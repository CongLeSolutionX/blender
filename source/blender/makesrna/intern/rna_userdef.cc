/* SPDX-FileCopyrightText: 2023 Blender Authors
 *
 * SPDX-License-Identifier: GPL-2.0-or-later */

/** \file
 * \ingroup RNA
 */

#include <climits>
#include <cstdlib>

#include "DNA_brush_types.h"
#include "DNA_curve_types.h"
#include "DNA_scene_types.h"
#include "DNA_sequence_types.h"
#include "DNA_space_types.h"
#include "DNA_userdef_types.h"
#include "DNA_view3d_types.h"

#include "BLI_math_base.h"
#include "BLI_math_rotation.h"
#include "BLI_string_utf8.h"
#include "BLI_string_utf8_symbols.h"
#include "BLI_utildefines.h"
#ifdef WIN32
#  include "BLI_winstuff.h"
#endif

#include "BLT_translation.hh"

#include "BKE_addon.h"
#include "BKE_appdir.hh"
#include "BKE_callbacks.hh"
#include "BKE_node_tree_update.hh"
#include "BKE_sound.h"
#include "BKE_studiolight.h"

#include "RNA_access.hh"
#include "RNA_define.hh"
#include "RNA_enum_types.hh"

#include "GPU_platform.hh"

#include "UI_interface_icons.hh"

#include "rna_internal.hh"

#include "WM_api.hh"
#include "WM_types.hh"

#include "BLT_lang.hh"

#include "ED_node.hh"

const EnumPropertyItem rna_enum_preference_section_items[] = {
    {USER_SECTION_INTERFACE, "INTERFACE", 0, "Interface", ""},
    {USER_SECTION_THEME, "THEMES", 0, "Themes", ""},
    {USER_SECTION_VIEWPORT, "VIEWPORT", 0, "Viewport", ""},
    {USER_SECTION_LIGHT, "LIGHTS", 0, "Lights", ""},
    {USER_SECTION_EDITING, "EDITING", 0, "Editing", ""},
    {USER_SECTION_ANIMATION, "ANIMATION", 0, "Animation", ""},
    RNA_ENUM_ITEM_SEPR,
    {USER_SECTION_ADDONS, "ADDONS", 0, "Add-ons", ""},
#if 0 /* def WITH_USERDEF_WORKSPACES */
    RNA_ENUM_ITEM_SEPR,
    {USER_SECTION_WORKSPACE_CONFIG, "WORKSPACE_CONFIG", 0, "Configuration File", ""},
    {USER_SECTION_WORKSPACE_ADDONS, "WORKSPACE_ADDONS", 0, "Add-on Overrides", ""},
    {USER_SECTION_WORKSPACE_KEYMAPS, "WORKSPACE_KEYMAPS", 0, "Keymap Overrides", ""},
#endif
    RNA_ENUM_ITEM_SEPR,
    {USER_SECTION_INPUT, "INPUT", 0, "Input", ""},
    {USER_SECTION_NAVIGATION, "NAVIGATION", 0, "Navigation", ""},
    {USER_SECTION_KEYMAP, "KEYMAP", 0, "Keymap", ""},
    RNA_ENUM_ITEM_SEPR,
    {USER_SECTION_SYSTEM, "SYSTEM", 0, "System", ""},
    {USER_SECTION_SAVE_LOAD, "SAVE_LOAD", 0, "Save & Load", ""},
    {USER_SECTION_FILE_PATHS, "FILE_PATHS", 0, "File Paths", ""},
    RNA_ENUM_ITEM_SEPR,
    {USER_SECTION_EXPERIMENTAL, "EXPERIMENTAL", 0, "Experimental", ""},
    {0, nullptr, 0, nullptr, nullptr},
};

static const EnumPropertyItem audio_device_items[] = {
    {0, "None", 0, "None", "No device - there will be no audio output"},
    {0, nullptr, 0, nullptr, nullptr},
};

const EnumPropertyItem rna_enum_navigation_mode_items[] = {
    {VIEW_NAVIGATION_WALK,
     "WALK",
     0,
     "Walk",
     "Interactively walk or free navigate around the scene"},
    {VIEW_NAVIGATION_FLY, "FLY", 0, "Fly", "Use fly dynamics to navigate the scene"},
    {0, nullptr, 0, nullptr, nullptr},
};

#if defined(WITH_INTERNATIONAL) || !defined(RNA_RUNTIME)
static const EnumPropertyItem rna_enum_language_default_items[] = {
    {0,
     "DEFAULT",
     0,
     "Automatic (Automatic)",
     "Automatically choose system's defined language if available, or fall-back to English"},
    {0, nullptr, 0, nullptr, nullptr},
};
#endif

static const EnumPropertyItem rna_enum_studio_light_type_items[] = {
    {STUDIOLIGHT_TYPE_STUDIO, "STUDIO", 0, "Studio", ""},
    {STUDIOLIGHT_TYPE_WORLD, "WORLD", 0, "World", ""},
    {STUDIOLIGHT_TYPE_MATCAP, "MATCAP", 0, "MatCap", ""},
    {0, nullptr, 0, nullptr, nullptr},
};

static const EnumPropertyItem rna_enum_userdef_viewport_aa_items[] = {
    {SCE_DISPLAY_AA_OFF,
     "OFF",
     0,
     "No Anti-Aliasing",
     "Scene will be rendering without any anti-aliasing"},
    {SCE_DISPLAY_AA_FXAA,
     "FXAA",
     0,
     "Single Pass Anti-Aliasing",
     "Scene will be rendered using a single pass anti-aliasing method (FXAA)"},
    {SCE_DISPLAY_AA_SAMPLES_5,
     "5",
     0,
     "5 Samples",
     "Scene will be rendered using 5 anti-aliasing samples"},
    {SCE_DISPLAY_AA_SAMPLES_8,
     "8",
     0,
     "8 Samples",
     "Scene will be rendered using 8 anti-aliasing samples"},
    {SCE_DISPLAY_AA_SAMPLES_11,
     "11",
     0,
     "11 Samples",
     "Scene will be rendered using 11 anti-aliasing samples"},
    {SCE_DISPLAY_AA_SAMPLES_16,
     "16",
     0,
     "16 Samples",
     "Scene will be rendered using 16 anti-aliasing samples"},
    {SCE_DISPLAY_AA_SAMPLES_32,
     "32",
     0,
     "32 Samples",
     "Scene will be rendered using 32 anti-aliasing samples"},
    {0, nullptr, 0, nullptr, nullptr},
};

static const EnumPropertyItem rna_enum_key_insert_channels[] = {
    {USER_ANIM_KEY_CHANNEL_LOCATION, "LOCATION", 0, "Location", ""},
    {USER_ANIM_KEY_CHANNEL_ROTATION, "ROTATION", 0, "Rotation", ""},
    {USER_ANIM_KEY_CHANNEL_SCALE, "SCALE", 0, "Scale", ""},
    {USER_ANIM_KEY_CHANNEL_ROTATION_MODE, "ROTATE_MODE", 0, "Rotation Mode", ""},
    {USER_ANIM_KEY_CHANNEL_CUSTOM_PROPERTIES, "CUSTOM_PROPS", 0, "Custom Properties", ""},
    {0, nullptr, 0, nullptr, nullptr},
};

static const EnumPropertyItem rna_enum_preference_gpu_backend_items[] = {
    {GPU_BACKEND_OPENGL, "OPENGL", 0, "OpenGL", "Use OpenGL backend"},
    {GPU_BACKEND_METAL, "METAL", 0, "Metal", "Use Metal backend"},
    {GPU_BACKEND_VULKAN, "VULKAN", 0, "Vulkan", "Use Vulkan backend"},
    {0, nullptr, 0, nullptr, nullptr},
};

#ifdef RNA_RUNTIME

#  include "BLI_math_vector.h"
#  include "BLI_string_utils.hh"

#  include "DNA_object_types.h"
#  include "DNA_screen_types.h"

#  include "BKE_blender.hh"
#  include "BKE_global.hh"
#  include "BKE_idprop.hh"
#  include "BKE_image.h"
#  include "BKE_main.hh"
#  include "BKE_mesh_runtime.hh"
#  include "BKE_object.hh"
#  include "BKE_paint.hh"
#  include "BKE_preferences.h"
#  include "BKE_screen.hh"

#  include "DEG_depsgraph.hh"

#  include "GPU_capabilities.hh"
#  include "GPU_select.hh"
#  include "GPU_texture.hh"

#  include "BLF_api.hh"

#  include "BLI_path_util.h"

#  include "MEM_CacheLimiterC-Api.h"
#  include "MEM_guardedalloc.h"

#  include "UI_interface.hh"

#  ifdef WITH_SDL_DYNLOAD
#    include "sdlew.h"
#  endif

static void rna_userdef_version_get(PointerRNA *ptr, int *value)
{
  UserDef *userdef = (UserDef *)ptr->data;
  value[0] = userdef->versionfile / 100;
  value[1] = userdef->versionfile % 100;
  value[2] = userdef->subversionfile;
}

/** Mark the preferences as being changed so they are saved on exit. */
#  define USERDEF_TAG_DIRTY rna_userdef_is_dirty_update_impl()

void rna_userdef_is_dirty_update_impl()
{
  /* We can't use 'ptr->data' because this update function
   * is used for themes and other nested data. */
  if (U.runtime.is_dirty == false) {
    U.runtime.is_dirty = true;
    WM_main_add_notifier(NC_WINDOW, nullptr);
  }
}

void rna_userdef_is_dirty_update(Main * /*bmain*/, Scene * /*scene*/, PointerRNA * /*ptr*/)
{
  /* WARNING: never use 'ptr' unless its type is checked. */
  rna_userdef_is_dirty_update_impl();
}

/** Take care not to use this if we expect 'is_dirty' to be tagged. */
static void rna_userdef_ui_update(Main * /*bmain*/, Scene * /*scene*/, PointerRNA * /*ptr*/)
{
  WM_main_add_notifier(NC_WINDOW, nullptr);
}

static void rna_userdef_update(Main * /*bmain*/, Scene * /*scene*/, PointerRNA * /*ptr*/)
{
  WM_main_add_notifier(NC_WINDOW, nullptr);
  USERDEF_TAG_DIRTY;
}

static void rna_userdef_theme_update(Main *bmain, Scene *scene, PointerRNA *ptr)
{
  /* Recreate gizmos when changing themes. */
  WM_reinit_gizmomap_all(bmain);

  rna_userdef_update(bmain, scene, ptr);
}

static void rna_userdef_theme_text_style_update(Main *bmain, Scene *scene, PointerRNA *ptr)
{
  const uiStyle *style = UI_style_get();
  BLF_default_size(style->widgetlabel.points);

  rna_userdef_update(bmain, scene, ptr);
}

static void rna_userdef_gizmo_update(Main *bmain, Scene *scene, PointerRNA *ptr)
{
  WM_reinit_gizmomap_all(bmain);

  rna_userdef_update(bmain, scene, ptr);
}

static void rna_userdef_theme_update_icons(Main *bmain, Scene *scene, PointerRNA *ptr)
{
  if (!G.background) {
    UI_icons_reload_internal_textures();
  }
  rna_userdef_theme_update(bmain, scene, ptr);
}

/* also used by buffer swap switching */
static void rna_userdef_gpu_update(Main * /*bmain*/, Scene * /*scene*/, PointerRNA * /*ptr*/)
{
  /* font's are stored at each DPI level, without this we can easy load 100's of fonts */
  BLF_cache_clear();

  WM_main_add_notifier(NC_WINDOW, nullptr);             /* full redraw */
  WM_main_add_notifier(NC_SCREEN | NA_EDITED, nullptr); /* refresh region sizes */
  USERDEF_TAG_DIRTY;
}

static void rna_userdef_screen_update(Main * /*bmain*/, Scene * /*scene*/, PointerRNA * /*ptr*/)
{
  WM_main_add_notifier(NC_WINDOW, nullptr);
  WM_main_add_notifier(NC_SCREEN | NA_EDITED, nullptr); /* refresh region sizes */
  USERDEF_TAG_DIRTY;
}

static void rna_userdef_screen_update_header_default(Main *bmain, Scene *scene, PointerRNA *ptr)
{
  if (U.uiflag & USER_HEADER_FROM_PREF) {
    for (bScreen *screen = static_cast<bScreen *>(bmain->screens.first); screen;
         screen = static_cast<bScreen *>(screen->id.next))
    {
      BKE_screen_header_alignment_reset(screen);
    }
    rna_userdef_screen_update(bmain, scene, ptr);
  }
  USERDEF_TAG_DIRTY;
}

static void rna_PreferencesExperimental_use_extension_repos_set(PointerRNA * /*ptr*/, bool value)
{
  Main *bmain = G.main;
  if (bool(U.experimental.use_extension_repos) != value) {
    BKE_callback_exec_null(bmain, BKE_CB_EVT_EXTENSION_REPOS_UPDATE_PRE);
    U.experimental.use_extension_repos = value;
    BKE_callback_exec_null(bmain, BKE_CB_EVT_EXTENSION_REPOS_UPDATE_POST);
  }

  /* Needed to redraw the preferences window. */
  WM_main_add_notifier(NC_WINDOW, nullptr);
}

static void rna_userdef_font_update(Main * /*bmain*/, Scene * /*scene*/, PointerRNA * /*ptr*/)
{
  BLF_cache_clear();
  UI_reinit_font();
}

static void rna_userdef_language_update(Main *bmain, Scene * /*scene*/, PointerRNA * /*ptr*/)
{
  BLT_lang_set(nullptr);

  const char *uilng = BLT_lang_get();
  if (STREQ(uilng, "en_US")) {
    U.transopts &= ~(USER_TR_IFACE | USER_TR_TOOLTIPS | USER_TR_REPORTS | USER_TR_NEWDATANAME);
  }
  else {
    U.transopts |= (USER_TR_IFACE | USER_TR_TOOLTIPS | USER_TR_REPORTS | USER_TR_NEWDATANAME);
  }

  BKE_callback_exec_null(bmain, BKE_CB_EVT_TRANSLATION_UPDATE_POST);
  USERDEF_TAG_DIRTY;
}

static void rna_userdef_translation_update(Main *bmain, Scene * /*scene*/, PointerRNA * /*ptr*/)
{
  BKE_callback_exec_null(bmain, BKE_CB_EVT_TRANSLATION_UPDATE_POST);
  WM_main_add_notifier(NC_WINDOW, nullptr);
  USERDEF_TAG_DIRTY;
}

static void rna_userdef_asset_library_name_set(PointerRNA *ptr, const char *value)
{
  bUserAssetLibrary *library = (bUserAssetLibrary *)ptr->data;
  BKE_preferences_asset_library_name_set(&U, library, value);
}

static void rna_userdef_asset_library_path_set(PointerRNA *ptr, const char *value)
{
  bUserAssetLibrary *library = (bUserAssetLibrary *)ptr->data;
  BKE_preferences_asset_library_path_set(library, value);
}

static void rna_userdef_extension_repo_name_set(PointerRNA *ptr, const char *value)
{
  bUserExtensionRepo *repo = (bUserExtensionRepo *)ptr->data;
  BKE_preferences_extension_repo_name_set(&U, repo, value);
}

static void rna_userdef_extension_repo_module_set(PointerRNA *ptr, const char *value)
{
  Main *bmain = G.main;
  bUserExtensionRepo *repo = (bUserExtensionRepo *)ptr->data;
  BKE_callback_exec_null(bmain, BKE_CB_EVT_EXTENSION_REPOS_UPDATE_PRE);
  BKE_preferences_extension_repo_module_set(&U, repo, value);
  BKE_callback_exec_null(bmain, BKE_CB_EVT_EXTENSION_REPOS_UPDATE_POST);
}

static void rna_userdef_extension_repo_custom_directory_set(PointerRNA *ptr, const char *value)
{
  Main *bmain = G.main;
  bUserExtensionRepo *repo = (bUserExtensionRepo *)ptr->data;
  BKE_callback_exec_null(bmain, BKE_CB_EVT_EXTENSION_REPOS_UPDATE_PRE);
  BKE_preferences_extension_repo_custom_dirpath_set(repo, value);
  BKE_callback_exec_null(bmain, BKE_CB_EVT_EXTENSION_REPOS_UPDATE_POST);
}

static void rna_userdef_extension_repo_directory_get(PointerRNA *ptr, char *value)
{
  const bUserExtensionRepo *repo = (bUserExtensionRepo *)ptr->data;
  BKE_preferences_extension_repo_dirpath_get(repo, value, FILE_MAX);
}

static int rna_userdef_extension_repo_directory_length(PointerRNA *ptr)
{
  const bUserExtensionRepo *repo = (bUserExtensionRepo *)ptr->data;
  char dirpath[FILE_MAX];
  return BKE_preferences_extension_repo_dirpath_get(repo, dirpath, sizeof(dirpath));
}

static void rna_userdef_extension_repo_generic_flag_set_impl(PointerRNA *ptr,
                                                             const bool value,
                                                             const int flag)
{
  Main *bmain = G.main;
  bUserExtensionRepo *repo = (bUserExtensionRepo *)ptr->data;
  BKE_callback_exec_null(bmain, BKE_CB_EVT_EXTENSION_REPOS_UPDATE_PRE);
  SET_FLAG_FROM_TEST(repo->flag, value, flag);
  BKE_callback_exec_null(bmain, BKE_CB_EVT_EXTENSION_REPOS_UPDATE_POST);
}

static void rna_userdef_extension_repo_enabled_set(PointerRNA *ptr, bool value)
{
  rna_userdef_extension_repo_generic_flag_set_impl(ptr, !value, USER_EXTENSION_REPO_FLAG_DISABLED);
}

static void rna_userdef_extension_repo_use_custom_directory_set(PointerRNA *ptr, bool value)
{
  rna_userdef_extension_repo_generic_flag_set_impl(
      ptr, value, USER_EXTENSION_REPO_FLAG_USE_CUSTOM_DIRECTORY);
}

static void rna_userdef_extension_repo_use_remote_path_set(PointerRNA *ptr, bool value)
{
  rna_userdef_extension_repo_generic_flag_set_impl(
      ptr, value, USER_EXTENSION_REPO_FLAG_USE_REMOTE_PATH);
}

static void rna_userdef_script_autoexec_update(Main * /*bmain*/,
                                               Scene * /*scene*/,
                                               PointerRNA *ptr)
{
  UserDef *userdef = (UserDef *)ptr->data;
  if (userdef->flag & USER_SCRIPT_AUTOEXEC_DISABLE) {
    G.f &= ~G_FLAG_SCRIPT_AUTOEXEC;
  }
  else {
    G.f |= G_FLAG_SCRIPT_AUTOEXEC;
  }

  USERDEF_TAG_DIRTY;
}

static void rna_userdef_script_directory_name_set(PointerRNA *ptr, const char *value)
{
  bUserScriptDirectory *script_dir = static_cast<bUserScriptDirectory *>(ptr->data);
  bool value_invalid = false;

  if (!value[0]) {
    value_invalid = true;
  }
  if (STREQ(value, "DEFAULT")) {
    value_invalid = true;
  }

  if (value_invalid) {
    value = DATA_("Untitled");
  }

  STRNCPY_UTF8(script_dir->name, value);
  BLI_uniquename(&U.script_directories,
                 script_dir,
                 value,
                 '.',
                 offsetof(bUserScriptDirectory, name),
                 sizeof(script_dir->name));
}

static bUserScriptDirectory *rna_userdef_script_directory_new()
{
  bUserScriptDirectory *script_dir = static_cast<bUserScriptDirectory *>(
      MEM_callocN(sizeof(*script_dir), __func__));
  BLI_addtail(&U.script_directories, script_dir);
  USERDEF_TAG_DIRTY;
  return script_dir;
}

static void rna_userdef_script_directory_remove(ReportList *reports, PointerRNA *ptr)
{
  bUserScriptDirectory *script_dir = static_cast<bUserScriptDirectory *>(ptr->data);
  if (BLI_findindex(&U.script_directories, script_dir) == -1) {
    BKE_report(reports, RPT_ERROR, "Script directory not found");
    return;
  }

  BLI_freelinkN(&U.script_directories, script_dir);
  RNA_POINTER_INVALIDATE(ptr);
  USERDEF_TAG_DIRTY;
}

static bUserAssetLibrary *rna_userdef_asset_library_new(const char *name, const char *directory)
{
  bUserAssetLibrary *new_library = BKE_preferences_asset_library_add(
      &U, name ? name : "", directory ? directory : "");

  /* Trigger refresh for the Asset Browser. */
  WM_main_add_notifier(NC_SPACE | ND_SPACE_ASSET_PARAMS, nullptr);

  USERDEF_TAG_DIRTY;
  return new_library;
}

static void rna_userdef_asset_library_remove(ReportList *reports, PointerRNA *ptr)
{
  bUserAssetLibrary *library = static_cast<bUserAssetLibrary *>(ptr->data);

  if (BLI_findindex(&U.asset_libraries, library) == -1) {
    BKE_report(reports, RPT_ERROR, "Asset Library not found");
    return;
  }

  BKE_preferences_asset_library_remove(&U, library);

  /* Update active library index to be in range. */
  const int count_remaining = BLI_listbase_count(&U.asset_libraries);
  CLAMP(U.active_asset_library, 0, count_remaining - 1);

  /* Trigger refresh for the Asset Browser. */
  WM_main_add_notifier(NC_SPACE | ND_SPACE_ASSET_PARAMS, nullptr);

  RNA_POINTER_INVALIDATE(ptr);
  USERDEF_TAG_DIRTY;
}

static bUserExtensionRepo *rna_userdef_extension_repo_new(const char *name,
                                                          const char *module,
                                                          const char *custom_directory,
                                                          const char *remote_path)
{
  Main *bmain = G.main;
  BKE_callback_exec_null(bmain, BKE_CB_EVT_EXTENSION_REPOS_UPDATE_PRE);

  bUserExtensionRepo *repo = BKE_preferences_extension_repo_add(
      &U, name ? name : "", module ? module : "", custom_directory ? custom_directory : "");

  if (remote_path) {
    STRNCPY(repo->remote_path, remote_path);
  }

  if (repo->remote_path[0]) {
    repo->flag |= USER_EXTENSION_REPO_FLAG_USE_REMOTE_PATH;
  }
  if (repo->custom_dirpath[0]) {
    repo->flag |= USER_EXTENSION_REPO_FLAG_USE_CUSTOM_DIRECTORY;
  }

  BKE_callback_exec_null(bmain, BKE_CB_EVT_EXTENSION_REPOS_UPDATE_POST);
  USERDEF_TAG_DIRTY;
  return repo;
}

static void rna_userdef_extension_repo_remove(ReportList *reports, PointerRNA *ptr)
{
  Main *bmain = G.main;
  BKE_callback_exec_null(bmain, BKE_CB_EVT_EXTENSION_REPOS_UPDATE_PRE);

  bUserExtensionRepo *repo = static_cast<bUserExtensionRepo *>(ptr->data);
  if (BLI_findindex(&U.extension_repos, repo) == -1) {
    BKE_report(reports, RPT_ERROR, "Extension repository not found");
    return;
  }
  BKE_preferences_extension_repo_remove(&U, repo);
  RNA_POINTER_INVALIDATE(ptr);

  BKE_callback_exec_null(bmain, BKE_CB_EVT_EXTENSION_REPOS_UPDATE_POST);
  USERDEF_TAG_DIRTY;
}

static void rna_userdef_load_ui_update(Main * /*bmain*/, Scene * /*scene*/, PointerRNA *ptr)
{
  UserDef *userdef = (UserDef *)ptr->data;
  if (userdef->flag & USER_FILENOUI) {
    G.fileflags |= G_FILE_NO_UI;
  }
  else {
    G.fileflags &= ~G_FILE_NO_UI;
  }

  USERDEF_TAG_DIRTY;
}

static void rna_userdef_anisotropic_update(Main *bmain, Scene *scene, PointerRNA *ptr)
{
  GPU_samplers_update();
  rna_userdef_update(bmain, scene, ptr);
}

static void rna_userdef_gl_texture_limit_update(Main *bmain, Scene *scene, PointerRNA *ptr)
{
  BKE_image_free_all_gputextures(bmain);
  rna_userdef_update(bmain, scene, ptr);
}

static void rna_userdef_undo_steps_set(PointerRNA *ptr, int value)
{
  UserDef *userdef = (UserDef *)ptr->data;

  /* Do not allow 1 undo steps, useless and breaks undo/redo process (see #42531). */
  userdef->undosteps = (value == 1) ? 2 : value;
}

static int rna_userdef_autokeymode_get(PointerRNA *ptr)
{
  UserDef *userdef = (UserDef *)ptr->data;
  short retval = userdef->autokey_mode;

  if (!(userdef->autokey_mode & AUTOKEY_ON)) {
    retval |= AUTOKEY_ON;
  }

  return retval;
}

static void rna_userdef_autokeymode_set(PointerRNA *ptr, int value)
{
  UserDef *userdef = (UserDef *)ptr->data;

  if (value == AUTOKEY_MODE_NORMAL) {
    userdef->autokey_mode |= (AUTOKEY_MODE_NORMAL - AUTOKEY_ON);
    userdef->autokey_mode &= ~(AUTOKEY_MODE_EDITKEYS - AUTOKEY_ON);
  }
  else if (value == AUTOKEY_MODE_EDITKEYS) {
    userdef->autokey_mode |= (AUTOKEY_MODE_EDITKEYS - AUTOKEY_ON);
    userdef->autokey_mode &= ~(AUTOKEY_MODE_NORMAL - AUTOKEY_ON);
  }
}

static void rna_userdef_anim_update(Main * /*bmain*/, Scene * /*scene*/, PointerRNA * /*ptr*/)
{
  WM_main_add_notifier(NC_SPACE | ND_SPACE_GRAPH, nullptr);
  WM_main_add_notifier(NC_SPACE | ND_SPACE_DOPESHEET, nullptr);
  USERDEF_TAG_DIRTY;
}

static void rna_userdef_input_devices(Main * /*bmain*/, Scene * /*scene*/, PointerRNA * /*ptr*/)
{
  WM_init_input_devices();
  USERDEF_TAG_DIRTY;
}

#  ifdef WITH_INPUT_NDOF
static void rna_userdef_ndof_deadzone_update(Main * /*bmain*/, Scene * /*scene*/, PointerRNA *ptr)
{
  UserDef *userdef = static_cast<UserDef *>(ptr->data);
  WM_ndof_deadzone_set(userdef->ndof_deadzone);
  USERDEF_TAG_DIRTY;
}
#  endif

static void rna_userdef_keyconfig_reload_update(bContext *C,
                                                Main * /*bmain*/,
                                                Scene * /*scene*/,
                                                PointerRNA * /*ptr*/)
{
  WM_keyconfig_reload(C);
  USERDEF_TAG_DIRTY;
}

static void rna_userdef_use_grease_pencil_version3_update(bContext *C, PointerRNA *ptr)
{
  Main *bmain = CTX_data_main(C);
  rna_userdef_keyconfig_reload_update(C, bmain, nullptr, ptr);
  /* Update nodes because some sockets may only exist depending on whether grease pencil 3 is
   * enabled. */
  LISTBASE_FOREACH (bNodeTree *, ntree, &bmain->nodetrees) {
    BKE_ntree_update_tag_all(ntree);
  }
  ED_node_tree_propagate_change(C, bmain, nullptr);
}

static void rna_userdef_timecode_style_set(PointerRNA *ptr, int value)
{
  UserDef *userdef = (UserDef *)ptr->data;
  int required_size = userdef->v2d_min_gridsize;

  /* Set the time-code style. */
  userdef->timecode_style = value;

  /* Adjust the v2d grid-size if needed so that time-codes don't overlap
   * NOTE: most of these have been hand-picked to avoid overlaps while still keeping
   * things from getting too blown out. */
  switch (value) {
    case USER_TIMECODE_MINIMAL:
    case USER_TIMECODE_SECONDS_ONLY:
      /* 35 is great most of the time, but not that great for full-blown */
      required_size = 35;
      break;
    case USER_TIMECODE_SMPTE_MSF:
      required_size = 50;
      break;
    case USER_TIMECODE_SMPTE_FULL:
      /* the granddaddy! */
      required_size = 65;
      break;
    case USER_TIMECODE_MILLISECONDS:
      required_size = 45;
      break;
  }

  if (U.v2d_min_gridsize < required_size) {
    U.v2d_min_gridsize = required_size;
  }
}

static int rna_UserDef_mouse_emulate_3_button_modifier_get(PointerRNA *ptr)
{
#  if !defined(WIN32)
  UserDef *userdef = static_cast<UserDef *>(ptr->data);
  return userdef->mouse_emulate_3_button_modifier;
#  else
  UNUSED_VARS(ptr);
  return USER_EMU_MMB_MOD_ALT;
#  endif
}

static const EnumPropertyItem *rna_UseDef_active_section_itemf(bContext * /*C*/,
                                                               PointerRNA *ptr,
                                                               PropertyRNA * /*prop*/,
                                                               bool *r_free)
{
  UserDef *userdef = static_cast<UserDef *>(ptr->data);

  const bool use_developer_ui = (userdef->flag & USER_DEVELOPER_UI) != 0;
  const bool use_extension_repos = use_developer_ui && U.experimental.use_extension_repos;

  if (use_developer_ui && use_extension_repos == false) {
    *r_free = false;
    return rna_enum_preference_section_items;
  }

  EnumPropertyItem *items = nullptr;
  int totitem = 0;

  for (const EnumPropertyItem *it = rna_enum_preference_section_items; it->identifier != nullptr;
       it++)
  {
    if (it->value == USER_SECTION_EXPERIMENTAL) {
      if (use_developer_ui == false) {
        continue;
      }
    }

    RNA_enum_item_add(&items, &totitem, it);

    /* Rename "Add-ons" to "Extensions" when extensions are enabled. */
    if (it->value == USER_SECTION_ADDONS) {
      if (use_extension_repos) {
        items[totitem - 1].name = "Extensions";
      }
    }
  }

  RNA_enum_item_end(&items, &totitem);

  *r_free = true;
  return items;
}

static PointerRNA rna_UserDef_view_get(PointerRNA *ptr)
{
  return rna_pointer_inherit_refine(ptr, &RNA_PreferencesView, ptr->data);
}

static PointerRNA rna_UserDef_edit_get(PointerRNA *ptr)
{
  return rna_pointer_inherit_refine(ptr, &RNA_PreferencesEdit, ptr->data);
}

static PointerRNA rna_UserDef_input_get(PointerRNA *ptr)
{
  return rna_pointer_inherit_refine(ptr, &RNA_PreferencesInput, ptr->data);
}

static PointerRNA rna_UserDef_keymap_get(PointerRNA *ptr)
{
  return rna_pointer_inherit_refine(ptr, &RNA_PreferencesKeymap, ptr->data);
}

static PointerRNA rna_UserDef_filepaths_get(PointerRNA *ptr)
{
  return rna_pointer_inherit_refine(ptr, &RNA_PreferencesFilePaths, ptr->data);
}

static PointerRNA rna_UserDef_system_get(PointerRNA *ptr)
{
  return rna_pointer_inherit_refine(ptr, &RNA_PreferencesSystem, ptr->data);
}

static PointerRNA rna_UserDef_apps_get(PointerRNA *ptr)
{
  return rna_pointer_inherit_refine(ptr, &RNA_PreferencesApps, ptr->data);
}

/* Reevaluate objects with a subsurf modifier as the last in their modifiers stacks. */
static void rna_UserDef_subdivision_update(Main *bmain, Scene *scene, PointerRNA *ptr)
{
  Object *ob;

  for (ob = static_cast<Object *>(bmain->objects.first); ob;
       ob = static_cast<Object *>(ob->id.next))
  {
    if (BKE_object_get_last_subsurf_modifier(ob) != nullptr) {
      DEG_id_tag_update(&ob->id, ID_RECALC_GEOMETRY);
    }
  }

  rna_userdef_update(bmain, scene, ptr);
}

static void rna_UserDef_audio_update(Main *bmain, Scene * /*scene*/, PointerRNA * /*ptr*/)
{
  BKE_sound_init(bmain);
  USERDEF_TAG_DIRTY;
}

static void rna_Userdef_memcache_update(Main * /*bmain*/, Scene * /*scene*/, PointerRNA * /*ptr*/)
{
  MEM_CacheLimiter_set_maximum(size_t(U.memcachelimit) * 1024 * 1024);
  USERDEF_TAG_DIRTY;
}

static void rna_Userdef_disk_cache_dir_update(Main * /*bmain*/,
                                              Scene * /*scene*/,
                                              PointerRNA * /*ptr*/)
{
  if (U.sequencer_disk_cache_dir[0] != '\0') {
    BLI_path_abs(U.sequencer_disk_cache_dir, BKE_main_blendfile_path_from_global());
    BLI_path_slash_ensure(U.sequencer_disk_cache_dir, sizeof(U.sequencer_disk_cache_dir));
    BLI_path_make_safe(U.sequencer_disk_cache_dir);
  }

  USERDEF_TAG_DIRTY;
}

static void rna_UserDef_weight_color_update(Main *bmain, Scene *scene, PointerRNA *ptr)
{
  Object *ob;

  for (ob = static_cast<Object *>(bmain->objects.first); ob;
       ob = static_cast<Object *>(ob->id.next))
  {
    if (ob->mode & OB_MODE_WEIGHT_PAINT) {
      DEG_id_tag_update(&ob->id, ID_RECALC_GEOMETRY);
    }
  }

  rna_userdef_update(bmain, scene, ptr);
}

static void rna_UserDef_viewport_lights_update(Main *bmain, Scene *scene, PointerRNA *ptr)
{
  /* If all lights are off gpu_draw resets them all, see: #27627,
   * so disallow them all to be disabled. */
  if (U.light_param[0].flag == 0 && U.light_param[1].flag == 0 && U.light_param[2].flag == 0 &&
      U.light_param[3].flag == 0)
  {
    SolidLight *light = static_cast<SolidLight *>(ptr->data);
    light->flag |= 1;
  }

  WM_main_add_notifier(NC_SPACE | ND_SPACE_VIEW3D | NS_VIEW3D_GPU, nullptr);
  rna_userdef_update(bmain, scene, ptr);
}

static bool rna_userdef_is_microsoft_store_install_get(PointerRNA * /*ptr*/)
{
#  ifdef WIN32
  return BLI_windows_is_store_install();
#  endif
  return false;
}

static void rna_userdef_autosave_update(Main *bmain, Scene *scene, PointerRNA *ptr)
{
  wmWindowManager *wm = static_cast<wmWindowManager *>(bmain->wm.first);

  if (wm) {
    WM_file_autosave_init(wm);
  }
  rna_userdef_update(bmain, scene, ptr);
}

#  define RNA_USERDEF_EXPERIMENTAL_BOOLEAN_GET(member) \
    static bool rna_userdef_experimental_##member##_get(PointerRNA *ptr) \
    { \
      UserDef *userdef = POINTER_OFFSET(ptr->data, -offsetof(UserDef, experimental)); \
      return USER_EXPERIMENTAL_TEST(userdef, member); \
    }

static bAddon *rna_userdef_addon_new()
{
  ListBase *addons_list = &U.addons;
  bAddon *addon = BKE_addon_new();
  BLI_addtail(addons_list, addon);
  USERDEF_TAG_DIRTY;
  return addon;
}

static void rna_userdef_addon_remove(ReportList *reports, PointerRNA *addon_ptr)
{
  ListBase *addons_list = &U.addons;
  bAddon *addon = static_cast<bAddon *>(addon_ptr->data);
  if (BLI_findindex(addons_list, addon) == -1) {
    BKE_report(reports, RPT_ERROR, "Add-on is no longer valid");
    return;
  }
  BLI_remlink(addons_list, addon);
  BKE_addon_free(addon);
  RNA_POINTER_INVALIDATE(addon_ptr);
  USERDEF_TAG_DIRTY;
}

static bPathCompare *rna_userdef_pathcompare_new()
{
  bPathCompare *path_cmp = static_cast<bPathCompare *>(
      MEM_callocN(sizeof(bPathCompare), "bPathCompare"));
  BLI_addtail(&U.autoexec_paths, path_cmp);
  USERDEF_TAG_DIRTY;
  return path_cmp;
}

static void rna_userdef_pathcompare_remove(ReportList *reports, PointerRNA *path_cmp_ptr)
{
  bPathCompare *path_cmp = static_cast<bPathCompare *>(path_cmp_ptr->data);
  if (BLI_findindex(&U.autoexec_paths, path_cmp) == -1) {
    BKE_report(reports, RPT_ERROR, "Excluded path is no longer valid");
    return;
  }

  BLI_freelinkN(&U.autoexec_paths, path_cmp);
  RNA_POINTER_INVALIDATE(path_cmp_ptr);
  USERDEF_TAG_DIRTY;
}

static void rna_userdef_temp_update(Main * /*bmain*/, Scene * /*scene*/, PointerRNA * /*ptr*/)
{
  BKE_tempdir_init(U.tempdir);
  USERDEF_TAG_DIRTY;
}

static void rna_userdef_text_update(Main * /*bmain*/, Scene * /*scene*/, PointerRNA * /*ptr*/)
{
  BLF_cache_clear();
  UI_reinit_font();
  WM_main_add_notifier(NC_WINDOW, nullptr);
  USERDEF_TAG_DIRTY;
}

static PointerRNA rna_Theme_space_generic_get(PointerRNA *ptr)
{
  return rna_pointer_inherit_refine(ptr, &RNA_ThemeSpaceGeneric, ptr->data);
}

static PointerRNA rna_Theme_gradient_colors_get(PointerRNA *ptr)
{
  return rna_pointer_inherit_refine(ptr, &RNA_ThemeGradientColors, ptr->data);
}

static PointerRNA rna_Theme_space_gradient_get(PointerRNA *ptr)
{
  return rna_pointer_inherit_refine(ptr, &RNA_ThemeSpaceGradient, ptr->data);
}

static PointerRNA rna_Theme_space_list_generic_get(PointerRNA *ptr)
{
  return rna_pointer_inherit_refine(ptr, &RNA_ThemeSpaceListGeneric, ptr->data);
}

static const EnumPropertyItem *rna_userdef_audio_device_itemf(bContext * /*C*/,
                                                              PointerRNA * /*ptr*/,
                                                              PropertyRNA * /*prop*/,
                                                              bool *r_free)
{
  int index = 0;
  int totitem = 0;
  EnumPropertyItem *item = nullptr;

  int i;

  char **names = BKE_sound_get_device_names();

  for (i = 0; names[i]; i++) {
    EnumPropertyItem new_item = {i, names[i], 0, names[i], names[i]};
    RNA_enum_item_add(&item, &totitem, &new_item);
  }

#  if !defined(NDEBUG) || !defined(WITH_AUDASPACE)
  if (i == 0) {
    EnumPropertyItem new_item = {i, "SOUND_NONE", 0, "No Sound", ""};
    RNA_enum_item_add(&item, &totitem, &new_item);
  }
#  endif

  /* may be unused */
  UNUSED_VARS(index, audio_device_items);

  RNA_enum_item_end(&item, &totitem);
  *r_free = true;

  return item;
}

#  ifdef WITH_INTERNATIONAL
static const EnumPropertyItem *rna_lang_enum_properties_itemf(bContext * /*C*/,
                                                              PointerRNA * /*ptr*/,
                                                              PropertyRNA * /*prop*/,
                                                              bool * /*r_free*/)
{
  const EnumPropertyItem *items = BLT_lang_RNA_enum_properties();
  if (items == nullptr) {
    items = rna_enum_language_default_items;
  }
  return items;
}
#  else
static int rna_lang_enum_properties_get_no_international(PointerRNA * /*ptr*/)
{
  /* This simply prevents warnings when accessing language
   * (since the actual value wont be in the enum, unless already `DEFAULT`). */
  return 0;
}
#  endif

static void rna_Theme_name_set(PointerRNA *ptr, const char *value)
{
  bTheme *btheme = static_cast<bTheme *>(ptr->data);
  STRNCPY_UTF8(btheme->name, value);
  BLI_uniquename(&U.themes, btheme, "Theme", '.', offsetof(bTheme, name), sizeof(btheme->name));
}

static void rna_Addon_module_set(PointerRNA *ptr, const char *value)
{
  bAddon *addon = (bAddon *)ptr->data;

  /* The module may be empty (for newly created data), skip the preferences search.
   * Note that changing existing add-ons module isn't a common operation.
   * Support this to allow for an extension repositories module to change at run-time. */
  bAddonPrefType *apt = addon->module[0] ? BKE_addon_pref_type_find(addon->module, true) : nullptr;

  size_t module_len = STRNCPY_UTF8_RLEN(addon->module, value);

  /* Reserve half of `bAddon::module` for a package component.
   * Ensure the trailing component is less than half `sizeof(bAddon::module)`.
   * This is needed because the size of the add-on name should never work on not depending on
   * the user defined module prefix. Trimming off the trailing characters is a silent failure
   * however there isn't a practical way to notify the user an over long name was used.
   * In practice this is something only add-on developers should run into,
   * so it's more of a paper cut for developers. */
  const size_t submodule_len_limit = sizeof(bAddon::module) / 2;
  if (UNLIKELY(module_len >= submodule_len_limit)) {
    char *submodule_end = addon->module + module_len;
    char *submodule_beg = addon->module;
    for (size_t i = module_len - 1; i > 0; i--) {
      if (addon->module[i] == '.') {
        submodule_beg = addon->module + i;
        break;
      }
    }
    if ((submodule_end - submodule_beg) > submodule_len_limit) {
      submodule_beg[submodule_len_limit] = '\0';
      BLI_str_utf8_invalid_strip(submodule_beg, submodule_len_limit);
    }
  }

  if (apt) {
    /* Keep the associated preferences. */
    STRNCPY(apt->idname, addon->module);
  }
}

static IDProperty **rna_AddonPref_idprops(PointerRNA *ptr)
{
  return (IDProperty **)&ptr->data;
}

static PointerRNA rna_Addon_preferences_get(PointerRNA *ptr)
{
  bAddon *addon = (bAddon *)ptr->data;
  bAddonPrefType *apt = BKE_addon_pref_type_find(addon->module, true);
  if (apt) {
    if (addon->prop == nullptr) {
      /* name is unimportant. */
      addon->prop = blender::bke::idprop::create_group(addon->module).release();
    }
    return rna_pointer_inherit_refine(ptr, apt->rna_ext.srna, addon->prop);
  }
  else {
    return PointerRNA_NULL;
  }
}

static bool rna_AddonPref_unregister(Main * /*bmain*/, StructRNA *type)
{
  bAddonPrefType *apt = static_cast<bAddonPrefType *>(RNA_struct_blender_type_get(type));

  if (!apt) {
    return false;
  }

  RNA_struct_free_extension(type, &apt->rna_ext);
  RNA_struct_free(&BLENDER_RNA, type);

  BKE_addon_pref_type_remove(apt);

  /* update while blender is running */
  WM_main_add_notifier(NC_WINDOW, nullptr);
  return true;
}

static StructRNA *rna_AddonPref_register(Main *bmain,
                                         ReportList *reports,
                                         void *data,
                                         const char *identifier,
                                         StructValidateFunc validate,
                                         StructCallbackFunc call,
                                         StructFreeFunc free)
{
  const char *error_prefix = "Registering add-on preferences class:";
  bAddonPrefType *apt, dummy_apt = {{'\0'}};
  bAddon dummy_addon = {nullptr};
  // bool have_function[1];

  /* Setup dummy add-on preference and it's type to store static properties in. */
  PointerRNA dummy_addon_ptr = RNA_pointer_create(nullptr, &RNA_AddonPreferences, &dummy_addon);

  /* validate the python class */
  if (validate(&dummy_addon_ptr, data, nullptr /*have_function*/) != 0) {
    return nullptr;
  }

  STRNCPY(dummy_apt.idname, dummy_addon.module);
  if (strlen(identifier) >= sizeof(dummy_apt.idname)) {
    BKE_reportf(reports,
                RPT_ERROR,
                "%s '%s' is too long, maximum length is %d",
                error_prefix,
                identifier,
                int(sizeof(dummy_apt.idname)));
    return nullptr;
  }

  /* Check if we have registered this add-on preference type before, and remove it. */
  apt = BKE_addon_pref_type_find(dummy_addon.module, true);
  if (apt) {
    BKE_reportf(reports,
                RPT_INFO,
                "%s '%s', bl_idname '%s' has been registered before, unregistering previous",
                error_prefix,
                identifier,
                dummy_apt.idname);

    StructRNA *srna = apt->rna_ext.srna;
    if (!(srna && rna_AddonPref_unregister(bmain, srna))) {
      BKE_reportf(reports,
                  RPT_ERROR,
                  "%s '%s', bl_idname '%s' %s",
                  error_prefix,
                  identifier,
                  dummy_apt.idname,
                  srna ? "is built-in" : "could not be unregistered");

      return nullptr;
    }
  }

  /* Create a new add-on preference type. */
  apt = static_cast<bAddonPrefType *>(MEM_mallocN(sizeof(bAddonPrefType), "addonpreftype"));
  memcpy(apt, &dummy_apt, sizeof(dummy_apt));
  BKE_addon_pref_type_add(apt);

  apt->rna_ext.srna = RNA_def_struct_ptr(&BLENDER_RNA, identifier, &RNA_AddonPreferences);
  apt->rna_ext.data = data;
  apt->rna_ext.call = call;
  apt->rna_ext.free = free;
  RNA_struct_blender_type_set(apt->rna_ext.srna, apt);

  //  apt->draw = (have_function[0]) ? header_draw : nullptr;

  /* update while blender is running */
  WM_main_add_notifier(NC_WINDOW, nullptr);

  return apt->rna_ext.srna;
}

/* placeholder, doesn't do anything useful yet */
static StructRNA *rna_AddonPref_refine(PointerRNA *ptr)
{
  return (ptr->type) ? ptr->type : &RNA_AddonPreferences;
}

static float rna_ThemeUI_roundness_get(PointerRNA *ptr)
{
  /* Remap from relative radius to 0..1 range. */
  uiWidgetColors *tui = (uiWidgetColors *)ptr->data;
  return tui->roundness * 2.0f;
}

static void rna_ThemeUI_roundness_set(PointerRNA *ptr, float value)
{
  uiWidgetColors *tui = (uiWidgetColors *)ptr->data;
  tui->roundness = value * 0.5f;
}

/* Studio Light */
static void rna_UserDef_studiolight_begin(CollectionPropertyIterator *iter, PointerRNA * /*ptr*/)
{
  rna_iterator_listbase_begin(iter, BKE_studiolight_listbase(), nullptr);
}

static void rna_StudioLights_refresh(UserDef * /*userdef*/)
{
  BKE_studiolight_refresh();
}

static void rna_StudioLights_remove(UserDef * /*userdef*/, StudioLight *studio_light)
{
  BKE_studiolight_remove(studio_light);
}

static StudioLight *rna_StudioLights_load(UserDef * /*userdef*/, const char *filepath, int type)
{
  return BKE_studiolight_load(filepath, type);
}

/* TODO: Make it accept arguments. */
static StudioLight *rna_StudioLights_new(UserDef *userdef, const char *filepath)
{
  return BKE_studiolight_create(filepath, userdef->light_param, userdef->light_ambient);
}

/* StudioLight.name */
static void rna_UserDef_studiolight_name_get(PointerRNA *ptr, char *value)
{
  StudioLight *sl = (StudioLight *)ptr->data;
  strcpy(value, sl->name);
}

static int rna_UserDef_studiolight_name_length(PointerRNA *ptr)
{
  StudioLight *sl = (StudioLight *)ptr->data;
  return strlen(sl->name);
}

/* StudioLight.path */
static void rna_UserDef_studiolight_path_get(PointerRNA *ptr, char *value)
{
  StudioLight *sl = (StudioLight *)ptr->data;
  strcpy(value, sl->filepath);
}

static int rna_UserDef_studiolight_path_length(PointerRNA *ptr)
{
  StudioLight *sl = (StudioLight *)ptr->data;
  return strlen(sl->filepath);
}

/* StudioLight.index */
static int rna_UserDef_studiolight_index_get(PointerRNA *ptr)
{
  StudioLight *sl = (StudioLight *)ptr->data;
  return sl->index;
}

/* StudioLight.is_user_defined */
static bool rna_UserDef_studiolight_is_user_defined_get(PointerRNA *ptr)
{
  StudioLight *sl = (StudioLight *)ptr->data;
  return (sl->flag & STUDIOLIGHT_USER_DEFINED) != 0;
}

/* StudioLight.is_user_defined */
static bool rna_UserDef_studiolight_has_specular_highlight_pass_get(PointerRNA *ptr)
{
  StudioLight *sl = (StudioLight *)ptr->data;
  return sl->flag & STUDIOLIGHT_SPECULAR_HIGHLIGHT_PASS;
}

/* StudioLight.type */

static int rna_UserDef_studiolight_type_get(PointerRNA *ptr)
{
  StudioLight *sl = (StudioLight *)ptr->data;
  return sl->flag & STUDIOLIGHT_FLAG_ORIENTATIONS;
}

/* StudioLight.solid_lights */

static void rna_UserDef_studiolight_solid_lights_begin(CollectionPropertyIterator *iter,
                                                       PointerRNA *ptr)
{
  StudioLight *sl = (StudioLight *)ptr->data;
  rna_iterator_array_begin(iter, sl->light, sizeof(*sl->light), ARRAY_SIZE(sl->light), 0, nullptr);
}

static int rna_UserDef_studiolight_solid_lights_length(PointerRNA * /*ptr*/)
{
  return ARRAY_SIZE(((StudioLight *)nullptr)->light);
}

/* StudioLight.light_ambient */

static void rna_UserDef_studiolight_light_ambient_get(PointerRNA *ptr, float *values)
{
  StudioLight *sl = (StudioLight *)ptr->data;
  copy_v3_v3(values, sl->light_ambient);
}

int rna_show_statusbar_vram_editable(const PointerRNA * /*ptr*/, const char ** /*r_info*/)
{
  return GPU_mem_stats_supported() ? PROP_EDITABLE : PropertyFlag(0);
}

static const EnumPropertyItem *rna_preference_gpu_backend_itemf(bContext * /*C*/,
                                                                PointerRNA * /*ptr*/,
                                                                PropertyRNA * /*prop*/,
                                                                bool *r_free)
{
  int totitem = 0;
  EnumPropertyItem *result = nullptr;
  for (int i = 0; rna_enum_preference_gpu_backend_items[i].identifier != nullptr; i++) {
    const EnumPropertyItem *item = &rna_enum_preference_gpu_backend_items[i];
#  ifndef WITH_OPENGL_BACKEND
    if (item->value == GPU_BACKEND_OPENGL) {
      continue;
    }
#  endif
#  ifndef WITH_METAL_BACKEND
    if (item->value == GPU_BACKEND_METAL) {
      continue;
    }
#  endif
#  ifndef WITH_VULKAN_BACKEND
    if (item->value == GPU_BACKEND_VULKAN) {
      continue;
    }
#  endif
    RNA_enum_item_add(&result, &totitem, item);
  }

  RNA_enum_item_end(&result, &totitem);
  *r_free = true;
  return result;
}

#else

#  define USERDEF_TAG_DIRTY_PROPERTY_UPDATE_ENABLE \
    RNA_define_fallback_property_update(0, "rna_userdef_is_dirty_update")

#  define USERDEF_TAG_DIRTY_PROPERTY_UPDATE_DISABLE RNA_define_fallback_property_update(0, nullptr)

/* TODO(sergey): This technically belongs to blenlib, but we don't link
 * makesrna against it.
 */

/* Get maximum addressable memory in megabytes, */
static size_t max_memory_in_megabytes()
{
  /* Maximum addressable bytes on this platform. */
  const size_t limit_bytes = size_t(1) << (sizeof(size_t[8]) - 1);
  /* Convert it to megabytes and return. */
  return (limit_bytes >> 20);
}

/* Same as above, but clipped to int capacity. */
static int max_memory_in_megabytes_int()
{
  const size_t limit_megabytes = max_memory_in_megabytes();
  /* NOTE: The result will fit into integer. */
  return int(min_zz(limit_megabytes, size_t(INT_MAX)));
}

static void rna_def_userdef_theme_ui_font_style(BlenderRNA *brna)
{
  StructRNA *srna;
  PropertyRNA *prop;

  srna = RNA_def_struct(brna, "ThemeFontStyle", nullptr);
  RNA_def_struct_sdna(srna, "uiFontStyle");
  RNA_def_struct_ui_text(srna, "Font Style", "Theme settings for Font");

  prop = RNA_def_property(srna, "points", PROP_FLOAT, PROP_UNSIGNED);
  RNA_def_property_range(prop, 6.0f, 32.0f);
  RNA_def_property_ui_range(prop, 8.0f, 20.0f, 10.0f, 1);
  RNA_def_property_ui_text(prop, "Points", "Font size in points");
  RNA_def_property_update(prop, 0, "rna_userdef_gpu_update");

  prop = RNA_def_property(srna, "character_weight", PROP_INT, PROP_NONE);
  RNA_def_property_int_default(prop, 400);
  RNA_def_property_range(prop, 100.0f, 900.0f);
  RNA_def_property_ui_range(prop, 100.0f, 900.0f, 50, 0);
  RNA_def_property_ui_text(
      prop, "Character Weight", "Weight of the characters. 100-900, 400 is normal");
  RNA_def_property_update(prop, 0, "rna_userdef_text_update");

  prop = RNA_def_property(srna, "shadow", PROP_INT, PROP_PIXEL);
  RNA_def_property_range(prop, 0, 5);
  RNA_def_property_ui_text(prop, "Shadow Size", "Shadow size (0, 3 and 5 supported)");
  RNA_def_property_update(prop, 0, "rna_userdef_theme_text_style_update");

  prop = RNA_def_property(srna, "shadow_offset_x", PROP_INT, PROP_PIXEL);
  RNA_def_property_int_sdna(prop, nullptr, "shadx");
  RNA_def_property_range(prop, -10, 10);
  RNA_def_property_ui_text(prop, "Shadow X Offset", "Shadow offset in pixels");
  RNA_def_property_update(prop, 0, "rna_userdef_theme_text_style_update");

  prop = RNA_def_property(srna, "shadow_offset_y", PROP_INT, PROP_PIXEL);
  RNA_def_property_int_sdna(prop, nullptr, "shady");
  RNA_def_property_range(prop, -10, 10);
  RNA_def_property_ui_text(prop, "Shadow Y Offset", "Shadow offset in pixels");
  RNA_def_property_update(prop, 0, "rna_userdef_theme_text_style_update");

  prop = RNA_def_property(srna, "shadow_alpha", PROP_FLOAT, PROP_FACTOR);
  RNA_def_property_float_sdna(prop, nullptr, "shadowalpha");
  RNA_def_property_range(prop, 0.0f, 1.0f);
  RNA_def_property_ui_text(prop, "Shadow Alpha", "");
  RNA_def_property_update(prop, 0, "rna_userdef_theme_text_style_update");

  prop = RNA_def_property(srna, "shadow_value", PROP_FLOAT, PROP_FACTOR);
  RNA_def_property_float_sdna(prop, nullptr, "shadowcolor");
  RNA_def_property_range(prop, 0.0f, 1.0f);
  RNA_def_property_ui_text(prop, "Shadow Brightness", "Shadow color in gray value");
  RNA_def_property_update(prop, 0, "rna_userdef_theme_text_style_update");
}

static void rna_def_userdef_theme_ui_style(BlenderRNA *brna)
{
  StructRNA *srna;
  PropertyRNA *prop;

  rna_def_userdef_theme_ui_font_style(brna);

  srna = RNA_def_struct(brna, "ThemeStyle", nullptr);
  RNA_def_struct_sdna(srna, "uiStyle");
  RNA_def_struct_ui_text(srna, "Style", "Theme settings for style sets");

  prop = RNA_def_property(srna, "panel_title", PROP_POINTER, PROP_NONE);
  RNA_def_property_flag(prop, PROP_NEVER_NULL);
  RNA_def_property_pointer_sdna(prop, nullptr, "paneltitle");
  RNA_def_property_struct_type(prop, "ThemeFontStyle");
  RNA_def_property_ui_text(prop, "Panel Title Font", "");
  RNA_def_property_update(prop, 0, "rna_userdef_theme_update");

  prop = RNA_def_property(srna, "widget_label", PROP_POINTER, PROP_NONE);
  RNA_def_property_flag(prop, PROP_NEVER_NULL);
  RNA_def_property_pointer_sdna(prop, nullptr, "widgetlabel");
  RNA_def_property_struct_type(prop, "ThemeFontStyle");
  RNA_def_property_ui_text(prop, "Widget Label Style", "");
  RNA_def_property_update(prop, 0, "rna_userdef_theme_update");

  prop = RNA_def_property(srna, "widget", PROP_POINTER, PROP_NONE);
  RNA_def_property_flag(prop, PROP_NEVER_NULL);
  RNA_def_property_pointer_sdna(prop, nullptr, "widget");
  RNA_def_property_struct_type(prop, "ThemeFontStyle");
  RNA_def_property_ui_text(prop, "Widget Style", "");
  RNA_def_property_update(prop, 0, "rna_userdef_theme_update");
}

static void rna_def_userdef_theme_ui_wcol(BlenderRNA *brna)
{
  StructRNA *srna;
  PropertyRNA *prop;

  srna = RNA_def_struct(brna, "ThemeWidgetColors", nullptr);
  RNA_def_struct_sdna(srna, "uiWidgetColors");
  RNA_def_struct_ui_text(srna, "Theme Widget Color Set", "Theme settings for widget color sets");

  prop = RNA_def_property(srna, "outline", PROP_FLOAT, PROP_COLOR_GAMMA);
  RNA_def_property_array(prop, 4);
  RNA_def_property_ui_text(prop, "Outline", "");
  RNA_def_property_update(prop, 0, "rna_userdef_theme_update");

  prop = RNA_def_property(srna, "inner", PROP_FLOAT, PROP_COLOR_GAMMA);
  RNA_def_property_array(prop, 4);
  RNA_def_property_ui_text(prop, "Inner", "");
  RNA_def_property_update(prop, 0, "rna_userdef_theme_update");

  prop = RNA_def_property(srna, "inner_sel", PROP_FLOAT, PROP_COLOR_GAMMA);
  RNA_def_property_array(prop, 4);
  RNA_def_property_ui_text(prop, "Inner Selected", "");
  RNA_def_property_update(prop, 0, "rna_userdef_theme_update");

  prop = RNA_def_property(srna, "item", PROP_FLOAT, PROP_COLOR_GAMMA);
  RNA_def_property_array(prop, 4);
  RNA_def_property_ui_text(prop, "Item", "");
  RNA_def_property_update(prop, 0, "rna_userdef_theme_update");

  prop = RNA_def_property(srna, "text", PROP_FLOAT, PROP_COLOR_GAMMA);
  RNA_def_property_array(prop, 3);
  RNA_def_property_ui_text(prop, "Text", "");
  RNA_def_property_update(prop, 0, "rna_userdef_theme_update");

  prop = RNA_def_property(srna, "text_sel", PROP_FLOAT, PROP_COLOR_GAMMA);
  RNA_def_property_array(prop, 3);
  RNA_def_property_ui_text(prop, "Text Selected", "");
  RNA_def_property_update(prop, 0, "rna_userdef_theme_update");

  prop = RNA_def_property(srna, "show_shaded", PROP_BOOLEAN, PROP_NONE);
  RNA_def_property_boolean_sdna(prop, nullptr, "shaded", 1);
  RNA_def_property_ui_text(prop, "Shaded", "");
  RNA_def_property_update(prop, 0, "rna_userdef_theme_update");

  prop = RNA_def_property(srna, "shadetop", PROP_INT, PROP_NONE);
  RNA_def_property_range(prop, -100, 100);
  RNA_def_property_ui_text(prop, "Shade Top", "");
  RNA_def_property_update(prop, 0, "rna_userdef_theme_update");

  prop = RNA_def_property(srna, "shadedown", PROP_INT, PROP_NONE);
  RNA_def_property_range(prop, -100, 100);
  RNA_def_property_ui_text(prop, "Shade Down", "");
  RNA_def_property_update(prop, 0, "rna_userdef_theme_update");

  prop = RNA_def_property(srna, "roundness", PROP_FLOAT, PROP_FACTOR);
  RNA_def_property_float_funcs(
      prop, "rna_ThemeUI_roundness_get", "rna_ThemeUI_roundness_set", nullptr);
  RNA_def_property_ui_text(prop, "Roundness", "Amount of edge rounding");
  RNA_def_property_update(prop, 0, "rna_userdef_theme_update");
}

static void rna_def_userdef_theme_ui_wcol_state(BlenderRNA *brna)
{
  StructRNA *srna;
  PropertyRNA *prop;

  srna = RNA_def_struct(brna, "ThemeWidgetStateColors", nullptr);
  RNA_def_struct_sdna(srna, "uiWidgetStateColors");
  RNA_def_struct_ui_text(
      srna, "Theme Widget State Color", "Theme settings for widget state colors");

  prop = RNA_def_property(srna, "inner_anim", PROP_FLOAT, PROP_COLOR_GAMMA);
  RNA_def_property_array(prop, 3);
  RNA_def_property_ui_text(prop, "Animated", "");
  RNA_def_property_update(prop, 0, "rna_userdef_theme_update");

  prop = RNA_def_property(srna, "inner_anim_sel", PROP_FLOAT, PROP_COLOR_GAMMA);
  RNA_def_property_array(prop, 3);
  RNA_def_property_ui_text(prop, "Animated Selected", "");
  RNA_def_property_update(prop, 0, "rna_userdef_theme_update");

  prop = RNA_def_property(srna, "inner_key", PROP_FLOAT, PROP_COLOR_GAMMA);
  RNA_def_property_array(prop, 3);
  RNA_def_property_ui_text(prop, "Keyframe", "");
  RNA_def_property_update(prop, 0, "rna_userdef_theme_update");

  prop = RNA_def_property(srna, "inner_key_sel", PROP_FLOAT, PROP_COLOR_GAMMA);
  RNA_def_property_array(prop, 3);
  RNA_def_property_ui_text(prop, "Keyframe Selected", "");
  RNA_def_property_update(prop, 0, "rna_userdef_theme_update");

  prop = RNA_def_property(srna, "inner_driven", PROP_FLOAT, PROP_COLOR_GAMMA);
  RNA_def_property_array(prop, 3);
  RNA_def_property_ui_text(prop, "Driven", "");
  RNA_def_property_update(prop, 0, "rna_userdef_theme_update");

  prop = RNA_def_property(srna, "inner_driven_sel", PROP_FLOAT, PROP_COLOR_GAMMA);
  RNA_def_property_array(prop, 3);
  RNA_def_property_ui_text(prop, "Driven Selected", "");
  RNA_def_property_update(prop, 0, "rna_userdef_theme_update");

  prop = RNA_def_property(srna, "inner_overridden", PROP_FLOAT, PROP_COLOR_GAMMA);
  RNA_def_property_array(prop, 3);
  RNA_def_property_ui_text(prop, "Overridden", "");
  RNA_def_property_update(prop, 0, "rna_userdef_theme_update");

  prop = RNA_def_property(srna, "inner_overridden_sel", PROP_FLOAT, PROP_COLOR_GAMMA);
  RNA_def_property_array(prop, 3);
  RNA_def_property_ui_text(prop, "Overridden Selected", "");
  RNA_def_property_update(prop, 0, "rna_userdef_theme_update");

  prop = RNA_def_property(srna, "inner_changed", PROP_FLOAT, PROP_COLOR_GAMMA);
  RNA_def_property_array(prop, 3);
  RNA_def_property_ui_text(prop, "Changed", "");
  RNA_def_property_update(prop, 0, "rna_userdef_theme_update");

  prop = RNA_def_property(srna, "inner_changed_sel", PROP_FLOAT, PROP_COLOR_GAMMA);
  RNA_def_property_array(prop, 3);
  RNA_def_property_ui_text(prop, "Changed Selected", "");
  RNA_def_property_update(prop, 0, "rna_userdef_theme_update");

  prop = RNA_def_property(srna, "blend", PROP_FLOAT, PROP_FACTOR);
  RNA_def_property_ui_text(prop, "Blend", "");
  RNA_def_property_update(prop, 0, "rna_userdef_theme_update");
}

static void rna_def_userdef_theme_ui_panel(BlenderRNA *brna)
{
  StructRNA *srna;
  PropertyRNA *prop;

  srna = RNA_def_struct(brna, "ThemePanelColors", nullptr);
  RNA_def_struct_sdna(srna, "uiPanelColors");
  RNA_def_struct_ui_text(srna, "Theme Panel Color", "Theme settings for panel colors");

  prop = RNA_def_property(srna, "header", PROP_FLOAT, PROP_COLOR_GAMMA);
  RNA_def_property_ui_text(prop, "Header", "");
  RNA_def_property_update(prop, 0, "rna_userdef_theme_update");

  prop = RNA_def_property(srna, "back", PROP_FLOAT, PROP_COLOR_GAMMA);
  RNA_def_property_ui_text(prop, "Background", "");
  RNA_def_property_update(prop, 0, "rna_userdef_theme_update");

  prop = RNA_def_property(srna, "sub_back", PROP_FLOAT, PROP_COLOR_GAMMA);
  RNA_def_property_ui_text(prop, "Sub Background", "");
  RNA_def_property_update(prop, 0, "rna_userdef_theme_update");
}

static const EnumPropertyItem rna_enum_userdef_theme_background_types_items[] = {
    {TH_BACKGROUND_SINGLE_COLOR,
     "SINGLE_COLOR",
     0,
     "Single Color",
     "Use a solid color as viewport background"},
    {TH_BACKGROUND_GRADIENT_LINEAR,
     "LINEAR",
     0,
     "Linear Gradient",
     "Use a screen space vertical linear gradient as viewport background"},
    {TH_BACKGROUND_GRADIENT_RADIAL,
     "RADIAL",
     0,
     "Vignette",
     "Use a radial gradient as viewport background"},
    {0, nullptr, 0, nullptr, nullptr},
};

static void rna_def_userdef_theme_ui_gradient(BlenderRNA *brna)
{
  /* Fake struct, keep this for compatible theme presets. */
  StructRNA *srna;
  PropertyRNA *prop;

  srna = RNA_def_struct(brna, "ThemeGradientColors", nullptr);
  RNA_def_struct_sdna(srna, "ThemeSpace");
  RNA_def_struct_ui_text(
      srna, "Theme Background Color", "Theme settings for background colors and gradient");

  prop = RNA_def_property(srna, "background_type", PROP_ENUM, PROP_NONE);
  RNA_def_property_enum_sdna(prop, nullptr, "background_type");
  RNA_def_property_enum_items(prop, rna_enum_userdef_theme_background_types_items);
  RNA_def_property_ui_text(prop, "Background Type", "Type of background in the 3D viewport");
  RNA_def_property_update(prop, 0, "rna_userdef_theme_update");

  prop = RNA_def_property(srna, "high_gradient", PROP_FLOAT, PROP_COLOR_GAMMA);
  RNA_def_property_float_sdna(prop, nullptr, "back");
  RNA_def_property_array(prop, 3);
  RNA_def_property_ui_text(prop, "Gradient High/Off", "");
  RNA_def_property_update(prop, 0, "rna_userdef_theme_update");

  prop = RNA_def_property(srna, "gradient", PROP_FLOAT, PROP_COLOR_GAMMA);
  RNA_def_property_float_sdna(prop, nullptr, "back_grad");
  RNA_def_property_array(prop, 3);
  RNA_def_property_ui_text(prop, "Gradient Low", "");
  RNA_def_property_update(prop, 0, "rna_userdef_theme_update");
}

static void rna_def_userdef_theme_ui(BlenderRNA *brna)
{
  StructRNA *srna;
  PropertyRNA *prop;

  rna_def_userdef_theme_ui_wcol(brna);
  rna_def_userdef_theme_ui_wcol_state(brna);
  rna_def_userdef_theme_ui_panel(brna);
  rna_def_userdef_theme_ui_gradient(brna);

  srna = RNA_def_struct(brna, "ThemeUserInterface", nullptr);
  RNA_def_struct_sdna(srna, "ThemeUI");
  RNA_def_struct_ui_text(
      srna, "Theme User Interface", "Theme settings for user interface elements");

  prop = RNA_def_property(srna, "wcol_regular", PROP_POINTER, PROP_NONE);
  RNA_def_property_flag(prop, PROP_NEVER_NULL);
  RNA_def_property_ui_text(prop, "Regular Widget Colors", "");
  RNA_def_property_update(prop, 0, "rna_userdef_theme_update");

  prop = RNA_def_property(srna, "wcol_tool", PROP_POINTER, PROP_NONE);
  RNA_def_property_flag(prop, PROP_NEVER_NULL);
  RNA_def_property_ui_text(prop, "Tool Widget Colors", "");
  RNA_def_property_update(prop, 0, "rna_userdef_theme_update");

  prop = RNA_def_property(srna, "wcol_toolbar_item", PROP_POINTER, PROP_NONE);
  RNA_def_property_flag(prop, PROP_NEVER_NULL);
  RNA_def_property_ui_text(prop, "Toolbar Item Widget Colors", "");
  RNA_def_property_update(prop, 0, "rna_userdef_theme_update");

  prop = RNA_def_property(srna, "wcol_radio", PROP_POINTER, PROP_NONE);
  RNA_def_property_flag(prop, PROP_NEVER_NULL);
  RNA_def_property_ui_text(prop, "Radio Widget Colors", "");
  RNA_def_property_update(prop, 0, "rna_userdef_theme_update");

  prop = RNA_def_property(srna, "wcol_text", PROP_POINTER, PROP_NONE);
  RNA_def_property_flag(prop, PROP_NEVER_NULL);
  RNA_def_property_ui_text(prop, "Text Widget Colors", "");
  RNA_def_property_update(prop, 0, "rna_userdef_theme_update");

  prop = RNA_def_property(srna, "wcol_option", PROP_POINTER, PROP_NONE);
  RNA_def_property_flag(prop, PROP_NEVER_NULL);
  RNA_def_property_ui_text(prop, "Option Widget Colors", "");
  RNA_def_property_update(prop, 0, "rna_userdef_theme_update");

  prop = RNA_def_property(srna, "wcol_toggle", PROP_POINTER, PROP_NONE);
  RNA_def_property_flag(prop, PROP_NEVER_NULL);
  RNA_def_property_ui_text(prop, "Toggle Widget Colors", "");
  RNA_def_property_update(prop, 0, "rna_userdef_theme_update");

  prop = RNA_def_property(srna, "wcol_num", PROP_POINTER, PROP_NONE);
  RNA_def_property_flag(prop, PROP_NEVER_NULL);
  RNA_def_property_ui_text(prop, "Number Widget Colors", "");
  RNA_def_property_update(prop, 0, "rna_userdef_theme_update");

  prop = RNA_def_property(srna, "wcol_numslider", PROP_POINTER, PROP_NONE);
  RNA_def_property_flag(prop, PROP_NEVER_NULL);
  RNA_def_property_ui_text(prop, "Slider Widget Colors", "");
  RNA_def_property_update(prop, 0, "rna_userdef_theme_update");

  prop = RNA_def_property(srna, "wcol_box", PROP_POINTER, PROP_NONE);
  RNA_def_property_flag(prop, PROP_NEVER_NULL);
  RNA_def_property_ui_text(prop, "Box Backdrop Colors", "");
  RNA_def_property_update(prop, 0, "rna_userdef_theme_update");

  prop = RNA_def_property(srna, "wcol_menu", PROP_POINTER, PROP_NONE);
  RNA_def_property_flag(prop, PROP_NEVER_NULL);
  RNA_def_property_ui_text(prop, "Menu Widget Colors", "");
  RNA_def_property_update(prop, 0, "rna_userdef_theme_update");

  prop = RNA_def_property(srna, "wcol_pulldown", PROP_POINTER, PROP_NONE);
  RNA_def_property_flag(prop, PROP_NEVER_NULL);
  RNA_def_property_ui_text(prop, "Pulldown Widget Colors", "");
  RNA_def_property_update(prop, 0, "rna_userdef_theme_update");

  prop = RNA_def_property(srna, "wcol_menu_back", PROP_POINTER, PROP_NONE);
  RNA_def_property_flag(prop, PROP_NEVER_NULL);
  RNA_def_property_ui_text(prop, "Menu Backdrop Colors", "");
  RNA_def_property_update(prop, 0, "rna_userdef_theme_update");

  prop = RNA_def_property(srna, "wcol_pie_menu", PROP_POINTER, PROP_NONE);
  RNA_def_property_flag(prop, PROP_NEVER_NULL);
  RNA_def_property_ui_text(prop, "Pie Menu Colors", "");
  RNA_def_property_update(prop, 0, "rna_userdef_theme_update");

  prop = RNA_def_property(srna, "wcol_tooltip", PROP_POINTER, PROP_NONE);
  RNA_def_property_flag(prop, PROP_NEVER_NULL);
  RNA_def_property_ui_text(prop, "Tooltip Colors", "");
  RNA_def_property_update(prop, 0, "rna_userdef_theme_update");

  prop = RNA_def_property(srna, "wcol_menu_item", PROP_POINTER, PROP_NONE);
  RNA_def_property_flag(prop, PROP_NEVER_NULL);
  RNA_def_property_ui_text(prop, "Menu Item Colors", "");
  RNA_def_property_update(prop, 0, "rna_userdef_theme_update");

  prop = RNA_def_property(srna, "wcol_scroll", PROP_POINTER, PROP_NONE);
  RNA_def_property_flag(prop, PROP_NEVER_NULL);
  RNA_def_property_ui_text(prop, "Scroll Widget Colors", "");
  RNA_def_property_update(prop, 0, "rna_userdef_theme_update");

  prop = RNA_def_property(srna, "wcol_progress", PROP_POINTER, PROP_NONE);
  RNA_def_property_flag(prop, PROP_NEVER_NULL);
  RNA_def_property_ui_text(prop, "Progress Bar Widget Colors", "");
  RNA_def_property_update(prop, 0, "rna_userdef_theme_update");

  prop = RNA_def_property(srna, "wcol_list_item", PROP_POINTER, PROP_NONE);
  RNA_def_property_flag(prop, PROP_NEVER_NULL);
  RNA_def_property_ui_text(prop, "List Item Colors", "");
  RNA_def_property_update(prop, 0, "rna_userdef_theme_update");

  prop = RNA_def_property(srna, "wcol_state", PROP_POINTER, PROP_NONE);
  RNA_def_property_flag(prop, PROP_NEVER_NULL);
  RNA_def_property_ui_text(prop, "State Colors", "");
  RNA_def_property_update(prop, 0, "rna_userdef_theme_update");

  prop = RNA_def_property(srna, "wcol_tab", PROP_POINTER, PROP_NONE);
  RNA_def_property_flag(prop, PROP_NEVER_NULL);
  RNA_def_property_ui_text(prop, "Tab Colors", "");
  RNA_def_property_update(prop, 0, "rna_userdef_theme_update");

  prop = RNA_def_property(srna, "menu_shadow_fac", PROP_FLOAT, PROP_FACTOR);
  RNA_def_property_ui_text(prop, "Menu Shadow Strength", "Blending factor for menu shadows");
  RNA_def_property_range(prop, 0.01f, 1.0f);
  RNA_def_property_update(prop, 0, "rna_userdef_theme_update");

  prop = RNA_def_property(srna, "menu_shadow_width", PROP_INT, PROP_PIXEL);
  RNA_def_property_ui_text(
      prop, "Menu Shadow Width", "Width of menu shadows, set to zero to disable");
  RNA_def_property_range(prop, 0.0f, 24.0f);
  RNA_def_property_update(prop, 0, "rna_userdef_theme_update");

  prop = RNA_def_property(srna, "icon_alpha", PROP_FLOAT, PROP_FACTOR);
  RNA_def_property_ui_text(
      prop, "Icon Alpha", "Transparency of icons in the interface, to reduce contrast");
  RNA_def_property_update(prop, 0, "rna_userdef_theme_update");

  prop = RNA_def_property(srna, "icon_saturation", PROP_FLOAT, PROP_FACTOR);
  RNA_def_property_ui_text(prop, "Icon Saturation", "Saturation of icons in the interface");
  RNA_def_property_update(prop, 0, "rna_userdef_theme_update");

  prop = RNA_def_property(srna, "widget_emboss", PROP_FLOAT, PROP_COLOR_GAMMA);
  RNA_def_property_float_sdna(prop, nullptr, "widget_emboss");
  RNA_def_property_array(prop, 4);
  RNA_def_property_ui_text(
      prop, "Widget Emboss", "Color of the 1px shadow line underlying widgets");
  RNA_def_property_update(prop, 0, "rna_userdef_theme_update");

  prop = RNA_def_property(srna, "editor_outline", PROP_FLOAT, PROP_COLOR_GAMMA);
  RNA_def_property_float_sdna(prop, nullptr, "editor_outline");
  RNA_def_property_array(prop, 3);
  RNA_def_property_ui_text(
      prop, "Editor Outline", "Color of the outline of the editors and their round corners");
  RNA_def_property_update(prop, 0, "rna_userdef_theme_update");

  prop = RNA_def_property(srna, "widget_text_cursor", PROP_FLOAT, PROP_COLOR_GAMMA);
  RNA_def_property_float_sdna(prop, nullptr, "widget_text_cursor");
  RNA_def_property_array(prop, 3);
  RNA_def_property_ui_text(prop, "Text Cursor", "Color of the text insertion cursor (caret)");
  RNA_def_property_update(prop, 0, "rna_userdef_theme_update");

  prop = RNA_def_property(srna, "panel_roundness", PROP_FLOAT, PROP_FACTOR);
  RNA_def_property_ui_text(
      prop, "Panel Roundness", "Roundness of the corners of panels and sub-panels");
  RNA_def_property_range(prop, 0.0f, 1.0f);
  RNA_def_property_float_default(prop, 0.4f);
  RNA_def_property_update(prop, 0, "rna_userdef_theme_update");

  /* Transparent Grid */
  prop = RNA_def_property(srna, "transparent_checker_primary", PROP_FLOAT, PROP_COLOR_GAMMA);
  RNA_def_property_float_sdna(prop, nullptr, "transparent_checker_primary");
  RNA_def_property_array(prop, 3);
  RNA_def_property_ui_text(
      prop, "Primary Color", "Primary color of checkerboard pattern indicating transparent areas");
  RNA_def_property_update(prop, 0, "rna_userdef_theme_update");

  prop = RNA_def_property(srna, "transparent_checker_secondary", PROP_FLOAT, PROP_COLOR_GAMMA);
  RNA_def_property_float_sdna(prop, nullptr, "transparent_checker_secondary");
  RNA_def_property_array(prop, 3);
  RNA_def_property_ui_text(prop,
                           "Secondary Color",
                           "Secondary color of checkerboard pattern indicating transparent areas");
  RNA_def_property_update(prop, 0, "rna_userdef_theme_update");

  prop = RNA_def_property(srna, "transparent_checker_size", PROP_INT, PROP_PIXEL);
  RNA_def_property_ui_text(
      prop, "Checkerboard Size", "Size of checkerboard pattern indicating transparent areas");
  RNA_def_property_range(prop, 2, 48);
  RNA_def_property_update(prop, 0, "rna_userdef_theme_update");

  /* axis */
  prop = RNA_def_property(srna, "axis_x", PROP_FLOAT, PROP_COLOR_GAMMA);
  RNA_def_property_float_sdna(prop, nullptr, "xaxis");
  RNA_def_property_array(prop, 3);
  RNA_def_property_ui_text(prop, "X Axis", "");
  RNA_def_property_update(prop, 0, "rna_userdef_theme_update");

  prop = RNA_def_property(srna, "axis_y", PROP_FLOAT, PROP_COLOR_GAMMA);
  RNA_def_property_float_sdna(prop, nullptr, "yaxis");
  RNA_def_property_array(prop, 3);
  RNA_def_property_ui_text(prop, "Y Axis", "");
  RNA_def_property_update(prop, 0, "rna_userdef_theme_update");

  prop = RNA_def_property(srna, "axis_z", PROP_FLOAT, PROP_COLOR_GAMMA);
  RNA_def_property_float_sdna(prop, nullptr, "zaxis");
  RNA_def_property_array(prop, 3);
  RNA_def_property_ui_text(prop, "Z Axis", "");
  RNA_def_property_update(prop, 0, "rna_userdef_theme_update");

  /* Generic gizmo colors. */
  prop = RNA_def_property(srna, "gizmo_hi", PROP_FLOAT, PROP_COLOR_GAMMA);
  RNA_def_property_float_sdna(prop, nullptr, "gizmo_hi");
  RNA_def_property_array(prop, 3);
  RNA_def_property_ui_text(prop, "Gizmo Highlight", "");
  RNA_def_property_update(prop, 0, "rna_userdef_theme_update");

  prop = RNA_def_property(srna, "gizmo_primary", PROP_FLOAT, PROP_COLOR_GAMMA);
  RNA_def_property_float_sdna(prop, nullptr, "gizmo_primary");
  RNA_def_property_array(prop, 3);
  RNA_def_property_ui_text(prop, "Gizmo Primary", "");
  RNA_def_property_update(prop, 0, "rna_userdef_theme_update");

  prop = RNA_def_property(srna, "gizmo_secondary", PROP_FLOAT, PROP_COLOR_GAMMA);
  RNA_def_property_float_sdna(prop, nullptr, "gizmo_secondary");
  RNA_def_property_array(prop, 3);
  RNA_def_property_ui_text(prop, "Gizmo Secondary", "");
  RNA_def_property_update(prop, 0, "rna_userdef_theme_update");

  prop = RNA_def_property(srna, "gizmo_view_align", PROP_FLOAT, PROP_COLOR_GAMMA);
  RNA_def_property_float_sdna(prop, nullptr, "gizmo_view_align");
  RNA_def_property_array(prop, 3);
  RNA_def_property_ui_text(prop, "Gizmo View Align", "");
  RNA_def_property_update(prop, 0, "rna_userdef_theme_update");

  prop = RNA_def_property(srna, "gizmo_a", PROP_FLOAT, PROP_COLOR_GAMMA);
  RNA_def_property_float_sdna(prop, nullptr, "gizmo_a");
  RNA_def_property_array(prop, 3);
  RNA_def_property_ui_text(prop, "Gizmo A", "");
  RNA_def_property_update(prop, 0, "rna_userdef_theme_update");

  prop = RNA_def_property(srna, "gizmo_b", PROP_FLOAT, PROP_COLOR_GAMMA);
  RNA_def_property_float_sdna(prop, nullptr, "gizmo_b");
  RNA_def_property_array(prop, 3);
  RNA_def_property_ui_text(prop, "Gizmo B", "");
  RNA_def_property_update(prop, 0, "rna_userdef_theme_update");

  /* Icon colors. */
  prop = RNA_def_property(srna, "icon_scene", PROP_FLOAT, PROP_COLOR_GAMMA);
  RNA_def_property_float_sdna(prop, nullptr, "icon_scene");
  RNA_def_property_array(prop, 4);
  RNA_def_property_ui_text(prop, "Scene", "");
  RNA_def_property_update(prop, 0, "rna_userdef_theme_update");

  prop = RNA_def_property(srna, "icon_collection", PROP_FLOAT, PROP_COLOR_GAMMA);
  RNA_def_property_float_sdna(prop, nullptr, "icon_collection");
  RNA_def_property_array(prop, 4);
  RNA_def_property_ui_text(prop, "Collection", "");
  RNA_def_property_update(prop, 0, "rna_userdef_theme_update");

  prop = RNA_def_property(srna, "icon_object", PROP_FLOAT, PROP_COLOR_GAMMA);
  RNA_def_property_float_sdna(prop, nullptr, "icon_object");
  RNA_def_property_array(prop, 4);
  RNA_def_property_ui_text(prop, "Object", "");
  RNA_def_property_update(prop, 0, "rna_userdef_theme_update");

  prop = RNA_def_property(srna, "icon_object_data", PROP_FLOAT, PROP_COLOR_GAMMA);
  RNA_def_property_float_sdna(prop, nullptr, "icon_object_data");
  RNA_def_property_array(prop, 4);
  RNA_def_property_ui_text(prop, "Object Data", "");
  RNA_def_property_update(prop, 0, "rna_userdef_theme_update");

  prop = RNA_def_property(srna, "icon_modifier", PROP_FLOAT, PROP_COLOR_GAMMA);
  RNA_def_property_float_sdna(prop, nullptr, "icon_modifier");
  RNA_def_property_array(prop, 4);
  RNA_def_property_ui_text(prop, "Modifier", "");
  RNA_def_property_update(prop, 0, "rna_userdef_theme_update");

  prop = RNA_def_property(srna, "icon_shading", PROP_FLOAT, PROP_COLOR_GAMMA);
  RNA_def_property_float_sdna(prop, nullptr, "icon_shading");
  RNA_def_property_array(prop, 4);
  RNA_def_property_ui_text(prop, "Shading", "");
  RNA_def_property_update(prop, 0, "rna_userdef_theme_update");

  prop = RNA_def_property(srna, "icon_folder", PROP_FLOAT, PROP_COLOR_GAMMA);
  RNA_def_property_float_sdna(prop, nullptr, "icon_folder");
  RNA_def_property_array(prop, 4);
  RNA_def_property_ui_text(prop, "File Folders", "Color of folders in the file browser");
  RNA_def_property_update(prop, 0, "rna_userdef_theme_update");

  prop = RNA_def_property(srna, "icon_border_intensity", PROP_FLOAT, PROP_FACTOR);
  RNA_def_property_float_sdna(prop, nullptr, "icon_border_intensity");
  RNA_def_property_ui_text(
      prop, "Icon Border", "Control the intensity of the border around themes icons");
  RNA_def_property_ui_range(prop, 0.0, 1.0, 0.1, 2);
  RNA_def_property_update(prop, 0, "rna_userdef_theme_update_icons");
}

static void rna_def_userdef_theme_space_common(StructRNA *srna)
{
  PropertyRNA *prop;

  prop = RNA_def_property(srna, "title", PROP_FLOAT, PROP_COLOR_GAMMA);
  RNA_def_property_array(prop, 3);
  RNA_def_property_ui_text(prop, "Title", "");
  RNA_def_property_update(prop, 0, "rna_userdef_theme_update");

  prop = RNA_def_property(srna, "text", PROP_FLOAT, PROP_COLOR_GAMMA);
  RNA_def_property_array(prop, 3);
  RNA_def_property_ui_text(prop, "Text", "");
  RNA_def_property_update(prop, 0, "rna_userdef_theme_update");

  prop = RNA_def_property(srna, "text_hi", PROP_FLOAT, PROP_COLOR_GAMMA);
  RNA_def_property_array(prop, 3);
  RNA_def_property_ui_text(prop, "Text Highlight", "");
  RNA_def_property_update(prop, 0, "rna_userdef_theme_update");

  /* header */
  prop = RNA_def_property(srna, "header", PROP_FLOAT, PROP_COLOR_GAMMA);
  RNA_def_property_array(prop, 4);
  RNA_def_property_ui_text(prop, "Header", "");
  RNA_def_property_update(prop, 0, "rna_userdef_gpu_update");

  prop = RNA_def_property(srna, "header_text", PROP_FLOAT, PROP_COLOR_GAMMA);
  RNA_def_property_array(prop, 3);
  RNA_def_property_ui_text(prop, "Header Text", "");
  RNA_def_property_update(prop, 0, "rna_userdef_theme_update");

  prop = RNA_def_property(srna, "header_text_hi", PROP_FLOAT, PROP_COLOR_GAMMA);
  RNA_def_property_array(prop, 3);
  RNA_def_property_ui_text(prop, "Header Text Highlight", "");
  RNA_def_property_update(prop, 0, "rna_userdef_theme_update");

  /* panel settings */
  prop = RNA_def_property(srna, "panelcolors", PROP_POINTER, PROP_NONE);
  RNA_def_property_flag(prop, PROP_NEVER_NULL);
  RNA_def_property_ui_text(prop, "Panel Colors", "");
  RNA_def_property_update(prop, 0, "rna_userdef_theme_update");

  /* buttons */
  // if (!ELEM(spacetype, SPACE_PROPERTIES, SPACE_OUTLINER)) {
  prop = RNA_def_property(srna, "button", PROP_FLOAT, PROP_COLOR_GAMMA);
  RNA_def_property_array(prop, 4);
  RNA_def_property_ui_text(prop, "Region Background", "");
  RNA_def_property_update(prop, 0, "rna_userdef_theme_update");

  prop = RNA_def_property(srna, "button_title", PROP_FLOAT, PROP_COLOR_GAMMA);
  RNA_def_property_array(prop, 3);
  RNA_def_property_ui_text(prop, "Region Text Titles", "");
  RNA_def_property_update(prop, 0, "rna_userdef_theme_update");

  prop = RNA_def_property(srna, "button_text", PROP_FLOAT, PROP_COLOR_GAMMA);
  RNA_def_property_array(prop, 3);
  RNA_def_property_ui_text(prop, "Region Text", "");
  RNA_def_property_update(prop, 0, "rna_userdef_theme_update");

  prop = RNA_def_property(srna, "button_text_hi", PROP_FLOAT, PROP_COLOR_GAMMA);
  RNA_def_property_array(prop, 3);
  RNA_def_property_ui_text(prop, "Region Text Highlight", "");
  RNA_def_property_update(prop, 0, "rna_userdef_theme_update");

  prop = RNA_def_property(srna, "navigation_bar", PROP_FLOAT, PROP_COLOR_GAMMA);
  RNA_def_property_array(prop, 4);
  RNA_def_property_ui_text(prop, "Navigation Bar Background", "");
  RNA_def_property_update(prop, 0, "rna_userdef_theme_update");

  prop = RNA_def_property(srna, "execution_buts", PROP_FLOAT, PROP_COLOR_GAMMA);
  RNA_def_property_array(prop, 4);
  RNA_def_property_ui_text(prop, "Execution Region Background", "");
  RNA_def_property_update(prop, 0, "rna_userdef_theme_update");

  /* tabs */
  prop = RNA_def_property(srna, "tab_active", PROP_FLOAT, PROP_COLOR_GAMMA);
  RNA_def_property_array(prop, 3);
  RNA_def_property_ui_text(prop, "Tab Active", "");
  RNA_def_property_update(prop, 0, "rna_userdef_theme_update");

  prop = RNA_def_property(srna, "tab_inactive", PROP_FLOAT, PROP_COLOR_GAMMA);
  RNA_def_property_array(prop, 3);
  RNA_def_property_ui_text(prop, "Tab Inactive", "");
  RNA_def_property_update(prop, 0, "rna_userdef_theme_update");

  prop = RNA_def_property(srna, "tab_back", PROP_FLOAT, PROP_COLOR_GAMMA);
  RNA_def_property_array(prop, 4);
  RNA_def_property_ui_text(prop, "Tab Background", "");
  RNA_def_property_update(prop, 0, "rna_userdef_theme_update");

  prop = RNA_def_property(srna, "tab_outline", PROP_FLOAT, PROP_COLOR_GAMMA);
  RNA_def_property_array(prop, 4);
  RNA_def_property_ui_text(prop, "Tab Outline", "");
  RNA_def_property_update(prop, 0, "rna_userdef_theme_update");

  // }
}

static void rna_def_userdef_theme_space_gradient(BlenderRNA *brna)
{
  StructRNA *srna;
  PropertyRNA *prop;

  srna = RNA_def_struct(brna, "ThemeSpaceGradient", nullptr);
  RNA_def_struct_sdna(srna, "ThemeSpace");
  RNA_def_struct_ui_text(srna, "Theme Space Settings", "");

  /* gradient/background settings */
  prop = RNA_def_property(srna, "gradients", PROP_POINTER, PROP_NONE);
  RNA_def_property_flag(prop, PROP_NEVER_NULL);
  RNA_def_property_struct_type(prop, "ThemeGradientColors");
  RNA_def_property_pointer_funcs(prop, "rna_Theme_gradient_colors_get", nullptr, nullptr, nullptr);
  RNA_def_property_ui_text(prop, "Gradient Colors", "");
  RNA_def_property_update(prop, 0, "rna_userdef_theme_update");

  rna_def_userdef_theme_space_common(srna);
}

static void rna_def_userdef_theme_space_generic(BlenderRNA *brna)
{
  StructRNA *srna;
  PropertyRNA *prop;

  srna = RNA_def_struct(brna, "ThemeSpaceGeneric", nullptr);
  RNA_def_struct_sdna(srna, "ThemeSpace");
  RNA_def_struct_ui_text(srna, "Theme Space Settings", "");

  prop = RNA_def_property(srna, "back", PROP_FLOAT, PROP_COLOR_GAMMA);
  RNA_def_property_array(prop, 3);
  RNA_def_property_ui_text(prop, "Window Background", "");
  RNA_def_property_update(prop, 0, "rna_userdef_theme_update");

  rna_def_userdef_theme_space_common(srna);
}

/* list / channels */
static void rna_def_userdef_theme_space_list_generic(BlenderRNA *brna)
{
  StructRNA *srna;
  PropertyRNA *prop;

  srna = RNA_def_struct(brna, "ThemeSpaceListGeneric", nullptr);
  RNA_def_struct_sdna(srna, "ThemeSpace");
  RNA_def_struct_ui_text(srna, "Theme Space List Settings", "");

  prop = RNA_def_property(srna, "list", PROP_FLOAT, PROP_COLOR_GAMMA);
  RNA_def_property_array(prop, 3);
  RNA_def_property_ui_text(prop, "Source List", "");
  RNA_def_property_update(prop, 0, "rna_userdef_theme_update");

  prop = RNA_def_property(srna, "list_title", PROP_FLOAT, PROP_COLOR_GAMMA);
  RNA_def_property_array(prop, 3);
  RNA_def_property_ui_text(prop, "Source List Title", "");
  RNA_def_property_update(prop, 0, "rna_userdef_theme_update");

  prop = RNA_def_property(srna, "list_text", PROP_FLOAT, PROP_COLOR_GAMMA);
  RNA_def_property_array(prop, 3);
  RNA_def_property_ui_text(prop, "Source List Text", "");
  RNA_def_property_update(prop, 0, "rna_userdef_theme_update");

  prop = RNA_def_property(srna, "list_text_hi", PROP_FLOAT, PROP_COLOR_GAMMA);
  RNA_def_property_array(prop, 3);
  RNA_def_property_ui_text(prop, "Source List Text Highlight", "");
  RNA_def_property_update(prop, 0, "rna_userdef_theme_update");
}

static void rna_def_userdef_theme_spaces_main(StructRNA *srna)
{
  PropertyRNA *prop;

  prop = RNA_def_property(srna, "space", PROP_POINTER, PROP_NONE);
  RNA_def_property_flag(prop, PROP_NEVER_NULL);
  RNA_def_property_struct_type(prop, "ThemeSpaceGeneric");
  RNA_def_property_pointer_funcs(prop, "rna_Theme_space_generic_get", nullptr, nullptr, nullptr);
  RNA_def_property_ui_text(prop, "Theme Space", "Settings for space");
}

static void rna_def_userdef_theme_spaces_gradient(StructRNA *srna)
{
  PropertyRNA *prop;

  prop = RNA_def_property(srna, "space", PROP_POINTER, PROP_NONE);
  RNA_def_property_flag(prop, PROP_NEVER_NULL);
  RNA_def_property_struct_type(prop, "ThemeSpaceGradient");
  RNA_def_property_pointer_funcs(prop, "rna_Theme_space_gradient_get", nullptr, nullptr, nullptr);
  RNA_def_property_ui_text(prop, "Theme Space", "Settings for space");
}

static void rna_def_userdef_theme_spaces_list_main(StructRNA *srna)
{
  PropertyRNA *prop;

  prop = RNA_def_property(srna, "space_list", PROP_POINTER, PROP_NONE);
  RNA_def_property_flag(prop, PROP_NEVER_NULL);
  RNA_def_property_struct_type(prop, "ThemeSpaceListGeneric");
  RNA_def_property_pointer_funcs(
      prop, "rna_Theme_space_list_generic_get", nullptr, nullptr, nullptr);
  RNA_def_property_ui_text(prop, "Theme Space List", "Settings for space list");
}

static void rna_def_userdef_theme_asset_shelf(BlenderRNA *brna)
{
  StructRNA *srna;
  PropertyRNA *prop;

  srna = RNA_def_struct(brna, "ThemeAssetShelf", nullptr);
  RNA_def_struct_ui_text(srna, "Theme Asset Shelf Color", "Theme settings for asset shelves");

  prop = RNA_def_property(srna, "header_back", PROP_FLOAT, PROP_COLOR_GAMMA);
  RNA_def_property_array(prop, 4);
  RNA_def_property_ui_text(prop, "Header Background", "");
  RNA_def_property_update(prop, 0, "rna_userdef_theme_update");

  prop = RNA_def_property(srna, "back", PROP_FLOAT, PROP_COLOR_GAMMA);
  RNA_def_property_array(prop, 4);
  RNA_def_property_ui_text(prop, "Main Region Background", "");
  RNA_def_property_update(prop, 0, "rna_userdef_theme_update");
}

static void rna_def_userdef_theme_spaces_asset_shelf_main(StructRNA *srna)
{
  PropertyRNA *prop = RNA_def_property(srna, "asset_shelf", PROP_POINTER, PROP_NONE);
  RNA_def_property_flag(prop, PROP_NEVER_NULL);
  RNA_def_property_struct_type(prop, "ThemeAssetShelf");
  RNA_def_property_ui_text(prop, "Asset Shelf", "Settings for asset shelf");
}

static void rna_def_userdef_theme_spaces_vertex(StructRNA *srna, const bool has_vertex_active)
{
  PropertyRNA *prop;

  prop = RNA_def_property(srna, "vertex", PROP_FLOAT, PROP_COLOR_GAMMA);
  RNA_def_property_array(prop, 3);
  RNA_def_property_ui_text(prop, "Vertex", "");
  RNA_def_property_update(prop, 0, "rna_userdef_theme_update");

  prop = RNA_def_property(srna, "vertex_select", PROP_FLOAT, PROP_COLOR_GAMMA);
  RNA_def_property_array(prop, 3);
  RNA_def_property_ui_text(prop, "Vertex Select", "");
  RNA_def_property_update(prop, 0, "rna_userdef_theme_update");

  if (has_vertex_active) {
    prop = RNA_def_property(srna, "vertex_active", PROP_FLOAT, PROP_COLOR_GAMMA);
    RNA_def_property_array(prop, 3);
    RNA_def_property_ui_text(prop, "Active Vertex", "");
    RNA_def_property_update(prop, 0, "rna_userdef_theme_update");
  }

  prop = RNA_def_property(srna, "vertex_size", PROP_INT, PROP_PIXEL);
  RNA_def_property_range(prop, 1, 32);
  RNA_def_property_ui_text(prop, "Vertex Size", "");
  RNA_def_property_update(prop, 0, "rna_userdef_theme_update");

  prop = RNA_def_property(srna, "vertex_bevel", PROP_FLOAT, PROP_COLOR_GAMMA);
  RNA_def_property_array(prop, 3);
  RNA_def_property_ui_text(prop, "Vertex Bevel", "");
  RNA_def_property_update(prop, 0, "rna_userdef_theme_update");

  prop = RNA_def_property(srna, "vertex_unreferenced", PROP_FLOAT, PROP_COLOR_GAMMA);
  RNA_def_property_array(prop, 3);
  RNA_def_property_ui_text(prop, "Vertex Group Unreferenced", "");
  RNA_def_property_update(prop, 0, "rna_userdef_theme_update");
}

static void rna_def_userdef_theme_spaces_edge(StructRNA *srna)
{
  PropertyRNA *prop;

  prop = RNA_def_property(srna, "edge_select", PROP_FLOAT, PROP_COLOR_GAMMA);
  RNA_def_property_array(prop, 3);
  RNA_def_property_ui_text(prop, "Edge Selection", "");
  RNA_def_property_update(prop, 0, "rna_userdef_theme_update");

  prop = RNA_def_property(srna, "edge_mode_select", PROP_FLOAT, PROP_COLOR_GAMMA);
  RNA_def_property_array(prop, 3);
  RNA_def_property_ui_text(prop, "Edge Mode Selection", "");
  RNA_def_property_update(prop, 0, "rna_userdef_theme_update");

  prop = RNA_def_property(srna, "edge_seam", PROP_FLOAT, PROP_COLOR_GAMMA);
  RNA_def_property_array(prop, 3);
  RNA_def_property_ui_text(prop, "Edge Seam", "");
  RNA_def_property_update(prop, 0, "rna_userdef_theme_update");

  prop = RNA_def_property(srna, "edge_sharp", PROP_FLOAT, PROP_COLOR_GAMMA);
  RNA_def_property_array(prop, 3);
  RNA_def_property_ui_text(prop, "Edge Sharp", "");
  RNA_def_property_update(prop, 0, "rna_userdef_theme_update");

  prop = RNA_def_property(srna, "edge_crease", PROP_FLOAT, PROP_COLOR_GAMMA);
  RNA_def_property_array(prop, 3);
  RNA_def_property_ui_text(prop, "Edge Crease", "");
  RNA_def_property_translation_context(prop, BLT_I18NCONTEXT_ID_WINDOWMANAGER);
  RNA_def_property_update(prop, 0, "rna_userdef_theme_update");

  prop = RNA_def_property(srna, "edge_bevel", PROP_FLOAT, PROP_COLOR_GAMMA);
  RNA_def_property_array(prop, 3);
  RNA_def_property_ui_text(prop, "Edge Bevel", "");
  RNA_def_property_update(prop, 0, "rna_userdef_theme_update");

  prop = RNA_def_property(srna, "edge_facesel", PROP_FLOAT, PROP_COLOR_GAMMA);
  RNA_def_property_array(prop, 3);
  RNA_def_property_ui_text(prop, "Edge UV Face Select", "");
  RNA_def_property_update(prop, 0, "rna_userdef_theme_update");

  prop = RNA_def_property(srna, "freestyle_edge_mark", PROP_FLOAT, PROP_COLOR_GAMMA);
  RNA_def_property_array(prop, 3);
  RNA_def_property_ui_text(prop, "Freestyle Edge Mark", "");
  RNA_def_property_update(prop, 0, "rna_userdef_theme_update");
}

static void rna_def_userdef_theme_spaces_face(StructRNA *srna)
{
  PropertyRNA *prop;

  prop = RNA_def_property(srna, "face", PROP_FLOAT, PROP_COLOR_GAMMA);
  RNA_def_property_array(prop, 4);
  RNA_def_property_ui_text(prop, "Face", "");
  RNA_def_property_update(prop, 0, "rna_userdef_theme_update");

  prop = RNA_def_property(srna, "face_select", PROP_FLOAT, PROP_COLOR_GAMMA);
  RNA_def_property_array(prop, 4);
  RNA_def_property_ui_text(prop, "Face Selection", "");
  RNA_def_property_update(prop, 0, "rna_userdef_theme_update");

  prop = RNA_def_property(srna, "face_mode_select", PROP_FLOAT, PROP_COLOR_GAMMA);
  RNA_def_property_array(prop, 4);
  RNA_def_property_ui_text(prop, "Face Mode Selection", "");
  RNA_def_property_update(prop, 0, "rna_userdef_theme_update");

  prop = RNA_def_property(srna, "face_dot", PROP_FLOAT, PROP_COLOR_GAMMA);
  RNA_def_property_array(prop, 3);
  RNA_def_property_ui_text(prop, "Face Dot Selected", "");
  RNA_def_property_update(prop, 0, "rna_userdef_theme_update");

  prop = RNA_def_property(srna, "facedot_size", PROP_INT, PROP_PIXEL);
  RNA_def_property_range(prop, 1, 10);
  RNA_def_property_ui_text(prop, "Face Dot Size", "");
  RNA_def_property_update(prop, 0, "rna_userdef_theme_update");

  prop = RNA_def_property(srna, "freestyle_face_mark", PROP_FLOAT, PROP_COLOR_GAMMA);
  RNA_def_property_array(prop, 4);
  RNA_def_property_ui_text(prop, "Freestyle Face Mark", "");
  RNA_def_property_update(prop, 0, "rna_userdef_theme_update");

  prop = RNA_def_property(srna, "face_retopology", PROP_FLOAT, PROP_COLOR_GAMMA);
  RNA_def_property_array(prop, 4);
  RNA_def_property_ui_text(prop, "Face Retopology", "");
  RNA_def_property_update(prop, 0, "rna_userdef_theme_update");

  prop = RNA_def_property(srna, "face_back", PROP_FLOAT, PROP_COLOR_GAMMA);
  RNA_def_property_array(prop, 4);
  RNA_def_property_ui_text(prop, "Face Orientation Back", "");
  RNA_def_property_update(prop, 0, "rna_userdef_theme_update");

  prop = RNA_def_property(srna, "face_front", PROP_FLOAT, PROP_COLOR_GAMMA);
  RNA_def_property_array(prop, 4);
  RNA_def_property_ui_text(prop, "Face Orientation Front", "");
  RNA_def_property_update(prop, 0, "rna_userdef_theme_update");
}

static void rna_def_userdef_theme_spaces_paint_curves(StructRNA *srna)
{
  PropertyRNA *prop;

  prop = RNA_def_property(srna, "paint_curve_handle", PROP_FLOAT, PROP_COLOR_GAMMA);
  RNA_def_property_array(prop, 4);
  RNA_def_property_ui_text(prop, "Paint Curve Handle", "");
  RNA_def_property_update(prop, 0, "rna_userdef_theme_update");

  prop = RNA_def_property(srna, "paint_curve_pivot", PROP_FLOAT, PROP_COLOR_GAMMA);
  RNA_def_property_array(prop, 4);
  RNA_def_property_ui_text(prop, "Paint Curve Pivot", "");
  RNA_def_property_update(prop, 0, "rna_userdef_theme_update");
}

static void rna_def_userdef_theme_spaces_curves(
    StructRNA *srna, bool incl_nurbs, bool incl_lastsel, bool incl_vector, bool incl_verthandle)
{
  PropertyRNA *prop;

  if (incl_nurbs) {
    prop = RNA_def_property(srna, "nurb_uline", PROP_FLOAT, PROP_COLOR_GAMMA);
    RNA_def_property_float_sdna(prop, nullptr, "nurb_uline");
    RNA_def_property_array(prop, 3);
    RNA_def_property_ui_text(prop, "NURBS U Lines", "");
    RNA_def_property_update(prop, 0, "rna_userdef_theme_update");

    prop = RNA_def_property(srna, "nurb_vline", PROP_FLOAT, PROP_COLOR_GAMMA);
    RNA_def_property_float_sdna(prop, nullptr, "nurb_vline");
    RNA_def_property_array(prop, 3);
    RNA_def_property_ui_text(prop, "NURBS V Lines", "");
    RNA_def_property_update(prop, 0, "rna_userdef_theme_update");

    prop = RNA_def_property(srna, "nurb_sel_uline", PROP_FLOAT, PROP_COLOR_GAMMA);
    RNA_def_property_float_sdna(prop, nullptr, "nurb_sel_uline");
    RNA_def_property_array(prop, 3);
    RNA_def_property_ui_text(prop, "NURBS Active U Lines", "");
    RNA_def_property_update(prop, 0, "rna_userdef_theme_update");

    prop = RNA_def_property(srna, "nurb_sel_vline", PROP_FLOAT, PROP_COLOR_GAMMA);
    RNA_def_property_float_sdna(prop, nullptr, "nurb_sel_vline");
    RNA_def_property_array(prop, 3);
    RNA_def_property_ui_text(prop, "NURBS Active V Lines", "");
    RNA_def_property_update(prop, 0, "rna_userdef_theme_update");

    prop = RNA_def_property(srna, "act_spline", PROP_FLOAT, PROP_COLOR_GAMMA);
    RNA_def_property_float_sdna(prop, nullptr, "act_spline");
    RNA_def_property_array(prop, 3);
    RNA_def_property_ui_text(prop, "Active Spline", "");
    RNA_def_property_update(prop, 0, "rna_userdef_theme_update");
  }

  prop = RNA_def_property(srna, "handle_free", PROP_FLOAT, PROP_COLOR_GAMMA);
  RNA_def_property_float_sdna(prop, nullptr, "handle_free");
  RNA_def_property_array(prop, 3);
  RNA_def_property_ui_text(prop, "Free Handle", "");
  RNA_def_property_update(prop, 0, "rna_userdef_theme_update");

  prop = RNA_def_property(srna, "handle_auto", PROP_FLOAT, PROP_COLOR_GAMMA);
  RNA_def_property_float_sdna(prop, nullptr, "handle_auto");
  RNA_def_property_array(prop, 3);
  RNA_def_property_ui_text(prop, "Auto Handle", "");
  RNA_def_property_update(prop, 0, "rna_userdef_theme_update");

  if (incl_vector) {
    prop = RNA_def_property(srna, "handle_vect", PROP_FLOAT, PROP_COLOR_GAMMA);
    RNA_def_property_float_sdna(prop, nullptr, "handle_vect");
    RNA_def_property_array(prop, 3);
    RNA_def_property_ui_text(prop, "Vector Handle", "");
    RNA_def_property_update(prop, 0, "rna_userdef_theme_update");

    prop = RNA_def_property(srna, "handle_sel_vect", PROP_FLOAT, PROP_COLOR_GAMMA);
    RNA_def_property_float_sdna(prop, nullptr, "handle_sel_vect");
    RNA_def_property_array(prop, 3);
    RNA_def_property_ui_text(prop, "Vector Handle Selected", "");
    RNA_def_property_update(prop, 0, "rna_userdef_theme_update");
  }

  prop = RNA_def_property(srna, "handle_align", PROP_FLOAT, PROP_COLOR_GAMMA);
  RNA_def_property_float_sdna(prop, nullptr, "handle_align");
  RNA_def_property_array(prop, 3);
  RNA_def_property_ui_text(prop, "Align Handle", "");
  RNA_def_property_update(prop, 0, "rna_userdef_theme_update");

  prop = RNA_def_property(srna, "handle_sel_free", PROP_FLOAT, PROP_COLOR_GAMMA);
  RNA_def_property_float_sdna(prop, nullptr, "handle_sel_free");
  RNA_def_property_array(prop, 3);
  RNA_def_property_ui_text(prop, "Free Handle Selected", "");
  RNA_def_property_update(prop, 0, "rna_userdef_theme_update");

  prop = RNA_def_property(srna, "handle_sel_auto", PROP_FLOAT, PROP_COLOR_GAMMA);
  RNA_def_property_float_sdna(prop, nullptr, "handle_sel_auto");
  RNA_def_property_array(prop, 3);
  RNA_def_property_ui_text(prop, "Auto Handle Selected", "");
  RNA_def_property_update(prop, 0, "rna_userdef_theme_update");

  prop = RNA_def_property(srna, "handle_sel_align", PROP_FLOAT, PROP_COLOR_GAMMA);
  RNA_def_property_float_sdna(prop, nullptr, "handle_sel_align");
  RNA_def_property_array(prop, 3);
  RNA_def_property_ui_text(prop, "Align Handle Selected", "");
  RNA_def_property_update(prop, 0, "rna_userdef_theme_update");

  if (!incl_nurbs) {
    /* assume that when nurbs are off, this is for 2D (i.e. anim) editors */
    prop = RNA_def_property(srna, "handle_auto_clamped", PROP_FLOAT, PROP_COLOR_GAMMA);
    RNA_def_property_float_sdna(prop, nullptr, "handle_auto_clamped");
    RNA_def_property_array(prop, 3);
    RNA_def_property_ui_text(prop, "Auto-Clamped Handle", "");
    RNA_def_property_update(prop, 0, "rna_userdef_theme_update");

    prop = RNA_def_property(srna, "handle_sel_auto_clamped", PROP_FLOAT, PROP_COLOR_GAMMA);
    RNA_def_property_float_sdna(prop, nullptr, "handle_sel_auto_clamped");
    RNA_def_property_array(prop, 3);
    RNA_def_property_ui_text(prop, "Auto-Clamped Handle Selected", "");
    RNA_def_property_update(prop, 0, "rna_userdef_theme_update");
  }

  if (incl_lastsel) {
    prop = RNA_def_property(srna, "lastsel_point", PROP_FLOAT, PROP_COLOR_GAMMA);
    RNA_def_property_float_sdna(prop, nullptr, "lastsel_point");
    RNA_def_property_array(prop, 3);
    RNA_def_property_ui_text(prop, "Last Selected Point", "");
    RNA_def_property_update(prop, 0, "rna_userdef_theme_update");
  }

  if (incl_verthandle) {
    prop = RNA_def_property(srna, "handle_vertex", PROP_FLOAT, PROP_COLOR_GAMMA);
    RNA_def_property_array(prop, 3);
    RNA_def_property_ui_text(prop, "Handle Vertex", "");
    RNA_def_property_update(prop, 0, "rna_userdef_theme_update");

    prop = RNA_def_property(srna, "handle_vertex_select", PROP_FLOAT, PROP_COLOR_GAMMA);
    RNA_def_property_array(prop, 3);
    RNA_def_property_ui_text(prop, "Handle Vertex Select", "");
    RNA_def_property_update(prop, 0, "rna_userdef_theme_update");

    prop = RNA_def_property(srna, "handle_vertex_size", PROP_INT, PROP_PIXEL);
    RNA_def_property_range(prop, 1, 100);
    RNA_def_property_ui_text(prop, "Handle Vertex Size", "");
    RNA_def_property_update(prop, 0, "rna_userdef_theme_update");
  }
}

static void rna_def_userdef_theme_spaces_gpencil(StructRNA *srna)
{
  PropertyRNA *prop;

  prop = RNA_def_property(srna, "gp_vertex", PROP_FLOAT, PROP_COLOR_GAMMA);
  RNA_def_property_array(prop, 3);
  RNA_def_property_ui_text(prop, "Grease Pencil Vertex", "");
  RNA_def_property_update(prop, 0, "rna_userdef_theme_update");

  prop = RNA_def_property(srna, "gp_vertex_select", PROP_FLOAT, PROP_COLOR_GAMMA);
  RNA_def_property_array(prop, 3);
  RNA_def_property_ui_text(prop, "Grease Pencil Vertex Select", "");
  RNA_def_property_update(prop, 0, "rna_userdef_theme_update");

  prop = RNA_def_property(srna, "gp_vertex_size", PROP_INT, PROP_PIXEL);
  RNA_def_property_range(prop, 1, 10);
  RNA_def_property_ui_text(prop, "Grease Pencil Vertex Size", "");
  RNA_def_property_update(prop, 0, "rna_userdef_theme_update");
}

static void rna_def_userdef_theme_space_view3d(BlenderRNA *brna)
{
  StructRNA *srna;
  PropertyRNA *prop;

  /* space_view3d */

  srna = RNA_def_struct(brna, "ThemeView3D", nullptr);
  RNA_def_struct_sdna(srna, "ThemeSpace");
  RNA_def_struct_ui_text(srna, "Theme 3D Viewport", "Theme settings for the 3D viewport");

  rna_def_userdef_theme_spaces_gradient(srna);

  /* General Viewport options */

  prop = RNA_def_property(srna, "grid", PROP_FLOAT, PROP_COLOR_GAMMA);
  RNA_def_property_array(prop, 4);
  RNA_def_property_ui_text(prop, "Grid", "");
  RNA_def_property_update(prop, 0, "rna_userdef_theme_update");

  prop = RNA_def_property(srna, "clipping_border_3d", PROP_FLOAT, PROP_COLOR_GAMMA);
  RNA_def_property_array(prop, 4);
  RNA_def_property_ui_text(prop, "Clipping Border", "");
  RNA_def_property_update(prop, 0, "rna_userdef_theme_update");

  prop = RNA_def_property(srna, "wire", PROP_FLOAT, PROP_COLOR_GAMMA);
  RNA_def_property_array(prop, 3);
  RNA_def_property_ui_text(prop, "Wire", "");
  RNA_def_property_update(prop, 0, "rna_userdef_theme_update");

  prop = RNA_def_property(srna, "wire_edit", PROP_FLOAT, PROP_COLOR_GAMMA);
  RNA_def_property_array(prop, 3);
  RNA_def_property_ui_text(
      prop, "Wire Edit", "Color for wireframe when in edit mode, but edge selection is active");
  RNA_def_property_update(prop, 0, "rna_userdef_theme_update");

  prop = RNA_def_property(srna, "edge_width", PROP_INT, PROP_PIXEL);
  RNA_def_property_range(prop, 1, 32);
  RNA_def_property_ui_text(prop, "Edge Width", "");
  RNA_def_property_update(prop, 0, "rna_userdef_theme_update");

  /* Grease Pencil */

  rna_def_userdef_theme_spaces_gpencil(srna);

  prop = RNA_def_property(srna, "text_grease_pencil", PROP_FLOAT, PROP_COLOR_GAMMA);
  RNA_def_property_float_sdna(prop, nullptr, "time_gp_keyframe");
  RNA_def_property_array(prop, 3);
  RNA_def_property_ui_text(
      prop, "Grease Pencil Keyframe", "Color for indicating Grease Pencil keyframes");
  RNA_def_property_update(prop, 0, "rna_userdef_theme_update");

  /* Object specific options */

  prop = RNA_def_property(srna, "object_selected", PROP_FLOAT, PROP_COLOR_GAMMA);
  RNA_def_property_float_sdna(prop, nullptr, "select");
  RNA_def_property_array(prop, 3);
  RNA_def_property_ui_text(prop, "Object Selected", "");
  RNA_def_property_update(prop, 0, "rna_userdef_theme_update");

  prop = RNA_def_property(srna, "object_active", PROP_FLOAT, PROP_COLOR_GAMMA);
  RNA_def_property_float_sdna(prop, nullptr, "active");
  RNA_def_property_array(prop, 3);
  RNA_def_property_ui_text(prop, "Active Object", "");
  RNA_def_property_update(prop, 0, "rna_userdef_theme_update");

  prop = RNA_def_property(srna, "text_keyframe", PROP_FLOAT, PROP_COLOR_GAMMA);
  RNA_def_property_float_sdna(prop, nullptr, "time_keyframe");
  RNA_def_property_array(prop, 3);
  RNA_def_property_ui_text(prop, "Object Keyframe", "Color for indicating object keyframes");
  RNA_def_property_update(prop, 0, "rna_userdef_theme_update");

  /* Object type options */

  prop = RNA_def_property(srna, "camera", PROP_FLOAT, PROP_COLOR_GAMMA);
  RNA_def_property_array(prop, 3);
  RNA_def_property_ui_text(prop, "Camera", "");
  RNA_def_property_update(prop, 0, "rna_userdef_theme_update");

  prop = RNA_def_property(srna, "empty", PROP_FLOAT, PROP_COLOR_GAMMA);
  RNA_def_property_array(prop, 3);
  RNA_def_property_ui_text(prop, "Empty", "");
  RNA_def_property_translation_context(prop, BLT_I18NCONTEXT_ID_ID);
  RNA_def_property_update(prop, 0, "rna_userdef_theme_update");

  prop = RNA_def_property(srna, "light", PROP_FLOAT, PROP_COLOR_GAMMA);
  RNA_def_property_float_sdna(prop, nullptr, "lamp");
  RNA_def_property_array(prop, 4);
  RNA_def_property_ui_text(prop, "Light", "");
  RNA_def_property_translation_context(prop, BLT_I18NCONTEXT_ID_LIGHT);
  RNA_def_property_update(prop, 0, "rna_userdef_theme_update");

  prop = RNA_def_property(srna, "speaker", PROP_FLOAT, PROP_COLOR_GAMMA);
  RNA_def_property_array(prop, 3);
  RNA_def_property_ui_text(prop, "Speaker", "");
  RNA_def_property_update(prop, 0, "rna_userdef_theme_update");

  /* Mesh Object specific */

  rna_def_userdef_theme_spaces_vertex(srna, false);
  rna_def_userdef_theme_spaces_edge(srna);
  rna_def_userdef_theme_spaces_face(srna);

  /* Mesh Object specific curves. */

  rna_def_userdef_theme_spaces_curves(srna, true, true, true, false);

  prop = RNA_def_property(srna, "extra_edge_len", PROP_FLOAT, PROP_COLOR_GAMMA);
  RNA_def_property_array(prop, 3);
  RNA_def_property_ui_text(prop, "Edge Length Text", "");
  RNA_def_property_update(prop, 0, "rna_userdef_theme_update");

  prop = RNA_def_property(srna, "extra_edge_angle", PROP_FLOAT, PROP_COLOR_GAMMA);
  RNA_def_property_array(prop, 3);
  RNA_def_property_ui_text(prop, "Edge Angle Text", "");
  RNA_def_property_update(prop, 0, "rna_userdef_theme_update");

  prop = RNA_def_property(srna, "extra_face_angle", PROP_FLOAT, PROP_COLOR_GAMMA);
  RNA_def_property_array(prop, 3);
  RNA_def_property_ui_text(prop, "Face Angle Text", "");
  RNA_def_property_update(prop, 0, "rna_userdef_theme_update");

  prop = RNA_def_property(srna, "extra_face_area", PROP_FLOAT, PROP_COLOR_GAMMA);
  RNA_def_property_array(prop, 3);
  RNA_def_property_ui_text(prop, "Face Area Text", "");
  RNA_def_property_update(prop, 0, "rna_userdef_theme_update");

  prop = RNA_def_property(srna, "editmesh_active", PROP_FLOAT, PROP_COLOR_GAMMA);
  RNA_def_property_array(prop, 4);
  RNA_def_property_ui_text(prop, "Active Vertex/Edge/Face", "");
  RNA_def_property_update(prop, 0, "rna_userdef_theme_update");

  prop = RNA_def_property(srna, "normal", PROP_FLOAT, PROP_COLOR_GAMMA);
  RNA_def_property_array(prop, 3);
  RNA_def_property_ui_text(prop, "Face Normal", "");
  RNA_def_property_update(prop, 0, "rna_userdef_theme_update");

  prop = RNA_def_property(srna, "vertex_normal", PROP_FLOAT, PROP_COLOR_GAMMA);
  RNA_def_property_array(prop, 3);
  RNA_def_property_ui_text(prop, "Vertex Normal", "");
  RNA_def_property_update(prop, 0, "rna_userdef_theme_update");

  prop = RNA_def_property(srna, "split_normal", PROP_FLOAT, PROP_COLOR_GAMMA);
  RNA_def_property_float_sdna(prop, nullptr, "loop_normal");
  RNA_def_property_array(prop, 3);
  RNA_def_property_ui_text(prop, "Split Normal", "");
  RNA_def_property_update(prop, 0, "rna_userdef_update");

  /* Armature Object specific. */

  prop = RNA_def_property(srna, "bone_pose", PROP_FLOAT, PROP_COLOR_GAMMA);
  RNA_def_property_array(prop, 3);
  RNA_def_property_ui_text(prop, "Bone Pose Selected", "Outline color of selected pose bones");
  RNA_def_property_update(prop, 0, "rna_userdef_theme_update");

  prop = RNA_def_property(srna, "bone_pose_active", PROP_FLOAT, PROP_COLOR_GAMMA);
  RNA_def_property_array(prop, 3);
  RNA_def_property_ui_text(prop, "Bone Pose Active", "Outline color of active pose bones");
  RNA_def_property_update(prop, 0, "rna_userdef_theme_update");

  prop = RNA_def_property(srna, "bone_solid", PROP_FLOAT, PROP_COLOR_GAMMA);
  RNA_def_property_array(prop, 3);
  RNA_def_property_ui_text(prop, "Bone Solid", "Default color of the solid shapes of bones");
  RNA_def_property_update(prop, 0, "rna_userdef_theme_update");

  prop = RNA_def_property(srna, "bone_locked_weight", PROP_FLOAT, PROP_COLOR_GAMMA);
  RNA_def_property_array(prop, 4);
  RNA_def_property_ui_text(
      prop,
      "Bone Locked Weight",
      "Shade for bones corresponding to a locked weight group during painting");
  RNA_def_property_update(prop, 0, "rna_userdef_theme_update");

  /* misc */

  prop = RNA_def_property(srna, "bundle_solid", PROP_FLOAT, PROP_COLOR_GAMMA);
  RNA_def_property_float_sdna(prop, nullptr, "bundle_solid");
  RNA_def_property_array(prop, 3);
  RNA_def_property_ui_text(prop, "Bundle Solid", "");
  RNA_def_property_update(prop, 0, "rna_userdef_theme_update");

  prop = RNA_def_property(srna, "camera_path", PROP_FLOAT, PROP_COLOR_GAMMA);
  RNA_def_property_float_sdna(prop, nullptr, "camera_path");
  RNA_def_property_array(prop, 3);
  RNA_def_property_ui_text(prop, "Camera Path", "");
  RNA_def_property_update(prop, 0, "rna_userdef_theme_update");

  prop = RNA_def_property(srna, "camera_passepartout", PROP_FLOAT, PROP_COLOR_GAMMA);
  RNA_def_property_array(prop, 3);
  RNA_def_property_ui_text(prop, "Camera Passepartout", "");
  RNA_def_property_update(prop, 0, "rna_userdef_theme_update");

  prop = RNA_def_property(srna, "skin_root", PROP_FLOAT, PROP_COLOR_GAMMA);
  RNA_def_property_array(prop, 3);
  RNA_def_property_ui_text(prop, "Skin Root", "");
  RNA_def_property_update(prop, 0, "rna_userdef_theme_update");

  prop = RNA_def_property(srna, "view_overlay", PROP_FLOAT, PROP_COLOR_GAMMA);
  RNA_def_property_array(prop, 3);
  RNA_def_property_ui_text(prop, "View Overlay", "");
  RNA_def_property_update(prop, 0, "rna_userdef_theme_update");

  prop = RNA_def_property(srna, "transform", PROP_FLOAT, PROP_COLOR_GAMMA);
  RNA_def_property_array(prop, 3);
  RNA_def_property_ui_text(prop, "Transform", "");
  RNA_def_property_update(prop, 0, "rna_userdef_theme_update");

  prop = RNA_def_property(srna, "frame_current", PROP_FLOAT, PROP_COLOR_GAMMA);
  RNA_def_property_float_sdna(prop, nullptr, "cframe");
  RNA_def_property_array(prop, 3);
  RNA_def_property_ui_text(prop, "Current Frame", "");
  RNA_def_property_update(prop, 0, "rna_userdef_theme_update");

  rna_def_userdef_theme_spaces_paint_curves(srna);

  prop = RNA_def_property(srna, "outline_width", PROP_INT, PROP_PIXEL);
  RNA_def_property_range(prop, 1, 5);
  RNA_def_property_ui_text(prop, "Outline Width", "");
  RNA_def_property_update(prop, 0, "rna_userdef_theme_update");

  prop = RNA_def_property(srna, "object_origin_size", PROP_INT, PROP_PIXEL);
  RNA_def_property_int_sdna(prop, nullptr, "obcenter_dia");
  RNA_def_property_range(prop, 4, 10);
  RNA_def_property_ui_text(
      prop, "Object Origin Size", "Diameter in pixels for object/light origin display");
  RNA_def_property_update(prop, 0, "rna_userdef_theme_update");

  rna_def_userdef_theme_spaces_asset_shelf_main(srna);
}

static void rna_def_userdef_theme_space_graph(BlenderRNA *brna)
{
  StructRNA *srna;
  PropertyRNA *prop;

  /* space_graph */
  srna = RNA_def_struct(brna, "ThemeGraphEditor", nullptr);
  RNA_def_struct_sdna(srna, "ThemeSpace");
  RNA_def_struct_ui_text(srna, "Theme Graph Editor", "Theme settings for the graph editor");

  rna_def_userdef_theme_spaces_main(srna);
  rna_def_userdef_theme_spaces_list_main(srna);

  prop = RNA_def_property(srna, "grid", PROP_FLOAT, PROP_COLOR_GAMMA);
  RNA_def_property_array(prop, 3);
  RNA_def_property_ui_text(prop, "Grid", "");
  RNA_def_property_update(prop, 0, "rna_userdef_theme_update");

  prop = RNA_def_property(srna, "frame_current", PROP_FLOAT, PROP_COLOR_GAMMA);
  RNA_def_property_float_sdna(prop, nullptr, "cframe");
  RNA_def_property_array(prop, 3);
  RNA_def_property_ui_text(prop, "Current Frame", "");
  RNA_def_property_update(prop, 0, "rna_userdef_theme_update");

  prop = RNA_def_property(srna, "time_scrub_background", PROP_FLOAT, PROP_COLOR_GAMMA);
  RNA_def_property_array(prop, 4);
  RNA_def_property_ui_text(prop, "Scrubbing/Markers Region", "");
  RNA_def_property_update(prop, 0, "rna_userdef_theme_update");

  prop = RNA_def_property(srna, "time_marker_line", PROP_FLOAT, PROP_COLOR_GAMMA);
  RNA_def_property_array(prop, 4);
  RNA_def_property_ui_text(prop, "Marker Line", "");
  RNA_def_property_update(prop, 0, "rna_userdef_theme_update");

  prop = RNA_def_property(srna, "time_marker_line_selected", PROP_FLOAT, PROP_COLOR_GAMMA);
  RNA_def_property_array(prop, 4);
  RNA_def_property_ui_text(prop, "Marker Line Selected", "");
  RNA_def_property_update(prop, 0, "rna_userdef_theme_update");

  prop = RNA_def_property(srna, "window_sliders", PROP_FLOAT, PROP_COLOR_GAMMA);
  RNA_def_property_float_sdna(prop, nullptr, "shade1");
  RNA_def_property_array(prop, 3);
  RNA_def_property_ui_text(prop, "Window Sliders", "");
  RNA_def_property_update(prop, 0, "rna_userdef_theme_update");

  prop = RNA_def_property(srna, "channels_region", PROP_FLOAT, PROP_COLOR_GAMMA);
  RNA_def_property_float_sdna(prop, nullptr, "shade2");
  RNA_def_property_array(prop, 3);
  RNA_def_property_ui_text(prop, "Channels Region", "");
  RNA_def_property_update(prop, 0, "rna_userdef_theme_update");

  prop = RNA_def_property(srna, "dopesheet_channel", PROP_FLOAT, PROP_COLOR_GAMMA);
  RNA_def_property_float_sdna(prop, nullptr, "ds_channel");
  RNA_def_property_array(prop, 3);
  RNA_def_property_ui_text(prop, "Dope Sheet Channel", "");
  RNA_def_property_update(prop, 0, "rna_userdef_theme_update");

  prop = RNA_def_property(srna, "dopesheet_subchannel", PROP_FLOAT, PROP_COLOR_GAMMA);
  RNA_def_property_float_sdna(prop, nullptr, "ds_subchannel");
  RNA_def_property_array(prop, 3);
  RNA_def_property_ui_text(prop, "Dope Sheet Sub-channel", "");
  RNA_def_property_update(prop, 0, "rna_userdef_theme_update");

  prop = RNA_def_property(srna, "channel_group", PROP_FLOAT, PROP_COLOR_GAMMA);
  RNA_def_property_float_sdna(prop, nullptr, "group");
  RNA_def_property_array(prop, 3);
  RNA_def_property_ui_text(prop, "Channel Group", "");
  RNA_def_property_update(prop, 0, "rna_userdef_theme_update");

  prop = RNA_def_property(srna, "active_channels_group", PROP_FLOAT, PROP_COLOR_GAMMA);
  RNA_def_property_float_sdna(prop, nullptr, "group_active");
  RNA_def_property_array(prop, 3);
  RNA_def_property_ui_text(prop, "Active Channel Group", "");
  RNA_def_property_update(prop, 0, "rna_userdef_theme_update");

  prop = RNA_def_property(srna, "preview_range", PROP_FLOAT, PROP_COLOR_GAMMA);
  RNA_def_property_float_sdna(prop, nullptr, "anim_preview_range");
  RNA_def_property_array(prop, 4);
  RNA_def_property_ui_text(prop, "Preview Range", "Color of preview range overlay");
  RNA_def_property_update(prop, 0, "rna_userdef_theme_update");

  rna_def_userdef_theme_spaces_vertex(srna, true);
  rna_def_userdef_theme_spaces_curves(srna, false, true, true, true);
}

static void rna_def_userdef_theme_space_file(BlenderRNA *brna)
{
  StructRNA *srna;
  PropertyRNA *prop;

  /* space_file */

  srna = RNA_def_struct(brna, "ThemeFileBrowser", nullptr);
  RNA_def_struct_sdna(srna, "ThemeSpace");
  RNA_def_struct_ui_text(srna, "Theme File Browser", "Theme settings for the File Browser");

  rna_def_userdef_theme_spaces_main(srna);

  prop = RNA_def_property(srna, "selected_file", PROP_FLOAT, PROP_COLOR_GAMMA);
  RNA_def_property_float_sdna(prop, nullptr, "hilite");
  RNA_def_property_array(prop, 3);
  RNA_def_property_ui_text(prop, "Selected File", "");
  RNA_def_property_update(prop, 0, "rna_userdef_theme_update");

  prop = RNA_def_property(srna, "row_alternate", PROP_FLOAT, PROP_COLOR_GAMMA);
  RNA_def_property_array(prop, 4);
  RNA_def_property_ui_text(prop, "Alternate Rows", "Overlay color on every other row");
  RNA_def_property_update(prop, 0, "rna_userdef_theme_update");
}

static void rna_def_userdef_theme_space_outliner(BlenderRNA *brna)
{
  StructRNA *srna;
  PropertyRNA *prop;

  /* space_outliner */

  srna = RNA_def_struct(brna, "ThemeOutliner", nullptr);
  RNA_def_struct_sdna(srna, "ThemeSpace");
  RNA_def_struct_ui_text(srna, "Theme Outliner", "Theme settings for the Outliner");

  rna_def_userdef_theme_spaces_main(srna);

  prop = RNA_def_property(srna, "match", PROP_FLOAT, PROP_COLOR_GAMMA);
  RNA_def_property_array(prop, 3);
  RNA_def_property_ui_text(prop, "Filter Match", "");
  RNA_def_property_update(prop, 0, "rna_userdef_theme_update");

  prop = RNA_def_property(srna, "selected_highlight", PROP_FLOAT, PROP_COLOR_GAMMA);
  RNA_def_property_array(prop, 3);
  RNA_def_property_ui_text(prop, "Selected Highlight", "");
  RNA_def_property_update(prop, 0, "rna_userdef_theme_update");

  prop = RNA_def_property(srna, "active", PROP_FLOAT, PROP_COLOR_GAMMA);
  RNA_def_property_array(prop, 3);
  RNA_def_property_ui_text(prop, "Active Highlight", "");
  RNA_def_property_update(prop, 0, "rna_userdef_theme_update");

  prop = RNA_def_property(srna, "selected_object", PROP_FLOAT, PROP_COLOR_GAMMA);
  RNA_def_property_array(prop, 3);
  RNA_def_property_ui_text(prop, "Selected Objects", "");
  RNA_def_property_update(prop, 0, "rna_userdef_theme_update");

  prop = RNA_def_property(srna, "active_object", PROP_FLOAT, PROP_COLOR_GAMMA);
  RNA_def_property_array(prop, 3);
  RNA_def_property_ui_text(prop, "Active Object", "");
  RNA_def_property_update(prop, 0, "rna_userdef_theme_update");

  prop = RNA_def_property(srna, "edited_object", PROP_FLOAT, PROP_COLOR_GAMMA);
  RNA_def_property_array(prop, 4);
  RNA_def_property_ui_text(prop, "Edited Object", "");
  RNA_def_property_update(prop, 0, "rna_userdef_theme_update");

  prop = RNA_def_property(srna, "row_alternate", PROP_FLOAT, PROP_COLOR_GAMMA);
  RNA_def_property_array(prop, 4);
  RNA_def_property_ui_text(prop, "Alternate Rows", "Overlay color on every other row");
  RNA_def_property_update(prop, 0, "rna_userdef_theme_update");
}

static void rna_def_userdef_theme_space_userpref(BlenderRNA *brna)
{
  StructRNA *srna;

  /* space_userpref */

  srna = RNA_def_struct(brna, "ThemePreferences", nullptr);
  RNA_def_struct_sdna(srna, "ThemeSpace");
  RNA_def_struct_ui_text(srna, "Theme Preferences", "Theme settings for the Blender Preferences");

  rna_def_userdef_theme_spaces_main(srna);
}

static void rna_def_userdef_theme_space_console(BlenderRNA *brna)
{
  StructRNA *srna;
  PropertyRNA *prop;

  /* space_console */

  srna = RNA_def_struct(brna, "ThemeConsole", nullptr);
  RNA_def_struct_sdna(srna, "ThemeSpace");
  RNA_def_struct_ui_text(srna, "Theme Console", "Theme settings for the Console");

  rna_def_userdef_theme_spaces_main(srna);

  prop = RNA_def_property(srna, "line_output", PROP_FLOAT, PROP_COLOR_GAMMA);
  RNA_def_property_float_sdna(prop, nullptr, "console_output");
  RNA_def_property_array(prop, 3);
  RNA_def_property_ui_text(prop, "Line Output", "");
  RNA_def_property_update(prop, 0, "rna_userdef_theme_update");

  prop = RNA_def_property(srna, "line_input", PROP_FLOAT, PROP_COLOR_GAMMA);
  RNA_def_property_float_sdna(prop, nullptr, "console_input");
  RNA_def_property_array(prop, 3);
  RNA_def_property_ui_text(prop, "Line Input", "");
  RNA_def_property_update(prop, 0, "rna_userdef_theme_update");

  prop = RNA_def_property(srna, "line_info", PROP_FLOAT, PROP_COLOR_GAMMA);
  RNA_def_property_float_sdna(prop, nullptr, "console_info");
  RNA_def_property_array(prop, 3);
  RNA_def_property_ui_text(prop, "Line Info", "");
  RNA_def_property_update(prop, 0, "rna_userdef_theme_update");

  prop = RNA_def_property(srna, "line_error", PROP_FLOAT, PROP_COLOR_GAMMA);
  RNA_def_property_float_sdna(prop, nullptr, "console_error");
  RNA_def_property_array(prop, 3);
  RNA_def_property_ui_text(prop, "Line Error", "");
  RNA_def_property_update(prop, 0, "rna_userdef_theme_update");

  prop = RNA_def_property(srna, "cursor", PROP_FLOAT, PROP_COLOR_GAMMA);
  RNA_def_property_float_sdna(prop, nullptr, "console_cursor");
  RNA_def_property_array(prop, 3);
  RNA_def_property_ui_text(prop, "Cursor", "");
  RNA_def_property_update(prop, 0, "rna_userdef_theme_update");

  prop = RNA_def_property(srna, "select", PROP_FLOAT, PROP_COLOR_GAMMA);
  RNA_def_property_float_sdna(prop, nullptr, "console_select");
  RNA_def_property_array(prop, 4);
  RNA_def_property_ui_text(prop, "Selection", "");
  RNA_def_property_update(prop, 0, "rna_userdef_theme_update");
}

static void rna_def_userdef_theme_space_info(BlenderRNA *brna)
{
  StructRNA *srna;
  PropertyRNA *prop;

  /* space_info */

  srna = RNA_def_struct(brna, "ThemeInfo", nullptr);
  RNA_def_struct_sdna(srna, "ThemeSpace");
  RNA_def_struct_ui_text(srna, "Theme Info", "Theme settings for Info");

  rna_def_userdef_theme_spaces_main(srna);

  prop = RNA_def_property(srna, "info_selected", PROP_FLOAT, PROP_COLOR_GAMMA);
  RNA_def_property_array(prop, 3);
  RNA_def_property_ui_text(prop, "Selected Line Background", "Background color of selected line");
  RNA_def_property_update(prop, 0, "rna_userdef_theme_update");

  prop = RNA_def_property(srna, "info_selected_text", PROP_FLOAT, PROP_COLOR_GAMMA);
  RNA_def_property_array(prop, 3);
  RNA_def_property_ui_text(prop, "Selected Line Text Color", "Text color of selected line");
  RNA_def_property_update(prop, 0, "rna_userdef_theme_update");

  prop = RNA_def_property(srna, "info_error", PROP_FLOAT, PROP_COLOR_GAMMA);
  RNA_def_property_array(prop, 4);
  RNA_def_property_ui_text(prop, "Error Icon Background", "Background color of Error icon");
  RNA_def_property_update(prop, 0, "rna_userdef_theme_update");

  prop = RNA_def_property(srna, "info_error_text", PROP_FLOAT, PROP_COLOR_GAMMA);
  RNA_def_property_array(prop, 3);
  RNA_def_property_ui_text(prop, "Error Icon Foreground", "Foreground color of Error icon");
  RNA_def_property_update(prop, 0, "rna_userdef_theme_update");

  prop = RNA_def_property(srna, "info_warning", PROP_FLOAT, PROP_COLOR_GAMMA);
  RNA_def_property_array(prop, 4);
  RNA_def_property_ui_text(prop, "Warning Icon Background", "Background color of Warning icon");
  RNA_def_property_update(prop, 0, "rna_userdef_theme_update");

  prop = RNA_def_property(srna, "info_warning_text", PROP_FLOAT, PROP_COLOR_GAMMA);
  RNA_def_property_array(prop, 3);
  RNA_def_property_ui_text(prop, "Warning Icon Foreground", "Foreground color of Warning icon");
  RNA_def_property_update(prop, 0, "rna_userdef_theme_update");

  prop = RNA_def_property(srna, "info_info", PROP_FLOAT, PROP_COLOR_GAMMA);
  RNA_def_property_array(prop, 4);
  RNA_def_property_ui_text(prop, "Info Icon Background", "Background color of Info icon");
  RNA_def_property_update(prop, 0, "rna_userdef_theme_update");

  prop = RNA_def_property(srna, "info_info_text", PROP_FLOAT, PROP_COLOR_GAMMA);
  RNA_def_property_array(prop, 3);
  RNA_def_property_ui_text(prop, "Info Icon Foreground", "Foreground color of Info icon");
  RNA_def_property_update(prop, 0, "rna_userdef_theme_update");

  prop = RNA_def_property(srna, "info_debug", PROP_FLOAT, PROP_COLOR_GAMMA);
  RNA_def_property_array(prop, 4);
  RNA_def_property_ui_text(prop, "Debug Icon Background", "Background color of Debug icon");
  RNA_def_property_update(prop, 0, "rna_userdef_theme_update");

  prop = RNA_def_property(srna, "info_debug_text", PROP_FLOAT, PROP_COLOR_GAMMA);
  RNA_def_property_array(prop, 3);
  RNA_def_property_ui_text(prop, "Debug Icon Foreground", "Foreground color of Debug icon");
  RNA_def_property_update(prop, 0, "rna_userdef_theme_update");

  prop = RNA_def_property(srna, "info_property", PROP_FLOAT, PROP_COLOR_GAMMA);
  RNA_def_property_array(prop, 4);
  RNA_def_property_ui_text(prop, "Property Icon Background", "Background color of Property icon");
  RNA_def_property_update(prop, 0, "rna_userdef_theme_update");

  prop = RNA_def_property(srna, "info_property_text", PROP_FLOAT, PROP_COLOR_GAMMA);
  RNA_def_property_array(prop, 3);
  RNA_def_property_ui_text(prop, "Property Icon Foreground", "Foreground color of Property icon");
  RNA_def_property_update(prop, 0, "rna_userdef_theme_update");

  prop = RNA_def_property(srna, "info_operator", PROP_FLOAT, PROP_COLOR_GAMMA);
  RNA_def_property_array(prop, 4);
  RNA_def_property_ui_text(prop, "Operator Icon Background", "Background color of Operator icon");
  RNA_def_property_update(prop, 0, "rna_userdef_theme_update");

  prop = RNA_def_property(srna, "info_operator_text", PROP_FLOAT, PROP_COLOR_GAMMA);
  RNA_def_property_array(prop, 3);
  RNA_def_property_ui_text(prop, "Operator Icon Foreground", "Foreground color of Operator icon");
  RNA_def_property_update(prop, 0, "rna_userdef_theme_update");
}

static void rna_def_userdef_theme_space_text(BlenderRNA *brna)
{
  StructRNA *srna;
  PropertyRNA *prop;

  /* space_text */

  srna = RNA_def_struct(brna, "ThemeTextEditor", nullptr);
  RNA_def_struct_sdna(srna, "ThemeSpace");
  RNA_def_struct_ui_text(srna, "Theme Text Editor", "Theme settings for the Text Editor");

  rna_def_userdef_theme_spaces_main(srna);

  prop = RNA_def_property(srna, "line_numbers", PROP_FLOAT, PROP_COLOR_GAMMA);
  RNA_def_property_float_sdna(prop, nullptr, "line_numbers");
  RNA_def_property_array(prop, 3);
  RNA_def_property_ui_text(prop, "Line Numbers", "");
  RNA_def_property_update(prop, 0, "rna_userdef_theme_update");

  prop = RNA_def_property(srna, "line_numbers_background", PROP_FLOAT, PROP_COLOR_GAMMA);
  RNA_def_property_float_sdna(prop, nullptr, "grid");
  RNA_def_property_array(prop, 3);
  RNA_def_property_ui_text(prop, "Line Numbers Background", "");
  RNA_def_property_update(prop, 0, "rna_userdef_theme_update");

  /* no longer used */
#  if 0
  prop = RNA_def_property(srna, "scroll_bar", PROP_FLOAT, PROP_COLOR_GAMMA);
  RNA_def_property_float_sdna(prop, nullptr, "shade1");
  RNA_def_property_array(prop, 3);
  RNA_def_property_ui_text(prop, "Scroll Bar", "");
  RNA_def_property_update(prop, 0, "rna_userdef_theme_update");
#  endif

  prop = RNA_def_property(srna, "selected_text", PROP_FLOAT, PROP_COLOR_GAMMA);
  RNA_def_property_float_sdna(prop, nullptr, "shade2");
  RNA_def_property_array(prop, 3);
  RNA_def_property_ui_text(prop, "Selected Text", "");
  RNA_def_property_update(prop, 0, "rna_userdef_theme_update");

  prop = RNA_def_property(srna, "cursor", PROP_FLOAT, PROP_COLOR_GAMMA);
  RNA_def_property_float_sdna(prop, nullptr, "hilite");
  RNA_def_property_array(prop, 3);
  RNA_def_property_ui_text(prop, "Cursor", "");
  RNA_def_property_update(prop, 0, "rna_userdef_theme_update");

  prop = RNA_def_property(srna, "syntax_builtin", PROP_FLOAT, PROP_COLOR_GAMMA);
  RNA_def_property_float_sdna(prop, nullptr, "syntaxb");
  RNA_def_property_array(prop, 3);
  RNA_def_property_ui_text(prop, "Syntax Built-In", "");
  RNA_def_property_update(prop, 0, "rna_userdef_theme_update");

  prop = RNA_def_property(srna, "syntax_symbols", PROP_FLOAT, PROP_COLOR_GAMMA);
  RNA_def_property_float_sdna(prop, nullptr, "syntaxs");
  RNA_def_property_array(prop, 3);
  RNA_def_property_ui_text(prop, "Syntax Symbols", "");
  RNA_def_property_update(prop, 0, "rna_userdef_theme_update");

  prop = RNA_def_property(srna, "syntax_special", PROP_FLOAT, PROP_COLOR_GAMMA);
  RNA_def_property_float_sdna(prop, nullptr, "syntaxv");
  RNA_def_property_array(prop, 3);
  RNA_def_property_ui_text(prop, "Syntax Special", "");
  RNA_def_property_update(prop, 0, "rna_userdef_theme_update");

  prop = RNA_def_property(srna, "syntax_preprocessor", PROP_FLOAT, PROP_COLOR_GAMMA);
  RNA_def_property_float_sdna(prop, nullptr, "syntaxd");
  RNA_def_property_array(prop, 3);
  RNA_def_property_ui_text(prop, "Syntax Preprocessor", "");
  RNA_def_property_update(prop, 0, "rna_userdef_theme_update");

  prop = RNA_def_property(srna, "syntax_reserved", PROP_FLOAT, PROP_COLOR_GAMMA);
  RNA_def_property_float_sdna(prop, nullptr, "syntaxr");
  RNA_def_property_array(prop, 3);
  RNA_def_property_ui_text(prop, "Syntax Reserved", "");
  RNA_def_property_update(prop, 0, "rna_userdef_theme_update");

  prop = RNA_def_property(srna, "syntax_comment", PROP_FLOAT, PROP_COLOR_GAMMA);
  RNA_def_property_float_sdna(prop, nullptr, "syntaxc");
  RNA_def_property_array(prop, 3);
  RNA_def_property_ui_text(prop, "Syntax Comment", "");
  RNA_def_property_update(prop, 0, "rna_userdef_theme_update");

  prop = RNA_def_property(srna, "syntax_string", PROP_FLOAT, PROP_COLOR_GAMMA);
  RNA_def_property_float_sdna(prop, nullptr, "syntaxl");
  RNA_def_property_array(prop, 3);
  RNA_def_property_ui_text(prop, "Syntax String", "");
  RNA_def_property_update(prop, 0, "rna_userdef_theme_update");

  prop = RNA_def_property(srna, "syntax_numbers", PROP_FLOAT, PROP_COLOR_GAMMA);
  RNA_def_property_float_sdna(prop, nullptr, "syntaxn");
  RNA_def_property_array(prop, 3);
  RNA_def_property_ui_text(prop, "Syntax Numbers", "");
  RNA_def_property_update(prop, 0, "rna_userdef_theme_update");
}

static void rna_def_userdef_theme_space_node(BlenderRNA *brna)
{
  StructRNA *srna;
  PropertyRNA *prop;

  /* space_node */

  srna = RNA_def_struct(brna, "ThemeNodeEditor", nullptr);
  RNA_def_struct_sdna(srna, "ThemeSpace");
  RNA_def_struct_ui_text(srna, "Theme Node Editor", "Theme settings for the Node Editor");

  rna_def_userdef_theme_spaces_main(srna);
  rna_def_userdef_theme_spaces_list_main(srna);

  prop = RNA_def_property(srna, "grid", PROP_FLOAT, PROP_COLOR_GAMMA);
  RNA_def_property_array(prop, 3);
  RNA_def_property_ui_text(prop, "Grid", "");
  RNA_def_property_update(prop, 0, "rna_userdef_theme_update");

  prop = RNA_def_property(srna, "node_selected", PROP_FLOAT, PROP_COLOR_GAMMA);
  RNA_def_property_float_sdna(prop, nullptr, "select");
  RNA_def_property_array(prop, 3);
  RNA_def_property_ui_text(prop, "Node Selected", "");
  RNA_def_property_update(prop, 0, "rna_userdef_theme_update");

  prop = RNA_def_property(srna, "node_active", PROP_FLOAT, PROP_COLOR_GAMMA);
  RNA_def_property_float_sdna(prop, nullptr, "active");
  RNA_def_property_array(prop, 3);
  RNA_def_property_ui_text(prop, "Active Node", "");
  RNA_def_property_update(prop, 0, "rna_userdef_theme_update");

  prop = RNA_def_property(srna, "wire", PROP_FLOAT, PROP_COLOR_GAMMA);
  RNA_def_property_float_sdna(prop, nullptr, "wire");
  RNA_def_property_array(prop, 4);
  RNA_def_property_ui_text(prop, "Wires", "");
  RNA_def_property_update(prop, 0, "rna_userdef_theme_update");

  prop = RNA_def_property(srna, "wire_inner", PROP_FLOAT, PROP_COLOR_GAMMA);
  RNA_def_property_float_sdna(prop, nullptr, "syntaxr");
  RNA_def_property_array(prop, 3);
  RNA_def_property_ui_text(prop, "Wire Color", "");
  RNA_def_property_update(prop, 0, "rna_userdef_theme_update");

  prop = RNA_def_property(srna, "wire_select", PROP_FLOAT, PROP_COLOR_GAMMA);
  RNA_def_property_float_sdna(prop, nullptr, "edge_select");
  RNA_def_property_array(prop, 4);
  RNA_def_property_ui_text(prop, "Wire Select", "");
  RNA_def_property_update(prop, 0, "rna_userdef_theme_update");

  prop = RNA_def_property(srna, "selected_text", PROP_FLOAT, PROP_COLOR_GAMMA);
  RNA_def_property_float_sdna(prop, nullptr, "shade2");
  RNA_def_property_array(prop, 3);
  RNA_def_property_ui_text(prop, "Selected Text", "");
  RNA_def_property_update(prop, 0, "rna_userdef_theme_update");

  prop = RNA_def_property(srna, "node_backdrop", PROP_FLOAT, PROP_COLOR_GAMMA);
  RNA_def_property_float_sdna(prop, nullptr, "syntaxl");
  RNA_def_property_array(prop, 4);
  RNA_def_property_ui_text(prop, "Node Backdrop", "");
  RNA_def_property_update(prop, 0, "rna_userdef_theme_update");

  prop = RNA_def_property(srna, "converter_node", PROP_FLOAT, PROP_COLOR_GAMMA);
  RNA_def_property_float_sdna(prop, nullptr, "syntaxv");
  RNA_def_property_array(prop, 3);
  RNA_def_property_ui_text(prop, "Converter Node", "");
  RNA_def_property_update(prop, 0, "rna_userdef_theme_update");

  prop = RNA_def_property(srna, "color_node", PROP_FLOAT, PROP_COLOR_GAMMA);
  RNA_def_property_float_sdna(prop, nullptr, "syntaxb");
  RNA_def_property_array(prop, 3);
  RNA_def_property_ui_text(prop, "Color Node", "");
  RNA_def_property_update(prop, 0, "rna_userdef_theme_update");

  prop = RNA_def_property(srna, "group_node", PROP_FLOAT, PROP_COLOR_GAMMA);
  RNA_def_property_float_sdna(prop, nullptr, "syntaxc");
  RNA_def_property_array(prop, 3);
  RNA_def_property_ui_text(prop, "Group Node", "");
  RNA_def_property_update(prop, 0, "rna_userdef_theme_update");

  prop = RNA_def_property(srna, "group_socket_node", PROP_FLOAT, PROP_COLOR_GAMMA);
  RNA_def_property_float_sdna(prop, nullptr, "console_output");
  RNA_def_property_array(prop, 3);
  RNA_def_property_ui_text(prop, "Group Socket Node", "");
  RNA_def_property_update(prop, 0, "rna_userdef_theme_update");

  prop = RNA_def_property(srna, "frame_node", PROP_FLOAT, PROP_COLOR_GAMMA);
  RNA_def_property_float_sdna(prop, nullptr, "movie");
  RNA_def_property_array(prop, 4);
  RNA_def_property_ui_text(prop, "Frame Node", "");
  RNA_def_property_update(prop, 0, "rna_userdef_theme_update");

  prop = RNA_def_property(srna, "matte_node", PROP_FLOAT, PROP_COLOR_GAMMA);
  RNA_def_property_float_sdna(prop, nullptr, "syntaxs");
  RNA_def_property_array(prop, 3);
  RNA_def_property_ui_text(prop, "Matte Node", "");
  RNA_def_property_update(prop, 0, "rna_userdef_theme_update");

  prop = RNA_def_property(srna, "distor_node", PROP_FLOAT, PROP_COLOR_GAMMA);
  RNA_def_property_float_sdna(prop, nullptr, "syntaxd");
  RNA_def_property_array(prop, 3);
  RNA_def_property_ui_text(prop, "Distort Node", "");
  RNA_def_property_update(prop, 0, "rna_userdef_theme_update");

  prop = RNA_def_property(srna, "noodle_curving", PROP_INT, PROP_NONE);
  RNA_def_property_int_sdna(prop, nullptr, "noodle_curving");
  RNA_def_property_int_default(prop, 5);
  RNA_def_property_range(prop, 0, 10);
  RNA_def_property_ui_text(prop, "Noodle Curving", "Curving of the noodle");
  RNA_def_property_update(prop, 0, "rna_userdef_theme_update");

  prop = RNA_def_property(srna, "grid_levels", PROP_INT, PROP_NONE);
  RNA_def_property_int_sdna(prop, nullptr, "grid_levels");
  RNA_def_property_int_default(prop, 3);
  RNA_def_property_range(prop, 0, 3);
  RNA_def_property_ui_text(
      prop, "Grid Levels", "Number of subdivisions for the dot grid displayed in the background");
  RNA_def_property_update(prop, 0, "rna_userdef_theme_update");

  prop = RNA_def_property(srna, "dash_alpha", PROP_FLOAT, PROP_FACTOR);
  RNA_def_property_range(prop, 0.0f, 1.0f);
  RNA_def_property_float_default(prop, 0.5f);
  RNA_def_property_ui_text(prop, "Dashed Lines Opacity", "Opacity for the dashed lines in wires");
  RNA_def_property_update(prop, 0, "rna_userdef_theme_update");

  prop = RNA_def_property(srna, "input_node", PROP_FLOAT, PROP_COLOR_GAMMA);
  RNA_def_property_float_sdna(prop, nullptr, "syntaxn");
  RNA_def_property_array(prop, 3);
  RNA_def_property_ui_text(prop, "Input Node", "");
  RNA_def_property_update(prop, 0, "rna_userdef_theme_update");

  prop = RNA_def_property(srna, "output_node", PROP_FLOAT, PROP_COLOR_GAMMA);
  RNA_def_property_float_sdna(prop, nullptr, "nodeclass_output");
  RNA_def_property_array(prop, 3);
  RNA_def_property_ui_text(prop, "Output Node", "");
  RNA_def_property_update(prop, 0, "rna_userdef_theme_update");

  prop = RNA_def_property(srna, "filter_node", PROP_FLOAT, PROP_COLOR_GAMMA);
  RNA_def_property_float_sdna(prop, nullptr, "nodeclass_filter");
  RNA_def_property_array(prop, 3);
  RNA_def_property_ui_text(prop, "Filter Node", "");
  RNA_def_property_update(prop, 0, "rna_userdef_theme_update");

  prop = RNA_def_property(srna, "vector_node", PROP_FLOAT, PROP_COLOR_GAMMA);
  RNA_def_property_float_sdna(prop, nullptr, "nodeclass_vector");
  RNA_def_property_array(prop, 3);
  RNA_def_property_ui_text(prop, "Vector Node", "");
  RNA_def_property_update(prop, 0, "rna_userdef_theme_update");

  prop = RNA_def_property(srna, "texture_node", PROP_FLOAT, PROP_COLOR_GAMMA);
  RNA_def_property_float_sdna(prop, nullptr, "nodeclass_texture");
  RNA_def_property_array(prop, 3);
  RNA_def_property_ui_text(prop, "Texture Node", "");
  RNA_def_property_update(prop, 0, "rna_userdef_theme_update");

  prop = RNA_def_property(srna, "shader_node", PROP_FLOAT, PROP_COLOR_GAMMA);
  RNA_def_property_float_sdna(prop, nullptr, "nodeclass_shader");
  RNA_def_property_array(prop, 3);
  RNA_def_property_ui_text(prop, "Shader Node", "");
  RNA_def_property_update(prop, 0, "rna_userdef_theme_update");

  prop = RNA_def_property(srna, "script_node", PROP_FLOAT, PROP_COLOR_GAMMA);
  RNA_def_property_float_sdna(prop, nullptr, "nodeclass_script");
  RNA_def_property_array(prop, 3);
  RNA_def_property_ui_text(prop, "Script Node", "");
  RNA_def_property_update(prop, 0, "rna_userdef_theme_update");

  prop = RNA_def_property(srna, "pattern_node", PROP_FLOAT, PROP_COLOR_GAMMA);
  RNA_def_property_float_sdna(prop, nullptr, "nodeclass_pattern");
  RNA_def_property_array(prop, 3);
  RNA_def_property_ui_text(prop, "Pattern Node", "");
  RNA_def_property_update(prop, 0, "rna_userdef_theme_update");

  prop = RNA_def_property(srna, "layout_node", PROP_FLOAT, PROP_COLOR_GAMMA);
  RNA_def_property_float_sdna(prop, nullptr, "nodeclass_layout");
  RNA_def_property_array(prop, 3);
  RNA_def_property_ui_text(prop, "Layout Node", "");
  RNA_def_property_update(prop, 0, "rna_userdef_theme_update");

  prop = RNA_def_property(srna, "geometry_node", PROP_FLOAT, PROP_COLOR_GAMMA);
  RNA_def_property_float_sdna(prop, nullptr, "nodeclass_geometry");
  RNA_def_property_array(prop, 3);
  RNA_def_property_ui_text(prop, "Geometry Node", "");
  RNA_def_property_update(prop, 0, "rna_userdef_theme_update");

  prop = RNA_def_property(srna, "attribute_node", PROP_FLOAT, PROP_COLOR_GAMMA);
  RNA_def_property_float_sdna(prop, nullptr, "nodeclass_attribute");
  RNA_def_property_array(prop, 3);
  RNA_def_property_ui_text(prop, "Attribute Node", "");
  RNA_def_property_update(prop, 0, "rna_userdef_theme_update");

  prop = RNA_def_property(srna, "simulation_zone", PROP_FLOAT, PROP_COLOR_GAMMA);
  RNA_def_property_float_sdna(prop, nullptr, "node_zone_simulation");
  RNA_def_property_array(prop, 4);
  RNA_def_property_ui_text(prop, "Simulation Zone", "");
  RNA_def_property_update(prop, 0, "rna_userdef_theme_update");

  prop = RNA_def_property(srna, "repeat_zone", PROP_FLOAT, PROP_COLOR_GAMMA);
  RNA_def_property_float_sdna(prop, nullptr, "node_zone_repeat");
  RNA_def_property_array(prop, 4);
  RNA_def_property_ui_text(prop, "Repeat Zone", "");
  RNA_def_property_update(prop, 0, "rna_userdef_theme_update");
}

static void rna_def_userdef_theme_space_buts(BlenderRNA *brna)
{
  StructRNA *srna;
  PropertyRNA *prop;

  /* space_buts */

  srna = RNA_def_struct(brna, "ThemeProperties", nullptr);
  RNA_def_struct_sdna(srna, "ThemeSpace");
  RNA_def_struct_ui_text(srna, "Theme Properties", "Theme settings for the Properties");

  prop = RNA_def_property(srna, "match", PROP_FLOAT, PROP_COLOR_GAMMA);
  RNA_def_property_array(prop, 3);
  RNA_def_property_ui_text(prop, "Search Match", "");
  RNA_def_property_update(prop, 0, "rna_userdef_theme_update");

  prop = RNA_def_property(srna, "active_modifier", PROP_FLOAT, PROP_COLOR_GAMMA);
  RNA_def_property_float_sdna(prop, nullptr, "active");
  RNA_def_property_array(prop, 4);
  RNA_def_property_ui_text(prop, "Active Modifier Outline", "");
  RNA_def_property_update(prop, 0, "rna_userdef_theme_update");

  rna_def_userdef_theme_spaces_main(srna);
}

static void rna_def_userdef_theme_space_image(BlenderRNA *brna)
{
  StructRNA *srna;
  PropertyRNA *prop;

  /* space_image */

  srna = RNA_def_struct(brna, "ThemeImageEditor", nullptr);
  RNA_def_struct_sdna(srna, "ThemeSpace");
  RNA_def_struct_ui_text(srna, "Theme Image Editor", "Theme settings for the Image Editor");

  rna_def_userdef_theme_spaces_main(srna);

  prop = RNA_def_property(srna, "grid", PROP_FLOAT, PROP_COLOR_GAMMA);
  RNA_def_property_array(prop, 4);
  RNA_def_property_ui_text(prop, "Grid", "");
  RNA_def_property_update(prop, 0, "rna_userdef_theme_update");

  rna_def_userdef_theme_spaces_vertex(srna, false);
  rna_def_userdef_theme_spaces_face(srna);

  prop = RNA_def_property(srna, "editmesh_active", PROP_FLOAT, PROP_COLOR_GAMMA);
  RNA_def_property_array(prop, 4);
  RNA_def_property_ui_text(prop, "Active Vertex/Edge/Face", "");
  RNA_def_property_update(prop, 0, "rna_userdef_theme_update");

  prop = RNA_def_property(srna, "wire_edit", PROP_FLOAT, PROP_COLOR_GAMMA);
  RNA_def_property_array(prop, 3);
  RNA_def_property_ui_text(prop, "Wire Edit", "");
  RNA_def_property_update(prop, 0, "rna_userdef_theme_update");

  prop = RNA_def_property(srna, "edge_width", PROP_INT, PROP_PIXEL);
  RNA_def_property_range(prop, 1, 32);
  RNA_def_property_ui_text(prop, "Edge Width", "");
  RNA_def_property_update(prop, 0, "rna_userdef_theme_update");

  prop = RNA_def_property(srna, "edge_select", PROP_FLOAT, PROP_COLOR_GAMMA);
  RNA_def_property_array(prop, 3);
  RNA_def_property_ui_text(prop, "Edge Select", "");
  RNA_def_property_update(prop, 0, "rna_userdef_theme_update");

  prop = RNA_def_property(srna, "scope_back", PROP_FLOAT, PROP_COLOR_GAMMA);
  RNA_def_property_float_sdna(prop, nullptr, "preview_back");
  RNA_def_property_array(prop, 4);
  RNA_def_property_ui_text(prop, "Scope Region Background", "");
  RNA_def_property_update(prop, 0, "rna_userdef_theme_update");

  prop = RNA_def_property(srna, "preview_stitch_face", PROP_FLOAT, PROP_COLOR_GAMMA);
  RNA_def_property_float_sdna(prop, nullptr, "preview_stitch_face");
  RNA_def_property_array(prop, 4);
  RNA_def_property_ui_text(prop, "Stitch Preview Face", "");
  RNA_def_property_update(prop, 0, "rna_userdef_theme_update");

  prop = RNA_def_property(srna, "preview_stitch_edge", PROP_FLOAT, PROP_COLOR_GAMMA);
  RNA_def_property_float_sdna(prop, nullptr, "preview_stitch_edge");
  RNA_def_property_array(prop, 4);
  RNA_def_property_ui_text(prop, "Stitch Preview Edge", "");
  RNA_def_property_update(prop, 0, "rna_userdef_theme_update");

  prop = RNA_def_property(srna, "preview_stitch_vert", PROP_FLOAT, PROP_COLOR_GAMMA);
  RNA_def_property_float_sdna(prop, nullptr, "preview_stitch_vert");
  RNA_def_property_array(prop, 4);
  RNA_def_property_ui_text(prop, "Stitch Preview Vertex", "");
  RNA_def_property_update(prop, 0, "rna_userdef_theme_update");

  prop = RNA_def_property(srna, "preview_stitch_stitchable", PROP_FLOAT, PROP_COLOR_GAMMA);
  RNA_def_property_float_sdna(prop, nullptr, "preview_stitch_stitchable");
  RNA_def_property_array(prop, 4);
  RNA_def_property_ui_text(prop, "Stitch Preview Stitchable", "");
  RNA_def_property_update(prop, 0, "rna_userdef_theme_update");

  prop = RNA_def_property(srna, "preview_stitch_unstitchable", PROP_FLOAT, PROP_COLOR_GAMMA);
  RNA_def_property_float_sdna(prop, nullptr, "preview_stitch_unstitchable");
  RNA_def_property_array(prop, 4);
  RNA_def_property_ui_text(prop, "Stitch Preview Unstitchable", "");
  RNA_def_property_update(prop, 0, "rna_userdef_theme_update");

  prop = RNA_def_property(srna, "preview_stitch_active", PROP_FLOAT, PROP_COLOR_GAMMA);
  RNA_def_property_float_sdna(prop, nullptr, "preview_stitch_active");
  RNA_def_property_array(prop, 4);
  RNA_def_property_ui_text(prop, "Stitch Preview Active Island", "");
  RNA_def_property_update(prop, 0, "rna_userdef_theme_update");

  prop = RNA_def_property(srna, "uv_shadow", PROP_FLOAT, PROP_COLOR_GAMMA);
  RNA_def_property_float_sdna(prop, nullptr, "uv_shadow");
  RNA_def_property_array(prop, 4);
  RNA_def_property_ui_text(prop, "Texture Paint/Modifier UVs", "");
  RNA_def_property_update(prop, 0, "rna_userdef_theme_update");

  prop = RNA_def_property(srna, "frame_current", PROP_FLOAT, PROP_COLOR_GAMMA);
  RNA_def_property_float_sdna(prop, nullptr, "cframe");
  RNA_def_property_array(prop, 3);
  RNA_def_property_ui_text(prop, "Current Frame", "");
  RNA_def_property_update(prop, 0, "rna_userdef_theme_update");

  prop = RNA_def_property(srna, "metadatabg", PROP_FLOAT, PROP_COLOR_GAMMA);
  RNA_def_property_float_sdna(prop, nullptr, "metadatabg");
  RNA_def_property_array(prop, 3);
  RNA_def_property_ui_text(prop, "Metadata Background", "");
  RNA_def_property_update(prop, 0, "rna_userdef_theme_update");

  prop = RNA_def_property(srna, "metadatatext", PROP_FLOAT, PROP_COLOR_GAMMA);
  RNA_def_property_float_sdna(prop, nullptr, "metadatatext");
  RNA_def_property_array(prop, 3);
  RNA_def_property_ui_text(prop, "Metadata Text", "");
  RNA_def_property_update(prop, 0, "rna_userdef_theme_update");

  rna_def_userdef_theme_spaces_curves(srna, false, false, false, true);

  rna_def_userdef_theme_spaces_paint_curves(srna);
}

static void rna_def_userdef_theme_space_seq(BlenderRNA *brna)
{
  StructRNA *srna;
  PropertyRNA *prop;

  /* space_seq */

  srna = RNA_def_struct(brna, "ThemeSequenceEditor", nullptr);
  RNA_def_struct_sdna(srna, "ThemeSpace");
  RNA_def_struct_ui_text(srna, "Theme Sequence Editor", "Theme settings for the Sequence Editor");

  rna_def_userdef_theme_spaces_main(srna);
  rna_def_userdef_theme_spaces_list_main(srna);

  prop = RNA_def_property(srna, "grid", PROP_FLOAT, PROP_COLOR_GAMMA);
  RNA_def_property_array(prop, 3);
  RNA_def_property_ui_text(prop, "Grid", "");
  RNA_def_property_update(prop, 0, "rna_userdef_theme_update");

  prop = RNA_def_property(srna, "window_sliders", PROP_FLOAT, PROP_COLOR_GAMMA);
  RNA_def_property_float_sdna(prop, nullptr, "shade1");
  RNA_def_property_array(prop, 3);
  RNA_def_property_ui_text(prop, "Window Sliders", "");
  RNA_def_property_update(prop, 0, "rna_userdef_theme_update");

  prop = RNA_def_property(srna, "movie_strip", PROP_FLOAT, PROP_COLOR_GAMMA);
  RNA_def_property_float_sdna(prop, nullptr, "movie");
  RNA_def_property_array(prop, 3);
  RNA_def_property_ui_text(prop, "Movie Strip", "");
  RNA_def_property_update(prop, 0, "rna_userdef_theme_update");

  prop = RNA_def_property(srna, "movieclip_strip", PROP_FLOAT, PROP_COLOR_GAMMA);
  RNA_def_property_float_sdna(prop, nullptr, "movieclip");
  RNA_def_property_array(prop, 3);
  RNA_def_property_ui_text(prop, "Clip Strip", "");
  RNA_def_property_update(prop, 0, "rna_userdef_theme_update");

  prop = RNA_def_property(srna, "image_strip", PROP_FLOAT, PROP_COLOR_GAMMA);
  RNA_def_property_float_sdna(prop, nullptr, "image");
  RNA_def_property_array(prop, 3);
  RNA_def_property_ui_text(prop, "Image Strip", "");
  RNA_def_property_update(prop, 0, "rna_userdef_theme_update");

  prop = RNA_def_property(srna, "scene_strip", PROP_FLOAT, PROP_COLOR_GAMMA);
  RNA_def_property_float_sdna(prop, nullptr, "scene");
  RNA_def_property_array(prop, 3);
  RNA_def_property_ui_text(prop, "Scene Strip", "");
  RNA_def_property_update(prop, 0, "rna_userdef_theme_update");

  prop = RNA_def_property(srna, "audio_strip", PROP_FLOAT, PROP_COLOR_GAMMA);
  RNA_def_property_float_sdna(prop, nullptr, "audio");
  RNA_def_property_array(prop, 3);
  RNA_def_property_ui_text(prop, "Audio Strip", "");
  RNA_def_property_update(prop, 0, "rna_userdef_theme_update");

  prop = RNA_def_property(srna, "effect_strip", PROP_FLOAT, PROP_COLOR_GAMMA);
  RNA_def_property_float_sdna(prop, nullptr, "effect");
  RNA_def_property_array(prop, 3);
  RNA_def_property_ui_text(prop, "Effect Strip", "");
  RNA_def_property_update(prop, 0, "rna_userdef_theme_update");

  prop = RNA_def_property(srna, "transition_strip", PROP_FLOAT, PROP_COLOR_GAMMA);
  RNA_def_property_float_sdna(prop, nullptr, "transition");
  RNA_def_property_array(prop, 3);
  RNA_def_property_ui_text(prop, "Transition Strip", "");
  RNA_def_property_update(prop, 0, "rna_userdef_theme_update");

  prop = RNA_def_property(srna, "color_strip", PROP_FLOAT, PROP_COLOR_GAMMA);
  RNA_def_property_array(prop, 3);
  RNA_def_property_ui_text(prop, "Color Strip", "");
  RNA_def_property_update(prop, 0, "rna_userdef_theme_update");

  prop = RNA_def_property(srna, "meta_strip", PROP_FLOAT, PROP_COLOR_GAMMA);
  RNA_def_property_float_sdna(prop, nullptr, "meta");
  RNA_def_property_array(prop, 3);
  RNA_def_property_ui_text(prop, "Meta Strip", "");
  RNA_def_property_update(prop, 0, "rna_userdef_theme_update");

  prop = RNA_def_property(srna, "mask_strip", PROP_FLOAT, PROP_COLOR_GAMMA);
  RNA_def_property_float_sdna(prop, nullptr, "mask");
  RNA_def_property_array(prop, 3);
  RNA_def_property_ui_text(prop, "Mask Strip", "");
  RNA_def_property_update(prop, 0, "rna_userdef_theme_update");

  prop = RNA_def_property(srna, "text_strip", PROP_FLOAT, PROP_COLOR_GAMMA);
  RNA_def_property_array(prop, 3);
  RNA_def_property_ui_text(prop, "Text Strip", "");
  RNA_def_property_update(prop, 0, "rna_userdef_theme_update");

  prop = RNA_def_property(srna, "active_strip", PROP_FLOAT, PROP_COLOR_GAMMA);
  RNA_def_property_array(prop, 3);
  RNA_def_property_ui_text(prop, "Active Strip", "");
  RNA_def_property_update(prop, 0, "rna_userdef_theme_update");

  prop = RNA_def_property(srna, "selected_strip", PROP_FLOAT, PROP_COLOR_GAMMA);
  RNA_def_property_array(prop, 3);
  RNA_def_property_ui_text(prop, "Selected Strips", "");
  RNA_def_property_update(prop, 0, "rna_userdef_theme_update");

  prop = RNA_def_property(srna, "frame_current", PROP_FLOAT, PROP_COLOR_GAMMA);
  RNA_def_property_float_sdna(prop, nullptr, "cframe");
  RNA_def_property_array(prop, 3);
  RNA_def_property_ui_text(prop, "Current Frame", "");
  RNA_def_property_update(prop, 0, "rna_userdef_theme_update");

  prop = RNA_def_property(srna, "time_scrub_background", PROP_FLOAT, PROP_COLOR_GAMMA);
  RNA_def_property_array(prop, 4);
  RNA_def_property_ui_text(prop, "Scrubbing/Markers Region", "");
  RNA_def_property_update(prop, 0, "rna_userdef_theme_update");

  prop = RNA_def_property(srna, "time_marker_line", PROP_FLOAT, PROP_COLOR_GAMMA);
  RNA_def_property_array(prop, 4);
  RNA_def_property_ui_text(prop, "Marker Line", "");
  RNA_def_property_update(prop, 0, "rna_userdef_theme_update");

  prop = RNA_def_property(srna, "time_marker_line_selected", PROP_FLOAT, PROP_COLOR_GAMMA);
  RNA_def_property_array(prop, 4);
  RNA_def_property_ui_text(prop, "Marker Line Selected", "");
  RNA_def_property_update(prop, 0, "rna_userdef_theme_update");

  prop = RNA_def_property(srna, "keyframe", PROP_FLOAT, PROP_COLOR_GAMMA);
  RNA_def_property_float_sdna(prop, nullptr, "keytype_keyframe");
  RNA_def_property_array(prop, 3);
  RNA_def_property_ui_text(prop, "Keyframe", "Color of Keyframe");
  RNA_def_property_update(prop, 0, "rna_userdef_theme_update");

  prop = RNA_def_property(srna, "keyframe_selected", PROP_FLOAT, PROP_COLOR_GAMMA);
  RNA_def_property_float_sdna(prop, nullptr, "keytype_keyframe_select");
  RNA_def_property_array(prop, 3);
  RNA_def_property_ui_text(prop, "Keyframe Selected", "Color of selected keyframe");
  RNA_def_property_update(prop, 0, "rna_userdef_theme_update");

  prop = RNA_def_property(srna, "keyframe_breakdown", PROP_FLOAT, PROP_COLOR_GAMMA);
  RNA_def_property_float_sdna(prop, nullptr, "keytype_breakdown");
  RNA_def_property_array(prop, 3);
  RNA_def_property_ui_text(prop, "Breakdown Keyframe", "Color of breakdown keyframe");
  RNA_def_property_update(prop, 0, "rna_userdef_theme_update");

  prop = RNA_def_property(srna, "keyframe_breakdown_selected", PROP_FLOAT, PROP_COLOR_GAMMA);
  RNA_def_property_float_sdna(prop, nullptr, "keytype_breakdown_select");
  RNA_def_property_array(prop, 3);
  RNA_def_property_ui_text(
      prop, "Breakdown Keyframe Selected", "Color of selected breakdown keyframe");
  RNA_def_property_update(prop, 0, "rna_userdef_theme_update");

  prop = RNA_def_property(srna, "keyframe_movehold", PROP_FLOAT, PROP_COLOR_GAMMA);
  RNA_def_property_float_sdna(prop, nullptr, "keytype_movehold");
  RNA_def_property_array(prop, 3);
  RNA_def_property_ui_text(prop, "Moving Hold Keyframe", "Color of moving hold keyframe");
  RNA_def_property_update(prop, 0, "rna_userdef_theme_update");

  prop = RNA_def_property(srna, "keyframe_movehold_selected", PROP_FLOAT, PROP_COLOR_GAMMA);
  RNA_def_property_float_sdna(prop, nullptr, "keytype_movehold_select");
  RNA_def_property_array(prop, 3);
  RNA_def_property_ui_text(
      prop, "Moving Hold Keyframe Selected", "Color of selected moving hold keyframe");
  RNA_def_property_update(prop, 0, "rna_userdef_theme_update");

  prop = RNA_def_property(srna, "keyframe_generated", PROP_FLOAT, PROP_COLOR_GAMMA);
  RNA_def_property_float_sdna(prop, nullptr, "keytype_generated");
  RNA_def_property_array(prop, 3);
  RNA_def_property_ui_text(prop, "Generated Keyframe", "Color of generated keyframe");
  RNA_def_property_update(prop, 0, "rna_userdef_theme_update");

  prop = RNA_def_property(srna, "keyframe_generated_selected", PROP_FLOAT, PROP_COLOR_GAMMA);
  RNA_def_property_float_sdna(prop, nullptr, "keytype_generated_select");
  RNA_def_property_array(prop, 3);
  RNA_def_property_ui_text(
      prop, "Generated Keyframe Selected", "Color of selected generated keyframe");
  RNA_def_property_update(prop, 0, "rna_userdef_theme_update");

  prop = RNA_def_property(srna, "keyframe_border", PROP_FLOAT, PROP_COLOR_GAMMA);
  RNA_def_property_float_sdna(prop, nullptr, "keyborder");
  RNA_def_property_array(prop, 4);
  RNA_def_property_ui_text(prop, "Keyframe Border", "Color of keyframe border");
  RNA_def_property_update(prop, 0, "rna_userdef_theme_update");

  prop = RNA_def_property(srna, "keyframe_border_selected", PROP_FLOAT, PROP_COLOR_GAMMA);
  RNA_def_property_float_sdna(prop, nullptr, "keyborder_select");
  RNA_def_property_array(prop, 4);
  RNA_def_property_ui_text(prop, "Keyframe Border Selected", "Color of selected keyframe border");
  RNA_def_property_update(prop, 0, "rna_userdef_theme_update");

  prop = RNA_def_property(srna, "draw_action", PROP_FLOAT, PROP_COLOR_GAMMA);
  RNA_def_property_float_sdna(prop, nullptr, "bone_pose");
  RNA_def_property_array(prop, 3);
  RNA_def_property_ui_text(prop, "Draw Action", "");
  RNA_def_property_update(prop, 0, "rna_userdef_theme_update");

  prop = RNA_def_property(srna, "preview_back", PROP_FLOAT, PROP_COLOR_GAMMA);
  RNA_def_property_float_sdna(prop, nullptr, "preview_back");
  RNA_def_property_array(prop, 3);
  RNA_def_property_ui_text(prop, "Preview Background", "");
  RNA_def_property_update(prop, 0, "rna_userdef_theme_update");

  prop = RNA_def_property(srna, "metadatabg", PROP_FLOAT, PROP_COLOR_GAMMA);
  RNA_def_property_float_sdna(prop, nullptr, "metadatabg");
  RNA_def_property_array(prop, 3);
  RNA_def_property_ui_text(prop, "Metadata Background", "");
  RNA_def_property_update(prop, 0, "rna_userdef_theme_update");

  prop = RNA_def_property(srna, "metadatatext", PROP_FLOAT, PROP_COLOR_GAMMA);
  RNA_def_property_float_sdna(prop, nullptr, "metadatatext");
  RNA_def_property_array(prop, 3);
  RNA_def_property_ui_text(prop, "Metadata Text", "");
  RNA_def_property_update(prop, 0, "rna_userdef_theme_update");

  prop = RNA_def_property(srna, "preview_range", PROP_FLOAT, PROP_COLOR_GAMMA);
  RNA_def_property_float_sdna(prop, nullptr, "anim_preview_range");
  RNA_def_property_array(prop, 4);
  RNA_def_property_ui_text(prop, "Preview Range", "Color of preview range overlay");
  RNA_def_property_update(prop, 0, "rna_userdef_theme_update");

  prop = RNA_def_property(srna, "row_alternate", PROP_FLOAT, PROP_COLOR_GAMMA);
  RNA_def_property_array(prop, 4);
  RNA_def_property_ui_text(prop, "Alternate Rows", "Overlay color on every other row");
  RNA_def_property_update(prop, 0, "rna_userdef_theme_update");
}

static void rna_def_userdef_theme_space_action(BlenderRNA *brna)
{
  StructRNA *srna;
  PropertyRNA *prop;

  /* space_action */

  srna = RNA_def_struct(brna, "ThemeDopeSheet", nullptr);
  RNA_def_struct_sdna(srna, "ThemeSpace");
  RNA_def_struct_ui_text(srna, "Theme Dope Sheet", "Theme settings for the Dope Sheet");

  rna_def_userdef_theme_spaces_main(srna);
  rna_def_userdef_theme_spaces_list_main(srna);

  prop = RNA_def_property(srna, "grid", PROP_FLOAT, PROP_COLOR_GAMMA);
  RNA_def_property_array(prop, 3);
  RNA_def_property_ui_text(prop, "Grid", "");
  RNA_def_property_update(prop, 0, "rna_userdef_theme_update");

  prop = RNA_def_property(srna, "frame_current", PROP_FLOAT, PROP_COLOR_GAMMA);
  RNA_def_property_float_sdna(prop, nullptr, "cframe");
  RNA_def_property_array(prop, 3);
  RNA_def_property_ui_text(prop, "Current Frame", "");
  RNA_def_property_update(prop, 0, "rna_userdef_theme_update");

  prop = RNA_def_property(srna, "time_scrub_background", PROP_FLOAT, PROP_COLOR_GAMMA);
  RNA_def_property_array(prop, 4);
  RNA_def_property_ui_text(prop, "Scrubbing/Markers Region", "");
  RNA_def_property_update(prop, 0, "rna_userdef_theme_update");

  prop = RNA_def_property(srna, "time_marker_line", PROP_FLOAT, PROP_COLOR_GAMMA);
  RNA_def_property_array(prop, 4);
  RNA_def_property_ui_text(prop, "Marker Line", "");
  RNA_def_property_update(prop, 0, "rna_userdef_theme_update");

  prop = RNA_def_property(srna, "time_marker_line_selected", PROP_FLOAT, PROP_COLOR_GAMMA);
  RNA_def_property_array(prop, 4);
  RNA_def_property_ui_text(prop, "Marker Line Selected", "");
  RNA_def_property_update(prop, 0, "rna_userdef_theme_update");

  prop = RNA_def_property(srna, "value_sliders", PROP_FLOAT, PROP_COLOR_GAMMA);
  RNA_def_property_float_sdna(prop, nullptr, "face");
  RNA_def_property_array(prop, 3);
  RNA_def_property_ui_text(prop, "Value Sliders", "");
  RNA_def_property_update(prop, 0, "rna_userdef_theme_update");

  prop = RNA_def_property(srna, "view_sliders", PROP_FLOAT, PROP_COLOR_GAMMA);
  RNA_def_property_float_sdna(prop, nullptr, "shade1");
  RNA_def_property_array(prop, 3);
  RNA_def_property_ui_text(prop, "View Sliders", "");
  RNA_def_property_update(prop, 0, "rna_userdef_theme_update");

  prop = RNA_def_property(srna, "dopesheet_channel", PROP_FLOAT, PROP_COLOR_GAMMA);
  RNA_def_property_float_sdna(prop, nullptr, "ds_channel");
  RNA_def_property_array(prop, 4);
  RNA_def_property_ui_text(prop, "Dope Sheet Channel", "");
  RNA_def_property_update(prop, 0, "rna_userdef_theme_update");

  prop = RNA_def_property(srna, "dopesheet_subchannel", PROP_FLOAT, PROP_COLOR_GAMMA);
  RNA_def_property_float_sdna(prop, nullptr, "ds_subchannel");
  RNA_def_property_array(prop, 4);
  RNA_def_property_ui_text(prop, "Dope Sheet Sub-channel", "");
  RNA_def_property_update(prop, 0, "rna_userdef_theme_update");

  prop = RNA_def_property(srna, "channels", PROP_FLOAT, PROP_COLOR_GAMMA);
  RNA_def_property_float_sdna(prop, nullptr, "shade2");
  RNA_def_property_array(prop, 4);
  RNA_def_property_ui_text(prop, "Channels", "");
  RNA_def_property_update(prop, 0, "rna_userdef_theme_update");

  prop = RNA_def_property(srna, "channels_selected", PROP_FLOAT, PROP_COLOR_GAMMA);
  RNA_def_property_float_sdna(prop, nullptr, "hilite");
  RNA_def_property_array(prop, 4);
  RNA_def_property_ui_text(prop, "Channels Selected", "");
  RNA_def_property_update(prop, 0, "rna_userdef_theme_update");

  prop = RNA_def_property(srna, "channel_group", PROP_FLOAT, PROP_COLOR_GAMMA);
  RNA_def_property_float_sdna(prop, nullptr, "group");
  RNA_def_property_array(prop, 4);
  RNA_def_property_ui_text(prop, "Channel Group", "");
  RNA_def_property_update(prop, 0, "rna_userdef_theme_update");

  prop = RNA_def_property(srna, "active_channels_group", PROP_FLOAT, PROP_COLOR_GAMMA);
  RNA_def_property_float_sdna(prop, nullptr, "group_active");
  RNA_def_property_array(prop, 4);
  RNA_def_property_ui_text(prop, "Active Channel Group", "");
  RNA_def_property_update(prop, 0, "rna_userdef_theme_update");

  prop = RNA_def_property(srna, "long_key", PROP_FLOAT, PROP_COLOR_GAMMA);
  RNA_def_property_float_sdna(prop, nullptr, "strip");
  RNA_def_property_array(prop, 4);
  RNA_def_property_ui_text(prop, "Long Key", "");
  RNA_def_property_update(prop, 0, "rna_userdef_theme_update");

  prop = RNA_def_property(srna, "long_key_selected", PROP_FLOAT, PROP_COLOR_GAMMA);
  RNA_def_property_float_sdna(prop, nullptr, "strip_select");
  RNA_def_property_array(prop, 4);
  RNA_def_property_ui_text(prop, "Long Key Selected", "");
  RNA_def_property_update(prop, 0, "rna_userdef_theme_update");

  prop = RNA_def_property(srna, "keyframe", PROP_FLOAT, PROP_COLOR_GAMMA);
  RNA_def_property_float_sdna(prop, nullptr, "keytype_keyframe");
  RNA_def_property_array(prop, 3);
  RNA_def_property_ui_text(prop, "Keyframe", "Color of Keyframe");
  RNA_def_property_update(prop, 0, "rna_userdef_theme_update");

  prop = RNA_def_property(srna, "keyframe_selected", PROP_FLOAT, PROP_COLOR_GAMMA);
  RNA_def_property_float_sdna(prop, nullptr, "keytype_keyframe_select");
  RNA_def_property_array(prop, 3);
  RNA_def_property_ui_text(prop, "Keyframe Selected", "Color of selected keyframe");
  RNA_def_property_update(prop, 0, "rna_userdef_theme_update");

  prop = RNA_def_property(srna, "keyframe_extreme", PROP_FLOAT, PROP_COLOR_GAMMA);
  RNA_def_property_float_sdna(prop, nullptr, "keytype_extreme");
  RNA_def_property_array(prop, 3);
  RNA_def_property_ui_text(prop, "Extreme Keyframe", "Color of extreme keyframe");
  RNA_def_property_update(prop, 0, "rna_userdef_theme_update");

  prop = RNA_def_property(srna, "keyframe_extreme_selected", PROP_FLOAT, PROP_COLOR_GAMMA);
  RNA_def_property_float_sdna(prop, nullptr, "keytype_extreme_select");
  RNA_def_property_array(prop, 3);
  RNA_def_property_ui_text(
      prop, "Extreme Keyframe Selected", "Color of selected extreme keyframe");
  RNA_def_property_update(prop, 0, "rna_userdef_theme_update");

  prop = RNA_def_property(srna, "keyframe_breakdown", PROP_FLOAT, PROP_COLOR_GAMMA);
  RNA_def_property_float_sdna(prop, nullptr, "keytype_breakdown");
  RNA_def_property_array(prop, 3);
  RNA_def_property_ui_text(prop, "Breakdown Keyframe", "Color of breakdown keyframe");
  RNA_def_property_update(prop, 0, "rna_userdef_theme_update");

  prop = RNA_def_property(srna, "keyframe_breakdown_selected", PROP_FLOAT, PROP_COLOR_GAMMA);
  RNA_def_property_float_sdna(prop, nullptr, "keytype_breakdown_select");
  RNA_def_property_array(prop, 3);
  RNA_def_property_ui_text(
      prop, "Breakdown Keyframe Selected", "Color of selected breakdown keyframe");
  RNA_def_property_update(prop, 0, "rna_userdef_theme_update");

  prop = RNA_def_property(srna, "keyframe_jitter", PROP_FLOAT, PROP_COLOR_GAMMA);
  RNA_def_property_float_sdna(prop, nullptr, "keytype_jitter");
  RNA_def_property_array(prop, 3);
  RNA_def_property_ui_text(prop, "Jitter Keyframe", "Color of jitter keyframe");
  RNA_def_property_update(prop, 0, "rna_userdef_theme_update");

  prop = RNA_def_property(srna, "keyframe_jitter_selected", PROP_FLOAT, PROP_COLOR_GAMMA);
  RNA_def_property_float_sdna(prop, nullptr, "keytype_jitter_select");
  RNA_def_property_array(prop, 3);
  RNA_def_property_ui_text(prop, "Jitter Keyframe Selected", "Color of selected jitter keyframe");
  RNA_def_property_update(prop, 0, "rna_userdef_theme_update");

  prop = RNA_def_property(srna, "keyframe_movehold", PROP_FLOAT, PROP_COLOR_GAMMA);
  RNA_def_property_float_sdna(prop, nullptr, "keytype_movehold");
  RNA_def_property_array(prop, 3);
  RNA_def_property_ui_text(prop, "Moving Hold Keyframe", "Color of moving hold keyframe");
  RNA_def_property_update(prop, 0, "rna_userdef_theme_update");

  prop = RNA_def_property(srna, "keyframe_movehold_selected", PROP_FLOAT, PROP_COLOR_GAMMA);
  RNA_def_property_float_sdna(prop, nullptr, "keytype_movehold_select");
  RNA_def_property_array(prop, 3);
  RNA_def_property_ui_text(
      prop, "Moving Hold Keyframe Selected", "Color of selected moving hold keyframe");
  RNA_def_property_update(prop, 0, "rna_userdef_theme_update");

  prop = RNA_def_property(srna, "keyframe_generated", PROP_FLOAT, PROP_COLOR_GAMMA);
  RNA_def_property_float_sdna(prop, nullptr, "keytype_generated");
  RNA_def_property_array(prop, 3);
  RNA_def_property_ui_text(prop, "Generated Keyframe", "Color of generated keyframe");
  RNA_def_property_update(prop, 0, "rna_userdef_theme_update");

  prop = RNA_def_property(srna, "keyframe_generated_selected", PROP_FLOAT, PROP_COLOR_GAMMA);
  RNA_def_property_float_sdna(prop, nullptr, "keytype_generated_select");
  RNA_def_property_array(prop, 3);
  RNA_def_property_ui_text(
      prop, "Generated Keyframe Selected", "Color of selected generated keyframe");
  RNA_def_property_update(prop, 0, "rna_userdef_theme_update");

  prop = RNA_def_property(srna, "keyframe_border", PROP_FLOAT, PROP_COLOR_GAMMA);
  RNA_def_property_float_sdna(prop, nullptr, "keyborder");
  RNA_def_property_array(prop, 4);
  RNA_def_property_ui_text(prop, "Keyframe Border", "Color of keyframe border");
  RNA_def_property_update(prop, 0, "rna_userdef_theme_update");

  prop = RNA_def_property(srna, "keyframe_border_selected", PROP_FLOAT, PROP_COLOR_GAMMA);
  RNA_def_property_float_sdna(prop, nullptr, "keyborder_select");
  RNA_def_property_array(prop, 4);
  RNA_def_property_ui_text(prop, "Keyframe Border Selected", "Color of selected keyframe border");
  RNA_def_property_update(prop, 0, "rna_userdef_theme_update");

  prop = RNA_def_property(srna, "keyframe_scale_factor", PROP_FLOAT, PROP_NONE);
  RNA_def_property_float_sdna(prop, nullptr, "keyframe_scale_fac");
  RNA_def_property_float_default(prop, 1.0f);
  RNA_def_property_ui_text(
      prop, "Keyframe Scale Factor", "Scale factor for adjusting the height of keyframes");
  /* NOTE: These limits prevent buttons overlapping (min), and excessive size... (max). */
  RNA_def_property_range(prop, 0.8f, 5.0f);
  RNA_def_property_update(prop, NC_SPACE | ND_SPACE_DOPESHEET, "rna_userdef_theme_update");

  prop = RNA_def_property(srna, "summary", PROP_FLOAT, PROP_COLOR_GAMMA);
  RNA_def_property_float_sdna(prop, nullptr, "anim_active");
  RNA_def_property_array(prop, 4);
  RNA_def_property_ui_text(prop, "Summary", "Color of summary channel");
  RNA_def_property_update(prop, 0, "rna_userdef_theme_update");

  prop = RNA_def_property(srna, "preview_range", PROP_FLOAT, PROP_COLOR_GAMMA);
  RNA_def_property_float_sdna(prop, nullptr, "anim_preview_range");
  RNA_def_property_array(prop, 4);
  RNA_def_property_ui_text(prop, "Preview Range", "Color of preview range overlay");
  RNA_def_property_update(prop, 0, "rna_userdef_theme_update");

  prop = RNA_def_property(srna, "interpolation_line", PROP_FLOAT, PROP_COLOR_GAMMA);
  RNA_def_property_float_sdna(prop, nullptr, "ds_ipoline");
  RNA_def_property_array(prop, 4);
  RNA_def_property_ui_text(
      prop, "Interpolation Line", "Color of lines showing non-Bézier interpolation modes");
  RNA_def_property_update(prop, 0, "rna_userdef_theme_update");

  prop = RNA_def_property(srna, "simulated_frames", PROP_FLOAT, PROP_COLOR_GAMMA);
  RNA_def_property_float_sdna(prop, nullptr, "simulated_frames");
  RNA_def_property_array(prop, 4);
  RNA_def_property_ui_text(prop, "Simulated Frames", "");
  RNA_def_property_update(prop, 0, "rna_userdef_theme_update");
}

static void rna_def_userdef_theme_space_nla(BlenderRNA *brna)
{
  StructRNA *srna;
  PropertyRNA *prop;

  /* space_nla */
  srna = RNA_def_struct(brna, "ThemeNLAEditor", nullptr);
  RNA_def_struct_sdna(srna, "ThemeSpace");
  RNA_def_struct_ui_text(srna, "Theme Nonlinear Animation", "Theme settings for the NLA Editor");

  rna_def_userdef_theme_spaces_main(srna);
  rna_def_userdef_theme_spaces_list_main(srna);

  prop = RNA_def_property(srna, "grid", PROP_FLOAT, PROP_COLOR_GAMMA);
  RNA_def_property_array(prop, 3);
  RNA_def_property_ui_text(prop, "Grid", "");
  RNA_def_property_update(prop, 0, "rna_userdef_theme_update");

  prop = RNA_def_property(srna, "view_sliders", PROP_FLOAT, PROP_COLOR_GAMMA);
  RNA_def_property_float_sdna(prop, nullptr, "shade1");
  RNA_def_property_array(prop, 3);
  RNA_def_property_ui_text(prop, "View Sliders", "");
  RNA_def_property_update(prop, 0, "rna_userdef_theme_update");

  prop = RNA_def_property(srna, "dopesheet_channel", PROP_FLOAT, PROP_COLOR_GAMMA);
  RNA_def_property_float_sdna(prop, nullptr, "ds_channel");
  RNA_def_property_array(prop, 3);
  RNA_def_property_ui_text(prop, "Channel", "Nonlinear Animation Channel");
  RNA_def_property_update(prop, 0, "rna_userdef_theme_update");

  prop = RNA_def_property(srna, "dopesheet_subchannel", PROP_FLOAT, PROP_COLOR_GAMMA);
  RNA_def_property_float_sdna(prop, nullptr, "ds_subchannel");
  RNA_def_property_array(prop, 3);
  RNA_def_property_ui_text(prop, "Sub-channel", "");
  RNA_def_property_update(prop, 0, "rna_userdef_theme_update");

  prop = RNA_def_property(srna, "nla_track", PROP_FLOAT, PROP_COLOR_GAMMA);
  RNA_def_property_float_sdna(prop, nullptr, "nla_track");
  RNA_def_property_array(prop, 3);
  RNA_def_property_ui_text(prop, "Track", "Nonlinear Animation Track");
  RNA_def_property_translation_context(prop, BLT_I18NCONTEXT_ID_ACTION);
  RNA_def_property_update(prop, 0, "rna_userdef_theme_update");

  prop = RNA_def_property(srna, "active_action", PROP_FLOAT, PROP_COLOR_GAMMA);
  RNA_def_property_float_sdna(prop, nullptr, "anim_active");
  RNA_def_property_array(prop, 4);
  RNA_def_property_ui_text(prop, "Active Action", "Animation data-block has active action");
  RNA_def_property_update(prop, 0, "rna_userdef_theme_update");

  prop = RNA_def_property(srna, "active_action_unset", PROP_FLOAT, PROP_COLOR_GAMMA);
  RNA_def_property_float_sdna(prop, nullptr, "anim_non_active");
  RNA_def_property_array(prop, 4);
  RNA_def_property_ui_text(
      prop, "No Active Action", "Animation data-block doesn't have active action");
  RNA_def_property_update(prop, 0, "rna_userdef_theme_update");

  prop = RNA_def_property(srna, "preview_range", PROP_FLOAT, PROP_COLOR_GAMMA);
  RNA_def_property_float_sdna(prop, nullptr, "anim_preview_range");
  RNA_def_property_array(prop, 4);
  RNA_def_property_ui_text(prop, "Preview Range", "Color of preview range overlay");
  RNA_def_property_update(prop, 0, "rna_userdef_theme_update");

  prop = RNA_def_property(srna, "strips", PROP_FLOAT, PROP_COLOR_GAMMA);
  RNA_def_property_float_sdna(prop, nullptr, "strip");
  RNA_def_property_array(prop, 3);
  RNA_def_property_ui_text(prop, "Strips", "Unselected Action-Clip Strip");
  RNA_def_property_update(prop, 0, "rna_userdef_theme_update");

  prop = RNA_def_property(srna, "strips_selected", PROP_FLOAT, PROP_COLOR_GAMMA);
  RNA_def_property_float_sdna(prop, nullptr, "strip_select");
  RNA_def_property_array(prop, 3);
  RNA_def_property_ui_text(prop, "Strips Selected", "Selected Action-Clip Strip");
  RNA_def_property_update(prop, 0, "rna_userdef_theme_update");

  prop = RNA_def_property(srna, "transition_strips", PROP_FLOAT, PROP_COLOR_GAMMA);
  RNA_def_property_float_sdna(prop, nullptr, "nla_transition");
  RNA_def_property_array(prop, 3);
  RNA_def_property_ui_text(prop, "Transitions", "Unselected Transition Strip");
  RNA_def_property_update(prop, 0, "rna_userdef_theme_update");

  prop = RNA_def_property(srna, "transition_strips_selected", PROP_FLOAT, PROP_COLOR_GAMMA);
  RNA_def_property_float_sdna(prop, nullptr, "nla_transition_sel");
  RNA_def_property_array(prop, 3);
  RNA_def_property_ui_text(prop, "Transitions Selected", "Selected Transition Strip");
  RNA_def_property_update(prop, 0, "rna_userdef_theme_update");

  prop = RNA_def_property(srna, "meta_strips", PROP_FLOAT, PROP_COLOR_GAMMA);
  RNA_def_property_float_sdna(prop, nullptr, "nla_meta");
  RNA_def_property_array(prop, 3);
  RNA_def_property_ui_text(
      prop, "Meta Strips", "Unselected Meta Strip (for grouping related strips)");
  RNA_def_property_update(prop, 0, "rna_userdef_theme_update");

  prop = RNA_def_property(srna, "meta_strips_selected", PROP_FLOAT, PROP_COLOR_GAMMA);
  RNA_def_property_float_sdna(prop, nullptr, "nla_meta_sel");
  RNA_def_property_array(prop, 3);
  RNA_def_property_ui_text(
      prop, "Meta Strips Selected", "Selected Meta Strip (for grouping related strips)");
  RNA_def_property_update(prop, 0, "rna_userdef_update");

  prop = RNA_def_property(srna, "sound_strips", PROP_FLOAT, PROP_COLOR_GAMMA);
  RNA_def_property_float_sdna(prop, nullptr, "nla_sound");
  RNA_def_property_array(prop, 3);
  RNA_def_property_ui_text(
      prop, "Sound Strips", "Unselected Sound Strip (for timing speaker sounds)");
  RNA_def_property_update(prop, 0, "rna_userdef_theme_update");

  prop = RNA_def_property(srna, "sound_strips_selected", PROP_FLOAT, PROP_COLOR_GAMMA);
  RNA_def_property_float_sdna(prop, nullptr, "nla_sound_sel");
  RNA_def_property_array(prop, 3);
  RNA_def_property_ui_text(
      prop, "Sound Strips Selected", "Selected Sound Strip (for timing speaker sounds)");
  RNA_def_property_update(prop, 0, "rna_userdef_theme_update");

  prop = RNA_def_property(srna, "tweak", PROP_FLOAT, PROP_COLOR_GAMMA);
  RNA_def_property_float_sdna(prop, nullptr, "nla_tweaking");
  RNA_def_property_array(prop, 3);
  RNA_def_property_ui_text(prop, "Tweak", "Color for strip/action being \"tweaked\" or edited");
  RNA_def_property_update(prop, 0, "rna_userdef_theme_update");

  prop = RNA_def_property(srna, "tweak_duplicate", PROP_FLOAT, PROP_COLOR_GAMMA);
  RNA_def_property_float_sdna(prop, nullptr, "nla_tweakdupli");
  RNA_def_property_array(prop, 3);
  RNA_def_property_ui_text(
      prop,
      "Tweak Duplicate Flag",
      "Warning/error indicator color for strips referencing the strip being tweaked");
  RNA_def_property_update(prop, 0, "rna_userdef_theme_update");

  prop = RNA_def_property(srna, "keyframe_border", PROP_FLOAT, PROP_COLOR_GAMMA);
  RNA_def_property_float_sdna(prop, nullptr, "keyborder");
  RNA_def_property_array(prop, 4);
  RNA_def_property_ui_text(prop, "Keyframe Border", "Color of keyframe border");
  RNA_def_property_update(prop, 0, "rna_userdef_theme_update");

  prop = RNA_def_property(srna, "keyframe_border_selected", PROP_FLOAT, PROP_COLOR_GAMMA);
  RNA_def_property_float_sdna(prop, nullptr, "keyborder_select");
  RNA_def_property_array(prop, 4);
  RNA_def_property_ui_text(prop, "Keyframe Border Selected", "Color of selected keyframe border");
  RNA_def_property_update(prop, 0, "rna_userdef_theme_update");

  prop = RNA_def_property(srna, "frame_current", PROP_FLOAT, PROP_COLOR_GAMMA);
  RNA_def_property_float_sdna(prop, nullptr, "cframe");
  RNA_def_property_array(prop, 3);
  RNA_def_property_ui_text(prop, "Current Frame", "");
  RNA_def_property_update(prop, 0, "rna_userdef_theme_update");

  prop = RNA_def_property(srna, "time_scrub_background", PROP_FLOAT, PROP_COLOR_GAMMA);
  RNA_def_property_array(prop, 4);
  RNA_def_property_ui_text(prop, "Scrubbing/Markers Region", "");
  RNA_def_property_update(prop, 0, "rna_userdef_theme_update");

  prop = RNA_def_property(srna, "time_marker_line", PROP_FLOAT, PROP_COLOR_GAMMA);
  RNA_def_property_array(prop, 4);
  RNA_def_property_ui_text(prop, "Marker Line", "");
  RNA_def_property_update(prop, 0, "rna_userdef_theme_update");

  prop = RNA_def_property(srna, "time_marker_line_selected", PROP_FLOAT, PROP_COLOR_GAMMA);
  RNA_def_property_array(prop, 4);
  RNA_def_property_ui_text(prop, "Marker Line Selected", "");
  RNA_def_property_update(prop, 0, "rna_userdef_theme_update");
}

static void rna_def_userdef_theme_colorset(BlenderRNA *brna)
{
  StructRNA *srna;
  PropertyRNA *prop;

  srna = RNA_def_struct(brna, "ThemeBoneColorSet", nullptr);
  RNA_def_struct_sdna(srna, "ThemeWireColor");
  RNA_def_struct_ui_text(srna, "Theme Bone Color Set", "Theme settings for bone color sets");

  prop = RNA_def_property(srna, "normal", PROP_FLOAT, PROP_COLOR_GAMMA);
  RNA_def_property_float_sdna(prop, nullptr, "solid");
  RNA_def_property_array(prop, 3);
  RNA_def_property_ui_text(prop, "Regular", "Color used for the surface of bones");
  RNA_def_property_update(prop, 0, "rna_userdef_theme_update");
  RNA_def_property_override_flag(prop, PROPOVERRIDE_OVERRIDABLE_LIBRARY);

  prop = RNA_def_property(srna, "select", PROP_FLOAT, PROP_COLOR_GAMMA);
  RNA_def_property_float_sdna(prop, nullptr, "select");
  RNA_def_property_array(prop, 3);
  RNA_def_property_ui_text(prop, "Select", "Color used for selected bones");
  RNA_def_property_update(prop, 0, "rna_userdef_theme_update");
  RNA_def_property_override_flag(prop, PROPOVERRIDE_OVERRIDABLE_LIBRARY);

  prop = RNA_def_property(srna, "active", PROP_FLOAT, PROP_COLOR_GAMMA);
  RNA_def_property_array(prop, 3);
  RNA_def_property_ui_text(prop, "Active", "Color used for active bones");
  RNA_def_property_update(prop, 0, "rna_userdef_theme_update");
  RNA_def_property_override_flag(prop, PROPOVERRIDE_OVERRIDABLE_LIBRARY);

  prop = RNA_def_property(srna, "show_colored_constraints", PROP_BOOLEAN, PROP_NONE);
  RNA_def_property_boolean_sdna(prop, nullptr, "flag", TH_WIRECOLOR_CONSTCOLS);
  RNA_def_property_ui_text(
      prop, "Colored Constraints", "Allow the use of colors indicating constraints/keyed status");
  RNA_def_property_update(prop, 0, "rna_userdef_theme_update");
}

static void rna_def_userdef_theme_collection_color(BlenderRNA *brna)
{
  StructRNA *srna;
  PropertyRNA *prop;

  srna = RNA_def_struct(brna, "ThemeCollectionColor", nullptr);
  RNA_def_struct_sdna(srna, "ThemeCollectionColor");
  RNA_def_struct_ui_text(srna, "Theme Collection Color", "Theme settings for collection colors");

  prop = RNA_def_property(srna, "color", PROP_FLOAT, PROP_COLOR_GAMMA);
  RNA_def_property_float_sdna(prop, nullptr, "color");
  RNA_def_property_array(prop, 3);
  RNA_def_property_ui_text(prop, "Color", "Collection Color Tag");
  RNA_def_property_update(prop, 0, "rna_userdef_theme_update");
}

static void rna_def_userdef_theme_strip_color(BlenderRNA *brna)
{
  StructRNA *srna;
  PropertyRNA *prop;

  srna = RNA_def_struct(brna, "ThemeStripColor", nullptr);
  RNA_def_struct_sdna(srna, "ThemeStripColor");
  RNA_def_struct_ui_text(srna, "Theme Strip Color", "Theme settings for strip colors");

  prop = RNA_def_property(srna, "color", PROP_FLOAT, PROP_COLOR_GAMMA);
  RNA_def_property_float_sdna(prop, nullptr, "color");
  RNA_def_property_array(prop, 3);
  RNA_def_property_ui_text(prop, "Color", "Strip Color");
  RNA_def_property_update(prop, 0, "rna_userdef_theme_update");
}

static void rna_def_userdef_theme_space_clip(BlenderRNA *brna)
{
  StructRNA *srna;
  PropertyRNA *prop;

  /* space_clip */

  srna = RNA_def_struct(brna, "ThemeClipEditor", nullptr);
  RNA_def_struct_sdna(srna, "ThemeSpace");
  RNA_def_struct_ui_text(srna, "Theme Clip Editor", "Theme settings for the Movie Clip Editor");

  rna_def_userdef_theme_spaces_main(srna);
  rna_def_userdef_theme_spaces_list_main(srna);

  prop = RNA_def_property(srna, "grid", PROP_FLOAT, PROP_COLOR_GAMMA);
  RNA_def_property_array(prop, 4);
  RNA_def_property_ui_text(prop, "Grid", "");
  RNA_def_property_update(prop, 0, "rna_userdef_theme_update");

  prop = RNA_def_property(srna, "marker_outline", PROP_FLOAT, PROP_COLOR_GAMMA);
  RNA_def_property_float_sdna(prop, nullptr, "marker_outline");
  RNA_def_property_array(prop, 3);
  RNA_def_property_ui_text(prop, "Marker Outline", "Color of marker's outline");
  RNA_def_property_update(prop, 0, "rna_userdef_theme_update");

  prop = RNA_def_property(srna, "marker", PROP_FLOAT, PROP_COLOR_GAMMA);
  RNA_def_property_float_sdna(prop, nullptr, "marker");
  RNA_def_property_array(prop, 3);
  RNA_def_property_ui_text(prop, "Marker", "Color of marker");
  RNA_def_property_update(prop, 0, "rna_userdef_theme_update");

  prop = RNA_def_property(srna, "active_marker", PROP_FLOAT, PROP_COLOR_GAMMA);
  RNA_def_property_float_sdna(prop, nullptr, "act_marker");
  RNA_def_property_array(prop, 3);
  RNA_def_property_ui_text(prop, "Active Marker", "Color of active marker");
  RNA_def_property_update(prop, 0, "rna_userdef_theme_update");

  prop = RNA_def_property(srna, "selected_marker", PROP_FLOAT, PROP_COLOR_GAMMA);
  RNA_def_property_float_sdna(prop, nullptr, "sel_marker");
  RNA_def_property_array(prop, 3);
  RNA_def_property_ui_text(prop, "Selected Marker", "Color of selected marker");
  RNA_def_property_update(prop, 0, "rna_userdef_theme_update");

  prop = RNA_def_property(srna, "disabled_marker", PROP_FLOAT, PROP_COLOR_GAMMA);
  RNA_def_property_float_sdna(prop, nullptr, "dis_marker");
  RNA_def_property_array(prop, 3);
  RNA_def_property_ui_text(prop, "Disabled Marker", "Color of disabled marker");
  RNA_def_property_update(prop, 0, "rna_userdef_theme_update");

  prop = RNA_def_property(srna, "locked_marker", PROP_FLOAT, PROP_COLOR_GAMMA);
  RNA_def_property_float_sdna(prop, nullptr, "lock_marker");
  RNA_def_property_array(prop, 3);
  RNA_def_property_ui_text(prop, "Locked Marker", "Color of locked marker");
  RNA_def_property_update(prop, 0, "rna_userdef_theme_update");

  prop = RNA_def_property(srna, "path_before", PROP_FLOAT, PROP_COLOR_GAMMA);
  RNA_def_property_float_sdna(prop, nullptr, "path_before");
  RNA_def_property_array(prop, 3);
  RNA_def_property_ui_text(prop, "Path Before", "Color of path before current frame");
  RNA_def_property_update(prop, 0, "rna_userdef_theme_update");

  prop = RNA_def_property(srna, "path_after", PROP_FLOAT, PROP_COLOR_GAMMA);
  RNA_def_property_float_sdna(prop, nullptr, "path_after");
  RNA_def_property_array(prop, 3);
  RNA_def_property_ui_text(prop, "Path After", "Color of path after current frame");
  RNA_def_property_update(prop, 0, "rna_userdef_theme_update");

  prop = RNA_def_property(srna, "path_keyframe_before", PROP_FLOAT, PROP_COLOR_GAMMA);
  RNA_def_property_array(prop, 3);
  RNA_def_property_ui_text(prop, "Path Before", "Color of path before current frame");
  RNA_def_property_update(prop, 0, "rna_userdef_update");

  prop = RNA_def_property(srna, "path_keyframe_after", PROP_FLOAT, PROP_COLOR_GAMMA);
  RNA_def_property_array(prop, 3);
  RNA_def_property_ui_text(prop, "Path After", "Color of path after current frame");
  RNA_def_property_update(prop, 0, "rna_userdef_update");

  prop = RNA_def_property(srna, "frame_current", PROP_FLOAT, PROP_COLOR_GAMMA);
  RNA_def_property_float_sdna(prop, nullptr, "cframe");
  RNA_def_property_array(prop, 3);
  RNA_def_property_ui_text(prop, "Current Frame", "");
  RNA_def_property_update(prop, 0, "rna_userdef_theme_update");

  prop = RNA_def_property(srna, "time_scrub_background", PROP_FLOAT, PROP_COLOR_GAMMA);
  RNA_def_property_array(prop, 4);
  RNA_def_property_ui_text(prop, "Scrubbing/Markers Region", "");
  RNA_def_property_update(prop, 0, "rna_userdef_theme_update");

  prop = RNA_def_property(srna, "time_marker_line", PROP_FLOAT, PROP_COLOR_GAMMA);
  RNA_def_property_array(prop, 4);
  RNA_def_property_ui_text(prop, "Marker Line", "");
  RNA_def_property_update(prop, 0, "rna_userdef_theme_update");

  prop = RNA_def_property(srna, "time_marker_line_selected", PROP_FLOAT, PROP_COLOR_GAMMA);
  RNA_def_property_array(prop, 4);
  RNA_def_property_ui_text(prop, "Marker Line Selected", "");
  RNA_def_property_update(prop, 0, "rna_userdef_theme_update");

  prop = RNA_def_property(srna, "strips", PROP_FLOAT, PROP_COLOR_GAMMA);
  RNA_def_property_float_sdna(prop, nullptr, "strip");
  RNA_def_property_array(prop, 3);
  RNA_def_property_ui_text(prop, "Strips", "");
  RNA_def_property_update(prop, 0, "rna_userdef_theme_update");

  prop = RNA_def_property(srna, "strips_selected", PROP_FLOAT, PROP_COLOR_GAMMA);
  RNA_def_property_float_sdna(prop, nullptr, "strip_select");
  RNA_def_property_array(prop, 3);
  RNA_def_property_ui_text(prop, "Strips Selected", "");
  RNA_def_property_update(prop, 0, "rna_userdef_theme_update");

  prop = RNA_def_property(srna, "metadatabg", PROP_FLOAT, PROP_COLOR_GAMMA);
  RNA_def_property_float_sdna(prop, nullptr, "metadatabg");
  RNA_def_property_array(prop, 3);
  RNA_def_property_ui_text(prop, "Metadata Background", "");
  RNA_def_property_update(prop, 0, "rna_userdef_theme_update");

  prop = RNA_def_property(srna, "metadatatext", PROP_FLOAT, PROP_COLOR_GAMMA);
  RNA_def_property_float_sdna(prop, nullptr, "metadatatext");
  RNA_def_property_array(prop, 3);
  RNA_def_property_ui_text(prop, "Metadata Text", "");
  RNA_def_property_update(prop, 0, "rna_userdef_theme_update");

  rna_def_userdef_theme_spaces_curves(srna, false, false, false, true);
}

static void rna_def_userdef_theme_space_topbar(BlenderRNA *brna)
{
  StructRNA *srna;

  /* space_topbar */

  srna = RNA_def_struct(brna, "ThemeTopBar", nullptr);
  RNA_def_struct_sdna(srna, "ThemeSpace");
  RNA_def_struct_ui_text(srna, "Theme Top Bar", "Theme settings for the Top Bar");

  rna_def_userdef_theme_spaces_main(srna);
}

static void rna_def_userdef_theme_space_statusbar(BlenderRNA *brna)
{
  StructRNA *srna;

  /* space_statusbar */

  srna = RNA_def_struct(brna, "ThemeStatusBar", nullptr);
  RNA_def_struct_sdna(srna, "ThemeSpace");
  RNA_def_struct_ui_text(srna, "Theme Status Bar", "Theme settings for the Status Bar");

  rna_def_userdef_theme_spaces_main(srna);
}

static void rna_def_userdef_theme_space_spreadsheet(BlenderRNA *brna)
{
  StructRNA *srna;
  PropertyRNA *prop;

  /* space_spreadsheet */

  srna = RNA_def_struct(brna, "ThemeSpreadsheet", nullptr);
  RNA_def_struct_sdna(srna, "ThemeSpace");
  RNA_def_struct_ui_text(srna, "Theme Spreadsheet", "Theme settings for the Spreadsheet");

  prop = RNA_def_property(srna, "row_alternate", PROP_FLOAT, PROP_COLOR_GAMMA);
  RNA_def_property_array(prop, 4);
  RNA_def_property_ui_text(prop, "Alternate Rows", "Overlay color on every other row");
  RNA_def_property_update(prop, 0, "rna_userdef_theme_update");

  rna_def_userdef_theme_spaces_main(srna);
  rna_def_userdef_theme_spaces_list_main(srna);
}

static void rna_def_userdef_themes(BlenderRNA *brna)
{
  StructRNA *srna;
  PropertyRNA *prop;

  static const EnumPropertyItem active_theme_area[] = {
      {0, "USER_INTERFACE", ICON_WORKSPACE, "User Interface", ""},
      {19, "STYLE", ICON_FONTPREVIEW, "Text Style", ""},
      {1, "VIEW_3D", ICON_VIEW3D, "3D Viewport", ""},
      {4, "DOPESHEET_EDITOR", ICON_ACTION, "Dope Sheet/Timeline", ""},
      {16, "FILE_BROWSER", ICON_FILEBROWSER, "File/Asset Browser", ""},
      {3, "GRAPH_EDITOR", ICON_GRAPH, "Graph Editor/Drivers", ""},
      {6, "IMAGE_EDITOR", ICON_IMAGE, "Image/UV Editor", ""},
      {15, "INFO", ICON_INFO, "Info", ""},
      {20, "CLIP_EDITOR", ICON_TRACKER, "Movie Clip Editor", ""},
      {9, "NODE_EDITOR", ICON_NODETREE, "Node Editor", ""},
      {5, "NLA_EDITOR", ICON_NLA, "Nonlinear Animation", ""},
      {12, "OUTLINER", ICON_OUTLINER, "Outliner", ""},
      {14, "PREFERENCES", ICON_PREFERENCES, "Preferences", ""},
      {11, "PROPERTIES", ICON_PROPERTIES, "Properties", ""},
      {17, "CONSOLE", ICON_CONSOLE, "Python Console", ""},
      {23, "SPREADSHEET", ICON_SPREADSHEET, "Spreadsheet"},
      {22, "STATUSBAR", ICON_STATUSBAR, "Status Bar", ""},
      {8, "TEXT_EDITOR", ICON_TEXT, "Text Editor", ""},
      {21, "TOPBAR", ICON_TOPBAR, "Top Bar", ""},
      {7, "SEQUENCE_EDITOR", ICON_SEQUENCE, "Video Sequencer", ""},
      {18, "BONE_COLOR_SETS", ICON_COLOR, "Bone Color Sets", ""},
      {0, nullptr, 0, nullptr, nullptr},
  };

  srna = RNA_def_struct(brna, "Theme", nullptr);
  RNA_def_struct_sdna(srna, "bTheme");
  RNA_def_struct_ui_text(srna, "Theme", "User interface styling and color settings");

  prop = RNA_def_property(srna, "name", PROP_STRING, PROP_NONE);
  RNA_def_property_ui_text(prop, "Name", "Name of the theme");
  RNA_def_property_string_funcs(prop, nullptr, nullptr, "rna_Theme_name_set");
  RNA_def_struct_name_property(srna, prop);
  /* XXX: for now putting this in presets is silly - its just Default */
  RNA_def_property_flag(prop, PROP_SKIP_SAVE);

  prop = RNA_def_property(srna, "filepath", PROP_STRING, PROP_FILEPATH);
  RNA_def_property_string_sdna(prop, nullptr, "filepath");
  RNA_def_property_ui_text(
      prop, "File Path", "The path to the preset loaded into this theme (if any)");

  prop = RNA_def_property(srna, "theme_area", PROP_ENUM, PROP_NONE);
  RNA_def_property_enum_sdna(prop, nullptr, "active_theme_area");
  RNA_def_property_flag(prop, PROP_SKIP_SAVE);
  RNA_def_property_enum_items(prop, active_theme_area);
  RNA_def_property_ui_text(prop, "Active Theme Area", "");

  prop = RNA_def_property(srna, "user_interface", PROP_POINTER, PROP_NONE);
  RNA_def_property_flag(prop, PROP_NEVER_NULL);
  RNA_def_property_pointer_sdna(prop, nullptr, "tui");
  RNA_def_property_struct_type(prop, "ThemeUserInterface");
  RNA_def_property_ui_text(prop, "User Interface", "");

  /* Space Types */
  prop = RNA_def_property(srna, "view_3d", PROP_POINTER, PROP_NONE);
  RNA_def_property_flag(prop, PROP_NEVER_NULL);
  RNA_def_property_pointer_sdna(prop, nullptr, "space_view3d");
  RNA_def_property_struct_type(prop, "ThemeView3D");
  RNA_def_property_ui_text(prop, "3D Viewport", "");

  prop = RNA_def_property(srna, "graph_editor", PROP_POINTER, PROP_NONE);
  RNA_def_property_flag(prop, PROP_NEVER_NULL);
  RNA_def_property_pointer_sdna(prop, nullptr, "space_graph");
  RNA_def_property_struct_type(prop, "ThemeGraphEditor");
  RNA_def_property_ui_text(prop, "Graph Editor", "");

  prop = RNA_def_property(srna, "file_browser", PROP_POINTER, PROP_NONE);
  RNA_def_property_flag(prop, PROP_NEVER_NULL);
  RNA_def_property_pointer_sdna(prop, nullptr, "space_file");
  RNA_def_property_struct_type(prop, "ThemeFileBrowser");
  RNA_def_property_ui_text(prop, "File Browser", "");

  prop = RNA_def_property(srna, "nla_editor", PROP_POINTER, PROP_NONE);
  RNA_def_property_flag(prop, PROP_NEVER_NULL);
  RNA_def_property_pointer_sdna(prop, nullptr, "space_nla");
  RNA_def_property_struct_type(prop, "ThemeNLAEditor");
  RNA_def_property_ui_text(prop, "Nonlinear Animation", "");

  prop = RNA_def_property(srna, "dopesheet_editor", PROP_POINTER, PROP_NONE);
  RNA_def_property_flag(prop, PROP_NEVER_NULL);
  RNA_def_property_pointer_sdna(prop, nullptr, "space_action");
  RNA_def_property_struct_type(prop, "ThemeDopeSheet");
  RNA_def_property_ui_text(prop, "Dope Sheet", "");

  prop = RNA_def_property(srna, "image_editor", PROP_POINTER, PROP_NONE);
  RNA_def_property_flag(prop, PROP_NEVER_NULL);
  RNA_def_property_pointer_sdna(prop, nullptr, "space_image");
  RNA_def_property_struct_type(prop, "ThemeImageEditor");
  RNA_def_property_ui_text(prop, "Image Editor", "");

  prop = RNA_def_property(srna, "sequence_editor", PROP_POINTER, PROP_NONE);
  RNA_def_property_flag(prop, PROP_NEVER_NULL);
  RNA_def_property_pointer_sdna(prop, nullptr, "space_sequencer");
  RNA_def_property_struct_type(prop, "ThemeSequenceEditor");
  RNA_def_property_ui_text(prop, "Sequence Editor", "");

  prop = RNA_def_property(srna, "properties", PROP_POINTER, PROP_NONE);
  RNA_def_property_flag(prop, PROP_NEVER_NULL);
  RNA_def_property_pointer_sdna(prop, nullptr, "space_properties");
  RNA_def_property_struct_type(prop, "ThemeProperties");
  RNA_def_property_ui_text(prop, "Properties", "");

  prop = RNA_def_property(srna, "text_editor", PROP_POINTER, PROP_NONE);
  RNA_def_property_flag(prop, PROP_NEVER_NULL);
  RNA_def_property_pointer_sdna(prop, nullptr, "space_text");
  RNA_def_property_struct_type(prop, "ThemeTextEditor");
  RNA_def_property_ui_text(prop, "Text Editor", "");

  prop = RNA_def_property(srna, "node_editor", PROP_POINTER, PROP_NONE);
  RNA_def_property_flag(prop, PROP_NEVER_NULL);
  RNA_def_property_pointer_sdna(prop, nullptr, "space_node");
  RNA_def_property_struct_type(prop, "ThemeNodeEditor");
  RNA_def_property_ui_text(prop, "Node Editor", "");

  prop = RNA_def_property(srna, "outliner", PROP_POINTER, PROP_NONE);
  RNA_def_property_flag(prop, PROP_NEVER_NULL);
  RNA_def_property_pointer_sdna(prop, nullptr, "space_outliner");
  RNA_def_property_struct_type(prop, "ThemeOutliner");
  RNA_def_property_ui_text(prop, "Outliner", "");

  prop = RNA_def_property(srna, "info", PROP_POINTER, PROP_NONE);
  RNA_def_property_flag(prop, PROP_NEVER_NULL);
  RNA_def_property_pointer_sdna(prop, nullptr, "space_info");
  RNA_def_property_struct_type(prop, "ThemeInfo");
  RNA_def_property_ui_text(prop, "Info", "");

  prop = RNA_def_property(srna, "preferences", PROP_POINTER, PROP_NONE);
  RNA_def_property_flag(prop, PROP_NEVER_NULL);
  RNA_def_property_pointer_sdna(prop, nullptr, "space_preferences");
  RNA_def_property_struct_type(prop, "ThemePreferences");
  RNA_def_property_ui_text(prop, "Preferences", "");

  prop = RNA_def_property(srna, "console", PROP_POINTER, PROP_NONE);
  RNA_def_property_flag(prop, PROP_NEVER_NULL);
  RNA_def_property_pointer_sdna(prop, nullptr, "space_console");
  RNA_def_property_struct_type(prop, "ThemeConsole");
  RNA_def_property_ui_text(prop, "Console", "");

  prop = RNA_def_property(srna, "clip_editor", PROP_POINTER, PROP_NONE);
  RNA_def_property_flag(prop, PROP_NEVER_NULL);
  RNA_def_property_pointer_sdna(prop, nullptr, "space_clip");
  RNA_def_property_struct_type(prop, "ThemeClipEditor");
  RNA_def_property_ui_text(prop, "Clip Editor", "");

  prop = RNA_def_property(srna, "topbar", PROP_POINTER, PROP_NONE);
  RNA_def_property_flag(prop, PROP_NEVER_NULL);
  RNA_def_property_pointer_sdna(prop, nullptr, "space_topbar");
  RNA_def_property_struct_type(prop, "ThemeTopBar");
  RNA_def_property_ui_text(prop, "Top Bar", "");

  prop = RNA_def_property(srna, "statusbar", PROP_POINTER, PROP_NONE);
  RNA_def_property_flag(prop, PROP_NEVER_NULL);
  RNA_def_property_pointer_sdna(prop, nullptr, "space_statusbar");
  RNA_def_property_struct_type(prop, "ThemeStatusBar");
  RNA_def_property_ui_text(prop, "Status Bar", "");

  prop = RNA_def_property(srna, "spreadsheet", PROP_POINTER, PROP_NONE);
  RNA_def_property_flag(prop, PROP_NEVER_NULL);
  RNA_def_property_pointer_sdna(prop, nullptr, "space_spreadsheet");
  RNA_def_property_struct_type(prop, "ThemeSpreadsheet");
  RNA_def_property_ui_text(prop, "Spreadsheet", "");
  /* end space types */

  prop = RNA_def_property(srna, "bone_color_sets", PROP_COLLECTION, PROP_NONE);
  RNA_def_property_flag(prop, PROP_NEVER_NULL);
  RNA_def_property_collection_sdna(prop, nullptr, "tarm", "");
  RNA_def_property_struct_type(prop, "ThemeBoneColorSet");
  RNA_def_property_ui_text(prop, "Bone Color Sets", "");

  prop = RNA_def_property(srna, "collection_color", PROP_COLLECTION, PROP_NONE);
  RNA_def_property_flag(prop, PROP_NEVER_NULL);
  RNA_def_property_collection_sdna(prop, nullptr, "collection_color", "");
  RNA_def_property_struct_type(prop, "ThemeCollectionColor");
  RNA_def_property_ui_text(prop, "Collection Color", "");

  prop = RNA_def_property(srna, "strip_color", PROP_COLLECTION, PROP_NONE);
  RNA_def_property_flag(prop, PROP_NEVER_NULL);
  RNA_def_property_collection_sdna(prop, nullptr, "strip_color", "");
  RNA_def_property_struct_type(prop, "ThemeStripColor");
  RNA_def_property_ui_text(prop, "Strip Color", "");
}

static void rna_def_userdef_addon(BlenderRNA *brna)
{
  StructRNA *srna;
  PropertyRNA *prop;

  srna = RNA_def_struct(brna, "Addon", nullptr);
  RNA_def_struct_sdna(srna, "bAddon");
  RNA_def_struct_ui_text(srna, "Add-on", "Python add-ons to be loaded automatically");

  prop = RNA_def_property(srna, "module", PROP_STRING, PROP_NONE);
  RNA_def_property_ui_text(prop, "Module", "Module name");
  RNA_def_property_string_funcs(prop, nullptr, nullptr, "rna_Addon_module_set");
  RNA_def_struct_name_property(srna, prop);

  /* Collection active property */
  prop = RNA_def_property(srna, "preferences", PROP_POINTER, PROP_NONE);
  RNA_def_property_struct_type(prop, "AddonPreferences");
  RNA_def_property_pointer_funcs(prop, "rna_Addon_preferences_get", nullptr, nullptr, nullptr);
}

static void rna_def_userdef_studiolights(BlenderRNA *brna)
{
  StructRNA *srna;
  FunctionRNA *func;
  PropertyRNA *parm;

  srna = RNA_def_struct(brna, "StudioLights", nullptr);
  RNA_def_struct_sdna(srna, "UserDef");
  RNA_def_struct_ui_text(srna, "Studio Lights", "Collection of studio lights");

  func = RNA_def_function(srna, "load", "rna_StudioLights_load");
  RNA_def_function_ui_description(func, "Load studiolight from file");
  parm = RNA_def_string(
      func, "path", nullptr, 0, "File Path", "File path where the studio light file can be found");
  RNA_def_parameter_flags(parm, PropertyFlag(0), PARM_REQUIRED);
  parm = RNA_def_enum(func,
                      "type",
                      rna_enum_studio_light_type_items,
                      STUDIOLIGHT_TYPE_WORLD,
                      "Type",
                      "The type for the new studio light");
  RNA_def_property_translation_context(parm, BLT_I18NCONTEXT_ID_LIGHT);
  RNA_def_parameter_flags(parm, PropertyFlag(0), PARM_REQUIRED);
  parm = RNA_def_pointer(func, "studio_light", "StudioLight", "", "Newly created StudioLight");
  RNA_def_function_return(func, parm);

  func = RNA_def_function(srna, "new", "rna_StudioLights_new");
  RNA_def_function_ui_description(func, "Create studiolight from default lighting");
  parm = RNA_def_string(
      func,
      "path",
      nullptr,
      0,
      "Path",
      "Path to the file that will contain the lighting info (without extension)");
  RNA_def_parameter_flags(parm, PropertyFlag(0), PARM_REQUIRED);
  parm = RNA_def_pointer(func, "studio_light", "StudioLight", "", "Newly created StudioLight");
  RNA_def_function_return(func, parm);

  func = RNA_def_function(srna, "remove", "rna_StudioLights_remove");
  RNA_def_function_ui_description(func, "Remove a studio light");
  parm = RNA_def_pointer(func, "studio_light", "StudioLight", "", "The studio light to remove");
  RNA_def_parameter_flags(parm, PROP_NEVER_NULL, PARM_REQUIRED);

  func = RNA_def_function(srna, "refresh", "rna_StudioLights_refresh");
  RNA_def_function_ui_description(func, "Refresh Studio Lights from disk");
}

static void rna_def_userdef_studiolight(BlenderRNA *brna)
{
  StructRNA *srna;
  PropertyRNA *prop;

  RNA_define_verify_sdna(false);
  srna = RNA_def_struct(brna, "StudioLight", nullptr);
  RNA_def_struct_ui_text(srna, "Studio Light", "Studio light");

  prop = RNA_def_property(srna, "index", PROP_INT, PROP_NONE);
  RNA_def_property_int_funcs(prop, "rna_UserDef_studiolight_index_get", nullptr, nullptr);
  RNA_def_property_clear_flag(prop, PROP_EDITABLE);
  RNA_def_property_ui_text(prop, "Index", "");

  prop = RNA_def_property(srna, "is_user_defined", PROP_BOOLEAN, PROP_NONE);
  RNA_def_property_boolean_funcs(prop, "rna_UserDef_studiolight_is_user_defined_get", nullptr);
  RNA_def_property_clear_flag(prop, PROP_EDITABLE);
  RNA_def_property_ui_text(prop, "User Defined", "");

  prop = RNA_def_property(srna, "has_specular_highlight_pass", PROP_BOOLEAN, PROP_NONE);
  RNA_def_property_boolean_funcs(
      prop, "rna_UserDef_studiolight_has_specular_highlight_pass_get", nullptr);
  RNA_def_property_clear_flag(prop, PROP_EDITABLE);
  RNA_def_property_ui_text(
      prop,
      "Has Specular Highlight",
      "Studio light image file has separate \"diffuse\" and \"specular\" passes");

  prop = RNA_def_property(srna, "type", PROP_ENUM, PROP_NONE);
  RNA_def_property_enum_items(prop, rna_enum_studio_light_type_items);
  RNA_def_property_enum_funcs(prop, "rna_UserDef_studiolight_type_get", nullptr, nullptr);
  RNA_def_property_clear_flag(prop, PROP_EDITABLE);
  RNA_def_property_ui_text(prop, "Type", "");
  RNA_def_property_translation_context(prop, BLT_I18NCONTEXT_ID_LIGHT);

  prop = RNA_def_property(srna, "name", PROP_STRING, PROP_NONE);
  RNA_def_property_string_funcs(
      prop, "rna_UserDef_studiolight_name_get", "rna_UserDef_studiolight_name_length", nullptr);
  RNA_def_property_ui_text(prop, "Name", "");
  RNA_def_property_clear_flag(prop, PROP_EDITABLE);
  RNA_def_struct_name_property(srna, prop);

  prop = RNA_def_property(srna, "path", PROP_STRING, PROP_DIRPATH);
  RNA_def_property_string_funcs(
      prop, "rna_UserDef_studiolight_path_get", "rna_UserDef_studiolight_path_length", nullptr);
  RNA_def_property_ui_text(prop, "Path", "");
  RNA_def_property_clear_flag(prop, PROP_EDITABLE);

  prop = RNA_def_property(srna, "solid_lights", PROP_COLLECTION, PROP_NONE);
  RNA_def_property_collection_sdna(prop, nullptr, "light_param", "");
  RNA_def_property_struct_type(prop, "UserSolidLight");
  RNA_def_property_collection_funcs(prop,
                                    "rna_UserDef_studiolight_solid_lights_begin",
                                    "rna_iterator_array_next",
                                    "rna_iterator_array_end",
                                    "rna_iterator_array_get",
                                    "rna_UserDef_studiolight_solid_lights_length",
                                    nullptr,
                                    nullptr,
                                    nullptr);
  RNA_def_property_ui_text(
      prop, "Solid Lights", "Lights used to display objects in solid draw mode");
  RNA_def_property_clear_flag(prop, PROP_EDITABLE);

  prop = RNA_def_property(srna, "light_ambient", PROP_FLOAT, PROP_COLOR);
  RNA_def_property_array(prop, 3);
  RNA_def_property_float_funcs(
      prop, "rna_UserDef_studiolight_light_ambient_get", nullptr, nullptr);
  RNA_def_property_ui_text(
      prop, "Ambient Color", "Color of the ambient light that uniformly lit the scene");
  RNA_def_property_clear_flag(prop, PROP_EDITABLE);

  RNA_define_verify_sdna(true);
}

static void rna_def_userdef_pathcompare(BlenderRNA *brna)
{
  StructRNA *srna;
  PropertyRNA *prop;

  srna = RNA_def_struct(brna, "PathCompare", nullptr);
  RNA_def_struct_sdna(srna, "bPathCompare");
  RNA_def_struct_ui_text(srna, "Path Compare", "Match paths against this value");

  prop = RNA_def_property(srna, "path", PROP_STRING, PROP_DIRPATH);
  RNA_def_property_ui_text(prop, "Path", "");
  RNA_def_property_translation_context(prop, BLT_I18NCONTEXT_EDITOR_FILEBROWSER);
  RNA_def_struct_name_property(srna, prop);

  prop = RNA_def_property(srna, "use_glob", PROP_BOOLEAN, PROP_NONE);
  RNA_def_property_boolean_sdna(prop, nullptr, "flag", USER_PATHCMP_GLOB);
  RNA_def_property_ui_text(prop, "Use Wildcard", "Enable wildcard globbing");
}

static void rna_def_userdef_addon_pref(BlenderRNA *brna)
{
  StructRNA *srna;
  PropertyRNA *prop;

  srna = RNA_def_struct(brna, "AddonPreferences", nullptr);
  RNA_def_struct_ui_text(srna, "Add-on Preferences", "");
  RNA_def_struct_sdna(srna, "bAddon"); /* WARNING: only a bAddon during registration */

  RNA_def_struct_refine_func(srna, "rna_AddonPref_refine");
  RNA_def_struct_register_funcs(
      srna, "rna_AddonPref_register", "rna_AddonPref_unregister", nullptr);
  RNA_def_struct_idprops_func(srna, "rna_AddonPref_idprops");
  RNA_def_struct_flag(srna, STRUCT_NO_DATABLOCK_IDPROPERTIES); /* Mandatory! */

  USERDEF_TAG_DIRTY_PROPERTY_UPDATE_DISABLE;

  /* registration */
  RNA_define_verify_sdna(false);
  prop = RNA_def_property(srna, "bl_idname", PROP_STRING, PROP_NONE);
  RNA_def_property_string_sdna(prop, nullptr, "module");
  RNA_def_property_flag(prop, PROP_REGISTER);
  RNA_define_verify_sdna(true);

  USERDEF_TAG_DIRTY_PROPERTY_UPDATE_ENABLE;
}

static void rna_def_userdef_dothemes(BlenderRNA *brna)
{

  rna_def_userdef_theme_ui_style(brna);
  rna_def_userdef_theme_ui(brna);

  rna_def_userdef_theme_space_generic(brna);
  rna_def_userdef_theme_space_gradient(brna);
  rna_def_userdef_theme_space_list_generic(brna);
  rna_def_userdef_theme_asset_shelf(brna);

  rna_def_userdef_theme_space_view3d(brna);
  rna_def_userdef_theme_space_graph(brna);
  rna_def_userdef_theme_space_file(brna);
  rna_def_userdef_theme_space_nla(brna);
  rna_def_userdef_theme_space_action(brna);
  rna_def_userdef_theme_space_image(brna);
  rna_def_userdef_theme_space_seq(brna);
  rna_def_userdef_theme_space_buts(brna);
  rna_def_userdef_theme_space_text(brna);
  rna_def_userdef_theme_space_node(brna);
  rna_def_userdef_theme_space_outliner(brna);
  rna_def_userdef_theme_space_info(brna);
  rna_def_userdef_theme_space_userpref(brna);
  rna_def_userdef_theme_space_console(brna);
  rna_def_userdef_theme_space_clip(brna);
  rna_def_userdef_theme_space_topbar(brna);
  rna_def_userdef_theme_space_statusbar(brna);
  rna_def_userdef_theme_space_spreadsheet(brna);
  rna_def_userdef_theme_colorset(brna);
  rna_def_userdef_theme_collection_color(brna);
  rna_def_userdef_theme_strip_color(brna);
  rna_def_userdef_themes(brna);
}

static void rna_def_userdef_solidlight(BlenderRNA *brna)
{
  StructRNA *srna;
  PropertyRNA *prop;
  static const float default_dir[3] = {0.0f, 0.0f, 1.0f};
  static const float default_col[3] = {0.8f, 0.8f, 0.8f};

  srna = RNA_def_struct(brna, "UserSolidLight", nullptr);
  RNA_def_struct_sdna(srna, "SolidLight");
  RNA_def_struct_ui_text(
      srna, "Solid Light", "Light used for Studio lighting in solid shading mode");

  prop = RNA_def_property(srna, "use", PROP_BOOLEAN, PROP_NONE);
  RNA_def_property_boolean_sdna(prop, nullptr, "flag", 1);
  RNA_def_property_boolean_default(prop, true);
  RNA_def_property_ui_text(prop, "Enabled", "Enable this light in solid shading mode");
  RNA_def_property_update(prop, 0, "rna_UserDef_viewport_lights_update");

  prop = RNA_def_property(srna, "smooth", PROP_FLOAT, PROP_FACTOR);
  RNA_def_property_float_sdna(prop, nullptr, "smooth");
  RNA_def_property_float_default(prop, 0.5f);
  RNA_def_property_range(prop, 0.0f, 1.0f);
  RNA_def_property_ui_text(prop, "Smooth", "Smooth the lighting from this light");
  RNA_def_property_update(prop, 0, "rna_UserDef_viewport_lights_update");

  prop = RNA_def_property(srna, "direction", PROP_FLOAT, PROP_DIRECTION);
  RNA_def_property_float_sdna(prop, nullptr, "vec");
  RNA_def_property_array(prop, 3);
  RNA_def_property_float_array_default(prop, default_dir);
  RNA_def_property_ui_text(prop, "Direction", "Direction that the light is shining");
  RNA_def_property_update(prop, 0, "rna_UserDef_viewport_lights_update");

  prop = RNA_def_property(srna, "specular_color", PROP_FLOAT, PROP_COLOR);
  RNA_def_property_float_sdna(prop, nullptr, "spec");
  RNA_def_property_array(prop, 3);
  RNA_def_property_float_array_default(prop, default_col);
  RNA_def_property_ui_text(prop, "Specular Color", "Color of the light's specular highlight");
  RNA_def_property_update(prop, 0, "rna_UserDef_viewport_lights_update");

  prop = RNA_def_property(srna, "diffuse_color", PROP_FLOAT, PROP_COLOR);
  RNA_def_property_float_sdna(prop, nullptr, "col");
  RNA_def_property_array(prop, 3);
  RNA_def_property_float_array_default(prop, default_col);
  RNA_def_property_ui_text(prop, "Diffuse Color", "Color of the light's diffuse highlight");
  RNA_def_property_update(prop, 0, "rna_UserDef_viewport_lights_update");
}

static void rna_def_userdef_walk_navigation(BlenderRNA *brna)
{
  StructRNA *srna;
  PropertyRNA *prop;

  srna = RNA_def_struct(brna, "WalkNavigation", nullptr);
  RNA_def_struct_sdna(srna, "WalkNavigation");
  RNA_def_struct_ui_text(srna, "Walk Navigation", "Walk navigation settings");

  prop = RNA_def_property(srna, "mouse_speed", PROP_FLOAT, PROP_NONE);
  RNA_def_property_range(prop, 0.01f, 10.0f);
  RNA_def_property_ui_text(
      prop,
      "Mouse Sensitivity",
      "Speed factor for when looking around, high values mean faster mouse movement");

  prop = RNA_def_property(srna, "walk_speed", PROP_FLOAT, PROP_VELOCITY);
  RNA_def_property_range(prop, 0.01f, 100.0f);
  RNA_def_property_ui_text(prop, "Walk Speed", "Base speed for walking and flying");

  prop = RNA_def_property(srna, "walk_speed_factor", PROP_FLOAT, PROP_NONE);
  RNA_def_property_range(prop, 0.01f, 10.0f);
  RNA_def_property_ui_text(
      prop, "Speed Factor", "Multiplication factor when using the fast or slow modifiers");

  prop = RNA_def_property(srna, "view_height", PROP_FLOAT, PROP_UNIT_LENGTH);
  RNA_def_property_ui_range(prop, 0.1f, 10.0f, 0.1, 2);
  RNA_def_property_range(prop, 0.0f, 1000.0f);
  RNA_def_property_ui_text(prop, "View Height", "View distance from the floor when walking");

  prop = RNA_def_property(srna, "jump_height", PROP_FLOAT, PROP_UNIT_LENGTH);
  RNA_def_property_ui_range(prop, 0.1f, 10.0f, 0.1, 2);
  RNA_def_property_range(prop, 0.1f, 100.0f);
  RNA_def_property_ui_text(prop, "Jump Height", "Maximum height of a jump");

  prop = RNA_def_property(srna, "teleport_time", PROP_FLOAT, PROP_NONE);
  RNA_def_property_range(prop, 0.0f, 10.0f);
  RNA_def_property_ui_text(
      prop, "Teleport Duration", "Interval of time warp when teleporting in navigation mode");

  prop = RNA_def_property(srna, "use_gravity", PROP_BOOLEAN, PROP_BOOLEAN);
  RNA_def_property_boolean_sdna(prop, nullptr, "flag", USER_WALK_GRAVITY);
  RNA_def_property_ui_text(prop, "Gravity", "Walk with gravity, or free navigate");

  prop = RNA_def_property(srna, "use_mouse_reverse", PROP_BOOLEAN, PROP_BOOLEAN);
  RNA_def_property_boolean_sdna(prop, nullptr, "flag", USER_WALK_MOUSE_REVERSE);
  RNA_def_property_ui_text(prop, "Reverse Mouse", "Reverse the vertical movement of the mouse");
}

static void rna_def_userdef_view(BlenderRNA *brna)
{
  static const EnumPropertyItem timecode_styles[] = {
      {USER_TIMECODE_MINIMAL,
       "MINIMAL",
       0,
       "Minimal Info",
       "Most compact representation, uses '+' as separator for sub-second frame numbers, "
       "with left and right truncation of the timecode as necessary"},
      {USER_TIMECODE_SMPTE_FULL,
       "SMPTE",
       0,
       "SMPTE (Full)",
       "Full SMPTE timecode (format is HH:MM:SS:FF)"},
      {USER_TIMECODE_SMPTE_MSF,
       "SMPTE_COMPACT",
       0,
       "SMPTE (Compact)",
       "SMPTE timecode showing minutes, seconds, and frames only - "
       "hours are also shown if necessary, but not by default"},
      {USER_TIMECODE_MILLISECONDS,
       "MILLISECONDS",
       0,
       "Compact with Milliseconds",
       "Similar to SMPTE (Compact), except that instead of frames, "
       "milliseconds are shown instead"},
      {USER_TIMECODE_SECONDS_ONLY,
       "SECONDS_ONLY",
       0,
       "Only Seconds",
       "Direct conversion of frame numbers to seconds"},
      {0, nullptr, 0, nullptr, nullptr},
  };

  static const EnumPropertyItem color_picker_types[] = {
      {USER_CP_CIRCLE_HSV,
       "CIRCLE_HSV",
       0,
       "Circle (HSV)",
       "A circular Hue/Saturation color wheel, with "
       "Value slider"},
      {USER_CP_CIRCLE_HSL,
       "CIRCLE_HSL",
       0,
       "Circle (HSL)",
       "A circular Hue/Saturation color wheel, with "
       "Lightness slider"},
      {USER_CP_SQUARE_SV,
       "SQUARE_SV",
       0,
       "Square (SV + H)",
       "A square showing Saturation/Value, with Hue slider"},
      {USER_CP_SQUARE_HS,
       "SQUARE_HS",
       0,
       "Square (HS + V)",
       "A square showing Hue/Saturation, with Value slider"},
      {USER_CP_SQUARE_HV,
       "SQUARE_HV",
       0,
       "Square (HV + S)",
       "A square showing Hue/Value, with Saturation slider"},
      {0, nullptr, 0, nullptr, nullptr},
  };

  static const EnumPropertyItem zoom_frame_modes[] = {
      {ZOOM_FRAME_MODE_KEEP_RANGE, "KEEP_RANGE", 0, "Keep Range", ""},
      {ZOOM_FRAME_MODE_SECONDS, "SECONDS", 0, "Seconds", ""},
      {ZOOM_FRAME_MODE_KEYFRAMES, "KEYFRAMES", 0, "Keyframes", ""},
      {0, nullptr, 0, nullptr, nullptr},
  };

  static const EnumPropertyItem line_width[] = {
      {-1, "THIN", 0, "Thin", "Thinner lines than the default"},
      {0, "AUTO", 0, "Default", "Automatic line width based on UI scale"},
      {1, "THICK", 0, "Thick", "Thicker lines than the default"},
      {0, nullptr, 0, nullptr, nullptr},
  };

  static const EnumPropertyItem render_display_types[] = {
      {USER_RENDER_DISPLAY_NONE,
       "NONE",
       0,
       "Keep User Interface",
       "Images are rendered without changing the user interface"},
      {USER_RENDER_DISPLAY_SCREEN,
       "SCREEN",
       0,
       "Maximized Area",
       "Images are rendered in a maximized Image Editor"},
      {USER_RENDER_DISPLAY_AREA,
       "AREA",
       0,
       "Image Editor",
       "Images are rendered in an Image Editor"},
      {USER_RENDER_DISPLAY_WINDOW,
       "WINDOW",
       0,
       "New Window",
       "Images are rendered in a new window"},
      {0, nullptr, 0, nullptr, nullptr},
  };
  static const EnumPropertyItem temp_space_display_types[] = {
      {USER_TEMP_SPACE_DISPLAY_FULLSCREEN,
       "SCREEN", /* Could be FULLSCREEN, but keeping it consistent with render_display_types */
       0,
       "Maximized Area",
       "Open the temporary editor in a maximized screen"},
      {USER_TEMP_SPACE_DISPLAY_WINDOW,
       "WINDOW",
       0,
       "New Window",
       "Open the temporary editor in a new window"},
      {0, nullptr, 0, nullptr, nullptr},
  };

  PropertyRNA *prop;
  StructRNA *srna;

  srna = RNA_def_struct(brna, "PreferencesView", nullptr);
  RNA_def_struct_sdna(srna, "UserDef");
  RNA_def_struct_nested(brna, srna, "Preferences");
  RNA_def_struct_ui_text(srna, "View & Controls", "Preferences related to viewing data");

  /* View. */
  prop = RNA_def_property(srna, "ui_scale", PROP_FLOAT, PROP_NONE);
  RNA_def_property_ui_text(
      prop, "UI Scale", "Changes the size of the fonts and widgets in the interface");
  RNA_def_property_range(prop, 0.25f, 4.0f);
  RNA_def_property_ui_range(prop, 0.5f, 2.0f, 1, 2);
  RNA_def_property_update(prop, 0, "rna_userdef_gpu_update");

  prop = RNA_def_property(srna, "ui_line_width", PROP_ENUM, PROP_NONE);
  RNA_def_property_enum_items(prop, line_width);
  RNA_def_property_ui_text(
      prop,
      "UI Line Width",
      "Changes the thickness of widget outlines, lines and dots in the interface");
  RNA_def_property_update(prop, 0, "rna_userdef_gpu_update");

  /* display */
  prop = RNA_def_property(srna, "show_tooltips", PROP_BOOLEAN, PROP_NONE);
  RNA_def_property_boolean_sdna(prop, nullptr, "flag", USER_TOOLTIPS);
  RNA_def_property_ui_text(
      prop, "Tooltips", "Display tooltips (when disabled, hold Alt to force display)");

  prop = RNA_def_property(srna, "show_tooltips_python", PROP_BOOLEAN, PROP_NONE);
  RNA_def_property_boolean_sdna(prop, nullptr, "flag", USER_TOOLTIPS_PYTHON);
  RNA_def_property_ui_text(prop, "Python Tooltips", "Show Python references in tooltips");

  prop = RNA_def_property(srna, "show_developer_ui", PROP_BOOLEAN, PROP_NONE);
  RNA_def_property_boolean_sdna(prop, nullptr, "flag", USER_DEVELOPER_UI);
  RNA_def_property_ui_text(
      prop,
      "Developer Extras",
      "Show options for developers (edit source in context menu, geometry indices)");
  RNA_def_property_update(prop, 0, "rna_userdef_update");

  prop = RNA_def_property(srna, "show_object_info", PROP_BOOLEAN, PROP_NONE);
  RNA_def_property_boolean_sdna(prop, nullptr, "uiflag", USER_DRAWVIEWINFO);
  RNA_def_property_ui_text(prop,
                           "Display Object Info",
                           "Include the name of the active object and the current frame number in "
                           "the text info overlay");
  RNA_def_property_update(prop, 0, "rna_userdef_update");

  prop = RNA_def_property(srna, "show_view_name", PROP_BOOLEAN, PROP_NONE);
  RNA_def_property_boolean_sdna(prop, nullptr, "uiflag", USER_SHOW_VIEWPORTNAME);
  RNA_def_property_ui_text(prop,
                           "Display View Name",
                           "Include the name of the view orientation in the text info overlay");
  RNA_def_property_update(prop, 0, "rna_userdef_update");

  prop = RNA_def_property(srna, "show_splash", PROP_BOOLEAN, PROP_NONE);
  RNA_def_property_boolean_negative_sdna(prop, nullptr, "uiflag", USER_SPLASH_DISABLE);
  RNA_def_property_ui_text(prop, "Show Splash", "Display splash screen on startup");

  prop = RNA_def_property(srna, "show_playback_fps", PROP_BOOLEAN, PROP_NONE);
  RNA_def_property_boolean_sdna(prop, nullptr, "uiflag", USER_SHOW_FPS);
  RNA_def_property_ui_text(prop,
                           "Display Playback Frame Rate (FPS)",
                           "Include the number of frames displayed per second in the text info "
                           "overlay while animation is played back");
  RNA_def_property_update(prop, 0, "rna_userdef_update");

  prop = RNA_def_property(srna, "playback_fps_samples", PROP_INT, PROP_NONE);
  RNA_def_property_int_sdna(prop, nullptr, "playback_fps_samples");
  /* NOTE(@ideasman42): this maximum is arbitrary, 5000 samples averages over the last 10 seconds
   * for an animation playing back at 500fps, which seems like more than enough. */
  RNA_def_property_range(prop, 0, 5000);
  RNA_def_property_ui_range(prop, 0, 500, 1, 3);
  RNA_def_property_ui_text(
      prop,
      "FPS Average Samples",
      "The number of frames to use for calculating FPS average. "
      "Zero to calculate this automatically, where the number of samples matches the target FPS");
  RNA_def_property_update(prop, 0, "rna_userdef_update");

  prop = RNA_def_property(srna, "use_fresnel_edit", PROP_BOOLEAN, PROP_NONE);
  RNA_def_property_boolean_sdna(prop, nullptr, "gpu_flag", USER_GPU_FLAG_FRESNEL_EDIT);
  RNA_def_property_ui_text(prop,
                           "Edit Mode",
                           "Enable a fresnel effect on edit mesh overlays.\n"
                           "It improves shape readability of very dense meshes, "
                           "but increases eye fatigue when modeling lower poly");
  RNA_def_property_update(prop, 0, "rna_userdef_gpu_update");

  USERDEF_TAG_DIRTY_PROPERTY_UPDATE_DISABLE;
  prop = RNA_def_property(srna, "show_addons_enabled_only", PROP_BOOLEAN, PROP_NONE);
  RNA_def_property_boolean_sdna(
      prop, nullptr, "space_data.flag", USER_SPACEDATA_ADDONS_SHOW_ONLY_ENABLED);
  RNA_def_property_ui_text(prop,
                           "Enabled Add-ons Only",
                           "Only show enabled add-ons. Un-check to see all installed add-ons");
  USERDEF_TAG_DIRTY_PROPERTY_UPDATE_ENABLE;

  static const EnumPropertyItem factor_display_items[] = {
      {USER_FACTOR_AS_FACTOR, "FACTOR", 0, "Factor", "Display factors as values between 0 and 1"},
      {USER_FACTOR_AS_PERCENTAGE, "PERCENTAGE", 0, "Percentage", "Display factors as percentages"},
      {0, nullptr, 0, nullptr, nullptr},
  };

  prop = RNA_def_property(srna, "factor_display_type", PROP_ENUM, PROP_NONE);
  RNA_def_property_enum_items(prop, factor_display_items);
  RNA_def_property_ui_text(prop, "Factor Display Type", "How factor values are displayed");
  RNA_def_property_update(prop, 0, "rna_userdef_update");

  /* Weight Paint */

  prop = RNA_def_property(srna, "use_weight_color_range", PROP_BOOLEAN, PROP_NONE);
  RNA_def_property_boolean_sdna(prop, nullptr, "flag", USER_CUSTOM_RANGE);
  RNA_def_property_ui_text(
      prop,
      "Use Weight Color Range",
      "Enable color range used for weight visualization in weight painting mode");
  RNA_def_property_update(prop, 0, "rna_UserDef_weight_color_update");

  prop = RNA_def_property(srna, "weight_color_range", PROP_POINTER, PROP_NONE);
  RNA_def_property_flag(prop, PROP_NEVER_NULL);
  RNA_def_property_pointer_sdna(prop, nullptr, "coba_weight");
  RNA_def_property_struct_type(prop, "ColorRamp");
  RNA_def_property_ui_text(prop,
                           "Weight Color Range",
                           "Color range used for weight visualization in weight painting mode");
  RNA_def_property_update(prop, 0, "rna_UserDef_weight_color_update");

  prop = RNA_def_property(srna, "show_navigate_ui", PROP_BOOLEAN, PROP_NONE);
  RNA_def_property_boolean_sdna(prop, nullptr, "uiflag", USER_SHOW_GIZMO_NAVIGATE);
  RNA_def_property_ui_text(
      prop,
      "Navigation Controls",
      "Show navigation controls in 2D and 3D views which do not have scroll bars");
  RNA_def_property_update(prop, 0, "rna_userdef_gizmo_update");

  /* menus */
  prop = RNA_def_property(srna, "use_mouse_over_open", PROP_BOOLEAN, PROP_NONE);
  RNA_def_property_boolean_sdna(prop, nullptr, "uiflag", USER_MENUOPENAUTO);
  RNA_def_property_ui_text(
      prop,
      "Open on Mouse Over",
      "Open menu buttons and pulldowns automatically when the mouse is hovering");

  prop = RNA_def_property(srna, "open_toplevel_delay", PROP_INT, PROP_NONE);
  RNA_def_property_int_sdna(prop, nullptr, "menuthreshold1");
  RNA_def_property_range(prop, 1, 40);
  RNA_def_property_ui_text(
      prop,
      "Top Level Menu Open Delay",
      "Time delay in 1/10 seconds before automatically opening top level menus");

  prop = RNA_def_property(srna, "open_sublevel_delay", PROP_INT, PROP_NONE);
  RNA_def_property_int_sdna(prop, nullptr, "menuthreshold2");
  RNA_def_property_range(prop, 1, 40);
  RNA_def_property_ui_text(
      prop,
      "Sub Level Menu Open Delay",
      "Time delay in 1/10 seconds before automatically opening sub level menus");

  prop = RNA_def_property(srna, "color_picker_type", PROP_ENUM, PROP_NONE);
  RNA_def_property_enum_items(prop, color_picker_types);
  RNA_def_property_enum_sdna(prop, nullptr, "color_picker_type");
  RNA_def_property_ui_text(
      prop, "Color Picker Type", "Different styles of displaying the color picker widget");
  RNA_def_property_update(prop, 0, "rna_userdef_update");

  /* pie menus */
  prop = RNA_def_property(srna, "pie_initial_timeout", PROP_INT, PROP_NONE);
  RNA_def_property_range(prop, 0, 1000);
  RNA_def_property_ui_text(
      prop,
      "Recenter Timeout",
      "Pie menus will use the initial mouse position as center for this amount of time "
      "(in 1/100ths of sec)");

  prop = RNA_def_property(srna, "pie_tap_timeout", PROP_INT, PROP_NONE);
  RNA_def_property_range(prop, 0, 1000);
  RNA_def_property_ui_text(prop,
                           "Tap Key Timeout",
                           "Pie menu button held longer than this will dismiss menu on release "
                           "(in 1/100ths of sec)");

  prop = RNA_def_property(srna, "pie_animation_timeout", PROP_INT, PROP_NONE);
  RNA_def_property_range(prop, 0, 1000);
  RNA_def_property_ui_text(
      prop,
      "Animation Timeout",
      "Time needed to fully animate the pie to unfolded state (in 1/100ths of sec)");

  prop = RNA_def_property(srna, "pie_menu_radius", PROP_INT, PROP_PIXEL);
  RNA_def_property_range(prop, 0, 1000);
  RNA_def_property_ui_text(prop, "Radius", "Pie menu size in pixels");

  prop = RNA_def_property(srna, "pie_menu_threshold", PROP_INT, PROP_PIXEL);
  RNA_def_property_range(prop, 0, 1000);
  RNA_def_property_ui_text(
      prop, "Threshold", "Distance from center needed before a selection can be made");

  prop = RNA_def_property(srna, "pie_menu_confirm", PROP_INT, PROP_PIXEL);
  RNA_def_property_range(prop, 0, 1000);
  RNA_def_property_ui_text(prop,
                           "Confirm Threshold",
                           "Distance threshold after which selection is made (zero to disable)");

  prop = RNA_def_property(srna, "use_save_prompt", PROP_BOOLEAN, PROP_NONE);
  RNA_def_property_boolean_sdna(prop, nullptr, "uiflag", USER_SAVE_PROMPT);
  RNA_def_property_ui_text(
      prop, "Save Prompt", "Ask for confirmation when quitting with unsaved changes");

  prop = RNA_def_property(srna, "show_column_layout", PROP_BOOLEAN, PROP_NONE);
  RNA_def_property_boolean_sdna(prop, nullptr, "uiflag", USER_PLAINMENUS);
  RNA_def_property_ui_text(prop, "Toolbox Column Layout", "Use a column layout for toolbox");

  static const EnumPropertyItem header_align_items[] = {
      {0, "NONE", 0, "Keep Existing", "Keep existing header alignment"},
      {USER_HEADER_FROM_PREF, "TOP", 0, "Top", "Top aligned on load"},
      {USER_HEADER_FROM_PREF | USER_HEADER_BOTTOM,
       "BOTTOM",
       0,
       "Bottom",
       "Bottom align on load (except for property editors)"},
      {0, nullptr, 0, nullptr, nullptr},
  };
  prop = RNA_def_property(srna, "header_align", PROP_ENUM, PROP_NONE);
  RNA_def_property_enum_items(prop, header_align_items);
  RNA_def_property_enum_bitflag_sdna(prop, nullptr, "uiflag");
  RNA_def_property_ui_text(prop, "Header Position", "Default header position for new space-types");
  RNA_def_property_update(prop, 0, "rna_userdef_screen_update_header_default");

  prop = RNA_def_property(srna, "render_display_type", PROP_ENUM, PROP_NONE);
  RNA_def_property_enum_items(prop, render_display_types);
  RNA_def_property_ui_text(
      prop, "Render Display Type", "Default location where rendered images will be displayed in");

  prop = RNA_def_property(srna, "filebrowser_display_type", PROP_ENUM, PROP_NONE);
  RNA_def_property_enum_items(prop, temp_space_display_types);
  RNA_def_property_ui_text(prop,
                           "File Browser Display Type",
                           "Default location where the File Editor will be displayed in");

  static const EnumPropertyItem text_hinting_items[] = {
      {0, "AUTO", 0, "Auto", ""},
      {USER_TEXT_HINTING_NONE, "NONE", 0, "None", ""},
      {USER_TEXT_HINTING_SLIGHT, "SLIGHT", 0, "Slight", ""},
      {USER_TEXT_HINTING_FULL, "FULL", 0, "Full", ""},
      {0, nullptr, 0, nullptr, nullptr},
  };

  /* mini axis */
  static const EnumPropertyItem mini_axis_type_items[] = {
      {USER_MINI_AXIS_TYPE_NONE, "NONE", 0, "Off", ""},
      {USER_MINI_AXIS_TYPE_MINIMAL, "MINIMAL", 0, "Simple Axes", ""},
      {USER_MINI_AXIS_TYPE_GIZMO, "GIZMO", 0, "Interactive Navigation", ""},
      {0, nullptr, 0, nullptr, nullptr},
  };

  prop = RNA_def_property(srna, "mini_axis_type", PROP_ENUM, PROP_NONE);
  RNA_def_property_enum_items(prop, mini_axis_type_items);
  RNA_def_property_ui_text(
      prop,
      "Mini Axes Type",
      "Show small rotating 3D axes in the top right corner of the 3D viewport");
  RNA_def_property_update(prop, 0, "rna_userdef_gizmo_update");

  prop = RNA_def_property(srna, "mini_axis_size", PROP_INT, PROP_PIXEL);
  RNA_def_property_int_sdna(prop, nullptr, "rvisize");
  RNA_def_property_range(prop, 10, 64);
  RNA_def_property_ui_text(prop, "Mini Axes Size", "The axes icon's size");
  RNA_def_property_update(prop, 0, "rna_userdef_gizmo_update");

  prop = RNA_def_property(srna, "mini_axis_brightness", PROP_INT, PROP_NONE);
  RNA_def_property_int_sdna(prop, nullptr, "rvibright");
  RNA_def_property_range(prop, 0, 10);
  RNA_def_property_ui_text(prop, "Mini Axes Brightness", "Brightness of the icon");
  RNA_def_property_update(prop, 0, "rna_userdef_update");

  prop = RNA_def_property(srna, "smooth_view", PROP_INT, PROP_NONE);
  RNA_def_property_int_sdna(prop, nullptr, "smooth_viewtx");
  RNA_def_property_range(prop, 0, 1000);
  RNA_def_property_ui_text(
      prop, "Smooth View", "Time to animate the view in milliseconds, zero to disable");

  prop = RNA_def_property(srna, "rotation_angle", PROP_FLOAT, PROP_NONE);
  RNA_def_property_float_sdna(prop, nullptr, "pad_rot_angle");
  RNA_def_property_range(prop, 0, 90);
  RNA_def_property_ui_text(
      prop, "Rotation Angle", "Rotation step for numerical pad keys (2 4 6 8)");

  /* 3D transform widget */
  prop = RNA_def_property(srna, "show_gizmo", PROP_BOOLEAN, PROP_NONE);
  RNA_def_property_boolean_sdna(prop, nullptr, "gizmo_flag", USER_GIZMO_DRAW);
  RNA_def_property_ui_text(prop, "Gizmos", "Use transform gizmos by default");
  RNA_def_property_update(prop, 0, "rna_userdef_update");

  prop = RNA_def_property(srna, "gizmo_size", PROP_INT, PROP_PIXEL);
  RNA_def_property_int_sdna(prop, nullptr, "gizmo_size");
  RNA_def_property_range(prop, 10, 200);
  RNA_def_property_ui_text(prop, "Gizmo Size", "Diameter of the gizmo");
  RNA_def_property_update(prop, 0, "rna_userdef_update");

  prop = RNA_def_property(srna, "gizmo_size_navigate_v3d", PROP_INT, PROP_PIXEL);
  RNA_def_property_range(prop, 30, 200);
  RNA_def_property_ui_text(prop, "Navigate Gizmo Size", "The Navigate Gizmo size");
  RNA_def_property_update(prop, 0, "rna_userdef_gizmo_update");

  /* Lookdev */
  prop = RNA_def_property(srna, "lookdev_sphere_size", PROP_INT, PROP_PIXEL);
  RNA_def_property_int_sdna(prop, nullptr, "lookdev_sphere_size");
  RNA_def_property_range(prop, 50, 400);
  RNA_def_property_ui_text(prop, "HDRI Preview Size", "Diameter of the HDRI preview spheres");
  RNA_def_property_update(prop, 0, "rna_userdef_update");

  /* View2D Grid Displays */
  prop = RNA_def_property(srna, "view2d_grid_spacing_min", PROP_INT, PROP_PIXEL);
  RNA_def_property_int_sdna(prop, nullptr, "v2d_min_gridsize");
  RNA_def_property_range(
      prop, 1, 500); /* XXX: perhaps the lower range should only go down to 5? */
  RNA_def_property_ui_text(prop,
                           "2D View Minimum Grid Spacing",
                           "Minimum number of pixels between each gridline in 2D Viewports");
  RNA_def_property_update(prop, 0, "rna_userdef_update");

  /* TODO: add a setter for this, so that we can bump up the minimum size as necessary... */
  prop = RNA_def_property(srna, "timecode_style", PROP_ENUM, PROP_NONE);
  RNA_def_property_enum_items(prop, timecode_styles);
  RNA_def_property_enum_sdna(prop, nullptr, "timecode_style");
  RNA_def_property_enum_funcs(prop, nullptr, "rna_userdef_timecode_style_set", nullptr);
  RNA_def_property_ui_text(
      prop,
      "Timecode Style",
      "Format of timecode displayed when not displaying timing in terms of frames");
  RNA_def_property_update(prop, 0, "rna_userdef_update");

  prop = RNA_def_property(srna, "view_frame_type", PROP_ENUM, PROP_NONE);
  RNA_def_property_enum_items(prop, zoom_frame_modes);
  RNA_def_property_enum_sdna(prop, nullptr, "view_frame_type");
  RNA_def_property_ui_text(
      prop, "Zoom to Frame Type", "How zooming to frame focuses around current frame");

  prop = RNA_def_property(srna, "view_frame_keyframes", PROP_INT, PROP_NONE);
  RNA_def_property_range(prop, 1, 500);
  RNA_def_property_ui_text(prop, "Zoom Keyframes", "Keyframes around cursor that we zoom around");

  prop = RNA_def_property(srna, "view_frame_seconds", PROP_FLOAT, PROP_TIME);
  RNA_def_property_range(prop, 0.0, 10000.0);
  RNA_def_property_ui_text(prop, "Zoom Seconds", "Seconds around cursor that we zoom around");

  /* Text. */

  prop = RNA_def_property(srna, "use_text_antialiasing", PROP_BOOLEAN, PROP_NONE);
  RNA_def_property_boolean_negative_sdna(prop, nullptr, "text_render", USER_TEXT_DISABLE_AA);
  RNA_def_property_ui_text(
      prop, "Text Anti-Aliasing", "Smooth jagged edges of user interface text");
  RNA_def_property_update(prop, 0, "rna_userdef_text_update");

  prop = RNA_def_property(srna, "use_text_render_subpixelaa", PROP_BOOLEAN, PROP_NONE);
  RNA_def_property_boolean_sdna(prop, nullptr, "text_render", USER_TEXT_RENDER_SUBPIXELAA);
  RNA_def_property_ui_text(
      prop, "Text Subpixel Anti-Aliasing", "Render text for optimal horizontal placement");
  RNA_def_property_update(prop, 0, "rna_userdef_text_update");

  prop = RNA_def_property(srna, "text_hinting", PROP_ENUM, PROP_NONE);
  RNA_def_property_enum_bitflag_sdna(prop, nullptr, "text_render");
  RNA_def_property_enum_items(prop, text_hinting_items);
  RNA_def_property_ui_text(
      prop, "Text Hinting", "Method for making user interface text render sharp");
  RNA_def_property_update(prop, 0, "rna_userdef_text_update");

  prop = RNA_def_property(srna, "font_path_ui", PROP_STRING, PROP_FILEPATH);
  RNA_def_property_string_sdna(prop, nullptr, "font_path_ui");
  RNA_def_property_ui_text(prop, "Interface Font", "Path to interface font");
  RNA_def_property_update(prop, NC_WINDOW, "rna_userdef_font_update");

  prop = RNA_def_property(srna, "font_path_ui_mono", PROP_STRING, PROP_FILEPATH);
  RNA_def_property_string_sdna(prop, nullptr, "font_path_ui_mono");
  RNA_def_property_ui_text(prop, "Monospaced Font", "Path to interface monospaced Font");
  RNA_def_property_update(prop, NC_WINDOW, "rna_userdef_font_update");

  /* Language. */

  prop = RNA_def_property(srna, "language", PROP_ENUM, PROP_NONE);
  RNA_def_property_enum_items(prop, rna_enum_language_default_items);
#  ifdef WITH_INTERNATIONAL
  RNA_def_property_enum_funcs(prop, nullptr, nullptr, "rna_lang_enum_properties_itemf");
#  else
  RNA_def_property_enum_funcs(
      prop, "rna_lang_enum_properties_get_no_international", nullptr, nullptr);
#  endif
  RNA_def_property_ui_text(prop, "Language", "Language used for translation");
  RNA_def_property_update(prop, NC_WINDOW, "rna_userdef_language_update");

  prop = RNA_def_property(srna, "use_translate_tooltips", PROP_BOOLEAN, PROP_NONE);
  RNA_def_property_boolean_sdna(prop, nullptr, "transopts", USER_TR_TOOLTIPS);
  RNA_def_property_ui_text(prop,
                           "Translate Tooltips",
                           "Translate the descriptions when hovering UI elements (recommended)");
  RNA_def_property_update(prop, 0, "rna_userdef_translation_update");

  prop = RNA_def_property(srna, "use_translate_interface", PROP_BOOLEAN, PROP_NONE);
  RNA_def_property_boolean_sdna(prop, nullptr, "transopts", USER_TR_IFACE);
  RNA_def_property_ui_text(
      prop,
      "Translate Interface",
      "Translate all labels in menus, buttons and panels "
      "(note that this might make it hard to follow tutorials or the manual)");
  RNA_def_property_update(prop, 0, "rna_userdef_translation_update");

  prop = RNA_def_property(srna, "use_translate_reports", PROP_BOOLEAN, PROP_NONE);
  RNA_def_property_boolean_sdna(prop, nullptr, "transopts", USER_TR_REPORTS);
  RNA_def_property_ui_text(
      prop, "Translate Reports", "Translate additional information, such as error messages");
  RNA_def_property_update(prop, 0, "rna_userdef_translation_update");

  prop = RNA_def_property(srna, "use_translate_new_dataname", PROP_BOOLEAN, PROP_NONE);
  RNA_def_property_boolean_sdna(prop, nullptr, "transopts", USER_TR_NEWDATANAME);
  RNA_def_property_ui_text(prop,
                           "Translate New Names",
                           "Translate the names of new data-blocks (objects, materials...)");
  RNA_def_property_update(prop, 0, "rna_userdef_translation_update");

  /* Status-bar. */

  prop = RNA_def_property(srna, "show_statusbar_memory", PROP_BOOLEAN, PROP_NONE);
  RNA_def_property_boolean_sdna(prop, nullptr, "statusbar_flag", STATUSBAR_SHOW_MEMORY);
  RNA_def_property_ui_text(prop, "Show Memory", "Show Blender memory usage");
  RNA_def_property_update(prop, NC_SPACE | ND_SPACE_INFO, "rna_userdef_update");

  prop = RNA_def_property(srna, "show_statusbar_vram", PROP_BOOLEAN, PROP_NONE);
  RNA_def_property_boolean_sdna(prop, nullptr, "statusbar_flag", STATUSBAR_SHOW_VRAM);
  RNA_def_property_ui_text(prop, "Show VRAM", "Show GPU video memory usage");
  RNA_def_property_editable_func(prop, "rna_show_statusbar_vram_editable");
  RNA_def_property_update(prop, NC_SPACE | ND_SPACE_INFO, "rna_userdef_update");

  prop = RNA_def_property(srna, "show_statusbar_version", PROP_BOOLEAN, PROP_NONE);
  RNA_def_property_boolean_sdna(prop, nullptr, "statusbar_flag", STATUSBAR_SHOW_VERSION);
  RNA_def_property_ui_text(prop, "Show Version", "Show Blender version string");
  RNA_def_property_update(prop, NC_SPACE | ND_SPACE_INFO, "rna_userdef_update");

  prop = RNA_def_property(srna, "show_statusbar_stats", PROP_BOOLEAN, PROP_NONE);
  RNA_def_property_boolean_sdna(prop, nullptr, "statusbar_flag", STATUSBAR_SHOW_STATS);
  RNA_def_property_ui_text(prop, "Show Statistics", "Show scene statistics");
  RNA_def_property_update(prop, NC_SPACE | ND_SPACE_INFO, "rna_userdef_update");

  prop = RNA_def_property(srna, "show_statusbar_scene_duration", PROP_BOOLEAN, PROP_NONE);
  RNA_def_property_boolean_sdna(prop, nullptr, "statusbar_flag", STATUSBAR_SHOW_SCENE_DURATION);
  RNA_def_property_ui_text(prop, "Show Scene Duration", "Show scene duration");
  RNA_def_property_update(prop, NC_SPACE | ND_SPACE_INFO, "rna_userdef_update");
}

static void rna_def_userdef_edit(BlenderRNA *brna)
{
  PropertyRNA *prop;
  StructRNA *srna;

  static const EnumPropertyItem auto_key_modes[] = {
      {AUTOKEY_MODE_NORMAL, "ADD_REPLACE_KEYS", 0, "Add/Replace", ""},
      {AUTOKEY_MODE_EDITKEYS, "REPLACE_KEYS", 0, "Replace", ""},
      {0, nullptr, 0, nullptr, nullptr},
  };

  static const EnumPropertyItem material_link_items[] = {
      {0,
       "OBDATA",
       0,
       "Object Data",
       "Toggle whether the material is linked to object data or the object block"},
      {USER_MAT_ON_OB,
       "OBJECT",
       0,
       "Object",
       "Toggle whether the material is linked to object data or the object block"},
      {0, nullptr, 0, nullptr, nullptr},
  };

  static const EnumPropertyItem object_align_items[] = {
      {0, "WORLD", 0, "World", "Align newly added objects to the world coordinate system"},
      {USER_ADD_VIEWALIGNED,
       "VIEW",
       0,
       "View",
       "Align newly added objects to the active 3D view orientation"},
      {USER_ADD_CURSORALIGNED,
       "CURSOR",
       0,
       "3D Cursor",
       "Align newly added objects to the 3D Cursor's rotation"},
      {0, nullptr, 0, nullptr, nullptr},
  };

  srna = RNA_def_struct(brna, "PreferencesEdit", nullptr);
  RNA_def_struct_sdna(srna, "UserDef");
  RNA_def_struct_nested(brna, srna, "Preferences");
  RNA_def_struct_ui_text(srna, "Edit Methods", "Settings for interacting with Blender data");

  /* Edit Methods */

  prop = RNA_def_property(srna, "material_link", PROP_ENUM, PROP_NONE);
  RNA_def_property_enum_bitflag_sdna(prop, nullptr, "flag");
  RNA_def_property_enum_items(prop, material_link_items);
  RNA_def_property_ui_text(
      prop,
      "Material Link To",
      "Toggle whether the material is linked to object data or the object block");

  prop = RNA_def_property(srna, "object_align", PROP_ENUM, PROP_NONE);
  RNA_def_property_enum_bitflag_sdna(prop, nullptr, "flag");
  RNA_def_property_enum_items(prop, object_align_items);
  RNA_def_property_ui_text(
      prop, "Align Object To", "The default alignment for objects added from a 3D viewport menu");

  prop = RNA_def_property(srna, "use_enter_edit_mode", PROP_BOOLEAN, PROP_NONE);
  RNA_def_property_boolean_sdna(prop, nullptr, "flag", USER_ADD_EDITMODE);
  RNA_def_property_ui_text(
      prop, "Enter Edit Mode", "Enter edit mode automatically after adding a new object");

  prop = RNA_def_property(srna, "collection_instance_empty_size", PROP_FLOAT, PROP_NONE);
  RNA_def_property_range(prop, 0.001f, FLT_MAX);
  RNA_def_property_ui_text(prop,
                           "Collection Instance Empty Size",
                           "Display size of the empty when new collection instances are created");

  /* Text Editor */

  prop = RNA_def_property(srna, "use_text_edit_auto_close", PROP_BOOLEAN, PROP_NONE);
  RNA_def_property_boolean_sdna(prop, nullptr, "text_flag", USER_TEXT_EDIT_AUTO_CLOSE);
  RNA_def_property_ui_text(
      prop,
      "Auto Close Character Pairs",
      "Automatically close relevant character pairs when typing in the text editor");
  RNA_def_property_update(prop, NC_SPACE | ND_SPACE_TEXT, nullptr);

  /* Undo */

  prop = RNA_def_property(srna, "undo_steps", PROP_INT, PROP_NONE);
  RNA_def_property_int_sdna(prop, nullptr, "undosteps");
  RNA_def_property_range(prop, 0, 256);
  RNA_def_property_int_funcs(prop, nullptr, "rna_userdef_undo_steps_set", nullptr);
  RNA_def_property_ui_text(
      prop, "Undo Steps", "Number of undo steps available (smaller values conserve memory)");

  prop = RNA_def_property(srna, "undo_memory_limit", PROP_INT, PROP_NONE);
  RNA_def_property_int_sdna(prop, nullptr, "undomemory");
  RNA_def_property_range(prop, 0, max_memory_in_megabytes_int());
  RNA_def_property_ui_text(
      prop, "Undo Memory Size", "Maximum memory usage in megabytes (0 means unlimited)");

  prop = RNA_def_property(srna, "use_global_undo", PROP_BOOLEAN, PROP_NONE);
  RNA_def_property_boolean_sdna(prop, nullptr, "uiflag", USER_GLOBALUNDO);
  RNA_def_property_ui_text(
      prop,
      "Global Undo",
      "Global undo works by keeping a full copy of the file itself in memory, "
      "so takes extra memory");

  /* auto keyframing */
  prop = RNA_def_property(srna, "use_auto_keying", PROP_BOOLEAN, PROP_NONE);
  RNA_def_property_boolean_sdna(prop, nullptr, "autokey_mode", AUTOKEY_ON);
  RNA_def_property_ui_text(prop,
                           "Auto Keying Enable",
                           "Automatic keyframe insertion for Objects and Bones "
                           "(default setting used for new Scenes)");

  prop = RNA_def_property(srna, "auto_keying_mode", PROP_ENUM, PROP_NONE);
  RNA_def_property_enum_items(prop, auto_key_modes);
  RNA_def_property_enum_funcs(
      prop, "rna_userdef_autokeymode_get", "rna_userdef_autokeymode_set", nullptr);
  RNA_def_property_ui_text(prop,
                           "Auto Keying Mode",
                           "Mode of automatic keyframe insertion for Objects and Bones "
                           "(default setting used for new Scenes)");

  prop = RNA_def_property(srna, "use_keyframe_insert_available", PROP_BOOLEAN, PROP_NONE);
  RNA_def_property_boolean_sdna(prop, nullptr, "keying_flag", AUTOKEY_FLAG_INSERTAVAILABLE);
  RNA_def_property_ui_text(prop,
                           "Auto Keyframe Insert Available",
                           "Insert Keyframes only for properties that are already animated");

  prop = RNA_def_property(srna, "use_auto_keying_warning", PROP_BOOLEAN, PROP_NONE);
  RNA_def_property_boolean_negative_sdna(prop, nullptr, "keying_flag", AUTOKEY_FLAG_NOWARNING);
  RNA_def_property_ui_text(
      prop,
      "Show Auto Keying Warning",
      "Show warning indicators when transforming objects and bones if auto keying is enabled");

  /* keyframing settings */
  prop = RNA_def_property(srna, "key_insert_channels", PROP_ENUM, PROP_NONE);
  RNA_def_property_enum_bitflag_sdna(prop, nullptr, "key_insert_channels");
  RNA_def_property_enum_items(prop, rna_enum_key_insert_channels);
  RNA_def_property_flag(prop, PROP_ENUM_FLAG);
  RNA_def_property_ui_text(prop,
                           "Default Key Channels",
                           "Which channels to insert keys at when no keying set is active");

  prop = RNA_def_property(srna, "use_auto_keyframe_insert_needed", PROP_BOOLEAN, PROP_NONE);
  RNA_def_property_boolean_sdna(prop, nullptr, "keying_flag", AUTOKEY_FLAG_INSERTNEEDED);
  RNA_def_property_ui_text(prop,
                           "Autokey Insert Needed",
                           "Auto-Keying will skip inserting keys that don't affect the animation");

  prop = RNA_def_property(srna, "use_keyframe_insert_needed", PROP_BOOLEAN, PROP_NONE);
  RNA_def_property_boolean_sdna(prop, nullptr, "keying_flag", MANUALKEY_FLAG_INSERTNEEDED);
  RNA_def_property_ui_text(
      prop,
      "Keyframe Insert Needed",
      "When keying manually, skip inserting keys that don't affect the animation");

  prop = RNA_def_property(srna, "use_visual_keying", PROP_BOOLEAN, PROP_NONE);
  RNA_def_property_boolean_sdna(prop, nullptr, "keying_flag", KEYING_FLAG_VISUALKEY);
  RNA_def_property_ui_text(
      prop, "Visual Keying", "Use Visual keying automatically for constrained objects");

  prop = RNA_def_property(srna, "use_insertkey_xyz_to_rgb", PROP_BOOLEAN, PROP_NONE);
  RNA_def_property_boolean_sdna(prop, nullptr, "keying_flag", KEYING_FLAG_XYZ2RGB);
  RNA_def_property_ui_text(
      prop,
      "New F-Curve Colors - XYZ to RGB",
      "Color for newly added transformation F-Curves (Location, Rotation, Scale) "
      "and also Color is based on the transform axis");

  prop = RNA_def_property(srna, "use_anim_channel_group_colors", PROP_BOOLEAN, PROP_NONE);
  RNA_def_property_boolean_sdna(
      prop, nullptr, "animation_flag", USER_ANIM_SHOW_CHANNEL_GROUP_COLORS);
  RNA_def_property_boolean_default(prop, true);
  RNA_def_property_ui_text(
      prop,
      "Channel Group Colors",
      "Use animation channel group colors; generally this is used to show bone group colors");
  RNA_def_property_update(prop, 0, "rna_userdef_anim_update");

  prop = RNA_def_property(srna, "fcurve_new_auto_smoothing", PROP_ENUM, PROP_NONE);
  RNA_def_property_enum_items(prop, rna_enum_fcurve_auto_smoothing_items);
  RNA_def_property_enum_sdna(prop, nullptr, "auto_smoothing_new");
  RNA_def_property_ui_text(prop,
                           "New Curve Smoothing Mode",
                           "Auto Handle Smoothing mode used for newly added F-Curves");

  prop = RNA_def_property(srna, "keyframe_new_interpolation_type", PROP_ENUM, PROP_NONE);
  RNA_def_property_enum_items(prop, rna_enum_beztriple_interpolation_mode_items);
  RNA_def_property_enum_sdna(prop, nullptr, "ipo_new");
  RNA_def_property_ui_text(prop,
                           "New Interpolation Type",
                           "Interpolation mode used for first keyframe on newly added F-Curves "
                           "(subsequent keyframes take interpolation from preceding keyframe)");
  RNA_def_property_translation_context(prop, BLT_I18NCONTEXT_ID_ACTION);

  prop = RNA_def_property(srna, "keyframe_new_handle_type", PROP_ENUM, PROP_NONE);
  RNA_def_property_enum_items(prop, rna_enum_keyframe_handle_type_items);
  RNA_def_property_enum_sdna(prop, nullptr, "keyhandles_new");
  RNA_def_property_ui_text(prop, "New Handles Type", "Handle type for handles of new keyframes");

  /* frame numbers */
  prop = RNA_def_property(srna, "use_negative_frames", PROP_BOOLEAN, PROP_NONE);
  RNA_def_property_boolean_negative_sdna(prop, nullptr, "flag", USER_NONEGFRAMES);
  RNA_def_property_ui_text(prop,
                           "Allow Negative Frames",
                           "Current frame number can be manually set to a negative value");

  /* fcurve opacity */
  prop = RNA_def_property(srna, "fcurve_unselected_alpha", PROP_FLOAT, PROP_FACTOR);
  RNA_def_property_float_sdna(prop, nullptr, "fcu_inactive_alpha");
  RNA_def_property_range(prop, 0.001f, 1.0f);
  RNA_def_property_ui_text(prop,
                           "Unselected F-Curve Opacity",
                           "The opacity of unselected F-Curves against the "
                           "background of the Graph Editor");
  RNA_def_property_update(prop, NC_SPACE | ND_SPACE_GRAPH, nullptr);

  /* FCurve keyframe visibility. */
  prop = RNA_def_property(srna, "show_only_selected_curve_keyframes", PROP_BOOLEAN, PROP_NONE);
  RNA_def_property_boolean_sdna(
      prop, nullptr, "animation_flag", USER_ANIM_ONLY_SHOW_SELECTED_CURVE_KEYS);
  RNA_def_property_ui_text(prop,
                           "Only Show Selected F-Curve Keyframes",
                           "Only keyframes of selected F-Curves are visible and editable");
  RNA_def_property_update(prop, NC_SPACE | ND_SPACE_GRAPH, nullptr);

  /* Graph Editor line drawing quality. */
  prop = RNA_def_property(srna, "use_fcurve_high_quality_drawing", PROP_BOOLEAN, PROP_NONE);
  RNA_def_property_boolean_sdna(prop, nullptr, "animation_flag", USER_ANIM_HIGH_QUALITY_DRAWING);
  RNA_def_property_ui_text(prop,
                           "F-Curve High Quality Drawing",
                           "Draw F-Curves using Anti-Aliasing (disable for better performance)");
  RNA_def_property_update(prop, NC_SPACE | ND_SPACE_GRAPH, nullptr);

  /* grease pencil */
  prop = RNA_def_property(srna, "grease_pencil_manhattan_distance", PROP_INT, PROP_PIXEL);
  RNA_def_property_int_sdna(prop, nullptr, "gp_manhattandist");
  RNA_def_property_range(prop, 0, 100);
  RNA_def_property_ui_text(prop,
                           "Grease Pencil Manhattan Distance",
                           "Pixels moved by mouse per axis when drawing stroke");

  prop = RNA_def_property(srna, "grease_pencil_euclidean_distance", PROP_INT, PROP_PIXEL);
  RNA_def_property_int_sdna(prop, nullptr, "gp_euclideandist");
  RNA_def_property_range(prop, 0, 100);
  RNA_def_property_ui_text(prop,
                           "Grease Pencil Euclidean Distance",
                           "Distance moved by mouse when drawing stroke to include");

  prop = RNA_def_property(srna, "grease_pencil_eraser_radius", PROP_INT, PROP_PIXEL);
  RNA_def_property_int_sdna(prop, nullptr, "gp_eraser");
  RNA_def_property_range(prop, 1, 500);
  RNA_def_property_ui_text(prop, "Grease Pencil Eraser Radius", "Radius of eraser 'brush'");

  prop = RNA_def_property(srna, "grease_pencil_default_color", PROP_FLOAT, PROP_COLOR_GAMMA);
  RNA_def_property_float_sdna(prop, nullptr, "gpencil_new_layer_col");
  RNA_def_property_array(prop, 4);
  RNA_def_property_ui_text(prop, "Annotation Default Color", "Color of new annotation layers");

  /* sculpt and paint */

  prop = RNA_def_property(srna, "sculpt_paint_overlay_color", PROP_FLOAT, PROP_COLOR_GAMMA);
  RNA_def_property_float_sdna(prop, nullptr, "sculpt_paint_overlay_col");
  RNA_def_property_array(prop, 3);
  RNA_def_property_ui_text(prop, "Sculpt/Paint Overlay Color", "Color of texture overlay");

  /* duplication linking */
  prop = RNA_def_property(srna, "use_duplicate_mesh", PROP_BOOLEAN, PROP_NONE);
  RNA_def_property_boolean_sdna(prop, nullptr, "dupflag", USER_DUP_MESH);
  RNA_def_property_ui_text(
      prop, "Duplicate Mesh", "Causes mesh data to be duplicated with the object");

  prop = RNA_def_property(srna, "use_duplicate_surface", PROP_BOOLEAN, PROP_NONE);
  RNA_def_property_boolean_sdna(prop, nullptr, "dupflag", USER_DUP_SURF);
  RNA_def_property_ui_text(
      prop, "Duplicate Surface", "Causes surface data to be duplicated with the object");

  prop = RNA_def_property(srna, "use_duplicate_curve", PROP_BOOLEAN, PROP_NONE);
  RNA_def_property_boolean_sdna(prop, nullptr, "dupflag", USER_DUP_CURVE);
  RNA_def_property_ui_text(
      prop, "Duplicate Curve", "Causes curve data to be duplicated with the object");

  prop = RNA_def_property(srna, "use_duplicate_lattice", PROP_BOOLEAN, PROP_NONE);
  RNA_def_property_boolean_sdna(prop, nullptr, "dupflag", USER_DUP_LATTICE);
  RNA_def_property_ui_text(
      prop, "Duplicate Lattice", "Causes lattice data to be duplicated with the object");

  prop = RNA_def_property(srna, "use_duplicate_text", PROP_BOOLEAN, PROP_NONE);
  RNA_def_property_boolean_sdna(prop, nullptr, "dupflag", USER_DUP_FONT);
  RNA_def_property_ui_text(
      prop, "Duplicate Text", "Causes text data to be duplicated with the object");

  prop = RNA_def_property(srna, "use_duplicate_metaball", PROP_BOOLEAN, PROP_NONE);
  RNA_def_property_boolean_sdna(prop, nullptr, "dupflag", USER_DUP_MBALL);
  RNA_def_property_ui_text(
      prop, "Duplicate Metaball", "Causes metaball data to be duplicated with the object");

  prop = RNA_def_property(srna, "use_duplicate_armature", PROP_BOOLEAN, PROP_NONE);
  RNA_def_property_boolean_sdna(prop, nullptr, "dupflag", USER_DUP_ARM);
  RNA_def_property_ui_text(
      prop, "Duplicate Armature", "Causes armature data to be duplicated with the object");

  prop = RNA_def_property(srna, "use_duplicate_camera", PROP_BOOLEAN, PROP_NONE);
  RNA_def_property_boolean_sdna(prop, nullptr, "dupflag", USER_DUP_CAMERA);
  RNA_def_property_ui_text(
      prop, "Duplicate Camera", "Causes camera data to be duplicated with the object");

  prop = RNA_def_property(srna, "use_duplicate_speaker", PROP_BOOLEAN, PROP_NONE);
  RNA_def_property_boolean_sdna(prop, nullptr, "dupflag", USER_DUP_SPEAKER);
  RNA_def_property_ui_text(
      prop, "Duplicate Speaker", "Causes speaker data to be duplicated with the object");

  prop = RNA_def_property(srna, "use_duplicate_light", PROP_BOOLEAN, PROP_NONE);
  RNA_def_property_boolean_sdna(prop, nullptr, "dupflag", USER_DUP_LAMP);
  RNA_def_property_ui_text(
      prop, "Duplicate Light", "Causes light data to be duplicated with the object");

  prop = RNA_def_property(srna, "use_duplicate_material", PROP_BOOLEAN, PROP_NONE);
  RNA_def_property_boolean_sdna(prop, nullptr, "dupflag", USER_DUP_MAT);
  RNA_def_property_ui_text(
      prop, "Duplicate Material", "Causes material data to be duplicated with the object");

  /* Not implemented, keep because this is useful functionality. */
#  if 0
  prop = RNA_def_property(srna, "use_duplicate_texture", PROP_BOOLEAN, PROP_NONE);
  RNA_def_property_boolean_sdna(prop, nullptr, "dupflag", USER_DUP_TEX);
  RNA_def_property_ui_text(
      prop, "Duplicate Texture", "Causes texture data to be duplicated with the object");

  prop = RNA_def_property(srna, "use_duplicate_fcurve", PROP_BOOLEAN, PROP_NONE);
  RNA_def_property_boolean_sdna(prop, nullptr, "dupflag", USER_DUP_FCURVE);
  RNA_def_property_ui_text(
      prop, "Duplicate F-Curve", "Causes F-Curve data to be duplicated with the object");
#  endif

  prop = RNA_def_property(srna, "use_duplicate_action", PROP_BOOLEAN, PROP_NONE);
  RNA_def_property_boolean_sdna(prop, nullptr, "dupflag", USER_DUP_ACT);
  RNA_def_property_ui_text(
      prop, "Duplicate Action", "Causes actions to be duplicated with the data-blocks");

  prop = RNA_def_property(srna, "use_duplicate_particle", PROP_BOOLEAN, PROP_NONE);
  RNA_def_property_boolean_sdna(prop, nullptr, "dupflag", USER_DUP_PSYS);
  RNA_def_property_ui_text(
      prop, "Duplicate Particle", "Causes particle systems to be duplicated with the object");

  prop = RNA_def_property(srna, "use_duplicate_lightprobe", PROP_BOOLEAN, PROP_NONE);
  RNA_def_property_boolean_sdna(prop, nullptr, "dupflag", USER_DUP_LIGHTPROBE);
  RNA_def_property_ui_text(
      prop, "Duplicate Light Probe", "Causes light probe data to be duplicated with the object");

  prop = RNA_def_property(srna, "use_duplicate_grease_pencil", PROP_BOOLEAN, PROP_NONE);
  RNA_def_property_boolean_sdna(prop, nullptr, "dupflag", USER_DUP_GPENCIL);
  RNA_def_property_ui_text(prop,
                           "Duplicate Grease Pencil",
                           "Causes grease pencil data to be duplicated with the object");

  prop = RNA_def_property(srna, "use_duplicate_curves", PROP_BOOLEAN, PROP_NONE);
  RNA_def_property_boolean_sdna(prop, nullptr, "dupflag", USER_DUP_CURVES);
  RNA_def_property_ui_text(
      prop, "Duplicate Curves", "Causes curves data to be duplicated with the object");

  prop = RNA_def_property(srna, "use_duplicate_pointcloud", PROP_BOOLEAN, PROP_NONE);
  RNA_def_property_boolean_sdna(prop, nullptr, "dupflag", USER_DUP_POINTCLOUD);
  RNA_def_property_ui_text(
      prop, "Duplicate Point Cloud", "Causes point cloud data to be duplicated with the object");

  prop = RNA_def_property(srna, "use_duplicate_volume", PROP_BOOLEAN, PROP_NONE);
  RNA_def_property_boolean_sdna(prop, nullptr, "dupflag", USER_DUP_VOLUME);
  RNA_def_property_ui_text(
      prop, "Duplicate Volume", "Causes volume data to be duplicated with the object");

  prop = RNA_def_property(srna, "use_duplicate_node_tree", PROP_BOOLEAN, PROP_NONE);
  RNA_def_property_boolean_sdna(prop, nullptr, "dupflag", USER_DUP_NTREE);
  RNA_def_property_ui_text(prop,
                           "Duplicate Node Tree",
                           "Make copies of node groups when duplicating nodes in the node editor");

  prop = RNA_def_property(srna, "node_use_insert_offset", PROP_BOOLEAN, PROP_NONE);
  RNA_def_property_boolean_sdna(prop, nullptr, "uiflag", USER_NODE_AUTO_OFFSET);
  RNA_def_property_ui_text(prop,
                           "Auto-offset",
                           "Automatically offset the following or previous nodes in a "
                           "chain when inserting a new node");

  /* Currently only used for insert offset (aka auto-offset),
   * maybe also be useful for later stuff though. */
  prop = RNA_def_property(srna, "node_margin", PROP_INT, PROP_PIXEL);
  RNA_def_property_int_sdna(prop, nullptr, "node_margin");
  RNA_def_property_ui_text(
      prop, "Auto-offset Margin", "Minimum distance between nodes for Auto-offsetting nodes");
  RNA_def_property_update(prop, 0, "rna_userdef_update");

  prop = RNA_def_property(srna, "node_preview_resolution", PROP_INT, PROP_PIXEL);
  RNA_def_property_int_sdna(prop, nullptr, "node_preview_res");
  RNA_def_property_range(prop, 50, 250);
  RNA_def_property_ui_text(prop,
                           "Node Preview Resolution",
                           "Resolution used for Shader node previews (should be changed for "
                           "performance convenience)");
  RNA_def_property_update(prop, 0, "rna_userdef_update");

  /* cursor */
  prop = RNA_def_property(srna, "use_cursor_lock_adjust", PROP_BOOLEAN, PROP_NONE);
  RNA_def_property_boolean_sdna(prop, nullptr, "uiflag", USER_LOCK_CURSOR_ADJUST);
  RNA_def_property_ui_text(
      prop,
      "Cursor Lock Adjust",
      "Place the cursor without 'jumping' to the new location (when lock-to-cursor is used)");

  prop = RNA_def_property(srna, "use_mouse_depth_cursor", PROP_BOOLEAN, PROP_NONE);
  RNA_def_property_boolean_sdna(prop, nullptr, "uiflag", USER_DEPTH_CURSOR);
  RNA_def_property_ui_text(
      prop, "Cursor Surface Project", "Use the surface depth for cursor placement");
}

static void rna_def_userdef_system(BlenderRNA *brna)
{
  PropertyRNA *prop;
  StructRNA *srna;

  static const EnumPropertyItem gl_texture_clamp_items[] = {
      {0, "CLAMP_OFF", 0, "Off", ""},
      {8192, "CLAMP_8192", 0, "8192", ""},
      {4096, "CLAMP_4096", 0, "4096", ""},
      {2048, "CLAMP_2048", 0, "2048", ""},
      {1024, "CLAMP_1024", 0, "1024", ""},
      {512, "CLAMP_512", 0, "512", ""},
      {256, "CLAMP_256", 0, "256", ""},
      {128, "CLAMP_128", 0, "128", ""},
      {0, nullptr, 0, nullptr, nullptr},
  };

  static const EnumPropertyItem anisotropic_items[] = {
      {1, "FILTER_0", 0, "Off", ""},
      {2, "FILTER_2", 0, "2" BLI_STR_UTF8_MULTIPLICATION_SIGN, ""},
      {4, "FILTER_4", 0, "4" BLI_STR_UTF8_MULTIPLICATION_SIGN, ""},
      {8, "FILTER_8", 0, "8" BLI_STR_UTF8_MULTIPLICATION_SIGN, ""},
      {16, "FILTER_16", 0, "16" BLI_STR_UTF8_MULTIPLICATION_SIGN, ""},
      {0, nullptr, 0, nullptr, nullptr},
  };

  static const EnumPropertyItem audio_mixing_samples_items[] = {
      {256, "SAMPLES_256", 0, "256 Samples", "Set audio mixing buffer size to 256 samples"},
      {512, "SAMPLES_512", 0, "512 Samples", "Set audio mixing buffer size to 512 samples"},
      {1024, "SAMPLES_1024", 0, "1024 Samples", "Set audio mixing buffer size to 1024 samples"},
      {2048, "SAMPLES_2048", 0, "2048 Samples", "Set audio mixing buffer size to 2048 samples"},
      {4096, "SAMPLES_4096", 0, "4096 Samples", "Set audio mixing buffer size to 4096 samples"},
      {8192, "SAMPLES_8192", 0, "8192 Samples", "Set audio mixing buffer size to 8192 samples"},
      {16384,
       "SAMPLES_16384",
       0,
       "16384 Samples",
       "Set audio mixing buffer size to 16384 samples"},
      {32768,
       "SAMPLES_32768",
       0,
       "32768 Samples",
       "Set audio mixing buffer size to 32768 samples"},
      {0, nullptr, 0, nullptr, nullptr},
  };

  static const EnumPropertyItem audio_rate_items[] = {
#  if 0
    {8000, "RATE_8000", 0, "8 kHz", "Set audio sampling rate to 8000 samples per second"},
    {11025, "RATE_11025", 0, "11.025 kHz", "Set audio sampling rate to 11025 samples per second"},
    {16000, "RATE_16000", 0, "16 kHz", "Set audio sampling rate to 16000 samples per second"},
    {22050, "RATE_22050", 0, "22.05 kHz", "Set audio sampling rate to 22050 samples per second"},
    {32000, "RATE_32000", 0, "32 kHz", "Set audio sampling rate to 32000 samples per second"},
#  endif
    {44100, "RATE_44100", 0, "44.1 kHz", "Set audio sampling rate to 44100 samples per second"},
    {48000, "RATE_48000", 0, "48 kHz", "Set audio sampling rate to 48000 samples per second"},
#  if 0
    {88200, "RATE_88200", 0, "88.2 kHz", "Set audio sampling rate to 88200 samples per second"},
#  endif
    {96000, "RATE_96000", 0, "96 kHz", "Set audio sampling rate to 96000 samples per second"},
    {192000, "RATE_192000", 0, "192 kHz", "Set audio sampling rate to 192000 samples per second"},
    {0, nullptr, 0, nullptr, nullptr},
  };

  static const EnumPropertyItem audio_format_items[] = {
      {0x01, "U8", 0, "8-bit Unsigned", "Set audio sample format to 8-bit unsigned integer"},
      {0x12, "S16", 0, "16-bit Signed", "Set audio sample format to 16-bit signed integer"},
      {0x13, "S24", 0, "24-bit Signed", "Set audio sample format to 24-bit signed integer"},
      {0x14, "S32", 0, "32-bit Signed", "Set audio sample format to 32-bit signed integer"},
      {0x24, "FLOAT", 0, "32-bit Float", "Set audio sample format to 32-bit float"},
      {0x28, "DOUBLE", 0, "64-bit Float", "Set audio sample format to 64-bit float"},
      {0, nullptr, 0, nullptr, nullptr},
  };

  static const EnumPropertyItem audio_channel_items[] = {
      {1, "MONO", 0, "Mono", "Set audio channels to mono"},
      {2, "STEREO", 0, "Stereo", "Set audio channels to stereo"},
      {4, "SURROUND4", 0, "4 Channels", "Set audio channels to 4 channels"},
      {6, "SURROUND51", 0, "5.1 Surround", "Set audio channels to 5.1 surround sound"},
      {8, "SURROUND71", 0, "7.1 Surround", "Set audio channels to 7.1 surround sound"},
      {0, nullptr, 0, nullptr, nullptr},
  };

  static const EnumPropertyItem image_draw_methods[] = {
      {IMAGE_DRAW_METHOD_AUTO,
       "AUTO",
       0,
       "Automatic",
       "Automatically choose method based on GPU and image"},
      {IMAGE_DRAW_METHOD_2DTEXTURE,
       "2DTEXTURE",
       0,
       "2D Texture",
       "Use CPU for display transform and display image with 2D texture"},
      {IMAGE_DRAW_METHOD_GLSL,
       "GLSL",
       0,
       "GLSL",
       "Use GLSL shaders for display transform and display image with 2D texture"},
      {0, nullptr, 0, nullptr, nullptr},
  };

  static const EnumPropertyItem seq_disk_cache_compression_levels[] = {
      {USER_SEQ_DISK_CACHE_COMPRESSION_NONE,
       "NONE",
       0,
       "None",
       "Requires fast storage, but uses minimum CPU resources"},
      {USER_SEQ_DISK_CACHE_COMPRESSION_LOW,
       "LOW",
       0,
       "Low",
       "Doesn't require fast storage and uses less CPU resources"},
      {USER_SEQ_DISK_CACHE_COMPRESSION_HIGH,
       "HIGH",
       0,
       "High",
       "Works on slower storage devices and uses most CPU resources"},
      {0, nullptr, 0, nullptr, nullptr},
  };

  static const EnumPropertyItem seq_proxy_setup_options[] = {
      {USER_SEQ_PROXY_SETUP_MANUAL, "MANUAL", 0, "Manual", "Set up proxies manually"},
      {USER_SEQ_PROXY_SETUP_AUTOMATIC,
       "AUTOMATIC",
       0,
       "Automatic",
       "Build proxies for added movie and image strips in each preview size"},
      {0, nullptr, 0, nullptr, nullptr},
  };

  srna = RNA_def_struct(brna, "PreferencesSystem", nullptr);
  RNA_def_struct_sdna(srna, "UserDef");
  RNA_def_struct_nested(brna, srna, "Preferences");
  RNA_def_struct_ui_text(srna, "System & OpenGL", "Graphics driver and operating system settings");

  /* UI settings. */

  prop = RNA_def_property(srna, "ui_scale", PROP_FLOAT, PROP_NONE);
  RNA_def_property_clear_flag(prop, PROP_EDITABLE);
  RNA_def_property_float_sdna(prop, nullptr, "scale_factor");
  RNA_def_property_ui_text(
      prop,
      "UI Scale",
      "Size multiplier to use when displaying custom user interface elements, so that "
      "they are scaled correctly on screens with different DPI. This value is based "
      "on operating system DPI settings and Blender display scale");

  prop = RNA_def_property(srna, "ui_line_width", PROP_FLOAT, PROP_NONE);
  RNA_def_property_clear_flag(prop, PROP_EDITABLE);
  RNA_def_property_float_sdna(prop, nullptr, "pixelsize");
  RNA_def_property_ui_text(
      prop,
      "UI Line Width",
      "Suggested line thickness and point size in pixels, for add-ons displaying custom "
      "user interface elements, based on operating system settings and Blender UI scale");

  prop = RNA_def_property(srna, "dpi", PROP_INT, PROP_NONE);
  RNA_def_property_clear_flag(prop, PROP_EDITABLE);

  prop = RNA_def_property(srna, "pixel_size", PROP_FLOAT, PROP_NONE);
  RNA_def_property_clear_flag(prop, PROP_EDITABLE);
  RNA_def_property_float_sdna(prop, nullptr, "pixelsize");

  /* Memory */

  prop = RNA_def_property(srna, "memory_cache_limit", PROP_INT, PROP_NONE);
  RNA_def_property_int_sdna(prop, nullptr, "memcachelimit");
  RNA_def_property_range(prop, 0, max_memory_in_megabytes_int());
  RNA_def_property_ui_text(prop, "Memory Cache Limit", "Memory cache limit (in megabytes)");
  RNA_def_property_update(prop, 0, "rna_Userdef_memcache_update");

  /* Sequencer disk cache */

  prop = RNA_def_property(srna, "use_sequencer_disk_cache", PROP_BOOLEAN, PROP_NONE);
  RNA_def_property_boolean_sdna(
      prop, nullptr, "sequencer_disk_cache_flag", SEQ_CACHE_DISK_CACHE_ENABLE);
  RNA_def_property_ui_text(prop, "Use Disk Cache", "Store cached images to disk");

  prop = RNA_def_property(srna, "sequencer_disk_cache_dir", PROP_STRING, PROP_DIRPATH);
  RNA_def_property_string_sdna(prop, nullptr, "sequencer_disk_cache_dir");
  RNA_def_property_update(prop, 0, "rna_Userdef_disk_cache_dir_update");
  RNA_def_property_ui_text(prop, "Disk Cache Directory", "Override default directory");

  prop = RNA_def_property(srna, "sequencer_disk_cache_size_limit", PROP_INT, PROP_NONE);
  RNA_def_property_int_sdna(prop, nullptr, "sequencer_disk_cache_size_limit");
  RNA_def_property_range(prop, 0, INT_MAX);
  RNA_def_property_ui_text(prop, "Disk Cache Limit", "Disk cache limit (in gigabytes)");

  prop = RNA_def_property(srna, "sequencer_disk_cache_compression", PROP_ENUM, PROP_NONE);
  RNA_def_property_enum_items(prop, seq_disk_cache_compression_levels);
  RNA_def_property_enum_sdna(prop, nullptr, "sequencer_disk_cache_compression");
  RNA_def_property_ui_text(
      prop,
      "Disk Cache Compression Level",
      "Smaller compression will result in larger files, but less decoding overhead");

  /* Sequencer proxy setup */

  prop = RNA_def_property(srna, "sequencer_proxy_setup", PROP_ENUM, PROP_NONE);
  RNA_def_property_enum_items(prop, seq_proxy_setup_options);
  RNA_def_property_enum_sdna(prop, nullptr, "sequencer_proxy_setup");
  RNA_def_property_ui_text(prop, "Proxy Setup", "When and how proxies are created");

  prop = RNA_def_property(srna, "scrollback", PROP_INT, PROP_UNSIGNED);
  RNA_def_property_int_sdna(prop, nullptr, "scrollback");
  RNA_def_property_range(prop, 32, 32768);
  RNA_def_property_ui_text(
      prop, "Scrollback", "Maximum number of lines to store for the console buffer");

  /* OpenGL */

  /* Viewport anti-aliasing */
  prop = RNA_def_property(srna, "use_overlay_smooth_wire", PROP_BOOLEAN, PROP_NONE);
  RNA_def_property_boolean_sdna(prop, nullptr, "gpu_flag", USER_GPU_FLAG_OVERLAY_SMOOTH_WIRE);
  RNA_def_property_ui_text(
      prop, "Overlay Smooth Wires", "Enable overlay smooth wires, reducing aliasing");
  RNA_def_property_update(prop, 0, "rna_userdef_gpu_update");

  prop = RNA_def_property(srna, "use_edit_mode_smooth_wire", PROP_BOOLEAN, PROP_NONE);
  RNA_def_property_boolean_negative_sdna(
      prop, nullptr, "gpu_flag", USER_GPU_FLAG_NO_EDIT_MODE_SMOOTH_WIRE);
  RNA_def_property_ui_text(
      prop,
      "Edit Mode Smooth Wires",
      "Enable edit mode edge smoothing, reducing aliasing (requires restart)");
  RNA_def_property_update(prop, 0, "rna_userdef_gpu_update");

  prop = RNA_def_property(srna, "use_region_overlap", PROP_BOOLEAN, PROP_NONE);
  RNA_def_property_boolean_sdna(prop, nullptr, "uiflag2", USER_REGION_OVERLAP);
  RNA_def_property_ui_text(
      prop, "Region Overlap", "Display tool/property regions over the main region");
  RNA_def_property_update(prop, 0, "rna_userdef_gpu_update");

  prop = RNA_def_property(srna, "viewport_aa", PROP_ENUM, PROP_NONE);
  RNA_def_property_enum_items(prop, rna_enum_userdef_viewport_aa_items);
  RNA_def_property_ui_text(
      prop, "Viewport Anti-Aliasing", "Method of anti-aliasing in 3d viewport");
  RNA_def_property_clear_flag(prop, PROP_ANIMATABLE);
  RNA_def_property_update(prop, 0, "rna_userdef_update");

  prop = RNA_def_property(srna, "solid_lights", PROP_COLLECTION, PROP_NONE);
  RNA_def_property_collection_sdna(prop, nullptr, "light_param", "");
  RNA_def_property_struct_type(prop, "UserSolidLight");
  RNA_def_property_ui_text(
      prop, "Solid Lights", "Lights used to display objects in solid shading mode");

  prop = RNA_def_property(srna, "light_ambient", PROP_FLOAT, PROP_COLOR);
  RNA_def_property_float_sdna(prop, nullptr, "light_ambient");
  RNA_def_property_array(prop, 3);
  RNA_def_property_ui_text(
      prop, "Ambient Color", "Color of the ambient light that uniformly lit the scene");
  RNA_def_property_update(prop, 0, "rna_UserDef_viewport_lights_update");

  prop = RNA_def_property(srna, "use_studio_light_edit", PROP_BOOLEAN, PROP_NONE);
  RNA_def_property_boolean_sdna(prop, nullptr, "edit_studio_light", 1);
  RNA_def_property_ui_text(
      prop, "Edit Studio Light", "View the result of the studio light editor in the viewport");
  RNA_def_property_update(prop, 0, "rna_UserDef_viewport_lights_update");

  prop = RNA_def_property(srna, "gl_clip_alpha", PROP_FLOAT, PROP_FACTOR);
  RNA_def_property_float_sdna(prop, nullptr, "glalphaclip");
  RNA_def_property_range(prop, 0.0f, 1.0f);
  RNA_def_property_ui_text(
      prop, "Clip Alpha", "Clip alpha below this threshold in the 3D textured view");
  RNA_def_property_update(prop, 0, "rna_userdef_update");

  /* Textures */

  prop = RNA_def_property(srna, "image_draw_method", PROP_ENUM, PROP_NONE);
  RNA_def_property_enum_items(prop, image_draw_methods);
  RNA_def_property_enum_sdna(prop, nullptr, "image_draw_method");
  RNA_def_property_ui_text(
      prop, "Image Display Method", "Method used for displaying images on the screen");
  RNA_def_property_update(prop, 0, "rna_userdef_update");

  prop = RNA_def_property(srna, "anisotropic_filter", PROP_ENUM, PROP_NONE);
  RNA_def_property_enum_sdna(prop, nullptr, "anisotropic_filter");
  RNA_def_property_enum_items(prop, anisotropic_items);
  RNA_def_property_enum_default(prop, 1);
  RNA_def_property_ui_text(prop, "Anisotropic Filtering", "Quality of anisotropic filtering");
  RNA_def_property_update(prop, 0, "rna_userdef_anisotropic_update");

  prop = RNA_def_property(srna, "gl_texture_limit", PROP_ENUM, PROP_NONE);
  RNA_def_property_enum_sdna(prop, nullptr, "glreslimit");
  RNA_def_property_enum_items(prop, gl_texture_clamp_items);
  RNA_def_property_ui_text(
      prop, "GL Texture Limit", "Limit the texture size to save graphics memory");
  RNA_def_property_update(prop, 0, "rna_userdef_gl_texture_limit_update");

  prop = RNA_def_property(srna, "texture_time_out", PROP_INT, PROP_NONE);
  RNA_def_property_int_sdna(prop, nullptr, "textimeout");
  RNA_def_property_range(prop, 0, 3600);
  RNA_def_property_ui_text(
      prop,
      "Texture Time Out",
      "Time since last access of a GL texture in seconds after which it is freed "
      "(set to 0 to keep textures allocated)");

  prop = RNA_def_property(srna, "texture_collection_rate", PROP_INT, PROP_NONE);
  RNA_def_property_int_sdna(prop, nullptr, "texcollectrate");
  RNA_def_property_range(prop, 1, 3600);
  RNA_def_property_ui_text(
      prop,
      "Texture Collection Rate",
      "Number of seconds between each run of the GL texture garbage collector");

  prop = RNA_def_property(srna, "vbo_time_out", PROP_INT, PROP_NONE);
  RNA_def_property_int_sdna(prop, nullptr, "vbotimeout");
  RNA_def_property_range(prop, 0, 3600);
  RNA_def_property_ui_text(
      prop,
      "VBO Time Out",
      "Time since last access of a GL vertex buffer object in seconds after which it is freed "
      "(set to 0 to keep VBO allocated)");

  prop = RNA_def_property(srna, "vbo_collection_rate", PROP_INT, PROP_NONE);
  RNA_def_property_int_sdna(prop, nullptr, "vbocollectrate");
  RNA_def_property_range(prop, 1, 3600);
  RNA_def_property_ui_text(
      prop,
      "VBO Collection Rate",
      "Number of seconds between each run of the GL vertex buffer object garbage collector");

  /* Select */

  prop = RNA_def_property(srna, "use_select_pick_depth", PROP_BOOLEAN, PROP_NONE);
  RNA_def_property_boolean_negative_sdna(prop, nullptr, "gpu_flag", USER_GPU_FLAG_NO_DEPT_PICK);
  RNA_def_property_ui_text(prop,
                           "GPU Depth Picking",
                           "When making a selection in 3D View, use the GPU depth buffer to "
                           "ensure the frontmost object is selected first");

  /* GPU subdivision evaluation. */

  prop = RNA_def_property(srna, "use_gpu_subdivision", PROP_BOOLEAN, PROP_NONE);
  RNA_def_property_boolean_sdna(prop, nullptr, "gpu_flag", USER_GPU_FLAG_SUBDIVISION_EVALUATION);
  RNA_def_property_ui_text(prop,
                           "GPU Subdivision",
                           "Enable GPU acceleration for evaluating the last subdivision surface "
                           "modifiers in the stack");
  RNA_def_property_update(prop, 0, "rna_UserDef_subdivision_update");

  /* GPU backend selection */
  prop = RNA_def_property(srna, "gpu_backend", PROP_ENUM, PROP_NONE);
  RNA_def_property_enum_sdna(prop, nullptr, "gpu_backend");
  RNA_def_property_enum_items(prop, rna_enum_preference_gpu_backend_items);
  RNA_def_property_enum_funcs(prop, nullptr, nullptr, "rna_preference_gpu_backend_itemf");
  RNA_def_property_ui_text(
      prop,
      "GPU Backend",
      "GPU backend to use (requires restarting Blender for changes to take effect)");

  /* Audio */

  prop = RNA_def_property(srna, "audio_mixing_buffer", PROP_ENUM, PROP_NONE);
  RNA_def_property_enum_sdna(prop, nullptr, "mixbufsize");
  RNA_def_property_enum_items(prop, audio_mixing_samples_items);
  RNA_def_property_ui_text(
      prop, "Audio Mixing Buffer", "Number of samples used by the audio mixing buffer");
  RNA_def_property_update(prop, 0, "rna_UserDef_audio_update");

  prop = RNA_def_property(srna, "audio_device", PROP_ENUM, PROP_NONE);
  RNA_def_property_enum_sdna(prop, nullptr, "audiodevice");
  RNA_def_property_enum_items(prop, audio_device_items);
  RNA_def_property_enum_funcs(prop, nullptr, nullptr, "rna_userdef_audio_device_itemf");
  RNA_def_property_ui_text(prop, "Audio Device", "Audio output device");
  RNA_def_property_update(prop, 0, "rna_UserDef_audio_update");

  prop = RNA_def_property(srna, "audio_sample_rate", PROP_ENUM, PROP_NONE);
  RNA_def_property_enum_sdna(prop, nullptr, "audiorate");
  RNA_def_property_enum_items(prop, audio_rate_items);
  RNA_def_property_ui_text(prop, "Audio Sample Rate", "Audio sample rate");
  RNA_def_property_update(prop, 0, "rna_UserDef_audio_update");

  prop = RNA_def_property(srna, "audio_sample_format", PROP_ENUM, PROP_NONE);
  RNA_def_property_enum_sdna(prop, nullptr, "audioformat");
  RNA_def_property_enum_items(prop, audio_format_items);
  RNA_def_property_ui_text(prop, "Audio Sample Format", "Audio sample format");
  RNA_def_property_update(prop, 0, "rna_UserDef_audio_update");

  prop = RNA_def_property(srna, "audio_channels", PROP_ENUM, PROP_NONE);
  RNA_def_property_enum_sdna(prop, nullptr, "audiochannels");
  RNA_def_property_enum_items(prop, audio_channel_items);
  RNA_def_property_ui_text(prop, "Audio Channels", "Audio channel count");
  RNA_def_property_update(prop, 0, "rna_UserDef_audio_update");

#  ifdef WITH_CYCLES
  prop = RNA_def_property(srna, "legacy_compute_device_type", PROP_INT, PROP_NONE);
  RNA_def_property_int_sdna(prop, nullptr, "compute_device_type");
  RNA_def_property_clear_flag(prop, PROP_EDITABLE);
  RNA_def_property_flag(prop, PROP_HIDDEN);
  RNA_def_property_ui_text(prop, "Legacy Compute Device Type", "For backwards compatibility only");
#  endif

  /* Registration and Unregistration */

  prop = RNA_def_property(srna, "register_all_users", PROP_BOOLEAN, PROP_NONE);
  RNA_def_property_boolean_sdna(prop, nullptr, "uiflag", USER_REGISTER_ALL_USERS);
  RNA_def_property_ui_text(
      prop,
      "Register for All Users",
      "Make this Blender version open blend files for all users. Requires elevated privileges");

  prop = RNA_def_boolean(
      srna,
      "is_microsoft_store_install",
      false,
      "Is Microsoft Store Install",
      "Whether this blender installation is a sandboxed Microsoft Store version");
  RNA_def_property_boolean_funcs(prop, "rna_userdef_is_microsoft_store_install_get", nullptr);
  RNA_def_property_clear_flag(prop, PROP_EDITABLE);
}

static void rna_def_userdef_input(BlenderRNA *brna)
{
  PropertyRNA *prop;
  StructRNA *srna;

  static const EnumPropertyItem view_rotation_items[] = {
      {0, "TURNTABLE", 0, "Turntable", "Turntable keeps the Z-axis upright while orbiting"},
      {USER_TRACKBALL,
       "TRACKBALL",
       0,
       "Trackball",
       "Trackball allows you to tumble your view at any angle"},
      {0, nullptr, 0, nullptr, nullptr},
  };

#  ifdef WITH_INPUT_NDOF
  static const EnumPropertyItem ndof_view_navigation_items[] = {
      {0, "FREE", 0, "Free", "Use full 6 degrees of freedom by default"},
      {NDOF_MODE_ORBIT, "ORBIT", 0, "Orbit", "Orbit about the view center by default"},
      {0, nullptr, 0, nullptr, nullptr},
  };

  static const EnumPropertyItem ndof_view_rotation_items[] = {
      {NDOF_TURNTABLE,
       "TURNTABLE",
       0,
       "Turntable",
       "Use turntable style rotation in the viewport"},
      {0, "TRACKBALL", 0, "Trackball", "Use trackball style rotation in the viewport"},
      {0, nullptr, 0, nullptr, nullptr},
  };
#  endif /* WITH_INPUT_NDOF */

  static const EnumPropertyItem tablet_api[] = {
      {USER_TABLET_AUTOMATIC,
       "AUTOMATIC",
       0,
       "Automatic",
       "Automatically choose Wintab or Windows Ink depending on the device"},
      {USER_TABLET_NATIVE,
       "WINDOWS_INK",
       0,
       "Windows Ink",
       "Use native Windows Ink API, for modern tablet and pen devices. Requires Windows 8 or "
       "newer"},
      {USER_TABLET_WINTAB,
       "WINTAB",
       0,
       "Wintab",
       "Use Wintab driver for older tablets and Windows versions"},
      {0, nullptr, 0, nullptr, nullptr},
  };

  static const EnumPropertyItem view_zoom_styles[] = {
      {USER_ZOOM_CONTINUE,
       "CONTINUE",
       0,
       "Continue",
       "Continuous zooming. The zoom direction and speed depends on how far along the set Zoom "
       "Axis the mouse has moved"},
      {USER_ZOOM_DOLLY,
       "DOLLY",
       0,
       "Dolly",
       "Zoom in and out based on mouse movement along the set Zoom Axis"},
      {USER_ZOOM_SCALE,
       "SCALE",
       0,
       "Scale",
       "Zoom in and out as if you are scaling the view, mouse movements relative to center"},
      {0, nullptr, 0, nullptr, nullptr},
  };

  static const EnumPropertyItem view_zoom_axes[] = {
      {0, "VERTICAL", 0, "Vertical", "Zoom in and out based on vertical mouse movement"},
      {USER_ZOOM_HORIZ,
       "HORIZONTAL",
       0,
       "Horizontal",
       "Zoom in and out based on horizontal mouse movement"},
      {0, nullptr, 0, nullptr, nullptr},
  };

  srna = RNA_def_struct(brna, "PreferencesInput", nullptr);
  RNA_def_struct_sdna(srna, "UserDef");
  RNA_def_struct_nested(brna, srna, "Preferences");
  RNA_def_struct_ui_text(srna, "Input", "Settings for input devices");

  prop = RNA_def_property(srna, "view_zoom_method", PROP_ENUM, PROP_NONE);
  RNA_def_property_enum_sdna(prop, nullptr, "viewzoom");
  RNA_def_property_enum_items(prop, view_zoom_styles);
  RNA_def_property_ui_text(prop, "Zoom Style", "Which style to use for viewport scaling");

  prop = RNA_def_property(srna, "view_zoom_axis", PROP_ENUM, PROP_NONE);
  RNA_def_property_enum_bitflag_sdna(prop, nullptr, "uiflag");
  RNA_def_property_enum_items(prop, view_zoom_axes);
  RNA_def_property_ui_text(prop, "Zoom Axis", "Axis of mouse movement to zoom in or out on");

  prop = RNA_def_property(srna, "use_multitouch_gestures", PROP_BOOLEAN, PROP_NONE);
  RNA_def_property_boolean_negative_sdna(prop, nullptr, "uiflag", USER_NO_MULTITOUCH_GESTURES);
  RNA_def_property_ui_text(
      prop,
      "Multi-touch Gestures",
      "Use multi-touch gestures for navigation with touchpad, instead of scroll wheel emulation");
  RNA_def_property_update(prop, 0, "rna_userdef_input_devices");

  prop = RNA_def_property(srna, "invert_mouse_zoom", PROP_BOOLEAN, PROP_NONE);
  RNA_def_property_boolean_sdna(prop, nullptr, "uiflag", USER_ZOOM_INVERT);
  RNA_def_property_ui_text(
      prop, "Invert Zoom Direction", "Invert the axis of mouse movement for zooming");

  prop = RNA_def_property(srna, "use_mouse_depth_navigate", PROP_BOOLEAN, PROP_NONE);
  RNA_def_property_boolean_sdna(prop, nullptr, "uiflag", USER_DEPTH_NAVIGATE);
  RNA_def_property_ui_text(
      prop,
      "Auto Depth",
      "Use the depth under the mouse to improve view pan/rotate/zoom functionality");

  /* view zoom */
  prop = RNA_def_property(srna, "use_zoom_to_mouse", PROP_BOOLEAN, PROP_NONE);
  RNA_def_property_boolean_sdna(prop, nullptr, "uiflag", USER_ZOOM_TO_MOUSEPOS);
  RNA_def_property_ui_text(prop,
                           "Zoom to Mouse Position",
                           "Zoom in towards the mouse pointer's position in the 3D view, "
                           "rather than the 2D window center");

  /* view rotation */
  prop = RNA_def_property(srna, "use_auto_perspective", PROP_BOOLEAN, PROP_NONE);
  RNA_def_property_boolean_sdna(prop, nullptr, "uiflag", USER_AUTOPERSP);
  RNA_def_property_ui_text(
      prop,
      "Auto Perspective",
      "Automatically switch between orthographic and perspective when changing "
      "from top/front/side views");

  prop = RNA_def_property(srna, "use_rotate_around_active", PROP_BOOLEAN, PROP_NONE);
  RNA_def_property_boolean_sdna(prop, nullptr, "uiflag", USER_ORBIT_SELECTION);
  RNA_def_property_ui_text(prop, "Orbit Around Selection", "Use selection as the pivot point");

  prop = RNA_def_property(srna, "view_rotate_method", PROP_ENUM, PROP_NONE);
  RNA_def_property_enum_bitflag_sdna(prop, nullptr, "flag");
  RNA_def_property_enum_items(prop, view_rotation_items);
  RNA_def_property_ui_text(prop, "Orbit Method", "Orbit method in the viewport");

  prop = RNA_def_property(srna, "use_mouse_continuous", PROP_BOOLEAN, PROP_NONE);
  RNA_def_property_boolean_sdna(prop, nullptr, "uiflag", USER_CONTINUOUS_MOUSE);
  RNA_def_property_ui_text(
      prop,
      "Continuous Grab",
      "Let the mouse wrap around the view boundaries so mouse movements are not limited by the "
      "screen size (used by transform, dragging of UI controls, etc.)");

  prop = RNA_def_property(srna, "use_drag_immediately", PROP_BOOLEAN, PROP_NONE);
  RNA_def_property_boolean_sdna(prop, nullptr, "flag", USER_RELEASECONFIRM);
  RNA_def_property_ui_text(prop,
                           "Release Confirms",
                           "Moving things with a mouse drag confirms when releasing the button");

  prop = RNA_def_property(srna, "use_numeric_input_advanced", PROP_BOOLEAN, PROP_NONE);
  RNA_def_property_boolean_sdna(prop, nullptr, "flag", USER_FLAG_NUMINPUT_ADVANCED);
  RNA_def_property_ui_text(prop,
                           "Default to Advanced Numeric Input",
                           "When entering numbers while transforming, "
                           "default to advanced mode for full math expression evaluation");

  /* View Navigation */
  prop = RNA_def_property(srna, "navigation_mode", PROP_ENUM, PROP_NONE);
  RNA_def_property_enum_sdna(prop, nullptr, "navigation_mode");
  RNA_def_property_enum_items(prop, rna_enum_navigation_mode_items);
  RNA_def_property_ui_text(prop, "View Navigation", "Which method to use for viewport navigation");

  prop = RNA_def_property(srna, "walk_navigation", PROP_POINTER, PROP_NONE);
  RNA_def_property_pointer_sdna(prop, nullptr, "walk_navigation");
  RNA_def_property_flag(prop, PROP_NEVER_NULL);
  RNA_def_property_struct_type(prop, "WalkNavigation");
  RNA_def_property_ui_text(prop, "Walk Navigation", "Settings for walk navigation mode");

  prop = RNA_def_property(srna, "view_rotate_sensitivity_turntable", PROP_FLOAT, PROP_ANGLE);
  RNA_def_property_range(prop, DEG2RADF(0.001f), DEG2RADF(15.0f));
  RNA_def_property_ui_range(prop, DEG2RADF(0.001f), DEG2RADF(15.0f), 1.0f, 2);
  RNA_def_property_ui_text(prop,
                           "Orbit Sensitivity",
                           "Rotation amount per pixel to control how fast the viewport orbits");

  prop = RNA_def_property(srna, "view_rotate_sensitivity_trackball", PROP_FLOAT, PROP_FACTOR);
  RNA_def_property_range(prop, 0.1f, 10.0f);
  RNA_def_property_ui_range(prop, 0.1f, 2.0f, 0.01f, 2);
  RNA_def_property_ui_text(prop, "Orbit Sensitivity", "Scale trackball orbit sensitivity");

  /* Click-drag threshold for tablet & mouse. */
  prop = RNA_def_property(srna, "drag_threshold_mouse", PROP_INT, PROP_PIXEL);
  RNA_def_property_range(prop, 1, 255);
  RNA_def_property_ui_text(prop,
                           "Mouse Drag Threshold",
                           "Number of pixels to drag before a drag event is triggered "
                           "for mouse/trackpad input "
                           "(otherwise click events are detected)");

  prop = RNA_def_property(srna, "drag_threshold_tablet", PROP_INT, PROP_PIXEL);
  RNA_def_property_range(prop, 1, 255);
  RNA_def_property_ui_text(prop,
                           "Tablet Drag Threshold",
                           "Number of pixels to drag before a drag event is triggered "
                           "for tablet input "
                           "(otherwise click events are detected)");

  prop = RNA_def_property(srna, "drag_threshold", PROP_INT, PROP_PIXEL);
  RNA_def_property_range(prop, 1, 255);
  RNA_def_property_ui_text(prop,
                           "Drag Threshold",
                           "Number of pixels to drag before a drag event is triggered "
                           "for keyboard and other non mouse/tablet input "
                           "(otherwise click events are detected)");

  prop = RNA_def_property(srna, "move_threshold", PROP_INT, PROP_PIXEL);
  RNA_def_property_range(prop, 0, 255);
  RNA_def_property_ui_range(prop, 0, 10, 1, -1);
  RNA_def_property_ui_text(prop,
                           "Motion Threshold",
                           "Number of pixels to before the cursor is considered to have moved "
                           "(used for cycling selected items on successive clicks)");

  /* tablet pressure curve */
  prop = RNA_def_property(srna, "pressure_threshold_max", PROP_FLOAT, PROP_FACTOR);
  RNA_def_property_range(prop, 0.0f, 1.0f);
  RNA_def_property_ui_range(prop, 0.0f, 1.0f, 0.01f, 3);
  RNA_def_property_ui_text(
      prop, "Max Threshold", "Raw input pressure value that is interpreted as 100% by Blender");

  prop = RNA_def_property(srna, "pressure_softness", PROP_FLOAT, PROP_FACTOR);
  RNA_def_property_range(prop, -FLT_MAX, FLT_MAX);
  RNA_def_property_ui_range(prop, -1.0f, 1.0f, 0.1f, 2);
  RNA_def_property_ui_text(
      prop, "Softness", "Adjusts softness of the low pressure response onset using a gamma curve");

  prop = RNA_def_property(srna, "tablet_api", PROP_ENUM, PROP_NONE);
  RNA_def_property_enum_items(prop, tablet_api);
  RNA_def_property_ui_text(prop,
                           "Tablet API",
                           "Select the tablet API to use for pressure sensitivity (may require "
                           "restarting Blender for changes to take effect)");
  RNA_def_property_update(prop, 0, "rna_userdef_input_devices");

#  ifdef WITH_INPUT_NDOF
  /* 3D mouse settings */
  /* global options */
  prop = RNA_def_property(srna, "ndof_sensitivity", PROP_FLOAT, PROP_NONE);
  RNA_def_property_range(prop, 0.01f, 40.0f);
  RNA_def_property_ui_text(prop, "Sensitivity", "Overall sensitivity of the 3D Mouse for panning");

  prop = RNA_def_property(srna, "ndof_orbit_sensitivity", PROP_FLOAT, PROP_NONE);
  RNA_def_property_range(prop, 0.01f, 40.0f);
  RNA_def_property_ui_text(
      prop, "Orbit Sensitivity", "Overall sensitivity of the 3D Mouse for orbiting");

  prop = RNA_def_property(srna, "ndof_deadzone", PROP_FLOAT, PROP_FACTOR);
  RNA_def_property_range(prop, 0.0f, 1.0f);
  RNA_def_property_ui_text(
      prop, "Deadzone", "Threshold of initial movement needed from the device's rest position");
  RNA_def_property_update(prop, 0, "rna_userdef_ndof_deadzone_update");

  prop = RNA_def_property(srna, "ndof_pan_yz_swap_axis", PROP_BOOLEAN, PROP_NONE);
  RNA_def_property_boolean_sdna(prop, nullptr, "ndof_flag", NDOF_PAN_YZ_SWAP_AXIS);
  RNA_def_property_ui_text(
      prop, "Y/Z Swap Axis", "Pan using up/down on the device (otherwise forward/backward)");

  prop = RNA_def_property(srna, "ndof_zoom_invert", PROP_BOOLEAN, PROP_NONE);
  RNA_def_property_boolean_sdna(prop, nullptr, "ndof_flag", NDOF_ZOOM_INVERT);
  RNA_def_property_ui_text(prop, "Invert Zoom", "Zoom using opposite direction");

  /* 3D view */
  prop = RNA_def_property(srna, "ndof_show_guide", PROP_BOOLEAN, PROP_NONE);
  RNA_def_property_boolean_sdna(prop, nullptr, "ndof_flag", NDOF_SHOW_GUIDE);

  /* TODO: update description when fly-mode visuals are in place
   * ("projected position in fly mode"). */
  RNA_def_property_ui_text(
      prop, "Show Navigation Guide", "Display the center and axis during rotation");

  /* 3D view */
  prop = RNA_def_property(srna, "ndof_view_navigate_method", PROP_ENUM, PROP_NONE);
  RNA_def_property_enum_bitflag_sdna(prop, nullptr, "ndof_flag");
  RNA_def_property_enum_items(prop, ndof_view_navigation_items);
  RNA_def_property_ui_text(prop, "NDOF View Navigate", "Navigation style in the viewport");

  prop = RNA_def_property(srna, "ndof_view_rotate_method", PROP_ENUM, PROP_NONE);
  RNA_def_property_enum_bitflag_sdna(prop, nullptr, "ndof_flag");
  RNA_def_property_enum_items(prop, ndof_view_rotation_items);
  RNA_def_property_ui_text(prop, "NDOF View Rotation", "Rotation style in the viewport");

  /* 3D view: yaw */
  prop = RNA_def_property(srna, "ndof_rotx_invert_axis", PROP_BOOLEAN, PROP_NONE);
  RNA_def_property_boolean_sdna(prop, nullptr, "ndof_flag", NDOF_ROTX_INVERT_AXIS);
  RNA_def_property_ui_text(prop, "Invert Pitch (X) Axis", "");

  /* 3D view: pitch */
  prop = RNA_def_property(srna, "ndof_roty_invert_axis", PROP_BOOLEAN, PROP_NONE);
  RNA_def_property_boolean_sdna(prop, nullptr, "ndof_flag", NDOF_ROTY_INVERT_AXIS);
  RNA_def_property_ui_text(prop, "Invert Yaw (Y) Axis", "");

  /* 3D view: roll */
  prop = RNA_def_property(srna, "ndof_rotz_invert_axis", PROP_BOOLEAN, PROP_NONE);
  RNA_def_property_boolean_sdna(prop, nullptr, "ndof_flag", NDOF_ROTZ_INVERT_AXIS);
  RNA_def_property_ui_text(prop, "Invert Roll (Z) Axis", "");

  /* 3D view: pan x */
  prop = RNA_def_property(srna, "ndof_panx_invert_axis", PROP_BOOLEAN, PROP_NONE);
  RNA_def_property_boolean_sdna(prop, nullptr, "ndof_flag", NDOF_PANX_INVERT_AXIS);
  RNA_def_property_ui_text(prop, "Invert X Axis", "");

  /* 3D view: pan y */
  prop = RNA_def_property(srna, "ndof_pany_invert_axis", PROP_BOOLEAN, PROP_NONE);
  RNA_def_property_boolean_sdna(prop, nullptr, "ndof_flag", NDOF_PANY_INVERT_AXIS);
  RNA_def_property_ui_text(prop, "Invert Y Axis", "");

  /* 3D view: pan z */
  prop = RNA_def_property(srna, "ndof_panz_invert_axis", PROP_BOOLEAN, PROP_NONE);
  RNA_def_property_boolean_sdna(prop, nullptr, "ndof_flag", NDOF_PANZ_INVERT_AXIS);
  RNA_def_property_ui_text(prop, "Invert Z Axis", "");

  /* 3D view: fly */
  prop = RNA_def_property(srna, "ndof_lock_horizon", PROP_BOOLEAN, PROP_NONE);
  RNA_def_property_boolean_sdna(prop, nullptr, "ndof_flag", NDOF_LOCK_HORIZON);
  RNA_def_property_ui_text(prop, "Lock Horizon", "Keep horizon level while flying with 3D Mouse");

  prop = RNA_def_property(srna, "ndof_fly_helicopter", PROP_BOOLEAN, PROP_NONE);
  RNA_def_property_boolean_sdna(prop, nullptr, "ndof_flag", NDOF_FLY_HELICOPTER);
  RNA_def_property_ui_text(prop,
                           "Helicopter Mode",
                           "Device up/down directly controls the Z position of the 3D viewport");

  prop = RNA_def_property(srna, "ndof_lock_camera_pan_zoom", PROP_BOOLEAN, PROP_NONE);
  RNA_def_property_boolean_sdna(prop, nullptr, "ndof_flag", NDOF_CAMERA_PAN_ZOOM);
  RNA_def_property_ui_text(
      prop,
      "Lock Camera Pan/Zoom",
      "Pan/zoom the camera view instead of leaving the camera view when orbiting");
#  endif /* WITH_INPUT_NDOF */

  prop = RNA_def_property(srna, "mouse_double_click_time", PROP_INT, PROP_NONE);
  RNA_def_property_int_sdna(prop, nullptr, "dbl_click_time");
  RNA_def_property_range(prop, 1, 1000);
  RNA_def_property_ui_text(prop, "Double Click Timeout", "Time/delay (in ms) for a double click");

  prop = RNA_def_property(srna, "use_mouse_emulate_3_button", PROP_BOOLEAN, PROP_NONE);
  RNA_def_property_boolean_sdna(prop, nullptr, "flag", USER_TWOBUTTONMOUSE);
  RNA_def_property_ui_text(
      prop, "Emulate 3 Button Mouse", "Emulate Middle Mouse with Alt+Left Mouse");
  RNA_def_property_flag(prop, PROP_CONTEXT_UPDATE);
  RNA_def_property_update(prop, 0, "rna_userdef_keyconfig_reload_update");

  static const EnumPropertyItem mouse_emulate_3_button_modifier[] = {
      {USER_EMU_MMB_MOD_ALT, "ALT", 0, "Alt", ""},
      {USER_EMU_MMB_MOD_OSKEY, "OSKEY", 0, "OS-Key", ""},
      {0, nullptr, 0, nullptr, nullptr},
  };

  prop = RNA_def_property(srna, "mouse_emulate_3_button_modifier", PROP_ENUM, PROP_NONE);
  /* Only needed because of WIN32 inability to support the option. */
  RNA_def_property_enum_funcs(
      prop, "rna_UserDef_mouse_emulate_3_button_modifier_get", nullptr, nullptr);
  RNA_def_property_enum_items(prop, mouse_emulate_3_button_modifier);
  RNA_def_property_ui_text(
      prop, "Emulate 3 Button Modifier", "Hold this modifier to emulate the middle mouse button");
  RNA_def_property_flag(prop, PROP_CONTEXT_UPDATE);
  RNA_def_property_update(prop, 0, "rna_userdef_keyconfig_reload_update");

  prop = RNA_def_property(srna, "use_emulate_numpad", PROP_BOOLEAN, PROP_NONE);
  RNA_def_property_boolean_sdna(prop, nullptr, "flag", USER_NONUMPAD);
  RNA_def_property_ui_text(
      prop, "Emulate Numpad", "Main 1 to 0 keys act as the numpad ones (useful for laptops)");

  prop = RNA_def_property(srna, "invert_zoom_wheel", PROP_BOOLEAN, PROP_NONE);
  RNA_def_property_boolean_sdna(prop, nullptr, "uiflag", USER_WHEELZOOMDIR);
  RNA_def_property_ui_text(prop, "Wheel Invert Zoom", "Swap the Mouse Wheel zoom direction");
}

static void rna_def_userdef_keymap(BlenderRNA *brna)
{
  PropertyRNA *prop;

  StructRNA *srna = RNA_def_struct(brna, "PreferencesKeymap", nullptr);
  RNA_def_struct_sdna(srna, "UserDef");
  RNA_def_struct_nested(brna, srna, "Preferences");
  RNA_def_struct_ui_text(srna, "Keymap", "Shortcut setup for keyboards and other input devices");

  prop = RNA_def_property(srna, "show_ui_keyconfig", PROP_BOOLEAN, PROP_NONE);
  RNA_def_property_boolean_negative_sdna(
      prop, nullptr, "space_data.flag", USER_SPACEDATA_INPUT_HIDE_UI_KEYCONFIG);
  RNA_def_property_ui_text(prop, "Show UI Key-Config", "");

  prop = RNA_def_property(srna, "active_keyconfig", PROP_STRING, PROP_DIRPATH);
  RNA_def_property_string_sdna(prop, nullptr, "keyconfigstr");
  RNA_def_property_ui_text(prop, "Key Config", "The name of the active key configuration");
}

static void rna_def_userdef_filepaths_asset_library(BlenderRNA *brna)
{
  StructRNA *srna;
  PropertyRNA *prop;

  srna = RNA_def_struct(brna, "UserAssetLibrary", nullptr);
  RNA_def_struct_sdna(srna, "bUserAssetLibrary");
  RNA_def_struct_ui_text(
      srna, "Asset Library", "Settings to define a reusable library for Asset Browsers to use");

  prop = RNA_def_property(srna, "name", PROP_STRING, PROP_NONE);
  RNA_def_property_ui_text(
      prop, "Name", "Identifier (not necessarily unique) for the asset library");
  RNA_def_property_string_funcs(prop, nullptr, nullptr, "rna_userdef_asset_library_name_set");
  RNA_def_struct_name_property(srna, prop);
  RNA_def_property_update(prop, 0, "rna_userdef_update");

  prop = RNA_def_property(srna, "path", PROP_STRING, PROP_DIRPATH);
  RNA_def_property_string_sdna(prop, nullptr, "dirpath");
  RNA_def_property_ui_text(
      prop, "Path", "Path to a directory with .blend files to use as an asset library");
  RNA_def_property_translation_context(prop, BLT_I18NCONTEXT_EDITOR_FILEBROWSER);
  RNA_def_property_string_funcs(prop, nullptr, nullptr, "rna_userdef_asset_library_path_set");
  RNA_def_property_update(prop, 0, "rna_userdef_update");

  static const EnumPropertyItem import_method_items[] = {
      {ASSET_IMPORT_LINK, "LINK", 0, "Link", "Import the assets as linked data-block"},
      {ASSET_IMPORT_APPEND,
       "APPEND",
       0,
       "Append",
       "Import the assets as copied data-block, with no link to the original asset data-block"},
      {ASSET_IMPORT_APPEND_REUSE,
       "APPEND_REUSE",
       0,
       "Append (Reuse Data)",
       "Import the assets as copied data-block while avoiding multiple copies of nested, "
       "typically heavy data. For example the textures of a material asset, or the mesh of an "
       "object asset, don't have to be copied every time this asset is imported. The instances of "
       "the asset share the data instead"},
      {0, nullptr, 0, nullptr, nullptr},
  };
  prop = RNA_def_property(srna, "import_method", PROP_ENUM, PROP_NONE);
  RNA_def_property_enum_items(prop, import_method_items);
  RNA_def_property_ui_text(
      prop,
      "Default Import Method",
      "Determine how the asset will be imported, unless overridden by the Asset Browser");
  RNA_def_property_update(prop, 0, "rna_userdef_update");

  prop = RNA_def_property(srna, "use_relative_path", PROP_BOOLEAN, PROP_NONE);
  RNA_def_property_boolean_sdna(prop, nullptr, "flag", ASSET_LIBRARY_RELATIVE_PATH);
  RNA_def_property_ui_text(
      prop, "Relative Path", "Use relative path when linking assets from this asset library");
}

static void rna_def_userdef_filepaths_extension_repo(BlenderRNA *brna)
{
  StructRNA *srna;
  PropertyRNA *prop;

  srna = RNA_def_struct(brna, "UserExtensionRepo", nullptr);
  RNA_def_struct_sdna(srna, "bUserExtensionRepo");
  RNA_def_struct_ui_text(
      srna, "Extension Repository", "Settings to define an extension repository");

  prop = RNA_def_property(srna, "name", PROP_STRING, PROP_NONE);
  RNA_def_property_ui_text(prop, "Name", "Unique repository name");
  RNA_def_property_string_funcs(prop, nullptr, nullptr, "rna_userdef_extension_repo_name_set");
  RNA_def_struct_name_property(srna, prop);
  RNA_def_property_update(prop, 0, "rna_userdef_update");

  prop = RNA_def_property(srna, "module", PROP_STRING, PROP_NONE);
  RNA_def_property_ui_text(prop, "Module", "Unique module identifier");
  RNA_def_property_string_funcs(prop, nullptr, nullptr, "rna_userdef_extension_repo_module_set");
  RNA_def_property_update(prop, 0, "rna_userdef_update");

  prop = RNA_def_property(srna, "custom_directory", PROP_STRING, PROP_DIRPATH);
  RNA_def_property_string_sdna(prop, nullptr, "custom_dirpath");
  RNA_def_property_ui_text(prop, "Custom Directory", "The local directory containing extensions");
  RNA_def_property_translation_context(prop, BLT_I18NCONTEXT_EDITOR_FILEBROWSER);
  RNA_def_property_string_funcs(
      prop, nullptr, nullptr, "rna_userdef_extension_repo_custom_directory_set");
  RNA_def_property_update(prop, 0, "rna_userdef_update");

  prop = RNA_def_property(srna, "directory", PROP_STRING, PROP_DIRPATH);
  RNA_def_property_ui_text(prop, "Directory", "The local directory containing extensions");
  RNA_def_property_translation_context(prop, BLT_I18NCONTEXT_EDITOR_FILEBROWSER);
  RNA_def_property_clear_flag(prop, PROP_EDITABLE);
  RNA_def_property_string_funcs(prop,
                                "rna_userdef_extension_repo_directory_get",
                                "rna_userdef_extension_repo_directory_length",
                                nullptr);

  prop = RNA_def_property(srna, "remote_path", PROP_STRING, PROP_NONE);
  RNA_def_property_string_sdna(prop, nullptr, "remote_path");
  RNA_def_property_ui_text(prop, "URL", "Remote URL or path for extension repository");
  RNA_def_property_translation_context(prop, BLT_I18NCONTEXT_EDITOR_FILEBROWSER);
  RNA_def_property_update(prop, 0, "rna_userdef_update");

  /* NOTE(@ideasman42): this is intended to be used by a package manger component
   * which is not yet integrated. */
  prop = RNA_def_property(srna, "use_cache", PROP_BOOLEAN, PROP_NONE);
  RNA_def_property_boolean_sdna(prop, nullptr, "flag", USER_EXTENSION_REPO_FLAG_NO_CACHE);
  RNA_def_property_ui_text(prop,
                           "Clean Files After Install",
                           "Downloaded package files are deleted after installation");

  prop = RNA_def_property(srna, "enabled", PROP_BOOLEAN, PROP_NONE);
  RNA_def_property_boolean_negative_sdna(prop, nullptr, "flag", USER_EXTENSION_REPO_FLAG_DISABLED);
  RNA_def_property_ui_text(prop, "Enabled", "Enable the repository");
  RNA_def_property_boolean_funcs(prop, nullptr, "rna_userdef_extension_repo_enabled_set");

  prop = RNA_def_property(srna, "use_custom_directory", PROP_BOOLEAN, PROP_NONE);
  RNA_def_property_boolean_sdna(
      prop, nullptr, "flag", USER_EXTENSION_REPO_FLAG_USE_CUSTOM_DIRECTORY);
  RNA_def_property_ui_text(prop,
                           "Custom Directory",
                           "Manually set the path for extensions to be stored. "
                           "When disabled a user's extensions directory is created");
  RNA_def_property_boolean_funcs(
      prop, nullptr, "rna_userdef_extension_repo_use_custom_directory_set");

  prop = RNA_def_property(srna, "use_remote_path", PROP_BOOLEAN, PROP_NONE);
  RNA_def_property_boolean_sdna(prop, nullptr, "flag", USER_EXTENSION_REPO_FLAG_USE_REMOTE_PATH);
  RNA_def_property_ui_text(
      prop, "Use Remote", "Synchronize the repository with a remote URL/path");
  RNA_def_property_boolean_funcs(prop, nullptr, "rna_userdef_extension_repo_use_remote_path_set");
}

static void rna_def_userdef_script_directory(BlenderRNA *brna)
{
  StructRNA *srna = RNA_def_struct(brna, "ScriptDirectory", nullptr);
  RNA_def_struct_sdna(srna, "bUserScriptDirectory");
  RNA_def_struct_ui_text(srna, "Python Scripts Directory", "");

  PropertyRNA *prop;

  prop = RNA_def_property(srna, "name", PROP_STRING, PROP_NONE);
  RNA_def_property_ui_text(prop, "Name", "Identifier for the Python scripts directory");
  RNA_def_property_string_funcs(prop, nullptr, nullptr, "rna_userdef_script_directory_name_set");
  RNA_def_struct_name_property(srna, prop);
  RNA_def_property_update(prop, 0, "rna_userdef_update");

  /* NOTE(@ideasman42): Ideally, changing scripts directory would behave as if
   * Blender were launched with different script directories (instead of requiring a restart).
   * Editing could re-initialize Python's `sys.path`, however this isn't enough.
   *
   * - For adding new directories this would work for the most-part, duplicate modules between
   *   directories might cause Python's state on restart to differ however that could
   *   be considered a corner case as duplicate modules might cause bad/unexpected behavior anyway.
   * - Support for removing/changing directories is more involved as there might be modules
   *   loaded into memory which are no longer accessible.
   *
   * Properly supporting this would likely require unloading all Blender/Python modules,
   * then re-initializing Python's state. This is already supported with `SCRIPT_OT_reload`,
   * even then, there are cases that don't work well (especially if any Python operators are
   * running at the time this runs). So accept the limitation having to restart
   * before changes to script directories are taken into account. */

  prop = RNA_def_property(srna, "directory", PROP_STRING, PROP_DIRPATH);
  RNA_def_property_string_sdna(prop, nullptr, "dir_path");
  RNA_def_property_ui_text(
      prop,
      "Python Scripts Directory",
      "Alternate script path, matching the default layout with sub-directories: startup, add-ons, "
      "modules, and presets (requires restart)");
}

static void rna_def_userdef_script_directory_collection(BlenderRNA *brna, PropertyRNA *cprop)
{
  StructRNA *srna;
  FunctionRNA *func;
  PropertyRNA *parm;

  RNA_def_property_srna(cprop, "ScriptDirectoryCollection");
  srna = RNA_def_struct(brna, "ScriptDirectoryCollection", nullptr);
  RNA_def_struct_ui_text(srna, "Python Scripts Directories", "");

  func = RNA_def_function(srna, "new", "rna_userdef_script_directory_new");
  RNA_def_function_flag(func, FUNC_NO_SELF);
  RNA_def_function_ui_description(func, "Add a new Python script directory");
  /* return type */
  parm = RNA_def_pointer(func, "script_directory", "ScriptDirectory", "", "");
  RNA_def_function_return(func, parm);

  func = RNA_def_function(srna, "remove", "rna_userdef_script_directory_remove");
  RNA_def_function_flag(func, FUNC_NO_SELF | FUNC_USE_REPORTS);
  RNA_def_function_ui_description(func, "Remove a Python script directory");
  parm = RNA_def_pointer(func, "script_directory", "ScriptDirectory", "", "");
  RNA_def_parameter_flags(parm, PROP_NEVER_NULL, PARM_REQUIRED | PARM_RNAPTR);
  RNA_def_parameter_clear_flags(parm, PROP_THICK_WRAP, ParameterFlag(0));
}

static void rna_def_userdef_asset_library_collection(BlenderRNA *brna, PropertyRNA *cprop)
{
  StructRNA *srna;
  FunctionRNA *func;
  PropertyRNA *parm;

  RNA_def_property_srna(cprop, "AssetLibraryCollection");
  srna = RNA_def_struct(brna, "AssetLibraryCollection", nullptr);
  RNA_def_struct_ui_text(srna, "User Asset Libraries", "Collection of user asset libraries");

  func = RNA_def_function(srna, "new", "rna_userdef_asset_library_new");
  RNA_def_function_flag(func, FUNC_NO_SELF);
  RNA_def_function_ui_description(func, "Add a new Asset Library");
  RNA_def_string(func, "name", nullptr, sizeof(bUserAssetLibrary::name), "Name", "");
  RNA_def_string(func, "directory", nullptr, sizeof(bUserAssetLibrary::dirpath), "Directory", "");
  /* return type */
  parm = RNA_def_pointer(func, "library", "UserAssetLibrary", "", "Newly added asset library");
  RNA_def_function_return(func, parm);

  func = RNA_def_function(srna, "remove", "rna_userdef_asset_library_remove");
  RNA_def_function_flag(func, FUNC_NO_SELF | FUNC_USE_REPORTS);
  RNA_def_function_ui_description(func, "Remove an Asset Library");
  parm = RNA_def_pointer(func, "library", "UserAssetLibrary", "", "");
  RNA_def_parameter_flags(parm, PROP_NEVER_NULL, PARM_REQUIRED | PARM_RNAPTR);
  RNA_def_parameter_clear_flags(parm, PROP_THICK_WRAP, ParameterFlag(0));
}

static void rna_def_userdef_extension_repos_collection(BlenderRNA *brna, PropertyRNA *cprop)
{
  StructRNA *srna;
  FunctionRNA *func;
  PropertyRNA *parm;

  RNA_def_property_srna(cprop, "UserExtensionRepoCollection");
  srna = RNA_def_struct(brna, "UserExtensionRepoCollection", nullptr);
  RNA_def_struct_ui_text(
      srna, "User Extension Repositories", "Collection of user extension repositories");

  func = RNA_def_function(srna, "new", "rna_userdef_extension_repo_new");
  RNA_def_function_flag(func, FUNC_NO_SELF);
  RNA_def_function_ui_description(func, "Add a new repository");

  RNA_def_string(func, "name", nullptr, sizeof(bUserExtensionRepo::name), "Name", "");
  RNA_def_string(func, "module", nullptr, sizeof(bUserExtensionRepo::module), "Module", "");
  RNA_def_string(func,
                 "custom_directory",
                 nullptr,
                 sizeof(bUserExtensionRepo::custom_dirpath),
                 "Custom Directory",
                 "");
  RNA_def_string(
      func, "remote_path", nullptr, sizeof(bUserExtensionRepo::remote_path), "Remote Path", "");

  /* return type */
  parm = RNA_def_pointer(func, "repo", "UserExtensionRepo", "", "Newly added repository");
  RNA_def_function_return(func, parm);

  func = RNA_def_function(srna, "remove", "rna_userdef_extension_repo_remove");
  RNA_def_function_flag(func, FUNC_NO_SELF | FUNC_USE_REPORTS);
  RNA_def_function_ui_description(func, "Remove repos");
  parm = RNA_def_pointer(func, "repo", "UserExtensionRepo", "", "Repository to remove");
  RNA_def_parameter_flags(parm, PROP_NEVER_NULL, PARM_REQUIRED | PARM_RNAPTR);
  RNA_def_parameter_clear_flags(parm, PROP_THICK_WRAP, ParameterFlag(0));
}

static void rna_def_userdef_filepaths(BlenderRNA *brna)
{
  PropertyRNA *prop;
  StructRNA *srna;

  static const EnumPropertyItem anim_player_presets[] = {
      {0, "INTERNAL", 0, "Internal", "Built-in animation player"},
      {2, "DJV", 0, "DJV", "Open source frame player"},
      {3, "FRAMECYCLER", 0, "FrameCycler", "Frame player from IRIDAS"},
      {4, "RV", 0, "RV", "Frame player from Tweak Software"},
      {5, "MPLAYER", 0, "MPlayer", "Media player for video and PNG/JPEG/SGI image sequences"},
      {50, "CUSTOM", 0, "Custom", "Custom animation player executable path"},
      {0, nullptr, 0, nullptr, nullptr},
  };

  static const EnumPropertyItem preview_type_items[] = {
      {USER_FILE_PREVIEW_NONE, "NONE", 0, "None", "Do not create blend previews"},
      {USER_FILE_PREVIEW_AUTO, "AUTO", 0, "Auto", "Automatically select best preview type"},
      {USER_FILE_PREVIEW_SCREENSHOT, "SCREENSHOT", 0, "Screenshot", "Capture the entire window"},
      {USER_FILE_PREVIEW_CAMERA, "CAMERA", 0, "Camera View", "Workbench render of scene"},
      {0, nullptr, 0, nullptr, nullptr},
  };

  srna = RNA_def_struct(brna, "PreferencesFilePaths", nullptr);
  RNA_def_struct_sdna(srna, "UserDef");
  RNA_def_struct_nested(brna, srna, "Preferences");
  RNA_def_struct_ui_text(srna, "File Paths", "Default paths for external files");

  prop = RNA_def_property(srna, "show_hidden_files_datablocks", PROP_BOOLEAN, PROP_NONE);
  RNA_def_property_boolean_negative_sdna(prop, nullptr, "uiflag", USER_HIDE_DOT);
  RNA_def_property_ui_text(prop,
                           "Show Hidden Files/Data-Blocks",
                           "Show files and data-blocks that are normally hidden");

  prop = RNA_def_property(srna, "use_filter_files", PROP_BOOLEAN, PROP_NONE);
  RNA_def_property_boolean_sdna(prop, nullptr, "uiflag", USER_FILTERFILEEXTS);
  RNA_def_property_ui_text(prop, "Filter Files", "Enable filtering of files in the File Browser");

  prop = RNA_def_property(srna, "show_recent_locations", PROP_BOOLEAN, PROP_NONE);
  RNA_def_property_boolean_negative_sdna(prop, nullptr, "uiflag", USER_HIDE_RECENT);
  RNA_def_property_ui_text(
      prop, "Show Recent Locations", "Show Recent locations list in the File Browser");

  prop = RNA_def_property(srna, "show_system_bookmarks", PROP_BOOLEAN, PROP_NONE);
  RNA_def_property_boolean_negative_sdna(prop, nullptr, "uiflag", USER_HIDE_SYSTEM_BOOKMARKS);
  RNA_def_property_ui_text(
      prop, "Show System Locations", "Show System locations list in the File Browser");

  prop = RNA_def_property(srna, "use_relative_paths", PROP_BOOLEAN, PROP_NONE);
  RNA_def_property_boolean_sdna(prop, nullptr, "flag", USER_RELPATHS);
  RNA_def_property_ui_text(
      prop,
      "Relative Paths",
      "Default relative path option for the file selector, when no path is defined yet");

  prop = RNA_def_property(srna, "use_file_compression", PROP_BOOLEAN, PROP_NONE);
  RNA_def_property_boolean_sdna(prop, nullptr, "flag", USER_FILECOMPRESS);
  RNA_def_property_ui_text(
      prop, "Compress File", "Enable file compression when saving .blend files");

  prop = RNA_def_property(srna, "use_load_ui", PROP_BOOLEAN, PROP_NONE);
  RNA_def_property_boolean_negative_sdna(prop, nullptr, "flag", USER_FILENOUI);
  RNA_def_property_ui_text(prop, "Load UI", "Load user interface setup when loading .blend files");
  RNA_def_property_update(prop, 0, "rna_userdef_load_ui_update");

  prop = RNA_def_property(srna, "use_scripts_auto_execute", PROP_BOOLEAN, PROP_NONE);
  RNA_def_property_boolean_negative_sdna(prop, nullptr, "flag", USER_SCRIPT_AUTOEXEC_DISABLE);
  RNA_def_property_ui_text(prop,
                           "Auto Run Python Scripts",
                           "Allow any .blend file to run scripts automatically "
                           "(unsafe with blend files from an untrusted source)");
  RNA_def_property_update(prop, 0, "rna_userdef_script_autoexec_update");

  prop = RNA_def_property(srna, "use_tabs_as_spaces", PROP_BOOLEAN, PROP_NONE);
  RNA_def_property_boolean_negative_sdna(prop, nullptr, "flag", USER_TXT_TABSTOSPACES_DISABLE);
  RNA_def_property_ui_text(
      prop,
      "Tabs as Spaces",
      "Automatically convert all new tabs into spaces for new and loaded text files");

  /* Directories. */

  prop = RNA_def_property(srna, "font_directory", PROP_STRING, PROP_DIRPATH);
  RNA_def_property_string_sdna(prop, nullptr, "fontdir");
  RNA_def_property_ui_text(
      prop, "Fonts Directory", "The default directory to search for loading fonts");

  prop = RNA_def_property(srna, "texture_directory", PROP_STRING, PROP_DIRPATH);
  RNA_def_property_string_sdna(prop, nullptr, "textudir");
  RNA_def_property_ui_text(
      prop, "Textures Directory", "The default directory to search for textures");

  prop = RNA_def_property(srna, "render_output_directory", PROP_STRING, PROP_DIRPATH);
  RNA_def_property_string_sdna(prop, nullptr, "renderdir");
  RNA_def_property_ui_text(prop,
                           "Render Output Directory",
                           "The default directory for rendering output, for new scenes");

  rna_def_userdef_script_directory(brna);

  prop = RNA_def_property(srna, "script_directories", PROP_COLLECTION, PROP_NONE);
  RNA_def_property_struct_type(prop, "ScriptDirectory");
  RNA_def_property_ui_text(prop, "Python Scripts Directory", "");
  rna_def_userdef_script_directory_collection(brna, prop);

  prop = RNA_def_property(srna, "i18n_branches_directory", PROP_STRING, PROP_DIRPATH);
  RNA_def_property_string_sdna(prop, nullptr, "i18ndir");
  RNA_def_property_ui_text(
      prop,
      "Translation Branches Directory",
      "The path to the '/branches' directory of your local svn-translation copy, "
      "to allow translating from the UI");

  prop = RNA_def_property(srna, "sound_directory", PROP_STRING, PROP_DIRPATH);
  RNA_def_property_string_sdna(prop, nullptr, "sounddir");
  RNA_def_property_ui_text(prop, "Sounds Directory", "The default directory to search for sounds");

  prop = RNA_def_property(srna, "temporary_directory", PROP_STRING, PROP_DIRPATH);
  RNA_def_property_string_sdna(prop, nullptr, "tempdir");
  RNA_def_property_ui_text(prop,
                           "Temporary Directory",
                           "The directory for storing temporary save files. "
                           "The path must reference an existing directory or it will be ignored");
  RNA_def_property_update(prop, 0, "rna_userdef_temp_update");

  prop = RNA_def_property(srna, "render_cache_directory", PROP_STRING, PROP_DIRPATH);
  RNA_def_property_string_sdna(prop, nullptr, "render_cachedir");
  RNA_def_property_ui_text(prop, "Render Cache Path", "Where to cache raw render results");

  prop = RNA_def_property(srna, "image_editor", PROP_STRING, PROP_FILEPATH);
  RNA_def_property_string_sdna(prop, nullptr, "image_editor");
  RNA_def_property_ui_text(prop, "Image Editor", "Path to an image editor");

  prop = RNA_def_property(srna, "text_editor", PROP_STRING, PROP_FILEPATH);
  RNA_def_property_string_sdna(prop, nullptr, "text_editor");
  RNA_def_property_ui_text(prop,
                           "Text Editor",
                           "Command to launch the text editor, "
                           "either a full path or a command in $PATH.\n"
                           "Use the internal editor when left blank");

  prop = RNA_def_property(srna, "text_editor_args", PROP_STRING, PROP_NONE);
  RNA_def_property_string_sdna(prop, nullptr, "text_editor_args");
  RNA_def_property_ui_text(
      prop,
      "Text Editor Args",
      "Defines the specific format of the arguments with which the text editor opens files. "
      "The supported expansions are as follows:\n"
      "\n"
      "$filepath The absolute path of the file.\n"
      "$line The line to open at (Optional).\n"
      "$column The column to open from the beginning of the line (Optional).\n"
      "$line0 & column0 start at zero."
      "\n"
      "Example: -f $filepath -l $line -c $column");

  prop = RNA_def_property(srna, "animation_player", PROP_STRING, PROP_FILEPATH);
  RNA_def_property_string_sdna(prop, nullptr, "anim_player");
  RNA_def_property_ui_text(
      prop, "Animation Player", "Path to a custom animation/frame sequence player");

  prop = RNA_def_property(srna, "animation_player_preset", PROP_ENUM, PROP_NONE);
  RNA_def_property_enum_sdna(prop, nullptr, "anim_player_preset");
  RNA_def_property_enum_items(prop, anim_player_presets);
  RNA_def_property_ui_text(
      prop, "Animation Player Preset", "Preset configs for external animation players");

  /* Auto-save. */

  prop = RNA_def_property(srna, "save_version", PROP_INT, PROP_NONE);
  RNA_def_property_int_sdna(prop, nullptr, "versions");
  RNA_def_property_range(prop, 0, 32);
  RNA_def_property_ui_text(
      prop,
      "Save Versions",
      "The number of old versions to maintain in the current directory, when manually saving");

  prop = RNA_def_property(srna, "use_auto_save_temporary_files", PROP_BOOLEAN, PROP_NONE);
  RNA_def_property_boolean_sdna(prop, nullptr, "flag", USER_AUTOSAVE);
  RNA_def_property_ui_text(prop,
                           "Auto Save Temporary Files",
                           "Automatic saving of temporary files in temp directory, "
                           "uses process ID.\n"
                           "Warning: Sculpt and edit mode data won't be saved");
  RNA_def_property_update(prop, 0, "rna_userdef_autosave_update");

  prop = RNA_def_property(srna, "auto_save_time", PROP_INT, PROP_NONE);
  RNA_def_property_int_sdna(prop, nullptr, "savetime");
  RNA_def_property_range(prop, 1, 60);
  RNA_def_property_ui_text(
      prop, "Auto Save Time", "The time (in minutes) to wait between automatic temporary saves");
  RNA_def_property_update(prop, 0, "rna_userdef_autosave_update");

  prop = RNA_def_property(srna, "recent_files", PROP_INT, PROP_NONE);
  RNA_def_property_range(prop, 0, 30);
  RNA_def_property_ui_text(
      prop, "Recent Files", "Maximum number of recently opened files to remember");

  prop = RNA_def_property(srna, "file_preview_type", PROP_ENUM, PROP_NONE);
  RNA_def_property_enum_items(prop, preview_type_items);
  RNA_def_property_ui_text(prop, "File Preview Type", "What type of blend preview to create");

  rna_def_userdef_filepaths_asset_library(brna);

  prop = RNA_def_property(srna, "asset_libraries", PROP_COLLECTION, PROP_NONE);
  RNA_def_property_struct_type(prop, "UserAssetLibrary");
  RNA_def_property_ui_text(prop, "Asset Libraries", "");
  rna_def_userdef_asset_library_collection(brna, prop);

  prop = RNA_def_property(srna, "active_asset_library", PROP_INT, PROP_NONE);
  RNA_def_property_ui_text(prop,
                           "Active Asset Library",
                           "Index of the asset library being edited in the Preferences UI");

  rna_def_userdef_filepaths_extension_repo(brna);

  prop = RNA_def_property(srna, "extension_repos", PROP_COLLECTION, PROP_NONE);
  RNA_def_property_struct_type(prop, "UserExtensionRepo");
  RNA_def_property_ui_text(prop, "Extension Repositories", "");
  rna_def_userdef_extension_repos_collection(brna, prop);

  prop = RNA_def_property(srna, "active_extension_repo", PROP_INT, PROP_NONE);
  RNA_def_property_ui_text(
      prop,
      "Active Extension Repository",
      "Index of the extensions repository being edited in the Preferences UI");

  /* Tag for UI-only update, meaning preferences will not be tagged as changed. */
  RNA_def_property_update(prop, 0, "rna_userdef_ui_update");
}

static void rna_def_userdef_apps(BlenderRNA *brna)
{
  PropertyRNA *prop;
  StructRNA *srna;

  srna = RNA_def_struct(brna, "PreferencesApps", nullptr);
  RNA_def_struct_sdna(srna, "UserDef");
  RNA_def_struct_nested(brna, srna, "Preferences");
  RNA_def_struct_ui_text(srna, "Apps", "Preferences that work only for apps");

  prop = RNA_def_property(srna, "show_corner_split", PROP_BOOLEAN, PROP_NONE);
  RNA_def_property_boolean_negative_sdna(prop, nullptr, "app_flag", USER_APP_LOCK_CORNER_SPLIT);
  RNA_def_property_ui_text(
      prop, "Corner Splitting", "Split and join editors by dragging from corners");
  RNA_def_property_update(prop, 0, "rna_userdef_screen_update");

  prop = RNA_def_property(srna, "show_edge_resize", PROP_BOOLEAN, PROP_NONE);
  RNA_def_property_boolean_negative_sdna(prop, nullptr, "app_flag", USER_APP_LOCK_EDGE_RESIZE);
  RNA_def_property_ui_text(prop, "Edge Resize", "Resize editors by dragging from the edges");
  RNA_def_property_update(prop, 0, "rna_userdef_screen_update");

  prop = RNA_def_property(srna, "show_regions_visibility_toggle", PROP_BOOLEAN, PROP_NONE);
  RNA_def_property_boolean_negative_sdna(prop, nullptr, "app_flag", USER_APP_HIDE_REGION_TOGGLE);
  RNA_def_property_ui_text(
      prop, "Regions Visibility Toggle", "Header and side bars visibility toggles");
  RNA_def_property_update(prop, 0, "rna_userdef_screen_update");
}

static void rna_def_userdef_experimental(BlenderRNA *brna)
{
  StructRNA *srna;
  PropertyRNA *prop;

  srna = RNA_def_struct(brna, "PreferencesExperimental", nullptr);
  RNA_def_struct_sdna(srna, "UserDef_Experimental");
  RNA_def_struct_nested(brna, srna, "Preferences");
  RNA_def_struct_ui_text(srna, "Experimental", "Experimental features");

  prop = RNA_def_property(srna, "use_undo_legacy", PROP_BOOLEAN, PROP_NONE);
  RNA_def_property_boolean_sdna(prop, nullptr, "use_undo_legacy", 1);
  RNA_def_property_ui_text(
      prop,
      "Undo Legacy",
      "Use legacy undo (slower than the new default one, but may be more stable in some cases)");

  prop = RNA_def_property(srna, "override_auto_resync", PROP_BOOLEAN, PROP_NONE);
  RNA_def_property_boolean_sdna(prop, nullptr, "no_override_auto_resync", 1);
  RNA_def_property_ui_text(prop,
                           "No Override Auto Resync",
                           "Disable library overrides automatic resync detection and process on "
                           "file load (can be useful to help fixing broken files)");

  prop = RNA_def_property(srna, "use_new_point_cloud_type", PROP_BOOLEAN, PROP_NONE);
  RNA_def_property_boolean_sdna(prop, nullptr, "use_new_point_cloud_type", 1);
  RNA_def_property_ui_text(
      prop, "New Point Cloud Type", "Enable the new point cloud type in the ui");

  prop = RNA_def_property(srna, "use_experimental_compositors", PROP_BOOLEAN, PROP_NONE);
  RNA_def_property_boolean_sdna(prop, nullptr, "use_full_frame_compositor", 1);
  RNA_def_property_ui_text(
      prop,
      "Experimental Compositors",
      "Enable compositor full frame and realtime GPU execution mode options (no tiling, "
      "reduces execution time and memory usage)");
  RNA_def_property_update(prop, 0, "rna_userdef_update");

  prop = RNA_def_property(srna, "use_new_curves_tools", PROP_BOOLEAN, PROP_NONE);
  RNA_def_property_boolean_sdna(prop, nullptr, "use_new_curves_tools", 1);
  RNA_def_property_ui_text(
      prop, "New Curves Tools", "Enable additional features for the new curves data block");

  prop = RNA_def_property(srna, "use_cycles_debug", PROP_BOOLEAN, PROP_NONE);
  RNA_def_property_boolean_sdna(prop, nullptr, "use_cycles_debug", 1);
  RNA_def_property_ui_text(prop, "Cycles Debug", "Enable Cycles debugging options for developers");
  RNA_def_property_update(prop, 0, "rna_userdef_update");

  prop = RNA_def_property(srna, "use_eevee_debug", PROP_BOOLEAN, PROP_NONE);
  RNA_def_property_boolean_sdna(prop, nullptr, "use_eevee_debug", 1);
  RNA_def_property_ui_text(prop, "EEVEE Debug", "Enable EEVEE debugging options for developers");
  RNA_def_property_update(prop, 0, "rna_userdef_update");

  prop = RNA_def_property(srna, "use_sculpt_tools_tilt", PROP_BOOLEAN, PROP_NONE);
  RNA_def_property_boolean_sdna(prop, nullptr, "use_sculpt_tools_tilt", 1);
  RNA_def_property_ui_text(
      prop, "Sculpt Mode Tilt Support", "Support for pen tablet tilt events in Sculpt Mode");

  prop = RNA_def_property(srna, "use_sculpt_texture_paint", PROP_BOOLEAN, PROP_NONE);
  RNA_def_property_boolean_sdna(prop, nullptr, "use_sculpt_texture_paint", 1);
  RNA_def_property_ui_text(prop, "Sculpt Texture Paint", "Use texture painting in Sculpt Mode");

  prop = RNA_def_property(srna, "use_extended_asset_browser", PROP_BOOLEAN, PROP_NONE);
  RNA_def_property_ui_text(prop,
                           "Extended Asset Browser",
                           "Enable Asset Browser editor and operators to manage regular "
                           "data-blocks as assets, not just poses");
  RNA_def_property_update(prop, 0, "rna_userdef_ui_update");

  prop = RNA_def_property(srna, "show_asset_debug_info", PROP_BOOLEAN, PROP_NONE);
  RNA_def_property_ui_text(prop,
                           "Asset Debug Info",
                           "Enable some extra fields in the Asset Browser to aid in debugging");
  RNA_def_property_update(prop, 0, "rna_userdef_ui_update");

  prop = RNA_def_property(srna, "use_asset_indexing", PROP_BOOLEAN, PROP_NONE);
  RNA_def_property_boolean_sdna(prop, nullptr, "no_asset_indexing", 1);
  RNA_def_property_ui_text(prop,
                           "No Asset Indexing",
                           "Disable the asset indexer, to force every asset library refresh to "
                           "completely reread assets from disk");
  RNA_def_property_update(prop, 0, "rna_userdef_ui_update");

  prop = RNA_def_property(srna, "use_grease_pencil_version3", PROP_BOOLEAN, PROP_NONE);
  RNA_def_property_boolean_sdna(prop, nullptr, "use_grease_pencil_version3", 1);
  RNA_def_property_ui_text(prop, "Grease Pencil 3.0", "Enable the new grease pencil 3.0 codebase");
  /* The key-map depends on this setting, it needs to be reloaded. */
  RNA_def_property_flag(prop, PROP_CONTEXT_UPDATE);
  RNA_def_property_update(prop, 0, "rna_userdef_use_grease_pencil_version3_update");

  prop = RNA_def_property(
      srna, "use_grease_pencil_version3_convert_on_load", PROP_BOOLEAN, PROP_NONE);
  RNA_def_property_boolean_sdna(prop, nullptr, "use_grease_pencil_version3_convert_on_load", 1);
  RNA_def_property_ui_text(prop,
                           "Grease Pencil 3.0 Automatic Conversion",
                           "Enable automatic conversion to grease pencil 3.0 data when opening a "
                           "blendfile (only active if 'Grease Pencil 3.0' is enabled)");
  RNA_def_property_update(prop, 0, "rna_userdef_ui_update");

  prop = RNA_def_property(srna, "use_viewport_debug", PROP_BOOLEAN, PROP_NONE);
  RNA_def_property_boolean_sdna(prop, nullptr, "use_viewport_debug", 1);
  RNA_def_property_ui_text(prop,
                           "Viewport Debug",
                           "Enable viewport debugging options for developers in the overlays "
                           "pop-over");
  RNA_def_property_update(prop, 0, "rna_userdef_ui_update");

  prop = RNA_def_property(srna, "enable_overlay_next", PROP_BOOLEAN, PROP_NONE);
  RNA_def_property_boolean_sdna(prop, nullptr, "enable_overlay_next", 1);
  RNA_def_property_ui_text(
      prop, "Overlay Next", "Enable the new Overlay codebase, requires restart");

  prop = RNA_def_property(srna, "use_all_linked_data_direct", PROP_BOOLEAN, PROP_NONE);
  RNA_def_property_ui_text(
      prop,
      "All Linked Data Direct",
      "Forces all linked data to be considered as directly linked. Workaround for current "
      "issues/limitations in BAT (Blender studio pipeline tool)");

  prop = RNA_def_property(srna, "use_new_volume_nodes", PROP_BOOLEAN, PROP_NONE);
  RNA_def_property_ui_text(
      prop, "New Volume Nodes", "Enables visibility of the new Volume nodes in the UI");

  prop = RNA_def_property(srna, "use_shader_node_previews", PROP_BOOLEAN, PROP_NONE);
  RNA_def_property_ui_text(
      prop, "Shader Node Previews", "Enables previews in the shader node editor");
  RNA_def_property_update(prop, 0, "rna_userdef_ui_update");

  prop = RNA_def_property(srna, "use_extension_repos", PROP_BOOLEAN, PROP_NONE);
  RNA_def_property_ui_text(prop,
                           "Extensions",
                           "Enables support for extensions, accessible from the \"Extensions\" "
                           "section of the preferences");
  RNA_def_property_boolean_funcs(
      prop, nullptr, "rna_PreferencesExperimental_use_extension_repos_set");

  prop = RNA_def_property(srna, "use_extension_utils", PROP_BOOLEAN, PROP_NONE);
  RNA_def_property_ui_text(
      prop, "Extensions Development Utilities", "Developer support utilities for extensions");
  RNA_def_property_update(prop, 0, "rna_userdef_update");

<<<<<<< HEAD
  prop = RNA_def_property(
      srna, "use_node_field_inferencing_constraint_solver", PROP_BOOLEAN, PROP_NONE);
  RNA_def_property_boolean_sdna(prop, nullptr, "use_node_field_inferencing_constraint_solver", 1);
  RNA_def_property_ui_text(prop,
                           "Field Inferencing Constraint Solver",
                           "Use a general constraint solver for field type inference");
  RNA_def_property_update(prop, 0, "rna_userdef_ui_update");
=======
  prop = RNA_def_property(srna, "use_animation_baklava", PROP_BOOLEAN, PROP_NONE);
  RNA_def_property_boolean_sdna(prop, nullptr, "use_animation_baklava", 1);
  RNA_def_property_ui_text(
      prop,
      "New Animation Data-block",
      "The new 'Animation' data-block can contain the animation for multiple data-blocks at once");
  RNA_def_property_update(prop, 0, "rna_userdef_update");
>>>>>>> 933f74ca
}

static void rna_def_userdef_addon_collection(BlenderRNA *brna, PropertyRNA *cprop)
{
  StructRNA *srna;
  FunctionRNA *func;
  PropertyRNA *parm;

  RNA_def_property_srna(cprop, "Addons");
  srna = RNA_def_struct(brna, "Addons", nullptr);
  RNA_def_struct_ui_text(srna, "User Add-ons", "Collection of add-ons");

  func = RNA_def_function(srna, "new", "rna_userdef_addon_new");
  RNA_def_function_flag(func, FUNC_NO_SELF);
  RNA_def_function_ui_description(func, "Add a new add-on");
  /* return type */
  parm = RNA_def_pointer(func, "addon", "Addon", "", "Add-on data");
  RNA_def_function_return(func, parm);

  func = RNA_def_function(srna, "remove", "rna_userdef_addon_remove");
  RNA_def_function_flag(func, FUNC_NO_SELF | FUNC_USE_REPORTS);
  RNA_def_function_ui_description(func, "Remove add-on");
  parm = RNA_def_pointer(func, "addon", "Addon", "", "Add-on to remove");
  RNA_def_parameter_flags(parm, PROP_NEVER_NULL, PARM_REQUIRED | PARM_RNAPTR);
  RNA_def_parameter_clear_flags(parm, PROP_THICK_WRAP, ParameterFlag(0));
}

static void rna_def_userdef_autoexec_path_collection(BlenderRNA *brna, PropertyRNA *cprop)
{
  StructRNA *srna;
  FunctionRNA *func;
  PropertyRNA *parm;

  RNA_def_property_srna(cprop, "PathCompareCollection");
  srna = RNA_def_struct(brna, "PathCompareCollection", nullptr);
  RNA_def_struct_ui_text(srna, "Paths Compare", "Collection of paths");

  func = RNA_def_function(srna, "new", "rna_userdef_pathcompare_new");
  RNA_def_function_flag(func, FUNC_NO_SELF);
  RNA_def_function_ui_description(func, "Add a new path");
  /* return type */
  parm = RNA_def_pointer(func, "pathcmp", "PathCompare", "", "");
  RNA_def_function_return(func, parm);

  func = RNA_def_function(srna, "remove", "rna_userdef_pathcompare_remove");
  RNA_def_function_flag(func, FUNC_NO_SELF | FUNC_USE_REPORTS);
  RNA_def_function_ui_description(func, "Remove path");
  parm = RNA_def_pointer(func, "pathcmp", "PathCompare", "", "");
  RNA_def_parameter_flags(parm, PROP_NEVER_NULL, PARM_REQUIRED | PARM_RNAPTR);
  RNA_def_parameter_clear_flags(parm, PROP_THICK_WRAP, ParameterFlag(0));
}

void RNA_def_userdef(BlenderRNA *brna)
{
  USERDEF_TAG_DIRTY_PROPERTY_UPDATE_ENABLE;

  StructRNA *srna;
  PropertyRNA *prop;

  rna_def_userdef_dothemes(brna);
  rna_def_userdef_solidlight(brna);
  rna_def_userdef_walk_navigation(brna);

  srna = RNA_def_struct(brna, "Preferences", nullptr);
  RNA_def_struct_sdna(srna, "UserDef");
  RNA_def_struct_ui_text(srna, "Preferences", "Global preferences");

  prop = RNA_def_property(srna, "active_section", PROP_ENUM, PROP_NONE);
  RNA_def_property_enum_sdna(prop, nullptr, "space_data.section_active");
  RNA_def_property_enum_items(prop, rna_enum_preference_section_items);
  RNA_def_property_enum_funcs(prop, nullptr, nullptr, "rna_UseDef_active_section_itemf");
  RNA_def_property_ui_text(
      prop, "Active Section", "Active section of the preferences shown in the user interface");
  RNA_def_property_update(prop, 0, "rna_userdef_ui_update");

  /* don't expose this directly via the UI, modify via an operator */
  prop = RNA_def_property(srna, "app_template", PROP_STRING, PROP_NONE);
  RNA_def_property_string_sdna(prop, nullptr, "app_template");
  RNA_def_property_ui_text(prop, "Application Template", "");

  prop = RNA_def_property(srna, "themes", PROP_COLLECTION, PROP_NONE);
  RNA_def_property_collection_sdna(prop, nullptr, "themes", nullptr);
  RNA_def_property_struct_type(prop, "Theme");
  RNA_def_property_ui_text(prop, "Themes", "");

  prop = RNA_def_property(srna, "ui_styles", PROP_COLLECTION, PROP_NONE);
  RNA_def_property_collection_sdna(prop, nullptr, "uistyles", nullptr);
  RNA_def_property_struct_type(prop, "ThemeStyle");
  RNA_def_property_ui_text(prop, "Styles", "");

  prop = RNA_def_property(srna, "addons", PROP_COLLECTION, PROP_NONE);
  RNA_def_property_collection_sdna(prop, nullptr, "addons", nullptr);
  RNA_def_property_struct_type(prop, "Addon");
  RNA_def_property_ui_text(prop, "Add-on", "");
  rna_def_userdef_addon_collection(brna, prop);

  prop = RNA_def_property(srna, "autoexec_paths", PROP_COLLECTION, PROP_NONE);
  RNA_def_property_collection_sdna(prop, nullptr, "autoexec_paths", nullptr);
  RNA_def_property_struct_type(prop, "PathCompare");
  RNA_def_property_ui_text(prop, "Auto-Execution Paths", "");
  rna_def_userdef_autoexec_path_collection(brna, prop);

  prop = RNA_def_property(srna, "use_recent_searches", PROP_BOOLEAN, PROP_NONE);
  RNA_def_property_boolean_negative_sdna(prop, nullptr, "flag", USER_FLAG_RECENT_SEARCHES_DISABLE);
  RNA_def_property_ui_text(prop, "Recent Searches", "Sort the recently searched items at the top");

  /* nested structs */
  prop = RNA_def_property(srna, "view", PROP_POINTER, PROP_NONE);
  RNA_def_property_flag(prop, PROP_NEVER_NULL);
  RNA_def_property_struct_type(prop, "PreferencesView");
  RNA_def_property_pointer_funcs(prop, "rna_UserDef_view_get", nullptr, nullptr, nullptr);
  RNA_def_property_ui_text(prop, "View & Controls", "Preferences related to viewing data");

  prop = RNA_def_property(srna, "edit", PROP_POINTER, PROP_NONE);
  RNA_def_property_flag(prop, PROP_NEVER_NULL);
  RNA_def_property_struct_type(prop, "PreferencesEdit");
  RNA_def_property_pointer_funcs(prop, "rna_UserDef_edit_get", nullptr, nullptr, nullptr);
  RNA_def_property_ui_text(prop, "Edit Methods", "Settings for interacting with Blender data");

  prop = RNA_def_property(srna, "inputs", PROP_POINTER, PROP_NONE);
  RNA_def_property_flag(prop, PROP_NEVER_NULL);
  RNA_def_property_struct_type(prop, "PreferencesInput");
  RNA_def_property_pointer_funcs(prop, "rna_UserDef_input_get", nullptr, nullptr, nullptr);
  RNA_def_property_ui_text(prop, "Inputs", "Settings for input devices");

  prop = RNA_def_property(srna, "keymap", PROP_POINTER, PROP_NONE);
  RNA_def_property_flag(prop, PROP_NEVER_NULL);
  RNA_def_property_struct_type(prop, "PreferencesKeymap");
  RNA_def_property_pointer_funcs(prop, "rna_UserDef_keymap_get", nullptr, nullptr, nullptr);
  RNA_def_property_ui_text(prop, "Keymap", "Shortcut setup for keyboards and other input devices");

  prop = RNA_def_property(srna, "filepaths", PROP_POINTER, PROP_NONE);
  RNA_def_property_flag(prop, PROP_NEVER_NULL);
  RNA_def_property_struct_type(prop, "PreferencesFilePaths");
  RNA_def_property_pointer_funcs(prop, "rna_UserDef_filepaths_get", nullptr, nullptr, nullptr);
  RNA_def_property_ui_text(prop, "File Paths", "Default paths for external files");

  prop = RNA_def_property(srna, "system", PROP_POINTER, PROP_NONE);
  RNA_def_property_flag(prop, PROP_NEVER_NULL);
  RNA_def_property_struct_type(prop, "PreferencesSystem");
  RNA_def_property_pointer_funcs(prop, "rna_UserDef_system_get", nullptr, nullptr, nullptr);
  RNA_def_property_ui_text(
      prop, "System & OpenGL", "Graphics driver and operating system settings");

  prop = RNA_def_property(srna, "apps", PROP_POINTER, PROP_NONE);
  RNA_def_property_flag(prop, PROP_NEVER_NULL);
  RNA_def_property_struct_type(prop, "PreferencesApps");
  RNA_def_property_pointer_funcs(prop, "rna_UserDef_apps_get", nullptr, nullptr, nullptr);
  RNA_def_property_ui_text(prop, "Apps", "Preferences that work only for apps");

  prop = RNA_def_property(srna, "experimental", PROP_POINTER, PROP_NONE);
  RNA_def_property_flag(prop, PROP_NEVER_NULL);
  RNA_def_property_struct_type(prop, "PreferencesExperimental");
  RNA_def_property_ui_text(
      prop,
      "Experimental",
      "Settings for features that are still early in their development stage");

  prop = RNA_def_int_vector(srna,
                            "version",
                            3,
                            nullptr,
                            0,
                            INT_MAX,
                            "Version",
                            "Version of Blender the userpref.blend was saved with",
                            0,
                            INT_MAX);
  RNA_def_property_int_funcs(prop, "rna_userdef_version_get", nullptr, nullptr);
  RNA_def_property_clear_flag(prop, PROP_EDITABLE);
  RNA_def_property_flag(prop, PROP_THICK_WRAP);

  /* StudioLight Collection */
  prop = RNA_def_property(srna, "studio_lights", PROP_COLLECTION, PROP_NONE);
  RNA_def_property_struct_type(prop, "StudioLight");
  RNA_def_property_srna(prop, "StudioLights");
  RNA_def_property_collection_funcs(prop,
                                    "rna_UserDef_studiolight_begin",
                                    "rna_iterator_listbase_next",
                                    "rna_iterator_listbase_end",
                                    "rna_iterator_listbase_get",
                                    nullptr,
                                    nullptr,
                                    nullptr,
                                    nullptr);
  RNA_def_property_ui_text(prop, "Studio Lights", "");

  /* Preferences Flags */
  prop = RNA_def_property(srna, "use_preferences_save", PROP_BOOLEAN, PROP_NONE);
  RNA_def_property_boolean_sdna(prop, nullptr, "pref_flag", USER_PREF_FLAG_SAVE);
  RNA_def_property_ui_text(prop,
                           "Save on Exit",
                           "Save preferences on exit when modified "
                           "(unless factory settings have been loaded)");

  prop = RNA_def_property(srna, "is_dirty", PROP_BOOLEAN, PROP_NONE);
  RNA_def_property_boolean_sdna(prop, nullptr, "runtime.is_dirty", 0);
  RNA_def_property_ui_text(prop, "Dirty", "Preferences have changed");
  RNA_def_property_update(prop, 0, "rna_userdef_ui_update");

  rna_def_userdef_view(brna);
  rna_def_userdef_edit(brna);
  rna_def_userdef_input(brna);
  rna_def_userdef_keymap(brna);
  rna_def_userdef_filepaths(brna);
  rna_def_userdef_system(brna);
  rna_def_userdef_addon(brna);
  rna_def_userdef_addon_pref(brna);
  rna_def_userdef_studiolights(brna);
  rna_def_userdef_studiolight(brna);
  rna_def_userdef_pathcompare(brna);
  rna_def_userdef_apps(brna);
  rna_def_userdef_experimental(brna);

  USERDEF_TAG_DIRTY_PROPERTY_UPDATE_DISABLE;
}

#endif<|MERGE_RESOLUTION|>--- conflicted
+++ resolved
@@ -7246,7 +7246,14 @@
       prop, "Extensions Development Utilities", "Developer support utilities for extensions");
   RNA_def_property_update(prop, 0, "rna_userdef_update");
 
-<<<<<<< HEAD
+  prop = RNA_def_property(srna, "use_animation_baklava", PROP_BOOLEAN, PROP_NONE);
+  RNA_def_property_boolean_sdna(prop, nullptr, "use_animation_baklava", 1);
+  RNA_def_property_ui_text(
+      prop,
+      "New Animation Data-block",
+      "The new 'Animation' data-block can contain the animation for multiple data-blocks at once");
+  RNA_def_property_update(prop, 0, "rna_userdef_update");
+
   prop = RNA_def_property(
       srna, "use_node_field_inferencing_constraint_solver", PROP_BOOLEAN, PROP_NONE);
   RNA_def_property_boolean_sdna(prop, nullptr, "use_node_field_inferencing_constraint_solver", 1);
@@ -7254,15 +7261,6 @@
                            "Field Inferencing Constraint Solver",
                            "Use a general constraint solver for field type inference");
   RNA_def_property_update(prop, 0, "rna_userdef_ui_update");
-=======
-  prop = RNA_def_property(srna, "use_animation_baklava", PROP_BOOLEAN, PROP_NONE);
-  RNA_def_property_boolean_sdna(prop, nullptr, "use_animation_baklava", 1);
-  RNA_def_property_ui_text(
-      prop,
-      "New Animation Data-block",
-      "The new 'Animation' data-block can contain the animation for multiple data-blocks at once");
-  RNA_def_property_update(prop, 0, "rna_userdef_update");
->>>>>>> 933f74ca
 }
 
 static void rna_def_userdef_addon_collection(BlenderRNA *brna, PropertyRNA *cprop)
