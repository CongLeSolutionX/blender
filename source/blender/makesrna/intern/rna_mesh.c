/* SPDX-License-Identifier: GPL-2.0-or-later */

/* NOTE: the original vertex color stuff is now just used for
 * getting info on the layers themselves, accessing the data is
 * done through the (not yet written) mpoly interfaces. */

/** \file
 * \ingroup RNA
 */

#include <stdlib.h>

#include "MEM_guardedalloc.h"

#include "DNA_material_types.h"
#include "DNA_mesh_types.h"
#include "DNA_meshdata_types.h"
#include "DNA_object_types.h"

#include "BLI_math_base.h"
#include "BLI_math_rotation.h"
#include "BLI_utildefines.h"

#include "BKE_attribute.h"
#include "BKE_editmesh.h"

#include "RNA_access.h"
#include "RNA_define.h"
#include "RNA_enum_types.h"
#include "RNA_types.h"

#include "rna_internal.h"

#include "WM_types.h"

const EnumPropertyItem rna_enum_mesh_delimit_mode_items[] = {
    {BMO_DELIM_NORMAL, "NORMAL", 0, "Normal", "Delimit by face directions"},
    {BMO_DELIM_MATERIAL, "MATERIAL", 0, "Material", "Delimit by face material"},
    {BMO_DELIM_SEAM, "SEAM", 0, "Seam", "Delimit by edge seams"},
    {BMO_DELIM_SHARP, "SHARP", 0, "Sharp", "Delimit by sharp edges"},
    {BMO_DELIM_UV, "UV", 0, "UVs", "Delimit by UV coordinates"},
    {0, NULL, 0, NULL, NULL},
};

static const EnumPropertyItem rna_enum_mesh_remesh_mode_items[] = {
    {REMESH_VOXEL, "VOXEL", 0, "Voxel", "Use the voxel remesher"},
    {REMESH_QUAD, "QUAD", 0, "Quad", "Use the quad remesher"},
    {0, NULL, 0, NULL, NULL},
};

#ifdef RNA_RUNTIME

#  include "DNA_scene_types.h"

#  include "BLI_math.h"

#  include "BKE_customdata.h"
#  include "BKE_main.h"
#  include "BKE_mesh.h"
#  include "BKE_mesh_runtime.h"
#  include "BKE_report.h"

#  include "DEG_depsgraph.h"

#  include "ED_mesh.h" /* XXX Bad level call */

#  include "WM_api.h"

#  include "rna_mesh_utils.h"

/* -------------------------------------------------------------------- */
/** \name Generic Helpers
 * \{ */

static Mesh *rna_mesh(const PointerRNA *ptr)
{
  Mesh *me = (Mesh *)ptr->owner_id;
  return me;
}

static CustomData *rna_mesh_vdata_helper(Mesh *me)
{
  return (me->edit_mesh) ? &me->edit_mesh->bm->vdata : &me->vdata;
}

static CustomData *rna_mesh_edata_helper(Mesh *me)
{
  return (me->edit_mesh) ? &me->edit_mesh->bm->edata : &me->edata;
}

static CustomData *rna_mesh_pdata_helper(Mesh *me)
{
  return (me->edit_mesh) ? &me->edit_mesh->bm->pdata : &me->pdata;
}

static CustomData *rna_mesh_ldata_helper(Mesh *me)
{
  return (me->edit_mesh) ? &me->edit_mesh->bm->ldata : &me->ldata;
}

static CustomData *rna_mesh_fdata_helper(Mesh *me)
{
  return (me->edit_mesh) ? NULL : &me->fdata;
}

static CustomData *rna_mesh_vdata(const PointerRNA *ptr)
{
  Mesh *me = rna_mesh(ptr);
  return rna_mesh_vdata_helper(me);
}
static CustomData *rna_mesh_edata(const PointerRNA *ptr)
{
  Mesh *me = rna_mesh(ptr);
  return rna_mesh_edata_helper(me);
}
static CustomData *rna_mesh_pdata(const PointerRNA *ptr)
{
  Mesh *me = rna_mesh(ptr);
  return rna_mesh_pdata_helper(me);
}

static CustomData *rna_mesh_ldata(const PointerRNA *ptr)
{
  Mesh *me = rna_mesh(ptr);
  return rna_mesh_ldata_helper(me);
}

/** \} */

/* -------------------------------------------------------------------- */
/** \name Generic CustomData Layer Functions
 * \{ */

static void rna_cd_layer_name_set(CustomData *cdata, CustomDataLayer *cdl, const char *value)
{
  BLI_strncpy_utf8(cdl->name, value, sizeof(cdl->name));
  CustomData_set_layer_unique_name(cdata, cdl - cdata->layers);
}

/* avoid using where possible!, ideally the type is known */
static CustomData *rna_cd_from_layer(PointerRNA *ptr, CustomDataLayer *cdl)
{
  /* find out where we come from by */
  Mesh *me = (Mesh *)ptr->owner_id;
  CustomData *cd;

  /* rely on negative values wrapping */
#  define TEST_CDL(cmd) \
    if ((void)(cd = cmd(me)), ARRAY_HAS_ITEM(cdl, cd->layers, cd->totlayer)) { \
      return cd; \
    } \
    ((void)0)

  TEST_CDL(rna_mesh_vdata_helper);
  TEST_CDL(rna_mesh_edata_helper);
  TEST_CDL(rna_mesh_pdata_helper);
  TEST_CDL(rna_mesh_ldata_helper);
  TEST_CDL(rna_mesh_fdata_helper);

#  undef TEST_CDL

  /* should _never_ happen */
  return NULL;
}

static void rna_MeshVertexLayer_name_set(PointerRNA *ptr, const char *value)
{
  CustomDataLayer *layer = (CustomDataLayer *)ptr->data;

  if (CD_TYPE_AS_MASK(layer->type) & CD_MASK_PROP_ALL) {
    BKE_id_attribute_rename(ptr->owner_id, layer->name, value, NULL);
  }
  else {
    rna_cd_layer_name_set(rna_mesh_vdata(ptr), layer, value);
  }
}
#  if 0
static void rna_MeshEdgeLayer_name_set(PointerRNA *ptr, const char *value)
{
  CustomDataLayer *layer = (CustomDataLayer *)ptr->data;

  if (CD_TYPE_AS_MASK(layer->type) & CD_MASK_PROP_ALL) {
    BKE_id_attribute_rename(ptr->owner_id, layer->name, value, NULL);
  }
  else {
    rna_cd_layer_name_set(rna_mesh_edata(ptr), layer, value);
  }
}
#  endif
static void rna_MeshPolyLayer_name_set(PointerRNA *ptr, const char *value)
{
  CustomDataLayer *layer = (CustomDataLayer *)ptr->data;

  if (CD_TYPE_AS_MASK(layer->type) & CD_MASK_PROP_ALL) {
    BKE_id_attribute_rename(ptr->owner_id, layer->name, value, NULL);
  }
  else {
    rna_cd_layer_name_set(rna_mesh_pdata(ptr), layer, value);
  }
}
static void rna_MeshLoopLayer_name_set(PointerRNA *ptr, const char *value)
{
  CustomDataLayer *layer = (CustomDataLayer *)ptr->data;

  if (CD_TYPE_AS_MASK(layer->type) & CD_MASK_PROP_ALL) {
    BKE_id_attribute_rename(ptr->owner_id, layer->name, value, NULL);
  }
  else {
    rna_cd_layer_name_set(rna_mesh_ldata(ptr), layer, value);
  }
}
/* only for layers shared between types */
static void rna_MeshAnyLayer_name_set(PointerRNA *ptr, const char *value)
{
  CustomDataLayer *layer = (CustomDataLayer *)ptr->data;

  if (CD_TYPE_AS_MASK(layer->type) & CD_MASK_PROP_ALL) {
    BKE_id_attribute_rename(ptr->owner_id, layer->name, value, NULL);
  }
  else {
    CustomData *cd = rna_cd_from_layer(ptr, layer);
    rna_cd_layer_name_set(cd, layer, value);
  }
}

static bool rna_Mesh_has_custom_normals_get(PointerRNA *ptr)
{
  Mesh *me = ptr->data;
  return BKE_mesh_has_custom_loop_normals(me);
}

static bool rna_Mesh_has_edge_bevel_weight_get(PointerRNA *ptr)
{
  return CustomData_has_layer(rna_mesh_edata(ptr), CD_BWEIGHT);
}

static bool rna_Mesh_has_vertex_bevel_weight_get(PointerRNA *ptr)
{
  return CustomData_has_layer(rna_mesh_vdata(ptr), CD_BWEIGHT);
}

static bool rna_Mesh_has_edge_crease_get(PointerRNA *ptr)
{
  return CustomData_has_layer(rna_mesh_edata(ptr), CD_CREASE);
}

static bool rna_Mesh_has_vertex_crease_get(PointerRNA *ptr)
{
  return CustomData_has_layer(rna_mesh_vdata(ptr), CD_CREASE);
}

/** \} */

/* -------------------------------------------------------------------- */
/** \name Update Callbacks
 *
 * \note Skipping meshes without users is a simple way to avoid updates on newly created meshes.
 * This speeds up importers that manipulate mesh data before linking it to an object & collection.
 *
 * \{ */

/**
 * \warning This calls `DEG_id_tag_update(id, 0)` which is something that should be phased out
 * (see #deg_graph_node_tag_zero), for now it's kept since changes to updates must be carefully
 * tested to make sure there aren't any regressions.
 *
 * This function should be replaced with more specific update flags where possible.
 */
static void rna_Mesh_update_data_legacy_deg_tag_all(Main *UNUSED(bmain),
                                                    Scene *UNUSED(scene),
                                                    PointerRNA *ptr)
{
  ID *id = ptr->owner_id;
  if (id->us <= 0) { /* See note in section heading. */
    return;
  }

  DEG_id_tag_update(id, 0);
  WM_main_add_notifier(NC_GEOM | ND_DATA, id);
}

static void rna_Mesh_update_geom_and_params(Main *UNUSED(bmain),
                                            Scene *UNUSED(scene),
                                            PointerRNA *ptr)
{
  ID *id = ptr->owner_id;
  if (id->us <= 0) { /* See note in section heading. */
    return;
  }

  DEG_id_tag_update(id, ID_RECALC_GEOMETRY | ID_RECALC_PARAMETERS);
  WM_main_add_notifier(NC_GEOM | ND_DATA, id);
}

static void rna_Mesh_update_data_edit_weight(Main *bmain, Scene *scene, PointerRNA *ptr)
{
  BKE_mesh_batch_cache_dirty_tag(rna_mesh(ptr), BKE_MESH_BATCH_DIRTY_ALL);

  rna_Mesh_update_data_legacy_deg_tag_all(bmain, scene, ptr);
}

static void rna_Mesh_update_data_edit_active_color(Main *bmain, Scene *scene, PointerRNA *ptr)
{
  BKE_mesh_batch_cache_dirty_tag(rna_mesh(ptr), BKE_MESH_BATCH_DIRTY_ALL);

  rna_Mesh_update_data_legacy_deg_tag_all(bmain, scene, ptr);
}
static void rna_Mesh_update_select(Main *UNUSED(bmain), Scene *UNUSED(scene), PointerRNA *ptr)
{
  ID *id = ptr->owner_id;
  if (id->us <= 0) { /* See note in section heading. */
    return;
  }

  WM_main_add_notifier(NC_GEOM | ND_SELECT, id);
}

void rna_Mesh_update_draw(Main *UNUSED(bmain), Scene *UNUSED(scene), PointerRNA *ptr)
{
  ID *id = ptr->owner_id;
  if (id->us <= 0) { /* See note in section heading. */
    return;
  }

  WM_main_add_notifier(NC_GEOM | ND_DATA, id);
}

static void rna_Mesh_update_vertmask(Main *bmain, Scene *scene, PointerRNA *ptr)
{
  Mesh *me = ptr->data;
  if ((me->editflag & ME_EDIT_PAINT_VERT_SEL) && (me->editflag & ME_EDIT_PAINT_FACE_SEL)) {
    me->editflag &= ~ME_EDIT_PAINT_FACE_SEL;
  }

  BKE_mesh_batch_cache_dirty_tag(me, BKE_MESH_BATCH_DIRTY_ALL);

  rna_Mesh_update_draw(bmain, scene, ptr);
}

static void rna_Mesh_update_facemask(Main *bmain, Scene *scene, PointerRNA *ptr)
{
  Mesh *me = ptr->data;
  if ((me->editflag & ME_EDIT_PAINT_VERT_SEL) && (me->editflag & ME_EDIT_PAINT_FACE_SEL)) {
    me->editflag &= ~ME_EDIT_PAINT_VERT_SEL;
  }

  BKE_mesh_batch_cache_dirty_tag(me, BKE_MESH_BATCH_DIRTY_ALL);

  rna_Mesh_update_draw(bmain, scene, ptr);
}

static void rna_Mesh_update_positions_tag(Main *bmain, Scene *scene, PointerRNA *ptr)
{
  Mesh *mesh = rna_mesh(ptr);
  BKE_mesh_tag_coords_changed(mesh);
  rna_Mesh_update_data_legacy_deg_tag_all(bmain, scene, ptr);
}

/** \} */

/* -------------------------------------------------------------------- */
/** \name Property get/set Callbacks
 * \{ */

static int rna_MeshVertex_index_get(PointerRNA *ptr)
{
  const Mesh *mesh = rna_mesh(ptr);
  const float(*position)[3] = (const float(*)[3])ptr->data;
<<<<<<< HEAD
  const int index = (int)(position - BKE_mesh_positions(mesh));
=======
  const int index = (int)(position - BKE_mesh_vert_positions(mesh));
>>>>>>> a7e1815c
  BLI_assert(index >= 0);
  BLI_assert(index < mesh->totvert);
  return index;
}

static int rna_MeshEdge_index_get(PointerRNA *ptr)
{
  const Mesh *mesh = rna_mesh(ptr);
  const MEdge *edge = (MEdge *)ptr->data;
  const int index = (int)(edge - BKE_mesh_edges(mesh));
  BLI_assert(index >= 0);
  BLI_assert(index < mesh->totedge);
  return index;
}

static int rna_MeshPolygon_index_get(PointerRNA *ptr)
{
  const Mesh *mesh = rna_mesh(ptr);
  const MPoly *mpoly = (MPoly *)ptr->data;
  const int index = (int)(mpoly - BKE_mesh_polys(mesh));
  BLI_assert(index >= 0);
  BLI_assert(index < mesh->totpoly);
  return index;
}

static int rna_MeshLoop_index_get(PointerRNA *ptr)
{
  const Mesh *mesh = rna_mesh(ptr);
  const int *corner_vert = (const int *)ptr->data;
  const int index = (int)(corner_vert - BKE_mesh_corner_verts(mesh));
  BLI_assert(index >= 0);
  BLI_assert(index < mesh->totloop);
  return index;
}

static int rna_MeshLoopTriangle_index_get(PointerRNA *ptr)
{
  const Mesh *mesh = rna_mesh(ptr);
  const MLoopTri *ltri = (MLoopTri *)ptr->data;
  const int index = (int)(ltri - BKE_mesh_runtime_looptri_ensure(mesh));
  BLI_assert(index >= 0);
  BLI_assert(index < BKE_mesh_runtime_looptri_len(mesh));
  return index;
}

static void rna_Mesh_loop_triangles_begin(CollectionPropertyIterator *iter, PointerRNA *ptr)
{
  const Mesh *mesh = rna_mesh(ptr);
  const MLoopTri *looptris = BKE_mesh_runtime_looptri_ensure(mesh);
  rna_iterator_array_begin(
      iter, (void *)looptris, sizeof(MLoopTri), BKE_mesh_runtime_looptri_len(mesh), false, NULL);
}

static int rna_Mesh_loop_triangles_length(PointerRNA *ptr)
{
  const Mesh *mesh = rna_mesh(ptr);
  return BKE_mesh_runtime_looptri_len(mesh);
}

int rna_Mesh_loop_triangles_lookup_int(PointerRNA *ptr, int index, PointerRNA *r_ptr)
{
  const Mesh *mesh = rna_mesh(ptr);
  if (index < 0 || index >= BKE_mesh_runtime_looptri_len(mesh)) {
    return false;
  }
  /* Casting away const is okay because this RNA type doesn't allow changing the value. */
  r_ptr->owner_id = (ID *)&mesh->id;
  r_ptr->type = &RNA_MeshLoopTriangle;
  r_ptr->data = (void *)&BKE_mesh_runtime_looptri_ensure(mesh)[index];
  return true;
}

static void rna_MeshVertex_co_get(PointerRNA *ptr, float *value)
{
  copy_v3_v3(value, (const float *)ptr->data);
}

static void rna_MeshVertex_co_set(PointerRNA *ptr, const float *value)
{
  copy_v3_v3((float *)ptr->data, value);
}

static void rna_MeshVertex_normal_get(PointerRNA *ptr, float *value)
{
  Mesh *mesh = rna_mesh(ptr);
  const float(*vert_normals)[3] = BKE_mesh_vertex_normals_ensure(mesh);
  const int index = rna_MeshVertex_index_get(ptr);
  copy_v3_v3(value, vert_normals[index]);
}

static bool rna_MeshVertex_hide_get(PointerRNA *ptr)
{
  const Mesh *mesh = rna_mesh(ptr);
  const bool *hide_vert = (const bool *)CustomData_get_layer_named(
      &mesh->vdata, CD_PROP_BOOL, ".hide_vert");
  const int index = rna_MeshVertex_index_get(ptr);
  return hide_vert == NULL ? false : hide_vert[index];
}

static void rna_MeshVertex_hide_set(PointerRNA *ptr, bool value)
{
  Mesh *mesh = rna_mesh(ptr);
  bool *hide_vert = (bool *)CustomData_duplicate_referenced_layer_named(
      &mesh->vdata, CD_PROP_BOOL, ".hide_vert", mesh->totvert);
  if (!hide_vert) {
    if (!value) {
      /* Skip adding layer if it doesn't exist already anyway and we're not hiding an element. */
      return;
    }
    hide_vert = (bool *)CustomData_add_layer_named(
        &mesh->vdata, CD_PROP_BOOL, CD_SET_DEFAULT, NULL, mesh->totvert, ".hide_vert");
  }
  const int index = rna_MeshVertex_index_get(ptr);
  hide_vert[index] = value;
}

static bool rna_MeshVertex_select_get(PointerRNA *ptr)
{
  const Mesh *mesh = rna_mesh(ptr);
  const bool *select_vert = (const bool *)CustomData_get_layer_named(
      &mesh->vdata, CD_PROP_BOOL, ".select_vert");
  const int index = rna_MeshVertex_index_get(ptr);
  return select_vert == NULL ? false : select_vert[index];
}

static void rna_MeshVertex_select_set(PointerRNA *ptr, bool value)
{
  Mesh *mesh = rna_mesh(ptr);
  bool *select_vert = (bool *)CustomData_duplicate_referenced_layer_named(
      &mesh->vdata, CD_PROP_BOOL, ".select_vert", mesh->totvert);
  if (!select_vert) {
    if (!value) {
      /* Skip adding layer if it doesn't exist already anyway and we're not hiding an element. */
      return;
    }
    select_vert = (bool *)CustomData_add_layer_named(
        &mesh->vdata, CD_PROP_BOOL, CD_SET_DEFAULT, NULL, mesh->totvert, ".select_vert");
  }
  const int index = rna_MeshVertex_index_get(ptr);
  select_vert[index] = value;
}

static float rna_MeshVertex_bevel_weight_get(PointerRNA *ptr)
{
  const Mesh *mesh = rna_mesh(ptr);
  const int index = rna_MeshVertex_index_get(ptr);
  const float *values = (const float *)CustomData_get_layer(&mesh->vdata, CD_BWEIGHT);
  return values == NULL ? 0.0f : values[index];
}

static void rna_MeshVertex_bevel_weight_set(PointerRNA *ptr, float value)
{
  Mesh *mesh = rna_mesh(ptr);
  const int index = rna_MeshVertex_index_get(ptr);
  float *values = (float *)CustomData_add_layer(
      &mesh->vdata, CD_BWEIGHT, CD_SET_DEFAULT, NULL, mesh->totvert);
  values[index] = clamp_f(value, 0.0f, 1.0f);
}

static float rna_MEdge_bevel_weight_get(PointerRNA *ptr)
{
  const Mesh *mesh = rna_mesh(ptr);
  const int index = rna_MeshEdge_index_get(ptr);
  const float *values = (const float *)CustomData_get_layer(&mesh->edata, CD_BWEIGHT);
  return values == NULL ? 0.0f : values[index];
}

static void rna_MEdge_bevel_weight_set(PointerRNA *ptr, float value)
{
  Mesh *mesh = rna_mesh(ptr);
  const int index = rna_MeshEdge_index_get(ptr);
  float *values = (float *)CustomData_add_layer(
      &mesh->edata, CD_BWEIGHT, CD_SET_DEFAULT, NULL, mesh->totedge);
  values[index] = clamp_f(value, 0.0f, 1.0f);
}

static float rna_MEdge_crease_get(PointerRNA *ptr)
{
  const Mesh *mesh = rna_mesh(ptr);
  const int index = rna_MeshEdge_index_get(ptr);
  const float *values = (const float *)CustomData_get_layer(&mesh->edata, CD_CREASE);
  return values == NULL ? 0.0f : values[index];
}

static void rna_MEdge_crease_set(PointerRNA *ptr, float value)
{
  Mesh *mesh = rna_mesh(ptr);
  const int index = rna_MeshEdge_index_get(ptr);
  float *values = (float *)CustomData_add_layer(
      &mesh->edata, CD_CREASE, CD_SET_DEFAULT, NULL, mesh->totedge);
  values[index] = clamp_f(value, 0.0f, 1.0f);
}

static int rna_MeshLoop_vertex_index_get(PointerRNA *ptr)
{
  return *(int *)ptr->data;
}

static void rna_MeshLoop_vertex_index_set(PointerRNA *ptr, int value)
{
  *(int *)ptr->data = value;
}

static int rna_MeshLoop_edge_index_get(PointerRNA *ptr)
{
  const Mesh *me = rna_mesh(ptr);
  const int index = rna_MeshLoop_index_get(ptr);
  return BKE_mesh_corner_edges(me)[index];
}

static void rna_MeshLoop_edge_index_set(PointerRNA *ptr, int value)
{
  Mesh *me = rna_mesh(ptr);
  const int index = rna_MeshLoop_index_get(ptr);
  BKE_mesh_corner_edges_for_write(me)[index] = value;
}

static void rna_MeshLoop_normal_get(PointerRNA *ptr, float *values)
{
  Mesh *me = rna_mesh(ptr);
  const int index = rna_MeshLoop_index_get(ptr);
  const float(*vec)[3] = CustomData_get(&me->ldata, index, CD_NORMAL);

  if (!vec) {
    zero_v3(values);
  }
  else {
    copy_v3_v3(values, (const float *)vec);
  }
}

static void rna_MeshLoop_normal_set(PointerRNA *ptr, const float *values)
{
  Mesh *me = rna_mesh(ptr);
  const int index = rna_MeshLoop_index_get(ptr);
  float(*vec)[3] = CustomData_get(&me->ldata, index, CD_NORMAL);

  if (vec) {
    normalize_v3_v3(*vec, values);
  }
}

static void rna_MeshLoop_tangent_get(PointerRNA *ptr, float *values)
{
  Mesh *me = rna_mesh(ptr);
  const int index = rna_MeshLoop_index_get(ptr);
  const float(*vec)[4] = CustomData_get(&me->ldata, index, CD_MLOOPTANGENT);

  if (!vec) {
    zero_v3(values);
  }
  else {
    copy_v3_v3(values, (const float *)vec);
  }
}

static float rna_MeshLoop_bitangent_sign_get(PointerRNA *ptr)
{
  Mesh *me = rna_mesh(ptr);
  const int index = rna_MeshLoop_index_get(ptr);
  const float(*vec)[4] = CustomData_get(&me->ldata, index, CD_MLOOPTANGENT);

  return (vec) ? (*vec)[3] : 0.0f;
}

static void rna_MeshLoop_bitangent_get(PointerRNA *ptr, float *values)
{
  Mesh *me = rna_mesh(ptr);
  const int index = rna_MeshLoop_index_get(ptr);
  const float(*nor)[3] = CustomData_get(&me->ldata, index, CD_NORMAL);
  const float(*vec)[4] = CustomData_get(&me->ldata, index, CD_MLOOPTANGENT);

  if (nor && vec) {
    cross_v3_v3v3(values, (const float *)nor, (const float *)vec);
    mul_v3_fl(values, (*vec)[3]);
  }
  else {
    zero_v3(values);
  }
}

static void rna_MeshPolygon_normal_get(PointerRNA *ptr, float *values)
{
  Mesh *me = rna_mesh(ptr);
  MPoly *mp = (MPoly *)ptr->data;
<<<<<<< HEAD
  const float(*positions)[3] = BKE_mesh_positions(me);
  const int *corner_verts = BKE_mesh_corner_verts(me);
  BKE_mesh_calc_poly_normal(mp, corner_verts + mp->loopstart, positions, values);
=======
  const float(*positions)[3] = BKE_mesh_vert_positions(me);
  const MLoop *loops = BKE_mesh_loops(me);
  BKE_mesh_calc_poly_normal(mp, loops + mp->loopstart, positions, values);
>>>>>>> a7e1815c
}

static bool rna_MeshPolygon_hide_get(PointerRNA *ptr)
{
  const Mesh *mesh = rna_mesh(ptr);
  const bool *hide_poly = (const bool *)CustomData_get_layer_named(
      &mesh->pdata, CD_PROP_BOOL, ".hide_poly");
  const int index = rna_MeshPolygon_index_get(ptr);
  return hide_poly == NULL ? false : hide_poly[index];
}

static void rna_MeshPolygon_hide_set(PointerRNA *ptr, bool value)
{
  Mesh *mesh = rna_mesh(ptr);
  bool *hide_poly = (bool *)CustomData_duplicate_referenced_layer_named(
      &mesh->pdata, CD_PROP_BOOL, ".hide_poly", mesh->totpoly);
  if (!hide_poly) {
    if (!value) {
      /* Skip adding layer if it doesn't exist already anyway and we're not hiding an element. */
      return;
    }
    hide_poly = (bool *)CustomData_add_layer_named(
        &mesh->pdata, CD_PROP_BOOL, CD_SET_DEFAULT, NULL, mesh->totpoly, ".hide_poly");
  }
  const int index = rna_MeshPolygon_index_get(ptr);
  hide_poly[index] = value;
}

static bool rna_MeshPolygon_select_get(PointerRNA *ptr)
{
  const Mesh *mesh = rna_mesh(ptr);
  const bool *select_poly = (const bool *)CustomData_get_layer_named(
      &mesh->pdata, CD_PROP_BOOL, ".select_poly");
  const int index = rna_MeshPolygon_index_get(ptr);
  return select_poly == NULL ? false : select_poly[index];
}

static void rna_MeshPolygon_select_set(PointerRNA *ptr, bool value)
{
  Mesh *mesh = rna_mesh(ptr);
  bool *select_poly = (bool *)CustomData_duplicate_referenced_layer_named(
      &mesh->pdata, CD_PROP_BOOL, ".select_poly", mesh->totpoly);
  if (!select_poly) {
    if (!value) {
      /* Skip adding layer if it doesn't exist already anyway and we're not hiding an element. */
      return;
    }
    select_poly = (bool *)CustomData_add_layer_named(
        &mesh->pdata, CD_PROP_BOOL, CD_SET_DEFAULT, NULL, mesh->totpoly, ".select_poly");
  }
  const int index = rna_MeshPolygon_index_get(ptr);
  select_poly[index] = value;
}

static int rna_MeshPolygon_material_index_get(PointerRNA *ptr)
{
  const Mesh *mesh = rna_mesh(ptr);
  const int *material_indices = BKE_mesh_material_indices(mesh);
  const int index = rna_MeshPolygon_index_get(ptr);
  return material_indices == NULL ? 0 : material_indices[index];
}

static void rna_MeshPolygon_material_index_set(PointerRNA *ptr, int value)
{
  Mesh *mesh = rna_mesh(ptr);
  int *material_indices = BKE_mesh_material_indices_for_write(mesh);
  const int index = rna_MeshPolygon_index_get(ptr);
  material_indices[index] = value;
}

static void rna_MeshPolygon_center_get(PointerRNA *ptr, float *values)
{
  Mesh *me = rna_mesh(ptr);
  MPoly *mp = (MPoly *)ptr->data;
<<<<<<< HEAD
  const float(*positions)[3] = BKE_mesh_positions(me);
  const int *corner_verts = BKE_mesh_corner_verts(me);
  BKE_mesh_calc_poly_center(mp, corner_verts + mp->loopstart, positions, values);
=======
  const float(*positions)[3] = BKE_mesh_vert_positions(me);
  const MLoop *loops = BKE_mesh_loops(me);
  BKE_mesh_calc_poly_center(mp, loops + mp->loopstart, positions, values);
>>>>>>> a7e1815c
}

static float rna_MeshPolygon_area_get(PointerRNA *ptr)
{
  Mesh *me = (Mesh *)ptr->owner_id;
  MPoly *mp = (MPoly *)ptr->data;
<<<<<<< HEAD
  const float(*positions)[3] = BKE_mesh_positions(me);
  const int *corner_verts = BKE_mesh_corner_verts(me);
  return BKE_mesh_calc_poly_area(mp, corner_verts + mp->loopstart, positions);
=======
  const float(*positions)[3] = BKE_mesh_vert_positions(me);
  const MLoop *loops = BKE_mesh_loops(me);
  return BKE_mesh_calc_poly_area(mp, loops + mp->loopstart, positions);
>>>>>>> a7e1815c
}

static void rna_MeshPolygon_flip(ID *id, MPoly *mp)
{
  Mesh *me = (Mesh *)id;
  int *corner_verts = BKE_mesh_corner_verts_for_write(me);
  int *corner_edges = BKE_mesh_corner_edges_for_write(me);
  BKE_mesh_polygon_flip(mp, corner_verts, corner_edges, &me->ldata);
  BKE_mesh_tessface_clear(me);
  BKE_mesh_runtime_clear_geometry(me);
}

static void rna_MeshLoopTriangle_verts_get(PointerRNA *ptr, int *values)
{
  Mesh *me = rna_mesh(ptr);
  const int *corner_verts = BKE_mesh_corner_verts(me);
  MLoopTri *lt = (MLoopTri *)ptr->data;
  values[0] = corner_verts[lt->tri[0]];
  values[1] = corner_verts[lt->tri[1]];
  values[2] = corner_verts[lt->tri[2]];
}

static void rna_MeshLoopTriangle_normal_get(PointerRNA *ptr, float *values)
{
  Mesh *me = rna_mesh(ptr);
  MLoopTri *lt = (MLoopTri *)ptr->data;
<<<<<<< HEAD
  const float(*positions)[3] = BKE_mesh_positions(me);
  const int *corner_verts = BKE_mesh_corner_verts(me);
  const int v1 = corner_verts[lt->tri[0]];
  const int v2 = corner_verts[lt->tri[1]];
  const int v3 = corner_verts[lt->tri[2]];
=======
  const float(*positions)[3] = BKE_mesh_vert_positions(me);
  const MLoop *loops = BKE_mesh_loops(me);
  uint v1 = loops[lt->tri[0]].v;
  uint v2 = loops[lt->tri[1]].v;
  uint v3 = loops[lt->tri[2]].v;
>>>>>>> a7e1815c

  normal_tri_v3(values, positions[v1], positions[v2], positions[v3]);
}

static void rna_MeshLoopTriangle_split_normals_get(PointerRNA *ptr, float *values)
{
  Mesh *me = rna_mesh(ptr);
  const float(*lnors)[3] = CustomData_get_layer(&me->ldata, CD_NORMAL);

  if (!lnors) {
    zero_v3(values + 0);
    zero_v3(values + 3);
    zero_v3(values + 6);
  }
  else {
    MLoopTri *lt = (MLoopTri *)ptr->data;
    copy_v3_v3(values + 0, lnors[lt->tri[0]]);
    copy_v3_v3(values + 3, lnors[lt->tri[1]]);
    copy_v3_v3(values + 6, lnors[lt->tri[2]]);
  }
}

static float rna_MeshLoopTriangle_area_get(PointerRNA *ptr)
{
  Mesh *me = rna_mesh(ptr);
  MLoopTri *lt = (MLoopTri *)ptr->data;
<<<<<<< HEAD
  const float(*positions)[3] = BKE_mesh_positions(me);
  const int *corner_verts = BKE_mesh_corner_verts(me);
  const int v1 = corner_verts[lt->tri[0]];
  const int v2 = corner_verts[lt->tri[1]];
  const int v3 = corner_verts[lt->tri[2]];
=======
  const float(*positions)[3] = BKE_mesh_vert_positions(me);
  const MLoop *loops = BKE_mesh_loops(me);
  uint v1 = loops[lt->tri[0]].v;
  uint v2 = loops[lt->tri[1]].v;
  uint v3 = loops[lt->tri[2]].v;
>>>>>>> a7e1815c
  return area_tri_v3(positions[v1], positions[v2], positions[v3]);
}

static void rna_MeshLoopColor_color_get(PointerRNA *ptr, float *values)
{
  MLoopCol *mlcol = (MLoopCol *)ptr->data;

  values[0] = mlcol->r / 255.0f;
  values[1] = mlcol->g / 255.0f;
  values[2] = mlcol->b / 255.0f;
  values[3] = mlcol->a / 255.0f;
}

static void rna_MeshLoopColor_color_set(PointerRNA *ptr, const float *values)
{
  MLoopCol *mlcol = (MLoopCol *)ptr->data;

  mlcol->r = round_fl_to_uchar_clamp(values[0] * 255.0f);
  mlcol->g = round_fl_to_uchar_clamp(values[1] * 255.0f);
  mlcol->b = round_fl_to_uchar_clamp(values[2] * 255.0f);
  mlcol->a = round_fl_to_uchar_clamp(values[3] * 255.0f);
}

static int rna_Mesh_texspace_editable(PointerRNA *ptr, const char **UNUSED(r_info))
{
  Mesh *me = (Mesh *)ptr->data;
  return (me->texflag & ME_AUTOSPACE) ? 0 : PROP_EDITABLE;
}

static void rna_Mesh_texspace_size_get(PointerRNA *ptr, float values[3])
{
  Mesh *me = (Mesh *)ptr->data;

  BKE_mesh_texspace_ensure(me);

  copy_v3_v3(values, me->size);
}

static void rna_Mesh_texspace_loc_get(PointerRNA *ptr, float values[3])
{
  Mesh *me = (Mesh *)ptr->data;

  BKE_mesh_texspace_ensure(me);

  copy_v3_v3(values, me->loc);
}

static void rna_MeshVertex_groups_begin(CollectionPropertyIterator *iter, PointerRNA *ptr)
{
  Mesh *me = rna_mesh(ptr);
  MDeformVert *dverts = (MDeformVert *)BKE_mesh_deform_verts(me);
  if (dverts) {
    const int index = rna_MeshVertex_index_get(ptr);
    MDeformVert *dvert = &dverts[index];

    rna_iterator_array_begin(
        iter, (void *)dvert->dw, sizeof(MDeformWeight), dvert->totweight, 0, NULL);
  }
  else {
    rna_iterator_array_begin(iter, NULL, 0, 0, 0, NULL);
  }
}

static void rna_MeshVertex_undeformed_co_get(PointerRNA *ptr, float values[3])
{
  Mesh *me = rna_mesh(ptr);
  const float *position = (const float *)ptr->data;
  const float(*orco)[3] = CustomData_get_layer(&me->vdata, CD_ORCO);

  if (orco) {
    const int index = rna_MeshVertex_index_get(ptr);
    /* orco is normalized to 0..1, we do inverse to match the vertex position */
    float loc[3], size[3];

    BKE_mesh_texspace_get(me->texcomesh ? me->texcomesh : me, loc, size);
    madd_v3_v3v3v3(values, loc, orco[index], size);
  }
  else {
    copy_v3_v3(values, position);
  }
}

static int rna_CustomDataLayer_active_get(PointerRNA *ptr, CustomData *data, int type, bool render)
{
  int n = ((CustomDataLayer *)ptr->data) - data->layers;

  if (render) {
    return (n == CustomData_get_render_layer_index(data, type));
  }
  else {
    return (n == CustomData_get_active_layer_index(data, type));
  }
}

static int rna_CustomDataLayer_clone_get(PointerRNA *ptr, CustomData *data, int type)
{
  int n = ((CustomDataLayer *)ptr->data) - data->layers;

  return (n == CustomData_get_clone_layer_index(data, type));
}

static void rna_CustomDataLayer_active_set(
    PointerRNA *ptr, CustomData *data, int value, int type, int render)
{
  Mesh *me = (Mesh *)ptr->owner_id;
  int n = (((CustomDataLayer *)ptr->data) - data->layers) - CustomData_get_layer_index(data, type);

  if (value == 0) {
    return;
  }

  if (render) {
    CustomData_set_layer_render(data, type, n);
  }
  else {
    CustomData_set_layer_active(data, type, n);
  }

  BKE_mesh_tessface_clear(me);
}

static void rna_CustomDataLayer_clone_set(PointerRNA *ptr, CustomData *data, int value, int type)
{
  int n = ((CustomDataLayer *)ptr->data) - data->layers;

  if (value == 0) {
    return;
  }

  CustomData_set_layer_clone_index(data, type, n);
}

static bool rna_MEdge_freestyle_edge_mark_get(PointerRNA *ptr)
{
  const Mesh *me = rna_mesh(ptr);
  const int index = rna_MeshEdge_index_get(ptr);
  const FreestyleEdge *fed = CustomData_get(&me->edata, index, CD_FREESTYLE_EDGE);

  return fed && (fed->flag & FREESTYLE_EDGE_MARK) != 0;
}

static void rna_MEdge_freestyle_edge_mark_set(PointerRNA *ptr, bool value)
{
  Mesh *me = rna_mesh(ptr);
  const int index = rna_MeshEdge_index_get(ptr);
  FreestyleEdge *fed = CustomData_get(&me->edata, index, CD_FREESTYLE_EDGE);

  if (!fed) {
    fed = CustomData_add_layer(&me->edata, CD_FREESTYLE_EDGE, CD_SET_DEFAULT, NULL, me->totedge);
  }
  if (value) {
    fed->flag |= FREESTYLE_EDGE_MARK;
  }
  else {
    fed->flag &= ~FREESTYLE_EDGE_MARK;
  }
}

static bool rna_MPoly_freestyle_face_mark_get(PointerRNA *ptr)
{
  const Mesh *me = rna_mesh(ptr);
  const int index = rna_MeshPolygon_index_get(ptr);
  const FreestyleFace *ffa = CustomData_get(&me->pdata, index, CD_FREESTYLE_FACE);

  return ffa && (ffa->flag & FREESTYLE_FACE_MARK) != 0;
}

static void rna_MPoly_freestyle_face_mark_set(PointerRNA *ptr, bool value)
{
  Mesh *me = rna_mesh(ptr);
  const int index = rna_MeshPolygon_index_get(ptr);
  FreestyleFace *ffa = CustomData_get(&me->pdata, index, CD_FREESTYLE_FACE);

  if (!ffa) {
    ffa = CustomData_add_layer(&me->pdata, CD_FREESTYLE_FACE, CD_SET_DEFAULT, NULL, me->totpoly);
  }
  if (value) {
    ffa->flag |= FREESTYLE_FACE_MARK;
  }
  else {
    ffa->flag &= ~FREESTYLE_FACE_MARK;
  }
}

/* uv_layers */

DEFINE_CUSTOMDATA_LAYER_COLLECTION(uv_layer, ldata, CD_MLOOPUV)
DEFINE_CUSTOMDATA_LAYER_COLLECTION_ACTIVEITEM(uv_layer, ldata, CD_MLOOPUV, active, MeshUVLoopLayer)
DEFINE_CUSTOMDATA_LAYER_COLLECTION_ACTIVEITEM(uv_layer, ldata, CD_MLOOPUV, clone, MeshUVLoopLayer)
DEFINE_CUSTOMDATA_LAYER_COLLECTION_ACTIVEITEM(
    uv_layer, ldata, CD_MLOOPUV, stencil, MeshUVLoopLayer)
DEFINE_CUSTOMDATA_LAYER_COLLECTION_ACTIVEITEM(uv_layer, ldata, CD_MLOOPUV, render, MeshUVLoopLayer)

/* MeshUVLoopLayer */

static char *rna_MeshUVLoopLayer_path(const PointerRNA *ptr)
{
  const CustomDataLayer *cdl = ptr->data;
  char name_esc[sizeof(cdl->name) * 2];
  BLI_str_escape(name_esc, cdl->name, sizeof(name_esc));
  return BLI_sprintfN("uv_layers[\"%s\"]", name_esc);
}

static void rna_MeshUVLoopLayer_data_begin(CollectionPropertyIterator *iter, PointerRNA *ptr)
{
  Mesh *me = rna_mesh(ptr);
  CustomDataLayer *layer = (CustomDataLayer *)ptr->data;
  rna_iterator_array_begin(
      iter, layer->data, sizeof(MLoopUV), (me->edit_mesh) ? 0 : me->totloop, 0, NULL);
}

static int rna_MeshUVLoopLayer_data_length(PointerRNA *ptr)
{
  Mesh *me = rna_mesh(ptr);
  return (me->edit_mesh) ? 0 : me->totloop;
}

static bool rna_MeshUVLoopLayer_active_render_get(PointerRNA *ptr)
{
  return rna_CustomDataLayer_active_get(ptr, rna_mesh_ldata(ptr), CD_MLOOPUV, 1);
}

static bool rna_MeshUVLoopLayer_active_get(PointerRNA *ptr)
{
  return rna_CustomDataLayer_active_get(ptr, rna_mesh_ldata(ptr), CD_MLOOPUV, 0);
}

static bool rna_MeshUVLoopLayer_clone_get(PointerRNA *ptr)
{
  return rna_CustomDataLayer_clone_get(ptr, rna_mesh_ldata(ptr), CD_MLOOPUV);
}

static void rna_MeshUVLoopLayer_active_render_set(PointerRNA *ptr, bool value)
{
  rna_CustomDataLayer_active_set(ptr, rna_mesh_ldata(ptr), value, CD_MLOOPUV, 1);
}

static void rna_MeshUVLoopLayer_active_set(PointerRNA *ptr, bool value)
{
  rna_CustomDataLayer_active_set(ptr, rna_mesh_ldata(ptr), value, CD_MLOOPUV, 0);
}

static void rna_MeshUVLoopLayer_clone_set(PointerRNA *ptr, bool value)
{
  rna_CustomDataLayer_clone_set(ptr, rna_mesh_ldata(ptr), value, CD_MLOOPUV);
}

/* vertex_color_layers */

DEFINE_CUSTOMDATA_LAYER_COLLECTION(vertex_color, ldata, CD_PROP_BYTE_COLOR)
DEFINE_CUSTOMDATA_LAYER_COLLECTION_ACTIVEITEM(
    vertex_color, ldata, CD_PROP_BYTE_COLOR, active, MeshLoopColorLayer)

static void rna_MeshLoopColorLayer_data_begin(CollectionPropertyIterator *iter, PointerRNA *ptr)
{
  Mesh *me = rna_mesh(ptr);
  CustomDataLayer *layer = (CustomDataLayer *)ptr->data;
  rna_iterator_array_begin(
      iter, layer->data, sizeof(MLoopCol), (me->edit_mesh) ? 0 : me->totloop, 0, NULL);
}

static int rna_MeshLoopColorLayer_data_length(PointerRNA *ptr)
{
  Mesh *me = rna_mesh(ptr);
  return (me->edit_mesh) ? 0 : me->totloop;
}

static bool rna_MeshLoopColorLayer_active_render_get(PointerRNA *ptr)
{
  const Mesh *mesh = rna_mesh(ptr);
  const CustomDataLayer *layer = (const CustomDataLayer *)ptr->data;
  return mesh->default_color_attribute && STREQ(mesh->default_color_attribute, layer->name);
}

static bool rna_MeshLoopColorLayer_active_get(PointerRNA *ptr)
{
  const Mesh *mesh = rna_mesh(ptr);
  const CustomDataLayer *layer = (const CustomDataLayer *)ptr->data;
  return mesh->active_color_attribute && STREQ(mesh->active_color_attribute, layer->name);
}

static void rna_MeshLoopColorLayer_active_render_set(PointerRNA *ptr, bool value)
{
  rna_CustomDataLayer_active_set(ptr, rna_mesh_ldata(ptr), value, CD_PROP_BYTE_COLOR, 1);
}

static void rna_MeshLoopColorLayer_active_set(PointerRNA *ptr, bool value)
{
  rna_CustomDataLayer_active_set(ptr, rna_mesh_ldata(ptr), value, CD_PROP_BYTE_COLOR, 0);
}

/* sculpt_vertex_color_layers */

DEFINE_CUSTOMDATA_LAYER_COLLECTION(sculpt_vertex_color, vdata, CD_PROP_COLOR)
DEFINE_CUSTOMDATA_LAYER_COLLECTION_ACTIVEITEM(
    sculpt_vertex_color, vdata, CD_PROP_COLOR, active, MeshVertColorLayer)

static void rna_MeshVertColorLayer_data_begin(CollectionPropertyIterator *iter, PointerRNA *ptr)
{
  Mesh *me = rna_mesh(ptr);
  CustomDataLayer *layer = (CustomDataLayer *)ptr->data;
  rna_iterator_array_begin(
      iter, layer->data, sizeof(MPropCol), (me->edit_mesh) ? 0 : me->totvert, 0, NULL);
}

static int rna_MeshVertColorLayer_data_length(PointerRNA *ptr)
{
  Mesh *me = rna_mesh(ptr);
  return (me->edit_mesh) ? 0 : me->totvert;
}

static bool rna_MeshVertColorLayer_active_render_get(PointerRNA *ptr)
{
  const Mesh *mesh = rna_mesh(ptr);
  const CustomDataLayer *layer = (const CustomDataLayer *)ptr->data;
  return mesh->default_color_attribute && STREQ(mesh->default_color_attribute, layer->name);
}

static bool rna_MeshVertColorLayer_active_get(PointerRNA *ptr)
{
  const Mesh *mesh = rna_mesh(ptr);
  const CustomDataLayer *layer = (const CustomDataLayer *)ptr->data;
  return mesh->active_color_attribute && STREQ(mesh->active_color_attribute, layer->name);
}

static void rna_MeshVertColorLayer_active_render_set(PointerRNA *ptr, bool value)
{
  rna_CustomDataLayer_active_set(ptr, rna_mesh_vdata(ptr), value, CD_PROP_COLOR, 1);
}

static void rna_MeshVertColorLayer_active_set(PointerRNA *ptr, bool value)
{
  rna_CustomDataLayer_active_set(ptr, rna_mesh_vdata(ptr), value, CD_PROP_COLOR, 0);
}

static int rna_float_layer_check(CollectionPropertyIterator *UNUSED(iter), void *data)
{
  CustomDataLayer *layer = (CustomDataLayer *)data;
  return (layer->type != CD_PROP_FLOAT);
}

static void rna_Mesh_vertex_float_layers_begin(CollectionPropertyIterator *iter, PointerRNA *ptr)
{
  CustomData *vdata = rna_mesh_vdata(ptr);
  rna_iterator_array_begin(iter,
                           (void *)vdata->layers,
                           sizeof(CustomDataLayer),
                           vdata->totlayer,
                           0,
                           rna_float_layer_check);
}
static void rna_Mesh_polygon_float_layers_begin(CollectionPropertyIterator *iter, PointerRNA *ptr)
{
  CustomData *pdata = rna_mesh_pdata(ptr);
  rna_iterator_array_begin(iter,
                           (void *)pdata->layers,
                           sizeof(CustomDataLayer),
                           pdata->totlayer,
                           0,
                           rna_float_layer_check);
}

static int rna_Mesh_vertex_float_layers_length(PointerRNA *ptr)
{
  return CustomData_number_of_layers(rna_mesh_vdata(ptr), CD_PROP_FLOAT);
}
static int rna_Mesh_polygon_float_layers_length(PointerRNA *ptr)
{
  return CustomData_number_of_layers(rna_mesh_pdata(ptr), CD_PROP_FLOAT);
}

static int rna_int_layer_check(CollectionPropertyIterator *UNUSED(iter), void *data)
{
  CustomDataLayer *layer = (CustomDataLayer *)data;
  return (layer->type != CD_PROP_INT32);
}

static void rna_Mesh_vertex_int_layers_begin(CollectionPropertyIterator *iter, PointerRNA *ptr)
{
  CustomData *vdata = rna_mesh_vdata(ptr);
  rna_iterator_array_begin(iter,
                           (void *)vdata->layers,
                           sizeof(CustomDataLayer),
                           vdata->totlayer,
                           0,
                           rna_int_layer_check);
}
static void rna_Mesh_polygon_int_layers_begin(CollectionPropertyIterator *iter, PointerRNA *ptr)
{
  CustomData *pdata = rna_mesh_pdata(ptr);
  rna_iterator_array_begin(iter,
                           (void *)pdata->layers,
                           sizeof(CustomDataLayer),
                           pdata->totlayer,
                           0,
                           rna_int_layer_check);
}

static int rna_Mesh_vertex_int_layers_length(PointerRNA *ptr)
{
  return CustomData_number_of_layers(rna_mesh_vdata(ptr), CD_PROP_INT32);
}
static int rna_Mesh_polygon_int_layers_length(PointerRNA *ptr)
{
  return CustomData_number_of_layers(rna_mesh_pdata(ptr), CD_PROP_INT32);
}

static int rna_string_layer_check(CollectionPropertyIterator *UNUSED(iter), void *data)
{
  CustomDataLayer *layer = (CustomDataLayer *)data;
  return (layer->type != CD_PROP_STRING);
}

static void rna_Mesh_vertex_string_layers_begin(CollectionPropertyIterator *iter, PointerRNA *ptr)
{
  CustomData *vdata = rna_mesh_vdata(ptr);
  rna_iterator_array_begin(iter,
                           (void *)vdata->layers,
                           sizeof(CustomDataLayer),
                           vdata->totlayer,
                           0,
                           rna_string_layer_check);
}
static void rna_Mesh_polygon_string_layers_begin(CollectionPropertyIterator *iter, PointerRNA *ptr)
{
  CustomData *pdata = rna_mesh_pdata(ptr);
  rna_iterator_array_begin(iter,
                           (void *)pdata->layers,
                           sizeof(CustomDataLayer),
                           pdata->totlayer,
                           0,
                           rna_string_layer_check);
}

static int rna_Mesh_vertex_string_layers_length(PointerRNA *ptr)
{
  return CustomData_number_of_layers(rna_mesh_vdata(ptr), CD_PROP_STRING);
}
static int rna_Mesh_polygon_string_layers_length(PointerRNA *ptr)
{
  return CustomData_number_of_layers(rna_mesh_pdata(ptr), CD_PROP_STRING);
}

/* Skin vertices */
DEFINE_CUSTOMDATA_LAYER_COLLECTION(skin_vertice, vdata, CD_MVERT_SKIN)

static char *rna_MeshSkinVertexLayer_path(const PointerRNA *ptr)
{
  const CustomDataLayer *cdl = ptr->data;
  char name_esc[sizeof(cdl->name) * 2];
  BLI_str_escape(name_esc, cdl->name, sizeof(name_esc));
  return BLI_sprintfN("skin_vertices[\"%s\"]", name_esc);
}

static char *rna_VertCustomData_data_path(const PointerRNA *ptr, const char *collection, int type);
static char *rna_MeshSkinVertex_path(const PointerRNA *ptr)
{
  return rna_VertCustomData_data_path(ptr, "skin_vertices", CD_MVERT_SKIN);
}

static void rna_MeshSkinVertexLayer_data_begin(CollectionPropertyIterator *iter, PointerRNA *ptr)
{
  Mesh *me = rna_mesh(ptr);
  CustomDataLayer *layer = (CustomDataLayer *)ptr->data;
  rna_iterator_array_begin(iter, layer->data, sizeof(MVertSkin), me->totvert, 0, NULL);
}

static int rna_MeshSkinVertexLayer_data_length(PointerRNA *ptr)
{
  Mesh *me = rna_mesh(ptr);
  return me->totvert;
}

/* End skin vertices */

/* Vertex creases */
DEFINE_CUSTOMDATA_LAYER_COLLECTION(vertex_crease, vdata, CD_CREASE)

static char *rna_MeshVertexCreaseLayer_path(const PointerRNA *ptr)
{
  return rna_VertCustomData_data_path(ptr, "vertex_creases", CD_CREASE);
}

static void rna_MeshVertexCreaseLayer_data_begin(CollectionPropertyIterator *iter, PointerRNA *ptr)
{
  Mesh *me = rna_mesh(ptr);
  CustomDataLayer *layer = (CustomDataLayer *)ptr->data;
  rna_iterator_array_begin(iter, layer->data, sizeof(float), me->totvert, 0, NULL);
}

static int rna_MeshVertexCreaseLayer_data_length(PointerRNA *ptr)
{
  Mesh *me = rna_mesh(ptr);
  return me->totvert;
}

/* End vertex creases */

/* Edge creases */

DEFINE_CUSTOMDATA_LAYER_COLLECTION(edge_crease, edata, CD_CREASE)

static char *rna_EdgeCustomData_data_path(const PointerRNA *ptr, const char *collection, int type);
static char *rna_MeshEdgeCreaseLayer_path(const PointerRNA *ptr)
{
  return rna_EdgeCustomData_data_path(ptr, "edge_creases", CD_CREASE);
}

static void rna_MeshEdgeCreaseLayer_data_begin(CollectionPropertyIterator *iter, PointerRNA *ptr)
{
  Mesh *me = rna_mesh(ptr);
  CustomDataLayer *layer = (CustomDataLayer *)ptr->data;
  rna_iterator_array_begin(iter, layer->data, sizeof(float), me->totedge, 0, NULL);
}

static int rna_MeshEdgeCreaseLayer_data_length(PointerRNA *ptr)
{
  Mesh *me = rna_mesh(ptr);
  return me->totedge;
}

/* End edge creases */

/* Paint mask */
DEFINE_CUSTOMDATA_LAYER_COLLECTION(vertex_paint_mask, vdata, CD_PAINT_MASK)

static char *rna_MeshPaintMaskLayer_path(const PointerRNA *ptr)
{
  const CustomDataLayer *cdl = ptr->data;
  char name_esc[sizeof(cdl->name) * 2];
  BLI_str_escape(name_esc, cdl->name, sizeof(name_esc));
  return BLI_sprintfN("vertex_paint_masks[\"%s\"]", name_esc);
}

static char *rna_MeshPaintMask_path(const PointerRNA *ptr)
{
  return rna_VertCustomData_data_path(ptr, "vertex_paint_masks", CD_PAINT_MASK);
}

static void rna_MeshPaintMaskLayer_data_begin(CollectionPropertyIterator *iter, PointerRNA *ptr)
{
  Mesh *me = rna_mesh(ptr);
  CustomDataLayer *layer = (CustomDataLayer *)ptr->data;
  rna_iterator_array_begin(
      iter, layer->data, sizeof(MFloatProperty), (me->edit_mesh) ? 0 : me->totvert, 0, NULL);
}

static int rna_MeshPaintMaskLayer_data_length(PointerRNA *ptr)
{
  Mesh *me = rna_mesh(ptr);
  return (me->edit_mesh) ? 0 : me->totvert;
}

/* End paint mask */

/* Face maps */

DEFINE_CUSTOMDATA_LAYER_COLLECTION(face_map, pdata, CD_FACEMAP)
DEFINE_CUSTOMDATA_LAYER_COLLECTION_ACTIVEITEM(
    face_map, pdata, CD_FACEMAP, active, MeshFaceMapLayer)

static char *rna_MeshFaceMapLayer_path(const PointerRNA *ptr)
{
  const CustomDataLayer *cdl = ptr->data;
  char name_esc[sizeof(cdl->name) * 2];
  BLI_str_escape(name_esc, cdl->name, sizeof(name_esc));
  return BLI_sprintfN("face_maps[\"%s\"]", name_esc);
}

static void rna_MeshFaceMapLayer_data_begin(CollectionPropertyIterator *iter, PointerRNA *ptr)
{
  Mesh *me = rna_mesh(ptr);
  CustomDataLayer *layer = (CustomDataLayer *)ptr->data;
  rna_iterator_array_begin(
      iter, layer->data, sizeof(int), (me->edit_mesh) ? 0 : me->totpoly, 0, NULL);
}

static int rna_MeshFaceMapLayer_data_length(PointerRNA *ptr)
{
  Mesh *me = rna_mesh(ptr);
  return (me->edit_mesh) ? 0 : me->totpoly;
}

static PointerRNA rna_Mesh_face_map_new(struct Mesh *me, ReportList *reports, const char *name)
{
  if (BKE_mesh_ensure_facemap_customdata(me) == false) {
    BKE_report(reports, RPT_ERROR, "Currently only single face map layers are supported");
    return PointerRNA_NULL;
  }

  CustomData *pdata = rna_mesh_pdata_helper(me);

  int index = CustomData_get_layer_index(pdata, CD_FACEMAP);
  BLI_assert(index != -1);
  CustomDataLayer *cdl = &pdata->layers[index];
  rna_cd_layer_name_set(pdata, cdl, name);

  PointerRNA ptr;
  RNA_pointer_create(&me->id, &RNA_MeshFaceMapLayer, cdl, &ptr);
  return ptr;
}

static void rna_Mesh_face_map_remove(struct Mesh *me,
                                     ReportList *reports,
                                     struct CustomDataLayer *layer)
{
  /* just for sanity check */
  {
    CustomData *pdata = rna_mesh_pdata_helper(me);
    int index = CustomData_get_layer_index(pdata, CD_FACEMAP);
    if (index != -1) {
      CustomDataLayer *layer_test = &pdata->layers[index];
      if (layer != layer_test) {
        /* don't show name, its likely freed memory */
        BKE_report(reports, RPT_ERROR, "Face map not in mesh");
        return;
      }
    }
  }

  if (BKE_mesh_clear_facemap_customdata(me) == false) {
    BKE_report(reports, RPT_ERROR, "Error removing face map");
  }
}

/* End face maps */

/* poly.vertices - this is faked loop access for convenience */
static int rna_MeshPoly_vertices_get_length(const PointerRNA *ptr,
                                            int length[RNA_MAX_ARRAY_DIMENSION])
{
  const MPoly *mp = (MPoly *)ptr->data;
  /* NOTE: raw access uses dummy item, this _could_ crash,
   * watch out for this, #MFace uses it but it can't work here. */
  return (length[0] = mp->totloop);
}

static void rna_MeshPoly_vertices_get(PointerRNA *ptr, int *values)
{
  const Mesh *me = rna_mesh(ptr);
  const MPoly *mp = (const MPoly *)ptr->data;
  memcpy(values, BKE_mesh_corner_verts(me) + mp->loopstart, sizeof(int) * mp->totloop);
}

static void rna_MeshPoly_vertices_set(PointerRNA *ptr, const int *values)
{
  Mesh *me = rna_mesh(ptr);
  const MPoly *mp = (const MPoly *)ptr->data;
  memcpy(BKE_mesh_corner_verts_for_write(me) + mp->loopstart, values, sizeof(int) * mp->totloop);
}

/* disabling, some importers don't know the total material count when assigning materials */
#  if 0
static void rna_MeshPoly_material_index_range(
    PointerRNA *ptr, int *min, int *max, int *softmin, int *softmax)
{
  Mesh *me = rna_mesh(ptr);
  *min = 0;
  *max = max_ii(0, me->totcol - 1);
}
#  endif

static bool rna_MeshEdge_hide_get(PointerRNA *ptr)
{
  const Mesh *mesh = rna_mesh(ptr);
  const bool *hide_edge = (const bool *)CustomData_get_layer_named(
      &mesh->edata, CD_PROP_BOOL, ".hide_edge");
  const int index = rna_MeshEdge_index_get(ptr);
  return hide_edge == NULL ? false : hide_edge[index];
}

static void rna_MeshEdge_hide_set(PointerRNA *ptr, bool value)
{
  Mesh *mesh = rna_mesh(ptr);
  bool *hide_edge = (bool *)CustomData_duplicate_referenced_layer_named(
      &mesh->edata, CD_PROP_BOOL, ".hide_edge", mesh->totedge);
  if (!hide_edge) {
    if (!value) {
      /* Skip adding layer if it doesn't exist already anyway and we're not hiding an element. */
      return;
    }
    hide_edge = (bool *)CustomData_add_layer_named(
        &mesh->edata, CD_PROP_BOOL, CD_SET_DEFAULT, NULL, mesh->totedge, ".hide_edge");
  }
  const int index = rna_MeshEdge_index_get(ptr);
  hide_edge[index] = value;
}

static bool rna_MeshEdge_select_get(PointerRNA *ptr)
{
  const Mesh *mesh = rna_mesh(ptr);
  const bool *select_edge = (const bool *)CustomData_get_layer_named(
      &mesh->edata, CD_PROP_BOOL, ".select_edge");
  const int index = rna_MeshEdge_index_get(ptr);
  return select_edge == NULL ? false : select_edge[index];
}

static void rna_MeshEdge_select_set(PointerRNA *ptr, bool value)
{
  Mesh *mesh = rna_mesh(ptr);
  bool *select_edge = (bool *)CustomData_duplicate_referenced_layer_named(
      &mesh->edata, CD_PROP_BOOL, ".select_edge", mesh->totedge);
  if (!select_edge) {
    if (!value) {
      /* Skip adding layer if it doesn't exist already anyway and we're not hiding an element. */
      return;
    }
    select_edge = (bool *)CustomData_add_layer_named(
        &mesh->edata, CD_PROP_BOOL, CD_SET_DEFAULT, NULL, mesh->totedge, ".select_edge");
  }
  const int index = rna_MeshEdge_index_get(ptr);
  select_edge[index] = value;
}

static bool rna_MeshEdge_is_loose_get(PointerRNA *ptr)
{
  const Mesh *mesh = rna_mesh(ptr);
  const int index = rna_MeshEdge_index_get(ptr);
  return ED_mesh_edge_is_loose(mesh, index);
}

static int rna_MeshLoopTriangle_material_index_get(PointerRNA *ptr)
{
  const Mesh *me = rna_mesh(ptr);
  const int *material_indices = BKE_mesh_material_indices(me);
  const MLoopTri *ltri = (MLoopTri *)ptr->data;
  return material_indices == NULL ? 0 : material_indices[ltri->poly];
}

static bool rna_MeshLoopTriangle_use_smooth_get(PointerRNA *ptr)
{
  const Mesh *me = rna_mesh(ptr);
  const MLoopTri *ltri = (MLoopTri *)ptr->data;
  const MPoly *polys = BKE_mesh_polys(me);
  return polys[ltri->poly].flag & ME_SMOOTH;
}

/* path construction */

static char *rna_VertexGroupElement_path(const PointerRNA *ptr)
{
  const Mesh *me = rna_mesh(ptr); /* XXX not always! */
  const MDeformWeight *dw = (MDeformWeight *)ptr->data;
  const MDeformVert *dvert = BKE_mesh_deform_verts(me);
  int a, b;

  for (a = 0; a < me->totvert; a++, dvert++) {
    for (b = 0; b < dvert->totweight; b++) {
      if (dw == &dvert->dw[b]) {
        return BLI_sprintfN("vertices[%d].groups[%d]", a, b);
      }
    }
  }

  return NULL;
}

static char *rna_MeshPolygon_path(const PointerRNA *ptr)
{
  return BLI_sprintfN("polygons[%d]", rna_MeshPolygon_index_get((PointerRNA *)ptr));
}

static char *rna_MeshLoopTriangle_path(const PointerRNA *ptr)
{
  return BLI_sprintfN(
      "loop_triangles[%d]",
      (int)((MLoopTri *)ptr->data - BKE_mesh_runtime_looptri_ensure(rna_mesh(ptr))));
}

static char *rna_MeshEdge_path(const PointerRNA *ptr)
{
  return BLI_sprintfN("edges[%d]", rna_MeshEdge_index_get((PointerRNA *)ptr));
}

static char *rna_MeshLoop_path(const PointerRNA *ptr)
{
  return BLI_sprintfN("loops[%d]", rna_MeshLoop_index_get((PointerRNA *)ptr));
}

static char *rna_MeshVertex_path(const PointerRNA *ptr)
{
  return BLI_sprintfN("vertices[%d]", rna_MeshVertex_index_get((PointerRNA *)ptr));
}

static char *rna_VertCustomData_data_path(const PointerRNA *ptr, const char *collection, int type)
{
  const CustomDataLayer *cdl;
  const Mesh *me = rna_mesh(ptr);
  const CustomData *vdata = rna_mesh_vdata(ptr);
  int a, b, totvert = (me->edit_mesh) ? 0 : me->totvert;

  for (cdl = vdata->layers, a = 0; a < vdata->totlayer; cdl++, a++) {
    if (cdl->type == type) {
      b = ((char *)ptr->data - ((char *)cdl->data)) / CustomData_sizeof(type);
      if (b >= 0 && b < totvert) {
        char name_esc[sizeof(cdl->name) * 2];
        BLI_str_escape(name_esc, cdl->name, sizeof(name_esc));
        return BLI_sprintfN("%s[\"%s\"].data[%d]", collection, name_esc, b);
      }
    }
  }

  return NULL;
}

static char *rna_EdgeCustomData_data_path(const PointerRNA *ptr, const char *collection, int type)
{
  const CustomDataLayer *cdl;
  const Mesh *me = rna_mesh(ptr);
  const CustomData *edata = rna_mesh_edata(ptr);
  int a, b, totedge = (me->edit_mesh) ? 0 : me->totedge;

  for (cdl = edata->layers, a = 0; a < edata->totlayer; cdl++, a++) {
    if (cdl->type == type) {
      b = ((char *)ptr->data - ((char *)cdl->data)) / CustomData_sizeof(type);
      if (b >= 0 && b < totedge) {
        char name_esc[sizeof(cdl->name) * 2];
        BLI_str_escape(name_esc, cdl->name, sizeof(name_esc));
        return BLI_sprintfN("%s[\"%s\"].data[%d]", collection, name_esc, b);
      }
    }
  }

  return NULL;
}

static char *rna_PolyCustomData_data_path(const PointerRNA *ptr, const char *collection, int type)
{
  const CustomDataLayer *cdl;
  const Mesh *me = rna_mesh(ptr);
  const CustomData *pdata = rna_mesh_pdata(ptr);
  int a, b, totpoly = (me->edit_mesh) ? 0 : me->totpoly;

  for (cdl = pdata->layers, a = 0; a < pdata->totlayer; cdl++, a++) {
    if (cdl->type == type) {
      b = ((char *)ptr->data - ((char *)cdl->data)) / CustomData_sizeof(type);
      if (b >= 0 && b < totpoly) {
        char name_esc[sizeof(cdl->name) * 2];
        BLI_str_escape(name_esc, cdl->name, sizeof(name_esc));
        return BLI_sprintfN("%s[\"%s\"].data[%d]", collection, name_esc, b);
      }
    }
  }

  return NULL;
}

static char *rna_LoopCustomData_data_path(const PointerRNA *ptr, const char *collection, int type)
{
  const CustomDataLayer *cdl;
  const Mesh *me = rna_mesh(ptr);
  const CustomData *ldata = rna_mesh_ldata(ptr);
  int a, b, totloop = (me->edit_mesh) ? 0 : me->totloop;

  for (cdl = ldata->layers, a = 0; a < ldata->totlayer; cdl++, a++) {
    if (cdl->type == type) {
      b = ((char *)ptr->data - ((char *)cdl->data)) / CustomData_sizeof(type);
      if (b >= 0 && b < totloop) {
        char name_esc[sizeof(cdl->name) * 2];
        BLI_str_escape(name_esc, cdl->name, sizeof(name_esc));
        return BLI_sprintfN("%s[\"%s\"].data[%d]", collection, name_esc, b);
      }
    }
  }

  return NULL;
}

static void rna_Mesh_vertices_begin(CollectionPropertyIterator *iter, PointerRNA *ptr)
{
  Mesh *mesh = rna_mesh(ptr);
  rna_iterator_array_begin(
<<<<<<< HEAD
      iter, BKE_mesh_positions_for_write(mesh), sizeof(float[3]), mesh->totvert, false, NULL);
=======
      iter, BKE_mesh_vert_positions_for_write(mesh), sizeof(float[3]), mesh->totvert, false, NULL);
>>>>>>> a7e1815c
}
static int rna_Mesh_vertices_length(PointerRNA *ptr)
{
  const Mesh *mesh = rna_mesh(ptr);
  return mesh->totvert;
}
int rna_Mesh_vertices_lookup_int(PointerRNA *ptr, int index, PointerRNA *r_ptr)
{
  Mesh *mesh = rna_mesh(ptr);
  if (index < 0 || index >= mesh->totvert) {
    return false;
  }
  r_ptr->owner_id = &mesh->id;
  r_ptr->type = &RNA_MeshVertex;
<<<<<<< HEAD
  r_ptr->data = &BKE_mesh_positions_for_write(mesh)[index];
=======
  r_ptr->data = &BKE_mesh_vert_positions_for_write(mesh)[index];
>>>>>>> a7e1815c
  return true;
}

static void rna_Mesh_edges_begin(CollectionPropertyIterator *iter, PointerRNA *ptr)
{
  Mesh *mesh = rna_mesh(ptr);
  rna_iterator_array_begin(
      iter, BKE_mesh_edges_for_write(mesh), sizeof(MEdge), mesh->totedge, false, NULL);
}
static int rna_Mesh_edges_length(PointerRNA *ptr)
{
  const Mesh *mesh = rna_mesh(ptr);
  return mesh->totedge;
}
int rna_Mesh_edges_lookup_int(PointerRNA *ptr, int index, PointerRNA *r_ptr)
{
  Mesh *mesh = rna_mesh(ptr);
  if (index < 0 || index >= mesh->totedge) {
    return false;
  }
  r_ptr->owner_id = &mesh->id;
  r_ptr->type = &RNA_MeshEdge;
  r_ptr->data = &BKE_mesh_edges_for_write(mesh)[index];
  return true;
}

static void rna_Mesh_polygons_begin(CollectionPropertyIterator *iter, PointerRNA *ptr)
{
  Mesh *mesh = rna_mesh(ptr);
  rna_iterator_array_begin(
      iter, BKE_mesh_polys_for_write(mesh), sizeof(MPoly), mesh->totpoly, false, NULL);
}
static int rna_Mesh_polygons_length(PointerRNA *ptr)
{
  const Mesh *mesh = rna_mesh(ptr);
  return mesh->totpoly;
}
int rna_Mesh_polygons_lookup_int(PointerRNA *ptr, int index, PointerRNA *r_ptr)
{
  Mesh *mesh = rna_mesh(ptr);
  if (index < 0 || index >= mesh->totpoly) {
    return false;
  }
  r_ptr->owner_id = &mesh->id;
  r_ptr->type = &RNA_MeshPolygon;
  r_ptr->data = &BKE_mesh_polys_for_write(mesh)[index];
  return true;
}

static void rna_Mesh_loops_begin(CollectionPropertyIterator *iter, PointerRNA *ptr)
{
  Mesh *mesh = rna_mesh(ptr);
  rna_iterator_array_begin(
      iter, BKE_mesh_corner_verts_for_write(mesh), sizeof(int), mesh->totloop, false, NULL);
}
static int rna_Mesh_loops_length(PointerRNA *ptr)
{
  const Mesh *mesh = rna_mesh(ptr);
  return mesh->totloop;
}
int rna_Mesh_loops_lookup_int(PointerRNA *ptr, int index, PointerRNA *r_ptr)
{
  Mesh *mesh = rna_mesh(ptr);
  if (index < 0 || index >= mesh->totloop) {
    return false;
  }
  r_ptr->owner_id = &mesh->id;
  r_ptr->type = &RNA_MeshLoop;
  r_ptr->data = &BKE_mesh_corner_verts_for_write(mesh)[index];
  return true;
}

static void rna_Mesh_vertex_normals_begin(CollectionPropertyIterator *iter, PointerRNA *ptr)
{
  const Mesh *mesh = rna_mesh(ptr);
  const float(*normals)[3] = BKE_mesh_vertex_normals_ensure(mesh);
  rna_iterator_array_begin(iter, (void *)normals, sizeof(float[3]), mesh->totvert, false, NULL);
}

static int rna_Mesh_vertex_normals_length(PointerRNA *ptr)
{
  const Mesh *mesh = rna_mesh(ptr);
  return mesh->totvert;
}

int rna_Mesh_vertex_normals_lookup_int(PointerRNA *ptr, int index, PointerRNA *r_ptr)
{
  const Mesh *mesh = rna_mesh(ptr);
  if (index < 0 || index >= mesh->totvert) {
    return false;
  }
  /* Casting away const is okay because this RNA type doesn't allow changing the value. */
  r_ptr->owner_id = (ID *)&mesh->id;
  r_ptr->type = &RNA_MeshNormalValue;
  r_ptr->data = (float *)BKE_mesh_vertex_normals_ensure(mesh)[index];
  return true;
}

static void rna_Mesh_poly_normals_begin(CollectionPropertyIterator *iter, PointerRNA *ptr)
{
  const Mesh *mesh = rna_mesh(ptr);
  const float(*normals)[3] = BKE_mesh_poly_normals_ensure(mesh);
  rna_iterator_array_begin(iter, (void *)normals, sizeof(float[3]), mesh->totpoly, false, NULL);
}

static int rna_Mesh_poly_normals_length(PointerRNA *ptr)
{
  const Mesh *mesh = rna_mesh(ptr);
  return mesh->totpoly;
}

int rna_Mesh_poly_normals_lookup_int(PointerRNA *ptr, int index, PointerRNA *r_ptr)
{
  const Mesh *mesh = rna_mesh(ptr);
  if (index < 0 || index >= mesh->totpoly) {
    return false;
  }
  /* Casting away const is okay because this RNA type doesn't allow changing the value. */
  r_ptr->owner_id = (ID *)&mesh->id;
  r_ptr->type = &RNA_MeshNormalValue;
  r_ptr->data = (float *)BKE_mesh_poly_normals_ensure(mesh)[index];
  return true;
}

static char *rna_MeshUVLoop_path(const PointerRNA *ptr)
{
  return rna_LoopCustomData_data_path(ptr, "uv_layers", CD_MLOOPUV);
}

static char *rna_MeshLoopColorLayer_path(const PointerRNA *ptr)
{
  const CustomDataLayer *cdl = ptr->data;
  char name_esc[sizeof(cdl->name) * 2];
  BLI_str_escape(name_esc, cdl->name, sizeof(name_esc));
  return BLI_sprintfN("vertex_colors[\"%s\"]", name_esc);
}

static char *rna_MeshColor_path(const PointerRNA *ptr)
{
  return rna_LoopCustomData_data_path(ptr, "vertex_colors", CD_PROP_BYTE_COLOR);
}

static char *rna_MeshVertColorLayer_path(const PointerRNA *ptr)
{
  const CustomDataLayer *cdl = ptr->data;
  char name_esc[sizeof(cdl->name) * 2];
  BLI_str_escape(name_esc, cdl->name, sizeof(name_esc));
  return BLI_sprintfN("sculpt_vertex_colors[\"%s\"]", name_esc);
}

static char *rna_MeshVertColor_path(const PointerRNA *ptr)
{
  return rna_VertCustomData_data_path(ptr, "sculpt_vertex_colors", CD_PROP_COLOR);
}

/**** Float Property Layer API ****/
static char *rna_MeshVertexFloatPropertyLayer_path(const PointerRNA *ptr)
{
  const CustomDataLayer *cdl = ptr->data;
  char name_esc[sizeof(cdl->name) * 2];
  BLI_str_escape(name_esc, cdl->name, sizeof(name_esc));
  return BLI_sprintfN("vertex_float_layers[\"%s\"]", name_esc);
}
static char *rna_MeshPolygonFloatPropertyLayer_path(const PointerRNA *ptr)
{
  const CustomDataLayer *cdl = ptr->data;
  char name_esc[sizeof(cdl->name) * 2];
  BLI_str_escape(name_esc, cdl->name, sizeof(name_esc));
  return BLI_sprintfN("polygon_float_layers[\"%s\"]", name_esc);
}

static char *rna_MeshVertexFloatProperty_path(const PointerRNA *ptr)
{
  return rna_VertCustomData_data_path(ptr, "vertex_layers_float", CD_PROP_FLOAT);
}
static char *rna_MeshPolygonFloatProperty_path(const PointerRNA *ptr)
{
  return rna_PolyCustomData_data_path(ptr, "polygon_layers_float", CD_PROP_FLOAT);
}

static void rna_MeshVertexFloatPropertyLayer_data_begin(CollectionPropertyIterator *iter,
                                                        PointerRNA *ptr)
{
  Mesh *me = rna_mesh(ptr);
  CustomDataLayer *layer = (CustomDataLayer *)ptr->data;
  rna_iterator_array_begin(iter, layer->data, sizeof(MFloatProperty), me->totvert, 0, NULL);
}
static void rna_MeshPolygonFloatPropertyLayer_data_begin(CollectionPropertyIterator *iter,
                                                         PointerRNA *ptr)
{
  Mesh *me = rna_mesh(ptr);
  CustomDataLayer *layer = (CustomDataLayer *)ptr->data;
  rna_iterator_array_begin(iter, layer->data, sizeof(MFloatProperty), me->totpoly, 0, NULL);
}

static int rna_MeshVertexFloatPropertyLayer_data_length(PointerRNA *ptr)
{
  Mesh *me = rna_mesh(ptr);
  return me->totvert;
}
static int rna_MeshPolygonFloatPropertyLayer_data_length(PointerRNA *ptr)
{
  Mesh *me = rna_mesh(ptr);
  return me->totpoly;
}

/**** Int Property Layer API ****/
static char *rna_MeshVertexIntPropertyLayer_path(const PointerRNA *ptr)
{
  const CustomDataLayer *cdl = ptr->data;
  char name_esc[sizeof(cdl->name) * 2];
  BLI_str_escape(name_esc, cdl->name, sizeof(name_esc));
  return BLI_sprintfN("vertex_int_layers[\"%s\"]", name_esc);
}
static char *rna_MeshPolygonIntPropertyLayer_path(const PointerRNA *ptr)
{
  const CustomDataLayer *cdl = ptr->data;
  char name_esc[sizeof(cdl->name) * 2];
  BLI_str_escape(name_esc, cdl->name, sizeof(name_esc));
  return BLI_sprintfN("polygon_int_layers[\"%s\"]", name_esc);
}

static char *rna_MeshVertexIntProperty_path(const PointerRNA *ptr)
{
  return rna_VertCustomData_data_path(ptr, "vertex_layers_int", CD_PROP_INT32);
}
static char *rna_MeshPolygonIntProperty_path(const PointerRNA *ptr)
{
  return rna_PolyCustomData_data_path(ptr, "polygon_layers_int", CD_PROP_INT32);
}

static void rna_MeshVertexIntPropertyLayer_data_begin(CollectionPropertyIterator *iter,
                                                      PointerRNA *ptr)
{
  Mesh *me = rna_mesh(ptr);
  CustomDataLayer *layer = (CustomDataLayer *)ptr->data;
  rna_iterator_array_begin(iter, layer->data, sizeof(MIntProperty), me->totvert, 0, NULL);
}
static void rna_MeshPolygonIntPropertyLayer_data_begin(CollectionPropertyIterator *iter,
                                                       PointerRNA *ptr)
{
  Mesh *me = rna_mesh(ptr);
  CustomDataLayer *layer = (CustomDataLayer *)ptr->data;
  rna_iterator_array_begin(iter, layer->data, sizeof(MIntProperty), me->totpoly, 0, NULL);
}

static int rna_MeshVertexIntPropertyLayer_data_length(PointerRNA *ptr)
{
  Mesh *me = rna_mesh(ptr);
  return me->totvert;
}
static int rna_MeshPolygonIntPropertyLayer_data_length(PointerRNA *ptr)
{
  Mesh *me = rna_mesh(ptr);
  return me->totpoly;
}

/**** String Property Layer API ****/
static char *rna_MeshVertexStringPropertyLayer_path(const PointerRNA *ptr)
{
  const CustomDataLayer *cdl = ptr->data;
  char name_esc[sizeof(cdl->name) * 2];
  BLI_str_escape(name_esc, cdl->name, sizeof(name_esc));
  return BLI_sprintfN("vertex_string_layers[\"%s\"]", name_esc);
}
static char *rna_MeshPolygonStringPropertyLayer_path(const PointerRNA *ptr)
{
  const CustomDataLayer *cdl = ptr->data;
  char name_esc[sizeof(cdl->name) * 2];
  BLI_str_escape(name_esc, cdl->name, sizeof(name_esc));
  return BLI_sprintfN("polygon_string_layers[\"%s\"]", name_esc);
}

static char *rna_MeshVertexStringProperty_path(const PointerRNA *ptr)
{
  return rna_VertCustomData_data_path(ptr, "vertex_layers_string", CD_PROP_STRING);
}
static char *rna_MeshPolygonStringProperty_path(const PointerRNA *ptr)
{
  return rna_PolyCustomData_data_path(ptr, "polygon_layers_string", CD_PROP_STRING);
}

static void rna_MeshVertexStringPropertyLayer_data_begin(CollectionPropertyIterator *iter,
                                                         PointerRNA *ptr)
{
  Mesh *me = rna_mesh(ptr);
  CustomDataLayer *layer = (CustomDataLayer *)ptr->data;
  rna_iterator_array_begin(iter, layer->data, sizeof(MStringProperty), me->totvert, 0, NULL);
}
static void rna_MeshPolygonStringPropertyLayer_data_begin(CollectionPropertyIterator *iter,
                                                          PointerRNA *ptr)
{
  Mesh *me = rna_mesh(ptr);
  CustomDataLayer *layer = (CustomDataLayer *)ptr->data;
  rna_iterator_array_begin(iter, layer->data, sizeof(MStringProperty), me->totpoly, 0, NULL);
}

static int rna_MeshVertexStringPropertyLayer_data_length(PointerRNA *ptr)
{
  Mesh *me = rna_mesh(ptr);
  return me->totvert;
}
static int rna_MeshPolygonStringPropertyLayer_data_length(PointerRNA *ptr)
{
  Mesh *me = rna_mesh(ptr);
  return me->totpoly;
}

/* XXX, we don't have proper byte string support yet, so for now use the (bytes + 1)
 * bmesh API exposes correct python/byte-string access. */
void rna_MeshStringProperty_s_get(PointerRNA *ptr, char *value)
{
  MStringProperty *ms = (MStringProperty *)ptr->data;
  BLI_strncpy(value, ms->s, (int)ms->s_len + 1);
}

int rna_MeshStringProperty_s_length(PointerRNA *ptr)
{
  MStringProperty *ms = (MStringProperty *)ptr->data;
  return (int)ms->s_len + 1;
}

void rna_MeshStringProperty_s_set(PointerRNA *ptr, const char *value)
{
  MStringProperty *ms = (MStringProperty *)ptr->data;
  BLI_strncpy(ms->s, value, sizeof(ms->s));
}

static char *rna_MeshFaceMap_path(const PointerRNA *ptr)
{
  return rna_PolyCustomData_data_path(ptr, "face_maps", CD_FACEMAP);
}

/***************************************/

static int rna_Mesh_tot_vert_get(PointerRNA *ptr)
{
  Mesh *me = rna_mesh(ptr);
  return me->edit_mesh ? me->edit_mesh->bm->totvertsel : 0;
}
static int rna_Mesh_tot_edge_get(PointerRNA *ptr)
{
  Mesh *me = rna_mesh(ptr);
  return me->edit_mesh ? me->edit_mesh->bm->totedgesel : 0;
}
static int rna_Mesh_tot_face_get(PointerRNA *ptr)
{
  Mesh *me = rna_mesh(ptr);
  return me->edit_mesh ? me->edit_mesh->bm->totfacesel : 0;
}

static PointerRNA rna_Mesh_vertex_color_new(struct Mesh *me,
                                            ReportList *reports,
                                            const char *name,
                                            const bool do_init)
{
  PointerRNA ptr;
  CustomData *ldata;
  CustomDataLayer *cdl = NULL;
  int index = ED_mesh_color_add(me, name, false, do_init, reports);

  if (index != -1) {
    ldata = rna_mesh_ldata_helper(me);
    cdl = &ldata->layers[CustomData_get_layer_index_n(ldata, CD_PROP_BYTE_COLOR, index)];
  }

  RNA_pointer_create(&me->id, &RNA_MeshLoopColorLayer, cdl, &ptr);
  return ptr;
}

static void rna_Mesh_vertex_color_remove(struct Mesh *me,
                                         ReportList *reports,
                                         CustomDataLayer *layer)
{
  BKE_id_attribute_remove(&me->id, layer->name, reports);
}

static PointerRNA rna_Mesh_sculpt_vertex_color_new(struct Mesh *me,
                                                   ReportList *reports,
                                                   const char *name,
                                                   const bool do_init)
{
  PointerRNA ptr;
  CustomData *vdata;
  CustomDataLayer *cdl = NULL;
  int index = ED_mesh_sculpt_color_add(me, name, do_init, reports);

  if (index != -1) {
    vdata = rna_mesh_vdata_helper(me);
    cdl = &vdata->layers[CustomData_get_layer_index_n(vdata, CD_PROP_COLOR, index)];
  }

  RNA_pointer_create(&me->id, &RNA_MeshVertColorLayer, cdl, &ptr);
  return ptr;
}

static void rna_Mesh_sculpt_vertex_color_remove(struct Mesh *me,
                                                ReportList *reports,
                                                CustomDataLayer *layer)
{
  BKE_id_attribute_remove(&me->id, layer->name, reports);
}

#  define DEFINE_CUSTOMDATA_PROPERTY_API( \
      elemname, datatype, cd_prop_type, cdata, countvar, layertype) \
    static PointerRNA rna_Mesh_##elemname##_##datatype##_property_new(struct Mesh *me, \
                                                                      const char *name) \
    { \
      PointerRNA ptr; \
      CustomDataLayer *cdl = NULL; \
      int index; \
\
      CustomData_add_layer_named( \
          &me->cdata, cd_prop_type, CD_SET_DEFAULT, NULL, me->countvar, name); \
      index = CustomData_get_named_layer_index(&me->cdata, cd_prop_type, name); \
\
      cdl = (index == -1) ? NULL : &(me->cdata.layers[index]); \
\
      RNA_pointer_create(&me->id, &RNA_##layertype, cdl, &ptr); \
      return ptr; \
    }

DEFINE_CUSTOMDATA_PROPERTY_API(
    vertex, float, CD_PROP_FLOAT, vdata, totvert, MeshVertexFloatPropertyLayer)
DEFINE_CUSTOMDATA_PROPERTY_API(
    vertex, int, CD_PROP_INT32, vdata, totvert, MeshVertexIntPropertyLayer)
DEFINE_CUSTOMDATA_PROPERTY_API(
    vertex, string, CD_PROP_STRING, vdata, totvert, MeshVertexStringPropertyLayer)
DEFINE_CUSTOMDATA_PROPERTY_API(
    polygon, float, CD_PROP_FLOAT, pdata, totpoly, MeshPolygonFloatPropertyLayer)
DEFINE_CUSTOMDATA_PROPERTY_API(
    polygon, int, CD_PROP_INT32, pdata, totpoly, MeshPolygonIntPropertyLayer)
DEFINE_CUSTOMDATA_PROPERTY_API(
    polygon, string, CD_PROP_STRING, pdata, totpoly, MeshPolygonStringPropertyLayer)
#  undef DEFINE_CUSTOMDATA_PROPERTY_API

static PointerRNA rna_Mesh_uv_layers_new(struct Mesh *me,
                                         ReportList *reports,
                                         const char *name,
                                         const bool do_init)
{
  PointerRNA ptr;
  CustomData *ldata;
  CustomDataLayer *cdl = NULL;
  int index = ED_mesh_uv_add(me, name, false, do_init, reports);

  if (index != -1) {
    ldata = rna_mesh_ldata_helper(me);
    cdl = &ldata->layers[CustomData_get_layer_index_n(ldata, CD_MLOOPUV, index)];
  }

  RNA_pointer_create(&me->id, &RNA_MeshUVLoopLayer, cdl, &ptr);
  return ptr;
}

static void rna_Mesh_uv_layers_remove(struct Mesh *me, ReportList *reports, CustomDataLayer *layer)
{
  if (ED_mesh_uv_remove_named(me, layer->name) == false) {
    BKE_reportf(reports, RPT_ERROR, "Texture layer '%s' not found", layer->name);
  }
}

static bool rna_Mesh_is_editmode_get(PointerRNA *ptr)
{
  Mesh *me = rna_mesh(ptr);
  return (me->edit_mesh != NULL);
}

/* only to quiet warnings */
static void UNUSED_FUNCTION(rna_mesh_unused)(void)
{
  /* unused functions made by macros */
  (void)rna_Mesh_skin_vertice_index_range;
  (void)rna_Mesh_vertex_paint_mask_index_range;
  (void)rna_Mesh_uv_layer_render_get;
  (void)rna_Mesh_uv_layer_render_index_get;
  (void)rna_Mesh_uv_layer_render_index_set;
  (void)rna_Mesh_uv_layer_render_set;
  (void)rna_Mesh_face_map_index_range;
  (void)rna_Mesh_face_map_active_index_set;
  (void)rna_Mesh_face_map_active_index_get;
  (void)rna_Mesh_face_map_active_set;
  (void)rna_Mesh_vertex_crease_index_range;
  (void)rna_Mesh_edge_crease_index_range;
  /* end unused function block */
}

static bool rna_Mesh_materials_override_apply(Main *bmain,
                                              PointerRNA *ptr_dst,
                                              PointerRNA *UNUSED(ptr_src),
                                              PointerRNA *UNUSED(ptr_storage),
                                              PropertyRNA *prop_dst,
                                              PropertyRNA *UNUSED(prop_src),
                                              PropertyRNA *UNUSED(prop_storage),
                                              const int UNUSED(len_dst),
                                              const int UNUSED(len_src),
                                              const int UNUSED(len_storage),
                                              PointerRNA *ptr_item_dst,
                                              PointerRNA *ptr_item_src,
                                              PointerRNA *UNUSED(ptr_item_storage),
                                              IDOverrideLibraryPropertyOperation *opop)
{
  BLI_assert_msg(opop->operation == IDOVERRIDE_LIBRARY_OP_REPLACE,
                 "Unsupported RNA override operation on collections' objects");
  UNUSED_VARS_NDEBUG(opop);

  Mesh *mesh_dst = (Mesh *)ptr_dst->owner_id;

  if (ptr_item_dst->type == NULL || ptr_item_src->type == NULL) {
    // BLI_assert_msg(0, "invalid source or destination material.");
    return false;
  }

  Material *mat_dst = ptr_item_dst->data;
  Material *mat_src = ptr_item_src->data;

  if (mat_src == mat_dst) {
    return true;
  }

  bool is_modified = false;
  for (int i = 0; i < mesh_dst->totcol; i++) {
    if (mesh_dst->mat[i] == mat_dst) {
      id_us_min(&mat_dst->id);
      mesh_dst->mat[i] = mat_src;
      id_us_plus(&mat_src->id);
      is_modified = true;
    }
  }

  if (is_modified) {
    RNA_property_update_main(bmain, NULL, ptr_dst, prop_dst);
  }

  return true;
}

/** \} */

#else

/* -------------------------------------------------------------------- */
/** \name RNA Mesh Definition
 * \{ */

static void rna_def_mvert_group(BlenderRNA *brna)
{
  StructRNA *srna;
  PropertyRNA *prop;

  srna = RNA_def_struct(brna, "VertexGroupElement", NULL);
  RNA_def_struct_sdna(srna, "MDeformWeight");
  RNA_def_struct_path_func(srna, "rna_VertexGroupElement_path");
  RNA_def_struct_ui_text(
      srna, "Vertex Group Element", "Weight value of a vertex in a vertex group");
  RNA_def_struct_ui_icon(srna, ICON_GROUP_VERTEX);

  /* we can't point to actual group, it is in the object and so
   * there is no unique group to point to, hence the index */
  prop = RNA_def_property(srna, "group", PROP_INT, PROP_UNSIGNED);
  RNA_def_property_int_sdna(prop, NULL, "def_nr");
  RNA_def_property_clear_flag(prop, PROP_EDITABLE);
  RNA_def_property_ui_text(prop, "Group Index", "");
  RNA_def_property_update(prop, 0, "rna_Mesh_update_data_legacy_deg_tag_all");

  prop = RNA_def_property(srna, "weight", PROP_FLOAT, PROP_NONE);
  RNA_def_property_range(prop, 0.0f, 1.0f);
  RNA_def_property_ui_text(prop, "Weight", "Vertex Weight");
  RNA_def_property_update(prop, 0, "rna_Mesh_update_data_edit_weight");
}

static void rna_def_mvert(BlenderRNA *brna)
{
  StructRNA *srna;
  PropertyRNA *prop;

  srna = RNA_def_struct(brna, "MeshVertex", NULL);
  RNA_def_struct_ui_text(srna, "Mesh Vertex", "Vertex in a Mesh data-block");
  RNA_def_struct_path_func(srna, "rna_MeshVertex_path");
  RNA_def_struct_ui_icon(srna, ICON_VERTEXSEL);

  prop = RNA_def_property(srna, "co", PROP_FLOAT, PROP_TRANSLATION);
  RNA_def_property_array(prop, 3);
  RNA_def_property_float_funcs(prop, "rna_MeshVertex_co_get", "rna_MeshVertex_co_set", NULL);
  RNA_def_property_ui_text(prop, "Position", "");
  RNA_def_property_update(prop, 0, "rna_Mesh_update_positions_tag");

  prop = RNA_def_property(srna, "normal", PROP_FLOAT, PROP_DIRECTION);
  RNA_def_property_array(prop, 3);
  RNA_def_property_clear_flag(prop, PROP_EDITABLE);
  RNA_def_property_float_funcs(prop, "rna_MeshVertex_normal_get", NULL, NULL);
  RNA_def_property_ui_text(prop, "Normal", "Vertex Normal");

  prop = RNA_def_property(srna, "select", PROP_BOOLEAN, PROP_NONE);
  RNA_def_property_boolean_funcs(prop, "rna_MeshVertex_select_get", "rna_MeshVertex_select_set");
  RNA_def_property_ui_text(prop, "Select", "");
  RNA_def_property_update(prop, 0, "rna_Mesh_update_select");

  prop = RNA_def_property(srna, "hide", PROP_BOOLEAN, PROP_NONE);
  RNA_def_property_ui_text(prop, "Hide", "");
  RNA_def_property_boolean_funcs(prop, "rna_MeshVertex_hide_get", "rna_MeshVertex_hide_set");
  RNA_def_property_update(prop, 0, "rna_Mesh_update_select");

  prop = RNA_def_property(srna, "bevel_weight", PROP_FLOAT, PROP_NONE);
  RNA_def_property_float_funcs(
      prop, "rna_MeshVertex_bevel_weight_get", "rna_MeshVertex_bevel_weight_set", NULL);
  RNA_def_property_ui_text(
      prop, "Bevel Weight", "Weight used by the Bevel modifier 'Only Vertices' option");
  RNA_def_property_update(prop, 0, "rna_Mesh_update_data_legacy_deg_tag_all");

  prop = RNA_def_property(srna, "groups", PROP_COLLECTION, PROP_NONE);
  RNA_def_property_collection_funcs(prop,
                                    "rna_MeshVertex_groups_begin",
                                    "rna_iterator_array_next",
                                    "rna_iterator_array_end",
                                    "rna_iterator_array_get",
                                    NULL,
                                    NULL,
                                    NULL,
                                    NULL);
  RNA_def_property_struct_type(prop, "VertexGroupElement");
  RNA_def_property_ui_text(
      prop, "Groups", "Weights for the vertex groups this vertex is member of");

  prop = RNA_def_property(srna, "index", PROP_INT, PROP_UNSIGNED);
  RNA_def_property_clear_flag(prop, PROP_EDITABLE);
  RNA_def_property_int_funcs(prop, "rna_MeshVertex_index_get", NULL, NULL);
  RNA_def_property_ui_text(prop, "Index", "Index of this vertex");

  prop = RNA_def_property(srna, "undeformed_co", PROP_FLOAT, PROP_TRANSLATION);
  RNA_def_property_array(prop, 3);
  RNA_def_property_ui_text(
      prop,
      "Undeformed Location",
      "For meshes with modifiers applied, the coordinate of the vertex with no deforming "
      "modifiers applied, as used for generated texture coordinates");
  RNA_def_property_float_funcs(prop, "rna_MeshVertex_undeformed_co_get", NULL, NULL);
  RNA_def_property_clear_flag(prop, PROP_EDITABLE);
}

static void rna_def_medge(BlenderRNA *brna)
{
  StructRNA *srna;
  PropertyRNA *prop;

  srna = RNA_def_struct(brna, "MeshEdge", NULL);
  RNA_def_struct_sdna(srna, "MEdge");
  RNA_def_struct_ui_text(srna, "Mesh Edge", "Edge in a Mesh data-block");
  RNA_def_struct_path_func(srna, "rna_MeshEdge_path");
  RNA_def_struct_ui_icon(srna, ICON_EDGESEL);

  prop = RNA_def_property(srna, "vertices", PROP_INT, PROP_UNSIGNED);
  RNA_def_property_int_sdna(prop, NULL, "v1");
  RNA_def_property_array(prop, 2);
  RNA_def_property_ui_text(prop, "Vertices", "Vertex indices");
  /* XXX allows creating invalid meshes */

  prop = RNA_def_property(srna, "crease", PROP_FLOAT, PROP_NONE);
  RNA_def_property_float_funcs(prop, "rna_MEdge_crease_get", "rna_MEdge_crease_set", NULL);
  RNA_def_property_ui_text(
      prop, "Crease", "Weight used by the Subdivision Surface modifier for creasing");
  RNA_def_property_update(prop, 0, "rna_Mesh_update_data_legacy_deg_tag_all");

  prop = RNA_def_property(srna, "bevel_weight", PROP_FLOAT, PROP_NONE);
  RNA_def_property_float_funcs(
      prop, "rna_MEdge_bevel_weight_get", "rna_MEdge_bevel_weight_set", NULL);
  RNA_def_property_ui_text(prop, "Bevel Weight", "Weight used by the Bevel modifier");
  RNA_def_property_update(prop, 0, "rna_Mesh_update_data_legacy_deg_tag_all");

  prop = RNA_def_property(srna, "select", PROP_BOOLEAN, PROP_NONE);
  RNA_def_property_boolean_funcs(prop, "rna_MeshEdge_select_get", "rna_MeshEdge_select_set");
  RNA_def_property_ui_text(prop, "Select", "");
  RNA_def_property_update(prop, 0, "rna_Mesh_update_select");

  prop = RNA_def_property(srna, "hide", PROP_BOOLEAN, PROP_NONE);
  RNA_def_property_ui_text(prop, "Hide", "");
  RNA_def_property_boolean_funcs(prop, "rna_MeshEdge_hide_get", "rna_MeshEdge_hide_set");
  RNA_def_property_update(prop, 0, "rna_Mesh_update_select");

  prop = RNA_def_property(srna, "use_seam", PROP_BOOLEAN, PROP_NONE);
  RNA_def_property_boolean_sdna(prop, NULL, "flag", ME_SEAM);
  RNA_def_property_ui_text(prop, "Seam", "Seam edge for UV unwrapping");
  RNA_def_property_update(prop, 0, "rna_Mesh_update_select");

  prop = RNA_def_property(srna, "use_edge_sharp", PROP_BOOLEAN, PROP_NONE);
  RNA_def_property_boolean_sdna(prop, NULL, "flag", ME_SHARP);
  RNA_def_property_ui_text(prop, "Sharp", "Sharp edge for the Edge Split modifier");
  RNA_def_property_update(prop, 0, "rna_Mesh_update_data_legacy_deg_tag_all");

  prop = RNA_def_property(srna, "is_loose", PROP_BOOLEAN, PROP_NONE);
  RNA_def_property_clear_flag(prop, PROP_EDITABLE);
  RNA_def_property_boolean_funcs(prop, "rna_MeshEdge_is_loose_get", NULL);
  RNA_def_property_ui_text(prop, "Loose", "Edge is not connected to any faces");

  prop = RNA_def_property(srna, "use_freestyle_mark", PROP_BOOLEAN, PROP_NONE);
  RNA_def_property_boolean_funcs(
      prop, "rna_MEdge_freestyle_edge_mark_get", "rna_MEdge_freestyle_edge_mark_set");
  RNA_def_property_ui_text(prop, "Freestyle Edge Mark", "Edge mark for Freestyle line rendering");
  RNA_def_property_update(prop, 0, "rna_Mesh_update_data_legacy_deg_tag_all");

  prop = RNA_def_property(srna, "index", PROP_INT, PROP_UNSIGNED);
  RNA_def_property_clear_flag(prop, PROP_EDITABLE);
  RNA_def_property_int_funcs(prop, "rna_MeshEdge_index_get", NULL, NULL);
  RNA_def_property_ui_text(prop, "Index", "Index of this edge");
}

static void rna_def_mlooptri(BlenderRNA *brna)
{
  StructRNA *srna;
  PropertyRNA *prop;
  const int splitnor_dim[] = {3, 3};

  srna = RNA_def_struct(brna, "MeshLoopTriangle", NULL);
  RNA_def_struct_sdna(srna, "MLoopTri");
  RNA_def_struct_ui_text(srna, "Mesh Loop Triangle", "Tessellated triangle in a Mesh data-block");
  RNA_def_struct_path_func(srna, "rna_MeshLoopTriangle_path");
  RNA_def_struct_ui_icon(srna, ICON_FACESEL);

  prop = RNA_def_property(srna, "vertices", PROP_INT, PROP_UNSIGNED);
  RNA_def_property_array(prop, 3);
  RNA_def_property_int_funcs(prop, "rna_MeshLoopTriangle_verts_get", NULL, NULL);
  RNA_def_property_ui_text(prop, "Vertices", "Indices of triangle vertices");
  RNA_def_property_clear_flag(prop, PROP_EDITABLE);

  prop = RNA_def_property(srna, "loops", PROP_INT, PROP_UNSIGNED);
  RNA_def_property_int_sdna(prop, NULL, "tri");
  RNA_def_property_ui_text(prop, "Loops", "Indices of mesh loops that make up the triangle");
  RNA_def_property_clear_flag(prop, PROP_EDITABLE);

  prop = RNA_def_property(srna, "polygon_index", PROP_INT, PROP_UNSIGNED);
  RNA_def_property_int_sdna(prop, NULL, "poly");
  RNA_def_property_ui_text(
      prop, "Polygon", "Index of mesh polygon that the triangle is a part of");
  RNA_def_property_clear_flag(prop, PROP_EDITABLE);

  prop = RNA_def_property(srna, "normal", PROP_FLOAT, PROP_DIRECTION);
  RNA_def_property_array(prop, 3);
  RNA_def_property_range(prop, -1.0f, 1.0f);
  RNA_def_property_clear_flag(prop, PROP_EDITABLE);
  RNA_def_property_float_funcs(prop, "rna_MeshLoopTriangle_normal_get", NULL, NULL);
  RNA_def_property_ui_text(
      prop, "Triangle Normal", "Local space unit length normal vector for this triangle");

  prop = RNA_def_property(srna, "split_normals", PROP_FLOAT, PROP_DIRECTION);
  RNA_def_property_multi_array(prop, 2, splitnor_dim);
  RNA_def_property_range(prop, -1.0f, 1.0f);
  RNA_def_property_clear_flag(prop, PROP_EDITABLE);
  RNA_def_property_float_funcs(prop, "rna_MeshLoopTriangle_split_normals_get", NULL, NULL);
  RNA_def_property_ui_text(
      prop,
      "Split Normals",
      "Local space unit length split normals vectors of the vertices of this triangle "
      "(must be computed beforehand using calc_normals_split or calc_tangents)");

  prop = RNA_def_property(srna, "area", PROP_FLOAT, PROP_UNSIGNED);
  RNA_def_property_clear_flag(prop, PROP_EDITABLE);
  RNA_def_property_float_funcs(prop, "rna_MeshLoopTriangle_area_get", NULL, NULL);
  RNA_def_property_ui_text(prop, "Triangle Area", "Area of this triangle");

  prop = RNA_def_property(srna, "index", PROP_INT, PROP_UNSIGNED);
  RNA_def_property_clear_flag(prop, PROP_EDITABLE);
  RNA_def_property_int_funcs(prop, "rna_MeshLoopTriangle_index_get", NULL, NULL);
  RNA_def_property_ui_text(prop, "Index", "Index of this loop triangle");

  prop = RNA_def_property(srna, "material_index", PROP_INT, PROP_UNSIGNED);
  RNA_def_property_clear_flag(prop, PROP_EDITABLE);
  RNA_def_property_int_funcs(prop, "rna_MeshLoopTriangle_material_index_get", NULL, NULL);
  RNA_def_property_ui_text(prop, "Material Index", "Material slot index of this triangle");

  prop = RNA_def_property(srna, "use_smooth", PROP_BOOLEAN, PROP_NONE);
  RNA_def_property_clear_flag(prop, PROP_EDITABLE);
  RNA_def_property_boolean_funcs(prop, "rna_MeshLoopTriangle_use_smooth_get", NULL);
  RNA_def_property_ui_text(prop, "Smooth", "");
}

static void rna_def_mloop(BlenderRNA *brna)
{
  StructRNA *srna;
  PropertyRNA *prop;

  srna = RNA_def_struct(brna, "MeshLoop", NULL);
  RNA_def_struct_ui_text(srna, "Mesh Loop", "Loop in a Mesh data-block");
  RNA_def_struct_path_func(srna, "rna_MeshLoop_path");
  RNA_def_struct_ui_icon(srna, ICON_EDGESEL);

  prop = RNA_def_property(srna, "vertex_index", PROP_INT, PROP_UNSIGNED);
  RNA_def_property_int_funcs(
      prop, "rna_MeshLoop_vertex_index_get", "rna_MeshLoop_vertex_index_set", false);
  RNA_def_property_ui_text(prop, "Vertex", "Vertex index");

  prop = RNA_def_property(srna, "edge_index", PROP_INT, PROP_UNSIGNED);
  RNA_def_property_int_funcs(
      prop, "rna_MeshLoop_edge_index_get", "rna_MeshLoop_edge_index_set", false);
  RNA_def_property_ui_text(prop, "Edge", "Edge index");

  prop = RNA_def_property(srna, "index", PROP_INT, PROP_UNSIGNED);
  RNA_def_property_clear_flag(prop, PROP_EDITABLE);
  RNA_def_property_int_funcs(prop, "rna_MeshLoop_index_get", NULL, NULL);
  RNA_def_property_ui_text(prop, "Index", "Index of this loop");

  prop = RNA_def_property(srna, "normal", PROP_FLOAT, PROP_DIRECTION);
  RNA_def_property_array(prop, 3);
  RNA_def_property_range(prop, -1.0f, 1.0f);
  RNA_def_property_float_funcs(prop, "rna_MeshLoop_normal_get", "rna_MeshLoop_normal_set", NULL);
  RNA_def_property_ui_text(
      prop,
      "Normal",
      "Local space unit length split normal vector of this vertex for this polygon "
      "(must be computed beforehand using calc_normals_split or calc_tangents)");

  prop = RNA_def_property(srna, "tangent", PROP_FLOAT, PROP_DIRECTION);
  RNA_def_property_array(prop, 3);
  RNA_def_property_range(prop, -1.0f, 1.0f);
  RNA_def_property_clear_flag(prop, PROP_EDITABLE);
  RNA_def_property_float_funcs(prop, "rna_MeshLoop_tangent_get", NULL, NULL);
  RNA_def_property_ui_text(
      prop,
      "Tangent",
      "Local space unit length tangent vector of this vertex for this polygon "
      "(must be computed beforehand using calc_tangents)");

  prop = RNA_def_property(srna, "bitangent_sign", PROP_FLOAT, PROP_NONE);
  RNA_def_property_range(prop, -1.0f, 1.0f);
  RNA_def_property_clear_flag(prop, PROP_EDITABLE);
  RNA_def_property_float_funcs(prop, "rna_MeshLoop_bitangent_sign_get", NULL, NULL);
  RNA_def_property_ui_text(
      prop,
      "Bitangent Sign",
      "Sign of the bitangent vector of this vertex for this polygon (must be computed "
      "beforehand using calc_tangents, bitangent = bitangent_sign * cross(normal, tangent))");

  prop = RNA_def_property(srna, "bitangent", PROP_FLOAT, PROP_DIRECTION);
  RNA_def_property_array(prop, 3);
  RNA_def_property_range(prop, -1.0f, 1.0f);
  RNA_def_property_clear_flag(prop, PROP_EDITABLE);
  RNA_def_property_float_funcs(prop, "rna_MeshLoop_bitangent_get", NULL, NULL);
  RNA_def_property_ui_text(
      prop,
      "Bitangent",
      "Bitangent vector of this vertex for this polygon (must be computed beforehand using "
      "calc_tangents, use it only if really needed, slower access than bitangent_sign)");
}

static void rna_def_mpolygon(BlenderRNA *brna)
{
  StructRNA *srna;
  PropertyRNA *prop;
  FunctionRNA *func;

  srna = RNA_def_struct(brna, "MeshPolygon", NULL);
  RNA_def_struct_sdna(srna, "MPoly");
  RNA_def_struct_ui_text(srna, "Mesh Polygon", "Polygon in a Mesh data-block");
  RNA_def_struct_path_func(srna, "rna_MeshPolygon_path");
  RNA_def_struct_ui_icon(srna, ICON_FACESEL);

  /* Faked, actually access to loop vertex values, don't this way because manually setting up
   * vertex/edge per loop is very low level.
   * Instead we setup poly sizes, assign indices, then calc edges automatic when creating
   * meshes from rna/py. */
  prop = RNA_def_property(srna, "vertices", PROP_INT, PROP_UNSIGNED);
  /* Eek, this is still used in some cases but in fact we don't want to use it at all here. */
  RNA_def_property_array(prop, 3);
  RNA_def_property_flag(prop, PROP_DYNAMIC);
  RNA_def_property_dynamic_array_funcs(prop, "rna_MeshPoly_vertices_get_length");
  RNA_def_property_int_funcs(prop, "rna_MeshPoly_vertices_get", "rna_MeshPoly_vertices_set", NULL);
  RNA_def_property_ui_text(prop, "Vertices", "Vertex indices");

  /* these are both very low level access */
  prop = RNA_def_property(srna, "loop_start", PROP_INT, PROP_UNSIGNED);
  RNA_def_property_int_sdna(prop, NULL, "loopstart");
  RNA_def_property_ui_text(prop, "Loop Start", "Index of the first loop of this polygon");
  /* also low level */
  prop = RNA_def_property(srna, "loop_total", PROP_INT, PROP_UNSIGNED);
  RNA_def_property_int_sdna(prop, NULL, "totloop");
  RNA_def_property_ui_text(prop, "Loop Total", "Number of loops used by this polygon");

  prop = RNA_def_property(srna, "material_index", PROP_INT, PROP_UNSIGNED);
  RNA_def_property_int_funcs(
      prop, "rna_MeshPolygon_material_index_get", "rna_MeshPolygon_material_index_set", false);
  RNA_def_property_ui_text(prop, "Material Index", "Material slot index of this polygon");
#  if 0
  RNA_def_property_int_funcs(prop, NULL, NULL, "rna_MeshPoly_material_index_range");
#  endif
  RNA_def_property_update(prop, 0, "rna_Mesh_update_data_legacy_deg_tag_all");

  prop = RNA_def_property(srna, "select", PROP_BOOLEAN, PROP_NONE);
  RNA_def_property_boolean_funcs(prop, "rna_MeshPolygon_select_get", "rna_MeshPolygon_select_set");
  RNA_def_property_ui_text(prop, "Select", "");
  RNA_def_property_update(prop, 0, "rna_Mesh_update_select");

  prop = RNA_def_property(srna, "hide", PROP_BOOLEAN, PROP_NONE);
  RNA_def_property_ui_text(prop, "Hide", "");
  RNA_def_property_boolean_funcs(prop, "rna_MeshPolygon_hide_get", "rna_MeshPolygon_hide_set");
  RNA_def_property_update(prop, 0, "rna_Mesh_update_select");

  prop = RNA_def_property(srna, "use_smooth", PROP_BOOLEAN, PROP_NONE);
  RNA_def_property_boolean_sdna(prop, NULL, "flag", ME_SMOOTH);
  RNA_def_property_ui_text(prop, "Smooth", "");
  RNA_def_property_update(prop, 0, "rna_Mesh_update_data_legacy_deg_tag_all");

  prop = RNA_def_property(srna, "use_freestyle_mark", PROP_BOOLEAN, PROP_NONE);
  RNA_def_property_boolean_funcs(
      prop, "rna_MPoly_freestyle_face_mark_get", "rna_MPoly_freestyle_face_mark_set");
  RNA_def_property_ui_text(prop, "Freestyle Face Mark", "Face mark for Freestyle line rendering");
  RNA_def_property_update(prop, 0, "rna_Mesh_update_data_legacy_deg_tag_all");

  prop = RNA_def_property(srna, "normal", PROP_FLOAT, PROP_DIRECTION);
  RNA_def_property_array(prop, 3);
  RNA_def_property_range(prop, -1.0f, 1.0f);
  RNA_def_property_clear_flag(prop, PROP_EDITABLE);
  RNA_def_property_float_funcs(prop, "rna_MeshPolygon_normal_get", NULL, NULL);
  RNA_def_property_ui_text(
      prop, "Polygon Normal", "Local space unit length normal vector for this polygon");

  prop = RNA_def_property(srna, "center", PROP_FLOAT, PROP_XYZ);
  RNA_def_property_array(prop, 3);
  RNA_def_property_clear_flag(prop, PROP_EDITABLE);
  RNA_def_property_float_funcs(prop, "rna_MeshPolygon_center_get", NULL, NULL);
  RNA_def_property_ui_text(prop, "Polygon Center", "Center of this polygon");

  prop = RNA_def_property(srna, "area", PROP_FLOAT, PROP_UNSIGNED);
  RNA_def_property_clear_flag(prop, PROP_EDITABLE);
  RNA_def_property_float_funcs(prop, "rna_MeshPolygon_area_get", NULL, NULL);
  RNA_def_property_ui_text(prop, "Polygon Area", "Read only area of this polygon");

  prop = RNA_def_property(srna, "index", PROP_INT, PROP_UNSIGNED);
  RNA_def_property_clear_flag(prop, PROP_EDITABLE);
  RNA_def_property_int_funcs(prop, "rna_MeshPolygon_index_get", NULL, NULL);
  RNA_def_property_ui_text(prop, "Index", "Index of this polygon");

  func = RNA_def_function(srna, "flip", "rna_MeshPolygon_flip");
  RNA_def_function_flag(func, FUNC_USE_SELF_ID);
  RNA_def_function_ui_description(func, "Invert winding of this polygon (flip its normal)");
}

/* mesh.loop_uvs */
static void rna_def_mloopuv(BlenderRNA *brna)
{
  StructRNA *srna;
  PropertyRNA *prop;

  srna = RNA_def_struct(brna, "MeshUVLoopLayer", NULL);
  RNA_def_struct_sdna(srna, "CustomDataLayer");
  RNA_def_struct_path_func(srna, "rna_MeshUVLoopLayer_path");

  prop = RNA_def_property(srna, "data", PROP_COLLECTION, PROP_NONE);
  RNA_def_property_struct_type(prop, "MeshUVLoop");
  RNA_def_property_collection_funcs(prop,
                                    "rna_MeshUVLoopLayer_data_begin",
                                    "rna_iterator_array_next",
                                    "rna_iterator_array_end",
                                    "rna_iterator_array_get",
                                    "rna_MeshUVLoopLayer_data_length",
                                    NULL,
                                    NULL,
                                    NULL);

  prop = RNA_def_property(srna, "name", PROP_STRING, PROP_NONE);
  RNA_def_struct_name_property(srna, prop);
  RNA_def_property_string_funcs(prop, NULL, NULL, "rna_MeshLoopLayer_name_set");
  RNA_def_property_ui_text(prop, "Name", "Name of UV map");
  RNA_def_property_update(prop, 0, "rna_Mesh_update_data_legacy_deg_tag_all");

  prop = RNA_def_property(srna, "active", PROP_BOOLEAN, PROP_NONE);
  RNA_def_property_boolean_funcs(
      prop, "rna_MeshUVLoopLayer_active_get", "rna_MeshUVLoopLayer_active_set");
  RNA_def_property_ui_text(prop, "Active", "Set the map as active for display and editing");
  RNA_def_property_update(prop, 0, "rna_Mesh_update_data_legacy_deg_tag_all");

  prop = RNA_def_property(srna, "active_render", PROP_BOOLEAN, PROP_NONE);
  RNA_def_property_boolean_sdna(prop, NULL, "active_rnd", 0);
  RNA_def_property_boolean_funcs(
      prop, "rna_MeshUVLoopLayer_active_render_get", "rna_MeshUVLoopLayer_active_render_set");
  RNA_def_property_ui_text(prop, "Active Render", "Set the UV map as active for rendering");
  RNA_def_property_update(prop, 0, "rna_Mesh_update_data_legacy_deg_tag_all");

  prop = RNA_def_property(srna, "active_clone", PROP_BOOLEAN, PROP_NONE);
  RNA_def_property_boolean_sdna(prop, NULL, "active_clone", 0);
  RNA_def_property_boolean_funcs(
      prop, "rna_MeshUVLoopLayer_clone_get", "rna_MeshUVLoopLayer_clone_set");
  RNA_def_property_ui_text(prop, "Active Clone", "Set the map as active for cloning");
  RNA_def_property_update(prop, 0, "rna_Mesh_update_data_legacy_deg_tag_all");

  srna = RNA_def_struct(brna, "MeshUVLoop", NULL);
  RNA_def_struct_sdna(srna, "MLoopUV");
  RNA_def_struct_ui_text(srna, "Mesh UV Layer", "Layer of UV coordinates in a Mesh data-block");
  RNA_def_struct_path_func(srna, "rna_MeshUVLoop_path");

  prop = RNA_def_property(srna, "uv", PROP_FLOAT, PROP_XYZ);
  RNA_def_property_update(prop, 0, "rna_Mesh_update_data_legacy_deg_tag_all");

  prop = RNA_def_property(srna, "pin_uv", PROP_BOOLEAN, PROP_NONE);
  RNA_def_property_boolean_sdna(prop, NULL, "flag", MLOOPUV_PINNED);
  RNA_def_property_ui_text(prop, "UV Pinned", "");

  prop = RNA_def_property(srna, "select", PROP_BOOLEAN, PROP_NONE);
  RNA_def_property_boolean_sdna(prop, NULL, "flag", MLOOPUV_VERTSEL);
  RNA_def_property_ui_text(prop, "UV Select", "");

  prop = RNA_def_property(srna, "select_edge", PROP_BOOLEAN, PROP_NONE);
  RNA_def_property_boolean_sdna(prop, NULL, "flag", MLOOPUV_EDGESEL);
  RNA_def_property_ui_text(prop, "UV Edge Select", "");
}

static void rna_def_mloopcol(BlenderRNA *brna)
{
  StructRNA *srna;
  PropertyRNA *prop;

  srna = RNA_def_struct(brna, "MeshLoopColorLayer", NULL);
  RNA_def_struct_ui_text(
      srna, "Mesh Vertex Color Layer", "Layer of vertex colors in a Mesh data-block");
  RNA_def_struct_sdna(srna, "CustomDataLayer");
  RNA_def_struct_path_func(srna, "rna_MeshLoopColorLayer_path");
  RNA_def_struct_ui_icon(srna, ICON_GROUP_VCOL);

  prop = RNA_def_property(srna, "name", PROP_STRING, PROP_NONE);
  RNA_def_struct_name_property(srna, prop);
  RNA_def_property_string_funcs(prop, NULL, NULL, "rna_MeshLoopLayer_name_set");
  RNA_def_property_ui_text(prop, "Name", "Name of Vertex color layer");
  RNA_def_property_update(prop, 0, "rna_Mesh_update_data_legacy_deg_tag_all");

  prop = RNA_def_property(srna, "active", PROP_BOOLEAN, PROP_NONE);
  RNA_def_property_boolean_funcs(
      prop, "rna_MeshLoopColorLayer_active_get", "rna_MeshLoopColorLayer_active_set");
  RNA_def_property_ui_text(prop, "Active", "Sets the layer as active for display and editing");
  RNA_def_property_update(prop, 0, "rna_Mesh_update_data_legacy_deg_tag_all");

  prop = RNA_def_property(srna, "active_render", PROP_BOOLEAN, PROP_NONE);
  RNA_def_property_boolean_sdna(prop, NULL, "active_rnd", 0);
  RNA_def_property_boolean_funcs(prop,
                                 "rna_MeshLoopColorLayer_active_render_get",
                                 "rna_MeshLoopColorLayer_active_render_set");
  RNA_def_property_ui_text(prop, "Active Render", "Sets the layer as active for rendering");
  RNA_def_property_update(prop, 0, "rna_Mesh_update_data_legacy_deg_tag_all");

  prop = RNA_def_property(srna, "data", PROP_COLLECTION, PROP_NONE);
  RNA_def_property_struct_type(prop, "MeshLoopColor");
  RNA_def_property_ui_text(prop, "Data", "");
  RNA_def_property_collection_funcs(prop,
                                    "rna_MeshLoopColorLayer_data_begin",
                                    "rna_iterator_array_next",
                                    "rna_iterator_array_end",
                                    "rna_iterator_array_get",
                                    "rna_MeshLoopColorLayer_data_length",
                                    NULL,
                                    NULL,
                                    NULL);

  srna = RNA_def_struct(brna, "MeshLoopColor", NULL);
  RNA_def_struct_sdna(srna, "MLoopCol");
  RNA_def_struct_ui_text(srna, "Mesh Vertex Color", "Vertex loop colors in a Mesh");
  RNA_def_struct_path_func(srna, "rna_MeshColor_path");

  prop = RNA_def_property(srna, "color", PROP_FLOAT, PROP_COLOR);
  RNA_def_property_array(prop, 4);
  RNA_def_property_range(prop, 0.0f, 1.0f);
  RNA_def_property_float_funcs(
      prop, "rna_MeshLoopColor_color_get", "rna_MeshLoopColor_color_set", NULL);
  RNA_def_property_ui_text(prop, "Color", "Color in sRGB color space");
  RNA_def_property_update(prop, 0, "rna_Mesh_update_data_legacy_deg_tag_all");
}

static void rna_def_MPropCol(BlenderRNA *brna)
{
  StructRNA *srna;
  PropertyRNA *prop;

  srna = RNA_def_struct(brna, "MeshVertColorLayer", NULL);
  RNA_def_struct_ui_text(srna,
                         "Mesh Sculpt Vertex Color Layer",
                         "Layer of sculpt vertex colors in a Mesh data-block");
  RNA_def_struct_sdna(srna, "CustomDataLayer");
  RNA_def_struct_path_func(srna, "rna_MeshVertColorLayer_path");
  RNA_def_struct_ui_icon(srna, ICON_GROUP_VCOL);

  prop = RNA_def_property(srna, "name", PROP_STRING, PROP_NONE);
  RNA_def_struct_name_property(srna, prop);
  RNA_def_property_string_funcs(prop, NULL, NULL, "rna_MeshVertexLayer_name_set");
  RNA_def_property_ui_text(prop, "Name", "Name of Sculpt Vertex color layer");
  RNA_def_property_update(prop, 0, "rna_Mesh_update_data_legacy_deg_tag_all");

  prop = RNA_def_property(srna, "active", PROP_BOOLEAN, PROP_NONE);
  RNA_def_property_boolean_funcs(
      prop, "rna_MeshVertColorLayer_active_get", "rna_MeshVertColorLayer_active_set");
  RNA_def_property_ui_text(
      prop, "Active", "Sets the sculpt vertex color layer as active for display and editing");
  RNA_def_property_update(prop, 0, "rna_Mesh_update_data_legacy_deg_tag_all");

  prop = RNA_def_property(srna, "active_render", PROP_BOOLEAN, PROP_NONE);
  RNA_def_property_boolean_sdna(prop, NULL, "active_rnd", 0);
  RNA_def_property_boolean_funcs(prop,
                                 "rna_MeshVertColorLayer_active_render_get",
                                 "rna_MeshVertColorLayer_active_render_set");
  RNA_def_property_ui_text(
      prop, "Active Render", "Sets the sculpt vertex color layer as active for rendering");
  RNA_def_property_update(prop, 0, "rna_Mesh_update_data_legacy_deg_tag_all");

  prop = RNA_def_property(srna, "data", PROP_COLLECTION, PROP_NONE);
  RNA_def_property_struct_type(prop, "MeshVertColor");
  RNA_def_property_ui_text(prop, "Data", "");
  RNA_def_property_collection_funcs(prop,
                                    "rna_MeshVertColorLayer_data_begin",
                                    "rna_iterator_array_next",
                                    "rna_iterator_array_end",
                                    "rna_iterator_array_get",
                                    "rna_MeshVertColorLayer_data_length",
                                    NULL,
                                    NULL,
                                    NULL);

  srna = RNA_def_struct(brna, "MeshVertColor", NULL);
  RNA_def_struct_sdna(srna, "MPropCol");
  RNA_def_struct_ui_text(srna, "Mesh Sculpt Vertex Color", "Vertex colors in a Mesh");
  RNA_def_struct_path_func(srna, "rna_MeshVertColor_path");

  prop = RNA_def_property(srna, "color", PROP_FLOAT, PROP_COLOR);
  RNA_def_property_array(prop, 4);
  RNA_def_property_range(prop, 0.0f, 1.0f);
  RNA_def_property_ui_text(prop, "Color", "");
  RNA_def_property_update(prop, 0, "rna_Mesh_update_data_legacy_deg_tag_all");
}
static void rna_def_mproperties(BlenderRNA *brna)
{
  StructRNA *srna;
  PropertyRNA *prop;

  /* Float */
#  define MESH_FLOAT_PROPERTY_LAYER(elemname) \
    srna = RNA_def_struct(brna, "Mesh" elemname "FloatPropertyLayer", NULL); \
    RNA_def_struct_sdna(srna, "CustomDataLayer"); \
    RNA_def_struct_ui_text(srna, \
                           "Mesh " elemname " Float Property Layer", \
                           "User defined layer of floating-point number values"); \
    RNA_def_struct_path_func(srna, "rna_Mesh" elemname "FloatPropertyLayer_path"); \
\
    prop = RNA_def_property(srna, "name", PROP_STRING, PROP_NONE); \
    RNA_def_struct_name_property(srna, prop); \
    RNA_def_property_string_funcs(prop, NULL, NULL, "rna_MeshAnyLayer_name_set"); \
    RNA_def_property_ui_text(prop, "Name", ""); \
    RNA_def_property_update(prop, 0, "rna_Mesh_update_data_legacy_deg_tag_all"); \
\
    prop = RNA_def_property(srna, "data", PROP_COLLECTION, PROP_NONE); \
    RNA_def_property_struct_type(prop, "Mesh" elemname "FloatProperty"); \
    RNA_def_property_ui_text(prop, "Data", ""); \
    RNA_def_property_collection_funcs(prop, \
                                      "rna_Mesh" elemname "FloatPropertyLayer_data_begin", \
                                      "rna_iterator_array_next", \
                                      "rna_iterator_array_end", \
                                      "rna_iterator_array_get", \
                                      "rna_Mesh" elemname "FloatPropertyLayer_data_length", \
                                      NULL, \
                                      NULL, \
                                      NULL); \
\
    srna = RNA_def_struct(brna, "Mesh" elemname "FloatProperty", NULL); \
    RNA_def_struct_sdna(srna, "MFloatProperty"); \
    RNA_def_struct_ui_text( \
        srna, \
        "Mesh " elemname " Float Property", \
        "User defined floating-point number value in a float properties layer"); \
    RNA_def_struct_path_func(srna, "rna_Mesh" elemname "FloatProperty_path"); \
\
    prop = RNA_def_property(srna, "value", PROP_FLOAT, PROP_NONE); \
    RNA_def_property_float_sdna(prop, NULL, "f"); \
    RNA_def_property_ui_text(prop, "Value", ""); \
    RNA_def_property_update(prop, 0, "rna_Mesh_update_data_legacy_deg_tag_all"); \
    ((void)0)

  /* Int */
#  define MESH_INT_PROPERTY_LAYER(elemname) \
    srna = RNA_def_struct(brna, "Mesh" elemname "IntPropertyLayer", NULL); \
    RNA_def_struct_sdna(srna, "CustomDataLayer"); \
    RNA_def_struct_ui_text(srna, \
                           "Mesh " elemname " Int Property Layer", \
                           "User defined layer of integer number values"); \
    RNA_def_struct_path_func(srna, "rna_Mesh" elemname "IntPropertyLayer_path"); \
\
    prop = RNA_def_property(srna, "name", PROP_STRING, PROP_NONE); \
    RNA_def_struct_name_property(srna, prop); \
    RNA_def_property_string_funcs(prop, NULL, NULL, "rna_MeshAnyLayer_name_set"); \
    RNA_def_property_ui_text(prop, "Name", ""); \
    RNA_def_property_update(prop, 0, "rna_Mesh_update_data_legacy_deg_tag_all"); \
\
    prop = RNA_def_property(srna, "data", PROP_COLLECTION, PROP_NONE); \
    RNA_def_property_struct_type(prop, "Mesh" elemname "IntProperty"); \
    RNA_def_property_ui_text(prop, "Data", ""); \
    RNA_def_property_collection_funcs(prop, \
                                      "rna_Mesh" elemname "IntPropertyLayer_data_begin", \
                                      "rna_iterator_array_next", \
                                      "rna_iterator_array_end", \
                                      "rna_iterator_array_get", \
                                      "rna_Mesh" elemname "IntPropertyLayer_data_length", \
                                      NULL, \
                                      NULL, \
                                      NULL); \
\
    srna = RNA_def_struct(brna, "Mesh" elemname "IntProperty", NULL); \
    RNA_def_struct_sdna(srna, "MIntProperty"); \
    RNA_def_struct_ui_text(srna, \
                           "Mesh " elemname " Int Property", \
                           "User defined integer number value in an integer properties layer"); \
    RNA_def_struct_path_func(srna, "rna_Mesh" elemname "IntProperty_path"); \
\
    prop = RNA_def_property(srna, "value", PROP_INT, PROP_NONE); \
    RNA_def_property_int_sdna(prop, NULL, "i"); \
    RNA_def_property_ui_text(prop, "Value", ""); \
    RNA_def_property_update(prop, 0, "rna_Mesh_update_data_legacy_deg_tag_all"); \
    ((void)0)

  /* String */
#  define MESH_STRING_PROPERTY_LAYER(elemname) \
    srna = RNA_def_struct(brna, "Mesh" elemname "StringPropertyLayer", NULL); \
    RNA_def_struct_sdna(srna, "CustomDataLayer"); \
    RNA_def_struct_ui_text(srna, \
                           "Mesh " elemname " String Property Layer", \
                           "User defined layer of string text values"); \
    RNA_def_struct_path_func(srna, "rna_Mesh" elemname "StringPropertyLayer_path"); \
\
    prop = RNA_def_property(srna, "name", PROP_STRING, PROP_NONE); \
    RNA_def_struct_name_property(srna, prop); \
    RNA_def_property_string_funcs(prop, NULL, NULL, "rna_MeshAnyLayer_name_set"); \
    RNA_def_property_ui_text(prop, "Name", ""); \
    RNA_def_property_update(prop, 0, "rna_Mesh_update_data_legacy_deg_tag_all"); \
\
    prop = RNA_def_property(srna, "data", PROP_COLLECTION, PROP_NONE); \
    RNA_def_property_struct_type(prop, "Mesh" elemname "StringProperty"); \
    RNA_def_property_ui_text(prop, "Data", ""); \
    RNA_def_property_collection_funcs(prop, \
                                      "rna_Mesh" elemname "StringPropertyLayer_data_begin", \
                                      "rna_iterator_array_next", \
                                      "rna_iterator_array_end", \
                                      "rna_iterator_array_get", \
                                      "rna_Mesh" elemname "StringPropertyLayer_data_length", \
                                      NULL, \
                                      NULL, \
                                      NULL); \
\
    srna = RNA_def_struct(brna, "Mesh" elemname "StringProperty", NULL); \
    RNA_def_struct_sdna(srna, "MStringProperty"); \
    RNA_def_struct_ui_text(srna, \
                           "Mesh " elemname " String Property", \
                           "User defined string text value in a string properties layer"); \
    RNA_def_struct_path_func(srna, "rna_Mesh" elemname "StringProperty_path"); \
\
    /* low level mesh data access, treat as bytes */ \
    prop = RNA_def_property(srna, "value", PROP_STRING, PROP_BYTESTRING); \
    RNA_def_property_string_sdna(prop, NULL, "s"); \
    RNA_def_property_string_funcs(prop, \
                                  "rna_MeshStringProperty_s_get", \
                                  "rna_MeshStringProperty_s_length", \
                                  "rna_MeshStringProperty_s_set"); \
    RNA_def_property_ui_text(prop, "Value", ""); \
    RNA_def_property_update(prop, 0, "rna_Mesh_update_data_legacy_deg_tag_all");

  MESH_FLOAT_PROPERTY_LAYER("Vertex");
  MESH_FLOAT_PROPERTY_LAYER("Polygon");
  MESH_INT_PROPERTY_LAYER("Vertex");
  MESH_INT_PROPERTY_LAYER("Polygon");
  MESH_STRING_PROPERTY_LAYER("Vertex")
  MESH_STRING_PROPERTY_LAYER("Polygon")
#  undef MESH_PROPERTY_LAYER
}

void rna_def_texmat_common(StructRNA *srna, const char *texspace_editable)
{
  PropertyRNA *prop;

  /* texture space */
  prop = RNA_def_property(srna, "auto_texspace", PROP_BOOLEAN, PROP_NONE);
  RNA_def_property_boolean_sdna(prop, NULL, "texflag", ME_AUTOSPACE);
  RNA_def_property_ui_text(
      prop,
      "Auto Texture Space",
      "Adjust active object's texture space automatically when transforming object");

  prop = RNA_def_property(srna, "texspace_location", PROP_FLOAT, PROP_TRANSLATION);
  RNA_def_property_float_sdna(prop, NULL, "loc");
  RNA_def_property_ui_text(prop, "Texture Space Location", "Texture space location");
  RNA_def_property_float_funcs(prop, "rna_Mesh_texspace_loc_get", NULL, NULL);
  RNA_def_property_editable_func(prop, texspace_editable);
  RNA_def_property_update(prop, 0, "rna_Mesh_update_data_legacy_deg_tag_all");

  prop = RNA_def_property(srna, "texspace_size", PROP_FLOAT, PROP_XYZ);
  RNA_def_property_float_sdna(prop, NULL, "size");
  RNA_def_property_flag(prop, PROP_PROPORTIONAL);
  RNA_def_property_ui_text(prop, "Texture Space Size", "Texture space size");
  RNA_def_property_float_funcs(prop, "rna_Mesh_texspace_size_get", NULL, NULL);
  RNA_def_property_editable_func(prop, texspace_editable);
  RNA_def_property_update(prop, 0, "rna_Mesh_update_data_legacy_deg_tag_all");

  /* materials */
  prop = RNA_def_property(srna, "materials", PROP_COLLECTION, PROP_NONE);
  RNA_def_property_collection_sdna(prop, NULL, "mat", "totcol");
  RNA_def_property_struct_type(prop, "Material");
  RNA_def_property_ui_text(prop, "Materials", "");
  RNA_def_property_srna(prop, "IDMaterials"); /* see rna_ID.c */
  RNA_def_property_override_flag(prop, PROPOVERRIDE_OVERRIDABLE_LIBRARY);
  RNA_def_property_override_funcs(prop, NULL, NULL, "rna_Mesh_materials_override_apply");
  RNA_def_property_collection_funcs(
      prop, NULL, NULL, NULL, NULL, NULL, NULL, NULL, "rna_IDMaterials_assign_int");
}

/* scene.objects */
/* mesh.vertices */
static void rna_def_mesh_vertices(BlenderRNA *brna, PropertyRNA *cprop)
{
  StructRNA *srna;
  /*  PropertyRNA *prop; */

  FunctionRNA *func;
  PropertyRNA *parm;

  RNA_def_property_srna(cprop, "MeshVertices");
  srna = RNA_def_struct(brna, "MeshVertices", NULL);
  RNA_def_struct_sdna(srna, "Mesh");
  RNA_def_struct_ui_text(srna, "Mesh Vertices", "Collection of mesh vertices");

  func = RNA_def_function(srna, "add", "ED_mesh_verts_add");
  RNA_def_function_flag(func, FUNC_USE_REPORTS);
  parm = RNA_def_int(
      func, "count", 0, 0, INT_MAX, "Count", "Number of vertices to add", 0, INT_MAX);
  RNA_def_parameter_flags(parm, 0, PARM_REQUIRED);
#  if 0 /* BMESH_TODO Remove until BMesh merge */
  func = RNA_def_function(srna, "remove", "ED_mesh_verts_remove");
  RNA_def_function_flag(func, FUNC_USE_REPORTS);
  RNA_def_int(func, "count", 0, 0, INT_MAX, "Count", "Number of vertices to remove", 0, INT_MAX);
#  endif
}

/* mesh.edges */
static void rna_def_mesh_edges(BlenderRNA *brna, PropertyRNA *cprop)
{
  StructRNA *srna;
  /*  PropertyRNA *prop; */

  FunctionRNA *func;
  PropertyRNA *parm;

  RNA_def_property_srna(cprop, "MeshEdges");
  srna = RNA_def_struct(brna, "MeshEdges", NULL);
  RNA_def_struct_sdna(srna, "Mesh");
  RNA_def_struct_ui_text(srna, "Mesh Edges", "Collection of mesh edges");

  func = RNA_def_function(srna, "add", "ED_mesh_edges_add");
  RNA_def_function_flag(func, FUNC_USE_REPORTS);
  parm = RNA_def_int(func, "count", 0, 0, INT_MAX, "Count", "Number of edges to add", 0, INT_MAX);
  RNA_def_parameter_flags(parm, 0, PARM_REQUIRED);
#  if 0 /* BMESH_TODO Remove until BMesh merge */
  func = RNA_def_function(srna, "remove", "ED_mesh_edges_remove");
  RNA_def_function_flag(func, FUNC_USE_REPORTS);
  RNA_def_int(func, "count", 0, 0, INT_MAX, "Count", "Number of edges to remove", 0, INT_MAX);
#  endif
}

/* mesh.loop_triangles */
static void rna_def_mesh_looptris(BlenderRNA *brna, PropertyRNA *cprop)
{
  StructRNA *srna;

  RNA_def_property_srna(cprop, "MeshLoopTriangles");
  srna = RNA_def_struct(brna, "MeshLoopTriangles", NULL);
  RNA_def_struct_sdna(srna, "Mesh");
  RNA_def_struct_ui_text(
      srna, "Mesh Loop Triangles", "Tessellation of mesh polygons into triangles");
}

/* mesh.loops */
static void rna_def_mesh_loops(BlenderRNA *brna, PropertyRNA *cprop)
{
  StructRNA *srna;

  // PropertyRNA *prop;

  FunctionRNA *func;
  PropertyRNA *parm;

  RNA_def_property_srna(cprop, "MeshLoops");
  srna = RNA_def_struct(brna, "MeshLoops", NULL);
  RNA_def_struct_sdna(srna, "Mesh");
  RNA_def_struct_ui_text(srna, "Mesh Loops", "Collection of mesh loops");

  func = RNA_def_function(srna, "add", "ED_mesh_loops_add");
  RNA_def_function_flag(func, FUNC_USE_REPORTS);
  parm = RNA_def_int(func, "count", 0, 0, INT_MAX, "Count", "Number of loops to add", 0, INT_MAX);
  RNA_def_parameter_flags(parm, 0, PARM_REQUIRED);
}

/* mesh.polygons */
static void rna_def_mesh_polygons(BlenderRNA *brna, PropertyRNA *cprop)
{
  StructRNA *srna;

  PropertyRNA *prop;

  FunctionRNA *func;
  PropertyRNA *parm;

  RNA_def_property_srna(cprop, "MeshPolygons");
  srna = RNA_def_struct(brna, "MeshPolygons", NULL);
  RNA_def_struct_sdna(srna, "Mesh");
  RNA_def_struct_ui_text(srna, "Mesh Polygons", "Collection of mesh polygons");

  prop = RNA_def_property(srna, "active", PROP_INT, PROP_NONE);
  RNA_def_property_int_sdna(prop, NULL, "act_face");
  RNA_def_property_ui_text(prop, "Active Polygon", "The active polygon for this mesh");

  func = RNA_def_function(srna, "add", "ED_mesh_polys_add");
  RNA_def_function_flag(func, FUNC_USE_REPORTS);
  parm = RNA_def_int(
      func, "count", 0, 0, INT_MAX, "Count", "Number of polygons to add", 0, INT_MAX);
  RNA_def_parameter_flags(parm, 0, PARM_REQUIRED);
}

/* Defines a read-only vector type since normals should not be modified manually. */
static void rna_def_normal_layer_value(BlenderRNA *brna)
{
  StructRNA *srna = RNA_def_struct(brna, "MeshNormalValue", NULL);
  RNA_def_struct_sdna(srna, "vec3f");
  RNA_def_struct_ui_text(srna, "Mesh Normal Vector", "Vector in a mesh normal array");

  PropertyRNA *prop = RNA_def_property(srna, "vector", PROP_FLOAT, PROP_DIRECTION);
  RNA_def_property_ui_text(prop, "Vector", "3D vector");
  RNA_def_property_float_sdna(prop, NULL, "x");
  RNA_def_property_array(prop, 3);
  RNA_def_property_clear_flag(prop, PROP_EDITABLE);
}

static void rna_def_loop_colors(BlenderRNA *brna, PropertyRNA *cprop)
{
  StructRNA *srna;
  PropertyRNA *prop;

  FunctionRNA *func;
  PropertyRNA *parm;

  RNA_def_property_srna(cprop, "LoopColors");
  srna = RNA_def_struct(brna, "LoopColors", NULL);
  RNA_def_struct_sdna(srna, "Mesh");
  RNA_def_struct_ui_text(srna, "Loop Colors", "Collection of vertex colors");

  func = RNA_def_function(srna, "new", "rna_Mesh_vertex_color_new");
  RNA_def_function_ui_description(func, "Add a vertex color layer to Mesh");
  RNA_def_function_flag(func, FUNC_USE_REPORTS);
  RNA_def_string(func, "name", "Col", 0, "", "Vertex color name");
  RNA_def_boolean(func,
                  "do_init",
                  true,
                  "",
                  "Whether new layer's data should be initialized by copying current active one");
  parm = RNA_def_pointer(func, "layer", "MeshLoopColorLayer", "", "The newly created layer");
  RNA_def_parameter_flags(parm, 0, PARM_RNAPTR);
  RNA_def_function_return(func, parm);

  func = RNA_def_function(srna, "remove", "rna_Mesh_vertex_color_remove");
  RNA_def_function_ui_description(func, "Remove a vertex color layer");
  RNA_def_function_flag(func, FUNC_USE_REPORTS);
  parm = RNA_def_pointer(func, "layer", "MeshLoopColorLayer", "", "The layer to remove");
  RNA_def_parameter_flags(parm, PROP_NEVER_NULL, PARM_REQUIRED);
  RNA_def_property_clear_flag(parm, PROP_THICK_WRAP);

  prop = RNA_def_property(srna, "active", PROP_POINTER, PROP_NONE);
  RNA_def_property_struct_type(prop, "MeshLoopColorLayer");
  RNA_def_property_pointer_funcs(
      prop, "rna_Mesh_vertex_color_active_get", "rna_Mesh_vertex_color_active_set", NULL, NULL);
  RNA_def_property_flag(prop, PROP_EDITABLE | PROP_NEVER_UNLINK);
  RNA_def_property_ui_text(prop, "Active Vertex Color Layer", "Active vertex color layer");
  RNA_def_property_update(prop, 0, "rna_Mesh_update_data_edit_active_color");

  prop = RNA_def_property(srna, "active_index", PROP_INT, PROP_UNSIGNED);
  RNA_def_property_int_funcs(prop,
                             "rna_Mesh_vertex_color_active_index_get",
                             "rna_Mesh_vertex_color_active_index_set",
                             "rna_Mesh_vertex_color_index_range");
  RNA_def_property_ui_text(prop, "Active Vertex Color Index", "Active vertex color index");
  RNA_def_property_update(prop, 0, "rna_Mesh_update_data_edit_active_color");
}

static void rna_def_vert_colors(BlenderRNA *brna, PropertyRNA *cprop)
{
  StructRNA *srna;
  PropertyRNA *prop;

  FunctionRNA *func;
  PropertyRNA *parm;

  RNA_def_property_srna(cprop, "VertColors");
  srna = RNA_def_struct(brna, "VertColors", NULL);
  RNA_def_struct_sdna(srna, "Mesh");
  RNA_def_struct_ui_text(srna, "Vert Colors", "Collection of sculpt vertex colors");

  func = RNA_def_function(srna, "new", "rna_Mesh_sculpt_vertex_color_new");
  RNA_def_function_ui_description(func, "Add a sculpt vertex color layer to Mesh");
  RNA_def_function_flag(func, FUNC_USE_REPORTS);
  RNA_def_string(func, "name", "Col", 0, "", "Sculpt Vertex color name");
  RNA_def_boolean(func,
                  "do_init",
                  true,
                  "",
                  "Whether new layer's data should be initialized by copying current active one");
  parm = RNA_def_pointer(func, "layer", "MeshVertColorLayer", "", "The newly created layer");
  RNA_def_parameter_flags(parm, 0, PARM_RNAPTR);
  RNA_def_function_return(func, parm);

  func = RNA_def_function(srna, "remove", "rna_Mesh_sculpt_vertex_color_remove");
  RNA_def_function_ui_description(func, "Remove a vertex color layer");
  RNA_def_function_flag(func, FUNC_USE_REPORTS);
  parm = RNA_def_pointer(func, "layer", "MeshVertColorLayer", "", "The layer to remove");
  RNA_def_parameter_flags(parm, PROP_NEVER_NULL, PARM_REQUIRED);
  RNA_def_property_clear_flag(parm, PROP_THICK_WRAP);

  prop = RNA_def_property(srna, "active", PROP_POINTER, PROP_NONE);
  RNA_def_property_struct_type(prop, "MeshVertColorLayer");
  RNA_def_property_pointer_funcs(prop,
                                 "rna_Mesh_sculpt_vertex_color_active_get",
                                 "rna_Mesh_sculpt_vertex_color_active_set",
                                 NULL,
                                 NULL);
  RNA_def_property_flag(prop, PROP_EDITABLE | PROP_NEVER_UNLINK);
  RNA_def_property_ui_text(
      prop, "Active Sculpt Vertex Color Layer", "Active sculpt vertex color layer");
  RNA_def_property_update(prop, 0, "rna_Mesh_update_data_edit_active_color");

  prop = RNA_def_property(srna, "active_index", PROP_INT, PROP_UNSIGNED);
  RNA_def_property_int_funcs(prop,
                             "rna_Mesh_sculpt_vertex_color_active_index_get",
                             "rna_Mesh_sculpt_vertex_color_active_index_set",
                             "rna_Mesh_sculpt_vertex_color_index_range");
  RNA_def_property_ui_text(
      prop, "Active Sculpt Vertex Color Index", "Active sculpt vertex color index");
  RNA_def_property_update(prop, 0, "rna_Mesh_update_data_edit_active_color");
}

static void rna_def_uv_layers(BlenderRNA *brna, PropertyRNA *cprop)
{
  StructRNA *srna;
  PropertyRNA *prop;

  FunctionRNA *func;
  PropertyRNA *parm;

  RNA_def_property_srna(cprop, "UVLoopLayers");
  srna = RNA_def_struct(brna, "UVLoopLayers", NULL);
  RNA_def_struct_sdna(srna, "Mesh");
  RNA_def_struct_ui_text(srna, "UV Map Layers", "Collection of UV map layers");

  func = RNA_def_function(srna, "new", "rna_Mesh_uv_layers_new");
  RNA_def_function_flag(func, FUNC_USE_REPORTS);
  RNA_def_function_ui_description(func, "Add a UV map layer to Mesh");
  RNA_def_string(func, "name", "UVMap", 0, "", "UV map name");
  RNA_def_boolean(func,
                  "do_init",
                  true,
                  "",
                  "Whether new layer's data should be initialized by copying current active one, "
                  "or if none is active, with a default UVmap");
  parm = RNA_def_pointer(func, "layer", "MeshUVLoopLayer", "", "The newly created layer");
  RNA_def_parameter_flags(parm, 0, PARM_RNAPTR);
  RNA_def_function_return(func, parm);

  func = RNA_def_function(srna, "remove", "rna_Mesh_uv_layers_remove");
  RNA_def_function_ui_description(func, "Remove a vertex color layer");
  RNA_def_function_flag(func, FUNC_USE_REPORTS);
  parm = RNA_def_pointer(func, "layer", "MeshUVLoopLayer", "", "The layer to remove");
  RNA_def_parameter_flags(parm, PROP_NEVER_NULL, PARM_REQUIRED);

  prop = RNA_def_property(srna, "active", PROP_POINTER, PROP_NONE);
  RNA_def_property_struct_type(prop, "MeshUVLoopLayer");
  RNA_def_property_pointer_funcs(
      prop, "rna_Mesh_uv_layer_active_get", "rna_Mesh_uv_layer_active_set", NULL, NULL);
  RNA_def_property_flag(prop, PROP_EDITABLE | PROP_NEVER_UNLINK);
  RNA_def_property_ui_text(prop, "Active UV Map Layer", "Active UV Map layer");
  RNA_def_property_update(prop, 0, "rna_Mesh_update_data_legacy_deg_tag_all");

  prop = RNA_def_property(srna, "active_index", PROP_INT, PROP_UNSIGNED);
  RNA_def_property_int_funcs(prop,
                             "rna_Mesh_uv_layer_active_index_get",
                             "rna_Mesh_uv_layer_active_index_set",
                             "rna_Mesh_uv_layer_index_range");
  RNA_def_property_ui_text(prop, "Active UV Map Index", "Active UV map index");
  RNA_def_property_update(prop, 0, "rna_Mesh_update_data_legacy_deg_tag_all");
}

/* mesh float layers */
static void rna_def_vertex_float_layers(BlenderRNA *brna, PropertyRNA *cprop)
{
  StructRNA *srna;

  FunctionRNA *func;
  PropertyRNA *parm;

  RNA_def_property_srna(cprop, "VertexFloatProperties");
  srna = RNA_def_struct(brna, "VertexFloatProperties", NULL);
  RNA_def_struct_sdna(srna, "Mesh");
  RNA_def_struct_ui_text(srna, "Vertex Float Properties", "Collection of float properties");

  func = RNA_def_function(srna, "new", "rna_Mesh_vertex_float_property_new");
  RNA_def_function_ui_description(func, "Add a float property layer to Mesh");
  RNA_def_string(func, "name", "Float Prop", 0, "", "Float property name");
  parm = RNA_def_pointer(
      func, "layer", "MeshVertexFloatPropertyLayer", "", "The newly created layer");
  RNA_def_parameter_flags(parm, 0, PARM_RNAPTR);
  RNA_def_function_return(func, parm);
}

/* mesh int layers */
static void rna_def_vertex_int_layers(BlenderRNA *brna, PropertyRNA *cprop)
{
  StructRNA *srna;

  FunctionRNA *func;
  PropertyRNA *parm;

  RNA_def_property_srna(cprop, "VertexIntProperties");
  srna = RNA_def_struct(brna, "VertexIntProperties", NULL);
  RNA_def_struct_sdna(srna, "Mesh");
  RNA_def_struct_ui_text(srna, "Vertex Int Properties", "Collection of int properties");

  func = RNA_def_function(srna, "new", "rna_Mesh_vertex_int_property_new");
  RNA_def_function_ui_description(func, "Add a integer property layer to Mesh");
  RNA_def_string(func, "name", "Int Prop", 0, "", "Int property name");
  parm = RNA_def_pointer(
      func, "layer", "MeshVertexIntPropertyLayer", "", "The newly created layer");
  RNA_def_parameter_flags(parm, 0, PARM_RNAPTR);
  RNA_def_function_return(func, parm);
}

/* mesh string layers */
static void rna_def_vertex_string_layers(BlenderRNA *brna, PropertyRNA *cprop)
{
  StructRNA *srna;

  FunctionRNA *func;
  PropertyRNA *parm;

  RNA_def_property_srna(cprop, "VertexStringProperties");
  srna = RNA_def_struct(brna, "VertexStringProperties", NULL);
  RNA_def_struct_sdna(srna, "Mesh");
  RNA_def_struct_ui_text(srna, "Vertex String Properties", "Collection of string properties");

  func = RNA_def_function(srna, "new", "rna_Mesh_vertex_string_property_new");
  RNA_def_function_ui_description(func, "Add a string property layer to Mesh");
  RNA_def_string(func, "name", "String Prop", 0, "", "String property name");
  parm = RNA_def_pointer(
      func, "layer", "MeshVertexStringPropertyLayer", "", "The newly created layer");
  RNA_def_parameter_flags(parm, 0, PARM_RNAPTR);
  RNA_def_function_return(func, parm);
}

/* mesh float layers */
static void rna_def_polygon_float_layers(BlenderRNA *brna, PropertyRNA *cprop)
{
  StructRNA *srna;

  FunctionRNA *func;
  PropertyRNA *parm;

  RNA_def_property_srna(cprop, "PolygonFloatProperties");
  srna = RNA_def_struct(brna, "PolygonFloatProperties", NULL);
  RNA_def_struct_sdna(srna, "Mesh");
  RNA_def_struct_ui_text(srna, "Polygon Float Properties", "Collection of float properties");

  func = RNA_def_function(srna, "new", "rna_Mesh_polygon_float_property_new");
  RNA_def_function_ui_description(func, "Add a float property layer to Mesh");
  RNA_def_string(func, "name", "Float Prop", 0, "", "Float property name");
  parm = RNA_def_pointer(
      func, "layer", "MeshPolygonFloatPropertyLayer", "", "The newly created layer");
  RNA_def_parameter_flags(parm, 0, PARM_RNAPTR);
  RNA_def_function_return(func, parm);
}

/* mesh int layers */
static void rna_def_polygon_int_layers(BlenderRNA *brna, PropertyRNA *cprop)
{
  StructRNA *srna;

  FunctionRNA *func;
  PropertyRNA *parm;

  RNA_def_property_srna(cprop, "PolygonIntProperties");
  srna = RNA_def_struct(brna, "PolygonIntProperties", NULL);
  RNA_def_struct_sdna(srna, "Mesh");
  RNA_def_struct_ui_text(srna, "Polygon Int Properties", "Collection of int properties");

  func = RNA_def_function(srna, "new", "rna_Mesh_polygon_int_property_new");
  RNA_def_function_ui_description(func, "Add a integer property layer to Mesh");
  RNA_def_string(func, "name", "Int Prop", 0, "", "Int property name");
  parm = RNA_def_pointer(
      func, "layer", "MeshPolygonIntPropertyLayer", "", "The newly created layer");
  RNA_def_parameter_flags(parm, 0, PARM_RNAPTR);
  RNA_def_function_return(func, parm);
}

/* mesh string layers */
static void rna_def_polygon_string_layers(BlenderRNA *brna, PropertyRNA *cprop)
{
  StructRNA *srna;

  FunctionRNA *func;
  PropertyRNA *parm;

  RNA_def_property_srna(cprop, "PolygonStringProperties");
  srna = RNA_def_struct(brna, "PolygonStringProperties", NULL);
  RNA_def_struct_sdna(srna, "Mesh");
  RNA_def_struct_ui_text(srna, "Polygon String Properties", "Collection of string properties");

  func = RNA_def_function(srna, "new", "rna_Mesh_polygon_string_property_new");
  RNA_def_function_ui_description(func, "Add a string property layer to Mesh");
  RNA_def_string(func, "name", "String Prop", 0, "", "String property name");
  parm = RNA_def_pointer(
      func, "layer", "MeshPolygonStringPropertyLayer", "", "The newly created layer");
  RNA_def_parameter_flags(parm, 0, PARM_RNAPTR);
  RNA_def_function_return(func, parm);
}

static void rna_def_skin_vertices(BlenderRNA *brna, PropertyRNA *UNUSED(cprop))
{
  StructRNA *srna;
  PropertyRNA *prop;

  srna = RNA_def_struct(brna, "MeshSkinVertexLayer", NULL);
  RNA_def_struct_ui_text(
      srna, "Mesh Skin Vertex Layer", "Per-vertex skin data for use with the Skin modifier");
  RNA_def_struct_sdna(srna, "CustomDataLayer");
  RNA_def_struct_path_func(srna, "rna_MeshSkinVertexLayer_path");

  prop = RNA_def_property(srna, "name", PROP_STRING, PROP_NONE);
  RNA_def_struct_name_property(srna, prop);
  RNA_def_property_string_funcs(prop, NULL, NULL, "rna_MeshVertexLayer_name_set");
  RNA_def_property_ui_text(prop, "Name", "Name of skin layer");
  RNA_def_property_update(prop, 0, "rna_Mesh_update_data_legacy_deg_tag_all");

  prop = RNA_def_property(srna, "data", PROP_COLLECTION, PROP_NONE);
  RNA_def_property_struct_type(prop, "MeshSkinVertex");
  RNA_def_property_ui_text(prop, "Data", "");
  RNA_def_property_collection_funcs(prop,
                                    "rna_MeshSkinVertexLayer_data_begin",
                                    "rna_iterator_array_next",
                                    "rna_iterator_array_end",
                                    "rna_iterator_array_get",
                                    "rna_MeshSkinVertexLayer_data_length",
                                    NULL,
                                    NULL,
                                    NULL);

  /* SkinVertex struct */
  srna = RNA_def_struct(brna, "MeshSkinVertex", NULL);
  RNA_def_struct_sdna(srna, "MVertSkin");
  RNA_def_struct_ui_text(
      srna, "Skin Vertex", "Per-vertex skin data for use with the Skin modifier");
  RNA_def_struct_path_func(srna, "rna_MeshSkinVertex_path");

  prop = RNA_def_property(srna, "radius", PROP_FLOAT, PROP_UNSIGNED);
  RNA_def_property_array(prop, 2);
  RNA_def_property_ui_range(prop, 0.001, 100.0, 1, 3);
  RNA_def_property_ui_text(prop, "Radius", "Radius of the skin");
  RNA_def_property_update(prop, 0, "rna_Mesh_update_data_legacy_deg_tag_all");

  /* Flags */

  prop = RNA_def_property(srna, "use_root", PROP_BOOLEAN, PROP_NONE);
  RNA_def_property_boolean_sdna(prop, NULL, "flag", MVERT_SKIN_ROOT);
  RNA_def_property_ui_text(prop,
                           "Root",
                           "Vertex is a root for rotation calculations and armature generation, "
                           "setting this flag does not clear other roots in the same mesh island");
  RNA_def_property_update(prop, 0, "rna_Mesh_update_data_legacy_deg_tag_all");

  prop = RNA_def_property(srna, "use_loose", PROP_BOOLEAN, PROP_NONE);
  RNA_def_property_boolean_sdna(prop, NULL, "flag", MVERT_SKIN_LOOSE);
  RNA_def_property_ui_text(
      prop, "Loose", "If vertex has multiple adjacent edges, it is hulled to them directly");
  RNA_def_property_update(prop, 0, "rna_Mesh_update_data_legacy_deg_tag_all");
}

static void rna_def_vertex_creases(BlenderRNA *brna)
{
  StructRNA *srna;
  PropertyRNA *prop;

  srna = RNA_def_struct(brna, "MeshVertexCreaseLayer", NULL);
  RNA_def_struct_ui_text(srna, "Mesh Vertex Crease Layer", "Per-vertex crease");
  RNA_def_struct_sdna(srna, "CustomDataLayer");
  RNA_def_struct_path_func(srna, "rna_MeshVertexCreaseLayer_path");

  prop = RNA_def_property(srna, "data", PROP_COLLECTION, PROP_NONE);
  RNA_def_property_struct_type(prop, "MeshVertexCrease");
  RNA_def_property_ui_text(prop, "Data", "");
  RNA_def_property_collection_funcs(prop,
                                    "rna_MeshVertexCreaseLayer_data_begin",
                                    "rna_iterator_array_next",
                                    "rna_iterator_array_end",
                                    "rna_iterator_array_get",
                                    "rna_MeshVertexCreaseLayer_data_length",
                                    NULL,
                                    NULL,
                                    NULL);

  /* VertexCrease struct */
  srna = RNA_def_struct(brna, "MeshVertexCrease", NULL);
  RNA_def_struct_sdna(srna, "MFloatProperty");
  RNA_def_struct_ui_text(srna, "Float Property", "");

  prop = RNA_def_property(srna, "value", PROP_FLOAT, PROP_NONE);
  RNA_def_property_float_sdna(prop, NULL, "f");
  RNA_def_property_ui_text(prop, "Value", "");
  RNA_def_property_update(prop, 0, "rna_Mesh_update_data_legacy_deg_tag_all");
}

static void rna_def_edge_creases(BlenderRNA *brna)
{
  StructRNA *srna;
  PropertyRNA *prop;

  srna = RNA_def_struct(brna, "MeshEdgeCreaseLayer", NULL);
  RNA_def_struct_ui_text(srna, "Mesh Edge Crease Layer", "Per-edge crease");
  RNA_def_struct_sdna(srna, "CustomDataLayer");
  RNA_def_struct_path_func(srna, "rna_MeshEdgeCreaseLayer_path");

  prop = RNA_def_property(srna, "data", PROP_COLLECTION, PROP_NONE);
  RNA_def_property_struct_type(prop, "MeshEdgeCrease");
  RNA_def_property_ui_text(prop, "Data", "");
  RNA_def_property_collection_funcs(prop,
                                    "rna_MeshEdgeCreaseLayer_data_begin",
                                    "rna_iterator_array_next",
                                    "rna_iterator_array_end",
                                    "rna_iterator_array_get",
                                    "rna_MeshEdgeCreaseLayer_data_length",
                                    NULL,
                                    NULL,
                                    NULL);

  /* EdgeCrease struct */
  srna = RNA_def_struct(brna, "MeshEdgeCrease", NULL);
  RNA_def_struct_sdna(srna, "MFloatProperty");
  RNA_def_struct_ui_text(srna, "Float Property", "");

  prop = RNA_def_property(srna, "value", PROP_FLOAT, PROP_NONE);
  RNA_def_property_float_sdna(prop, NULL, "f");
  RNA_def_property_ui_text(prop, "Value", "");
  RNA_def_property_update(prop, 0, "rna_Mesh_update_data_legacy_deg_tag_all");
}

static void rna_def_paint_mask(BlenderRNA *brna, PropertyRNA *UNUSED(cprop))
{
  StructRNA *srna;
  PropertyRNA *prop;

  srna = RNA_def_struct(brna, "MeshPaintMaskLayer", NULL);
  RNA_def_struct_ui_text(srna, "Mesh Paint Mask Layer", "Per-vertex paint mask data");
  RNA_def_struct_sdna(srna, "CustomDataLayer");
  RNA_def_struct_path_func(srna, "rna_MeshPaintMaskLayer_path");

  prop = RNA_def_property(srna, "data", PROP_COLLECTION, PROP_NONE);
  RNA_def_property_struct_type(prop, "MeshPaintMaskProperty");
  RNA_def_property_ui_text(prop, "Data", "");

  RNA_def_property_collection_funcs(prop,
                                    "rna_MeshPaintMaskLayer_data_begin",
                                    "rna_iterator_array_next",
                                    "rna_iterator_array_end",
                                    "rna_iterator_array_get",
                                    "rna_MeshPaintMaskLayer_data_length",
                                    NULL,
                                    NULL,
                                    NULL);

  srna = RNA_def_struct(brna, "MeshPaintMaskProperty", NULL);
  RNA_def_struct_sdna(srna, "MFloatProperty");
  RNA_def_struct_ui_text(srna, "Mesh Paint Mask Property", "Floating-point paint mask value");
  RNA_def_struct_path_func(srna, "rna_MeshPaintMask_path");

  prop = RNA_def_property(srna, "value", PROP_FLOAT, PROP_NONE);
  RNA_def_property_float_sdna(prop, NULL, "f");
  RNA_def_property_ui_text(prop, "Value", "");
  RNA_def_property_update(prop, 0, "rna_Mesh_update_data_legacy_deg_tag_all");
}

static void rna_def_face_map(BlenderRNA *brna)
{
  StructRNA *srna;
  PropertyRNA *prop;

  srna = RNA_def_struct(brna, "MeshFaceMapLayer", NULL);
  RNA_def_struct_ui_text(srna, "Mesh Face Map Layer", "Per-face map index");
  RNA_def_struct_sdna(srna, "CustomDataLayer");
  RNA_def_struct_path_func(srna, "rna_MeshFaceMapLayer_path");

  prop = RNA_def_property(srna, "name", PROP_STRING, PROP_NONE);
  RNA_def_struct_name_property(srna, prop);
  RNA_def_property_string_funcs(prop, NULL, NULL, "rna_MeshPolyLayer_name_set");
  RNA_def_property_ui_text(prop, "Name", "Name of face map layer");
  RNA_def_property_update(prop, 0, "rna_Mesh_update_data_legacy_deg_tag_all");

  prop = RNA_def_property(srna, "data", PROP_COLLECTION, PROP_NONE);
  RNA_def_property_struct_type(prop, "MeshFaceMap");
  RNA_def_property_ui_text(prop, "Data", "");
  RNA_def_property_collection_funcs(prop,
                                    "rna_MeshFaceMapLayer_data_begin",
                                    "rna_iterator_array_next",
                                    "rna_iterator_array_end",
                                    "rna_iterator_array_get",
                                    "rna_MeshFaceMapLayer_data_length",
                                    NULL,
                                    NULL,
                                    NULL);

  /* FaceMap struct */
  srna = RNA_def_struct(brna, "MeshFaceMap", NULL);
  RNA_def_struct_sdna(srna, "MIntProperty");
  RNA_def_struct_ui_text(srna, "Int Property", "");
  RNA_def_struct_path_func(srna, "rna_MeshFaceMap_path");

  prop = RNA_def_property(srna, "value", PROP_INT, PROP_NONE);
  RNA_def_property_int_sdna(prop, NULL, "i");
  RNA_def_property_ui_text(prop, "Value", "");
  RNA_def_property_update(prop, 0, "rna_Mesh_update_data_legacy_deg_tag_all");
}

static void rna_def_face_maps(BlenderRNA *brna, PropertyRNA *cprop)
{
  StructRNA *srna;
  PropertyRNA *prop;

  RNA_def_property_srna(cprop, "MeshFaceMapLayers");
  srna = RNA_def_struct(brna, "MeshFaceMapLayers", NULL);
  RNA_def_struct_ui_text(srna, "Mesh Face Map Layer", "Per-face map index");
  RNA_def_struct_sdna(srna, "Mesh");
  RNA_def_struct_ui_text(srna, "Mesh Face Maps", "Collection of mesh face maps");

  /* add this since we only ever have one layer anyway, don't bother with active_index */
  prop = RNA_def_property(srna, "active", PROP_POINTER, PROP_NONE);
  RNA_def_property_struct_type(prop, "MeshFaceMapLayer");
  RNA_def_property_pointer_funcs(prop, "rna_Mesh_face_map_active_get", NULL, NULL, NULL);
  RNA_def_property_ui_text(prop, "Active Face Map Layer", "");
  RNA_def_property_update(prop, 0, "rna_Mesh_update_data_legacy_deg_tag_all");

  FunctionRNA *func;
  PropertyRNA *parm;

  func = RNA_def_function(srna, "new", "rna_Mesh_face_map_new");
  RNA_def_function_flag(func, FUNC_USE_REPORTS);
  RNA_def_function_ui_description(func, "Add a float property layer to Mesh");
  RNA_def_string(func, "name", "Face Map", 0, "", "Face map name");
  parm = RNA_def_pointer(func, "layer", "MeshFaceMapLayer", "", "The newly created layer");
  RNA_def_parameter_flags(parm, 0, PARM_RNAPTR);
  RNA_def_function_return(func, parm);

  func = RNA_def_function(srna, "remove", "rna_Mesh_face_map_remove");
  RNA_def_function_ui_description(func, "Remove a face map layer");
  RNA_def_function_flag(func, FUNC_USE_REPORTS);
  parm = RNA_def_pointer(func, "layer", "MeshFaceMapLayer", "", "The layer to remove");
  RNA_def_parameter_flags(parm, PROP_NEVER_NULL, PARM_REQUIRED);
  RNA_def_property_clear_flag(parm, PROP_THICK_WRAP);
}

static void rna_def_mesh(BlenderRNA *brna)
{
  StructRNA *srna;
  PropertyRNA *prop;

  srna = RNA_def_struct(brna, "Mesh", "ID");
  RNA_def_struct_ui_text(srna, "Mesh", "Mesh data-block defining geometric surfaces");
  RNA_def_struct_ui_icon(srna, ICON_MESH_DATA);

  prop = RNA_def_property(srna, "vertices", PROP_COLLECTION, PROP_NONE);
  RNA_def_property_collection_funcs(prop,
                                    "rna_Mesh_vertices_begin",
                                    "rna_iterator_array_next",
                                    "rna_iterator_array_end",
                                    "rna_iterator_array_get",
                                    "rna_Mesh_vertices_length",
                                    "rna_Mesh_vertices_lookup_int",
                                    NULL,
                                    NULL);
  RNA_def_property_struct_type(prop, "MeshVertex");
  RNA_def_property_override_flag(prop, PROPOVERRIDE_IGNORE);
  RNA_def_property_ui_text(prop, "Vertices", "Vertices of the mesh");
  rna_def_mesh_vertices(brna, prop);

  prop = RNA_def_property(srna, "edges", PROP_COLLECTION, PROP_NONE);
  RNA_def_property_collection_funcs(prop,
                                    "rna_Mesh_edges_begin",
                                    "rna_iterator_array_next",
                                    "rna_iterator_array_end",
                                    "rna_iterator_array_get",
                                    "rna_Mesh_edges_length",
                                    "rna_Mesh_edges_lookup_int",
                                    NULL,
                                    NULL);
  RNA_def_property_struct_type(prop, "MeshEdge");
  RNA_def_property_override_flag(prop, PROPOVERRIDE_IGNORE);
  RNA_def_property_ui_text(prop, "Edges", "Edges of the mesh");
  rna_def_mesh_edges(brna, prop);

  prop = RNA_def_property(srna, "loops", PROP_COLLECTION, PROP_NONE);
  RNA_def_property_collection_funcs(prop,
                                    "rna_Mesh_loops_begin",
                                    "rna_iterator_array_next",
                                    "rna_iterator_array_end",
                                    "rna_iterator_array_get",
                                    "rna_Mesh_loops_length",
                                    "rna_Mesh_loops_lookup_int",
                                    NULL,
                                    NULL);
  RNA_def_property_struct_type(prop, "MeshLoop");
  RNA_def_property_override_flag(prop, PROPOVERRIDE_IGNORE);
  RNA_def_property_ui_text(prop, "Loops", "Loops of the mesh (polygon corners)");
  rna_def_mesh_loops(brna, prop);

  prop = RNA_def_property(srna, "polygons", PROP_COLLECTION, PROP_NONE);
  RNA_def_property_collection_funcs(prop,
                                    "rna_Mesh_polygons_begin",
                                    "rna_iterator_array_next",
                                    "rna_iterator_array_end",
                                    "rna_iterator_array_get",
                                    "rna_Mesh_polygons_length",
                                    "rna_Mesh_polygons_lookup_int",
                                    NULL,
                                    NULL);
  RNA_def_property_struct_type(prop, "MeshPolygon");
  RNA_def_property_override_flag(prop, PROPOVERRIDE_IGNORE);
  RNA_def_property_ui_text(prop, "Polygons", "Polygons of the mesh");
  rna_def_mesh_polygons(brna, prop);

  rna_def_normal_layer_value(brna);

  prop = RNA_def_property(srna, "vertex_normals", PROP_COLLECTION, PROP_NONE);
  RNA_def_property_struct_type(prop, "MeshNormalValue");
  RNA_def_property_override_flag(prop, PROPOVERRIDE_IGNORE);
  RNA_def_property_ui_text(prop,
                           "Vertex Normals",
                           "The normal direction of each vertex, defined as the average of the "
                           "surrounding face normals");
  RNA_def_property_collection_funcs(prop,
                                    "rna_Mesh_vertex_normals_begin",
                                    "rna_iterator_array_next",
                                    "rna_iterator_array_end",
                                    "rna_iterator_array_get",
                                    "rna_Mesh_vertex_normals_length",
                                    "rna_Mesh_vertex_normals_lookup_int",
                                    NULL,
                                    NULL);

  prop = RNA_def_property(srna, "polygon_normals", PROP_COLLECTION, PROP_NONE);
  RNA_def_property_struct_type(prop, "MeshNormalValue");
  RNA_def_property_override_flag(prop, PROPOVERRIDE_IGNORE);
  RNA_def_property_ui_text(prop,
                           "Polygon Normals",
                           "The normal direction of each polygon, defined by the winding order "
                           "and position of its vertices");
  RNA_def_property_collection_funcs(prop,
                                    "rna_Mesh_poly_normals_begin",
                                    "rna_iterator_array_next",
                                    "rna_iterator_array_end",
                                    "rna_iterator_array_get",
                                    "rna_Mesh_poly_normals_length",
                                    "rna_Mesh_poly_normals_lookup_int",
                                    NULL,
                                    NULL);

  prop = RNA_def_property(srna, "loop_triangles", PROP_COLLECTION, PROP_NONE);
  RNA_def_property_collection_funcs(prop,
                                    "rna_Mesh_loop_triangles_begin",
                                    "rna_iterator_array_next",
                                    "rna_iterator_array_end",
                                    "rna_iterator_array_get",
                                    "rna_Mesh_loop_triangles_length",
                                    "rna_Mesh_loop_triangles_lookup_int",
                                    NULL,
                                    NULL);
  RNA_def_property_struct_type(prop, "MeshLoopTriangle");
  RNA_def_property_override_flag(prop, PROPOVERRIDE_IGNORE);
  RNA_def_property_ui_text(prop, "Loop Triangles", "Tessellation of mesh polygons into triangles");
  rna_def_mesh_looptris(brna, prop);

  /* TODO: should this be allowed to be itself? */
  prop = RNA_def_property(srna, "texture_mesh", PROP_POINTER, PROP_NONE);
  RNA_def_property_pointer_sdna(prop, NULL, "texcomesh");
  RNA_def_property_flag(prop, PROP_EDITABLE | PROP_ID_SELF_CHECK);
  RNA_def_property_override_flag(prop, PROPOVERRIDE_OVERRIDABLE_LIBRARY);
  RNA_def_property_ui_text(
      prop,
      "Texture Mesh",
      "Use another mesh for texture indices (vertex indices must be aligned)");

  /* UV loop layers */
  prop = RNA_def_property(srna, "uv_layers", PROP_COLLECTION, PROP_NONE);
  RNA_def_property_collection_sdna(prop, NULL, "ldata.layers", "ldata.totlayer");
  RNA_def_property_collection_funcs(prop,
                                    "rna_Mesh_uv_layers_begin",
                                    NULL,
                                    NULL,
                                    NULL,
                                    "rna_Mesh_uv_layers_length",
                                    NULL,
                                    NULL,
                                    NULL);
  RNA_def_property_struct_type(prop, "MeshUVLoopLayer");
  RNA_def_property_override_flag(prop, PROPOVERRIDE_IGNORE);
  RNA_def_property_ui_text(prop, "UV Loop Layers", "All UV loop layers");
  rna_def_uv_layers(brna, prop);

  prop = RNA_def_property(srna, "uv_layer_clone", PROP_POINTER, PROP_NONE);
  RNA_def_property_struct_type(prop, "MeshUVLoopLayer");
  RNA_def_property_pointer_funcs(
      prop, "rna_Mesh_uv_layer_clone_get", "rna_Mesh_uv_layer_clone_set", NULL, NULL);
  RNA_def_property_flag(prop, PROP_EDITABLE);
  RNA_def_property_override_flag(prop, PROPOVERRIDE_IGNORE);
  RNA_def_property_ui_text(
      prop, "Clone UV Loop Layer", "UV loop layer to be used as cloning source");

  prop = RNA_def_property(srna, "uv_layer_clone_index", PROP_INT, PROP_UNSIGNED);
  RNA_def_property_int_funcs(prop,
                             "rna_Mesh_uv_layer_clone_index_get",
                             "rna_Mesh_uv_layer_clone_index_set",
                             "rna_Mesh_uv_layer_index_range");
  RNA_def_property_ui_text(prop, "Clone UV Loop Layer Index", "Clone UV loop layer index");

  prop = RNA_def_property(srna, "uv_layer_stencil", PROP_POINTER, PROP_NONE);
  RNA_def_property_struct_type(prop, "MeshUVLoopLayer");
  RNA_def_property_pointer_funcs(
      prop, "rna_Mesh_uv_layer_stencil_get", "rna_Mesh_uv_layer_stencil_set", NULL, NULL);
  RNA_def_property_flag(prop, PROP_EDITABLE);
  RNA_def_property_override_flag(prop, PROPOVERRIDE_IGNORE);
  RNA_def_property_ui_text(prop, "Mask UV Loop Layer", "UV loop layer to mask the painted area");

  prop = RNA_def_property(srna, "uv_layer_stencil_index", PROP_INT, PROP_UNSIGNED);
  RNA_def_property_int_funcs(prop,
                             "rna_Mesh_uv_layer_stencil_index_get",
                             "rna_Mesh_uv_layer_stencil_index_set",
                             "rna_Mesh_uv_layer_index_range");
  RNA_def_property_ui_text(prop, "Mask UV Loop Layer Index", "Mask UV loop layer index");
  RNA_def_property_update(prop, 0, "rna_Mesh_update_data_legacy_deg_tag_all");

  /* Vertex colors */

  prop = RNA_def_property(srna, "vertex_colors", PROP_COLLECTION, PROP_NONE);
  RNA_def_property_collection_sdna(prop, NULL, "ldata.layers", "ldata.totlayer");
  RNA_def_property_collection_funcs(prop,
                                    "rna_Mesh_vertex_colors_begin",
                                    NULL,
                                    NULL,
                                    NULL,
                                    "rna_Mesh_vertex_colors_length",
                                    NULL,
                                    NULL,
                                    NULL);
  RNA_def_property_struct_type(prop, "MeshLoopColorLayer");
  RNA_def_property_override_flag(prop, PROPOVERRIDE_IGNORE);
  RNA_def_property_ui_text(prop,
                           "Vertex Colors",
                           "Legacy vertex color layers. Deprecated, use color attributes instead");
  rna_def_loop_colors(brna, prop);

  /* Sculpt Vertex colors */

  prop = RNA_def_property(srna, "sculpt_vertex_colors", PROP_COLLECTION, PROP_NONE);
  RNA_def_property_collection_sdna(prop, NULL, "vdata.layers", "vdata.totlayer");
  RNA_def_property_collection_funcs(prop,
                                    "rna_Mesh_sculpt_vertex_colors_begin",
                                    NULL,
                                    NULL,
                                    NULL,
                                    "rna_Mesh_sculpt_vertex_colors_length",
                                    NULL,
                                    NULL,
                                    NULL);
  RNA_def_property_struct_type(prop, "MeshVertColorLayer");
  RNA_def_property_override_flag(prop, PROPOVERRIDE_IGNORE);
  RNA_def_property_ui_text(prop,
                           "Sculpt Vertex Colors",
                           "Sculpt vertex color layers. Deprecated, use color attributes instead");
  rna_def_vert_colors(brna, prop);

  /* TODO: edge customdata layers (bmesh py api can access already). */
  prop = RNA_def_property(srna, "vertex_layers_float", PROP_COLLECTION, PROP_NONE);
  RNA_def_property_collection_sdna(prop, NULL, "vdata.layers", "vdata.totlayer");
  RNA_def_property_collection_funcs(prop,
                                    "rna_Mesh_vertex_float_layers_begin",
                                    NULL,
                                    NULL,
                                    NULL,
                                    "rna_Mesh_vertex_float_layers_length",
                                    NULL,
                                    NULL,
                                    NULL);
  RNA_def_property_struct_type(prop, "MeshVertexFloatPropertyLayer");
  RNA_def_property_override_flag(prop, PROPOVERRIDE_IGNORE);
  RNA_def_property_ui_text(prop, "Float Property Layers", "");
  rna_def_vertex_float_layers(brna, prop);

  prop = RNA_def_property(srna, "vertex_layers_int", PROP_COLLECTION, PROP_NONE);
  RNA_def_property_collection_sdna(prop, NULL, "vdata.layers", "vdata.totlayer");
  RNA_def_property_collection_funcs(prop,
                                    "rna_Mesh_vertex_int_layers_begin",
                                    NULL,
                                    NULL,
                                    NULL,
                                    "rna_Mesh_vertex_int_layers_length",
                                    NULL,
                                    NULL,
                                    NULL);
  RNA_def_property_struct_type(prop, "MeshVertexIntPropertyLayer");
  RNA_def_property_override_flag(prop, PROPOVERRIDE_IGNORE);
  RNA_def_property_ui_text(prop, "Int Property Layers", "");
  rna_def_vertex_int_layers(brna, prop);

  prop = RNA_def_property(srna, "vertex_layers_string", PROP_COLLECTION, PROP_NONE);
  RNA_def_property_collection_sdna(prop, NULL, "vdata.layers", "vdata.totlayer");
  RNA_def_property_collection_funcs(prop,
                                    "rna_Mesh_vertex_string_layers_begin",
                                    NULL,
                                    NULL,
                                    NULL,
                                    "rna_Mesh_vertex_string_layers_length",
                                    NULL,
                                    NULL,
                                    NULL);
  RNA_def_property_struct_type(prop, "MeshVertexStringPropertyLayer");
  RNA_def_property_override_flag(prop, PROPOVERRIDE_IGNORE);
  RNA_def_property_ui_text(prop, "String Property Layers", "");
  rna_def_vertex_string_layers(brna, prop);

  prop = RNA_def_property(srna, "polygon_layers_float", PROP_COLLECTION, PROP_NONE);
  RNA_def_property_collection_sdna(prop, NULL, "pdata.layers", "pdata.totlayer");
  RNA_def_property_collection_funcs(prop,
                                    "rna_Mesh_polygon_float_layers_begin",
                                    NULL,
                                    NULL,
                                    NULL,
                                    "rna_Mesh_polygon_float_layers_length",
                                    NULL,
                                    NULL,
                                    NULL);
  RNA_def_property_struct_type(prop, "MeshPolygonFloatPropertyLayer");
  RNA_def_property_override_flag(prop, PROPOVERRIDE_IGNORE);
  RNA_def_property_ui_text(prop, "Float Property Layers", "");
  rna_def_polygon_float_layers(brna, prop);

  prop = RNA_def_property(srna, "polygon_layers_int", PROP_COLLECTION, PROP_NONE);
  RNA_def_property_collection_sdna(prop, NULL, "pdata.layers", "pdata.totlayer");
  RNA_def_property_collection_funcs(prop,
                                    "rna_Mesh_polygon_int_layers_begin",
                                    NULL,
                                    NULL,
                                    NULL,
                                    "rna_Mesh_polygon_int_layers_length",
                                    NULL,
                                    NULL,
                                    NULL);
  RNA_def_property_struct_type(prop, "MeshPolygonIntPropertyLayer");
  RNA_def_property_override_flag(prop, PROPOVERRIDE_IGNORE);
  RNA_def_property_ui_text(prop, "Int Property Layers", "");
  rna_def_polygon_int_layers(brna, prop);

  prop = RNA_def_property(srna, "polygon_layers_string", PROP_COLLECTION, PROP_NONE);
  RNA_def_property_collection_sdna(prop, NULL, "pdata.layers", "pdata.totlayer");
  RNA_def_property_collection_funcs(prop,
                                    "rna_Mesh_polygon_string_layers_begin",
                                    NULL,
                                    NULL,
                                    NULL,
                                    "rna_Mesh_polygon_string_layers_length",
                                    NULL,
                                    NULL,
                                    NULL);
  RNA_def_property_struct_type(prop, "MeshPolygonStringPropertyLayer");
  RNA_def_property_override_flag(prop, PROPOVERRIDE_IGNORE);
  RNA_def_property_ui_text(prop, "String Property Layers", "");
  rna_def_polygon_string_layers(brna, prop);

  /* face-maps */
  prop = RNA_def_property(srna, "face_maps", PROP_COLLECTION, PROP_NONE);
  RNA_def_property_collection_sdna(prop, NULL, "pdata.layers", "pdata.totlayer");
  RNA_def_property_collection_funcs(prop,
                                    "rna_Mesh_face_maps_begin",
                                    NULL,
                                    NULL,
                                    NULL,
                                    "rna_Mesh_face_maps_length",
                                    NULL,
                                    NULL,
                                    NULL);
  RNA_def_property_struct_type(prop, "MeshFaceMapLayer");
  RNA_def_property_override_flag(prop, PROPOVERRIDE_IGNORE);
  RNA_def_property_ui_text(prop, "Face Map", "");
  rna_def_face_maps(brna, prop);

  /* Skin vertices */
  prop = RNA_def_property(srna, "skin_vertices", PROP_COLLECTION, PROP_NONE);
  RNA_def_property_collection_sdna(prop, NULL, "vdata.layers", "vdata.totlayer");
  RNA_def_property_collection_funcs(prop,
                                    "rna_Mesh_skin_vertices_begin",
                                    NULL,
                                    NULL,
                                    NULL,
                                    "rna_Mesh_skin_vertices_length",
                                    NULL,
                                    NULL,
                                    NULL);
  RNA_def_property_struct_type(prop, "MeshSkinVertexLayer");
  RNA_def_property_override_flag(prop, PROPOVERRIDE_IGNORE);
  RNA_def_property_ui_text(prop, "Skin Vertices", "All skin vertices");
  rna_def_skin_vertices(brna, prop);
  /* End skin vertices */

  /* Vertex Crease */
  prop = RNA_def_property(srna, "vertex_creases", PROP_COLLECTION, PROP_NONE);
  RNA_def_property_struct_type(prop, "MeshVertexCreaseLayer");
  RNA_def_property_collection_sdna(prop, NULL, "vdata.layers", "vdata.totlayer");
  RNA_def_property_collection_funcs(prop,
                                    "rna_Mesh_vertex_creases_begin",
                                    NULL,
                                    NULL,
                                    NULL,
                                    "rna_Mesh_vertex_creases_length",
                                    NULL,
                                    NULL,
                                    NULL);
  RNA_def_property_override_flag(prop, PROPOVERRIDE_IGNORE);
  RNA_def_property_ui_text(prop, "Vertex Creases", "Sharpness of the vertices");
  rna_def_vertex_creases(brna);
  /* End vertex crease */

  /* Vertex Crease */
  prop = RNA_def_property(srna, "edge_creases", PROP_COLLECTION, PROP_NONE);
  RNA_def_property_struct_type(prop, "MeshEdgeCreaseLayer");
  RNA_def_property_collection_sdna(prop, NULL, "edata.layers", "edata.totlayer");
  RNA_def_property_collection_funcs(prop,
                                    "rna_Mesh_edge_creases_begin",
                                    NULL,
                                    NULL,
                                    NULL,
                                    "rna_Mesh_edge_creases_length",
                                    NULL,
                                    NULL,
                                    NULL);
  RNA_def_property_override_flag(prop, PROPOVERRIDE_IGNORE);
  RNA_def_property_ui_text(prop, "Edge Creases", "Sharpness of the edges for subdivision");
  rna_def_edge_creases(brna);
  /* End edge crease */

  /* Paint mask */
  prop = RNA_def_property(srna, "vertex_paint_masks", PROP_COLLECTION, PROP_NONE);
  RNA_def_property_collection_sdna(prop, NULL, "vdata.layers", "vdata.totlayer");
  RNA_def_property_collection_funcs(prop,
                                    "rna_Mesh_vertex_paint_masks_begin",
                                    NULL,
                                    NULL,
                                    NULL,
                                    "rna_Mesh_vertex_paint_masks_length",
                                    NULL,
                                    NULL,
                                    NULL);
  RNA_def_property_struct_type(prop, "MeshPaintMaskLayer");
  RNA_def_property_override_flag(prop, PROPOVERRIDE_IGNORE);
  RNA_def_property_ui_text(prop, "Vertex Paint Mask", "Vertex paint mask");
  rna_def_paint_mask(brna, prop);
  /* End paint mask */

  /* Attributes */
  rna_def_attributes_common(srna);

  /* Remesh */
  prop = RNA_def_property(srna, "remesh_voxel_size", PROP_FLOAT, PROP_DISTANCE);
  RNA_def_property_float_sdna(prop, NULL, "remesh_voxel_size");
  RNA_def_property_range(prop, 0.0001f, FLT_MAX);
  RNA_def_property_ui_range(prop, 0.0001f, FLT_MAX, 0.01, 4);
  RNA_def_property_ui_text(prop,
                           "Voxel Size",
                           "Size of the voxel in object space used for volume evaluation. Lower "
                           "values preserve finer details");
  RNA_def_property_update(prop, 0, "rna_Mesh_update_draw");
  RNA_def_property_flag(prop, PROP_NO_DEG_UPDATE);

  prop = RNA_def_property(srna, "remesh_voxel_adaptivity", PROP_FLOAT, PROP_DISTANCE);
  RNA_def_property_float_sdna(prop, NULL, "remesh_voxel_adaptivity");
  RNA_def_property_range(prop, 0.0f, 1.0f);
  RNA_def_property_ui_range(prop, 0.0f, 1.0f, 0.01, 4);
  RNA_def_property_ui_text(
      prop,
      "Adaptivity",
      "Reduces the final face count by simplifying geometry where detail is not needed, "
      "generating triangles. A value greater than 0 disables Fix Poles");
  RNA_def_property_update(prop, 0, "rna_Mesh_update_draw");
  RNA_def_property_flag(prop, PROP_NO_DEG_UPDATE);

  prop = RNA_def_property(srna, "use_remesh_fix_poles", PROP_BOOLEAN, PROP_NONE);
  RNA_def_property_boolean_sdna(prop, NULL, "flag", ME_REMESH_FIX_POLES);
  RNA_def_property_ui_text(prop, "Fix Poles", "Produces less poles and a better topology flow");
  RNA_def_property_update(prop, 0, "rna_Mesh_update_draw");
  RNA_def_property_flag(prop, PROP_NO_DEG_UPDATE);

  prop = RNA_def_property(srna, "use_remesh_preserve_volume", PROP_BOOLEAN, PROP_NONE);
  RNA_def_property_boolean_sdna(prop, NULL, "flag", ME_REMESH_REPROJECT_VOLUME);
  RNA_def_property_ui_text(
      prop,
      "Preserve Volume",
      "Projects the mesh to preserve the volume and details of the original mesh");
  RNA_def_property_update(prop, 0, "rna_Mesh_update_draw");
  RNA_def_property_flag(prop, PROP_NO_DEG_UPDATE);

  prop = RNA_def_property(srna, "use_remesh_preserve_paint_mask", PROP_BOOLEAN, PROP_NONE);
  RNA_def_property_boolean_sdna(prop, NULL, "flag", ME_REMESH_REPROJECT_PAINT_MASK);
  RNA_def_property_ui_text(prop, "Preserve Paint Mask", "Keep the current mask on the new mesh");
  RNA_def_property_update(prop, 0, "rna_Mesh_update_draw");
  RNA_def_property_flag(prop, PROP_NO_DEG_UPDATE);

  prop = RNA_def_property(srna, "use_remesh_preserve_sculpt_face_sets", PROP_BOOLEAN, PROP_NONE);
  RNA_def_property_boolean_sdna(prop, NULL, "flag", ME_REMESH_REPROJECT_SCULPT_FACE_SETS);
  RNA_def_property_ui_text(
      prop, "Preserve Face Sets", "Keep the current Face Sets on the new mesh");
  RNA_def_property_update(prop, 0, "rna_Mesh_update_draw");
  RNA_def_property_flag(prop, PROP_NO_DEG_UPDATE);

  prop = RNA_def_property(srna, "use_remesh_preserve_vertex_colors", PROP_BOOLEAN, PROP_NONE);
  RNA_def_property_boolean_sdna(prop, NULL, "flag", ME_REMESH_REPROJECT_VERTEX_COLORS);
  RNA_def_property_ui_text(
      prop, "Preserve Vertex Colors", "Keep the current vertex colors on the new mesh");
  RNA_def_property_update(prop, 0, "rna_Mesh_update_draw");
  RNA_def_property_flag(prop, PROP_NO_DEG_UPDATE);

  prop = RNA_def_property(srna, "remesh_mode", PROP_ENUM, PROP_NONE);
  RNA_def_property_enum_sdna(prop, NULL, "remesh_mode");
  RNA_def_property_enum_items(prop, rna_enum_mesh_remesh_mode_items);
  RNA_def_property_ui_text(prop, "Remesh Mode", "");
  RNA_def_property_update(prop, 0, "rna_Mesh_update_draw");
  RNA_def_property_flag(prop, PROP_NO_DEG_UPDATE);

  /* End remesh */

  /* Symmetry */
  prop = RNA_def_property(srna, "use_mirror_x", PROP_BOOLEAN, PROP_NONE);
  RNA_def_property_boolean_sdna(prop, NULL, "symmetry", ME_SYMMETRY_X);
  RNA_def_property_ui_text(prop, "X", "Enable symmetry in the X axis");
  RNA_def_property_update(prop, 0, "rna_Mesh_update_draw");

  prop = RNA_def_property(srna, "use_mirror_y", PROP_BOOLEAN, PROP_NONE);
  RNA_def_property_boolean_sdna(prop, NULL, "symmetry", ME_SYMMETRY_Y);
  RNA_def_property_ui_text(prop, "Y", "Enable symmetry in the Y axis");
  RNA_def_property_update(prop, 0, "rna_Mesh_update_draw");

  prop = RNA_def_property(srna, "use_mirror_z", PROP_BOOLEAN, PROP_NONE);
  RNA_def_property_boolean_sdna(prop, NULL, "symmetry", ME_SYMMETRY_Z);
  RNA_def_property_ui_text(prop, "Z", "Enable symmetry in the Z axis");
  RNA_def_property_update(prop, 0, "rna_Mesh_update_draw");

  prop = RNA_def_property(srna, "use_mirror_vertex_groups", PROP_BOOLEAN, PROP_NONE);
  RNA_def_property_boolean_sdna(prop, NULL, "editflag", ME_EDIT_MIRROR_VERTEX_GROUPS);
  RNA_def_property_ui_text(prop,
                           "Mirror Vertex Groups",
                           "Mirror the left/right vertex groups when painting. The symmetry axis "
                           "is determined by the symmetry settings");
  RNA_def_property_update(prop, 0, "rna_Mesh_update_draw");
  /* End Symmetry */

  prop = RNA_def_property(srna, "use_auto_smooth", PROP_BOOLEAN, PROP_NONE);
  RNA_def_property_boolean_sdna(prop, NULL, "flag", ME_AUTOSMOOTH);
  RNA_def_property_ui_text(
      prop,
      "Auto Smooth",
      "Auto smooth (based on smooth/sharp faces/edges and angle between faces), "
      "or use custom split normals data if available");
  RNA_def_property_update(prop, 0, "rna_Mesh_update_geom_and_params");

  prop = RNA_def_property(srna, "auto_smooth_angle", PROP_FLOAT, PROP_ANGLE);
  RNA_def_property_float_sdna(prop, NULL, "smoothresh");
  RNA_def_property_range(prop, 0.0f, DEG2RADF(180.0f));
  RNA_def_property_ui_text(prop,
                           "Auto Smooth Angle",
                           "Maximum angle between face normals that will be considered as smooth "
                           "(unused if custom split normals data are available)");
  RNA_def_property_update(prop, 0, "rna_Mesh_update_geom_and_params");

  RNA_define_verify_sdna(false);
  prop = RNA_def_property(srna, "has_custom_normals", PROP_BOOLEAN, PROP_NONE);
  RNA_def_property_boolean_sdna(prop, NULL, "", 0);
  RNA_def_property_clear_flag(prop, PROP_EDITABLE);
  RNA_def_property_ui_text(
      prop, "Has Custom Normals", "True if there are custom split normals data in this mesh");
  RNA_def_property_boolean_funcs(prop, "rna_Mesh_has_custom_normals_get", NULL);
  RNA_define_verify_sdna(true);

  prop = RNA_def_property(srna, "has_bevel_weight_edge", PROP_BOOLEAN, PROP_NONE);
  RNA_def_property_clear_flag(prop, PROP_EDITABLE);
  RNA_def_property_ui_text(
      prop, "Has Edge Bevel Weight", "True if the mesh has an edge bevel weight layer");
  RNA_def_property_boolean_funcs(prop, "rna_Mesh_has_edge_bevel_weight_get", NULL);

  prop = RNA_def_property(srna, "has_bevel_weight_vertex", PROP_BOOLEAN, PROP_NONE);
  RNA_def_property_clear_flag(prop, PROP_EDITABLE);
  RNA_def_property_ui_text(
      prop, "Has Vertex Bevel Weight", "True if the mesh has an vertex bevel weight layer");
  RNA_def_property_boolean_funcs(prop, "rna_Mesh_has_vertex_bevel_weight_get", NULL);

  prop = RNA_def_property(srna, "has_crease_edge", PROP_BOOLEAN, PROP_NONE);
  RNA_def_property_clear_flag(prop, PROP_EDITABLE);
  RNA_def_property_ui_text(prop, "Has Edge Crease", "True if the mesh has an edge crease layer");
  RNA_def_property_boolean_funcs(prop, "rna_Mesh_has_edge_crease_get", NULL);

  prop = RNA_def_property(srna, "has_crease_vertex", PROP_BOOLEAN, PROP_NONE);
  RNA_def_property_clear_flag(prop, PROP_EDITABLE);
  RNA_def_property_ui_text(
      prop, "Has Vertex Crease", "True if the mesh has an vertex crease layer");
  RNA_def_property_boolean_funcs(prop, "rna_Mesh_has_vertex_crease_get", NULL);

  prop = RNA_def_property(srna, "texco_mesh", PROP_POINTER, PROP_NONE);
  RNA_def_property_pointer_sdna(prop, NULL, "texcomesh");
  RNA_def_property_flag(prop, PROP_EDITABLE);
  RNA_def_property_override_flag(prop, PROPOVERRIDE_OVERRIDABLE_LIBRARY);
  RNA_def_property_ui_text(
      prop, "Texture Space Mesh", "Derive texture coordinates from another mesh");

  prop = RNA_def_property(srna, "shape_keys", PROP_POINTER, PROP_NONE);
  RNA_def_property_pointer_sdna(prop, NULL, "key");
  RNA_def_property_override_flag(prop, PROPOVERRIDE_OVERRIDABLE_LIBRARY);
  RNA_def_property_clear_flag(prop, PROP_PTR_NO_OWNERSHIP);
  RNA_def_property_ui_text(prop, "Shape Keys", "");

  /* texture space */
  prop = RNA_def_property(srna, "use_auto_texspace", PROP_BOOLEAN, PROP_NONE);
  RNA_def_property_boolean_sdna(prop, NULL, "texflag", ME_AUTOSPACE);
  RNA_def_property_ui_text(
      prop,
      "Auto Texture Space",
      "Adjust active object's texture space automatically when transforming object");
  RNA_def_property_update(prop, 0, "rna_Mesh_update_geom_and_params");

#  if 0
  prop = RNA_def_property(srna, "texspace_location", PROP_FLOAT, PROP_TRANSLATION);
  RNA_def_property_array(prop, 3);
  RNA_def_property_ui_text(prop, "Texture Space Location", "Texture space location");
  RNA_def_property_editable_func(prop, "rna_Mesh_texspace_editable");
  RNA_def_property_float_funcs(
      prop, "rna_Mesh_texspace_loc_get", "rna_Mesh_texspace_loc_set", NULL);
  RNA_def_property_update(prop, 0, "rna_Mesh_update_draw");
#  endif

  /* editflag */
  prop = RNA_def_property(srna, "use_mirror_topology", PROP_BOOLEAN, PROP_NONE);
  RNA_def_property_boolean_sdna(prop, NULL, "editflag", ME_EDIT_MIRROR_TOPO);
  RNA_def_property_ui_text(prop,
                           "Topology Mirror",
                           "Use topology based mirroring "
                           "(for when both sides of mesh have matching, unique topology)");

  prop = RNA_def_property(srna, "use_paint_mask", PROP_BOOLEAN, PROP_NONE);
  RNA_def_property_boolean_sdna(prop, NULL, "editflag", ME_EDIT_PAINT_FACE_SEL);
  RNA_def_property_ui_text(prop, "Paint Mask", "Face selection masking for painting");
  RNA_def_property_ui_icon(prop, ICON_FACESEL, 0);
  RNA_def_property_update(prop, NC_SPACE | ND_SPACE_VIEW3D, "rna_Mesh_update_facemask");

  prop = RNA_def_property(srna, "use_paint_mask_vertex", PROP_BOOLEAN, PROP_NONE);
  RNA_def_property_boolean_sdna(prop, NULL, "editflag", ME_EDIT_PAINT_VERT_SEL);
  RNA_def_property_ui_text(prop, "Vertex Selection", "Vertex selection masking for painting");
  RNA_def_property_ui_icon(prop, ICON_VERTEXSEL, 0);
  RNA_def_property_update(prop, NC_SPACE | ND_SPACE_VIEW3D, "rna_Mesh_update_vertmask");

  /* readonly editmesh info - use for extrude menu */
  prop = RNA_def_property(srna, "total_vert_sel", PROP_INT, PROP_UNSIGNED);
  RNA_def_property_int_funcs(prop, "rna_Mesh_tot_vert_get", NULL, NULL);
  RNA_def_property_ui_text(prop, "Selected Vertex Total", "Selected vertex count in editmode");
  RNA_def_property_clear_flag(prop, PROP_EDITABLE);

  prop = RNA_def_property(srna, "total_edge_sel", PROP_INT, PROP_UNSIGNED);
  RNA_def_property_int_funcs(prop, "rna_Mesh_tot_edge_get", NULL, NULL);
  RNA_def_property_ui_text(prop, "Selected Edge Total", "Selected edge count in editmode");
  RNA_def_property_clear_flag(prop, PROP_EDITABLE);

  prop = RNA_def_property(srna, "total_face_sel", PROP_INT, PROP_UNSIGNED);
  RNA_def_property_int_funcs(prop, "rna_Mesh_tot_face_get", NULL, NULL);
  RNA_def_property_ui_text(prop, "Selected Face Total", "Selected face count in editmode");
  RNA_def_property_clear_flag(prop, PROP_EDITABLE);

  prop = RNA_def_property(srna, "is_editmode", PROP_BOOLEAN, PROP_NONE);
  RNA_def_property_boolean_funcs(prop, "rna_Mesh_is_editmode_get", NULL);
  RNA_def_property_clear_flag(prop, PROP_EDITABLE);
  RNA_def_property_ui_text(prop, "Is Editmode", "True when used in editmode");

  /* pointers */
  rna_def_animdata_common(srna);
  rna_def_texmat_common(srna, "rna_Mesh_texspace_editable");

  RNA_api_mesh(srna);
}

void RNA_def_mesh(BlenderRNA *brna)
{
  rna_def_mesh(brna);
  rna_def_mvert(brna);
  rna_def_mvert_group(brna);
  rna_def_medge(brna);
  rna_def_mlooptri(brna);
  rna_def_mloop(brna);
  rna_def_mpolygon(brna);
  rna_def_mloopuv(brna);
  rna_def_mloopcol(brna);
  rna_def_MPropCol(brna);
  rna_def_mproperties(brna);
  rna_def_face_map(brna);
}

#endif

/** \} */<|MERGE_RESOLUTION|>--- conflicted
+++ resolved
@@ -366,11 +366,7 @@
 {
   const Mesh *mesh = rna_mesh(ptr);
   const float(*position)[3] = (const float(*)[3])ptr->data;
-<<<<<<< HEAD
-  const int index = (int)(position - BKE_mesh_positions(mesh));
-=======
   const int index = (int)(position - BKE_mesh_vert_positions(mesh));
->>>>>>> a7e1815c
   BLI_assert(index >= 0);
   BLI_assert(index < mesh->totvert);
   return index;
@@ -656,15 +652,9 @@
 {
   Mesh *me = rna_mesh(ptr);
   MPoly *mp = (MPoly *)ptr->data;
-<<<<<<< HEAD
-  const float(*positions)[3] = BKE_mesh_positions(me);
+  const float(*positions)[3] = BKE_mesh_vert_positions(me);
   const int *corner_verts = BKE_mesh_corner_verts(me);
   BKE_mesh_calc_poly_normal(mp, corner_verts + mp->loopstart, positions, values);
-=======
-  const float(*positions)[3] = BKE_mesh_vert_positions(me);
-  const MLoop *loops = BKE_mesh_loops(me);
-  BKE_mesh_calc_poly_normal(mp, loops + mp->loopstart, positions, values);
->>>>>>> a7e1815c
 }
 
 static bool rna_MeshPolygon_hide_get(PointerRNA *ptr)
@@ -739,30 +729,18 @@
 {
   Mesh *me = rna_mesh(ptr);
   MPoly *mp = (MPoly *)ptr->data;
-<<<<<<< HEAD
-  const float(*positions)[3] = BKE_mesh_positions(me);
+  const float(*positions)[3] = BKE_mesh_vert_positions(me);
   const int *corner_verts = BKE_mesh_corner_verts(me);
   BKE_mesh_calc_poly_center(mp, corner_verts + mp->loopstart, positions, values);
-=======
-  const float(*positions)[3] = BKE_mesh_vert_positions(me);
-  const MLoop *loops = BKE_mesh_loops(me);
-  BKE_mesh_calc_poly_center(mp, loops + mp->loopstart, positions, values);
->>>>>>> a7e1815c
 }
 
 static float rna_MeshPolygon_area_get(PointerRNA *ptr)
 {
   Mesh *me = (Mesh *)ptr->owner_id;
   MPoly *mp = (MPoly *)ptr->data;
-<<<<<<< HEAD
-  const float(*positions)[3] = BKE_mesh_positions(me);
+  const float(*positions)[3] = BKE_mesh_vert_positions(me);
   const int *corner_verts = BKE_mesh_corner_verts(me);
   return BKE_mesh_calc_poly_area(mp, corner_verts + mp->loopstart, positions);
-=======
-  const float(*positions)[3] = BKE_mesh_vert_positions(me);
-  const MLoop *loops = BKE_mesh_loops(me);
-  return BKE_mesh_calc_poly_area(mp, loops + mp->loopstart, positions);
->>>>>>> a7e1815c
 }
 
 static void rna_MeshPolygon_flip(ID *id, MPoly *mp)
@@ -789,19 +767,11 @@
 {
   Mesh *me = rna_mesh(ptr);
   MLoopTri *lt = (MLoopTri *)ptr->data;
-<<<<<<< HEAD
-  const float(*positions)[3] = BKE_mesh_positions(me);
+  const float(*positions)[3] = BKE_mesh_vert_positions(me);
   const int *corner_verts = BKE_mesh_corner_verts(me);
   const int v1 = corner_verts[lt->tri[0]];
   const int v2 = corner_verts[lt->tri[1]];
   const int v3 = corner_verts[lt->tri[2]];
-=======
-  const float(*positions)[3] = BKE_mesh_vert_positions(me);
-  const MLoop *loops = BKE_mesh_loops(me);
-  uint v1 = loops[lt->tri[0]].v;
-  uint v2 = loops[lt->tri[1]].v;
-  uint v3 = loops[lt->tri[2]].v;
->>>>>>> a7e1815c
 
   normal_tri_v3(values, positions[v1], positions[v2], positions[v3]);
 }
@@ -828,19 +798,11 @@
 {
   Mesh *me = rna_mesh(ptr);
   MLoopTri *lt = (MLoopTri *)ptr->data;
-<<<<<<< HEAD
-  const float(*positions)[3] = BKE_mesh_positions(me);
+  const float(*positions)[3] = BKE_mesh_vert_positions(me);
   const int *corner_verts = BKE_mesh_corner_verts(me);
   const int v1 = corner_verts[lt->tri[0]];
   const int v2 = corner_verts[lt->tri[1]];
   const int v3 = corner_verts[lt->tri[2]];
-=======
-  const float(*positions)[3] = BKE_mesh_vert_positions(me);
-  const MLoop *loops = BKE_mesh_loops(me);
-  uint v1 = loops[lt->tri[0]].v;
-  uint v2 = loops[lt->tri[1]].v;
-  uint v3 = loops[lt->tri[2]].v;
->>>>>>> a7e1815c
   return area_tri_v3(positions[v1], positions[v2], positions[v3]);
 }
 
@@ -1713,11 +1675,7 @@
 {
   Mesh *mesh = rna_mesh(ptr);
   rna_iterator_array_begin(
-<<<<<<< HEAD
-      iter, BKE_mesh_positions_for_write(mesh), sizeof(float[3]), mesh->totvert, false, NULL);
-=======
       iter, BKE_mesh_vert_positions_for_write(mesh), sizeof(float[3]), mesh->totvert, false, NULL);
->>>>>>> a7e1815c
 }
 static int rna_Mesh_vertices_length(PointerRNA *ptr)
 {
@@ -1732,11 +1690,7 @@
   }
   r_ptr->owner_id = &mesh->id;
   r_ptr->type = &RNA_MeshVertex;
-<<<<<<< HEAD
-  r_ptr->data = &BKE_mesh_positions_for_write(mesh)[index];
-=======
   r_ptr->data = &BKE_mesh_vert_positions_for_write(mesh)[index];
->>>>>>> a7e1815c
   return true;
 }
 
