--- conflicted
+++ resolved
@@ -653,13 +653,8 @@
   Mesh *me = rna_mesh(ptr);
   MPoly *poly = (MPoly *)ptr->data;
   const float(*positions)[3] = BKE_mesh_vert_positions(me);
-<<<<<<< HEAD
   const int *corner_verts = BKE_mesh_corner_verts(me);
-  BKE_mesh_calc_poly_normal(mp, corner_verts + mp->loopstart, positions, values);
-=======
-  const MLoop *loops = BKE_mesh_loops(me);
-  BKE_mesh_calc_poly_normal(poly, loops + poly->loopstart, positions, values);
->>>>>>> 2a9f792c
+  BKE_mesh_calc_poly_normal(poly, corner_verts + poly->loopstart, positions, values);
 }
 
 static bool rna_MeshPolygon_hide_get(PointerRNA *ptr)
@@ -735,13 +730,8 @@
   Mesh *me = rna_mesh(ptr);
   MPoly *poly = (MPoly *)ptr->data;
   const float(*positions)[3] = BKE_mesh_vert_positions(me);
-<<<<<<< HEAD
   const int *corner_verts = BKE_mesh_corner_verts(me);
-  BKE_mesh_calc_poly_center(mp, corner_verts + mp->loopstart, positions, values);
-=======
-  const MLoop *loops = BKE_mesh_loops(me);
-  BKE_mesh_calc_poly_center(poly, loops + poly->loopstart, positions, values);
->>>>>>> 2a9f792c
+  BKE_mesh_calc_poly_center(poly, corner_verts + poly->loopstart, positions, values);
 }
 
 static float rna_MeshPolygon_area_get(PointerRNA *ptr)
@@ -749,26 +739,16 @@
   Mesh *me = (Mesh *)ptr->owner_id;
   MPoly *poly = (MPoly *)ptr->data;
   const float(*positions)[3] = BKE_mesh_vert_positions(me);
-<<<<<<< HEAD
   const int *corner_verts = BKE_mesh_corner_verts(me);
-  return BKE_mesh_calc_poly_area(mp, corner_verts + mp->loopstart, positions);
-=======
-  const MLoop *loops = BKE_mesh_loops(me);
-  return BKE_mesh_calc_poly_area(poly, loops + poly->loopstart, positions);
->>>>>>> 2a9f792c
+  return BKE_mesh_calc_poly_area(poly, corner_verts + poly->loopstart, positions);
 }
 
 static void rna_MeshPolygon_flip(ID *id, MPoly *poly)
 {
   Mesh *me = (Mesh *)id;
-<<<<<<< HEAD
   int *corner_verts = BKE_mesh_corner_verts_for_write(me);
   int *corner_edges = BKE_mesh_corner_edges_for_write(me);
-  BKE_mesh_polygon_flip(mp, corner_verts, corner_edges, &me->ldata, me->totloop);
-=======
-  MLoop *loops = BKE_mesh_loops_for_write(me);
-  BKE_mesh_polygon_flip(poly, loops, &me->ldata, me->totloop);
->>>>>>> 2a9f792c
+  BKE_mesh_polygon_flip(poly, corner_verts, corner_edges, &me->ldata, me->totloop);
   BKE_mesh_tessface_clear(me);
   BKE_mesh_runtime_clear_geometry(me);
 }
@@ -1678,38 +1658,17 @@
 
 static void rna_MeshPoly_vertices_get(PointerRNA *ptr, int *values)
 {
-<<<<<<< HEAD
   const Mesh *me = rna_mesh(ptr);
-  const MPoly *mp = (const MPoly *)ptr->data;
-  memcpy(values, BKE_mesh_corner_verts(me) + mp->loopstart, sizeof(int) * mp->totloop);
-=======
-  Mesh *me = rna_mesh(ptr);
-  MPoly *poly = (MPoly *)ptr->data;
-  const MLoop *loops = BKE_mesh_loops(me);
-  const MLoop *ml = &loops[poly->loopstart];
-  uint i;
-  for (i = poly->totloop; i > 0; i--, values++, ml++) {
-    *values = ml->v;
-  }
->>>>>>> 2a9f792c
+  const MPoly *poly = (const MPoly *)ptr->data;
+  memcpy(values, BKE_mesh_corner_verts(me) + poly->loopstart, sizeof(int) * poly->totloop);
 }
 
 static void rna_MeshPoly_vertices_set(PointerRNA *ptr, const int *values)
 {
   Mesh *me = rna_mesh(ptr);
-<<<<<<< HEAD
-  const MPoly *mp = (const MPoly *)ptr->data;
-  memcpy(BKE_mesh_corner_verts_for_write(me) + mp->loopstart, values, sizeof(int) * mp->totloop);
-=======
   const MPoly *poly = (const MPoly *)ptr->data;
-  MLoop *loops = BKE_mesh_loops_for_write(me);
-
-  MLoop *ml = &loops[poly->loopstart];
-  uint i;
-  for (i = poly->totloop; i > 0; i--, values++, ml++) {
-    ml->v = *values;
-  }
->>>>>>> 2a9f792c
+  memcpy(
+      BKE_mesh_corner_verts_for_write(me) + poly->loopstart, values, sizeof(int) * poly->totloop);
 }
 
 /* disabling, some importers don't know the total material count when assigning materials */
