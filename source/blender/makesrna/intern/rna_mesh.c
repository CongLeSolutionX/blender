/* SPDX-License-Identifier: GPL-2.0-or-later */

/* NOTE: the original vertex color stuff is now just used for
 * getting info on the layers themselves, accessing the data is
 * done through the (not yet written) mpoly interfaces. */

/** \file
 * \ingroup RNA
 */

#include <stdlib.h>

#include "MEM_guardedalloc.h"

#include "DNA_material_types.h"
#include "DNA_mesh_types.h"
#include "DNA_meshdata_types.h"
#include "DNA_object_types.h"

#include "BLI_math_base.h"
#include "BLI_math_rotation.h"
#include "BLI_utildefines.h"

#include "BKE_attribute.h"
#include "BKE_editmesh.h"

#include "RNA_access.h"
#include "RNA_define.h"
#include "RNA_enum_types.h"
#include "RNA_types.h"

#include "rna_internal.h"

#include "WM_types.h"

const EnumPropertyItem rna_enum_mesh_delimit_mode_items[] = {
    {BMO_DELIM_NORMAL, "NORMAL", 0, "Normal", "Delimit by face directions"},
    {BMO_DELIM_MATERIAL, "MATERIAL", 0, "Material", "Delimit by face material"},
    {BMO_DELIM_SEAM, "SEAM", 0, "Seam", "Delimit by edge seams"},
    {BMO_DELIM_SHARP, "SHARP", 0, "Sharp", "Delimit by sharp edges"},
    {BMO_DELIM_UV, "UV", 0, "UVs", "Delimit by UV coordinates"},
    {0, NULL, 0, NULL, NULL},
};

static const EnumPropertyItem rna_enum_mesh_remesh_mode_items[] = {
    {REMESH_VOXEL, "VOXEL", 0, "Voxel", "Use the voxel remesher"},
    {REMESH_QUAD, "QUAD", 0, "Quad", "Use the quad remesher"},
    {0, NULL, 0, NULL, NULL},
};

#ifdef RNA_RUNTIME

#  include "DNA_scene_types.h"

#  include "BLI_math.h"

#  include "BKE_customdata.h"
#  include "BKE_main.h"
#  include "BKE_mesh.h"
#  include "BKE_mesh_runtime.h"
#  include "BKE_report.h"

#  include "DEG_depsgraph.h"

#  include "ED_mesh.h" /* XXX Bad level call */

#  include "WM_api.h"

#  include "rna_mesh_utils.h"

/* -------------------------------------------------------------------- */
/** \name Generic Helpers
 * \{ */

static Mesh *rna_mesh(const PointerRNA *ptr)
{
  Mesh *me = (Mesh *)ptr->owner_id;
  return me;
}

static CustomData *rna_mesh_vdata_helper(Mesh *me)
{
  return (me->edit_mesh) ? &me->edit_mesh->bm->vdata : &me->vdata;
}

static CustomData *rna_mesh_edata_helper(Mesh *me)
{
  return (me->edit_mesh) ? &me->edit_mesh->bm->edata : &me->edata;
}

static CustomData *rna_mesh_pdata_helper(Mesh *me)
{
  return (me->edit_mesh) ? &me->edit_mesh->bm->pdata : &me->pdata;
}

static CustomData *rna_mesh_ldata_helper(Mesh *me)
{
  return (me->edit_mesh) ? &me->edit_mesh->bm->ldata : &me->ldata;
}

static CustomData *rna_mesh_fdata_helper(Mesh *me)
{
  return (me->edit_mesh) ? NULL : &me->fdata;
}

static CustomData *rna_mesh_vdata(const PointerRNA *ptr)
{
  Mesh *me = rna_mesh(ptr);
  return rna_mesh_vdata_helper(me);
}
static CustomData *rna_mesh_edata(const PointerRNA *ptr)
{
  Mesh *me = rna_mesh(ptr);
  return rna_mesh_edata_helper(me);
}
static CustomData *rna_mesh_pdata(const PointerRNA *ptr)
{
  Mesh *me = rna_mesh(ptr);
  return rna_mesh_pdata_helper(me);
}

static CustomData *rna_mesh_ldata(const PointerRNA *ptr)
{
  Mesh *me = rna_mesh(ptr);
  return rna_mesh_ldata_helper(me);
}

/** \} */

/* -------------------------------------------------------------------- */
/** \name Generic CustomData Layer Functions
 * \{ */

static void rna_cd_layer_name_set(CustomData *cdata, CustomDataLayer *cdl, const char *value)
{
  BLI_strncpy_utf8(cdl->name, value, sizeof(cdl->name));
  CustomData_set_layer_unique_name(cdata, cdl - cdata->layers);
}

/* avoid using where possible!, ideally the type is known */
static CustomData *rna_cd_from_layer(PointerRNA *ptr, CustomDataLayer *cdl)
{
  /* find out where we come from by */
  Mesh *me = (Mesh *)ptr->owner_id;
  CustomData *cd;

  /* rely on negative values wrapping */
#  define TEST_CDL(cmd) \
    if ((void)(cd = cmd(me)), ARRAY_HAS_ITEM(cdl, cd->layers, cd->totlayer)) { \
      return cd; \
    } \
    ((void)0)

  TEST_CDL(rna_mesh_vdata_helper);
  TEST_CDL(rna_mesh_edata_helper);
  TEST_CDL(rna_mesh_pdata_helper);
  TEST_CDL(rna_mesh_ldata_helper);
  TEST_CDL(rna_mesh_fdata_helper);

#  undef TEST_CDL

  /* should _never_ happen */
  return NULL;
}

static void rna_MeshVertexLayer_name_set(PointerRNA *ptr, const char *value)
{
  CustomDataLayer *layer = (CustomDataLayer *)ptr->data;

  if (CD_TYPE_AS_MASK(layer->type) & CD_MASK_PROP_ALL) {
    BKE_id_attribute_rename(ptr->owner_id, layer->name, value, NULL);
  }
  else {
    rna_cd_layer_name_set(rna_mesh_vdata(ptr), layer, value);
  }
}
#  if 0
static void rna_MeshEdgeLayer_name_set(PointerRNA *ptr, const char *value)
{
  CustomDataLayer *layer = (CustomDataLayer *)ptr->data;

  if (CD_TYPE_AS_MASK(layer->type) & CD_MASK_PROP_ALL) {
    BKE_id_attribute_rename(ptr->owner_id, layer->name, value, NULL);
  }
  else {
    rna_cd_layer_name_set(rna_mesh_edata(ptr), layer, value);
  }
}
#  endif
static void rna_MeshPolyLayer_name_set(PointerRNA *ptr, const char *value)
{
  CustomDataLayer *layer = (CustomDataLayer *)ptr->data;

  if (CD_TYPE_AS_MASK(layer->type) & CD_MASK_PROP_ALL) {
    BKE_id_attribute_rename(ptr->owner_id, layer->name, value, NULL);
  }
  else {
    rna_cd_layer_name_set(rna_mesh_pdata(ptr), layer, value);
  }
}
static void rna_MeshLoopLayer_name_set(PointerRNA *ptr, const char *value)
{
  CustomDataLayer *layer = (CustomDataLayer *)ptr->data;

  if (CD_TYPE_AS_MASK(layer->type) & CD_MASK_PROP_ALL) {
    BKE_id_attribute_rename(ptr->owner_id, layer->name, value, NULL);
  }
  else {
    rna_cd_layer_name_set(rna_mesh_ldata(ptr), layer, value);
  }
}
/* only for layers shared between types */
static void rna_MeshAnyLayer_name_set(PointerRNA *ptr, const char *value)
{
  CustomDataLayer *layer = (CustomDataLayer *)ptr->data;

  if (CD_TYPE_AS_MASK(layer->type) & CD_MASK_PROP_ALL) {
    BKE_id_attribute_rename(ptr->owner_id, layer->name, value, NULL);
  }
  else {
    CustomData *cd = rna_cd_from_layer(ptr, layer);
    rna_cd_layer_name_set(cd, layer, value);
  }
}

static bool rna_Mesh_has_custom_normals_get(PointerRNA *ptr)
{
  Mesh *me = ptr->data;
  return BKE_mesh_has_custom_loop_normals(me);
}

static bool rna_Mesh_has_edge_bevel_weight_get(PointerRNA *ptr)
{
  return CustomData_has_layer(rna_mesh_edata(ptr), CD_BWEIGHT);
}

static bool rna_Mesh_has_vertex_bevel_weight_get(PointerRNA *ptr)
{
  return CustomData_has_layer(rna_mesh_vdata(ptr), CD_BWEIGHT);
}

static bool rna_Mesh_has_edge_crease_get(PointerRNA *ptr)
{
  return CustomData_has_layer(rna_mesh_edata(ptr), CD_CREASE);
}

static bool rna_Mesh_has_vertex_crease_get(PointerRNA *ptr)
{
  return CustomData_has_layer(rna_mesh_vdata(ptr), CD_CREASE);
}

/** \} */

/* -------------------------------------------------------------------- */
/** \name Update Callbacks
 *
 * \note Skipping meshes without users is a simple way to avoid updates on newly created meshes.
 * This speeds up importers that manipulate mesh data before linking it to an object & collection.
 *
 * \{ */

/**
 * \warning This calls `DEG_id_tag_update(id, 0)` which is something that should be phased out
 * (see #deg_graph_node_tag_zero), for now it's kept since changes to updates must be carefully
 * tested to make sure there aren't any regressions.
 *
 * This function should be replaced with more specific update flags where possible.
 */
static void rna_Mesh_update_data_legacy_deg_tag_all(Main *UNUSED(bmain),
                                                    Scene *UNUSED(scene),
                                                    PointerRNA *ptr)
{
  ID *id = ptr->owner_id;
  if (id->us <= 0) { /* See note in section heading. */
    return;
  }

  DEG_id_tag_update(id, 0);
  WM_main_add_notifier(NC_GEOM | ND_DATA, id);
}

static void rna_Mesh_update_geom_and_params(Main *UNUSED(bmain),
                                            Scene *UNUSED(scene),
                                            PointerRNA *ptr)
{
  ID *id = ptr->owner_id;
  if (id->us <= 0) { /* See note in section heading. */
    return;
  }

  DEG_id_tag_update(id, ID_RECALC_GEOMETRY | ID_RECALC_PARAMETERS);
  WM_main_add_notifier(NC_GEOM | ND_DATA, id);
}

static void rna_Mesh_update_data_edit_weight(Main *bmain, Scene *scene, PointerRNA *ptr)
{
  BKE_mesh_batch_cache_dirty_tag(rna_mesh(ptr), BKE_MESH_BATCH_DIRTY_ALL);

  rna_Mesh_update_data_legacy_deg_tag_all(bmain, scene, ptr);
}

static void rna_Mesh_update_data_edit_active_color(Main *bmain, Scene *scene, PointerRNA *ptr)
{
  BKE_mesh_batch_cache_dirty_tag(rna_mesh(ptr), BKE_MESH_BATCH_DIRTY_ALL);

  rna_Mesh_update_data_legacy_deg_tag_all(bmain, scene, ptr);
}
static void rna_Mesh_update_select(Main *UNUSED(bmain), Scene *UNUSED(scene), PointerRNA *ptr)
{
  ID *id = ptr->owner_id;
  if (id->us <= 0) { /* See note in section heading. */
    return;
  }

  WM_main_add_notifier(NC_GEOM | ND_SELECT, id);
}

void rna_Mesh_update_draw(Main *UNUSED(bmain), Scene *UNUSED(scene), PointerRNA *ptr)
{
  ID *id = ptr->owner_id;
  if (id->us <= 0) { /* See note in section heading. */
    return;
  }

  WM_main_add_notifier(NC_GEOM | ND_DATA, id);
}

static void rna_Mesh_update_vertmask(Main *bmain, Scene *scene, PointerRNA *ptr)
{
  Mesh *me = ptr->data;
  if ((me->editflag & ME_EDIT_PAINT_VERT_SEL) && (me->editflag & ME_EDIT_PAINT_FACE_SEL)) {
    me->editflag &= ~ME_EDIT_PAINT_FACE_SEL;
  }

  BKE_mesh_batch_cache_dirty_tag(me, BKE_MESH_BATCH_DIRTY_ALL);

  rna_Mesh_update_draw(bmain, scene, ptr);
}

static void rna_Mesh_update_facemask(Main *bmain, Scene *scene, PointerRNA *ptr)
{
  Mesh *me = ptr->data;
  if ((me->editflag & ME_EDIT_PAINT_VERT_SEL) && (me->editflag & ME_EDIT_PAINT_FACE_SEL)) {
    me->editflag &= ~ME_EDIT_PAINT_VERT_SEL;
  }

  BKE_mesh_batch_cache_dirty_tag(me, BKE_MESH_BATCH_DIRTY_ALL);

  rna_Mesh_update_draw(bmain, scene, ptr);
}

static void rna_Mesh_update_positions_tag(Main *bmain, Scene *scene, PointerRNA *ptr)
{
  Mesh *mesh = rna_mesh(ptr);
  BKE_mesh_tag_positions_changed(mesh);
  rna_Mesh_update_data_legacy_deg_tag_all(bmain, scene, ptr);
}

/** \} */

/* -------------------------------------------------------------------- */
/** \name Property get/set Callbacks
 * \{ */

static int rna_MeshVertex_index_get(PointerRNA *ptr)
{
  const Mesh *mesh = rna_mesh(ptr);
  const float(*position)[3] = (const float(*)[3])ptr->data;
  const int index = (int)(position - BKE_mesh_vert_positions(mesh));
  BLI_assert(index >= 0);
  BLI_assert(index < mesh->totvert);
  return index;
}

static int rna_MeshEdge_index_get(PointerRNA *ptr)
{
  const Mesh *mesh = rna_mesh(ptr);
  const MEdge *edge = (MEdge *)ptr->data;
  const int index = (int)(edge - BKE_mesh_edges(mesh));
  BLI_assert(index >= 0);
  BLI_assert(index < mesh->totedge);
  return index;
}

static int rna_MeshPolygon_index_get(PointerRNA *ptr)
{
  const Mesh *mesh = rna_mesh(ptr);
  const int *poly_offset = (const int *)ptr->data;
  const int index = (int)(poly_offset - BKE_mesh_poly_offsets(mesh));
  BLI_assert(index >= 0);
  BLI_assert(index < mesh->totpoly);
  return index;
}

static int rna_MeshLoop_index_get(PointerRNA *ptr)
{
  const Mesh *mesh = rna_mesh(ptr);
  const int *corner_vert = (const int *)ptr->data;
  const int index = (int)(corner_vert - BKE_mesh_corner_verts(mesh));
  BLI_assert(index >= 0);
  BLI_assert(index < mesh->totloop);
  return index;
}

static int rna_MeshLoopTriangle_index_get(PointerRNA *ptr)
{
  const Mesh *mesh = rna_mesh(ptr);
  const MLoopTri *ltri = (MLoopTri *)ptr->data;
  const int index = (int)(ltri - BKE_mesh_runtime_looptri_ensure(mesh));
  BLI_assert(index >= 0);
  BLI_assert(index < BKE_mesh_runtime_looptri_len(mesh));
  return index;
}

static void rna_Mesh_loop_triangles_begin(CollectionPropertyIterator *iter, PointerRNA *ptr)
{
  const Mesh *mesh = rna_mesh(ptr);
  const MLoopTri *looptris = BKE_mesh_runtime_looptri_ensure(mesh);
  rna_iterator_array_begin(
      iter, (void *)looptris, sizeof(MLoopTri), BKE_mesh_runtime_looptri_len(mesh), false, NULL);
}

static int rna_Mesh_loop_triangles_length(PointerRNA *ptr)
{
  const Mesh *mesh = rna_mesh(ptr);
  return BKE_mesh_runtime_looptri_len(mesh);
}

int rna_Mesh_loop_triangles_lookup_int(PointerRNA *ptr, int index, PointerRNA *r_ptr)
{
  const Mesh *mesh = rna_mesh(ptr);
  if (index < 0 || index >= BKE_mesh_runtime_looptri_len(mesh)) {
    return false;
  }
  /* Casting away const is okay because this RNA type doesn't allow changing the value. */
  r_ptr->owner_id = (ID *)&mesh->id;
  r_ptr->type = &RNA_MeshLoopTriangle;
  r_ptr->data = (void *)&BKE_mesh_runtime_looptri_ensure(mesh)[index];
  return true;
}

static void rna_MeshVertex_co_get(PointerRNA *ptr, float *value)
{
  copy_v3_v3(value, (const float *)ptr->data);
}

static void rna_MeshVertex_co_set(PointerRNA *ptr, const float *value)
{
  copy_v3_v3((float *)ptr->data, value);
}

static void rna_MeshVertex_normal_get(PointerRNA *ptr, float *value)
{
  Mesh *mesh = rna_mesh(ptr);
  const float(*vert_normals)[3] = BKE_mesh_vert_normals_ensure(mesh);
  const int index = rna_MeshVertex_index_get(ptr);
  copy_v3_v3(value, vert_normals[index]);
}

static bool rna_MeshVertex_hide_get(PointerRNA *ptr)
{
  const Mesh *mesh = rna_mesh(ptr);
  const bool *hide_vert = (const bool *)CustomData_get_layer_named(
      &mesh->vdata, CD_PROP_BOOL, ".hide_vert");
  const int index = rna_MeshVertex_index_get(ptr);
  return hide_vert == NULL ? false : hide_vert[index];
}

static void rna_MeshVertex_hide_set(PointerRNA *ptr, bool value)
{
  Mesh *mesh = rna_mesh(ptr);
  bool *hide_vert = (bool *)CustomData_get_layer_named_for_write(
      &mesh->vdata, CD_PROP_BOOL, ".hide_vert", mesh->totvert);
  if (!hide_vert) {
    if (!value) {
      /* Skip adding layer if it doesn't exist already anyway and we're not hiding an element. */
      return;
    }
    hide_vert = (bool *)CustomData_add_layer_named(
        &mesh->vdata, CD_PROP_BOOL, CD_SET_DEFAULT, NULL, mesh->totvert, ".hide_vert");
  }
  const int index = rna_MeshVertex_index_get(ptr);
  hide_vert[index] = value;
}

static bool rna_MeshVertex_select_get(PointerRNA *ptr)
{
  const Mesh *mesh = rna_mesh(ptr);
  const bool *select_vert = (const bool *)CustomData_get_layer_named(
      &mesh->vdata, CD_PROP_BOOL, ".select_vert");
  const int index = rna_MeshVertex_index_get(ptr);
  return select_vert == NULL ? false : select_vert[index];
}

static void rna_MeshVertex_select_set(PointerRNA *ptr, bool value)
{
  Mesh *mesh = rna_mesh(ptr);
  bool *select_vert = (bool *)CustomData_get_layer_named_for_write(
      &mesh->vdata, CD_PROP_BOOL, ".select_vert", mesh->totvert);
  if (!select_vert) {
    if (!value) {
      /* Skip adding layer if it doesn't exist already anyway and we're not hiding an element. */
      return;
    }
    select_vert = (bool *)CustomData_add_layer_named(
        &mesh->vdata, CD_PROP_BOOL, CD_SET_DEFAULT, NULL, mesh->totvert, ".select_vert");
  }
  const int index = rna_MeshVertex_index_get(ptr);
  select_vert[index] = value;
}

static float rna_MeshVertex_bevel_weight_get(PointerRNA *ptr)
{
  const Mesh *mesh = rna_mesh(ptr);
  const int index = rna_MeshVertex_index_get(ptr);
  const float *values = (const float *)CustomData_get_layer(&mesh->vdata, CD_BWEIGHT);
  return values == NULL ? 0.0f : values[index];
}

static void rna_MeshVertex_bevel_weight_set(PointerRNA *ptr, float value)
{
  Mesh *mesh = rna_mesh(ptr);
  const int index = rna_MeshVertex_index_get(ptr);
  float *values = (float *)CustomData_add_layer(
      &mesh->vdata, CD_BWEIGHT, CD_SET_DEFAULT, NULL, mesh->totvert);
  values[index] = clamp_f(value, 0.0f, 1.0f);
}

static float rna_MEdge_bevel_weight_get(PointerRNA *ptr)
{
  const Mesh *mesh = rna_mesh(ptr);
  const int index = rna_MeshEdge_index_get(ptr);
  const float *values = (const float *)CustomData_get_layer(&mesh->edata, CD_BWEIGHT);
  return values == NULL ? 0.0f : values[index];
}

static void rna_MEdge_bevel_weight_set(PointerRNA *ptr, float value)
{
  Mesh *mesh = rna_mesh(ptr);
  const int index = rna_MeshEdge_index_get(ptr);
  float *values = (float *)CustomData_add_layer(
      &mesh->edata, CD_BWEIGHT, CD_SET_DEFAULT, NULL, mesh->totedge);
  values[index] = clamp_f(value, 0.0f, 1.0f);
}

static float rna_MEdge_crease_get(PointerRNA *ptr)
{
  const Mesh *mesh = rna_mesh(ptr);
  const int index = rna_MeshEdge_index_get(ptr);
  const float *values = (const float *)CustomData_get_layer(&mesh->edata, CD_CREASE);
  return values == NULL ? 0.0f : values[index];
}

static void rna_MEdge_crease_set(PointerRNA *ptr, float value)
{
  Mesh *mesh = rna_mesh(ptr);
  const int index = rna_MeshEdge_index_get(ptr);
  float *values = (float *)CustomData_add_layer(
      &mesh->edata, CD_CREASE, CD_SET_DEFAULT, NULL, mesh->totedge);
  values[index] = clamp_f(value, 0.0f, 1.0f);
}

static int rna_MeshLoop_vertex_index_get(PointerRNA *ptr)
{
  return *(int *)ptr->data;
}

static void rna_MeshLoop_vertex_index_set(PointerRNA *ptr, int value)
{
  *(int *)ptr->data = value;
}

static int rna_MeshLoop_edge_index_get(PointerRNA *ptr)
{
  const Mesh *me = rna_mesh(ptr);
  const int index = rna_MeshLoop_index_get(ptr);
  return BKE_mesh_corner_edges(me)[index];
}

static void rna_MeshLoop_edge_index_set(PointerRNA *ptr, int value)
{
  Mesh *me = rna_mesh(ptr);
  const int index = rna_MeshLoop_index_get(ptr);
  BKE_mesh_corner_edges_for_write(me)[index] = value;
}

static void rna_MeshLoop_normal_get(PointerRNA *ptr, float *values)
{
  Mesh *me = rna_mesh(ptr);
  const int index = rna_MeshLoop_index_get(ptr);
  const float(*layer)[3] = CustomData_get_layer(&me->ldata, CD_NORMAL);

  if (!layer) {
    zero_v3(values);
  }
  else {
    copy_v3_v3(values, layer[index]);
  }
}

static void rna_MeshLoop_normal_set(PointerRNA *ptr, const float *values)
{
  Mesh *me = rna_mesh(ptr);
  const int index = rna_MeshLoop_index_get(ptr);
  float(*layer)[3] = CustomData_get_layer_for_write(&me->ldata, CD_NORMAL, me->totloop);

  if (layer) {
    normalize_v3_v3(layer[index], values);
  }
}

static void rna_MeshLoop_tangent_get(PointerRNA *ptr, float *values)
{
  Mesh *me = rna_mesh(ptr);
  const int index = rna_MeshLoop_index_get(ptr);
  const float(*layer)[4] = CustomData_get_layer(&me->ldata, CD_MLOOPTANGENT);

  if (!layer) {
    zero_v3(values);
  }
  else {
    copy_v3_v3(values, (const float *)(layer + index));
  }
}

static float rna_MeshLoop_bitangent_sign_get(PointerRNA *ptr)
{
  Mesh *me = rna_mesh(ptr);
  const int index = rna_MeshLoop_index_get(ptr);
  const float(*vec)[4] = CustomData_get_layer(&me->ldata, CD_MLOOPTANGENT);

  return (vec) ? vec[index][3] : 0.0f;
}

static void rna_MeshLoop_bitangent_get(PointerRNA *ptr, float *values)
{
  Mesh *me = rna_mesh(ptr);
  const int index = rna_MeshLoop_index_get(ptr);
  const float(*nor)[3] = CustomData_get_layer(&me->ldata, CD_NORMAL);
  const float(*vec)[4] = CustomData_get_layer(&me->ldata, CD_MLOOPTANGENT);

  if (nor && vec) {
    cross_v3_v3v3(values, nor[index], vec[index]);
    mul_v3_fl(values, vec[index][3]);
  }
  else {
    zero_v3(values);
  }
}

static void rna_MeshPolygon_normal_get(PointerRNA *ptr, float *values)
{
<<<<<<< HEAD
  ED_mesh_calc_poly_normal_index(rna_mesh(ptr), rna_MeshPolygon_index_get(ptr), values);
=======
  Mesh *me = rna_mesh(ptr);
  MPoly *poly = (MPoly *)ptr->data;
  const float(*positions)[3] = BKE_mesh_vert_positions(me);
  const int *corner_verts = BKE_mesh_corner_verts(me);
  BKE_mesh_calc_poly_normal(
      &corner_verts[poly->loopstart], poly->totloop, positions, me->totvert, values);
>>>>>>> de4c2e8c
}

static bool rna_MeshPolygon_hide_get(PointerRNA *ptr)
{
  const Mesh *mesh = rna_mesh(ptr);
  const bool *hide_poly = (const bool *)CustomData_get_layer_named(
      &mesh->pdata, CD_PROP_BOOL, ".hide_poly");
  const int index = rna_MeshPolygon_index_get(ptr);
  return hide_poly == NULL ? false : hide_poly[index];
}

static void rna_MeshPolygon_hide_set(PointerRNA *ptr, bool value)
{
  Mesh *mesh = rna_mesh(ptr);
  bool *hide_poly = (bool *)CustomData_get_layer_named_for_write(
      &mesh->pdata, CD_PROP_BOOL, ".hide_poly", mesh->totpoly);
  if (!hide_poly) {
    if (!value) {
      /* Skip adding layer if it doesn't exist already anyway and we're not hiding an element. */
      return;
    }
    hide_poly = (bool *)CustomData_add_layer_named(
        &mesh->pdata, CD_PROP_BOOL, CD_SET_DEFAULT, NULL, mesh->totpoly, ".hide_poly");
  }
  const int index = rna_MeshPolygon_index_get(ptr);
  hide_poly[index] = value;
}

static bool rna_MeshPolygon_use_smooth_get(PointerRNA *ptr)
{
  const Mesh *mesh = rna_mesh(ptr);
  const bool *sharp_faces = (const bool *)CustomData_get_layer_named(
      &mesh->pdata, CD_PROP_BOOL, "sharp_face");
  const int index = rna_MeshPolygon_index_get(ptr);
  return !(sharp_faces && sharp_faces[index]);
}

static void rna_MeshPolygon_use_smooth_set(PointerRNA *ptr, bool value)
{
  Mesh *mesh = rna_mesh(ptr);
  bool *sharp_faces = (bool *)CustomData_get_layer_named_for_write(
      &mesh->pdata, CD_PROP_BOOL, "sharp_face", mesh->totpoly);
  if (!sharp_faces) {
    if (!value) {
      /* Skip adding layer if the value is the same as the default. */
      return;
    }
    sharp_faces = (bool *)CustomData_add_layer_named(
        &mesh->pdata, CD_PROP_BOOL, CD_SET_DEFAULT, NULL, mesh->totpoly, "sharp_face");
  }
  const int index = rna_MeshPolygon_index_get(ptr);
  sharp_faces[index] = !value;
}

static bool rna_MeshPolygon_select_get(PointerRNA *ptr)
{
  const Mesh *mesh = rna_mesh(ptr);
  const bool *select_poly = (const bool *)CustomData_get_layer_named(
      &mesh->pdata, CD_PROP_BOOL, ".select_poly");
  const int index = rna_MeshPolygon_index_get(ptr);
  return select_poly == NULL ? false : select_poly[index];
}

static void rna_MeshPolygon_select_set(PointerRNA *ptr, bool value)
{
  Mesh *mesh = rna_mesh(ptr);
  bool *select_poly = (bool *)CustomData_get_layer_named_for_write(
      &mesh->pdata, CD_PROP_BOOL, ".select_poly", mesh->totpoly);
  if (!select_poly) {
    if (!value) {
      /* Skip adding layer if it doesn't exist already anyway and we're not hiding an element. */
      return;
    }
    select_poly = (bool *)CustomData_add_layer_named(
        &mesh->pdata, CD_PROP_BOOL, CD_SET_DEFAULT, NULL, mesh->totpoly, ".select_poly");
  }
  const int index = rna_MeshPolygon_index_get(ptr);
  select_poly[index] = value;
}

static int rna_MeshPolygon_material_index_get(PointerRNA *ptr)
{
  const Mesh *mesh = rna_mesh(ptr);
  const int *material_indices = BKE_mesh_material_indices(mesh);
  const int index = rna_MeshPolygon_index_get(ptr);
  return material_indices == NULL ? 0 : material_indices[index];
}

static void rna_MeshPolygon_material_index_set(PointerRNA *ptr, int value)
{
  Mesh *mesh = rna_mesh(ptr);
  int *material_indices = BKE_mesh_material_indices_for_write(mesh);
  const int index = rna_MeshPolygon_index_get(ptr);
  material_indices[index] = value;
}

static void rna_MeshPolygon_center_get(PointerRNA *ptr, float *values)
{
<<<<<<< HEAD
  ED_mesh_calc_poly_center_index(rna_mesh(ptr), rna_MeshPolygon_index_get(ptr), values);
=======
  Mesh *me = rna_mesh(ptr);
  MPoly *poly = (MPoly *)ptr->data;
  const float(*positions)[3] = BKE_mesh_vert_positions(me);
  const int *corner_verts = BKE_mesh_corner_verts(me);
  BKE_mesh_calc_poly_center(
      &corner_verts[poly->loopstart], poly->totloop, positions, me->totvert, values);
>>>>>>> de4c2e8c
}

static float rna_MeshPolygon_area_get(PointerRNA *ptr)
{
<<<<<<< HEAD
  return ED_mesh_calc_poly_area_index(rna_mesh(ptr), rna_MeshPolygon_index_get(ptr));
=======
  Mesh *me = (Mesh *)ptr->owner_id;
  MPoly *poly = (MPoly *)ptr->data;
  const float(*positions)[3] = BKE_mesh_vert_positions(me);
  const int *corner_verts = BKE_mesh_corner_verts(me);
  return BKE_mesh_calc_poly_area(
      &corner_verts[poly->loopstart], poly->totloop, positions, me->totvert);
>>>>>>> de4c2e8c
}

static void rna_MeshPolygon_flip(ID *id, MIntProperty *poly_offset_p)
{
  Mesh *me = (Mesh *)id;
  const int poly_start = *((const int *)poly_offset_p);
  const int poly_size = *(((const int *)poly_offset_p) + 1) - poly_start;
  int *corner_verts = BKE_mesh_corner_verts_for_write(me);
  int *corner_edges = BKE_mesh_corner_edges_for_write(me);
  BKE_mesh_polygon_flip(
      poly_start, poly_size, corner_verts, corner_edges, &me->ldata, me->totloop);
  BKE_mesh_tessface_clear(me);
  BKE_mesh_runtime_clear_geometry(me);
}

static void rna_MeshLoopTriangle_verts_get(PointerRNA *ptr, int *values)
{
  Mesh *me = rna_mesh(ptr);
  const int *corner_verts = BKE_mesh_corner_verts(me);
  MLoopTri *lt = (MLoopTri *)ptr->data;
  values[0] = corner_verts[lt->tri[0]];
  values[1] = corner_verts[lt->tri[1]];
  values[2] = corner_verts[lt->tri[2]];
}

static void rna_MeshLoopTriangle_normal_get(PointerRNA *ptr, float *values)
{
  Mesh *me = rna_mesh(ptr);
  MLoopTri *lt = (MLoopTri *)ptr->data;
  const float(*positions)[3] = BKE_mesh_vert_positions(me);
  const int *corner_verts = BKE_mesh_corner_verts(me);
  const int v1 = corner_verts[lt->tri[0]];
  const int v2 = corner_verts[lt->tri[1]];
  const int v3 = corner_verts[lt->tri[2]];

  normal_tri_v3(values, positions[v1], positions[v2], positions[v3]);
}

static void rna_MeshLoopTriangle_split_normals_get(PointerRNA *ptr, float *values)
{
  Mesh *me = rna_mesh(ptr);
  const float(*lnors)[3] = CustomData_get_layer(&me->ldata, CD_NORMAL);

  if (!lnors) {
    zero_v3(values + 0);
    zero_v3(values + 3);
    zero_v3(values + 6);
  }
  else {
    MLoopTri *lt = (MLoopTri *)ptr->data;
    copy_v3_v3(values + 0, lnors[lt->tri[0]]);
    copy_v3_v3(values + 3, lnors[lt->tri[1]]);
    copy_v3_v3(values + 6, lnors[lt->tri[2]]);
  }
}

static float rna_MeshLoopTriangle_area_get(PointerRNA *ptr)
{
  Mesh *me = rna_mesh(ptr);
  MLoopTri *lt = (MLoopTri *)ptr->data;
  const float(*positions)[3] = BKE_mesh_vert_positions(me);
  const int *corner_verts = BKE_mesh_corner_verts(me);
  const int v1 = corner_verts[lt->tri[0]];
  const int v2 = corner_verts[lt->tri[1]];
  const int v3 = corner_verts[lt->tri[2]];
  return area_tri_v3(positions[v1], positions[v2], positions[v3]);
}

static void rna_MeshLoopColor_color_get(PointerRNA *ptr, float *values)
{
  MLoopCol *mlcol = (MLoopCol *)ptr->data;

  values[0] = mlcol->r / 255.0f;
  values[1] = mlcol->g / 255.0f;
  values[2] = mlcol->b / 255.0f;
  values[3] = mlcol->a / 255.0f;
}

static void rna_MeshLoopColor_color_set(PointerRNA *ptr, const float *values)
{
  MLoopCol *mlcol = (MLoopCol *)ptr->data;

  mlcol->r = round_fl_to_uchar_clamp(values[0] * 255.0f);
  mlcol->g = round_fl_to_uchar_clamp(values[1] * 255.0f);
  mlcol->b = round_fl_to_uchar_clamp(values[2] * 255.0f);
  mlcol->a = round_fl_to_uchar_clamp(values[3] * 255.0f);
}

static int rna_Mesh_texspace_editable(PointerRNA *ptr, const char **UNUSED(r_info))
{
  Mesh *me = (Mesh *)ptr->data;
  return (me->texspace_flag & ME_TEXSPACE_FLAG_AUTO) ? 0 : PROP_EDITABLE;
}

static void rna_Mesh_texspace_size_get(PointerRNA *ptr, float values[3])
{
  Mesh *me = (Mesh *)ptr->data;

  BKE_mesh_texspace_ensure(me);

  copy_v3_v3(values, me->texspace_size);
}

static void rna_Mesh_texspace_location_get(PointerRNA *ptr, float values[3])
{
  Mesh *me = (Mesh *)ptr->data;

  BKE_mesh_texspace_ensure(me);

  copy_v3_v3(values, me->texspace_location);
}

static void rna_MeshVertex_groups_begin(CollectionPropertyIterator *iter, PointerRNA *ptr)
{
  Mesh *me = rna_mesh(ptr);
  MDeformVert *dverts = (MDeformVert *)BKE_mesh_deform_verts(me);
  if (dverts) {
    const int index = rna_MeshVertex_index_get(ptr);
    MDeformVert *dvert = &dverts[index];

    rna_iterator_array_begin(
        iter, (void *)dvert->dw, sizeof(MDeformWeight), dvert->totweight, 0, NULL);
  }
  else {
    rna_iterator_array_begin(iter, NULL, 0, 0, 0, NULL);
  }
}

static void rna_MeshVertex_undeformed_co_get(PointerRNA *ptr, float values[3])
{
  Mesh *me = rna_mesh(ptr);
  const float *position = (const float *)ptr->data;
  const float(*orco)[3] = CustomData_get_layer(&me->vdata, CD_ORCO);

  if (orco) {
    const int index = rna_MeshVertex_index_get(ptr);
    /* orco is normalized to 0..1, we do inverse to match the vertex position */
    float texspace_location[3], texspace_size[3];

    BKE_mesh_texspace_get(me->texcomesh ? me->texcomesh : me, texspace_location, texspace_size);
    madd_v3_v3v3v3(values, texspace_location, orco[index], texspace_size);
  }
  else {
    copy_v3_v3(values, position);
  }
}

static int rna_CustomDataLayer_active_get(PointerRNA *ptr, CustomData *data, int type, bool render)
{
  int n = ((CustomDataLayer *)ptr->data) - data->layers;

  if (render) {
    return (n == CustomData_get_render_layer_index(data, type));
  }
  else {
    return (n == CustomData_get_active_layer_index(data, type));
  }
}

static int rna_CustomDataLayer_clone_get(PointerRNA *ptr, CustomData *data, int type)
{
  int n = ((CustomDataLayer *)ptr->data) - data->layers;

  return (n == CustomData_get_clone_layer_index(data, type));
}

static void rna_CustomDataLayer_active_set(
    PointerRNA *ptr, CustomData *data, int value, int type, int render)
{
  Mesh *me = (Mesh *)ptr->owner_id;
  int n = (((CustomDataLayer *)ptr->data) - data->layers) - CustomData_get_layer_index(data, type);

  if (value == 0) {
    return;
  }

  if (render) {
    CustomData_set_layer_render(data, type, n);
  }
  else {
    CustomData_set_layer_active(data, type, n);
  }

  BKE_mesh_tessface_clear(me);
}

static void rna_CustomDataLayer_clone_set(PointerRNA *ptr, CustomData *data, int value, int type)
{
  int n = ((CustomDataLayer *)ptr->data) - data->layers;

  if (value == 0) {
    return;
  }

  CustomData_set_layer_clone_index(data, type, n);
}

static bool rna_MEdge_freestyle_edge_mark_get(PointerRNA *ptr)
{
  const Mesh *me = rna_mesh(ptr);
  const int index = rna_MeshEdge_index_get(ptr);
  const FreestyleEdge *fed = CustomData_get_layer(&me->edata, CD_FREESTYLE_EDGE);

  return fed && (fed[index].flag & FREESTYLE_EDGE_MARK) != 0;
}

static void rna_MEdge_freestyle_edge_mark_set(PointerRNA *ptr, bool value)
{
  Mesh *me = rna_mesh(ptr);
  const int index = rna_MeshEdge_index_get(ptr);
  FreestyleEdge *fed = CustomData_get_layer_for_write(&me->edata, CD_FREESTYLE_EDGE, me->totedge);

  if (!fed) {
    fed = CustomData_add_layer(&me->edata, CD_FREESTYLE_EDGE, CD_SET_DEFAULT, NULL, me->totedge);
  }
  if (value) {
    fed[index].flag |= FREESTYLE_EDGE_MARK;
  }
  else {
    fed[index].flag &= ~FREESTYLE_EDGE_MARK;
  }
}

static bool rna_MPoly_freestyle_face_mark_get(PointerRNA *ptr)
{
  const Mesh *me = rna_mesh(ptr);
  const int index = rna_MeshPolygon_index_get(ptr);
  const FreestyleFace *ffa = CustomData_get_layer(&me->pdata, CD_FREESTYLE_FACE);

  return ffa && (ffa[index].flag & FREESTYLE_FACE_MARK) != 0;
}

static void rna_MPoly_freestyle_face_mark_set(PointerRNA *ptr, bool value)
{
  Mesh *me = rna_mesh(ptr);
  const int index = rna_MeshPolygon_index_get(ptr);
  FreestyleFace *ffa = CustomData_get_layer_for_write(&me->pdata, CD_FREESTYLE_FACE, me->totpoly);

  if (!ffa) {
    ffa = CustomData_add_layer(&me->pdata, CD_FREESTYLE_FACE, CD_SET_DEFAULT, NULL, me->totpoly);
  }
  if (value) {
    ffa[index].flag |= FREESTYLE_FACE_MARK;
  }
  else {
    ffa[index].flag &= ~FREESTYLE_FACE_MARK;
  }
}

/* uv_layers */

DEFINE_CUSTOMDATA_LAYER_COLLECTION(uv_layer, ldata, CD_PROP_FLOAT2)
DEFINE_CUSTOMDATA_LAYER_COLLECTION_ACTIVEITEM(
    uv_layer, ldata, CD_PROP_FLOAT2, active, MeshUVLoopLayer)
DEFINE_CUSTOMDATA_LAYER_COLLECTION_ACTIVEITEM(
    uv_layer, ldata, CD_PROP_FLOAT2, clone, MeshUVLoopLayer)
DEFINE_CUSTOMDATA_LAYER_COLLECTION_ACTIVEITEM(
    uv_layer, ldata, CD_PROP_FLOAT2, stencil, MeshUVLoopLayer)
DEFINE_CUSTOMDATA_LAYER_COLLECTION_ACTIVEITEM(
    uv_layer, ldata, CD_PROP_FLOAT2, render, MeshUVLoopLayer)

/* MeshUVLoopLayer */

static char *rna_MeshUVLoopLayer_path(const PointerRNA *ptr)
{
  const CustomDataLayer *cdl = ptr->data;
  char name_esc[sizeof(cdl->name) * 2];
  BLI_str_escape(name_esc, cdl->name, sizeof(name_esc));
  return BLI_sprintfN("uv_layers[\"%s\"]", name_esc);
}

static void rna_MeshUVLoopLayer_data_begin(CollectionPropertyIterator *iter, PointerRNA *ptr)
{
  Mesh *mesh = rna_mesh(ptr);
  CustomDataLayer *layer = (CustomDataLayer *)ptr->data;
  rna_iterator_array_begin(
      iter, layer->data, sizeof(float[2]), (mesh->edit_mesh) ? 0 : mesh->totloop, 0, NULL);
}

static int rna_MeshUVLoopLayer_data_length(PointerRNA *ptr)
{
  Mesh *mesh = rna_mesh(ptr);
  return (mesh->edit_mesh) ? 0 : mesh->totloop;
}

static MBoolProperty *MeshUVLoopLayer_get_bool_layer(Mesh *mesh, char const *name)
{
  void *layer = CustomData_get_layer_named_for_write(
      &mesh->ldata, CD_PROP_BOOL, name, mesh->totloop);
  if (layer == NULL) {
    layer = CustomData_add_layer_named(
        &mesh->ldata, CD_PROP_BOOL, CD_SET_DEFAULT, NULL, mesh->totloop, name);
  }

  BLI_assert(layer);

  return (MBoolProperty *)layer;
}

static void bool_layer_begin(CollectionPropertyIterator *iter,
                             PointerRNA *ptr,
                             const char *(*layername_func)(const char *uv_name, char *name))
{
  char bool_layer_name[MAX_CUSTOMDATA_LAYER_NAME];
  Mesh *mesh = rna_mesh(ptr);
  CustomDataLayer *layer = (CustomDataLayer *)ptr->data;
  layername_func(layer->name, bool_layer_name);

  rna_iterator_array_begin(iter,
                           MeshUVLoopLayer_get_bool_layer(mesh, bool_layer_name),
                           sizeof(MBoolProperty),
                           (mesh->edit_mesh) ? 0 : mesh->totloop,
                           0,
                           NULL);
}

static int bool_layer_lookup_int(PointerRNA *ptr,
                                 int index,
                                 PointerRNA *r_ptr,
                                 const char *(*layername_func)(const char *uv_name, char *name))
{
  char bool_layer_name[MAX_CUSTOMDATA_LAYER_NAME];
  Mesh *mesh = rna_mesh(ptr);
  if (mesh->edit_mesh || index < 0 || index >= mesh->totloop) {
    return 0;
  }
  CustomDataLayer *layer = (CustomDataLayer *)ptr->data;
  layername_func(layer->name, bool_layer_name);

  r_ptr->owner_id = &mesh->id;
  r_ptr->type = &RNA_BoolAttributeValue;
  r_ptr->data = MeshUVLoopLayer_get_bool_layer(mesh, bool_layer_name) + index;
  return 1;
}

/* Collection accessors for vert_select. */
static void rna_MeshUVLoopLayer_vert_select_begin(CollectionPropertyIterator *iter,
                                                  PointerRNA *ptr)
{
  bool_layer_begin(iter, ptr, BKE_uv_map_vert_select_name_get);
}

static int rna_MeshUVLoopLayer_vert_select_lookup_int(PointerRNA *ptr,
                                                      int index,
                                                      PointerRNA *r_ptr)
{
  return bool_layer_lookup_int(ptr, index, r_ptr, BKE_uv_map_vert_select_name_get);
}

/* Collection accessors for edge_select. */
static void rna_MeshUVLoopLayer_edge_select_begin(CollectionPropertyIterator *iter,
                                                  PointerRNA *ptr)
{
  bool_layer_begin(iter, ptr, BKE_uv_map_edge_select_name_get);
}

static int rna_MeshUVLoopLayer_edge_select_lookup_int(PointerRNA *ptr,
                                                      int index,
                                                      PointerRNA *r_ptr)
{
  return bool_layer_lookup_int(ptr, index, r_ptr, BKE_uv_map_edge_select_name_get);
}

/* Collection accessors for pin. */
static void rna_MeshUVLoopLayer_pin_begin(CollectionPropertyIterator *iter, PointerRNA *ptr)
{
  bool_layer_begin(iter, ptr, BKE_uv_map_pin_name_get);
}

static int rna_MeshUVLoopLayer_pin_lookup_int(PointerRNA *ptr, int index, PointerRNA *r_ptr)
{
  return bool_layer_lookup_int(ptr, index, r_ptr, BKE_uv_map_pin_name_get);
}

static void rna_MeshUVLoopLayer_uv_begin(CollectionPropertyIterator *iter, PointerRNA *ptr)
{
  Mesh *me = rna_mesh(ptr);
  CustomDataLayer *layer = (CustomDataLayer *)ptr->data;

  rna_iterator_array_begin(
      iter, layer->data, sizeof(float[2]), (me->edit_mesh) ? 0 : me->totloop, 0, NULL);
}

int rna_MeshUVLoopLayer_uv_lookup_int(PointerRNA *ptr, int index, PointerRNA *r_ptr)
{
  Mesh *mesh = rna_mesh(ptr);
  if (mesh->edit_mesh || index < 0 || index >= mesh->totloop) {
    return 0;
  }
  CustomDataLayer *layer = (CustomDataLayer *)ptr->data;

  r_ptr->owner_id = &mesh->id;
  r_ptr->type = &RNA_Float2AttributeValue;
  r_ptr->data = (float *)layer->data + 2 * index;
  return 1;
}

static bool rna_MeshUVLoopLayer_active_render_get(PointerRNA *ptr)
{
  return rna_CustomDataLayer_active_get(ptr, rna_mesh_ldata(ptr), CD_PROP_FLOAT2, 1);
}

static bool rna_MeshUVLoopLayer_active_get(PointerRNA *ptr)
{
  return rna_CustomDataLayer_active_get(ptr, rna_mesh_ldata(ptr), CD_PROP_FLOAT2, 0);
}

static bool rna_MeshUVLoopLayer_clone_get(PointerRNA *ptr)
{
  return rna_CustomDataLayer_clone_get(ptr, rna_mesh_ldata(ptr), CD_PROP_FLOAT2);
}

static void rna_MeshUVLoopLayer_active_render_set(PointerRNA *ptr, bool value)
{
  rna_CustomDataLayer_active_set(ptr, rna_mesh_ldata(ptr), value, CD_PROP_FLOAT2, 1);
}

static void rna_MeshUVLoopLayer_active_set(PointerRNA *ptr, bool value)
{
  rna_CustomDataLayer_active_set(ptr, rna_mesh_ldata(ptr), value, CD_PROP_FLOAT2, 0);
}

static void rna_MeshUVLoopLayer_clone_set(PointerRNA *ptr, bool value)
{
  rna_CustomDataLayer_clone_set(ptr, rna_mesh_ldata(ptr), value, CD_PROP_FLOAT2);
}

/* vertex_color_layers */

DEFINE_CUSTOMDATA_LAYER_COLLECTION(vertex_color, ldata, CD_PROP_BYTE_COLOR)

static PointerRNA rna_Mesh_vertex_color_active_get(PointerRNA *ptr)
{
  Mesh *mesh = (Mesh *)ptr->data;

  CustomDataLayer *layer = BKE_id_attributes_active_color_get(&mesh->id);

  if (!layer || layer->type != CD_PROP_BYTE_COLOR ||
      BKE_id_attribute_domain(&mesh->id, layer) != ATTR_DOMAIN_CORNER) {
    return PointerRNA_NULL;
  }

  return rna_pointer_inherit_refine(ptr, &RNA_MeshLoopColorLayer, layer);
}

static void rna_Mesh_vertex_color_active_set(PointerRNA *ptr,
                                             const PointerRNA value,
                                             ReportList *UNUSED(reports))
{
  Mesh *mesh = (Mesh *)ptr->data;
  CustomDataLayer *layer = (CustomDataLayer *)value.data;

  if (!layer) {
    return;
  }

  BKE_id_attributes_active_color_set(&mesh->id, layer->name);
}

static int rna_Mesh_vertex_color_active_index_get(PointerRNA *ptr)
{
  Mesh *mesh = (Mesh *)ptr->data;

  CustomDataLayer *layer = BKE_id_attributes_active_color_get(&mesh->id);

  if (!layer || layer->type != CD_PROP_BYTE_COLOR ||
      BKE_id_attribute_domain(&mesh->id, layer) != ATTR_DOMAIN_CORNER) {
    return 0;
  }

  CustomData *ldata = rna_mesh_ldata(ptr);
  return layer - ldata->layers + CustomData_get_layer_index(ldata, CD_PROP_BYTE_COLOR);
}

static void rna_Mesh_vertex_color_active_index_set(PointerRNA *ptr, int value)
{
  Mesh *mesh = (Mesh *)ptr->data;
  CustomData *ldata = rna_mesh_ldata(ptr);

  if (value < 0 || value >= CustomData_number_of_layers(ldata, CD_PROP_BYTE_COLOR)) {
    fprintf(stderr, "Invalid loop byte attribute index %d\n", value);
    return;
  }

  CustomDataLayer *layer = ldata->layers + CustomData_get_layer_index(ldata, CD_PROP_BYTE_COLOR) +
                           value;

  BKE_id_attributes_active_color_set(&mesh->id, layer->name);
}

static void rna_MeshLoopColorLayer_data_begin(CollectionPropertyIterator *iter, PointerRNA *ptr)
{
  Mesh *me = rna_mesh(ptr);
  CustomDataLayer *layer = (CustomDataLayer *)ptr->data;
  rna_iterator_array_begin(
      iter, layer->data, sizeof(MLoopCol), (me->edit_mesh) ? 0 : me->totloop, 0, NULL);
}

static int rna_MeshLoopColorLayer_data_length(PointerRNA *ptr)
{
  Mesh *me = rna_mesh(ptr);
  return (me->edit_mesh) ? 0 : me->totloop;
}

static bool rna_mesh_color_active_render_get(PointerRNA *ptr)
{
  const Mesh *mesh = rna_mesh(ptr);
  const CustomDataLayer *layer = (const CustomDataLayer *)ptr->data;
  return mesh->default_color_attribute && STREQ(mesh->default_color_attribute, layer->name);
}

static bool rna_mesh_color_active_get(PointerRNA *ptr)
{
  const Mesh *mesh = rna_mesh(ptr);
  const CustomDataLayer *layer = (const CustomDataLayer *)ptr->data;
  return mesh->active_color_attribute && STREQ(mesh->active_color_attribute, layer->name);
}

static void rna_mesh_color_active_render_set(PointerRNA *ptr, bool value)
{
  if (value == false) {
    return;
  }
  Mesh *mesh = (Mesh *)ptr->owner_id;
  CustomDataLayer *layer = (CustomDataLayer *)ptr->data;
  BKE_id_attributes_default_color_set(&mesh->id, layer->name);
}

static void rna_mesh_color_active_set(PointerRNA *ptr, bool value)
{
  if (value == false) {
    return;
  }
  Mesh *mesh = (Mesh *)ptr->owner_id;
  CustomDataLayer *layer = (CustomDataLayer *)ptr->data;

  BKE_id_attributes_active_color_set(&mesh->id, layer->name);
}

/* sculpt_vertex_color_layers */

DEFINE_CUSTOMDATA_LAYER_COLLECTION(sculpt_vertex_color, vdata, CD_PROP_COLOR)

static PointerRNA rna_Mesh_sculpt_vertex_color_active_get(PointerRNA *ptr)
{
  Mesh *mesh = (Mesh *)ptr->data;

  CustomDataLayer *layer = BKE_id_attributes_active_color_get(&mesh->id);

  if (!layer || layer->type != CD_PROP_COLOR ||
      BKE_id_attribute_domain(&mesh->id, layer) != ATTR_DOMAIN_POINT) {
    return PointerRNA_NULL;
  }

  return rna_pointer_inherit_refine(ptr, &RNA_MeshVertColorLayer, layer);
}

static void rna_Mesh_sculpt_vertex_color_active_set(PointerRNA *ptr,
                                                    const PointerRNA value,
                                                    ReportList *UNUSED(reports))
{
  Mesh *mesh = (Mesh *)ptr->data;
  CustomDataLayer *layer = (CustomDataLayer *)value.data;

  if (!layer) {
    return;
  }

  BKE_id_attributes_active_color_set(&mesh->id, layer->name);
}

static int rna_Mesh_sculpt_vertex_color_active_index_get(PointerRNA *ptr)
{
  Mesh *mesh = (Mesh *)ptr->data;

  CustomDataLayer *layer = BKE_id_attributes_active_color_get(&mesh->id);
  CustomData *vdata = rna_mesh_vdata(ptr);

  if (!layer || layer->type != CD_PROP_COLOR ||
      BKE_id_attribute_domain(&mesh->id, layer) != ATTR_DOMAIN_POINT) {
    return 0;
  }

  return layer - vdata->layers + CustomData_get_layer_index(vdata, CD_PROP_COLOR);
}

static void rna_Mesh_sculpt_vertex_color_active_index_set(PointerRNA *ptr, int value)
{
  Mesh *mesh = (Mesh *)ptr->data;
  CustomData *vdata = rna_mesh_vdata(ptr);

  if (value < 0 || value >= CustomData_number_of_layers(vdata, CD_PROP_COLOR)) {
    fprintf(stderr, "Invalid loop byte attribute index %d\n", value);
    return;
  }

  CustomDataLayer *layer = vdata->layers + CustomData_get_layer_index(vdata, CD_PROP_COLOR) +
                           value;

  BKE_id_attributes_active_color_set(&mesh->id, layer->name);
}

static void rna_MeshVertColorLayer_data_begin(CollectionPropertyIterator *iter, PointerRNA *ptr)
{
  Mesh *me = rna_mesh(ptr);
  CustomDataLayer *layer = (CustomDataLayer *)ptr->data;
  rna_iterator_array_begin(
      iter, layer->data, sizeof(MPropCol), (me->edit_mesh) ? 0 : me->totvert, 0, NULL);
}

static int rna_MeshVertColorLayer_data_length(PointerRNA *ptr)
{
  Mesh *me = rna_mesh(ptr);
  return (me->edit_mesh) ? 0 : me->totvert;
}

static int rna_float_layer_check(CollectionPropertyIterator *UNUSED(iter), void *data)
{
  CustomDataLayer *layer = (CustomDataLayer *)data;
  return (layer->type != CD_PROP_FLOAT);
}

static void rna_Mesh_vertex_float_layers_begin(CollectionPropertyIterator *iter, PointerRNA *ptr)
{
  CustomData *vdata = rna_mesh_vdata(ptr);
  rna_iterator_array_begin(iter,
                           (void *)vdata->layers,
                           sizeof(CustomDataLayer),
                           vdata->totlayer,
                           0,
                           rna_float_layer_check);
}
static void rna_Mesh_polygon_float_layers_begin(CollectionPropertyIterator *iter, PointerRNA *ptr)
{
  CustomData *pdata = rna_mesh_pdata(ptr);
  rna_iterator_array_begin(iter,
                           (void *)pdata->layers,
                           sizeof(CustomDataLayer),
                           pdata->totlayer,
                           0,
                           rna_float_layer_check);
}

static int rna_Mesh_vertex_float_layers_length(PointerRNA *ptr)
{
  return CustomData_number_of_layers(rna_mesh_vdata(ptr), CD_PROP_FLOAT);
}
static int rna_Mesh_polygon_float_layers_length(PointerRNA *ptr)
{
  return CustomData_number_of_layers(rna_mesh_pdata(ptr), CD_PROP_FLOAT);
}

static int rna_int_layer_check(CollectionPropertyIterator *UNUSED(iter), void *data)
{
  CustomDataLayer *layer = (CustomDataLayer *)data;
  return (layer->type != CD_PROP_INT32);
}

static void rna_Mesh_vertex_int_layers_begin(CollectionPropertyIterator *iter, PointerRNA *ptr)
{
  CustomData *vdata = rna_mesh_vdata(ptr);
  rna_iterator_array_begin(iter,
                           (void *)vdata->layers,
                           sizeof(CustomDataLayer),
                           vdata->totlayer,
                           0,
                           rna_int_layer_check);
}
static void rna_Mesh_polygon_int_layers_begin(CollectionPropertyIterator *iter, PointerRNA *ptr)
{
  CustomData *pdata = rna_mesh_pdata(ptr);
  rna_iterator_array_begin(iter,
                           (void *)pdata->layers,
                           sizeof(CustomDataLayer),
                           pdata->totlayer,
                           0,
                           rna_int_layer_check);
}

static int rna_Mesh_vertex_int_layers_length(PointerRNA *ptr)
{
  return CustomData_number_of_layers(rna_mesh_vdata(ptr), CD_PROP_INT32);
}
static int rna_Mesh_polygon_int_layers_length(PointerRNA *ptr)
{
  return CustomData_number_of_layers(rna_mesh_pdata(ptr), CD_PROP_INT32);
}

static int rna_string_layer_check(CollectionPropertyIterator *UNUSED(iter), void *data)
{
  CustomDataLayer *layer = (CustomDataLayer *)data;
  return (layer->type != CD_PROP_STRING);
}

static void rna_Mesh_vertex_string_layers_begin(CollectionPropertyIterator *iter, PointerRNA *ptr)
{
  CustomData *vdata = rna_mesh_vdata(ptr);
  rna_iterator_array_begin(iter,
                           (void *)vdata->layers,
                           sizeof(CustomDataLayer),
                           vdata->totlayer,
                           0,
                           rna_string_layer_check);
}
static void rna_Mesh_polygon_string_layers_begin(CollectionPropertyIterator *iter, PointerRNA *ptr)
{
  CustomData *pdata = rna_mesh_pdata(ptr);
  rna_iterator_array_begin(iter,
                           (void *)pdata->layers,
                           sizeof(CustomDataLayer),
                           pdata->totlayer,
                           0,
                           rna_string_layer_check);
}

static int rna_Mesh_vertex_string_layers_length(PointerRNA *ptr)
{
  return CustomData_number_of_layers(rna_mesh_vdata(ptr), CD_PROP_STRING);
}
static int rna_Mesh_polygon_string_layers_length(PointerRNA *ptr)
{
  return CustomData_number_of_layers(rna_mesh_pdata(ptr), CD_PROP_STRING);
}

/* Skin vertices */
DEFINE_CUSTOMDATA_LAYER_COLLECTION(skin_vertice, vdata, CD_MVERT_SKIN)

static char *rna_MeshSkinVertexLayer_path(const PointerRNA *ptr)
{
  const CustomDataLayer *cdl = ptr->data;
  char name_esc[sizeof(cdl->name) * 2];
  BLI_str_escape(name_esc, cdl->name, sizeof(name_esc));
  return BLI_sprintfN("skin_vertices[\"%s\"]", name_esc);
}

static char *rna_VertCustomData_data_path(const PointerRNA *ptr, const char *collection, int type);
static char *rna_MeshSkinVertex_path(const PointerRNA *ptr)
{
  return rna_VertCustomData_data_path(ptr, "skin_vertices", CD_MVERT_SKIN);
}

static void rna_MeshSkinVertexLayer_data_begin(CollectionPropertyIterator *iter, PointerRNA *ptr)
{
  Mesh *me = rna_mesh(ptr);
  CustomDataLayer *layer = (CustomDataLayer *)ptr->data;
  rna_iterator_array_begin(iter, layer->data, sizeof(MVertSkin), me->totvert, 0, NULL);
}

static int rna_MeshSkinVertexLayer_data_length(PointerRNA *ptr)
{
  Mesh *me = rna_mesh(ptr);
  return me->totvert;
}

/* End skin vertices */

/* Vertex creases */
DEFINE_CUSTOMDATA_LAYER_COLLECTION(vertex_crease, vdata, CD_CREASE)

static char *rna_MeshVertexCreaseLayer_path(const PointerRNA *ptr)
{
  return rna_VertCustomData_data_path(ptr, "vertex_creases", CD_CREASE);
}

static void rna_MeshVertexCreaseLayer_data_begin(CollectionPropertyIterator *iter, PointerRNA *ptr)
{
  Mesh *me = rna_mesh(ptr);
  CustomDataLayer *layer = (CustomDataLayer *)ptr->data;
  rna_iterator_array_begin(iter, layer->data, sizeof(float), me->totvert, 0, NULL);
}

static int rna_MeshVertexCreaseLayer_data_length(PointerRNA *ptr)
{
  Mesh *me = rna_mesh(ptr);
  return me->totvert;
}

/* End vertex creases */

/* Edge creases */

DEFINE_CUSTOMDATA_LAYER_COLLECTION(edge_crease, edata, CD_CREASE)

static char *rna_EdgeCustomData_data_path(const PointerRNA *ptr, const char *collection, int type);
static char *rna_MeshEdgeCreaseLayer_path(const PointerRNA *ptr)
{
  return rna_EdgeCustomData_data_path(ptr, "edge_creases", CD_CREASE);
}

static void rna_MeshEdgeCreaseLayer_data_begin(CollectionPropertyIterator *iter, PointerRNA *ptr)
{
  Mesh *me = rna_mesh(ptr);
  CustomDataLayer *layer = (CustomDataLayer *)ptr->data;
  rna_iterator_array_begin(iter, layer->data, sizeof(float), me->totedge, 0, NULL);
}

static int rna_MeshEdgeCreaseLayer_data_length(PointerRNA *ptr)
{
  Mesh *me = rna_mesh(ptr);
  return me->totedge;
}

/* End edge creases */

/* Paint mask */
DEFINE_CUSTOMDATA_LAYER_COLLECTION(vertex_paint_mask, vdata, CD_PAINT_MASK)

static char *rna_MeshPaintMaskLayer_path(const PointerRNA *ptr)
{
  const CustomDataLayer *cdl = ptr->data;
  char name_esc[sizeof(cdl->name) * 2];
  BLI_str_escape(name_esc, cdl->name, sizeof(name_esc));
  return BLI_sprintfN("vertex_paint_masks[\"%s\"]", name_esc);
}

static char *rna_MeshPaintMask_path(const PointerRNA *ptr)
{
  return rna_VertCustomData_data_path(ptr, "vertex_paint_masks", CD_PAINT_MASK);
}

static void rna_MeshPaintMaskLayer_data_begin(CollectionPropertyIterator *iter, PointerRNA *ptr)
{
  Mesh *me = rna_mesh(ptr);
  CustomDataLayer *layer = (CustomDataLayer *)ptr->data;
  rna_iterator_array_begin(
      iter, layer->data, sizeof(MFloatProperty), (me->edit_mesh) ? 0 : me->totvert, 0, NULL);
}

static int rna_MeshPaintMaskLayer_data_length(PointerRNA *ptr)
{
  Mesh *me = rna_mesh(ptr);
  return (me->edit_mesh) ? 0 : me->totvert;
}

/* End paint mask */

/* Face maps */

DEFINE_CUSTOMDATA_LAYER_COLLECTION(face_map, pdata, CD_FACEMAP)
DEFINE_CUSTOMDATA_LAYER_COLLECTION_ACTIVEITEM(
    face_map, pdata, CD_FACEMAP, active, MeshFaceMapLayer)

static char *rna_MeshFaceMapLayer_path(const PointerRNA *ptr)
{
  const CustomDataLayer *cdl = ptr->data;
  char name_esc[sizeof(cdl->name) * 2];
  BLI_str_escape(name_esc, cdl->name, sizeof(name_esc));
  return BLI_sprintfN("face_maps[\"%s\"]", name_esc);
}

static void rna_MeshFaceMapLayer_data_begin(CollectionPropertyIterator *iter, PointerRNA *ptr)
{
  Mesh *me = rna_mesh(ptr);
  CustomDataLayer *layer = (CustomDataLayer *)ptr->data;
  rna_iterator_array_begin(
      iter, layer->data, sizeof(int), (me->edit_mesh) ? 0 : me->totpoly, 0, NULL);
}

static int rna_MeshFaceMapLayer_data_length(PointerRNA *ptr)
{
  Mesh *me = rna_mesh(ptr);
  return (me->edit_mesh) ? 0 : me->totpoly;
}

static PointerRNA rna_Mesh_face_map_new(struct Mesh *me, ReportList *reports, const char *name)
{
  if (BKE_mesh_ensure_facemap_customdata(me) == false) {
    BKE_report(reports, RPT_ERROR, "Currently only single face map layers are supported");
    return PointerRNA_NULL;
  }

  CustomData *pdata = rna_mesh_pdata_helper(me);

  int index = CustomData_get_layer_index(pdata, CD_FACEMAP);
  BLI_assert(index != -1);
  CustomDataLayer *cdl = &pdata->layers[index];
  rna_cd_layer_name_set(pdata, cdl, name);

  PointerRNA ptr;
  RNA_pointer_create(&me->id, &RNA_MeshFaceMapLayer, cdl, &ptr);
  return ptr;
}

static void rna_Mesh_face_map_remove(struct Mesh *me,
                                     ReportList *reports,
                                     struct CustomDataLayer *layer)
{
  /* just for sanity check */
  {
    CustomData *pdata = rna_mesh_pdata_helper(me);
    int index = CustomData_get_layer_index(pdata, CD_FACEMAP);
    if (index != -1) {
      CustomDataLayer *layer_test = &pdata->layers[index];
      if (layer != layer_test) {
        /* don't show name, its likely freed memory */
        BKE_report(reports, RPT_ERROR, "Face map not in mesh");
        return;
      }
    }
  }

  if (BKE_mesh_clear_facemap_customdata(me) == false) {
    BKE_report(reports, RPT_ERROR, "Error removing face map");
  }
}

/* End face maps */

/* poly.vertices - this is faked loop access for convenience */
static int rna_MeshPoly_vertices_get_length(const PointerRNA *ptr,
                                            int length[RNA_MAX_ARRAY_DIMENSION])
{
  const int *poly_offset_p = (const int *)ptr->data;
  const int poly_start = *poly_offset_p;
  const int poly_size = *(poly_offset_p + 1) - poly_start;
  /* NOTE: raw access uses dummy item, this _could_ crash,
   * watch out for this, #MFace uses it but it can't work here. */
  return (length[0] = poly_size);
}

static void rna_MeshPoly_vertices_get(PointerRNA *ptr, int *values)
{
  const Mesh *me = rna_mesh(ptr);
  const int *poly_offset_p = (const int *)ptr->data;
  const int poly_start = *poly_offset_p;
  const int poly_size = *(poly_offset_p + 1) - poly_start;
  memcpy(values, BKE_mesh_corner_verts(me) + poly_start, sizeof(int) * poly_size);
}

static int rna_MeshPolygon_loop_start_get(PointerRNA *ptr)
{
  return *(const int *)ptr->data;
}

static void rna_MeshPolygon_loop_start_set(PointerRNA *ptr, int value)
{
  *(int *)ptr->data = value;
}

static int rna_MeshPolygon_loop_total_get(PointerRNA *ptr)
{
  const int *data = (const int *)ptr->data;
  return *(data + 1) - *data;
}

static void rna_MeshPoly_vertices_set(PointerRNA *ptr, const int *values)
{
  Mesh *me = rna_mesh(ptr);
  const int *poly_offset_p = (const int *)ptr->data;
  const int poly_start = *poly_offset_p;
  const int poly_size = *(poly_offset_p + 1) - poly_start;
  memcpy(BKE_mesh_corner_verts_for_write(me) + poly_start, values, sizeof(int) * poly_size);
}

/* disabling, some importers don't know the total material count when assigning materials */
#  if 0
static void rna_MeshPoly_material_index_range(
    PointerRNA *ptr, int *min, int *max, int *softmin, int *softmax)
{
  Mesh *me = rna_mesh(ptr);
  *min = 0;
  *max = max_ii(0, me->totcol - 1);
}
#  endif

static bool rna_MeshEdge_hide_get(PointerRNA *ptr)
{
  const Mesh *mesh = rna_mesh(ptr);
  const bool *hide_edge = (const bool *)CustomData_get_layer_named(
      &mesh->edata, CD_PROP_BOOL, ".hide_edge");
  const int index = rna_MeshEdge_index_get(ptr);
  return hide_edge == NULL ? false : hide_edge[index];
}

static void rna_MeshEdge_hide_set(PointerRNA *ptr, bool value)
{
  Mesh *mesh = rna_mesh(ptr);
  bool *hide_edge = (bool *)CustomData_get_layer_named_for_write(
      &mesh->edata, CD_PROP_BOOL, ".hide_edge", mesh->totedge);
  if (!hide_edge) {
    if (!value) {
      /* Skip adding layer if it doesn't exist already anyway and we're not hiding an element. */
      return;
    }
    hide_edge = (bool *)CustomData_add_layer_named(
        &mesh->edata, CD_PROP_BOOL, CD_SET_DEFAULT, NULL, mesh->totedge, ".hide_edge");
  }
  const int index = rna_MeshEdge_index_get(ptr);
  hide_edge[index] = value;
}

static bool rna_MeshEdge_select_get(PointerRNA *ptr)
{
  const Mesh *mesh = rna_mesh(ptr);
  const bool *select_edge = (const bool *)CustomData_get_layer_named(
      &mesh->edata, CD_PROP_BOOL, ".select_edge");
  const int index = rna_MeshEdge_index_get(ptr);
  return select_edge == NULL ? false : select_edge[index];
}

static void rna_MeshEdge_select_set(PointerRNA *ptr, bool value)
{
  Mesh *mesh = rna_mesh(ptr);
  bool *select_edge = (bool *)CustomData_get_layer_named_for_write(
      &mesh->edata, CD_PROP_BOOL, ".select_edge", mesh->totedge);
  if (!select_edge) {
    if (!value) {
      /* Skip adding layer if it doesn't exist already anyway and we're not hiding an element. */
      return;
    }
    select_edge = (bool *)CustomData_add_layer_named(
        &mesh->edata, CD_PROP_BOOL, CD_SET_DEFAULT, NULL, mesh->totedge, ".select_edge");
  }
  const int index = rna_MeshEdge_index_get(ptr);
  select_edge[index] = value;
}

static bool rna_MeshEdge_use_edge_sharp_get(PointerRNA *ptr)
{
  const Mesh *mesh = rna_mesh(ptr);
  const bool *sharp_edge = (const bool *)CustomData_get_layer_named(
      &mesh->edata, CD_PROP_BOOL, "sharp_edge");
  const int index = rna_MeshEdge_index_get(ptr);
  return sharp_edge == NULL ? false : sharp_edge[index];
}

static void rna_MeshEdge_use_edge_sharp_set(PointerRNA *ptr, bool value)
{
  Mesh *mesh = rna_mesh(ptr);
  bool *sharp_edge = (bool *)CustomData_get_layer_named_for_write(
      &mesh->edata, CD_PROP_BOOL, "sharp_edge", mesh->totedge);
  if (!sharp_edge) {
    if (!value) {
      /* Skip adding layer if it doesn't exist already anyway and we're not hiding an element. */
      return;
    }
    sharp_edge = (bool *)CustomData_add_layer_named(
        &mesh->edata, CD_PROP_BOOL, CD_SET_DEFAULT, NULL, mesh->totedge, "sharp_edge");
  }
  const int index = rna_MeshEdge_index_get(ptr);
  sharp_edge[index] = value;
}

static bool rna_MeshEdge_use_seam_get(PointerRNA *ptr)
{
  const Mesh *mesh = rna_mesh(ptr);
  const bool *seam_edge = (const bool *)CustomData_get_layer_named(
      &mesh->edata, CD_PROP_BOOL, ".uv_seam");
  const int index = rna_MeshEdge_index_get(ptr);
  return seam_edge == NULL ? false : seam_edge[index];
}

static void rna_MeshEdge_use_seam_set(PointerRNA *ptr, bool value)
{
  Mesh *mesh = rna_mesh(ptr);
  bool *seam_edge = (bool *)CustomData_get_layer_named_for_write(
      &mesh->edata, CD_PROP_BOOL, ".uv_seam", mesh->totedge);
  if (!seam_edge) {
    if (!value) {
      /* Skip adding layer if it doesn't exist already anyway and we're not hiding an element. */
      return;
    }
    seam_edge = (bool *)CustomData_add_layer_named(
        &mesh->edata, CD_PROP_BOOL, CD_SET_DEFAULT, NULL, mesh->totedge, ".uv_seam");
  }
  const int index = rna_MeshEdge_index_get(ptr);
  seam_edge[index] = value;
}

static bool rna_MeshEdge_is_loose_get(PointerRNA *ptr)
{
  const Mesh *mesh = rna_mesh(ptr);
  const int index = rna_MeshEdge_index_get(ptr);
  return ED_mesh_edge_is_loose(mesh, index);
}

static int rna_MeshLoopTriangle_material_index_get(PointerRNA *ptr)
{
  const Mesh *me = rna_mesh(ptr);
  const int *material_indices = BKE_mesh_material_indices(me);
  const MLoopTri *ltri = (MLoopTri *)ptr->data;
  return material_indices == NULL ? 0 : material_indices[ltri->poly];
}

static bool rna_MeshLoopTriangle_use_smooth_get(PointerRNA *ptr)
{
  const Mesh *me = rna_mesh(ptr);
  const MLoopTri *ltri = (MLoopTri *)ptr->data;
  const bool *sharp_faces = (const bool *)CustomData_get_layer_named(
      &me->pdata, CD_PROP_BOOL, "sharp_face");
  return !(sharp_faces && sharp_faces[ltri->poly]);
}

/* path construction */

static char *rna_VertexGroupElement_path(const PointerRNA *ptr)
{
  const Mesh *me = rna_mesh(ptr); /* XXX not always! */
  const MDeformWeight *dw = (MDeformWeight *)ptr->data;
  const MDeformVert *dvert = BKE_mesh_deform_verts(me);
  int a, b;

  for (a = 0; a < me->totvert; a++, dvert++) {
    for (b = 0; b < dvert->totweight; b++) {
      if (dw == &dvert->dw[b]) {
        return BLI_sprintfN("vertices[%d].groups[%d]", a, b);
      }
    }
  }

  return NULL;
}

static char *rna_MeshPolygon_path(const PointerRNA *ptr)
{
  return BLI_sprintfN("polygons[%d]", rna_MeshPolygon_index_get((PointerRNA *)ptr));
}

static char *rna_MeshLoopTriangle_path(const PointerRNA *ptr)
{
  return BLI_sprintfN(
      "loop_triangles[%d]",
      (int)((MLoopTri *)ptr->data - BKE_mesh_runtime_looptri_ensure(rna_mesh(ptr))));
}

static char *rna_MeshEdge_path(const PointerRNA *ptr)
{
  return BLI_sprintfN("edges[%d]", rna_MeshEdge_index_get((PointerRNA *)ptr));
}

static char *rna_MeshLoop_path(const PointerRNA *ptr)
{
  return BLI_sprintfN("loops[%d]", rna_MeshLoop_index_get((PointerRNA *)ptr));
}

static char *rna_MeshVertex_path(const PointerRNA *ptr)
{
  return BLI_sprintfN("vertices[%d]", rna_MeshVertex_index_get((PointerRNA *)ptr));
}

static char *rna_VertCustomData_data_path(const PointerRNA *ptr, const char *collection, int type)
{
  const CustomDataLayer *cdl;
  const Mesh *me = rna_mesh(ptr);
  const CustomData *vdata = rna_mesh_vdata(ptr);
  int a, b, totvert = (me->edit_mesh) ? 0 : me->totvert;

  for (cdl = vdata->layers, a = 0; a < vdata->totlayer; cdl++, a++) {
    if (cdl->type == type) {
      b = ((char *)ptr->data - ((char *)cdl->data)) / CustomData_sizeof(type);
      if (b >= 0 && b < totvert) {
        char name_esc[sizeof(cdl->name) * 2];
        BLI_str_escape(name_esc, cdl->name, sizeof(name_esc));
        return BLI_sprintfN("%s[\"%s\"].data[%d]", collection, name_esc, b);
      }
    }
  }

  return NULL;
}

static char *rna_EdgeCustomData_data_path(const PointerRNA *ptr, const char *collection, int type)
{
  const CustomDataLayer *cdl;
  const Mesh *me = rna_mesh(ptr);
  const CustomData *edata = rna_mesh_edata(ptr);
  int a, b, totedge = (me->edit_mesh) ? 0 : me->totedge;

  for (cdl = edata->layers, a = 0; a < edata->totlayer; cdl++, a++) {
    if (cdl->type == type) {
      b = ((char *)ptr->data - ((char *)cdl->data)) / CustomData_sizeof(type);
      if (b >= 0 && b < totedge) {
        char name_esc[sizeof(cdl->name) * 2];
        BLI_str_escape(name_esc, cdl->name, sizeof(name_esc));
        return BLI_sprintfN("%s[\"%s\"].data[%d]", collection, name_esc, b);
      }
    }
  }

  return NULL;
}

static char *rna_PolyCustomData_data_path(const PointerRNA *ptr, const char *collection, int type)
{
  const CustomDataLayer *cdl;
  const Mesh *me = rna_mesh(ptr);
  const CustomData *pdata = rna_mesh_pdata(ptr);
  int a, b, totpoly = (me->edit_mesh) ? 0 : me->totpoly;

  for (cdl = pdata->layers, a = 0; a < pdata->totlayer; cdl++, a++) {
    if (cdl->type == type) {
      b = ((char *)ptr->data - ((char *)cdl->data)) / CustomData_sizeof(type);
      if (b >= 0 && b < totpoly) {
        char name_esc[sizeof(cdl->name) * 2];
        BLI_str_escape(name_esc, cdl->name, sizeof(name_esc));
        return BLI_sprintfN("%s[\"%s\"].data[%d]", collection, name_esc, b);
      }
    }
  }

  return NULL;
}

static char *rna_LoopCustomData_data_path(const PointerRNA *ptr, const char *collection, int type)
{
  const CustomDataLayer *cdl;
  const Mesh *me = rna_mesh(ptr);
  const CustomData *ldata = rna_mesh_ldata(ptr);
  int a, b, totloop = (me->edit_mesh) ? 0 : me->totloop;

  for (cdl = ldata->layers, a = 0; a < ldata->totlayer; cdl++, a++) {
    if (cdl->type == type) {
      b = ((char *)ptr->data - ((char *)cdl->data)) / CustomData_sizeof(type);
      if (b >= 0 && b < totloop) {
        char name_esc[sizeof(cdl->name) * 2];
        BLI_str_escape(name_esc, cdl->name, sizeof(name_esc));
        return BLI_sprintfN("%s[\"%s\"].data[%d]", collection, name_esc, b);
      }
    }
  }

  return NULL;
}

static void rna_Mesh_vertices_begin(CollectionPropertyIterator *iter, PointerRNA *ptr)
{
  Mesh *mesh = rna_mesh(ptr);
  rna_iterator_array_begin(
      iter, BKE_mesh_vert_positions_for_write(mesh), sizeof(float[3]), mesh->totvert, false, NULL);
}
static int rna_Mesh_vertices_length(PointerRNA *ptr)
{
  const Mesh *mesh = rna_mesh(ptr);
  return mesh->totvert;
}
int rna_Mesh_vertices_lookup_int(PointerRNA *ptr, int index, PointerRNA *r_ptr)
{
  Mesh *mesh = rna_mesh(ptr);
  if (index < 0 || index >= mesh->totvert) {
    return false;
  }
  r_ptr->owner_id = &mesh->id;
  r_ptr->type = &RNA_MeshVertex;
  r_ptr->data = &BKE_mesh_vert_positions_for_write(mesh)[index];
  return true;
}

static void rna_Mesh_edges_begin(CollectionPropertyIterator *iter, PointerRNA *ptr)
{
  Mesh *mesh = rna_mesh(ptr);
  rna_iterator_array_begin(
      iter, BKE_mesh_edges_for_write(mesh), sizeof(MEdge), mesh->totedge, false, NULL);
}
static int rna_Mesh_edges_length(PointerRNA *ptr)
{
  const Mesh *mesh = rna_mesh(ptr);
  return mesh->totedge;
}
int rna_Mesh_edges_lookup_int(PointerRNA *ptr, int index, PointerRNA *r_ptr)
{
  Mesh *mesh = rna_mesh(ptr);
  if (index < 0 || index >= mesh->totedge) {
    return false;
  }
  r_ptr->owner_id = &mesh->id;
  r_ptr->type = &RNA_MeshEdge;
  r_ptr->data = &BKE_mesh_edges_for_write(mesh)[index];
  return true;
}

static void rna_Mesh_polygons_begin(CollectionPropertyIterator *iter, PointerRNA *ptr)
{
  Mesh *mesh = rna_mesh(ptr);
  rna_iterator_array_begin(
      iter, BKE_mesh_poly_offsets_for_write(mesh), sizeof(int), mesh->totpoly, false, NULL);
}
static int rna_Mesh_polygons_length(PointerRNA *ptr)
{
  const Mesh *mesh = rna_mesh(ptr);
  return mesh->totpoly;
}
int rna_Mesh_polygons_lookup_int(PointerRNA *ptr, int index, PointerRNA *r_ptr)
{
  Mesh *mesh = rna_mesh(ptr);
  if (index < 0 || index >= mesh->totpoly) {
    return false;
  }
  r_ptr->owner_id = &mesh->id;
  r_ptr->type = &RNA_MeshPolygon;
  r_ptr->data = &BKE_mesh_poly_offsets_for_write(mesh)[index];
  return true;
}

static void rna_Mesh_loops_begin(CollectionPropertyIterator *iter, PointerRNA *ptr)
{
  Mesh *mesh = rna_mesh(ptr);
  rna_iterator_array_begin(
      iter, BKE_mesh_corner_verts_for_write(mesh), sizeof(int), mesh->totloop, false, NULL);
}
static int rna_Mesh_loops_length(PointerRNA *ptr)
{
  const Mesh *mesh = rna_mesh(ptr);
  return mesh->totloop;
}
int rna_Mesh_loops_lookup_int(PointerRNA *ptr, int index, PointerRNA *r_ptr)
{
  Mesh *mesh = rna_mesh(ptr);
  if (index < 0 || index >= mesh->totloop) {
    return false;
  }
  r_ptr->owner_id = &mesh->id;
  r_ptr->type = &RNA_MeshLoop;
  r_ptr->data = &BKE_mesh_corner_verts_for_write(mesh)[index];
  return true;
}

static void rna_Mesh_vertex_normals_begin(CollectionPropertyIterator *iter, PointerRNA *ptr)
{
  const Mesh *mesh = rna_mesh(ptr);
  const float(*normals)[3] = BKE_mesh_vert_normals_ensure(mesh);
  rna_iterator_array_begin(iter, (void *)normals, sizeof(float[3]), mesh->totvert, false, NULL);
}

static int rna_Mesh_vertex_normals_length(PointerRNA *ptr)
{
  const Mesh *mesh = rna_mesh(ptr);
  return mesh->totvert;
}

int rna_Mesh_vertex_normals_lookup_int(PointerRNA *ptr, int index, PointerRNA *r_ptr)
{
  const Mesh *mesh = rna_mesh(ptr);
  if (index < 0 || index >= mesh->totvert) {
    return false;
  }
  /* Casting away const is okay because this RNA type doesn't allow changing the value. */
  r_ptr->owner_id = (ID *)&mesh->id;
  r_ptr->type = &RNA_MeshNormalValue;
  r_ptr->data = (float *)BKE_mesh_vert_normals_ensure(mesh)[index];
  return true;
}

static void rna_Mesh_poly_normals_begin(CollectionPropertyIterator *iter, PointerRNA *ptr)
{
  const Mesh *mesh = rna_mesh(ptr);
  const float(*normals)[3] = BKE_mesh_poly_normals_ensure(mesh);
  rna_iterator_array_begin(iter, (void *)normals, sizeof(float[3]), mesh->totpoly, false, NULL);
}

static int rna_Mesh_poly_normals_length(PointerRNA *ptr)
{
  const Mesh *mesh = rna_mesh(ptr);
  return mesh->totpoly;
}

int rna_Mesh_poly_normals_lookup_int(PointerRNA *ptr, int index, PointerRNA *r_ptr)
{
  const Mesh *mesh = rna_mesh(ptr);
  if (index < 0 || index >= mesh->totpoly) {
    return false;
  }
  /* Casting away const is okay because this RNA type doesn't allow changing the value. */
  r_ptr->owner_id = (ID *)&mesh->id;
  r_ptr->type = &RNA_MeshNormalValue;
  r_ptr->data = (float *)BKE_mesh_poly_normals_ensure(mesh)[index];
  return true;
}

static char *rna_MeshUVLoop_path(const PointerRNA *ptr)
{
  return rna_LoopCustomData_data_path(ptr, "uv_layers", CD_PROP_FLOAT2);
}
/* The rna_MeshUVLoop_*_get/set() functions get passed a pointer to
 * the (float2) uv attribute. This is for historical reasons because
 * the api used to wrap MLoopUV, which contained the uv and all the selection
 * pin states in a single struct. But since that struct no longer exists and
 * we still can use only a single pointer to access these, we need to look up
 * the original attribute layer and the index of the uv in it to be able to
 * find the associated bool layers. So we scan the available foat2 layers
 * to find into which layer the pointer we got passed points. */
static bool get_uv_index_and_layer(const PointerRNA *ptr,
                                   int *r_uv_map_index,
                                   int *r_index_in_attribute)
{
  const Mesh *mesh = rna_mesh(ptr);
  const float(*uv_coord)[2] = (const float(*)[2])ptr->data;

  /* We don't know from which attribute the RNA pointer is from, so we need to scan them all. */
  const int uv_layers_num = CustomData_number_of_layers(&mesh->ldata, CD_PROP_FLOAT2);
  for (int layer_i = 0; layer_i < uv_layers_num; layer_i++) {
    const float(*layer_data)[2] = (const float(*)[2])CustomData_get_layer_n(
        &mesh->ldata, CD_PROP_FLOAT2, layer_i);
    const ptrdiff_t index = uv_coord - layer_data;
    if (index >= 0 && index < mesh->totloop) {
      *r_uv_map_index = layer_i;
      *r_index_in_attribute = index;
      return true;
    }
  }
  /* This can happen if the Customdata arrays were re-allocated between obtaining the
   * Python object and accessing it. */
  return false;
}

static bool rna_MeshUVLoop_select_get(PointerRNA *ptr)
{
  const Mesh *mesh = rna_mesh(ptr);
  int uv_map_index;
  int loop_index;
  const bool *select = NULL;
  if (get_uv_index_and_layer(ptr, &uv_map_index, &loop_index)) {
    select = ED_mesh_uv_map_vert_select_layer_get(mesh, uv_map_index);
  }
  return select ? select[loop_index] : false;
}

static void rna_MeshUVLoop_select_set(PointerRNA *ptr, const bool value)
{
  Mesh *mesh = rna_mesh(ptr);
  int uv_map_index;
  int loop_index;
  if (get_uv_index_and_layer(ptr, &uv_map_index, &loop_index)) {
    bool *select = ED_mesh_uv_map_vert_select_layer_ensure(mesh, uv_map_index);
    select[loop_index] = value;
  }
}

static bool rna_MeshUVLoop_select_edge_get(PointerRNA *ptr)
{
  const Mesh *mesh = rna_mesh(ptr);
  int uv_map_index;
  int loop_index;
  const bool *select_edge = NULL;
  if (get_uv_index_and_layer(ptr, &uv_map_index, &loop_index)) {
    select_edge = ED_mesh_uv_map_edge_select_layer_get(mesh, uv_map_index);
  }
  return select_edge ? select_edge[loop_index] : false;
}

static void rna_MeshUVLoop_select_edge_set(PointerRNA *ptr, const bool value)
{
  Mesh *mesh = rna_mesh(ptr);
  int uv_map_index;
  int loop_index;
  if (get_uv_index_and_layer(ptr, &uv_map_index, &loop_index)) {
    bool *select_edge = ED_mesh_uv_map_edge_select_layer_ensure(mesh, uv_map_index);
    select_edge[loop_index] = value;
  }
}

static bool rna_MeshUVLoop_pin_uv_get(PointerRNA *ptr)
{
  const Mesh *mesh = rna_mesh(ptr);
  int uv_map_index;
  int loop_index;
  const bool *pin_uv = NULL;
  if (get_uv_index_and_layer(ptr, &uv_map_index, &loop_index)) {
    pin_uv = ED_mesh_uv_map_pin_layer_get(mesh, uv_map_index);
  }
  return pin_uv ? pin_uv[loop_index] : false;
}

static void rna_MeshUVLoop_pin_uv_set(PointerRNA *ptr, const bool value)
{
  Mesh *mesh = rna_mesh(ptr);
  int uv_map_index;
  int loop_index;
  if (get_uv_index_and_layer(ptr, &uv_map_index, &loop_index)) {
    bool *pin_uv = ED_mesh_uv_map_pin_layer_ensure(mesh, uv_map_index);
    pin_uv[loop_index] = value;
  }
}

static void rna_MeshUVLoop_uv_get(PointerRNA *ptr, float *value)
{
  copy_v2_v2(value, ptr->data);
}

static void rna_MeshUVLoop_uv_set(PointerRNA *ptr, const float *value)
{
  copy_v2_v2(ptr->data, value);
}

static char *rna_MeshLoopColorLayer_path(const PointerRNA *ptr)
{
  const CustomDataLayer *cdl = ptr->data;
  char name_esc[sizeof(cdl->name) * 2];
  BLI_str_escape(name_esc, cdl->name, sizeof(name_esc));
  return BLI_sprintfN("vertex_colors[\"%s\"]", name_esc);
}

static char *rna_MeshColor_path(const PointerRNA *ptr)
{
  return rna_LoopCustomData_data_path(ptr, "vertex_colors", CD_PROP_BYTE_COLOR);
}

static char *rna_MeshVertColorLayer_path(const PointerRNA *ptr)
{
  const CustomDataLayer *cdl = ptr->data;
  char name_esc[sizeof(cdl->name) * 2];
  BLI_str_escape(name_esc, cdl->name, sizeof(name_esc));
  return BLI_sprintfN("sculpt_vertex_colors[\"%s\"]", name_esc);
}

static char *rna_MeshVertColor_path(const PointerRNA *ptr)
{
  return rna_VertCustomData_data_path(ptr, "sculpt_vertex_colors", CD_PROP_COLOR);
}

/**** Float Property Layer API ****/
static char *rna_MeshVertexFloatPropertyLayer_path(const PointerRNA *ptr)
{
  const CustomDataLayer *cdl = ptr->data;
  char name_esc[sizeof(cdl->name) * 2];
  BLI_str_escape(name_esc, cdl->name, sizeof(name_esc));
  return BLI_sprintfN("vertex_float_layers[\"%s\"]", name_esc);
}
static char *rna_MeshPolygonFloatPropertyLayer_path(const PointerRNA *ptr)
{
  const CustomDataLayer *cdl = ptr->data;
  char name_esc[sizeof(cdl->name) * 2];
  BLI_str_escape(name_esc, cdl->name, sizeof(name_esc));
  return BLI_sprintfN("polygon_float_layers[\"%s\"]", name_esc);
}

static char *rna_MeshVertexFloatProperty_path(const PointerRNA *ptr)
{
  return rna_VertCustomData_data_path(ptr, "vertex_layers_float", CD_PROP_FLOAT);
}
static char *rna_MeshPolygonFloatProperty_path(const PointerRNA *ptr)
{
  return rna_PolyCustomData_data_path(ptr, "polygon_layers_float", CD_PROP_FLOAT);
}

static void rna_MeshVertexFloatPropertyLayer_data_begin(CollectionPropertyIterator *iter,
                                                        PointerRNA *ptr)
{
  Mesh *me = rna_mesh(ptr);
  CustomDataLayer *layer = (CustomDataLayer *)ptr->data;
  rna_iterator_array_begin(iter, layer->data, sizeof(MFloatProperty), me->totvert, 0, NULL);
}
static void rna_MeshPolygonFloatPropertyLayer_data_begin(CollectionPropertyIterator *iter,
                                                         PointerRNA *ptr)
{
  Mesh *me = rna_mesh(ptr);
  CustomDataLayer *layer = (CustomDataLayer *)ptr->data;
  rna_iterator_array_begin(iter, layer->data, sizeof(MFloatProperty), me->totpoly, 0, NULL);
}

static int rna_MeshVertexFloatPropertyLayer_data_length(PointerRNA *ptr)
{
  Mesh *me = rna_mesh(ptr);
  return me->totvert;
}
static int rna_MeshPolygonFloatPropertyLayer_data_length(PointerRNA *ptr)
{
  Mesh *me = rna_mesh(ptr);
  return me->totpoly;
}

/**** Int Property Layer API ****/
static char *rna_MeshVertexIntPropertyLayer_path(const PointerRNA *ptr)
{
  const CustomDataLayer *cdl = ptr->data;
  char name_esc[sizeof(cdl->name) * 2];
  BLI_str_escape(name_esc, cdl->name, sizeof(name_esc));
  return BLI_sprintfN("vertex_int_layers[\"%s\"]", name_esc);
}
static char *rna_MeshPolygonIntPropertyLayer_path(const PointerRNA *ptr)
{
  const CustomDataLayer *cdl = ptr->data;
  char name_esc[sizeof(cdl->name) * 2];
  BLI_str_escape(name_esc, cdl->name, sizeof(name_esc));
  return BLI_sprintfN("polygon_int_layers[\"%s\"]", name_esc);
}

static char *rna_MeshVertexIntProperty_path(const PointerRNA *ptr)
{
  return rna_VertCustomData_data_path(ptr, "vertex_layers_int", CD_PROP_INT32);
}
static char *rna_MeshPolygonIntProperty_path(const PointerRNA *ptr)
{
  return rna_PolyCustomData_data_path(ptr, "polygon_layers_int", CD_PROP_INT32);
}

static void rna_MeshVertexIntPropertyLayer_data_begin(CollectionPropertyIterator *iter,
                                                      PointerRNA *ptr)
{
  Mesh *me = rna_mesh(ptr);
  CustomDataLayer *layer = (CustomDataLayer *)ptr->data;
  rna_iterator_array_begin(iter, layer->data, sizeof(MIntProperty), me->totvert, 0, NULL);
}
static void rna_MeshPolygonIntPropertyLayer_data_begin(CollectionPropertyIterator *iter,
                                                       PointerRNA *ptr)
{
  Mesh *me = rna_mesh(ptr);
  CustomDataLayer *layer = (CustomDataLayer *)ptr->data;
  rna_iterator_array_begin(iter, layer->data, sizeof(MIntProperty), me->totpoly, 0, NULL);
}

static int rna_MeshVertexIntPropertyLayer_data_length(PointerRNA *ptr)
{
  Mesh *me = rna_mesh(ptr);
  return me->totvert;
}
static int rna_MeshPolygonIntPropertyLayer_data_length(PointerRNA *ptr)
{
  Mesh *me = rna_mesh(ptr);
  return me->totpoly;
}

/**** String Property Layer API ****/
static char *rna_MeshVertexStringPropertyLayer_path(const PointerRNA *ptr)
{
  const CustomDataLayer *cdl = ptr->data;
  char name_esc[sizeof(cdl->name) * 2];
  BLI_str_escape(name_esc, cdl->name, sizeof(name_esc));
  return BLI_sprintfN("vertex_string_layers[\"%s\"]", name_esc);
}
static char *rna_MeshPolygonStringPropertyLayer_path(const PointerRNA *ptr)
{
  const CustomDataLayer *cdl = ptr->data;
  char name_esc[sizeof(cdl->name) * 2];
  BLI_str_escape(name_esc, cdl->name, sizeof(name_esc));
  return BLI_sprintfN("polygon_string_layers[\"%s\"]", name_esc);
}

static char *rna_MeshVertexStringProperty_path(const PointerRNA *ptr)
{
  return rna_VertCustomData_data_path(ptr, "vertex_layers_string", CD_PROP_STRING);
}
static char *rna_MeshPolygonStringProperty_path(const PointerRNA *ptr)
{
  return rna_PolyCustomData_data_path(ptr, "polygon_layers_string", CD_PROP_STRING);
}

static void rna_MeshVertexStringPropertyLayer_data_begin(CollectionPropertyIterator *iter,
                                                         PointerRNA *ptr)
{
  Mesh *me = rna_mesh(ptr);
  CustomDataLayer *layer = (CustomDataLayer *)ptr->data;
  rna_iterator_array_begin(iter, layer->data, sizeof(MStringProperty), me->totvert, 0, NULL);
}
static void rna_MeshPolygonStringPropertyLayer_data_begin(CollectionPropertyIterator *iter,
                                                          PointerRNA *ptr)
{
  Mesh *me = rna_mesh(ptr);
  CustomDataLayer *layer = (CustomDataLayer *)ptr->data;
  rna_iterator_array_begin(iter, layer->data, sizeof(MStringProperty), me->totpoly, 0, NULL);
}

static int rna_MeshVertexStringPropertyLayer_data_length(PointerRNA *ptr)
{
  Mesh *me = rna_mesh(ptr);
  return me->totvert;
}
static int rna_MeshPolygonStringPropertyLayer_data_length(PointerRNA *ptr)
{
  Mesh *me = rna_mesh(ptr);
  return me->totpoly;
}

/* XXX, we don't have proper byte string support yet, so for now use the (bytes + 1)
 * bmesh API exposes correct python/byte-string access. */
void rna_MeshStringProperty_s_get(PointerRNA *ptr, char *value)
{
  MStringProperty *ms = (MStringProperty *)ptr->data;
  BLI_strncpy(value, ms->s, (int)ms->s_len + 1);
}

int rna_MeshStringProperty_s_length(PointerRNA *ptr)
{
  MStringProperty *ms = (MStringProperty *)ptr->data;
  return (int)ms->s_len + 1;
}

void rna_MeshStringProperty_s_set(PointerRNA *ptr, const char *value)
{
  MStringProperty *ms = (MStringProperty *)ptr->data;
  BLI_strncpy(ms->s, value, sizeof(ms->s));
}

static char *rna_MeshFaceMap_path(const PointerRNA *ptr)
{
  return rna_PolyCustomData_data_path(ptr, "face_maps", CD_FACEMAP);
}

/***************************************/

static int rna_Mesh_tot_vert_get(PointerRNA *ptr)
{
  Mesh *me = rna_mesh(ptr);
  return me->edit_mesh ? me->edit_mesh->bm->totvertsel : 0;
}
static int rna_Mesh_tot_edge_get(PointerRNA *ptr)
{
  Mesh *me = rna_mesh(ptr);
  return me->edit_mesh ? me->edit_mesh->bm->totedgesel : 0;
}
static int rna_Mesh_tot_face_get(PointerRNA *ptr)
{
  Mesh *me = rna_mesh(ptr);
  return me->edit_mesh ? me->edit_mesh->bm->totfacesel : 0;
}

static PointerRNA rna_Mesh_vertex_color_new(struct Mesh *me,
                                            ReportList *reports,
                                            const char *name,
                                            const bool do_init)
{
  PointerRNA ptr;
  CustomData *ldata;
  CustomDataLayer *cdl = NULL;
  int index = ED_mesh_color_add(me, name, false, do_init, reports);

  if (index != -1) {
    ldata = rna_mesh_ldata_helper(me);
    cdl = &ldata->layers[CustomData_get_layer_index_n(ldata, CD_PROP_BYTE_COLOR, index)];

    if (!me->active_color_attribute) {
      me->active_color_attribute = BLI_strdup(cdl->name);
    }
    if (!me->default_color_attribute) {
      me->default_color_attribute = BLI_strdup(cdl->name);
    }
  }

  RNA_pointer_create(&me->id, &RNA_MeshLoopColorLayer, cdl, &ptr);
  return ptr;
}

static void rna_Mesh_vertex_color_remove(struct Mesh *me,
                                         ReportList *reports,
                                         CustomDataLayer *layer)
{
  BKE_id_attribute_remove(&me->id, layer->name, reports);
}

static PointerRNA rna_Mesh_sculpt_vertex_color_new(struct Mesh *me,
                                                   ReportList *reports,
                                                   const char *name,
                                                   const bool do_init)
{
  PointerRNA ptr;
  CustomData *vdata;
  CustomDataLayer *cdl = NULL;
  int index = ED_mesh_sculpt_color_add(me, name, do_init, reports);

  if (index != -1) {
    vdata = rna_mesh_vdata_helper(me);
    cdl = &vdata->layers[CustomData_get_layer_index_n(vdata, CD_PROP_COLOR, index)];
  }

  RNA_pointer_create(&me->id, &RNA_MeshVertColorLayer, cdl, &ptr);
  return ptr;
}

static void rna_Mesh_sculpt_vertex_color_remove(struct Mesh *me,
                                                ReportList *reports,
                                                CustomDataLayer *layer)
{
  BKE_id_attribute_remove(&me->id, layer->name, reports);
}

#  define DEFINE_CUSTOMDATA_PROPERTY_API( \
      elemname, datatype, cd_prop_type, cdata, countvar, layertype) \
    static PointerRNA rna_Mesh_##elemname##_##datatype##_property_new(struct Mesh *me, \
                                                                      const char *name) \
    { \
      PointerRNA ptr; \
      CustomDataLayer *cdl = NULL; \
      int index; \
\
      CustomData_add_layer_named( \
          &me->cdata, cd_prop_type, CD_SET_DEFAULT, NULL, me->countvar, name); \
      index = CustomData_get_named_layer_index(&me->cdata, cd_prop_type, name); \
\
      cdl = (index == -1) ? NULL : &(me->cdata.layers[index]); \
\
      RNA_pointer_create(&me->id, &RNA_##layertype, cdl, &ptr); \
      return ptr; \
    }

DEFINE_CUSTOMDATA_PROPERTY_API(
    vertex, float, CD_PROP_FLOAT, vdata, totvert, MeshVertexFloatPropertyLayer)
DEFINE_CUSTOMDATA_PROPERTY_API(
    vertex, int, CD_PROP_INT32, vdata, totvert, MeshVertexIntPropertyLayer)
DEFINE_CUSTOMDATA_PROPERTY_API(
    vertex, string, CD_PROP_STRING, vdata, totvert, MeshVertexStringPropertyLayer)
DEFINE_CUSTOMDATA_PROPERTY_API(
    polygon, float, CD_PROP_FLOAT, pdata, totpoly, MeshPolygonFloatPropertyLayer)
DEFINE_CUSTOMDATA_PROPERTY_API(
    polygon, int, CD_PROP_INT32, pdata, totpoly, MeshPolygonIntPropertyLayer)
DEFINE_CUSTOMDATA_PROPERTY_API(
    polygon, string, CD_PROP_STRING, pdata, totpoly, MeshPolygonStringPropertyLayer)
#  undef DEFINE_CUSTOMDATA_PROPERTY_API

static PointerRNA rna_Mesh_uv_layers_new(struct Mesh *me,
                                         ReportList *reports,
                                         const char *name,
                                         const bool do_init)
{
  PointerRNA ptr;
  CustomData *ldata;
  CustomDataLayer *cdl = NULL;
  int index = ED_mesh_uv_add(me, name, false, do_init, reports);

  if (index != -1) {
    ldata = rna_mesh_ldata_helper(me);
    cdl = &ldata->layers[CustomData_get_layer_index_n(ldata, CD_PROP_FLOAT2, index)];
  }

  RNA_pointer_create(&me->id, &RNA_MeshUVLoopLayer, cdl, &ptr);
  return ptr;
}

static void rna_Mesh_uv_layers_remove(struct Mesh *me, ReportList *reports, CustomDataLayer *layer)
{
  if (!BKE_id_attribute_find(&me->id, layer->name, CD_PROP_FLOAT2, ATTR_DOMAIN_CORNER)) {
    BKE_reportf(reports, RPT_ERROR, "UV map '%s' not found", layer->name);
    return;
  }
  BKE_id_attribute_remove(&me->id, layer->name, reports);
}

static bool rna_Mesh_is_editmode_get(PointerRNA *ptr)
{
  Mesh *me = rna_mesh(ptr);
  return (me->edit_mesh != NULL);
}

/* only to quiet warnings */
static void UNUSED_FUNCTION(rna_mesh_unused)(void)
{
  /* unused functions made by macros */
  (void)rna_Mesh_skin_vertice_index_range;
  (void)rna_Mesh_vertex_paint_mask_index_range;
  (void)rna_Mesh_uv_layer_render_get;
  (void)rna_Mesh_uv_layer_render_index_get;
  (void)rna_Mesh_uv_layer_render_index_set;
  (void)rna_Mesh_uv_layer_render_set;
  (void)rna_Mesh_face_map_index_range;
  (void)rna_Mesh_face_map_active_index_set;
  (void)rna_Mesh_face_map_active_index_get;
  (void)rna_Mesh_face_map_active_set;
  (void)rna_Mesh_vertex_crease_index_range;
  (void)rna_Mesh_edge_crease_index_range;
  /* end unused function block */
}

static bool rna_Mesh_materials_override_apply(Main *bmain,
                                              PointerRNA *ptr_dst,
                                              PointerRNA *UNUSED(ptr_src),
                                              PointerRNA *UNUSED(ptr_storage),
                                              PropertyRNA *prop_dst,
                                              PropertyRNA *UNUSED(prop_src),
                                              PropertyRNA *UNUSED(prop_storage),
                                              const int UNUSED(len_dst),
                                              const int UNUSED(len_src),
                                              const int UNUSED(len_storage),
                                              PointerRNA *ptr_item_dst,
                                              PointerRNA *ptr_item_src,
                                              PointerRNA *UNUSED(ptr_item_storage),
                                              IDOverrideLibraryPropertyOperation *opop)
{
  BLI_assert_msg(opop->operation == IDOVERRIDE_LIBRARY_OP_REPLACE,
                 "Unsupported RNA override operation on collections' objects");
  UNUSED_VARS_NDEBUG(opop);

  Mesh *mesh_dst = (Mesh *)ptr_dst->owner_id;

  if (ptr_item_dst->type == NULL || ptr_item_src->type == NULL) {
    // BLI_assert_msg(0, "invalid source or destination material.");
    return false;
  }

  Material *mat_dst = ptr_item_dst->data;
  Material *mat_src = ptr_item_src->data;

  if (mat_src == mat_dst) {
    return true;
  }

  bool is_modified = false;
  for (int i = 0; i < mesh_dst->totcol; i++) {
    if (mesh_dst->mat[i] == mat_dst) {
      id_us_min(&mat_dst->id);
      mesh_dst->mat[i] = mat_src;
      id_us_plus(&mat_src->id);
      is_modified = true;
    }
  }

  if (is_modified) {
    RNA_property_update_main(bmain, NULL, ptr_dst, prop_dst);
  }

  return true;
}

/** \} */

#else

/* -------------------------------------------------------------------- */
/** \name RNA Mesh Definition
 * \{ */

static void rna_def_mvert_group(BlenderRNA *brna)
{
  StructRNA *srna;
  PropertyRNA *prop;

  srna = RNA_def_struct(brna, "VertexGroupElement", NULL);
  RNA_def_struct_sdna(srna, "MDeformWeight");
  RNA_def_struct_path_func(srna, "rna_VertexGroupElement_path");
  RNA_def_struct_ui_text(
      srna, "Vertex Group Element", "Weight value of a vertex in a vertex group");
  RNA_def_struct_ui_icon(srna, ICON_GROUP_VERTEX);

  /* we can't point to actual group, it is in the object and so
   * there is no unique group to point to, hence the index */
  prop = RNA_def_property(srna, "group", PROP_INT, PROP_UNSIGNED);
  RNA_def_property_int_sdna(prop, NULL, "def_nr");
  RNA_def_property_clear_flag(prop, PROP_EDITABLE);
  RNA_def_property_ui_text(prop, "Group Index", "");
  RNA_def_property_update(prop, 0, "rna_Mesh_update_data_legacy_deg_tag_all");

  prop = RNA_def_property(srna, "weight", PROP_FLOAT, PROP_NONE);
  RNA_def_property_range(prop, 0.0f, 1.0f);
  RNA_def_property_ui_text(prop, "Weight", "Vertex Weight");
  RNA_def_property_update(prop, 0, "rna_Mesh_update_data_edit_weight");
}

static void rna_def_mvert(BlenderRNA *brna)
{
  StructRNA *srna;
  PropertyRNA *prop;

  srna = RNA_def_struct(brna, "MeshVertex", NULL);
  RNA_def_struct_ui_text(srna, "Mesh Vertex", "Vertex in a Mesh data-block");
  RNA_def_struct_path_func(srna, "rna_MeshVertex_path");
  RNA_def_struct_ui_icon(srna, ICON_VERTEXSEL);

  prop = RNA_def_property(srna, "co", PROP_FLOAT, PROP_TRANSLATION);
  RNA_def_property_array(prop, 3);
  RNA_def_property_float_funcs(prop, "rna_MeshVertex_co_get", "rna_MeshVertex_co_set", NULL);
  RNA_def_property_ui_text(prop, "Position", "");
  RNA_def_property_update(prop, 0, "rna_Mesh_update_positions_tag");

  prop = RNA_def_property(srna, "normal", PROP_FLOAT, PROP_DIRECTION);
  RNA_def_property_array(prop, 3);
  RNA_def_property_clear_flag(prop, PROP_EDITABLE);
  RNA_def_property_float_funcs(prop, "rna_MeshVertex_normal_get", NULL, NULL);
  RNA_def_property_ui_text(prop, "Normal", "Vertex Normal");

  prop = RNA_def_property(srna, "select", PROP_BOOLEAN, PROP_NONE);
  RNA_def_property_boolean_funcs(prop, "rna_MeshVertex_select_get", "rna_MeshVertex_select_set");
  RNA_def_property_ui_text(prop, "Select", "");
  RNA_def_property_update(prop, 0, "rna_Mesh_update_select");

  prop = RNA_def_property(srna, "hide", PROP_BOOLEAN, PROP_NONE);
  RNA_def_property_ui_text(prop, "Hide", "");
  RNA_def_property_boolean_funcs(prop, "rna_MeshVertex_hide_get", "rna_MeshVertex_hide_set");
  RNA_def_property_update(prop, 0, "rna_Mesh_update_select");

  prop = RNA_def_property(srna, "bevel_weight", PROP_FLOAT, PROP_NONE);
  RNA_def_property_float_funcs(
      prop, "rna_MeshVertex_bevel_weight_get", "rna_MeshVertex_bevel_weight_set", NULL);
  RNA_def_property_ui_text(
      prop, "Bevel Weight", "Weight used by the Bevel modifier 'Only Vertices' option");
  RNA_def_property_update(prop, 0, "rna_Mesh_update_data_legacy_deg_tag_all");

  prop = RNA_def_property(srna, "groups", PROP_COLLECTION, PROP_NONE);
  RNA_def_property_collection_funcs(prop,
                                    "rna_MeshVertex_groups_begin",
                                    "rna_iterator_array_next",
                                    "rna_iterator_array_end",
                                    "rna_iterator_array_get",
                                    NULL,
                                    NULL,
                                    NULL,
                                    NULL);
  RNA_def_property_struct_type(prop, "VertexGroupElement");
  RNA_def_property_ui_text(
      prop, "Groups", "Weights for the vertex groups this vertex is member of");

  prop = RNA_def_property(srna, "index", PROP_INT, PROP_UNSIGNED);
  RNA_def_property_clear_flag(prop, PROP_EDITABLE);
  RNA_def_property_int_funcs(prop, "rna_MeshVertex_index_get", NULL, NULL);
  RNA_def_property_ui_text(prop, "Index", "Index of this vertex");

  prop = RNA_def_property(srna, "undeformed_co", PROP_FLOAT, PROP_TRANSLATION);
  RNA_def_property_array(prop, 3);
  RNA_def_property_ui_text(
      prop,
      "Undeformed Location",
      "For meshes with modifiers applied, the coordinate of the vertex with no deforming "
      "modifiers applied, as used for generated texture coordinates");
  RNA_def_property_float_funcs(prop, "rna_MeshVertex_undeformed_co_get", NULL, NULL);
  RNA_def_property_clear_flag(prop, PROP_EDITABLE);
}

static void rna_def_medge(BlenderRNA *brna)
{
  StructRNA *srna;
  PropertyRNA *prop;

  srna = RNA_def_struct(brna, "MeshEdge", NULL);
  RNA_def_struct_sdna(srna, "MEdge");
  RNA_def_struct_ui_text(srna, "Mesh Edge", "Edge in a Mesh data-block");
  RNA_def_struct_path_func(srna, "rna_MeshEdge_path");
  RNA_def_struct_ui_icon(srna, ICON_EDGESEL);

  prop = RNA_def_property(srna, "vertices", PROP_INT, PROP_UNSIGNED);
  RNA_def_property_int_sdna(prop, NULL, "v1");
  RNA_def_property_array(prop, 2);
  RNA_def_property_ui_text(prop, "Vertices", "Vertex indices");
  /* XXX allows creating invalid meshes */

  prop = RNA_def_property(srna, "crease", PROP_FLOAT, PROP_NONE);
  RNA_def_property_float_funcs(prop, "rna_MEdge_crease_get", "rna_MEdge_crease_set", NULL);
  RNA_def_property_ui_text(
      prop, "Crease", "Weight used by the Subdivision Surface modifier for creasing");
  RNA_def_property_update(prop, 0, "rna_Mesh_update_data_legacy_deg_tag_all");

  prop = RNA_def_property(srna, "bevel_weight", PROP_FLOAT, PROP_NONE);
  RNA_def_property_float_funcs(
      prop, "rna_MEdge_bevel_weight_get", "rna_MEdge_bevel_weight_set", NULL);
  RNA_def_property_ui_text(prop, "Bevel Weight", "Weight used by the Bevel modifier");
  RNA_def_property_update(prop, 0, "rna_Mesh_update_data_legacy_deg_tag_all");

  prop = RNA_def_property(srna, "select", PROP_BOOLEAN, PROP_NONE);
  RNA_def_property_boolean_funcs(prop, "rna_MeshEdge_select_get", "rna_MeshEdge_select_set");
  RNA_def_property_ui_text(prop, "Select", "");
  RNA_def_property_update(prop, 0, "rna_Mesh_update_select");

  prop = RNA_def_property(srna, "hide", PROP_BOOLEAN, PROP_NONE);
  RNA_def_property_ui_text(prop, "Hide", "");
  RNA_def_property_boolean_funcs(prop, "rna_MeshEdge_hide_get", "rna_MeshEdge_hide_set");
  RNA_def_property_update(prop, 0, "rna_Mesh_update_select");

  prop = RNA_def_property(srna, "use_seam", PROP_BOOLEAN, PROP_NONE);
  RNA_def_property_boolean_funcs(prop, "rna_MeshEdge_use_seam_get", "rna_MeshEdge_use_seam_set");
  RNA_def_property_ui_text(prop, "Seam", "Seam edge for UV unwrapping");
  RNA_def_property_update(prop, 0, "rna_Mesh_update_select");

  prop = RNA_def_property(srna, "use_edge_sharp", PROP_BOOLEAN, PROP_NONE);
  RNA_def_property_boolean_funcs(
      prop, "rna_MeshEdge_use_edge_sharp_get", "rna_MeshEdge_use_edge_sharp_set");
  RNA_def_property_ui_text(prop, "Sharp", "Sharp edge for shading");
  RNA_def_property_update(prop, 0, "rna_Mesh_update_data_legacy_deg_tag_all");

  prop = RNA_def_property(srna, "is_loose", PROP_BOOLEAN, PROP_NONE);
  RNA_def_property_clear_flag(prop, PROP_EDITABLE);
  RNA_def_property_boolean_funcs(prop, "rna_MeshEdge_is_loose_get", NULL);
  RNA_def_property_ui_text(prop, "Loose", "Edge is not connected to any faces");

  prop = RNA_def_property(srna, "use_freestyle_mark", PROP_BOOLEAN, PROP_NONE);
  RNA_def_property_boolean_funcs(
      prop, "rna_MEdge_freestyle_edge_mark_get", "rna_MEdge_freestyle_edge_mark_set");
  RNA_def_property_ui_text(prop, "Freestyle Edge Mark", "Edge mark for Freestyle line rendering");
  RNA_def_property_update(prop, 0, "rna_Mesh_update_data_legacy_deg_tag_all");

  prop = RNA_def_property(srna, "index", PROP_INT, PROP_UNSIGNED);
  RNA_def_property_clear_flag(prop, PROP_EDITABLE);
  RNA_def_property_int_funcs(prop, "rna_MeshEdge_index_get", NULL, NULL);
  RNA_def_property_ui_text(prop, "Index", "Index of this edge");
}

static void rna_def_mlooptri(BlenderRNA *brna)
{
  StructRNA *srna;
  PropertyRNA *prop;
  const int splitnor_dim[] = {3, 3};

  srna = RNA_def_struct(brna, "MeshLoopTriangle", NULL);
  RNA_def_struct_sdna(srna, "MLoopTri");
  RNA_def_struct_ui_text(srna, "Mesh Loop Triangle", "Tessellated triangle in a Mesh data-block");
  RNA_def_struct_path_func(srna, "rna_MeshLoopTriangle_path");
  RNA_def_struct_ui_icon(srna, ICON_FACESEL);

  prop = RNA_def_property(srna, "vertices", PROP_INT, PROP_UNSIGNED);
  RNA_def_property_array(prop, 3);
  RNA_def_property_int_funcs(prop, "rna_MeshLoopTriangle_verts_get", NULL, NULL);
  RNA_def_property_ui_text(prop, "Vertices", "Indices of triangle vertices");
  RNA_def_property_clear_flag(prop, PROP_EDITABLE);

  prop = RNA_def_property(srna, "loops", PROP_INT, PROP_UNSIGNED);
  RNA_def_property_int_sdna(prop, NULL, "tri");
  RNA_def_property_ui_text(prop, "Loops", "Indices of mesh loops that make up the triangle");
  RNA_def_property_clear_flag(prop, PROP_EDITABLE);

  prop = RNA_def_property(srna, "polygon_index", PROP_INT, PROP_UNSIGNED);
  RNA_def_property_int_sdna(prop, NULL, "poly");
  RNA_def_property_ui_text(
      prop, "Polygon", "Index of mesh polygon that the triangle is a part of");
  RNA_def_property_clear_flag(prop, PROP_EDITABLE);

  prop = RNA_def_property(srna, "normal", PROP_FLOAT, PROP_DIRECTION);
  RNA_def_property_array(prop, 3);
  RNA_def_property_range(prop, -1.0f, 1.0f);
  RNA_def_property_clear_flag(prop, PROP_EDITABLE);
  RNA_def_property_float_funcs(prop, "rna_MeshLoopTriangle_normal_get", NULL, NULL);
  RNA_def_property_ui_text(
      prop, "Triangle Normal", "Local space unit length normal vector for this triangle");

  prop = RNA_def_property(srna, "split_normals", PROP_FLOAT, PROP_DIRECTION);
  RNA_def_property_multi_array(prop, 2, splitnor_dim);
  RNA_def_property_range(prop, -1.0f, 1.0f);
  RNA_def_property_clear_flag(prop, PROP_EDITABLE);
  RNA_def_property_float_funcs(prop, "rna_MeshLoopTriangle_split_normals_get", NULL, NULL);
  RNA_def_property_ui_text(
      prop,
      "Split Normals",
      "Local space unit length split normals vectors of the vertices of this triangle "
      "(must be computed beforehand using calc_normals_split or calc_tangents)");

  prop = RNA_def_property(srna, "area", PROP_FLOAT, PROP_UNSIGNED);
  RNA_def_property_clear_flag(prop, PROP_EDITABLE);
  RNA_def_property_float_funcs(prop, "rna_MeshLoopTriangle_area_get", NULL, NULL);
  RNA_def_property_ui_text(prop, "Triangle Area", "Area of this triangle");

  prop = RNA_def_property(srna, "index", PROP_INT, PROP_UNSIGNED);
  RNA_def_property_clear_flag(prop, PROP_EDITABLE);
  RNA_def_property_int_funcs(prop, "rna_MeshLoopTriangle_index_get", NULL, NULL);
  RNA_def_property_ui_text(prop, "Index", "Index of this loop triangle");

  prop = RNA_def_property(srna, "material_index", PROP_INT, PROP_UNSIGNED);
  RNA_def_property_clear_flag(prop, PROP_EDITABLE);
  RNA_def_property_int_funcs(prop, "rna_MeshLoopTriangle_material_index_get", NULL, NULL);
  RNA_def_property_ui_text(prop, "Material Index", "Material slot index of this triangle");

  prop = RNA_def_property(srna, "use_smooth", PROP_BOOLEAN, PROP_NONE);
  RNA_def_property_clear_flag(prop, PROP_EDITABLE);
  RNA_def_property_boolean_funcs(prop, "rna_MeshLoopTriangle_use_smooth_get", NULL);
  RNA_def_property_ui_text(prop, "Smooth", "");
}

static void rna_def_mloop(BlenderRNA *brna)
{
  StructRNA *srna;
  PropertyRNA *prop;

  srna = RNA_def_struct(brna, "MeshLoop", NULL);
  RNA_def_struct_ui_text(srna, "Mesh Loop", "Loop in a Mesh data-block");
  RNA_def_struct_path_func(srna, "rna_MeshLoop_path");
  RNA_def_struct_ui_icon(srna, ICON_EDGESEL);

  prop = RNA_def_property(srna, "vertex_index", PROP_INT, PROP_UNSIGNED);
  RNA_def_property_int_funcs(
      prop, "rna_MeshLoop_vertex_index_get", "rna_MeshLoop_vertex_index_set", false);
  RNA_def_property_ui_text(prop, "Vertex", "Vertex index");

  prop = RNA_def_property(srna, "edge_index", PROP_INT, PROP_UNSIGNED);
  RNA_def_property_int_funcs(
      prop, "rna_MeshLoop_edge_index_get", "rna_MeshLoop_edge_index_set", false);
  RNA_def_property_ui_text(prop, "Edge", "Edge index");

  prop = RNA_def_property(srna, "index", PROP_INT, PROP_UNSIGNED);
  RNA_def_property_clear_flag(prop, PROP_EDITABLE);
  RNA_def_property_int_funcs(prop, "rna_MeshLoop_index_get", NULL, NULL);
  RNA_def_property_ui_text(prop, "Index", "Index of this loop");

  prop = RNA_def_property(srna, "normal", PROP_FLOAT, PROP_DIRECTION);
  RNA_def_property_array(prop, 3);
  RNA_def_property_range(prop, -1.0f, 1.0f);
  RNA_def_property_float_funcs(prop, "rna_MeshLoop_normal_get", "rna_MeshLoop_normal_set", NULL);
  RNA_def_property_ui_text(
      prop,
      "Normal",
      "Local space unit length split normal vector of this vertex for this polygon "
      "(must be computed beforehand using calc_normals_split or calc_tangents)");

  prop = RNA_def_property(srna, "tangent", PROP_FLOAT, PROP_DIRECTION);
  RNA_def_property_array(prop, 3);
  RNA_def_property_range(prop, -1.0f, 1.0f);
  RNA_def_property_clear_flag(prop, PROP_EDITABLE);
  RNA_def_property_float_funcs(prop, "rna_MeshLoop_tangent_get", NULL, NULL);
  RNA_def_property_ui_text(
      prop,
      "Tangent",
      "Local space unit length tangent vector of this vertex for this polygon "
      "(must be computed beforehand using calc_tangents)");

  prop = RNA_def_property(srna, "bitangent_sign", PROP_FLOAT, PROP_NONE);
  RNA_def_property_range(prop, -1.0f, 1.0f);
  RNA_def_property_clear_flag(prop, PROP_EDITABLE);
  RNA_def_property_float_funcs(prop, "rna_MeshLoop_bitangent_sign_get", NULL, NULL);
  RNA_def_property_ui_text(
      prop,
      "Bitangent Sign",
      "Sign of the bitangent vector of this vertex for this polygon (must be computed "
      "beforehand using calc_tangents, bitangent = bitangent_sign * cross(normal, tangent))");

  prop = RNA_def_property(srna, "bitangent", PROP_FLOAT, PROP_DIRECTION);
  RNA_def_property_array(prop, 3);
  RNA_def_property_range(prop, -1.0f, 1.0f);
  RNA_def_property_clear_flag(prop, PROP_EDITABLE);
  RNA_def_property_float_funcs(prop, "rna_MeshLoop_bitangent_get", NULL, NULL);
  RNA_def_property_ui_text(
      prop,
      "Bitangent",
      "Bitangent vector of this vertex for this polygon (must be computed beforehand using "
      "calc_tangents, use it only if really needed, slower access than bitangent_sign)");
}

static void rna_def_mpolygon(BlenderRNA *brna)
{
  StructRNA *srna;
  PropertyRNA *prop;
  FunctionRNA *func;

  srna = RNA_def_struct(brna, "MeshPolygon", NULL);
  RNA_def_struct_sdna(srna, "MIntProperty");
  RNA_def_struct_ui_text(srna, "Mesh Polygon", "Polygon in a Mesh data-block");
  RNA_def_struct_path_func(srna, "rna_MeshPolygon_path");
  RNA_def_struct_ui_icon(srna, ICON_FACESEL);

  /* Faked, actually access to loop vertex values, don't this way because manually setting up
   * vertex/edge per loop is very low level.
   * Instead we setup poly sizes, assign indices, then calc edges automatic when creating
   * meshes from rna/py. */
  prop = RNA_def_property(srna, "vertices", PROP_INT, PROP_UNSIGNED);
  /* Eek, this is still used in some cases but in fact we don't want to use it at all here. */
  RNA_def_property_array(prop, 3);
  RNA_def_property_flag(prop, PROP_DYNAMIC);
  RNA_def_property_dynamic_array_funcs(prop, "rna_MeshPoly_vertices_get_length");
  RNA_def_property_int_funcs(prop, "rna_MeshPoly_vertices_get", "rna_MeshPoly_vertices_set", NULL);
  RNA_def_property_ui_text(prop, "Vertices", "Vertex indices");

  /* these are both very low level access */
  prop = RNA_def_property(srna, "loop_start", PROP_INT, PROP_UNSIGNED);
  RNA_def_property_int_funcs(
      prop, "rna_MeshPolygon_loop_start_get", "rna_MeshPolygon_loop_start_set", NULL);
  RNA_def_property_ui_text(prop, "Loop Start", "Index of the first loop of this polygon");
  /* also low level */
  prop = RNA_def_property(srna, "loop_total", PROP_INT, PROP_UNSIGNED);
  RNA_def_property_clear_flag(prop, PROP_EDITABLE);
  RNA_def_property_int_funcs(prop, "rna_MeshPolygon_loop_total_get", NULL, NULL);
  RNA_def_property_ui_text(prop, "Loop Total", "Number of loops used by this polygon");

  prop = RNA_def_property(srna, "material_index", PROP_INT, PROP_UNSIGNED);
  RNA_def_property_int_funcs(
      prop, "rna_MeshPolygon_material_index_get", "rna_MeshPolygon_material_index_set", false);
  RNA_def_property_ui_text(prop, "Material Index", "Material slot index of this polygon");
#  if 0
  RNA_def_property_int_funcs(prop, NULL, NULL, "rna_MeshPoly_material_index_range");
#  endif
  RNA_def_property_update(prop, 0, "rna_Mesh_update_data_legacy_deg_tag_all");

  prop = RNA_def_property(srna, "select", PROP_BOOLEAN, PROP_NONE);
  RNA_def_property_boolean_funcs(prop, "rna_MeshPolygon_select_get", "rna_MeshPolygon_select_set");
  RNA_def_property_ui_text(prop, "Select", "");
  RNA_def_property_update(prop, 0, "rna_Mesh_update_select");

  prop = RNA_def_property(srna, "hide", PROP_BOOLEAN, PROP_NONE);
  RNA_def_property_ui_text(prop, "Hide", "");
  RNA_def_property_boolean_funcs(prop, "rna_MeshPolygon_hide_get", "rna_MeshPolygon_hide_set");
  RNA_def_property_update(prop, 0, "rna_Mesh_update_select");

  prop = RNA_def_property(srna, "use_smooth", PROP_BOOLEAN, PROP_NONE);
  RNA_def_property_boolean_funcs(
      prop, "rna_MeshPolygon_use_smooth_get", "rna_MeshPolygon_use_smooth_set");
  RNA_def_property_ui_text(prop, "Smooth", "");
  RNA_def_property_update(prop, 0, "rna_Mesh_update_data_legacy_deg_tag_all");

  prop = RNA_def_property(srna, "use_freestyle_mark", PROP_BOOLEAN, PROP_NONE);
  RNA_def_property_boolean_funcs(
      prop, "rna_MPoly_freestyle_face_mark_get", "rna_MPoly_freestyle_face_mark_set");
  RNA_def_property_ui_text(prop, "Freestyle Face Mark", "Face mark for Freestyle line rendering");
  RNA_def_property_update(prop, 0, "rna_Mesh_update_data_legacy_deg_tag_all");

  prop = RNA_def_property(srna, "normal", PROP_FLOAT, PROP_DIRECTION);
  RNA_def_property_array(prop, 3);
  RNA_def_property_range(prop, -1.0f, 1.0f);
  RNA_def_property_clear_flag(prop, PROP_EDITABLE);
  RNA_def_property_float_funcs(prop, "rna_MeshPolygon_normal_get", NULL, NULL);
  RNA_def_property_ui_text(
      prop, "Polygon Normal", "Local space unit length normal vector for this polygon");

  prop = RNA_def_property(srna, "center", PROP_FLOAT, PROP_XYZ);
  RNA_def_property_array(prop, 3);
  RNA_def_property_clear_flag(prop, PROP_EDITABLE);
  RNA_def_property_float_funcs(prop, "rna_MeshPolygon_center_get", NULL, NULL);
  RNA_def_property_ui_text(prop, "Polygon Center", "Center of this polygon");

  prop = RNA_def_property(srna, "area", PROP_FLOAT, PROP_UNSIGNED);
  RNA_def_property_clear_flag(prop, PROP_EDITABLE);
  RNA_def_property_float_funcs(prop, "rna_MeshPolygon_area_get", NULL, NULL);
  RNA_def_property_ui_text(prop, "Polygon Area", "Read only area of this polygon");

  prop = RNA_def_property(srna, "index", PROP_INT, PROP_UNSIGNED);
  RNA_def_property_clear_flag(prop, PROP_EDITABLE);
  RNA_def_property_int_funcs(prop, "rna_MeshPolygon_index_get", NULL, NULL);
  RNA_def_property_ui_text(prop, "Index", "Index of this polygon");

  func = RNA_def_function(srna, "flip", "rna_MeshPolygon_flip");
  RNA_def_function_flag(func, FUNC_USE_SELF_ID);
  RNA_def_function_ui_description(func, "Invert winding of this polygon (flip its normal)");
}

/* mesh.loop_uvs */
static void rna_def_mloopuv(BlenderRNA *brna)
{
  StructRNA *srna;
  PropertyRNA *prop;

  srna = RNA_def_struct(brna, "MeshUVLoopLayer", NULL);
  RNA_def_struct_sdna(srna, "CustomDataLayer");
  RNA_def_struct_path_func(srna, "rna_MeshUVLoopLayer_path");

  prop = RNA_def_property(srna, "data", PROP_COLLECTION, PROP_NONE);
  RNA_def_property_struct_type(prop, "MeshUVLoop");
  RNA_def_property_collection_funcs(prop,
                                    "rna_MeshUVLoopLayer_data_begin",
                                    "rna_iterator_array_next",
                                    "rna_iterator_array_end",
                                    "rna_iterator_array_get",
                                    "rna_MeshUVLoopLayer_data_length",
                                    NULL,
                                    NULL,
                                    NULL);

  prop = RNA_def_property(srna, "name", PROP_STRING, PROP_NONE);
  RNA_def_struct_name_property(srna, prop);
  RNA_def_property_string_funcs(prop, NULL, NULL, "rna_MeshLoopLayer_name_set");
  RNA_def_property_string_maxlength(prop, MAX_CUSTOMDATA_LAYER_NAME_NO_PREFIX);
  RNA_def_property_ui_text(prop, "Name", "Name of UV map");
  RNA_def_property_update(prop, 0, "rna_Mesh_update_data_legacy_deg_tag_all");

  prop = RNA_def_property(srna, "active", PROP_BOOLEAN, PROP_NONE);
  RNA_def_property_boolean_funcs(
      prop, "rna_MeshUVLoopLayer_active_get", "rna_MeshUVLoopLayer_active_set");
  RNA_def_property_ui_text(prop, "Active", "Set the map as active for display and editing");
  RNA_def_property_update(prop, 0, "rna_Mesh_update_data_legacy_deg_tag_all");

  prop = RNA_def_property(srna, "active_render", PROP_BOOLEAN, PROP_NONE);
  RNA_def_property_boolean_sdna(prop, NULL, "active_rnd", 0);
  RNA_def_property_boolean_funcs(
      prop, "rna_MeshUVLoopLayer_active_render_get", "rna_MeshUVLoopLayer_active_render_set");
  RNA_def_property_ui_text(prop, "Active Render", "Set the UV map as active for rendering");
  RNA_def_property_update(prop, 0, "rna_Mesh_update_data_legacy_deg_tag_all");

  prop = RNA_def_property(srna, "active_clone", PROP_BOOLEAN, PROP_NONE);
  RNA_def_property_boolean_sdna(prop, NULL, "active_clone", 0);
  RNA_def_property_boolean_funcs(
      prop, "rna_MeshUVLoopLayer_clone_get", "rna_MeshUVLoopLayer_clone_set");
  RNA_def_property_ui_text(prop, "Active Clone", "Set the map as active for cloning");
  RNA_def_property_update(prop, 0, "rna_Mesh_update_data_legacy_deg_tag_all");

  prop = RNA_def_property(srna, "uv", PROP_COLLECTION, PROP_NONE);
  RNA_def_property_struct_type(prop, "Float2AttributeValue");
  RNA_def_property_ui_text(prop, "UV", "UV coordinates on face corners");
  RNA_def_property_collection_funcs(prop,
                                    "rna_MeshUVLoopLayer_uv_begin",
                                    "rna_iterator_array_next",
                                    "rna_iterator_array_end",
                                    "rna_iterator_array_get",
                                    "rna_MeshUVLoopLayer_data_length",
                                    "rna_MeshUVLoopLayer_uv_lookup_int",
                                    NULL,
                                    NULL);

  prop = RNA_def_property(srna, "vertex_selection", PROP_COLLECTION, PROP_NONE);
  RNA_def_property_struct_type(prop, "BoolAttributeValue");
  RNA_def_property_ui_text(
      prop, "UV Vertex Selection", "Selection state of the face corner the UV editor");
  RNA_def_property_collection_funcs(prop,
                                    "rna_MeshUVLoopLayer_vert_select_begin",
                                    "rna_iterator_array_next",
                                    "rna_iterator_array_end",
                                    "rna_iterator_array_get",
                                    "rna_MeshUVLoopLayer_data_length",
                                    "rna_MeshUVLoopLayer_vert_select_lookup_int",
                                    NULL,
                                    NULL);

  prop = RNA_def_property(srna, "edge_selection", PROP_COLLECTION, PROP_NONE);
  RNA_def_property_struct_type(prop, "BoolAttributeValue");
  RNA_def_property_ui_text(
      prop, "UV Edge Selection", "Selection state of the edge in the UV editor");
  RNA_def_property_collection_funcs(prop,
                                    "rna_MeshUVLoopLayer_edge_select_begin",
                                    "rna_iterator_array_next",
                                    "rna_iterator_array_end",
                                    "rna_iterator_array_get",
                                    "rna_MeshUVLoopLayer_data_length",
                                    "rna_MeshUVLoopLayer_edge_select_lookup_int",
                                    NULL,
                                    NULL);

  prop = RNA_def_property(srna, "pin", PROP_COLLECTION, PROP_NONE);
  RNA_def_property_struct_type(prop, "BoolAttributeValue");
  RNA_def_property_ui_text(prop, "UV Pin", "UV pinned state in the UV editor");
  RNA_def_property_collection_funcs(prop,
                                    "rna_MeshUVLoopLayer_pin_begin",
                                    "rna_iterator_array_next",
                                    "rna_iterator_array_end",
                                    "rna_iterator_array_get",
                                    "rna_MeshUVLoopLayer_data_length",
                                    "rna_MeshUVLoopLayer_pin_lookup_int",
                                    NULL,
                                    NULL);

  srna = RNA_def_struct(brna, "MeshUVLoop", NULL);
  RNA_def_struct_ui_text(
      srna, "Mesh UV Layer", "(Deprecated) Layer of UV coordinates in a Mesh data-block");
  RNA_def_struct_path_func(srna, "rna_MeshUVLoop_path");

  prop = RNA_def_property(srna, "uv", PROP_FLOAT, PROP_XYZ);
  RNA_def_property_array(prop, 2);
  RNA_def_property_float_funcs(prop, "rna_MeshUVLoop_uv_get", "rna_MeshUVLoop_uv_set", NULL);
  RNA_def_property_update(prop, 0, "rna_Mesh_update_data_legacy_deg_tag_all");

  prop = RNA_def_property(srna, "pin_uv", PROP_BOOLEAN, PROP_NONE);
  RNA_def_property_boolean_funcs(prop, "rna_MeshUVLoop_pin_uv_get", "rna_MeshUVLoop_pin_uv_set");
  RNA_def_property_ui_text(prop, "UV Pinned", "");

  prop = RNA_def_property(srna, "select", PROP_BOOLEAN, PROP_NONE);
  RNA_def_property_boolean_funcs(prop, "rna_MeshUVLoop_select_get", "rna_MeshUVLoop_select_set");
  RNA_def_property_ui_text(prop, "UV Select", "");

  prop = RNA_def_property(srna, "select_edge", PROP_BOOLEAN, PROP_NONE);
  RNA_def_property_boolean_funcs(
      prop, "rna_MeshUVLoop_select_edge_get", "rna_MeshUVLoop_select_edge_set");
  RNA_def_property_ui_text(prop, "UV Edge Select", "");
}

static void rna_def_mloopcol(BlenderRNA *brna)
{
  StructRNA *srna;
  PropertyRNA *prop;

  srna = RNA_def_struct(brna, "MeshLoopColorLayer", NULL);
  RNA_def_struct_ui_text(
      srna, "Mesh Vertex Color Layer", "Layer of vertex colors in a Mesh data-block");
  RNA_def_struct_sdna(srna, "CustomDataLayer");
  RNA_def_struct_path_func(srna, "rna_MeshLoopColorLayer_path");
  RNA_def_struct_ui_icon(srna, ICON_GROUP_VCOL);

  prop = RNA_def_property(srna, "name", PROP_STRING, PROP_NONE);
  RNA_def_struct_name_property(srna, prop);
  RNA_def_property_string_funcs(prop, NULL, NULL, "rna_MeshLoopLayer_name_set");
  RNA_def_property_string_maxlength(prop, MAX_CUSTOMDATA_LAYER_NAME_NO_PREFIX);
  RNA_def_property_ui_text(prop, "Name", "Name of Vertex color layer");
  RNA_def_property_update(prop, 0, "rna_Mesh_update_data_legacy_deg_tag_all");

  prop = RNA_def_property(srna, "active", PROP_BOOLEAN, PROP_NONE);
  RNA_def_property_boolean_funcs(prop, "rna_mesh_color_active_get", "rna_mesh_color_active_set");
  RNA_def_property_ui_text(prop, "Active", "Sets the layer as active for display and editing");
  RNA_def_property_update(prop, 0, "rna_Mesh_update_data_legacy_deg_tag_all");

  prop = RNA_def_property(srna, "active_render", PROP_BOOLEAN, PROP_NONE);
  RNA_def_property_boolean_sdna(prop, NULL, "active_rnd", 0);
  RNA_def_property_boolean_funcs(
      prop, "rna_mesh_color_active_render_get", "rna_mesh_color_active_render_set");
  RNA_def_property_ui_text(prop, "Active Render", "Sets the layer as active for rendering");
  RNA_def_property_update(prop, 0, "rna_Mesh_update_data_legacy_deg_tag_all");

  prop = RNA_def_property(srna, "data", PROP_COLLECTION, PROP_NONE);
  RNA_def_property_struct_type(prop, "MeshLoopColor");
  RNA_def_property_ui_text(prop, "Data", "");
  RNA_def_property_collection_funcs(prop,
                                    "rna_MeshLoopColorLayer_data_begin",
                                    "rna_iterator_array_next",
                                    "rna_iterator_array_end",
                                    "rna_iterator_array_get",
                                    "rna_MeshLoopColorLayer_data_length",
                                    NULL,
                                    NULL,
                                    NULL);

  srna = RNA_def_struct(brna, "MeshLoopColor", NULL);
  RNA_def_struct_sdna(srna, "MLoopCol");
  RNA_def_struct_ui_text(srna, "Mesh Vertex Color", "Vertex loop colors in a Mesh");
  RNA_def_struct_path_func(srna, "rna_MeshColor_path");

  prop = RNA_def_property(srna, "color", PROP_FLOAT, PROP_COLOR);
  RNA_def_property_array(prop, 4);
  RNA_def_property_range(prop, 0.0f, 1.0f);
  RNA_def_property_float_funcs(
      prop, "rna_MeshLoopColor_color_get", "rna_MeshLoopColor_color_set", NULL);
  RNA_def_property_ui_text(prop, "Color", "Color in sRGB color space");
  RNA_def_property_update(prop, 0, "rna_Mesh_update_data_legacy_deg_tag_all");
}

static void rna_def_MPropCol(BlenderRNA *brna)
{
  StructRNA *srna;
  PropertyRNA *prop;

  srna = RNA_def_struct(brna, "MeshVertColorLayer", NULL);
  RNA_def_struct_ui_text(srna,
                         "Mesh Sculpt Vertex Color Layer",
                         "Layer of sculpt vertex colors in a Mesh data-block");
  RNA_def_struct_sdna(srna, "CustomDataLayer");
  RNA_def_struct_path_func(srna, "rna_MeshVertColorLayer_path");
  RNA_def_struct_ui_icon(srna, ICON_GROUP_VCOL);

  prop = RNA_def_property(srna, "name", PROP_STRING, PROP_NONE);
  RNA_def_struct_name_property(srna, prop);
  RNA_def_property_string_funcs(prop, NULL, NULL, "rna_MeshVertexLayer_name_set");
  RNA_def_property_string_maxlength(prop, MAX_CUSTOMDATA_LAYER_NAME_NO_PREFIX);
  RNA_def_property_ui_text(prop, "Name", "Name of Sculpt Vertex color layer");
  RNA_def_property_update(prop, 0, "rna_Mesh_update_data_legacy_deg_tag_all");

  prop = RNA_def_property(srna, "active", PROP_BOOLEAN, PROP_NONE);
  RNA_def_property_boolean_funcs(prop, "rna_mesh_color_active_get", "rna_mesh_color_active_set");
  RNA_def_property_ui_text(
      prop, "Active", "Sets the sculpt vertex color layer as active for display and editing");
  RNA_def_property_update(prop, 0, "rna_Mesh_update_data_legacy_deg_tag_all");

  prop = RNA_def_property(srna, "active_render", PROP_BOOLEAN, PROP_NONE);
  RNA_def_property_boolean_sdna(prop, NULL, "active_rnd", 0);
  RNA_def_property_boolean_funcs(
      prop, "rna_mesh_color_active_render_get", "rna_mesh_color_active_render_set");
  RNA_def_property_ui_text(
      prop, "Active Render", "Sets the sculpt vertex color layer as active for rendering");
  RNA_def_property_update(prop, 0, "rna_Mesh_update_data_legacy_deg_tag_all");

  prop = RNA_def_property(srna, "data", PROP_COLLECTION, PROP_NONE);
  RNA_def_property_struct_type(prop, "MeshVertColor");
  RNA_def_property_ui_text(prop, "Data", "");
  RNA_def_property_collection_funcs(prop,
                                    "rna_MeshVertColorLayer_data_begin",
                                    "rna_iterator_array_next",
                                    "rna_iterator_array_end",
                                    "rna_iterator_array_get",
                                    "rna_MeshVertColorLayer_data_length",
                                    NULL,
                                    NULL,
                                    NULL);

  srna = RNA_def_struct(brna, "MeshVertColor", NULL);
  RNA_def_struct_sdna(srna, "MPropCol");
  RNA_def_struct_ui_text(srna, "Mesh Sculpt Vertex Color", "Vertex colors in a Mesh");
  RNA_def_struct_path_func(srna, "rna_MeshVertColor_path");

  prop = RNA_def_property(srna, "color", PROP_FLOAT, PROP_COLOR);
  RNA_def_property_array(prop, 4);
  RNA_def_property_range(prop, 0.0f, 1.0f);
  RNA_def_property_ui_text(prop, "Color", "");
  RNA_def_property_update(prop, 0, "rna_Mesh_update_data_legacy_deg_tag_all");
}
static void rna_def_mproperties(BlenderRNA *brna)
{
  StructRNA *srna;
  PropertyRNA *prop;

  /* Float */
#  define MESH_FLOAT_PROPERTY_LAYER(elemname) \
    srna = RNA_def_struct(brna, "Mesh" elemname "FloatPropertyLayer", NULL); \
    RNA_def_struct_sdna(srna, "CustomDataLayer"); \
    RNA_def_struct_ui_text(srna, \
                           "Mesh " elemname " Float Property Layer", \
                           "User defined layer of floating-point number values"); \
    RNA_def_struct_path_func(srna, "rna_Mesh" elemname "FloatPropertyLayer_path"); \
\
    prop = RNA_def_property(srna, "name", PROP_STRING, PROP_NONE); \
    RNA_def_struct_name_property(srna, prop); \
    RNA_def_property_string_funcs(prop, NULL, NULL, "rna_MeshAnyLayer_name_set"); \
    RNA_def_property_string_maxlength(prop, MAX_CUSTOMDATA_LAYER_NAME_NO_PREFIX); \
    RNA_def_property_ui_text(prop, "Name", ""); \
    RNA_def_property_update(prop, 0, "rna_Mesh_update_data_legacy_deg_tag_all"); \
\
    prop = RNA_def_property(srna, "data", PROP_COLLECTION, PROP_NONE); \
    RNA_def_property_struct_type(prop, "Mesh" elemname "FloatProperty"); \
    RNA_def_property_ui_text(prop, "Data", ""); \
    RNA_def_property_collection_funcs(prop, \
                                      "rna_Mesh" elemname "FloatPropertyLayer_data_begin", \
                                      "rna_iterator_array_next", \
                                      "rna_iterator_array_end", \
                                      "rna_iterator_array_get", \
                                      "rna_Mesh" elemname "FloatPropertyLayer_data_length", \
                                      NULL, \
                                      NULL, \
                                      NULL); \
\
    srna = RNA_def_struct(brna, "Mesh" elemname "FloatProperty", NULL); \
    RNA_def_struct_sdna(srna, "MFloatProperty"); \
    RNA_def_struct_ui_text( \
        srna, \
        "Mesh " elemname " Float Property", \
        "User defined floating-point number value in a float properties layer"); \
    RNA_def_struct_path_func(srna, "rna_Mesh" elemname "FloatProperty_path"); \
\
    prop = RNA_def_property(srna, "value", PROP_FLOAT, PROP_NONE); \
    RNA_def_property_float_sdna(prop, NULL, "f"); \
    RNA_def_property_ui_text(prop, "Value", ""); \
    RNA_def_property_update(prop, 0, "rna_Mesh_update_data_legacy_deg_tag_all"); \
    ((void)0)

  /* Int */
#  define MESH_INT_PROPERTY_LAYER(elemname) \
    srna = RNA_def_struct(brna, "Mesh" elemname "IntPropertyLayer", NULL); \
    RNA_def_struct_sdna(srna, "CustomDataLayer"); \
    RNA_def_struct_ui_text(srna, \
                           "Mesh " elemname " Int Property Layer", \
                           "User defined layer of integer number values"); \
    RNA_def_struct_path_func(srna, "rna_Mesh" elemname "IntPropertyLayer_path"); \
\
    prop = RNA_def_property(srna, "name", PROP_STRING, PROP_NONE); \
    RNA_def_struct_name_property(srna, prop); \
    RNA_def_property_string_funcs(prop, NULL, NULL, "rna_MeshAnyLayer_name_set"); \
    RNA_def_property_string_maxlength(prop, MAX_CUSTOMDATA_LAYER_NAME_NO_PREFIX); \
    RNA_def_property_ui_text(prop, "Name", ""); \
    RNA_def_property_update(prop, 0, "rna_Mesh_update_data_legacy_deg_tag_all"); \
\
    prop = RNA_def_property(srna, "data", PROP_COLLECTION, PROP_NONE); \
    RNA_def_property_struct_type(prop, "Mesh" elemname "IntProperty"); \
    RNA_def_property_ui_text(prop, "Data", ""); \
    RNA_def_property_collection_funcs(prop, \
                                      "rna_Mesh" elemname "IntPropertyLayer_data_begin", \
                                      "rna_iterator_array_next", \
                                      "rna_iterator_array_end", \
                                      "rna_iterator_array_get", \
                                      "rna_Mesh" elemname "IntPropertyLayer_data_length", \
                                      NULL, \
                                      NULL, \
                                      NULL); \
\
    srna = RNA_def_struct(brna, "Mesh" elemname "IntProperty", NULL); \
    RNA_def_struct_sdna(srna, "MIntProperty"); \
    RNA_def_struct_ui_text(srna, \
                           "Mesh " elemname " Int Property", \
                           "User defined integer number value in an integer properties layer"); \
    RNA_def_struct_path_func(srna, "rna_Mesh" elemname "IntProperty_path"); \
\
    prop = RNA_def_property(srna, "value", PROP_INT, PROP_NONE); \
    RNA_def_property_int_sdna(prop, NULL, "i"); \
    RNA_def_property_ui_text(prop, "Value", ""); \
    RNA_def_property_update(prop, 0, "rna_Mesh_update_data_legacy_deg_tag_all"); \
    ((void)0)

  /* String */
#  define MESH_STRING_PROPERTY_LAYER(elemname) \
    srna = RNA_def_struct(brna, "Mesh" elemname "StringPropertyLayer", NULL); \
    RNA_def_struct_sdna(srna, "CustomDataLayer"); \
    RNA_def_struct_ui_text(srna, \
                           "Mesh " elemname " String Property Layer", \
                           "User defined layer of string text values"); \
    RNA_def_struct_path_func(srna, "rna_Mesh" elemname "StringPropertyLayer_path"); \
\
    prop = RNA_def_property(srna, "name", PROP_STRING, PROP_NONE); \
    RNA_def_struct_name_property(srna, prop); \
    RNA_def_property_string_funcs(prop, NULL, NULL, "rna_MeshAnyLayer_name_set"); \
    RNA_def_property_string_maxlength(prop, MAX_CUSTOMDATA_LAYER_NAME_NO_PREFIX); \
    RNA_def_property_ui_text(prop, "Name", ""); \
    RNA_def_property_update(prop, 0, "rna_Mesh_update_data_legacy_deg_tag_all"); \
\
    prop = RNA_def_property(srna, "data", PROP_COLLECTION, PROP_NONE); \
    RNA_def_property_struct_type(prop, "Mesh" elemname "StringProperty"); \
    RNA_def_property_ui_text(prop, "Data", ""); \
    RNA_def_property_collection_funcs(prop, \
                                      "rna_Mesh" elemname "StringPropertyLayer_data_begin", \
                                      "rna_iterator_array_next", \
                                      "rna_iterator_array_end", \
                                      "rna_iterator_array_get", \
                                      "rna_Mesh" elemname "StringPropertyLayer_data_length", \
                                      NULL, \
                                      NULL, \
                                      NULL); \
\
    srna = RNA_def_struct(brna, "Mesh" elemname "StringProperty", NULL); \
    RNA_def_struct_sdna(srna, "MStringProperty"); \
    RNA_def_struct_ui_text(srna, \
                           "Mesh " elemname " String Property", \
                           "User defined string text value in a string properties layer"); \
    RNA_def_struct_path_func(srna, "rna_Mesh" elemname "StringProperty_path"); \
\
    /* low level mesh data access, treat as bytes */ \
    prop = RNA_def_property(srna, "value", PROP_STRING, PROP_BYTESTRING); \
    RNA_def_property_string_sdna(prop, NULL, "s"); \
    RNA_def_property_string_funcs(prop, \
                                  "rna_MeshStringProperty_s_get", \
                                  "rna_MeshStringProperty_s_length", \
                                  "rna_MeshStringProperty_s_set"); \
    RNA_def_property_ui_text(prop, "Value", ""); \
    RNA_def_property_update(prop, 0, "rna_Mesh_update_data_legacy_deg_tag_all");

  MESH_FLOAT_PROPERTY_LAYER("Vertex");
  MESH_FLOAT_PROPERTY_LAYER("Polygon");
  MESH_INT_PROPERTY_LAYER("Vertex");
  MESH_INT_PROPERTY_LAYER("Polygon");
  MESH_STRING_PROPERTY_LAYER("Vertex")
  MESH_STRING_PROPERTY_LAYER("Polygon")
#  undef MESH_PROPERTY_LAYER
}

void rna_def_texmat_common(StructRNA *srna, const char *texspace_editable)
{
  PropertyRNA *prop;

  /* texture space */
  prop = RNA_def_property(srna, "auto_texspace", PROP_BOOLEAN, PROP_NONE);
  RNA_def_property_boolean_sdna(prop, NULL, "texspace_flag", ME_TEXSPACE_FLAG_AUTO);
  RNA_def_property_ui_text(
      prop,
      "Auto Texture Space",
      "Adjust active object's texture space automatically when transforming object");

  prop = RNA_def_property(srna, "texspace_location", PROP_FLOAT, PROP_TRANSLATION);
  RNA_def_property_float_sdna(prop, NULL, "texspace_location");
  RNA_def_property_ui_text(prop, "Texture Space Location", "Texture space location");
  RNA_def_property_float_funcs(prop, "rna_Mesh_texspace_location_get", NULL, NULL);
  RNA_def_property_editable_func(prop, texspace_editable);
  RNA_def_property_update(prop, 0, "rna_Mesh_update_data_legacy_deg_tag_all");

  prop = RNA_def_property(srna, "texspace_size", PROP_FLOAT, PROP_XYZ);
  RNA_def_property_float_sdna(prop, NULL, "texspace_size");
  RNA_def_property_flag(prop, PROP_PROPORTIONAL);
  RNA_def_property_ui_text(prop, "Texture Space Size", "Texture space size");
  RNA_def_property_float_funcs(prop, "rna_Mesh_texspace_size_get", NULL, NULL);
  RNA_def_property_editable_func(prop, texspace_editable);
  RNA_def_property_update(prop, 0, "rna_Mesh_update_data_legacy_deg_tag_all");

  /* materials */
  prop = RNA_def_property(srna, "materials", PROP_COLLECTION, PROP_NONE);
  RNA_def_property_collection_sdna(prop, NULL, "mat", "totcol");
  RNA_def_property_struct_type(prop, "Material");
  RNA_def_property_ui_text(prop, "Materials", "");
  RNA_def_property_srna(prop, "IDMaterials"); /* see rna_ID.c */
  RNA_def_property_override_flag(prop, PROPOVERRIDE_OVERRIDABLE_LIBRARY);
  RNA_def_property_override_funcs(prop, NULL, NULL, "rna_Mesh_materials_override_apply");
  RNA_def_property_collection_funcs(
      prop, NULL, NULL, NULL, NULL, NULL, NULL, NULL, "rna_IDMaterials_assign_int");
}

/* scene.objects */
/* mesh.vertices */
static void rna_def_mesh_vertices(BlenderRNA *brna, PropertyRNA *cprop)
{
  StructRNA *srna;
  /*  PropertyRNA *prop; */

  FunctionRNA *func;
  PropertyRNA *parm;

  RNA_def_property_srna(cprop, "MeshVertices");
  srna = RNA_def_struct(brna, "MeshVertices", NULL);
  RNA_def_struct_sdna(srna, "Mesh");
  RNA_def_struct_ui_text(srna, "Mesh Vertices", "Collection of mesh vertices");

  func = RNA_def_function(srna, "add", "ED_mesh_verts_add");
  RNA_def_function_flag(func, FUNC_USE_REPORTS);
  parm = RNA_def_int(
      func, "count", 0, 0, INT_MAX, "Count", "Number of vertices to add", 0, INT_MAX);
  RNA_def_parameter_flags(parm, 0, PARM_REQUIRED);
#  if 0 /* BMESH_TODO Remove until BMesh merge */
  func = RNA_def_function(srna, "remove", "ED_mesh_verts_remove");
  RNA_def_function_flag(func, FUNC_USE_REPORTS);
  RNA_def_int(func, "count", 0, 0, INT_MAX, "Count", "Number of vertices to remove", 0, INT_MAX);
#  endif
}

/* mesh.edges */
static void rna_def_mesh_edges(BlenderRNA *brna, PropertyRNA *cprop)
{
  StructRNA *srna;
  /*  PropertyRNA *prop; */

  FunctionRNA *func;
  PropertyRNA *parm;

  RNA_def_property_srna(cprop, "MeshEdges");
  srna = RNA_def_struct(brna, "MeshEdges", NULL);
  RNA_def_struct_sdna(srna, "Mesh");
  RNA_def_struct_ui_text(srna, "Mesh Edges", "Collection of mesh edges");

  func = RNA_def_function(srna, "add", "ED_mesh_edges_add");
  RNA_def_function_flag(func, FUNC_USE_REPORTS);
  parm = RNA_def_int(func, "count", 0, 0, INT_MAX, "Count", "Number of edges to add", 0, INT_MAX);
  RNA_def_parameter_flags(parm, 0, PARM_REQUIRED);
#  if 0 /* BMESH_TODO Remove until BMesh merge */
  func = RNA_def_function(srna, "remove", "ED_mesh_edges_remove");
  RNA_def_function_flag(func, FUNC_USE_REPORTS);
  RNA_def_int(func, "count", 0, 0, INT_MAX, "Count", "Number of edges to remove", 0, INT_MAX);
#  endif
}

/* mesh.loop_triangles */
static void rna_def_mesh_looptris(BlenderRNA *brna, PropertyRNA *cprop)
{
  StructRNA *srna;

  RNA_def_property_srna(cprop, "MeshLoopTriangles");
  srna = RNA_def_struct(brna, "MeshLoopTriangles", NULL);
  RNA_def_struct_sdna(srna, "Mesh");
  RNA_def_struct_ui_text(
      srna, "Mesh Loop Triangles", "Tessellation of mesh polygons into triangles");
}

/* mesh.loops */
static void rna_def_mesh_loops(BlenderRNA *brna, PropertyRNA *cprop)
{
  StructRNA *srna;

  // PropertyRNA *prop;

  FunctionRNA *func;
  PropertyRNA *parm;

  RNA_def_property_srna(cprop, "MeshLoops");
  srna = RNA_def_struct(brna, "MeshLoops", NULL);
  RNA_def_struct_sdna(srna, "Mesh");
  RNA_def_struct_ui_text(srna, "Mesh Loops", "Collection of mesh loops");

  func = RNA_def_function(srna, "add", "ED_mesh_loops_add");
  RNA_def_function_flag(func, FUNC_USE_REPORTS);
  parm = RNA_def_int(func, "count", 0, 0, INT_MAX, "Count", "Number of loops to add", 0, INT_MAX);
  RNA_def_parameter_flags(parm, 0, PARM_REQUIRED);
}

/* mesh.polygons */
static void rna_def_mesh_polygons(BlenderRNA *brna, PropertyRNA *cprop)
{
  StructRNA *srna;

  PropertyRNA *prop;

  FunctionRNA *func;
  PropertyRNA *parm;

  RNA_def_property_srna(cprop, "MeshPolygons");
  srna = RNA_def_struct(brna, "MeshPolygons", NULL);
  RNA_def_struct_sdna(srna, "Mesh");
  RNA_def_struct_ui_text(srna, "Mesh Polygons", "Collection of mesh polygons");

  prop = RNA_def_property(srna, "active", PROP_INT, PROP_NONE);
  RNA_def_property_int_sdna(prop, NULL, "act_face");
  RNA_def_property_ui_text(prop, "Active Polygon", "The active polygon for this mesh");

  func = RNA_def_function(srna, "add", "ED_mesh_polys_add");
  RNA_def_function_flag(func, FUNC_USE_REPORTS);
  parm = RNA_def_int(
      func, "count", 0, 0, INT_MAX, "Count", "Number of polygons to add", 0, INT_MAX);
  RNA_def_parameter_flags(parm, 0, PARM_REQUIRED);
}

/* Defines a read-only vector type since normals can not be modified manually. */
static void rna_def_normal_layer_value(BlenderRNA *brna)
{
  StructRNA *srna = RNA_def_struct(brna, "MeshNormalValue", NULL);
  RNA_def_struct_sdna(srna, "vec3f");
  RNA_def_struct_ui_text(srna, "Mesh Normal Vector", "Vector in a mesh normal array");

  PropertyRNA *prop = RNA_def_property(srna, "vector", PROP_FLOAT, PROP_DIRECTION);
  RNA_def_property_ui_text(prop, "Vector", "3D vector");
  RNA_def_property_float_sdna(prop, NULL, "x");
  RNA_def_property_array(prop, 3);
  RNA_def_property_clear_flag(prop, PROP_EDITABLE);
}

static void rna_def_loop_colors(BlenderRNA *brna, PropertyRNA *cprop)
{
  StructRNA *srna;
  PropertyRNA *prop;

  FunctionRNA *func;
  PropertyRNA *parm;

  RNA_def_property_srna(cprop, "LoopColors");
  srna = RNA_def_struct(brna, "LoopColors", NULL);
  RNA_def_struct_sdna(srna, "Mesh");
  RNA_def_struct_ui_text(srna, "Loop Colors", "Collection of vertex colors");

  func = RNA_def_function(srna, "new", "rna_Mesh_vertex_color_new");
  RNA_def_function_ui_description(func, "Add a vertex color layer to Mesh");
  RNA_def_function_flag(func, FUNC_USE_REPORTS);
  RNA_def_string(func, "name", "Col", 0, "", "Vertex color name");
  RNA_def_boolean(func,
                  "do_init",
                  true,
                  "",
                  "Whether new layer's data should be initialized by copying current active one");
  parm = RNA_def_pointer(func, "layer", "MeshLoopColorLayer", "", "The newly created layer");
  RNA_def_parameter_flags(parm, 0, PARM_RNAPTR);
  RNA_def_function_return(func, parm);

  func = RNA_def_function(srna, "remove", "rna_Mesh_vertex_color_remove");
  RNA_def_function_ui_description(func, "Remove a vertex color layer");
  RNA_def_function_flag(func, FUNC_USE_REPORTS);
  parm = RNA_def_pointer(func, "layer", "MeshLoopColorLayer", "", "The layer to remove");
  RNA_def_parameter_flags(parm, PROP_NEVER_NULL, PARM_REQUIRED);
  RNA_def_property_clear_flag(parm, PROP_THICK_WRAP);

  prop = RNA_def_property(srna, "active", PROP_POINTER, PROP_NONE);
  RNA_def_property_struct_type(prop, "MeshLoopColorLayer");
  RNA_def_property_pointer_funcs(
      prop, "rna_Mesh_vertex_color_active_get", "rna_Mesh_vertex_color_active_set", NULL, NULL);
  RNA_def_property_flag(prop, PROP_EDITABLE | PROP_NEVER_UNLINK);
  RNA_def_property_ui_text(prop, "Active Vertex Color Layer", "Active vertex color layer");
  RNA_def_property_update(prop, 0, "rna_Mesh_update_data_edit_active_color");

  prop = RNA_def_property(srna, "active_index", PROP_INT, PROP_UNSIGNED);
  RNA_def_property_int_funcs(prop,
                             "rna_Mesh_vertex_color_active_index_get",
                             "rna_Mesh_vertex_color_active_index_set",
                             "rna_Mesh_vertex_color_index_range");
  RNA_def_property_ui_text(prop, "Active Vertex Color Index", "Active vertex color index");
  RNA_def_property_update(prop, 0, "rna_Mesh_update_data_edit_active_color");
}

static void rna_def_vert_colors(BlenderRNA *brna, PropertyRNA *cprop)
{
  StructRNA *srna;
  PropertyRNA *prop;

  FunctionRNA *func;
  PropertyRNA *parm;

  RNA_def_property_srna(cprop, "VertColors");
  srna = RNA_def_struct(brna, "VertColors", NULL);
  RNA_def_struct_sdna(srna, "Mesh");
  RNA_def_struct_ui_text(srna, "Vert Colors", "Collection of sculpt vertex colors");

  func = RNA_def_function(srna, "new", "rna_Mesh_sculpt_vertex_color_new");
  RNA_def_function_ui_description(func, "Add a sculpt vertex color layer to Mesh");
  RNA_def_function_flag(func, FUNC_USE_REPORTS);
  RNA_def_string(func, "name", "Col", 0, "", "Sculpt Vertex color name");
  RNA_def_boolean(func,
                  "do_init",
                  true,
                  "",
                  "Whether new layer's data should be initialized by copying current active one");
  parm = RNA_def_pointer(func, "layer", "MeshVertColorLayer", "", "The newly created layer");
  RNA_def_parameter_flags(parm, 0, PARM_RNAPTR);
  RNA_def_function_return(func, parm);

  func = RNA_def_function(srna, "remove", "rna_Mesh_sculpt_vertex_color_remove");
  RNA_def_function_ui_description(func, "Remove a vertex color layer");
  RNA_def_function_flag(func, FUNC_USE_REPORTS);
  parm = RNA_def_pointer(func, "layer", "MeshVertColorLayer", "", "The layer to remove");
  RNA_def_parameter_flags(parm, PROP_NEVER_NULL, PARM_REQUIRED);
  RNA_def_property_clear_flag(parm, PROP_THICK_WRAP);

  prop = RNA_def_property(srna, "active", PROP_POINTER, PROP_NONE);
  RNA_def_property_struct_type(prop, "MeshVertColorLayer");
  RNA_def_property_pointer_funcs(prop,
                                 "rna_Mesh_sculpt_vertex_color_active_get",
                                 "rna_Mesh_sculpt_vertex_color_active_set",
                                 NULL,
                                 NULL);
  RNA_def_property_flag(prop, PROP_EDITABLE | PROP_NEVER_UNLINK);
  RNA_def_property_ui_text(
      prop, "Active Sculpt Vertex Color Layer", "Active sculpt vertex color layer");
  RNA_def_property_update(prop, 0, "rna_Mesh_update_data_edit_active_color");

  prop = RNA_def_property(srna, "active_index", PROP_INT, PROP_UNSIGNED);
  RNA_def_property_int_funcs(prop,
                             "rna_Mesh_sculpt_vertex_color_active_index_get",
                             "rna_Mesh_sculpt_vertex_color_active_index_set",
                             "rna_Mesh_sculpt_vertex_color_index_range");
  RNA_def_property_ui_text(
      prop, "Active Sculpt Vertex Color Index", "Active sculpt vertex color index");
  RNA_def_property_update(prop, 0, "rna_Mesh_update_data_edit_active_color");
}

static void rna_def_uv_layers(BlenderRNA *brna, PropertyRNA *cprop)
{
  StructRNA *srna;
  PropertyRNA *prop;

  FunctionRNA *func;
  PropertyRNA *parm;

  RNA_def_property_srna(cprop, "UVLoopLayers");
  srna = RNA_def_struct(brna, "UVLoopLayers", NULL);
  RNA_def_struct_sdna(srna, "Mesh");
  RNA_def_struct_ui_text(srna, "UV Map Layers", "Collection of UV map layers");

  func = RNA_def_function(srna, "new", "rna_Mesh_uv_layers_new");
  RNA_def_function_flag(func, FUNC_USE_REPORTS);
  RNA_def_function_ui_description(func, "Add a UV map layer to Mesh");
  RNA_def_string(func, "name", "UVMap", 0, "", "UV map name");
  RNA_def_boolean(func,
                  "do_init",
                  true,
                  "",
                  "Whether new layer's data should be initialized by copying current active one, "
                  "or if none is active, with a default UVmap");
  parm = RNA_def_pointer(func, "layer", "MeshUVLoopLayer", "", "The newly created layer");
  RNA_def_parameter_flags(parm, 0, PARM_RNAPTR);
  RNA_def_function_return(func, parm);

  func = RNA_def_function(srna, "remove", "rna_Mesh_uv_layers_remove");
  RNA_def_function_ui_description(func, "Remove a vertex color layer");
  RNA_def_function_flag(func, FUNC_USE_REPORTS);
  parm = RNA_def_pointer(func, "layer", "MeshUVLoopLayer", "", "The layer to remove");
  RNA_def_parameter_flags(parm, PROP_NEVER_NULL, PARM_REQUIRED);

  prop = RNA_def_property(srna, "active", PROP_POINTER, PROP_NONE);
  RNA_def_property_struct_type(prop, "MeshUVLoopLayer");
  RNA_def_property_pointer_funcs(
      prop, "rna_Mesh_uv_layer_active_get", "rna_Mesh_uv_layer_active_set", NULL, NULL);
  RNA_def_property_flag(prop, PROP_EDITABLE | PROP_NEVER_UNLINK);
  RNA_def_property_ui_text(prop, "Active UV Map Layer", "Active UV Map layer");
  RNA_def_property_update(prop, 0, "rna_Mesh_update_data_legacy_deg_tag_all");

  prop = RNA_def_property(srna, "active_index", PROP_INT, PROP_UNSIGNED);
  RNA_def_property_int_funcs(prop,
                             "rna_Mesh_uv_layer_active_index_get",
                             "rna_Mesh_uv_layer_active_index_set",
                             "rna_Mesh_uv_layer_index_range");
  RNA_def_property_ui_text(prop, "Active UV Map Index", "Active UV map index");
  RNA_def_property_update(prop, 0, "rna_Mesh_update_data_legacy_deg_tag_all");
}

/* mesh float layers */
static void rna_def_vertex_float_layers(BlenderRNA *brna, PropertyRNA *cprop)
{
  StructRNA *srna;

  FunctionRNA *func;
  PropertyRNA *parm;

  RNA_def_property_srna(cprop, "VertexFloatProperties");
  srna = RNA_def_struct(brna, "VertexFloatProperties", NULL);
  RNA_def_struct_sdna(srna, "Mesh");
  RNA_def_struct_ui_text(srna, "Vertex Float Properties", "Collection of float properties");

  func = RNA_def_function(srna, "new", "rna_Mesh_vertex_float_property_new");
  RNA_def_function_ui_description(func, "Add a float property layer to Mesh");
  RNA_def_string(func, "name", "Float Prop", 0, "", "Float property name");
  parm = RNA_def_pointer(
      func, "layer", "MeshVertexFloatPropertyLayer", "", "The newly created layer");
  RNA_def_parameter_flags(parm, 0, PARM_RNAPTR);
  RNA_def_function_return(func, parm);
}

/* mesh int layers */
static void rna_def_vertex_int_layers(BlenderRNA *brna, PropertyRNA *cprop)
{
  StructRNA *srna;

  FunctionRNA *func;
  PropertyRNA *parm;

  RNA_def_property_srna(cprop, "VertexIntProperties");
  srna = RNA_def_struct(brna, "VertexIntProperties", NULL);
  RNA_def_struct_sdna(srna, "Mesh");
  RNA_def_struct_ui_text(srna, "Vertex Int Properties", "Collection of int properties");

  func = RNA_def_function(srna, "new", "rna_Mesh_vertex_int_property_new");
  RNA_def_function_ui_description(func, "Add a integer property layer to Mesh");
  RNA_def_string(func, "name", "Int Prop", 0, "", "Int property name");
  parm = RNA_def_pointer(
      func, "layer", "MeshVertexIntPropertyLayer", "", "The newly created layer");
  RNA_def_parameter_flags(parm, 0, PARM_RNAPTR);
  RNA_def_function_return(func, parm);
}

/* mesh string layers */
static void rna_def_vertex_string_layers(BlenderRNA *brna, PropertyRNA *cprop)
{
  StructRNA *srna;

  FunctionRNA *func;
  PropertyRNA *parm;

  RNA_def_property_srna(cprop, "VertexStringProperties");
  srna = RNA_def_struct(brna, "VertexStringProperties", NULL);
  RNA_def_struct_sdna(srna, "Mesh");
  RNA_def_struct_ui_text(srna, "Vertex String Properties", "Collection of string properties");

  func = RNA_def_function(srna, "new", "rna_Mesh_vertex_string_property_new");
  RNA_def_function_ui_description(func, "Add a string property layer to Mesh");
  RNA_def_string(func, "name", "String Prop", 0, "", "String property name");
  parm = RNA_def_pointer(
      func, "layer", "MeshVertexStringPropertyLayer", "", "The newly created layer");
  RNA_def_parameter_flags(parm, 0, PARM_RNAPTR);
  RNA_def_function_return(func, parm);
}

/* mesh float layers */
static void rna_def_polygon_float_layers(BlenderRNA *brna, PropertyRNA *cprop)
{
  StructRNA *srna;

  FunctionRNA *func;
  PropertyRNA *parm;

  RNA_def_property_srna(cprop, "PolygonFloatProperties");
  srna = RNA_def_struct(brna, "PolygonFloatProperties", NULL);
  RNA_def_struct_sdna(srna, "Mesh");
  RNA_def_struct_ui_text(srna, "Polygon Float Properties", "Collection of float properties");

  func = RNA_def_function(srna, "new", "rna_Mesh_polygon_float_property_new");
  RNA_def_function_ui_description(func, "Add a float property layer to Mesh");
  RNA_def_string(func, "name", "Float Prop", 0, "", "Float property name");
  parm = RNA_def_pointer(
      func, "layer", "MeshPolygonFloatPropertyLayer", "", "The newly created layer");
  RNA_def_parameter_flags(parm, 0, PARM_RNAPTR);
  RNA_def_function_return(func, parm);
}

/* mesh int layers */
static void rna_def_polygon_int_layers(BlenderRNA *brna, PropertyRNA *cprop)
{
  StructRNA *srna;

  FunctionRNA *func;
  PropertyRNA *parm;

  RNA_def_property_srna(cprop, "PolygonIntProperties");
  srna = RNA_def_struct(brna, "PolygonIntProperties", NULL);
  RNA_def_struct_sdna(srna, "Mesh");
  RNA_def_struct_ui_text(srna, "Polygon Int Properties", "Collection of int properties");

  func = RNA_def_function(srna, "new", "rna_Mesh_polygon_int_property_new");
  RNA_def_function_ui_description(func, "Add a integer property layer to Mesh");
  RNA_def_string(func, "name", "Int Prop", 0, "", "Int property name");
  parm = RNA_def_pointer(
      func, "layer", "MeshPolygonIntPropertyLayer", "", "The newly created layer");
  RNA_def_parameter_flags(parm, 0, PARM_RNAPTR);
  RNA_def_function_return(func, parm);
}

/* mesh string layers */
static void rna_def_polygon_string_layers(BlenderRNA *brna, PropertyRNA *cprop)
{
  StructRNA *srna;

  FunctionRNA *func;
  PropertyRNA *parm;

  RNA_def_property_srna(cprop, "PolygonStringProperties");
  srna = RNA_def_struct(brna, "PolygonStringProperties", NULL);
  RNA_def_struct_sdna(srna, "Mesh");
  RNA_def_struct_ui_text(srna, "Polygon String Properties", "Collection of string properties");

  func = RNA_def_function(srna, "new", "rna_Mesh_polygon_string_property_new");
  RNA_def_function_ui_description(func, "Add a string property layer to Mesh");
  RNA_def_string(func, "name", "String Prop", 0, "", "String property name");
  parm = RNA_def_pointer(
      func, "layer", "MeshPolygonStringPropertyLayer", "", "The newly created layer");
  RNA_def_parameter_flags(parm, 0, PARM_RNAPTR);
  RNA_def_function_return(func, parm);
}

static void rna_def_skin_vertices(BlenderRNA *brna, PropertyRNA *UNUSED(cprop))
{
  StructRNA *srna;
  PropertyRNA *prop;

  srna = RNA_def_struct(brna, "MeshSkinVertexLayer", NULL);
  RNA_def_struct_ui_text(
      srna, "Mesh Skin Vertex Layer", "Per-vertex skin data for use with the Skin modifier");
  RNA_def_struct_sdna(srna, "CustomDataLayer");
  RNA_def_struct_path_func(srna, "rna_MeshSkinVertexLayer_path");

  prop = RNA_def_property(srna, "name", PROP_STRING, PROP_NONE);
  RNA_def_struct_name_property(srna, prop);
  RNA_def_property_string_funcs(prop, NULL, NULL, "rna_MeshVertexLayer_name_set");
  RNA_def_property_string_maxlength(prop, MAX_CUSTOMDATA_LAYER_NAME_NO_PREFIX);
  RNA_def_property_ui_text(prop, "Name", "Name of skin layer");
  RNA_def_property_update(prop, 0, "rna_Mesh_update_data_legacy_deg_tag_all");

  prop = RNA_def_property(srna, "data", PROP_COLLECTION, PROP_NONE);
  RNA_def_property_struct_type(prop, "MeshSkinVertex");
  RNA_def_property_ui_text(prop, "Data", "");
  RNA_def_property_collection_funcs(prop,
                                    "rna_MeshSkinVertexLayer_data_begin",
                                    "rna_iterator_array_next",
                                    "rna_iterator_array_end",
                                    "rna_iterator_array_get",
                                    "rna_MeshSkinVertexLayer_data_length",
                                    NULL,
                                    NULL,
                                    NULL);

  /* SkinVertex struct */
  srna = RNA_def_struct(brna, "MeshSkinVertex", NULL);
  RNA_def_struct_sdna(srna, "MVertSkin");
  RNA_def_struct_ui_text(
      srna, "Skin Vertex", "Per-vertex skin data for use with the Skin modifier");
  RNA_def_struct_path_func(srna, "rna_MeshSkinVertex_path");

  prop = RNA_def_property(srna, "radius", PROP_FLOAT, PROP_UNSIGNED);
  RNA_def_property_array(prop, 2);
  RNA_def_property_ui_range(prop, 0.001, 100.0, 1, 3);
  RNA_def_property_ui_text(prop, "Radius", "Radius of the skin");
  RNA_def_property_update(prop, 0, "rna_Mesh_update_data_legacy_deg_tag_all");

  /* Flags */

  prop = RNA_def_property(srna, "use_root", PROP_BOOLEAN, PROP_NONE);
  RNA_def_property_boolean_sdna(prop, NULL, "flag", MVERT_SKIN_ROOT);
  RNA_def_property_ui_text(prop,
                           "Root",
                           "Vertex is a root for rotation calculations and armature generation, "
                           "setting this flag does not clear other roots in the same mesh island");
  RNA_def_property_update(prop, 0, "rna_Mesh_update_data_legacy_deg_tag_all");

  prop = RNA_def_property(srna, "use_loose", PROP_BOOLEAN, PROP_NONE);
  RNA_def_property_boolean_sdna(prop, NULL, "flag", MVERT_SKIN_LOOSE);
  RNA_def_property_ui_text(
      prop, "Loose", "If vertex has multiple adjacent edges, it is hulled to them directly");
  RNA_def_property_update(prop, 0, "rna_Mesh_update_data_legacy_deg_tag_all");
}

static void rna_def_vertex_creases(BlenderRNA *brna)
{
  StructRNA *srna;
  PropertyRNA *prop;

  srna = RNA_def_struct(brna, "MeshVertexCreaseLayer", NULL);
  RNA_def_struct_ui_text(srna, "Mesh Vertex Crease Layer", "Per-vertex crease");
  RNA_def_struct_sdna(srna, "CustomDataLayer");
  RNA_def_struct_path_func(srna, "rna_MeshVertexCreaseLayer_path");

  prop = RNA_def_property(srna, "data", PROP_COLLECTION, PROP_NONE);
  RNA_def_property_struct_type(prop, "MeshVertexCrease");
  RNA_def_property_ui_text(prop, "Data", "");
  RNA_def_property_collection_funcs(prop,
                                    "rna_MeshVertexCreaseLayer_data_begin",
                                    "rna_iterator_array_next",
                                    "rna_iterator_array_end",
                                    "rna_iterator_array_get",
                                    "rna_MeshVertexCreaseLayer_data_length",
                                    NULL,
                                    NULL,
                                    NULL);

  /* VertexCrease struct */
  srna = RNA_def_struct(brna, "MeshVertexCrease", NULL);
  RNA_def_struct_sdna(srna, "MFloatProperty");
  RNA_def_struct_ui_text(srna, "Float Property", "");

  prop = RNA_def_property(srna, "value", PROP_FLOAT, PROP_NONE);
  RNA_def_property_float_sdna(prop, NULL, "f");
  RNA_def_property_ui_text(prop, "Value", "");
  RNA_def_property_update(prop, 0, "rna_Mesh_update_data_legacy_deg_tag_all");
}

static void rna_def_edge_creases(BlenderRNA *brna)
{
  StructRNA *srna;
  PropertyRNA *prop;

  srna = RNA_def_struct(brna, "MeshEdgeCreaseLayer", NULL);
  RNA_def_struct_ui_text(srna, "Mesh Edge Crease Layer", "Per-edge crease");
  RNA_def_struct_sdna(srna, "CustomDataLayer");
  RNA_def_struct_path_func(srna, "rna_MeshEdgeCreaseLayer_path");

  prop = RNA_def_property(srna, "data", PROP_COLLECTION, PROP_NONE);
  RNA_def_property_struct_type(prop, "MeshEdgeCrease");
  RNA_def_property_ui_text(prop, "Data", "");
  RNA_def_property_collection_funcs(prop,
                                    "rna_MeshEdgeCreaseLayer_data_begin",
                                    "rna_iterator_array_next",
                                    "rna_iterator_array_end",
                                    "rna_iterator_array_get",
                                    "rna_MeshEdgeCreaseLayer_data_length",
                                    NULL,
                                    NULL,
                                    NULL);

  /* EdgeCrease struct */
  srna = RNA_def_struct(brna, "MeshEdgeCrease", NULL);
  RNA_def_struct_sdna(srna, "MFloatProperty");
  RNA_def_struct_ui_text(srna, "Float Property", "");

  prop = RNA_def_property(srna, "value", PROP_FLOAT, PROP_NONE);
  RNA_def_property_float_sdna(prop, NULL, "f");
  RNA_def_property_ui_text(prop, "Value", "");
  RNA_def_property_update(prop, 0, "rna_Mesh_update_data_legacy_deg_tag_all");
}

static void rna_def_paint_mask(BlenderRNA *brna, PropertyRNA *UNUSED(cprop))
{
  StructRNA *srna;
  PropertyRNA *prop;

  srna = RNA_def_struct(brna, "MeshPaintMaskLayer", NULL);
  RNA_def_struct_ui_text(srna, "Mesh Paint Mask Layer", "Per-vertex paint mask data");
  RNA_def_struct_sdna(srna, "CustomDataLayer");
  RNA_def_struct_path_func(srna, "rna_MeshPaintMaskLayer_path");

  prop = RNA_def_property(srna, "data", PROP_COLLECTION, PROP_NONE);
  RNA_def_property_struct_type(prop, "MeshPaintMaskProperty");
  RNA_def_property_ui_text(prop, "Data", "");

  RNA_def_property_collection_funcs(prop,
                                    "rna_MeshPaintMaskLayer_data_begin",
                                    "rna_iterator_array_next",
                                    "rna_iterator_array_end",
                                    "rna_iterator_array_get",
                                    "rna_MeshPaintMaskLayer_data_length",
                                    NULL,
                                    NULL,
                                    NULL);

  srna = RNA_def_struct(brna, "MeshPaintMaskProperty", NULL);
  RNA_def_struct_sdna(srna, "MFloatProperty");
  RNA_def_struct_ui_text(srna, "Mesh Paint Mask Property", "Floating-point paint mask value");
  RNA_def_struct_path_func(srna, "rna_MeshPaintMask_path");

  prop = RNA_def_property(srna, "value", PROP_FLOAT, PROP_NONE);
  RNA_def_property_float_sdna(prop, NULL, "f");
  RNA_def_property_ui_text(prop, "Value", "");
  RNA_def_property_update(prop, 0, "rna_Mesh_update_data_legacy_deg_tag_all");
}

static void rna_def_face_map(BlenderRNA *brna)
{
  StructRNA *srna;
  PropertyRNA *prop;

  srna = RNA_def_struct(brna, "MeshFaceMapLayer", NULL);
  RNA_def_struct_ui_text(srna, "Mesh Face Map Layer", "Per-face map index");
  RNA_def_struct_sdna(srna, "CustomDataLayer");
  RNA_def_struct_path_func(srna, "rna_MeshFaceMapLayer_path");

  prop = RNA_def_property(srna, "name", PROP_STRING, PROP_NONE);
  RNA_def_struct_name_property(srna, prop);
  RNA_def_property_string_funcs(prop, NULL, NULL, "rna_MeshPolyLayer_name_set");
  RNA_def_property_string_maxlength(prop, MAX_CUSTOMDATA_LAYER_NAME_NO_PREFIX);
  RNA_def_property_ui_text(prop, "Name", "Name of face map layer");
  RNA_def_property_update(prop, 0, "rna_Mesh_update_data_legacy_deg_tag_all");

  prop = RNA_def_property(srna, "data", PROP_COLLECTION, PROP_NONE);
  RNA_def_property_struct_type(prop, "MeshFaceMap");
  RNA_def_property_ui_text(prop, "Data", "");
  RNA_def_property_collection_funcs(prop,
                                    "rna_MeshFaceMapLayer_data_begin",
                                    "rna_iterator_array_next",
                                    "rna_iterator_array_end",
                                    "rna_iterator_array_get",
                                    "rna_MeshFaceMapLayer_data_length",
                                    NULL,
                                    NULL,
                                    NULL);

  /* FaceMap struct */
  srna = RNA_def_struct(brna, "MeshFaceMap", NULL);
  RNA_def_struct_sdna(srna, "MIntProperty");
  RNA_def_struct_ui_text(srna, "Int Property", "");
  RNA_def_struct_path_func(srna, "rna_MeshFaceMap_path");

  prop = RNA_def_property(srna, "value", PROP_INT, PROP_NONE);
  RNA_def_property_int_sdna(prop, NULL, "i");
  RNA_def_property_ui_text(prop, "Value", "");
  RNA_def_property_update(prop, 0, "rna_Mesh_update_data_legacy_deg_tag_all");
}

static void rna_def_face_maps(BlenderRNA *brna, PropertyRNA *cprop)
{
  StructRNA *srna;
  PropertyRNA *prop;

  RNA_def_property_srna(cprop, "MeshFaceMapLayers");
  srna = RNA_def_struct(brna, "MeshFaceMapLayers", NULL);
  RNA_def_struct_ui_text(srna, "Mesh Face Map Layer", "Per-face map index");
  RNA_def_struct_sdna(srna, "Mesh");
  RNA_def_struct_ui_text(srna, "Mesh Face Maps", "Collection of mesh face maps");

  /* add this since we only ever have one layer anyway, don't bother with active_index */
  prop = RNA_def_property(srna, "active", PROP_POINTER, PROP_NONE);
  RNA_def_property_struct_type(prop, "MeshFaceMapLayer");
  RNA_def_property_pointer_funcs(prop, "rna_Mesh_face_map_active_get", NULL, NULL, NULL);
  RNA_def_property_ui_text(prop, "Active Face Map Layer", "");
  RNA_def_property_update(prop, 0, "rna_Mesh_update_data_legacy_deg_tag_all");

  FunctionRNA *func;
  PropertyRNA *parm;

  func = RNA_def_function(srna, "new", "rna_Mesh_face_map_new");
  RNA_def_function_flag(func, FUNC_USE_REPORTS);
  RNA_def_function_ui_description(func, "Add a float property layer to Mesh");
  RNA_def_string(func, "name", "Face Map", 0, "", "Face map name");
  parm = RNA_def_pointer(func, "layer", "MeshFaceMapLayer", "", "The newly created layer");
  RNA_def_parameter_flags(parm, 0, PARM_RNAPTR);
  RNA_def_function_return(func, parm);

  func = RNA_def_function(srna, "remove", "rna_Mesh_face_map_remove");
  RNA_def_function_ui_description(func, "Remove a face map layer");
  RNA_def_function_flag(func, FUNC_USE_REPORTS);
  parm = RNA_def_pointer(func, "layer", "MeshFaceMapLayer", "", "The layer to remove");
  RNA_def_parameter_flags(parm, PROP_NEVER_NULL, PARM_REQUIRED);
  RNA_def_property_clear_flag(parm, PROP_THICK_WRAP);
}

static void rna_def_mesh(BlenderRNA *brna)
{
  StructRNA *srna;
  PropertyRNA *prop;

  srna = RNA_def_struct(brna, "Mesh", "ID");
  RNA_def_struct_ui_text(srna, "Mesh", "Mesh data-block defining geometric surfaces");
  RNA_def_struct_ui_icon(srna, ICON_MESH_DATA);

  prop = RNA_def_property(srna, "vertices", PROP_COLLECTION, PROP_NONE);
  RNA_def_property_collection_funcs(prop,
                                    "rna_Mesh_vertices_begin",
                                    "rna_iterator_array_next",
                                    "rna_iterator_array_end",
                                    "rna_iterator_array_get",
                                    "rna_Mesh_vertices_length",
                                    "rna_Mesh_vertices_lookup_int",
                                    NULL,
                                    NULL);
  RNA_def_property_struct_type(prop, "MeshVertex");
  RNA_def_property_override_flag(prop, PROPOVERRIDE_IGNORE);
  RNA_def_property_ui_text(prop, "Vertices", "Vertices of the mesh");
  rna_def_mesh_vertices(brna, prop);

  prop = RNA_def_property(srna, "edges", PROP_COLLECTION, PROP_NONE);
  RNA_def_property_collection_funcs(prop,
                                    "rna_Mesh_edges_begin",
                                    "rna_iterator_array_next",
                                    "rna_iterator_array_end",
                                    "rna_iterator_array_get",
                                    "rna_Mesh_edges_length",
                                    "rna_Mesh_edges_lookup_int",
                                    NULL,
                                    NULL);
  RNA_def_property_struct_type(prop, "MeshEdge");
  RNA_def_property_override_flag(prop, PROPOVERRIDE_IGNORE);
  RNA_def_property_ui_text(prop, "Edges", "Edges of the mesh");
  rna_def_mesh_edges(brna, prop);

  prop = RNA_def_property(srna, "loops", PROP_COLLECTION, PROP_NONE);
  RNA_def_property_collection_funcs(prop,
                                    "rna_Mesh_loops_begin",
                                    "rna_iterator_array_next",
                                    "rna_iterator_array_end",
                                    "rna_iterator_array_get",
                                    "rna_Mesh_loops_length",
                                    "rna_Mesh_loops_lookup_int",
                                    NULL,
                                    NULL);
  RNA_def_property_struct_type(prop, "MeshLoop");
  RNA_def_property_override_flag(prop, PROPOVERRIDE_IGNORE);
  RNA_def_property_ui_text(prop, "Loops", "Loops of the mesh (polygon corners)");
  rna_def_mesh_loops(brna, prop);

  prop = RNA_def_property(srna, "polygons", PROP_COLLECTION, PROP_NONE);
  RNA_def_property_collection_funcs(prop,
                                    "rna_Mesh_polygons_begin",
                                    "rna_iterator_array_next",
                                    "rna_iterator_array_end",
                                    "rna_iterator_array_get",
                                    "rna_Mesh_polygons_length",
                                    "rna_Mesh_polygons_lookup_int",
                                    NULL,
                                    NULL);
  RNA_def_property_struct_type(prop, "MeshPolygon");
  RNA_def_property_override_flag(prop, PROPOVERRIDE_IGNORE);
  RNA_def_property_ui_text(prop, "Polygons", "Polygons of the mesh");
  rna_def_mesh_polygons(brna, prop);

  rna_def_normal_layer_value(brna);

  prop = RNA_def_property(srna, "vertex_normals", PROP_COLLECTION, PROP_NONE);
  RNA_def_property_struct_type(prop, "MeshNormalValue");
  RNA_def_property_override_flag(prop, PROPOVERRIDE_IGNORE);
  RNA_def_property_ui_text(prop,
                           "Vertex Normals",
                           "The normal direction of each vertex, defined as the average of the "
                           "surrounding face normals");
  RNA_def_property_collection_funcs(prop,
                                    "rna_Mesh_vertex_normals_begin",
                                    "rna_iterator_array_next",
                                    "rna_iterator_array_end",
                                    "rna_iterator_array_get",
                                    "rna_Mesh_vertex_normals_length",
                                    "rna_Mesh_vertex_normals_lookup_int",
                                    NULL,
                                    NULL);

  prop = RNA_def_property(srna, "polygon_normals", PROP_COLLECTION, PROP_NONE);
  RNA_def_property_struct_type(prop, "MeshNormalValue");
  RNA_def_property_override_flag(prop, PROPOVERRIDE_IGNORE);
  RNA_def_property_ui_text(prop,
                           "Polygon Normals",
                           "The normal direction of each polygon, defined by the winding order "
                           "and position of its vertices");
  RNA_def_property_collection_funcs(prop,
                                    "rna_Mesh_poly_normals_begin",
                                    "rna_iterator_array_next",
                                    "rna_iterator_array_end",
                                    "rna_iterator_array_get",
                                    "rna_Mesh_poly_normals_length",
                                    "rna_Mesh_poly_normals_lookup_int",
                                    NULL,
                                    NULL);

  prop = RNA_def_property(srna, "loop_triangles", PROP_COLLECTION, PROP_NONE);
  RNA_def_property_collection_funcs(prop,
                                    "rna_Mesh_loop_triangles_begin",
                                    "rna_iterator_array_next",
                                    "rna_iterator_array_end",
                                    "rna_iterator_array_get",
                                    "rna_Mesh_loop_triangles_length",
                                    "rna_Mesh_loop_triangles_lookup_int",
                                    NULL,
                                    NULL);
  RNA_def_property_struct_type(prop, "MeshLoopTriangle");
  RNA_def_property_override_flag(prop, PROPOVERRIDE_IGNORE);
  RNA_def_property_ui_text(prop, "Loop Triangles", "Tessellation of mesh polygons into triangles");
  rna_def_mesh_looptris(brna, prop);

  /* TODO: should this be allowed to be itself? */
  prop = RNA_def_property(srna, "texture_mesh", PROP_POINTER, PROP_NONE);
  RNA_def_property_pointer_sdna(prop, NULL, "texcomesh");
  RNA_def_property_flag(prop, PROP_EDITABLE | PROP_ID_SELF_CHECK);
  RNA_def_property_override_flag(prop, PROPOVERRIDE_OVERRIDABLE_LIBRARY);
  RNA_def_property_ui_text(
      prop,
      "Texture Mesh",
      "Use another mesh for texture indices (vertex indices must be aligned)");

  /* UV loop layers */
  prop = RNA_def_property(srna, "uv_layers", PROP_COLLECTION, PROP_NONE);
  RNA_def_property_collection_sdna(prop, NULL, "ldata.layers", "ldata.totlayer");
  RNA_def_property_collection_funcs(prop,
                                    "rna_Mesh_uv_layers_begin",
                                    NULL,
                                    NULL,
                                    NULL,
                                    "rna_Mesh_uv_layers_length",
                                    NULL,
                                    NULL,
                                    NULL);
  RNA_def_property_struct_type(prop, "MeshUVLoopLayer");
  RNA_def_property_override_flag(prop, PROPOVERRIDE_IGNORE);
  RNA_def_property_ui_text(prop, "UV Loop Layers", "All UV loop layers");
  rna_def_uv_layers(brna, prop);

  prop = RNA_def_property(srna, "uv_layer_clone", PROP_POINTER, PROP_NONE);
  RNA_def_property_struct_type(prop, "MeshUVLoopLayer");
  RNA_def_property_pointer_funcs(
      prop, "rna_Mesh_uv_layer_clone_get", "rna_Mesh_uv_layer_clone_set", NULL, NULL);
  RNA_def_property_flag(prop, PROP_EDITABLE);
  RNA_def_property_override_flag(prop, PROPOVERRIDE_IGNORE);
  RNA_def_property_ui_text(
      prop, "Clone UV Loop Layer", "UV loop layer to be used as cloning source");

  prop = RNA_def_property(srna, "uv_layer_clone_index", PROP_INT, PROP_UNSIGNED);
  RNA_def_property_int_funcs(prop,
                             "rna_Mesh_uv_layer_clone_index_get",
                             "rna_Mesh_uv_layer_clone_index_set",
                             "rna_Mesh_uv_layer_index_range");
  RNA_def_property_ui_text(prop, "Clone UV Loop Layer Index", "Clone UV loop layer index");

  prop = RNA_def_property(srna, "uv_layer_stencil", PROP_POINTER, PROP_NONE);
  RNA_def_property_struct_type(prop, "MeshUVLoopLayer");
  RNA_def_property_pointer_funcs(
      prop, "rna_Mesh_uv_layer_stencil_get", "rna_Mesh_uv_layer_stencil_set", NULL, NULL);
  RNA_def_property_flag(prop, PROP_EDITABLE);
  RNA_def_property_override_flag(prop, PROPOVERRIDE_IGNORE);
  RNA_def_property_ui_text(prop, "Mask UV Loop Layer", "UV loop layer to mask the painted area");

  prop = RNA_def_property(srna, "uv_layer_stencil_index", PROP_INT, PROP_UNSIGNED);
  RNA_def_property_int_funcs(prop,
                             "rna_Mesh_uv_layer_stencil_index_get",
                             "rna_Mesh_uv_layer_stencil_index_set",
                             "rna_Mesh_uv_layer_index_range");
  RNA_def_property_ui_text(prop, "Mask UV Loop Layer Index", "Mask UV loop layer index");
  RNA_def_property_update(prop, 0, "rna_Mesh_update_data_legacy_deg_tag_all");

  /* Vertex colors */

  prop = RNA_def_property(srna, "vertex_colors", PROP_COLLECTION, PROP_NONE);
  RNA_def_property_collection_sdna(prop, NULL, "ldata.layers", "ldata.totlayer");
  RNA_def_property_collection_funcs(prop,
                                    "rna_Mesh_vertex_colors_begin",
                                    NULL,
                                    NULL,
                                    NULL,
                                    "rna_Mesh_vertex_colors_length",
                                    NULL,
                                    NULL,
                                    NULL);
  RNA_def_property_struct_type(prop, "MeshLoopColorLayer");
  RNA_def_property_override_flag(prop, PROPOVERRIDE_IGNORE);
  RNA_def_property_ui_text(prop,
                           "Vertex Colors",
                           "Legacy vertex color layers. Deprecated, use color attributes instead");
  rna_def_loop_colors(brna, prop);

  /* Sculpt Vertex colors */

  prop = RNA_def_property(srna, "sculpt_vertex_colors", PROP_COLLECTION, PROP_NONE);
  RNA_def_property_collection_sdna(prop, NULL, "vdata.layers", "vdata.totlayer");
  RNA_def_property_collection_funcs(prop,
                                    "rna_Mesh_sculpt_vertex_colors_begin",
                                    NULL,
                                    NULL,
                                    NULL,
                                    "rna_Mesh_sculpt_vertex_colors_length",
                                    NULL,
                                    NULL,
                                    NULL);
  RNA_def_property_struct_type(prop, "MeshVertColorLayer");
  RNA_def_property_override_flag(prop, PROPOVERRIDE_IGNORE);
  RNA_def_property_ui_text(prop,
                           "Sculpt Vertex Colors",
                           "Sculpt vertex color layers. Deprecated, use color attributes instead");
  rna_def_vert_colors(brna, prop);

  /* TODO: edge customdata layers (bmesh py api can access already). */
  prop = RNA_def_property(srna, "vertex_layers_float", PROP_COLLECTION, PROP_NONE);
  RNA_def_property_collection_sdna(prop, NULL, "vdata.layers", "vdata.totlayer");
  RNA_def_property_collection_funcs(prop,
                                    "rna_Mesh_vertex_float_layers_begin",
                                    NULL,
                                    NULL,
                                    NULL,
                                    "rna_Mesh_vertex_float_layers_length",
                                    NULL,
                                    NULL,
                                    NULL);
  RNA_def_property_struct_type(prop, "MeshVertexFloatPropertyLayer");
  RNA_def_property_override_flag(prop, PROPOVERRIDE_IGNORE);
  RNA_def_property_ui_text(prop, "Float Property Layers", "");
  rna_def_vertex_float_layers(brna, prop);

  prop = RNA_def_property(srna, "vertex_layers_int", PROP_COLLECTION, PROP_NONE);
  RNA_def_property_collection_sdna(prop, NULL, "vdata.layers", "vdata.totlayer");
  RNA_def_property_collection_funcs(prop,
                                    "rna_Mesh_vertex_int_layers_begin",
                                    NULL,
                                    NULL,
                                    NULL,
                                    "rna_Mesh_vertex_int_layers_length",
                                    NULL,
                                    NULL,
                                    NULL);
  RNA_def_property_struct_type(prop, "MeshVertexIntPropertyLayer");
  RNA_def_property_override_flag(prop, PROPOVERRIDE_IGNORE);
  RNA_def_property_ui_text(prop, "Int Property Layers", "");
  rna_def_vertex_int_layers(brna, prop);

  prop = RNA_def_property(srna, "vertex_layers_string", PROP_COLLECTION, PROP_NONE);
  RNA_def_property_collection_sdna(prop, NULL, "vdata.layers", "vdata.totlayer");
  RNA_def_property_collection_funcs(prop,
                                    "rna_Mesh_vertex_string_layers_begin",
                                    NULL,
                                    NULL,
                                    NULL,
                                    "rna_Mesh_vertex_string_layers_length",
                                    NULL,
                                    NULL,
                                    NULL);
  RNA_def_property_struct_type(prop, "MeshVertexStringPropertyLayer");
  RNA_def_property_override_flag(prop, PROPOVERRIDE_IGNORE);
  RNA_def_property_ui_text(prop, "String Property Layers", "");
  rna_def_vertex_string_layers(brna, prop);

  prop = RNA_def_property(srna, "polygon_layers_float", PROP_COLLECTION, PROP_NONE);
  RNA_def_property_collection_sdna(prop, NULL, "pdata.layers", "pdata.totlayer");
  RNA_def_property_collection_funcs(prop,
                                    "rna_Mesh_polygon_float_layers_begin",
                                    NULL,
                                    NULL,
                                    NULL,
                                    "rna_Mesh_polygon_float_layers_length",
                                    NULL,
                                    NULL,
                                    NULL);
  RNA_def_property_struct_type(prop, "MeshPolygonFloatPropertyLayer");
  RNA_def_property_override_flag(prop, PROPOVERRIDE_IGNORE);
  RNA_def_property_ui_text(prop, "Float Property Layers", "");
  rna_def_polygon_float_layers(brna, prop);

  prop = RNA_def_property(srna, "polygon_layers_int", PROP_COLLECTION, PROP_NONE);
  RNA_def_property_collection_sdna(prop, NULL, "pdata.layers", "pdata.totlayer");
  RNA_def_property_collection_funcs(prop,
                                    "rna_Mesh_polygon_int_layers_begin",
                                    NULL,
                                    NULL,
                                    NULL,
                                    "rna_Mesh_polygon_int_layers_length",
                                    NULL,
                                    NULL,
                                    NULL);
  RNA_def_property_struct_type(prop, "MeshPolygonIntPropertyLayer");
  RNA_def_property_override_flag(prop, PROPOVERRIDE_IGNORE);
  RNA_def_property_ui_text(prop, "Int Property Layers", "");
  rna_def_polygon_int_layers(brna, prop);

  prop = RNA_def_property(srna, "polygon_layers_string", PROP_COLLECTION, PROP_NONE);
  RNA_def_property_collection_sdna(prop, NULL, "pdata.layers", "pdata.totlayer");
  RNA_def_property_collection_funcs(prop,
                                    "rna_Mesh_polygon_string_layers_begin",
                                    NULL,
                                    NULL,
                                    NULL,
                                    "rna_Mesh_polygon_string_layers_length",
                                    NULL,
                                    NULL,
                                    NULL);
  RNA_def_property_struct_type(prop, "MeshPolygonStringPropertyLayer");
  RNA_def_property_override_flag(prop, PROPOVERRIDE_IGNORE);
  RNA_def_property_ui_text(prop, "String Property Layers", "");
  rna_def_polygon_string_layers(brna, prop);

  /* face-maps */
  prop = RNA_def_property(srna, "face_maps", PROP_COLLECTION, PROP_NONE);
  RNA_def_property_collection_sdna(prop, NULL, "pdata.layers", "pdata.totlayer");
  RNA_def_property_collection_funcs(prop,
                                    "rna_Mesh_face_maps_begin",
                                    NULL,
                                    NULL,
                                    NULL,
                                    "rna_Mesh_face_maps_length",
                                    NULL,
                                    NULL,
                                    NULL);
  RNA_def_property_struct_type(prop, "MeshFaceMapLayer");
  RNA_def_property_override_flag(prop, PROPOVERRIDE_IGNORE);
  RNA_def_property_ui_text(prop, "Face Map", "");
  rna_def_face_maps(brna, prop);

  /* Skin vertices */
  prop = RNA_def_property(srna, "skin_vertices", PROP_COLLECTION, PROP_NONE);
  RNA_def_property_collection_sdna(prop, NULL, "vdata.layers", "vdata.totlayer");
  RNA_def_property_collection_funcs(prop,
                                    "rna_Mesh_skin_vertices_begin",
                                    NULL,
                                    NULL,
                                    NULL,
                                    "rna_Mesh_skin_vertices_length",
                                    NULL,
                                    NULL,
                                    NULL);
  RNA_def_property_struct_type(prop, "MeshSkinVertexLayer");
  RNA_def_property_override_flag(prop, PROPOVERRIDE_IGNORE);
  RNA_def_property_ui_text(prop, "Skin Vertices", "All skin vertices");
  rna_def_skin_vertices(brna, prop);
  /* End skin vertices */

  /* Vertex Crease */
  prop = RNA_def_property(srna, "vertex_creases", PROP_COLLECTION, PROP_NONE);
  RNA_def_property_struct_type(prop, "MeshVertexCreaseLayer");
  RNA_def_property_collection_sdna(prop, NULL, "vdata.layers", "vdata.totlayer");
  RNA_def_property_collection_funcs(prop,
                                    "rna_Mesh_vertex_creases_begin",
                                    NULL,
                                    NULL,
                                    NULL,
                                    "rna_Mesh_vertex_creases_length",
                                    NULL,
                                    NULL,
                                    NULL);
  RNA_def_property_override_flag(prop, PROPOVERRIDE_IGNORE);
  RNA_def_property_ui_text(prop, "Vertex Creases", "Sharpness of the vertices");
  rna_def_vertex_creases(brna);
  /* End vertex crease */

  /* Vertex Crease */
  prop = RNA_def_property(srna, "edge_creases", PROP_COLLECTION, PROP_NONE);
  RNA_def_property_struct_type(prop, "MeshEdgeCreaseLayer");
  RNA_def_property_collection_sdna(prop, NULL, "edata.layers", "edata.totlayer");
  RNA_def_property_collection_funcs(prop,
                                    "rna_Mesh_edge_creases_begin",
                                    NULL,
                                    NULL,
                                    NULL,
                                    "rna_Mesh_edge_creases_length",
                                    NULL,
                                    NULL,
                                    NULL);
  RNA_def_property_override_flag(prop, PROPOVERRIDE_IGNORE);
  RNA_def_property_ui_text(prop, "Edge Creases", "Sharpness of the edges for subdivision");
  rna_def_edge_creases(brna);
  /* End edge crease */

  /* Paint mask */
  prop = RNA_def_property(srna, "vertex_paint_masks", PROP_COLLECTION, PROP_NONE);
  RNA_def_property_collection_sdna(prop, NULL, "vdata.layers", "vdata.totlayer");
  RNA_def_property_collection_funcs(prop,
                                    "rna_Mesh_vertex_paint_masks_begin",
                                    NULL,
                                    NULL,
                                    NULL,
                                    "rna_Mesh_vertex_paint_masks_length",
                                    NULL,
                                    NULL,
                                    NULL);
  RNA_def_property_struct_type(prop, "MeshPaintMaskLayer");
  RNA_def_property_override_flag(prop, PROPOVERRIDE_IGNORE);
  RNA_def_property_ui_text(prop, "Vertex Paint Mask", "Vertex paint mask");
  rna_def_paint_mask(brna, prop);
  /* End paint mask */

  /* Attributes */
  rna_def_attributes_common(srna);

  /* Remesh */
  prop = RNA_def_property(srna, "remesh_voxel_size", PROP_FLOAT, PROP_DISTANCE);
  RNA_def_property_float_sdna(prop, NULL, "remesh_voxel_size");
  RNA_def_property_range(prop, 0.0001f, FLT_MAX);
  RNA_def_property_ui_range(prop, 0.0001f, FLT_MAX, 0.01, 4);
  RNA_def_property_ui_text(prop,
                           "Voxel Size",
                           "Size of the voxel in object space used for volume evaluation. Lower "
                           "values preserve finer details");
  RNA_def_property_update(prop, 0, "rna_Mesh_update_draw");
  RNA_def_property_flag(prop, PROP_NO_DEG_UPDATE);

  prop = RNA_def_property(srna, "remesh_voxel_adaptivity", PROP_FLOAT, PROP_DISTANCE);
  RNA_def_property_float_sdna(prop, NULL, "remesh_voxel_adaptivity");
  RNA_def_property_range(prop, 0.0f, 1.0f);
  RNA_def_property_ui_range(prop, 0.0f, 1.0f, 0.01, 4);
  RNA_def_property_ui_text(
      prop,
      "Adaptivity",
      "Reduces the final face count by simplifying geometry where detail is not needed, "
      "generating triangles. A value greater than 0 disables Fix Poles");
  RNA_def_property_update(prop, 0, "rna_Mesh_update_draw");
  RNA_def_property_flag(prop, PROP_NO_DEG_UPDATE);

  prop = RNA_def_property(srna, "use_remesh_fix_poles", PROP_BOOLEAN, PROP_NONE);
  RNA_def_property_boolean_sdna(prop, NULL, "flag", ME_REMESH_FIX_POLES);
  RNA_def_property_ui_text(prop, "Fix Poles", "Produces less poles and a better topology flow");
  RNA_def_property_update(prop, 0, "rna_Mesh_update_draw");
  RNA_def_property_flag(prop, PROP_NO_DEG_UPDATE);

  prop = RNA_def_property(srna, "use_remesh_preserve_volume", PROP_BOOLEAN, PROP_NONE);
  RNA_def_property_boolean_sdna(prop, NULL, "flag", ME_REMESH_REPROJECT_VOLUME);
  RNA_def_property_ui_text(
      prop,
      "Preserve Volume",
      "Projects the mesh to preserve the volume and details of the original mesh");
  RNA_def_property_update(prop, 0, "rna_Mesh_update_draw");
  RNA_def_property_flag(prop, PROP_NO_DEG_UPDATE);

  prop = RNA_def_property(srna, "use_remesh_preserve_paint_mask", PROP_BOOLEAN, PROP_NONE);
  RNA_def_property_boolean_sdna(prop, NULL, "flag", ME_REMESH_REPROJECT_PAINT_MASK);
  RNA_def_property_ui_text(prop, "Preserve Paint Mask", "Keep the current mask on the new mesh");
  RNA_def_property_update(prop, 0, "rna_Mesh_update_draw");
  RNA_def_property_flag(prop, PROP_NO_DEG_UPDATE);

  prop = RNA_def_property(srna, "use_remesh_preserve_sculpt_face_sets", PROP_BOOLEAN, PROP_NONE);
  RNA_def_property_boolean_sdna(prop, NULL, "flag", ME_REMESH_REPROJECT_SCULPT_FACE_SETS);
  RNA_def_property_ui_text(
      prop, "Preserve Face Sets", "Keep the current Face Sets on the new mesh");
  RNA_def_property_update(prop, 0, "rna_Mesh_update_draw");
  RNA_def_property_flag(prop, PROP_NO_DEG_UPDATE);

  prop = RNA_def_property(srna, "use_remesh_preserve_vertex_colors", PROP_BOOLEAN, PROP_NONE);
  RNA_def_property_boolean_sdna(prop, NULL, "flag", ME_REMESH_REPROJECT_VERTEX_COLORS);
  RNA_def_property_ui_text(
      prop, "Preserve Vertex Colors", "Keep the current vertex colors on the new mesh");
  RNA_def_property_update(prop, 0, "rna_Mesh_update_draw");
  RNA_def_property_flag(prop, PROP_NO_DEG_UPDATE);

  prop = RNA_def_property(srna, "remesh_mode", PROP_ENUM, PROP_NONE);
  RNA_def_property_enum_sdna(prop, NULL, "remesh_mode");
  RNA_def_property_enum_items(prop, rna_enum_mesh_remesh_mode_items);
  RNA_def_property_ui_text(prop, "Remesh Mode", "");
  RNA_def_property_update(prop, 0, "rna_Mesh_update_draw");
  RNA_def_property_flag(prop, PROP_NO_DEG_UPDATE);

  /* End remesh */

  /* Symmetry */
  prop = RNA_def_property(srna, "use_mirror_x", PROP_BOOLEAN, PROP_NONE);
  RNA_def_property_boolean_sdna(prop, NULL, "symmetry", ME_SYMMETRY_X);
  RNA_def_property_ui_text(prop, "X", "Enable symmetry in the X axis");
  RNA_def_property_update(prop, 0, "rna_Mesh_update_draw");

  prop = RNA_def_property(srna, "use_mirror_y", PROP_BOOLEAN, PROP_NONE);
  RNA_def_property_boolean_sdna(prop, NULL, "symmetry", ME_SYMMETRY_Y);
  RNA_def_property_ui_text(prop, "Y", "Enable symmetry in the Y axis");
  RNA_def_property_update(prop, 0, "rna_Mesh_update_draw");

  prop = RNA_def_property(srna, "use_mirror_z", PROP_BOOLEAN, PROP_NONE);
  RNA_def_property_boolean_sdna(prop, NULL, "symmetry", ME_SYMMETRY_Z);
  RNA_def_property_ui_text(prop, "Z", "Enable symmetry in the Z axis");
  RNA_def_property_update(prop, 0, "rna_Mesh_update_draw");

  prop = RNA_def_property(srna, "use_mirror_vertex_groups", PROP_BOOLEAN, PROP_NONE);
  RNA_def_property_boolean_sdna(prop, NULL, "editflag", ME_EDIT_MIRROR_VERTEX_GROUPS);
  RNA_def_property_ui_text(prop,
                           "Mirror Vertex Groups",
                           "Mirror the left/right vertex groups when painting. The symmetry axis "
                           "is determined by the symmetry settings");
  RNA_def_property_update(prop, 0, "rna_Mesh_update_draw");
  /* End Symmetry */

  prop = RNA_def_property(srna, "use_auto_smooth", PROP_BOOLEAN, PROP_NONE);
  RNA_def_property_boolean_sdna(prop, NULL, "flag", ME_AUTOSMOOTH);
  RNA_def_property_ui_text(
      prop,
      "Auto Smooth",
      "Auto smooth (based on smooth/sharp faces/edges and angle between faces), "
      "or use custom split normals data if available");
  RNA_def_property_update(prop, 0, "rna_Mesh_update_geom_and_params");

  prop = RNA_def_property(srna, "auto_smooth_angle", PROP_FLOAT, PROP_ANGLE);
  RNA_def_property_float_sdna(prop, NULL, "smoothresh");
  RNA_def_property_range(prop, 0.0f, DEG2RADF(180.0f));
  RNA_def_property_ui_text(prop,
                           "Auto Smooth Angle",
                           "Maximum angle between face normals that will be considered as smooth "
                           "(unused if custom split normals data are available)");
  RNA_def_property_update(prop, 0, "rna_Mesh_update_geom_and_params");

  RNA_define_verify_sdna(false);
  prop = RNA_def_property(srna, "has_custom_normals", PROP_BOOLEAN, PROP_NONE);
  RNA_def_property_boolean_sdna(prop, NULL, "", 0);
  RNA_def_property_clear_flag(prop, PROP_EDITABLE);
  RNA_def_property_ui_text(
      prop, "Has Custom Normals", "True if there are custom split normals data in this mesh");
  RNA_def_property_boolean_funcs(prop, "rna_Mesh_has_custom_normals_get", NULL);
  RNA_define_verify_sdna(true);

  prop = RNA_def_property(srna, "has_bevel_weight_edge", PROP_BOOLEAN, PROP_NONE);
  RNA_def_property_clear_flag(prop, PROP_EDITABLE);
  RNA_def_property_ui_text(
      prop, "Has Edge Bevel Weight", "True if the mesh has an edge bevel weight layer");
  RNA_def_property_boolean_funcs(prop, "rna_Mesh_has_edge_bevel_weight_get", NULL);

  prop = RNA_def_property(srna, "has_bevel_weight_vertex", PROP_BOOLEAN, PROP_NONE);
  RNA_def_property_clear_flag(prop, PROP_EDITABLE);
  RNA_def_property_ui_text(
      prop, "Has Vertex Bevel Weight", "True if the mesh has an vertex bevel weight layer");
  RNA_def_property_boolean_funcs(prop, "rna_Mesh_has_vertex_bevel_weight_get", NULL);

  prop = RNA_def_property(srna, "has_crease_edge", PROP_BOOLEAN, PROP_NONE);
  RNA_def_property_clear_flag(prop, PROP_EDITABLE);
  RNA_def_property_ui_text(prop, "Has Edge Crease", "True if the mesh has an edge crease layer");
  RNA_def_property_boolean_funcs(prop, "rna_Mesh_has_edge_crease_get", NULL);

  prop = RNA_def_property(srna, "has_crease_vertex", PROP_BOOLEAN, PROP_NONE);
  RNA_def_property_clear_flag(prop, PROP_EDITABLE);
  RNA_def_property_ui_text(
      prop, "Has Vertex Crease", "True if the mesh has an vertex crease layer");
  RNA_def_property_boolean_funcs(prop, "rna_Mesh_has_vertex_crease_get", NULL);

  prop = RNA_def_property(srna, "texco_mesh", PROP_POINTER, PROP_NONE);
  RNA_def_property_pointer_sdna(prop, NULL, "texcomesh");
  RNA_def_property_flag(prop, PROP_EDITABLE);
  RNA_def_property_override_flag(prop, PROPOVERRIDE_OVERRIDABLE_LIBRARY);
  RNA_def_property_ui_text(
      prop, "Texture Space Mesh", "Derive texture coordinates from another mesh");

  prop = RNA_def_property(srna, "shape_keys", PROP_POINTER, PROP_NONE);
  RNA_def_property_pointer_sdna(prop, NULL, "key");
  RNA_def_property_override_flag(prop, PROPOVERRIDE_OVERRIDABLE_LIBRARY);
  RNA_def_property_clear_flag(prop, PROP_PTR_NO_OWNERSHIP);
  RNA_def_property_ui_text(prop, "Shape Keys", "");

  /* texture space */
  prop = RNA_def_property(srna, "use_auto_texspace", PROP_BOOLEAN, PROP_NONE);
  RNA_def_property_boolean_sdna(prop, NULL, "texspace_flag", ME_TEXSPACE_FLAG_AUTO);
  RNA_def_property_ui_text(
      prop,
      "Auto Texture Space",
      "Adjust active object's texture space automatically when transforming object");
  RNA_def_property_update(prop, 0, "rna_Mesh_update_geom_and_params");

#  if 0
  prop = RNA_def_property(srna, "texspace_location", PROP_FLOAT, PROP_TRANSLATION);
  RNA_def_property_array(prop, 3);
  RNA_def_property_ui_text(prop, "Texture Space Location", "Texture space location");
  RNA_def_property_editable_func(prop, "rna_Mesh_texspace_editable");
  RNA_def_property_float_funcs(
      prop, "rna_Mesh_texspace_location_get", "rna_Mesh_texspace_location_set", NULL);
  RNA_def_property_update(prop, 0, "rna_Mesh_update_draw");
#  endif

  /* editflag */
  prop = RNA_def_property(srna, "use_mirror_topology", PROP_BOOLEAN, PROP_NONE);
  RNA_def_property_boolean_sdna(prop, NULL, "editflag", ME_EDIT_MIRROR_TOPO);
  RNA_def_property_ui_text(prop,
                           "Topology Mirror",
                           "Use topology based mirroring "
                           "(for when both sides of mesh have matching, unique topology)");

  prop = RNA_def_property(srna, "use_paint_mask", PROP_BOOLEAN, PROP_NONE);
  RNA_def_property_boolean_sdna(prop, NULL, "editflag", ME_EDIT_PAINT_FACE_SEL);
  RNA_def_property_ui_text(prop, "Paint Mask", "Face selection masking for painting");
  RNA_def_property_ui_icon(prop, ICON_FACESEL, 0);
  RNA_def_property_update(prop, NC_SPACE | ND_SPACE_VIEW3D, "rna_Mesh_update_facemask");

  prop = RNA_def_property(srna, "use_paint_mask_vertex", PROP_BOOLEAN, PROP_NONE);
  RNA_def_property_boolean_sdna(prop, NULL, "editflag", ME_EDIT_PAINT_VERT_SEL);
  RNA_def_property_ui_text(prop, "Vertex Selection", "Vertex selection masking for painting");
  RNA_def_property_ui_icon(prop, ICON_VERTEXSEL, 0);
  RNA_def_property_update(prop, NC_SPACE | ND_SPACE_VIEW3D, "rna_Mesh_update_vertmask");

  /* readonly editmesh info - use for extrude menu */
  prop = RNA_def_property(srna, "total_vert_sel", PROP_INT, PROP_UNSIGNED);
  RNA_def_property_int_funcs(prop, "rna_Mesh_tot_vert_get", NULL, NULL);
  RNA_def_property_ui_text(prop, "Selected Vertex Total", "Selected vertex count in editmode");
  RNA_def_property_clear_flag(prop, PROP_EDITABLE);

  prop = RNA_def_property(srna, "total_edge_sel", PROP_INT, PROP_UNSIGNED);
  RNA_def_property_int_funcs(prop, "rna_Mesh_tot_edge_get", NULL, NULL);
  RNA_def_property_ui_text(prop, "Selected Edge Total", "Selected edge count in editmode");
  RNA_def_property_clear_flag(prop, PROP_EDITABLE);

  prop = RNA_def_property(srna, "total_face_sel", PROP_INT, PROP_UNSIGNED);
  RNA_def_property_int_funcs(prop, "rna_Mesh_tot_face_get", NULL, NULL);
  RNA_def_property_ui_text(prop, "Selected Face Total", "Selected face count in editmode");
  RNA_def_property_clear_flag(prop, PROP_EDITABLE);

  prop = RNA_def_property(srna, "is_editmode", PROP_BOOLEAN, PROP_NONE);
  RNA_def_property_boolean_funcs(prop, "rna_Mesh_is_editmode_get", NULL);
  RNA_def_property_clear_flag(prop, PROP_EDITABLE);
  RNA_def_property_ui_text(prop, "Is Editmode", "True when used in editmode");

  /* pointers */
  rna_def_animdata_common(srna);
  rna_def_texmat_common(srna, "rna_Mesh_texspace_editable");

  RNA_api_mesh(srna);
}

void RNA_def_mesh(BlenderRNA *brna)
{
  rna_def_mesh(brna);
  rna_def_mvert(brna);
  rna_def_mvert_group(brna);
  rna_def_medge(brna);
  rna_def_mlooptri(brna);
  rna_def_mloop(brna);
  rna_def_mpolygon(brna);
  rna_def_mloopuv(brna);
  rna_def_mloopcol(brna);
  rna_def_MPropCol(brna);
  rna_def_mproperties(brna);
  rna_def_face_map(brna);
}

#endif

/** \} */<|MERGE_RESOLUTION|>--- conflicted
+++ resolved
@@ -650,16 +650,12 @@
 
 static void rna_MeshPolygon_normal_get(PointerRNA *ptr, float *values)
 {
-<<<<<<< HEAD
-  ED_mesh_calc_poly_normal_index(rna_mesh(ptr), rna_MeshPolygon_index_get(ptr), values);
-=======
-  Mesh *me = rna_mesh(ptr);
-  MPoly *poly = (MPoly *)ptr->data;
+  Mesh *me = rna_mesh(ptr);
+  const int poly_start = *((const int *)ptr->data);
+  const int poly_size = *(((const int *)ptr->data) + 1) - poly_start;
   const float(*positions)[3] = BKE_mesh_vert_positions(me);
   const int *corner_verts = BKE_mesh_corner_verts(me);
-  BKE_mesh_calc_poly_normal(
-      &corner_verts[poly->loopstart], poly->totloop, positions, me->totvert, values);
->>>>>>> de4c2e8c
+  BKE_mesh_calc_poly_normal(&corner_verts[poly_start], poly_size, positions, me->totvert, values);
 }
 
 static bool rna_MeshPolygon_hide_get(PointerRNA *ptr)
@@ -758,30 +754,22 @@
 
 static void rna_MeshPolygon_center_get(PointerRNA *ptr, float *values)
 {
-<<<<<<< HEAD
-  ED_mesh_calc_poly_center_index(rna_mesh(ptr), rna_MeshPolygon_index_get(ptr), values);
-=======
-  Mesh *me = rna_mesh(ptr);
-  MPoly *poly = (MPoly *)ptr->data;
+  Mesh *me = rna_mesh(ptr);
+  const int poly_start = *((const int *)ptr->data);
+  const int poly_size = *(((const int *)ptr->data) + 1) - poly_start;
   const float(*positions)[3] = BKE_mesh_vert_positions(me);
   const int *corner_verts = BKE_mesh_corner_verts(me);
-  BKE_mesh_calc_poly_center(
-      &corner_verts[poly->loopstart], poly->totloop, positions, me->totvert, values);
->>>>>>> de4c2e8c
+  BKE_mesh_calc_poly_center(&corner_verts[poly_start], poly_size, positions, me->totvert, values);
 }
 
 static float rna_MeshPolygon_area_get(PointerRNA *ptr)
 {
-<<<<<<< HEAD
-  return ED_mesh_calc_poly_area_index(rna_mesh(ptr), rna_MeshPolygon_index_get(ptr));
-=======
   Mesh *me = (Mesh *)ptr->owner_id;
-  MPoly *poly = (MPoly *)ptr->data;
+  const int poly_start = *((const int *)ptr->data);
+  const int poly_size = *(((const int *)ptr->data) + 1) - poly_start;
   const float(*positions)[3] = BKE_mesh_vert_positions(me);
   const int *corner_verts = BKE_mesh_corner_verts(me);
-  return BKE_mesh_calc_poly_area(
-      &corner_verts[poly->loopstart], poly->totloop, positions, me->totvert);
->>>>>>> de4c2e8c
+  return BKE_mesh_calc_poly_area(&corner_verts[poly_start], poly_size, positions, me->totvert);
 }
 
 static void rna_MeshPolygon_flip(ID *id, MIntProperty *poly_offset_p)
