/*
 * ***** BEGIN GPL LICENSE BLOCK *****
 *
 * This program is free software; you can redistribute it and/or
 * modify it under the terms of the GNU General Public License
 * as published by the Free Software Foundation; either version 2
 * of the License, or (at your option) any later version.
 *
 * This program is distributed in the hope that it will be useful,
 * but WITHOUT ANY WARRANTY; without even the implied warranty of
 * MERCHANTABILITY or FITNESS FOR A PARTICULAR PURPOSE.  See the
 * GNU General Public License for more details.
 *
 * You should have received a copy of the GNU General Public License
 * along with this program; if not, write to the Free Software Foundation,
 * Inc., 51 Franklin Street, Fifth Floor, Boston, MA 02110-1301, USA.
 *
 * Contributor(s): Campbell Barton
 *
 * ***** END GPL LICENSE BLOCK *****
 */

/** \file blender/makesrna/intern/rna_sculpt_paint.c
 *  \ingroup RNA
 */


#include <stdlib.h>

#include "RNA_define.h"

#include "rna_internal.h"

#include "DNA_ID.h"
#include "DNA_scene_types.h"
#include "DNA_brush_types.h"
#include "DNA_object_types.h"
#include "DNA_screen_types.h"
#include "DNA_space_types.h"

#include "BKE_paint.h"
#include "BKE_material.h"

#include "ED_image.h"

#include "WM_api.h"
#include "WM_types.h"

#include "BLI_utildefines.h"
#include "bmesh.h"

EnumPropertyItem rna_enum_gpencil_sculpt_brush_items[] = {
	{GP_EDITBRUSH_TYPE_SMOOTH, "SMOOTH", 0, "Smooth", "Smooth stroke points"},
	{GP_EDITBRUSH_TYPE_THICKNESS, "THICKNESS", 0, "Thickness", "Adjust thickness of strokes"},
	{ GP_EDITBRUSH_TYPE_STRENGTH, "STRENGTH", 0, "Strength", "Adjust color strength of strokes" },
	{ GP_EDITBRUSH_TYPE_GRAB, "GRAB", 0, "Grab", "Translate the set of points initially within the brush circle" },
	{GP_EDITBRUSH_TYPE_PUSH, "PUSH", 0, "Push", "Move points out of the way, as if combing them"},
	{GP_EDITBRUSH_TYPE_TWIST, "TWIST", 0, "Twist", "Rotate points around the midpoint of the brush"},
	{GP_EDITBRUSH_TYPE_PINCH, "PINCH", 0, "Pinch", "Pull points towards the midpoint of the brush"},
	{GP_EDITBRUSH_TYPE_RANDOMIZE, "RANDOMIZE", 0, "Randomize", "Introduce jitter/randomness into strokes"},
	//{GP_EDITBRUSH_TYPE_SUBDIVIDE, "SUBDIVIDE", 0, "Subdivide", "Increase point density for higher resolution strokes when zoomed in"},
	//{GP_EDITBRUSH_TYPE_SIMPLIFY, "SIMPLIFY", 0, "Simplify", "Reduce density of stroke points"},
	{GP_EDITBRUSH_TYPE_CLONE, "CLONE", 0, "Clone", "Paste copies of the strokes stored on the clipboard"},
	{ 0, NULL, 0, NULL, NULL }
};

EnumPropertyItem rna_enum_symmetrize_direction_items[] = {
	{BMO_SYMMETRIZE_NEGATIVE_X, "NEGATIVE_X", 0, "-X to +X", ""},
	{BMO_SYMMETRIZE_POSITIVE_X, "POSITIVE_X", 0, "+X to -X", ""},

	{BMO_SYMMETRIZE_NEGATIVE_Y, "NEGATIVE_Y", 0, "-Y to +Y", ""},
	{BMO_SYMMETRIZE_POSITIVE_Y, "POSITIVE_Y", 0, "+Y to -Y", ""},

	{BMO_SYMMETRIZE_NEGATIVE_Z, "NEGATIVE_Z", 0, "-Z to +Z", ""},
	{BMO_SYMMETRIZE_POSITIVE_Z, "POSITIVE_Z", 0, "+Z to -Z", ""},
	{0, NULL, 0, NULL, NULL},
};

#ifdef RNA_RUNTIME
#include "MEM_guardedalloc.h"

#include "BKE_context.h"
#include "BKE_DerivedMesh.h"
#include "BKE_depsgraph.h"
#include "BKE_pbvh.h"

#include "GPU_buffers.h"

<<<<<<< HEAD
=======
#include "ED_particle.h"

static void rna_GPencil_update(Main *UNUSED(bmain), Scene *UNUSED(scene), PointerRNA *UNUSED(ptr))
{
	WM_main_add_notifier(NC_GPENCIL | NA_EDITED, NULL);
}

static EnumPropertyItem particle_edit_disconnected_hair_brush_items[] = {
	{PE_BRUSH_NONE, "NONE", 0, "None", "Don't use any brush"},
	{PE_BRUSH_COMB, "COMB", 0, "Comb", "Comb hairs"},
	{PE_BRUSH_SMOOTH, "SMOOTH", 0, "Smooth", "Smooth hairs"},
	{PE_BRUSH_LENGTH, "LENGTH", 0, "Length", "Make hairs longer or shorter"},
	{PE_BRUSH_CUT, "CUT", 0, "Cut", "Cut hairs"},
	{PE_BRUSH_WEIGHT, "WEIGHT", 0, "Weight", "Weight hair particles"},
	{0, NULL, 0, NULL, NULL}
};

static EnumPropertyItem particle_edit_cache_brush_items[] = {
	{PE_BRUSH_NONE, "NONE", 0, "None", "Don't use any brush"},
	{PE_BRUSH_COMB, "COMB", 0, "Comb", "Comb paths"},
	{PE_BRUSH_SMOOTH, "SMOOTH", 0, "Smooth", "Smooth paths"},
	{PE_BRUSH_LENGTH, "LENGTH", 0, "Length", "Make paths longer or shorter"},
	{0, NULL, 0, NULL, NULL}
};

static PointerRNA rna_ParticleEdit_brush_get(PointerRNA *ptr)
{
	ParticleEditSettings *pset = (ParticleEditSettings *)ptr->data;
	ParticleBrushData *brush = NULL;

	if (pset->brushtype != PE_BRUSH_NONE)
		brush = &pset->brush[pset->brushtype];

	return rna_pointer_inherit_refine(ptr, &RNA_ParticleBrush, brush);
}

static PointerRNA rna_ParticleBrush_curve_get(PointerRNA *ptr)
{
	return rna_pointer_inherit_refine(ptr, &RNA_CurveMapping, NULL);
}

static void rna_ParticleEdit_redo(Main *UNUSED(bmain), Scene *scene, PointerRNA *UNUSED(ptr))
{
	Object *ob = (scene->basact) ? scene->basact->object : NULL;
	PTCacheEdit *edit = PE_get_current(scene, ob);

	if (!edit)
		return;

	psys_free_path_cache(edit->psys, edit);
}

static void rna_ParticleEdit_update(Main *UNUSED(bmain), Scene *scene, PointerRNA *UNUSED(ptr))
{
	Object *ob = (scene->basact) ? scene->basact->object : NULL;

	if (ob) DAG_id_tag_update(&ob->id, OB_RECALC_DATA);
}
static void rna_ParticleEdit_tool_set(PointerRNA *ptr, int value)
{
	ParticleEditSettings *pset = (ParticleEditSettings *)ptr->data;
	
	/* redraw hair completely if weight brush is/was used */
	if ((pset->brushtype == PE_BRUSH_WEIGHT || value == PE_BRUSH_WEIGHT) && pset->scene) {
		Object *ob = (pset->scene->basact) ? pset->scene->basact->object : NULL;
		if (ob) {
			DAG_id_tag_update(&ob->id, OB_RECALC_DATA);
			WM_main_add_notifier(NC_OBJECT | ND_PARTICLE | NA_EDITED, NULL);
		}
	}

	pset->brushtype = value;
}
static EnumPropertyItem *rna_ParticleEdit_tool_itemf(bContext *C, PointerRNA *UNUSED(ptr),
                                                     PropertyRNA *UNUSED(prop), bool *UNUSED(r_free))
{
	Scene *scene = CTX_data_scene(C);
	Object *ob = (scene->basact) ? scene->basact->object : NULL;
#if 0
	PTCacheEdit *edit = PE_get_current(scene, ob);
	ParticleSystem *psys = edit ? edit->psys : NULL;
#else
	/* use this rather than PE_get_current() - because the editing cache is
	 * dependent on the cache being updated which can happen after this UI
	 * draws causing a glitch [#28883] */
	ParticleSystem *psys = psys_get_current(ob);
#endif

	if (psys) {
		if (psys->flag & PSYS_GLOBAL_HAIR) {
			return particle_edit_disconnected_hair_brush_items;
		}
		else {
			return particle_edit_hair_brush_items;
		}
	}

	return particle_edit_cache_brush_items;
}

static int rna_ParticleEdit_editable_get(PointerRNA *ptr)
{
	ParticleEditSettings *pset = (ParticleEditSettings *)ptr->data;

	return (pset->object && pset->scene && PE_get_current(pset->scene, pset->object));
}
static int rna_ParticleEdit_hair_get(PointerRNA *ptr)
{
	ParticleEditSettings *pset = (ParticleEditSettings *)ptr->data;

	if (pset->scene) {
		PTCacheEdit *edit = PE_get_current(pset->scene, pset->object);

		return (edit && edit->psys);
	}
	
	return 0;
}

static char *rna_ParticleEdit_path(PointerRNA *UNUSED(ptr))
{
	return BLI_strdup("tool_settings.particle_edit");
}

>>>>>>> 28c3bdf5
static int rna_Brush_mode_poll(PointerRNA *ptr, PointerRNA value)
{
	Scene *scene = (Scene *)ptr->id.data;
	ToolSettings *ts = scene->toolsettings;
	Brush *brush = value.id.data;
	int mode = 0;

	/* check the origin of the Paint struct to see which paint
	 * mode to select from */

	if (ptr->data == &ts->imapaint)
		mode = OB_MODE_TEXTURE_PAINT;
	else if (ptr->data == ts->sculpt)
		mode = OB_MODE_SCULPT;
	else if (ptr->data == ts->vpaint)
		mode = OB_MODE_VERTEX_PAINT;
	else if (ptr->data == ts->wpaint)
		mode = OB_MODE_WEIGHT_PAINT;

	return brush->ob_mode & mode;
}

static void rna_Sculpt_update(Main *UNUSED(bmain), Scene *scene, PointerRNA *UNUSED(ptr))
{
	Object *ob = (scene->basact) ? scene->basact->object : NULL;

	if (ob) {
		DAG_id_tag_update(&ob->id, OB_RECALC_DATA);
		WM_main_add_notifier(NC_OBJECT | ND_MODIFIER, ob);

		if (ob->sculpt) {
			ob->sculpt->bm_smooth_shading = ((scene->toolsettings->sculpt->flags &
			                                  SCULPT_DYNTOPO_SMOOTH_SHADING) != 0);
		}
	}
}

static void rna_Sculpt_ShowDiffuseColor_update(Main *UNUSED(bmain), Scene *scene, PointerRNA *UNUSED(ptr))
{
	Object *ob = (scene->basact) ? scene->basact->object : NULL;

	if (ob && ob->sculpt) {
		Sculpt *sd = scene->toolsettings->sculpt;
		ob->sculpt->show_diffuse_color = ((sd->flags & SCULPT_SHOW_DIFFUSE) != 0);

		if (ob->sculpt->pbvh)
			pbvh_show_diffuse_color_set(ob->sculpt->pbvh, ob->sculpt->show_diffuse_color);

		WM_main_add_notifier(NC_OBJECT | ND_DRAW, ob);
	}
}

static char *rna_Sculpt_path(PointerRNA *UNUSED(ptr))
{
	return BLI_strdup("tool_settings.sculpt");
}

static char *rna_VertexPaint_path(PointerRNA *ptr)
{
	Scene *scene = (Scene *)ptr->id.data;
	ToolSettings *ts = scene->toolsettings;
	if (ptr->data == ts->vpaint) {
		return BLI_strdup("tool_settings.vertex_paint");
	}
	else {
		return BLI_strdup("tool_settings.weight_paint");
	}
}

static char *rna_ImagePaintSettings_path(PointerRNA *UNUSED(ptr))
{
	return BLI_strdup("tool_settings.image_paint");
}

static char *rna_UvSculpt_path(PointerRNA *UNUSED(ptr))
{
	return BLI_strdup("tool_settings.uv_sculpt");
}

static void rna_Paint_brush_update(Main *UNUSED(bmain), Scene *UNUSED(scene), PointerRNA *ptr)
{
	Paint *paint = ptr->data;
	Brush *br = paint->brush;
	BKE_paint_invalidate_overlay_all();
	WM_main_add_notifier(NC_BRUSH | NA_SELECTED, br);
}

static void rna_ImaPaint_viewport_update(Main *UNUSED(bmain), Scene *UNUSED(scene), PointerRNA *UNUSED(ptr))
{
	/* not the best solution maybe, but will refresh the 3D viewport */
	WM_main_add_notifier(NC_OBJECT | ND_DRAW, NULL);
}

static void rna_ImaPaint_mode_update(Main *UNUSED(bmain), Scene *scene, PointerRNA *UNUSED(ptr))
{
	Object *ob = OBACT;

	if (ob && ob->type == OB_MESH) {
		/* of course we need to invalidate here */
		BKE_texpaint_slots_refresh_object(scene, ob);

		/* we assume that changing the current mode will invalidate the uv layers so we need to refresh display */
		GPU_drawobject_free(ob->derivedFinal);
		BKE_paint_proj_mesh_data_check(scene, ob, NULL, NULL, NULL, NULL);
		WM_main_add_notifier(NC_OBJECT | ND_DRAW, NULL);
	}
}

static void rna_ImaPaint_stencil_update(Main *UNUSED(bmain), Scene *scene, PointerRNA *UNUSED(ptr))
{
	Object *ob = OBACT;

	if (ob && ob->type == OB_MESH) {
		GPU_drawobject_free(ob->derivedFinal);
		BKE_paint_proj_mesh_data_check(scene, ob, NULL, NULL, NULL, NULL);
		WM_main_add_notifier(NC_OBJECT | ND_DRAW, NULL);
	}
}

static void rna_ImaPaint_canvas_update(Main *bmain, Scene *scene, PointerRNA *UNUSED(ptr))
{
	Object *ob = OBACT;
	bScreen *sc;
	Image *ima = scene->toolsettings->imapaint.canvas;
	
	for (sc = bmain->screen.first; sc; sc = sc->id.next) {
		ScrArea *sa;
		for (sa = sc->areabase.first; sa; sa = sa->next) {
			SpaceLink *sl;
			for (sl = sa->spacedata.first; sl; sl = sl->next) {
				if (sl->spacetype == SPACE_IMAGE) {
					SpaceImage *sima = (SpaceImage *)sl;
					
					if (!sima->pin)
						ED_space_image_set(sima, scene, scene->obedit, ima);
				}
			}
		}
	}
	
	if (ob && ob->type == OB_MESH) {
		GPU_drawobject_free(ob->derivedFinal);
		BKE_paint_proj_mesh_data_check(scene, ob, NULL, NULL, NULL, NULL);
		WM_main_add_notifier(NC_OBJECT | ND_DRAW, NULL);
	}
}

static int rna_ImaPaint_detect_data(ImagePaintSettings *imapaint)
{
	return imapaint->missing_data == 0;
}


static PointerRNA rna_GPencilSculptSettings_brush_get(PointerRNA *ptr)
{
	GP_BrushEdit_Settings *gset = (GP_BrushEdit_Settings *)ptr->data;
	GP_EditBrush_Data *brush = NULL;
	
	if ((gset->brushtype >= 0) && (gset->brushtype < TOT_GP_EDITBRUSH_TYPES))
		brush = &gset->brush[gset->brushtype];

	return rna_pointer_inherit_refine(ptr, &RNA_GPencilSculptBrush, brush);
}

static char *rna_GPencilSculptSettings_path(PointerRNA *UNUSED(ptr))
{
	return BLI_strdup("tool_settings.gpencil_sculpt");
}

static char *rna_GPencilSculptBrush_path(PointerRNA *UNUSED(ptr))
{
	return BLI_strdup("tool_settings.gpencil_sculpt.brush");
}


#else

static void rna_def_paint_curve(BlenderRNA *brna)
{
	StructRNA *srna;

	srna = RNA_def_struct(brna, "PaintCurve", "ID");
	RNA_def_struct_ui_text(srna, "Paint Curve", "");
	RNA_def_struct_ui_icon(srna, ICON_CURVE_BEZCURVE);
}


static void rna_def_paint(BlenderRNA *brna)
{
	StructRNA *srna;
	PropertyRNA *prop;

	srna = RNA_def_struct(brna, "Paint", NULL);
	RNA_def_struct_ui_text(srna, "Paint", "");

	/* Global Settings */
	prop = RNA_def_property(srna, "brush", PROP_POINTER, PROP_NONE);
	RNA_def_property_flag(prop, PROP_EDITABLE);
	RNA_def_property_pointer_funcs(prop, NULL, NULL, NULL, "rna_Brush_mode_poll");
	RNA_def_property_ui_text(prop, "Brush", "Active Brush");
	RNA_def_property_update(prop, 0, "rna_Paint_brush_update");

	prop = RNA_def_property(srna, "palette", PROP_POINTER, PROP_NONE);
	RNA_def_property_flag(prop, PROP_EDITABLE);
	RNA_def_property_pointer_funcs(prop, NULL, NULL, NULL, NULL);
	RNA_def_property_ui_text(prop, "Palette", "Active Palette");

	prop = RNA_def_property(srna, "show_brush", PROP_BOOLEAN, PROP_NONE);
	RNA_def_property_boolean_sdna(prop, NULL, "flags", PAINT_SHOW_BRUSH);
	RNA_def_property_ui_text(prop, "Show Brush", "");
	RNA_def_property_update(prop, NC_SCENE | ND_TOOLSETTINGS, NULL);

	prop = RNA_def_property(srna, "show_brush_on_surface", PROP_BOOLEAN, PROP_NONE);
	RNA_def_property_boolean_sdna(prop, NULL, "flags", PAINT_SHOW_BRUSH_ON_SURFACE);
	RNA_def_property_ui_text(prop, "Show Brush On Surface", "");
	RNA_def_property_update(prop, NC_SCENE | ND_TOOLSETTINGS, NULL);

	prop = RNA_def_property(srna, "show_low_resolution", PROP_BOOLEAN, PROP_NONE);
	RNA_def_property_boolean_sdna(prop, NULL, "flags", PAINT_FAST_NAVIGATE);
	RNA_def_property_ui_text(prop, "Fast Navigate", "For multires, show low resolution while navigating the view");
	RNA_def_property_update(prop, NC_SCENE | ND_TOOLSETTINGS, NULL);

	prop = RNA_def_property(srna, "input_samples", PROP_INT, PROP_UNSIGNED);
	RNA_def_property_int_sdna(prop, NULL, "num_input_samples");
	RNA_def_property_ui_range(prop, 1, PAINT_MAX_INPUT_SAMPLES, 0, -1);
	RNA_def_property_ui_text(prop, "Input Samples", "Average multiple input samples together to smooth the brush stroke");
	RNA_def_property_update(prop, NC_SCENE | ND_TOOLSETTINGS, NULL);

	prop = RNA_def_property(srna, "use_symmetry_x", PROP_BOOLEAN, PROP_NONE);
	RNA_def_property_boolean_sdna(prop, NULL, "symmetry_flags", PAINT_SYMM_X);
	RNA_def_property_ui_text(prop, "Symmetry X", "Mirror brush across the X axis");
	RNA_def_property_update(prop, NC_SCENE | ND_TOOLSETTINGS, NULL);

	prop = RNA_def_property(srna, "use_symmetry_y", PROP_BOOLEAN, PROP_NONE);
	RNA_def_property_boolean_sdna(prop, NULL, "symmetry_flags", PAINT_SYMM_Y);
	RNA_def_property_ui_text(prop, "Symmetry Y", "Mirror brush across the Y axis");
	RNA_def_property_update(prop, NC_SCENE | ND_TOOLSETTINGS, NULL);

	prop = RNA_def_property(srna, "use_symmetry_z", PROP_BOOLEAN, PROP_NONE);
	RNA_def_property_boolean_sdna(prop, NULL, "symmetry_flags", PAINT_SYMM_Z);
	RNA_def_property_ui_text(prop, "Symmetry Z", "Mirror brush across the Z axis");
	RNA_def_property_update(prop, NC_SCENE | ND_TOOLSETTINGS, NULL);

	prop = RNA_def_property(srna, "use_symmetry_feather", PROP_BOOLEAN, PROP_NONE);
	RNA_def_property_boolean_sdna(prop, NULL, "symmetry_flags", PAINT_SYMMETRY_FEATHER);
	RNA_def_property_ui_text(prop, "Symmetry Feathering",
	                         "Reduce the strength of the brush where it overlaps symmetrical daubs");
	RNA_def_property_update(prop, NC_SCENE | ND_TOOLSETTINGS, NULL);

	prop = RNA_def_property(srna, "cavity_curve", PROP_POINTER, PROP_NONE);
	RNA_def_property_flag(prop, PROP_NEVER_NULL);
	RNA_def_property_ui_text(prop, "Curve", "Editable cavity curve");
	RNA_def_property_update(prop, NC_SCENE | ND_TOOLSETTINGS, NULL);

	prop = RNA_def_property(srna, "use_cavity", PROP_BOOLEAN, PROP_NONE);
	RNA_def_property_boolean_sdna(prop, NULL, "flags", PAINT_USE_CAVITY_MASK);
	RNA_def_property_ui_text(prop, "Cavity Mask", "Mask painting according to mesh geometry cavity");
	RNA_def_property_update(prop, NC_SCENE | ND_TOOLSETTINGS, NULL);

	prop = RNA_def_property(srna, "tile_offset", PROP_FLOAT, PROP_XYZ);
	RNA_def_property_float_sdna(prop, NULL, "tile_offset");
	RNA_def_property_array(prop, 3);
	RNA_def_property_range(prop, 0.01, FLT_MAX);
	RNA_def_property_ui_range(prop, 0.01, 100, 1 * 100, 2);
	RNA_def_property_ui_text(prop, "Tiling offset for the X Axis",
	                         "Stride at which tiled strokes are copied");

	prop = RNA_def_property(srna, "tile_x", PROP_BOOLEAN, PROP_NONE);
	RNA_def_property_boolean_sdna(prop, NULL, "symmetry_flags", PAINT_TILE_X);
	RNA_def_property_ui_text(prop, "Tile X", "Tile along X axis");
	RNA_def_property_update(prop, NC_SCENE | ND_TOOLSETTINGS, NULL);

	prop = RNA_def_property(srna, "tile_y", PROP_BOOLEAN, PROP_NONE);
	RNA_def_property_boolean_sdna(prop, NULL, "symmetry_flags", PAINT_TILE_Y);
	RNA_def_property_ui_text(prop, "Tile Y", "Tile along Y axis");
	RNA_def_property_update(prop, NC_SCENE | ND_TOOLSETTINGS, NULL);

	prop = RNA_def_property(srna, "tile_z", PROP_BOOLEAN, PROP_NONE);
	RNA_def_property_boolean_sdna(prop, NULL, "symmetry_flags", PAINT_TILE_Z);
	RNA_def_property_ui_text(prop, "Tile Z", "Tile along Z axis");
	RNA_def_property_update(prop, NC_SCENE | ND_TOOLSETTINGS, NULL);
}

static void rna_def_sculpt(BlenderRNA  *brna)
{
	static EnumPropertyItem detail_refine_items[] = {
		{SCULPT_DYNTOPO_SUBDIVIDE, "SUBDIVIDE", 0,
		 "Subdivide Edges", "Subdivide long edges to add mesh detail where needed"},
		{SCULPT_DYNTOPO_COLLAPSE, "COLLAPSE", 0,
		 "Collapse Edges", "Collapse short edges to remove mesh detail where possible"},
		{SCULPT_DYNTOPO_SUBDIVIDE | SCULPT_DYNTOPO_COLLAPSE, "SUBDIVIDE_COLLAPSE", 0,
		 "Subdivide Collapse", "Both subdivide long edges and collapse short edges to refine mesh detail"},
		{0, NULL, 0, NULL, NULL}
	};

	static EnumPropertyItem detail_type_items[] = {
		{0, "RELATIVE", 0,
		 "Relative Detail", "Mesh detail is relative to the brush size and detail size"},
		{SCULPT_DYNTOPO_DETAIL_CONSTANT, "CONSTANT", 0,
		 "Constant Detail", "Mesh detail is constant in object space according to detail size"},
	    {SCULPT_DYNTOPO_DETAIL_BRUSH, "BRUSH", 0,
		 "Brush Detail", "Mesh detail is relative to brush radius"},
		{0, NULL, 0, NULL, NULL}
	};

	StructRNA *srna;
	PropertyRNA *prop;

	srna = RNA_def_struct(brna, "Sculpt", "Paint");
	RNA_def_struct_path_func(srna, "rna_Sculpt_path");
	RNA_def_struct_ui_text(srna, "Sculpt", "");

	prop = RNA_def_property(srna, "radial_symmetry", PROP_INT, PROP_XYZ);
	RNA_def_property_int_sdna(prop, NULL, "radial_symm");
	RNA_def_property_int_default(prop, 1);
	RNA_def_property_range(prop, 1, 64);
	RNA_def_property_ui_range(prop, 0, 32, 1, 1);
	RNA_def_property_ui_text(prop, "Radial Symmetry Count X Axis",
	                         "Number of times to copy strokes across the surface");

	prop = RNA_def_property(srna, "lock_x", PROP_BOOLEAN, PROP_NONE);
	RNA_def_property_boolean_sdna(prop, NULL, "flags", SCULPT_LOCK_X);
	RNA_def_property_ui_text(prop, "Lock X", "Disallow changes to the X axis of vertices");
	RNA_def_property_update(prop, NC_SCENE | ND_TOOLSETTINGS, NULL);

	prop = RNA_def_property(srna, "lock_y", PROP_BOOLEAN, PROP_NONE);
	RNA_def_property_boolean_sdna(prop, NULL, "flags", SCULPT_LOCK_Y);
	RNA_def_property_ui_text(prop, "Lock Y", "Disallow changes to the Y axis of vertices");
	RNA_def_property_update(prop, NC_SCENE | ND_TOOLSETTINGS, NULL);

	prop = RNA_def_property(srna, "lock_z", PROP_BOOLEAN, PROP_NONE);
	RNA_def_property_boolean_sdna(prop, NULL, "flags", SCULPT_LOCK_Z);
	RNA_def_property_ui_text(prop, "Lock Z", "Disallow changes to the Z axis of vertices");
	RNA_def_property_update(prop, NC_SCENE | ND_TOOLSETTINGS, NULL);

	prop = RNA_def_property(srna, "use_threaded", PROP_BOOLEAN, PROP_NONE);
	RNA_def_property_boolean_sdna(prop, NULL, "flags", SCULPT_USE_OPENMP);
	RNA_def_property_ui_text(prop, "Use OpenMP",
	                         "Take advantage of multiple CPU cores to improve sculpting performance");
	RNA_def_property_update(prop, NC_SCENE | ND_TOOLSETTINGS, NULL);

	prop = RNA_def_property(srna, "use_deform_only", PROP_BOOLEAN, PROP_NONE);
	RNA_def_property_boolean_sdna(prop, NULL, "flags", SCULPT_ONLY_DEFORM);
	RNA_def_property_ui_text(prop, "Use Deform Only",
	                         "Use only deformation modifiers (temporary disable all "
	                         "constructive modifiers except multi-resolution)");
	RNA_def_property_update(prop, NC_OBJECT | ND_DRAW, "rna_Sculpt_update");

	prop = RNA_def_property(srna, "show_diffuse_color", PROP_BOOLEAN, PROP_NONE);
	RNA_def_property_boolean_sdna(prop, NULL, "flags", SCULPT_SHOW_DIFFUSE);
	RNA_def_property_ui_text(prop, "Show Diffuse Color",
	                         "Show diffuse color of object and overlay sculpt mask on top of it");
	RNA_def_property_update(prop, NC_OBJECT | ND_DRAW, "rna_Sculpt_ShowDiffuseColor_update");

	prop = RNA_def_property(srna, "detail_size", PROP_FLOAT, PROP_PIXEL);
	RNA_def_property_ui_range(prop, 0.5, 40.0, 10, 2);
	RNA_def_property_ui_text(prop, "Detail Size", "Maximum edge length for dynamic topology sculpting (in pixels)");
	RNA_def_property_update(prop, NC_SCENE | ND_TOOLSETTINGS, NULL);

	prop = RNA_def_property(srna, "detail_percent", PROP_FLOAT, PROP_PERCENTAGE);
	RNA_def_property_ui_range(prop, 0.5, 100.0, 10, 2);
	RNA_def_property_ui_text(prop, "Detail Percentage", "Maximum edge length for dynamic topology sculpting (in brush percenage)");
	RNA_def_property_update(prop, NC_SCENE | ND_TOOLSETTINGS, NULL);

	prop = RNA_def_property(srna, "constant_detail", PROP_FLOAT, PROP_PERCENTAGE);
	RNA_def_property_range(prop, 0.001, 10000.0);
	RNA_def_property_ui_range(prop, 0.1, 100.0, 10, 2);
	RNA_def_property_ui_text(prop, "Detail Size", "Maximum edge length for dynamic topology sculpting (as percentage of blender unit)");
	RNA_def_property_update(prop, NC_SCENE | ND_TOOLSETTINGS, NULL);

	prop = RNA_def_property(srna, "use_smooth_shading", PROP_BOOLEAN, PROP_NONE);
	RNA_def_property_boolean_sdna(prop, NULL, "flags", SCULPT_DYNTOPO_SMOOTH_SHADING);
	RNA_def_property_ui_text(prop, "Smooth Shading",
	                         "Show faces in dynamic-topology mode with smooth "
	                         "shading rather than flat shaded");
	RNA_def_property_update(prop, NC_OBJECT | ND_DRAW, "rna_Sculpt_update");

	prop = RNA_def_property(srna, "symmetrize_direction", PROP_ENUM, PROP_NONE);
	RNA_def_property_enum_items(prop, rna_enum_symmetrize_direction_items);
	RNA_def_property_ui_text(prop, "Direction", "Source and destination for symmetrize operator");

	prop = RNA_def_property(srna, "detail_refine_method", PROP_ENUM, PROP_NONE);
	RNA_def_property_enum_bitflag_sdna(prop, NULL, "flags");
	RNA_def_property_enum_items(prop, detail_refine_items);
	RNA_def_property_ui_text(prop, "Detail Refine Method",
	                         "In dynamic-topology mode, how to add or remove mesh detail");
	RNA_def_property_update(prop, NC_SCENE | ND_TOOLSETTINGS, NULL);

	prop = RNA_def_property(srna, "detail_type_method", PROP_ENUM, PROP_NONE);
	RNA_def_property_enum_bitflag_sdna(prop, NULL, "flags");
	RNA_def_property_enum_items(prop, detail_type_items);
	RNA_def_property_ui_text(prop, "Detail Type Method",
	                         "In dynamic-topology mode, how mesh detail size is calculated");
	RNA_def_property_update(prop, NC_SCENE | ND_TOOLSETTINGS, NULL);

	prop = RNA_def_property(srna, "gravity", PROP_FLOAT, PROP_NONE);
	RNA_def_property_float_sdna(prop, NULL, "gravity_factor");
	RNA_def_property_range(prop, 0.0f, 1.0f);
	RNA_def_property_ui_range(prop, 0.0f, 1.0f, 0.1, 3);
	RNA_def_property_ui_text(prop, "Gravity", "Amount of gravity after each dab");
	RNA_def_property_update(prop, NC_SCENE | ND_TOOLSETTINGS, NULL);

	prop = RNA_def_property(srna, "gravity_object", PROP_POINTER, PROP_NONE);
	RNA_def_property_flag(prop, PROP_EDITABLE);
	RNA_def_property_ui_text(prop, "Orientation", "Object whose Z axis defines orientation of gravity");
	RNA_def_property_update(prop, NC_SCENE | ND_TOOLSETTINGS, NULL);
}


static void rna_def_uv_sculpt(BlenderRNA  *brna)
{
	StructRNA *srna;

	srna = RNA_def_struct(brna, "UvSculpt", "Paint");
	RNA_def_struct_path_func(srna, "rna_UvSculpt_path");
	RNA_def_struct_ui_text(srna, "UV Sculpting", "");
}


/* use for weight paint too */
static void rna_def_vertex_paint(BlenderRNA *brna)
{
	StructRNA *srna;
	PropertyRNA *prop;

	srna = RNA_def_struct(brna, "VertexPaint", "Paint");
	RNA_def_struct_sdna(srna, "VPaint");
	RNA_def_struct_path_func(srna, "rna_VertexPaint_path");
	RNA_def_struct_ui_text(srna, "Vertex Paint", "Properties of vertex and weight paint mode");

	/* vertex paint only */
	prop = RNA_def_property(srna, "use_normal", PROP_BOOLEAN, PROP_NONE);
	RNA_def_property_boolean_sdna(prop, NULL, "flag", VP_NORMALS);
	RNA_def_property_ui_text(prop, "Normals", "Apply the vertex normal before painting");
	RNA_def_property_update(prop, NC_SCENE | ND_TOOLSETTINGS, NULL);
	
	prop = RNA_def_property(srna, "use_spray", PROP_BOOLEAN, PROP_NONE);
	RNA_def_property_boolean_sdna(prop, NULL, "flag", VP_SPRAY);
	RNA_def_property_ui_text(prop, "Spray", "Keep applying paint effect while holding mouse");
	RNA_def_property_update(prop, NC_SCENE | ND_TOOLSETTINGS, NULL);

	/* weight paint only */
	prop = RNA_def_property(srna, "use_group_restrict", PROP_BOOLEAN, PROP_NONE);
	RNA_def_property_boolean_sdna(prop, NULL, "flag", VP_ONLYVGROUP);
	RNA_def_property_ui_text(prop, "Restrict", "Restrict painting to vertices in the group");
	RNA_def_property_update(prop, NC_SCENE | ND_TOOLSETTINGS, NULL);
}

static void rna_def_image_paint(BlenderRNA *brna)
{
	StructRNA *srna;
	PropertyRNA *prop;
	FunctionRNA *func;

	static EnumPropertyItem paint_type_items[] = {
		{IMAGEPAINT_MODE_MATERIAL, "MATERIAL", 0,
		 "Material", "Detect image slots from the material"},
		{IMAGEPAINT_MODE_IMAGE, "IMAGE", 0,
		 "Image", "Set image for texture painting directly"},
		{0, NULL, 0, NULL, NULL}
	};
	
	srna = RNA_def_struct(brna, "ImagePaint", "Paint");
	RNA_def_struct_sdna(srna, "ImagePaintSettings");
	RNA_def_struct_path_func(srna, "rna_ImagePaintSettings_path");
	RNA_def_struct_ui_text(srna, "Image Paint", "Properties of image and texture painting mode");

	/* functions */	
	func = RNA_def_function(srna, "detect_data", "rna_ImaPaint_detect_data");
	RNA_def_function_ui_description(func, "Check if required texpaint data exist");

	/* return type */
	RNA_def_function_return(func, RNA_def_boolean(func, "ok", 1, "", ""));
	
	/* booleans */	
	prop = RNA_def_property(srna, "use_occlude", PROP_BOOLEAN, PROP_NONE);
	RNA_def_property_boolean_negative_sdna(prop, NULL, "flag", IMAGEPAINT_PROJECT_XRAY);
	RNA_def_property_ui_text(prop, "Occlude", "Only paint onto the faces directly under the brush (slower)");
	RNA_def_property_update(prop, NC_SCENE | ND_TOOLSETTINGS, NULL);
	
	prop = RNA_def_property(srna, "use_backface_culling", PROP_BOOLEAN, PROP_NONE);
	RNA_def_property_boolean_negative_sdna(prop, NULL, "flag", IMAGEPAINT_PROJECT_BACKFACE);
	RNA_def_property_ui_text(prop, "Cull", "Ignore faces pointing away from the view (faster)");
	RNA_def_property_update(prop, NC_SCENE | ND_TOOLSETTINGS, NULL);
	
	prop = RNA_def_property(srna, "use_normal_falloff", PROP_BOOLEAN, PROP_NONE);
	RNA_def_property_boolean_negative_sdna(prop, NULL, "flag", IMAGEPAINT_PROJECT_FLAT);
	RNA_def_property_ui_text(prop, "Normal", "Paint most on faces pointing towards the view");
	RNA_def_property_update(prop, NC_SCENE | ND_TOOLSETTINGS, NULL);
	
	prop = RNA_def_property(srna, "use_stencil_layer", PROP_BOOLEAN, PROP_NONE);
	RNA_def_property_boolean_sdna(prop, NULL, "flag", IMAGEPAINT_PROJECT_LAYER_STENCIL);
	RNA_def_property_ui_text(prop, "Stencil Layer", "Set the mask layer from the UV map buttons");
	RNA_def_property_update(prop, NC_SCENE | ND_TOOLSETTINGS, "rna_ImaPaint_viewport_update");

	prop = RNA_def_property(srna, "invert_stencil", PROP_BOOLEAN, PROP_NONE);
	RNA_def_property_boolean_sdna(prop, NULL, "flag", IMAGEPAINT_PROJECT_LAYER_STENCIL_INV);
	RNA_def_property_ui_text(prop, "Invert", "Invert the stencil layer");
	RNA_def_property_update(prop, NC_SCENE | ND_TOOLSETTINGS, "rna_ImaPaint_viewport_update");

	prop = RNA_def_property(srna, "stencil_image", PROP_POINTER, PROP_NONE);
	RNA_def_property_pointer_sdna(prop, NULL, "stencil");
	RNA_def_property_flag(prop, PROP_EDITABLE);
	RNA_def_property_ui_text(prop, "Stencil Image", "Image used as stencil");
	RNA_def_property_update(prop, NC_SCENE | ND_TOOLSETTINGS, "rna_ImaPaint_stencil_update");

	prop = RNA_def_property(srna, "canvas", PROP_POINTER, PROP_NONE);
	RNA_def_property_flag(prop, PROP_EDITABLE);
	RNA_def_property_ui_text(prop, "Canvas", "Image used as canvas");
	RNA_def_property_update(prop, NC_SCENE | ND_TOOLSETTINGS, "rna_ImaPaint_canvas_update");
	
	prop = RNA_def_property(srna, "clone_image", PROP_POINTER, PROP_NONE);
	RNA_def_property_pointer_sdna(prop, NULL, "clone");
	RNA_def_property_flag(prop, PROP_EDITABLE);
	RNA_def_property_ui_text(prop, "Clone Image", "Image used as clone source");
	RNA_def_property_update(prop, NC_SCENE | ND_TOOLSETTINGS, NULL);
	
	prop = RNA_def_property(srna, "stencil_color", PROP_FLOAT, PROP_COLOR_GAMMA);
	RNA_def_property_range(prop, 0.0, 1.0);
	RNA_def_property_float_sdna(prop, NULL, "stencil_col");
	RNA_def_property_ui_text(prop, "Stencil Color", "Stencil color in the viewport");
	RNA_def_property_update(prop, NC_SCENE | ND_TOOLSETTINGS, "rna_ImaPaint_viewport_update");

	prop = RNA_def_property(srna, "dither", PROP_FLOAT, PROP_NONE);
	RNA_def_property_range(prop, 0.0, 2.0);
	RNA_def_property_ui_text(prop, "Dither", "Amount of dithering when painting on byte images");
	RNA_def_property_update(prop, NC_SCENE | ND_TOOLSETTINGS, NULL);
	
	prop = RNA_def_property(srna, "use_clone_layer", PROP_BOOLEAN, PROP_NONE);
	RNA_def_property_boolean_sdna(prop, NULL, "flag", IMAGEPAINT_PROJECT_LAYER_CLONE);
	RNA_def_property_ui_text(prop, "Clone Map",
	                         "Use another UV map as clone source, otherwise use the 3D cursor as the source");
	RNA_def_property_update(prop, NC_SCENE | ND_TOOLSETTINGS, "rna_ImaPaint_viewport_update");
	
	/* integers */
	
	prop = RNA_def_property(srna, "seam_bleed", PROP_INT, PROP_PIXEL);
	RNA_def_property_ui_range(prop, 0, 8, 0, -1);
	RNA_def_property_ui_text(prop, "Bleed", "Extend paint beyond the faces UVs to reduce seams (in pixels, slower)");

	prop = RNA_def_property(srna, "normal_angle", PROP_INT, PROP_UNSIGNED);
	RNA_def_property_range(prop, 0, 90);
	RNA_def_property_ui_text(prop, "Angle", "Paint most on faces pointing towards the view according to this angle");

	prop = RNA_def_int_array(srna, "screen_grab_size", 2, NULL, 0, 0, "screen_grab_size",
	                         "Size to capture the image for re-projecting", 0, 0);
	RNA_def_property_range(prop, 512, 16384);
	
	prop = RNA_def_property(srna, "mode", PROP_ENUM, PROP_NONE);
	RNA_def_property_enum_items(prop, paint_type_items);
	RNA_def_property_ui_text(prop, "Mode", "Mode of operation for projection painting");
	RNA_def_property_update(prop, NC_SCENE | ND_TOOLSETTINGS, "rna_ImaPaint_mode_update");
	
	/* Missing data */
	prop = RNA_def_property(srna, "missing_uvs", PROP_BOOLEAN, PROP_NONE);
	RNA_def_property_boolean_sdna(prop, NULL, "missing_data", IMAGEPAINT_MISSING_UVS);
	RNA_def_property_ui_text(prop, "Missing UVs",
	                         "A UV layer is missing on the mesh");
	RNA_def_property_clear_flag(prop, PROP_EDITABLE);	
	
	prop = RNA_def_property(srna, "missing_materials", PROP_BOOLEAN, PROP_NONE);
	RNA_def_property_boolean_sdna(prop, NULL, "missing_data", IMAGEPAINT_MISSING_MATERIAL);
	RNA_def_property_ui_text(prop, "Missing Materials",
	                         "The mesh is missing materials");
	RNA_def_property_clear_flag(prop, PROP_EDITABLE);	

	prop = RNA_def_property(srna, "missing_stencil", PROP_BOOLEAN, PROP_NONE);
	RNA_def_property_boolean_sdna(prop, NULL, "missing_data", IMAGEPAINT_MISSING_STENCIL);
	RNA_def_property_ui_text(prop, "Missing Stencil",
	                         "Image Painting does not have a stencil");
	RNA_def_property_clear_flag(prop, PROP_EDITABLE);	

	prop = RNA_def_property(srna, "missing_texture", PROP_BOOLEAN, PROP_NONE);
	RNA_def_property_boolean_sdna(prop, NULL, "missing_data", IMAGEPAINT_MISSING_TEX);
	RNA_def_property_ui_text(prop, "Missing Texture",
	                         "Image Painting does not have a texture to paint on");
	RNA_def_property_clear_flag(prop, PROP_EDITABLE);	
}

static void rna_def_gpencil_sculpt(BlenderRNA *brna)
{
	static EnumPropertyItem prop_direction_items[] = {
		{0, "ADD", 0, "Add", "Add effect of brush"},
		{GP_EDITBRUSH_FLAG_INVERT, "SUBTRACT", 0, "Subtract", "Subtract effect of brush"},
		{0, NULL, 0, NULL, NULL}};
	
	StructRNA *srna;
	PropertyRNA *prop;
	
	/* == Settings == */
	srna = RNA_def_struct(brna, "GPencilSculptSettings", NULL);
	RNA_def_struct_sdna(srna, "GP_BrushEdit_Settings");
	RNA_def_struct_path_func(srna, "rna_GPencilSculptSettings_path");
	RNA_def_struct_ui_text(srna, "GPencil Sculpt Settings", "Properties for Grease Pencil stroke sculpting tool");

	prop = RNA_def_property(srna, "tool", PROP_ENUM, PROP_NONE);
	RNA_def_property_enum_sdna(prop, NULL, "brushtype");
	RNA_def_property_enum_items(prop, rna_enum_gpencil_sculpt_brush_items);
	RNA_def_property_ui_text(prop, "Tool", "");
	RNA_def_property_update(prop, NC_SCENE | ND_TOOLSETTINGS, NULL);
	
	prop = RNA_def_property(srna, "brush", PROP_POINTER, PROP_NONE);
	RNA_def_property_struct_type(prop, "GPencilSculptBrush");
	RNA_def_property_pointer_funcs(prop, "rna_GPencilSculptSettings_brush_get", NULL, NULL, NULL);
	RNA_def_property_ui_text(prop, "Brush", "");
	
	prop = RNA_def_property(srna, "use_select_mask", PROP_BOOLEAN, PROP_NONE);
	RNA_def_property_boolean_sdna(prop, NULL, "flag", GP_BRUSHEDIT_FLAG_SELECT_MASK);
	RNA_def_property_ui_text(prop, "Selection Mask", "Only sculpt selected stroke points");
	RNA_def_property_ui_icon(prop, ICON_VERTEXSEL, 0); // FIXME: this needs a custom icon
	RNA_def_property_update(prop, NC_SCENE | ND_TOOLSETTINGS, NULL);
	
	prop = RNA_def_property(srna, "affect_position", PROP_BOOLEAN, PROP_NONE);
	RNA_def_property_boolean_sdna(prop, NULL, "flag", GP_BRUSHEDIT_FLAG_APPLY_POSITION);
	RNA_def_property_ui_text(prop, "Affect position", "The brush affects the position of the point");
	RNA_def_property_update(prop, NC_SCENE | ND_TOOLSETTINGS, NULL);

	prop = RNA_def_property(srna, "affect_strength", PROP_BOOLEAN, PROP_NONE);
	RNA_def_property_boolean_sdna(prop, NULL, "flag", GP_BRUSHEDIT_FLAG_APPLY_STRENGTH);
	RNA_def_property_ui_text(prop, "Affect strength", "The brush affects the color strength of the point");
	RNA_def_property_update(prop, NC_SCENE | ND_TOOLSETTINGS, NULL);

	prop = RNA_def_property(srna, "affect_thickness", PROP_BOOLEAN, PROP_NONE);
	RNA_def_property_boolean_sdna(prop, NULL, "flag", GP_BRUSHEDIT_FLAG_APPLY_THICKNESS);
	RNA_def_property_ui_text(prop, "Affect thickness", "The brush affects the thickness of the point");
	RNA_def_property_update(prop, NC_SCENE | ND_TOOLSETTINGS, NULL);

	prop = RNA_def_property(srna, "selection_alpha", PROP_FLOAT, PROP_NONE);
	RNA_def_property_float_sdna(prop, NULL, "alpha");
	RNA_def_property_range(prop, 0.0f, 1.0f);
	RNA_def_property_ui_text(prop, "Alpha", "Alpha value for selected vertices");
	RNA_def_property_update(prop, NC_SCENE | ND_TOOLSETTINGS, "rna_GPencil_update");

	/* brush */
	srna = RNA_def_struct(brna, "GPencilSculptBrush", NULL);
	RNA_def_struct_sdna(srna, "GP_EditBrush_Data");
	RNA_def_struct_path_func(srna, "rna_GPencilSculptBrush_path");
	RNA_def_struct_ui_text(srna, "GPencil Sculpt Brush", "Stroke editing brush");

	prop = RNA_def_property(srna, "size", PROP_INT, PROP_PIXEL);
	RNA_def_property_range(prop, 1, MAX_BRUSH_PIXEL_RADIUS);
	RNA_def_property_ui_range(prop, 1, 100, 10, 3); // XXX: too big
	RNA_def_property_ui_text(prop, "Radius", "Radius of the brush in pixels");
	RNA_def_property_update(prop, NC_SCENE | ND_TOOLSETTINGS, NULL);

	prop = RNA_def_property(srna, "strength", PROP_FLOAT, PROP_FACTOR);
	RNA_def_property_range(prop, 0.001, 1.0);
	RNA_def_property_ui_text(prop, "Strength", "Brush strength");
	RNA_def_property_update(prop, NC_SCENE | ND_TOOLSETTINGS, NULL);
	
	prop = RNA_def_property(srna, "use_pressure_strength", PROP_BOOLEAN, PROP_NONE);
	RNA_def_property_boolean_sdna(prop, NULL, "flag", GP_EDITBRUSH_FLAG_USE_PRESSURE);
	RNA_def_property_ui_icon(prop, ICON_STYLUS_PRESSURE, 0);
	RNA_def_property_ui_text(prop, "Strength Pressure", "Enable tablet pressure sensitivity for strength");
	RNA_def_property_update(prop, NC_SCENE | ND_TOOLSETTINGS, NULL);
	
	prop = RNA_def_property(srna, "use_falloff", PROP_BOOLEAN, PROP_NONE);
	RNA_def_property_boolean_sdna(prop, NULL, "flag", GP_EDITBRUSH_FLAG_USE_FALLOFF);
	RNA_def_property_ui_text(prop, "Use Falloff", "Strength of brush decays with distance from cursor");
	RNA_def_property_update(prop, NC_SCENE | ND_TOOLSETTINGS, NULL);
	
	prop = RNA_def_property(srna, "affect_pressure", PROP_BOOLEAN, PROP_NONE);
	RNA_def_property_boolean_sdna(prop, NULL, "flag", GP_EDITBRUSH_FLAG_SMOOTH_PRESSURE);
	RNA_def_property_ui_text(prop, "Affect Pressure", "Affect pressure values as well when smoothing strokes");
	RNA_def_property_update(prop, NC_SCENE | ND_TOOLSETTINGS, NULL);
	
	prop = RNA_def_property(srna, "direction", PROP_ENUM, PROP_NONE);
	RNA_def_property_enum_bitflag_sdna(prop, NULL, "flag");
	RNA_def_property_enum_items(prop, prop_direction_items);
	RNA_def_property_ui_text(prop, "Direction", "");
	RNA_def_property_update(prop, NC_SCENE | ND_TOOLSETTINGS, NULL);
}

void RNA_def_sculpt_paint(BlenderRNA *brna)
{
	/* *** Non-Animated *** */
	RNA_define_animate_sdna(false);
	rna_def_paint_curve(brna);
	rna_def_paint(brna);
	rna_def_sculpt(brna);
	rna_def_uv_sculpt(brna);
	rna_def_vertex_paint(brna);
	rna_def_image_paint(brna);
	rna_def_gpencil_sculpt(brna);
	RNA_define_animate_sdna(true);
}

#endif<|MERGE_RESOLUTION|>--- conflicted
+++ resolved
@@ -86,133 +86,11 @@
 
 #include "GPU_buffers.h"
 
-<<<<<<< HEAD
-=======
-#include "ED_particle.h"
-
 static void rna_GPencil_update(Main *UNUSED(bmain), Scene *UNUSED(scene), PointerRNA *UNUSED(ptr))
 {
 	WM_main_add_notifier(NC_GPENCIL | NA_EDITED, NULL);
 }
 
-static EnumPropertyItem particle_edit_disconnected_hair_brush_items[] = {
-	{PE_BRUSH_NONE, "NONE", 0, "None", "Don't use any brush"},
-	{PE_BRUSH_COMB, "COMB", 0, "Comb", "Comb hairs"},
-	{PE_BRUSH_SMOOTH, "SMOOTH", 0, "Smooth", "Smooth hairs"},
-	{PE_BRUSH_LENGTH, "LENGTH", 0, "Length", "Make hairs longer or shorter"},
-	{PE_BRUSH_CUT, "CUT", 0, "Cut", "Cut hairs"},
-	{PE_BRUSH_WEIGHT, "WEIGHT", 0, "Weight", "Weight hair particles"},
-	{0, NULL, 0, NULL, NULL}
-};
-
-static EnumPropertyItem particle_edit_cache_brush_items[] = {
-	{PE_BRUSH_NONE, "NONE", 0, "None", "Don't use any brush"},
-	{PE_BRUSH_COMB, "COMB", 0, "Comb", "Comb paths"},
-	{PE_BRUSH_SMOOTH, "SMOOTH", 0, "Smooth", "Smooth paths"},
-	{PE_BRUSH_LENGTH, "LENGTH", 0, "Length", "Make paths longer or shorter"},
-	{0, NULL, 0, NULL, NULL}
-};
-
-static PointerRNA rna_ParticleEdit_brush_get(PointerRNA *ptr)
-{
-	ParticleEditSettings *pset = (ParticleEditSettings *)ptr->data;
-	ParticleBrushData *brush = NULL;
-
-	if (pset->brushtype != PE_BRUSH_NONE)
-		brush = &pset->brush[pset->brushtype];
-
-	return rna_pointer_inherit_refine(ptr, &RNA_ParticleBrush, brush);
-}
-
-static PointerRNA rna_ParticleBrush_curve_get(PointerRNA *ptr)
-{
-	return rna_pointer_inherit_refine(ptr, &RNA_CurveMapping, NULL);
-}
-
-static void rna_ParticleEdit_redo(Main *UNUSED(bmain), Scene *scene, PointerRNA *UNUSED(ptr))
-{
-	Object *ob = (scene->basact) ? scene->basact->object : NULL;
-	PTCacheEdit *edit = PE_get_current(scene, ob);
-
-	if (!edit)
-		return;
-
-	psys_free_path_cache(edit->psys, edit);
-}
-
-static void rna_ParticleEdit_update(Main *UNUSED(bmain), Scene *scene, PointerRNA *UNUSED(ptr))
-{
-	Object *ob = (scene->basact) ? scene->basact->object : NULL;
-
-	if (ob) DAG_id_tag_update(&ob->id, OB_RECALC_DATA);
-}
-static void rna_ParticleEdit_tool_set(PointerRNA *ptr, int value)
-{
-	ParticleEditSettings *pset = (ParticleEditSettings *)ptr->data;
-	
-	/* redraw hair completely if weight brush is/was used */
-	if ((pset->brushtype == PE_BRUSH_WEIGHT || value == PE_BRUSH_WEIGHT) && pset->scene) {
-		Object *ob = (pset->scene->basact) ? pset->scene->basact->object : NULL;
-		if (ob) {
-			DAG_id_tag_update(&ob->id, OB_RECALC_DATA);
-			WM_main_add_notifier(NC_OBJECT | ND_PARTICLE | NA_EDITED, NULL);
-		}
-	}
-
-	pset->brushtype = value;
-}
-static EnumPropertyItem *rna_ParticleEdit_tool_itemf(bContext *C, PointerRNA *UNUSED(ptr),
-                                                     PropertyRNA *UNUSED(prop), bool *UNUSED(r_free))
-{
-	Scene *scene = CTX_data_scene(C);
-	Object *ob = (scene->basact) ? scene->basact->object : NULL;
-#if 0
-	PTCacheEdit *edit = PE_get_current(scene, ob);
-	ParticleSystem *psys = edit ? edit->psys : NULL;
-#else
-	/* use this rather than PE_get_current() - because the editing cache is
-	 * dependent on the cache being updated which can happen after this UI
-	 * draws causing a glitch [#28883] */
-	ParticleSystem *psys = psys_get_current(ob);
-#endif
-
-	if (psys) {
-		if (psys->flag & PSYS_GLOBAL_HAIR) {
-			return particle_edit_disconnected_hair_brush_items;
-		}
-		else {
-			return particle_edit_hair_brush_items;
-		}
-	}
-
-	return particle_edit_cache_brush_items;
-}
-
-static int rna_ParticleEdit_editable_get(PointerRNA *ptr)
-{
-	ParticleEditSettings *pset = (ParticleEditSettings *)ptr->data;
-
-	return (pset->object && pset->scene && PE_get_current(pset->scene, pset->object));
-}
-static int rna_ParticleEdit_hair_get(PointerRNA *ptr)
-{
-	ParticleEditSettings *pset = (ParticleEditSettings *)ptr->data;
-
-	if (pset->scene) {
-		PTCacheEdit *edit = PE_get_current(pset->scene, pset->object);
-
-		return (edit && edit->psys);
-	}
-	
-	return 0;
-}
-
-static char *rna_ParticleEdit_path(PointerRNA *UNUSED(ptr))
-{
-	return BLI_strdup("tool_settings.particle_edit");
-}
-
->>>>>>> 28c3bdf5
 static int rna_Brush_mode_poll(PointerRNA *ptr, PointerRNA value)
 {
 	Scene *scene = (Scene *)ptr->id.data;
