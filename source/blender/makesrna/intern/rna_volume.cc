/* SPDX-FileCopyrightText: 2023 Blender Authors
 *
 * SPDX-License-Identifier: GPL-2.0-or-later */

/** \file
 * \ingroup RNA
 */

#include <cstdlib>

#include "RNA_access.hh"
#include "RNA_define.hh"
#include "RNA_enum_types.hh"

#include "rna_internal.h"

#include "DNA_scene_types.h"
#include "DNA_volume_types.h"

#include "BKE_volume.hh"
#include "BKE_volume_enums.hh"

#include "BLI_math_base.h"
#include "BLI_string_utf8_symbols.h"

#include "BLT_translation.h"

const EnumPropertyItem rna_enum_volume_grid_data_type_items[] = {
    {VOLUME_GRID_BOOLEAN, "BOOLEAN", 0, "Boolean", "Boolean"},
    {VOLUME_GRID_FLOAT, "FLOAT", 0, "Float", "Single precision float"},
    {VOLUME_GRID_DOUBLE, "DOUBLE", 0, "Double", "Double precision"},
    {VOLUME_GRID_INT, "INT", 0, "Integer", "32-bit integer"},
    {VOLUME_GRID_INT64, "INT64", 0, "Integer 64-bit", "64-bit integer"},
    {VOLUME_GRID_MASK, "MASK", 0, "Mask", "No data, boolean mask of active voxels"},
    {VOLUME_GRID_VECTOR_FLOAT, "VECTOR_FLOAT", 0, "Float Vector", "3D float vector"},
    {VOLUME_GRID_VECTOR_DOUBLE, "VECTOR_DOUBLE", 0, "Double Vector", "3D double vector"},
    {VOLUME_GRID_VECTOR_INT, "VECTOR_INT", 0, "Integer Vector", "3D integer vector"},
    {VOLUME_GRID_POINTS,
     "POINTS",
     0,
     "Points (Unsupported)",
     "Points grid, currently unsupported by volume objects"},
    {VOLUME_GRID_UNKNOWN, "UNKNOWN", 0, "Unknown", "Unsupported data type"},
    {0, nullptr, 0, nullptr, nullptr},
};

/**
<<<<<<< HEAD
 * Dummy type used as a stand-in for the actual VolumeGrid struct.
 * Generated RNA callbacks need a C struct as the main "self" argument.
 * The struct does not have to be an actual DNA struct.
 * blender::bke::VolumeGrid is the actual struct but C++ namespaces don't work.
 * This dummy struct is used as a placeholder for the callbacks and reinterpreted as the actual
 * VolumeGrid type.
 */
struct DummyVolumeGrid;
=======
 * Dummy type used as a stand-in for the actual #VolumeGridData class. Generated RNA callbacks need
 * a C struct as the main "self" argument. The struct does not have to be an actual DNA struct.
 * This dummy struct is used as a placeholder for the callbacks and reinterpreted as the actual
 * VolumeGrid type.
 */
struct DummyVolumeGridData;
>>>>>>> d0969271

#ifdef RNA_RUNTIME

#  include "DEG_depsgraph.hh"
#  include "DEG_depsgraph_build.hh"

#  include "WM_api.hh"
#  include "WM_types.hh"

using VolumeGrid = blender::bke::VolumeGrid;

static char *rna_VolumeRender_path(const PointerRNA * /*ptr*/)
{
  return BLI_strdup("render");
}

static char *rna_VolumeDisplay_path(const PointerRNA * /*ptr*/)
{
  return BLI_strdup("display");
}

/* Updates */

static void rna_Volume_update_display(Main * /*bmain*/, Scene * /*scene*/, PointerRNA *ptr)
{
  Volume *volume = (Volume *)ptr->owner_id;
  WM_main_add_notifier(NC_GEOM | ND_DATA, volume);
}

static void rna_Volume_update_filepath(Main * /*bmain*/, Scene * /*scene*/, PointerRNA *ptr)
{
  Volume *volume = (Volume *)ptr->owner_id;
  BKE_volume_unload(volume);
  DEG_id_tag_update(&volume->id, ID_RECALC_COPY_ON_WRITE);
  WM_main_add_notifier(NC_GEOM | ND_DATA, volume);
}

static void rna_Volume_update_is_sequence(Main *bmain, Scene *scene, PointerRNA *ptr)
{
  rna_Volume_update_filepath(bmain, scene, ptr);
  DEG_relations_tag_update(bmain);
}

static void rna_Volume_velocity_grid_set(PointerRNA *ptr, const char *value)
{
  Volume *volume = (Volume *)ptr->data;
  if (!BKE_volume_set_velocity_grid_by_name(volume, value)) {
    WM_reportf(RPT_ERROR, "Could not find grid with name %s", value);
  }
  WM_main_add_notifier(NC_GEOM | ND_DATA, volume);
}

/* Grid */

static void rna_VolumeGrid_name_get(PointerRNA *ptr, char *value)
{
  auto *grid = static_cast<const blender::bke::VolumeGridData *>(ptr->data);
  strcpy(value, blender::bke::volume_grid::get_name(*grid).c_str());
}

static int rna_VolumeGrid_name_length(PointerRNA *ptr)
{
  auto *grid = static_cast<const blender::bke::VolumeGridData *>(ptr->data);
  return blender::bke::volume_grid::get_name(*grid).size();
}

static int rna_VolumeGrid_data_type_get(PointerRNA *ptr)
{
  const auto *grid = static_cast<const blender::bke::VolumeGridData *>(ptr->data);
  return blender::bke::volume_grid::get_type(*grid);
}

static int rna_VolumeGrid_channels_get(PointerRNA *ptr)
{
  const auto *grid = static_cast<const blender::bke::VolumeGridData *>(ptr->data);
  return blender::bke::volume_grid::get_channels_num(blender::bke::volume_grid::get_type(*grid));
}

static void rna_VolumeGrid_matrix_object_get(PointerRNA *ptr, float *value)
{
  auto *grid = static_cast<const blender::bke::VolumeGridData *>(ptr->data);
  *(blender::float4x4 *)value = blender::bke::volume_grid::get_transform_matrix(*grid);
}

static int rna_VolumeGrid_tree_source_get(PointerRNA *ptr)
{
<<<<<<< HEAD
  VolumeGrid *grid = static_cast<VolumeGrid *>(ptr->data);
  return BKE_volume_grid_tree_source(grid);
}

static bool rna_VolumeGrid_load(ID *id, DummyVolumeGrid *grid)
{
  return BKE_volume_grid_load(reinterpret_cast<Volume *>(id),
                              reinterpret_cast<VolumeGrid *>(grid));
}

static void rna_VolumeGrid_unload(ID *id, DummyVolumeGrid *grid)
{
  BKE_volume_grid_unload(reinterpret_cast<Volume *>(id), reinterpret_cast<VolumeGrid *>(grid));
=======
  auto *grid = static_cast<const blender::bke::VolumeGridData *>(ptr->data);
  return blender::bke::volume_grid::is_loaded(*grid);
}

static bool rna_VolumeGrid_load(ID * /*id*/, DummyVolumeGridData *dummy_grid)
{
  auto *grid = reinterpret_cast<const blender::bke::VolumeGridData *>(dummy_grid);
  blender::bke::volume_grid::load(*grid);
  return blender::bke::volume_grid::error_message_from_load(*grid).empty();
}

static void rna_VolumeGrid_unload(ID * /*id*/, DummyVolumeGridData *dummy_grid)
{
  auto *grid = reinterpret_cast<const blender::bke::VolumeGridData *>(dummy_grid);
  blender::bke::volume_grid::unload_tree_if_possible(*grid);
>>>>>>> d0969271
}

/* Grids Iterator */

static void rna_Volume_grids_begin(CollectionPropertyIterator *iter, PointerRNA *ptr)
{
  Volume *volume = static_cast<Volume *>(ptr->data);
  int num_grids = BKE_volume_num_grids(volume);
  iter->internal.count.ptr = volume;
  iter->internal.count.item = 0;
  iter->valid = (iter->internal.count.item < num_grids);
}

static void rna_Volume_grids_next(CollectionPropertyIterator *iter)
{
  Volume *volume = static_cast<Volume *>(iter->internal.count.ptr);
  int num_grids = BKE_volume_num_grids(volume);
  iter->internal.count.item++;
  iter->valid = (iter->internal.count.item < num_grids);
}

static void rna_Volume_grids_end(CollectionPropertyIterator * /*iter*/) {}

static PointerRNA rna_Volume_grids_get(CollectionPropertyIterator *iter)
{
  Volume *volume = static_cast<Volume *>(iter->internal.count.ptr);
  const blender::bke::VolumeGridData *grid = BKE_volume_grid_get(volume,
                                                                 iter->internal.count.item);
  return rna_pointer_inherit_refine(&iter->parent, &RNA_VolumeGrid, (void *)grid);
}

static int rna_Volume_grids_length(PointerRNA *ptr)
{
  Volume *volume = static_cast<Volume *>(ptr->data);
  return BKE_volume_num_grids(volume);
}

/* Active Grid */

static void rna_VolumeGrids_active_index_range(
    PointerRNA *ptr, int *min, int *max, int * /*softmin*/, int * /*softmax*/)
{
  Volume *volume = (Volume *)ptr->data;
  int num_grids = BKE_volume_num_grids(volume);

  *min = 0;
  *max = max_ii(0, num_grids - 1);
}

static int rna_VolumeGrids_active_index_get(PointerRNA *ptr)
{
  Volume *volume = (Volume *)ptr->data;
  int num_grids = BKE_volume_num_grids(volume);
  return clamp_i(volume->active_grid, 0, max_ii(num_grids - 1, 0));
}

static void rna_VolumeGrids_active_index_set(PointerRNA *ptr, int value)
{
  Volume *volume = (Volume *)ptr->data;
  volume->active_grid = value;
}

/* Loading */

static bool rna_VolumeGrids_is_loaded_get(PointerRNA *ptr)
{
  Volume *volume = (Volume *)ptr->data;
  return BKE_volume_is_loaded(volume);
}

/* Error Message */

static void rna_VolumeGrids_error_message_get(PointerRNA *ptr, char *value)
{
  Volume *volume = (Volume *)ptr->data;
  strcpy(value, BKE_volume_grids_error_msg(volume));
}

static int rna_VolumeGrids_error_message_length(PointerRNA *ptr)
{
  Volume *volume = (Volume *)ptr->data;
  return strlen(BKE_volume_grids_error_msg(volume));
}

/* Frame Filepath */
static void rna_VolumeGrids_frame_filepath_get(PointerRNA *ptr, char *value)
{
  Volume *volume = (Volume *)ptr->data;
  strcpy(value, BKE_volume_grids_frame_filepath(volume));
}

static int rna_VolumeGrids_frame_filepath_length(PointerRNA *ptr)
{
  Volume *volume = (Volume *)ptr->data;
  return strlen(BKE_volume_grids_frame_filepath(volume));
}

static bool rna_Volume_load(Volume *volume, Main *bmain)
{
  return BKE_volume_load(volume, bmain);
}

static bool rna_Volume_save(Volume *volume, Main *bmain, ReportList *reports, const char *filepath)
{
  return BKE_volume_save(volume, bmain, reports, filepath);
}

#else

static void rna_def_volume_grid(BlenderRNA *brna)
{
  static const EnumPropertyItem tree_source_items[] = {
      {VOLUME_TREE_SOURCE_GENERATED,
       "GENERATED",
       0,
       "Generated",
       "Tree data has been generated at runtime"},
      {VOLUME_TREE_SOURCE_FILE_PLACEHOLDER,
       "FILE_PLACEHOLDER",
       0,
       "File Placeholder",
       "Tree is an empty placeholder for lazily loaded file data"},
      {VOLUME_TREE_SOURCE_FILE_LOADED,
       "FILE_LOADED",
       0,
       "File Loaded",
       "Tree data has been loaded from file"},
      {VOLUME_TREE_SOURCE_FILE_SIMPLIFIED,
       "FILE_SIMPLIFIED",
       0,
       "File Simplified",
       "Tree is a simplified version of file data"},
      {0, nullptr, 0, nullptr, nullptr},
  };

  StructRNA *srna;
  PropertyRNA *prop;

  srna = RNA_def_struct(brna, "VolumeGrid", nullptr);
<<<<<<< HEAD
  RNA_def_struct_sdna(srna, "DummyVolumeGrid");
=======
  RNA_def_struct_sdna(srna, "DummyVolumeGridData");
>>>>>>> d0969271
  RNA_def_struct_ui_text(srna, "Volume Grid", "3D volume grid");
  RNA_def_struct_ui_icon(srna, ICON_VOLUME_DATA);

  prop = RNA_def_property(srna, "name", PROP_STRING, PROP_NONE);
  RNA_def_property_clear_flag(prop, PROP_EDITABLE);
  RNA_def_property_string_funcs(
      prop, "rna_VolumeGrid_name_get", "rna_VolumeGrid_name_length", nullptr);
  RNA_def_property_ui_text(prop, "Name", "Volume grid name");
  RNA_def_struct_name_property(srna, prop);

  prop = RNA_def_property(srna, "data_type", PROP_ENUM, PROP_NONE);
  RNA_def_property_clear_flag(prop, PROP_EDITABLE);
  RNA_def_property_enum_funcs(prop, "rna_VolumeGrid_data_type_get", nullptr, nullptr);
  RNA_def_property_enum_items(prop, rna_enum_volume_grid_data_type_items);
  RNA_def_property_ui_text(prop, "Data Type", "Data type of voxel values");
  RNA_def_property_translation_context(prop, BLT_I18NCONTEXT_ID_VOLUME);

  prop = RNA_def_property(srna, "channels", PROP_INT, PROP_UNSIGNED);
  RNA_def_property_clear_flag(prop, PROP_EDITABLE);
  RNA_def_property_int_funcs(prop, "rna_VolumeGrid_channels_get", nullptr, nullptr);
  RNA_def_property_ui_text(prop, "Channels", "Number of dimensions of the grid data type");

  prop = RNA_def_property(srna, "matrix_object", PROP_FLOAT, PROP_MATRIX);
  RNA_def_property_clear_flag(prop, PROP_EDITABLE);
  RNA_def_property_multi_array(prop, 2, rna_matrix_dimsize_4x4);
  RNA_def_property_float_funcs(prop, "rna_VolumeGrid_matrix_object_get", nullptr, nullptr);
  RNA_def_property_ui_text(
      prop, "Matrix Object", "Transformation matrix from voxel index to object space");

  prop = RNA_def_property(srna, "tree_source", PROP_ENUM, PROP_NONE);
  RNA_def_property_clear_flag(prop, PROP_EDITABLE);
<<<<<<< HEAD
  RNA_def_property_enum_items(prop, tree_source_items);
  RNA_def_property_enum_funcs(prop, "rna_VolumeGrid_tree_source_get", nullptr, nullptr);
  RNA_def_property_ui_text(prop, "Tree Source", "Source of the tree data in the grid");

=======
  RNA_def_property_boolean_funcs(prop, "rna_VolumeGrid_is_loaded_get", nullptr);
  RNA_def_property_ui_text(prop, "Is Loaded", "Grid tree is loaded in memory");
>>>>>>> d0969271
  /* API */
  FunctionRNA *func;
  PropertyRNA *parm;

  func = RNA_def_function(srna, "load", "rna_VolumeGrid_load");
  RNA_def_function_ui_description(func, "Load grid tree from file");
  RNA_def_function_flag(func, FUNC_USE_SELF_ID);
  parm = RNA_def_boolean(func, "success", false, "", "True if grid tree was successfully loaded");
  RNA_def_function_return(func, parm);

  func = RNA_def_function(srna, "unload", "rna_VolumeGrid_unload");
  RNA_def_function_flag(func, FUNC_USE_SELF_ID);
  RNA_def_function_ui_description(
      func, "Unload grid tree and voxel data from memory, leaving only metadata");
}

static void rna_def_volume_grids(BlenderRNA *brna, PropertyRNA *cprop)
{
  StructRNA *srna;
  PropertyRNA *prop;

  RNA_def_property_srna(cprop, "VolumeGrids");
  srna = RNA_def_struct(brna, "VolumeGrids", nullptr);
  RNA_def_struct_sdna(srna, "Volume");
  RNA_def_struct_ui_text(srna, "Volume Grids", "3D volume grids");

  prop = RNA_def_property(srna, "active_index", PROP_INT, PROP_UNSIGNED);
  RNA_def_property_int_funcs(prop,
                             "rna_VolumeGrids_active_index_get",
                             "rna_VolumeGrids_active_index_set",
                             "rna_VolumeGrids_active_index_range");
  RNA_def_property_ui_text(prop, "Active Grid Index", "Index of active volume grid");
  RNA_def_property_update(prop, 0, "rna_Volume_update_display");

  prop = RNA_def_property(srna, "error_message", PROP_STRING, PROP_NONE);
  RNA_def_property_clear_flag(prop, PROP_EDITABLE);
  RNA_def_property_string_funcs(
      prop, "rna_VolumeGrids_error_message_get", "rna_VolumeGrids_error_message_length", nullptr);
  RNA_def_property_ui_text(
      prop, "Error Message", "If loading grids failed, error message with details");

  prop = RNA_def_property(srna, "is_loaded", PROP_BOOLEAN, PROP_NONE);
  RNA_def_property_clear_flag(prop, PROP_EDITABLE);
  RNA_def_property_boolean_funcs(prop, "rna_VolumeGrids_is_loaded_get", nullptr);
  RNA_def_property_ui_text(prop, "Is Loaded", "List of grids and metadata are loaded in memory");

  prop = RNA_def_property(srna, "frame", PROP_INT, PROP_NONE);
  RNA_def_property_int_sdna(prop, nullptr, "runtime.frame");
  RNA_def_property_clear_flag(prop, PROP_EDITABLE);
  RNA_def_property_ui_text(prop,
                           "Frame",
                           "Frame number that volume grids will be loaded at, based on scene time "
                           "and volume parameters");

  prop = RNA_def_property(srna, "frame_filepath", PROP_STRING, PROP_FILEPATH);
  RNA_def_property_clear_flag(prop, PROP_EDITABLE);
  RNA_def_property_string_funcs(prop,
                                "rna_VolumeGrids_frame_filepath_get",
                                "rna_VolumeGrids_frame_filepath_length",
                                nullptr);

  RNA_def_property_ui_text(prop,
                           "Frame File Path",
                           "Volume file used for loading the volume at the current frame. Empty "
                           "if the volume has not be loaded or the frame only exists in memory");

  /* API */
  FunctionRNA *func;
  PropertyRNA *parm;

  func = RNA_def_function(srna, "load", "rna_Volume_load");
  RNA_def_function_ui_description(func, "Load list of grids and metadata from file");
  RNA_def_function_flag(func, FUNC_USE_MAIN);
  parm = RNA_def_boolean(func, "success", false, "", "True if grid list was successfully loaded");
  RNA_def_function_return(func, parm);

  func = RNA_def_function(srna, "unload", "BKE_volume_unload");
  RNA_def_function_ui_description(func, "Unload all grid and voxel data from memory");

  func = RNA_def_function(srna, "save", "rna_Volume_save");
  RNA_def_function_ui_description(func, "Save grids and metadata to file");
  RNA_def_function_flag(func, FUNC_USE_MAIN | FUNC_USE_REPORTS);
  parm = RNA_def_string_file_path(func, "filepath", nullptr, 0, "", "File path to save to");
  RNA_def_parameter_flags(parm, PropertyFlag(0), PARM_REQUIRED);
  parm = RNA_def_boolean(func, "success", false, "", "True if grid list was successfully loaded");
  RNA_def_function_return(func, parm);
}

static void rna_def_volume_display(BlenderRNA *brna)
{
  StructRNA *srna;
  PropertyRNA *prop;

  srna = RNA_def_struct(brna, "VolumeDisplay", nullptr);
  RNA_def_struct_ui_text(srna, "Volume Display", "Volume object display settings for 3D viewport");
  RNA_def_struct_sdna(srna, "VolumeDisplay");
  RNA_def_struct_path_func(srna, "rna_VolumeDisplay_path");

  prop = RNA_def_property(srna, "density", PROP_FLOAT, PROP_NONE);
  RNA_def_property_clear_flag(prop, PROP_ANIMATABLE);
  RNA_def_property_range(prop, 0.00001, FLT_MAX);
  RNA_def_property_ui_range(prop, 0.1, 100.0, 1, 3);
  RNA_def_property_ui_text(prop, "Density", "Thickness of volume display in the viewport");
  RNA_def_property_update(prop, 0, "rna_Volume_update_display");

  static const EnumPropertyItem wireframe_type_items[] = {
      {VOLUME_WIREFRAME_NONE, "NONE", 0, "None", "Don't display volume in wireframe mode"},
      {VOLUME_WIREFRAME_BOUNDS,
       "BOUNDS",
       0,
       "Bounds",
       "Display single bounding box for the entire grid"},
      {VOLUME_WIREFRAME_BOXES,
       "BOXES",
       0,
       "Boxes",
       "Display bounding boxes for nodes in the volume tree"},
      {VOLUME_WIREFRAME_POINTS,
       "POINTS",
       0,
       "Points",
       "Display points for nodes in the volume tree"},
      {0, nullptr, 0, nullptr, nullptr},
  };

  static const EnumPropertyItem wireframe_detail_items[] = {
      {VOLUME_WIREFRAME_COARSE,
       "COARSE",
       0,
       "Coarse",
       "Display one box or point for each intermediate tree node"},
      {VOLUME_WIREFRAME_FINE,
       "FINE",
       0,
       "Fine",
       "Display box for each leaf node containing 8" BLI_STR_UTF8_MULTIPLICATION_SIGN "8 voxels"},
      {0, nullptr, 0, nullptr, nullptr},
  };

  static const EnumPropertyItem interpolation_method_items[] = {
      {VOLUME_DISPLAY_INTERP_LINEAR, "LINEAR", 0, "Linear", "Good smoothness and speed"},
      {VOLUME_DISPLAY_INTERP_CUBIC,
       "CUBIC",
       0,
       "Cubic",
       "Smoothed high quality interpolation, but slower"},
      {VOLUME_DISPLAY_INTERP_CLOSEST, "CLOSEST", 0, "Closest", "No interpolation"},
      {0, nullptr, 0, nullptr, nullptr},
  };

  static const EnumPropertyItem axis_slice_position_items[] = {
      {VOLUME_SLICE_AXIS_AUTO,
       "AUTO",
       0,
       "Auto",
       "Adjust slice direction according to the view direction"},
      {VOLUME_SLICE_AXIS_X, "X", 0, "X", "Slice along the X axis"},
      {VOLUME_SLICE_AXIS_Y, "Y", 0, "Y", "Slice along the Y axis"},
      {VOLUME_SLICE_AXIS_Z, "Z", 0, "Z", "Slice along the Z axis"},
      {0, nullptr, 0, nullptr, nullptr},
  };

  prop = RNA_def_property(srna, "wireframe_type", PROP_ENUM, PROP_NONE);
  RNA_def_property_enum_items(prop, wireframe_type_items);
  RNA_def_property_ui_text(prop, "Wireframe", "Type of wireframe display");
  RNA_def_property_update(prop, 0, "rna_Volume_update_display");

  prop = RNA_def_property(srna, "wireframe_detail", PROP_ENUM, PROP_NONE);
  RNA_def_property_enum_items(prop, wireframe_detail_items);
  RNA_def_property_ui_text(prop, "Wireframe Detail", "Amount of detail for wireframe display");
  RNA_def_property_update(prop, 0, "rna_Volume_update_display");

  prop = RNA_def_property(srna, "interpolation_method", PROP_ENUM, PROP_NONE);
  RNA_def_property_enum_items(prop, interpolation_method_items);
  RNA_def_property_ui_text(
      prop, "Interpolation", "Interpolation method to use for volumes in solid mode");
  RNA_def_property_update(prop, 0, "rna_Volume_update_display");

  prop = RNA_def_property(srna, "use_slice", PROP_BOOLEAN, PROP_NONE);
  RNA_def_property_boolean_sdna(prop, nullptr, "axis_slice_method", VOLUME_AXIS_SLICE_SINGLE);
  RNA_def_property_ui_text(prop, "Slice", "Perform a single slice of the domain object");
  RNA_def_property_update(prop, 0, "rna_Volume_update_display");

  prop = RNA_def_property(srna, "slice_axis", PROP_ENUM, PROP_NONE);
  RNA_def_property_enum_items(prop, axis_slice_position_items);
  RNA_def_property_ui_text(prop, "Axis", "");
  RNA_def_property_update(prop, 0, "rna_Volume_update_display");

  prop = RNA_def_property(srna, "slice_depth", PROP_FLOAT, PROP_FACTOR);
  RNA_def_property_range(prop, 0.0, 1.0);
  RNA_def_property_ui_range(prop, 0.0, 1.0, 0.1, 3);
  RNA_def_property_ui_text(prop, "Position", "Position of the slice");
  RNA_def_property_update(prop, 0, "rna_Volume_update_display");
}

static void rna_def_volume_render(BlenderRNA *brna)
{
  StructRNA *srna;
  PropertyRNA *prop;

  srna = RNA_def_struct(brna, "VolumeRender", nullptr);
  RNA_def_struct_ui_text(srna, "Volume Render", "Volume object render settings");
  RNA_def_struct_sdna(srna, "VolumeRender");
  RNA_def_struct_path_func(srna, "rna_VolumeRender_path");

  static const EnumPropertyItem precision_items[] = {
      {VOLUME_PRECISION_FULL, "FULL", 0, "Full", "Full float (Use 32 bit for all data)"},
      {VOLUME_PRECISION_HALF, "HALF", 0, "Half", "Half float (Use 16 bit for all data)"},
      {VOLUME_PRECISION_VARIABLE, "VARIABLE", 0, "Variable", "Use variable bit quantization"},
      {0, nullptr, 0, nullptr, nullptr},
  };

  prop = RNA_def_property(srna, "precision", PROP_ENUM, PROP_NONE);
  RNA_def_property_enum_items(prop, precision_items);
  RNA_def_property_ui_text(prop,
                           "Precision",
                           "Specify volume data precision. Lower values reduce memory consumption "
                           "at the cost of detail");
  RNA_def_property_update(prop, 0, "rna_Volume_update_display");

  static const EnumPropertyItem space_items[] = {
      {VOLUME_SPACE_OBJECT,
       "OBJECT",
       0,
       "Object",
       "Keep volume opacity and detail the same regardless of object scale"},
      {VOLUME_SPACE_WORLD,
       "WORLD",
       0,
       "World",
       "Specify volume step size and density in world space"},
      {0, nullptr, 0, nullptr, nullptr},
  };

  prop = RNA_def_property(srna, "space", PROP_ENUM, PROP_NONE);
  RNA_def_property_enum_items(prop, space_items);
  RNA_def_property_ui_text(
      prop, "Space", "Specify volume density and step size in object or world space");
  RNA_def_property_update(prop, 0, "rna_Volume_update_display");

  prop = RNA_def_property(srna, "step_size", PROP_FLOAT, PROP_DISTANCE);
  RNA_def_property_clear_flag(prop, PROP_ANIMATABLE);
  RNA_def_property_range(prop, 0.0, FLT_MAX);
  RNA_def_property_ui_range(prop, 0.0, 100.0, 1, 3);
  RNA_def_property_ui_text(prop,
                           "Step Size",
                           "Distance between volume samples. Lower values render more detail at "
                           "the cost of performance. If set to zero, the step size is "
                           "automatically determined based on voxel size");
  RNA_def_property_update(prop, 0, "rna_Volume_update_display");

  prop = RNA_def_property(srna, "clipping", PROP_FLOAT, PROP_NONE);
  RNA_def_property_float_sdna(prop, nullptr, "clipping");
  RNA_def_property_range(prop, 0.0, 1.0);
  RNA_def_property_ui_range(prop, 0.0, 1.0, 0.1, 3);
  RNA_def_property_ui_text(
      prop,
      "Clipping",
      "Value under which voxels are considered empty space to optimize rendering");
  RNA_def_property_update(prop, 0, "rna_Volume_update_display");
}

static void rna_def_volume(BlenderRNA *brna)
{
  StructRNA *srna;
  PropertyRNA *prop;

  srna = RNA_def_struct(brna, "Volume", "ID");
  RNA_def_struct_ui_text(srna, "Volume", "Volume data-block for 3D volume grids");
  RNA_def_struct_ui_icon(srna, ICON_VOLUME_DATA);

  /* File */
  prop = RNA_def_property(srna, "filepath", PROP_STRING, PROP_FILEPATH);
  RNA_def_property_clear_flag(prop, PROP_ANIMATABLE);
  RNA_def_property_ui_text(prop, "File Path", "Volume file used by this Volume data-block");
  RNA_def_property_update(prop, 0, "rna_Volume_update_filepath");

  prop = RNA_def_property(srna, "packed_file", PROP_POINTER, PROP_NONE);
  RNA_def_property_pointer_sdna(prop, nullptr, "packedfile");
  RNA_def_property_ui_text(prop, "Packed File", "");

  /* Sequence */
  prop = RNA_def_property(srna, "is_sequence", PROP_BOOLEAN, PROP_NONE);
  RNA_def_property_clear_flag(prop, PROP_ANIMATABLE);
  RNA_def_property_ui_text(
      prop, "Sequence", "Whether the cache is separated in a series of files");
  RNA_def_property_update(prop, 0, "rna_Volume_update_is_sequence");

  prop = RNA_def_property(srna, "frame_start", PROP_INT, PROP_TIME);
  RNA_def_property_clear_flag(prop, PROP_ANIMATABLE);
  RNA_def_property_range(prop, MINAFRAMEF, MAXFRAMEF);
  RNA_def_property_ui_text(
      prop, "Start Frame", "Global starting frame of the sequence, assuming first has a #1");
  RNA_def_property_update(prop, 0, "rna_Volume_update_filepath");

  prop = RNA_def_property(srna, "frame_duration", PROP_INT, PROP_NONE);
  RNA_def_property_clear_flag(prop, PROP_ANIMATABLE);
  RNA_def_property_range(prop, 0, MAXFRAMEF);
  RNA_def_property_ui_text(prop, "Frames", "Number of frames of the sequence to use");
  RNA_def_property_update(prop, 0, "rna_Volume_update_filepath");

  prop = RNA_def_property(srna, "frame_offset", PROP_INT, PROP_NONE);
  RNA_def_property_ui_text(
      prop, "Offset", "Offset the number of the frame to use in the animation");
  RNA_def_property_update(prop, 0, "rna_Volume_update_filepath");

  static const EnumPropertyItem sequence_mode_items[] = {
      {VOLUME_SEQUENCE_CLIP, "CLIP", 0, "Clip", "Hide frames outside the specified frame range"},
      {VOLUME_SEQUENCE_EXTEND,
       "EXTEND",
       0,
       "Extend",
       "Repeat the start frame before, and the end frame after the frame range"},
      {VOLUME_SEQUENCE_REPEAT, "REPEAT", 0, "Repeat", "Cycle the frames in the sequence"},
      {VOLUME_SEQUENCE_PING_PONG,
       "PING_PONG",
       0,
       "Ping-Pong",
       "Repeat the frames, reversing the playback direction every other cycle"},
      {0, nullptr, 0, nullptr, nullptr},
  };

  prop = RNA_def_property(srna, "sequence_mode", PROP_ENUM, PROP_NONE);
  RNA_def_property_clear_flag(prop, PROP_ANIMATABLE);
  RNA_def_property_enum_items(prop, sequence_mode_items);
  RNA_def_property_ui_text(prop, "Sequence Mode", "Sequence playback mode");
  RNA_def_property_update(prop, 0, "rna_Volume_update_filepath");

  /* Grids */
  prop = RNA_def_property(srna, "grids", PROP_COLLECTION, PROP_NONE);
  RNA_def_property_struct_type(prop, "VolumeGrid");
  RNA_def_property_ui_text(prop, "Grids", "3D volume grids");
  RNA_def_property_collection_funcs(prop,
                                    "rna_Volume_grids_begin",
                                    "rna_Volume_grids_next",
                                    "rna_Volume_grids_end",
                                    "rna_Volume_grids_get",
                                    "rna_Volume_grids_length",
                                    nullptr,
                                    nullptr,
                                    nullptr);
  rna_def_volume_grids(brna, prop);

  /* Materials */
  prop = RNA_def_property(srna, "materials", PROP_COLLECTION, PROP_NONE);
  RNA_def_property_collection_sdna(prop, nullptr, "mat", "totcol");
  RNA_def_property_struct_type(prop, "Material");
  RNA_def_property_ui_text(prop, "Materials", "");
  RNA_def_property_srna(prop, "IDMaterials"); /* see rna_ID.cc */
  RNA_def_property_collection_funcs(prop,
                                    nullptr,
                                    nullptr,
                                    nullptr,
                                    nullptr,
                                    nullptr,
                                    nullptr,
                                    nullptr,
                                    "rna_IDMaterials_assign_int");

  /* Display */
  prop = RNA_def_property(srna, "display", PROP_POINTER, PROP_NONE);
  RNA_def_property_pointer_sdna(prop, nullptr, "display");
  RNA_def_property_struct_type(prop, "VolumeDisplay");
  RNA_def_property_ui_text(prop, "Display", "Volume display settings for 3D viewport");

  /* Render */
  prop = RNA_def_property(srna, "render", PROP_POINTER, PROP_NONE);
  RNA_def_property_pointer_sdna(prop, nullptr, "render");
  RNA_def_property_struct_type(prop, "VolumeRender");
  RNA_def_property_ui_text(prop, "Render", "Volume render settings for 3D viewport");

  /* Velocity. */
  prop = RNA_def_property(srna, "velocity_grid", PROP_STRING, PROP_NONE);
  RNA_def_property_string_sdna(prop, nullptr, "velocity_grid");
  RNA_def_property_string_funcs(prop, nullptr, nullptr, "rna_Volume_velocity_grid_set");
  RNA_def_property_ui_text(
      prop,
      "Velocity Grid",
      "Name of the velocity field, or the base name if the velocity is split into multiple grids");

  prop = RNA_def_property(srna, "velocity_unit", PROP_ENUM, PROP_NONE);
  RNA_def_property_enum_sdna(prop, nullptr, "velocity_unit");
  RNA_def_property_enum_items(prop, rna_enum_velocity_unit_items);
  RNA_def_property_ui_text(
      prop,
      "Velocity Unit",
      "Define how the velocity vectors are interpreted with regard to time, 'frame' means "
      "the delta time is 1 frame, 'second' means the delta time is 1 / FPS");
  RNA_def_property_translation_context(prop, BLT_I18NCONTEXT_UNIT);
  RNA_def_property_clear_flag(prop, PROP_ANIMATABLE);

  prop = RNA_def_property(srna, "velocity_scale", PROP_FLOAT, PROP_NONE);
  RNA_def_property_float_sdna(prop, nullptr, "velocity_scale");
  RNA_def_property_range(prop, 0.0f, FLT_MAX);
  RNA_def_property_ui_text(prop, "Velocity Scale", "Factor to control the amount of motion blur");

  /* Scalar grids for velocity. */
  prop = RNA_def_property(srna, "velocity_x_grid", PROP_STRING, PROP_NONE);
  RNA_def_property_string_sdna(prop, nullptr, "runtime.velocity_x_grid");
  RNA_def_property_clear_flag(prop, PROP_EDITABLE);
  RNA_def_property_ui_text(prop,
                           "Velocity X Grid",
                           "Name of the grid for the X axis component of the velocity field if it "
                           "was split into multiple grids");

  prop = RNA_def_property(srna, "velocity_y_grid", PROP_STRING, PROP_NONE);
  RNA_def_property_string_sdna(prop, nullptr, "runtime.velocity_y_grid");
  RNA_def_property_clear_flag(prop, PROP_EDITABLE);
  RNA_def_property_ui_text(prop,
                           "Velocity Y Grid",
                           "Name of the grid for the Y axis component of the velocity field if it "
                           "was split into multiple grids");

  prop = RNA_def_property(srna, "velocity_z_grid", PROP_STRING, PROP_NONE);
  RNA_def_property_string_sdna(prop, nullptr, "runtime.velocity_z_grid");
  RNA_def_property_clear_flag(prop, PROP_EDITABLE);
  RNA_def_property_ui_text(prop,
                           "Velocity Z Grid",
                           "Name of the grid for the Z axis component of the velocity field if it "
                           "was split into multiple grids");

  /* Common */
  rna_def_animdata_common(srna);
}

void RNA_def_volume(BlenderRNA *brna)
{
  rna_def_volume_grid(brna);
  rna_def_volume_display(brna);
  rna_def_volume_render(brna);
  rna_def_volume(brna);
}

#endif<|MERGE_RESOLUTION|>--- conflicted
+++ resolved
@@ -45,23 +45,12 @@
 };
 
 /**
-<<<<<<< HEAD
- * Dummy type used as a stand-in for the actual VolumeGrid struct.
- * Generated RNA callbacks need a C struct as the main "self" argument.
- * The struct does not have to be an actual DNA struct.
- * blender::bke::VolumeGrid is the actual struct but C++ namespaces don't work.
- * This dummy struct is used as a placeholder for the callbacks and reinterpreted as the actual
- * VolumeGrid type.
- */
-struct DummyVolumeGrid;
-=======
  * Dummy type used as a stand-in for the actual #VolumeGridData class. Generated RNA callbacks need
  * a C struct as the main "self" argument. The struct does not have to be an actual DNA struct.
  * This dummy struct is used as a placeholder for the callbacks and reinterpreted as the actual
  * VolumeGrid type.
  */
 struct DummyVolumeGridData;
->>>>>>> d0969271
 
 #ifdef RNA_RUNTIME
 
@@ -70,8 +59,6 @@
 
 #  include "WM_api.hh"
 #  include "WM_types.hh"
-
-using VolumeGrid = blender::bke::VolumeGrid;
 
 static char *rna_VolumeRender_path(const PointerRNA * /*ptr*/)
 {
@@ -146,23 +133,8 @@
   *(blender::float4x4 *)value = blender::bke::volume_grid::get_transform_matrix(*grid);
 }
 
-static int rna_VolumeGrid_tree_source_get(PointerRNA *ptr)
-{
-<<<<<<< HEAD
-  VolumeGrid *grid = static_cast<VolumeGrid *>(ptr->data);
-  return BKE_volume_grid_tree_source(grid);
-}
-
-static bool rna_VolumeGrid_load(ID *id, DummyVolumeGrid *grid)
-{
-  return BKE_volume_grid_load(reinterpret_cast<Volume *>(id),
-                              reinterpret_cast<VolumeGrid *>(grid));
-}
-
-static void rna_VolumeGrid_unload(ID *id, DummyVolumeGrid *grid)
-{
-  BKE_volume_grid_unload(reinterpret_cast<Volume *>(id), reinterpret_cast<VolumeGrid *>(grid));
-=======
+static bool rna_VolumeGrid_is_loaded_get(PointerRNA *ptr)
+{
   auto *grid = static_cast<const blender::bke::VolumeGridData *>(ptr->data);
   return blender::bke::volume_grid::is_loaded(*grid);
 }
@@ -178,7 +150,6 @@
 {
   auto *grid = reinterpret_cast<const blender::bke::VolumeGridData *>(dummy_grid);
   blender::bke::volume_grid::unload_tree_if_possible(*grid);
->>>>>>> d0969271
 }
 
 /* Grids Iterator */
@@ -290,39 +261,11 @@
 
 static void rna_def_volume_grid(BlenderRNA *brna)
 {
-  static const EnumPropertyItem tree_source_items[] = {
-      {VOLUME_TREE_SOURCE_GENERATED,
-       "GENERATED",
-       0,
-       "Generated",
-       "Tree data has been generated at runtime"},
-      {VOLUME_TREE_SOURCE_FILE_PLACEHOLDER,
-       "FILE_PLACEHOLDER",
-       0,
-       "File Placeholder",
-       "Tree is an empty placeholder for lazily loaded file data"},
-      {VOLUME_TREE_SOURCE_FILE_LOADED,
-       "FILE_LOADED",
-       0,
-       "File Loaded",
-       "Tree data has been loaded from file"},
-      {VOLUME_TREE_SOURCE_FILE_SIMPLIFIED,
-       "FILE_SIMPLIFIED",
-       0,
-       "File Simplified",
-       "Tree is a simplified version of file data"},
-      {0, nullptr, 0, nullptr, nullptr},
-  };
-
   StructRNA *srna;
   PropertyRNA *prop;
 
   srna = RNA_def_struct(brna, "VolumeGrid", nullptr);
-<<<<<<< HEAD
-  RNA_def_struct_sdna(srna, "DummyVolumeGrid");
-=======
   RNA_def_struct_sdna(srna, "DummyVolumeGridData");
->>>>>>> d0969271
   RNA_def_struct_ui_text(srna, "Volume Grid", "3D volume grid");
   RNA_def_struct_ui_icon(srna, ICON_VOLUME_DATA);
 
@@ -352,17 +295,10 @@
   RNA_def_property_ui_text(
       prop, "Matrix Object", "Transformation matrix from voxel index to object space");
 
-  prop = RNA_def_property(srna, "tree_source", PROP_ENUM, PROP_NONE);
-  RNA_def_property_clear_flag(prop, PROP_EDITABLE);
-<<<<<<< HEAD
-  RNA_def_property_enum_items(prop, tree_source_items);
-  RNA_def_property_enum_funcs(prop, "rna_VolumeGrid_tree_source_get", nullptr, nullptr);
-  RNA_def_property_ui_text(prop, "Tree Source", "Source of the tree data in the grid");
-
-=======
+  prop = RNA_def_property(srna, "is_loaded", PROP_BOOLEAN, PROP_NONE);
+  RNA_def_property_clear_flag(prop, PROP_EDITABLE);
   RNA_def_property_boolean_funcs(prop, "rna_VolumeGrid_is_loaded_get", nullptr);
   RNA_def_property_ui_text(prop, "Is Loaded", "Grid tree is loaded in memory");
->>>>>>> d0969271
   /* API */
   FunctionRNA *func;
   PropertyRNA *parm;
