--- conflicted
+++ resolved
@@ -91,30 +91,20 @@
     Mesh *mesh, bool use_bitflags, int *r_poly_group_len, int **r_poly_group, int *r_group_total)
 {
   *r_poly_group_len = mesh->totpoly;
-<<<<<<< HEAD
-  *r_poly_group = BKE_mesh_calc_smoothgroups(
-      BKE_mesh_edges(mesh),
-      mesh->totedge,
-      BKE_mesh_polys(mesh),
-      (const bool *)CustomData_get_layer_named(&mesh->pdata, CD_PROP_BOOL, "sharp_face"),
-      mesh->totpoly,
-      BKE_mesh_loops(mesh),
-      mesh->totloop,
-      r_group_total,
-      use_bitflags);
-=======
   const bool *sharp_edges = (const bool *)CustomData_get_layer_named(
       &mesh->edata, CD_PROP_BOOL, "sharp_edge");
+  const bool *sharp_faces = (const bool *)CustomData_get_layer_named(
+      &mesh->pdata, CD_PROP_BOOL, "sharp_face");
   *r_poly_group = BKE_mesh_calc_smoothgroups(BKE_mesh_edges(mesh),
                                              mesh->totedge,
                                              BKE_mesh_polys(mesh),
                                              mesh->totpoly,
+                                             sharp_faces,
                                              BKE_mesh_loops(mesh),
                                              mesh->totloop,
                                              sharp_edges,
                                              r_group_total,
                                              use_bitflags);
->>>>>>> dd9e1ede
 }
 
 static void rna_Mesh_normals_split_custom_do(Mesh *mesh,
