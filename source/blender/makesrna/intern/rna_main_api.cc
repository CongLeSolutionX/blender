--- conflicted
+++ resolved
@@ -26,12 +26,8 @@
 #ifdef RNA_RUNTIME
 
 #  include "BKE_action.h"
-<<<<<<< HEAD
 #  include "BKE_animation.h"
-#  include "BKE_armature.h"
-=======
 #  include "BKE_armature.hh"
->>>>>>> 562e9b9f
 #  include "BKE_brush.hh"
 #  include "BKE_camera.h"
 #  include "BKE_collection.h"
