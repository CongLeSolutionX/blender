/* SPDX-FileCopyrightText: 2023 Blender Authors
 *
 * SPDX-License-Identifier: GPL-2.0-or-later */

/** \file
 * \ingroup RNA
 */

#include <algorithm>
#include <cstdlib>

#include "DNA_anim_types.h"

#include "ANIM_animation.hh"

#include "BLI_utildefines.h"

#include "BLT_translation.hh"

#include "MEM_guardedalloc.h"

#include "RNA_access.hh"
#include "RNA_define.hh"
#include "RNA_enum_types.hh"

#include "rna_internal.hh"

#include "WM_api.hh"
#include "WM_types.hh"

using namespace blender;

const EnumPropertyItem rna_enum_layer_mix_mode_items[] = {
    {int(animrig::Layer::MixMode::Replace),
     "REPLACE",
     0,
     "Replace",
     "Channels in this layer override the same channels from underlying layers"},
    {int(animrig::Layer::MixMode::Offset),
     "OFFSET",
     0,
     "Offset",
     "Channels in this layer are added to underlying layers as sequential operations"},
    {int(animrig::Layer::MixMode::Add),
     "ADD",
     0,
     "Add",
     "Channels in this layer are added to underlying layers on a per-channel basis"},
    {int(animrig::Layer::MixMode::Subtract),
     "SUBTRACT",
     0,
     "Subtract",
     "Channels in this layer are subtracted to underlying layers on a per-channel basis"},
    {int(animrig::Layer::MixMode::Multiply),
     "MULTIPLY",
     0,
     "Multiply",
     "Channels in this layer are multiplied with underlying layers on a per-channel basis"},
    {0, nullptr, 0, nullptr, nullptr},
};

const EnumPropertyItem rna_enum_strip_type_items[] = {
    {int(animrig::Strip::Type::Keyframe),
     "KEYFRAME",
     0,
     "Keyframe",
     "Strip containing keyframes on F-Curves"},
    {0, nullptr, 0, nullptr, nullptr},
};

#ifdef RNA_RUNTIME

#  include "ANIM_animation.hh"

#  include "DEG_depsgraph.hh"

#  include <fmt/format.h>

static animrig::Animation &rna_animation(const PointerRNA *ptr)
{
  return reinterpret_cast<Animation *>(ptr->owner_id)->wrap();
}

static animrig::Binding &rna_data_binding(const PointerRNA *ptr)
{
  return reinterpret_cast<AnimationBinding *>(ptr->data)->wrap();
}

static animrig::Layer &rna_data_layer(const PointerRNA *ptr)
{
  return reinterpret_cast<AnimationLayer *>(ptr->data)->wrap();
}

static animrig::Strip &rna_data_strip(const PointerRNA *ptr)
{
  return reinterpret_cast<AnimationStrip *>(ptr->data)->wrap();
}

static void rna_Animation_tag_animupdate(Main *, Scene *, PointerRNA *ptr)
{
  animrig::Animation &anim = rna_animation(ptr);
  DEG_id_tag_update(&anim.id, ID_RECALC_ANIMATION);
}

static animrig::KeyframeStrip &rna_data_keyframe_strip(const PointerRNA *ptr)
{
  animrig::Strip &strip = reinterpret_cast<AnimationStrip *>(ptr->data)->wrap();
  return strip.as<animrig::KeyframeStrip>();
}

static animrig::ChannelBag &rna_data_channelbag(const PointerRNA *ptr)
{
  return reinterpret_cast<AnimationChannelBag *>(ptr->data)->wrap();
}

template<typename T>
static void rna_iterator_array_begin(CollectionPropertyIterator *iter, Span<T *> items)
{
  rna_iterator_array_begin(iter, (void *)items.data(), sizeof(T *), items.size(), 0, nullptr);
}

template<typename T>
static void rna_iterator_array_begin(CollectionPropertyIterator *iter, MutableSpan<T *> items)
{
  rna_iterator_array_begin(iter, (void *)items.data(), sizeof(T *), items.size(), 0, nullptr);
}

static AnimationBinding *rna_Animation_bindings_new(Animation *anim_id,
                                                    bContext *C,
                                                    ID *id_for_binding)
{
  animrig::Animation &anim = anim_id->wrap();
  animrig::Binding *binding;

  if (id_for_binding) {
    binding = &anim.binding_add_for_id(*id_for_binding);
  }
  else {
    binding = &anim.binding_add();
  }

  WM_event_add_notifier(C, NC_ANIMATION | ND_ANIMCHAN, nullptr);
  return binding;
}

static void rna_iterator_animation_layers_begin(CollectionPropertyIterator *iter, PointerRNA *ptr)
{
  animrig::Animation &anim = rna_animation(ptr);
  rna_iterator_array_begin(iter, anim.layers());
}

static int rna_iterator_animation_layers_length(PointerRNA *ptr)
{
  animrig::Animation &anim = rna_animation(ptr);
  return anim.layers().size();
}

static AnimationLayer *rna_Animation_layers_new(Animation *dna_animation,
                                                bContext *C,
                                                ReportList *reports,
                                                const char *name)
{
  animrig::Animation &anim = dna_animation->wrap();

  if (anim.layers().size() >= 1) {
    /* Not allowed to have more than one layer, for now. This limitation is in
     * place until working with multiple animated IDs is fleshed out better. */
    BKE_report(reports, RPT_ERROR, "An Animation may not have more than one layer");
    return nullptr;
  }

  animrig::Layer &layer = anim.layer_add(name);

  WM_event_add_notifier(C, NC_ANIMATION | ND_ANIMCHAN, nullptr);
  return &layer;
}

void rna_Animation_layers_remove(Animation *dna_animation,
                                 bContext *C,
                                 ReportList *reports,
                                 AnimationLayer *dna_layer)
{
  animrig::Animation &anim = dna_animation->wrap();
  animrig::Layer &layer = dna_layer->wrap();
  if (!anim.layer_remove(layer)) {
    BKE_report(reports, RPT_ERROR, "This layer does not belong to this animation");
    return;
  }

  WM_event_add_notifier(C, NC_ANIMATION | ND_ANIMCHAN, nullptr);
  DEG_id_tag_update(&anim.id, ID_RECALC_ANIMATION);
}

static void rna_iterator_animation_bindings_begin(CollectionPropertyIterator *iter,
                                                  PointerRNA *ptr)
{
  animrig::Animation &anim = rna_animation(ptr);
  rna_iterator_array_begin(iter, anim.bindings());
}

static int rna_iterator_animation_bindings_length(PointerRNA *ptr)
{
  animrig::Animation &anim = rna_animation(ptr);
  return anim.bindings().size();
}

static std::optional<std::string> rna_AnimationBinding_path(const PointerRNA *ptr)
{
  animrig::Binding &binding = rna_data_binding(ptr);

  char name_esc[sizeof(binding.name) * 2];
  BLI_str_escape(name_esc, binding.name, sizeof(name_esc));
  return fmt::format("bindings[\"{}\"]", name_esc);
}

/* Name functions that ignore the first two ID characters */
void rna_AnimationBinding_name_display_get(PointerRNA *ptr, char *value)
{
  animrig::Binding &binding = rna_data_binding(ptr);
  binding.name_without_prefix().unsafe_copy(value);
}

int rna_AnimationBinding_name_display_length(PointerRNA *ptr)
{
  animrig::Binding &binding = rna_data_binding(ptr);
  return binding.name_without_prefix().size();
}

static void rna_AnimationBinding_name_display_set(PointerRNA *ptr, const char *name)
{
  animrig::Animation &anim = rna_animation(ptr);
  animrig::Binding &binding = rna_data_binding(ptr);
  const StringRef name_ref(name);

  if (name_ref.is_empty()) {
    WM_report(RPT_ERROR, "Animation binding display names cannot be empty");
    return;
  }

  /* Construct the new internal name, from the binding's type and the given name. */
  const std::string internal_name = binding.name_prefix_for_idtype() + name_ref;
  anim.binding_name_define(binding, internal_name);
}

static void rna_AnimationBinding_name_set(PointerRNA *ptr, const char *name)
{
  animrig::Animation &anim = rna_animation(ptr);
  animrig::Binding &binding = rna_data_binding(ptr);
  const StringRef name_ref(name);

  if (name_ref.size() < animrig::Binding::name_length_min) {
    WM_report(RPT_ERROR, "Animation binding names should be at least three characters");
    return;
  }

  if (binding.has_idtype()) {
    /* Check if the new name is going to be compatible with the already-established ID type. */
    const std::string expect_prefix = binding.name_prefix_for_idtype();

    if (!name_ref.startswith(expect_prefix)) {
      const std::string new_prefix = name_ref.substr(0, 2);
      WM_reportf(RPT_WARNING,
                 "Animation binding renamed to unexpected prefix \"%s\" (expected \"%s\").\n",
                 new_prefix.c_str(),
                 expect_prefix.c_str());
    }
  }

  anim.binding_name_define(binding, name);
}

static void rna_AnimationBinding_name_update(Main *bmain, Scene *, PointerRNA *ptr)
{
  animrig::Animation &anim = rna_animation(ptr);
  animrig::Binding &binding = rna_data_binding(ptr);
  anim.binding_name_propagate(*bmain, binding);
}

static std::optional<std::string> rna_AnimationLayer_path(const PointerRNA *ptr)
{
  animrig::Layer &layer = rna_data_layer(ptr);

  char name_esc[sizeof(layer.name) * 2];
  BLI_str_escape(name_esc, layer.name, sizeof(name_esc));
  return fmt::format("layers[\"{}\"]", name_esc);
}

static void rna_iterator_animationlayer_strips_begin(CollectionPropertyIterator *iter,
                                                     PointerRNA *ptr)
{
  animrig::Layer &layer = rna_data_layer(ptr);
  rna_iterator_array_begin(iter, layer.strips());
}

static int rna_iterator_animationlayer_strips_length(PointerRNA *ptr)
{
  animrig::Layer &layer = rna_data_layer(ptr);
  return layer.strips().size();
}

AnimationStrip *rna_AnimationStrips_new(AnimationLayer *dna_layer,
                                        bContext *C,
                                        ReportList *reports,
                                        const int type)
{
  const animrig::Strip::Type strip_type = animrig::Strip::Type(type);

  animrig::Layer &layer = dna_layer->wrap();

  if (layer.strips().size() >= 1) {
    /* Not allowed to have more than one strip, for now. This limitation is in
     * place until working with layers is fleshed out better. */
    BKE_report(reports, RPT_ERROR, "A layer may not have more than one strip");
    return nullptr;
  }

  animrig::Strip &strip = layer.strip_add(strip_type);

  WM_event_add_notifier(C, NC_ANIMATION | ND_ANIMCHAN, nullptr);
  return &strip;
}

void rna_AnimationStrips_remove(ID *animation_id,
                                AnimationLayer *dna_layer,
                                bContext *C,
                                ReportList *reports,
                                AnimationStrip *dna_strip)
{
  animrig::Layer &layer = dna_layer->wrap();
  animrig::Strip &strip = dna_strip->wrap();
  if (!layer.strip_remove(strip)) {
    BKE_report(reports, RPT_ERROR, "This strip does not belong to this layer");
    return;
  }

  WM_event_add_notifier(C, NC_ANIMATION | ND_ANIMCHAN, nullptr);
  DEG_id_tag_update(animation_id, ID_RECALC_ANIMATION);
}

static StructRNA *rna_AnimationStrip_refine(PointerRNA *ptr)
{
  animrig::Strip &strip = rna_data_strip(ptr);
  switch (strip.type()) {
    case animrig::Strip::Type::Keyframe:
      return &RNA_KeyframeAnimationStrip;
  }
  return &RNA_UnknownType;
}

static std::optional<std::string> rna_AnimationStrip_path(const PointerRNA *ptr)
{
  animrig::Animation &anim = rna_animation(ptr);
  animrig::Strip &strip_to_find = rna_data_strip(ptr);

  for (animrig::Layer *layer : anim.layers()) {
    Span<animrig::Strip *> strips = layer->strips();
    const int index = strips.first_index_try(&strip_to_find);
    if (index < 0) {
      continue;
    }

    PointerRNA layer_ptr = RNA_pointer_create(&anim.id, &RNA_AnimationLayer, layer);
    const std::optional<std::string> layer_path = rna_AnimationLayer_path(&layer_ptr);
    BLI_assert_msg(layer_path, "Every animation layer should have a valid RNA path.");
    const std::string strip_path = fmt::format("{}.strips[{}]", *layer_path, index);
    return strip_path;
  }

  return std::nullopt;
}

static void rna_iterator_keyframestrip_channelbags_begin(CollectionPropertyIterator *iter,
                                                         PointerRNA *ptr)
{
  animrig::KeyframeStrip &key_strip = rna_data_keyframe_strip(ptr);
  rna_iterator_array_begin(iter, key_strip.channelbags());
}

static int rna_iterator_keyframestrip_channelbags_length(PointerRNA *ptr)
{
  animrig::KeyframeStrip &key_strip = rna_data_keyframe_strip(ptr);
  return key_strip.channelbags().size();
}

static bool rna_KeyframeAnimationStrip_key_insert(ID *id,
                                                  KeyframeAnimationStrip *dna_strip,
                                                  Main *bmain,
                                                  ReportList *reports,
                                                  AnimationBinding *dna_binding,
                                                  const char *rna_path,
                                                  const int array_index,
                                                  const float value,
                                                  const float time)

{
  if (dna_binding == nullptr) {
    BKE_report(reports, RPT_ERROR, "Binding cannot be None");
    return false;
  }

  animrig::KeyframeStrip &key_strip = dna_strip->wrap();
  const animrig::Binding &binding = dna_binding->wrap();
  const animrig::KeyframeSettings settings = animrig::get_keyframe_settings(true);

<<<<<<< HEAD
  FCurve *fcurve = key_strip.keyframe_insert(
      binding, rna_path, array_index, {time, value}, INSERTKEY_NOFLAGS, settings);
=======
  animrig::SingleKeyingResult result = key_strip.keyframe_insert(
      binding, rna_path, array_index, {time, value}, settings);
>>>>>>> d6aa7903

  if (result == animrig::SingleKeyingResult::SUCCESS) {
    DEG_id_tag_update_ex(bmain, id, ID_RECALC_ANIMATION);
  }

  return result == animrig::SingleKeyingResult::SUCCESS;
}

static void rna_iterator_ChannelBag_fcurves_begin(CollectionPropertyIterator *iter,
                                                  PointerRNA *ptr)
{
  animrig::ChannelBag &bag = rna_data_channelbag(ptr);
  rna_iterator_array_begin(iter, bag.fcurves());
}

static int rna_iterator_ChannelBag_fcurves_length(PointerRNA *ptr)
{
  animrig::ChannelBag &bag = rna_data_channelbag(ptr);
  return bag.fcurves().size();
}

static AnimationChannelBag *rna_KeyframeAnimationStrip_channels(
    KeyframeAnimationStrip *self, const animrig::binding_handle_t binding_handle)
{
  animrig::KeyframeStrip &key_strip = self->wrap();
  return key_strip.channelbag_for_binding(binding_handle);
}

#else

static void rna_def_animation_bindings(BlenderRNA *brna, PropertyRNA *cprop)
{
  StructRNA *srna;

  FunctionRNA *func;
  PropertyRNA *parm;

  RNA_def_property_srna(cprop, "AnimationBindings");
  srna = RNA_def_struct(brna, "AnimationBindings", nullptr);
  RNA_def_struct_sdna(srna, "Animation");
  RNA_def_struct_ui_text(srna, "Animation Bindings", "Collection of animation bindings");

  /* Animation.bindings.new(...) */
  func = RNA_def_function(srna, "new", "rna_Animation_bindings_new");
  RNA_def_function_ui_description(func, "Add a binding to the animation");
  RNA_def_function_flag(func, FUNC_USE_CONTEXT);
  parm = RNA_def_pointer(
      func,
      "for_id",
      "ID",
      "Data-Block",
      "If given, the new binding will be named after this data-block, and limited to animating "
      "data-blocks of its type. If ommitted, limiting the ID type will happen as soon as the "
      "binding is assigned");
  /* Clear out the PARM_REQUIRED flag, which is set by default for pointer parameters. */
  RNA_def_parameter_flags(parm, PropertyFlag(0), ParameterFlag(0));

  parm = RNA_def_pointer(
      func, "binding", "AnimationBinding", "", "Newly created animation binding");
  RNA_def_function_return(func, parm);
}

static void rna_def_animation_layers(BlenderRNA *brna, PropertyRNA *cprop)
{
  StructRNA *srna;

  FunctionRNA *func;
  PropertyRNA *parm;

  RNA_def_property_srna(cprop, "AnimationLayers");
  srna = RNA_def_struct(brna, "AnimationLayers", nullptr);
  RNA_def_struct_sdna(srna, "Animation");
  RNA_def_struct_ui_text(srna, "Animation Layers", "Collection of animation layers");

  /* Animation.layers.new(...) */
  func = RNA_def_function(srna, "new", "rna_Animation_layers_new");
  RNA_def_function_flag(func, FUNC_USE_CONTEXT | FUNC_USE_REPORTS);
  RNA_def_function_ui_description(
      func,
      "Add a layer to the Animation. Currently an Animation can only have at most one layer");
  parm = RNA_def_string(func,
                        "name",
                        nullptr,
                        sizeof(AnimationLayer::name) - 1,
                        "Name",
                        "Name of the layer, will be made unique within the Animation data-block");
  RNA_def_parameter_flags(parm, PropertyFlag(0), PARM_REQUIRED);
  parm = RNA_def_pointer(func, "layer", "AnimationLayer", "", "Newly created animation layer");
  RNA_def_function_return(func, parm);

  /* Animation.layers.remove(layer) */
  func = RNA_def_function(srna, "remove", "rna_Animation_layers_remove");
  RNA_def_function_flag(func, FUNC_USE_CONTEXT | FUNC_USE_REPORTS);
  RNA_def_function_ui_description(func, "Remove the layer from the animation");
  parm = RNA_def_pointer(
      func, "anim_layer", "AnimationLayer", "Animation Layer", "The layer to remove");
  RNA_def_parameter_flags(parm, PropertyFlag(0), PARM_REQUIRED);
}

static void rna_def_animation(BlenderRNA *brna)
{
  StructRNA *srna;
  PropertyRNA *prop;

  srna = RNA_def_struct(brna, "Animation", "ID");
  RNA_def_struct_sdna(srna, "Animation");
  RNA_def_struct_ui_text(srna, "Animation", "A collection of animation layers");
  RNA_def_struct_ui_icon(srna, ICON_ACTION);

  prop = RNA_def_property(srna, "last_binding_handle", PROP_INT, PROP_NONE);
  RNA_def_property_clear_flag(prop, PROP_EDITABLE);

  /* Collection properties .*/
  prop = RNA_def_property(srna, "bindings", PROP_COLLECTION, PROP_NONE);
  RNA_def_property_struct_type(prop, "AnimationBinding");
  RNA_def_property_collection_funcs(prop,
                                    "rna_iterator_animation_bindings_begin",
                                    "rna_iterator_array_next",
                                    "rna_iterator_array_end",
                                    "rna_iterator_array_dereference_get",
                                    "rna_iterator_animation_bindings_length",
                                    nullptr,
                                    nullptr,
                                    nullptr);
  RNA_def_property_ui_text(prop, "Bindings", "The list of bindings in this animation data-block");
  rna_def_animation_bindings(brna, prop);

  prop = RNA_def_property(srna, "layers", PROP_COLLECTION, PROP_NONE);
  RNA_def_property_struct_type(prop, "AnimationLayer");
  RNA_def_property_collection_funcs(prop,
                                    "rna_iterator_animation_layers_begin",
                                    "rna_iterator_array_next",
                                    "rna_iterator_array_end",
                                    "rna_iterator_array_dereference_get",
                                    "rna_iterator_animation_layers_length",
                                    nullptr,
                                    nullptr,
                                    nullptr);
  RNA_def_property_ui_text(prop, "Layers", "The list of layers that make up this Animation");
  rna_def_animation_layers(brna, prop);
}

static void rna_def_animation_binding(BlenderRNA *brna)
{
  StructRNA *srna;
  PropertyRNA *prop;

  srna = RNA_def_struct(brna, "AnimationBinding", nullptr);
  RNA_def_struct_path_func(srna, "rna_AnimationBinding_path");
  RNA_def_struct_ui_text(
      srna,
      "Animation Binding",
      "Identifier for a set of channels in this Animation, that can be used by a data-block "
      "to specify what it gets animated by");

  prop = RNA_def_property(srna, "name", PROP_STRING, PROP_NONE);
  RNA_def_struct_name_property(srna, prop);
  RNA_def_property_string_funcs(prop, nullptr, nullptr, "rna_AnimationBinding_name_set");
  RNA_def_property_string_maxlength(prop, sizeof(AnimationBinding::name) - 2);
  RNA_def_property_update(prop, NC_ANIMATION | ND_ANIMCHAN, "rna_AnimationBinding_name_update");
  RNA_def_struct_ui_text(
      srna,
      "Binding Name",
      "Used when connecting an Animation to a data-block, to find the correct binding handle");

  prop = RNA_def_property(srna, "name_display", PROP_STRING, PROP_NONE);
  RNA_def_property_string_funcs(prop,
                                "rna_AnimationBinding_name_display_get",
                                "rna_AnimationBinding_name_display_length",
                                "rna_AnimationBinding_name_display_set");
  RNA_def_property_string_maxlength(prop, sizeof(AnimationBinding::name) - 2);
  RNA_def_property_update(prop, NC_ANIMATION | ND_ANIMCHAN, "rna_AnimationBinding_name_update");
  RNA_def_struct_ui_text(
      srna,
      "Binding Display Name",
      "Name of the binding for showing in the interface. It is the name, without the first two "
      "characters that identify what kind of data-block it animates");

  prop = RNA_def_property(srna, "handle", PROP_INT, PROP_NONE);
  RNA_def_property_clear_flag(prop, PROP_EDITABLE);
  RNA_def_struct_ui_text(srna,
                         "Binding Handle",
                         "Number specific to this Binding, unique within the Animation data-block"
                         "This is used, for example, on a KeyframeAnimationStrip to look up the "
                         "AnimationChannelBag for this Binding");
}

static void rna_def_animationlayer_strips(BlenderRNA *brna, PropertyRNA *cprop)
{
  StructRNA *srna;

  FunctionRNA *func;
  PropertyRNA *parm;

  RNA_def_property_srna(cprop, "AnimationStrips");
  srna = RNA_def_struct(brna, "AnimationStrips", nullptr);
  RNA_def_struct_sdna(srna, "AnimationLayer");
  RNA_def_struct_ui_text(srna, "Animation Strips", "Collection of animation strips");

  /* Layer.strips.new(type='...') */
  func = RNA_def_function(srna, "new", "rna_AnimationStrips_new");
  RNA_def_function_ui_description(func,
                                  "Add a new strip to the layer. Currently a layer can only have "
                                  "one strip, with infinite boundaries");
  RNA_def_function_flag(func, FUNC_USE_CONTEXT | FUNC_USE_REPORTS);
  parm = RNA_def_enum(func,
                      "type",
                      rna_enum_strip_type_items,
                      int(animrig::Strip::Type::Keyframe),
                      "Type",
                      "The type of strip to create");
  /* Return value. */
  parm = RNA_def_pointer(func, "strip", "AnimationStrip", "", "Newly created animation strip");
  RNA_def_function_return(func, parm);

  /* Layer.strips.remove(strip) */
  func = RNA_def_function(srna, "remove", "rna_AnimationStrips_remove");
  RNA_def_function_flag(func, FUNC_USE_SELF_ID | FUNC_USE_CONTEXT | FUNC_USE_REPORTS);
  RNA_def_function_ui_description(func, "Remove the strip from the animation layer");
  parm = RNA_def_pointer(
      func, "anim_strip", "AnimationStrip", "Animation Strip", "The strip to remove");
  RNA_def_parameter_flags(parm, PropertyFlag(0), PARM_REQUIRED);
}

static void rna_def_animation_layer(BlenderRNA *brna)
{
  StructRNA *srna;
  PropertyRNA *prop;

  srna = RNA_def_struct(brna, "AnimationLayer", nullptr);
  RNA_def_struct_ui_text(srna, "Animation Layer", "");
  RNA_def_struct_path_func(srna, "rna_AnimationLayer_path");

  prop = RNA_def_property(srna, "name", PROP_STRING, PROP_NONE);
  RNA_def_struct_name_property(srna, prop);

  prop = RNA_def_property(srna, "influence", PROP_FLOAT, PROP_FACTOR);
  RNA_def_property_range(prop, 0.0f, 1.0f);
  RNA_def_property_ui_text(
      prop, "Influence", "How much of this layer is used when blending into the lower layers");
  RNA_def_property_ui_range(prop, 0.0, 1.0, 3, 2);
  RNA_def_property_override_flag(prop, PROPOVERRIDE_OVERRIDABLE_LIBRARY);
  RNA_def_property_update(prop, NC_ANIMATION | ND_ANIMCHAN, "rna_Animation_tag_animupdate");

  prop = RNA_def_property(srna, "mix_mode", PROP_ENUM, PROP_NONE);
  RNA_def_property_enum_sdna(prop, nullptr, "layer_mix_mode");
  RNA_def_property_ui_text(
      prop, "Mix Mode", "How animation of this layer is blended into the lower layers");
  RNA_def_property_override_flag(prop, PROPOVERRIDE_OVERRIDABLE_LIBRARY);
  RNA_def_property_enum_items(prop, rna_enum_layer_mix_mode_items);
  RNA_def_property_update(prop, NC_ANIMATION | ND_ANIMCHAN, "rna_Animation_tag_animupdate");

  /* Collection properties .*/
  prop = RNA_def_property(srna, "strips", PROP_COLLECTION, PROP_NONE);
  RNA_def_property_struct_type(prop, "AnimationStrip");
  RNA_def_property_collection_funcs(prop,
                                    "rna_iterator_animationlayer_strips_begin",
                                    "rna_iterator_array_next",
                                    "rna_iterator_array_end",
                                    "rna_iterator_array_dereference_get",
                                    "rna_iterator_animationlayer_strips_length",
                                    nullptr,
                                    nullptr,
                                    nullptr);
  RNA_def_property_ui_text(prop, "Strips", "The list of strips that are on this animation layer");

  rna_def_animationlayer_strips(brna, prop);
}

static void rna_def_keyframestrip_channelbags(BlenderRNA *brna, PropertyRNA *cprop)
{
  StructRNA *srna;

  RNA_def_property_srna(cprop, "AnimationChannelBags");
  srna = RNA_def_struct(brna, "AnimationChannelBags", nullptr);
  RNA_def_struct_sdna(srna, "KeyframeAnimationStrip");
  RNA_def_struct_ui_text(
      srna,
      "Animation Channels for Bindings",
      "For each animation binding, a list of animation channels that are meant for that binding");
}

static void rna_def_animation_keyframe_strip(BlenderRNA *brna)
{
  StructRNA *srna;
  PropertyRNA *prop;

  srna = RNA_def_struct(brna, "KeyframeAnimationStrip", "AnimationStrip");
  RNA_def_struct_ui_text(
      srna, "Keyframe Animation Strip", "Strip with a set of F-Curves for each animation binding");

  prop = RNA_def_property(srna, "channelbags", PROP_COLLECTION, PROP_NONE);
  RNA_def_property_struct_type(prop, "AnimationChannelBag");
  RNA_def_property_collection_funcs(prop,
                                    "rna_iterator_keyframestrip_channelbags_begin",
                                    "rna_iterator_array_next",
                                    "rna_iterator_array_end",
                                    "rna_iterator_array_dereference_get",
                                    "rna_iterator_keyframestrip_channelbags_length",
                                    nullptr,
                                    nullptr,
                                    nullptr);
  rna_def_keyframestrip_channelbags(brna, prop);

  {
    FunctionRNA *func;
    PropertyRNA *parm;

    /* KeyframeStrip.channels(...). */
    func = RNA_def_function(srna, "channels", "rna_KeyframeAnimationStrip_channels");
    RNA_def_function_ui_description(func, "Find the AnimationChannelBag for a specific Binding");
    parm = RNA_def_int(func,
                       "binding_handle",
                       0,
                       0,
                       INT_MAX,
                       "Binding Handle",
                       "Number that identifies a specific animation binding",
                       0,
                       INT_MAX);
    RNA_def_parameter_flags(parm, PropertyFlag(0), PARM_REQUIRED);
    parm = RNA_def_pointer(func, "channels", "AnimationChannelBag", "Channels", "");
    RNA_def_function_return(func, parm);

    /* KeyframeStrip.key_insert(...). */

    func = RNA_def_function(srna, "key_insert", "rna_KeyframeAnimationStrip_key_insert");
    RNA_def_function_flag(func, FUNC_USE_SELF_ID | FUNC_USE_MAIN | FUNC_USE_REPORTS);
    parm = RNA_def_pointer(func,
                           "binding",
                           "AnimationBinding",
                           "Binding",
                           "The binding that identifies which 'thing' should be keyed");
    RNA_def_parameter_flags(parm, PropertyFlag(0), PARM_REQUIRED);

    parm = RNA_def_string(func, "data_path", nullptr, 0, "Data Path", "F-Curve data path");
    RNA_def_parameter_flags(parm, PropertyFlag(0), PARM_REQUIRED);

    parm = RNA_def_int(
        func,
        "array_index",
        -1,
        -INT_MAX,
        INT_MAX,
        "Array Index",
        "Index of the animated array element, or -1 if the property is not an array",
        -1,
        4);
    RNA_def_parameter_flags(parm, PropertyFlag(0), PARM_REQUIRED);

    parm = RNA_def_float(func,
                         "value",
                         0.0,
                         -FLT_MAX,
                         FLT_MAX,
                         "Value to key",
                         "Value of the animated property",
                         -FLT_MAX,
                         FLT_MAX);
    RNA_def_parameter_flags(parm, PropertyFlag(0), PARM_REQUIRED);

    parm = RNA_def_float(func,
                         "time",
                         0.0,
                         -FLT_MAX,
                         FLT_MAX,
                         "Time of the key",
                         "Time, in frames, of the key",
                         -FLT_MAX,
                         FLT_MAX);
    RNA_def_parameter_flags(parm, PropertyFlag(0), PARM_REQUIRED);

    parm = RNA_def_boolean(
        func, "success", true, "Success", "Whether the key was successfully inserted");
    RNA_def_function_return(func, parm);
  }
}

static void rna_def_animation_strip(BlenderRNA *brna)
{
  StructRNA *srna;
  PropertyRNA *prop;

  srna = RNA_def_struct(brna, "AnimationStrip", nullptr);
  RNA_def_struct_ui_text(srna, "Animation Strip", "");
  RNA_def_struct_path_func(srna, "rna_AnimationStrip_path");
  RNA_def_struct_refine_func(srna, "rna_AnimationStrip_refine");

  static const EnumPropertyItem prop_type_items[] = {
      {int(animrig::Strip::Type::Keyframe),
       "KEYFRAME",
       0,
       "Keyframe",
       "Strip with a set of F-Curves for each animation binding"},
      {0, nullptr, 0, nullptr, nullptr},
  };

  prop = RNA_def_property(srna, "type", PROP_ENUM, PROP_NONE);
  RNA_def_property_enum_sdna(prop, nullptr, "strip_type");
  RNA_def_property_enum_items(prop, prop_type_items);
  RNA_def_property_clear_flag(prop, PROP_EDITABLE);

  /* Define Strip subclasses. */
  rna_def_animation_keyframe_strip(brna);
}

static void rna_def_channelbag_for_binding_fcurves(BlenderRNA *brna, PropertyRNA *cprop)
{
  StructRNA *srna;

  RNA_def_property_srna(cprop, "AnimationChannelBagFCurves");
  srna = RNA_def_struct(brna, "AnimationChannelBagFCurves", nullptr);
  RNA_def_struct_sdna(srna, "bAnimationChannelBag");
  RNA_def_struct_ui_text(
      srna, "F-Curves", "Collection of F-Curves for a specific animation binding");
}

static void rna_def_animation_channelbag(BlenderRNA *brna)
{
  StructRNA *srna;
  PropertyRNA *prop;

  srna = RNA_def_struct(brna, "AnimationChannelBag", nullptr);
  RNA_def_struct_ui_text(
      srna,
      "Animation Channel Bag",
      "Collection of animation channels, typically associated with an animation binding");

  prop = RNA_def_property(srna, "binding_handle", PROP_INT, PROP_NONE);
  RNA_def_property_clear_flag(prop, PROP_EDITABLE);

  prop = RNA_def_property(srna, "fcurves", PROP_COLLECTION, PROP_NONE);
  RNA_def_property_collection_funcs(prop,
                                    "rna_iterator_ChannelBag_fcurves_begin",
                                    "rna_iterator_array_next",
                                    "rna_iterator_array_end",
                                    "rna_iterator_array_dereference_get",
                                    "rna_iterator_ChannelBag_fcurves_length",
                                    nullptr,
                                    nullptr,
                                    nullptr);
  RNA_def_property_struct_type(prop, "FCurve");
  RNA_def_property_ui_text(prop, "F-Curves", "The individual F-Curves that animate the binding");
  rna_def_channelbag_for_binding_fcurves(brna, prop);
}

void RNA_def_animation_id(BlenderRNA *brna)
{
  rna_def_animation(brna);
  rna_def_animation_binding(brna);
  rna_def_animation_layer(brna);
  rna_def_animation_strip(brna);
  rna_def_animation_channelbag(brna);
}

#endif<|MERGE_RESOLUTION|>--- conflicted
+++ resolved
@@ -402,13 +402,8 @@
   const animrig::Binding &binding = dna_binding->wrap();
   const animrig::KeyframeSettings settings = animrig::get_keyframe_settings(true);
 
-<<<<<<< HEAD
-  FCurve *fcurve = key_strip.keyframe_insert(
+  animrig::SingleKeyingResult result = key_strip.keyframe_insert(
       binding, rna_path, array_index, {time, value}, INSERTKEY_NOFLAGS, settings);
-=======
-  animrig::SingleKeyingResult result = key_strip.keyframe_insert(
-      binding, rna_path, array_index, {time, value}, settings);
->>>>>>> d6aa7903
 
   if (result == animrig::SingleKeyingResult::SUCCESS) {
     DEG_id_tag_update_ex(bmain, id, ID_RECALC_ANIMATION);
