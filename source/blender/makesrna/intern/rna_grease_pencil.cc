--- conflicted
+++ resolved
@@ -530,17 +530,10 @@
 {
   using namespace blender::bke::greasepencil;
   GreasePencil *grease_pencil = rna_grease_pencil(ptr);
-<<<<<<< HEAD
-  GreasePencilLayerTreeNode *node = static_cast<GreasePencilLayerTreeNode *>(value.data);
-  if (node->wrap().is_group()) {
-    grease_pencil->active_node = node;
-    WM_main_add_notifier(NC_GPENCIL | NA_EDITED | NA_SELECTED, grease_pencil);
-=======
   TreeNode *node = static_cast<TreeNode *>(value.data);
   if (node->is_group()) {
     grease_pencil->set_active_node(node);
-    WM_main_add_notifier(NC_GPENCIL | NA_EDITED, nullptr);
->>>>>>> 374a84e1
+    WM_main_add_notifier(NC_GPENCIL | NA_EDITED | NA_SELECTED, grease_pencil);
   }
 }
 
