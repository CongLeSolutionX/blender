/* SPDX-FileCopyrightText: 2024 Blender Authors
 *
 * SPDX-License-Identifier: GPL-2.0-or-later */

/** \file
 * \ingroup RNA
 */

#include "BKE_attribute.h"
#include "BKE_global.hh"

#include "BLI_string.h"

#include "DNA_grease_pencil_types.h"
#include "DNA_scene_types.h"

#include "RNA_access.hh"
#include "RNA_define.hh"
#include "RNA_enum_types.hh"

#include "rna_internal.hh"

#include "WM_api.hh"

#ifdef RNA_RUNTIME

#  include <fmt/format.h>

#  include "BKE_attribute.hh"
#  include "BKE_curves.hh"
<<<<<<< HEAD
#  include "BKE_curves_utils.hh"
=======
>>>>>>> 0f42f277
#  include "BKE_grease_pencil.hh"

#  include "BLI_index_mask.hh"
#  include "BLI_math_matrix.hh"
#  include "BLI_span.hh"

#  include "DEG_depsgraph.hh"
#  include "DEG_depsgraph_build.hh"

static GreasePencil *rna_grease_pencil(const PointerRNA *ptr)
{
  return reinterpret_cast<GreasePencil *>(ptr->owner_id);
}

static void rna_grease_pencil_update(Main * /*bmain*/, Scene * /*scene*/, PointerRNA *ptr)
{
  DEG_id_tag_update(&rna_grease_pencil(ptr)->id, ID_RECALC_GEOMETRY);
  WM_main_add_notifier(NC_GPENCIL | NA_EDITED, rna_grease_pencil(ptr));
}

static void rna_grease_pencil_autolock(Main * /*bmain*/, Scene * /*scene*/, PointerRNA *ptr)
{
  using namespace blender::bke::greasepencil;
  GreasePencil *grease_pencil = rna_grease_pencil(ptr);
  if (grease_pencil->flag & GREASE_PENCIL_AUTOLOCK_LAYERS) {
    grease_pencil->autolock_inactive_layers();
  }
  else {
    for (Layer *layer : grease_pencil->layers_for_write()) {
      layer->set_locked(false);
    }
  }

  rna_grease_pencil_update(nullptr, nullptr, ptr);
}

static void rna_grease_pencil_dependency_update(Main *bmain, Scene * /*scene*/, PointerRNA *ptr)
{
  DEG_id_tag_update(&rna_grease_pencil(ptr)->id, ID_RECALC_GEOMETRY);
  DEG_relations_tag_update(bmain);
  WM_main_add_notifier(NC_GPENCIL | NA_EDITED, rna_grease_pencil(ptr));
}

static int rna_Drawing_user_count_get(PointerRNA *ptr)
{
  using namespace blender::bke::greasepencil;
  const GreasePencilDrawing *drawing = static_cast<const GreasePencilDrawing *>(ptr->data);
  return drawing->wrap().user_count();
}

static int rna_GreasePencilDrawing_curve_offset_data_length(PointerRNA *ptr)
{
  const GreasePencilDrawing *drawing = static_cast<GreasePencilDrawing *>(ptr->data);
  return drawing->geometry.curve_num + 1;
}

static void rna_GreasePencilDrawing_curve_offset_data_begin(CollectionPropertyIterator *iter,
                                                            PointerRNA *ptr)
{
  GreasePencilDrawing *drawing = static_cast<GreasePencilDrawing *>(ptr->data);
  rna_iterator_array_begin(iter,
                           drawing->geometry.wrap().offsets_for_write().data(),
                           sizeof(int),
                           drawing->geometry.curve_num + 1,
                           false,
                           nullptr);
}

static bool rna_GreasePencilDrawing_curve_offset_data_lookup_int(PointerRNA *ptr,
                                                                 int index,
                                                                 PointerRNA *r_ptr)
{
  GreasePencilDrawing *drawing = static_cast<GreasePencilDrawing *>(ptr->data);
  if (index < 0 || index >= drawing->geometry.curve_num + 1) {
    return false;
  }
  r_ptr->owner_id = ptr->owner_id;
  r_ptr->type = &RNA_IntAttributeValue;
  r_ptr->data = &drawing->geometry.wrap().offsets_for_write()[index];
  return true;
}

static void rna_GreasePencilLayer_frames_begin(CollectionPropertyIterator *iter, PointerRNA *ptr)
{
  using namespace blender::bke::greasepencil;
  Layer &layer = static_cast<GreasePencilLayer *>(ptr->data)->wrap();
  blender::Span<FramesMapKeyT> sorted_keys = layer.sorted_keys();

  rna_iterator_array_begin(
      iter, (void *)sorted_keys.data(), sizeof(FramesMapKeyT), sorted_keys.size(), false, nullptr);
}

static PointerRNA rna_GreasePencilLayer_frames_get(CollectionPropertyIterator *iter)
{
  using namespace blender::bke::greasepencil;
  const FramesMapKeyT frame_key = *static_cast<FramesMapKeyT *>(rna_iterator_array_get(iter));
  const Layer &layer = static_cast<GreasePencilLayer *>(iter->parent.data)->wrap();
  const GreasePencilFrame *frame = layer.frames().lookup_ptr(frame_key);
  return rna_pointer_inherit_refine(&iter->parent,
                                    &RNA_GreasePencilFrame,
                                    static_cast<void *>(const_cast<GreasePencilFrame *>(frame)));
}

static int rna_GreasePencilLayer_frames_length(PointerRNA *ptr)
{
  using namespace blender::bke::greasepencil;
  Layer &layer = static_cast<GreasePencilLayer *>(ptr->data)->wrap();
  return layer.frames().size();
}

static bool rna_GreasePencilLayer_frames_lookup_int(PointerRNA *ptr, int index, PointerRNA *r_ptr)
{
  using namespace blender::bke::greasepencil;
  GreasePencil &grease_pencil = *rna_grease_pencil(ptr);
  Layer &layer = static_cast<GreasePencilLayer *>(ptr->data)->wrap();
  if (index < 0 || index >= layer.sorted_keys().size()) {
    return false;
  }
  const FramesMapKeyT frame_key = layer.sorted_keys()[index];
  const GreasePencilFrame *frame = layer.frames().lookup_ptr(frame_key);

  r_ptr->owner_id = &grease_pencil.id;
  r_ptr->type = &RNA_GreasePencilFrame;
  r_ptr->data = static_cast<void *>(const_cast<GreasePencilFrame *>(frame));
  return true;
}

static std::pair<int, const blender::bke::greasepencil::Layer *> find_layer_of_frame(
    const GreasePencil &grease_pencil, const GreasePencilFrame &find_frame)
{
  using namespace blender::bke::greasepencil;
  for (const Layer *layer : grease_pencil.layers()) {
    for (const auto &[key, frame] : layer->frames().items()) {
      if (&frame == &find_frame) {
        return {int(key), layer};
      }
    }
  }
  return {0, nullptr};
}

static PointerRNA rna_Frame_drawing_get(PointerRNA *ptr)
{
  using namespace blender::bke::greasepencil;
  const GreasePencil &grease_pencil = *rna_grease_pencil(ptr);
  GreasePencilFrame &frame_to_find = *static_cast<GreasePencilFrame *>(ptr->data);
  if (frame_to_find.is_end()) {
    return PointerRNA_NULL;
  }

  /* RNA doesn't give access to the parented layer object, so we have to iterate over all layers
   * and search for the matching GreasePencilFrame pointer in the frames collection. */
  auto [frame_number, this_layer] = find_layer_of_frame(grease_pencil, frame_to_find);
  if (this_layer == nullptr) {
    return PointerRNA_NULL;
  }

  const Drawing *drawing = grease_pencil.get_drawing_at(*this_layer, frame_number);
  return rna_pointer_inherit_refine(
      ptr, &RNA_GreasePencilDrawing, static_cast<void *>(const_cast<Drawing *>(drawing)));
}

static int rna_Frame_frame_number_get(PointerRNA *ptr)
{
  using namespace blender::bke::greasepencil;
  const GreasePencil &grease_pencil = *rna_grease_pencil(ptr);
  GreasePencilFrame &frame_to_find = *static_cast<GreasePencilFrame *>(ptr->data);

  /* RNA doesn't give access to the parented layer object, so we have to iterate over all layers
   * and search for the matching GreasePencilFrame pointer in the frames collection. */
  auto [frame_number, this_layer] = find_layer_of_frame(grease_pencil, frame_to_find);
  /* Layer should exist. */
  BLI_assert(this_layer != nullptr);
  return frame_number;
}

static void rna_grease_pencil_layer_mask_name_get(PointerRNA *ptr, char *dst)
{
  using namespace blender;
  GreasePencilLayerMask *mask = static_cast<GreasePencilLayerMask *>(ptr->data);
  if (mask->layer_name != nullptr) {
    strcpy(dst, mask->layer_name);
  }
  else {
    dst[0] = '\0';
  }
}

static int rna_grease_pencil_layer_mask_name_length(PointerRNA *ptr)
{
  using namespace blender;
  GreasePencilLayerMask *mask = static_cast<GreasePencilLayerMask *>(ptr->data);
  if (mask->layer_name != nullptr) {
    return strlen(mask->layer_name);
  }
  return 0;
}

static void rna_grease_pencil_layer_mask_name_set(PointerRNA *ptr, const char *value)
{
  using namespace blender;
  GreasePencil *grease_pencil = rna_grease_pencil(ptr);
  GreasePencilLayerMask *mask = static_cast<GreasePencilLayerMask *>(ptr->data);

  const std::string oldname(mask->layer_name);
  if (bke::greasepencil::TreeNode *node = grease_pencil->find_node_by_name(oldname)) {
    grease_pencil->rename_node(*G_MAIN, *node, value);
  }
}

static int rna_grease_pencil_active_mask_index_get(PointerRNA *ptr)
{
  GreasePencilLayer *layer = static_cast<GreasePencilLayer *>(ptr->data);
  return layer->active_mask_index;
}

static void rna_grease_pencil_active_mask_index_set(PointerRNA *ptr, int value)
{
  GreasePencilLayer *layer = static_cast<GreasePencilLayer *>(ptr->data);
  layer->active_mask_index = value;
}

static void rna_grease_pencil_active_mask_index_range(
    PointerRNA *ptr, int *min, int *max, int * /*softmin*/, int * /*softmax*/)
{
  GreasePencilLayer *layer = static_cast<GreasePencilLayer *>(ptr->data);
  *min = 0;
  *max = max_ii(0, BLI_listbase_count(&layer->masks) - 1);
}

static void rna_iterator_grease_pencil_layers_begin(CollectionPropertyIterator *iter,
                                                    PointerRNA *ptr)
{
  using namespace blender::bke::greasepencil;
  GreasePencil *grease_pencil = rna_grease_pencil(ptr);
  blender::Span<Layer *> layers = grease_pencil->layers_for_write();

  rna_iterator_array_begin(
      iter, (void *)layers.data(), sizeof(Layer *), layers.size(), 0, nullptr);
}

static int rna_iterator_grease_pencil_layers_length(PointerRNA *ptr)
{
  GreasePencil *grease_pencil = rna_grease_pencil(ptr);
  return grease_pencil->layers().size();
}

static void tree_node_name_get(blender::bke::greasepencil::TreeNode &node, char *dst)
{
  if (!node.name().is_empty()) {
    strcpy(dst, node.name().c_str());
  }
  else {
    dst[0] = '\0';
  }
}

static int tree_node_name_length(blender::bke::greasepencil::TreeNode &node)
{
  if (!node.name().is_empty()) {
    return node.name().size();
  }
  return 0;
}

static std::optional<std::string> tree_node_name_path(blender::bke::greasepencil::TreeNode &node,
                                                      const char *prefix)
{
  using namespace blender::bke::greasepencil;
  BLI_assert(!node.name().is_empty());
  const size_t name_length = node.name().size();
  std::string name_esc(name_length * 2, '\0');
  BLI_str_escape(name_esc.data(), node.name().c_str(), name_length * 2);
  return fmt::format("{}[\"{}\"]", prefix, name_esc.c_str());
}

static std::optional<std::string> rna_GreasePencilLayer_path(const PointerRNA *ptr)
{
  GreasePencilLayer *layer = static_cast<GreasePencilLayer *>(ptr->data);
  return tree_node_name_path(layer->wrap().as_node(), "layers");
}

static void rna_GreasePencilLayer_name_get(PointerRNA *ptr, char *value)
{
  GreasePencilLayer *layer = static_cast<GreasePencilLayer *>(ptr->data);
  tree_node_name_get(layer->wrap().as_node(), value);
}

static int rna_GreasePencilLayer_name_length(PointerRNA *ptr)
{
  GreasePencilLayer *layer = static_cast<GreasePencilLayer *>(ptr->data);
  return tree_node_name_length(layer->wrap().as_node());
}

static void rna_GreasePencilLayer_name_set(PointerRNA *ptr, const char *value)
{
  GreasePencil *grease_pencil = rna_grease_pencil(ptr);
  GreasePencilLayer *layer = static_cast<GreasePencilLayer *>(ptr->data);

  grease_pencil->rename_node(*G_MAIN, layer->wrap().as_node(), value);
}

static int rna_GreasePencilLayer_pass_index_get(PointerRNA *ptr)
{
  using namespace blender;
  const GreasePencil &grease_pencil = *rna_grease_pencil(ptr);
  const bke::greasepencil::Layer &layer =
      static_cast<const GreasePencilLayer *>(ptr->data)->wrap();
  const int layer_idx = *grease_pencil.get_layer_index(layer);

  const VArray layer_passes = *grease_pencil.attributes().lookup_or_default<int>(
      "pass_index", bke::AttrDomain::Layer, 0);
  return layer_passes[layer_idx];
}

static void rna_GreasePencilLayer_pass_index_set(PointerRNA *ptr, int value)
{
  using namespace blender;
  GreasePencil &grease_pencil = *rna_grease_pencil(ptr);
  const bke::greasepencil::Layer &layer =
      static_cast<const GreasePencilLayer *>(ptr->data)->wrap();
  const int layer_idx = *grease_pencil.get_layer_index(layer);

  bke::SpanAttributeWriter<int> layer_passes =
      grease_pencil.attributes_for_write().lookup_or_add_for_write_span<int>(
          "pass_index", bke::AttrDomain::Layer);
  layer_passes.span[layer_idx] = std::max(0, value);
  layer_passes.finish();
}

static void rna_GreasePencilLayer_matrix_local_get(PointerRNA *ptr, float *values)
{
  const blender::bke::greasepencil::Layer &layer =
      static_cast<const GreasePencilLayer *>(ptr->data)->wrap();
  std::copy_n(layer.local_transform().base_ptr(), 16, values);
}

static void rna_GreasePencilLayer_matrix_parent_inverse_get(PointerRNA *ptr, float *values)
{
  const blender::bke::greasepencil::Layer &layer =
      static_cast<const GreasePencilLayer *>(ptr->data)->wrap();
  std::copy_n(layer.parent_inverse().base_ptr(), 16, values);
}

static PointerRNA rna_GreasePencilLayer_parent_layer_group_get(PointerRNA *ptr)
{
  blender::bke::greasepencil::Layer &layer = static_cast<GreasePencilLayer *>(ptr->data)->wrap();
  blender::bke::greasepencil::LayerGroup *layer_group = &layer.parent_group();
  /* Return None when layer is in the root group. */
  if (!layer_group->as_node().parent_group()) {
    return PointerRNA_NULL;
  }
  return rna_pointer_inherit_refine(
      ptr, &RNA_GreasePencilLayerGroup, static_cast<void *>(layer_group));
}

static PointerRNA rna_GreasePencil_active_layer_get(PointerRNA *ptr)
{
  GreasePencil *grease_pencil = rna_grease_pencil(ptr);
  if (grease_pencil->has_active_layer()) {
    return rna_pointer_inherit_refine(
        ptr, &RNA_GreasePencilLayer, static_cast<void *>(grease_pencil->get_active_layer()));
  }
  return rna_pointer_inherit_refine(ptr, nullptr, nullptr);
}

static void rna_GreasePencil_active_layer_set(PointerRNA *ptr,
                                              PointerRNA value,
                                              ReportList * /*reports*/)
{
  GreasePencil *grease_pencil = rna_grease_pencil(ptr);
  grease_pencil->set_active_layer(static_cast<blender::bke::greasepencil::Layer *>(value.data));
  WM_main_add_notifier(NC_GPENCIL | NA_EDITED | NA_SELECTED, grease_pencil);
}

static PointerRNA rna_GreasePencil_active_group_get(PointerRNA *ptr)
{
  GreasePencil *grease_pencil = rna_grease_pencil(ptr);
  if (grease_pencil->has_active_group()) {
    return rna_pointer_inherit_refine(
        ptr, &RNA_GreasePencilLayerGroup, static_cast<void *>(grease_pencil->get_active_group()));
  }
  return rna_pointer_inherit_refine(ptr, nullptr, nullptr);
}

static void rna_GreasePencil_active_group_set(PointerRNA *ptr,
                                              PointerRNA value,
                                              ReportList * /*reports*/)
{
  using namespace blender::bke::greasepencil;
  GreasePencil *grease_pencil = rna_grease_pencil(ptr);
  TreeNode *node = static_cast<TreeNode *>(value.data);
  if (node->is_group()) {
    grease_pencil->set_active_node(node);
    WM_main_add_notifier(NC_GPENCIL | NA_EDITED | NA_SELECTED, grease_pencil);
  }
}

static std::optional<std::string> rna_GreasePencilLayerGroup_path(const PointerRNA *ptr)
{
  GreasePencilLayerTreeGroup *group = static_cast<GreasePencilLayerTreeGroup *>(ptr->data);
  return tree_node_name_path(group->wrap().as_node(), "layer_groups");
}

static void rna_GreasePencilLayerGroup_name_get(PointerRNA *ptr, char *value)
{
  GreasePencilLayerTreeGroup *group = static_cast<GreasePencilLayerTreeGroup *>(ptr->data);
  tree_node_name_get(group->wrap().as_node(), value);
}

static int rna_GreasePencilLayerGroup_name_length(PointerRNA *ptr)
{
  GreasePencilLayerTreeGroup *group = static_cast<GreasePencilLayerTreeGroup *>(ptr->data);
  return tree_node_name_length(group->wrap().as_node());
}

static void rna_GreasePencilLayerGroup_name_set(PointerRNA *ptr, const char *value)
{
  GreasePencil *grease_pencil = rna_grease_pencil(ptr);
  GreasePencilLayerTreeGroup *group = static_cast<GreasePencilLayerTreeGroup *>(ptr->data);

  grease_pencil->rename_node(*G_MAIN, group->wrap().as_node(), value);
}

static void rna_iterator_grease_pencil_layer_groups_begin(CollectionPropertyIterator *iter,
                                                          PointerRNA *ptr)
{
  using namespace blender::bke::greasepencil;
  GreasePencil *grease_pencil = rna_grease_pencil(ptr);

  blender::Span<LayerGroup *> groups = grease_pencil->layer_groups_for_write();

  rna_iterator_array_begin(
      iter, (void *)groups.data(), sizeof(LayerGroup *), groups.size(), 0, nullptr);
}

static int rna_iterator_grease_pencil_layer_groups_length(PointerRNA *ptr)
{
  GreasePencil *grease_pencil = rna_grease_pencil(ptr);
  return grease_pencil->layer_groups().size();
}

#else

static void rna_def_grease_pencil_drawing(BlenderRNA *brna)
{
  StructRNA *srna;
  PropertyRNA *prop;

  static const EnumPropertyItem rna_enum_drawing_type_items[] = {
      {GP_DRAWING, "DRAWING", 0, "Drawing", ""},
      {GP_DRAWING_REFERENCE, "REFERENCE", 0, "Reference", ""},
      {0, nullptr, 0, nullptr, nullptr}};

  srna = RNA_def_struct(brna, "GreasePencilDrawing", nullptr);
  RNA_def_struct_sdna(srna, "GreasePencilDrawing");
  RNA_def_struct_ui_text(srna, "Grease Pencil Drawing", "A Grease Pencil drawing");

  /* Type. */
  prop = RNA_def_property(srna, "type", PROP_ENUM, PROP_NONE);
  RNA_def_property_enum_sdna(prop, nullptr, "base.type");
  RNA_def_property_enum_items(prop, rna_enum_drawing_type_items);
  RNA_def_parameter_clear_flags(prop, PROP_EDITABLE, ParameterFlag(0));
  RNA_def_property_ui_text(prop, "Type", "Drawing type");
  RNA_def_property_update(prop, NC_GPENCIL | ND_DATA, "rna_grease_pencil_update");

  /* User Count. */
  prop = RNA_def_property(srna, "user_count", PROP_INT, PROP_NONE);
  RNA_def_property_int_funcs(prop, "rna_Drawing_user_count_get", nullptr, nullptr);
  RNA_def_parameter_clear_flags(prop, PROP_EDITABLE, ParameterFlag(0));
  RNA_def_property_ui_text(prop, "User Count", "The number of keyframes this drawing is used by");
  RNA_def_property_update(prop, NC_GPENCIL | ND_DATA, "rna_grease_pencil_update");

  /* Curve offsets. */
<<<<<<< HEAD
  prop = RNA_def_property(srna, "curve_offset_data", PROP_COLLECTION, PROP_NONE);
=======
  prop = RNA_def_property(srna, "curve_offsets", PROP_COLLECTION, PROP_NONE);
>>>>>>> 0f42f277
  RNA_def_property_struct_type(prop, "IntAttributeValue");
  RNA_def_property_override_flag(prop, PROPOVERRIDE_IGNORE);
  RNA_def_property_collection_funcs(prop,
                                    "rna_GreasePencilDrawing_curve_offset_data_begin",
                                    "rna_iterator_array_next",
                                    "rna_iterator_array_end",
                                    "rna_iterator_array_get",
                                    "rna_GreasePencilDrawing_curve_offset_data_length",
                                    "rna_GreasePencilDrawing_curve_offset_data_lookup_int",
                                    nullptr,
                                    nullptr);
<<<<<<< HEAD
=======
  RNA_def_parameter_clear_flags(prop, PROP_EDITABLE, ParameterFlag(0));
  RNA_def_property_ui_text(
      prop, "Curve Offsets", "Offset indices of the first point of each curve");
>>>>>>> 0f42f277
  RNA_def_property_update(prop, 0, "rna_grease_pencil_update");

  RNA_api_grease_pencil_drawing(srna);

  /* Attributes. */
  rna_def_attributes_common(srna, AttributeOwnerType::GreasePencilDrawing);
}

static void rna_def_grease_pencil_frame(BlenderRNA *brna)
{
  StructRNA *srna;
  PropertyRNA *prop;

  static const EnumPropertyItem rna_enum_keyframe_type_items[] = {
      {BEZT_KEYTYPE_KEYFRAME,
       "KEYFRAME",
       ICON_KEYTYPE_KEYFRAME_VEC,
       "Keyframe",
       "Normal keyframe, e.g. for key poses"},
      {BEZT_KEYTYPE_BREAKDOWN,
       "BREAKDOWN",
       ICON_KEYTYPE_BREAKDOWN_VEC,
       "Breakdown",
       "A breakdown pose, e.g. for transitions between key poses"},
      {BEZT_KEYTYPE_MOVEHOLD,
       "MOVING_HOLD",
       ICON_KEYTYPE_MOVING_HOLD_VEC,
       "Moving Hold",
       "A keyframe that is part of a moving hold"},
      {BEZT_KEYTYPE_EXTREME,
       "EXTREME",
       ICON_KEYTYPE_EXTREME_VEC,
       "Extreme",
       "An 'extreme' pose, or some other purpose as needed"},
      {BEZT_KEYTYPE_JITTER,
       "JITTER",
       ICON_KEYTYPE_JITTER_VEC,
       "Jitter",
       "A filler or baked keyframe for keying on ones, or some other purpose as needed"},
      {BEZT_KEYTYPE_GENERATED,
       "GENERATED",
       ICON_KEYTYPE_GENERATED_VEC,
       "Generated",
       "A key generated automatically by a tool, not manually created"},
      {0, nullptr, 0, nullptr, nullptr},
  };

  srna = RNA_def_struct(brna, "GreasePencilFrame", nullptr);
  RNA_def_struct_sdna(srna, "GreasePencilFrame");
  RNA_def_struct_ui_text(srna, "Grease Pencil Frame", "A Grease Pencil keyframe");

  /* Drawing. */
  prop = RNA_def_property(srna, "drawing", PROP_POINTER, PROP_NONE);
  RNA_def_property_struct_type(prop, "GreasePencilDrawing");
  RNA_def_property_pointer_funcs(prop, "rna_Frame_drawing_get", nullptr, nullptr, nullptr);
  RNA_def_property_ui_text(prop, "Drawing", "A Grease Pencil drawing");
  RNA_def_property_update(prop, NC_GPENCIL | ND_DATA, "rna_grease_pencil_update");

  /* Frame number. */
  prop = RNA_def_property(srna, "frame_number", PROP_INT, PROP_NONE);
  /* TODO: Make property editable, ensure frame number isn't already in use. */
  RNA_def_property_clear_flag(prop, PROP_EDITABLE);
  RNA_def_property_int_funcs(prop, "rna_Frame_frame_number_get", nullptr, nullptr);
  RNA_def_property_range(prop, MINAFRAME, MAXFRAME);
  RNA_def_property_ui_text(prop, "Frame Number", "The frame number in the scene");
  RNA_def_property_update(prop, NC_GPENCIL | ND_DATA, "rna_grease_pencil_update");

  /* Selection status. */
  prop = RNA_def_property(srna, "select", PROP_BOOLEAN, PROP_NONE);
  RNA_def_property_boolean_sdna(prop, nullptr, "flag", GP_FRAME_SELECTED);
  RNA_def_property_ui_text(prop, "Select", "Frame Selection in the Dope Sheet");
  RNA_def_property_update(prop, NC_GPENCIL | ND_DATA, "rna_grease_pencil_update");

  /* Keyframe type. */
  prop = RNA_def_property(srna, "keyframe_type", PROP_ENUM, PROP_NONE);
  RNA_def_property_enum_sdna(prop, nullptr, "type");
  RNA_def_parameter_clear_flags(prop, PROP_ANIMATABLE, ParameterFlag(0));
  RNA_def_property_enum_items(prop, rna_enum_keyframe_type_items);
  RNA_def_property_ui_text(prop, "Keyframe Type", "Type of keyframe");
  RNA_def_property_update(prop, NC_GPENCIL | ND_DATA, "rna_grease_pencil_update");
}

static void rna_def_grease_pencil_frames(BlenderRNA *brna, PropertyRNA *cprop)
{
  StructRNA *srna;

  RNA_def_property_srna(cprop, "GreasePencilFrames");
  srna = RNA_def_struct(brna, "GreasePencilFrames", nullptr);
  RNA_def_struct_sdna(srna, "GreasePencilLayer");
  RNA_def_struct_ui_text(srna, "Grease Pencil Frames", "Collection of Grease Pencil frames");

  RNA_api_grease_pencil_frames(srna);
}

static void rna_def_grease_pencil_layer_mask(BlenderRNA *brna)
{
  StructRNA *srna;
  PropertyRNA *prop;

  srna = RNA_def_struct(brna, "GreasePencilLayerMask", nullptr);
  RNA_def_struct_sdna(srna, "GreasePencilLayerMask");
  RNA_def_struct_ui_text(srna, "Grease Pencil Masking Layers", "List of Mask Layers");
  // RNA_def_struct_path_func(srna, "rna_GreasePencilLayerMask_path");

  prop = RNA_def_property(srna, "name", PROP_STRING, PROP_NONE);
  RNA_def_property_ui_text(prop, "Layer", "Mask layer name");
  RNA_def_property_string_sdna(prop, nullptr, "layer_name");
  RNA_def_property_string_funcs(prop,
                                "rna_grease_pencil_layer_mask_name_get",
                                "rna_grease_pencil_layer_mask_name_length",
                                "rna_grease_pencil_layer_mask_name_set");
  RNA_def_struct_name_property(srna, prop);
  RNA_def_property_clear_flag(prop, PROP_ANIMATABLE);
  RNA_def_property_update(prop, NC_GPENCIL | ND_DATA | NA_RENAME, nullptr);

  prop = RNA_def_property(srna, "hide", PROP_BOOLEAN, PROP_NONE);
  RNA_def_property_boolean_sdna(prop, nullptr, "flag", GP_LAYER_MASK_HIDE);
  RNA_def_property_ui_icon(prop, ICON_HIDE_OFF, -1);
  RNA_def_property_ui_text(prop, "Hide", "Set mask Visibility");
  RNA_def_property_update(prop, NC_GPENCIL | ND_DATA, "rna_grease_pencil_update");

  prop = RNA_def_property(srna, "invert", PROP_BOOLEAN, PROP_NONE);
  RNA_def_property_boolean_sdna(prop, nullptr, "flag", GP_LAYER_MASK_INVERT);
  RNA_def_property_ui_icon(prop, ICON_SELECT_INTERSECT, 1);
  RNA_def_property_ui_text(prop, "Invert", "Invert mask");
  RNA_def_property_update(prop, NC_GPENCIL | ND_DATA, "rna_grease_pencil_update");
}

static void rna_def_grease_pencil_layer_masks(BlenderRNA *brna, PropertyRNA *cprop)
{
  StructRNA *srna;
  PropertyRNA *prop;

  RNA_def_property_srna(cprop, "GreasePencilLayerMasks");
  srna = RNA_def_struct(brna, "GreasePencilLayerMasks", nullptr);
  RNA_def_struct_sdna(srna, "GreasePencilLayer");
  RNA_def_struct_ui_text(
      srna, "Grease Pencil Mask Layers", "Collection of grease pencil masking layers");

  prop = RNA_def_property(srna, "active_mask_index", PROP_INT, PROP_UNSIGNED);
  RNA_def_property_clear_flag(prop, PROP_ANIMATABLE);
  RNA_def_property_int_funcs(prop,
                             "rna_grease_pencil_active_mask_index_get",
                             "rna_grease_pencil_active_mask_index_set",
                             "rna_grease_pencil_active_mask_index_range");
  RNA_def_property_ui_text(prop, "Active Layer Mask Index", "Active index in layer mask array");
}

static void rna_def_grease_pencil_layer(BlenderRNA *brna)
{
  StructRNA *srna;
  PropertyRNA *prop;

  static const float scale_defaults[3] = {1.0f, 1.0f, 1.0f};

  static const EnumPropertyItem rna_enum_layer_blend_modes_items[] = {
      {GP_LAYER_BLEND_NONE, "REGULAR", 0, "Regular", ""},
      {GP_LAYER_BLEND_HARDLIGHT, "HARDLIGHT", 0, "Hard Light", ""},
      {GP_LAYER_BLEND_ADD, "ADD", 0, "Add", ""},
      {GP_LAYER_BLEND_SUBTRACT, "SUBTRACT", 0, "Subtract", ""},
      {GP_LAYER_BLEND_MULTIPLY, "MULTIPLY", 0, "Multiply", ""},
      {GP_LAYER_BLEND_DIVIDE, "DIVIDE", 0, "Divide", ""},
      {0, nullptr, 0, nullptr, nullptr}};

  srna = RNA_def_struct(brna, "GreasePencilLayer", nullptr);
  RNA_def_struct_sdna(srna, "GreasePencilLayer");
  RNA_def_struct_ui_text(srna, "Grease Pencil Layer", "Collection of related drawings");
  RNA_def_struct_path_func(srna, "rna_GreasePencilLayer_path");

  /* Name */
  prop = RNA_def_property(srna, "name", PROP_STRING, PROP_NONE);
  RNA_def_property_ui_text(prop, "Name", "Layer name");
  RNA_def_property_string_funcs(prop,
                                "rna_GreasePencilLayer_name_get",
                                "rna_GreasePencilLayer_name_length",
                                "rna_GreasePencilLayer_name_set");
  RNA_def_struct_name_property(srna, prop);
  RNA_def_property_update(prop, NC_GPENCIL | ND_DATA | NA_RENAME, "rna_grease_pencil_update");

  /* Frames. */
  prop = RNA_def_property(srna, "frames", PROP_COLLECTION, PROP_NONE);
  RNA_def_property_struct_type(prop, "GreasePencilFrame");
  RNA_def_property_ui_text(prop, "Frames", "Grease Pencil frames");
  RNA_def_property_collection_funcs(prop,
                                    "rna_GreasePencilLayer_frames_begin",
                                    "rna_iterator_array_next",
                                    "rna_iterator_array_end",
                                    "rna_GreasePencilLayer_frames_get",
                                    "rna_GreasePencilLayer_frames_length",
                                    "rna_GreasePencilLayer_frames_lookup_int",
                                    nullptr,
                                    nullptr);
  rna_def_grease_pencil_frames(brna, prop);

  /* Mask Layers */
  prop = RNA_def_property(srna, "mask_layers", PROP_COLLECTION, PROP_NONE);
  RNA_def_property_collection_sdna(prop, nullptr, "masks", nullptr);
  RNA_def_property_struct_type(prop, "GreasePencilLayerMask");
  RNA_def_property_ui_text(prop, "Masks", "List of Masking Layers");
  rna_def_grease_pencil_layer_masks(brna, prop);

  /* Visibility */
  prop = RNA_def_property(srna, "hide", PROP_BOOLEAN, PROP_NONE);
  RNA_def_property_boolean_sdna(
      prop, "GreasePencilLayerTreeNode", "flag", GP_LAYER_TREE_NODE_HIDE);
  RNA_def_property_ui_icon(prop, ICON_HIDE_OFF, -1);
  RNA_def_property_ui_text(prop, "Hide", "Set layer visibility");
  RNA_def_property_update(prop, NC_GPENCIL | ND_DATA, "rna_grease_pencil_update");

  /* Lock */
  prop = RNA_def_property(srna, "lock", PROP_BOOLEAN, PROP_NONE);
  RNA_def_property_boolean_sdna(
      prop, "GreasePencilLayerTreeNode", "flag", GP_LAYER_TREE_NODE_LOCKED);
  RNA_def_property_ui_icon(prop, ICON_UNLOCKED, 1);
  RNA_def_property_ui_text(
      prop, "Locked", "Protect layer from further editing and/or frame changes");
  RNA_def_property_update(prop, NC_GPENCIL | ND_DATA, "rna_grease_pencil_update");

  /* Select. */
  prop = RNA_def_property(srna, "select", PROP_BOOLEAN, PROP_NONE);
  RNA_def_property_boolean_sdna(
      prop, "GreasePencilLayerTreeNode", "flag", GP_LAYER_TREE_NODE_SELECT);
  RNA_def_property_ui_text(prop, "Select", "Layer is selected for editing in the Dope Sheet");
  RNA_def_property_update(prop, NC_GPENCIL | ND_DATA, "rna_grease_pencil_update");

  /* Lock Frame. */
  prop = RNA_def_property(srna, "lock_frame", PROP_BOOLEAN, PROP_NONE);
  RNA_def_property_boolean_sdna(
      prop, "GreasePencilLayerTreeNode", "flag", GP_LAYER_TREE_NODE_MUTE);
  RNA_def_property_ui_icon(prop, ICON_UNLOCKED, 1);
  RNA_def_property_clear_flag(prop, PROP_ANIMATABLE);
  RNA_def_property_ui_text(prop, "Frame Locked", "Lock current frame displayed by layer");
  RNA_def_property_update(prop, NC_GPENCIL | ND_DATA, "rna_grease_pencil_update");

  /* Opacity */
  prop = RNA_def_property(srna, "opacity", PROP_FLOAT, PROP_FACTOR);
  RNA_def_property_float_sdna(prop, "GreasePencilLayer", "opacity");
  RNA_def_property_ui_text(prop, "Opacity", "Layer Opacity");
  RNA_def_property_update(prop, NC_GPENCIL | ND_DATA, "rna_grease_pencil_update");

  /* Onion Skinning. */
  prop = RNA_def_property(srna, "use_onion_skinning", PROP_BOOLEAN, PROP_NONE);
  RNA_def_property_ui_icon(prop, ICON_ONIONSKIN_OFF, 1);
  RNA_def_property_boolean_negative_sdna(
      prop, "GreasePencilLayerTreeNode", "flag", GP_LAYER_TREE_NODE_HIDE_ONION_SKINNING);
  RNA_def_property_ui_text(
      prop, "Onion Skinning", "Display onion skins before and after the current frame");
  RNA_def_property_update(prop, NC_GPENCIL | ND_DATA, "rna_grease_pencil_update");

  /* Use Masks. */
  prop = RNA_def_property(srna, "use_masks", PROP_BOOLEAN, PROP_NONE);
  RNA_def_property_ui_icon(prop, ICON_CLIPUV_HLT, -1);
  RNA_def_property_boolean_negative_sdna(
      prop, "GreasePencilLayerTreeNode", "flag", GP_LAYER_TREE_NODE_HIDE_MASKS);
  RNA_def_property_ui_text(
      prop,
      "Use Masks",
      "The visibility of drawings on this layer is affected by the layers in its masks list");
  RNA_def_property_update(prop, NC_GPENCIL | ND_DATA, "rna_grease_pencil_update");

  prop = RNA_def_property(srna, "use_lights", PROP_BOOLEAN, PROP_NONE);
  RNA_def_property_boolean_sdna(
      prop, "GreasePencilLayerTreeNode", "flag", GP_LAYER_TREE_NODE_USE_LIGHTS);
  RNA_def_property_ui_text(
      prop, "Use Lights", "Enable the use of lights on stroke and fill materials");
  RNA_def_property_update(prop, NC_GPENCIL | ND_DATA, "rna_grease_pencil_update");

  /* pass index for compositing and modifiers */
  prop = RNA_def_property(srna, "pass_index", PROP_INT, PROP_UNSIGNED);
  RNA_def_property_ui_text(prop, "Pass Index", "Index number for the \"Layer Index\" pass");
  RNA_def_property_int_funcs(prop,
                             "rna_GreasePencilLayer_pass_index_get",
                             "rna_GreasePencilLayer_pass_index_set",
                             nullptr);
  RNA_def_property_update(prop, NC_GPENCIL | ND_DATA, "rna_grease_pencil_update");

  prop = RNA_def_property(srna, "parent", PROP_POINTER, PROP_NONE);
  RNA_def_property_struct_type(prop, "Object");
  RNA_def_property_flag(prop, PROP_EDITABLE | PROP_ID_SELF_CHECK);
  RNA_def_property_override_flag(prop, PROPOVERRIDE_OVERRIDABLE_LIBRARY);
  RNA_def_property_ui_text(prop, "Parent", "Parent object");
  RNA_def_property_update(prop, NC_GPENCIL | ND_DATA, "rna_grease_pencil_dependency_update");

  prop = RNA_def_property(srna, "parent_bone", PROP_STRING, PROP_NONE);
  RNA_def_property_string_sdna(prop, nullptr, "parsubstr");
  RNA_def_property_ui_text(
      prop, "Parent Bone", "Name of parent bone. Only used when the parent object is an armature");
  RNA_def_property_update(prop, NC_GPENCIL | ND_DATA, "rna_grease_pencil_dependency_update");

  prop = RNA_def_property(srna, "translation", PROP_FLOAT, PROP_TRANSLATION);
  RNA_def_property_array(prop, 3);
  RNA_def_property_float_sdna(prop, nullptr, "translation");
  RNA_def_property_ui_range(prop, -FLT_MAX, FLT_MAX, 1, RNA_TRANSLATION_PREC_DEFAULT);
  RNA_def_property_ui_text(prop, "Translation", "Translation of the layer");
  RNA_def_property_update(prop, NC_GPENCIL | ND_DATA, "rna_grease_pencil_update");

  prop = RNA_def_property(srna, "rotation", PROP_FLOAT, PROP_EULER);
  RNA_def_property_array(prop, 3);
  RNA_def_property_float_sdna(prop, nullptr, "rotation");
  RNA_def_property_ui_range(prop, -FLT_MAX, FLT_MAX, 1, RNA_TRANSLATION_PREC_DEFAULT);
  RNA_def_property_ui_text(prop, "Rotation", "Euler rotation of the layer");
  RNA_def_property_update(prop, NC_GPENCIL | ND_DATA, "rna_grease_pencil_update");

  prop = RNA_def_property(srna, "scale", PROP_FLOAT, PROP_XYZ);
  RNA_def_property_array(prop, 3);
  RNA_def_property_float_sdna(prop, nullptr, "scale");
  RNA_def_property_float_array_default(prop, scale_defaults);
  RNA_def_property_ui_range(prop, -FLT_MAX, FLT_MAX, 1, 3);
  RNA_def_property_ui_text(prop, "Scale", "Scale of the layer");
  RNA_def_property_update(prop, NC_GPENCIL | ND_DATA, "rna_grease_pencil_update");

  prop = RNA_def_property(srna, "viewlayer_render", PROP_STRING, PROP_NONE);
  RNA_def_property_string_sdna(prop, nullptr, "viewlayername");
  RNA_def_property_ui_text(
      prop,
      "ViewLayer",
      "Only include Layer in this View Layer render output (leave blank to include always)");

  prop = RNA_def_property(srna, "use_viewlayer_masks", PROP_BOOLEAN, PROP_NONE);
  RNA_def_property_boolean_negative_sdna(
      prop, "GreasePencilLayerTreeNode", "flag", GP_LAYER_TREE_NODE_DISABLE_MASKS_IN_VIEWLAYER);
  RNA_def_property_ui_text(
      prop, "Use Masks in Render", "Include the mask layers when rendering the view-layer");
  RNA_def_property_update(prop, NC_GPENCIL | ND_DATA, "rna_grease_pencil_update");

  prop = RNA_def_property(srna, "blend_mode", PROP_ENUM, PROP_NONE);
  RNA_def_property_enum_sdna(prop, nullptr, "blend_mode");
  RNA_def_property_enum_items(prop, rna_enum_layer_blend_modes_items);
  RNA_def_property_ui_text(prop, "Blend Mode", "Blend mode");
  RNA_def_property_update(prop, NC_GPENCIL | ND_DATA, "rna_grease_pencil_update");

  prop = RNA_def_property(srna, "use_locked_material", PROP_BOOLEAN, PROP_NONE);
  RNA_def_property_boolean_sdna(
      prop, "GreasePencilLayerTreeNode", "flag", GP_LAYER_TREE_NODE_USE_LOCKED_MATERIAL);
  RNA_def_property_clear_flag(prop, PROP_ANIMATABLE);
  RNA_def_property_ui_text(
      prop, "Use Locked Materials Editing", "Allow editing locked materials in the layer");
  RNA_def_property_update(prop, NC_GPENCIL | ND_DATA, nullptr);
  /* Local transformation matrix. */
  prop = RNA_def_property(srna, "matrix_local", PROP_FLOAT, PROP_MATRIX);
  RNA_def_property_multi_array(prop, 2, rna_matrix_dimsize_4x4);
  RNA_def_property_clear_flag(prop, PROP_EDITABLE);
  RNA_def_property_ui_text(prop, "Local Matrix", "Local transformation matrix of the layer");
  RNA_def_property_float_funcs(prop, "rna_GreasePencilLayer_matrix_local_get", nullptr, nullptr);
  RNA_def_property_update(prop, NC_GPENCIL | ND_DATA, "rna_grease_pencil_update");

  /* Inverse transform of layer's parent. */
  prop = RNA_def_property(srna, "matrix_parent_inverse", PROP_FLOAT, PROP_MATRIX);
  RNA_def_property_multi_array(prop, 2, rna_matrix_dimsize_4x4);
  RNA_def_property_clear_flag(prop, PROP_EDITABLE);
  RNA_def_property_ui_text(
      prop, "Inverse Parent Matrix", "Inverse of layer's parent transformation matrix");
  RNA_def_property_float_funcs(
      prop, "rna_GreasePencilLayer_matrix_parent_inverse_get", nullptr, nullptr);

  /* Parent layer group. */
  prop = RNA_def_property(srna, "parent_group", PROP_POINTER, PROP_NONE);
  RNA_def_property_struct_type(prop, "GreasePencilLayerGroup");
  RNA_def_property_pointer_funcs(
      prop, "rna_GreasePencilLayer_parent_layer_group_get", nullptr, nullptr, nullptr);
  RNA_def_property_ui_text(
      prop, "Parent Layer Group", "The parent layer group this layer is part of");

  RNA_api_grease_pencil_layer(srna);
}

static void rna_def_grease_pencil_layers(BlenderRNA *brna, PropertyRNA *cprop)
{
  StructRNA *srna;
  PropertyRNA *prop;

  RNA_def_property_srna(cprop, "GreasePencilv3Layers");
  srna = RNA_def_struct(brna, "GreasePencilv3Layers", nullptr);
  RNA_def_struct_sdna(srna, "GreasePencil");
  RNA_def_struct_ui_text(srna, "Grease Pencil Layers", "Collection of Grease Pencil layers");

  prop = RNA_def_property(srna, "active", PROP_POINTER, PROP_NONE);
  RNA_def_property_struct_type(prop, "GreasePencilLayer");
  RNA_def_property_pointer_funcs(prop,
                                 "rna_GreasePencil_active_layer_get",
                                 "rna_GreasePencil_active_layer_set",
                                 nullptr,
                                 nullptr);
  RNA_def_property_flag(prop, PROP_EDITABLE);
  RNA_def_property_ui_text(prop, "Active Layer", "Active Grease Pencil layer");
  RNA_def_property_update(prop, NC_GPENCIL | ND_DATA | NA_SELECTED, nullptr);

  RNA_api_grease_pencil_layers(srna);
}

static void rna_def_grease_pencil_layer_group(BlenderRNA *brna)
{
  StructRNA *srna;
  PropertyRNA *prop;

  srna = RNA_def_struct(brna, "GreasePencilLayerGroup", nullptr);
  RNA_def_struct_sdna(srna, "GreasePencilLayerTreeGroup");
  RNA_def_struct_ui_text(srna, "Grease Pencil Layer Group", "Group of Grease Pencil layers");
  RNA_def_struct_path_func(srna, "rna_GreasePencilLayerGroup_path");

  /* Name */
  prop = RNA_def_property(srna, "name", PROP_STRING, PROP_NONE);
  RNA_def_property_ui_text(prop, "Name", "Group name");
  RNA_def_property_string_funcs(prop,
                                "rna_GreasePencilLayerGroup_name_get",
                                "rna_GreasePencilLayerGroup_name_length",
                                "rna_GreasePencilLayerGroup_name_set");
  RNA_def_struct_name_property(srna, prop);
  RNA_def_property_update(prop, NC_GPENCIL | ND_DATA | NA_RENAME, "rna_grease_pencil_update");

  /* Visibility */
  prop = RNA_def_property(srna, "hide", PROP_BOOLEAN, PROP_NONE);
  RNA_def_property_boolean_sdna(
      prop, "GreasePencilLayerTreeNode", "flag", GP_LAYER_TREE_NODE_HIDE);
  RNA_def_property_ui_icon(prop, ICON_HIDE_OFF, -1);
  RNA_def_property_ui_text(prop, "Hide", "Set layer group visibility");
  RNA_def_property_update(prop, NC_GPENCIL | ND_DATA, "rna_grease_pencil_update");

  /* Lock */
  prop = RNA_def_property(srna, "lock", PROP_BOOLEAN, PROP_NONE);
  RNA_def_property_boolean_sdna(
      prop, "GreasePencilLayerTreeNode", "flag", GP_LAYER_TREE_NODE_LOCKED);
  RNA_def_property_ui_icon(prop, ICON_UNLOCKED, 1);
  RNA_def_property_ui_text(
      prop, "Locked", "Protect group from further editing and/or frame changes");
  RNA_def_property_update(prop, NC_GPENCIL | ND_DATA, "rna_grease_pencil_update");

  /* Use Masks. */
  prop = RNA_def_property(srna, "use_masks", PROP_BOOLEAN, PROP_NONE);
  RNA_def_property_boolean_negative_sdna(
      prop, "GreasePencilLayerTreeNode", "flag", GP_LAYER_TREE_NODE_HIDE_MASKS);
  RNA_def_property_ui_text(prop,
                           "Use Masks",
                           "The visibility of drawings in the layers in this group is affected by "
                           "the layers in the masks lists");
  RNA_def_property_update(prop, NC_GPENCIL | ND_DATA, "rna_grease_pencil_update");

  prop = RNA_def_property(srna, "use_onion_skinning", PROP_BOOLEAN, PROP_NONE);
  RNA_def_property_ui_icon(prop, ICON_ONIONSKIN_OFF, 1);
  RNA_def_property_boolean_negative_sdna(
      prop, "GreasePencilLayerTreeNode", "flag", GP_LAYER_TREE_NODE_HIDE_ONION_SKINNING);
  RNA_def_property_ui_text(
      prop, "Onion Skinning", "Display onion skins before and after the current frame");
  RNA_def_property_update(prop, NC_GPENCIL | ND_DATA, "rna_grease_pencil_update");
}

static void rna_def_grease_pencil_layer_groups(BlenderRNA *brna, PropertyRNA *cprop)
{
  StructRNA *srna;
  PropertyRNA *prop;

  RNA_def_property_srna(cprop, "GreasePencilv3LayerGroup");
  srna = RNA_def_struct(brna, "GreasePencilv3LayerGroup", nullptr);
  RNA_def_struct_sdna(srna, "GreasePencil");
  RNA_def_struct_ui_text(srna, "Grease Pencil Group", "Collection of Grease Pencil layers");

  prop = RNA_def_property(srna, "active", PROP_POINTER, PROP_NONE);
  RNA_def_property_struct_type(prop, "GreasePencilLayerGroup");
  RNA_def_property_pointer_funcs(prop,
                                 "rna_GreasePencil_active_group_get",
                                 "rna_GreasePencil_active_group_set",
                                 nullptr,
                                 nullptr);
  RNA_def_property_flag(prop, PROP_EDITABLE);
  RNA_def_property_ui_text(prop, "Active Layer Group", "Active Grease Pencil layer group");
  RNA_def_property_update(prop, NC_GPENCIL | ND_DATA | NA_SELECTED, nullptr);

  RNA_api_grease_pencil_layer_groups(srna);
}

static void rna_def_grease_pencil_onion_skinning(StructRNA *srna)
{
  PropertyRNA *prop;

  static EnumPropertyItem prop_enum_onion_modes_items[] = {
      {GP_ONION_SKINNING_MODE_ABSOLUTE,
       "ABSOLUTE",
       0,
       "Frames",
       "Frames in absolute range of the scene frame"},
      {GP_ONION_SKINNING_MODE_RELATIVE,
       "RELATIVE",
       0,
       "Keyframes",
       "Frames in relative range of the Grease Pencil keyframes"},
      {GP_ONION_SKINNING_MODE_SELECTED, "SELECTED", 0, "Selected", "Only selected keyframes"},
      {0, nullptr, 0, nullptr, nullptr},
  };

  static EnumPropertyItem prop_enum_onion_keyframe_type_items[] = {
      {GREASE_PENCIL_ONION_SKINNING_FILTER_ALL, "ALL", 0, "All", "Include all Keyframe types"},
      {GP_ONION_SKINNING_FILTER_KEYTYPE_KEYFRAME,
       "KEYFRAME",
       ICON_KEYTYPE_KEYFRAME_VEC,
       "Keyframe",
       "Normal keyframe, e.g. for key poses"},
      {GP_ONION_SKINNING_FILTER_KEYTYPE_BREAKDOWN,
       "BREAKDOWN",
       ICON_KEYTYPE_BREAKDOWN_VEC,
       "Breakdown",
       "A breakdown pose, e.g. for transitions between key poses"},
      {GP_ONION_SKINNING_FILTER_KEYTYPE_MOVEHOLD,
       "MOVING_HOLD",
       ICON_KEYTYPE_MOVING_HOLD_VEC,
       "Moving Hold",
       "A keyframe that is part of a moving hold"},
      {GP_ONION_SKINNING_FILTER_KEYTYPE_EXTREME,
       "EXTREME",
       ICON_KEYTYPE_EXTREME_VEC,
       "Extreme",
       "An 'extreme' pose, or some other purpose as needed"},
      {GP_ONION_SKINNING_FILTER_KEYTYPE_JITTER,
       "JITTER",
       ICON_KEYTYPE_JITTER_VEC,
       "Jitter",
       "A filler or baked keyframe for keying on ones, or some other purpose as needed"},
      {BEZT_KEYTYPE_GENERATED,
       "GENERATED",
       ICON_KEYTYPE_GENERATED_VEC,
       "Generated",
       "A key generated automatically by a tool, not manually created"},
      {0, nullptr, 0, nullptr, nullptr},
  };

  prop = RNA_def_property(srna, "ghost_before_range", PROP_INT, PROP_NONE);
  RNA_def_property_int_sdna(prop, nullptr, "onion_skinning_settings.num_frames_before");
  RNA_def_property_range(prop, 0, 120);
  RNA_def_parameter_clear_flags(prop, PROP_ANIMATABLE, ParameterFlag(0));
  RNA_def_property_ui_text(prop,
                           "Frames Before",
                           "Maximum number of frames to show before current frame "
                           "(0 = don't show any frames before current)");
  RNA_def_property_update(prop, NC_GPENCIL | ND_DATA, "rna_grease_pencil_update");

  prop = RNA_def_property(srna, "ghost_after_range", PROP_INT, PROP_NONE);
  RNA_def_property_int_sdna(prop, nullptr, "onion_skinning_settings.num_frames_after");
  RNA_def_property_range(prop, 0, 120);
  RNA_def_parameter_clear_flags(prop, PROP_ANIMATABLE, ParameterFlag(0));
  RNA_def_property_ui_text(prop,
                           "Frames After",
                           "Maximum number of frames to show after current frame "
                           "(0 = don't show any frames after current)");
  RNA_def_property_update(prop, NC_GPENCIL | ND_DATA, "rna_grease_pencil_update");

  prop = RNA_def_property(srna, "use_ghost_custom_colors", PROP_BOOLEAN, PROP_NONE);
  RNA_def_property_boolean_sdna(
      prop, nullptr, "onion_skinning_settings.flag", GP_ONION_SKINNING_USE_CUSTOM_COLORS);
  RNA_def_parameter_clear_flags(prop, PROP_ANIMATABLE, ParameterFlag(0));
  RNA_def_property_ui_text(prop, "Use Custom Ghost Colors", "Use custom colors for ghost frames");
  RNA_def_property_update(prop, NC_GPENCIL | ND_DATA, "rna_grease_pencil_update");

  prop = RNA_def_property(srna, "before_color", PROP_FLOAT, PROP_COLOR);
  RNA_def_property_float_sdna(prop, nullptr, "onion_skinning_settings.color_before");
  RNA_def_property_array(prop, 3);
  RNA_def_property_range(prop, 0.0f, 1.0f);
  RNA_def_parameter_clear_flags(prop, PROP_ANIMATABLE, ParameterFlag(0));
  RNA_def_property_ui_text(prop, "Before Color", "Base color for ghosts before the active frame");
  RNA_def_property_update(prop,
                          NC_SCREEN | NC_SCENE | ND_TOOLSETTINGS | ND_DATA | NC_GPENCIL,
                          "rna_grease_pencil_update");

  prop = RNA_def_property(srna, "after_color", PROP_FLOAT, PROP_COLOR);
  RNA_def_property_float_sdna(prop, nullptr, "onion_skinning_settings.color_after");
  RNA_def_property_array(prop, 3);
  RNA_def_property_range(prop, 0.0f, 1.0f);
  RNA_def_parameter_clear_flags(prop, PROP_ANIMATABLE, ParameterFlag(0));
  RNA_def_property_ui_text(prop, "After Color", "Base color for ghosts after the active frame");
  RNA_def_property_update(prop,
                          NC_SCREEN | NC_SCENE | ND_TOOLSETTINGS | ND_DATA | NC_GPENCIL,
                          "rna_grease_pencil_update");

  prop = RNA_def_property(srna, "onion_mode", PROP_ENUM, PROP_NONE);
  RNA_def_property_enum_sdna(prop, nullptr, "onion_skinning_settings.mode");
  RNA_def_property_enum_items(prop, prop_enum_onion_modes_items);
  RNA_def_parameter_clear_flags(prop, PROP_ANIMATABLE, ParameterFlag(0));
  RNA_def_property_ui_text(prop, "Mode", "Mode to display frames");
  RNA_def_property_update(prop, NC_GPENCIL | ND_DATA, "rna_grease_pencil_update");

  prop = RNA_def_property(srna, "onion_keyframe_type", PROP_ENUM, PROP_NONE);
  RNA_def_property_enum_sdna(prop, nullptr, "onion_skinning_settings.filter");
  RNA_def_parameter_clear_flags(prop, PROP_ANIMATABLE, ParameterFlag(0));
  RNA_def_property_enum_items(prop, prop_enum_onion_keyframe_type_items);
  RNA_def_property_ui_text(prop, "Filter by Type", "Type of keyframe (for filtering)");
  RNA_def_property_update(prop, NC_GPENCIL | ND_DATA, "rna_grease_pencil_update");

  prop = RNA_def_property(srna, "use_onion_fade", PROP_BOOLEAN, PROP_NONE);
  RNA_def_property_boolean_sdna(
      prop, nullptr, "onion_skinning_settings.flag", GP_ONION_SKINNING_USE_FADE);
  RNA_def_parameter_clear_flags(prop, PROP_ANIMATABLE, ParameterFlag(0));
  RNA_def_property_ui_text(
      prop, "Fade", "Display onion keyframes with a fade in color transparency");
  RNA_def_property_update(prop, NC_GPENCIL | ND_DATA, "rna_grease_pencil_update");

  prop = RNA_def_property(srna, "use_onion_loop", PROP_BOOLEAN, PROP_NONE);
  RNA_def_property_boolean_sdna(
      prop, nullptr, "onion_skinning_settings.flag", GP_ONION_SKINNING_SHOW_LOOP);
  RNA_def_parameter_clear_flags(prop, PROP_ANIMATABLE, ParameterFlag(0));
  RNA_def_property_ui_text(
      prop, "Show Start Frame", "Display onion keyframes for looping animations");
  RNA_def_property_update(prop, NC_GPENCIL | ND_DATA, "rna_grease_pencil_update");

  prop = RNA_def_property(srna, "onion_factor", PROP_FLOAT, PROP_NONE);
  RNA_def_property_float_sdna(prop, nullptr, "onion_skinning_settings.opacity");
  RNA_def_property_range(prop, 0.0, 1.0f);
  RNA_def_parameter_clear_flags(prop, PROP_ANIMATABLE, ParameterFlag(0));
  RNA_def_property_ui_text(prop, "Onion Opacity", "Change fade opacity of displayed onion frames");
  RNA_def_property_update(prop, NC_GPENCIL | ND_DATA, "rna_grease_pencil_update");
}

static void rna_def_grease_pencil_data(BlenderRNA *brna)
{
  StructRNA *srna;
  PropertyRNA *prop;

  static EnumPropertyItem prop_stroke_depth_order_items[] = {
      {0, "2D", 0, "2D Layers", "Display strokes using grease pencil layers to define order"},
      {GREASE_PENCIL_STROKE_ORDER_3D,
       "3D",
       0,
       "3D Location",
       "Display strokes using real 3D position in 3D space"},
      {0, nullptr, 0, nullptr, nullptr},
  };

  srna = RNA_def_struct(brna, "GreasePencilv3", "ID");
  RNA_def_struct_sdna(srna, "GreasePencil");
  RNA_def_struct_ui_text(srna, "Grease Pencil", "Grease Pencil data-block");
  RNA_def_struct_ui_icon(srna, ICON_OUTLINER_DATA_GREASEPENCIL);

  /* attributes */
  rna_def_attributes_common(srna, AttributeOwnerType::GreasePencil);

  /* Animation Data */
  rna_def_animdata_common(srna);

  /* Materials */
  prop = RNA_def_property(srna, "materials", PROP_COLLECTION, PROP_NONE);
  RNA_def_property_collection_sdna(prop, nullptr, "material_array", "material_array_num");
  RNA_def_property_struct_type(prop, "Material");
  RNA_def_property_ui_text(prop, "Materials", "");
  RNA_def_property_srna(prop, "IDMaterials"); /* see rna_ID.cc */
  RNA_def_property_collection_funcs(prop,
                                    nullptr,
                                    nullptr,
                                    nullptr,
                                    nullptr,
                                    nullptr,
                                    nullptr,
                                    nullptr,
                                    "rna_IDMaterials_assign_int");

  /* Layers */
  prop = RNA_def_property(srna, "layers", PROP_COLLECTION, PROP_NONE);
  RNA_def_property_struct_type(prop, "GreasePencilLayer");
  RNA_def_property_collection_funcs(prop,
                                    "rna_iterator_grease_pencil_layers_begin",
                                    "rna_iterator_array_next",
                                    "rna_iterator_array_end",
                                    "rna_iterator_array_dereference_get",
                                    "rna_iterator_grease_pencil_layers_length",
                                    nullptr, /* TODO */
                                    nullptr, /* TODO */
                                    nullptr);
  RNA_def_property_ui_text(prop, "Layers", "Grease Pencil layers");
  rna_def_grease_pencil_layers(brna, prop);

  /* Layer Groups */
  prop = RNA_def_property(srna, "layer_groups", PROP_COLLECTION, PROP_NONE);
  RNA_def_property_struct_type(prop, "GreasePencilLayerGroup");
  RNA_def_property_collection_funcs(prop,
                                    "rna_iterator_grease_pencil_layer_groups_begin",
                                    "rna_iterator_array_next",
                                    "rna_iterator_array_end",
                                    "rna_iterator_array_dereference_get",
                                    "rna_iterator_grease_pencil_layer_groups_length",
                                    nullptr, /* TODO */
                                    nullptr, /* TODO */
                                    nullptr);
  RNA_def_property_ui_text(prop, "Layer Groups", "Grease Pencil layer groups");
  rna_def_grease_pencil_layer_groups(brna, prop);

  prop = RNA_def_property(srna, "use_autolock_layers", PROP_BOOLEAN, PROP_NONE);
  RNA_def_property_boolean_sdna(prop, nullptr, "flag", GREASE_PENCIL_AUTOLOCK_LAYERS);
  RNA_def_property_ui_text(
      prop,
      "Auto-Lock Layers",
      "Automatically lock all layers except the active one to avoid accidental changes");
  RNA_def_property_update(prop, NC_GPENCIL | ND_DATA, "rna_grease_pencil_autolock");

  /* Uses a single flag, because the depth order can only be 2D or 3D. */
  prop = RNA_def_property(srna, "stroke_depth_order", PROP_ENUM, PROP_NONE);
  RNA_def_property_enum_bitflag_sdna(prop, nullptr, "flag");
  RNA_def_property_enum_items(prop, prop_stroke_depth_order_items);
  RNA_def_property_ui_text(
      prop,
      "Stroke Depth Order",
      "Defines how the strokes are ordered in 3D space (for objects not displayed 'In Front')");
  RNA_def_property_update(prop, NC_GPENCIL | ND_DATA, "rna_grease_pencil_update");

  /* Onion skinning. */
  rna_def_grease_pencil_onion_skinning(srna);
}

void RNA_def_grease_pencil(BlenderRNA *brna)
{
  rna_def_grease_pencil_data(brna);
  rna_def_grease_pencil_layer(brna);
  rna_def_grease_pencil_layer_mask(brna);
  rna_def_grease_pencil_layer_group(brna);
  rna_def_grease_pencil_frame(brna);
  rna_def_grease_pencil_drawing(brna);
}

#endif<|MERGE_RESOLUTION|>--- conflicted
+++ resolved
@@ -28,13 +28,8 @@
 
 #  include "BKE_attribute.hh"
 #  include "BKE_curves.hh"
-<<<<<<< HEAD
-#  include "BKE_curves_utils.hh"
-=======
->>>>>>> 0f42f277
 #  include "BKE_grease_pencil.hh"
 
-#  include "BLI_index_mask.hh"
 #  include "BLI_math_matrix.hh"
 #  include "BLI_span.hh"
 
@@ -506,11 +501,7 @@
   RNA_def_property_update(prop, NC_GPENCIL | ND_DATA, "rna_grease_pencil_update");
 
   /* Curve offsets. */
-<<<<<<< HEAD
-  prop = RNA_def_property(srna, "curve_offset_data", PROP_COLLECTION, PROP_NONE);
-=======
   prop = RNA_def_property(srna, "curve_offsets", PROP_COLLECTION, PROP_NONE);
->>>>>>> 0f42f277
   RNA_def_property_struct_type(prop, "IntAttributeValue");
   RNA_def_property_override_flag(prop, PROPOVERRIDE_IGNORE);
   RNA_def_property_collection_funcs(prop,
@@ -522,12 +513,9 @@
                                     "rna_GreasePencilDrawing_curve_offset_data_lookup_int",
                                     nullptr,
                                     nullptr);
-<<<<<<< HEAD
-=======
   RNA_def_parameter_clear_flags(prop, PROP_EDITABLE, ParameterFlag(0));
   RNA_def_property_ui_text(
       prop, "Curve Offsets", "Offset indices of the first point of each curve");
->>>>>>> 0f42f277
   RNA_def_property_update(prop, 0, "rna_grease_pencil_update");
 
   RNA_api_grease_pencil_drawing(srna);
