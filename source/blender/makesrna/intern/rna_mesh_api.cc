--- conflicted
+++ resolved
@@ -50,22 +50,10 @@
 
 static void rna_Mesh_sharp_from_angle_set(Mesh *mesh, const float angle)
 {
-<<<<<<< HEAD
   mesh->attributes_for_write().remove("sharp_edge");
   mesh->attributes_for_write().remove("sharp_face");
   BKE_mesh_sharp_edges_set_from_angle(mesh, angle);
   DEG_id_tag_update(&mesh->id, ID_RECALC_GEOMETRY);
-=======
-  if (!CustomData_has_layer(&mesh->loop_data, CD_NORMAL)) {
-    CustomData_add_layer(&mesh->loop_data, CD_NORMAL, CD_SET_DEFAULT, mesh->totloop);
-    CustomData_set_layer_flag(&mesh->loop_data, CD_NORMAL, CD_FLAG_TEMPORARY);
-  }
-}
-
-static void rna_Mesh_free_normals_split(Mesh *mesh)
-{
-  CustomData_free_layers(&mesh->loop_data, CD_NORMAL, mesh->totloop);
->>>>>>> aebc743b
 }
 
 static void rna_Mesh_calc_tangents(Mesh *mesh, ReportList *reports, const char *uvmap)
@@ -83,14 +71,6 @@
     CustomData_set_layer_flag(&mesh->loop_data, CD_MLOOPTANGENT, CD_FLAG_TEMPORARY);
   }
 
-<<<<<<< HEAD
-=======
-  /* Compute loop normals if needed. */
-  if (!CustomData_has_layer(&mesh->loop_data, CD_NORMAL)) {
-    BKE_mesh_calc_normals_split(mesh);
-  }
-
->>>>>>> aebc743b
   BKE_mesh_calc_loop_tangent_single(mesh, uvmap, r_looptangents, reports);
 }
 
