# SPDX-FileCopyrightText: 2006 Blender Authors
#
# SPDX-License-Identifier: GPL-2.0-or-later

if(CMAKE_COMPILER_IS_GNUCC)
  # add here so we fail early.
  string(APPEND CMAKE_C_FLAGS " -Werror=implicit-function-declaration")
endif()

# Needed for `mallocn.c`.
if(HAVE_MALLOC_STATS_H)
  add_definitions(-DHAVE_MALLOC_STATS_H)
endif()

# There is some code in `makesrna.cc` that forces files to be regenerated even if they have not
# changed to keep make out of some dependency problem. Ninja and VisualStudios `msbuild` do not
# appear to be requiring this and much time can be saved by not rebuilding hundreds of files
# when not required, both generators have been whitelisted here not to take this code-path,
# all other generators will take the conservative route and regenerate.
if(CMAKE_GENERATOR MATCHES ".*Unix Makefiles")
  add_definitions(-DUSE_MAKEFILE_WORKAROUND)
endif()

# Files `rna_access.cc`, `rna_define.cc`, `makesrna.cc` intentionally excluded.
set(DEFSRC
  rna_ID.cc
  rna_action.cc
  rna_animation.cc
  rna_animviz.cc
  rna_annotations.cc
  rna_armature.cc
  rna_asset.cc
  rna_attribute.cc
  rna_boid.cc
  rna_brush.cc
  rna_cachefile.cc
  rna_camera.cc
  rna_cloth.cc
  rna_collection.cc
  rna_color.cc
  rna_constraint.cc
  rna_context.cc
  rna_curve.cc
  rna_curveprofile.cc
  rna_curves.cc
  rna_depsgraph.cc
  rna_dynamicpaint.cc
  rna_fcurve.cc
  rna_fluid.cc
<<<<<<< HEAD
  rna_gpencil_legacy.cc
=======
  rna_gpencil_legacy_modifier.cc
>>>>>>> 3d663393
  rna_grease_pencil.cc
  rna_image.cc
  rna_key.cc
  rna_lattice.cc
  rna_layer.cc
  rna_light.cc
  rna_lightprobe.cc
  rna_linestyle.cc
  rna_main.cc
  rna_mask.cc
  rna_material.cc
  rna_mesh.cc
  rna_meta.cc
  rna_modifier.cc
  rna_movieclip.cc
  rna_nla.cc
  rna_node_socket.cc
  rna_node_tree_interface.cc
  rna_nodetree.cc
  rna_object.cc
  rna_object_force.cc
  rna_packedfile.cc
  rna_palette.cc
  rna_particle.cc
  rna_pointcloud.cc
  rna_pose.cc
  rna_render.cc
  rna_rigidbody.cc
  rna_rna.cc
  rna_scene.cc
  rna_screen.cc
  rna_sculpt_paint.cc
  rna_sequencer.cc
  rna_shader_fx.cc
  rna_sound.cc
  rna_space.cc
  rna_speaker.cc
  rna_test.cc
  rna_text.cc
  rna_texture.cc
  rna_timeline.cc
  rna_tracking.cc
  rna_ui.cc
  rna_userdef.cc
  rna_vfont.cc
  rna_volume.cc
  rna_wm.cc
  rna_wm_gizmo.cc
  rna_workspace.cc
  rna_world.cc
  rna_xr.cc
)

if(WITH_USD)
  list(APPEND DEFSRC
    rna_usd.cc
  )
  add_definitions(-DWITH_USD)
endif()

if(WITH_EXPERIMENTAL_FEATURES)
  add_definitions(-DWITH_SIMULATION_DATABLOCK)
  add_definitions(-DWITH_ANIM_BAKLAVA)
endif()

set(APISRC
  rna_action_api.cc
  rna_animation_api.cc
  rna_armature_api.cc
  rna_camera_api.cc
  rna_curve_api.cc
  rna_fcurve_api.cc
  rna_image_api.cc
  rna_lattice_api.cc
  rna_main_api.cc
  rna_material_api.cc
  rna_mesh_api.cc
  rna_meta_api.cc
  rna_object_api.cc
  rna_pose_api.cc
  rna_scene_api.cc
  rna_sequencer_api.cc
  rna_sound_api.cc
  rna_space_api.cc
  rna_text_api.cc
  rna_texture_api.cc
  rna_ui_api.cc
  rna_vfont_api.cc
  rna_wm_api.cc
  rna_wm_gizmo_api.cc
  rna_workspace_api.cc
)

string(
  REGEX REPLACE
  "rna_([a-zA-Z0-9_-]*).cc" "${CMAKE_CURRENT_BINARY_DIR}/rna_\\1_gen.cc"
  GENSRC "${DEFSRC}"
)
list(APPEND GENSRC
  "${CMAKE_CURRENT_BINARY_DIR}/rna_prototypes_gen.hh"
  "${CMAKE_CURRENT_BINARY_DIR}/../RNA_prototypes.hh"
)
set_source_files_properties(${GENSRC} PROPERTIES GENERATED TRUE)

# TODO: Remove the `GENSRC_C` flags and data, there are no C files anymore here.

# --------------------------
# CFLAGS for Generated Files
#
# less strict flags for generated source
set(GENSRC_FLAGS)
set(GENSRC_CFLAGS)
set(GENSRC_CXXFLAGS)
if(CMAKE_COMPILER_IS_GNUCC OR (CMAKE_C_COMPILER_ID MATCHES "Clang"))
  set(GENSRC_CFLAGS "-Wno-missing-prototypes")
  set(GENSRC_CXXFLAGS "-Wno-missing-declarations")
endif()
if(CMAKE_C_COMPILER_ID MATCHES "Clang")
  string(APPEND GENSRC_FLAGS " -Wno-missing-variable-declarations")
elseif(MSVC)
  remove_cc_flag(
    # Restore warn C4100 (unreferenced formal parameter) back to w4.
    "/w34100"
  )
endif()

set(GENSRC_C ${GENSRC})
list(FILTER GENSRC_C INCLUDE REGEX "[a-zA-Z0-9_-]\.c$")
set(GENSRC_CXX ${GENSRC})
list(FILTER GENSRC_CXX INCLUDE REGEX "[a-zA-Z0-9_-]\.cc$")

if(GENSRC_FLAGS)
  set_source_files_properties(${GENSRC} PROPERTIES COMPILE_FLAGS "${GENSRC_FLAGS}")
endif()

if(GENSRC_CFLAGS)
  set_source_files_properties(${GENSRC_C} PROPERTIES COMPILE_FLAGS "${GENSRC_CFLAGS}")
endif()

if(GENSRC_CXXFLAGS)
  set_source_files_properties(${GENSRC_CXX} PROPERTIES COMPILE_FLAGS "${GENSRC_CXXFLAGS}")
endif()

unset(GENSRC_C)
unset(GENSRC_CXX)
unset(GENSRC_FLAGS)
unset(GENSRC_CFLAGS)
unset(GENSRC_CXXFLAGS)


# NOTE: Disable clang-tidy because generated files are stored outside of the source,
# so the clang-tidy can not find our .clang-tidy and fall-backs to its own set of rules
# which are too noisy for Blender.
#
# In the future clang-tidy would either need to be inlined checks and passed via the
# command line (instead of using .clang-tidy file). Or, maybe, there is a way to
# pass configuration file to the clang-tidy command.
unset(CMAKE_C_CLANG_TIDY)
unset(CMAKE_CXX_CLANG_TIDY)

set(SRC_RNA_INC
  ../RNA_access.hh
  ../RNA_define.hh
  ../RNA_documentation.hh
  ../RNA_enum_items.hh
  ../RNA_enum_types.hh
  ../RNA_path.hh
  ../RNA_types.hh
)

set(SRC
  makesrna.cc
  rna_define.cc
  ${DEFSRC}
  ${APISRC}
  ../../../../intern/clog/clog.c
  # Needed for defaults.
  ../../../../release/datafiles/userdef/userdef_default.c
  ../../../../release/datafiles/userdef/userdef_default_theme.c
)

set(INC
  .
  ..
  ../../animrig
  ../../asset_system
  ../../blenfont
  ../../blenkernel
  ../../blenlib
  ../../blenloader
  ../../blentranslation
  ../../bmesh
  ../../depsgraph
  ../../draw
  ../../gpu
  ../../ikplugin
  ../../imbuf
  ../../io/usd
  ../../modifiers
  ../../nodes
  ../../nodes/geometry/include
  ../../sequencer
  ../../simulation
  ../../windowmanager
  ../../editors/asset
  ../../editors/include
  ../../render
  ../../../../intern/clog
  ../../../../intern/cycles/blender
  ../../../../extern/fmtlib/include
  ../../../../intern/memutil
  ../../../../intern/mantaflow/extern


  # RNA_prototypes.hh
  ${CMAKE_CURRENT_BINARY_DIR}/../../makesrna/
)

set(INC_SYS

)

if(WITH_CYCLES)
  add_definitions(-DWITH_CYCLES)
endif()

if(WITH_PYTHON)
  add_definitions(-DWITH_PYTHON)
  list(APPEND INC
    ../../python
  )
endif()

if(WITH_IMAGE_OPENEXR)
  add_definitions(-DWITH_OPENEXR)
endif()

if(WITH_IMAGE_OPENJPEG)
  add_definitions(-DWITH_OPENJPEG)
endif()

if(WITH_IMAGE_CINEON)
  add_definitions(-DWITH_CINEON)
endif()

if(WITH_IMAGE_WEBP)
  add_definitions(-DWITH_WEBP)
endif()

if(WITH_AUDASPACE)
  list(APPEND INC_SYS
    ${AUDASPACE_C_INCLUDE_DIRS}
  )
  if(WITH_SYSTEM_AUDASPACE)
    list(APPEND LIB
      ${AUDASPACE_C_LIBRARIES}
      ${AUDASPACE_PY_LIBRARIES}
    )
  endif()
  add_definitions(-DWITH_AUDASPACE)
endif()

if(WITH_CODEC_FFMPEG)
  list(APPEND INC
    ../../../../intern/ffmpeg
  )
  list(APPEND INC_SYS
    ${FFMPEG_INCLUDE_DIRS}
  )
  list(APPEND LIB
    ${FFMPEG_LIBRARIES}
  )
  add_definitions(-DWITH_FFMPEG)
endif()

if(WITH_FFTW3)
  add_definitions(-DWITH_FFTW3)
endif()

if(WITH_MOD_FLUID)
  add_definitions(-DWITH_FLUID)
endif()

if(WITH_MOD_OCEANSIM)
  add_definitions(-DWITH_OCEANSIM)
endif()

if(WITH_SDL)
  if(WITH_SDL_DYNLOAD)
    add_definitions(-DWITH_SDL_DYNLOAD)
    list(APPEND INC
      ../../../../extern/sdlew/include
    )
  endif()
  add_definitions(-DWITH_SDL)
endif()

if(WITH_OPENAL)
  add_definitions(-DWITH_OPENAL)
endif()

if(WITH_COREAUDIO)
  add_definitions(-DWITH_COREAUDIO)
endif()

if(WITH_JACK)
  add_definitions(-DWITH_JACK)
endif()

if(WITH_PULSEAUDIO)
  add_definitions(-DWITH_PULSEAUDIO)
endif()

if(WITH_WASAPI)
  add_definitions(-DWITH_WASAPI)
endif()

if(WITH_OPENCOLLADA)
  add_definitions(-DWITH_COLLADA)
endif()

if(WITH_INTERNATIONAL)
  add_definitions(-DWITH_INTERNATIONAL)
endif()

if(WITH_ALEMBIC)
  list(APPEND INC
    ../../io/alembic
  )
  add_definitions(-DWITH_ALEMBIC)
endif()

if(WITH_BULLET)
  list(APPEND INC
    ../../../../intern/rigidbody
  )
  add_definitions(-DWITH_BULLET)
endif()

if(WITH_FREESTYLE)
  list(APPEND INC
    ../../freestyle
  )
  add_definitions(-DWITH_FREESTYLE)
endif()

if(WITH_OPENSUBDIV)
  list(APPEND INC
    ../../../../intern/opensubdiv
  )
  add_definitions(-DWITH_OPENSUBDIV)
endif()
if(WITH_OPENVDB)
  list(APPEND INC
    ../../../../intern/openvdb
  )
  list(APPEND INC_SYS
    ${OPENVDB_INCLUDE_DIRS}
  )
  add_definitions(-DWITH_OPENVDB ${OPENVDB_DEFINITIONS})
endif()

if(WITH_OPENVDB)
  add_definitions(-DWITH_OPENVDB)

  if(WITH_OPENVDB_BLOSC)
    add_definitions(-DWITH_OPENVDB_BLOSC)
  endif()
endif()

if(WITH_INPUT_NDOF)
  add_definitions(-DWITH_INPUT_NDOF)
endif()

if(WITH_XR_OPENXR)
  add_definitions(-DWITH_XR_OPENXR)
endif()

if(WITH_OPENGL_BACKEND)
  add_definitions(-DWITH_OPENGL_BACKEND)
endif()

if(WITH_METAL_BACKEND)
  add_definitions(-DWITH_METAL_BACKEND)
endif()

if(WITH_VULKAN_BACKEND)
  add_definitions(-DWITH_VULKAN_BACKEND)
endif()

if(WITH_GMP)
  add_definitions(-DWITH_GMP)
endif()

# Build makesrna executable
add_cc_flags_custom_test(makesrna)

add_executable(makesrna ${SRC} ${SRC_RNA_INC} ${SRC_DNA_INC})
setup_platform_linker_flags(makesrna)
setup_platform_linker_libs(makesrna)
blender_target_include_dirs(makesrna ${INC})
blender_target_include_dirs_sys(makesrna ${INC_SYS})

target_link_libraries(makesrna PRIVATE bf_dna)
target_link_libraries(makesrna PRIVATE bf::intern::atomic)
target_link_libraries(makesrna PRIVATE bf::intern::guardedalloc)
target_link_libraries(makesrna PRIVATE bf_dna_blenlib)
target_link_libraries(makesrna PRIVATE bf::dependencies::optional::tbb)

if(WIN32 AND NOT UNIX)
  if(DEFINED PTHREADS_LIBRARIES)
    target_link_libraries(makesrna PRIVATE ${PTHREADS_LIBRARIES})
  endif()
endif()

# Output `rna_*_gen.cc`.
# NOTE: (Linux only): with crashes try add this after COMMAND:
# `valgrind --leak-check=full --track-origins=yes`
add_custom_command(
  OUTPUT ${GENSRC}
  COMMAND
    ${CMAKE_COMMAND} -E env ${PLATFORM_ENV_BUILD}
    "$<TARGET_FILE:makesrna>" ${CMAKE_CURRENT_BINARY_DIR}/ ${CMAKE_CURRENT_BINARY_DIR}/../
  DEPENDS makesrna
)

# Build bf_rna
set(SRC
  rna_access.cc
  rna_access_compare_override.cc
  rna_path.cc
  ${GENSRC}

  ${SRC_RNA_INC}
  rna_access_internal.hh
  rna_internal.hh
  rna_internal_types.hh
  rna_mesh_utils.hh
)

set(LIB
  PRIVATE bf::animrig
  PRIVATE bf::dna
  PRIVATE bf::dependencies::optional::tbb
  PRIVATE extern_fmtlib
  bf_editor_space_api

  bf_editor_animation
  bf_editor_armature
  bf_editor_asset
  bf_editor_curve
  bf_editor_curves
  bf_editor_gizmo_library
  bf_editor_gpencil_legacy
  bf_editor_io
  bf_editor_mesh
  bf_editor_object
  bf_editor_physics
  bf_editor_render
  bf_editor_scene
  bf_editor_sculpt_paint
  bf_editor_sound
  bf_editor_transform
  bf_editor_undo
  PRIVATE bf::intern::guardedalloc
)

blender_add_lib(bf_rna "${SRC}" "${INC}" "${INC_SYS}" "${LIB}")<|MERGE_RESOLUTION|>--- conflicted
+++ resolved
@@ -47,11 +47,6 @@
   rna_dynamicpaint.cc
   rna_fcurve.cc
   rna_fluid.cc
-<<<<<<< HEAD
-  rna_gpencil_legacy.cc
-=======
-  rna_gpencil_legacy_modifier.cc
->>>>>>> 3d663393
   rna_grease_pencil.cc
   rna_image.cc
   rna_key.cc
