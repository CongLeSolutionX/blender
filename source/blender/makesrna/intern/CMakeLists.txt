# SPDX-FileCopyrightText: 2006 Blender Foundation
#
# SPDX-License-Identifier: GPL-2.0-or-later

if(CMAKE_COMPILER_IS_GNUCC)
  # add here so we fail early.
  string(APPEND CMAKE_C_FLAGS " -Werror=implicit-function-declaration")
endif()

# Needed for `mallocn.c`.
if(HAVE_MALLOC_STATS_H)
  add_definitions(-DHAVE_MALLOC_STATS_H)
endif()

# files rna_access.cc rna_define.c makesrna.c intentionally excluded.
set(DEFSRC
  rna_ID.c
  rna_action.cc
  rna_animation.cc
  rna_animviz.cc
  rna_armature.cc
  rna_asset.cc
  rna_attribute.cc
  rna_boid.cc
  rna_brush.cc
  rna_cachefile.cc
  rna_camera.cc
  rna_cloth.cc
  rna_collection.cc
  rna_color.cc
  rna_constraint.cc
  rna_context.cc
  rna_curve.cc
  rna_curveprofile.cc
  rna_curves.cc
  rna_depsgraph.cc
  rna_dynamicpaint.cc
  rna_fcurve.cc
  rna_fluid.cc
  rna_gpencil_legacy.cc
  rna_gpencil_legacy_modifier.cc
  rna_image.cc
  rna_key.cc
  rna_lattice.cc
  rna_layer.cc
  rna_light.cc
  rna_lightprobe.cc
  rna_linestyle.cc
  rna_main.cc
  rna_mask.cc
  rna_material.cc
  rna_mesh.cc
  rna_meta.cc
  rna_modifier.cc
  rna_movieclip.cc
  rna_nla.cc
  rna_nodetree.cc
<<<<<<< HEAD
  rna_node_tree_interface.cc
=======
  rna_node_socket.cc
>>>>>>> 3e313319
  rna_object.cc
  rna_object_force.cc
  rna_packedfile.cc
  rna_palette.cc
  rna_particle.cc
  rna_pointcloud.cc
  rna_pose.cc
  rna_render.cc
  rna_rigidbody.c
  rna_rna.c
  rna_scene.cc
  rna_screen.cc
  rna_sculpt_paint.cc
  rna_sequencer.cc
  rna_shader_fx.cc
  rna_sound.cc
  rna_space.cc
  rna_speaker.cc
  rna_test.c
  rna_text.cc
  rna_texture.cc
  rna_timeline.cc
  rna_tracking.cc
  rna_ui.cc
  rna_userdef.cc
  rna_vfont.cc
  rna_volume.cc
  rna_wm.cc
  rna_wm_gizmo.cc
  rna_workspace.cc
  rna_world.cc
  rna_xr.cc
)

if(WITH_EXPERIMENTAL_FEATURES)
  add_definitions(-DWITH_SIMULATION_DATABLOCK)
  add_definitions(-DWITH_GREASE_PENCIL_V3)
  list(APPEND DEFSRC
    rna_grease_pencil.cc
  )
endif()

set(APISRC
  rna_action_api.cc
  rna_animation_api.cc
  rna_armature_api.cc
  rna_camera_api.cc
  rna_curve_api.cc
  rna_fcurve_api.cc
  rna_image_api.cc
  rna_lattice_api.cc
  rna_main_api.cc
  rna_material_api.cc
  rna_mesh_api.cc
  rna_meta_api.cc
  rna_object_api.cc
  rna_pose_api.cc
  rna_scene_api.cc
  rna_sequencer_api.cc
  rna_sound_api.cc
  rna_space_api.cc
  rna_text_api.cc
  rna_texture_api.cc
  rna_ui_api.cc
  rna_vfont_api.cc
  rna_wm_api.cc
  rna_wm_gizmo_api.cc
  rna_workspace_api.cc
)

string(REGEX REPLACE "rna_([a-zA-Z0-9_-]*).c" "${CMAKE_CURRENT_BINARY_DIR}/rna_\\1_gen.c" GENSRC "${DEFSRC}")
list(APPEND GENSRC
  "${CMAKE_CURRENT_BINARY_DIR}/rna_prototypes_gen.h"
  "${CMAKE_CURRENT_BINARY_DIR}/../RNA_prototypes.h"
)
set_source_files_properties(${GENSRC} PROPERTIES GENERATED TRUE)

# --------------------------
# CFLAGS for Generated Files
#
# less strict flags for generated source
set(GENSRC_FLAGS)
set(GENSRC_CFLAGS)
set(GENSRC_CXXFLAGS)
if(CMAKE_COMPILER_IS_GNUCC OR (CMAKE_C_COMPILER_ID MATCHES "Clang"))
  set(GENSRC_CFLAGS "-Wno-missing-prototypes")
  set(GENSRC_CXXFLAGS "-Wno-missing-declarations")
endif()
if(CMAKE_C_COMPILER_ID MATCHES "Clang")
  string(APPEND GENSRC_FLAGS " -Wno-missing-variable-declarations")
elseif(MSVC)
  remove_cc_flag(
    # Restore warn C4100 (unreferenced formal parameter) back to w4.
    "/w34100"
  )
endif()

set(GENSRC_C ${GENSRC})
list(FILTER GENSRC_C INCLUDE REGEX ".*\.c$")
set(GENSRC_CXX ${GENSRC})
list(FILTER GENSRC_CXX INCLUDE REGEX ".*\.cc$")

if(GENSRC_FLAGS)
  set_source_files_properties(${GENSRC} PROPERTIES COMPILE_FLAGS "${GENSRC_FLAGS}")
endif()

if(GENSRC_CFLAGS)
  set_source_files_properties(${GENSRC_C} PROPERTIES COMPILE_FLAGS "${GENSRC_CFLAGS}")
endif()

if(GENSRC_CXXFLAGS)
  set_source_files_properties(${GENSRC_CXX} PROPERTIES COMPILE_FLAGS "${GENSRC_CXXFLAGS}")
endif()

unset(GENSRC_C)
unset(GENSRC_CXX)
unset(GENSRC_FLAGS)
unset(GENSRC_CFLAGS)
unset(GENSRC_CXXFLAGS)


# NOTE: Disable clang-tidy because generated files are stored outside of the source,
# so the clang-tidy can not find our .clang-tidy and fall-backs to own set of rules
# which are too noisy for Blender.
#
# In the future clang-tidy would either need to be inlined checks and passed via the
# command line (instead of using .clang-tidy file). Or, maybe, there is a way to
# pass configuration file to the clang-tidy command.
unset(CMAKE_C_CLANG_TIDY)
unset(CMAKE_CXX_CLANG_TIDY)

set(SRC_RNA_INC
  ../RNA_access.h
  ../RNA_define.h
  ../RNA_documentation.h
  ../RNA_enum_items.h
  ../RNA_enum_types.h
  ../RNA_path.h
  ../RNA_types.h
)

set(SRC
  makesrna.c
  rna_define.c
  ${DEFSRC}
  ${APISRC}
  ../../../../intern/clog/clog.c
  ../../../../intern/guardedalloc/intern/leak_detector.cc
  ../../../../intern/guardedalloc/intern/mallocn.c
  ../../../../intern/guardedalloc/intern/mallocn_guarded_impl.c
  ../../../../intern/guardedalloc/intern/mallocn_lockfree_impl.c
  ../../../../intern/guardedalloc/intern/memory_usage.cc

  # Needed for defaults.
  ../../../../release/datafiles/userdef/userdef_default.c
  ../../../../release/datafiles/userdef/userdef_default_theme.c
)

set(INC
  .
  ..
  ../../asset_system
  ../../blenfont
  ../../blenkernel
  ../../blenlib
  ../../blenloader
  ../../blentranslation
  ../../bmesh
  ../../depsgraph
  ../../draw
  ../../gpu
  ../../ikplugin
  ../../imbuf
  ../../modifiers
  ../../nodes
  ../../sequencer
  ../../simulation
  ../../windowmanager
  ../../editors/include
  ../../render
  ../../../../intern/clog
  ../../../../intern/cycles/blender
  ../../../../intern/memutil
  ../../../../intern/mantaflow/extern


  # RNA_prototypes.h
  ${CMAKE_CURRENT_BINARY_DIR}/../../makesrna/
)

set(INC_SYS

)

if(WITH_CYCLES)
  add_definitions(-DWITH_CYCLES)
endif()

if(WITH_PYTHON)
  add_definitions(-DWITH_PYTHON)
  list(APPEND INC
    ../../python
  )
endif()

if(WITH_IMAGE_OPENEXR)
  add_definitions(-DWITH_OPENEXR)
endif()

if(WITH_IMAGE_OPENJPEG)
  add_definitions(-DWITH_OPENJPEG)
endif()

if(WITH_IMAGE_CINEON)
  add_definitions(-DWITH_CINEON)
endif()

if(WITH_IMAGE_WEBP)
  add_definitions(-DWITH_WEBP)
endif()

if(WITH_AUDASPACE)
  list(APPEND INC_SYS
    ${AUDASPACE_C_INCLUDE_DIRS}
  )
  if(WITH_SYSTEM_AUDASPACE)
    list(APPEND LIB
      ${AUDASPACE_C_LIBRARIES}
      ${AUDASPACE_PY_LIBRARIES}
    )
  endif()
  add_definitions(-DWITH_AUDASPACE)
endif()

if(WITH_CODEC_FFMPEG)
  list(APPEND INC
    ../../../../intern/ffmpeg
  )
  list(APPEND INC_SYS
    ${FFMPEG_INCLUDE_DIRS}
  )
  list(APPEND LIB
    ${FFMPEG_LIBRARIES}
  )
  add_definitions(-DWITH_FFMPEG)
endif()

if(WITH_FFTW3)
  add_definitions(-DWITH_FFTW3)
endif()

if(WITH_MOD_FLUID)
  add_definitions(-DWITH_FLUID)
endif()

if(WITH_MOD_OCEANSIM)
  add_definitions(-DWITH_OCEANSIM)
endif()

if(WITH_SDL)
  if(WITH_SDL_DYNLOAD)
    add_definitions(-DWITH_SDL_DYNLOAD)
    list(APPEND INC
      ../../../../extern/sdlew/include
    )
  endif()
  add_definitions(-DWITH_SDL)
endif()

if(WITH_OPENAL)
  add_definitions(-DWITH_OPENAL)
endif()

if(WITH_COREAUDIO)
  add_definitions(-DWITH_COREAUDIO)
endif()

if(WITH_JACK)
  add_definitions(-DWITH_JACK)
endif()

if(WITH_PULSEAUDIO)
  add_definitions(-DWITH_PULSEAUDIO)
endif()

if(WITH_WASAPI)
  add_definitions(-DWITH_WASAPI)
endif()

if(WITH_OPENCOLLADA)
  add_definitions(-DWITH_COLLADA)
endif()

if(WITH_INTERNATIONAL)
  add_definitions(-DWITH_INTERNATIONAL)
endif()

if(WITH_ALEMBIC)
  list(APPEND INC
    ../../io/alembic
  )
  add_definitions(-DWITH_ALEMBIC)
endif()

if(WITH_BULLET)
  list(APPEND INC
    ../../../../intern/rigidbody
  )
  add_definitions(-DWITH_BULLET)
endif()

if(WITH_FREESTYLE)
  list(APPEND INC
    ../../freestyle
  )
  add_definitions(-DWITH_FREESTYLE)
endif()

if(WITH_OPENSUBDIV)
  list(APPEND INC
    ../../../../intern/opensubdiv
  )
  add_definitions(-DWITH_OPENSUBDIV)
endif()
if(WITH_OPENVDB)
  list(APPEND INC
    ../../../../intern/openvdb
  )
  list(APPEND INC_SYS
    ${OPENVDB_INCLUDE_DIRS}
  )
  add_definitions(-DWITH_OPENVDB ${OPENVDB_DEFINITIONS})
endif()

if(WITH_OPENVDB)
  add_definitions(-DWITH_OPENVDB)

  if(WITH_OPENVDB_BLOSC)
    add_definitions(-DWITH_OPENVDB_BLOSC)
  endif()
endif()

if(WITH_INPUT_NDOF)
  add_definitions(-DWITH_INPUT_NDOF)
endif()

if(WITH_XR_OPENXR)
  add_definitions(-DWITH_XR_OPENXR)
endif()

if(WITH_OPENGL_BACKEND)
  add_definitions(-DWITH_OPENGL_BACKEND)
endif()

if(WITH_METAL_BACKEND)
  add_definitions(-DWITH_METAL_BACKEND)
endif()

if(WITH_VULKAN_BACKEND)
  add_definitions(-DWITH_VULKAN_BACKEND)
endif()

if(WITH_GMP)
  add_definitions(-DWITH_GMP)
endif()

# Build makesrna executable
add_cc_flags_custom_test(makesrna)

add_executable(makesrna ${SRC} ${SRC_RNA_INC} ${SRC_DNA_INC})
setup_platform_linker_flags(makesrna)
setup_platform_linker_libs(makesrna)
blender_target_include_dirs(makesrna ${INC})
blender_target_include_dirs_sys(makesrna ${INC_SYS})

target_link_libraries(makesrna PRIVATE bf_dna)
target_link_libraries(makesrna PRIVATE bf::intern::atomic)
target_link_libraries(makesrna PRIVATE bf::intern::guardedalloc)
target_link_libraries(makesrna PRIVATE bf_dna_blenlib)

if(WIN32 AND NOT UNIX)
  if(DEFINED PTHREADS_LIBRARIES)
    target_link_libraries(makesrna PRIVATE ${PTHREADS_LIBRARIES})
  endif()
endif()

# Output `rna_*_gen.c`.
# NOTE: (Linux only): with crashes try add this after COMMAND:
# `valgrind --leak-check=full --track-origins=yes`
add_custom_command(
  OUTPUT ${GENSRC}
  COMMAND "$<TARGET_FILE:makesrna>" ${CMAKE_CURRENT_BINARY_DIR}/ ${CMAKE_CURRENT_BINARY_DIR}/../
  DEPENDS makesrna
)

# Build bf_rna
set(SRC
  rna_access.cc
  rna_access_compare_override.cc
  rna_path.cc
  ${GENSRC}

  ${SRC_RNA_INC}
  rna_access_internal.h
  rna_internal.h
  rna_internal_types.h
  rna_mesh_utils.hh
)

set(LIB
  PRIVATE bf::dna
  bf_editor_space_api

  bf_editor_animation
  bf_editor_armature
  bf_editor_asset
  bf_editor_curve
  bf_editor_curves
  bf_editor_gizmo_library
  bf_editor_gpencil_legacy
  bf_editor_io
  bf_editor_mesh
  bf_editor_object
  bf_editor_physics
  bf_editor_render
  bf_editor_scene
  bf_editor_sculpt_paint
  bf_editor_sound
  bf_editor_transform
  bf_editor_undo
  PRIVATE bf::intern::guardedalloc
)

blender_add_lib(bf_rna "${SRC}" "${INC}" "${INC_SYS}" "${LIB}")
<|MERGE_RESOLUTION|>--- conflicted
+++ resolved
@@ -55,11 +55,8 @@
   rna_movieclip.cc
   rna_nla.cc
   rna_nodetree.cc
-<<<<<<< HEAD
+  rna_node_socket.cc
   rna_node_tree_interface.cc
-=======
-  rna_node_socket.cc
->>>>>>> 3e313319
   rna_object.cc
   rna_object_force.cc
   rna_packedfile.cc
