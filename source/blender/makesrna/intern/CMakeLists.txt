--- conflicted
+++ resolved
@@ -235,11 +235,7 @@
   ../../gpu
   ../../ikplugin
   ../../imbuf
-<<<<<<< HEAD
   ../../io/usd
-  ../../makesdna
-=======
->>>>>>> 8191b152
   ../../modifiers
   ../../nodes
   ../../sequencer
