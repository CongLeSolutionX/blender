/* SPDX-FileCopyrightText: 2023 Blender Authors
 *
 * SPDX-License-Identifier: GPL-2.0-or-later */

/** \file
 * \ingroup RNA
 */

#include <climits>
#include <cstdlib>

#include "DNA_anim_types.h"
#include "DNA_movieclip_types.h"
#include "DNA_object_types.h"
#include "DNA_scene_types.h"
#include "DNA_sequence_types.h"
#include "DNA_vfont_types.h"

#include "BLI_iterator.h"
#include "BLI_listbase.h"
#include "BLI_math_rotation.h"
#include "BLI_string_utf8_symbols.h"
#include "BLI_string_utils.hh"

#include "BLT_translation.hh"

#include "BKE_anim_data.hh"
#include "BKE_animsys.h"
#include "BKE_sound.h"

#include "IMB_metadata.hh"

#include "MEM_guardedalloc.h"

#include "RNA_access.hh"
#include "RNA_define.hh"
#include "RNA_enum_types.hh"

#include "UI_resources.hh"
#include "rna_internal.hh"

#include "SEQ_add.hh"
#include "SEQ_channels.hh"
#include "SEQ_effects.hh"
#include "SEQ_iterator.hh"
#include "SEQ_modifier.hh"
#include "SEQ_prefetch.hh"
#include "SEQ_proxy.hh"
#include "SEQ_relations.hh"
#include "SEQ_retiming.hh"
#include "SEQ_select.hh"
#include "SEQ_sequencer.hh"
#include "SEQ_sound.hh"
#include "SEQ_thumbnail_cache.hh"
#include "SEQ_time.hh"
#include "SEQ_transform.hh"
#include "SEQ_utils.hh"

#include "WM_types.hh"

struct EffectInfo {
  const char *struct_name;
  const char *ui_name;
  const char *ui_desc;
  void (*func)(StructRNA *);
  int inputs;
};

/* These wrap strangely, disable formatting for fixed indentation and wrapping. */
/* clang-format off */
#define RNA_ENUM_SEQUENCER_VIDEO_MODIFIER_TYPE_ITEMS \
  {seqModifierType_BrightContrast, "BRIGHT_CONTRAST", ICON_NONE, "Brightness/Contrast", ""}, \
  {seqModifierType_ColorBalance, "COLOR_BALANCE", ICON_NONE, "Color Balance", ""}, \
  {seqModifierType_Curves, "CURVES", ICON_NONE, "Curves", ""}, \
  {seqModifierType_HueCorrect, "HUE_CORRECT", ICON_NONE, "Hue Correct", ""}, \
  {seqModifierType_Mask, "MASK", ICON_NONE, "Mask", ""}, \
  {seqModifierType_Tonemap, "TONEMAP", ICON_NONE, "Tone Map", ""}, \
  {seqModifierType_WhiteBalance, "WHITE_BALANCE", ICON_NONE, "White Balance", ""}

#define RNA_ENUM_SEQUENCER_AUDIO_MODIFIER_TYPE_ITEMS \
  {seqModifierType_SoundEqualizer, "SOUND_EQUALIZER", ICON_NONE, "Sound Equalizer", ""}
/* clang-format on */

const EnumPropertyItem rna_enum_sequence_modifier_type_items[] = {
    RNA_ENUM_SEQUENCER_VIDEO_MODIFIER_TYPE_ITEMS,
    RNA_ENUM_SEQUENCER_AUDIO_MODIFIER_TYPE_ITEMS,
    {0, nullptr, 0, nullptr, nullptr},
};

const EnumPropertyItem rna_enum_sequence_video_modifier_type_items[] = {
    RNA_ENUM_SEQUENCER_VIDEO_MODIFIER_TYPE_ITEMS,
    {0, nullptr, 0, nullptr, nullptr},
};

const EnumPropertyItem rna_enum_sequence_sound_modifier_type_items[] = {
    RNA_ENUM_SEQUENCER_AUDIO_MODIFIER_TYPE_ITEMS,
    {0, nullptr, 0, nullptr, nullptr},
};

const EnumPropertyItem rna_enum_strip_color_items[] = {
    {SEQUENCE_COLOR_NONE, "NONE", ICON_X, "None", "Assign no color tag to the collection"},
    {SEQUENCE_COLOR_01, "COLOR_01", ICON_SEQUENCE_COLOR_01, "Color 01", ""},
    {SEQUENCE_COLOR_02, "COLOR_02", ICON_SEQUENCE_COLOR_02, "Color 02", ""},
    {SEQUENCE_COLOR_03, "COLOR_03", ICON_SEQUENCE_COLOR_03, "Color 03", ""},
    {SEQUENCE_COLOR_04, "COLOR_04", ICON_SEQUENCE_COLOR_04, "Color 04", ""},
    {SEQUENCE_COLOR_05, "COLOR_05", ICON_SEQUENCE_COLOR_05, "Color 05", ""},
    {SEQUENCE_COLOR_06, "COLOR_06", ICON_SEQUENCE_COLOR_06, "Color 06", ""},
    {SEQUENCE_COLOR_07, "COLOR_07", ICON_SEQUENCE_COLOR_07, "Color 07", ""},
    {SEQUENCE_COLOR_08, "COLOR_08", ICON_SEQUENCE_COLOR_08, "Color 08", ""},
    {SEQUENCE_COLOR_09, "COLOR_09", ICON_SEQUENCE_COLOR_09, "Color 09", ""},
    {0, nullptr, 0, nullptr, nullptr},
};

#ifdef RNA_RUNTIME

#  include <algorithm>

#  include <fmt/format.h>

#  include "BKE_global.hh"
#  include "BKE_idprop.hh"
#  include "BKE_movieclip.h"
#  include "BKE_report.hh"

#  include "WM_api.hh"

#  include "DEG_depsgraph.hh"
#  include "DEG_depsgraph_build.hh"

#  include "IMB_imbuf.hh"

#  include "SEQ_edit.hh"

struct SequenceSearchData {
  Sequence *seq;
  void *data;
  SequenceModifierData *smd;
};

static void rna_SequenceElement_update(Main * /*bmain*/, Scene * /*scene*/, PointerRNA *ptr)
{
  Scene *scene = (Scene *)ptr->owner_id;
  Editing *ed = SEQ_editing_get(scene);

  if (ed) {
    StripElem *se = (StripElem *)ptr->data;
    Sequence *seq;

    /* slow but we can't avoid! */
    seq = SEQ_sequence_from_strip_elem(&ed->seqbase, se);
    if (seq) {
      SEQ_relations_invalidate_cache_raw(scene, seq);
    }
  }
}

static void rna_Sequence_invalidate_raw_update(Main * /*bmain*/,
                                               Scene * /*scene*/,
                                               PointerRNA *ptr)
{
  Scene *scene = (Scene *)ptr->owner_id;
  Editing *ed = SEQ_editing_get(scene);

  if (ed) {
    Sequence *seq = (Sequence *)ptr->data;

    SEQ_relations_invalidate_cache_raw(scene, seq);
  }
}

static void rna_Sequence_invalidate_preprocessed_update(Main * /*bmain*/,
                                                        Scene * /*scene*/,
                                                        PointerRNA *ptr)
{
  Scene *scene = (Scene *)ptr->owner_id;
  Editing *ed = SEQ_editing_get(scene);

  if (ed) {
    Sequence *seq = (Sequence *)ptr->data;

    SEQ_relations_invalidate_cache_preprocessed(scene, seq);
  }
}

static void UNUSED_FUNCTION(rna_Sequence_invalidate_composite_update)(Main * /*bmain*/,
                                                                      Scene * /*scene*/,
                                                                      PointerRNA *ptr)
{
  Scene *scene = (Scene *)ptr->owner_id;
  Editing *ed = SEQ_editing_get(scene);

  if (ed) {
    Sequence *seq = (Sequence *)ptr->data;

    SEQ_relations_invalidate_cache_composite(scene, seq);
  }
}

static void rna_Sequence_text_edit_update(Main *bmain, Scene *scene, PointerRNA *ptr)
{
  Sequence *seq = (Sequence *)ptr->data;
  TextVars *data = static_cast<TextVars *>(seq->effectdata);

  if (data->runtime != nullptr) {
    MEM_delete(data->runtime);
    data->runtime = nullptr;
  }

  rna_Sequence_invalidate_raw_update(bmain, scene, ptr);
}

static void rna_Sequence_scene_switch_update(Main *bmain, Scene *scene, PointerRNA *ptr)
{
  rna_Sequence_invalidate_raw_update(bmain, scene, ptr);
  DEG_id_tag_update(&scene->id, ID_RECALC_AUDIO | ID_RECALC_SEQUENCER_STRIPS);
  DEG_relations_tag_update(bmain);
}

static void rna_Sequence_use_sequence(Main *bmain, Scene *scene, PointerRNA *ptr)
{
  /* General update callback. */
  rna_Sequence_invalidate_raw_update(bmain, scene, ptr);
  /* Changing recursion changes set of IDs which needs to be remapped by the copy-on-evaluation.
   * the only way for this currently is to tag the ID for ID_RECALC_SYNC_TO_EVAL. */
  Editing *ed = SEQ_editing_get(scene);
  if (ed) {
    Sequence *seq = (Sequence *)ptr->data;
    if (seq->scene != nullptr) {
      DEG_id_tag_update(&seq->scene->id, ID_RECALC_SYNC_TO_EVAL);
    }
  }
  /* The sequencer scene is to be updated as well, including new relations from the nested
   * sequencer. */
  DEG_id_tag_update(&scene->id, ID_RECALC_SEQUENCER_STRIPS);
  DEG_relations_tag_update(bmain);
}

static void add_strips_from_seqbase(const ListBase *seqbase, blender::Vector<Sequence *> &strips)
{
  LISTBASE_FOREACH (Sequence *, seq, seqbase) {
    strips.append(seq);

    if (seq->type == SEQ_TYPE_META) {
      add_strips_from_seqbase(&seq->seqbase, strips);
    }
  }
}

struct SequencesAllIterator {
  blender::Vector<Sequence *> strips;
  int index;
};

static std::optional<std::string> rna_SequenceEditor_path(const PointerRNA * /*ptr*/)
{
  return "sequence_editor";
}

static void rna_SequenceEditor_sequences_all_begin(CollectionPropertyIterator *iter,
                                                   PointerRNA *ptr)
{
  Scene *scene = (Scene *)ptr->owner_id;
  Editing *ed = SEQ_editing_get(scene);

  SequencesAllIterator *seq_iter = MEM_new<SequencesAllIterator>(__func__);
  seq_iter->index = 0;
  add_strips_from_seqbase(&ed->seqbase, seq_iter->strips);

  BLI_Iterator *bli_iter = static_cast<BLI_Iterator *>(
      MEM_callocN(sizeof(BLI_Iterator), __func__));
  iter->internal.custom = bli_iter;
  bli_iter->data = seq_iter;

  Sequence **seq_arr = seq_iter->strips.begin();
  bli_iter->current = *seq_arr;
  iter->valid = bli_iter->current != nullptr;
}

static void rna_SequenceEditor_sequences_all_next(CollectionPropertyIterator *iter)
{
  BLI_Iterator *bli_iter = static_cast<BLI_Iterator *>(iter->internal.custom);
  SequencesAllIterator *seq_iter = static_cast<SequencesAllIterator *>(bli_iter->data);

  seq_iter->index++;
  Sequence **seq_arr = seq_iter->strips.begin();
  bli_iter->current = *(seq_arr + seq_iter->index);

  iter->valid = bli_iter->current != nullptr && seq_iter->index < seq_iter->strips.size();
}

static PointerRNA rna_SequenceEditor_sequences_all_get(CollectionPropertyIterator *iter)
{
  Sequence *seq = static_cast<Sequence *>(((BLI_Iterator *)iter->internal.custom)->current);
  return rna_pointer_inherit_refine(&iter->parent, &RNA_Sequence, seq);
}

static void rna_SequenceEditor_sequences_all_end(CollectionPropertyIterator *iter)
{
  BLI_Iterator *bli_iter = static_cast<BLI_Iterator *>(iter->internal.custom);
  SequencesAllIterator *seq_iter = static_cast<SequencesAllIterator *>(bli_iter->data);

  MEM_delete(seq_iter);
  MEM_freeN(bli_iter);
}

static bool rna_SequenceEditor_sequences_all_lookup_string(PointerRNA *ptr,
                                                           const char *key,
                                                           PointerRNA *r_ptr)
{
  ID *id = ptr->owner_id;
  Scene *scene = (Scene *)id;

  Sequence *seq = SEQ_sequence_lookup_seq_by_name(scene, key);
  if (seq) {
    *r_ptr = RNA_pointer_create(ptr->owner_id, &RNA_Sequence, seq);
    return true;
  }
  return false;
}

static void rna_SequenceEditor_update_cache(Main * /*bmain*/, Scene *scene, PointerRNA * /*ptr*/)
{
  Editing *ed = scene->ed;

  SEQ_relations_free_imbuf(scene, &ed->seqbase, false);
  SEQ_cache_cleanup(scene);
}

/* internal use */
static int rna_SequenceEditor_elements_length(PointerRNA *ptr)
{
  Sequence *seq = (Sequence *)ptr->data;

  /* Hack? copied from `sequencer.cc`, #reload_sequence_new_file(). */
  size_t olen = MEM_allocN_len(seq->strip->stripdata) / sizeof(StripElem);

  /* The problem with `seq->strip->len` and `seq->len` is that it's discounted from the offset
   * (hard cut trim). */
  return int(olen);
}

static void rna_Sequence_elements_begin(CollectionPropertyIterator *iter, PointerRNA *ptr)
{
  Sequence *seq = (Sequence *)ptr->data;
  rna_iterator_array_begin(iter,
                           (void *)seq->strip->stripdata,
                           sizeof(StripElem),
                           rna_SequenceEditor_elements_length(ptr),
                           0,
                           nullptr);
}

static int rna_Sequence_retiming_keys_length(PointerRNA *ptr)
{
  return SEQ_retiming_keys_count((Sequence *)ptr->data);
}

static void rna_SequenceEditor_retiming_keys_begin(CollectionPropertyIterator *iter,
                                                   PointerRNA *ptr)
{
  Sequence *seq = (Sequence *)ptr->data;
  rna_iterator_array_begin(iter,
                           (void *)seq->retiming_keys,
                           sizeof(SeqRetimingKey),
                           SEQ_retiming_keys_count(seq),
                           0,
                           nullptr);
}

static Sequence *strip_by_key_find(Scene *scene, SeqRetimingKey *key)
{
  Editing *ed = SEQ_editing_get(scene);
  blender::VectorSet strips = SEQ_query_all_strips_recursive(&ed->seqbase);

  for (Sequence *seq : strips) {
    const int retiming_keys_count = SEQ_retiming_keys_count(seq);
    SeqRetimingKey *first = seq->retiming_keys;
    SeqRetimingKey *last = seq->retiming_keys + retiming_keys_count - 1;

    if (key >= first && key <= last) {
      return seq;
    }
  }

  return nullptr;
}

static void rna_Sequence_retiming_key_remove(ID *id, SeqRetimingKey *key)
{
  Scene *scene = (Scene *)id;
  Sequence *seq = strip_by_key_find(scene, key);

  if (seq == nullptr) {
    return;
  }

  SEQ_retiming_remove_key(scene, seq, key);

  SEQ_relations_invalidate_cache_raw(scene, seq);
  WM_main_add_notifier(NC_SCENE | ND_SEQUENCER, nullptr);
}

static int rna_Sequence_retiming_key_frame_get(PointerRNA *ptr)
{
  SeqRetimingKey *key = (SeqRetimingKey *)ptr->data;
  Scene *scene = (Scene *)ptr->owner_id;
  Sequence *seq = strip_by_key_find(scene, key);

  if (seq == nullptr) {
    return 0;
  }

  return SEQ_time_start_frame_get(seq) + key->strip_frame_index;
}

static void rna_Sequence_retiming_key_frame_set(PointerRNA *ptr, int value)
{
  SeqRetimingKey *key = (SeqRetimingKey *)ptr->data;
  Scene *scene = (Scene *)ptr->owner_id;
  Sequence *seq = strip_by_key_find(scene, key);

  if (seq == nullptr) {
    return;
  }

  SEQ_retiming_key_timeline_frame_set(scene, seq, key, value);
  SEQ_relations_invalidate_cache_raw(scene, seq);
}

static bool rna_SequenceEditor_selected_retiming_key_get(PointerRNA *ptr)
{
  Scene *scene = (Scene *)ptr->owner_id;
  return SEQ_retiming_selection_get(SEQ_editing_get(scene)).size() != 0;
}

static void rna_Sequence_views_format_update(Main *bmain, Scene *scene, PointerRNA *ptr)
{
  rna_Sequence_invalidate_raw_update(bmain, scene, ptr);
}

static void do_sequence_frame_change_update(Scene *scene, Sequence *seq)
{
  ListBase *seqbase = SEQ_get_seqbase_by_seq(scene, seq);

  if (SEQ_transform_test_overlap(scene, seqbase, seq)) {
    SEQ_transform_seqbase_shuffle(seqbase, seq, scene);
  }

  if (seq->type == SEQ_TYPE_SOUND_RAM) {
    DEG_id_tag_update(&scene->id, ID_RECALC_SEQUENCER_STRIPS);
  }
}

/* A simple wrapper around above func, directly usable as prop update func.
 * Also invalidate cache if needed.
 */
static void rna_Sequence_frame_change_update(Main * /*bmain*/, Scene * /*scene*/, PointerRNA *ptr)
{
  Scene *scene = (Scene *)ptr->owner_id;
  do_sequence_frame_change_update(scene, (Sequence *)ptr->data);
}

static int rna_Sequence_frame_final_start_get(PointerRNA *ptr)
{
  Scene *scene = (Scene *)ptr->owner_id;
  return SEQ_time_left_handle_frame_get(scene, (Sequence *)ptr->data);
}

static int rna_Sequence_frame_final_end_get(PointerRNA *ptr)
{
  Scene *scene = (Scene *)ptr->owner_id;
  return SEQ_time_right_handle_frame_get(scene, (Sequence *)ptr->data);
}

static void rna_Sequence_start_frame_final_set(PointerRNA *ptr, int value)
{
  Sequence *seq = (Sequence *)ptr->data;
  Scene *scene = (Scene *)ptr->owner_id;

  SEQ_time_left_handle_frame_set(scene, seq, value);
  do_sequence_frame_change_update(scene, seq);
  SEQ_relations_invalidate_cache_composite(scene, seq);
}

static void rna_Sequence_end_frame_final_set(PointerRNA *ptr, int value)
{
  Sequence *seq = (Sequence *)ptr->data;
  Scene *scene = (Scene *)ptr->owner_id;

  SEQ_time_right_handle_frame_set(scene, seq, value);
  do_sequence_frame_change_update(scene, seq);
  SEQ_relations_invalidate_cache_composite(scene, seq);
}

static void rna_Sequence_start_frame_set(PointerRNA *ptr, float value)
{
  Sequence *seq = (Sequence *)ptr->data;
  Scene *scene = (Scene *)ptr->owner_id;

  SEQ_transform_translate_sequence(scene, seq, value - seq->start);
  do_sequence_frame_change_update(scene, seq);
  SEQ_relations_invalidate_cache_composite(scene, seq);
}

static void rna_Sequence_frame_offset_start_set(PointerRNA *ptr, float value)
{
  Sequence *seq = (Sequence *)ptr->data;
  Scene *scene = (Scene *)ptr->owner_id;

  SEQ_relations_invalidate_cache_composite(scene, seq);
  seq->startofs = value;
}

static void rna_Sequence_frame_offset_end_set(PointerRNA *ptr, float value)
{
  Sequence *seq = (Sequence *)ptr->data;
  Scene *scene = (Scene *)ptr->owner_id;

  SEQ_relations_invalidate_cache_composite(scene, seq);
  seq->endofs = value;
}

static void rna_Sequence_anim_startofs_final_set(PointerRNA *ptr, int value)
{
  Sequence *seq = (Sequence *)ptr->data;
  Scene *scene = (Scene *)ptr->owner_id;

  seq->anim_startofs = std::min(value, seq->len + seq->anim_startofs);

  SEQ_add_reload_new_file(G.main, scene, seq, false);
  do_sequence_frame_change_update(scene, seq);
}

static void rna_Sequence_anim_endofs_final_set(PointerRNA *ptr, int value)
{
  Sequence *seq = (Sequence *)ptr->data;
  Scene *scene = (Scene *)ptr->owner_id;

  seq->anim_endofs = std::min(value, seq->len + seq->anim_endofs);

  SEQ_add_reload_new_file(G.main, scene, seq, false);
  do_sequence_frame_change_update(scene, seq);
}

static void rna_Sequence_anim_endofs_final_range(
    PointerRNA *ptr, int *min, int *max, int * /*softmin*/, int * /*softmax*/)
{
  Sequence *seq = (Sequence *)ptr->data;

  *min = 0;
  *max = seq->len + seq->anim_endofs - seq->startofs - seq->endofs - 1;
}

static void rna_Sequence_anim_startofs_final_range(
    PointerRNA *ptr, int *min, int *max, int * /*softmin*/, int * /*softmax*/)
{
  Sequence *seq = (Sequence *)ptr->data;

  *min = 0;
  *max = seq->len + seq->anim_startofs - seq->startofs - seq->endofs - 1;
}

static void rna_Sequence_frame_offset_start_range(
    PointerRNA *ptr, float *min, float *max, float * /*softmin*/, float * /*softmax*/)
{
  Sequence *seq = (Sequence *)ptr->data;
  *min = (seq->type == SEQ_TYPE_SOUND_RAM) ? 0 : INT_MIN;
  *max = seq->len - seq->endofs - 1;
}

static void rna_Sequence_frame_offset_end_range(
    PointerRNA *ptr, float *min, float *max, float * /*softmin*/, float * /*softmax*/)
{
  Sequence *seq = (Sequence *)ptr->data;
  *min = (seq->type == SEQ_TYPE_SOUND_RAM) ? 0 : INT_MIN;
  *max = seq->len - seq->startofs - 1;
}

static void rna_Sequence_frame_length_set(PointerRNA *ptr, int value)
{
  Sequence *seq = (Sequence *)ptr->data;
  Scene *scene = (Scene *)ptr->owner_id;

  SEQ_time_right_handle_frame_set(scene, seq, SEQ_time_left_handle_frame_get(scene, seq) + value);
  do_sequence_frame_change_update(scene, seq);
  SEQ_relations_invalidate_cache_composite(scene, seq);
}

static int rna_Sequence_frame_length_get(PointerRNA *ptr)
{
  Sequence *seq = (Sequence *)ptr->data;
  Scene *scene = (Scene *)ptr->owner_id;
  return SEQ_time_right_handle_frame_get(scene, seq) - SEQ_time_left_handle_frame_get(scene, seq);
}

static int rna_Sequence_frame_duration_get(PointerRNA *ptr)
{
  Sequence *seq = static_cast<Sequence *>(ptr->data);
  Scene *scene = reinterpret_cast<Scene *>(ptr->owner_id);
  return SEQ_time_strip_length_get(scene, seq);
}

static int rna_Sequence_frame_editable(const PointerRNA *ptr, const char ** /*r_info*/)
{
  Sequence *seq = (Sequence *)ptr->data;
  /* Effect sequences' start frame and length must be readonly! */
  return (SEQ_effect_get_num_inputs(seq->type)) ? PropertyFlag(0) : PROP_EDITABLE;
}

static void rna_Sequence_channel_set(PointerRNA *ptr, int value)
{
  Sequence *seq = (Sequence *)ptr->data;
  Scene *scene = (Scene *)ptr->owner_id;
  ListBase *seqbase = SEQ_get_seqbase_by_seq(scene, seq);

  /* check channel increment or decrement */
  const int channel_delta = (value >= seq->machine) ? 1 : -1;
  seq->machine = value;

  if (SEQ_transform_test_overlap(scene, seqbase, seq)) {
    SEQ_transform_seqbase_shuffle_ex(seqbase, seq, scene, channel_delta);
  }
  SEQ_relations_invalidate_cache_composite(scene, seq);
}

static void rna_Sequence_use_proxy_set(PointerRNA *ptr, bool value)
{
  Sequence *seq = (Sequence *)ptr->data;
  SEQ_proxy_set(seq, value != 0);
}

static bool transform_seq_cmp_fn(Sequence *seq, void *arg_pt)
{
  SequenceSearchData *data = static_cast<SequenceSearchData *>(arg_pt);

  if (seq->strip && seq->strip->transform == data->data) {
    data->seq = seq;
    return false; /* done so bail out */
  }
  return true;
}

static Sequence *sequence_get_by_transform(Editing *ed, StripTransform *transform)
{
  SequenceSearchData data;

  data.seq = nullptr;
  data.data = transform;

  /* irritating we need to search for our sequence! */
  SEQ_for_each_callback(&ed->seqbase, transform_seq_cmp_fn, &data);

  return data.seq;
}

static std::optional<std::string> rna_SequenceTransform_path(const PointerRNA *ptr)
{
  Scene *scene = (Scene *)ptr->owner_id;
  Editing *ed = SEQ_editing_get(scene);
  Sequence *seq = sequence_get_by_transform(ed, static_cast<StripTransform *>(ptr->data));

  if (seq) {
    char name_esc[(sizeof(seq->name) - 2) * 2];
    BLI_str_escape(name_esc, seq->name + 2, sizeof(name_esc));
    return fmt::format("sequence_editor.sequences_all[\"{}\"].transform", name_esc);
  }
  return "";
}

static void rna_SequenceTransform_update(Main * /*bmain*/, Scene * /*scene*/, PointerRNA *ptr)
{
  Scene *scene = (Scene *)ptr->owner_id;
  Editing *ed = SEQ_editing_get(scene);
  Sequence *seq = sequence_get_by_transform(ed, static_cast<StripTransform *>(ptr->data));

  SEQ_relations_invalidate_cache_preprocessed(scene, seq);
}

static bool crop_seq_cmp_fn(Sequence *seq, void *arg_pt)
{
  SequenceSearchData *data = static_cast<SequenceSearchData *>(arg_pt);

  if (seq->strip && seq->strip->crop == data->data) {
    data->seq = seq;
    return false; /* done so bail out */
  }
  return true;
}

static Sequence *sequence_get_by_crop(Editing *ed, StripCrop *crop)
{
  SequenceSearchData data;

  data.seq = nullptr;
  data.data = crop;

  /* irritating we need to search for our sequence! */
  SEQ_for_each_callback(&ed->seqbase, crop_seq_cmp_fn, &data);

  return data.seq;
}

static std::optional<std::string> rna_SequenceCrop_path(const PointerRNA *ptr)
{
  Scene *scene = (Scene *)ptr->owner_id;
  Editing *ed = SEQ_editing_get(scene);
  Sequence *seq = sequence_get_by_crop(ed, static_cast<StripCrop *>(ptr->data));

  if (seq) {
    char name_esc[(sizeof(seq->name) - 2) * 2];
    BLI_str_escape(name_esc, seq->name + 2, sizeof(name_esc));
    return fmt::format("sequence_editor.sequences_all[\"{}\"].crop", name_esc);
  }
  return "";
}

static void rna_SequenceCrop_update(Main * /*bmain*/, Scene * /*scene*/, PointerRNA *ptr)
{
  Scene *scene = (Scene *)ptr->owner_id;
  Editing *ed = SEQ_editing_get(scene);
  Sequence *seq = sequence_get_by_crop(ed, static_cast<StripCrop *>(ptr->data));

  SEQ_relations_invalidate_cache_preprocessed(scene, seq);
}

static void rna_Sequence_text_font_set(PointerRNA *ptr,
                                       PointerRNA ptr_value,
                                       ReportList * /*reports*/)
{
  Sequence *seq = static_cast<Sequence *>(ptr->data);
  TextVars *data = static_cast<TextVars *>(seq->effectdata);
  VFont *value = static_cast<VFont *>(ptr_value.data);

  SEQ_effect_text_font_unload(data, true);

  id_us_plus(&value->id);
  data->text_blf_id = SEQ_FONT_NOT_LOADED;
  data->text_font = value;
}

/* name functions that ignore the first two characters */
static void rna_Sequence_name_get(PointerRNA *ptr, char *value)
{
  Sequence *seq = (Sequence *)ptr->data;
  strcpy(value, seq->name + 2);
}

static int rna_Sequence_name_length(PointerRNA *ptr)
{
  Sequence *seq = (Sequence *)ptr->data;
  return strlen(seq->name + 2);
}

static void rna_Sequence_name_set(PointerRNA *ptr, const char *value)
{
  Scene *scene = (Scene *)ptr->owner_id;
  Sequence *seq = (Sequence *)ptr->data;
  char oldname[sizeof(seq->name)];
  AnimData *adt;

  SEQ_prefetch_stop(scene);

  /* make a copy of the old name first */
  BLI_strncpy(oldname, seq->name + 2, sizeof(seq->name) - 2);

  /* copy the new name into the name slot */
  SEQ_edit_sequence_name_set(scene, seq, value);

  /* make sure the name is unique */
  SEQ_sequence_base_unique_name_recursive(scene, &scene->ed->seqbase, seq);
  /* fix all the animation data which may link to this */

  /* Don't rename everywhere because these are per scene. */
#  if 0
  BKE_animdata_fix_paths_rename_all(
      nullptr, "sequence_editor.sequences_all", oldname, seq->name + 2);
#  endif
  adt = BKE_animdata_from_id(&scene->id);
  if (adt) {
    BKE_animdata_fix_paths_rename(&scene->id,
                                  adt,
                                  nullptr,
                                  "sequence_editor.sequences_all",
                                  oldname,
                                  seq->name + 2,
                                  0,
                                  0,
                                  1);
  }
}

static StructRNA *rna_Sequence_refine(PointerRNA *ptr)
{
  Sequence *seq = (Sequence *)ptr->data;

  switch (seq->type) {
    case SEQ_TYPE_IMAGE:
      return &RNA_ImageSequence;
    case SEQ_TYPE_META:
      return &RNA_MetaSequence;
    case SEQ_TYPE_SCENE:
      return &RNA_SceneSequence;
    case SEQ_TYPE_MOVIE:
      return &RNA_MovieSequence;
    case SEQ_TYPE_MOVIECLIP:
      return &RNA_MovieClipSequence;
    case SEQ_TYPE_MASK:
      return &RNA_MaskSequence;
    case SEQ_TYPE_SOUND_RAM:
      return &RNA_SoundSequence;
    case SEQ_TYPE_CROSS:
      return &RNA_CrossSequence;
    case SEQ_TYPE_ADD:
      return &RNA_AddSequence;
    case SEQ_TYPE_SUB:
      return &RNA_SubtractSequence;
    case SEQ_TYPE_ALPHAOVER:
      return &RNA_AlphaOverSequence;
    case SEQ_TYPE_ALPHAUNDER:
      return &RNA_AlphaUnderSequence;
    case SEQ_TYPE_GAMCROSS:
      return &RNA_GammaCrossSequence;
    case SEQ_TYPE_MUL:
      return &RNA_MultiplySequence;
    case SEQ_TYPE_OVERDROP:
      return &RNA_OverDropSequence;
    case SEQ_TYPE_MULTICAM:
      return &RNA_MulticamSequence;
    case SEQ_TYPE_ADJUSTMENT:
      return &RNA_AdjustmentSequence;
    case SEQ_TYPE_WIPE:
      return &RNA_WipeSequence;
    case SEQ_TYPE_GLOW:
      return &RNA_GlowSequence;
    case SEQ_TYPE_TRANSFORM:
      return &RNA_TransformSequence;
    case SEQ_TYPE_COLOR:
      return &RNA_ColorSequence;
    case SEQ_TYPE_SPEED:
      return &RNA_SpeedControlSequence;
    case SEQ_TYPE_GAUSSIAN_BLUR:
      return &RNA_GaussianBlurSequence;
    case SEQ_TYPE_TEXT:
      return &RNA_TextSequence;
    case SEQ_TYPE_COLORMIX:
      return &RNA_ColorMixSequence;
    default:
      return &RNA_Sequence;
  }
}

static std::optional<std::string> rna_Sequence_path(const PointerRNA *ptr)
{
  const Sequence *seq = (Sequence *)ptr->data;

  /* sequencer data comes from scene...
   * TODO: would be nice to make SequenceEditor data a data-block of its own (for shorter paths)
   */
  char name_esc[(sizeof(seq->name) - 2) * 2];

  BLI_str_escape(name_esc, seq->name + 2, sizeof(name_esc));
  return fmt::format("sequence_editor.sequences_all[\"{}\"]", name_esc);
}

static IDProperty **rna_Sequence_idprops(PointerRNA *ptr)
{
  Sequence *seq = static_cast<Sequence *>(ptr->data);
  return &seq->prop;
}

static bool rna_MovieSequence_reload_if_needed(ID *scene_id, Sequence *seq, Main *bmain)
{
  Scene *scene = (Scene *)scene_id;

  bool has_reloaded;
  bool can_produce_frames;

  SEQ_add_movie_reload_if_needed(bmain, scene, seq, &has_reloaded, &can_produce_frames);

  if (has_reloaded && can_produce_frames) {
    SEQ_relations_invalidate_cache_raw(scene, seq);

    DEG_id_tag_update(&scene->id, ID_RECALC_SEQUENCER_STRIPS);
    WM_main_add_notifier(NC_SCENE | ND_SEQUENCER, scene);
  }

  return can_produce_frames;
}

static PointerRNA rna_MovieSequence_metadata_get(ID *scene_id, Sequence *seq)
{
  if (seq == nullptr || seq->anims.first == nullptr) {
    return PointerRNA_NULL;
  }

  StripAnim *sanim = static_cast<StripAnim *>(seq->anims.first);
  if (sanim->anim == nullptr) {
    return PointerRNA_NULL;
  }

  IDProperty *metadata = IMB_anim_load_metadata(sanim->anim);
  if (metadata == nullptr) {
    return PointerRNA_NULL;
  }

  PointerRNA ptr = RNA_pointer_create(scene_id, &RNA_IDPropertyWrapPtr, metadata);
  return ptr;
}

static PointerRNA rna_SequenceEditor_meta_stack_get(CollectionPropertyIterator *iter)
{
  ListBaseIterator *internal = &iter->internal.listbase;
  MetaStack *ms = (MetaStack *)internal->link;

  return rna_pointer_inherit_refine(&iter->parent, &RNA_Sequence, ms->parseq);
}

/* TODO: expose seq path setting as a higher level sequencer BKE function. */
static void rna_Sequence_filepath_set(PointerRNA *ptr, const char *value)
{
  Sequence *seq = (Sequence *)(ptr->data);
  BLI_path_split_dir_file(value,
                          seq->strip->dirpath,
                          sizeof(seq->strip->dirpath),
                          seq->strip->stripdata->filename,
                          sizeof(seq->strip->stripdata->filename));
}

static void rna_Sequence_filepath_get(PointerRNA *ptr, char *value)
{
  Sequence *seq = (Sequence *)(ptr->data);
  char filepath[FILE_MAX];

  BLI_path_join(filepath, sizeof(filepath), seq->strip->dirpath, seq->strip->stripdata->filename);
  strcpy(value, filepath);
}

static int rna_Sequence_filepath_length(PointerRNA *ptr)
{
  Sequence *seq = (Sequence *)(ptr->data);
  char filepath[FILE_MAX];

  BLI_path_join(filepath, sizeof(filepath), seq->strip->dirpath, seq->strip->stripdata->filename);
  return strlen(filepath);
}

static void rna_Sequence_proxy_filepath_set(PointerRNA *ptr, const char *value)
{
  StripProxy *proxy = (StripProxy *)(ptr->data);
  BLI_path_split_dir_file(
      value, proxy->dirpath, sizeof(proxy->dirpath), proxy->filename, sizeof(proxy->filename));
  if (proxy->anim) {
    IMB_free_anim(proxy->anim);
    proxy->anim = nullptr;
  }
}

static void rna_Sequence_proxy_filepath_get(PointerRNA *ptr, char *value)
{
  StripProxy *proxy = (StripProxy *)(ptr->data);
  char filepath[FILE_MAX];

  BLI_path_join(filepath, sizeof(filepath), proxy->dirpath, proxy->filename);
  strcpy(value, filepath);
}

static int rna_Sequence_proxy_filepath_length(PointerRNA *ptr)
{
  StripProxy *proxy = (StripProxy *)(ptr->data);
  char filepath[FILE_MAX];

  BLI_path_join(filepath, sizeof(filepath), proxy->dirpath, proxy->filename);
  return strlen(filepath);
}

static void rna_Sequence_audio_update(Main * /*bmain*/, Scene * /*scene*/, PointerRNA *ptr)
{
  DEG_id_tag_update(ptr->owner_id, ID_RECALC_SEQUENCER_STRIPS | ID_RECALC_AUDIO);
}

static void rna_Sequence_pan_range(
    PointerRNA *ptr, float *min, float *max, float *softmin, float *softmax)
{
  Scene *scene = (Scene *)ptr->owner_id;

  *min = -FLT_MAX;
  *max = FLT_MAX;
  *softmax = 1 + int(scene->r.ffcodecdata.audio_channels > 2);
  *softmin = -*softmax;
}

static int rna_Sequence_input_count_get(PointerRNA *ptr)
{
  Sequence *seq = (Sequence *)(ptr->data);

  return SEQ_effect_get_num_inputs(seq->type);
}

static void rna_Sequence_input_set(PointerRNA *ptr,
                                   const PointerRNA &ptr_value,
                                   ReportList *reports,
                                   int input_num)
{

  Sequence *seq = static_cast<Sequence *>(ptr->data);
  Sequence *input = static_cast<Sequence *>(ptr_value.data);

  if (SEQ_relations_render_loop_check(input, seq)) {
    BKE_report(reports, RPT_ERROR, "Cannot reassign inputs: recursion detected");
    return;
  }

  switch (input_num) {
    case 1:
      seq->seq1 = input;
      break;
    case 2:
      seq->seq2 = input;
      break;
  }
}

static void rna_Sequence_input_1_set(PointerRNA *ptr, PointerRNA ptr_value, ReportList *reports)
{
  rna_Sequence_input_set(ptr, ptr_value, reports, 1);
}

static void rna_Sequence_input_2_set(PointerRNA *ptr, PointerRNA ptr_value, ReportList *reports)
{
  rna_Sequence_input_set(ptr, ptr_value, reports, 2);
}
#  if 0
static void rna_SoundSequence_filename_set(PointerRNA *ptr, const char *value)
{
  Sequence *seq = (Sequence *)(ptr->data);
  BLI_path_split_dir_file(value,
                          seq->strip->dirpath,
                          sizeof(seq->strip->dirpath),
                          seq->strip->stripdata->name,
                          sizeof(seq->strip->stripdata->name));
}

static void rna_SequenceElement_filename_set(PointerRNA *ptr, const char *value)
{
  StripElem *elem = (StripElem *)(ptr->data);
  BLI_path_split_file_part(value, elem->name, sizeof(elem->name));
}
#  endif

static void rna_Sequence_reopen_files_update(Main *bmain, Scene * /*scene*/, PointerRNA *ptr)
{
  Scene *scene = (Scene *)ptr->owner_id;
  Editing *ed = SEQ_editing_get(scene);

  SEQ_relations_free_imbuf(scene, &ed->seqbase, false);
  rna_Sequence_invalidate_raw_update(bmain, scene, ptr);

  if (RNA_struct_is_a(ptr->type, &RNA_SoundSequence)) {
    SEQ_sound_update_bounds(scene, static_cast<Sequence *>(ptr->data));
  }
}

static void rna_Sequence_filepath_update(Main *bmain, Scene * /*scene*/, PointerRNA *ptr)
{
  Scene *scene = (Scene *)ptr->owner_id;
  Sequence *seq = (Sequence *)(ptr->data);
  SEQ_add_reload_new_file(bmain, scene, seq, true);
  rna_Sequence_invalidate_raw_update(bmain, scene, ptr);
}

static void rna_Sequence_sound_update(Main *bmain, Scene * /*active_scene*/, PointerRNA *ptr)
{
  Scene *scene = (Scene *)ptr->owner_id;
  DEG_id_tag_update(&scene->id, ID_RECALC_SEQUENCER_STRIPS | ID_RECALC_AUDIO);
  DEG_relations_tag_update(bmain);
}

static bool seqproxy_seq_cmp_fn(Sequence *seq, void *arg_pt)
{
  SequenceSearchData *data = static_cast<SequenceSearchData *>(arg_pt);

  if (seq->strip && seq->strip->proxy == data->data) {
    data->seq = seq;
    return false; /* done so bail out */
  }
  return true;
}

static Sequence *sequence_get_by_proxy(Editing *ed, StripProxy *proxy)
{
  SequenceSearchData data;

  data.seq = nullptr;
  data.data = proxy;

  SEQ_for_each_callback(&ed->seqbase, seqproxy_seq_cmp_fn, &data);
  return data.seq;
}

static void rna_Sequence_tcindex_update(Main *bmain, Scene * /*scene*/, PointerRNA *ptr)
{
  Scene *scene = (Scene *)ptr->owner_id;
  Editing *ed = SEQ_editing_get(scene);
  Sequence *seq = sequence_get_by_proxy(ed, static_cast<StripProxy *>(ptr->data));

  SEQ_add_reload_new_file(bmain, scene, seq, false);
  do_sequence_frame_change_update(scene, seq);
}

static void rna_SequenceProxy_update(Main * /*bmain*/, Scene * /*scene*/, PointerRNA *ptr)
{
  Scene *scene = (Scene *)ptr->owner_id;
  Editing *ed = SEQ_editing_get(scene);
  Sequence *seq = sequence_get_by_proxy(ed, static_cast<StripProxy *>(ptr->data));
  SEQ_relations_invalidate_cache_preprocessed(scene, seq);
}

/* do_versions? */
static float rna_Sequence_opacity_get(PointerRNA *ptr)
{
  Sequence *seq = (Sequence *)(ptr->data);
  return seq->blend_opacity / 100.0f;
}
static void rna_Sequence_opacity_set(PointerRNA *ptr, float value)
{
  Sequence *seq = (Sequence *)(ptr->data);
  CLAMP(value, 0.0f, 1.0f);
  seq->blend_opacity = value * 100.0f;
}

static int rna_Sequence_color_tag_get(PointerRNA *ptr)
{
  Sequence *seq = (Sequence *)(ptr->data);
  return seq->color_tag;
}

static void rna_Sequence_color_tag_set(PointerRNA *ptr, int value)
{
  Sequence *seq = (Sequence *)(ptr->data);
  seq->color_tag = value;
}

static bool colbalance_seq_cmp_fn(Sequence *seq, void *arg_pt)
{
  SequenceSearchData *data = static_cast<SequenceSearchData *>(arg_pt);

  for (SequenceModifierData *smd = static_cast<SequenceModifierData *>(seq->modifiers.first); smd;
       smd = smd->next)
  {
    if (smd->type == seqModifierType_ColorBalance) {
      ColorBalanceModifierData *cbmd = (ColorBalanceModifierData *)smd;

      if (&cbmd->color_balance == data->data) {
        data->seq = seq;
        data->smd = smd;
        return false; /* done so bail out */
      }
    }
  }

  return true;
}

static Sequence *sequence_get_by_colorbalance(Editing *ed,
                                              StripColorBalance *cb,
                                              SequenceModifierData **r_smd)
{
  SequenceSearchData data;

  data.seq = nullptr;
  data.smd = nullptr;
  data.data = cb;

  /* irritating we need to search for our sequence! */
  SEQ_for_each_callback(&ed->seqbase, colbalance_seq_cmp_fn, &data);

  *r_smd = data.smd;

  return data.seq;
}

static std::optional<std::string> rna_SequenceColorBalance_path(const PointerRNA *ptr)
{
  Scene *scene = (Scene *)ptr->owner_id;
  SequenceModifierData *smd;
  Editing *ed = SEQ_editing_get(scene);
  Sequence *seq = sequence_get_by_colorbalance(
      ed, static_cast<StripColorBalance *>(ptr->data), &smd);

  if (seq) {
    char name_esc[(sizeof(seq->name) - 2) * 2];

    BLI_str_escape(name_esc, seq->name + 2, sizeof(name_esc));

    if (!smd) {
      /* Path to old filter color balance. */
      return fmt::format("sequence_editor.sequences_all[\"{}\"].color_balance", name_esc);
    }
    /* Path to modifier. */
    char name_esc_smd[sizeof(smd->name) * 2];

    BLI_str_escape(name_esc_smd, smd->name, sizeof(name_esc_smd));
    return fmt::format("sequence_editor.sequences_all[\"{}\"].modifiers[\"{}\"].color_balance",
                       name_esc,
                       name_esc_smd);
  }
  return "";
}

static void rna_SequenceColorBalance_update(Main * /*bmain*/, Scene * /*scene*/, PointerRNA *ptr)
{
  Scene *scene = (Scene *)ptr->owner_id;
  Editing *ed = SEQ_editing_get(scene);
  SequenceModifierData *smd;
  Sequence *seq = sequence_get_by_colorbalance(
      ed, static_cast<StripColorBalance *>(ptr->data), &smd);

  SEQ_relations_invalidate_cache_preprocessed(scene, seq);
}

static void rna_SequenceEditor_overlay_lock_set(PointerRNA *ptr, bool value)
{
  Scene *scene = (Scene *)ptr->owner_id;
  Editing *ed = SEQ_editing_get(scene);

  if (ed == nullptr) {
    return;
  }

  /* convert from abs to relative and back */
  if ((ed->overlay_frame_flag & SEQ_EDIT_OVERLAY_FRAME_ABS) == 0 && value) {
    ed->overlay_frame_abs = scene->r.cfra + ed->overlay_frame_ofs;
    ed->overlay_frame_flag |= SEQ_EDIT_OVERLAY_FRAME_ABS;
  }
  else if ((ed->overlay_frame_flag & SEQ_EDIT_OVERLAY_FRAME_ABS) && !value) {
    ed->overlay_frame_ofs = ed->overlay_frame_abs - scene->r.cfra;
    ed->overlay_frame_flag &= ~SEQ_EDIT_OVERLAY_FRAME_ABS;
  }
}

static int rna_SequenceEditor_overlay_frame_get(PointerRNA *ptr)
{
  Scene *scene = (Scene *)ptr->owner_id;
  Editing *ed = SEQ_editing_get(scene);

  if (ed == nullptr) {
    return scene->r.cfra;
  }

  if (ed->overlay_frame_flag & SEQ_EDIT_OVERLAY_FRAME_ABS) {
    return ed->overlay_frame_abs - scene->r.cfra;
  }
  else {
    return ed->overlay_frame_ofs;
  }
}

static void rna_SequenceEditor_overlay_frame_set(PointerRNA *ptr, int value)
{
  Scene *scene = (Scene *)ptr->owner_id;
  Editing *ed = SEQ_editing_get(scene);

  if (ed == nullptr) {
    return;
  }

  if (ed->overlay_frame_flag & SEQ_EDIT_OVERLAY_FRAME_ABS) {
    ed->overlay_frame_abs = (scene->r.cfra + value);
  }
  else {
    ed->overlay_frame_ofs = value;
  }
}

static void rna_SequenceEditor_display_stack(ID *id,
                                             Editing *ed,
                                             ReportList *reports,
                                             Sequence *seqm)
{
  /* Check for non-meta sequence */
  if (seqm != nullptr && seqm->type != SEQ_TYPE_META && SEQ_exists_in_seqbase(seqm, &ed->seqbase))
  {
    BKE_report(reports, RPT_ERROR, "Sequence type must be 'META'");
    return;
  }

  /* Get editing base of meta sequence */
  Scene *scene = (Scene *)id;
  SEQ_meta_stack_set(scene, seqm);
  /* De-activate strip. This is to prevent strip from different timeline being drawn. */
  SEQ_select_active_set(scene, nullptr);

  WM_main_add_notifier(NC_SCENE | ND_SEQUENCER, scene);
}

static bool modifier_seq_cmp_fn(Sequence *seq, void *arg_pt)
{
  SequenceSearchData *data = static_cast<SequenceSearchData *>(arg_pt);

  if (BLI_findindex(&seq->modifiers, data->data) != -1) {
    data->seq = seq;
    return false; /* done so bail out */
  }

  return true;
}

static Sequence *sequence_get_by_modifier(Editing *ed, SequenceModifierData *smd)
{
  SequenceSearchData data;

  data.seq = nullptr;
  data.data = smd;

  /* irritating we need to search for our sequence! */
  SEQ_for_each_callback(&ed->seqbase, modifier_seq_cmp_fn, &data);

  return data.seq;
}

static StructRNA *rna_SequenceModifier_refine(PointerRNA *ptr)
{
  SequenceModifierData *smd = (SequenceModifierData *)ptr->data;

  switch (smd->type) {
    case seqModifierType_ColorBalance:
      return &RNA_ColorBalanceModifier;
    case seqModifierType_Curves:
      return &RNA_CurvesModifier;
    case seqModifierType_HueCorrect:
      return &RNA_HueCorrectModifier;
    case seqModifierType_BrightContrast:
      return &RNA_BrightContrastModifier;
    case seqModifierType_WhiteBalance:
      return &RNA_WhiteBalanceModifier;
    case seqModifierType_Tonemap:
      return &RNA_SequencerTonemapModifierData;
    case seqModifierType_SoundEqualizer:
      return &RNA_SoundEqualizerModifier;
    default:
      return &RNA_SequenceModifier;
  }
}

static std::optional<std::string> rna_SequenceModifier_path(const PointerRNA *ptr)
{
  Scene *scene = (Scene *)ptr->owner_id;
  Editing *ed = SEQ_editing_get(scene);
  SequenceModifierData *smd = static_cast<SequenceModifierData *>(ptr->data);
  Sequence *seq = sequence_get_by_modifier(ed, smd);

  if (seq) {
    char name_esc[(sizeof(seq->name) - 2) * 2];
    char name_esc_smd[sizeof(smd->name) * 2];

    BLI_str_escape(name_esc, seq->name + 2, sizeof(name_esc));
    BLI_str_escape(name_esc_smd, smd->name, sizeof(name_esc_smd));
    return fmt::format(
        "sequence_editor.sequences_all[\"{}\"].modifiers[\"{}\"]", name_esc, name_esc_smd);
  }
  return "";
}

static void rna_SequenceModifier_name_set(PointerRNA *ptr, const char *value)
{
  SequenceModifierData *smd = static_cast<SequenceModifierData *>(ptr->data);
  Scene *scene = (Scene *)ptr->owner_id;
  Editing *ed = SEQ_editing_get(scene);
  Sequence *seq = sequence_get_by_modifier(ed, smd);
  AnimData *adt;
  char oldname[sizeof(smd->name)];

  /* make a copy of the old name first */
  STRNCPY(oldname, smd->name);

  /* copy the new name into the name slot */
  STRNCPY_UTF8(smd->name, value);

  /* make sure the name is truly unique */
  SEQ_modifier_unique_name(seq, smd);

  /* fix all the animation data which may link to this */
  adt = BKE_animdata_from_id(&scene->id);
  if (adt) {
    char rna_path_prefix[1024];

    char seq_name_esc[(sizeof(seq->name) - 2) * 2];
    BLI_str_escape(seq_name_esc, seq->name + 2, sizeof(seq_name_esc));

    SNPRINTF(rna_path_prefix, "sequence_editor.sequences_all[\"%s\"].modifiers", seq_name_esc);
    BKE_animdata_fix_paths_rename(
        &scene->id, adt, nullptr, rna_path_prefix, oldname, smd->name, 0, 0, 1);
  }
}

static void rna_SequenceModifier_update(Main *bmain, Scene * /*scene*/, PointerRNA *ptr)
{
  /* strip from other scenes could be modified, so using active scene is not reliable */
  Scene *scene = (Scene *)ptr->owner_id;
  Editing *ed = SEQ_editing_get(scene);
  Sequence *seq = sequence_get_by_modifier(ed, static_cast<SequenceModifierData *>(ptr->data));

  if (ELEM(seq->type, SEQ_TYPE_SOUND_RAM, SEQ_TYPE_SOUND_HD)) {
    DEG_id_tag_update(&scene->id, ID_RECALC_SEQUENCER_STRIPS | ID_RECALC_AUDIO);
    DEG_relations_tag_update(bmain);
  }
  else {
    SEQ_relations_invalidate_cache_preprocessed(scene, seq);
  }
}

/*
 * Update of Curve in an EQ Sound Modifier
 */
static void rna_SequenceModifier_EQCurveMapping_update(Main *bmain,
                                                       Scene * /*scene*/,
                                                       PointerRNA *ptr)
{
  Scene *scene = (Scene *)ptr->owner_id;

  DEG_id_tag_update(&scene->id, ID_RECALC_SEQUENCER_STRIPS | ID_RECALC_AUDIO);
  DEG_relations_tag_update(bmain);
  WM_main_add_notifier(NC_SCENE | ND_SEQUENCER, NULL);
}

static bool rna_SequenceModifier_otherSequence_poll(PointerRNA *ptr, PointerRNA value)
{
  Scene *scene = (Scene *)ptr->owner_id;
  Editing *ed = SEQ_editing_get(scene);
  Sequence *seq = sequence_get_by_modifier(ed, static_cast<SequenceModifierData *>(ptr->data));
  Sequence *cur = (Sequence *)value.data;

  if ((seq == cur) || (cur->type == SEQ_TYPE_SOUND_RAM)) {
    return false;
  }

  return true;
}

static SequenceModifierData *rna_Sequence_modifier_new(
    Sequence *seq, bContext *C, ReportList *reports, const char *name, int type)
{
  if (!SEQ_sequence_supports_modifiers(seq)) {
    BKE_report(reports, RPT_ERROR, "Sequence type does not support modifiers");

    return nullptr;
  }
  else {
    Scene *scene = CTX_data_scene(C);
    SequenceModifierData *smd;

    smd = SEQ_modifier_new(seq, name, type);

    SEQ_relations_invalidate_cache_preprocessed(scene, seq);

    WM_main_add_notifier(NC_SCENE | ND_SEQUENCER, nullptr);

    return smd;
  }
}

static void rna_Sequence_modifier_remove(Sequence *seq,
                                         bContext *C,
                                         ReportList *reports,
                                         PointerRNA *smd_ptr)
{
  SequenceModifierData *smd = static_cast<SequenceModifierData *>(smd_ptr->data);
  Scene *scene = CTX_data_scene(C);

  if (SEQ_modifier_remove(seq, smd) == false) {
    BKE_report(reports, RPT_ERROR, "Modifier was not found in the stack");
    return;
  }

  RNA_POINTER_INVALIDATE(smd_ptr);
  SEQ_relations_invalidate_cache_preprocessed(scene, seq);

  WM_main_add_notifier(NC_SCENE | ND_SEQUENCER, nullptr);
}

static void rna_Sequence_modifier_clear(Sequence *seq, bContext *C)
{
  Scene *scene = CTX_data_scene(C);

  SEQ_modifier_clear(seq);

  SEQ_relations_invalidate_cache_preprocessed(scene, seq);

  WM_main_add_notifier(NC_SCENE | ND_SEQUENCER, nullptr);
}

static void rna_SequenceModifier_strip_set(PointerRNA *ptr, PointerRNA value, ReportList *reports)
{
  SequenceModifierData *smd = static_cast<SequenceModifierData *>(ptr->data);
  Scene *scene = (Scene *)ptr->owner_id;
  Editing *ed = SEQ_editing_get(scene);
  Sequence *seq = sequence_get_by_modifier(ed, smd);
  Sequence *target = (Sequence *)value.data;

  if (target != nullptr && SEQ_relations_render_loop_check(target, seq)) {
    BKE_report(reports, RPT_ERROR, "Recursion detected, cannot use this strip");
    return;
  }

  smd->mask_sequence = target;
}

static float rna_Sequence_fps_get(PointerRNA *ptr)
{
  Scene *scene = (Scene *)ptr->owner_id;
  Sequence *seq = (Sequence *)(ptr->data);
  return SEQ_time_sequence_get_fps(scene, seq);
}

static void rna_Sequence_separate(ID *id, Sequence *seqm, Main *bmain)
{
  Scene *scene = (Scene *)id;

  /* Find the appropriate seqbase */
  ListBase *seqbase = SEQ_get_seqbase_by_seq(scene, seqm);

  LISTBASE_FOREACH_MUTABLE (Sequence *, seq, &seqm->seqbase) {
    SEQ_edit_move_strip_to_seqbase(scene, &seqm->seqbase, seq, seqbase);
  }

  SEQ_edit_flag_for_removal(scene, seqbase, seqm);
  SEQ_edit_remove_flagged_sequences(scene, seqbase);

  /* Update depsgraph. */
  DEG_relations_tag_update(bmain);
  DEG_id_tag_update(&scene->id, ID_RECALC_SEQUENCER_STRIPS);

  WM_main_add_notifier(NC_SCENE | ND_SEQUENCER, scene);
}

static void rna_SequenceTimelineChannel_name_set(PointerRNA *ptr, const char *value)
{
  SeqTimelineChannel *channel = (SeqTimelineChannel *)ptr->data;
  Scene *scene = (Scene *)ptr->owner_id;
  Editing *ed = SEQ_editing_get(scene);

  Sequence *channel_owner = SEQ_sequence_lookup_owner_by_channel(scene, channel);
  ListBase *channels_base = &ed->channels;

  if (channel_owner != nullptr) {
    channels_base = &channel_owner->channels;
  }

  STRNCPY_UTF8(channel->name, value);
  BLI_uniquename(channels_base,
                 channel,
                 "Channel",
                 '.',
                 offsetof(SeqTimelineChannel, name),
                 sizeof(channel->name));
}

static void rna_SequenceTimelineChannel_mute_update(Main *bmain,
                                                    Scene *active_scene,
                                                    PointerRNA *ptr)
{
  Scene *scene = (Scene *)ptr->owner_id;
  Editing *ed = SEQ_editing_get(scene);
  SeqTimelineChannel *channel = (SeqTimelineChannel *)ptr;

  Sequence *channel_owner = SEQ_sequence_lookup_owner_by_channel(scene, channel);
  ListBase *seqbase;
  if (channel_owner == nullptr) {
    seqbase = &ed->seqbase;
  }
  else {
    seqbase = &channel_owner->seqbase;
  }

  LISTBASE_FOREACH (Sequence *, seq, seqbase) {
    SEQ_relations_invalidate_cache_composite(scene, seq);
  }

  rna_Sequence_sound_update(bmain, active_scene, ptr);
}

static std::optional<std::string> rna_SeqTimelineChannel_path(const PointerRNA *ptr)
{
  Scene *scene = (Scene *)ptr->owner_id;
  SeqTimelineChannel *channel = (SeqTimelineChannel *)ptr->data;

  Sequence *channel_owner = SEQ_sequence_lookup_owner_by_channel(scene, channel);

  char channel_name_esc[(sizeof(channel->name)) * 2];
  BLI_str_escape(channel_name_esc, channel->name, sizeof(channel_name_esc));

  if (channel_owner == nullptr) {
    return fmt::format("sequence_editor.channels[\"{}\"]", channel_name_esc);
  }
  char owner_name_esc[(sizeof(channel_owner->name) - 2) * 2];
  BLI_str_escape(owner_name_esc, channel_owner->name + 2, sizeof(owner_name_esc));
  return fmt::format(
      "sequence_editor.sequences_all[\"{}\"].channels[\"{}\"]", owner_name_esc, channel_name_esc);
}

static EQCurveMappingData *rna_Sequence_SoundEqualizer_Curve_add(SoundEqualizerModifierData *semd,
                                                                 bContext * /*C*/,
                                                                 float min_freq,
                                                                 float max_freq)
{
  EQCurveMappingData *eqcmd = SEQ_sound_equalizermodifier_add_graph(semd, min_freq, max_freq);
  WM_main_add_notifier(NC_SCENE | ND_SEQUENCER, NULL);
  return eqcmd;
}

static void rna_Sequence_SoundEqualizer_Curve_clear(SoundEqualizerModifierData *semd,
                                                    bContext * /*C*/)
{
  SEQ_sound_equalizermodifier_free((SequenceModifierData *)semd);
  WM_main_add_notifier(NC_SCENE | ND_SEQUENCER, NULL);
}

#else

static void rna_def_strip_element(BlenderRNA *brna)
{
  StructRNA *srna;
  PropertyRNA *prop;

  srna = RNA_def_struct(brna, "SequenceElement", nullptr);
  RNA_def_struct_ui_text(srna, "Sequence Element", "Sequence strip data for a single frame");
  RNA_def_struct_sdna(srna, "StripElem");

  prop = RNA_def_property(srna, "filename", PROP_STRING, PROP_FILENAME);
  RNA_def_property_string_sdna(prop, nullptr, "filename");
  RNA_def_property_ui_text(prop, "Filename", "Name of the source file");
  RNA_def_property_update(prop, NC_SCENE | ND_SEQUENCER, "rna_SequenceElement_update");

  prop = RNA_def_property(srna, "orig_width", PROP_INT, PROP_NONE);
  RNA_def_property_int_sdna(prop, nullptr, "orig_width");
  RNA_def_property_clear_flag(prop, PROP_EDITABLE);
  RNA_def_property_ui_text(prop, "Orig Width", "Original image width");

  prop = RNA_def_property(srna, "orig_height", PROP_INT, PROP_NONE);
  RNA_def_property_int_sdna(prop, nullptr, "orig_height");
  RNA_def_property_clear_flag(prop, PROP_EDITABLE);
  RNA_def_property_ui_text(prop, "Orig Height", "Original image height");

  prop = RNA_def_property(srna, "orig_fps", PROP_FLOAT, PROP_NONE);
  RNA_def_property_float_sdna(prop, nullptr, "orig_fps");
  RNA_def_property_clear_flag(prop, PROP_EDITABLE);
  RNA_def_property_ui_text(prop, "Orig FPS", "Original frames per second");
}

static void rna_def_retiming_key(BlenderRNA *brna)
{
  StructRNA *srna;
  PropertyRNA *prop;

  srna = RNA_def_struct(brna, "RetimingKey", nullptr);
  RNA_def_struct_ui_text(
      srna,
      "Retiming Key",
      "Key mapped to particular frame that can be moved to change playback speed");
  RNA_def_struct_sdna(srna, "SeqRetimingKey");

  prop = RNA_def_property(srna, "timeline_frame", PROP_INT, PROP_NONE);
  RNA_def_property_int_funcs(
      prop, "rna_Sequence_retiming_key_frame_get", "rna_Sequence_retiming_key_frame_set", nullptr);
  RNA_def_property_ui_text(prop, "Timeline Frame", "Position of retiming key in timeline");

  FunctionRNA *func = RNA_def_function(srna, "remove", "rna_Sequence_retiming_key_remove");
  RNA_def_function_flag(func, FUNC_USE_SELF_ID);
  RNA_def_function_ui_description(func, "Remove retiming key");
}

static void rna_def_strip_crop(BlenderRNA *brna)
{
  StructRNA *srna;
  PropertyRNA *prop;

  srna = RNA_def_struct(brna, "SequenceCrop", nullptr);
  RNA_def_struct_ui_text(srna, "Sequence Crop", "Cropping parameters for a sequence strip");
  RNA_def_struct_sdna(srna, "StripCrop");

  prop = RNA_def_property(srna, "max_y", PROP_INT, PROP_PIXEL);
  RNA_def_property_int_sdna(prop, nullptr, "top");
  RNA_def_property_ui_text(prop, "Top", "Number of pixels to crop from the top");
  RNA_def_property_ui_range(prop, 0, 4096, 1, -1);
  RNA_def_property_update(prop, NC_SCENE | ND_SEQUENCER, "rna_SequenceCrop_update");

  prop = RNA_def_property(srna, "min_y", PROP_INT, PROP_PIXEL);
  RNA_def_property_int_sdna(prop, nullptr, "bottom");
  RNA_def_property_ui_text(prop, "Bottom", "Number of pixels to crop from the bottom");
  RNA_def_property_ui_range(prop, 0, 4096, 1, -1);
  RNA_def_property_update(prop, NC_SCENE | ND_SEQUENCER, "rna_SequenceCrop_update");

  prop = RNA_def_property(srna, "min_x", PROP_INT, PROP_PIXEL);
  RNA_def_property_int_sdna(prop, nullptr, "left");
  RNA_def_property_ui_text(prop, "Left", "Number of pixels to crop from the left side");
  RNA_def_property_ui_range(prop, 0, 4096, 1, -1);
  RNA_def_property_update(prop, NC_SCENE | ND_SEQUENCER, "rna_SequenceCrop_update");

  prop = RNA_def_property(srna, "max_x", PROP_INT, PROP_PIXEL);
  RNA_def_property_int_sdna(prop, nullptr, "right");
  RNA_def_property_ui_text(prop, "Right", "Number of pixels to crop from the right side");
  RNA_def_property_ui_range(prop, 0, 4096, 1, -1);
  RNA_def_property_update(prop, NC_SCENE | ND_SEQUENCER, "rna_SequenceCrop_update");

  RNA_def_struct_path_func(srna, "rna_SequenceCrop_path");
}

static const EnumPropertyItem transform_filter_items[] = {
    {SEQ_TRANSFORM_FILTER_AUTO,
     "AUTO",
     0,
     "Auto",
     "Automatically choose filter based on scaling factor"},
    {SEQ_TRANSFORM_FILTER_NEAREST, "NEAREST", 0, "Nearest", "Use nearest sample"},
    {SEQ_TRANSFORM_FILTER_BILINEAR,
     "BILINEAR",
     0,
     "Bilinear",
     "Interpolate between 2" BLI_STR_UTF8_MULTIPLICATION_SIGN "2 samples"},
    {SEQ_TRANSFORM_FILTER_CUBIC_MITCHELL,
     "CUBIC_MITCHELL",
     0,
     "Cubic Mitchell",
     "Cubic Mitchell filter on 4" BLI_STR_UTF8_MULTIPLICATION_SIGN "4 samples"},
    {SEQ_TRANSFORM_FILTER_CUBIC_BSPLINE,
     "CUBIC_BSPLINE",
     0,
     "Cubic B-Spline",
     "Cubic B-Spline filter (blurry but no ringing) on 4" BLI_STR_UTF8_MULTIPLICATION_SIGN
     "4 samples"},
    {SEQ_TRANSFORM_FILTER_BOX,
     "BOX",
     0,
     "Box",
     "Averages source image samples that fall under destination pixel"},
    {0, nullptr, 0, nullptr, nullptr},
};

static void rna_def_strip_transform(BlenderRNA *brna)
{
  StructRNA *srna;
  PropertyRNA *prop;

  srna = RNA_def_struct(brna, "SequenceTransform", nullptr);
  RNA_def_struct_ui_text(srna, "Sequence Transform", "Transform parameters for a sequence strip");
  RNA_def_struct_sdna(srna, "StripTransform");

  prop = RNA_def_property(srna, "scale_x", PROP_FLOAT, PROP_UNSIGNED);
  RNA_def_property_float_sdna(prop, nullptr, "scale_x");
  RNA_def_property_ui_text(prop, "Scale X", "Scale along X axis");
  RNA_def_property_ui_range(prop, 0, FLT_MAX, 3, 3);
  RNA_def_property_float_default(prop, 1.0f);
  RNA_def_property_update(prop, NC_SCENE | ND_SEQUENCER, "rna_SequenceTransform_update");

  prop = RNA_def_property(srna, "scale_y", PROP_FLOAT, PROP_UNSIGNED);
  RNA_def_property_float_sdna(prop, nullptr, "scale_y");
  RNA_def_property_ui_text(prop, "Scale Y", "Scale along Y axis");
  RNA_def_property_ui_range(prop, 0, FLT_MAX, 3, 3);
  RNA_def_property_float_default(prop, 1.0f);
  RNA_def_property_update(prop, NC_SCENE | ND_SEQUENCER, "rna_SequenceTransform_update");

  prop = RNA_def_property(srna, "offset_x", PROP_FLOAT, PROP_PIXEL);
  RNA_def_property_float_sdna(prop, nullptr, "xofs");
  RNA_def_property_ui_text(prop, "Translate X", "Move along X axis");
  RNA_def_property_ui_range(prop, -FLT_MAX, FLT_MAX, 100, 3);
  RNA_def_property_update(prop, NC_SCENE | ND_SEQUENCER, "rna_SequenceTransform_update");

  prop = RNA_def_property(srna, "offset_y", PROP_FLOAT, PROP_PIXEL);
  RNA_def_property_float_sdna(prop, nullptr, "yofs");
  RNA_def_property_ui_text(prop, "Translate Y", "Move along Y axis");
  RNA_def_property_ui_range(prop, -FLT_MAX, FLT_MAX, 100, 3);
  RNA_def_property_update(prop, NC_SCENE | ND_SEQUENCER, "rna_SequenceTransform_update");

  prop = RNA_def_property(srna, "rotation", PROP_FLOAT, PROP_ANGLE);
  RNA_def_property_float_sdna(prop, nullptr, "rotation");
  RNA_def_property_ui_text(prop, "Rotation", "Rotate around image center");
  RNA_def_property_update(prop, NC_SCENE | ND_SEQUENCER, "rna_SequenceTransform_update");

  prop = RNA_def_property(srna, "origin", PROP_FLOAT, PROP_NONE);
  RNA_def_property_float_sdna(prop, nullptr, "origin");
  RNA_def_property_ui_text(prop, "Origin", "Origin of image for transformation");
  RNA_def_property_ui_range(prop, 0, 1, 1, 3);
  RNA_def_property_update(prop, NC_SCENE | ND_SEQUENCER, "rna_SequenceTransform_update");

  prop = RNA_def_property(srna, "filter", PROP_ENUM, PROP_NONE);
  RNA_def_property_enum_sdna(prop, nullptr, "filter");
  RNA_def_property_enum_items(prop, transform_filter_items);
  RNA_def_property_enum_default(prop, SEQ_TRANSFORM_FILTER_AUTO);
  RNA_def_property_ui_text(prop, "Filter", "Type of filter to use for image transformation");
  RNA_def_property_update(prop, NC_SCENE | ND_SEQUENCER, "rna_SequenceTransform_update");

  RNA_def_struct_path_func(srna, "rna_SequenceTransform_path");
}

static void rna_def_strip_proxy(BlenderRNA *brna)
{
  StructRNA *srna;
  PropertyRNA *prop;

  static const EnumPropertyItem seq_tc_items[] = {
      {SEQ_PROXY_TC_NONE,
       "NONE",
       0,
       "None",
       "Ignore generated timecodes, seek in movie stream based on calculated timestamp"},
      {SEQ_PROXY_TC_RECORD_RUN,
       "RECORD_RUN",
       0,
       "Record Run",
       "Seek based on timestamps read from movie stream, giving the best match between scene and "
       "movie times"},
      {SEQ_PROXY_TC_RECORD_RUN_NO_GAPS,
       "RECORD_RUN_NO_GAPS",
       0,
       "Record Run No Gaps",
       "Effectively convert movie to an image sequence, ignoring incomplete or dropped frames, "
       "and changes in frame rate"},
      {0, nullptr, 0, nullptr, nullptr},
  };

  srna = RNA_def_struct(brna, "SequenceProxy", nullptr);
  RNA_def_struct_ui_text(srna, "Sequence Proxy", "Proxy parameters for a sequence strip");
  RNA_def_struct_sdna(srna, "StripProxy");

  prop = RNA_def_property(srna, "directory", PROP_STRING, PROP_DIRPATH);
  RNA_def_property_string_sdna(prop, nullptr, "dirpath");
  RNA_def_property_ui_text(prop, "Directory", "Location to store the proxy files");
  RNA_def_property_update(prop, NC_SCENE | ND_SEQUENCER, "rna_SequenceProxy_update");

  prop = RNA_def_property(srna, "filepath", PROP_STRING, PROP_FILEPATH);
  RNA_def_property_ui_text(prop, "Path", "Location of custom proxy file");
  RNA_def_property_translation_context(prop, BLT_I18NCONTEXT_EDITOR_FILEBROWSER);
  RNA_def_property_string_funcs(prop,
                                "rna_Sequence_proxy_filepath_get",
                                "rna_Sequence_proxy_filepath_length",
                                "rna_Sequence_proxy_filepath_set");

  RNA_def_property_update(prop, NC_SCENE | ND_SEQUENCER, "rna_SequenceProxy_update");

  prop = RNA_def_property(srna, "use_overwrite", PROP_BOOLEAN, PROP_NONE);
  RNA_def_property_boolean_negative_sdna(prop, nullptr, "build_flags", SEQ_PROXY_SKIP_EXISTING);
  RNA_def_property_ui_text(prop, "Overwrite", "Overwrite existing proxy files when building");

  prop = RNA_def_property(srna, "build_25", PROP_BOOLEAN, PROP_NONE);
  RNA_def_property_boolean_sdna(prop, nullptr, "build_size_flags", SEQ_PROXY_IMAGE_SIZE_25);
  RNA_def_property_ui_text(prop, "25%", "Build 25% proxy resolution");

  prop = RNA_def_property(srna, "build_50", PROP_BOOLEAN, PROP_NONE);
  RNA_def_property_boolean_sdna(prop, nullptr, "build_size_flags", SEQ_PROXY_IMAGE_SIZE_50);
  RNA_def_property_ui_text(prop, "50%", "Build 50% proxy resolution");

  prop = RNA_def_property(srna, "build_75", PROP_BOOLEAN, PROP_NONE);
  RNA_def_property_boolean_sdna(prop, nullptr, "build_size_flags", SEQ_PROXY_IMAGE_SIZE_75);
  RNA_def_property_ui_text(prop, "75%", "Build 75% proxy resolution");

  prop = RNA_def_property(srna, "build_100", PROP_BOOLEAN, PROP_NONE);
  RNA_def_property_boolean_sdna(prop, nullptr, "build_size_flags", SEQ_PROXY_IMAGE_SIZE_100);
  RNA_def_property_ui_text(prop, "100%", "Build 100% proxy resolution");

  prop = RNA_def_property(srna, "build_record_run", PROP_BOOLEAN, PROP_NONE);
  RNA_def_property_boolean_sdna(prop, nullptr, "build_tc_flags", SEQ_PROXY_TC_RECORD_RUN);
  RNA_def_property_ui_text(prop, "Rec Run", "Build record run time code index");

  prop = RNA_def_property(srna, "quality", PROP_INT, PROP_UNSIGNED);
  RNA_def_property_int_sdna(prop, nullptr, "quality");
  RNA_def_property_ui_text(prop, "Quality", "Quality of proxies to build");
  RNA_def_property_ui_range(prop, 1, 100, 1, -1);

  prop = RNA_def_property(srna, "timecode", PROP_ENUM, PROP_NONE);
  RNA_def_property_enum_sdna(prop, nullptr, "tc");
  RNA_def_property_enum_items(prop, seq_tc_items);
  RNA_def_property_ui_text(prop, "Timecode", "Method for reading the inputs timecode");
  RNA_def_property_update(prop, NC_SCENE | ND_SEQUENCER, "rna_Sequence_tcindex_update");

  prop = RNA_def_property(srna, "use_proxy_custom_directory", PROP_BOOLEAN, PROP_NONE);
  RNA_def_property_boolean_sdna(prop, nullptr, "storage", SEQ_STORAGE_PROXY_CUSTOM_DIR);
  RNA_def_property_ui_text(prop, "Proxy Custom Directory", "Use a custom directory to store data");
  RNA_def_property_update(
      prop, NC_SCENE | ND_SEQUENCER, "rna_Sequence_invalidate_preprocessed_update");

  prop = RNA_def_property(srna, "use_proxy_custom_file", PROP_BOOLEAN, PROP_NONE);
  RNA_def_property_boolean_sdna(prop, nullptr, "storage", SEQ_STORAGE_PROXY_CUSTOM_FILE);
  RNA_def_property_ui_text(prop, "Proxy Custom File", "Use a custom file to read proxy data from");
  RNA_def_property_update(
      prop, NC_SCENE | ND_SEQUENCER, "rna_Sequence_invalidate_preprocessed_update");
}

static void rna_def_color_balance(BlenderRNA *brna)
{
  StructRNA *srna;
  PropertyRNA *prop;

  static const EnumPropertyItem method_items[] = {
      {SEQ_COLOR_BALANCE_METHOD_LIFTGAMMAGAIN, "LIFT_GAMMA_GAIN", 0, "Lift/Gamma/Gain", ""},
      {SEQ_COLOR_BALANCE_METHOD_SLOPEOFFSETPOWER,
       "OFFSET_POWER_SLOPE",
       0,
       "Offset/Power/Slope (ASC-CDL)",
       "ASC-CDL standard color correction"},
      {0, nullptr, 0, nullptr, nullptr},
  };

  srna = RNA_def_struct(brna, "SequenceColorBalanceData", nullptr);
  RNA_def_struct_ui_text(srna,
                         "Sequence Color Balance Data",
                         "Color balance parameters for a sequence strip and its modifiers");
  RNA_def_struct_sdna(srna, "StripColorBalance");

  prop = RNA_def_property(srna, "correction_method", PROP_ENUM, PROP_NONE);
  RNA_def_property_enum_sdna(prop, nullptr, "method");
  RNA_def_property_enum_items(prop, method_items);
  RNA_def_property_ui_text(prop, "Correction Method", "");
  RNA_def_property_update(prop, NC_SCENE | ND_SEQUENCER, "rna_SequenceColorBalance_update");

  prop = RNA_def_property(srna, "lift", PROP_FLOAT, PROP_COLOR_GAMMA);
  RNA_def_property_ui_text(prop, "Lift", "Color balance lift (shadows)");
  RNA_def_property_ui_range(prop, 0, 2, 0.1, 3);
  RNA_def_property_float_default(prop, 1.0f);
  RNA_def_property_update(prop, NC_SCENE | ND_SEQUENCER, "rna_SequenceColorBalance_update");

  prop = RNA_def_property(srna, "gamma", PROP_FLOAT, PROP_COLOR_GAMMA);
  RNA_def_property_ui_text(prop, "Gamma", "Color balance gamma (midtones)");
  RNA_def_property_ui_range(prop, 0, 2, 0.1, 3);
  RNA_def_property_float_default(prop, 1.0f);
  RNA_def_property_update(prop, NC_SCENE | ND_SEQUENCER, "rna_SequenceColorBalance_update");

  prop = RNA_def_property(srna, "gain", PROP_FLOAT, PROP_COLOR_GAMMA);
  RNA_def_property_ui_text(prop, "Gain", "Color balance gain (highlights)");
  RNA_def_property_ui_range(prop, 0, 2, 0.1, 3);
  RNA_def_property_float_default(prop, 1.0f);
  RNA_def_property_update(prop, NC_SCENE | ND_SEQUENCER, "rna_SequenceColorBalance_update");

  prop = RNA_def_property(srna, "slope", PROP_FLOAT, PROP_COLOR_GAMMA);
  RNA_def_property_ui_text(prop, "Slope", "Correction for highlights");
  RNA_def_property_ui_range(prop, 0, 2, 0.1, 3);
  RNA_def_property_float_default(prop, 1.0f);
  RNA_def_property_update(prop, NC_SCENE | ND_SEQUENCER, "rna_SequenceColorBalance_update");

  prop = RNA_def_property(srna, "offset", PROP_FLOAT, PROP_COLOR_GAMMA);
  RNA_def_property_ui_text(prop, "Offset", "Correction for entire tonal range");
  RNA_def_property_ui_range(prop, 0, 2, 0.1, 3);
  RNA_def_property_float_default(prop, 1.0f);
  RNA_def_property_update(prop, NC_SCENE | ND_SEQUENCER, "rna_SequenceColorBalance_update");

  prop = RNA_def_property(srna, "power", PROP_FLOAT, PROP_COLOR_GAMMA);
  RNA_def_property_ui_text(prop, "Power", "Correction for midtones");
  RNA_def_property_ui_range(prop, 0, 2, 0.1, 3);
  RNA_def_property_float_default(prop, 1.0f);
  RNA_def_property_update(prop, NC_SCENE | ND_SEQUENCER, "rna_SequenceColorBalance_update");

  prop = RNA_def_property(srna, "invert_lift", PROP_BOOLEAN, PROP_NONE);
  RNA_def_property_boolean_sdna(prop, nullptr, "flag", SEQ_COLOR_BALANCE_INVERSE_LIFT);
  RNA_def_property_ui_text(prop, "Inverse Lift", "Invert the lift color");
  RNA_def_property_update(prop, NC_SCENE | ND_SEQUENCER, "rna_SequenceColorBalance_update");

  prop = RNA_def_property(srna, "invert_gamma", PROP_BOOLEAN, PROP_NONE);
  RNA_def_property_boolean_sdna(prop, nullptr, "flag", SEQ_COLOR_BALANCE_INVERSE_GAMMA);
  RNA_def_property_ui_text(prop, "Inverse Gamma", "Invert the gamma color");
  RNA_def_property_update(prop, NC_SCENE | ND_SEQUENCER, "rna_SequenceColorBalance_update");

  prop = RNA_def_property(srna, "invert_gain", PROP_BOOLEAN, PROP_NONE);
  RNA_def_property_boolean_sdna(prop, nullptr, "flag", SEQ_COLOR_BALANCE_INVERSE_GAIN);
  RNA_def_property_ui_text(prop, "Inverse Gain", "Invert the gain color");
  RNA_def_property_update(prop, NC_SCENE | ND_SEQUENCER, "rna_SequenceColorBalance_update");

  prop = RNA_def_property(srna, "invert_slope", PROP_BOOLEAN, PROP_NONE);
  RNA_def_property_boolean_sdna(prop, nullptr, "flag", SEQ_COLOR_BALANCE_INVERSE_SLOPE);
  RNA_def_property_ui_text(prop, "Inverse Slope", "Invert the slope color");
  RNA_def_property_update(prop, NC_SCENE | ND_SEQUENCER, "rna_SequenceColorBalance_update");

  prop = RNA_def_property(srna, "invert_offset", PROP_BOOLEAN, PROP_NONE);
  RNA_def_property_boolean_sdna(prop, nullptr, "flag", SEQ_COLOR_BALANCE_INVERSE_OFFSET);
  RNA_def_property_ui_text(prop, "Inverse Offset", "Invert the offset color");
  RNA_def_property_update(prop, NC_SCENE | ND_SEQUENCER, "rna_SequenceColorBalance_update");

  prop = RNA_def_property(srna, "invert_power", PROP_BOOLEAN, PROP_NONE);
  RNA_def_property_boolean_sdna(prop, nullptr, "flag", SEQ_COLOR_BALANCE_INVERSE_POWER);
  RNA_def_property_ui_text(prop, "Inverse Power", "Invert the power color");
  RNA_def_property_update(prop, NC_SCENE | ND_SEQUENCER, "rna_SequenceColorBalance_update");

  /* not yet used */
#  if 0
  prop = RNA_def_property(srna, "exposure", PROP_FLOAT, PROP_NONE);
  RNA_def_property_range(prop, 0.0f, 1.0f);
  RNA_def_property_ui_text(prop, "Exposure", "");
  RNA_def_property_update(prop, NC_SCENE | ND_SEQUENCER, "rna_Sequence_ColorBabalnce_update");

  prop = RNA_def_property(srna, "saturation", PROP_FLOAT, PROP_NONE);
  RNA_def_property_range(prop, 0.0f, 1.0f);
  RNA_def_property_ui_text(prop, "Saturation", "");
  RNA_def_property_update(prop, NC_SCENE | ND_SEQUENCER, "rna_Sequence_ColorBabalnce_update");
#  endif

  RNA_def_struct_path_func(srna, "rna_SequenceColorBalance_path");
}

static void rna_def_strip_color_balance(BlenderRNA *brna)
{
  StructRNA *srna;

  srna = RNA_def_struct(brna, "SequenceColorBalance", "SequenceColorBalanceData");
  RNA_def_struct_ui_text(
      srna, "Sequence Color Balance", "Color balance parameters for a sequence strip");
  RNA_def_struct_sdna(srna, "StripColorBalance");
}

static const EnumPropertyItem blend_mode_items[] = {
    {SEQ_BLEND_REPLACE, "REPLACE", 0, "Replace", ""},
    {SEQ_TYPE_CROSS, "CROSS", 0, "Cross", ""},
    RNA_ENUM_ITEM_SEPR,
    {SEQ_TYPE_DARKEN, "DARKEN", 0, "Darken", ""},
    {SEQ_TYPE_MUL, "MULTIPLY", 0, "Multiply", ""},
    {SEQ_TYPE_COLOR_BURN, "BURN", 0, "Color Burn", ""},
    {SEQ_TYPE_LINEAR_BURN, "LINEAR_BURN", 0, "Linear Burn", ""},
    RNA_ENUM_ITEM_SEPR,
    {SEQ_TYPE_LIGHTEN, "LIGHTEN", 0, "Lighten", ""},
    {SEQ_TYPE_SCREEN, "SCREEN", 0, "Screen", ""},
    {SEQ_TYPE_DODGE, "DODGE", 0, "Color Dodge", ""},
    {SEQ_TYPE_ADD, "ADD", 0, "Add", ""},
    RNA_ENUM_ITEM_SEPR,
    {SEQ_TYPE_OVERLAY, "OVERLAY", 0, "Overlay", ""},
    {SEQ_TYPE_SOFT_LIGHT, "SOFT_LIGHT", 0, "Soft Light", ""},
    {SEQ_TYPE_HARD_LIGHT, "HARD_LIGHT", 0, "Hard Light", ""},
    {SEQ_TYPE_VIVID_LIGHT, "VIVID_LIGHT", 0, "Vivid Light", ""},
    {SEQ_TYPE_LIN_LIGHT, "LINEAR_LIGHT", 0, "Linear Light", ""},
    {SEQ_TYPE_PIN_LIGHT, "PIN_LIGHT", 0, "Pin Light", ""},
    RNA_ENUM_ITEM_SEPR,
    {SEQ_TYPE_DIFFERENCE, "DIFFERENCE", 0, "Difference", ""},
    {SEQ_TYPE_EXCLUSION, "EXCLUSION", 0, "Exclusion", ""},
    {SEQ_TYPE_SUB, "SUBTRACT", 0, "Subtract", ""},
    RNA_ENUM_ITEM_SEPR,
    {SEQ_TYPE_HUE, "HUE", 0, "Hue", ""},
    {SEQ_TYPE_SATURATION, "SATURATION", 0, "Saturation", ""},
    {SEQ_TYPE_BLEND_COLOR, "COLOR", 0, "Color", ""},
    {SEQ_TYPE_VALUE, "VALUE", 0, "Value", ""},
    RNA_ENUM_ITEM_SEPR,
    {SEQ_TYPE_ALPHAOVER, "ALPHA_OVER", 0, "Alpha Over", ""},
    {SEQ_TYPE_ALPHAUNDER, "ALPHA_UNDER", 0, "Alpha Under", ""},
    {SEQ_TYPE_GAMCROSS, "GAMMA_CROSS", 0, "Gamma Cross", ""},
    {SEQ_TYPE_OVERDROP, "OVER_DROP", 0, "Over Drop", ""},
    {0, nullptr, 0, nullptr, nullptr},
};

static void rna_def_sequence_modifiers(BlenderRNA *brna, PropertyRNA *cprop)
{
  StructRNA *srna;

  FunctionRNA *func;
  PropertyRNA *parm;

  RNA_def_property_srna(cprop, "SequenceModifiers");
  srna = RNA_def_struct(brna, "SequenceModifiers", nullptr);
  RNA_def_struct_sdna(srna, "Sequence");
  RNA_def_struct_ui_text(srna, "Strip Modifiers", "Collection of strip modifiers");

  /* add modifier */
  func = RNA_def_function(srna, "new", "rna_Sequence_modifier_new");
  RNA_def_function_flag(func, FUNC_USE_CONTEXT | FUNC_USE_REPORTS);
  RNA_def_function_ui_description(func, "Add a new modifier");
  parm = RNA_def_string(func, "name", "Name", 0, "", "New name for the modifier");
  RNA_def_parameter_flags(parm, PropertyFlag(0), PARM_REQUIRED);
  /* modifier to add */
  parm = RNA_def_enum(func,
                      "type",
                      rna_enum_sequence_modifier_type_items,
                      seqModifierType_ColorBalance,
                      "",
                      "Modifier type to add");
  RNA_def_parameter_flags(parm, PropertyFlag(0), PARM_REQUIRED);
  /* return type */
  parm = RNA_def_pointer(func, "modifier", "SequenceModifier", "", "Newly created modifier");
  RNA_def_function_return(func, parm);

  /* remove modifier */
  func = RNA_def_function(srna, "remove", "rna_Sequence_modifier_remove");
  RNA_def_function_flag(func, FUNC_USE_CONTEXT | FUNC_USE_REPORTS);
  RNA_def_function_ui_description(func, "Remove an existing modifier from the sequence");
  /* modifier to remove */
  parm = RNA_def_pointer(func, "modifier", "SequenceModifier", "", "Modifier to remove");
  RNA_def_parameter_flags(parm, PROP_NEVER_NULL, PARM_REQUIRED | PARM_RNAPTR);
  RNA_def_parameter_clear_flags(parm, PROP_THICK_WRAP, ParameterFlag(0));

  /* clear all modifiers */
  func = RNA_def_function(srna, "clear", "rna_Sequence_modifier_clear");
  RNA_def_function_flag(func, FUNC_USE_CONTEXT);
  RNA_def_function_ui_description(func, "Remove all modifiers from the sequence");
}

static void rna_def_sequence(BlenderRNA *brna)
{
  StructRNA *srna;
  PropertyRNA *prop;

  static const EnumPropertyItem seq_type_items[] = {
      {SEQ_TYPE_IMAGE, "IMAGE", 0, "Image", ""},
      {SEQ_TYPE_META, "META", 0, "Meta", ""},
      {SEQ_TYPE_SCENE, "SCENE", 0, "Scene", ""},
      {SEQ_TYPE_MOVIE, "MOVIE", 0, "Movie", ""},
      {SEQ_TYPE_MOVIECLIP, "MOVIECLIP", 0, "Clip", ""},
      {SEQ_TYPE_MASK, "MASK", 0, "Mask", ""},
      {SEQ_TYPE_SOUND_RAM, "SOUND", 0, "Sound", ""},
      {SEQ_TYPE_CROSS, "CROSS", 0, "Cross", ""},
      {SEQ_TYPE_ADD, "ADD", 0, "Add", ""},
      {SEQ_TYPE_SUB, "SUBTRACT", 0, "Subtract", ""},
      {SEQ_TYPE_ALPHAOVER, "ALPHA_OVER", 0, "Alpha Over", ""},
      {SEQ_TYPE_ALPHAUNDER, "ALPHA_UNDER", 0, "Alpha Under", ""},
      {SEQ_TYPE_GAMCROSS, "GAMMA_CROSS", 0, "Gamma Cross", ""},
      {SEQ_TYPE_MUL, "MULTIPLY", 0, "Multiply", ""},
      {SEQ_TYPE_OVERDROP, "OVER_DROP", 0, "Over Drop", ""},
      {SEQ_TYPE_WIPE, "WIPE", 0, "Wipe", ""},
      {SEQ_TYPE_GLOW, "GLOW", 0, "Glow", ""},
      {SEQ_TYPE_TRANSFORM, "TRANSFORM", 0, "Transform", ""},
      {SEQ_TYPE_COLOR, "COLOR", 0, "Color", ""},
      {SEQ_TYPE_SPEED, "SPEED", 0, "Speed", ""},
      {SEQ_TYPE_MULTICAM, "MULTICAM", 0, "Multicam Selector", ""},
      {SEQ_TYPE_ADJUSTMENT, "ADJUSTMENT", 0, "Adjustment Layer", ""},
      {SEQ_TYPE_GAUSSIAN_BLUR, "GAUSSIAN_BLUR", 0, "Gaussian Blur", ""},
      {SEQ_TYPE_TEXT, "TEXT", 0, "Text", ""},
      {SEQ_TYPE_COLORMIX, "COLORMIX", 0, "Color Mix", ""},
      {0, nullptr, 0, nullptr, nullptr},
  };

  srna = RNA_def_struct(brna, "Sequence", nullptr);
  RNA_def_struct_ui_text(srna, "Sequence", "Sequence strip in the sequence editor");
  RNA_def_struct_refine_func(srna, "rna_Sequence_refine");
  RNA_def_struct_path_func(srna, "rna_Sequence_path");
  RNA_def_struct_idprops_func(srna, "rna_Sequence_idprops");

  prop = RNA_def_property(srna, "name", PROP_STRING, PROP_NONE);
  RNA_def_property_string_funcs(
      prop, "rna_Sequence_name_get", "rna_Sequence_name_length", "rna_Sequence_name_set");
  RNA_def_property_string_maxlength(prop, sizeof(Sequence::name) - 2);
  RNA_def_property_ui_text(prop, "Name", "");
  RNA_def_struct_name_property(srna, prop);
  RNA_def_property_update(prop, NC_SCENE | ND_SEQUENCER, nullptr);

  prop = RNA_def_property(srna, "type", PROP_ENUM, PROP_NONE);
  RNA_def_property_clear_flag(prop, PROP_EDITABLE);
  RNA_def_property_enum_items(prop, seq_type_items);
  RNA_def_property_ui_text(prop, "Type", "");
  RNA_def_property_translation_context(prop, BLT_I18NCONTEXT_ID_SEQUENCE);
  RNA_def_property_update(prop, NC_SCENE | ND_SEQUENCER, "rna_Sequence_invalidate_raw_update");

  /* flags */
  prop = RNA_def_property(srna, "select", PROP_BOOLEAN, PROP_NONE);
  RNA_def_property_boolean_sdna(prop, nullptr, "flag", SELECT);
  RNA_def_property_ui_text(prop, "Select", "");
  RNA_def_property_update(prop, NC_SCENE | ND_SEQUENCER | NA_SELECTED, nullptr);

  prop = RNA_def_property(srna, "select_left_handle", PROP_BOOLEAN, PROP_NONE);
  RNA_def_property_boolean_sdna(prop, nullptr, "flag", SEQ_LEFTSEL);
  RNA_def_property_ui_text(prop, "Left Handle Selected", "");
  RNA_def_property_update(prop, NC_SCENE | ND_SEQUENCER | NA_SELECTED, nullptr);

  prop = RNA_def_property(srna, "select_right_handle", PROP_BOOLEAN, PROP_NONE);
  RNA_def_property_boolean_sdna(prop, nullptr, "flag", SEQ_RIGHTSEL);
  RNA_def_property_ui_text(prop, "Right Handle Selected", "");
  RNA_def_property_update(prop, NC_SCENE | ND_SEQUENCER | NA_SELECTED, nullptr);

  prop = RNA_def_property(srna, "mute", PROP_BOOLEAN, PROP_NONE);
  RNA_def_property_boolean_sdna(prop, nullptr, "flag", SEQ_MUTE);
  RNA_def_property_ui_icon(prop, ICON_CHECKBOX_HLT, -1);
  RNA_def_property_ui_text(
      prop, "Mute", "Disable strip so that it cannot be viewed in the output");
  RNA_def_property_update(prop, NC_SCENE | ND_SEQUENCER, "rna_Sequence_invalidate_raw_update");

  prop = RNA_def_property(srna, "lock", PROP_BOOLEAN, PROP_NONE);
  RNA_def_property_boolean_sdna(prop, nullptr, "flag", SEQ_LOCK);
  RNA_def_property_clear_flag(prop, PROP_ANIMATABLE);
  RNA_def_property_ui_icon(prop, ICON_UNLOCKED, true);
  RNA_def_property_ui_text(prop, "Lock", "Lock strip so that it cannot be transformed");
  RNA_def_property_update(prop, NC_SCENE | ND_SEQUENCER, nullptr);

  /* strip positioning */
  /* Cache has to be invalidated before and after transformation. */
  prop = RNA_def_property(srna, "frame_final_duration", PROP_INT, PROP_TIME);
  RNA_def_property_range(prop, 1, MAXFRAME);
  RNA_def_property_clear_flag(prop, PROP_ANIMATABLE);
  RNA_def_property_ui_text(
      prop, "Length", "The length of the contents of this strip after the handles are applied");
  RNA_def_property_int_funcs(
      prop, "rna_Sequence_frame_length_get", "rna_Sequence_frame_length_set", nullptr);
  RNA_def_property_editable_func(prop, "rna_Sequence_frame_editable");
  RNA_def_property_update(
      prop, NC_SCENE | ND_SEQUENCER, "rna_Sequence_invalidate_preprocessed_update");

  prop = RNA_def_property(srna, "frame_duration", PROP_INT, PROP_TIME);
  RNA_def_property_int_funcs(prop, "rna_Sequence_frame_duration_get", nullptr, nullptr);
  RNA_def_property_clear_flag(prop, PROP_EDITABLE | PROP_ANIMATABLE);
  RNA_def_property_range(prop, 1, MAXFRAME);
  RNA_def_property_ui_text(
      prop, "Length", "The length of the contents of this strip before the handles are applied");

  prop = RNA_def_property(srna, "frame_start", PROP_FLOAT, PROP_TIME);
  RNA_def_property_float_sdna(prop, nullptr, "start");
  RNA_def_property_clear_flag(prop, PROP_ANIMATABLE);
  RNA_def_property_ui_text(prop, "Start Frame", "X position where the strip begins");
  RNA_def_property_ui_range(prop, MINFRAME, MAXFRAME, 100.0f, 0);
  RNA_def_property_float_funcs(prop,
                               nullptr,
                               "rna_Sequence_start_frame_set",
                               nullptr); /* overlap tests and calc_seq_disp */
  RNA_def_property_editable_func(prop, "rna_Sequence_frame_editable");
  RNA_def_property_update(
      prop, NC_SCENE | ND_SEQUENCER, "rna_Sequence_invalidate_preprocessed_update");

  prop = RNA_def_property(srna, "frame_final_start", PROP_INT, PROP_TIME);
  RNA_def_property_int_sdna(prop, nullptr, "startdisp");
  RNA_def_property_int_funcs(
      prop, "rna_Sequence_frame_final_start_get", "rna_Sequence_start_frame_final_set", nullptr);
  RNA_def_property_editable_func(prop, "rna_Sequence_frame_editable");
  RNA_def_property_clear_flag(prop, PROP_ANIMATABLE);
  RNA_def_property_ui_text(
      prop,
      "Start Frame",
      "Start frame displayed in the sequence editor after offsets are applied, setting this is "
      "equivalent to moving the handle, not the actual start frame");
  /* overlap tests and calc_seq_disp */
  RNA_def_property_update(
      prop, NC_SCENE | ND_SEQUENCER, "rna_Sequence_invalidate_preprocessed_update");

  prop = RNA_def_property(srna, "frame_final_end", PROP_INT, PROP_TIME);
  RNA_def_property_int_sdna(prop, nullptr, "enddisp");
  RNA_def_property_int_funcs(
      prop, "rna_Sequence_frame_final_end_get", "rna_Sequence_end_frame_final_set", nullptr);
  RNA_def_property_editable_func(prop, "rna_Sequence_frame_editable");
  RNA_def_property_clear_flag(prop, PROP_ANIMATABLE);
  RNA_def_property_ui_text(
      prop, "End Frame", "End frame displayed in the sequence editor after offsets are applied");
  /* overlap tests and calc_seq_disp */
  RNA_def_property_update(
      prop, NC_SCENE | ND_SEQUENCER, "rna_Sequence_invalidate_preprocessed_update");

  prop = RNA_def_property(srna, "frame_offset_start", PROP_FLOAT, PROP_TIME);
  RNA_def_property_float_sdna(prop, nullptr, "startofs");
  //  RNA_def_property_clear_flag(prop, PROP_EDITABLE); /* overlap tests */
  RNA_def_property_ui_text(prop, "Start Offset", "");
  RNA_def_property_ui_range(prop, MINFRAME, MAXFRAME, 100.0f, 0);
  RNA_def_property_float_funcs(prop,
                               nullptr,
                               "rna_Sequence_frame_offset_start_set",
                               "rna_Sequence_frame_offset_start_range");
  RNA_def_property_update(prop, NC_SCENE | ND_SEQUENCER, "rna_Sequence_frame_change_update");

  prop = RNA_def_property(srna, "frame_offset_end", PROP_FLOAT, PROP_TIME);
  RNA_def_property_float_sdna(prop, nullptr, "endofs");
  //  RNA_def_property_clear_flag(prop, PROP_EDITABLE); /* overlap tests */
  RNA_def_property_ui_text(prop, "End Offset", "");
  RNA_def_property_ui_range(prop, MINFRAME, MAXFRAME, 100.0f, 0);
  RNA_def_property_float_funcs(
      prop, nullptr, "rna_Sequence_frame_offset_end_set", "rna_Sequence_frame_offset_end_range");
  RNA_def_property_update(prop, NC_SCENE | ND_SEQUENCER, "rna_Sequence_frame_change_update");

  prop = RNA_def_property(srna, "channel", PROP_INT, PROP_UNSIGNED);
  RNA_def_property_int_sdna(prop, nullptr, "machine");
  RNA_def_property_clear_flag(prop, PROP_ANIMATABLE);
  RNA_def_property_range(prop, 1, SEQ_MAX_CHANNELS);
  RNA_def_property_ui_text(prop, "Channel", "Y position of the sequence strip");
  RNA_def_property_int_funcs(
      prop, nullptr, "rna_Sequence_channel_set", nullptr); /* overlap test */
  RNA_def_property_update(
      prop, NC_SCENE | ND_SEQUENCER, "rna_Sequence_invalidate_preprocessed_update");

  prop = RNA_def_property(srna, "use_linear_modifiers", PROP_BOOLEAN, PROP_NONE);
  RNA_def_property_boolean_sdna(prop, nullptr, "flag", SEQ_USE_LINEAR_MODIFIERS);
  RNA_def_property_ui_text(prop,
                           "Use Linear Modifiers",
                           "Calculate modifiers in linear space instead of sequencer's space");
  RNA_def_property_update(
      prop, NC_SCENE | ND_SEQUENCER, "rna_Sequence_invalidate_preprocessed_update");

  /* blending */

  prop = RNA_def_property(srna, "blend_type", PROP_ENUM, PROP_NONE);
  RNA_def_property_enum_sdna(prop, nullptr, "blend_mode");
  RNA_def_property_enum_items(prop, blend_mode_items);
  RNA_def_property_ui_text(
      prop, "Blending Mode", "Method for controlling how the strip combines with other strips");
  RNA_def_property_update(
      prop, NC_SCENE | ND_SEQUENCER, "rna_Sequence_invalidate_preprocessed_update");

  prop = RNA_def_property(srna, "blend_alpha", PROP_FLOAT, PROP_FACTOR);
  RNA_def_property_range(prop, 0.0f, 1.0f);
  RNA_def_property_ui_text(
      prop, "Blend Opacity", "Percentage of how much the strip's colors affect other strips");
  /* stupid 0-100 -> 0-1 */
  RNA_def_property_float_funcs(
      prop, "rna_Sequence_opacity_get", "rna_Sequence_opacity_set", nullptr);
  RNA_def_property_update(
      prop, NC_SCENE | ND_SEQUENCER, "rna_Sequence_invalidate_preprocessed_update");

  prop = RNA_def_property(srna, "effect_fader", PROP_FLOAT, PROP_FACTOR);
  RNA_def_property_range(prop, 0.0f, 1.0f);
  RNA_def_property_ui_range(prop, 0.0f, 1.0f, 0.1, 3);
  RNA_def_property_float_sdna(prop, nullptr, "effect_fader");
  RNA_def_property_ui_text(prop, "Effect Fader Position", "Custom fade value");
  RNA_def_property_update(
      prop, NC_SCENE | ND_SEQUENCER, "rna_Sequence_invalidate_preprocessed_update");

  prop = RNA_def_property(srna, "use_default_fade", PROP_BOOLEAN, PROP_NONE);
  RNA_def_property_boolean_sdna(prop, nullptr, "flag", SEQ_USE_EFFECT_DEFAULT_FADE);
  RNA_def_property_ui_text(prop,
                           "Use Default Fade",
                           "Fade effect using the built-in default (usually makes the transition "
                           "as long as the effect strip)");
  RNA_def_property_update(
      prop, NC_SCENE | ND_SEQUENCER, "rna_Sequence_invalidate_preprocessed_update");

  prop = RNA_def_property(srna, "color_tag", PROP_ENUM, PROP_NONE);
  RNA_def_property_enum_sdna(prop, nullptr, "color_tag");
  RNA_def_property_enum_funcs(
      prop, "rna_Sequence_color_tag_get", "rna_Sequence_color_tag_set", nullptr);
  RNA_def_property_enum_items(prop, rna_enum_strip_color_items);
  RNA_def_property_ui_text(prop, "Strip Color", "Color tag for a strip");
  RNA_def_property_update(prop, NC_SCENE | ND_SEQUENCER, nullptr);

  /* modifiers */
  prop = RNA_def_property(srna, "modifiers", PROP_COLLECTION, PROP_NONE);
  RNA_def_property_struct_type(prop, "SequenceModifier");
  RNA_def_property_ui_text(prop, "Modifiers", "Modifiers affecting this strip");
  rna_def_sequence_modifiers(brna, prop);

  prop = RNA_def_property(srna, "use_cache_raw", PROP_BOOLEAN, PROP_NONE);
  RNA_def_property_boolean_sdna(prop, nullptr, "cache_flag", SEQ_CACHE_STORE_RAW);
  RNA_def_property_ui_text(prop,
                           "Cache Raw",
                           "Cache raw images read from disk, for faster tweaking of strip "
                           "parameters at the cost of memory usage");

  prop = RNA_def_property(srna, "use_cache_preprocessed", PROP_BOOLEAN, PROP_NONE);
  RNA_def_property_boolean_sdna(prop, nullptr, "cache_flag", SEQ_CACHE_STORE_PREPROCESSED);
  RNA_def_property_ui_text(
      prop,
      "Cache Preprocessed",
      "Cache preprocessed images, for faster tweaking of effects at the cost of memory usage");

  prop = RNA_def_property(srna, "use_cache_composite", PROP_BOOLEAN, PROP_NONE);
  RNA_def_property_boolean_sdna(prop, nullptr, "cache_flag", SEQ_CACHE_STORE_COMPOSITE);
  RNA_def_property_ui_text(prop,
                           "Cache Composite",
                           "Cache intermediate composited images, for faster tweaking of stacked "
                           "strips at the cost of memory usage");

  prop = RNA_def_property(srna, "override_cache_settings", PROP_BOOLEAN, PROP_NONE);
  RNA_def_property_boolean_sdna(prop, nullptr, "cache_flag", SEQ_CACHE_OVERRIDE);
  RNA_def_property_ui_text(prop, "Override Cache Settings", "Override global cache settings");

  prop = RNA_def_property(srna, "show_retiming_keys", PROP_BOOLEAN, PROP_NONE);
  RNA_def_property_boolean_sdna(prop, nullptr, "flag", SEQ_SHOW_RETIMING);
  RNA_def_property_ui_text(prop, "Show Retiming Keys", "Show retiming keys, so they can be moved");

  RNA_api_sequence_strip(srna);
}

static void rna_def_channel(BlenderRNA *brna)
{
  StructRNA *srna;
  PropertyRNA *prop;

  srna = RNA_def_struct(brna, "SequenceTimelineChannel", nullptr);
  RNA_def_struct_sdna(srna, "SeqTimelineChannel");
  RNA_def_struct_path_func(srna, "rna_SeqTimelineChannel_path");
  RNA_def_struct_ui_text(srna, "Channel", "");

  prop = RNA_def_property(srna, "name", PROP_STRING, PROP_NONE);
  RNA_def_property_string_maxlength(prop, sizeof(SeqTimelineChannel::name));
  RNA_def_property_ui_text(prop, "Name", "");
  RNA_def_struct_name_property(srna, prop);
  RNA_def_property_string_funcs(prop, nullptr, nullptr, "rna_SequenceTimelineChannel_name_set");
  RNA_def_property_update(prop, NC_SCENE | ND_SEQUENCER, nullptr);

  prop = RNA_def_property(srna, "lock", PROP_BOOLEAN, PROP_NONE);
  RNA_def_property_boolean_sdna(prop, nullptr, "flag", SEQ_CHANNEL_LOCK);
  RNA_def_property_ui_text(prop, "Lock channel", "");
  RNA_def_property_update(prop, NC_SCENE | ND_SEQUENCER, nullptr);

  prop = RNA_def_property(srna, "mute", PROP_BOOLEAN, PROP_NONE);
  RNA_def_property_boolean_sdna(prop, nullptr, "flag", SEQ_CHANNEL_MUTE);
  RNA_def_property_ui_text(prop, "Mute channel", "");
  RNA_def_property_update(
      prop, NC_SCENE | ND_SEQUENCER, "rna_SequenceTimelineChannel_mute_update");
}

static void rna_def_editor(BlenderRNA *brna)
{
  StructRNA *srna;
  FunctionRNA *func;
  PropertyRNA *parm;
  PropertyRNA *prop;

  static const EnumPropertyItem editing_storage_items[] = {
      {0, "PER_STRIP", 0, "Per Strip", "Store proxies using per strip settings"},
      {SEQ_EDIT_PROXY_DIR_STORAGE,
       "PROJECT",
       0,
       "Project",
       "Store proxies using project directory"},
      {0, nullptr, 0, nullptr, nullptr},
  };
  srna = RNA_def_struct(brna, "SequenceEditor", nullptr);
  RNA_def_struct_ui_text(srna, "Sequence Editor", "Sequence editing data for a Scene data-block");
  RNA_def_struct_path_func(srna, "rna_SequenceEditor_path");
  RNA_def_struct_ui_icon(srna, ICON_SEQUENCE);
  RNA_def_struct_sdna(srna, "Editing");

  prop = RNA_def_property(srna, "sequences", PROP_COLLECTION, PROP_NONE);
  RNA_def_property_collection_sdna(prop, nullptr, "seqbase", nullptr);
  RNA_def_property_struct_type(prop, "Sequence");
  RNA_def_property_ui_text(prop, "Sequences", "Top-level strips only");
  RNA_api_sequences(brna, prop, false);

  prop = RNA_def_property(srna, "sequences_all", PROP_COLLECTION, PROP_NONE);
  RNA_def_property_collection_sdna(prop, nullptr, "seqbase", nullptr);
  RNA_def_property_struct_type(prop, "Sequence");
  RNA_def_property_ui_text(
      prop, "All Sequences", "All strips, recursively including those inside metastrips");
  RNA_def_property_collection_funcs(prop,
                                    "rna_SequenceEditor_sequences_all_begin",
                                    "rna_SequenceEditor_sequences_all_next",
                                    "rna_SequenceEditor_sequences_all_end",
                                    "rna_SequenceEditor_sequences_all_get",
                                    nullptr,
                                    nullptr,
                                    "rna_SequenceEditor_sequences_all_lookup_string",
                                    nullptr);

  prop = RNA_def_property(srna, "meta_stack", PROP_COLLECTION, PROP_NONE);
  RNA_def_property_collection_sdna(prop, nullptr, "metastack", nullptr);
  RNA_def_property_struct_type(prop, "Sequence");
  RNA_def_property_ui_text(
      prop, "Meta Stack", "Meta strip stack, last is currently edited meta strip");
  RNA_def_property_collection_funcs(prop,
                                    nullptr,
                                    nullptr,
                                    nullptr,
                                    "rna_SequenceEditor_meta_stack_get",
                                    nullptr,
                                    nullptr,
                                    nullptr,
                                    nullptr);

  prop = RNA_def_property(srna, "channels", PROP_COLLECTION, PROP_NONE);
  RNA_def_property_collection_sdna(prop, nullptr, "channels", nullptr);
  RNA_def_property_struct_type(prop, "SequenceTimelineChannel");
  RNA_def_property_ui_text(prop, "Channels", "");

  prop = RNA_def_property(srna, "active_strip", PROP_POINTER, PROP_NONE);
  RNA_def_property_pointer_sdna(prop, nullptr, "act_seq");
  RNA_def_property_flag(prop, PROP_EDITABLE);
  RNA_def_property_ui_text(prop, "Active Strip", "Sequencer's active strip");

  prop = RNA_def_property(srna, "selected_retiming_keys", PROP_BOOLEAN, PROP_NONE);
  RNA_def_property_ui_text(prop, "Retiming Key Selection Status", "");
  RNA_def_property_boolean_funcs(prop, "rna_SequenceEditor_selected_retiming_key_get", nullptr);
  RNA_def_property_clear_flag(prop, PROP_EDITABLE);

  prop = RNA_def_property(srna, "show_overlay_frame", PROP_BOOLEAN, PROP_NONE);
  RNA_def_property_boolean_sdna(prop, nullptr, "overlay_frame_flag", SEQ_EDIT_OVERLAY_FRAME_SHOW);
  RNA_def_property_ui_text(
      prop, "Show Overlay", "Partial overlay on top of the sequencer with a frame offset");
  RNA_def_property_update(prop, NC_SPACE | ND_SPACE_SEQUENCER, nullptr);

  prop = RNA_def_property(srna, "use_overlay_frame_lock", PROP_BOOLEAN, PROP_NONE);
  RNA_def_property_boolean_sdna(prop, nullptr, "overlay_frame_flag", SEQ_EDIT_OVERLAY_FRAME_ABS);
  RNA_def_property_ui_text(prop, "Overlay Lock", "");
  RNA_def_property_boolean_funcs(prop, nullptr, "rna_SequenceEditor_overlay_lock_set");
  RNA_def_property_update(prop, NC_SPACE | ND_SPACE_SEQUENCER, nullptr);

  prop = RNA_def_property(srna, "show_missing_media", PROP_BOOLEAN, PROP_NONE);
  RNA_def_property_boolean_sdna(
      prop, nullptr, "show_missing_media_flag", SEQ_EDIT_SHOW_MISSING_MEDIA);
  RNA_def_property_ui_text(
      prop, "Show Missing Media", "Render missing images/movies with a solid magenta color");
  RNA_def_property_update(prop, NC_SPACE | ND_SPACE_SEQUENCER, "rna_SequenceEditor_update_cache");

  /* access to fixed and relative frame */
  prop = RNA_def_property(srna, "overlay_frame", PROP_INT, PROP_NONE);
  RNA_def_property_ui_text(prop, "Overlay Offset", "Number of frames to offset");
  RNA_def_property_int_funcs(prop,
                             "rna_SequenceEditor_overlay_frame_get",
                             "rna_SequenceEditor_overlay_frame_set",
                             nullptr);
  RNA_def_property_update(prop, NC_SPACE | ND_SPACE_SEQUENCER, nullptr);

  prop = RNA_def_property(srna, "proxy_storage", PROP_ENUM, PROP_NONE);
  RNA_def_property_enum_items(prop, editing_storage_items);
  RNA_def_property_ui_text(prop, "Proxy Storage", "How to store proxies for this project");
  RNA_def_property_translation_context(prop, BLT_I18NCONTEXT_ID_SEQUENCE);
  RNA_def_property_update(prop, NC_SPACE | ND_SPACE_SEQUENCER, "rna_SequenceEditor_update_cache");

  prop = RNA_def_property(srna, "proxy_dir", PROP_STRING, PROP_DIRPATH);
  RNA_def_property_string_sdna(prop, nullptr, "proxy_dir");
  RNA_def_property_ui_text(prop, "Proxy Directory", "");
  RNA_def_property_update(prop, NC_SPACE | ND_SPACE_SEQUENCER, "rna_SequenceEditor_update_cache");

  /* cache flags */

  prop = RNA_def_property(srna, "use_cache_raw", PROP_BOOLEAN, PROP_NONE);
  RNA_def_property_boolean_sdna(prop, nullptr, "cache_flag", SEQ_CACHE_STORE_RAW);
  RNA_def_property_ui_text(prop,
                           "Cache Raw",
                           "Cache raw images read from disk, for faster tweaking of strip "
                           "parameters at the cost of memory usage");

  prop = RNA_def_property(srna, "use_cache_preprocessed", PROP_BOOLEAN, PROP_NONE);
  RNA_def_property_boolean_sdna(prop, nullptr, "cache_flag", SEQ_CACHE_STORE_PREPROCESSED);
  RNA_def_property_ui_text(
      prop,
      "Cache Preprocessed",
      "Cache preprocessed images, for faster tweaking of effects at the cost of memory usage");

  prop = RNA_def_property(srna, "use_cache_composite", PROP_BOOLEAN, PROP_NONE);
  RNA_def_property_boolean_sdna(prop, nullptr, "cache_flag", SEQ_CACHE_STORE_COMPOSITE);
  RNA_def_property_ui_text(prop,
                           "Cache Composite",
                           "Cache intermediate composited images, for faster tweaking of stacked "
                           "strips at the cost of memory usage");

  prop = RNA_def_property(srna, "use_cache_final", PROP_BOOLEAN, PROP_NONE);
  RNA_def_property_boolean_sdna(prop, nullptr, "cache_flag", SEQ_CACHE_STORE_FINAL_OUT);
  RNA_def_property_ui_text(prop, "Cache Final", "Cache final image for each frame");

  prop = RNA_def_property(srna, "use_prefetch", PROP_BOOLEAN, PROP_NONE);
  RNA_def_property_boolean_sdna(prop, nullptr, "cache_flag", SEQ_CACHE_PREFETCH_ENABLE);
  RNA_def_property_ui_text(
      prop,
      "Prefetch Frames",
      "Render frames ahead of current frame in the background for faster playback");
  RNA_def_property_update(prop, NC_SCENE | ND_SEQUENCER, nullptr);

  /* functions */

  func = RNA_def_function(srna, "display_stack", "rna_SequenceEditor_display_stack");
  RNA_def_function_flag(func, FUNC_USE_SELF_ID | FUNC_USE_REPORTS);
  RNA_def_function_ui_description(func, "Display sequences stack");
  parm = RNA_def_pointer(
      func, "meta_sequence", "Sequence", "Meta Sequence", "Meta to display its stack");
  RNA_def_parameter_flags(parm, PropertyFlag(0), PARM_REQUIRED);
}

static void rna_def_filter_video(StructRNA *srna)
{
  PropertyRNA *prop;

  static const EnumPropertyItem alpha_mode_items[] = {
      {SEQ_ALPHA_STRAIGHT,
       "STRAIGHT",
       0,
       "Straight",
       "RGB channels in transparent pixels are unaffected by the alpha channel"},
      {SEQ_ALPHA_PREMUL,
       "PREMUL",
       0,
       "Premultiplied",
       "RGB channels in transparent pixels are multiplied by the alpha channel"},
      {0, nullptr, 0, nullptr, nullptr},
  };

  prop = RNA_def_property(srna, "use_deinterlace", PROP_BOOLEAN, PROP_NONE);
  RNA_def_property_boolean_sdna(prop, nullptr, "flag", SEQ_FILTERY);
  RNA_def_property_ui_text(prop, "Deinterlace", "Remove fields from video movies");
  RNA_def_property_update(prop, NC_SCENE | ND_SEQUENCER, "rna_Sequence_reopen_files_update");

  prop = RNA_def_property(srna, "alpha_mode", PROP_ENUM, PROP_NONE);
  RNA_def_property_enum_items(prop, alpha_mode_items);
  RNA_def_property_ui_text(
      prop, "Alpha Mode", "Representation of alpha information in the RGBA pixels");
  RNA_def_property_update(prop, NC_SCENE | ND_SEQUENCER, "rna_Sequence_invalidate_raw_update");

  prop = RNA_def_property(srna, "use_flip_x", PROP_BOOLEAN, PROP_NONE);
  RNA_def_property_boolean_sdna(prop, nullptr, "flag", SEQ_FLIPX);
  RNA_def_property_ui_text(prop, "Flip X", "Flip on the X axis");
  RNA_def_property_update(prop, NC_SCENE | ND_SEQUENCER, "rna_Sequence_invalidate_raw_update");

  prop = RNA_def_property(srna, "use_flip_y", PROP_BOOLEAN, PROP_NONE);
  RNA_def_property_boolean_sdna(prop, nullptr, "flag", SEQ_FLIPY);
  RNA_def_property_ui_text(prop, "Flip Y", "Flip on the Y axis");
  RNA_def_property_update(prop, NC_SCENE | ND_SEQUENCER, "rna_Sequence_invalidate_raw_update");

  prop = RNA_def_property(srna, "use_float", PROP_BOOLEAN, PROP_NONE);
  RNA_def_property_boolean_sdna(prop, nullptr, "flag", SEQ_MAKE_FLOAT);
  RNA_def_property_ui_text(prop, "Convert Float", "Convert input to float data");
  RNA_def_property_update(prop, NC_SCENE | ND_SEQUENCER, "rna_Sequence_invalidate_raw_update");

  prop = RNA_def_property(srna, "use_reverse_frames", PROP_BOOLEAN, PROP_NONE);
  RNA_def_property_boolean_sdna(prop, nullptr, "flag", SEQ_REVERSE_FRAMES);
  RNA_def_property_ui_text(prop, "Reverse Frames", "Reverse frame order");
  RNA_def_property_update(
      prop, NC_SCENE | ND_SEQUENCER, "rna_Sequence_invalidate_preprocessed_update");

  prop = RNA_def_property(srna, "color_multiply", PROP_FLOAT, PROP_UNSIGNED);
  RNA_def_property_float_sdna(prop, nullptr, "mul");
  RNA_def_property_range(prop, 0.0f, 20.0f);
  RNA_def_property_float_default(prop, 1.0f);
  RNA_def_property_ui_text(prop, "Multiply Colors", "");
  RNA_def_property_update(
      prop, NC_SCENE | ND_SEQUENCER, "rna_Sequence_invalidate_preprocessed_update");

  prop = RNA_def_property(srna, "multiply_alpha", PROP_BOOLEAN, PROP_NONE);
  RNA_def_property_boolean_sdna(prop, nullptr, "flag", SEQ_MULTIPLY_ALPHA);
  RNA_def_property_ui_text(prop, "Multiply Alpha", "Multiply alpha along with color channels");
  RNA_def_property_update(prop, NC_SCENE | ND_SEQUENCER, "rna_Sequence_invalidate_raw_update");

  prop = RNA_def_property(srna, "color_saturation", PROP_FLOAT, PROP_UNSIGNED);
  RNA_def_property_float_sdna(prop, nullptr, "sat");
  RNA_def_property_range(prop, 0.0f, 20.0f);
  RNA_def_property_ui_range(prop, 0.0f, 2.0f, 3, 3);
  RNA_def_property_float_default(prop, 1.0f);
  RNA_def_property_ui_text(prop, "Saturation", "Adjust the intensity of the input's color");
  RNA_def_property_update(
      prop, NC_SCENE | ND_SEQUENCER, "rna_Sequence_invalidate_preprocessed_update");

  prop = RNA_def_property(srna, "strobe", PROP_FLOAT, PROP_NONE);
  RNA_def_property_range(prop, 1.0f, 30.0f);
  RNA_def_property_ui_text(prop, "Strobe", "Only display every nth frame");
  RNA_def_property_update(
      prop, NC_SCENE | ND_SEQUENCER, "rna_Sequence_invalidate_preprocessed_update");

  prop = RNA_def_property(srna, "transform", PROP_POINTER, PROP_NONE);
  RNA_def_property_pointer_sdna(prop, nullptr, "strip->transform");
  RNA_def_property_ui_text(prop, "Transform", "");

  prop = RNA_def_property(srna, "crop", PROP_POINTER, PROP_NONE);
  RNA_def_property_pointer_sdna(prop, nullptr, "strip->crop");
  RNA_def_property_ui_text(prop, "Crop", "");
}

static void rna_def_proxy(StructRNA *srna)
{
  PropertyRNA *prop;

  prop = RNA_def_property(srna, "use_proxy", PROP_BOOLEAN, PROP_NONE);
  RNA_def_property_boolean_sdna(prop, nullptr, "flag", SEQ_USE_PROXY);
  RNA_def_property_ui_text(
      prop, "Use Proxy / Timecode", "Use a preview proxy and/or time-code index for this strip");
  RNA_def_property_boolean_funcs(prop, nullptr, "rna_Sequence_use_proxy_set");
  RNA_def_property_update(
      prop, NC_SCENE | ND_SEQUENCER, "rna_Sequence_invalidate_preprocessed_update");

  prop = RNA_def_property(srna, "proxy", PROP_POINTER, PROP_NONE);
  RNA_def_property_pointer_sdna(prop, nullptr, "strip->proxy");
  RNA_def_property_ui_text(prop, "Proxy", "");
}

static void rna_def_input(StructRNA *srna)
{
  PropertyRNA *prop;

  prop = RNA_def_property(srna, "animation_offset_start", PROP_INT, PROP_UNSIGNED);
  RNA_def_property_int_sdna(prop, nullptr, "anim_startofs");
  RNA_def_property_clear_flag(prop, PROP_ANIMATABLE);
  RNA_def_property_int_funcs(prop,
                             nullptr,
                             "rna_Sequence_anim_startofs_final_set",
                             "rna_Sequence_anim_startofs_final_range"); /* overlap tests */
  RNA_def_property_ui_text(prop, "Animation Start Offset", "Animation start offset (trim start)");
  RNA_def_property_update(
      prop, NC_SCENE | ND_SEQUENCER, "rna_Sequence_invalidate_preprocessed_update");

  prop = RNA_def_property(srna, "animation_offset_end", PROP_INT, PROP_UNSIGNED);
  RNA_def_property_int_sdna(prop, nullptr, "anim_endofs");
  RNA_def_property_clear_flag(prop, PROP_ANIMATABLE);
  RNA_def_property_int_funcs(prop,
                             nullptr,
                             "rna_Sequence_anim_endofs_final_set",
                             "rna_Sequence_anim_endofs_final_range"); /* overlap tests */
  RNA_def_property_ui_text(prop, "Animation End Offset", "Animation end offset (trim end)");
  RNA_def_property_update(
      prop, NC_SCENE | ND_SEQUENCER, "rna_Sequence_invalidate_preprocessed_update");
}

static void rna_def_effect_inputs(StructRNA *srna, int count)
{
  PropertyRNA *prop;

  prop = RNA_def_property(srna, "input_count", PROP_INT, PROP_UNSIGNED);
  RNA_def_property_clear_flag(prop, PROP_EDITABLE);
  RNA_def_property_int_funcs(prop, "rna_Sequence_input_count_get", nullptr, nullptr);

  if (count >= 1) {
    prop = RNA_def_property(srna, "input_1", PROP_POINTER, PROP_NONE);
    RNA_def_property_pointer_sdna(prop, nullptr, "seq1");
    RNA_def_property_flag(prop, PROP_EDITABLE | PROP_NEVER_NULL);
    RNA_def_property_pointer_funcs(prop, nullptr, "rna_Sequence_input_1_set", nullptr, nullptr);
    RNA_def_property_ui_text(prop, "Input 1", "First input for the effect strip");
  }

  if (count >= 2) {
    prop = RNA_def_property(srna, "input_2", PROP_POINTER, PROP_NONE);
    RNA_def_property_pointer_sdna(prop, nullptr, "seq2");
    RNA_def_property_flag(prop, PROP_EDITABLE | PROP_NEVER_NULL);
    RNA_def_property_pointer_funcs(prop, nullptr, "rna_Sequence_input_2_set", nullptr, nullptr);
    RNA_def_property_ui_text(prop, "Input 2", "Second input for the effect strip");
  }
}

static void rna_def_color_management(StructRNA *srna)
{
  PropertyRNA *prop;

  prop = RNA_def_property(srna, "colorspace_settings", PROP_POINTER, PROP_NONE);
  RNA_def_property_pointer_sdna(prop, nullptr, "strip->colorspace_settings");
  RNA_def_property_struct_type(prop, "ColorManagedInputColorspaceSettings");
  RNA_def_property_ui_text(prop, "Color Space Settings", "Input color space settings");
}

static void rna_def_movie_types(StructRNA *srna)
{
  PropertyRNA *prop;

  prop = RNA_def_property(srna, "fps", PROP_FLOAT, PROP_NONE);
  RNA_def_property_ui_text(prop, "FPS", "Frames per second");
  RNA_def_property_clear_flag(prop, PROP_EDITABLE);
  RNA_def_property_float_funcs(prop, "rna_Sequence_fps_get", nullptr, nullptr);
}

static void rna_def_image(BlenderRNA *brna)
{
  StructRNA *srna;
  PropertyRNA *prop;

  srna = RNA_def_struct(brna, "ImageSequence", "Sequence");
  RNA_def_struct_ui_text(srna, "Image Sequence", "Sequence strip to load one or more images");
  RNA_def_struct_sdna(srna, "Sequence");

  prop = RNA_def_property(srna, "directory", PROP_STRING, PROP_DIRPATH);
  RNA_def_property_string_sdna(prop, nullptr, "strip->dirpath");
  RNA_def_property_ui_text(prop, "Directory", "");
  RNA_def_property_update(prop, NC_SCENE | ND_SEQUENCER, "rna_Sequence_invalidate_raw_update");

  prop = RNA_def_property(srna, "elements", PROP_COLLECTION, PROP_NONE);
  RNA_def_property_collection_sdna(prop, nullptr, "strip->stripdata", nullptr);
  RNA_def_property_struct_type(prop, "SequenceElement");
  RNA_def_property_ui_text(prop, "Elements", "");
  RNA_def_property_collection_funcs(prop,
                                    "rna_Sequence_elements_begin",
                                    "rna_iterator_array_next",
                                    "rna_iterator_array_end",
                                    "rna_iterator_array_get",
                                    "rna_SequenceEditor_elements_length",
                                    nullptr,
                                    nullptr,
                                    nullptr);
  RNA_api_sequence_elements(brna, prop);

  /* multiview */
  prop = RNA_def_property(srna, "use_multiview", PROP_BOOLEAN, PROP_NONE);
  RNA_def_property_boolean_sdna(prop, nullptr, "flag", SEQ_USE_VIEWS);
  RNA_def_property_ui_text(prop, "Use Multi-View", "Use Multiple Views (when available)");
  RNA_def_property_update(prop, NC_SCENE | ND_SEQUENCER, "rna_Sequence_views_format_update");

  prop = RNA_def_property(srna, "views_format", PROP_ENUM, PROP_NONE);
  RNA_def_property_enum_sdna(prop, nullptr, "views_format");
  RNA_def_property_enum_items(prop, rna_enum_views_format_items);
  RNA_def_property_ui_text(prop, "Views Format", "Mode to load image views");
  RNA_def_property_update(prop, NC_IMAGE | ND_DISPLAY, "rna_Sequence_views_format_update");

  prop = RNA_def_property(srna, "stereo_3d_format", PROP_POINTER, PROP_NONE);
  RNA_def_property_pointer_sdna(prop, nullptr, "stereo3d_format");
  RNA_def_property_flag(prop, PROP_NEVER_NULL);
  RNA_def_property_struct_type(prop, "Stereo3dFormat");
  RNA_def_property_ui_text(prop, "Stereo 3D Format", "Settings for stereo 3D");

  rna_def_filter_video(srna);
  rna_def_proxy(srna);
  rna_def_input(srna);
  rna_def_color_management(srna);
}

static void rna_def_meta(BlenderRNA *brna)
{
  StructRNA *srna;
  FunctionRNA *func;
  PropertyRNA *prop;

  srna = RNA_def_struct(brna, "MetaSequence", "Sequence");
  RNA_def_struct_ui_text(
      srna, "Meta Sequence", "Sequence strip to group other strips as a single sequence strip");
  RNA_def_struct_sdna(srna, "Sequence");

  prop = RNA_def_property(srna, "sequences", PROP_COLLECTION, PROP_NONE);
  RNA_def_property_collection_sdna(prop, nullptr, "seqbase", nullptr);
  RNA_def_property_struct_type(prop, "Sequence");
  RNA_def_property_ui_text(prop, "Sequences", "Sequences nested in meta strip");
  RNA_api_sequences(brna, prop, true);

  prop = RNA_def_property(srna, "channels", PROP_COLLECTION, PROP_NONE);
  RNA_def_property_collection_sdna(prop, nullptr, "channels", nullptr);
  RNA_def_property_struct_type(prop, "SequenceTimelineChannel");
  RNA_def_property_ui_text(prop, "Channels", "");

  func = RNA_def_function(srna, "separate", "rna_Sequence_separate");
  RNA_def_function_flag(func, FUNC_USE_SELF_ID | FUNC_USE_MAIN);
  RNA_def_function_ui_description(func, "Separate meta");

  rna_def_filter_video(srna);
  rna_def_proxy(srna);
  rna_def_input(srna);
}

static void rna_def_audio_options(StructRNA *srna)
{
  PropertyRNA *prop;

  prop = RNA_def_property(srna, "volume", PROP_FLOAT, PROP_NONE);
  RNA_def_property_float_sdna(prop, nullptr, "volume");
  RNA_def_property_range(prop, 0.0f, 100.0f);
  RNA_def_property_ui_text(prop, "Volume", "Playback volume of the sound");
  RNA_def_property_translation_context(prop, BLT_I18NCONTEXT_ID_SOUND);
  RNA_def_property_update(prop, NC_SCENE | ND_SEQUENCER, "rna_Sequence_audio_update");
}

static void rna_def_scene(BlenderRNA *brna)
{
  StructRNA *srna;
  PropertyRNA *prop;

  static const EnumPropertyItem scene_input_items[] = {
      {0, "CAMERA", ICON_VIEW3D, "Camera", "Use the Scene's 3D camera as input"},
      {SEQ_SCENE_STRIPS,
       "SEQUENCER",
       ICON_SEQUENCE,
       "Sequencer",
       "Use the Scene's Sequencer timeline as input"},
      {0, nullptr, 0, nullptr, nullptr},
  };

  srna = RNA_def_struct(brna, "SceneSequence", "Sequence");
  RNA_def_struct_ui_text(
      srna, "Scene Sequence", "Sequence strip using the rendered image of a scene");
  RNA_def_struct_sdna(srna, "Sequence");

  prop = RNA_def_property(srna, "scene", PROP_POINTER, PROP_NONE);
  RNA_def_property_flag(prop, PROP_EDITABLE | PROP_ID_SELF_CHECK);
  RNA_def_property_ui_text(prop, "Scene", "Scene that this sequence uses");
  RNA_def_property_update(prop, NC_SCENE | ND_SEQUENCER, "rna_Sequence_scene_switch_update");

  prop = RNA_def_property(srna, "scene_camera", PROP_POINTER, PROP_NONE);
  RNA_def_property_flag(prop, PROP_EDITABLE);
  RNA_def_property_pointer_funcs(prop, nullptr, nullptr, nullptr, "rna_Camera_object_poll");
  RNA_def_property_ui_text(prop, "Camera Override", "Override the scene's active camera");
  RNA_def_property_update(prop, NC_SCENE | ND_SEQUENCER, "rna_Sequence_invalidate_raw_update");

  prop = RNA_def_property(srna, "scene_input", PROP_ENUM, PROP_NONE);
  RNA_def_property_enum_bitflag_sdna(prop, nullptr, "flag");
  RNA_def_property_enum_items(prop, scene_input_items);
  RNA_def_property_ui_text(prop, "Input", "Input type to use for the Scene strip");
  RNA_def_property_update(prop, NC_SCENE | ND_SEQUENCER, "rna_Sequence_use_sequence");

  prop = RNA_def_property(srna, "use_annotations", PROP_BOOLEAN, PROP_NONE);
  RNA_def_property_boolean_negative_sdna(prop, nullptr, "flag", SEQ_SCENE_NO_ANNOTATION);
  RNA_def_property_ui_text(prop, "Use Annotations", "Show Annotations in OpenGL previews");
  RNA_def_property_update(prop, NC_SCENE | ND_SEQUENCER, "rna_Sequence_invalidate_raw_update");

  rna_def_audio_options(srna);
  rna_def_filter_video(srna);
  rna_def_proxy(srna);
  rna_def_input(srna);
  rna_def_movie_types(srna);
}

static void rna_def_movie(BlenderRNA *brna)
{
  StructRNA *srna;
  PropertyRNA *prop;
  FunctionRNA *func;
  PropertyRNA *parm;

  srna = RNA_def_struct(brna, "MovieSequence", "Sequence");
  RNA_def_struct_ui_text(srna, "Movie Sequence", "Sequence strip to load a video");
  RNA_def_struct_sdna(srna, "Sequence");

  prop = RNA_def_property(srna, "stream_index", PROP_INT, PROP_NONE);
  RNA_def_property_int_sdna(prop, nullptr, "streamindex");
  RNA_def_property_range(prop, 0, 20);
  RNA_def_property_ui_text(
      prop,
      "Stream Index",
      "For files with several movie streams, use the stream with the given index");
  RNA_def_property_update(prop, NC_SCENE | ND_SEQUENCER, "rna_Sequence_reopen_files_update");

  prop = RNA_def_property(srna, "elements", PROP_COLLECTION, PROP_NONE);
  RNA_def_property_collection_sdna(prop, nullptr, "strip->stripdata", nullptr);
  RNA_def_property_struct_type(prop, "SequenceElement");
  RNA_def_property_ui_text(prop, "Elements", "");
  RNA_def_property_collection_funcs(prop,
                                    "rna_Sequence_elements_begin",
                                    "rna_iterator_array_next",
                                    "rna_iterator_array_end",
                                    "rna_iterator_array_get",
                                    "rna_SequenceEditor_elements_length",
                                    nullptr,
                                    nullptr,
                                    nullptr);

  prop = RNA_def_property(srna, "retiming_keys", PROP_COLLECTION, PROP_NONE);
  RNA_def_property_collection_sdna(prop, nullptr, "retiming_keys", nullptr);
  RNA_def_property_struct_type(prop, "RetimingKey");
  RNA_def_property_ui_text(prop, "Retiming Keys", "");
  RNA_def_property_collection_funcs(prop,
                                    "rna_SequenceEditor_retiming_keys_begin",
                                    "rna_iterator_array_next",
                                    "rna_iterator_array_end",
                                    "rna_iterator_array_get",
                                    "rna_Sequence_retiming_keys_length",
                                    nullptr,
                                    nullptr,
                                    nullptr);
  RNA_api_sequence_retiming_keys(brna, prop);

  prop = RNA_def_property(srna, "filepath", PROP_STRING, PROP_FILEPATH);
  RNA_def_property_ui_text(prop, "File", "");
  RNA_def_property_string_funcs(prop,
                                "rna_Sequence_filepath_get",
                                "rna_Sequence_filepath_length",
                                "rna_Sequence_filepath_set");
  RNA_def_property_update(prop, NC_SCENE | ND_SEQUENCER, "rna_Sequence_filepath_update");

  func = RNA_def_function(srna, "reload_if_needed", "rna_MovieSequence_reload_if_needed");
  RNA_def_function_flag(func, FUNC_USE_SELF_ID | FUNC_USE_MAIN);
  /* return type */
  parm = RNA_def_boolean(func,
                         "can_produce_frames",
                         false,
                         "True if the strip can produce frames, False otherwise",
                         "");
  RNA_def_function_return(func, parm);

  /* metadata */
  func = RNA_def_function(srna, "metadata", "rna_MovieSequence_metadata_get");
  RNA_def_function_flag(func, FUNC_USE_SELF_ID);
  RNA_def_function_ui_description(func, "Retrieve metadata of the movie file");
  /* return type */
  parm = RNA_def_pointer(
      func, "metadata", "IDPropertyWrapPtr", "", "Dict-like object containing the metadata");
  RNA_def_parameter_flags(parm, PropertyFlag(0), PARM_RNAPTR);
  RNA_def_function_return(func, parm);

  /* multiview */
  prop = RNA_def_property(srna, "use_multiview", PROP_BOOLEAN, PROP_NONE);
  RNA_def_property_boolean_sdna(prop, nullptr, "flag", SEQ_USE_VIEWS);
  RNA_def_property_ui_text(prop, "Use Multi-View", "Use Multiple Views (when available)");
  RNA_def_property_update(prop, NC_SCENE | ND_SEQUENCER, "rna_Sequence_views_format_update");

  prop = RNA_def_property(srna, "views_format", PROP_ENUM, PROP_NONE);
  RNA_def_property_enum_sdna(prop, nullptr, "views_format");
  RNA_def_property_enum_items(prop, rna_enum_views_format_items);
  RNA_def_property_ui_text(prop, "Views Format", "Mode to load movie views");
  RNA_def_property_update(prop, NC_IMAGE | ND_DISPLAY, "rna_Sequence_views_format_update");

  prop = RNA_def_property(srna, "stereo_3d_format", PROP_POINTER, PROP_NONE);
  RNA_def_property_pointer_sdna(prop, nullptr, "stereo3d_format");
  RNA_def_property_flag(prop, PROP_NEVER_NULL);
  RNA_def_property_struct_type(prop, "Stereo3dFormat");
  RNA_def_property_ui_text(prop, "Stereo 3D Format", "Settings for stereo 3D");

  rna_def_filter_video(srna);
  rna_def_proxy(srna);
  rna_def_input(srna);
  rna_def_color_management(srna);
  rna_def_movie_types(srna);
}

static void rna_def_movieclip(BlenderRNA *brna)
{
  StructRNA *srna;
  PropertyRNA *prop;

  srna = RNA_def_struct(brna, "MovieClipSequence", "Sequence");
  RNA_def_struct_ui_text(
      srna, "MovieClip Sequence", "Sequence strip to load a video from the clip editor");
  RNA_def_struct_sdna(srna, "Sequence");

  prop = RNA_def_property(srna, "clip", PROP_POINTER, PROP_NONE);
  RNA_def_property_flag(prop, PROP_EDITABLE);
  RNA_def_property_ui_text(prop, "Movie Clip", "Movie clip that this sequence uses");
  RNA_def_property_update(prop, NC_SCENE | ND_SEQUENCER, "rna_Sequence_invalidate_raw_update");

  prop = RNA_def_property(srna, "undistort", PROP_BOOLEAN, PROP_NONE);
  RNA_def_property_boolean_sdna(prop, nullptr, "clip_flag", SEQ_MOVIECLIP_RENDER_UNDISTORTED);
  RNA_def_property_ui_text(prop, "Undistort Clip", "Use the undistorted version of the clip");
  RNA_def_property_update(prop, NC_SCENE | ND_SEQUENCER, "rna_Sequence_invalidate_raw_update");

  prop = RNA_def_property(srna, "stabilize2d", PROP_BOOLEAN, PROP_NONE);
  RNA_def_property_boolean_sdna(prop, nullptr, "clip_flag", SEQ_MOVIECLIP_RENDER_STABILIZED);
  RNA_def_property_ui_text(prop, "Stabilize 2D Clip", "Use the 2D stabilized version of the clip");
  RNA_def_property_update(prop, NC_SCENE | ND_SEQUENCER, "rna_Sequence_invalidate_raw_update");

  rna_def_filter_video(srna);
  rna_def_input(srna);
  rna_def_movie_types(srna);
}

static void rna_def_mask(BlenderRNA *brna)
{
  StructRNA *srna;
  PropertyRNA *prop;

  srna = RNA_def_struct(brna, "MaskSequence", "Sequence");
  RNA_def_struct_ui_text(srna, "Mask Sequence", "Sequence strip to load a video from a mask");
  RNA_def_struct_sdna(srna, "Sequence");

  prop = RNA_def_property(srna, "mask", PROP_POINTER, PROP_NONE);
  RNA_def_property_flag(prop, PROP_EDITABLE);
  RNA_def_property_ui_text(prop, "Mask", "Mask that this sequence uses");
  RNA_def_property_update(prop, NC_SCENE | ND_SEQUENCER, "rna_Sequence_invalidate_raw_update");

  rna_def_filter_video(srna);
  rna_def_input(srna);
}

static void rna_def_sound(BlenderRNA *brna)
{
  StructRNA *srna;
  PropertyRNA *prop;

  srna = RNA_def_struct(brna, "SoundSequence", "Sequence");
  RNA_def_struct_ui_text(srna,
                         "Sound Sequence",
                         "Sequence strip defining a sound to be played over a period of time");
  RNA_def_struct_sdna(srna, "Sequence");

  prop = RNA_def_property(srna, "sound", PROP_POINTER, PROP_NONE);
  RNA_def_property_flag(prop, PROP_EDITABLE);
  RNA_def_property_struct_type(prop, "Sound");
  RNA_def_property_ui_text(prop, "Sound", "Sound data-block used by this sequence");
  RNA_def_property_update(prop, NC_SCENE | ND_SEQUENCER, "rna_Sequence_sound_update");

  rna_def_audio_options(srna);

  prop = RNA_def_property(srna, "pan", PROP_FLOAT, PROP_NONE);
  RNA_def_property_float_sdna(prop, nullptr, "pan");
  RNA_def_property_range(prop, -FLT_MAX, FLT_MAX);
  RNA_def_property_ui_range(prop, -2, 2, 1, 2);
  RNA_def_property_ui_text(prop, "Pan", "Playback panning of the sound (only for Mono sources)");
  RNA_def_property_translation_context(prop, BLT_I18NCONTEXT_ID_SOUND);
  RNA_def_property_float_funcs(prop, nullptr, nullptr, "rna_Sequence_pan_range");
  RNA_def_property_update(prop, NC_SCENE | ND_SEQUENCER, "rna_Sequence_audio_update");

  prop = RNA_def_property(srna, "sound_offset", PROP_FLOAT, PROP_NONE);
  RNA_def_property_float_sdna(prop, nullptr, "sound_offset");
  RNA_def_property_range(prop, -FLT_MAX, FLT_MAX);
  RNA_def_property_ui_range(prop, -FLT_MAX, FLT_MAX, 1, 3);
  RNA_def_property_clear_flag(prop, PROP_ANIMATABLE); /* not meant to be animated */
  RNA_def_property_ui_text(
      prop,
      "Sound Offset",
      "Offset of the sound from the beginning of the strip, expressed in seconds");
  RNA_def_property_translation_context(prop, BLT_I18NCONTEXT_ID_SOUND);
  RNA_def_property_update(prop, NC_SCENE | ND_SEQUENCER, "rna_Sequence_audio_update");

  prop = RNA_def_property(srna, "show_waveform", PROP_BOOLEAN, PROP_NONE);
  RNA_def_property_boolean_sdna(prop, nullptr, "flag", SEQ_AUDIO_DRAW_WAVEFORM);
  RNA_def_property_ui_text(
      prop, "Display Waveform", "Display the audio waveform inside the strip");
  RNA_def_property_update(prop, NC_SCENE | ND_SEQUENCER, nullptr);

  rna_def_input(srna);
}

static void rna_def_effect(BlenderRNA *brna)
{
  StructRNA *srna;

  srna = RNA_def_struct(brna, "EffectSequence", "Sequence");
  RNA_def_struct_ui_text(
      srna,
      "Effect Sequence",
      "Sequence strip applying an effect on the images created by other strips");
  RNA_def_struct_sdna(srna, "Sequence");

  rna_def_filter_video(srna);
  rna_def_proxy(srna);
}

static void rna_def_multicam(StructRNA *srna)
{
  PropertyRNA *prop;

  prop = RNA_def_property(srna, "multicam_source", PROP_INT, PROP_UNSIGNED);
  RNA_def_property_int_sdna(prop, nullptr, "multicam_source");
  RNA_def_property_range(prop, 0, SEQ_MAX_CHANNELS - 1);
  RNA_def_property_ui_text(prop, "Multicam Source Channel", "");
  RNA_def_property_update(prop, NC_SCENE | ND_SEQUENCER, "rna_Sequence_invalidate_raw_update");

  rna_def_input(srna);
}

static void rna_def_wipe(StructRNA *srna)
{
  PropertyRNA *prop;

  static const EnumPropertyItem wipe_type_items[] = {
      {DO_SINGLE_WIPE, "SINGLE", 0, "Single", ""},
      {DO_DOUBLE_WIPE, "DOUBLE", 0, "Double", ""},
      /* not used yet {DO_BOX_WIPE, "BOX", 0, "Box", ""}, */
      /* not used yet {DO_CROSS_WIPE, "CROSS", 0, "Cross", ""}, */
      {DO_IRIS_WIPE, "IRIS", 0, "Iris", ""},
      {DO_CLOCK_WIPE, "CLOCK", 0, "Clock", ""},
      {0, nullptr, 0, nullptr, nullptr},
  };

  static const EnumPropertyItem wipe_direction_items[] = {
      {0, "OUT", 0, "Out", ""},
      {1, "IN", 0, "In", ""},
      {0, nullptr, 0, nullptr, nullptr},
  };

  RNA_def_struct_sdna_from(srna, "WipeVars", "effectdata");

  prop = RNA_def_property(srna, "blur_width", PROP_FLOAT, PROP_FACTOR);
  RNA_def_property_float_sdna(prop, nullptr, "edgeWidth");
  RNA_def_property_range(prop, 0.0f, 1.0f);
  RNA_def_property_ui_text(
      prop,
      "Blur Width",
      "Width of the blur for the transition, in percentage relative to the image size");
  RNA_def_property_update(prop, NC_SCENE | ND_SEQUENCER, "rna_Sequence_invalidate_raw_update");

  prop = RNA_def_property(srna, "angle", PROP_FLOAT, PROP_ANGLE);
  RNA_def_property_range(prop, DEG2RADF(-90.0f), DEG2RADF(90.0f));
  RNA_def_property_ui_text(prop, "Angle", "Angle of the transition");
  RNA_def_property_update(prop, NC_SCENE | ND_SEQUENCER, "rna_Sequence_invalidate_raw_update");

  prop = RNA_def_property(srna, "direction", PROP_ENUM, PROP_NONE);
  RNA_def_property_enum_sdna(prop, nullptr, "forward");
  RNA_def_property_enum_items(prop, wipe_direction_items);
  RNA_def_property_ui_text(prop, "Direction", "Whether to fade in or out");
  RNA_def_property_translation_context(prop, BLT_I18NCONTEXT_ID_SEQUENCE);
  RNA_def_property_update(prop, NC_SCENE | ND_SEQUENCER, "rna_Sequence_invalidate_raw_update");

  prop = RNA_def_property(srna, "transition_type", PROP_ENUM, PROP_NONE);
  RNA_def_property_enum_sdna(prop, nullptr, "wipetype");
  RNA_def_property_enum_items(prop, wipe_type_items);
  RNA_def_property_translation_context(prop, BLT_I18NCONTEXT_ID_SEQUENCE);
  RNA_def_property_ui_text(prop, "Transition Type", "");
  RNA_def_property_update(prop, NC_SCENE | ND_SEQUENCER, "rna_Sequence_invalidate_raw_update");
}

static void rna_def_glow(StructRNA *srna)
{
  PropertyRNA *prop;

  RNA_def_struct_sdna_from(srna, "GlowVars", "effectdata");

  prop = RNA_def_property(srna, "threshold", PROP_FLOAT, PROP_FACTOR);
  RNA_def_property_float_sdna(prop, nullptr, "fMini");
  RNA_def_property_range(prop, 0.0f, 1.0f);
  RNA_def_property_ui_text(prop, "Threshold", "Minimum intensity to trigger a glow");
  RNA_def_property_update(prop, NC_SCENE | ND_SEQUENCER, "rna_Sequence_invalidate_raw_update");

  prop = RNA_def_property(srna, "clamp", PROP_FLOAT, PROP_FACTOR);
  RNA_def_property_float_sdna(prop, nullptr, "fClamp");
  RNA_def_property_range(prop, 0.0f, 1.0f);
  RNA_def_property_ui_text(prop, "Clamp", "Brightness limit of intensity");
  RNA_def_property_update(prop, NC_SCENE | ND_SEQUENCER, "rna_Sequence_invalidate_raw_update");

  prop = RNA_def_property(srna, "boost_factor", PROP_FLOAT, PROP_NONE);
  RNA_def_property_float_sdna(prop, nullptr, "fBoost");
  RNA_def_property_range(prop, 0.0f, 10.0f);
  RNA_def_property_ui_text(prop, "Boost Factor", "Brightness multiplier");
  RNA_def_property_update(prop, NC_SCENE | ND_SEQUENCER, "rna_Sequence_invalidate_raw_update");

  prop = RNA_def_property(srna, "blur_radius", PROP_FLOAT, PROP_NONE);
  RNA_def_property_float_sdna(prop, nullptr, "dDist");
  RNA_def_property_range(prop, 0.5f, 20.0f);
  RNA_def_property_ui_text(prop, "Blur Distance", "Radius of glow effect");
  RNA_def_property_update(prop, NC_SCENE | ND_SEQUENCER, "rna_Sequence_invalidate_raw_update");

  prop = RNA_def_property(srna, "quality", PROP_INT, PROP_NONE);
  RNA_def_property_int_sdna(prop, nullptr, "dQuality");
  RNA_def_property_range(prop, 1, 5);
  RNA_def_property_ui_text(prop, "Quality", "Accuracy of the blur effect");
  RNA_def_property_update(prop, NC_SCENE | ND_SEQUENCER, "rna_Sequence_invalidate_raw_update");

  prop = RNA_def_property(srna, "use_only_boost", PROP_BOOLEAN, PROP_NONE);
  RNA_def_property_boolean_sdna(prop, nullptr, "bNoComp", 0);
  RNA_def_property_ui_text(prop, "Only Boost", "Show the glow buffer only");
  RNA_def_property_update(prop, NC_SCENE | ND_SEQUENCER, "rna_Sequence_invalidate_raw_update");
}

static void rna_def_transform(StructRNA *srna)
{
  PropertyRNA *prop;

  static const EnumPropertyItem interpolation_items[] = {
      {0, "NONE", 0, "None", "No interpolation"},
      {1, "BILINEAR", 0, "Bilinear", "Bilinear interpolation"},
      {2, "BICUBIC", 0, "Bicubic", "Bicubic interpolation"},
      {0, nullptr, 0, nullptr, nullptr},
  };

  static const EnumPropertyItem translation_unit_items[] = {
      {0, "PIXELS", 0, "Pixels", ""},
      {1, "PERCENT", 0, "Percent", ""},
      {0, nullptr, 0, nullptr, nullptr},
  };

  RNA_def_struct_sdna_from(srna, "TransformVars", "effectdata");

  prop = RNA_def_property(srna, "scale_start_x", PROP_FLOAT, PROP_UNSIGNED);
  RNA_def_property_float_sdna(prop, nullptr, "ScalexIni");
  RNA_def_property_ui_text(prop, "Scale X", "Amount to scale the input in the X axis");
  RNA_def_property_ui_range(prop, 0, 10, 3, 6);
  RNA_def_property_update(prop, NC_SCENE | ND_SEQUENCER, "rna_Sequence_invalidate_raw_update");

  prop = RNA_def_property(srna, "scale_start_y", PROP_FLOAT, PROP_UNSIGNED);
  RNA_def_property_float_sdna(prop, nullptr, "ScaleyIni");
  RNA_def_property_ui_text(prop, "Scale Y", "Amount to scale the input in the Y axis");
  RNA_def_property_ui_range(prop, 0, 10, 3, 6);
  RNA_def_property_update(prop, NC_SCENE | ND_SEQUENCER, "rna_Sequence_invalidate_raw_update");

  prop = RNA_def_property(srna, "use_uniform_scale", PROP_BOOLEAN, PROP_NONE);
  RNA_def_property_boolean_sdna(prop, nullptr, "uniform_scale", 0);
  RNA_def_property_ui_text(prop, "Uniform Scale", "Scale uniformly, preserving aspect ratio");
  RNA_def_property_update(prop, NC_SCENE | ND_SEQUENCER, "rna_Sequence_invalidate_raw_update");

  prop = RNA_def_property(srna, "translate_start_x", PROP_FLOAT, PROP_NONE);
  RNA_def_property_float_sdna(prop, nullptr, "xIni");
  RNA_def_property_ui_text(prop, "Translate X", "Amount to move the input on the X axis");
  RNA_def_property_ui_range(prop, -4000.0f, 4000.0f, 3, 6);
  RNA_def_property_update(prop, NC_SCENE | ND_SEQUENCER, "rna_Sequence_invalidate_raw_update");

  prop = RNA_def_property(srna, "translate_start_y", PROP_FLOAT, PROP_NONE);
  RNA_def_property_float_sdna(prop, nullptr, "yIni");
  RNA_def_property_ui_text(prop, "Translate Y", "Amount to move the input on the Y axis");
  RNA_def_property_ui_range(prop, -4000.0f, 4000.0f, 3, 6);
  RNA_def_property_update(prop, NC_SCENE | ND_SEQUENCER, "rna_Sequence_invalidate_raw_update");

  prop = RNA_def_property(srna, "rotation_start", PROP_FLOAT, PROP_NONE);
  RNA_def_property_float_sdna(prop, nullptr, "rotIni");
  RNA_def_property_ui_text(prop, "Rotation", "Degrees to rotate the input");
  RNA_def_property_update(prop, NC_SCENE | ND_SEQUENCER, "rna_Sequence_invalidate_raw_update");

  prop = RNA_def_property(srna, "translation_unit", PROP_ENUM, PROP_NONE);
  RNA_def_property_enum_sdna(prop, nullptr, "percent");
  RNA_def_property_clear_flag(prop, PROP_ANIMATABLE); /* not meant to be animated */
  RNA_def_property_enum_items(prop, translation_unit_items);
  RNA_def_property_ui_text(prop, "Translation Unit", "Unit of measure to translate the input");
  RNA_def_property_update(prop, NC_SCENE | ND_SEQUENCER, "rna_Sequence_invalidate_raw_update");

  prop = RNA_def_property(srna, "interpolation", PROP_ENUM, PROP_NONE);
  RNA_def_property_enum_items(prop, interpolation_items);
  RNA_def_property_clear_flag(prop, PROP_ANIMATABLE); /* not meant to be animated */
  RNA_def_property_ui_text(
      prop, "Interpolation", "Method to determine how missing pixels are created");
  RNA_def_property_update(prop, NC_SCENE | ND_SEQUENCER, "rna_Sequence_invalidate_raw_update");
}

static void rna_def_solid_color(StructRNA *srna)
{
  PropertyRNA *prop;

  RNA_def_struct_sdna_from(srna, "SolidColorVars", "effectdata");

  prop = RNA_def_property(srna, "color", PROP_FLOAT, PROP_COLOR_GAMMA);
  RNA_def_property_float_sdna(prop, nullptr, "col");
  RNA_def_property_ui_text(prop, "Color", "Effect Strip color");
  RNA_def_property_update(prop, NC_SCENE | ND_SEQUENCER, "rna_Sequence_invalidate_raw_update");
}

static void rna_def_speed_control(StructRNA *srna)
{
  PropertyRNA *prop;

  RNA_def_struct_sdna_from(srna, "SpeedControlVars", "effectdata");

  static const EnumPropertyItem speed_control_items[] = {
      {SEQ_SPEED_STRETCH,
       "STRETCH",
       0,
       "Stretch",
       "Adjust input playback speed, so its duration fits strip length"},
      {SEQ_SPEED_MULTIPLY, "MULTIPLY", 0, "Multiply", "Multiply with the speed factor"},
      {SEQ_SPEED_FRAME_NUMBER,
       "FRAME_NUMBER",
       0,
       "Frame Number",
       "Frame number of the input strip"},
      {SEQ_SPEED_LENGTH, "LENGTH", 0, "Length", "Percentage of the input strip length"},
      {0, nullptr, 0, nullptr, nullptr},
  };

  prop = RNA_def_property(srna, "speed_control", PROP_ENUM, PROP_NONE);
  RNA_def_property_enum_sdna(prop, nullptr, "speed_control_type");
  RNA_def_property_enum_items(prop, speed_control_items);
  RNA_def_property_clear_flag(prop, PROP_ANIMATABLE);
  RNA_def_property_ui_text(prop, "Speed Control", "Speed control method");
  RNA_def_property_update(prop, NC_SCENE | ND_SEQUENCER, "rna_Sequence_invalidate_raw_update");

  prop = RNA_def_property(srna, "speed_factor", PROP_FLOAT, PROP_NONE);
  RNA_def_property_float_sdna(prop, nullptr, "speed_fader");
  RNA_def_property_ui_text(
      prop,
      "Multiply Factor",
      "Multiply the current speed of the sequence with this number or remap current frame "
      "to this frame");
  RNA_def_property_update(prop, NC_SCENE | ND_SEQUENCER, "rna_Sequence_invalidate_raw_update");

  prop = RNA_def_property(srna, "speed_frame_number", PROP_FLOAT, PROP_NONE);
  RNA_def_property_float_sdna(prop, nullptr, "speed_fader_frame_number");
  RNA_def_property_ui_text(prop, "Frame Number", "Frame number of input strip");
  RNA_def_property_ui_range(prop, 0.0, MAXFRAME, 1.0, -1);
  RNA_def_property_update(prop, NC_SCENE | ND_SEQUENCER, "rna_Sequence_invalidate_raw_update");

  prop = RNA_def_property(srna, "speed_length", PROP_FLOAT, PROP_PERCENTAGE);
  RNA_def_property_float_sdna(prop, nullptr, "speed_fader_length");
  RNA_def_property_ui_text(prop, "Length", "Percentage of input strip length");
  RNA_def_property_ui_range(prop, 0.0, 100.0, 1, -1);
  RNA_def_property_update(prop, NC_SCENE | ND_SEQUENCER, "rna_Sequence_invalidate_raw_update");

  prop = RNA_def_property(srna, "use_frame_interpolate", PROP_BOOLEAN, PROP_NONE);
  RNA_def_property_boolean_sdna(prop, nullptr, "flags", SEQ_SPEED_USE_INTERPOLATION);
  RNA_def_property_ui_text(
      prop, "Frame Interpolation", "Do crossfade blending between current and next frame");
  RNA_def_property_update(prop, NC_SCENE | ND_SEQUENCER, "rna_Sequence_invalidate_raw_update");
}

static void rna_def_gaussian_blur(StructRNA *srna)
{
  PropertyRNA *prop;

  RNA_def_struct_sdna_from(srna, "GaussianBlurVars", "effectdata");
  prop = RNA_def_property(srna, "size_x", PROP_FLOAT, PROP_UNSIGNED);
  RNA_def_property_ui_text(prop, "Size X", "Size of the blur along X axis");
  RNA_def_property_ui_range(prop, 0.0f, FLT_MAX, 1, -1);
  RNA_def_property_update(prop, NC_SCENE | ND_SEQUENCER, "rna_Sequence_invalidate_raw_update");

  prop = RNA_def_property(srna, "size_y", PROP_FLOAT, PROP_UNSIGNED);
  RNA_def_property_ui_text(prop, "Size Y", "Size of the blur along Y axis");
  RNA_def_property_ui_range(prop, 0.0f, FLT_MAX, 1, -1);
  RNA_def_property_update(prop, NC_SCENE | ND_SEQUENCER, "rna_Sequence_invalidate_raw_update");
}

static void rna_def_text(StructRNA *srna)
{
<<<<<<< HEAD
  /* Avoid text icons because they imply this aligns within a frame, see: #71082 */
  static const EnumPropertyItem text_align_x_items[] = {
      {SEQ_TEXT_ALIGN_X_LEFT, "LEFT", ICON_ALIGN_LEFT, "Left", ""},
      {SEQ_TEXT_ALIGN_X_CENTER, "CENTER", ICON_ALIGN_CENTER, "Center", ""},
      {SEQ_TEXT_ALIGN_X_RIGHT, "RIGHT", ICON_ALIGN_RIGHT, "Right", ""},
=======
  static const EnumPropertyItem text_alignment_x_items[] = {
      {SEQ_TEXT_ALIGN_X_LEFT, "LEFT", ICON_ALIGN_LEFT, "Left", ""},
      {SEQ_TEXT_ALIGN_X_CENTER, "CENTER", ICON_ALIGN_CENTER, "Center", ""},
      {SEQ_TEXT_ALIGN_X_RIGHT, "RIGHT", ICON_ALIGN_RIGHT, "Right", ""},
      {0, nullptr, 0, nullptr, nullptr},
  };

  static const EnumPropertyItem text_anchor_x_items[] = {
      {SEQ_TEXT_ALIGN_X_LEFT, "LEFT", ICON_ANCHOR_LEFT, "Left", ""},
      {SEQ_TEXT_ALIGN_X_CENTER, "CENTER", ICON_ANCHOR_CENTER, "Center", ""},
      {SEQ_TEXT_ALIGN_X_RIGHT, "RIGHT", ICON_ANCHOR_RIGHT, "Right", ""},
      {0, nullptr, 0, nullptr, nullptr},
  };

  static const EnumPropertyItem text_anchor_y_items[] = {
      {SEQ_TEXT_ALIGN_Y_TOP, "TOP", ICON_ANCHOR_TOP, "Top", ""},
      {SEQ_TEXT_ALIGN_Y_CENTER, "CENTER", ICON_ANCHOR_CENTER, "Center", ""},
      {SEQ_TEXT_ALIGN_Y_BOTTOM, "BOTTOM", ICON_ANCHOR_BOTTOM, "Bottom", ""},
>>>>>>> 33c48215
      {0, nullptr, 0, nullptr, nullptr},
  };

  PropertyRNA *prop;

  RNA_def_struct_sdna_from(srna, "TextVars", "effectdata");

  prop = RNA_def_property(srna, "font", PROP_POINTER, PROP_NONE);
  RNA_def_property_pointer_sdna(prop, nullptr, "text_font");
  RNA_def_property_ui_icon(prop, ICON_FILE_FONT, false);
  RNA_def_property_ui_text(
      prop, "Font", "Font of the text. Falls back to the UI font by default.");
  RNA_def_property_flag(prop, PROP_EDITABLE);
  RNA_def_property_pointer_funcs(prop, nullptr, "rna_Sequence_text_font_set", nullptr, nullptr);
  RNA_def_property_update(prop, NC_SCENE | ND_SEQUENCER, "rna_Sequence_text_edit_update");

  prop = RNA_def_property(srna, "font_size", PROP_FLOAT, PROP_UNSIGNED);
  RNA_def_property_float_sdna(prop, nullptr, "text_size");
  RNA_def_property_ui_text(prop, "Size", "Size of the text");
  RNA_def_property_range(prop, 0.0, 2000);
  RNA_def_property_ui_range(prop, 0.0f, 2000, 10.0f, 1);
  RNA_def_property_update(prop, NC_SCENE | ND_SEQUENCER, "rna_Sequence_text_edit_update");

  prop = RNA_def_property(srna, "color", PROP_FLOAT, PROP_COLOR_GAMMA);
  RNA_def_property_float_sdna(prop, nullptr, "color");
  RNA_def_property_ui_text(prop, "Color", "Text color");
  RNA_def_property_update(prop, NC_SCENE | ND_SEQUENCER, "rna_Sequence_invalidate_raw_update");

  prop = RNA_def_property(srna, "shadow_color", PROP_FLOAT, PROP_COLOR_GAMMA);
  RNA_def_property_float_sdna(prop, nullptr, "shadow_color");
  RNA_def_property_ui_text(prop, "Shadow Color", "");
  RNA_def_property_update(prop, NC_SCENE | ND_SEQUENCER, "rna_Sequence_invalidate_raw_update");

  prop = RNA_def_property(srna, "shadow_angle", PROP_FLOAT, PROP_ANGLE);
  RNA_def_property_float_sdna(prop, nullptr, "shadow_angle");
  RNA_def_property_range(prop, 0, M_PI * 2);
  RNA_def_property_ui_text(prop, "Shadow Angle", "");
  RNA_def_property_float_default(prop, DEG2RADF(65.0f));
  RNA_def_property_update(prop, NC_SCENE | ND_SEQUENCER, "rna_Sequence_invalidate_raw_update");

  prop = RNA_def_property(srna, "shadow_offset", PROP_FLOAT, PROP_UNSIGNED);
  RNA_def_property_float_sdna(prop, nullptr, "shadow_offset");
  RNA_def_property_ui_text(prop, "Shadow Offset", "");
  RNA_def_property_float_default(prop, 0.04f);
  RNA_def_property_range(prop, 0.0f, 1.0f);
  RNA_def_property_ui_range(prop, 0.0f, 1.0f, 1.0f, 2);
  RNA_def_property_update(prop, NC_SCENE | ND_SEQUENCER, "rna_Sequence_invalidate_raw_update");

  prop = RNA_def_property(srna, "shadow_blur", PROP_FLOAT, PROP_UNSIGNED);
  RNA_def_property_float_sdna(prop, nullptr, "shadow_blur");
  RNA_def_property_ui_text(prop, "Shadow Blur", "");
  RNA_def_property_float_default(prop, 0.0f);
  RNA_def_property_range(prop, 0.0f, 1.0f);
  RNA_def_property_ui_range(prop, 0.0f, 1.0f, 1.0f, 2);
  RNA_def_property_update(prop, NC_SCENE | ND_SEQUENCER, "rna_Sequence_invalidate_raw_update");

  prop = RNA_def_property(srna, "outline_color", PROP_FLOAT, PROP_COLOR_GAMMA);
  RNA_def_property_float_sdna(prop, nullptr, "outline_color");
  RNA_def_property_ui_text(prop, "Outline Color", "");
  RNA_def_property_update(prop, NC_SCENE | ND_SEQUENCER, "rna_Sequence_invalidate_raw_update");

  prop = RNA_def_property(srna, "outline_width", PROP_FLOAT, PROP_UNSIGNED);
  RNA_def_property_float_sdna(prop, nullptr, "outline_width");
  RNA_def_property_ui_text(prop, "Outline Width", "");
  RNA_def_property_float_default(prop, 0.05f);
  RNA_def_property_range(prop, 0.0f, 1.0f);
  RNA_def_property_ui_range(prop, 0.0f, 1.0f, 1.0f, 2);
  RNA_def_property_update(prop, NC_SCENE | ND_SEQUENCER, "rna_Sequence_invalidate_raw_update");

  prop = RNA_def_property(srna, "box_color", PROP_FLOAT, PROP_COLOR_GAMMA);
  RNA_def_property_float_sdna(prop, nullptr, "box_color");
  RNA_def_property_ui_text(prop, "Box Color", "");
  RNA_def_property_update(prop, NC_SCENE | ND_SEQUENCER, "rna_Sequence_invalidate_raw_update");

  prop = RNA_def_property(srna, "location", PROP_FLOAT, PROP_XYZ);
  RNA_def_property_float_sdna(prop, nullptr, "loc");
  RNA_def_property_ui_text(prop, "Location", "Location of the text");
  RNA_def_property_range(prop, -FLT_MAX, FLT_MAX);
  RNA_def_property_ui_range(prop, -10.0, 10.0, 1, -1);
  RNA_def_property_update(prop, NC_SCENE | ND_SEQUENCER, "rna_Sequence_text_edit_update");

  prop = RNA_def_property(srna, "wrap_width", PROP_FLOAT, PROP_NONE);
  RNA_def_property_float_sdna(prop, nullptr, "wrap_width");
  RNA_def_property_ui_text(prop, "Wrap Width", "Word wrap width as factor, zero disables");
  RNA_def_property_range(prop, 0, FLT_MAX);
  RNA_def_property_ui_range(prop, 0.0, 1.0, 1, -1);
  RNA_def_property_update(prop, NC_SCENE | ND_SEQUENCER, "rna_Sequence_text_edit_update");

  prop = RNA_def_property(srna, "box_margin", PROP_FLOAT, PROP_NONE);
  RNA_def_property_float_sdna(prop, nullptr, "box_margin");
  RNA_def_property_ui_text(prop, "Box Margin", "Box margin as factor of image width");
  RNA_def_property_range(prop, 0, 1.0);
  RNA_def_property_ui_range(prop, 0.0, 1.0, 1, -1);
  RNA_def_property_float_default(prop, 0.01f);
  RNA_def_property_update(prop, NC_SCENE | ND_SEQUENCER, "rna_Sequence_invalidate_raw_update");

  prop = RNA_def_property(srna, "alignment_x", PROP_ENUM, PROP_NONE);
  RNA_def_property_enum_sdna(prop, nullptr, "align");
  RNA_def_property_enum_items(prop, text_alignment_x_items);
  RNA_def_property_ui_text(prop, "Align X", "Horizontal text alignment");
  RNA_def_property_update(prop, NC_SCENE | ND_SEQUENCER, "rna_Sequence_invalidate_raw_update");

  prop = RNA_def_property(srna, "anchor_x", PROP_ENUM, PROP_NONE);
  RNA_def_property_enum_sdna(prop, nullptr, "anchor_x");
  RNA_def_property_enum_items(prop, text_anchor_x_items);
  RNA_def_property_ui_text(
<<<<<<< HEAD
      prop, "Align X", "Align the text along the X axis, relative to the text bounds");
  RNA_def_property_update(prop, NC_SCENE | ND_SEQUENCER, "rna_Sequence_text_edit_update");
=======
      prop, "Anchor X", "Horizontal position of the text box relative to Location");
  RNA_def_property_update(prop, NC_SCENE | ND_SEQUENCER, "rna_Sequence_invalidate_raw_update");

  prop = RNA_def_property(srna, "anchor_y", PROP_ENUM, PROP_NONE);
  RNA_def_property_enum_sdna(prop, nullptr, "anchor_y");
  RNA_def_property_enum_items(prop, text_anchor_y_items);
  RNA_def_property_ui_text(
      prop, "Anchor Y", "Vertical position of the text box relative to Location");
  RNA_def_property_update(prop, NC_SCENE | ND_SEQUENCER, "rna_Sequence_invalidate_raw_update");
>>>>>>> 33c48215

  prop = RNA_def_property(srna, "text", PROP_STRING, PROP_NONE);
  RNA_def_property_ui_text(prop, "Text", "Text that will be displayed");
  RNA_def_property_flag(prop, PROP_TEXTEDIT_UPDATE);
  RNA_def_property_update(prop, NC_SCENE | ND_SEQUENCER, "rna_Sequence_text_edit_update");

  prop = RNA_def_property(srna, "use_shadow", PROP_BOOLEAN, PROP_NONE);
  RNA_def_property_boolean_sdna(prop, nullptr, "flag", SEQ_TEXT_SHADOW);
  RNA_def_property_ui_text(prop, "Shadow", "Display shadow behind text");
  RNA_def_property_update(prop, NC_SCENE | ND_SEQUENCER, "rna_Sequence_invalidate_raw_update");

  prop = RNA_def_property(srna, "use_outline", PROP_BOOLEAN, PROP_NONE);
  RNA_def_property_boolean_sdna(prop, nullptr, "flag", SEQ_TEXT_OUTLINE);
  RNA_def_property_ui_text(prop, "Outline", "Display outline around text");
  RNA_def_property_update(prop, NC_SCENE | ND_SEQUENCER, "rna_Sequence_invalidate_raw_update");

  prop = RNA_def_property(srna, "use_box", PROP_BOOLEAN, PROP_NONE);
  RNA_def_property_boolean_sdna(prop, nullptr, "flag", SEQ_TEXT_BOX);
  RNA_def_property_ui_text(prop, "Box", "Display colored box behind text");
  RNA_def_property_translation_context(prop, BLT_I18NCONTEXT_ID_SEQUENCE);
  RNA_def_property_update(prop, NC_SCENE | ND_SEQUENCER, "rna_Sequence_invalidate_raw_update");

  prop = RNA_def_property(srna, "use_bold", PROP_BOOLEAN, PROP_NONE);
  RNA_def_property_boolean_sdna(prop, nullptr, "flag", SEQ_TEXT_BOLD);
  RNA_def_property_ui_text(prop, "Bold", "Display text as bold");
  RNA_def_property_update(prop, NC_SCENE | ND_SEQUENCER, "rna_Sequence_invalidate_raw_update");

  prop = RNA_def_property(srna, "use_italic", PROP_BOOLEAN, PROP_NONE);
  RNA_def_property_boolean_sdna(prop, nullptr, "flag", SEQ_TEXT_ITALIC);
  RNA_def_property_ui_text(prop, "Italic", "Display text as italic");
  RNA_def_property_update(prop, NC_SCENE | ND_SEQUENCER, "rna_Sequence_invalidate_raw_update");
}

static void rna_def_color_mix(StructRNA *srna)
{
  static const EnumPropertyItem blend_color_items[] = {
      {SEQ_TYPE_DARKEN, "DARKEN", 0, "Darken", ""},
      {SEQ_TYPE_MUL, "MULTIPLY", 0, "Multiply", ""},
      {SEQ_TYPE_COLOR_BURN, "BURN", 0, "Color Burn", ""},
      {SEQ_TYPE_LINEAR_BURN, "LINEAR_BURN", 0, "Linear Burn", ""},
      RNA_ENUM_ITEM_SEPR,
      {SEQ_TYPE_LIGHTEN, "LIGHTEN", 0, "Lighten", ""},
      {SEQ_TYPE_SCREEN, "SCREEN", 0, "Screen", ""},
      {SEQ_TYPE_DODGE, "DODGE", 0, "Color Dodge", ""},
      {SEQ_TYPE_ADD, "ADD", 0, "Add", ""},
      RNA_ENUM_ITEM_SEPR,
      {SEQ_TYPE_OVERLAY, "OVERLAY", 0, "Overlay", ""},
      {SEQ_TYPE_SOFT_LIGHT, "SOFT_LIGHT", 0, "Soft Light", ""},
      {SEQ_TYPE_HARD_LIGHT, "HARD_LIGHT", 0, "Hard Light", ""},
      {SEQ_TYPE_VIVID_LIGHT, "VIVID_LIGHT", 0, "Vivid Light", ""},
      {SEQ_TYPE_LIN_LIGHT, "LINEAR_LIGHT", 0, "Linear Light", ""},
      {SEQ_TYPE_PIN_LIGHT, "PIN_LIGHT", 0, "Pin Light", ""},
      RNA_ENUM_ITEM_SEPR,
      {SEQ_TYPE_DIFFERENCE, "DIFFERENCE", 0, "Difference", ""},
      {SEQ_TYPE_EXCLUSION, "EXCLUSION", 0, "Exclusion", ""},
      {SEQ_TYPE_SUB, "SUBTRACT", 0, "Subtract", ""},
      RNA_ENUM_ITEM_SEPR,
      {SEQ_TYPE_HUE, "HUE", 0, "Hue", ""},
      {SEQ_TYPE_SATURATION, "SATURATION", 0, "Saturation", ""},
      {SEQ_TYPE_BLEND_COLOR, "COLOR", 0, "Color", ""},
      {SEQ_TYPE_VALUE, "VALUE", 0, "Value", ""},
      {0, nullptr, 0, nullptr, nullptr},
  };

  PropertyRNA *prop;

  RNA_def_struct_sdna_from(srna, "ColorMixVars", "effectdata");

  prop = RNA_def_property(srna, "blend_effect", PROP_ENUM, PROP_NONE);
  RNA_def_property_enum_sdna(prop, nullptr, "blend_effect");
  RNA_def_property_enum_items(prop, blend_color_items);
  RNA_def_property_ui_text(
      prop, "Blending Mode", "Method for controlling how the strip combines with other strips");
  RNA_def_property_update(prop, NC_SCENE | ND_SEQUENCER, "rna_Sequence_invalidate_raw_update");

  prop = RNA_def_property(srna, "factor", PROP_FLOAT, PROP_FACTOR);
  RNA_def_property_range(prop, 0.0f, 1.0f);
  RNA_def_property_ui_text(
      prop, "Blend Factor", "Percentage of how much the strip's colors affect other strips");
  RNA_def_property_update(prop, NC_SCENE | ND_SEQUENCER, "rna_Sequence_invalidate_raw_update");
}

static EffectInfo def_effects[] = {
    {"AddSequence", "Add Sequence", "Add Sequence", nullptr, 2},
    {"AdjustmentSequence",
     "Adjustment Layer Sequence",
     "Sequence strip to perform filter adjustments to layers below",
     rna_def_input,
     0},
    {"AlphaOverSequence", "Alpha Over Sequence", "Alpha Over Sequence", nullptr, 2},
    {"AlphaUnderSequence", "Alpha Under Sequence", "Alpha Under Sequence", nullptr, 2},
    {"ColorSequence",
     "Color Sequence",
     "Sequence strip creating an image filled with a single color",
     rna_def_solid_color,
     0},
    {"CrossSequence", "Cross Sequence", "Cross Sequence", nullptr, 2},
    {"GammaCrossSequence", "Gamma Cross Sequence", "Gamma Cross Sequence", nullptr, 2},
    {"GlowSequence", "Glow Sequence", "Sequence strip creating a glow effect", rna_def_glow, 1},
    {"MulticamSequence",
     "Multicam Select Sequence",
     "Sequence strip to perform multicam editing",
     rna_def_multicam,
     0},
    {"MultiplySequence", "Multiply Sequence", "Multiply Sequence", nullptr, 2},
    {"OverDropSequence", "Over Drop Sequence", "Over Drop Sequence", nullptr, 2},
    {"SpeedControlSequence",
     "SpeedControl Sequence",
     "Sequence strip to control the speed of other strips",
     rna_def_speed_control,
     1},
    {"SubtractSequence", "Subtract Sequence", "Subtract Sequence", nullptr, 2},
    {"TransformSequence",
     "Transform Sequence",
     "Sequence strip applying affine transformations to other strips",
     rna_def_transform,
     1},
    {"WipeSequence",
     "Wipe Sequence",
     "Sequence strip creating a wipe transition",
     rna_def_wipe,
     2},
    {"GaussianBlurSequence",
     "Gaussian Blur Sequence",
     "Sequence strip creating a gaussian blur",
     rna_def_gaussian_blur,
     1},
    {"TextSequence", "Text Sequence", "Sequence strip creating text", rna_def_text, 0},
    {"ColorMixSequence", "Color Mix Sequence", "Color Mix Sequence", rna_def_color_mix, 2},
    {"", "", "", nullptr, 0},
};

static void rna_def_effects(BlenderRNA *brna)
{
  StructRNA *srna;
  EffectInfo *effect;

  for (effect = def_effects; effect->struct_name[0] != '\0'; effect++) {
    srna = RNA_def_struct(brna, effect->struct_name, "EffectSequence");
    RNA_def_struct_ui_text(srna, effect->ui_name, effect->ui_desc);
    RNA_def_struct_sdna(srna, "Sequence");

    rna_def_effect_inputs(srna, effect->inputs);

    if (effect->func) {
      effect->func(srna);
    }
  }
}

static void rna_def_modifier(BlenderRNA *brna)
{
  StructRNA *srna;
  PropertyRNA *prop;

  static const EnumPropertyItem mask_input_type_items[] = {
      {SEQUENCE_MASK_INPUT_STRIP, "STRIP", 0, "Strip", "Use sequencer strip as mask input"},
      {SEQUENCE_MASK_INPUT_ID, "ID", 0, "Mask", "Use mask ID as mask input"},
      {0, nullptr, 0, nullptr, nullptr},
  };

  static const EnumPropertyItem mask_time_items[] = {
      {SEQUENCE_MASK_TIME_RELATIVE,
       "RELATIVE",
       0,
       "Relative",
       "Mask animation is offset to start of strip"},
      {SEQUENCE_MASK_TIME_ABSOLUTE,
       "ABSOLUTE",
       0,
       "Absolute",
       "Mask animation is in sync with scene frame"},
      {0, nullptr, 0, nullptr, nullptr},
  };

  srna = RNA_def_struct(brna, "SequenceModifier", nullptr);
  RNA_def_struct_sdna(srna, "SequenceModifierData");
  RNA_def_struct_ui_text(srna, "SequenceModifier", "Modifier for sequence strip");
  RNA_def_struct_refine_func(srna, "rna_SequenceModifier_refine");
  RNA_def_struct_path_func(srna, "rna_SequenceModifier_path");

  prop = RNA_def_property(srna, "name", PROP_STRING, PROP_NONE);
  RNA_def_property_string_funcs(prop, nullptr, nullptr, "rna_SequenceModifier_name_set");
  RNA_def_property_ui_text(prop, "Name", "");
  RNA_def_struct_name_property(srna, prop);
  RNA_def_property_update(prop, NC_SCENE | ND_SEQUENCER, nullptr);

  prop = RNA_def_property(srna, "type", PROP_ENUM, PROP_NONE);
  RNA_def_property_clear_flag(prop, PROP_EDITABLE);
  RNA_def_property_enum_items(prop, rna_enum_sequence_modifier_type_items);
  RNA_def_property_ui_text(prop, "Type", "");
  RNA_def_property_update(prop, NC_SCENE | ND_SEQUENCER, nullptr);

  prop = RNA_def_property(srna, "mute", PROP_BOOLEAN, PROP_NONE);
  RNA_def_property_boolean_sdna(prop, nullptr, "flag", SEQUENCE_MODIFIER_MUTE);
  RNA_def_property_ui_text(prop, "Mute", "Mute this modifier");
  RNA_def_property_ui_icon(prop, ICON_HIDE_OFF, -1);
  RNA_def_property_update(prop, NC_SCENE | ND_SEQUENCER, "rna_SequenceModifier_update");

  prop = RNA_def_property(srna, "show_expanded", PROP_BOOLEAN, PROP_NONE);
  RNA_def_property_flag(prop, PROP_NO_DEG_UPDATE);
  RNA_def_property_boolean_sdna(prop, nullptr, "flag", SEQUENCE_MODIFIER_EXPANDED);
  RNA_def_property_ui_text(prop, "Expanded", "Mute expanded settings for the modifier");
  RNA_def_property_ui_icon(prop, ICON_RIGHTARROW, 1);
  RNA_def_property_update(prop, NC_SCENE | ND_SEQUENCER, nullptr);

  prop = RNA_def_property(srna, "input_mask_type", PROP_ENUM, PROP_NONE);
  RNA_def_property_enum_sdna(prop, nullptr, "mask_input_type");
  RNA_def_property_enum_items(prop, mask_input_type_items);
  RNA_def_property_ui_text(prop, "Mask Input Type", "Type of input data used for mask");
  RNA_def_property_update(prop, NC_SCENE | ND_SEQUENCER, "rna_SequenceModifier_update");

  prop = RNA_def_property(srna, "mask_time", PROP_ENUM, PROP_NONE);
  RNA_def_property_enum_sdna(prop, nullptr, "mask_time");
  RNA_def_property_enum_items(prop, mask_time_items);
  RNA_def_property_ui_text(prop, "Mask Time", "Time to use for the Mask animation");
  RNA_def_property_update(prop, NC_SCENE | ND_SEQUENCER, "rna_SequenceModifier_update");

  prop = RNA_def_property(srna, "input_mask_strip", PROP_POINTER, PROP_NONE);
  RNA_def_property_pointer_sdna(prop, nullptr, "mask_sequence");
  RNA_def_property_pointer_funcs(prop,
                                 nullptr,
                                 "rna_SequenceModifier_strip_set",
                                 nullptr,
                                 "rna_SequenceModifier_otherSequence_poll");
  RNA_def_property_flag(prop, PROP_EDITABLE);
  RNA_def_property_ui_text(prop, "Mask Strip", "Strip used as mask input for the modifier");
  RNA_def_property_update(prop, NC_SCENE | ND_SEQUENCER, "rna_SequenceModifier_update");

  prop = RNA_def_property(srna, "input_mask_id", PROP_POINTER, PROP_NONE);
  RNA_def_property_pointer_sdna(prop, nullptr, "mask_id");
  RNA_def_property_flag(prop, PROP_EDITABLE);
  RNA_def_property_ui_text(prop, "Mask", "Mask ID used as mask input for the modifier");
  RNA_def_property_update(prop, NC_SCENE | ND_SEQUENCER, "rna_SequenceModifier_update");
}

static void rna_def_colorbalance_modifier(BlenderRNA *brna)
{
  StructRNA *srna;
  PropertyRNA *prop;

  srna = RNA_def_struct(brna, "ColorBalanceModifier", "SequenceModifier");
  RNA_def_struct_sdna(srna, "ColorBalanceModifierData");
  RNA_def_struct_ui_text(
      srna, "ColorBalanceModifier", "Color balance modifier for sequence strip");

  prop = RNA_def_property(srna, "color_balance", PROP_POINTER, PROP_NONE);
  RNA_def_property_struct_type(prop, "SequenceColorBalanceData");

  prop = RNA_def_property(srna, "color_multiply", PROP_FLOAT, PROP_UNSIGNED);
  RNA_def_property_float_sdna(prop, nullptr, "color_multiply");
  RNA_def_property_range(prop, 0.0f, 20.0f);
  RNA_def_property_float_default(prop, 1.0f);
  RNA_def_property_ui_text(prop, "Multiply Colors", "Multiply the intensity of each pixel");
  RNA_def_property_update(prop, NC_SCENE | ND_SEQUENCER, "rna_SequenceModifier_update");
}

static void rna_def_whitebalance_modifier(BlenderRNA *brna)
{
  StructRNA *srna;
  PropertyRNA *prop;

  srna = RNA_def_struct(brna, "WhiteBalanceModifier", "SequenceModifier");
  RNA_def_struct_sdna(srna, "WhiteBalanceModifierData");
  RNA_def_struct_ui_text(
      srna, "WhiteBalanceModifier", "White balance modifier for sequence strip");

  prop = RNA_def_property(srna, "white_value", PROP_FLOAT, PROP_COLOR_GAMMA);
  RNA_def_property_range(prop, 0.0, 1.0);
  RNA_def_property_float_sdna(prop, nullptr, "white_value");
  RNA_def_property_ui_text(prop, "White Value", "This color defines white in the strip");
  RNA_def_property_update(prop, NC_SCENE | ND_SEQUENCER, "rna_SequenceModifier_update");
}

static void rna_def_curves_modifier(BlenderRNA *brna)
{
  StructRNA *srna;
  PropertyRNA *prop;

  srna = RNA_def_struct(brna, "CurvesModifier", "SequenceModifier");
  RNA_def_struct_sdna(srna, "CurvesModifierData");
  RNA_def_struct_ui_text(srna, "CurvesModifier", "RGB curves modifier for sequence strip");

  prop = RNA_def_property(srna, "curve_mapping", PROP_POINTER, PROP_NONE);
  RNA_def_property_pointer_sdna(prop, nullptr, "curve_mapping");
  RNA_def_property_struct_type(prop, "CurveMapping");
  RNA_def_property_ui_text(prop, "Curve Mapping", "");
  RNA_def_property_update(prop, NC_SCENE | ND_SEQUENCER, "rna_SequenceModifier_update");
}

static void rna_def_hue_modifier(BlenderRNA *brna)
{
  StructRNA *srna;
  PropertyRNA *prop;

  srna = RNA_def_struct(brna, "HueCorrectModifier", "SequenceModifier");
  RNA_def_struct_sdna(srna, "HueCorrectModifierData");
  RNA_def_struct_ui_text(srna, "HueCorrectModifier", "Hue correction modifier for sequence strip");

  prop = RNA_def_property(srna, "curve_mapping", PROP_POINTER, PROP_NONE);
  RNA_def_property_pointer_sdna(prop, nullptr, "curve_mapping");
  RNA_def_property_struct_type(prop, "CurveMapping");
  RNA_def_property_ui_text(prop, "Curve Mapping", "");
  RNA_def_property_update(prop, NC_SCENE | ND_SEQUENCER, "rna_SequenceModifier_update");
}

static void rna_def_brightcontrast_modifier(BlenderRNA *brna)
{
  StructRNA *srna;
  PropertyRNA *prop;

  srna = RNA_def_struct(brna, "BrightContrastModifier", "SequenceModifier");
  RNA_def_struct_sdna(srna, "BrightContrastModifierData");
  RNA_def_struct_ui_text(
      srna, "BrightContrastModifier", "Bright/contrast modifier data for sequence strip");

  prop = RNA_def_property(srna, "bright", PROP_FLOAT, PROP_UNSIGNED);
  RNA_def_property_float_sdna(prop, nullptr, "bright");
  RNA_def_property_range(prop, -FLT_MAX, FLT_MAX);
  RNA_def_property_ui_text(prop, "Brightness", "Adjust the luminosity of the colors");
  RNA_def_property_update(prop, NC_SCENE | ND_SEQUENCER, "rna_SequenceModifier_update");

  prop = RNA_def_property(srna, "contrast", PROP_FLOAT, PROP_UNSIGNED);
  RNA_def_property_float_sdna(prop, nullptr, "contrast");
  RNA_def_property_range(prop, -100.0f, 100.0f);
  RNA_def_property_ui_text(prop, "Contrast", "Adjust the difference in luminosity between pixels");
  RNA_def_property_update(prop, NC_SCENE | ND_SEQUENCER, "rna_SequenceModifier_update");
}

static void rna_def_tonemap_modifier(BlenderRNA *brna)
{
  StructRNA *srna;
  PropertyRNA *prop;

  static const EnumPropertyItem type_items[] = {
      {SEQ_TONEMAP_RD_PHOTORECEPTOR, "RD_PHOTORECEPTOR", 0, "R/D Photoreceptor", ""},
      {SEQ_TONEMAP_RH_SIMPLE, "RH_SIMPLE", 0, "Rh Simple", ""},
      {0, nullptr, 0, nullptr, nullptr},
  };

  srna = RNA_def_struct(brna, "SequencerTonemapModifierData", "SequenceModifier");
  RNA_def_struct_sdna(srna, "SequencerTonemapModifierData");
  RNA_def_struct_ui_text(srna, "SequencerTonemapModifierData", "Tone mapping modifier");

  prop = RNA_def_property(srna, "tonemap_type", PROP_ENUM, PROP_NONE);
  RNA_def_property_enum_sdna(prop, nullptr, "type");
  RNA_def_property_enum_items(prop, type_items);
  RNA_def_property_ui_text(prop, "Tonemap Type", "Tone mapping algorithm");
  RNA_def_property_update(prop, NC_SCENE | ND_SEQUENCER, "rna_SequenceModifier_update");

  prop = RNA_def_property(srna, "key", PROP_FLOAT, PROP_FACTOR);
  RNA_def_property_range(prop, 0.0f, 1.0f);
  RNA_def_property_ui_text(prop, "Key", "The value the average luminance is mapped to");
  RNA_def_property_update(prop, NC_SCENE | ND_SEQUENCER, "rna_SequenceModifier_update");

  prop = RNA_def_property(srna, "offset", PROP_FLOAT, PROP_NONE);
  RNA_def_property_range(prop, 0.001f, 10.0f);
  RNA_def_property_ui_text(
      prop,
      "Offset",
      "Normally always 1, but can be used as an extra control to alter the brightness curve");
  RNA_def_property_update(prop, NC_SCENE | ND_SEQUENCER, "rna_SequenceModifier_update");

  prop = RNA_def_property(srna, "gamma", PROP_FLOAT, PROP_NONE);
  RNA_def_property_range(prop, 0.001f, 3.0f);
  RNA_def_property_ui_text(prop, "Gamma", "If not used, set to 1");
  RNA_def_property_update(prop, NC_SCENE | ND_SEQUENCER, "rna_SequenceModifier_update");

  prop = RNA_def_property(srna, "intensity", PROP_FLOAT, PROP_NONE);
  RNA_def_property_range(prop, -8.0f, 8.0f);
  RNA_def_property_ui_text(
      prop, "Intensity", "If less than zero, darkens image; otherwise, makes it brighter");
  RNA_def_property_update(prop, NC_SCENE | ND_SEQUENCER, "rna_SequenceModifier_update");

  prop = RNA_def_property(srna, "contrast", PROP_FLOAT, PROP_FACTOR);
  RNA_def_property_range(prop, 0.0f, 1.0f);
  RNA_def_property_ui_text(prop, "Contrast", "Set to 0 to use estimate from input image");
  RNA_def_property_update(prop, NC_SCENE | ND_SEQUENCER, "rna_SequenceModifier_update");

  prop = RNA_def_property(srna, "adaptation", PROP_FLOAT, PROP_FACTOR);
  RNA_def_property_range(prop, 0.0f, 1.0f);
  RNA_def_property_ui_text(prop, "Adaptation", "If 0, global; if 1, based on pixel intensity");
  RNA_def_property_update(prop, NC_SCENE | ND_SEQUENCER, "rna_SequenceModifier_update");

  prop = RNA_def_property(srna, "correction", PROP_FLOAT, PROP_FACTOR);
  RNA_def_property_range(prop, 0.0f, 1.0f);
  RNA_def_property_ui_text(
      prop, "Color Correction", "If 0, same for all channels; if 1, each independent");
  RNA_def_property_update(prop, NC_SCENE | ND_SEQUENCER, "rna_SequenceModifier_update");
}

static void rna_def_modifiers(BlenderRNA *brna)
{
  rna_def_modifier(brna);

  rna_def_colorbalance_modifier(brna);
  rna_def_curves_modifier(brna);
  rna_def_hue_modifier(brna);
  rna_def_brightcontrast_modifier(brna);
  rna_def_whitebalance_modifier(brna);
  rna_def_tonemap_modifier(brna);
}

static void rna_def_graphical_sound_equalizer(BlenderRNA *brna)
{
  StructRNA *srna;
  PropertyRNA *prop;

  /* Define Sound EQ */
  srna = RNA_def_struct(brna, "EQCurveMappingData", nullptr);
  RNA_def_struct_sdna(srna, "EQCurveMappingData");
  RNA_def_struct_ui_text(srna, "EQCurveMappingData", "EQCurveMappingData");

  prop = RNA_def_property(srna, "curve_mapping", PROP_POINTER, PROP_NONE);
  RNA_def_property_pointer_sdna(prop, nullptr, "curve_mapping");
  RNA_def_property_struct_type(prop, "CurveMapping");
  RNA_def_property_ui_text(prop, "Curve Mapping", "");
  RNA_def_property_update(
      prop, NC_SCENE | ND_SEQUENCER, "rna_SequenceModifier_EQCurveMapping_update");
}

static void rna_def_sound_equalizer_modifier(BlenderRNA *brna)
{
  StructRNA *srna;
  PropertyRNA *prop;
  FunctionRNA *func;
  PropertyRNA *parm;

  srna = RNA_def_struct(brna, "SoundEqualizerModifier", "SequenceModifier");
  RNA_def_struct_sdna(srna, "SoundEqualizerModifierData");
  RNA_def_struct_ui_text(srna, "SoundEqualizerModifier", "Equalize audio");

  /* Sound Equalizers. */
  prop = RNA_def_property(srna, "graphics", PROP_COLLECTION, PROP_NONE);
  RNA_def_property_struct_type(prop, "EQCurveMappingData");
  RNA_def_property_ui_text(
      prop, "Graphical definition equalization", "Graphical definition equalization");

  /* Add band. */
  func = RNA_def_function(srna, "new_graphic", "rna_Sequence_SoundEqualizer_Curve_add");
  RNA_def_function_flag(func, FUNC_USE_CONTEXT);
  RNA_def_function_ui_description(func, "Add a new EQ band");

  parm = RNA_def_float(func,
                       "min_freq",
                       SOUND_EQUALIZER_DEFAULT_MIN_FREQ,
                       0.0,
                       SOUND_EQUALIZER_DEFAULT_MAX_FREQ, /*  Hard min and max */
                       "Minimum Frequency",
                       "Minimum Frequency",
                       0.0,
                       SOUND_EQUALIZER_DEFAULT_MAX_FREQ); /*  Soft min and max */
  RNA_def_parameter_flags(parm, PropertyFlag(0), PARM_REQUIRED);
  parm = RNA_def_float(func,
                       "max_freq",
                       SOUND_EQUALIZER_DEFAULT_MAX_FREQ,
                       0.0,
                       SOUND_EQUALIZER_DEFAULT_MAX_FREQ, /*  Hard min and max */
                       "Maximum Frequency",
                       "Maximum Frequency",
                       0.0,
                       SOUND_EQUALIZER_DEFAULT_MAX_FREQ); /*  Soft min and max */
  RNA_def_parameter_flags(parm, PropertyFlag(0), PARM_REQUIRED);

  /* return type */
  parm = RNA_def_pointer(func,
                         "graphic_eqs",
                         "EQCurveMappingData",
                         "",
                         "Newly created graphical Equalizer definition");
  RNA_def_function_return(func, parm);

  /* clear all modifiers */
  func = RNA_def_function(srna, "clear_soundeqs", "rna_Sequence_SoundEqualizer_Curve_clear");
  RNA_def_function_flag(func, FUNC_USE_CONTEXT);
  RNA_def_function_ui_description(func,
                                  "Remove all graphical equalizers from the Equalizer modifier");

  rna_def_graphical_sound_equalizer(brna);
}

static void rna_def_sound_modifiers(BlenderRNA *brna)
{
  rna_def_sound_equalizer_modifier(brna);
}

void RNA_def_sequencer(BlenderRNA *brna)
{
  rna_def_color_balance(brna);

  rna_def_strip_element(brna);
  rna_def_retiming_key(brna);
  rna_def_strip_proxy(brna);
  rna_def_strip_color_balance(brna);
  rna_def_strip_crop(brna);
  rna_def_strip_transform(brna);

  rna_def_sequence(brna);
  rna_def_editor(brna);
  rna_def_channel(brna);

  rna_def_image(brna);
  rna_def_meta(brna);
  rna_def_scene(brna);
  rna_def_movie(brna);
  rna_def_movieclip(brna);
  rna_def_mask(brna);
  rna_def_sound(brna);
  rna_def_effect(brna);
  rna_def_effects(brna);
  rna_def_modifiers(brna);
  rna_def_sound_modifiers(brna);
}

#endif<|MERGE_RESOLUTION|>--- conflicted
+++ resolved
@@ -194,19 +194,6 @@
 
     SEQ_relations_invalidate_cache_composite(scene, seq);
   }
-}
-
-static void rna_Sequence_text_edit_update(Main *bmain, Scene *scene, PointerRNA *ptr)
-{
-  Sequence *seq = (Sequence *)ptr->data;
-  TextVars *data = static_cast<TextVars *>(seq->effectdata);
-
-  if (data->runtime != nullptr) {
-    MEM_delete(data->runtime);
-    data->runtime = nullptr;
-  }
-
-  rna_Sequence_invalidate_raw_update(bmain, scene, ptr);
 }
 
 static void rna_Sequence_scene_switch_update(Main *bmain, Scene *scene, PointerRNA *ptr)
@@ -3334,13 +3321,6 @@
 
 static void rna_def_text(StructRNA *srna)
 {
-<<<<<<< HEAD
-  /* Avoid text icons because they imply this aligns within a frame, see: #71082 */
-  static const EnumPropertyItem text_align_x_items[] = {
-      {SEQ_TEXT_ALIGN_X_LEFT, "LEFT", ICON_ALIGN_LEFT, "Left", ""},
-      {SEQ_TEXT_ALIGN_X_CENTER, "CENTER", ICON_ALIGN_CENTER, "Center", ""},
-      {SEQ_TEXT_ALIGN_X_RIGHT, "RIGHT", ICON_ALIGN_RIGHT, "Right", ""},
-=======
   static const EnumPropertyItem text_alignment_x_items[] = {
       {SEQ_TEXT_ALIGN_X_LEFT, "LEFT", ICON_ALIGN_LEFT, "Left", ""},
       {SEQ_TEXT_ALIGN_X_CENTER, "CENTER", ICON_ALIGN_CENTER, "Center", ""},
@@ -3359,7 +3339,6 @@
       {SEQ_TEXT_ALIGN_Y_TOP, "TOP", ICON_ANCHOR_TOP, "Top", ""},
       {SEQ_TEXT_ALIGN_Y_CENTER, "CENTER", ICON_ANCHOR_CENTER, "Center", ""},
       {SEQ_TEXT_ALIGN_Y_BOTTOM, "BOTTOM", ICON_ANCHOR_BOTTOM, "Bottom", ""},
->>>>>>> 33c48215
       {0, nullptr, 0, nullptr, nullptr},
   };
 
@@ -3374,14 +3353,14 @@
       prop, "Font", "Font of the text. Falls back to the UI font by default.");
   RNA_def_property_flag(prop, PROP_EDITABLE);
   RNA_def_property_pointer_funcs(prop, nullptr, "rna_Sequence_text_font_set", nullptr, nullptr);
-  RNA_def_property_update(prop, NC_SCENE | ND_SEQUENCER, "rna_Sequence_text_edit_update");
+  RNA_def_property_update(prop, NC_SCENE | ND_SEQUENCER, "rna_Sequence_invalidate_raw_update");
 
   prop = RNA_def_property(srna, "font_size", PROP_FLOAT, PROP_UNSIGNED);
   RNA_def_property_float_sdna(prop, nullptr, "text_size");
   RNA_def_property_ui_text(prop, "Size", "Size of the text");
   RNA_def_property_range(prop, 0.0, 2000);
   RNA_def_property_ui_range(prop, 0.0f, 2000, 10.0f, 1);
-  RNA_def_property_update(prop, NC_SCENE | ND_SEQUENCER, "rna_Sequence_text_edit_update");
+  RNA_def_property_update(prop, NC_SCENE | ND_SEQUENCER, "rna_Sequence_invalidate_raw_update");
 
   prop = RNA_def_property(srna, "color", PROP_FLOAT, PROP_COLOR_GAMMA);
   RNA_def_property_float_sdna(prop, nullptr, "color");
@@ -3439,14 +3418,14 @@
   RNA_def_property_ui_text(prop, "Location", "Location of the text");
   RNA_def_property_range(prop, -FLT_MAX, FLT_MAX);
   RNA_def_property_ui_range(prop, -10.0, 10.0, 1, -1);
-  RNA_def_property_update(prop, NC_SCENE | ND_SEQUENCER, "rna_Sequence_text_edit_update");
+  RNA_def_property_update(prop, NC_SCENE | ND_SEQUENCER, "rna_Sequence_invalidate_raw_update");
 
   prop = RNA_def_property(srna, "wrap_width", PROP_FLOAT, PROP_NONE);
   RNA_def_property_float_sdna(prop, nullptr, "wrap_width");
   RNA_def_property_ui_text(prop, "Wrap Width", "Word wrap width as factor, zero disables");
   RNA_def_property_range(prop, 0, FLT_MAX);
   RNA_def_property_ui_range(prop, 0.0, 1.0, 1, -1);
-  RNA_def_property_update(prop, NC_SCENE | ND_SEQUENCER, "rna_Sequence_text_edit_update");
+  RNA_def_property_update(prop, NC_SCENE | ND_SEQUENCER, "rna_Sequence_invalidate_raw_update");
 
   prop = RNA_def_property(srna, "box_margin", PROP_FLOAT, PROP_NONE);
   RNA_def_property_float_sdna(prop, nullptr, "box_margin");
@@ -3466,10 +3445,6 @@
   RNA_def_property_enum_sdna(prop, nullptr, "anchor_x");
   RNA_def_property_enum_items(prop, text_anchor_x_items);
   RNA_def_property_ui_text(
-<<<<<<< HEAD
-      prop, "Align X", "Align the text along the X axis, relative to the text bounds");
-  RNA_def_property_update(prop, NC_SCENE | ND_SEQUENCER, "rna_Sequence_text_edit_update");
-=======
       prop, "Anchor X", "Horizontal position of the text box relative to Location");
   RNA_def_property_update(prop, NC_SCENE | ND_SEQUENCER, "rna_Sequence_invalidate_raw_update");
 
@@ -3479,12 +3454,11 @@
   RNA_def_property_ui_text(
       prop, "Anchor Y", "Vertical position of the text box relative to Location");
   RNA_def_property_update(prop, NC_SCENE | ND_SEQUENCER, "rna_Sequence_invalidate_raw_update");
->>>>>>> 33c48215
 
   prop = RNA_def_property(srna, "text", PROP_STRING, PROP_NONE);
   RNA_def_property_ui_text(prop, "Text", "Text that will be displayed");
   RNA_def_property_flag(prop, PROP_TEXTEDIT_UPDATE);
-  RNA_def_property_update(prop, NC_SCENE | ND_SEQUENCER, "rna_Sequence_text_edit_update");
+  RNA_def_property_update(prop, NC_SCENE | ND_SEQUENCER, "rna_Sequence_invalidate_raw_update");
 
   prop = RNA_def_property(srna, "use_shadow", PROP_BOOLEAN, PROP_NONE);
   RNA_def_property_boolean_sdna(prop, nullptr, "flag", SEQ_TEXT_SHADOW);
