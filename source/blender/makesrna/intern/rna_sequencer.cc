--- conflicted
+++ resolved
@@ -348,17 +348,10 @@
   Editing *ed = SEQ_editing_get(scene);
   blender::VectorSet strips = SEQ_query_all_strips_recursive(&ed->seqbase);
 
-<<<<<<< HEAD
-  Sequence *seq;
-  SEQ_ITERATOR_FOREACH (seq, strips) {
+  for (Sequence *seq : strips) {
+    const int retiming_keys_count = SEQ_retiming_keys_count(seq);
     SeqRetimingKey *first = seq->retiming_keys;
-    SeqRetimingKey *last = seq->retiming_keys + SEQ_retiming_keys_count(seq) - 1;
-=======
-  for (Sequence *seq : strips) {
-    const int retiming_handle_count = SEQ_retiming_handles_count(seq);
-    SeqRetimingHandle *first = seq->retiming_handles;
-    SeqRetimingHandle *last = seq->retiming_handles + retiming_handle_count - 1;
->>>>>>> 23b81ba5
+    SeqRetimingKey *last = seq->retiming_keys + retiming_keys_count - 1;
 
     if (key >= first && key <= last) {
       return seq;
