--- conflicted
+++ resolved
@@ -7508,84 +7508,6 @@
   RNA_define_lib_overridable(false);
 }
 
-<<<<<<< HEAD
-static void rna_def_modifier_grease_pencil_subdiv(BlenderRNA *brna)
-{
-  StructRNA *srna;
-  PropertyRNA *prop;
-
-  static const EnumPropertyItem gpencil_subdivision_type_items[] = {
-      {GP_SUBDIV_CATMULL, "CATMULL_CLARK", 0, "Catmull-Clark", ""},
-      {GP_SUBDIV_SIMPLE, "SIMPLE", 0, "Simple", ""},
-      {0, nullptr, 0, nullptr, nullptr},
-  };
-
-  srna = RNA_def_struct(brna, "GreasePencilSubdivModifier", "Modifier");
-  RNA_def_struct_ui_text(srna, "Subdivision Modifier", "Subdivide Stroke modifier");
-  RNA_def_struct_sdna(srna, "GreasePencilSubdivModifierData");
-  RNA_def_struct_ui_icon(srna, ICON_MOD_SUBSURF);
-
-  RNA_define_lib_overridable(true);
-
-  prop = RNA_def_property(srna, "layer", PROP_STRING, PROP_NONE);
-  RNA_def_property_string_sdna(prop, nullptr, "layername");
-  RNA_def_property_ui_text(prop, "Layer", "Layer name");
-  RNA_def_property_update(prop, 0, "rna_Modifier_update");
-
-  //prop = RNA_def_property(srna, "material", PROP_POINTER, PROP_NONE);
-  //RNA_def_property_flag(prop, PROP_EDITABLE);
-  //RNA_def_property_pointer_funcs(prop,
-  //                               nullptr,
-  //                               "rna_GreasePencilSubdivModifier_material_set",
-  //                               nullptr,
-  //                               "rna_GpencilModifier_material_poll");
-  //RNA_def_property_ui_text(prop, "Material", "Material used for filtering effect");
-  //RNA_def_property_update(prop, 0, "rna_Modifier_update");
-
-  prop = RNA_def_property(srna, "level", PROP_INT, PROP_NONE);
-  RNA_def_property_int_sdna(prop, nullptr, "level");
-  RNA_def_property_range(prop, 0, 16);
-  RNA_def_property_ui_range(prop, 0.0, 5.0, 1, 0);
-  RNA_def_property_ui_text(prop, "Level", "Number of subdivisions");
-  RNA_def_property_update(prop, 0, "rna_Modifier_update");
-
-  prop = RNA_def_property(srna, "subdivision_type", PROP_ENUM, PROP_NONE);
-  RNA_def_property_enum_sdna(prop, nullptr, "type");
-  RNA_def_property_enum_items(prop, gpencil_subdivision_type_items);
-  RNA_def_property_ui_text(prop, "Subdivision Type", "Select type of subdivision algorithm");
-  RNA_def_property_update(prop, 0, "rna_Modifier_update");
-
-  prop = RNA_def_property(srna, "pass_index", PROP_INT, PROP_NONE);
-  RNA_def_property_int_sdna(prop, nullptr, "pass_index");
-  RNA_def_property_range(prop, 0, 100);
-  RNA_def_property_ui_text(prop, "Pass", "Pass index");
-  RNA_def_property_update(prop, 0, "rna_Modifier_update");
-
-  prop = RNA_def_property(srna, "invert_layers", PROP_BOOLEAN, PROP_NONE);
-  RNA_def_property_boolean_sdna(prop, nullptr, "flag", GP_SUBDIV_INVERT_LAYER);
-  RNA_def_property_ui_text(prop, "Inverse Layers", "Inverse filter");
-  RNA_def_property_update(prop, 0, "rna_Modifier_update");
-
-  prop = RNA_def_property(srna, "invert_materials", PROP_BOOLEAN, PROP_NONE);
-  RNA_def_property_boolean_sdna(prop, nullptr, "flag", GP_SUBDIV_INVERT_MATERIAL);
-  RNA_def_property_ui_text(prop, "Inverse Materials", "Inverse filter");
-  RNA_def_property_update(prop, 0, "rna_Modifier_update");
-
-  prop = RNA_def_property(srna, "invert_material_pass", PROP_BOOLEAN, PROP_NONE);
-  RNA_def_property_boolean_sdna(prop, nullptr, "flag", GP_SUBDIV_INVERT_PASS);
-  RNA_def_property_ui_text(prop, "Inverse Pass", "Inverse filter");
-  RNA_def_property_update(prop, 0, "rna_Modifier_update");
-
-  prop = RNA_def_property(srna, "layer_pass", PROP_INT, PROP_NONE);
-  RNA_def_property_int_sdna(prop, nullptr, "layer_pass");
-  RNA_def_property_range(prop, 0, 100);
-  RNA_def_property_ui_text(prop, "Pass", "Layer pass index");
-  RNA_def_property_update(prop, 0, "rna_Modifier_update");
-
-  prop = RNA_def_property(srna, "invert_layer_pass", PROP_BOOLEAN, PROP_NONE);
-  RNA_def_property_boolean_sdna(prop, nullptr, "flag", GP_SUBDIV_INVERT_LAYERPASS);
-  RNA_def_property_ui_text(prop, "Inverse Pass", "Inverse filter");
-=======
 static void rna_def_modifier_grease_pencil_layer_filter(StructRNA *srna)
 {
   PropertyRNA *prop;
@@ -7761,7 +7683,43 @@
       prop, nullptr, "flag", MOD_GREASE_PENCIL_OPACITY_USE_UNIFORM_OPACITY);
   RNA_def_property_ui_text(
       prop, "Uniform Opacity", "Replace the stroke opacity instead of modulating each point");
->>>>>>> a2032a9a
+
+  RNA_def_property_update(prop, 0, "rna_Modifier_update");
+
+  RNA_define_lib_overridable(false);
+}
+
+static void rna_def_modifier_grease_pencil_subdiv(BlenderRNA *brna)
+{
+  StructRNA *srna;
+  PropertyRNA *prop;
+
+  srna = RNA_def_struct(brna, "GreasePencilSubdivModifier", "Modifier");
+  RNA_def_struct_ui_text(srna, "Subdivision Modifier", "Subdivide Stroke modifier");
+  RNA_def_struct_sdna(srna, "GreasePencilSubdivModifierData");
+  RNA_def_struct_ui_icon(srna, ICON_MOD_SUBSURF);
+
+  rna_def_modifier_grease_pencil_layer_filter(srna);
+  rna_def_modifier_grease_pencil_material_filter(
+      srna, "rna_GreasePencilOpacityModifier_material_filter_set");
+  rna_def_modifier_grease_pencil_vertex_group(
+      srna, "rna_GreasePencilOpacityModifier_vertex_group_name_set");
+  rna_def_modifier_grease_pencil_custom_curve(srna);
+
+  prop = RNA_def_property(srna, "open_influence_panel", PROP_BOOLEAN, PROP_NONE);
+  RNA_def_property_boolean_sdna(
+      prop, nullptr, "flag", MOD_GREASE_PENCIL_OPACITY_OPEN_INFLUENCE_PANEL);
+  RNA_def_property_ui_text(prop, "Open Influence Panel", "Open the influence panel");
+  RNA_def_property_flag(prop, PROP_NO_DEG_UPDATE);
+  RNA_def_property_update(prop, NC_OBJECT | ND_MODIFIER, nullptr);
+
+  RNA_define_lib_overridable(true);
+
+  prop = RNA_def_property(srna, "level", PROP_INT, PROP_NONE);
+  RNA_def_property_int_sdna(prop, nullptr, "level");
+  RNA_def_property_range(prop, 0, 16);
+  RNA_def_property_ui_range(prop, 0.0, 5.0, 1, 0);
+  RNA_def_property_ui_text(prop, "Level", "Number of subdivisions");
   RNA_def_property_update(prop, 0, "rna_Modifier_update");
 
   RNA_define_lib_overridable(false);
@@ -7927,11 +7885,8 @@
   rna_def_modifier_mesh_to_volume(brna);
   rna_def_modifier_volume_displace(brna);
   rna_def_modifier_volume_to_mesh(brna);
-<<<<<<< HEAD
+  rna_def_modifier_grease_pencil_opacity(brna);
   rna_def_modifier_grease_pencil_subdiv(brna);
-=======
-  rna_def_modifier_grease_pencil_opacity(brna);
->>>>>>> a2032a9a
 }
 
 #endif