/* SPDX-FileCopyrightText: 2023 Blender Authors
 *
 * SPDX-License-Identifier: GPL-2.0-or-later */

/** \file
 * \ingroup RNA
 */

#include <cfloat>
#include <climits>
#include <cstdlib>

#include "DNA_armature_types.h"
#include "DNA_cachefile_types.h"
#include "DNA_gpencil_modifier_types.h"
#include "DNA_mesh_types.h"
#include "DNA_modifier_types.h"
#include "DNA_object_force_types.h"
#include "DNA_object_types.h"
#include "DNA_scene_types.h"

#include "MEM_guardedalloc.h"

#include "BLT_translation.h"

#include "BKE_animsys.h"
#include "BKE_attribute.hh"
#include "BKE_curveprofile.h"
#include "BKE_customdata.hh"
#include "BKE_data_transfer.h"
#include "BKE_dynamicpaint.h"
#include "BKE_effect.h"
#include "BKE_fluid.h" /* For BKE_fluid_modifier_free & BKE_fluid_modifier_create_type_data */
#include "BKE_idprop.h"
#include "BKE_mesh_mapping.hh"
#include "BKE_mesh_remap.hh"
#include "BKE_multires.hh"
#include "BKE_ocean.h"

#include "RNA_access.hh"
#include "RNA_define.hh"
#include "RNA_enum_types.hh"

#include "rna_internal.hh"

#include "WM_api.hh"
#include "WM_types.hh"

#include "MOD_nodes.hh"

const EnumPropertyItem rna_enum_object_modifier_type_items[] = {
    RNA_ENUM_ITEM_HEADING(N_("Modify"), nullptr),
    {eModifierType_DataTransfer,
     "DATA_TRANSFER",
     ICON_MOD_DATA_TRANSFER,
     "Data Transfer",
     "Transfer several types of data (vertex groups, UV maps, vertex colors, custom normals) from "
     "one mesh to another"},
    {eModifierType_MeshCache,
     "MESH_CACHE",
     ICON_MOD_MESHDEFORM,
     "Mesh Cache",
     "Deform the mesh using an external frame-by-frame vertex transform cache"},
    {eModifierType_MeshSequenceCache,
     "MESH_SEQUENCE_CACHE",
     ICON_MOD_MESHDEFORM,
     "Mesh Sequence Cache",
     "Deform the mesh or curve using an external mesh cache in Alembic format"},
    {eModifierType_NormalEdit,
     "NORMAL_EDIT",
     ICON_MOD_NORMALEDIT,
     "Normal Edit",
     "Modify the direction of the surface normals"},
    {eModifierType_WeightedNormal,
     "WEIGHTED_NORMAL",
     ICON_MOD_NORMALEDIT,
     "Weighted Normal",
     "Modify the direction of the surface normals using a weighting method"},
    {eModifierType_UVProject,
     "UV_PROJECT",
     ICON_MOD_UVPROJECT,
     "UV Project",
     "Project the UV map coordinates from the negative Z axis of another object"},
    {eModifierType_UVWarp,
     "UV_WARP",
     ICON_MOD_UVPROJECT,
     "UV Warp",
     "Transform the UV map using the difference between two objects"},
    {eModifierType_WeightVGEdit,
     "VERTEX_WEIGHT_EDIT",
     ICON_MOD_VERTEX_WEIGHT,
     "Vertex Weight Edit",
     "Modify of the weights of a vertex group"},
    {eModifierType_WeightVGMix,
     "VERTEX_WEIGHT_MIX",
     ICON_MOD_VERTEX_WEIGHT,
     "Vertex Weight Mix",
     "Mix the weights of two vertex groups"},
    {eModifierType_WeightVGProximity,
     "VERTEX_WEIGHT_PROXIMITY",
     ICON_MOD_VERTEX_WEIGHT,
     "Vertex Weight Proximity",
     "Set the vertex group weights based on the distance to another target object"},
    {eModifierType_GreasePencilColor,
     "GREASE_PENCIL_COLOR",
     ICON_MOD_HUE_SATURATION,
     "Hue/Saturation",
     "Change hue/saturation/value of the strokes"},
    {eModifierType_GreasePencilTint,
     "GREASE_PENCIL_TINT",
     ICON_MOD_TINT,
     "Tint",
     "Tint the color of the strokes"},
    {eModifierType_GreasePencilOpacity,
     "GREASE_PENCIL_OPACITY",
     ICON_MOD_OPACITY,
     "Opacity",
     "Change the opacity of the strokes"},

    RNA_ENUM_ITEM_HEADING(N_("Generate"), nullptr),
    {eModifierType_Array,
     "ARRAY",
     ICON_MOD_ARRAY,
     "Array",
     "Create copies of the shape with offsets"},
    {eModifierType_Bevel,
     "BEVEL",
     ICON_MOD_BEVEL,
     "Bevel",
     "Generate sloped corners by adding geometry to the mesh's edges or vertices"},
    {eModifierType_Boolean,
     "BOOLEAN",
     ICON_MOD_BOOLEAN,
     "Boolean",
     "Use another shape to cut, combine or perform a difference operation"},
    {eModifierType_Build,
     "BUILD",
     ICON_MOD_BUILD,
     "Build",
     "Cause the faces of the mesh object to appear or disappear one after the other over time"},
    {eModifierType_Decimate,
     "DECIMATE",
     ICON_MOD_DECIM,
     "Decimate",
     "Reduce the geometry density"},
    {eModifierType_EdgeSplit,
     "EDGE_SPLIT",
     ICON_MOD_EDGESPLIT,
     "Edge Split",
     "Split away joined faces at the edges"},
    {eModifierType_Nodes, "NODES", ICON_GEOMETRY_NODES, "Geometry Nodes", ""},
    {eModifierType_Mask,
     "MASK",
     ICON_MOD_MASK,
     "Mask",
     "Dynamically hide vertices based on a vertex group or armature"},
    {eModifierType_Mirror,
     "MIRROR",
     ICON_MOD_MIRROR,
     "Mirror",
     "Mirror along the local X, Y and/or Z axes, over the object origin"},
    {eModifierType_MeshToVolume,
     "MESH_TO_VOLUME",
     ICON_VOLUME_DATA,
     "Mesh to Volume",
     ""}, /* TODO: Use correct icon. */
    {eModifierType_Multires,
     "MULTIRES",
     ICON_MOD_MULTIRES,
     "Multiresolution",
     "Subdivide the mesh in a way that allows editing the higher subdivision levels"},
    {eModifierType_Remesh,
     "REMESH",
     ICON_MOD_REMESH,
     "Remesh",
     "Generate new mesh topology based on the current shape"},
    {eModifierType_Screw,
     "SCREW",
     ICON_MOD_SCREW,
     "Screw",
     "Lathe around an axis, treating the input mesh as a profile"},
    {eModifierType_Skin,
     "SKIN",
     ICON_MOD_SKIN,
     "Skin",
     "Create a solid shape from vertices and edges, using the vertex radius to define the "
     "thickness"},
    {eModifierType_Solidify, "SOLIDIFY", ICON_MOD_SOLIDIFY, "Solidify", "Make the surface thick"},
    {eModifierType_Subsurf,
     "SUBSURF",
     ICON_MOD_SUBSURF,
     "Subdivision Surface",
     "Split the faces into smaller parts, giving it a smoother appearance"},
    {eModifierType_Triangulate,
     "TRIANGULATE",
     ICON_MOD_TRIANGULATE,
     "Triangulate",
     "Convert all polygons to triangles"},
    {eModifierType_VolumeToMesh,
     "VOLUME_TO_MESH",
     ICON_VOLUME_DATA,
     "Volume to Mesh",
     ""}, /* TODO: Use correct icon. */
    {eModifierType_Weld,
     "WELD",
     ICON_AUTOMERGE_OFF,
     "Weld",
     "Find groups of vertices closer than dist and merge them together"},
    {eModifierType_Wireframe,
     "WIREFRAME",
     ICON_MOD_WIREFRAME,
     "Wireframe",
     "Convert faces into thickened edges"},
    {eModifierType_GreasePencilSubdiv,
     "GREASE_PENCIL_SUBDIV",
     ICON_MOD_SUBSURF,
     "Subdivide strokes",
     "Grease Pencil subdivide modifier"},
    {eModifierType_GreasePencilMirror,
     "GREASE_PENCIL_MIRROR",
     ICON_MOD_MIRROR,
     "Mirror strokes",
     "Duplicate strokes like a mirror"},

    RNA_ENUM_ITEM_HEADING(N_("Deform"), nullptr),
    {eModifierType_Armature,
     "ARMATURE",
     ICON_MOD_ARMATURE,
     "Armature",
     "Deform the shape using an armature object"},
    {eModifierType_Cast,
     "CAST",
     ICON_MOD_CAST,
     "Cast",
     "Shift the shape towards a predefined primitive"},
    {eModifierType_Curve, "CURVE", ICON_MOD_CURVE, "Curve", "Bend the mesh using a curve object"},
    {eModifierType_Displace,
     "DISPLACE",
     ICON_MOD_DISPLACE,
     "Displace",
     "Offset vertices based on a texture"},
    {eModifierType_Hook, "HOOK", ICON_HOOK, "Hook", "Deform specific points using another object"},
    {eModifierType_LaplacianDeform,
     "LAPLACIANDEFORM",
     ICON_MOD_MESHDEFORM,
     "Laplacian Deform",
     "Deform based a series of anchor points"},
    {eModifierType_Lattice,
     "LATTICE",
     ICON_MOD_LATTICE,
     "Lattice",
     "Deform using the shape of a lattice object"},
    {eModifierType_MeshDeform,
     "MESH_DEFORM",
     ICON_MOD_MESHDEFORM,
     "Mesh Deform",
     "Deform using a different mesh, which acts as a deformation cage"},
    {eModifierType_Shrinkwrap,
     "SHRINKWRAP",
     ICON_MOD_SHRINKWRAP,
     "Shrinkwrap",
     "Project the shape onto another object"},
    {eModifierType_SimpleDeform,
     "SIMPLE_DEFORM",
     ICON_MOD_SIMPLEDEFORM,
     "Simple Deform",
     "Deform the shape by twisting, bending, tapering or stretching"},
    {eModifierType_Smooth,
     "SMOOTH",
     ICON_MOD_SMOOTH,
     "Smooth",
     "Smooth the mesh by flattening the angles between adjacent faces"},
    {eModifierType_CorrectiveSmooth,
     "CORRECTIVE_SMOOTH",
     ICON_MOD_SMOOTH,
     "Smooth Corrective",
     "Smooth the mesh while still preserving the volume"},
    {eModifierType_LaplacianSmooth,
     "LAPLACIANSMOOTH",
     ICON_MOD_SMOOTH,
     "Smooth Laplacian",
     "Reduce the noise on a mesh surface with minimal changes to its shape"},
    {eModifierType_SurfaceDeform,
     "SURFACE_DEFORM",
     ICON_MOD_MESHDEFORM,
     "Surface Deform",
     "Transfer motion from another mesh"},
    {eModifierType_Warp,
     "WARP",
     ICON_MOD_WARP,
     "Warp",
     "Warp parts of a mesh to a new location in a very flexible way thanks to 2 specified "
     "objects"},
    {eModifierType_Wave,
     "WAVE",
     ICON_MOD_WAVE,
     "Wave",
     "Adds a ripple-like motion to an object's geometry"},
    {eModifierType_VolumeDisplace,
     "VOLUME_DISPLACE",
     ICON_VOLUME_DATA,
     "Volume Displace",
     "Deform volume based on noise or other vector fields"}, /* TODO: Use correct icon. */
    {eModifierType_GreasePencilNoise,
     "GREASE_PENCIL_NOISE",
     ICON_MOD_NOISE,
     "Noise",
     "Generate noise wobble in grease pencil strokes"},
    {eModifierType_GreasePencilOffset,
     "GREASE_PENCIL_OFFSET",
     ICON_MOD_OFFSET,
     "Offset",
     "Change stroke location, rotation, or scale"},
    {eModifierType_GreasePencilSmooth,
     "GREASE_PENCIL_SMOOTH",
     ICON_SMOOTHCURVE,
     "Smooth",
     "Smooth grease pencil strokes"},
    {eModifierType_GreasePencilThickness,
     "GREASE_PENCIL_THICKNESS",
     ICON_MOD_THICKNESS,
     "Thickness",
     "Change stroke thickness"},
    {eModifierType_GreasePencilLattice,
     "GREASE_PENCIL_LATTICE",
     ICON_MOD_LATTICE,
     "Lattice",
     "Deform strokes using a lattice object"},

    RNA_ENUM_ITEM_HEADING(N_("Physics"), nullptr),
    {eModifierType_Cloth, "CLOTH", ICON_MOD_CLOTH, "Cloth", ""},
    {eModifierType_Collision, "COLLISION", ICON_MOD_PHYSICS, "Collision", ""},
    {eModifierType_DynamicPaint, "DYNAMIC_PAINT", ICON_MOD_DYNAMICPAINT, "Dynamic Paint", ""},
    {eModifierType_Explode,
     "EXPLODE",
     ICON_MOD_EXPLODE,
     "Explode",
     "Break apart the mesh faces and let them follow particles"},
    {eModifierType_Fluid, "FLUID", ICON_MOD_FLUIDSIM, "Fluid", ""},
    {eModifierType_Ocean, "OCEAN", ICON_MOD_OCEAN, "Ocean", "Generate a moving ocean surface"},
    {eModifierType_ParticleInstance,
     "PARTICLE_INSTANCE",
     ICON_MOD_PARTICLE_INSTANCE,
     "Particle Instance",
     ""},
    {eModifierType_ParticleSystem,
     "PARTICLE_SYSTEM",
     ICON_MOD_PARTICLES,
     "Particle System",
     "Spawn particles from the shape"},
    {eModifierType_Softbody, "SOFT_BODY", ICON_MOD_SOFT, "Soft Body", ""},
    {eModifierType_Surface, "SURFACE", ICON_MODIFIER, "Surface", ""},
    {0, nullptr, 0, nullptr, nullptr},
};

const EnumPropertyItem rna_enum_modifier_triangulate_quad_method_items[] = {
    {MOD_TRIANGULATE_QUAD_BEAUTY,
     "BEAUTY",
     0,
     "Beauty",
     "Split the quads in nice triangles, slower method"},
    {MOD_TRIANGULATE_QUAD_FIXED,
     "FIXED",
     0,
     "Fixed",
     "Split the quads on the first and third vertices"},
    {MOD_TRIANGULATE_QUAD_ALTERNATE,
     "FIXED_ALTERNATE",
     0,
     "Fixed Alternate",
     "Split the quads on the 2nd and 4th vertices"},
    {MOD_TRIANGULATE_QUAD_SHORTEDGE,
     "SHORTEST_DIAGONAL",
     0,
     "Shortest Diagonal",
     "Split the quads along their shortest diagonal"},
    {MOD_TRIANGULATE_QUAD_LONGEDGE,
     "LONGEST_DIAGONAL",
     0,
     "Longest Diagonal",
     "Split the quads along their longest diagonal"},
    {0, nullptr, 0, nullptr, nullptr},
};

const EnumPropertyItem rna_enum_modifier_triangulate_ngon_method_items[] = {
    {MOD_TRIANGULATE_NGON_BEAUTY,
     "BEAUTY",
     0,
     "Beauty",
     "Arrange the new triangles evenly (slow)"},
    {MOD_TRIANGULATE_NGON_EARCLIP,
     "CLIP",
     0,
     "Clip",
     "Split the polygons with an ear clipping algorithm"},
    {0, nullptr, 0, nullptr, nullptr},
};

const EnumPropertyItem rna_enum_modifier_shrinkwrap_mode_items[] = {
    {MOD_SHRINKWRAP_ON_SURFACE,
     "ON_SURFACE",
     0,
     "On Surface",
     "The point is constrained to the surface of the target object, "
     "with distance offset towards the original point location"},
    {MOD_SHRINKWRAP_INSIDE,
     "INSIDE",
     0,
     "Inside",
     "The point is constrained to be inside the target object"},
    {MOD_SHRINKWRAP_OUTSIDE,
     "OUTSIDE",
     0,
     "Outside",
     "The point is constrained to be outside the target object"},
    {MOD_SHRINKWRAP_OUTSIDE_SURFACE,
     "OUTSIDE_SURFACE",
     0,
     "Outside Surface",
     "The point is constrained to the surface of the target object, "
     "with distance offset always to the outside, towards or away from the original location"},
    {MOD_SHRINKWRAP_ABOVE_SURFACE,
     "ABOVE_SURFACE",
     0,
     "Above Surface",
     "The point is constrained to the surface of the target object, "
     "with distance offset applied exactly along the target normal"},
    {0, nullptr, 0, nullptr, nullptr},
};

const EnumPropertyItem rna_enum_shrinkwrap_type_items[] = {
    {MOD_SHRINKWRAP_NEAREST_SURFACE,
     "NEAREST_SURFACEPOINT",
     0,
     "Nearest Surface Point",
     "Shrink the mesh to the nearest target surface"},
    {MOD_SHRINKWRAP_PROJECT,
     "PROJECT",
     0,
     "Project",
     "Shrink the mesh to the nearest target surface along a given axis"},
    {MOD_SHRINKWRAP_NEAREST_VERTEX,
     "NEAREST_VERTEX",
     0,
     "Nearest Vertex",
     "Shrink the mesh to the nearest target vertex"},
    {MOD_SHRINKWRAP_TARGET_PROJECT,
     "TARGET_PROJECT",
     0,
     "Target Normal Project",
     "Shrink the mesh to the nearest target surface "
     "along the interpolated vertex normals of the target"},
    {0, nullptr, 0, nullptr, nullptr},
};

const EnumPropertyItem rna_enum_shrinkwrap_face_cull_items[] = {
    {0, "OFF", 0, "Off", "No culling"},
    {MOD_SHRINKWRAP_CULL_TARGET_FRONTFACE,
     "FRONT",
     0,
     "Front",
     "No projection when in front of the face"},
    {MOD_SHRINKWRAP_CULL_TARGET_BACKFACE, "BACK", 0, "Back", "No projection when behind the face"},
    {0, nullptr, 0, nullptr, nullptr},
};

#ifndef RNA_RUNTIME
/* use eWarp_Falloff_*** & eHook_Falloff_***, they're in sync */
static const EnumPropertyItem modifier_warp_falloff_items[] = {
    {eWarp_Falloff_None, "NONE", 0, "No Falloff", ""},
    {eWarp_Falloff_Curve, "CURVE", 0, "Curve", ""},
    {eWarp_Falloff_Smooth, "SMOOTH", ICON_SMOOTHCURVE, "Smooth", ""},
    {eWarp_Falloff_Sphere, "SPHERE", ICON_SPHERECURVE, "Sphere", ""},
    {eWarp_Falloff_Root, "ROOT", ICON_ROOTCURVE, "Root", ""},
    {eWarp_Falloff_InvSquare, "INVERSE_SQUARE", ICON_ROOTCURVE, "Inverse Square", ""},
    {eWarp_Falloff_Sharp, "SHARP", ICON_SHARPCURVE, "Sharp", ""},
    {eWarp_Falloff_Linear, "LINEAR", ICON_LINCURVE, "Linear", ""},
    {eWarp_Falloff_Const, "CONSTANT", ICON_NOCURVE, "Constant", ""},
    {0, nullptr, 0, nullptr, nullptr},
};
#endif

/* ***** Data Transfer ***** */

const EnumPropertyItem rna_enum_dt_method_vertex_items[] = {
    {MREMAP_MODE_TOPOLOGY, "TOPOLOGY", 0, "Topology", "Copy from identical topology meshes"},
    {MREMAP_MODE_VERT_NEAREST, "NEAREST", 0, "Nearest Vertex", "Copy from closest vertex"},
    {MREMAP_MODE_VERT_EDGE_NEAREST,
     "EDGE_NEAREST",
     0,
     "Nearest Edge Vertex",
     "Copy from closest vertex of closest edge"},
    {MREMAP_MODE_VERT_EDGEINTERP_NEAREST,
     "EDGEINTERP_NEAREST",
     0,
     "Nearest Edge Interpolated",
     "Copy from interpolated values of vertices from closest point on closest edge"},
    {MREMAP_MODE_VERT_FACE_NEAREST,
     "POLY_NEAREST",
     0,
     "Nearest Face Vertex",
     "Copy from closest vertex of closest face"},
    {MREMAP_MODE_VERT_POLYINTERP_NEAREST,
     "POLYINTERP_NEAREST",
     0,
     "Nearest Face Interpolated",
     "Copy from interpolated values of vertices from closest point on closest face"},
    {MREMAP_MODE_VERT_POLYINTERP_VNORPROJ,
     "POLYINTERP_VNORPROJ",
     0,
     "Projected Face Interpolated",
     "Copy from interpolated values of vertices from point on closest face hit by "
     "normal-projection"},
    {0, nullptr, 0, nullptr, nullptr},
};

const EnumPropertyItem rna_enum_dt_method_edge_items[] = {
    {MREMAP_MODE_TOPOLOGY, "TOPOLOGY", 0, "Topology", "Copy from identical topology meshes"},
    {MREMAP_MODE_EDGE_VERT_NEAREST,
     "VERT_NEAREST",
     0,
     "Nearest Vertices",
     "Copy from most similar edge (edge which vertices are the closest of destination edge's "
     "ones)"},
    {MREMAP_MODE_EDGE_NEAREST,
     "NEAREST",
     0,
     "Nearest Edge",
     "Copy from closest edge (using midpoints)"},
    {MREMAP_MODE_EDGE_POLY_NEAREST,
     "POLY_NEAREST",
     0,
     "Nearest Face Edge",
     "Copy from closest edge of closest face (using midpoints)"},
    {MREMAP_MODE_EDGE_EDGEINTERP_VNORPROJ,
     "EDGEINTERP_VNORPROJ",
     0,
     "Projected Edge Interpolated",
     "Interpolate all source edges hit by the projection of destination one along its own normal "
     "(from vertices)"},
    {0, nullptr, 0, nullptr, nullptr},
};

const EnumPropertyItem rna_enum_dt_method_loop_items[] = {
    {MREMAP_MODE_TOPOLOGY, "TOPOLOGY", 0, "Topology", "Copy from identical topology meshes"},
    {MREMAP_MODE_LOOP_NEAREST_LOOPNOR,
     "NEAREST_NORMAL",
     0,
     "Nearest Corner and Best Matching Normal",
     "Copy from nearest corner which has the best matching normal"},
    {MREMAP_MODE_LOOP_NEAREST_POLYNOR,
     "NEAREST_POLYNOR",
     0,
     "Nearest Corner and Best Matching Face Normal",
     "Copy from nearest corner which has the face with the best matching normal to destination "
     "corner's face one"},
    {MREMAP_MODE_LOOP_POLY_NEAREST,
     "NEAREST_POLY",
     0,
     "Nearest Corner of Nearest Face",
     "Copy from nearest corner of nearest face"},
    {MREMAP_MODE_LOOP_POLYINTERP_NEAREST,
     "POLYINTERP_NEAREST",
     0,
     "Nearest Face Interpolated",
     "Copy from interpolated corners of the nearest source face"},
    {MREMAP_MODE_LOOP_POLYINTERP_LNORPROJ,
     "POLYINTERP_LNORPROJ",
     0,
     "Projected Face Interpolated",
     "Copy from interpolated corners of the source face hit by corner normal projection"},
    {0, nullptr, 0, nullptr, nullptr},
};

const EnumPropertyItem rna_enum_dt_method_poly_items[] = {
    {MREMAP_MODE_TOPOLOGY, "TOPOLOGY", 0, "Topology", "Copy from identical topology meshes"},
    {MREMAP_MODE_POLY_NEAREST,
     "NEAREST",
     0,
     "Nearest Face",
     "Copy from nearest face (using center points)"},
    {MREMAP_MODE_POLY_NOR,
     "NORMAL",
     0,
     "Best Normal-Matching",
     "Copy from source face which normal is the closest to destination one"},
    {MREMAP_MODE_POLY_POLYINTERP_PNORPROJ,
     "POLYINTERP_PNORPROJ",
     0,
     "Projected Face Interpolated",
     "Interpolate all source polygons intersected by the projection of destination one along its "
     "own normal"},
    {0, nullptr, 0, nullptr, nullptr},
};

const EnumPropertyItem rna_enum_dt_mix_mode_items[] = {
    {CDT_MIX_TRANSFER, "REPLACE", 0, "Replace", "Overwrite all elements' data"},
    {CDT_MIX_REPLACE_ABOVE_THRESHOLD,
     "ABOVE_THRESHOLD",
     0,
     "Above Threshold",
     "Only replace destination elements where data is above given threshold (exact behavior "
     "depends on data type)"},
    {CDT_MIX_REPLACE_BELOW_THRESHOLD,
     "BELOW_THRESHOLD",
     0,
     "Below Threshold",
     "Only replace destination elements where data is below given threshold (exact behavior "
     "depends on data type)"},
    {CDT_MIX_MIX,
     "MIX",
     0,
     "Mix",
     "Mix source value into destination one, using given threshold as factor"},
    {CDT_MIX_ADD,
     "ADD",
     0,
     "Add",
     "Add source value to destination one, using given threshold as factor"},
    {CDT_MIX_SUB,
     "SUB",
     0,
     "Subtract",
     "Subtract source value to destination one, using given threshold as factor"},
    {CDT_MIX_MUL,
     "MUL",
     0,
     "Multiply",
     "Multiply source value to destination one, using given threshold as factor"},
    /* Etc. */
    {0, nullptr, 0, nullptr, nullptr},
};

const EnumPropertyItem rna_enum_dt_layers_select_src_items[] = {
    {DT_LAYERS_ACTIVE_SRC, "ACTIVE", 0, "Active Layer", "Only transfer active data layer"},
    {DT_LAYERS_ALL_SRC, "ALL", 0, "All Layers", "Transfer all data layers"},
    {DT_LAYERS_VGROUP_SRC_BONE_SELECT,
     "BONE_SELECT",
     0,
     "Selected Pose Bones",
     "Transfer all vertex groups used by selected pose bones"},
    {DT_LAYERS_VGROUP_SRC_BONE_DEFORM,
     "BONE_DEFORM",
     0,
     "Deform Pose Bones",
     "Transfer all vertex groups used by deform bones"},
    {0, nullptr, 0, nullptr, nullptr},
};

const EnumPropertyItem rna_enum_dt_layers_select_dst_items[] = {
    {DT_LAYERS_ACTIVE_DST, "ACTIVE", 0, "Active Layer", "Affect active data layer of all targets"},
    {DT_LAYERS_NAME_DST, "NAME", 0, "By Name", "Match target data layers to affect by name"},
    {DT_LAYERS_INDEX_DST,
     "INDEX",
     0,
     "By Order",
     "Match target data layers to affect by order (indices)"},
    {0, nullptr, 0, nullptr, nullptr},
};

const EnumPropertyItem rna_enum_axis_xy_items[] = {
    {0, "X", 0, "X", ""},
    {1, "Y", 0, "Y", ""},
    {0, nullptr, 0, nullptr, nullptr},
};

const EnumPropertyItem rna_enum_axis_xyz_items[] = {
    {0, "X", 0, "X", ""},
    {1, "Y", 0, "Y", ""},
    {2, "Z", 0, "Z", ""},
    {0, nullptr, 0, nullptr, nullptr},
};

const EnumPropertyItem rna_enum_axis_flag_xyz_items[] = {
    {(1 << 0), "X", 0, "X", ""},
    {(1 << 1), "Y", 0, "Y", ""},
    {(1 << 2), "Z", 0, "Z", ""},
    {0, nullptr, 0, nullptr, nullptr},
};

const EnumPropertyItem rna_enum_subdivision_uv_smooth_items[] = {
    {SUBSURF_UV_SMOOTH_NONE, "NONE", 0, "None", "UVs are not smoothed, boundaries are kept sharp"},
    {SUBSURF_UV_SMOOTH_PRESERVE_CORNERS,
     "PRESERVE_CORNERS",
     0,
     "Keep Corners",
     "UVs are smoothed, corners on discontinuous boundary are kept sharp"},
    {SUBSURF_UV_SMOOTH_PRESERVE_CORNERS_AND_JUNCTIONS,
     "PRESERVE_CORNERS_AND_JUNCTIONS",
     0,
     "Keep Corners, Junctions",
     "UVs are smoothed, corners on discontinuous boundary and "
     "junctions of 3 or more regions are kept sharp"},
    {SUBSURF_UV_SMOOTH_PRESERVE_CORNERS_JUNCTIONS_AND_CONCAVE,
     "PRESERVE_CORNERS_JUNCTIONS_AND_CONCAVE",
     0,
     "Keep Corners, Junctions, Concave",
     "UVs are smoothed, corners on discontinuous boundary, "
     "junctions of 3 or more regions and darts and concave corners are kept sharp"},
    {SUBSURF_UV_SMOOTH_PRESERVE_BOUNDARIES,
     "PRESERVE_BOUNDARIES",
     0,
     "Keep Boundaries",
     "UVs are smoothed, boundaries are kept sharp"},
    {SUBSURF_UV_SMOOTH_ALL, "SMOOTH_ALL", 0, "All", "UVs and boundaries are smoothed"},
    {0, nullptr, 0, nullptr, nullptr},
};

const EnumPropertyItem rna_enum_subdivision_boundary_smooth_items[] = {
    {SUBSURF_BOUNDARY_SMOOTH_PRESERVE_CORNERS,
     "PRESERVE_CORNERS",
     0,
     "Keep Corners",
     "Smooth boundaries, but corners are kept sharp"},
    {SUBSURF_BOUNDARY_SMOOTH_ALL, "ALL", 0, "All", "Smooth boundaries, including corners"},
    {0, nullptr, 0, nullptr, nullptr},
};

#ifdef RNA_RUNTIME

#  include <algorithm>
#  include <fmt/format.h>

#  include "DNA_curve_types.h"
#  include "DNA_fluid_types.h"
#  include "DNA_material_types.h"
#  include "DNA_particle_types.h"

#  include "BKE_cachefile.h"
#  include "BKE_context.hh"
#  include "BKE_deform.hh"
#  include "BKE_material.h"
#  include "BKE_mesh_runtime.hh"
#  include "BKE_modifier.hh"
#  include "BKE_object.hh"
#  include "BKE_particle.h"

#  include "BLI_sort_utils.h"

#  include "DEG_depsgraph.hh"
#  include "DEG_depsgraph_build.hh"
#  include "DEG_depsgraph_query.hh"

#  ifdef WITH_ALEMBIC
#    include "ABC_alembic.h"
#  endif

static void rna_UVProject_projectors_begin(CollectionPropertyIterator *iter, PointerRNA *ptr)
{
  UVProjectModifierData *uvp = (UVProjectModifierData *)ptr->data;
  rna_iterator_array_begin(
      iter, (void *)uvp->projectors, sizeof(Object *), uvp->projectors_num, 0, nullptr);
}

static StructRNA *rna_Modifier_refine(PointerRNA *ptr)
{
  ModifierData *md = (ModifierData *)ptr->data;
  const ModifierTypeInfo *modifier_type = BKE_modifier_get_info(ModifierType(md->type));
  if (modifier_type != nullptr) {
    return modifier_type->srna;
  }
  return &RNA_Modifier;
}

static void rna_Modifier_name_set(PointerRNA *ptr, const char *value)
{
  ModifierData *md = static_cast<ModifierData *>(ptr->data);
  char oldname[sizeof(md->name)];

  /* make a copy of the old name first */
  STRNCPY(oldname, md->name);

  /* copy the new name into the name slot */
  STRNCPY_UTF8(md->name, value);

  /* make sure the name is truly unique */
  if (ptr->owner_id) {
    Object *ob = (Object *)ptr->owner_id;
    BKE_modifier_unique_name(&ob->modifiers, md);
  }

  /* fix all the animation data which may link to this */
  BKE_animdata_fix_paths_rename_all(nullptr, "modifiers", oldname, md->name);
}

static void rna_Modifier_name_update(Main *bmain, Scene * /*scene*/, PointerRNA * /*ptr*/)
{
  DEG_relations_tag_update(bmain);
}

static std::optional<std::string> rna_Modifier_path(const PointerRNA *ptr)
{
  const ModifierData *md = static_cast<const ModifierData *>(ptr->data);
  char name_esc[sizeof(md->name) * 2];

  BLI_str_escape(name_esc, md->name, sizeof(name_esc));
  return fmt::format("modifiers[\"{}\"]", name_esc);
}

static void rna_Modifier_update(Main * /*bmain*/, Scene * /*scene*/, PointerRNA *ptr)
{
  DEG_id_tag_update(ptr->owner_id, ID_RECALC_GEOMETRY);
  WM_main_add_notifier(NC_OBJECT | ND_MODIFIER, ptr->owner_id);
}

static void rna_Modifier_dependency_update(Main *bmain, Scene *scene, PointerRNA *ptr)
{
  rna_Modifier_update(bmain, scene, ptr);
  DEG_relations_tag_update(bmain);
}

static void rna_Modifier_is_active_set(PointerRNA *ptr, bool value)
{
  ModifierData *md = static_cast<ModifierData *>(ptr->data);

  if (value) {
    /* Disable the active flag of all other modifiers. */
    for (ModifierData *prev_md = md->prev; prev_md != nullptr; prev_md = prev_md->prev) {
      prev_md->flag &= ~eModifierFlag_Active;
    }
    for (ModifierData *next_md = md->next; next_md != nullptr; next_md = next_md->next) {
      next_md->flag &= ~eModifierFlag_Active;
    }

    md->flag |= eModifierFlag_Active;
    WM_main_add_notifier(NC_OBJECT | ND_MODIFIER, ptr->owner_id);
  }
}

/* Vertex Groups */

#  define RNA_MOD_VGROUP_NAME_SET(_type, _prop) \
    static void rna_##_type##Modifier_##_prop##_set(PointerRNA *ptr, const char *value) \
    { \
      _type##ModifierData *tmd = (_type##ModifierData *)ptr->data; \
      rna_object_vgroup_name_set(ptr, value, tmd->_prop, sizeof(tmd->_prop)); \
    }

RNA_MOD_VGROUP_NAME_SET(Armature, defgrp_name);
RNA_MOD_VGROUP_NAME_SET(Bevel, defgrp_name);
RNA_MOD_VGROUP_NAME_SET(Cast, defgrp_name);
RNA_MOD_VGROUP_NAME_SET(Curve, name);
RNA_MOD_VGROUP_NAME_SET(DataTransfer, defgrp_name);
RNA_MOD_VGROUP_NAME_SET(Decimate, defgrp_name);
RNA_MOD_VGROUP_NAME_SET(CorrectiveSmooth, defgrp_name);
RNA_MOD_VGROUP_NAME_SET(Displace, defgrp_name);
RNA_MOD_VGROUP_NAME_SET(Hook, name);
RNA_MOD_VGROUP_NAME_SET(LaplacianDeform, anchor_grp_name);
RNA_MOD_VGROUP_NAME_SET(LaplacianSmooth, defgrp_name);
RNA_MOD_VGROUP_NAME_SET(Lattice, name);
RNA_MOD_VGROUP_NAME_SET(Mask, vgroup);
RNA_MOD_VGROUP_NAME_SET(MeshCache, defgrp_name);
RNA_MOD_VGROUP_NAME_SET(MeshDeform, defgrp_name);
RNA_MOD_VGROUP_NAME_SET(NormalEdit, defgrp_name);
RNA_MOD_VGROUP_NAME_SET(Shrinkwrap, vgroup_name);
RNA_MOD_VGROUP_NAME_SET(SimpleDeform, vgroup_name);
RNA_MOD_VGROUP_NAME_SET(Smooth, defgrp_name);
RNA_MOD_VGROUP_NAME_SET(Solidify, defgrp_name);
RNA_MOD_VGROUP_NAME_SET(Solidify, shell_defgrp_name);
RNA_MOD_VGROUP_NAME_SET(Solidify, rim_defgrp_name);
RNA_MOD_VGROUP_NAME_SET(SurfaceDeform, defgrp_name);
RNA_MOD_VGROUP_NAME_SET(UVWarp, vgroup_name);
RNA_MOD_VGROUP_NAME_SET(Warp, defgrp_name);
RNA_MOD_VGROUP_NAME_SET(Wave, defgrp_name);
RNA_MOD_VGROUP_NAME_SET(WeightVGEdit, defgrp_name);
RNA_MOD_VGROUP_NAME_SET(WeightVGEdit, mask_defgrp_name);
RNA_MOD_VGROUP_NAME_SET(WeightVGMix, defgrp_name_a);
RNA_MOD_VGROUP_NAME_SET(WeightVGMix, defgrp_name_b);
RNA_MOD_VGROUP_NAME_SET(WeightVGMix, mask_defgrp_name);
RNA_MOD_VGROUP_NAME_SET(WeightVGProximity, defgrp_name);
RNA_MOD_VGROUP_NAME_SET(WeightVGProximity, mask_defgrp_name);
RNA_MOD_VGROUP_NAME_SET(WeightedNormal, defgrp_name);
RNA_MOD_VGROUP_NAME_SET(Weld, defgrp_name);
RNA_MOD_VGROUP_NAME_SET(Wireframe, defgrp_name);

static void rna_ExplodeModifier_vgroup_get(PointerRNA *ptr, char *value)
{
  ExplodeModifierData *emd = (ExplodeModifierData *)ptr->data;
  rna_object_vgroup_name_index_get(ptr, value, emd->vgroup);
}

static int rna_ExplodeModifier_vgroup_length(PointerRNA *ptr)
{
  ExplodeModifierData *emd = (ExplodeModifierData *)ptr->data;
  return rna_object_vgroup_name_index_length(ptr, emd->vgroup);
}

static void rna_ExplodeModifier_vgroup_set(PointerRNA *ptr, const char *value)
{
  ExplodeModifierData *emd = (ExplodeModifierData *)ptr->data;
  rna_object_vgroup_name_index_set(ptr, value, &emd->vgroup);
}

#  undef RNA_MOD_VGROUP_NAME_SET

/* UV layers */

#  define RNA_MOD_UVLAYER_NAME_SET(_type, _prop) \
    static void rna_##_type##Modifier_##_prop##_set(PointerRNA *ptr, const char *value) \
    { \
      _type##ModifierData *tmd = (_type##ModifierData *)ptr->data; \
      rna_object_uvlayer_name_set(ptr, value, tmd->_prop, sizeof(tmd->_prop)); \
    }

RNA_MOD_UVLAYER_NAME_SET(MappingInfo, uvlayer_name);
RNA_MOD_UVLAYER_NAME_SET(UVProject, uvlayer_name);
RNA_MOD_UVLAYER_NAME_SET(UVWarp, uvlayer_name);
RNA_MOD_UVLAYER_NAME_SET(WeightVGEdit, mask_tex_uvlayer_name);
RNA_MOD_UVLAYER_NAME_SET(WeightVGMix, mask_tex_uvlayer_name);
RNA_MOD_UVLAYER_NAME_SET(WeightVGProximity, mask_tex_uvlayer_name);

#  undef RNA_MOD_UVLAYER_NAME_SET

/* Objects */

static void modifier_object_set(Object *self, Object **ob_p, int type, PointerRNA value)
{
  Object *ob = static_cast<Object *>(value.data);

  if (!self || ob != self) {
    if (!ob || type == OB_EMPTY || ob->type == type) {
      id_lib_extern((ID *)ob);
      *ob_p = ob;
    }
  }
}

#  define RNA_MOD_OBJECT_SET(_type, _prop, _obtype) \
    static void rna_##_type##Modifier_##_prop##_set( \
        PointerRNA *ptr, PointerRNA value, ReportList * /*reports*/) \
    { \
      _type##ModifierData *tmd = (_type##ModifierData *)ptr->data; \
      modifier_object_set((Object *)ptr->owner_id, &tmd->_prop, _obtype, value); \
    }

RNA_MOD_OBJECT_SET(Armature, object, OB_ARMATURE);
RNA_MOD_OBJECT_SET(Array, start_cap, OB_MESH);
RNA_MOD_OBJECT_SET(Array, end_cap, OB_MESH);
RNA_MOD_OBJECT_SET(Array, curve_ob, OB_CURVES_LEGACY);
RNA_MOD_OBJECT_SET(Boolean, object, OB_MESH);
RNA_MOD_OBJECT_SET(Cast, object, OB_EMPTY);
RNA_MOD_OBJECT_SET(Curve, object, OB_CURVES_LEGACY);
RNA_MOD_OBJECT_SET(DataTransfer, ob_source, OB_MESH);
RNA_MOD_OBJECT_SET(Lattice, object, OB_LATTICE);
RNA_MOD_OBJECT_SET(Mask, ob_arm, OB_ARMATURE);
RNA_MOD_OBJECT_SET(MeshDeform, object, OB_MESH);
RNA_MOD_OBJECT_SET(NormalEdit, target, OB_EMPTY);
RNA_MOD_OBJECT_SET(Shrinkwrap, target, OB_MESH);
RNA_MOD_OBJECT_SET(Shrinkwrap, auxTarget, OB_MESH);
RNA_MOD_OBJECT_SET(SurfaceDeform, target, OB_MESH);
<<<<<<< HEAD
RNA_MOD_OBJECT_SET(GreasePencilLattice, object, OB_LATTICE);
=======
>>>>>>> 92cadc24
RNA_MOD_OBJECT_SET(GreasePencilMirror, object, OB_EMPTY);
RNA_MOD_OBJECT_SET(GreasePencilTint, object, OB_EMPTY);

static void rna_HookModifier_object_set(PointerRNA *ptr,
                                        PointerRNA value,
                                        ReportList * /*reports*/)
{
  Object *owner = (Object *)ptr->owner_id;
  HookModifierData *hmd = static_cast<HookModifierData *>(ptr->data);
  Object *ob = (Object *)value.data;

  hmd->object = ob;
  id_lib_extern((ID *)ob);
  BKE_object_modifier_hook_reset(owner, hmd);
}

static bool rna_HookModifier_object_override_apply(Main *bmain,
                                                   RNAPropertyOverrideApplyContext &rnaapply_ctx)
{
  PointerRNA *ptr_dst = &rnaapply_ctx.ptr_dst;
  PointerRNA *ptr_src = &rnaapply_ctx.ptr_src;
  PointerRNA *ptr_storage = &rnaapply_ctx.ptr_storage;
  PropertyRNA *prop_dst = rnaapply_ctx.prop_dst;
  PropertyRNA *prop_src = rnaapply_ctx.prop_src;
  const int len_dst = rnaapply_ctx.len_src;
  const int len_src = rnaapply_ctx.len_src;
  const int len_storage = rnaapply_ctx.len_storage;
  IDOverrideLibraryPropertyOperation *opop = rnaapply_ctx.liboverride_operation;

  BLI_assert(len_dst == len_src && (!ptr_storage || len_dst == len_storage) && len_dst == 0);
  BLI_assert(opop->operation == LIBOVERRIDE_OP_REPLACE &&
             "Unsupported RNA override operation on Hook modifier target object pointer");
  UNUSED_VARS_NDEBUG(ptr_storage, len_dst, len_src, len_storage, opop);

  /* We need a special handling here because setting hook target resets invert parent matrix,
   * which is evil in our case. */
  HookModifierData *hmd = static_cast<HookModifierData *>(ptr_dst->data);
  Object *owner = (Object *)ptr_dst->owner_id;
  Object *target_dst = static_cast<Object *>(RNA_property_pointer_get(ptr_dst, prop_dst).data);
  Object *target_src = static_cast<Object *>(RNA_property_pointer_get(ptr_src, prop_src).data);

  BLI_assert(target_dst == hmd->object);

  if (target_src == target_dst) {
    return false;
  }

  hmd->object = target_src;
  if (target_src == nullptr) {
    /* The only case where we do want default behavior (with matrix reset). */
    BKE_object_modifier_hook_reset(owner, hmd);
  }
  RNA_property_update_main(bmain, nullptr, ptr_dst, prop_dst);
  return true;
}

static void rna_HookModifier_subtarget_set(PointerRNA *ptr, const char *value)
{
  Object *owner = (Object *)ptr->owner_id;
  HookModifierData *hmd = static_cast<HookModifierData *>(ptr->data);

  STRNCPY(hmd->subtarget, value);
  BKE_object_modifier_hook_reset(owner, hmd);
}

static int rna_HookModifier_vertex_indices_get_length(const PointerRNA *ptr,
                                                      int length[RNA_MAX_ARRAY_DIMENSION])
{
  const HookModifierData *hmd = static_cast<const HookModifierData *>(ptr->data);
  int indexar_num = hmd->indexar ? hmd->indexar_num : 0;
  return (length[0] = indexar_num);
}

static void rna_HookModifier_vertex_indices_get(PointerRNA *ptr, int *values)
{
  HookModifierData *hmd = static_cast<HookModifierData *>(ptr->data);
  if (hmd->indexar != nullptr) {
    memcpy(values, hmd->indexar, sizeof(int) * hmd->indexar_num);
  }
}

static void rna_HookModifier_vertex_indices_set(HookModifierData *hmd,
                                                ReportList *reports,
                                                const int *indices,
                                                int indices_num)
{
  if (indices_num == 0) {
    MEM_SAFE_FREE(hmd->indexar);
    hmd->indexar_num = 0;
  }
  else {
    /* Reject negative indices. */
    for (int i = 0; i < indices_num; i++) {
      if (indices[i] < 0) {
        BKE_reportf(reports, RPT_ERROR, "Negative vertex index in vertex_indices_set");
        return;
      }
    }

    /* Copy and sort the index array. */
    size_t size = sizeof(int) * indices_num;
    int *buffer = static_cast<int *>(MEM_mallocN(size, "hook indexar"));
    memcpy(buffer, indices, size);

    qsort(buffer, indices_num, sizeof(int), BLI_sortutil_cmp_int);

    /* Reject duplicate indices. */
    for (int i = 1; i < indices_num; i++) {
      if (buffer[i] == buffer[i - 1]) {
        BKE_reportf(reports, RPT_ERROR, "Duplicate index %d in vertex_indices_set", buffer[i]);
        MEM_freeN(buffer);
        return;
      }
    }

    /* Success - save the new array. */
    MEM_SAFE_FREE(hmd->indexar);
    hmd->indexar = buffer;
    hmd->indexar_num = indices_num;
  }
}

static PointerRNA rna_UVProjector_object_get(PointerRNA *ptr)
{
  Object **ob = (Object **)ptr->data;
  return rna_pointer_inherit_refine(ptr, &RNA_Object, *ob);
}

static void rna_UVProjector_object_set(PointerRNA *ptr, PointerRNA value, ReportList * /*reports*/)
{
  Object **ob_p = (Object **)ptr->data;
  Object *ob = (Object *)value.data;
  id_lib_extern((ID *)ob);
  *ob_p = ob;
}

#  undef RNA_MOD_OBJECT_SET

/* Other rna callbacks */

static void rna_fluid_set_type(Main *bmain, Scene *scene, PointerRNA *ptr)
{
  FluidModifierData *fmd = (FluidModifierData *)ptr->data;
  Object *ob = (Object *)ptr->owner_id;

  /* nothing changed */
  if ((fmd->type & MOD_FLUID_TYPE_DOMAIN) && fmd->domain) {
    return;
  }

#  ifdef WITH_FLUID
  BKE_fluid_modifier_free(fmd);             /* XXX TODO: completely free all 3 pointers */
  BKE_fluid_modifier_create_type_data(fmd); /* create regarding of selected type */
#  endif

  switch (fmd->type) {
    case MOD_FLUID_TYPE_DOMAIN:
      ob->dt = OB_WIRE;
      break;
    case MOD_FLUID_TYPE_FLOW:
    case MOD_FLUID_TYPE_EFFEC:
    case 0:
    default:
      break;
  }

  /* update dependency since a domain - other type switch could have happened */
  rna_Modifier_dependency_update(bmain, scene, ptr);
}

static void rna_MultiresModifier_level_range(
    PointerRNA *ptr, int *min, int *max, int * /*softmin*/, int * /*softmax*/)
{
  MultiresModifierData *mmd = (MultiresModifierData *)ptr->data;

  *min = 0;
  *max = max_ii(0, mmd->totlvl); /* intentionally _not_ -1 */
}

static bool rna_MultiresModifier_external_get(PointerRNA *ptr)
{
  Object *ob = (Object *)ptr->owner_id;
  Mesh *mesh = static_cast<Mesh *>(ob->data);

  return CustomData_external_test(&mesh->corner_data, CD_MDISPS);
}

static void rna_MultiresModifier_filepath_get(PointerRNA *ptr, char *value)
{
  Object *ob = (Object *)ptr->owner_id;
  CustomDataExternal *external = ((Mesh *)ob->data)->corner_data.external;

  strcpy(value, (external) ? external->filepath : "");
}

static void rna_MultiresModifier_filepath_set(PointerRNA *ptr, const char *value)
{
  Object *ob = (Object *)ptr->owner_id;
  CustomDataExternal *external = ((Mesh *)ob->data)->corner_data.external;

  if (external && !STREQ(external->filepath, value)) {
    STRNCPY(external->filepath, value);
    multires_force_external_reload(ob);
  }
}

static int rna_MultiresModifier_filepath_length(PointerRNA *ptr)
{
  Object *ob = (Object *)ptr->owner_id;
  CustomDataExternal *external = ((Mesh *)ob->data)->corner_data.external;

  return strlen((external) ? external->filepath : "");
}

static int rna_ShrinkwrapModifier_face_cull_get(PointerRNA *ptr)
{
  ShrinkwrapModifierData *swm = (ShrinkwrapModifierData *)ptr->data;
  return swm->shrinkOpts & MOD_SHRINKWRAP_CULL_TARGET_MASK;
}

static void rna_ShrinkwrapModifier_face_cull_set(PointerRNA *ptr, int value)
{
  ShrinkwrapModifierData *swm = (ShrinkwrapModifierData *)ptr->data;
  swm->shrinkOpts = (swm->shrinkOpts & ~MOD_SHRINKWRAP_CULL_TARGET_MASK) | value;
}

static bool rna_MeshDeformModifier_is_bound_get(PointerRNA *ptr)
{
  return (((MeshDeformModifierData *)ptr->data)->bindcagecos != nullptr);
}

static PointerRNA rna_SoftBodyModifier_settings_get(PointerRNA *ptr)
{
  Object *ob = (Object *)ptr->owner_id;
  return rna_pointer_inherit_refine(ptr, &RNA_SoftBodySettings, ob->soft);
}

static PointerRNA rna_SoftBodyModifier_point_cache_get(PointerRNA *ptr)
{
  Object *ob = (Object *)ptr->owner_id;
  return rna_pointer_inherit_refine(ptr, &RNA_PointCache, ob->soft->shared->pointcache);
}

static PointerRNA rna_CollisionModifier_settings_get(PointerRNA *ptr)
{
  Object *ob = (Object *)ptr->owner_id;
  return rna_pointer_inherit_refine(ptr, &RNA_CollisionSettings, ob->pd);
}

/* Special update function for setting the number of segments of the modifier that also resamples
 * the segments in the custom profile. */
static void rna_BevelModifier_update_segments(Main *bmain, Scene *scene, PointerRNA *ptr)
{
  BevelModifierData *bmd = (BevelModifierData *)ptr->data;
  if (RNA_enum_get(ptr, "profile_type") == MOD_BEVEL_PROFILE_CUSTOM) {
    short segments = short(RNA_int_get(ptr, "segments"));
    BKE_curveprofile_init(bmd->custom_profile, segments);
  }
  rna_Modifier_update(bmain, scene, ptr);
}

static void rna_UVProjectModifier_num_projectors_set(PointerRNA *ptr, int value)
{
  UVProjectModifierData *md = (UVProjectModifierData *)ptr->data;
  int a;

  md->projectors_num = std::clamp(value, 1, MOD_UVPROJECT_MAXPROJECTORS);
  for (a = md->projectors_num; a < MOD_UVPROJECT_MAXPROJECTORS; a++) {
    md->projectors[a] = nullptr;
  }
}

static void rna_OceanModifier_init_update(Main *bmain, Scene *scene, PointerRNA *ptr)
{
  OceanModifierData *omd = (OceanModifierData *)ptr->data;

  BKE_ocean_free_modifier_cache(omd);
  rna_Modifier_update(bmain, scene, ptr);
}

static void rna_OceanModifier_ocean_chop_set(PointerRNA *ptr, float value)
{
  OceanModifierData *omd = (OceanModifierData *)ptr->data;
  float old_value = omd->chop_amount;

  omd->chop_amount = value;

  if ((old_value == 0.0f && value > 0.0f) || (old_value > 0.0f && value == 0.0f)) {
    BKE_ocean_free_modifier_cache(omd);
  }
}

static bool rna_LaplacianDeformModifier_is_bind_get(PointerRNA *ptr)
{
  LaplacianDeformModifierData *lmd = (LaplacianDeformModifierData *)ptr->data;
  return ((lmd->flag & MOD_LAPLACIANDEFORM_BIND) && (lmd->vertexco != nullptr));
}

/* NOTE: Curve and array modifiers requires curve path to be evaluated,
 * dependency graph will make sure that curve eval would create such a path,
 * but if curve was already evaluated we might miss path.
 *
 * So what we do here is: if path was not calculated for target curve we
 * tag it for update.
 */

static void rna_CurveModifier_dependency_update(Main *bmain, Scene *scene, PointerRNA *ptr)
{
  CurveModifierData *cmd = (CurveModifierData *)ptr->data;
  rna_Modifier_update(bmain, scene, ptr);
  DEG_relations_tag_update(bmain);
  if (cmd->object != nullptr) {
    Curve *curve = static_cast<Curve *>(cmd->object->data);
    if ((curve->flag & CU_PATH) == 0) {
      DEG_id_tag_update(&curve->id, ID_RECALC_GEOMETRY);
    }
  }
}

static void rna_ArrayModifier_dependency_update(Main *bmain, Scene *scene, PointerRNA *ptr)
{
  ArrayModifierData *amd = (ArrayModifierData *)ptr->data;
  rna_Modifier_update(bmain, scene, ptr);
  DEG_relations_tag_update(bmain);
  if (amd->curve_ob != nullptr) {
    Curve *curve = static_cast<Curve *>(amd->curve_ob->data);
    if ((curve->flag & CU_PATH) == 0) {
      DEG_id_tag_update(&curve->id, ID_RECALC_GEOMETRY);
    }
  }
}

static void rna_DataTransferModifier_use_data_update(Main *bmain, Scene *scene, PointerRNA *ptr)
{
  DataTransferModifierData *dtmd = (DataTransferModifierData *)ptr->data;

  if (!(dtmd->flags & MOD_DATATRANSFER_USE_VERT)) {
    dtmd->data_types &= ~DT_TYPE_VERT_ALL;
  }
  if (!(dtmd->flags & MOD_DATATRANSFER_USE_EDGE)) {
    dtmd->data_types &= ~DT_TYPE_EDGE_ALL;
  }
  if (!(dtmd->flags & MOD_DATATRANSFER_USE_LOOP)) {
    dtmd->data_types &= ~DT_TYPE_LOOP_ALL;
  }
  if (!(dtmd->flags & MOD_DATATRANSFER_USE_POLY)) {
    dtmd->data_types &= ~DT_TYPE_POLY_ALL;
  }

  rna_Modifier_dependency_update(bmain, scene, ptr);
}

static void rna_DataTransferModifier_data_types_update(Main *bmain, Scene *scene, PointerRNA *ptr)
{
  DataTransferModifierData *dtmd = (DataTransferModifierData *)ptr->data;
  const int item_types = BKE_object_data_transfer_get_dttypes_item_types(dtmd->data_types);

  if (item_types & ME_VERT) {
    dtmd->flags |= MOD_DATATRANSFER_USE_VERT;
  }
  if (item_types & ME_EDGE) {
    dtmd->flags |= MOD_DATATRANSFER_USE_EDGE;
  }
  if (item_types & ME_LOOP) {
    dtmd->flags |= MOD_DATATRANSFER_USE_LOOP;
  }
  if (item_types & ME_POLY) {
    dtmd->flags |= MOD_DATATRANSFER_USE_POLY;
  }

  rna_Modifier_dependency_update(bmain, scene, ptr);
}

static void rna_DataTransferModifier_verts_data_types_set(PointerRNA *ptr, int value)
{
  DataTransferModifierData *dtmd = (DataTransferModifierData *)ptr->data;

  dtmd->data_types &= ~DT_TYPE_VERT_ALL;
  dtmd->data_types |= value;
}

static void rna_DataTransferModifier_edges_data_types_set(PointerRNA *ptr, int value)
{
  DataTransferModifierData *dtmd = (DataTransferModifierData *)ptr->data;

  dtmd->data_types &= ~DT_TYPE_EDGE_ALL;
  dtmd->data_types |= value;
}

static void rna_DataTransferModifier_loops_data_types_set(PointerRNA *ptr, int value)
{
  DataTransferModifierData *dtmd = (DataTransferModifierData *)ptr->data;

  dtmd->data_types &= ~DT_TYPE_LOOP_ALL;
  dtmd->data_types |= value;
}

static void rna_DataTransferModifier_polys_data_types_set(PointerRNA *ptr, int value)
{
  DataTransferModifierData *dtmd = (DataTransferModifierData *)ptr->data;

  dtmd->data_types &= ~DT_TYPE_POLY_ALL;
  dtmd->data_types |= value;
}

static const EnumPropertyItem *rna_DataTransferModifier_layers_select_src_itemf(bContext *C,
                                                                                PointerRNA *ptr,
                                                                                PropertyRNA *prop,
                                                                                bool *r_free)
{
  using namespace blender;
  DataTransferModifierData *dtmd = (DataTransferModifierData *)ptr->data;
  EnumPropertyItem *item = nullptr, tmp_item = {0};
  int totitem = 0;

  if (!C) { /* needed for docs and i18n tools */
    return rna_enum_dt_layers_select_src_items;
  }

  /* No active here! */
  RNA_enum_items_add_value(
      &item, &totitem, rna_enum_dt_layers_select_src_items, DT_LAYERS_ALL_SRC);

  if (STREQ(RNA_property_identifier(prop), "layers_vgroup_select_src")) {
    Object *ob_src = dtmd->ob_source;

#  if 0 /* XXX Don't think we want this in modifier version... */
    if (BKE_object_pose_armature_get(ob_src)) {
      RNA_enum_items_add_value(
          &item, &totitem, rna_enum_dt_layers_select_src_items, DT_LAYERS_VGROUP_SRC_BONE_SELECT);
      RNA_enum_items_add_value(
          &item, &totitem, rna_enum_dt_layers_select_src_items, DT_LAYERS_VGROUP_SRC_BONE_DEFORM);
    }
#  endif

    if (ob_src) {
      const bDeformGroup *dg;
      int i;

      RNA_enum_item_add_separator(&item, &totitem);

      const ListBase *defbase = BKE_object_defgroup_list(ob_src);
      for (i = 0, dg = static_cast<const bDeformGroup *>(defbase->first); dg; i++, dg = dg->next) {
        tmp_item.value = i;
        tmp_item.identifier = tmp_item.name = dg->name;
        RNA_enum_item_add(&item, &totitem, &tmp_item);
      }
    }
  }
  else if (STREQ(RNA_property_identifier(prop), "layers_shapekey_select_src")) {
    /* TODO */
  }
  else if (STREQ(RNA_property_identifier(prop), "layers_uv_select_src")) {
    Object *ob_src = dtmd->ob_source;

    if (ob_src) {
      int num_data, i;

      Depsgraph *depsgraph = CTX_data_ensure_evaluated_depsgraph(C);
      const Object *ob_eval = DEG_get_evaluated_object(depsgraph, ob_src);
      if (!ob_eval) {
        RNA_enum_item_end(&item, &totitem);
        *r_free = true;
        return item;
      }
      const Mesh *me_eval = BKE_object_get_evaluated_mesh(ob_eval);
      if (!me_eval) {
        RNA_enum_item_end(&item, &totitem);
        *r_free = true;
        return item;
      }

      num_data = CustomData_number_of_layers(&me_eval->corner_data, CD_PROP_FLOAT2);

      RNA_enum_item_add_separator(&item, &totitem);

      for (i = 0; i < num_data; i++) {
        tmp_item.value = i;
        tmp_item.identifier = tmp_item.name = CustomData_get_layer_name(
            &me_eval->corner_data, CD_PROP_FLOAT2, i);
        RNA_enum_item_add(&item, &totitem, &tmp_item);
      }
    }
  }
  else if (STREQ(RNA_property_identifier(prop), "layers_vcol_vert_select_src") ||
           STREQ(RNA_property_identifier(prop), "layers_vcol_loop_select_src"))
  {
    Object *ob_src = dtmd->ob_source;

    if (ob_src) {
      bke::AttrDomain domain = STREQ(RNA_property_identifier(prop),
                                     "layers_vcol_vert_select_src") ?
                                   bke::AttrDomain::Point :
                                   bke::AttrDomain::Corner;

      Depsgraph *depsgraph = CTX_data_ensure_evaluated_depsgraph(C);
      const Object *ob_eval = DEG_get_evaluated_object(depsgraph, ob_src);
      if (!ob_eval) {
        RNA_enum_item_end(&item, &totitem);
        *r_free = true;
        return item;
      }
      const Mesh *mesh_eval = BKE_object_get_evaluated_mesh(ob_eval);
      if (!mesh_eval) {
        RNA_enum_item_end(&item, &totitem);
        *r_free = true;
        return item;
      }

      const CustomData *cdata;
      if (domain == bke::AttrDomain::Point) {
        cdata = &mesh_eval->vert_data;
      }
      else {
        cdata = &mesh_eval->corner_data;
      }

      eCustomDataType types[2] = {CD_PROP_COLOR, CD_PROP_BYTE_COLOR};

      int idx = 0;
      for (int i = 0; i < 2; i++) {
        int num_data = CustomData_number_of_layers(cdata, types[i]);

        RNA_enum_item_add_separator(&item, &totitem);

        for (int j = 0; j < num_data; j++) {
          tmp_item.value = idx++;
          tmp_item.identifier = tmp_item.name = CustomData_get_layer_name(cdata, types[i], j);
          RNA_enum_item_add(&item, &totitem, &tmp_item);
        }
      }
    }
  }

  RNA_enum_item_end(&item, &totitem);
  *r_free = true;

  return item;
}

static const EnumPropertyItem *rna_DataTransferModifier_layers_select_dst_itemf(bContext *C,
                                                                                PointerRNA *ptr,
                                                                                PropertyRNA *prop,
                                                                                bool *r_free)
{
  DataTransferModifierData *dtmd = (DataTransferModifierData *)ptr->data;
  EnumPropertyItem *item = nullptr, tmp_item = {0};
  int totitem = 0;

  if (!C) { /* needed for docs and i18n tools */
    return rna_enum_dt_layers_select_dst_items;
  }

  /* No active here! */
  RNA_enum_items_add_value(
      &item, &totitem, rna_enum_dt_layers_select_dst_items, DT_LAYERS_NAME_DST);
  RNA_enum_items_add_value(
      &item, &totitem, rna_enum_dt_layers_select_dst_items, DT_LAYERS_INDEX_DST);

  if (STREQ(RNA_property_identifier(prop), "layers_vgroup_select_dst")) {
    /* Only list destination layers if we have a single source! */
    if (dtmd->layers_select_src[DT_MULTILAYER_INDEX_MDEFORMVERT] >= 0) {
      Object *ob_dst = CTX_data_active_object(C); /* XXX Is this OK? */

      if (ob_dst) {
        const bDeformGroup *dg;
        int i;

        RNA_enum_item_add_separator(&item, &totitem);

        const ListBase *defbase = BKE_object_defgroup_list(ob_dst);
        for (i = 0, dg = static_cast<const bDeformGroup *>(defbase->first); dg; i++, dg = dg->next)
        {
          tmp_item.value = i;
          tmp_item.identifier = tmp_item.name = dg->name;
          RNA_enum_item_add(&item, &totitem, &tmp_item);
        }
      }
    }
  }
  else if (STREQ(RNA_property_identifier(prop), "layers_shapekey_select_dst")) {
    /* TODO */
  }
  else if (STREQ(RNA_property_identifier(prop), "layers_uv_select_dst")) {
    /* Only list destination layers if we have a single source! */
    if (dtmd->layers_select_src[DT_MULTILAYER_INDEX_UV] >= 0) {
      Object *ob_dst = CTX_data_active_object(C); /* XXX Is this OK? */

      if (ob_dst && ob_dst->data) {
        Mesh *me_dst;
        CustomData *corner_data;
        int num_data, i;

        me_dst = static_cast<Mesh *>(ob_dst->data);
        corner_data = &me_dst->corner_data;
        num_data = CustomData_number_of_layers(corner_data, CD_PROP_FLOAT2);

        RNA_enum_item_add_separator(&item, &totitem);

        for (i = 0; i < num_data; i++) {
          tmp_item.value = i;
          tmp_item.identifier = tmp_item.name = CustomData_get_layer_name(
              corner_data, CD_PROP_FLOAT2, i);
          RNA_enum_item_add(&item, &totitem, &tmp_item);
        }
      }
    }
  }
  else if (STREQ(RNA_property_identifier(prop), "layers_vcol_vert_select_dst") ||
           STREQ(RNA_property_identifier(prop), "layers_vcol_loop_select_dst"))
  {
    int multilayer_index = STREQ(RNA_property_identifier(prop), "layers_vcol_vert_select_dst") ?
                               DT_MULTILAYER_INDEX_VCOL_VERT :
                               DT_MULTILAYER_INDEX_VCOL_LOOP;

    /* Only list destination layers if we have a single source! */
    if (dtmd->layers_select_src[multilayer_index] >= 0) {
      Object *ob_dst = CTX_data_active_object(C); /* XXX Is this OK? */

      if (ob_dst && ob_dst->data) {
        eCustomDataType types[2] = {CD_PROP_COLOR, CD_PROP_BYTE_COLOR};

        Mesh *me_dst = static_cast<Mesh *>(ob_dst->data);
        CustomData *cdata = STREQ(RNA_property_identifier(prop), "layers_vcol_vert_select_dst") ?
                                &me_dst->vert_data :
                                &me_dst->corner_data;

        int idx = 0;
        for (int i = 0; i < 2; i++) {
          int num_data = CustomData_number_of_layers(cdata, types[i]);

          RNA_enum_item_add_separator(&item, &totitem);

          for (int j = 0; j < num_data; j++) {
            tmp_item.value = idx++;
            tmp_item.identifier = tmp_item.name = CustomData_get_layer_name(cdata, types[i], j);
            RNA_enum_item_add(&item, &totitem, &tmp_item);
          }
        }
      }
    }
  }

  RNA_enum_item_end(&item, &totitem);
  *r_free = true;

  return item;
}

static const EnumPropertyItem *rna_DataTransferModifier_mix_mode_itemf(bContext *C,
                                                                       PointerRNA *ptr,
                                                                       PropertyRNA * /*prop*/,
                                                                       bool *r_free)
{
  DataTransferModifierData *dtmd = (DataTransferModifierData *)ptr->data;
  EnumPropertyItem *item = nullptr;
  int totitem = 0;

  bool support_advanced_mixing, support_threshold;

  if (!C) { /* needed for docs and i18n tools */
    return rna_enum_dt_mix_mode_items;
  }

  RNA_enum_items_add_value(&item, &totitem, rna_enum_dt_mix_mode_items, CDT_MIX_TRANSFER);

  BKE_object_data_transfer_get_dttypes_capacity(
      dtmd->data_types, &support_advanced_mixing, &support_threshold);

  if (support_threshold) {
    RNA_enum_items_add_value(
        &item, &totitem, rna_enum_dt_mix_mode_items, CDT_MIX_REPLACE_ABOVE_THRESHOLD);
    RNA_enum_items_add_value(
        &item, &totitem, rna_enum_dt_mix_mode_items, CDT_MIX_REPLACE_BELOW_THRESHOLD);
  }

  if (support_advanced_mixing) {
    RNA_enum_item_add_separator(&item, &totitem);
    RNA_enum_items_add_value(&item, &totitem, rna_enum_dt_mix_mode_items, CDT_MIX_MIX);
    RNA_enum_items_add_value(&item, &totitem, rna_enum_dt_mix_mode_items, CDT_MIX_ADD);
    RNA_enum_items_add_value(&item, &totitem, rna_enum_dt_mix_mode_items, CDT_MIX_SUB);
    RNA_enum_items_add_value(&item, &totitem, rna_enum_dt_mix_mode_items, CDT_MIX_MUL);
  }

  RNA_enum_item_end(&item, &totitem);
  *r_free = true;

  return item;
}

static void rna_CorrectiveSmoothModifier_update(Main *bmain, Scene *scene, PointerRNA *ptr)
{
  CorrectiveSmoothModifierData *csmd = (CorrectiveSmoothModifierData *)ptr->data;

  MEM_SAFE_FREE(csmd->delta_cache.deltas);

  rna_Modifier_update(bmain, scene, ptr);
}

static void rna_CorrectiveSmoothModifier_rest_source_update(Main *bmain,
                                                            Scene *scene,
                                                            PointerRNA *ptr)
{
  CorrectiveSmoothModifierData *csmd = (CorrectiveSmoothModifierData *)ptr->data;

  if (csmd->rest_source != MOD_CORRECTIVESMOOTH_RESTSOURCE_BIND) {
    MEM_SAFE_FREE(csmd->bind_coords);
    csmd->bind_coords_num = 0;
  }

  rna_CorrectiveSmoothModifier_update(bmain, scene, ptr);
}

static bool rna_CorrectiveSmoothModifier_is_bind_get(PointerRNA *ptr)
{
  CorrectiveSmoothModifierData *csmd = (CorrectiveSmoothModifierData *)ptr->data;
  return (csmd->bind_coords != nullptr);
}

static bool rna_SurfaceDeformModifier_is_bound_get(PointerRNA *ptr)
{
  return (((SurfaceDeformModifierData *)ptr->data)->verts != nullptr);
}

static bool rna_ParticleInstanceModifier_particle_system_poll(PointerRNA *ptr,
                                                              const PointerRNA value)
{
  ParticleInstanceModifierData *psmd = static_cast<ParticleInstanceModifierData *>(ptr->data);
  ParticleSystem *psys = static_cast<ParticleSystem *>(value.data);

  if (!psmd->ob) {
    return false;
  }

  /* make sure psys is in the object */
  return BLI_findindex(&psmd->ob->particlesystem, psys) != -1;
}

static PointerRNA rna_ParticleInstanceModifier_particle_system_get(PointerRNA *ptr)
{
  ParticleInstanceModifierData *psmd = static_cast<ParticleInstanceModifierData *>(ptr->data);
  ParticleSystem *psys;

  if (!psmd->ob) {
    return PointerRNA_NULL;
  }

  psys = static_cast<ParticleSystem *>(BLI_findlink(&psmd->ob->particlesystem, psmd->psys - 1));
  PointerRNA rptr = RNA_pointer_create((ID *)psmd->ob, &RNA_ParticleSystem, psys);
  return rptr;
}

static void rna_ParticleInstanceModifier_particle_system_set(PointerRNA *ptr,
                                                             const PointerRNA value,
                                                             ReportList * /*reports*/)
{
  ParticleInstanceModifierData *psmd = static_cast<ParticleInstanceModifierData *>(ptr->data);

  if (!psmd->ob) {
    return;
  }

  psmd->psys = BLI_findindex(&psmd->ob->particlesystem, value.data) + 1;
  CLAMP_MIN(psmd->psys, 1);
}

/**
 * Special set callback that just changes the first bit of the expansion flag.
 * This way the expansion state of all the sub-panels is not changed by RNA.
 */
static void rna_Modifier_show_expanded_set(PointerRNA *ptr, bool value)
{
  ModifierData *md = static_cast<ModifierData *>(ptr->data);
  SET_FLAG_FROM_TEST(md->ui_expand_flag, value, UI_PANEL_DATA_EXPAND_ROOT);
}

/**
 * Only check the first bit of the expansion flag for the main panel's expansion,
 * maintaining compatibility with older versions where there was only one expansion
 * value.
 */
static bool rna_Modifier_show_expanded_get(PointerRNA *ptr)
{
  ModifierData *md = static_cast<ModifierData *>(ptr->data);
  return md->ui_expand_flag & UI_PANEL_DATA_EXPAND_ROOT;
}

static bool rna_NodesModifier_node_group_poll(PointerRNA * /*ptr*/, PointerRNA value)
{
  bNodeTree *ntree = static_cast<bNodeTree *>(value.data);
  if (ntree->type != NTREE_GEOMETRY) {
    return false;
  }
  if (!ntree->geometry_node_asset_traits) {
    return false;
  }
  if ((ntree->geometry_node_asset_traits->flag & GEO_NODE_ASSET_MODIFIER) == 0) {
    return false;
  }
  return true;
}

static void rna_NodesModifier_node_group_update(Main *bmain, Scene *scene, PointerRNA *ptr)
{
  Object *object = (Object *)ptr->owner_id;
  NodesModifierData *nmd = static_cast<NodesModifierData *>(ptr->data);
  rna_Modifier_dependency_update(bmain, scene, ptr);
  MOD_nodes_update_interface(object, nmd);
}

static IDProperty **rna_NodesModifier_properties(PointerRNA *ptr)
{
  NodesModifierData *nmd = static_cast<NodesModifierData *>(ptr->data);
  NodesModifierSettings *settings = &nmd->settings;
  return &settings->properties;
}

static const NodesModifierData *find_nodes_modifier_by_bake(const Object &object,
                                                            const NodesModifierBake &bake)
{
  LISTBASE_FOREACH (const ModifierData *, md, &object.modifiers) {
    if (md->type != eModifierType_Nodes) {
      continue;
    }
    const NodesModifierData *nmd = reinterpret_cast<const NodesModifierData *>(md);
    const blender::Span<NodesModifierBake> bakes{nmd->bakes, nmd->bakes_num};
    if (bakes.contains_ptr(&bake)) {
      return nmd;
    }
  }
  return nullptr;
}

static PointerRNA rna_NodesModifierBake_node_get(PointerRNA *ptr)
{
  const Object *ob = reinterpret_cast<Object *>(ptr->owner_id);
  const NodesModifierBake *bake = static_cast<NodesModifierBake *>(ptr->data);
  const NodesModifierData *nmd = find_nodes_modifier_by_bake(*ob, *bake);
  if (!nmd->node_group) {
    return PointerRNA_NULL;
  }
  const bNodeTree *tree;
  const bNode *node = nmd->node_group->find_nested_node(bake->id, &tree);
  if (!node) {
    return PointerRNA_NULL;
  }
  BLI_assert(tree != nullptr);
  return RNA_pointer_create(const_cast<ID *>(&tree->id), &RNA_Node, const_cast<bNode *>(node));
}

static StructRNA *rna_NodesModifierBake_data_block_typef(PointerRNA *ptr)
{
  NodesModifierDataBlock *data_block = static_cast<NodesModifierDataBlock *>(ptr->data);
  return ID_code_to_RNA_type(data_block->id_type);
}

bool rna_GreasePencilModifier_material_poll(PointerRNA *ptr, PointerRNA value)
{
  Object *ob = reinterpret_cast<Object *>(ptr->owner_id);
  Material *ma = reinterpret_cast<Material *>(value.owner_id);

  return BKE_object_material_index_get(ob, ma) != -1;
}

/* Write material to a generic target pointer without the final modifier struct. */
static void rna_GreasePencilModifier_material_set(PointerRNA *ptr,
                                                  PointerRNA value,
                                                  ReportList *reports,
                                                  Material **ma_target)
{
  Object *ob = reinterpret_cast<Object *>(ptr->owner_id);
  Material *ma = reinterpret_cast<Material *>(value.owner_id);

  if (ma == nullptr || BKE_object_material_index_get(ob, ma) != -1) {
    id_lib_extern(reinterpret_cast<ID *>(ob));
    *ma_target = ma;
  }
  else {
    BKE_reportf(
        reports,
        RPT_ERROR,
        "Cannot assign material '%s', it has to be used by the grease pencil object already",
        ma->id.name);
  }
}

#  define RNA_MOD_GREASE_PENCIL_MATERIAL_FILTER_SET(_type) \
    static void rna_##_type##Modifier_material_filter_set( \
        PointerRNA *ptr, PointerRNA value, ReportList *reports) \
    { \
      _type##ModifierData *tmd = static_cast<_type##ModifierData *>(ptr->data); \
      rna_GreasePencilModifier_material_set(ptr, value, reports, &tmd->influence.material); \
    }

#  define RNA_MOD_GREASE_PENCIL_VERTEX_GROUP_SET(_type) \
    static void rna_##_type##Modifier_vertex_group_name_set(PointerRNA *ptr, const char *value) \
    { \
      _type##ModifierData *tmd = static_cast<_type##ModifierData *>(ptr->data); \
      rna_object_vgroup_name_set(ptr, \
                                 value, \
                                 tmd->influence.vertex_group_name, \
                                 sizeof(tmd->influence.vertex_group_name)); \
    }

RNA_MOD_GREASE_PENCIL_MATERIAL_FILTER_SET(GreasePencilColor);
RNA_MOD_GREASE_PENCIL_MATERIAL_FILTER_SET(GreasePencilMirror);
RNA_MOD_GREASE_PENCIL_MATERIAL_FILTER_SET(GreasePencilOffset);
RNA_MOD_GREASE_PENCIL_MATERIAL_FILTER_SET(GreasePencilOpacity);
RNA_MOD_GREASE_PENCIL_MATERIAL_FILTER_SET(GreasePencilSubdiv);
RNA_MOD_GREASE_PENCIL_MATERIAL_FILTER_SET(GreasePencilTint);
RNA_MOD_GREASE_PENCIL_MATERIAL_FILTER_SET(GreasePencilSmooth);
RNA_MOD_GREASE_PENCIL_MATERIAL_FILTER_SET(GreasePencilNoise);
RNA_MOD_GREASE_PENCIL_MATERIAL_FILTER_SET(GreasePencilThick);
RNA_MOD_GREASE_PENCIL_MATERIAL_FILTER_SET(GreasePencilLattice);

RNA_MOD_GREASE_PENCIL_VERTEX_GROUP_SET(GreasePencilOffset);
RNA_MOD_GREASE_PENCIL_VERTEX_GROUP_SET(GreasePencilOpacity);
RNA_MOD_GREASE_PENCIL_VERTEX_GROUP_SET(GreasePencilSubdiv);
RNA_MOD_GREASE_PENCIL_VERTEX_GROUP_SET(GreasePencilTint);
RNA_MOD_GREASE_PENCIL_VERTEX_GROUP_SET(GreasePencilSmooth);
RNA_MOD_GREASE_PENCIL_VERTEX_GROUP_SET(GreasePencilNoise);
RNA_MOD_GREASE_PENCIL_VERTEX_GROUP_SET(GreasePencilThick);
RNA_MOD_GREASE_PENCIL_VERTEX_GROUP_SET(GreasePencilLattice);

static void rna_GreasePencilOpacityModifier_opacity_factor_range(
    PointerRNA *ptr, float *min, float *max, float *softmin, float *softmax)
{
  GreasePencilOpacityModifierData *omd = static_cast<GreasePencilOpacityModifierData *>(ptr->data);

  *min = 0.0f;
  *softmin = 0.0f;
  *softmax = (omd->flag & MOD_GREASE_PENCIL_OPACITY_USE_UNIFORM_OPACITY) ? 1.0f : 2.0f;
  *max = *softmax;
}

static void rna_GreasePencilOpacityModifier_opacity_factor_max_set(PointerRNA *ptr, float value)
{
  GreasePencilOpacityModifierData *omd = static_cast<GreasePencilOpacityModifierData *>(ptr->data);

  omd->color_factor = (omd->flag & MOD_GREASE_PENCIL_OPACITY_USE_UNIFORM_OPACITY) ?
                          std::min(value, 1.0f) :
                          value;
}

#else

static void rna_def_modifier_panel_open_prop(StructRNA *srna, const char *identifier, const int id)
{
  BLI_assert(id >= 0);
  BLI_assert(id < sizeof(ModifierData::layout_panel_open_flag) * 8);

  PropertyRNA *prop;
  prop = RNA_def_property(srna, identifier, PROP_BOOLEAN, PROP_NONE);
  RNA_def_property_flag(prop, PROP_NO_DEG_UPDATE);
  RNA_def_property_boolean_sdna(
      prop, nullptr, "modifier.layout_panel_open_flag", (int64_t(1) << id));
  RNA_def_property_update(prop, NC_OBJECT | ND_MODIFIER, nullptr);
}

static void rna_def_property_subdivision_common(StructRNA *srna)
{
  PropertyRNA *prop;
  RNA_define_lib_overridable(true);

  prop = RNA_def_property(srna, "uv_smooth", PROP_ENUM, PROP_NONE);
  RNA_def_property_enum_sdna(prop, nullptr, "uv_smooth");
  RNA_def_property_enum_items(prop, rna_enum_subdivision_uv_smooth_items);
  RNA_def_property_ui_text(prop, "UV Smooth", "Controls how smoothing is applied to UVs");
  RNA_def_property_update(prop, 0, "rna_Modifier_update");

  prop = RNA_def_property(srna, "quality", PROP_INT, PROP_UNSIGNED);
  RNA_def_property_int_sdna(prop, nullptr, "quality");
  RNA_def_property_range(prop, 1, 10);
  RNA_def_property_ui_range(prop, 1, 6, 1, -1);
  RNA_def_property_ui_text(
      prop, "Quality", "Accuracy of vertex positions, lower value is faster but less precise");
  RNA_def_property_update(prop, 0, "rna_Modifier_update");

  prop = RNA_def_property(srna, "boundary_smooth", PROP_ENUM, PROP_NONE);
  RNA_def_property_enum_sdna(prop, nullptr, "boundary_smooth");
  RNA_def_property_enum_items(prop, rna_enum_subdivision_boundary_smooth_items);
  RNA_def_property_ui_text(prop, "Boundary Smooth", "Controls how open boundaries are smoothed");
  RNA_def_property_update(prop, 0, "rna_Modifier_update");

  RNA_define_lib_overridable(false);
}

static void rna_def_modifier_subsurf(BlenderRNA *brna)
{
  static const EnumPropertyItem prop_subdivision_type_items[] = {
      {SUBSURF_TYPE_CATMULL_CLARK, "CATMULL_CLARK", 0, "Catmull-Clark", ""},
      {SUBSURF_TYPE_SIMPLE, "SIMPLE", 0, "Simple", ""},
      {0, nullptr, 0, nullptr, nullptr},
  };

  StructRNA *srna;
  PropertyRNA *prop;

  srna = RNA_def_struct(brna, "SubsurfModifier", "Modifier");
  RNA_def_struct_ui_text(srna, "Subdivision Surface Modifier", "Subdivision surface modifier");
  RNA_def_struct_sdna(srna, "SubsurfModifierData");
  RNA_def_struct_ui_icon(srna, ICON_MOD_SUBSURF);

  rna_def_property_subdivision_common(srna);

  RNA_define_lib_overridable(true);

  prop = RNA_def_property(srna, "subdivision_type", PROP_ENUM, PROP_NONE);
  RNA_def_property_enum_sdna(prop, nullptr, "subdivType");
  RNA_def_property_enum_items(prop, prop_subdivision_type_items);
  RNA_def_property_ui_text(prop, "Subdivision Type", "Select type of subdivision algorithm");
  RNA_def_property_update(prop, 0, "rna_Modifier_update");

  /* see CCGSUBSURF_LEVEL_MAX for max limit */
  prop = RNA_def_property(srna, "levels", PROP_INT, PROP_UNSIGNED);
  RNA_def_property_int_sdna(prop, nullptr, "levels");
  RNA_def_property_range(prop, 0, 11);
  RNA_def_property_ui_range(prop, 0, 6, 1, -1);
  RNA_def_property_ui_text(prop, "Levels", "Number of subdivisions to perform");
  RNA_def_property_update(prop, 0, "rna_Modifier_update");

  prop = RNA_def_property(srna, "render_levels", PROP_INT, PROP_UNSIGNED);
  RNA_def_property_int_sdna(prop, nullptr, "renderLevels");
  RNA_def_property_range(prop, 0, 11);
  RNA_def_property_ui_range(prop, 0, 6, 1, -1);
  RNA_def_property_ui_text(
      prop, "Render Levels", "Number of subdivisions to perform when rendering");

  prop = RNA_def_property(srna, "show_only_control_edges", PROP_BOOLEAN, PROP_NONE);
  RNA_def_property_boolean_sdna(prop, nullptr, "flags", eSubsurfModifierFlag_ControlEdges);
  RNA_def_property_ui_text(prop, "Optimal Display", "Skip displaying interior subdivided edges");
  RNA_def_property_update(prop, 0, "rna_Modifier_update");

  prop = RNA_def_property(srna, "use_creases", PROP_BOOLEAN, PROP_NONE);
  RNA_def_property_boolean_sdna(prop, nullptr, "flags", eSubsurfModifierFlag_UseCrease);
  RNA_def_property_ui_text(
      prop, "Use Creases", "Use mesh crease information to sharpen edges or corners");
  RNA_def_property_update(prop, 0, "rna_Modifier_update");

  prop = RNA_def_property(srna, "use_custom_normals", PROP_BOOLEAN, PROP_NONE);
  RNA_def_property_boolean_sdna(prop, nullptr, "flags", eSubsurfModifierFlag_UseCustomNormals);
  RNA_def_property_ui_text(
      prop, "Use Custom Normals", "Interpolates existing custom normals to resulting mesh");
  RNA_def_property_update(prop, 0, "rna_Modifier_update");

  prop = RNA_def_property(srna, "use_limit_surface", PROP_BOOLEAN, PROP_NONE);
  RNA_def_property_boolean_negative_sdna(
      prop, nullptr, "flags", eSubsurfModifierFlag_UseRecursiveSubdivision);
  RNA_def_property_ui_text(prop,
                           "Use Limit Surface",
                           "Place vertices at the surface that would be produced with infinite "
                           "levels of subdivision (smoothest possible shape)");
  RNA_def_property_update(prop, 0, "rna_Modifier_update");

  RNA_define_lib_overridable(false);
}

static void rna_def_modifier_generic_map_info(StructRNA *srna)
{
  static const EnumPropertyItem prop_texture_coordinates_items[] = {
      {MOD_DISP_MAP_LOCAL,
       "LOCAL",
       0,
       "Local",
       "Use the local coordinate system for the texture coordinates"},
      {MOD_DISP_MAP_GLOBAL,
       "GLOBAL",
       0,
       "Global",
       "Use the global coordinate system for the texture coordinates"},
      {MOD_DISP_MAP_OBJECT,
       "OBJECT",
       0,
       "Object",
       "Use the linked object's local coordinate system for the texture coordinates"},
      {MOD_DISP_MAP_UV, "UV", 0, "UV", "Use UV coordinates for the texture coordinates"},
      {0, nullptr, 0, nullptr, nullptr},
  };

  PropertyRNA *prop;

  RNA_define_lib_overridable(true);

  prop = RNA_def_property(srna, "texture", PROP_POINTER, PROP_NONE);
  RNA_def_property_ui_text(prop, "Texture", "");
  RNA_def_property_flag(prop, PROP_EDITABLE);
  RNA_def_property_update(prop, 0, "rna_Modifier_dependency_update");

  prop = RNA_def_property(srna, "texture_coords", PROP_ENUM, PROP_NONE);
  RNA_def_property_enum_sdna(prop, nullptr, "texmapping");
  RNA_def_property_enum_items(prop, prop_texture_coordinates_items);
  RNA_def_property_ui_text(prop, "Texture Coordinates", "");
  RNA_def_property_update(prop, 0, "rna_Modifier_dependency_update");

  prop = RNA_def_property(srna, "uv_layer", PROP_STRING, PROP_NONE);
  RNA_def_property_string_sdna(prop, nullptr, "uvlayer_name");
  RNA_def_property_ui_text(prop, "UV Map", "UV map name");
  RNA_def_property_string_funcs(
      prop, nullptr, nullptr, "rna_MappingInfoModifier_uvlayer_name_set");
  RNA_def_property_update(prop, 0, "rna_Modifier_update");

  prop = RNA_def_property(srna, "texture_coords_object", PROP_POINTER, PROP_NONE);
  RNA_def_property_pointer_sdna(prop, nullptr, "map_object");
  RNA_def_property_ui_text(
      prop, "Texture Coordinate Object", "Object to set the texture coordinates");
  RNA_def_property_flag(prop, PROP_EDITABLE | PROP_ID_SELF_CHECK);
  RNA_def_property_update(prop, 0, "rna_Modifier_dependency_update");

  prop = RNA_def_property(srna, "texture_coords_bone", PROP_STRING, PROP_NONE);
  RNA_def_property_string_sdna(prop, nullptr, "map_bone");
  RNA_def_property_ui_text(prop, "Texture Coordinate Bone", "Bone to set the texture coordinates");
  RNA_def_property_update(prop, 0, "rna_Modifier_dependency_update");

  RNA_define_lib_overridable(false);
}

static void rna_def_modifier_warp(BlenderRNA *brna)
{
  StructRNA *srna;
  PropertyRNA *prop;

  srna = RNA_def_struct(brna, "WarpModifier", "Modifier");
  RNA_def_struct_ui_text(srna, "Warp Modifier", "Warp modifier");
  RNA_def_struct_sdna(srna, "WarpModifierData");
  RNA_def_struct_ui_icon(srna, ICON_MOD_WARP);

  RNA_define_lib_overridable(true);

  prop = RNA_def_property(srna, "object_from", PROP_POINTER, PROP_NONE);
  RNA_def_property_pointer_sdna(prop, nullptr, "object_from");
  RNA_def_property_ui_text(prop, "Object From", "Object to transform from");
  RNA_def_property_flag(prop, PROP_EDITABLE | PROP_ID_SELF_CHECK);
  RNA_def_property_update(prop, 0, "rna_Modifier_dependency_update");

  prop = RNA_def_property(srna, "bone_from", PROP_STRING, PROP_NONE);
  RNA_def_property_string_sdna(prop, nullptr, "bone_from");
  RNA_def_property_ui_text(prop, "Bone From", "Bone to transform from");
  RNA_def_property_update(prop, 0, "rna_Modifier_dependency_update");

  prop = RNA_def_property(srna, "object_to", PROP_POINTER, PROP_NONE);
  RNA_def_property_pointer_sdna(prop, nullptr, "object_to");
  RNA_def_property_ui_text(prop, "Object To", "Object to transform to");
  RNA_def_property_flag(prop, PROP_EDITABLE | PROP_ID_SELF_CHECK);
  RNA_def_property_update(prop, 0, "rna_Modifier_dependency_update");

  prop = RNA_def_property(srna, "bone_to", PROP_STRING, PROP_NONE);
  RNA_def_property_string_sdna(prop, nullptr, "bone_to");
  RNA_def_property_ui_text(prop, "Bone To", "Bone defining offset");
  RNA_def_property_update(prop, 0, "rna_Modifier_dependency_update");

  prop = RNA_def_property(srna, "strength", PROP_FLOAT, PROP_NONE);
  RNA_def_property_range(prop, -FLT_MAX, FLT_MAX);
  RNA_def_property_ui_range(prop, -100, 100, 10, 2);
  RNA_def_property_ui_text(prop, "Strength", "");
  RNA_def_property_update(prop, 0, "rna_Modifier_update");

  prop = RNA_def_property(srna, "falloff_type", PROP_ENUM, PROP_NONE);
  RNA_def_property_enum_items(prop, modifier_warp_falloff_items);
  RNA_def_property_ui_text(prop, "Falloff Type", "");
  RNA_def_property_translation_context(prop,
                                       BLT_I18NCONTEXT_ID_CURVE_LEGACY); /* Abusing id_curve :/ */
  RNA_def_property_update(prop, 0, "rna_Modifier_update");

  prop = RNA_def_property(srna, "falloff_radius", PROP_FLOAT, PROP_DISTANCE);
  RNA_def_property_ui_text(prop, "Radius", "Radius to apply");
  RNA_def_property_update(prop, 0, "rna_Modifier_update");

  prop = RNA_def_property(srna, "falloff_curve", PROP_POINTER, PROP_NONE);
  RNA_def_property_pointer_sdna(prop, nullptr, "curfalloff");
  RNA_def_property_ui_text(prop, "Falloff Curve", "Custom falloff curve");
  RNA_def_property_update(prop, 0, "rna_Modifier_update");

  prop = RNA_def_property(srna, "use_volume_preserve", PROP_BOOLEAN, PROP_NONE);
  RNA_def_property_boolean_sdna(prop, nullptr, "flag", MOD_WARP_VOLUME_PRESERVE);
  RNA_def_property_ui_text(prop, "Preserve Volume", "Preserve volume when rotations are used");
  RNA_def_property_update(prop, 0, "rna_Modifier_update");

  prop = RNA_def_property(srna, "vertex_group", PROP_STRING, PROP_NONE);
  RNA_def_property_string_sdna(prop, nullptr, "defgrp_name");
  RNA_def_property_ui_text(prop, "Vertex Group", "Vertex group name for modulating the deform");
  RNA_def_property_string_funcs(prop, nullptr, nullptr, "rna_WarpModifier_defgrp_name_set");
  RNA_def_property_update(prop, 0, "rna_Modifier_update");

  prop = RNA_def_property(srna, "invert_vertex_group", PROP_BOOLEAN, PROP_NONE);
  RNA_def_property_boolean_sdna(prop, nullptr, "flag", MOD_WARP_INVERT_VGROUP);
  RNA_def_property_ui_text(prop, "Invert", "Invert vertex group influence");
  RNA_def_property_update(prop, 0, "rna_Modifier_update");

  RNA_define_lib_overridable(false);

  rna_def_modifier_generic_map_info(srna);
}

static void rna_def_modifier_multires(BlenderRNA *brna)
{
  StructRNA *srna;
  PropertyRNA *prop;

  srna = RNA_def_struct(brna, "MultiresModifier", "Modifier");
  RNA_def_struct_ui_text(srna, "Multires Modifier", "Multiresolution mesh modifier");
  RNA_def_struct_sdna(srna, "MultiresModifierData");
  RNA_def_struct_ui_icon(srna, ICON_MOD_MULTIRES);

  RNA_define_lib_overridable(true);

  rna_def_property_subdivision_common(srna);

  prop = RNA_def_property(srna, "levels", PROP_INT, PROP_UNSIGNED);
  RNA_def_property_int_sdna(prop, nullptr, "lvl");
  RNA_def_property_ui_text(prop, "Levels", "Number of subdivisions to use in the viewport");
  RNA_def_property_int_funcs(prop, nullptr, nullptr, "rna_MultiresModifier_level_range");
  RNA_def_property_update(prop, 0, "rna_Modifier_update");

  prop = RNA_def_property(srna, "sculpt_levels", PROP_INT, PROP_UNSIGNED);
  RNA_def_property_int_sdna(prop, nullptr, "sculptlvl");
  RNA_def_property_ui_text(prop, "Sculpt Levels", "Number of subdivisions to use in sculpt mode");
  RNA_def_property_int_funcs(prop, nullptr, nullptr, "rna_MultiresModifier_level_range");
  RNA_def_property_update(prop, 0, "rna_Modifier_update");

  prop = RNA_def_property(srna, "render_levels", PROP_INT, PROP_UNSIGNED);
  RNA_def_property_int_sdna(prop, nullptr, "renderlvl");
  RNA_def_property_ui_text(prop, "Render Levels", "The subdivision level visible at render time");
  RNA_def_property_int_funcs(prop, nullptr, nullptr, "rna_MultiresModifier_level_range");

  prop = RNA_def_property(srna, "total_levels", PROP_INT, PROP_UNSIGNED);
  RNA_def_property_int_sdna(prop, nullptr, "totlvl");
  RNA_def_property_clear_flag(prop, PROP_EDITABLE);
  RNA_def_property_ui_text(
      prop, "Total Levels", "Number of subdivisions for which displacements are stored");

  prop = RNA_def_property(srna, "is_external", PROP_BOOLEAN, PROP_NONE);
  RNA_def_property_clear_flag(prop, PROP_EDITABLE);
  RNA_def_property_boolean_funcs(prop, "rna_MultiresModifier_external_get", nullptr);
  RNA_def_property_ui_text(
      prop, "External", "Store multires displacements outside the .blend file, to save memory");

  prop = RNA_def_property(srna, "filepath", PROP_STRING, PROP_FILEPATH);
  RNA_def_property_string_funcs(prop,
                                "rna_MultiresModifier_filepath_get",
                                "rna_MultiresModifier_filepath_length",
                                "rna_MultiresModifier_filepath_set");
  RNA_def_property_ui_text(prop, "File Path", "Path to external displacements file");
  RNA_def_property_update(prop, 0, "rna_Modifier_update");

  prop = RNA_def_property(srna, "show_only_control_edges", PROP_BOOLEAN, PROP_NONE);
  RNA_def_property_boolean_sdna(prop, nullptr, "flags", eMultiresModifierFlag_ControlEdges);
  RNA_def_property_ui_text(
      prop, "Optimal Display", "Skip drawing/rendering of interior subdivided edges");
  RNA_def_property_update(prop, 0, "rna_Modifier_update");

  prop = RNA_def_property(srna, "use_creases", PROP_BOOLEAN, PROP_NONE);
  RNA_def_property_boolean_sdna(prop, nullptr, "flags", eMultiresModifierFlag_UseCrease);
  RNA_def_property_ui_text(
      prop, "Use Creases", "Use mesh crease information to sharpen edges or corners");
  RNA_def_property_update(prop, 0, "rna_Modifier_update");

  prop = RNA_def_property(srna, "use_custom_normals", PROP_BOOLEAN, PROP_NONE);
  RNA_def_property_boolean_sdna(prop, nullptr, "flags", eMultiresModifierFlag_UseCustomNormals);
  RNA_def_property_ui_text(
      prop, "Use Custom Normals", "Interpolates existing custom normals to resulting mesh");
  RNA_def_property_update(prop, 0, "rna_Modifier_update");

  prop = RNA_def_property(srna, "use_sculpt_base_mesh", PROP_BOOLEAN, PROP_NONE);
  RNA_def_property_boolean_sdna(prop, nullptr, "flags", eMultiresModifierFlag_UseSculptBaseMesh);
  RNA_def_property_ui_text(prop,
                           "Sculpt Base Mesh",
                           "Make Sculpt Mode tools deform the base mesh while previewing the "
                           "displacement of higher subdivision levels");
  RNA_def_property_update(prop, 0, "rna_Modifier_update");

  RNA_define_lib_overridable(false);
}

static void rna_def_modifier_lattice(BlenderRNA *brna)
{
  StructRNA *srna;
  PropertyRNA *prop;

  srna = RNA_def_struct(brna, "LatticeModifier", "Modifier");
  RNA_def_struct_ui_text(srna, "Lattice Modifier", "Lattice deformation modifier");
  RNA_def_struct_sdna(srna, "LatticeModifierData");
  RNA_def_struct_ui_icon(srna, ICON_MOD_LATTICE);

  RNA_define_lib_overridable(true);

  prop = RNA_def_property(srna, "object", PROP_POINTER, PROP_NONE);
  RNA_def_property_ui_text(prop, "Object", "Lattice object to deform with");
  RNA_def_property_pointer_funcs(
      prop, nullptr, "rna_LatticeModifier_object_set", nullptr, "rna_Lattice_object_poll");
  RNA_def_property_flag(prop, PROP_EDITABLE | PROP_ID_SELF_CHECK);
  RNA_def_property_update(prop, 0, "rna_Modifier_dependency_update");

  prop = RNA_def_property(srna, "vertex_group", PROP_STRING, PROP_NONE);
  RNA_def_property_string_sdna(prop, nullptr, "name");
  RNA_def_property_ui_text(
      prop,
      "Vertex Group",
      "Name of Vertex Group which determines influence of modifier per point");
  RNA_def_property_string_funcs(prop, nullptr, nullptr, "rna_LatticeModifier_name_set");
  RNA_def_property_update(prop, 0, "rna_Modifier_update");

  prop = RNA_def_property(srna, "invert_vertex_group", PROP_BOOLEAN, PROP_NONE);
  RNA_def_property_boolean_sdna(prop, nullptr, "flag", MOD_LATTICE_INVERT_VGROUP);
  RNA_def_property_ui_text(prop, "Invert", "Invert vertex group influence");
  RNA_def_property_update(prop, 0, "rna_Modifier_update");

  prop = RNA_def_property(srna, "strength", PROP_FLOAT, PROP_NONE);
  RNA_def_property_range(prop, -FLT_MAX, FLT_MAX);
  RNA_def_property_ui_range(prop, 0, 1, 10, 2);
  RNA_def_property_ui_text(prop, "Strength", "Strength of modifier effect");
  RNA_def_property_update(prop, 0, "rna_Modifier_update");

  RNA_define_lib_overridable(false);
}

static void rna_def_modifier_curve(BlenderRNA *brna)
{
  StructRNA *srna;
  PropertyRNA *prop;

  static const EnumPropertyItem prop_deform_axis_items[] = {
      {MOD_CURVE_POSX, "POS_X", 0, "X", ""},
      {MOD_CURVE_POSY, "POS_Y", 0, "Y", ""},
      {MOD_CURVE_POSZ, "POS_Z", 0, "Z", ""},
      {MOD_CURVE_NEGX, "NEG_X", 0, "-X", ""},
      {MOD_CURVE_NEGY, "NEG_Y", 0, "-Y", ""},
      {MOD_CURVE_NEGZ, "NEG_Z", 0, "-Z", ""},
      {0, nullptr, 0, nullptr, nullptr},
  };

  srna = RNA_def_struct(brna, "CurveModifier", "Modifier");
  RNA_def_struct_ui_text(srna, "Curve Modifier", "Curve deformation modifier");
  RNA_def_struct_sdna(srna, "CurveModifierData");
  RNA_def_struct_ui_icon(srna, ICON_MOD_CURVE);

  RNA_define_lib_overridable(true);

  prop = RNA_def_property(srna, "object", PROP_POINTER, PROP_NONE);
  RNA_def_property_ui_text(prop, "Object", "Curve object to deform with");
  RNA_def_property_pointer_funcs(
      prop, nullptr, "rna_CurveModifier_object_set", nullptr, "rna_Curve_object_poll");
  RNA_def_property_flag(prop, PROP_EDITABLE | PROP_ID_SELF_CHECK);
  RNA_def_property_update(prop, 0, "rna_CurveModifier_dependency_update");

  prop = RNA_def_property(srna, "vertex_group", PROP_STRING, PROP_NONE);
  RNA_def_property_string_sdna(prop, nullptr, "name");
  RNA_def_property_ui_text(
      prop,
      "Vertex Group",
      "Name of Vertex Group which determines influence of modifier per point");
  RNA_def_property_string_funcs(prop, nullptr, nullptr, "rna_CurveModifier_name_set");
  RNA_def_property_update(prop, 0, "rna_Modifier_update");

  prop = RNA_def_property(srna, "invert_vertex_group", PROP_BOOLEAN, PROP_NONE);
  RNA_def_property_boolean_sdna(prop, nullptr, "flag", MOD_CURVE_INVERT_VGROUP);
  RNA_def_property_ui_text(prop, "Invert", "Invert vertex group influence");
  RNA_def_property_update(prop, 0, "rna_Modifier_update");

  prop = RNA_def_property(srna, "deform_axis", PROP_ENUM, PROP_NONE);
  RNA_def_property_enum_sdna(prop, nullptr, "defaxis");
  RNA_def_property_enum_items(prop, prop_deform_axis_items);
  RNA_def_property_ui_text(prop, "Deform Axis", "The axis that the curve deforms along");
  RNA_def_property_update(prop, 0, "rna_Modifier_update");

  RNA_define_lib_overridable(false);
}

static void rna_def_modifier_build(BlenderRNA *brna)
{
  StructRNA *srna;
  PropertyRNA *prop;

  srna = RNA_def_struct(brna, "BuildModifier", "Modifier");
  RNA_def_struct_ui_text(srna, "Build Modifier", "Build effect modifier");
  RNA_def_struct_sdna(srna, "BuildModifierData");
  RNA_def_struct_ui_icon(srna, ICON_MOD_BUILD);

  RNA_define_lib_overridable(true);

  prop = RNA_def_property(srna, "frame_start", PROP_FLOAT, PROP_TIME);
  RNA_def_property_float_sdna(prop, nullptr, "start");
  RNA_def_property_range(prop, MINAFRAMEF, MAXFRAMEF);
  RNA_def_property_ui_text(prop, "Start Frame", "Start frame of the effect");
  RNA_def_property_update(prop, 0, "rna_Modifier_update");

  prop = RNA_def_property(srna, "frame_duration", PROP_FLOAT, PROP_TIME);
  RNA_def_property_float_sdna(prop, nullptr, "length");
  RNA_def_property_range(prop, 1, MAXFRAMEF);
  RNA_def_property_ui_text(prop, "Length", "Total time the build effect requires");
  RNA_def_property_update(prop, 0, "rna_Modifier_update");

  prop = RNA_def_property(srna, "use_reverse", PROP_BOOLEAN, PROP_NONE);
  RNA_def_property_boolean_sdna(prop, nullptr, "flag", MOD_BUILD_FLAG_REVERSE);
  RNA_def_property_ui_text(prop, "Reversed", "Deconstruct the mesh instead of building it");
  RNA_def_property_update(prop, 0, "rna_Modifier_update");

  prop = RNA_def_property(srna, "use_random_order", PROP_BOOLEAN, PROP_NONE);
  RNA_def_property_boolean_sdna(prop, nullptr, "flag", MOD_BUILD_FLAG_RANDOMIZE);
  RNA_def_property_ui_text(prop, "Randomize", "Randomize the faces or edges during build");
  RNA_def_property_update(prop, 0, "rna_Modifier_update");

  prop = RNA_def_property(srna, "seed", PROP_INT, PROP_NONE);
  RNA_def_property_range(prop, 1, MAXFRAMEF);
  RNA_def_property_ui_text(prop, "Seed", "Seed for random if used");
  RNA_def_property_update(prop, 0, "rna_Modifier_update");

  RNA_define_lib_overridable(false);
}

static void rna_def_modifier_mirror(BlenderRNA *brna)
{
  StructRNA *srna;
  PropertyRNA *prop;

  srna = RNA_def_struct(brna, "MirrorModifier", "Modifier");
  RNA_def_struct_ui_text(srna, "Mirror Modifier", "Mirroring modifier");
  RNA_def_struct_sdna(srna, "MirrorModifierData");
  RNA_def_struct_ui_icon(srna, ICON_MOD_MIRROR);

  RNA_define_lib_overridable(true);

  prop = RNA_def_property(srna, "use_axis", PROP_BOOLEAN, PROP_NONE);
  RNA_def_property_boolean_sdna(prop, nullptr, "flag", MOD_MIR_AXIS_X);
  RNA_def_property_array(prop, 3);
  RNA_def_property_ui_text(prop, "Mirror Axis", "Enable axis mirror");
  RNA_def_property_update(prop, 0, "rna_Modifier_update");

  prop = RNA_def_property(srna, "use_bisect_axis", PROP_BOOLEAN, PROP_NONE);
  RNA_def_property_boolean_sdna(prop, nullptr, "flag", MOD_MIR_BISECT_AXIS_X);
  RNA_def_property_array(prop, 3);
  RNA_def_property_ui_text(prop, "Bisect Axis", "Cuts the mesh across the mirror plane");
  RNA_def_property_update(prop, 0, "rna_Modifier_update");

  prop = RNA_def_property(srna, "use_bisect_flip_axis", PROP_BOOLEAN, PROP_NONE);
  RNA_def_property_boolean_sdna(prop, nullptr, "flag", MOD_MIR_BISECT_FLIP_AXIS_X);
  RNA_def_property_array(prop, 3);
  RNA_def_property_ui_text(prop, "Bisect Flip Axis", "Flips the direction of the slice");
  RNA_def_property_update(prop, 0, "rna_Modifier_update");

  prop = RNA_def_property(srna, "use_clip", PROP_BOOLEAN, PROP_NONE);
  RNA_def_property_boolean_sdna(prop, nullptr, "flag", MOD_MIR_CLIPPING);
  RNA_def_property_ui_text(
      prop, "Clip", "Prevent vertices from going through the mirror during transform");
  RNA_def_property_update(prop, 0, "rna_Modifier_update");

  prop = RNA_def_property(srna, "use_mirror_vertex_groups", PROP_BOOLEAN, PROP_NONE);
  RNA_def_property_boolean_sdna(prop, nullptr, "flag", MOD_MIR_VGROUP);
  RNA_def_property_ui_text(prop, "Mirror Vertex Groups", "Mirror vertex groups (e.g. .R->.L)");
  RNA_def_property_update(prop, 0, "rna_Modifier_update");

  prop = RNA_def_property(srna, "use_mirror_merge", PROP_BOOLEAN, PROP_NONE);
  RNA_def_property_boolean_negative_sdna(prop, nullptr, "flag", MOD_MIR_NO_MERGE);
  RNA_def_property_ui_text(prop, "Merge Vertices", "Merge vertices within the merge threshold");
  RNA_def_property_update(prop, 0, "rna_Modifier_update");

  prop = RNA_def_property(srna, "use_mirror_u", PROP_BOOLEAN, PROP_NONE);
  RNA_def_property_boolean_sdna(prop, nullptr, "flag", MOD_MIR_MIRROR_U);
  RNA_def_property_ui_text(
      prop, "Mirror U", "Mirror the U texture coordinate around the flip offset point");
  RNA_def_property_update(prop, 0, "rna_Modifier_update");

  prop = RNA_def_property(srna, "use_mirror_v", PROP_BOOLEAN, PROP_NONE);
  RNA_def_property_boolean_sdna(prop, nullptr, "flag", MOD_MIR_MIRROR_V);
  RNA_def_property_ui_text(
      prop, "Mirror V", "Mirror the V texture coordinate around the flip offset point");
  RNA_def_property_update(prop, 0, "rna_Modifier_update");

  prop = RNA_def_property(srna, "use_mirror_udim", PROP_BOOLEAN, PROP_NONE);
  RNA_def_property_boolean_sdna(prop, nullptr, "flag", MOD_MIR_MIRROR_UDIM);
  RNA_def_property_ui_text(
      prop, "Mirror UDIM", "Mirror the texture coordinate around each tile center");
  RNA_def_property_update(prop, 0, "rna_Modifier_update");

  prop = RNA_def_property(srna, "mirror_offset_u", PROP_FLOAT, PROP_FACTOR);
  RNA_def_property_float_sdna(prop, nullptr, "uv_offset[0]");
  RNA_def_property_range(prop, -1, 1);
  RNA_def_property_ui_range(prop, -1, 1, 2, 4);
  RNA_def_property_ui_text(
      prop,
      "Flip U Offset",
      "Amount to offset mirrored UVs flipping point from the 0.5 on the U axis");
  RNA_def_property_update(prop, 0, "rna_Modifier_update");

  prop = RNA_def_property(srna, "mirror_offset_v", PROP_FLOAT, PROP_FACTOR);
  RNA_def_property_float_sdna(prop, nullptr, "uv_offset[1]");
  RNA_def_property_range(prop, -1, 1);
  RNA_def_property_ui_range(prop, -1, 1, 2, 4);
  RNA_def_property_ui_text(
      prop,
      "Flip V Offset",
      "Amount to offset mirrored UVs flipping point from the 0.5 point on the V axis");
  RNA_def_property_update(prop, 0, "rna_Modifier_update");

  prop = RNA_def_property(srna, "offset_u", PROP_FLOAT, PROP_FACTOR);
  RNA_def_property_float_sdna(prop, nullptr, "uv_offset_copy[0]");
  RNA_def_property_range(prop, -10000.0f, 10000.0f);
  RNA_def_property_ui_range(prop, -1, 1, 2, 4);
  RNA_def_property_ui_text(prop, "U Offset", "Mirrored UV offset on the U axis");
  RNA_def_property_update(prop, 0, "rna_Modifier_update");

  prop = RNA_def_property(srna, "offset_v", PROP_FLOAT, PROP_FACTOR);
  RNA_def_property_float_sdna(prop, nullptr, "uv_offset_copy[1]");
  RNA_def_property_range(prop, -10000.0f, 10000.0f);
  RNA_def_property_ui_range(prop, -1, 1, 2, 4);
  RNA_def_property_ui_text(prop, "V Offset", "Mirrored UV offset on the V axis");
  RNA_def_property_update(prop, 0, "rna_Modifier_update");

  prop = RNA_def_property(srna, "merge_threshold", PROP_FLOAT, PROP_DISTANCE);
  RNA_def_property_float_sdna(prop, nullptr, "tolerance");
  RNA_def_property_range(prop, 0, FLT_MAX);
  RNA_def_property_ui_range(prop, 0, 1, 0.01, 6);
  RNA_def_property_ui_text(
      prop, "Merge Distance", "Distance within which mirrored vertices are merged");
  RNA_def_property_update(prop, 0, "rna_Modifier_update");

  prop = RNA_def_property(srna, "bisect_threshold", PROP_FLOAT, PROP_DISTANCE);
  RNA_def_property_float_sdna(prop, nullptr, "bisect_threshold");
  RNA_def_property_range(prop, 0, FLT_MAX);
  RNA_def_property_ui_range(prop, 0, 1, 0.01, 6);
  RNA_def_property_ui_text(
      prop, "Bisect Distance", "Distance from the bisect plane within which vertices are removed");
  RNA_def_property_update(prop, 0, "rna_Modifier_update");

  prop = RNA_def_property(srna, "mirror_object", PROP_POINTER, PROP_NONE);
  RNA_def_property_pointer_sdna(prop, nullptr, "mirror_ob");
  RNA_def_property_ui_text(prop, "Mirror Object", "Object to use as mirror");
  RNA_def_property_flag(prop, PROP_EDITABLE | PROP_ID_SELF_CHECK);
  RNA_def_property_update(prop, 0, "rna_Modifier_dependency_update");

  RNA_define_lib_overridable(false);
}

static void rna_def_modifier_decimate(BlenderRNA *brna)
{
  static const EnumPropertyItem modifier_decim_mode_items[] = {
      {MOD_DECIM_MODE_COLLAPSE, "COLLAPSE", 0, "Collapse", "Use edge collapsing"},
      {MOD_DECIM_MODE_UNSUBDIV, "UNSUBDIV", 0, "Un-Subdivide", "Use un-subdivide face reduction"},
      {MOD_DECIM_MODE_DISSOLVE,
       "DISSOLVE",
       0,
       "Planar",
       "Dissolve geometry to form planar polygons"},
      {0, nullptr, 0, nullptr, nullptr},
  };

  /* NOTE: keep in sync with operator 'MESH_OT_decimate'. */

  StructRNA *srna;
  PropertyRNA *prop;

  srna = RNA_def_struct(brna, "DecimateModifier", "Modifier");
  RNA_def_struct_ui_text(srna, "Decimate Modifier", "Decimation modifier");
  RNA_def_struct_sdna(srna, "DecimateModifierData");
  RNA_def_struct_ui_icon(srna, ICON_MOD_DECIM);

  RNA_define_lib_overridable(true);

  prop = RNA_def_property(srna, "decimate_type", PROP_ENUM, PROP_NONE);
  RNA_def_property_enum_sdna(prop, nullptr, "mode");
  RNA_def_property_enum_items(prop, modifier_decim_mode_items);
  RNA_def_property_ui_text(prop, "Mode", "");
  RNA_def_property_update(prop, 0, "rna_Modifier_update");

  /* (mode == MOD_DECIM_MODE_COLLAPSE) */
  prop = RNA_def_property(srna, "ratio", PROP_FLOAT, PROP_FACTOR);
  RNA_def_property_float_sdna(prop, nullptr, "percent");
  RNA_def_property_range(prop, 0, 1);
  RNA_def_property_ui_range(prop, 0, 1, 1, 4);
  RNA_def_property_ui_text(prop, "Ratio", "Ratio of triangles to reduce to (collapse only)");
  RNA_def_property_update(prop, 0, "rna_Modifier_update");

  /* (mode == MOD_DECIM_MODE_UNSUBDIV) */
  prop = RNA_def_property(srna, "iterations", PROP_INT, PROP_UNSIGNED);
  RNA_def_property_int_sdna(prop, nullptr, "iter");
  RNA_def_property_range(prop, 0, SHRT_MAX);
  RNA_def_property_ui_range(prop, 0, 100, 1, -1);
  RNA_def_property_ui_text(
      prop, "Iterations", "Number of times reduce the geometry (unsubdivide only)");
  RNA_def_property_update(prop, 0, "rna_Modifier_update");

  /* (mode == MOD_DECIM_MODE_DISSOLVE) */
  prop = RNA_def_property(srna, "angle_limit", PROP_FLOAT, PROP_ANGLE);
  RNA_def_property_float_sdna(prop, nullptr, "angle");
  RNA_def_property_range(prop, 0, DEG2RAD(180));
  RNA_def_property_ui_range(prop, 0, DEG2RAD(180), 10, 2);
  RNA_def_property_ui_text(prop, "Angle Limit", "Only dissolve angles below this (planar only)");
  RNA_def_property_update(prop, 0, "rna_Modifier_update");

  /* (mode == MOD_DECIM_MODE_COLLAPSE) */
  prop = RNA_def_property(srna, "vertex_group", PROP_STRING, PROP_NONE);
  RNA_def_property_string_sdna(prop, nullptr, "defgrp_name");
  RNA_def_property_ui_text(prop, "Vertex Group", "Vertex group name (collapse only)");
  RNA_def_property_string_funcs(prop, nullptr, nullptr, "rna_DecimateModifier_defgrp_name_set");
  RNA_def_property_update(prop, 0, "rna_Modifier_update");

  prop = RNA_def_property(srna, "invert_vertex_group", PROP_BOOLEAN, PROP_NONE);
  RNA_def_property_boolean_sdna(prop, nullptr, "flag", MOD_DECIM_FLAG_INVERT_VGROUP);
  RNA_def_property_ui_text(prop, "Invert", "Invert vertex group influence (collapse only)");
  RNA_def_property_update(prop, 0, "rna_Modifier_update");

  prop = RNA_def_property(srna, "use_collapse_triangulate", PROP_BOOLEAN, PROP_NONE);
  RNA_def_property_boolean_sdna(prop, nullptr, "flag", MOD_DECIM_FLAG_TRIANGULATE);
  RNA_def_property_ui_text(
      prop, "Triangulate", "Keep triangulated faces resulting from decimation (collapse only)");
  RNA_def_property_update(prop, 0, "rna_Modifier_update");

  prop = RNA_def_property(srna, "use_symmetry", PROP_BOOLEAN, PROP_NONE);
  RNA_def_property_boolean_sdna(prop, nullptr, "flag", MOD_DECIM_FLAG_SYMMETRY);
  RNA_def_property_ui_text(prop, "Symmetry", "Maintain symmetry on an axis");
  RNA_def_property_update(prop, 0, "rna_Modifier_update");

  prop = RNA_def_property(srna, "symmetry_axis", PROP_ENUM, PROP_NONE);
  RNA_def_property_enum_sdna(prop, nullptr, "symmetry_axis");
  RNA_def_property_enum_items(prop, rna_enum_axis_xyz_items);
  RNA_def_property_ui_text(prop, "Axis", "Axis of symmetry");
  RNA_def_property_update(prop, 0, "rna_Modifier_update");

  prop = RNA_def_property(srna, "vertex_group_factor", PROP_FLOAT, PROP_FACTOR);
  RNA_def_property_float_sdna(prop, nullptr, "defgrp_factor");
  RNA_def_property_range(prop, 0, 1000);
  RNA_def_property_ui_range(prop, 0, 10, 1, 4);
  RNA_def_property_ui_text(prop, "Factor", "Vertex group strength");
  RNA_def_property_update(prop, 0, "rna_Modifier_update");
  /* end collapse-only option */

  /* (mode == MOD_DECIM_MODE_DISSOLVE) */
  prop = RNA_def_property(srna, "use_dissolve_boundaries", PROP_BOOLEAN, PROP_NONE);
  RNA_def_property_boolean_sdna(prop, nullptr, "flag", MOD_DECIM_FLAG_ALL_BOUNDARY_VERTS);
  RNA_def_property_ui_text(
      prop, "All Boundaries", "Dissolve all vertices in between face boundaries (planar only)");
  RNA_def_property_update(prop, 0, "rna_Modifier_update");

  prop = RNA_def_property(srna, "delimit", PROP_ENUM, PROP_NONE);
  RNA_def_property_flag(prop, PROP_ENUM_FLAG); /* important to run before default set */
  RNA_def_property_enum_items(prop, rna_enum_mesh_delimit_mode_items);
  RNA_def_property_ui_text(prop, "Delimit", "Limit merging geometry");
  RNA_def_property_update(prop, 0, "rna_Modifier_update");

  /* end dissolve-only option */

  /* all modes use this */
  prop = RNA_def_property(srna, "face_count", PROP_INT, PROP_NONE);
  RNA_def_property_clear_flag(prop, PROP_EDITABLE);
  RNA_def_property_ui_text(
      prop, "Face Count", "The current number of faces in the decimated mesh");

  RNA_define_lib_overridable(false);
}

static void rna_def_modifier_wave(BlenderRNA *brna)
{
  StructRNA *srna;
  PropertyRNA *prop;

  srna = RNA_def_struct(brna, "WaveModifier", "Modifier");
  RNA_def_struct_ui_text(srna, "Wave Modifier", "Wave effect modifier");
  RNA_def_struct_sdna(srna, "WaveModifierData");
  RNA_def_struct_ui_icon(srna, ICON_MOD_WAVE);

  RNA_define_lib_overridable(true);

  prop = RNA_def_property(srna, "use_x", PROP_BOOLEAN, PROP_NONE);
  RNA_def_property_boolean_sdna(prop, nullptr, "flag", MOD_WAVE_X);
  RNA_def_property_ui_text(prop, "X", "X axis motion");
  RNA_def_property_update(prop, 0, "rna_Modifier_update");

  prop = RNA_def_property(srna, "use_y", PROP_BOOLEAN, PROP_NONE);
  RNA_def_property_boolean_sdna(prop, nullptr, "flag", MOD_WAVE_Y);
  RNA_def_property_ui_text(prop, "Y", "Y axis motion");
  RNA_def_property_update(prop, 0, "rna_Modifier_update");

  prop = RNA_def_property(srna, "use_cyclic", PROP_BOOLEAN, PROP_NONE);
  RNA_def_property_boolean_sdna(prop, nullptr, "flag", MOD_WAVE_CYCL);
  RNA_def_property_ui_text(prop, "Cyclic", "Cyclic wave effect");
  RNA_def_property_update(prop, 0, "rna_Modifier_update");

  prop = RNA_def_property(srna, "use_normal", PROP_BOOLEAN, PROP_NONE);
  RNA_def_property_boolean_sdna(prop, nullptr, "flag", MOD_WAVE_NORM);
  RNA_def_property_ui_text(prop, "Normals", "Displace along normals");
  RNA_def_property_update(prop, 0, "rna_Modifier_update");

  prop = RNA_def_property(srna, "use_normal_x", PROP_BOOLEAN, PROP_NONE);
  RNA_def_property_boolean_sdna(prop, nullptr, "flag", MOD_WAVE_NORM_X);
  RNA_def_property_ui_text(prop, "X Normal", "Enable displacement along the X normal");
  RNA_def_property_update(prop, 0, "rna_Modifier_update");

  prop = RNA_def_property(srna, "use_normal_y", PROP_BOOLEAN, PROP_NONE);
  RNA_def_property_boolean_sdna(prop, nullptr, "flag", MOD_WAVE_NORM_Y);
  RNA_def_property_ui_text(prop, "Y Normal", "Enable displacement along the Y normal");
  RNA_def_property_update(prop, 0, "rna_Modifier_update");

  prop = RNA_def_property(srna, "use_normal_z", PROP_BOOLEAN, PROP_NONE);
  RNA_def_property_boolean_sdna(prop, nullptr, "flag", MOD_WAVE_NORM_Z);
  RNA_def_property_ui_text(prop, "Z Normal", "Enable displacement along the Z normal");
  RNA_def_property_update(prop, 0, "rna_Modifier_update");

  prop = RNA_def_property(srna, "time_offset", PROP_FLOAT, PROP_TIME);
  RNA_def_property_float_sdna(prop, nullptr, "timeoffs");
  RNA_def_property_range(prop, MINAFRAMEF, MAXFRAMEF);
  RNA_def_property_ui_text(
      prop,
      "Time Offset",
      "Either the starting frame (for positive speed) or ending frame (for negative speed)");
  RNA_def_property_update(prop, 0, "rna_Modifier_update");

  prop = RNA_def_property(srna, "lifetime", PROP_FLOAT, PROP_TIME);
  RNA_def_property_float_sdna(prop, nullptr, "lifetime");
  RNA_def_property_range(prop, MINAFRAMEF, MAXFRAMEF);
  RNA_def_property_ui_text(
      prop, "Lifetime", "Lifetime of the wave in frames, zero means infinite");
  RNA_def_property_update(prop, 0, "rna_Modifier_update");

  prop = RNA_def_property(srna, "damping_time", PROP_FLOAT, PROP_TIME);
  RNA_def_property_float_sdna(prop, nullptr, "damp");
  RNA_def_property_range(prop, MINAFRAMEF, MAXFRAMEF);
  RNA_def_property_ui_text(
      prop, "Damping Time", "Number of frames in which the wave damps out after it dies");
  RNA_def_property_update(prop, 0, "rna_Modifier_update");

  prop = RNA_def_property(srna, "falloff_radius", PROP_FLOAT, PROP_DISTANCE);
  RNA_def_property_float_sdna(prop, nullptr, "falloff");
  RNA_def_property_range(prop, 0, FLT_MAX);
  RNA_def_property_ui_range(prop, 0, 100, 100, 2);
  RNA_def_property_ui_text(prop, "Falloff Radius", "Distance after which it fades out");
  RNA_def_property_update(prop, 0, "rna_Modifier_update");

  prop = RNA_def_property(srna, "start_position_x", PROP_FLOAT, PROP_DISTANCE);
  RNA_def_property_float_sdna(prop, nullptr, "startx");
  RNA_def_property_range(prop, -FLT_MAX, FLT_MAX);
  RNA_def_property_ui_range(prop, -100, 100, 100, 2);
  RNA_def_property_ui_text(prop, "Start Position X", "X coordinate of the start position");
  RNA_def_property_update(prop, 0, "rna_Modifier_update");

  prop = RNA_def_property(srna, "start_position_y", PROP_FLOAT, PROP_DISTANCE);
  RNA_def_property_float_sdna(prop, nullptr, "starty");
  RNA_def_property_range(prop, -FLT_MAX, FLT_MAX);
  RNA_def_property_ui_range(prop, -100, 100, 100, 2);
  RNA_def_property_ui_text(prop, "Start Position Y", "Y coordinate of the start position");
  RNA_def_property_update(prop, 0, "rna_Modifier_update");

  prop = RNA_def_property(srna, "start_position_object", PROP_POINTER, PROP_NONE);
  RNA_def_property_pointer_sdna(prop, nullptr, "objectcenter");
  RNA_def_property_ui_text(prop, "Start Position Object", "Object which defines the wave center");
  RNA_def_property_flag(prop, PROP_EDITABLE | PROP_ID_SELF_CHECK);
  RNA_def_property_update(prop, 0, "rna_Modifier_dependency_update");

  prop = RNA_def_property(srna, "vertex_group", PROP_STRING, PROP_NONE);
  RNA_def_property_string_sdna(prop, nullptr, "defgrp_name");
  RNA_def_property_ui_text(prop, "Vertex Group", "Vertex group name for modulating the wave");
  RNA_def_property_string_funcs(prop, nullptr, nullptr, "rna_WaveModifier_defgrp_name_set");
  RNA_def_property_update(prop, 0, "rna_Modifier_update");

  prop = RNA_def_property(srna, "invert_vertex_group", PROP_BOOLEAN, PROP_NONE);
  RNA_def_property_boolean_sdna(prop, nullptr, "flag", MOD_WAVE_INVERT_VGROUP);
  RNA_def_property_ui_text(prop, "Invert", "Invert vertex group influence");
  RNA_def_property_update(prop, 0, "rna_Modifier_update");

  prop = RNA_def_property(srna, "speed", PROP_FLOAT, PROP_NONE);
  RNA_def_property_range(prop, -FLT_MAX, FLT_MAX);
  RNA_def_property_ui_range(prop, -1, 1, 10, 2);
  RNA_def_property_ui_text(
      prop, "Speed", "Speed of the wave, towards the starting point when negative");
  RNA_def_property_update(prop, 0, "rna_Modifier_update");

  prop = RNA_def_property(srna, "height", PROP_FLOAT, PROP_DISTANCE);
  RNA_def_property_range(prop, -FLT_MAX, FLT_MAX);
  RNA_def_property_ui_range(prop, -2, 2, 10, 2);
  RNA_def_property_ui_text(prop, "Height", "Height of the wave");
  RNA_def_property_update(prop, 0, "rna_Modifier_update");

  prop = RNA_def_property(srna, "width", PROP_FLOAT, PROP_DISTANCE);
  RNA_def_property_range(prop, 0, FLT_MAX);
  RNA_def_property_ui_range(prop, 0, 5, 10, 2);
  RNA_def_property_ui_text(prop, "Width", "Distance between the waves");
  RNA_def_property_update(prop, 0, "rna_Modifier_update");

  prop = RNA_def_property(srna, "narrowness", PROP_FLOAT, PROP_DISTANCE);
  RNA_def_property_float_sdna(prop, nullptr, "narrow");
  RNA_def_property_range(prop, 0, FLT_MAX);
  RNA_def_property_ui_range(prop, 0, 10, 10, 2);
  RNA_def_property_ui_text(
      prop,
      "Narrowness",
      "Distance between the top and the base of a wave, the higher the value, "
      "the more narrow the wave");
  RNA_def_property_update(prop, 0, "rna_Modifier_update");

  RNA_define_lib_overridable(false);

  rna_def_modifier_generic_map_info(srna);
}

static void rna_def_modifier_armature(BlenderRNA *brna)
{
  StructRNA *srna;
  PropertyRNA *prop;

  srna = RNA_def_struct(brna, "ArmatureModifier", "Modifier");
  RNA_def_struct_ui_text(srna, "Armature Modifier", "Armature deformation modifier");
  RNA_def_struct_sdna(srna, "ArmatureModifierData");
  RNA_def_struct_ui_icon(srna, ICON_MOD_ARMATURE);

  RNA_define_lib_overridable(true);

  prop = RNA_def_property(srna, "object", PROP_POINTER, PROP_NONE);
  RNA_def_property_ui_text(prop, "Object", "Armature object to deform with");
  RNA_def_property_pointer_funcs(
      prop, nullptr, "rna_ArmatureModifier_object_set", nullptr, "rna_Armature_object_poll");
  RNA_def_property_flag(prop, PROP_EDITABLE | PROP_ID_SELF_CHECK);
  RNA_def_property_update(prop, 0, "rna_Modifier_dependency_update");

  prop = RNA_def_property(srna, "use_bone_envelopes", PROP_BOOLEAN, PROP_NONE);
  RNA_def_property_boolean_sdna(prop, nullptr, "deformflag", ARM_DEF_ENVELOPE);
  RNA_def_property_clear_flag(prop, PROP_ANIMATABLE);
  RNA_def_property_ui_text(prop, "Use Bone Envelopes", "Bind Bone envelopes to armature modifier");
  RNA_def_property_update(prop, 0, "rna_Modifier_dependency_update");

  prop = RNA_def_property(srna, "use_vertex_groups", PROP_BOOLEAN, PROP_NONE);
  RNA_def_property_boolean_sdna(prop, nullptr, "deformflag", ARM_DEF_VGROUP);
  RNA_def_property_clear_flag(prop, PROP_ANIMATABLE);
  RNA_def_property_ui_text(prop, "Use Vertex Groups", "Bind vertex groups to armature modifier");
  RNA_def_property_update(prop, 0, "rna_Modifier_dependency_update");

  prop = RNA_def_property(srna, "use_deform_preserve_volume", PROP_BOOLEAN, PROP_NONE);
  RNA_def_property_boolean_sdna(prop, nullptr, "deformflag", ARM_DEF_QUATERNION);
  RNA_def_property_ui_text(
      prop, "Preserve Volume", "Deform rotation interpolation with quaternions");
  RNA_def_property_update(prop, 0, "rna_Modifier_update");

  prop = RNA_def_property(srna, "use_multi_modifier", PROP_BOOLEAN, PROP_NONE);
  RNA_def_property_boolean_sdna(prop, nullptr, "multi", 0);
  RNA_def_property_ui_text(
      prop,
      "Multi Modifier",
      "Use same input as previous modifier, and mix results using overall vgroup");
  RNA_def_property_update(prop, 0, "rna_Modifier_update");

  prop = RNA_def_property(srna, "vertex_group", PROP_STRING, PROP_NONE);
  RNA_def_property_string_sdna(prop, nullptr, "defgrp_name");
  RNA_def_property_ui_text(
      prop,
      "Vertex Group",
      "Name of Vertex Group which determines influence of modifier per point");
  RNA_def_property_string_funcs(prop, nullptr, nullptr, "rna_ArmatureModifier_defgrp_name_set");
  RNA_def_property_update(prop, 0, "rna_Modifier_update");

  prop = RNA_def_property(srna, "invert_vertex_group", PROP_BOOLEAN, PROP_NONE);
  RNA_def_property_boolean_sdna(prop, nullptr, "deformflag", ARM_DEF_INVERT_VGROUP);
  RNA_def_property_ui_text(prop, "Invert", "Invert vertex group influence");
  RNA_def_property_update(prop, 0, "rna_Modifier_update");

  RNA_define_lib_overridable(false);
}

static void rna_def_modifier_hook(BlenderRNA *brna)
{
  StructRNA *srna;
  PropertyRNA *prop;
  FunctionRNA *func;
  PropertyRNA *parm;

  srna = RNA_def_struct(brna, "HookModifier", "Modifier");
  RNA_def_struct_ui_text(
      srna, "Hook Modifier", "Hook modifier to modify the location of vertices");
  RNA_def_struct_sdna(srna, "HookModifierData");
  RNA_def_struct_ui_icon(srna, ICON_HOOK);

  RNA_define_lib_overridable(true);

  prop = RNA_def_property(srna, "strength", PROP_FLOAT, PROP_FACTOR);
  RNA_def_property_float_sdna(prop, nullptr, "force");
  RNA_def_property_range(prop, 0, 1);
  RNA_def_property_ui_text(prop, "Strength", "Relative force of the hook");
  RNA_def_property_update(prop, 0, "rna_Modifier_update");

  prop = RNA_def_property(srna, "falloff_type", PROP_ENUM, PROP_NONE);
  RNA_def_property_enum_items(prop, modifier_warp_falloff_items); /* share the enum */
  RNA_def_property_ui_text(prop, "Falloff Type", "");
  RNA_def_property_translation_context(prop,
                                       BLT_I18NCONTEXT_ID_CURVE_LEGACY); /* Abusing id_curve :/ */
  RNA_def_property_update(prop, 0, "rna_Modifier_update");

  prop = RNA_def_property(srna, "falloff_radius", PROP_FLOAT, PROP_DISTANCE);
  RNA_def_property_float_sdna(prop, nullptr, "falloff");
  RNA_def_property_range(prop, 0, FLT_MAX);
  RNA_def_property_ui_range(prop, 0, 100, 100, 2);
  RNA_def_property_ui_text(
      prop, "Radius", "If not zero, the distance from the hook where influence ends");
  RNA_def_property_update(prop, 0, "rna_Modifier_update");

  prop = RNA_def_property(srna, "falloff_curve", PROP_POINTER, PROP_NONE);
  RNA_def_property_pointer_sdna(prop, nullptr, "curfalloff");
  RNA_def_property_ui_text(prop, "Falloff Curve", "Custom falloff curve");
  RNA_def_property_update(prop, 0, "rna_Modifier_update");

  prop = RNA_def_property(srna, "center", PROP_FLOAT, PROP_TRANSLATION);
  RNA_def_property_float_sdna(prop, nullptr, "cent");
  RNA_def_property_ui_text(
      prop, "Hook Center", "Center of the hook, used for falloff and display");
  RNA_def_property_update(prop, 0, "rna_Modifier_update");

  prop = RNA_def_property(srna, "matrix_inverse", PROP_FLOAT, PROP_MATRIX);
  RNA_def_property_float_sdna(prop, nullptr, "parentinv");
  RNA_def_property_multi_array(prop, 2, rna_matrix_dimsize_4x4);
  RNA_def_property_ui_text(
      prop, "Matrix", "Reverse the transformation between this object and its target");
  RNA_def_property_update(prop, NC_OBJECT | ND_TRANSFORM, "rna_Modifier_update");

  prop = RNA_def_property(srna, "object", PROP_POINTER, PROP_NONE);
  RNA_def_property_ui_text(
      prop, "Object", "Parent Object for hook, also recalculates and clears offset");
  RNA_def_property_flag(prop, PROP_EDITABLE | PROP_ID_SELF_CHECK);
  RNA_def_property_override_funcs(
      prop, nullptr, nullptr, "rna_HookModifier_object_override_apply");
  RNA_def_property_pointer_funcs(prop, nullptr, "rna_HookModifier_object_set", nullptr, nullptr);
  RNA_def_property_update(prop, 0, "rna_Modifier_dependency_update");

  prop = RNA_def_property(srna, "subtarget", PROP_STRING, PROP_NONE);
  RNA_def_property_string_sdna(prop, nullptr, "subtarget");
  RNA_def_property_ui_text(
      prop,
      "Sub-Target",
      "Name of Parent Bone for hook (if applicable), also recalculates and clears offset");
  RNA_def_property_string_funcs(prop, nullptr, nullptr, "rna_HookModifier_subtarget_set");
  RNA_def_property_update(prop, 0, "rna_Modifier_dependency_update");

  prop = RNA_def_property(srna, "use_falloff_uniform", PROP_BOOLEAN, PROP_NONE);
  RNA_def_property_boolean_sdna(prop, nullptr, "flag", MOD_HOOK_UNIFORM_SPACE);
  RNA_def_property_ui_text(prop, "Uniform Falloff", "Compensate for non-uniform object scale");
  RNA_def_property_update(prop, 0, "rna_Modifier_update");

  prop = RNA_def_property(srna, "vertex_group", PROP_STRING, PROP_NONE);
  RNA_def_property_string_sdna(prop, nullptr, "name");
  RNA_def_property_ui_text(
      prop,
      "Vertex Group",
      "Name of Vertex Group which determines influence of modifier per point");
  RNA_def_property_string_funcs(prop, nullptr, nullptr, "rna_HookModifier_name_set");
  RNA_def_property_update(prop, 0, "rna_Modifier_update");

  prop = RNA_def_property(srna, "vertex_indices", PROP_INT, PROP_UNSIGNED);
  RNA_def_property_array(prop, RNA_MAX_ARRAY_LENGTH);
  RNA_def_property_flag(prop, PROP_DYNAMIC);
  RNA_def_property_clear_flag(prop, PROP_EDITABLE);
  RNA_def_property_dynamic_array_funcs(prop, "rna_HookModifier_vertex_indices_get_length");
  RNA_def_property_int_funcs(prop, "rna_HookModifier_vertex_indices_get", nullptr, nullptr);
  RNA_def_property_ui_text(prop,
                           "Vertex Indices",
                           "Indices of vertices bound to the modifier. For Bézier curves, "
                           "handles count as additional vertices");

  func = RNA_def_function(srna, "vertex_indices_set", "rna_HookModifier_vertex_indices_set");
  RNA_def_function_ui_description(
      func, "Validates and assigns the array of vertex indices bound to the modifier");
  RNA_def_function_flag(func, FUNC_USE_REPORTS);
  parm = RNA_def_int_array(
      func, "indices", 1, nullptr, INT_MIN, INT_MAX, "", "Vertex Indices", 0, INT_MAX);
  RNA_def_property_array(parm, RNA_MAX_ARRAY_LENGTH);
  RNA_def_parameter_flags(parm, PROP_DYNAMIC, PARM_REQUIRED);

  prop = RNA_def_property(srna, "invert_vertex_group", PROP_BOOLEAN, PROP_NONE);
  RNA_def_property_boolean_sdna(prop, nullptr, "flag", MOD_HOOK_INVERT_VGROUP);
  RNA_def_property_ui_text(prop, "Invert", "Invert vertex group influence");
  RNA_def_property_update(prop, 0, "rna_Modifier_update");

  RNA_define_lib_overridable(false);
}

static void rna_def_modifier_softbody(BlenderRNA *brna)
{
  StructRNA *srna;
  PropertyRNA *prop;

  srna = RNA_def_struct(brna, "SoftBodyModifier", "Modifier");
  RNA_def_struct_ui_text(srna, "Soft Body Modifier", "Soft body simulation modifier");
  RNA_def_struct_sdna(srna, "SoftbodyModifierData");
  RNA_def_struct_ui_icon(srna, ICON_MOD_SOFT);

  prop = RNA_def_property(srna, "settings", PROP_POINTER, PROP_NONE);
  RNA_def_property_flag(prop, PROP_NEVER_NULL);
  RNA_def_property_struct_type(prop, "SoftBodySettings");
  RNA_def_property_pointer_funcs(
      prop, "rna_SoftBodyModifier_settings_get", nullptr, nullptr, nullptr);
  RNA_def_property_ui_text(prop, "Soft Body Settings", "");

  prop = RNA_def_property(srna, "point_cache", PROP_POINTER, PROP_NONE);
  RNA_def_property_flag(prop, PROP_NEVER_NULL);
  RNA_def_property_struct_type(prop, "PointCache");
  RNA_def_property_pointer_funcs(
      prop, "rna_SoftBodyModifier_point_cache_get", nullptr, nullptr, nullptr);
  RNA_def_property_ui_text(prop, "Soft Body Point Cache", "");
}

static void rna_def_modifier_boolean(BlenderRNA *brna)
{
  StructRNA *srna;
  PropertyRNA *prop;

  static const EnumPropertyItem prop_operand_items[] = {
      {eBooleanModifierFlag_Object,
       "OBJECT",
       0,
       "Object",
       "Use a mesh object as the operand for the Boolean operation"},
      {eBooleanModifierFlag_Collection,
       "COLLECTION",
       0,
       "Collection",
       "Use a collection of mesh objects as the operand for the Boolean operation"},
      {0, nullptr, 0, nullptr, nullptr},
  };

  static const EnumPropertyItem prop_operation_items[] = {
      {eBooleanModifierOp_Intersect,
       "INTERSECT",
       0,
       "Intersect",
       "Keep the part of the mesh that is common between all operands"},
      {eBooleanModifierOp_Union, "UNION", 0, "Union", "Combine meshes in an additive way"},
      {eBooleanModifierOp_Difference,
       "DIFFERENCE",
       0,
       "Difference",
       "Combine meshes in a subtractive way"},
      {0, nullptr, 0, nullptr, nullptr},
  };

  static const EnumPropertyItem prop_solver_items[] = {
      {eBooleanModifierSolver_Fast,
       "FAST",
       0,
       "Fast",
       "Simple solver for the best performance, without support for overlapping geometry"},
      {eBooleanModifierSolver_Exact, "EXACT", 0, "Exact", "Advanced solver for the best result"},
      {0, nullptr, 0, nullptr, nullptr},
  };

  static const EnumPropertyItem material_mode_items[] = {
      {eBooleanModifierMaterialMode_Index,
       "INDEX",
       0,
       "Index Based",
       "Set the material on new faces based on the order of the material slot lists. If a "
       "material doesn't exist on the modifier object, the face will use the same material slot "
       "or the first if the object doesn't have enough slots"},
      {eBooleanModifierMaterialMode_Transfer,
       "TRANSFER",
       0,
       "Transfer",
       "Transfer materials from non-empty slots to the result mesh, adding new materials as "
       "necessary. For empty slots, fall back to using the same material index as the operand "
       "mesh"},
      {0, nullptr, 0, nullptr, nullptr},
  };

  srna = RNA_def_struct(brna, "BooleanModifier", "Modifier");
  RNA_def_struct_ui_text(srna, "Boolean Modifier", "Boolean operations modifier");
  RNA_def_struct_sdna(srna, "BooleanModifierData");
  RNA_def_struct_ui_icon(srna, ICON_MOD_BOOLEAN);

  RNA_define_lib_overridable(true);

  prop = RNA_def_property(srna, "object", PROP_POINTER, PROP_NONE);
  RNA_def_property_ui_text(prop, "Object", "Mesh object to use for Boolean operation");
  RNA_def_property_pointer_funcs(
      prop, nullptr, "rna_BooleanModifier_object_set", nullptr, "rna_Mesh_object_poll");
  RNA_def_property_flag(prop, PROP_EDITABLE | PROP_ID_SELF_CHECK);
  RNA_def_property_update(prop, 0, "rna_Modifier_dependency_update");

  prop = RNA_def_property(srna, "collection", PROP_POINTER, PROP_NONE);
  RNA_def_property_pointer_sdna(prop, nullptr, "collection");
  RNA_def_property_struct_type(prop, "Collection");
  RNA_def_property_flag(prop, PROP_EDITABLE | PROP_ID_REFCOUNT);
  RNA_def_property_ui_text(
      prop, "Collection", "Use mesh objects in this collection for Boolean operation");
  RNA_def_property_update(prop, 0, "rna_Modifier_dependency_update");

  prop = RNA_def_property(srna, "operation", PROP_ENUM, PROP_NONE);
  RNA_def_property_enum_items(prop, prop_operation_items);
  RNA_def_property_enum_default(prop, eBooleanModifierOp_Difference);
  RNA_def_property_ui_text(prop, "Operation", "");
  RNA_def_property_update(prop, 0, "rna_Modifier_update");

  prop = RNA_def_property(srna, "operand_type", PROP_ENUM, PROP_NONE);
  RNA_def_property_enum_bitflag_sdna(prop, nullptr, "flag");
  RNA_def_property_enum_items(prop, prop_operand_items);
  RNA_def_property_ui_text(prop, "Operand Type", "");
  RNA_def_property_update(prop, 0, "rna_Modifier_update");

  prop = RNA_def_property(srna, "double_threshold", PROP_FLOAT, PROP_DISTANCE);
  RNA_def_property_float_sdna(prop, nullptr, "double_threshold");
  RNA_def_property_range(prop, 0, 1.0f);
  RNA_def_property_ui_range(prop, 0, 1, 1.0, 6);
  RNA_def_property_ui_scale_type(prop, PROP_SCALE_LOG);
  RNA_def_property_ui_text(
      prop, "Overlap Threshold", "Threshold for checking overlapping geometry");
  RNA_def_property_update(prop, 0, "rna_Modifier_update");

  prop = RNA_def_property(srna, "solver", PROP_ENUM, PROP_NONE);
  RNA_def_property_enum_items(prop, prop_solver_items);
  RNA_def_property_enum_default(prop, eBooleanModifierSolver_Exact);
  RNA_def_property_ui_text(prop, "Solver", "Method for calculating booleans");
  RNA_def_property_update(prop, 0, "rna_Modifier_update");

  prop = RNA_def_property(srna, "use_self", PROP_BOOLEAN, PROP_NONE);
  RNA_def_property_boolean_sdna(prop, nullptr, "flag", eBooleanModifierFlag_Self);
  RNA_def_property_ui_text(prop, "Self Intersection", "Allow self-intersection in operands");
  RNA_def_property_update(prop, 0, "rna_Modifier_update");

  prop = RNA_def_property(srna, "use_hole_tolerant", PROP_BOOLEAN, PROP_NONE);
  RNA_def_property_boolean_sdna(prop, nullptr, "flag", eBooleanModifierFlag_HoleTolerant);
  RNA_def_property_ui_text(prop, "Hole Tolerant", "Better results when there are holes (slower)");
  RNA_def_property_update(prop, 0, "rna_Modifier_update");

  prop = RNA_def_property(srna, "material_mode", PROP_ENUM, PROP_NONE);
  RNA_def_property_enum_items(prop, material_mode_items);
  RNA_def_property_enum_default(prop, eBooleanModifierMaterialMode_Index);
  RNA_def_property_ui_text(prop, "Material Mode", "Method for setting materials on the new faces");
  RNA_def_property_update(prop, 0, "rna_Modifier_update");

  /* BMesh debugging options, only used when G_DEBUG is set */

  /* BMesh intersection options */
  static const EnumPropertyItem debug_items[] = {
      {eBooleanModifierBMeshFlag_BMesh_Separate, "SEPARATE", 0, "Separate", ""},
      {eBooleanModifierBMeshFlag_BMesh_NoDissolve, "NO_DISSOLVE", 0, "No Dissolve", ""},
      {eBooleanModifierBMeshFlag_BMesh_NoConnectRegions,
       "NO_CONNECT_REGIONS",
       0,
       "No Connect Regions",
       ""},
      {0, nullptr, 0, nullptr, nullptr},
  };

  prop = RNA_def_property(srna, "debug_options", PROP_ENUM, PROP_NONE);
  RNA_def_property_enum_items(prop, debug_items);
  RNA_def_property_enum_sdna(prop, nullptr, "bm_flag");
  RNA_def_property_flag(prop, PROP_ENUM_FLAG);
  RNA_def_property_ui_text(prop, "Debug", "Debugging options, only when started with '-d'");
  RNA_def_property_update(prop, 0, "rna_Modifier_update");

  RNA_define_lib_overridable(false);
}

static void rna_def_modifier_array(BlenderRNA *brna)
{
  StructRNA *srna;
  PropertyRNA *prop;

  static const EnumPropertyItem prop_fit_type_items[] = {
      {MOD_ARR_FIXEDCOUNT,
       "FIXED_COUNT",
       0,
       "Fixed Count",
       "Duplicate the object a certain number of times"},
      {MOD_ARR_FITLENGTH,
       "FIT_LENGTH",
       0,
       "Fit Length",
       "Duplicate the object as many times as fits in a certain length"},
      {MOD_ARR_FITCURVE, "FIT_CURVE", 0, "Fit Curve", "Fit the duplicated objects to a curve"},
      {0, nullptr, 0, nullptr, nullptr},
  };

  srna = RNA_def_struct(brna, "ArrayModifier", "Modifier");
  RNA_def_struct_ui_text(srna, "Array Modifier", "Array duplication modifier");
  RNA_def_struct_sdna(srna, "ArrayModifierData");
  RNA_def_struct_ui_icon(srna, ICON_MOD_ARRAY);

  RNA_define_lib_overridable(true);

  /* Length parameters */
  prop = RNA_def_property(srna, "fit_type", PROP_ENUM, PROP_NONE);
  RNA_def_property_enum_items(prop, prop_fit_type_items);
  RNA_def_property_ui_text(prop, "Fit Type", "Array length calculation method");
  RNA_def_property_update(prop, 0, "rna_Modifier_update");

  prop = RNA_def_property(srna, "count", PROP_INT, PROP_NONE);
  RNA_def_property_range(prop, 1, INT_MAX);
  RNA_def_property_ui_range(prop, 1, 1000, 1, -1);
  RNA_def_property_ui_text(prop, "Count", "Number of duplicates to make");
  RNA_def_property_update(prop, 0, "rna_Modifier_update");

  prop = RNA_def_property(srna, "fit_length", PROP_FLOAT, PROP_DISTANCE);
  RNA_def_property_float_sdna(prop, nullptr, "length");
  RNA_def_property_range(prop, 0, INT_MAX);
  RNA_def_property_ui_range(prop, 0, 10000, 10, 2);
  RNA_def_property_ui_text(prop, "Length", "Length to fit array within");
  RNA_def_property_update(prop, 0, "rna_Modifier_update");

  prop = RNA_def_property(srna, "curve", PROP_POINTER, PROP_NONE);
  RNA_def_property_pointer_sdna(prop, nullptr, "curve_ob");
  RNA_def_property_ui_text(prop, "Curve", "Curve object to fit array length to");
  RNA_def_property_pointer_funcs(
      prop, nullptr, "rna_ArrayModifier_curve_ob_set", nullptr, "rna_Curve_object_poll");
  RNA_def_property_flag(prop, PROP_EDITABLE | PROP_ID_SELF_CHECK);
  RNA_def_property_update(prop, 0, "rna_ArrayModifier_dependency_update");

  /* Offset parameters */
  prop = RNA_def_property(srna, "use_constant_offset", PROP_BOOLEAN, PROP_NONE);
  RNA_def_property_boolean_sdna(prop, nullptr, "offset_type", MOD_ARR_OFF_CONST);
  RNA_def_property_ui_text(prop, "Constant Offset", "Add a constant offset");
  RNA_def_property_update(prop, 0, "rna_Modifier_update");

  prop = RNA_def_property(srna, "constant_offset_displace", PROP_FLOAT, PROP_TRANSLATION);
  RNA_def_property_float_sdna(prop, nullptr, "offset");
  RNA_def_property_ui_text(
      prop, "Constant Offset Displacement", "Value for the distance between arrayed items");
  RNA_def_property_ui_range(prop, -FLT_MAX, FLT_MAX, 1, RNA_TRANSLATION_PREC_DEFAULT);
  RNA_def_property_update(prop, 0, "rna_Modifier_update");

  prop = RNA_def_property(srna, "use_relative_offset", PROP_BOOLEAN, PROP_NONE);
  RNA_def_property_boolean_sdna(prop, nullptr, "offset_type", MOD_ARR_OFF_RELATIVE);
  RNA_def_property_ui_text(
      prop, "Relative Offset", "Add an offset relative to the object's bounding box");
  RNA_def_property_update(prop, 0, "rna_Modifier_update");

  /* PROP_TRANSLATION causes units to be used which we don't want */
  prop = RNA_def_property(srna, "relative_offset_displace", PROP_FLOAT, PROP_XYZ);
  RNA_def_property_float_sdna(prop, nullptr, "scale");
  RNA_def_property_ui_text(
      prop,
      "Relative Offset Displacement",
      "The size of the geometry will determine the distance between arrayed items");
  RNA_def_property_update(prop, 0, "rna_Modifier_update");

  /* Vertex merging parameters */
  prop = RNA_def_property(srna, "use_merge_vertices", PROP_BOOLEAN, PROP_NONE);
  RNA_def_property_boolean_sdna(prop, nullptr, "flags", MOD_ARR_MERGE);
  RNA_def_property_ui_text(prop, "Merge Vertices", "Merge vertices in adjacent duplicates");
  RNA_def_property_update(prop, 0, "rna_Modifier_update");

  prop = RNA_def_property(srna, "use_merge_vertices_cap", PROP_BOOLEAN, PROP_NONE);
  RNA_def_property_boolean_sdna(prop, nullptr, "flags", MOD_ARR_MERGEFINAL);
  RNA_def_property_ui_text(
      prop, "Merge End Vertices", "Merge vertices in first and last duplicates");
  RNA_def_property_update(prop, 0, "rna_Modifier_update");

  prop = RNA_def_property(srna, "merge_threshold", PROP_FLOAT, PROP_DISTANCE);
  RNA_def_property_float_sdna(prop, nullptr, "merge_dist");
  RNA_def_property_range(prop, 0, FLT_MAX);
  RNA_def_property_ui_range(prop, 0, 1, 1, 4);
  RNA_def_property_ui_text(prop, "Merge Distance", "Limit below which to merge vertices");
  RNA_def_property_update(prop, 0, "rna_Modifier_update");

  /* Offset object */
  prop = RNA_def_property(srna, "use_object_offset", PROP_BOOLEAN, PROP_NONE);
  RNA_def_property_boolean_sdna(prop, nullptr, "offset_type", MOD_ARR_OFF_OBJ);
  RNA_def_property_ui_text(
      prop, "Object Offset", "Add another object's transformation to the total offset");
  RNA_def_property_update(prop, 0, "rna_Modifier_update");

  prop = RNA_def_property(srna, "offset_object", PROP_POINTER, PROP_NONE);
  RNA_def_property_pointer_sdna(prop, nullptr, "offset_ob");
  RNA_def_property_ui_text(
      prop,
      "Object Offset",
      "Use the location and rotation of another object to determine the distance and "
      "rotational change between arrayed items");
  RNA_def_property_flag(prop, PROP_EDITABLE | PROP_ID_SELF_CHECK);
  RNA_def_property_update(prop, 0, "rna_Modifier_dependency_update");

  /* Caps */
  prop = RNA_def_property(srna, "start_cap", PROP_POINTER, PROP_NONE);
  RNA_def_property_ui_text(prop, "Start Cap", "Mesh object to use as a start cap");
  RNA_def_property_pointer_funcs(
      prop, nullptr, "rna_ArrayModifier_start_cap_set", nullptr, "rna_Mesh_object_poll");
  RNA_def_property_flag(prop, PROP_EDITABLE | PROP_ID_SELF_CHECK);
  RNA_def_property_update(prop, 0, "rna_Modifier_dependency_update");

  prop = RNA_def_property(srna, "end_cap", PROP_POINTER, PROP_NONE);
  RNA_def_property_ui_text(prop, "End Cap", "Mesh object to use as an end cap");
  RNA_def_property_pointer_funcs(
      prop, nullptr, "rna_ArrayModifier_end_cap_set", nullptr, "rna_Mesh_object_poll");
  RNA_def_property_flag(prop, PROP_EDITABLE | PROP_ID_SELF_CHECK);
  RNA_def_property_update(prop, 0, "rna_Modifier_dependency_update");

  prop = RNA_def_property(srna, "offset_u", PROP_FLOAT, PROP_FACTOR);
  RNA_def_property_float_sdna(prop, nullptr, "uv_offset[0]");
  RNA_def_property_range(prop, -1, 1);
  RNA_def_property_ui_range(prop, -1, 1, 2, 4);
  RNA_def_property_ui_text(prop, "U Offset", "Amount to offset array UVs on the U axis");
  RNA_def_property_update(prop, 0, "rna_Modifier_update");

  prop = RNA_def_property(srna, "offset_v", PROP_FLOAT, PROP_FACTOR);
  RNA_def_property_float_sdna(prop, nullptr, "uv_offset[1]");
  RNA_def_property_range(prop, -1, 1);
  RNA_def_property_ui_range(prop, -1, 1, 2, 4);
  RNA_def_property_ui_text(prop, "V Offset", "Amount to offset array UVs on the V axis");
  RNA_def_property_update(prop, 0, "rna_Modifier_update");

  RNA_define_lib_overridable(false);
}

static void rna_def_modifier_edgesplit(BlenderRNA *brna)
{
  StructRNA *srna;
  PropertyRNA *prop;

  srna = RNA_def_struct(brna, "EdgeSplitModifier", "Modifier");
  RNA_def_struct_ui_text(
      srna, "EdgeSplit Modifier", "Edge splitting modifier to create sharp edges");
  RNA_def_struct_sdna(srna, "EdgeSplitModifierData");
  RNA_def_struct_ui_icon(srna, ICON_MOD_EDGESPLIT);

  RNA_define_lib_overridable(true);

  prop = RNA_def_property(srna, "split_angle", PROP_FLOAT, PROP_ANGLE);
  RNA_def_property_range(prop, 0.0f, DEG2RADF(180.0f));
  RNA_def_property_ui_range(prop, 0.0f, DEG2RADF(180.0f), 10, 2);
  RNA_def_property_ui_text(prop, "Split Angle", "Angle above which to split edges");
  RNA_def_property_update(prop, 0, "rna_Modifier_update");

  prop = RNA_def_property(srna, "use_edge_angle", PROP_BOOLEAN, PROP_NONE);
  RNA_def_property_boolean_sdna(prop, nullptr, "flags", MOD_EDGESPLIT_FROMANGLE);
  RNA_def_property_ui_text(prop, "Use Edge Angle", "Split edges with high angle between faces");
  RNA_def_property_update(prop, 0, "rna_Modifier_update");

  prop = RNA_def_property(srna, "use_edge_sharp", PROP_BOOLEAN, PROP_NONE);
  RNA_def_property_boolean_sdna(prop, nullptr, "flags", MOD_EDGESPLIT_FROMFLAG);
  RNA_def_property_ui_text(prop, "Use Sharp Edges", "Split edges that are marked as sharp");
  RNA_def_property_update(prop, 0, "rna_Modifier_update");

  RNA_define_lib_overridable(false);
}

static void rna_def_modifier_displace(BlenderRNA *brna)
{
  StructRNA *srna;
  PropertyRNA *prop;

  static const EnumPropertyItem prop_direction_items[] = {
      {MOD_DISP_DIR_X,
       "X",
       0,
       "X",
       "Use the texture's intensity value to displace in the X direction"},
      {MOD_DISP_DIR_Y,
       "Y",
       0,
       "Y",
       "Use the texture's intensity value to displace in the Y direction"},
      {MOD_DISP_DIR_Z,
       "Z",
       0,
       "Z",
       "Use the texture's intensity value to displace in the Z direction"},
      {MOD_DISP_DIR_NOR,
       "NORMAL",
       0,
       "Normal",
       "Use the texture's intensity value to displace along the vertex normal"},
      {MOD_DISP_DIR_CLNOR,
       "CUSTOM_NORMAL",
       0,
       "Custom Normal",
       "Use the texture's intensity value to displace along the (averaged) custom normal (falls "
       "back to vertex)"},
      {MOD_DISP_DIR_RGB_XYZ,
       "RGB_TO_XYZ",
       0,
       "RGB to XYZ",
       "Use the texture's RGB values to displace the mesh in the XYZ direction"},
      {0, nullptr, 0, nullptr, nullptr},
  };

  static const EnumPropertyItem prop_space_items[] = {
      {MOD_DISP_SPACE_LOCAL, "LOCAL", 0, "Local", "Direction is defined in local coordinates"},
      {MOD_DISP_SPACE_GLOBAL, "GLOBAL", 0, "Global", "Direction is defined in global coordinates"},
      {0, nullptr, 0, nullptr, nullptr},
  };

  srna = RNA_def_struct(brna, "DisplaceModifier", "Modifier");
  RNA_def_struct_ui_text(srna, "Displace Modifier", "Displacement modifier");
  RNA_def_struct_sdna(srna, "DisplaceModifierData");
  RNA_def_struct_ui_icon(srna, ICON_MOD_DISPLACE);

  RNA_define_lib_overridable(true);

  prop = RNA_def_property(srna, "vertex_group", PROP_STRING, PROP_NONE);
  RNA_def_property_string_sdna(prop, nullptr, "defgrp_name");
  RNA_def_property_ui_text(
      prop,
      "Vertex Group",
      "Name of Vertex Group which determines influence of modifier per point");
  RNA_def_property_string_funcs(prop, nullptr, nullptr, "rna_DisplaceModifier_defgrp_name_set");
  RNA_def_property_update(prop, 0, "rna_Modifier_update");

  prop = RNA_def_property(srna, "mid_level", PROP_FLOAT, PROP_FACTOR);
  RNA_def_property_float_sdna(prop, nullptr, "midlevel");
  RNA_def_property_range(prop, -FLT_MAX, FLT_MAX);
  RNA_def_property_ui_range(prop, 0, 1, 10, 3);
  RNA_def_property_ui_text(prop, "Midlevel", "Material value that gives no displacement");
  RNA_def_property_update(prop, 0, "rna_Modifier_update");

  prop = RNA_def_property(srna, "strength", PROP_FLOAT, PROP_NONE);
  RNA_def_property_range(prop, -FLT_MAX, FLT_MAX);
  RNA_def_property_ui_range(prop, -100, 100, 10, 3);
  RNA_def_property_ui_text(prop, "Strength", "Amount to displace geometry");
  RNA_def_property_update(prop, 0, "rna_Modifier_update");

  prop = RNA_def_property(srna, "direction", PROP_ENUM, PROP_NONE);
  RNA_def_property_enum_items(prop, prop_direction_items);
  RNA_def_property_ui_text(prop, "Direction", "");
  RNA_def_property_update(prop, 0, "rna_Modifier_update");

  prop = RNA_def_property(srna, "space", PROP_ENUM, PROP_NONE);
  RNA_def_property_enum_items(prop, prop_space_items);
  RNA_def_property_ui_text(prop, "Space", "");
  RNA_def_property_update(prop, 0, "rna_Modifier_dependency_update");

  prop = RNA_def_property(srna, "invert_vertex_group", PROP_BOOLEAN, PROP_NONE);
  RNA_def_property_boolean_sdna(prop, nullptr, "flag", MOD_DISP_INVERT_VGROUP);
  RNA_def_property_ui_text(prop, "Invert", "Invert vertex group influence");
  RNA_def_property_update(prop, 0, "rna_Modifier_update");

  RNA_define_lib_overridable(false);

  rna_def_modifier_generic_map_info(srna);
}

static void rna_def_modifier_uvproject(BlenderRNA *brna)
{
  StructRNA *srna;
  PropertyRNA *prop;

  srna = RNA_def_struct(brna, "UVProjectModifier", "Modifier");
  RNA_def_struct_ui_text(
      srna, "UV Project Modifier", "UV projection modifier to set UVs from a projector");
  RNA_def_struct_sdna(srna, "UVProjectModifierData");
  RNA_def_struct_ui_icon(srna, ICON_MOD_UVPROJECT);

  RNA_define_lib_overridable(true);

  prop = RNA_def_property(srna, "uv_layer", PROP_STRING, PROP_NONE);
  RNA_def_property_string_sdna(prop, nullptr, "uvlayer_name");
  RNA_def_property_ui_text(prop, "UV Map", "UV map name");
  RNA_def_property_string_funcs(prop, nullptr, nullptr, "rna_UVProjectModifier_uvlayer_name_set");
  RNA_def_property_update(prop, 0, "rna_Modifier_update");

  prop = RNA_def_property(srna, "projector_count", PROP_INT, PROP_NONE);
  RNA_def_property_int_sdna(prop, nullptr, "projectors_num");
  RNA_def_property_ui_text(prop, "Number of Projectors", "Number of projectors to use");
  RNA_def_property_int_funcs(prop, nullptr, "rna_UVProjectModifier_num_projectors_set", nullptr);
  RNA_def_property_range(prop, 1, MOD_UVPROJECT_MAXPROJECTORS);
  RNA_def_property_update(prop, 0, "rna_Modifier_update");

  prop = RNA_def_property(srna, "projectors", PROP_COLLECTION, PROP_NONE);
  RNA_def_property_struct_type(prop, "UVProjector");
  RNA_def_property_collection_funcs(prop,
                                    "rna_UVProject_projectors_begin",
                                    "rna_iterator_array_next",
                                    "rna_iterator_array_end",
                                    "rna_iterator_array_get",
                                    nullptr,
                                    nullptr,
                                    nullptr,
                                    nullptr);
  RNA_def_property_ui_text(prop, "Projectors", "");

  prop = RNA_def_property(srna, "aspect_x", PROP_FLOAT, PROP_NONE);
  RNA_def_property_float_sdna(prop, nullptr, "aspectx");
  RNA_def_property_flag(prop, PROP_PROPORTIONAL);
  RNA_def_property_range(prop, 1, FLT_MAX);
  RNA_def_property_ui_range(prop, 1, 1000, 1, 3);
  RNA_def_property_ui_text(
      prop, "Aspect X", "Horizontal aspect ratio (only used for camera projectors)");
  RNA_def_property_update(prop, 0, "rna_Modifier_update");

  prop = RNA_def_property(srna, "aspect_y", PROP_FLOAT, PROP_NONE);
  RNA_def_property_float_sdna(prop, nullptr, "aspecty");
  RNA_def_property_flag(prop, PROP_PROPORTIONAL);
  RNA_def_property_range(prop, 1, FLT_MAX);
  RNA_def_property_ui_range(prop, 1, 1000, 1, 3);
  RNA_def_property_ui_text(
      prop, "Aspect Y", "Vertical aspect ratio (only used for camera projectors)");
  RNA_def_property_update(prop, 0, "rna_Modifier_update");

  prop = RNA_def_property(srna, "scale_x", PROP_FLOAT, PROP_NONE);
  RNA_def_property_float_sdna(prop, nullptr, "scalex");
  RNA_def_property_flag(prop, PROP_PROPORTIONAL);
  RNA_def_property_range(prop, 0, FLT_MAX);
  RNA_def_property_ui_range(prop, 0, 1000, 1, 3);
  RNA_def_property_ui_text(prop, "Scale X", "Horizontal scale (only used for camera projectors)");
  RNA_def_property_update(prop, 0, "rna_Modifier_update");

  prop = RNA_def_property(srna, "scale_y", PROP_FLOAT, PROP_NONE);
  RNA_def_property_float_sdna(prop, nullptr, "scaley");
  RNA_def_property_flag(prop, PROP_PROPORTIONAL);
  RNA_def_property_range(prop, 0, FLT_MAX);
  RNA_def_property_ui_range(prop, 0, 1000, 1, 3);
  RNA_def_property_ui_text(prop, "Scale Y", "Vertical scale (only used for camera projectors)");
  RNA_def_property_update(prop, 0, "rna_Modifier_update");

  srna = RNA_def_struct(brna, "UVProjector", nullptr);
  RNA_def_struct_ui_text(srna, "UVProjector", "UV projector used by the UV project modifier");

  prop = RNA_def_property(srna, "object", PROP_POINTER, PROP_NONE);
  RNA_def_property_struct_type(prop, "Object");
  RNA_def_property_pointer_funcs(
      prop, "rna_UVProjector_object_get", "rna_UVProjector_object_set", nullptr, nullptr);
  RNA_def_property_flag(prop, PROP_EDITABLE | PROP_ID_SELF_CHECK);
  RNA_def_property_ui_text(prop, "Object", "Object to use as projector transform");
  RNA_def_property_update(prop, 0, "rna_Modifier_dependency_update");

  RNA_define_lib_overridable(false);
}

static void rna_def_modifier_smooth(BlenderRNA *brna)
{
  StructRNA *srna;
  PropertyRNA *prop;

  srna = RNA_def_struct(brna, "SmoothModifier", "Modifier");
  RNA_def_struct_ui_text(srna, "Smooth Modifier", "Smoothing effect modifier");
  RNA_def_struct_sdna(srna, "SmoothModifierData");
  RNA_def_struct_ui_icon(srna, ICON_MOD_SMOOTH);

  RNA_define_lib_overridable(true);

  prop = RNA_def_property(srna, "use_x", PROP_BOOLEAN, PROP_NONE);
  RNA_def_property_boolean_sdna(prop, nullptr, "flag", MOD_SMOOTH_X);
  RNA_def_property_ui_text(prop, "X", "Smooth object along X axis");
  RNA_def_property_update(prop, 0, "rna_Modifier_update");

  prop = RNA_def_property(srna, "use_y", PROP_BOOLEAN, PROP_NONE);
  RNA_def_property_boolean_sdna(prop, nullptr, "flag", MOD_SMOOTH_Y);
  RNA_def_property_ui_text(prop, "Y", "Smooth object along Y axis");
  RNA_def_property_update(prop, 0, "rna_Modifier_update");

  prop = RNA_def_property(srna, "use_z", PROP_BOOLEAN, PROP_NONE);
  RNA_def_property_boolean_sdna(prop, nullptr, "flag", MOD_SMOOTH_Z);
  RNA_def_property_ui_text(prop, "Z", "Smooth object along Z axis");
  RNA_def_property_update(prop, 0, "rna_Modifier_update");

  prop = RNA_def_property(srna, "factor", PROP_FLOAT, PROP_FACTOR);
  RNA_def_property_float_sdna(prop, nullptr, "fac");
  RNA_def_property_range(prop, -FLT_MAX, FLT_MAX);
  RNA_def_property_ui_range(prop, -10, 10, 1, 3);
  RNA_def_property_ui_text(prop, "Factor", "Strength of modifier effect");
  RNA_def_property_update(prop, 0, "rna_Modifier_update");

  prop = RNA_def_property(srna, "iterations", PROP_INT, PROP_NONE);
  RNA_def_property_int_sdna(prop, nullptr, "repeat");
  RNA_def_property_ui_range(prop, 0, 30, 1, -1);
  RNA_def_property_ui_text(prop, "Repeat", "");
  RNA_def_property_update(prop, 0, "rna_Modifier_update");

  prop = RNA_def_property(srna, "vertex_group", PROP_STRING, PROP_NONE);
  RNA_def_property_string_sdna(prop, nullptr, "defgrp_name");
  RNA_def_property_ui_text(
      prop,
      "Vertex Group",
      "Name of Vertex Group which determines influence of modifier per point");
  RNA_def_property_string_funcs(prop, nullptr, nullptr, "rna_SmoothModifier_defgrp_name_set");
  RNA_def_property_update(prop, 0, "rna_Modifier_update");

  prop = RNA_def_property(srna, "invert_vertex_group", PROP_BOOLEAN, PROP_NONE);
  RNA_def_property_boolean_sdna(prop, nullptr, "flag", MOD_SMOOTH_INVERT_VGROUP);
  RNA_def_property_ui_text(prop, "Invert", "Invert vertex group influence");
  RNA_def_property_update(prop, 0, "rna_Modifier_update");

  RNA_define_lib_overridable(false);
}

static void rna_def_modifier_correctivesmooth(BlenderRNA *brna)
{
  StructRNA *srna;
  PropertyRNA *prop;

  static const EnumPropertyItem modifier_smooth_type_items[] = {
      {MOD_CORRECTIVESMOOTH_SMOOTH_SIMPLE,
       "SIMPLE",
       0,
       "Simple",
       "Use the average of adjacent edge-vertices"},
      {MOD_CORRECTIVESMOOTH_SMOOTH_LENGTH_WEIGHT,
       "LENGTH_WEIGHTED",
       0,
       "Length Weight",
       "Use the average of adjacent edge-vertices weighted by their length"},
      {0, nullptr, 0, nullptr, nullptr},
  };

  static const EnumPropertyItem modifier_rest_source_items[] = {
      {MOD_CORRECTIVESMOOTH_RESTSOURCE_ORCO,
       "ORCO",
       0,
       "Original Coords",
       "Use base mesh vertex coordinates as the rest position"},
      {MOD_CORRECTIVESMOOTH_RESTSOURCE_BIND,
       "BIND",
       0,
       "Bind Coords",
       "Use bind vertex coordinates for rest position"},
      {0, nullptr, 0, nullptr, nullptr},
  };

  srna = RNA_def_struct(brna, "CorrectiveSmoothModifier", "Modifier");
  RNA_def_struct_ui_text(
      srna, "Corrective Smooth Modifier", "Correct distortion caused by deformation");
  RNA_def_struct_sdna(srna, "CorrectiveSmoothModifierData");
  RNA_def_struct_ui_icon(srna, ICON_MOD_SMOOTH);

  RNA_define_lib_overridable(true);

  prop = RNA_def_property(srna, "factor", PROP_FLOAT, PROP_FACTOR);
  RNA_def_property_float_sdna(prop, nullptr, "lambda");
  RNA_def_property_range(prop, -FLT_MAX, FLT_MAX);
  RNA_def_property_ui_range(prop, 0.0, 1.0, 5, 3);
  RNA_def_property_ui_text(prop, "Lambda Factor", "Smooth effect factor");
  RNA_def_property_update(prop, 0, "rna_CorrectiveSmoothModifier_update");

  prop = RNA_def_property(srna, "iterations", PROP_INT, PROP_NONE);
  RNA_def_property_int_sdna(prop, nullptr, "repeat");
  RNA_def_property_ui_range(prop, 0, 200, 1, -1);
  RNA_def_property_ui_text(prop, "Repeat", "");
  RNA_def_property_update(prop, 0, "rna_CorrectiveSmoothModifier_update");

  prop = RNA_def_property(srna, "scale", PROP_FLOAT, PROP_FACTOR);
  RNA_def_property_float_sdna(prop, nullptr, "scale");
  RNA_def_property_range(prop, -FLT_MAX, FLT_MAX);
  RNA_def_property_ui_range(prop, 0.0, 10.0, 5, 3);
  RNA_def_property_ui_text(prop, "Scale", "Compensate for scale applied by other modifiers");
  RNA_def_property_update(prop, 0, "rna_CorrectiveSmoothModifier_update");

  prop = RNA_def_property(srna, "rest_source", PROP_ENUM, PROP_NONE);
  RNA_def_property_enum_sdna(prop, nullptr, "rest_source");
  RNA_def_property_enum_items(prop, modifier_rest_source_items);
  RNA_def_property_ui_text(prop, "Rest Source", "Select the source of rest positions");
  RNA_def_property_update(prop, 0, "rna_CorrectiveSmoothModifier_rest_source_update");

  prop = RNA_def_property(srna, "smooth_type", PROP_ENUM, PROP_NONE);
  RNA_def_property_enum_sdna(prop, nullptr, "smooth_type");
  RNA_def_property_enum_items(prop, modifier_smooth_type_items);
  RNA_def_property_ui_text(prop, "Smooth Type", "Method used for smoothing");
  RNA_def_property_update(prop, 0, "rna_CorrectiveSmoothModifier_update");

  prop = RNA_def_property(srna, "invert_vertex_group", PROP_BOOLEAN, PROP_NONE);
  RNA_def_property_boolean_sdna(prop, nullptr, "flag", MOD_CORRECTIVESMOOTH_INVERT_VGROUP);
  RNA_def_property_ui_text(prop, "Invert", "Invert vertex group influence");
  RNA_def_property_update(prop, 0, "rna_CorrectiveSmoothModifier_update");

  prop = RNA_def_property(srna, "vertex_group", PROP_STRING, PROP_NONE);
  RNA_def_property_string_sdna(prop, nullptr, "defgrp_name");
  RNA_def_property_ui_text(
      prop,
      "Vertex Group",
      "Name of Vertex Group which determines influence of modifier per point");
  RNA_def_property_string_funcs(
      prop, nullptr, nullptr, "rna_CorrectiveSmoothModifier_defgrp_name_set");
  RNA_def_property_update(prop, 0, "rna_CorrectiveSmoothModifier_update");

  prop = RNA_def_property(srna, "is_bind", PROP_BOOLEAN, PROP_NONE);
  RNA_def_property_ui_text(prop, "Bind current shape", "");
  RNA_def_property_boolean_funcs(prop, "rna_CorrectiveSmoothModifier_is_bind_get", nullptr);
  RNA_def_property_clear_flag(prop, PROP_EDITABLE);
  RNA_def_property_update(prop, 0, "rna_Modifier_update");

  prop = RNA_def_property(srna, "use_only_smooth", PROP_BOOLEAN, PROP_NONE);
  RNA_def_property_boolean_sdna(prop, nullptr, "flag", MOD_CORRECTIVESMOOTH_ONLY_SMOOTH);
  RNA_def_property_ui_text(
      prop, "Only Smooth", "Apply smoothing without reconstructing the surface");
  RNA_def_property_update(prop, 0, "rna_Modifier_update");

  prop = RNA_def_property(srna, "use_pin_boundary", PROP_BOOLEAN, PROP_NONE);
  RNA_def_property_boolean_sdna(prop, nullptr, "flag", MOD_CORRECTIVESMOOTH_PIN_BOUNDARY);
  RNA_def_property_ui_text(
      prop, "Pin Boundaries", "Excludes boundary vertices from being smoothed");
  RNA_def_property_update(prop, 0, "rna_CorrectiveSmoothModifier_update");

  RNA_define_lib_overridable(false);
}

static void rna_def_modifier_laplaciansmooth(BlenderRNA *brna)
{
  StructRNA *srna;
  PropertyRNA *prop;

  srna = RNA_def_struct(brna, "LaplacianSmoothModifier", "Modifier");
  RNA_def_struct_ui_text(srna, "Laplacian Smooth Modifier", "Smoothing effect modifier");
  RNA_def_struct_sdna(srna, "LaplacianSmoothModifierData");
  RNA_def_struct_ui_icon(srna, ICON_MOD_SMOOTH);

  RNA_define_lib_overridable(true);

  prop = RNA_def_property(srna, "use_x", PROP_BOOLEAN, PROP_NONE);
  RNA_def_property_boolean_sdna(prop, nullptr, "flag", MOD_LAPLACIANSMOOTH_X);
  RNA_def_property_ui_text(prop, "X", "Smooth object along X axis");
  RNA_def_property_update(prop, 0, "rna_Modifier_update");

  prop = RNA_def_property(srna, "use_y", PROP_BOOLEAN, PROP_NONE);
  RNA_def_property_boolean_sdna(prop, nullptr, "flag", MOD_LAPLACIANSMOOTH_Y);
  RNA_def_property_ui_text(prop, "Y", "Smooth object along Y axis");
  RNA_def_property_update(prop, 0, "rna_Modifier_update");

  prop = RNA_def_property(srna, "use_z", PROP_BOOLEAN, PROP_NONE);
  RNA_def_property_boolean_sdna(prop, nullptr, "flag", MOD_LAPLACIANSMOOTH_Z);
  RNA_def_property_ui_text(prop, "Z", "Smooth object along Z axis");
  RNA_def_property_update(prop, 0, "rna_Modifier_update");

  prop = RNA_def_property(srna, "use_volume_preserve", PROP_BOOLEAN, PROP_NONE);
  RNA_def_property_boolean_sdna(prop, nullptr, "flag", MOD_LAPLACIANSMOOTH_PRESERVE_VOLUME);
  RNA_def_property_ui_text(prop, "Preserve Volume", "Apply volume preservation after smooth");
  RNA_def_property_update(prop, 0, "rna_Modifier_update");

  prop = RNA_def_property(srna, "use_normalized", PROP_BOOLEAN, PROP_NONE);
  RNA_def_property_boolean_sdna(prop, nullptr, "flag", MOD_LAPLACIANSMOOTH_NORMALIZED);
  RNA_def_property_ui_text(prop, "Normalized", "Improve and stabilize the enhanced shape");
  RNA_def_property_update(prop, 0, "rna_Modifier_update");

  prop = RNA_def_property(srna, "lambda_factor", PROP_FLOAT, PROP_NONE);
  RNA_def_property_float_sdna(prop, nullptr, "lambda");
  RNA_def_property_range(prop, -FLT_MAX, FLT_MAX);
  RNA_def_property_ui_range(prop, -1000.0, 1000.0, 5, 3);
  RNA_def_property_ui_text(prop, "Lambda Factor", "Smooth effect factor");
  RNA_def_property_update(prop, 0, "rna_Modifier_update");

  prop = RNA_def_property(srna, "lambda_border", PROP_FLOAT, PROP_NONE);
  RNA_def_property_float_sdna(prop, nullptr, "lambda_border");
  RNA_def_property_range(prop, -FLT_MAX, FLT_MAX);
  RNA_def_property_ui_range(prop, -1000.0, 1000.0, 5, 3);
  RNA_def_property_ui_text(prop, "Lambda Border", "Lambda factor in border");
  RNA_def_property_update(prop, 0, "rna_Modifier_update");

  prop = RNA_def_property(srna, "iterations", PROP_INT, PROP_NONE);
  RNA_def_property_int_sdna(prop, nullptr, "repeat");
  RNA_def_property_ui_range(prop, 0, 200, 1, -1);
  RNA_def_property_ui_text(prop, "Repeat", "");
  RNA_def_property_update(prop, 0, "rna_Modifier_update");

  prop = RNA_def_property(srna, "vertex_group", PROP_STRING, PROP_NONE);
  RNA_def_property_string_sdna(prop, nullptr, "defgrp_name");
  RNA_def_property_ui_text(
      prop,
      "Vertex Group",
      "Name of Vertex Group which determines influence of modifier per point");
  RNA_def_property_string_funcs(
      prop, nullptr, nullptr, "rna_LaplacianSmoothModifier_defgrp_name_set");
  RNA_def_property_update(prop, 0, "rna_Modifier_update");

  prop = RNA_def_property(srna, "invert_vertex_group", PROP_BOOLEAN, PROP_NONE);
  RNA_def_property_boolean_sdna(prop, nullptr, "flag", MOD_LAPLACIANSMOOTH_INVERT_VGROUP);
  RNA_def_property_ui_text(prop, "Invert", "Invert vertex group influence");
  RNA_def_property_update(prop, 0, "rna_Modifier_update");

  RNA_define_lib_overridable(false);
}

static void rna_def_modifier_cast(BlenderRNA *brna)
{
  StructRNA *srna;
  PropertyRNA *prop;

  static const EnumPropertyItem prop_cast_type_items[] = {
      {MOD_CAST_TYPE_SPHERE, "SPHERE", 0, "Sphere", ""},
      {MOD_CAST_TYPE_CYLINDER, "CYLINDER", 0, "Cylinder", ""},
      {MOD_CAST_TYPE_CUBOID, "CUBOID", 0, "Cuboid", ""},
      {0, nullptr, 0, nullptr, nullptr},
  };

  srna = RNA_def_struct(brna, "CastModifier", "Modifier");
  RNA_def_struct_ui_text(srna, "Cast Modifier", "Modifier to cast to other shapes");
  RNA_def_struct_sdna(srna, "CastModifierData");
  RNA_def_struct_ui_icon(srna, ICON_MOD_CAST);

  RNA_define_lib_overridable(true);

  prop = RNA_def_property(srna, "cast_type", PROP_ENUM, PROP_NONE);
  RNA_def_property_enum_sdna(prop, nullptr, "type");
  RNA_def_property_enum_items(prop, prop_cast_type_items);
  RNA_def_property_ui_text(prop, "Shape", "Target object shape");
  RNA_def_property_update(prop, 0, "rna_Modifier_update");

  prop = RNA_def_property(srna, "object", PROP_POINTER, PROP_NONE);
  RNA_def_property_ui_text(
      prop,
      "Object",
      "Control object: if available, its location determines the center of the effect");
  RNA_def_property_pointer_funcs(prop, nullptr, "rna_CastModifier_object_set", nullptr, nullptr);
  RNA_def_property_flag(prop, PROP_EDITABLE | PROP_ID_SELF_CHECK);
  RNA_def_property_update(prop, 0, "rna_Modifier_dependency_update");

  prop = RNA_def_property(srna, "invert_vertex_group", PROP_BOOLEAN, PROP_NONE);
  RNA_def_property_boolean_sdna(prop, nullptr, "flag", MOD_CAST_INVERT_VGROUP);
  RNA_def_property_ui_text(prop, "Invert", "Invert vertex group influence");
  RNA_def_property_update(prop, 0, "rna_Modifier_update");

  prop = RNA_def_property(srna, "use_x", PROP_BOOLEAN, PROP_NONE);
  RNA_def_property_boolean_sdna(prop, nullptr, "flag", MOD_CAST_X);
  RNA_def_property_ui_text(prop, "X", "");
  RNA_def_property_update(prop, 0, "rna_Modifier_update");

  prop = RNA_def_property(srna, "use_y", PROP_BOOLEAN, PROP_NONE);
  RNA_def_property_boolean_sdna(prop, nullptr, "flag", MOD_CAST_Y);
  RNA_def_property_ui_text(prop, "Y", "");
  RNA_def_property_update(prop, 0, "rna_Modifier_update");

  prop = RNA_def_property(srna, "use_z", PROP_BOOLEAN, PROP_NONE);
  RNA_def_property_boolean_sdna(prop, nullptr, "flag", MOD_CAST_Z);
  RNA_def_property_ui_text(prop, "Z", "");
  RNA_def_property_update(prop, 0, "rna_Modifier_update");

  prop = RNA_def_property(srna, "use_radius_as_size", PROP_BOOLEAN, PROP_NONE);
  RNA_def_property_boolean_sdna(prop, nullptr, "flag", MOD_CAST_SIZE_FROM_RADIUS);
  RNA_def_property_ui_text(
      prop, "Size from Radius", "Use radius as size of projection shape (0 = auto)");
  RNA_def_property_update(prop, 0, "rna_Modifier_update");

  prop = RNA_def_property(srna, "use_transform", PROP_BOOLEAN, PROP_NONE);
  RNA_def_property_boolean_sdna(prop, nullptr, "flag", MOD_CAST_USE_OB_TRANSFORM);
  RNA_def_property_ui_text(
      prop, "Use Transform", "Use object transform to control projection shape");
  RNA_def_property_update(prop, 0, "rna_Modifier_update");

  prop = RNA_def_property(srna, "factor", PROP_FLOAT, PROP_FACTOR);
  RNA_def_property_float_sdna(prop, nullptr, "fac");
  RNA_def_property_range(prop, -FLT_MAX, FLT_MAX);
  RNA_def_property_ui_range(prop, -10, 10, 5, 2);
  RNA_def_property_ui_text(prop, "Factor", "");
  RNA_def_property_update(prop, 0, "rna_Modifier_update");

  prop = RNA_def_property(srna, "radius", PROP_FLOAT, PROP_DISTANCE);
  RNA_def_property_range(prop, 0, FLT_MAX);
  RNA_def_property_ui_range(prop, 0, 100, 5, 2);
  RNA_def_property_ui_text(
      prop,
      "Radius",
      "Only deform vertices within this distance from the center of the effect "
      "(leave as 0 for infinite.)");
  RNA_def_property_update(prop, 0, "rna_Modifier_update");

  prop = RNA_def_property(srna, "size", PROP_FLOAT, PROP_NONE);
  RNA_def_property_range(prop, 0, FLT_MAX);
  RNA_def_property_ui_range(prop, 0, 100, 5, 2);
  RNA_def_property_ui_text(prop, "Size", "Size of projection shape (leave as 0 for auto)");
  RNA_def_property_update(prop, 0, "rna_Modifier_update");

  prop = RNA_def_property(srna, "vertex_group", PROP_STRING, PROP_NONE);
  RNA_def_property_string_sdna(prop, nullptr, "defgrp_name");
  RNA_def_property_ui_text(prop, "Vertex Group", "Vertex group name");
  RNA_def_property_string_funcs(prop, nullptr, nullptr, "rna_CastModifier_defgrp_name_set");
  RNA_def_property_update(prop, 0, "rna_Modifier_update");

  RNA_define_lib_overridable(false);
}

static void rna_def_modifier_meshdeform(BlenderRNA *brna)
{
  StructRNA *srna;
  PropertyRNA *prop;
#  if 0
  static const EnumPropertyItem prop_mode_items[] = {
      {0, "VOLUME", 0, "Volume", "Bind to volume inside cage mesh"},
      {1, "SURFACE", 0, "Surface", "Bind to surface of cage mesh"},
      {0, nullptr, 0, nullptr, nullptr},
  };
#  endif

  srna = RNA_def_struct(brna, "MeshDeformModifier", "Modifier");
  RNA_def_struct_ui_text(
      srna, "MeshDeform Modifier", "Mesh deformation modifier to deform with other meshes");
  RNA_def_struct_sdna(srna, "MeshDeformModifierData");
  RNA_def_struct_ui_icon(srna, ICON_MOD_MESHDEFORM);

  RNA_define_lib_overridable(true);

  prop = RNA_def_property(srna, "object", PROP_POINTER, PROP_NONE);
  RNA_def_property_ui_text(prop, "Object", "Mesh object to deform with");
  RNA_def_property_pointer_funcs(
      prop, nullptr, "rna_MeshDeformModifier_object_set", nullptr, "rna_Mesh_object_poll");
  RNA_def_property_flag(prop, PROP_EDITABLE | PROP_ID_SELF_CHECK);
  RNA_def_property_update(prop, 0, "rna_Modifier_dependency_update");

  prop = RNA_def_property(srna, "is_bound", PROP_BOOLEAN, PROP_NONE);
  RNA_def_property_boolean_funcs(prop, "rna_MeshDeformModifier_is_bound_get", nullptr);
  RNA_def_property_ui_text(prop, "Bound", "Whether geometry has been bound to control cage");
  RNA_def_property_clear_flag(prop, PROP_EDITABLE);

  prop = RNA_def_property(srna, "invert_vertex_group", PROP_BOOLEAN, PROP_NONE);
  RNA_def_property_boolean_sdna(prop, nullptr, "flag", MOD_MDEF_INVERT_VGROUP);
  RNA_def_property_ui_text(prop, "Invert", "Invert vertex group influence");
  RNA_def_property_update(prop, 0, "rna_Modifier_update");

  prop = RNA_def_property(srna, "vertex_group", PROP_STRING, PROP_NONE);
  RNA_def_property_string_sdna(prop, nullptr, "defgrp_name");
  RNA_def_property_ui_text(prop, "Vertex Group", "Vertex group name");
  RNA_def_property_string_funcs(prop, nullptr, nullptr, "rna_MeshDeformModifier_defgrp_name_set");
  RNA_def_property_update(prop, 0, "rna_Modifier_update");

  prop = RNA_def_property(srna, "precision", PROP_INT, PROP_NONE);
  RNA_def_property_int_sdna(prop, nullptr, "gridsize");
  RNA_def_property_range(prop, 2, 10);
  RNA_def_property_ui_text(prop, "Precision", "The grid size for binding");
  RNA_def_property_update(prop, 0, "rna_Modifier_update");

  prop = RNA_def_property(srna, "use_dynamic_bind", PROP_BOOLEAN, PROP_NONE);
  RNA_def_property_boolean_sdna(prop, nullptr, "flag", MOD_MDEF_DYNAMIC_BIND);
  RNA_def_property_ui_text(prop,
                           "Dynamic",
                           "Recompute binding dynamically on top of other deformers "
                           "(slower and more memory consuming)");
  RNA_def_property_update(prop, 0, "rna_Modifier_update");

#  if 0
  prop = RNA_def_property(srna, "mode", PROP_ENUM, PROP_NONE);
  RNA_def_property_enum_items(prop, prop_mode_items);
  RNA_def_property_ui_text(prop, "Mode", "Method of binding vertices are bound to cage mesh");
  RNA_def_property_update(prop, 0, "rna_Modifier_update");
#  endif

  RNA_define_lib_overridable(false);
}

static void rna_def_modifier_particlesystem(BlenderRNA *brna)
{
  StructRNA *srna;
  PropertyRNA *prop;

  srna = RNA_def_struct(brna, "ParticleSystemModifier", "Modifier");
  RNA_def_struct_ui_text(srna, "ParticleSystem Modifier", "Particle system simulation modifier");
  RNA_def_struct_sdna(srna, "ParticleSystemModifierData");
  RNA_def_struct_ui_icon(srna, ICON_MOD_PARTICLES);

  RNA_define_lib_overridable(true);

  prop = RNA_def_property(srna, "particle_system", PROP_POINTER, PROP_NONE);
  RNA_def_property_flag(prop, PROP_NEVER_NULL);
  RNA_def_property_pointer_sdna(prop, nullptr, "psys");
  RNA_def_property_ui_text(prop, "Particle System", "Particle System that this modifier controls");

  RNA_define_lib_overridable(false);
}

static void rna_def_modifier_particleinstance(BlenderRNA *brna)
{
  StructRNA *srna;
  PropertyRNA *prop;

  static EnumPropertyItem particleinstance_space[] = {
      {eParticleInstanceSpace_Local,
       "LOCAL",
       0,
       "Local",
       "Use offset from the particle object in the instance object"},
      {eParticleInstanceSpace_World,
       "WORLD",
       0,
       "World",
       "Use world space offset in the instance object"},
      {0, nullptr, 0, nullptr, nullptr},
  };

  srna = RNA_def_struct(brna, "ParticleInstanceModifier", "Modifier");
  RNA_def_struct_ui_text(srna, "ParticleInstance Modifier", "Particle system instancing modifier");
  RNA_def_struct_sdna(srna, "ParticleInstanceModifierData");
  RNA_def_struct_ui_icon(srna, ICON_MOD_PARTICLES);

  RNA_define_lib_overridable(true);

  prop = RNA_def_property(srna, "object", PROP_POINTER, PROP_NONE);
  RNA_def_property_pointer_sdna(prop, nullptr, "ob");
  RNA_def_property_pointer_funcs(prop, nullptr, nullptr, nullptr, "rna_Mesh_object_poll");
  RNA_def_property_ui_text(prop, "Object", "Object that has the particle system");
  RNA_def_property_flag(prop, PROP_EDITABLE | PROP_ID_SELF_CHECK);
  RNA_def_property_update(prop, 0, "rna_Modifier_dependency_update");

  prop = RNA_def_property(srna, "particle_system_index", PROP_INT, PROP_NONE);
  RNA_def_property_int_sdna(prop, nullptr, "psys");
  RNA_def_property_range(prop, 1, SHRT_MAX);
  RNA_def_property_ui_text(prop, "Particle System Number", "");
  RNA_def_property_update(prop, 0, "rna_Modifier_update");

  prop = RNA_def_property(srna, "particle_system", PROP_POINTER, PROP_NONE);
  RNA_def_property_struct_type(prop, "ParticleSystem");
  RNA_def_property_pointer_funcs(prop,
                                 "rna_ParticleInstanceModifier_particle_system_get",
                                 "rna_ParticleInstanceModifier_particle_system_set",
                                 nullptr,
                                 "rna_ParticleInstanceModifier_particle_system_poll");
  RNA_def_property_flag(prop, PROP_EDITABLE);
  RNA_def_property_ui_text(prop, "Particle System", "");
  RNA_def_property_update(prop, 0, "rna_Modifier_update");

  prop = RNA_def_property(srna, "axis", PROP_ENUM, PROP_NONE);
  RNA_def_property_enum_sdna(prop, nullptr, "axis");
  RNA_def_property_enum_items(prop, rna_enum_axis_xyz_items);
  RNA_def_property_ui_text(prop, "Axis", "Pole axis for rotation");
  RNA_def_property_update(prop, 0, "rna_Modifier_update");

  prop = RNA_def_property(srna, "space", PROP_ENUM, PROP_NONE);
  RNA_def_property_enum_sdna(prop, nullptr, "space");
  RNA_def_property_enum_items(prop, particleinstance_space);
  RNA_def_property_ui_text(prop, "Space", "Space to use for copying mesh data");
  RNA_def_property_update(prop, 0, "rna_Modifier_update");

  prop = RNA_def_property(srna, "use_normal", PROP_BOOLEAN, PROP_NONE);
  RNA_def_property_boolean_sdna(prop, nullptr, "flag", eParticleInstanceFlag_Parents);
  RNA_def_property_ui_text(prop, "Regular", "Create instances from normal particles");
  RNA_def_property_update(prop, 0, "rna_Modifier_update");

  prop = RNA_def_property(srna, "use_children", PROP_BOOLEAN, PROP_NONE);
  RNA_def_property_boolean_sdna(prop, nullptr, "flag", eParticleInstanceFlag_Children);
  RNA_def_property_ui_text(prop, "Children", "Create instances from child particles");
  RNA_def_property_translation_context(prop, BLT_I18NCONTEXT_ID_PARTICLESETTINGS);
  RNA_def_property_update(prop, 0, "rna_Modifier_update");

  prop = RNA_def_property(srna, "use_path", PROP_BOOLEAN, PROP_NONE);
  RNA_def_property_boolean_sdna(prop, nullptr, "flag", eParticleInstanceFlag_Path);
  RNA_def_property_ui_text(prop, "Path", "Create instances along particle paths");
  RNA_def_property_update(prop, 0, "rna_Modifier_update");

  prop = RNA_def_property(srna, "show_unborn", PROP_BOOLEAN, PROP_NONE);
  RNA_def_property_boolean_sdna(prop, nullptr, "flag", eParticleInstanceFlag_Unborn);
  RNA_def_property_ui_text(prop, "Unborn", "Show instances when particles are unborn");
  RNA_def_property_update(prop, 0, "rna_Modifier_update");

  prop = RNA_def_property(srna, "show_alive", PROP_BOOLEAN, PROP_NONE);
  RNA_def_property_boolean_sdna(prop, nullptr, "flag", eParticleInstanceFlag_Alive);
  RNA_def_property_ui_text(prop, "Alive", "Show instances when particles are alive");
  RNA_def_property_update(prop, 0, "rna_Modifier_update");

  prop = RNA_def_property(srna, "show_dead", PROP_BOOLEAN, PROP_NONE);
  RNA_def_property_boolean_sdna(prop, nullptr, "flag", eParticleInstanceFlag_Dead);
  RNA_def_property_ui_text(prop, "Dead", "Show instances when particles are dead");
  RNA_def_property_update(prop, 0, "rna_Modifier_update");

  prop = RNA_def_property(srna, "use_preserve_shape", PROP_BOOLEAN, PROP_NONE);
  RNA_def_property_boolean_sdna(prop, nullptr, "flag", eParticleInstanceFlag_KeepShape);
  RNA_def_property_ui_text(prop, "Keep Shape", "Don't stretch the object");
  RNA_def_property_update(prop, 0, "rna_Modifier_update");

  prop = RNA_def_property(srna, "use_size", PROP_BOOLEAN, PROP_NONE);
  RNA_def_property_boolean_sdna(prop, nullptr, "flag", eParticleInstanceFlag_UseSize);
  RNA_def_property_ui_text(prop, "Size", "Use particle size to scale the instances");
  RNA_def_property_update(prop, 0, "rna_Modifier_update");

  prop = RNA_def_property(srna, "position", PROP_FLOAT, PROP_NONE);
  RNA_def_property_float_sdna(prop, nullptr, "position");
  RNA_def_property_range(prop, 0.0, 1.0);
  RNA_def_property_ui_text(prop, "Position", "Position along path");
  RNA_def_property_update(prop, 0, "rna_Modifier_update");

  prop = RNA_def_property(srna, "random_position", PROP_FLOAT, PROP_NONE);
  RNA_def_property_float_sdna(prop, nullptr, "random_position");
  RNA_def_property_range(prop, 0.0, 1.0);
  RNA_def_property_ui_text(prop, "Random Position", "Randomize position along path");
  RNA_def_property_update(prop, 0, "rna_Modifier_update");

  prop = RNA_def_property(srna, "rotation", PROP_FLOAT, PROP_FACTOR);
  RNA_def_property_float_sdna(prop, nullptr, "rotation");
  RNA_def_property_range(prop, 0.0, 1.0);
  RNA_def_property_ui_text(prop, "Rotation", "Rotation around path");
  RNA_def_property_update(prop, 0, "rna_Modifier_update");

  prop = RNA_def_property(srna, "random_rotation", PROP_FLOAT, PROP_FACTOR);
  RNA_def_property_float_sdna(prop, nullptr, "random_rotation");
  RNA_def_property_range(prop, 0.0, 1.0);
  RNA_def_property_ui_text(prop, "Random Rotation", "Randomize rotation around path");
  RNA_def_property_update(prop, 0, "rna_Modifier_update");

  prop = RNA_def_property(srna, "particle_amount", PROP_FLOAT, PROP_FACTOR);
  RNA_def_property_range(prop, 0.0, 1.0);
  RNA_def_property_ui_text(prop, "Particle Amount", "Amount of particles to use for instancing");
  RNA_def_property_update(prop, 0, "rna_Modifier_update");

  prop = RNA_def_property(srna, "particle_offset", PROP_FLOAT, PROP_FACTOR);
  RNA_def_property_range(prop, 0.0, 1.0);
  RNA_def_property_ui_text(prop,
                           "Particle Offset",
                           "Relative offset of particles to use for instancing, to avoid overlap "
                           "of multiple instances");
  RNA_def_property_update(prop, 0, "rna_Modifier_update");

  prop = RNA_def_property(srna, "index_layer_name", PROP_STRING, PROP_NONE);
  RNA_def_property_string_sdna(prop, nullptr, "index_layer_name");
  RNA_def_property_ui_text(prop, "Index Layer Name", "Custom data layer name for the index");
  RNA_def_property_update(prop, 0, "rna_Modifier_update");

  prop = RNA_def_property(srna, "value_layer_name", PROP_STRING, PROP_NONE);
  RNA_def_property_string_sdna(prop, nullptr, "value_layer_name");
  RNA_def_property_ui_text(
      prop, "Value Layer Name", "Custom data layer name for the randomized value");
  RNA_def_property_update(prop, 0, "rna_Modifier_update");

  RNA_define_lib_overridable(false);
}

static void rna_def_modifier_explode(BlenderRNA *brna)
{
  StructRNA *srna;
  PropertyRNA *prop;

  srna = RNA_def_struct(brna, "ExplodeModifier", "Modifier");
  RNA_def_struct_ui_text(
      srna, "Explode Modifier", "Explosion effect modifier based on a particle system");
  RNA_def_struct_sdna(srna, "ExplodeModifierData");
  RNA_def_struct_ui_icon(srna, ICON_MOD_EXPLODE);

  RNA_define_lib_overridable(true);

  prop = RNA_def_property(srna, "vertex_group", PROP_STRING, PROP_NONE);
  RNA_def_property_string_funcs(prop,
                                "rna_ExplodeModifier_vgroup_get",
                                "rna_ExplodeModifier_vgroup_length",
                                "rna_ExplodeModifier_vgroup_set");
  RNA_def_property_ui_text(prop, "Vertex Group", "");

  prop = RNA_def_property(srna, "protect", PROP_FLOAT, PROP_NONE);
  RNA_def_property_range(prop, 0, 1);
  RNA_def_property_ui_text(prop, "Protect", "Clean vertex group edges");
  RNA_def_property_update(prop, 0, "rna_Modifier_update");

  prop = RNA_def_property(srna, "use_edge_cut", PROP_BOOLEAN, PROP_NONE);
  RNA_def_property_boolean_sdna(prop, nullptr, "flag", eExplodeFlag_EdgeCut);
  RNA_def_property_ui_text(prop, "Cut Edges", "Cut face edges for nicer shrapnel");
  RNA_def_property_update(prop, 0, "rna_Modifier_update");

  prop = RNA_def_property(srna, "show_unborn", PROP_BOOLEAN, PROP_NONE);
  RNA_def_property_boolean_sdna(prop, nullptr, "flag", eExplodeFlag_Unborn);
  RNA_def_property_ui_text(prop, "Unborn", "Show mesh when particles are unborn");
  RNA_def_property_update(prop, 0, "rna_Modifier_update");

  prop = RNA_def_property(srna, "show_alive", PROP_BOOLEAN, PROP_NONE);
  RNA_def_property_boolean_sdna(prop, nullptr, "flag", eExplodeFlag_Alive);
  RNA_def_property_ui_text(prop, "Alive", "Show mesh when particles are alive");
  RNA_def_property_update(prop, 0, "rna_Modifier_update");

  prop = RNA_def_property(srna, "show_dead", PROP_BOOLEAN, PROP_NONE);
  RNA_def_property_boolean_sdna(prop, nullptr, "flag", eExplodeFlag_Dead);
  RNA_def_property_ui_text(prop, "Dead", "Show mesh when particles are dead");
  RNA_def_property_update(prop, 0, "rna_Modifier_update");

  prop = RNA_def_property(srna, "use_size", PROP_BOOLEAN, PROP_NONE);
  RNA_def_property_boolean_sdna(prop, nullptr, "flag", eExplodeFlag_PaSize);
  RNA_def_property_ui_text(prop, "Size", "Use particle size for the shrapnel");
  RNA_def_property_update(prop, 0, "rna_Modifier_update");

  prop = RNA_def_property(srna, "particle_uv", PROP_STRING, PROP_NONE);
  RNA_def_property_string_sdna(prop, nullptr, "uvname");
  RNA_def_property_string_maxlength(prop, MAX_CUSTOMDATA_LAYER_NAME_NO_PREFIX);
  RNA_def_property_ui_text(prop, "Particle UV", "UV map to change with particle age");
  RNA_def_property_update(prop, 0, "rna_Modifier_update");

  prop = RNA_def_property(srna, "invert_vertex_group", PROP_BOOLEAN, PROP_NONE);
  RNA_def_property_boolean_sdna(prop, nullptr, "flag", eExplodeFlag_INVERT_VGROUP);
  RNA_def_property_ui_text(prop, "Invert", "Invert vertex group influence");
  RNA_def_property_update(prop, 0, "rna_Modifier_update");

  RNA_define_lib_overridable(false);
}

static void rna_def_modifier_cloth(BlenderRNA *brna)
{
  StructRNA *srna;
  PropertyRNA *prop;

  srna = RNA_def_struct(brna, "ClothModifier", "Modifier");
  RNA_def_struct_ui_text(srna, "Cloth Modifier", "Cloth simulation modifier");
  RNA_def_struct_sdna(srna, "ClothModifierData");
  RNA_def_struct_ui_icon(srna, ICON_MOD_CLOTH);

  RNA_define_lib_overridable(true);

  prop = RNA_def_property(srna, "settings", PROP_POINTER, PROP_NONE);
  RNA_def_property_flag(prop, PROP_NEVER_NULL);
  RNA_def_property_pointer_sdna(prop, nullptr, "sim_parms");
  RNA_def_property_ui_text(prop, "Cloth Settings", "");

  prop = RNA_def_property(srna, "collision_settings", PROP_POINTER, PROP_NONE);
  RNA_def_property_flag(prop, PROP_NEVER_NULL);
  RNA_def_property_pointer_sdna(prop, nullptr, "coll_parms");
  RNA_def_property_ui_text(prop, "Cloth Collision Settings", "");

  prop = RNA_def_property(srna, "solver_result", PROP_POINTER, PROP_NONE);
  RNA_def_property_struct_type(prop, "ClothSolverResult");
  RNA_def_property_pointer_sdna(prop, nullptr, "solver_result");
  RNA_def_property_ui_text(prop, "Solver Result", "");

  prop = RNA_def_property(srna, "point_cache", PROP_POINTER, PROP_NONE);
  RNA_def_property_flag(prop, PROP_NEVER_NULL);
  RNA_def_property_ui_text(prop, "Point Cache", "");

  prop = RNA_def_property(srna, "hair_grid_min", PROP_FLOAT, PROP_NONE);
  RNA_def_property_float_sdna(prop, nullptr, "hair_grid_min");
  RNA_def_property_clear_flag(prop, PROP_EDITABLE);
  RNA_def_property_ui_text(prop, "Hair Grid Minimum", "");

  prop = RNA_def_property(srna, "hair_grid_max", PROP_FLOAT, PROP_NONE);
  RNA_def_property_float_sdna(prop, nullptr, "hair_grid_max");
  RNA_def_property_clear_flag(prop, PROP_EDITABLE);
  RNA_def_property_ui_text(prop, "Hair Grid Maximum", "");

  prop = RNA_def_property(srna, "hair_grid_resolution", PROP_INT, PROP_NONE);
  RNA_def_property_int_sdna(prop, nullptr, "hair_grid_res");
  RNA_def_property_clear_flag(prop, PROP_EDITABLE);
  RNA_def_property_ui_text(prop, "Hair Grid Resolution", "");

  RNA_define_lib_overridable(false);
}

static void rna_def_modifier_fluid(BlenderRNA *brna)
{
  StructRNA *srna;
  PropertyRNA *prop;

  static const EnumPropertyItem prop_fluid_type_items[] = {
      {0, "NONE", 0, "None", ""},
      {MOD_FLUID_TYPE_DOMAIN, "DOMAIN", 0, "Domain", ""},
      {MOD_FLUID_TYPE_FLOW, "FLOW", 0, "Flow", "Inflow/Outflow"},
      {MOD_FLUID_TYPE_EFFEC, "EFFECTOR", 0, "Effector", ""},
      {0, nullptr, 0, nullptr, nullptr},
  };

  srna = RNA_def_struct(brna, "FluidModifier", "Modifier");
  RNA_def_struct_ui_text(srna, "Fluid Modifier", "Fluid simulation modifier");
  RNA_def_struct_sdna(srna, "FluidModifierData");
  RNA_def_struct_ui_icon(srna, ICON_MOD_FLUIDSIM);

  RNA_define_lib_overridable(true);

  prop = RNA_def_property(srna, "domain_settings", PROP_POINTER, PROP_NONE);
  RNA_def_property_pointer_sdna(prop, nullptr, "domain");
  RNA_def_property_ui_text(prop, "Domain Settings", "");

  prop = RNA_def_property(srna, "flow_settings", PROP_POINTER, PROP_NONE);
  RNA_def_property_pointer_sdna(prop, nullptr, "flow");
  RNA_def_property_ui_text(prop, "Flow Settings", "");

  prop = RNA_def_property(srna, "effector_settings", PROP_POINTER, PROP_NONE);
  RNA_def_property_pointer_sdna(prop, nullptr, "effector");
  RNA_def_property_ui_text(prop, "Effector Settings", "");

  prop = RNA_def_property(srna, "fluid_type", PROP_ENUM, PROP_NONE);
  RNA_def_property_enum_sdna(prop, nullptr, "type");
  RNA_def_property_enum_items(prop, prop_fluid_type_items);
  RNA_def_property_ui_text(prop, "Type", "");
  RNA_def_property_clear_flag(prop, PROP_ANIMATABLE);
  RNA_def_property_update(prop, 0, "rna_fluid_set_type");

  RNA_define_lib_overridable(false);
}

static void rna_def_modifier_dynamic_paint(BlenderRNA *brna)
{
  StructRNA *srna;
  PropertyRNA *prop;

  srna = RNA_def_struct(brna, "DynamicPaintModifier", "Modifier");
  RNA_def_struct_ui_text(srna, "Dynamic Paint Modifier", "Dynamic Paint modifier");
  RNA_def_struct_sdna(srna, "DynamicPaintModifierData");
  RNA_def_struct_ui_icon(srna, ICON_MOD_DYNAMICPAINT);

  RNA_define_lib_overridable(true);

  prop = RNA_def_property(srna, "canvas_settings", PROP_POINTER, PROP_NONE);
  RNA_def_property_pointer_sdna(prop, nullptr, "canvas");
  RNA_def_property_ui_text(prop, "Canvas Settings", "");

  prop = RNA_def_property(srna, "brush_settings", PROP_POINTER, PROP_NONE);
  RNA_def_property_pointer_sdna(prop, nullptr, "brush");
  RNA_def_property_ui_text(prop, "Brush Settings", "");

  prop = RNA_def_property(srna, "ui_type", PROP_ENUM, PROP_NONE);
  RNA_def_property_clear_flag(prop, PROP_ANIMATABLE);
  RNA_def_property_enum_sdna(prop, nullptr, "type");
  RNA_def_property_enum_items(prop, rna_enum_prop_dynamicpaint_type_items);
  RNA_def_property_translation_context(prop, BLT_I18NCONTEXT_ID_SIMULATION);
  RNA_def_property_ui_text(prop, "Type", "");

  RNA_define_lib_overridable(false);
}

static void rna_def_modifier_collision(BlenderRNA *brna)
{
  StructRNA *srna;
  PropertyRNA *prop;

  srna = RNA_def_struct(brna, "CollisionModifier", "Modifier");
  RNA_def_struct_ui_text(srna,
                         "Collision Modifier",
                         "Collision modifier defining modifier stack position used for collision");
  RNA_def_struct_sdna(srna, "CollisionModifierData");
  RNA_def_struct_ui_icon(srna, ICON_MOD_PHYSICS);

  RNA_define_lib_overridable(true);

  prop = RNA_def_property(srna, "settings", PROP_POINTER, PROP_NONE);
  RNA_def_property_flag(prop, PROP_NEVER_NULL);
  RNA_def_property_struct_type(prop, "CollisionSettings");
  RNA_def_property_pointer_funcs(
      prop, "rna_CollisionModifier_settings_get", nullptr, nullptr, nullptr);
  RNA_def_property_ui_text(prop, "Settings", "");

  RNA_define_lib_overridable(false);
}

static void rna_def_modifier_bevel(BlenderRNA *brna)
{
  StructRNA *srna;
  PropertyRNA *prop;

  static const EnumPropertyItem prop_limit_method_items[] = {
      {0, "NONE", 0, "None", "Bevel the entire mesh by a constant amount"},
      {MOD_BEVEL_ANGLE,
       "ANGLE",
       0,
       "Angle",
       "Only bevel edges with sharp enough angles between faces"},
      {MOD_BEVEL_WEIGHT,
       "WEIGHT",
       0,
       "Weight",
       "Use bevel weights to determine how much bevel is applied in edge mode"},
      {MOD_BEVEL_VGROUP,
       "VGROUP",
       0,
       "Vertex Group",
       "Use vertex group weights to select whether vertex or edge is beveled"},
      {0, nullptr, 0, nullptr, nullptr},
  };

  static const EnumPropertyItem prop_val_type_items[] = {
      {MOD_BEVEL_AMT_OFFSET, "OFFSET", 0, "Offset", "Amount is offset of new edges from original"},
      {MOD_BEVEL_AMT_WIDTH, "WIDTH", 0, "Width", "Amount is width of new face"},
      {MOD_BEVEL_AMT_DEPTH,
       "DEPTH",
       0,
       "Depth",
       "Amount is perpendicular distance from original edge to bevel face"},
      {MOD_BEVEL_AMT_PERCENT,
       "PERCENT",
       0,
       "Percent",
       "Amount is percent of adjacent edge length"},
      {MOD_BEVEL_AMT_ABSOLUTE,
       "ABSOLUTE",
       0,
       "Absolute",
       "Amount is absolute distance along adjacent edge"},
      {0, nullptr, 0, nullptr, nullptr},
  };

  static const EnumPropertyItem prop_profile_type_items[] = {
      {MOD_BEVEL_PROFILE_SUPERELLIPSE,
       "SUPERELLIPSE",
       0,
       "Superellipse",
       "The profile can be a concave or convex curve"},
      {MOD_BEVEL_PROFILE_CUSTOM,
       "CUSTOM",
       0,
       "Custom",
       "The profile can be any arbitrary path between its endpoints"},
      {0, nullptr, 0, nullptr, nullptr},
  };

  static EnumPropertyItem prop_harden_normals_items[] = {
      {MOD_BEVEL_FACE_STRENGTH_NONE, "FSTR_NONE", 0, "None", "Do not set face strength"},
      {MOD_BEVEL_FACE_STRENGTH_NEW, "FSTR_NEW", 0, "New", "Set face strength on new faces only"},
      {MOD_BEVEL_FACE_STRENGTH_AFFECTED,
       "FSTR_AFFECTED",
       0,
       "Affected",
       "Set face strength on new and affected faces only"},
      {MOD_BEVEL_FACE_STRENGTH_ALL, "FSTR_ALL", 0, "All", "Set face strength on all faces"},
      {0, nullptr, 0, nullptr, nullptr},
  };

  static const EnumPropertyItem prop_miter_outer_items[] = {
      {MOD_BEVEL_MITER_SHARP, "MITER_SHARP", 0, "Sharp", "Outside of miter is sharp"},
      {MOD_BEVEL_MITER_PATCH, "MITER_PATCH", 0, "Patch", "Outside of miter is squared-off patch"},
      {MOD_BEVEL_MITER_ARC, "MITER_ARC", 0, "Arc", "Outside of miter is arc"},
      {0, nullptr, 0, nullptr, nullptr},
  };

  static const EnumPropertyItem prop_miter_inner_items[] = {
      {MOD_BEVEL_MITER_SHARP, "MITER_SHARP", 0, "Sharp", "Inside of miter is sharp"},
      {MOD_BEVEL_MITER_ARC, "MITER_ARC", 0, "Arc", "Inside of miter is arc"},
      {0, nullptr, 0, nullptr, nullptr},
  };

  static EnumPropertyItem prop_vmesh_method_items[] = {
      {MOD_BEVEL_VMESH_ADJ, "ADJ", 0, "Grid Fill", "Default patterned fill"},
      {MOD_BEVEL_VMESH_CUTOFF,
       "CUTOFF",
       0,
       "Cutoff",
       "A cut-off at the end of each profile before the intersection"},
      {0, nullptr, 0, nullptr, nullptr},
  };

  static const EnumPropertyItem prop_affect_items[] = {
      {MOD_BEVEL_AFFECT_VERTICES, "VERTICES", 0, "Vertices", "Affect only vertices"},
      {MOD_BEVEL_AFFECT_EDGES, "EDGES", 0, "Edges", "Affect only edges"},
      {0, nullptr, 0, nullptr, nullptr},
  };

  srna = RNA_def_struct(brna, "BevelModifier", "Modifier");
  RNA_def_struct_ui_text(
      srna, "Bevel Modifier", "Bevel modifier to make edges and vertices more rounded");
  RNA_def_struct_sdna(srna, "BevelModifierData");
  RNA_def_struct_ui_icon(srna, ICON_MOD_BEVEL);

  RNA_define_lib_overridable(true);

  prop = RNA_def_property(srna, "width", PROP_FLOAT, PROP_DISTANCE);
  RNA_def_property_float_sdna(prop, nullptr, "value");
  RNA_def_property_range(prop, 0, FLT_MAX);
  RNA_def_property_ui_range(prop, 0.0f, 100.0f, 0.1, 4);
  RNA_def_property_ui_text(prop, "Width", "Bevel amount");
  RNA_def_property_update(prop, 0, "rna_Modifier_update");

  prop = RNA_def_property(srna, "width_pct", PROP_FLOAT, PROP_PERCENTAGE);
  RNA_def_property_float_sdna(prop, nullptr, "value");
  RNA_def_property_range(prop, 0, FLT_MAX);
  RNA_def_property_ui_range(prop, 0.0f, 100.0f, 5.0, 2);
  RNA_def_property_ui_text(prop, "Width Percent", "Bevel amount for percentage method");
  RNA_def_property_update(prop, 0, "rna_Modifier_update");

  prop = RNA_def_property(srna, "segments", PROP_INT, PROP_NONE);
  RNA_def_property_int_sdna(prop, nullptr, "res");
  RNA_def_property_range(prop, 1, 1000);
  RNA_def_property_ui_range(prop, 1, 100, 1, -1);
  RNA_def_property_ui_text(prop, "Segments", "Number of segments for round edges/verts");
  RNA_def_property_update(prop, 0, "rna_BevelModifier_update_segments");

  prop = RNA_def_property(srna, "affect", PROP_ENUM, PROP_NONE); /* as an enum */
  RNA_def_property_enum_sdna(prop, nullptr, "affect_type");
  RNA_def_property_enum_items(prop, prop_affect_items);
  RNA_def_property_ui_text(prop, "Affect", "Affect edges or vertices");
  RNA_def_property_update(prop, 0, "rna_Modifier_update");

  prop = RNA_def_property(srna, "limit_method", PROP_ENUM, PROP_NONE);
  RNA_def_property_enum_sdna(prop, nullptr, "lim_flags");
  RNA_def_property_enum_items(prop, prop_limit_method_items);
  RNA_def_property_ui_text(prop, "Limit Method", "");
  RNA_def_property_update(prop, 0, "rna_Modifier_update");

  prop = RNA_def_property(srna, "angle_limit", PROP_FLOAT, PROP_ANGLE);
  RNA_def_property_float_sdna(prop, nullptr, "bevel_angle");
  RNA_def_property_range(prop, 0.0f, DEG2RADF(180.0f));
  RNA_def_property_ui_range(prop, 0.0f, DEG2RADF(180.0f), 10, 2);
  RNA_def_property_ui_text(prop, "Angle", "Angle above which to bevel edges");
  RNA_def_property_update(prop, 0, "rna_Modifier_update");

  prop = RNA_def_property(srna, "vertex_group", PROP_STRING, PROP_NONE);
  RNA_def_property_string_sdna(prop, nullptr, "defgrp_name");
  RNA_def_property_ui_text(prop, "Vertex Group", "Vertex group name");
  RNA_def_property_string_funcs(prop, nullptr, nullptr, "rna_BevelModifier_defgrp_name_set");
  RNA_def_property_update(prop, 0, "rna_Modifier_update");

  prop = RNA_def_property(srna, "invert_vertex_group", PROP_BOOLEAN, PROP_NONE);
  RNA_def_property_boolean_sdna(prop, nullptr, "flags", MOD_BEVEL_INVERT_VGROUP);
  RNA_def_property_ui_text(prop, "Invert", "Invert vertex group influence");
  RNA_def_property_update(prop, 0, "rna_Modifier_update");

  prop = RNA_def_property(srna, "use_clamp_overlap", PROP_BOOLEAN, PROP_NONE);
  RNA_def_property_boolean_negative_sdna(prop, nullptr, "flags", MOD_BEVEL_OVERLAP_OK);
  RNA_def_property_ui_text(prop, "Clamp Overlap", "Clamp the width to avoid overlap");
  RNA_def_property_update(prop, 0, "rna_Modifier_update");

  prop = RNA_def_property(srna, "offset_type", PROP_ENUM, PROP_NONE);
  RNA_def_property_enum_sdna(prop, nullptr, "val_flags");
  RNA_def_property_enum_items(prop, prop_val_type_items);
  RNA_def_property_ui_text(prop, "Width Type", "What distance Width measures");
  RNA_def_property_update(prop, 0, "rna_Modifier_update");

  prop = RNA_def_property(srna, "profile_type", PROP_ENUM, PROP_NONE);
  RNA_def_property_enum_sdna(prop, nullptr, "profile_type");
  RNA_def_property_enum_items(prop, prop_profile_type_items);
  RNA_def_property_ui_text(
      prop, "Profile Type", "The type of shape used to rebuild a beveled section");
  RNA_def_property_update(prop, 0, "rna_Modifier_update");

  prop = RNA_def_property(srna, "profile", PROP_FLOAT, PROP_FACTOR);
  RNA_def_property_range(prop, 0.0f, 1.0f);
  RNA_def_property_ui_range(prop, 0.0f, 1.0f, 0.05, 2);
  RNA_def_property_ui_text(prop, "Profile", "The profile shape (0.5 = round)");
  RNA_def_property_update(prop, 0, "rna_Modifier_update");

  prop = RNA_def_property(srna, "material", PROP_INT, PROP_NONE);
  RNA_def_property_int_sdna(prop, nullptr, "mat");
  RNA_def_property_range(prop, -1, SHRT_MAX);
  RNA_def_property_ui_text(
      prop, "Material Index", "Material index of generated faces, -1 for automatic");
  RNA_def_property_update(prop, 0, "rna_Modifier_update");

  prop = RNA_def_property(srna, "loop_slide", PROP_BOOLEAN, PROP_NONE);
  RNA_def_property_boolean_negative_sdna(prop, nullptr, "flags", MOD_BEVEL_EVEN_WIDTHS);
  RNA_def_property_ui_text(prop, "Loop Slide", "Prefer sliding along edges to having even widths");
  RNA_def_property_update(prop, 0, "rna_Modifier_update");

  prop = RNA_def_property(srna, "mark_seam", PROP_BOOLEAN, PROP_NONE);
  RNA_def_property_boolean_sdna(prop, nullptr, "edge_flags", MOD_BEVEL_MARK_SEAM);
  RNA_def_property_ui_text(prop, "Mark Seams", "Mark Seams along beveled edges");
  RNA_def_property_update(prop, 0, "rna_Modifier_update");

  prop = RNA_def_property(srna, "mark_sharp", PROP_BOOLEAN, PROP_NONE);
  RNA_def_property_boolean_sdna(prop, nullptr, "edge_flags", MOD_BEVEL_MARK_SHARP);
  RNA_def_property_ui_text(prop, "Mark Sharp", "Mark beveled edges as sharp");
  RNA_def_property_update(prop, 0, "rna_Modifier_update");

  prop = RNA_def_property(srna, "harden_normals", PROP_BOOLEAN, PROP_NONE);
  RNA_def_property_boolean_sdna(prop, nullptr, "flags", MOD_BEVEL_HARDEN_NORMALS);
  RNA_def_property_ui_text(prop, "Harden Normals", "Match normals of new faces to adjacent faces");
  RNA_def_property_update(prop, 0, "rna_Modifier_update");

  prop = RNA_def_property(srna, "face_strength_mode", PROP_ENUM, PROP_NONE);
  RNA_def_property_enum_sdna(prop, nullptr, "face_str_mode");
  RNA_def_property_enum_items(prop, prop_harden_normals_items);
  RNA_def_property_ui_text(
      prop, "Face Strength", "Whether to set face strength, and which faces to set it on");
  RNA_def_property_update(prop, 0, "rna_Modifier_update");

  prop = RNA_def_property(srna, "miter_outer", PROP_ENUM, PROP_NONE);
  RNA_def_property_enum_sdna(prop, nullptr, "miter_outer");
  RNA_def_property_enum_items(prop, prop_miter_outer_items);
  RNA_def_property_ui_text(prop, "Outer Miter", "Pattern to use for outside of miters");
  RNA_def_property_update(prop, 0, "rna_Modifier_update");

  prop = RNA_def_property(srna, "miter_inner", PROP_ENUM, PROP_NONE);
  RNA_def_property_enum_sdna(prop, nullptr, "miter_inner");
  RNA_def_property_enum_items(prop, prop_miter_inner_items);
  RNA_def_property_ui_text(prop, "Inner Miter", "Pattern to use for inside of miters");
  RNA_def_property_update(prop, 0, "rna_Modifier_update");

  prop = RNA_def_property(srna, "spread", PROP_FLOAT, PROP_DISTANCE);
  RNA_def_property_float_sdna(prop, nullptr, "spread");
  RNA_def_property_range(prop, 0, FLT_MAX);
  RNA_def_property_ui_range(prop, 0.0f, 100.0f, 0.1, 4);
  RNA_def_property_ui_text(prop, "Spread", "Spread distance for inner miter arcs");
  RNA_def_property_update(prop, 0, "rna_Modifier_update");

  prop = RNA_def_property(srna, "custom_profile", PROP_POINTER, PROP_NONE);
  RNA_def_property_struct_type(prop, "CurveProfile");
  RNA_def_property_pointer_sdna(prop, nullptr, "custom_profile");
  RNA_def_property_ui_text(prop, "Custom Profile Path", "The path for the custom profile");
  RNA_def_property_update(prop, 0, "rna_Modifier_update");

  prop = RNA_def_property(srna, "vmesh_method", PROP_ENUM, PROP_NONE);
  RNA_def_property_enum_sdna(prop, nullptr, "vmesh_method");
  RNA_def_property_enum_items(prop, prop_vmesh_method_items);
  RNA_def_property_ui_text(
      prop, "Vertex Mesh Method", "The method to use to create the mesh at intersections");
  RNA_def_property_update(prop, 0, "rna_Modifier_update");

  RNA_define_lib_overridable(false);
}

static void rna_def_modifier_shrinkwrap(BlenderRNA *brna)
{
  StructRNA *srna;
  PropertyRNA *prop;

  srna = RNA_def_struct(brna, "ShrinkwrapModifier", "Modifier");
  RNA_def_struct_ui_text(srna,
                         "Shrinkwrap Modifier",
                         "Shrink wrapping modifier to shrink wrap and object to a target");
  RNA_def_struct_sdna(srna, "ShrinkwrapModifierData");
  RNA_def_struct_ui_icon(srna, ICON_MOD_SHRINKWRAP);

  RNA_define_lib_overridable(true);

  prop = RNA_def_property(srna, "wrap_method", PROP_ENUM, PROP_NONE);
  RNA_def_property_enum_sdna(prop, nullptr, "shrinkType");
  RNA_def_property_enum_items(prop, rna_enum_shrinkwrap_type_items);
  RNA_def_property_ui_text(prop, "Wrap Method", "");
  RNA_def_property_update(prop, 0, "rna_Modifier_dependency_update");

  prop = RNA_def_property(srna, "wrap_mode", PROP_ENUM, PROP_NONE);
  RNA_def_property_enum_sdna(prop, nullptr, "shrinkMode");
  RNA_def_property_enum_items(prop, rna_enum_modifier_shrinkwrap_mode_items);
  RNA_def_property_ui_text(
      prop, "Snap Mode", "Select how vertices are constrained to the target surface");
  RNA_def_property_update(prop, 0, "rna_Modifier_dependency_update");

  prop = RNA_def_property(srna, "cull_face", PROP_ENUM, PROP_NONE);
  RNA_def_property_enum_sdna(prop, nullptr, "shrinkOpts");
  RNA_def_property_enum_items(prop, rna_enum_shrinkwrap_face_cull_items);
  RNA_def_property_enum_funcs(prop,
                              "rna_ShrinkwrapModifier_face_cull_get",
                              "rna_ShrinkwrapModifier_face_cull_set",
                              nullptr);
  RNA_def_property_ui_text(
      prop,
      "Face Cull",
      "Stop vertices from projecting to a face on the target when facing towards/away");
  RNA_def_property_update(prop, 0, "rna_Modifier_update");

  prop = RNA_def_property(srna, "target", PROP_POINTER, PROP_NONE);
  RNA_def_property_ui_text(prop, "Target", "Mesh target to shrink to");
  RNA_def_property_pointer_funcs(
      prop, nullptr, "rna_ShrinkwrapModifier_target_set", nullptr, "rna_Mesh_object_poll");
  RNA_def_property_flag(prop, PROP_EDITABLE | PROP_ID_SELF_CHECK);
  RNA_def_property_update(prop, 0, "rna_Modifier_dependency_update");

  prop = RNA_def_property(srna, "auxiliary_target", PROP_POINTER, PROP_NONE);
  RNA_def_property_pointer_sdna(prop, nullptr, "auxTarget");
  RNA_def_property_ui_text(prop, "Auxiliary Target", "Additional mesh target to shrink to");
  RNA_def_property_pointer_funcs(
      prop, nullptr, "rna_ShrinkwrapModifier_auxTarget_set", nullptr, "rna_Mesh_object_poll");
  RNA_def_property_flag(prop, PROP_EDITABLE | PROP_ID_SELF_CHECK);
  RNA_def_property_update(prop, 0, "rna_Modifier_dependency_update");

  prop = RNA_def_property(srna, "vertex_group", PROP_STRING, PROP_NONE);
  RNA_def_property_string_sdna(prop, nullptr, "vgroup_name");
  RNA_def_property_ui_text(prop, "Vertex Group", "Vertex group name");
  RNA_def_property_string_funcs(prop, nullptr, nullptr, "rna_ShrinkwrapModifier_vgroup_name_set");
  RNA_def_property_update(prop, 0, "rna_Modifier_update");

  prop = RNA_def_property(srna, "offset", PROP_FLOAT, PROP_DISTANCE);
  RNA_def_property_float_sdna(prop, nullptr, "keepDist");
  RNA_def_property_range(prop, -FLT_MAX, FLT_MAX);
  RNA_def_property_ui_range(prop, -100, 100, 1, 2);
  RNA_def_property_ui_text(prop, "Offset", "Distance to keep from the target");
  RNA_def_property_update(prop, 0, "rna_Modifier_update");

  prop = RNA_def_property(srna, "project_limit", PROP_FLOAT, PROP_DISTANCE);
  RNA_def_property_float_sdna(prop, nullptr, "projLimit");
  RNA_def_property_range(prop, 0.0, FLT_MAX);
  RNA_def_property_ui_range(prop, 0, 100, 1, 2);
  RNA_def_property_ui_text(
      prop, "Project Limit", "Limit the distance used for projection (zero disables)");
  RNA_def_property_update(prop, 0, "rna_Modifier_update");

  prop = RNA_def_property(srna, "use_project_x", PROP_BOOLEAN, PROP_NONE);
  RNA_def_property_boolean_sdna(prop, nullptr, "projAxis", MOD_SHRINKWRAP_PROJECT_OVER_X_AXIS);
  RNA_def_property_ui_text(prop, "X", "");
  RNA_def_property_update(prop, 0, "rna_Modifier_update");

  prop = RNA_def_property(srna, "use_project_y", PROP_BOOLEAN, PROP_NONE);
  RNA_def_property_boolean_sdna(prop, nullptr, "projAxis", MOD_SHRINKWRAP_PROJECT_OVER_Y_AXIS);
  RNA_def_property_ui_text(prop, "Y", "");
  RNA_def_property_update(prop, 0, "rna_Modifier_update");

  prop = RNA_def_property(srna, "use_project_z", PROP_BOOLEAN, PROP_NONE);
  RNA_def_property_boolean_sdna(prop, nullptr, "projAxis", MOD_SHRINKWRAP_PROJECT_OVER_Z_AXIS);
  RNA_def_property_ui_text(prop, "Z", "");
  RNA_def_property_update(prop, 0, "rna_Modifier_update");

  prop = RNA_def_property(srna, "subsurf_levels", PROP_INT, PROP_NONE);
  RNA_def_property_int_sdna(prop, nullptr, "subsurfLevels");
  RNA_def_property_range(prop, 0, 6);
  RNA_def_property_ui_range(prop, 0, 6, 1, -1);
  RNA_def_property_ui_text(
      prop,
      "Subdivision Levels",
      "Number of subdivisions that must be performed before extracting vertices' "
      "positions and normals");
  RNA_def_property_update(prop, 0, "rna_Modifier_update");

  prop = RNA_def_property(srna, "use_negative_direction", PROP_BOOLEAN, PROP_NONE);
  RNA_def_property_boolean_sdna(prop, nullptr, "shrinkOpts", MOD_SHRINKWRAP_PROJECT_ALLOW_NEG_DIR);
  RNA_def_property_ui_text(
      prop, "Negative", "Allow vertices to move in the negative direction of axis");
  RNA_def_property_update(prop, 0, "rna_Modifier_update");

  prop = RNA_def_property(srna, "use_positive_direction", PROP_BOOLEAN, PROP_NONE);
  RNA_def_property_boolean_sdna(prop, nullptr, "shrinkOpts", MOD_SHRINKWRAP_PROJECT_ALLOW_POS_DIR);
  RNA_def_property_ui_text(
      prop, "Positive", "Allow vertices to move in the positive direction of axis");
  RNA_def_property_update(prop, 0, "rna_Modifier_update");

  prop = RNA_def_property(srna, "use_invert_cull", PROP_BOOLEAN, PROP_NONE);
  RNA_def_property_boolean_sdna(prop, nullptr, "shrinkOpts", MOD_SHRINKWRAP_INVERT_CULL_TARGET);
  RNA_def_property_ui_text(
      prop, "Invert Cull", "When projecting in the negative direction invert the face cull mode");
  RNA_def_property_update(prop, 0, "rna_Modifier_update");

  prop = RNA_def_property(srna, "invert_vertex_group", PROP_BOOLEAN, PROP_NONE);
  RNA_def_property_boolean_sdna(prop, nullptr, "shrinkOpts", MOD_SHRINKWRAP_INVERT_VGROUP);
  RNA_def_property_ui_text(prop, "Invert", "Invert vertex group influence");
  RNA_def_property_update(prop, 0, "rna_Modifier_update");

  RNA_define_lib_overridable(false);
}

static void rna_def_modifier_mask(BlenderRNA *brna)
{
  StructRNA *srna;
  PropertyRNA *prop;

  static const EnumPropertyItem modifier_mask_mode_items[] = {
      {MOD_MASK_MODE_VGROUP, "VERTEX_GROUP", 0, "Vertex Group", ""},
      {MOD_MASK_MODE_ARM, "ARMATURE", 0, "Armature", ""},
      {0, nullptr, 0, nullptr, nullptr},
  };

  srna = RNA_def_struct(brna, "MaskModifier", "Modifier");
  RNA_def_struct_ui_text(srna, "Mask Modifier", "Mask modifier to hide parts of the mesh");
  RNA_def_struct_sdna(srna, "MaskModifierData");
  RNA_def_struct_ui_icon(srna, ICON_MOD_MASK);

  RNA_define_lib_overridable(true);

  prop = RNA_def_property(srna, "mode", PROP_ENUM, PROP_NONE);
  RNA_def_property_enum_items(prop, modifier_mask_mode_items);
  RNA_def_property_ui_text(prop, "Mode", "");
  RNA_def_property_update(prop, 0, "rna_Modifier_update");

  prop = RNA_def_property(srna, "armature", PROP_POINTER, PROP_NONE);
  RNA_def_property_pointer_sdna(prop, nullptr, "ob_arm");
  RNA_def_property_ui_text(prop, "Armature", "Armature to use as source of bones to mask");
  RNA_def_property_pointer_funcs(
      prop, nullptr, "rna_MaskModifier_ob_arm_set", nullptr, "rna_Armature_object_poll");
  RNA_def_property_flag(prop, PROP_EDITABLE | PROP_ID_SELF_CHECK);
  RNA_def_property_update(prop, 0, "rna_Modifier_dependency_update");

  prop = RNA_def_property(srna, "vertex_group", PROP_STRING, PROP_NONE);
  RNA_def_property_string_sdna(prop, nullptr, "vgroup");
  RNA_def_property_ui_text(prop, "Vertex Group", "Vertex group name");
  RNA_def_property_string_funcs(prop, nullptr, nullptr, "rna_MaskModifier_vgroup_set");
  RNA_def_property_update(prop, 0, "rna_Modifier_update");

  prop = RNA_def_property(srna, "invert_vertex_group", PROP_BOOLEAN, PROP_NONE);
  RNA_def_property_boolean_sdna(prop, nullptr, "flag", MOD_MASK_INV);
  RNA_def_property_ui_text(prop, "Invert", "Use vertices that are not part of region defined");
  RNA_def_property_update(prop, 0, "rna_Modifier_update");

  prop = RNA_def_property(srna, "use_smooth", PROP_BOOLEAN, PROP_NONE);
  RNA_def_property_boolean_sdna(prop, nullptr, "flag", MOD_MASK_SMOOTH);
  RNA_def_property_ui_text(
      prop, "Smooth", "Use vertex group weights to cut faces at the weight contour");
  RNA_def_property_update(prop, 0, "rna_Modifier_update");

  prop = RNA_def_property(srna, "threshold", PROP_FLOAT, PROP_FACTOR);
  RNA_def_property_float_sdna(prop, nullptr, "threshold");
  RNA_def_property_range(prop, 0.0, 1.0);
  RNA_def_property_ui_range(prop, 0, 1, 0.1, 3);
  RNA_def_property_ui_text(prop, "Threshold", "Weights over this threshold remain");
  RNA_def_property_update(prop, 0, "rna_Modifier_update");

  RNA_define_lib_overridable(false);
}

static void rna_def_modifier_simpledeform(BlenderRNA *brna)
{
  StructRNA *srna;
  PropertyRNA *prop;

  static const EnumPropertyItem simple_deform_mode_items[] = {
      {MOD_SIMPLEDEFORM_MODE_TWIST,
       "TWIST",
       0,
       "Twist",
       "Rotate around the Z axis of the modifier space"},
      {MOD_SIMPLEDEFORM_MODE_BEND,
       "BEND",
       0,
       "Bend",
       "Bend the mesh over the Z axis of the modifier space"},
      {MOD_SIMPLEDEFORM_MODE_TAPER,
       "TAPER",
       0,
       "Taper",
       "Linearly scale along Z axis of the modifier space"},
      {MOD_SIMPLEDEFORM_MODE_STRETCH,
       "STRETCH",
       0,
       "Stretch",
       "Stretch the object along the Z axis of the modifier space"},
      {0, nullptr, 0, nullptr, nullptr},
  };

  srna = RNA_def_struct(brna, "SimpleDeformModifier", "Modifier");
  RNA_def_struct_ui_text(
      srna,
      "SimpleDeform Modifier",
      "Simple deformation modifier to apply effects such as twisting and bending");
  RNA_def_struct_sdna(srna, "SimpleDeformModifierData");
  RNA_def_struct_ui_icon(srna, ICON_MOD_SIMPLEDEFORM);

  RNA_define_lib_overridable(true);

  prop = RNA_def_property(srna, "deform_method", PROP_ENUM, PROP_NONE);
  RNA_def_property_enum_sdna(prop, nullptr, "mode");
  RNA_def_property_enum_items(prop, simple_deform_mode_items);
  RNA_def_property_ui_text(prop, "Mode", "");
  RNA_def_property_translation_context(prop, BLT_I18NCONTEXT_OPERATOR_DEFAULT);
  RNA_def_property_update(prop, 0, "rna_Modifier_update");

  prop = RNA_def_property(srna, "vertex_group", PROP_STRING, PROP_NONE);
  RNA_def_property_string_sdna(prop, nullptr, "vgroup_name");
  RNA_def_property_ui_text(prop, "Vertex Group", "Vertex group name");
  RNA_def_property_string_funcs(
      prop, nullptr, nullptr, "rna_SimpleDeformModifier_vgroup_name_set");
  RNA_def_property_update(prop, 0, "rna_Modifier_update");

  prop = RNA_def_property(srna, "deform_axis", PROP_ENUM, PROP_NONE);
  RNA_def_property_enum_items(prop, rna_enum_axis_xyz_items);
  RNA_def_property_ui_text(prop, "Axis", "Deform around local axis");
  RNA_def_property_update(prop, 0, "rna_Modifier_update");

  prop = RNA_def_property(srna, "origin", PROP_POINTER, PROP_NONE);
  RNA_def_property_ui_text(prop, "Origin", "Offset the origin and orientation of the deformation");
  RNA_def_property_flag(prop, PROP_EDITABLE | PROP_ID_SELF_CHECK);
  RNA_def_property_update(prop, 0, "rna_Modifier_dependency_update");

  prop = RNA_def_property(srna, "factor", PROP_FLOAT, PROP_NONE);
  RNA_def_property_range(prop, -FLT_MAX, FLT_MAX);
  RNA_def_property_ui_range(prop, -10.0, 10.0, 1.0, 3);
  RNA_def_property_ui_text(prop, "Factor", "Amount to deform object");
  RNA_def_property_update(prop, 0, "rna_Modifier_update");

  prop = RNA_def_property(srna, "angle", PROP_FLOAT, PROP_ANGLE);
  RNA_def_property_float_sdna(prop, nullptr, "factor");
  RNA_def_property_range(prop, -FLT_MAX, FLT_MAX);
  RNA_def_property_ui_range(prop, DEG2RAD(-360.0), DEG2RAD(360.0), 10.0, 3);
  RNA_def_property_ui_text(prop, "Angle", "Angle of deformation");
  RNA_def_property_update(prop, 0, "rna_Modifier_update");

  prop = RNA_def_property(srna, "limits", PROP_FLOAT, PROP_NONE);
  RNA_def_property_float_sdna(prop, nullptr, "limit");
  RNA_def_property_array(prop, 2);
  RNA_def_property_range(prop, 0, 1);
  RNA_def_property_ui_range(prop, 0, 1, 5, 2);
  RNA_def_property_ui_text(prop, "Limits", "Lower/Upper limits for deform");
  RNA_def_property_update(prop, 0, "rna_Modifier_update");

  prop = RNA_def_property(srna, "lock_x", PROP_BOOLEAN, PROP_NONE);
  RNA_def_property_boolean_sdna(prop, nullptr, "axis", MOD_SIMPLEDEFORM_LOCK_AXIS_X);
  RNA_def_property_ui_text(prop, "X", "Do not allow deformation along the X axis");
  RNA_def_property_update(prop, 0, "rna_Modifier_update");

  prop = RNA_def_property(srna, "lock_y", PROP_BOOLEAN, PROP_NONE);
  RNA_def_property_boolean_sdna(prop, nullptr, "axis", MOD_SIMPLEDEFORM_LOCK_AXIS_Y);
  RNA_def_property_ui_text(prop, "Y", "Do not allow deformation along the Y axis");
  RNA_def_property_update(prop, 0, "rna_Modifier_update");

  prop = RNA_def_property(srna, "lock_z", PROP_BOOLEAN, PROP_NONE);
  RNA_def_property_boolean_sdna(prop, nullptr, "axis", MOD_SIMPLEDEFORM_LOCK_AXIS_Z);
  RNA_def_property_ui_text(prop, "Z", "Do not allow deformation along the Z axis");
  RNA_def_property_update(prop, 0, "rna_Modifier_update");

  prop = RNA_def_property(srna, "invert_vertex_group", PROP_BOOLEAN, PROP_NONE);
  RNA_def_property_boolean_sdna(prop, nullptr, "flag", MOD_SIMPLEDEFORM_FLAG_INVERT_VGROUP);
  RNA_def_property_ui_text(prop, "Invert", "Invert vertex group influence");
  RNA_def_property_update(prop, 0, "rna_Modifier_update");

  RNA_define_lib_overridable(false);
}

static void rna_def_modifier_surface(BlenderRNA *brna)
{
  StructRNA *srna;

  srna = RNA_def_struct(brna, "SurfaceModifier", "Modifier");
  RNA_def_struct_ui_text(
      srna,
      "Surface Modifier",
      "Surface modifier defining modifier stack position used for surface fields");
  RNA_def_struct_sdna(srna, "SurfaceModifierData");
  RNA_def_struct_ui_icon(srna, ICON_MOD_PHYSICS);
}

static void rna_def_modifier_solidify(BlenderRNA *brna)
{
  static const EnumPropertyItem mode_items[] = {
      {MOD_SOLIDIFY_MODE_EXTRUDE,
       "EXTRUDE",
       0,
       "Simple",
       "Output a solidified version of a mesh by simple extrusion"},
      {MOD_SOLIDIFY_MODE_NONMANIFOLD,
       "NON_MANIFOLD",
       0,
       "Complex",
       "Output a manifold mesh even if the base mesh is non-manifold, "
       "where edges have 3 or more connecting faces. "
       "This method is slower"},
      {0, nullptr, 0, nullptr, nullptr},
  };

  static const EnumPropertyItem nonmanifold_thickness_mode_items[] = {
      {MOD_SOLIDIFY_NONMANIFOLD_OFFSET_MODE_FIXED,
       "FIXED",
       0,
       "Fixed",
       "Most basic thickness calculation"},
      {MOD_SOLIDIFY_NONMANIFOLD_OFFSET_MODE_EVEN,
       "EVEN",
       0,
       "Even",
       "Even thickness calculation which takes the angle between faces into account"},
      {MOD_SOLIDIFY_NONMANIFOLD_OFFSET_MODE_CONSTRAINTS,
       "CONSTRAINTS",
       0,
       "Constraints",
       "Thickness calculation using constraints, most advanced"},
      {0, nullptr, 0, nullptr, nullptr},
  };

  static const EnumPropertyItem nonmanifold_boundary_mode_items[] = {
      {MOD_SOLIDIFY_NONMANIFOLD_BOUNDARY_MODE_NONE, "NONE", 0, "None", "No shape correction"},
      {MOD_SOLIDIFY_NONMANIFOLD_BOUNDARY_MODE_ROUND,
       "ROUND",
       0,
       "Round",
       "Round open perimeter shape"},
      {MOD_SOLIDIFY_NONMANIFOLD_BOUNDARY_MODE_FLAT,
       "FLAT",
       0,
       "Flat",
       "Flat open perimeter shape"},
      {0, nullptr, 0, nullptr, nullptr},
  };

  StructRNA *srna;
  PropertyRNA *prop;

  srna = RNA_def_struct(brna, "SolidifyModifier", "Modifier");
  RNA_def_struct_ui_text(
      srna, "Solidify Modifier", "Create a solid skin, compensating for sharp angles");
  RNA_def_struct_sdna(srna, "SolidifyModifierData");
  RNA_def_struct_ui_icon(srna, ICON_MOD_SOLIDIFY);

  RNA_define_lib_overridable(true);

  prop = RNA_def_property(srna, "solidify_mode", PROP_ENUM, PROP_NONE);
  RNA_def_property_enum_sdna(prop, nullptr, "mode");
  RNA_def_property_enum_items(prop, mode_items);
  RNA_def_property_ui_text(prop, "Mode", "Selects the used algorithm");
  RNA_def_property_update(prop, 0, "rna_Modifier_update");

  prop = RNA_def_property(srna, "thickness", PROP_FLOAT, PROP_DISTANCE);
  RNA_def_property_float_sdna(prop, nullptr, "offset");
  RNA_def_property_range(prop, -FLT_MAX, FLT_MAX);
  RNA_def_property_ui_range(prop, -10, 10, 0.1, 4);
  RNA_def_property_ui_text(prop, "Thickness", "Thickness of the shell");
  RNA_def_property_update(prop, 0, "rna_Modifier_update");

  prop = RNA_def_property(srna, "thickness_clamp", PROP_FLOAT, PROP_FACTOR);
  RNA_def_property_float_sdna(prop, nullptr, "offset_clamp");
  RNA_def_property_range(prop, 0, 100.0);
  RNA_def_property_ui_range(prop, 0, 2.0, 0.1, 4);
  RNA_def_property_ui_text(prop, "Clamp", "Offset clamp based on geometry scale");
  RNA_def_property_update(prop, 0, "rna_Modifier_update");

  prop = RNA_def_property(srna, "use_thickness_angle_clamp", PROP_BOOLEAN, PROP_NONE);
  RNA_def_property_boolean_sdna(prop, nullptr, "flag", MOD_SOLIDIFY_OFFSET_ANGLE_CLAMP);
  RNA_def_property_ui_text(prop, "Angle Clamp", "Clamp thickness based on angles");
  RNA_def_property_update(prop, 0, "rna_Modifier_update");

  prop = RNA_def_property(srna, "thickness_vertex_group", PROP_FLOAT, PROP_FACTOR);
  RNA_def_property_float_sdna(prop, nullptr, "offset_fac_vg");
  RNA_def_property_range(prop, 0.0, 1.0);
  RNA_def_property_ui_range(prop, 0, 1, 0.1, 3);
  RNA_def_property_ui_text(
      prop, "Vertex Group Factor", "Thickness factor to use for zero vertex group influence");
  RNA_def_property_update(prop, 0, "rna_Modifier_update");

  prop = RNA_def_property(srna, "offset", PROP_FLOAT, PROP_FACTOR);
  RNA_def_property_float_sdna(prop, nullptr, "offset_fac");
  RNA_def_property_range(prop, -FLT_MAX, FLT_MAX);
  RNA_def_property_ui_range(prop, -1, 1, 0.1, 4);
  RNA_def_property_ui_text(prop, "Offset", "Offset the thickness from the center");
  RNA_def_property_update(prop, 0, "rna_Modifier_update");

  prop = RNA_def_property(srna, "edge_crease_inner", PROP_FLOAT, PROP_FACTOR);
  RNA_def_property_float_sdna(prop, nullptr, "crease_inner");
  RNA_def_property_range(prop, 0, 1);
  RNA_def_property_ui_range(prop, 0, 1, 0.1, 3);
  RNA_def_property_ui_text(prop, "Inner Crease", "Assign a crease to inner edges");
  RNA_def_property_update(prop, 0, "rna_Modifier_update");

  prop = RNA_def_property(srna, "edge_crease_outer", PROP_FLOAT, PROP_FACTOR);
  RNA_def_property_float_sdna(prop, nullptr, "crease_outer");
  RNA_def_property_range(prop, 0, 1);
  RNA_def_property_ui_range(prop, 0, 1, 0.1, 3);
  RNA_def_property_ui_text(prop, "Outer Crease", "Assign a crease to outer edges");
  RNA_def_property_update(prop, 0, "rna_Modifier_update");

  prop = RNA_def_property(srna, "edge_crease_rim", PROP_FLOAT, PROP_FACTOR);
  RNA_def_property_float_sdna(prop, nullptr, "crease_rim");
  RNA_def_property_range(prop, 0, 1);
  RNA_def_property_ui_range(prop, 0, 1, 0.1, 3);
  RNA_def_property_ui_text(prop, "Rim Crease", "Assign a crease to the edges making up the rim");
  RNA_def_property_update(prop, 0, "rna_Modifier_update");

  prop = RNA_def_property(srna, "material_offset", PROP_INT, PROP_NONE);
  RNA_def_property_int_sdna(prop, nullptr, "mat_ofs");
  RNA_def_property_range(prop, SHRT_MIN, SHRT_MAX);
  RNA_def_property_ui_text(prop, "Material Offset", "Offset material index of generated faces");
  RNA_def_property_update(prop, 0, "rna_Modifier_update");

  prop = RNA_def_property(srna, "material_offset_rim", PROP_INT, PROP_NONE);
  RNA_def_property_int_sdna(prop, nullptr, "mat_ofs_rim");
  RNA_def_property_range(prop, SHRT_MIN, SHRT_MAX);
  RNA_def_property_ui_text(
      prop, "Rim Material Offset", "Offset material index of generated rim faces");
  RNA_def_property_update(prop, 0, "rna_Modifier_update");

  prop = RNA_def_property(srna, "vertex_group", PROP_STRING, PROP_NONE);
  RNA_def_property_string_sdna(prop, nullptr, "defgrp_name");
  RNA_def_property_ui_text(prop, "Vertex Group", "Vertex group name");
  RNA_def_property_string_funcs(prop, nullptr, nullptr, "rna_SolidifyModifier_defgrp_name_set");
  RNA_def_property_update(prop, 0, "rna_Modifier_update");

  prop = RNA_def_property(srna, "shell_vertex_group", PROP_STRING, PROP_NONE);
  RNA_def_property_string_sdna(prop, nullptr, "shell_defgrp_name");
  RNA_def_property_ui_text(prop,
                           "Shell Vertex Group",
                           "Vertex group that the generated shell geometry will be weighted to");
  RNA_def_property_string_funcs(
      prop, nullptr, nullptr, "rna_SolidifyModifier_shell_defgrp_name_set");
  RNA_def_property_update(prop, 0, "rna_Modifier_update");

  prop = RNA_def_property(srna, "rim_vertex_group", PROP_STRING, PROP_NONE);
  RNA_def_property_string_sdna(prop, nullptr, "rim_defgrp_name");
  RNA_def_property_ui_text(prop,
                           "Rim Vertex Group",
                           "Vertex group that the generated rim geometry will be weighted to");
  RNA_def_property_string_funcs(
      prop, nullptr, nullptr, "rna_SolidifyModifier_rim_defgrp_name_set");
  RNA_def_property_update(prop, 0, "rna_Modifier_update");

  prop = RNA_def_property(srna, "use_rim", PROP_BOOLEAN, PROP_NONE);
  RNA_def_property_boolean_sdna(prop, nullptr, "flag", MOD_SOLIDIFY_RIM);
  RNA_def_property_ui_text(prop,
                           "Fill Rim",
                           "Create edge loops between the inner and outer surfaces on face edges "
                           "(slow, disable when not needed)");
  RNA_def_property_update(prop, 0, "rna_Modifier_update");

  prop = RNA_def_property(srna, "use_even_offset", PROP_BOOLEAN, PROP_NONE);
  RNA_def_property_boolean_sdna(prop, nullptr, "flag", MOD_SOLIDIFY_EVEN);
  RNA_def_property_ui_text(
      prop,
      "Even Thickness",
      "Maintain thickness by adjusting for sharp corners (slow, disable when not needed)");
  RNA_def_property_update(prop, 0, "rna_Modifier_update");

  prop = RNA_def_property(srna, "use_quality_normals", PROP_BOOLEAN, PROP_NONE);
  RNA_def_property_boolean_sdna(prop, nullptr, "flag", MOD_SOLIDIFY_NORMAL_CALC);
  RNA_def_property_ui_text(
      prop,
      "High Quality Normals",
      "Calculate normals which result in more even thickness (slow, disable when not needed)");
  RNA_def_property_update(prop, 0, "rna_Modifier_update");

  prop = RNA_def_property(srna, "invert_vertex_group", PROP_BOOLEAN, PROP_NONE);
  RNA_def_property_boolean_sdna(prop, nullptr, "flag", MOD_SOLIDIFY_VGROUP_INV);
  RNA_def_property_ui_text(prop, "Vertex Group Invert", "Invert the vertex group influence");
  RNA_def_property_update(prop, 0, "rna_Modifier_update");

  prop = RNA_def_property(srna, "use_flat_faces", PROP_BOOLEAN, PROP_NONE);
  RNA_def_property_boolean_sdna(prop, nullptr, "flag", MOD_SOLIDIFY_NONMANIFOLD_FLAT_FACES);
  RNA_def_property_ui_text(prop,
                           "Flat Faces",
                           "Make faces use the minimal vertex weight assigned to their vertices "
                           "(ensures new faces remain parallel to their original ones, slow, "
                           "disable when not needed)");
  RNA_def_property_update(prop, 0, "rna_Modifier_update");

  prop = RNA_def_property(srna, "use_flip_normals", PROP_BOOLEAN, PROP_NONE);
  RNA_def_property_boolean_sdna(prop, nullptr, "flag", MOD_SOLIDIFY_FLIP);
  RNA_def_property_ui_text(prop, "Flip Normals", "Invert the face direction");
  RNA_def_property_update(prop, 0, "rna_Modifier_update");

  prop = RNA_def_property(srna, "use_rim_only", PROP_BOOLEAN, PROP_NONE);
  RNA_def_property_boolean_sdna(prop, nullptr, "flag", MOD_SOLIDIFY_NOSHELL);
  RNA_def_property_ui_text(prop, "Only Rim", "Only add the rim to the original data");
  RNA_def_property_update(prop, 0, "rna_Modifier_update");

  /* Settings for #MOD_SOLIDIFY_MODE_NONMANIFOLD */
  prop = RNA_def_property(srna, "nonmanifold_thickness_mode", PROP_ENUM, PROP_NONE);
  RNA_def_property_enum_sdna(prop, nullptr, "nonmanifold_offset_mode");
  RNA_def_property_enum_items(prop, nonmanifold_thickness_mode_items);
  RNA_def_property_ui_text(prop, "Thickness Mode", "Selects the used thickness algorithm");
  RNA_def_property_update(prop, 0, "rna_Modifier_update");

  prop = RNA_def_property(srna, "nonmanifold_boundary_mode", PROP_ENUM, PROP_NONE);
  RNA_def_property_enum_items(prop, nonmanifold_boundary_mode_items);
  RNA_def_property_ui_text(prop, "Boundary Shape", "Selects the boundary adjustment algorithm");
  RNA_def_property_translation_context(prop, BLT_I18NCONTEXT_ID_MESH);
  RNA_def_property_update(prop, 0, "rna_Modifier_update");

  prop = RNA_def_property(srna, "nonmanifold_merge_threshold", PROP_FLOAT, PROP_DISTANCE);
  RNA_def_property_float_sdna(prop, nullptr, "merge_tolerance");
  RNA_def_property_range(prop, 0.0, 1.0);
  RNA_def_property_ui_range(prop, 0.0, 1.0, 0.01, 4);
  RNA_def_property_ui_text(
      prop, "Merge Threshold", "Distance within which degenerated geometry is merged");
  RNA_def_property_update(prop, 0, "rna_Modifier_update");

  prop = RNA_def_property(srna, "bevel_convex", PROP_FLOAT, PROP_NONE);
  RNA_def_property_float_sdna(prop, nullptr, "bevel_convex");
  RNA_def_property_range(prop, -1.0, 1.0);
  RNA_def_property_ui_range(prop, -1.0, 1.0, 0.1, 3);
  RNA_def_property_ui_text(prop, "Bevel Convex", "Edge bevel weight to be added to outside edges");
  RNA_def_property_update(prop, 0, "rna_Modifier_update");

  RNA_define_lib_overridable(false);
}

static void rna_def_modifier_screw(BlenderRNA *brna)
{
  StructRNA *srna;
  PropertyRNA *prop;

  srna = RNA_def_struct(brna, "ScrewModifier", "Modifier");
  RNA_def_struct_ui_text(srna, "Screw Modifier", "Revolve edges");
  RNA_def_struct_sdna(srna, "ScrewModifierData");
  RNA_def_struct_ui_icon(srna, ICON_MOD_SCREW);

  RNA_define_lib_overridable(true);

  prop = RNA_def_property(srna, "object", PROP_POINTER, PROP_NONE);
  RNA_def_property_pointer_sdna(prop, nullptr, "ob_axis");
  RNA_def_property_ui_text(prop, "Object", "Object to define the screw axis");
  RNA_def_property_flag(prop, PROP_EDITABLE | PROP_ID_SELF_CHECK);
  RNA_def_property_update(prop, 0, "rna_Modifier_dependency_update");

  prop = RNA_def_property(srna, "steps", PROP_INT, PROP_UNSIGNED);
  RNA_def_property_range(prop, 1, 10000);
  RNA_def_property_ui_range(prop, 1, 512, 1, -1);
  RNA_def_property_ui_text(prop, "Steps", "Number of steps in the revolution");
  RNA_def_property_update(prop, 0, "rna_Modifier_update");

  prop = RNA_def_property(srna, "render_steps", PROP_INT, PROP_UNSIGNED);
  RNA_def_property_range(prop, 1, 10000);
  RNA_def_property_ui_range(prop, 1, 512, 1, -1);
  RNA_def_property_ui_text(prop, "Render Steps", "Number of steps in the revolution");
  RNA_def_property_update(prop, 0, "rna_Modifier_update");

  prop = RNA_def_property(srna, "iterations", PROP_INT, PROP_UNSIGNED);
  RNA_def_property_int_sdna(prop, nullptr, "iter");
  RNA_def_property_range(prop, 1, 10000);
  RNA_def_property_ui_range(prop, 1, 100, 1, -1);
  RNA_def_property_ui_text(prop, "Iterations", "Number of times to apply the screw operation");
  RNA_def_property_update(prop, 0, "rna_Modifier_update");

  prop = RNA_def_property(srna, "axis", PROP_ENUM, PROP_NONE);
  RNA_def_property_enum_items(prop, rna_enum_axis_xyz_items);
  RNA_def_property_ui_text(prop, "Axis", "Screw axis");
  RNA_def_property_update(prop, 0, "rna_Modifier_update");

  prop = RNA_def_property(srna, "angle", PROP_FLOAT, PROP_ANGLE);
  RNA_def_property_ui_range(prop, -M_PI * 2, M_PI * 2, 10, -1);
  RNA_def_property_range(prop, -FLT_MAX, FLT_MAX);
  RNA_def_property_ui_text(prop, "Angle", "Angle of revolution");
  RNA_def_property_update(prop, 0, "rna_Modifier_update");

  prop = RNA_def_property(srna, "screw_offset", PROP_FLOAT, PROP_DISTANCE);
  RNA_def_property_float_sdna(prop, nullptr, "screw_ofs");
  RNA_def_property_ui_text(prop, "Screw", "Offset the revolution along its axis");
  RNA_def_property_update(prop, 0, "rna_Modifier_update");

  prop = RNA_def_property(srna, "merge_threshold", PROP_FLOAT, PROP_DISTANCE);
  RNA_def_property_float_sdna(prop, nullptr, "merge_dist");
  RNA_def_property_range(prop, 0, FLT_MAX);
  RNA_def_property_ui_range(prop, 0, 1, 1, 4);
  RNA_def_property_ui_text(prop, "Merge Distance", "Limit below which to merge vertices");
  RNA_def_property_update(prop, 0, "rna_Modifier_update");

  prop = RNA_def_property(srna, "use_normal_flip", PROP_BOOLEAN, PROP_NONE);
  RNA_def_property_boolean_sdna(prop, nullptr, "flag", MOD_SCREW_NORMAL_FLIP);
  RNA_def_property_ui_text(prop, "Flip", "Flip normals of lathed faces");
  RNA_def_property_update(prop, 0, "rna_Modifier_update");

  prop = RNA_def_property(srna, "use_normal_calculate", PROP_BOOLEAN, PROP_NONE);
  RNA_def_property_boolean_sdna(prop, nullptr, "flag", MOD_SCREW_NORMAL_CALC);
  RNA_def_property_ui_text(
      prop, "Calculate Order", "Calculate the order of edges (needed for meshes, but not curves)");
  RNA_def_property_update(prop, 0, "rna_Modifier_update");

  prop = RNA_def_property(srna, "use_object_screw_offset", PROP_BOOLEAN, PROP_NONE);
  RNA_def_property_boolean_sdna(prop, nullptr, "flag", MOD_SCREW_OBJECT_OFFSET);
  RNA_def_property_ui_text(
      prop, "Object Screw", "Use the distance between the objects to make a screw");
  RNA_def_property_update(prop, 0, "rna_Modifier_update");

  /* Vertex merging parameters */
  prop = RNA_def_property(srna, "use_merge_vertices", PROP_BOOLEAN, PROP_NONE);
  RNA_def_property_boolean_sdna(prop, nullptr, "flag", MOD_SCREW_MERGE);
  RNA_def_property_ui_text(
      prop, "Merge Vertices", "Merge adjacent vertices (screw offset must be zero)");
  RNA_def_property_update(prop, 0, "rna_Modifier_update");

  prop = RNA_def_property(srna, "use_smooth_shade", PROP_BOOLEAN, PROP_NONE);
  RNA_def_property_boolean_sdna(prop, nullptr, "flag", MOD_SCREW_SMOOTH_SHADING);
  RNA_def_property_ui_text(
      prop, "Smooth Shading", "Output faces with smooth shading rather than flat shaded");
  RNA_def_property_update(prop, 0, "rna_Modifier_update");

  prop = RNA_def_property(srna, "use_stretch_u", PROP_BOOLEAN, PROP_NONE);
  RNA_def_property_boolean_sdna(prop, nullptr, "flag", MOD_SCREW_UV_STRETCH_U);
  RNA_def_property_ui_text(
      prop, "Stretch U", "Stretch the U coordinates between 0 and 1 when UVs are present");
  RNA_def_property_update(prop, 0, "rna_Modifier_update");

  prop = RNA_def_property(srna, "use_stretch_v", PROP_BOOLEAN, PROP_NONE);
  RNA_def_property_boolean_sdna(prop, nullptr, "flag", MOD_SCREW_UV_STRETCH_V);
  RNA_def_property_ui_text(
      prop, "Stretch V", "Stretch the V coordinates between 0 and 1 when UVs are present");
  RNA_def_property_update(prop, 0, "rna_Modifier_update");

#  if 0
  prop = RNA_def_property(srna, "use_angle_object", PROP_BOOLEAN, PROP_NONE);
  RNA_def_property_boolean_sdna(prop, nullptr, "flag", MOD_SCREW_OBJECT_ANGLE);
  RNA_def_property_ui_text(
      prop, "Object Angle", "Use the angle between the objects rather than the fixed angle");
  RNA_def_property_update(prop, 0, "rna_Modifier_update");
#  endif

  RNA_define_lib_overridable(false);
}

static void rna_def_modifier_uvwarp(BlenderRNA *brna)
{
  StructRNA *srna;
  PropertyRNA *prop;

  srna = RNA_def_struct(brna, "UVWarpModifier", "Modifier");
  RNA_def_struct_ui_text(srna, "UVWarp Modifier", "Add target position to UV coordinates");
  RNA_def_struct_sdna(srna, "UVWarpModifierData");
  RNA_def_struct_ui_icon(srna, ICON_MOD_UVPROJECT);

  RNA_define_lib_overridable(true);

  prop = RNA_def_property(srna, "axis_u", PROP_ENUM, PROP_NONE);
  RNA_def_property_enum_sdna(prop, nullptr, "axis_u");
  RNA_def_property_enum_items(prop, rna_enum_axis_xyz_items);
  RNA_def_property_ui_text(prop, "U-Axis", "Pole axis for rotation");
  RNA_def_property_update(prop, 0, "rna_Modifier_update");

  prop = RNA_def_property(srna, "axis_v", PROP_ENUM, PROP_NONE);
  RNA_def_property_enum_sdna(prop, nullptr, "axis_v");
  RNA_def_property_enum_items(prop, rna_enum_axis_xyz_items);
  RNA_def_property_ui_text(prop, "V-Axis", "Pole axis for rotation");
  RNA_def_property_update(prop, 0, "rna_Modifier_update");

  prop = RNA_def_property(srna, "center", PROP_FLOAT, PROP_NONE);
  RNA_def_property_float_sdna(prop, nullptr, "center");
  RNA_def_property_ui_text(prop, "UV Center", "Center point for rotate/scale");
  RNA_def_property_update(prop, 0, "rna_Modifier_update");

  prop = RNA_def_property(srna, "offset", PROP_FLOAT, PROP_NONE);
  RNA_def_property_float_sdna(prop, nullptr, "offset");
  RNA_def_property_ui_text(prop, "Offset", "2D Offset for the warp");
  RNA_def_property_update(prop, 0, "rna_Modifier_update");

  prop = RNA_def_property(srna, "scale", PROP_FLOAT, PROP_NONE);
  RNA_def_property_float_sdna(prop, nullptr, "scale");
  RNA_def_property_ui_text(prop, "Scale", "2D Scale for the warp");
  RNA_def_property_update(prop, 0, "rna_Modifier_update");

  prop = RNA_def_property(srna, "rotation", PROP_FLOAT, PROP_ANGLE);
  RNA_def_property_float_sdna(prop, nullptr, "rotation");
  RNA_def_property_ui_text(prop, "Rotation", "2D Rotation for the warp");
  RNA_def_property_update(prop, 0, "rna_Modifier_update");

  prop = RNA_def_property(srna, "object_from", PROP_POINTER, PROP_NONE);
  RNA_def_property_pointer_sdna(prop, nullptr, "object_src");
  RNA_def_property_ui_text(prop, "Object From", "Object defining offset");
  RNA_def_property_flag(prop, PROP_EDITABLE);
  RNA_def_property_update(prop, 0, "rna_Modifier_dependency_update");

  prop = RNA_def_property(srna, "bone_from", PROP_STRING, PROP_NONE);
  RNA_def_property_string_sdna(prop, nullptr, "bone_src");
  RNA_def_property_ui_text(prop, "Bone From", "Bone defining offset");
  RNA_def_property_update(prop, 0, "rna_Modifier_dependency_update");

  prop = RNA_def_property(srna, "object_to", PROP_POINTER, PROP_NONE);
  RNA_def_property_pointer_sdna(prop, nullptr, "object_dst");
  RNA_def_property_ui_text(prop, "Object To", "Object defining offset");
  RNA_def_property_flag(prop, PROP_EDITABLE);
  RNA_def_property_update(prop, 0, "rna_Modifier_dependency_update");

  prop = RNA_def_property(srna, "bone_to", PROP_STRING, PROP_NONE);
  RNA_def_property_string_sdna(prop, nullptr, "bone_dst");
  RNA_def_property_ui_text(prop, "Bone To", "Bone defining offset");
  RNA_def_property_update(prop, 0, "rna_Modifier_dependency_update");

  prop = RNA_def_property(srna, "vertex_group", PROP_STRING, PROP_NONE);
  RNA_def_property_string_sdna(prop, nullptr, "vgroup_name");
  RNA_def_property_ui_text(prop, "Vertex Group", "Vertex group name");
  RNA_def_property_string_funcs(prop, nullptr, nullptr, "rna_UVWarpModifier_vgroup_name_set");
  RNA_def_property_update(prop, 0, "rna_Modifier_update");

  prop = RNA_def_property(srna, "invert_vertex_group", PROP_BOOLEAN, PROP_NONE);
  RNA_def_property_boolean_sdna(prop, nullptr, "flag", MOD_UVWARP_INVERT_VGROUP);
  RNA_def_property_ui_text(prop, "Invert", "Invert vertex group influence");
  RNA_def_property_update(prop, 0, "rna_Modifier_update");

  prop = RNA_def_property(srna, "uv_layer", PROP_STRING, PROP_NONE);
  RNA_def_property_string_sdna(prop, nullptr, "uvlayer_name");
  RNA_def_property_ui_text(prop, "UV Map", "UV map name");
  RNA_def_property_string_funcs(prop, nullptr, nullptr, "rna_UVWarpModifier_uvlayer_name_set");
  RNA_def_property_update(prop, 0, "rna_Modifier_update");

  RNA_define_lib_overridable(false);
}

static void rna_def_modifier_weightvg_mask(BlenderRNA * /*brna*/,
                                           StructRNA *srna,
                                           const char *mask_flags,
                                           const int invert_vgroup_mask_flag,
                                           const char *mask_vgroup_setter,
                                           const char *mask_uvlayer_setter)
{
  static const EnumPropertyItem weightvg_mask_tex_map_items[] = {
      {MOD_DISP_MAP_LOCAL, "LOCAL", 0, "Local", "Use local generated coordinates"},
      {MOD_DISP_MAP_GLOBAL, "GLOBAL", 0, "Global", "Use global coordinates"},
      {MOD_DISP_MAP_OBJECT,
       "OBJECT",
       0,
       "Object",
       "Use local generated coordinates of another object"},
      {MOD_DISP_MAP_UV, "UV", 0, "UV", "Use coordinates from a UV layer"},
      {0, nullptr, 0, nullptr, nullptr},
  };

  static const EnumPropertyItem weightvg_mask_tex_used_items[] = {
      {MOD_WVG_MASK_TEX_USE_INT, "INT", 0, "Intensity", ""},
      {MOD_WVG_MASK_TEX_USE_RED, "RED", 0, "Red", ""},
      {MOD_WVG_MASK_TEX_USE_GREEN, "GREEN", 0, "Green", ""},
      {MOD_WVG_MASK_TEX_USE_BLUE, "BLUE", 0, "Blue", ""},
      {MOD_WVG_MASK_TEX_USE_HUE, "HUE", 0, "Hue", ""},
      {MOD_WVG_MASK_TEX_USE_SAT, "SAT", 0, "Saturation", ""},
      {MOD_WVG_MASK_TEX_USE_VAL, "VAL", 0, "Value", ""},
      {MOD_WVG_MASK_TEX_USE_ALPHA, "ALPHA", 0, "Alpha", ""},
      {0, nullptr, 0, nullptr, nullptr},
  };

  PropertyRNA *prop;

  RNA_define_lib_overridable(true);

  prop = RNA_def_property(srna, "mask_constant", PROP_FLOAT, PROP_FACTOR);
  RNA_def_property_range(prop, -FLT_MAX, FLT_MAX);
  RNA_def_property_ui_range(prop, 0.0, 1.0, 1, -1);
  RNA_def_property_ui_text(
      prop, "Influence", "Global influence of current modifications on vgroup");
  RNA_def_property_update(prop, 0, "rna_Modifier_update");

  prop = RNA_def_property(srna, "mask_vertex_group", PROP_STRING, PROP_NONE);
  RNA_def_property_string_sdna(prop, nullptr, "mask_defgrp_name");
  RNA_def_property_ui_text(prop, "Mask Vertex Group", "Masking vertex group name");
  RNA_def_property_string_funcs(prop, nullptr, nullptr, mask_vgroup_setter);
  RNA_def_property_update(prop, 0, "rna_Modifier_update");

  prop = RNA_def_property(srna, "invert_mask_vertex_group", PROP_BOOLEAN, PROP_NONE);
  RNA_def_property_boolean_sdna(prop, nullptr, mask_flags, invert_vgroup_mask_flag);
  RNA_def_property_ui_text(prop, "Invert", "Invert vertex group mask influence");
  RNA_def_property_update(prop, 0, "rna_Modifier_update");

  prop = RNA_def_property(srna, "mask_texture", PROP_POINTER, PROP_NONE);
  RNA_def_property_ui_text(prop, "Masking Tex", "Masking texture");
  RNA_def_property_flag(prop, PROP_EDITABLE);
  RNA_def_property_update(prop, 0, "rna_Modifier_dependency_update");

  prop = RNA_def_property(srna, "mask_tex_use_channel", PROP_ENUM, PROP_NONE);
  RNA_def_property_enum_items(prop, weightvg_mask_tex_used_items);
  RNA_def_property_ui_text(prop, "Use Channel", "Which texture channel to use for masking");
  RNA_def_property_update(prop, 0, "rna_Modifier_update");

  prop = RNA_def_property(srna, "mask_tex_mapping", PROP_ENUM, PROP_NONE);
  RNA_def_property_enum_items(prop, weightvg_mask_tex_map_items);
  RNA_def_property_ui_text(prop,
                           "Texture Coordinates",
                           "Which texture coordinates "
                           "to use for mapping");
  RNA_def_property_update(prop, 0, "rna_Modifier_dependency_update");

  prop = RNA_def_property(srna, "mask_tex_uv_layer", PROP_STRING, PROP_NONE);
  RNA_def_property_string_sdna(prop, nullptr, "mask_tex_uvlayer_name");
  RNA_def_property_ui_text(prop, "UV Map", "UV map name");
  RNA_def_property_string_funcs(prop, nullptr, nullptr, mask_uvlayer_setter);
  RNA_def_property_update(prop, 0, "rna_Modifier_update");

  prop = RNA_def_property(srna, "mask_tex_map_object", PROP_POINTER, PROP_NONE);
  RNA_def_property_pointer_sdna(prop, nullptr, "mask_tex_map_obj");
  RNA_def_property_ui_text(prop,
                           "Texture Coordinate Object",
                           "Which object to take texture "
                           "coordinates from");
  RNA_def_property_flag(prop, PROP_EDITABLE | PROP_ID_SELF_CHECK);
  RNA_def_property_update(prop, 0, "rna_Modifier_dependency_update");

  prop = RNA_def_property(srna, "mask_tex_map_bone", PROP_STRING, PROP_NONE);
  RNA_def_property_string_sdna(prop, nullptr, "mask_tex_map_bone");
  RNA_def_property_ui_text(
      prop, "Texture Coordinate Bone", "Which bone to take texture coordinates from");
  RNA_def_property_update(prop, 0, "rna_Modifier_dependency_update");

  RNA_define_lib_overridable(false);
}

static void rna_def_modifier_weightvgedit(BlenderRNA *brna)
{
  static const EnumPropertyItem weightvg_edit_falloff_type_items[] = {
      {MOD_WVG_MAPPING_NONE, "LINEAR", ICON_LINCURVE, "Linear", "Null action"},
      {MOD_WVG_MAPPING_CURVE, "CURVE", ICON_RNDCURVE, "Custom Curve", ""},
      {MOD_WVG_MAPPING_SHARP, "SHARP", ICON_SHARPCURVE, "Sharp", ""},
      {MOD_WVG_MAPPING_SMOOTH, "SMOOTH", ICON_SMOOTHCURVE, "Smooth", ""},
      {MOD_WVG_MAPPING_ROOT, "ROOT", ICON_ROOTCURVE, "Root", ""},
      {MOD_WVG_MAPPING_SPHERE, "ICON_SPHERECURVE", ICON_SPHERECURVE, "Sphere", ""},
      {MOD_WVG_MAPPING_RANDOM, "RANDOM", ICON_RNDCURVE, "Random", ""},
      {MOD_WVG_MAPPING_STEP,
       "STEP",
       ICON_IPO_CONSTANT,
       "Median Step",
       "Map all values below 0.5 to 0.0, and all others to 1.0"},
      {0, nullptr, 0, nullptr, nullptr},
  };

  StructRNA *srna;
  PropertyRNA *prop;

  srna = RNA_def_struct(brna, "VertexWeightEditModifier", "Modifier");
  RNA_def_struct_ui_text(
      srna, "WeightVG Edit Modifier", "Edit the weights of vertices in a group");
  RNA_def_struct_sdna(srna, "WeightVGEditModifierData");
  RNA_def_struct_ui_icon(srna, ICON_MOD_VERTEX_WEIGHT);

  RNA_define_lib_overridable(true);

  prop = RNA_def_property(srna, "vertex_group", PROP_STRING, PROP_NONE);
  RNA_def_property_string_sdna(prop, nullptr, "defgrp_name");
  RNA_def_property_ui_text(prop, "Vertex Group", "Vertex group name");
  RNA_def_property_string_funcs(
      prop, nullptr, nullptr, "rna_WeightVGEditModifier_defgrp_name_set");
  RNA_def_property_update(prop, 0, "rna_Modifier_update");

  prop = RNA_def_property(srna, "falloff_type", PROP_ENUM, PROP_NONE);
  RNA_def_property_enum_items(prop, weightvg_edit_falloff_type_items);
  RNA_def_property_ui_text(prop, "Falloff Type", "How weights are mapped to their new values");
  RNA_def_property_translation_context(prop,
                                       BLT_I18NCONTEXT_ID_CURVE_LEGACY); /* Abusing id_curve :/ */
  RNA_def_property_update(prop, 0, "rna_Modifier_update");

  prop = RNA_def_property(srna, "invert_falloff", PROP_BOOLEAN, PROP_NONE);
  RNA_def_property_boolean_sdna(prop, nullptr, "edit_flags", MOD_WVG_INVERT_FALLOFF);
  RNA_def_property_ui_text(prop, "Invert Falloff", "Invert the resulting falloff weight");
  RNA_def_property_update(prop, 0, "rna_Modifier_update");

  prop = RNA_def_property(srna, "normalize", PROP_BOOLEAN, PROP_NONE);
  RNA_def_property_boolean_sdna(prop, nullptr, "edit_flags", MOD_WVG_EDIT_WEIGHTS_NORMALIZE);
  RNA_def_property_ui_text(
      prop,
      "Normalize Weights",
      "Normalize the resulting weights (otherwise they are only clamped within 0.0 to 1.0 range)");
  RNA_def_property_update(prop, 0, "rna_Modifier_update");

  prop = RNA_def_property(srna, "map_curve", PROP_POINTER, PROP_NONE);
  RNA_def_property_pointer_sdna(prop, nullptr, "cmap_curve");
  RNA_def_property_ui_text(prop, "Mapping Curve", "Custom mapping curve");
  RNA_def_property_update(prop, 0, "rna_Modifier_update");

  prop = RNA_def_property(srna, "use_add", PROP_BOOLEAN, PROP_NONE);
  RNA_def_property_boolean_sdna(prop, nullptr, "edit_flags", MOD_WVG_EDIT_ADD2VG);
  RNA_def_property_ui_text(prop,
                           "Group Add",
                           "Add vertices with weight over threshold "
                           "to vgroup");
  RNA_def_property_update(prop, 0, "rna_Modifier_update");

  prop = RNA_def_property(srna, "use_remove", PROP_BOOLEAN, PROP_NONE);
  RNA_def_property_boolean_sdna(prop, nullptr, "edit_flags", MOD_WVG_EDIT_REMFVG);
  RNA_def_property_ui_text(prop,
                           "Group Remove",
                           "Remove vertices with weight below threshold "
                           "from vgroup");
  RNA_def_property_update(prop, 0, "rna_Modifier_update");

  prop = RNA_def_property(srna, "default_weight", PROP_FLOAT, PROP_FACTOR);
  RNA_def_property_range(prop, 0.0, 1.0f);
  RNA_def_property_ui_range(prop, 0.0, 1.0, 1, -1);
  RNA_def_property_ui_text(prop,
                           "Default Weight",
                           "Default weight a vertex will have if "
                           "it is not in the vgroup");
  RNA_def_property_update(prop, 0, "rna_Modifier_update");

  prop = RNA_def_property(srna, "add_threshold", PROP_FLOAT, PROP_NONE);
  RNA_def_property_float_sdna(prop, nullptr, "add_threshold");
  RNA_def_property_range(prop, -1000.0, 1000.0);
  RNA_def_property_ui_range(prop, 0.0, 1.0, 1, -1);
  RNA_def_property_ui_text(prop,
                           "Add Threshold",
                           "Lower (inclusive) bound for a vertex's weight "
                           "to be added to the vgroup");
  RNA_def_property_update(prop, 0, "rna_Modifier_update");

  prop = RNA_def_property(srna, "remove_threshold", PROP_FLOAT, PROP_NONE);
  RNA_def_property_float_sdna(prop, nullptr, "rem_threshold");
  RNA_def_property_range(prop, -1000.0, 1000.0);
  RNA_def_property_ui_range(prop, 0.0, 1.0, 1, -1);
  RNA_def_property_ui_text(prop,
                           "Remove Threshold",
                           "Upper (inclusive) bound for a vertex's weight "
                           "to be removed from the vgroup");
  RNA_def_property_update(prop, 0, "rna_Modifier_update");

  RNA_define_lib_overridable(false);

  /* Common masking properties. */
  rna_def_modifier_weightvg_mask(brna,
                                 srna,
                                 "edit_flags",
                                 MOD_WVG_EDIT_INVERT_VGROUP_MASK,
                                 "rna_WeightVGEditModifier_mask_defgrp_name_set",
                                 "rna_WeightVGEditModifier_mask_tex_uvlayer_name_set");
}

static void rna_def_modifier_weightvgmix(BlenderRNA *brna)
{
  static const EnumPropertyItem weightvg_mix_modes_items[] = {
      {MOD_WVG_MIX_SET, "SET", 0, "Replace", "Replace VGroup A's weights by VGroup B's ones"},
      {MOD_WVG_MIX_ADD, "ADD", 0, "Add", "Add VGroup B's weights to VGroup A's ones"},
      {MOD_WVG_MIX_SUB, "SUB", 0, "Subtract", "Subtract VGroup B's weights from VGroup A's ones"},
      {MOD_WVG_MIX_MUL, "MUL", 0, "Multiply", "Multiply VGroup A's weights by VGroup B's ones"},
      {MOD_WVG_MIX_DIV, "DIV", 0, "Divide", "Divide VGroup A's weights by VGroup B's ones"},
      {MOD_WVG_MIX_DIF,
       "DIF",
       0,
       "Difference",
       "Difference between VGroup A's and VGroup B's weights"},
      {MOD_WVG_MIX_AVG, "AVG", 0, "Average", "Average value of VGroup A's and VGroup B's weights"},
      {MOD_WVG_MIX_MIN, "MIN", 0, "Minimum", "Minimum of VGroup A's and VGroup B's weights"},
      {MOD_WVG_MIX_MAX, "MAX", 0, "Maximum", "Maximum of VGroup A's and VGroup B's weights"},
      {0, nullptr, 0, nullptr, nullptr},
  };

  static const EnumPropertyItem weightvg_mix_set_items[] = {
      {MOD_WVG_SET_ALL, "ALL", 0, "All", "Affect all vertices (might add some to VGroup A)"},
      {MOD_WVG_SET_A, "A", 0, "VGroup A", "Affect vertices in VGroup A"},
      {MOD_WVG_SET_B,
       "B",
       0,
       "VGroup B",
       "Affect vertices in VGroup B (might add some to VGroup A)"},
      {MOD_WVG_SET_OR,
       "OR",
       0,
       "VGroup A or B",
       "Affect vertices in at least one of both VGroups (might add some to VGroup A)"},
      {MOD_WVG_SET_AND, "AND", 0, "VGroup A and B", "Affect vertices in both groups"},
      {0, nullptr, 0, nullptr, nullptr},
  };

  StructRNA *srna;
  PropertyRNA *prop;

  srna = RNA_def_struct(brna, "VertexWeightMixModifier", "Modifier");
  RNA_def_struct_ui_text(srna, "WeightVG Mix Modifier", "Mix the weights of two vertex groups");
  RNA_def_struct_sdna(srna, "WeightVGMixModifierData");
  RNA_def_struct_ui_icon(srna, ICON_MOD_VERTEX_WEIGHT);

  RNA_define_lib_overridable(true);

  prop = RNA_def_property(srna, "vertex_group_a", PROP_STRING, PROP_NONE);
  RNA_def_property_string_sdna(prop, nullptr, "defgrp_name_a");
  RNA_def_property_ui_text(prop, "Vertex Group A", "First vertex group name");
  RNA_def_property_string_funcs(
      prop, nullptr, nullptr, "rna_WeightVGMixModifier_defgrp_name_a_set");
  RNA_def_property_update(prop, 0, "rna_Modifier_update");

  prop = RNA_def_property(srna, "vertex_group_b", PROP_STRING, PROP_NONE);
  RNA_def_property_string_sdna(prop, nullptr, "defgrp_name_b");
  RNA_def_property_ui_text(prop, "Vertex Group B", "Second vertex group name");
  RNA_def_property_string_funcs(
      prop, nullptr, nullptr, "rna_WeightVGMixModifier_defgrp_name_b_set");
  RNA_def_property_update(prop, 0, "rna_Modifier_update");

  prop = RNA_def_property(srna, "invert_vertex_group_a", PROP_BOOLEAN, PROP_NONE);
  RNA_def_property_boolean_sdna(prop, nullptr, "flag", MOD_WVG_MIX_INVERT_VGROUP_A);
  RNA_def_property_ui_text(prop, "Invert Weights A", "Invert the influence of vertex group A");
  RNA_def_property_update(prop, 0, "rna_Modifier_update");

  prop = RNA_def_property(srna, "invert_vertex_group_b", PROP_BOOLEAN, PROP_NONE);
  RNA_def_property_boolean_sdna(prop, nullptr, "flag", MOD_WVG_MIX_INVERT_VGROUP_B);
  RNA_def_property_ui_text(prop, "Invert Weights B", "Invert the influence of vertex group B");
  RNA_def_property_update(prop, 0, "rna_Modifier_update");

  prop = RNA_def_property(srna, "default_weight_a", PROP_FLOAT, PROP_FACTOR);
  RNA_def_property_range(prop, 0.0, 1.0f);
  RNA_def_property_ui_range(prop, 0.0, 1.0, 1, -1);
  RNA_def_property_ui_text(prop,
                           "Default Weight A",
                           "Default weight a vertex will have if "
                           "it is not in the first A vgroup");
  RNA_def_property_update(prop, 0, "rna_Modifier_update");

  prop = RNA_def_property(srna, "default_weight_b", PROP_FLOAT, PROP_FACTOR);
  RNA_def_property_range(prop, 0.0, 1.0f);
  RNA_def_property_ui_range(prop, 0.0, 1.0, 1, -1);
  RNA_def_property_ui_text(prop,
                           "Default Weight B",
                           "Default weight a vertex will have if "
                           "it is not in the second B vgroup");
  RNA_def_property_update(prop, 0, "rna_Modifier_update");

  prop = RNA_def_property(srna, "mix_mode", PROP_ENUM, PROP_NONE);
  RNA_def_property_enum_items(prop, weightvg_mix_modes_items);
  RNA_def_property_ui_text(prop,
                           "Mix Mode",
                           "How weights from vgroup B affect weights "
                           "of vgroup A");
  RNA_def_property_update(prop, 0, "rna_Modifier_update");

  prop = RNA_def_property(srna, "mix_set", PROP_ENUM, PROP_NONE);
  RNA_def_property_enum_items(prop, weightvg_mix_set_items);
  RNA_def_property_ui_text(prop, "Vertex Set", "Which vertices should be affected");
  RNA_def_property_update(prop, 0, "rna_Modifier_update");

  prop = RNA_def_property(srna, "normalize", PROP_BOOLEAN, PROP_NONE);
  RNA_def_property_boolean_sdna(prop, nullptr, "flag", MOD_WVG_MIX_WEIGHTS_NORMALIZE);
  RNA_def_property_ui_text(
      prop,
      "Normalize Weights",
      "Normalize the resulting weights (otherwise they are only clamped within 0.0 to 1.0 range)");
  RNA_def_property_update(prop, 0, "rna_Modifier_update");

  RNA_define_lib_overridable(false);

  /* Common masking properties. */
  rna_def_modifier_weightvg_mask(brna,
                                 srna,
                                 "flag",
                                 MOD_WVG_MIX_INVERT_VGROUP_MASK,
                                 "rna_WeightVGMixModifier_mask_defgrp_name_set",
                                 "rna_WeightVGMixModifier_mask_tex_uvlayer_name_set");
}

static void rna_def_modifier_weightvgproximity(BlenderRNA *brna)
{
  static const EnumPropertyItem weightvg_proximity_modes_items[] = {
      {MOD_WVG_PROXIMITY_OBJECT,
       "OBJECT",
       0,
       "Object",
       "Use distance between affected and target objects"},
      {MOD_WVG_PROXIMITY_GEOMETRY,
       "GEOMETRY",
       0,
       "Geometry",
       "Use distance between affected object's vertices and target "
       "object, or target object's geometry"},
      {0, nullptr, 0, nullptr, nullptr},
  };

  static const EnumPropertyItem proximity_geometry_items[] = {
      {MOD_WVG_PROXIMITY_GEOM_VERTS, "VERTEX", 0, "Vertex", "Compute distance to nearest vertex"},
      {MOD_WVG_PROXIMITY_GEOM_EDGES, "EDGE", 0, "Edge", "Compute distance to nearest edge"},
      {MOD_WVG_PROXIMITY_GEOM_FACES, "FACE", 0, "Face", "Compute distance to nearest face"},
      {0, nullptr, 0, nullptr, nullptr},
  };

  static const EnumPropertyItem weightvg_proximity_falloff_type_items[] = {
      {MOD_WVG_MAPPING_NONE, "LINEAR", ICON_LINCURVE, "Linear", "Null action"},
      {MOD_WVG_MAPPING_CURVE, "CURVE", ICON_RNDCURVE, "Custom Curve", ""},
      {MOD_WVG_MAPPING_SHARP, "SHARP", ICON_SHARPCURVE, "Sharp", ""},
      {MOD_WVG_MAPPING_SMOOTH, "SMOOTH", ICON_SMOOTHCURVE, "Smooth", ""},
      {MOD_WVG_MAPPING_ROOT, "ROOT", ICON_ROOTCURVE, "Root", ""},
      {MOD_WVG_MAPPING_SPHERE, "ICON_SPHERECURVE", ICON_SPHERECURVE, "Sphere", ""},
      {MOD_WVG_MAPPING_RANDOM, "RANDOM", ICON_RNDCURVE, "Random", ""},
      {MOD_WVG_MAPPING_STEP,
       "STEP",
       ICON_IPO_CONSTANT,
       "Median Step",
       "Map all values below 0.5 to 0.0, and all others to 1.0"},
      {0, nullptr, 0, nullptr, nullptr},
  };

  StructRNA *srna;
  PropertyRNA *prop;

  srna = RNA_def_struct(brna, "VertexWeightProximityModifier", "Modifier");
  RNA_def_struct_ui_text(srna,
                         "WeightVG Proximity Modifier",
                         "Set the weights of vertices in a group from a target object's "
                         "distance");
  RNA_def_struct_sdna(srna, "WeightVGProximityModifierData");
  RNA_def_struct_ui_icon(srna, ICON_MOD_VERTEX_WEIGHT);

  RNA_define_lib_overridable(true);

  prop = RNA_def_property(srna, "vertex_group", PROP_STRING, PROP_NONE);
  RNA_def_property_string_sdna(prop, nullptr, "defgrp_name");
  RNA_def_property_ui_text(prop, "Vertex Group", "Vertex group name");
  RNA_def_property_string_funcs(
      prop, nullptr, nullptr, "rna_WeightVGProximityModifier_defgrp_name_set");
  RNA_def_property_update(prop, 0, "rna_Modifier_update");

  prop = RNA_def_property(srna, "proximity_mode", PROP_ENUM, PROP_NONE);
  RNA_def_property_enum_items(prop, weightvg_proximity_modes_items);
  RNA_def_property_enum_default(prop, MOD_WVG_PROXIMITY_GEOMETRY);
  RNA_def_property_ui_text(prop, "Proximity Mode", "Which distances to target object to use");
  RNA_def_property_update(prop, 0, "rna_Modifier_update");

  prop = RNA_def_property(srna, "proximity_geometry", PROP_ENUM, PROP_NONE);
  RNA_def_property_enum_sdna(prop, nullptr, "proximity_flags");
  RNA_def_property_enum_items(prop, proximity_geometry_items);
  RNA_def_property_flag(prop, PROP_ENUM_FLAG); /* important to run before default set */
  RNA_def_property_enum_default(prop, MOD_WVG_PROXIMITY_GEOM_FACES);
  RNA_def_property_ui_text(prop,
                           "Proximity Geometry",
                           "Use the shortest computed distance to target object's geometry "
                           "as weight");
  RNA_def_property_update(prop, 0, "rna_Modifier_update");

  prop = RNA_def_property(srna, "target", PROP_POINTER, PROP_NONE);
  RNA_def_property_pointer_sdna(prop, nullptr, "proximity_ob_target");
  RNA_def_property_ui_text(prop, "Target Object", "Object to calculate vertices distances from");
  RNA_def_property_flag(prop, PROP_EDITABLE | PROP_ID_SELF_CHECK);
  RNA_def_property_update(prop, 0, "rna_Modifier_dependency_update");

  prop = RNA_def_property(srna, "min_dist", PROP_FLOAT, PROP_DISTANCE);
  RNA_def_property_range(prop, 0.0, FLT_MAX);
  RNA_def_property_ui_range(prop, 0.0, 1000.0, 10, -1);
  RNA_def_property_ui_text(prop, "Lowest", "Distance mapping to weight 0.0");
  RNA_def_property_update(prop, 0, "rna_Modifier_update");

  prop = RNA_def_property(srna, "max_dist", PROP_FLOAT, PROP_DISTANCE);
  RNA_def_property_range(prop, 0.0, FLT_MAX);
  RNA_def_property_ui_range(prop, 0.0, 1000.0, 10, -1);
  RNA_def_property_ui_text(prop, "Highest", "Distance mapping to weight 1.0");
  RNA_def_property_update(prop, 0, "rna_Modifier_update");

  prop = RNA_def_property(srna, "falloff_type", PROP_ENUM, PROP_NONE);
  RNA_def_property_enum_items(prop, weightvg_proximity_falloff_type_items);
  RNA_def_property_ui_text(prop, "Falloff Type", "How weights are mapped to their new values");
  RNA_def_property_translation_context(prop,
                                       BLT_I18NCONTEXT_ID_CURVE_LEGACY); /* Abusing id_curve :/ */
  RNA_def_property_update(prop, 0, "rna_Modifier_update");

  prop = RNA_def_property(srna, "invert_falloff", PROP_BOOLEAN, PROP_NONE);
  RNA_def_property_boolean_sdna(
      prop, nullptr, "proximity_flags", MOD_WVG_PROXIMITY_INVERT_FALLOFF);
  RNA_def_property_ui_text(prop, "Invert Falloff", "Invert the resulting falloff weight");
  RNA_def_property_update(prop, 0, "rna_Modifier_update");

  prop = RNA_def_property(srna, "normalize", PROP_BOOLEAN, PROP_NONE);
  RNA_def_property_boolean_sdna(
      prop, nullptr, "proximity_flags", MOD_WVG_PROXIMITY_WEIGHTS_NORMALIZE);
  RNA_def_property_ui_text(
      prop,
      "Normalize Weights",
      "Normalize the resulting weights (otherwise they are only clamped within 0.0 to 1.0 range)");
  RNA_def_property_update(prop, 0, "rna_Modifier_update");

  prop = RNA_def_property(srna, "map_curve", PROP_POINTER, PROP_NONE);
  RNA_def_property_pointer_sdna(prop, nullptr, "cmap_curve");
  RNA_def_property_ui_text(prop, "Mapping Curve", "Custom mapping curve");
  RNA_def_property_update(prop, 0, "rna_Modifier_update");

  RNA_define_lib_overridable(false);

  /* Common masking properties. */
  rna_def_modifier_weightvg_mask(brna,
                                 srna,
                                 "proximity_flags",
                                 MOD_WVG_PROXIMITY_INVERT_VGROUP_MASK,
                                 "rna_WeightVGProximityModifier_mask_defgrp_name_set",
                                 "rna_WeightVGProximityModifier_mask_tex_uvlayer_name_set");
}

static void rna_def_modifier_remesh(BlenderRNA *brna)
{
  static const EnumPropertyItem mode_items[] = {
      {MOD_REMESH_CENTROID, "BLOCKS", 0, "Blocks", "Output a blocky surface with no smoothing"},
      {MOD_REMESH_MASS_POINT,
       "SMOOTH",
       0,
       "Smooth",
       "Output a smooth surface with no sharp-features detection"},
      {MOD_REMESH_SHARP_FEATURES,
       "SHARP",
       0,
       "Sharp",
       "Output a surface that reproduces sharp edges and corners from the input mesh"},
      {MOD_REMESH_VOXEL,
       "VOXEL",
       0,
       "Voxel",
       "Output a mesh corresponding to the volume of the original mesh"},
      {0, nullptr, 0, nullptr, nullptr},
  };

  StructRNA *srna;
  PropertyRNA *prop;

  srna = RNA_def_struct(brna, "RemeshModifier", "Modifier");
  RNA_def_struct_ui_text(
      srna,
      "Remesh Modifier",
      "Generate a new surface with regular topology that follows the shape of the input mesh");
  RNA_def_struct_sdna(srna, "RemeshModifierData");
  RNA_def_struct_ui_icon(srna, ICON_MOD_REMESH);

  RNA_define_lib_overridable(true);

  prop = RNA_def_property(srna, "mode", PROP_ENUM, PROP_NONE);
  RNA_def_property_enum_items(prop, mode_items);
  RNA_def_property_ui_text(prop, "Mode", "");
  RNA_def_property_update(prop, 0, "rna_Modifier_update");

  prop = RNA_def_property(srna, "scale", PROP_FLOAT, PROP_NONE);
  RNA_def_property_ui_range(prop, 0, 0.99, 0.01, 3);
  RNA_def_property_range(prop, 0, 0.99);
  RNA_def_property_ui_text(
      prop, "Scale", "The ratio of the largest dimension of the model over the size of the grid");
  RNA_def_property_update(prop, 0, "rna_Modifier_update");

  prop = RNA_def_property(srna, "threshold", PROP_FLOAT, PROP_NONE);
  RNA_def_property_ui_range(prop, 0, 1, 0.1, 3);
  RNA_def_property_range(prop, 0, 1);
  RNA_def_property_ui_text(
      prop,
      "Threshold",
      "If removing disconnected pieces, minimum size of components to preserve as a ratio "
      "of the number of polygons in the largest component");
  RNA_def_property_update(prop, 0, "rna_Modifier_update");

  prop = RNA_def_property(srna, "octree_depth", PROP_INT, PROP_NONE);
  RNA_def_property_int_sdna(prop, nullptr, "depth");
  RNA_def_property_range(prop, 1, 24);
  RNA_def_property_ui_range(prop, 1, 12, 1, 3);
  RNA_def_property_ui_text(
      prop, "Octree Depth", "Resolution of the octree; higher values give finer details");
  RNA_def_property_update(prop, 0, "rna_Modifier_update");

  prop = RNA_def_property(srna, "sharpness", PROP_FLOAT, PROP_NONE);
  RNA_def_property_float_sdna(prop, nullptr, "hermite_num");
  RNA_def_property_ui_range(prop, 0, 2, 0.1, 3);
  RNA_def_property_ui_text(
      prop,
      "Sharpness",
      "Tolerance for outliers; lower values filter noise while higher values will reproduce "
      "edges closer to the input");
  RNA_def_property_update(prop, 0, "rna_Modifier_update");

  prop = RNA_def_property(srna, "voxel_size", PROP_FLOAT, PROP_DISTANCE);
  RNA_def_property_float_sdna(prop, nullptr, "voxel_size");
  RNA_def_property_range(prop, 0.0001f, FLT_MAX);
  RNA_def_property_ui_range(prop, 0.0001, 2, 0.1, 3);
  RNA_def_property_ui_scale_type(prop, PROP_SCALE_LOG);
  RNA_def_property_ui_text(prop,
                           "Voxel Size",
                           "Size of the voxel in object space used for volume evaluation. Lower "
                           "values preserve finer details");
  RNA_def_property_update(prop, 0, "rna_Modifier_update");

  prop = RNA_def_property(srna, "adaptivity", PROP_FLOAT, PROP_DISTANCE);
  RNA_def_property_float_sdna(prop, nullptr, "adaptivity");
  RNA_def_property_ui_range(prop, 0, 1, 0.1, 3);
  RNA_def_property_ui_text(
      prop,
      "Adaptivity",
      "Reduces the final face count by simplifying geometry where detail is not needed, "
      "generating triangles. A value greater than 0 disables Fix Poles");
  RNA_def_property_update(prop, 0, "rna_Modifier_update");

  prop = RNA_def_property(srna, "use_remove_disconnected", PROP_BOOLEAN, PROP_NONE);
  RNA_def_property_boolean_sdna(prop, nullptr, "flag", MOD_REMESH_FLOOD_FILL);
  RNA_def_property_ui_text(prop, "Remove Disconnected", "");
  RNA_def_property_update(prop, 0, "rna_Modifier_update");

  prop = RNA_def_property(srna, "use_smooth_shade", PROP_BOOLEAN, PROP_NONE);
  RNA_def_property_boolean_sdna(prop, nullptr, "flag", MOD_REMESH_SMOOTH_SHADING);
  RNA_def_property_ui_text(
      prop, "Smooth Shading", "Output faces with smooth shading rather than flat shaded");
  RNA_def_property_update(prop, 0, "rna_Modifier_update");

  RNA_define_lib_overridable(false);
}

static void rna_def_modifier_ocean(BlenderRNA *brna)
{
  StructRNA *srna;
  PropertyRNA *prop;

  static const EnumPropertyItem geometry_items[] = {
    {MOD_OCEAN_GEOM_GENERATE,
     "GENERATE",
     0,
     "Generate",
     "Generate ocean surface geometry at the specified resolution"},
    {MOD_OCEAN_GEOM_DISPLACE,
     "DISPLACE",
     0,
     "Displace",
     "Displace existing geometry according to simulation"},
#  if 0
    {MOD_OCEAN_GEOM_SIM_ONLY,
     "SIM_ONLY",
     0,
     "Sim Only",
     "Leaves geometry unchanged, but still runs simulation (to be used from texture)"},
#  endif
    {0, nullptr, 0, nullptr, nullptr},
  };

  static const EnumPropertyItem spectrum_items[] = {
      {MOD_OCEAN_SPECTRUM_PHILLIPS,
       "PHILLIPS",
       0,
       "Turbulent Ocean",
       "Use for turbulent seas with foam"},
      {MOD_OCEAN_SPECTRUM_PIERSON_MOSKOWITZ,
       "PIERSON_MOSKOWITZ",
       0,
       "Established Ocean",
       "Use for a large area, established ocean (Pierson-Moskowitz method)"},
      {MOD_OCEAN_SPECTRUM_JONSWAP,
       "JONSWAP",
       0,
       "Established Ocean (Sharp Peaks)",
       "Use for established oceans ('JONSWAP', Pierson-Moskowitz method) with peak sharpening"},
      {MOD_OCEAN_SPECTRUM_TEXEL_MARSEN_ARSLOE,
       "TEXEL_MARSEN_ARSLOE",
       0,
       "Shallow Water",
       "Use for shallow water ('JONSWAP', 'TMA' - Texel-Marsen-Arsloe method)"},
      {0, nullptr, 0, nullptr, nullptr},
  };

  srna = RNA_def_struct(brna, "OceanModifier", "Modifier");
  RNA_def_struct_ui_text(srna, "Ocean Modifier", "Simulate an ocean surface");
  RNA_def_struct_sdna(srna, "OceanModifierData");
  RNA_def_struct_ui_icon(srna, ICON_MOD_OCEAN);

  RNA_define_lib_overridable(true);

  prop = RNA_def_property(srna, "geometry_mode", PROP_ENUM, PROP_NONE);
  RNA_def_property_enum_sdna(prop, nullptr, "geometry_mode");
  RNA_def_property_enum_items(prop, geometry_items);
  RNA_def_property_ui_text(prop, "Geometry", "Method of modifying geometry");
  RNA_def_property_update(prop, 0, "rna_Modifier_update");

  prop = RNA_def_property(srna, "size", PROP_FLOAT, PROP_UNSIGNED);
  RNA_def_property_float_sdna(prop, nullptr, "size");
  RNA_def_property_ui_text(
      prop, "Size", "Surface scale factor (does not affect the height of the waves)");
  RNA_def_property_ui_range(prop, -FLT_MAX, FLT_MAX, 1, -1);
  RNA_def_property_update(prop, 0, "rna_Modifier_update");

  prop = RNA_def_property(srna, "repeat_x", PROP_INT, PROP_UNSIGNED);
  RNA_def_property_int_sdna(prop, nullptr, "repeat_x");
  RNA_def_property_clear_flag(prop, PROP_ANIMATABLE);
  RNA_def_property_range(prop, 1, 1024);
  RNA_def_property_ui_range(prop, 1, 100, 1, -1);
  RNA_def_property_ui_text(prop, "Repeat X", "Repetitions of the generated surface in X");
  RNA_def_property_update(prop, 0, "rna_Modifier_update");

  prop = RNA_def_property(srna, "repeat_y", PROP_INT, PROP_UNSIGNED);
  RNA_def_property_int_sdna(prop, nullptr, "repeat_y");
  RNA_def_property_clear_flag(prop, PROP_ANIMATABLE);
  RNA_def_property_range(prop, 1, 1024);
  RNA_def_property_ui_range(prop, 1, 100, 1, -1);
  RNA_def_property_ui_text(prop, "Repeat Y", "Repetitions of the generated surface in Y");
  RNA_def_property_update(prop, 0, "rna_Modifier_update");

  prop = RNA_def_property(srna, "use_normals", PROP_BOOLEAN, PROP_NONE);
  RNA_def_property_boolean_sdna(prop, nullptr, "flag", MOD_OCEAN_GENERATE_NORMALS);
  RNA_def_property_clear_flag(prop, PROP_ANIMATABLE);
  RNA_def_property_ui_text(
      prop,
      "Generate Normals",
      "Output normals for bump mapping - disabling can speed up performance if it's not needed");
  RNA_def_property_update(prop, 0, "rna_OceanModifier_init_update");

  prop = RNA_def_property(srna, "use_foam", PROP_BOOLEAN, PROP_NONE);
  RNA_def_property_boolean_sdna(prop, nullptr, "flag", MOD_OCEAN_GENERATE_FOAM);
  RNA_def_property_clear_flag(prop, PROP_ANIMATABLE);
  RNA_def_property_ui_text(prop, "Generate Foam", "Generate foam mask as a vertex color channel");
  RNA_def_property_update(prop, 0, "rna_OceanModifier_init_update");

  prop = RNA_def_property(srna, "use_spray", PROP_BOOLEAN, PROP_NONE);
  RNA_def_property_boolean_sdna(prop, nullptr, "flag", MOD_OCEAN_GENERATE_SPRAY);
  RNA_def_property_clear_flag(prop, PROP_ANIMATABLE);
  RNA_def_property_ui_text(
      prop, "Generate Spray Map", "Generate map of spray direction as a vertex color channel");
  RNA_def_property_update(prop, 0, "rna_OceanModifier_init_update");

  prop = RNA_def_property(srna, "invert_spray", PROP_BOOLEAN, PROP_NONE);
  RNA_def_property_boolean_sdna(prop, nullptr, "flag", MOD_OCEAN_INVERT_SPRAY);
  RNA_def_property_clear_flag(prop, PROP_ANIMATABLE);
  RNA_def_property_ui_text(prop, "Invert Spray", "Invert the spray direction map");
  RNA_def_property_update(prop, 0, "rna_OceanModifier_init_update");

  prop = RNA_def_property(srna, "spray_layer_name", PROP_STRING, PROP_NONE);
  RNA_def_property_string_sdna(prop, nullptr, "spraylayername");
  RNA_def_property_clear_flag(prop, PROP_ANIMATABLE);
  RNA_def_property_ui_text(
      prop, "Spray Map", "Name of the vertex color layer used for the spray direction map");
  RNA_def_property_update(prop, 0, "rna_OceanModifier_init_update");

  prop = RNA_def_property(srna, "resolution", PROP_INT, PROP_UNSIGNED);
  RNA_def_property_int_sdna(prop, nullptr, "resolution");
  RNA_def_property_clear_flag(prop, PROP_ANIMATABLE);
  RNA_def_property_range(prop, 1, 1024);
  RNA_def_property_ui_range(prop, 1, 32, 1, -1);
  RNA_def_property_ui_text(
      prop, "Render Resolution", "Resolution of the generated surface for rendering and baking");
  RNA_def_property_update(prop, 0, "rna_OceanModifier_init_update");

  prop = RNA_def_property(srna, "viewport_resolution", PROP_INT, PROP_UNSIGNED);
  RNA_def_property_int_sdna(prop, nullptr, "viewport_resolution");
  RNA_def_property_clear_flag(prop, PROP_ANIMATABLE);
  RNA_def_property_range(prop, 1, 1024);
  RNA_def_property_ui_range(prop, 1, 32, 1, -1);
  RNA_def_property_ui_text(
      prop, "Viewport Resolution", "Viewport resolution of the generated surface");
  RNA_def_property_update(prop, 0, "rna_OceanModifier_init_update");

  prop = RNA_def_property(srna, "spatial_size", PROP_INT, PROP_NONE);
  RNA_def_property_int_sdna(prop, nullptr, "spatial_size");
  RNA_def_property_ui_range(prop, 1, 512, 2, -1);
  RNA_def_property_clear_flag(prop, PROP_ANIMATABLE);
  RNA_def_property_ui_text(
      prop,
      "Spatial Size",
      "Size of the simulation domain (in meters), and of the generated geometry (in BU)");
  RNA_def_property_update(prop, 0, "rna_OceanModifier_init_update");

  prop = RNA_def_property(srna, "wind_velocity", PROP_FLOAT, PROP_VELOCITY);
  RNA_def_property_float_sdna(prop, nullptr, "wind_velocity");
  RNA_def_property_clear_flag(prop, PROP_ANIMATABLE);
  RNA_def_property_ui_text(prop, "Wind Velocity", "Wind speed");
  RNA_def_property_update(prop, 0, "rna_OceanModifier_init_update");

  prop = RNA_def_property(srna, "damping", PROP_FLOAT, PROP_FACTOR);
  RNA_def_property_float_sdna(prop, nullptr, "damp");
  RNA_def_property_clear_flag(prop, PROP_ANIMATABLE);
  RNA_def_property_ui_text(
      prop, "Damping", "Damp reflected waves going in opposite direction to the wind");
  RNA_def_property_update(prop, 0, "rna_OceanModifier_init_update");

  prop = RNA_def_property(srna, "wave_scale_min", PROP_FLOAT, PROP_DISTANCE);
  RNA_def_property_float_sdna(prop, nullptr, "smallest_wave");
  RNA_def_property_clear_flag(prop, PROP_ANIMATABLE);
  RNA_def_property_range(prop, 0.0, FLT_MAX);
  RNA_def_property_ui_text(prop, "Smallest Wave", "Shortest allowed wavelength");
  RNA_def_property_update(prop, 0, "rna_OceanModifier_init_update");

  prop = RNA_def_property(srna, "wave_alignment", PROP_FLOAT, PROP_UNSIGNED);
  RNA_def_property_float_sdna(prop, nullptr, "wave_alignment");
  RNA_def_property_clear_flag(prop, PROP_ANIMATABLE);
  RNA_def_property_range(prop, 0.0, 1.0);
  RNA_def_property_ui_text(prop, "Wave Alignment", "How much the waves are aligned to each other");
  RNA_def_property_update(prop, 0, "rna_OceanModifier_init_update");

  prop = RNA_def_property(srna, "wave_direction", PROP_FLOAT, PROP_ANGLE);
  RNA_def_property_float_sdna(prop, nullptr, "wave_direction");
  RNA_def_property_clear_flag(prop, PROP_ANIMATABLE);
  RNA_def_property_ui_text(
      prop, "Wave Direction", "Main direction of the waves when they are (partially) aligned");
  RNA_def_property_update(prop, 0, "rna_OceanModifier_init_update");

  prop = RNA_def_property(srna, "wave_scale", PROP_FLOAT, PROP_UNSIGNED);
  RNA_def_property_float_sdna(prop, nullptr, "wave_scale");
  RNA_def_property_ui_text(prop, "Wave Scale", "Scale of the displacement effect");
  RNA_def_property_update(prop, 0, "rna_Modifier_update");

  prop = RNA_def_property(srna, "depth", PROP_FLOAT, PROP_DISTANCE);
  RNA_def_property_float_sdna(prop, nullptr, "depth");
  RNA_def_property_clear_flag(prop, PROP_ANIMATABLE);
  RNA_def_property_ui_text(prop, "Depth", "Depth of the solid ground below the water surface");
  RNA_def_property_ui_range(prop, 0, 250, 1, -1);
  RNA_def_property_update(prop, 0, "rna_OceanModifier_init_update");

  prop = RNA_def_property(srna, "foam_coverage", PROP_FLOAT, PROP_NONE);
  RNA_def_property_float_sdna(prop, nullptr, "foam_coverage");
  RNA_def_property_ui_text(prop, "Foam Coverage", "Amount of generated foam");
  RNA_def_property_update(prop, 0, "rna_Modifier_update");

  prop = RNA_def_property(srna, "bake_foam_fade", PROP_FLOAT, PROP_UNSIGNED);
  RNA_def_property_float_sdna(prop, nullptr, "foam_fade");
  RNA_def_property_clear_flag(prop, PROP_ANIMATABLE);
  RNA_def_property_ui_text(
      prop, "Foam Fade", "How much foam accumulates over time (baked ocean only)");
  RNA_def_property_ui_range(prop, 0.0, 10.0, 1, -1);
  RNA_def_property_update(prop, 0, nullptr);

  prop = RNA_def_property(srna, "foam_layer_name", PROP_STRING, PROP_NONE);
  RNA_def_property_string_sdna(prop, nullptr, "foamlayername");
  RNA_def_property_ui_text(
      prop, "Foam Layer Name", "Name of the vertex color layer used for foam");
  RNA_def_property_update(prop, 0, "rna_Modifier_update");

  prop = RNA_def_property(srna, "choppiness", PROP_FLOAT, PROP_UNSIGNED);
  RNA_def_property_float_sdna(prop, nullptr, "chop_amount");
  RNA_def_property_ui_text(
      prop,
      "Choppiness",
      "Choppiness of the wave's crest (adds some horizontal component to the displacement)");
  RNA_def_property_ui_range(prop, 0.0, 4.0, 3, -1);
  RNA_def_property_float_funcs(prop, nullptr, "rna_OceanModifier_ocean_chop_set", nullptr);
  RNA_def_property_update(prop, 0, "rna_Modifier_update");

  prop = RNA_def_property(srna, "time", PROP_FLOAT, PROP_UNSIGNED);
  RNA_def_property_float_sdna(prop, nullptr, "time");
  RNA_def_property_ui_text(prop, "Time", "Current time of the simulation");
  RNA_def_property_ui_range(prop, -FLT_MAX, FLT_MAX, 1, -1);
  RNA_def_property_update(prop, 0, "rna_Modifier_update");

  prop = RNA_def_property(srna, "spectrum", PROP_ENUM, PROP_NONE);
  RNA_def_property_enum_sdna(prop, nullptr, "spectrum");
  RNA_def_property_clear_flag(prop, PROP_ANIMATABLE);
  RNA_def_property_enum_items(prop, spectrum_items);
  RNA_def_property_ui_text(prop, "Spectrum", "Spectrum to use");
  RNA_def_property_update(prop, 0, "rna_OceanModifier_init_update");

  prop = RNA_def_property(srna, "fetch_jonswap", PROP_FLOAT, PROP_UNSIGNED);
  RNA_def_property_float_sdna(prop, nullptr, "fetch_jonswap");
  RNA_def_property_clear_flag(prop, PROP_ANIMATABLE);
  RNA_def_property_range(prop, 0.0, FLT_MAX);
  RNA_def_property_ui_text(
      prop,
      "Fetch",
      "This is the distance from a lee shore, "
      "called the fetch, or the distance over which the wind blows with constant velocity. "
      "Used by 'JONSWAP' and 'TMA' models");
  RNA_def_property_update(prop, 0, "rna_OceanModifier_init_update");

  prop = RNA_def_property(srna, "sharpen_peak_jonswap", PROP_FLOAT, PROP_UNSIGNED);
  RNA_def_property_float_sdna(prop, nullptr, "sharpen_peak_jonswap");
  RNA_def_property_clear_flag(prop, PROP_ANIMATABLE);
  RNA_def_property_range(prop, 0.0, 1.0);
  RNA_def_property_ui_text(prop, "Sharpen peak", "Peak sharpening for 'JONSWAP' and 'TMA' models");
  RNA_def_property_update(prop, 0, "rna_OceanModifier_init_update");

  prop = RNA_def_property(srna, "random_seed", PROP_INT, PROP_UNSIGNED);
  RNA_def_property_int_sdna(prop, nullptr, "seed");
  RNA_def_property_clear_flag(prop, PROP_ANIMATABLE);
  RNA_def_property_ui_text(prop, "Random Seed", "Seed of the random generator");
  RNA_def_property_update(prop, 0, "rna_OceanModifier_init_update");

  prop = RNA_def_property(srna, "frame_start", PROP_INT, PROP_TIME);
  RNA_def_property_int_sdna(prop, nullptr, "bakestart");
  RNA_def_property_clear_flag(prop, PROP_ANIMATABLE);
  RNA_def_property_ui_text(prop, "Bake Start", "Start frame of the ocean baking");
  RNA_def_property_update(prop, 0, "rna_OceanModifier_init_update");

  prop = RNA_def_property(srna, "frame_end", PROP_INT, PROP_TIME);
  RNA_def_property_int_sdna(prop, nullptr, "bakeend");
  RNA_def_property_clear_flag(prop, PROP_ANIMATABLE);
  RNA_def_property_ui_text(prop, "Bake End", "End frame of the ocean baking");
  RNA_def_property_update(prop, 0, "rna_OceanModifier_init_update");

  prop = RNA_def_property(srna, "is_cached", PROP_BOOLEAN, PROP_NONE);
  RNA_def_property_boolean_sdna(prop, nullptr, "cached", 1);
  RNA_def_property_clear_flag(prop, PROP_EDITABLE);
  RNA_def_property_ui_text(
      prop, "Ocean is Cached", "Whether the ocean is using cached data or simulating");

  prop = RNA_def_property(srna, "filepath", PROP_STRING, PROP_DIRPATH);
  RNA_def_property_string_sdna(prop, nullptr, "cachepath");
  RNA_def_property_ui_text(prop, "Cache Path", "Path to a folder to store external baked images");
  // RNA_def_property_update(prop, 0, "rna_Modifier_update");
  /* XXX how to update? */

  RNA_define_lib_overridable(false);
}

static void rna_def_modifier_skin(BlenderRNA *brna)
{
  StructRNA *srna;
  PropertyRNA *prop;

  srna = RNA_def_struct(brna, "SkinModifier", "Modifier");
  RNA_def_struct_ui_text(srna, "Skin Modifier", "Generate Skin");
  RNA_def_struct_sdna(srna, "SkinModifierData");
  RNA_def_struct_ui_icon(srna, ICON_MOD_SKIN);

  RNA_define_lib_overridable(true);

  prop = RNA_def_property(srna, "branch_smoothing", PROP_FLOAT, PROP_FACTOR);
  RNA_def_property_ui_text(prop, "Branch Smoothing", "Smooth complex geometry around branches");
  RNA_def_property_ui_range(prop, 0, 1, 1, -1);
  RNA_def_property_update(prop, 0, "rna_Modifier_update");

  prop = RNA_def_property(srna, "use_smooth_shade", PROP_BOOLEAN, PROP_NONE);
  RNA_def_property_boolean_sdna(prop, nullptr, "flag", MOD_SKIN_SMOOTH_SHADING);
  RNA_def_property_ui_text(
      prop, "Smooth Shading", "Output faces with smooth shading rather than flat shaded");
  RNA_def_property_update(prop, 0, "rna_Modifier_update");

  prop = RNA_def_property(srna, "use_x_symmetry", PROP_BOOLEAN, PROP_NONE);
  RNA_def_property_boolean_sdna(prop, nullptr, "symmetry_axes", MOD_SKIN_SYMM_X);
  RNA_def_property_ui_text(prop, "X", "Avoid making unsymmetrical quads across the X axis");
  RNA_def_property_update(prop, 0, "rna_Modifier_update");

  prop = RNA_def_property(srna, "use_y_symmetry", PROP_BOOLEAN, PROP_NONE);
  RNA_def_property_boolean_sdna(prop, nullptr, "symmetry_axes", MOD_SKIN_SYMM_Y);
  RNA_def_property_ui_text(prop, "Y", "Avoid making unsymmetrical quads across the Y axis");
  RNA_def_property_update(prop, 0, "rna_Modifier_update");

  prop = RNA_def_property(srna, "use_z_symmetry", PROP_BOOLEAN, PROP_NONE);
  RNA_def_property_boolean_sdna(prop, nullptr, "symmetry_axes", MOD_SKIN_SYMM_Z);
  RNA_def_property_ui_text(prop, "Z", "Avoid making unsymmetrical quads across the Z axis");
  RNA_def_property_update(prop, 0, "rna_Modifier_update");

  RNA_define_lib_overridable(false);
}

static void rna_def_modifier_triangulate(BlenderRNA *brna)
{
  StructRNA *srna;
  PropertyRNA *prop;

  srna = RNA_def_struct(brna, "TriangulateModifier", "Modifier");
  RNA_def_struct_ui_text(srna, "Triangulate Modifier", "Triangulate Mesh");
  RNA_def_struct_sdna(srna, "TriangulateModifierData");
  RNA_def_struct_ui_icon(srna, ICON_MOD_TRIANGULATE);

  RNA_define_lib_overridable(true);

  prop = RNA_def_property(srna, "quad_method", PROP_ENUM, PROP_NONE);
  RNA_def_property_enum_sdna(prop, nullptr, "quad_method");
  RNA_def_property_enum_items(prop, rna_enum_modifier_triangulate_quad_method_items);
  RNA_def_property_ui_text(prop, "Quad Method", "Method for splitting the quads into triangles");
  RNA_def_property_update(prop, 0, "rna_Modifier_update");

  prop = RNA_def_property(srna, "ngon_method", PROP_ENUM, PROP_NONE);
  RNA_def_property_enum_sdna(prop, nullptr, "ngon_method");
  RNA_def_property_enum_items(prop, rna_enum_modifier_triangulate_ngon_method_items);
  RNA_def_property_ui_text(prop, "N-gon Method", "Method for splitting the n-gons into triangles");
  RNA_def_property_update(prop, 0, "rna_Modifier_update");

  prop = RNA_def_property(srna, "min_vertices", PROP_INT, PROP_UNSIGNED);
  RNA_def_property_int_sdna(prop, nullptr, "min_vertices");
  RNA_def_property_range(prop, 4, INT_MAX);
  RNA_def_property_ui_text(
      prop,
      "Minimum Vertices",
      "Triangulate only polygons with vertex count greater than or equal to this number");
  RNA_def_property_update(prop, 0, "rna_Modifier_update");

  prop = RNA_def_property(srna, "keep_custom_normals", PROP_BOOLEAN, PROP_NONE);
  RNA_def_property_boolean_sdna(prop, nullptr, "flag", MOD_TRIANGULATE_KEEP_CUSTOMLOOP_NORMALS);
  RNA_def_property_ui_text(
      prop,
      "Keep Normals",
      "Try to preserve custom normals.\n"
      "Warning: Depending on chosen triangulation method, "
      "shading may not be fully preserved, \"Fixed\" method usually gives the best result here");
  RNA_def_property_update(prop, 0, "rna_Modifier_update");

  RNA_define_lib_overridable(false);
}

static void rna_def_modifier_meshcache(BlenderRNA *brna)
{
  static const EnumPropertyItem prop_format_type_items[] = {
      {MOD_MESHCACHE_TYPE_MDD, "MDD", 0, "MDD", ""},
      {MOD_MESHCACHE_TYPE_PC2, "PC2", 0, "PC2", ""},
      {0, nullptr, 0, nullptr, nullptr},
  };

  static const EnumPropertyItem prop_deform_mode_items[] = {
      {MOD_MESHCACHE_DEFORM_OVERWRITE,
       "OVERWRITE",
       0,
       "Overwrite",
       "Replace vertex coordinates with cached values"},
      {MOD_MESHCACHE_DEFORM_INTEGRATE,
       "INTEGRATE",
       0,
       "Integrate",
       "Integrate deformation from this modifier's input with the mesh-cache coordinates "
       "(useful for shape keys)"},
      {0, nullptr, 0, nullptr, nullptr},
  };

  static const EnumPropertyItem prop_interpolation_type_items[] = {
      {MOD_MESHCACHE_INTERP_NONE, "NONE", 0, "None", ""},
      {MOD_MESHCACHE_INTERP_LINEAR, "LINEAR", 0, "Linear", ""},
      /* for cardinal we'd need to read 4x cache's */
      // {MOD_MESHCACHE_INTERP_CARDINAL, "CARDINAL", 0, "Cardinal", ""},
      {0, nullptr, 0, nullptr, nullptr},
  };

  static const EnumPropertyItem prop_time_type_items[] = {
      /* use 'eval_frame' */
      {MOD_MESHCACHE_TIME_FRAME,
       "FRAME",
       0,
       "Frame",
       "Control playback using a frame-number "
       "(ignoring time FPS and start frame from the file)"},
      /* use 'eval_time' */
      {MOD_MESHCACHE_TIME_SECONDS, "TIME", 0, "Time", "Control playback using time in seconds"},
      /* use 'eval_factor' */
      {MOD_MESHCACHE_TIME_FACTOR,
       "FACTOR",
       0,
       "Factor",
       "Control playback using a value between 0 and 1"},
      {0, nullptr, 0, nullptr, nullptr},
  };

  static const EnumPropertyItem prop_time_play_items[] = {
      {MOD_MESHCACHE_PLAY_CFEA, "SCENE", 0, "Scene", "Use the time from the scene"},
      {MOD_MESHCACHE_PLAY_EVAL, "CUSTOM", 0, "Custom", "Use the modifier's own time evaluation"},
      {0, nullptr, 0, nullptr, nullptr},
  };

  StructRNA *srna;
  PropertyRNA *prop;

  srna = RNA_def_struct(brna, "MeshCacheModifier", "Modifier");
  RNA_def_struct_ui_text(srna, "Cache Modifier", "Cache Mesh");
  RNA_def_struct_sdna(srna, "MeshCacheModifierData");
  RNA_def_struct_ui_icon(srna, ICON_MOD_MESHDEFORM); /* XXX, needs own icon */

  RNA_define_lib_overridable(true);

  prop = RNA_def_property(srna, "cache_format", PROP_ENUM, PROP_NONE);
  RNA_def_property_enum_sdna(prop, nullptr, "type");
  RNA_def_property_enum_items(prop, prop_format_type_items);
  RNA_def_property_ui_text(prop, "Format", "");
  RNA_def_property_update(prop, 0, "rna_Modifier_update");

  prop = RNA_def_property(srna, "interpolation", PROP_ENUM, PROP_NONE);
  RNA_def_property_enum_sdna(prop, nullptr, "interp");
  RNA_def_property_enum_items(prop, prop_interpolation_type_items);
  RNA_def_property_ui_text(prop, "Interpolation", "");
  RNA_def_property_update(prop, 0, "rna_Modifier_update");

  prop = RNA_def_property(srna, "time_mode", PROP_ENUM, PROP_NONE);
  RNA_def_property_enum_sdna(prop, nullptr, "time_mode");
  RNA_def_property_enum_items(prop, prop_time_type_items);
  RNA_def_property_ui_text(prop, "Time Mode", "Method to control playback time");
  RNA_def_property_update(prop, 0, "rna_Modifier_update");

  prop = RNA_def_property(srna, "play_mode", PROP_ENUM, PROP_NONE);
  RNA_def_property_enum_sdna(prop, nullptr, "play_mode");
  RNA_def_property_enum_items(prop, prop_time_play_items);
  RNA_def_property_ui_text(prop, "Play Mode", "");
  RNA_def_property_update(prop, 0, "rna_Modifier_update");

  prop = RNA_def_property(srna, "deform_mode", PROP_ENUM, PROP_NONE);
  RNA_def_property_enum_sdna(prop, nullptr, "deform_mode");
  RNA_def_property_enum_items(prop, prop_deform_mode_items);
  RNA_def_property_ui_text(prop, "Deform Mode", "");
  RNA_def_property_update(prop, 0, "rna_Modifier_update");

  prop = RNA_def_property(srna, "filepath", PROP_STRING, PROP_FILEPATH);
  RNA_def_property_ui_text(prop, "File Path", "Path to external displacements file");
  RNA_def_property_update(prop, 0, "rna_Modifier_update");

  prop = RNA_def_property(srna, "factor", PROP_FLOAT, PROP_NONE);
  RNA_def_property_float_sdna(prop, nullptr, "factor");
  RNA_def_property_range(prop, 0.0f, 1.0f);
  RNA_def_property_ui_text(prop, "Influence", "Influence of the deformation");
  RNA_def_property_update(prop, 0, "rna_Modifier_update");

  prop = RNA_def_property(srna, "vertex_group", PROP_STRING, PROP_NONE);
  RNA_def_property_string_sdna(prop, nullptr, "defgrp_name");
  RNA_def_property_ui_text(
      prop,
      "Vertex Group",
      "Name of the Vertex Group which determines the influence of the modifier per point");
  RNA_def_property_string_funcs(prop, nullptr, nullptr, "rna_MeshCacheModifier_defgrp_name_set");
  RNA_def_property_update(prop, 0, "rna_Modifier_update");

  prop = RNA_def_property(srna, "invert_vertex_group", PROP_BOOLEAN, PROP_NONE);
  RNA_def_property_boolean_sdna(prop, nullptr, "flag", MOD_MESHCACHE_INVERT_VERTEX_GROUP);
  RNA_def_property_ui_text(prop, "Invert", "Invert vertex group influence");
  RNA_def_property_update(prop, 0, "rna_Modifier_update");

  /* -------------------------------------------------------------------- */
  /* Axis Conversion */
  prop = RNA_def_property(srna, "forward_axis", PROP_ENUM, PROP_NONE);
  RNA_def_property_enum_sdna(prop, nullptr, "forward_axis");
  RNA_def_property_enum_items(prop, rna_enum_object_axis_items);
  RNA_def_property_ui_text(prop, "Forward", "");
  RNA_def_property_update(prop, 0, "rna_Modifier_update");

  prop = RNA_def_property(srna, "up_axis", PROP_ENUM, PROP_NONE);
  RNA_def_property_enum_sdna(prop, nullptr, "up_axis");
  RNA_def_property_enum_items(prop, rna_enum_object_axis_items);
  RNA_def_property_ui_text(prop, "Up", "");
  RNA_def_property_update(prop, 0, "rna_Modifier_update");

  prop = RNA_def_property(srna, "flip_axis", PROP_ENUM, PROP_NONE);
  RNA_def_property_enum_sdna(prop, nullptr, "flip_axis");
  RNA_def_property_enum_items(prop, rna_enum_axis_flag_xyz_items);
  RNA_def_property_flag(prop, PROP_ENUM_FLAG);
  RNA_def_property_ui_text(prop, "Flip Axis", "");
  RNA_def_property_update(prop, 0, "rna_Modifier_update");

  /* -------------------------------------------------------------------- */
  /* For Scene time */
  prop = RNA_def_property(srna, "frame_start", PROP_FLOAT, PROP_TIME);
  RNA_def_property_float_sdna(prop, nullptr, "frame_start");
  RNA_def_property_range(prop, -MAXFRAME, MAXFRAME);
  RNA_def_property_ui_text(prop, "Frame Start", "Add this to the start frame");
  RNA_def_property_update(prop, 0, "rna_Modifier_update");

  prop = RNA_def_property(srna, "frame_scale", PROP_FLOAT, PROP_NONE);
  RNA_def_property_float_sdna(prop, nullptr, "frame_scale");
  RNA_def_property_range(prop, 0.0f, 100.0f);
  RNA_def_property_ui_text(prop, "Frame Scale", "Evaluation time in seconds");
  RNA_def_property_update(prop, 0, "rna_Modifier_update");

  /* -------------------------------------------------------------------- */
  /* eval values depend on 'time_mode' */
  prop = RNA_def_property(srna, "eval_frame", PROP_FLOAT, PROP_NONE);
  RNA_def_property_float_sdna(prop, nullptr, "eval_frame");
  RNA_def_property_range(prop, MINFRAME, MAXFRAME);
  RNA_def_property_ui_text(prop, "Evaluation Frame", "The frame to evaluate (starting at 0)");
  RNA_def_property_update(prop, 0, "rna_Modifier_update");

  prop = RNA_def_property(srna, "eval_time", PROP_FLOAT, PROP_NONE);
  RNA_def_property_float_sdna(prop, nullptr, "eval_time");
  RNA_def_property_range(prop, 0.0f, FLT_MAX);
  RNA_def_property_ui_text(prop, "Evaluation Time", "Evaluation time in seconds");
  RNA_def_property_update(prop, 0, "rna_Modifier_update");

  prop = RNA_def_property(srna, "eval_factor", PROP_FLOAT, PROP_FACTOR);
  RNA_def_property_float_sdna(prop, nullptr, "eval_factor");
  RNA_def_property_range(prop, 0.0f, 1.0f);
  RNA_def_property_ui_text(prop, "Evaluation Factor", "Evaluation time in seconds");
  RNA_def_property_update(prop, 0, "rna_Modifier_update");

  RNA_define_lib_overridable(false);
}

static void rna_def_modifier_meshseqcache(BlenderRNA *brna)
{
  StructRNA *srna;
  PropertyRNA *prop;

  srna = RNA_def_struct(brna, "MeshSequenceCacheModifier", "Modifier");
  RNA_def_struct_ui_text(srna, "Cache Modifier", "Cache Mesh");
  RNA_def_struct_sdna(srna, "MeshSeqCacheModifierData");
  RNA_def_struct_ui_icon(srna, ICON_MOD_MESHDEFORM); /* XXX, needs own icon */

  RNA_define_lib_overridable(true);

  prop = RNA_def_property(srna, "cache_file", PROP_POINTER, PROP_NONE);
  RNA_def_property_pointer_sdna(prop, nullptr, "cache_file");
  RNA_def_property_struct_type(prop, "CacheFile");
  RNA_def_property_ui_text(prop, "Cache File", "");
  RNA_def_property_flag(prop, PROP_EDITABLE | PROP_ID_SELF_CHECK);
  RNA_def_property_update(prop, 0, "rna_Modifier_dependency_update");

  prop = RNA_def_property(srna, "object_path", PROP_STRING, PROP_NONE);
  RNA_def_property_ui_text(
      prop,
      "Object Path",
      "Path to the object in the Alembic archive used to lookup geometric data");
  RNA_def_property_update(prop, 0, "rna_Modifier_update");

  static const EnumPropertyItem read_flag_items[] = {
      {MOD_MESHSEQ_READ_VERT, "VERT", 0, "Vertex", ""},
      {MOD_MESHSEQ_READ_POLY, "POLY", 0, "Faces", ""},
      {MOD_MESHSEQ_READ_UV, "UV", 0, "UV", ""},
      {MOD_MESHSEQ_READ_COLOR, "COLOR", 0, "Color", ""},
      {0, nullptr, 0, nullptr, nullptr},
  };

  prop = RNA_def_property(srna, "read_data", PROP_ENUM, PROP_NONE);
  RNA_def_property_flag(prop, PROP_ENUM_FLAG);
  RNA_def_property_enum_sdna(prop, nullptr, "read_flag");
  RNA_def_property_enum_items(prop, read_flag_items);
  RNA_def_property_ui_text(prop, "Read Data", "Data to read from the cache");
  RNA_def_property_update(prop, 0, "rna_Modifier_update");

  prop = RNA_def_property(srna, "use_vertex_interpolation", PROP_BOOLEAN, PROP_NONE);
  RNA_def_property_boolean_sdna(prop, nullptr, "read_flag", MOD_MESHSEQ_INTERPOLATE_VERTICES);
  RNA_def_property_ui_text(
      prop, "Vertex Interpolation", "Allow interpolation of vertex positions");
  RNA_def_property_update(prop, 0, "rna_Modifier_update");

  prop = RNA_def_property(srna, "velocity_scale", PROP_FLOAT, PROP_NONE);
  RNA_def_property_float_sdna(prop, nullptr, "velocity_scale");
  RNA_def_property_range(prop, 0.0f, FLT_MAX);
  RNA_def_property_ui_text(
      prop,
      "Velocity Scale",
      "Multiplier used to control the magnitude of the velocity vectors for time effects");
  RNA_def_property_update(prop, 0, "rna_Modifier_update");

  RNA_define_lib_overridable(false);
}

static void rna_def_modifier_laplaciandeform(BlenderRNA *brna)
{
  StructRNA *srna;
  PropertyRNA *prop;

  srna = RNA_def_struct(brna, "LaplacianDeformModifier", "Modifier");
  RNA_def_struct_ui_text(srna, "Laplacian Deform Modifier", "Mesh deform modifier");
  RNA_def_struct_sdna(srna, "LaplacianDeformModifierData");
  RNA_def_struct_ui_icon(srna, ICON_MOD_MESHDEFORM);

  RNA_define_lib_overridable(true);

  prop = RNA_def_property(srna, "vertex_group", PROP_STRING, PROP_NONE);
  RNA_def_property_string_sdna(prop, nullptr, "anchor_grp_name");
  RNA_def_property_ui_text(
      prop, "Anchor Weights", "Name of Vertex Group which determines Anchors");
  RNA_def_property_string_funcs(
      prop, nullptr, nullptr, "rna_LaplacianDeformModifier_anchor_grp_name_set");

  prop = RNA_def_property(srna, "iterations", PROP_INT, PROP_NONE);
  RNA_def_property_int_sdna(prop, nullptr, "repeat");
  RNA_def_property_ui_range(prop, 1, 50, 1, -1);
  RNA_def_property_ui_text(prop, "Repeat", "");
  RNA_def_property_update(prop, 0, "rna_Modifier_update");

  prop = RNA_def_property(srna, "is_bind", PROP_BOOLEAN, PROP_NONE);
  RNA_def_property_boolean_funcs(prop, "rna_LaplacianDeformModifier_is_bind_get", nullptr);
  RNA_def_property_ui_text(prop, "Bound", "Whether geometry has been bound to anchors");
  RNA_def_property_clear_flag(prop, PROP_EDITABLE);

  prop = RNA_def_property(srna, "invert_vertex_group", PROP_BOOLEAN, PROP_NONE);
  RNA_def_property_boolean_sdna(prop, nullptr, "flag", MOD_LAPLACIANDEFORM_INVERT_VGROUP);
  RNA_def_property_ui_text(prop, "Invert", "Invert vertex group influence");
  RNA_def_property_update(prop, 0, "rna_Modifier_update");

  RNA_define_lib_overridable(false);

  RNA_def_property_update(prop, 0, "rna_Modifier_update");
}

static void rna_def_modifier_weld(BlenderRNA *brna)
{
  StructRNA *srna;
  PropertyRNA *prop;

  static const EnumPropertyItem mode_items[] = {
      {MOD_WELD_MODE_ALL, "ALL", 0, "All", "Full merge by distance"},
      {MOD_WELD_MODE_CONNECTED, "CONNECTED", 0, "Connected", "Only merge along the edges"},
      {0, nullptr, 0, nullptr, nullptr},
  };

  srna = RNA_def_struct(brna, "WeldModifier", "Modifier");
  RNA_def_struct_ui_text(srna, "Weld Modifier", "Weld modifier");
  RNA_def_struct_sdna(srna, "WeldModifierData");
  RNA_def_struct_ui_icon(srna, ICON_AUTOMERGE_OFF);

  RNA_define_lib_overridable(true);

  prop = RNA_def_property(srna, "mode", PROP_ENUM, PROP_NONE);
  RNA_def_property_enum_items(prop, mode_items);
  RNA_def_property_ui_text(prop, "Mode", "Mode defines the merge rule");
  RNA_def_property_update(prop, 0, "rna_Modifier_update");

  prop = RNA_def_property(srna, "merge_threshold", PROP_FLOAT, PROP_DISTANCE);
  RNA_def_property_float_sdna(prop, nullptr, "merge_dist");
  RNA_def_property_range(prop, 0, FLT_MAX);
  RNA_def_property_ui_range(prop, 0, 1, 0.001, 6);
  RNA_def_property_ui_text(prop, "Merge Distance", "Limit below which to merge vertices");
  RNA_def_property_update(prop, 0, "rna_Modifier_update");

  prop = RNA_def_property(srna, "vertex_group", PROP_STRING, PROP_NONE);
  RNA_def_property_string_sdna(prop, nullptr, "defgrp_name");
  RNA_def_property_ui_text(
      prop, "Vertex Group", "Vertex group name for selecting the affected areas");
  RNA_def_property_string_funcs(prop, nullptr, nullptr, "rna_WeldModifier_defgrp_name_set");
  RNA_def_property_update(prop, 0, "rna_Modifier_update");

  prop = RNA_def_property(srna, "invert_vertex_group", PROP_BOOLEAN, PROP_NONE);
  RNA_def_property_boolean_sdna(prop, nullptr, "flag", MOD_WELD_INVERT_VGROUP);
  RNA_def_property_ui_text(prop, "Invert", "Invert vertex group influence");
  RNA_def_property_update(prop, 0, "rna_Modifier_update");

  prop = RNA_def_property(srna, "loose_edges", PROP_BOOLEAN, PROP_NONE);
  RNA_def_property_boolean_sdna(prop, nullptr, "flag", MOD_WELD_LOOSE_EDGES);
  RNA_def_property_ui_text(
      prop, "Only Loose Edges", "Collapse edges without faces, cloth sewing edges");
  RNA_def_property_update(prop, 0, "rna_Modifier_update");

  RNA_define_lib_overridable(false);
}

static void rna_def_modifier_wireframe(BlenderRNA *brna)
{
  StructRNA *srna;
  PropertyRNA *prop;

  srna = RNA_def_struct(brna, "WireframeModifier", "Modifier");
  RNA_def_struct_ui_text(srna, "Wireframe Modifier", "Wireframe effect modifier");
  RNA_def_struct_sdna(srna, "WireframeModifierData");
  RNA_def_struct_ui_icon(srna, ICON_MOD_WIREFRAME);

  RNA_define_lib_overridable(true);

  prop = RNA_def_property(srna, "thickness", PROP_FLOAT, PROP_DISTANCE);
  RNA_def_property_float_sdna(prop, nullptr, "offset");
  RNA_def_property_range(prop, -FLT_MAX, FLT_MAX);
  RNA_def_property_ui_range(prop, 0.0f, 1.0f, 0.01, 4);
  RNA_def_property_ui_text(prop, "Thickness", "Thickness factor");
  RNA_def_property_update(prop, 0, "rna_Modifier_update");

  prop = RNA_def_property(srna, "thickness_vertex_group", PROP_FLOAT, PROP_FACTOR);
  RNA_def_property_float_sdna(prop, nullptr, "offset_fac_vg");
  RNA_def_property_range(prop, 0.0, 1.0);
  RNA_def_property_ui_range(prop, 0, 1, 0.1, 3);
  RNA_def_property_ui_text(
      prop, "Vertex Group Factor", "Thickness factor to use for zero vertex group influence");
  RNA_def_property_update(prop, 0, "rna_Modifier_update");

  prop = RNA_def_property(srna, "offset", PROP_FLOAT, PROP_FACTOR);
  RNA_def_property_float_sdna(prop, nullptr, "offset_fac");
  RNA_def_property_range(prop, -FLT_MAX, FLT_MAX);
  RNA_def_property_ui_range(prop, -1, 1, 0.1, 4);
  RNA_def_property_ui_text(prop, "Offset", "Offset the thickness from the center");
  RNA_def_property_update(prop, 0, "rna_Modifier_update");

  prop = RNA_def_property(srna, "use_replace", PROP_BOOLEAN, PROP_NONE);
  RNA_def_property_boolean_sdna(prop, nullptr, "flag", MOD_WIREFRAME_REPLACE);
  RNA_def_property_ui_text(prop, "Replace", "Remove original geometry");
  RNA_def_property_update(prop, 0, "rna_Modifier_update");

  prop = RNA_def_property(srna, "use_boundary", PROP_BOOLEAN, PROP_NONE);
  RNA_def_property_boolean_sdna(prop, nullptr, "flag", MOD_WIREFRAME_BOUNDARY);
  RNA_def_property_ui_text(prop, "Boundary", "Support face boundaries");
  RNA_def_property_update(prop, 0, "rna_Modifier_update");

  prop = RNA_def_property(srna, "use_even_offset", PROP_BOOLEAN, PROP_NONE);
  RNA_def_property_boolean_sdna(prop, nullptr, "flag", MOD_WIREFRAME_OFS_EVEN);
  RNA_def_property_ui_text(prop, "Offset Even", "Scale the offset to give more even thickness");
  RNA_def_property_update(prop, 0, "rna_Modifier_update");

  prop = RNA_def_property(srna, "use_relative_offset", PROP_BOOLEAN, PROP_NONE);
  RNA_def_property_boolean_sdna(prop, nullptr, "flag", MOD_WIREFRAME_OFS_RELATIVE);
  RNA_def_property_ui_text(prop, "Offset Relative", "Scale the offset by surrounding geometry");
  RNA_def_property_update(prop, 0, "rna_Modifier_update");

  prop = RNA_def_property(srna, "use_crease", PROP_BOOLEAN, PROP_NONE);
  RNA_def_property_boolean_sdna(prop, nullptr, "flag", MOD_WIREFRAME_CREASE);
  RNA_def_property_ui_text(
      prop, "Offset Relative", "Crease hub edges for improved subdivision surface");
  RNA_def_property_update(prop, 0, "rna_Modifier_update");

  prop = RNA_def_property(srna, "crease_weight", PROP_FLOAT, PROP_NONE);
  RNA_def_property_float_sdna(prop, nullptr, "crease_weight");
  RNA_def_property_range(prop, -FLT_MAX, FLT_MAX);
  RNA_def_property_ui_range(prop, 0.0f, 1.0f, 0.1, 1);
  RNA_def_property_ui_text(prop, "Weight", "Crease weight (if active)");
  RNA_def_property_update(prop, 0, "rna_Modifier_update");

  prop = RNA_def_property(srna, "material_offset", PROP_INT, PROP_NONE);
  RNA_def_property_int_sdna(prop, nullptr, "mat_ofs");
  RNA_def_property_range(prop, SHRT_MIN, SHRT_MAX);
  RNA_def_property_ui_text(prop, "Material Offset", "Offset material index of generated faces");
  RNA_def_property_update(prop, 0, "rna_Modifier_update");

  prop = RNA_def_property(srna, "vertex_group", PROP_STRING, PROP_NONE);
  RNA_def_property_string_sdna(prop, nullptr, "defgrp_name");
  RNA_def_property_ui_text(
      prop, "Vertex Group", "Vertex group name for selecting the affected areas");
  RNA_def_property_string_funcs(prop, nullptr, nullptr, "rna_WireframeModifier_defgrp_name_set");
  RNA_def_property_update(prop, 0, "rna_Modifier_update");

  prop = RNA_def_property(srna, "invert_vertex_group", PROP_BOOLEAN, PROP_NONE);
  RNA_def_property_boolean_sdna(prop, nullptr, "flag", MOD_WIREFRAME_INVERT_VGROUP);
  RNA_def_property_ui_text(prop, "Invert", "Invert vertex group influence");
  RNA_def_property_update(prop, 0, "rna_Modifier_update");

  RNA_define_lib_overridable(false);
}

static void rna_def_modifier_datatransfer(BlenderRNA *brna)
{
  StructRNA *srna;
  PropertyRNA *prop;

  static const EnumPropertyItem DT_layer_vert_items[] = {
    {DT_TYPE_MDEFORMVERT,
     "VGROUP_WEIGHTS",
     0,
     "Vertex Groups",
     "Transfer active or all vertex groups"},
#  if 0 /* TODO */
    {DT_TYPE_SHAPEKEY, "SHAPEKEYS", 0, "Shapekey(s)", "Transfer active or all shape keys"},
#  endif
  /* XXX When SkinModifier is enabled,
   * it seems to erase its own CD_MVERT_SKIN layer from final DM :( */
#  if 0
    {DT_TYPE_SKIN, "SKIN", 0, "Skin Weight", "Transfer skin weights"},
#  endif
    {DT_TYPE_BWEIGHT_VERT, "BEVEL_WEIGHT_VERT", 0, "Bevel Weight", "Transfer bevel weights"},
    {DT_TYPE_MPROPCOL_VERT | DT_TYPE_MLOOPCOL_VERT,
     "COLOR_VERTEX",
     0,
     "Colors",
     "Transfer color attributes"},
    {0, nullptr, 0, nullptr, nullptr},
  };

  static const EnumPropertyItem DT_layer_edge_items[] = {
      {DT_TYPE_SHARP_EDGE, "SHARP_EDGE", 0, "Sharp", "Transfer sharp mark"},
      {DT_TYPE_SEAM, "SEAM", 0, "UV Seam", "Transfer UV seam mark"},
      {DT_TYPE_CREASE, "CREASE", 0, "Crease", "Transfer subdivision crease values"},
      {DT_TYPE_BWEIGHT_EDGE, "BEVEL_WEIGHT_EDGE", 0, "Bevel Weight", "Transfer bevel weights"},
      {DT_TYPE_FREESTYLE_EDGE, "FREESTYLE_EDGE", 0, "Freestyle", "Transfer Freestyle edge mark"},
      {0, nullptr, 0, nullptr, nullptr},
  };

  static const EnumPropertyItem DT_layer_loop_items[] = {
      {DT_TYPE_LNOR, "CUSTOM_NORMAL", 0, "Custom Normals", "Transfer custom normals"},
      {DT_TYPE_MPROPCOL_LOOP | DT_TYPE_MLOOPCOL_LOOP,
       "COLOR_CORNER",
       0,
       "Colors",
       "Transfer color attributes"},
      {DT_TYPE_UV, "UV", 0, "UVs", "Transfer UV layers"},
      {0, nullptr, 0, nullptr, nullptr},
  };

  static const EnumPropertyItem DT_layer_poly_items[] = {
      {DT_TYPE_SHARP_FACE, "SMOOTH", 0, "Smooth", "Transfer flat/smooth mark"},
      {DT_TYPE_FREESTYLE_FACE,
       "FREESTYLE_FACE",
       0,
       "Freestyle Mark",
       "Transfer Freestyle face mark"},
      {0, nullptr, 0, nullptr, nullptr},
  };

  srna = RNA_def_struct(brna, "DataTransferModifier", "Modifier");
  RNA_def_struct_ui_text(
      srna, "Data Transfer Modifier", "Modifier transferring some data from a source mesh");
  RNA_def_struct_sdna(srna, "DataTransferModifierData");
  RNA_def_struct_ui_icon(srna, ICON_MOD_DATA_TRANSFER);

  RNA_define_lib_overridable(true);

  prop = RNA_def_property(srna, "object", PROP_POINTER, PROP_NONE);
  RNA_def_property_pointer_sdna(prop, nullptr, "ob_source");
  RNA_def_property_ui_text(prop, "Source Object", "Object to transfer data from");
  RNA_def_property_flag(prop, PROP_EDITABLE | PROP_ID_SELF_CHECK);
  RNA_def_property_pointer_funcs(
      prop, nullptr, "rna_DataTransferModifier_ob_source_set", nullptr, "rna_Mesh_object_poll");
  RNA_def_property_update(prop, 0, "rna_Modifier_dependency_update");

  prop = RNA_def_boolean(srna,
                         "use_object_transform",
                         true,
                         "Object Transform",
                         "Evaluate source and destination meshes in global space");
  RNA_def_property_boolean_sdna(prop, nullptr, "flags", MOD_DATATRANSFER_OBSRC_TRANSFORM);
  RNA_def_property_update(prop, 0, "rna_Modifier_update");

  /* Generic, UI-only data types toggles. */
  prop = RNA_def_boolean(
      srna, "use_vert_data", false, "Vertex Data", "Enable vertex data transfer");
  RNA_def_property_boolean_sdna(prop, nullptr, "flags", MOD_DATATRANSFER_USE_VERT);
  RNA_def_property_update(prop, 0, "rna_DataTransferModifier_use_data_update");

  prop = RNA_def_boolean(srna, "use_edge_data", false, "Edge Data", "Enable edge data transfer");
  RNA_def_property_boolean_sdna(prop, nullptr, "flags", MOD_DATATRANSFER_USE_EDGE);
  RNA_def_property_update(prop, 0, "rna_DataTransferModifier_use_data_update");

  prop = RNA_def_boolean(
      srna, "use_loop_data", false, "Face Corner Data", "Enable face corner data transfer");
  RNA_def_property_boolean_sdna(prop, nullptr, "flags", MOD_DATATRANSFER_USE_LOOP);
  RNA_def_property_update(prop, 0, "rna_DataTransferModifier_use_data_update");

  prop = RNA_def_boolean(srna, "use_poly_data", false, "Face Data", "Enable face data transfer");
  RNA_def_property_boolean_sdna(prop, nullptr, "flags", MOD_DATATRANSFER_USE_POLY);
  RNA_def_property_update(prop, 0, "rna_DataTransferModifier_use_data_update");

  /* Actual data types selection. */
  prop = RNA_def_enum(srna,
                      "data_types_verts",
                      DT_layer_vert_items,
                      0,
                      "Vertex Data Types",
                      "Which vertex data layers to transfer");
  RNA_def_property_flag(prop, PROP_ENUM_FLAG);
  RNA_def_property_enum_sdna(prop, nullptr, "data_types");
  RNA_def_property_enum_funcs(
      prop, nullptr, "rna_DataTransferModifier_verts_data_types_set", nullptr);
  RNA_def_property_update(prop, 0, "rna_DataTransferModifier_data_types_update");

  prop = RNA_def_enum(srna,
                      "data_types_edges",
                      DT_layer_edge_items,
                      0,
                      "Edge Data Types",
                      "Which edge data layers to transfer");
  RNA_def_property_flag(prop, PROP_ENUM_FLAG);
  RNA_def_property_enum_sdna(prop, nullptr, "data_types");
  RNA_def_property_enum_funcs(
      prop, nullptr, "rna_DataTransferModifier_edges_data_types_set", nullptr);
  RNA_def_property_update(prop, 0, "rna_DataTransferModifier_data_types_update");

  prop = RNA_def_enum(srna,
                      "data_types_loops",
                      DT_layer_loop_items,
                      0,
                      "Face Corner Data Types",
                      "Which face corner data layers to transfer");
  RNA_def_property_flag(prop, PROP_ENUM_FLAG);
  RNA_def_property_enum_sdna(prop, nullptr, "data_types");
  RNA_def_property_enum_funcs(
      prop, nullptr, "rna_DataTransferModifier_loops_data_types_set", nullptr);
  RNA_def_property_update(prop, 0, "rna_DataTransferModifier_data_types_update");

  prop = RNA_def_enum(srna,
                      "data_types_polys",
                      DT_layer_poly_items,
                      0,
                      "Poly Data Types",
                      "Which face data layers to transfer");
  RNA_def_property_flag(prop, PROP_ENUM_FLAG);
  RNA_def_property_enum_sdna(prop, nullptr, "data_types");
  RNA_def_property_enum_funcs(
      prop, nullptr, "rna_DataTransferModifier_polys_data_types_set", nullptr);
  RNA_def_property_update(prop, 0, "rna_DataTransferModifier_data_types_update");

  /* Mapping methods. */
  prop = RNA_def_enum(srna,
                      "vert_mapping",
                      rna_enum_dt_method_vertex_items,
                      MREMAP_MODE_VERT_NEAREST,
                      "Vertex Mapping",
                      "Method used to map source vertices to destination ones");
  RNA_def_property_enum_sdna(prop, nullptr, "vmap_mode");
  RNA_def_property_update(prop, 0, "rna_Modifier_update");

  prop = RNA_def_enum(srna,
                      "edge_mapping",
                      rna_enum_dt_method_edge_items,
                      MREMAP_MODE_EDGE_NEAREST,
                      "Edge Mapping",
                      "Method used to map source edges to destination ones");
  RNA_def_property_enum_sdna(prop, nullptr, "emap_mode");
  RNA_def_property_update(prop, 0, "rna_Modifier_update");

  prop = RNA_def_enum(srna,
                      "loop_mapping",
                      rna_enum_dt_method_loop_items,
                      MREMAP_MODE_LOOP_NEAREST_POLYNOR,
                      "Face Corner Mapping",
                      "Method used to map source faces' corners to destination ones");
  RNA_def_property_enum_sdna(prop, nullptr, "lmap_mode");
  RNA_def_property_update(prop, 0, "rna_Modifier_update");

  prop = RNA_def_enum(srna,
                      "poly_mapping",
                      rna_enum_dt_method_poly_items,
                      MREMAP_MODE_POLY_NEAREST,
                      "Face Mapping",
                      "Method used to map source faces to destination ones");
  RNA_def_property_enum_sdna(prop, nullptr, "pmap_mode");
  RNA_def_property_update(prop, 0, "rna_Modifier_update");

  /* Mapping options and filtering. */
  prop = RNA_def_boolean(
      srna,
      "use_max_distance",
      false,
      "Only Neighbor Geometry",
      "Source elements must be closer than given distance from destination one");
  RNA_def_property_boolean_sdna(prop, nullptr, "flags", MOD_DATATRANSFER_MAP_MAXDIST);
  RNA_def_property_update(prop, 0, "rna_Modifier_update");

  prop = RNA_def_float(
      srna,
      "max_distance",
      1.0f,
      0.0f,
      FLT_MAX,
      "Max Distance",
      "Maximum allowed distance between source and destination element, for non-topology mappings",
      0.0f,
      100.0f);
  RNA_def_property_float_sdna(prop, nullptr, "map_max_distance");
  RNA_def_property_subtype(prop, PROP_DISTANCE);
  RNA_def_property_update(prop, 0, "rna_Modifier_update");

  prop = RNA_def_float(
      srna,
      "ray_radius",
      0.0f,
      0.0f,
      FLT_MAX,
      "Ray Radius",
      "'Width' of rays (especially useful when raycasting against vertices or edges)",
      0.0f,
      10.0f);
  RNA_def_property_float_sdna(prop, nullptr, "map_ray_radius");
  RNA_def_property_subtype(prop, PROP_DISTANCE);
  RNA_def_property_update(prop, 0, "rna_Modifier_update");

  prop = RNA_def_float(
      srna,
      "islands_precision",
      0.0f,
      0.0f,
      1.0f,
      "Islands Precision",
      "Factor controlling precision of islands handling "
      "(typically, 0.1 should be enough, higher values can make things really slow)",
      0.0f,
      1.0f);
  RNA_def_property_subtype(prop, PROP_DISTANCE);
  RNA_def_property_update(prop, 0, "rna_Modifier_update");

  /* How to handle multi-layers types of data. */
  prop = RNA_def_enum(srna,
                      "layers_vgroup_select_src",
                      rna_enum_dt_layers_select_src_items,
                      DT_LAYERS_ALL_SRC,
                      "Source Layers Selection",
                      "Which layers to transfer, in case of multi-layers types");
  RNA_def_property_enum_sdna(prop, nullptr, "layers_select_src[DT_MULTILAYER_INDEX_MDEFORMVERT]");
  RNA_def_property_enum_funcs(
      prop, nullptr, nullptr, "rna_DataTransferModifier_layers_select_src_itemf");
  RNA_def_property_update(prop, 0, "rna_Modifier_update");

#  if 0
  prop = RNA_def_enum(srna,
                      "layers_shapekey_select_src",
                      rna_enum_dt_layers_select_src_items,
                      DT_LAYERS_ALL_SRC,
                      "Source Layers Selection",
                      "Which layers to transfer, in case of multi-layers types");
  RNA_def_property_enum_sdna(prop, nullptr, "layers_select_src[DT_MULTILAYER_INDEX_SHAPEKEY]");
  RNA_def_property_enum_funcs(
      prop, nullptr, nullptr, "rna_DataTransferModifier_layers_select_src_itemf");
  RNA_def_property_update(prop, 0, "rna_Modifier_update");
#  endif

  prop = RNA_def_enum(srna,
                      "layers_vcol_vert_select_src",
                      rna_enum_dt_layers_select_src_items,
                      DT_LAYERS_ALL_SRC,
                      "Source Layers Selection",
                      "Which layers to transfer, in case of multi-layers types");
  RNA_def_property_enum_sdna(prop, nullptr, "layers_select_src[DT_MULTILAYER_INDEX_VCOL_VERT]");
  RNA_def_property_enum_funcs(
      prop, nullptr, nullptr, "rna_DataTransferModifier_layers_select_src_itemf");
  RNA_def_property_update(prop, 0, "rna_Modifier_update");

  prop = RNA_def_enum(srna,
                      "layers_vcol_loop_select_src",
                      rna_enum_dt_layers_select_src_items,
                      DT_LAYERS_ALL_SRC,
                      "Source Layers Selection",
                      "Which layers to transfer, in case of multi-layers types");
  RNA_def_property_enum_sdna(prop, nullptr, "layers_select_src[DT_MULTILAYER_INDEX_VCOL_LOOP]");
  RNA_def_property_enum_funcs(
      prop, nullptr, nullptr, "rna_DataTransferModifier_layers_select_src_itemf");
  RNA_def_property_update(prop, 0, "rna_Modifier_update");

  prop = RNA_def_enum(srna,
                      "layers_uv_select_src",
                      rna_enum_dt_layers_select_src_items,
                      DT_LAYERS_ALL_SRC,
                      "Source Layers Selection",
                      "Which layers to transfer, in case of multi-layers types");
  RNA_def_property_enum_sdna(prop, nullptr, "layers_select_src[DT_MULTILAYER_INDEX_UV]");
  RNA_def_property_enum_funcs(
      prop, nullptr, nullptr, "rna_DataTransferModifier_layers_select_src_itemf");
  RNA_def_property_update(prop, 0, "rna_Modifier_update");

  prop = RNA_def_enum(srna,
                      "layers_vgroup_select_dst",
                      rna_enum_dt_layers_select_dst_items,
                      DT_LAYERS_NAME_DST,
                      "Destination Layers Matching",
                      "How to match source and destination layers");
  RNA_def_property_enum_sdna(prop, nullptr, "layers_select_dst[DT_MULTILAYER_INDEX_MDEFORMVERT]");
  RNA_def_property_enum_funcs(
      prop, nullptr, nullptr, "rna_DataTransferModifier_layers_select_dst_itemf");
  RNA_def_property_update(prop, 0, "rna_Modifier_update");

#  if 0
  prop = RNA_def_enum(srna,
                      "layers_shapekey_select_dst",
                      rna_enum_dt_layers_select_dst_items,
                      DT_LAYERS_NAME_DST,
                      "Destination Layers Matching",
                      "How to match source and destination layers");
  RNA_def_property_enum_sdna(prop, nullptr, "layers_select_dst[DT_MULTILAYER_INDEX_SHAPEKEY]");
  RNA_def_property_enum_funcs(
      prop, nullptr, nullptr, "rna_DataTransferModifier_layers_select_dst_itemf");
  RNA_def_property_update(prop, 0, "rna_Modifier_update");
#  endif

  prop = RNA_def_enum(srna,
                      "layers_vcol_vert_select_dst",
                      rna_enum_dt_layers_select_dst_items,
                      DT_LAYERS_NAME_DST,
                      "Destination Layers Matching",
                      "How to match source and destination layers");
  RNA_def_property_enum_sdna(prop, nullptr, "layers_select_dst[DT_MULTILAYER_INDEX_VCOL_VERT]");
  RNA_def_property_enum_funcs(
      prop, nullptr, nullptr, "rna_DataTransferModifier_layers_select_dst_itemf");
  RNA_def_property_update(prop, 0, "rna_Modifier_update");

  prop = RNA_def_enum(srna,
                      "layers_vcol_loop_select_dst",
                      rna_enum_dt_layers_select_dst_items,
                      DT_LAYERS_NAME_DST,
                      "Destination Layers Matching",
                      "How to match source and destination layers");
  RNA_def_property_enum_sdna(prop, nullptr, "layers_select_dst[DT_MULTILAYER_INDEX_VCOL_LOOP]");
  RNA_def_property_enum_funcs(
      prop, nullptr, nullptr, "rna_DataTransferModifier_layers_select_dst_itemf");
  RNA_def_property_update(prop, 0, "rna_Modifier_update");

  prop = RNA_def_enum(srna,
                      "layers_uv_select_dst",
                      rna_enum_dt_layers_select_dst_items,
                      DT_LAYERS_NAME_DST,
                      "Destination Layers Matching",
                      "How to match source and destination layers");
  RNA_def_property_enum_sdna(prop, nullptr, "layers_select_dst[DT_MULTILAYER_INDEX_UV]");
  RNA_def_property_enum_funcs(
      prop, nullptr, nullptr, "rna_DataTransferModifier_layers_select_dst_itemf");
  RNA_def_property_update(prop, 0, "rna_Modifier_update");

  /* Mix stuff */
  prop = RNA_def_enum(srna,
                      "mix_mode",
                      rna_enum_dt_mix_mode_items,
                      CDT_MIX_TRANSFER,
                      "Mix Mode",
                      "How to affect destination elements with source values");
  RNA_def_property_enum_funcs(prop, nullptr, nullptr, "rna_DataTransferModifier_mix_mode_itemf");
  RNA_def_property_update(prop, 0, "rna_Modifier_update");

  prop = RNA_def_float_factor(
      srna,
      "mix_factor",
      0.0f,
      0.0f,
      1.0f,
      "Mix Factor",
      "Factor to use when applying data to destination (exact behavior depends on mix mode, "
      "multiplied with weights from vertex group when defined)",
      0.0f,
      1.0f);
  RNA_def_property_update(prop, 0, "rna_Modifier_update");

  prop = RNA_def_string(srna,
                        "vertex_group",
                        nullptr,
                        MAX_VGROUP_NAME,
                        "Vertex Group",
                        "Vertex group name for selecting the affected areas");
  RNA_def_property_string_sdna(prop, nullptr, "defgrp_name");
  RNA_def_property_string_funcs(
      prop, nullptr, nullptr, "rna_DataTransferModifier_defgrp_name_set");
  RNA_def_property_update(prop, 0, "rna_Modifier_update");

  prop = RNA_def_boolean(
      srna, "invert_vertex_group", false, "Invert", "Invert vertex group influence");
  RNA_def_property_boolean_sdna(prop, nullptr, "flags", MOD_DATATRANSFER_INVERT_VGROUP);
  RNA_def_property_update(prop, 0, "rna_Modifier_update");

  RNA_define_lib_overridable(false);
}

static void rna_def_modifier_normaledit(BlenderRNA *brna)
{
  StructRNA *srna;
  PropertyRNA *prop;

  static const EnumPropertyItem prop_mode_items[] = {
      {MOD_NORMALEDIT_MODE_RADIAL,
       "RADIAL",
       0,
       "Radial",
       "From an ellipsoid (shape defined by the boundbox's dimensions, target is optional)"},
      {MOD_NORMALEDIT_MODE_DIRECTIONAL,
       "DIRECTIONAL",
       0,
       "Directional",
       "Normals 'track' (point to) the target object"},
      {0, nullptr, 0, nullptr, nullptr},
  };

  static const EnumPropertyItem prop_mix_mode_items[] = {
      {MOD_NORMALEDIT_MIX_COPY, "COPY", 0, "Copy", "Copy new normals (overwrite existing)"},
      {MOD_NORMALEDIT_MIX_ADD, "ADD", 0, "Add", "Copy sum of new and old normals"},
      {MOD_NORMALEDIT_MIX_SUB, "SUB", 0, "Subtract", "Copy new normals minus old normals"},
      {MOD_NORMALEDIT_MIX_MUL,
       "MUL",
       0,
       "Multiply",
       "Copy product of old and new normals (not cross product)"},
      {0, nullptr, 0, nullptr, nullptr},
  };

  srna = RNA_def_struct(brna, "NormalEditModifier", "Modifier");
  RNA_def_struct_ui_text(
      srna, "Normal Edit Modifier", "Modifier affecting/generating custom normals");
  RNA_def_struct_sdna(srna, "NormalEditModifierData");
  RNA_def_struct_ui_icon(srna, ICON_MOD_NORMALEDIT);

  RNA_define_lib_overridable(true);

  prop = RNA_def_property(srna, "mode", PROP_ENUM, PROP_NONE);
  RNA_def_property_enum_items(prop, prop_mode_items);
  RNA_def_property_ui_text(prop, "Mode", "How to affect (generate) normals");
  RNA_def_property_update(prop, 0, "rna_Modifier_update");

  prop = RNA_def_float_array(srna,
                             "offset",
                             3,
                             nullptr,
                             -FLT_MAX,
                             FLT_MAX,
                             "Offset",
                             "Offset from object's center",
                             -100.0f,
                             100.0f);
  RNA_def_property_subtype(prop, PROP_COORDS);
  RNA_def_property_update(prop, 0, "rna_Modifier_update");

  prop = RNA_def_property(srna, "mix_mode", PROP_ENUM, PROP_NONE);
  RNA_def_property_enum_items(prop, prop_mix_mode_items);
  RNA_def_property_ui_text(prop, "Mix Mode", "How to mix generated normals with existing ones");
  RNA_def_property_update(prop, 0, "rna_Modifier_update");

  prop = RNA_def_property(srna, "mix_factor", PROP_FLOAT, PROP_FACTOR);
  RNA_def_property_range(prop, 0.0, 1.0);
  RNA_def_property_ui_text(
      prop, "Mix Factor", "How much of generated normals to mix with existing ones");
  RNA_def_property_update(prop, 0, "rna_Modifier_update");

  prop = RNA_def_property(srna, "mix_limit", PROP_FLOAT, PROP_ANGLE);
  RNA_def_property_range(prop, 0.0, DEG2RADF(180.0f));
  RNA_def_property_ui_text(prop, "Max Angle", "Maximum angle between old and new normals");
  RNA_def_property_update(prop, 0, "rna_Modifier_update");

  prop = RNA_def_property(srna, "no_polynors_fix", PROP_BOOLEAN, PROP_NONE);
  RNA_def_property_boolean_sdna(prop, nullptr, "flag", MOD_NORMALEDIT_NO_POLYNORS_FIX);
  RNA_def_property_boolean_default(prop, false);
  RNA_def_property_ui_text(prop,
                           "Lock Polygon Normals",
                           "Do not flip polygons when their normals are not consistent "
                           "with their newly computed custom vertex normals");
  RNA_def_property_update(prop, 0, "rna_Modifier_update");

  prop = RNA_def_property(srna, "vertex_group", PROP_STRING, PROP_NONE);
  RNA_def_property_string_sdna(prop, nullptr, "defgrp_name");
  RNA_def_property_ui_text(
      prop, "Vertex Group", "Vertex group name for selecting/weighting the affected areas");
  RNA_def_property_string_funcs(prop, nullptr, nullptr, "rna_NormalEditModifier_defgrp_name_set");
  RNA_def_property_update(prop, 0, "rna_Modifier_update");

  prop = RNA_def_property(srna, "invert_vertex_group", PROP_BOOLEAN, PROP_NONE);
  RNA_def_property_boolean_sdna(prop, nullptr, "flag", MOD_NORMALEDIT_INVERT_VGROUP);
  RNA_def_property_ui_text(prop, "Invert", "Invert vertex group influence");
  RNA_def_property_update(prop, 0, "rna_Modifier_update");

  prop = RNA_def_property(srna, "target", PROP_POINTER, PROP_NONE);
  RNA_def_property_ui_text(prop, "Target", "Target object used to affect normals");
  RNA_def_property_pointer_funcs(
      prop, nullptr, "rna_NormalEditModifier_target_set", nullptr, nullptr);
  RNA_def_property_flag(prop, PROP_EDITABLE | PROP_ID_SELF_CHECK);
  RNA_def_property_update(prop, 0, "rna_Modifier_dependency_update");

  prop = RNA_def_property(srna, "use_direction_parallel", PROP_BOOLEAN, PROP_NONE);
  RNA_def_property_boolean_sdna(prop, nullptr, "flag", MOD_NORMALEDIT_USE_DIRECTION_PARALLEL);
  RNA_def_property_boolean_default(prop, true);
  RNA_def_property_ui_text(prop,
                           "Parallel Normals",
                           "Use same direction for all normals, from origin to target's center "
                           "(Directional mode only)");
  RNA_def_property_update(prop, 0, "rna_Modifier_update");

  RNA_define_lib_overridable(false);
}

static void rna_def_modifier_surfacedeform(BlenderRNA *brna)
{
  StructRNA *srna;
  PropertyRNA *prop;

  srna = RNA_def_struct(brna, "SurfaceDeformModifier", "Modifier");
  RNA_def_struct_ui_text(srna, "SurfaceDeform Modifier", "");
  RNA_def_struct_sdna(srna, "SurfaceDeformModifierData");
  RNA_def_struct_ui_icon(srna, ICON_MOD_MESHDEFORM);

  RNA_define_lib_overridable(true);

  prop = RNA_def_property(srna, "target", PROP_POINTER, PROP_NONE);
  RNA_def_property_ui_text(prop, "Target", "Mesh object to deform with");
  RNA_def_property_pointer_funcs(
      prop, nullptr, "rna_SurfaceDeformModifier_target_set", nullptr, "rna_Mesh_object_poll");
  RNA_def_property_flag(prop, PROP_EDITABLE | PROP_ID_SELF_CHECK);
  RNA_def_property_update(prop, 0, "rna_Modifier_dependency_update");

  prop = RNA_def_property(srna, "falloff", PROP_FLOAT, PROP_NONE);
  RNA_def_property_range(prop, 2.0f, 16.0f);
  RNA_def_property_ui_text(
      prop, "Interpolation Falloff", "Controls how much nearby polygons influence deformation");
  RNA_def_property_update(prop, 0, "rna_Modifier_update");

  prop = RNA_def_property(srna, "is_bound", PROP_BOOLEAN, PROP_NONE);
  RNA_def_property_boolean_funcs(prop, "rna_SurfaceDeformModifier_is_bound_get", nullptr);
  RNA_def_property_ui_text(prop, "Bound", "Whether geometry has been bound to target mesh");
  RNA_def_property_clear_flag(prop, PROP_EDITABLE);

  prop = RNA_def_property(srna, "vertex_group", PROP_STRING, PROP_NONE);
  RNA_def_property_string_sdna(prop, nullptr, "defgrp_name");
  RNA_def_property_ui_text(
      prop, "Vertex Group", "Vertex group name for selecting/weighting the affected areas");
  RNA_def_property_string_funcs(
      prop, nullptr, nullptr, "rna_SurfaceDeformModifier_defgrp_name_set");
  RNA_def_property_update(prop, 0, "rna_Modifier_update");

  prop = RNA_def_property(srna, "invert_vertex_group", PROP_BOOLEAN, PROP_NONE);
  RNA_def_property_boolean_sdna(prop, nullptr, "flags", MOD_SDEF_INVERT_VGROUP);
  RNA_def_property_ui_text(prop, "Invert", "Invert vertex group influence");
  RNA_def_property_update(prop, 0, "rna_Modifier_update");

  prop = RNA_def_property(srna, "use_sparse_bind", PROP_BOOLEAN, PROP_NONE);
  RNA_def_property_boolean_sdna(prop, nullptr, "flags", MOD_SDEF_SPARSE_BIND);
  RNA_def_property_clear_flag(prop, PROP_ANIMATABLE);
  RNA_def_property_ui_text(
      prop,
      "Sparse Bind",
      "Only record binding data for vertices matching the vertex group at the time of bind");
  RNA_def_property_update(prop, 0, "rna_Modifier_update");

  prop = RNA_def_property(srna, "strength", PROP_FLOAT, PROP_NONE);
  RNA_def_property_range(prop, -100, 100);
  RNA_def_property_ui_range(prop, -100, 100, 10, 2);
  RNA_def_property_ui_text(prop, "Strength", "Strength of modifier deformations");
  RNA_def_property_update(prop, 0, "rna_Modifier_update");

  RNA_define_lib_overridable(false);
}

static void rna_def_modifier_weightednormal(BlenderRNA *brna)
{
  StructRNA *srna;
  PropertyRNA *prop;

  static EnumPropertyItem prop_weighting_mode_items[] = {
      {MOD_WEIGHTEDNORMAL_MODE_FACE,
       "FACE_AREA",
       0,
       "Face Area",
       "Generate face area weighted normals"},
      {MOD_WEIGHTEDNORMAL_MODE_ANGLE,
       "CORNER_ANGLE",
       0,
       "Corner Angle",
       "Generate corner angle weighted normals"},
      {MOD_WEIGHTEDNORMAL_MODE_FACE_ANGLE,
       "FACE_AREA_WITH_ANGLE",
       0,
       "Face Area & Angle",
       "Generated normals weighted by both face area and angle"},
      {0, nullptr, 0, nullptr, nullptr},
  };

  srna = RNA_def_struct(brna, "WeightedNormalModifier", "Modifier");
  RNA_def_struct_ui_text(srna, "WeightedNormal Modifier", "");
  RNA_def_struct_sdna(srna, "WeightedNormalModifierData");
  RNA_def_struct_ui_icon(srna, ICON_MOD_NORMALEDIT);

  RNA_define_lib_overridable(true);

  prop = RNA_def_property(srna, "weight", PROP_INT, PROP_NONE);
  RNA_def_property_range(prop, 1, 100);
  RNA_def_property_ui_range(prop, 1, 100, 1, -1);
  RNA_def_property_ui_text(prop,
                           "Weight",
                           "Corrective factor applied to faces' weights, 50 is neutral, "
                           "lower values increase weight of weak faces, "
                           "higher values increase weight of strong faces");
  RNA_def_property_update(prop, 0, "rna_Modifier_update");

  prop = RNA_def_property(srna, "mode", PROP_ENUM, PROP_NONE);
  RNA_def_property_enum_items(prop, prop_weighting_mode_items);
  RNA_def_property_ui_text(prop, "Weighting Mode", "Weighted vertex normal mode to use");
  RNA_def_property_update(prop, 0, "rna_Modifier_update");

  prop = RNA_def_property(srna, "thresh", PROP_FLOAT, PROP_NONE);
  RNA_def_property_range(prop, 0, 10);
  RNA_def_property_ui_range(prop, 0, 10, 1, 2);
  RNA_def_property_ui_text(
      prop, "Threshold", "Threshold value for different weights to be considered equal");
  RNA_def_property_update(prop, 0, "rna_Modifier_update");

  prop = RNA_def_property(srna, "keep_sharp", PROP_BOOLEAN, PROP_NONE);
  RNA_def_property_boolean_sdna(prop, nullptr, "flag", MOD_WEIGHTEDNORMAL_KEEP_SHARP);
  RNA_def_property_ui_text(prop,
                           "Keep Sharp",
                           "Keep sharp edges as computed for default split normals, "
                           "instead of setting a single weighted normal for each vertex");
  RNA_def_property_update(prop, 0, "rna_Modifier_update");

  prop = RNA_def_property(srna, "vertex_group", PROP_STRING, PROP_NONE);
  RNA_def_property_string_sdna(prop, nullptr, "defgrp_name");
  RNA_def_property_ui_text(
      prop, "Vertex Group", "Vertex group name for modifying the selected areas");
  RNA_def_property_string_funcs(
      prop, nullptr, nullptr, "rna_WeightedNormalModifier_defgrp_name_set");
  RNA_def_property_update(prop, 0, "rna_Modifier_update");

  prop = RNA_def_property(srna, "invert_vertex_group", PROP_BOOLEAN, PROP_NONE);
  RNA_def_property_boolean_sdna(prop, nullptr, "flag", MOD_WEIGHTEDNORMAL_INVERT_VGROUP);
  RNA_def_property_ui_text(prop, "Invert", "Invert vertex group influence");
  RNA_def_property_update(prop, 0, "rna_Modifier_update");

  prop = RNA_def_property(srna, "use_face_influence", PROP_BOOLEAN, PROP_NONE);
  RNA_def_property_boolean_sdna(prop, nullptr, "flag", MOD_WEIGHTEDNORMAL_FACE_INFLUENCE);
  RNA_def_property_ui_text(prop, "Face Influence", "Use influence of face for weighting");
  RNA_def_property_update(prop, 0, "rna_Modifier_update");

  RNA_define_lib_overridable(false);
}

static void rna_def_modifier_nodes_data_block(BlenderRNA *brna)
{
  StructRNA *srna;
  PropertyRNA *prop;

  srna = RNA_def_struct(brna, "NodesModifierDataBlock", nullptr);
  RNA_def_struct_sdna(srna, "NodesModifierDataBlock");

  RNA_define_lib_overridable(true);

  prop = RNA_def_property(srna, "id_name", PROP_STRING, PROP_NONE);
  RNA_def_property_clear_flag(prop, PROP_EDITABLE);
  RNA_def_property_ui_text(
      prop, "Data-Block Name", "Name that is mapped to the referenced data-block");
  RNA_def_property_update(prop, 0, "rna_Modifier_update");

  prop = RNA_def_property(srna, "lib_name", PROP_STRING, PROP_NONE);
  RNA_def_property_clear_flag(prop, PROP_EDITABLE);
  RNA_def_property_ui_text(prop,
                           "Library Name",
                           "Used when the data block is not local to the current .blend file but "
                           "is linked from some library");
  RNA_def_property_update(prop, 0, "rna_Modifier_update");

  prop = RNA_def_property(srna, "id", PROP_POINTER, PROP_NONE);
  RNA_def_property_struct_type(prop, "ID");
  RNA_def_property_flag(prop, PROP_EDITABLE | PROP_ID_SELF_CHECK);
  RNA_def_property_pointer_funcs(
      prop, nullptr, nullptr, "rna_NodesModifierBake_data_block_typef", nullptr);
  RNA_def_property_ui_text(prop, "Data-Block", "");
  RNA_def_property_update(prop, 0, "rna_Modifier_dependency_update");

  prop = RNA_def_property(srna, "id_type", PROP_ENUM, PROP_NONE);
  RNA_def_property_enum_items(prop, rna_enum_id_type_items);
  RNA_def_property_clear_flag(prop, PROP_ANIMATABLE | PROP_EDITABLE);

  RNA_define_lib_overridable(false);
}

static void rna_def_modifier_nodes_bake_data_blocks(BlenderRNA *brna)
{
  StructRNA *srna;
  PropertyRNA *prop;

  srna = RNA_def_struct(brna, "NodesModifierBakeDataBlocks", nullptr);
  RNA_def_struct_sdna(srna, "NodesModifierBake");
  RNA_def_struct_ui_text(
      srna, "Data-Blocks", "Collection of data-blocks that can be referenced by baked data");

  prop = RNA_def_property(srna, "active_index", PROP_INT, PROP_NONE);
  RNA_def_property_int_sdna(prop, nullptr, "active_data_block");
}

static void rna_def_modifier_nodes_bake(BlenderRNA *brna)
{
  rna_def_modifier_nodes_bake_data_blocks(brna);

  static EnumPropertyItem bake_mode_items[] = {
      {NODES_MODIFIER_BAKE_MODE_ANIMATION, "ANIMATION", 0, "Animation", "Bake a frame range"},
      {NODES_MODIFIER_BAKE_MODE_STILL, "STILL", 0, "Still", "Bake a single frame"},
      {0, nullptr, 0, nullptr, nullptr},
  };

  StructRNA *srna;
  PropertyRNA *prop;

  srna = RNA_def_struct(brna, "NodesModifierBake", nullptr);
  RNA_def_struct_ui_text(srna, "Nodes Modifier Bake", "");

  prop = RNA_def_property(srna, "directory", PROP_STRING, PROP_DIRPATH);
  RNA_def_property_ui_text(prop, "Directory", "Location on disk where the bake data is stored");
  RNA_def_property_update(prop, 0, "rna_Modifier_update");

  prop = RNA_def_property(srna, "frame_start", PROP_INT, PROP_TIME);
  RNA_def_property_ui_text(prop, "Start Frame", "Frame where the baking starts");
  RNA_def_property_update(prop, 0, "rna_Modifier_update");

  prop = RNA_def_property(srna, "frame_end", PROP_INT, PROP_TIME);
  RNA_def_property_ui_text(prop, "End Frame", "Frame where the baking ends");
  RNA_def_property_update(prop, 0, "rna_Modifier_update");

  prop = RNA_def_property(srna, "use_custom_simulation_frame_range", PROP_BOOLEAN, PROP_NONE);
  RNA_def_property_boolean_sdna(
      prop, nullptr, "flag", NODES_MODIFIER_BAKE_CUSTOM_SIMULATION_FRAME_RANGE);
  RNA_def_property_ui_text(
      prop, "Custom Simulation Frame Range", "Override the simulation frame range from the scene");
  RNA_def_property_update(prop, 0, "rna_Modifier_update");

  prop = RNA_def_property(srna, "use_custom_path", PROP_BOOLEAN, PROP_NONE);
  RNA_def_property_boolean_sdna(prop, nullptr, "flag", NODES_MODIFIER_BAKE_CUSTOM_PATH);
  RNA_def_property_ui_text(
      prop, "Custom Path", "Specify a path where the baked data should be stored manually");
  RNA_def_property_update(prop, 0, "rna_Modifier_update");

  prop = RNA_def_property(srna, "bake_mode", PROP_ENUM, PROP_NONE);
  RNA_def_property_enum_items(prop, bake_mode_items);
  RNA_def_property_ui_text(prop, "Bake Mode", "");
  RNA_def_property_update(prop, 0, "rna_Modifier_update");

  prop = RNA_def_property(srna, "bake_id", PROP_INT, PROP_NONE);
  RNA_def_property_ui_text(prop,
                           "Bake ID",
                           "Identifier for this bake which remains unchanged even when the bake "
                           "node is renamed, grouped or ungrouped");
  RNA_def_property_int_sdna(prop, nullptr, "id");
  RNA_def_property_clear_flag(prop, PROP_EDITABLE);

  prop = RNA_def_property(srna, "node", PROP_POINTER, PROP_NONE);
  RNA_def_property_struct_type(prop, "Node");
  RNA_def_property_ui_text(prop,
                           "Node",
                           "Bake node or simulation output node that corresponds to this bake. "
                           "This node may be deeply nested in the modifier node group. It can be "
                           "none in some cases like missing linked data blocks");
  RNA_def_property_pointer_funcs(
      prop, "rna_NodesModifierBake_node_get", nullptr, nullptr, nullptr);

  prop = RNA_def_property(srna, "data_blocks", PROP_COLLECTION, PROP_NONE);
  RNA_def_property_struct_type(prop, "NodesModifierDataBlock");
  RNA_def_property_collection_sdna(prop, nullptr, "data_blocks", "data_blocks_num");
  RNA_def_property_srna(prop, "NodesModifierBakeDataBlocks");
}

static void rna_def_modifier_nodes_bakes(BlenderRNA *brna)
{
  StructRNA *srna;

  srna = RNA_def_struct(brna, "NodesModifierBakes", nullptr);
  RNA_def_struct_sdna(srna, "NodesModifierData");
  RNA_def_struct_ui_text(srna, "Bakes", "Bake data for every bake node");
}

static void rna_def_modifier_nodes_panel(BlenderRNA *brna)
{
  StructRNA *srna;
  PropertyRNA *prop;

  srna = RNA_def_struct(brna, "NodesModifierPanel", nullptr);
  RNA_def_struct_ui_text(srna, "Nodes Modifier Panel", "");

  prop = RNA_def_property(srna, "is_open", PROP_BOOLEAN, PROP_NONE);
  RNA_def_property_boolean_sdna(prop, nullptr, "flag", NODES_MODIFIER_PANEL_OPEN);
  RNA_def_property_ui_text(prop, "Is Open", "Whether the panel is expanded or closed");
  RNA_def_property_flag(prop, PROP_NO_DEG_UPDATE);
  RNA_def_property_update(prop, NC_OBJECT | ND_MODIFIER, nullptr);
}

static void rna_def_modifier_nodes_panels(BlenderRNA *brna)
{
  StructRNA *srna;

  srna = RNA_def_struct(brna, "NodesModifierPanels", nullptr);
  RNA_def_struct_sdna(srna, "NodesModifierData");
  RNA_def_struct_ui_text(srna, "Panels", "State of all panels defined by the node group");
}

static void rna_def_modifier_nodes(BlenderRNA *brna)
{
  StructRNA *srna;
  PropertyRNA *prop;

  rna_def_modifier_nodes_data_block(brna);

  rna_def_modifier_nodes_bake(brna);
  rna_def_modifier_nodes_bakes(brna);

  rna_def_modifier_nodes_panel(brna);
  rna_def_modifier_nodes_panels(brna);

  srna = RNA_def_struct(brna, "NodesModifier", "Modifier");
  RNA_def_struct_ui_text(srna, "Nodes Modifier", "");
  RNA_def_struct_sdna(srna, "NodesModifierData");
  RNA_def_struct_idprops_func(srna, "rna_NodesModifier_properties");
  RNA_def_struct_ui_icon(srna, ICON_GEOMETRY_NODES);

  RNA_define_lib_overridable(true);

  prop = RNA_def_property(srna, "node_group", PROP_POINTER, PROP_NONE);
  RNA_def_property_ui_text(prop, "Node Group", "Node group that controls what this modifier does");
  RNA_def_property_pointer_funcs(
      prop, nullptr, nullptr, nullptr, "rna_NodesModifier_node_group_poll");
  RNA_def_property_flag(prop, PROP_EDITABLE);
  RNA_def_property_update(prop, 0, "rna_NodesModifier_node_group_update");

  prop = RNA_def_property(srna, "bake_directory", PROP_STRING, PROP_DIRPATH);
  RNA_def_property_ui_text(
      prop, "Simulation Bake Directory", "Location on disk where the bake data is stored");
  RNA_def_property_update(prop, 0, nullptr);

  prop = RNA_def_property(srna, "bakes", PROP_COLLECTION, PROP_NONE);
  RNA_def_property_struct_type(prop, "NodesModifierBake");
  RNA_def_property_collection_sdna(prop, nullptr, "bakes", "bakes_num");
  RNA_def_property_srna(prop, "NodesModifierBakes");

  prop = RNA_def_property(srna, "panels", PROP_COLLECTION, PROP_NONE);
  RNA_def_property_struct_type(prop, "NodesModifierPanel");
  RNA_def_property_collection_sdna(prop, nullptr, "panels", "panels_num");
  RNA_def_property_srna(prop, "NodesModifierPanels");

  prop = RNA_def_property(srna, "show_group_selector", PROP_BOOLEAN, PROP_NONE);
  RNA_def_property_boolean_negative_sdna(
      prop, nullptr, "flag", NODES_MODIFIER_HIDE_DATABLOCK_SELECTOR);
  RNA_def_property_ui_text(prop, "Show Node Group", "");
  RNA_def_property_flag(prop, PROP_NO_DEG_UPDATE);
  RNA_def_property_update(prop, NC_OBJECT | ND_MODIFIER, nullptr);

  rna_def_modifier_panel_open_prop(srna, "open_output_attributes_panel", 0);
  rna_def_modifier_panel_open_prop(srna, "open_manage_panel", 1);
  rna_def_modifier_panel_open_prop(srna, "open_bake_panel", 2);
  rna_def_modifier_panel_open_prop(srna, "open_named_attributes_panel", 3);
  rna_def_modifier_panel_open_prop(srna, "open_bake_data_blocks_panel", 4);

  RNA_define_lib_overridable(false);
}

static void rna_def_modifier_mesh_to_volume(BlenderRNA *brna)
{
  StructRNA *srna;
  PropertyRNA *prop;

  static EnumPropertyItem resolution_mode_items[] = {
      {MESH_TO_VOLUME_RESOLUTION_MODE_VOXEL_AMOUNT,
       "VOXEL_AMOUNT",
       0,
       "Voxel Amount",
       "Desired number of voxels along one axis"},
      {MESH_TO_VOLUME_RESOLUTION_MODE_VOXEL_SIZE,
       "VOXEL_SIZE",
       0,
       "Voxel Size",
       "Desired voxel side length"},
      {0, nullptr, 0, nullptr, nullptr},
  };

  srna = RNA_def_struct(brna, "MeshToVolumeModifier", "Modifier");
  RNA_def_struct_ui_text(srna, "Mesh to Volume Modifier", "");
  RNA_def_struct_sdna(srna, "MeshToVolumeModifierData");
  RNA_def_struct_ui_icon(srna, ICON_VOLUME_DATA); /* TODO: Use correct icon. */

  RNA_define_lib_overridable(true);

  prop = RNA_def_property(srna, "object", PROP_POINTER, PROP_NONE);
  RNA_def_property_ui_text(prop, "Object", "Object");
  RNA_def_property_flag(prop, PROP_EDITABLE | PROP_ID_SELF_CHECK);
  RNA_def_property_update(prop, 0, "rna_Modifier_dependency_update");

  prop = RNA_def_property(srna, "resolution_mode", PROP_ENUM, PROP_NONE);
  RNA_def_property_enum_items(prop, resolution_mode_items);
  RNA_def_property_ui_text(
      prop, "Resolution Mode", "Mode for how the desired voxel size is specified");
  RNA_def_property_update(prop, 0, "rna_Modifier_update");

  prop = RNA_def_property(srna, "voxel_size", PROP_FLOAT, PROP_NONE);
  RNA_def_property_ui_text(
      prop, "Voxel Size", "Smaller values result in a higher resolution output");
  RNA_def_property_range(prop, 0.0, FLT_MAX);
  RNA_def_property_ui_range(prop, 0.0, FLT_MAX, 0.01, 4);
  RNA_def_property_update(prop, 0, "rna_Modifier_update");

  prop = RNA_def_property(srna, "voxel_amount", PROP_INT, PROP_NONE);
  RNA_def_property_ui_text(prop, "Voxel Amount", "Approximate number of voxels along one axis");
  RNA_def_property_range(prop, 0, INT_MAX);
  RNA_def_property_update(prop, 0, "rna_Modifier_update");

  prop = RNA_def_property(srna, "interior_band_width", PROP_FLOAT, PROP_NONE);
  RNA_def_property_ui_text(
      prop, "Interior Band Width", "Width of the gradient inside of the mesh");
  RNA_def_property_range(prop, 0.0, FLT_MAX);
  RNA_def_property_update(prop, 0, "rna_Modifier_update");

  prop = RNA_def_property(srna, "density", PROP_FLOAT, PROP_NONE);
  RNA_def_property_ui_text(prop, "Density", "Density of the new volume");
  RNA_def_property_range(prop, 0.0, FLT_MAX);
  RNA_def_property_update(prop, 0, "rna_Modifier_update");

  RNA_define_lib_overridable(false);
}

static void rna_def_modifier_volume_displace(BlenderRNA *brna)
{
  static const EnumPropertyItem prop_texture_map_mode_items[] = {
      {MOD_VOLUME_DISPLACE_MAP_LOCAL,
       "LOCAL",
       0,
       "Local",
       "Use the local coordinate system for the texture coordinates"},
      {MOD_VOLUME_DISPLACE_MAP_GLOBAL,
       "GLOBAL",
       0,
       "Global",
       "Use the global coordinate system for the texture coordinates"},
      {MOD_VOLUME_DISPLACE_MAP_OBJECT,
       "OBJECT",
       0,
       "Object",
       "Use the linked object's local coordinate system for the texture coordinates"},
      {0, nullptr, 0, nullptr, nullptr},
  };

  StructRNA *srna;
  PropertyRNA *prop;

  srna = RNA_def_struct(brna, "VolumeDisplaceModifier", "Modifier");
  RNA_def_struct_ui_text(srna, "Volume Displace Modifier", "");
  RNA_def_struct_sdna(srna, "VolumeDisplaceModifierData");
  RNA_def_struct_ui_icon(srna, ICON_VOLUME_DATA); /* TODO: Use correct icon. */

  RNA_define_lib_overridable(true);

  prop = RNA_def_property(srna, "strength", PROP_FLOAT, PROP_NONE);
  RNA_def_property_ui_text(prop, "Strength", "Strength of the displacement");
  RNA_def_property_ui_range(prop, -FLT_MAX, FLT_MAX, 0.1, 4);
  RNA_def_property_update(prop, 0, "rna_Modifier_update");

  prop = RNA_def_property(srna, "texture", PROP_POINTER, PROP_NONE);
  RNA_def_property_ui_text(prop, "Texture", "");
  RNA_def_property_flag(prop, PROP_EDITABLE);
  RNA_def_property_update(prop, 0, "rna_Modifier_dependency_update");

  prop = RNA_def_property(srna, "texture_map_mode", PROP_ENUM, PROP_NONE);
  RNA_def_property_enum_items(prop, prop_texture_map_mode_items);
  RNA_def_property_ui_text(prop, "Texture Mapping Mode", "");
  RNA_def_property_update(prop, 0, "rna_Modifier_dependency_update");

  prop = RNA_def_property(srna, "texture_map_object", PROP_POINTER, PROP_NONE);
  RNA_def_property_ui_text(prop, "Object", "Object to use for texture mapping");
  RNA_def_property_flag(prop, PROP_EDITABLE | PROP_ID_SELF_CHECK);
  RNA_def_property_update(prop, 0, "rna_Modifier_dependency_update");

  prop = RNA_def_property(srna, "texture_mid_level", PROP_FLOAT, PROP_XYZ);
  RNA_def_property_ui_text(
      prop, "Texture Mid Level", "Subtracted from the texture color to get a displacement vector");
  RNA_def_property_range(prop, -FLT_MAX, FLT_MAX);
  RNA_def_property_ui_range(prop, 0.0f, 1.0f, 0.1f, 5);
  RNA_def_property_update(prop, 0, "rna_Modifier_update");

  prop = RNA_def_property(srna, "texture_sample_radius", PROP_FLOAT, PROP_FACTOR);
  RNA_def_property_ui_text(
      prop,
      "Texture Sample Radius",
      "Smaller values result in better performance but might cut off the volume");
  RNA_def_property_range(prop, 0.0f, FLT_MAX);
  RNA_def_property_ui_range(prop, 0.0f, 1.0f, 0.1f, 5);
  RNA_def_property_update(prop, 0, "rna_Modifier_update");

  RNA_define_lib_overridable(false);
}

static void rna_def_modifier_volume_to_mesh(BlenderRNA *brna)
{
  StructRNA *srna;
  PropertyRNA *prop;

  static EnumPropertyItem resolution_mode_items[] = {
      {VOLUME_TO_MESH_RESOLUTION_MODE_GRID,
       "GRID",
       0,
       "Grid",
       "Use resolution of the volume grid"},
      {VOLUME_TO_MESH_RESOLUTION_MODE_VOXEL_AMOUNT,
       "VOXEL_AMOUNT",
       0,
       "Voxel Amount",
       "Desired number of voxels along one axis"},
      {VOLUME_TO_MESH_RESOLUTION_MODE_VOXEL_SIZE,
       "VOXEL_SIZE",
       0,
       "Voxel Size",
       "Desired voxel side length"},
      {0, nullptr, 0, nullptr, nullptr},
  };

  srna = RNA_def_struct(brna, "VolumeToMeshModifier", "Modifier");
  RNA_def_struct_ui_text(srna, "Volume to Mesh Modifier", "");
  RNA_def_struct_sdna(srna, "VolumeToMeshModifierData");
  RNA_def_struct_ui_icon(srna, ICON_VOLUME_DATA); /* TODO: Use correct icon. */

  RNA_define_lib_overridable(true);

  prop = RNA_def_property(srna, "object", PROP_POINTER, PROP_NONE);
  RNA_def_property_ui_text(prop, "Object", "Object");
  RNA_def_property_flag(prop, PROP_EDITABLE | PROP_ID_SELF_CHECK);
  RNA_def_property_update(prop, 0, "rna_Modifier_dependency_update");

  prop = RNA_def_property(srna, "threshold", PROP_FLOAT, PROP_NONE);
  RNA_def_property_ui_text(
      prop, "Threshold", "Voxels with a larger value are inside the generated mesh");
  RNA_def_property_range(prop, 0.0f, FLT_MAX);
  RNA_def_property_ui_range(prop, 0.001f, 1.0f, 0.1f, 5);
  RNA_def_property_update(prop, 0, "rna_Modifier_update");

  prop = RNA_def_property(srna, "adaptivity", PROP_FLOAT, PROP_NONE);
  RNA_def_property_ui_text(
      prop,
      "Adaptivity",
      "Reduces the final face count by simplifying geometry where detail is not needed");
  RNA_def_property_range(prop, 0.0f, 1.0f);
  RNA_def_property_update(prop, 0, "rna_Modifier_update");

  prop = RNA_def_property(srna, "use_smooth_shade", PROP_BOOLEAN, PROP_NONE);
  RNA_def_property_boolean_sdna(prop, nullptr, "flag", VOLUME_TO_MESH_USE_SMOOTH_SHADE);
  RNA_def_property_ui_text(
      prop, "Smooth Shading", "Output faces with smooth shading rather than flat shaded");
  RNA_def_property_update(prop, 0, "rna_Modifier_update");

  prop = RNA_def_property(srna, "grid_name", PROP_STRING, PROP_NONE);
  RNA_def_property_ui_text(
      prop, "Grid Name", "Grid in the volume object that is converted to a mesh");
  RNA_def_property_update(prop, 0, "rna_Modifier_update");

  prop = RNA_def_property(srna, "resolution_mode", PROP_ENUM, PROP_NONE);
  RNA_def_property_enum_items(prop, resolution_mode_items);
  RNA_def_property_ui_text(
      prop, "Resolution Mode", "Mode for how the desired voxel size is specified");
  RNA_def_property_update(prop, 0, "rna_Modifier_update");

  prop = RNA_def_property(srna, "voxel_size", PROP_FLOAT, PROP_NONE);
  RNA_def_property_ui_text(
      prop, "Voxel Size", "Smaller values result in a higher resolution output");
  RNA_def_property_range(prop, 0.0, FLT_MAX);
  RNA_def_property_ui_range(prop, 0.0, FLT_MAX, 0.01, 4);
  RNA_def_property_update(prop, 0, "rna_Modifier_update");

  prop = RNA_def_property(srna, "voxel_amount", PROP_INT, PROP_NONE);
  RNA_def_property_ui_text(prop, "Voxel Amount", "Approximate number of voxels along one axis");
  RNA_def_property_range(prop, 0, INT_MAX);
  RNA_def_property_update(prop, 0, "rna_Modifier_update");

  RNA_define_lib_overridable(false);
}

static void rna_def_modifier_grease_pencil_layer_filter(StructRNA *srna)
{
  PropertyRNA *prop;

  prop = RNA_def_property(srna, "layer_filter", PROP_STRING, PROP_NONE);
  RNA_def_property_string_sdna(prop, nullptr, "influence.layer_name");
  RNA_def_property_ui_text(prop, "Layer", "Layer name");
  RNA_def_property_update(prop, 0, "rna_Modifier_update");

  prop = RNA_def_property(srna, "use_layer_pass_filter", PROP_BOOLEAN, PROP_NONE);
  RNA_def_property_boolean_sdna(
      prop, nullptr, "influence.flag", GREASE_PENCIL_INFLUENCE_USE_LAYER_PASS_FILTER);
  RNA_def_property_ui_text(prop, "Use Layer Pass", "Use layer pass filter");
  RNA_def_property_update(prop, 0, "rna_Modifier_update");

  prop = RNA_def_property(srna, "layer_pass_filter", PROP_INT, PROP_NONE);
  RNA_def_property_int_sdna(prop, nullptr, "influence.layer_pass");
  RNA_def_property_range(prop, 0, 100);
  RNA_def_property_ui_text(prop, "Layer Pass", "Layer pass filter");
  RNA_def_property_update(prop, 0, "rna_Modifier_update");

  prop = RNA_def_property(srna, "invert_layer_filter", PROP_BOOLEAN, PROP_NONE);
  RNA_def_property_boolean_sdna(
      prop, nullptr, "influence.flag", GREASE_PENCIL_INFLUENCE_INVERT_LAYER_FILTER);
  RNA_def_property_ui_text(prop, "Invert Layer", "Invert layer filter");
  RNA_def_property_update(prop, 0, "rna_Modifier_update");

  prop = RNA_def_property(srna, "invert_layer_pass_filter", PROP_BOOLEAN, PROP_NONE);
  RNA_def_property_boolean_sdna(
      prop, nullptr, "influence.flag", GREASE_PENCIL_INFLUENCE_INVERT_LAYER_PASS_FILTER);
  RNA_def_property_ui_text(prop, "Invert Layer Pass", "Invert layer pass filter");
  RNA_def_property_update(prop, 0, "rna_Modifier_update");
}

static void rna_def_modifier_grease_pencil_material_filter(StructRNA *srna,
                                                           const char *material_set_fn)
{
  PropertyRNA *prop;

  prop = RNA_def_property(srna, "material_filter", PROP_POINTER, PROP_NONE);
  RNA_def_property_pointer_sdna(prop, nullptr, "influence.material");
  RNA_def_property_flag(prop, PROP_EDITABLE);
  RNA_def_property_pointer_funcs(
      prop, nullptr, material_set_fn, nullptr, "rna_GreasePencilModifier_material_poll");
  RNA_def_property_ui_text(prop, "Material", "Material used for filtering");
  RNA_def_property_update(prop, 0, "rna_Modifier_update");

  prop = RNA_def_property(srna, "use_material_pass_filter", PROP_BOOLEAN, PROP_NONE);
  RNA_def_property_boolean_sdna(
      prop, nullptr, "influence.flag", GREASE_PENCIL_INFLUENCE_USE_MATERIAL_PASS_FILTER);
  RNA_def_property_ui_text(prop, "Use Material Pass", "Use material pass filter");
  RNA_def_property_update(prop, 0, "rna_Modifier_update");

  prop = RNA_def_property(srna, "material_pass_filter", PROP_INT, PROP_NONE);
  RNA_def_property_int_sdna(prop, nullptr, "influence.material_pass");
  RNA_def_property_range(prop, 0, 100);
  RNA_def_property_ui_text(prop, "Material Pass", "Material pass");
  RNA_def_property_update(prop, 0, "rna_Modifier_update");

  prop = RNA_def_property(srna, "invert_material_filter", PROP_BOOLEAN, PROP_NONE);
  RNA_def_property_boolean_sdna(
      prop, nullptr, "influence.flag", GREASE_PENCIL_INFLUENCE_INVERT_MATERIAL_FILTER);
  RNA_def_property_ui_text(prop, "Invert Material", "Invert material filter");
  RNA_def_property_update(prop, 0, "rna_Modifier_update");

  prop = RNA_def_property(srna, "invert_material_pass_filter", PROP_BOOLEAN, PROP_NONE);
  RNA_def_property_boolean_sdna(
      prop, nullptr, "influence.flag", GREASE_PENCIL_INFLUENCE_INVERT_MATERIAL_PASS_FILTER);
  RNA_def_property_ui_text(prop, "Invert Material Pass", "Invert material pass filter");
  RNA_def_property_update(prop, 0, "rna_Modifier_update");
}

static void rna_def_modifier_grease_pencil_vertex_group(StructRNA *srna,
                                                        const char *vertex_group_name_set_fn)
{
  PropertyRNA *prop;

  prop = RNA_def_property(srna, "vertex_group_name", PROP_STRING, PROP_NONE);
  RNA_def_property_string_sdna(prop, nullptr, "influence.vertex_group_name");
  RNA_def_property_ui_text(prop, "Vertex Group", "Vertex group name for modulating the deform");
  RNA_def_property_string_funcs(prop, nullptr, nullptr, vertex_group_name_set_fn);
  RNA_def_property_update(prop, 0, "rna_Modifier_update");

  prop = RNA_def_property(srna, "invert_vertex_group", PROP_BOOLEAN, PROP_NONE);
  RNA_def_property_boolean_sdna(
      prop, nullptr, "influence.flag", GREASE_PENCIL_INFLUENCE_INVERT_VERTEX_GROUP);
  RNA_def_property_ui_text(prop, "Invert Vertex Group", "Invert vertex group weights");
  RNA_def_property_update(prop, 0, "rna_Modifier_update");
}

static void rna_def_modifier_grease_pencil_custom_curve(StructRNA *srna)
{
  PropertyRNA *prop;

  prop = RNA_def_property(srna, "use_custom_curve", PROP_BOOLEAN, PROP_NONE);
  RNA_def_property_boolean_sdna(
      prop, nullptr, "influence.flag", GREASE_PENCIL_INFLUENCE_USE_CUSTOM_CURVE);
  RNA_def_property_ui_text(
      prop, "Use Custom Curve", "Use a custom curve to define a factor along the strokes");
  RNA_def_property_update(prop, 0, "rna_Modifier_update");

  prop = RNA_def_property(srna, "custom_curve", PROP_POINTER, PROP_NONE);
  RNA_def_property_pointer_sdna(prop, nullptr, "influence.custom_curve");
  RNA_def_property_ui_text(prop, "Curve", "Custom curve to apply effect");
  RNA_def_property_update(prop, 0, "rna_Modifier_update");
}

static void rna_def_modifier_grease_pencil_opacity(BlenderRNA *brna)
{
  StructRNA *srna;
  PropertyRNA *prop;

  static const EnumPropertyItem color_mode_items[] = {
      {MOD_GREASE_PENCIL_COLOR_BOTH, "BOTH", 0, "Stroke & Fill", "Modify fill and stroke colors"},
      {MOD_GREASE_PENCIL_COLOR_STROKE, "STROKE", 0, "Stroke", "Modify stroke color only"},
      {MOD_GREASE_PENCIL_COLOR_FILL, "FILL", 0, "Fill", "Modify fill color only"},
      {MOD_GREASE_PENCIL_COLOR_HARDNESS, "HARDNESS", 0, "Hardness", "Modify stroke hardness"},
      {0, nullptr, 0, nullptr, nullptr},
  };

  srna = RNA_def_struct(brna, "GreasePencilOpacityModifier", "Modifier");
  RNA_def_struct_ui_text(srna, "Grease Pencil Opacity Modifier", "");
  RNA_def_struct_sdna(srna, "GreasePencilOpacityModifierData");
  RNA_def_struct_ui_icon(srna, ICON_MOD_OPACITY);

  rna_def_modifier_grease_pencil_layer_filter(srna);
  rna_def_modifier_grease_pencil_material_filter(
      srna, "rna_GreasePencilOpacityModifier_material_filter_set");
  rna_def_modifier_grease_pencil_vertex_group(
      srna, "rna_GreasePencilOpacityModifier_vertex_group_name_set");
  rna_def_modifier_grease_pencil_custom_curve(srna);

  rna_def_modifier_panel_open_prop(srna, "open_influence_panel", 0);

  RNA_define_lib_overridable(true);

  prop = RNA_def_property(srna, "color_mode", PROP_ENUM, PROP_NONE);
  RNA_def_property_enum_items(prop, color_mode_items);
  RNA_def_property_ui_text(prop, "Mode", "Attributes to modify");
  RNA_def_property_update(prop, 0, "rna_Modifier_update");

  prop = RNA_def_property(srna, "color_factor", PROP_FLOAT, PROP_NONE);
  RNA_def_property_float_sdna(prop, nullptr, "color_factor");
  RNA_def_property_ui_range(prop, 0, 2.0, 0.1, 2);
  RNA_def_property_float_funcs(prop,
                               nullptr,
                               "rna_GreasePencilOpacityModifier_opacity_factor_max_set",
                               "rna_GreasePencilOpacityModifier_opacity_factor_range");
  RNA_def_property_ui_text(prop, "Opacity Factor", "Factor of opacity");
  RNA_def_property_update(prop, 0, "rna_Modifier_update");

  prop = RNA_def_property(srna, "hardness_factor", PROP_FLOAT, PROP_NONE);
  RNA_def_property_float_sdna(prop, nullptr, "hardness_factor");
  RNA_def_property_range(prop, 0.0, FLT_MAX);
  RNA_def_property_ui_range(prop, 0.0, FLT_MAX, 0.1, 2);
  RNA_def_property_ui_text(prop, "Hardness Factor", "Factor of stroke hardness");
  RNA_def_property_update(prop, 0, "rna_Modifier_update");

  prop = RNA_def_property(srna, "use_weight_as_factor", PROP_BOOLEAN, PROP_NONE);
  RNA_def_property_boolean_sdna(
      prop, nullptr, "flag", MOD_GREASE_PENCIL_OPACITY_USE_WEIGHT_AS_FACTOR);
  RNA_def_property_ui_text(
      prop, "Use Weight as Factor", "Use vertex group weight as factor instead of influence");
  RNA_def_property_update(prop, 0, "rna_Modifier_update");

  prop = RNA_def_property(srna, "use_uniform_opacity", PROP_BOOLEAN, PROP_NONE);
  RNA_def_property_boolean_sdna(
      prop, nullptr, "flag", MOD_GREASE_PENCIL_OPACITY_USE_UNIFORM_OPACITY);
  RNA_def_property_ui_text(
      prop, "Uniform Opacity", "Replace the stroke opacity instead of modulating each point");

  RNA_def_property_update(prop, 0, "rna_Modifier_update");

  RNA_define_lib_overridable(false);
}

static void rna_def_modifier_grease_pencil_subdiv(BlenderRNA *brna)
{
  StructRNA *srna;
  PropertyRNA *prop;

  static const EnumPropertyItem subdivision_type_items[] = {
      {MOD_GREASE_PENCIL_SUBDIV_CATMULL, "CATMULL_CLARK", 0, "Catmull-Clark", ""},
      {MOD_GREASE_PENCIL_SUBDIV_SIMPLE, "SIMPLE", 0, "Simple", ""},
      {0, nullptr, 0, nullptr, nullptr},
  };

  srna = RNA_def_struct(brna, "GreasePencilSubdivModifier", "Modifier");
  RNA_def_struct_ui_text(srna, "Subdivision Modifier", "Subdivide Stroke modifier");
  RNA_def_struct_sdna(srna, "GreasePencilSubdivModifierData");
  RNA_def_struct_ui_icon(srna, ICON_MOD_SUBSURF);

  rna_def_modifier_grease_pencil_layer_filter(srna);
  rna_def_modifier_grease_pencil_material_filter(
      srna, "rna_GreasePencilSubdivModifier_material_filter_set");
  rna_def_modifier_grease_pencil_vertex_group(
      srna, "rna_GreasePencilSubdivModifier_vertex_group_name_set");

  rna_def_modifier_panel_open_prop(srna, "open_influence_panel", 0);

  RNA_define_lib_overridable(true);

  prop = RNA_def_property(srna, "level", PROP_INT, PROP_NONE);
  RNA_def_property_int_sdna(prop, nullptr, "level");
  RNA_def_property_range(prop, 0, 16);
  RNA_def_property_ui_range(prop, 0, 6, 1, 0);
  RNA_def_property_ui_text(prop, "Level", "Level of subdivision");

  prop = RNA_def_property(srna, "subdivision_type", PROP_ENUM, PROP_NONE);
  RNA_def_property_enum_sdna(prop, nullptr, "type");
  RNA_def_property_enum_items(prop, subdivision_type_items);
  RNA_def_property_ui_text(prop, "Subdivision Type", "Select type of subdivision algorithm");
  RNA_def_property_update(prop, 0, "rna_Modifier_update");

  RNA_def_property_update(prop, 0, "rna_Modifier_update");

  RNA_define_lib_overridable(false);
}

static void rna_def_modifier_grease_pencil_color(BlenderRNA *brna)
{
  StructRNA *srna;
  PropertyRNA *prop;

  static const EnumPropertyItem color_mode_items[] = {
      {MOD_GREASE_PENCIL_COLOR_BOTH, "BOTH", 0, "Stroke & Fill", "Modify fill and stroke colors"},
      {MOD_GREASE_PENCIL_COLOR_STROKE, "STROKE", 0, "Stroke", "Modify stroke color only"},
      {MOD_GREASE_PENCIL_COLOR_FILL, "FILL", 0, "Fill", "Modify fill color only"},
      {0, nullptr, 0, nullptr, nullptr},
  };

  srna = RNA_def_struct(brna, "GreasePencilColorModifier", "Modifier");
  RNA_def_struct_ui_text(srna, "Grease Pencil Color Modifier", "");
  RNA_def_struct_sdna(srna, "GreasePencilColorModifierData");
  RNA_def_struct_ui_icon(srna, ICON_MOD_HUE_SATURATION);

  rna_def_modifier_grease_pencil_layer_filter(srna);
  rna_def_modifier_grease_pencil_material_filter(
      srna, "rna_GreasePencilColorModifier_material_filter_set");
  rna_def_modifier_grease_pencil_custom_curve(srna);

  rna_def_modifier_panel_open_prop(srna, "open_influence_panel", 0);

  RNA_define_lib_overridable(true);

  prop = RNA_def_property(srna, "color_mode", PROP_ENUM, PROP_NONE);
  RNA_def_property_enum_items(prop, color_mode_items);
  RNA_def_property_ui_text(prop, "Mode", "Attributes to modify");
  RNA_def_property_update(prop, 0, "rna_Modifier_update");

  prop = RNA_def_property(srna, "hue", PROP_FLOAT, PROP_NONE);
  RNA_def_property_range(prop, 0.0, 1.0);
  RNA_def_property_ui_range(prop, 0.0, 1.0, 0.1, 3);
  RNA_def_property_float_sdna(prop, nullptr, "hsv[0]");
  RNA_def_property_ui_text(prop, "Hue", "Color hue offset");
  RNA_def_property_update(prop, 0, "rna_Modifier_update");

  prop = RNA_def_property(srna, "saturation", PROP_FLOAT, PROP_NONE);
  RNA_def_property_range(prop, 0.0, FLT_MAX);
  RNA_def_property_ui_range(prop, 0.0, 2.0, 0.1, 3);
  RNA_def_property_float_sdna(prop, nullptr, "hsv[1]");
  RNA_def_property_ui_text(prop, "Saturation", "Color saturation factor");
  RNA_def_property_update(prop, 0, "rna_Modifier_update");

  prop = RNA_def_property(srna, "value", PROP_FLOAT, PROP_NONE);
  RNA_def_property_range(prop, 0.0, FLT_MAX);
  RNA_def_property_ui_range(prop, 0.0, 2.0, 0.1, 3);
  RNA_def_property_float_sdna(prop, nullptr, "hsv[2]");
  RNA_def_property_ui_text(prop, "Value", "Color value factor");
  RNA_def_property_update(prop, 0, "rna_Modifier_update");

  RNA_define_lib_overridable(false);
}

static void rna_def_modifier_grease_pencil_tint(BlenderRNA *brna)
{
  StructRNA *srna;
  PropertyRNA *prop;

  static const EnumPropertyItem color_mode_items[] = {
      {MOD_GREASE_PENCIL_COLOR_BOTH, "BOTH", 0, "Stroke & Fill", "Modify fill and stroke colors"},
      {MOD_GREASE_PENCIL_COLOR_STROKE, "STROKE", 0, "Stroke", "Modify stroke color only"},
      {MOD_GREASE_PENCIL_COLOR_FILL, "FILL", 0, "Fill", "Modify fill color only"},
      {0, nullptr, 0, nullptr, nullptr},
  };

  static const EnumPropertyItem tint_mode_items[] = {
      {MOD_GREASE_PENCIL_TINT_UNIFORM, "UNIFORM", 0, "Uniform", ""},
      {MOD_GREASE_PENCIL_TINT_GRADIENT, "GRADIENT", 0, "Gradient", ""},
      {0, nullptr, 0, nullptr, nullptr},
  };

  srna = RNA_def_struct(brna, "GreasePencilTintModifier", "Modifier");
  RNA_def_struct_ui_text(srna, "Grease Pencil Tint Modifier", "");
  RNA_def_struct_sdna(srna, "GreasePencilTintModifierData");
  RNA_def_struct_ui_icon(srna, ICON_MOD_OPACITY);

  rna_def_modifier_grease_pencil_layer_filter(srna);
  rna_def_modifier_grease_pencil_material_filter(
      srna, "rna_GreasePencilTintModifier_material_filter_set");
  rna_def_modifier_grease_pencil_vertex_group(
      srna, "rna_GreasePencilTintModifier_vertex_group_name_set");
  rna_def_modifier_grease_pencil_custom_curve(srna);

  rna_def_modifier_panel_open_prop(srna, "open_influence_panel", 0);

  RNA_define_lib_overridable(true);

  prop = RNA_def_property(srna, "color_mode", PROP_ENUM, PROP_NONE);
  RNA_def_property_enum_items(prop, color_mode_items);
  RNA_def_property_ui_text(prop, "Mode", "Attributes to modify");
  RNA_def_property_update(prop, 0, "rna_Modifier_update");

  prop = RNA_def_property(srna, "factor", PROP_FLOAT, PROP_NONE);
  RNA_def_property_range(prop, 0, 2.0);
  RNA_def_property_ui_range(prop, 0, 2.0, 0.1, 2);
  RNA_def_property_ui_text(prop, "Factor", "Factor for tinting");
  RNA_def_property_update(prop, 0, "rna_Modifier_update");

  /* Type of Tint. */
  prop = RNA_def_property(srna, "tint_mode", PROP_ENUM, PROP_NONE);
  RNA_def_property_enum_items(prop, tint_mode_items);
  RNA_def_property_ui_text(prop, "Tint Mode", "");
  RNA_def_property_update(prop, 0, "rna_Modifier_update");

  /* Simple Color. */
  prop = RNA_def_property(srna, "color", PROP_FLOAT, PROP_COLOR);
  RNA_def_property_range(prop, 0.0, 1.0);
  RNA_def_property_array(prop, 3);
  RNA_def_property_ui_text(prop, "Color", "Color used for tinting");
  RNA_def_property_update(prop, 0, "rna_Modifier_update");

  /* Color band. */
  prop = RNA_def_property(srna, "color_ramp", PROP_POINTER, PROP_NONE);
  RNA_def_property_struct_type(prop, "ColorRamp");
  RNA_def_property_ui_text(prop, "Color Ramp", "Gradient tinting colors");
  RNA_def_property_update(prop, 0, "rna_Modifier_update");

  prop = RNA_def_property(srna, "object", PROP_POINTER, PROP_NONE);
  RNA_def_property_ui_text(prop, "Object", "Object used for the gradient direction");
  RNA_def_property_flag(prop, PROP_EDITABLE | PROP_ID_SELF_CHECK);
  RNA_def_property_pointer_funcs(
      prop, nullptr, "rna_GreasePencilTintModifier_object_set", nullptr, nullptr);
  RNA_def_property_update(prop, 0, "rna_Modifier_dependency_update");

  prop = RNA_def_property(srna, "radius", PROP_FLOAT, PROP_DISTANCE);
  RNA_def_property_range(prop, 1e-6f, FLT_MAX);
  RNA_def_property_ui_range(prop, 0.001f, FLT_MAX, 1, 3);
  RNA_def_property_ui_text(prop, "Radius", "Influence distance from the object");
  RNA_def_property_update(prop, 0, "rna_Modifier_update");

  RNA_define_lib_overridable(false);

  prop = RNA_def_property(srna, "use_weight_as_factor", PROP_BOOLEAN, PROP_NONE);
  RNA_def_property_boolean_sdna(
      prop, nullptr, "flag", MOD_GREASE_PENCIL_TINT_USE_WEIGHT_AS_FACTOR);
  RNA_def_property_ui_text(
      prop, "Use Weight as Factor", "Use vertex group weight as factor instead of influence");
  RNA_def_property_update(prop, 0, "rna_Modifier_update");
}

static void rna_def_modifier_grease_pencil_smooth(BlenderRNA *brna)
{
  StructRNA *srna;
  PropertyRNA *prop;

  srna = RNA_def_struct(brna, "GreasePencilSmoothModifier", "Modifier");
  RNA_def_struct_ui_text(srna, "Smooth Modifier", "Smooth effect modifier");
  RNA_def_struct_sdna(srna, "GreasePencilSmoothModifierData");
  RNA_def_struct_ui_icon(srna, ICON_MOD_SMOOTH);

  rna_def_modifier_grease_pencil_layer_filter(srna);
  rna_def_modifier_grease_pencil_material_filter(
      srna, "rna_GreasePencilSmoothModifier_material_filter_set");
  rna_def_modifier_grease_pencil_vertex_group(
      srna, "rna_GreasePencilSmoothModifier_vertex_group_name_set");
  rna_def_modifier_grease_pencil_custom_curve(srna);

  rna_def_modifier_panel_open_prop(srna, "open_influence_panel", 0);

  RNA_define_lib_overridable(true);

  prop = RNA_def_property(srna, "factor", PROP_FLOAT, PROP_FACTOR);
  RNA_def_property_float_sdna(prop, nullptr, "factor");
  RNA_def_property_range(prop, 0, 1);
  RNA_def_property_ui_text(prop, "Factor", "Amount of smooth to apply");
  RNA_def_property_update(prop, 0, "rna_Modifier_update");

  prop = RNA_def_property(srna, "use_edit_position", PROP_BOOLEAN, PROP_NONE);
  RNA_def_property_boolean_sdna(prop, nullptr, "flag", MOD_GREASE_PENCIL_SMOOTH_MOD_LOCATION);
  RNA_def_property_ui_text(
      prop, "Affect Position", "The modifier affects the position of the point");
  RNA_def_property_update(prop, 0, "rna_Modifier_update");

  prop = RNA_def_property(srna, "use_edit_strength", PROP_BOOLEAN, PROP_NONE);
  RNA_def_property_boolean_sdna(prop, nullptr, "flag", MOD_GREASE_PENCIL_SMOOTH_MOD_STRENGTH);
  RNA_def_property_ui_text(
      prop, "Affect Strength", "The modifier affects the color strength of the point");
  RNA_def_property_update(prop, 0, "rna_Modifier_update");

  prop = RNA_def_property(srna, "use_edit_thickness", PROP_BOOLEAN, PROP_NONE);
  RNA_def_property_boolean_sdna(prop, nullptr, "flag", MOD_GREASE_PENCIL_SMOOTH_MOD_THICKNESS);
  RNA_def_property_ui_text(
      prop, "Affect Thickness", "The modifier affects the thickness of the point");
  RNA_def_property_update(prop, 0, "rna_Modifier_update");

  prop = RNA_def_property(srna, "use_edit_uv", PROP_BOOLEAN, PROP_NONE);
  RNA_def_property_boolean_sdna(prop, nullptr, "flag", MOD_GREASE_PENCIL_SMOOTH_MOD_UV);
  RNA_def_property_ui_text(
      prop, "Affect UV", "The modifier affects the UV rotation factor of the point");
  RNA_def_property_update(prop, 0, "rna_Modifier_update");

  prop = RNA_def_property(srna, "step", PROP_INT, PROP_NONE);
  RNA_def_property_int_sdna(prop, nullptr, "step");
  RNA_def_property_range(prop, 1, 1000);
  RNA_def_property_ui_text(
      prop, "Steps", "Number of times to apply smooth (high numbers can reduce fps)");
  RNA_def_property_update(prop, 0, "rna_Modifier_update");

  prop = RNA_def_property(srna, "use_keep_shape", PROP_BOOLEAN, PROP_NONE);
  RNA_def_property_boolean_sdna(prop, nullptr, "flag", MOD_GREASE_PENCIL_SMOOTH_KEEP_SHAPE);
  RNA_def_property_ui_text(prop, "Keep Shape", "Smooth the details, but keep the overall shape");
  RNA_def_property_update(prop, 0, "rna_Modifier_update");

  prop = RNA_def_property(srna, "use_smooth_ends", PROP_BOOLEAN, PROP_NONE);
  RNA_def_property_boolean_sdna(prop, nullptr, "flag", MOD_GREASE_PENCIL_SMOOTH_SMOOTH_ENDS);
  RNA_def_property_ui_text(prop, "Smooth Ends", "Smooth ends of strokes");
  RNA_def_property_update(prop, 0, "rna_Modifier_update");

  RNA_define_lib_overridable(false);
}

static void rna_def_modifier_grease_pencil_offset(BlenderRNA *brna)
{
  StructRNA *srna;
  PropertyRNA *prop;

  RNA_define_lib_overridable(true);
  static EnumPropertyItem offset_mode_items[] = {
      {MOD_GREASE_PENCIL_OFFSET_RANDOM, "RANDOM", 0, "Random", "Randomize stroke offset"},
      {MOD_GREASE_PENCIL_OFFSET_LAYER, "LAYER", 0, "Layer", "Offset layers by the same factor"},
      {MOD_GREASE_PENCIL_OFFSET_STROKE,
       "STROKE",
       0,
       "Stroke",
       "Offset strokes by the same factor based on stroke draw order"},
      {MOD_GREASE_PENCIL_OFFSET_MATERIAL,
       "MATERIAL",
       0,
       "Material",
       "Offset materials by the same factor"},
      {0, nullptr, 0, nullptr, nullptr},
  };

  srna = RNA_def_struct(brna, "GreasePencilOffsetModifier", "Modifier");
  RNA_def_struct_ui_text(srna, "Grease Pencil Offset Modifier", "");
  RNA_def_struct_sdna(srna, "GreasePencilOffsetModifierData");
  RNA_def_struct_ui_icon(srna, ICON_MOD_OFFSET);

  rna_def_modifier_grease_pencil_layer_filter(srna);
  rna_def_modifier_grease_pencil_material_filter(
      srna, "rna_GreasePencilOffsetModifier_material_filter_set");
  rna_def_modifier_grease_pencil_vertex_group(
      srna, "rna_GreasePencilOffsetModifier_vertex_group_name_set");

  rna_def_modifier_panel_open_prop(srna, "open_influence_panel", 0);

  prop = RNA_def_property(srna, "offset_mode", PROP_ENUM, PROP_NONE);
  RNA_def_property_enum_items(prop, offset_mode_items);
  RNA_def_property_ui_text(prop, "Mode", "");
  RNA_def_property_update(prop, 0, "rna_Modifier_update");

  RNA_define_lib_overridable(true);

  prop = RNA_def_property(srna, "location", PROP_FLOAT, PROP_TRANSLATION);
  RNA_def_property_float_sdna(prop, nullptr, "loc");
  RNA_def_property_ui_text(prop, "Location", "Values for change location");
  RNA_def_property_ui_range(prop, -FLT_MAX, FLT_MAX, 1, RNA_TRANSLATION_PREC_DEFAULT);
  RNA_def_property_update(prop, 0, "rna_Modifier_update");

  prop = RNA_def_property(srna, "rotation", PROP_FLOAT, PROP_EULER);
  RNA_def_property_float_sdna(prop, nullptr, "rot");
  RNA_def_property_ui_text(prop, "Rotation", "Values for changes in rotation");
  RNA_def_property_ui_range(prop, -FLT_MAX, FLT_MAX, 100, RNA_TRANSLATION_PREC_DEFAULT);
  RNA_def_property_update(prop, 0, "rna_Modifier_update");

  prop = RNA_def_property(srna, "scale", PROP_FLOAT, PROP_XYZ);
  RNA_def_property_float_sdna(prop, nullptr, "scale");
  RNA_def_property_ui_text(prop, "Scale", "Values for changes in scale");
  RNA_def_property_ui_range(prop, -FLT_MAX, FLT_MAX, 1, RNA_TRANSLATION_PREC_DEFAULT);
  RNA_def_property_update(prop, 0, "rna_Modifier_update");

  prop = RNA_def_property(srna, "stroke_location", PROP_FLOAT, PROP_XYZ);
  RNA_def_property_float_sdna(prop, nullptr, "stroke_loc");
  RNA_def_property_ui_text(prop, "Random Offset", "Value for changes in location");
  RNA_def_property_ui_range(prop, -FLT_MAX, FLT_MAX, 1, RNA_TRANSLATION_PREC_DEFAULT);
  RNA_def_property_update(prop, 0, "rna_Modifier_update");

  prop = RNA_def_property(srna, "stroke_rotation", PROP_FLOAT, PROP_EULER);
  RNA_def_property_float_sdna(prop, nullptr, "stroke_rot");
  RNA_def_property_ui_text(prop, "Random Rotation", "Value for changes in rotation");
  RNA_def_property_ui_range(prop, -FLT_MAX, FLT_MAX, 100, RNA_TRANSLATION_PREC_DEFAULT);
  RNA_def_property_update(prop, 0, "rna_Modifier_update");

  prop = RNA_def_property(srna, "stroke_scale", PROP_FLOAT, PROP_XYZ);
  RNA_def_property_float_sdna(prop, nullptr, "stroke_scale");
  RNA_def_property_ui_text(prop, "Scale", "Value for changes in scale");
  RNA_def_property_ui_range(prop, -FLT_MAX, FLT_MAX, 1, RNA_TRANSLATION_PREC_DEFAULT);
  RNA_def_property_update(prop, 0, "rna_Modifier_update");

  prop = RNA_def_property(srna, "seed", PROP_INT, PROP_UNSIGNED);
  RNA_def_property_ui_text(prop, "Seed", "Random seed");
  RNA_def_property_update(prop, 0, "rna_Modifier_update");

  prop = RNA_def_property(srna, "stroke_step", PROP_INT, PROP_UNSIGNED);
  RNA_def_property_ui_text(prop, "Step", "Number of elements that will be grouped");
  RNA_def_property_range(prop, 1, 500);
  RNA_def_property_update(prop, 0, "rna_Modifier_update");

  prop = RNA_def_property(srna, "stroke_start_offset", PROP_INT, PROP_UNSIGNED);
  RNA_def_property_ui_text(prop, "Start Offset", "Offset starting point");
  RNA_def_property_update(prop, 0, "rna_Modifier_update");

  prop = RNA_def_property(srna, "use_uniform_random_scale", PROP_BOOLEAN, PROP_NONE);
  RNA_def_property_boolean_sdna(
      prop, nullptr, "flag", MOD_GREASE_PENCIL_OFFSET_UNIFORM_RANDOM_SCALE);
  RNA_def_property_ui_text(
      prop, "Uniform Scale", "Use the same random seed for each scale axis for a uniform scale");
  RNA_def_property_update(prop, 0, "rna_Modifier_update");

  RNA_define_lib_overridable(false);
}

static void rna_def_modifier_grease_pencil_noise(BlenderRNA *brna)
{
  StructRNA *srna;
  PropertyRNA *prop;

  static const EnumPropertyItem modifier_noise_random_mode_items[] = {
      {GP_NOISE_RANDOM_STEP, "STEP", 0, "Steps", "Randomize every number of frames"},
      {GP_NOISE_RANDOM_KEYFRAME, "KEYFRAME", 0, "Keyframes", "Randomize on keyframes only"},
      {0, nullptr, 0, nullptr, nullptr},
  };

  srna = RNA_def_struct(brna, "GreasePencilNoiseModifier", "Modifier");
  RNA_def_struct_ui_text(srna, "Grease Pencil Noise Modifier", "Noise effect modifier");
  RNA_def_struct_sdna(srna, "GreasePencilNoiseModifierData");
  RNA_def_struct_ui_icon(srna, ICON_MOD_NOISE);

  rna_def_modifier_grease_pencil_layer_filter(srna);
  rna_def_modifier_grease_pencil_material_filter(
      srna, "rna_GreasePencilNoiseModifier_material_filter_set");
  rna_def_modifier_grease_pencil_vertex_group(
      srna, "rna_GreasePencilNoiseModifier_vertex_group_name_set");
  rna_def_modifier_grease_pencil_custom_curve(srna);

  rna_def_modifier_panel_open_prop(srna, "open_influence_panel", 0);
  rna_def_modifier_panel_open_prop(srna, "open_random_panel", 1);

  RNA_define_lib_overridable(true);

  prop = RNA_def_property(srna, "factor", PROP_FLOAT, PROP_FACTOR);
  RNA_def_property_float_sdna(prop, nullptr, "factor");
  RNA_def_property_range(prop, 0.0, FLT_MAX);
  RNA_def_property_ui_range(prop, 0.0, 1.0, 0.1, 2);
  RNA_def_property_ui_text(prop, "Offset Factor", "Amount of noise to apply");
  RNA_def_property_update(prop, 0, "rna_Modifier_update");

  prop = RNA_def_property(srna, "factor_strength", PROP_FLOAT, PROP_FACTOR);
  RNA_def_property_float_sdna(prop, nullptr, "factor_strength");
  RNA_def_property_range(prop, 0.0, FLT_MAX);
  RNA_def_property_ui_range(prop, 0.0, 1.0, 0.1, 2);
  RNA_def_property_ui_text(prop, "Strength Factor", "Amount of noise to apply to opacity");
  RNA_def_property_update(prop, 0, "rna_Modifier_update");

  prop = RNA_def_property(srna, "factor_thickness", PROP_FLOAT, PROP_FACTOR);
  RNA_def_property_float_sdna(prop, nullptr, "factor_thickness");
  RNA_def_property_range(prop, 0.0, FLT_MAX);
  RNA_def_property_ui_range(prop, 0.0, 1.0, 0.1, 2);
  RNA_def_property_ui_text(prop, "Thickness Factor", "Amount of noise to apply to thickness");
  RNA_def_property_update(prop, 0, "rna_Modifier_update");

  prop = RNA_def_property(srna, "factor_uvs", PROP_FLOAT, PROP_FACTOR);
  RNA_def_property_float_sdna(prop, nullptr, "factor_uvs");
  RNA_def_property_range(prop, 0.0, FLT_MAX);
  RNA_def_property_ui_range(prop, 0.0, 1.0, 0.1, 2);
  RNA_def_property_ui_text(prop, "UV Factor", "Amount of noise to apply to UV rotation");
  RNA_def_property_update(prop, 0, "rna_Modifier_update");

  prop = RNA_def_property(srna, "use_random", PROP_BOOLEAN, PROP_NONE);
  RNA_def_property_boolean_sdna(prop, nullptr, "flag", GP_NOISE_USE_RANDOM);
  RNA_def_property_ui_text(prop, "Random", "Use random values over time");
  RNA_def_property_update(prop, 0, "rna_Modifier_update");

  prop = RNA_def_property(srna, "seed", PROP_INT, PROP_UNSIGNED);
  RNA_def_property_ui_text(prop, "Noise Seed", "Random seed");
  RNA_def_property_update(prop, 0, "rna_Modifier_update");

  prop = RNA_def_property(srna, "noise_scale", PROP_FLOAT, PROP_FACTOR);
  RNA_def_property_float_sdna(prop, nullptr, "noise_scale");
  RNA_def_property_range(prop, 0.0, 1.0);
  RNA_def_property_ui_text(prop, "Noise Scale", "Scale the noise frequency");
  RNA_def_property_update(prop, 0, "rna_Modifier_update");

  prop = RNA_def_property(srna, "noise_offset", PROP_FLOAT, PROP_FACTOR);
  RNA_def_property_float_sdna(prop, nullptr, "noise_offset");
  RNA_def_property_range(prop, 0.0, FLT_MAX);
  RNA_def_property_ui_range(prop, 0.0, 100.0, 0.1, 3);
  RNA_def_property_ui_text(prop, "Noise Offset", "Offset the noise along the strokes");
  RNA_def_property_update(prop, 0, "rna_Modifier_update");

  prop = RNA_def_property(srna, "step", PROP_INT, PROP_NONE);
  RNA_def_property_int_sdna(prop, nullptr, "step");
  RNA_def_property_range(prop, 1, 100);
  RNA_def_property_ui_text(prop, "Step", "Number of frames between randomization steps");
  RNA_def_property_update(prop, 0, "rna_Modifier_update");

  prop = RNA_def_property(srna, "random_mode", PROP_ENUM, PROP_NONE);
  RNA_def_property_enum_sdna(prop, nullptr, "noise_mode");
  RNA_def_property_enum_items(prop, modifier_noise_random_mode_items);
  RNA_def_property_ui_text(prop, "Mode", "Where to perform randomization");
  RNA_define_lib_overridable(false);
}

static void rna_def_modifier_grease_pencil_mirror(BlenderRNA *brna)
{
  StructRNA *srna;
  PropertyRNA *prop;

  srna = RNA_def_struct(brna, "GreasePencilMirrorModifier", "Modifier");
  RNA_def_struct_ui_text(srna, "Grease Pencil Mirror Modifier", "");
  RNA_def_struct_sdna(srna, "GreasePencilMirrorModifierData");
  RNA_def_struct_ui_icon(srna, ICON_MOD_MIRROR);

  rna_def_modifier_grease_pencil_layer_filter(srna);
  rna_def_modifier_grease_pencil_material_filter(
      srna, "rna_GreasePencilMirrorModifier_material_filter_set");

  rna_def_modifier_panel_open_prop(srna, "open_influence_panel", 0);

  RNA_define_lib_overridable(true);

  prop = RNA_def_property(srna, "object", PROP_POINTER, PROP_NONE);
  RNA_def_property_ui_text(prop, "Object", "Object used as center");
  RNA_def_property_pointer_funcs(
      prop, nullptr, "rna_GreasePencilMirrorModifier_object_set", nullptr, nullptr);
  RNA_def_property_flag(prop, PROP_EDITABLE | PROP_ID_SELF_CHECK);
  RNA_def_property_update(prop, 0, "rna_Modifier_dependency_update");

  prop = RNA_def_property(srna, "use_axis_x", PROP_BOOLEAN, PROP_NONE);
  RNA_def_property_boolean_sdna(prop, nullptr, "flag", MOD_GREASE_PENCIL_MIRROR_AXIS_X);
  RNA_def_property_ui_text(prop, "X", "Mirror the X axis");
  RNA_def_property_update(prop, 0, "rna_Modifier_update");

  prop = RNA_def_property(srna, "use_axis_y", PROP_BOOLEAN, PROP_NONE);
  RNA_def_property_boolean_sdna(prop, nullptr, "flag", MOD_GREASE_PENCIL_MIRROR_AXIS_Y);
  RNA_def_property_ui_text(prop, "Y", "Mirror the Y axis");
  RNA_def_property_update(prop, 0, "rna_Modifier_update");

  prop = RNA_def_property(srna, "use_axis_z", PROP_BOOLEAN, PROP_NONE);
  RNA_def_property_boolean_sdna(prop, nullptr, "flag", MOD_GREASE_PENCIL_MIRROR_AXIS_Z);
  RNA_def_property_ui_text(prop, "Z", "Mirror the Z axis");
  RNA_def_property_update(prop, 0, "rna_Modifier_update");

  RNA_define_lib_overridable(false);
}

static void rna_def_modifier_grease_pencil_thickness(BlenderRNA *brna)
{
  StructRNA *srna;
  PropertyRNA *prop;

  srna = RNA_def_struct(brna, "GreasePencilThickModifierData", "Modifier");
  RNA_def_struct_ui_text(srna, "Grease Pencil Thickness Modifier", "Adjust stroke thickness");
  RNA_def_struct_sdna(srna, "GreasePencilThickModifierData");
  RNA_def_struct_ui_icon(srna, ICON_MOD_THICKNESS);

  rna_def_modifier_grease_pencil_layer_filter(srna);
  rna_def_modifier_grease_pencil_material_filter(
      srna, "rna_GreasePencilThickModifier_material_filter_set");
  rna_def_modifier_grease_pencil_vertex_group(
      srna, "rna_GreasePencilThickModifier_vertex_group_name_set");
  rna_def_modifier_grease_pencil_custom_curve(srna);

  rna_def_modifier_panel_open_prop(srna, "open_influence_panel", 0);

  RNA_define_lib_overridable(true);

  prop = RNA_def_property(srna, "thickness", PROP_FLOAT, PROP_NONE);
  RNA_def_property_float_sdna(prop, nullptr, "thickness");
  RNA_def_property_range(prop, -10.0f, 100.0f);
  RNA_def_property_ui_range(prop, -1.0f, 1.0f, 0.005, 3);
  RNA_def_property_ui_text(prop, "Thickness", "Absolute thickness to apply everywhere");
  RNA_def_property_update(prop, 0, "rna_Modifier_update");

  prop = RNA_def_property(srna, "thickness_factor", PROP_FLOAT, PROP_NONE);
  RNA_def_property_float_sdna(prop, nullptr, "thickness_fac");
  RNA_def_property_range(prop, 0.0, FLT_MAX);
  RNA_def_property_ui_range(prop, 0.0, 10.0, 0.1, 3);
  RNA_def_property_ui_text(prop, "Thickness Factor", "Factor to multiply the thickness with");
  RNA_def_property_update(prop, 0, "rna_Modifier_update");

  prop = RNA_def_property(srna, "use_weight_factor", PROP_BOOLEAN, PROP_NONE);
  RNA_def_property_boolean_sdna(prop, nullptr, "flag", MOD_GREASE_PENCIL_THICK_WEIGHT_FACTOR);
  RNA_def_property_ui_text(prop, "Weighted", "Use weight to modulate effect");
  RNA_def_property_update(prop, 0, "rna_Modifier_update");

  prop = RNA_def_property(srna, "use_uniform_thickness", PROP_BOOLEAN, PROP_NONE);
  RNA_def_property_boolean_sdna(prop, nullptr, "flag", MOD_GREASE_PENCIL_THICK_NORMALIZE);
  RNA_def_property_ui_text(prop, "Uniform Thickness", "Replace the stroke thickness");
  RNA_def_property_update(prop, 0, "rna_Modifier_update");

  RNA_define_lib_overridable(false);
}

static void rna_def_modifier_grease_pencil_lattice(BlenderRNA *brna)
{
  StructRNA *srna;
  PropertyRNA *prop;

  srna = RNA_def_struct(brna, "GreasePencilLatticeModifier", "Modifier");
  RNA_def_struct_ui_text(
      srna, "Grease Pencil Lattice Modifier", "Deform strokes using a lattice object");
  RNA_def_struct_sdna(srna, "GreasePencilLatticeModifierData");
  RNA_def_struct_ui_icon(srna, ICON_MOD_LATTICE);

  rna_def_modifier_grease_pencil_layer_filter(srna);
  rna_def_modifier_grease_pencil_material_filter(
      srna, "rna_GreasePencilLatticeModifier_material_filter_set");
  rna_def_modifier_grease_pencil_vertex_group(
      srna, "rna_GreasePencilLatticeModifier_vertex_group_name_set");

  rna_def_modifier_panel_open_prop(srna, "open_influence_panel", 0);

  RNA_define_lib_overridable(true);

  prop = RNA_def_property(srna, "object", PROP_POINTER, PROP_NONE);
  RNA_def_property_ui_text(prop, "Object", "Lattice object to deform with");
  RNA_def_property_pointer_funcs(prop,
                                 nullptr,
                                 "rna_GreasePencilLatticeModifier_object_set",
                                 nullptr,
                                 "rna_Lattice_object_poll");
  RNA_def_property_flag(prop, PROP_EDITABLE | PROP_ID_SELF_CHECK);
  RNA_def_property_update(prop, 0, "rna_Modifier_dependency_update");

  prop = RNA_def_property(srna, "strength", PROP_FLOAT, PROP_NONE);
  RNA_def_property_range(prop, -FLT_MAX, FLT_MAX);
  RNA_def_property_ui_range(prop, 0, 1, 10, 2);
  RNA_def_property_ui_text(prop, "Strength", "Strength of modifier effect");
  RNA_def_property_update(prop, 0, "rna_Modifier_update");

  RNA_define_lib_overridable(false);
}

void RNA_def_modifier(BlenderRNA *brna)
{
  StructRNA *srna;
  PropertyRNA *prop;

  /* data */
  srna = RNA_def_struct(brna, "Modifier", nullptr);
  RNA_def_struct_ui_text(srna, "Modifier", "Modifier affecting the geometry data of an object");
  RNA_def_struct_refine_func(srna, "rna_Modifier_refine");
  RNA_def_struct_path_func(srna, "rna_Modifier_path");
  RNA_def_struct_sdna(srna, "ModifierData");
  RNA_def_struct_ui_icon(srna, ICON_MODIFIER);

  /* strings */
  prop = RNA_def_property(srna, "name", PROP_STRING, PROP_NONE);
  RNA_def_property_string_funcs(prop, nullptr, nullptr, "rna_Modifier_name_set");
  RNA_def_property_ui_text(prop, "Name", "Modifier name");
  RNA_def_property_update(prop, NC_OBJECT | ND_MODIFIER | NA_RENAME, "rna_Modifier_name_update");
  RNA_def_struct_name_property(srna, prop);

  /* enums */
  prop = RNA_def_property(srna, "type", PROP_ENUM, PROP_NONE);
  RNA_def_property_clear_flag(prop, PROP_EDITABLE);
  RNA_def_property_enum_sdna(prop, nullptr, "type");
  RNA_def_property_enum_items(prop, rna_enum_object_modifier_type_items);
  RNA_def_property_ui_text(prop, "Type", "");

  /* flags */
  prop = RNA_def_property(srna, "show_viewport", PROP_BOOLEAN, PROP_NONE);
  RNA_def_property_boolean_sdna(prop, nullptr, "mode", eModifierMode_Realtime);
  RNA_def_property_ui_text(prop, "Realtime", "Display modifier in viewport");
  RNA_def_property_flag(prop, PROP_LIB_EXCEPTION);
  RNA_def_property_override_flag(prop, PROPOVERRIDE_OVERRIDABLE_LIBRARY);
  RNA_def_property_update(prop, 0, "rna_Modifier_update");
  RNA_def_property_ui_icon(prop, ICON_RESTRICT_VIEW_ON, 1);

  prop = RNA_def_property(srna, "show_render", PROP_BOOLEAN, PROP_NONE);
  RNA_def_property_boolean_sdna(prop, nullptr, "mode", eModifierMode_Render);
  RNA_def_property_override_flag(prop, PROPOVERRIDE_OVERRIDABLE_LIBRARY);
  RNA_def_property_ui_text(prop, "Render", "Use modifier during render");
  RNA_def_property_ui_icon(prop, ICON_RESTRICT_RENDER_ON, 1);
  RNA_def_property_update(prop, NC_OBJECT | ND_MODIFIER, nullptr);

  prop = RNA_def_property(srna, "show_in_editmode", PROP_BOOLEAN, PROP_NONE);
  RNA_def_property_boolean_sdna(prop, nullptr, "mode", eModifierMode_Editmode);
  RNA_def_property_ui_text(prop, "Edit Mode", "Display modifier in Edit mode");
  RNA_def_property_update(prop, 0, "rna_Modifier_update");
  RNA_def_property_ui_icon(prop, ICON_EDITMODE_HLT, 0);

  prop = RNA_def_property(srna, "show_on_cage", PROP_BOOLEAN, PROP_NONE);
  RNA_def_property_boolean_sdna(prop, nullptr, "mode", eModifierMode_OnCage);
  RNA_def_property_ui_text(prop, "On Cage", "Adjust edit cage to modifier result");
  RNA_def_property_ui_icon(prop, ICON_MESH_DATA, 0);
  RNA_def_property_update(prop, 0, "rna_Modifier_update");

  prop = RNA_def_property(srna, "show_expanded", PROP_BOOLEAN, PROP_NONE);
  RNA_def_property_boolean_funcs(
      prop, "rna_Modifier_show_expanded_get", "rna_Modifier_show_expanded_set");
  RNA_def_property_flag(prop, PROP_NO_DEG_UPDATE);
  RNA_def_property_boolean_sdna(prop, nullptr, "ui_expand_flag", 0);
  RNA_def_property_override_flag(prop, PROPOVERRIDE_OVERRIDABLE_LIBRARY);
  RNA_def_property_ui_text(prop, "Expanded", "Set modifier expanded in the user interface");
  RNA_def_property_ui_icon(prop, ICON_RIGHTARROW, 1);
  RNA_def_property_update(prop, NC_OBJECT | ND_MODIFIER, nullptr);

  prop = RNA_def_property(srna, "is_active", PROP_BOOLEAN, PROP_NONE);
  RNA_def_property_boolean_sdna(prop, nullptr, "flag", eModifierFlag_Active);
  RNA_def_property_boolean_funcs(prop, nullptr, "rna_Modifier_is_active_set");
  RNA_def_property_flag(prop, PROP_NO_DEG_UPDATE);
  RNA_def_property_clear_flag(prop, PROP_ANIMATABLE);
  RNA_def_property_override_flag(prop, PROPOVERRIDE_OVERRIDABLE_LIBRARY);
  RNA_def_property_ui_text(prop, "Active", "The active modifier in the list");
  RNA_def_property_update(prop, NC_OBJECT | ND_MODIFIER, nullptr);

  prop = RNA_def_boolean(srna,
                         "is_override_data",
                         false,
                         "Override Modifier",
                         "In a local override object, whether this modifier comes from the linked "
                         "reference object, or is local to the override");
  RNA_def_property_clear_flag(prop, PROP_EDITABLE);
  RNA_def_property_boolean_negative_sdna(
      prop, nullptr, "flag", eModifierFlag_OverrideLibrary_Local);

  prop = RNA_def_property(srna, "use_apply_on_spline", PROP_BOOLEAN, PROP_NONE);
  RNA_def_property_boolean_sdna(prop, nullptr, "mode", eModifierMode_ApplyOnSpline);
  RNA_def_property_ui_text(
      prop,
      "Apply on Spline",
      "Apply this and all preceding deformation modifiers on splines' points rather than "
      "on filled curve/surface");
  RNA_def_property_ui_icon(prop, ICON_SURFACE_DATA, 0);
  RNA_def_property_update(prop, 0, "rna_Modifier_update");

  prop = RNA_def_property(srna, "execution_time", PROP_FLOAT, PROP_TIME_ABSOLUTE);
  RNA_def_property_clear_flag(prop, PROP_EDITABLE);
  RNA_def_property_ui_text(
      prop,
      "Execution Time",
      "Time in seconds that the modifier took to evaluate. This is only set on evaluated objects. "
      "If multiple modifiers run in parallel, execution time is not a reliable metric");

  prop = RNA_def_property(srna, "persistent_uid", PROP_INT, PROP_NONE);
  RNA_def_property_clear_flag(prop, PROP_EDITABLE);
  RNA_def_property_ui_text(
      prop,
      "Persistent UID",
      "Uniquely identifies the modifier within the modifier stack that it is part of");

  /* types */
  rna_def_modifier_subsurf(brna);
  rna_def_modifier_lattice(brna);
  rna_def_modifier_curve(brna);
  rna_def_modifier_build(brna);
  rna_def_modifier_mirror(brna);
  rna_def_modifier_decimate(brna);
  rna_def_modifier_wave(brna);
  rna_def_modifier_armature(brna);
  rna_def_modifier_hook(brna);
  rna_def_modifier_softbody(brna);
  rna_def_modifier_boolean(brna);
  rna_def_modifier_array(brna);
  rna_def_modifier_edgesplit(brna);
  rna_def_modifier_displace(brna);
  rna_def_modifier_uvproject(brna);
  rna_def_modifier_smooth(brna);
  rna_def_modifier_correctivesmooth(brna);
  rna_def_modifier_cast(brna);
  rna_def_modifier_meshdeform(brna);
  rna_def_modifier_particlesystem(brna);
  rna_def_modifier_particleinstance(brna);
  rna_def_modifier_explode(brna);
  rna_def_modifier_cloth(brna);
  rna_def_modifier_collision(brna);
  rna_def_modifier_bevel(brna);
  rna_def_modifier_shrinkwrap(brna);
  rna_def_modifier_mask(brna);
  rna_def_modifier_simpledeform(brna);
  rna_def_modifier_warp(brna);
  rna_def_modifier_multires(brna);
  rna_def_modifier_surface(brna);
  rna_def_modifier_fluid(brna);
  rna_def_modifier_solidify(brna);
  rna_def_modifier_screw(brna);
  rna_def_modifier_uvwarp(brna);
  rna_def_modifier_weightvgedit(brna);
  rna_def_modifier_weightvgmix(brna);
  rna_def_modifier_weightvgproximity(brna);
  rna_def_modifier_dynamic_paint(brna);
  rna_def_modifier_ocean(brna);
  rna_def_modifier_remesh(brna);
  rna_def_modifier_skin(brna);
  rna_def_modifier_laplaciansmooth(brna);
  rna_def_modifier_triangulate(brna);
  rna_def_modifier_meshcache(brna);
  rna_def_modifier_laplaciandeform(brna);
  rna_def_modifier_weld(brna);
  rna_def_modifier_wireframe(brna);
  rna_def_modifier_datatransfer(brna);
  rna_def_modifier_normaledit(brna);
  rna_def_modifier_meshseqcache(brna);
  rna_def_modifier_surfacedeform(brna);
  rna_def_modifier_weightednormal(brna);
  rna_def_modifier_nodes(brna);
  rna_def_modifier_mesh_to_volume(brna);
  rna_def_modifier_volume_displace(brna);
  rna_def_modifier_volume_to_mesh(brna);
  rna_def_modifier_grease_pencil_opacity(brna);
  rna_def_modifier_grease_pencil_subdiv(brna);
  rna_def_modifier_grease_pencil_color(brna);
  rna_def_modifier_grease_pencil_tint(brna);
  rna_def_modifier_grease_pencil_smooth(brna);
  rna_def_modifier_grease_pencil_offset(brna);
  rna_def_modifier_grease_pencil_noise(brna);
  rna_def_modifier_grease_pencil_mirror(brna);
  rna_def_modifier_grease_pencil_thickness(brna);
  rna_def_modifier_grease_pencil_lattice(brna);
}

#endif<|MERGE_RESOLUTION|>--- conflicted
+++ resolved
@@ -948,12 +948,9 @@
 RNA_MOD_OBJECT_SET(Shrinkwrap, target, OB_MESH);
 RNA_MOD_OBJECT_SET(Shrinkwrap, auxTarget, OB_MESH);
 RNA_MOD_OBJECT_SET(SurfaceDeform, target, OB_MESH);
-<<<<<<< HEAD
-RNA_MOD_OBJECT_SET(GreasePencilLattice, object, OB_LATTICE);
-=======
->>>>>>> 92cadc24
 RNA_MOD_OBJECT_SET(GreasePencilMirror, object, OB_EMPTY);
 RNA_MOD_OBJECT_SET(GreasePencilTint, object, OB_EMPTY);
+RNA_MOD_OBJECT_SET(GreasePencilLattice, object, OB_LATTICE);
 
 static void rna_HookModifier_object_set(PointerRNA *ptr,
                                         PointerRNA value,
@@ -1895,7 +1892,6 @@
                           std::min(value, 1.0f) :
                           value;
 }
-
 #else
 
 static void rna_def_modifier_panel_open_prop(StructRNA *srna, const char *identifier, const int id)
