--- conflicted
+++ resolved
@@ -2000,11 +2000,8 @@
 RNA_MOD_GREASE_PENCIL_MATERIAL_FILTER_SET(GreasePencilEnvelope);
 RNA_MOD_GREASE_PENCIL_MATERIAL_FILTER_SET(GreasePencilOutline);
 RNA_MOD_GREASE_PENCIL_MATERIAL_FILTER_SET(GreasePencilShrinkwrap);
-<<<<<<< HEAD
+RNA_MOD_GREASE_PENCIL_MATERIAL_FILTER_SET(GreasePencilBuild);
 RNA_MOD_GREASE_PENCIL_MATERIAL_FILTER_SET(GreasePencilTexture);
-=======
-RNA_MOD_GREASE_PENCIL_MATERIAL_FILTER_SET(GreasePencilBuild);
->>>>>>> 3689dfca
 
 RNA_MOD_GREASE_PENCIL_VERTEX_GROUP_SET(GreasePencilOffset);
 RNA_MOD_GREASE_PENCIL_VERTEX_GROUP_SET(GreasePencilOpacity);
@@ -10510,113 +10507,6 @@
   RNA_define_lib_overridable(false);
 }
 
-<<<<<<< HEAD
-static void rna_def_modifier_grease_pencil_texture(BlenderRNA *brna)
-{
-  StructRNA *srna;
-  PropertyRNA *prop;
-
-  static const EnumPropertyItem fit_type_items[] = {
-      {MOD_GREASE_PENCIL_TEXTURE_CONSTANT_LENGTH,
-       "CONSTANT_LENGTH",
-       0,
-       "Constant Length",
-       "Keep the texture at a constant length regardless of the length of each stroke"},
-      {MOD_GREASE_PENCIL_TEXTURE_FIT_STROKE,
-       "FIT_STROKE",
-       0,
-       "Stroke Length",
-       "Scale the texture to fit the length of each stroke"},
-      {0, nullptr, 0, nullptr, nullptr},
-  };
-
-  static const EnumPropertyItem mode_items[] = {
-      {MOD_GREASE_PENCIL_TEXTURE_STROKE,
-       "STROKE",
-       0,
-       "Stroke",
-       "Manipulate only stroke texture coordinates"},
-      {MOD_GREASE_PENCIL_TEXTURE_FILL,
-       "FILL",
-       0,
-       "Fill",
-       "Manipulate only fill texture coordinates"},
-      {MOD_GREASE_PENCIL_TEXTURE_STROKE_AND_FILL,
-       "STROKE_AND_FILL",
-       0,
-       "Stroke & Fill",
-       "Manipulate both stroke and fill texture coordinates"},
-      {0, nullptr, 0, nullptr, nullptr},
-  };
-
-  srna = RNA_def_struct(brna, "GreasePencilTextureModifier", "Modifier");
-  RNA_def_struct_ui_text(
-      srna, "Grease Pencil Texture Modifier", "Transform stroke texture coordinates Modifier");
-  RNA_def_struct_sdna(srna, "GreasePencilTextureModifierData");
-  RNA_def_struct_ui_icon(srna, ICON_MOD_UVPROJECT);
-
-  rna_def_modifier_grease_pencil_layer_filter(srna);
-  rna_def_modifier_grease_pencil_material_filter(
-      srna, "rna_GreasePencilTextureModifier_material_filter_set");
-  rna_def_modifier_grease_pencil_vertex_group(
-      srna, "rna_GreasePencilTextureModifier_vertex_group_name_set");
-
-  rna_def_modifier_panel_open_prop(srna, "open_influence_panel", 0);
-
-  RNA_define_lib_overridable(true);
-
-  prop = RNA_def_property(srna, "uv_offset", PROP_FLOAT, PROP_NONE);
-  RNA_def_property_float_sdna(prop, nullptr, "uv_offset");
-  RNA_def_property_range(prop, -FLT_MAX, FLT_MAX);
-  RNA_def_property_ui_range(prop, -100.0, 100.0, 0.1, 3);
-  RNA_def_property_ui_text(prop, "UV Offset", "Offset value to add to stroke UVs");
-  RNA_def_property_update(prop, 0, "rna_Modifier_update");
-
-  prop = RNA_def_property(srna, "uv_scale", PROP_FLOAT, PROP_NONE);
-  RNA_def_property_float_sdna(prop, nullptr, "uv_scale");
-  RNA_def_property_range(prop, 0.0, FLT_MAX);
-  RNA_def_property_ui_range(prop, 0.0, 100.0, 0.1, 3);
-  RNA_def_property_ui_text(prop, "UV Scale", "Factor to scale the UVs");
-  RNA_def_property_update(prop, 0, "rna_Modifier_update");
-
-  /* Rotation of Dot Texture. */
-  prop = RNA_def_property(srna, "alignment_rotation", PROP_FLOAT, PROP_ANGLE);
-  RNA_def_property_float_sdna(prop, nullptr, "alignment_rotation");
-  RNA_def_property_float_default(prop, 0.0f);
-  RNA_def_property_range(prop, -DEG2RADF(90.0f), DEG2RADF(90.0f));
-  RNA_def_property_ui_range(prop, -DEG2RADF(90.0f), DEG2RADF(90.0f), 10, 3);
-  RNA_def_property_ui_text(
-      prop, "Rotation", "Additional rotation applied to dots and square strokes");
-  RNA_def_property_update(prop, 0, "rna_Modifier_update");
-
-  prop = RNA_def_property(srna, "fill_rotation", PROP_FLOAT, PROP_ANGLE);
-  RNA_def_property_float_sdna(prop, nullptr, "fill_rotation");
-  RNA_def_property_ui_text(prop, "Fill Rotation", "Additional rotation of the fill UV");
-  RNA_def_property_update(prop, 0, "rna_Modifier_update");
-
-  prop = RNA_def_property(srna, "fill_offset", PROP_FLOAT, PROP_COORDS);
-  RNA_def_property_float_sdna(prop, nullptr, "fill_offset");
-  RNA_def_property_array(prop, 2);
-  RNA_def_property_ui_text(prop, "Fill Offset", "Additional offset of the fill UV");
-  RNA_def_property_update(prop, 0, "rna_Modifier_update");
-
-  prop = RNA_def_property(srna, "fill_scale", PROP_FLOAT, PROP_COORDS);
-  RNA_def_property_float_sdna(prop, nullptr, "fill_scale");
-  RNA_def_property_range(prop, 0.01f, 100.0f);
-  RNA_def_property_ui_text(prop, "Fill Scale", "Additional scale of the fill UV");
-  RNA_def_property_update(prop, 0, "rna_Modifier_update");
-
-  prop = RNA_def_property(srna, "fit_method", PROP_ENUM, PROP_NONE);
-  RNA_def_property_enum_sdna(prop, nullptr, "fit_method");
-  RNA_def_property_enum_items(prop, fit_type_items);
-  RNA_def_property_ui_text(prop, "Fit Method", "");
-  RNA_def_property_update(prop, 0, "rna_Modifier_dependency_update");
-
-  prop = RNA_def_property(srna, "mode", PROP_ENUM, PROP_NONE);
-  RNA_def_property_enum_sdna(prop, nullptr, "mode");
-  RNA_def_property_enum_items(prop, mode_items);
-  RNA_def_property_ui_text(prop, "Mode", "");
-=======
 static void rna_def_modifier_grease_pencil_build(BlenderRNA *brna)
 {
   static EnumPropertyItem prop_gpencil_build_mode_items[] = {
@@ -10823,7 +10713,116 @@
   RNA_def_property_pointer_funcs(
       prop, nullptr, "rna_GreasePencilBuildModifier_object_set", nullptr, nullptr);
   RNA_def_property_flag(prop, PROP_EDITABLE | PROP_ID_SELF_CHECK);
->>>>>>> 3689dfca
+  RNA_def_property_update(prop, 0, "rna_Modifier_dependency_update");
+
+  RNA_define_lib_overridable(false);
+}
+
+static void rna_def_modifier_grease_pencil_texture(BlenderRNA *brna)
+{
+  StructRNA *srna;
+  PropertyRNA *prop;
+
+  static const EnumPropertyItem fit_type_items[] = {
+      {MOD_GREASE_PENCIL_TEXTURE_CONSTANT_LENGTH,
+       "CONSTANT_LENGTH",
+       0,
+       "Constant Length",
+       "Keep the texture at a constant length regardless of the length of each stroke"},
+      {MOD_GREASE_PENCIL_TEXTURE_FIT_STROKE,
+       "FIT_STROKE",
+       0,
+       "Stroke Length",
+       "Scale the texture to fit the length of each stroke"},
+      {0, nullptr, 0, nullptr, nullptr},
+  };
+
+  static const EnumPropertyItem mode_items[] = {
+      {MOD_GREASE_PENCIL_TEXTURE_STROKE,
+       "STROKE",
+       0,
+       "Stroke",
+       "Manipulate only stroke texture coordinates"},
+      {MOD_GREASE_PENCIL_TEXTURE_FILL,
+       "FILL",
+       0,
+       "Fill",
+       "Manipulate only fill texture coordinates"},
+      {MOD_GREASE_PENCIL_TEXTURE_STROKE_AND_FILL,
+       "STROKE_AND_FILL",
+       0,
+       "Stroke & Fill",
+       "Manipulate both stroke and fill texture coordinates"},
+      {0, nullptr, 0, nullptr, nullptr},
+  };
+
+  srna = RNA_def_struct(brna, "GreasePencilTextureModifier", "Modifier");
+  RNA_def_struct_ui_text(
+      srna, "Grease Pencil Texture Modifier", "Transform stroke texture coordinates Modifier");
+  RNA_def_struct_sdna(srna, "GreasePencilTextureModifierData");
+  RNA_def_struct_ui_icon(srna, ICON_MOD_UVPROJECT);
+
+  rna_def_modifier_grease_pencil_layer_filter(srna);
+  rna_def_modifier_grease_pencil_material_filter(
+      srna, "rna_GreasePencilTextureModifier_material_filter_set");
+  rna_def_modifier_grease_pencil_vertex_group(
+      srna, "rna_GreasePencilTextureModifier_vertex_group_name_set");
+
+  rna_def_modifier_panel_open_prop(srna, "open_influence_panel", 0);
+
+  RNA_define_lib_overridable(true);
+
+  prop = RNA_def_property(srna, "uv_offset", PROP_FLOAT, PROP_NONE);
+  RNA_def_property_float_sdna(prop, nullptr, "uv_offset");
+  RNA_def_property_range(prop, -FLT_MAX, FLT_MAX);
+  RNA_def_property_ui_range(prop, -100.0, 100.0, 0.1, 3);
+  RNA_def_property_ui_text(prop, "UV Offset", "Offset value to add to stroke UVs");
+  RNA_def_property_update(prop, 0, "rna_Modifier_update");
+
+  prop = RNA_def_property(srna, "uv_scale", PROP_FLOAT, PROP_NONE);
+  RNA_def_property_float_sdna(prop, nullptr, "uv_scale");
+  RNA_def_property_range(prop, 0.0, FLT_MAX);
+  RNA_def_property_ui_range(prop, 0.0, 100.0, 0.1, 3);
+  RNA_def_property_ui_text(prop, "UV Scale", "Factor to scale the UVs");
+  RNA_def_property_update(prop, 0, "rna_Modifier_update");
+
+  /* Rotation of Dot Texture. */
+  prop = RNA_def_property(srna, "alignment_rotation", PROP_FLOAT, PROP_ANGLE);
+  RNA_def_property_float_sdna(prop, nullptr, "alignment_rotation");
+  RNA_def_property_float_default(prop, 0.0f);
+  RNA_def_property_range(prop, -DEG2RADF(90.0f), DEG2RADF(90.0f));
+  RNA_def_property_ui_range(prop, -DEG2RADF(90.0f), DEG2RADF(90.0f), 10, 3);
+  RNA_def_property_ui_text(
+      prop, "Rotation", "Additional rotation applied to dots and square strokes");
+  RNA_def_property_update(prop, 0, "rna_Modifier_update");
+
+  prop = RNA_def_property(srna, "fill_rotation", PROP_FLOAT, PROP_ANGLE);
+  RNA_def_property_float_sdna(prop, nullptr, "fill_rotation");
+  RNA_def_property_ui_text(prop, "Fill Rotation", "Additional rotation of the fill UV");
+  RNA_def_property_update(prop, 0, "rna_Modifier_update");
+
+  prop = RNA_def_property(srna, "fill_offset", PROP_FLOAT, PROP_COORDS);
+  RNA_def_property_float_sdna(prop, nullptr, "fill_offset");
+  RNA_def_property_array(prop, 2);
+  RNA_def_property_ui_text(prop, "Fill Offset", "Additional offset of the fill UV");
+  RNA_def_property_update(prop, 0, "rna_Modifier_update");
+
+  prop = RNA_def_property(srna, "fill_scale", PROP_FLOAT, PROP_COORDS);
+  RNA_def_property_float_sdna(prop, nullptr, "fill_scale");
+  RNA_def_property_range(prop, 0.01f, 100.0f);
+  RNA_def_property_ui_text(prop, "Fill Scale", "Additional scale of the fill UV");
+  RNA_def_property_update(prop, 0, "rna_Modifier_update");
+
+  prop = RNA_def_property(srna, "fit_method", PROP_ENUM, PROP_NONE);
+  RNA_def_property_enum_sdna(prop, nullptr, "fit_method");
+  RNA_def_property_enum_items(prop, fit_type_items);
+  RNA_def_property_ui_text(prop, "Fit Method", "");
+  RNA_def_property_update(prop, 0, "rna_Modifier_dependency_update");
+
+  prop = RNA_def_property(srna, "mode", PROP_ENUM, PROP_NONE);
+  RNA_def_property_enum_sdna(prop, nullptr, "mode");
+  RNA_def_property_enum_items(prop, mode_items);
+  RNA_def_property_ui_text(prop, "Mode", "");
   RNA_def_property_update(prop, 0, "rna_Modifier_dependency_update");
 
   RNA_define_lib_overridable(false);
@@ -11021,11 +11020,8 @@
   rna_def_modifier_grease_pencil_envelope(brna);
   rna_def_modifier_grease_pencil_outline(brna);
   rna_def_modifier_grease_pencil_shrinkwrap(brna);
-<<<<<<< HEAD
+  rna_def_modifier_grease_pencil_build(brna);
   rna_def_modifier_grease_pencil_texture(brna);
-=======
-  rna_def_modifier_grease_pencil_build(brna);
->>>>>>> 3689dfca
 }
 
 #endif