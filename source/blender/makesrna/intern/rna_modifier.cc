/* SPDX-FileCopyrightText: 2023 Blender Authors
 *
 * SPDX-License-Identifier: GPL-2.0-or-later */

/** \file
 * \ingroup RNA
 */

#include <cfloat>
#include <climits>
#include <cstdlib>

#include "DNA_armature_types.h"
#include "DNA_cachefile_types.h"
#include "DNA_gpencil_modifier_types.h"
#include "DNA_mesh_types.h"
#include "DNA_modifier_types.h"
#include "DNA_object_force_types.h"
#include "DNA_object_types.h"
#include "DNA_scene_types.h"

#include "MEM_guardedalloc.h"

#include "BLT_translation.hh"

#include "BKE_animsys.h"
#include "BKE_attribute.hh"
#include "BKE_curveprofile.h"
#include "BKE_customdata.hh"
#include "BKE_data_transfer.h"
#include "BKE_dynamicpaint.h"
#include "BKE_effect.h"
#include "BKE_fluid.h" /* For BKE_fluid_modifier_free & BKE_fluid_modifier_create_type_data */
#include "BKE_idprop.h"
#include "BKE_mesh_mapping.hh"
#include "BKE_mesh_remap.hh"
#include "BKE_multires.hh"
#include "BKE_ocean.h"

#include "RNA_access.hh"
#include "RNA_define.hh"
#include "RNA_enum_types.hh"

#include "rna_internal.hh"

#include "WM_api.hh"
#include "WM_types.hh"

#include "MOD_nodes.hh"

const EnumPropertyItem rna_enum_object_modifier_type_items[] = {
    RNA_ENUM_ITEM_HEADING(N_("Modify"), nullptr),
    {eModifierType_DataTransfer,
     "DATA_TRANSFER",
     ICON_MOD_DATA_TRANSFER,
     "Data Transfer",
     "Transfer several types of data (vertex groups, UV maps, vertex colors, custom normals) from "
     "one mesh to another"},
    {eModifierType_MeshCache,
     "MESH_CACHE",
     ICON_MOD_MESHDEFORM,
     "Mesh Cache",
     "Deform the mesh using an external frame-by-frame vertex transform cache"},
    {eModifierType_MeshSequenceCache,
     "MESH_SEQUENCE_CACHE",
     ICON_MOD_MESHDEFORM,
     "Mesh Sequence Cache",
     "Deform the mesh or curve using an external mesh cache in Alembic format"},
    {eModifierType_NormalEdit,
     "NORMAL_EDIT",
     ICON_MOD_NORMALEDIT,
     "Normal Edit",
     "Modify the direction of the surface normals"},
    {eModifierType_WeightedNormal,
     "WEIGHTED_NORMAL",
     ICON_MOD_NORMALEDIT,
     "Weighted Normal",
     "Modify the direction of the surface normals using a weighting method"},
    {eModifierType_UVProject,
     "UV_PROJECT",
     ICON_MOD_UVPROJECT,
     "UV Project",
     "Project the UV map coordinates from the negative Z axis of another object"},
    {eModifierType_UVWarp,
     "UV_WARP",
     ICON_MOD_UVPROJECT,
     "UV Warp",
     "Transform the UV map using the difference between two objects"},
    {eModifierType_WeightVGEdit,
     "VERTEX_WEIGHT_EDIT",
     ICON_MOD_VERTEX_WEIGHT,
     "Vertex Weight Edit",
     "Modify of the weights of a vertex group"},
    {eModifierType_WeightVGMix,
     "VERTEX_WEIGHT_MIX",
     ICON_MOD_VERTEX_WEIGHT,
     "Vertex Weight Mix",
     "Mix the weights of two vertex groups"},
    {eModifierType_WeightVGProximity,
     "VERTEX_WEIGHT_PROXIMITY",
     ICON_MOD_VERTEX_WEIGHT,
     "Vertex Weight Proximity",
     "Set the vertex group weights based on the distance to another target object"},
    {eModifierType_GreasePencilColor,
     "GREASE_PENCIL_COLOR",
     ICON_MOD_HUE_SATURATION,
     "Hue/Saturation",
     "Change hue/saturation/value of the strokes"},
    {eModifierType_GreasePencilTint,
     "GREASE_PENCIL_TINT",
     ICON_MOD_TINT,
     "Tint",
     "Tint the color of the strokes"},
    {eModifierType_GreasePencilOpacity,
     "GREASE_PENCIL_OPACITY",
     ICON_MOD_OPACITY,
     "Opacity",
     "Change the opacity of the strokes"},
    {eModifierType_GPWeightAngle,
     "GREASE_PENCIL_VERTEX_WEIGHT_ANGLE",
     ICON_MOD_VERTEX_WEIGHT,
     "Vertex Weight Angle",
     "Generate vertex weights base on stroke angle"},

    RNA_ENUM_ITEM_HEADING(N_("Generate"), nullptr),
    {eModifierType_Array,
     "ARRAY",
     ICON_MOD_ARRAY,
     "Array",
     "Create copies of the shape with offsets"},
    {eModifierType_Bevel,
     "BEVEL",
     ICON_MOD_BEVEL,
     "Bevel",
     "Generate sloped corners by adding geometry to the mesh's edges or vertices"},
    {eModifierType_Boolean,
     "BOOLEAN",
     ICON_MOD_BOOLEAN,
     "Boolean",
     "Use another shape to cut, combine or perform a difference operation"},
    {eModifierType_Build,
     "BUILD",
     ICON_MOD_BUILD,
     "Build",
     "Cause the faces of the mesh object to appear or disappear one after the other over time"},
    {eModifierType_Decimate,
     "DECIMATE",
     ICON_MOD_DECIM,
     "Decimate",
     "Reduce the geometry density"},
    {eModifierType_EdgeSplit,
     "EDGE_SPLIT",
     ICON_MOD_EDGESPLIT,
     "Edge Split",
     "Split away joined faces at the edges"},
    {eModifierType_Nodes, "NODES", ICON_GEOMETRY_NODES, "Geometry Nodes", ""},
    {eModifierType_Mask,
     "MASK",
     ICON_MOD_MASK,
     "Mask",
     "Dynamically hide vertices based on a vertex group or armature"},
    {eModifierType_Mirror,
     "MIRROR",
     ICON_MOD_MIRROR,
     "Mirror",
     "Mirror along the local X, Y and/or Z axes, over the object origin"},
    {eModifierType_MeshToVolume,
     "MESH_TO_VOLUME",
     ICON_VOLUME_DATA,
     "Mesh to Volume",
     ""}, /* TODO: Use correct icon. */
    {eModifierType_Multires,
     "MULTIRES",
     ICON_MOD_MULTIRES,
     "Multiresolution",
     "Subdivide the mesh in a way that allows editing the higher subdivision levels"},
    {eModifierType_Remesh,
     "REMESH",
     ICON_MOD_REMESH,
     "Remesh",
     "Generate new mesh topology based on the current shape"},
    {eModifierType_Screw,
     "SCREW",
     ICON_MOD_SCREW,
     "Screw",
     "Lathe around an axis, treating the input mesh as a profile"},
    {eModifierType_Skin,
     "SKIN",
     ICON_MOD_SKIN,
     "Skin",
     "Create a solid shape from vertices and edges, using the vertex radius to define the "
     "thickness"},
    {eModifierType_Solidify, "SOLIDIFY", ICON_MOD_SOLIDIFY, "Solidify", "Make the surface thick"},
    {eModifierType_Subsurf,
     "SUBSURF",
     ICON_MOD_SUBSURF,
     "Subdivision Surface",
     "Split the faces into smaller parts, giving it a smoother appearance"},
    {eModifierType_Triangulate,
     "TRIANGULATE",
     ICON_MOD_TRIANGULATE,
     "Triangulate",
     "Convert all polygons to triangles"},
    {eModifierType_VolumeToMesh,
     "VOLUME_TO_MESH",
     ICON_VOLUME_DATA,
     "Volume to Mesh",
     ""}, /* TODO: Use correct icon. */
    {eModifierType_Weld,
     "WELD",
     ICON_AUTOMERGE_OFF,
     "Weld",
     "Find groups of vertices closer than dist and merge them together"},
    {eModifierType_Wireframe,
     "WIREFRAME",
     ICON_MOD_WIREFRAME,
     "Wireframe",
     "Convert faces into thickened edges"},
    {eModifierType_GreasePencilSubdiv,
     "GREASE_PENCIL_SUBDIV",
     ICON_MOD_SUBSURF,
     "Subdivide strokes",
     "Grease Pencil subdivide modifier"},
    {eModifierType_GreasePencilMirror,
     "GREASE_PENCIL_MIRROR",
     ICON_MOD_MIRROR,
     "Mirror strokes",
     "Duplicate strokes like a mirror"},
    {eModifierType_GreasePencilMultiply,
     "GREASE_PENCIL_MULTIPLY",
     ICON_GP_MULTIFRAME_EDITING,
     "Multiple Strokes",
     "Generate multiple strokes around original strokes"},

    RNA_ENUM_ITEM_HEADING(N_("Deform"), nullptr),
    {eModifierType_Armature,
     "ARMATURE",
     ICON_MOD_ARMATURE,
     "Armature",
     "Deform the shape using an armature object"},
    {eModifierType_Cast,
     "CAST",
     ICON_MOD_CAST,
     "Cast",
     "Shift the shape towards a predefined primitive"},
    {eModifierType_Curve, "CURVE", ICON_MOD_CURVE, "Curve", "Bend the mesh using a curve object"},
    {eModifierType_Displace,
     "DISPLACE",
     ICON_MOD_DISPLACE,
     "Displace",
     "Offset vertices based on a texture"},
    {eModifierType_Hook, "HOOK", ICON_HOOK, "Hook", "Deform specific points using another object"},
    {eModifierType_LaplacianDeform,
     "LAPLACIANDEFORM",
     ICON_MOD_MESHDEFORM,
     "Laplacian Deform",
     "Deform based a series of anchor points"},
    {eModifierType_Lattice,
     "LATTICE",
     ICON_MOD_LATTICE,
     "Lattice",
     "Deform using the shape of a lattice object"},
    {eModifierType_MeshDeform,
     "MESH_DEFORM",
     ICON_MOD_MESHDEFORM,
     "Mesh Deform",
     "Deform using a different mesh, which acts as a deformation cage"},
    {eModifierType_Shrinkwrap,
     "SHRINKWRAP",
     ICON_MOD_SHRINKWRAP,
     "Shrinkwrap",
     "Project the shape onto another object"},
    {eModifierType_SimpleDeform,
     "SIMPLE_DEFORM",
     ICON_MOD_SIMPLEDEFORM,
     "Simple Deform",
     "Deform the shape by twisting, bending, tapering or stretching"},
    {eModifierType_Smooth,
     "SMOOTH",
     ICON_MOD_SMOOTH,
     "Smooth",
     "Smooth the mesh by flattening the angles between adjacent faces"},
    {eModifierType_CorrectiveSmooth,
     "CORRECTIVE_SMOOTH",
     ICON_MOD_SMOOTH,
     "Smooth Corrective",
     "Smooth the mesh while still preserving the volume"},
    {eModifierType_LaplacianSmooth,
     "LAPLACIANSMOOTH",
     ICON_MOD_SMOOTH,
     "Smooth Laplacian",
     "Reduce the noise on a mesh surface with minimal changes to its shape"},
    {eModifierType_SurfaceDeform,
     "SURFACE_DEFORM",
     ICON_MOD_MESHDEFORM,
     "Surface Deform",
     "Transfer motion from another mesh"},
    {eModifierType_Warp,
     "WARP",
     ICON_MOD_WARP,
     "Warp",
     "Warp parts of a mesh to a new location in a very flexible way thanks to 2 specified "
     "objects"},
    {eModifierType_Wave,
     "WAVE",
     ICON_MOD_WAVE,
     "Wave",
     "Adds a ripple-like motion to an object's geometry"},
    {eModifierType_VolumeDisplace,
     "VOLUME_DISPLACE",
     ICON_VOLUME_DATA,
     "Volume Displace",
     "Deform volume based on noise or other vector fields"}, /* TODO: Use correct icon. */
    {eModifierType_GreasePencilNoise,
     "GREASE_PENCIL_NOISE",
     ICON_MOD_NOISE,
     "Noise",
     "Generate noise wobble in grease pencil strokes"},
    {eModifierType_GreasePencilOffset,
     "GREASE_PENCIL_OFFSET",
     ICON_MOD_OFFSET,
     "Offset",
     "Change stroke location, rotation, or scale"},
    {eModifierType_GreasePencilSmooth,
     "GREASE_PENCIL_SMOOTH",
     ICON_SMOOTHCURVE,
     "Smooth",
     "Smooth grease pencil strokes"},
    {eModifierType_GreasePencilThickness,
     "GREASE_PENCIL_THICKNESS",
     ICON_MOD_THICKNESS,
     "Thickness",
     "Change stroke thickness"},
    {eModifierType_GreasePencilLattice,
     "GREASE_PENCIL_LATTICE",
     ICON_MOD_LATTICE,
     "Lattice",
     "Deform strokes using a lattice object"},
    {eModifierType_GreasePencilDash,
     "GREASE_PENCIL_DASH",
     ICON_MOD_DASH,
     "Dot Dash",
     "Generate dot-dash styled strokes"},

    RNA_ENUM_ITEM_HEADING(N_("Physics"), nullptr),
    {eModifierType_Cloth, "CLOTH", ICON_MOD_CLOTH, "Cloth", ""},
    {eModifierType_Collision, "COLLISION", ICON_MOD_PHYSICS, "Collision", ""},
    {eModifierType_DynamicPaint, "DYNAMIC_PAINT", ICON_MOD_DYNAMICPAINT, "Dynamic Paint", ""},
    {eModifierType_Explode,
     "EXPLODE",
     ICON_MOD_EXPLODE,
     "Explode",
     "Break apart the mesh faces and let them follow particles"},
    {eModifierType_Fluid, "FLUID", ICON_MOD_FLUIDSIM, "Fluid", ""},
    {eModifierType_Ocean, "OCEAN", ICON_MOD_OCEAN, "Ocean", "Generate a moving ocean surface"},
    {eModifierType_ParticleInstance,
     "PARTICLE_INSTANCE",
     ICON_MOD_PARTICLE_INSTANCE,
     "Particle Instance",
     ""},
    {eModifierType_ParticleSystem,
     "PARTICLE_SYSTEM",
     ICON_MOD_PARTICLES,
     "Particle System",
     "Spawn particles from the shape"},
    {eModifierType_Softbody, "SOFT_BODY", ICON_MOD_SOFT, "Soft Body", ""},
    {eModifierType_Surface, "SURFACE", ICON_MODIFIER, "Surface", ""},
    {0, nullptr, 0, nullptr, nullptr},
};

const EnumPropertyItem rna_enum_modifier_triangulate_quad_method_items[] = {
    {MOD_TRIANGULATE_QUAD_BEAUTY,
     "BEAUTY",
     0,
     "Beauty",
     "Split the quads in nice triangles, slower method"},
    {MOD_TRIANGULATE_QUAD_FIXED,
     "FIXED",
     0,
     "Fixed",
     "Split the quads on the first and third vertices"},
    {MOD_TRIANGULATE_QUAD_ALTERNATE,
     "FIXED_ALTERNATE",
     0,
     "Fixed Alternate",
     "Split the quads on the 2nd and 4th vertices"},
    {MOD_TRIANGULATE_QUAD_SHORTEDGE,
     "SHORTEST_DIAGONAL",
     0,
     "Shortest Diagonal",
     "Split the quads along their shortest diagonal"},
    {MOD_TRIANGULATE_QUAD_LONGEDGE,
     "LONGEST_DIAGONAL",
     0,
     "Longest Diagonal",
     "Split the quads along their longest diagonal"},
    {0, nullptr, 0, nullptr, nullptr},
};

const EnumPropertyItem rna_enum_modifier_triangulate_ngon_method_items[] = {
    {MOD_TRIANGULATE_NGON_BEAUTY,
     "BEAUTY",
     0,
     "Beauty",
     "Arrange the new triangles evenly (slow)"},
    {MOD_TRIANGULATE_NGON_EARCLIP,
     "CLIP",
     0,
     "Clip",
     "Split the polygons with an ear clipping algorithm"},
    {0, nullptr, 0, nullptr, nullptr},
};

const EnumPropertyItem rna_enum_modifier_shrinkwrap_mode_items[] = {
    {MOD_SHRINKWRAP_ON_SURFACE,
     "ON_SURFACE",
     0,
     "On Surface",
     "The point is constrained to the surface of the target object, "
     "with distance offset towards the original point location"},
    {MOD_SHRINKWRAP_INSIDE,
     "INSIDE",
     0,
     "Inside",
     "The point is constrained to be inside the target object"},
    {MOD_SHRINKWRAP_OUTSIDE,
     "OUTSIDE",
     0,
     "Outside",
     "The point is constrained to be outside the target object"},
    {MOD_SHRINKWRAP_OUTSIDE_SURFACE,
     "OUTSIDE_SURFACE",
     0,
     "Outside Surface",
     "The point is constrained to the surface of the target object, "
     "with distance offset always to the outside, towards or away from the original location"},
    {MOD_SHRINKWRAP_ABOVE_SURFACE,
     "ABOVE_SURFACE",
     0,
     "Above Surface",
     "The point is constrained to the surface of the target object, "
     "with distance offset applied exactly along the target normal"},
    {0, nullptr, 0, nullptr, nullptr},
};

const EnumPropertyItem rna_enum_shrinkwrap_type_items[] = {
    {MOD_SHRINKWRAP_NEAREST_SURFACE,
     "NEAREST_SURFACEPOINT",
     0,
     "Nearest Surface Point",
     "Shrink the mesh to the nearest target surface"},
    {MOD_SHRINKWRAP_PROJECT,
     "PROJECT",
     0,
     "Project",
     "Shrink the mesh to the nearest target surface along a given axis"},
    {MOD_SHRINKWRAP_NEAREST_VERTEX,
     "NEAREST_VERTEX",
     0,
     "Nearest Vertex",
     "Shrink the mesh to the nearest target vertex"},
    {MOD_SHRINKWRAP_TARGET_PROJECT,
     "TARGET_PROJECT",
     0,
     "Target Normal Project",
     "Shrink the mesh to the nearest target surface "
     "along the interpolated vertex normals of the target"},
    {0, nullptr, 0, nullptr, nullptr},
};

const EnumPropertyItem rna_enum_shrinkwrap_face_cull_items[] = {
    {0, "OFF", 0, "Off", "No culling"},
    {MOD_SHRINKWRAP_CULL_TARGET_FRONTFACE,
     "FRONT",
     0,
     "Front",
     "No projection when in front of the face"},
    {MOD_SHRINKWRAP_CULL_TARGET_BACKFACE, "BACK", 0, "Back", "No projection when behind the face"},
    {0, nullptr, 0, nullptr, nullptr},
};

#ifndef RNA_RUNTIME
/* use eWarp_Falloff_*** & eHook_Falloff_***, they're in sync */
static const EnumPropertyItem modifier_warp_falloff_items[] = {
    {eWarp_Falloff_None, "NONE", 0, "No Falloff", ""},
    {eWarp_Falloff_Curve, "CURVE", 0, "Curve", ""},
    {eWarp_Falloff_Smooth, "SMOOTH", ICON_SMOOTHCURVE, "Smooth", ""},
    {eWarp_Falloff_Sphere, "SPHERE", ICON_SPHERECURVE, "Sphere", ""},
    {eWarp_Falloff_Root, "ROOT", ICON_ROOTCURVE, "Root", ""},
    {eWarp_Falloff_InvSquare, "INVERSE_SQUARE", ICON_ROOTCURVE, "Inverse Square", ""},
    {eWarp_Falloff_Sharp, "SHARP", ICON_SHARPCURVE, "Sharp", ""},
    {eWarp_Falloff_Linear, "LINEAR", ICON_LINCURVE, "Linear", ""},
    {eWarp_Falloff_Const, "CONSTANT", ICON_NOCURVE, "Constant", ""},
    {0, nullptr, 0, nullptr, nullptr},
};
#endif

/* ***** Data Transfer ***** */

const EnumPropertyItem rna_enum_dt_method_vertex_items[] = {
    {MREMAP_MODE_TOPOLOGY, "TOPOLOGY", 0, "Topology", "Copy from identical topology meshes"},
    {MREMAP_MODE_VERT_NEAREST, "NEAREST", 0, "Nearest Vertex", "Copy from closest vertex"},
    {MREMAP_MODE_VERT_EDGE_NEAREST,
     "EDGE_NEAREST",
     0,
     "Nearest Edge Vertex",
     "Copy from closest vertex of closest edge"},
    {MREMAP_MODE_VERT_EDGEINTERP_NEAREST,
     "EDGEINTERP_NEAREST",
     0,
     "Nearest Edge Interpolated",
     "Copy from interpolated values of vertices from closest point on closest edge"},
    {MREMAP_MODE_VERT_FACE_NEAREST,
     "POLY_NEAREST",
     0,
     "Nearest Face Vertex",
     "Copy from closest vertex of closest face"},
    {MREMAP_MODE_VERT_POLYINTERP_NEAREST,
     "POLYINTERP_NEAREST",
     0,
     "Nearest Face Interpolated",
     "Copy from interpolated values of vertices from closest point on closest face"},
    {MREMAP_MODE_VERT_POLYINTERP_VNORPROJ,
     "POLYINTERP_VNORPROJ",
     0,
     "Projected Face Interpolated",
     "Copy from interpolated values of vertices from point on closest face hit by "
     "normal-projection"},
    {0, nullptr, 0, nullptr, nullptr},
};

const EnumPropertyItem rna_enum_dt_method_edge_items[] = {
    {MREMAP_MODE_TOPOLOGY, "TOPOLOGY", 0, "Topology", "Copy from identical topology meshes"},
    {MREMAP_MODE_EDGE_VERT_NEAREST,
     "VERT_NEAREST",
     0,
     "Nearest Vertices",
     "Copy from most similar edge (edge which vertices are the closest of destination edge's "
     "ones)"},
    {MREMAP_MODE_EDGE_NEAREST,
     "NEAREST",
     0,
     "Nearest Edge",
     "Copy from closest edge (using midpoints)"},
    {MREMAP_MODE_EDGE_POLY_NEAREST,
     "POLY_NEAREST",
     0,
     "Nearest Face Edge",
     "Copy from closest edge of closest face (using midpoints)"},
    {MREMAP_MODE_EDGE_EDGEINTERP_VNORPROJ,
     "EDGEINTERP_VNORPROJ",
     0,
     "Projected Edge Interpolated",
     "Interpolate all source edges hit by the projection of destination one along its own normal "
     "(from vertices)"},
    {0, nullptr, 0, nullptr, nullptr},
};

const EnumPropertyItem rna_enum_dt_method_loop_items[] = {
    {MREMAP_MODE_TOPOLOGY, "TOPOLOGY", 0, "Topology", "Copy from identical topology meshes"},
    {MREMAP_MODE_LOOP_NEAREST_LOOPNOR,
     "NEAREST_NORMAL",
     0,
     "Nearest Corner and Best Matching Normal",
     "Copy from nearest corner which has the best matching normal"},
    {MREMAP_MODE_LOOP_NEAREST_POLYNOR,
     "NEAREST_POLYNOR",
     0,
     "Nearest Corner and Best Matching Face Normal",
     "Copy from nearest corner which has the face with the best matching normal to destination "
     "corner's face one"},
    {MREMAP_MODE_LOOP_POLY_NEAREST,
     "NEAREST_POLY",
     0,
     "Nearest Corner of Nearest Face",
     "Copy from nearest corner of nearest face"},
    {MREMAP_MODE_LOOP_POLYINTERP_NEAREST,
     "POLYINTERP_NEAREST",
     0,
     "Nearest Face Interpolated",
     "Copy from interpolated corners of the nearest source face"},
    {MREMAP_MODE_LOOP_POLYINTERP_LNORPROJ,
     "POLYINTERP_LNORPROJ",
     0,
     "Projected Face Interpolated",
     "Copy from interpolated corners of the source face hit by corner normal projection"},
    {0, nullptr, 0, nullptr, nullptr},
};

const EnumPropertyItem rna_enum_dt_method_poly_items[] = {
    {MREMAP_MODE_TOPOLOGY, "TOPOLOGY", 0, "Topology", "Copy from identical topology meshes"},
    {MREMAP_MODE_POLY_NEAREST,
     "NEAREST",
     0,
     "Nearest Face",
     "Copy from nearest face (using center points)"},
    {MREMAP_MODE_POLY_NOR,
     "NORMAL",
     0,
     "Best Normal-Matching",
     "Copy from source face which normal is the closest to destination one"},
    {MREMAP_MODE_POLY_POLYINTERP_PNORPROJ,
     "POLYINTERP_PNORPROJ",
     0,
     "Projected Face Interpolated",
     "Interpolate all source polygons intersected by the projection of destination one along its "
     "own normal"},
    {0, nullptr, 0, nullptr, nullptr},
};

const EnumPropertyItem rna_enum_dt_mix_mode_items[] = {
    {CDT_MIX_TRANSFER, "REPLACE", 0, "Replace", "Overwrite all elements' data"},
    {CDT_MIX_REPLACE_ABOVE_THRESHOLD,
     "ABOVE_THRESHOLD",
     0,
     "Above Threshold",
     "Only replace destination elements where data is above given threshold (exact behavior "
     "depends on data type)"},
    {CDT_MIX_REPLACE_BELOW_THRESHOLD,
     "BELOW_THRESHOLD",
     0,
     "Below Threshold",
     "Only replace destination elements where data is below given threshold (exact behavior "
     "depends on data type)"},
    {CDT_MIX_MIX,
     "MIX",
     0,
     "Mix",
     "Mix source value into destination one, using given threshold as factor"},
    {CDT_MIX_ADD,
     "ADD",
     0,
     "Add",
     "Add source value to destination one, using given threshold as factor"},
    {CDT_MIX_SUB,
     "SUB",
     0,
     "Subtract",
     "Subtract source value to destination one, using given threshold as factor"},
    {CDT_MIX_MUL,
     "MUL",
     0,
     "Multiply",
     "Multiply source value to destination one, using given threshold as factor"},
    /* Etc. */
    {0, nullptr, 0, nullptr, nullptr},
};

const EnumPropertyItem rna_enum_dt_layers_select_src_items[] = {
    {DT_LAYERS_ACTIVE_SRC, "ACTIVE", 0, "Active Layer", "Only transfer active data layer"},
    {DT_LAYERS_ALL_SRC, "ALL", 0, "All Layers", "Transfer all data layers"},
    {DT_LAYERS_VGROUP_SRC_BONE_SELECT,
     "BONE_SELECT",
     0,
     "Selected Pose Bones",
     "Transfer all vertex groups used by selected pose bones"},
    {DT_LAYERS_VGROUP_SRC_BONE_DEFORM,
     "BONE_DEFORM",
     0,
     "Deform Pose Bones",
     "Transfer all vertex groups used by deform bones"},
    {0, nullptr, 0, nullptr, nullptr},
};

const EnumPropertyItem rna_enum_dt_layers_select_dst_items[] = {
    {DT_LAYERS_ACTIVE_DST, "ACTIVE", 0, "Active Layer", "Affect active data layer of all targets"},
    {DT_LAYERS_NAME_DST, "NAME", 0, "By Name", "Match target data layers to affect by name"},
    {DT_LAYERS_INDEX_DST,
     "INDEX",
     0,
     "By Order",
     "Match target data layers to affect by order (indices)"},
    {0, nullptr, 0, nullptr, nullptr},
};

const EnumPropertyItem rna_enum_axis_xy_items[] = {
    {0, "X", 0, "X", ""},
    {1, "Y", 0, "Y", ""},
    {0, nullptr, 0, nullptr, nullptr},
};

const EnumPropertyItem rna_enum_axis_xyz_items[] = {
    {0, "X", 0, "X", ""},
    {1, "Y", 0, "Y", ""},
    {2, "Z", 0, "Z", ""},
    {0, nullptr, 0, nullptr, nullptr},
};

const EnumPropertyItem rna_enum_axis_flag_xyz_items[] = {
    {(1 << 0), "X", 0, "X", ""},
    {(1 << 1), "Y", 0, "Y", ""},
    {(1 << 2), "Z", 0, "Z", ""},
    {0, nullptr, 0, nullptr, nullptr},
};

const EnumPropertyItem rna_enum_subdivision_uv_smooth_items[] = {
    {SUBSURF_UV_SMOOTH_NONE, "NONE", 0, "None", "UVs are not smoothed, boundaries are kept sharp"},
    {SUBSURF_UV_SMOOTH_PRESERVE_CORNERS,
     "PRESERVE_CORNERS",
     0,
     "Keep Corners",
     "UVs are smoothed, corners on discontinuous boundary are kept sharp"},
    {SUBSURF_UV_SMOOTH_PRESERVE_CORNERS_AND_JUNCTIONS,
     "PRESERVE_CORNERS_AND_JUNCTIONS",
     0,
     "Keep Corners, Junctions",
     "UVs are smoothed, corners on discontinuous boundary and "
     "junctions of 3 or more regions are kept sharp"},
    {SUBSURF_UV_SMOOTH_PRESERVE_CORNERS_JUNCTIONS_AND_CONCAVE,
     "PRESERVE_CORNERS_JUNCTIONS_AND_CONCAVE",
     0,
     "Keep Corners, Junctions, Concave",
     "UVs are smoothed, corners on discontinuous boundary, "
     "junctions of 3 or more regions and darts and concave corners are kept sharp"},
    {SUBSURF_UV_SMOOTH_PRESERVE_BOUNDARIES,
     "PRESERVE_BOUNDARIES",
     0,
     "Keep Boundaries",
     "UVs are smoothed, boundaries are kept sharp"},
    {SUBSURF_UV_SMOOTH_ALL, "SMOOTH_ALL", 0, "All", "UVs and boundaries are smoothed"},
    {0, nullptr, 0, nullptr, nullptr},
};

const EnumPropertyItem rna_enum_subdivision_boundary_smooth_items[] = {
    {SUBSURF_BOUNDARY_SMOOTH_PRESERVE_CORNERS,
     "PRESERVE_CORNERS",
     0,
     "Keep Corners",
     "Smooth boundaries, but corners are kept sharp"},
    {SUBSURF_BOUNDARY_SMOOTH_ALL, "ALL", 0, "All", "Smooth boundaries, including corners"},
    {0, nullptr, 0, nullptr, nullptr},
};

#ifdef RNA_RUNTIME

#  include <algorithm>
#  include <fmt/format.h>

#  include "DNA_curve_types.h"
#  include "DNA_fluid_types.h"
#  include "DNA_material_types.h"
#  include "DNA_particle_types.h"

#  include "BKE_cachefile.hh"
#  include "BKE_context.hh"
#  include "BKE_deform.hh"
#  include "BKE_material.h"
#  include "BKE_mesh_runtime.hh"
#  include "BKE_modifier.hh"
#  include "BKE_object.hh"
#  include "BKE_particle.h"

#  include "BLI_sort_utils.h"
#  include "BLI_string_utils.hh"

#  include "DEG_depsgraph.hh"
#  include "DEG_depsgraph_build.hh"
#  include "DEG_depsgraph_query.hh"

#  ifdef WITH_ALEMBIC
#    include "ABC_alembic.h"
#  endif

static void rna_UVProject_projectors_begin(CollectionPropertyIterator *iter, PointerRNA *ptr)
{
  UVProjectModifierData *uvp = (UVProjectModifierData *)ptr->data;
  rna_iterator_array_begin(
      iter, (void *)uvp->projectors, sizeof(Object *), uvp->projectors_num, 0, nullptr);
}

static StructRNA *rna_Modifier_refine(PointerRNA *ptr)
{
  ModifierData *md = (ModifierData *)ptr->data;
  const ModifierTypeInfo *modifier_type = BKE_modifier_get_info(ModifierType(md->type));
  if (modifier_type != nullptr) {
    return modifier_type->srna;
  }
  return &RNA_Modifier;
}

static void rna_Modifier_name_set(PointerRNA *ptr, const char *value)
{
  ModifierData *md = static_cast<ModifierData *>(ptr->data);
  char oldname[sizeof(md->name)];

  /* make a copy of the old name first */
  STRNCPY(oldname, md->name);

  /* copy the new name into the name slot */
  STRNCPY_UTF8(md->name, value);

  /* make sure the name is truly unique */
  if (ptr->owner_id) {
    Object *ob = (Object *)ptr->owner_id;
    BKE_modifier_unique_name(&ob->modifiers, md);
  }

  /* fix all the animation data which may link to this */
  BKE_animdata_fix_paths_rename_all(nullptr, "modifiers", oldname, md->name);
}

static void rna_Modifier_name_update(Main *bmain, Scene * /*scene*/, PointerRNA * /*ptr*/)
{
  DEG_relations_tag_update(bmain);
}

static std::optional<std::string> rna_Modifier_path(const PointerRNA *ptr)
{
  const ModifierData *md = static_cast<const ModifierData *>(ptr->data);
  char name_esc[sizeof(md->name) * 2];

  BLI_str_escape(name_esc, md->name, sizeof(name_esc));
  return fmt::format("modifiers[\"{}\"]", name_esc);
}

static void rna_Modifier_update(Main * /*bmain*/, Scene * /*scene*/, PointerRNA *ptr)
{
  DEG_id_tag_update(ptr->owner_id, ID_RECALC_GEOMETRY);
  WM_main_add_notifier(NC_OBJECT | ND_MODIFIER, ptr->owner_id);
}

static void rna_Modifier_dependency_update(Main *bmain, Scene *scene, PointerRNA *ptr)
{
  rna_Modifier_update(bmain, scene, ptr);
  DEG_relations_tag_update(bmain);
}

static void rna_Modifier_is_active_set(PointerRNA *ptr, bool value)
{
  ModifierData *md = static_cast<ModifierData *>(ptr->data);

  if (value) {
    /* Disable the active flag of all other modifiers. */
    for (ModifierData *prev_md = md->prev; prev_md != nullptr; prev_md = prev_md->prev) {
      prev_md->flag &= ~eModifierFlag_Active;
    }
    for (ModifierData *next_md = md->next; next_md != nullptr; next_md = next_md->next) {
      next_md->flag &= ~eModifierFlag_Active;
    }

    md->flag |= eModifierFlag_Active;
    WM_main_add_notifier(NC_OBJECT | ND_MODIFIER, ptr->owner_id);
  }
}

/* Vertex Groups */

#  define RNA_MOD_VGROUP_NAME_SET(_type, _prop) \
    static void rna_##_type##Modifier_##_prop##_set(PointerRNA *ptr, const char *value) \
    { \
      _type##ModifierData *tmd = (_type##ModifierData *)ptr->data; \
      rna_object_vgroup_name_set(ptr, value, tmd->_prop, sizeof(tmd->_prop)); \
    }

RNA_MOD_VGROUP_NAME_SET(Armature, defgrp_name);
RNA_MOD_VGROUP_NAME_SET(Bevel, defgrp_name);
RNA_MOD_VGROUP_NAME_SET(Cast, defgrp_name);
RNA_MOD_VGROUP_NAME_SET(Curve, name);
RNA_MOD_VGROUP_NAME_SET(DataTransfer, defgrp_name);
RNA_MOD_VGROUP_NAME_SET(Decimate, defgrp_name);
RNA_MOD_VGROUP_NAME_SET(CorrectiveSmooth, defgrp_name);
RNA_MOD_VGROUP_NAME_SET(Displace, defgrp_name);
RNA_MOD_VGROUP_NAME_SET(Hook, name);
RNA_MOD_VGROUP_NAME_SET(LaplacianDeform, anchor_grp_name);
RNA_MOD_VGROUP_NAME_SET(LaplacianSmooth, defgrp_name);
RNA_MOD_VGROUP_NAME_SET(Lattice, name);
RNA_MOD_VGROUP_NAME_SET(Mask, vgroup);
RNA_MOD_VGROUP_NAME_SET(MeshCache, defgrp_name);
RNA_MOD_VGROUP_NAME_SET(MeshDeform, defgrp_name);
RNA_MOD_VGROUP_NAME_SET(NormalEdit, defgrp_name);
RNA_MOD_VGROUP_NAME_SET(Shrinkwrap, vgroup_name);
RNA_MOD_VGROUP_NAME_SET(SimpleDeform, vgroup_name);
RNA_MOD_VGROUP_NAME_SET(Smooth, defgrp_name);
RNA_MOD_VGROUP_NAME_SET(Solidify, defgrp_name);
RNA_MOD_VGROUP_NAME_SET(Solidify, shell_defgrp_name);
RNA_MOD_VGROUP_NAME_SET(Solidify, rim_defgrp_name);
RNA_MOD_VGROUP_NAME_SET(SurfaceDeform, defgrp_name);
RNA_MOD_VGROUP_NAME_SET(UVWarp, vgroup_name);
RNA_MOD_VGROUP_NAME_SET(Warp, defgrp_name);
RNA_MOD_VGROUP_NAME_SET(Wave, defgrp_name);
RNA_MOD_VGROUP_NAME_SET(WeightVGEdit, defgrp_name);
RNA_MOD_VGROUP_NAME_SET(WeightVGEdit, mask_defgrp_name);
RNA_MOD_VGROUP_NAME_SET(WeightVGMix, defgrp_name_a);
RNA_MOD_VGROUP_NAME_SET(WeightVGMix, defgrp_name_b);
RNA_MOD_VGROUP_NAME_SET(WeightVGMix, mask_defgrp_name);
RNA_MOD_VGROUP_NAME_SET(WeightVGProximity, defgrp_name);
RNA_MOD_VGROUP_NAME_SET(WeightVGProximity, mask_defgrp_name);
RNA_MOD_VGROUP_NAME_SET(WeightedNormal, defgrp_name);
RNA_MOD_VGROUP_NAME_SET(Weld, defgrp_name);
RNA_MOD_VGROUP_NAME_SET(Wireframe, defgrp_name);
RNA_MOD_VGROUP_NAME_SET(GPWeightAngle, target_vgname);

static void rna_ExplodeModifier_vgroup_get(PointerRNA *ptr, char *value)
{
  ExplodeModifierData *emd = (ExplodeModifierData *)ptr->data;
  rna_object_vgroup_name_index_get(ptr, value, emd->vgroup);
}

static int rna_ExplodeModifier_vgroup_length(PointerRNA *ptr)
{
  ExplodeModifierData *emd = (ExplodeModifierData *)ptr->data;
  return rna_object_vgroup_name_index_length(ptr, emd->vgroup);
}

static void rna_ExplodeModifier_vgroup_set(PointerRNA *ptr, const char *value)
{
  ExplodeModifierData *emd = (ExplodeModifierData *)ptr->data;
  rna_object_vgroup_name_index_set(ptr, value, &emd->vgroup);
}

#  undef RNA_MOD_VGROUP_NAME_SET

/* UV layers */

#  define RNA_MOD_UVLAYER_NAME_SET(_type, _prop) \
    static void rna_##_type##Modifier_##_prop##_set(PointerRNA *ptr, const char *value) \
    { \
      _type##ModifierData *tmd = (_type##ModifierData *)ptr->data; \
      rna_object_uvlayer_name_set(ptr, value, tmd->_prop, sizeof(tmd->_prop)); \
    }

RNA_MOD_UVLAYER_NAME_SET(MappingInfo, uvlayer_name);
RNA_MOD_UVLAYER_NAME_SET(UVProject, uvlayer_name);
RNA_MOD_UVLAYER_NAME_SET(UVWarp, uvlayer_name);
RNA_MOD_UVLAYER_NAME_SET(WeightVGEdit, mask_tex_uvlayer_name);
RNA_MOD_UVLAYER_NAME_SET(WeightVGMix, mask_tex_uvlayer_name);
RNA_MOD_UVLAYER_NAME_SET(WeightVGProximity, mask_tex_uvlayer_name);

#  undef RNA_MOD_UVLAYER_NAME_SET

/* Objects */

static void modifier_object_set(Object *self, Object **ob_p, int type, PointerRNA value)
{
  Object *ob = static_cast<Object *>(value.data);

  if (!self || ob != self) {
    if (!ob || type == OB_EMPTY || ob->type == type) {
      id_lib_extern((ID *)ob);
      *ob_p = ob;
    }
  }
}

#  define RNA_MOD_OBJECT_SET(_type, _prop, _obtype) \
    static void rna_##_type##Modifier_##_prop##_set( \
        PointerRNA *ptr, PointerRNA value, ReportList * /*reports*/) \
    { \
      _type##ModifierData *tmd = (_type##ModifierData *)ptr->data; \
      modifier_object_set((Object *)ptr->owner_id, &tmd->_prop, _obtype, value); \
    }

RNA_MOD_OBJECT_SET(Armature, object, OB_ARMATURE);
RNA_MOD_OBJECT_SET(Array, start_cap, OB_MESH);
RNA_MOD_OBJECT_SET(Array, end_cap, OB_MESH);
RNA_MOD_OBJECT_SET(Array, curve_ob, OB_CURVES_LEGACY);
RNA_MOD_OBJECT_SET(Boolean, object, OB_MESH);
RNA_MOD_OBJECT_SET(Cast, object, OB_EMPTY);
RNA_MOD_OBJECT_SET(Curve, object, OB_CURVES_LEGACY);
RNA_MOD_OBJECT_SET(DataTransfer, ob_source, OB_MESH);
RNA_MOD_OBJECT_SET(Lattice, object, OB_LATTICE);
RNA_MOD_OBJECT_SET(Mask, ob_arm, OB_ARMATURE);
RNA_MOD_OBJECT_SET(MeshDeform, object, OB_MESH);
RNA_MOD_OBJECT_SET(NormalEdit, target, OB_EMPTY);
RNA_MOD_OBJECT_SET(Shrinkwrap, target, OB_MESH);
RNA_MOD_OBJECT_SET(Shrinkwrap, auxTarget, OB_MESH);
RNA_MOD_OBJECT_SET(SurfaceDeform, target, OB_MESH);
RNA_MOD_OBJECT_SET(GreasePencilMirror, object, OB_EMPTY);
RNA_MOD_OBJECT_SET(GreasePencilTint, object, OB_EMPTY);
RNA_MOD_OBJECT_SET(GreasePencilLattice, object, OB_LATTICE);

static void rna_HookModifier_object_set(PointerRNA *ptr,
                                        PointerRNA value,
                                        ReportList * /*reports*/)
{
  Object *owner = (Object *)ptr->owner_id;
  HookModifierData *hmd = static_cast<HookModifierData *>(ptr->data);
  Object *ob = (Object *)value.data;

  hmd->object = ob;
  id_lib_extern((ID *)ob);
  BKE_object_modifier_hook_reset(owner, hmd);
}

static bool rna_HookModifier_object_override_apply(Main *bmain,
                                                   RNAPropertyOverrideApplyContext &rnaapply_ctx)
{
  PointerRNA *ptr_dst = &rnaapply_ctx.ptr_dst;
  PointerRNA *ptr_src = &rnaapply_ctx.ptr_src;
  PointerRNA *ptr_storage = &rnaapply_ctx.ptr_storage;
  PropertyRNA *prop_dst = rnaapply_ctx.prop_dst;
  PropertyRNA *prop_src = rnaapply_ctx.prop_src;
  const int len_dst = rnaapply_ctx.len_src;
  const int len_src = rnaapply_ctx.len_src;
  const int len_storage = rnaapply_ctx.len_storage;
  IDOverrideLibraryPropertyOperation *opop = rnaapply_ctx.liboverride_operation;

  BLI_assert(len_dst == len_src && (!ptr_storage || len_dst == len_storage) && len_dst == 0);
  BLI_assert(opop->operation == LIBOVERRIDE_OP_REPLACE &&
             "Unsupported RNA override operation on Hook modifier target object pointer");
  UNUSED_VARS_NDEBUG(ptr_storage, len_dst, len_src, len_storage, opop);

  /* We need a special handling here because setting hook target resets invert parent matrix,
   * which is evil in our case. */
  HookModifierData *hmd = static_cast<HookModifierData *>(ptr_dst->data);
  Object *owner = (Object *)ptr_dst->owner_id;
  Object *target_dst = static_cast<Object *>(RNA_property_pointer_get(ptr_dst, prop_dst).data);
  Object *target_src = static_cast<Object *>(RNA_property_pointer_get(ptr_src, prop_src).data);

  BLI_assert(target_dst == hmd->object);

  if (target_src == target_dst) {
    return false;
  }

  hmd->object = target_src;
  if (target_src == nullptr) {
    /* The only case where we do want default behavior (with matrix reset). */
    BKE_object_modifier_hook_reset(owner, hmd);
  }
  RNA_property_update_main(bmain, nullptr, ptr_dst, prop_dst);
  return true;
}

static void rna_HookModifier_subtarget_set(PointerRNA *ptr, const char *value)
{
  Object *owner = (Object *)ptr->owner_id;
  HookModifierData *hmd = static_cast<HookModifierData *>(ptr->data);

  STRNCPY(hmd->subtarget, value);
  BKE_object_modifier_hook_reset(owner, hmd);
}

static int rna_HookModifier_vertex_indices_get_length(const PointerRNA *ptr,
                                                      int length[RNA_MAX_ARRAY_DIMENSION])
{
  const HookModifierData *hmd = static_cast<const HookModifierData *>(ptr->data);
  int indexar_num = hmd->indexar ? hmd->indexar_num : 0;
  return (length[0] = indexar_num);
}

static void rna_HookModifier_vertex_indices_get(PointerRNA *ptr, int *values)
{
  HookModifierData *hmd = static_cast<HookModifierData *>(ptr->data);
  if (hmd->indexar != nullptr) {
    memcpy(values, hmd->indexar, sizeof(int) * hmd->indexar_num);
  }
}

static void rna_HookModifier_vertex_indices_set(HookModifierData *hmd,
                                                ReportList *reports,
                                                const int *indices,
                                                int indices_num)
{
  if (indices_num == 0) {
    MEM_SAFE_FREE(hmd->indexar);
    hmd->indexar_num = 0;
  }
  else {
    /* Reject negative indices. */
    for (int i = 0; i < indices_num; i++) {
      if (indices[i] < 0) {
        BKE_reportf(reports, RPT_ERROR, "Negative vertex index in vertex_indices_set");
        return;
      }
    }

    /* Copy and sort the index array. */
    size_t size = sizeof(int) * indices_num;
    int *buffer = static_cast<int *>(MEM_mallocN(size, "hook indexar"));
    memcpy(buffer, indices, size);

    qsort(buffer, indices_num, sizeof(int), BLI_sortutil_cmp_int);

    /* Reject duplicate indices. */
    for (int i = 1; i < indices_num; i++) {
      if (buffer[i] == buffer[i - 1]) {
        BKE_reportf(reports, RPT_ERROR, "Duplicate index %d in vertex_indices_set", buffer[i]);
        MEM_freeN(buffer);
        return;
      }
    }

    /* Success - save the new array. */
    MEM_SAFE_FREE(hmd->indexar);
    hmd->indexar = buffer;
    hmd->indexar_num = indices_num;
  }
}

static PointerRNA rna_UVProjector_object_get(PointerRNA *ptr)
{
  Object **ob = (Object **)ptr->data;
  return rna_pointer_inherit_refine(ptr, &RNA_Object, *ob);
}

static void rna_UVProjector_object_set(PointerRNA *ptr, PointerRNA value, ReportList * /*reports*/)
{
  Object **ob_p = (Object **)ptr->data;
  Object *ob = (Object *)value.data;
  id_lib_extern((ID *)ob);
  *ob_p = ob;
}

#  undef RNA_MOD_OBJECT_SET

/* Other rna callbacks */

static void rna_fluid_set_type(Main *bmain, Scene *scene, PointerRNA *ptr)
{
  FluidModifierData *fmd = (FluidModifierData *)ptr->data;
  Object *ob = (Object *)ptr->owner_id;

  /* nothing changed */
  if ((fmd->type & MOD_FLUID_TYPE_DOMAIN) && fmd->domain) {
    return;
  }

#  ifdef WITH_FLUID
  BKE_fluid_modifier_free(fmd);             /* XXX TODO: completely free all 3 pointers */
  BKE_fluid_modifier_create_type_data(fmd); /* create regarding of selected type */
#  endif

  switch (fmd->type) {
    case MOD_FLUID_TYPE_DOMAIN:
      ob->dt = OB_WIRE;
      break;
    case MOD_FLUID_TYPE_FLOW:
    case MOD_FLUID_TYPE_EFFEC:
    case 0:
    default:
      break;
  }

  /* update dependency since a domain - other type switch could have happened */
  rna_Modifier_dependency_update(bmain, scene, ptr);
}

static void rna_MultiresModifier_level_range(
    PointerRNA *ptr, int *min, int *max, int * /*softmin*/, int * /*softmax*/)
{
  MultiresModifierData *mmd = (MultiresModifierData *)ptr->data;

  *min = 0;
  *max = max_ii(0, mmd->totlvl); /* intentionally _not_ -1 */
}

static bool rna_MultiresModifier_external_get(PointerRNA *ptr)
{
  Object *ob = (Object *)ptr->owner_id;
  Mesh *mesh = static_cast<Mesh *>(ob->data);

  return CustomData_external_test(&mesh->corner_data, CD_MDISPS);
}

static void rna_MultiresModifier_filepath_get(PointerRNA *ptr, char *value)
{
  Object *ob = (Object *)ptr->owner_id;
  CustomDataExternal *external = ((Mesh *)ob->data)->corner_data.external;

  strcpy(value, (external) ? external->filepath : "");
}

static void rna_MultiresModifier_filepath_set(PointerRNA *ptr, const char *value)
{
  Object *ob = (Object *)ptr->owner_id;
  CustomDataExternal *external = ((Mesh *)ob->data)->corner_data.external;

  if (external && !STREQ(external->filepath, value)) {
    STRNCPY(external->filepath, value);
    multires_force_external_reload(ob);
  }
}

static int rna_MultiresModifier_filepath_length(PointerRNA *ptr)
{
  Object *ob = (Object *)ptr->owner_id;
  CustomDataExternal *external = ((Mesh *)ob->data)->corner_data.external;

  return strlen((external) ? external->filepath : "");
}

static int rna_ShrinkwrapModifier_face_cull_get(PointerRNA *ptr)
{
  ShrinkwrapModifierData *swm = (ShrinkwrapModifierData *)ptr->data;
  return swm->shrinkOpts & MOD_SHRINKWRAP_CULL_TARGET_MASK;
}

static void rna_ShrinkwrapModifier_face_cull_set(PointerRNA *ptr, int value)
{
  ShrinkwrapModifierData *swm = (ShrinkwrapModifierData *)ptr->data;
  swm->shrinkOpts = (swm->shrinkOpts & ~MOD_SHRINKWRAP_CULL_TARGET_MASK) | value;
}

static bool rna_MeshDeformModifier_is_bound_get(PointerRNA *ptr)
{
  return (((MeshDeformModifierData *)ptr->data)->bindcagecos != nullptr);
}

static PointerRNA rna_SoftBodyModifier_settings_get(PointerRNA *ptr)
{
  Object *ob = (Object *)ptr->owner_id;
  return rna_pointer_inherit_refine(ptr, &RNA_SoftBodySettings, ob->soft);
}

static PointerRNA rna_SoftBodyModifier_point_cache_get(PointerRNA *ptr)
{
  Object *ob = (Object *)ptr->owner_id;
  return rna_pointer_inherit_refine(ptr, &RNA_PointCache, ob->soft->shared->pointcache);
}

static PointerRNA rna_CollisionModifier_settings_get(PointerRNA *ptr)
{
  Object *ob = (Object *)ptr->owner_id;
  return rna_pointer_inherit_refine(ptr, &RNA_CollisionSettings, ob->pd);
}

/* Special update function for setting the number of segments of the modifier that also resamples
 * the segments in the custom profile. */
static void rna_BevelModifier_update_segments(Main *bmain, Scene *scene, PointerRNA *ptr)
{
  BevelModifierData *bmd = (BevelModifierData *)ptr->data;
  if (RNA_enum_get(ptr, "profile_type") == MOD_BEVEL_PROFILE_CUSTOM) {
    short segments = short(RNA_int_get(ptr, "segments"));
    BKE_curveprofile_init(bmd->custom_profile, segments);
  }
  rna_Modifier_update(bmain, scene, ptr);
}

static void rna_UVProjectModifier_num_projectors_set(PointerRNA *ptr, int value)
{
  UVProjectModifierData *md = (UVProjectModifierData *)ptr->data;
  int a;

  md->projectors_num = std::clamp(value, 1, MOD_UVPROJECT_MAXPROJECTORS);
  for (a = md->projectors_num; a < MOD_UVPROJECT_MAXPROJECTORS; a++) {
    md->projectors[a] = nullptr;
  }
}

static void rna_OceanModifier_init_update(Main *bmain, Scene *scene, PointerRNA *ptr)
{
  OceanModifierData *omd = (OceanModifierData *)ptr->data;

  BKE_ocean_free_modifier_cache(omd);
  rna_Modifier_update(bmain, scene, ptr);
}

static void rna_OceanModifier_ocean_chop_set(PointerRNA *ptr, float value)
{
  OceanModifierData *omd = (OceanModifierData *)ptr->data;
  float old_value = omd->chop_amount;

  omd->chop_amount = value;

  if ((old_value == 0.0f && value > 0.0f) || (old_value > 0.0f && value == 0.0f)) {
    BKE_ocean_free_modifier_cache(omd);
  }
}

static bool rna_LaplacianDeformModifier_is_bind_get(PointerRNA *ptr)
{
  LaplacianDeformModifierData *lmd = (LaplacianDeformModifierData *)ptr->data;
  return ((lmd->flag & MOD_LAPLACIANDEFORM_BIND) && (lmd->vertexco != nullptr));
}

/* NOTE: Curve and array modifiers requires curve path to be evaluated,
 * dependency graph will make sure that curve eval would create such a path,
 * but if curve was already evaluated we might miss path.
 *
 * So what we do here is: if path was not calculated for target curve we
 * tag it for update.
 */

static void rna_CurveModifier_dependency_update(Main *bmain, Scene *scene, PointerRNA *ptr)
{
  CurveModifierData *cmd = (CurveModifierData *)ptr->data;
  rna_Modifier_update(bmain, scene, ptr);
  DEG_relations_tag_update(bmain);
  if (cmd->object != nullptr) {
    Curve *curve = static_cast<Curve *>(cmd->object->data);
    if ((curve->flag & CU_PATH) == 0) {
      DEG_id_tag_update(&curve->id, ID_RECALC_GEOMETRY);
    }
  }
}

static void rna_ArrayModifier_dependency_update(Main *bmain, Scene *scene, PointerRNA *ptr)
{
  ArrayModifierData *amd = (ArrayModifierData *)ptr->data;
  rna_Modifier_update(bmain, scene, ptr);
  DEG_relations_tag_update(bmain);
  if (amd->curve_ob != nullptr) {
    Curve *curve = static_cast<Curve *>(amd->curve_ob->data);
    if ((curve->flag & CU_PATH) == 0) {
      DEG_id_tag_update(&curve->id, ID_RECALC_GEOMETRY);
    }
  }
}

static void rna_DataTransferModifier_use_data_update(Main *bmain, Scene *scene, PointerRNA *ptr)
{
  DataTransferModifierData *dtmd = (DataTransferModifierData *)ptr->data;

  if (!(dtmd->flags & MOD_DATATRANSFER_USE_VERT)) {
    dtmd->data_types &= ~DT_TYPE_VERT_ALL;
  }
  if (!(dtmd->flags & MOD_DATATRANSFER_USE_EDGE)) {
    dtmd->data_types &= ~DT_TYPE_EDGE_ALL;
  }
  if (!(dtmd->flags & MOD_DATATRANSFER_USE_LOOP)) {
    dtmd->data_types &= ~DT_TYPE_LOOP_ALL;
  }
  if (!(dtmd->flags & MOD_DATATRANSFER_USE_POLY)) {
    dtmd->data_types &= ~DT_TYPE_POLY_ALL;
  }

  rna_Modifier_dependency_update(bmain, scene, ptr);
}

static void rna_DataTransferModifier_data_types_update(Main *bmain, Scene *scene, PointerRNA *ptr)
{
  DataTransferModifierData *dtmd = (DataTransferModifierData *)ptr->data;
  const int item_types = BKE_object_data_transfer_get_dttypes_item_types(dtmd->data_types);

  if (item_types & ME_VERT) {
    dtmd->flags |= MOD_DATATRANSFER_USE_VERT;
  }
  if (item_types & ME_EDGE) {
    dtmd->flags |= MOD_DATATRANSFER_USE_EDGE;
  }
  if (item_types & ME_LOOP) {
    dtmd->flags |= MOD_DATATRANSFER_USE_LOOP;
  }
  if (item_types & ME_POLY) {
    dtmd->flags |= MOD_DATATRANSFER_USE_POLY;
  }

  rna_Modifier_dependency_update(bmain, scene, ptr);
}

static void rna_DataTransferModifier_verts_data_types_set(PointerRNA *ptr, int value)
{
  DataTransferModifierData *dtmd = (DataTransferModifierData *)ptr->data;

  dtmd->data_types &= ~DT_TYPE_VERT_ALL;
  dtmd->data_types |= value;
}

static void rna_DataTransferModifier_edges_data_types_set(PointerRNA *ptr, int value)
{
  DataTransferModifierData *dtmd = (DataTransferModifierData *)ptr->data;

  dtmd->data_types &= ~DT_TYPE_EDGE_ALL;
  dtmd->data_types |= value;
}

static void rna_DataTransferModifier_loops_data_types_set(PointerRNA *ptr, int value)
{
  DataTransferModifierData *dtmd = (DataTransferModifierData *)ptr->data;

  dtmd->data_types &= ~DT_TYPE_LOOP_ALL;
  dtmd->data_types |= value;
}

static void rna_DataTransferModifier_polys_data_types_set(PointerRNA *ptr, int value)
{
  DataTransferModifierData *dtmd = (DataTransferModifierData *)ptr->data;

  dtmd->data_types &= ~DT_TYPE_POLY_ALL;
  dtmd->data_types |= value;
}

static const EnumPropertyItem *rna_DataTransferModifier_layers_select_src_itemf(bContext *C,
                                                                                PointerRNA *ptr,
                                                                                PropertyRNA *prop,
                                                                                bool *r_free)
{
  using namespace blender;
  DataTransferModifierData *dtmd = (DataTransferModifierData *)ptr->data;
  EnumPropertyItem *item = nullptr, tmp_item = {0};
  int totitem = 0;

  if (!C) { /* needed for docs and i18n tools */
    return rna_enum_dt_layers_select_src_items;
  }

  /* No active here! */
  RNA_enum_items_add_value(
      &item, &totitem, rna_enum_dt_layers_select_src_items, DT_LAYERS_ALL_SRC);

  if (STREQ(RNA_property_identifier(prop), "layers_vgroup_select_src")) {
    Object *ob_src = dtmd->ob_source;

#  if 0 /* XXX Don't think we want this in modifier version... */
    if (BKE_object_pose_armature_get(ob_src)) {
      RNA_enum_items_add_value(
          &item, &totitem, rna_enum_dt_layers_select_src_items, DT_LAYERS_VGROUP_SRC_BONE_SELECT);
      RNA_enum_items_add_value(
          &item, &totitem, rna_enum_dt_layers_select_src_items, DT_LAYERS_VGROUP_SRC_BONE_DEFORM);
    }
#  endif

    if (ob_src) {
      const bDeformGroup *dg;
      int i;

      RNA_enum_item_add_separator(&item, &totitem);

      const ListBase *defbase = BKE_object_defgroup_list(ob_src);
      for (i = 0, dg = static_cast<const bDeformGroup *>(defbase->first); dg; i++, dg = dg->next) {
        tmp_item.value = i;
        tmp_item.identifier = tmp_item.name = dg->name;
        RNA_enum_item_add(&item, &totitem, &tmp_item);
      }
    }
  }
  else if (STREQ(RNA_property_identifier(prop), "layers_shapekey_select_src")) {
    /* TODO */
  }
  else if (STREQ(RNA_property_identifier(prop), "layers_uv_select_src")) {
    Object *ob_src = dtmd->ob_source;

    if (ob_src) {
      int num_data, i;

      Depsgraph *depsgraph = CTX_data_ensure_evaluated_depsgraph(C);
      const Object *ob_eval = DEG_get_evaluated_object(depsgraph, ob_src);
      if (!ob_eval) {
        RNA_enum_item_end(&item, &totitem);
        *r_free = true;
        return item;
      }
      const Mesh *me_eval = BKE_object_get_evaluated_mesh(ob_eval);
      if (!me_eval) {
        RNA_enum_item_end(&item, &totitem);
        *r_free = true;
        return item;
      }

      num_data = CustomData_number_of_layers(&me_eval->corner_data, CD_PROP_FLOAT2);

      RNA_enum_item_add_separator(&item, &totitem);

      for (i = 0; i < num_data; i++) {
        tmp_item.value = i;
        tmp_item.identifier = tmp_item.name = CustomData_get_layer_name(
            &me_eval->corner_data, CD_PROP_FLOAT2, i);
        RNA_enum_item_add(&item, &totitem, &tmp_item);
      }
    }
  }
  else if (STREQ(RNA_property_identifier(prop), "layers_vcol_vert_select_src") ||
           STREQ(RNA_property_identifier(prop), "layers_vcol_loop_select_src"))
  {
    Object *ob_src = dtmd->ob_source;

    if (ob_src) {
      bke::AttrDomain domain = STREQ(RNA_property_identifier(prop),
                                     "layers_vcol_vert_select_src") ?
                                   bke::AttrDomain::Point :
                                   bke::AttrDomain::Corner;

      Depsgraph *depsgraph = CTX_data_ensure_evaluated_depsgraph(C);
      const Object *ob_eval = DEG_get_evaluated_object(depsgraph, ob_src);
      if (!ob_eval) {
        RNA_enum_item_end(&item, &totitem);
        *r_free = true;
        return item;
      }
      const Mesh *mesh_eval = BKE_object_get_evaluated_mesh(ob_eval);
      if (!mesh_eval) {
        RNA_enum_item_end(&item, &totitem);
        *r_free = true;
        return item;
      }

      const CustomData *cdata;
      if (domain == bke::AttrDomain::Point) {
        cdata = &mesh_eval->vert_data;
      }
      else {
        cdata = &mesh_eval->corner_data;
      }

      eCustomDataType types[2] = {CD_PROP_COLOR, CD_PROP_BYTE_COLOR};

      int idx = 0;
      for (int i = 0; i < 2; i++) {
        int num_data = CustomData_number_of_layers(cdata, types[i]);

        RNA_enum_item_add_separator(&item, &totitem);

        for (int j = 0; j < num_data; j++) {
          tmp_item.value = idx++;
          tmp_item.identifier = tmp_item.name = CustomData_get_layer_name(cdata, types[i], j);
          RNA_enum_item_add(&item, &totitem, &tmp_item);
        }
      }
    }
  }

  RNA_enum_item_end(&item, &totitem);
  *r_free = true;

  return item;
}

static const EnumPropertyItem *rna_DataTransferModifier_layers_select_dst_itemf(bContext *C,
                                                                                PointerRNA *ptr,
                                                                                PropertyRNA *prop,
                                                                                bool *r_free)
{
  DataTransferModifierData *dtmd = (DataTransferModifierData *)ptr->data;
  EnumPropertyItem *item = nullptr, tmp_item = {0};
  int totitem = 0;

  if (!C) { /* needed for docs and i18n tools */
    return rna_enum_dt_layers_select_dst_items;
  }

  /* No active here! */
  RNA_enum_items_add_value(
      &item, &totitem, rna_enum_dt_layers_select_dst_items, DT_LAYERS_NAME_DST);
  RNA_enum_items_add_value(
      &item, &totitem, rna_enum_dt_layers_select_dst_items, DT_LAYERS_INDEX_DST);

  if (STREQ(RNA_property_identifier(prop), "layers_vgroup_select_dst")) {
    /* Only list destination layers if we have a single source! */
    if (dtmd->layers_select_src[DT_MULTILAYER_INDEX_MDEFORMVERT] >= 0) {
      Object *ob_dst = CTX_data_active_object(C); /* XXX Is this OK? */

      if (ob_dst) {
        const bDeformGroup *dg;
        int i;

        RNA_enum_item_add_separator(&item, &totitem);

        const ListBase *defbase = BKE_object_defgroup_list(ob_dst);
        for (i = 0, dg = static_cast<const bDeformGroup *>(defbase->first); dg; i++, dg = dg->next)
        {
          tmp_item.value = i;
          tmp_item.identifier = tmp_item.name = dg->name;
          RNA_enum_item_add(&item, &totitem, &tmp_item);
        }
      }
    }
  }
  else if (STREQ(RNA_property_identifier(prop), "layers_shapekey_select_dst")) {
    /* TODO */
  }
  else if (STREQ(RNA_property_identifier(prop), "layers_uv_select_dst")) {
    /* Only list destination layers if we have a single source! */
    if (dtmd->layers_select_src[DT_MULTILAYER_INDEX_UV] >= 0) {
      Object *ob_dst = CTX_data_active_object(C); /* XXX Is this OK? */

      if (ob_dst && ob_dst->data) {
        Mesh *me_dst;
        CustomData *corner_data;
        int num_data, i;

        me_dst = static_cast<Mesh *>(ob_dst->data);
        corner_data = &me_dst->corner_data;
        num_data = CustomData_number_of_layers(corner_data, CD_PROP_FLOAT2);

        RNA_enum_item_add_separator(&item, &totitem);

        for (i = 0; i < num_data; i++) {
          tmp_item.value = i;
          tmp_item.identifier = tmp_item.name = CustomData_get_layer_name(
              corner_data, CD_PROP_FLOAT2, i);
          RNA_enum_item_add(&item, &totitem, &tmp_item);
        }
      }
    }
  }
  else if (STREQ(RNA_property_identifier(prop), "layers_vcol_vert_select_dst") ||
           STREQ(RNA_property_identifier(prop), "layers_vcol_loop_select_dst"))
  {
    int multilayer_index = STREQ(RNA_property_identifier(prop), "layers_vcol_vert_select_dst") ?
                               DT_MULTILAYER_INDEX_VCOL_VERT :
                               DT_MULTILAYER_INDEX_VCOL_LOOP;

    /* Only list destination layers if we have a single source! */
    if (dtmd->layers_select_src[multilayer_index] >= 0) {
      Object *ob_dst = CTX_data_active_object(C); /* XXX Is this OK? */

      if (ob_dst && ob_dst->data) {
        eCustomDataType types[2] = {CD_PROP_COLOR, CD_PROP_BYTE_COLOR};

        Mesh *me_dst = static_cast<Mesh *>(ob_dst->data);
        CustomData *cdata = STREQ(RNA_property_identifier(prop), "layers_vcol_vert_select_dst") ?
                                &me_dst->vert_data :
                                &me_dst->corner_data;

        int idx = 0;
        for (int i = 0; i < 2; i++) {
          int num_data = CustomData_number_of_layers(cdata, types[i]);

          RNA_enum_item_add_separator(&item, &totitem);

          for (int j = 0; j < num_data; j++) {
            tmp_item.value = idx++;
            tmp_item.identifier = tmp_item.name = CustomData_get_layer_name(cdata, types[i], j);
            RNA_enum_item_add(&item, &totitem, &tmp_item);
          }
        }
      }
    }
  }

  RNA_enum_item_end(&item, &totitem);
  *r_free = true;

  return item;
}

static const EnumPropertyItem *rna_DataTransferModifier_mix_mode_itemf(bContext *C,
                                                                       PointerRNA *ptr,
                                                                       PropertyRNA * /*prop*/,
                                                                       bool *r_free)
{
  DataTransferModifierData *dtmd = (DataTransferModifierData *)ptr->data;
  EnumPropertyItem *item = nullptr;
  int totitem = 0;

  bool support_advanced_mixing, support_threshold;

  if (!C) { /* needed for docs and i18n tools */
    return rna_enum_dt_mix_mode_items;
  }

  RNA_enum_items_add_value(&item, &totitem, rna_enum_dt_mix_mode_items, CDT_MIX_TRANSFER);

  BKE_object_data_transfer_get_dttypes_capacity(
      dtmd->data_types, &support_advanced_mixing, &support_threshold);

  if (support_threshold) {
    RNA_enum_items_add_value(
        &item, &totitem, rna_enum_dt_mix_mode_items, CDT_MIX_REPLACE_ABOVE_THRESHOLD);
    RNA_enum_items_add_value(
        &item, &totitem, rna_enum_dt_mix_mode_items, CDT_MIX_REPLACE_BELOW_THRESHOLD);
  }

  if (support_advanced_mixing) {
    RNA_enum_item_add_separator(&item, &totitem);
    RNA_enum_items_add_value(&item, &totitem, rna_enum_dt_mix_mode_items, CDT_MIX_MIX);
    RNA_enum_items_add_value(&item, &totitem, rna_enum_dt_mix_mode_items, CDT_MIX_ADD);
    RNA_enum_items_add_value(&item, &totitem, rna_enum_dt_mix_mode_items, CDT_MIX_SUB);
    RNA_enum_items_add_value(&item, &totitem, rna_enum_dt_mix_mode_items, CDT_MIX_MUL);
  }

  RNA_enum_item_end(&item, &totitem);
  *r_free = true;

  return item;
}

static void rna_CorrectiveSmoothModifier_update(Main *bmain, Scene *scene, PointerRNA *ptr)
{
  CorrectiveSmoothModifierData *csmd = (CorrectiveSmoothModifierData *)ptr->data;

  MEM_SAFE_FREE(csmd->delta_cache.deltas);

  rna_Modifier_update(bmain, scene, ptr);
}

static void rna_CorrectiveSmoothModifier_rest_source_update(Main *bmain,
                                                            Scene *scene,
                                                            PointerRNA *ptr)
{
  CorrectiveSmoothModifierData *csmd = (CorrectiveSmoothModifierData *)ptr->data;

  if (csmd->rest_source != MOD_CORRECTIVESMOOTH_RESTSOURCE_BIND) {
    MEM_SAFE_FREE(csmd->bind_coords);
    csmd->bind_coords_num = 0;
  }

  rna_CorrectiveSmoothModifier_update(bmain, scene, ptr);
}

static bool rna_CorrectiveSmoothModifier_is_bind_get(PointerRNA *ptr)
{
  CorrectiveSmoothModifierData *csmd = (CorrectiveSmoothModifierData *)ptr->data;
  return (csmd->bind_coords != nullptr);
}

static bool rna_SurfaceDeformModifier_is_bound_get(PointerRNA *ptr)
{
  return (((SurfaceDeformModifierData *)ptr->data)->verts != nullptr);
}

static bool rna_ParticleInstanceModifier_particle_system_poll(PointerRNA *ptr,
                                                              const PointerRNA value)
{
  ParticleInstanceModifierData *psmd = static_cast<ParticleInstanceModifierData *>(ptr->data);
  ParticleSystem *psys = static_cast<ParticleSystem *>(value.data);

  if (!psmd->ob) {
    return false;
  }

  /* make sure psys is in the object */
  return BLI_findindex(&psmd->ob->particlesystem, psys) != -1;
}

static PointerRNA rna_ParticleInstanceModifier_particle_system_get(PointerRNA *ptr)
{
  ParticleInstanceModifierData *psmd = static_cast<ParticleInstanceModifierData *>(ptr->data);
  ParticleSystem *psys;

  if (!psmd->ob) {
    return PointerRNA_NULL;
  }

  psys = static_cast<ParticleSystem *>(BLI_findlink(&psmd->ob->particlesystem, psmd->psys - 1));
  PointerRNA rptr = RNA_pointer_create((ID *)psmd->ob, &RNA_ParticleSystem, psys);
  return rptr;
}

static void rna_ParticleInstanceModifier_particle_system_set(PointerRNA *ptr,
                                                             const PointerRNA value,
                                                             ReportList * /*reports*/)
{
  ParticleInstanceModifierData *psmd = static_cast<ParticleInstanceModifierData *>(ptr->data);

  if (!psmd->ob) {
    return;
  }

  psmd->psys = BLI_findindex(&psmd->ob->particlesystem, value.data) + 1;
  CLAMP_MIN(psmd->psys, 1);
}

/**
 * Special set callback that just changes the first bit of the expansion flag.
 * This way the expansion state of all the sub-panels is not changed by RNA.
 */
static void rna_Modifier_show_expanded_set(PointerRNA *ptr, bool value)
{
  ModifierData *md = static_cast<ModifierData *>(ptr->data);
  SET_FLAG_FROM_TEST(md->ui_expand_flag, value, UI_PANEL_DATA_EXPAND_ROOT);
}

/**
 * Only check the first bit of the expansion flag for the main panel's expansion,
 * maintaining compatibility with older versions where there was only one expansion
 * value.
 */
static bool rna_Modifier_show_expanded_get(PointerRNA *ptr)
{
  ModifierData *md = static_cast<ModifierData *>(ptr->data);
  return md->ui_expand_flag & UI_PANEL_DATA_EXPAND_ROOT;
}

static bool rna_NodesModifier_node_group_poll(PointerRNA * /*ptr*/, PointerRNA value)
{
  bNodeTree *ntree = static_cast<bNodeTree *>(value.data);
  if (ntree->type != NTREE_GEOMETRY) {
    return false;
  }
  if (!ntree->geometry_node_asset_traits) {
    return false;
  }
  if ((ntree->geometry_node_asset_traits->flag & GEO_NODE_ASSET_MODIFIER) == 0) {
    return false;
  }
  return true;
}

static void rna_NodesModifier_node_group_update(Main *bmain, Scene *scene, PointerRNA *ptr)
{
  Object *object = (Object *)ptr->owner_id;
  NodesModifierData *nmd = static_cast<NodesModifierData *>(ptr->data);
  rna_Modifier_dependency_update(bmain, scene, ptr);
  MOD_nodes_update_interface(object, nmd);
}

static IDProperty **rna_NodesModifier_properties(PointerRNA *ptr)
{
  NodesModifierData *nmd = static_cast<NodesModifierData *>(ptr->data);
  NodesModifierSettings *settings = &nmd->settings;
  return &settings->properties;
}

static const NodesModifierData *find_nodes_modifier_by_bake(const Object &object,
                                                            const NodesModifierBake &bake)
{
  LISTBASE_FOREACH (const ModifierData *, md, &object.modifiers) {
    if (md->type != eModifierType_Nodes) {
      continue;
    }
    const NodesModifierData *nmd = reinterpret_cast<const NodesModifierData *>(md);
    const blender::Span<NodesModifierBake> bakes{nmd->bakes, nmd->bakes_num};
    if (bakes.contains_ptr(&bake)) {
      return nmd;
    }
  }
  return nullptr;
}

static PointerRNA rna_NodesModifierBake_node_get(PointerRNA *ptr)
{
  const Object *ob = reinterpret_cast<Object *>(ptr->owner_id);
  const NodesModifierBake *bake = static_cast<NodesModifierBake *>(ptr->data);
  const NodesModifierData *nmd = find_nodes_modifier_by_bake(*ob, *bake);
  if (!nmd->node_group) {
    return PointerRNA_NULL;
  }
  const bNodeTree *tree;
  const bNode *node = nmd->node_group->find_nested_node(bake->id, &tree);
  if (!node) {
    return PointerRNA_NULL;
  }
  BLI_assert(tree != nullptr);
  return RNA_pointer_create(const_cast<ID *>(&tree->id), &RNA_Node, const_cast<bNode *>(node));
}

static StructRNA *rna_NodesModifierBake_data_block_typef(PointerRNA *ptr)
{
  NodesModifierDataBlock *data_block = static_cast<NodesModifierDataBlock *>(ptr->data);
  return ID_code_to_RNA_type(data_block->id_type);
}

bool rna_GreasePencilModifier_material_poll(PointerRNA *ptr, PointerRNA value)
{
  Object *ob = reinterpret_cast<Object *>(ptr->owner_id);
  Material *ma = reinterpret_cast<Material *>(value.owner_id);

  return BKE_object_material_index_get(ob, ma) != -1;
}

/* Write material to a generic target pointer without the final modifier struct. */
static void rna_GreasePencilModifier_material_set(PointerRNA *ptr,
                                                  PointerRNA value,
                                                  ReportList *reports,
                                                  Material **ma_target)
{
  Object *ob = reinterpret_cast<Object *>(ptr->owner_id);
  Material *ma = reinterpret_cast<Material *>(value.owner_id);

  if (ma == nullptr || BKE_object_material_index_get(ob, ma) != -1) {
    id_lib_extern(reinterpret_cast<ID *>(ob));
    *ma_target = ma;
  }
  else {
    BKE_reportf(
        reports,
        RPT_ERROR,
        "Cannot assign material '%s', it has to be used by the grease pencil object already",
        ma->id.name);
  }
}

#  define RNA_MOD_GREASE_PENCIL_MATERIAL_FILTER_SET(_type) \
    static void rna_##_type##Modifier_material_filter_set( \
        PointerRNA *ptr, PointerRNA value, ReportList *reports) \
    { \
      _type##ModifierData *tmd = static_cast<_type##ModifierData *>(ptr->data); \
      rna_GreasePencilModifier_material_set(ptr, value, reports, &tmd->influence.material); \
    }

#  define RNA_MOD_GREASE_PENCIL_VERTEX_GROUP_SET(_type) \
    static void rna_##_type##Modifier_vertex_group_name_set(PointerRNA *ptr, const char *value) \
    { \
      _type##ModifierData *tmd = static_cast<_type##ModifierData *>(ptr->data); \
      rna_object_vgroup_name_set(ptr, \
                                 value, \
                                 tmd->influence.vertex_group_name, \
                                 sizeof(tmd->influence.vertex_group_name)); \
    }

RNA_MOD_GREASE_PENCIL_MATERIAL_FILTER_SET(GreasePencilColor);
RNA_MOD_GREASE_PENCIL_MATERIAL_FILTER_SET(GreasePencilMirror);
RNA_MOD_GREASE_PENCIL_MATERIAL_FILTER_SET(GreasePencilOffset);
RNA_MOD_GREASE_PENCIL_MATERIAL_FILTER_SET(GreasePencilOpacity);
RNA_MOD_GREASE_PENCIL_MATERIAL_FILTER_SET(GreasePencilSubdiv);
RNA_MOD_GREASE_PENCIL_MATERIAL_FILTER_SET(GreasePencilTint);
RNA_MOD_GREASE_PENCIL_MATERIAL_FILTER_SET(GreasePencilSmooth);
RNA_MOD_GREASE_PENCIL_MATERIAL_FILTER_SET(GreasePencilNoise);
RNA_MOD_GREASE_PENCIL_MATERIAL_FILTER_SET(GreasePencilThick);
RNA_MOD_GREASE_PENCIL_MATERIAL_FILTER_SET(GreasePencilLattice);
RNA_MOD_GREASE_PENCIL_MATERIAL_FILTER_SET(GreasePencilDash);
<<<<<<< HEAD
RNA_MOD_GREASE_PENCIL_MATERIAL_FILTER_SET(GPWeightAngle);
=======
RNA_MOD_GREASE_PENCIL_MATERIAL_FILTER_SET(GreasePencilMulti);
>>>>>>> 76b09765

RNA_MOD_GREASE_PENCIL_VERTEX_GROUP_SET(GreasePencilOffset);
RNA_MOD_GREASE_PENCIL_VERTEX_GROUP_SET(GreasePencilOpacity);
RNA_MOD_GREASE_PENCIL_VERTEX_GROUP_SET(GreasePencilSubdiv);
RNA_MOD_GREASE_PENCIL_VERTEX_GROUP_SET(GreasePencilTint);
RNA_MOD_GREASE_PENCIL_VERTEX_GROUP_SET(GreasePencilSmooth);
RNA_MOD_GREASE_PENCIL_VERTEX_GROUP_SET(GreasePencilNoise);
RNA_MOD_GREASE_PENCIL_VERTEX_GROUP_SET(GreasePencilThick);
RNA_MOD_GREASE_PENCIL_VERTEX_GROUP_SET(GreasePencilLattice);
RNA_MOD_GREASE_PENCIL_VERTEX_GROUP_SET(GPWeightAngle);

static void rna_GreasePencilOpacityModifier_opacity_factor_range(
    PointerRNA *ptr, float *min, float *max, float *softmin, float *softmax)
{
  GreasePencilOpacityModifierData *omd = static_cast<GreasePencilOpacityModifierData *>(ptr->data);

  *min = 0.0f;
  *softmin = 0.0f;
  *softmax = (omd->flag & MOD_GREASE_PENCIL_OPACITY_USE_UNIFORM_OPACITY) ? 1.0f : 2.0f;
  *max = *softmax;
}

static void rna_GreasePencilOpacityModifier_opacity_factor_max_set(PointerRNA *ptr, float value)
{
  GreasePencilOpacityModifierData *omd = static_cast<GreasePencilOpacityModifierData *>(ptr->data);

  omd->color_factor = (omd->flag & MOD_GREASE_PENCIL_OPACITY_USE_UNIFORM_OPACITY) ?
                          std::min(value, 1.0f) :
                          value;
}

static const GreasePencilDashModifierData *find_grease_pencil_dash_modifier_of_segment(
    const Object &ob, const GreasePencilDashModifierSegment &dash_segment)
{
  LISTBASE_FOREACH (const ModifierData *, md, &ob.modifiers) {
    if (md->type == eModifierType_GreasePencilDash) {
      const auto *dmd = reinterpret_cast<const GreasePencilDashModifierData *>(md);
      if (dmd->segments().contains_ptr(&dash_segment)) {
        return dmd;
      }
    }
  }
  return nullptr;
}

static std::optional<std::string> rna_GreasePencilDashModifierSegment_path(const PointerRNA *ptr)

{
  const Object *ob = reinterpret_cast<Object *>(ptr->owner_id);
  const auto *dash_segment = static_cast<GreasePencilDashModifierSegment *>(ptr->data);
  const GreasePencilDashModifierData *dmd = find_grease_pencil_dash_modifier_of_segment(
      *ob, *dash_segment);
  BLI_assert(dmd != nullptr);

  char name_esc[sizeof(dmd->modifier.name) * 2];
  BLI_str_escape(name_esc, dmd->modifier.name, sizeof(name_esc));

  char ds_name_esc[sizeof(dash_segment->name) * 2];
  BLI_str_escape(ds_name_esc, dash_segment->name, sizeof(ds_name_esc));

  return fmt::format("modifiers[\"{}\"].segments[\"{}\"]", name_esc, ds_name_esc);
}

static void rna_GreasePencilDashModifierSegment_name_set(PointerRNA *ptr, const char *value)
{
  const Object *ob = reinterpret_cast<Object *>(ptr->owner_id);
  auto *dash_segment = static_cast<GreasePencilDashModifierSegment *>(ptr->data);
  const GreasePencilDashModifierData *dmd = find_grease_pencil_dash_modifier_of_segment(
      *ob, *dash_segment);
  BLI_assert(dmd != nullptr);

  const std::string oldname = dash_segment->name;
  STRNCPY_UTF8(dash_segment->name, value);
  BLI_uniquename_cb(
      [dmd, dash_segment](const blender::StringRef name) {
        for (const GreasePencilDashModifierSegment &ds : dmd->segments()) {
          if (&ds != dash_segment && ds.name == name) {
            return true;
          }
        }
        return false;
      },
      '.',
      dash_segment->name);

  /* Fix all the animation data which may link to this. */
  char name_esc[sizeof(dmd->modifier.name) * 2];
  BLI_str_escape(name_esc, dmd->modifier.name, sizeof(name_esc));
  char rna_path_prefix[36 + sizeof(name_esc) + 1];
  SNPRINTF(rna_path_prefix, "modifiers[\"%s\"].segments", name_esc);
  BKE_animdata_fix_paths_rename_all(nullptr, rna_path_prefix, oldname.c_str(), dash_segment->name);
}

static void rna_GreasePencilDashModifier_segments_begin(CollectionPropertyIterator *iter,
                                                        PointerRNA *ptr)
{
  auto *dmd = static_cast<GreasePencilDashModifierData *>(ptr->data);
  rna_iterator_array_begin(iter,
                           dmd->segments_array,
                           sizeof(GreasePencilDashModifierSegment),
                           dmd->segments_num,
                           false,
                           nullptr);
}

#else

static void rna_def_modifier_panel_open_prop(StructRNA *srna, const char *identifier, const int id)
{
  BLI_assert(id >= 0);
  BLI_assert(id < sizeof(ModifierData::layout_panel_open_flag) * 8);

  PropertyRNA *prop;
  prop = RNA_def_property(srna, identifier, PROP_BOOLEAN, PROP_NONE);
  RNA_def_property_flag(prop, PROP_NO_DEG_UPDATE);
  RNA_def_property_boolean_sdna(
      prop, nullptr, "modifier.layout_panel_open_flag", (int64_t(1) << id));
  RNA_def_property_update(prop, NC_OBJECT | ND_MODIFIER, nullptr);
}

static void rna_def_property_subdivision_common(StructRNA *srna)
{
  PropertyRNA *prop;
  RNA_define_lib_overridable(true);

  prop = RNA_def_property(srna, "uv_smooth", PROP_ENUM, PROP_NONE);
  RNA_def_property_enum_sdna(prop, nullptr, "uv_smooth");
  RNA_def_property_enum_items(prop, rna_enum_subdivision_uv_smooth_items);
  RNA_def_property_ui_text(prop, "UV Smooth", "Controls how smoothing is applied to UVs");
  RNA_def_property_update(prop, 0, "rna_Modifier_update");

  prop = RNA_def_property(srna, "quality", PROP_INT, PROP_UNSIGNED);
  RNA_def_property_int_sdna(prop, nullptr, "quality");
  RNA_def_property_range(prop, 1, 10);
  RNA_def_property_ui_range(prop, 1, 6, 1, -1);
  RNA_def_property_ui_text(
      prop, "Quality", "Accuracy of vertex positions, lower value is faster but less precise");
  RNA_def_property_update(prop, 0, "rna_Modifier_update");

  prop = RNA_def_property(srna, "boundary_smooth", PROP_ENUM, PROP_NONE);
  RNA_def_property_enum_sdna(prop, nullptr, "boundary_smooth");
  RNA_def_property_enum_items(prop, rna_enum_subdivision_boundary_smooth_items);
  RNA_def_property_ui_text(prop, "Boundary Smooth", "Controls how open boundaries are smoothed");
  RNA_def_property_update(prop, 0, "rna_Modifier_update");

  RNA_define_lib_overridable(false);
}

static void rna_def_modifier_subsurf(BlenderRNA *brna)
{
  static const EnumPropertyItem prop_subdivision_type_items[] = {
      {SUBSURF_TYPE_CATMULL_CLARK, "CATMULL_CLARK", 0, "Catmull-Clark", ""},
      {SUBSURF_TYPE_SIMPLE, "SIMPLE", 0, "Simple", ""},
      {0, nullptr, 0, nullptr, nullptr},
  };

  StructRNA *srna;
  PropertyRNA *prop;

  srna = RNA_def_struct(brna, "SubsurfModifier", "Modifier");
  RNA_def_struct_ui_text(srna, "Subdivision Surface Modifier", "Subdivision surface modifier");
  RNA_def_struct_sdna(srna, "SubsurfModifierData");
  RNA_def_struct_ui_icon(srna, ICON_MOD_SUBSURF);

  rna_def_property_subdivision_common(srna);

  RNA_define_lib_overridable(true);

  prop = RNA_def_property(srna, "subdivision_type", PROP_ENUM, PROP_NONE);
  RNA_def_property_enum_sdna(prop, nullptr, "subdivType");
  RNA_def_property_enum_items(prop, prop_subdivision_type_items);
  RNA_def_property_ui_text(prop, "Subdivision Type", "Select type of subdivision algorithm");
  RNA_def_property_update(prop, 0, "rna_Modifier_update");

  /* see CCGSUBSURF_LEVEL_MAX for max limit */
  prop = RNA_def_property(srna, "levels", PROP_INT, PROP_UNSIGNED);
  RNA_def_property_int_sdna(prop, nullptr, "levels");
  RNA_def_property_range(prop, 0, 11);
  RNA_def_property_ui_range(prop, 0, 6, 1, -1);
  RNA_def_property_ui_text(prop, "Levels", "Number of subdivisions to perform");
  RNA_def_property_update(prop, 0, "rna_Modifier_update");

  prop = RNA_def_property(srna, "render_levels", PROP_INT, PROP_UNSIGNED);
  RNA_def_property_int_sdna(prop, nullptr, "renderLevels");
  RNA_def_property_range(prop, 0, 11);
  RNA_def_property_ui_range(prop, 0, 6, 1, -1);
  RNA_def_property_ui_text(
      prop, "Render Levels", "Number of subdivisions to perform when rendering");

  prop = RNA_def_property(srna, "show_only_control_edges", PROP_BOOLEAN, PROP_NONE);
  RNA_def_property_boolean_sdna(prop, nullptr, "flags", eSubsurfModifierFlag_ControlEdges);
  RNA_def_property_ui_text(prop, "Optimal Display", "Skip displaying interior subdivided edges");
  RNA_def_property_update(prop, 0, "rna_Modifier_update");

  prop = RNA_def_property(srna, "use_creases", PROP_BOOLEAN, PROP_NONE);
  RNA_def_property_boolean_sdna(prop, nullptr, "flags", eSubsurfModifierFlag_UseCrease);
  RNA_def_property_ui_text(
      prop, "Use Creases", "Use mesh crease information to sharpen edges or corners");
  RNA_def_property_update(prop, 0, "rna_Modifier_update");

  prop = RNA_def_property(srna, "use_custom_normals", PROP_BOOLEAN, PROP_NONE);
  RNA_def_property_boolean_sdna(prop, nullptr, "flags", eSubsurfModifierFlag_UseCustomNormals);
  RNA_def_property_ui_text(
      prop, "Use Custom Normals", "Interpolates existing custom normals to resulting mesh");
  RNA_def_property_update(prop, 0, "rna_Modifier_update");

  prop = RNA_def_property(srna, "use_limit_surface", PROP_BOOLEAN, PROP_NONE);
  RNA_def_property_boolean_negative_sdna(
      prop, nullptr, "flags", eSubsurfModifierFlag_UseRecursiveSubdivision);
  RNA_def_property_ui_text(prop,
                           "Use Limit Surface",
                           "Place vertices at the surface that would be produced with infinite "
                           "levels of subdivision (smoothest possible shape)");
  RNA_def_property_update(prop, 0, "rna_Modifier_update");

  RNA_define_lib_overridable(false);
}

static void rna_def_modifier_generic_map_info(StructRNA *srna)
{
  static const EnumPropertyItem prop_texture_coordinates_items[] = {
      {MOD_DISP_MAP_LOCAL,
       "LOCAL",
       0,
       "Local",
       "Use the local coordinate system for the texture coordinates"},
      {MOD_DISP_MAP_GLOBAL,
       "GLOBAL",
       0,
       "Global",
       "Use the global coordinate system for the texture coordinates"},
      {MOD_DISP_MAP_OBJECT,
       "OBJECT",
       0,
       "Object",
       "Use the linked object's local coordinate system for the texture coordinates"},
      {MOD_DISP_MAP_UV, "UV", 0, "UV", "Use UV coordinates for the texture coordinates"},
      {0, nullptr, 0, nullptr, nullptr},
  };

  PropertyRNA *prop;

  RNA_define_lib_overridable(true);

  prop = RNA_def_property(srna, "texture", PROP_POINTER, PROP_NONE);
  RNA_def_property_ui_text(prop, "Texture", "");
  RNA_def_property_flag(prop, PROP_EDITABLE);
  RNA_def_property_update(prop, 0, "rna_Modifier_dependency_update");

  prop = RNA_def_property(srna, "texture_coords", PROP_ENUM, PROP_NONE);
  RNA_def_property_enum_sdna(prop, nullptr, "texmapping");
  RNA_def_property_enum_items(prop, prop_texture_coordinates_items);
  RNA_def_property_ui_text(prop, "Texture Coordinates", "");
  RNA_def_property_update(prop, 0, "rna_Modifier_dependency_update");

  prop = RNA_def_property(srna, "uv_layer", PROP_STRING, PROP_NONE);
  RNA_def_property_string_sdna(prop, nullptr, "uvlayer_name");
  RNA_def_property_ui_text(prop, "UV Map", "UV map name");
  RNA_def_property_string_funcs(
      prop, nullptr, nullptr, "rna_MappingInfoModifier_uvlayer_name_set");
  RNA_def_property_update(prop, 0, "rna_Modifier_update");

  prop = RNA_def_property(srna, "texture_coords_object", PROP_POINTER, PROP_NONE);
  RNA_def_property_pointer_sdna(prop, nullptr, "map_object");
  RNA_def_property_ui_text(
      prop, "Texture Coordinate Object", "Object to set the texture coordinates");
  RNA_def_property_flag(prop, PROP_EDITABLE | PROP_ID_SELF_CHECK);
  RNA_def_property_update(prop, 0, "rna_Modifier_dependency_update");

  prop = RNA_def_property(srna, "texture_coords_bone", PROP_STRING, PROP_NONE);
  RNA_def_property_string_sdna(prop, nullptr, "map_bone");
  RNA_def_property_ui_text(prop, "Texture Coordinate Bone", "Bone to set the texture coordinates");
  RNA_def_property_update(prop, 0, "rna_Modifier_dependency_update");

  RNA_define_lib_overridable(false);
}

static void rna_def_modifier_warp(BlenderRNA *brna)
{
  StructRNA *srna;
  PropertyRNA *prop;

  srna = RNA_def_struct(brna, "WarpModifier", "Modifier");
  RNA_def_struct_ui_text(srna, "Warp Modifier", "Warp modifier");
  RNA_def_struct_sdna(srna, "WarpModifierData");
  RNA_def_struct_ui_icon(srna, ICON_MOD_WARP);

  RNA_define_lib_overridable(true);

  prop = RNA_def_property(srna, "object_from", PROP_POINTER, PROP_NONE);
  RNA_def_property_pointer_sdna(prop, nullptr, "object_from");
  RNA_def_property_ui_text(prop, "Object From", "Object to transform from");
  RNA_def_property_flag(prop, PROP_EDITABLE | PROP_ID_SELF_CHECK);
  RNA_def_property_update(prop, 0, "rna_Modifier_dependency_update");

  prop = RNA_def_property(srna, "bone_from", PROP_STRING, PROP_NONE);
  RNA_def_property_string_sdna(prop, nullptr, "bone_from");
  RNA_def_property_ui_text(prop, "Bone From", "Bone to transform from");
  RNA_def_property_update(prop, 0, "rna_Modifier_dependency_update");

  prop = RNA_def_property(srna, "object_to", PROP_POINTER, PROP_NONE);
  RNA_def_property_pointer_sdna(prop, nullptr, "object_to");
  RNA_def_property_ui_text(prop, "Object To", "Object to transform to");
  RNA_def_property_flag(prop, PROP_EDITABLE | PROP_ID_SELF_CHECK);
  RNA_def_property_update(prop, 0, "rna_Modifier_dependency_update");

  prop = RNA_def_property(srna, "bone_to", PROP_STRING, PROP_NONE);
  RNA_def_property_string_sdna(prop, nullptr, "bone_to");
  RNA_def_property_ui_text(prop, "Bone To", "Bone defining offset");
  RNA_def_property_update(prop, 0, "rna_Modifier_dependency_update");

  prop = RNA_def_property(srna, "strength", PROP_FLOAT, PROP_NONE);
  RNA_def_property_range(prop, -FLT_MAX, FLT_MAX);
  RNA_def_property_ui_range(prop, -100, 100, 10, 2);
  RNA_def_property_ui_text(prop, "Strength", "");
  RNA_def_property_update(prop, 0, "rna_Modifier_update");

  prop = RNA_def_property(srna, "falloff_type", PROP_ENUM, PROP_NONE);
  RNA_def_property_enum_items(prop, modifier_warp_falloff_items);
  RNA_def_property_ui_text(prop, "Falloff Type", "");
  RNA_def_property_translation_context(prop,
                                       BLT_I18NCONTEXT_ID_CURVE_LEGACY); /* Abusing id_curve :/ */
  RNA_def_property_update(prop, 0, "rna_Modifier_update");

  prop = RNA_def_property(srna, "falloff_radius", PROP_FLOAT, PROP_DISTANCE);
  RNA_def_property_ui_text(prop, "Radius", "Radius to apply");
  RNA_def_property_update(prop, 0, "rna_Modifier_update");

  prop = RNA_def_property(srna, "falloff_curve", PROP_POINTER, PROP_NONE);
  RNA_def_property_pointer_sdna(prop, nullptr, "curfalloff");
  RNA_def_property_ui_text(prop, "Falloff Curve", "Custom falloff curve");
  RNA_def_property_update(prop, 0, "rna_Modifier_update");

  prop = RNA_def_property(srna, "use_volume_preserve", PROP_BOOLEAN, PROP_NONE);
  RNA_def_property_boolean_sdna(prop, nullptr, "flag", MOD_WARP_VOLUME_PRESERVE);
  RNA_def_property_ui_text(prop, "Preserve Volume", "Preserve volume when rotations are used");
  RNA_def_property_update(prop, 0, "rna_Modifier_update");

  prop = RNA_def_property(srna, "vertex_group", PROP_STRING, PROP_NONE);
  RNA_def_property_string_sdna(prop, nullptr, "defgrp_name");
  RNA_def_property_ui_text(prop, "Vertex Group", "Vertex group name for modulating the deform");
  RNA_def_property_string_funcs(prop, nullptr, nullptr, "rna_WarpModifier_defgrp_name_set");
  RNA_def_property_update(prop, 0, "rna_Modifier_update");

  prop = RNA_def_property(srna, "invert_vertex_group", PROP_BOOLEAN, PROP_NONE);
  RNA_def_property_boolean_sdna(prop, nullptr, "flag", MOD_WARP_INVERT_VGROUP);
  RNA_def_property_ui_text(prop, "Invert", "Invert vertex group influence");
  RNA_def_property_update(prop, 0, "rna_Modifier_update");

  RNA_define_lib_overridable(false);

  rna_def_modifier_generic_map_info(srna);
}

static void rna_def_modifier_multires(BlenderRNA *brna)
{
  StructRNA *srna;
  PropertyRNA *prop;

  srna = RNA_def_struct(brna, "MultiresModifier", "Modifier");
  RNA_def_struct_ui_text(srna, "Multires Modifier", "Multiresolution mesh modifier");
  RNA_def_struct_sdna(srna, "MultiresModifierData");
  RNA_def_struct_ui_icon(srna, ICON_MOD_MULTIRES);

  RNA_define_lib_overridable(true);

  rna_def_property_subdivision_common(srna);

  prop = RNA_def_property(srna, "levels", PROP_INT, PROP_UNSIGNED);
  RNA_def_property_int_sdna(prop, nullptr, "lvl");
  RNA_def_property_ui_text(prop, "Levels", "Number of subdivisions to use in the viewport");
  RNA_def_property_int_funcs(prop, nullptr, nullptr, "rna_MultiresModifier_level_range");
  RNA_def_property_update(prop, 0, "rna_Modifier_update");

  prop = RNA_def_property(srna, "sculpt_levels", PROP_INT, PROP_UNSIGNED);
  RNA_def_property_int_sdna(prop, nullptr, "sculptlvl");
  RNA_def_property_ui_text(prop, "Sculpt Levels", "Number of subdivisions to use in sculpt mode");
  RNA_def_property_int_funcs(prop, nullptr, nullptr, "rna_MultiresModifier_level_range");
  RNA_def_property_update(prop, 0, "rna_Modifier_update");

  prop = RNA_def_property(srna, "render_levels", PROP_INT, PROP_UNSIGNED);
  RNA_def_property_int_sdna(prop, nullptr, "renderlvl");
  RNA_def_property_ui_text(prop, "Render Levels", "The subdivision level visible at render time");
  RNA_def_property_int_funcs(prop, nullptr, nullptr, "rna_MultiresModifier_level_range");

  prop = RNA_def_property(srna, "total_levels", PROP_INT, PROP_UNSIGNED);
  RNA_def_property_int_sdna(prop, nullptr, "totlvl");
  RNA_def_property_clear_flag(prop, PROP_EDITABLE);
  RNA_def_property_ui_text(
      prop, "Total Levels", "Number of subdivisions for which displacements are stored");

  prop = RNA_def_property(srna, "is_external", PROP_BOOLEAN, PROP_NONE);
  RNA_def_property_clear_flag(prop, PROP_EDITABLE);
  RNA_def_property_boolean_funcs(prop, "rna_MultiresModifier_external_get", nullptr);
  RNA_def_property_ui_text(
      prop, "External", "Store multires displacements outside the .blend file, to save memory");

  prop = RNA_def_property(srna, "filepath", PROP_STRING, PROP_FILEPATH);
  RNA_def_property_string_funcs(prop,
                                "rna_MultiresModifier_filepath_get",
                                "rna_MultiresModifier_filepath_length",
                                "rna_MultiresModifier_filepath_set");
  RNA_def_property_ui_text(prop, "File Path", "Path to external displacements file");
  RNA_def_property_update(prop, 0, "rna_Modifier_update");

  prop = RNA_def_property(srna, "show_only_control_edges", PROP_BOOLEAN, PROP_NONE);
  RNA_def_property_boolean_sdna(prop, nullptr, "flags", eMultiresModifierFlag_ControlEdges);
  RNA_def_property_ui_text(
      prop, "Optimal Display", "Skip drawing/rendering of interior subdivided edges");
  RNA_def_property_update(prop, 0, "rna_Modifier_update");

  prop = RNA_def_property(srna, "use_creases", PROP_BOOLEAN, PROP_NONE);
  RNA_def_property_boolean_sdna(prop, nullptr, "flags", eMultiresModifierFlag_UseCrease);
  RNA_def_property_ui_text(
      prop, "Use Creases", "Use mesh crease information to sharpen edges or corners");
  RNA_def_property_update(prop, 0, "rna_Modifier_update");

  prop = RNA_def_property(srna, "use_custom_normals", PROP_BOOLEAN, PROP_NONE);
  RNA_def_property_boolean_sdna(prop, nullptr, "flags", eMultiresModifierFlag_UseCustomNormals);
  RNA_def_property_ui_text(
      prop, "Use Custom Normals", "Interpolates existing custom normals to resulting mesh");
  RNA_def_property_update(prop, 0, "rna_Modifier_update");

  prop = RNA_def_property(srna, "use_sculpt_base_mesh", PROP_BOOLEAN, PROP_NONE);
  RNA_def_property_boolean_sdna(prop, nullptr, "flags", eMultiresModifierFlag_UseSculptBaseMesh);
  RNA_def_property_ui_text(prop,
                           "Sculpt Base Mesh",
                           "Make Sculpt Mode tools deform the base mesh while previewing the "
                           "displacement of higher subdivision levels");
  RNA_def_property_update(prop, 0, "rna_Modifier_update");

  RNA_define_lib_overridable(false);
}

static void rna_def_modifier_lattice(BlenderRNA *brna)
{
  StructRNA *srna;
  PropertyRNA *prop;

  srna = RNA_def_struct(brna, "LatticeModifier", "Modifier");
  RNA_def_struct_ui_text(srna, "Lattice Modifier", "Lattice deformation modifier");
  RNA_def_struct_sdna(srna, "LatticeModifierData");
  RNA_def_struct_ui_icon(srna, ICON_MOD_LATTICE);

  RNA_define_lib_overridable(true);

  prop = RNA_def_property(srna, "object", PROP_POINTER, PROP_NONE);
  RNA_def_property_ui_text(prop, "Object", "Lattice object to deform with");
  RNA_def_property_pointer_funcs(
      prop, nullptr, "rna_LatticeModifier_object_set", nullptr, "rna_Lattice_object_poll");
  RNA_def_property_flag(prop, PROP_EDITABLE | PROP_ID_SELF_CHECK);
  RNA_def_property_update(prop, 0, "rna_Modifier_dependency_update");

  prop = RNA_def_property(srna, "vertex_group", PROP_STRING, PROP_NONE);
  RNA_def_property_string_sdna(prop, nullptr, "name");
  RNA_def_property_ui_text(
      prop,
      "Vertex Group",
      "Name of Vertex Group which determines influence of modifier per point");
  RNA_def_property_string_funcs(prop, nullptr, nullptr, "rna_LatticeModifier_name_set");
  RNA_def_property_update(prop, 0, "rna_Modifier_update");

  prop = RNA_def_property(srna, "invert_vertex_group", PROP_BOOLEAN, PROP_NONE);
  RNA_def_property_boolean_sdna(prop, nullptr, "flag", MOD_LATTICE_INVERT_VGROUP);
  RNA_def_property_ui_text(prop, "Invert", "Invert vertex group influence");
  RNA_def_property_update(prop, 0, "rna_Modifier_update");

  prop = RNA_def_property(srna, "strength", PROP_FLOAT, PROP_NONE);
  RNA_def_property_range(prop, -FLT_MAX, FLT_MAX);
  RNA_def_property_ui_range(prop, 0, 1, 10, 2);
  RNA_def_property_ui_text(prop, "Strength", "Strength of modifier effect");
  RNA_def_property_update(prop, 0, "rna_Modifier_update");

  RNA_define_lib_overridable(false);
}

static void rna_def_modifier_curve(BlenderRNA *brna)
{
  StructRNA *srna;
  PropertyRNA *prop;

  static const EnumPropertyItem prop_deform_axis_items[] = {
      {MOD_CURVE_POSX, "POS_X", 0, "X", ""},
      {MOD_CURVE_POSY, "POS_Y", 0, "Y", ""},
      {MOD_CURVE_POSZ, "POS_Z", 0, "Z", ""},
      {MOD_CURVE_NEGX, "NEG_X", 0, "-X", ""},
      {MOD_CURVE_NEGY, "NEG_Y", 0, "-Y", ""},
      {MOD_CURVE_NEGZ, "NEG_Z", 0, "-Z", ""},
      {0, nullptr, 0, nullptr, nullptr},
  };

  srna = RNA_def_struct(brna, "CurveModifier", "Modifier");
  RNA_def_struct_ui_text(srna, "Curve Modifier", "Curve deformation modifier");
  RNA_def_struct_sdna(srna, "CurveModifierData");
  RNA_def_struct_ui_icon(srna, ICON_MOD_CURVE);

  RNA_define_lib_overridable(true);

  prop = RNA_def_property(srna, "object", PROP_POINTER, PROP_NONE);
  RNA_def_property_ui_text(prop, "Object", "Curve object to deform with");
  RNA_def_property_pointer_funcs(
      prop, nullptr, "rna_CurveModifier_object_set", nullptr, "rna_Curve_object_poll");
  RNA_def_property_flag(prop, PROP_EDITABLE | PROP_ID_SELF_CHECK);
  RNA_def_property_update(prop, 0, "rna_CurveModifier_dependency_update");

  prop = RNA_def_property(srna, "vertex_group", PROP_STRING, PROP_NONE);
  RNA_def_property_string_sdna(prop, nullptr, "name");
  RNA_def_property_ui_text(
      prop,
      "Vertex Group",
      "Name of Vertex Group which determines influence of modifier per point");
  RNA_def_property_string_funcs(prop, nullptr, nullptr, "rna_CurveModifier_name_set");
  RNA_def_property_update(prop, 0, "rna_Modifier_update");

  prop = RNA_def_property(srna, "invert_vertex_group", PROP_BOOLEAN, PROP_NONE);
  RNA_def_property_boolean_sdna(prop, nullptr, "flag", MOD_CURVE_INVERT_VGROUP);
  RNA_def_property_ui_text(prop, "Invert", "Invert vertex group influence");
  RNA_def_property_update(prop, 0, "rna_Modifier_update");

  prop = RNA_def_property(srna, "deform_axis", PROP_ENUM, PROP_NONE);
  RNA_def_property_enum_sdna(prop, nullptr, "defaxis");
  RNA_def_property_enum_items(prop, prop_deform_axis_items);
  RNA_def_property_ui_text(prop, "Deform Axis", "The axis that the curve deforms along");
  RNA_def_property_update(prop, 0, "rna_Modifier_update");

  RNA_define_lib_overridable(false);
}

static void rna_def_modifier_build(BlenderRNA *brna)
{
  StructRNA *srna;
  PropertyRNA *prop;

  srna = RNA_def_struct(brna, "BuildModifier", "Modifier");
  RNA_def_struct_ui_text(srna, "Build Modifier", "Build effect modifier");
  RNA_def_struct_sdna(srna, "BuildModifierData");
  RNA_def_struct_ui_icon(srna, ICON_MOD_BUILD);

  RNA_define_lib_overridable(true);

  prop = RNA_def_property(srna, "frame_start", PROP_FLOAT, PROP_TIME);
  RNA_def_property_float_sdna(prop, nullptr, "start");
  RNA_def_property_range(prop, MINAFRAMEF, MAXFRAMEF);
  RNA_def_property_ui_text(prop, "Start Frame", "Start frame of the effect");
  RNA_def_property_update(prop, 0, "rna_Modifier_update");

  prop = RNA_def_property(srna, "frame_duration", PROP_FLOAT, PROP_TIME);
  RNA_def_property_float_sdna(prop, nullptr, "length");
  RNA_def_property_range(prop, 1, MAXFRAMEF);
  RNA_def_property_ui_text(prop, "Length", "Total time the build effect requires");
  RNA_def_property_update(prop, 0, "rna_Modifier_update");

  prop = RNA_def_property(srna, "use_reverse", PROP_BOOLEAN, PROP_NONE);
  RNA_def_property_boolean_sdna(prop, nullptr, "flag", MOD_BUILD_FLAG_REVERSE);
  RNA_def_property_ui_text(prop, "Reversed", "Deconstruct the mesh instead of building it");
  RNA_def_property_update(prop, 0, "rna_Modifier_update");

  prop = RNA_def_property(srna, "use_random_order", PROP_BOOLEAN, PROP_NONE);
  RNA_def_property_boolean_sdna(prop, nullptr, "flag", MOD_BUILD_FLAG_RANDOMIZE);
  RNA_def_property_ui_text(prop, "Randomize", "Randomize the faces or edges during build");
  RNA_def_property_update(prop, 0, "rna_Modifier_update");

  prop = RNA_def_property(srna, "seed", PROP_INT, PROP_NONE);
  RNA_def_property_range(prop, 1, MAXFRAMEF);
  RNA_def_property_ui_text(prop, "Seed", "Seed for random if used");
  RNA_def_property_update(prop, 0, "rna_Modifier_update");

  RNA_define_lib_overridable(false);
}

static void rna_def_modifier_mirror(BlenderRNA *brna)
{
  StructRNA *srna;
  PropertyRNA *prop;

  srna = RNA_def_struct(brna, "MirrorModifier", "Modifier");
  RNA_def_struct_ui_text(srna, "Mirror Modifier", "Mirroring modifier");
  RNA_def_struct_sdna(srna, "MirrorModifierData");
  RNA_def_struct_ui_icon(srna, ICON_MOD_MIRROR);

  RNA_define_lib_overridable(true);

  prop = RNA_def_property(srna, "use_axis", PROP_BOOLEAN, PROP_NONE);
  RNA_def_property_boolean_sdna(prop, nullptr, "flag", MOD_MIR_AXIS_X);
  RNA_def_property_array(prop, 3);
  RNA_def_property_ui_text(prop, "Mirror Axis", "Enable axis mirror");
  RNA_def_property_update(prop, 0, "rna_Modifier_update");

  prop = RNA_def_property(srna, "use_bisect_axis", PROP_BOOLEAN, PROP_NONE);
  RNA_def_property_boolean_sdna(prop, nullptr, "flag", MOD_MIR_BISECT_AXIS_X);
  RNA_def_property_array(prop, 3);
  RNA_def_property_ui_text(prop, "Bisect Axis", "Cuts the mesh across the mirror plane");
  RNA_def_property_update(prop, 0, "rna_Modifier_update");

  prop = RNA_def_property(srna, "use_bisect_flip_axis", PROP_BOOLEAN, PROP_NONE);
  RNA_def_property_boolean_sdna(prop, nullptr, "flag", MOD_MIR_BISECT_FLIP_AXIS_X);
  RNA_def_property_array(prop, 3);
  RNA_def_property_ui_text(prop, "Bisect Flip Axis", "Flips the direction of the slice");
  RNA_def_property_update(prop, 0, "rna_Modifier_update");

  prop = RNA_def_property(srna, "use_clip", PROP_BOOLEAN, PROP_NONE);
  RNA_def_property_boolean_sdna(prop, nullptr, "flag", MOD_MIR_CLIPPING);
  RNA_def_property_ui_text(
      prop, "Clip", "Prevent vertices from going through the mirror during transform");
  RNA_def_property_update(prop, 0, "rna_Modifier_update");

  prop = RNA_def_property(srna, "use_mirror_vertex_groups", PROP_BOOLEAN, PROP_NONE);
  RNA_def_property_boolean_sdna(prop, nullptr, "flag", MOD_MIR_VGROUP);
  RNA_def_property_ui_text(prop, "Mirror Vertex Groups", "Mirror vertex groups (e.g. .R->.L)");
  RNA_def_property_update(prop, 0, "rna_Modifier_update");

  prop = RNA_def_property(srna, "use_mirror_merge", PROP_BOOLEAN, PROP_NONE);
  RNA_def_property_boolean_negative_sdna(prop, nullptr, "flag", MOD_MIR_NO_MERGE);
  RNA_def_property_ui_text(prop, "Merge Vertices", "Merge vertices within the merge threshold");
  RNA_def_property_update(prop, 0, "rna_Modifier_update");

  prop = RNA_def_property(srna, "use_mirror_u", PROP_BOOLEAN, PROP_NONE);
  RNA_def_property_boolean_sdna(prop, nullptr, "flag", MOD_MIR_MIRROR_U);
  RNA_def_property_ui_text(
      prop, "Mirror U", "Mirror the U texture coordinate around the flip offset point");
  RNA_def_property_update(prop, 0, "rna_Modifier_update");

  prop = RNA_def_property(srna, "use_mirror_v", PROP_BOOLEAN, PROP_NONE);
  RNA_def_property_boolean_sdna(prop, nullptr, "flag", MOD_MIR_MIRROR_V);
  RNA_def_property_ui_text(
      prop, "Mirror V", "Mirror the V texture coordinate around the flip offset point");
  RNA_def_property_update(prop, 0, "rna_Modifier_update");

  prop = RNA_def_property(srna, "use_mirror_udim", PROP_BOOLEAN, PROP_NONE);
  RNA_def_property_boolean_sdna(prop, nullptr, "flag", MOD_MIR_MIRROR_UDIM);
  RNA_def_property_ui_text(
      prop, "Mirror UDIM", "Mirror the texture coordinate around each tile center");
  RNA_def_property_update(prop, 0, "rna_Modifier_update");

  prop = RNA_def_property(srna, "mirror_offset_u", PROP_FLOAT, PROP_FACTOR);
  RNA_def_property_float_sdna(prop, nullptr, "uv_offset[0]");
  RNA_def_property_range(prop, -1, 1);
  RNA_def_property_ui_range(prop, -1, 1, 2, 4);
  RNA_def_property_ui_text(
      prop,
      "Flip U Offset",
      "Amount to offset mirrored UVs flipping point from the 0.5 on the U axis");
  RNA_def_property_update(prop, 0, "rna_Modifier_update");

  prop = RNA_def_property(srna, "mirror_offset_v", PROP_FLOAT, PROP_FACTOR);
  RNA_def_property_float_sdna(prop, nullptr, "uv_offset[1]");
  RNA_def_property_range(prop, -1, 1);
  RNA_def_property_ui_range(prop, -1, 1, 2, 4);
  RNA_def_property_ui_text(
      prop,
      "Flip V Offset",
      "Amount to offset mirrored UVs flipping point from the 0.5 point on the V axis");
  RNA_def_property_update(prop, 0, "rna_Modifier_update");

  prop = RNA_def_property(srna, "offset_u", PROP_FLOAT, PROP_FACTOR);
  RNA_def_property_float_sdna(prop, nullptr, "uv_offset_copy[0]");
  RNA_def_property_range(prop, -10000.0f, 10000.0f);
  RNA_def_property_ui_range(prop, -1, 1, 2, 4);
  RNA_def_property_ui_text(prop, "U Offset", "Mirrored UV offset on the U axis");
  RNA_def_property_update(prop, 0, "rna_Modifier_update");

  prop = RNA_def_property(srna, "offset_v", PROP_FLOAT, PROP_FACTOR);
  RNA_def_property_float_sdna(prop, nullptr, "uv_offset_copy[1]");
  RNA_def_property_range(prop, -10000.0f, 10000.0f);
  RNA_def_property_ui_range(prop, -1, 1, 2, 4);
  RNA_def_property_ui_text(prop, "V Offset", "Mirrored UV offset on the V axis");
  RNA_def_property_update(prop, 0, "rna_Modifier_update");

  prop = RNA_def_property(srna, "merge_threshold", PROP_FLOAT, PROP_DISTANCE);
  RNA_def_property_float_sdna(prop, nullptr, "tolerance");
  RNA_def_property_range(prop, 0, FLT_MAX);
  RNA_def_property_ui_range(prop, 0, 1, 0.01, 6);
  RNA_def_property_ui_text(
      prop, "Merge Distance", "Distance within which mirrored vertices are merged");
  RNA_def_property_update(prop, 0, "rna_Modifier_update");

  prop = RNA_def_property(srna, "bisect_threshold", PROP_FLOAT, PROP_DISTANCE);
  RNA_def_property_float_sdna(prop, nullptr, "bisect_threshold");
  RNA_def_property_range(prop, 0, FLT_MAX);
  RNA_def_property_ui_range(prop, 0, 1, 0.01, 6);
  RNA_def_property_ui_text(
      prop, "Bisect Distance", "Distance from the bisect plane within which vertices are removed");
  RNA_def_property_update(prop, 0, "rna_Modifier_update");

  prop = RNA_def_property(srna, "mirror_object", PROP_POINTER, PROP_NONE);
  RNA_def_property_pointer_sdna(prop, nullptr, "mirror_ob");
  RNA_def_property_ui_text(prop, "Mirror Object", "Object to use as mirror");
  RNA_def_property_flag(prop, PROP_EDITABLE | PROP_ID_SELF_CHECK);
  RNA_def_property_update(prop, 0, "rna_Modifier_dependency_update");

  RNA_define_lib_overridable(false);
}

static void rna_def_modifier_decimate(BlenderRNA *brna)
{
  static const EnumPropertyItem modifier_decim_mode_items[] = {
      {MOD_DECIM_MODE_COLLAPSE, "COLLAPSE", 0, "Collapse", "Use edge collapsing"},
      {MOD_DECIM_MODE_UNSUBDIV, "UNSUBDIV", 0, "Un-Subdivide", "Use un-subdivide face reduction"},
      {MOD_DECIM_MODE_DISSOLVE,
       "DISSOLVE",
       0,
       "Planar",
       "Dissolve geometry to form planar polygons"},
      {0, nullptr, 0, nullptr, nullptr},
  };

  /* NOTE: keep in sync with operator 'MESH_OT_decimate'. */

  StructRNA *srna;
  PropertyRNA *prop;

  srna = RNA_def_struct(brna, "DecimateModifier", "Modifier");
  RNA_def_struct_ui_text(srna, "Decimate Modifier", "Decimation modifier");
  RNA_def_struct_sdna(srna, "DecimateModifierData");
  RNA_def_struct_ui_icon(srna, ICON_MOD_DECIM);

  RNA_define_lib_overridable(true);

  prop = RNA_def_property(srna, "decimate_type", PROP_ENUM, PROP_NONE);
  RNA_def_property_enum_sdna(prop, nullptr, "mode");
  RNA_def_property_enum_items(prop, modifier_decim_mode_items);
  RNA_def_property_ui_text(prop, "Mode", "");
  RNA_def_property_update(prop, 0, "rna_Modifier_update");

  /* (mode == MOD_DECIM_MODE_COLLAPSE) */
  prop = RNA_def_property(srna, "ratio", PROP_FLOAT, PROP_FACTOR);
  RNA_def_property_float_sdna(prop, nullptr, "percent");
  RNA_def_property_range(prop, 0, 1);
  RNA_def_property_ui_range(prop, 0, 1, 1, 4);
  RNA_def_property_ui_text(prop, "Ratio", "Ratio of triangles to reduce to (collapse only)");
  RNA_def_property_update(prop, 0, "rna_Modifier_update");

  /* (mode == MOD_DECIM_MODE_UNSUBDIV) */
  prop = RNA_def_property(srna, "iterations", PROP_INT, PROP_UNSIGNED);
  RNA_def_property_int_sdna(prop, nullptr, "iter");
  RNA_def_property_range(prop, 0, SHRT_MAX);
  RNA_def_property_ui_range(prop, 0, 100, 1, -1);
  RNA_def_property_ui_text(
      prop, "Iterations", "Number of times reduce the geometry (unsubdivide only)");
  RNA_def_property_update(prop, 0, "rna_Modifier_update");

  /* (mode == MOD_DECIM_MODE_DISSOLVE) */
  prop = RNA_def_property(srna, "angle_limit", PROP_FLOAT, PROP_ANGLE);
  RNA_def_property_float_sdna(prop, nullptr, "angle");
  RNA_def_property_range(prop, 0, DEG2RAD(180));
  RNA_def_property_ui_range(prop, 0, DEG2RAD(180), 10, 2);
  RNA_def_property_ui_text(prop, "Angle Limit", "Only dissolve angles below this (planar only)");
  RNA_def_property_update(prop, 0, "rna_Modifier_update");

  /* (mode == MOD_DECIM_MODE_COLLAPSE) */
  prop = RNA_def_property(srna, "vertex_group", PROP_STRING, PROP_NONE);
  RNA_def_property_string_sdna(prop, nullptr, "defgrp_name");
  RNA_def_property_ui_text(prop, "Vertex Group", "Vertex group name (collapse only)");
  RNA_def_property_string_funcs(prop, nullptr, nullptr, "rna_DecimateModifier_defgrp_name_set");
  RNA_def_property_update(prop, 0, "rna_Modifier_update");

  prop = RNA_def_property(srna, "invert_vertex_group", PROP_BOOLEAN, PROP_NONE);
  RNA_def_property_boolean_sdna(prop, nullptr, "flag", MOD_DECIM_FLAG_INVERT_VGROUP);
  RNA_def_property_ui_text(prop, "Invert", "Invert vertex group influence (collapse only)");
  RNA_def_property_update(prop, 0, "rna_Modifier_update");

  prop = RNA_def_property(srna, "use_collapse_triangulate", PROP_BOOLEAN, PROP_NONE);
  RNA_def_property_boolean_sdna(prop, nullptr, "flag", MOD_DECIM_FLAG_TRIANGULATE);
  RNA_def_property_ui_text(
      prop, "Triangulate", "Keep triangulated faces resulting from decimation (collapse only)");
  RNA_def_property_update(prop, 0, "rna_Modifier_update");

  prop = RNA_def_property(srna, "use_symmetry", PROP_BOOLEAN, PROP_NONE);
  RNA_def_property_boolean_sdna(prop, nullptr, "flag", MOD_DECIM_FLAG_SYMMETRY);
  RNA_def_property_ui_text(prop, "Symmetry", "Maintain symmetry on an axis");
  RNA_def_property_update(prop, 0, "rna_Modifier_update");

  prop = RNA_def_property(srna, "symmetry_axis", PROP_ENUM, PROP_NONE);
  RNA_def_property_enum_sdna(prop, nullptr, "symmetry_axis");
  RNA_def_property_enum_items(prop, rna_enum_axis_xyz_items);
  RNA_def_property_ui_text(prop, "Axis", "Axis of symmetry");
  RNA_def_property_update(prop, 0, "rna_Modifier_update");

  prop = RNA_def_property(srna, "vertex_group_factor", PROP_FLOAT, PROP_FACTOR);
  RNA_def_property_float_sdna(prop, nullptr, "defgrp_factor");
  RNA_def_property_range(prop, 0, 1000);
  RNA_def_property_ui_range(prop, 0, 10, 1, 4);
  RNA_def_property_ui_text(prop, "Factor", "Vertex group strength");
  RNA_def_property_update(prop, 0, "rna_Modifier_update");
  /* end collapse-only option */

  /* (mode == MOD_DECIM_MODE_DISSOLVE) */
  prop = RNA_def_property(srna, "use_dissolve_boundaries", PROP_BOOLEAN, PROP_NONE);
  RNA_def_property_boolean_sdna(prop, nullptr, "flag", MOD_DECIM_FLAG_ALL_BOUNDARY_VERTS);
  RNA_def_property_ui_text(
      prop, "All Boundaries", "Dissolve all vertices in between face boundaries (planar only)");
  RNA_def_property_update(prop, 0, "rna_Modifier_update");

  prop = RNA_def_property(srna, "delimit", PROP_ENUM, PROP_NONE);
  RNA_def_property_flag(prop, PROP_ENUM_FLAG); /* important to run before default set */
  RNA_def_property_enum_items(prop, rna_enum_mesh_delimit_mode_items);
  RNA_def_property_ui_text(prop, "Delimit", "Limit merging geometry");
  RNA_def_property_update(prop, 0, "rna_Modifier_update");

  /* end dissolve-only option */

  /* all modes use this */
  prop = RNA_def_property(srna, "face_count", PROP_INT, PROP_NONE);
  RNA_def_property_clear_flag(prop, PROP_EDITABLE);
  RNA_def_property_ui_text(
      prop, "Face Count", "The current number of faces in the decimated mesh");

  RNA_define_lib_overridable(false);
}

static void rna_def_modifier_wave(BlenderRNA *brna)
{
  StructRNA *srna;
  PropertyRNA *prop;

  srna = RNA_def_struct(brna, "WaveModifier", "Modifier");
  RNA_def_struct_ui_text(srna, "Wave Modifier", "Wave effect modifier");
  RNA_def_struct_sdna(srna, "WaveModifierData");
  RNA_def_struct_ui_icon(srna, ICON_MOD_WAVE);

  RNA_define_lib_overridable(true);

  prop = RNA_def_property(srna, "use_x", PROP_BOOLEAN, PROP_NONE);
  RNA_def_property_boolean_sdna(prop, nullptr, "flag", MOD_WAVE_X);
  RNA_def_property_ui_text(prop, "X", "X axis motion");
  RNA_def_property_update(prop, 0, "rna_Modifier_update");

  prop = RNA_def_property(srna, "use_y", PROP_BOOLEAN, PROP_NONE);
  RNA_def_property_boolean_sdna(prop, nullptr, "flag", MOD_WAVE_Y);
  RNA_def_property_ui_text(prop, "Y", "Y axis motion");
  RNA_def_property_update(prop, 0, "rna_Modifier_update");

  prop = RNA_def_property(srna, "use_cyclic", PROP_BOOLEAN, PROP_NONE);
  RNA_def_property_boolean_sdna(prop, nullptr, "flag", MOD_WAVE_CYCL);
  RNA_def_property_ui_text(prop, "Cyclic", "Cyclic wave effect");
  RNA_def_property_update(prop, 0, "rna_Modifier_update");

  prop = RNA_def_property(srna, "use_normal", PROP_BOOLEAN, PROP_NONE);
  RNA_def_property_boolean_sdna(prop, nullptr, "flag", MOD_WAVE_NORM);
  RNA_def_property_ui_text(prop, "Normals", "Displace along normals");
  RNA_def_property_update(prop, 0, "rna_Modifier_update");

  prop = RNA_def_property(srna, "use_normal_x", PROP_BOOLEAN, PROP_NONE);
  RNA_def_property_boolean_sdna(prop, nullptr, "flag", MOD_WAVE_NORM_X);
  RNA_def_property_ui_text(prop, "X Normal", "Enable displacement along the X normal");
  RNA_def_property_update(prop, 0, "rna_Modifier_update");

  prop = RNA_def_property(srna, "use_normal_y", PROP_BOOLEAN, PROP_NONE);
  RNA_def_property_boolean_sdna(prop, nullptr, "flag", MOD_WAVE_NORM_Y);
  RNA_def_property_ui_text(prop, "Y Normal", "Enable displacement along the Y normal");
  RNA_def_property_update(prop, 0, "rna_Modifier_update");

  prop = RNA_def_property(srna, "use_normal_z", PROP_BOOLEAN, PROP_NONE);
  RNA_def_property_boolean_sdna(prop, nullptr, "flag", MOD_WAVE_NORM_Z);
  RNA_def_property_ui_text(prop, "Z Normal", "Enable displacement along the Z normal");
  RNA_def_property_update(prop, 0, "rna_Modifier_update");

  prop = RNA_def_property(srna, "time_offset", PROP_FLOAT, PROP_TIME);
  RNA_def_property_float_sdna(prop, nullptr, "timeoffs");
  RNA_def_property_range(prop, MINAFRAMEF, MAXFRAMEF);
  RNA_def_property_ui_text(
      prop,
      "Time Offset",
      "Either the starting frame (for positive speed) or ending frame (for negative speed)");
  RNA_def_property_update(prop, 0, "rna_Modifier_update");

  prop = RNA_def_property(srna, "lifetime", PROP_FLOAT, PROP_TIME);
  RNA_def_property_float_sdna(prop, nullptr, "lifetime");
  RNA_def_property_range(prop, MINAFRAMEF, MAXFRAMEF);
  RNA_def_property_ui_text(
      prop, "Lifetime", "Lifetime of the wave in frames, zero means infinite");
  RNA_def_property_update(prop, 0, "rna_Modifier_update");

  prop = RNA_def_property(srna, "damping_time", PROP_FLOAT, PROP_TIME);
  RNA_def_property_float_sdna(prop, nullptr, "damp");
  RNA_def_property_range(prop, MINAFRAMEF, MAXFRAMEF);
  RNA_def_property_ui_text(
      prop, "Damping Time", "Number of frames in which the wave damps out after it dies");
  RNA_def_property_update(prop, 0, "rna_Modifier_update");

  prop = RNA_def_property(srna, "falloff_radius", PROP_FLOAT, PROP_DISTANCE);
  RNA_def_property_float_sdna(prop, nullptr, "falloff");
  RNA_def_property_range(prop, 0, FLT_MAX);
  RNA_def_property_ui_range(prop, 0, 100, 100, 2);
  RNA_def_property_ui_text(prop, "Falloff Radius", "Distance after which it fades out");
  RNA_def_property_update(prop, 0, "rna_Modifier_update");

  prop = RNA_def_property(srna, "start_position_x", PROP_FLOAT, PROP_DISTANCE);
  RNA_def_property_float_sdna(prop, nullptr, "startx");
  RNA_def_property_range(prop, -FLT_MAX, FLT_MAX);
  RNA_def_property_ui_range(prop, -100, 100, 100, 2);
  RNA_def_property_ui_text(prop, "Start Position X", "X coordinate of the start position");
  RNA_def_property_update(prop, 0, "rna_Modifier_update");

  prop = RNA_def_property(srna, "start_position_y", PROP_FLOAT, PROP_DISTANCE);
  RNA_def_property_float_sdna(prop, nullptr, "starty");
  RNA_def_property_range(prop, -FLT_MAX, FLT_MAX);
  RNA_def_property_ui_range(prop, -100, 100, 100, 2);
  RNA_def_property_ui_text(prop, "Start Position Y", "Y coordinate of the start position");
  RNA_def_property_update(prop, 0, "rna_Modifier_update");

  prop = RNA_def_property(srna, "start_position_object", PROP_POINTER, PROP_NONE);
  RNA_def_property_pointer_sdna(prop, nullptr, "objectcenter");
  RNA_def_property_ui_text(prop, "Start Position Object", "Object which defines the wave center");
  RNA_def_property_flag(prop, PROP_EDITABLE | PROP_ID_SELF_CHECK);
  RNA_def_property_update(prop, 0, "rna_Modifier_dependency_update");

  prop = RNA_def_property(srna, "vertex_group", PROP_STRING, PROP_NONE);
  RNA_def_property_string_sdna(prop, nullptr, "defgrp_name");
  RNA_def_property_ui_text(prop, "Vertex Group", "Vertex group name for modulating the wave");
  RNA_def_property_string_funcs(prop, nullptr, nullptr, "rna_WaveModifier_defgrp_name_set");
  RNA_def_property_update(prop, 0, "rna_Modifier_update");

  prop = RNA_def_property(srna, "invert_vertex_group", PROP_BOOLEAN, PROP_NONE);
  RNA_def_property_boolean_sdna(prop, nullptr, "flag", MOD_WAVE_INVERT_VGROUP);
  RNA_def_property_ui_text(prop, "Invert", "Invert vertex group influence");
  RNA_def_property_update(prop, 0, "rna_Modifier_update");

  prop = RNA_def_property(srna, "speed", PROP_FLOAT, PROP_NONE);
  RNA_def_property_range(prop, -FLT_MAX, FLT_MAX);
  RNA_def_property_ui_range(prop, -1, 1, 10, 2);
  RNA_def_property_ui_text(
      prop, "Speed", "Speed of the wave, towards the starting point when negative");
  RNA_def_property_update(prop, 0, "rna_Modifier_update");

  prop = RNA_def_property(srna, "height", PROP_FLOAT, PROP_DISTANCE);
  RNA_def_property_range(prop, -FLT_MAX, FLT_MAX);
  RNA_def_property_ui_range(prop, -2, 2, 10, 2);
  RNA_def_property_ui_text(prop, "Height", "Height of the wave");
  RNA_def_property_update(prop, 0, "rna_Modifier_update");

  prop = RNA_def_property(srna, "width", PROP_FLOAT, PROP_DISTANCE);
  RNA_def_property_range(prop, 0, FLT_MAX);
  RNA_def_property_ui_range(prop, 0, 5, 10, 2);
  RNA_def_property_ui_text(prop, "Width", "Distance between the waves");
  RNA_def_property_update(prop, 0, "rna_Modifier_update");

  prop = RNA_def_property(srna, "narrowness", PROP_FLOAT, PROP_DISTANCE);
  RNA_def_property_float_sdna(prop, nullptr, "narrow");
  RNA_def_property_range(prop, 0, FLT_MAX);
  RNA_def_property_ui_range(prop, 0, 10, 10, 2);
  RNA_def_property_ui_text(
      prop,
      "Narrowness",
      "Distance between the top and the base of a wave, the higher the value, "
      "the more narrow the wave");
  RNA_def_property_update(prop, 0, "rna_Modifier_update");

  RNA_define_lib_overridable(false);

  rna_def_modifier_generic_map_info(srna);
}

static void rna_def_modifier_armature(BlenderRNA *brna)
{
  StructRNA *srna;
  PropertyRNA *prop;

  srna = RNA_def_struct(brna, "ArmatureModifier", "Modifier");
  RNA_def_struct_ui_text(srna, "Armature Modifier", "Armature deformation modifier");
  RNA_def_struct_sdna(srna, "ArmatureModifierData");
  RNA_def_struct_ui_icon(srna, ICON_MOD_ARMATURE);

  RNA_define_lib_overridable(true);

  prop = RNA_def_property(srna, "object", PROP_POINTER, PROP_NONE);
  RNA_def_property_ui_text(prop, "Object", "Armature object to deform with");
  RNA_def_property_pointer_funcs(
      prop, nullptr, "rna_ArmatureModifier_object_set", nullptr, "rna_Armature_object_poll");
  RNA_def_property_flag(prop, PROP_EDITABLE | PROP_ID_SELF_CHECK);
  RNA_def_property_update(prop, 0, "rna_Modifier_dependency_update");

  prop = RNA_def_property(srna, "use_bone_envelopes", PROP_BOOLEAN, PROP_NONE);
  RNA_def_property_boolean_sdna(prop, nullptr, "deformflag", ARM_DEF_ENVELOPE);
  RNA_def_property_clear_flag(prop, PROP_ANIMATABLE);
  RNA_def_property_ui_text(prop, "Use Bone Envelopes", "Bind Bone envelopes to armature modifier");
  RNA_def_property_update(prop, 0, "rna_Modifier_dependency_update");

  prop = RNA_def_property(srna, "use_vertex_groups", PROP_BOOLEAN, PROP_NONE);
  RNA_def_property_boolean_sdna(prop, nullptr, "deformflag", ARM_DEF_VGROUP);
  RNA_def_property_clear_flag(prop, PROP_ANIMATABLE);
  RNA_def_property_ui_text(prop, "Use Vertex Groups", "Bind vertex groups to armature modifier");
  RNA_def_property_update(prop, 0, "rna_Modifier_dependency_update");

  prop = RNA_def_property(srna, "use_deform_preserve_volume", PROP_BOOLEAN, PROP_NONE);
  RNA_def_property_boolean_sdna(prop, nullptr, "deformflag", ARM_DEF_QUATERNION);
  RNA_def_property_ui_text(
      prop, "Preserve Volume", "Deform rotation interpolation with quaternions");
  RNA_def_property_update(prop, 0, "rna_Modifier_update");

  prop = RNA_def_property(srna, "use_multi_modifier", PROP_BOOLEAN, PROP_NONE);
  RNA_def_property_boolean_sdna(prop, nullptr, "multi", 0);
  RNA_def_property_ui_text(
      prop,
      "Multi Modifier",
      "Use same input as previous modifier, and mix results using overall vgroup");
  RNA_def_property_update(prop, 0, "rna_Modifier_update");

  prop = RNA_def_property(srna, "vertex_group", PROP_STRING, PROP_NONE);
  RNA_def_property_string_sdna(prop, nullptr, "defgrp_name");
  RNA_def_property_ui_text(
      prop,
      "Vertex Group",
      "Name of Vertex Group which determines influence of modifier per point");
  RNA_def_property_string_funcs(prop, nullptr, nullptr, "rna_ArmatureModifier_defgrp_name_set");
  RNA_def_property_update(prop, 0, "rna_Modifier_update");

  prop = RNA_def_property(srna, "invert_vertex_group", PROP_BOOLEAN, PROP_NONE);
  RNA_def_property_boolean_sdna(prop, nullptr, "deformflag", ARM_DEF_INVERT_VGROUP);
  RNA_def_property_ui_text(prop, "Invert", "Invert vertex group influence");
  RNA_def_property_update(prop, 0, "rna_Modifier_update");

  RNA_define_lib_overridable(false);
}

static void rna_def_modifier_hook(BlenderRNA *brna)
{
  StructRNA *srna;
  PropertyRNA *prop;
  FunctionRNA *func;
  PropertyRNA *parm;

  srna = RNA_def_struct(brna, "HookModifier", "Modifier");
  RNA_def_struct_ui_text(
      srna, "Hook Modifier", "Hook modifier to modify the location of vertices");
  RNA_def_struct_sdna(srna, "HookModifierData");
  RNA_def_struct_ui_icon(srna, ICON_HOOK);

  RNA_define_lib_overridable(true);

  prop = RNA_def_property(srna, "strength", PROP_FLOAT, PROP_FACTOR);
  RNA_def_property_float_sdna(prop, nullptr, "force");
  RNA_def_property_range(prop, 0, 1);
  RNA_def_property_ui_text(prop, "Strength", "Relative force of the hook");
  RNA_def_property_update(prop, 0, "rna_Modifier_update");

  prop = RNA_def_property(srna, "falloff_type", PROP_ENUM, PROP_NONE);
  RNA_def_property_enum_items(prop, modifier_warp_falloff_items); /* share the enum */
  RNA_def_property_ui_text(prop, "Falloff Type", "");
  RNA_def_property_translation_context(prop,
                                       BLT_I18NCONTEXT_ID_CURVE_LEGACY); /* Abusing id_curve :/ */
  RNA_def_property_update(prop, 0, "rna_Modifier_update");

  prop = RNA_def_property(srna, "falloff_radius", PROP_FLOAT, PROP_DISTANCE);
  RNA_def_property_float_sdna(prop, nullptr, "falloff");
  RNA_def_property_range(prop, 0, FLT_MAX);
  RNA_def_property_ui_range(prop, 0, 100, 100, 2);
  RNA_def_property_ui_text(
      prop, "Radius", "If not zero, the distance from the hook where influence ends");
  RNA_def_property_update(prop, 0, "rna_Modifier_update");

  prop = RNA_def_property(srna, "falloff_curve", PROP_POINTER, PROP_NONE);
  RNA_def_property_pointer_sdna(prop, nullptr, "curfalloff");
  RNA_def_property_ui_text(prop, "Falloff Curve", "Custom falloff curve");
  RNA_def_property_update(prop, 0, "rna_Modifier_update");

  prop = RNA_def_property(srna, "center", PROP_FLOAT, PROP_TRANSLATION);
  RNA_def_property_float_sdna(prop, nullptr, "cent");
  RNA_def_property_ui_text(
      prop, "Hook Center", "Center of the hook, used for falloff and display");
  RNA_def_property_update(prop, 0, "rna_Modifier_update");

  prop = RNA_def_property(srna, "matrix_inverse", PROP_FLOAT, PROP_MATRIX);
  RNA_def_property_float_sdna(prop, nullptr, "parentinv");
  RNA_def_property_multi_array(prop, 2, rna_matrix_dimsize_4x4);
  RNA_def_property_ui_text(
      prop, "Matrix", "Reverse the transformation between this object and its target");
  RNA_def_property_update(prop, NC_OBJECT | ND_TRANSFORM, "rna_Modifier_update");

  prop = RNA_def_property(srna, "object", PROP_POINTER, PROP_NONE);
  RNA_def_property_ui_text(
      prop, "Object", "Parent Object for hook, also recalculates and clears offset");
  RNA_def_property_flag(prop, PROP_EDITABLE | PROP_ID_SELF_CHECK);
  RNA_def_property_override_funcs(
      prop, nullptr, nullptr, "rna_HookModifier_object_override_apply");
  RNA_def_property_pointer_funcs(prop, nullptr, "rna_HookModifier_object_set", nullptr, nullptr);
  RNA_def_property_update(prop, 0, "rna_Modifier_dependency_update");

  prop = RNA_def_property(srna, "subtarget", PROP_STRING, PROP_NONE);
  RNA_def_property_string_sdna(prop, nullptr, "subtarget");
  RNA_def_property_ui_text(
      prop,
      "Sub-Target",
      "Name of Parent Bone for hook (if applicable), also recalculates and clears offset");
  RNA_def_property_string_funcs(prop, nullptr, nullptr, "rna_HookModifier_subtarget_set");
  RNA_def_property_update(prop, 0, "rna_Modifier_dependency_update");

  prop = RNA_def_property(srna, "use_falloff_uniform", PROP_BOOLEAN, PROP_NONE);
  RNA_def_property_boolean_sdna(prop, nullptr, "flag", MOD_HOOK_UNIFORM_SPACE);
  RNA_def_property_ui_text(prop, "Uniform Falloff", "Compensate for non-uniform object scale");
  RNA_def_property_update(prop, 0, "rna_Modifier_update");

  prop = RNA_def_property(srna, "vertex_group", PROP_STRING, PROP_NONE);
  RNA_def_property_string_sdna(prop, nullptr, "name");
  RNA_def_property_ui_text(
      prop,
      "Vertex Group",
      "Name of Vertex Group which determines influence of modifier per point");
  RNA_def_property_string_funcs(prop, nullptr, nullptr, "rna_HookModifier_name_set");
  RNA_def_property_update(prop, 0, "rna_Modifier_update");

  prop = RNA_def_property(srna, "vertex_indices", PROP_INT, PROP_UNSIGNED);
  RNA_def_property_array(prop, RNA_MAX_ARRAY_LENGTH);
  RNA_def_property_flag(prop, PROP_DYNAMIC);
  RNA_def_property_clear_flag(prop, PROP_EDITABLE);
  RNA_def_property_dynamic_array_funcs(prop, "rna_HookModifier_vertex_indices_get_length");
  RNA_def_property_int_funcs(prop, "rna_HookModifier_vertex_indices_get", nullptr, nullptr);
  RNA_def_property_ui_text(prop,
                           "Vertex Indices",
                           "Indices of vertices bound to the modifier. For Bézier curves, "
                           "handles count as additional vertices");

  func = RNA_def_function(srna, "vertex_indices_set", "rna_HookModifier_vertex_indices_set");
  RNA_def_function_ui_description(
      func, "Validates and assigns the array of vertex indices bound to the modifier");
  RNA_def_function_flag(func, FUNC_USE_REPORTS);
  parm = RNA_def_int_array(
      func, "indices", 1, nullptr, INT_MIN, INT_MAX, "", "Vertex Indices", 0, INT_MAX);
  RNA_def_property_array(parm, RNA_MAX_ARRAY_LENGTH);
  RNA_def_parameter_flags(parm, PROP_DYNAMIC, PARM_REQUIRED);

  prop = RNA_def_property(srna, "invert_vertex_group", PROP_BOOLEAN, PROP_NONE);
  RNA_def_property_boolean_sdna(prop, nullptr, "flag", MOD_HOOK_INVERT_VGROUP);
  RNA_def_property_ui_text(prop, "Invert", "Invert vertex group influence");
  RNA_def_property_update(prop, 0, "rna_Modifier_update");

  RNA_define_lib_overridable(false);
}

static void rna_def_modifier_softbody(BlenderRNA *brna)
{
  StructRNA *srna;
  PropertyRNA *prop;

  srna = RNA_def_struct(brna, "SoftBodyModifier", "Modifier");
  RNA_def_struct_ui_text(srna, "Soft Body Modifier", "Soft body simulation modifier");
  RNA_def_struct_sdna(srna, "SoftbodyModifierData");
  RNA_def_struct_ui_icon(srna, ICON_MOD_SOFT);

  prop = RNA_def_property(srna, "settings", PROP_POINTER, PROP_NONE);
  RNA_def_property_flag(prop, PROP_NEVER_NULL);
  RNA_def_property_struct_type(prop, "SoftBodySettings");
  RNA_def_property_pointer_funcs(
      prop, "rna_SoftBodyModifier_settings_get", nullptr, nullptr, nullptr);
  RNA_def_property_ui_text(prop, "Soft Body Settings", "");

  prop = RNA_def_property(srna, "point_cache", PROP_POINTER, PROP_NONE);
  RNA_def_property_flag(prop, PROP_NEVER_NULL);
  RNA_def_property_struct_type(prop, "PointCache");
  RNA_def_property_pointer_funcs(
      prop, "rna_SoftBodyModifier_point_cache_get", nullptr, nullptr, nullptr);
  RNA_def_property_ui_text(prop, "Soft Body Point Cache", "");
}

static void rna_def_modifier_boolean(BlenderRNA *brna)
{
  StructRNA *srna;
  PropertyRNA *prop;

  static const EnumPropertyItem prop_operand_items[] = {
      {eBooleanModifierFlag_Object,
       "OBJECT",
       0,
       "Object",
       "Use a mesh object as the operand for the Boolean operation"},
      {eBooleanModifierFlag_Collection,
       "COLLECTION",
       0,
       "Collection",
       "Use a collection of mesh objects as the operand for the Boolean operation"},
      {0, nullptr, 0, nullptr, nullptr},
  };

  static const EnumPropertyItem prop_operation_items[] = {
      {eBooleanModifierOp_Intersect,
       "INTERSECT",
       0,
       "Intersect",
       "Keep the part of the mesh that is common between all operands"},
      {eBooleanModifierOp_Union, "UNION", 0, "Union", "Combine meshes in an additive way"},
      {eBooleanModifierOp_Difference,
       "DIFFERENCE",
       0,
       "Difference",
       "Combine meshes in a subtractive way"},
      {0, nullptr, 0, nullptr, nullptr},
  };

  static const EnumPropertyItem prop_solver_items[] = {
      {eBooleanModifierSolver_Fast,
       "FAST",
       0,
       "Fast",
       "Simple solver for the best performance, without support for overlapping geometry"},
      {eBooleanModifierSolver_Exact, "EXACT", 0, "Exact", "Advanced solver for the best result"},
      {0, nullptr, 0, nullptr, nullptr},
  };

  static const EnumPropertyItem material_mode_items[] = {
      {eBooleanModifierMaterialMode_Index,
       "INDEX",
       0,
       "Index Based",
       "Set the material on new faces based on the order of the material slot lists. If a "
       "material doesn't exist on the modifier object, the face will use the same material slot "
       "or the first if the object doesn't have enough slots"},
      {eBooleanModifierMaterialMode_Transfer,
       "TRANSFER",
       0,
       "Transfer",
       "Transfer materials from non-empty slots to the result mesh, adding new materials as "
       "necessary. For empty slots, fall back to using the same material index as the operand "
       "mesh"},
      {0, nullptr, 0, nullptr, nullptr},
  };

  srna = RNA_def_struct(brna, "BooleanModifier", "Modifier");
  RNA_def_struct_ui_text(srna, "Boolean Modifier", "Boolean operations modifier");
  RNA_def_struct_sdna(srna, "BooleanModifierData");
  RNA_def_struct_ui_icon(srna, ICON_MOD_BOOLEAN);

  RNA_define_lib_overridable(true);

  prop = RNA_def_property(srna, "object", PROP_POINTER, PROP_NONE);
  RNA_def_property_ui_text(prop, "Object", "Mesh object to use for Boolean operation");
  RNA_def_property_pointer_funcs(
      prop, nullptr, "rna_BooleanModifier_object_set", nullptr, "rna_Mesh_object_poll");
  RNA_def_property_flag(prop, PROP_EDITABLE | PROP_ID_SELF_CHECK);
  RNA_def_property_update(prop, 0, "rna_Modifier_dependency_update");

  prop = RNA_def_property(srna, "collection", PROP_POINTER, PROP_NONE);
  RNA_def_property_pointer_sdna(prop, nullptr, "collection");
  RNA_def_property_struct_type(prop, "Collection");
  RNA_def_property_flag(prop, PROP_EDITABLE | PROP_ID_REFCOUNT);
  RNA_def_property_ui_text(
      prop, "Collection", "Use mesh objects in this collection for Boolean operation");
  RNA_def_property_update(prop, 0, "rna_Modifier_dependency_update");

  prop = RNA_def_property(srna, "operation", PROP_ENUM, PROP_NONE);
  RNA_def_property_enum_items(prop, prop_operation_items);
  RNA_def_property_enum_default(prop, eBooleanModifierOp_Difference);
  RNA_def_property_ui_text(prop, "Operation", "");
  RNA_def_property_update(prop, 0, "rna_Modifier_update");

  prop = RNA_def_property(srna, "operand_type", PROP_ENUM, PROP_NONE);
  RNA_def_property_enum_bitflag_sdna(prop, nullptr, "flag");
  RNA_def_property_enum_items(prop, prop_operand_items);
  RNA_def_property_ui_text(prop, "Operand Type", "");
  RNA_def_property_update(prop, 0, "rna_Modifier_update");

  prop = RNA_def_property(srna, "double_threshold", PROP_FLOAT, PROP_DISTANCE);
  RNA_def_property_float_sdna(prop, nullptr, "double_threshold");
  RNA_def_property_range(prop, 0, 1.0f);
  RNA_def_property_ui_range(prop, 0, 1, 1.0, 6);
  RNA_def_property_ui_scale_type(prop, PROP_SCALE_LOG);
  RNA_def_property_ui_text(
      prop, "Overlap Threshold", "Threshold for checking overlapping geometry");
  RNA_def_property_update(prop, 0, "rna_Modifier_update");

  prop = RNA_def_property(srna, "solver", PROP_ENUM, PROP_NONE);
  RNA_def_property_enum_items(prop, prop_solver_items);
  RNA_def_property_enum_default(prop, eBooleanModifierSolver_Exact);
  RNA_def_property_ui_text(prop, "Solver", "Method for calculating booleans");
  RNA_def_property_update(prop, 0, "rna_Modifier_update");

  prop = RNA_def_property(srna, "use_self", PROP_BOOLEAN, PROP_NONE);
  RNA_def_property_boolean_sdna(prop, nullptr, "flag", eBooleanModifierFlag_Self);
  RNA_def_property_ui_text(prop, "Self Intersection", "Allow self-intersection in operands");
  RNA_def_property_update(prop, 0, "rna_Modifier_update");

  prop = RNA_def_property(srna, "use_hole_tolerant", PROP_BOOLEAN, PROP_NONE);
  RNA_def_property_boolean_sdna(prop, nullptr, "flag", eBooleanModifierFlag_HoleTolerant);
  RNA_def_property_ui_text(prop, "Hole Tolerant", "Better results when there are holes (slower)");
  RNA_def_property_update(prop, 0, "rna_Modifier_update");

  prop = RNA_def_property(srna, "material_mode", PROP_ENUM, PROP_NONE);
  RNA_def_property_enum_items(prop, material_mode_items);
  RNA_def_property_enum_default(prop, eBooleanModifierMaterialMode_Index);
  RNA_def_property_ui_text(prop, "Material Mode", "Method for setting materials on the new faces");
  RNA_def_property_update(prop, 0, "rna_Modifier_update");

  /* BMesh debugging options, only used when G_DEBUG is set */

  /* BMesh intersection options */
  static const EnumPropertyItem debug_items[] = {
      {eBooleanModifierBMeshFlag_BMesh_Separate, "SEPARATE", 0, "Separate", ""},
      {eBooleanModifierBMeshFlag_BMesh_NoDissolve, "NO_DISSOLVE", 0, "No Dissolve", ""},
      {eBooleanModifierBMeshFlag_BMesh_NoConnectRegions,
       "NO_CONNECT_REGIONS",
       0,
       "No Connect Regions",
       ""},
      {0, nullptr, 0, nullptr, nullptr},
  };

  prop = RNA_def_property(srna, "debug_options", PROP_ENUM, PROP_NONE);
  RNA_def_property_enum_items(prop, debug_items);
  RNA_def_property_enum_sdna(prop, nullptr, "bm_flag");
  RNA_def_property_flag(prop, PROP_ENUM_FLAG);
  RNA_def_property_ui_text(prop, "Debug", "Debugging options, only when started with '-d'");
  RNA_def_property_update(prop, 0, "rna_Modifier_update");

  RNA_define_lib_overridable(false);
}

static void rna_def_modifier_array(BlenderRNA *brna)
{
  StructRNA *srna;
  PropertyRNA *prop;

  static const EnumPropertyItem prop_fit_type_items[] = {
      {MOD_ARR_FIXEDCOUNT,
       "FIXED_COUNT",
       0,
       "Fixed Count",
       "Duplicate the object a certain number of times"},
      {MOD_ARR_FITLENGTH,
       "FIT_LENGTH",
       0,
       "Fit Length",
       "Duplicate the object as many times as fits in a certain length"},
      {MOD_ARR_FITCURVE, "FIT_CURVE", 0, "Fit Curve", "Fit the duplicated objects to a curve"},
      {0, nullptr, 0, nullptr, nullptr},
  };

  srna = RNA_def_struct(brna, "ArrayModifier", "Modifier");
  RNA_def_struct_ui_text(srna, "Array Modifier", "Array duplication modifier");
  RNA_def_struct_sdna(srna, "ArrayModifierData");
  RNA_def_struct_ui_icon(srna, ICON_MOD_ARRAY);

  RNA_define_lib_overridable(true);

  /* Length parameters */
  prop = RNA_def_property(srna, "fit_type", PROP_ENUM, PROP_NONE);
  RNA_def_property_enum_items(prop, prop_fit_type_items);
  RNA_def_property_ui_text(prop, "Fit Type", "Array length calculation method");
  RNA_def_property_update(prop, 0, "rna_Modifier_update");

  prop = RNA_def_property(srna, "count", PROP_INT, PROP_NONE);
  RNA_def_property_range(prop, 1, INT_MAX);
  RNA_def_property_ui_range(prop, 1, 1000, 1, -1);
  RNA_def_property_ui_text(prop, "Count", "Number of duplicates to make");
  RNA_def_property_update(prop, 0, "rna_Modifier_update");

  prop = RNA_def_property(srna, "fit_length", PROP_FLOAT, PROP_DISTANCE);
  RNA_def_property_float_sdna(prop, nullptr, "length");
  RNA_def_property_range(prop, 0, INT_MAX);
  RNA_def_property_ui_range(prop, 0, 10000, 10, 2);
  RNA_def_property_ui_text(prop, "Length", "Length to fit array within");
  RNA_def_property_update(prop, 0, "rna_Modifier_update");

  prop = RNA_def_property(srna, "curve", PROP_POINTER, PROP_NONE);
  RNA_def_property_pointer_sdna(prop, nullptr, "curve_ob");
  RNA_def_property_ui_text(prop, "Curve", "Curve object to fit array length to");
  RNA_def_property_pointer_funcs(
      prop, nullptr, "rna_ArrayModifier_curve_ob_set", nullptr, "rna_Curve_object_poll");
  RNA_def_property_flag(prop, PROP_EDITABLE | PROP_ID_SELF_CHECK);
  RNA_def_property_update(prop, 0, "rna_ArrayModifier_dependency_update");

  /* Offset parameters */
  prop = RNA_def_property(srna, "use_constant_offset", PROP_BOOLEAN, PROP_NONE);
  RNA_def_property_boolean_sdna(prop, nullptr, "offset_type", MOD_ARR_OFF_CONST);
  RNA_def_property_ui_text(prop, "Constant Offset", "Add a constant offset");
  RNA_def_property_update(prop, 0, "rna_Modifier_update");

  prop = RNA_def_property(srna, "constant_offset_displace", PROP_FLOAT, PROP_TRANSLATION);
  RNA_def_property_float_sdna(prop, nullptr, "offset");
  RNA_def_property_ui_text(
      prop, "Constant Offset Displacement", "Value for the distance between arrayed items");
  RNA_def_property_ui_range(prop, -FLT_MAX, FLT_MAX, 1, RNA_TRANSLATION_PREC_DEFAULT);
  RNA_def_property_update(prop, 0, "rna_Modifier_update");

  prop = RNA_def_property(srna, "use_relative_offset", PROP_BOOLEAN, PROP_NONE);
  RNA_def_property_boolean_sdna(prop, nullptr, "offset_type", MOD_ARR_OFF_RELATIVE);
  RNA_def_property_ui_text(
      prop, "Relative Offset", "Add an offset relative to the object's bounding box");
  RNA_def_property_update(prop, 0, "rna_Modifier_update");

  /* PROP_TRANSLATION causes units to be used which we don't want */
  prop = RNA_def_property(srna, "relative_offset_displace", PROP_FLOAT, PROP_XYZ);
  RNA_def_property_float_sdna(prop, nullptr, "scale");
  RNA_def_property_ui_text(
      prop,
      "Relative Offset Displacement",
      "The size of the geometry will determine the distance between arrayed items");
  RNA_def_property_update(prop, 0, "rna_Modifier_update");

  /* Vertex merging parameters */
  prop = RNA_def_property(srna, "use_merge_vertices", PROP_BOOLEAN, PROP_NONE);
  RNA_def_property_boolean_sdna(prop, nullptr, "flags", MOD_ARR_MERGE);
  RNA_def_property_ui_text(prop, "Merge Vertices", "Merge vertices in adjacent duplicates");
  RNA_def_property_update(prop, 0, "rna_Modifier_update");

  prop = RNA_def_property(srna, "use_merge_vertices_cap", PROP_BOOLEAN, PROP_NONE);
  RNA_def_property_boolean_sdna(prop, nullptr, "flags", MOD_ARR_MERGEFINAL);
  RNA_def_property_ui_text(
      prop, "Merge End Vertices", "Merge vertices in first and last duplicates");
  RNA_def_property_update(prop, 0, "rna_Modifier_update");

  prop = RNA_def_property(srna, "merge_threshold", PROP_FLOAT, PROP_DISTANCE);
  RNA_def_property_float_sdna(prop, nullptr, "merge_dist");
  RNA_def_property_range(prop, 0, FLT_MAX);
  RNA_def_property_ui_range(prop, 0, 1, 1, 4);
  RNA_def_property_ui_text(prop, "Merge Distance", "Limit below which to merge vertices");
  RNA_def_property_update(prop, 0, "rna_Modifier_update");

  /* Offset object */
  prop = RNA_def_property(srna, "use_object_offset", PROP_BOOLEAN, PROP_NONE);
  RNA_def_property_boolean_sdna(prop, nullptr, "offset_type", MOD_ARR_OFF_OBJ);
  RNA_def_property_ui_text(
      prop, "Object Offset", "Add another object's transformation to the total offset");
  RNA_def_property_update(prop, 0, "rna_Modifier_update");

  prop = RNA_def_property(srna, "offset_object", PROP_POINTER, PROP_NONE);
  RNA_def_property_pointer_sdna(prop, nullptr, "offset_ob");
  RNA_def_property_ui_text(
      prop,
      "Object Offset",
      "Use the location and rotation of another object to determine the distance and "
      "rotational change between arrayed items");
  RNA_def_property_flag(prop, PROP_EDITABLE | PROP_ID_SELF_CHECK);
  RNA_def_property_update(prop, 0, "rna_Modifier_dependency_update");

  /* Caps */
  prop = RNA_def_property(srna, "start_cap", PROP_POINTER, PROP_NONE);
  RNA_def_property_ui_text(prop, "Start Cap", "Mesh object to use as a start cap");
  RNA_def_property_pointer_funcs(
      prop, nullptr, "rna_ArrayModifier_start_cap_set", nullptr, "rna_Mesh_object_poll");
  RNA_def_property_flag(prop, PROP_EDITABLE | PROP_ID_SELF_CHECK);
  RNA_def_property_update(prop, 0, "rna_Modifier_dependency_update");

  prop = RNA_def_property(srna, "end_cap", PROP_POINTER, PROP_NONE);
  RNA_def_property_ui_text(prop, "End Cap", "Mesh object to use as an end cap");
  RNA_def_property_pointer_funcs(
      prop, nullptr, "rna_ArrayModifier_end_cap_set", nullptr, "rna_Mesh_object_poll");
  RNA_def_property_flag(prop, PROP_EDITABLE | PROP_ID_SELF_CHECK);
  RNA_def_property_update(prop, 0, "rna_Modifier_dependency_update");

  prop = RNA_def_property(srna, "offset_u", PROP_FLOAT, PROP_FACTOR);
  RNA_def_property_float_sdna(prop, nullptr, "uv_offset[0]");
  RNA_def_property_range(prop, -1, 1);
  RNA_def_property_ui_range(prop, -1, 1, 2, 4);
  RNA_def_property_ui_text(prop, "U Offset", "Amount to offset array UVs on the U axis");
  RNA_def_property_update(prop, 0, "rna_Modifier_update");

  prop = RNA_def_property(srna, "offset_v", PROP_FLOAT, PROP_FACTOR);
  RNA_def_property_float_sdna(prop, nullptr, "uv_offset[1]");
  RNA_def_property_range(prop, -1, 1);
  RNA_def_property_ui_range(prop, -1, 1, 2, 4);
  RNA_def_property_ui_text(prop, "V Offset", "Amount to offset array UVs on the V axis");
  RNA_def_property_update(prop, 0, "rna_Modifier_update");

  RNA_define_lib_overridable(false);
}

static void rna_def_modifier_edgesplit(BlenderRNA *brna)
{
  StructRNA *srna;
  PropertyRNA *prop;

  srna = RNA_def_struct(brna, "EdgeSplitModifier", "Modifier");
  RNA_def_struct_ui_text(
      srna, "EdgeSplit Modifier", "Edge splitting modifier to create sharp edges");
  RNA_def_struct_sdna(srna, "EdgeSplitModifierData");
  RNA_def_struct_ui_icon(srna, ICON_MOD_EDGESPLIT);

  RNA_define_lib_overridable(true);

  prop = RNA_def_property(srna, "split_angle", PROP_FLOAT, PROP_ANGLE);
  RNA_def_property_range(prop, 0.0f, DEG2RADF(180.0f));
  RNA_def_property_ui_range(prop, 0.0f, DEG2RADF(180.0f), 10, 2);
  RNA_def_property_ui_text(prop, "Split Angle", "Angle above which to split edges");
  RNA_def_property_update(prop, 0, "rna_Modifier_update");

  prop = RNA_def_property(srna, "use_edge_angle", PROP_BOOLEAN, PROP_NONE);
  RNA_def_property_boolean_sdna(prop, nullptr, "flags", MOD_EDGESPLIT_FROMANGLE);
  RNA_def_property_ui_text(prop, "Use Edge Angle", "Split edges with high angle between faces");
  RNA_def_property_update(prop, 0, "rna_Modifier_update");

  prop = RNA_def_property(srna, "use_edge_sharp", PROP_BOOLEAN, PROP_NONE);
  RNA_def_property_boolean_sdna(prop, nullptr, "flags", MOD_EDGESPLIT_FROMFLAG);
  RNA_def_property_ui_text(prop, "Use Sharp Edges", "Split edges that are marked as sharp");
  RNA_def_property_update(prop, 0, "rna_Modifier_update");

  RNA_define_lib_overridable(false);
}

static void rna_def_modifier_displace(BlenderRNA *brna)
{
  StructRNA *srna;
  PropertyRNA *prop;

  static const EnumPropertyItem prop_direction_items[] = {
      {MOD_DISP_DIR_X,
       "X",
       0,
       "X",
       "Use the texture's intensity value to displace in the X direction"},
      {MOD_DISP_DIR_Y,
       "Y",
       0,
       "Y",
       "Use the texture's intensity value to displace in the Y direction"},
      {MOD_DISP_DIR_Z,
       "Z",
       0,
       "Z",
       "Use the texture's intensity value to displace in the Z direction"},
      {MOD_DISP_DIR_NOR,
       "NORMAL",
       0,
       "Normal",
       "Use the texture's intensity value to displace along the vertex normal"},
      {MOD_DISP_DIR_CLNOR,
       "CUSTOM_NORMAL",
       0,
       "Custom Normal",
       "Use the texture's intensity value to displace along the (averaged) custom normal (falls "
       "back to vertex)"},
      {MOD_DISP_DIR_RGB_XYZ,
       "RGB_TO_XYZ",
       0,
       "RGB to XYZ",
       "Use the texture's RGB values to displace the mesh in the XYZ direction"},
      {0, nullptr, 0, nullptr, nullptr},
  };

  static const EnumPropertyItem prop_space_items[] = {
      {MOD_DISP_SPACE_LOCAL, "LOCAL", 0, "Local", "Direction is defined in local coordinates"},
      {MOD_DISP_SPACE_GLOBAL, "GLOBAL", 0, "Global", "Direction is defined in global coordinates"},
      {0, nullptr, 0, nullptr, nullptr},
  };

  srna = RNA_def_struct(brna, "DisplaceModifier", "Modifier");
  RNA_def_struct_ui_text(srna, "Displace Modifier", "Displacement modifier");
  RNA_def_struct_sdna(srna, "DisplaceModifierData");
  RNA_def_struct_ui_icon(srna, ICON_MOD_DISPLACE);

  RNA_define_lib_overridable(true);

  prop = RNA_def_property(srna, "vertex_group", PROP_STRING, PROP_NONE);
  RNA_def_property_string_sdna(prop, nullptr, "defgrp_name");
  RNA_def_property_ui_text(
      prop,
      "Vertex Group",
      "Name of Vertex Group which determines influence of modifier per point");
  RNA_def_property_string_funcs(prop, nullptr, nullptr, "rna_DisplaceModifier_defgrp_name_set");
  RNA_def_property_update(prop, 0, "rna_Modifier_update");

  prop = RNA_def_property(srna, "mid_level", PROP_FLOAT, PROP_FACTOR);
  RNA_def_property_float_sdna(prop, nullptr, "midlevel");
  RNA_def_property_range(prop, -FLT_MAX, FLT_MAX);
  RNA_def_property_ui_range(prop, 0, 1, 10, 3);
  RNA_def_property_ui_text(prop, "Midlevel", "Material value that gives no displacement");
  RNA_def_property_update(prop, 0, "rna_Modifier_update");

  prop = RNA_def_property(srna, "strength", PROP_FLOAT, PROP_NONE);
  RNA_def_property_range(prop, -FLT_MAX, FLT_MAX);
  RNA_def_property_ui_range(prop, -100, 100, 10, 3);
  RNA_def_property_ui_text(prop, "Strength", "Amount to displace geometry");
  RNA_def_property_update(prop, 0, "rna_Modifier_update");

  prop = RNA_def_property(srna, "direction", PROP_ENUM, PROP_NONE);
  RNA_def_property_enum_items(prop, prop_direction_items);
  RNA_def_property_ui_text(prop, "Direction", "");
  RNA_def_property_update(prop, 0, "rna_Modifier_update");

  prop = RNA_def_property(srna, "space", PROP_ENUM, PROP_NONE);
  RNA_def_property_enum_items(prop, prop_space_items);
  RNA_def_property_ui_text(prop, "Space", "");
  RNA_def_property_update(prop, 0, "rna_Modifier_dependency_update");

  prop = RNA_def_property(srna, "invert_vertex_group", PROP_BOOLEAN, PROP_NONE);
  RNA_def_property_boolean_sdna(prop, nullptr, "flag", MOD_DISP_INVERT_VGROUP);
  RNA_def_property_ui_text(prop, "Invert", "Invert vertex group influence");
  RNA_def_property_update(prop, 0, "rna_Modifier_update");

  RNA_define_lib_overridable(false);

  rna_def_modifier_generic_map_info(srna);
}

static void rna_def_modifier_uvproject(BlenderRNA *brna)
{
  StructRNA *srna;
  PropertyRNA *prop;

  srna = RNA_def_struct(brna, "UVProjectModifier", "Modifier");
  RNA_def_struct_ui_text(
      srna, "UV Project Modifier", "UV projection modifier to set UVs from a projector");
  RNA_def_struct_sdna(srna, "UVProjectModifierData");
  RNA_def_struct_ui_icon(srna, ICON_MOD_UVPROJECT);

  RNA_define_lib_overridable(true);

  prop = RNA_def_property(srna, "uv_layer", PROP_STRING, PROP_NONE);
  RNA_def_property_string_sdna(prop, nullptr, "uvlayer_name");
  RNA_def_property_ui_text(prop, "UV Map", "UV map name");
  RNA_def_property_string_funcs(prop, nullptr, nullptr, "rna_UVProjectModifier_uvlayer_name_set");
  RNA_def_property_update(prop, 0, "rna_Modifier_update");

  prop = RNA_def_property(srna, "projector_count", PROP_INT, PROP_NONE);
  RNA_def_property_int_sdna(prop, nullptr, "projectors_num");
  RNA_def_property_ui_text(prop, "Number of Projectors", "Number of projectors to use");
  RNA_def_property_int_funcs(prop, nullptr, "rna_UVProjectModifier_num_projectors_set", nullptr);
  RNA_def_property_range(prop, 1, MOD_UVPROJECT_MAXPROJECTORS);
  RNA_def_property_update(prop, 0, "rna_Modifier_update");

  prop = RNA_def_property(srna, "projectors", PROP_COLLECTION, PROP_NONE);
  RNA_def_property_struct_type(prop, "UVProjector");
  RNA_def_property_collection_funcs(prop,
                                    "rna_UVProject_projectors_begin",
                                    "rna_iterator_array_next",
                                    "rna_iterator_array_end",
                                    "rna_iterator_array_get",
                                    nullptr,
                                    nullptr,
                                    nullptr,
                                    nullptr);
  RNA_def_property_ui_text(prop, "Projectors", "");

  prop = RNA_def_property(srna, "aspect_x", PROP_FLOAT, PROP_NONE);
  RNA_def_property_float_sdna(prop, nullptr, "aspectx");
  RNA_def_property_flag(prop, PROP_PROPORTIONAL);
  RNA_def_property_range(prop, 1, FLT_MAX);
  RNA_def_property_ui_range(prop, 1, 1000, 1, 3);
  RNA_def_property_ui_text(
      prop, "Aspect X", "Horizontal aspect ratio (only used for camera projectors)");
  RNA_def_property_update(prop, 0, "rna_Modifier_update");

  prop = RNA_def_property(srna, "aspect_y", PROP_FLOAT, PROP_NONE);
  RNA_def_property_float_sdna(prop, nullptr, "aspecty");
  RNA_def_property_flag(prop, PROP_PROPORTIONAL);
  RNA_def_property_range(prop, 1, FLT_MAX);
  RNA_def_property_ui_range(prop, 1, 1000, 1, 3);
  RNA_def_property_ui_text(
      prop, "Aspect Y", "Vertical aspect ratio (only used for camera projectors)");
  RNA_def_property_update(prop, 0, "rna_Modifier_update");

  prop = RNA_def_property(srna, "scale_x", PROP_FLOAT, PROP_NONE);
  RNA_def_property_float_sdna(prop, nullptr, "scalex");
  RNA_def_property_flag(prop, PROP_PROPORTIONAL);
  RNA_def_property_range(prop, 0, FLT_MAX);
  RNA_def_property_ui_range(prop, 0, 1000, 1, 3);
  RNA_def_property_ui_text(prop, "Scale X", "Horizontal scale (only used for camera projectors)");
  RNA_def_property_update(prop, 0, "rna_Modifier_update");

  prop = RNA_def_property(srna, "scale_y", PROP_FLOAT, PROP_NONE);
  RNA_def_property_float_sdna(prop, nullptr, "scaley");
  RNA_def_property_flag(prop, PROP_PROPORTIONAL);
  RNA_def_property_range(prop, 0, FLT_MAX);
  RNA_def_property_ui_range(prop, 0, 1000, 1, 3);
  RNA_def_property_ui_text(prop, "Scale Y", "Vertical scale (only used for camera projectors)");
  RNA_def_property_update(prop, 0, "rna_Modifier_update");

  srna = RNA_def_struct(brna, "UVProjector", nullptr);
  RNA_def_struct_ui_text(srna, "UVProjector", "UV projector used by the UV project modifier");

  prop = RNA_def_property(srna, "object", PROP_POINTER, PROP_NONE);
  RNA_def_property_struct_type(prop, "Object");
  RNA_def_property_pointer_funcs(
      prop, "rna_UVProjector_object_get", "rna_UVProjector_object_set", nullptr, nullptr);
  RNA_def_property_flag(prop, PROP_EDITABLE | PROP_ID_SELF_CHECK);
  RNA_def_property_ui_text(prop, "Object", "Object to use as projector transform");
  RNA_def_property_update(prop, 0, "rna_Modifier_dependency_update");

  RNA_define_lib_overridable(false);
}

static void rna_def_modifier_smooth(BlenderRNA *brna)
{
  StructRNA *srna;
  PropertyRNA *prop;

  srna = RNA_def_struct(brna, "SmoothModifier", "Modifier");
  RNA_def_struct_ui_text(srna, "Smooth Modifier", "Smoothing effect modifier");
  RNA_def_struct_sdna(srna, "SmoothModifierData");
  RNA_def_struct_ui_icon(srna, ICON_MOD_SMOOTH);

  RNA_define_lib_overridable(true);

  prop = RNA_def_property(srna, "use_x", PROP_BOOLEAN, PROP_NONE);
  RNA_def_property_boolean_sdna(prop, nullptr, "flag", MOD_SMOOTH_X);
  RNA_def_property_ui_text(prop, "X", "Smooth object along X axis");
  RNA_def_property_update(prop, 0, "rna_Modifier_update");

  prop = RNA_def_property(srna, "use_y", PROP_BOOLEAN, PROP_NONE);
  RNA_def_property_boolean_sdna(prop, nullptr, "flag", MOD_SMOOTH_Y);
  RNA_def_property_ui_text(prop, "Y", "Smooth object along Y axis");
  RNA_def_property_update(prop, 0, "rna_Modifier_update");

  prop = RNA_def_property(srna, "use_z", PROP_BOOLEAN, PROP_NONE);
  RNA_def_property_boolean_sdna(prop, nullptr, "flag", MOD_SMOOTH_Z);
  RNA_def_property_ui_text(prop, "Z", "Smooth object along Z axis");
  RNA_def_property_update(prop, 0, "rna_Modifier_update");

  prop = RNA_def_property(srna, "factor", PROP_FLOAT, PROP_FACTOR);
  RNA_def_property_float_sdna(prop, nullptr, "fac");
  RNA_def_property_range(prop, -FLT_MAX, FLT_MAX);
  RNA_def_property_ui_range(prop, -10, 10, 1, 3);
  RNA_def_property_ui_text(prop, "Factor", "Strength of modifier effect");
  RNA_def_property_update(prop, 0, "rna_Modifier_update");

  prop = RNA_def_property(srna, "iterations", PROP_INT, PROP_NONE);
  RNA_def_property_int_sdna(prop, nullptr, "repeat");
  RNA_def_property_ui_range(prop, 0, 30, 1, -1);
  RNA_def_property_ui_text(prop, "Repeat", "");
  RNA_def_property_update(prop, 0, "rna_Modifier_update");

  prop = RNA_def_property(srna, "vertex_group", PROP_STRING, PROP_NONE);
  RNA_def_property_string_sdna(prop, nullptr, "defgrp_name");
  RNA_def_property_ui_text(
      prop,
      "Vertex Group",
      "Name of Vertex Group which determines influence of modifier per point");
  RNA_def_property_string_funcs(prop, nullptr, nullptr, "rna_SmoothModifier_defgrp_name_set");
  RNA_def_property_update(prop, 0, "rna_Modifier_update");

  prop = RNA_def_property(srna, "invert_vertex_group", PROP_BOOLEAN, PROP_NONE);
  RNA_def_property_boolean_sdna(prop, nullptr, "flag", MOD_SMOOTH_INVERT_VGROUP);
  RNA_def_property_ui_text(prop, "Invert", "Invert vertex group influence");
  RNA_def_property_update(prop, 0, "rna_Modifier_update");

  RNA_define_lib_overridable(false);
}

static void rna_def_modifier_correctivesmooth(BlenderRNA *brna)
{
  StructRNA *srna;
  PropertyRNA *prop;

  static const EnumPropertyItem modifier_smooth_type_items[] = {
      {MOD_CORRECTIVESMOOTH_SMOOTH_SIMPLE,
       "SIMPLE",
       0,
       "Simple",
       "Use the average of adjacent edge-vertices"},
      {MOD_CORRECTIVESMOOTH_SMOOTH_LENGTH_WEIGHT,
       "LENGTH_WEIGHTED",
       0,
       "Length Weight",
       "Use the average of adjacent edge-vertices weighted by their length"},
      {0, nullptr, 0, nullptr, nullptr},
  };

  static const EnumPropertyItem modifier_rest_source_items[] = {
      {MOD_CORRECTIVESMOOTH_RESTSOURCE_ORCO,
       "ORCO",
       0,
       "Original Coords",
       "Use base mesh vertex coordinates as the rest position"},
      {MOD_CORRECTIVESMOOTH_RESTSOURCE_BIND,
       "BIND",
       0,
       "Bind Coords",
       "Use bind vertex coordinates for rest position"},
      {0, nullptr, 0, nullptr, nullptr},
  };

  srna = RNA_def_struct(brna, "CorrectiveSmoothModifier", "Modifier");
  RNA_def_struct_ui_text(
      srna, "Corrective Smooth Modifier", "Correct distortion caused by deformation");
  RNA_def_struct_sdna(srna, "CorrectiveSmoothModifierData");
  RNA_def_struct_ui_icon(srna, ICON_MOD_SMOOTH);

  RNA_define_lib_overridable(true);

  prop = RNA_def_property(srna, "factor", PROP_FLOAT, PROP_FACTOR);
  RNA_def_property_float_sdna(prop, nullptr, "lambda");
  RNA_def_property_range(prop, -FLT_MAX, FLT_MAX);
  RNA_def_property_ui_range(prop, 0.0, 1.0, 5, 3);
  RNA_def_property_ui_text(prop, "Lambda Factor", "Smooth effect factor");
  RNA_def_property_update(prop, 0, "rna_CorrectiveSmoothModifier_update");

  prop = RNA_def_property(srna, "iterations", PROP_INT, PROP_NONE);
  RNA_def_property_int_sdna(prop, nullptr, "repeat");
  RNA_def_property_ui_range(prop, 0, 200, 1, -1);
  RNA_def_property_ui_text(prop, "Repeat", "");
  RNA_def_property_update(prop, 0, "rna_CorrectiveSmoothModifier_update");

  prop = RNA_def_property(srna, "scale", PROP_FLOAT, PROP_FACTOR);
  RNA_def_property_float_sdna(prop, nullptr, "scale");
  RNA_def_property_range(prop, -FLT_MAX, FLT_MAX);
  RNA_def_property_ui_range(prop, 0.0, 10.0, 5, 3);
  RNA_def_property_ui_text(prop, "Scale", "Compensate for scale applied by other modifiers");
  RNA_def_property_update(prop, 0, "rna_CorrectiveSmoothModifier_update");

  prop = RNA_def_property(srna, "rest_source", PROP_ENUM, PROP_NONE);
  RNA_def_property_enum_sdna(prop, nullptr, "rest_source");
  RNA_def_property_enum_items(prop, modifier_rest_source_items);
  RNA_def_property_ui_text(prop, "Rest Source", "Select the source of rest positions");
  RNA_def_property_update(prop, 0, "rna_CorrectiveSmoothModifier_rest_source_update");

  prop = RNA_def_property(srna, "smooth_type", PROP_ENUM, PROP_NONE);
  RNA_def_property_enum_sdna(prop, nullptr, "smooth_type");
  RNA_def_property_enum_items(prop, modifier_smooth_type_items);
  RNA_def_property_ui_text(prop, "Smooth Type", "Method used for smoothing");
  RNA_def_property_update(prop, 0, "rna_CorrectiveSmoothModifier_update");

  prop = RNA_def_property(srna, "invert_vertex_group", PROP_BOOLEAN, PROP_NONE);
  RNA_def_property_boolean_sdna(prop, nullptr, "flag", MOD_CORRECTIVESMOOTH_INVERT_VGROUP);
  RNA_def_property_ui_text(prop, "Invert", "Invert vertex group influence");
  RNA_def_property_update(prop, 0, "rna_CorrectiveSmoothModifier_update");

  prop = RNA_def_property(srna, "vertex_group", PROP_STRING, PROP_NONE);
  RNA_def_property_string_sdna(prop, nullptr, "defgrp_name");
  RNA_def_property_ui_text(
      prop,
      "Vertex Group",
      "Name of Vertex Group which determines influence of modifier per point");
  RNA_def_property_string_funcs(
      prop, nullptr, nullptr, "rna_CorrectiveSmoothModifier_defgrp_name_set");
  RNA_def_property_update(prop, 0, "rna_CorrectiveSmoothModifier_update");

  prop = RNA_def_property(srna, "is_bind", PROP_BOOLEAN, PROP_NONE);
  RNA_def_property_ui_text(prop, "Bind current shape", "");
  RNA_def_property_boolean_funcs(prop, "rna_CorrectiveSmoothModifier_is_bind_get", nullptr);
  RNA_def_property_clear_flag(prop, PROP_EDITABLE);
  RNA_def_property_update(prop, 0, "rna_Modifier_update");

  prop = RNA_def_property(srna, "use_only_smooth", PROP_BOOLEAN, PROP_NONE);
  RNA_def_property_boolean_sdna(prop, nullptr, "flag", MOD_CORRECTIVESMOOTH_ONLY_SMOOTH);
  RNA_def_property_ui_text(
      prop, "Only Smooth", "Apply smoothing without reconstructing the surface");
  RNA_def_property_update(prop, 0, "rna_Modifier_update");

  prop = RNA_def_property(srna, "use_pin_boundary", PROP_BOOLEAN, PROP_NONE);
  RNA_def_property_boolean_sdna(prop, nullptr, "flag", MOD_CORRECTIVESMOOTH_PIN_BOUNDARY);
  RNA_def_property_ui_text(
      prop, "Pin Boundaries", "Excludes boundary vertices from being smoothed");
  RNA_def_property_update(prop, 0, "rna_CorrectiveSmoothModifier_update");

  RNA_define_lib_overridable(false);
}

static void rna_def_modifier_laplaciansmooth(BlenderRNA *brna)
{
  StructRNA *srna;
  PropertyRNA *prop;

  srna = RNA_def_struct(brna, "LaplacianSmoothModifier", "Modifier");
  RNA_def_struct_ui_text(srna, "Laplacian Smooth Modifier", "Smoothing effect modifier");
  RNA_def_struct_sdna(srna, "LaplacianSmoothModifierData");
  RNA_def_struct_ui_icon(srna, ICON_MOD_SMOOTH);

  RNA_define_lib_overridable(true);

  prop = RNA_def_property(srna, "use_x", PROP_BOOLEAN, PROP_NONE);
  RNA_def_property_boolean_sdna(prop, nullptr, "flag", MOD_LAPLACIANSMOOTH_X);
  RNA_def_property_ui_text(prop, "X", "Smooth object along X axis");
  RNA_def_property_update(prop, 0, "rna_Modifier_update");

  prop = RNA_def_property(srna, "use_y", PROP_BOOLEAN, PROP_NONE);
  RNA_def_property_boolean_sdna(prop, nullptr, "flag", MOD_LAPLACIANSMOOTH_Y);
  RNA_def_property_ui_text(prop, "Y", "Smooth object along Y axis");
  RNA_def_property_update(prop, 0, "rna_Modifier_update");

  prop = RNA_def_property(srna, "use_z", PROP_BOOLEAN, PROP_NONE);
  RNA_def_property_boolean_sdna(prop, nullptr, "flag", MOD_LAPLACIANSMOOTH_Z);
  RNA_def_property_ui_text(prop, "Z", "Smooth object along Z axis");
  RNA_def_property_update(prop, 0, "rna_Modifier_update");

  prop = RNA_def_property(srna, "use_volume_preserve", PROP_BOOLEAN, PROP_NONE);
  RNA_def_property_boolean_sdna(prop, nullptr, "flag", MOD_LAPLACIANSMOOTH_PRESERVE_VOLUME);
  RNA_def_property_ui_text(prop, "Preserve Volume", "Apply volume preservation after smooth");
  RNA_def_property_update(prop, 0, "rna_Modifier_update");

  prop = RNA_def_property(srna, "use_normalized", PROP_BOOLEAN, PROP_NONE);
  RNA_def_property_boolean_sdna(prop, nullptr, "flag", MOD_LAPLACIANSMOOTH_NORMALIZED);
  RNA_def_property_ui_text(prop, "Normalized", "Improve and stabilize the enhanced shape");
  RNA_def_property_update(prop, 0, "rna_Modifier_update");

  prop = RNA_def_property(srna, "lambda_factor", PROP_FLOAT, PROP_NONE);
  RNA_def_property_float_sdna(prop, nullptr, "lambda");
  RNA_def_property_range(prop, -FLT_MAX, FLT_MAX);
  RNA_def_property_ui_range(prop, -1000.0, 1000.0, 5, 3);
  RNA_def_property_ui_text(prop, "Lambda Factor", "Smooth effect factor");
  RNA_def_property_update(prop, 0, "rna_Modifier_update");

  prop = RNA_def_property(srna, "lambda_border", PROP_FLOAT, PROP_NONE);
  RNA_def_property_float_sdna(prop, nullptr, "lambda_border");
  RNA_def_property_range(prop, -FLT_MAX, FLT_MAX);
  RNA_def_property_ui_range(prop, -1000.0, 1000.0, 5, 3);
  RNA_def_property_ui_text(prop, "Lambda Border", "Lambda factor in border");
  RNA_def_property_update(prop, 0, "rna_Modifier_update");

  prop = RNA_def_property(srna, "iterations", PROP_INT, PROP_NONE);
  RNA_def_property_int_sdna(prop, nullptr, "repeat");
  RNA_def_property_ui_range(prop, 0, 200, 1, -1);
  RNA_def_property_ui_text(prop, "Repeat", "");
  RNA_def_property_update(prop, 0, "rna_Modifier_update");

  prop = RNA_def_property(srna, "vertex_group", PROP_STRING, PROP_NONE);
  RNA_def_property_string_sdna(prop, nullptr, "defgrp_name");
  RNA_def_property_ui_text(
      prop,
      "Vertex Group",
      "Name of Vertex Group which determines influence of modifier per point");
  RNA_def_property_string_funcs(
      prop, nullptr, nullptr, "rna_LaplacianSmoothModifier_defgrp_name_set");
  RNA_def_property_update(prop, 0, "rna_Modifier_update");

  prop = RNA_def_property(srna, "invert_vertex_group", PROP_BOOLEAN, PROP_NONE);
  RNA_def_property_boolean_sdna(prop, nullptr, "flag", MOD_LAPLACIANSMOOTH_INVERT_VGROUP);
  RNA_def_property_ui_text(prop, "Invert", "Invert vertex group influence");
  RNA_def_property_update(prop, 0, "rna_Modifier_update");

  RNA_define_lib_overridable(false);
}

static void rna_def_modifier_cast(BlenderRNA *brna)
{
  StructRNA *srna;
  PropertyRNA *prop;

  static const EnumPropertyItem prop_cast_type_items[] = {
      {MOD_CAST_TYPE_SPHERE, "SPHERE", 0, "Sphere", ""},
      {MOD_CAST_TYPE_CYLINDER, "CYLINDER", 0, "Cylinder", ""},
      {MOD_CAST_TYPE_CUBOID, "CUBOID", 0, "Cuboid", ""},
      {0, nullptr, 0, nullptr, nullptr},
  };

  srna = RNA_def_struct(brna, "CastModifier", "Modifier");
  RNA_def_struct_ui_text(srna, "Cast Modifier", "Modifier to cast to other shapes");
  RNA_def_struct_sdna(srna, "CastModifierData");
  RNA_def_struct_ui_icon(srna, ICON_MOD_CAST);

  RNA_define_lib_overridable(true);

  prop = RNA_def_property(srna, "cast_type", PROP_ENUM, PROP_NONE);
  RNA_def_property_enum_sdna(prop, nullptr, "type");
  RNA_def_property_enum_items(prop, prop_cast_type_items);
  RNA_def_property_ui_text(prop, "Shape", "Target object shape");
  RNA_def_property_update(prop, 0, "rna_Modifier_update");

  prop = RNA_def_property(srna, "object", PROP_POINTER, PROP_NONE);
  RNA_def_property_ui_text(
      prop,
      "Object",
      "Control object: if available, its location determines the center of the effect");
  RNA_def_property_pointer_funcs(prop, nullptr, "rna_CastModifier_object_set", nullptr, nullptr);
  RNA_def_property_flag(prop, PROP_EDITABLE | PROP_ID_SELF_CHECK);
  RNA_def_property_update(prop, 0, "rna_Modifier_dependency_update");

  prop = RNA_def_property(srna, "invert_vertex_group", PROP_BOOLEAN, PROP_NONE);
  RNA_def_property_boolean_sdna(prop, nullptr, "flag", MOD_CAST_INVERT_VGROUP);
  RNA_def_property_ui_text(prop, "Invert", "Invert vertex group influence");
  RNA_def_property_update(prop, 0, "rna_Modifier_update");

  prop = RNA_def_property(srna, "use_x", PROP_BOOLEAN, PROP_NONE);
  RNA_def_property_boolean_sdna(prop, nullptr, "flag", MOD_CAST_X);
  RNA_def_property_ui_text(prop, "X", "");
  RNA_def_property_update(prop, 0, "rna_Modifier_update");

  prop = RNA_def_property(srna, "use_y", PROP_BOOLEAN, PROP_NONE);
  RNA_def_property_boolean_sdna(prop, nullptr, "flag", MOD_CAST_Y);
  RNA_def_property_ui_text(prop, "Y", "");
  RNA_def_property_update(prop, 0, "rna_Modifier_update");

  prop = RNA_def_property(srna, "use_z", PROP_BOOLEAN, PROP_NONE);
  RNA_def_property_boolean_sdna(prop, nullptr, "flag", MOD_CAST_Z);
  RNA_def_property_ui_text(prop, "Z", "");
  RNA_def_property_update(prop, 0, "rna_Modifier_update");

  prop = RNA_def_property(srna, "use_radius_as_size", PROP_BOOLEAN, PROP_NONE);
  RNA_def_property_boolean_sdna(prop, nullptr, "flag", MOD_CAST_SIZE_FROM_RADIUS);
  RNA_def_property_ui_text(
      prop, "Size from Radius", "Use radius as size of projection shape (0 = auto)");
  RNA_def_property_update(prop, 0, "rna_Modifier_update");

  prop = RNA_def_property(srna, "use_transform", PROP_BOOLEAN, PROP_NONE);
  RNA_def_property_boolean_sdna(prop, nullptr, "flag", MOD_CAST_USE_OB_TRANSFORM);
  RNA_def_property_ui_text(
      prop, "Use Transform", "Use object transform to control projection shape");
  RNA_def_property_update(prop, 0, "rna_Modifier_update");

  prop = RNA_def_property(srna, "factor", PROP_FLOAT, PROP_FACTOR);
  RNA_def_property_float_sdna(prop, nullptr, "fac");
  RNA_def_property_range(prop, -FLT_MAX, FLT_MAX);
  RNA_def_property_ui_range(prop, -10, 10, 5, 2);
  RNA_def_property_ui_text(prop, "Factor", "");
  RNA_def_property_update(prop, 0, "rna_Modifier_update");

  prop = RNA_def_property(srna, "radius", PROP_FLOAT, PROP_DISTANCE);
  RNA_def_property_range(prop, 0, FLT_MAX);
  RNA_def_property_ui_range(prop, 0, 100, 5, 2);
  RNA_def_property_ui_text(
      prop,
      "Radius",
      "Only deform vertices within this distance from the center of the effect "
      "(leave as 0 for infinite.)");
  RNA_def_property_update(prop, 0, "rna_Modifier_update");

  prop = RNA_def_property(srna, "size", PROP_FLOAT, PROP_NONE);
  RNA_def_property_range(prop, 0, FLT_MAX);
  RNA_def_property_ui_range(prop, 0, 100, 5, 2);
  RNA_def_property_ui_text(prop, "Size", "Size of projection shape (leave as 0 for auto)");
  RNA_def_property_update(prop, 0, "rna_Modifier_update");

  prop = RNA_def_property(srna, "vertex_group", PROP_STRING, PROP_NONE);
  RNA_def_property_string_sdna(prop, nullptr, "defgrp_name");
  RNA_def_property_ui_text(prop, "Vertex Group", "Vertex group name");
  RNA_def_property_string_funcs(prop, nullptr, nullptr, "rna_CastModifier_defgrp_name_set");
  RNA_def_property_update(prop, 0, "rna_Modifier_update");

  RNA_define_lib_overridable(false);
}

static void rna_def_modifier_meshdeform(BlenderRNA *brna)
{
  StructRNA *srna;
  PropertyRNA *prop;
#  if 0
  static const EnumPropertyItem prop_mode_items[] = {
      {0, "VOLUME", 0, "Volume", "Bind to volume inside cage mesh"},
      {1, "SURFACE", 0, "Surface", "Bind to surface of cage mesh"},
      {0, nullptr, 0, nullptr, nullptr},
  };
#  endif

  srna = RNA_def_struct(brna, "MeshDeformModifier", "Modifier");
  RNA_def_struct_ui_text(
      srna, "MeshDeform Modifier", "Mesh deformation modifier to deform with other meshes");
  RNA_def_struct_sdna(srna, "MeshDeformModifierData");
  RNA_def_struct_ui_icon(srna, ICON_MOD_MESHDEFORM);

  RNA_define_lib_overridable(true);

  prop = RNA_def_property(srna, "object", PROP_POINTER, PROP_NONE);
  RNA_def_property_ui_text(prop, "Object", "Mesh object to deform with");
  RNA_def_property_pointer_funcs(
      prop, nullptr, "rna_MeshDeformModifier_object_set", nullptr, "rna_Mesh_object_poll");
  RNA_def_property_flag(prop, PROP_EDITABLE | PROP_ID_SELF_CHECK);
  RNA_def_property_update(prop, 0, "rna_Modifier_dependency_update");

  prop = RNA_def_property(srna, "is_bound", PROP_BOOLEAN, PROP_NONE);
  RNA_def_property_boolean_funcs(prop, "rna_MeshDeformModifier_is_bound_get", nullptr);
  RNA_def_property_ui_text(prop, "Bound", "Whether geometry has been bound to control cage");
  RNA_def_property_clear_flag(prop, PROP_EDITABLE);

  prop = RNA_def_property(srna, "invert_vertex_group", PROP_BOOLEAN, PROP_NONE);
  RNA_def_property_boolean_sdna(prop, nullptr, "flag", MOD_MDEF_INVERT_VGROUP);
  RNA_def_property_ui_text(prop, "Invert", "Invert vertex group influence");
  RNA_def_property_update(prop, 0, "rna_Modifier_update");

  prop = RNA_def_property(srna, "vertex_group", PROP_STRING, PROP_NONE);
  RNA_def_property_string_sdna(prop, nullptr, "defgrp_name");
  RNA_def_property_ui_text(prop, "Vertex Group", "Vertex group name");
  RNA_def_property_string_funcs(prop, nullptr, nullptr, "rna_MeshDeformModifier_defgrp_name_set");
  RNA_def_property_update(prop, 0, "rna_Modifier_update");

  prop = RNA_def_property(srna, "precision", PROP_INT, PROP_NONE);
  RNA_def_property_int_sdna(prop, nullptr, "gridsize");
  RNA_def_property_range(prop, 2, 10);
  RNA_def_property_ui_text(prop, "Precision", "The grid size for binding");
  RNA_def_property_update(prop, 0, "rna_Modifier_update");

  prop = RNA_def_property(srna, "use_dynamic_bind", PROP_BOOLEAN, PROP_NONE);
  RNA_def_property_boolean_sdna(prop, nullptr, "flag", MOD_MDEF_DYNAMIC_BIND);
  RNA_def_property_ui_text(prop,
                           "Dynamic",
                           "Recompute binding dynamically on top of other deformers "
                           "(slower and more memory consuming)");
  RNA_def_property_update(prop, 0, "rna_Modifier_update");

#  if 0
  prop = RNA_def_property(srna, "mode", PROP_ENUM, PROP_NONE);
  RNA_def_property_enum_items(prop, prop_mode_items);
  RNA_def_property_ui_text(prop, "Mode", "Method of binding vertices are bound to cage mesh");
  RNA_def_property_update(prop, 0, "rna_Modifier_update");
#  endif

  RNA_define_lib_overridable(false);
}

static void rna_def_modifier_particlesystem(BlenderRNA *brna)
{
  StructRNA *srna;
  PropertyRNA *prop;

  srna = RNA_def_struct(brna, "ParticleSystemModifier", "Modifier");
  RNA_def_struct_ui_text(srna, "ParticleSystem Modifier", "Particle system simulation modifier");
  RNA_def_struct_sdna(srna, "ParticleSystemModifierData");
  RNA_def_struct_ui_icon(srna, ICON_MOD_PARTICLES);

  RNA_define_lib_overridable(true);

  prop = RNA_def_property(srna, "particle_system", PROP_POINTER, PROP_NONE);
  RNA_def_property_flag(prop, PROP_NEVER_NULL);
  RNA_def_property_pointer_sdna(prop, nullptr, "psys");
  RNA_def_property_ui_text(prop, "Particle System", "Particle System that this modifier controls");

  RNA_define_lib_overridable(false);
}

static void rna_def_modifier_particleinstance(BlenderRNA *brna)
{
  StructRNA *srna;
  PropertyRNA *prop;

  static EnumPropertyItem particleinstance_space[] = {
      {eParticleInstanceSpace_Local,
       "LOCAL",
       0,
       "Local",
       "Use offset from the particle object in the instance object"},
      {eParticleInstanceSpace_World,
       "WORLD",
       0,
       "World",
       "Use world space offset in the instance object"},
      {0, nullptr, 0, nullptr, nullptr},
  };

  srna = RNA_def_struct(brna, "ParticleInstanceModifier", "Modifier");
  RNA_def_struct_ui_text(srna, "ParticleInstance Modifier", "Particle system instancing modifier");
  RNA_def_struct_sdna(srna, "ParticleInstanceModifierData");
  RNA_def_struct_ui_icon(srna, ICON_MOD_PARTICLES);

  RNA_define_lib_overridable(true);

  prop = RNA_def_property(srna, "object", PROP_POINTER, PROP_NONE);
  RNA_def_property_pointer_sdna(prop, nullptr, "ob");
  RNA_def_property_pointer_funcs(prop, nullptr, nullptr, nullptr, "rna_Mesh_object_poll");
  RNA_def_property_ui_text(prop, "Object", "Object that has the particle system");
  RNA_def_property_flag(prop, PROP_EDITABLE | PROP_ID_SELF_CHECK);
  RNA_def_property_update(prop, 0, "rna_Modifier_dependency_update");

  prop = RNA_def_property(srna, "particle_system_index", PROP_INT, PROP_NONE);
  RNA_def_property_int_sdna(prop, nullptr, "psys");
  RNA_def_property_range(prop, 1, SHRT_MAX);
  RNA_def_property_ui_text(prop, "Particle System Number", "");
  RNA_def_property_update(prop, 0, "rna_Modifier_update");

  prop = RNA_def_property(srna, "particle_system", PROP_POINTER, PROP_NONE);
  RNA_def_property_struct_type(prop, "ParticleSystem");
  RNA_def_property_pointer_funcs(prop,
                                 "rna_ParticleInstanceModifier_particle_system_get",
                                 "rna_ParticleInstanceModifier_particle_system_set",
                                 nullptr,
                                 "rna_ParticleInstanceModifier_particle_system_poll");
  RNA_def_property_flag(prop, PROP_EDITABLE);
  RNA_def_property_ui_text(prop, "Particle System", "");
  RNA_def_property_update(prop, 0, "rna_Modifier_update");

  prop = RNA_def_property(srna, "axis", PROP_ENUM, PROP_NONE);
  RNA_def_property_enum_sdna(prop, nullptr, "axis");
  RNA_def_property_enum_items(prop, rna_enum_axis_xyz_items);
  RNA_def_property_ui_text(prop, "Axis", "Pole axis for rotation");
  RNA_def_property_update(prop, 0, "rna_Modifier_update");

  prop = RNA_def_property(srna, "space", PROP_ENUM, PROP_NONE);
  RNA_def_property_enum_sdna(prop, nullptr, "space");
  RNA_def_property_enum_items(prop, particleinstance_space);
  RNA_def_property_ui_text(prop, "Space", "Space to use for copying mesh data");
  RNA_def_property_update(prop, 0, "rna_Modifier_update");

  prop = RNA_def_property(srna, "use_normal", PROP_BOOLEAN, PROP_NONE);
  RNA_def_property_boolean_sdna(prop, nullptr, "flag", eParticleInstanceFlag_Parents);
  RNA_def_property_ui_text(prop, "Regular", "Create instances from normal particles");
  RNA_def_property_update(prop, 0, "rna_Modifier_update");

  prop = RNA_def_property(srna, "use_children", PROP_BOOLEAN, PROP_NONE);
  RNA_def_property_boolean_sdna(prop, nullptr, "flag", eParticleInstanceFlag_Children);
  RNA_def_property_ui_text(prop, "Children", "Create instances from child particles");
  RNA_def_property_translation_context(prop, BLT_I18NCONTEXT_ID_PARTICLESETTINGS);
  RNA_def_property_update(prop, 0, "rna_Modifier_update");

  prop = RNA_def_property(srna, "use_path", PROP_BOOLEAN, PROP_NONE);
  RNA_def_property_boolean_sdna(prop, nullptr, "flag", eParticleInstanceFlag_Path);
  RNA_def_property_ui_text(prop, "Path", "Create instances along particle paths");
  RNA_def_property_update(prop, 0, "rna_Modifier_update");

  prop = RNA_def_property(srna, "show_unborn", PROP_BOOLEAN, PROP_NONE);
  RNA_def_property_boolean_sdna(prop, nullptr, "flag", eParticleInstanceFlag_Unborn);
  RNA_def_property_ui_text(prop, "Unborn", "Show instances when particles are unborn");
  RNA_def_property_update(prop, 0, "rna_Modifier_update");

  prop = RNA_def_property(srna, "show_alive", PROP_BOOLEAN, PROP_NONE);
  RNA_def_property_boolean_sdna(prop, nullptr, "flag", eParticleInstanceFlag_Alive);
  RNA_def_property_ui_text(prop, "Alive", "Show instances when particles are alive");
  RNA_def_property_update(prop, 0, "rna_Modifier_update");

  prop = RNA_def_property(srna, "show_dead", PROP_BOOLEAN, PROP_NONE);
  RNA_def_property_boolean_sdna(prop, nullptr, "flag", eParticleInstanceFlag_Dead);
  RNA_def_property_ui_text(prop, "Dead", "Show instances when particles are dead");
  RNA_def_property_update(prop, 0, "rna_Modifier_update");

  prop = RNA_def_property(srna, "use_preserve_shape", PROP_BOOLEAN, PROP_NONE);
  RNA_def_property_boolean_sdna(prop, nullptr, "flag", eParticleInstanceFlag_KeepShape);
  RNA_def_property_ui_text(prop, "Keep Shape", "Don't stretch the object");
  RNA_def_property_update(prop, 0, "rna_Modifier_update");

  prop = RNA_def_property(srna, "use_size", PROP_BOOLEAN, PROP_NONE);
  RNA_def_property_boolean_sdna(prop, nullptr, "flag", eParticleInstanceFlag_UseSize);
  RNA_def_property_ui_text(prop, "Size", "Use particle size to scale the instances");
  RNA_def_property_update(prop, 0, "rna_Modifier_update");

  prop = RNA_def_property(srna, "position", PROP_FLOAT, PROP_NONE);
  RNA_def_property_float_sdna(prop, nullptr, "position");
  RNA_def_property_range(prop, 0.0, 1.0);
  RNA_def_property_ui_text(prop, "Position", "Position along path");
  RNA_def_property_update(prop, 0, "rna_Modifier_update");

  prop = RNA_def_property(srna, "random_position", PROP_FLOAT, PROP_NONE);
  RNA_def_property_float_sdna(prop, nullptr, "random_position");
  RNA_def_property_range(prop, 0.0, 1.0);
  RNA_def_property_ui_text(prop, "Random Position", "Randomize position along path");
  RNA_def_property_update(prop, 0, "rna_Modifier_update");

  prop = RNA_def_property(srna, "rotation", PROP_FLOAT, PROP_FACTOR);
  RNA_def_property_float_sdna(prop, nullptr, "rotation");
  RNA_def_property_range(prop, 0.0, 1.0);
  RNA_def_property_ui_text(prop, "Rotation", "Rotation around path");
  RNA_def_property_update(prop, 0, "rna_Modifier_update");

  prop = RNA_def_property(srna, "random_rotation", PROP_FLOAT, PROP_FACTOR);
  RNA_def_property_float_sdna(prop, nullptr, "random_rotation");
  RNA_def_property_range(prop, 0.0, 1.0);
  RNA_def_property_ui_text(prop, "Random Rotation", "Randomize rotation around path");
  RNA_def_property_update(prop, 0, "rna_Modifier_update");

  prop = RNA_def_property(srna, "particle_amount", PROP_FLOAT, PROP_FACTOR);
  RNA_def_property_range(prop, 0.0, 1.0);
  RNA_def_property_ui_text(prop, "Particle Amount", "Amount of particles to use for instancing");
  RNA_def_property_update(prop, 0, "rna_Modifier_update");

  prop = RNA_def_property(srna, "particle_offset", PROP_FLOAT, PROP_FACTOR);
  RNA_def_property_range(prop, 0.0, 1.0);
  RNA_def_property_ui_text(prop,
                           "Particle Offset",
                           "Relative offset of particles to use for instancing, to avoid overlap "
                           "of multiple instances");
  RNA_def_property_update(prop, 0, "rna_Modifier_update");

  prop = RNA_def_property(srna, "index_layer_name", PROP_STRING, PROP_NONE);
  RNA_def_property_string_sdna(prop, nullptr, "index_layer_name");
  RNA_def_property_ui_text(prop, "Index Layer Name", "Custom data layer name for the index");
  RNA_def_property_update(prop, 0, "rna_Modifier_update");

  prop = RNA_def_property(srna, "value_layer_name", PROP_STRING, PROP_NONE);
  RNA_def_property_string_sdna(prop, nullptr, "value_layer_name");
  RNA_def_property_ui_text(
      prop, "Value Layer Name", "Custom data layer name for the randomized value");
  RNA_def_property_update(prop, 0, "rna_Modifier_update");

  RNA_define_lib_overridable(false);
}

static void rna_def_modifier_explode(BlenderRNA *brna)
{
  StructRNA *srna;
  PropertyRNA *prop;

  srna = RNA_def_struct(brna, "ExplodeModifier", "Modifier");
  RNA_def_struct_ui_text(
      srna, "Explode Modifier", "Explosion effect modifier based on a particle system");
  RNA_def_struct_sdna(srna, "ExplodeModifierData");
  RNA_def_struct_ui_icon(srna, ICON_MOD_EXPLODE);

  RNA_define_lib_overridable(true);

  prop = RNA_def_property(srna, "vertex_group", PROP_STRING, PROP_NONE);
  RNA_def_property_string_funcs(prop,
                                "rna_ExplodeModifier_vgroup_get",
                                "rna_ExplodeModifier_vgroup_length",
                                "rna_ExplodeModifier_vgroup_set");
  RNA_def_property_ui_text(prop, "Vertex Group", "");

  prop = RNA_def_property(srna, "protect", PROP_FLOAT, PROP_NONE);
  RNA_def_property_range(prop, 0, 1);
  RNA_def_property_ui_text(prop, "Protect", "Clean vertex group edges");
  RNA_def_property_update(prop, 0, "rna_Modifier_update");

  prop = RNA_def_property(srna, "use_edge_cut", PROP_BOOLEAN, PROP_NONE);
  RNA_def_property_boolean_sdna(prop, nullptr, "flag", eExplodeFlag_EdgeCut);
  RNA_def_property_ui_text(prop, "Cut Edges", "Cut face edges for nicer shrapnel");
  RNA_def_property_update(prop, 0, "rna_Modifier_update");

  prop = RNA_def_property(srna, "show_unborn", PROP_BOOLEAN, PROP_NONE);
  RNA_def_property_boolean_sdna(prop, nullptr, "flag", eExplodeFlag_Unborn);
  RNA_def_property_ui_text(prop, "Unborn", "Show mesh when particles are unborn");
  RNA_def_property_update(prop, 0, "rna_Modifier_update");

  prop = RNA_def_property(srna, "show_alive", PROP_BOOLEAN, PROP_NONE);
  RNA_def_property_boolean_sdna(prop, nullptr, "flag", eExplodeFlag_Alive);
  RNA_def_property_ui_text(prop, "Alive", "Show mesh when particles are alive");
  RNA_def_property_update(prop, 0, "rna_Modifier_update");

  prop = RNA_def_property(srna, "show_dead", PROP_BOOLEAN, PROP_NONE);
  RNA_def_property_boolean_sdna(prop, nullptr, "flag", eExplodeFlag_Dead);
  RNA_def_property_ui_text(prop, "Dead", "Show mesh when particles are dead");
  RNA_def_property_update(prop, 0, "rna_Modifier_update");

  prop = RNA_def_property(srna, "use_size", PROP_BOOLEAN, PROP_NONE);
  RNA_def_property_boolean_sdna(prop, nullptr, "flag", eExplodeFlag_PaSize);
  RNA_def_property_ui_text(prop, "Size", "Use particle size for the shrapnel");
  RNA_def_property_update(prop, 0, "rna_Modifier_update");

  prop = RNA_def_property(srna, "particle_uv", PROP_STRING, PROP_NONE);
  RNA_def_property_string_sdna(prop, nullptr, "uvname");
  RNA_def_property_string_maxlength(prop, MAX_CUSTOMDATA_LAYER_NAME_NO_PREFIX);
  RNA_def_property_ui_text(prop, "Particle UV", "UV map to change with particle age");
  RNA_def_property_update(prop, 0, "rna_Modifier_update");

  prop = RNA_def_property(srna, "invert_vertex_group", PROP_BOOLEAN, PROP_NONE);
  RNA_def_property_boolean_sdna(prop, nullptr, "flag", eExplodeFlag_INVERT_VGROUP);
  RNA_def_property_ui_text(prop, "Invert", "Invert vertex group influence");
  RNA_def_property_update(prop, 0, "rna_Modifier_update");

  RNA_define_lib_overridable(false);
}

static void rna_def_modifier_cloth(BlenderRNA *brna)
{
  StructRNA *srna;
  PropertyRNA *prop;

  srna = RNA_def_struct(brna, "ClothModifier", "Modifier");
  RNA_def_struct_ui_text(srna, "Cloth Modifier", "Cloth simulation modifier");
  RNA_def_struct_sdna(srna, "ClothModifierData");
  RNA_def_struct_ui_icon(srna, ICON_MOD_CLOTH);

  RNA_define_lib_overridable(true);

  prop = RNA_def_property(srna, "settings", PROP_POINTER, PROP_NONE);
  RNA_def_property_flag(prop, PROP_NEVER_NULL);
  RNA_def_property_pointer_sdna(prop, nullptr, "sim_parms");
  RNA_def_property_ui_text(prop, "Cloth Settings", "");

  prop = RNA_def_property(srna, "collision_settings", PROP_POINTER, PROP_NONE);
  RNA_def_property_flag(prop, PROP_NEVER_NULL);
  RNA_def_property_pointer_sdna(prop, nullptr, "coll_parms");
  RNA_def_property_ui_text(prop, "Cloth Collision Settings", "");

  prop = RNA_def_property(srna, "solver_result", PROP_POINTER, PROP_NONE);
  RNA_def_property_struct_type(prop, "ClothSolverResult");
  RNA_def_property_pointer_sdna(prop, nullptr, "solver_result");
  RNA_def_property_ui_text(prop, "Solver Result", "");

  prop = RNA_def_property(srna, "point_cache", PROP_POINTER, PROP_NONE);
  RNA_def_property_flag(prop, PROP_NEVER_NULL);
  RNA_def_property_ui_text(prop, "Point Cache", "");

  prop = RNA_def_property(srna, "hair_grid_min", PROP_FLOAT, PROP_NONE);
  RNA_def_property_float_sdna(prop, nullptr, "hair_grid_min");
  RNA_def_property_clear_flag(prop, PROP_EDITABLE);
  RNA_def_property_ui_text(prop, "Hair Grid Minimum", "");

  prop = RNA_def_property(srna, "hair_grid_max", PROP_FLOAT, PROP_NONE);
  RNA_def_property_float_sdna(prop, nullptr, "hair_grid_max");
  RNA_def_property_clear_flag(prop, PROP_EDITABLE);
  RNA_def_property_ui_text(prop, "Hair Grid Maximum", "");

  prop = RNA_def_property(srna, "hair_grid_resolution", PROP_INT, PROP_NONE);
  RNA_def_property_int_sdna(prop, nullptr, "hair_grid_res");
  RNA_def_property_clear_flag(prop, PROP_EDITABLE);
  RNA_def_property_ui_text(prop, "Hair Grid Resolution", "");

  RNA_define_lib_overridable(false);
}

static void rna_def_modifier_fluid(BlenderRNA *brna)
{
  StructRNA *srna;
  PropertyRNA *prop;

  static const EnumPropertyItem prop_fluid_type_items[] = {
      {0, "NONE", 0, "None", ""},
      {MOD_FLUID_TYPE_DOMAIN, "DOMAIN", 0, "Domain", ""},
      {MOD_FLUID_TYPE_FLOW, "FLOW", 0, "Flow", "Inflow/Outflow"},
      {MOD_FLUID_TYPE_EFFEC, "EFFECTOR", 0, "Effector", ""},
      {0, nullptr, 0, nullptr, nullptr},
  };

  srna = RNA_def_struct(brna, "FluidModifier", "Modifier");
  RNA_def_struct_ui_text(srna, "Fluid Modifier", "Fluid simulation modifier");
  RNA_def_struct_sdna(srna, "FluidModifierData");
  RNA_def_struct_ui_icon(srna, ICON_MOD_FLUIDSIM);

  RNA_define_lib_overridable(true);

  prop = RNA_def_property(srna, "domain_settings", PROP_POINTER, PROP_NONE);
  RNA_def_property_pointer_sdna(prop, nullptr, "domain");
  RNA_def_property_ui_text(prop, "Domain Settings", "");

  prop = RNA_def_property(srna, "flow_settings", PROP_POINTER, PROP_NONE);
  RNA_def_property_pointer_sdna(prop, nullptr, "flow");
  RNA_def_property_ui_text(prop, "Flow Settings", "");

  prop = RNA_def_property(srna, "effector_settings", PROP_POINTER, PROP_NONE);
  RNA_def_property_pointer_sdna(prop, nullptr, "effector");
  RNA_def_property_ui_text(prop, "Effector Settings", "");

  prop = RNA_def_property(srna, "fluid_type", PROP_ENUM, PROP_NONE);
  RNA_def_property_enum_sdna(prop, nullptr, "type");
  RNA_def_property_enum_items(prop, prop_fluid_type_items);
  RNA_def_property_ui_text(prop, "Type", "");
  RNA_def_property_clear_flag(prop, PROP_ANIMATABLE);
  RNA_def_property_update(prop, 0, "rna_fluid_set_type");

  RNA_define_lib_overridable(false);
}

static void rna_def_modifier_dynamic_paint(BlenderRNA *brna)
{
  StructRNA *srna;
  PropertyRNA *prop;

  srna = RNA_def_struct(brna, "DynamicPaintModifier", "Modifier");
  RNA_def_struct_ui_text(srna, "Dynamic Paint Modifier", "Dynamic Paint modifier");
  RNA_def_struct_sdna(srna, "DynamicPaintModifierData");
  RNA_def_struct_ui_icon(srna, ICON_MOD_DYNAMICPAINT);

  RNA_define_lib_overridable(true);

  prop = RNA_def_property(srna, "canvas_settings", PROP_POINTER, PROP_NONE);
  RNA_def_property_pointer_sdna(prop, nullptr, "canvas");
  RNA_def_property_ui_text(prop, "Canvas Settings", "");

  prop = RNA_def_property(srna, "brush_settings", PROP_POINTER, PROP_NONE);
  RNA_def_property_pointer_sdna(prop, nullptr, "brush");
  RNA_def_property_ui_text(prop, "Brush Settings", "");

  prop = RNA_def_property(srna, "ui_type", PROP_ENUM, PROP_NONE);
  RNA_def_property_clear_flag(prop, PROP_ANIMATABLE);
  RNA_def_property_enum_sdna(prop, nullptr, "type");
  RNA_def_property_enum_items(prop, rna_enum_prop_dynamicpaint_type_items);
  RNA_def_property_translation_context(prop, BLT_I18NCONTEXT_ID_SIMULATION);
  RNA_def_property_ui_text(prop, "Type", "");

  RNA_define_lib_overridable(false);
}

static void rna_def_modifier_collision(BlenderRNA *brna)
{
  StructRNA *srna;
  PropertyRNA *prop;

  srna = RNA_def_struct(brna, "CollisionModifier", "Modifier");
  RNA_def_struct_ui_text(srna,
                         "Collision Modifier",
                         "Collision modifier defining modifier stack position used for collision");
  RNA_def_struct_sdna(srna, "CollisionModifierData");
  RNA_def_struct_ui_icon(srna, ICON_MOD_PHYSICS);

  RNA_define_lib_overridable(true);

  prop = RNA_def_property(srna, "settings", PROP_POINTER, PROP_NONE);
  RNA_def_property_flag(prop, PROP_NEVER_NULL);
  RNA_def_property_struct_type(prop, "CollisionSettings");
  RNA_def_property_pointer_funcs(
      prop, "rna_CollisionModifier_settings_get", nullptr, nullptr, nullptr);
  RNA_def_property_ui_text(prop, "Settings", "");

  RNA_define_lib_overridable(false);
}

static void rna_def_modifier_bevel(BlenderRNA *brna)
{
  StructRNA *srna;
  PropertyRNA *prop;

  static const EnumPropertyItem prop_limit_method_items[] = {
      {0, "NONE", 0, "None", "Bevel the entire mesh by a constant amount"},
      {MOD_BEVEL_ANGLE,
       "ANGLE",
       0,
       "Angle",
       "Only bevel edges with sharp enough angles between faces"},
      {MOD_BEVEL_WEIGHT,
       "WEIGHT",
       0,
       "Weight",
       "Use bevel weights to determine how much bevel is applied in edge mode"},
      {MOD_BEVEL_VGROUP,
       "VGROUP",
       0,
       "Vertex Group",
       "Use vertex group weights to select whether vertex or edge is beveled"},
      {0, nullptr, 0, nullptr, nullptr},
  };

  static const EnumPropertyItem prop_val_type_items[] = {
      {MOD_BEVEL_AMT_OFFSET, "OFFSET", 0, "Offset", "Amount is offset of new edges from original"},
      {MOD_BEVEL_AMT_WIDTH, "WIDTH", 0, "Width", "Amount is width of new face"},
      {MOD_BEVEL_AMT_DEPTH,
       "DEPTH",
       0,
       "Depth",
       "Amount is perpendicular distance from original edge to bevel face"},
      {MOD_BEVEL_AMT_PERCENT,
       "PERCENT",
       0,
       "Percent",
       "Amount is percent of adjacent edge length"},
      {MOD_BEVEL_AMT_ABSOLUTE,
       "ABSOLUTE",
       0,
       "Absolute",
       "Amount is absolute distance along adjacent edge"},
      {0, nullptr, 0, nullptr, nullptr},
  };

  static const EnumPropertyItem prop_profile_type_items[] = {
      {MOD_BEVEL_PROFILE_SUPERELLIPSE,
       "SUPERELLIPSE",
       0,
       "Superellipse",
       "The profile can be a concave or convex curve"},
      {MOD_BEVEL_PROFILE_CUSTOM,
       "CUSTOM",
       0,
       "Custom",
       "The profile can be any arbitrary path between its endpoints"},
      {0, nullptr, 0, nullptr, nullptr},
  };

  static EnumPropertyItem prop_harden_normals_items[] = {
      {MOD_BEVEL_FACE_STRENGTH_NONE, "FSTR_NONE", 0, "None", "Do not set face strength"},
      {MOD_BEVEL_FACE_STRENGTH_NEW, "FSTR_NEW", 0, "New", "Set face strength on new faces only"},
      {MOD_BEVEL_FACE_STRENGTH_AFFECTED,
       "FSTR_AFFECTED",
       0,
       "Affected",
       "Set face strength on new and affected faces only"},
      {MOD_BEVEL_FACE_STRENGTH_ALL, "FSTR_ALL", 0, "All", "Set face strength on all faces"},
      {0, nullptr, 0, nullptr, nullptr},
  };

  static const EnumPropertyItem prop_miter_outer_items[] = {
      {MOD_BEVEL_MITER_SHARP, "MITER_SHARP", 0, "Sharp", "Outside of miter is sharp"},
      {MOD_BEVEL_MITER_PATCH, "MITER_PATCH", 0, "Patch", "Outside of miter is squared-off patch"},
      {MOD_BEVEL_MITER_ARC, "MITER_ARC", 0, "Arc", "Outside of miter is arc"},
      {0, nullptr, 0, nullptr, nullptr},
  };

  static const EnumPropertyItem prop_miter_inner_items[] = {
      {MOD_BEVEL_MITER_SHARP, "MITER_SHARP", 0, "Sharp", "Inside of miter is sharp"},
      {MOD_BEVEL_MITER_ARC, "MITER_ARC", 0, "Arc", "Inside of miter is arc"},
      {0, nullptr, 0, nullptr, nullptr},
  };

  static EnumPropertyItem prop_vmesh_method_items[] = {
      {MOD_BEVEL_VMESH_ADJ, "ADJ", 0, "Grid Fill", "Default patterned fill"},
      {MOD_BEVEL_VMESH_CUTOFF,
       "CUTOFF",
       0,
       "Cutoff",
       "A cut-off at the end of each profile before the intersection"},
      {0, nullptr, 0, nullptr, nullptr},
  };

  static const EnumPropertyItem prop_affect_items[] = {
      {MOD_BEVEL_AFFECT_VERTICES, "VERTICES", 0, "Vertices", "Affect only vertices"},
      {MOD_BEVEL_AFFECT_EDGES, "EDGES", 0, "Edges", "Affect only edges"},
      {0, nullptr, 0, nullptr, nullptr},
  };

  srna = RNA_def_struct(brna, "BevelModifier", "Modifier");
  RNA_def_struct_ui_text(
      srna, "Bevel Modifier", "Bevel modifier to make edges and vertices more rounded");
  RNA_def_struct_sdna(srna, "BevelModifierData");
  RNA_def_struct_ui_icon(srna, ICON_MOD_BEVEL);

  RNA_define_lib_overridable(true);

  prop = RNA_def_property(srna, "width", PROP_FLOAT, PROP_DISTANCE);
  RNA_def_property_float_sdna(prop, nullptr, "value");
  RNA_def_property_range(prop, 0, FLT_MAX);
  RNA_def_property_ui_range(prop, 0.0f, 100.0f, 0.1, 4);
  RNA_def_property_ui_text(prop, "Width", "Bevel amount");
  RNA_def_property_update(prop, 0, "rna_Modifier_update");

  prop = RNA_def_property(srna, "width_pct", PROP_FLOAT, PROP_PERCENTAGE);
  RNA_def_property_float_sdna(prop, nullptr, "value");
  RNA_def_property_range(prop, 0, FLT_MAX);
  RNA_def_property_ui_range(prop, 0.0f, 100.0f, 5.0, 2);
  RNA_def_property_ui_text(prop, "Width Percent", "Bevel amount for percentage method");
  RNA_def_property_update(prop, 0, "rna_Modifier_update");

  prop = RNA_def_property(srna, "segments", PROP_INT, PROP_NONE);
  RNA_def_property_int_sdna(prop, nullptr, "res");
  RNA_def_property_range(prop, 1, 1000);
  RNA_def_property_ui_range(prop, 1, 100, 1, -1);
  RNA_def_property_ui_text(prop, "Segments", "Number of segments for round edges/verts");
  RNA_def_property_update(prop, 0, "rna_BevelModifier_update_segments");

  prop = RNA_def_property(srna, "affect", PROP_ENUM, PROP_NONE); /* as an enum */
  RNA_def_property_enum_sdna(prop, nullptr, "affect_type");
  RNA_def_property_enum_items(prop, prop_affect_items);
  RNA_def_property_ui_text(prop, "Affect", "Affect edges or vertices");
  RNA_def_property_update(prop, 0, "rna_Modifier_update");

  prop = RNA_def_property(srna, "limit_method", PROP_ENUM, PROP_NONE);
  RNA_def_property_enum_sdna(prop, nullptr, "lim_flags");
  RNA_def_property_enum_items(prop, prop_limit_method_items);
  RNA_def_property_ui_text(prop, "Limit Method", "");
  RNA_def_property_update(prop, 0, "rna_Modifier_update");

  prop = RNA_def_property(srna, "angle_limit", PROP_FLOAT, PROP_ANGLE);
  RNA_def_property_float_sdna(prop, nullptr, "bevel_angle");
  RNA_def_property_range(prop, 0.0f, DEG2RADF(180.0f));
  RNA_def_property_ui_range(prop, 0.0f, DEG2RADF(180.0f), 10, 2);
  RNA_def_property_ui_text(prop, "Angle", "Angle above which to bevel edges");
  RNA_def_property_update(prop, 0, "rna_Modifier_update");

  prop = RNA_def_property(srna, "vertex_group", PROP_STRING, PROP_NONE);
  RNA_def_property_string_sdna(prop, nullptr, "defgrp_name");
  RNA_def_property_ui_text(prop, "Vertex Group", "Vertex group name");
  RNA_def_property_string_funcs(prop, nullptr, nullptr, "rna_BevelModifier_defgrp_name_set");
  RNA_def_property_update(prop, 0, "rna_Modifier_update");

  prop = RNA_def_property(srna, "invert_vertex_group", PROP_BOOLEAN, PROP_NONE);
  RNA_def_property_boolean_sdna(prop, nullptr, "flags", MOD_BEVEL_INVERT_VGROUP);
  RNA_def_property_ui_text(prop, "Invert", "Invert vertex group influence");
  RNA_def_property_update(prop, 0, "rna_Modifier_update");

  prop = RNA_def_property(srna, "use_clamp_overlap", PROP_BOOLEAN, PROP_NONE);
  RNA_def_property_boolean_negative_sdna(prop, nullptr, "flags", MOD_BEVEL_OVERLAP_OK);
  RNA_def_property_ui_text(prop, "Clamp Overlap", "Clamp the width to avoid overlap");
  RNA_def_property_update(prop, 0, "rna_Modifier_update");

  prop = RNA_def_property(srna, "offset_type", PROP_ENUM, PROP_NONE);
  RNA_def_property_enum_sdna(prop, nullptr, "val_flags");
  RNA_def_property_enum_items(prop, prop_val_type_items);
  RNA_def_property_ui_text(prop, "Width Type", "What distance Width measures");
  RNA_def_property_update(prop, 0, "rna_Modifier_update");

  prop = RNA_def_property(srna, "profile_type", PROP_ENUM, PROP_NONE);
  RNA_def_property_enum_sdna(prop, nullptr, "profile_type");
  RNA_def_property_enum_items(prop, prop_profile_type_items);
  RNA_def_property_ui_text(
      prop, "Profile Type", "The type of shape used to rebuild a beveled section");
  RNA_def_property_update(prop, 0, "rna_Modifier_update");

  prop = RNA_def_property(srna, "profile", PROP_FLOAT, PROP_FACTOR);
  RNA_def_property_range(prop, 0.0f, 1.0f);
  RNA_def_property_ui_range(prop, 0.0f, 1.0f, 0.05, 2);
  RNA_def_property_ui_text(prop, "Profile", "The profile shape (0.5 = round)");
  RNA_def_property_update(prop, 0, "rna_Modifier_update");

  prop = RNA_def_property(srna, "material", PROP_INT, PROP_NONE);
  RNA_def_property_int_sdna(prop, nullptr, "mat");
  RNA_def_property_range(prop, -1, SHRT_MAX);
  RNA_def_property_ui_text(
      prop, "Material Index", "Material index of generated faces, -1 for automatic");
  RNA_def_property_update(prop, 0, "rna_Modifier_update");

  prop = RNA_def_property(srna, "loop_slide", PROP_BOOLEAN, PROP_NONE);
  RNA_def_property_boolean_negative_sdna(prop, nullptr, "flags", MOD_BEVEL_EVEN_WIDTHS);
  RNA_def_property_ui_text(prop, "Loop Slide", "Prefer sliding along edges to having even widths");
  RNA_def_property_update(prop, 0, "rna_Modifier_update");

  prop = RNA_def_property(srna, "mark_seam", PROP_BOOLEAN, PROP_NONE);
  RNA_def_property_boolean_sdna(prop, nullptr, "edge_flags", MOD_BEVEL_MARK_SEAM);
  RNA_def_property_ui_text(prop, "Mark Seams", "Mark Seams along beveled edges");
  RNA_def_property_update(prop, 0, "rna_Modifier_update");

  prop = RNA_def_property(srna, "mark_sharp", PROP_BOOLEAN, PROP_NONE);
  RNA_def_property_boolean_sdna(prop, nullptr, "edge_flags", MOD_BEVEL_MARK_SHARP);
  RNA_def_property_ui_text(prop, "Mark Sharp", "Mark beveled edges as sharp");
  RNA_def_property_update(prop, 0, "rna_Modifier_update");

  prop = RNA_def_property(srna, "harden_normals", PROP_BOOLEAN, PROP_NONE);
  RNA_def_property_boolean_sdna(prop, nullptr, "flags", MOD_BEVEL_HARDEN_NORMALS);
  RNA_def_property_ui_text(prop, "Harden Normals", "Match normals of new faces to adjacent faces");
  RNA_def_property_update(prop, 0, "rna_Modifier_update");

  prop = RNA_def_property(srna, "face_strength_mode", PROP_ENUM, PROP_NONE);
  RNA_def_property_enum_sdna(prop, nullptr, "face_str_mode");
  RNA_def_property_enum_items(prop, prop_harden_normals_items);
  RNA_def_property_ui_text(
      prop, "Face Strength", "Whether to set face strength, and which faces to set it on");
  RNA_def_property_update(prop, 0, "rna_Modifier_update");

  prop = RNA_def_property(srna, "miter_outer", PROP_ENUM, PROP_NONE);
  RNA_def_property_enum_sdna(prop, nullptr, "miter_outer");
  RNA_def_property_enum_items(prop, prop_miter_outer_items);
  RNA_def_property_ui_text(prop, "Outer Miter", "Pattern to use for outside of miters");
  RNA_def_property_update(prop, 0, "rna_Modifier_update");

  prop = RNA_def_property(srna, "miter_inner", PROP_ENUM, PROP_NONE);
  RNA_def_property_enum_sdna(prop, nullptr, "miter_inner");
  RNA_def_property_enum_items(prop, prop_miter_inner_items);
  RNA_def_property_ui_text(prop, "Inner Miter", "Pattern to use for inside of miters");
  RNA_def_property_update(prop, 0, "rna_Modifier_update");

  prop = RNA_def_property(srna, "spread", PROP_FLOAT, PROP_DISTANCE);
  RNA_def_property_float_sdna(prop, nullptr, "spread");
  RNA_def_property_range(prop, 0, FLT_MAX);
  RNA_def_property_ui_range(prop, 0.0f, 100.0f, 0.1, 4);
  RNA_def_property_ui_text(prop, "Spread", "Spread distance for inner miter arcs");
  RNA_def_property_update(prop, 0, "rna_Modifier_update");

  prop = RNA_def_property(srna, "custom_profile", PROP_POINTER, PROP_NONE);
  RNA_def_property_struct_type(prop, "CurveProfile");
  RNA_def_property_pointer_sdna(prop, nullptr, "custom_profile");
  RNA_def_property_ui_text(prop, "Custom Profile Path", "The path for the custom profile");
  RNA_def_property_update(prop, 0, "rna_Modifier_update");

  prop = RNA_def_property(srna, "vmesh_method", PROP_ENUM, PROP_NONE);
  RNA_def_property_enum_sdna(prop, nullptr, "vmesh_method");
  RNA_def_property_enum_items(prop, prop_vmesh_method_items);
  RNA_def_property_ui_text(
      prop, "Vertex Mesh Method", "The method to use to create the mesh at intersections");
  RNA_def_property_update(prop, 0, "rna_Modifier_update");

  RNA_define_lib_overridable(false);
}

static void rna_def_modifier_shrinkwrap(BlenderRNA *brna)
{
  StructRNA *srna;
  PropertyRNA *prop;

  srna = RNA_def_struct(brna, "ShrinkwrapModifier", "Modifier");
  RNA_def_struct_ui_text(srna,
                         "Shrinkwrap Modifier",
                         "Shrink wrapping modifier to shrink wrap and object to a target");
  RNA_def_struct_sdna(srna, "ShrinkwrapModifierData");
  RNA_def_struct_ui_icon(srna, ICON_MOD_SHRINKWRAP);

  RNA_define_lib_overridable(true);

  prop = RNA_def_property(srna, "wrap_method", PROP_ENUM, PROP_NONE);
  RNA_def_property_enum_sdna(prop, nullptr, "shrinkType");
  RNA_def_property_enum_items(prop, rna_enum_shrinkwrap_type_items);
  RNA_def_property_ui_text(prop, "Wrap Method", "");
  RNA_def_property_update(prop, 0, "rna_Modifier_dependency_update");

  prop = RNA_def_property(srna, "wrap_mode", PROP_ENUM, PROP_NONE);
  RNA_def_property_enum_sdna(prop, nullptr, "shrinkMode");
  RNA_def_property_enum_items(prop, rna_enum_modifier_shrinkwrap_mode_items);
  RNA_def_property_ui_text(
      prop, "Snap Mode", "Select how vertices are constrained to the target surface");
  RNA_def_property_update(prop, 0, "rna_Modifier_dependency_update");

  prop = RNA_def_property(srna, "cull_face", PROP_ENUM, PROP_NONE);
  RNA_def_property_enum_sdna(prop, nullptr, "shrinkOpts");
  RNA_def_property_enum_items(prop, rna_enum_shrinkwrap_face_cull_items);
  RNA_def_property_enum_funcs(prop,
                              "rna_ShrinkwrapModifier_face_cull_get",
                              "rna_ShrinkwrapModifier_face_cull_set",
                              nullptr);
  RNA_def_property_ui_text(
      prop,
      "Face Cull",
      "Stop vertices from projecting to a face on the target when facing towards/away");
  RNA_def_property_update(prop, 0, "rna_Modifier_update");

  prop = RNA_def_property(srna, "target", PROP_POINTER, PROP_NONE);
  RNA_def_property_ui_text(prop, "Target", "Mesh target to shrink to");
  RNA_def_property_pointer_funcs(
      prop, nullptr, "rna_ShrinkwrapModifier_target_set", nullptr, "rna_Mesh_object_poll");
  RNA_def_property_flag(prop, PROP_EDITABLE | PROP_ID_SELF_CHECK);
  RNA_def_property_update(prop, 0, "rna_Modifier_dependency_update");

  prop = RNA_def_property(srna, "auxiliary_target", PROP_POINTER, PROP_NONE);
  RNA_def_property_pointer_sdna(prop, nullptr, "auxTarget");
  RNA_def_property_ui_text(prop, "Auxiliary Target", "Additional mesh target to shrink to");
  RNA_def_property_pointer_funcs(
      prop, nullptr, "rna_ShrinkwrapModifier_auxTarget_set", nullptr, "rna_Mesh_object_poll");
  RNA_def_property_flag(prop, PROP_EDITABLE | PROP_ID_SELF_CHECK);
  RNA_def_property_update(prop, 0, "rna_Modifier_dependency_update");

  prop = RNA_def_property(srna, "vertex_group", PROP_STRING, PROP_NONE);
  RNA_def_property_string_sdna(prop, nullptr, "vgroup_name");
  RNA_def_property_ui_text(prop, "Vertex Group", "Vertex group name");
  RNA_def_property_string_funcs(prop, nullptr, nullptr, "rna_ShrinkwrapModifier_vgroup_name_set");
  RNA_def_property_update(prop, 0, "rna_Modifier_update");

  prop = RNA_def_property(srna, "offset", PROP_FLOAT, PROP_DISTANCE);
  RNA_def_property_float_sdna(prop, nullptr, "keepDist");
  RNA_def_property_range(prop, -FLT_MAX, FLT_MAX);
  RNA_def_property_ui_range(prop, -100, 100, 1, 2);
  RNA_def_property_ui_text(prop, "Offset", "Distance to keep from the target");
  RNA_def_property_update(prop, 0, "rna_Modifier_update");

  prop = RNA_def_property(srna, "project_limit", PROP_FLOAT, PROP_DISTANCE);
  RNA_def_property_float_sdna(prop, nullptr, "projLimit");
  RNA_def_property_range(prop, 0.0, FLT_MAX);
  RNA_def_property_ui_range(prop, 0, 100, 1, 2);
  RNA_def_property_ui_text(
      prop, "Project Limit", "Limit the distance used for projection (zero disables)");
  RNA_def_property_update(prop, 0, "rna_Modifier_update");

  prop = RNA_def_property(srna, "use_project_x", PROP_BOOLEAN, PROP_NONE);
  RNA_def_property_boolean_sdna(prop, nullptr, "projAxis", MOD_SHRINKWRAP_PROJECT_OVER_X_AXIS);
  RNA_def_property_ui_text(prop, "X", "");
  RNA_def_property_update(prop, 0, "rna_Modifier_update");

  prop = RNA_def_property(srna, "use_project_y", PROP_BOOLEAN, PROP_NONE);
  RNA_def_property_boolean_sdna(prop, nullptr, "projAxis", MOD_SHRINKWRAP_PROJECT_OVER_Y_AXIS);
  RNA_def_property_ui_text(prop, "Y", "");
  RNA_def_property_update(prop, 0, "rna_Modifier_update");

  prop = RNA_def_property(srna, "use_project_z", PROP_BOOLEAN, PROP_NONE);
  RNA_def_property_boolean_sdna(prop, nullptr, "projAxis", MOD_SHRINKWRAP_PROJECT_OVER_Z_AXIS);
  RNA_def_property_ui_text(prop, "Z", "");
  RNA_def_property_update(prop, 0, "rna_Modifier_update");

  prop = RNA_def_property(srna, "subsurf_levels", PROP_INT, PROP_NONE);
  RNA_def_property_int_sdna(prop, nullptr, "subsurfLevels");
  RNA_def_property_range(prop, 0, 6);
  RNA_def_property_ui_range(prop, 0, 6, 1, -1);
  RNA_def_property_ui_text(
      prop,
      "Subdivision Levels",
      "Number of subdivisions that must be performed before extracting vertices' "
      "positions and normals");
  RNA_def_property_update(prop, 0, "rna_Modifier_update");

  prop = RNA_def_property(srna, "use_negative_direction", PROP_BOOLEAN, PROP_NONE);
  RNA_def_property_boolean_sdna(prop, nullptr, "shrinkOpts", MOD_SHRINKWRAP_PROJECT_ALLOW_NEG_DIR);
  RNA_def_property_ui_text(
      prop, "Negative", "Allow vertices to move in the negative direction of axis");
  RNA_def_property_update(prop, 0, "rna_Modifier_update");

  prop = RNA_def_property(srna, "use_positive_direction", PROP_BOOLEAN, PROP_NONE);
  RNA_def_property_boolean_sdna(prop, nullptr, "shrinkOpts", MOD_SHRINKWRAP_PROJECT_ALLOW_POS_DIR);
  RNA_def_property_ui_text(
      prop, "Positive", "Allow vertices to move in the positive direction of axis");
  RNA_def_property_update(prop, 0, "rna_Modifier_update");

  prop = RNA_def_property(srna, "use_invert_cull", PROP_BOOLEAN, PROP_NONE);
  RNA_def_property_boolean_sdna(prop, nullptr, "shrinkOpts", MOD_SHRINKWRAP_INVERT_CULL_TARGET);
  RNA_def_property_ui_text(
      prop, "Invert Cull", "When projecting in the negative direction invert the face cull mode");
  RNA_def_property_update(prop, 0, "rna_Modifier_update");

  prop = RNA_def_property(srna, "invert_vertex_group", PROP_BOOLEAN, PROP_NONE);
  RNA_def_property_boolean_sdna(prop, nullptr, "shrinkOpts", MOD_SHRINKWRAP_INVERT_VGROUP);
  RNA_def_property_ui_text(prop, "Invert", "Invert vertex group influence");
  RNA_def_property_update(prop, 0, "rna_Modifier_update");

  RNA_define_lib_overridable(false);
}

static void rna_def_modifier_mask(BlenderRNA *brna)
{
  StructRNA *srna;
  PropertyRNA *prop;

  static const EnumPropertyItem modifier_mask_mode_items[] = {
      {MOD_MASK_MODE_VGROUP, "VERTEX_GROUP", 0, "Vertex Group", ""},
      {MOD_MASK_MODE_ARM, "ARMATURE", 0, "Armature", ""},
      {0, nullptr, 0, nullptr, nullptr},
  };

  srna = RNA_def_struct(brna, "MaskModifier", "Modifier");
  RNA_def_struct_ui_text(srna, "Mask Modifier", "Mask modifier to hide parts of the mesh");
  RNA_def_struct_sdna(srna, "MaskModifierData");
  RNA_def_struct_ui_icon(srna, ICON_MOD_MASK);

  RNA_define_lib_overridable(true);

  prop = RNA_def_property(srna, "mode", PROP_ENUM, PROP_NONE);
  RNA_def_property_enum_items(prop, modifier_mask_mode_items);
  RNA_def_property_ui_text(prop, "Mode", "");
  RNA_def_property_update(prop, 0, "rna_Modifier_update");

  prop = RNA_def_property(srna, "armature", PROP_POINTER, PROP_NONE);
  RNA_def_property_pointer_sdna(prop, nullptr, "ob_arm");
  RNA_def_property_ui_text(prop, "Armature", "Armature to use as source of bones to mask");
  RNA_def_property_pointer_funcs(
      prop, nullptr, "rna_MaskModifier_ob_arm_set", nullptr, "rna_Armature_object_poll");
  RNA_def_property_flag(prop, PROP_EDITABLE | PROP_ID_SELF_CHECK);
  RNA_def_property_update(prop, 0, "rna_Modifier_dependency_update");

  prop = RNA_def_property(srna, "vertex_group", PROP_STRING, PROP_NONE);
  RNA_def_property_string_sdna(prop, nullptr, "vgroup");
  RNA_def_property_ui_text(prop, "Vertex Group", "Vertex group name");
  RNA_def_property_string_funcs(prop, nullptr, nullptr, "rna_MaskModifier_vgroup_set");
  RNA_def_property_update(prop, 0, "rna_Modifier_update");

  prop = RNA_def_property(srna, "invert_vertex_group", PROP_BOOLEAN, PROP_NONE);
  RNA_def_property_boolean_sdna(prop, nullptr, "flag", MOD_MASK_INV);
  RNA_def_property_ui_text(prop, "Invert", "Use vertices that are not part of region defined");
  RNA_def_property_update(prop, 0, "rna_Modifier_update");

  prop = RNA_def_property(srna, "use_smooth", PROP_BOOLEAN, PROP_NONE);
  RNA_def_property_boolean_sdna(prop, nullptr, "flag", MOD_MASK_SMOOTH);
  RNA_def_property_ui_text(
      prop, "Smooth", "Use vertex group weights to cut faces at the weight contour");
  RNA_def_property_update(prop, 0, "rna_Modifier_update");

  prop = RNA_def_property(srna, "threshold", PROP_FLOAT, PROP_FACTOR);
  RNA_def_property_float_sdna(prop, nullptr, "threshold");
  RNA_def_property_range(prop, 0.0, 1.0);
  RNA_def_property_ui_range(prop, 0, 1, 0.1, 3);
  RNA_def_property_ui_text(prop, "Threshold", "Weights over this threshold remain");
  RNA_def_property_update(prop, 0, "rna_Modifier_update");

  RNA_define_lib_overridable(false);
}

static void rna_def_modifier_simpledeform(BlenderRNA *brna)
{
  StructRNA *srna;
  PropertyRNA *prop;

  static const EnumPropertyItem simple_deform_mode_items[] = {
      {MOD_SIMPLEDEFORM_MODE_TWIST,
       "TWIST",
       0,
       "Twist",
       "Rotate around the Z axis of the modifier space"},
      {MOD_SIMPLEDEFORM_MODE_BEND,
       "BEND",
       0,
       "Bend",
       "Bend the mesh over the Z axis of the modifier space"},
      {MOD_SIMPLEDEFORM_MODE_TAPER,
       "TAPER",
       0,
       "Taper",
       "Linearly scale along Z axis of the modifier space"},
      {MOD_SIMPLEDEFORM_MODE_STRETCH,
       "STRETCH",
       0,
       "Stretch",
       "Stretch the object along the Z axis of the modifier space"},
      {0, nullptr, 0, nullptr, nullptr},
  };

  srna = RNA_def_struct(brna, "SimpleDeformModifier", "Modifier");
  RNA_def_struct_ui_text(
      srna,
      "SimpleDeform Modifier",
      "Simple deformation modifier to apply effects such as twisting and bending");
  RNA_def_struct_sdna(srna, "SimpleDeformModifierData");
  RNA_def_struct_ui_icon(srna, ICON_MOD_SIMPLEDEFORM);

  RNA_define_lib_overridable(true);

  prop = RNA_def_property(srna, "deform_method", PROP_ENUM, PROP_NONE);
  RNA_def_property_enum_sdna(prop, nullptr, "mode");
  RNA_def_property_enum_items(prop, simple_deform_mode_items);
  RNA_def_property_ui_text(prop, "Mode", "");
  RNA_def_property_translation_context(prop, BLT_I18NCONTEXT_OPERATOR_DEFAULT);
  RNA_def_property_update(prop, 0, "rna_Modifier_update");

  prop = RNA_def_property(srna, "vertex_group", PROP_STRING, PROP_NONE);
  RNA_def_property_string_sdna(prop, nullptr, "vgroup_name");
  RNA_def_property_ui_text(prop, "Vertex Group", "Vertex group name");
  RNA_def_property_string_funcs(
      prop, nullptr, nullptr, "rna_SimpleDeformModifier_vgroup_name_set");
  RNA_def_property_update(prop, 0, "rna_Modifier_update");

  prop = RNA_def_property(srna, "deform_axis", PROP_ENUM, PROP_NONE);
  RNA_def_property_enum_items(prop, rna_enum_axis_xyz_items);
  RNA_def_property_ui_text(prop, "Axis", "Deform around local axis");
  RNA_def_property_update(prop, 0, "rna_Modifier_update");

  prop = RNA_def_property(srna, "origin", PROP_POINTER, PROP_NONE);
  RNA_def_property_ui_text(prop, "Origin", "Offset the origin and orientation of the deformation");
  RNA_def_property_flag(prop, PROP_EDITABLE | PROP_ID_SELF_CHECK);
  RNA_def_property_update(prop, 0, "rna_Modifier_dependency_update");

  prop = RNA_def_property(srna, "factor", PROP_FLOAT, PROP_NONE);
  RNA_def_property_range(prop, -FLT_MAX, FLT_MAX);
  RNA_def_property_ui_range(prop, -10.0, 10.0, 1.0, 3);
  RNA_def_property_ui_text(prop, "Factor", "Amount to deform object");
  RNA_def_property_update(prop, 0, "rna_Modifier_update");

  prop = RNA_def_property(srna, "angle", PROP_FLOAT, PROP_ANGLE);
  RNA_def_property_float_sdna(prop, nullptr, "factor");
  RNA_def_property_range(prop, -FLT_MAX, FLT_MAX);
  RNA_def_property_ui_range(prop, DEG2RAD(-360.0), DEG2RAD(360.0), 10.0, 3);
  RNA_def_property_ui_text(prop, "Angle", "Angle of deformation");
  RNA_def_property_update(prop, 0, "rna_Modifier_update");

  prop = RNA_def_property(srna, "limits", PROP_FLOAT, PROP_NONE);
  RNA_def_property_float_sdna(prop, nullptr, "limit");
  RNA_def_property_array(prop, 2);
  RNA_def_property_range(prop, 0, 1);
  RNA_def_property_ui_range(prop, 0, 1, 5, 2);
  RNA_def_property_ui_text(prop, "Limits", "Lower/Upper limits for deform");
  RNA_def_property_update(prop, 0, "rna_Modifier_update");

  prop = RNA_def_property(srna, "lock_x", PROP_BOOLEAN, PROP_NONE);
  RNA_def_property_boolean_sdna(prop, nullptr, "axis", MOD_SIMPLEDEFORM_LOCK_AXIS_X);
  RNA_def_property_ui_text(prop, "X", "Do not allow deformation along the X axis");
  RNA_def_property_update(prop, 0, "rna_Modifier_update");

  prop = RNA_def_property(srna, "lock_y", PROP_BOOLEAN, PROP_NONE);
  RNA_def_property_boolean_sdna(prop, nullptr, "axis", MOD_SIMPLEDEFORM_LOCK_AXIS_Y);
  RNA_def_property_ui_text(prop, "Y", "Do not allow deformation along the Y axis");
  RNA_def_property_update(prop, 0, "rna_Modifier_update");

  prop = RNA_def_property(srna, "lock_z", PROP_BOOLEAN, PROP_NONE);
  RNA_def_property_boolean_sdna(prop, nullptr, "axis", MOD_SIMPLEDEFORM_LOCK_AXIS_Z);
  RNA_def_property_ui_text(prop, "Z", "Do not allow deformation along the Z axis");
  RNA_def_property_update(prop, 0, "rna_Modifier_update");

  prop = RNA_def_property(srna, "invert_vertex_group", PROP_BOOLEAN, PROP_NONE);
  RNA_def_property_boolean_sdna(prop, nullptr, "flag", MOD_SIMPLEDEFORM_FLAG_INVERT_VGROUP);
  RNA_def_property_ui_text(prop, "Invert", "Invert vertex group influence");
  RNA_def_property_update(prop, 0, "rna_Modifier_update");

  RNA_define_lib_overridable(false);
}

static void rna_def_modifier_surface(BlenderRNA *brna)
{
  StructRNA *srna;

  srna = RNA_def_struct(brna, "SurfaceModifier", "Modifier");
  RNA_def_struct_ui_text(
      srna,
      "Surface Modifier",
      "Surface modifier defining modifier stack position used for surface fields");
  RNA_def_struct_sdna(srna, "SurfaceModifierData");
  RNA_def_struct_ui_icon(srna, ICON_MOD_PHYSICS);
}

static void rna_def_modifier_solidify(BlenderRNA *brna)
{
  static const EnumPropertyItem mode_items[] = {
      {MOD_SOLIDIFY_MODE_EXTRUDE,
       "EXTRUDE",
       0,
       "Simple",
       "Output a solidified version of a mesh by simple extrusion"},
      {MOD_SOLIDIFY_MODE_NONMANIFOLD,
       "NON_MANIFOLD",
       0,
       "Complex",
       "Output a manifold mesh even if the base mesh is non-manifold, "
       "where edges have 3 or more connecting faces. "
       "This method is slower"},
      {0, nullptr, 0, nullptr, nullptr},
  };

  static const EnumPropertyItem nonmanifold_thickness_mode_items[] = {
      {MOD_SOLIDIFY_NONMANIFOLD_OFFSET_MODE_FIXED,
       "FIXED",
       0,
       "Fixed",
       "Most basic thickness calculation"},
      {MOD_SOLIDIFY_NONMANIFOLD_OFFSET_MODE_EVEN,
       "EVEN",
       0,
       "Even",
       "Even thickness calculation which takes the angle between faces into account"},
      {MOD_SOLIDIFY_NONMANIFOLD_OFFSET_MODE_CONSTRAINTS,
       "CONSTRAINTS",
       0,
       "Constraints",
       "Thickness calculation using constraints, most advanced"},
      {0, nullptr, 0, nullptr, nullptr},
  };

  static const EnumPropertyItem nonmanifold_boundary_mode_items[] = {
      {MOD_SOLIDIFY_NONMANIFOLD_BOUNDARY_MODE_NONE, "NONE", 0, "None", "No shape correction"},
      {MOD_SOLIDIFY_NONMANIFOLD_BOUNDARY_MODE_ROUND,
       "ROUND",
       0,
       "Round",
       "Round open perimeter shape"},
      {MOD_SOLIDIFY_NONMANIFOLD_BOUNDARY_MODE_FLAT,
       "FLAT",
       0,
       "Flat",
       "Flat open perimeter shape"},
      {0, nullptr, 0, nullptr, nullptr},
  };

  StructRNA *srna;
  PropertyRNA *prop;

  srna = RNA_def_struct(brna, "SolidifyModifier", "Modifier");
  RNA_def_struct_ui_text(
      srna, "Solidify Modifier", "Create a solid skin, compensating for sharp angles");
  RNA_def_struct_sdna(srna, "SolidifyModifierData");
  RNA_def_struct_ui_icon(srna, ICON_MOD_SOLIDIFY);

  RNA_define_lib_overridable(true);

  prop = RNA_def_property(srna, "solidify_mode", PROP_ENUM, PROP_NONE);
  RNA_def_property_enum_sdna(prop, nullptr, "mode");
  RNA_def_property_enum_items(prop, mode_items);
  RNA_def_property_ui_text(prop, "Mode", "Selects the used algorithm");
  RNA_def_property_update(prop, 0, "rna_Modifier_update");

  prop = RNA_def_property(srna, "thickness", PROP_FLOAT, PROP_DISTANCE);
  RNA_def_property_float_sdna(prop, nullptr, "offset");
  RNA_def_property_range(prop, -FLT_MAX, FLT_MAX);
  RNA_def_property_ui_range(prop, -10, 10, 0.1, 4);
  RNA_def_property_ui_text(prop, "Thickness", "Thickness of the shell");
  RNA_def_property_update(prop, 0, "rna_Modifier_update");

  prop = RNA_def_property(srna, "thickness_clamp", PROP_FLOAT, PROP_FACTOR);
  RNA_def_property_float_sdna(prop, nullptr, "offset_clamp");
  RNA_def_property_range(prop, 0, 100.0);
  RNA_def_property_ui_range(prop, 0, 2.0, 0.1, 4);
  RNA_def_property_ui_text(prop, "Clamp", "Offset clamp based on geometry scale");
  RNA_def_property_update(prop, 0, "rna_Modifier_update");

  prop = RNA_def_property(srna, "use_thickness_angle_clamp", PROP_BOOLEAN, PROP_NONE);
  RNA_def_property_boolean_sdna(prop, nullptr, "flag", MOD_SOLIDIFY_OFFSET_ANGLE_CLAMP);
  RNA_def_property_ui_text(prop, "Angle Clamp", "Clamp thickness based on angles");
  RNA_def_property_update(prop, 0, "rna_Modifier_update");

  prop = RNA_def_property(srna, "thickness_vertex_group", PROP_FLOAT, PROP_FACTOR);
  RNA_def_property_float_sdna(prop, nullptr, "offset_fac_vg");
  RNA_def_property_range(prop, 0.0, 1.0);
  RNA_def_property_ui_range(prop, 0, 1, 0.1, 3);
  RNA_def_property_ui_text(
      prop, "Vertex Group Factor", "Thickness factor to use for zero vertex group influence");
  RNA_def_property_update(prop, 0, "rna_Modifier_update");

  prop = RNA_def_property(srna, "offset", PROP_FLOAT, PROP_FACTOR);
  RNA_def_property_float_sdna(prop, nullptr, "offset_fac");
  RNA_def_property_range(prop, -FLT_MAX, FLT_MAX);
  RNA_def_property_ui_range(prop, -1, 1, 0.1, 4);
  RNA_def_property_ui_text(prop, "Offset", "Offset the thickness from the center");
  RNA_def_property_update(prop, 0, "rna_Modifier_update");

  prop = RNA_def_property(srna, "edge_crease_inner", PROP_FLOAT, PROP_FACTOR);
  RNA_def_property_float_sdna(prop, nullptr, "crease_inner");
  RNA_def_property_range(prop, 0, 1);
  RNA_def_property_ui_range(prop, 0, 1, 0.1, 3);
  RNA_def_property_ui_text(prop, "Inner Crease", "Assign a crease to inner edges");
  RNA_def_property_update(prop, 0, "rna_Modifier_update");

  prop = RNA_def_property(srna, "edge_crease_outer", PROP_FLOAT, PROP_FACTOR);
  RNA_def_property_float_sdna(prop, nullptr, "crease_outer");
  RNA_def_property_range(prop, 0, 1);
  RNA_def_property_ui_range(prop, 0, 1, 0.1, 3);
  RNA_def_property_ui_text(prop, "Outer Crease", "Assign a crease to outer edges");
  RNA_def_property_update(prop, 0, "rna_Modifier_update");

  prop = RNA_def_property(srna, "edge_crease_rim", PROP_FLOAT, PROP_FACTOR);
  RNA_def_property_float_sdna(prop, nullptr, "crease_rim");
  RNA_def_property_range(prop, 0, 1);
  RNA_def_property_ui_range(prop, 0, 1, 0.1, 3);
  RNA_def_property_ui_text(prop, "Rim Crease", "Assign a crease to the edges making up the rim");
  RNA_def_property_update(prop, 0, "rna_Modifier_update");

  prop = RNA_def_property(srna, "material_offset", PROP_INT, PROP_NONE);
  RNA_def_property_int_sdna(prop, nullptr, "mat_ofs");
  RNA_def_property_range(prop, SHRT_MIN, SHRT_MAX);
  RNA_def_property_ui_text(prop, "Material Offset", "Offset material index of generated faces");
  RNA_def_property_update(prop, 0, "rna_Modifier_update");

  prop = RNA_def_property(srna, "material_offset_rim", PROP_INT, PROP_NONE);
  RNA_def_property_int_sdna(prop, nullptr, "mat_ofs_rim");
  RNA_def_property_range(prop, SHRT_MIN, SHRT_MAX);
  RNA_def_property_ui_text(
      prop, "Rim Material Offset", "Offset material index of generated rim faces");
  RNA_def_property_update(prop, 0, "rna_Modifier_update");

  prop = RNA_def_property(srna, "vertex_group", PROP_STRING, PROP_NONE);
  RNA_def_property_string_sdna(prop, nullptr, "defgrp_name");
  RNA_def_property_ui_text(prop, "Vertex Group", "Vertex group name");
  RNA_def_property_string_funcs(prop, nullptr, nullptr, "rna_SolidifyModifier_defgrp_name_set");
  RNA_def_property_update(prop, 0, "rna_Modifier_update");

  prop = RNA_def_property(srna, "shell_vertex_group", PROP_STRING, PROP_NONE);
  RNA_def_property_string_sdna(prop, nullptr, "shell_defgrp_name");
  RNA_def_property_ui_text(prop,
                           "Shell Vertex Group",
                           "Vertex group that the generated shell geometry will be weighted to");
  RNA_def_property_string_funcs(
      prop, nullptr, nullptr, "rna_SolidifyModifier_shell_defgrp_name_set");
  RNA_def_property_update(prop, 0, "rna_Modifier_update");

  prop = RNA_def_property(srna, "rim_vertex_group", PROP_STRING, PROP_NONE);
  RNA_def_property_string_sdna(prop, nullptr, "rim_defgrp_name");
  RNA_def_property_ui_text(prop,
                           "Rim Vertex Group",
                           "Vertex group that the generated rim geometry will be weighted to");
  RNA_def_property_string_funcs(
      prop, nullptr, nullptr, "rna_SolidifyModifier_rim_defgrp_name_set");
  RNA_def_property_update(prop, 0, "rna_Modifier_update");

  prop = RNA_def_property(srna, "use_rim", PROP_BOOLEAN, PROP_NONE);
  RNA_def_property_boolean_sdna(prop, nullptr, "flag", MOD_SOLIDIFY_RIM);
  RNA_def_property_ui_text(prop,
                           "Fill Rim",
                           "Create edge loops between the inner and outer surfaces on face edges "
                           "(slow, disable when not needed)");
  RNA_def_property_update(prop, 0, "rna_Modifier_update");

  prop = RNA_def_property(srna, "use_even_offset", PROP_BOOLEAN, PROP_NONE);
  RNA_def_property_boolean_sdna(prop, nullptr, "flag", MOD_SOLIDIFY_EVEN);
  RNA_def_property_ui_text(
      prop,
      "Even Thickness",
      "Maintain thickness by adjusting for sharp corners (slow, disable when not needed)");
  RNA_def_property_update(prop, 0, "rna_Modifier_update");

  prop = RNA_def_property(srna, "use_quality_normals", PROP_BOOLEAN, PROP_NONE);
  RNA_def_property_boolean_sdna(prop, nullptr, "flag", MOD_SOLIDIFY_NORMAL_CALC);
  RNA_def_property_ui_text(
      prop,
      "High Quality Normals",
      "Calculate normals which result in more even thickness (slow, disable when not needed)");
  RNA_def_property_update(prop, 0, "rna_Modifier_update");

  prop = RNA_def_property(srna, "invert_vertex_group", PROP_BOOLEAN, PROP_NONE);
  RNA_def_property_boolean_sdna(prop, nullptr, "flag", MOD_SOLIDIFY_VGROUP_INV);
  RNA_def_property_ui_text(prop, "Vertex Group Invert", "Invert the vertex group influence");
  RNA_def_property_update(prop, 0, "rna_Modifier_update");

  prop = RNA_def_property(srna, "use_flat_faces", PROP_BOOLEAN, PROP_NONE);
  RNA_def_property_boolean_sdna(prop, nullptr, "flag", MOD_SOLIDIFY_NONMANIFOLD_FLAT_FACES);
  RNA_def_property_ui_text(prop,
                           "Flat Faces",
                           "Make faces use the minimal vertex weight assigned to their vertices "
                           "(ensures new faces remain parallel to their original ones, slow, "
                           "disable when not needed)");
  RNA_def_property_update(prop, 0, "rna_Modifier_update");

  prop = RNA_def_property(srna, "use_flip_normals", PROP_BOOLEAN, PROP_NONE);
  RNA_def_property_boolean_sdna(prop, nullptr, "flag", MOD_SOLIDIFY_FLIP);
  RNA_def_property_ui_text(prop, "Flip Normals", "Invert the face direction");
  RNA_def_property_update(prop, 0, "rna_Modifier_update");

  prop = RNA_def_property(srna, "use_rim_only", PROP_BOOLEAN, PROP_NONE);
  RNA_def_property_boolean_sdna(prop, nullptr, "flag", MOD_SOLIDIFY_NOSHELL);
  RNA_def_property_ui_text(prop, "Only Rim", "Only add the rim to the original data");
  RNA_def_property_update(prop, 0, "rna_Modifier_update");

  /* Settings for #MOD_SOLIDIFY_MODE_NONMANIFOLD */
  prop = RNA_def_property(srna, "nonmanifold_thickness_mode", PROP_ENUM, PROP_NONE);
  RNA_def_property_enum_sdna(prop, nullptr, "nonmanifold_offset_mode");
  RNA_def_property_enum_items(prop, nonmanifold_thickness_mode_items);
  RNA_def_property_ui_text(prop, "Thickness Mode", "Selects the used thickness algorithm");
  RNA_def_property_update(prop, 0, "rna_Modifier_update");

  prop = RNA_def_property(srna, "nonmanifold_boundary_mode", PROP_ENUM, PROP_NONE);
  RNA_def_property_enum_items(prop, nonmanifold_boundary_mode_items);
  RNA_def_property_ui_text(prop, "Boundary Shape", "Selects the boundary adjustment algorithm");
  RNA_def_property_translation_context(prop, BLT_I18NCONTEXT_ID_MESH);
  RNA_def_property_update(prop, 0, "rna_Modifier_update");

  prop = RNA_def_property(srna, "nonmanifold_merge_threshold", PROP_FLOAT, PROP_DISTANCE);
  RNA_def_property_float_sdna(prop, nullptr, "merge_tolerance");
  RNA_def_property_range(prop, 0.0, 1.0);
  RNA_def_property_ui_range(prop, 0.0, 1.0, 0.01, 4);
  RNA_def_property_ui_text(
      prop, "Merge Threshold", "Distance within which degenerated geometry is merged");
  RNA_def_property_update(prop, 0, "rna_Modifier_update");

  prop = RNA_def_property(srna, "bevel_convex", PROP_FLOAT, PROP_NONE);
  RNA_def_property_float_sdna(prop, nullptr, "bevel_convex");
  RNA_def_property_range(prop, -1.0, 1.0);
  RNA_def_property_ui_range(prop, -1.0, 1.0, 0.1, 3);
  RNA_def_property_ui_text(prop, "Bevel Convex", "Edge bevel weight to be added to outside edges");
  RNA_def_property_update(prop, 0, "rna_Modifier_update");

  RNA_define_lib_overridable(false);
}

static void rna_def_modifier_screw(BlenderRNA *brna)
{
  StructRNA *srna;
  PropertyRNA *prop;

  srna = RNA_def_struct(brna, "ScrewModifier", "Modifier");
  RNA_def_struct_ui_text(srna, "Screw Modifier", "Revolve edges");
  RNA_def_struct_sdna(srna, "ScrewModifierData");
  RNA_def_struct_ui_icon(srna, ICON_MOD_SCREW);

  RNA_define_lib_overridable(true);

  prop = RNA_def_property(srna, "object", PROP_POINTER, PROP_NONE);
  RNA_def_property_pointer_sdna(prop, nullptr, "ob_axis");
  RNA_def_property_ui_text(prop, "Object", "Object to define the screw axis");
  RNA_def_property_flag(prop, PROP_EDITABLE | PROP_ID_SELF_CHECK);
  RNA_def_property_update(prop, 0, "rna_Modifier_dependency_update");

  prop = RNA_def_property(srna, "steps", PROP_INT, PROP_UNSIGNED);
  RNA_def_property_range(prop, 1, 10000);
  RNA_def_property_ui_range(prop, 1, 512, 1, -1);
  RNA_def_property_ui_text(prop, "Steps", "Number of steps in the revolution");
  RNA_def_property_update(prop, 0, "rna_Modifier_update");

  prop = RNA_def_property(srna, "render_steps", PROP_INT, PROP_UNSIGNED);
  RNA_def_property_range(prop, 1, 10000);
  RNA_def_property_ui_range(prop, 1, 512, 1, -1);
  RNA_def_property_ui_text(prop, "Render Steps", "Number of steps in the revolution");
  RNA_def_property_update(prop, 0, "rna_Modifier_update");

  prop = RNA_def_property(srna, "iterations", PROP_INT, PROP_UNSIGNED);
  RNA_def_property_int_sdna(prop, nullptr, "iter");
  RNA_def_property_range(prop, 1, 10000);
  RNA_def_property_ui_range(prop, 1, 100, 1, -1);
  RNA_def_property_ui_text(prop, "Iterations", "Number of times to apply the screw operation");
  RNA_def_property_update(prop, 0, "rna_Modifier_update");

  prop = RNA_def_property(srna, "axis", PROP_ENUM, PROP_NONE);
  RNA_def_property_enum_items(prop, rna_enum_axis_xyz_items);
  RNA_def_property_ui_text(prop, "Axis", "Screw axis");
  RNA_def_property_update(prop, 0, "rna_Modifier_update");

  prop = RNA_def_property(srna, "angle", PROP_FLOAT, PROP_ANGLE);
  RNA_def_property_ui_range(prop, -M_PI * 2, M_PI * 2, 10, -1);
  RNA_def_property_range(prop, -FLT_MAX, FLT_MAX);
  RNA_def_property_ui_text(prop, "Angle", "Angle of revolution");
  RNA_def_property_update(prop, 0, "rna_Modifier_update");

  prop = RNA_def_property(srna, "screw_offset", PROP_FLOAT, PROP_DISTANCE);
  RNA_def_property_float_sdna(prop, nullptr, "screw_ofs");
  RNA_def_property_ui_text(prop, "Screw", "Offset the revolution along its axis");
  RNA_def_property_update(prop, 0, "rna_Modifier_update");

  prop = RNA_def_property(srna, "merge_threshold", PROP_FLOAT, PROP_DISTANCE);
  RNA_def_property_float_sdna(prop, nullptr, "merge_dist");
  RNA_def_property_range(prop, 0, FLT_MAX);
  RNA_def_property_ui_range(prop, 0, 1, 1, 4);
  RNA_def_property_ui_text(prop, "Merge Distance", "Limit below which to merge vertices");
  RNA_def_property_update(prop, 0, "rna_Modifier_update");

  prop = RNA_def_property(srna, "use_normal_flip", PROP_BOOLEAN, PROP_NONE);
  RNA_def_property_boolean_sdna(prop, nullptr, "flag", MOD_SCREW_NORMAL_FLIP);
  RNA_def_property_ui_text(prop, "Flip", "Flip normals of lathed faces");
  RNA_def_property_update(prop, 0, "rna_Modifier_update");

  prop = RNA_def_property(srna, "use_normal_calculate", PROP_BOOLEAN, PROP_NONE);
  RNA_def_property_boolean_sdna(prop, nullptr, "flag", MOD_SCREW_NORMAL_CALC);
  RNA_def_property_ui_text(
      prop, "Calculate Order", "Calculate the order of edges (needed for meshes, but not curves)");
  RNA_def_property_update(prop, 0, "rna_Modifier_update");

  prop = RNA_def_property(srna, "use_object_screw_offset", PROP_BOOLEAN, PROP_NONE);
  RNA_def_property_boolean_sdna(prop, nullptr, "flag", MOD_SCREW_OBJECT_OFFSET);
  RNA_def_property_ui_text(
      prop, "Object Screw", "Use the distance between the objects to make a screw");
  RNA_def_property_update(prop, 0, "rna_Modifier_update");

  /* Vertex merging parameters */
  prop = RNA_def_property(srna, "use_merge_vertices", PROP_BOOLEAN, PROP_NONE);
  RNA_def_property_boolean_sdna(prop, nullptr, "flag", MOD_SCREW_MERGE);
  RNA_def_property_ui_text(
      prop, "Merge Vertices", "Merge adjacent vertices (screw offset must be zero)");
  RNA_def_property_update(prop, 0, "rna_Modifier_update");

  prop = RNA_def_property(srna, "use_smooth_shade", PROP_BOOLEAN, PROP_NONE);
  RNA_def_property_boolean_sdna(prop, nullptr, "flag", MOD_SCREW_SMOOTH_SHADING);
  RNA_def_property_ui_text(
      prop, "Smooth Shading", "Output faces with smooth shading rather than flat shaded");
  RNA_def_property_update(prop, 0, "rna_Modifier_update");

  prop = RNA_def_property(srna, "use_stretch_u", PROP_BOOLEAN, PROP_NONE);
  RNA_def_property_boolean_sdna(prop, nullptr, "flag", MOD_SCREW_UV_STRETCH_U);
  RNA_def_property_ui_text(
      prop, "Stretch U", "Stretch the U coordinates between 0 and 1 when UVs are present");
  RNA_def_property_update(prop, 0, "rna_Modifier_update");

  prop = RNA_def_property(srna, "use_stretch_v", PROP_BOOLEAN, PROP_NONE);
  RNA_def_property_boolean_sdna(prop, nullptr, "flag", MOD_SCREW_UV_STRETCH_V);
  RNA_def_property_ui_text(
      prop, "Stretch V", "Stretch the V coordinates between 0 and 1 when UVs are present");
  RNA_def_property_update(prop, 0, "rna_Modifier_update");

#  if 0
  prop = RNA_def_property(srna, "use_angle_object", PROP_BOOLEAN, PROP_NONE);
  RNA_def_property_boolean_sdna(prop, nullptr, "flag", MOD_SCREW_OBJECT_ANGLE);
  RNA_def_property_ui_text(
      prop, "Object Angle", "Use the angle between the objects rather than the fixed angle");
  RNA_def_property_update(prop, 0, "rna_Modifier_update");
#  endif

  RNA_define_lib_overridable(false);
}

static void rna_def_modifier_uvwarp(BlenderRNA *brna)
{
  StructRNA *srna;
  PropertyRNA *prop;

  srna = RNA_def_struct(brna, "UVWarpModifier", "Modifier");
  RNA_def_struct_ui_text(srna, "UVWarp Modifier", "Add target position to UV coordinates");
  RNA_def_struct_sdna(srna, "UVWarpModifierData");
  RNA_def_struct_ui_icon(srna, ICON_MOD_UVPROJECT);

  RNA_define_lib_overridable(true);

  prop = RNA_def_property(srna, "axis_u", PROP_ENUM, PROP_NONE);
  RNA_def_property_enum_sdna(prop, nullptr, "axis_u");
  RNA_def_property_enum_items(prop, rna_enum_axis_xyz_items);
  RNA_def_property_ui_text(prop, "U-Axis", "Pole axis for rotation");
  RNA_def_property_update(prop, 0, "rna_Modifier_update");

  prop = RNA_def_property(srna, "axis_v", PROP_ENUM, PROP_NONE);
  RNA_def_property_enum_sdna(prop, nullptr, "axis_v");
  RNA_def_property_enum_items(prop, rna_enum_axis_xyz_items);
  RNA_def_property_ui_text(prop, "V-Axis", "Pole axis for rotation");
  RNA_def_property_update(prop, 0, "rna_Modifier_update");

  prop = RNA_def_property(srna, "center", PROP_FLOAT, PROP_NONE);
  RNA_def_property_float_sdna(prop, nullptr, "center");
  RNA_def_property_ui_text(prop, "UV Center", "Center point for rotate/scale");
  RNA_def_property_update(prop, 0, "rna_Modifier_update");

  prop = RNA_def_property(srna, "offset", PROP_FLOAT, PROP_NONE);
  RNA_def_property_float_sdna(prop, nullptr, "offset");
  RNA_def_property_ui_text(prop, "Offset", "2D Offset for the warp");
  RNA_def_property_update(prop, 0, "rna_Modifier_update");

  prop = RNA_def_property(srna, "scale", PROP_FLOAT, PROP_NONE);
  RNA_def_property_float_sdna(prop, nullptr, "scale");
  RNA_def_property_ui_text(prop, "Scale", "2D Scale for the warp");
  RNA_def_property_update(prop, 0, "rna_Modifier_update");

  prop = RNA_def_property(srna, "rotation", PROP_FLOAT, PROP_ANGLE);
  RNA_def_property_float_sdna(prop, nullptr, "rotation");
  RNA_def_property_ui_text(prop, "Rotation", "2D Rotation for the warp");
  RNA_def_property_update(prop, 0, "rna_Modifier_update");

  prop = RNA_def_property(srna, "object_from", PROP_POINTER, PROP_NONE);
  RNA_def_property_pointer_sdna(prop, nullptr, "object_src");
  RNA_def_property_ui_text(prop, "Object From", "Object defining offset");
  RNA_def_property_flag(prop, PROP_EDITABLE);
  RNA_def_property_update(prop, 0, "rna_Modifier_dependency_update");

  prop = RNA_def_property(srna, "bone_from", PROP_STRING, PROP_NONE);
  RNA_def_property_string_sdna(prop, nullptr, "bone_src");
  RNA_def_property_ui_text(prop, "Bone From", "Bone defining offset");
  RNA_def_property_update(prop, 0, "rna_Modifier_dependency_update");

  prop = RNA_def_property(srna, "object_to", PROP_POINTER, PROP_NONE);
  RNA_def_property_pointer_sdna(prop, nullptr, "object_dst");
  RNA_def_property_ui_text(prop, "Object To", "Object defining offset");
  RNA_def_property_flag(prop, PROP_EDITABLE);
  RNA_def_property_update(prop, 0, "rna_Modifier_dependency_update");

  prop = RNA_def_property(srna, "bone_to", PROP_STRING, PROP_NONE);
  RNA_def_property_string_sdna(prop, nullptr, "bone_dst");
  RNA_def_property_ui_text(prop, "Bone To", "Bone defining offset");
  RNA_def_property_update(prop, 0, "rna_Modifier_dependency_update");

  prop = RNA_def_property(srna, "vertex_group", PROP_STRING, PROP_NONE);
  RNA_def_property_string_sdna(prop, nullptr, "vgroup_name");
  RNA_def_property_ui_text(prop, "Vertex Group", "Vertex group name");
  RNA_def_property_string_funcs(prop, nullptr, nullptr, "rna_UVWarpModifier_vgroup_name_set");
  RNA_def_property_update(prop, 0, "rna_Modifier_update");

  prop = RNA_def_property(srna, "invert_vertex_group", PROP_BOOLEAN, PROP_NONE);
  RNA_def_property_boolean_sdna(prop, nullptr, "flag", MOD_UVWARP_INVERT_VGROUP);
  RNA_def_property_ui_text(prop, "Invert", "Invert vertex group influence");
  RNA_def_property_update(prop, 0, "rna_Modifier_update");

  prop = RNA_def_property(srna, "uv_layer", PROP_STRING, PROP_NONE);
  RNA_def_property_string_sdna(prop, nullptr, "uvlayer_name");
  RNA_def_property_ui_text(prop, "UV Map", "UV map name");
  RNA_def_property_string_funcs(prop, nullptr, nullptr, "rna_UVWarpModifier_uvlayer_name_set");
  RNA_def_property_update(prop, 0, "rna_Modifier_update");

  RNA_define_lib_overridable(false);
}

static void rna_def_modifier_weightvg_mask(BlenderRNA * /*brna*/,
                                           StructRNA *srna,
                                           const char *mask_flags,
                                           const int invert_vgroup_mask_flag,
                                           const char *mask_vgroup_setter,
                                           const char *mask_uvlayer_setter)
{
  static const EnumPropertyItem weightvg_mask_tex_map_items[] = {
      {MOD_DISP_MAP_LOCAL, "LOCAL", 0, "Local", "Use local generated coordinates"},
      {MOD_DISP_MAP_GLOBAL, "GLOBAL", 0, "Global", "Use global coordinates"},
      {MOD_DISP_MAP_OBJECT,
       "OBJECT",
       0,
       "Object",
       "Use local generated coordinates of another object"},
      {MOD_DISP_MAP_UV, "UV", 0, "UV", "Use coordinates from a UV layer"},
      {0, nullptr, 0, nullptr, nullptr},
  };

  static const EnumPropertyItem weightvg_mask_tex_used_items[] = {
      {MOD_WVG_MASK_TEX_USE_INT, "INT", 0, "Intensity", ""},
      {MOD_WVG_MASK_TEX_USE_RED, "RED", 0, "Red", ""},
      {MOD_WVG_MASK_TEX_USE_GREEN, "GREEN", 0, "Green", ""},
      {MOD_WVG_MASK_TEX_USE_BLUE, "BLUE", 0, "Blue", ""},
      {MOD_WVG_MASK_TEX_USE_HUE, "HUE", 0, "Hue", ""},
      {MOD_WVG_MASK_TEX_USE_SAT, "SAT", 0, "Saturation", ""},
      {MOD_WVG_MASK_TEX_USE_VAL, "VAL", 0, "Value", ""},
      {MOD_WVG_MASK_TEX_USE_ALPHA, "ALPHA", 0, "Alpha", ""},
      {0, nullptr, 0, nullptr, nullptr},
  };

  PropertyRNA *prop;

  RNA_define_lib_overridable(true);

  prop = RNA_def_property(srna, "mask_constant", PROP_FLOAT, PROP_FACTOR);
  RNA_def_property_range(prop, -FLT_MAX, FLT_MAX);
  RNA_def_property_ui_range(prop, 0.0, 1.0, 1, -1);
  RNA_def_property_ui_text(
      prop, "Influence", "Global influence of current modifications on vgroup");
  RNA_def_property_update(prop, 0, "rna_Modifier_update");

  prop = RNA_def_property(srna, "mask_vertex_group", PROP_STRING, PROP_NONE);
  RNA_def_property_string_sdna(prop, nullptr, "mask_defgrp_name");
  RNA_def_property_ui_text(prop, "Mask Vertex Group", "Masking vertex group name");
  RNA_def_property_string_funcs(prop, nullptr, nullptr, mask_vgroup_setter);
  RNA_def_property_update(prop, 0, "rna_Modifier_update");

  prop = RNA_def_property(srna, "invert_mask_vertex_group", PROP_BOOLEAN, PROP_NONE);
  RNA_def_property_boolean_sdna(prop, nullptr, mask_flags, invert_vgroup_mask_flag);
  RNA_def_property_ui_text(prop, "Invert", "Invert vertex group mask influence");
  RNA_def_property_update(prop, 0, "rna_Modifier_update");

  prop = RNA_def_property(srna, "mask_texture", PROP_POINTER, PROP_NONE);
  RNA_def_property_ui_text(prop, "Masking Tex", "Masking texture");
  RNA_def_property_flag(prop, PROP_EDITABLE);
  RNA_def_property_update(prop, 0, "rna_Modifier_dependency_update");

  prop = RNA_def_property(srna, "mask_tex_use_channel", PROP_ENUM, PROP_NONE);
  RNA_def_property_enum_items(prop, weightvg_mask_tex_used_items);
  RNA_def_property_ui_text(prop, "Use Channel", "Which texture channel to use for masking");
  RNA_def_property_update(prop, 0, "rna_Modifier_update");

  prop = RNA_def_property(srna, "mask_tex_mapping", PROP_ENUM, PROP_NONE);
  RNA_def_property_enum_items(prop, weightvg_mask_tex_map_items);
  RNA_def_property_ui_text(prop,
                           "Texture Coordinates",
                           "Which texture coordinates "
                           "to use for mapping");
  RNA_def_property_update(prop, 0, "rna_Modifier_dependency_update");

  prop = RNA_def_property(srna, "mask_tex_uv_layer", PROP_STRING, PROP_NONE);
  RNA_def_property_string_sdna(prop, nullptr, "mask_tex_uvlayer_name");
  RNA_def_property_ui_text(prop, "UV Map", "UV map name");
  RNA_def_property_string_funcs(prop, nullptr, nullptr, mask_uvlayer_setter);
  RNA_def_property_update(prop, 0, "rna_Modifier_update");

  prop = RNA_def_property(srna, "mask_tex_map_object", PROP_POINTER, PROP_NONE);
  RNA_def_property_pointer_sdna(prop, nullptr, "mask_tex_map_obj");
  RNA_def_property_ui_text(prop,
                           "Texture Coordinate Object",
                           "Which object to take texture "
                           "coordinates from");
  RNA_def_property_flag(prop, PROP_EDITABLE | PROP_ID_SELF_CHECK);
  RNA_def_property_update(prop, 0, "rna_Modifier_dependency_update");

  prop = RNA_def_property(srna, "mask_tex_map_bone", PROP_STRING, PROP_NONE);
  RNA_def_property_string_sdna(prop, nullptr, "mask_tex_map_bone");
  RNA_def_property_ui_text(
      prop, "Texture Coordinate Bone", "Which bone to take texture coordinates from");
  RNA_def_property_update(prop, 0, "rna_Modifier_dependency_update");

  RNA_define_lib_overridable(false);
}

static void rna_def_modifier_weightvgedit(BlenderRNA *brna)
{
  static const EnumPropertyItem weightvg_edit_falloff_type_items[] = {
      {MOD_WVG_MAPPING_NONE, "LINEAR", ICON_LINCURVE, "Linear", "Null action"},
      {MOD_WVG_MAPPING_CURVE, "CURVE", ICON_RNDCURVE, "Custom Curve", ""},
      {MOD_WVG_MAPPING_SHARP, "SHARP", ICON_SHARPCURVE, "Sharp", ""},
      {MOD_WVG_MAPPING_SMOOTH, "SMOOTH", ICON_SMOOTHCURVE, "Smooth", ""},
      {MOD_WVG_MAPPING_ROOT, "ROOT", ICON_ROOTCURVE, "Root", ""},
      {MOD_WVG_MAPPING_SPHERE, "ICON_SPHERECURVE", ICON_SPHERECURVE, "Sphere", ""},
      {MOD_WVG_MAPPING_RANDOM, "RANDOM", ICON_RNDCURVE, "Random", ""},
      {MOD_WVG_MAPPING_STEP,
       "STEP",
       ICON_IPO_CONSTANT,
       "Median Step",
       "Map all values below 0.5 to 0.0, and all others to 1.0"},
      {0, nullptr, 0, nullptr, nullptr},
  };

  StructRNA *srna;
  PropertyRNA *prop;

  srna = RNA_def_struct(brna, "VertexWeightEditModifier", "Modifier");
  RNA_def_struct_ui_text(
      srna, "WeightVG Edit Modifier", "Edit the weights of vertices in a group");
  RNA_def_struct_sdna(srna, "WeightVGEditModifierData");
  RNA_def_struct_ui_icon(srna, ICON_MOD_VERTEX_WEIGHT);

  RNA_define_lib_overridable(true);

  prop = RNA_def_property(srna, "vertex_group", PROP_STRING, PROP_NONE);
  RNA_def_property_string_sdna(prop, nullptr, "defgrp_name");
  RNA_def_property_ui_text(prop, "Vertex Group", "Vertex group name");
  RNA_def_property_string_funcs(
      prop, nullptr, nullptr, "rna_WeightVGEditModifier_defgrp_name_set");
  RNA_def_property_update(prop, 0, "rna_Modifier_update");

  prop = RNA_def_property(srna, "falloff_type", PROP_ENUM, PROP_NONE);
  RNA_def_property_enum_items(prop, weightvg_edit_falloff_type_items);
  RNA_def_property_ui_text(prop, "Falloff Type", "How weights are mapped to their new values");
  RNA_def_property_translation_context(prop,
                                       BLT_I18NCONTEXT_ID_CURVE_LEGACY); /* Abusing id_curve :/ */
  RNA_def_property_update(prop, 0, "rna_Modifier_update");

  prop = RNA_def_property(srna, "invert_falloff", PROP_BOOLEAN, PROP_NONE);
  RNA_def_property_boolean_sdna(prop, nullptr, "edit_flags", MOD_WVG_INVERT_FALLOFF);
  RNA_def_property_ui_text(prop, "Invert Falloff", "Invert the resulting falloff weight");
  RNA_def_property_update(prop, 0, "rna_Modifier_update");

  prop = RNA_def_property(srna, "normalize", PROP_BOOLEAN, PROP_NONE);
  RNA_def_property_boolean_sdna(prop, nullptr, "edit_flags", MOD_WVG_EDIT_WEIGHTS_NORMALIZE);
  RNA_def_property_ui_text(
      prop,
      "Normalize Weights",
      "Normalize the resulting weights (otherwise they are only clamped within 0.0 to 1.0 range)");
  RNA_def_property_update(prop, 0, "rna_Modifier_update");

  prop = RNA_def_property(srna, "map_curve", PROP_POINTER, PROP_NONE);
  RNA_def_property_pointer_sdna(prop, nullptr, "cmap_curve");
  RNA_def_property_ui_text(prop, "Mapping Curve", "Custom mapping curve");
  RNA_def_property_update(prop, 0, "rna_Modifier_update");

  prop = RNA_def_property(srna, "use_add", PROP_BOOLEAN, PROP_NONE);
  RNA_def_property_boolean_sdna(prop, nullptr, "edit_flags", MOD_WVG_EDIT_ADD2VG);
  RNA_def_property_ui_text(prop,
                           "Group Add",
                           "Add vertices with weight over threshold "
                           "to vgroup");
  RNA_def_property_update(prop, 0, "rna_Modifier_update");

  prop = RNA_def_property(srna, "use_remove", PROP_BOOLEAN, PROP_NONE);
  RNA_def_property_boolean_sdna(prop, nullptr, "edit_flags", MOD_WVG_EDIT_REMFVG);
  RNA_def_property_ui_text(prop,
                           "Group Remove",
                           "Remove vertices with weight below threshold "
                           "from vgroup");
  RNA_def_property_update(prop, 0, "rna_Modifier_update");

  prop = RNA_def_property(srna, "default_weight", PROP_FLOAT, PROP_FACTOR);
  RNA_def_property_range(prop, 0.0, 1.0f);
  RNA_def_property_ui_range(prop, 0.0, 1.0, 1, -1);
  RNA_def_property_ui_text(prop,
                           "Default Weight",
                           "Default weight a vertex will have if "
                           "it is not in the vgroup");
  RNA_def_property_update(prop, 0, "rna_Modifier_update");

  prop = RNA_def_property(srna, "add_threshold", PROP_FLOAT, PROP_NONE);
  RNA_def_property_float_sdna(prop, nullptr, "add_threshold");
  RNA_def_property_range(prop, -1000.0, 1000.0);
  RNA_def_property_ui_range(prop, 0.0, 1.0, 1, -1);
  RNA_def_property_ui_text(prop,
                           "Add Threshold",
                           "Lower (inclusive) bound for a vertex's weight "
                           "to be added to the vgroup");
  RNA_def_property_update(prop, 0, "rna_Modifier_update");

  prop = RNA_def_property(srna, "remove_threshold", PROP_FLOAT, PROP_NONE);
  RNA_def_property_float_sdna(prop, nullptr, "rem_threshold");
  RNA_def_property_range(prop, -1000.0, 1000.0);
  RNA_def_property_ui_range(prop, 0.0, 1.0, 1, -1);
  RNA_def_property_ui_text(prop,
                           "Remove Threshold",
                           "Upper (inclusive) bound for a vertex's weight "
                           "to be removed from the vgroup");
  RNA_def_property_update(prop, 0, "rna_Modifier_update");

  RNA_define_lib_overridable(false);

  /* Common masking properties. */
  rna_def_modifier_weightvg_mask(brna,
                                 srna,
                                 "edit_flags",
                                 MOD_WVG_EDIT_INVERT_VGROUP_MASK,
                                 "rna_WeightVGEditModifier_mask_defgrp_name_set",
                                 "rna_WeightVGEditModifier_mask_tex_uvlayer_name_set");
}

static void rna_def_modifier_weightvgmix(BlenderRNA *brna)
{
  static const EnumPropertyItem weightvg_mix_modes_items[] = {
      {MOD_WVG_MIX_SET, "SET", 0, "Replace", "Replace VGroup A's weights by VGroup B's ones"},
      {MOD_WVG_MIX_ADD, "ADD", 0, "Add", "Add VGroup B's weights to VGroup A's ones"},
      {MOD_WVG_MIX_SUB, "SUB", 0, "Subtract", "Subtract VGroup B's weights from VGroup A's ones"},
      {MOD_WVG_MIX_MUL, "MUL", 0, "Multiply", "Multiply VGroup A's weights by VGroup B's ones"},
      {MOD_WVG_MIX_DIV, "DIV", 0, "Divide", "Divide VGroup A's weights by VGroup B's ones"},
      {MOD_WVG_MIX_DIF,
       "DIF",
       0,
       "Difference",
       "Difference between VGroup A's and VGroup B's weights"},
      {MOD_WVG_MIX_AVG, "AVG", 0, "Average", "Average value of VGroup A's and VGroup B's weights"},
      {MOD_WVG_MIX_MIN, "MIN", 0, "Minimum", "Minimum of VGroup A's and VGroup B's weights"},
      {MOD_WVG_MIX_MAX, "MAX", 0, "Maximum", "Maximum of VGroup A's and VGroup B's weights"},
      {0, nullptr, 0, nullptr, nullptr},
  };

  static const EnumPropertyItem weightvg_mix_set_items[] = {
      {MOD_WVG_SET_ALL, "ALL", 0, "All", "Affect all vertices (might add some to VGroup A)"},
      {MOD_WVG_SET_A, "A", 0, "VGroup A", "Affect vertices in VGroup A"},
      {MOD_WVG_SET_B,
       "B",
       0,
       "VGroup B",
       "Affect vertices in VGroup B (might add some to VGroup A)"},
      {MOD_WVG_SET_OR,
       "OR",
       0,
       "VGroup A or B",
       "Affect vertices in at least one of both VGroups (might add some to VGroup A)"},
      {MOD_WVG_SET_AND, "AND", 0, "VGroup A and B", "Affect vertices in both groups"},
      {0, nullptr, 0, nullptr, nullptr},
  };

  StructRNA *srna;
  PropertyRNA *prop;

  srna = RNA_def_struct(brna, "VertexWeightMixModifier", "Modifier");
  RNA_def_struct_ui_text(srna, "WeightVG Mix Modifier", "Mix the weights of two vertex groups");
  RNA_def_struct_sdna(srna, "WeightVGMixModifierData");
  RNA_def_struct_ui_icon(srna, ICON_MOD_VERTEX_WEIGHT);

  RNA_define_lib_overridable(true);

  prop = RNA_def_property(srna, "vertex_group_a", PROP_STRING, PROP_NONE);
  RNA_def_property_string_sdna(prop, nullptr, "defgrp_name_a");
  RNA_def_property_ui_text(prop, "Vertex Group A", "First vertex group name");
  RNA_def_property_string_funcs(
      prop, nullptr, nullptr, "rna_WeightVGMixModifier_defgrp_name_a_set");
  RNA_def_property_update(prop, 0, "rna_Modifier_update");

  prop = RNA_def_property(srna, "vertex_group_b", PROP_STRING, PROP_NONE);
  RNA_def_property_string_sdna(prop, nullptr, "defgrp_name_b");
  RNA_def_property_ui_text(prop, "Vertex Group B", "Second vertex group name");
  RNA_def_property_string_funcs(
      prop, nullptr, nullptr, "rna_WeightVGMixModifier_defgrp_name_b_set");
  RNA_def_property_update(prop, 0, "rna_Modifier_update");

  prop = RNA_def_property(srna, "invert_vertex_group_a", PROP_BOOLEAN, PROP_NONE);
  RNA_def_property_boolean_sdna(prop, nullptr, "flag", MOD_WVG_MIX_INVERT_VGROUP_A);
  RNA_def_property_ui_text(prop, "Invert Weights A", "Invert the influence of vertex group A");
  RNA_def_property_update(prop, 0, "rna_Modifier_update");

  prop = RNA_def_property(srna, "invert_vertex_group_b", PROP_BOOLEAN, PROP_NONE);
  RNA_def_property_boolean_sdna(prop, nullptr, "flag", MOD_WVG_MIX_INVERT_VGROUP_B);
  RNA_def_property_ui_text(prop, "Invert Weights B", "Invert the influence of vertex group B");
  RNA_def_property_update(prop, 0, "rna_Modifier_update");

  prop = RNA_def_property(srna, "default_weight_a", PROP_FLOAT, PROP_FACTOR);
  RNA_def_property_range(prop, 0.0, 1.0f);
  RNA_def_property_ui_range(prop, 0.0, 1.0, 1, -1);
  RNA_def_property_ui_text(prop,
                           "Default Weight A",
                           "Default weight a vertex will have if "
                           "it is not in the first A vgroup");
  RNA_def_property_update(prop, 0, "rna_Modifier_update");

  prop = RNA_def_property(srna, "default_weight_b", PROP_FLOAT, PROP_FACTOR);
  RNA_def_property_range(prop, 0.0, 1.0f);
  RNA_def_property_ui_range(prop, 0.0, 1.0, 1, -1);
  RNA_def_property_ui_text(prop,
                           "Default Weight B",
                           "Default weight a vertex will have if "
                           "it is not in the second B vgroup");
  RNA_def_property_update(prop, 0, "rna_Modifier_update");

  prop = RNA_def_property(srna, "mix_mode", PROP_ENUM, PROP_NONE);
  RNA_def_property_enum_items(prop, weightvg_mix_modes_items);
  RNA_def_property_ui_text(prop,
                           "Mix Mode",
                           "How weights from vgroup B affect weights "
                           "of vgroup A");
  RNA_def_property_update(prop, 0, "rna_Modifier_update");

  prop = RNA_def_property(srna, "mix_set", PROP_ENUM, PROP_NONE);
  RNA_def_property_enum_items(prop, weightvg_mix_set_items);
  RNA_def_property_ui_text(prop, "Vertex Set", "Which vertices should be affected");
  RNA_def_property_update(prop, 0, "rna_Modifier_update");

  prop = RNA_def_property(srna, "normalize", PROP_BOOLEAN, PROP_NONE);
  RNA_def_property_boolean_sdna(prop, nullptr, "flag", MOD_WVG_MIX_WEIGHTS_NORMALIZE);
  RNA_def_property_ui_text(
      prop,
      "Normalize Weights",
      "Normalize the resulting weights (otherwise they are only clamped within 0.0 to 1.0 range)");
  RNA_def_property_update(prop, 0, "rna_Modifier_update");

  RNA_define_lib_overridable(false);

  /* Common masking properties. */
  rna_def_modifier_weightvg_mask(brna,
                                 srna,
                                 "flag",
                                 MOD_WVG_MIX_INVERT_VGROUP_MASK,
                                 "rna_WeightVGMixModifier_mask_defgrp_name_set",
                                 "rna_WeightVGMixModifier_mask_tex_uvlayer_name_set");
}

static void rna_def_modifier_weightvgproximity(BlenderRNA *brna)
{
  static const EnumPropertyItem weightvg_proximity_modes_items[] = {
      {MOD_WVG_PROXIMITY_OBJECT,
       "OBJECT",
       0,
       "Object",
       "Use distance between affected and target objects"},
      {MOD_WVG_PROXIMITY_GEOMETRY,
       "GEOMETRY",
       0,
       "Geometry",
       "Use distance between affected object's vertices and target "
       "object, or target object's geometry"},
      {0, nullptr, 0, nullptr, nullptr},
  };

  static const EnumPropertyItem proximity_geometry_items[] = {
      {MOD_WVG_PROXIMITY_GEOM_VERTS, "VERTEX", 0, "Vertex", "Compute distance to nearest vertex"},
      {MOD_WVG_PROXIMITY_GEOM_EDGES, "EDGE", 0, "Edge", "Compute distance to nearest edge"},
      {MOD_WVG_PROXIMITY_GEOM_FACES, "FACE", 0, "Face", "Compute distance to nearest face"},
      {0, nullptr, 0, nullptr, nullptr},
  };

  static const EnumPropertyItem weightvg_proximity_falloff_type_items[] = {
      {MOD_WVG_MAPPING_NONE, "LINEAR", ICON_LINCURVE, "Linear", "Null action"},
      {MOD_WVG_MAPPING_CURVE, "CURVE", ICON_RNDCURVE, "Custom Curve", ""},
      {MOD_WVG_MAPPING_SHARP, "SHARP", ICON_SHARPCURVE, "Sharp", ""},
      {MOD_WVG_MAPPING_SMOOTH, "SMOOTH", ICON_SMOOTHCURVE, "Smooth", ""},
      {MOD_WVG_MAPPING_ROOT, "ROOT", ICON_ROOTCURVE, "Root", ""},
      {MOD_WVG_MAPPING_SPHERE, "ICON_SPHERECURVE", ICON_SPHERECURVE, "Sphere", ""},
      {MOD_WVG_MAPPING_RANDOM, "RANDOM", ICON_RNDCURVE, "Random", ""},
      {MOD_WVG_MAPPING_STEP,
       "STEP",
       ICON_IPO_CONSTANT,
       "Median Step",
       "Map all values below 0.5 to 0.0, and all others to 1.0"},
      {0, nullptr, 0, nullptr, nullptr},
  };

  StructRNA *srna;
  PropertyRNA *prop;

  srna = RNA_def_struct(brna, "VertexWeightProximityModifier", "Modifier");
  RNA_def_struct_ui_text(srna,
                         "WeightVG Proximity Modifier",
                         "Set the weights of vertices in a group from a target object's "
                         "distance");
  RNA_def_struct_sdna(srna, "WeightVGProximityModifierData");
  RNA_def_struct_ui_icon(srna, ICON_MOD_VERTEX_WEIGHT);

  RNA_define_lib_overridable(true);

  prop = RNA_def_property(srna, "vertex_group", PROP_STRING, PROP_NONE);
  RNA_def_property_string_sdna(prop, nullptr, "defgrp_name");
  RNA_def_property_ui_text(prop, "Vertex Group", "Vertex group name");
  RNA_def_property_string_funcs(
      prop, nullptr, nullptr, "rna_WeightVGProximityModifier_defgrp_name_set");
  RNA_def_property_update(prop, 0, "rna_Modifier_update");

  prop = RNA_def_property(srna, "proximity_mode", PROP_ENUM, PROP_NONE);
  RNA_def_property_enum_items(prop, weightvg_proximity_modes_items);
  RNA_def_property_enum_default(prop, MOD_WVG_PROXIMITY_GEOMETRY);
  RNA_def_property_ui_text(prop, "Proximity Mode", "Which distances to target object to use");
  RNA_def_property_update(prop, 0, "rna_Modifier_update");

  prop = RNA_def_property(srna, "proximity_geometry", PROP_ENUM, PROP_NONE);
  RNA_def_property_enum_sdna(prop, nullptr, "proximity_flags");
  RNA_def_property_enum_items(prop, proximity_geometry_items);
  RNA_def_property_flag(prop, PROP_ENUM_FLAG); /* important to run before default set */
  RNA_def_property_enum_default(prop, MOD_WVG_PROXIMITY_GEOM_FACES);
  RNA_def_property_ui_text(prop,
                           "Proximity Geometry",
                           "Use the shortest computed distance to target object's geometry "
                           "as weight");
  RNA_def_property_update(prop, 0, "rna_Modifier_update");

  prop = RNA_def_property(srna, "target", PROP_POINTER, PROP_NONE);
  RNA_def_property_pointer_sdna(prop, nullptr, "proximity_ob_target");
  RNA_def_property_ui_text(prop, "Target Object", "Object to calculate vertices distances from");
  RNA_def_property_flag(prop, PROP_EDITABLE | PROP_ID_SELF_CHECK);
  RNA_def_property_update(prop, 0, "rna_Modifier_dependency_update");

  prop = RNA_def_property(srna, "min_dist", PROP_FLOAT, PROP_DISTANCE);
  RNA_def_property_range(prop, 0.0, FLT_MAX);
  RNA_def_property_ui_range(prop, 0.0, 1000.0, 10, -1);
  RNA_def_property_ui_text(prop, "Lowest", "Distance mapping to weight 0.0");
  RNA_def_property_update(prop, 0, "rna_Modifier_update");

  prop = RNA_def_property(srna, "max_dist", PROP_FLOAT, PROP_DISTANCE);
  RNA_def_property_range(prop, 0.0, FLT_MAX);
  RNA_def_property_ui_range(prop, 0.0, 1000.0, 10, -1);
  RNA_def_property_ui_text(prop, "Highest", "Distance mapping to weight 1.0");
  RNA_def_property_update(prop, 0, "rna_Modifier_update");

  prop = RNA_def_property(srna, "falloff_type", PROP_ENUM, PROP_NONE);
  RNA_def_property_enum_items(prop, weightvg_proximity_falloff_type_items);
  RNA_def_property_ui_text(prop, "Falloff Type", "How weights are mapped to their new values");
  RNA_def_property_translation_context(prop,
                                       BLT_I18NCONTEXT_ID_CURVE_LEGACY); /* Abusing id_curve :/ */
  RNA_def_property_update(prop, 0, "rna_Modifier_update");

  prop = RNA_def_property(srna, "invert_falloff", PROP_BOOLEAN, PROP_NONE);
  RNA_def_property_boolean_sdna(
      prop, nullptr, "proximity_flags", MOD_WVG_PROXIMITY_INVERT_FALLOFF);
  RNA_def_property_ui_text(prop, "Invert Falloff", "Invert the resulting falloff weight");
  RNA_def_property_update(prop, 0, "rna_Modifier_update");

  prop = RNA_def_property(srna, "normalize", PROP_BOOLEAN, PROP_NONE);
  RNA_def_property_boolean_sdna(
      prop, nullptr, "proximity_flags", MOD_WVG_PROXIMITY_WEIGHTS_NORMALIZE);
  RNA_def_property_ui_text(
      prop,
      "Normalize Weights",
      "Normalize the resulting weights (otherwise they are only clamped within 0.0 to 1.0 range)");
  RNA_def_property_update(prop, 0, "rna_Modifier_update");

  prop = RNA_def_property(srna, "map_curve", PROP_POINTER, PROP_NONE);
  RNA_def_property_pointer_sdna(prop, nullptr, "cmap_curve");
  RNA_def_property_ui_text(prop, "Mapping Curve", "Custom mapping curve");
  RNA_def_property_update(prop, 0, "rna_Modifier_update");

  RNA_define_lib_overridable(false);

  /* Common masking properties. */
  rna_def_modifier_weightvg_mask(brna,
                                 srna,
                                 "proximity_flags",
                                 MOD_WVG_PROXIMITY_INVERT_VGROUP_MASK,
                                 "rna_WeightVGProximityModifier_mask_defgrp_name_set",
                                 "rna_WeightVGProximityModifier_mask_tex_uvlayer_name_set");
}

static void rna_def_modifier_remesh(BlenderRNA *brna)
{
  static const EnumPropertyItem mode_items[] = {
      {MOD_REMESH_CENTROID, "BLOCKS", 0, "Blocks", "Output a blocky surface with no smoothing"},
      {MOD_REMESH_MASS_POINT,
       "SMOOTH",
       0,
       "Smooth",
       "Output a smooth surface with no sharp-features detection"},
      {MOD_REMESH_SHARP_FEATURES,
       "SHARP",
       0,
       "Sharp",
       "Output a surface that reproduces sharp edges and corners from the input mesh"},
      {MOD_REMESH_VOXEL,
       "VOXEL",
       0,
       "Voxel",
       "Output a mesh corresponding to the volume of the original mesh"},
      {0, nullptr, 0, nullptr, nullptr},
  };

  StructRNA *srna;
  PropertyRNA *prop;

  srna = RNA_def_struct(brna, "RemeshModifier", "Modifier");
  RNA_def_struct_ui_text(
      srna,
      "Remesh Modifier",
      "Generate a new surface with regular topology that follows the shape of the input mesh");
  RNA_def_struct_sdna(srna, "RemeshModifierData");
  RNA_def_struct_ui_icon(srna, ICON_MOD_REMESH);

  RNA_define_lib_overridable(true);

  prop = RNA_def_property(srna, "mode", PROP_ENUM, PROP_NONE);
  RNA_def_property_enum_items(prop, mode_items);
  RNA_def_property_ui_text(prop, "Mode", "");
  RNA_def_property_update(prop, 0, "rna_Modifier_update");

  prop = RNA_def_property(srna, "scale", PROP_FLOAT, PROP_NONE);
  RNA_def_property_ui_range(prop, 0, 0.99, 0.01, 3);
  RNA_def_property_range(prop, 0, 0.99);
  RNA_def_property_ui_text(
      prop, "Scale", "The ratio of the largest dimension of the model over the size of the grid");
  RNA_def_property_update(prop, 0, "rna_Modifier_update");

  prop = RNA_def_property(srna, "threshold", PROP_FLOAT, PROP_NONE);
  RNA_def_property_ui_range(prop, 0, 1, 0.1, 3);
  RNA_def_property_range(prop, 0, 1);
  RNA_def_property_ui_text(
      prop,
      "Threshold",
      "If removing disconnected pieces, minimum size of components to preserve as a ratio "
      "of the number of polygons in the largest component");
  RNA_def_property_update(prop, 0, "rna_Modifier_update");

  prop = RNA_def_property(srna, "octree_depth", PROP_INT, PROP_NONE);
  RNA_def_property_int_sdna(prop, nullptr, "depth");
  RNA_def_property_range(prop, 1, 24);
  RNA_def_property_ui_range(prop, 1, 12, 1, 3);
  RNA_def_property_ui_text(
      prop, "Octree Depth", "Resolution of the octree; higher values give finer details");
  RNA_def_property_update(prop, 0, "rna_Modifier_update");

  prop = RNA_def_property(srna, "sharpness", PROP_FLOAT, PROP_NONE);
  RNA_def_property_float_sdna(prop, nullptr, "hermite_num");
  RNA_def_property_ui_range(prop, 0, 2, 0.1, 3);
  RNA_def_property_ui_text(
      prop,
      "Sharpness",
      "Tolerance for outliers; lower values filter noise while higher values will reproduce "
      "edges closer to the input");
  RNA_def_property_update(prop, 0, "rna_Modifier_update");

  prop = RNA_def_property(srna, "voxel_size", PROP_FLOAT, PROP_DISTANCE);
  RNA_def_property_float_sdna(prop, nullptr, "voxel_size");
  RNA_def_property_range(prop, 0.0001f, FLT_MAX);
  RNA_def_property_ui_range(prop, 0.0001, 2, 0.1, 3);
  RNA_def_property_ui_scale_type(prop, PROP_SCALE_LOG);
  RNA_def_property_ui_text(prop,
                           "Voxel Size",
                           "Size of the voxel in object space used for volume evaluation. Lower "
                           "values preserve finer details");
  RNA_def_property_update(prop, 0, "rna_Modifier_update");

  prop = RNA_def_property(srna, "adaptivity", PROP_FLOAT, PROP_DISTANCE);
  RNA_def_property_float_sdna(prop, nullptr, "adaptivity");
  RNA_def_property_ui_range(prop, 0, 1, 0.1, 3);
  RNA_def_property_ui_text(
      prop,
      "Adaptivity",
      "Reduces the final face count by simplifying geometry where detail is not needed, "
      "generating triangles. A value greater than 0 disables Fix Poles");
  RNA_def_property_update(prop, 0, "rna_Modifier_update");

  prop = RNA_def_property(srna, "use_remove_disconnected", PROP_BOOLEAN, PROP_NONE);
  RNA_def_property_boolean_sdna(prop, nullptr, "flag", MOD_REMESH_FLOOD_FILL);
  RNA_def_property_ui_text(prop, "Remove Disconnected", "");
  RNA_def_property_update(prop, 0, "rna_Modifier_update");

  prop = RNA_def_property(srna, "use_smooth_shade", PROP_BOOLEAN, PROP_NONE);
  RNA_def_property_boolean_sdna(prop, nullptr, "flag", MOD_REMESH_SMOOTH_SHADING);
  RNA_def_property_ui_text(
      prop, "Smooth Shading", "Output faces with smooth shading rather than flat shaded");
  RNA_def_property_update(prop, 0, "rna_Modifier_update");

  RNA_define_lib_overridable(false);
}

static void rna_def_modifier_ocean(BlenderRNA *brna)
{
  StructRNA *srna;
  PropertyRNA *prop;

  static const EnumPropertyItem geometry_items[] = {
    {MOD_OCEAN_GEOM_GENERATE,
     "GENERATE",
     0,
     "Generate",
     "Generate ocean surface geometry at the specified resolution"},
    {MOD_OCEAN_GEOM_DISPLACE,
     "DISPLACE",
     0,
     "Displace",
     "Displace existing geometry according to simulation"},
#  if 0
    {MOD_OCEAN_GEOM_SIM_ONLY,
     "SIM_ONLY",
     0,
     "Sim Only",
     "Leaves geometry unchanged, but still runs simulation (to be used from texture)"},
#  endif
    {0, nullptr, 0, nullptr, nullptr},
  };

  static const EnumPropertyItem spectrum_items[] = {
      {MOD_OCEAN_SPECTRUM_PHILLIPS,
       "PHILLIPS",
       0,
       "Turbulent Ocean",
       "Use for turbulent seas with foam"},
      {MOD_OCEAN_SPECTRUM_PIERSON_MOSKOWITZ,
       "PIERSON_MOSKOWITZ",
       0,
       "Established Ocean",
       "Use for a large area, established ocean (Pierson-Moskowitz method)"},
      {MOD_OCEAN_SPECTRUM_JONSWAP,
       "JONSWAP",
       0,
       "Established Ocean (Sharp Peaks)",
       "Use for established oceans ('JONSWAP', Pierson-Moskowitz method) with peak sharpening"},
      {MOD_OCEAN_SPECTRUM_TEXEL_MARSEN_ARSLOE,
       "TEXEL_MARSEN_ARSLOE",
       0,
       "Shallow Water",
       "Use for shallow water ('JONSWAP', 'TMA' - Texel-Marsen-Arsloe method)"},
      {0, nullptr, 0, nullptr, nullptr},
  };

  srna = RNA_def_struct(brna, "OceanModifier", "Modifier");
  RNA_def_struct_ui_text(srna, "Ocean Modifier", "Simulate an ocean surface");
  RNA_def_struct_sdna(srna, "OceanModifierData");
  RNA_def_struct_ui_icon(srna, ICON_MOD_OCEAN);

  RNA_define_lib_overridable(true);

  prop = RNA_def_property(srna, "geometry_mode", PROP_ENUM, PROP_NONE);
  RNA_def_property_enum_sdna(prop, nullptr, "geometry_mode");
  RNA_def_property_enum_items(prop, geometry_items);
  RNA_def_property_ui_text(prop, "Geometry", "Method of modifying geometry");
  RNA_def_property_update(prop, 0, "rna_Modifier_update");

  prop = RNA_def_property(srna, "size", PROP_FLOAT, PROP_UNSIGNED);
  RNA_def_property_float_sdna(prop, nullptr, "size");
  RNA_def_property_ui_text(
      prop, "Size", "Surface scale factor (does not affect the height of the waves)");
  RNA_def_property_ui_range(prop, -FLT_MAX, FLT_MAX, 1, -1);
  RNA_def_property_update(prop, 0, "rna_Modifier_update");

  prop = RNA_def_property(srna, "repeat_x", PROP_INT, PROP_UNSIGNED);
  RNA_def_property_int_sdna(prop, nullptr, "repeat_x");
  RNA_def_property_clear_flag(prop, PROP_ANIMATABLE);
  RNA_def_property_range(prop, 1, 1024);
  RNA_def_property_ui_range(prop, 1, 100, 1, -1);
  RNA_def_property_ui_text(prop, "Repeat X", "Repetitions of the generated surface in X");
  RNA_def_property_update(prop, 0, "rna_Modifier_update");

  prop = RNA_def_property(srna, "repeat_y", PROP_INT, PROP_UNSIGNED);
  RNA_def_property_int_sdna(prop, nullptr, "repeat_y");
  RNA_def_property_clear_flag(prop, PROP_ANIMATABLE);
  RNA_def_property_range(prop, 1, 1024);
  RNA_def_property_ui_range(prop, 1, 100, 1, -1);
  RNA_def_property_ui_text(prop, "Repeat Y", "Repetitions of the generated surface in Y");
  RNA_def_property_update(prop, 0, "rna_Modifier_update");

  prop = RNA_def_property(srna, "use_normals", PROP_BOOLEAN, PROP_NONE);
  RNA_def_property_boolean_sdna(prop, nullptr, "flag", MOD_OCEAN_GENERATE_NORMALS);
  RNA_def_property_clear_flag(prop, PROP_ANIMATABLE);
  RNA_def_property_ui_text(
      prop,
      "Generate Normals",
      "Output normals for bump mapping - disabling can speed up performance if it's not needed");
  RNA_def_property_update(prop, 0, "rna_OceanModifier_init_update");

  prop = RNA_def_property(srna, "use_foam", PROP_BOOLEAN, PROP_NONE);
  RNA_def_property_boolean_sdna(prop, nullptr, "flag", MOD_OCEAN_GENERATE_FOAM);
  RNA_def_property_clear_flag(prop, PROP_ANIMATABLE);
  RNA_def_property_ui_text(prop, "Generate Foam", "Generate foam mask as a vertex color channel");
  RNA_def_property_update(prop, 0, "rna_OceanModifier_init_update");

  prop = RNA_def_property(srna, "use_spray", PROP_BOOLEAN, PROP_NONE);
  RNA_def_property_boolean_sdna(prop, nullptr, "flag", MOD_OCEAN_GENERATE_SPRAY);
  RNA_def_property_clear_flag(prop, PROP_ANIMATABLE);
  RNA_def_property_ui_text(
      prop, "Generate Spray Map", "Generate map of spray direction as a vertex color channel");
  RNA_def_property_update(prop, 0, "rna_OceanModifier_init_update");

  prop = RNA_def_property(srna, "invert_spray", PROP_BOOLEAN, PROP_NONE);
  RNA_def_property_boolean_sdna(prop, nullptr, "flag", MOD_OCEAN_INVERT_SPRAY);
  RNA_def_property_clear_flag(prop, PROP_ANIMATABLE);
  RNA_def_property_ui_text(prop, "Invert Spray", "Invert the spray direction map");
  RNA_def_property_update(prop, 0, "rna_OceanModifier_init_update");

  prop = RNA_def_property(srna, "spray_layer_name", PROP_STRING, PROP_NONE);
  RNA_def_property_string_sdna(prop, nullptr, "spraylayername");
  RNA_def_property_clear_flag(prop, PROP_ANIMATABLE);
  RNA_def_property_ui_text(
      prop, "Spray Map", "Name of the vertex color layer used for the spray direction map");
  RNA_def_property_update(prop, 0, "rna_OceanModifier_init_update");

  prop = RNA_def_property(srna, "resolution", PROP_INT, PROP_UNSIGNED);
  RNA_def_property_int_sdna(prop, nullptr, "resolution");
  RNA_def_property_clear_flag(prop, PROP_ANIMATABLE);
  RNA_def_property_range(prop, 1, 1024);
  RNA_def_property_ui_range(prop, 1, 32, 1, -1);
  RNA_def_property_ui_text(
      prop, "Render Resolution", "Resolution of the generated surface for rendering and baking");
  RNA_def_property_update(prop, 0, "rna_OceanModifier_init_update");

  prop = RNA_def_property(srna, "viewport_resolution", PROP_INT, PROP_UNSIGNED);
  RNA_def_property_int_sdna(prop, nullptr, "viewport_resolution");
  RNA_def_property_clear_flag(prop, PROP_ANIMATABLE);
  RNA_def_property_range(prop, 1, 1024);
  RNA_def_property_ui_range(prop, 1, 32, 1, -1);
  RNA_def_property_ui_text(
      prop, "Viewport Resolution", "Viewport resolution of the generated surface");
  RNA_def_property_update(prop, 0, "rna_OceanModifier_init_update");

  prop = RNA_def_property(srna, "spatial_size", PROP_INT, PROP_NONE);
  RNA_def_property_int_sdna(prop, nullptr, "spatial_size");
  RNA_def_property_ui_range(prop, 1, 512, 2, -1);
  RNA_def_property_clear_flag(prop, PROP_ANIMATABLE);
  RNA_def_property_ui_text(
      prop,
      "Spatial Size",
      "Size of the simulation domain (in meters), and of the generated geometry (in BU)");
  RNA_def_property_update(prop, 0, "rna_OceanModifier_init_update");

  prop = RNA_def_property(srna, "wind_velocity", PROP_FLOAT, PROP_VELOCITY);
  RNA_def_property_float_sdna(prop, nullptr, "wind_velocity");
  RNA_def_property_clear_flag(prop, PROP_ANIMATABLE);
  RNA_def_property_ui_text(prop, "Wind Velocity", "Wind speed");
  RNA_def_property_update(prop, 0, "rna_OceanModifier_init_update");

  prop = RNA_def_property(srna, "damping", PROP_FLOAT, PROP_FACTOR);
  RNA_def_property_float_sdna(prop, nullptr, "damp");
  RNA_def_property_clear_flag(prop, PROP_ANIMATABLE);
  RNA_def_property_ui_text(
      prop, "Damping", "Damp reflected waves going in opposite direction to the wind");
  RNA_def_property_update(prop, 0, "rna_OceanModifier_init_update");

  prop = RNA_def_property(srna, "wave_scale_min", PROP_FLOAT, PROP_DISTANCE);
  RNA_def_property_float_sdna(prop, nullptr, "smallest_wave");
  RNA_def_property_clear_flag(prop, PROP_ANIMATABLE);
  RNA_def_property_range(prop, 0.0, FLT_MAX);
  RNA_def_property_ui_text(prop, "Smallest Wave", "Shortest allowed wavelength");
  RNA_def_property_update(prop, 0, "rna_OceanModifier_init_update");

  prop = RNA_def_property(srna, "wave_alignment", PROP_FLOAT, PROP_UNSIGNED);
  RNA_def_property_float_sdna(prop, nullptr, "wave_alignment");
  RNA_def_property_clear_flag(prop, PROP_ANIMATABLE);
  RNA_def_property_range(prop, 0.0, 1.0);
  RNA_def_property_ui_text(prop, "Wave Alignment", "How much the waves are aligned to each other");
  RNA_def_property_update(prop, 0, "rna_OceanModifier_init_update");

  prop = RNA_def_property(srna, "wave_direction", PROP_FLOAT, PROP_ANGLE);
  RNA_def_property_float_sdna(prop, nullptr, "wave_direction");
  RNA_def_property_clear_flag(prop, PROP_ANIMATABLE);
  RNA_def_property_ui_text(
      prop, "Wave Direction", "Main direction of the waves when they are (partially) aligned");
  RNA_def_property_update(prop, 0, "rna_OceanModifier_init_update");

  prop = RNA_def_property(srna, "wave_scale", PROP_FLOAT, PROP_UNSIGNED);
  RNA_def_property_float_sdna(prop, nullptr, "wave_scale");
  RNA_def_property_ui_text(prop, "Wave Scale", "Scale of the displacement effect");
  RNA_def_property_update(prop, 0, "rna_Modifier_update");

  prop = RNA_def_property(srna, "depth", PROP_FLOAT, PROP_DISTANCE);
  RNA_def_property_float_sdna(prop, nullptr, "depth");
  RNA_def_property_clear_flag(prop, PROP_ANIMATABLE);
  RNA_def_property_ui_text(prop, "Depth", "Depth of the solid ground below the water surface");
  RNA_def_property_ui_range(prop, 0, 250, 1, -1);
  RNA_def_property_update(prop, 0, "rna_OceanModifier_init_update");

  prop = RNA_def_property(srna, "foam_coverage", PROP_FLOAT, PROP_NONE);
  RNA_def_property_float_sdna(prop, nullptr, "foam_coverage");
  RNA_def_property_ui_text(prop, "Foam Coverage", "Amount of generated foam");
  RNA_def_property_update(prop, 0, "rna_Modifier_update");

  prop = RNA_def_property(srna, "bake_foam_fade", PROP_FLOAT, PROP_UNSIGNED);
  RNA_def_property_float_sdna(prop, nullptr, "foam_fade");
  RNA_def_property_clear_flag(prop, PROP_ANIMATABLE);
  RNA_def_property_ui_text(
      prop, "Foam Fade", "How much foam accumulates over time (baked ocean only)");
  RNA_def_property_ui_range(prop, 0.0, 10.0, 1, -1);
  RNA_def_property_update(prop, 0, nullptr);

  prop = RNA_def_property(srna, "foam_layer_name", PROP_STRING, PROP_NONE);
  RNA_def_property_string_sdna(prop, nullptr, "foamlayername");
  RNA_def_property_ui_text(
      prop, "Foam Layer Name", "Name of the vertex color layer used for foam");
  RNA_def_property_update(prop, 0, "rna_Modifier_update");

  prop = RNA_def_property(srna, "choppiness", PROP_FLOAT, PROP_UNSIGNED);
  RNA_def_property_float_sdna(prop, nullptr, "chop_amount");
  RNA_def_property_ui_text(
      prop,
      "Choppiness",
      "Choppiness of the wave's crest (adds some horizontal component to the displacement)");
  RNA_def_property_ui_range(prop, 0.0, 4.0, 3, -1);
  RNA_def_property_float_funcs(prop, nullptr, "rna_OceanModifier_ocean_chop_set", nullptr);
  RNA_def_property_update(prop, 0, "rna_Modifier_update");

  prop = RNA_def_property(srna, "time", PROP_FLOAT, PROP_UNSIGNED);
  RNA_def_property_float_sdna(prop, nullptr, "time");
  RNA_def_property_ui_text(prop, "Time", "Current time of the simulation");
  RNA_def_property_ui_range(prop, -FLT_MAX, FLT_MAX, 1, -1);
  RNA_def_property_update(prop, 0, "rna_Modifier_update");

  prop = RNA_def_property(srna, "spectrum", PROP_ENUM, PROP_NONE);
  RNA_def_property_enum_sdna(prop, nullptr, "spectrum");
  RNA_def_property_clear_flag(prop, PROP_ANIMATABLE);
  RNA_def_property_enum_items(prop, spectrum_items);
  RNA_def_property_ui_text(prop, "Spectrum", "Spectrum to use");
  RNA_def_property_update(prop, 0, "rna_OceanModifier_init_update");

  prop = RNA_def_property(srna, "fetch_jonswap", PROP_FLOAT, PROP_UNSIGNED);
  RNA_def_property_float_sdna(prop, nullptr, "fetch_jonswap");
  RNA_def_property_clear_flag(prop, PROP_ANIMATABLE);
  RNA_def_property_range(prop, 0.0, FLT_MAX);
  RNA_def_property_ui_text(
      prop,
      "Fetch",
      "This is the distance from a lee shore, "
      "called the fetch, or the distance over which the wind blows with constant velocity. "
      "Used by 'JONSWAP' and 'TMA' models");
  RNA_def_property_update(prop, 0, "rna_OceanModifier_init_update");

  prop = RNA_def_property(srna, "sharpen_peak_jonswap", PROP_FLOAT, PROP_UNSIGNED);
  RNA_def_property_float_sdna(prop, nullptr, "sharpen_peak_jonswap");
  RNA_def_property_clear_flag(prop, PROP_ANIMATABLE);
  RNA_def_property_range(prop, 0.0, 1.0);
  RNA_def_property_ui_text(prop, "Sharpen peak", "Peak sharpening for 'JONSWAP' and 'TMA' models");
  RNA_def_property_update(prop, 0, "rna_OceanModifier_init_update");

  prop = RNA_def_property(srna, "random_seed", PROP_INT, PROP_UNSIGNED);
  RNA_def_property_int_sdna(prop, nullptr, "seed");
  RNA_def_property_clear_flag(prop, PROP_ANIMATABLE);
  RNA_def_property_ui_text(prop, "Random Seed", "Seed of the random generator");
  RNA_def_property_update(prop, 0, "rna_OceanModifier_init_update");

  prop = RNA_def_property(srna, "frame_start", PROP_INT, PROP_TIME);
  RNA_def_property_int_sdna(prop, nullptr, "bakestart");
  RNA_def_property_clear_flag(prop, PROP_ANIMATABLE);
  RNA_def_property_ui_text(prop, "Bake Start", "Start frame of the ocean baking");
  RNA_def_property_update(prop, 0, "rna_OceanModifier_init_update");

  prop = RNA_def_property(srna, "frame_end", PROP_INT, PROP_TIME);
  RNA_def_property_int_sdna(prop, nullptr, "bakeend");
  RNA_def_property_clear_flag(prop, PROP_ANIMATABLE);
  RNA_def_property_ui_text(prop, "Bake End", "End frame of the ocean baking");
  RNA_def_property_update(prop, 0, "rna_OceanModifier_init_update");

  prop = RNA_def_property(srna, "is_cached", PROP_BOOLEAN, PROP_NONE);
  RNA_def_property_boolean_sdna(prop, nullptr, "cached", 1);
  RNA_def_property_clear_flag(prop, PROP_EDITABLE);
  RNA_def_property_ui_text(
      prop, "Ocean is Cached", "Whether the ocean is using cached data or simulating");

  prop = RNA_def_property(srna, "filepath", PROP_STRING, PROP_DIRPATH);
  RNA_def_property_string_sdna(prop, nullptr, "cachepath");
  RNA_def_property_ui_text(prop, "Cache Path", "Path to a folder to store external baked images");
  // RNA_def_property_update(prop, 0, "rna_Modifier_update");
  /* XXX how to update? */

  RNA_define_lib_overridable(false);
}

static void rna_def_modifier_skin(BlenderRNA *brna)
{
  StructRNA *srna;
  PropertyRNA *prop;

  srna = RNA_def_struct(brna, "SkinModifier", "Modifier");
  RNA_def_struct_ui_text(srna, "Skin Modifier", "Generate Skin");
  RNA_def_struct_sdna(srna, "SkinModifierData");
  RNA_def_struct_ui_icon(srna, ICON_MOD_SKIN);

  RNA_define_lib_overridable(true);

  prop = RNA_def_property(srna, "branch_smoothing", PROP_FLOAT, PROP_FACTOR);
  RNA_def_property_ui_text(prop, "Branch Smoothing", "Smooth complex geometry around branches");
  RNA_def_property_ui_range(prop, 0, 1, 1, -1);
  RNA_def_property_update(prop, 0, "rna_Modifier_update");

  prop = RNA_def_property(srna, "use_smooth_shade", PROP_BOOLEAN, PROP_NONE);
  RNA_def_property_boolean_sdna(prop, nullptr, "flag", MOD_SKIN_SMOOTH_SHADING);
  RNA_def_property_ui_text(
      prop, "Smooth Shading", "Output faces with smooth shading rather than flat shaded");
  RNA_def_property_update(prop, 0, "rna_Modifier_update");

  prop = RNA_def_property(srna, "use_x_symmetry", PROP_BOOLEAN, PROP_NONE);
  RNA_def_property_boolean_sdna(prop, nullptr, "symmetry_axes", MOD_SKIN_SYMM_X);
  RNA_def_property_ui_text(prop, "X", "Avoid making unsymmetrical quads across the X axis");
  RNA_def_property_update(prop, 0, "rna_Modifier_update");

  prop = RNA_def_property(srna, "use_y_symmetry", PROP_BOOLEAN, PROP_NONE);
  RNA_def_property_boolean_sdna(prop, nullptr, "symmetry_axes", MOD_SKIN_SYMM_Y);
  RNA_def_property_ui_text(prop, "Y", "Avoid making unsymmetrical quads across the Y axis");
  RNA_def_property_update(prop, 0, "rna_Modifier_update");

  prop = RNA_def_property(srna, "use_z_symmetry", PROP_BOOLEAN, PROP_NONE);
  RNA_def_property_boolean_sdna(prop, nullptr, "symmetry_axes", MOD_SKIN_SYMM_Z);
  RNA_def_property_ui_text(prop, "Z", "Avoid making unsymmetrical quads across the Z axis");
  RNA_def_property_update(prop, 0, "rna_Modifier_update");

  RNA_define_lib_overridable(false);
}

static void rna_def_modifier_triangulate(BlenderRNA *brna)
{
  StructRNA *srna;
  PropertyRNA *prop;

  srna = RNA_def_struct(brna, "TriangulateModifier", "Modifier");
  RNA_def_struct_ui_text(srna, "Triangulate Modifier", "Triangulate Mesh");
  RNA_def_struct_sdna(srna, "TriangulateModifierData");
  RNA_def_struct_ui_icon(srna, ICON_MOD_TRIANGULATE);

  RNA_define_lib_overridable(true);

  prop = RNA_def_property(srna, "quad_method", PROP_ENUM, PROP_NONE);
  RNA_def_property_enum_sdna(prop, nullptr, "quad_method");
  RNA_def_property_enum_items(prop, rna_enum_modifier_triangulate_quad_method_items);
  RNA_def_property_ui_text(prop, "Quad Method", "Method for splitting the quads into triangles");
  RNA_def_property_update(prop, 0, "rna_Modifier_update");

  prop = RNA_def_property(srna, "ngon_method", PROP_ENUM, PROP_NONE);
  RNA_def_property_enum_sdna(prop, nullptr, "ngon_method");
  RNA_def_property_enum_items(prop, rna_enum_modifier_triangulate_ngon_method_items);
  RNA_def_property_ui_text(prop, "N-gon Method", "Method for splitting the n-gons into triangles");
  RNA_def_property_update(prop, 0, "rna_Modifier_update");

  prop = RNA_def_property(srna, "min_vertices", PROP_INT, PROP_UNSIGNED);
  RNA_def_property_int_sdna(prop, nullptr, "min_vertices");
  RNA_def_property_range(prop, 4, INT_MAX);
  RNA_def_property_ui_text(
      prop,
      "Minimum Vertices",
      "Triangulate only polygons with vertex count greater than or equal to this number");
  RNA_def_property_update(prop, 0, "rna_Modifier_update");

  prop = RNA_def_property(srna, "keep_custom_normals", PROP_BOOLEAN, PROP_NONE);
  RNA_def_property_boolean_sdna(prop, nullptr, "flag", MOD_TRIANGULATE_KEEP_CUSTOMLOOP_NORMALS);
  RNA_def_property_ui_text(
      prop,
      "Keep Normals",
      "Try to preserve custom normals.\n"
      "Warning: Depending on chosen triangulation method, "
      "shading may not be fully preserved, \"Fixed\" method usually gives the best result here");
  RNA_def_property_update(prop, 0, "rna_Modifier_update");

  RNA_define_lib_overridable(false);
}

static void rna_def_modifier_meshcache(BlenderRNA *brna)
{
  static const EnumPropertyItem prop_format_type_items[] = {
      {MOD_MESHCACHE_TYPE_MDD, "MDD", 0, "MDD", ""},
      {MOD_MESHCACHE_TYPE_PC2, "PC2", 0, "PC2", ""},
      {0, nullptr, 0, nullptr, nullptr},
  };

  static const EnumPropertyItem prop_deform_mode_items[] = {
      {MOD_MESHCACHE_DEFORM_OVERWRITE,
       "OVERWRITE",
       0,
       "Overwrite",
       "Replace vertex coordinates with cached values"},
      {MOD_MESHCACHE_DEFORM_INTEGRATE,
       "INTEGRATE",
       0,
       "Integrate",
       "Integrate deformation from this modifier's input with the mesh-cache coordinates "
       "(useful for shape keys)"},
      {0, nullptr, 0, nullptr, nullptr},
  };

  static const EnumPropertyItem prop_interpolation_type_items[] = {
      {MOD_MESHCACHE_INTERP_NONE, "NONE", 0, "None", ""},
      {MOD_MESHCACHE_INTERP_LINEAR, "LINEAR", 0, "Linear", ""},
      /* for cardinal we'd need to read 4x cache's */
      // {MOD_MESHCACHE_INTERP_CARDINAL, "CARDINAL", 0, "Cardinal", ""},
      {0, nullptr, 0, nullptr, nullptr},
  };

  static const EnumPropertyItem prop_time_type_items[] = {
      /* use 'eval_frame' */
      {MOD_MESHCACHE_TIME_FRAME,
       "FRAME",
       0,
       "Frame",
       "Control playback using a frame-number "
       "(ignoring time FPS and start frame from the file)"},
      /* use 'eval_time' */
      {MOD_MESHCACHE_TIME_SECONDS, "TIME", 0, "Time", "Control playback using time in seconds"},
      /* use 'eval_factor' */
      {MOD_MESHCACHE_TIME_FACTOR,
       "FACTOR",
       0,
       "Factor",
       "Control playback using a value between 0 and 1"},
      {0, nullptr, 0, nullptr, nullptr},
  };

  static const EnumPropertyItem prop_time_play_items[] = {
      {MOD_MESHCACHE_PLAY_CFEA, "SCENE", 0, "Scene", "Use the time from the scene"},
      {MOD_MESHCACHE_PLAY_EVAL, "CUSTOM", 0, "Custom", "Use the modifier's own time evaluation"},
      {0, nullptr, 0, nullptr, nullptr},
  };

  StructRNA *srna;
  PropertyRNA *prop;

  srna = RNA_def_struct(brna, "MeshCacheModifier", "Modifier");
  RNA_def_struct_ui_text(srna, "Cache Modifier", "Cache Mesh");
  RNA_def_struct_sdna(srna, "MeshCacheModifierData");
  RNA_def_struct_ui_icon(srna, ICON_MOD_MESHDEFORM); /* XXX, needs own icon */

  RNA_define_lib_overridable(true);

  prop = RNA_def_property(srna, "cache_format", PROP_ENUM, PROP_NONE);
  RNA_def_property_enum_sdna(prop, nullptr, "type");
  RNA_def_property_enum_items(prop, prop_format_type_items);
  RNA_def_property_ui_text(prop, "Format", "");
  RNA_def_property_update(prop, 0, "rna_Modifier_update");

  prop = RNA_def_property(srna, "interpolation", PROP_ENUM, PROP_NONE);
  RNA_def_property_enum_sdna(prop, nullptr, "interp");
  RNA_def_property_enum_items(prop, prop_interpolation_type_items);
  RNA_def_property_ui_text(prop, "Interpolation", "");
  RNA_def_property_update(prop, 0, "rna_Modifier_update");

  prop = RNA_def_property(srna, "time_mode", PROP_ENUM, PROP_NONE);
  RNA_def_property_enum_sdna(prop, nullptr, "time_mode");
  RNA_def_property_enum_items(prop, prop_time_type_items);
  RNA_def_property_ui_text(prop, "Time Mode", "Method to control playback time");
  RNA_def_property_update(prop, 0, "rna_Modifier_update");

  prop = RNA_def_property(srna, "play_mode", PROP_ENUM, PROP_NONE);
  RNA_def_property_enum_sdna(prop, nullptr, "play_mode");
  RNA_def_property_enum_items(prop, prop_time_play_items);
  RNA_def_property_ui_text(prop, "Play Mode", "");
  RNA_def_property_update(prop, 0, "rna_Modifier_update");

  prop = RNA_def_property(srna, "deform_mode", PROP_ENUM, PROP_NONE);
  RNA_def_property_enum_sdna(prop, nullptr, "deform_mode");
  RNA_def_property_enum_items(prop, prop_deform_mode_items);
  RNA_def_property_ui_text(prop, "Deform Mode", "");
  RNA_def_property_update(prop, 0, "rna_Modifier_update");

  prop = RNA_def_property(srna, "filepath", PROP_STRING, PROP_FILEPATH);
  RNA_def_property_ui_text(prop, "File Path", "Path to external displacements file");
  RNA_def_property_update(prop, 0, "rna_Modifier_update");

  prop = RNA_def_property(srna, "factor", PROP_FLOAT, PROP_NONE);
  RNA_def_property_float_sdna(prop, nullptr, "factor");
  RNA_def_property_range(prop, 0.0f, 1.0f);
  RNA_def_property_ui_text(prop, "Influence", "Influence of the deformation");
  RNA_def_property_update(prop, 0, "rna_Modifier_update");

  prop = RNA_def_property(srna, "vertex_group", PROP_STRING, PROP_NONE);
  RNA_def_property_string_sdna(prop, nullptr, "defgrp_name");
  RNA_def_property_ui_text(
      prop,
      "Vertex Group",
      "Name of the Vertex Group which determines the influence of the modifier per point");
  RNA_def_property_string_funcs(prop, nullptr, nullptr, "rna_MeshCacheModifier_defgrp_name_set");
  RNA_def_property_update(prop, 0, "rna_Modifier_update");

  prop = RNA_def_property(srna, "invert_vertex_group", PROP_BOOLEAN, PROP_NONE);
  RNA_def_property_boolean_sdna(prop, nullptr, "flag", MOD_MESHCACHE_INVERT_VERTEX_GROUP);
  RNA_def_property_ui_text(prop, "Invert", "Invert vertex group influence");
  RNA_def_property_update(prop, 0, "rna_Modifier_update");

  /* -------------------------------------------------------------------- */
  /* Axis Conversion */
  prop = RNA_def_property(srna, "forward_axis", PROP_ENUM, PROP_NONE);
  RNA_def_property_enum_sdna(prop, nullptr, "forward_axis");
  RNA_def_property_enum_items(prop, rna_enum_object_axis_items);
  RNA_def_property_ui_text(prop, "Forward", "");
  RNA_def_property_update(prop, 0, "rna_Modifier_update");

  prop = RNA_def_property(srna, "up_axis", PROP_ENUM, PROP_NONE);
  RNA_def_property_enum_sdna(prop, nullptr, "up_axis");
  RNA_def_property_enum_items(prop, rna_enum_object_axis_items);
  RNA_def_property_ui_text(prop, "Up", "");
  RNA_def_property_update(prop, 0, "rna_Modifier_update");

  prop = RNA_def_property(srna, "flip_axis", PROP_ENUM, PROP_NONE);
  RNA_def_property_enum_sdna(prop, nullptr, "flip_axis");
  RNA_def_property_enum_items(prop, rna_enum_axis_flag_xyz_items);
  RNA_def_property_flag(prop, PROP_ENUM_FLAG);
  RNA_def_property_ui_text(prop, "Flip Axis", "");
  RNA_def_property_update(prop, 0, "rna_Modifier_update");

  /* -------------------------------------------------------------------- */
  /* For Scene time */
  prop = RNA_def_property(srna, "frame_start", PROP_FLOAT, PROP_TIME);
  RNA_def_property_float_sdna(prop, nullptr, "frame_start");
  RNA_def_property_range(prop, -MAXFRAME, MAXFRAME);
  RNA_def_property_ui_text(prop, "Frame Start", "Add this to the start frame");
  RNA_def_property_update(prop, 0, "rna_Modifier_update");

  prop = RNA_def_property(srna, "frame_scale", PROP_FLOAT, PROP_NONE);
  RNA_def_property_float_sdna(prop, nullptr, "frame_scale");
  RNA_def_property_range(prop, 0.0f, 100.0f);
  RNA_def_property_ui_text(prop, "Frame Scale", "Evaluation time in seconds");
  RNA_def_property_update(prop, 0, "rna_Modifier_update");

  /* -------------------------------------------------------------------- */
  /* eval values depend on 'time_mode' */
  prop = RNA_def_property(srna, "eval_frame", PROP_FLOAT, PROP_NONE);
  RNA_def_property_float_sdna(prop, nullptr, "eval_frame");
  RNA_def_property_range(prop, MINFRAME, MAXFRAME);
  RNA_def_property_ui_text(prop, "Evaluation Frame", "The frame to evaluate (starting at 0)");
  RNA_def_property_update(prop, 0, "rna_Modifier_update");

  prop = RNA_def_property(srna, "eval_time", PROP_FLOAT, PROP_NONE);
  RNA_def_property_float_sdna(prop, nullptr, "eval_time");
  RNA_def_property_range(prop, 0.0f, FLT_MAX);
  RNA_def_property_ui_text(prop, "Evaluation Time", "Evaluation time in seconds");
  RNA_def_property_update(prop, 0, "rna_Modifier_update");

  prop = RNA_def_property(srna, "eval_factor", PROP_FLOAT, PROP_FACTOR);
  RNA_def_property_float_sdna(prop, nullptr, "eval_factor");
  RNA_def_property_range(prop, 0.0f, 1.0f);
  RNA_def_property_ui_text(prop, "Evaluation Factor", "Evaluation time in seconds");
  RNA_def_property_update(prop, 0, "rna_Modifier_update");

  RNA_define_lib_overridable(false);
}

static void rna_def_modifier_meshseqcache(BlenderRNA *brna)
{
  StructRNA *srna;
  PropertyRNA *prop;

  srna = RNA_def_struct(brna, "MeshSequenceCacheModifier", "Modifier");
  RNA_def_struct_ui_text(srna, "Cache Modifier", "Cache Mesh");
  RNA_def_struct_sdna(srna, "MeshSeqCacheModifierData");
  RNA_def_struct_ui_icon(srna, ICON_MOD_MESHDEFORM); /* XXX, needs own icon */

  RNA_define_lib_overridable(true);

  prop = RNA_def_property(srna, "cache_file", PROP_POINTER, PROP_NONE);
  RNA_def_property_pointer_sdna(prop, nullptr, "cache_file");
  RNA_def_property_struct_type(prop, "CacheFile");
  RNA_def_property_ui_text(prop, "Cache File", "");
  RNA_def_property_flag(prop, PROP_EDITABLE | PROP_ID_SELF_CHECK);
  RNA_def_property_update(prop, 0, "rna_Modifier_dependency_update");

  prop = RNA_def_property(srna, "object_path", PROP_STRING, PROP_NONE);
  RNA_def_property_ui_text(
      prop,
      "Object Path",
      "Path to the object in the Alembic archive used to lookup geometric data");
  RNA_def_property_update(prop, 0, "rna_Modifier_update");

  static const EnumPropertyItem read_flag_items[] = {
      {MOD_MESHSEQ_READ_VERT, "VERT", 0, "Vertex", ""},
      {MOD_MESHSEQ_READ_POLY, "POLY", 0, "Faces", ""},
      {MOD_MESHSEQ_READ_UV, "UV", 0, "UV", ""},
      {MOD_MESHSEQ_READ_COLOR, "COLOR", 0, "Color", ""},
      {0, nullptr, 0, nullptr, nullptr},
  };

  prop = RNA_def_property(srna, "read_data", PROP_ENUM, PROP_NONE);
  RNA_def_property_flag(prop, PROP_ENUM_FLAG);
  RNA_def_property_enum_sdna(prop, nullptr, "read_flag");
  RNA_def_property_enum_items(prop, read_flag_items);
  RNA_def_property_ui_text(prop, "Read Data", "Data to read from the cache");
  RNA_def_property_update(prop, 0, "rna_Modifier_update");

  prop = RNA_def_property(srna, "use_vertex_interpolation", PROP_BOOLEAN, PROP_NONE);
  RNA_def_property_boolean_sdna(prop, nullptr, "read_flag", MOD_MESHSEQ_INTERPOLATE_VERTICES);
  RNA_def_property_ui_text(
      prop, "Vertex Interpolation", "Allow interpolation of vertex positions");
  RNA_def_property_update(prop, 0, "rna_Modifier_update");

  prop = RNA_def_property(srna, "velocity_scale", PROP_FLOAT, PROP_NONE);
  RNA_def_property_float_sdna(prop, nullptr, "velocity_scale");
  RNA_def_property_range(prop, 0.0f, FLT_MAX);
  RNA_def_property_ui_text(
      prop,
      "Velocity Scale",
      "Multiplier used to control the magnitude of the velocity vectors for time effects");
  RNA_def_property_update(prop, 0, "rna_Modifier_update");

  RNA_define_lib_overridable(false);
}

static void rna_def_modifier_laplaciandeform(BlenderRNA *brna)
{
  StructRNA *srna;
  PropertyRNA *prop;

  srna = RNA_def_struct(brna, "LaplacianDeformModifier", "Modifier");
  RNA_def_struct_ui_text(srna, "Laplacian Deform Modifier", "Mesh deform modifier");
  RNA_def_struct_sdna(srna, "LaplacianDeformModifierData");
  RNA_def_struct_ui_icon(srna, ICON_MOD_MESHDEFORM);

  RNA_define_lib_overridable(true);

  prop = RNA_def_property(srna, "vertex_group", PROP_STRING, PROP_NONE);
  RNA_def_property_string_sdna(prop, nullptr, "anchor_grp_name");
  RNA_def_property_ui_text(
      prop, "Anchor Weights", "Name of Vertex Group which determines Anchors");
  RNA_def_property_string_funcs(
      prop, nullptr, nullptr, "rna_LaplacianDeformModifier_anchor_grp_name_set");

  prop = RNA_def_property(srna, "iterations", PROP_INT, PROP_NONE);
  RNA_def_property_int_sdna(prop, nullptr, "repeat");
  RNA_def_property_ui_range(prop, 1, 50, 1, -1);
  RNA_def_property_ui_text(prop, "Repeat", "");
  RNA_def_property_update(prop, 0, "rna_Modifier_update");

  prop = RNA_def_property(srna, "is_bind", PROP_BOOLEAN, PROP_NONE);
  RNA_def_property_boolean_funcs(prop, "rna_LaplacianDeformModifier_is_bind_get", nullptr);
  RNA_def_property_ui_text(prop, "Bound", "Whether geometry has been bound to anchors");
  RNA_def_property_clear_flag(prop, PROP_EDITABLE);

  prop = RNA_def_property(srna, "invert_vertex_group", PROP_BOOLEAN, PROP_NONE);
  RNA_def_property_boolean_sdna(prop, nullptr, "flag", MOD_LAPLACIANDEFORM_INVERT_VGROUP);
  RNA_def_property_ui_text(prop, "Invert", "Invert vertex group influence");
  RNA_def_property_update(prop, 0, "rna_Modifier_update");

  RNA_define_lib_overridable(false);

  RNA_def_property_update(prop, 0, "rna_Modifier_update");
}

static void rna_def_modifier_weld(BlenderRNA *brna)
{
  StructRNA *srna;
  PropertyRNA *prop;

  static const EnumPropertyItem mode_items[] = {
      {MOD_WELD_MODE_ALL, "ALL", 0, "All", "Full merge by distance"},
      {MOD_WELD_MODE_CONNECTED, "CONNECTED", 0, "Connected", "Only merge along the edges"},
      {0, nullptr, 0, nullptr, nullptr},
  };

  srna = RNA_def_struct(brna, "WeldModifier", "Modifier");
  RNA_def_struct_ui_text(srna, "Weld Modifier", "Weld modifier");
  RNA_def_struct_sdna(srna, "WeldModifierData");
  RNA_def_struct_ui_icon(srna, ICON_AUTOMERGE_OFF);

  RNA_define_lib_overridable(true);

  prop = RNA_def_property(srna, "mode", PROP_ENUM, PROP_NONE);
  RNA_def_property_enum_items(prop, mode_items);
  RNA_def_property_ui_text(prop, "Mode", "Mode defines the merge rule");
  RNA_def_property_update(prop, 0, "rna_Modifier_update");

  prop = RNA_def_property(srna, "merge_threshold", PROP_FLOAT, PROP_DISTANCE);
  RNA_def_property_float_sdna(prop, nullptr, "merge_dist");
  RNA_def_property_range(prop, 0, FLT_MAX);
  RNA_def_property_ui_range(prop, 0, 1, 0.001, 6);
  RNA_def_property_ui_text(prop, "Merge Distance", "Limit below which to merge vertices");
  RNA_def_property_update(prop, 0, "rna_Modifier_update");

  prop = RNA_def_property(srna, "vertex_group", PROP_STRING, PROP_NONE);
  RNA_def_property_string_sdna(prop, nullptr, "defgrp_name");
  RNA_def_property_ui_text(
      prop, "Vertex Group", "Vertex group name for selecting the affected areas");
  RNA_def_property_string_funcs(prop, nullptr, nullptr, "rna_WeldModifier_defgrp_name_set");
  RNA_def_property_update(prop, 0, "rna_Modifier_update");

  prop = RNA_def_property(srna, "invert_vertex_group", PROP_BOOLEAN, PROP_NONE);
  RNA_def_property_boolean_sdna(prop, nullptr, "flag", MOD_WELD_INVERT_VGROUP);
  RNA_def_property_ui_text(prop, "Invert", "Invert vertex group influence");
  RNA_def_property_update(prop, 0, "rna_Modifier_update");

  prop = RNA_def_property(srna, "loose_edges", PROP_BOOLEAN, PROP_NONE);
  RNA_def_property_boolean_sdna(prop, nullptr, "flag", MOD_WELD_LOOSE_EDGES);
  RNA_def_property_ui_text(
      prop, "Only Loose Edges", "Collapse edges without faces, cloth sewing edges");
  RNA_def_property_update(prop, 0, "rna_Modifier_update");

  RNA_define_lib_overridable(false);
}

static void rna_def_modifier_wireframe(BlenderRNA *brna)
{
  StructRNA *srna;
  PropertyRNA *prop;

  srna = RNA_def_struct(brna, "WireframeModifier", "Modifier");
  RNA_def_struct_ui_text(srna, "Wireframe Modifier", "Wireframe effect modifier");
  RNA_def_struct_sdna(srna, "WireframeModifierData");
  RNA_def_struct_ui_icon(srna, ICON_MOD_WIREFRAME);

  RNA_define_lib_overridable(true);

  prop = RNA_def_property(srna, "thickness", PROP_FLOAT, PROP_DISTANCE);
  RNA_def_property_float_sdna(prop, nullptr, "offset");
  RNA_def_property_range(prop, -FLT_MAX, FLT_MAX);
  RNA_def_property_ui_range(prop, 0.0f, 1.0f, 0.01, 4);
  RNA_def_property_ui_text(prop, "Thickness", "Thickness factor");
  RNA_def_property_update(prop, 0, "rna_Modifier_update");

  prop = RNA_def_property(srna, "thickness_vertex_group", PROP_FLOAT, PROP_FACTOR);
  RNA_def_property_float_sdna(prop, nullptr, "offset_fac_vg");
  RNA_def_property_range(prop, 0.0, 1.0);
  RNA_def_property_ui_range(prop, 0, 1, 0.1, 3);
  RNA_def_property_ui_text(
      prop, "Vertex Group Factor", "Thickness factor to use for zero vertex group influence");
  RNA_def_property_update(prop, 0, "rna_Modifier_update");

  prop = RNA_def_property(srna, "offset", PROP_FLOAT, PROP_FACTOR);
  RNA_def_property_float_sdna(prop, nullptr, "offset_fac");
  RNA_def_property_range(prop, -FLT_MAX, FLT_MAX);
  RNA_def_property_ui_range(prop, -1, 1, 0.1, 4);
  RNA_def_property_ui_text(prop, "Offset", "Offset the thickness from the center");
  RNA_def_property_update(prop, 0, "rna_Modifier_update");

  prop = RNA_def_property(srna, "use_replace", PROP_BOOLEAN, PROP_NONE);
  RNA_def_property_boolean_sdna(prop, nullptr, "flag", MOD_WIREFRAME_REPLACE);
  RNA_def_property_ui_text(prop, "Replace", "Remove original geometry");
  RNA_def_property_update(prop, 0, "rna_Modifier_update");

  prop = RNA_def_property(srna, "use_boundary", PROP_BOOLEAN, PROP_NONE);
  RNA_def_property_boolean_sdna(prop, nullptr, "flag", MOD_WIREFRAME_BOUNDARY);
  RNA_def_property_ui_text(prop, "Boundary", "Support face boundaries");
  RNA_def_property_update(prop, 0, "rna_Modifier_update");

  prop = RNA_def_property(srna, "use_even_offset", PROP_BOOLEAN, PROP_NONE);
  RNA_def_property_boolean_sdna(prop, nullptr, "flag", MOD_WIREFRAME_OFS_EVEN);
  RNA_def_property_ui_text(prop, "Offset Even", "Scale the offset to give more even thickness");
  RNA_def_property_update(prop, 0, "rna_Modifier_update");

  prop = RNA_def_property(srna, "use_relative_offset", PROP_BOOLEAN, PROP_NONE);
  RNA_def_property_boolean_sdna(prop, nullptr, "flag", MOD_WIREFRAME_OFS_RELATIVE);
  RNA_def_property_ui_text(prop, "Offset Relative", "Scale the offset by surrounding geometry");
  RNA_def_property_update(prop, 0, "rna_Modifier_update");

  prop = RNA_def_property(srna, "use_crease", PROP_BOOLEAN, PROP_NONE);
  RNA_def_property_boolean_sdna(prop, nullptr, "flag", MOD_WIREFRAME_CREASE);
  RNA_def_property_ui_text(
      prop, "Offset Relative", "Crease hub edges for improved subdivision surface");
  RNA_def_property_update(prop, 0, "rna_Modifier_update");

  prop = RNA_def_property(srna, "crease_weight", PROP_FLOAT, PROP_NONE);
  RNA_def_property_float_sdna(prop, nullptr, "crease_weight");
  RNA_def_property_range(prop, -FLT_MAX, FLT_MAX);
  RNA_def_property_ui_range(prop, 0.0f, 1.0f, 0.1, 1);
  RNA_def_property_ui_text(prop, "Weight", "Crease weight (if active)");
  RNA_def_property_update(prop, 0, "rna_Modifier_update");

  prop = RNA_def_property(srna, "material_offset", PROP_INT, PROP_NONE);
  RNA_def_property_int_sdna(prop, nullptr, "mat_ofs");
  RNA_def_property_range(prop, SHRT_MIN, SHRT_MAX);
  RNA_def_property_ui_text(prop, "Material Offset", "Offset material index of generated faces");
  RNA_def_property_update(prop, 0, "rna_Modifier_update");

  prop = RNA_def_property(srna, "vertex_group", PROP_STRING, PROP_NONE);
  RNA_def_property_string_sdna(prop, nullptr, "defgrp_name");
  RNA_def_property_ui_text(
      prop, "Vertex Group", "Vertex group name for selecting the affected areas");
  RNA_def_property_string_funcs(prop, nullptr, nullptr, "rna_WireframeModifier_defgrp_name_set");
  RNA_def_property_update(prop, 0, "rna_Modifier_update");

  prop = RNA_def_property(srna, "invert_vertex_group", PROP_BOOLEAN, PROP_NONE);
  RNA_def_property_boolean_sdna(prop, nullptr, "flag", MOD_WIREFRAME_INVERT_VGROUP);
  RNA_def_property_ui_text(prop, "Invert", "Invert vertex group influence");
  RNA_def_property_update(prop, 0, "rna_Modifier_update");

  RNA_define_lib_overridable(false);
}

static void rna_def_modifier_datatransfer(BlenderRNA *brna)
{
  StructRNA *srna;
  PropertyRNA *prop;

  static const EnumPropertyItem DT_layer_vert_items[] = {
    {DT_TYPE_MDEFORMVERT,
     "VGROUP_WEIGHTS",
     0,
     "Vertex Groups",
     "Transfer active or all vertex groups"},
#  if 0 /* TODO */
    {DT_TYPE_SHAPEKEY, "SHAPEKEYS", 0, "Shapekey(s)", "Transfer active or all shape keys"},
#  endif
  /* XXX When SkinModifier is enabled,
   * it seems to erase its own CD_MVERT_SKIN layer from final DM :( */
#  if 0
    {DT_TYPE_SKIN, "SKIN", 0, "Skin Weight", "Transfer skin weights"},
#  endif
    {DT_TYPE_BWEIGHT_VERT, "BEVEL_WEIGHT_VERT", 0, "Bevel Weight", "Transfer bevel weights"},
    {DT_TYPE_MPROPCOL_VERT | DT_TYPE_MLOOPCOL_VERT,
     "COLOR_VERTEX",
     0,
     "Colors",
     "Transfer color attributes"},
    {0, nullptr, 0, nullptr, nullptr},
  };

  static const EnumPropertyItem DT_layer_edge_items[] = {
      {DT_TYPE_SHARP_EDGE, "SHARP_EDGE", 0, "Sharp", "Transfer sharp mark"},
      {DT_TYPE_SEAM, "SEAM", 0, "UV Seam", "Transfer UV seam mark"},
      {DT_TYPE_CREASE, "CREASE", 0, "Crease", "Transfer subdivision crease values"},
      {DT_TYPE_BWEIGHT_EDGE, "BEVEL_WEIGHT_EDGE", 0, "Bevel Weight", "Transfer bevel weights"},
      {DT_TYPE_FREESTYLE_EDGE, "FREESTYLE_EDGE", 0, "Freestyle", "Transfer Freestyle edge mark"},
      {0, nullptr, 0, nullptr, nullptr},
  };

  static const EnumPropertyItem DT_layer_loop_items[] = {
      {DT_TYPE_LNOR, "CUSTOM_NORMAL", 0, "Custom Normals", "Transfer custom normals"},
      {DT_TYPE_MPROPCOL_LOOP | DT_TYPE_MLOOPCOL_LOOP,
       "COLOR_CORNER",
       0,
       "Colors",
       "Transfer color attributes"},
      {DT_TYPE_UV, "UV", 0, "UVs", "Transfer UV layers"},
      {0, nullptr, 0, nullptr, nullptr},
  };

  static const EnumPropertyItem DT_layer_poly_items[] = {
      {DT_TYPE_SHARP_FACE, "SMOOTH", 0, "Smooth", "Transfer flat/smooth mark"},
      {DT_TYPE_FREESTYLE_FACE,
       "FREESTYLE_FACE",
       0,
       "Freestyle Mark",
       "Transfer Freestyle face mark"},
      {0, nullptr, 0, nullptr, nullptr},
  };

  srna = RNA_def_struct(brna, "DataTransferModifier", "Modifier");
  RNA_def_struct_ui_text(
      srna, "Data Transfer Modifier", "Modifier transferring some data from a source mesh");
  RNA_def_struct_sdna(srna, "DataTransferModifierData");
  RNA_def_struct_ui_icon(srna, ICON_MOD_DATA_TRANSFER);

  RNA_define_lib_overridable(true);

  prop = RNA_def_property(srna, "object", PROP_POINTER, PROP_NONE);
  RNA_def_property_pointer_sdna(prop, nullptr, "ob_source");
  RNA_def_property_ui_text(prop, "Source Object", "Object to transfer data from");
  RNA_def_property_flag(prop, PROP_EDITABLE | PROP_ID_SELF_CHECK);
  RNA_def_property_pointer_funcs(
      prop, nullptr, "rna_DataTransferModifier_ob_source_set", nullptr, "rna_Mesh_object_poll");
  RNA_def_property_update(prop, 0, "rna_Modifier_dependency_update");

  prop = RNA_def_boolean(srna,
                         "use_object_transform",
                         true,
                         "Object Transform",
                         "Evaluate source and destination meshes in global space");
  RNA_def_property_boolean_sdna(prop, nullptr, "flags", MOD_DATATRANSFER_OBSRC_TRANSFORM);
  RNA_def_property_update(prop, 0, "rna_Modifier_update");

  /* Generic, UI-only data types toggles. */
  prop = RNA_def_boolean(
      srna, "use_vert_data", false, "Vertex Data", "Enable vertex data transfer");
  RNA_def_property_boolean_sdna(prop, nullptr, "flags", MOD_DATATRANSFER_USE_VERT);
  RNA_def_property_update(prop, 0, "rna_DataTransferModifier_use_data_update");

  prop = RNA_def_boolean(srna, "use_edge_data", false, "Edge Data", "Enable edge data transfer");
  RNA_def_property_boolean_sdna(prop, nullptr, "flags", MOD_DATATRANSFER_USE_EDGE);
  RNA_def_property_update(prop, 0, "rna_DataTransferModifier_use_data_update");

  prop = RNA_def_boolean(
      srna, "use_loop_data", false, "Face Corner Data", "Enable face corner data transfer");
  RNA_def_property_boolean_sdna(prop, nullptr, "flags", MOD_DATATRANSFER_USE_LOOP);
  RNA_def_property_update(prop, 0, "rna_DataTransferModifier_use_data_update");

  prop = RNA_def_boolean(srna, "use_poly_data", false, "Face Data", "Enable face data transfer");
  RNA_def_property_boolean_sdna(prop, nullptr, "flags", MOD_DATATRANSFER_USE_POLY);
  RNA_def_property_update(prop, 0, "rna_DataTransferModifier_use_data_update");

  /* Actual data types selection. */
  prop = RNA_def_enum(srna,
                      "data_types_verts",
                      DT_layer_vert_items,
                      0,
                      "Vertex Data Types",
                      "Which vertex data layers to transfer");
  RNA_def_property_flag(prop, PROP_ENUM_FLAG);
  RNA_def_property_enum_sdna(prop, nullptr, "data_types");
  RNA_def_property_enum_funcs(
      prop, nullptr, "rna_DataTransferModifier_verts_data_types_set", nullptr);
  RNA_def_property_update(prop, 0, "rna_DataTransferModifier_data_types_update");

  prop = RNA_def_enum(srna,
                      "data_types_edges",
                      DT_layer_edge_items,
                      0,
                      "Edge Data Types",
                      "Which edge data layers to transfer");
  RNA_def_property_flag(prop, PROP_ENUM_FLAG);
  RNA_def_property_enum_sdna(prop, nullptr, "data_types");
  RNA_def_property_enum_funcs(
      prop, nullptr, "rna_DataTransferModifier_edges_data_types_set", nullptr);
  RNA_def_property_update(prop, 0, "rna_DataTransferModifier_data_types_update");

  prop = RNA_def_enum(srna,
                      "data_types_loops",
                      DT_layer_loop_items,
                      0,
                      "Face Corner Data Types",
                      "Which face corner data layers to transfer");
  RNA_def_property_flag(prop, PROP_ENUM_FLAG);
  RNA_def_property_enum_sdna(prop, nullptr, "data_types");
  RNA_def_property_enum_funcs(
      prop, nullptr, "rna_DataTransferModifier_loops_data_types_set", nullptr);
  RNA_def_property_update(prop, 0, "rna_DataTransferModifier_data_types_update");

  prop = RNA_def_enum(srna,
                      "data_types_polys",
                      DT_layer_poly_items,
                      0,
                      "Poly Data Types",
                      "Which face data layers to transfer");
  RNA_def_property_flag(prop, PROP_ENUM_FLAG);
  RNA_def_property_enum_sdna(prop, nullptr, "data_types");
  RNA_def_property_enum_funcs(
      prop, nullptr, "rna_DataTransferModifier_polys_data_types_set", nullptr);
  RNA_def_property_update(prop, 0, "rna_DataTransferModifier_data_types_update");

  /* Mapping methods. */
  prop = RNA_def_enum(srna,
                      "vert_mapping",
                      rna_enum_dt_method_vertex_items,
                      MREMAP_MODE_VERT_NEAREST,
                      "Vertex Mapping",
                      "Method used to map source vertices to destination ones");
  RNA_def_property_enum_sdna(prop, nullptr, "vmap_mode");
  RNA_def_property_update(prop, 0, "rna_Modifier_update");

  prop = RNA_def_enum(srna,
                      "edge_mapping",
                      rna_enum_dt_method_edge_items,
                      MREMAP_MODE_EDGE_NEAREST,
                      "Edge Mapping",
                      "Method used to map source edges to destination ones");
  RNA_def_property_enum_sdna(prop, nullptr, "emap_mode");
  RNA_def_property_update(prop, 0, "rna_Modifier_update");

  prop = RNA_def_enum(srna,
                      "loop_mapping",
                      rna_enum_dt_method_loop_items,
                      MREMAP_MODE_LOOP_NEAREST_POLYNOR,
                      "Face Corner Mapping",
                      "Method used to map source faces' corners to destination ones");
  RNA_def_property_enum_sdna(prop, nullptr, "lmap_mode");
  RNA_def_property_update(prop, 0, "rna_Modifier_update");

  prop = RNA_def_enum(srna,
                      "poly_mapping",
                      rna_enum_dt_method_poly_items,
                      MREMAP_MODE_POLY_NEAREST,
                      "Face Mapping",
                      "Method used to map source faces to destination ones");
  RNA_def_property_enum_sdna(prop, nullptr, "pmap_mode");
  RNA_def_property_update(prop, 0, "rna_Modifier_update");

  /* Mapping options and filtering. */
  prop = RNA_def_boolean(
      srna,
      "use_max_distance",
      false,
      "Only Neighbor Geometry",
      "Source elements must be closer than given distance from destination one");
  RNA_def_property_boolean_sdna(prop, nullptr, "flags", MOD_DATATRANSFER_MAP_MAXDIST);
  RNA_def_property_update(prop, 0, "rna_Modifier_update");

  prop = RNA_def_float(
      srna,
      "max_distance",
      1.0f,
      0.0f,
      FLT_MAX,
      "Max Distance",
      "Maximum allowed distance between source and destination element, for non-topology mappings",
      0.0f,
      100.0f);
  RNA_def_property_float_sdna(prop, nullptr, "map_max_distance");
  RNA_def_property_subtype(prop, PROP_DISTANCE);
  RNA_def_property_update(prop, 0, "rna_Modifier_update");

  prop = RNA_def_float(
      srna,
      "ray_radius",
      0.0f,
      0.0f,
      FLT_MAX,
      "Ray Radius",
      "'Width' of rays (especially useful when raycasting against vertices or edges)",
      0.0f,
      10.0f);
  RNA_def_property_float_sdna(prop, nullptr, "map_ray_radius");
  RNA_def_property_subtype(prop, PROP_DISTANCE);
  RNA_def_property_update(prop, 0, "rna_Modifier_update");

  prop = RNA_def_float(
      srna,
      "islands_precision",
      0.0f,
      0.0f,
      1.0f,
      "Islands Precision",
      "Factor controlling precision of islands handling "
      "(typically, 0.1 should be enough, higher values can make things really slow)",
      0.0f,
      1.0f);
  RNA_def_property_subtype(prop, PROP_DISTANCE);
  RNA_def_property_update(prop, 0, "rna_Modifier_update");

  /* How to handle multi-layers types of data. */
  prop = RNA_def_enum(srna,
                      "layers_vgroup_select_src",
                      rna_enum_dt_layers_select_src_items,
                      DT_LAYERS_ALL_SRC,
                      "Source Layers Selection",
                      "Which layers to transfer, in case of multi-layers types");
  RNA_def_property_enum_sdna(prop, nullptr, "layers_select_src[DT_MULTILAYER_INDEX_MDEFORMVERT]");
  RNA_def_property_enum_funcs(
      prop, nullptr, nullptr, "rna_DataTransferModifier_layers_select_src_itemf");
  RNA_def_property_update(prop, 0, "rna_Modifier_update");

#  if 0
  prop = RNA_def_enum(srna,
                      "layers_shapekey_select_src",
                      rna_enum_dt_layers_select_src_items,
                      DT_LAYERS_ALL_SRC,
                      "Source Layers Selection",
                      "Which layers to transfer, in case of multi-layers types");
  RNA_def_property_enum_sdna(prop, nullptr, "layers_select_src[DT_MULTILAYER_INDEX_SHAPEKEY]");
  RNA_def_property_enum_funcs(
      prop, nullptr, nullptr, "rna_DataTransferModifier_layers_select_src_itemf");
  RNA_def_property_update(prop, 0, "rna_Modifier_update");
#  endif

  prop = RNA_def_enum(srna,
                      "layers_vcol_vert_select_src",
                      rna_enum_dt_layers_select_src_items,
                      DT_LAYERS_ALL_SRC,
                      "Source Layers Selection",
                      "Which layers to transfer, in case of multi-layers types");
  RNA_def_property_enum_sdna(prop, nullptr, "layers_select_src[DT_MULTILAYER_INDEX_VCOL_VERT]");
  RNA_def_property_enum_funcs(
      prop, nullptr, nullptr, "rna_DataTransferModifier_layers_select_src_itemf");
  RNA_def_property_update(prop, 0, "rna_Modifier_update");

  prop = RNA_def_enum(srna,
                      "layers_vcol_loop_select_src",
                      rna_enum_dt_layers_select_src_items,
                      DT_LAYERS_ALL_SRC,
                      "Source Layers Selection",
                      "Which layers to transfer, in case of multi-layers types");
  RNA_def_property_enum_sdna(prop, nullptr, "layers_select_src[DT_MULTILAYER_INDEX_VCOL_LOOP]");
  RNA_def_property_enum_funcs(
      prop, nullptr, nullptr, "rna_DataTransferModifier_layers_select_src_itemf");
  RNA_def_property_update(prop, 0, "rna_Modifier_update");

  prop = RNA_def_enum(srna,
                      "layers_uv_select_src",
                      rna_enum_dt_layers_select_src_items,
                      DT_LAYERS_ALL_SRC,
                      "Source Layers Selection",
                      "Which layers to transfer, in case of multi-layers types");
  RNA_def_property_enum_sdna(prop, nullptr, "layers_select_src[DT_MULTILAYER_INDEX_UV]");
  RNA_def_property_enum_funcs(
      prop, nullptr, nullptr, "rna_DataTransferModifier_layers_select_src_itemf");
  RNA_def_property_update(prop, 0, "rna_Modifier_update");

  prop = RNA_def_enum(srna,
                      "layers_vgroup_select_dst",
                      rna_enum_dt_layers_select_dst_items,
                      DT_LAYERS_NAME_DST,
                      "Destination Layers Matching",
                      "How to match source and destination layers");
  RNA_def_property_enum_sdna(prop, nullptr, "layers_select_dst[DT_MULTILAYER_INDEX_MDEFORMVERT]");
  RNA_def_property_enum_funcs(
      prop, nullptr, nullptr, "rna_DataTransferModifier_layers_select_dst_itemf");
  RNA_def_property_update(prop, 0, "rna_Modifier_update");

#  if 0
  prop = RNA_def_enum(srna,
                      "layers_shapekey_select_dst",
                      rna_enum_dt_layers_select_dst_items,
                      DT_LAYERS_NAME_DST,
                      "Destination Layers Matching",
                      "How to match source and destination layers");
  RNA_def_property_enum_sdna(prop, nullptr, "layers_select_dst[DT_MULTILAYER_INDEX_SHAPEKEY]");
  RNA_def_property_enum_funcs(
      prop, nullptr, nullptr, "rna_DataTransferModifier_layers_select_dst_itemf");
  RNA_def_property_update(prop, 0, "rna_Modifier_update");
#  endif

  prop = RNA_def_enum(srna,
                      "layers_vcol_vert_select_dst",
                      rna_enum_dt_layers_select_dst_items,
                      DT_LAYERS_NAME_DST,
                      "Destination Layers Matching",
                      "How to match source and destination layers");
  RNA_def_property_enum_sdna(prop, nullptr, "layers_select_dst[DT_MULTILAYER_INDEX_VCOL_VERT]");
  RNA_def_property_enum_funcs(
      prop, nullptr, nullptr, "rna_DataTransferModifier_layers_select_dst_itemf");
  RNA_def_property_update(prop, 0, "rna_Modifier_update");

  prop = RNA_def_enum(srna,
                      "layers_vcol_loop_select_dst",
                      rna_enum_dt_layers_select_dst_items,
                      DT_LAYERS_NAME_DST,
                      "Destination Layers Matching",
                      "How to match source and destination layers");
  RNA_def_property_enum_sdna(prop, nullptr, "layers_select_dst[DT_MULTILAYER_INDEX_VCOL_LOOP]");
  RNA_def_property_enum_funcs(
      prop, nullptr, nullptr, "rna_DataTransferModifier_layers_select_dst_itemf");
  RNA_def_property_update(prop, 0, "rna_Modifier_update");

  prop = RNA_def_enum(srna,
                      "layers_uv_select_dst",
                      rna_enum_dt_layers_select_dst_items,
                      DT_LAYERS_NAME_DST,
                      "Destination Layers Matching",
                      "How to match source and destination layers");
  RNA_def_property_enum_sdna(prop, nullptr, "layers_select_dst[DT_MULTILAYER_INDEX_UV]");
  RNA_def_property_enum_funcs(
      prop, nullptr, nullptr, "rna_DataTransferModifier_layers_select_dst_itemf");
  RNA_def_property_update(prop, 0, "rna_Modifier_update");

  /* Mix stuff */
  prop = RNA_def_enum(srna,
                      "mix_mode",
                      rna_enum_dt_mix_mode_items,
                      CDT_MIX_TRANSFER,
                      "Mix Mode",
                      "How to affect destination elements with source values");
  RNA_def_property_enum_funcs(prop, nullptr, nullptr, "rna_DataTransferModifier_mix_mode_itemf");
  RNA_def_property_update(prop, 0, "rna_Modifier_update");

  prop = RNA_def_float_factor(
      srna,
      "mix_factor",
      0.0f,
      0.0f,
      1.0f,
      "Mix Factor",
      "Factor to use when applying data to destination (exact behavior depends on mix mode, "
      "multiplied with weights from vertex group when defined)",
      0.0f,
      1.0f);
  RNA_def_property_update(prop, 0, "rna_Modifier_update");

  prop = RNA_def_string(srna,
                        "vertex_group",
                        nullptr,
                        MAX_VGROUP_NAME,
                        "Vertex Group",
                        "Vertex group name for selecting the affected areas");
  RNA_def_property_string_sdna(prop, nullptr, "defgrp_name");
  RNA_def_property_string_funcs(
      prop, nullptr, nullptr, "rna_DataTransferModifier_defgrp_name_set");
  RNA_def_property_update(prop, 0, "rna_Modifier_update");

  prop = RNA_def_boolean(
      srna, "invert_vertex_group", false, "Invert", "Invert vertex group influence");
  RNA_def_property_boolean_sdna(prop, nullptr, "flags", MOD_DATATRANSFER_INVERT_VGROUP);
  RNA_def_property_update(prop, 0, "rna_Modifier_update");

  RNA_define_lib_overridable(false);
}

static void rna_def_modifier_normaledit(BlenderRNA *brna)
{
  StructRNA *srna;
  PropertyRNA *prop;

  static const EnumPropertyItem prop_mode_items[] = {
      {MOD_NORMALEDIT_MODE_RADIAL,
       "RADIAL",
       0,
       "Radial",
       "From an ellipsoid (shape defined by the boundbox's dimensions, target is optional)"},
      {MOD_NORMALEDIT_MODE_DIRECTIONAL,
       "DIRECTIONAL",
       0,
       "Directional",
       "Normals 'track' (point to) the target object"},
      {0, nullptr, 0, nullptr, nullptr},
  };

  static const EnumPropertyItem prop_mix_mode_items[] = {
      {MOD_NORMALEDIT_MIX_COPY, "COPY", 0, "Copy", "Copy new normals (overwrite existing)"},
      {MOD_NORMALEDIT_MIX_ADD, "ADD", 0, "Add", "Copy sum of new and old normals"},
      {MOD_NORMALEDIT_MIX_SUB, "SUB", 0, "Subtract", "Copy new normals minus old normals"},
      {MOD_NORMALEDIT_MIX_MUL,
       "MUL",
       0,
       "Multiply",
       "Copy product of old and new normals (not cross product)"},
      {0, nullptr, 0, nullptr, nullptr},
  };

  srna = RNA_def_struct(brna, "NormalEditModifier", "Modifier");
  RNA_def_struct_ui_text(
      srna, "Normal Edit Modifier", "Modifier affecting/generating custom normals");
  RNA_def_struct_sdna(srna, "NormalEditModifierData");
  RNA_def_struct_ui_icon(srna, ICON_MOD_NORMALEDIT);

  RNA_define_lib_overridable(true);

  prop = RNA_def_property(srna, "mode", PROP_ENUM, PROP_NONE);
  RNA_def_property_enum_items(prop, prop_mode_items);
  RNA_def_property_ui_text(prop, "Mode", "How to affect (generate) normals");
  RNA_def_property_update(prop, 0, "rna_Modifier_update");

  prop = RNA_def_float_array(srna,
                             "offset",
                             3,
                             nullptr,
                             -FLT_MAX,
                             FLT_MAX,
                             "Offset",
                             "Offset from object's center",
                             -100.0f,
                             100.0f);
  RNA_def_property_subtype(prop, PROP_COORDS);
  RNA_def_property_update(prop, 0, "rna_Modifier_update");

  prop = RNA_def_property(srna, "mix_mode", PROP_ENUM, PROP_NONE);
  RNA_def_property_enum_items(prop, prop_mix_mode_items);
  RNA_def_property_ui_text(prop, "Mix Mode", "How to mix generated normals with existing ones");
  RNA_def_property_update(prop, 0, "rna_Modifier_update");

  prop = RNA_def_property(srna, "mix_factor", PROP_FLOAT, PROP_FACTOR);
  RNA_def_property_range(prop, 0.0, 1.0);
  RNA_def_property_ui_text(
      prop, "Mix Factor", "How much of generated normals to mix with existing ones");
  RNA_def_property_update(prop, 0, "rna_Modifier_update");

  prop = RNA_def_property(srna, "mix_limit", PROP_FLOAT, PROP_ANGLE);
  RNA_def_property_range(prop, 0.0, DEG2RADF(180.0f));
  RNA_def_property_ui_text(prop, "Max Angle", "Maximum angle between old and new normals");
  RNA_def_property_update(prop, 0, "rna_Modifier_update");

  prop = RNA_def_property(srna, "no_polynors_fix", PROP_BOOLEAN, PROP_NONE);
  RNA_def_property_boolean_sdna(prop, nullptr, "flag", MOD_NORMALEDIT_NO_POLYNORS_FIX);
  RNA_def_property_boolean_default(prop, false);
  RNA_def_property_ui_text(prop,
                           "Lock Polygon Normals",
                           "Do not flip polygons when their normals are not consistent "
                           "with their newly computed custom vertex normals");
  RNA_def_property_update(prop, 0, "rna_Modifier_update");

  prop = RNA_def_property(srna, "vertex_group", PROP_STRING, PROP_NONE);
  RNA_def_property_string_sdna(prop, nullptr, "defgrp_name");
  RNA_def_property_ui_text(
      prop, "Vertex Group", "Vertex group name for selecting/weighting the affected areas");
  RNA_def_property_string_funcs(prop, nullptr, nullptr, "rna_NormalEditModifier_defgrp_name_set");
  RNA_def_property_update(prop, 0, "rna_Modifier_update");

  prop = RNA_def_property(srna, "invert_vertex_group", PROP_BOOLEAN, PROP_NONE);
  RNA_def_property_boolean_sdna(prop, nullptr, "flag", MOD_NORMALEDIT_INVERT_VGROUP);
  RNA_def_property_ui_text(prop, "Invert", "Invert vertex group influence");
  RNA_def_property_update(prop, 0, "rna_Modifier_update");

  prop = RNA_def_property(srna, "target", PROP_POINTER, PROP_NONE);
  RNA_def_property_ui_text(prop, "Target", "Target object used to affect normals");
  RNA_def_property_pointer_funcs(
      prop, nullptr, "rna_NormalEditModifier_target_set", nullptr, nullptr);
  RNA_def_property_flag(prop, PROP_EDITABLE | PROP_ID_SELF_CHECK);
  RNA_def_property_update(prop, 0, "rna_Modifier_dependency_update");

  prop = RNA_def_property(srna, "use_direction_parallel", PROP_BOOLEAN, PROP_NONE);
  RNA_def_property_boolean_sdna(prop, nullptr, "flag", MOD_NORMALEDIT_USE_DIRECTION_PARALLEL);
  RNA_def_property_boolean_default(prop, true);
  RNA_def_property_ui_text(prop,
                           "Parallel Normals",
                           "Use same direction for all normals, from origin to target's center "
                           "(Directional mode only)");
  RNA_def_property_update(prop, 0, "rna_Modifier_update");

  RNA_define_lib_overridable(false);
}

static void rna_def_modifier_surfacedeform(BlenderRNA *brna)
{
  StructRNA *srna;
  PropertyRNA *prop;

  srna = RNA_def_struct(brna, "SurfaceDeformModifier", "Modifier");
  RNA_def_struct_ui_text(srna, "SurfaceDeform Modifier", "");
  RNA_def_struct_sdna(srna, "SurfaceDeformModifierData");
  RNA_def_struct_ui_icon(srna, ICON_MOD_MESHDEFORM);

  RNA_define_lib_overridable(true);

  prop = RNA_def_property(srna, "target", PROP_POINTER, PROP_NONE);
  RNA_def_property_ui_text(prop, "Target", "Mesh object to deform with");
  RNA_def_property_pointer_funcs(
      prop, nullptr, "rna_SurfaceDeformModifier_target_set", nullptr, "rna_Mesh_object_poll");
  RNA_def_property_flag(prop, PROP_EDITABLE | PROP_ID_SELF_CHECK);
  RNA_def_property_update(prop, 0, "rna_Modifier_dependency_update");

  prop = RNA_def_property(srna, "falloff", PROP_FLOAT, PROP_NONE);
  RNA_def_property_range(prop, 2.0f, 16.0f);
  RNA_def_property_ui_text(
      prop, "Interpolation Falloff", "Controls how much nearby polygons influence deformation");
  RNA_def_property_update(prop, 0, "rna_Modifier_update");

  prop = RNA_def_property(srna, "is_bound", PROP_BOOLEAN, PROP_NONE);
  RNA_def_property_boolean_funcs(prop, "rna_SurfaceDeformModifier_is_bound_get", nullptr);
  RNA_def_property_ui_text(prop, "Bound", "Whether geometry has been bound to target mesh");
  RNA_def_property_clear_flag(prop, PROP_EDITABLE);

  prop = RNA_def_property(srna, "vertex_group", PROP_STRING, PROP_NONE);
  RNA_def_property_string_sdna(prop, nullptr, "defgrp_name");
  RNA_def_property_ui_text(
      prop, "Vertex Group", "Vertex group name for selecting/weighting the affected areas");
  RNA_def_property_string_funcs(
      prop, nullptr, nullptr, "rna_SurfaceDeformModifier_defgrp_name_set");
  RNA_def_property_update(prop, 0, "rna_Modifier_update");

  prop = RNA_def_property(srna, "invert_vertex_group", PROP_BOOLEAN, PROP_NONE);
  RNA_def_property_boolean_sdna(prop, nullptr, "flags", MOD_SDEF_INVERT_VGROUP);
  RNA_def_property_ui_text(prop, "Invert", "Invert vertex group influence");
  RNA_def_property_update(prop, 0, "rna_Modifier_update");

  prop = RNA_def_property(srna, "use_sparse_bind", PROP_BOOLEAN, PROP_NONE);
  RNA_def_property_boolean_sdna(prop, nullptr, "flags", MOD_SDEF_SPARSE_BIND);
  RNA_def_property_clear_flag(prop, PROP_ANIMATABLE);
  RNA_def_property_ui_text(
      prop,
      "Sparse Bind",
      "Only record binding data for vertices matching the vertex group at the time of bind");
  RNA_def_property_update(prop, 0, "rna_Modifier_update");

  prop = RNA_def_property(srna, "strength", PROP_FLOAT, PROP_NONE);
  RNA_def_property_range(prop, -100, 100);
  RNA_def_property_ui_range(prop, -100, 100, 10, 2);
  RNA_def_property_ui_text(prop, "Strength", "Strength of modifier deformations");
  RNA_def_property_update(prop, 0, "rna_Modifier_update");

  RNA_define_lib_overridable(false);
}

static void rna_def_modifier_weightednormal(BlenderRNA *brna)
{
  StructRNA *srna;
  PropertyRNA *prop;

  static EnumPropertyItem prop_weighting_mode_items[] = {
      {MOD_WEIGHTEDNORMAL_MODE_FACE,
       "FACE_AREA",
       0,
       "Face Area",
       "Generate face area weighted normals"},
      {MOD_WEIGHTEDNORMAL_MODE_ANGLE,
       "CORNER_ANGLE",
       0,
       "Corner Angle",
       "Generate corner angle weighted normals"},
      {MOD_WEIGHTEDNORMAL_MODE_FACE_ANGLE,
       "FACE_AREA_WITH_ANGLE",
       0,
       "Face Area & Angle",
       "Generated normals weighted by both face area and angle"},
      {0, nullptr, 0, nullptr, nullptr},
  };

  srna = RNA_def_struct(brna, "WeightedNormalModifier", "Modifier");
  RNA_def_struct_ui_text(srna, "WeightedNormal Modifier", "");
  RNA_def_struct_sdna(srna, "WeightedNormalModifierData");
  RNA_def_struct_ui_icon(srna, ICON_MOD_NORMALEDIT);

  RNA_define_lib_overridable(true);

  prop = RNA_def_property(srna, "weight", PROP_INT, PROP_NONE);
  RNA_def_property_range(prop, 1, 100);
  RNA_def_property_ui_range(prop, 1, 100, 1, -1);
  RNA_def_property_ui_text(prop,
                           "Weight",
                           "Corrective factor applied to faces' weights, 50 is neutral, "
                           "lower values increase weight of weak faces, "
                           "higher values increase weight of strong faces");
  RNA_def_property_update(prop, 0, "rna_Modifier_update");

  prop = RNA_def_property(srna, "mode", PROP_ENUM, PROP_NONE);
  RNA_def_property_enum_items(prop, prop_weighting_mode_items);
  RNA_def_property_ui_text(prop, "Weighting Mode", "Weighted vertex normal mode to use");
  RNA_def_property_update(prop, 0, "rna_Modifier_update");

  prop = RNA_def_property(srna, "thresh", PROP_FLOAT, PROP_NONE);
  RNA_def_property_range(prop, 0, 10);
  RNA_def_property_ui_range(prop, 0, 10, 1, 2);
  RNA_def_property_ui_text(
      prop, "Threshold", "Threshold value for different weights to be considered equal");
  RNA_def_property_update(prop, 0, "rna_Modifier_update");

  prop = RNA_def_property(srna, "keep_sharp", PROP_BOOLEAN, PROP_NONE);
  RNA_def_property_boolean_sdna(prop, nullptr, "flag", MOD_WEIGHTEDNORMAL_KEEP_SHARP);
  RNA_def_property_ui_text(prop,
                           "Keep Sharp",
                           "Keep sharp edges as computed for default split normals, "
                           "instead of setting a single weighted normal for each vertex");
  RNA_def_property_update(prop, 0, "rna_Modifier_update");

  prop = RNA_def_property(srna, "vertex_group", PROP_STRING, PROP_NONE);
  RNA_def_property_string_sdna(prop, nullptr, "defgrp_name");
  RNA_def_property_ui_text(
      prop, "Vertex Group", "Vertex group name for modifying the selected areas");
  RNA_def_property_string_funcs(
      prop, nullptr, nullptr, "rna_WeightedNormalModifier_defgrp_name_set");
  RNA_def_property_update(prop, 0, "rna_Modifier_update");

  prop = RNA_def_property(srna, "invert_vertex_group", PROP_BOOLEAN, PROP_NONE);
  RNA_def_property_boolean_sdna(prop, nullptr, "flag", MOD_WEIGHTEDNORMAL_INVERT_VGROUP);
  RNA_def_property_ui_text(prop, "Invert", "Invert vertex group influence");
  RNA_def_property_update(prop, 0, "rna_Modifier_update");

  prop = RNA_def_property(srna, "use_face_influence", PROP_BOOLEAN, PROP_NONE);
  RNA_def_property_boolean_sdna(prop, nullptr, "flag", MOD_WEIGHTEDNORMAL_FACE_INFLUENCE);
  RNA_def_property_ui_text(prop, "Face Influence", "Use influence of face for weighting");
  RNA_def_property_update(prop, 0, "rna_Modifier_update");

  RNA_define_lib_overridable(false);
}

static void rna_def_modifier_nodes_data_block(BlenderRNA *brna)
{
  StructRNA *srna;
  PropertyRNA *prop;

  srna = RNA_def_struct(brna, "NodesModifierDataBlock", nullptr);
  RNA_def_struct_sdna(srna, "NodesModifierDataBlock");

  RNA_define_lib_overridable(true);

  prop = RNA_def_property(srna, "id_name", PROP_STRING, PROP_NONE);
  RNA_def_property_clear_flag(prop, PROP_EDITABLE);
  RNA_def_property_ui_text(
      prop, "Data-Block Name", "Name that is mapped to the referenced data-block");
  RNA_def_property_update(prop, 0, "rna_Modifier_update");

  prop = RNA_def_property(srna, "lib_name", PROP_STRING, PROP_NONE);
  RNA_def_property_clear_flag(prop, PROP_EDITABLE);
  RNA_def_property_ui_text(prop,
                           "Library Name",
                           "Used when the data block is not local to the current .blend file but "
                           "is linked from some library");
  RNA_def_property_update(prop, 0, "rna_Modifier_update");

  prop = RNA_def_property(srna, "id", PROP_POINTER, PROP_NONE);
  RNA_def_property_struct_type(prop, "ID");
  RNA_def_property_flag(prop, PROP_EDITABLE | PROP_ID_SELF_CHECK);
  RNA_def_property_pointer_funcs(
      prop, nullptr, nullptr, "rna_NodesModifierBake_data_block_typef", nullptr);
  RNA_def_property_ui_text(prop, "Data-Block", "");
  RNA_def_property_update(prop, 0, "rna_Modifier_dependency_update");

  prop = RNA_def_property(srna, "id_type", PROP_ENUM, PROP_NONE);
  RNA_def_property_enum_items(prop, rna_enum_id_type_items);
  RNA_def_property_clear_flag(prop, PROP_ANIMATABLE | PROP_EDITABLE);

  RNA_define_lib_overridable(false);
}

static void rna_def_modifier_nodes_bake_data_blocks(BlenderRNA *brna)
{
  StructRNA *srna;
  PropertyRNA *prop;

  srna = RNA_def_struct(brna, "NodesModifierBakeDataBlocks", nullptr);
  RNA_def_struct_sdna(srna, "NodesModifierBake");
  RNA_def_struct_ui_text(
      srna, "Data-Blocks", "Collection of data-blocks that can be referenced by baked data");

  prop = RNA_def_property(srna, "active_index", PROP_INT, PROP_NONE);
  RNA_def_property_int_sdna(prop, nullptr, "active_data_block");
}

static void rna_def_modifier_nodes_bake(BlenderRNA *brna)
{
  rna_def_modifier_nodes_bake_data_blocks(brna);

  static EnumPropertyItem bake_mode_items[] = {
      {NODES_MODIFIER_BAKE_MODE_ANIMATION, "ANIMATION", 0, "Animation", "Bake a frame range"},
      {NODES_MODIFIER_BAKE_MODE_STILL, "STILL", 0, "Still", "Bake a single frame"},
      {0, nullptr, 0, nullptr, nullptr},
  };

  StructRNA *srna;
  PropertyRNA *prop;

  srna = RNA_def_struct(brna, "NodesModifierBake", nullptr);
  RNA_def_struct_ui_text(srna, "Nodes Modifier Bake", "");

  prop = RNA_def_property(srna, "directory", PROP_STRING, PROP_DIRPATH);
  RNA_def_property_ui_text(prop, "Directory", "Location on disk where the bake data is stored");
  RNA_def_property_update(prop, 0, "rna_Modifier_update");

  prop = RNA_def_property(srna, "frame_start", PROP_INT, PROP_TIME);
  RNA_def_property_ui_text(prop, "Start Frame", "Frame where the baking starts");
  RNA_def_property_update(prop, 0, "rna_Modifier_update");

  prop = RNA_def_property(srna, "frame_end", PROP_INT, PROP_TIME);
  RNA_def_property_ui_text(prop, "End Frame", "Frame where the baking ends");
  RNA_def_property_update(prop, 0, "rna_Modifier_update");

  prop = RNA_def_property(srna, "use_custom_simulation_frame_range", PROP_BOOLEAN, PROP_NONE);
  RNA_def_property_boolean_sdna(
      prop, nullptr, "flag", NODES_MODIFIER_BAKE_CUSTOM_SIMULATION_FRAME_RANGE);
  RNA_def_property_ui_text(
      prop, "Custom Simulation Frame Range", "Override the simulation frame range from the scene");
  RNA_def_property_update(prop, 0, "rna_Modifier_update");

  prop = RNA_def_property(srna, "use_custom_path", PROP_BOOLEAN, PROP_NONE);
  RNA_def_property_boolean_sdna(prop, nullptr, "flag", NODES_MODIFIER_BAKE_CUSTOM_PATH);
  RNA_def_property_ui_text(
      prop, "Custom Path", "Specify a path where the baked data should be stored manually");
  RNA_def_property_update(prop, 0, "rna_Modifier_update");

  prop = RNA_def_property(srna, "bake_mode", PROP_ENUM, PROP_NONE);
  RNA_def_property_enum_items(prop, bake_mode_items);
  RNA_def_property_ui_text(prop, "Bake Mode", "");
  RNA_def_property_update(prop, 0, "rna_Modifier_update");

  prop = RNA_def_property(srna, "bake_id", PROP_INT, PROP_NONE);
  RNA_def_property_ui_text(prop,
                           "Bake ID",
                           "Identifier for this bake which remains unchanged even when the bake "
                           "node is renamed, grouped or ungrouped");
  RNA_def_property_int_sdna(prop, nullptr, "id");
  RNA_def_property_clear_flag(prop, PROP_EDITABLE);

  prop = RNA_def_property(srna, "node", PROP_POINTER, PROP_NONE);
  RNA_def_property_struct_type(prop, "Node");
  RNA_def_property_ui_text(prop,
                           "Node",
                           "Bake node or simulation output node that corresponds to this bake. "
                           "This node may be deeply nested in the modifier node group. It can be "
                           "none in some cases like missing linked data blocks");
  RNA_def_property_pointer_funcs(
      prop, "rna_NodesModifierBake_node_get", nullptr, nullptr, nullptr);

  prop = RNA_def_property(srna, "data_blocks", PROP_COLLECTION, PROP_NONE);
  RNA_def_property_struct_type(prop, "NodesModifierDataBlock");
  RNA_def_property_collection_sdna(prop, nullptr, "data_blocks", "data_blocks_num");
  RNA_def_property_srna(prop, "NodesModifierBakeDataBlocks");
}

static void rna_def_modifier_nodes_bakes(BlenderRNA *brna)
{
  StructRNA *srna;

  srna = RNA_def_struct(brna, "NodesModifierBakes", nullptr);
  RNA_def_struct_sdna(srna, "NodesModifierData");
  RNA_def_struct_ui_text(srna, "Bakes", "Bake data for every bake node");
}

static void rna_def_modifier_nodes_panel(BlenderRNA *brna)
{
  StructRNA *srna;
  PropertyRNA *prop;

  srna = RNA_def_struct(brna, "NodesModifierPanel", nullptr);
  RNA_def_struct_ui_text(srna, "Nodes Modifier Panel", "");

  prop = RNA_def_property(srna, "is_open", PROP_BOOLEAN, PROP_NONE);
  RNA_def_property_boolean_sdna(prop, nullptr, "flag", NODES_MODIFIER_PANEL_OPEN);
  RNA_def_property_ui_text(prop, "Is Open", "Whether the panel is expanded or closed");
  RNA_def_property_flag(prop, PROP_NO_DEG_UPDATE);
  RNA_def_property_update(prop, NC_OBJECT | ND_MODIFIER, nullptr);
}

static void rna_def_modifier_nodes_panels(BlenderRNA *brna)
{
  StructRNA *srna;

  srna = RNA_def_struct(brna, "NodesModifierPanels", nullptr);
  RNA_def_struct_sdna(srna, "NodesModifierData");
  RNA_def_struct_ui_text(srna, "Panels", "State of all panels defined by the node group");
}

static void rna_def_modifier_nodes(BlenderRNA *brna)
{
  StructRNA *srna;
  PropertyRNA *prop;

  rna_def_modifier_nodes_data_block(brna);

  rna_def_modifier_nodes_bake(brna);
  rna_def_modifier_nodes_bakes(brna);

  rna_def_modifier_nodes_panel(brna);
  rna_def_modifier_nodes_panels(brna);

  srna = RNA_def_struct(brna, "NodesModifier", "Modifier");
  RNA_def_struct_ui_text(srna, "Nodes Modifier", "");
  RNA_def_struct_sdna(srna, "NodesModifierData");
  RNA_def_struct_idprops_func(srna, "rna_NodesModifier_properties");
  RNA_def_struct_ui_icon(srna, ICON_GEOMETRY_NODES);

  RNA_define_lib_overridable(true);

  prop = RNA_def_property(srna, "node_group", PROP_POINTER, PROP_NONE);
  RNA_def_property_ui_text(prop, "Node Group", "Node group that controls what this modifier does");
  RNA_def_property_pointer_funcs(
      prop, nullptr, nullptr, nullptr, "rna_NodesModifier_node_group_poll");
  RNA_def_property_flag(prop, PROP_EDITABLE);
  RNA_def_property_update(prop, 0, "rna_NodesModifier_node_group_update");

  prop = RNA_def_property(srna, "bake_directory", PROP_STRING, PROP_DIRPATH);
  RNA_def_property_ui_text(
      prop, "Simulation Bake Directory", "Location on disk where the bake data is stored");
  RNA_def_property_update(prop, 0, nullptr);

  prop = RNA_def_property(srna, "bakes", PROP_COLLECTION, PROP_NONE);
  RNA_def_property_struct_type(prop, "NodesModifierBake");
  RNA_def_property_collection_sdna(prop, nullptr, "bakes", "bakes_num");
  RNA_def_property_srna(prop, "NodesModifierBakes");

  prop = RNA_def_property(srna, "panels", PROP_COLLECTION, PROP_NONE);
  RNA_def_property_struct_type(prop, "NodesModifierPanel");
  RNA_def_property_collection_sdna(prop, nullptr, "panels", "panels_num");
  RNA_def_property_srna(prop, "NodesModifierPanels");

  prop = RNA_def_property(srna, "show_group_selector", PROP_BOOLEAN, PROP_NONE);
  RNA_def_property_boolean_negative_sdna(
      prop, nullptr, "flag", NODES_MODIFIER_HIDE_DATABLOCK_SELECTOR);
  RNA_def_property_ui_text(prop, "Show Node Group", "");
  RNA_def_property_flag(prop, PROP_NO_DEG_UPDATE);
  RNA_def_property_update(prop, NC_OBJECT | ND_MODIFIER, nullptr);

  rna_def_modifier_panel_open_prop(srna, "open_output_attributes_panel", 0);
  rna_def_modifier_panel_open_prop(srna, "open_manage_panel", 1);
  rna_def_modifier_panel_open_prop(srna, "open_bake_panel", 2);
  rna_def_modifier_panel_open_prop(srna, "open_named_attributes_panel", 3);
  rna_def_modifier_panel_open_prop(srna, "open_bake_data_blocks_panel", 4);

  RNA_define_lib_overridable(false);
}

static void rna_def_modifier_mesh_to_volume(BlenderRNA *brna)
{
  StructRNA *srna;
  PropertyRNA *prop;

  static EnumPropertyItem resolution_mode_items[] = {
      {MESH_TO_VOLUME_RESOLUTION_MODE_VOXEL_AMOUNT,
       "VOXEL_AMOUNT",
       0,
       "Voxel Amount",
       "Desired number of voxels along one axis"},
      {MESH_TO_VOLUME_RESOLUTION_MODE_VOXEL_SIZE,
       "VOXEL_SIZE",
       0,
       "Voxel Size",
       "Desired voxel side length"},
      {0, nullptr, 0, nullptr, nullptr},
  };

  srna = RNA_def_struct(brna, "MeshToVolumeModifier", "Modifier");
  RNA_def_struct_ui_text(srna, "Mesh to Volume Modifier", "");
  RNA_def_struct_sdna(srna, "MeshToVolumeModifierData");
  RNA_def_struct_ui_icon(srna, ICON_VOLUME_DATA); /* TODO: Use correct icon. */

  RNA_define_lib_overridable(true);

  prop = RNA_def_property(srna, "object", PROP_POINTER, PROP_NONE);
  RNA_def_property_ui_text(prop, "Object", "Object");
  RNA_def_property_flag(prop, PROP_EDITABLE | PROP_ID_SELF_CHECK);
  RNA_def_property_update(prop, 0, "rna_Modifier_dependency_update");

  prop = RNA_def_property(srna, "resolution_mode", PROP_ENUM, PROP_NONE);
  RNA_def_property_enum_items(prop, resolution_mode_items);
  RNA_def_property_ui_text(
      prop, "Resolution Mode", "Mode for how the desired voxel size is specified");
  RNA_def_property_update(prop, 0, "rna_Modifier_update");

  prop = RNA_def_property(srna, "voxel_size", PROP_FLOAT, PROP_NONE);
  RNA_def_property_ui_text(
      prop, "Voxel Size", "Smaller values result in a higher resolution output");
  RNA_def_property_range(prop, 0.0, FLT_MAX);
  RNA_def_property_ui_range(prop, 0.0, FLT_MAX, 0.01, 4);
  RNA_def_property_update(prop, 0, "rna_Modifier_update");

  prop = RNA_def_property(srna, "voxel_amount", PROP_INT, PROP_NONE);
  RNA_def_property_ui_text(prop, "Voxel Amount", "Approximate number of voxels along one axis");
  RNA_def_property_range(prop, 0, INT_MAX);
  RNA_def_property_update(prop, 0, "rna_Modifier_update");

  prop = RNA_def_property(srna, "interior_band_width", PROP_FLOAT, PROP_NONE);
  RNA_def_property_ui_text(
      prop, "Interior Band Width", "Width of the gradient inside of the mesh");
  RNA_def_property_range(prop, 0.0, FLT_MAX);
  RNA_def_property_update(prop, 0, "rna_Modifier_update");

  prop = RNA_def_property(srna, "density", PROP_FLOAT, PROP_NONE);
  RNA_def_property_ui_text(prop, "Density", "Density of the new volume");
  RNA_def_property_range(prop, 0.0, FLT_MAX);
  RNA_def_property_update(prop, 0, "rna_Modifier_update");

  RNA_define_lib_overridable(false);
}

static void rna_def_modifier_volume_displace(BlenderRNA *brna)
{
  static const EnumPropertyItem prop_texture_map_mode_items[] = {
      {MOD_VOLUME_DISPLACE_MAP_LOCAL,
       "LOCAL",
       0,
       "Local",
       "Use the local coordinate system for the texture coordinates"},
      {MOD_VOLUME_DISPLACE_MAP_GLOBAL,
       "GLOBAL",
       0,
       "Global",
       "Use the global coordinate system for the texture coordinates"},
      {MOD_VOLUME_DISPLACE_MAP_OBJECT,
       "OBJECT",
       0,
       "Object",
       "Use the linked object's local coordinate system for the texture coordinates"},
      {0, nullptr, 0, nullptr, nullptr},
  };

  StructRNA *srna;
  PropertyRNA *prop;

  srna = RNA_def_struct(brna, "VolumeDisplaceModifier", "Modifier");
  RNA_def_struct_ui_text(srna, "Volume Displace Modifier", "");
  RNA_def_struct_sdna(srna, "VolumeDisplaceModifierData");
  RNA_def_struct_ui_icon(srna, ICON_VOLUME_DATA); /* TODO: Use correct icon. */

  RNA_define_lib_overridable(true);

  prop = RNA_def_property(srna, "strength", PROP_FLOAT, PROP_NONE);
  RNA_def_property_ui_text(prop, "Strength", "Strength of the displacement");
  RNA_def_property_ui_range(prop, -FLT_MAX, FLT_MAX, 0.1, 4);
  RNA_def_property_update(prop, 0, "rna_Modifier_update");

  prop = RNA_def_property(srna, "texture", PROP_POINTER, PROP_NONE);
  RNA_def_property_ui_text(prop, "Texture", "");
  RNA_def_property_flag(prop, PROP_EDITABLE);
  RNA_def_property_update(prop, 0, "rna_Modifier_dependency_update");

  prop = RNA_def_property(srna, "texture_map_mode", PROP_ENUM, PROP_NONE);
  RNA_def_property_enum_items(prop, prop_texture_map_mode_items);
  RNA_def_property_ui_text(prop, "Texture Mapping Mode", "");
  RNA_def_property_update(prop, 0, "rna_Modifier_dependency_update");

  prop = RNA_def_property(srna, "texture_map_object", PROP_POINTER, PROP_NONE);
  RNA_def_property_ui_text(prop, "Object", "Object to use for texture mapping");
  RNA_def_property_flag(prop, PROP_EDITABLE | PROP_ID_SELF_CHECK);
  RNA_def_property_update(prop, 0, "rna_Modifier_dependency_update");

  prop = RNA_def_property(srna, "texture_mid_level", PROP_FLOAT, PROP_XYZ);
  RNA_def_property_ui_text(
      prop, "Texture Mid Level", "Subtracted from the texture color to get a displacement vector");
  RNA_def_property_range(prop, -FLT_MAX, FLT_MAX);
  RNA_def_property_ui_range(prop, 0.0f, 1.0f, 0.1f, 5);
  RNA_def_property_update(prop, 0, "rna_Modifier_update");

  prop = RNA_def_property(srna, "texture_sample_radius", PROP_FLOAT, PROP_FACTOR);
  RNA_def_property_ui_text(
      prop,
      "Texture Sample Radius",
      "Smaller values result in better performance but might cut off the volume");
  RNA_def_property_range(prop, 0.0f, FLT_MAX);
  RNA_def_property_ui_range(prop, 0.0f, 1.0f, 0.1f, 5);
  RNA_def_property_update(prop, 0, "rna_Modifier_update");

  RNA_define_lib_overridable(false);
}

static void rna_def_modifier_volume_to_mesh(BlenderRNA *brna)
{
  StructRNA *srna;
  PropertyRNA *prop;

  static EnumPropertyItem resolution_mode_items[] = {
      {VOLUME_TO_MESH_RESOLUTION_MODE_GRID,
       "GRID",
       0,
       "Grid",
       "Use resolution of the volume grid"},
      {VOLUME_TO_MESH_RESOLUTION_MODE_VOXEL_AMOUNT,
       "VOXEL_AMOUNT",
       0,
       "Voxel Amount",
       "Desired number of voxels along one axis"},
      {VOLUME_TO_MESH_RESOLUTION_MODE_VOXEL_SIZE,
       "VOXEL_SIZE",
       0,
       "Voxel Size",
       "Desired voxel side length"},
      {0, nullptr, 0, nullptr, nullptr},
  };

  srna = RNA_def_struct(brna, "VolumeToMeshModifier", "Modifier");
  RNA_def_struct_ui_text(srna, "Volume to Mesh Modifier", "");
  RNA_def_struct_sdna(srna, "VolumeToMeshModifierData");
  RNA_def_struct_ui_icon(srna, ICON_VOLUME_DATA); /* TODO: Use correct icon. */

  RNA_define_lib_overridable(true);

  prop = RNA_def_property(srna, "object", PROP_POINTER, PROP_NONE);
  RNA_def_property_ui_text(prop, "Object", "Object");
  RNA_def_property_flag(prop, PROP_EDITABLE | PROP_ID_SELF_CHECK);
  RNA_def_property_update(prop, 0, "rna_Modifier_dependency_update");

  prop = RNA_def_property(srna, "threshold", PROP_FLOAT, PROP_NONE);
  RNA_def_property_ui_text(
      prop, "Threshold", "Voxels with a larger value are inside the generated mesh");
  RNA_def_property_range(prop, 0.0f, FLT_MAX);
  RNA_def_property_ui_range(prop, 0.001f, 1.0f, 0.1f, 5);
  RNA_def_property_update(prop, 0, "rna_Modifier_update");

  prop = RNA_def_property(srna, "adaptivity", PROP_FLOAT, PROP_NONE);
  RNA_def_property_ui_text(
      prop,
      "Adaptivity",
      "Reduces the final face count by simplifying geometry where detail is not needed");
  RNA_def_property_range(prop, 0.0f, 1.0f);
  RNA_def_property_update(prop, 0, "rna_Modifier_update");

  prop = RNA_def_property(srna, "use_smooth_shade", PROP_BOOLEAN, PROP_NONE);
  RNA_def_property_boolean_sdna(prop, nullptr, "flag", VOLUME_TO_MESH_USE_SMOOTH_SHADE);
  RNA_def_property_ui_text(
      prop, "Smooth Shading", "Output faces with smooth shading rather than flat shaded");
  RNA_def_property_update(prop, 0, "rna_Modifier_update");

  prop = RNA_def_property(srna, "grid_name", PROP_STRING, PROP_NONE);
  RNA_def_property_ui_text(
      prop, "Grid Name", "Grid in the volume object that is converted to a mesh");
  RNA_def_property_update(prop, 0, "rna_Modifier_update");

  prop = RNA_def_property(srna, "resolution_mode", PROP_ENUM, PROP_NONE);
  RNA_def_property_enum_items(prop, resolution_mode_items);
  RNA_def_property_ui_text(
      prop, "Resolution Mode", "Mode for how the desired voxel size is specified");
  RNA_def_property_update(prop, 0, "rna_Modifier_update");

  prop = RNA_def_property(srna, "voxel_size", PROP_FLOAT, PROP_NONE);
  RNA_def_property_ui_text(
      prop, "Voxel Size", "Smaller values result in a higher resolution output");
  RNA_def_property_range(prop, 0.0, FLT_MAX);
  RNA_def_property_ui_range(prop, 0.0, FLT_MAX, 0.01, 4);
  RNA_def_property_update(prop, 0, "rna_Modifier_update");

  prop = RNA_def_property(srna, "voxel_amount", PROP_INT, PROP_NONE);
  RNA_def_property_ui_text(prop, "Voxel Amount", "Approximate number of voxels along one axis");
  RNA_def_property_range(prop, 0, INT_MAX);
  RNA_def_property_update(prop, 0, "rna_Modifier_update");

  RNA_define_lib_overridable(false);
}

static void rna_def_modifier_grease_pencil_layer_filter(StructRNA *srna)
{
  PropertyRNA *prop;

  prop = RNA_def_property(srna, "layer_filter", PROP_STRING, PROP_NONE);
  RNA_def_property_string_sdna(prop, nullptr, "influence.layer_name");
  RNA_def_property_ui_text(prop, "Layer", "Layer name");
  RNA_def_property_update(prop, 0, "rna_Modifier_update");

  prop = RNA_def_property(srna, "use_layer_pass_filter", PROP_BOOLEAN, PROP_NONE);
  RNA_def_property_boolean_sdna(
      prop, nullptr, "influence.flag", GREASE_PENCIL_INFLUENCE_USE_LAYER_PASS_FILTER);
  RNA_def_property_ui_text(prop, "Use Layer Pass", "Use layer pass filter");
  RNA_def_property_update(prop, 0, "rna_Modifier_update");

  prop = RNA_def_property(srna, "layer_pass_filter", PROP_INT, PROP_NONE);
  RNA_def_property_int_sdna(prop, nullptr, "influence.layer_pass");
  RNA_def_property_range(prop, 0, 100);
  RNA_def_property_ui_text(prop, "Layer Pass", "Layer pass filter");
  RNA_def_property_update(prop, 0, "rna_Modifier_update");

  prop = RNA_def_property(srna, "invert_layer_filter", PROP_BOOLEAN, PROP_NONE);
  RNA_def_property_boolean_sdna(
      prop, nullptr, "influence.flag", GREASE_PENCIL_INFLUENCE_INVERT_LAYER_FILTER);
  RNA_def_property_ui_text(prop, "Invert Layer", "Invert layer filter");
  RNA_def_property_update(prop, 0, "rna_Modifier_update");

  prop = RNA_def_property(srna, "invert_layer_pass_filter", PROP_BOOLEAN, PROP_NONE);
  RNA_def_property_boolean_sdna(
      prop, nullptr, "influence.flag", GREASE_PENCIL_INFLUENCE_INVERT_LAYER_PASS_FILTER);
  RNA_def_property_ui_text(prop, "Invert Layer Pass", "Invert layer pass filter");
  RNA_def_property_update(prop, 0, "rna_Modifier_update");
}

static void rna_def_modifier_grease_pencil_material_filter(StructRNA *srna,
                                                           const char *material_set_fn)
{
  PropertyRNA *prop;

  prop = RNA_def_property(srna, "material_filter", PROP_POINTER, PROP_NONE);
  RNA_def_property_pointer_sdna(prop, nullptr, "influence.material");
  RNA_def_property_flag(prop, PROP_EDITABLE);
  RNA_def_property_pointer_funcs(
      prop, nullptr, material_set_fn, nullptr, "rna_GreasePencilModifier_material_poll");
  RNA_def_property_ui_text(prop, "Material", "Material used for filtering");
  RNA_def_property_update(prop, 0, "rna_Modifier_update");

  prop = RNA_def_property(srna, "use_material_pass_filter", PROP_BOOLEAN, PROP_NONE);
  RNA_def_property_boolean_sdna(
      prop, nullptr, "influence.flag", GREASE_PENCIL_INFLUENCE_USE_MATERIAL_PASS_FILTER);
  RNA_def_property_ui_text(prop, "Use Material Pass", "Use material pass filter");
  RNA_def_property_update(prop, 0, "rna_Modifier_update");

  prop = RNA_def_property(srna, "material_pass_filter", PROP_INT, PROP_NONE);
  RNA_def_property_int_sdna(prop, nullptr, "influence.material_pass");
  RNA_def_property_range(prop, 0, 100);
  RNA_def_property_ui_text(prop, "Material Pass", "Material pass");
  RNA_def_property_update(prop, 0, "rna_Modifier_update");

  prop = RNA_def_property(srna, "invert_material_filter", PROP_BOOLEAN, PROP_NONE);
  RNA_def_property_boolean_sdna(
      prop, nullptr, "influence.flag", GREASE_PENCIL_INFLUENCE_INVERT_MATERIAL_FILTER);
  RNA_def_property_ui_text(prop, "Invert Material", "Invert material filter");
  RNA_def_property_update(prop, 0, "rna_Modifier_update");

  prop = RNA_def_property(srna, "invert_material_pass_filter", PROP_BOOLEAN, PROP_NONE);
  RNA_def_property_boolean_sdna(
      prop, nullptr, "influence.flag", GREASE_PENCIL_INFLUENCE_INVERT_MATERIAL_PASS_FILTER);
  RNA_def_property_ui_text(prop, "Invert Material Pass", "Invert material pass filter");
  RNA_def_property_update(prop, 0, "rna_Modifier_update");
}

static void rna_def_modifier_grease_pencil_vertex_group(StructRNA *srna,
                                                        const char *vertex_group_name_set_fn)
{
  PropertyRNA *prop;

  prop = RNA_def_property(srna, "vertex_group_name", PROP_STRING, PROP_NONE);
  RNA_def_property_string_sdna(prop, nullptr, "influence.vertex_group_name");
  RNA_def_property_ui_text(prop, "Vertex Group", "Vertex group name for modulating the deform");
  RNA_def_property_string_funcs(prop, nullptr, nullptr, vertex_group_name_set_fn);
  RNA_def_property_update(prop, 0, "rna_Modifier_update");

  prop = RNA_def_property(srna, "invert_vertex_group", PROP_BOOLEAN, PROP_NONE);
  RNA_def_property_boolean_sdna(
      prop, nullptr, "influence.flag", GREASE_PENCIL_INFLUENCE_INVERT_VERTEX_GROUP);
  RNA_def_property_ui_text(prop, "Invert Vertex Group", "Invert vertex group weights");
  RNA_def_property_update(prop, 0, "rna_Modifier_update");
}

static void rna_def_modifier_grease_pencil_custom_curve(StructRNA *srna)
{
  PropertyRNA *prop;

  prop = RNA_def_property(srna, "use_custom_curve", PROP_BOOLEAN, PROP_NONE);
  RNA_def_property_boolean_sdna(
      prop, nullptr, "influence.flag", GREASE_PENCIL_INFLUENCE_USE_CUSTOM_CURVE);
  RNA_def_property_ui_text(
      prop, "Use Custom Curve", "Use a custom curve to define a factor along the strokes");
  RNA_def_property_update(prop, 0, "rna_Modifier_update");

  prop = RNA_def_property(srna, "custom_curve", PROP_POINTER, PROP_NONE);
  RNA_def_property_pointer_sdna(prop, nullptr, "influence.custom_curve");
  RNA_def_property_ui_text(prop, "Curve", "Custom curve to apply effect");
  RNA_def_property_update(prop, 0, "rna_Modifier_update");
}

static void rna_def_modifier_grease_pencil_opacity(BlenderRNA *brna)
{
  StructRNA *srna;
  PropertyRNA *prop;

  static const EnumPropertyItem color_mode_items[] = {
      {MOD_GREASE_PENCIL_COLOR_BOTH, "BOTH", 0, "Stroke & Fill", "Modify fill and stroke colors"},
      {MOD_GREASE_PENCIL_COLOR_STROKE, "STROKE", 0, "Stroke", "Modify stroke color only"},
      {MOD_GREASE_PENCIL_COLOR_FILL, "FILL", 0, "Fill", "Modify fill color only"},
      {MOD_GREASE_PENCIL_COLOR_HARDNESS, "HARDNESS", 0, "Hardness", "Modify stroke hardness"},
      {0, nullptr, 0, nullptr, nullptr},
  };

  srna = RNA_def_struct(brna, "GreasePencilOpacityModifier", "Modifier");
  RNA_def_struct_ui_text(srna, "Grease Pencil Opacity Modifier", "");
  RNA_def_struct_sdna(srna, "GreasePencilOpacityModifierData");
  RNA_def_struct_ui_icon(srna, ICON_MOD_OPACITY);

  rna_def_modifier_grease_pencil_layer_filter(srna);
  rna_def_modifier_grease_pencil_material_filter(
      srna, "rna_GreasePencilOpacityModifier_material_filter_set");
  rna_def_modifier_grease_pencil_vertex_group(
      srna, "rna_GreasePencilOpacityModifier_vertex_group_name_set");
  rna_def_modifier_grease_pencil_custom_curve(srna);

  rna_def_modifier_panel_open_prop(srna, "open_influence_panel", 0);

  RNA_define_lib_overridable(true);

  prop = RNA_def_property(srna, "color_mode", PROP_ENUM, PROP_NONE);
  RNA_def_property_enum_items(prop, color_mode_items);
  RNA_def_property_ui_text(prop, "Mode", "Attributes to modify");
  RNA_def_property_update(prop, 0, "rna_Modifier_update");

  prop = RNA_def_property(srna, "color_factor", PROP_FLOAT, PROP_NONE);
  RNA_def_property_float_sdna(prop, nullptr, "color_factor");
  RNA_def_property_ui_range(prop, 0, 2.0, 0.1, 2);
  RNA_def_property_float_funcs(prop,
                               nullptr,
                               "rna_GreasePencilOpacityModifier_opacity_factor_max_set",
                               "rna_GreasePencilOpacityModifier_opacity_factor_range");
  RNA_def_property_ui_text(prop, "Opacity Factor", "Factor of opacity");
  RNA_def_property_update(prop, 0, "rna_Modifier_update");

  prop = RNA_def_property(srna, "hardness_factor", PROP_FLOAT, PROP_NONE);
  RNA_def_property_float_sdna(prop, nullptr, "hardness_factor");
  RNA_def_property_range(prop, 0.0, FLT_MAX);
  RNA_def_property_ui_range(prop, 0.0, FLT_MAX, 0.1, 2);
  RNA_def_property_ui_text(prop, "Hardness Factor", "Factor of stroke hardness");
  RNA_def_property_update(prop, 0, "rna_Modifier_update");

  prop = RNA_def_property(srna, "use_weight_as_factor", PROP_BOOLEAN, PROP_NONE);
  RNA_def_property_boolean_sdna(
      prop, nullptr, "flag", MOD_GREASE_PENCIL_OPACITY_USE_WEIGHT_AS_FACTOR);
  RNA_def_property_ui_text(
      prop, "Use Weight as Factor", "Use vertex group weight as factor instead of influence");
  RNA_def_property_update(prop, 0, "rna_Modifier_update");

  prop = RNA_def_property(srna, "use_uniform_opacity", PROP_BOOLEAN, PROP_NONE);
  RNA_def_property_boolean_sdna(
      prop, nullptr, "flag", MOD_GREASE_PENCIL_OPACITY_USE_UNIFORM_OPACITY);
  RNA_def_property_ui_text(
      prop, "Uniform Opacity", "Replace the stroke opacity instead of modulating each point");

  RNA_def_property_update(prop, 0, "rna_Modifier_update");

  RNA_define_lib_overridable(false);
}

static void rna_def_modifier_grease_pencil_subdiv(BlenderRNA *brna)
{
  StructRNA *srna;
  PropertyRNA *prop;

  static const EnumPropertyItem subdivision_type_items[] = {
      {MOD_GREASE_PENCIL_SUBDIV_CATMULL, "CATMULL_CLARK", 0, "Catmull-Clark", ""},
      {MOD_GREASE_PENCIL_SUBDIV_SIMPLE, "SIMPLE", 0, "Simple", ""},
      {0, nullptr, 0, nullptr, nullptr},
  };

  srna = RNA_def_struct(brna, "GreasePencilSubdivModifier", "Modifier");
  RNA_def_struct_ui_text(srna, "Subdivision Modifier", "Subdivide Stroke modifier");
  RNA_def_struct_sdna(srna, "GreasePencilSubdivModifierData");
  RNA_def_struct_ui_icon(srna, ICON_MOD_SUBSURF);

  rna_def_modifier_grease_pencil_layer_filter(srna);
  rna_def_modifier_grease_pencil_material_filter(
      srna, "rna_GreasePencilSubdivModifier_material_filter_set");
  rna_def_modifier_grease_pencil_vertex_group(
      srna, "rna_GreasePencilSubdivModifier_vertex_group_name_set");

  rna_def_modifier_panel_open_prop(srna, "open_influence_panel", 0);

  RNA_define_lib_overridable(true);

  prop = RNA_def_property(srna, "level", PROP_INT, PROP_NONE);
  RNA_def_property_int_sdna(prop, nullptr, "level");
  RNA_def_property_range(prop, 0, 16);
  RNA_def_property_ui_range(prop, 0, 6, 1, 0);
  RNA_def_property_ui_text(prop, "Level", "Level of subdivision");

  prop = RNA_def_property(srna, "subdivision_type", PROP_ENUM, PROP_NONE);
  RNA_def_property_enum_sdna(prop, nullptr, "type");
  RNA_def_property_enum_items(prop, subdivision_type_items);
  RNA_def_property_ui_text(prop, "Subdivision Type", "Select type of subdivision algorithm");
  RNA_def_property_update(prop, 0, "rna_Modifier_update");

  RNA_def_property_update(prop, 0, "rna_Modifier_update");

  RNA_define_lib_overridable(false);
}

static void rna_def_modifier_grease_pencil_color(BlenderRNA *brna)
{
  StructRNA *srna;
  PropertyRNA *prop;

  static const EnumPropertyItem color_mode_items[] = {
      {MOD_GREASE_PENCIL_COLOR_BOTH, "BOTH", 0, "Stroke & Fill", "Modify fill and stroke colors"},
      {MOD_GREASE_PENCIL_COLOR_STROKE, "STROKE", 0, "Stroke", "Modify stroke color only"},
      {MOD_GREASE_PENCIL_COLOR_FILL, "FILL", 0, "Fill", "Modify fill color only"},
      {0, nullptr, 0, nullptr, nullptr},
  };

  srna = RNA_def_struct(brna, "GreasePencilColorModifier", "Modifier");
  RNA_def_struct_ui_text(srna, "Grease Pencil Color Modifier", "");
  RNA_def_struct_sdna(srna, "GreasePencilColorModifierData");
  RNA_def_struct_ui_icon(srna, ICON_MOD_HUE_SATURATION);

  rna_def_modifier_grease_pencil_layer_filter(srna);
  rna_def_modifier_grease_pencil_material_filter(
      srna, "rna_GreasePencilColorModifier_material_filter_set");
  rna_def_modifier_grease_pencil_custom_curve(srna);

  rna_def_modifier_panel_open_prop(srna, "open_influence_panel", 0);

  RNA_define_lib_overridable(true);

  prop = RNA_def_property(srna, "color_mode", PROP_ENUM, PROP_NONE);
  RNA_def_property_enum_items(prop, color_mode_items);
  RNA_def_property_ui_text(prop, "Mode", "Attributes to modify");
  RNA_def_property_update(prop, 0, "rna_Modifier_update");

  prop = RNA_def_property(srna, "hue", PROP_FLOAT, PROP_NONE);
  RNA_def_property_range(prop, 0.0, 1.0);
  RNA_def_property_ui_range(prop, 0.0, 1.0, 0.1, 3);
  RNA_def_property_float_sdna(prop, nullptr, "hsv[0]");
  RNA_def_property_ui_text(prop, "Hue", "Color hue offset");
  RNA_def_property_update(prop, 0, "rna_Modifier_update");

  prop = RNA_def_property(srna, "saturation", PROP_FLOAT, PROP_NONE);
  RNA_def_property_range(prop, 0.0, FLT_MAX);
  RNA_def_property_ui_range(prop, 0.0, 2.0, 0.1, 3);
  RNA_def_property_float_sdna(prop, nullptr, "hsv[1]");
  RNA_def_property_ui_text(prop, "Saturation", "Color saturation factor");
  RNA_def_property_update(prop, 0, "rna_Modifier_update");

  prop = RNA_def_property(srna, "value", PROP_FLOAT, PROP_NONE);
  RNA_def_property_range(prop, 0.0, FLT_MAX);
  RNA_def_property_ui_range(prop, 0.0, 2.0, 0.1, 3);
  RNA_def_property_float_sdna(prop, nullptr, "hsv[2]");
  RNA_def_property_ui_text(prop, "Value", "Color value factor");
  RNA_def_property_update(prop, 0, "rna_Modifier_update");

  RNA_define_lib_overridable(false);
}

static void rna_def_modifier_grease_pencil_tint(BlenderRNA *brna)
{
  StructRNA *srna;
  PropertyRNA *prop;

  static const EnumPropertyItem color_mode_items[] = {
      {MOD_GREASE_PENCIL_COLOR_BOTH, "BOTH", 0, "Stroke & Fill", "Modify fill and stroke colors"},
      {MOD_GREASE_PENCIL_COLOR_STROKE, "STROKE", 0, "Stroke", "Modify stroke color only"},
      {MOD_GREASE_PENCIL_COLOR_FILL, "FILL", 0, "Fill", "Modify fill color only"},
      {0, nullptr, 0, nullptr, nullptr},
  };

  static const EnumPropertyItem tint_mode_items[] = {
      {MOD_GREASE_PENCIL_TINT_UNIFORM, "UNIFORM", 0, "Uniform", ""},
      {MOD_GREASE_PENCIL_TINT_GRADIENT, "GRADIENT", 0, "Gradient", ""},
      {0, nullptr, 0, nullptr, nullptr},
  };

  srna = RNA_def_struct(brna, "GreasePencilTintModifier", "Modifier");
  RNA_def_struct_ui_text(srna, "Grease Pencil Tint Modifier", "");
  RNA_def_struct_sdna(srna, "GreasePencilTintModifierData");
  RNA_def_struct_ui_icon(srna, ICON_MOD_OPACITY);

  rna_def_modifier_grease_pencil_layer_filter(srna);
  rna_def_modifier_grease_pencil_material_filter(
      srna, "rna_GreasePencilTintModifier_material_filter_set");
  rna_def_modifier_grease_pencil_vertex_group(
      srna, "rna_GreasePencilTintModifier_vertex_group_name_set");
  rna_def_modifier_grease_pencil_custom_curve(srna);

  rna_def_modifier_panel_open_prop(srna, "open_influence_panel", 0);

  RNA_define_lib_overridable(true);

  prop = RNA_def_property(srna, "color_mode", PROP_ENUM, PROP_NONE);
  RNA_def_property_enum_items(prop, color_mode_items);
  RNA_def_property_ui_text(prop, "Mode", "Attributes to modify");
  RNA_def_property_update(prop, 0, "rna_Modifier_update");

  prop = RNA_def_property(srna, "factor", PROP_FLOAT, PROP_NONE);
  RNA_def_property_range(prop, 0, 2.0);
  RNA_def_property_ui_range(prop, 0, 2.0, 0.1, 2);
  RNA_def_property_ui_text(prop, "Factor", "Factor for tinting");
  RNA_def_property_update(prop, 0, "rna_Modifier_update");

  /* Type of Tint. */
  prop = RNA_def_property(srna, "tint_mode", PROP_ENUM, PROP_NONE);
  RNA_def_property_enum_items(prop, tint_mode_items);
  RNA_def_property_ui_text(prop, "Tint Mode", "");
  RNA_def_property_update(prop, 0, "rna_Modifier_update");

  /* Simple Color. */
  prop = RNA_def_property(srna, "color", PROP_FLOAT, PROP_COLOR);
  RNA_def_property_range(prop, 0.0, 1.0);
  RNA_def_property_array(prop, 3);
  RNA_def_property_ui_text(prop, "Color", "Color used for tinting");
  RNA_def_property_update(prop, 0, "rna_Modifier_update");

  /* Color band. */
  prop = RNA_def_property(srna, "color_ramp", PROP_POINTER, PROP_NONE);
  RNA_def_property_struct_type(prop, "ColorRamp");
  RNA_def_property_ui_text(prop, "Color Ramp", "Gradient tinting colors");
  RNA_def_property_update(prop, 0, "rna_Modifier_update");

  prop = RNA_def_property(srna, "object", PROP_POINTER, PROP_NONE);
  RNA_def_property_ui_text(prop, "Object", "Object used for the gradient direction");
  RNA_def_property_flag(prop, PROP_EDITABLE | PROP_ID_SELF_CHECK);
  RNA_def_property_pointer_funcs(
      prop, nullptr, "rna_GreasePencilTintModifier_object_set", nullptr, nullptr);
  RNA_def_property_update(prop, 0, "rna_Modifier_dependency_update");

  prop = RNA_def_property(srna, "radius", PROP_FLOAT, PROP_DISTANCE);
  RNA_def_property_range(prop, 1e-6f, FLT_MAX);
  RNA_def_property_ui_range(prop, 0.001f, FLT_MAX, 1, 3);
  RNA_def_property_ui_text(prop, "Radius", "Influence distance from the object");
  RNA_def_property_update(prop, 0, "rna_Modifier_update");

  RNA_define_lib_overridable(false);

  prop = RNA_def_property(srna, "use_weight_as_factor", PROP_BOOLEAN, PROP_NONE);
  RNA_def_property_boolean_sdna(
      prop, nullptr, "flag", MOD_GREASE_PENCIL_TINT_USE_WEIGHT_AS_FACTOR);
  RNA_def_property_ui_text(
      prop, "Use Weight as Factor", "Use vertex group weight as factor instead of influence");
  RNA_def_property_update(prop, 0, "rna_Modifier_update");
}

static void rna_def_modifier_grease_pencil_smooth(BlenderRNA *brna)
{
  StructRNA *srna;
  PropertyRNA *prop;

  srna = RNA_def_struct(brna, "GreasePencilSmoothModifier", "Modifier");
  RNA_def_struct_ui_text(srna, "Smooth Modifier", "Smooth effect modifier");
  RNA_def_struct_sdna(srna, "GreasePencilSmoothModifierData");
  RNA_def_struct_ui_icon(srna, ICON_MOD_SMOOTH);

  rna_def_modifier_grease_pencil_layer_filter(srna);
  rna_def_modifier_grease_pencil_material_filter(
      srna, "rna_GreasePencilSmoothModifier_material_filter_set");
  rna_def_modifier_grease_pencil_vertex_group(
      srna, "rna_GreasePencilSmoothModifier_vertex_group_name_set");
  rna_def_modifier_grease_pencil_custom_curve(srna);

  rna_def_modifier_panel_open_prop(srna, "open_influence_panel", 0);

  RNA_define_lib_overridable(true);

  prop = RNA_def_property(srna, "factor", PROP_FLOAT, PROP_FACTOR);
  RNA_def_property_float_sdna(prop, nullptr, "factor");
  RNA_def_property_range(prop, 0, 1);
  RNA_def_property_ui_text(prop, "Factor", "Amount of smooth to apply");
  RNA_def_property_update(prop, 0, "rna_Modifier_update");

  prop = RNA_def_property(srna, "use_edit_position", PROP_BOOLEAN, PROP_NONE);
  RNA_def_property_boolean_sdna(prop, nullptr, "flag", MOD_GREASE_PENCIL_SMOOTH_MOD_LOCATION);
  RNA_def_property_ui_text(
      prop, "Affect Position", "The modifier affects the position of the point");
  RNA_def_property_update(prop, 0, "rna_Modifier_update");

  prop = RNA_def_property(srna, "use_edit_strength", PROP_BOOLEAN, PROP_NONE);
  RNA_def_property_boolean_sdna(prop, nullptr, "flag", MOD_GREASE_PENCIL_SMOOTH_MOD_STRENGTH);
  RNA_def_property_ui_text(
      prop, "Affect Strength", "The modifier affects the color strength of the point");
  RNA_def_property_update(prop, 0, "rna_Modifier_update");

  prop = RNA_def_property(srna, "use_edit_thickness", PROP_BOOLEAN, PROP_NONE);
  RNA_def_property_boolean_sdna(prop, nullptr, "flag", MOD_GREASE_PENCIL_SMOOTH_MOD_THICKNESS);
  RNA_def_property_ui_text(
      prop, "Affect Thickness", "The modifier affects the thickness of the point");
  RNA_def_property_update(prop, 0, "rna_Modifier_update");

  prop = RNA_def_property(srna, "use_edit_uv", PROP_BOOLEAN, PROP_NONE);
  RNA_def_property_boolean_sdna(prop, nullptr, "flag", MOD_GREASE_PENCIL_SMOOTH_MOD_UV);
  RNA_def_property_ui_text(
      prop, "Affect UV", "The modifier affects the UV rotation factor of the point");
  RNA_def_property_update(prop, 0, "rna_Modifier_update");

  prop = RNA_def_property(srna, "step", PROP_INT, PROP_NONE);
  RNA_def_property_int_sdna(prop, nullptr, "step");
  RNA_def_property_range(prop, 1, 1000);
  RNA_def_property_ui_text(
      prop, "Steps", "Number of times to apply smooth (high numbers can reduce fps)");
  RNA_def_property_update(prop, 0, "rna_Modifier_update");

  prop = RNA_def_property(srna, "use_keep_shape", PROP_BOOLEAN, PROP_NONE);
  RNA_def_property_boolean_sdna(prop, nullptr, "flag", MOD_GREASE_PENCIL_SMOOTH_KEEP_SHAPE);
  RNA_def_property_ui_text(prop, "Keep Shape", "Smooth the details, but keep the overall shape");
  RNA_def_property_update(prop, 0, "rna_Modifier_update");

  prop = RNA_def_property(srna, "use_smooth_ends", PROP_BOOLEAN, PROP_NONE);
  RNA_def_property_boolean_sdna(prop, nullptr, "flag", MOD_GREASE_PENCIL_SMOOTH_SMOOTH_ENDS);
  RNA_def_property_ui_text(prop, "Smooth Ends", "Smooth ends of strokes");
  RNA_def_property_update(prop, 0, "rna_Modifier_update");

  RNA_define_lib_overridable(false);
}

static void rna_def_modifier_grease_pencil_offset(BlenderRNA *brna)
{
  StructRNA *srna;
  PropertyRNA *prop;

  RNA_define_lib_overridable(true);
  static EnumPropertyItem offset_mode_items[] = {
      {MOD_GREASE_PENCIL_OFFSET_RANDOM, "RANDOM", 0, "Random", "Randomize stroke offset"},
      {MOD_GREASE_PENCIL_OFFSET_LAYER, "LAYER", 0, "Layer", "Offset layers by the same factor"},
      {MOD_GREASE_PENCIL_OFFSET_STROKE,
       "STROKE",
       0,
       "Stroke",
       "Offset strokes by the same factor based on stroke draw order"},
      {MOD_GREASE_PENCIL_OFFSET_MATERIAL,
       "MATERIAL",
       0,
       "Material",
       "Offset materials by the same factor"},
      {0, nullptr, 0, nullptr, nullptr},
  };

  srna = RNA_def_struct(brna, "GreasePencilOffsetModifier", "Modifier");
  RNA_def_struct_ui_text(srna, "Grease Pencil Offset Modifier", "");
  RNA_def_struct_sdna(srna, "GreasePencilOffsetModifierData");
  RNA_def_struct_ui_icon(srna, ICON_MOD_OFFSET);

  rna_def_modifier_grease_pencil_layer_filter(srna);
  rna_def_modifier_grease_pencil_material_filter(
      srna, "rna_GreasePencilOffsetModifier_material_filter_set");
  rna_def_modifier_grease_pencil_vertex_group(
      srna, "rna_GreasePencilOffsetModifier_vertex_group_name_set");

  rna_def_modifier_panel_open_prop(srna, "open_influence_panel", 0);

  prop = RNA_def_property(srna, "offset_mode", PROP_ENUM, PROP_NONE);
  RNA_def_property_enum_items(prop, offset_mode_items);
  RNA_def_property_ui_text(prop, "Mode", "");
  RNA_def_property_update(prop, 0, "rna_Modifier_update");

  RNA_define_lib_overridable(true);

  prop = RNA_def_property(srna, "location", PROP_FLOAT, PROP_TRANSLATION);
  RNA_def_property_float_sdna(prop, nullptr, "loc");
  RNA_def_property_ui_text(prop, "Location", "Values for change location");
  RNA_def_property_ui_range(prop, -FLT_MAX, FLT_MAX, 1, RNA_TRANSLATION_PREC_DEFAULT);
  RNA_def_property_update(prop, 0, "rna_Modifier_update");

  prop = RNA_def_property(srna, "rotation", PROP_FLOAT, PROP_EULER);
  RNA_def_property_float_sdna(prop, nullptr, "rot");
  RNA_def_property_ui_text(prop, "Rotation", "Values for changes in rotation");
  RNA_def_property_ui_range(prop, -FLT_MAX, FLT_MAX, 100, RNA_TRANSLATION_PREC_DEFAULT);
  RNA_def_property_update(prop, 0, "rna_Modifier_update");

  prop = RNA_def_property(srna, "scale", PROP_FLOAT, PROP_XYZ);
  RNA_def_property_float_sdna(prop, nullptr, "scale");
  RNA_def_property_ui_text(prop, "Scale", "Values for changes in scale");
  RNA_def_property_ui_range(prop, -FLT_MAX, FLT_MAX, 1, RNA_TRANSLATION_PREC_DEFAULT);
  RNA_def_property_update(prop, 0, "rna_Modifier_update");

  prop = RNA_def_property(srna, "stroke_location", PROP_FLOAT, PROP_XYZ);
  RNA_def_property_float_sdna(prop, nullptr, "stroke_loc");
  RNA_def_property_ui_text(prop, "Random Offset", "Value for changes in location");
  RNA_def_property_ui_range(prop, -FLT_MAX, FLT_MAX, 1, RNA_TRANSLATION_PREC_DEFAULT);
  RNA_def_property_update(prop, 0, "rna_Modifier_update");

  prop = RNA_def_property(srna, "stroke_rotation", PROP_FLOAT, PROP_EULER);
  RNA_def_property_float_sdna(prop, nullptr, "stroke_rot");
  RNA_def_property_ui_text(prop, "Random Rotation", "Value for changes in rotation");
  RNA_def_property_ui_range(prop, -FLT_MAX, FLT_MAX, 100, RNA_TRANSLATION_PREC_DEFAULT);
  RNA_def_property_update(prop, 0, "rna_Modifier_update");

  prop = RNA_def_property(srna, "stroke_scale", PROP_FLOAT, PROP_XYZ);
  RNA_def_property_float_sdna(prop, nullptr, "stroke_scale");
  RNA_def_property_ui_text(prop, "Scale", "Value for changes in scale");
  RNA_def_property_ui_range(prop, -FLT_MAX, FLT_MAX, 1, RNA_TRANSLATION_PREC_DEFAULT);
  RNA_def_property_update(prop, 0, "rna_Modifier_update");

  prop = RNA_def_property(srna, "seed", PROP_INT, PROP_UNSIGNED);
  RNA_def_property_ui_text(prop, "Seed", "Random seed");
  RNA_def_property_update(prop, 0, "rna_Modifier_update");

  prop = RNA_def_property(srna, "stroke_step", PROP_INT, PROP_UNSIGNED);
  RNA_def_property_ui_text(prop, "Step", "Number of elements that will be grouped");
  RNA_def_property_range(prop, 1, 500);
  RNA_def_property_update(prop, 0, "rna_Modifier_update");

  prop = RNA_def_property(srna, "stroke_start_offset", PROP_INT, PROP_UNSIGNED);
  RNA_def_property_ui_text(prop, "Start Offset", "Offset starting point");
  RNA_def_property_update(prop, 0, "rna_Modifier_update");

  prop = RNA_def_property(srna, "use_uniform_random_scale", PROP_BOOLEAN, PROP_NONE);
  RNA_def_property_boolean_sdna(
      prop, nullptr, "flag", MOD_GREASE_PENCIL_OFFSET_UNIFORM_RANDOM_SCALE);
  RNA_def_property_ui_text(
      prop, "Uniform Scale", "Use the same random seed for each scale axis for a uniform scale");
  RNA_def_property_update(prop, 0, "rna_Modifier_update");

  RNA_define_lib_overridable(false);
}

static void rna_def_modifier_grease_pencil_noise(BlenderRNA *brna)
{
  StructRNA *srna;
  PropertyRNA *prop;

  static const EnumPropertyItem modifier_noise_random_mode_items[] = {
      {GP_NOISE_RANDOM_STEP, "STEP", 0, "Steps", "Randomize every number of frames"},
      {GP_NOISE_RANDOM_KEYFRAME, "KEYFRAME", 0, "Keyframes", "Randomize on keyframes only"},
      {0, nullptr, 0, nullptr, nullptr},
  };

  srna = RNA_def_struct(brna, "GreasePencilNoiseModifier", "Modifier");
  RNA_def_struct_ui_text(srna, "Grease Pencil Noise Modifier", "Noise effect modifier");
  RNA_def_struct_sdna(srna, "GreasePencilNoiseModifierData");
  RNA_def_struct_ui_icon(srna, ICON_MOD_NOISE);

  rna_def_modifier_grease_pencil_layer_filter(srna);
  rna_def_modifier_grease_pencil_material_filter(
      srna, "rna_GreasePencilNoiseModifier_material_filter_set");
  rna_def_modifier_grease_pencil_vertex_group(
      srna, "rna_GreasePencilNoiseModifier_vertex_group_name_set");
  rna_def_modifier_grease_pencil_custom_curve(srna);

  rna_def_modifier_panel_open_prop(srna, "open_influence_panel", 0);
  rna_def_modifier_panel_open_prop(srna, "open_random_panel", 1);

  RNA_define_lib_overridable(true);

  prop = RNA_def_property(srna, "factor", PROP_FLOAT, PROP_FACTOR);
  RNA_def_property_float_sdna(prop, nullptr, "factor");
  RNA_def_property_range(prop, 0.0, FLT_MAX);
  RNA_def_property_ui_range(prop, 0.0, 1.0, 0.1, 2);
  RNA_def_property_ui_text(prop, "Offset Factor", "Amount of noise to apply");
  RNA_def_property_update(prop, 0, "rna_Modifier_update");

  prop = RNA_def_property(srna, "factor_strength", PROP_FLOAT, PROP_FACTOR);
  RNA_def_property_float_sdna(prop, nullptr, "factor_strength");
  RNA_def_property_range(prop, 0.0, FLT_MAX);
  RNA_def_property_ui_range(prop, 0.0, 1.0, 0.1, 2);
  RNA_def_property_ui_text(prop, "Strength Factor", "Amount of noise to apply to opacity");
  RNA_def_property_update(prop, 0, "rna_Modifier_update");

  prop = RNA_def_property(srna, "factor_thickness", PROP_FLOAT, PROP_FACTOR);
  RNA_def_property_float_sdna(prop, nullptr, "factor_thickness");
  RNA_def_property_range(prop, 0.0, FLT_MAX);
  RNA_def_property_ui_range(prop, 0.0, 1.0, 0.1, 2);
  RNA_def_property_ui_text(prop, "Thickness Factor", "Amount of noise to apply to thickness");
  RNA_def_property_update(prop, 0, "rna_Modifier_update");

  prop = RNA_def_property(srna, "factor_uvs", PROP_FLOAT, PROP_FACTOR);
  RNA_def_property_float_sdna(prop, nullptr, "factor_uvs");
  RNA_def_property_range(prop, 0.0, FLT_MAX);
  RNA_def_property_ui_range(prop, 0.0, 1.0, 0.1, 2);
  RNA_def_property_ui_text(prop, "UV Factor", "Amount of noise to apply to UV rotation");
  RNA_def_property_update(prop, 0, "rna_Modifier_update");

  prop = RNA_def_property(srna, "use_random", PROP_BOOLEAN, PROP_NONE);
  RNA_def_property_boolean_sdna(prop, nullptr, "flag", GP_NOISE_USE_RANDOM);
  RNA_def_property_ui_text(prop, "Random", "Use random values over time");
  RNA_def_property_update(prop, 0, "rna_Modifier_update");

  prop = RNA_def_property(srna, "seed", PROP_INT, PROP_UNSIGNED);
  RNA_def_property_ui_text(prop, "Noise Seed", "Random seed");
  RNA_def_property_update(prop, 0, "rna_Modifier_update");

  prop = RNA_def_property(srna, "noise_scale", PROP_FLOAT, PROP_FACTOR);
  RNA_def_property_float_sdna(prop, nullptr, "noise_scale");
  RNA_def_property_range(prop, 0.0, 1.0);
  RNA_def_property_ui_text(prop, "Noise Scale", "Scale the noise frequency");
  RNA_def_property_update(prop, 0, "rna_Modifier_update");

  prop = RNA_def_property(srna, "noise_offset", PROP_FLOAT, PROP_FACTOR);
  RNA_def_property_float_sdna(prop, nullptr, "noise_offset");
  RNA_def_property_range(prop, 0.0, FLT_MAX);
  RNA_def_property_ui_range(prop, 0.0, 100.0, 0.1, 3);
  RNA_def_property_ui_text(prop, "Noise Offset", "Offset the noise along the strokes");
  RNA_def_property_update(prop, 0, "rna_Modifier_update");

  prop = RNA_def_property(srna, "step", PROP_INT, PROP_NONE);
  RNA_def_property_int_sdna(prop, nullptr, "step");
  RNA_def_property_range(prop, 1, 100);
  RNA_def_property_ui_text(prop, "Step", "Number of frames between randomization steps");
  RNA_def_property_update(prop, 0, "rna_Modifier_update");

  prop = RNA_def_property(srna, "random_mode", PROP_ENUM, PROP_NONE);
  RNA_def_property_enum_sdna(prop, nullptr, "noise_mode");
  RNA_def_property_enum_items(prop, modifier_noise_random_mode_items);
  RNA_def_property_ui_text(prop, "Mode", "Where to perform randomization");
  RNA_define_lib_overridable(false);
}

static void rna_def_modifier_grease_pencil_mirror(BlenderRNA *brna)
{
  StructRNA *srna;
  PropertyRNA *prop;

  srna = RNA_def_struct(brna, "GreasePencilMirrorModifier", "Modifier");
  RNA_def_struct_ui_text(srna, "Grease Pencil Mirror Modifier", "");
  RNA_def_struct_sdna(srna, "GreasePencilMirrorModifierData");
  RNA_def_struct_ui_icon(srna, ICON_MOD_MIRROR);

  rna_def_modifier_grease_pencil_layer_filter(srna);
  rna_def_modifier_grease_pencil_material_filter(
      srna, "rna_GreasePencilMirrorModifier_material_filter_set");

  rna_def_modifier_panel_open_prop(srna, "open_influence_panel", 0);

  RNA_define_lib_overridable(true);

  prop = RNA_def_property(srna, "object", PROP_POINTER, PROP_NONE);
  RNA_def_property_ui_text(prop, "Object", "Object used as center");
  RNA_def_property_pointer_funcs(
      prop, nullptr, "rna_GreasePencilMirrorModifier_object_set", nullptr, nullptr);
  RNA_def_property_flag(prop, PROP_EDITABLE | PROP_ID_SELF_CHECK);
  RNA_def_property_update(prop, 0, "rna_Modifier_dependency_update");

  prop = RNA_def_property(srna, "use_axis_x", PROP_BOOLEAN, PROP_NONE);
  RNA_def_property_boolean_sdna(prop, nullptr, "flag", MOD_GREASE_PENCIL_MIRROR_AXIS_X);
  RNA_def_property_ui_text(prop, "X", "Mirror the X axis");
  RNA_def_property_update(prop, 0, "rna_Modifier_update");

  prop = RNA_def_property(srna, "use_axis_y", PROP_BOOLEAN, PROP_NONE);
  RNA_def_property_boolean_sdna(prop, nullptr, "flag", MOD_GREASE_PENCIL_MIRROR_AXIS_Y);
  RNA_def_property_ui_text(prop, "Y", "Mirror the Y axis");
  RNA_def_property_update(prop, 0, "rna_Modifier_update");

  prop = RNA_def_property(srna, "use_axis_z", PROP_BOOLEAN, PROP_NONE);
  RNA_def_property_boolean_sdna(prop, nullptr, "flag", MOD_GREASE_PENCIL_MIRROR_AXIS_Z);
  RNA_def_property_ui_text(prop, "Z", "Mirror the Z axis");
  RNA_def_property_update(prop, 0, "rna_Modifier_update");

  RNA_define_lib_overridable(false);
}

static void rna_def_modifier_grease_pencil_thickness(BlenderRNA *brna)
{
  StructRNA *srna;
  PropertyRNA *prop;

  srna = RNA_def_struct(brna, "GreasePencilThickModifierData", "Modifier");
  RNA_def_struct_ui_text(srna, "Grease Pencil Thickness Modifier", "Adjust stroke thickness");
  RNA_def_struct_sdna(srna, "GreasePencilThickModifierData");
  RNA_def_struct_ui_icon(srna, ICON_MOD_THICKNESS);

  rna_def_modifier_grease_pencil_layer_filter(srna);
  rna_def_modifier_grease_pencil_material_filter(
      srna, "rna_GreasePencilThickModifier_material_filter_set");
  rna_def_modifier_grease_pencil_vertex_group(
      srna, "rna_GreasePencilThickModifier_vertex_group_name_set");
  rna_def_modifier_grease_pencil_custom_curve(srna);

  rna_def_modifier_panel_open_prop(srna, "open_influence_panel", 0);

  RNA_define_lib_overridable(true);

  prop = RNA_def_property(srna, "thickness", PROP_FLOAT, PROP_NONE);
  RNA_def_property_float_sdna(prop, nullptr, "thickness");
  RNA_def_property_range(prop, -10.0f, 100.0f);
  RNA_def_property_ui_range(prop, -1.0f, 1.0f, 0.005, 3);
  RNA_def_property_ui_text(prop, "Thickness", "Absolute thickness to apply everywhere");
  RNA_def_property_update(prop, 0, "rna_Modifier_update");

  prop = RNA_def_property(srna, "thickness_factor", PROP_FLOAT, PROP_NONE);
  RNA_def_property_float_sdna(prop, nullptr, "thickness_fac");
  RNA_def_property_range(prop, 0.0, FLT_MAX);
  RNA_def_property_ui_range(prop, 0.0, 10.0, 0.1, 3);
  RNA_def_property_ui_text(prop, "Thickness Factor", "Factor to multiply the thickness with");
  RNA_def_property_update(prop, 0, "rna_Modifier_update");

  prop = RNA_def_property(srna, "use_weight_factor", PROP_BOOLEAN, PROP_NONE);
  RNA_def_property_boolean_sdna(prop, nullptr, "flag", MOD_GREASE_PENCIL_THICK_WEIGHT_FACTOR);
  RNA_def_property_ui_text(prop, "Weighted", "Use weight to modulate effect");
  RNA_def_property_update(prop, 0, "rna_Modifier_update");

  prop = RNA_def_property(srna, "use_uniform_thickness", PROP_BOOLEAN, PROP_NONE);
  RNA_def_property_boolean_sdna(prop, nullptr, "flag", MOD_GREASE_PENCIL_THICK_NORMALIZE);
  RNA_def_property_ui_text(prop, "Uniform Thickness", "Replace the stroke thickness");
  RNA_def_property_update(prop, 0, "rna_Modifier_update");

  RNA_define_lib_overridable(false);
}

static void rna_def_modifier_grease_pencil_lattice(BlenderRNA *brna)

{
  StructRNA *srna;
  PropertyRNA *prop;

  srna = RNA_def_struct(brna, "GreasePencilLatticeModifier", "Modifier");
  RNA_def_struct_ui_text(
      srna, "Grease Pencil Lattice Modifier", "Deform strokes using a lattice object");
  RNA_def_struct_sdna(srna, "GreasePencilLatticeModifierData");
  RNA_def_struct_ui_icon(srna, ICON_MOD_LATTICE);

  rna_def_modifier_grease_pencil_layer_filter(srna);
  rna_def_modifier_grease_pencil_material_filter(
      srna, "rna_GreasePencilLatticeModifier_material_filter_set");
  rna_def_modifier_grease_pencil_vertex_group(
      srna, "rna_GreasePencilLatticeModifier_vertex_group_name_set");

  rna_def_modifier_panel_open_prop(srna, "open_influence_panel", 0);

  RNA_define_lib_overridable(true);

  prop = RNA_def_property(srna, "object", PROP_POINTER, PROP_NONE);
  RNA_def_property_ui_text(prop, "Object", "Lattice object to deform with");
  RNA_def_property_pointer_funcs(prop,
                                 nullptr,
                                 "rna_GreasePencilLatticeModifier_object_set",
                                 nullptr,
                                 "rna_Lattice_object_poll");
  RNA_def_property_flag(prop, PROP_EDITABLE | PROP_ID_SELF_CHECK);
  RNA_def_property_update(prop, 0, "rna_Modifier_dependency_update");

  prop = RNA_def_property(srna, "strength", PROP_FLOAT, PROP_NONE);
  RNA_def_property_range(prop, -FLT_MAX, FLT_MAX);
  RNA_def_property_ui_range(prop, 0, 1, 10, 2);
  RNA_def_property_ui_text(prop, "Strength", "Strength of modifier effect");
  RNA_def_property_update(prop, 0, "rna_Modifier_update");

  RNA_define_lib_overridable(false);
}

static void rna_def_modifier_grease_pencil_dash_segment(BlenderRNA *brna)
{
  StructRNA *srna;
  PropertyRNA *prop;

  srna = RNA_def_struct(brna, "GreasePencilDashModifierSegment", nullptr);
  RNA_def_struct_ui_text(srna, "Dash Modifier Segment", "Configuration for a single dash segment");
  RNA_def_struct_sdna(srna, "GreasePencilDashModifierSegment");
  RNA_def_struct_path_func(srna, "rna_GreasePencilDashModifierSegment_path");

  prop = RNA_def_property(srna, "name", PROP_STRING, PROP_NONE);
  RNA_def_property_ui_text(prop, "Name", "Name of the dash segment");
  RNA_def_property_string_funcs(
      prop, nullptr, nullptr, "rna_GreasePencilDashModifierSegment_name_set");
  RNA_def_property_update(prop, NC_OBJECT | ND_MODIFIER | NA_RENAME, nullptr);
  RNA_def_struct_name_property(srna, prop);
  RNA_def_property_update(prop, 0, "rna_Modifier_update");

  prop = RNA_def_property(srna, "dash", PROP_INT, PROP_NONE);
  RNA_def_property_range(prop, 1, INT16_MAX);
  RNA_def_property_ui_text(
      prop,
      "Dash",
      "The number of consecutive points from the original stroke to include in this segment");
  RNA_def_property_update(prop, 0, "rna_Modifier_update");

  prop = RNA_def_property(srna, "gap", PROP_INT, PROP_NONE);
  RNA_def_property_range(prop, 0, INT16_MAX);
  RNA_def_property_ui_text(prop, "Gap", "The number of points skipped after this segment");
  RNA_def_property_update(prop, 0, "rna_Modifier_update");

  prop = RNA_def_property(srna, "radius", PROP_FLOAT, PROP_FACTOR | PROP_UNSIGNED);
  RNA_def_property_ui_range(prop, 0, 1, 0.1, 2);
  RNA_def_property_ui_text(
      prop, "Radius", "The factor to apply to the original point's radius for the new points");
  RNA_def_property_update(prop, 0, "rna_Modifier_update");

  prop = RNA_def_property(srna, "opacity", PROP_FLOAT, PROP_FACTOR);
  RNA_def_property_ui_range(prop, 0, 1, 0.1, 2);
  RNA_def_property_ui_text(
      prop, "Opacity", "The factor to apply to the original point's opacity for the new points");
  RNA_def_property_update(prop, 0, "rna_Modifier_update");

  prop = RNA_def_property(srna, "material_index", PROP_INT, PROP_NONE);
  RNA_def_property_int_sdna(prop, nullptr, "mat_nr");
  RNA_def_property_range(prop, -1, INT16_MAX);
  RNA_def_property_ui_text(
      prop,
      "Material Index",
      "Use this index on generated segment. -1 means using the existing material");
  RNA_def_property_update(prop, 0, "rna_Modifier_update");

  prop = RNA_def_property(srna, "use_cyclic", PROP_BOOLEAN, PROP_NONE);
  RNA_def_property_boolean_sdna(prop, nullptr, "flag", MOD_GREASE_PENCIL_DASH_USE_CYCLIC);
  RNA_def_property_ui_text(prop, "Cyclic", "Enable cyclic on individual stroke dashes");
  RNA_def_property_update(prop, 0, "rna_Modifier_update");
}

static void rna_def_modifier_grease_pencil_dash(BlenderRNA *brna)
{
  StructRNA *srna;
  PropertyRNA *prop;

  srna = RNA_def_struct(brna, "GreasePencilDashModifierData", "Modifier");
  RNA_def_struct_ui_text(
      srna, "Grease Pencil Dash Modifier", "Create dot-dash effect for strokes");
  RNA_def_struct_sdna(srna, "GreasePencilDashModifierData");
  RNA_def_struct_ui_icon(srna, ICON_MOD_DASH);

  rna_def_modifier_grease_pencil_layer_filter(srna);
  rna_def_modifier_grease_pencil_material_filter(
      srna, "rna_GreasePencilDashModifier_material_filter_set");

  rna_def_modifier_panel_open_prop(srna, "open_influence_panel", 0);

  RNA_define_lib_overridable(true);

  prop = RNA_def_property(srna, "segments", PROP_COLLECTION, PROP_NONE);
  RNA_def_property_struct_type(prop, "GreasePencilDashModifierSegment");
  RNA_def_property_collection_sdna(prop, nullptr, "segments_array", nullptr);
  RNA_def_property_collection_funcs(prop,
                                    "rna_GreasePencilDashModifier_segments_begin",
                                    "rna_iterator_array_next",
                                    "rna_iterator_array_end",
                                    "rna_iterator_array_get",
                                    nullptr,
                                    nullptr,
                                    nullptr,
                                    nullptr);
  RNA_def_property_ui_text(prop, "Segments", "");

  prop = RNA_def_property(srna, "segment_active_index", PROP_INT, PROP_UNSIGNED);
  RNA_def_property_clear_flag(prop, PROP_ANIMATABLE);
  RNA_def_property_ui_text(prop, "Active Dash Segment Index", "Active index in the segment list");

  prop = RNA_def_property(srna, "dash_offset", PROP_INT, PROP_NONE);
  RNA_def_property_ui_text(
      prop,
      "Offset",
      "Offset into each stroke before the beginning of the dashed segment generation");
  RNA_def_property_update(prop, 0, "rna_Modifier_update");

  RNA_define_lib_overridable(false);
}

<<<<<<< HEAD
static void rna_def_modifier_grease_pencil_weight_angle(BlenderRNA *brna)
=======
static void rna_def_modifier_grease_pencil_multiply(BlenderRNA *brna)
>>>>>>> 76b09765
{
  StructRNA *srna;
  PropertyRNA *prop;

<<<<<<< HEAD
  static const EnumPropertyItem axis_items[] = {
      {0, "X", 0, "X", ""},
      {1, "Y", 0, "Y", ""},
      {2, "Z", 0, "Z", ""},
      {0, nullptr, 0, nullptr, nullptr},
  };

  static const EnumPropertyItem space_items[] = {
      {MOD_GREASE_PENCIL_WEIGHT_ANGLE_SPACE_LOCAL, "LOCAL", 0, "Local Space", ""},
      {MOD_GREASE_PENCIL_WEIGHT_ANGLE_SPACE_WORLD, "WORLD", 0, "World Space", ""},
      {0, nullptr, 0, nullptr, nullptr},
  };

  srna = RNA_def_struct(brna, "GPWeightAngleModifier", "Modifier");
  RNA_def_struct_ui_text(srna, "Weight Modifier Angle", "Calculate Vertex Weight dynamically");
  RNA_def_struct_sdna(srna, "GPWeightAngleModifierData");
  RNA_def_struct_ui_icon(srna, ICON_MOD_VERTEX_WEIGHT);

  rna_def_modifier_grease_pencil_layer_filter(srna);
  rna_def_modifier_grease_pencil_material_filter(srna,
                                                 "rna_GPWeightAngleModifier_material_filter_set");
  rna_def_modifier_grease_pencil_vertex_group(srna,
                                              "rna_GPWeightAngleModifier_vertex_group_name_set");

=======
  srna = RNA_def_struct(brna, "GreasePencilMultiplyModifier", "Modifier");
  RNA_def_struct_ui_text(srna, "Multiply Modifier", "Generate multiple strokes from one stroke");
  RNA_def_struct_sdna(srna, "GreasePencilMultiModifierData");
  RNA_def_struct_ui_icon(srna, ICON_GP_MULTIFRAME_EDITING);

  rna_def_modifier_grease_pencil_layer_filter(srna);
  rna_def_modifier_grease_pencil_material_filter(
      srna, "rna_GreasePencilMultiModifier_material_filter_set");

  rna_def_modifier_panel_open_prop(srna, "open_fading_panel", 1);
>>>>>>> 76b09765
  rna_def_modifier_panel_open_prop(srna, "open_influence_panel", 0);

  RNA_define_lib_overridable(true);

<<<<<<< HEAD
  prop = RNA_def_property(srna, "target_vertex_group", PROP_STRING, PROP_NONE);
  RNA_def_property_string_sdna(prop, nullptr, "target_vgname");
  RNA_def_property_ui_text(prop, "Vertex Group", "Output Vertex group");
  RNA_def_property_string_funcs(
      prop, nullptr, nullptr, "rna_GPWeightAngleModifier_target_vgname_set");
  RNA_def_property_update(prop, 0, "rna_Modifier_update");

  prop = RNA_def_property(srna, "use_multiply", PROP_BOOLEAN, PROP_NONE);
  RNA_def_property_boolean_sdna(prop, nullptr, "flag", GP_WEIGHT_MULTIPLY_DATA);
  RNA_def_property_ui_text(
      prop,
      "Multiply Weights",
      "Multiply the calculated weights with the existing values in the vertex group");
  RNA_def_property_update(prop, 0, "rna_Modifier_update");

  prop = RNA_def_property(srna, "use_invert_output", PROP_BOOLEAN, PROP_NONE);
  RNA_def_property_boolean_sdna(prop, nullptr, "flag", GP_WEIGHT_INVERT_OUTPUT);
  RNA_def_property_ui_text(prop, "Invert", "Invert output weight values");
  RNA_def_property_update(prop, 0, "rna_Modifier_update");

  prop = RNA_def_property(srna, "angle", PROP_FLOAT, PROP_ANGLE);
  RNA_def_property_float_sdna(prop, nullptr, "angle");
  RNA_def_property_ui_text(prop, "Angle", "Angle");
  RNA_def_property_range(prop, 0.0f, DEG2RAD(180.0f));
  RNA_def_property_update(prop, NC_SCENE, "rna_Modifier_update");

  prop = RNA_def_property(srna, "axis", PROP_ENUM, PROP_NONE);
  RNA_def_property_enum_sdna(prop, nullptr, "axis");
  RNA_def_property_enum_items(prop, axis_items);
  RNA_def_property_ui_text(prop, "Axis", "");
  RNA_def_property_update(prop, 0, "rna_Modifier_update");

  prop = RNA_def_property(srna, "space", PROP_ENUM, PROP_NONE);
  RNA_def_property_enum_sdna(prop, nullptr, "space");
  RNA_def_property_enum_items(prop, space_items);
  RNA_def_property_ui_text(prop, "Space", "Coordinates space");
  RNA_def_property_update(prop, 0, "rna_Modifier_update");

  prop = RNA_def_property(srna, "minimum_weight", PROP_FLOAT, PROP_FACTOR);
  RNA_def_property_float_sdna(prop, nullptr, "min_weight");
  RNA_def_property_ui_text(prop, "Minimum", "Minimum value for vertex weight");
=======
  prop = RNA_def_property(srna, "use_fade", PROP_BOOLEAN, PROP_NONE);
  RNA_def_property_boolean_sdna(prop, nullptr, "flag", MOD_GREASE_PENCIL_MULTIPLY_ENABLE_FADING);
  RNA_def_property_ui_text(prop, "Fade", "Fade the stroke thickness for each generated stroke");
  RNA_def_property_update(prop, 0, "rna_Modifier_update");

  prop = RNA_def_property(srna, "duplicates", PROP_INT, PROP_NONE);
  RNA_def_property_int_sdna(prop, nullptr, "duplications");
  RNA_def_property_range(prop, 0, 999);
  RNA_def_property_ui_range(prop, 1, 10, 1, 1);
  RNA_def_property_ui_text(prop, "duplicates", "How many copies of strokes be displayed");
  RNA_def_property_update(prop, 0, "rna_Modifier_update");

  prop = RNA_def_property(srna, "distance", PROP_FLOAT, PROP_DISTANCE);
  RNA_def_property_range(prop, -FLT_MAX, FLT_MAX);
  RNA_def_property_ui_range(prop, 0.0, 1.0, 0.01, 3);
  RNA_def_property_ui_text(prop, "Distance", "Distance of duplications");
  RNA_def_property_update(prop, 0, "rna_Modifier_update");

  prop = RNA_def_property(srna, "offset", PROP_FLOAT, PROP_NONE);
  RNA_def_property_ui_range(prop, -1, 1, 0.01, 3);
  RNA_def_property_ui_text(prop, "Offset", "Offset of duplicates. -1 to 1: inner to outer");
  RNA_def_property_update(prop, 0, "rna_Modifier_update");

  prop = RNA_def_property(srna, "fading_thickness", PROP_FLOAT, PROP_NONE);
  RNA_def_property_range(prop, 0, 1);
  RNA_def_property_ui_text(prop, "Thickness", "Fade influence of stroke's thickness");
  RNA_def_property_update(prop, 0, "rna_Modifier_update");

  prop = RNA_def_property(srna, "fading_opacity", PROP_FLOAT, PROP_NONE);
  RNA_def_property_range(prop, 0, 1);
  RNA_def_property_ui_text(prop, "Opacity", "Fade influence of stroke's opacity");
  RNA_def_property_update(prop, 0, "rna_Modifier_update");

  prop = RNA_def_property(srna, "fading_center", PROP_FLOAT, PROP_FACTOR);
  RNA_def_property_range(prop, 0, 1);
  RNA_def_property_ui_text(prop, "Center", "Fade center");
>>>>>>> 76b09765
  RNA_def_property_update(prop, 0, "rna_Modifier_update");

  RNA_define_lib_overridable(false);
}

void RNA_def_modifier(BlenderRNA *brna)
{
  StructRNA *srna;
  PropertyRNA *prop;

  /* data */
  srna = RNA_def_struct(brna, "Modifier", nullptr);
  RNA_def_struct_ui_text(srna, "Modifier", "Modifier affecting the geometry data of an object");
  RNA_def_struct_refine_func(srna, "rna_Modifier_refine");
  RNA_def_struct_path_func(srna, "rna_Modifier_path");
  RNA_def_struct_sdna(srna, "ModifierData");
  RNA_def_struct_ui_icon(srna, ICON_MODIFIER);

  /* strings */
  prop = RNA_def_property(srna, "name", PROP_STRING, PROP_NONE);
  RNA_def_property_string_funcs(prop, nullptr, nullptr, "rna_Modifier_name_set");
  RNA_def_property_ui_text(prop, "Name", "Modifier name");
  RNA_def_property_update(prop, NC_OBJECT | ND_MODIFIER | NA_RENAME, "rna_Modifier_name_update");
  RNA_def_struct_name_property(srna, prop);

  /* enums */
  prop = RNA_def_property(srna, "type", PROP_ENUM, PROP_NONE);
  RNA_def_property_clear_flag(prop, PROP_EDITABLE);
  RNA_def_property_enum_sdna(prop, nullptr, "type");
  RNA_def_property_enum_items(prop, rna_enum_object_modifier_type_items);
  RNA_def_property_ui_text(prop, "Type", "");

  /* flags */
  prop = RNA_def_property(srna, "show_viewport", PROP_BOOLEAN, PROP_NONE);
  RNA_def_property_boolean_sdna(prop, nullptr, "mode", eModifierMode_Realtime);
  RNA_def_property_ui_text(prop, "Realtime", "Display modifier in viewport");
  RNA_def_property_flag(prop, PROP_LIB_EXCEPTION);
  RNA_def_property_override_flag(prop, PROPOVERRIDE_OVERRIDABLE_LIBRARY);
  RNA_def_property_update(prop, 0, "rna_Modifier_update");
  RNA_def_property_ui_icon(prop, ICON_RESTRICT_VIEW_ON, 1);

  prop = RNA_def_property(srna, "show_render", PROP_BOOLEAN, PROP_NONE);
  RNA_def_property_boolean_sdna(prop, nullptr, "mode", eModifierMode_Render);
  RNA_def_property_override_flag(prop, PROPOVERRIDE_OVERRIDABLE_LIBRARY);
  RNA_def_property_ui_text(prop, "Render", "Use modifier during render");
  RNA_def_property_ui_icon(prop, ICON_RESTRICT_RENDER_ON, 1);
  RNA_def_property_update(prop, NC_OBJECT | ND_MODIFIER, nullptr);

  prop = RNA_def_property(srna, "show_in_editmode", PROP_BOOLEAN, PROP_NONE);
  RNA_def_property_boolean_sdna(prop, nullptr, "mode", eModifierMode_Editmode);
  RNA_def_property_ui_text(prop, "Edit Mode", "Display modifier in Edit mode");
  RNA_def_property_update(prop, 0, "rna_Modifier_update");
  RNA_def_property_ui_icon(prop, ICON_EDITMODE_HLT, 0);

  prop = RNA_def_property(srna, "show_on_cage", PROP_BOOLEAN, PROP_NONE);
  RNA_def_property_boolean_sdna(prop, nullptr, "mode", eModifierMode_OnCage);
  RNA_def_property_ui_text(prop, "On Cage", "Adjust edit cage to modifier result");
  RNA_def_property_ui_icon(prop, ICON_MESH_DATA, 0);
  RNA_def_property_update(prop, 0, "rna_Modifier_update");

  prop = RNA_def_property(srna, "show_expanded", PROP_BOOLEAN, PROP_NONE);
  RNA_def_property_boolean_funcs(
      prop, "rna_Modifier_show_expanded_get", "rna_Modifier_show_expanded_set");
  RNA_def_property_flag(prop, PROP_NO_DEG_UPDATE);
  RNA_def_property_boolean_sdna(prop, nullptr, "ui_expand_flag", 0);
  RNA_def_property_override_flag(prop, PROPOVERRIDE_OVERRIDABLE_LIBRARY);
  RNA_def_property_ui_text(prop, "Expanded", "Set modifier expanded in the user interface");
  RNA_def_property_ui_icon(prop, ICON_RIGHTARROW, 1);
  RNA_def_property_update(prop, NC_OBJECT | ND_MODIFIER, nullptr);

  prop = RNA_def_property(srna, "is_active", PROP_BOOLEAN, PROP_NONE);
  RNA_def_property_boolean_sdna(prop, nullptr, "flag", eModifierFlag_Active);
  RNA_def_property_boolean_funcs(prop, nullptr, "rna_Modifier_is_active_set");
  RNA_def_property_flag(prop, PROP_NO_DEG_UPDATE);
  RNA_def_property_clear_flag(prop, PROP_ANIMATABLE);
  RNA_def_property_override_flag(prop, PROPOVERRIDE_OVERRIDABLE_LIBRARY);
  RNA_def_property_ui_text(prop, "Active", "The active modifier in the list");
  RNA_def_property_update(prop, NC_OBJECT | ND_MODIFIER, nullptr);

  prop = RNA_def_boolean(srna,
                         "is_override_data",
                         false,
                         "Override Modifier",
                         "In a local override object, whether this modifier comes from the linked "
                         "reference object, or is local to the override");
  RNA_def_property_clear_flag(prop, PROP_EDITABLE);
  RNA_def_property_boolean_negative_sdna(
      prop, nullptr, "flag", eModifierFlag_OverrideLibrary_Local);

  prop = RNA_def_property(srna, "use_apply_on_spline", PROP_BOOLEAN, PROP_NONE);
  RNA_def_property_boolean_sdna(prop, nullptr, "mode", eModifierMode_ApplyOnSpline);
  RNA_def_property_ui_text(
      prop,
      "Apply on Spline",
      "Apply this and all preceding deformation modifiers on splines' points rather than "
      "on filled curve/surface");
  RNA_def_property_ui_icon(prop, ICON_SURFACE_DATA, 0);
  RNA_def_property_update(prop, 0, "rna_Modifier_update");

  prop = RNA_def_property(srna, "execution_time", PROP_FLOAT, PROP_TIME_ABSOLUTE);
  RNA_def_property_clear_flag(prop, PROP_EDITABLE);
  RNA_def_property_ui_text(
      prop,
      "Execution Time",
      "Time in seconds that the modifier took to evaluate. This is only set on evaluated objects. "
      "If multiple modifiers run in parallel, execution time is not a reliable metric");

  prop = RNA_def_property(srna, "persistent_uid", PROP_INT, PROP_NONE);
  RNA_def_property_clear_flag(prop, PROP_EDITABLE);
  RNA_def_property_ui_text(
      prop,
      "Persistent UID",
      "Uniquely identifies the modifier within the modifier stack that it is part of");

  /* types */
  rna_def_modifier_subsurf(brna);
  rna_def_modifier_lattice(brna);
  rna_def_modifier_curve(brna);
  rna_def_modifier_build(brna);
  rna_def_modifier_mirror(brna);
  rna_def_modifier_decimate(brna);
  rna_def_modifier_wave(brna);
  rna_def_modifier_armature(brna);
  rna_def_modifier_hook(brna);
  rna_def_modifier_softbody(brna);
  rna_def_modifier_boolean(brna);
  rna_def_modifier_array(brna);
  rna_def_modifier_edgesplit(brna);
  rna_def_modifier_displace(brna);
  rna_def_modifier_uvproject(brna);
  rna_def_modifier_smooth(brna);
  rna_def_modifier_correctivesmooth(brna);
  rna_def_modifier_cast(brna);
  rna_def_modifier_meshdeform(brna);
  rna_def_modifier_particlesystem(brna);
  rna_def_modifier_particleinstance(brna);
  rna_def_modifier_explode(brna);
  rna_def_modifier_cloth(brna);
  rna_def_modifier_collision(brna);
  rna_def_modifier_bevel(brna);
  rna_def_modifier_shrinkwrap(brna);
  rna_def_modifier_mask(brna);
  rna_def_modifier_simpledeform(brna);
  rna_def_modifier_warp(brna);
  rna_def_modifier_multires(brna);
  rna_def_modifier_surface(brna);
  rna_def_modifier_fluid(brna);
  rna_def_modifier_solidify(brna);
  rna_def_modifier_screw(brna);
  rna_def_modifier_uvwarp(brna);
  rna_def_modifier_weightvgedit(brna);
  rna_def_modifier_weightvgmix(brna);
  rna_def_modifier_weightvgproximity(brna);
  rna_def_modifier_dynamic_paint(brna);
  rna_def_modifier_ocean(brna);
  rna_def_modifier_remesh(brna);
  rna_def_modifier_skin(brna);
  rna_def_modifier_laplaciansmooth(brna);
  rna_def_modifier_triangulate(brna);
  rna_def_modifier_meshcache(brna);
  rna_def_modifier_laplaciandeform(brna);
  rna_def_modifier_weld(brna);
  rna_def_modifier_wireframe(brna);
  rna_def_modifier_datatransfer(brna);
  rna_def_modifier_normaledit(brna);
  rna_def_modifier_meshseqcache(brna);
  rna_def_modifier_surfacedeform(brna);
  rna_def_modifier_weightednormal(brna);
  rna_def_modifier_nodes(brna);
  rna_def_modifier_mesh_to_volume(brna);
  rna_def_modifier_volume_displace(brna);
  rna_def_modifier_volume_to_mesh(brna);
  rna_def_modifier_grease_pencil_opacity(brna);
  rna_def_modifier_grease_pencil_subdiv(brna);
  rna_def_modifier_grease_pencil_color(brna);
  rna_def_modifier_grease_pencil_tint(brna);
  rna_def_modifier_grease_pencil_smooth(brna);
  rna_def_modifier_grease_pencil_offset(brna);
  rna_def_modifier_grease_pencil_noise(brna);
  rna_def_modifier_grease_pencil_mirror(brna);
  rna_def_modifier_grease_pencil_thickness(brna);
  rna_def_modifier_grease_pencil_lattice(brna);
  rna_def_modifier_grease_pencil_dash_segment(brna);
  rna_def_modifier_grease_pencil_dash(brna);
<<<<<<< HEAD
  rna_def_modifier_grease_pencil_weight_angle(brna);
=======
  rna_def_modifier_grease_pencil_multiply(brna);
>>>>>>> 76b09765
}

#endif<|MERGE_RESOLUTION|>--- conflicted
+++ resolved
@@ -1881,11 +1881,8 @@
 RNA_MOD_GREASE_PENCIL_MATERIAL_FILTER_SET(GreasePencilThick);
 RNA_MOD_GREASE_PENCIL_MATERIAL_FILTER_SET(GreasePencilLattice);
 RNA_MOD_GREASE_PENCIL_MATERIAL_FILTER_SET(GreasePencilDash);
-<<<<<<< HEAD
+RNA_MOD_GREASE_PENCIL_MATERIAL_FILTER_SET(GreasePencilMulti);
 RNA_MOD_GREASE_PENCIL_MATERIAL_FILTER_SET(GPWeightAngle);
-=======
-RNA_MOD_GREASE_PENCIL_MATERIAL_FILTER_SET(GreasePencilMulti);
->>>>>>> 76b09765
 
 RNA_MOD_GREASE_PENCIL_VERTEX_GROUP_SET(GreasePencilOffset);
 RNA_MOD_GREASE_PENCIL_VERTEX_GROUP_SET(GreasePencilOpacity);
@@ -8653,16 +8650,11 @@
   RNA_define_lib_overridable(false);
 }
 
-<<<<<<< HEAD
 static void rna_def_modifier_grease_pencil_weight_angle(BlenderRNA *brna)
-=======
-static void rna_def_modifier_grease_pencil_multiply(BlenderRNA *brna)
->>>>>>> 76b09765
 {
   StructRNA *srna;
   PropertyRNA *prop;
 
-<<<<<<< HEAD
   static const EnumPropertyItem axis_items[] = {
       {0, "X", 0, "X", ""},
       {1, "Y", 0, "Y", ""},
@@ -8687,23 +8679,6 @@
   rna_def_modifier_grease_pencil_vertex_group(srna,
                                               "rna_GPWeightAngleModifier_vertex_group_name_set");
 
-=======
-  srna = RNA_def_struct(brna, "GreasePencilMultiplyModifier", "Modifier");
-  RNA_def_struct_ui_text(srna, "Multiply Modifier", "Generate multiple strokes from one stroke");
-  RNA_def_struct_sdna(srna, "GreasePencilMultiModifierData");
-  RNA_def_struct_ui_icon(srna, ICON_GP_MULTIFRAME_EDITING);
-
-  rna_def_modifier_grease_pencil_layer_filter(srna);
-  rna_def_modifier_grease_pencil_material_filter(
-      srna, "rna_GreasePencilMultiModifier_material_filter_set");
-
-  rna_def_modifier_panel_open_prop(srna, "open_fading_panel", 1);
->>>>>>> 76b09765
-  rna_def_modifier_panel_open_prop(srna, "open_influence_panel", 0);
-
-  RNA_define_lib_overridable(true);
-
-<<<<<<< HEAD
   prop = RNA_def_property(srna, "target_vertex_group", PROP_STRING, PROP_NONE);
   RNA_def_property_string_sdna(prop, nullptr, "target_vgname");
   RNA_def_property_ui_text(prop, "Vertex Group", "Output Vertex group");
@@ -8745,7 +8720,30 @@
   prop = RNA_def_property(srna, "minimum_weight", PROP_FLOAT, PROP_FACTOR);
   RNA_def_property_float_sdna(prop, nullptr, "min_weight");
   RNA_def_property_ui_text(prop, "Minimum", "Minimum value for vertex weight");
-=======
+  RNA_def_property_update(prop, 0, "rna_Modifier_update");
+
+  RNA_define_lib_overridable(false);
+}
+
+static void rna_def_modifier_grease_pencil_multiply(BlenderRNA *brna)
+{
+  StructRNA *srna;
+  PropertyRNA *prop;
+
+  srna = RNA_def_struct(brna, "GreasePencilMultiplyModifier", "Modifier");
+  RNA_def_struct_ui_text(srna, "Multiply Modifier", "Generate multiple strokes from one stroke");
+  RNA_def_struct_sdna(srna, "GreasePencilMultiModifierData");
+  RNA_def_struct_ui_icon(srna, ICON_GP_MULTIFRAME_EDITING);
+
+  rna_def_modifier_grease_pencil_layer_filter(srna);
+  rna_def_modifier_grease_pencil_material_filter(
+      srna, "rna_GreasePencilMultiModifier_material_filter_set");
+
+  rna_def_modifier_panel_open_prop(srna, "open_fading_panel", 1);
+  rna_def_modifier_panel_open_prop(srna, "open_influence_panel", 0);
+
+  RNA_define_lib_overridable(true);
+
   prop = RNA_def_property(srna, "use_fade", PROP_BOOLEAN, PROP_NONE);
   RNA_def_property_boolean_sdna(prop, nullptr, "flag", MOD_GREASE_PENCIL_MULTIPLY_ENABLE_FADING);
   RNA_def_property_ui_text(prop, "Fade", "Fade the stroke thickness for each generated stroke");
@@ -8782,7 +8780,6 @@
   prop = RNA_def_property(srna, "fading_center", PROP_FLOAT, PROP_FACTOR);
   RNA_def_property_range(prop, 0, 1);
   RNA_def_property_ui_text(prop, "Center", "Fade center");
->>>>>>> 76b09765
   RNA_def_property_update(prop, 0, "rna_Modifier_update");
 
   RNA_define_lib_overridable(false);
@@ -8967,11 +8964,8 @@
   rna_def_modifier_grease_pencil_lattice(brna);
   rna_def_modifier_grease_pencil_dash_segment(brna);
   rna_def_modifier_grease_pencil_dash(brna);
-<<<<<<< HEAD
+  rna_def_modifier_grease_pencil_multiply(brna);
   rna_def_modifier_grease_pencil_weight_angle(brna);
-=======
-  rna_def_modifier_grease_pencil_multiply(brna);
->>>>>>> 76b09765
 }
 
 #endif