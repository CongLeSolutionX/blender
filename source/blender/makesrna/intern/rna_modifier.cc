/* SPDX-FileCopyrightText: 2023 Blender Authors
 *
 * SPDX-License-Identifier: GPL-2.0-or-later */

/** \file
 * \ingroup RNA
 */

#include <cfloat>
#include <climits>
#include <cstdlib>

#include "BLI_math_base.hh"

#include "DNA_armature_types.h"
#include "DNA_cachefile_types.h"
#include "DNA_gpencil_modifier_types.h"
#include "DNA_lineart_types.h"
#include "DNA_mesh_types.h"
#include "DNA_modifier_types.h"
#include "DNA_object_force_types.h"
#include "DNA_object_types.h"
#include "DNA_scene_types.h"

#include "MEM_guardedalloc.h"

#include "BLT_translation.hh"

#include "BKE_animsys.h"
#include "BKE_attribute.hh"
#include "BKE_curveprofile.h"
#include "BKE_customdata.hh"
#include "BKE_data_transfer.h"
#include "BKE_dynamicpaint.h"
#include "BKE_effect.h"
#include "BKE_fluid.h" /* For BKE_fluid_modifier_free & BKE_fluid_modifier_create_type_data */
#include "BKE_idprop.h"
#include "BKE_mesh_mapping.hh"
#include "BKE_mesh_remap.hh"
#include "BKE_multires.hh"
#include "BKE_ocean.h"

#include "RNA_access.hh"
#include "RNA_define.hh"
#include "RNA_enum_types.hh"

#include "rna_internal.hh"

#include "WM_api.hh"
#include "WM_types.hh"

#include "MOD_nodes.hh"

const EnumPropertyItem rna_enum_object_modifier_type_items[] = {
    RNA_ENUM_ITEM_HEADING(N_("Modify"), nullptr),
    {eModifierType_DataTransfer,
     "DATA_TRANSFER",
     ICON_MOD_DATA_TRANSFER,
     "Data Transfer",
     "Transfer several types of data (vertex groups, UV maps, vertex colors, custom normals) from "
     "one mesh to another"},
    {eModifierType_MeshCache,
     "MESH_CACHE",
     ICON_MOD_MESHDEFORM,
     "Mesh Cache",
     "Deform the mesh using an external frame-by-frame vertex transform cache"},
    {eModifierType_MeshSequenceCache,
     "MESH_SEQUENCE_CACHE",
     ICON_MOD_MESHDEFORM,
     "Mesh Sequence Cache",
     "Deform the mesh or curve using an external mesh cache in Alembic format"},
    {eModifierType_NormalEdit,
     "NORMAL_EDIT",
     ICON_MOD_NORMALEDIT,
     "Normal Edit",
     "Modify the direction of the surface normals"},
    {eModifierType_WeightedNormal,
     "WEIGHTED_NORMAL",
     ICON_MOD_NORMALEDIT,
     "Weighted Normal",
     "Modify the direction of the surface normals using a weighting method"},
    {eModifierType_UVProject,
     "UV_PROJECT",
     ICON_MOD_UVPROJECT,
     "UV Project",
     "Project the UV map coordinates from the negative Z axis of another object"},
    {eModifierType_UVWarp,
     "UV_WARP",
     ICON_MOD_UVPROJECT,
     "UV Warp",
     "Transform the UV map using the difference between two objects"},
    {eModifierType_WeightVGEdit,
     "VERTEX_WEIGHT_EDIT",
     ICON_MOD_VERTEX_WEIGHT,
     "Vertex Weight Edit",
     "Modify of the weights of a vertex group"},
    {eModifierType_WeightVGMix,
     "VERTEX_WEIGHT_MIX",
     ICON_MOD_VERTEX_WEIGHT,
     "Vertex Weight Mix",
     "Mix the weights of two vertex groups"},
    {eModifierType_WeightVGProximity,
     "VERTEX_WEIGHT_PROXIMITY",
     ICON_MOD_VERTEX_WEIGHT,
     "Vertex Weight Proximity",
     "Set the vertex group weights based on the distance to another target object"},
    {eModifierType_GreasePencilColor,
     "GREASE_PENCIL_COLOR",
     ICON_MOD_HUE_SATURATION,
     "Hue/Saturation",
     "Change hue/saturation/value of the strokes"},
    {eModifierType_GreasePencilTint,
     "GREASE_PENCIL_TINT",
     ICON_MOD_TINT,
     "Tint",
     "Tint the color of the strokes"},
    {eModifierType_GreasePencilOpacity,
     "GREASE_PENCIL_OPACITY",
     ICON_MOD_OPACITY,
     "Opacity",
     "Change the opacity of the strokes"},

    RNA_ENUM_ITEM_HEADING(N_("Generate"), nullptr),
    {eModifierType_Array,
     "ARRAY",
     ICON_MOD_ARRAY,
     "Array",
     "Create copies of the shape with offsets"},
    {eModifierType_Bevel,
     "BEVEL",
     ICON_MOD_BEVEL,
     "Bevel",
     "Generate sloped corners by adding geometry to the mesh's edges or vertices"},
    {eModifierType_Boolean,
     "BOOLEAN",
     ICON_MOD_BOOLEAN,
     "Boolean",
     "Use another shape to cut, combine or perform a difference operation"},
    {eModifierType_Build,
     "BUILD",
     ICON_MOD_BUILD,
     "Build",
     "Cause the faces of the mesh object to appear or disappear one after the other over time"},
    {eModifierType_Decimate,
     "DECIMATE",
     ICON_MOD_DECIM,
     "Decimate",
     "Reduce the geometry density"},
    {eModifierType_EdgeSplit,
     "EDGE_SPLIT",
     ICON_MOD_EDGESPLIT,
     "Edge Split",
     "Split away joined faces at the edges"},
    {eModifierType_Nodes, "NODES", ICON_GEOMETRY_NODES, "Geometry Nodes", ""},
    {eModifierType_Mask,
     "MASK",
     ICON_MOD_MASK,
     "Mask",
     "Dynamically hide vertices based on a vertex group or armature"},
    {eModifierType_Mirror,
     "MIRROR",
     ICON_MOD_MIRROR,
     "Mirror",
     "Mirror along the local X, Y and/or Z axes, over the object origin"},
    {eModifierType_MeshToVolume,
     "MESH_TO_VOLUME",
     ICON_VOLUME_DATA,
     "Mesh to Volume",
     ""}, /* TODO: Use correct icon. */
    {eModifierType_Multires,
     "MULTIRES",
     ICON_MOD_MULTIRES,
     "Multiresolution",
     "Subdivide the mesh in a way that allows editing the higher subdivision levels"},
    {eModifierType_Remesh,
     "REMESH",
     ICON_MOD_REMESH,
     "Remesh",
     "Generate new mesh topology based on the current shape"},
    {eModifierType_Screw,
     "SCREW",
     ICON_MOD_SCREW,
     "Screw",
     "Lathe around an axis, treating the input mesh as a profile"},
    {eModifierType_Skin,
     "SKIN",
     ICON_MOD_SKIN,
     "Skin",
     "Create a solid shape from vertices and edges, using the vertex radius to define the "
     "thickness"},
    {eModifierType_Solidify, "SOLIDIFY", ICON_MOD_SOLIDIFY, "Solidify", "Make the surface thick"},
    {eModifierType_Subsurf,
     "SUBSURF",
     ICON_MOD_SUBSURF,
     "Subdivision Surface",
     "Split the faces into smaller parts, giving it a smoother appearance"},
    {eModifierType_Triangulate,
     "TRIANGULATE",
     ICON_MOD_TRIANGULATE,
     "Triangulate",
     "Convert all polygons to triangles"},
    {eModifierType_VolumeToMesh,
     "VOLUME_TO_MESH",
     ICON_VOLUME_DATA,
     "Volume to Mesh",
     ""}, /* TODO: Use correct icon. */
    {eModifierType_Weld,
     "WELD",
     ICON_AUTOMERGE_OFF,
     "Weld",
     "Find groups of vertices closer than dist and merge them together"},
    {eModifierType_Wireframe,
     "WIREFRAME",
     ICON_MOD_WIREFRAME,
     "Wireframe",
     "Convert faces into thickened edges"},
<<<<<<< HEAD
    {eModifierType_GreasePencilSubdiv,
     "GREASE_PENCIL_SUBDIV",
     ICON_MOD_SUBSURF,
     "Subdivide strokes",
     "Grease Pencil subdivide modifier"},
    {eModifierType_GreasePencilLineart,
     "LINEART",
     ICON_GREASEPENCIL,
     "Line Art",
     "Generate line art from scene geometries"},
=======
    {eModifierType_GreasePencilLength,
     "GREASE_PENCIL_LENGTH",
     ICON_MOD_LENGTH,
     "Length",
     "Grease Pencil length modifier"},
>>>>>>> 551b846b
    {eModifierType_GreasePencilMirror,
     "GREASE_PENCIL_MIRROR",
     ICON_MOD_MIRROR,
     "Mirror strokes",
     "Duplicate strokes like a mirror"},
    {eModifierType_GreasePencilMultiply,
     "GREASE_PENCIL_MULTIPLY",
     ICON_GP_MULTIFRAME_EDITING,
     "Multiple Strokes",
     "Generate multiple strokes around original strokes"},
    {eModifierType_GreasePencilSubdiv,
     "GREASE_PENCIL_SUBDIV",
     ICON_MOD_SUBSURF,
     "Subdivide strokes",
     "Grease Pencil subdivide modifier"},

    RNA_ENUM_ITEM_HEADING(N_("Deform"), nullptr),
    {eModifierType_Armature,
     "ARMATURE",
     ICON_MOD_ARMATURE,
     "Armature",
     "Deform the shape using an armature object"},
    {eModifierType_Cast,
     "CAST",
     ICON_MOD_CAST,
     "Cast",
     "Shift the shape towards a predefined primitive"},
    {eModifierType_Curve, "CURVE", ICON_MOD_CURVE, "Curve", "Bend the mesh using a curve object"},
    {eModifierType_Displace,
     "DISPLACE",
     ICON_MOD_DISPLACE,
     "Displace",
     "Offset vertices based on a texture"},
    {eModifierType_Hook, "HOOK", ICON_HOOK, "Hook", "Deform specific points using another object"},
    {eModifierType_LaplacianDeform,
     "LAPLACIANDEFORM",
     ICON_MOD_MESHDEFORM,
     "Laplacian Deform",
     "Deform based a series of anchor points"},
    {eModifierType_Lattice,
     "LATTICE",
     ICON_MOD_LATTICE,
     "Lattice",
     "Deform using the shape of a lattice object"},
    {eModifierType_MeshDeform,
     "MESH_DEFORM",
     ICON_MOD_MESHDEFORM,
     "Mesh Deform",
     "Deform using a different mesh, which acts as a deformation cage"},
    {eModifierType_Shrinkwrap,
     "SHRINKWRAP",
     ICON_MOD_SHRINKWRAP,
     "Shrinkwrap",
     "Project the shape onto another object"},
    {eModifierType_SimpleDeform,
     "SIMPLE_DEFORM",
     ICON_MOD_SIMPLEDEFORM,
     "Simple Deform",
     "Deform the shape by twisting, bending, tapering or stretching"},
    {eModifierType_Smooth,
     "SMOOTH",
     ICON_MOD_SMOOTH,
     "Smooth",
     "Smooth the mesh by flattening the angles between adjacent faces"},
    {eModifierType_CorrectiveSmooth,
     "CORRECTIVE_SMOOTH",
     ICON_MOD_SMOOTH,
     "Smooth Corrective",
     "Smooth the mesh while still preserving the volume"},
    {eModifierType_LaplacianSmooth,
     "LAPLACIANSMOOTH",
     ICON_MOD_SMOOTH,
     "Smooth Laplacian",
     "Reduce the noise on a mesh surface with minimal changes to its shape"},
    {eModifierType_SurfaceDeform,
     "SURFACE_DEFORM",
     ICON_MOD_MESHDEFORM,
     "Surface Deform",
     "Transfer motion from another mesh"},
    {eModifierType_Warp,
     "WARP",
     ICON_MOD_WARP,
     "Warp",
     "Warp parts of a mesh to a new location in a very flexible way thanks to 2 specified "
     "objects"},
    {eModifierType_Wave,
     "WAVE",
     ICON_MOD_WAVE,
     "Wave",
     "Adds a ripple-like motion to an object's geometry"},
    {eModifierType_VolumeDisplace,
     "VOLUME_DISPLACE",
     ICON_VOLUME_DATA,
     "Volume Displace",
     "Deform volume based on noise or other vector fields"}, /* TODO: Use correct icon. */
    {eModifierType_GreasePencilNoise,
     "GREASE_PENCIL_NOISE",
     ICON_MOD_NOISE,
     "Noise",
     "Generate noise wobble in grease pencil strokes"},
    {eModifierType_GreasePencilOffset,
     "GREASE_PENCIL_OFFSET",
     ICON_MOD_OFFSET,
     "Offset",
     "Change stroke location, rotation, or scale"},
    {eModifierType_GreasePencilSmooth,
     "GREASE_PENCIL_SMOOTH",
     ICON_SMOOTHCURVE,
     "Smooth",
     "Smooth grease pencil strokes"},
    {eModifierType_GreasePencilThickness,
     "GREASE_PENCIL_THICKNESS",
     ICON_MOD_THICKNESS,
     "Thickness",
     "Change stroke thickness"},
    {eModifierType_GreasePencilLattice,
     "GREASE_PENCIL_LATTICE",
     ICON_MOD_LATTICE,
     "Lattice",
     "Deform strokes using a lattice object"},
    {eModifierType_GreasePencilDash,
     "GREASE_PENCIL_DASH",
     ICON_MOD_DASH,
     "Dot Dash",
     "Generate dot-dash styled strokes"},

    RNA_ENUM_ITEM_HEADING(N_("Physics"), nullptr),
    {eModifierType_Cloth, "CLOTH", ICON_MOD_CLOTH, "Cloth", ""},
    {eModifierType_Collision, "COLLISION", ICON_MOD_PHYSICS, "Collision", ""},
    {eModifierType_DynamicPaint, "DYNAMIC_PAINT", ICON_MOD_DYNAMICPAINT, "Dynamic Paint", ""},
    {eModifierType_Explode,
     "EXPLODE",
     ICON_MOD_EXPLODE,
     "Explode",
     "Break apart the mesh faces and let them follow particles"},
    {eModifierType_Fluid, "FLUID", ICON_MOD_FLUIDSIM, "Fluid", ""},
    {eModifierType_Ocean, "OCEAN", ICON_MOD_OCEAN, "Ocean", "Generate a moving ocean surface"},
    {eModifierType_ParticleInstance,
     "PARTICLE_INSTANCE",
     ICON_MOD_PARTICLE_INSTANCE,
     "Particle Instance",
     ""},
    {eModifierType_ParticleSystem,
     "PARTICLE_SYSTEM",
     ICON_MOD_PARTICLES,
     "Particle System",
     "Spawn particles from the shape"},
    {eModifierType_Softbody, "SOFT_BODY", ICON_MOD_SOFT, "Soft Body", ""},
    {eModifierType_Surface, "SURFACE", ICON_MODIFIER, "Surface", ""},
    {0, nullptr, 0, nullptr, nullptr},
};

const EnumPropertyItem rna_enum_modifier_triangulate_quad_method_items[] = {
    {MOD_TRIANGULATE_QUAD_BEAUTY,
     "BEAUTY",
     0,
     "Beauty",
     "Split the quads in nice triangles, slower method"},
    {MOD_TRIANGULATE_QUAD_FIXED,
     "FIXED",
     0,
     "Fixed",
     "Split the quads on the first and third vertices"},
    {MOD_TRIANGULATE_QUAD_ALTERNATE,
     "FIXED_ALTERNATE",
     0,
     "Fixed Alternate",
     "Split the quads on the 2nd and 4th vertices"},
    {MOD_TRIANGULATE_QUAD_SHORTEDGE,
     "SHORTEST_DIAGONAL",
     0,
     "Shortest Diagonal",
     "Split the quads along their shortest diagonal"},
    {MOD_TRIANGULATE_QUAD_LONGEDGE,
     "LONGEST_DIAGONAL",
     0,
     "Longest Diagonal",
     "Split the quads along their longest diagonal"},
    {0, nullptr, 0, nullptr, nullptr},
};

const EnumPropertyItem rna_enum_modifier_triangulate_ngon_method_items[] = {
    {MOD_TRIANGULATE_NGON_BEAUTY,
     "BEAUTY",
     0,
     "Beauty",
     "Arrange the new triangles evenly (slow)"},
    {MOD_TRIANGULATE_NGON_EARCLIP,
     "CLIP",
     0,
     "Clip",
     "Split the polygons with an ear clipping algorithm"},
    {0, nullptr, 0, nullptr, nullptr},
};

const EnumPropertyItem rna_enum_modifier_shrinkwrap_mode_items[] = {
    {MOD_SHRINKWRAP_ON_SURFACE,
     "ON_SURFACE",
     0,
     "On Surface",
     "The point is constrained to the surface of the target object, "
     "with distance offset towards the original point location"},
    {MOD_SHRINKWRAP_INSIDE,
     "INSIDE",
     0,
     "Inside",
     "The point is constrained to be inside the target object"},
    {MOD_SHRINKWRAP_OUTSIDE,
     "OUTSIDE",
     0,
     "Outside",
     "The point is constrained to be outside the target object"},
    {MOD_SHRINKWRAP_OUTSIDE_SURFACE,
     "OUTSIDE_SURFACE",
     0,
     "Outside Surface",
     "The point is constrained to the surface of the target object, "
     "with distance offset always to the outside, towards or away from the original location"},
    {MOD_SHRINKWRAP_ABOVE_SURFACE,
     "ABOVE_SURFACE",
     0,
     "Above Surface",
     "The point is constrained to the surface of the target object, "
     "with distance offset applied exactly along the target normal"},
    {0, nullptr, 0, nullptr, nullptr},
};

const EnumPropertyItem rna_enum_shrinkwrap_type_items[] = {
    {MOD_SHRINKWRAP_NEAREST_SURFACE,
     "NEAREST_SURFACEPOINT",
     0,
     "Nearest Surface Point",
     "Shrink the mesh to the nearest target surface"},
    {MOD_SHRINKWRAP_PROJECT,
     "PROJECT",
     0,
     "Project",
     "Shrink the mesh to the nearest target surface along a given axis"},
    {MOD_SHRINKWRAP_NEAREST_VERTEX,
     "NEAREST_VERTEX",
     0,
     "Nearest Vertex",
     "Shrink the mesh to the nearest target vertex"},
    {MOD_SHRINKWRAP_TARGET_PROJECT,
     "TARGET_PROJECT",
     0,
     "Target Normal Project",
     "Shrink the mesh to the nearest target surface "
     "along the interpolated vertex normals of the target"},
    {0, nullptr, 0, nullptr, nullptr},
};

const EnumPropertyItem rna_enum_shrinkwrap_face_cull_items[] = {
    {0, "OFF", 0, "Off", "No culling"},
    {MOD_SHRINKWRAP_CULL_TARGET_FRONTFACE,
     "FRONT",
     0,
     "Front",
     "No projection when in front of the face"},
    {MOD_SHRINKWRAP_CULL_TARGET_BACKFACE, "BACK", 0, "Back", "No projection when behind the face"},
    {0, nullptr, 0, nullptr, nullptr},
};

#ifndef RNA_RUNTIME
/* use eWarp_Falloff_*** & eHook_Falloff_***, they're in sync */
static const EnumPropertyItem modifier_warp_falloff_items[] = {
    {eWarp_Falloff_None, "NONE", 0, "No Falloff", ""},
    {eWarp_Falloff_Curve, "CURVE", 0, "Curve", ""},
    {eWarp_Falloff_Smooth, "SMOOTH", ICON_SMOOTHCURVE, "Smooth", ""},
    {eWarp_Falloff_Sphere, "SPHERE", ICON_SPHERECURVE, "Sphere", ""},
    {eWarp_Falloff_Root, "ROOT", ICON_ROOTCURVE, "Root", ""},
    {eWarp_Falloff_InvSquare, "INVERSE_SQUARE", ICON_ROOTCURVE, "Inverse Square", ""},
    {eWarp_Falloff_Sharp, "SHARP", ICON_SHARPCURVE, "Sharp", ""},
    {eWarp_Falloff_Linear, "LINEAR", ICON_LINCURVE, "Linear", ""},
    {eWarp_Falloff_Const, "CONSTANT", ICON_NOCURVE, "Constant", ""},
    {0, nullptr, 0, nullptr, nullptr},
};
#endif

/* ***** Data Transfer ***** */

const EnumPropertyItem rna_enum_dt_method_vertex_items[] = {
    {MREMAP_MODE_TOPOLOGY, "TOPOLOGY", 0, "Topology", "Copy from identical topology meshes"},
    {MREMAP_MODE_VERT_NEAREST, "NEAREST", 0, "Nearest Vertex", "Copy from closest vertex"},
    {MREMAP_MODE_VERT_EDGE_NEAREST,
     "EDGE_NEAREST",
     0,
     "Nearest Edge Vertex",
     "Copy from closest vertex of closest edge"},
    {MREMAP_MODE_VERT_EDGEINTERP_NEAREST,
     "EDGEINTERP_NEAREST",
     0,
     "Nearest Edge Interpolated",
     "Copy from interpolated values of vertices from closest point on closest edge"},
    {MREMAP_MODE_VERT_FACE_NEAREST,
     "POLY_NEAREST",
     0,
     "Nearest Face Vertex",
     "Copy from closest vertex of closest face"},
    {MREMAP_MODE_VERT_POLYINTERP_NEAREST,
     "POLYINTERP_NEAREST",
     0,
     "Nearest Face Interpolated",
     "Copy from interpolated values of vertices from closest point on closest face"},
    {MREMAP_MODE_VERT_POLYINTERP_VNORPROJ,
     "POLYINTERP_VNORPROJ",
     0,
     "Projected Face Interpolated",
     "Copy from interpolated values of vertices from point on closest face hit by "
     "normal-projection"},
    {0, nullptr, 0, nullptr, nullptr},
};

const EnumPropertyItem rna_enum_dt_method_edge_items[] = {
    {MREMAP_MODE_TOPOLOGY, "TOPOLOGY", 0, "Topology", "Copy from identical topology meshes"},
    {MREMAP_MODE_EDGE_VERT_NEAREST,
     "VERT_NEAREST",
     0,
     "Nearest Vertices",
     "Copy from most similar edge (edge which vertices are the closest of destination edge's "
     "ones)"},
    {MREMAP_MODE_EDGE_NEAREST,
     "NEAREST",
     0,
     "Nearest Edge",
     "Copy from closest edge (using midpoints)"},
    {MREMAP_MODE_EDGE_POLY_NEAREST,
     "POLY_NEAREST",
     0,
     "Nearest Face Edge",
     "Copy from closest edge of closest face (using midpoints)"},
    {MREMAP_MODE_EDGE_EDGEINTERP_VNORPROJ,
     "EDGEINTERP_VNORPROJ",
     0,
     "Projected Edge Interpolated",
     "Interpolate all source edges hit by the projection of destination one along its own normal "
     "(from vertices)"},
    {0, nullptr, 0, nullptr, nullptr},
};

const EnumPropertyItem rna_enum_dt_method_loop_items[] = {
    {MREMAP_MODE_TOPOLOGY, "TOPOLOGY", 0, "Topology", "Copy from identical topology meshes"},
    {MREMAP_MODE_LOOP_NEAREST_LOOPNOR,
     "NEAREST_NORMAL",
     0,
     "Nearest Corner and Best Matching Normal",
     "Copy from nearest corner which has the best matching normal"},
    {MREMAP_MODE_LOOP_NEAREST_POLYNOR,
     "NEAREST_POLYNOR",
     0,
     "Nearest Corner and Best Matching Face Normal",
     "Copy from nearest corner which has the face with the best matching normal to destination "
     "corner's face one"},
    {MREMAP_MODE_LOOP_POLY_NEAREST,
     "NEAREST_POLY",
     0,
     "Nearest Corner of Nearest Face",
     "Copy from nearest corner of nearest face"},
    {MREMAP_MODE_LOOP_POLYINTERP_NEAREST,
     "POLYINTERP_NEAREST",
     0,
     "Nearest Face Interpolated",
     "Copy from interpolated corners of the nearest source face"},
    {MREMAP_MODE_LOOP_POLYINTERP_LNORPROJ,
     "POLYINTERP_LNORPROJ",
     0,
     "Projected Face Interpolated",
     "Copy from interpolated corners of the source face hit by corner normal projection"},
    {0, nullptr, 0, nullptr, nullptr},
};

const EnumPropertyItem rna_enum_dt_method_poly_items[] = {
    {MREMAP_MODE_TOPOLOGY, "TOPOLOGY", 0, "Topology", "Copy from identical topology meshes"},
    {MREMAP_MODE_POLY_NEAREST,
     "NEAREST",
     0,
     "Nearest Face",
     "Copy from nearest face (using center points)"},
    {MREMAP_MODE_POLY_NOR,
     "NORMAL",
     0,
     "Best Normal-Matching",
     "Copy from source face which normal is the closest to destination one"},
    {MREMAP_MODE_POLY_POLYINTERP_PNORPROJ,
     "POLYINTERP_PNORPROJ",
     0,
     "Projected Face Interpolated",
     "Interpolate all source polygons intersected by the projection of destination one along its "
     "own normal"},
    {0, nullptr, 0, nullptr, nullptr},
};

const EnumPropertyItem rna_enum_dt_mix_mode_items[] = {
    {CDT_MIX_TRANSFER, "REPLACE", 0, "Replace", "Overwrite all elements' data"},
    {CDT_MIX_REPLACE_ABOVE_THRESHOLD,
     "ABOVE_THRESHOLD",
     0,
     "Above Threshold",
     "Only replace destination elements where data is above given threshold (exact behavior "
     "depends on data type)"},
    {CDT_MIX_REPLACE_BELOW_THRESHOLD,
     "BELOW_THRESHOLD",
     0,
     "Below Threshold",
     "Only replace destination elements where data is below given threshold (exact behavior "
     "depends on data type)"},
    {CDT_MIX_MIX,
     "MIX",
     0,
     "Mix",
     "Mix source value into destination one, using given threshold as factor"},
    {CDT_MIX_ADD,
     "ADD",
     0,
     "Add",
     "Add source value to destination one, using given threshold as factor"},
    {CDT_MIX_SUB,
     "SUB",
     0,
     "Subtract",
     "Subtract source value to destination one, using given threshold as factor"},
    {CDT_MIX_MUL,
     "MUL",
     0,
     "Multiply",
     "Multiply source value to destination one, using given threshold as factor"},
    /* Etc. */
    {0, nullptr, 0, nullptr, nullptr},
};

const EnumPropertyItem rna_enum_dt_layers_select_src_items[] = {
    {DT_LAYERS_ACTIVE_SRC, "ACTIVE", 0, "Active Layer", "Only transfer active data layer"},
    {DT_LAYERS_ALL_SRC, "ALL", 0, "All Layers", "Transfer all data layers"},
    {DT_LAYERS_VGROUP_SRC_BONE_SELECT,
     "BONE_SELECT",
     0,
     "Selected Pose Bones",
     "Transfer all vertex groups used by selected pose bones"},
    {DT_LAYERS_VGROUP_SRC_BONE_DEFORM,
     "BONE_DEFORM",
     0,
     "Deform Pose Bones",
     "Transfer all vertex groups used by deform bones"},
    {0, nullptr, 0, nullptr, nullptr},
};

const EnumPropertyItem rna_enum_dt_layers_select_dst_items[] = {
    {DT_LAYERS_ACTIVE_DST, "ACTIVE", 0, "Active Layer", "Affect active data layer of all targets"},
    {DT_LAYERS_NAME_DST, "NAME", 0, "By Name", "Match target data layers to affect by name"},
    {DT_LAYERS_INDEX_DST,
     "INDEX",
     0,
     "By Order",
     "Match target data layers to affect by order (indices)"},
    {0, nullptr, 0, nullptr, nullptr},
};

const EnumPropertyItem rna_enum_axis_xy_items[] = {
    {0, "X", 0, "X", ""},
    {1, "Y", 0, "Y", ""},
    {0, nullptr, 0, nullptr, nullptr},
};

const EnumPropertyItem rna_enum_axis_xyz_items[] = {
    {0, "X", 0, "X", ""},
    {1, "Y", 0, "Y", ""},
    {2, "Z", 0, "Z", ""},
    {0, nullptr, 0, nullptr, nullptr},
};

const EnumPropertyItem rna_enum_axis_flag_xyz_items[] = {
    {(1 << 0), "X", 0, "X", ""},
    {(1 << 1), "Y", 0, "Y", ""},
    {(1 << 2), "Z", 0, "Z", ""},
    {0, nullptr, 0, nullptr, nullptr},
};

const EnumPropertyItem rna_enum_subdivision_uv_smooth_items[] = {
    {SUBSURF_UV_SMOOTH_NONE, "NONE", 0, "None", "UVs are not smoothed, boundaries are kept sharp"},
    {SUBSURF_UV_SMOOTH_PRESERVE_CORNERS,
     "PRESERVE_CORNERS",
     0,
     "Keep Corners",
     "UVs are smoothed, corners on discontinuous boundary are kept sharp"},
    {SUBSURF_UV_SMOOTH_PRESERVE_CORNERS_AND_JUNCTIONS,
     "PRESERVE_CORNERS_AND_JUNCTIONS",
     0,
     "Keep Corners, Junctions",
     "UVs are smoothed, corners on discontinuous boundary and "
     "junctions of 3 or more regions are kept sharp"},
    {SUBSURF_UV_SMOOTH_PRESERVE_CORNERS_JUNCTIONS_AND_CONCAVE,
     "PRESERVE_CORNERS_JUNCTIONS_AND_CONCAVE",
     0,
     "Keep Corners, Junctions, Concave",
     "UVs are smoothed, corners on discontinuous boundary, "
     "junctions of 3 or more regions and darts and concave corners are kept sharp"},
    {SUBSURF_UV_SMOOTH_PRESERVE_BOUNDARIES,
     "PRESERVE_BOUNDARIES",
     0,
     "Keep Boundaries",
     "UVs are smoothed, boundaries are kept sharp"},
    {SUBSURF_UV_SMOOTH_ALL, "SMOOTH_ALL", 0, "All", "UVs and boundaries are smoothed"},
    {0, nullptr, 0, nullptr, nullptr},
};

const EnumPropertyItem rna_enum_subdivision_boundary_smooth_items[] = {
    {SUBSURF_BOUNDARY_SMOOTH_PRESERVE_CORNERS,
     "PRESERVE_CORNERS",
     0,
     "Keep Corners",
     "Smooth boundaries, but corners are kept sharp"},
    {SUBSURF_BOUNDARY_SMOOTH_ALL, "ALL", 0, "All", "Smooth boundaries, including corners"},
    {0, nullptr, 0, nullptr, nullptr},
};

#ifdef RNA_RUNTIME

#  include <algorithm>
#  include <fmt/format.h>

#  include "DNA_curve_types.h"
#  include "DNA_fluid_types.h"
#  include "DNA_material_types.h"
#  include "DNA_particle_types.h"

#  include "BKE_cachefile.hh"
#  include "BKE_context.hh"
#  include "BKE_deform.hh"
#  include "BKE_material.h"
#  include "BKE_mesh_runtime.hh"
#  include "BKE_modifier.hh"
#  include "BKE_object.hh"
#  include "BKE_particle.h"

#  include "BLI_sort_utils.h"
#  include "BLI_string_utils.hh"

#  include "DEG_depsgraph.hh"
#  include "DEG_depsgraph_build.hh"
#  include "DEG_depsgraph_query.hh"

#  ifdef WITH_ALEMBIC
#    include "ABC_alembic.h"
#  endif

static void rna_UVProject_projectors_begin(CollectionPropertyIterator *iter, PointerRNA *ptr)
{
  UVProjectModifierData *uvp = (UVProjectModifierData *)ptr->data;
  rna_iterator_array_begin(
      iter, (void *)uvp->projectors, sizeof(Object *), uvp->projectors_num, 0, nullptr);
}

static StructRNA *rna_Modifier_refine(PointerRNA *ptr)
{
  ModifierData *md = (ModifierData *)ptr->data;
  const ModifierTypeInfo *modifier_type = BKE_modifier_get_info(ModifierType(md->type));
  if (modifier_type != nullptr) {
    return modifier_type->srna;
  }
  return &RNA_Modifier;
}

static void rna_Modifier_name_set(PointerRNA *ptr, const char *value)
{
  ModifierData *md = static_cast<ModifierData *>(ptr->data);
  char oldname[sizeof(md->name)];

  /* make a copy of the old name first */
  STRNCPY(oldname, md->name);

  /* copy the new name into the name slot */
  STRNCPY_UTF8(md->name, value);

  /* make sure the name is truly unique */
  if (ptr->owner_id) {
    Object *ob = (Object *)ptr->owner_id;
    BKE_modifier_unique_name(&ob->modifiers, md);
  }

  /* fix all the animation data which may link to this */
  BKE_animdata_fix_paths_rename_all(nullptr, "modifiers", oldname, md->name);
}

static void rna_Modifier_name_update(Main *bmain, Scene * /*scene*/, PointerRNA * /*ptr*/)
{
  DEG_relations_tag_update(bmain);
}

static std::optional<std::string> rna_Modifier_path(const PointerRNA *ptr)
{
  const ModifierData *md = static_cast<const ModifierData *>(ptr->data);
  char name_esc[sizeof(md->name) * 2];

  BLI_str_escape(name_esc, md->name, sizeof(name_esc));
  return fmt::format("modifiers[\"{}\"]", name_esc);
}

static void rna_Modifier_update(Main * /*bmain*/, Scene * /*scene*/, PointerRNA *ptr)
{
  DEG_id_tag_update(ptr->owner_id, ID_RECALC_GEOMETRY);
  WM_main_add_notifier(NC_OBJECT | ND_MODIFIER, ptr->owner_id);
}

static void rna_Modifier_dependency_update(Main *bmain, Scene *scene, PointerRNA *ptr)
{
  rna_Modifier_update(bmain, scene, ptr);
  DEG_relations_tag_update(bmain);
}

static void rna_Modifier_is_active_set(PointerRNA *ptr, bool value)
{
  ModifierData *md = static_cast<ModifierData *>(ptr->data);

  if (value) {
    /* Disable the active flag of all other modifiers. */
    for (ModifierData *prev_md = md->prev; prev_md != nullptr; prev_md = prev_md->prev) {
      prev_md->flag &= ~eModifierFlag_Active;
    }
    for (ModifierData *next_md = md->next; next_md != nullptr; next_md = next_md->next) {
      next_md->flag &= ~eModifierFlag_Active;
    }

    md->flag |= eModifierFlag_Active;
    WM_main_add_notifier(NC_OBJECT | ND_MODIFIER, ptr->owner_id);
  }
}

/* Vertex Groups */

#  define RNA_MOD_VGROUP_NAME_SET(_type, _prop) \
    static void rna_##_type##Modifier_##_prop##_set(PointerRNA *ptr, const char *value) \
    { \
      _type##ModifierData *tmd = (_type##ModifierData *)ptr->data; \
      rna_object_vgroup_name_set(ptr, value, tmd->_prop, sizeof(tmd->_prop)); \
    }

RNA_MOD_VGROUP_NAME_SET(Armature, defgrp_name);
RNA_MOD_VGROUP_NAME_SET(Bevel, defgrp_name);
RNA_MOD_VGROUP_NAME_SET(Cast, defgrp_name);
RNA_MOD_VGROUP_NAME_SET(Curve, name);
RNA_MOD_VGROUP_NAME_SET(DataTransfer, defgrp_name);
RNA_MOD_VGROUP_NAME_SET(Decimate, defgrp_name);
RNA_MOD_VGROUP_NAME_SET(CorrectiveSmooth, defgrp_name);
RNA_MOD_VGROUP_NAME_SET(Displace, defgrp_name);
RNA_MOD_VGROUP_NAME_SET(Hook, name);
RNA_MOD_VGROUP_NAME_SET(LaplacianDeform, anchor_grp_name);
RNA_MOD_VGROUP_NAME_SET(LaplacianSmooth, defgrp_name);
RNA_MOD_VGROUP_NAME_SET(Lattice, name);
RNA_MOD_VGROUP_NAME_SET(Mask, vgroup);
RNA_MOD_VGROUP_NAME_SET(MeshCache, defgrp_name);
RNA_MOD_VGROUP_NAME_SET(MeshDeform, defgrp_name);
RNA_MOD_VGROUP_NAME_SET(NormalEdit, defgrp_name);
RNA_MOD_VGROUP_NAME_SET(Shrinkwrap, vgroup_name);
RNA_MOD_VGROUP_NAME_SET(SimpleDeform, vgroup_name);
RNA_MOD_VGROUP_NAME_SET(Smooth, defgrp_name);
RNA_MOD_VGROUP_NAME_SET(Solidify, defgrp_name);
RNA_MOD_VGROUP_NAME_SET(Solidify, shell_defgrp_name);
RNA_MOD_VGROUP_NAME_SET(Solidify, rim_defgrp_name);
RNA_MOD_VGROUP_NAME_SET(SurfaceDeform, defgrp_name);
RNA_MOD_VGROUP_NAME_SET(UVWarp, vgroup_name);
RNA_MOD_VGROUP_NAME_SET(Warp, defgrp_name);
RNA_MOD_VGROUP_NAME_SET(Wave, defgrp_name);
RNA_MOD_VGROUP_NAME_SET(WeightVGEdit, defgrp_name);
RNA_MOD_VGROUP_NAME_SET(WeightVGEdit, mask_defgrp_name);
RNA_MOD_VGROUP_NAME_SET(WeightVGMix, defgrp_name_a);
RNA_MOD_VGROUP_NAME_SET(WeightVGMix, defgrp_name_b);
RNA_MOD_VGROUP_NAME_SET(WeightVGMix, mask_defgrp_name);
RNA_MOD_VGROUP_NAME_SET(WeightVGProximity, defgrp_name);
RNA_MOD_VGROUP_NAME_SET(WeightVGProximity, mask_defgrp_name);
RNA_MOD_VGROUP_NAME_SET(WeightedNormal, defgrp_name);
RNA_MOD_VGROUP_NAME_SET(Weld, defgrp_name);
RNA_MOD_VGROUP_NAME_SET(Wireframe, defgrp_name);
RNA_MOD_VGROUP_NAME_SET(GreasePencilLineart, vgname);

static void rna_ExplodeModifier_vgroup_get(PointerRNA *ptr, char *value)
{
  ExplodeModifierData *emd = (ExplodeModifierData *)ptr->data;
  rna_object_vgroup_name_index_get(ptr, value, emd->vgroup);
}

static int rna_ExplodeModifier_vgroup_length(PointerRNA *ptr)
{
  ExplodeModifierData *emd = (ExplodeModifierData *)ptr->data;
  return rna_object_vgroup_name_index_length(ptr, emd->vgroup);
}

static void rna_ExplodeModifier_vgroup_set(PointerRNA *ptr, const char *value)
{
  ExplodeModifierData *emd = (ExplodeModifierData *)ptr->data;
  rna_object_vgroup_name_index_set(ptr, value, &emd->vgroup);
}

#  undef RNA_MOD_VGROUP_NAME_SET

/* UV layers */

#  define RNA_MOD_UVLAYER_NAME_SET(_type, _prop) \
    static void rna_##_type##Modifier_##_prop##_set(PointerRNA *ptr, const char *value) \
    { \
      _type##ModifierData *tmd = (_type##ModifierData *)ptr->data; \
      rna_object_uvlayer_name_set(ptr, value, tmd->_prop, sizeof(tmd->_prop)); \
    }

RNA_MOD_UVLAYER_NAME_SET(MappingInfo, uvlayer_name);
RNA_MOD_UVLAYER_NAME_SET(UVProject, uvlayer_name);
RNA_MOD_UVLAYER_NAME_SET(UVWarp, uvlayer_name);
RNA_MOD_UVLAYER_NAME_SET(WeightVGEdit, mask_tex_uvlayer_name);
RNA_MOD_UVLAYER_NAME_SET(WeightVGMix, mask_tex_uvlayer_name);
RNA_MOD_UVLAYER_NAME_SET(WeightVGProximity, mask_tex_uvlayer_name);

#  undef RNA_MOD_UVLAYER_NAME_SET

/* Objects */

static void modifier_object_set(Object *self, Object **ob_p, int type, PointerRNA value)
{
  Object *ob = static_cast<Object *>(value.data);

  if (!self || ob != self) {
    if (!ob || type == OB_EMPTY || ob->type == type) {
      id_lib_extern((ID *)ob);
      *ob_p = ob;
    }
  }
}

#  define RNA_MOD_OBJECT_SET(_type, _prop, _obtype) \
    static void rna_##_type##Modifier_##_prop##_set( \
        PointerRNA *ptr, PointerRNA value, ReportList * /*reports*/) \
    { \
      _type##ModifierData *tmd = (_type##ModifierData *)ptr->data; \
      modifier_object_set((Object *)ptr->owner_id, &tmd->_prop, _obtype, value); \
    }

RNA_MOD_OBJECT_SET(Armature, object, OB_ARMATURE);
RNA_MOD_OBJECT_SET(Array, start_cap, OB_MESH);
RNA_MOD_OBJECT_SET(Array, end_cap, OB_MESH);
RNA_MOD_OBJECT_SET(Array, curve_ob, OB_CURVES_LEGACY);
RNA_MOD_OBJECT_SET(Boolean, object, OB_MESH);
RNA_MOD_OBJECT_SET(Cast, object, OB_EMPTY);
RNA_MOD_OBJECT_SET(Curve, object, OB_CURVES_LEGACY);
RNA_MOD_OBJECT_SET(DataTransfer, ob_source, OB_MESH);
RNA_MOD_OBJECT_SET(Lattice, object, OB_LATTICE);
RNA_MOD_OBJECT_SET(Mask, ob_arm, OB_ARMATURE);
RNA_MOD_OBJECT_SET(MeshDeform, object, OB_MESH);
RNA_MOD_OBJECT_SET(NormalEdit, target, OB_EMPTY);
RNA_MOD_OBJECT_SET(Shrinkwrap, target, OB_MESH);
RNA_MOD_OBJECT_SET(Shrinkwrap, auxTarget, OB_MESH);
RNA_MOD_OBJECT_SET(SurfaceDeform, target, OB_MESH);
RNA_MOD_OBJECT_SET(GreasePencilMirror, object, OB_EMPTY);
RNA_MOD_OBJECT_SET(GreasePencilTint, object, OB_EMPTY);
RNA_MOD_OBJECT_SET(GreasePencilLattice, object, OB_LATTICE);

static void rna_HookModifier_object_set(PointerRNA *ptr,
                                        PointerRNA value,
                                        ReportList * /*reports*/)
{
  Object *owner = (Object *)ptr->owner_id;
  HookModifierData *hmd = static_cast<HookModifierData *>(ptr->data);
  Object *ob = (Object *)value.data;

  hmd->object = ob;
  id_lib_extern((ID *)ob);
  BKE_object_modifier_hook_reset(owner, hmd);
}

static bool rna_HookModifier_object_override_apply(Main *bmain,
                                                   RNAPropertyOverrideApplyContext &rnaapply_ctx)
{
  PointerRNA *ptr_dst = &rnaapply_ctx.ptr_dst;
  PointerRNA *ptr_src = &rnaapply_ctx.ptr_src;
  PointerRNA *ptr_storage = &rnaapply_ctx.ptr_storage;
  PropertyRNA *prop_dst = rnaapply_ctx.prop_dst;
  PropertyRNA *prop_src = rnaapply_ctx.prop_src;
  const int len_dst = rnaapply_ctx.len_src;
  const int len_src = rnaapply_ctx.len_src;
  const int len_storage = rnaapply_ctx.len_storage;
  IDOverrideLibraryPropertyOperation *opop = rnaapply_ctx.liboverride_operation;

  BLI_assert(len_dst == len_src && (!ptr_storage || len_dst == len_storage) && len_dst == 0);
  BLI_assert(opop->operation == LIBOVERRIDE_OP_REPLACE &&
             "Unsupported RNA override operation on Hook modifier target object pointer");
  UNUSED_VARS_NDEBUG(ptr_storage, len_dst, len_src, len_storage, opop);

  /* We need a special handling here because setting hook target resets invert parent matrix,
   * which is evil in our case. */
  HookModifierData *hmd = static_cast<HookModifierData *>(ptr_dst->data);
  Object *owner = (Object *)ptr_dst->owner_id;
  Object *target_dst = static_cast<Object *>(RNA_property_pointer_get(ptr_dst, prop_dst).data);
  Object *target_src = static_cast<Object *>(RNA_property_pointer_get(ptr_src, prop_src).data);

  BLI_assert(target_dst == hmd->object);

  if (target_src == target_dst) {
    return false;
  }

  hmd->object = target_src;
  if (target_src == nullptr) {
    /* The only case where we do want default behavior (with matrix reset). */
    BKE_object_modifier_hook_reset(owner, hmd);
  }
  RNA_property_update_main(bmain, nullptr, ptr_dst, prop_dst);
  return true;
}

static void rna_HookModifier_subtarget_set(PointerRNA *ptr, const char *value)
{
  Object *owner = (Object *)ptr->owner_id;
  HookModifierData *hmd = static_cast<HookModifierData *>(ptr->data);

  STRNCPY(hmd->subtarget, value);
  BKE_object_modifier_hook_reset(owner, hmd);
}

static int rna_HookModifier_vertex_indices_get_length(const PointerRNA *ptr,
                                                      int length[RNA_MAX_ARRAY_DIMENSION])
{
  const HookModifierData *hmd = static_cast<const HookModifierData *>(ptr->data);
  int indexar_num = hmd->indexar ? hmd->indexar_num : 0;
  return (length[0] = indexar_num);
}

static void rna_HookModifier_vertex_indices_get(PointerRNA *ptr, int *values)
{
  HookModifierData *hmd = static_cast<HookModifierData *>(ptr->data);
  if (hmd->indexar != nullptr) {
    memcpy(values, hmd->indexar, sizeof(int) * hmd->indexar_num);
  }
}

static void rna_HookModifier_vertex_indices_set(HookModifierData *hmd,
                                                ReportList *reports,
                                                const int *indices,
                                                int indices_num)
{
  if (indices_num == 0) {
    MEM_SAFE_FREE(hmd->indexar);
    hmd->indexar_num = 0;
  }
  else {
    /* Reject negative indices. */
    for (int i = 0; i < indices_num; i++) {
      if (indices[i] < 0) {
        BKE_reportf(reports, RPT_ERROR, "Negative vertex index in vertex_indices_set");
        return;
      }
    }

    /* Copy and sort the index array. */
    size_t size = sizeof(int) * indices_num;
    int *buffer = static_cast<int *>(MEM_mallocN(size, "hook indexar"));
    memcpy(buffer, indices, size);

    qsort(buffer, indices_num, sizeof(int), BLI_sortutil_cmp_int);

    /* Reject duplicate indices. */
    for (int i = 1; i < indices_num; i++) {
      if (buffer[i] == buffer[i - 1]) {
        BKE_reportf(reports, RPT_ERROR, "Duplicate index %d in vertex_indices_set", buffer[i]);
        MEM_freeN(buffer);
        return;
      }
    }

    /* Success - save the new array. */
    MEM_SAFE_FREE(hmd->indexar);
    hmd->indexar = buffer;
    hmd->indexar_num = indices_num;
  }
}

static PointerRNA rna_UVProjector_object_get(PointerRNA *ptr)
{
  Object **ob = (Object **)ptr->data;
  return rna_pointer_inherit_refine(ptr, &RNA_Object, *ob);
}

static void rna_UVProjector_object_set(PointerRNA *ptr, PointerRNA value, ReportList * /*reports*/)
{
  Object **ob_p = (Object **)ptr->data;
  Object *ob = (Object *)value.data;
  id_lib_extern((ID *)ob);
  *ob_p = ob;
}

#  undef RNA_MOD_OBJECT_SET

/* Other rna callbacks */

static void rna_fluid_set_type(Main *bmain, Scene *scene, PointerRNA *ptr)
{
  FluidModifierData *fmd = (FluidModifierData *)ptr->data;
  Object *ob = (Object *)ptr->owner_id;

  /* nothing changed */
  if ((fmd->type & MOD_FLUID_TYPE_DOMAIN) && fmd->domain) {
    return;
  }

#  ifdef WITH_FLUID
  BKE_fluid_modifier_free(fmd);             /* XXX TODO: completely free all 3 pointers */
  BKE_fluid_modifier_create_type_data(fmd); /* create regarding of selected type */
#  endif

  switch (fmd->type) {
    case MOD_FLUID_TYPE_DOMAIN:
      ob->dt = OB_WIRE;
      break;
    case MOD_FLUID_TYPE_FLOW:
    case MOD_FLUID_TYPE_EFFEC:
    case 0:
    default:
      break;
  }

  /* update dependency since a domain - other type switch could have happened */
  rna_Modifier_dependency_update(bmain, scene, ptr);
}

static void rna_MultiresModifier_level_range(
    PointerRNA *ptr, int *min, int *max, int * /*softmin*/, int * /*softmax*/)
{
  MultiresModifierData *mmd = (MultiresModifierData *)ptr->data;

  *min = 0;
  *max = max_ii(0, mmd->totlvl); /* intentionally _not_ -1 */
}

static bool rna_MultiresModifier_external_get(PointerRNA *ptr)
{
  Object *ob = (Object *)ptr->owner_id;
  Mesh *mesh = static_cast<Mesh *>(ob->data);

  return CustomData_external_test(&mesh->corner_data, CD_MDISPS);
}

static void rna_MultiresModifier_filepath_get(PointerRNA *ptr, char *value)
{
  Object *ob = (Object *)ptr->owner_id;
  CustomDataExternal *external = ((Mesh *)ob->data)->corner_data.external;

  strcpy(value, (external) ? external->filepath : "");
}

static void rna_MultiresModifier_filepath_set(PointerRNA *ptr, const char *value)
{
  Object *ob = (Object *)ptr->owner_id;
  CustomDataExternal *external = ((Mesh *)ob->data)->corner_data.external;

  if (external && !STREQ(external->filepath, value)) {
    STRNCPY(external->filepath, value);
    multires_force_external_reload(ob);
  }
}

static int rna_MultiresModifier_filepath_length(PointerRNA *ptr)
{
  Object *ob = (Object *)ptr->owner_id;
  CustomDataExternal *external = ((Mesh *)ob->data)->corner_data.external;

  return strlen((external) ? external->filepath : "");
}

static int rna_ShrinkwrapModifier_face_cull_get(PointerRNA *ptr)
{
  ShrinkwrapModifierData *swm = (ShrinkwrapModifierData *)ptr->data;
  return swm->shrinkOpts & MOD_SHRINKWRAP_CULL_TARGET_MASK;
}

static void rna_ShrinkwrapModifier_face_cull_set(PointerRNA *ptr, int value)
{
  ShrinkwrapModifierData *swm = (ShrinkwrapModifierData *)ptr->data;
  swm->shrinkOpts = (swm->shrinkOpts & ~MOD_SHRINKWRAP_CULL_TARGET_MASK) | value;
}

static bool rna_MeshDeformModifier_is_bound_get(PointerRNA *ptr)
{
  return (((MeshDeformModifierData *)ptr->data)->bindcagecos != nullptr);
}

static PointerRNA rna_SoftBodyModifier_settings_get(PointerRNA *ptr)
{
  Object *ob = (Object *)ptr->owner_id;
  return rna_pointer_inherit_refine(ptr, &RNA_SoftBodySettings, ob->soft);
}

static PointerRNA rna_SoftBodyModifier_point_cache_get(PointerRNA *ptr)
{
  Object *ob = (Object *)ptr->owner_id;
  return rna_pointer_inherit_refine(ptr, &RNA_PointCache, ob->soft->shared->pointcache);
}

static PointerRNA rna_CollisionModifier_settings_get(PointerRNA *ptr)
{
  Object *ob = (Object *)ptr->owner_id;
  return rna_pointer_inherit_refine(ptr, &RNA_CollisionSettings, ob->pd);
}

/* Special update function for setting the number of segments of the modifier that also resamples
 * the segments in the custom profile. */
static void rna_BevelModifier_update_segments(Main *bmain, Scene *scene, PointerRNA *ptr)
{
  BevelModifierData *bmd = (BevelModifierData *)ptr->data;
  if (RNA_enum_get(ptr, "profile_type") == MOD_BEVEL_PROFILE_CUSTOM) {
    short segments = short(RNA_int_get(ptr, "segments"));
    BKE_curveprofile_init(bmd->custom_profile, segments);
  }
  rna_Modifier_update(bmain, scene, ptr);
}

static void rna_UVProjectModifier_num_projectors_set(PointerRNA *ptr, int value)
{
  UVProjectModifierData *md = (UVProjectModifierData *)ptr->data;
  int a;

  md->projectors_num = std::clamp(value, 1, MOD_UVPROJECT_MAXPROJECTORS);
  for (a = md->projectors_num; a < MOD_UVPROJECT_MAXPROJECTORS; a++) {
    md->projectors[a] = nullptr;
  }
}

static void rna_OceanModifier_init_update(Main *bmain, Scene *scene, PointerRNA *ptr)
{
  OceanModifierData *omd = (OceanModifierData *)ptr->data;

  BKE_ocean_free_modifier_cache(omd);
  rna_Modifier_update(bmain, scene, ptr);
}

static void rna_OceanModifier_ocean_chop_set(PointerRNA *ptr, float value)
{
  OceanModifierData *omd = (OceanModifierData *)ptr->data;
  float old_value = omd->chop_amount;

  omd->chop_amount = value;

  if ((old_value == 0.0f && value > 0.0f) || (old_value > 0.0f && value == 0.0f)) {
    BKE_ocean_free_modifier_cache(omd);
  }
}

static bool rna_LaplacianDeformModifier_is_bind_get(PointerRNA *ptr)
{
  LaplacianDeformModifierData *lmd = (LaplacianDeformModifierData *)ptr->data;
  return ((lmd->flag & MOD_LAPLACIANDEFORM_BIND) && (lmd->vertexco != nullptr));
}

/* NOTE: Curve and array modifiers requires curve path to be evaluated,
 * dependency graph will make sure that curve eval would create such a path,
 * but if curve was already evaluated we might miss path.
 *
 * So what we do here is: if path was not calculated for target curve we
 * tag it for update.
 */

static void rna_CurveModifier_dependency_update(Main *bmain, Scene *scene, PointerRNA *ptr)
{
  CurveModifierData *cmd = (CurveModifierData *)ptr->data;
  rna_Modifier_update(bmain, scene, ptr);
  DEG_relations_tag_update(bmain);
  if (cmd->object != nullptr) {
    Curve *curve = static_cast<Curve *>(cmd->object->data);
    if ((curve->flag & CU_PATH) == 0) {
      DEG_id_tag_update(&curve->id, ID_RECALC_GEOMETRY);
    }
  }
}

static void rna_ArrayModifier_dependency_update(Main *bmain, Scene *scene, PointerRNA *ptr)
{
  ArrayModifierData *amd = (ArrayModifierData *)ptr->data;
  rna_Modifier_update(bmain, scene, ptr);
  DEG_relations_tag_update(bmain);
  if (amd->curve_ob != nullptr) {
    Curve *curve = static_cast<Curve *>(amd->curve_ob->data);
    if ((curve->flag & CU_PATH) == 0) {
      DEG_id_tag_update(&curve->id, ID_RECALC_GEOMETRY);
    }
  }
}

static void rna_DataTransferModifier_use_data_update(Main *bmain, Scene *scene, PointerRNA *ptr)
{
  DataTransferModifierData *dtmd = (DataTransferModifierData *)ptr->data;

  if (!(dtmd->flags & MOD_DATATRANSFER_USE_VERT)) {
    dtmd->data_types &= ~DT_TYPE_VERT_ALL;
  }
  if (!(dtmd->flags & MOD_DATATRANSFER_USE_EDGE)) {
    dtmd->data_types &= ~DT_TYPE_EDGE_ALL;
  }
  if (!(dtmd->flags & MOD_DATATRANSFER_USE_LOOP)) {
    dtmd->data_types &= ~DT_TYPE_LOOP_ALL;
  }
  if (!(dtmd->flags & MOD_DATATRANSFER_USE_POLY)) {
    dtmd->data_types &= ~DT_TYPE_POLY_ALL;
  }

  rna_Modifier_dependency_update(bmain, scene, ptr);
}

static void rna_DataTransferModifier_data_types_update(Main *bmain, Scene *scene, PointerRNA *ptr)
{
  DataTransferModifierData *dtmd = (DataTransferModifierData *)ptr->data;
  const int item_types = BKE_object_data_transfer_get_dttypes_item_types(dtmd->data_types);

  if (item_types & ME_VERT) {
    dtmd->flags |= MOD_DATATRANSFER_USE_VERT;
  }
  if (item_types & ME_EDGE) {
    dtmd->flags |= MOD_DATATRANSFER_USE_EDGE;
  }
  if (item_types & ME_LOOP) {
    dtmd->flags |= MOD_DATATRANSFER_USE_LOOP;
  }
  if (item_types & ME_POLY) {
    dtmd->flags |= MOD_DATATRANSFER_USE_POLY;
  }

  rna_Modifier_dependency_update(bmain, scene, ptr);
}

static void rna_DataTransferModifier_verts_data_types_set(PointerRNA *ptr, int value)
{
  DataTransferModifierData *dtmd = (DataTransferModifierData *)ptr->data;

  dtmd->data_types &= ~DT_TYPE_VERT_ALL;
  dtmd->data_types |= value;
}

static void rna_DataTransferModifier_edges_data_types_set(PointerRNA *ptr, int value)
{
  DataTransferModifierData *dtmd = (DataTransferModifierData *)ptr->data;

  dtmd->data_types &= ~DT_TYPE_EDGE_ALL;
  dtmd->data_types |= value;
}

static void rna_DataTransferModifier_loops_data_types_set(PointerRNA *ptr, int value)
{
  DataTransferModifierData *dtmd = (DataTransferModifierData *)ptr->data;

  dtmd->data_types &= ~DT_TYPE_LOOP_ALL;
  dtmd->data_types |= value;
}

static void rna_DataTransferModifier_polys_data_types_set(PointerRNA *ptr, int value)
{
  DataTransferModifierData *dtmd = (DataTransferModifierData *)ptr->data;

  dtmd->data_types &= ~DT_TYPE_POLY_ALL;
  dtmd->data_types |= value;
}

static const EnumPropertyItem *rna_DataTransferModifier_layers_select_src_itemf(bContext *C,
                                                                                PointerRNA *ptr,
                                                                                PropertyRNA *prop,
                                                                                bool *r_free)
{
  using namespace blender;
  DataTransferModifierData *dtmd = (DataTransferModifierData *)ptr->data;
  EnumPropertyItem *item = nullptr, tmp_item = {0};
  int totitem = 0;

  if (!C) { /* needed for docs and i18n tools */
    return rna_enum_dt_layers_select_src_items;
  }

  /* No active here! */
  RNA_enum_items_add_value(
      &item, &totitem, rna_enum_dt_layers_select_src_items, DT_LAYERS_ALL_SRC);

  if (STREQ(RNA_property_identifier(prop), "layers_vgroup_select_src")) {
    Object *ob_src = dtmd->ob_source;

#  if 0 /* XXX Don't think we want this in modifier version... */
    if (BKE_object_pose_armature_get(ob_src)) {
      RNA_enum_items_add_value(
          &item, &totitem, rna_enum_dt_layers_select_src_items, DT_LAYERS_VGROUP_SRC_BONE_SELECT);
      RNA_enum_items_add_value(
          &item, &totitem, rna_enum_dt_layers_select_src_items, DT_LAYERS_VGROUP_SRC_BONE_DEFORM);
    }
#  endif

    if (ob_src) {
      const bDeformGroup *dg;
      int i;

      RNA_enum_item_add_separator(&item, &totitem);

      const ListBase *defbase = BKE_object_defgroup_list(ob_src);
      for (i = 0, dg = static_cast<const bDeformGroup *>(defbase->first); dg; i++, dg = dg->next) {
        tmp_item.value = i;
        tmp_item.identifier = tmp_item.name = dg->name;
        RNA_enum_item_add(&item, &totitem, &tmp_item);
      }
    }
  }
  else if (STREQ(RNA_property_identifier(prop), "layers_shapekey_select_src")) {
    /* TODO */
  }
  else if (STREQ(RNA_property_identifier(prop), "layers_uv_select_src")) {
    Object *ob_src = dtmd->ob_source;

    if (ob_src) {
      int num_data, i;

      Depsgraph *depsgraph = CTX_data_ensure_evaluated_depsgraph(C);
      const Object *ob_eval = DEG_get_evaluated_object(depsgraph, ob_src);
      if (!ob_eval) {
        RNA_enum_item_end(&item, &totitem);
        *r_free = true;
        return item;
      }
      const Mesh *me_eval = BKE_object_get_evaluated_mesh(ob_eval);
      if (!me_eval) {
        RNA_enum_item_end(&item, &totitem);
        *r_free = true;
        return item;
      }

      num_data = CustomData_number_of_layers(&me_eval->corner_data, CD_PROP_FLOAT2);

      RNA_enum_item_add_separator(&item, &totitem);

      for (i = 0; i < num_data; i++) {
        tmp_item.value = i;
        tmp_item.identifier = tmp_item.name = CustomData_get_layer_name(
            &me_eval->corner_data, CD_PROP_FLOAT2, i);
        RNA_enum_item_add(&item, &totitem, &tmp_item);
      }
    }
  }
  else if (STREQ(RNA_property_identifier(prop), "layers_vcol_vert_select_src") ||
           STREQ(RNA_property_identifier(prop), "layers_vcol_loop_select_src"))
  {
    Object *ob_src = dtmd->ob_source;

    if (ob_src) {
      bke::AttrDomain domain = STREQ(RNA_property_identifier(prop),
                                     "layers_vcol_vert_select_src") ?
                                   bke::AttrDomain::Point :
                                   bke::AttrDomain::Corner;

      Depsgraph *depsgraph = CTX_data_ensure_evaluated_depsgraph(C);
      const Object *ob_eval = DEG_get_evaluated_object(depsgraph, ob_src);
      if (!ob_eval) {
        RNA_enum_item_end(&item, &totitem);
        *r_free = true;
        return item;
      }
      const Mesh *mesh_eval = BKE_object_get_evaluated_mesh(ob_eval);
      if (!mesh_eval) {
        RNA_enum_item_end(&item, &totitem);
        *r_free = true;
        return item;
      }

      const CustomData *cdata;
      if (domain == bke::AttrDomain::Point) {
        cdata = &mesh_eval->vert_data;
      }
      else {
        cdata = &mesh_eval->corner_data;
      }

      eCustomDataType types[2] = {CD_PROP_COLOR, CD_PROP_BYTE_COLOR};

      int idx = 0;
      for (int i = 0; i < 2; i++) {
        int num_data = CustomData_number_of_layers(cdata, types[i]);

        RNA_enum_item_add_separator(&item, &totitem);

        for (int j = 0; j < num_data; j++) {
          tmp_item.value = idx++;
          tmp_item.identifier = tmp_item.name = CustomData_get_layer_name(cdata, types[i], j);
          RNA_enum_item_add(&item, &totitem, &tmp_item);
        }
      }
    }
  }

  RNA_enum_item_end(&item, &totitem);
  *r_free = true;

  return item;
}

static const EnumPropertyItem *rna_DataTransferModifier_layers_select_dst_itemf(bContext *C,
                                                                                PointerRNA *ptr,
                                                                                PropertyRNA *prop,
                                                                                bool *r_free)
{
  DataTransferModifierData *dtmd = (DataTransferModifierData *)ptr->data;
  EnumPropertyItem *item = nullptr, tmp_item = {0};
  int totitem = 0;

  if (!C) { /* needed for docs and i18n tools */
    return rna_enum_dt_layers_select_dst_items;
  }

  /* No active here! */
  RNA_enum_items_add_value(
      &item, &totitem, rna_enum_dt_layers_select_dst_items, DT_LAYERS_NAME_DST);
  RNA_enum_items_add_value(
      &item, &totitem, rna_enum_dt_layers_select_dst_items, DT_LAYERS_INDEX_DST);

  if (STREQ(RNA_property_identifier(prop), "layers_vgroup_select_dst")) {
    /* Only list destination layers if we have a single source! */
    if (dtmd->layers_select_src[DT_MULTILAYER_INDEX_MDEFORMVERT] >= 0) {
      Object *ob_dst = CTX_data_active_object(C); /* XXX Is this OK? */

      if (ob_dst) {
        const bDeformGroup *dg;
        int i;

        RNA_enum_item_add_separator(&item, &totitem);

        const ListBase *defbase = BKE_object_defgroup_list(ob_dst);
        for (i = 0, dg = static_cast<const bDeformGroup *>(defbase->first); dg; i++, dg = dg->next)
        {
          tmp_item.value = i;
          tmp_item.identifier = tmp_item.name = dg->name;
          RNA_enum_item_add(&item, &totitem, &tmp_item);
        }
      }
    }
  }
  else if (STREQ(RNA_property_identifier(prop), "layers_shapekey_select_dst")) {
    /* TODO */
  }
  else if (STREQ(RNA_property_identifier(prop), "layers_uv_select_dst")) {
    /* Only list destination layers if we have a single source! */
    if (dtmd->layers_select_src[DT_MULTILAYER_INDEX_UV] >= 0) {
      Object *ob_dst = CTX_data_active_object(C); /* XXX Is this OK? */

      if (ob_dst && ob_dst->data) {
        Mesh *me_dst;
        CustomData *corner_data;
        int num_data, i;

        me_dst = static_cast<Mesh *>(ob_dst->data);
        corner_data = &me_dst->corner_data;
        num_data = CustomData_number_of_layers(corner_data, CD_PROP_FLOAT2);

        RNA_enum_item_add_separator(&item, &totitem);

        for (i = 0; i < num_data; i++) {
          tmp_item.value = i;
          tmp_item.identifier = tmp_item.name = CustomData_get_layer_name(
              corner_data, CD_PROP_FLOAT2, i);
          RNA_enum_item_add(&item, &totitem, &tmp_item);
        }
      }
    }
  }
  else if (STREQ(RNA_property_identifier(prop), "layers_vcol_vert_select_dst") ||
           STREQ(RNA_property_identifier(prop), "layers_vcol_loop_select_dst"))
  {
    int multilayer_index = STREQ(RNA_property_identifier(prop), "layers_vcol_vert_select_dst") ?
                               DT_MULTILAYER_INDEX_VCOL_VERT :
                               DT_MULTILAYER_INDEX_VCOL_LOOP;

    /* Only list destination layers if we have a single source! */
    if (dtmd->layers_select_src[multilayer_index] >= 0) {
      Object *ob_dst = CTX_data_active_object(C); /* XXX Is this OK? */

      if (ob_dst && ob_dst->data) {
        eCustomDataType types[2] = {CD_PROP_COLOR, CD_PROP_BYTE_COLOR};

        Mesh *me_dst = static_cast<Mesh *>(ob_dst->data);
        CustomData *cdata = STREQ(RNA_property_identifier(prop), "layers_vcol_vert_select_dst") ?
                                &me_dst->vert_data :
                                &me_dst->corner_data;

        int idx = 0;
        for (int i = 0; i < 2; i++) {
          int num_data = CustomData_number_of_layers(cdata, types[i]);

          RNA_enum_item_add_separator(&item, &totitem);

          for (int j = 0; j < num_data; j++) {
            tmp_item.value = idx++;
            tmp_item.identifier = tmp_item.name = CustomData_get_layer_name(cdata, types[i], j);
            RNA_enum_item_add(&item, &totitem, &tmp_item);
          }
        }
      }
    }
  }

  RNA_enum_item_end(&item, &totitem);
  *r_free = true;

  return item;
}

static const EnumPropertyItem *rna_DataTransferModifier_mix_mode_itemf(bContext *C,
                                                                       PointerRNA *ptr,
                                                                       PropertyRNA * /*prop*/,
                                                                       bool *r_free)
{
  DataTransferModifierData *dtmd = (DataTransferModifierData *)ptr->data;
  EnumPropertyItem *item = nullptr;
  int totitem = 0;

  bool support_advanced_mixing, support_threshold;

  if (!C) { /* needed for docs and i18n tools */
    return rna_enum_dt_mix_mode_items;
  }

  RNA_enum_items_add_value(&item, &totitem, rna_enum_dt_mix_mode_items, CDT_MIX_TRANSFER);

  BKE_object_data_transfer_get_dttypes_capacity(
      dtmd->data_types, &support_advanced_mixing, &support_threshold);

  if (support_threshold) {
    RNA_enum_items_add_value(
        &item, &totitem, rna_enum_dt_mix_mode_items, CDT_MIX_REPLACE_ABOVE_THRESHOLD);
    RNA_enum_items_add_value(
        &item, &totitem, rna_enum_dt_mix_mode_items, CDT_MIX_REPLACE_BELOW_THRESHOLD);
  }

  if (support_advanced_mixing) {
    RNA_enum_item_add_separator(&item, &totitem);
    RNA_enum_items_add_value(&item, &totitem, rna_enum_dt_mix_mode_items, CDT_MIX_MIX);
    RNA_enum_items_add_value(&item, &totitem, rna_enum_dt_mix_mode_items, CDT_MIX_ADD);
    RNA_enum_items_add_value(&item, &totitem, rna_enum_dt_mix_mode_items, CDT_MIX_SUB);
    RNA_enum_items_add_value(&item, &totitem, rna_enum_dt_mix_mode_items, CDT_MIX_MUL);
  }

  RNA_enum_item_end(&item, &totitem);
  *r_free = true;

  return item;
}

static void rna_CorrectiveSmoothModifier_update(Main *bmain, Scene *scene, PointerRNA *ptr)
{
  CorrectiveSmoothModifierData *csmd = (CorrectiveSmoothModifierData *)ptr->data;

  MEM_SAFE_FREE(csmd->delta_cache.deltas);

  rna_Modifier_update(bmain, scene, ptr);
}

static void rna_CorrectiveSmoothModifier_rest_source_update(Main *bmain,
                                                            Scene *scene,
                                                            PointerRNA *ptr)
{
  CorrectiveSmoothModifierData *csmd = (CorrectiveSmoothModifierData *)ptr->data;

  if (csmd->rest_source != MOD_CORRECTIVESMOOTH_RESTSOURCE_BIND) {
    MEM_SAFE_FREE(csmd->bind_coords);
    csmd->bind_coords_num = 0;
  }

  rna_CorrectiveSmoothModifier_update(bmain, scene, ptr);
}

static bool rna_CorrectiveSmoothModifier_is_bind_get(PointerRNA *ptr)
{
  CorrectiveSmoothModifierData *csmd = (CorrectiveSmoothModifierData *)ptr->data;
  return (csmd->bind_coords != nullptr);
}

static bool rna_SurfaceDeformModifier_is_bound_get(PointerRNA *ptr)
{
  return (((SurfaceDeformModifierData *)ptr->data)->verts != nullptr);
}

static bool rna_ParticleInstanceModifier_particle_system_poll(PointerRNA *ptr,
                                                              const PointerRNA value)
{
  ParticleInstanceModifierData *psmd = static_cast<ParticleInstanceModifierData *>(ptr->data);
  ParticleSystem *psys = static_cast<ParticleSystem *>(value.data);

  if (!psmd->ob) {
    return false;
  }

  /* make sure psys is in the object */
  return BLI_findindex(&psmd->ob->particlesystem, psys) != -1;
}

static PointerRNA rna_ParticleInstanceModifier_particle_system_get(PointerRNA *ptr)
{
  ParticleInstanceModifierData *psmd = static_cast<ParticleInstanceModifierData *>(ptr->data);
  ParticleSystem *psys;

  if (!psmd->ob) {
    return PointerRNA_NULL;
  }

  psys = static_cast<ParticleSystem *>(BLI_findlink(&psmd->ob->particlesystem, psmd->psys - 1));
  PointerRNA rptr = RNA_pointer_create((ID *)psmd->ob, &RNA_ParticleSystem, psys);
  return rptr;
}

static void rna_ParticleInstanceModifier_particle_system_set(PointerRNA *ptr,
                                                             const PointerRNA value,
                                                             ReportList * /*reports*/)
{
  ParticleInstanceModifierData *psmd = static_cast<ParticleInstanceModifierData *>(ptr->data);

  if (!psmd->ob) {
    return;
  }

  psmd->psys = BLI_findindex(&psmd->ob->particlesystem, value.data) + 1;
  CLAMP_MIN(psmd->psys, 1);
}

/**
 * Special set callback that just changes the first bit of the expansion flag.
 * This way the expansion state of all the sub-panels is not changed by RNA.
 */
static void rna_Modifier_show_expanded_set(PointerRNA *ptr, bool value)
{
  ModifierData *md = static_cast<ModifierData *>(ptr->data);
  SET_FLAG_FROM_TEST(md->ui_expand_flag, value, UI_PANEL_DATA_EXPAND_ROOT);
}

/**
 * Only check the first bit of the expansion flag for the main panel's expansion,
 * maintaining compatibility with older versions where there was only one expansion
 * value.
 */
static bool rna_Modifier_show_expanded_get(PointerRNA *ptr)
{
  ModifierData *md = static_cast<ModifierData *>(ptr->data);
  return md->ui_expand_flag & UI_PANEL_DATA_EXPAND_ROOT;
}

static bool rna_NodesModifier_node_group_poll(PointerRNA * /*ptr*/, PointerRNA value)
{
  bNodeTree *ntree = static_cast<bNodeTree *>(value.data);
  if (ntree->type != NTREE_GEOMETRY) {
    return false;
  }
  if (!ntree->geometry_node_asset_traits) {
    return false;
  }
  if ((ntree->geometry_node_asset_traits->flag & GEO_NODE_ASSET_MODIFIER) == 0) {
    return false;
  }
  return true;
}

static void rna_NodesModifier_node_group_update(Main *bmain, Scene *scene, PointerRNA *ptr)
{
  Object *object = (Object *)ptr->owner_id;
  NodesModifierData *nmd = static_cast<NodesModifierData *>(ptr->data);
  rna_Modifier_dependency_update(bmain, scene, ptr);
  MOD_nodes_update_interface(object, nmd);
}

static IDProperty **rna_NodesModifier_properties(PointerRNA *ptr)
{
  NodesModifierData *nmd = static_cast<NodesModifierData *>(ptr->data);
  NodesModifierSettings *settings = &nmd->settings;
  return &settings->properties;
}

static void rna_Lineart_start_level_set(PointerRNA *ptr, int value)
{
  GreasePencilLineartModifierData *lmd = (GreasePencilLineartModifierData *)ptr->data;

  CLAMP(value, 0, 128);
  lmd->level_start = value;
  lmd->level_end = blender::math::max(value, int(lmd->level_end));
}

static void rna_Lineart_end_level_set(PointerRNA *ptr, int value)
{
  GreasePencilLineartModifierData *lmd = (GreasePencilLineartModifierData *)ptr->data;

  CLAMP(value, 0, 128);
  lmd->level_end = value;
  lmd->level_start = blender::math::min(value, int(lmd->level_start));
}

static const NodesModifierData *find_nodes_modifier_by_bake(const Object &object,
                                                            const NodesModifierBake &bake)
{
  LISTBASE_FOREACH (const ModifierData *, md, &object.modifiers) {
    if (md->type != eModifierType_Nodes) {
      continue;
    }
    const NodesModifierData *nmd = reinterpret_cast<const NodesModifierData *>(md);
    const blender::Span<NodesModifierBake> bakes{nmd->bakes, nmd->bakes_num};
    if (bakes.contains_ptr(&bake)) {
      return nmd;
    }
  }
  return nullptr;
}

static PointerRNA rna_NodesModifierBake_node_get(PointerRNA *ptr)
{
  const Object *ob = reinterpret_cast<Object *>(ptr->owner_id);
  const NodesModifierBake *bake = static_cast<NodesModifierBake *>(ptr->data);
  const NodesModifierData *nmd = find_nodes_modifier_by_bake(*ob, *bake);
  if (!nmd->node_group) {
    return PointerRNA_NULL;
  }
  const bNodeTree *tree;
  const bNode *node = nmd->node_group->find_nested_node(bake->id, &tree);
  if (!node) {
    return PointerRNA_NULL;
  }
  BLI_assert(tree != nullptr);
  return RNA_pointer_create(const_cast<ID *>(&tree->id), &RNA_Node, const_cast<bNode *>(node));
}

static StructRNA *rna_NodesModifierBake_data_block_typef(PointerRNA *ptr)
{
  NodesModifierDataBlock *data_block = static_cast<NodesModifierDataBlock *>(ptr->data);
  return ID_code_to_RNA_type(data_block->id_type);
}

bool rna_GreasePencilModifier_material_poll(PointerRNA *ptr, PointerRNA value)
{
  Object *ob = reinterpret_cast<Object *>(ptr->owner_id);
  Material *ma = reinterpret_cast<Material *>(value.owner_id);

  return BKE_object_material_index_get(ob, ma) != -1;
}

/* Write material to a generic target pointer without the final modifier struct. */
static void rna_GreasePencilModifier_material_set(PointerRNA *ptr,
                                                  PointerRNA value,
                                                  ReportList *reports,
                                                  Material **ma_target)
{
  Object *ob = reinterpret_cast<Object *>(ptr->owner_id);
  Material *ma = reinterpret_cast<Material *>(value.owner_id);

  if (ma == nullptr || BKE_object_material_index_get(ob, ma) != -1) {
    id_lib_extern(reinterpret_cast<ID *>(ob));
    *ma_target = ma;
  }
  else {
    BKE_reportf(
        reports,
        RPT_ERROR,
        "Cannot assign material '%s', it has to be used by the grease pencil object already",
        ma->id.name);
  }
}

#  define RNA_MOD_GREASE_PENCIL_MATERIAL_FILTER_SET(_type) \
    static void rna_##_type##Modifier_material_filter_set( \
        PointerRNA *ptr, PointerRNA value, ReportList *reports) \
    { \
      _type##ModifierData *tmd = static_cast<_type##ModifierData *>(ptr->data); \
      rna_GreasePencilModifier_material_set(ptr, value, reports, &tmd->influence.material); \
    }

#  define RNA_MOD_GREASE_PENCIL_VERTEX_GROUP_SET(_type) \
    static void rna_##_type##Modifier_vertex_group_name_set(PointerRNA *ptr, const char *value) \
    { \
      _type##ModifierData *tmd = static_cast<_type##ModifierData *>(ptr->data); \
      rna_object_vgroup_name_set(ptr, \
                                 value, \
                                 tmd->influence.vertex_group_name, \
                                 sizeof(tmd->influence.vertex_group_name)); \
    }

RNA_MOD_GREASE_PENCIL_MATERIAL_FILTER_SET(GreasePencilColor);
RNA_MOD_GREASE_PENCIL_MATERIAL_FILTER_SET(GreasePencilMirror);
RNA_MOD_GREASE_PENCIL_MATERIAL_FILTER_SET(GreasePencilOffset);
RNA_MOD_GREASE_PENCIL_MATERIAL_FILTER_SET(GreasePencilOpacity);
RNA_MOD_GREASE_PENCIL_MATERIAL_FILTER_SET(GreasePencilSubdiv);
RNA_MOD_GREASE_PENCIL_MATERIAL_FILTER_SET(GreasePencilTint);
RNA_MOD_GREASE_PENCIL_MATERIAL_FILTER_SET(GreasePencilSmooth);
RNA_MOD_GREASE_PENCIL_MATERIAL_FILTER_SET(GreasePencilNoise);
RNA_MOD_GREASE_PENCIL_MATERIAL_FILTER_SET(GreasePencilThick);
RNA_MOD_GREASE_PENCIL_MATERIAL_FILTER_SET(GreasePencilLattice);
RNA_MOD_GREASE_PENCIL_MATERIAL_FILTER_SET(GreasePencilDash);
RNA_MOD_GREASE_PENCIL_MATERIAL_FILTER_SET(GreasePencilMulti);
RNA_MOD_GREASE_PENCIL_MATERIAL_FILTER_SET(GreasePencilLength);

RNA_MOD_GREASE_PENCIL_VERTEX_GROUP_SET(GreasePencilOffset);
RNA_MOD_GREASE_PENCIL_VERTEX_GROUP_SET(GreasePencilOpacity);
RNA_MOD_GREASE_PENCIL_VERTEX_GROUP_SET(GreasePencilSubdiv);
RNA_MOD_GREASE_PENCIL_VERTEX_GROUP_SET(GreasePencilTint);
RNA_MOD_GREASE_PENCIL_VERTEX_GROUP_SET(GreasePencilSmooth);
RNA_MOD_GREASE_PENCIL_VERTEX_GROUP_SET(GreasePencilNoise);
RNA_MOD_GREASE_PENCIL_VERTEX_GROUP_SET(GreasePencilThick);
RNA_MOD_GREASE_PENCIL_VERTEX_GROUP_SET(GreasePencilLattice);
RNA_MOD_GREASE_PENCIL_VERTEX_GROUP_SET(GreasePencilLength);

static void rna_GreasePencilOpacityModifier_opacity_factor_range(
    PointerRNA *ptr, float *min, float *max, float *softmin, float *softmax)
{
  GreasePencilOpacityModifierData *omd = static_cast<GreasePencilOpacityModifierData *>(ptr->data);

  *min = 0.0f;
  *softmin = 0.0f;
  *softmax = (omd->flag & MOD_GREASE_PENCIL_OPACITY_USE_UNIFORM_OPACITY) ? 1.0f : 2.0f;
  *max = *softmax;
}

static void rna_GreasePencilOpacityModifier_opacity_factor_max_set(PointerRNA *ptr, float value)
{
  GreasePencilOpacityModifierData *omd = static_cast<GreasePencilOpacityModifierData *>(ptr->data);

  omd->color_factor = (omd->flag & MOD_GREASE_PENCIL_OPACITY_USE_UNIFORM_OPACITY) ?
                          std::min(value, 1.0f) :
                          value;
}

static const GreasePencilDashModifierData *find_grease_pencil_dash_modifier_of_segment(
    const Object &ob, const GreasePencilDashModifierSegment &dash_segment)
{
  LISTBASE_FOREACH (const ModifierData *, md, &ob.modifiers) {
    if (md->type == eModifierType_GreasePencilDash) {
      const auto *dmd = reinterpret_cast<const GreasePencilDashModifierData *>(md);
      if (dmd->segments().contains_ptr(&dash_segment)) {
        return dmd;
      }
    }
  }
  return nullptr;
}

static std::optional<std::string> rna_GreasePencilDashModifierSegment_path(const PointerRNA *ptr)

{
  const Object *ob = reinterpret_cast<Object *>(ptr->owner_id);
  const auto *dash_segment = static_cast<GreasePencilDashModifierSegment *>(ptr->data);
  const GreasePencilDashModifierData *dmd = find_grease_pencil_dash_modifier_of_segment(
      *ob, *dash_segment);
  BLI_assert(dmd != nullptr);

  char name_esc[sizeof(dmd->modifier.name) * 2];
  BLI_str_escape(name_esc, dmd->modifier.name, sizeof(name_esc));

  char ds_name_esc[sizeof(dash_segment->name) * 2];
  BLI_str_escape(ds_name_esc, dash_segment->name, sizeof(ds_name_esc));

  return fmt::format("modifiers[\"{}\"].segments[\"{}\"]", name_esc, ds_name_esc);
}

static void rna_GreasePencilDashModifierSegment_name_set(PointerRNA *ptr, const char *value)
{
  const Object *ob = reinterpret_cast<Object *>(ptr->owner_id);
  auto *dash_segment = static_cast<GreasePencilDashModifierSegment *>(ptr->data);
  const GreasePencilDashModifierData *dmd = find_grease_pencil_dash_modifier_of_segment(
      *ob, *dash_segment);
  BLI_assert(dmd != nullptr);

  const std::string oldname = dash_segment->name;
  STRNCPY_UTF8(dash_segment->name, value);
  BLI_uniquename_cb(
      [dmd, dash_segment](const blender::StringRef name) {
        for (const GreasePencilDashModifierSegment &ds : dmd->segments()) {
          if (&ds != dash_segment && ds.name == name) {
            return true;
          }
        }
        return false;
      },
      '.',
      dash_segment->name);

  /* Fix all the animation data which may link to this. */
  char name_esc[sizeof(dmd->modifier.name) * 2];
  BLI_str_escape(name_esc, dmd->modifier.name, sizeof(name_esc));
  char rna_path_prefix[36 + sizeof(name_esc) + 1];
  SNPRINTF(rna_path_prefix, "modifiers[\"%s\"].segments", name_esc);
  BKE_animdata_fix_paths_rename_all(nullptr, rna_path_prefix, oldname.c_str(), dash_segment->name);
}

static void rna_GreasePencilDashModifier_segments_begin(CollectionPropertyIterator *iter,
                                                        PointerRNA *ptr)
{
  auto *dmd = static_cast<GreasePencilDashModifierData *>(ptr->data);
  rna_iterator_array_begin(iter,
                           dmd->segments_array,
                           sizeof(GreasePencilDashModifierSegment),
                           dmd->segments_num,
                           false,
                           nullptr);
}

#else

static void rna_def_modifier_panel_open_prop(StructRNA *srna, const char *identifier, const int id)
{
  BLI_assert(id >= 0);
  BLI_assert(id < sizeof(ModifierData::layout_panel_open_flag) * 8);

  PropertyRNA *prop;
  prop = RNA_def_property(srna, identifier, PROP_BOOLEAN, PROP_NONE);
  RNA_def_property_flag(prop, PROP_NO_DEG_UPDATE);
  RNA_def_property_boolean_sdna(
      prop, nullptr, "modifier.layout_panel_open_flag", (int64_t(1) << id));
  RNA_def_property_update(prop, NC_OBJECT | ND_MODIFIER, nullptr);
}

static void rna_def_property_subdivision_common(StructRNA *srna)
{
  PropertyRNA *prop;
  RNA_define_lib_overridable(true);

  prop = RNA_def_property(srna, "uv_smooth", PROP_ENUM, PROP_NONE);
  RNA_def_property_enum_sdna(prop, nullptr, "uv_smooth");
  RNA_def_property_enum_items(prop, rna_enum_subdivision_uv_smooth_items);
  RNA_def_property_ui_text(prop, "UV Smooth", "Controls how smoothing is applied to UVs");
  RNA_def_property_update(prop, 0, "rna_Modifier_update");

  prop = RNA_def_property(srna, "quality", PROP_INT, PROP_UNSIGNED);
  RNA_def_property_int_sdna(prop, nullptr, "quality");
  RNA_def_property_range(prop, 1, 10);
  RNA_def_property_ui_range(prop, 1, 6, 1, -1);
  RNA_def_property_ui_text(
      prop, "Quality", "Accuracy of vertex positions, lower value is faster but less precise");
  RNA_def_property_update(prop, 0, "rna_Modifier_update");

  prop = RNA_def_property(srna, "boundary_smooth", PROP_ENUM, PROP_NONE);
  RNA_def_property_enum_sdna(prop, nullptr, "boundary_smooth");
  RNA_def_property_enum_items(prop, rna_enum_subdivision_boundary_smooth_items);
  RNA_def_property_ui_text(prop, "Boundary Smooth", "Controls how open boundaries are smoothed");
  RNA_def_property_update(prop, 0, "rna_Modifier_update");

  RNA_define_lib_overridable(false);
}

static void rna_def_modifier_subsurf(BlenderRNA *brna)
{
  static const EnumPropertyItem prop_subdivision_type_items[] = {
      {SUBSURF_TYPE_CATMULL_CLARK, "CATMULL_CLARK", 0, "Catmull-Clark", ""},
      {SUBSURF_TYPE_SIMPLE, "SIMPLE", 0, "Simple", ""},
      {0, nullptr, 0, nullptr, nullptr},
  };

  StructRNA *srna;
  PropertyRNA *prop;

  srna = RNA_def_struct(brna, "SubsurfModifier", "Modifier");
  RNA_def_struct_ui_text(srna, "Subdivision Surface Modifier", "Subdivision surface modifier");
  RNA_def_struct_sdna(srna, "SubsurfModifierData");
  RNA_def_struct_ui_icon(srna, ICON_MOD_SUBSURF);

  rna_def_property_subdivision_common(srna);

  RNA_define_lib_overridable(true);

  prop = RNA_def_property(srna, "subdivision_type", PROP_ENUM, PROP_NONE);
  RNA_def_property_enum_sdna(prop, nullptr, "subdivType");
  RNA_def_property_enum_items(prop, prop_subdivision_type_items);
  RNA_def_property_ui_text(prop, "Subdivision Type", "Select type of subdivision algorithm");
  RNA_def_property_update(prop, 0, "rna_Modifier_update");

  /* see CCGSUBSURF_LEVEL_MAX for max limit */
  prop = RNA_def_property(srna, "levels", PROP_INT, PROP_UNSIGNED);
  RNA_def_property_int_sdna(prop, nullptr, "levels");
  RNA_def_property_range(prop, 0, 11);
  RNA_def_property_ui_range(prop, 0, 6, 1, -1);
  RNA_def_property_ui_text(prop, "Levels", "Number of subdivisions to perform");
  RNA_def_property_update(prop, 0, "rna_Modifier_update");

  prop = RNA_def_property(srna, "render_levels", PROP_INT, PROP_UNSIGNED);
  RNA_def_property_int_sdna(prop, nullptr, "renderLevels");
  RNA_def_property_range(prop, 0, 11);
  RNA_def_property_ui_range(prop, 0, 6, 1, -1);
  RNA_def_property_ui_text(
      prop, "Render Levels", "Number of subdivisions to perform when rendering");

  prop = RNA_def_property(srna, "show_only_control_edges", PROP_BOOLEAN, PROP_NONE);
  RNA_def_property_boolean_sdna(prop, nullptr, "flags", eSubsurfModifierFlag_ControlEdges);
  RNA_def_property_ui_text(prop, "Optimal Display", "Skip displaying interior subdivided edges");
  RNA_def_property_update(prop, 0, "rna_Modifier_update");

  prop = RNA_def_property(srna, "use_creases", PROP_BOOLEAN, PROP_NONE);
  RNA_def_property_boolean_sdna(prop, nullptr, "flags", eSubsurfModifierFlag_UseCrease);
  RNA_def_property_ui_text(
      prop, "Use Creases", "Use mesh crease information to sharpen edges or corners");
  RNA_def_property_update(prop, 0, "rna_Modifier_update");

  prop = RNA_def_property(srna, "use_custom_normals", PROP_BOOLEAN, PROP_NONE);
  RNA_def_property_boolean_sdna(prop, nullptr, "flags", eSubsurfModifierFlag_UseCustomNormals);
  RNA_def_property_ui_text(
      prop, "Use Custom Normals", "Interpolates existing custom normals to resulting mesh");
  RNA_def_property_update(prop, 0, "rna_Modifier_update");

  prop = RNA_def_property(srna, "use_limit_surface", PROP_BOOLEAN, PROP_NONE);
  RNA_def_property_boolean_negative_sdna(
      prop, nullptr, "flags", eSubsurfModifierFlag_UseRecursiveSubdivision);
  RNA_def_property_ui_text(prop,
                           "Use Limit Surface",
                           "Place vertices at the surface that would be produced with infinite "
                           "levels of subdivision (smoothest possible shape)");
  RNA_def_property_update(prop, 0, "rna_Modifier_update");

  RNA_define_lib_overridable(false);
}

static void rna_def_modifier_generic_map_info(StructRNA *srna)
{
  static const EnumPropertyItem prop_texture_coordinates_items[] = {
      {MOD_DISP_MAP_LOCAL,
       "LOCAL",
       0,
       "Local",
       "Use the local coordinate system for the texture coordinates"},
      {MOD_DISP_MAP_GLOBAL,
       "GLOBAL",
       0,
       "Global",
       "Use the global coordinate system for the texture coordinates"},
      {MOD_DISP_MAP_OBJECT,
       "OBJECT",
       0,
       "Object",
       "Use the linked object's local coordinate system for the texture coordinates"},
      {MOD_DISP_MAP_UV, "UV", 0, "UV", "Use UV coordinates for the texture coordinates"},
      {0, nullptr, 0, nullptr, nullptr},
  };

  PropertyRNA *prop;

  RNA_define_lib_overridable(true);

  prop = RNA_def_property(srna, "texture", PROP_POINTER, PROP_NONE);
  RNA_def_property_ui_text(prop, "Texture", "");
  RNA_def_property_flag(prop, PROP_EDITABLE);
  RNA_def_property_update(prop, 0, "rna_Modifier_dependency_update");

  prop = RNA_def_property(srna, "texture_coords", PROP_ENUM, PROP_NONE);
  RNA_def_property_enum_sdna(prop, nullptr, "texmapping");
  RNA_def_property_enum_items(prop, prop_texture_coordinates_items);
  RNA_def_property_ui_text(prop, "Texture Coordinates", "");
  RNA_def_property_update(prop, 0, "rna_Modifier_dependency_update");

  prop = RNA_def_property(srna, "uv_layer", PROP_STRING, PROP_NONE);
  RNA_def_property_string_sdna(prop, nullptr, "uvlayer_name");
  RNA_def_property_ui_text(prop, "UV Map", "UV map name");
  RNA_def_property_string_funcs(
      prop, nullptr, nullptr, "rna_MappingInfoModifier_uvlayer_name_set");
  RNA_def_property_update(prop, 0, "rna_Modifier_update");

  prop = RNA_def_property(srna, "texture_coords_object", PROP_POINTER, PROP_NONE);
  RNA_def_property_pointer_sdna(prop, nullptr, "map_object");
  RNA_def_property_ui_text(
      prop, "Texture Coordinate Object", "Object to set the texture coordinates");
  RNA_def_property_flag(prop, PROP_EDITABLE | PROP_ID_SELF_CHECK);
  RNA_def_property_update(prop, 0, "rna_Modifier_dependency_update");

  prop = RNA_def_property(srna, "texture_coords_bone", PROP_STRING, PROP_NONE);
  RNA_def_property_string_sdna(prop, nullptr, "map_bone");
  RNA_def_property_ui_text(prop, "Texture Coordinate Bone", "Bone to set the texture coordinates");
  RNA_def_property_update(prop, 0, "rna_Modifier_dependency_update");

  RNA_define_lib_overridable(false);
}

static void rna_def_modifier_warp(BlenderRNA *brna)
{
  StructRNA *srna;
  PropertyRNA *prop;

  srna = RNA_def_struct(brna, "WarpModifier", "Modifier");
  RNA_def_struct_ui_text(srna, "Warp Modifier", "Warp modifier");
  RNA_def_struct_sdna(srna, "WarpModifierData");
  RNA_def_struct_ui_icon(srna, ICON_MOD_WARP);

  RNA_define_lib_overridable(true);

  prop = RNA_def_property(srna, "object_from", PROP_POINTER, PROP_NONE);
  RNA_def_property_pointer_sdna(prop, nullptr, "object_from");
  RNA_def_property_ui_text(prop, "Object From", "Object to transform from");
  RNA_def_property_flag(prop, PROP_EDITABLE | PROP_ID_SELF_CHECK);
  RNA_def_property_update(prop, 0, "rna_Modifier_dependency_update");

  prop = RNA_def_property(srna, "bone_from", PROP_STRING, PROP_NONE);
  RNA_def_property_string_sdna(prop, nullptr, "bone_from");
  RNA_def_property_ui_text(prop, "Bone From", "Bone to transform from");
  RNA_def_property_update(prop, 0, "rna_Modifier_dependency_update");

  prop = RNA_def_property(srna, "object_to", PROP_POINTER, PROP_NONE);
  RNA_def_property_pointer_sdna(prop, nullptr, "object_to");
  RNA_def_property_ui_text(prop, "Object To", "Object to transform to");
  RNA_def_property_flag(prop, PROP_EDITABLE | PROP_ID_SELF_CHECK);
  RNA_def_property_update(prop, 0, "rna_Modifier_dependency_update");

  prop = RNA_def_property(srna, "bone_to", PROP_STRING, PROP_NONE);
  RNA_def_property_string_sdna(prop, nullptr, "bone_to");
  RNA_def_property_ui_text(prop, "Bone To", "Bone defining offset");
  RNA_def_property_update(prop, 0, "rna_Modifier_dependency_update");

  prop = RNA_def_property(srna, "strength", PROP_FLOAT, PROP_NONE);
  RNA_def_property_range(prop, -FLT_MAX, FLT_MAX);
  RNA_def_property_ui_range(prop, -100, 100, 10, 2);
  RNA_def_property_ui_text(prop, "Strength", "");
  RNA_def_property_update(prop, 0, "rna_Modifier_update");

  prop = RNA_def_property(srna, "falloff_type", PROP_ENUM, PROP_NONE);
  RNA_def_property_enum_items(prop, modifier_warp_falloff_items);
  RNA_def_property_ui_text(prop, "Falloff Type", "");
  RNA_def_property_translation_context(prop,
                                       BLT_I18NCONTEXT_ID_CURVE_LEGACY); /* Abusing id_curve :/ */
  RNA_def_property_update(prop, 0, "rna_Modifier_update");

  prop = RNA_def_property(srna, "falloff_radius", PROP_FLOAT, PROP_DISTANCE);
  RNA_def_property_ui_text(prop, "Radius", "Radius to apply");
  RNA_def_property_update(prop, 0, "rna_Modifier_update");

  prop = RNA_def_property(srna, "falloff_curve", PROP_POINTER, PROP_NONE);
  RNA_def_property_pointer_sdna(prop, nullptr, "curfalloff");
  RNA_def_property_ui_text(prop, "Falloff Curve", "Custom falloff curve");
  RNA_def_property_update(prop, 0, "rna_Modifier_update");

  prop = RNA_def_property(srna, "use_volume_preserve", PROP_BOOLEAN, PROP_NONE);
  RNA_def_property_boolean_sdna(prop, nullptr, "flag", MOD_WARP_VOLUME_PRESERVE);
  RNA_def_property_ui_text(prop, "Preserve Volume", "Preserve volume when rotations are used");
  RNA_def_property_update(prop, 0, "rna_Modifier_update");

  prop = RNA_def_property(srna, "vertex_group", PROP_STRING, PROP_NONE);
  RNA_def_property_string_sdna(prop, nullptr, "defgrp_name");
  RNA_def_property_ui_text(prop, "Vertex Group", "Vertex group name for modulating the deform");
  RNA_def_property_string_funcs(prop, nullptr, nullptr, "rna_WarpModifier_defgrp_name_set");
  RNA_def_property_update(prop, 0, "rna_Modifier_update");

  prop = RNA_def_property(srna, "invert_vertex_group", PROP_BOOLEAN, PROP_NONE);
  RNA_def_property_boolean_sdna(prop, nullptr, "flag", MOD_WARP_INVERT_VGROUP);
  RNA_def_property_ui_text(prop, "Invert", "Invert vertex group influence");
  RNA_def_property_update(prop, 0, "rna_Modifier_update");

  RNA_define_lib_overridable(false);

  rna_def_modifier_generic_map_info(srna);
}

static void rna_def_modifier_multires(BlenderRNA *brna)
{
  StructRNA *srna;
  PropertyRNA *prop;

  srna = RNA_def_struct(brna, "MultiresModifier", "Modifier");
  RNA_def_struct_ui_text(srna, "Multires Modifier", "Multiresolution mesh modifier");
  RNA_def_struct_sdna(srna, "MultiresModifierData");
  RNA_def_struct_ui_icon(srna, ICON_MOD_MULTIRES);

  RNA_define_lib_overridable(true);

  rna_def_property_subdivision_common(srna);

  prop = RNA_def_property(srna, "levels", PROP_INT, PROP_UNSIGNED);
  RNA_def_property_int_sdna(prop, nullptr, "lvl");
  RNA_def_property_ui_text(prop, "Levels", "Number of subdivisions to use in the viewport");
  RNA_def_property_int_funcs(prop, nullptr, nullptr, "rna_MultiresModifier_level_range");
  RNA_def_property_update(prop, 0, "rna_Modifier_update");

  prop = RNA_def_property(srna, "sculpt_levels", PROP_INT, PROP_UNSIGNED);
  RNA_def_property_int_sdna(prop, nullptr, "sculptlvl");
  RNA_def_property_ui_text(prop, "Sculpt Levels", "Number of subdivisions to use in sculpt mode");
  RNA_def_property_int_funcs(prop, nullptr, nullptr, "rna_MultiresModifier_level_range");
  RNA_def_property_update(prop, 0, "rna_Modifier_update");

  prop = RNA_def_property(srna, "render_levels", PROP_INT, PROP_UNSIGNED);
  RNA_def_property_int_sdna(prop, nullptr, "renderlvl");
  RNA_def_property_ui_text(prop, "Render Levels", "The subdivision level visible at render time");
  RNA_def_property_int_funcs(prop, nullptr, nullptr, "rna_MultiresModifier_level_range");

  prop = RNA_def_property(srna, "total_levels", PROP_INT, PROP_UNSIGNED);
  RNA_def_property_int_sdna(prop, nullptr, "totlvl");
  RNA_def_property_clear_flag(prop, PROP_EDITABLE);
  RNA_def_property_ui_text(
      prop, "Total Levels", "Number of subdivisions for which displacements are stored");

  prop = RNA_def_property(srna, "is_external", PROP_BOOLEAN, PROP_NONE);
  RNA_def_property_clear_flag(prop, PROP_EDITABLE);
  RNA_def_property_boolean_funcs(prop, "rna_MultiresModifier_external_get", nullptr);
  RNA_def_property_ui_text(
      prop, "External", "Store multires displacements outside the .blend file, to save memory");

  prop = RNA_def_property(srna, "filepath", PROP_STRING, PROP_FILEPATH);
  RNA_def_property_string_funcs(prop,
                                "rna_MultiresModifier_filepath_get",
                                "rna_MultiresModifier_filepath_length",
                                "rna_MultiresModifier_filepath_set");
  RNA_def_property_ui_text(prop, "File Path", "Path to external displacements file");
  RNA_def_property_update(prop, 0, "rna_Modifier_update");

  prop = RNA_def_property(srna, "show_only_control_edges", PROP_BOOLEAN, PROP_NONE);
  RNA_def_property_boolean_sdna(prop, nullptr, "flags", eMultiresModifierFlag_ControlEdges);
  RNA_def_property_ui_text(
      prop, "Optimal Display", "Skip drawing/rendering of interior subdivided edges");
  RNA_def_property_update(prop, 0, "rna_Modifier_update");

  prop = RNA_def_property(srna, "use_creases", PROP_BOOLEAN, PROP_NONE);
  RNA_def_property_boolean_sdna(prop, nullptr, "flags", eMultiresModifierFlag_UseCrease);
  RNA_def_property_ui_text(
      prop, "Use Creases", "Use mesh crease information to sharpen edges or corners");
  RNA_def_property_update(prop, 0, "rna_Modifier_update");

  prop = RNA_def_property(srna, "use_custom_normals", PROP_BOOLEAN, PROP_NONE);
  RNA_def_property_boolean_sdna(prop, nullptr, "flags", eMultiresModifierFlag_UseCustomNormals);
  RNA_def_property_ui_text(
      prop, "Use Custom Normals", "Interpolates existing custom normals to resulting mesh");
  RNA_def_property_update(prop, 0, "rna_Modifier_update");

  prop = RNA_def_property(srna, "use_sculpt_base_mesh", PROP_BOOLEAN, PROP_NONE);
  RNA_def_property_boolean_sdna(prop, nullptr, "flags", eMultiresModifierFlag_UseSculptBaseMesh);
  RNA_def_property_ui_text(prop,
                           "Sculpt Base Mesh",
                           "Make Sculpt Mode tools deform the base mesh while previewing the "
                           "displacement of higher subdivision levels");
  RNA_def_property_update(prop, 0, "rna_Modifier_update");

  RNA_define_lib_overridable(false);
}

static void rna_def_modifier_lattice(BlenderRNA *brna)
{
  StructRNA *srna;
  PropertyRNA *prop;

  srna = RNA_def_struct(brna, "LatticeModifier", "Modifier");
  RNA_def_struct_ui_text(srna, "Lattice Modifier", "Lattice deformation modifier");
  RNA_def_struct_sdna(srna, "LatticeModifierData");
  RNA_def_struct_ui_icon(srna, ICON_MOD_LATTICE);

  RNA_define_lib_overridable(true);

  prop = RNA_def_property(srna, "object", PROP_POINTER, PROP_NONE);
  RNA_def_property_ui_text(prop, "Object", "Lattice object to deform with");
  RNA_def_property_pointer_funcs(
      prop, nullptr, "rna_LatticeModifier_object_set", nullptr, "rna_Lattice_object_poll");
  RNA_def_property_flag(prop, PROP_EDITABLE | PROP_ID_SELF_CHECK);
  RNA_def_property_update(prop, 0, "rna_Modifier_dependency_update");

  prop = RNA_def_property(srna, "vertex_group", PROP_STRING, PROP_NONE);
  RNA_def_property_string_sdna(prop, nullptr, "name");
  RNA_def_property_ui_text(
      prop,
      "Vertex Group",
      "Name of Vertex Group which determines influence of modifier per point");
  RNA_def_property_string_funcs(prop, nullptr, nullptr, "rna_LatticeModifier_name_set");
  RNA_def_property_update(prop, 0, "rna_Modifier_update");

  prop = RNA_def_property(srna, "invert_vertex_group", PROP_BOOLEAN, PROP_NONE);
  RNA_def_property_boolean_sdna(prop, nullptr, "flag", MOD_LATTICE_INVERT_VGROUP);
  RNA_def_property_ui_text(prop, "Invert", "Invert vertex group influence");
  RNA_def_property_update(prop, 0, "rna_Modifier_update");

  prop = RNA_def_property(srna, "strength", PROP_FLOAT, PROP_NONE);
  RNA_def_property_range(prop, -FLT_MAX, FLT_MAX);
  RNA_def_property_ui_range(prop, 0, 1, 10, 2);
  RNA_def_property_ui_text(prop, "Strength", "Strength of modifier effect");
  RNA_def_property_update(prop, 0, "rna_Modifier_update");

  RNA_define_lib_overridable(false);
}

static void rna_def_modifier_curve(BlenderRNA *brna)
{
  StructRNA *srna;
  PropertyRNA *prop;

  static const EnumPropertyItem prop_deform_axis_items[] = {
      {MOD_CURVE_POSX, "POS_X", 0, "X", ""},
      {MOD_CURVE_POSY, "POS_Y", 0, "Y", ""},
      {MOD_CURVE_POSZ, "POS_Z", 0, "Z", ""},
      {MOD_CURVE_NEGX, "NEG_X", 0, "-X", ""},
      {MOD_CURVE_NEGY, "NEG_Y", 0, "-Y", ""},
      {MOD_CURVE_NEGZ, "NEG_Z", 0, "-Z", ""},
      {0, nullptr, 0, nullptr, nullptr},
  };

  srna = RNA_def_struct(brna, "CurveModifier", "Modifier");
  RNA_def_struct_ui_text(srna, "Curve Modifier", "Curve deformation modifier");
  RNA_def_struct_sdna(srna, "CurveModifierData");
  RNA_def_struct_ui_icon(srna, ICON_MOD_CURVE);

  RNA_define_lib_overridable(true);

  prop = RNA_def_property(srna, "object", PROP_POINTER, PROP_NONE);
  RNA_def_property_ui_text(prop, "Object", "Curve object to deform with");
  RNA_def_property_pointer_funcs(
      prop, nullptr, "rna_CurveModifier_object_set", nullptr, "rna_Curve_object_poll");
  RNA_def_property_flag(prop, PROP_EDITABLE | PROP_ID_SELF_CHECK);
  RNA_def_property_update(prop, 0, "rna_CurveModifier_dependency_update");

  prop = RNA_def_property(srna, "vertex_group", PROP_STRING, PROP_NONE);
  RNA_def_property_string_sdna(prop, nullptr, "name");
  RNA_def_property_ui_text(
      prop,
      "Vertex Group",
      "Name of Vertex Group which determines influence of modifier per point");
  RNA_def_property_string_funcs(prop, nullptr, nullptr, "rna_CurveModifier_name_set");
  RNA_def_property_update(prop, 0, "rna_Modifier_update");

  prop = RNA_def_property(srna, "invert_vertex_group", PROP_BOOLEAN, PROP_NONE);
  RNA_def_property_boolean_sdna(prop, nullptr, "flag", MOD_CURVE_INVERT_VGROUP);
  RNA_def_property_ui_text(prop, "Invert", "Invert vertex group influence");
  RNA_def_property_update(prop, 0, "rna_Modifier_update");

  prop = RNA_def_property(srna, "deform_axis", PROP_ENUM, PROP_NONE);
  RNA_def_property_enum_sdna(prop, nullptr, "defaxis");
  RNA_def_property_enum_items(prop, prop_deform_axis_items);
  RNA_def_property_ui_text(prop, "Deform Axis", "The axis that the curve deforms along");
  RNA_def_property_update(prop, 0, "rna_Modifier_update");

  RNA_define_lib_overridable(false);
}

static void rna_def_modifier_build(BlenderRNA *brna)
{
  StructRNA *srna;
  PropertyRNA *prop;

  srna = RNA_def_struct(brna, "BuildModifier", "Modifier");
  RNA_def_struct_ui_text(srna, "Build Modifier", "Build effect modifier");
  RNA_def_struct_sdna(srna, "BuildModifierData");
  RNA_def_struct_ui_icon(srna, ICON_MOD_BUILD);

  RNA_define_lib_overridable(true);

  prop = RNA_def_property(srna, "frame_start", PROP_FLOAT, PROP_TIME);
  RNA_def_property_float_sdna(prop, nullptr, "start");
  RNA_def_property_range(prop, MINAFRAMEF, MAXFRAMEF);
  RNA_def_property_ui_text(prop, "Start Frame", "Start frame of the effect");
  RNA_def_property_update(prop, 0, "rna_Modifier_update");

  prop = RNA_def_property(srna, "frame_duration", PROP_FLOAT, PROP_TIME);
  RNA_def_property_float_sdna(prop, nullptr, "length");
  RNA_def_property_range(prop, 1, MAXFRAMEF);
  RNA_def_property_ui_text(prop, "Length", "Total time the build effect requires");
  RNA_def_property_update(prop, 0, "rna_Modifier_update");

  prop = RNA_def_property(srna, "use_reverse", PROP_BOOLEAN, PROP_NONE);
  RNA_def_property_boolean_sdna(prop, nullptr, "flag", MOD_BUILD_FLAG_REVERSE);
  RNA_def_property_ui_text(prop, "Reversed", "Deconstruct the mesh instead of building it");
  RNA_def_property_update(prop, 0, "rna_Modifier_update");

  prop = RNA_def_property(srna, "use_random_order", PROP_BOOLEAN, PROP_NONE);
  RNA_def_property_boolean_sdna(prop, nullptr, "flag", MOD_BUILD_FLAG_RANDOMIZE);
  RNA_def_property_ui_text(prop, "Randomize", "Randomize the faces or edges during build");
  RNA_def_property_update(prop, 0, "rna_Modifier_update");

  prop = RNA_def_property(srna, "seed", PROP_INT, PROP_NONE);
  RNA_def_property_range(prop, 1, MAXFRAMEF);
  RNA_def_property_ui_text(prop, "Seed", "Seed for random if used");
  RNA_def_property_update(prop, 0, "rna_Modifier_update");

  RNA_define_lib_overridable(false);
}

static void rna_def_modifier_mirror(BlenderRNA *brna)
{
  StructRNA *srna;
  PropertyRNA *prop;

  srna = RNA_def_struct(brna, "MirrorModifier", "Modifier");
  RNA_def_struct_ui_text(srna, "Mirror Modifier", "Mirroring modifier");
  RNA_def_struct_sdna(srna, "MirrorModifierData");
  RNA_def_struct_ui_icon(srna, ICON_MOD_MIRROR);

  RNA_define_lib_overridable(true);

  prop = RNA_def_property(srna, "use_axis", PROP_BOOLEAN, PROP_NONE);
  RNA_def_property_boolean_sdna(prop, nullptr, "flag", MOD_MIR_AXIS_X);
  RNA_def_property_array(prop, 3);
  RNA_def_property_ui_text(prop, "Mirror Axis", "Enable axis mirror");
  RNA_def_property_update(prop, 0, "rna_Modifier_update");

  prop = RNA_def_property(srna, "use_bisect_axis", PROP_BOOLEAN, PROP_NONE);
  RNA_def_property_boolean_sdna(prop, nullptr, "flag", MOD_MIR_BISECT_AXIS_X);
  RNA_def_property_array(prop, 3);
  RNA_def_property_ui_text(prop, "Bisect Axis", "Cuts the mesh across the mirror plane");
  RNA_def_property_update(prop, 0, "rna_Modifier_update");

  prop = RNA_def_property(srna, "use_bisect_flip_axis", PROP_BOOLEAN, PROP_NONE);
  RNA_def_property_boolean_sdna(prop, nullptr, "flag", MOD_MIR_BISECT_FLIP_AXIS_X);
  RNA_def_property_array(prop, 3);
  RNA_def_property_ui_text(prop, "Bisect Flip Axis", "Flips the direction of the slice");
  RNA_def_property_update(prop, 0, "rna_Modifier_update");

  prop = RNA_def_property(srna, "use_clip", PROP_BOOLEAN, PROP_NONE);
  RNA_def_property_boolean_sdna(prop, nullptr, "flag", MOD_MIR_CLIPPING);
  RNA_def_property_ui_text(
      prop, "Clip", "Prevent vertices from going through the mirror during transform");
  RNA_def_property_update(prop, 0, "rna_Modifier_update");

  prop = RNA_def_property(srna, "use_mirror_vertex_groups", PROP_BOOLEAN, PROP_NONE);
  RNA_def_property_boolean_sdna(prop, nullptr, "flag", MOD_MIR_VGROUP);
  RNA_def_property_ui_text(prop, "Mirror Vertex Groups", "Mirror vertex groups (e.g. .R->.L)");
  RNA_def_property_update(prop, 0, "rna_Modifier_update");

  prop = RNA_def_property(srna, "use_mirror_merge", PROP_BOOLEAN, PROP_NONE);
  RNA_def_property_boolean_negative_sdna(prop, nullptr, "flag", MOD_MIR_NO_MERGE);
  RNA_def_property_ui_text(prop, "Merge Vertices", "Merge vertices within the merge threshold");
  RNA_def_property_update(prop, 0, "rna_Modifier_update");

  prop = RNA_def_property(srna, "use_mirror_u", PROP_BOOLEAN, PROP_NONE);
  RNA_def_property_boolean_sdna(prop, nullptr, "flag", MOD_MIR_MIRROR_U);
  RNA_def_property_ui_text(
      prop, "Mirror U", "Mirror the U texture coordinate around the flip offset point");
  RNA_def_property_update(prop, 0, "rna_Modifier_update");

  prop = RNA_def_property(srna, "use_mirror_v", PROP_BOOLEAN, PROP_NONE);
  RNA_def_property_boolean_sdna(prop, nullptr, "flag", MOD_MIR_MIRROR_V);
  RNA_def_property_ui_text(
      prop, "Mirror V", "Mirror the V texture coordinate around the flip offset point");
  RNA_def_property_update(prop, 0, "rna_Modifier_update");

  prop = RNA_def_property(srna, "use_mirror_udim", PROP_BOOLEAN, PROP_NONE);
  RNA_def_property_boolean_sdna(prop, nullptr, "flag", MOD_MIR_MIRROR_UDIM);
  RNA_def_property_ui_text(
      prop, "Mirror UDIM", "Mirror the texture coordinate around each tile center");
  RNA_def_property_update(prop, 0, "rna_Modifier_update");

  prop = RNA_def_property(srna, "mirror_offset_u", PROP_FLOAT, PROP_FACTOR);
  RNA_def_property_float_sdna(prop, nullptr, "uv_offset[0]");
  RNA_def_property_range(prop, -1, 1);
  RNA_def_property_ui_range(prop, -1, 1, 2, 4);
  RNA_def_property_ui_text(
      prop,
      "Flip U Offset",
      "Amount to offset mirrored UVs flipping point from the 0.5 on the U axis");
  RNA_def_property_update(prop, 0, "rna_Modifier_update");

  prop = RNA_def_property(srna, "mirror_offset_v", PROP_FLOAT, PROP_FACTOR);
  RNA_def_property_float_sdna(prop, nullptr, "uv_offset[1]");
  RNA_def_property_range(prop, -1, 1);
  RNA_def_property_ui_range(prop, -1, 1, 2, 4);
  RNA_def_property_ui_text(
      prop,
      "Flip V Offset",
      "Amount to offset mirrored UVs flipping point from the 0.5 point on the V axis");
  RNA_def_property_update(prop, 0, "rna_Modifier_update");

  prop = RNA_def_property(srna, "offset_u", PROP_FLOAT, PROP_FACTOR);
  RNA_def_property_float_sdna(prop, nullptr, "uv_offset_copy[0]");
  RNA_def_property_range(prop, -10000.0f, 10000.0f);
  RNA_def_property_ui_range(prop, -1, 1, 2, 4);
  RNA_def_property_ui_text(prop, "U Offset", "Mirrored UV offset on the U axis");
  RNA_def_property_update(prop, 0, "rna_Modifier_update");

  prop = RNA_def_property(srna, "offset_v", PROP_FLOAT, PROP_FACTOR);
  RNA_def_property_float_sdna(prop, nullptr, "uv_offset_copy[1]");
  RNA_def_property_range(prop, -10000.0f, 10000.0f);
  RNA_def_property_ui_range(prop, -1, 1, 2, 4);
  RNA_def_property_ui_text(prop, "V Offset", "Mirrored UV offset on the V axis");
  RNA_def_property_update(prop, 0, "rna_Modifier_update");

  prop = RNA_def_property(srna, "merge_threshold", PROP_FLOAT, PROP_DISTANCE);
  RNA_def_property_float_sdna(prop, nullptr, "tolerance");
  RNA_def_property_range(prop, 0, FLT_MAX);
  RNA_def_property_ui_range(prop, 0, 1, 0.01, 6);
  RNA_def_property_ui_text(
      prop, "Merge Distance", "Distance within which mirrored vertices are merged");
  RNA_def_property_update(prop, 0, "rna_Modifier_update");

  prop = RNA_def_property(srna, "bisect_threshold", PROP_FLOAT, PROP_DISTANCE);
  RNA_def_property_float_sdna(prop, nullptr, "bisect_threshold");
  RNA_def_property_range(prop, 0, FLT_MAX);
  RNA_def_property_ui_range(prop, 0, 1, 0.01, 6);
  RNA_def_property_ui_text(
      prop, "Bisect Distance", "Distance from the bisect plane within which vertices are removed");
  RNA_def_property_update(prop, 0, "rna_Modifier_update");

  prop = RNA_def_property(srna, "mirror_object", PROP_POINTER, PROP_NONE);
  RNA_def_property_pointer_sdna(prop, nullptr, "mirror_ob");
  RNA_def_property_ui_text(prop, "Mirror Object", "Object to use as mirror");
  RNA_def_property_flag(prop, PROP_EDITABLE | PROP_ID_SELF_CHECK);
  RNA_def_property_update(prop, 0, "rna_Modifier_dependency_update");

  RNA_define_lib_overridable(false);
}

static void rna_def_modifier_decimate(BlenderRNA *brna)
{
  static const EnumPropertyItem modifier_decim_mode_items[] = {
      {MOD_DECIM_MODE_COLLAPSE, "COLLAPSE", 0, "Collapse", "Use edge collapsing"},
      {MOD_DECIM_MODE_UNSUBDIV, "UNSUBDIV", 0, "Un-Subdivide", "Use un-subdivide face reduction"},
      {MOD_DECIM_MODE_DISSOLVE,
       "DISSOLVE",
       0,
       "Planar",
       "Dissolve geometry to form planar polygons"},
      {0, nullptr, 0, nullptr, nullptr},
  };

  /* NOTE: keep in sync with operator 'MESH_OT_decimate'. */

  StructRNA *srna;
  PropertyRNA *prop;

  srna = RNA_def_struct(brna, "DecimateModifier", "Modifier");
  RNA_def_struct_ui_text(srna, "Decimate Modifier", "Decimation modifier");
  RNA_def_struct_sdna(srna, "DecimateModifierData");
  RNA_def_struct_ui_icon(srna, ICON_MOD_DECIM);

  RNA_define_lib_overridable(true);

  prop = RNA_def_property(srna, "decimate_type", PROP_ENUM, PROP_NONE);
  RNA_def_property_enum_sdna(prop, nullptr, "mode");
  RNA_def_property_enum_items(prop, modifier_decim_mode_items);
  RNA_def_property_ui_text(prop, "Mode", "");
  RNA_def_property_update(prop, 0, "rna_Modifier_update");

  /* (mode == MOD_DECIM_MODE_COLLAPSE) */
  prop = RNA_def_property(srna, "ratio", PROP_FLOAT, PROP_FACTOR);
  RNA_def_property_float_sdna(prop, nullptr, "percent");
  RNA_def_property_range(prop, 0, 1);
  RNA_def_property_ui_range(prop, 0, 1, 1, 4);
  RNA_def_property_ui_text(prop, "Ratio", "Ratio of triangles to reduce to (collapse only)");
  RNA_def_property_update(prop, 0, "rna_Modifier_update");

  /* (mode == MOD_DECIM_MODE_UNSUBDIV) */
  prop = RNA_def_property(srna, "iterations", PROP_INT, PROP_UNSIGNED);
  RNA_def_property_int_sdna(prop, nullptr, "iter");
  RNA_def_property_range(prop, 0, SHRT_MAX);
  RNA_def_property_ui_range(prop, 0, 100, 1, -1);
  RNA_def_property_ui_text(
      prop, "Iterations", "Number of times reduce the geometry (unsubdivide only)");
  RNA_def_property_update(prop, 0, "rna_Modifier_update");

  /* (mode == MOD_DECIM_MODE_DISSOLVE) */
  prop = RNA_def_property(srna, "angle_limit", PROP_FLOAT, PROP_ANGLE);
  RNA_def_property_float_sdna(prop, nullptr, "angle");
  RNA_def_property_range(prop, 0, DEG2RAD(180));
  RNA_def_property_ui_range(prop, 0, DEG2RAD(180), 10, 2);
  RNA_def_property_ui_text(prop, "Angle Limit", "Only dissolve angles below this (planar only)");
  RNA_def_property_update(prop, 0, "rna_Modifier_update");

  /* (mode == MOD_DECIM_MODE_COLLAPSE) */
  prop = RNA_def_property(srna, "vertex_group", PROP_STRING, PROP_NONE);
  RNA_def_property_string_sdna(prop, nullptr, "defgrp_name");
  RNA_def_property_ui_text(prop, "Vertex Group", "Vertex group name (collapse only)");
  RNA_def_property_string_funcs(prop, nullptr, nullptr, "rna_DecimateModifier_defgrp_name_set");
  RNA_def_property_update(prop, 0, "rna_Modifier_update");

  prop = RNA_def_property(srna, "invert_vertex_group", PROP_BOOLEAN, PROP_NONE);
  RNA_def_property_boolean_sdna(prop, nullptr, "flag", MOD_DECIM_FLAG_INVERT_VGROUP);
  RNA_def_property_ui_text(prop, "Invert", "Invert vertex group influence (collapse only)");
  RNA_def_property_update(prop, 0, "rna_Modifier_update");

  prop = RNA_def_property(srna, "use_collapse_triangulate", PROP_BOOLEAN, PROP_NONE);
  RNA_def_property_boolean_sdna(prop, nullptr, "flag", MOD_DECIM_FLAG_TRIANGULATE);
  RNA_def_property_ui_text(
      prop, "Triangulate", "Keep triangulated faces resulting from decimation (collapse only)");
  RNA_def_property_update(prop, 0, "rna_Modifier_update");

  prop = RNA_def_property(srna, "use_symmetry", PROP_BOOLEAN, PROP_NONE);
  RNA_def_property_boolean_sdna(prop, nullptr, "flag", MOD_DECIM_FLAG_SYMMETRY);
  RNA_def_property_ui_text(prop, "Symmetry", "Maintain symmetry on an axis");
  RNA_def_property_update(prop, 0, "rna_Modifier_update");

  prop = RNA_def_property(srna, "symmetry_axis", PROP_ENUM, PROP_NONE);
  RNA_def_property_enum_sdna(prop, nullptr, "symmetry_axis");
  RNA_def_property_enum_items(prop, rna_enum_axis_xyz_items);
  RNA_def_property_ui_text(prop, "Axis", "Axis of symmetry");
  RNA_def_property_update(prop, 0, "rna_Modifier_update");

  prop = RNA_def_property(srna, "vertex_group_factor", PROP_FLOAT, PROP_FACTOR);
  RNA_def_property_float_sdna(prop, nullptr, "defgrp_factor");
  RNA_def_property_range(prop, 0, 1000);
  RNA_def_property_ui_range(prop, 0, 10, 1, 4);
  RNA_def_property_ui_text(prop, "Factor", "Vertex group strength");
  RNA_def_property_update(prop, 0, "rna_Modifier_update");
  /* end collapse-only option */

  /* (mode == MOD_DECIM_MODE_DISSOLVE) */
  prop = RNA_def_property(srna, "use_dissolve_boundaries", PROP_BOOLEAN, PROP_NONE);
  RNA_def_property_boolean_sdna(prop, nullptr, "flag", MOD_DECIM_FLAG_ALL_BOUNDARY_VERTS);
  RNA_def_property_ui_text(
      prop, "All Boundaries", "Dissolve all vertices in between face boundaries (planar only)");
  RNA_def_property_update(prop, 0, "rna_Modifier_update");

  prop = RNA_def_property(srna, "delimit", PROP_ENUM, PROP_NONE);
  RNA_def_property_flag(prop, PROP_ENUM_FLAG); /* important to run before default set */
  RNA_def_property_enum_items(prop, rna_enum_mesh_delimit_mode_items);
  RNA_def_property_ui_text(prop, "Delimit", "Limit merging geometry");
  RNA_def_property_update(prop, 0, "rna_Modifier_update");

  /* end dissolve-only option */

  /* all modes use this */
  prop = RNA_def_property(srna, "face_count", PROP_INT, PROP_NONE);
  RNA_def_property_clear_flag(prop, PROP_EDITABLE);
  RNA_def_property_ui_text(
      prop, "Face Count", "The current number of faces in the decimated mesh");

  RNA_define_lib_overridable(false);
}

static void rna_def_modifier_wave(BlenderRNA *brna)
{
  StructRNA *srna;
  PropertyRNA *prop;

  srna = RNA_def_struct(brna, "WaveModifier", "Modifier");
  RNA_def_struct_ui_text(srna, "Wave Modifier", "Wave effect modifier");
  RNA_def_struct_sdna(srna, "WaveModifierData");
  RNA_def_struct_ui_icon(srna, ICON_MOD_WAVE);

  RNA_define_lib_overridable(true);

  prop = RNA_def_property(srna, "use_x", PROP_BOOLEAN, PROP_NONE);
  RNA_def_property_boolean_sdna(prop, nullptr, "flag", MOD_WAVE_X);
  RNA_def_property_ui_text(prop, "X", "X axis motion");
  RNA_def_property_update(prop, 0, "rna_Modifier_update");

  prop = RNA_def_property(srna, "use_y", PROP_BOOLEAN, PROP_NONE);
  RNA_def_property_boolean_sdna(prop, nullptr, "flag", MOD_WAVE_Y);
  RNA_def_property_ui_text(prop, "Y", "Y axis motion");
  RNA_def_property_update(prop, 0, "rna_Modifier_update");

  prop = RNA_def_property(srna, "use_cyclic", PROP_BOOLEAN, PROP_NONE);
  RNA_def_property_boolean_sdna(prop, nullptr, "flag", MOD_WAVE_CYCL);
  RNA_def_property_ui_text(prop, "Cyclic", "Cyclic wave effect");
  RNA_def_property_update(prop, 0, "rna_Modifier_update");

  prop = RNA_def_property(srna, "use_normal", PROP_BOOLEAN, PROP_NONE);
  RNA_def_property_boolean_sdna(prop, nullptr, "flag", MOD_WAVE_NORM);
  RNA_def_property_ui_text(prop, "Normals", "Displace along normals");
  RNA_def_property_update(prop, 0, "rna_Modifier_update");

  prop = RNA_def_property(srna, "use_normal_x", PROP_BOOLEAN, PROP_NONE);
  RNA_def_property_boolean_sdna(prop, nullptr, "flag", MOD_WAVE_NORM_X);
  RNA_def_property_ui_text(prop, "X Normal", "Enable displacement along the X normal");
  RNA_def_property_update(prop, 0, "rna_Modifier_update");

  prop = RNA_def_property(srna, "use_normal_y", PROP_BOOLEAN, PROP_NONE);
  RNA_def_property_boolean_sdna(prop, nullptr, "flag", MOD_WAVE_NORM_Y);
  RNA_def_property_ui_text(prop, "Y Normal", "Enable displacement along the Y normal");
  RNA_def_property_update(prop, 0, "rna_Modifier_update");

  prop = RNA_def_property(srna, "use_normal_z", PROP_BOOLEAN, PROP_NONE);
  RNA_def_property_boolean_sdna(prop, nullptr, "flag", MOD_WAVE_NORM_Z);
  RNA_def_property_ui_text(prop, "Z Normal", "Enable displacement along the Z normal");
  RNA_def_property_update(prop, 0, "rna_Modifier_update");

  prop = RNA_def_property(srna, "time_offset", PROP_FLOAT, PROP_TIME);
  RNA_def_property_float_sdna(prop, nullptr, "timeoffs");
  RNA_def_property_range(prop, MINAFRAMEF, MAXFRAMEF);
  RNA_def_property_ui_text(
      prop,
      "Time Offset",
      "Either the starting frame (for positive speed) or ending frame (for negative speed)");
  RNA_def_property_update(prop, 0, "rna_Modifier_update");

  prop = RNA_def_property(srna, "lifetime", PROP_FLOAT, PROP_TIME);
  RNA_def_property_float_sdna(prop, nullptr, "lifetime");
  RNA_def_property_range(prop, MINAFRAMEF, MAXFRAMEF);
  RNA_def_property_ui_text(
      prop, "Lifetime", "Lifetime of the wave in frames, zero means infinite");
  RNA_def_property_update(prop, 0, "rna_Modifier_update");

  prop = RNA_def_property(srna, "damping_time", PROP_FLOAT, PROP_TIME);
  RNA_def_property_float_sdna(prop, nullptr, "damp");
  RNA_def_property_range(prop, MINAFRAMEF, MAXFRAMEF);
  RNA_def_property_ui_text(
      prop, "Damping Time", "Number of frames in which the wave damps out after it dies");
  RNA_def_property_update(prop, 0, "rna_Modifier_update");

  prop = RNA_def_property(srna, "falloff_radius", PROP_FLOAT, PROP_DISTANCE);
  RNA_def_property_float_sdna(prop, nullptr, "falloff");
  RNA_def_property_range(prop, 0, FLT_MAX);
  RNA_def_property_ui_range(prop, 0, 100, 100, 2);
  RNA_def_property_ui_text(prop, "Falloff Radius", "Distance after which it fades out");
  RNA_def_property_update(prop, 0, "rna_Modifier_update");

  prop = RNA_def_property(srna, "start_position_x", PROP_FLOAT, PROP_DISTANCE);
  RNA_def_property_float_sdna(prop, nullptr, "startx");
  RNA_def_property_range(prop, -FLT_MAX, FLT_MAX);
  RNA_def_property_ui_range(prop, -100, 100, 100, 2);
  RNA_def_property_ui_text(prop, "Start Position X", "X coordinate of the start position");
  RNA_def_property_update(prop, 0, "rna_Modifier_update");

  prop = RNA_def_property(srna, "start_position_y", PROP_FLOAT, PROP_DISTANCE);
  RNA_def_property_float_sdna(prop, nullptr, "starty");
  RNA_def_property_range(prop, -FLT_MAX, FLT_MAX);
  RNA_def_property_ui_range(prop, -100, 100, 100, 2);
  RNA_def_property_ui_text(prop, "Start Position Y", "Y coordinate of the start position");
  RNA_def_property_update(prop, 0, "rna_Modifier_update");

  prop = RNA_def_property(srna, "start_position_object", PROP_POINTER, PROP_NONE);
  RNA_def_property_pointer_sdna(prop, nullptr, "objectcenter");
  RNA_def_property_ui_text(prop, "Start Position Object", "Object which defines the wave center");
  RNA_def_property_flag(prop, PROP_EDITABLE | PROP_ID_SELF_CHECK);
  RNA_def_property_update(prop, 0, "rna_Modifier_dependency_update");

  prop = RNA_def_property(srna, "vertex_group", PROP_STRING, PROP_NONE);
  RNA_def_property_string_sdna(prop, nullptr, "defgrp_name");
  RNA_def_property_ui_text(prop, "Vertex Group", "Vertex group name for modulating the wave");
  RNA_def_property_string_funcs(prop, nullptr, nullptr, "rna_WaveModifier_defgrp_name_set");
  RNA_def_property_update(prop, 0, "rna_Modifier_update");

  prop = RNA_def_property(srna, "invert_vertex_group", PROP_BOOLEAN, PROP_NONE);
  RNA_def_property_boolean_sdna(prop, nullptr, "flag", MOD_WAVE_INVERT_VGROUP);
  RNA_def_property_ui_text(prop, "Invert", "Invert vertex group influence");
  RNA_def_property_update(prop, 0, "rna_Modifier_update");

  prop = RNA_def_property(srna, "speed", PROP_FLOAT, PROP_NONE);
  RNA_def_property_range(prop, -FLT_MAX, FLT_MAX);
  RNA_def_property_ui_range(prop, -1, 1, 10, 2);
  RNA_def_property_ui_text(
      prop, "Speed", "Speed of the wave, towards the starting point when negative");
  RNA_def_property_update(prop, 0, "rna_Modifier_update");

  prop = RNA_def_property(srna, "height", PROP_FLOAT, PROP_DISTANCE);
  RNA_def_property_range(prop, -FLT_MAX, FLT_MAX);
  RNA_def_property_ui_range(prop, -2, 2, 10, 2);
  RNA_def_property_ui_text(prop, "Height", "Height of the wave");
  RNA_def_property_update(prop, 0, "rna_Modifier_update");

  prop = RNA_def_property(srna, "width", PROP_FLOAT, PROP_DISTANCE);
  RNA_def_property_range(prop, 0, FLT_MAX);
  RNA_def_property_ui_range(prop, 0, 5, 10, 2);
  RNA_def_property_ui_text(prop, "Width", "Distance between the waves");
  RNA_def_property_update(prop, 0, "rna_Modifier_update");

  prop = RNA_def_property(srna, "narrowness", PROP_FLOAT, PROP_DISTANCE);
  RNA_def_property_float_sdna(prop, nullptr, "narrow");
  RNA_def_property_range(prop, 0, FLT_MAX);
  RNA_def_property_ui_range(prop, 0, 10, 10, 2);
  RNA_def_property_ui_text(
      prop,
      "Narrowness",
      "Distance between the top and the base of a wave, the higher the value, "
      "the more narrow the wave");
  RNA_def_property_update(prop, 0, "rna_Modifier_update");

  RNA_define_lib_overridable(false);

  rna_def_modifier_generic_map_info(srna);
}

static void rna_def_modifier_armature(BlenderRNA *brna)
{
  StructRNA *srna;
  PropertyRNA *prop;

  srna = RNA_def_struct(brna, "ArmatureModifier", "Modifier");
  RNA_def_struct_ui_text(srna, "Armature Modifier", "Armature deformation modifier");
  RNA_def_struct_sdna(srna, "ArmatureModifierData");
  RNA_def_struct_ui_icon(srna, ICON_MOD_ARMATURE);

  RNA_define_lib_overridable(true);

  prop = RNA_def_property(srna, "object", PROP_POINTER, PROP_NONE);
  RNA_def_property_ui_text(prop, "Object", "Armature object to deform with");
  RNA_def_property_pointer_funcs(
      prop, nullptr, "rna_ArmatureModifier_object_set", nullptr, "rna_Armature_object_poll");
  RNA_def_property_flag(prop, PROP_EDITABLE | PROP_ID_SELF_CHECK);
  RNA_def_property_update(prop, 0, "rna_Modifier_dependency_update");

  prop = RNA_def_property(srna, "use_bone_envelopes", PROP_BOOLEAN, PROP_NONE);
  RNA_def_property_boolean_sdna(prop, nullptr, "deformflag", ARM_DEF_ENVELOPE);
  RNA_def_property_clear_flag(prop, PROP_ANIMATABLE);
  RNA_def_property_ui_text(prop, "Use Bone Envelopes", "Bind Bone envelopes to armature modifier");
  RNA_def_property_update(prop, 0, "rna_Modifier_dependency_update");

  prop = RNA_def_property(srna, "use_vertex_groups", PROP_BOOLEAN, PROP_NONE);
  RNA_def_property_boolean_sdna(prop, nullptr, "deformflag", ARM_DEF_VGROUP);
  RNA_def_property_clear_flag(prop, PROP_ANIMATABLE);
  RNA_def_property_ui_text(prop, "Use Vertex Groups", "Bind vertex groups to armature modifier");
  RNA_def_property_update(prop, 0, "rna_Modifier_dependency_update");

  prop = RNA_def_property(srna, "use_deform_preserve_volume", PROP_BOOLEAN, PROP_NONE);
  RNA_def_property_boolean_sdna(prop, nullptr, "deformflag", ARM_DEF_QUATERNION);
  RNA_def_property_ui_text(
      prop, "Preserve Volume", "Deform rotation interpolation with quaternions");
  RNA_def_property_update(prop, 0, "rna_Modifier_update");

  prop = RNA_def_property(srna, "use_multi_modifier", PROP_BOOLEAN, PROP_NONE);
  RNA_def_property_boolean_sdna(prop, nullptr, "multi", 0);
  RNA_def_property_ui_text(
      prop,
      "Multi Modifier",
      "Use same input as previous modifier, and mix results using overall vgroup");
  RNA_def_property_update(prop, 0, "rna_Modifier_update");

  prop = RNA_def_property(srna, "vertex_group", PROP_STRING, PROP_NONE);
  RNA_def_property_string_sdna(prop, nullptr, "defgrp_name");
  RNA_def_property_ui_text(
      prop,
      "Vertex Group",
      "Name of Vertex Group which determines influence of modifier per point");
  RNA_def_property_string_funcs(prop, nullptr, nullptr, "rna_ArmatureModifier_defgrp_name_set");
  RNA_def_property_update(prop, 0, "rna_Modifier_update");

  prop = RNA_def_property(srna, "invert_vertex_group", PROP_BOOLEAN, PROP_NONE);
  RNA_def_property_boolean_sdna(prop, nullptr, "deformflag", ARM_DEF_INVERT_VGROUP);
  RNA_def_property_ui_text(prop, "Invert", "Invert vertex group influence");
  RNA_def_property_update(prop, 0, "rna_Modifier_update");

  RNA_define_lib_overridable(false);
}

static void rna_def_modifier_hook(BlenderRNA *brna)
{
  StructRNA *srna;
  PropertyRNA *prop;
  FunctionRNA *func;
  PropertyRNA *parm;

  srna = RNA_def_struct(brna, "HookModifier", "Modifier");
  RNA_def_struct_ui_text(
      srna, "Hook Modifier", "Hook modifier to modify the location of vertices");
  RNA_def_struct_sdna(srna, "HookModifierData");
  RNA_def_struct_ui_icon(srna, ICON_HOOK);

  RNA_define_lib_overridable(true);

  prop = RNA_def_property(srna, "strength", PROP_FLOAT, PROP_FACTOR);
  RNA_def_property_float_sdna(prop, nullptr, "force");
  RNA_def_property_range(prop, 0, 1);
  RNA_def_property_ui_text(prop, "Strength", "Relative force of the hook");
  RNA_def_property_update(prop, 0, "rna_Modifier_update");

  prop = RNA_def_property(srna, "falloff_type", PROP_ENUM, PROP_NONE);
  RNA_def_property_enum_items(prop, modifier_warp_falloff_items); /* share the enum */
  RNA_def_property_ui_text(prop, "Falloff Type", "");
  RNA_def_property_translation_context(prop,
                                       BLT_I18NCONTEXT_ID_CURVE_LEGACY); /* Abusing id_curve :/ */
  RNA_def_property_update(prop, 0, "rna_Modifier_update");

  prop = RNA_def_property(srna, "falloff_radius", PROP_FLOAT, PROP_DISTANCE);
  RNA_def_property_float_sdna(prop, nullptr, "falloff");
  RNA_def_property_range(prop, 0, FLT_MAX);
  RNA_def_property_ui_range(prop, 0, 100, 100, 2);
  RNA_def_property_ui_text(
      prop, "Radius", "If not zero, the distance from the hook where influence ends");
  RNA_def_property_update(prop, 0, "rna_Modifier_update");

  prop = RNA_def_property(srna, "falloff_curve", PROP_POINTER, PROP_NONE);
  RNA_def_property_pointer_sdna(prop, nullptr, "curfalloff");
  RNA_def_property_ui_text(prop, "Falloff Curve", "Custom falloff curve");
  RNA_def_property_update(prop, 0, "rna_Modifier_update");

  prop = RNA_def_property(srna, "center", PROP_FLOAT, PROP_TRANSLATION);
  RNA_def_property_float_sdna(prop, nullptr, "cent");
  RNA_def_property_ui_text(
      prop, "Hook Center", "Center of the hook, used for falloff and display");
  RNA_def_property_update(prop, 0, "rna_Modifier_update");

  prop = RNA_def_property(srna, "matrix_inverse", PROP_FLOAT, PROP_MATRIX);
  RNA_def_property_float_sdna(prop, nullptr, "parentinv");
  RNA_def_property_multi_array(prop, 2, rna_matrix_dimsize_4x4);
  RNA_def_property_ui_text(
      prop, "Matrix", "Reverse the transformation between this object and its target");
  RNA_def_property_update(prop, NC_OBJECT | ND_TRANSFORM, "rna_Modifier_update");

  prop = RNA_def_property(srna, "object", PROP_POINTER, PROP_NONE);
  RNA_def_property_ui_text(
      prop, "Object", "Parent Object for hook, also recalculates and clears offset");
  RNA_def_property_flag(prop, PROP_EDITABLE | PROP_ID_SELF_CHECK);
  RNA_def_property_override_funcs(
      prop, nullptr, nullptr, "rna_HookModifier_object_override_apply");
  RNA_def_property_pointer_funcs(prop, nullptr, "rna_HookModifier_object_set", nullptr, nullptr);
  RNA_def_property_update(prop, 0, "rna_Modifier_dependency_update");

  prop = RNA_def_property(srna, "subtarget", PROP_STRING, PROP_NONE);
  RNA_def_property_string_sdna(prop, nullptr, "subtarget");
  RNA_def_property_ui_text(
      prop,
      "Sub-Target",
      "Name of Parent Bone for hook (if applicable), also recalculates and clears offset");
  RNA_def_property_string_funcs(prop, nullptr, nullptr, "rna_HookModifier_subtarget_set");
  RNA_def_property_update(prop, 0, "rna_Modifier_dependency_update");

  prop = RNA_def_property(srna, "use_falloff_uniform", PROP_BOOLEAN, PROP_NONE);
  RNA_def_property_boolean_sdna(prop, nullptr, "flag", MOD_HOOK_UNIFORM_SPACE);
  RNA_def_property_ui_text(prop, "Uniform Falloff", "Compensate for non-uniform object scale");
  RNA_def_property_update(prop, 0, "rna_Modifier_update");

  prop = RNA_def_property(srna, "vertex_group", PROP_STRING, PROP_NONE);
  RNA_def_property_string_sdna(prop, nullptr, "name");
  RNA_def_property_ui_text(
      prop,
      "Vertex Group",
      "Name of Vertex Group which determines influence of modifier per point");
  RNA_def_property_string_funcs(prop, nullptr, nullptr, "rna_HookModifier_name_set");
  RNA_def_property_update(prop, 0, "rna_Modifier_update");

  prop = RNA_def_property(srna, "vertex_indices", PROP_INT, PROP_UNSIGNED);
  RNA_def_property_array(prop, RNA_MAX_ARRAY_LENGTH);
  RNA_def_property_flag(prop, PROP_DYNAMIC);
  RNA_def_property_clear_flag(prop, PROP_EDITABLE);
  RNA_def_property_dynamic_array_funcs(prop, "rna_HookModifier_vertex_indices_get_length");
  RNA_def_property_int_funcs(prop, "rna_HookModifier_vertex_indices_get", nullptr, nullptr);
  RNA_def_property_ui_text(prop,
                           "Vertex Indices",
                           "Indices of vertices bound to the modifier. For Bézier curves, "
                           "handles count as additional vertices");

  func = RNA_def_function(srna, "vertex_indices_set", "rna_HookModifier_vertex_indices_set");
  RNA_def_function_ui_description(
      func, "Validates and assigns the array of vertex indices bound to the modifier");
  RNA_def_function_flag(func, FUNC_USE_REPORTS);
  parm = RNA_def_int_array(
      func, "indices", 1, nullptr, INT_MIN, INT_MAX, "", "Vertex Indices", 0, INT_MAX);
  RNA_def_property_array(parm, RNA_MAX_ARRAY_LENGTH);
  RNA_def_parameter_flags(parm, PROP_DYNAMIC, PARM_REQUIRED);

  prop = RNA_def_property(srna, "invert_vertex_group", PROP_BOOLEAN, PROP_NONE);
  RNA_def_property_boolean_sdna(prop, nullptr, "flag", MOD_HOOK_INVERT_VGROUP);
  RNA_def_property_ui_text(prop, "Invert", "Invert vertex group influence");
  RNA_def_property_update(prop, 0, "rna_Modifier_update");

  RNA_define_lib_overridable(false);
}

static void rna_def_modifier_softbody(BlenderRNA *brna)
{
  StructRNA *srna;
  PropertyRNA *prop;

  srna = RNA_def_struct(brna, "SoftBodyModifier", "Modifier");
  RNA_def_struct_ui_text(srna, "Soft Body Modifier", "Soft body simulation modifier");
  RNA_def_struct_sdna(srna, "SoftbodyModifierData");
  RNA_def_struct_ui_icon(srna, ICON_MOD_SOFT);

  prop = RNA_def_property(srna, "settings", PROP_POINTER, PROP_NONE);
  RNA_def_property_flag(prop, PROP_NEVER_NULL);
  RNA_def_property_struct_type(prop, "SoftBodySettings");
  RNA_def_property_pointer_funcs(
      prop, "rna_SoftBodyModifier_settings_get", nullptr, nullptr, nullptr);
  RNA_def_property_ui_text(prop, "Soft Body Settings", "");

  prop = RNA_def_property(srna, "point_cache", PROP_POINTER, PROP_NONE);
  RNA_def_property_flag(prop, PROP_NEVER_NULL);
  RNA_def_property_struct_type(prop, "PointCache");
  RNA_def_property_pointer_funcs(
      prop, "rna_SoftBodyModifier_point_cache_get", nullptr, nullptr, nullptr);
  RNA_def_property_ui_text(prop, "Soft Body Point Cache", "");
}

static void rna_def_modifier_boolean(BlenderRNA *brna)
{
  StructRNA *srna;
  PropertyRNA *prop;

  static const EnumPropertyItem prop_operand_items[] = {
      {eBooleanModifierFlag_Object,
       "OBJECT",
       0,
       "Object",
       "Use a mesh object as the operand for the Boolean operation"},
      {eBooleanModifierFlag_Collection,
       "COLLECTION",
       0,
       "Collection",
       "Use a collection of mesh objects as the operand for the Boolean operation"},
      {0, nullptr, 0, nullptr, nullptr},
  };

  static const EnumPropertyItem prop_operation_items[] = {
      {eBooleanModifierOp_Intersect,
       "INTERSECT",
       0,
       "Intersect",
       "Keep the part of the mesh that is common between all operands"},
      {eBooleanModifierOp_Union, "UNION", 0, "Union", "Combine meshes in an additive way"},
      {eBooleanModifierOp_Difference,
       "DIFFERENCE",
       0,
       "Difference",
       "Combine meshes in a subtractive way"},
      {0, nullptr, 0, nullptr, nullptr},
  };

  static const EnumPropertyItem prop_solver_items[] = {
      {eBooleanModifierSolver_Fast,
       "FAST",
       0,
       "Fast",
       "Simple solver for the best performance, without support for overlapping geometry"},
      {eBooleanModifierSolver_Exact, "EXACT", 0, "Exact", "Advanced solver for the best result"},
      {0, nullptr, 0, nullptr, nullptr},
  };

  static const EnumPropertyItem material_mode_items[] = {
      {eBooleanModifierMaterialMode_Index,
       "INDEX",
       0,
       "Index Based",
       "Set the material on new faces based on the order of the material slot lists. If a "
       "material doesn't exist on the modifier object, the face will use the same material slot "
       "or the first if the object doesn't have enough slots"},
      {eBooleanModifierMaterialMode_Transfer,
       "TRANSFER",
       0,
       "Transfer",
       "Transfer materials from non-empty slots to the result mesh, adding new materials as "
       "necessary. For empty slots, fall back to using the same material index as the operand "
       "mesh"},
      {0, nullptr, 0, nullptr, nullptr},
  };

  srna = RNA_def_struct(brna, "BooleanModifier", "Modifier");
  RNA_def_struct_ui_text(srna, "Boolean Modifier", "Boolean operations modifier");
  RNA_def_struct_sdna(srna, "BooleanModifierData");
  RNA_def_struct_ui_icon(srna, ICON_MOD_BOOLEAN);

  RNA_define_lib_overridable(true);

  prop = RNA_def_property(srna, "object", PROP_POINTER, PROP_NONE);
  RNA_def_property_ui_text(prop, "Object", "Mesh object to use for Boolean operation");
  RNA_def_property_pointer_funcs(
      prop, nullptr, "rna_BooleanModifier_object_set", nullptr, "rna_Mesh_object_poll");
  RNA_def_property_flag(prop, PROP_EDITABLE | PROP_ID_SELF_CHECK);
  RNA_def_property_update(prop, 0, "rna_Modifier_dependency_update");

  prop = RNA_def_property(srna, "collection", PROP_POINTER, PROP_NONE);
  RNA_def_property_pointer_sdna(prop, nullptr, "collection");
  RNA_def_property_struct_type(prop, "Collection");
  RNA_def_property_flag(prop, PROP_EDITABLE | PROP_ID_REFCOUNT);
  RNA_def_property_ui_text(
      prop, "Collection", "Use mesh objects in this collection for Boolean operation");
  RNA_def_property_update(prop, 0, "rna_Modifier_dependency_update");

  prop = RNA_def_property(srna, "operation", PROP_ENUM, PROP_NONE);
  RNA_def_property_enum_items(prop, prop_operation_items);
  RNA_def_property_enum_default(prop, eBooleanModifierOp_Difference);
  RNA_def_property_ui_text(prop, "Operation", "");
  RNA_def_property_update(prop, 0, "rna_Modifier_update");

  prop = RNA_def_property(srna, "operand_type", PROP_ENUM, PROP_NONE);
  RNA_def_property_enum_bitflag_sdna(prop, nullptr, "flag");
  RNA_def_property_enum_items(prop, prop_operand_items);
  RNA_def_property_ui_text(prop, "Operand Type", "");
  RNA_def_property_update(prop, 0, "rna_Modifier_update");

  prop = RNA_def_property(srna, "double_threshold", PROP_FLOAT, PROP_DISTANCE);
  RNA_def_property_float_sdna(prop, nullptr, "double_threshold");
  RNA_def_property_range(prop, 0, 1.0f);
  RNA_def_property_ui_range(prop, 0, 1, 1.0, 6);
  RNA_def_property_ui_scale_type(prop, PROP_SCALE_LOG);
  RNA_def_property_ui_text(
      prop, "Overlap Threshold", "Threshold for checking overlapping geometry");
  RNA_def_property_update(prop, 0, "rna_Modifier_update");

  prop = RNA_def_property(srna, "solver", PROP_ENUM, PROP_NONE);
  RNA_def_property_enum_items(prop, prop_solver_items);
  RNA_def_property_enum_default(prop, eBooleanModifierSolver_Exact);
  RNA_def_property_ui_text(prop, "Solver", "Method for calculating booleans");
  RNA_def_property_update(prop, 0, "rna_Modifier_update");

  prop = RNA_def_property(srna, "use_self", PROP_BOOLEAN, PROP_NONE);
  RNA_def_property_boolean_sdna(prop, nullptr, "flag", eBooleanModifierFlag_Self);
  RNA_def_property_ui_text(prop, "Self Intersection", "Allow self-intersection in operands");
  RNA_def_property_update(prop, 0, "rna_Modifier_update");

  prop = RNA_def_property(srna, "use_hole_tolerant", PROP_BOOLEAN, PROP_NONE);
  RNA_def_property_boolean_sdna(prop, nullptr, "flag", eBooleanModifierFlag_HoleTolerant);
  RNA_def_property_ui_text(prop, "Hole Tolerant", "Better results when there are holes (slower)");
  RNA_def_property_update(prop, 0, "rna_Modifier_update");

  prop = RNA_def_property(srna, "material_mode", PROP_ENUM, PROP_NONE);
  RNA_def_property_enum_items(prop, material_mode_items);
  RNA_def_property_enum_default(prop, eBooleanModifierMaterialMode_Index);
  RNA_def_property_ui_text(prop, "Material Mode", "Method for setting materials on the new faces");
  RNA_def_property_update(prop, 0, "rna_Modifier_update");

  /* BMesh debugging options, only used when G_DEBUG is set */

  /* BMesh intersection options */
  static const EnumPropertyItem debug_items[] = {
      {eBooleanModifierBMeshFlag_BMesh_Separate, "SEPARATE", 0, "Separate", ""},
      {eBooleanModifierBMeshFlag_BMesh_NoDissolve, "NO_DISSOLVE", 0, "No Dissolve", ""},
      {eBooleanModifierBMeshFlag_BMesh_NoConnectRegions,
       "NO_CONNECT_REGIONS",
       0,
       "No Connect Regions",
       ""},
      {0, nullptr, 0, nullptr, nullptr},
  };

  prop = RNA_def_property(srna, "debug_options", PROP_ENUM, PROP_NONE);
  RNA_def_property_enum_items(prop, debug_items);
  RNA_def_property_enum_sdna(prop, nullptr, "bm_flag");
  RNA_def_property_flag(prop, PROP_ENUM_FLAG);
  RNA_def_property_ui_text(prop, "Debug", "Debugging options, only when started with '-d'");
  RNA_def_property_update(prop, 0, "rna_Modifier_update");

  RNA_define_lib_overridable(false);
}

static void rna_def_modifier_array(BlenderRNA *brna)
{
  StructRNA *srna;
  PropertyRNA *prop;

  static const EnumPropertyItem prop_fit_type_items[] = {
      {MOD_ARR_FIXEDCOUNT,
       "FIXED_COUNT",
       0,
       "Fixed Count",
       "Duplicate the object a certain number of times"},
      {MOD_ARR_FITLENGTH,
       "FIT_LENGTH",
       0,
       "Fit Length",
       "Duplicate the object as many times as fits in a certain length"},
      {MOD_ARR_FITCURVE, "FIT_CURVE", 0, "Fit Curve", "Fit the duplicated objects to a curve"},
      {0, nullptr, 0, nullptr, nullptr},
  };

  srna = RNA_def_struct(brna, "ArrayModifier", "Modifier");
  RNA_def_struct_ui_text(srna, "Array Modifier", "Array duplication modifier");
  RNA_def_struct_sdna(srna, "ArrayModifierData");
  RNA_def_struct_ui_icon(srna, ICON_MOD_ARRAY);

  RNA_define_lib_overridable(true);

  /* Length parameters */
  prop = RNA_def_property(srna, "fit_type", PROP_ENUM, PROP_NONE);
  RNA_def_property_enum_items(prop, prop_fit_type_items);
  RNA_def_property_ui_text(prop, "Fit Type", "Array length calculation method");
  RNA_def_property_update(prop, 0, "rna_Modifier_update");

  prop = RNA_def_property(srna, "count", PROP_INT, PROP_NONE);
  RNA_def_property_range(prop, 1, INT_MAX);
  RNA_def_property_ui_range(prop, 1, 1000, 1, -1);
  RNA_def_property_ui_text(prop, "Count", "Number of duplicates to make");
  RNA_def_property_update(prop, 0, "rna_Modifier_update");

  prop = RNA_def_property(srna, "fit_length", PROP_FLOAT, PROP_DISTANCE);
  RNA_def_property_float_sdna(prop, nullptr, "length");
  RNA_def_property_range(prop, 0, INT_MAX);
  RNA_def_property_ui_range(prop, 0, 10000, 10, 2);
  RNA_def_property_ui_text(prop, "Length", "Length to fit array within");
  RNA_def_property_update(prop, 0, "rna_Modifier_update");

  prop = RNA_def_property(srna, "curve", PROP_POINTER, PROP_NONE);
  RNA_def_property_pointer_sdna(prop, nullptr, "curve_ob");
  RNA_def_property_ui_text(prop, "Curve", "Curve object to fit array length to");
  RNA_def_property_pointer_funcs(
      prop, nullptr, "rna_ArrayModifier_curve_ob_set", nullptr, "rna_Curve_object_poll");
  RNA_def_property_flag(prop, PROP_EDITABLE | PROP_ID_SELF_CHECK);
  RNA_def_property_update(prop, 0, "rna_ArrayModifier_dependency_update");

  /* Offset parameters */
  prop = RNA_def_property(srna, "use_constant_offset", PROP_BOOLEAN, PROP_NONE);
  RNA_def_property_boolean_sdna(prop, nullptr, "offset_type", MOD_ARR_OFF_CONST);
  RNA_def_property_ui_text(prop, "Constant Offset", "Add a constant offset");
  RNA_def_property_update(prop, 0, "rna_Modifier_update");

  prop = RNA_def_property(srna, "constant_offset_displace", PROP_FLOAT, PROP_TRANSLATION);
  RNA_def_property_float_sdna(prop, nullptr, "offset");
  RNA_def_property_ui_text(
      prop, "Constant Offset Displacement", "Value for the distance between arrayed items");
  RNA_def_property_ui_range(prop, -FLT_MAX, FLT_MAX, 1, RNA_TRANSLATION_PREC_DEFAULT);
  RNA_def_property_update(prop, 0, "rna_Modifier_update");

  prop = RNA_def_property(srna, "use_relative_offset", PROP_BOOLEAN, PROP_NONE);
  RNA_def_property_boolean_sdna(prop, nullptr, "offset_type", MOD_ARR_OFF_RELATIVE);
  RNA_def_property_ui_text(
      prop, "Relative Offset", "Add an offset relative to the object's bounding box");
  RNA_def_property_update(prop, 0, "rna_Modifier_update");

  /* PROP_TRANSLATION causes units to be used which we don't want */
  prop = RNA_def_property(srna, "relative_offset_displace", PROP_FLOAT, PROP_XYZ);
  RNA_def_property_float_sdna(prop, nullptr, "scale");
  RNA_def_property_ui_text(
      prop,
      "Relative Offset Displacement",
      "The size of the geometry will determine the distance between arrayed items");
  RNA_def_property_update(prop, 0, "rna_Modifier_update");

  /* Vertex merging parameters */
  prop = RNA_def_property(srna, "use_merge_vertices", PROP_BOOLEAN, PROP_NONE);
  RNA_def_property_boolean_sdna(prop, nullptr, "flags", MOD_ARR_MERGE);
  RNA_def_property_ui_text(prop, "Merge Vertices", "Merge vertices in adjacent duplicates");
  RNA_def_property_update(prop, 0, "rna_Modifier_update");

  prop = RNA_def_property(srna, "use_merge_vertices_cap", PROP_BOOLEAN, PROP_NONE);
  RNA_def_property_boolean_sdna(prop, nullptr, "flags", MOD_ARR_MERGEFINAL);
  RNA_def_property_ui_text(
      prop, "Merge End Vertices", "Merge vertices in first and last duplicates");
  RNA_def_property_update(prop, 0, "rna_Modifier_update");

  prop = RNA_def_property(srna, "merge_threshold", PROP_FLOAT, PROP_DISTANCE);
  RNA_def_property_float_sdna(prop, nullptr, "merge_dist");
  RNA_def_property_range(prop, 0, FLT_MAX);
  RNA_def_property_ui_range(prop, 0, 1, 1, 4);
  RNA_def_property_ui_text(prop, "Merge Distance", "Limit below which to merge vertices");
  RNA_def_property_update(prop, 0, "rna_Modifier_update");

  /* Offset object */
  prop = RNA_def_property(srna, "use_object_offset", PROP_BOOLEAN, PROP_NONE);
  RNA_def_property_boolean_sdna(prop, nullptr, "offset_type", MOD_ARR_OFF_OBJ);
  RNA_def_property_ui_text(
      prop, "Object Offset", "Add another object's transformation to the total offset");
  RNA_def_property_update(prop, 0, "rna_Modifier_update");

  prop = RNA_def_property(srna, "offset_object", PROP_POINTER, PROP_NONE);
  RNA_def_property_pointer_sdna(prop, nullptr, "offset_ob");
  RNA_def_property_ui_text(
      prop,
      "Object Offset",
      "Use the location and rotation of another object to determine the distance and "
      "rotational change between arrayed items");
  RNA_def_property_flag(prop, PROP_EDITABLE | PROP_ID_SELF_CHECK);
  RNA_def_property_update(prop, 0, "rna_Modifier_dependency_update");

  /* Caps */
  prop = RNA_def_property(srna, "start_cap", PROP_POINTER, PROP_NONE);
  RNA_def_property_ui_text(prop, "Start Cap", "Mesh object to use as a start cap");
  RNA_def_property_pointer_funcs(
      prop, nullptr, "rna_ArrayModifier_start_cap_set", nullptr, "rna_Mesh_object_poll");
  RNA_def_property_flag(prop, PROP_EDITABLE | PROP_ID_SELF_CHECK);
  RNA_def_property_update(prop, 0, "rna_Modifier_dependency_update");

  prop = RNA_def_property(srna, "end_cap", PROP_POINTER, PROP_NONE);
  RNA_def_property_ui_text(prop, "End Cap", "Mesh object to use as an end cap");
  RNA_def_property_pointer_funcs(
      prop, nullptr, "rna_ArrayModifier_end_cap_set", nullptr, "rna_Mesh_object_poll");
  RNA_def_property_flag(prop, PROP_EDITABLE | PROP_ID_SELF_CHECK);
  RNA_def_property_update(prop, 0, "rna_Modifier_dependency_update");

  prop = RNA_def_property(srna, "offset_u", PROP_FLOAT, PROP_FACTOR);
  RNA_def_property_float_sdna(prop, nullptr, "uv_offset[0]");
  RNA_def_property_range(prop, -1, 1);
  RNA_def_property_ui_range(prop, -1, 1, 2, 4);
  RNA_def_property_ui_text(prop, "U Offset", "Amount to offset array UVs on the U axis");
  RNA_def_property_update(prop, 0, "rna_Modifier_update");

  prop = RNA_def_property(srna, "offset_v", PROP_FLOAT, PROP_FACTOR);
  RNA_def_property_float_sdna(prop, nullptr, "uv_offset[1]");
  RNA_def_property_range(prop, -1, 1);
  RNA_def_property_ui_range(prop, -1, 1, 2, 4);
  RNA_def_property_ui_text(prop, "V Offset", "Amount to offset array UVs on the V axis");
  RNA_def_property_update(prop, 0, "rna_Modifier_update");

  RNA_define_lib_overridable(false);
}

static void rna_def_modifier_edgesplit(BlenderRNA *brna)
{
  StructRNA *srna;
  PropertyRNA *prop;

  srna = RNA_def_struct(brna, "EdgeSplitModifier", "Modifier");
  RNA_def_struct_ui_text(
      srna, "EdgeSplit Modifier", "Edge splitting modifier to create sharp edges");
  RNA_def_struct_sdna(srna, "EdgeSplitModifierData");
  RNA_def_struct_ui_icon(srna, ICON_MOD_EDGESPLIT);

  RNA_define_lib_overridable(true);

  prop = RNA_def_property(srna, "split_angle", PROP_FLOAT, PROP_ANGLE);
  RNA_def_property_range(prop, 0.0f, DEG2RADF(180.0f));
  RNA_def_property_ui_range(prop, 0.0f, DEG2RADF(180.0f), 10, 2);
  RNA_def_property_ui_text(prop, "Split Angle", "Angle above which to split edges");
  RNA_def_property_update(prop, 0, "rna_Modifier_update");

  prop = RNA_def_property(srna, "use_edge_angle", PROP_BOOLEAN, PROP_NONE);
  RNA_def_property_boolean_sdna(prop, nullptr, "flags", MOD_EDGESPLIT_FROMANGLE);
  RNA_def_property_ui_text(prop, "Use Edge Angle", "Split edges with high angle between faces");
  RNA_def_property_update(prop, 0, "rna_Modifier_update");

  prop = RNA_def_property(srna, "use_edge_sharp", PROP_BOOLEAN, PROP_NONE);
  RNA_def_property_boolean_sdna(prop, nullptr, "flags", MOD_EDGESPLIT_FROMFLAG);
  RNA_def_property_ui_text(prop, "Use Sharp Edges", "Split edges that are marked as sharp");
  RNA_def_property_update(prop, 0, "rna_Modifier_update");

  RNA_define_lib_overridable(false);
}

static void rna_def_modifier_displace(BlenderRNA *brna)
{
  StructRNA *srna;
  PropertyRNA *prop;

  static const EnumPropertyItem prop_direction_items[] = {
      {MOD_DISP_DIR_X,
       "X",
       0,
       "X",
       "Use the texture's intensity value to displace in the X direction"},
      {MOD_DISP_DIR_Y,
       "Y",
       0,
       "Y",
       "Use the texture's intensity value to displace in the Y direction"},
      {MOD_DISP_DIR_Z,
       "Z",
       0,
       "Z",
       "Use the texture's intensity value to displace in the Z direction"},
      {MOD_DISP_DIR_NOR,
       "NORMAL",
       0,
       "Normal",
       "Use the texture's intensity value to displace along the vertex normal"},
      {MOD_DISP_DIR_CLNOR,
       "CUSTOM_NORMAL",
       0,
       "Custom Normal",
       "Use the texture's intensity value to displace along the (averaged) custom normal (falls "
       "back to vertex)"},
      {MOD_DISP_DIR_RGB_XYZ,
       "RGB_TO_XYZ",
       0,
       "RGB to XYZ",
       "Use the texture's RGB values to displace the mesh in the XYZ direction"},
      {0, nullptr, 0, nullptr, nullptr},
  };

  static const EnumPropertyItem prop_space_items[] = {
      {MOD_DISP_SPACE_LOCAL, "LOCAL", 0, "Local", "Direction is defined in local coordinates"},
      {MOD_DISP_SPACE_GLOBAL, "GLOBAL", 0, "Global", "Direction is defined in global coordinates"},
      {0, nullptr, 0, nullptr, nullptr},
  };

  srna = RNA_def_struct(brna, "DisplaceModifier", "Modifier");
  RNA_def_struct_ui_text(srna, "Displace Modifier", "Displacement modifier");
  RNA_def_struct_sdna(srna, "DisplaceModifierData");
  RNA_def_struct_ui_icon(srna, ICON_MOD_DISPLACE);

  RNA_define_lib_overridable(true);

  prop = RNA_def_property(srna, "vertex_group", PROP_STRING, PROP_NONE);
  RNA_def_property_string_sdna(prop, nullptr, "defgrp_name");
  RNA_def_property_ui_text(
      prop,
      "Vertex Group",
      "Name of Vertex Group which determines influence of modifier per point");
  RNA_def_property_string_funcs(prop, nullptr, nullptr, "rna_DisplaceModifier_defgrp_name_set");
  RNA_def_property_update(prop, 0, "rna_Modifier_update");

  prop = RNA_def_property(srna, "mid_level", PROP_FLOAT, PROP_FACTOR);
  RNA_def_property_float_sdna(prop, nullptr, "midlevel");
  RNA_def_property_range(prop, -FLT_MAX, FLT_MAX);
  RNA_def_property_ui_range(prop, 0, 1, 10, 3);
  RNA_def_property_ui_text(prop, "Midlevel", "Material value that gives no displacement");
  RNA_def_property_update(prop, 0, "rna_Modifier_update");

  prop = RNA_def_property(srna, "strength", PROP_FLOAT, PROP_NONE);
  RNA_def_property_range(prop, -FLT_MAX, FLT_MAX);
  RNA_def_property_ui_range(prop, -100, 100, 10, 3);
  RNA_def_property_ui_text(prop, "Strength", "Amount to displace geometry");
  RNA_def_property_update(prop, 0, "rna_Modifier_update");

  prop = RNA_def_property(srna, "direction", PROP_ENUM, PROP_NONE);
  RNA_def_property_enum_items(prop, prop_direction_items);
  RNA_def_property_ui_text(prop, "Direction", "");
  RNA_def_property_update(prop, 0, "rna_Modifier_update");

  prop = RNA_def_property(srna, "space", PROP_ENUM, PROP_NONE);
  RNA_def_property_enum_items(prop, prop_space_items);
  RNA_def_property_ui_text(prop, "Space", "");
  RNA_def_property_update(prop, 0, "rna_Modifier_dependency_update");

  prop = RNA_def_property(srna, "invert_vertex_group", PROP_BOOLEAN, PROP_NONE);
  RNA_def_property_boolean_sdna(prop, nullptr, "flag", MOD_DISP_INVERT_VGROUP);
  RNA_def_property_ui_text(prop, "Invert", "Invert vertex group influence");
  RNA_def_property_update(prop, 0, "rna_Modifier_update");

  RNA_define_lib_overridable(false);

  rna_def_modifier_generic_map_info(srna);
}

static void rna_def_modifier_uvproject(BlenderRNA *brna)
{
  StructRNA *srna;
  PropertyRNA *prop;

  srna = RNA_def_struct(brna, "UVProjectModifier", "Modifier");
  RNA_def_struct_ui_text(
      srna, "UV Project Modifier", "UV projection modifier to set UVs from a projector");
  RNA_def_struct_sdna(srna, "UVProjectModifierData");
  RNA_def_struct_ui_icon(srna, ICON_MOD_UVPROJECT);

  RNA_define_lib_overridable(true);

  prop = RNA_def_property(srna, "uv_layer", PROP_STRING, PROP_NONE);
  RNA_def_property_string_sdna(prop, nullptr, "uvlayer_name");
  RNA_def_property_ui_text(prop, "UV Map", "UV map name");
  RNA_def_property_string_funcs(prop, nullptr, nullptr, "rna_UVProjectModifier_uvlayer_name_set");
  RNA_def_property_update(prop, 0, "rna_Modifier_update");

  prop = RNA_def_property(srna, "projector_count", PROP_INT, PROP_NONE);
  RNA_def_property_int_sdna(prop, nullptr, "projectors_num");
  RNA_def_property_ui_text(prop, "Number of Projectors", "Number of projectors to use");
  RNA_def_property_int_funcs(prop, nullptr, "rna_UVProjectModifier_num_projectors_set", nullptr);
  RNA_def_property_range(prop, 1, MOD_UVPROJECT_MAXPROJECTORS);
  RNA_def_property_update(prop, 0, "rna_Modifier_update");

  prop = RNA_def_property(srna, "projectors", PROP_COLLECTION, PROP_NONE);
  RNA_def_property_struct_type(prop, "UVProjector");
  RNA_def_property_collection_funcs(prop,
                                    "rna_UVProject_projectors_begin",
                                    "rna_iterator_array_next",
                                    "rna_iterator_array_end",
                                    "rna_iterator_array_get",
                                    nullptr,
                                    nullptr,
                                    nullptr,
                                    nullptr);
  RNA_def_property_ui_text(prop, "Projectors", "");

  prop = RNA_def_property(srna, "aspect_x", PROP_FLOAT, PROP_NONE);
  RNA_def_property_float_sdna(prop, nullptr, "aspectx");
  RNA_def_property_flag(prop, PROP_PROPORTIONAL);
  RNA_def_property_range(prop, 1, FLT_MAX);
  RNA_def_property_ui_range(prop, 1, 1000, 1, 3);
  RNA_def_property_ui_text(
      prop, "Aspect X", "Horizontal aspect ratio (only used for camera projectors)");
  RNA_def_property_update(prop, 0, "rna_Modifier_update");

  prop = RNA_def_property(srna, "aspect_y", PROP_FLOAT, PROP_NONE);
  RNA_def_property_float_sdna(prop, nullptr, "aspecty");
  RNA_def_property_flag(prop, PROP_PROPORTIONAL);
  RNA_def_property_range(prop, 1, FLT_MAX);
  RNA_def_property_ui_range(prop, 1, 1000, 1, 3);
  RNA_def_property_ui_text(
      prop, "Aspect Y", "Vertical aspect ratio (only used for camera projectors)");
  RNA_def_property_update(prop, 0, "rna_Modifier_update");

  prop = RNA_def_property(srna, "scale_x", PROP_FLOAT, PROP_NONE);
  RNA_def_property_float_sdna(prop, nullptr, "scalex");
  RNA_def_property_flag(prop, PROP_PROPORTIONAL);
  RNA_def_property_range(prop, 0, FLT_MAX);
  RNA_def_property_ui_range(prop, 0, 1000, 1, 3);
  RNA_def_property_ui_text(prop, "Scale X", "Horizontal scale (only used for camera projectors)");
  RNA_def_property_update(prop, 0, "rna_Modifier_update");

  prop = RNA_def_property(srna, "scale_y", PROP_FLOAT, PROP_NONE);
  RNA_def_property_float_sdna(prop, nullptr, "scaley");
  RNA_def_property_flag(prop, PROP_PROPORTIONAL);
  RNA_def_property_range(prop, 0, FLT_MAX);
  RNA_def_property_ui_range(prop, 0, 1000, 1, 3);
  RNA_def_property_ui_text(prop, "Scale Y", "Vertical scale (only used for camera projectors)");
  RNA_def_property_update(prop, 0, "rna_Modifier_update");

  srna = RNA_def_struct(brna, "UVProjector", nullptr);
  RNA_def_struct_ui_text(srna, "UVProjector", "UV projector used by the UV project modifier");

  prop = RNA_def_property(srna, "object", PROP_POINTER, PROP_NONE);
  RNA_def_property_struct_type(prop, "Object");
  RNA_def_property_pointer_funcs(
      prop, "rna_UVProjector_object_get", "rna_UVProjector_object_set", nullptr, nullptr);
  RNA_def_property_flag(prop, PROP_EDITABLE | PROP_ID_SELF_CHECK);
  RNA_def_property_ui_text(prop, "Object", "Object to use as projector transform");
  RNA_def_property_update(prop, 0, "rna_Modifier_dependency_update");

  RNA_define_lib_overridable(false);
}

static void rna_def_modifier_smooth(BlenderRNA *brna)
{
  StructRNA *srna;
  PropertyRNA *prop;

  srna = RNA_def_struct(brna, "SmoothModifier", "Modifier");
  RNA_def_struct_ui_text(srna, "Smooth Modifier", "Smoothing effect modifier");
  RNA_def_struct_sdna(srna, "SmoothModifierData");
  RNA_def_struct_ui_icon(srna, ICON_MOD_SMOOTH);

  RNA_define_lib_overridable(true);

  prop = RNA_def_property(srna, "use_x", PROP_BOOLEAN, PROP_NONE);
  RNA_def_property_boolean_sdna(prop, nullptr, "flag", MOD_SMOOTH_X);
  RNA_def_property_ui_text(prop, "X", "Smooth object along X axis");
  RNA_def_property_update(prop, 0, "rna_Modifier_update");

  prop = RNA_def_property(srna, "use_y", PROP_BOOLEAN, PROP_NONE);
  RNA_def_property_boolean_sdna(prop, nullptr, "flag", MOD_SMOOTH_Y);
  RNA_def_property_ui_text(prop, "Y", "Smooth object along Y axis");
  RNA_def_property_update(prop, 0, "rna_Modifier_update");

  prop = RNA_def_property(srna, "use_z", PROP_BOOLEAN, PROP_NONE);
  RNA_def_property_boolean_sdna(prop, nullptr, "flag", MOD_SMOOTH_Z);
  RNA_def_property_ui_text(prop, "Z", "Smooth object along Z axis");
  RNA_def_property_update(prop, 0, "rna_Modifier_update");

  prop = RNA_def_property(srna, "factor", PROP_FLOAT, PROP_FACTOR);
  RNA_def_property_float_sdna(prop, nullptr, "fac");
  RNA_def_property_range(prop, -FLT_MAX, FLT_MAX);
  RNA_def_property_ui_range(prop, -10, 10, 1, 3);
  RNA_def_property_ui_text(prop, "Factor", "Strength of modifier effect");
  RNA_def_property_update(prop, 0, "rna_Modifier_update");

  prop = RNA_def_property(srna, "iterations", PROP_INT, PROP_NONE);
  RNA_def_property_int_sdna(prop, nullptr, "repeat");
  RNA_def_property_ui_range(prop, 0, 30, 1, -1);
  RNA_def_property_ui_text(prop, "Repeat", "");
  RNA_def_property_update(prop, 0, "rna_Modifier_update");

  prop = RNA_def_property(srna, "vertex_group", PROP_STRING, PROP_NONE);
  RNA_def_property_string_sdna(prop, nullptr, "defgrp_name");
  RNA_def_property_ui_text(
      prop,
      "Vertex Group",
      "Name of Vertex Group which determines influence of modifier per point");
  RNA_def_property_string_funcs(prop, nullptr, nullptr, "rna_SmoothModifier_defgrp_name_set");
  RNA_def_property_update(prop, 0, "rna_Modifier_update");

  prop = RNA_def_property(srna, "invert_vertex_group", PROP_BOOLEAN, PROP_NONE);
  RNA_def_property_boolean_sdna(prop, nullptr, "flag", MOD_SMOOTH_INVERT_VGROUP);
  RNA_def_property_ui_text(prop, "Invert", "Invert vertex group influence");
  RNA_def_property_update(prop, 0, "rna_Modifier_update");

  RNA_define_lib_overridable(false);
}

static void rna_def_modifier_correctivesmooth(BlenderRNA *brna)
{
  StructRNA *srna;
  PropertyRNA *prop;

  static const EnumPropertyItem modifier_smooth_type_items[] = {
      {MOD_CORRECTIVESMOOTH_SMOOTH_SIMPLE,
       "SIMPLE",
       0,
       "Simple",
       "Use the average of adjacent edge-vertices"},
      {MOD_CORRECTIVESMOOTH_SMOOTH_LENGTH_WEIGHT,
       "LENGTH_WEIGHTED",
       0,
       "Length Weight",
       "Use the average of adjacent edge-vertices weighted by their length"},
      {0, nullptr, 0, nullptr, nullptr},
  };

  static const EnumPropertyItem modifier_rest_source_items[] = {
      {MOD_CORRECTIVESMOOTH_RESTSOURCE_ORCO,
       "ORCO",
       0,
       "Original Coords",
       "Use base mesh vertex coordinates as the rest position"},
      {MOD_CORRECTIVESMOOTH_RESTSOURCE_BIND,
       "BIND",
       0,
       "Bind Coords",
       "Use bind vertex coordinates for rest position"},
      {0, nullptr, 0, nullptr, nullptr},
  };

  srna = RNA_def_struct(brna, "CorrectiveSmoothModifier", "Modifier");
  RNA_def_struct_ui_text(
      srna, "Corrective Smooth Modifier", "Correct distortion caused by deformation");
  RNA_def_struct_sdna(srna, "CorrectiveSmoothModifierData");
  RNA_def_struct_ui_icon(srna, ICON_MOD_SMOOTH);

  RNA_define_lib_overridable(true);

  prop = RNA_def_property(srna, "factor", PROP_FLOAT, PROP_FACTOR);
  RNA_def_property_float_sdna(prop, nullptr, "lambda");
  RNA_def_property_range(prop, -FLT_MAX, FLT_MAX);
  RNA_def_property_ui_range(prop, 0.0, 1.0, 5, 3);
  RNA_def_property_ui_text(prop, "Lambda Factor", "Smooth effect factor");
  RNA_def_property_update(prop, 0, "rna_CorrectiveSmoothModifier_update");

  prop = RNA_def_property(srna, "iterations", PROP_INT, PROP_NONE);
  RNA_def_property_int_sdna(prop, nullptr, "repeat");
  RNA_def_property_ui_range(prop, 0, 200, 1, -1);
  RNA_def_property_ui_text(prop, "Repeat", "");
  RNA_def_property_update(prop, 0, "rna_CorrectiveSmoothModifier_update");

  prop = RNA_def_property(srna, "scale", PROP_FLOAT, PROP_FACTOR);
  RNA_def_property_float_sdna(prop, nullptr, "scale");
  RNA_def_property_range(prop, -FLT_MAX, FLT_MAX);
  RNA_def_property_ui_range(prop, 0.0, 10.0, 5, 3);
  RNA_def_property_ui_text(prop, "Scale", "Compensate for scale applied by other modifiers");
  RNA_def_property_update(prop, 0, "rna_CorrectiveSmoothModifier_update");

  prop = RNA_def_property(srna, "rest_source", PROP_ENUM, PROP_NONE);
  RNA_def_property_enum_sdna(prop, nullptr, "rest_source");
  RNA_def_property_enum_items(prop, modifier_rest_source_items);
  RNA_def_property_ui_text(prop, "Rest Source", "Select the source of rest positions");
  RNA_def_property_update(prop, 0, "rna_CorrectiveSmoothModifier_rest_source_update");

  prop = RNA_def_property(srna, "smooth_type", PROP_ENUM, PROP_NONE);
  RNA_def_property_enum_sdna(prop, nullptr, "smooth_type");
  RNA_def_property_enum_items(prop, modifier_smooth_type_items);
  RNA_def_property_ui_text(prop, "Smooth Type", "Method used for smoothing");
  RNA_def_property_update(prop, 0, "rna_CorrectiveSmoothModifier_update");

  prop = RNA_def_property(srna, "invert_vertex_group", PROP_BOOLEAN, PROP_NONE);
  RNA_def_property_boolean_sdna(prop, nullptr, "flag", MOD_CORRECTIVESMOOTH_INVERT_VGROUP);
  RNA_def_property_ui_text(prop, "Invert", "Invert vertex group influence");
  RNA_def_property_update(prop, 0, "rna_CorrectiveSmoothModifier_update");

  prop = RNA_def_property(srna, "vertex_group", PROP_STRING, PROP_NONE);
  RNA_def_property_string_sdna(prop, nullptr, "defgrp_name");
  RNA_def_property_ui_text(
      prop,
      "Vertex Group",
      "Name of Vertex Group which determines influence of modifier per point");
  RNA_def_property_string_funcs(
      prop, nullptr, nullptr, "rna_CorrectiveSmoothModifier_defgrp_name_set");
  RNA_def_property_update(prop, 0, "rna_CorrectiveSmoothModifier_update");

  prop = RNA_def_property(srna, "is_bind", PROP_BOOLEAN, PROP_NONE);
  RNA_def_property_ui_text(prop, "Bind current shape", "");
  RNA_def_property_boolean_funcs(prop, "rna_CorrectiveSmoothModifier_is_bind_get", nullptr);
  RNA_def_property_clear_flag(prop, PROP_EDITABLE);
  RNA_def_property_update(prop, 0, "rna_Modifier_update");

  prop = RNA_def_property(srna, "use_only_smooth", PROP_BOOLEAN, PROP_NONE);
  RNA_def_property_boolean_sdna(prop, nullptr, "flag", MOD_CORRECTIVESMOOTH_ONLY_SMOOTH);
  RNA_def_property_ui_text(
      prop, "Only Smooth", "Apply smoothing without reconstructing the surface");
  RNA_def_property_update(prop, 0, "rna_Modifier_update");

  prop = RNA_def_property(srna, "use_pin_boundary", PROP_BOOLEAN, PROP_NONE);
  RNA_def_property_boolean_sdna(prop, nullptr, "flag", MOD_CORRECTIVESMOOTH_PIN_BOUNDARY);
  RNA_def_property_ui_text(
      prop, "Pin Boundaries", "Excludes boundary vertices from being smoothed");
  RNA_def_property_update(prop, 0, "rna_CorrectiveSmoothModifier_update");

  RNA_define_lib_overridable(false);
}

static void rna_def_modifier_laplaciansmooth(BlenderRNA *brna)
{
  StructRNA *srna;
  PropertyRNA *prop;

  srna = RNA_def_struct(brna, "LaplacianSmoothModifier", "Modifier");
  RNA_def_struct_ui_text(srna, "Laplacian Smooth Modifier", "Smoothing effect modifier");
  RNA_def_struct_sdna(srna, "LaplacianSmoothModifierData");
  RNA_def_struct_ui_icon(srna, ICON_MOD_SMOOTH);

  RNA_define_lib_overridable(true);

  prop = RNA_def_property(srna, "use_x", PROP_BOOLEAN, PROP_NONE);
  RNA_def_property_boolean_sdna(prop, nullptr, "flag", MOD_LAPLACIANSMOOTH_X);
  RNA_def_property_ui_text(prop, "X", "Smooth object along X axis");
  RNA_def_property_update(prop, 0, "rna_Modifier_update");

  prop = RNA_def_property(srna, "use_y", PROP_BOOLEAN, PROP_NONE);
  RNA_def_property_boolean_sdna(prop, nullptr, "flag", MOD_LAPLACIANSMOOTH_Y);
  RNA_def_property_ui_text(prop, "Y", "Smooth object along Y axis");
  RNA_def_property_update(prop, 0, "rna_Modifier_update");

  prop = RNA_def_property(srna, "use_z", PROP_BOOLEAN, PROP_NONE);
  RNA_def_property_boolean_sdna(prop, nullptr, "flag", MOD_LAPLACIANSMOOTH_Z);
  RNA_def_property_ui_text(prop, "Z", "Smooth object along Z axis");
  RNA_def_property_update(prop, 0, "rna_Modifier_update");

  prop = RNA_def_property(srna, "use_volume_preserve", PROP_BOOLEAN, PROP_NONE);
  RNA_def_property_boolean_sdna(prop, nullptr, "flag", MOD_LAPLACIANSMOOTH_PRESERVE_VOLUME);
  RNA_def_property_ui_text(prop, "Preserve Volume", "Apply volume preservation after smooth");
  RNA_def_property_update(prop, 0, "rna_Modifier_update");

  prop = RNA_def_property(srna, "use_normalized", PROP_BOOLEAN, PROP_NONE);
  RNA_def_property_boolean_sdna(prop, nullptr, "flag", MOD_LAPLACIANSMOOTH_NORMALIZED);
  RNA_def_property_ui_text(prop, "Normalized", "Improve and stabilize the enhanced shape");
  RNA_def_property_update(prop, 0, "rna_Modifier_update");

  prop = RNA_def_property(srna, "lambda_factor", PROP_FLOAT, PROP_NONE);
  RNA_def_property_float_sdna(prop, nullptr, "lambda");
  RNA_def_property_range(prop, -FLT_MAX, FLT_MAX);
  RNA_def_property_ui_range(prop, -1000.0, 1000.0, 5, 3);
  RNA_def_property_ui_text(prop, "Lambda Factor", "Smooth effect factor");
  RNA_def_property_update(prop, 0, "rna_Modifier_update");

  prop = RNA_def_property(srna, "lambda_border", PROP_FLOAT, PROP_NONE);
  RNA_def_property_float_sdna(prop, nullptr, "lambda_border");
  RNA_def_property_range(prop, -FLT_MAX, FLT_MAX);
  RNA_def_property_ui_range(prop, -1000.0, 1000.0, 5, 3);
  RNA_def_property_ui_text(prop, "Lambda Border", "Lambda factor in border");
  RNA_def_property_update(prop, 0, "rna_Modifier_update");

  prop = RNA_def_property(srna, "iterations", PROP_INT, PROP_NONE);
  RNA_def_property_int_sdna(prop, nullptr, "repeat");
  RNA_def_property_ui_range(prop, 0, 200, 1, -1);
  RNA_def_property_ui_text(prop, "Repeat", "");
  RNA_def_property_update(prop, 0, "rna_Modifier_update");

  prop = RNA_def_property(srna, "vertex_group", PROP_STRING, PROP_NONE);
  RNA_def_property_string_sdna(prop, nullptr, "defgrp_name");
  RNA_def_property_ui_text(
      prop,
      "Vertex Group",
      "Name of Vertex Group which determines influence of modifier per point");
  RNA_def_property_string_funcs(
      prop, nullptr, nullptr, "rna_LaplacianSmoothModifier_defgrp_name_set");
  RNA_def_property_update(prop, 0, "rna_Modifier_update");

  prop = RNA_def_property(srna, "invert_vertex_group", PROP_BOOLEAN, PROP_NONE);
  RNA_def_property_boolean_sdna(prop, nullptr, "flag", MOD_LAPLACIANSMOOTH_INVERT_VGROUP);
  RNA_def_property_ui_text(prop, "Invert", "Invert vertex group influence");
  RNA_def_property_update(prop, 0, "rna_Modifier_update");

  RNA_define_lib_overridable(false);
}

static void rna_def_modifier_cast(BlenderRNA *brna)
{
  StructRNA *srna;
  PropertyRNA *prop;

  static const EnumPropertyItem prop_cast_type_items[] = {
      {MOD_CAST_TYPE_SPHERE, "SPHERE", 0, "Sphere", ""},
      {MOD_CAST_TYPE_CYLINDER, "CYLINDER", 0, "Cylinder", ""},
      {MOD_CAST_TYPE_CUBOID, "CUBOID", 0, "Cuboid", ""},
      {0, nullptr, 0, nullptr, nullptr},
  };

  srna = RNA_def_struct(brna, "CastModifier", "Modifier");
  RNA_def_struct_ui_text(srna, "Cast Modifier", "Modifier to cast to other shapes");
  RNA_def_struct_sdna(srna, "CastModifierData");
  RNA_def_struct_ui_icon(srna, ICON_MOD_CAST);

  RNA_define_lib_overridable(true);

  prop = RNA_def_property(srna, "cast_type", PROP_ENUM, PROP_NONE);
  RNA_def_property_enum_sdna(prop, nullptr, "type");
  RNA_def_property_enum_items(prop, prop_cast_type_items);
  RNA_def_property_ui_text(prop, "Shape", "Target object shape");
  RNA_def_property_update(prop, 0, "rna_Modifier_update");

  prop = RNA_def_property(srna, "object", PROP_POINTER, PROP_NONE);
  RNA_def_property_ui_text(
      prop,
      "Object",
      "Control object: if available, its location determines the center of the effect");
  RNA_def_property_pointer_funcs(prop, nullptr, "rna_CastModifier_object_set", nullptr, nullptr);
  RNA_def_property_flag(prop, PROP_EDITABLE | PROP_ID_SELF_CHECK);
  RNA_def_property_update(prop, 0, "rna_Modifier_dependency_update");

  prop = RNA_def_property(srna, "invert_vertex_group", PROP_BOOLEAN, PROP_NONE);
  RNA_def_property_boolean_sdna(prop, nullptr, "flag", MOD_CAST_INVERT_VGROUP);
  RNA_def_property_ui_text(prop, "Invert", "Invert vertex group influence");
  RNA_def_property_update(prop, 0, "rna_Modifier_update");

  prop = RNA_def_property(srna, "use_x", PROP_BOOLEAN, PROP_NONE);
  RNA_def_property_boolean_sdna(prop, nullptr, "flag", MOD_CAST_X);
  RNA_def_property_ui_text(prop, "X", "");
  RNA_def_property_update(prop, 0, "rna_Modifier_update");

  prop = RNA_def_property(srna, "use_y", PROP_BOOLEAN, PROP_NONE);
  RNA_def_property_boolean_sdna(prop, nullptr, "flag", MOD_CAST_Y);
  RNA_def_property_ui_text(prop, "Y", "");
  RNA_def_property_update(prop, 0, "rna_Modifier_update");

  prop = RNA_def_property(srna, "use_z", PROP_BOOLEAN, PROP_NONE);
  RNA_def_property_boolean_sdna(prop, nullptr, "flag", MOD_CAST_Z);
  RNA_def_property_ui_text(prop, "Z", "");
  RNA_def_property_update(prop, 0, "rna_Modifier_update");

  prop = RNA_def_property(srna, "use_radius_as_size", PROP_BOOLEAN, PROP_NONE);
  RNA_def_property_boolean_sdna(prop, nullptr, "flag", MOD_CAST_SIZE_FROM_RADIUS);
  RNA_def_property_ui_text(
      prop, "Size from Radius", "Use radius as size of projection shape (0 = auto)");
  RNA_def_property_update(prop, 0, "rna_Modifier_update");

  prop = RNA_def_property(srna, "use_transform", PROP_BOOLEAN, PROP_NONE);
  RNA_def_property_boolean_sdna(prop, nullptr, "flag", MOD_CAST_USE_OB_TRANSFORM);
  RNA_def_property_ui_text(
      prop, "Use Transform", "Use object transform to control projection shape");
  RNA_def_property_update(prop, 0, "rna_Modifier_update");

  prop = RNA_def_property(srna, "factor", PROP_FLOAT, PROP_FACTOR);
  RNA_def_property_float_sdna(prop, nullptr, "fac");
  RNA_def_property_range(prop, -FLT_MAX, FLT_MAX);
  RNA_def_property_ui_range(prop, -10, 10, 5, 2);
  RNA_def_property_ui_text(prop, "Factor", "");
  RNA_def_property_update(prop, 0, "rna_Modifier_update");

  prop = RNA_def_property(srna, "radius", PROP_FLOAT, PROP_DISTANCE);
  RNA_def_property_range(prop, 0, FLT_MAX);
  RNA_def_property_ui_range(prop, 0, 100, 5, 2);
  RNA_def_property_ui_text(
      prop,
      "Radius",
      "Only deform vertices within this distance from the center of the effect "
      "(leave as 0 for infinite.)");
  RNA_def_property_update(prop, 0, "rna_Modifier_update");

  prop = RNA_def_property(srna, "size", PROP_FLOAT, PROP_NONE);
  RNA_def_property_range(prop, 0, FLT_MAX);
  RNA_def_property_ui_range(prop, 0, 100, 5, 2);
  RNA_def_property_ui_text(prop, "Size", "Size of projection shape (leave as 0 for auto)");
  RNA_def_property_update(prop, 0, "rna_Modifier_update");

  prop = RNA_def_property(srna, "vertex_group", PROP_STRING, PROP_NONE);
  RNA_def_property_string_sdna(prop, nullptr, "defgrp_name");
  RNA_def_property_ui_text(prop, "Vertex Group", "Vertex group name");
  RNA_def_property_string_funcs(prop, nullptr, nullptr, "rna_CastModifier_defgrp_name_set");
  RNA_def_property_update(prop, 0, "rna_Modifier_update");

  RNA_define_lib_overridable(false);
}

static void rna_def_modifier_meshdeform(BlenderRNA *brna)
{
  StructRNA *srna;
  PropertyRNA *prop;
#  if 0
  static const EnumPropertyItem prop_mode_items[] = {
      {0, "VOLUME", 0, "Volume", "Bind to volume inside cage mesh"},
      {1, "SURFACE", 0, "Surface", "Bind to surface of cage mesh"},
      {0, nullptr, 0, nullptr, nullptr},
  };
#  endif

  srna = RNA_def_struct(brna, "MeshDeformModifier", "Modifier");
  RNA_def_struct_ui_text(
      srna, "MeshDeform Modifier", "Mesh deformation modifier to deform with other meshes");
  RNA_def_struct_sdna(srna, "MeshDeformModifierData");
  RNA_def_struct_ui_icon(srna, ICON_MOD_MESHDEFORM);

  RNA_define_lib_overridable(true);

  prop = RNA_def_property(srna, "object", PROP_POINTER, PROP_NONE);
  RNA_def_property_ui_text(prop, "Object", "Mesh object to deform with");
  RNA_def_property_pointer_funcs(
      prop, nullptr, "rna_MeshDeformModifier_object_set", nullptr, "rna_Mesh_object_poll");
  RNA_def_property_flag(prop, PROP_EDITABLE | PROP_ID_SELF_CHECK);
  RNA_def_property_update(prop, 0, "rna_Modifier_dependency_update");

  prop = RNA_def_property(srna, "is_bound", PROP_BOOLEAN, PROP_NONE);
  RNA_def_property_boolean_funcs(prop, "rna_MeshDeformModifier_is_bound_get", nullptr);
  RNA_def_property_ui_text(prop, "Bound", "Whether geometry has been bound to control cage");
  RNA_def_property_clear_flag(prop, PROP_EDITABLE);

  prop = RNA_def_property(srna, "invert_vertex_group", PROP_BOOLEAN, PROP_NONE);
  RNA_def_property_boolean_sdna(prop, nullptr, "flag", MOD_MDEF_INVERT_VGROUP);
  RNA_def_property_ui_text(prop, "Invert", "Invert vertex group influence");
  RNA_def_property_update(prop, 0, "rna_Modifier_update");

  prop = RNA_def_property(srna, "vertex_group", PROP_STRING, PROP_NONE);
  RNA_def_property_string_sdna(prop, nullptr, "defgrp_name");
  RNA_def_property_ui_text(prop, "Vertex Group", "Vertex group name");
  RNA_def_property_string_funcs(prop, nullptr, nullptr, "rna_MeshDeformModifier_defgrp_name_set");
  RNA_def_property_update(prop, 0, "rna_Modifier_update");

  prop = RNA_def_property(srna, "precision", PROP_INT, PROP_NONE);
  RNA_def_property_int_sdna(prop, nullptr, "gridsize");
  RNA_def_property_range(prop, 2, 10);
  RNA_def_property_ui_text(prop, "Precision", "The grid size for binding");
  RNA_def_property_update(prop, 0, "rna_Modifier_update");

  prop = RNA_def_property(srna, "use_dynamic_bind", PROP_BOOLEAN, PROP_NONE);
  RNA_def_property_boolean_sdna(prop, nullptr, "flag", MOD_MDEF_DYNAMIC_BIND);
  RNA_def_property_ui_text(prop,
                           "Dynamic",
                           "Recompute binding dynamically on top of other deformers "
                           "(slower and more memory consuming)");
  RNA_def_property_update(prop, 0, "rna_Modifier_update");

#  if 0
  prop = RNA_def_property(srna, "mode", PROP_ENUM, PROP_NONE);
  RNA_def_property_enum_items(prop, prop_mode_items);
  RNA_def_property_ui_text(prop, "Mode", "Method of binding vertices are bound to cage mesh");
  RNA_def_property_update(prop, 0, "rna_Modifier_update");
#  endif

  RNA_define_lib_overridable(false);
}

static void rna_def_modifier_particlesystem(BlenderRNA *brna)
{
  StructRNA *srna;
  PropertyRNA *prop;

  srna = RNA_def_struct(brna, "ParticleSystemModifier", "Modifier");
  RNA_def_struct_ui_text(srna, "ParticleSystem Modifier", "Particle system simulation modifier");
  RNA_def_struct_sdna(srna, "ParticleSystemModifierData");
  RNA_def_struct_ui_icon(srna, ICON_MOD_PARTICLES);

  RNA_define_lib_overridable(true);

  prop = RNA_def_property(srna, "particle_system", PROP_POINTER, PROP_NONE);
  RNA_def_property_flag(prop, PROP_NEVER_NULL);
  RNA_def_property_pointer_sdna(prop, nullptr, "psys");
  RNA_def_property_ui_text(prop, "Particle System", "Particle System that this modifier controls");

  RNA_define_lib_overridable(false);
}

static void rna_def_modifier_particleinstance(BlenderRNA *brna)
{
  StructRNA *srna;
  PropertyRNA *prop;

  static EnumPropertyItem particleinstance_space[] = {
      {eParticleInstanceSpace_Local,
       "LOCAL",
       0,
       "Local",
       "Use offset from the particle object in the instance object"},
      {eParticleInstanceSpace_World,
       "WORLD",
       0,
       "World",
       "Use world space offset in the instance object"},
      {0, nullptr, 0, nullptr, nullptr},
  };

  srna = RNA_def_struct(brna, "ParticleInstanceModifier", "Modifier");
  RNA_def_struct_ui_text(srna, "ParticleInstance Modifier", "Particle system instancing modifier");
  RNA_def_struct_sdna(srna, "ParticleInstanceModifierData");
  RNA_def_struct_ui_icon(srna, ICON_MOD_PARTICLES);

  RNA_define_lib_overridable(true);

  prop = RNA_def_property(srna, "object", PROP_POINTER, PROP_NONE);
  RNA_def_property_pointer_sdna(prop, nullptr, "ob");
  RNA_def_property_pointer_funcs(prop, nullptr, nullptr, nullptr, "rna_Mesh_object_poll");
  RNA_def_property_ui_text(prop, "Object", "Object that has the particle system");
  RNA_def_property_flag(prop, PROP_EDITABLE | PROP_ID_SELF_CHECK);
  RNA_def_property_update(prop, 0, "rna_Modifier_dependency_update");

  prop = RNA_def_property(srna, "particle_system_index", PROP_INT, PROP_NONE);
  RNA_def_property_int_sdna(prop, nullptr, "psys");
  RNA_def_property_range(prop, 1, SHRT_MAX);
  RNA_def_property_ui_text(prop, "Particle System Number", "");
  RNA_def_property_update(prop, 0, "rna_Modifier_update");

  prop = RNA_def_property(srna, "particle_system", PROP_POINTER, PROP_NONE);
  RNA_def_property_struct_type(prop, "ParticleSystem");
  RNA_def_property_pointer_funcs(prop,
                                 "rna_ParticleInstanceModifier_particle_system_get",
                                 "rna_ParticleInstanceModifier_particle_system_set",
                                 nullptr,
                                 "rna_ParticleInstanceModifier_particle_system_poll");
  RNA_def_property_flag(prop, PROP_EDITABLE);
  RNA_def_property_ui_text(prop, "Particle System", "");
  RNA_def_property_update(prop, 0, "rna_Modifier_update");

  prop = RNA_def_property(srna, "axis", PROP_ENUM, PROP_NONE);
  RNA_def_property_enum_sdna(prop, nullptr, "axis");
  RNA_def_property_enum_items(prop, rna_enum_axis_xyz_items);
  RNA_def_property_ui_text(prop, "Axis", "Pole axis for rotation");
  RNA_def_property_update(prop, 0, "rna_Modifier_update");

  prop = RNA_def_property(srna, "space", PROP_ENUM, PROP_NONE);
  RNA_def_property_enum_sdna(prop, nullptr, "space");
  RNA_def_property_enum_items(prop, particleinstance_space);
  RNA_def_property_ui_text(prop, "Space", "Space to use for copying mesh data");
  RNA_def_property_update(prop, 0, "rna_Modifier_update");

  prop = RNA_def_property(srna, "use_normal", PROP_BOOLEAN, PROP_NONE);
  RNA_def_property_boolean_sdna(prop, nullptr, "flag", eParticleInstanceFlag_Parents);
  RNA_def_property_ui_text(prop, "Regular", "Create instances from normal particles");
  RNA_def_property_update(prop, 0, "rna_Modifier_update");

  prop = RNA_def_property(srna, "use_children", PROP_BOOLEAN, PROP_NONE);
  RNA_def_property_boolean_sdna(prop, nullptr, "flag", eParticleInstanceFlag_Children);
  RNA_def_property_ui_text(prop, "Children", "Create instances from child particles");
  RNA_def_property_translation_context(prop, BLT_I18NCONTEXT_ID_PARTICLESETTINGS);
  RNA_def_property_update(prop, 0, "rna_Modifier_update");

  prop = RNA_def_property(srna, "use_path", PROP_BOOLEAN, PROP_NONE);
  RNA_def_property_boolean_sdna(prop, nullptr, "flag", eParticleInstanceFlag_Path);
  RNA_def_property_ui_text(prop, "Path", "Create instances along particle paths");
  RNA_def_property_update(prop, 0, "rna_Modifier_update");

  prop = RNA_def_property(srna, "show_unborn", PROP_BOOLEAN, PROP_NONE);
  RNA_def_property_boolean_sdna(prop, nullptr, "flag", eParticleInstanceFlag_Unborn);
  RNA_def_property_ui_text(prop, "Unborn", "Show instances when particles are unborn");
  RNA_def_property_update(prop, 0, "rna_Modifier_update");

  prop = RNA_def_property(srna, "show_alive", PROP_BOOLEAN, PROP_NONE);
  RNA_def_property_boolean_sdna(prop, nullptr, "flag", eParticleInstanceFlag_Alive);
  RNA_def_property_ui_text(prop, "Alive", "Show instances when particles are alive");
  RNA_def_property_update(prop, 0, "rna_Modifier_update");

  prop = RNA_def_property(srna, "show_dead", PROP_BOOLEAN, PROP_NONE);
  RNA_def_property_boolean_sdna(prop, nullptr, "flag", eParticleInstanceFlag_Dead);
  RNA_def_property_ui_text(prop, "Dead", "Show instances when particles are dead");
  RNA_def_property_update(prop, 0, "rna_Modifier_update");

  prop = RNA_def_property(srna, "use_preserve_shape", PROP_BOOLEAN, PROP_NONE);
  RNA_def_property_boolean_sdna(prop, nullptr, "flag", eParticleInstanceFlag_KeepShape);
  RNA_def_property_ui_text(prop, "Keep Shape", "Don't stretch the object");
  RNA_def_property_update(prop, 0, "rna_Modifier_update");

  prop = RNA_def_property(srna, "use_size", PROP_BOOLEAN, PROP_NONE);
  RNA_def_property_boolean_sdna(prop, nullptr, "flag", eParticleInstanceFlag_UseSize);
  RNA_def_property_ui_text(prop, "Size", "Use particle size to scale the instances");
  RNA_def_property_update(prop, 0, "rna_Modifier_update");

  prop = RNA_def_property(srna, "position", PROP_FLOAT, PROP_NONE);
  RNA_def_property_float_sdna(prop, nullptr, "position");
  RNA_def_property_range(prop, 0.0, 1.0);
  RNA_def_property_ui_text(prop, "Position", "Position along path");
  RNA_def_property_update(prop, 0, "rna_Modifier_update");

  prop = RNA_def_property(srna, "random_position", PROP_FLOAT, PROP_NONE);
  RNA_def_property_float_sdna(prop, nullptr, "random_position");
  RNA_def_property_range(prop, 0.0, 1.0);
  RNA_def_property_ui_text(prop, "Random Position", "Randomize position along path");
  RNA_def_property_update(prop, 0, "rna_Modifier_update");

  prop = RNA_def_property(srna, "rotation", PROP_FLOAT, PROP_FACTOR);
  RNA_def_property_float_sdna(prop, nullptr, "rotation");
  RNA_def_property_range(prop, 0.0, 1.0);
  RNA_def_property_ui_text(prop, "Rotation", "Rotation around path");
  RNA_def_property_update(prop, 0, "rna_Modifier_update");

  prop = RNA_def_property(srna, "random_rotation", PROP_FLOAT, PROP_FACTOR);
  RNA_def_property_float_sdna(prop, nullptr, "random_rotation");
  RNA_def_property_range(prop, 0.0, 1.0);
  RNA_def_property_ui_text(prop, "Random Rotation", "Randomize rotation around path");
  RNA_def_property_update(prop, 0, "rna_Modifier_update");

  prop = RNA_def_property(srna, "particle_amount", PROP_FLOAT, PROP_FACTOR);
  RNA_def_property_range(prop, 0.0, 1.0);
  RNA_def_property_ui_text(prop, "Particle Amount", "Amount of particles to use for instancing");
  RNA_def_property_update(prop, 0, "rna_Modifier_update");

  prop = RNA_def_property(srna, "particle_offset", PROP_FLOAT, PROP_FACTOR);
  RNA_def_property_range(prop, 0.0, 1.0);
  RNA_def_property_ui_text(prop,
                           "Particle Offset",
                           "Relative offset of particles to use for instancing, to avoid overlap "
                           "of multiple instances");
  RNA_def_property_update(prop, 0, "rna_Modifier_update");

  prop = RNA_def_property(srna, "index_layer_name", PROP_STRING, PROP_NONE);
  RNA_def_property_string_sdna(prop, nullptr, "index_layer_name");
  RNA_def_property_ui_text(prop, "Index Layer Name", "Custom data layer name for the index");
  RNA_def_property_update(prop, 0, "rna_Modifier_update");

  prop = RNA_def_property(srna, "value_layer_name", PROP_STRING, PROP_NONE);
  RNA_def_property_string_sdna(prop, nullptr, "value_layer_name");
  RNA_def_property_ui_text(
      prop, "Value Layer Name", "Custom data layer name for the randomized value");
  RNA_def_property_update(prop, 0, "rna_Modifier_update");

  RNA_define_lib_overridable(false);
}

static void rna_def_modifier_explode(BlenderRNA *brna)
{
  StructRNA *srna;
  PropertyRNA *prop;

  srna = RNA_def_struct(brna, "ExplodeModifier", "Modifier");
  RNA_def_struct_ui_text(
      srna, "Explode Modifier", "Explosion effect modifier based on a particle system");
  RNA_def_struct_sdna(srna, "ExplodeModifierData");
  RNA_def_struct_ui_icon(srna, ICON_MOD_EXPLODE);

  RNA_define_lib_overridable(true);

  prop = RNA_def_property(srna, "vertex_group", PROP_STRING, PROP_NONE);
  RNA_def_property_string_funcs(prop,
                                "rna_ExplodeModifier_vgroup_get",
                                "rna_ExplodeModifier_vgroup_length",
                                "rna_ExplodeModifier_vgroup_set");
  RNA_def_property_ui_text(prop, "Vertex Group", "");

  prop = RNA_def_property(srna, "protect", PROP_FLOAT, PROP_NONE);
  RNA_def_property_range(prop, 0, 1);
  RNA_def_property_ui_text(prop, "Protect", "Clean vertex group edges");
  RNA_def_property_update(prop, 0, "rna_Modifier_update");

  prop = RNA_def_property(srna, "use_edge_cut", PROP_BOOLEAN, PROP_NONE);
  RNA_def_property_boolean_sdna(prop, nullptr, "flag", eExplodeFlag_EdgeCut);
  RNA_def_property_ui_text(prop, "Cut Edges", "Cut face edges for nicer shrapnel");
  RNA_def_property_update(prop, 0, "rna_Modifier_update");

  prop = RNA_def_property(srna, "show_unborn", PROP_BOOLEAN, PROP_NONE);
  RNA_def_property_boolean_sdna(prop, nullptr, "flag", eExplodeFlag_Unborn);
  RNA_def_property_ui_text(prop, "Unborn", "Show mesh when particles are unborn");
  RNA_def_property_update(prop, 0, "rna_Modifier_update");

  prop = RNA_def_property(srna, "show_alive", PROP_BOOLEAN, PROP_NONE);
  RNA_def_property_boolean_sdna(prop, nullptr, "flag", eExplodeFlag_Alive);
  RNA_def_property_ui_text(prop, "Alive", "Show mesh when particles are alive");
  RNA_def_property_update(prop, 0, "rna_Modifier_update");

  prop = RNA_def_property(srna, "show_dead", PROP_BOOLEAN, PROP_NONE);
  RNA_def_property_boolean_sdna(prop, nullptr, "flag", eExplodeFlag_Dead);
  RNA_def_property_ui_text(prop, "Dead", "Show mesh when particles are dead");
  RNA_def_property_update(prop, 0, "rna_Modifier_update");

  prop = RNA_def_property(srna, "use_size", PROP_BOOLEAN, PROP_NONE);
  RNA_def_property_boolean_sdna(prop, nullptr, "flag", eExplodeFlag_PaSize);
  RNA_def_property_ui_text(prop, "Size", "Use particle size for the shrapnel");
  RNA_def_property_update(prop, 0, "rna_Modifier_update");

  prop = RNA_def_property(srna, "particle_uv", PROP_STRING, PROP_NONE);
  RNA_def_property_string_sdna(prop, nullptr, "uvname");
  RNA_def_property_string_maxlength(prop, MAX_CUSTOMDATA_LAYER_NAME_NO_PREFIX);
  RNA_def_property_ui_text(prop, "Particle UV", "UV map to change with particle age");
  RNA_def_property_update(prop, 0, "rna_Modifier_update");

  prop = RNA_def_property(srna, "invert_vertex_group", PROP_BOOLEAN, PROP_NONE);
  RNA_def_property_boolean_sdna(prop, nullptr, "flag", eExplodeFlag_INVERT_VGROUP);
  RNA_def_property_ui_text(prop, "Invert", "Invert vertex group influence");
  RNA_def_property_update(prop, 0, "rna_Modifier_update");

  RNA_define_lib_overridable(false);
}

static void rna_def_modifier_cloth(BlenderRNA *brna)
{
  StructRNA *srna;
  PropertyRNA *prop;

  srna = RNA_def_struct(brna, "ClothModifier", "Modifier");
  RNA_def_struct_ui_text(srna, "Cloth Modifier", "Cloth simulation modifier");
  RNA_def_struct_sdna(srna, "ClothModifierData");
  RNA_def_struct_ui_icon(srna, ICON_MOD_CLOTH);

  RNA_define_lib_overridable(true);

  prop = RNA_def_property(srna, "settings", PROP_POINTER, PROP_NONE);
  RNA_def_property_flag(prop, PROP_NEVER_NULL);
  RNA_def_property_pointer_sdna(prop, nullptr, "sim_parms");
  RNA_def_property_ui_text(prop, "Cloth Settings", "");

  prop = RNA_def_property(srna, "collision_settings", PROP_POINTER, PROP_NONE);
  RNA_def_property_flag(prop, PROP_NEVER_NULL);
  RNA_def_property_pointer_sdna(prop, nullptr, "coll_parms");
  RNA_def_property_ui_text(prop, "Cloth Collision Settings", "");

  prop = RNA_def_property(srna, "solver_result", PROP_POINTER, PROP_NONE);
  RNA_def_property_struct_type(prop, "ClothSolverResult");
  RNA_def_property_pointer_sdna(prop, nullptr, "solver_result");
  RNA_def_property_ui_text(prop, "Solver Result", "");

  prop = RNA_def_property(srna, "point_cache", PROP_POINTER, PROP_NONE);
  RNA_def_property_flag(prop, PROP_NEVER_NULL);
  RNA_def_property_ui_text(prop, "Point Cache", "");

  prop = RNA_def_property(srna, "hair_grid_min", PROP_FLOAT, PROP_NONE);
  RNA_def_property_float_sdna(prop, nullptr, "hair_grid_min");
  RNA_def_property_clear_flag(prop, PROP_EDITABLE);
  RNA_def_property_ui_text(prop, "Hair Grid Minimum", "");

  prop = RNA_def_property(srna, "hair_grid_max", PROP_FLOAT, PROP_NONE);
  RNA_def_property_float_sdna(prop, nullptr, "hair_grid_max");
  RNA_def_property_clear_flag(prop, PROP_EDITABLE);
  RNA_def_property_ui_text(prop, "Hair Grid Maximum", "");

  prop = RNA_def_property(srna, "hair_grid_resolution", PROP_INT, PROP_NONE);
  RNA_def_property_int_sdna(prop, nullptr, "hair_grid_res");
  RNA_def_property_clear_flag(prop, PROP_EDITABLE);
  RNA_def_property_ui_text(prop, "Hair Grid Resolution", "");

  RNA_define_lib_overridable(false);
}

static void rna_def_modifier_fluid(BlenderRNA *brna)
{
  StructRNA *srna;
  PropertyRNA *prop;

  static const EnumPropertyItem prop_fluid_type_items[] = {
      {0, "NONE", 0, "None", ""},
      {MOD_FLUID_TYPE_DOMAIN, "DOMAIN", 0, "Domain", ""},
      {MOD_FLUID_TYPE_FLOW, "FLOW", 0, "Flow", "Inflow/Outflow"},
      {MOD_FLUID_TYPE_EFFEC, "EFFECTOR", 0, "Effector", ""},
      {0, nullptr, 0, nullptr, nullptr},
  };

  srna = RNA_def_struct(brna, "FluidModifier", "Modifier");
  RNA_def_struct_ui_text(srna, "Fluid Modifier", "Fluid simulation modifier");
  RNA_def_struct_sdna(srna, "FluidModifierData");
  RNA_def_struct_ui_icon(srna, ICON_MOD_FLUIDSIM);

  RNA_define_lib_overridable(true);

  prop = RNA_def_property(srna, "domain_settings", PROP_POINTER, PROP_NONE);
  RNA_def_property_pointer_sdna(prop, nullptr, "domain");
  RNA_def_property_ui_text(prop, "Domain Settings", "");

  prop = RNA_def_property(srna, "flow_settings", PROP_POINTER, PROP_NONE);
  RNA_def_property_pointer_sdna(prop, nullptr, "flow");
  RNA_def_property_ui_text(prop, "Flow Settings", "");

  prop = RNA_def_property(srna, "effector_settings", PROP_POINTER, PROP_NONE);
  RNA_def_property_pointer_sdna(prop, nullptr, "effector");
  RNA_def_property_ui_text(prop, "Effector Settings", "");

  prop = RNA_def_property(srna, "fluid_type", PROP_ENUM, PROP_NONE);
  RNA_def_property_enum_sdna(prop, nullptr, "type");
  RNA_def_property_enum_items(prop, prop_fluid_type_items);
  RNA_def_property_ui_text(prop, "Type", "");
  RNA_def_property_clear_flag(prop, PROP_ANIMATABLE);
  RNA_def_property_update(prop, 0, "rna_fluid_set_type");

  RNA_define_lib_overridable(false);
}

static void rna_def_modifier_dynamic_paint(BlenderRNA *brna)
{
  StructRNA *srna;
  PropertyRNA *prop;

  srna = RNA_def_struct(brna, "DynamicPaintModifier", "Modifier");
  RNA_def_struct_ui_text(srna, "Dynamic Paint Modifier", "Dynamic Paint modifier");
  RNA_def_struct_sdna(srna, "DynamicPaintModifierData");
  RNA_def_struct_ui_icon(srna, ICON_MOD_DYNAMICPAINT);

  RNA_define_lib_overridable(true);

  prop = RNA_def_property(srna, "canvas_settings", PROP_POINTER, PROP_NONE);
  RNA_def_property_pointer_sdna(prop, nullptr, "canvas");
  RNA_def_property_ui_text(prop, "Canvas Settings", "");

  prop = RNA_def_property(srna, "brush_settings", PROP_POINTER, PROP_NONE);
  RNA_def_property_pointer_sdna(prop, nullptr, "brush");
  RNA_def_property_ui_text(prop, "Brush Settings", "");

  prop = RNA_def_property(srna, "ui_type", PROP_ENUM, PROP_NONE);
  RNA_def_property_clear_flag(prop, PROP_ANIMATABLE);
  RNA_def_property_enum_sdna(prop, nullptr, "type");
  RNA_def_property_enum_items(prop, rna_enum_prop_dynamicpaint_type_items);
  RNA_def_property_translation_context(prop, BLT_I18NCONTEXT_ID_SIMULATION);
  RNA_def_property_ui_text(prop, "Type", "");

  RNA_define_lib_overridable(false);
}

static void rna_def_modifier_collision(BlenderRNA *brna)
{
  StructRNA *srna;
  PropertyRNA *prop;

  srna = RNA_def_struct(brna, "CollisionModifier", "Modifier");
  RNA_def_struct_ui_text(srna,
                         "Collision Modifier",
                         "Collision modifier defining modifier stack position used for collision");
  RNA_def_struct_sdna(srna, "CollisionModifierData");
  RNA_def_struct_ui_icon(srna, ICON_MOD_PHYSICS);

  RNA_define_lib_overridable(true);

  prop = RNA_def_property(srna, "settings", PROP_POINTER, PROP_NONE);
  RNA_def_property_flag(prop, PROP_NEVER_NULL);
  RNA_def_property_struct_type(prop, "CollisionSettings");
  RNA_def_property_pointer_funcs(
      prop, "rna_CollisionModifier_settings_get", nullptr, nullptr, nullptr);
  RNA_def_property_ui_text(prop, "Settings", "");

  RNA_define_lib_overridable(false);
}

static void rna_def_modifier_bevel(BlenderRNA *brna)
{
  StructRNA *srna;
  PropertyRNA *prop;

  static const EnumPropertyItem prop_limit_method_items[] = {
      {0, "NONE", 0, "None", "Bevel the entire mesh by a constant amount"},
      {MOD_BEVEL_ANGLE,
       "ANGLE",
       0,
       "Angle",
       "Only bevel edges with sharp enough angles between faces"},
      {MOD_BEVEL_WEIGHT,
       "WEIGHT",
       0,
       "Weight",
       "Use bevel weights to determine how much bevel is applied in edge mode"},
      {MOD_BEVEL_VGROUP,
       "VGROUP",
       0,
       "Vertex Group",
       "Use vertex group weights to select whether vertex or edge is beveled"},
      {0, nullptr, 0, nullptr, nullptr},
  };

  static const EnumPropertyItem prop_val_type_items[] = {
      {MOD_BEVEL_AMT_OFFSET, "OFFSET", 0, "Offset", "Amount is offset of new edges from original"},
      {MOD_BEVEL_AMT_WIDTH, "WIDTH", 0, "Width", "Amount is width of new face"},
      {MOD_BEVEL_AMT_DEPTH,
       "DEPTH",
       0,
       "Depth",
       "Amount is perpendicular distance from original edge to bevel face"},
      {MOD_BEVEL_AMT_PERCENT,
       "PERCENT",
       0,
       "Percent",
       "Amount is percent of adjacent edge length"},
      {MOD_BEVEL_AMT_ABSOLUTE,
       "ABSOLUTE",
       0,
       "Absolute",
       "Amount is absolute distance along adjacent edge"},
      {0, nullptr, 0, nullptr, nullptr},
  };

  static const EnumPropertyItem prop_profile_type_items[] = {
      {MOD_BEVEL_PROFILE_SUPERELLIPSE,
       "SUPERELLIPSE",
       0,
       "Superellipse",
       "The profile can be a concave or convex curve"},
      {MOD_BEVEL_PROFILE_CUSTOM,
       "CUSTOM",
       0,
       "Custom",
       "The profile can be any arbitrary path between its endpoints"},
      {0, nullptr, 0, nullptr, nullptr},
  };

  static EnumPropertyItem prop_harden_normals_items[] = {
      {MOD_BEVEL_FACE_STRENGTH_NONE, "FSTR_NONE", 0, "None", "Do not set face strength"},
      {MOD_BEVEL_FACE_STRENGTH_NEW, "FSTR_NEW", 0, "New", "Set face strength on new faces only"},
      {MOD_BEVEL_FACE_STRENGTH_AFFECTED,
       "FSTR_AFFECTED",
       0,
       "Affected",
       "Set face strength on new and affected faces only"},
      {MOD_BEVEL_FACE_STRENGTH_ALL, "FSTR_ALL", 0, "All", "Set face strength on all faces"},
      {0, nullptr, 0, nullptr, nullptr},
  };

  static const EnumPropertyItem prop_miter_outer_items[] = {
      {MOD_BEVEL_MITER_SHARP, "MITER_SHARP", 0, "Sharp", "Outside of miter is sharp"},
      {MOD_BEVEL_MITER_PATCH, "MITER_PATCH", 0, "Patch", "Outside of miter is squared-off patch"},
      {MOD_BEVEL_MITER_ARC, "MITER_ARC", 0, "Arc", "Outside of miter is arc"},
      {0, nullptr, 0, nullptr, nullptr},
  };

  static const EnumPropertyItem prop_miter_inner_items[] = {
      {MOD_BEVEL_MITER_SHARP, "MITER_SHARP", 0, "Sharp", "Inside of miter is sharp"},
      {MOD_BEVEL_MITER_ARC, "MITER_ARC", 0, "Arc", "Inside of miter is arc"},
      {0, nullptr, 0, nullptr, nullptr},
  };

  static EnumPropertyItem prop_vmesh_method_items[] = {
      {MOD_BEVEL_VMESH_ADJ, "ADJ", 0, "Grid Fill", "Default patterned fill"},
      {MOD_BEVEL_VMESH_CUTOFF,
       "CUTOFF",
       0,
       "Cutoff",
       "A cut-off at the end of each profile before the intersection"},
      {0, nullptr, 0, nullptr, nullptr},
  };

  static const EnumPropertyItem prop_affect_items[] = {
      {MOD_BEVEL_AFFECT_VERTICES, "VERTICES", 0, "Vertices", "Affect only vertices"},
      {MOD_BEVEL_AFFECT_EDGES, "EDGES", 0, "Edges", "Affect only edges"},
      {0, nullptr, 0, nullptr, nullptr},
  };

  srna = RNA_def_struct(brna, "BevelModifier", "Modifier");
  RNA_def_struct_ui_text(
      srna, "Bevel Modifier", "Bevel modifier to make edges and vertices more rounded");
  RNA_def_struct_sdna(srna, "BevelModifierData");
  RNA_def_struct_ui_icon(srna, ICON_MOD_BEVEL);

  RNA_define_lib_overridable(true);

  prop = RNA_def_property(srna, "width", PROP_FLOAT, PROP_DISTANCE);
  RNA_def_property_float_sdna(prop, nullptr, "value");
  RNA_def_property_range(prop, 0, FLT_MAX);
  RNA_def_property_ui_range(prop, 0.0f, 100.0f, 0.1, 4);
  RNA_def_property_ui_text(prop, "Width", "Bevel amount");
  RNA_def_property_update(prop, 0, "rna_Modifier_update");

  prop = RNA_def_property(srna, "width_pct", PROP_FLOAT, PROP_PERCENTAGE);
  RNA_def_property_float_sdna(prop, nullptr, "value");
  RNA_def_property_range(prop, 0, FLT_MAX);
  RNA_def_property_ui_range(prop, 0.0f, 100.0f, 5.0, 2);
  RNA_def_property_ui_text(prop, "Width Percent", "Bevel amount for percentage method");
  RNA_def_property_update(prop, 0, "rna_Modifier_update");

  prop = RNA_def_property(srna, "segments", PROP_INT, PROP_NONE);
  RNA_def_property_int_sdna(prop, nullptr, "res");
  RNA_def_property_range(prop, 1, 1000);
  RNA_def_property_ui_range(prop, 1, 100, 1, -1);
  RNA_def_property_ui_text(prop, "Segments", "Number of segments for round edges/verts");
  RNA_def_property_update(prop, 0, "rna_BevelModifier_update_segments");

  prop = RNA_def_property(srna, "affect", PROP_ENUM, PROP_NONE); /* as an enum */
  RNA_def_property_enum_sdna(prop, nullptr, "affect_type");
  RNA_def_property_enum_items(prop, prop_affect_items);
  RNA_def_property_ui_text(prop, "Affect", "Affect edges or vertices");
  RNA_def_property_update(prop, 0, "rna_Modifier_update");

  prop = RNA_def_property(srna, "limit_method", PROP_ENUM, PROP_NONE);
  RNA_def_property_enum_sdna(prop, nullptr, "lim_flags");
  RNA_def_property_enum_items(prop, prop_limit_method_items);
  RNA_def_property_ui_text(prop, "Limit Method", "");
  RNA_def_property_update(prop, 0, "rna_Modifier_update");

  prop = RNA_def_property(srna, "angle_limit", PROP_FLOAT, PROP_ANGLE);
  RNA_def_property_float_sdna(prop, nullptr, "bevel_angle");
  RNA_def_property_range(prop, 0.0f, DEG2RADF(180.0f));
  RNA_def_property_ui_range(prop, 0.0f, DEG2RADF(180.0f), 10, 2);
  RNA_def_property_ui_text(prop, "Angle", "Angle above which to bevel edges");
  RNA_def_property_update(prop, 0, "rna_Modifier_update");

  prop = RNA_def_property(srna, "vertex_group", PROP_STRING, PROP_NONE);
  RNA_def_property_string_sdna(prop, nullptr, "defgrp_name");
  RNA_def_property_ui_text(prop, "Vertex Group", "Vertex group name");
  RNA_def_property_string_funcs(prop, nullptr, nullptr, "rna_BevelModifier_defgrp_name_set");
  RNA_def_property_update(prop, 0, "rna_Modifier_update");

  prop = RNA_def_property(srna, "invert_vertex_group", PROP_BOOLEAN, PROP_NONE);
  RNA_def_property_boolean_sdna(prop, nullptr, "flags", MOD_BEVEL_INVERT_VGROUP);
  RNA_def_property_ui_text(prop, "Invert", "Invert vertex group influence");
  RNA_def_property_update(prop, 0, "rna_Modifier_update");

  prop = RNA_def_property(srna, "use_clamp_overlap", PROP_BOOLEAN, PROP_NONE);
  RNA_def_property_boolean_negative_sdna(prop, nullptr, "flags", MOD_BEVEL_OVERLAP_OK);
  RNA_def_property_ui_text(prop, "Clamp Overlap", "Clamp the width to avoid overlap");
  RNA_def_property_update(prop, 0, "rna_Modifier_update");

  prop = RNA_def_property(srna, "offset_type", PROP_ENUM, PROP_NONE);
  RNA_def_property_enum_sdna(prop, nullptr, "val_flags");
  RNA_def_property_enum_items(prop, prop_val_type_items);
  RNA_def_property_ui_text(prop, "Width Type", "What distance Width measures");
  RNA_def_property_update(prop, 0, "rna_Modifier_update");

  prop = RNA_def_property(srna, "profile_type", PROP_ENUM, PROP_NONE);
  RNA_def_property_enum_sdna(prop, nullptr, "profile_type");
  RNA_def_property_enum_items(prop, prop_profile_type_items);
  RNA_def_property_ui_text(
      prop, "Profile Type", "The type of shape used to rebuild a beveled section");
  RNA_def_property_update(prop, 0, "rna_Modifier_update");

  prop = RNA_def_property(srna, "profile", PROP_FLOAT, PROP_FACTOR);
  RNA_def_property_range(prop, 0.0f, 1.0f);
  RNA_def_property_ui_range(prop, 0.0f, 1.0f, 0.05, 2);
  RNA_def_property_ui_text(prop, "Profile", "The profile shape (0.5 = round)");
  RNA_def_property_update(prop, 0, "rna_Modifier_update");

  prop = RNA_def_property(srna, "material", PROP_INT, PROP_NONE);
  RNA_def_property_int_sdna(prop, nullptr, "mat");
  RNA_def_property_range(prop, -1, SHRT_MAX);
  RNA_def_property_ui_text(
      prop, "Material Index", "Material index of generated faces, -1 for automatic");
  RNA_def_property_update(prop, 0, "rna_Modifier_update");

  prop = RNA_def_property(srna, "loop_slide", PROP_BOOLEAN, PROP_NONE);
  RNA_def_property_boolean_negative_sdna(prop, nullptr, "flags", MOD_BEVEL_EVEN_WIDTHS);
  RNA_def_property_ui_text(prop, "Loop Slide", "Prefer sliding along edges to having even widths");
  RNA_def_property_update(prop, 0, "rna_Modifier_update");

  prop = RNA_def_property(srna, "mark_seam", PROP_BOOLEAN, PROP_NONE);
  RNA_def_property_boolean_sdna(prop, nullptr, "edge_flags", MOD_BEVEL_MARK_SEAM);
  RNA_def_property_ui_text(prop, "Mark Seams", "Mark Seams along beveled edges");
  RNA_def_property_update(prop, 0, "rna_Modifier_update");

  prop = RNA_def_property(srna, "mark_sharp", PROP_BOOLEAN, PROP_NONE);
  RNA_def_property_boolean_sdna(prop, nullptr, "edge_flags", MOD_BEVEL_MARK_SHARP);
  RNA_def_property_ui_text(prop, "Mark Sharp", "Mark beveled edges as sharp");
  RNA_def_property_update(prop, 0, "rna_Modifier_update");

  prop = RNA_def_property(srna, "harden_normals", PROP_BOOLEAN, PROP_NONE);
  RNA_def_property_boolean_sdna(prop, nullptr, "flags", MOD_BEVEL_HARDEN_NORMALS);
  RNA_def_property_ui_text(prop, "Harden Normals", "Match normals of new faces to adjacent faces");
  RNA_def_property_update(prop, 0, "rna_Modifier_update");

  prop = RNA_def_property(srna, "face_strength_mode", PROP_ENUM, PROP_NONE);
  RNA_def_property_enum_sdna(prop, nullptr, "face_str_mode");
  RNA_def_property_enum_items(prop, prop_harden_normals_items);
  RNA_def_property_ui_text(
      prop, "Face Strength", "Whether to set face strength, and which faces to set it on");
  RNA_def_property_update(prop, 0, "rna_Modifier_update");

  prop = RNA_def_property(srna, "miter_outer", PROP_ENUM, PROP_NONE);
  RNA_def_property_enum_sdna(prop, nullptr, "miter_outer");
  RNA_def_property_enum_items(prop, prop_miter_outer_items);
  RNA_def_property_ui_text(prop, "Outer Miter", "Pattern to use for outside of miters");
  RNA_def_property_update(prop, 0, "rna_Modifier_update");

  prop = RNA_def_property(srna, "miter_inner", PROP_ENUM, PROP_NONE);
  RNA_def_property_enum_sdna(prop, nullptr, "miter_inner");
  RNA_def_property_enum_items(prop, prop_miter_inner_items);
  RNA_def_property_ui_text(prop, "Inner Miter", "Pattern to use for inside of miters");
  RNA_def_property_update(prop, 0, "rna_Modifier_update");

  prop = RNA_def_property(srna, "spread", PROP_FLOAT, PROP_DISTANCE);
  RNA_def_property_float_sdna(prop, nullptr, "spread");
  RNA_def_property_range(prop, 0, FLT_MAX);
  RNA_def_property_ui_range(prop, 0.0f, 100.0f, 0.1, 4);
  RNA_def_property_ui_text(prop, "Spread", "Spread distance for inner miter arcs");
  RNA_def_property_update(prop, 0, "rna_Modifier_update");

  prop = RNA_def_property(srna, "custom_profile", PROP_POINTER, PROP_NONE);
  RNA_def_property_struct_type(prop, "CurveProfile");
  RNA_def_property_pointer_sdna(prop, nullptr, "custom_profile");
  RNA_def_property_ui_text(prop, "Custom Profile Path", "The path for the custom profile");
  RNA_def_property_update(prop, 0, "rna_Modifier_update");

  prop = RNA_def_property(srna, "vmesh_method", PROP_ENUM, PROP_NONE);
  RNA_def_property_enum_sdna(prop, nullptr, "vmesh_method");
  RNA_def_property_enum_items(prop, prop_vmesh_method_items);
  RNA_def_property_ui_text(
      prop, "Vertex Mesh Method", "The method to use to create the mesh at intersections");
  RNA_def_property_update(prop, 0, "rna_Modifier_update");

  RNA_define_lib_overridable(false);
}

static void rna_def_modifier_shrinkwrap(BlenderRNA *brna)
{
  StructRNA *srna;
  PropertyRNA *prop;

  srna = RNA_def_struct(brna, "ShrinkwrapModifier", "Modifier");
  RNA_def_struct_ui_text(srna,
                         "Shrinkwrap Modifier",
                         "Shrink wrapping modifier to shrink wrap and object to a target");
  RNA_def_struct_sdna(srna, "ShrinkwrapModifierData");
  RNA_def_struct_ui_icon(srna, ICON_MOD_SHRINKWRAP);

  RNA_define_lib_overridable(true);

  prop = RNA_def_property(srna, "wrap_method", PROP_ENUM, PROP_NONE);
  RNA_def_property_enum_sdna(prop, nullptr, "shrinkType");
  RNA_def_property_enum_items(prop, rna_enum_shrinkwrap_type_items);
  RNA_def_property_ui_text(prop, "Wrap Method", "");
  RNA_def_property_update(prop, 0, "rna_Modifier_dependency_update");

  prop = RNA_def_property(srna, "wrap_mode", PROP_ENUM, PROP_NONE);
  RNA_def_property_enum_sdna(prop, nullptr, "shrinkMode");
  RNA_def_property_enum_items(prop, rna_enum_modifier_shrinkwrap_mode_items);
  RNA_def_property_ui_text(
      prop, "Snap Mode", "Select how vertices are constrained to the target surface");
  RNA_def_property_update(prop, 0, "rna_Modifier_dependency_update");

  prop = RNA_def_property(srna, "cull_face", PROP_ENUM, PROP_NONE);
  RNA_def_property_enum_sdna(prop, nullptr, "shrinkOpts");
  RNA_def_property_enum_items(prop, rna_enum_shrinkwrap_face_cull_items);
  RNA_def_property_enum_funcs(prop,
                              "rna_ShrinkwrapModifier_face_cull_get",
                              "rna_ShrinkwrapModifier_face_cull_set",
                              nullptr);
  RNA_def_property_ui_text(
      prop,
      "Face Cull",
      "Stop vertices from projecting to a face on the target when facing towards/away");
  RNA_def_property_update(prop, 0, "rna_Modifier_update");

  prop = RNA_def_property(srna, "target", PROP_POINTER, PROP_NONE);
  RNA_def_property_ui_text(prop, "Target", "Mesh target to shrink to");
  RNA_def_property_pointer_funcs(
      prop, nullptr, "rna_ShrinkwrapModifier_target_set", nullptr, "rna_Mesh_object_poll");
  RNA_def_property_flag(prop, PROP_EDITABLE | PROP_ID_SELF_CHECK);
  RNA_def_property_update(prop, 0, "rna_Modifier_dependency_update");

  prop = RNA_def_property(srna, "auxiliary_target", PROP_POINTER, PROP_NONE);
  RNA_def_property_pointer_sdna(prop, nullptr, "auxTarget");
  RNA_def_property_ui_text(prop, "Auxiliary Target", "Additional mesh target to shrink to");
  RNA_def_property_pointer_funcs(
      prop, nullptr, "rna_ShrinkwrapModifier_auxTarget_set", nullptr, "rna_Mesh_object_poll");
  RNA_def_property_flag(prop, PROP_EDITABLE | PROP_ID_SELF_CHECK);
  RNA_def_property_update(prop, 0, "rna_Modifier_dependency_update");

  prop = RNA_def_property(srna, "vertex_group", PROP_STRING, PROP_NONE);
  RNA_def_property_string_sdna(prop, nullptr, "vgroup_name");
  RNA_def_property_ui_text(prop, "Vertex Group", "Vertex group name");
  RNA_def_property_string_funcs(prop, nullptr, nullptr, "rna_ShrinkwrapModifier_vgroup_name_set");
  RNA_def_property_update(prop, 0, "rna_Modifier_update");

  prop = RNA_def_property(srna, "offset", PROP_FLOAT, PROP_DISTANCE);
  RNA_def_property_float_sdna(prop, nullptr, "keepDist");
  RNA_def_property_range(prop, -FLT_MAX, FLT_MAX);
  RNA_def_property_ui_range(prop, -100, 100, 1, 2);
  RNA_def_property_ui_text(prop, "Offset", "Distance to keep from the target");
  RNA_def_property_update(prop, 0, "rna_Modifier_update");

  prop = RNA_def_property(srna, "project_limit", PROP_FLOAT, PROP_DISTANCE);
  RNA_def_property_float_sdna(prop, nullptr, "projLimit");
  RNA_def_property_range(prop, 0.0, FLT_MAX);
  RNA_def_property_ui_range(prop, 0, 100, 1, 2);
  RNA_def_property_ui_text(
      prop, "Project Limit", "Limit the distance used for projection (zero disables)");
  RNA_def_property_update(prop, 0, "rna_Modifier_update");

  prop = RNA_def_property(srna, "use_project_x", PROP_BOOLEAN, PROP_NONE);
  RNA_def_property_boolean_sdna(prop, nullptr, "projAxis", MOD_SHRINKWRAP_PROJECT_OVER_X_AXIS);
  RNA_def_property_ui_text(prop, "X", "");
  RNA_def_property_update(prop, 0, "rna_Modifier_update");

  prop = RNA_def_property(srna, "use_project_y", PROP_BOOLEAN, PROP_NONE);
  RNA_def_property_boolean_sdna(prop, nullptr, "projAxis", MOD_SHRINKWRAP_PROJECT_OVER_Y_AXIS);
  RNA_def_property_ui_text(prop, "Y", "");
  RNA_def_property_update(prop, 0, "rna_Modifier_update");

  prop = RNA_def_property(srna, "use_project_z", PROP_BOOLEAN, PROP_NONE);
  RNA_def_property_boolean_sdna(prop, nullptr, "projAxis", MOD_SHRINKWRAP_PROJECT_OVER_Z_AXIS);
  RNA_def_property_ui_text(prop, "Z", "");
  RNA_def_property_update(prop, 0, "rna_Modifier_update");

  prop = RNA_def_property(srna, "subsurf_levels", PROP_INT, PROP_NONE);
  RNA_def_property_int_sdna(prop, nullptr, "subsurfLevels");
  RNA_def_property_range(prop, 0, 6);
  RNA_def_property_ui_range(prop, 0, 6, 1, -1);
  RNA_def_property_ui_text(
      prop,
      "Subdivision Levels",
      "Number of subdivisions that must be performed before extracting vertices' "
      "positions and normals");
  RNA_def_property_update(prop, 0, "rna_Modifier_update");

  prop = RNA_def_property(srna, "use_negative_direction", PROP_BOOLEAN, PROP_NONE);
  RNA_def_property_boolean_sdna(prop, nullptr, "shrinkOpts", MOD_SHRINKWRAP_PROJECT_ALLOW_NEG_DIR);
  RNA_def_property_ui_text(
      prop, "Negative", "Allow vertices to move in the negative direction of axis");
  RNA_def_property_update(prop, 0, "rna_Modifier_update");

  prop = RNA_def_property(srna, "use_positive_direction", PROP_BOOLEAN, PROP_NONE);
  RNA_def_property_boolean_sdna(prop, nullptr, "shrinkOpts", MOD_SHRINKWRAP_PROJECT_ALLOW_POS_DIR);
  RNA_def_property_ui_text(
      prop, "Positive", "Allow vertices to move in the positive direction of axis");
  RNA_def_property_update(prop, 0, "rna_Modifier_update");

  prop = RNA_def_property(srna, "use_invert_cull", PROP_BOOLEAN, PROP_NONE);
  RNA_def_property_boolean_sdna(prop, nullptr, "shrinkOpts", MOD_SHRINKWRAP_INVERT_CULL_TARGET);
  RNA_def_property_ui_text(
      prop, "Invert Cull", "When projecting in the negative direction invert the face cull mode");
  RNA_def_property_update(prop, 0, "rna_Modifier_update");

  prop = RNA_def_property(srna, "invert_vertex_group", PROP_BOOLEAN, PROP_NONE);
  RNA_def_property_boolean_sdna(prop, nullptr, "shrinkOpts", MOD_SHRINKWRAP_INVERT_VGROUP);
  RNA_def_property_ui_text(prop, "Invert", "Invert vertex group influence");
  RNA_def_property_update(prop, 0, "rna_Modifier_update");

  RNA_define_lib_overridable(false);
}

static void rna_def_modifier_mask(BlenderRNA *brna)
{
  StructRNA *srna;
  PropertyRNA *prop;

  static const EnumPropertyItem modifier_mask_mode_items[] = {
      {MOD_MASK_MODE_VGROUP, "VERTEX_GROUP", 0, "Vertex Group", ""},
      {MOD_MASK_MODE_ARM, "ARMATURE", 0, "Armature", ""},
      {0, nullptr, 0, nullptr, nullptr},
  };

  srna = RNA_def_struct(brna, "MaskModifier", "Modifier");
  RNA_def_struct_ui_text(srna, "Mask Modifier", "Mask modifier to hide parts of the mesh");
  RNA_def_struct_sdna(srna, "MaskModifierData");
  RNA_def_struct_ui_icon(srna, ICON_MOD_MASK);

  RNA_define_lib_overridable(true);

  prop = RNA_def_property(srna, "mode", PROP_ENUM, PROP_NONE);
  RNA_def_property_enum_items(prop, modifier_mask_mode_items);
  RNA_def_property_ui_text(prop, "Mode", "");
  RNA_def_property_update(prop, 0, "rna_Modifier_update");

  prop = RNA_def_property(srna, "armature", PROP_POINTER, PROP_NONE);
  RNA_def_property_pointer_sdna(prop, nullptr, "ob_arm");
  RNA_def_property_ui_text(prop, "Armature", "Armature to use as source of bones to mask");
  RNA_def_property_pointer_funcs(
      prop, nullptr, "rna_MaskModifier_ob_arm_set", nullptr, "rna_Armature_object_poll");
  RNA_def_property_flag(prop, PROP_EDITABLE | PROP_ID_SELF_CHECK);
  RNA_def_property_update(prop, 0, "rna_Modifier_dependency_update");

  prop = RNA_def_property(srna, "vertex_group", PROP_STRING, PROP_NONE);
  RNA_def_property_string_sdna(prop, nullptr, "vgroup");
  RNA_def_property_ui_text(prop, "Vertex Group", "Vertex group name");
  RNA_def_property_string_funcs(prop, nullptr, nullptr, "rna_MaskModifier_vgroup_set");
  RNA_def_property_update(prop, 0, "rna_Modifier_update");

  prop = RNA_def_property(srna, "invert_vertex_group", PROP_BOOLEAN, PROP_NONE);
  RNA_def_property_boolean_sdna(prop, nullptr, "flag", MOD_MASK_INV);
  RNA_def_property_ui_text(prop, "Invert", "Use vertices that are not part of region defined");
  RNA_def_property_update(prop, 0, "rna_Modifier_update");

  prop = RNA_def_property(srna, "use_smooth", PROP_BOOLEAN, PROP_NONE);
  RNA_def_property_boolean_sdna(prop, nullptr, "flag", MOD_MASK_SMOOTH);
  RNA_def_property_ui_text(
      prop, "Smooth", "Use vertex group weights to cut faces at the weight contour");
  RNA_def_property_update(prop, 0, "rna_Modifier_update");

  prop = RNA_def_property(srna, "threshold", PROP_FLOAT, PROP_FACTOR);
  RNA_def_property_float_sdna(prop, nullptr, "threshold");
  RNA_def_property_range(prop, 0.0, 1.0);
  RNA_def_property_ui_range(prop, 0, 1, 0.1, 3);
  RNA_def_property_ui_text(prop, "Threshold", "Weights over this threshold remain");
  RNA_def_property_update(prop, 0, "rna_Modifier_update");

  RNA_define_lib_overridable(false);
}

static void rna_def_modifier_simpledeform(BlenderRNA *brna)
{
  StructRNA *srna;
  PropertyRNA *prop;

  static const EnumPropertyItem simple_deform_mode_items[] = {
      {MOD_SIMPLEDEFORM_MODE_TWIST,
       "TWIST",
       0,
       "Twist",
       "Rotate around the Z axis of the modifier space"},
      {MOD_SIMPLEDEFORM_MODE_BEND,
       "BEND",
       0,
       "Bend",
       "Bend the mesh over the Z axis of the modifier space"},
      {MOD_SIMPLEDEFORM_MODE_TAPER,
       "TAPER",
       0,
       "Taper",
       "Linearly scale along Z axis of the modifier space"},
      {MOD_SIMPLEDEFORM_MODE_STRETCH,
       "STRETCH",
       0,
       "Stretch",
       "Stretch the object along the Z axis of the modifier space"},
      {0, nullptr, 0, nullptr, nullptr},
  };

  srna = RNA_def_struct(brna, "SimpleDeformModifier", "Modifier");
  RNA_def_struct_ui_text(
      srna,
      "SimpleDeform Modifier",
      "Simple deformation modifier to apply effects such as twisting and bending");
  RNA_def_struct_sdna(srna, "SimpleDeformModifierData");
  RNA_def_struct_ui_icon(srna, ICON_MOD_SIMPLEDEFORM);

  RNA_define_lib_overridable(true);

  prop = RNA_def_property(srna, "deform_method", PROP_ENUM, PROP_NONE);
  RNA_def_property_enum_sdna(prop, nullptr, "mode");
  RNA_def_property_enum_items(prop, simple_deform_mode_items);
  RNA_def_property_ui_text(prop, "Mode", "");
  RNA_def_property_translation_context(prop, BLT_I18NCONTEXT_OPERATOR_DEFAULT);
  RNA_def_property_update(prop, 0, "rna_Modifier_update");

  prop = RNA_def_property(srna, "vertex_group", PROP_STRING, PROP_NONE);
  RNA_def_property_string_sdna(prop, nullptr, "vgroup_name");
  RNA_def_property_ui_text(prop, "Vertex Group", "Vertex group name");
  RNA_def_property_string_funcs(
      prop, nullptr, nullptr, "rna_SimpleDeformModifier_vgroup_name_set");
  RNA_def_property_update(prop, 0, "rna_Modifier_update");

  prop = RNA_def_property(srna, "deform_axis", PROP_ENUM, PROP_NONE);
  RNA_def_property_enum_items(prop, rna_enum_axis_xyz_items);
  RNA_def_property_ui_text(prop, "Axis", "Deform around local axis");
  RNA_def_property_update(prop, 0, "rna_Modifier_update");

  prop = RNA_def_property(srna, "origin", PROP_POINTER, PROP_NONE);
  RNA_def_property_ui_text(prop, "Origin", "Offset the origin and orientation of the deformation");
  RNA_def_property_flag(prop, PROP_EDITABLE | PROP_ID_SELF_CHECK);
  RNA_def_property_update(prop, 0, "rna_Modifier_dependency_update");

  prop = RNA_def_property(srna, "factor", PROP_FLOAT, PROP_NONE);
  RNA_def_property_range(prop, -FLT_MAX, FLT_MAX);
  RNA_def_property_ui_range(prop, -10.0, 10.0, 1.0, 3);
  RNA_def_property_ui_text(prop, "Factor", "Amount to deform object");
  RNA_def_property_update(prop, 0, "rna_Modifier_update");

  prop = RNA_def_property(srna, "angle", PROP_FLOAT, PROP_ANGLE);
  RNA_def_property_float_sdna(prop, nullptr, "factor");
  RNA_def_property_range(prop, -FLT_MAX, FLT_MAX);
  RNA_def_property_ui_range(prop, DEG2RAD(-360.0), DEG2RAD(360.0), 10.0, 3);
  RNA_def_property_ui_text(prop, "Angle", "Angle of deformation");
  RNA_def_property_update(prop, 0, "rna_Modifier_update");

  prop = RNA_def_property(srna, "limits", PROP_FLOAT, PROP_NONE);
  RNA_def_property_float_sdna(prop, nullptr, "limit");
  RNA_def_property_array(prop, 2);
  RNA_def_property_range(prop, 0, 1);
  RNA_def_property_ui_range(prop, 0, 1, 5, 2);
  RNA_def_property_ui_text(prop, "Limits", "Lower/Upper limits for deform");
  RNA_def_property_update(prop, 0, "rna_Modifier_update");

  prop = RNA_def_property(srna, "lock_x", PROP_BOOLEAN, PROP_NONE);
  RNA_def_property_boolean_sdna(prop, nullptr, "axis", MOD_SIMPLEDEFORM_LOCK_AXIS_X);
  RNA_def_property_ui_text(prop, "X", "Do not allow deformation along the X axis");
  RNA_def_property_update(prop, 0, "rna_Modifier_update");

  prop = RNA_def_property(srna, "lock_y", PROP_BOOLEAN, PROP_NONE);
  RNA_def_property_boolean_sdna(prop, nullptr, "axis", MOD_SIMPLEDEFORM_LOCK_AXIS_Y);
  RNA_def_property_ui_text(prop, "Y", "Do not allow deformation along the Y axis");
  RNA_def_property_update(prop, 0, "rna_Modifier_update");

  prop = RNA_def_property(srna, "lock_z", PROP_BOOLEAN, PROP_NONE);
  RNA_def_property_boolean_sdna(prop, nullptr, "axis", MOD_SIMPLEDEFORM_LOCK_AXIS_Z);
  RNA_def_property_ui_text(prop, "Z", "Do not allow deformation along the Z axis");
  RNA_def_property_update(prop, 0, "rna_Modifier_update");

  prop = RNA_def_property(srna, "invert_vertex_group", PROP_BOOLEAN, PROP_NONE);
  RNA_def_property_boolean_sdna(prop, nullptr, "flag", MOD_SIMPLEDEFORM_FLAG_INVERT_VGROUP);
  RNA_def_property_ui_text(prop, "Invert", "Invert vertex group influence");
  RNA_def_property_update(prop, 0, "rna_Modifier_update");

  RNA_define_lib_overridable(false);
}

static void rna_def_modifier_surface(BlenderRNA *brna)
{
  StructRNA *srna;

  srna = RNA_def_struct(brna, "SurfaceModifier", "Modifier");
  RNA_def_struct_ui_text(
      srna,
      "Surface Modifier",
      "Surface modifier defining modifier stack position used for surface fields");
  RNA_def_struct_sdna(srna, "SurfaceModifierData");
  RNA_def_struct_ui_icon(srna, ICON_MOD_PHYSICS);
}

static void rna_def_modifier_solidify(BlenderRNA *brna)
{
  static const EnumPropertyItem mode_items[] = {
      {MOD_SOLIDIFY_MODE_EXTRUDE,
       "EXTRUDE",
       0,
       "Simple",
       "Output a solidified version of a mesh by simple extrusion"},
      {MOD_SOLIDIFY_MODE_NONMANIFOLD,
       "NON_MANIFOLD",
       0,
       "Complex",
       "Output a manifold mesh even if the base mesh is non-manifold, "
       "where edges have 3 or more connecting faces. "
       "This method is slower"},
      {0, nullptr, 0, nullptr, nullptr},
  };

  static const EnumPropertyItem nonmanifold_thickness_mode_items[] = {
      {MOD_SOLIDIFY_NONMANIFOLD_OFFSET_MODE_FIXED,
       "FIXED",
       0,
       "Fixed",
       "Most basic thickness calculation"},
      {MOD_SOLIDIFY_NONMANIFOLD_OFFSET_MODE_EVEN,
       "EVEN",
       0,
       "Even",
       "Even thickness calculation which takes the angle between faces into account"},
      {MOD_SOLIDIFY_NONMANIFOLD_OFFSET_MODE_CONSTRAINTS,
       "CONSTRAINTS",
       0,
       "Constraints",
       "Thickness calculation using constraints, most advanced"},
      {0, nullptr, 0, nullptr, nullptr},
  };

  static const EnumPropertyItem nonmanifold_boundary_mode_items[] = {
      {MOD_SOLIDIFY_NONMANIFOLD_BOUNDARY_MODE_NONE, "NONE", 0, "None", "No shape correction"},
      {MOD_SOLIDIFY_NONMANIFOLD_BOUNDARY_MODE_ROUND,
       "ROUND",
       0,
       "Round",
       "Round open perimeter shape"},
      {MOD_SOLIDIFY_NONMANIFOLD_BOUNDARY_MODE_FLAT,
       "FLAT",
       0,
       "Flat",
       "Flat open perimeter shape"},
      {0, nullptr, 0, nullptr, nullptr},
  };

  StructRNA *srna;
  PropertyRNA *prop;

  srna = RNA_def_struct(brna, "SolidifyModifier", "Modifier");
  RNA_def_struct_ui_text(
      srna, "Solidify Modifier", "Create a solid skin, compensating for sharp angles");
  RNA_def_struct_sdna(srna, "SolidifyModifierData");
  RNA_def_struct_ui_icon(srna, ICON_MOD_SOLIDIFY);

  RNA_define_lib_overridable(true);

  prop = RNA_def_property(srna, "solidify_mode", PROP_ENUM, PROP_NONE);
  RNA_def_property_enum_sdna(prop, nullptr, "mode");
  RNA_def_property_enum_items(prop, mode_items);
  RNA_def_property_ui_text(prop, "Mode", "Selects the used algorithm");
  RNA_def_property_update(prop, 0, "rna_Modifier_update");

  prop = RNA_def_property(srna, "thickness", PROP_FLOAT, PROP_DISTANCE);
  RNA_def_property_float_sdna(prop, nullptr, "offset");
  RNA_def_property_range(prop, -FLT_MAX, FLT_MAX);
  RNA_def_property_ui_range(prop, -10, 10, 0.1, 4);
  RNA_def_property_ui_text(prop, "Thickness", "Thickness of the shell");
  RNA_def_property_update(prop, 0, "rna_Modifier_update");

  prop = RNA_def_property(srna, "thickness_clamp", PROP_FLOAT, PROP_FACTOR);
  RNA_def_property_float_sdna(prop, nullptr, "offset_clamp");
  RNA_def_property_range(prop, 0, 100.0);
  RNA_def_property_ui_range(prop, 0, 2.0, 0.1, 4);
  RNA_def_property_ui_text(prop, "Clamp", "Offset clamp based on geometry scale");
  RNA_def_property_update(prop, 0, "rna_Modifier_update");

  prop = RNA_def_property(srna, "use_thickness_angle_clamp", PROP_BOOLEAN, PROP_NONE);
  RNA_def_property_boolean_sdna(prop, nullptr, "flag", MOD_SOLIDIFY_OFFSET_ANGLE_CLAMP);
  RNA_def_property_ui_text(prop, "Angle Clamp", "Clamp thickness based on angles");
  RNA_def_property_update(prop, 0, "rna_Modifier_update");

  prop = RNA_def_property(srna, "thickness_vertex_group", PROP_FLOAT, PROP_FACTOR);
  RNA_def_property_float_sdna(prop, nullptr, "offset_fac_vg");
  RNA_def_property_range(prop, 0.0, 1.0);
  RNA_def_property_ui_range(prop, 0, 1, 0.1, 3);
  RNA_def_property_ui_text(
      prop, "Vertex Group Factor", "Thickness factor to use for zero vertex group influence");
  RNA_def_property_update(prop, 0, "rna_Modifier_update");

  prop = RNA_def_property(srna, "offset", PROP_FLOAT, PROP_FACTOR);
  RNA_def_property_float_sdna(prop, nullptr, "offset_fac");
  RNA_def_property_range(prop, -FLT_MAX, FLT_MAX);
  RNA_def_property_ui_range(prop, -1, 1, 0.1, 4);
  RNA_def_property_ui_text(prop, "Offset", "Offset the thickness from the center");
  RNA_def_property_update(prop, 0, "rna_Modifier_update");

  prop = RNA_def_property(srna, "edge_crease_inner", PROP_FLOAT, PROP_FACTOR);
  RNA_def_property_float_sdna(prop, nullptr, "crease_inner");
  RNA_def_property_range(prop, 0, 1);
  RNA_def_property_ui_range(prop, 0, 1, 0.1, 3);
  RNA_def_property_ui_text(prop, "Inner Crease", "Assign a crease to inner edges");
  RNA_def_property_update(prop, 0, "rna_Modifier_update");

  prop = RNA_def_property(srna, "edge_crease_outer", PROP_FLOAT, PROP_FACTOR);
  RNA_def_property_float_sdna(prop, nullptr, "crease_outer");
  RNA_def_property_range(prop, 0, 1);
  RNA_def_property_ui_range(prop, 0, 1, 0.1, 3);
  RNA_def_property_ui_text(prop, "Outer Crease", "Assign a crease to outer edges");
  RNA_def_property_update(prop, 0, "rna_Modifier_update");

  prop = RNA_def_property(srna, "edge_crease_rim", PROP_FLOAT, PROP_FACTOR);
  RNA_def_property_float_sdna(prop, nullptr, "crease_rim");
  RNA_def_property_range(prop, 0, 1);
  RNA_def_property_ui_range(prop, 0, 1, 0.1, 3);
  RNA_def_property_ui_text(prop, "Rim Crease", "Assign a crease to the edges making up the rim");
  RNA_def_property_update(prop, 0, "rna_Modifier_update");

  prop = RNA_def_property(srna, "material_offset", PROP_INT, PROP_NONE);
  RNA_def_property_int_sdna(prop, nullptr, "mat_ofs");
  RNA_def_property_range(prop, SHRT_MIN, SHRT_MAX);
  RNA_def_property_ui_text(prop, "Material Offset", "Offset material index of generated faces");
  RNA_def_property_update(prop, 0, "rna_Modifier_update");

  prop = RNA_def_property(srna, "material_offset_rim", PROP_INT, PROP_NONE);
  RNA_def_property_int_sdna(prop, nullptr, "mat_ofs_rim");
  RNA_def_property_range(prop, SHRT_MIN, SHRT_MAX);
  RNA_def_property_ui_text(
      prop, "Rim Material Offset", "Offset material index of generated rim faces");
  RNA_def_property_update(prop, 0, "rna_Modifier_update");

  prop = RNA_def_property(srna, "vertex_group", PROP_STRING, PROP_NONE);
  RNA_def_property_string_sdna(prop, nullptr, "defgrp_name");
  RNA_def_property_ui_text(prop, "Vertex Group", "Vertex group name");
  RNA_def_property_string_funcs(prop, nullptr, nullptr, "rna_SolidifyModifier_defgrp_name_set");
  RNA_def_property_update(prop, 0, "rna_Modifier_update");

  prop = RNA_def_property(srna, "shell_vertex_group", PROP_STRING, PROP_NONE);
  RNA_def_property_string_sdna(prop, nullptr, "shell_defgrp_name");
  RNA_def_property_ui_text(prop,
                           "Shell Vertex Group",
                           "Vertex group that the generated shell geometry will be weighted to");
  RNA_def_property_string_funcs(
      prop, nullptr, nullptr, "rna_SolidifyModifier_shell_defgrp_name_set");
  RNA_def_property_update(prop, 0, "rna_Modifier_update");

  prop = RNA_def_property(srna, "rim_vertex_group", PROP_STRING, PROP_NONE);
  RNA_def_property_string_sdna(prop, nullptr, "rim_defgrp_name");
  RNA_def_property_ui_text(prop,
                           "Rim Vertex Group",
                           "Vertex group that the generated rim geometry will be weighted to");
  RNA_def_property_string_funcs(
      prop, nullptr, nullptr, "rna_SolidifyModifier_rim_defgrp_name_set");
  RNA_def_property_update(prop, 0, "rna_Modifier_update");

  prop = RNA_def_property(srna, "use_rim", PROP_BOOLEAN, PROP_NONE);
  RNA_def_property_boolean_sdna(prop, nullptr, "flag", MOD_SOLIDIFY_RIM);
  RNA_def_property_ui_text(prop,
                           "Fill Rim",
                           "Create edge loops between the inner and outer surfaces on face edges "
                           "(slow, disable when not needed)");
  RNA_def_property_update(prop, 0, "rna_Modifier_update");

  prop = RNA_def_property(srna, "use_even_offset", PROP_BOOLEAN, PROP_NONE);
  RNA_def_property_boolean_sdna(prop, nullptr, "flag", MOD_SOLIDIFY_EVEN);
  RNA_def_property_ui_text(
      prop,
      "Even Thickness",
      "Maintain thickness by adjusting for sharp corners (slow, disable when not needed)");
  RNA_def_property_update(prop, 0, "rna_Modifier_update");

  prop = RNA_def_property(srna, "use_quality_normals", PROP_BOOLEAN, PROP_NONE);
  RNA_def_property_boolean_sdna(prop, nullptr, "flag", MOD_SOLIDIFY_NORMAL_CALC);
  RNA_def_property_ui_text(
      prop,
      "High Quality Normals",
      "Calculate normals which result in more even thickness (slow, disable when not needed)");
  RNA_def_property_update(prop, 0, "rna_Modifier_update");

  prop = RNA_def_property(srna, "invert_vertex_group", PROP_BOOLEAN, PROP_NONE);
  RNA_def_property_boolean_sdna(prop, nullptr, "flag", MOD_SOLIDIFY_VGROUP_INV);
  RNA_def_property_ui_text(prop, "Vertex Group Invert", "Invert the vertex group influence");
  RNA_def_property_update(prop, 0, "rna_Modifier_update");

  prop = RNA_def_property(srna, "use_flat_faces", PROP_BOOLEAN, PROP_NONE);
  RNA_def_property_boolean_sdna(prop, nullptr, "flag", MOD_SOLIDIFY_NONMANIFOLD_FLAT_FACES);
  RNA_def_property_ui_text(prop,
                           "Flat Faces",
                           "Make faces use the minimal vertex weight assigned to their vertices "
                           "(ensures new faces remain parallel to their original ones, slow, "
                           "disable when not needed)");
  RNA_def_property_update(prop, 0, "rna_Modifier_update");

  prop = RNA_def_property(srna, "use_flip_normals", PROP_BOOLEAN, PROP_NONE);
  RNA_def_property_boolean_sdna(prop, nullptr, "flag", MOD_SOLIDIFY_FLIP);
  RNA_def_property_ui_text(prop, "Flip Normals", "Invert the face direction");
  RNA_def_property_update(prop, 0, "rna_Modifier_update");

  prop = RNA_def_property(srna, "use_rim_only", PROP_BOOLEAN, PROP_NONE);
  RNA_def_property_boolean_sdna(prop, nullptr, "flag", MOD_SOLIDIFY_NOSHELL);
  RNA_def_property_ui_text(prop, "Only Rim", "Only add the rim to the original data");
  RNA_def_property_update(prop, 0, "rna_Modifier_update");

  /* Settings for #MOD_SOLIDIFY_MODE_NONMANIFOLD */
  prop = RNA_def_property(srna, "nonmanifold_thickness_mode", PROP_ENUM, PROP_NONE);
  RNA_def_property_enum_sdna(prop, nullptr, "nonmanifold_offset_mode");
  RNA_def_property_enum_items(prop, nonmanifold_thickness_mode_items);
  RNA_def_property_ui_text(prop, "Thickness Mode", "Selects the used thickness algorithm");
  RNA_def_property_update(prop, 0, "rna_Modifier_update");

  prop = RNA_def_property(srna, "nonmanifold_boundary_mode", PROP_ENUM, PROP_NONE);
  RNA_def_property_enum_items(prop, nonmanifold_boundary_mode_items);
  RNA_def_property_ui_text(prop, "Boundary Shape", "Selects the boundary adjustment algorithm");
  RNA_def_property_translation_context(prop, BLT_I18NCONTEXT_ID_MESH);
  RNA_def_property_update(prop, 0, "rna_Modifier_update");

  prop = RNA_def_property(srna, "nonmanifold_merge_threshold", PROP_FLOAT, PROP_DISTANCE);
  RNA_def_property_float_sdna(prop, nullptr, "merge_tolerance");
  RNA_def_property_range(prop, 0.0, 1.0);
  RNA_def_property_ui_range(prop, 0.0, 1.0, 0.01, 4);
  RNA_def_property_ui_text(
      prop, "Merge Threshold", "Distance within which degenerated geometry is merged");
  RNA_def_property_update(prop, 0, "rna_Modifier_update");

  prop = RNA_def_property(srna, "bevel_convex", PROP_FLOAT, PROP_NONE);
  RNA_def_property_float_sdna(prop, nullptr, "bevel_convex");
  RNA_def_property_range(prop, -1.0, 1.0);
  RNA_def_property_ui_range(prop, -1.0, 1.0, 0.1, 3);
  RNA_def_property_ui_text(prop, "Bevel Convex", "Edge bevel weight to be added to outside edges");
  RNA_def_property_update(prop, 0, "rna_Modifier_update");

  RNA_define_lib_overridable(false);
}

static void rna_def_modifier_screw(BlenderRNA *brna)
{
  StructRNA *srna;
  PropertyRNA *prop;

  srna = RNA_def_struct(brna, "ScrewModifier", "Modifier");
  RNA_def_struct_ui_text(srna, "Screw Modifier", "Revolve edges");
  RNA_def_struct_sdna(srna, "ScrewModifierData");
  RNA_def_struct_ui_icon(srna, ICON_MOD_SCREW);

  RNA_define_lib_overridable(true);

  prop = RNA_def_property(srna, "object", PROP_POINTER, PROP_NONE);
  RNA_def_property_pointer_sdna(prop, nullptr, "ob_axis");
  RNA_def_property_ui_text(prop, "Object", "Object to define the screw axis");
  RNA_def_property_flag(prop, PROP_EDITABLE | PROP_ID_SELF_CHECK);
  RNA_def_property_update(prop, 0, "rna_Modifier_dependency_update");

  prop = RNA_def_property(srna, "steps", PROP_INT, PROP_UNSIGNED);
  RNA_def_property_range(prop, 1, 10000);
  RNA_def_property_ui_range(prop, 1, 512, 1, -1);
  RNA_def_property_ui_text(prop, "Steps", "Number of steps in the revolution");
  RNA_def_property_update(prop, 0, "rna_Modifier_update");

  prop = RNA_def_property(srna, "render_steps", PROP_INT, PROP_UNSIGNED);
  RNA_def_property_range(prop, 1, 10000);
  RNA_def_property_ui_range(prop, 1, 512, 1, -1);
  RNA_def_property_ui_text(prop, "Render Steps", "Number of steps in the revolution");
  RNA_def_property_update(prop, 0, "rna_Modifier_update");

  prop = RNA_def_property(srna, "iterations", PROP_INT, PROP_UNSIGNED);
  RNA_def_property_int_sdna(prop, nullptr, "iter");
  RNA_def_property_range(prop, 1, 10000);
  RNA_def_property_ui_range(prop, 1, 100, 1, -1);
  RNA_def_property_ui_text(prop, "Iterations", "Number of times to apply the screw operation");
  RNA_def_property_update(prop, 0, "rna_Modifier_update");

  prop = RNA_def_property(srna, "axis", PROP_ENUM, PROP_NONE);
  RNA_def_property_enum_items(prop, rna_enum_axis_xyz_items);
  RNA_def_property_ui_text(prop, "Axis", "Screw axis");
  RNA_def_property_update(prop, 0, "rna_Modifier_update");

  prop = RNA_def_property(srna, "angle", PROP_FLOAT, PROP_ANGLE);
  RNA_def_property_ui_range(prop, -M_PI * 2, M_PI * 2, 10, -1);
  RNA_def_property_range(prop, -FLT_MAX, FLT_MAX);
  RNA_def_property_ui_text(prop, "Angle", "Angle of revolution");
  RNA_def_property_update(prop, 0, "rna_Modifier_update");

  prop = RNA_def_property(srna, "screw_offset", PROP_FLOAT, PROP_DISTANCE);
  RNA_def_property_float_sdna(prop, nullptr, "screw_ofs");
  RNA_def_property_ui_text(prop, "Screw", "Offset the revolution along its axis");
  RNA_def_property_update(prop, 0, "rna_Modifier_update");

  prop = RNA_def_property(srna, "merge_threshold", PROP_FLOAT, PROP_DISTANCE);
  RNA_def_property_float_sdna(prop, nullptr, "merge_dist");
  RNA_def_property_range(prop, 0, FLT_MAX);
  RNA_def_property_ui_range(prop, 0, 1, 1, 4);
  RNA_def_property_ui_text(prop, "Merge Distance", "Limit below which to merge vertices");
  RNA_def_property_update(prop, 0, "rna_Modifier_update");

  prop = RNA_def_property(srna, "use_normal_flip", PROP_BOOLEAN, PROP_NONE);
  RNA_def_property_boolean_sdna(prop, nullptr, "flag", MOD_SCREW_NORMAL_FLIP);
  RNA_def_property_ui_text(prop, "Flip", "Flip normals of lathed faces");
  RNA_def_property_update(prop, 0, "rna_Modifier_update");

  prop = RNA_def_property(srna, "use_normal_calculate", PROP_BOOLEAN, PROP_NONE);
  RNA_def_property_boolean_sdna(prop, nullptr, "flag", MOD_SCREW_NORMAL_CALC);
  RNA_def_property_ui_text(
      prop, "Calculate Order", "Calculate the order of edges (needed for meshes, but not curves)");
  RNA_def_property_update(prop, 0, "rna_Modifier_update");

  prop = RNA_def_property(srna, "use_object_screw_offset", PROP_BOOLEAN, PROP_NONE);
  RNA_def_property_boolean_sdna(prop, nullptr, "flag", MOD_SCREW_OBJECT_OFFSET);
  RNA_def_property_ui_text(
      prop, "Object Screw", "Use the distance between the objects to make a screw");
  RNA_def_property_update(prop, 0, "rna_Modifier_update");

  /* Vertex merging parameters */
  prop = RNA_def_property(srna, "use_merge_vertices", PROP_BOOLEAN, PROP_NONE);
  RNA_def_property_boolean_sdna(prop, nullptr, "flag", MOD_SCREW_MERGE);
  RNA_def_property_ui_text(
      prop, "Merge Vertices", "Merge adjacent vertices (screw offset must be zero)");
  RNA_def_property_update(prop, 0, "rna_Modifier_update");

  prop = RNA_def_property(srna, "use_smooth_shade", PROP_BOOLEAN, PROP_NONE);
  RNA_def_property_boolean_sdna(prop, nullptr, "flag", MOD_SCREW_SMOOTH_SHADING);
  RNA_def_property_ui_text(
      prop, "Smooth Shading", "Output faces with smooth shading rather than flat shaded");
  RNA_def_property_update(prop, 0, "rna_Modifier_update");

  prop = RNA_def_property(srna, "use_stretch_u", PROP_BOOLEAN, PROP_NONE);
  RNA_def_property_boolean_sdna(prop, nullptr, "flag", MOD_SCREW_UV_STRETCH_U);
  RNA_def_property_ui_text(
      prop, "Stretch U", "Stretch the U coordinates between 0 and 1 when UVs are present");
  RNA_def_property_update(prop, 0, "rna_Modifier_update");

  prop = RNA_def_property(srna, "use_stretch_v", PROP_BOOLEAN, PROP_NONE);
  RNA_def_property_boolean_sdna(prop, nullptr, "flag", MOD_SCREW_UV_STRETCH_V);
  RNA_def_property_ui_text(
      prop, "Stretch V", "Stretch the V coordinates between 0 and 1 when UVs are present");
  RNA_def_property_update(prop, 0, "rna_Modifier_update");

#  if 0
  prop = RNA_def_property(srna, "use_angle_object", PROP_BOOLEAN, PROP_NONE);
  RNA_def_property_boolean_sdna(prop, nullptr, "flag", MOD_SCREW_OBJECT_ANGLE);
  RNA_def_property_ui_text(
      prop, "Object Angle", "Use the angle between the objects rather than the fixed angle");
  RNA_def_property_update(prop, 0, "rna_Modifier_update");
#  endif

  RNA_define_lib_overridable(false);
}

static void rna_def_modifier_uvwarp(BlenderRNA *brna)
{
  StructRNA *srna;
  PropertyRNA *prop;

  srna = RNA_def_struct(brna, "UVWarpModifier", "Modifier");
  RNA_def_struct_ui_text(srna, "UVWarp Modifier", "Add target position to UV coordinates");
  RNA_def_struct_sdna(srna, "UVWarpModifierData");
  RNA_def_struct_ui_icon(srna, ICON_MOD_UVPROJECT);

  RNA_define_lib_overridable(true);

  prop = RNA_def_property(srna, "axis_u", PROP_ENUM, PROP_NONE);
  RNA_def_property_enum_sdna(prop, nullptr, "axis_u");
  RNA_def_property_enum_items(prop, rna_enum_axis_xyz_items);
  RNA_def_property_ui_text(prop, "U-Axis", "Pole axis for rotation");
  RNA_def_property_update(prop, 0, "rna_Modifier_update");

  prop = RNA_def_property(srna, "axis_v", PROP_ENUM, PROP_NONE);
  RNA_def_property_enum_sdna(prop, nullptr, "axis_v");
  RNA_def_property_enum_items(prop, rna_enum_axis_xyz_items);
  RNA_def_property_ui_text(prop, "V-Axis", "Pole axis for rotation");
  RNA_def_property_update(prop, 0, "rna_Modifier_update");

  prop = RNA_def_property(srna, "center", PROP_FLOAT, PROP_NONE);
  RNA_def_property_float_sdna(prop, nullptr, "center");
  RNA_def_property_ui_text(prop, "UV Center", "Center point for rotate/scale");
  RNA_def_property_update(prop, 0, "rna_Modifier_update");

  prop = RNA_def_property(srna, "offset", PROP_FLOAT, PROP_NONE);
  RNA_def_property_float_sdna(prop, nullptr, "offset");
  RNA_def_property_ui_text(prop, "Offset", "2D Offset for the warp");
  RNA_def_property_update(prop, 0, "rna_Modifier_update");

  prop = RNA_def_property(srna, "scale", PROP_FLOAT, PROP_NONE);
  RNA_def_property_float_sdna(prop, nullptr, "scale");
  RNA_def_property_ui_text(prop, "Scale", "2D Scale for the warp");
  RNA_def_property_update(prop, 0, "rna_Modifier_update");

  prop = RNA_def_property(srna, "rotation", PROP_FLOAT, PROP_ANGLE);
  RNA_def_property_float_sdna(prop, nullptr, "rotation");
  RNA_def_property_ui_text(prop, "Rotation", "2D Rotation for the warp");
  RNA_def_property_update(prop, 0, "rna_Modifier_update");

  prop = RNA_def_property(srna, "object_from", PROP_POINTER, PROP_NONE);
  RNA_def_property_pointer_sdna(prop, nullptr, "object_src");
  RNA_def_property_ui_text(prop, "Object From", "Object defining offset");
  RNA_def_property_flag(prop, PROP_EDITABLE);
  RNA_def_property_update(prop, 0, "rna_Modifier_dependency_update");

  prop = RNA_def_property(srna, "bone_from", PROP_STRING, PROP_NONE);
  RNA_def_property_string_sdna(prop, nullptr, "bone_src");
  RNA_def_property_ui_text(prop, "Bone From", "Bone defining offset");
  RNA_def_property_update(prop, 0, "rna_Modifier_dependency_update");

  prop = RNA_def_property(srna, "object_to", PROP_POINTER, PROP_NONE);
  RNA_def_property_pointer_sdna(prop, nullptr, "object_dst");
  RNA_def_property_ui_text(prop, "Object To", "Object defining offset");
  RNA_def_property_flag(prop, PROP_EDITABLE);
  RNA_def_property_update(prop, 0, "rna_Modifier_dependency_update");

  prop = RNA_def_property(srna, "bone_to", PROP_STRING, PROP_NONE);
  RNA_def_property_string_sdna(prop, nullptr, "bone_dst");
  RNA_def_property_ui_text(prop, "Bone To", "Bone defining offset");
  RNA_def_property_update(prop, 0, "rna_Modifier_dependency_update");

  prop = RNA_def_property(srna, "vertex_group", PROP_STRING, PROP_NONE);
  RNA_def_property_string_sdna(prop, nullptr, "vgroup_name");
  RNA_def_property_ui_text(prop, "Vertex Group", "Vertex group name");
  RNA_def_property_string_funcs(prop, nullptr, nullptr, "rna_UVWarpModifier_vgroup_name_set");
  RNA_def_property_update(prop, 0, "rna_Modifier_update");

  prop = RNA_def_property(srna, "invert_vertex_group", PROP_BOOLEAN, PROP_NONE);
  RNA_def_property_boolean_sdna(prop, nullptr, "flag", MOD_UVWARP_INVERT_VGROUP);
  RNA_def_property_ui_text(prop, "Invert", "Invert vertex group influence");
  RNA_def_property_update(prop, 0, "rna_Modifier_update");

  prop = RNA_def_property(srna, "uv_layer", PROP_STRING, PROP_NONE);
  RNA_def_property_string_sdna(prop, nullptr, "uvlayer_name");
  RNA_def_property_ui_text(prop, "UV Map", "UV map name");
  RNA_def_property_string_funcs(prop, nullptr, nullptr, "rna_UVWarpModifier_uvlayer_name_set");
  RNA_def_property_update(prop, 0, "rna_Modifier_update");

  RNA_define_lib_overridable(false);
}

static void rna_def_modifier_weightvg_mask(BlenderRNA * /*brna*/,
                                           StructRNA *srna,
                                           const char *mask_flags,
                                           const int invert_vgroup_mask_flag,
                                           const char *mask_vgroup_setter,
                                           const char *mask_uvlayer_setter)
{
  static const EnumPropertyItem weightvg_mask_tex_map_items[] = {
      {MOD_DISP_MAP_LOCAL, "LOCAL", 0, "Local", "Use local generated coordinates"},
      {MOD_DISP_MAP_GLOBAL, "GLOBAL", 0, "Global", "Use global coordinates"},
      {MOD_DISP_MAP_OBJECT,
       "OBJECT",
       0,
       "Object",
       "Use local generated coordinates of another object"},
      {MOD_DISP_MAP_UV, "UV", 0, "UV", "Use coordinates from a UV layer"},
      {0, nullptr, 0, nullptr, nullptr},
  };

  static const EnumPropertyItem weightvg_mask_tex_used_items[] = {
      {MOD_WVG_MASK_TEX_USE_INT, "INT", 0, "Intensity", ""},
      {MOD_WVG_MASK_TEX_USE_RED, "RED", 0, "Red", ""},
      {MOD_WVG_MASK_TEX_USE_GREEN, "GREEN", 0, "Green", ""},
      {MOD_WVG_MASK_TEX_USE_BLUE, "BLUE", 0, "Blue", ""},
      {MOD_WVG_MASK_TEX_USE_HUE, "HUE", 0, "Hue", ""},
      {MOD_WVG_MASK_TEX_USE_SAT, "SAT", 0, "Saturation", ""},
      {MOD_WVG_MASK_TEX_USE_VAL, "VAL", 0, "Value", ""},
      {MOD_WVG_MASK_TEX_USE_ALPHA, "ALPHA", 0, "Alpha", ""},
      {0, nullptr, 0, nullptr, nullptr},
  };

  PropertyRNA *prop;

  RNA_define_lib_overridable(true);

  prop = RNA_def_property(srna, "mask_constant", PROP_FLOAT, PROP_FACTOR);
  RNA_def_property_range(prop, -FLT_MAX, FLT_MAX);
  RNA_def_property_ui_range(prop, 0.0, 1.0, 1, -1);
  RNA_def_property_ui_text(
      prop, "Influence", "Global influence of current modifications on vgroup");
  RNA_def_property_update(prop, 0, "rna_Modifier_update");

  prop = RNA_def_property(srna, "mask_vertex_group", PROP_STRING, PROP_NONE);
  RNA_def_property_string_sdna(prop, nullptr, "mask_defgrp_name");
  RNA_def_property_ui_text(prop, "Mask Vertex Group", "Masking vertex group name");
  RNA_def_property_string_funcs(prop, nullptr, nullptr, mask_vgroup_setter);
  RNA_def_property_update(prop, 0, "rna_Modifier_update");

  prop = RNA_def_property(srna, "invert_mask_vertex_group", PROP_BOOLEAN, PROP_NONE);
  RNA_def_property_boolean_sdna(prop, nullptr, mask_flags, invert_vgroup_mask_flag);
  RNA_def_property_ui_text(prop, "Invert", "Invert vertex group mask influence");
  RNA_def_property_update(prop, 0, "rna_Modifier_update");

  prop = RNA_def_property(srna, "mask_texture", PROP_POINTER, PROP_NONE);
  RNA_def_property_ui_text(prop, "Masking Tex", "Masking texture");
  RNA_def_property_flag(prop, PROP_EDITABLE);
  RNA_def_property_update(prop, 0, "rna_Modifier_dependency_update");

  prop = RNA_def_property(srna, "mask_tex_use_channel", PROP_ENUM, PROP_NONE);
  RNA_def_property_enum_items(prop, weightvg_mask_tex_used_items);
  RNA_def_property_ui_text(prop, "Use Channel", "Which texture channel to use for masking");
  RNA_def_property_update(prop, 0, "rna_Modifier_update");

  prop = RNA_def_property(srna, "mask_tex_mapping", PROP_ENUM, PROP_NONE);
  RNA_def_property_enum_items(prop, weightvg_mask_tex_map_items);
  RNA_def_property_ui_text(prop,
                           "Texture Coordinates",
                           "Which texture coordinates "
                           "to use for mapping");
  RNA_def_property_update(prop, 0, "rna_Modifier_dependency_update");

  prop = RNA_def_property(srna, "mask_tex_uv_layer", PROP_STRING, PROP_NONE);
  RNA_def_property_string_sdna(prop, nullptr, "mask_tex_uvlayer_name");
  RNA_def_property_ui_text(prop, "UV Map", "UV map name");
  RNA_def_property_string_funcs(prop, nullptr, nullptr, mask_uvlayer_setter);
  RNA_def_property_update(prop, 0, "rna_Modifier_update");

  prop = RNA_def_property(srna, "mask_tex_map_object", PROP_POINTER, PROP_NONE);
  RNA_def_property_pointer_sdna(prop, nullptr, "mask_tex_map_obj");
  RNA_def_property_ui_text(prop,
                           "Texture Coordinate Object",
                           "Which object to take texture "
                           "coordinates from");
  RNA_def_property_flag(prop, PROP_EDITABLE | PROP_ID_SELF_CHECK);
  RNA_def_property_update(prop, 0, "rna_Modifier_dependency_update");

  prop = RNA_def_property(srna, "mask_tex_map_bone", PROP_STRING, PROP_NONE);
  RNA_def_property_string_sdna(prop, nullptr, "mask_tex_map_bone");
  RNA_def_property_ui_text(
      prop, "Texture Coordinate Bone", "Which bone to take texture coordinates from");
  RNA_def_property_update(prop, 0, "rna_Modifier_dependency_update");

  RNA_define_lib_overridable(false);
}

static void rna_def_modifier_weightvgedit(BlenderRNA *brna)
{
  static const EnumPropertyItem weightvg_edit_falloff_type_items[] = {
      {MOD_WVG_MAPPING_NONE, "LINEAR", ICON_LINCURVE, "Linear", "Null action"},
      {MOD_WVG_MAPPING_CURVE, "CURVE", ICON_RNDCURVE, "Custom Curve", ""},
      {MOD_WVG_MAPPING_SHARP, "SHARP", ICON_SHARPCURVE, "Sharp", ""},
      {MOD_WVG_MAPPING_SMOOTH, "SMOOTH", ICON_SMOOTHCURVE, "Smooth", ""},
      {MOD_WVG_MAPPING_ROOT, "ROOT", ICON_ROOTCURVE, "Root", ""},
      {MOD_WVG_MAPPING_SPHERE, "ICON_SPHERECURVE", ICON_SPHERECURVE, "Sphere", ""},
      {MOD_WVG_MAPPING_RANDOM, "RANDOM", ICON_RNDCURVE, "Random", ""},
      {MOD_WVG_MAPPING_STEP,
       "STEP",
       ICON_IPO_CONSTANT,
       "Median Step",
       "Map all values below 0.5 to 0.0, and all others to 1.0"},
      {0, nullptr, 0, nullptr, nullptr},
  };

  StructRNA *srna;
  PropertyRNA *prop;

  srna = RNA_def_struct(brna, "VertexWeightEditModifier", "Modifier");
  RNA_def_struct_ui_text(
      srna, "WeightVG Edit Modifier", "Edit the weights of vertices in a group");
  RNA_def_struct_sdna(srna, "WeightVGEditModifierData");
  RNA_def_struct_ui_icon(srna, ICON_MOD_VERTEX_WEIGHT);

  RNA_define_lib_overridable(true);

  prop = RNA_def_property(srna, "vertex_group", PROP_STRING, PROP_NONE);
  RNA_def_property_string_sdna(prop, nullptr, "defgrp_name");
  RNA_def_property_ui_text(prop, "Vertex Group", "Vertex group name");
  RNA_def_property_string_funcs(
      prop, nullptr, nullptr, "rna_WeightVGEditModifier_defgrp_name_set");
  RNA_def_property_update(prop, 0, "rna_Modifier_update");

  prop = RNA_def_property(srna, "falloff_type", PROP_ENUM, PROP_NONE);
  RNA_def_property_enum_items(prop, weightvg_edit_falloff_type_items);
  RNA_def_property_ui_text(prop, "Falloff Type", "How weights are mapped to their new values");
  RNA_def_property_translation_context(prop,
                                       BLT_I18NCONTEXT_ID_CURVE_LEGACY); /* Abusing id_curve :/ */
  RNA_def_property_update(prop, 0, "rna_Modifier_update");

  prop = RNA_def_property(srna, "invert_falloff", PROP_BOOLEAN, PROP_NONE);
  RNA_def_property_boolean_sdna(prop, nullptr, "edit_flags", MOD_WVG_INVERT_FALLOFF);
  RNA_def_property_ui_text(prop, "Invert Falloff", "Invert the resulting falloff weight");
  RNA_def_property_update(prop, 0, "rna_Modifier_update");

  prop = RNA_def_property(srna, "normalize", PROP_BOOLEAN, PROP_NONE);
  RNA_def_property_boolean_sdna(prop, nullptr, "edit_flags", MOD_WVG_EDIT_WEIGHTS_NORMALIZE);
  RNA_def_property_ui_text(
      prop,
      "Normalize Weights",
      "Normalize the resulting weights (otherwise they are only clamped within 0.0 to 1.0 range)");
  RNA_def_property_update(prop, 0, "rna_Modifier_update");

  prop = RNA_def_property(srna, "map_curve", PROP_POINTER, PROP_NONE);
  RNA_def_property_pointer_sdna(prop, nullptr, "cmap_curve");
  RNA_def_property_ui_text(prop, "Mapping Curve", "Custom mapping curve");
  RNA_def_property_update(prop, 0, "rna_Modifier_update");

  prop = RNA_def_property(srna, "use_add", PROP_BOOLEAN, PROP_NONE);
  RNA_def_property_boolean_sdna(prop, nullptr, "edit_flags", MOD_WVG_EDIT_ADD2VG);
  RNA_def_property_ui_text(prop,
                           "Group Add",
                           "Add vertices with weight over threshold "
                           "to vgroup");
  RNA_def_property_update(prop, 0, "rna_Modifier_update");

  prop = RNA_def_property(srna, "use_remove", PROP_BOOLEAN, PROP_NONE);
  RNA_def_property_boolean_sdna(prop, nullptr, "edit_flags", MOD_WVG_EDIT_REMFVG);
  RNA_def_property_ui_text(prop,
                           "Group Remove",
                           "Remove vertices with weight below threshold "
                           "from vgroup");
  RNA_def_property_update(prop, 0, "rna_Modifier_update");

  prop = RNA_def_property(srna, "default_weight", PROP_FLOAT, PROP_FACTOR);
  RNA_def_property_range(prop, 0.0, 1.0f);
  RNA_def_property_ui_range(prop, 0.0, 1.0, 1, -1);
  RNA_def_property_ui_text(prop,
                           "Default Weight",
                           "Default weight a vertex will have if "
                           "it is not in the vgroup");
  RNA_def_property_update(prop, 0, "rna_Modifier_update");

  prop = RNA_def_property(srna, "add_threshold", PROP_FLOAT, PROP_NONE);
  RNA_def_property_float_sdna(prop, nullptr, "add_threshold");
  RNA_def_property_range(prop, -1000.0, 1000.0);
  RNA_def_property_ui_range(prop, 0.0, 1.0, 1, -1);
  RNA_def_property_ui_text(prop,
                           "Add Threshold",
                           "Lower (inclusive) bound for a vertex's weight "
                           "to be added to the vgroup");
  RNA_def_property_update(prop, 0, "rna_Modifier_update");

  prop = RNA_def_property(srna, "remove_threshold", PROP_FLOAT, PROP_NONE);
  RNA_def_property_float_sdna(prop, nullptr, "rem_threshold");
  RNA_def_property_range(prop, -1000.0, 1000.0);
  RNA_def_property_ui_range(prop, 0.0, 1.0, 1, -1);
  RNA_def_property_ui_text(prop,
                           "Remove Threshold",
                           "Upper (inclusive) bound for a vertex's weight "
                           "to be removed from the vgroup");
  RNA_def_property_update(prop, 0, "rna_Modifier_update");

  RNA_define_lib_overridable(false);

  /* Common masking properties. */
  rna_def_modifier_weightvg_mask(brna,
                                 srna,
                                 "edit_flags",
                                 MOD_WVG_EDIT_INVERT_VGROUP_MASK,
                                 "rna_WeightVGEditModifier_mask_defgrp_name_set",
                                 "rna_WeightVGEditModifier_mask_tex_uvlayer_name_set");
}

static void rna_def_modifier_weightvgmix(BlenderRNA *brna)
{
  static const EnumPropertyItem weightvg_mix_modes_items[] = {
      {MOD_WVG_MIX_SET, "SET", 0, "Replace", "Replace VGroup A's weights by VGroup B's ones"},
      {MOD_WVG_MIX_ADD, "ADD", 0, "Add", "Add VGroup B's weights to VGroup A's ones"},
      {MOD_WVG_MIX_SUB, "SUB", 0, "Subtract", "Subtract VGroup B's weights from VGroup A's ones"},
      {MOD_WVG_MIX_MUL, "MUL", 0, "Multiply", "Multiply VGroup A's weights by VGroup B's ones"},
      {MOD_WVG_MIX_DIV, "DIV", 0, "Divide", "Divide VGroup A's weights by VGroup B's ones"},
      {MOD_WVG_MIX_DIF,
       "DIF",
       0,
       "Difference",
       "Difference between VGroup A's and VGroup B's weights"},
      {MOD_WVG_MIX_AVG, "AVG", 0, "Average", "Average value of VGroup A's and VGroup B's weights"},
      {MOD_WVG_MIX_MIN, "MIN", 0, "Minimum", "Minimum of VGroup A's and VGroup B's weights"},
      {MOD_WVG_MIX_MAX, "MAX", 0, "Maximum", "Maximum of VGroup A's and VGroup B's weights"},
      {0, nullptr, 0, nullptr, nullptr},
  };

  static const EnumPropertyItem weightvg_mix_set_items[] = {
      {MOD_WVG_SET_ALL, "ALL", 0, "All", "Affect all vertices (might add some to VGroup A)"},
      {MOD_WVG_SET_A, "A", 0, "VGroup A", "Affect vertices in VGroup A"},
      {MOD_WVG_SET_B,
       "B",
       0,
       "VGroup B",
       "Affect vertices in VGroup B (might add some to VGroup A)"},
      {MOD_WVG_SET_OR,
       "OR",
       0,
       "VGroup A or B",
       "Affect vertices in at least one of both VGroups (might add some to VGroup A)"},
      {MOD_WVG_SET_AND, "AND", 0, "VGroup A and B", "Affect vertices in both groups"},
      {0, nullptr, 0, nullptr, nullptr},
  };

  StructRNA *srna;
  PropertyRNA *prop;

  srna = RNA_def_struct(brna, "VertexWeightMixModifier", "Modifier");
  RNA_def_struct_ui_text(srna, "WeightVG Mix Modifier", "Mix the weights of two vertex groups");
  RNA_def_struct_sdna(srna, "WeightVGMixModifierData");
  RNA_def_struct_ui_icon(srna, ICON_MOD_VERTEX_WEIGHT);

  RNA_define_lib_overridable(true);

  prop = RNA_def_property(srna, "vertex_group_a", PROP_STRING, PROP_NONE);
  RNA_def_property_string_sdna(prop, nullptr, "defgrp_name_a");
  RNA_def_property_ui_text(prop, "Vertex Group A", "First vertex group name");
  RNA_def_property_string_funcs(
      prop, nullptr, nullptr, "rna_WeightVGMixModifier_defgrp_name_a_set");
  RNA_def_property_update(prop, 0, "rna_Modifier_update");

  prop = RNA_def_property(srna, "vertex_group_b", PROP_STRING, PROP_NONE);
  RNA_def_property_string_sdna(prop, nullptr, "defgrp_name_b");
  RNA_def_property_ui_text(prop, "Vertex Group B", "Second vertex group name");
  RNA_def_property_string_funcs(
      prop, nullptr, nullptr, "rna_WeightVGMixModifier_defgrp_name_b_set");
  RNA_def_property_update(prop, 0, "rna_Modifier_update");

  prop = RNA_def_property(srna, "invert_vertex_group_a", PROP_BOOLEAN, PROP_NONE);
  RNA_def_property_boolean_sdna(prop, nullptr, "flag", MOD_WVG_MIX_INVERT_VGROUP_A);
  RNA_def_property_ui_text(prop, "Invert Weights A", "Invert the influence of vertex group A");
  RNA_def_property_update(prop, 0, "rna_Modifier_update");

  prop = RNA_def_property(srna, "invert_vertex_group_b", PROP_BOOLEAN, PROP_NONE);
  RNA_def_property_boolean_sdna(prop, nullptr, "flag", MOD_WVG_MIX_INVERT_VGROUP_B);
  RNA_def_property_ui_text(prop, "Invert Weights B", "Invert the influence of vertex group B");
  RNA_def_property_update(prop, 0, "rna_Modifier_update");

  prop = RNA_def_property(srna, "default_weight_a", PROP_FLOAT, PROP_FACTOR);
  RNA_def_property_range(prop, 0.0, 1.0f);
  RNA_def_property_ui_range(prop, 0.0, 1.0, 1, -1);
  RNA_def_property_ui_text(prop,
                           "Default Weight A",
                           "Default weight a vertex will have if "
                           "it is not in the first A vgroup");
  RNA_def_property_update(prop, 0, "rna_Modifier_update");

  prop = RNA_def_property(srna, "default_weight_b", PROP_FLOAT, PROP_FACTOR);
  RNA_def_property_range(prop, 0.0, 1.0f);
  RNA_def_property_ui_range(prop, 0.0, 1.0, 1, -1);
  RNA_def_property_ui_text(prop,
                           "Default Weight B",
                           "Default weight a vertex will have if "
                           "it is not in the second B vgroup");
  RNA_def_property_update(prop, 0, "rna_Modifier_update");

  prop = RNA_def_property(srna, "mix_mode", PROP_ENUM, PROP_NONE);
  RNA_def_property_enum_items(prop, weightvg_mix_modes_items);
  RNA_def_property_ui_text(prop,
                           "Mix Mode",
                           "How weights from vgroup B affect weights "
                           "of vgroup A");
  RNA_def_property_update(prop, 0, "rna_Modifier_update");

  prop = RNA_def_property(srna, "mix_set", PROP_ENUM, PROP_NONE);
  RNA_def_property_enum_items(prop, weightvg_mix_set_items);
  RNA_def_property_ui_text(prop, "Vertex Set", "Which vertices should be affected");
  RNA_def_property_update(prop, 0, "rna_Modifier_update");

  prop = RNA_def_property(srna, "normalize", PROP_BOOLEAN, PROP_NONE);
  RNA_def_property_boolean_sdna(prop, nullptr, "flag", MOD_WVG_MIX_WEIGHTS_NORMALIZE);
  RNA_def_property_ui_text(
      prop,
      "Normalize Weights",
      "Normalize the resulting weights (otherwise they are only clamped within 0.0 to 1.0 range)");
  RNA_def_property_update(prop, 0, "rna_Modifier_update");

  RNA_define_lib_overridable(false);

  /* Common masking properties. */
  rna_def_modifier_weightvg_mask(brna,
                                 srna,
                                 "flag",
                                 MOD_WVG_MIX_INVERT_VGROUP_MASK,
                                 "rna_WeightVGMixModifier_mask_defgrp_name_set",
                                 "rna_WeightVGMixModifier_mask_tex_uvlayer_name_set");
}

static void rna_def_modifier_weightvgproximity(BlenderRNA *brna)
{
  static const EnumPropertyItem weightvg_proximity_modes_items[] = {
      {MOD_WVG_PROXIMITY_OBJECT,
       "OBJECT",
       0,
       "Object",
       "Use distance between affected and target objects"},
      {MOD_WVG_PROXIMITY_GEOMETRY,
       "GEOMETRY",
       0,
       "Geometry",
       "Use distance between affected object's vertices and target "
       "object, or target object's geometry"},
      {0, nullptr, 0, nullptr, nullptr},
  };

  static const EnumPropertyItem proximity_geometry_items[] = {
      {MOD_WVG_PROXIMITY_GEOM_VERTS, "VERTEX", 0, "Vertex", "Compute distance to nearest vertex"},
      {MOD_WVG_PROXIMITY_GEOM_EDGES, "EDGE", 0, "Edge", "Compute distance to nearest edge"},
      {MOD_WVG_PROXIMITY_GEOM_FACES, "FACE", 0, "Face", "Compute distance to nearest face"},
      {0, nullptr, 0, nullptr, nullptr},
  };

  static const EnumPropertyItem weightvg_proximity_falloff_type_items[] = {
      {MOD_WVG_MAPPING_NONE, "LINEAR", ICON_LINCURVE, "Linear", "Null action"},
      {MOD_WVG_MAPPING_CURVE, "CURVE", ICON_RNDCURVE, "Custom Curve", ""},
      {MOD_WVG_MAPPING_SHARP, "SHARP", ICON_SHARPCURVE, "Sharp", ""},
      {MOD_WVG_MAPPING_SMOOTH, "SMOOTH", ICON_SMOOTHCURVE, "Smooth", ""},
      {MOD_WVG_MAPPING_ROOT, "ROOT", ICON_ROOTCURVE, "Root", ""},
      {MOD_WVG_MAPPING_SPHERE, "ICON_SPHERECURVE", ICON_SPHERECURVE, "Sphere", ""},
      {MOD_WVG_MAPPING_RANDOM, "RANDOM", ICON_RNDCURVE, "Random", ""},
      {MOD_WVG_MAPPING_STEP,
       "STEP",
       ICON_IPO_CONSTANT,
       "Median Step",
       "Map all values below 0.5 to 0.0, and all others to 1.0"},
      {0, nullptr, 0, nullptr, nullptr},
  };

  StructRNA *srna;
  PropertyRNA *prop;

  srna = RNA_def_struct(brna, "VertexWeightProximityModifier", "Modifier");
  RNA_def_struct_ui_text(srna,
                         "WeightVG Proximity Modifier",
                         "Set the weights of vertices in a group from a target object's "
                         "distance");
  RNA_def_struct_sdna(srna, "WeightVGProximityModifierData");
  RNA_def_struct_ui_icon(srna, ICON_MOD_VERTEX_WEIGHT);

  RNA_define_lib_overridable(true);

  prop = RNA_def_property(srna, "vertex_group", PROP_STRING, PROP_NONE);
  RNA_def_property_string_sdna(prop, nullptr, "defgrp_name");
  RNA_def_property_ui_text(prop, "Vertex Group", "Vertex group name");
  RNA_def_property_string_funcs(
      prop, nullptr, nullptr, "rna_WeightVGProximityModifier_defgrp_name_set");
  RNA_def_property_update(prop, 0, "rna_Modifier_update");

  prop = RNA_def_property(srna, "proximity_mode", PROP_ENUM, PROP_NONE);
  RNA_def_property_enum_items(prop, weightvg_proximity_modes_items);
  RNA_def_property_enum_default(prop, MOD_WVG_PROXIMITY_GEOMETRY);
  RNA_def_property_ui_text(prop, "Proximity Mode", "Which distances to target object to use");
  RNA_def_property_update(prop, 0, "rna_Modifier_update");

  prop = RNA_def_property(srna, "proximity_geometry", PROP_ENUM, PROP_NONE);
  RNA_def_property_enum_sdna(prop, nullptr, "proximity_flags");
  RNA_def_property_enum_items(prop, proximity_geometry_items);
  RNA_def_property_flag(prop, PROP_ENUM_FLAG); /* important to run before default set */
  RNA_def_property_enum_default(prop, MOD_WVG_PROXIMITY_GEOM_FACES);
  RNA_def_property_ui_text(prop,
                           "Proximity Geometry",
                           "Use the shortest computed distance to target object's geometry "
                           "as weight");
  RNA_def_property_update(prop, 0, "rna_Modifier_update");

  prop = RNA_def_property(srna, "target", PROP_POINTER, PROP_NONE);
  RNA_def_property_pointer_sdna(prop, nullptr, "proximity_ob_target");
  RNA_def_property_ui_text(prop, "Target Object", "Object to calculate vertices distances from");
  RNA_def_property_flag(prop, PROP_EDITABLE | PROP_ID_SELF_CHECK);
  RNA_def_property_update(prop, 0, "rna_Modifier_dependency_update");

  prop = RNA_def_property(srna, "min_dist", PROP_FLOAT, PROP_DISTANCE);
  RNA_def_property_range(prop, 0.0, FLT_MAX);
  RNA_def_property_ui_range(prop, 0.0, 1000.0, 10, -1);
  RNA_def_property_ui_text(prop, "Lowest", "Distance mapping to weight 0.0");
  RNA_def_property_update(prop, 0, "rna_Modifier_update");

  prop = RNA_def_property(srna, "max_dist", PROP_FLOAT, PROP_DISTANCE);
  RNA_def_property_range(prop, 0.0, FLT_MAX);
  RNA_def_property_ui_range(prop, 0.0, 1000.0, 10, -1);
  RNA_def_property_ui_text(prop, "Highest", "Distance mapping to weight 1.0");
  RNA_def_property_update(prop, 0, "rna_Modifier_update");

  prop = RNA_def_property(srna, "falloff_type", PROP_ENUM, PROP_NONE);
  RNA_def_property_enum_items(prop, weightvg_proximity_falloff_type_items);
  RNA_def_property_ui_text(prop, "Falloff Type", "How weights are mapped to their new values");
  RNA_def_property_translation_context(prop,
                                       BLT_I18NCONTEXT_ID_CURVE_LEGACY); /* Abusing id_curve :/ */
  RNA_def_property_update(prop, 0, "rna_Modifier_update");

  prop = RNA_def_property(srna, "invert_falloff", PROP_BOOLEAN, PROP_NONE);
  RNA_def_property_boolean_sdna(
      prop, nullptr, "proximity_flags", MOD_WVG_PROXIMITY_INVERT_FALLOFF);
  RNA_def_property_ui_text(prop, "Invert Falloff", "Invert the resulting falloff weight");
  RNA_def_property_update(prop, 0, "rna_Modifier_update");

  prop = RNA_def_property(srna, "normalize", PROP_BOOLEAN, PROP_NONE);
  RNA_def_property_boolean_sdna(
      prop, nullptr, "proximity_flags", MOD_WVG_PROXIMITY_WEIGHTS_NORMALIZE);
  RNA_def_property_ui_text(
      prop,
      "Normalize Weights",
      "Normalize the resulting weights (otherwise they are only clamped within 0.0 to 1.0 range)");
  RNA_def_property_update(prop, 0, "rna_Modifier_update");

  prop = RNA_def_property(srna, "map_curve", PROP_POINTER, PROP_NONE);
  RNA_def_property_pointer_sdna(prop, nullptr, "cmap_curve");
  RNA_def_property_ui_text(prop, "Mapping Curve", "Custom mapping curve");
  RNA_def_property_update(prop, 0, "rna_Modifier_update");

  RNA_define_lib_overridable(false);

  /* Common masking properties. */
  rna_def_modifier_weightvg_mask(brna,
                                 srna,
                                 "proximity_flags",
                                 MOD_WVG_PROXIMITY_INVERT_VGROUP_MASK,
                                 "rna_WeightVGProximityModifier_mask_defgrp_name_set",
                                 "rna_WeightVGProximityModifier_mask_tex_uvlayer_name_set");
}

static void rna_def_modifier_remesh(BlenderRNA *brna)
{
  static const EnumPropertyItem mode_items[] = {
      {MOD_REMESH_CENTROID, "BLOCKS", 0, "Blocks", "Output a blocky surface with no smoothing"},
      {MOD_REMESH_MASS_POINT,
       "SMOOTH",
       0,
       "Smooth",
       "Output a smooth surface with no sharp-features detection"},
      {MOD_REMESH_SHARP_FEATURES,
       "SHARP",
       0,
       "Sharp",
       "Output a surface that reproduces sharp edges and corners from the input mesh"},
      {MOD_REMESH_VOXEL,
       "VOXEL",
       0,
       "Voxel",
       "Output a mesh corresponding to the volume of the original mesh"},
      {0, nullptr, 0, nullptr, nullptr},
  };

  StructRNA *srna;
  PropertyRNA *prop;

  srna = RNA_def_struct(brna, "RemeshModifier", "Modifier");
  RNA_def_struct_ui_text(
      srna,
      "Remesh Modifier",
      "Generate a new surface with regular topology that follows the shape of the input mesh");
  RNA_def_struct_sdna(srna, "RemeshModifierData");
  RNA_def_struct_ui_icon(srna, ICON_MOD_REMESH);

  RNA_define_lib_overridable(true);

  prop = RNA_def_property(srna, "mode", PROP_ENUM, PROP_NONE);
  RNA_def_property_enum_items(prop, mode_items);
  RNA_def_property_ui_text(prop, "Mode", "");
  RNA_def_property_update(prop, 0, "rna_Modifier_update");

  prop = RNA_def_property(srna, "scale", PROP_FLOAT, PROP_NONE);
  RNA_def_property_ui_range(prop, 0, 0.99, 0.01, 3);
  RNA_def_property_range(prop, 0, 0.99);
  RNA_def_property_ui_text(
      prop, "Scale", "The ratio of the largest dimension of the model over the size of the grid");
  RNA_def_property_update(prop, 0, "rna_Modifier_update");

  prop = RNA_def_property(srna, "threshold", PROP_FLOAT, PROP_NONE);
  RNA_def_property_ui_range(prop, 0, 1, 0.1, 3);
  RNA_def_property_range(prop, 0, 1);
  RNA_def_property_ui_text(
      prop,
      "Threshold",
      "If removing disconnected pieces, minimum size of components to preserve as a ratio "
      "of the number of polygons in the largest component");
  RNA_def_property_update(prop, 0, "rna_Modifier_update");

  prop = RNA_def_property(srna, "octree_depth", PROP_INT, PROP_NONE);
  RNA_def_property_int_sdna(prop, nullptr, "depth");
  RNA_def_property_range(prop, 1, 24);
  RNA_def_property_ui_range(prop, 1, 12, 1, 3);
  RNA_def_property_ui_text(
      prop, "Octree Depth", "Resolution of the octree; higher values give finer details");
  RNA_def_property_update(prop, 0, "rna_Modifier_update");

  prop = RNA_def_property(srna, "sharpness", PROP_FLOAT, PROP_NONE);
  RNA_def_property_float_sdna(prop, nullptr, "hermite_num");
  RNA_def_property_ui_range(prop, 0, 2, 0.1, 3);
  RNA_def_property_ui_text(
      prop,
      "Sharpness",
      "Tolerance for outliers; lower values filter noise while higher values will reproduce "
      "edges closer to the input");
  RNA_def_property_update(prop, 0, "rna_Modifier_update");

  prop = RNA_def_property(srna, "voxel_size", PROP_FLOAT, PROP_DISTANCE);
  RNA_def_property_float_sdna(prop, nullptr, "voxel_size");
  RNA_def_property_range(prop, 0.0001f, FLT_MAX);
  RNA_def_property_ui_range(prop, 0.0001, 2, 0.1, 3);
  RNA_def_property_ui_scale_type(prop, PROP_SCALE_LOG);
  RNA_def_property_ui_text(prop,
                           "Voxel Size",
                           "Size of the voxel in object space used for volume evaluation. Lower "
                           "values preserve finer details");
  RNA_def_property_update(prop, 0, "rna_Modifier_update");

  prop = RNA_def_property(srna, "adaptivity", PROP_FLOAT, PROP_DISTANCE);
  RNA_def_property_float_sdna(prop, nullptr, "adaptivity");
  RNA_def_property_ui_range(prop, 0, 1, 0.1, 3);
  RNA_def_property_ui_text(
      prop,
      "Adaptivity",
      "Reduces the final face count by simplifying geometry where detail is not needed, "
      "generating triangles. A value greater than 0 disables Fix Poles");
  RNA_def_property_update(prop, 0, "rna_Modifier_update");

  prop = RNA_def_property(srna, "use_remove_disconnected", PROP_BOOLEAN, PROP_NONE);
  RNA_def_property_boolean_sdna(prop, nullptr, "flag", MOD_REMESH_FLOOD_FILL);
  RNA_def_property_ui_text(prop, "Remove Disconnected", "");
  RNA_def_property_update(prop, 0, "rna_Modifier_update");

  prop = RNA_def_property(srna, "use_smooth_shade", PROP_BOOLEAN, PROP_NONE);
  RNA_def_property_boolean_sdna(prop, nullptr, "flag", MOD_REMESH_SMOOTH_SHADING);
  RNA_def_property_ui_text(
      prop, "Smooth Shading", "Output faces with smooth shading rather than flat shaded");
  RNA_def_property_update(prop, 0, "rna_Modifier_update");

  RNA_define_lib_overridable(false);
}

static void rna_def_modifier_ocean(BlenderRNA *brna)
{
  StructRNA *srna;
  PropertyRNA *prop;

  static const EnumPropertyItem geometry_items[] = {
    {MOD_OCEAN_GEOM_GENERATE,
     "GENERATE",
     0,
     "Generate",
     "Generate ocean surface geometry at the specified resolution"},
    {MOD_OCEAN_GEOM_DISPLACE,
     "DISPLACE",
     0,
     "Displace",
     "Displace existing geometry according to simulation"},
#  if 0
    {MOD_OCEAN_GEOM_SIM_ONLY,
     "SIM_ONLY",
     0,
     "Sim Only",
     "Leaves geometry unchanged, but still runs simulation (to be used from texture)"},
#  endif
    {0, nullptr, 0, nullptr, nullptr},
  };

  static const EnumPropertyItem spectrum_items[] = {
      {MOD_OCEAN_SPECTRUM_PHILLIPS,
       "PHILLIPS",
       0,
       "Turbulent Ocean",
       "Use for turbulent seas with foam"},
      {MOD_OCEAN_SPECTRUM_PIERSON_MOSKOWITZ,
       "PIERSON_MOSKOWITZ",
       0,
       "Established Ocean",
       "Use for a large area, established ocean (Pierson-Moskowitz method)"},
      {MOD_OCEAN_SPECTRUM_JONSWAP,
       "JONSWAP",
       0,
       "Established Ocean (Sharp Peaks)",
       "Use for established oceans ('JONSWAP', Pierson-Moskowitz method) with peak sharpening"},
      {MOD_OCEAN_SPECTRUM_TEXEL_MARSEN_ARSLOE,
       "TEXEL_MARSEN_ARSLOE",
       0,
       "Shallow Water",
       "Use for shallow water ('JONSWAP', 'TMA' - Texel-Marsen-Arsloe method)"},
      {0, nullptr, 0, nullptr, nullptr},
  };

  srna = RNA_def_struct(brna, "OceanModifier", "Modifier");
  RNA_def_struct_ui_text(srna, "Ocean Modifier", "Simulate an ocean surface");
  RNA_def_struct_sdna(srna, "OceanModifierData");
  RNA_def_struct_ui_icon(srna, ICON_MOD_OCEAN);

  RNA_define_lib_overridable(true);

  prop = RNA_def_property(srna, "geometry_mode", PROP_ENUM, PROP_NONE);
  RNA_def_property_enum_sdna(prop, nullptr, "geometry_mode");
  RNA_def_property_enum_items(prop, geometry_items);
  RNA_def_property_ui_text(prop, "Geometry", "Method of modifying geometry");
  RNA_def_property_update(prop, 0, "rna_Modifier_update");

  prop = RNA_def_property(srna, "size", PROP_FLOAT, PROP_UNSIGNED);
  RNA_def_property_float_sdna(prop, nullptr, "size");
  RNA_def_property_ui_text(
      prop, "Size", "Surface scale factor (does not affect the height of the waves)");
  RNA_def_property_ui_range(prop, -FLT_MAX, FLT_MAX, 1, -1);
  RNA_def_property_update(prop, 0, "rna_Modifier_update");

  prop = RNA_def_property(srna, "repeat_x", PROP_INT, PROP_UNSIGNED);
  RNA_def_property_int_sdna(prop, nullptr, "repeat_x");
  RNA_def_property_clear_flag(prop, PROP_ANIMATABLE);
  RNA_def_property_range(prop, 1, 1024);
  RNA_def_property_ui_range(prop, 1, 100, 1, -1);
  RNA_def_property_ui_text(prop, "Repeat X", "Repetitions of the generated surface in X");
  RNA_def_property_update(prop, 0, "rna_Modifier_update");

  prop = RNA_def_property(srna, "repeat_y", PROP_INT, PROP_UNSIGNED);
  RNA_def_property_int_sdna(prop, nullptr, "repeat_y");
  RNA_def_property_clear_flag(prop, PROP_ANIMATABLE);
  RNA_def_property_range(prop, 1, 1024);
  RNA_def_property_ui_range(prop, 1, 100, 1, -1);
  RNA_def_property_ui_text(prop, "Repeat Y", "Repetitions of the generated surface in Y");
  RNA_def_property_update(prop, 0, "rna_Modifier_update");

  prop = RNA_def_property(srna, "use_normals", PROP_BOOLEAN, PROP_NONE);
  RNA_def_property_boolean_sdna(prop, nullptr, "flag", MOD_OCEAN_GENERATE_NORMALS);
  RNA_def_property_clear_flag(prop, PROP_ANIMATABLE);
  RNA_def_property_ui_text(
      prop,
      "Generate Normals",
      "Output normals for bump mapping - disabling can speed up performance if it's not needed");
  RNA_def_property_update(prop, 0, "rna_OceanModifier_init_update");

  prop = RNA_def_property(srna, "use_foam", PROP_BOOLEAN, PROP_NONE);
  RNA_def_property_boolean_sdna(prop, nullptr, "flag", MOD_OCEAN_GENERATE_FOAM);
  RNA_def_property_clear_flag(prop, PROP_ANIMATABLE);
  RNA_def_property_ui_text(prop, "Generate Foam", "Generate foam mask as a vertex color channel");
  RNA_def_property_update(prop, 0, "rna_OceanModifier_init_update");

  prop = RNA_def_property(srna, "use_spray", PROP_BOOLEAN, PROP_NONE);
  RNA_def_property_boolean_sdna(prop, nullptr, "flag", MOD_OCEAN_GENERATE_SPRAY);
  RNA_def_property_clear_flag(prop, PROP_ANIMATABLE);
  RNA_def_property_ui_text(
      prop, "Generate Spray Map", "Generate map of spray direction as a vertex color channel");
  RNA_def_property_update(prop, 0, "rna_OceanModifier_init_update");

  prop = RNA_def_property(srna, "invert_spray", PROP_BOOLEAN, PROP_NONE);
  RNA_def_property_boolean_sdna(prop, nullptr, "flag", MOD_OCEAN_INVERT_SPRAY);
  RNA_def_property_clear_flag(prop, PROP_ANIMATABLE);
  RNA_def_property_ui_text(prop, "Invert Spray", "Invert the spray direction map");
  RNA_def_property_update(prop, 0, "rna_OceanModifier_init_update");

  prop = RNA_def_property(srna, "spray_layer_name", PROP_STRING, PROP_NONE);
  RNA_def_property_string_sdna(prop, nullptr, "spraylayername");
  RNA_def_property_clear_flag(prop, PROP_ANIMATABLE);
  RNA_def_property_ui_text(
      prop, "Spray Map", "Name of the vertex color layer used for the spray direction map");
  RNA_def_property_update(prop, 0, "rna_OceanModifier_init_update");

  prop = RNA_def_property(srna, "resolution", PROP_INT, PROP_UNSIGNED);
  RNA_def_property_int_sdna(prop, nullptr, "resolution");
  RNA_def_property_clear_flag(prop, PROP_ANIMATABLE);
  RNA_def_property_range(prop, 1, 1024);
  RNA_def_property_ui_range(prop, 1, 32, 1, -1);
  RNA_def_property_ui_text(
      prop, "Render Resolution", "Resolution of the generated surface for rendering and baking");
  RNA_def_property_update(prop, 0, "rna_OceanModifier_init_update");

  prop = RNA_def_property(srna, "viewport_resolution", PROP_INT, PROP_UNSIGNED);
  RNA_def_property_int_sdna(prop, nullptr, "viewport_resolution");
  RNA_def_property_clear_flag(prop, PROP_ANIMATABLE);
  RNA_def_property_range(prop, 1, 1024);
  RNA_def_property_ui_range(prop, 1, 32, 1, -1);
  RNA_def_property_ui_text(
      prop, "Viewport Resolution", "Viewport resolution of the generated surface");
  RNA_def_property_update(prop, 0, "rna_OceanModifier_init_update");

  prop = RNA_def_property(srna, "spatial_size", PROP_INT, PROP_NONE);
  RNA_def_property_int_sdna(prop, nullptr, "spatial_size");
  RNA_def_property_ui_range(prop, 1, 512, 2, -1);
  RNA_def_property_clear_flag(prop, PROP_ANIMATABLE);
  RNA_def_property_ui_text(
      prop,
      "Spatial Size",
      "Size of the simulation domain (in meters), and of the generated geometry (in BU)");
  RNA_def_property_update(prop, 0, "rna_OceanModifier_init_update");

  prop = RNA_def_property(srna, "wind_velocity", PROP_FLOAT, PROP_VELOCITY);
  RNA_def_property_float_sdna(prop, nullptr, "wind_velocity");
  RNA_def_property_clear_flag(prop, PROP_ANIMATABLE);
  RNA_def_property_ui_text(prop, "Wind Velocity", "Wind speed");
  RNA_def_property_update(prop, 0, "rna_OceanModifier_init_update");

  prop = RNA_def_property(srna, "damping", PROP_FLOAT, PROP_FACTOR);
  RNA_def_property_float_sdna(prop, nullptr, "damp");
  RNA_def_property_clear_flag(prop, PROP_ANIMATABLE);
  RNA_def_property_ui_text(
      prop, "Damping", "Damp reflected waves going in opposite direction to the wind");
  RNA_def_property_update(prop, 0, "rna_OceanModifier_init_update");

  prop = RNA_def_property(srna, "wave_scale_min", PROP_FLOAT, PROP_DISTANCE);
  RNA_def_property_float_sdna(prop, nullptr, "smallest_wave");
  RNA_def_property_clear_flag(prop, PROP_ANIMATABLE);
  RNA_def_property_range(prop, 0.0, FLT_MAX);
  RNA_def_property_ui_text(prop, "Smallest Wave", "Shortest allowed wavelength");
  RNA_def_property_update(prop, 0, "rna_OceanModifier_init_update");

  prop = RNA_def_property(srna, "wave_alignment", PROP_FLOAT, PROP_UNSIGNED);
  RNA_def_property_float_sdna(prop, nullptr, "wave_alignment");
  RNA_def_property_clear_flag(prop, PROP_ANIMATABLE);
  RNA_def_property_range(prop, 0.0, 1.0);
  RNA_def_property_ui_text(prop, "Wave Alignment", "How much the waves are aligned to each other");
  RNA_def_property_update(prop, 0, "rna_OceanModifier_init_update");

  prop = RNA_def_property(srna, "wave_direction", PROP_FLOAT, PROP_ANGLE);
  RNA_def_property_float_sdna(prop, nullptr, "wave_direction");
  RNA_def_property_clear_flag(prop, PROP_ANIMATABLE);
  RNA_def_property_ui_text(
      prop, "Wave Direction", "Main direction of the waves when they are (partially) aligned");
  RNA_def_property_update(prop, 0, "rna_OceanModifier_init_update");

  prop = RNA_def_property(srna, "wave_scale", PROP_FLOAT, PROP_UNSIGNED);
  RNA_def_property_float_sdna(prop, nullptr, "wave_scale");
  RNA_def_property_ui_text(prop, "Wave Scale", "Scale of the displacement effect");
  RNA_def_property_update(prop, 0, "rna_Modifier_update");

  prop = RNA_def_property(srna, "depth", PROP_FLOAT, PROP_DISTANCE);
  RNA_def_property_float_sdna(prop, nullptr, "depth");
  RNA_def_property_clear_flag(prop, PROP_ANIMATABLE);
  RNA_def_property_ui_text(prop, "Depth", "Depth of the solid ground below the water surface");
  RNA_def_property_ui_range(prop, 0, 250, 1, -1);
  RNA_def_property_update(prop, 0, "rna_OceanModifier_init_update");

  prop = RNA_def_property(srna, "foam_coverage", PROP_FLOAT, PROP_NONE);
  RNA_def_property_float_sdna(prop, nullptr, "foam_coverage");
  RNA_def_property_ui_text(prop, "Foam Coverage", "Amount of generated foam");
  RNA_def_property_update(prop, 0, "rna_Modifier_update");

  prop = RNA_def_property(srna, "bake_foam_fade", PROP_FLOAT, PROP_UNSIGNED);
  RNA_def_property_float_sdna(prop, nullptr, "foam_fade");
  RNA_def_property_clear_flag(prop, PROP_ANIMATABLE);
  RNA_def_property_ui_text(
      prop, "Foam Fade", "How much foam accumulates over time (baked ocean only)");
  RNA_def_property_ui_range(prop, 0.0, 10.0, 1, -1);
  RNA_def_property_update(prop, 0, nullptr);

  prop = RNA_def_property(srna, "foam_layer_name", PROP_STRING, PROP_NONE);
  RNA_def_property_string_sdna(prop, nullptr, "foamlayername");
  RNA_def_property_ui_text(
      prop, "Foam Layer Name", "Name of the vertex color layer used for foam");
  RNA_def_property_update(prop, 0, "rna_Modifier_update");

  prop = RNA_def_property(srna, "choppiness", PROP_FLOAT, PROP_UNSIGNED);
  RNA_def_property_float_sdna(prop, nullptr, "chop_amount");
  RNA_def_property_ui_text(
      prop,
      "Choppiness",
      "Choppiness of the wave's crest (adds some horizontal component to the displacement)");
  RNA_def_property_ui_range(prop, 0.0, 4.0, 3, -1);
  RNA_def_property_float_funcs(prop, nullptr, "rna_OceanModifier_ocean_chop_set", nullptr);
  RNA_def_property_update(prop, 0, "rna_Modifier_update");

  prop = RNA_def_property(srna, "time", PROP_FLOAT, PROP_UNSIGNED);
  RNA_def_property_float_sdna(prop, nullptr, "time");
  RNA_def_property_ui_text(prop, "Time", "Current time of the simulation");
  RNA_def_property_ui_range(prop, -FLT_MAX, FLT_MAX, 1, -1);
  RNA_def_property_update(prop, 0, "rna_Modifier_update");

  prop = RNA_def_property(srna, "spectrum", PROP_ENUM, PROP_NONE);
  RNA_def_property_enum_sdna(prop, nullptr, "spectrum");
  RNA_def_property_clear_flag(prop, PROP_ANIMATABLE);
  RNA_def_property_enum_items(prop, spectrum_items);
  RNA_def_property_ui_text(prop, "Spectrum", "Spectrum to use");
  RNA_def_property_update(prop, 0, "rna_OceanModifier_init_update");

  prop = RNA_def_property(srna, "fetch_jonswap", PROP_FLOAT, PROP_UNSIGNED);
  RNA_def_property_float_sdna(prop, nullptr, "fetch_jonswap");
  RNA_def_property_clear_flag(prop, PROP_ANIMATABLE);
  RNA_def_property_range(prop, 0.0, FLT_MAX);
  RNA_def_property_ui_text(
      prop,
      "Fetch",
      "This is the distance from a lee shore, "
      "called the fetch, or the distance over which the wind blows with constant velocity. "
      "Used by 'JONSWAP' and 'TMA' models");
  RNA_def_property_update(prop, 0, "rna_OceanModifier_init_update");

  prop = RNA_def_property(srna, "sharpen_peak_jonswap", PROP_FLOAT, PROP_UNSIGNED);
  RNA_def_property_float_sdna(prop, nullptr, "sharpen_peak_jonswap");
  RNA_def_property_clear_flag(prop, PROP_ANIMATABLE);
  RNA_def_property_range(prop, 0.0, 1.0);
  RNA_def_property_ui_text(prop, "Sharpen peak", "Peak sharpening for 'JONSWAP' and 'TMA' models");
  RNA_def_property_update(prop, 0, "rna_OceanModifier_init_update");

  prop = RNA_def_property(srna, "random_seed", PROP_INT, PROP_UNSIGNED);
  RNA_def_property_int_sdna(prop, nullptr, "seed");
  RNA_def_property_clear_flag(prop, PROP_ANIMATABLE);
  RNA_def_property_ui_text(prop, "Random Seed", "Seed of the random generator");
  RNA_def_property_update(prop, 0, "rna_OceanModifier_init_update");

  prop = RNA_def_property(srna, "frame_start", PROP_INT, PROP_TIME);
  RNA_def_property_int_sdna(prop, nullptr, "bakestart");
  RNA_def_property_clear_flag(prop, PROP_ANIMATABLE);
  RNA_def_property_ui_text(prop, "Bake Start", "Start frame of the ocean baking");
  RNA_def_property_update(prop, 0, "rna_OceanModifier_init_update");

  prop = RNA_def_property(srna, "frame_end", PROP_INT, PROP_TIME);
  RNA_def_property_int_sdna(prop, nullptr, "bakeend");
  RNA_def_property_clear_flag(prop, PROP_ANIMATABLE);
  RNA_def_property_ui_text(prop, "Bake End", "End frame of the ocean baking");
  RNA_def_property_update(prop, 0, "rna_OceanModifier_init_update");

  prop = RNA_def_property(srna, "is_cached", PROP_BOOLEAN, PROP_NONE);
  RNA_def_property_boolean_sdna(prop, nullptr, "cached", 1);
  RNA_def_property_clear_flag(prop, PROP_EDITABLE);
  RNA_def_property_ui_text(
      prop, "Ocean is Cached", "Whether the ocean is using cached data or simulating");

  prop = RNA_def_property(srna, "filepath", PROP_STRING, PROP_DIRPATH);
  RNA_def_property_string_sdna(prop, nullptr, "cachepath");
  RNA_def_property_ui_text(prop, "Cache Path", "Path to a folder to store external baked images");
  // RNA_def_property_update(prop, 0, "rna_Modifier_update");
  /* XXX how to update? */

  RNA_define_lib_overridable(false);
}

static void rna_def_modifier_skin(BlenderRNA *brna)
{
  StructRNA *srna;
  PropertyRNA *prop;

  srna = RNA_def_struct(brna, "SkinModifier", "Modifier");
  RNA_def_struct_ui_text(srna, "Skin Modifier", "Generate Skin");
  RNA_def_struct_sdna(srna, "SkinModifierData");
  RNA_def_struct_ui_icon(srna, ICON_MOD_SKIN);

  RNA_define_lib_overridable(true);

  prop = RNA_def_property(srna, "branch_smoothing", PROP_FLOAT, PROP_FACTOR);
  RNA_def_property_ui_text(prop, "Branch Smoothing", "Smooth complex geometry around branches");
  RNA_def_property_ui_range(prop, 0, 1, 1, -1);
  RNA_def_property_update(prop, 0, "rna_Modifier_update");

  prop = RNA_def_property(srna, "use_smooth_shade", PROP_BOOLEAN, PROP_NONE);
  RNA_def_property_boolean_sdna(prop, nullptr, "flag", MOD_SKIN_SMOOTH_SHADING);
  RNA_def_property_ui_text(
      prop, "Smooth Shading", "Output faces with smooth shading rather than flat shaded");
  RNA_def_property_update(prop, 0, "rna_Modifier_update");

  prop = RNA_def_property(srna, "use_x_symmetry", PROP_BOOLEAN, PROP_NONE);
  RNA_def_property_boolean_sdna(prop, nullptr, "symmetry_axes", MOD_SKIN_SYMM_X);
  RNA_def_property_ui_text(prop, "X", "Avoid making unsymmetrical quads across the X axis");
  RNA_def_property_update(prop, 0, "rna_Modifier_update");

  prop = RNA_def_property(srna, "use_y_symmetry", PROP_BOOLEAN, PROP_NONE);
  RNA_def_property_boolean_sdna(prop, nullptr, "symmetry_axes", MOD_SKIN_SYMM_Y);
  RNA_def_property_ui_text(prop, "Y", "Avoid making unsymmetrical quads across the Y axis");
  RNA_def_property_update(prop, 0, "rna_Modifier_update");

  prop = RNA_def_property(srna, "use_z_symmetry", PROP_BOOLEAN, PROP_NONE);
  RNA_def_property_boolean_sdna(prop, nullptr, "symmetry_axes", MOD_SKIN_SYMM_Z);
  RNA_def_property_ui_text(prop, "Z", "Avoid making unsymmetrical quads across the Z axis");
  RNA_def_property_update(prop, 0, "rna_Modifier_update");

  RNA_define_lib_overridable(false);
}

static void rna_def_modifier_triangulate(BlenderRNA *brna)
{
  StructRNA *srna;
  PropertyRNA *prop;

  srna = RNA_def_struct(brna, "TriangulateModifier", "Modifier");
  RNA_def_struct_ui_text(srna, "Triangulate Modifier", "Triangulate Mesh");
  RNA_def_struct_sdna(srna, "TriangulateModifierData");
  RNA_def_struct_ui_icon(srna, ICON_MOD_TRIANGULATE);

  RNA_define_lib_overridable(true);

  prop = RNA_def_property(srna, "quad_method", PROP_ENUM, PROP_NONE);
  RNA_def_property_enum_sdna(prop, nullptr, "quad_method");
  RNA_def_property_enum_items(prop, rna_enum_modifier_triangulate_quad_method_items);
  RNA_def_property_ui_text(prop, "Quad Method", "Method for splitting the quads into triangles");
  RNA_def_property_update(prop, 0, "rna_Modifier_update");

  prop = RNA_def_property(srna, "ngon_method", PROP_ENUM, PROP_NONE);
  RNA_def_property_enum_sdna(prop, nullptr, "ngon_method");
  RNA_def_property_enum_items(prop, rna_enum_modifier_triangulate_ngon_method_items);
  RNA_def_property_ui_text(prop, "N-gon Method", "Method for splitting the n-gons into triangles");
  RNA_def_property_update(prop, 0, "rna_Modifier_update");

  prop = RNA_def_property(srna, "min_vertices", PROP_INT, PROP_UNSIGNED);
  RNA_def_property_int_sdna(prop, nullptr, "min_vertices");
  RNA_def_property_range(prop, 4, INT_MAX);
  RNA_def_property_ui_text(
      prop,
      "Minimum Vertices",
      "Triangulate only polygons with vertex count greater than or equal to this number");
  RNA_def_property_update(prop, 0, "rna_Modifier_update");

  prop = RNA_def_property(srna, "keep_custom_normals", PROP_BOOLEAN, PROP_NONE);
  RNA_def_property_boolean_sdna(prop, nullptr, "flag", MOD_TRIANGULATE_KEEP_CUSTOMLOOP_NORMALS);
  RNA_def_property_ui_text(
      prop,
      "Keep Normals",
      "Try to preserve custom normals.\n"
      "Warning: Depending on chosen triangulation method, "
      "shading may not be fully preserved, \"Fixed\" method usually gives the best result here");
  RNA_def_property_update(prop, 0, "rna_Modifier_update");

  RNA_define_lib_overridable(false);
}

static void rna_def_modifier_meshcache(BlenderRNA *brna)
{
  static const EnumPropertyItem prop_format_type_items[] = {
      {MOD_MESHCACHE_TYPE_MDD, "MDD", 0, "MDD", ""},
      {MOD_MESHCACHE_TYPE_PC2, "PC2", 0, "PC2", ""},
      {0, nullptr, 0, nullptr, nullptr},
  };

  static const EnumPropertyItem prop_deform_mode_items[] = {
      {MOD_MESHCACHE_DEFORM_OVERWRITE,
       "OVERWRITE",
       0,
       "Overwrite",
       "Replace vertex coordinates with cached values"},
      {MOD_MESHCACHE_DEFORM_INTEGRATE,
       "INTEGRATE",
       0,
       "Integrate",
       "Integrate deformation from this modifier's input with the mesh-cache coordinates "
       "(useful for shape keys)"},
      {0, nullptr, 0, nullptr, nullptr},
  };

  static const EnumPropertyItem prop_interpolation_type_items[] = {
      {MOD_MESHCACHE_INTERP_NONE, "NONE", 0, "None", ""},
      {MOD_MESHCACHE_INTERP_LINEAR, "LINEAR", 0, "Linear", ""},
      /* for cardinal we'd need to read 4x cache's */
      // {MOD_MESHCACHE_INTERP_CARDINAL, "CARDINAL", 0, "Cardinal", ""},
      {0, nullptr, 0, nullptr, nullptr},
  };

  static const EnumPropertyItem prop_time_type_items[] = {
      /* use 'eval_frame' */
      {MOD_MESHCACHE_TIME_FRAME,
       "FRAME",
       0,
       "Frame",
       "Control playback using a frame-number "
       "(ignoring time FPS and start frame from the file)"},
      /* use 'eval_time' */
      {MOD_MESHCACHE_TIME_SECONDS, "TIME", 0, "Time", "Control playback using time in seconds"},
      /* use 'eval_factor' */
      {MOD_MESHCACHE_TIME_FACTOR,
       "FACTOR",
       0,
       "Factor",
       "Control playback using a value between 0 and 1"},
      {0, nullptr, 0, nullptr, nullptr},
  };

  static const EnumPropertyItem prop_time_play_items[] = {
      {MOD_MESHCACHE_PLAY_CFEA, "SCENE", 0, "Scene", "Use the time from the scene"},
      {MOD_MESHCACHE_PLAY_EVAL, "CUSTOM", 0, "Custom", "Use the modifier's own time evaluation"},
      {0, nullptr, 0, nullptr, nullptr},
  };

  StructRNA *srna;
  PropertyRNA *prop;

  srna = RNA_def_struct(brna, "MeshCacheModifier", "Modifier");
  RNA_def_struct_ui_text(srna, "Cache Modifier", "Cache Mesh");
  RNA_def_struct_sdna(srna, "MeshCacheModifierData");
  RNA_def_struct_ui_icon(srna, ICON_MOD_MESHDEFORM); /* XXX, needs own icon */

  RNA_define_lib_overridable(true);

  prop = RNA_def_property(srna, "cache_format", PROP_ENUM, PROP_NONE);
  RNA_def_property_enum_sdna(prop, nullptr, "type");
  RNA_def_property_enum_items(prop, prop_format_type_items);
  RNA_def_property_ui_text(prop, "Format", "");
  RNA_def_property_update(prop, 0, "rna_Modifier_update");

  prop = RNA_def_property(srna, "interpolation", PROP_ENUM, PROP_NONE);
  RNA_def_property_enum_sdna(prop, nullptr, "interp");
  RNA_def_property_enum_items(prop, prop_interpolation_type_items);
  RNA_def_property_ui_text(prop, "Interpolation", "");
  RNA_def_property_update(prop, 0, "rna_Modifier_update");

  prop = RNA_def_property(srna, "time_mode", PROP_ENUM, PROP_NONE);
  RNA_def_property_enum_sdna(prop, nullptr, "time_mode");
  RNA_def_property_enum_items(prop, prop_time_type_items);
  RNA_def_property_ui_text(prop, "Time Mode", "Method to control playback time");
  RNA_def_property_update(prop, 0, "rna_Modifier_update");

  prop = RNA_def_property(srna, "play_mode", PROP_ENUM, PROP_NONE);
  RNA_def_property_enum_sdna(prop, nullptr, "play_mode");
  RNA_def_property_enum_items(prop, prop_time_play_items);
  RNA_def_property_ui_text(prop, "Play Mode", "");
  RNA_def_property_update(prop, 0, "rna_Modifier_update");

  prop = RNA_def_property(srna, "deform_mode", PROP_ENUM, PROP_NONE);
  RNA_def_property_enum_sdna(prop, nullptr, "deform_mode");
  RNA_def_property_enum_items(prop, prop_deform_mode_items);
  RNA_def_property_ui_text(prop, "Deform Mode", "");
  RNA_def_property_update(prop, 0, "rna_Modifier_update");

  prop = RNA_def_property(srna, "filepath", PROP_STRING, PROP_FILEPATH);
  RNA_def_property_ui_text(prop, "File Path", "Path to external displacements file");
  RNA_def_property_update(prop, 0, "rna_Modifier_update");

  prop = RNA_def_property(srna, "factor", PROP_FLOAT, PROP_NONE);
  RNA_def_property_float_sdna(prop, nullptr, "factor");
  RNA_def_property_range(prop, 0.0f, 1.0f);
  RNA_def_property_ui_text(prop, "Influence", "Influence of the deformation");
  RNA_def_property_update(prop, 0, "rna_Modifier_update");

  prop = RNA_def_property(srna, "vertex_group", PROP_STRING, PROP_NONE);
  RNA_def_property_string_sdna(prop, nullptr, "defgrp_name");
  RNA_def_property_ui_text(
      prop,
      "Vertex Group",
      "Name of the Vertex Group which determines the influence of the modifier per point");
  RNA_def_property_string_funcs(prop, nullptr, nullptr, "rna_MeshCacheModifier_defgrp_name_set");
  RNA_def_property_update(prop, 0, "rna_Modifier_update");

  prop = RNA_def_property(srna, "invert_vertex_group", PROP_BOOLEAN, PROP_NONE);
  RNA_def_property_boolean_sdna(prop, nullptr, "flag", MOD_MESHCACHE_INVERT_VERTEX_GROUP);
  RNA_def_property_ui_text(prop, "Invert", "Invert vertex group influence");
  RNA_def_property_update(prop, 0, "rna_Modifier_update");

  /* -------------------------------------------------------------------- */
  /* Axis Conversion */
  prop = RNA_def_property(srna, "forward_axis", PROP_ENUM, PROP_NONE);
  RNA_def_property_enum_sdna(prop, nullptr, "forward_axis");
  RNA_def_property_enum_items(prop, rna_enum_object_axis_items);
  RNA_def_property_ui_text(prop, "Forward", "");
  RNA_def_property_update(prop, 0, "rna_Modifier_update");

  prop = RNA_def_property(srna, "up_axis", PROP_ENUM, PROP_NONE);
  RNA_def_property_enum_sdna(prop, nullptr, "up_axis");
  RNA_def_property_enum_items(prop, rna_enum_object_axis_items);
  RNA_def_property_ui_text(prop, "Up", "");
  RNA_def_property_update(prop, 0, "rna_Modifier_update");

  prop = RNA_def_property(srna, "flip_axis", PROP_ENUM, PROP_NONE);
  RNA_def_property_enum_sdna(prop, nullptr, "flip_axis");
  RNA_def_property_enum_items(prop, rna_enum_axis_flag_xyz_items);
  RNA_def_property_flag(prop, PROP_ENUM_FLAG);
  RNA_def_property_ui_text(prop, "Flip Axis", "");
  RNA_def_property_update(prop, 0, "rna_Modifier_update");

  /* -------------------------------------------------------------------- */
  /* For Scene time */
  prop = RNA_def_property(srna, "frame_start", PROP_FLOAT, PROP_TIME);
  RNA_def_property_float_sdna(prop, nullptr, "frame_start");
  RNA_def_property_range(prop, -MAXFRAME, MAXFRAME);
  RNA_def_property_ui_text(prop, "Frame Start", "Add this to the start frame");
  RNA_def_property_update(prop, 0, "rna_Modifier_update");

  prop = RNA_def_property(srna, "frame_scale", PROP_FLOAT, PROP_NONE);
  RNA_def_property_float_sdna(prop, nullptr, "frame_scale");
  RNA_def_property_range(prop, 0.0f, 100.0f);
  RNA_def_property_ui_text(prop, "Frame Scale", "Evaluation time in seconds");
  RNA_def_property_update(prop, 0, "rna_Modifier_update");

  /* -------------------------------------------------------------------- */
  /* eval values depend on 'time_mode' */
  prop = RNA_def_property(srna, "eval_frame", PROP_FLOAT, PROP_NONE);
  RNA_def_property_float_sdna(prop, nullptr, "eval_frame");
  RNA_def_property_range(prop, MINFRAME, MAXFRAME);
  RNA_def_property_ui_text(prop, "Evaluation Frame", "The frame to evaluate (starting at 0)");
  RNA_def_property_update(prop, 0, "rna_Modifier_update");

  prop = RNA_def_property(srna, "eval_time", PROP_FLOAT, PROP_NONE);
  RNA_def_property_float_sdna(prop, nullptr, "eval_time");
  RNA_def_property_range(prop, 0.0f, FLT_MAX);
  RNA_def_property_ui_text(prop, "Evaluation Time", "Evaluation time in seconds");
  RNA_def_property_update(prop, 0, "rna_Modifier_update");

  prop = RNA_def_property(srna, "eval_factor", PROP_FLOAT, PROP_FACTOR);
  RNA_def_property_float_sdna(prop, nullptr, "eval_factor");
  RNA_def_property_range(prop, 0.0f, 1.0f);
  RNA_def_property_ui_text(prop, "Evaluation Factor", "Evaluation time in seconds");
  RNA_def_property_update(prop, 0, "rna_Modifier_update");

  RNA_define_lib_overridable(false);
}

static void rna_def_modifier_meshseqcache(BlenderRNA *brna)
{
  StructRNA *srna;
  PropertyRNA *prop;

  srna = RNA_def_struct(brna, "MeshSequenceCacheModifier", "Modifier");
  RNA_def_struct_ui_text(srna, "Cache Modifier", "Cache Mesh");
  RNA_def_struct_sdna(srna, "MeshSeqCacheModifierData");
  RNA_def_struct_ui_icon(srna, ICON_MOD_MESHDEFORM); /* XXX, needs own icon */

  RNA_define_lib_overridable(true);

  prop = RNA_def_property(srna, "cache_file", PROP_POINTER, PROP_NONE);
  RNA_def_property_pointer_sdna(prop, nullptr, "cache_file");
  RNA_def_property_struct_type(prop, "CacheFile");
  RNA_def_property_ui_text(prop, "Cache File", "");
  RNA_def_property_flag(prop, PROP_EDITABLE | PROP_ID_SELF_CHECK);
  RNA_def_property_update(prop, 0, "rna_Modifier_dependency_update");

  prop = RNA_def_property(srna, "object_path", PROP_STRING, PROP_NONE);
  RNA_def_property_ui_text(
      prop,
      "Object Path",
      "Path to the object in the Alembic archive used to lookup geometric data");
  RNA_def_property_update(prop, 0, "rna_Modifier_update");

  static const EnumPropertyItem read_flag_items[] = {
      {MOD_MESHSEQ_READ_VERT, "VERT", 0, "Vertex", ""},
      {MOD_MESHSEQ_READ_POLY, "POLY", 0, "Faces", ""},
      {MOD_MESHSEQ_READ_UV, "UV", 0, "UV", ""},
      {MOD_MESHSEQ_READ_COLOR, "COLOR", 0, "Color", ""},
      {0, nullptr, 0, nullptr, nullptr},
  };

  prop = RNA_def_property(srna, "read_data", PROP_ENUM, PROP_NONE);
  RNA_def_property_flag(prop, PROP_ENUM_FLAG);
  RNA_def_property_enum_sdna(prop, nullptr, "read_flag");
  RNA_def_property_enum_items(prop, read_flag_items);
  RNA_def_property_ui_text(prop, "Read Data", "Data to read from the cache");
  RNA_def_property_update(prop, 0, "rna_Modifier_update");

  prop = RNA_def_property(srna, "use_vertex_interpolation", PROP_BOOLEAN, PROP_NONE);
  RNA_def_property_boolean_sdna(prop, nullptr, "read_flag", MOD_MESHSEQ_INTERPOLATE_VERTICES);
  RNA_def_property_ui_text(
      prop, "Vertex Interpolation", "Allow interpolation of vertex positions");
  RNA_def_property_update(prop, 0, "rna_Modifier_update");

  prop = RNA_def_property(srna, "velocity_scale", PROP_FLOAT, PROP_NONE);
  RNA_def_property_float_sdna(prop, nullptr, "velocity_scale");
  RNA_def_property_range(prop, 0.0f, FLT_MAX);
  RNA_def_property_ui_text(
      prop,
      "Velocity Scale",
      "Multiplier used to control the magnitude of the velocity vectors for time effects");
  RNA_def_property_update(prop, 0, "rna_Modifier_update");

  RNA_define_lib_overridable(false);
}

static void rna_def_modifier_laplaciandeform(BlenderRNA *brna)
{
  StructRNA *srna;
  PropertyRNA *prop;

  srna = RNA_def_struct(brna, "LaplacianDeformModifier", "Modifier");
  RNA_def_struct_ui_text(srna, "Laplacian Deform Modifier", "Mesh deform modifier");
  RNA_def_struct_sdna(srna, "LaplacianDeformModifierData");
  RNA_def_struct_ui_icon(srna, ICON_MOD_MESHDEFORM);

  RNA_define_lib_overridable(true);

  prop = RNA_def_property(srna, "vertex_group", PROP_STRING, PROP_NONE);
  RNA_def_property_string_sdna(prop, nullptr, "anchor_grp_name");
  RNA_def_property_ui_text(
      prop, "Anchor Weights", "Name of Vertex Group which determines Anchors");
  RNA_def_property_string_funcs(
      prop, nullptr, nullptr, "rna_LaplacianDeformModifier_anchor_grp_name_set");

  prop = RNA_def_property(srna, "iterations", PROP_INT, PROP_NONE);
  RNA_def_property_int_sdna(prop, nullptr, "repeat");
  RNA_def_property_ui_range(prop, 1, 50, 1, -1);
  RNA_def_property_ui_text(prop, "Repeat", "");
  RNA_def_property_update(prop, 0, "rna_Modifier_update");

  prop = RNA_def_property(srna, "is_bind", PROP_BOOLEAN, PROP_NONE);
  RNA_def_property_boolean_funcs(prop, "rna_LaplacianDeformModifier_is_bind_get", nullptr);
  RNA_def_property_ui_text(prop, "Bound", "Whether geometry has been bound to anchors");
  RNA_def_property_clear_flag(prop, PROP_EDITABLE);

  prop = RNA_def_property(srna, "invert_vertex_group", PROP_BOOLEAN, PROP_NONE);
  RNA_def_property_boolean_sdna(prop, nullptr, "flag", MOD_LAPLACIANDEFORM_INVERT_VGROUP);
  RNA_def_property_ui_text(prop, "Invert", "Invert vertex group influence");
  RNA_def_property_update(prop, 0, "rna_Modifier_update");

  RNA_define_lib_overridable(false);

  RNA_def_property_update(prop, 0, "rna_Modifier_update");
}

static void rna_def_modifier_weld(BlenderRNA *brna)
{
  StructRNA *srna;
  PropertyRNA *prop;

  static const EnumPropertyItem mode_items[] = {
      {MOD_WELD_MODE_ALL, "ALL", 0, "All", "Full merge by distance"},
      {MOD_WELD_MODE_CONNECTED, "CONNECTED", 0, "Connected", "Only merge along the edges"},
      {0, nullptr, 0, nullptr, nullptr},
  };

  srna = RNA_def_struct(brna, "WeldModifier", "Modifier");
  RNA_def_struct_ui_text(srna, "Weld Modifier", "Weld modifier");
  RNA_def_struct_sdna(srna, "WeldModifierData");
  RNA_def_struct_ui_icon(srna, ICON_AUTOMERGE_OFF);

  RNA_define_lib_overridable(true);

  prop = RNA_def_property(srna, "mode", PROP_ENUM, PROP_NONE);
  RNA_def_property_enum_items(prop, mode_items);
  RNA_def_property_ui_text(prop, "Mode", "Mode defines the merge rule");
  RNA_def_property_update(prop, 0, "rna_Modifier_update");

  prop = RNA_def_property(srna, "merge_threshold", PROP_FLOAT, PROP_DISTANCE);
  RNA_def_property_float_sdna(prop, nullptr, "merge_dist");
  RNA_def_property_range(prop, 0, FLT_MAX);
  RNA_def_property_ui_range(prop, 0, 1, 0.001, 6);
  RNA_def_property_ui_text(prop, "Merge Distance", "Limit below which to merge vertices");
  RNA_def_property_update(prop, 0, "rna_Modifier_update");

  prop = RNA_def_property(srna, "vertex_group", PROP_STRING, PROP_NONE);
  RNA_def_property_string_sdna(prop, nullptr, "defgrp_name");
  RNA_def_property_ui_text(
      prop, "Vertex Group", "Vertex group name for selecting the affected areas");
  RNA_def_property_string_funcs(prop, nullptr, nullptr, "rna_WeldModifier_defgrp_name_set");
  RNA_def_property_update(prop, 0, "rna_Modifier_update");

  prop = RNA_def_property(srna, "invert_vertex_group", PROP_BOOLEAN, PROP_NONE);
  RNA_def_property_boolean_sdna(prop, nullptr, "flag", MOD_WELD_INVERT_VGROUP);
  RNA_def_property_ui_text(prop, "Invert", "Invert vertex group influence");
  RNA_def_property_update(prop, 0, "rna_Modifier_update");

  prop = RNA_def_property(srna, "loose_edges", PROP_BOOLEAN, PROP_NONE);
  RNA_def_property_boolean_sdna(prop, nullptr, "flag", MOD_WELD_LOOSE_EDGES);
  RNA_def_property_ui_text(
      prop, "Only Loose Edges", "Collapse edges without faces, cloth sewing edges");
  RNA_def_property_update(prop, 0, "rna_Modifier_update");

  RNA_define_lib_overridable(false);
}

static void rna_def_modifier_wireframe(BlenderRNA *brna)
{
  StructRNA *srna;
  PropertyRNA *prop;

  srna = RNA_def_struct(brna, "WireframeModifier", "Modifier");
  RNA_def_struct_ui_text(srna, "Wireframe Modifier", "Wireframe effect modifier");
  RNA_def_struct_sdna(srna, "WireframeModifierData");
  RNA_def_struct_ui_icon(srna, ICON_MOD_WIREFRAME);

  RNA_define_lib_overridable(true);

  prop = RNA_def_property(srna, "thickness", PROP_FLOAT, PROP_DISTANCE);
  RNA_def_property_float_sdna(prop, nullptr, "offset");
  RNA_def_property_range(prop, -FLT_MAX, FLT_MAX);
  RNA_def_property_ui_range(prop, 0.0f, 1.0f, 0.01, 4);
  RNA_def_property_ui_text(prop, "Thickness", "Thickness factor");
  RNA_def_property_update(prop, 0, "rna_Modifier_update");

  prop = RNA_def_property(srna, "thickness_vertex_group", PROP_FLOAT, PROP_FACTOR);
  RNA_def_property_float_sdna(prop, nullptr, "offset_fac_vg");
  RNA_def_property_range(prop, 0.0, 1.0);
  RNA_def_property_ui_range(prop, 0, 1, 0.1, 3);
  RNA_def_property_ui_text(
      prop, "Vertex Group Factor", "Thickness factor to use for zero vertex group influence");
  RNA_def_property_update(prop, 0, "rna_Modifier_update");

  prop = RNA_def_property(srna, "offset", PROP_FLOAT, PROP_FACTOR);
  RNA_def_property_float_sdna(prop, nullptr, "offset_fac");
  RNA_def_property_range(prop, -FLT_MAX, FLT_MAX);
  RNA_def_property_ui_range(prop, -1, 1, 0.1, 4);
  RNA_def_property_ui_text(prop, "Offset", "Offset the thickness from the center");
  RNA_def_property_update(prop, 0, "rna_Modifier_update");

  prop = RNA_def_property(srna, "use_replace", PROP_BOOLEAN, PROP_NONE);
  RNA_def_property_boolean_sdna(prop, nullptr, "flag", MOD_WIREFRAME_REPLACE);
  RNA_def_property_ui_text(prop, "Replace", "Remove original geometry");
  RNA_def_property_update(prop, 0, "rna_Modifier_update");

  prop = RNA_def_property(srna, "use_boundary", PROP_BOOLEAN, PROP_NONE);
  RNA_def_property_boolean_sdna(prop, nullptr, "flag", MOD_WIREFRAME_BOUNDARY);
  RNA_def_property_ui_text(prop, "Boundary", "Support face boundaries");
  RNA_def_property_update(prop, 0, "rna_Modifier_update");

  prop = RNA_def_property(srna, "use_even_offset", PROP_BOOLEAN, PROP_NONE);
  RNA_def_property_boolean_sdna(prop, nullptr, "flag", MOD_WIREFRAME_OFS_EVEN);
  RNA_def_property_ui_text(prop, "Offset Even", "Scale the offset to give more even thickness");
  RNA_def_property_update(prop, 0, "rna_Modifier_update");

  prop = RNA_def_property(srna, "use_relative_offset", PROP_BOOLEAN, PROP_NONE);
  RNA_def_property_boolean_sdna(prop, nullptr, "flag", MOD_WIREFRAME_OFS_RELATIVE);
  RNA_def_property_ui_text(prop, "Offset Relative", "Scale the offset by surrounding geometry");
  RNA_def_property_update(prop, 0, "rna_Modifier_update");

  prop = RNA_def_property(srna, "use_crease", PROP_BOOLEAN, PROP_NONE);
  RNA_def_property_boolean_sdna(prop, nullptr, "flag", MOD_WIREFRAME_CREASE);
  RNA_def_property_ui_text(
      prop, "Offset Relative", "Crease hub edges for improved subdivision surface");
  RNA_def_property_update(prop, 0, "rna_Modifier_update");

  prop = RNA_def_property(srna, "crease_weight", PROP_FLOAT, PROP_NONE);
  RNA_def_property_float_sdna(prop, nullptr, "crease_weight");
  RNA_def_property_range(prop, -FLT_MAX, FLT_MAX);
  RNA_def_property_ui_range(prop, 0.0f, 1.0f, 0.1, 1);
  RNA_def_property_ui_text(prop, "Weight", "Crease weight (if active)");
  RNA_def_property_update(prop, 0, "rna_Modifier_update");

  prop = RNA_def_property(srna, "material_offset", PROP_INT, PROP_NONE);
  RNA_def_property_int_sdna(prop, nullptr, "mat_ofs");
  RNA_def_property_range(prop, SHRT_MIN, SHRT_MAX);
  RNA_def_property_ui_text(prop, "Material Offset", "Offset material index of generated faces");
  RNA_def_property_update(prop, 0, "rna_Modifier_update");

  prop = RNA_def_property(srna, "vertex_group", PROP_STRING, PROP_NONE);
  RNA_def_property_string_sdna(prop, nullptr, "defgrp_name");
  RNA_def_property_ui_text(
      prop, "Vertex Group", "Vertex group name for selecting the affected areas");
  RNA_def_property_string_funcs(prop, nullptr, nullptr, "rna_WireframeModifier_defgrp_name_set");
  RNA_def_property_update(prop, 0, "rna_Modifier_update");

  prop = RNA_def_property(srna, "invert_vertex_group", PROP_BOOLEAN, PROP_NONE);
  RNA_def_property_boolean_sdna(prop, nullptr, "flag", MOD_WIREFRAME_INVERT_VGROUP);
  RNA_def_property_ui_text(prop, "Invert", "Invert vertex group influence");
  RNA_def_property_update(prop, 0, "rna_Modifier_update");

  RNA_define_lib_overridable(false);
}

static void rna_def_modifier_datatransfer(BlenderRNA *brna)
{
  StructRNA *srna;
  PropertyRNA *prop;

  static const EnumPropertyItem DT_layer_vert_items[] = {
    {DT_TYPE_MDEFORMVERT,
     "VGROUP_WEIGHTS",
     0,
     "Vertex Groups",
     "Transfer active or all vertex groups"},
#  if 0 /* TODO */
    {DT_TYPE_SHAPEKEY, "SHAPEKEYS", 0, "Shapekey(s)", "Transfer active or all shape keys"},
#  endif
  /* XXX When SkinModifier is enabled,
   * it seems to erase its own CD_MVERT_SKIN layer from final DM :( */
#  if 0
    {DT_TYPE_SKIN, "SKIN", 0, "Skin Weight", "Transfer skin weights"},
#  endif
    {DT_TYPE_BWEIGHT_VERT, "BEVEL_WEIGHT_VERT", 0, "Bevel Weight", "Transfer bevel weights"},
    {DT_TYPE_MPROPCOL_VERT | DT_TYPE_MLOOPCOL_VERT,
     "COLOR_VERTEX",
     0,
     "Colors",
     "Transfer color attributes"},
    {0, nullptr, 0, nullptr, nullptr},
  };

  static const EnumPropertyItem DT_layer_edge_items[] = {
      {DT_TYPE_SHARP_EDGE, "SHARP_EDGE", 0, "Sharp", "Transfer sharp mark"},
      {DT_TYPE_SEAM, "SEAM", 0, "UV Seam", "Transfer UV seam mark"},
      {DT_TYPE_CREASE, "CREASE", 0, "Crease", "Transfer subdivision crease values"},
      {DT_TYPE_BWEIGHT_EDGE, "BEVEL_WEIGHT_EDGE", 0, "Bevel Weight", "Transfer bevel weights"},
      {DT_TYPE_FREESTYLE_EDGE, "FREESTYLE_EDGE", 0, "Freestyle", "Transfer Freestyle edge mark"},
      {0, nullptr, 0, nullptr, nullptr},
  };

  static const EnumPropertyItem DT_layer_loop_items[] = {
      {DT_TYPE_LNOR, "CUSTOM_NORMAL", 0, "Custom Normals", "Transfer custom normals"},
      {DT_TYPE_MPROPCOL_LOOP | DT_TYPE_MLOOPCOL_LOOP,
       "COLOR_CORNER",
       0,
       "Colors",
       "Transfer color attributes"},
      {DT_TYPE_UV, "UV", 0, "UVs", "Transfer UV layers"},
      {0, nullptr, 0, nullptr, nullptr},
  };

  static const EnumPropertyItem DT_layer_poly_items[] = {
      {DT_TYPE_SHARP_FACE, "SMOOTH", 0, "Smooth", "Transfer flat/smooth mark"},
      {DT_TYPE_FREESTYLE_FACE,
       "FREESTYLE_FACE",
       0,
       "Freestyle Mark",
       "Transfer Freestyle face mark"},
      {0, nullptr, 0, nullptr, nullptr},
  };

  srna = RNA_def_struct(brna, "DataTransferModifier", "Modifier");
  RNA_def_struct_ui_text(
      srna, "Data Transfer Modifier", "Modifier transferring some data from a source mesh");
  RNA_def_struct_sdna(srna, "DataTransferModifierData");
  RNA_def_struct_ui_icon(srna, ICON_MOD_DATA_TRANSFER);

  RNA_define_lib_overridable(true);

  prop = RNA_def_property(srna, "object", PROP_POINTER, PROP_NONE);
  RNA_def_property_pointer_sdna(prop, nullptr, "ob_source");
  RNA_def_property_ui_text(prop, "Source Object", "Object to transfer data from");
  RNA_def_property_flag(prop, PROP_EDITABLE | PROP_ID_SELF_CHECK);
  RNA_def_property_pointer_funcs(
      prop, nullptr, "rna_DataTransferModifier_ob_source_set", nullptr, "rna_Mesh_object_poll");
  RNA_def_property_update(prop, 0, "rna_Modifier_dependency_update");

  prop = RNA_def_boolean(srna,
                         "use_object_transform",
                         true,
                         "Object Transform",
                         "Evaluate source and destination meshes in global space");
  RNA_def_property_boolean_sdna(prop, nullptr, "flags", MOD_DATATRANSFER_OBSRC_TRANSFORM);
  RNA_def_property_update(prop, 0, "rna_Modifier_update");

  /* Generic, UI-only data types toggles. */
  prop = RNA_def_boolean(
      srna, "use_vert_data", false, "Vertex Data", "Enable vertex data transfer");
  RNA_def_property_boolean_sdna(prop, nullptr, "flags", MOD_DATATRANSFER_USE_VERT);
  RNA_def_property_update(prop, 0, "rna_DataTransferModifier_use_data_update");

  prop = RNA_def_boolean(srna, "use_edge_data", false, "Edge Data", "Enable edge data transfer");
  RNA_def_property_boolean_sdna(prop, nullptr, "flags", MOD_DATATRANSFER_USE_EDGE);
  RNA_def_property_update(prop, 0, "rna_DataTransferModifier_use_data_update");

  prop = RNA_def_boolean(
      srna, "use_loop_data", false, "Face Corner Data", "Enable face corner data transfer");
  RNA_def_property_boolean_sdna(prop, nullptr, "flags", MOD_DATATRANSFER_USE_LOOP);
  RNA_def_property_update(prop, 0, "rna_DataTransferModifier_use_data_update");

  prop = RNA_def_boolean(srna, "use_poly_data", false, "Face Data", "Enable face data transfer");
  RNA_def_property_boolean_sdna(prop, nullptr, "flags", MOD_DATATRANSFER_USE_POLY);
  RNA_def_property_update(prop, 0, "rna_DataTransferModifier_use_data_update");

  /* Actual data types selection. */
  prop = RNA_def_enum(srna,
                      "data_types_verts",
                      DT_layer_vert_items,
                      0,
                      "Vertex Data Types",
                      "Which vertex data layers to transfer");
  RNA_def_property_flag(prop, PROP_ENUM_FLAG);
  RNA_def_property_enum_sdna(prop, nullptr, "data_types");
  RNA_def_property_enum_funcs(
      prop, nullptr, "rna_DataTransferModifier_verts_data_types_set", nullptr);
  RNA_def_property_update(prop, 0, "rna_DataTransferModifier_data_types_update");

  prop = RNA_def_enum(srna,
                      "data_types_edges",
                      DT_layer_edge_items,
                      0,
                      "Edge Data Types",
                      "Which edge data layers to transfer");
  RNA_def_property_flag(prop, PROP_ENUM_FLAG);
  RNA_def_property_enum_sdna(prop, nullptr, "data_types");
  RNA_def_property_enum_funcs(
      prop, nullptr, "rna_DataTransferModifier_edges_data_types_set", nullptr);
  RNA_def_property_update(prop, 0, "rna_DataTransferModifier_data_types_update");

  prop = RNA_def_enum(srna,
                      "data_types_loops",
                      DT_layer_loop_items,
                      0,
                      "Face Corner Data Types",
                      "Which face corner data layers to transfer");
  RNA_def_property_flag(prop, PROP_ENUM_FLAG);
  RNA_def_property_enum_sdna(prop, nullptr, "data_types");
  RNA_def_property_enum_funcs(
      prop, nullptr, "rna_DataTransferModifier_loops_data_types_set", nullptr);
  RNA_def_property_update(prop, 0, "rna_DataTransferModifier_data_types_update");

  prop = RNA_def_enum(srna,
                      "data_types_polys",
                      DT_layer_poly_items,
                      0,
                      "Poly Data Types",
                      "Which face data layers to transfer");
  RNA_def_property_flag(prop, PROP_ENUM_FLAG);
  RNA_def_property_enum_sdna(prop, nullptr, "data_types");
  RNA_def_property_enum_funcs(
      prop, nullptr, "rna_DataTransferModifier_polys_data_types_set", nullptr);
  RNA_def_property_update(prop, 0, "rna_DataTransferModifier_data_types_update");

  /* Mapping methods. */
  prop = RNA_def_enum(srna,
                      "vert_mapping",
                      rna_enum_dt_method_vertex_items,
                      MREMAP_MODE_VERT_NEAREST,
                      "Vertex Mapping",
                      "Method used to map source vertices to destination ones");
  RNA_def_property_enum_sdna(prop, nullptr, "vmap_mode");
  RNA_def_property_update(prop, 0, "rna_Modifier_update");

  prop = RNA_def_enum(srna,
                      "edge_mapping",
                      rna_enum_dt_method_edge_items,
                      MREMAP_MODE_EDGE_NEAREST,
                      "Edge Mapping",
                      "Method used to map source edges to destination ones");
  RNA_def_property_enum_sdna(prop, nullptr, "emap_mode");
  RNA_def_property_update(prop, 0, "rna_Modifier_update");

  prop = RNA_def_enum(srna,
                      "loop_mapping",
                      rna_enum_dt_method_loop_items,
                      MREMAP_MODE_LOOP_NEAREST_POLYNOR,
                      "Face Corner Mapping",
                      "Method used to map source faces' corners to destination ones");
  RNA_def_property_enum_sdna(prop, nullptr, "lmap_mode");
  RNA_def_property_update(prop, 0, "rna_Modifier_update");

  prop = RNA_def_enum(srna,
                      "poly_mapping",
                      rna_enum_dt_method_poly_items,
                      MREMAP_MODE_POLY_NEAREST,
                      "Face Mapping",
                      "Method used to map source faces to destination ones");
  RNA_def_property_enum_sdna(prop, nullptr, "pmap_mode");
  RNA_def_property_update(prop, 0, "rna_Modifier_update");

  /* Mapping options and filtering. */
  prop = RNA_def_boolean(
      srna,
      "use_max_distance",
      false,
      "Only Neighbor Geometry",
      "Source elements must be closer than given distance from destination one");
  RNA_def_property_boolean_sdna(prop, nullptr, "flags", MOD_DATATRANSFER_MAP_MAXDIST);
  RNA_def_property_update(prop, 0, "rna_Modifier_update");

  prop = RNA_def_float(
      srna,
      "max_distance",
      1.0f,
      0.0f,
      FLT_MAX,
      "Max Distance",
      "Maximum allowed distance between source and destination element, for non-topology mappings",
      0.0f,
      100.0f);
  RNA_def_property_float_sdna(prop, nullptr, "map_max_distance");
  RNA_def_property_subtype(prop, PROP_DISTANCE);
  RNA_def_property_update(prop, 0, "rna_Modifier_update");

  prop = RNA_def_float(
      srna,
      "ray_radius",
      0.0f,
      0.0f,
      FLT_MAX,
      "Ray Radius",
      "'Width' of rays (especially useful when raycasting against vertices or edges)",
      0.0f,
      10.0f);
  RNA_def_property_float_sdna(prop, nullptr, "map_ray_radius");
  RNA_def_property_subtype(prop, PROP_DISTANCE);
  RNA_def_property_update(prop, 0, "rna_Modifier_update");

  prop = RNA_def_float(
      srna,
      "islands_precision",
      0.0f,
      0.0f,
      1.0f,
      "Islands Precision",
      "Factor controlling precision of islands handling "
      "(typically, 0.1 should be enough, higher values can make things really slow)",
      0.0f,
      1.0f);
  RNA_def_property_subtype(prop, PROP_DISTANCE);
  RNA_def_property_update(prop, 0, "rna_Modifier_update");

  /* How to handle multi-layers types of data. */
  prop = RNA_def_enum(srna,
                      "layers_vgroup_select_src",
                      rna_enum_dt_layers_select_src_items,
                      DT_LAYERS_ALL_SRC,
                      "Source Layers Selection",
                      "Which layers to transfer, in case of multi-layers types");
  RNA_def_property_enum_sdna(prop, nullptr, "layers_select_src[DT_MULTILAYER_INDEX_MDEFORMVERT]");
  RNA_def_property_enum_funcs(
      prop, nullptr, nullptr, "rna_DataTransferModifier_layers_select_src_itemf");
  RNA_def_property_update(prop, 0, "rna_Modifier_update");

#  if 0
  prop = RNA_def_enum(srna,
                      "layers_shapekey_select_src",
                      rna_enum_dt_layers_select_src_items,
                      DT_LAYERS_ALL_SRC,
                      "Source Layers Selection",
                      "Which layers to transfer, in case of multi-layers types");
  RNA_def_property_enum_sdna(prop, nullptr, "layers_select_src[DT_MULTILAYER_INDEX_SHAPEKEY]");
  RNA_def_property_enum_funcs(
      prop, nullptr, nullptr, "rna_DataTransferModifier_layers_select_src_itemf");
  RNA_def_property_update(prop, 0, "rna_Modifier_update");
#  endif

  prop = RNA_def_enum(srna,
                      "layers_vcol_vert_select_src",
                      rna_enum_dt_layers_select_src_items,
                      DT_LAYERS_ALL_SRC,
                      "Source Layers Selection",
                      "Which layers to transfer, in case of multi-layers types");
  RNA_def_property_enum_sdna(prop, nullptr, "layers_select_src[DT_MULTILAYER_INDEX_VCOL_VERT]");
  RNA_def_property_enum_funcs(
      prop, nullptr, nullptr, "rna_DataTransferModifier_layers_select_src_itemf");
  RNA_def_property_update(prop, 0, "rna_Modifier_update");

  prop = RNA_def_enum(srna,
                      "layers_vcol_loop_select_src",
                      rna_enum_dt_layers_select_src_items,
                      DT_LAYERS_ALL_SRC,
                      "Source Layers Selection",
                      "Which layers to transfer, in case of multi-layers types");
  RNA_def_property_enum_sdna(prop, nullptr, "layers_select_src[DT_MULTILAYER_INDEX_VCOL_LOOP]");
  RNA_def_property_enum_funcs(
      prop, nullptr, nullptr, "rna_DataTransferModifier_layers_select_src_itemf");
  RNA_def_property_update(prop, 0, "rna_Modifier_update");

  prop = RNA_def_enum(srna,
                      "layers_uv_select_src",
                      rna_enum_dt_layers_select_src_items,
                      DT_LAYERS_ALL_SRC,
                      "Source Layers Selection",
                      "Which layers to transfer, in case of multi-layers types");
  RNA_def_property_enum_sdna(prop, nullptr, "layers_select_src[DT_MULTILAYER_INDEX_UV]");
  RNA_def_property_enum_funcs(
      prop, nullptr, nullptr, "rna_DataTransferModifier_layers_select_src_itemf");
  RNA_def_property_update(prop, 0, "rna_Modifier_update");

  prop = RNA_def_enum(srna,
                      "layers_vgroup_select_dst",
                      rna_enum_dt_layers_select_dst_items,
                      DT_LAYERS_NAME_DST,
                      "Destination Layers Matching",
                      "How to match source and destination layers");
  RNA_def_property_enum_sdna(prop, nullptr, "layers_select_dst[DT_MULTILAYER_INDEX_MDEFORMVERT]");
  RNA_def_property_enum_funcs(
      prop, nullptr, nullptr, "rna_DataTransferModifier_layers_select_dst_itemf");
  RNA_def_property_update(prop, 0, "rna_Modifier_update");

#  if 0
  prop = RNA_def_enum(srna,
                      "layers_shapekey_select_dst",
                      rna_enum_dt_layers_select_dst_items,
                      DT_LAYERS_NAME_DST,
                      "Destination Layers Matching",
                      "How to match source and destination layers");
  RNA_def_property_enum_sdna(prop, nullptr, "layers_select_dst[DT_MULTILAYER_INDEX_SHAPEKEY]");
  RNA_def_property_enum_funcs(
      prop, nullptr, nullptr, "rna_DataTransferModifier_layers_select_dst_itemf");
  RNA_def_property_update(prop, 0, "rna_Modifier_update");
#  endif

  prop = RNA_def_enum(srna,
                      "layers_vcol_vert_select_dst",
                      rna_enum_dt_layers_select_dst_items,
                      DT_LAYERS_NAME_DST,
                      "Destination Layers Matching",
                      "How to match source and destination layers");
  RNA_def_property_enum_sdna(prop, nullptr, "layers_select_dst[DT_MULTILAYER_INDEX_VCOL_VERT]");
  RNA_def_property_enum_funcs(
      prop, nullptr, nullptr, "rna_DataTransferModifier_layers_select_dst_itemf");
  RNA_def_property_update(prop, 0, "rna_Modifier_update");

  prop = RNA_def_enum(srna,
                      "layers_vcol_loop_select_dst",
                      rna_enum_dt_layers_select_dst_items,
                      DT_LAYERS_NAME_DST,
                      "Destination Layers Matching",
                      "How to match source and destination layers");
  RNA_def_property_enum_sdna(prop, nullptr, "layers_select_dst[DT_MULTILAYER_INDEX_VCOL_LOOP]");
  RNA_def_property_enum_funcs(
      prop, nullptr, nullptr, "rna_DataTransferModifier_layers_select_dst_itemf");
  RNA_def_property_update(prop, 0, "rna_Modifier_update");

  prop = RNA_def_enum(srna,
                      "layers_uv_select_dst",
                      rna_enum_dt_layers_select_dst_items,
                      DT_LAYERS_NAME_DST,
                      "Destination Layers Matching",
                      "How to match source and destination layers");
  RNA_def_property_enum_sdna(prop, nullptr, "layers_select_dst[DT_MULTILAYER_INDEX_UV]");
  RNA_def_property_enum_funcs(
      prop, nullptr, nullptr, "rna_DataTransferModifier_layers_select_dst_itemf");
  RNA_def_property_update(prop, 0, "rna_Modifier_update");

  /* Mix stuff */
  prop = RNA_def_enum(srna,
                      "mix_mode",
                      rna_enum_dt_mix_mode_items,
                      CDT_MIX_TRANSFER,
                      "Mix Mode",
                      "How to affect destination elements with source values");
  RNA_def_property_enum_funcs(prop, nullptr, nullptr, "rna_DataTransferModifier_mix_mode_itemf");
  RNA_def_property_update(prop, 0, "rna_Modifier_update");

  prop = RNA_def_float_factor(
      srna,
      "mix_factor",
      0.0f,
      0.0f,
      1.0f,
      "Mix Factor",
      "Factor to use when applying data to destination (exact behavior depends on mix mode, "
      "multiplied with weights from vertex group when defined)",
      0.0f,
      1.0f);
  RNA_def_property_update(prop, 0, "rna_Modifier_update");

  prop = RNA_def_string(srna,
                        "vertex_group",
                        nullptr,
                        MAX_VGROUP_NAME,
                        "Vertex Group",
                        "Vertex group name for selecting the affected areas");
  RNA_def_property_string_sdna(prop, nullptr, "defgrp_name");
  RNA_def_property_string_funcs(
      prop, nullptr, nullptr, "rna_DataTransferModifier_defgrp_name_set");
  RNA_def_property_update(prop, 0, "rna_Modifier_update");

  prop = RNA_def_boolean(
      srna, "invert_vertex_group", false, "Invert", "Invert vertex group influence");
  RNA_def_property_boolean_sdna(prop, nullptr, "flags", MOD_DATATRANSFER_INVERT_VGROUP);
  RNA_def_property_update(prop, 0, "rna_Modifier_update");

  RNA_define_lib_overridable(false);
}

static void rna_def_modifier_normaledit(BlenderRNA *brna)
{
  StructRNA *srna;
  PropertyRNA *prop;

  static const EnumPropertyItem prop_mode_items[] = {
      {MOD_NORMALEDIT_MODE_RADIAL,
       "RADIAL",
       0,
       "Radial",
       "From an ellipsoid (shape defined by the boundbox's dimensions, target is optional)"},
      {MOD_NORMALEDIT_MODE_DIRECTIONAL,
       "DIRECTIONAL",
       0,
       "Directional",
       "Normals 'track' (point to) the target object"},
      {0, nullptr, 0, nullptr, nullptr},
  };

  static const EnumPropertyItem prop_mix_mode_items[] = {
      {MOD_NORMALEDIT_MIX_COPY, "COPY", 0, "Copy", "Copy new normals (overwrite existing)"},
      {MOD_NORMALEDIT_MIX_ADD, "ADD", 0, "Add", "Copy sum of new and old normals"},
      {MOD_NORMALEDIT_MIX_SUB, "SUB", 0, "Subtract", "Copy new normals minus old normals"},
      {MOD_NORMALEDIT_MIX_MUL,
       "MUL",
       0,
       "Multiply",
       "Copy product of old and new normals (not cross product)"},
      {0, nullptr, 0, nullptr, nullptr},
  };

  srna = RNA_def_struct(brna, "NormalEditModifier", "Modifier");
  RNA_def_struct_ui_text(
      srna, "Normal Edit Modifier", "Modifier affecting/generating custom normals");
  RNA_def_struct_sdna(srna, "NormalEditModifierData");
  RNA_def_struct_ui_icon(srna, ICON_MOD_NORMALEDIT);

  RNA_define_lib_overridable(true);

  prop = RNA_def_property(srna, "mode", PROP_ENUM, PROP_NONE);
  RNA_def_property_enum_items(prop, prop_mode_items);
  RNA_def_property_ui_text(prop, "Mode", "How to affect (generate) normals");
  RNA_def_property_update(prop, 0, "rna_Modifier_update");

  prop = RNA_def_float_array(srna,
                             "offset",
                             3,
                             nullptr,
                             -FLT_MAX,
                             FLT_MAX,
                             "Offset",
                             "Offset from object's center",
                             -100.0f,
                             100.0f);
  RNA_def_property_subtype(prop, PROP_COORDS);
  RNA_def_property_update(prop, 0, "rna_Modifier_update");

  prop = RNA_def_property(srna, "mix_mode", PROP_ENUM, PROP_NONE);
  RNA_def_property_enum_items(prop, prop_mix_mode_items);
  RNA_def_property_ui_text(prop, "Mix Mode", "How to mix generated normals with existing ones");
  RNA_def_property_update(prop, 0, "rna_Modifier_update");

  prop = RNA_def_property(srna, "mix_factor", PROP_FLOAT, PROP_FACTOR);
  RNA_def_property_range(prop, 0.0, 1.0);
  RNA_def_property_ui_text(
      prop, "Mix Factor", "How much of generated normals to mix with existing ones");
  RNA_def_property_update(prop, 0, "rna_Modifier_update");

  prop = RNA_def_property(srna, "mix_limit", PROP_FLOAT, PROP_ANGLE);
  RNA_def_property_range(prop, 0.0, DEG2RADF(180.0f));
  RNA_def_property_ui_text(prop, "Max Angle", "Maximum angle between old and new normals");
  RNA_def_property_update(prop, 0, "rna_Modifier_update");

  prop = RNA_def_property(srna, "no_polynors_fix", PROP_BOOLEAN, PROP_NONE);
  RNA_def_property_boolean_sdna(prop, nullptr, "flag", MOD_NORMALEDIT_NO_POLYNORS_FIX);
  RNA_def_property_boolean_default(prop, false);
  RNA_def_property_ui_text(prop,
                           "Lock Polygon Normals",
                           "Do not flip polygons when their normals are not consistent "
                           "with their newly computed custom vertex normals");
  RNA_def_property_update(prop, 0, "rna_Modifier_update");

  prop = RNA_def_property(srna, "vertex_group", PROP_STRING, PROP_NONE);
  RNA_def_property_string_sdna(prop, nullptr, "defgrp_name");
  RNA_def_property_ui_text(
      prop, "Vertex Group", "Vertex group name for selecting/weighting the affected areas");
  RNA_def_property_string_funcs(prop, nullptr, nullptr, "rna_NormalEditModifier_defgrp_name_set");
  RNA_def_property_update(prop, 0, "rna_Modifier_update");

  prop = RNA_def_property(srna, "invert_vertex_group", PROP_BOOLEAN, PROP_NONE);
  RNA_def_property_boolean_sdna(prop, nullptr, "flag", MOD_NORMALEDIT_INVERT_VGROUP);
  RNA_def_property_ui_text(prop, "Invert", "Invert vertex group influence");
  RNA_def_property_update(prop, 0, "rna_Modifier_update");

  prop = RNA_def_property(srna, "target", PROP_POINTER, PROP_NONE);
  RNA_def_property_ui_text(prop, "Target", "Target object used to affect normals");
  RNA_def_property_pointer_funcs(
      prop, nullptr, "rna_NormalEditModifier_target_set", nullptr, nullptr);
  RNA_def_property_flag(prop, PROP_EDITABLE | PROP_ID_SELF_CHECK);
  RNA_def_property_update(prop, 0, "rna_Modifier_dependency_update");

  prop = RNA_def_property(srna, "use_direction_parallel", PROP_BOOLEAN, PROP_NONE);
  RNA_def_property_boolean_sdna(prop, nullptr, "flag", MOD_NORMALEDIT_USE_DIRECTION_PARALLEL);
  RNA_def_property_boolean_default(prop, true);
  RNA_def_property_ui_text(prop,
                           "Parallel Normals",
                           "Use same direction for all normals, from origin to target's center "
                           "(Directional mode only)");
  RNA_def_property_update(prop, 0, "rna_Modifier_update");

  RNA_define_lib_overridable(false);
}

static void rna_def_modifier_surfacedeform(BlenderRNA *brna)
{
  StructRNA *srna;
  PropertyRNA *prop;

  srna = RNA_def_struct(brna, "SurfaceDeformModifier", "Modifier");
  RNA_def_struct_ui_text(srna, "SurfaceDeform Modifier", "");
  RNA_def_struct_sdna(srna, "SurfaceDeformModifierData");
  RNA_def_struct_ui_icon(srna, ICON_MOD_MESHDEFORM);

  RNA_define_lib_overridable(true);

  prop = RNA_def_property(srna, "target", PROP_POINTER, PROP_NONE);
  RNA_def_property_ui_text(prop, "Target", "Mesh object to deform with");
  RNA_def_property_pointer_funcs(
      prop, nullptr, "rna_SurfaceDeformModifier_target_set", nullptr, "rna_Mesh_object_poll");
  RNA_def_property_flag(prop, PROP_EDITABLE | PROP_ID_SELF_CHECK);
  RNA_def_property_update(prop, 0, "rna_Modifier_dependency_update");

  prop = RNA_def_property(srna, "falloff", PROP_FLOAT, PROP_NONE);
  RNA_def_property_range(prop, 2.0f, 16.0f);
  RNA_def_property_ui_text(
      prop, "Interpolation Falloff", "Controls how much nearby polygons influence deformation");
  RNA_def_property_update(prop, 0, "rna_Modifier_update");

  prop = RNA_def_property(srna, "is_bound", PROP_BOOLEAN, PROP_NONE);
  RNA_def_property_boolean_funcs(prop, "rna_SurfaceDeformModifier_is_bound_get", nullptr);
  RNA_def_property_ui_text(prop, "Bound", "Whether geometry has been bound to target mesh");
  RNA_def_property_clear_flag(prop, PROP_EDITABLE);

  prop = RNA_def_property(srna, "vertex_group", PROP_STRING, PROP_NONE);
  RNA_def_property_string_sdna(prop, nullptr, "defgrp_name");
  RNA_def_property_ui_text(
      prop, "Vertex Group", "Vertex group name for selecting/weighting the affected areas");
  RNA_def_property_string_funcs(
      prop, nullptr, nullptr, "rna_SurfaceDeformModifier_defgrp_name_set");
  RNA_def_property_update(prop, 0, "rna_Modifier_update");

  prop = RNA_def_property(srna, "invert_vertex_group", PROP_BOOLEAN, PROP_NONE);
  RNA_def_property_boolean_sdna(prop, nullptr, "flags", MOD_SDEF_INVERT_VGROUP);
  RNA_def_property_ui_text(prop, "Invert", "Invert vertex group influence");
  RNA_def_property_update(prop, 0, "rna_Modifier_update");

  prop = RNA_def_property(srna, "use_sparse_bind", PROP_BOOLEAN, PROP_NONE);
  RNA_def_property_boolean_sdna(prop, nullptr, "flags", MOD_SDEF_SPARSE_BIND);
  RNA_def_property_clear_flag(prop, PROP_ANIMATABLE);
  RNA_def_property_ui_text(
      prop,
      "Sparse Bind",
      "Only record binding data for vertices matching the vertex group at the time of bind");
  RNA_def_property_update(prop, 0, "rna_Modifier_update");

  prop = RNA_def_property(srna, "strength", PROP_FLOAT, PROP_NONE);
  RNA_def_property_range(prop, -100, 100);
  RNA_def_property_ui_range(prop, -100, 100, 10, 2);
  RNA_def_property_ui_text(prop, "Strength", "Strength of modifier deformations");
  RNA_def_property_update(prop, 0, "rna_Modifier_update");

  RNA_define_lib_overridable(false);
}

static void rna_def_modifier_weightednormal(BlenderRNA *brna)
{
  StructRNA *srna;
  PropertyRNA *prop;

  static EnumPropertyItem prop_weighting_mode_items[] = {
      {MOD_WEIGHTEDNORMAL_MODE_FACE,
       "FACE_AREA",
       0,
       "Face Area",
       "Generate face area weighted normals"},
      {MOD_WEIGHTEDNORMAL_MODE_ANGLE,
       "CORNER_ANGLE",
       0,
       "Corner Angle",
       "Generate corner angle weighted normals"},
      {MOD_WEIGHTEDNORMAL_MODE_FACE_ANGLE,
       "FACE_AREA_WITH_ANGLE",
       0,
       "Face Area & Angle",
       "Generated normals weighted by both face area and angle"},
      {0, nullptr, 0, nullptr, nullptr},
  };

  srna = RNA_def_struct(brna, "WeightedNormalModifier", "Modifier");
  RNA_def_struct_ui_text(srna, "WeightedNormal Modifier", "");
  RNA_def_struct_sdna(srna, "WeightedNormalModifierData");
  RNA_def_struct_ui_icon(srna, ICON_MOD_NORMALEDIT);

  RNA_define_lib_overridable(true);

  prop = RNA_def_property(srna, "weight", PROP_INT, PROP_NONE);
  RNA_def_property_range(prop, 1, 100);
  RNA_def_property_ui_range(prop, 1, 100, 1, -1);
  RNA_def_property_ui_text(prop,
                           "Weight",
                           "Corrective factor applied to faces' weights, 50 is neutral, "
                           "lower values increase weight of weak faces, "
                           "higher values increase weight of strong faces");
  RNA_def_property_update(prop, 0, "rna_Modifier_update");

  prop = RNA_def_property(srna, "mode", PROP_ENUM, PROP_NONE);
  RNA_def_property_enum_items(prop, prop_weighting_mode_items);
  RNA_def_property_ui_text(prop, "Weighting Mode", "Weighted vertex normal mode to use");
  RNA_def_property_update(prop, 0, "rna_Modifier_update");

  prop = RNA_def_property(srna, "thresh", PROP_FLOAT, PROP_NONE);
  RNA_def_property_range(prop, 0, 10);
  RNA_def_property_ui_range(prop, 0, 10, 1, 2);
  RNA_def_property_ui_text(
      prop, "Threshold", "Threshold value for different weights to be considered equal");
  RNA_def_property_update(prop, 0, "rna_Modifier_update");

  prop = RNA_def_property(srna, "keep_sharp", PROP_BOOLEAN, PROP_NONE);
  RNA_def_property_boolean_sdna(prop, nullptr, "flag", MOD_WEIGHTEDNORMAL_KEEP_SHARP);
  RNA_def_property_ui_text(prop,
                           "Keep Sharp",
                           "Keep sharp edges as computed for default split normals, "
                           "instead of setting a single weighted normal for each vertex");
  RNA_def_property_update(prop, 0, "rna_Modifier_update");

  prop = RNA_def_property(srna, "vertex_group", PROP_STRING, PROP_NONE);
  RNA_def_property_string_sdna(prop, nullptr, "defgrp_name");
  RNA_def_property_ui_text(
      prop, "Vertex Group", "Vertex group name for modifying the selected areas");
  RNA_def_property_string_funcs(
      prop, nullptr, nullptr, "rna_WeightedNormalModifier_defgrp_name_set");
  RNA_def_property_update(prop, 0, "rna_Modifier_update");

  prop = RNA_def_property(srna, "invert_vertex_group", PROP_BOOLEAN, PROP_NONE);
  RNA_def_property_boolean_sdna(prop, nullptr, "flag", MOD_WEIGHTEDNORMAL_INVERT_VGROUP);
  RNA_def_property_ui_text(prop, "Invert", "Invert vertex group influence");
  RNA_def_property_update(prop, 0, "rna_Modifier_update");

  prop = RNA_def_property(srna, "use_face_influence", PROP_BOOLEAN, PROP_NONE);
  RNA_def_property_boolean_sdna(prop, nullptr, "flag", MOD_WEIGHTEDNORMAL_FACE_INFLUENCE);
  RNA_def_property_ui_text(prop, "Face Influence", "Use influence of face for weighting");
  RNA_def_property_update(prop, 0, "rna_Modifier_update");

  RNA_define_lib_overridable(false);
}

static void rna_def_modifier_nodes_data_block(BlenderRNA *brna)
{
  StructRNA *srna;
  PropertyRNA *prop;

  srna = RNA_def_struct(brna, "NodesModifierDataBlock", nullptr);
  RNA_def_struct_sdna(srna, "NodesModifierDataBlock");

  RNA_define_lib_overridable(true);

  prop = RNA_def_property(srna, "id_name", PROP_STRING, PROP_NONE);
  RNA_def_property_clear_flag(prop, PROP_EDITABLE);
  RNA_def_property_ui_text(
      prop, "Data-Block Name", "Name that is mapped to the referenced data-block");
  RNA_def_property_update(prop, 0, "rna_Modifier_update");

  prop = RNA_def_property(srna, "lib_name", PROP_STRING, PROP_NONE);
  RNA_def_property_clear_flag(prop, PROP_EDITABLE);
  RNA_def_property_ui_text(prop,
                           "Library Name",
                           "Used when the data block is not local to the current .blend file but "
                           "is linked from some library");
  RNA_def_property_update(prop, 0, "rna_Modifier_update");

  prop = RNA_def_property(srna, "id", PROP_POINTER, PROP_NONE);
  RNA_def_property_struct_type(prop, "ID");
  RNA_def_property_flag(prop, PROP_EDITABLE | PROP_ID_SELF_CHECK);
  RNA_def_property_pointer_funcs(
      prop, nullptr, nullptr, "rna_NodesModifierBake_data_block_typef", nullptr);
  RNA_def_property_ui_text(prop, "Data-Block", "");
  RNA_def_property_update(prop, 0, "rna_Modifier_dependency_update");

  prop = RNA_def_property(srna, "id_type", PROP_ENUM, PROP_NONE);
  RNA_def_property_enum_items(prop, rna_enum_id_type_items);
  RNA_def_property_clear_flag(prop, PROP_ANIMATABLE | PROP_EDITABLE);

  RNA_define_lib_overridable(false);
}

static void rna_def_modifier_nodes_bake_data_blocks(BlenderRNA *brna)
{
  StructRNA *srna;
  PropertyRNA *prop;

  srna = RNA_def_struct(brna, "NodesModifierBakeDataBlocks", nullptr);
  RNA_def_struct_sdna(srna, "NodesModifierBake");
  RNA_def_struct_ui_text(
      srna, "Data-Blocks", "Collection of data-blocks that can be referenced by baked data");

  prop = RNA_def_property(srna, "active_index", PROP_INT, PROP_NONE);
  RNA_def_property_int_sdna(prop, nullptr, "active_data_block");
}

static void rna_def_modifier_nodes_bake(BlenderRNA *brna)
{
  rna_def_modifier_nodes_bake_data_blocks(brna);

  static EnumPropertyItem bake_mode_items[] = {
      {NODES_MODIFIER_BAKE_MODE_ANIMATION, "ANIMATION", 0, "Animation", "Bake a frame range"},
      {NODES_MODIFIER_BAKE_MODE_STILL, "STILL", 0, "Still", "Bake a single frame"},
      {0, nullptr, 0, nullptr, nullptr},
  };

  StructRNA *srna;
  PropertyRNA *prop;

  srna = RNA_def_struct(brna, "NodesModifierBake", nullptr);
  RNA_def_struct_ui_text(srna, "Nodes Modifier Bake", "");

  prop = RNA_def_property(srna, "directory", PROP_STRING, PROP_DIRPATH);
  RNA_def_property_ui_text(prop, "Directory", "Location on disk where the bake data is stored");
  RNA_def_property_update(prop, 0, "rna_Modifier_update");

  prop = RNA_def_property(srna, "frame_start", PROP_INT, PROP_TIME);
  RNA_def_property_ui_text(prop, "Start Frame", "Frame where the baking starts");
  RNA_def_property_update(prop, 0, "rna_Modifier_update");

  prop = RNA_def_property(srna, "frame_end", PROP_INT, PROP_TIME);
  RNA_def_property_ui_text(prop, "End Frame", "Frame where the baking ends");
  RNA_def_property_update(prop, 0, "rna_Modifier_update");

  prop = RNA_def_property(srna, "use_custom_simulation_frame_range", PROP_BOOLEAN, PROP_NONE);
  RNA_def_property_boolean_sdna(
      prop, nullptr, "flag", NODES_MODIFIER_BAKE_CUSTOM_SIMULATION_FRAME_RANGE);
  RNA_def_property_ui_text(
      prop, "Custom Simulation Frame Range", "Override the simulation frame range from the scene");
  RNA_def_property_update(prop, 0, "rna_Modifier_update");

  prop = RNA_def_property(srna, "use_custom_path", PROP_BOOLEAN, PROP_NONE);
  RNA_def_property_boolean_sdna(prop, nullptr, "flag", NODES_MODIFIER_BAKE_CUSTOM_PATH);
  RNA_def_property_ui_text(
      prop, "Custom Path", "Specify a path where the baked data should be stored manually");
  RNA_def_property_update(prop, 0, "rna_Modifier_update");

  prop = RNA_def_property(srna, "bake_mode", PROP_ENUM, PROP_NONE);
  RNA_def_property_enum_items(prop, bake_mode_items);
  RNA_def_property_ui_text(prop, "Bake Mode", "");
  RNA_def_property_update(prop, 0, "rna_Modifier_update");

  prop = RNA_def_property(srna, "bake_id", PROP_INT, PROP_NONE);
  RNA_def_property_ui_text(prop,
                           "Bake ID",
                           "Identifier for this bake which remains unchanged even when the bake "
                           "node is renamed, grouped or ungrouped");
  RNA_def_property_int_sdna(prop, nullptr, "id");
  RNA_def_property_clear_flag(prop, PROP_EDITABLE);

  prop = RNA_def_property(srna, "node", PROP_POINTER, PROP_NONE);
  RNA_def_property_struct_type(prop, "Node");
  RNA_def_property_ui_text(prop,
                           "Node",
                           "Bake node or simulation output node that corresponds to this bake. "
                           "This node may be deeply nested in the modifier node group. It can be "
                           "none in some cases like missing linked data blocks");
  RNA_def_property_pointer_funcs(
      prop, "rna_NodesModifierBake_node_get", nullptr, nullptr, nullptr);

  prop = RNA_def_property(srna, "data_blocks", PROP_COLLECTION, PROP_NONE);
  RNA_def_property_struct_type(prop, "NodesModifierDataBlock");
  RNA_def_property_collection_sdna(prop, nullptr, "data_blocks", "data_blocks_num");
  RNA_def_property_srna(prop, "NodesModifierBakeDataBlocks");
}

static void rna_def_modifier_nodes_bakes(BlenderRNA *brna)
{
  StructRNA *srna;

  srna = RNA_def_struct(brna, "NodesModifierBakes", nullptr);
  RNA_def_struct_sdna(srna, "NodesModifierData");
  RNA_def_struct_ui_text(srna, "Bakes", "Bake data for every bake node");
}

static void rna_def_modifier_nodes_panel(BlenderRNA *brna)
{
  StructRNA *srna;
  PropertyRNA *prop;

  srna = RNA_def_struct(brna, "NodesModifierPanel", nullptr);
  RNA_def_struct_ui_text(srna, "Nodes Modifier Panel", "");

  prop = RNA_def_property(srna, "is_open", PROP_BOOLEAN, PROP_NONE);
  RNA_def_property_boolean_sdna(prop, nullptr, "flag", NODES_MODIFIER_PANEL_OPEN);
  RNA_def_property_ui_text(prop, "Is Open", "Whether the panel is expanded or closed");
  RNA_def_property_flag(prop, PROP_NO_DEG_UPDATE);
  RNA_def_property_update(prop, NC_OBJECT | ND_MODIFIER, nullptr);
}

static void rna_def_modifier_nodes_panels(BlenderRNA *brna)
{
  StructRNA *srna;

  srna = RNA_def_struct(brna, "NodesModifierPanels", nullptr);
  RNA_def_struct_sdna(srna, "NodesModifierData");
  RNA_def_struct_ui_text(srna, "Panels", "State of all panels defined by the node group");
}

static void rna_def_modifier_nodes(BlenderRNA *brna)
{
  StructRNA *srna;
  PropertyRNA *prop;

  rna_def_modifier_nodes_data_block(brna);

  rna_def_modifier_nodes_bake(brna);
  rna_def_modifier_nodes_bakes(brna);

  rna_def_modifier_nodes_panel(brna);
  rna_def_modifier_nodes_panels(brna);

  srna = RNA_def_struct(brna, "NodesModifier", "Modifier");
  RNA_def_struct_ui_text(srna, "Nodes Modifier", "");
  RNA_def_struct_sdna(srna, "NodesModifierData");
  RNA_def_struct_idprops_func(srna, "rna_NodesModifier_properties");
  RNA_def_struct_ui_icon(srna, ICON_GEOMETRY_NODES);

  RNA_define_lib_overridable(true);

  prop = RNA_def_property(srna, "node_group", PROP_POINTER, PROP_NONE);
  RNA_def_property_ui_text(prop, "Node Group", "Node group that controls what this modifier does");
  RNA_def_property_pointer_funcs(
      prop, nullptr, nullptr, nullptr, "rna_NodesModifier_node_group_poll");
  RNA_def_property_flag(prop, PROP_EDITABLE);
  RNA_def_property_update(prop, 0, "rna_NodesModifier_node_group_update");

  prop = RNA_def_property(srna, "bake_directory", PROP_STRING, PROP_DIRPATH);
  RNA_def_property_ui_text(
      prop, "Simulation Bake Directory", "Location on disk where the bake data is stored");
  RNA_def_property_update(prop, 0, nullptr);

  prop = RNA_def_property(srna, "bakes", PROP_COLLECTION, PROP_NONE);
  RNA_def_property_struct_type(prop, "NodesModifierBake");
  RNA_def_property_collection_sdna(prop, nullptr, "bakes", "bakes_num");
  RNA_def_property_srna(prop, "NodesModifierBakes");

  prop = RNA_def_property(srna, "panels", PROP_COLLECTION, PROP_NONE);
  RNA_def_property_struct_type(prop, "NodesModifierPanel");
  RNA_def_property_collection_sdna(prop, nullptr, "panels", "panels_num");
  RNA_def_property_srna(prop, "NodesModifierPanels");

  prop = RNA_def_property(srna, "show_group_selector", PROP_BOOLEAN, PROP_NONE);
  RNA_def_property_boolean_negative_sdna(
      prop, nullptr, "flag", NODES_MODIFIER_HIDE_DATABLOCK_SELECTOR);
  RNA_def_property_ui_text(prop, "Show Node Group", "");
  RNA_def_property_flag(prop, PROP_NO_DEG_UPDATE);
  RNA_def_property_update(prop, NC_OBJECT | ND_MODIFIER, nullptr);

  rna_def_modifier_panel_open_prop(srna, "open_output_attributes_panel", 0);
  rna_def_modifier_panel_open_prop(srna, "open_manage_panel", 1);
  rna_def_modifier_panel_open_prop(srna, "open_bake_panel", 2);
  rna_def_modifier_panel_open_prop(srna, "open_named_attributes_panel", 3);
  rna_def_modifier_panel_open_prop(srna, "open_bake_data_blocks_panel", 4);

  RNA_define_lib_overridable(false);
}

static void rna_def_modifier_mesh_to_volume(BlenderRNA *brna)
{
  StructRNA *srna;
  PropertyRNA *prop;

  static EnumPropertyItem resolution_mode_items[] = {
      {MESH_TO_VOLUME_RESOLUTION_MODE_VOXEL_AMOUNT,
       "VOXEL_AMOUNT",
       0,
       "Voxel Amount",
       "Desired number of voxels along one axis"},
      {MESH_TO_VOLUME_RESOLUTION_MODE_VOXEL_SIZE,
       "VOXEL_SIZE",
       0,
       "Voxel Size",
       "Desired voxel side length"},
      {0, nullptr, 0, nullptr, nullptr},
  };

  srna = RNA_def_struct(brna, "MeshToVolumeModifier", "Modifier");
  RNA_def_struct_ui_text(srna, "Mesh to Volume Modifier", "");
  RNA_def_struct_sdna(srna, "MeshToVolumeModifierData");
  RNA_def_struct_ui_icon(srna, ICON_VOLUME_DATA); /* TODO: Use correct icon. */

  RNA_define_lib_overridable(true);

  prop = RNA_def_property(srna, "object", PROP_POINTER, PROP_NONE);
  RNA_def_property_ui_text(prop, "Object", "Object");
  RNA_def_property_flag(prop, PROP_EDITABLE | PROP_ID_SELF_CHECK);
  RNA_def_property_update(prop, 0, "rna_Modifier_dependency_update");

  prop = RNA_def_property(srna, "resolution_mode", PROP_ENUM, PROP_NONE);
  RNA_def_property_enum_items(prop, resolution_mode_items);
  RNA_def_property_ui_text(
      prop, "Resolution Mode", "Mode for how the desired voxel size is specified");
  RNA_def_property_update(prop, 0, "rna_Modifier_update");

  prop = RNA_def_property(srna, "voxel_size", PROP_FLOAT, PROP_NONE);
  RNA_def_property_ui_text(
      prop, "Voxel Size", "Smaller values result in a higher resolution output");
  RNA_def_property_range(prop, 0.0, FLT_MAX);
  RNA_def_property_ui_range(prop, 0.0, FLT_MAX, 0.01, 4);
  RNA_def_property_update(prop, 0, "rna_Modifier_update");

  prop = RNA_def_property(srna, "voxel_amount", PROP_INT, PROP_NONE);
  RNA_def_property_ui_text(prop, "Voxel Amount", "Approximate number of voxels along one axis");
  RNA_def_property_range(prop, 0, INT_MAX);
  RNA_def_property_update(prop, 0, "rna_Modifier_update");

  prop = RNA_def_property(srna, "interior_band_width", PROP_FLOAT, PROP_NONE);
  RNA_def_property_ui_text(
      prop, "Interior Band Width", "Width of the gradient inside of the mesh");
  RNA_def_property_range(prop, 0.0, FLT_MAX);
  RNA_def_property_update(prop, 0, "rna_Modifier_update");

  prop = RNA_def_property(srna, "density", PROP_FLOAT, PROP_NONE);
  RNA_def_property_ui_text(prop, "Density", "Density of the new volume");
  RNA_def_property_range(prop, 0.0, FLT_MAX);
  RNA_def_property_update(prop, 0, "rna_Modifier_update");

  RNA_define_lib_overridable(false);
}

static void rna_def_modifier_volume_displace(BlenderRNA *brna)
{
  static const EnumPropertyItem prop_texture_map_mode_items[] = {
      {MOD_VOLUME_DISPLACE_MAP_LOCAL,
       "LOCAL",
       0,
       "Local",
       "Use the local coordinate system for the texture coordinates"},
      {MOD_VOLUME_DISPLACE_MAP_GLOBAL,
       "GLOBAL",
       0,
       "Global",
       "Use the global coordinate system for the texture coordinates"},
      {MOD_VOLUME_DISPLACE_MAP_OBJECT,
       "OBJECT",
       0,
       "Object",
       "Use the linked object's local coordinate system for the texture coordinates"},
      {0, nullptr, 0, nullptr, nullptr},
  };

  StructRNA *srna;
  PropertyRNA *prop;

  srna = RNA_def_struct(brna, "VolumeDisplaceModifier", "Modifier");
  RNA_def_struct_ui_text(srna, "Volume Displace Modifier", "");
  RNA_def_struct_sdna(srna, "VolumeDisplaceModifierData");
  RNA_def_struct_ui_icon(srna, ICON_VOLUME_DATA); /* TODO: Use correct icon. */

  RNA_define_lib_overridable(true);

  prop = RNA_def_property(srna, "strength", PROP_FLOAT, PROP_NONE);
  RNA_def_property_ui_text(prop, "Strength", "Strength of the displacement");
  RNA_def_property_ui_range(prop, -FLT_MAX, FLT_MAX, 0.1, 4);
  RNA_def_property_update(prop, 0, "rna_Modifier_update");

  prop = RNA_def_property(srna, "texture", PROP_POINTER, PROP_NONE);
  RNA_def_property_ui_text(prop, "Texture", "");
  RNA_def_property_flag(prop, PROP_EDITABLE);
  RNA_def_property_update(prop, 0, "rna_Modifier_dependency_update");

  prop = RNA_def_property(srna, "texture_map_mode", PROP_ENUM, PROP_NONE);
  RNA_def_property_enum_items(prop, prop_texture_map_mode_items);
  RNA_def_property_ui_text(prop, "Texture Mapping Mode", "");
  RNA_def_property_update(prop, 0, "rna_Modifier_dependency_update");

  prop = RNA_def_property(srna, "texture_map_object", PROP_POINTER, PROP_NONE);
  RNA_def_property_ui_text(prop, "Object", "Object to use for texture mapping");
  RNA_def_property_flag(prop, PROP_EDITABLE | PROP_ID_SELF_CHECK);
  RNA_def_property_update(prop, 0, "rna_Modifier_dependency_update");

  prop = RNA_def_property(srna, "texture_mid_level", PROP_FLOAT, PROP_XYZ);
  RNA_def_property_ui_text(
      prop, "Texture Mid Level", "Subtracted from the texture color to get a displacement vector");
  RNA_def_property_range(prop, -FLT_MAX, FLT_MAX);
  RNA_def_property_ui_range(prop, 0.0f, 1.0f, 0.1f, 5);
  RNA_def_property_update(prop, 0, "rna_Modifier_update");

  prop = RNA_def_property(srna, "texture_sample_radius", PROP_FLOAT, PROP_FACTOR);
  RNA_def_property_ui_text(
      prop,
      "Texture Sample Radius",
      "Smaller values result in better performance but might cut off the volume");
  RNA_def_property_range(prop, 0.0f, FLT_MAX);
  RNA_def_property_ui_range(prop, 0.0f, 1.0f, 0.1f, 5);
  RNA_def_property_update(prop, 0, "rna_Modifier_update");

  RNA_define_lib_overridable(false);
}

static void rna_def_modifier_volume_to_mesh(BlenderRNA *brna)
{
  StructRNA *srna;
  PropertyRNA *prop;

  static EnumPropertyItem resolution_mode_items[] = {
      {VOLUME_TO_MESH_RESOLUTION_MODE_GRID,
       "GRID",
       0,
       "Grid",
       "Use resolution of the volume grid"},
      {VOLUME_TO_MESH_RESOLUTION_MODE_VOXEL_AMOUNT,
       "VOXEL_AMOUNT",
       0,
       "Voxel Amount",
       "Desired number of voxels along one axis"},
      {VOLUME_TO_MESH_RESOLUTION_MODE_VOXEL_SIZE,
       "VOXEL_SIZE",
       0,
       "Voxel Size",
       "Desired voxel side length"},
      {0, nullptr, 0, nullptr, nullptr},
  };

  srna = RNA_def_struct(brna, "VolumeToMeshModifier", "Modifier");
  RNA_def_struct_ui_text(srna, "Volume to Mesh Modifier", "");
  RNA_def_struct_sdna(srna, "VolumeToMeshModifierData");
  RNA_def_struct_ui_icon(srna, ICON_VOLUME_DATA); /* TODO: Use correct icon. */

  RNA_define_lib_overridable(true);

  prop = RNA_def_property(srna, "object", PROP_POINTER, PROP_NONE);
  RNA_def_property_ui_text(prop, "Object", "Object");
  RNA_def_property_flag(prop, PROP_EDITABLE | PROP_ID_SELF_CHECK);
  RNA_def_property_update(prop, 0, "rna_Modifier_dependency_update");

  prop = RNA_def_property(srna, "threshold", PROP_FLOAT, PROP_NONE);
  RNA_def_property_ui_text(
      prop, "Threshold", "Voxels with a larger value are inside the generated mesh");
  RNA_def_property_range(prop, 0.0f, FLT_MAX);
  RNA_def_property_ui_range(prop, 0.001f, 1.0f, 0.1f, 5);
  RNA_def_property_update(prop, 0, "rna_Modifier_update");

  prop = RNA_def_property(srna, "adaptivity", PROP_FLOAT, PROP_NONE);
  RNA_def_property_ui_text(
      prop,
      "Adaptivity",
      "Reduces the final face count by simplifying geometry where detail is not needed");
  RNA_def_property_range(prop, 0.0f, 1.0f);
  RNA_def_property_update(prop, 0, "rna_Modifier_update");

  prop = RNA_def_property(srna, "use_smooth_shade", PROP_BOOLEAN, PROP_NONE);
  RNA_def_property_boolean_sdna(prop, nullptr, "flag", VOLUME_TO_MESH_USE_SMOOTH_SHADE);
  RNA_def_property_ui_text(
      prop, "Smooth Shading", "Output faces with smooth shading rather than flat shaded");
  RNA_def_property_update(prop, 0, "rna_Modifier_update");

  prop = RNA_def_property(srna, "grid_name", PROP_STRING, PROP_NONE);
  RNA_def_property_ui_text(
      prop, "Grid Name", "Grid in the volume object that is converted to a mesh");
  RNA_def_property_update(prop, 0, "rna_Modifier_update");

  prop = RNA_def_property(srna, "resolution_mode", PROP_ENUM, PROP_NONE);
  RNA_def_property_enum_items(prop, resolution_mode_items);
  RNA_def_property_ui_text(
      prop, "Resolution Mode", "Mode for how the desired voxel size is specified");
  RNA_def_property_update(prop, 0, "rna_Modifier_update");

  prop = RNA_def_property(srna, "voxel_size", PROP_FLOAT, PROP_NONE);
  RNA_def_property_ui_text(
      prop, "Voxel Size", "Smaller values result in a higher resolution output");
  RNA_def_property_range(prop, 0.0, FLT_MAX);
  RNA_def_property_ui_range(prop, 0.0, FLT_MAX, 0.01, 4);
  RNA_def_property_update(prop, 0, "rna_Modifier_update");

  prop = RNA_def_property(srna, "voxel_amount", PROP_INT, PROP_NONE);
  RNA_def_property_ui_text(prop, "Voxel Amount", "Approximate number of voxels along one axis");
  RNA_def_property_range(prop, 0, INT_MAX);
  RNA_def_property_update(prop, 0, "rna_Modifier_update");

  RNA_define_lib_overridable(false);
}

static void rna_def_modifier_grease_pencil_layer_filter(StructRNA *srna)
{
  PropertyRNA *prop;

  prop = RNA_def_property(srna, "layer_filter", PROP_STRING, PROP_NONE);
  RNA_def_property_string_sdna(prop, nullptr, "influence.layer_name");
  RNA_def_property_ui_text(prop, "Layer", "Layer name");
  RNA_def_property_update(prop, 0, "rna_Modifier_update");

  prop = RNA_def_property(srna, "use_layer_pass_filter", PROP_BOOLEAN, PROP_NONE);
  RNA_def_property_boolean_sdna(
      prop, nullptr, "influence.flag", GREASE_PENCIL_INFLUENCE_USE_LAYER_PASS_FILTER);
  RNA_def_property_ui_text(prop, "Use Layer Pass", "Use layer pass filter");
  RNA_def_property_update(prop, 0, "rna_Modifier_update");

  prop = RNA_def_property(srna, "layer_pass_filter", PROP_INT, PROP_NONE);
  RNA_def_property_int_sdna(prop, nullptr, "influence.layer_pass");
  RNA_def_property_range(prop, 0, 100);
  RNA_def_property_ui_text(prop, "Layer Pass", "Layer pass filter");
  RNA_def_property_update(prop, 0, "rna_Modifier_update");

  prop = RNA_def_property(srna, "invert_layer_filter", PROP_BOOLEAN, PROP_NONE);
  RNA_def_property_boolean_sdna(
      prop, nullptr, "influence.flag", GREASE_PENCIL_INFLUENCE_INVERT_LAYER_FILTER);
  RNA_def_property_ui_text(prop, "Invert Layer", "Invert layer filter");
  RNA_def_property_update(prop, 0, "rna_Modifier_update");

  prop = RNA_def_property(srna, "invert_layer_pass_filter", PROP_BOOLEAN, PROP_NONE);
  RNA_def_property_boolean_sdna(
      prop, nullptr, "influence.flag", GREASE_PENCIL_INFLUENCE_INVERT_LAYER_PASS_FILTER);
  RNA_def_property_ui_text(prop, "Invert Layer Pass", "Invert layer pass filter");
  RNA_def_property_update(prop, 0, "rna_Modifier_update");
}

static void rna_def_modifier_grease_pencil_material_filter(StructRNA *srna,
                                                           const char *material_set_fn)
{
  PropertyRNA *prop;

  prop = RNA_def_property(srna, "material_filter", PROP_POINTER, PROP_NONE);
  RNA_def_property_pointer_sdna(prop, nullptr, "influence.material");
  RNA_def_property_flag(prop, PROP_EDITABLE);
  RNA_def_property_pointer_funcs(
      prop, nullptr, material_set_fn, nullptr, "rna_GreasePencilModifier_material_poll");
  RNA_def_property_ui_text(prop, "Material", "Material used for filtering");
  RNA_def_property_update(prop, 0, "rna_Modifier_update");

  prop = RNA_def_property(srna, "use_material_pass_filter", PROP_BOOLEAN, PROP_NONE);
  RNA_def_property_boolean_sdna(
      prop, nullptr, "influence.flag", GREASE_PENCIL_INFLUENCE_USE_MATERIAL_PASS_FILTER);
  RNA_def_property_ui_text(prop, "Use Material Pass", "Use material pass filter");
  RNA_def_property_update(prop, 0, "rna_Modifier_update");

  prop = RNA_def_property(srna, "material_pass_filter", PROP_INT, PROP_NONE);
  RNA_def_property_int_sdna(prop, nullptr, "influence.material_pass");
  RNA_def_property_range(prop, 0, 100);
  RNA_def_property_ui_text(prop, "Material Pass", "Material pass");
  RNA_def_property_update(prop, 0, "rna_Modifier_update");

  prop = RNA_def_property(srna, "invert_material_filter", PROP_BOOLEAN, PROP_NONE);
  RNA_def_property_boolean_sdna(
      prop, nullptr, "influence.flag", GREASE_PENCIL_INFLUENCE_INVERT_MATERIAL_FILTER);
  RNA_def_property_ui_text(prop, "Invert Material", "Invert material filter");
  RNA_def_property_update(prop, 0, "rna_Modifier_update");

  prop = RNA_def_property(srna, "invert_material_pass_filter", PROP_BOOLEAN, PROP_NONE);
  RNA_def_property_boolean_sdna(
      prop, nullptr, "influence.flag", GREASE_PENCIL_INFLUENCE_INVERT_MATERIAL_PASS_FILTER);
  RNA_def_property_ui_text(prop, "Invert Material Pass", "Invert material pass filter");
  RNA_def_property_update(prop, 0, "rna_Modifier_update");
}

static void rna_def_modifier_grease_pencil_vertex_group(StructRNA *srna,
                                                        const char *vertex_group_name_set_fn)
{
  PropertyRNA *prop;

  prop = RNA_def_property(srna, "vertex_group_name", PROP_STRING, PROP_NONE);
  RNA_def_property_string_sdna(prop, nullptr, "influence.vertex_group_name");
  RNA_def_property_ui_text(prop, "Vertex Group", "Vertex group name for modulating the deform");
  RNA_def_property_string_funcs(prop, nullptr, nullptr, vertex_group_name_set_fn);
  RNA_def_property_update(prop, 0, "rna_Modifier_update");

  prop = RNA_def_property(srna, "invert_vertex_group", PROP_BOOLEAN, PROP_NONE);
  RNA_def_property_boolean_sdna(
      prop, nullptr, "influence.flag", GREASE_PENCIL_INFLUENCE_INVERT_VERTEX_GROUP);
  RNA_def_property_ui_text(prop, "Invert Vertex Group", "Invert vertex group weights");
  RNA_def_property_update(prop, 0, "rna_Modifier_update");
}

static void rna_def_modifier_grease_pencil_custom_curve(StructRNA *srna)
{
  PropertyRNA *prop;

  prop = RNA_def_property(srna, "use_custom_curve", PROP_BOOLEAN, PROP_NONE);
  RNA_def_property_boolean_sdna(
      prop, nullptr, "influence.flag", GREASE_PENCIL_INFLUENCE_USE_CUSTOM_CURVE);
  RNA_def_property_ui_text(
      prop, "Use Custom Curve", "Use a custom curve to define a factor along the strokes");
  RNA_def_property_update(prop, 0, "rna_Modifier_update");

  prop = RNA_def_property(srna, "custom_curve", PROP_POINTER, PROP_NONE);
  RNA_def_property_pointer_sdna(prop, nullptr, "influence.custom_curve");
  RNA_def_property_ui_text(prop, "Curve", "Custom curve to apply effect");
  RNA_def_property_update(prop, 0, "rna_Modifier_update");
}

static void rna_def_modifier_grease_pencil_opacity(BlenderRNA *brna)
{
  StructRNA *srna;
  PropertyRNA *prop;
  static const EnumPropertyItem color_mode_items[] = {
      {MOD_GREASE_PENCIL_COLOR_BOTH, "BOTH", 0, "Stroke & Fill", "Modify fill and stroke colors"},
      {MOD_GREASE_PENCIL_COLOR_STROKE, "STROKE", 0, "Stroke", "Modify stroke color only"},
      {MOD_GREASE_PENCIL_COLOR_FILL, "FILL", 0, "Fill", "Modify fill color only"},
      {MOD_GREASE_PENCIL_COLOR_HARDNESS, "HARDNESS", 0, "Hardness", "Modify stroke hardness"},
      {0, nullptr, 0, nullptr, nullptr},
  };

  srna = RNA_def_struct(brna, "GreasePencilOpacityModifier", "Modifier");
  RNA_def_struct_ui_text(srna, "Grease Pencil Opacity Modifier", "");
  RNA_def_struct_sdna(srna, "GreasePencilOpacityModifierData");
  RNA_def_struct_ui_icon(srna, ICON_MOD_OPACITY);

  rna_def_modifier_grease_pencil_layer_filter(srna);
  rna_def_modifier_grease_pencil_material_filter(
      srna, "rna_GreasePencilOpacityModifier_material_filter_set");
  rna_def_modifier_grease_pencil_vertex_group(
      srna, "rna_GreasePencilOpacityModifier_vertex_group_name_set");
  rna_def_modifier_grease_pencil_custom_curve(srna);

  rna_def_modifier_panel_open_prop(srna, "open_influence_panel", 0);

  RNA_define_lib_overridable(true);

  prop = RNA_def_property(srna, "color_mode", PROP_ENUM, PROP_NONE);
  RNA_def_property_enum_items(prop, color_mode_items);
  RNA_def_property_ui_text(prop, "Mode", "Attributes to modify");
  RNA_def_property_update(prop, 0, "rna_Modifier_update");

  prop = RNA_def_property(srna, "color_factor", PROP_FLOAT, PROP_NONE);
  RNA_def_property_float_sdna(prop, nullptr, "color_factor");
  RNA_def_property_ui_range(prop, 0, 2.0, 0.1, 2);
  RNA_def_property_float_funcs(prop,
                               nullptr,
                               "rna_GreasePencilOpacityModifier_opacity_factor_max_set",
                               "rna_GreasePencilOpacityModifier_opacity_factor_range");
  RNA_def_property_ui_text(prop, "Opacity Factor", "Factor of opacity");
  RNA_def_property_update(prop, 0, "rna_Modifier_update");

  prop = RNA_def_property(srna, "hardness_factor", PROP_FLOAT, PROP_NONE);
  RNA_def_property_float_sdna(prop, nullptr, "hardness_factor");
  RNA_def_property_range(prop, 0.0, FLT_MAX);
  RNA_def_property_ui_range(prop, 0.0, FLT_MAX, 0.1, 2);
  RNA_def_property_ui_text(prop, "Hardness Factor", "Factor of stroke hardness");
  RNA_def_property_update(prop, 0, "rna_Modifier_update");

  prop = RNA_def_property(srna, "use_weight_as_factor", PROP_BOOLEAN, PROP_NONE);
  RNA_def_property_boolean_sdna(
      prop, nullptr, "flag", MOD_GREASE_PENCIL_OPACITY_USE_WEIGHT_AS_FACTOR);
  RNA_def_property_ui_text(
      prop, "Use Weight as Factor", "Use vertex group weight as factor instead of influence");
  RNA_def_property_update(prop, 0, "rna_Modifier_update");

  prop = RNA_def_property(srna, "use_uniform_opacity", PROP_BOOLEAN, PROP_NONE);
  RNA_def_property_boolean_sdna(
      prop, nullptr, "flag", MOD_GREASE_PENCIL_OPACITY_USE_UNIFORM_OPACITY);
  RNA_def_property_ui_text(
      prop, "Uniform Opacity", "Replace the stroke opacity instead of modulating each point");

  RNA_def_property_update(prop, 0, "rna_Modifier_update");

  RNA_define_lib_overridable(false);
}

static void rna_def_modifier_grease_pencil_subdiv(BlenderRNA *brna)
{
  StructRNA *srna;
  PropertyRNA *prop;

  static const EnumPropertyItem subdivision_type_items[] = {
      {MOD_GREASE_PENCIL_SUBDIV_CATMULL, "CATMULL_CLARK", 0, "Catmull-Clark", ""},
      {MOD_GREASE_PENCIL_SUBDIV_SIMPLE, "SIMPLE", 0, "Simple", ""},
      {0, nullptr, 0, nullptr, nullptr},
  };

  srna = RNA_def_struct(brna, "GreasePencilSubdivModifier", "Modifier");
  RNA_def_struct_ui_text(srna, "Subdivision Modifier", "Subdivide Stroke modifier");
  RNA_def_struct_sdna(srna, "GreasePencilSubdivModifierData");
  RNA_def_struct_ui_icon(srna, ICON_MOD_SUBSURF);

  rna_def_modifier_grease_pencil_layer_filter(srna);
  rna_def_modifier_grease_pencil_material_filter(
      srna, "rna_GreasePencilSubdivModifier_material_filter_set");
  rna_def_modifier_grease_pencil_vertex_group(
      srna, "rna_GreasePencilSubdivModifier_vertex_group_name_set");

  rna_def_modifier_panel_open_prop(srna, "open_influence_panel", 0);

  RNA_define_lib_overridable(true);

  prop = RNA_def_property(srna, "level", PROP_INT, PROP_NONE);
  RNA_def_property_int_sdna(prop, nullptr, "level");
  RNA_def_property_range(prop, 0, 16);
  RNA_def_property_ui_range(prop, 0, 6, 1, 0);
  RNA_def_property_ui_text(prop, "Level", "Level of subdivision");

  prop = RNA_def_property(srna, "subdivision_type", PROP_ENUM, PROP_NONE);
  RNA_def_property_enum_sdna(prop, nullptr, "type");
  RNA_def_property_enum_items(prop, subdivision_type_items);
  RNA_def_property_ui_text(prop, "Subdivision Type", "Select type of subdivision algorithm");
  RNA_def_property_update(prop, 0, "rna_Modifier_update");

  RNA_def_property_update(prop, 0, "rna_Modifier_update");

  RNA_define_lib_overridable(false);
}

static void rna_def_modifier_grease_pencil_color(BlenderRNA *brna)
{
  StructRNA *srna;
  PropertyRNA *prop;

  static const EnumPropertyItem color_mode_items[] = {
      {MOD_GREASE_PENCIL_COLOR_BOTH, "BOTH", 0, "Stroke & Fill", "Modify fill and stroke colors"},
      {MOD_GREASE_PENCIL_COLOR_STROKE, "STROKE", 0, "Stroke", "Modify stroke color only"},
      {MOD_GREASE_PENCIL_COLOR_FILL, "FILL", 0, "Fill", "Modify fill color only"},
      {0, nullptr, 0, nullptr, nullptr},
  };

  srna = RNA_def_struct(brna, "GreasePencilColorModifier", "Modifier");
  RNA_def_struct_ui_text(srna, "Grease Pencil Color Modifier", "");
  RNA_def_struct_sdna(srna, "GreasePencilColorModifierData");
  RNA_def_struct_ui_icon(srna, ICON_MOD_HUE_SATURATION);

  rna_def_modifier_grease_pencil_layer_filter(srna);
  rna_def_modifier_grease_pencil_material_filter(
      srna, "rna_GreasePencilColorModifier_material_filter_set");
  rna_def_modifier_grease_pencil_custom_curve(srna);

  rna_def_modifier_panel_open_prop(srna, "open_influence_panel", 0);

  RNA_define_lib_overridable(true);

  prop = RNA_def_property(srna, "color_mode", PROP_ENUM, PROP_NONE);
  RNA_def_property_enum_items(prop, color_mode_items);
  RNA_def_property_ui_text(prop, "Mode", "Attributes to modify");
  RNA_def_property_update(prop, 0, "rna_Modifier_update");

  prop = RNA_def_property(srna, "hue", PROP_FLOAT, PROP_NONE);
  RNA_def_property_range(prop, 0.0, 1.0);
  RNA_def_property_ui_range(prop, 0.0, 1.0, 0.1, 3);
  RNA_def_property_float_sdna(prop, nullptr, "hsv[0]");
  RNA_def_property_ui_text(prop, "Hue", "Color hue offset");
  RNA_def_property_update(prop, 0, "rna_Modifier_update");

  prop = RNA_def_property(srna, "saturation", PROP_FLOAT, PROP_NONE);
  RNA_def_property_range(prop, 0.0, FLT_MAX);
  RNA_def_property_ui_range(prop, 0.0, 2.0, 0.1, 3);
  RNA_def_property_float_sdna(prop, nullptr, "hsv[1]");
  RNA_def_property_ui_text(prop, "Saturation", "Color saturation factor");
  RNA_def_property_update(prop, 0, "rna_Modifier_update");

  prop = RNA_def_property(srna, "value", PROP_FLOAT, PROP_NONE);
  RNA_def_property_range(prop, 0.0, FLT_MAX);
  RNA_def_property_ui_range(prop, 0.0, 2.0, 0.1, 3);
  RNA_def_property_float_sdna(prop, nullptr, "hsv[2]");
  RNA_def_property_ui_text(prop, "Value", "Color value factor");
  RNA_def_property_update(prop, 0, "rna_Modifier_update");

  RNA_define_lib_overridable(false);
}

static void rna_def_modifier_grease_pencil_tint(BlenderRNA *brna)
{
  StructRNA *srna;
  PropertyRNA *prop;

  static const EnumPropertyItem color_mode_items[] = {
      {MOD_GREASE_PENCIL_COLOR_BOTH, "BOTH", 0, "Stroke & Fill", "Modify fill and stroke colors"},
      {MOD_GREASE_PENCIL_COLOR_STROKE, "STROKE", 0, "Stroke", "Modify stroke color only"},
      {MOD_GREASE_PENCIL_COLOR_FILL, "FILL", 0, "Fill", "Modify fill color only"},
      {0, nullptr, 0, nullptr, nullptr},
  };

  static const EnumPropertyItem tint_mode_items[] = {
      {MOD_GREASE_PENCIL_TINT_UNIFORM, "UNIFORM", 0, "Uniform", ""},
      {MOD_GREASE_PENCIL_TINT_GRADIENT, "GRADIENT", 0, "Gradient", ""},
      {0, nullptr, 0, nullptr, nullptr},
  };

  srna = RNA_def_struct(brna, "GreasePencilTintModifier", "Modifier");
  RNA_def_struct_ui_text(srna, "Grease Pencil Tint Modifier", "");
  RNA_def_struct_sdna(srna, "GreasePencilTintModifierData");
  RNA_def_struct_ui_icon(srna, ICON_MOD_OPACITY);

  rna_def_modifier_grease_pencil_layer_filter(srna);
  rna_def_modifier_grease_pencil_material_filter(
      srna, "rna_GreasePencilTintModifier_material_filter_set");
  rna_def_modifier_grease_pencil_vertex_group(
      srna, "rna_GreasePencilTintModifier_vertex_group_name_set");
  rna_def_modifier_grease_pencil_custom_curve(srna);

  rna_def_modifier_panel_open_prop(srna, "open_influence_panel", 0);

  RNA_define_lib_overridable(true);

  prop = RNA_def_property(srna, "color_mode", PROP_ENUM, PROP_NONE);
  RNA_def_property_enum_items(prop, color_mode_items);
  RNA_def_property_ui_text(prop, "Mode", "Attributes to modify");
  RNA_def_property_update(prop, 0, "rna_Modifier_update");

  prop = RNA_def_property(srna, "factor", PROP_FLOAT, PROP_NONE);
  RNA_def_property_range(prop, 0, 2.0);
  RNA_def_property_ui_range(prop, 0, 2.0, 0.1, 2);
  RNA_def_property_ui_text(prop, "Factor", "Factor for tinting");
  RNA_def_property_update(prop, 0, "rna_Modifier_update");

  /* Type of Tint. */
  prop = RNA_def_property(srna, "tint_mode", PROP_ENUM, PROP_NONE);
  RNA_def_property_enum_items(prop, tint_mode_items);
  RNA_def_property_ui_text(prop, "Tint Mode", "");
  RNA_def_property_update(prop, 0, "rna_Modifier_update");

  /* Simple Color. */
  prop = RNA_def_property(srna, "color", PROP_FLOAT, PROP_COLOR);
  RNA_def_property_range(prop, 0.0, 1.0);
  RNA_def_property_array(prop, 3);
  RNA_def_property_ui_text(prop, "Color", "Color used for tinting");
  RNA_def_property_update(prop, 0, "rna_Modifier_update");

  /* Color band. */
  prop = RNA_def_property(srna, "color_ramp", PROP_POINTER, PROP_NONE);
  RNA_def_property_struct_type(prop, "ColorRamp");
  RNA_def_property_ui_text(prop, "Color Ramp", "Gradient tinting colors");
  RNA_def_property_update(prop, 0, "rna_Modifier_update");

  prop = RNA_def_property(srna, "object", PROP_POINTER, PROP_NONE);
  RNA_def_property_ui_text(prop, "Object", "Object used for the gradient direction");
  RNA_def_property_flag(prop, PROP_EDITABLE | PROP_ID_SELF_CHECK);
  RNA_def_property_pointer_funcs(
      prop, nullptr, "rna_GreasePencilTintModifier_object_set", nullptr, nullptr);
  RNA_def_property_update(prop, 0, "rna_Modifier_dependency_update");

  prop = RNA_def_property(srna, "radius", PROP_FLOAT, PROP_DISTANCE);
  RNA_def_property_range(prop, 1e-6f, FLT_MAX);
  RNA_def_property_ui_range(prop, 0.001f, FLT_MAX, 1, 3);
  RNA_def_property_ui_text(prop, "Radius", "Influence distance from the object");
  RNA_def_property_update(prop, 0, "rna_Modifier_update");

  RNA_define_lib_overridable(false);

  prop = RNA_def_property(srna, "use_weight_as_factor", PROP_BOOLEAN, PROP_NONE);
  RNA_def_property_boolean_sdna(
      prop, nullptr, "flag", MOD_GREASE_PENCIL_TINT_USE_WEIGHT_AS_FACTOR);
  RNA_def_property_ui_text(
      prop, "Use Weight as Factor", "Use vertex group weight as factor instead of influence");
  RNA_def_property_update(prop, 0, "rna_Modifier_update");
}

static void rna_def_modifier_grease_pencil_lineart(BlenderRNA *brna)
{
  StructRNA *srna;
  PropertyRNA *prop;

  static const EnumPropertyItem modifier_lineart_source_type[] = {
      {LINEART_SOURCE_COLLECTION, "COLLECTION", 0, "Collection", ""},
      {LINEART_SOURCE_OBJECT, "OBJECT", 0, "Object", ""},
      {LINEART_SOURCE_SCENE, "SCENE", 0, "Scene", ""},
      {0, nullptr, 0, nullptr, nullptr},
  };

  static const EnumPropertyItem modifier_lineart_shadow_region_filtering[] = {
      {LINEART_SHADOW_FILTER_NONE,
       "NONE",
       0,
       "None",
       "Not filtering any lines based on illumination region"},
      {LINEART_SHADOW_FILTER_ILLUMINATED,
       "ILLUMINATED",
       0,
       "Illuminated",
       "Only selecting lines from illuminated regions"},
      {LINEART_SHADOW_FILTER_SHADED,
       "SHADED",
       0,
       "Shaded",
       "Only selecting lines from shaded regions"},
      {LINEART_SHADOW_FILTER_ILLUMINATED_ENCLOSED_SHAPES,
       "ILLUMINATED_ENCLOSED",
       0,
       "Illuminated (Enclosed Shapes)",
       "Selecting lines from lit regions, and make the combination of contour, light contour and "
       "shadow lines into enclosed shapes"},
      {0, nullptr, 0, nullptr, nullptr},
  };

  static const EnumPropertyItem modifier_lineart_silhouette_filtering[] = {
      {LINEART_SILHOUETTE_FILTER_NONE, "NONE", 0, "Contour", ""},
      {LINEART_SILHOUETTE_FILTER_GROUP, "GROUP", 0, "Silhouette", ""},
      {LINEART_SILHOUETTE_FILTER_INDIVIDUAL, "INDIVIDUAL", 0, "Individual Silhouette", ""},
      {0, nullptr, 0, nullptr, nullptr},
  };

  srna = RNA_def_struct(brna, "GreasePencilLineartModifier", "Modifier");
  RNA_def_struct_ui_text(
      srna, "Line Art Modifier", "Generate line art strokes from selected source");
  RNA_def_struct_sdna(srna, "GreasePencilLineartModifierData");
  RNA_def_struct_ui_icon(srna, ICON_MOD_LINEART);

  rna_def_modifier_grease_pencil_layer_filter(srna);
  rna_def_modifier_grease_pencil_material_filter(
      srna, "rna_GreasePencilOpacityModifier_material_filter_set");

  RNA_define_lib_overridable(true);

  prop = RNA_def_property(srna, "use_custom_camera", PROP_BOOLEAN, PROP_NONE);
  RNA_def_property_boolean_sdna(prop, nullptr, "calculation_flags", LRT_USE_CUSTOM_CAMERA);
  RNA_def_property_ui_text(
      prop, "Use Custom Camera", "Use custom camera instead of the active camera");
  RNA_def_property_update(prop, 0, "rna_Modifier_dependency_update");

  prop = RNA_def_property(srna, "use_fuzzy_intersections", PROP_BOOLEAN, PROP_NONE);
  RNA_def_property_boolean_sdna(prop, nullptr, "calculation_flags", LRT_INTERSECTION_AS_CONTOUR);
  RNA_def_property_ui_text(prop,
                           "Intersection With Contour",
                           "Treat intersection and contour lines as if they were the same type so "
                           "they can be chained together");
  RNA_def_property_update(prop, NC_SCENE, "rna_Modifier_update");

  prop = RNA_def_property(srna, "use_fuzzy_all", PROP_BOOLEAN, PROP_NONE);
  RNA_def_property_boolean_sdna(prop, nullptr, "calculation_flags", LRT_EVERYTHING_AS_CONTOUR);
  RNA_def_property_ui_text(
      prop, "All Lines", "Treat all lines as the same line type so they can be chained together");
  RNA_def_property_update(prop, NC_SCENE, "rna_Modifier_update");

  prop = RNA_def_property(srna, "use_object_instances", PROP_BOOLEAN, PROP_NONE);
  RNA_def_property_boolean_sdna(prop, nullptr, "calculation_flags", LRT_ALLOW_DUPLI_OBJECTS);
  RNA_def_property_ui_text(prop,
                           "Instanced Objects",
                           "Allow particle objects and face/vertex instances to show in line art");
  RNA_def_property_update(prop, NC_SCENE, "rna_Modifier_update");

  prop = RNA_def_property(srna, "use_edge_overlap", PROP_BOOLEAN, PROP_NONE);
  RNA_def_property_boolean_sdna(prop, nullptr, "calculation_flags", LRT_ALLOW_OVERLAPPING_EDGES);
  RNA_def_property_ui_text(
      prop,
      "Handle Overlapping Edges",
      "Allow edges in the same location (i.e. from edge split) to show properly. May run slower");
  RNA_def_property_update(prop, NC_SCENE, "rna_Modifier_update");

  prop = RNA_def_property(srna, "use_clip_plane_boundaries", PROP_BOOLEAN, PROP_NONE);
  RNA_def_property_boolean_sdna(prop, nullptr, "calculation_flags", LRT_ALLOW_CLIPPING_BOUNDARIES);
  RNA_def_property_ui_text(prop,
                           "Clipping Boundaries",
                           "Allow lines generated by the near/far clipping plane to be shown");
  RNA_def_property_update(prop, NC_SCENE, "rna_Modifier_update");

  prop = RNA_def_property(srna, "crease_threshold", PROP_FLOAT, PROP_ANGLE);
  RNA_def_property_range(prop, 0, DEG2RAD(180.0f));
  RNA_def_property_ui_range(prop, 0.0f, DEG2RAD(180.0f), 0.01f, 1);
  RNA_def_property_ui_text(prop,
                           "Crease Threshold",
                           "Angles smaller than this will be treated as creases. Crease angle "
                           "priority: object line art crease override > mesh auto smooth angle > "
                           "line art default crease");
  RNA_def_property_update(prop, NC_SCENE, "rna_Modifier_update");

  prop = RNA_def_property(srna, "split_angle", PROP_FLOAT, PROP_ANGLE);
  RNA_def_property_float_sdna(prop, nullptr, "angle_splitting_threshold");
  RNA_def_property_ui_text(
      prop, "Angle Splitting", "Angle in screen space below which a stroke is split in two");
  /* Don't allow value very close to PI, or we get a lot of small segments. */
  RNA_def_property_ui_range(prop, 0.0f, DEG2RAD(179.5f), 0.01f, 1);
  RNA_def_property_range(prop, 0.0f, DEG2RAD(180.0f));
  RNA_def_property_update(prop, NC_SCENE, "rna_Modifier_update");

  prop = RNA_def_property(srna, "smooth_tolerance", PROP_FLOAT, PROP_NONE);
  RNA_def_property_float_sdna(prop, nullptr, "chain_smooth_tolerance");
  RNA_def_property_ui_text(
      prop, "Smooth Tolerance", "Strength of smoothing applied on jagged chains");
  RNA_def_property_ui_range(prop, 0.0f, 1.0f, 0.05f, 4);
  RNA_def_property_range(prop, 0.0f, 30.0f);
  RNA_def_property_update(prop, NC_SCENE, "rna_Modifier_update");

  prop = RNA_def_property(srna, "use_loose_as_contour", PROP_BOOLEAN, PROP_NONE);
  RNA_def_property_boolean_sdna(prop, nullptr, "calculation_flags", LRT_LOOSE_AS_CONTOUR);
  RNA_def_property_ui_text(prop, "Loose As Contour", "Loose edges will have contour type");
  RNA_def_property_update(prop, NC_SCENE, "rna_Modifier_update");

  prop = RNA_def_property(srna, "invert_source_vertex_group", PROP_BOOLEAN, PROP_NONE);
  RNA_def_property_boolean_sdna(
      prop, nullptr, "calculation_flags", LRT_GPENCIL_INVERT_SOURCE_VGROUP);
  RNA_def_property_ui_text(prop, "Invert Vertex Group", "Invert source vertex group values");
  RNA_def_property_update(prop, 0, "rna_Modifier_update");

  prop = RNA_def_property(srna, "use_output_vertex_group_match_by_name", PROP_BOOLEAN, PROP_NONE);
  RNA_def_property_boolean_sdna(
      prop, nullptr, "calculation_flags", LRT_GPENCIL_MATCH_OUTPUT_VGROUP);
  RNA_def_property_ui_text(prop, "Match Output", "Match output vertex group based on name");
  RNA_def_property_update(prop, 0, "rna_Modifier_update");

  prop = RNA_def_property(srna, "use_face_mark", PROP_BOOLEAN, PROP_NONE);
  RNA_def_property_boolean_sdna(prop, nullptr, "calculation_flags", LRT_FILTER_FACE_MARK);
  RNA_def_property_ui_text(
      prop, "Filter Face Marks", "Filter feature lines using freestyle face marks");
  RNA_def_property_update(prop, 0, "rna_Modifier_update");

  prop = RNA_def_property(srna, "use_face_mark_invert", PROP_BOOLEAN, PROP_NONE);
  RNA_def_property_boolean_sdna(prop, nullptr, "calculation_flags", LRT_FILTER_FACE_MARK_INVERT);
  RNA_def_property_ui_text(prop, "Invert", "Invert face mark filtering");
  RNA_def_property_update(prop, 0, "rna_Modifier_update");

  prop = RNA_def_property(srna, "use_face_mark_boundaries", PROP_BOOLEAN, PROP_NONE);
  RNA_def_property_boolean_sdna(
      prop, nullptr, "calculation_flags", LRT_FILTER_FACE_MARK_BOUNDARIES);
  RNA_def_property_ui_text(
      prop, "Boundaries", "Filter feature lines based on face mark boundaries");
  RNA_def_property_update(prop, 0, "rna_Modifier_update");

  prop = RNA_def_property(srna, "use_face_mark_keep_contour", PROP_BOOLEAN, PROP_NONE);
  RNA_def_property_boolean_sdna(
      prop, nullptr, "calculation_flags", LRT_FILTER_FACE_MARK_KEEP_CONTOUR);
  RNA_def_property_ui_text(prop, "Keep Contour", "Preserve contour lines while filtering");
  RNA_def_property_update(prop, 0, "rna_Modifier_update");

  prop = RNA_def_property(srna, "chaining_image_threshold", PROP_FLOAT, PROP_DISTANCE);
  RNA_def_property_ui_text(
      prop,
      "Image Threshold",
      "Segments with an image distance smaller than this will be chained together");
  RNA_def_property_ui_range(prop, 0.0f, 0.3f, 0.001f, 4);
  RNA_def_property_range(prop, 0.0f, 0.3f);
  RNA_def_property_update(prop, NC_SCENE, "rna_Modifier_update");

  prop = RNA_def_property(srna, "use_loose_edge_chain", PROP_BOOLEAN, PROP_NONE);
  RNA_def_property_boolean_sdna(prop, nullptr, "calculation_flags", LRT_CHAIN_LOOSE_EDGES);
  RNA_def_property_ui_text(prop, "Chain Loose Edges", "Allow loose edges to be chained together");
  RNA_def_property_update(prop, 0, "rna_Modifier_update");

  prop = RNA_def_property(srna, "use_geometry_space_chain", PROP_BOOLEAN, PROP_NONE);
  RNA_def_property_boolean_sdna(prop, nullptr, "calculation_flags", LRT_CHAIN_GEOMETRY_SPACE);
  RNA_def_property_ui_text(
      prop, "Use Geometry Space", "Use geometry distance for chaining instead of image space");
  RNA_def_property_update(prop, 0, "rna_Modifier_update");

  prop = RNA_def_property(srna, "use_detail_preserve", PROP_BOOLEAN, PROP_NONE);
  RNA_def_property_boolean_sdna(prop, nullptr, "calculation_flags", LRT_CHAIN_PRESERVE_DETAILS);
  RNA_def_property_ui_text(
      prop, "Preserve Details", "Keep the zig-zag \"noise\" in initial chaining");
  RNA_def_property_update(prop, 0, "rna_Modifier_update");

  prop = RNA_def_property(srna, "use_overlap_edge_type_support", PROP_BOOLEAN, PROP_NONE);
  RNA_def_property_boolean_sdna(prop, nullptr, "calculation_flags", LRT_ALLOW_OVERLAP_EDGE_TYPES);
  RNA_def_property_ui_text(prop,
                           "Overlapping Edge Types",
                           "Allow an edge to have multiple overlapping types. This will create a "
                           "separate stroke for each overlapping type");
  RNA_def_property_update(prop, 0, "rna_Modifier_update");

  prop = RNA_def_property(srna, "stroke_depth_offset", PROP_FLOAT, PROP_DISTANCE);
  RNA_def_property_ui_text(prop,
                           "Stroke Depth Offset",
                           "Move strokes slightly towards the camera to avoid clipping while "
                           "preserve depth for the viewport");
  RNA_def_property_ui_range(prop, 0.0, 0.5, 0.001, 4);
  RNA_def_property_range(prop, -0.1, FLT_MAX);
  RNA_def_property_update(prop, NC_SCENE, "rna_Modifier_update");

  prop = RNA_def_property(srna, "use_offset_towards_custom_camera", PROP_BOOLEAN, PROP_NONE);
  RNA_def_property_boolean_sdna(
      prop, nullptr, "flags", LINEART_GPENCIL_OFFSET_TOWARDS_CUSTOM_CAMERA);
  RNA_def_property_ui_text(prop,
                           "Offset Towards Custom Camera",
                           "Offset strokes towards selected camera instead of the active camera");
  RNA_def_property_update(prop, 0, "rna_Modifier_update");

  prop = RNA_def_property(srna, "source_camera", PROP_POINTER, PROP_NONE);
  RNA_def_property_flag(prop, PROP_EDITABLE | PROP_ID_SELF_CHECK);
  RNA_def_property_struct_type(prop, "Object");
  RNA_def_property_override_flag(prop, PROPOVERRIDE_OVERRIDABLE_LIBRARY);
  RNA_def_property_ui_text(
      prop, "Camera Object", "Use specified camera object for generating line art");
  RNA_def_property_update(prop, 0, "rna_Modifier_dependency_update");

  prop = RNA_def_property(srna, "light_contour_object", PROP_POINTER, PROP_NONE);
  RNA_def_property_flag(prop, PROP_EDITABLE | PROP_ID_SELF_CHECK);
  RNA_def_property_struct_type(prop, "Object");
  RNA_def_property_override_flag(prop, PROPOVERRIDE_OVERRIDABLE_LIBRARY);
  RNA_def_property_ui_text(
      prop, "Light Object", "Use this light object to generate light contour");
  RNA_def_property_update(prop, 0, "rna_Modifier_dependency_update");

  prop = RNA_def_property(srna, "source_type", PROP_ENUM, PROP_NONE);
  RNA_def_property_enum_items(prop, modifier_lineart_source_type);
  RNA_def_property_ui_text(prop, "Source Type", "Line art stroke source type");
  RNA_def_property_update(prop, 0, "rna_Modifier_dependency_update");

  prop = RNA_def_property(srna, "source_object", PROP_POINTER, PROP_NONE);
  RNA_def_property_flag(prop, PROP_EDITABLE | PROP_ID_SELF_CHECK);
  RNA_def_property_struct_type(prop, "Object");
  RNA_def_property_ui_text(prop, "Object", "Generate strokes from this object");
  RNA_def_property_update(prop, 0, "rna_Modifier_dependency_update");

  prop = RNA_def_property(srna, "source_collection", PROP_POINTER, PROP_NONE);
  RNA_def_property_flag(prop, PROP_EDITABLE | PROP_ID_SELF_CHECK);
  RNA_def_property_struct_type(prop, "Collection");
  RNA_def_property_ui_text(
      prop, "Collection", "Generate strokes from the objects in this collection");
  RNA_def_property_update(prop, 0, "rna_Modifier_dependency_update");

  /* types */
  prop = RNA_def_property(srna, "use_contour", PROP_BOOLEAN, PROP_NONE);
  RNA_def_property_boolean_sdna(prop, nullptr, "edge_types", LRT_EDGE_FLAG_CONTOUR);
  RNA_def_property_ui_text(prop, "Use Contour", "Generate strokes from contours lines");
  RNA_def_property_update(prop, 0, "rna_Modifier_update");

  prop = RNA_def_property(srna, "use_loose", PROP_BOOLEAN, PROP_NONE);
  RNA_def_property_boolean_sdna(prop, nullptr, "edge_types", LRT_EDGE_FLAG_LOOSE);
  RNA_def_property_ui_text(prop, "Use Loose", "Generate strokes from loose edges");
  RNA_def_property_update(prop, 0, "rna_Modifier_update");

  prop = RNA_def_property(srna, "use_crease", PROP_BOOLEAN, PROP_NONE);
  RNA_def_property_boolean_sdna(prop, nullptr, "edge_types", LRT_EDGE_FLAG_CREASE);
  RNA_def_property_ui_text(prop, "Use Crease", "Generate strokes from creased edges");
  RNA_def_property_update(prop, 0, "rna_Modifier_update");

  prop = RNA_def_property(srna, "use_material", PROP_BOOLEAN, PROP_NONE);
  RNA_def_property_boolean_sdna(prop, nullptr, "edge_types", LRT_EDGE_FLAG_MATERIAL);
  RNA_def_property_ui_text(
      prop, "Use Material", "Generate strokes from borders between materials");
  RNA_def_property_update(prop, 0, "rna_Modifier_update");

  prop = RNA_def_property(srna, "use_edge_mark", PROP_BOOLEAN, PROP_NONE);
  RNA_def_property_boolean_sdna(prop, nullptr, "edge_types", LRT_EDGE_FLAG_EDGE_MARK);
  RNA_def_property_ui_text(prop, "Use Edge Mark", "Generate strokes from freestyle marked edges");
  RNA_def_property_update(prop, 0, "rna_Modifier_update");

  prop = RNA_def_property(srna, "use_intersection", PROP_BOOLEAN, PROP_NONE);
  RNA_def_property_boolean_sdna(prop, nullptr, "edge_types", LRT_EDGE_FLAG_INTERSECTION);
  RNA_def_property_ui_text(prop, "Use Intersection", "Generate strokes from intersections");
  RNA_def_property_update(prop, 0, "rna_Modifier_update");

  prop = RNA_def_property(srna, "use_light_contour", PROP_BOOLEAN, PROP_NONE);
  RNA_def_property_boolean_sdna(prop, nullptr, "edge_types", LRT_EDGE_FLAG_LIGHT_CONTOUR);
  RNA_def_property_ui_text(prop,
                           "Use Light Contour",
                           "Generate light/shadow separation lines from a reference light object");
  RNA_def_property_update(prop, 0, "rna_Modifier_update");

  prop = RNA_def_property(srna, "use_shadow", PROP_BOOLEAN, PROP_NONE);
  RNA_def_property_boolean_sdna(prop, nullptr, "edge_types", LRT_EDGE_FLAG_PROJECTED_SHADOW);
  RNA_def_property_ui_text(
      prop, "Use Shadow", "Project contour lines using a light source object");
  RNA_def_property_update(prop, 0, "rna_Modifier_update");

  prop = RNA_def_property(srna, "shadow_region_filtering", PROP_ENUM, PROP_NONE);
  RNA_def_property_enum_sdna(prop, nullptr, "shadow_selection");
  RNA_def_property_enum_items(prop, modifier_lineart_shadow_region_filtering);
  RNA_def_property_ui_text(prop,
                           "Shadow Region Filtering",
                           "Select feature lines that comes from lit or shaded regions. Will not "
                           "affect cast shadow and light contour since they are at the border");
  RNA_def_property_update(prop, 0, "rna_Modifier_dependency_update");

  prop = RNA_def_property(srna, "silhouette_filtering", PROP_ENUM, PROP_NONE);
  RNA_def_property_enum_sdna(prop, nullptr, "silhouette_selection");
  RNA_def_property_enum_items(prop, modifier_lineart_silhouette_filtering);
  RNA_def_property_ui_text(prop, "Silhouette Filtering", "Select contour or silhouette");
  RNA_def_property_update(prop, 0, "rna_Modifier_dependency_update");

  prop = RNA_def_property(srna, "use_multiple_levels", PROP_BOOLEAN, PROP_NONE);
  RNA_def_property_boolean_sdna(prop, nullptr, "use_multiple_levels", 0);
  RNA_def_property_ui_text(
      prop, "Use Occlusion Range", "Generate strokes from a range of occlusion levels");
  RNA_def_property_update(prop, 0, "rna_Modifier_update");

  prop = RNA_def_property(srna, "level_start", PROP_INT, PROP_NONE);
  RNA_def_property_ui_text(
      prop, "Level Start", "Minimum number of occlusions for the generated strokes");
  RNA_def_property_range(prop, 0, 128);
  RNA_def_property_int_funcs(prop, nullptr, "rna_Lineart_start_level_set", nullptr);
  RNA_def_property_update(prop, 0, "rna_Modifier_update");

  prop = RNA_def_property(srna, "level_end", PROP_INT, PROP_NONE);
  RNA_def_property_ui_text(
      prop, "Level End", "Maximum number of occlusions for the generated strokes");
  RNA_def_property_range(prop, 0, 128);
  RNA_def_property_int_funcs(prop, nullptr, "rna_Lineart_end_level_set", nullptr);
  RNA_def_property_update(prop, 0, "rna_Modifier_update");

  prop = RNA_def_property(srna, "target_layer", PROP_STRING, PROP_NONE);
  RNA_def_property_ui_text(
      prop, "Layer", "Grease Pencil layer to which assign the generated strokes");
  RNA_def_property_update(prop, 0, "rna_Modifier_update");

  prop = RNA_def_property(srna, "source_vertex_group", PROP_STRING, PROP_NONE);
  RNA_def_property_ui_text(
      prop,
      "Source Vertex Group",
      "Match the beginning of vertex group names from mesh objects, match all when left empty");
  RNA_def_property_update(prop, 0, "rna_Modifier_update");

  prop = RNA_def_property(srna, "vertex_group", PROP_STRING, PROP_NONE);
  RNA_def_property_string_sdna(prop, nullptr, "vgname");
  RNA_def_property_string_funcs(
      prop, nullptr, nullptr, "rna_GreasePencilLineartModifier_vgname_set");
  RNA_def_property_ui_text(prop, "Vertex Group", "Vertex group name for selected strokes");
  RNA_def_property_update(prop, 0, "rna_Modifier_update");

  prop = RNA_def_property(srna, "is_baked", PROP_BOOLEAN, PROP_NONE);
  RNA_def_property_boolean_sdna(prop, nullptr, "flags", LINEART_GPENCIL_IS_BAKED);
  RNA_def_property_ui_text(prop, "Is Baked", "This modifier has baked data");
  RNA_def_property_update(prop, 0, "rna_Modifier_update");

  prop = RNA_def_property(srna, "use_cache", PROP_BOOLEAN, PROP_NONE);
  RNA_def_property_boolean_sdna(prop, nullptr, "flags", LINEART_GPENCIL_USE_CACHE);
  RNA_def_property_ui_text(prop,
                           "Use Cache",
                           "Use cached scene data from the first line art modifier in the stack. "
                           "Certain settings will be unavailable");
  RNA_def_property_update(prop, 0, "rna_Modifier_update");

  prop = RNA_def_property(srna, "overscan", PROP_FLOAT, PROP_NONE);
  RNA_def_property_ui_text(
      prop,
      "Overscan",
      "A margin to prevent strokes from ending abruptly at the edge of the image");
  RNA_def_property_ui_range(prop, 0.0f, 0.5f, 0.01f, 3);
  RNA_def_property_range(prop, 0.0f, 0.5f);
  RNA_def_property_update(prop, NC_SCENE, "rna_Modifier_update");

  prop = RNA_def_property(srna, "thickness", PROP_INT, PROP_NONE);
  RNA_def_property_ui_text(prop, "Thickness", "The thickness for the generated strokes");
  RNA_def_property_ui_range(prop, 1, 100, 1, 1);
  RNA_def_property_range(prop, 1, 200);
  RNA_def_property_update(prop, 0, "rna_Modifier_update");

  prop = RNA_def_property(srna, "opacity", PROP_FLOAT, PROP_FACTOR);
  RNA_def_property_ui_text(prop, "Opacity", "The strength value for the generate strokes");
  RNA_def_property_ui_range(prop, 0.0f, 1.0f, 0.01f, 2);
  RNA_def_property_range(prop, 0.0f, 1.0f);
  RNA_def_property_update(prop, 0, "rna_Modifier_update");

  prop = RNA_def_property(srna, "use_material_mask", PROP_BOOLEAN, PROP_NONE);
  RNA_def_property_boolean_sdna(
      prop, nullptr, "mask_switches", LINEART_GPENCIL_MATERIAL_MASK_ENABLE);
  RNA_def_property_ui_text(
      prop, "Use Material Mask", "Use material masks to filter out occluded strokes");
  RNA_def_property_update(prop, 0, "rna_Modifier_update");

  prop = RNA_def_property(srna, "use_material_mask_match", PROP_BOOLEAN, PROP_NONE);
  RNA_def_property_boolean_sdna(
      prop, nullptr, "mask_switches", LINEART_GPENCIL_MATERIAL_MASK_MATCH);
  RNA_def_property_ui_text(
      prop, "Match Masks", "Require matching all material masks instead of just one");
  RNA_def_property_update(prop, 0, "rna_Modifier_update");

  prop = RNA_def_property(srna, "use_material_mask_bits", PROP_BOOLEAN, PROP_NONE);
  RNA_def_property_boolean_sdna(prop, nullptr, "material_mask_bits", 1);
  RNA_def_property_array(prop, 8);
  RNA_def_property_ui_text(prop, "Masks", "Mask bits to match from Material Line Art settings");
  RNA_def_property_update(prop, 0, "rna_Modifier_update");

  prop = RNA_def_property(srna, "use_intersection_match", PROP_BOOLEAN, PROP_NONE);
  RNA_def_property_boolean_sdna(
      prop, nullptr, "mask_switches", LINEART_GPENCIL_INTERSECTION_MATCH);
  RNA_def_property_ui_text(
      prop, "Match Intersection", "Require matching all intersection masks instead of just one");
  RNA_def_property_update(prop, 0, "rna_Modifier_update");

  prop = RNA_def_property(srna, "use_intersection_mask", PROP_BOOLEAN, PROP_NONE);
  RNA_def_property_boolean_sdna(prop, nullptr, "intersection_mask", 1);
  RNA_def_property_array(prop, 8);
  RNA_def_property_ui_text(prop, "Masks", "Mask bits to match from Collection Line Art settings");
  RNA_def_property_update(prop, 0, "rna_Modifier_update");

  prop = RNA_def_property(srna, "use_crease_on_smooth", PROP_BOOLEAN, PROP_NONE);
  RNA_def_property_boolean_sdna(
      prop, nullptr, "calculation_flags", LRT_USE_CREASE_ON_SMOOTH_SURFACES);
  RNA_def_property_ui_text(
      prop, "Crease On Smooth Surfaces", "Allow crease edges to show inside smooth surfaces");
  RNA_def_property_update(prop, 0, "rna_Modifier_update");

  prop = RNA_def_property(srna, "use_crease_on_sharp", PROP_BOOLEAN, PROP_NONE);
  RNA_def_property_boolean_sdna(prop, nullptr, "calculation_flags", LRT_USE_CREASE_ON_SHARP_EDGES);
  RNA_def_property_ui_text(prop, "Crease On Sharp Edges", "Allow crease to show on sharp edges");
  RNA_def_property_update(prop, 0, "rna_Modifier_update");

  prop = RNA_def_property(srna, "use_image_boundary_trimming", PROP_BOOLEAN, PROP_NONE);
  RNA_def_property_boolean_sdna(
      prop, nullptr, "calculation_flags", LRT_USE_IMAGE_BOUNDARY_TRIMMING);
  RNA_def_property_ui_text(
      prop,
      "Image Boundary Trimming",
      "Trim all edges right at the boundary of image (including overscan region)");

  prop = RNA_def_property(srna, "use_back_face_culling", PROP_BOOLEAN, PROP_NONE);
  RNA_def_property_boolean_sdna(prop, nullptr, "calculation_flags", LRT_USE_BACK_FACE_CULLING);
  RNA_def_property_ui_text(
      prop,
      "Back Face Culling",
      "Remove all back faces to speed up calculation, this will create edges in "
      "different occlusion levels than when disabled");
  RNA_def_property_update(prop, 0, "rna_Modifier_update");

  prop = RNA_def_property(srna, "shadow_camera_near", PROP_FLOAT, PROP_NONE);
  RNA_def_property_ui_text(prop, "Shadow Camera Near", "Near clipping distance of shadow camera");
  RNA_def_property_ui_range(prop, 0.0f, 500.0f, 0.1f, 2);
  RNA_def_property_range(prop, 0.0f, 10000.0f);
  RNA_def_property_update(prop, 0, "rna_Modifier_update");

  prop = RNA_def_property(srna, "shadow_camera_far", PROP_FLOAT, PROP_NONE);
  RNA_def_property_ui_text(prop, "Shadow Camera Far", "Far clipping distance of shadow camera");
  RNA_def_property_ui_range(prop, 0.0f, 500.0f, 0.1f, 2);
  RNA_def_property_range(prop, 0.0f, 10000.0f);
  RNA_def_property_update(prop, 0, "rna_Modifier_update");

  prop = RNA_def_property(srna, "shadow_camera_size", PROP_FLOAT, PROP_NONE);
  RNA_def_property_ui_text(
      prop,
      "Shadow Camera Size",
      "Represents the \"Orthographic Scale\" of an orthographic camera. "
      "If the camera is positioned at the light's location with this scale, it will "
      "represent the coverage of the shadow \"camera\"");
  RNA_def_property_ui_range(prop, 0.0f, 500.0f, 0.1f, 2);
  RNA_def_property_range(prop, 0.0f, 10000.0f);

  prop = RNA_def_property(srna, "use_invert_collection", PROP_BOOLEAN, PROP_NONE);
  RNA_def_property_boolean_sdna(prop, nullptr, "flags", LINEART_GPENCIL_INVERT_COLLECTION);
  RNA_def_property_ui_text(prop,
                           "Invert Collection Filtering",
                           "Select everything except lines from specified collection");
  RNA_def_property_update(prop, 0, "rna_Modifier_update");

  prop = RNA_def_property(srna, "use_invert_silhouette", PROP_BOOLEAN, PROP_NONE);
  RNA_def_property_boolean_sdna(prop, nullptr, "flags", LINEART_GPENCIL_INVERT_SILHOUETTE_FILTER);
  RNA_def_property_ui_text(prop, "Invert Silhouette Filtering", "Select anti-silhouette lines");
  RNA_def_property_update(prop, 0, "rna_Modifier_update");

  RNA_define_lib_overridable(false);
}

static void rna_def_modifier_grease_pencil_smooth(BlenderRNA *brna)
{
  StructRNA *srna;
  PropertyRNA *prop;

  srna = RNA_def_struct(brna, "GreasePencilSmoothModifier", "Modifier");
  RNA_def_struct_ui_text(srna, "Smooth Modifier", "Smooth effect modifier");
  RNA_def_struct_sdna(srna, "GreasePencilSmoothModifierData");
  RNA_def_struct_ui_icon(srna, ICON_MOD_SMOOTH);

  rna_def_modifier_grease_pencil_layer_filter(srna);
  rna_def_modifier_grease_pencil_material_filter(
      srna, "rna_GreasePencilSmoothModifier_material_filter_set");
  rna_def_modifier_grease_pencil_vertex_group(
      srna, "rna_GreasePencilSmoothModifier_vertex_group_name_set");
  rna_def_modifier_grease_pencil_custom_curve(srna);

  rna_def_modifier_panel_open_prop(srna, "open_influence_panel", 0);

  RNA_define_lib_overridable(true);

  prop = RNA_def_property(srna, "factor", PROP_FLOAT, PROP_FACTOR);
  RNA_def_property_float_sdna(prop, nullptr, "factor");
  RNA_def_property_range(prop, 0, 1);
  RNA_def_property_ui_text(prop, "Factor", "Amount of smooth to apply");
  RNA_def_property_update(prop, 0, "rna_Modifier_update");

  prop = RNA_def_property(srna, "use_edit_position", PROP_BOOLEAN, PROP_NONE);
  RNA_def_property_boolean_sdna(prop, nullptr, "flag", MOD_GREASE_PENCIL_SMOOTH_MOD_LOCATION);
  RNA_def_property_ui_text(
      prop, "Affect Position", "The modifier affects the position of the point");
  RNA_def_property_update(prop, 0, "rna_Modifier_update");

  prop = RNA_def_property(srna, "use_edit_strength", PROP_BOOLEAN, PROP_NONE);
  RNA_def_property_boolean_sdna(prop, nullptr, "flag", MOD_GREASE_PENCIL_SMOOTH_MOD_STRENGTH);
  RNA_def_property_ui_text(
      prop, "Affect Strength", "The modifier affects the color strength of the point");
  RNA_def_property_update(prop, 0, "rna_Modifier_update");

  prop = RNA_def_property(srna, "use_edit_thickness", PROP_BOOLEAN, PROP_NONE);
  RNA_def_property_boolean_sdna(prop, nullptr, "flag", MOD_GREASE_PENCIL_SMOOTH_MOD_THICKNESS);
  RNA_def_property_ui_text(
      prop, "Affect Thickness", "The modifier affects the thickness of the point");
  RNA_def_property_update(prop, 0, "rna_Modifier_update");

  prop = RNA_def_property(srna, "use_edit_uv", PROP_BOOLEAN, PROP_NONE);
  RNA_def_property_boolean_sdna(prop, nullptr, "flag", MOD_GREASE_PENCIL_SMOOTH_MOD_UV);
  RNA_def_property_ui_text(
      prop, "Affect UV", "The modifier affects the UV rotation factor of the point");
  RNA_def_property_update(prop, 0, "rna_Modifier_update");

  prop = RNA_def_property(srna, "step", PROP_INT, PROP_NONE);
  RNA_def_property_int_sdna(prop, nullptr, "step");
  RNA_def_property_range(prop, 1, 1000);
  RNA_def_property_ui_text(
      prop, "Steps", "Number of times to apply smooth (high numbers can reduce fps)");
  RNA_def_property_update(prop, 0, "rna_Modifier_update");

  prop = RNA_def_property(srna, "use_keep_shape", PROP_BOOLEAN, PROP_NONE);
  RNA_def_property_boolean_sdna(prop, nullptr, "flag", MOD_GREASE_PENCIL_SMOOTH_KEEP_SHAPE);
  RNA_def_property_ui_text(prop, "Keep Shape", "Smooth the details, but keep the overall shape");
  RNA_def_property_update(prop, 0, "rna_Modifier_update");

  prop = RNA_def_property(srna, "use_smooth_ends", PROP_BOOLEAN, PROP_NONE);
  RNA_def_property_boolean_sdna(prop, nullptr, "flag", MOD_GREASE_PENCIL_SMOOTH_SMOOTH_ENDS);
  RNA_def_property_ui_text(prop, "Smooth Ends", "Smooth ends of strokes");
  RNA_def_property_update(prop, 0, "rna_Modifier_update");

  RNA_define_lib_overridable(false);
}

static void rna_def_modifier_grease_pencil_offset(BlenderRNA *brna)
{
  StructRNA *srna;
  PropertyRNA *prop;

  RNA_define_lib_overridable(true);
  static EnumPropertyItem offset_mode_items[] = {
      {MOD_GREASE_PENCIL_OFFSET_RANDOM, "RANDOM", 0, "Random", "Randomize stroke offset"},
      {MOD_GREASE_PENCIL_OFFSET_LAYER, "LAYER", 0, "Layer", "Offset layers by the same factor"},
      {MOD_GREASE_PENCIL_OFFSET_STROKE,
       "STROKE",
       0,
       "Stroke",
       "Offset strokes by the same factor based on stroke draw order"},
      {MOD_GREASE_PENCIL_OFFSET_MATERIAL,
       "MATERIAL",
       0,
       "Material",
       "Offset materials by the same factor"},
      {0, nullptr, 0, nullptr, nullptr},
  };

  srna = RNA_def_struct(brna, "GreasePencilOffsetModifier", "Modifier");
  RNA_def_struct_ui_text(srna, "Grease Pencil Offset Modifier", "");
  RNA_def_struct_sdna(srna, "GreasePencilOffsetModifierData");
  RNA_def_struct_ui_icon(srna, ICON_MOD_OFFSET);

  rna_def_modifier_grease_pencil_layer_filter(srna);
  rna_def_modifier_grease_pencil_material_filter(
      srna, "rna_GreasePencilOffsetModifier_material_filter_set");
  rna_def_modifier_grease_pencil_vertex_group(
      srna, "rna_GreasePencilOffsetModifier_vertex_group_name_set");

  rna_def_modifier_panel_open_prop(srna, "open_influence_panel", 0);

  prop = RNA_def_property(srna, "offset_mode", PROP_ENUM, PROP_NONE);
  RNA_def_property_enum_items(prop, offset_mode_items);
  RNA_def_property_ui_text(prop, "Mode", "");
  RNA_def_property_update(prop, 0, "rna_Modifier_update");

  RNA_define_lib_overridable(true);

  prop = RNA_def_property(srna, "location", PROP_FLOAT, PROP_TRANSLATION);
  RNA_def_property_float_sdna(prop, nullptr, "loc");
  RNA_def_property_ui_text(prop, "Location", "Values for change location");
  RNA_def_property_ui_range(prop, -FLT_MAX, FLT_MAX, 1, RNA_TRANSLATION_PREC_DEFAULT);
  RNA_def_property_update(prop, 0, "rna_Modifier_update");

  prop = RNA_def_property(srna, "rotation", PROP_FLOAT, PROP_EULER);
  RNA_def_property_float_sdna(prop, nullptr, "rot");
  RNA_def_property_ui_text(prop, "Rotation", "Values for changes in rotation");
  RNA_def_property_ui_range(prop, -FLT_MAX, FLT_MAX, 100, RNA_TRANSLATION_PREC_DEFAULT);
  RNA_def_property_update(prop, 0, "rna_Modifier_update");

  prop = RNA_def_property(srna, "scale", PROP_FLOAT, PROP_XYZ);
  RNA_def_property_float_sdna(prop, nullptr, "scale");
  RNA_def_property_ui_text(prop, "Scale", "Values for changes in scale");
  RNA_def_property_ui_range(prop, -FLT_MAX, FLT_MAX, 1, RNA_TRANSLATION_PREC_DEFAULT);
  RNA_def_property_update(prop, 0, "rna_Modifier_update");

  prop = RNA_def_property(srna, "stroke_location", PROP_FLOAT, PROP_XYZ);
  RNA_def_property_float_sdna(prop, nullptr, "stroke_loc");
  RNA_def_property_ui_text(prop, "Random Offset", "Value for changes in location");
  RNA_def_property_ui_range(prop, -FLT_MAX, FLT_MAX, 1, RNA_TRANSLATION_PREC_DEFAULT);
  RNA_def_property_update(prop, 0, "rna_Modifier_update");

  prop = RNA_def_property(srna, "stroke_rotation", PROP_FLOAT, PROP_EULER);
  RNA_def_property_float_sdna(prop, nullptr, "stroke_rot");
  RNA_def_property_ui_text(prop, "Random Rotation", "Value for changes in rotation");
  RNA_def_property_ui_range(prop, -FLT_MAX, FLT_MAX, 100, RNA_TRANSLATION_PREC_DEFAULT);
  RNA_def_property_update(prop, 0, "rna_Modifier_update");

  prop = RNA_def_property(srna, "stroke_scale", PROP_FLOAT, PROP_XYZ);
  RNA_def_property_float_sdna(prop, nullptr, "stroke_scale");
  RNA_def_property_ui_text(prop, "Scale", "Value for changes in scale");
  RNA_def_property_ui_range(prop, -FLT_MAX, FLT_MAX, 1, RNA_TRANSLATION_PREC_DEFAULT);
  RNA_def_property_update(prop, 0, "rna_Modifier_update");

  prop = RNA_def_property(srna, "seed", PROP_INT, PROP_UNSIGNED);
  RNA_def_property_ui_text(prop, "Seed", "Random seed");
  RNA_def_property_update(prop, 0, "rna_Modifier_update");

  prop = RNA_def_property(srna, "stroke_step", PROP_INT, PROP_UNSIGNED);
  RNA_def_property_ui_text(prop, "Step", "Number of elements that will be grouped");
  RNA_def_property_range(prop, 1, 500);
  RNA_def_property_update(prop, 0, "rna_Modifier_update");

  prop = RNA_def_property(srna, "stroke_start_offset", PROP_INT, PROP_UNSIGNED);
  RNA_def_property_ui_text(prop, "Start Offset", "Offset starting point");
  RNA_def_property_update(prop, 0, "rna_Modifier_update");

  prop = RNA_def_property(srna, "use_uniform_random_scale", PROP_BOOLEAN, PROP_NONE);
  RNA_def_property_boolean_sdna(
      prop, nullptr, "flag", MOD_GREASE_PENCIL_OFFSET_UNIFORM_RANDOM_SCALE);
  RNA_def_property_ui_text(
      prop, "Uniform Scale", "Use the same random seed for each scale axis for a uniform scale");
  RNA_def_property_update(prop, 0, "rna_Modifier_update");

  RNA_define_lib_overridable(false);
}

static void rna_def_modifier_grease_pencil_noise(BlenderRNA *brna)
{
  StructRNA *srna;
  PropertyRNA *prop;

  static const EnumPropertyItem modifier_noise_random_mode_items[] = {
      {GP_NOISE_RANDOM_STEP, "STEP", 0, "Steps", "Randomize every number of frames"},
      {GP_NOISE_RANDOM_KEYFRAME, "KEYFRAME", 0, "Keyframes", "Randomize on keyframes only"},
      {0, nullptr, 0, nullptr, nullptr},
  };

  srna = RNA_def_struct(brna, "GreasePencilNoiseModifier", "Modifier");
  RNA_def_struct_ui_text(srna, "Grease Pencil Noise Modifier", "Noise effect modifier");
  RNA_def_struct_sdna(srna, "GreasePencilNoiseModifierData");
  RNA_def_struct_ui_icon(srna, ICON_MOD_NOISE);

  rna_def_modifier_grease_pencil_layer_filter(srna);
  rna_def_modifier_grease_pencil_material_filter(
      srna, "rna_GreasePencilNoiseModifier_material_filter_set");
  rna_def_modifier_grease_pencil_vertex_group(
      srna, "rna_GreasePencilNoiseModifier_vertex_group_name_set");
  rna_def_modifier_grease_pencil_custom_curve(srna);

  rna_def_modifier_panel_open_prop(srna, "open_influence_panel", 0);
  rna_def_modifier_panel_open_prop(srna, "open_random_panel", 1);

  RNA_define_lib_overridable(true);

  prop = RNA_def_property(srna, "factor", PROP_FLOAT, PROP_FACTOR);
  RNA_def_property_float_sdna(prop, nullptr, "factor");
  RNA_def_property_range(prop, 0.0, FLT_MAX);
  RNA_def_property_ui_range(prop, 0.0, 1.0, 0.1, 2);
  RNA_def_property_ui_text(prop, "Offset Factor", "Amount of noise to apply");
  RNA_def_property_update(prop, 0, "rna_Modifier_update");

  prop = RNA_def_property(srna, "factor_strength", PROP_FLOAT, PROP_FACTOR);
  RNA_def_property_float_sdna(prop, nullptr, "factor_strength");
  RNA_def_property_range(prop, 0.0, FLT_MAX);
  RNA_def_property_ui_range(prop, 0.0, 1.0, 0.1, 2);
  RNA_def_property_ui_text(prop, "Strength Factor", "Amount of noise to apply to opacity");
  RNA_def_property_update(prop, 0, "rna_Modifier_update");

  prop = RNA_def_property(srna, "factor_thickness", PROP_FLOAT, PROP_FACTOR);
  RNA_def_property_float_sdna(prop, nullptr, "factor_thickness");
  RNA_def_property_range(prop, 0.0, FLT_MAX);
  RNA_def_property_ui_range(prop, 0.0, 1.0, 0.1, 2);
  RNA_def_property_ui_text(prop, "Thickness Factor", "Amount of noise to apply to thickness");
  RNA_def_property_update(prop, 0, "rna_Modifier_update");

  prop = RNA_def_property(srna, "factor_uvs", PROP_FLOAT, PROP_FACTOR);
  RNA_def_property_float_sdna(prop, nullptr, "factor_uvs");
  RNA_def_property_range(prop, 0.0, FLT_MAX);
  RNA_def_property_ui_range(prop, 0.0, 1.0, 0.1, 2);
  RNA_def_property_ui_text(prop, "UV Factor", "Amount of noise to apply to UV rotation");
  RNA_def_property_update(prop, 0, "rna_Modifier_update");

  prop = RNA_def_property(srna, "use_random", PROP_BOOLEAN, PROP_NONE);
  RNA_def_property_boolean_sdna(prop, nullptr, "flag", GP_NOISE_USE_RANDOM);
  RNA_def_property_ui_text(prop, "Random", "Use random values over time");
  RNA_def_property_update(prop, 0, "rna_Modifier_update");

  prop = RNA_def_property(srna, "seed", PROP_INT, PROP_UNSIGNED);
  RNA_def_property_ui_text(prop, "Noise Seed", "Random seed");
  RNA_def_property_update(prop, 0, "rna_Modifier_update");

  prop = RNA_def_property(srna, "noise_scale", PROP_FLOAT, PROP_FACTOR);
  RNA_def_property_float_sdna(prop, nullptr, "noise_scale");
  RNA_def_property_range(prop, 0.0, 1.0);
  RNA_def_property_ui_text(prop, "Noise Scale", "Scale the noise frequency");
  RNA_def_property_update(prop, 0, "rna_Modifier_update");

  prop = RNA_def_property(srna, "noise_offset", PROP_FLOAT, PROP_FACTOR);
  RNA_def_property_float_sdna(prop, nullptr, "noise_offset");
  RNA_def_property_range(prop, 0.0, FLT_MAX);
  RNA_def_property_ui_range(prop, 0.0, 100.0, 0.1, 3);
  RNA_def_property_ui_text(prop, "Noise Offset", "Offset the noise along the strokes");
  RNA_def_property_update(prop, 0, "rna_Modifier_update");

  prop = RNA_def_property(srna, "step", PROP_INT, PROP_NONE);
  RNA_def_property_int_sdna(prop, nullptr, "step");
  RNA_def_property_range(prop, 1, 100);
  RNA_def_property_ui_text(prop, "Step", "Number of frames between randomization steps");
  RNA_def_property_update(prop, 0, "rna_Modifier_update");

  prop = RNA_def_property(srna, "random_mode", PROP_ENUM, PROP_NONE);
  RNA_def_property_enum_sdna(prop, nullptr, "noise_mode");
  RNA_def_property_enum_items(prop, modifier_noise_random_mode_items);
  RNA_def_property_ui_text(prop, "Mode", "Where to perform randomization");

  RNA_define_lib_overridable(false);
}

static void rna_def_modifier_grease_pencil_length(BlenderRNA *brna)
{
  StructRNA *srna;
  PropertyRNA *prop;
  static const EnumPropertyItem gpencil_length_mode_items[] = {
      {GP_LENGTH_RELATIVE, "RELATIVE", 0, "Relative", "Length in ratio to the stroke's length"},
      {GP_LENGTH_ABSOLUTE, "ABSOLUTE", 0, "Absolute", "Length in geometry space"},
      {0, nullptr, 0, nullptr, nullptr},
  };

  srna = RNA_def_struct(brna, "GreasePencilLengthModifier", "Modifier");
  RNA_def_struct_ui_text(srna, "Length Modifier", "Stretch or shrink strokes");
  RNA_def_struct_sdna(srna, "GreasePencilLengthModifierData");
  RNA_def_struct_ui_icon(srna, ICON_MOD_LENGTH);

  rna_def_modifier_grease_pencil_layer_filter(srna);
  rna_def_modifier_grease_pencil_material_filter(
      srna, "rna_GreasePencilLengthModifier_material_filter_set");
  rna_def_modifier_grease_pencil_vertex_group(
      srna, "rna_GreasePencilLengthModifier_vertex_group_name_set");

  rna_def_modifier_panel_open_prop(srna, "open_random_panel", 0);
  rna_def_modifier_panel_open_prop(srna, "open_curvature_panel", 1);
  rna_def_modifier_panel_open_prop(srna, "open_influence_panel", 2);

  RNA_define_lib_overridable(true);

  prop = RNA_def_property(srna, "start_factor", PROP_FLOAT, PROP_NONE);
  RNA_def_property_float_sdna(prop, nullptr, "start_fac");
  RNA_def_property_ui_range(prop, -10.0f, 10.0f, 0.1, 2);
  RNA_def_property_ui_text(
      prop, "Start Factor", "Added length to the start of each stroke relative to its length");
  RNA_def_property_update(prop, 0, "rna_Modifier_update");

  prop = RNA_def_property(srna, "end_factor", PROP_FLOAT, PROP_NONE);
  RNA_def_property_float_sdna(prop, nullptr, "end_fac");
  RNA_def_property_ui_range(prop, -10.0f, 10.0f, 0.1, 2);
  RNA_def_property_ui_text(
      prop, "End Factor", "Added length to the end of each stroke relative to its length");
  RNA_def_property_update(prop, 0, "rna_Modifier_update");

  prop = RNA_def_property(srna, "start_length", PROP_FLOAT, PROP_DISTANCE);
  RNA_def_property_float_sdna(prop, nullptr, "start_fac");
  RNA_def_property_ui_range(prop, -100.0f, 100.0f, 0.1f, 3);
  RNA_def_property_ui_text(
      prop, "Start Factor", "Absolute added length to the start of each stroke");
  RNA_def_property_update(prop, 0, "rna_Modifier_update");

  prop = RNA_def_property(srna, "end_length", PROP_FLOAT, PROP_DISTANCE);
  RNA_def_property_float_sdna(prop, nullptr, "end_fac");
  RNA_def_property_ui_range(prop, -100.0f, 100.0f, 0.1f, 3);
  RNA_def_property_ui_text(prop, "End Factor", "Absolute added length to the end of each stroke");
  RNA_def_property_update(prop, 0, "rna_Modifier_update");

  prop = RNA_def_property(srna, "random_start_factor", PROP_FLOAT, PROP_NONE);
  RNA_def_property_float_sdna(prop, nullptr, "rand_start_fac");
  RNA_def_property_ui_range(prop, -10.0f, 10.0f, 0.1, 1);
  RNA_def_property_ui_text(
      prop, "Random Start Factor", "Size of random length added to the start of each stroke");
  RNA_def_property_update(prop, 0, "rna_Modifier_update");

  prop = RNA_def_property(srna, "random_end_factor", PROP_FLOAT, PROP_NONE);
  RNA_def_property_float_sdna(prop, nullptr, "rand_end_fac");
  RNA_def_property_ui_range(prop, -10.0f, 10.0f, 0.1, 1);
  RNA_def_property_ui_text(
      prop, "Random End Factor", "Size of random length added to the end of each stroke");
  RNA_def_property_update(prop, 0, "rna_Modifier_update");

  prop = RNA_def_property(srna, "random_offset", PROP_FLOAT, PROP_NONE);
  RNA_def_property_float_sdna(prop, nullptr, "rand_offset");
  RNA_def_property_ui_range(prop, 0.0f, 100.0f, 0.1, 3);
  RNA_def_property_ui_text(
      prop, "Random Noise Offset", "Smoothly offset each stroke's random value");
  RNA_def_property_update(prop, 0, "rna_Modifier_update");

  prop = RNA_def_property(srna, "use_random", PROP_BOOLEAN, PROP_NONE);
  RNA_def_property_boolean_sdna(prop, nullptr, "flag", GP_LENGTH_USE_RANDOM);
  RNA_def_property_ui_text(prop, "Random", "Use random values over time");
  RNA_def_property_update(prop, 0, "rna_Modifier_update");

  prop = RNA_def_property(srna, "seed", PROP_INT, PROP_UNSIGNED);
  RNA_def_property_ui_text(prop, "Seed", "Random seed");
  RNA_def_property_update(prop, 0, "rna_Modifier_update");

  prop = RNA_def_property(srna, "step", PROP_INT, PROP_NONE);
  RNA_def_property_int_sdna(prop, nullptr, "step");
  RNA_def_property_range(prop, 1, 100);
  RNA_def_property_ui_text(prop, "Step", "Number of frames between randomization steps");
  RNA_def_property_update(prop, 0, "rna_Modifier_update");

  prop = RNA_def_property(srna, "overshoot_factor", PROP_FLOAT, PROP_FACTOR);
  RNA_def_property_float_sdna(prop, nullptr, "overshoot_fac");
  RNA_def_property_range(prop, 0.0f, 1.0f);
  RNA_def_property_ui_text(
      prop,
      "Used Length",
      "Defines what portion of the stroke is used for the calculation of the extension");
  RNA_def_property_update(prop, 0, "rna_Modifier_update");

  prop = RNA_def_property(srna, "mode", PROP_ENUM, PROP_NONE);
  RNA_def_property_enum_sdna(prop, nullptr, "mode");
  RNA_def_property_enum_items(prop, gpencil_length_mode_items);
  RNA_def_property_ui_text(prop, "Mode", "Mode to define length");
  RNA_def_property_update(prop, 0, "rna_Modifier_update");

  prop = RNA_def_property(srna, "use_curvature", PROP_BOOLEAN, PROP_NONE);
  RNA_def_property_boolean_sdna(prop, nullptr, "flag", GP_LENGTH_USE_CURVATURE);
  RNA_def_property_ui_text(prop, "Use Curvature", "Follow the curvature of the stroke");
  RNA_def_property_update(prop, 0, "rna_Modifier_update");

  prop = RNA_def_property(srna, "invert_curvature", PROP_BOOLEAN, PROP_NONE);
  RNA_def_property_boolean_sdna(prop, nullptr, "flag", GP_LENGTH_INVERT_CURVATURE);
  RNA_def_property_ui_text(
      prop, "Invert Curvature", "Invert the curvature of the stroke's extension");
  RNA_def_property_update(prop, 0, "rna_Modifier_update");

  prop = RNA_def_property(srna, "point_density", PROP_FLOAT, PROP_NONE);
  RNA_def_property_range(prop, 0.1f, 1000.0f);
  RNA_def_property_ui_range(prop, 0.1f, 1000.0f, 1.0f, 1);
  RNA_def_property_ui_scale_type(prop, PROP_SCALE_CUBIC);
  RNA_def_property_ui_text(
      prop, "Point Density", "Multiplied by Start/End for the total added point count");
  RNA_def_property_update(prop, 0, "rna_Modifier_update");

  prop = RNA_def_property(srna, "segment_influence", PROP_FLOAT, PROP_FACTOR);
  RNA_def_property_range(prop, -2.0f, 3.0f);
  RNA_def_property_ui_range(prop, 0.0f, 1.0f, 0.1f, 2);
  RNA_def_property_ui_text(prop,
                           "Segment Influence",
                           "Factor to determine how much the length of the individual segments "
                           "should influence the final computed curvature. Higher factors makes "
                           "small segments influence the overall curvature less");
  RNA_def_property_update(prop, 0, "rna_Modifier_update");

  prop = RNA_def_property(srna, "max_angle", PROP_FLOAT, PROP_ANGLE);
  RNA_def_property_ui_text(prop,
                           "Filter Angle",
                           "Ignore points on the stroke that deviate from their neighbors by more "
                           "than this angle when determining the extrapolation shape");
  RNA_def_property_range(prop, 0.0f, DEG2RAD(180.0f));
  RNA_def_property_ui_range(prop, 0.0f, DEG2RAD(179.5f), 10.0f, 1);
  RNA_def_property_update(prop, NC_SCENE, "rna_Modifier_update");

  RNA_define_lib_overridable(false);
}

static void rna_def_modifier_grease_pencil_mirror(BlenderRNA *brna)
{
  StructRNA *srna;
  PropertyRNA *prop;

  srna = RNA_def_struct(brna, "GreasePencilMirrorModifier", "Modifier");
  RNA_def_struct_ui_text(srna, "Grease Pencil Mirror Modifier", "");
  RNA_def_struct_sdna(srna, "GreasePencilMirrorModifierData");
  RNA_def_struct_ui_icon(srna, ICON_MOD_MIRROR);

  rna_def_modifier_grease_pencil_layer_filter(srna);
  rna_def_modifier_grease_pencil_material_filter(
      srna, "rna_GreasePencilMirrorModifier_material_filter_set");

  rna_def_modifier_panel_open_prop(srna, "open_influence_panel", 0);

  RNA_define_lib_overridable(true);

  prop = RNA_def_property(srna, "object", PROP_POINTER, PROP_NONE);
  RNA_def_property_ui_text(prop, "Object", "Object used as center");
  RNA_def_property_pointer_funcs(
      prop, nullptr, "rna_GreasePencilMirrorModifier_object_set", nullptr, nullptr);
  RNA_def_property_flag(prop, PROP_EDITABLE | PROP_ID_SELF_CHECK);
  RNA_def_property_update(prop, 0, "rna_Modifier_dependency_update");

  prop = RNA_def_property(srna, "use_axis_x", PROP_BOOLEAN, PROP_NONE);
  RNA_def_property_boolean_sdna(prop, nullptr, "flag", MOD_GREASE_PENCIL_MIRROR_AXIS_X);
  RNA_def_property_ui_text(prop, "X", "Mirror the X axis");
  RNA_def_property_update(prop, 0, "rna_Modifier_update");

  prop = RNA_def_property(srna, "use_axis_y", PROP_BOOLEAN, PROP_NONE);
  RNA_def_property_boolean_sdna(prop, nullptr, "flag", MOD_GREASE_PENCIL_MIRROR_AXIS_Y);
  RNA_def_property_ui_text(prop, "Y", "Mirror the Y axis");
  RNA_def_property_update(prop, 0, "rna_Modifier_update");

  prop = RNA_def_property(srna, "use_axis_z", PROP_BOOLEAN, PROP_NONE);
  RNA_def_property_boolean_sdna(prop, nullptr, "flag", MOD_GREASE_PENCIL_MIRROR_AXIS_Z);
  RNA_def_property_ui_text(prop, "Z", "Mirror the Z axis");
  RNA_def_property_update(prop, 0, "rna_Modifier_update");

  RNA_define_lib_overridable(false);
}

static void rna_def_modifier_grease_pencil_thickness(BlenderRNA *brna)
{
  StructRNA *srna;
  PropertyRNA *prop;

  srna = RNA_def_struct(brna, "GreasePencilThickModifierData", "Modifier");
  RNA_def_struct_ui_text(srna, "Grease Pencil Thickness Modifier", "Adjust stroke thickness");
  RNA_def_struct_sdna(srna, "GreasePencilThickModifierData");
  RNA_def_struct_ui_icon(srna, ICON_MOD_THICKNESS);

  rna_def_modifier_grease_pencil_layer_filter(srna);
  rna_def_modifier_grease_pencil_material_filter(
      srna, "rna_GreasePencilThickModifier_material_filter_set");
  rna_def_modifier_grease_pencil_vertex_group(
      srna, "rna_GreasePencilThickModifier_vertex_group_name_set");
  rna_def_modifier_grease_pencil_custom_curve(srna);

  rna_def_modifier_panel_open_prop(srna, "open_influence_panel", 0);

  RNA_define_lib_overridable(true);

  prop = RNA_def_property(srna, "thickness", PROP_FLOAT, PROP_NONE);
  RNA_def_property_float_sdna(prop, nullptr, "thickness");
  RNA_def_property_range(prop, -10.0f, 100.0f);
  RNA_def_property_ui_range(prop, -1.0f, 1.0f, 0.005, 3);
  RNA_def_property_ui_text(prop, "Thickness", "Absolute thickness to apply everywhere");
  RNA_def_property_update(prop, 0, "rna_Modifier_update");

  prop = RNA_def_property(srna, "thickness_factor", PROP_FLOAT, PROP_NONE);
  RNA_def_property_float_sdna(prop, nullptr, "thickness_fac");
  RNA_def_property_range(prop, 0.0, FLT_MAX);
  RNA_def_property_ui_range(prop, 0.0, 10.0, 0.1, 3);
  RNA_def_property_ui_text(prop, "Thickness Factor", "Factor to multiply the thickness with");
  RNA_def_property_update(prop, 0, "rna_Modifier_update");

  prop = RNA_def_property(srna, "use_weight_factor", PROP_BOOLEAN, PROP_NONE);
  RNA_def_property_boolean_sdna(prop, nullptr, "flag", MOD_GREASE_PENCIL_THICK_WEIGHT_FACTOR);
  RNA_def_property_ui_text(prop, "Weighted", "Use weight to modulate effect");
  RNA_def_property_update(prop, 0, "rna_Modifier_update");

  prop = RNA_def_property(srna, "use_uniform_thickness", PROP_BOOLEAN, PROP_NONE);
  RNA_def_property_boolean_sdna(prop, nullptr, "flag", MOD_GREASE_PENCIL_THICK_NORMALIZE);
  RNA_def_property_ui_text(prop, "Uniform Thickness", "Replace the stroke thickness");
  RNA_def_property_update(prop, 0, "rna_Modifier_update");

  RNA_define_lib_overridable(false);
}

static void rna_def_modifier_grease_pencil_lattice(BlenderRNA *brna)
{
  StructRNA *srna;
  PropertyRNA *prop;

  srna = RNA_def_struct(brna, "GreasePencilLatticeModifier", "Modifier");
  RNA_def_struct_ui_text(
      srna, "Grease Pencil Lattice Modifier", "Deform strokes using a lattice object");
  RNA_def_struct_sdna(srna, "GreasePencilLatticeModifierData");
  RNA_def_struct_ui_icon(srna, ICON_MOD_LATTICE);

  rna_def_modifier_grease_pencil_layer_filter(srna);
  rna_def_modifier_grease_pencil_material_filter(
      srna, "rna_GreasePencilLatticeModifier_material_filter_set");
  rna_def_modifier_grease_pencil_vertex_group(
      srna, "rna_GreasePencilLatticeModifier_vertex_group_name_set");

  rna_def_modifier_panel_open_prop(srna, "open_influence_panel", 0);

  RNA_define_lib_overridable(true);

  prop = RNA_def_property(srna, "object", PROP_POINTER, PROP_NONE);
  RNA_def_property_ui_text(prop, "Object", "Lattice object to deform with");
  RNA_def_property_pointer_funcs(prop,
                                 nullptr,
                                 "rna_GreasePencilLatticeModifier_object_set",
                                 nullptr,
                                 "rna_Lattice_object_poll");
  RNA_def_property_flag(prop, PROP_EDITABLE | PROP_ID_SELF_CHECK);
  RNA_def_property_update(prop, 0, "rna_Modifier_dependency_update");

  prop = RNA_def_property(srna, "strength", PROP_FLOAT, PROP_NONE);
  RNA_def_property_range(prop, -FLT_MAX, FLT_MAX);
  RNA_def_property_ui_range(prop, 0, 1, 10, 2);
  RNA_def_property_ui_text(prop, "Strength", "Strength of modifier effect");
  RNA_def_property_update(prop, 0, "rna_Modifier_update");

  RNA_define_lib_overridable(false);
}

static void rna_def_modifier_grease_pencil_dash_segment(BlenderRNA *brna)
{
  StructRNA *srna;
  PropertyRNA *prop;

  srna = RNA_def_struct(brna, "GreasePencilDashModifierSegment", nullptr);
  RNA_def_struct_ui_text(srna, "Dash Modifier Segment", "Configuration for a single dash segment");
  RNA_def_struct_sdna(srna, "GreasePencilDashModifierSegment");
  RNA_def_struct_path_func(srna, "rna_GreasePencilDashModifierSegment_path");

  prop = RNA_def_property(srna, "name", PROP_STRING, PROP_NONE);
  RNA_def_property_ui_text(prop, "Name", "Name of the dash segment");
  RNA_def_property_string_funcs(
      prop, nullptr, nullptr, "rna_GreasePencilDashModifierSegment_name_set");
  RNA_def_property_update(prop, NC_OBJECT | ND_MODIFIER | NA_RENAME, nullptr);
  RNA_def_struct_name_property(srna, prop);
  RNA_def_property_update(prop, 0, "rna_Modifier_update");

  prop = RNA_def_property(srna, "dash", PROP_INT, PROP_NONE);
  RNA_def_property_range(prop, 1, INT16_MAX);
  RNA_def_property_ui_text(
      prop,
      "Dash",
      "The number of consecutive points from the original stroke to include in this segment");
  RNA_def_property_update(prop, 0, "rna_Modifier_update");

  prop = RNA_def_property(srna, "gap", PROP_INT, PROP_NONE);
  RNA_def_property_range(prop, 0, INT16_MAX);
  RNA_def_property_ui_text(prop, "Gap", "The number of points skipped after this segment");
  RNA_def_property_update(prop, 0, "rna_Modifier_update");

  prop = RNA_def_property(srna, "radius", PROP_FLOAT, PROP_FACTOR | PROP_UNSIGNED);
  RNA_def_property_ui_range(prop, 0, 1, 0.1, 2);
  RNA_def_property_ui_text(
      prop, "Radius", "The factor to apply to the original point's radius for the new points");
  RNA_def_property_update(prop, 0, "rna_Modifier_update");

  prop = RNA_def_property(srna, "opacity", PROP_FLOAT, PROP_FACTOR);
  RNA_def_property_ui_range(prop, 0, 1, 0.1, 2);
  RNA_def_property_ui_text(
      prop, "Opacity", "The factor to apply to the original point's opacity for the new points");
  RNA_def_property_update(prop, 0, "rna_Modifier_update");

  prop = RNA_def_property(srna, "material_index", PROP_INT, PROP_NONE);
  RNA_def_property_int_sdna(prop, nullptr, "mat_nr");
  RNA_def_property_range(prop, -1, INT16_MAX);
  RNA_def_property_ui_text(
      prop,
      "Material Index",
      "Use this index on generated segment. -1 means using the existing material");
  RNA_def_property_update(prop, 0, "rna_Modifier_update");

  prop = RNA_def_property(srna, "use_cyclic", PROP_BOOLEAN, PROP_NONE);
  RNA_def_property_boolean_sdna(prop, nullptr, "flag", MOD_GREASE_PENCIL_DASH_USE_CYCLIC);
  RNA_def_property_ui_text(prop, "Cyclic", "Enable cyclic on individual stroke dashes");
  RNA_def_property_update(prop, 0, "rna_Modifier_update");
}

static void rna_def_modifier_grease_pencil_dash(BlenderRNA *brna)
{
  StructRNA *srna;
  PropertyRNA *prop;

  srna = RNA_def_struct(brna, "GreasePencilDashModifierData", "Modifier");
  RNA_def_struct_ui_text(
      srna, "Grease Pencil Dash Modifier", "Create dot-dash effect for strokes");
  RNA_def_struct_sdna(srna, "GreasePencilDashModifierData");
  RNA_def_struct_ui_icon(srna, ICON_MOD_DASH);

  rna_def_modifier_grease_pencil_layer_filter(srna);
  rna_def_modifier_grease_pencil_material_filter(
      srna, "rna_GreasePencilDashModifier_material_filter_set");

  rna_def_modifier_panel_open_prop(srna, "open_influence_panel", 0);

  RNA_define_lib_overridable(true);

  prop = RNA_def_property(srna, "segments", PROP_COLLECTION, PROP_NONE);
  RNA_def_property_struct_type(prop, "GreasePencilDashModifierSegment");
  RNA_def_property_collection_sdna(prop, nullptr, "segments_array", nullptr);
  RNA_def_property_collection_funcs(prop,
                                    "rna_GreasePencilDashModifier_segments_begin",
                                    "rna_iterator_array_next",
                                    "rna_iterator_array_end",
                                    "rna_iterator_array_get",
                                    nullptr,
                                    nullptr,
                                    nullptr,
                                    nullptr);
  RNA_def_property_ui_text(prop, "Segments", "");

  prop = RNA_def_property(srna, "segment_active_index", PROP_INT, PROP_UNSIGNED);
  RNA_def_property_clear_flag(prop, PROP_ANIMATABLE);
  RNA_def_property_ui_text(prop, "Active Dash Segment Index", "Active index in the segment list");

  prop = RNA_def_property(srna, "dash_offset", PROP_INT, PROP_NONE);
  RNA_def_property_ui_text(
      prop,
      "Offset",
      "Offset into each stroke before the beginning of the dashed segment generation");
  RNA_def_property_update(prop, 0, "rna_Modifier_update");

  RNA_define_lib_overridable(false);
}

static void rna_def_modifier_grease_pencil_multiply(BlenderRNA *brna)
{
  StructRNA *srna;
  PropertyRNA *prop;

  srna = RNA_def_struct(brna, "GreasePencilMultiplyModifier", "Modifier");
  RNA_def_struct_ui_text(srna, "Multiply Modifier", "Generate multiple strokes from one stroke");
  RNA_def_struct_sdna(srna, "GreasePencilMultiModifierData");
  RNA_def_struct_ui_icon(srna, ICON_GP_MULTIFRAME_EDITING);

  rna_def_modifier_grease_pencil_layer_filter(srna);
  rna_def_modifier_grease_pencil_material_filter(
      srna, "rna_GreasePencilMultiModifier_material_filter_set");

  rna_def_modifier_panel_open_prop(srna, "open_fading_panel", 1);
  rna_def_modifier_panel_open_prop(srna, "open_influence_panel", 0);

  RNA_define_lib_overridable(true);

  prop = RNA_def_property(srna, "use_fade", PROP_BOOLEAN, PROP_NONE);
  RNA_def_property_boolean_sdna(prop, nullptr, "flag", MOD_GREASE_PENCIL_MULTIPLY_ENABLE_FADING);
  RNA_def_property_ui_text(prop, "Fade", "Fade the stroke thickness for each generated stroke");
  RNA_def_property_update(prop, 0, "rna_Modifier_update");

  prop = RNA_def_property(srna, "duplicates", PROP_INT, PROP_NONE);
  RNA_def_property_int_sdna(prop, nullptr, "duplications");
  RNA_def_property_range(prop, 0, 999);
  RNA_def_property_ui_range(prop, 1, 10, 1, 1);
  RNA_def_property_ui_text(prop, "duplicates", "How many copies of strokes be displayed");
  RNA_def_property_update(prop, 0, "rna_Modifier_update");

  prop = RNA_def_property(srna, "distance", PROP_FLOAT, PROP_DISTANCE);
  RNA_def_property_range(prop, -FLT_MAX, FLT_MAX);
  RNA_def_property_ui_range(prop, 0.0, 1.0, 0.01, 3);
  RNA_def_property_ui_text(prop, "Distance", "Distance of duplications");
  RNA_def_property_update(prop, 0, "rna_Modifier_update");

  prop = RNA_def_property(srna, "offset", PROP_FLOAT, PROP_NONE);
  RNA_def_property_ui_range(prop, -1, 1, 0.01, 3);
  RNA_def_property_ui_text(prop, "Offset", "Offset of duplicates. -1 to 1: inner to outer");
  RNA_def_property_update(prop, 0, "rna_Modifier_update");

  prop = RNA_def_property(srna, "fading_thickness", PROP_FLOAT, PROP_NONE);
  RNA_def_property_range(prop, 0, 1);
  RNA_def_property_ui_text(prop, "Thickness", "Fade influence of stroke's thickness");
  RNA_def_property_update(prop, 0, "rna_Modifier_update");

  prop = RNA_def_property(srna, "fading_opacity", PROP_FLOAT, PROP_NONE);
  RNA_def_property_range(prop, 0, 1);
  RNA_def_property_ui_text(prop, "Opacity", "Fade influence of stroke's opacity");
  RNA_def_property_update(prop, 0, "rna_Modifier_update");

  prop = RNA_def_property(srna, "fading_center", PROP_FLOAT, PROP_FACTOR);
  RNA_def_property_range(prop, 0, 1);
  RNA_def_property_ui_text(prop, "Center", "Fade center");
  RNA_def_property_update(prop, 0, "rna_Modifier_update");

  RNA_define_lib_overridable(false);
}

void RNA_def_modifier(BlenderRNA *brna)
{
  StructRNA *srna;
  PropertyRNA *prop;

  /* data */
  srna = RNA_def_struct(brna, "Modifier", nullptr);
  RNA_def_struct_ui_text(srna, "Modifier", "Modifier affecting the geometry data of an object");
  RNA_def_struct_refine_func(srna, "rna_Modifier_refine");
  RNA_def_struct_path_func(srna, "rna_Modifier_path");
  RNA_def_struct_sdna(srna, "ModifierData");
  RNA_def_struct_ui_icon(srna, ICON_MODIFIER);

  /* strings */
  prop = RNA_def_property(srna, "name", PROP_STRING, PROP_NONE);
  RNA_def_property_string_funcs(prop, nullptr, nullptr, "rna_Modifier_name_set");
  RNA_def_property_ui_text(prop, "Name", "Modifier name");
  RNA_def_property_update(prop, NC_OBJECT | ND_MODIFIER | NA_RENAME, "rna_Modifier_name_update");
  RNA_def_struct_name_property(srna, prop);

  /* enums */
  prop = RNA_def_property(srna, "type", PROP_ENUM, PROP_NONE);
  RNA_def_property_clear_flag(prop, PROP_EDITABLE);
  RNA_def_property_enum_sdna(prop, nullptr, "type");
  RNA_def_property_enum_items(prop, rna_enum_object_modifier_type_items);
  RNA_def_property_ui_text(prop, "Type", "");

  /* flags */
  prop = RNA_def_property(srna, "show_viewport", PROP_BOOLEAN, PROP_NONE);
  RNA_def_property_boolean_sdna(prop, nullptr, "mode", eModifierMode_Realtime);
  RNA_def_property_ui_text(prop, "Realtime", "Display modifier in viewport");
  RNA_def_property_flag(prop, PROP_LIB_EXCEPTION);
  RNA_def_property_override_flag(prop, PROPOVERRIDE_OVERRIDABLE_LIBRARY);
  RNA_def_property_update(prop, 0, "rna_Modifier_update");
  RNA_def_property_ui_icon(prop, ICON_RESTRICT_VIEW_ON, 1);

  prop = RNA_def_property(srna, "show_render", PROP_BOOLEAN, PROP_NONE);
  RNA_def_property_boolean_sdna(prop, nullptr, "mode", eModifierMode_Render);
  RNA_def_property_override_flag(prop, PROPOVERRIDE_OVERRIDABLE_LIBRARY);
  RNA_def_property_ui_text(prop, "Render", "Use modifier during render");
  RNA_def_property_ui_icon(prop, ICON_RESTRICT_RENDER_ON, 1);
  RNA_def_property_update(prop, NC_OBJECT | ND_MODIFIER, nullptr);

  prop = RNA_def_property(srna, "show_in_editmode", PROP_BOOLEAN, PROP_NONE);
  RNA_def_property_boolean_sdna(prop, nullptr, "mode", eModifierMode_Editmode);
  RNA_def_property_ui_text(prop, "Edit Mode", "Display modifier in Edit mode");
  RNA_def_property_update(prop, 0, "rna_Modifier_update");
  RNA_def_property_ui_icon(prop, ICON_EDITMODE_HLT, 0);

  prop = RNA_def_property(srna, "show_on_cage", PROP_BOOLEAN, PROP_NONE);
  RNA_def_property_boolean_sdna(prop, nullptr, "mode", eModifierMode_OnCage);
  RNA_def_property_ui_text(prop, "On Cage", "Adjust edit cage to modifier result");
  RNA_def_property_ui_icon(prop, ICON_MESH_DATA, 0);
  RNA_def_property_update(prop, 0, "rna_Modifier_update");

  prop = RNA_def_property(srna, "show_expanded", PROP_BOOLEAN, PROP_NONE);
  RNA_def_property_boolean_funcs(
      prop, "rna_Modifier_show_expanded_get", "rna_Modifier_show_expanded_set");
  RNA_def_property_flag(prop, PROP_NO_DEG_UPDATE);
  RNA_def_property_boolean_sdna(prop, nullptr, "ui_expand_flag", 0);
  RNA_def_property_override_flag(prop, PROPOVERRIDE_OVERRIDABLE_LIBRARY);
  RNA_def_property_ui_text(prop, "Expanded", "Set modifier expanded in the user interface");
  RNA_def_property_ui_icon(prop, ICON_RIGHTARROW, 1);
  RNA_def_property_update(prop, NC_OBJECT | ND_MODIFIER, nullptr);

  prop = RNA_def_property(srna, "is_active", PROP_BOOLEAN, PROP_NONE);
  RNA_def_property_boolean_sdna(prop, nullptr, "flag", eModifierFlag_Active);
  RNA_def_property_boolean_funcs(prop, nullptr, "rna_Modifier_is_active_set");
  RNA_def_property_flag(prop, PROP_NO_DEG_UPDATE);
  RNA_def_property_clear_flag(prop, PROP_ANIMATABLE);
  RNA_def_property_override_flag(prop, PROPOVERRIDE_OVERRIDABLE_LIBRARY);
  RNA_def_property_ui_text(prop, "Active", "The active modifier in the list");
  RNA_def_property_update(prop, NC_OBJECT | ND_MODIFIER, nullptr);

  prop = RNA_def_boolean(srna,
                         "is_override_data",
                         false,
                         "Override Modifier",
                         "In a local override object, whether this modifier comes from the linked "
                         "reference object, or is local to the override");
  RNA_def_property_clear_flag(prop, PROP_EDITABLE);
  RNA_def_property_boolean_negative_sdna(
      prop, nullptr, "flag", eModifierFlag_OverrideLibrary_Local);

  prop = RNA_def_property(srna, "use_apply_on_spline", PROP_BOOLEAN, PROP_NONE);
  RNA_def_property_boolean_sdna(prop, nullptr, "mode", eModifierMode_ApplyOnSpline);
  RNA_def_property_ui_text(
      prop,
      "Apply on Spline",
      "Apply this and all preceding deformation modifiers on splines' points rather than "
      "on filled curve/surface");
  RNA_def_property_ui_icon(prop, ICON_SURFACE_DATA, 0);
  RNA_def_property_update(prop, 0, "rna_Modifier_update");

  prop = RNA_def_property(srna, "execution_time", PROP_FLOAT, PROP_TIME_ABSOLUTE);
  RNA_def_property_clear_flag(prop, PROP_EDITABLE);
  RNA_def_property_ui_text(
      prop,
      "Execution Time",
      "Time in seconds that the modifier took to evaluate. This is only set on evaluated objects. "
      "If multiple modifiers run in parallel, execution time is not a reliable metric");

  prop = RNA_def_property(srna, "persistent_uid", PROP_INT, PROP_NONE);
  RNA_def_property_clear_flag(prop, PROP_EDITABLE);
  RNA_def_property_ui_text(
      prop,
      "Persistent UID",
      "Uniquely identifies the modifier within the modifier stack that it is part of");

  /* types */
  rna_def_modifier_subsurf(brna);
  rna_def_modifier_lattice(brna);
  rna_def_modifier_curve(brna);
  rna_def_modifier_build(brna);
  rna_def_modifier_mirror(brna);
  rna_def_modifier_decimate(brna);
  rna_def_modifier_wave(brna);
  rna_def_modifier_armature(brna);
  rna_def_modifier_hook(brna);
  rna_def_modifier_softbody(brna);
  rna_def_modifier_boolean(brna);
  rna_def_modifier_array(brna);
  rna_def_modifier_edgesplit(brna);
  rna_def_modifier_displace(brna);
  rna_def_modifier_uvproject(brna);
  rna_def_modifier_smooth(brna);
  rna_def_modifier_correctivesmooth(brna);
  rna_def_modifier_cast(brna);
  rna_def_modifier_meshdeform(brna);
  rna_def_modifier_particlesystem(brna);
  rna_def_modifier_particleinstance(brna);
  rna_def_modifier_explode(brna);
  rna_def_modifier_cloth(brna);
  rna_def_modifier_collision(brna);
  rna_def_modifier_bevel(brna);
  rna_def_modifier_shrinkwrap(brna);
  rna_def_modifier_mask(brna);
  rna_def_modifier_simpledeform(brna);
  rna_def_modifier_warp(brna);
  rna_def_modifier_multires(brna);
  rna_def_modifier_surface(brna);
  rna_def_modifier_fluid(brna);
  rna_def_modifier_solidify(brna);
  rna_def_modifier_screw(brna);
  rna_def_modifier_uvwarp(brna);
  rna_def_modifier_weightvgedit(brna);
  rna_def_modifier_weightvgmix(brna);
  rna_def_modifier_weightvgproximity(brna);
  rna_def_modifier_dynamic_paint(brna);
  rna_def_modifier_ocean(brna);
  rna_def_modifier_remesh(brna);
  rna_def_modifier_skin(brna);
  rna_def_modifier_laplaciansmooth(brna);
  rna_def_modifier_triangulate(brna);
  rna_def_modifier_meshcache(brna);
  rna_def_modifier_laplaciandeform(brna);
  rna_def_modifier_weld(brna);
  rna_def_modifier_wireframe(brna);
  rna_def_modifier_datatransfer(brna);
  rna_def_modifier_normaledit(brna);
  rna_def_modifier_meshseqcache(brna);
  rna_def_modifier_surfacedeform(brna);
  rna_def_modifier_weightednormal(brna);
  rna_def_modifier_nodes(brna);
  rna_def_modifier_mesh_to_volume(brna);
  rna_def_modifier_volume_displace(brna);
  rna_def_modifier_volume_to_mesh(brna);
  rna_def_modifier_grease_pencil_opacity(brna);
  rna_def_modifier_grease_pencil_subdiv(brna);
  rna_def_modifier_grease_pencil_color(brna);
  rna_def_modifier_grease_pencil_tint(brna);
  rna_def_modifier_grease_pencil_smooth(brna);
  rna_def_modifier_grease_pencil_offset(brna);
  rna_def_modifier_grease_pencil_noise(brna);
  rna_def_modifier_grease_pencil_mirror(brna);
  rna_def_modifier_grease_pencil_thickness(brna);
<<<<<<< HEAD
  rna_def_modifier_grease_pencil_lineart(brna);
=======
  rna_def_modifier_grease_pencil_lattice(brna);
  rna_def_modifier_grease_pencil_dash_segment(brna);
  rna_def_modifier_grease_pencil_dash(brna);
  rna_def_modifier_grease_pencil_multiply(brna);
  rna_def_modifier_grease_pencil_length(brna);
>>>>>>> 551b846b
}

#endif<|MERGE_RESOLUTION|>--- conflicted
+++ resolved
@@ -214,7 +214,6 @@
      ICON_MOD_WIREFRAME,
      "Wireframe",
      "Convert faces into thickened edges"},
-<<<<<<< HEAD
     {eModifierType_GreasePencilSubdiv,
      "GREASE_PENCIL_SUBDIV",
      ICON_MOD_SUBSURF,
@@ -225,13 +224,11 @@
      ICON_GREASEPENCIL,
      "Line Art",
      "Generate line art from scene geometries"},
-=======
     {eModifierType_GreasePencilLength,
      "GREASE_PENCIL_LENGTH",
      ICON_MOD_LENGTH,
      "Length",
      "Grease Pencil length modifier"},
->>>>>>> 551b846b
     {eModifierType_GreasePencilMirror,
      "GREASE_PENCIL_MIRROR",
      ICON_MOD_MIRROR,
@@ -9548,15 +9545,12 @@
   rna_def_modifier_grease_pencil_noise(brna);
   rna_def_modifier_grease_pencil_mirror(brna);
   rna_def_modifier_grease_pencil_thickness(brna);
-<<<<<<< HEAD
-  rna_def_modifier_grease_pencil_lineart(brna);
-=======
   rna_def_modifier_grease_pencil_lattice(brna);
   rna_def_modifier_grease_pencil_dash_segment(brna);
   rna_def_modifier_grease_pencil_dash(brna);
   rna_def_modifier_grease_pencil_multiply(brna);
   rna_def_modifier_grease_pencil_length(brna);
->>>>>>> 551b846b
+  rna_def_modifier_grease_pencil_lineart(brna);
 }
 
 #endif