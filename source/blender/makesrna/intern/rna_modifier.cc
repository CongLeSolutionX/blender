--- conflicted
+++ resolved
@@ -202,19 +202,16 @@
      ICON_MOD_WIREFRAME,
      "Wireframe",
      "Convert faces into thickened edges"},
-<<<<<<< HEAD
+    {eModifierType_GreasePencilSubdiv,
+     "GREASEPENCIL_SUBDIV",
+     ICON_GREASEPENCIL,
+     "Subdivide strokes",
+     "Grease Pencil subdivide modifier"},
     {eModifierType_GreasePencilLength,
      "GREASEPENCIL_LENGTH",
      ICON_MOD_LENGTH,
      "Length",
      "Grease Pencil length modifier"},
-=======
-    {eModifierType_GreasePencilSubdiv,
-     "GREASEPENCIL_SUBDIV",
-     ICON_GREASEPENCIL,
-     "Subdivide strokes",
-     "Grease Pencil subdivide modifier"},
->>>>>>> 1ba2c933
 
     RNA_ENUM_ITEM_HEADING(N_("Deform"), nullptr),
     {eModifierType_Armature,
@@ -1811,13 +1808,10 @@
 
 RNA_MOD_GREASE_PENCIL_MATERIAL_FILTER_SET(GreasePencilOpacity);
 RNA_MOD_GREASE_PENCIL_VERTEX_GROUP_SET(GreasePencilOpacity);
-<<<<<<< HEAD
+RNA_MOD_GREASE_PENCIL_MATERIAL_FILTER_SET(GreasePencilSubdiv);
+RNA_MOD_GREASE_PENCIL_VERTEX_GROUP_SET(GreasePencilSubdiv);
 RNA_MOD_GREASE_PENCIL_MATERIAL_FILTER_SET(GreasePencilLength);
 RNA_MOD_GREASE_PENCIL_VERTEX_GROUP_SET(GreasePencilLength);
-=======
-RNA_MOD_GREASE_PENCIL_MATERIAL_FILTER_SET(GreasePencilSubdiv);
-RNA_MOD_GREASE_PENCIL_VERTEX_GROUP_SET(GreasePencilSubdiv);
->>>>>>> 1ba2c933
 
 static void rna_GreasePencilOpacityModifier_opacity_factor_range(
     PointerRNA *ptr, float *min, float *max, float *softmin, float *softmax)
@@ -7753,8 +7747,6 @@
   RNA_def_property_ui_text(
       prop, "Uniform Opacity", "Replace the stroke opacity instead of modulating each point");
 
-<<<<<<< HEAD
-=======
   RNA_def_property_update(prop, 0, "rna_Modifier_update");
 
   RNA_define_lib_overridable(false);
@@ -7788,7 +7780,6 @@
   RNA_def_property_range(prop, 0, 65536);
   RNA_def_property_ui_range(prop, 0, 32, 1, 0);
   RNA_def_property_ui_text(prop, "Level", "Number of subdivisions");
->>>>>>> 1ba2c933
   RNA_def_property_update(prop, 0, "rna_Modifier_update");
 
   RNA_define_lib_overridable(false);
@@ -8102,11 +8093,8 @@
   rna_def_modifier_volume_displace(brna);
   rna_def_modifier_volume_to_mesh(brna);
   rna_def_modifier_grease_pencil_opacity(brna);
-<<<<<<< HEAD
+  rna_def_modifier_grease_pencil_subdiv(brna);
   rna_def_modifier_greasepencil_length(brna);
-=======
-  rna_def_modifier_grease_pencil_subdiv(brna);
->>>>>>> 1ba2c933
 }
 
 #endif