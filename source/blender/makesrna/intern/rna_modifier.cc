/* SPDX-FileCopyrightText: 2023 Blender Authors
 *
 * SPDX-License-Identifier: GPL-2.0-or-later */

/** \file
 * \ingroup RNA
 */

#include <cfloat>
#include <climits>
#include <cstdlib>

#include "DNA_armature_types.h"
#include "DNA_cachefile_types.h"
#include "DNA_gpencil_modifier_types.h"
#include "DNA_mesh_types.h"
#include "DNA_modifier_types.h"
#include "DNA_object_force_types.h"
#include "DNA_object_types.h"
#include "DNA_scene_types.h"

#include "MEM_guardedalloc.h"

#include "BLT_translation.h"

#include "BKE_animsys.h"
#include "BKE_attribute.hh"
#include "BKE_curveprofile.h"
#include "BKE_customdata.hh"
#include "BKE_data_transfer.h"
#include "BKE_dynamicpaint.h"
#include "BKE_effect.h"
#include "BKE_fluid.h" /* For BKE_fluid_modifier_free & BKE_fluid_modifier_create_type_data */
#include "BKE_idprop.h"
#include "BKE_mesh_mapping.hh"
#include "BKE_mesh_remap.hh"
#include "BKE_multires.hh"
#include "BKE_ocean.h"

#include "RNA_access.hh"
#include "RNA_define.hh"
#include "RNA_enum_types.hh"

#include "rna_internal.h"

#include "WM_api.hh"
#include "WM_types.hh"

#include "MOD_nodes.hh"

const EnumPropertyItem rna_enum_object_modifier_type_items[] = {
    RNA_ENUM_ITEM_HEADING(N_("Modify"), nullptr),
    {eModifierType_DataTransfer,
     "DATA_TRANSFER",
     ICON_MOD_DATA_TRANSFER,
     "Data Transfer",
     "Transfer several types of data (vertex groups, UV maps, vertex colors, custom normals) from "
     "one mesh to another"},
    {eModifierType_MeshCache,
     "MESH_CACHE",
     ICON_MOD_MESHDEFORM,
     "Mesh Cache",
     "Deform the mesh using an external frame-by-frame vertex transform cache"},
    {eModifierType_MeshSequenceCache,
     "MESH_SEQUENCE_CACHE",
     ICON_MOD_MESHDEFORM,
     "Mesh Sequence Cache",
     "Deform the mesh or curve using an external mesh cache in Alembic format"},
    {eModifierType_NormalEdit,
     "NORMAL_EDIT",
     ICON_MOD_NORMALEDIT,
     "Normal Edit",
     "Modify the direction of the surface normals"},
    {eModifierType_WeightedNormal,
     "WEIGHTED_NORMAL",
     ICON_MOD_NORMALEDIT,
     "Weighted Normal",
     "Modify the direction of the surface normals using a weighting method"},
    {eModifierType_UVProject,
     "UV_PROJECT",
     ICON_MOD_UVPROJECT,
     "UV Project",
     "Project the UV map coordinates from the negative Z axis of another object"},
    {eModifierType_UVWarp,
     "UV_WARP",
     ICON_MOD_UVPROJECT,
     "UV Warp",
     "Transform the UV map using the difference between two objects"},
    {eModifierType_WeightVGEdit,
     "VERTEX_WEIGHT_EDIT",
     ICON_MOD_VERTEX_WEIGHT,
     "Vertex Weight Edit",
     "Modify of the weights of a vertex group"},
    {eModifierType_WeightVGMix,
     "VERTEX_WEIGHT_MIX",
     ICON_MOD_VERTEX_WEIGHT,
     "Vertex Weight Mix",
     "Mix the weights of two vertex groups"},
    {eModifierType_WeightVGProximity,
     "VERTEX_WEIGHT_PROXIMITY",
     ICON_MOD_VERTEX_WEIGHT,
     "Vertex Weight Proximity",
     "Set the vertex group weights based on the distance to another target object"},
    {eModifierType_GreasePencilColor,
     "GREASE_PENCIL_COLOR",
     ICON_MOD_HUE_SATURATION,
     "Hue/Saturation",
     "Change hue/saturation/value of the strokes"},
    {eModifierType_GreasePencilTint,
     "GREASE_PENCIL_TINT",
     ICON_MOD_TINT,
     "Tint",
     "Tint the color of the strokes"},
    {eModifierType_GreasePencilOpacity,
     "GREASE_PENCIL_OPACITY",
     ICON_MOD_OPACITY,
     "Opacity",
     "Change the opacity of the strokes"},

    RNA_ENUM_ITEM_HEADING(N_("Generate"), nullptr),
    {eModifierType_Array,
     "ARRAY",
     ICON_MOD_ARRAY,
     "Array",
     "Create copies of the shape with offsets"},
    {eModifierType_Bevel,
     "BEVEL",
     ICON_MOD_BEVEL,
     "Bevel",
     "Generate sloped corners by adding geometry to the mesh's edges or vertices"},
    {eModifierType_Boolean,
     "BOOLEAN",
     ICON_MOD_BOOLEAN,
     "Boolean",
     "Use another shape to cut, combine or perform a difference operation"},
    {eModifierType_Build,
     "BUILD",
     ICON_MOD_BUILD,
     "Build",
     "Cause the faces of the mesh object to appear or disappear one after the other over time"},
    {eModifierType_Decimate,
     "DECIMATE",
     ICON_MOD_DECIM,
     "Decimate",
     "Reduce the geometry density"},
    {eModifierType_EdgeSplit,
     "EDGE_SPLIT",
     ICON_MOD_EDGESPLIT,
     "Edge Split",
     "Split away joined faces at the edges"},
    {eModifierType_Nodes, "NODES", ICON_GEOMETRY_NODES, "Geometry Nodes", ""},
    {eModifierType_Mask,
     "MASK",
     ICON_MOD_MASK,
     "Mask",
     "Dynamically hide vertices based on a vertex group or armature"},
    {eModifierType_Mirror,
     "MIRROR",
     ICON_MOD_MIRROR,
     "Mirror",
     "Mirror along the local X, Y and/or Z axes, over the object origin"},
    {eModifierType_MeshToVolume,
     "MESH_TO_VOLUME",
     ICON_VOLUME_DATA,
     "Mesh to Volume",
     ""}, /* TODO: Use correct icon. */
    {eModifierType_Multires,
     "MULTIRES",
     ICON_MOD_MULTIRES,
     "Multiresolution",
     "Subdivide the mesh in a way that allows editing the higher subdivision levels"},
    {eModifierType_Remesh,
     "REMESH",
     ICON_MOD_REMESH,
     "Remesh",
     "Generate new mesh topology based on the current shape"},
    {eModifierType_Screw,
     "SCREW",
     ICON_MOD_SCREW,
     "Screw",
     "Lathe around an axis, treating the input mesh as a profile"},
    {eModifierType_Skin,
     "SKIN",
     ICON_MOD_SKIN,
     "Skin",
     "Create a solid shape from vertices and edges, using the vertex radius to define the "
     "thickness"},
    {eModifierType_Solidify, "SOLIDIFY", ICON_MOD_SOLIDIFY, "Solidify", "Make the surface thick"},
    {eModifierType_Subsurf,
     "SUBSURF",
     ICON_MOD_SUBSURF,
     "Subdivision Surface",
     "Split the faces into smaller parts, giving it a smoother appearance"},
    {eModifierType_Triangulate,
     "TRIANGULATE",
     ICON_MOD_TRIANGULATE,
     "Triangulate",
     "Convert all polygons to triangles"},
    {eModifierType_VolumeToMesh,
     "VOLUME_TO_MESH",
     ICON_VOLUME_DATA,
     "Volume to Mesh",
     ""}, /* TODO: Use correct icon. */
    {eModifierType_Weld,
     "WELD",
     ICON_AUTOMERGE_OFF,
     "Weld",
     "Find groups of vertices closer than dist and merge them together"},
    {eModifierType_Wireframe,
     "WIREFRAME",
     ICON_MOD_WIREFRAME,
     "Wireframe",
     "Convert faces into thickened edges"},
    {eModifierType_GreasePencilSubdiv,
     "GREASEPENCIL_SUBDIV",
     ICON_MOD_SUBSURF,
     "Subdivide strokes",
     "Grease Pencil subdivide modifier"},

    RNA_ENUM_ITEM_HEADING(N_("Deform"), nullptr),
    {eModifierType_Armature,
     "ARMATURE",
     ICON_MOD_ARMATURE,
     "Armature",
     "Deform the shape using an armature object"},
    {eModifierType_Cast,
     "CAST",
     ICON_MOD_CAST,
     "Cast",
     "Shift the shape towards a predefined primitive"},
    {eModifierType_Curve, "CURVE", ICON_MOD_CURVE, "Curve", "Bend the mesh using a curve object"},
    {eModifierType_Displace,
     "DISPLACE",
     ICON_MOD_DISPLACE,
     "Displace",
     "Offset vertices based on a texture"},
    {eModifierType_Hook, "HOOK", ICON_HOOK, "Hook", "Deform specific points using another object"},
    {eModifierType_LaplacianDeform,
     "LAPLACIANDEFORM",
     ICON_MOD_MESHDEFORM,
     "Laplacian Deform",
     "Deform based a series of anchor points"},
    {eModifierType_Lattice,
     "LATTICE",
     ICON_MOD_LATTICE,
     "Lattice",
     "Deform using the shape of a lattice object"},
    {eModifierType_MeshDeform,
     "MESH_DEFORM",
     ICON_MOD_MESHDEFORM,
     "Mesh Deform",
     "Deform using a different mesh, which acts as a deformation cage"},
    {eModifierType_Shrinkwrap,
     "SHRINKWRAP",
     ICON_MOD_SHRINKWRAP,
     "Shrinkwrap",
     "Project the shape onto another object"},
    {eModifierType_SimpleDeform,
     "SIMPLE_DEFORM",
     ICON_MOD_SIMPLEDEFORM,
     "Simple Deform",
     "Deform the shape by twisting, bending, tapering or stretching"},
    {eModifierType_Smooth,
     "SMOOTH",
     ICON_MOD_SMOOTH,
     "Smooth",
     "Smooth the mesh by flattening the angles between adjacent faces"},
    {eModifierType_CorrectiveSmooth,
     "CORRECTIVE_SMOOTH",
     ICON_MOD_SMOOTH,
     "Smooth Corrective",
     "Smooth the mesh while still preserving the volume"},
    {eModifierType_LaplacianSmooth,
     "LAPLACIANSMOOTH",
     ICON_MOD_SMOOTH,
     "Smooth Laplacian",
     "Reduce the noise on a mesh surface with minimal changes to its shape"},
    {eModifierType_SurfaceDeform,
     "SURFACE_DEFORM",
     ICON_MOD_MESHDEFORM,
     "Surface Deform",
     "Transfer motion from another mesh"},
    {eModifierType_Warp,
     "WARP",
     ICON_MOD_WARP,
     "Warp",
     "Warp parts of a mesh to a new location in a very flexible way thanks to 2 specified "
     "objects"},
    {eModifierType_Wave,
     "WAVE",
     ICON_MOD_WAVE,
     "Wave",
     "Adds a ripple-like motion to an object's geometry"},
    {eModifierType_VolumeDisplace,
     "VOLUME_DISPLACE",
     ICON_VOLUME_DATA,
     "Volume Displace",
     "Deform volume based on noise or other vector fields"}, /* TODO: Use correct icon. */
    {eModifierType_GreasePencilSmooth,
     "GREASEPENCIL_SMOOTH",
     ICON_SMOOTHCURVE,
     "Smooth",
     "Smooth grease pencil strokes"},

    RNA_ENUM_ITEM_HEADING(N_("Physics"), nullptr),
    {eModifierType_Cloth, "CLOTH", ICON_MOD_CLOTH, "Cloth", ""},
    {eModifierType_Collision, "COLLISION", ICON_MOD_PHYSICS, "Collision", ""},
    {eModifierType_DynamicPaint, "DYNAMIC_PAINT", ICON_MOD_DYNAMICPAINT, "Dynamic Paint", ""},
    {eModifierType_Explode,
     "EXPLODE",
     ICON_MOD_EXPLODE,
     "Explode",
     "Break apart the mesh faces and let them follow particles"},
    {eModifierType_Fluid, "FLUID", ICON_MOD_FLUIDSIM, "Fluid", ""},
    {eModifierType_Ocean, "OCEAN", ICON_MOD_OCEAN, "Ocean", "Generate a moving ocean surface"},
    {eModifierType_ParticleInstance,
     "PARTICLE_INSTANCE",
     ICON_MOD_PARTICLE_INSTANCE,
     "Particle Instance",
     ""},
    {eModifierType_ParticleSystem,
     "PARTICLE_SYSTEM",
     ICON_MOD_PARTICLES,
     "Particle System",
     "Spawn particles from the shape"},
    {eModifierType_Softbody, "SOFT_BODY", ICON_MOD_SOFT, "Soft Body", ""},
    {eModifierType_Surface, "SURFACE", ICON_MODIFIER, "Surface", ""},
    {0, nullptr, 0, nullptr, nullptr},
};

const EnumPropertyItem rna_enum_modifier_triangulate_quad_method_items[] = {
    {MOD_TRIANGULATE_QUAD_BEAUTY,
     "BEAUTY",
     0,
     "Beauty",
     "Split the quads in nice triangles, slower method"},
    {MOD_TRIANGULATE_QUAD_FIXED,
     "FIXED",
     0,
     "Fixed",
     "Split the quads on the first and third vertices"},
    {MOD_TRIANGULATE_QUAD_ALTERNATE,
     "FIXED_ALTERNATE",
     0,
     "Fixed Alternate",
     "Split the quads on the 2nd and 4th vertices"},
    {MOD_TRIANGULATE_QUAD_SHORTEDGE,
     "SHORTEST_DIAGONAL",
     0,
     "Shortest Diagonal",
     "Split the quads along their shortest diagonal"},
    {MOD_TRIANGULATE_QUAD_LONGEDGE,
     "LONGEST_DIAGONAL",
     0,
     "Longest Diagonal",
     "Split the quads along their longest diagonal"},
    {0, nullptr, 0, nullptr, nullptr},
};

const EnumPropertyItem rna_enum_modifier_triangulate_ngon_method_items[] = {
    {MOD_TRIANGULATE_NGON_BEAUTY,
     "BEAUTY",
     0,
     "Beauty",
     "Arrange the new triangles evenly (slow)"},
    {MOD_TRIANGULATE_NGON_EARCLIP,
     "CLIP",
     0,
     "Clip",
     "Split the polygons with an ear clipping algorithm"},
    {0, nullptr, 0, nullptr, nullptr},
};

const EnumPropertyItem rna_enum_modifier_shrinkwrap_mode_items[] = {
    {MOD_SHRINKWRAP_ON_SURFACE,
     "ON_SURFACE",
     0,
     "On Surface",
     "The point is constrained to the surface of the target object, "
     "with distance offset towards the original point location"},
    {MOD_SHRINKWRAP_INSIDE,
     "INSIDE",
     0,
     "Inside",
     "The point is constrained to be inside the target object"},
    {MOD_SHRINKWRAP_OUTSIDE,
     "OUTSIDE",
     0,
     "Outside",
     "The point is constrained to be outside the target object"},
    {MOD_SHRINKWRAP_OUTSIDE_SURFACE,
     "OUTSIDE_SURFACE",
     0,
     "Outside Surface",
     "The point is constrained to the surface of the target object, "
     "with distance offset always to the outside, towards or away from the original location"},
    {MOD_SHRINKWRAP_ABOVE_SURFACE,
     "ABOVE_SURFACE",
     0,
     "Above Surface",
     "The point is constrained to the surface of the target object, "
     "with distance offset applied exactly along the target normal"},
    {0, nullptr, 0, nullptr, nullptr},
};

const EnumPropertyItem rna_enum_shrinkwrap_type_items[] = {
    {MOD_SHRINKWRAP_NEAREST_SURFACE,
     "NEAREST_SURFACEPOINT",
     0,
     "Nearest Surface Point",
     "Shrink the mesh to the nearest target surface"},
    {MOD_SHRINKWRAP_PROJECT,
     "PROJECT",
     0,
     "Project",
     "Shrink the mesh to the nearest target surface along a given axis"},
    {MOD_SHRINKWRAP_NEAREST_VERTEX,
     "NEAREST_VERTEX",
     0,
     "Nearest Vertex",
     "Shrink the mesh to the nearest target vertex"},
    {MOD_SHRINKWRAP_TARGET_PROJECT,
     "TARGET_PROJECT",
     0,
     "Target Normal Project",
     "Shrink the mesh to the nearest target surface "
     "along the interpolated vertex normals of the target"},
    {0, nullptr, 0, nullptr, nullptr},
};

const EnumPropertyItem rna_enum_shrinkwrap_face_cull_items[] = {
    {0, "OFF", 0, "Off", "No culling"},
    {MOD_SHRINKWRAP_CULL_TARGET_FRONTFACE,
     "FRONT",
     0,
     "Front",
     "No projection when in front of the face"},
    {MOD_SHRINKWRAP_CULL_TARGET_BACKFACE, "BACK", 0, "Back", "No projection when behind the face"},
    {0, nullptr, 0, nullptr, nullptr},
};

#ifndef RNA_RUNTIME
/* use eWarp_Falloff_*** & eHook_Falloff_***, they're in sync */
static const EnumPropertyItem modifier_warp_falloff_items[] = {
    {eWarp_Falloff_None, "NONE", 0, "No Falloff", ""},
    {eWarp_Falloff_Curve, "CURVE", 0, "Curve", ""},
    {eWarp_Falloff_Smooth, "SMOOTH", ICON_SMOOTHCURVE, "Smooth", ""},
    {eWarp_Falloff_Sphere, "SPHERE", ICON_SPHERECURVE, "Sphere", ""},
    {eWarp_Falloff_Root, "ROOT", ICON_ROOTCURVE, "Root", ""},
    {eWarp_Falloff_InvSquare, "INVERSE_SQUARE", ICON_ROOTCURVE, "Inverse Square", ""},
    {eWarp_Falloff_Sharp, "SHARP", ICON_SHARPCURVE, "Sharp", ""},
    {eWarp_Falloff_Linear, "LINEAR", ICON_LINCURVE, "Linear", ""},
    {eWarp_Falloff_Const, "CONSTANT", ICON_NOCURVE, "Constant", ""},
    {0, nullptr, 0, nullptr, nullptr},
};
#endif

/* ***** Data Transfer ***** */

const EnumPropertyItem rna_enum_dt_method_vertex_items[] = {
    {MREMAP_MODE_TOPOLOGY, "TOPOLOGY", 0, "Topology", "Copy from identical topology meshes"},
    {MREMAP_MODE_VERT_NEAREST, "NEAREST", 0, "Nearest Vertex", "Copy from closest vertex"},
    {MREMAP_MODE_VERT_EDGE_NEAREST,
     "EDGE_NEAREST",
     0,
     "Nearest Edge Vertex",
     "Copy from closest vertex of closest edge"},
    {MREMAP_MODE_VERT_EDGEINTERP_NEAREST,
     "EDGEINTERP_NEAREST",
     0,
     "Nearest Edge Interpolated",
     "Copy from interpolated values of vertices from closest point on closest edge"},
    {MREMAP_MODE_VERT_FACE_NEAREST,
     "POLY_NEAREST",
     0,
     "Nearest Face Vertex",
     "Copy from closest vertex of closest face"},
    {MREMAP_MODE_VERT_POLYINTERP_NEAREST,
     "POLYINTERP_NEAREST",
     0,
     "Nearest Face Interpolated",
     "Copy from interpolated values of vertices from closest point on closest face"},
    {MREMAP_MODE_VERT_POLYINTERP_VNORPROJ,
     "POLYINTERP_VNORPROJ",
     0,
     "Projected Face Interpolated",
     "Copy from interpolated values of vertices from point on closest face hit by "
     "normal-projection"},
    {0, nullptr, 0, nullptr, nullptr},
};

const EnumPropertyItem rna_enum_dt_method_edge_items[] = {
    {MREMAP_MODE_TOPOLOGY, "TOPOLOGY", 0, "Topology", "Copy from identical topology meshes"},
    {MREMAP_MODE_EDGE_VERT_NEAREST,
     "VERT_NEAREST",
     0,
     "Nearest Vertices",
     "Copy from most similar edge (edge which vertices are the closest of destination edge's "
     "ones)"},
    {MREMAP_MODE_EDGE_NEAREST,
     "NEAREST",
     0,
     "Nearest Edge",
     "Copy from closest edge (using midpoints)"},
    {MREMAP_MODE_EDGE_POLY_NEAREST,
     "POLY_NEAREST",
     0,
     "Nearest Face Edge",
     "Copy from closest edge of closest face (using midpoints)"},
    {MREMAP_MODE_EDGE_EDGEINTERP_VNORPROJ,
     "EDGEINTERP_VNORPROJ",
     0,
     "Projected Edge Interpolated",
     "Interpolate all source edges hit by the projection of destination one along its own normal "
     "(from vertices)"},
    {0, nullptr, 0, nullptr, nullptr},
};

const EnumPropertyItem rna_enum_dt_method_loop_items[] = {
    {MREMAP_MODE_TOPOLOGY, "TOPOLOGY", 0, "Topology", "Copy from identical topology meshes"},
    {MREMAP_MODE_LOOP_NEAREST_LOOPNOR,
     "NEAREST_NORMAL",
     0,
     "Nearest Corner and Best Matching Normal",
     "Copy from nearest corner which has the best matching normal"},
    {MREMAP_MODE_LOOP_NEAREST_POLYNOR,
     "NEAREST_POLYNOR",
     0,
     "Nearest Corner and Best Matching Face Normal",
     "Copy from nearest corner which has the face with the best matching normal to destination "
     "corner's face one"},
    {MREMAP_MODE_LOOP_POLY_NEAREST,
     "NEAREST_POLY",
     0,
     "Nearest Corner of Nearest Face",
     "Copy from nearest corner of nearest face"},
    {MREMAP_MODE_LOOP_POLYINTERP_NEAREST,
     "POLYINTERP_NEAREST",
     0,
     "Nearest Face Interpolated",
     "Copy from interpolated corners of the nearest source face"},
    {MREMAP_MODE_LOOP_POLYINTERP_LNORPROJ,
     "POLYINTERP_LNORPROJ",
     0,
     "Projected Face Interpolated",
     "Copy from interpolated corners of the source face hit by corner normal projection"},
    {0, nullptr, 0, nullptr, nullptr},
};

const EnumPropertyItem rna_enum_dt_method_poly_items[] = {
    {MREMAP_MODE_TOPOLOGY, "TOPOLOGY", 0, "Topology", "Copy from identical topology meshes"},
    {MREMAP_MODE_POLY_NEAREST,
     "NEAREST",
     0,
     "Nearest Face",
     "Copy from nearest face (using center points)"},
    {MREMAP_MODE_POLY_NOR,
     "NORMAL",
     0,
     "Best Normal-Matching",
     "Copy from source face which normal is the closest to destination one"},
    {MREMAP_MODE_POLY_POLYINTERP_PNORPROJ,
     "POLYINTERP_PNORPROJ",
     0,
     "Projected Face Interpolated",
     "Interpolate all source polygons intersected by the projection of destination one along its "
     "own normal"},
    {0, nullptr, 0, nullptr, nullptr},
};

const EnumPropertyItem rna_enum_dt_mix_mode_items[] = {
    {CDT_MIX_TRANSFER, "REPLACE", 0, "Replace", "Overwrite all elements' data"},
    {CDT_MIX_REPLACE_ABOVE_THRESHOLD,
     "ABOVE_THRESHOLD",
     0,
     "Above Threshold",
     "Only replace destination elements where data is above given threshold (exact behavior "
     "depends on data type)"},
    {CDT_MIX_REPLACE_BELOW_THRESHOLD,
     "BELOW_THRESHOLD",
     0,
     "Below Threshold",
     "Only replace destination elements where data is below given threshold (exact behavior "
     "depends on data type)"},
    {CDT_MIX_MIX,
     "MIX",
     0,
     "Mix",
     "Mix source value into destination one, using given threshold as factor"},
    {CDT_MIX_ADD,
     "ADD",
     0,
     "Add",
     "Add source value to destination one, using given threshold as factor"},
    {CDT_MIX_SUB,
     "SUB",
     0,
     "Subtract",
     "Subtract source value to destination one, using given threshold as factor"},
    {CDT_MIX_MUL,
     "MUL",
     0,
     "Multiply",
     "Multiply source value to destination one, using given threshold as factor"},
    /* Etc. */
    {0, nullptr, 0, nullptr, nullptr},
};

const EnumPropertyItem rna_enum_dt_layers_select_src_items[] = {
    {DT_LAYERS_ACTIVE_SRC, "ACTIVE", 0, "Active Layer", "Only transfer active data layer"},
    {DT_LAYERS_ALL_SRC, "ALL", 0, "All Layers", "Transfer all data layers"},
    {DT_LAYERS_VGROUP_SRC_BONE_SELECT,
     "BONE_SELECT",
     0,
     "Selected Pose Bones",
     "Transfer all vertex groups used by selected pose bones"},
    {DT_LAYERS_VGROUP_SRC_BONE_DEFORM,
     "BONE_DEFORM",
     0,
     "Deform Pose Bones",
     "Transfer all vertex groups used by deform bones"},
    {0, nullptr, 0, nullptr, nullptr},
};

const EnumPropertyItem rna_enum_dt_layers_select_dst_items[] = {
    {DT_LAYERS_ACTIVE_DST, "ACTIVE", 0, "Active Layer", "Affect active data layer of all targets"},
    {DT_LAYERS_NAME_DST, "NAME", 0, "By Name", "Match target data layers to affect by name"},
    {DT_LAYERS_INDEX_DST,
     "INDEX",
     0,
     "By Order",
     "Match target data layers to affect by order (indices)"},
    {0, nullptr, 0, nullptr, nullptr},
};

const EnumPropertyItem rna_enum_axis_xy_items[] = {
    {0, "X", 0, "X", ""},
    {1, "Y", 0, "Y", ""},
    {0, nullptr, 0, nullptr, nullptr},
};

const EnumPropertyItem rna_enum_axis_xyz_items[] = {
    {0, "X", 0, "X", ""},
    {1, "Y", 0, "Y", ""},
    {2, "Z", 0, "Z", ""},
    {0, nullptr, 0, nullptr, nullptr},
};

const EnumPropertyItem rna_enum_axis_flag_xyz_items[] = {
    {(1 << 0), "X", 0, "X", ""},
    {(1 << 1), "Y", 0, "Y", ""},
    {(1 << 2), "Z", 0, "Z", ""},
    {0, nullptr, 0, nullptr, nullptr},
};

const EnumPropertyItem rna_enum_subdivision_uv_smooth_items[] = {
    {SUBSURF_UV_SMOOTH_NONE, "NONE", 0, "None", "UVs are not smoothed, boundaries are kept sharp"},
    {SUBSURF_UV_SMOOTH_PRESERVE_CORNERS,
     "PRESERVE_CORNERS",
     0,
     "Keep Corners",
     "UVs are smoothed, corners on discontinuous boundary are kept sharp"},
    {SUBSURF_UV_SMOOTH_PRESERVE_CORNERS_AND_JUNCTIONS,
     "PRESERVE_CORNERS_AND_JUNCTIONS",
     0,
     "Keep Corners, Junctions",
     "UVs are smoothed, corners on discontinuous boundary and "
     "junctions of 3 or more regions are kept sharp"},
    {SUBSURF_UV_SMOOTH_PRESERVE_CORNERS_JUNCTIONS_AND_CONCAVE,
     "PRESERVE_CORNERS_JUNCTIONS_AND_CONCAVE",
     0,
     "Keep Corners, Junctions, Concave",
     "UVs are smoothed, corners on discontinuous boundary, "
     "junctions of 3 or more regions and darts and concave corners are kept sharp"},
    {SUBSURF_UV_SMOOTH_PRESERVE_BOUNDARIES,
     "PRESERVE_BOUNDARIES",
     0,
     "Keep Boundaries",
     "UVs are smoothed, boundaries are kept sharp"},
    {SUBSURF_UV_SMOOTH_ALL, "SMOOTH_ALL", 0, "All", "UVs and boundaries are smoothed"},
    {0, nullptr, 0, nullptr, nullptr},
};

const EnumPropertyItem rna_enum_subdivision_boundary_smooth_items[] = {
    {SUBSURF_BOUNDARY_SMOOTH_PRESERVE_CORNERS,
     "PRESERVE_CORNERS",
     0,
     "Keep Corners",
     "Smooth boundaries, but corners are kept sharp"},
    {SUBSURF_BOUNDARY_SMOOTH_ALL, "ALL", 0, "All", "Smooth boundaries, including corners"},
    {0, nullptr, 0, nullptr, nullptr},
};

#ifdef RNA_RUNTIME
#  include "DNA_curve_types.h"
#  include "DNA_fluid_types.h"
#  include "DNA_material_types.h"
#  include "DNA_particle_types.h"

#  include "BKE_cachefile.h"
#  include "BKE_context.hh"
#  include "BKE_deform.h"
#  include "BKE_material.h"
#  include "BKE_mesh_runtime.hh"
#  include "BKE_modifier.hh"
#  include "BKE_object.hh"
#  include "BKE_particle.h"

#  include "BLI_sort_utils.h"

#  include "DEG_depsgraph.hh"
#  include "DEG_depsgraph_build.hh"
#  include "DEG_depsgraph_query.hh"

#  ifdef WITH_ALEMBIC
#    include "ABC_alembic.h"
#  endif

static void rna_UVProject_projectors_begin(CollectionPropertyIterator *iter, PointerRNA *ptr)
{
  UVProjectModifierData *uvp = (UVProjectModifierData *)ptr->data;
  rna_iterator_array_begin(
      iter, (void *)uvp->projectors, sizeof(Object *), uvp->projectors_num, 0, nullptr);
}

static StructRNA *rna_Modifier_refine(PointerRNA *ptr)
{
  ModifierData *md = (ModifierData *)ptr->data;
  const ModifierTypeInfo *modifier_type = BKE_modifier_get_info(ModifierType(md->type));
  if (modifier_type != nullptr) {
    return modifier_type->srna;
  }
  return &RNA_Modifier;
}

static void rna_Modifier_name_set(PointerRNA *ptr, const char *value)
{
  ModifierData *md = static_cast<ModifierData *>(ptr->data);
  char oldname[sizeof(md->name)];

  /* make a copy of the old name first */
  STRNCPY(oldname, md->name);

  /* copy the new name into the name slot */
  STRNCPY_UTF8(md->name, value);

  /* make sure the name is truly unique */
  if (ptr->owner_id) {
    Object *ob = (Object *)ptr->owner_id;
    BKE_modifier_unique_name(&ob->modifiers, md);
  }

  /* fix all the animation data which may link to this */
  BKE_animdata_fix_paths_rename_all(nullptr, "modifiers", oldname, md->name);
}

static void rna_Modifier_name_update(Main *bmain, Scene * /*scene*/, PointerRNA * /*ptr*/)
{
  DEG_relations_tag_update(bmain);
}

static char *rna_Modifier_path(const PointerRNA *ptr)
{
  const ModifierData *md = static_cast<const ModifierData *>(ptr->data);
  char name_esc[sizeof(md->name) * 2];

  BLI_str_escape(name_esc, md->name, sizeof(name_esc));
  return BLI_sprintfN("modifiers[\"%s\"]", name_esc);
}

static void rna_Modifier_update(Main * /*bmain*/, Scene * /*scene*/, PointerRNA *ptr)
{
  DEG_id_tag_update(ptr->owner_id, ID_RECALC_GEOMETRY);
  WM_main_add_notifier(NC_OBJECT | ND_MODIFIER, ptr->owner_id);
}

static void rna_Modifier_dependency_update(Main *bmain, Scene *scene, PointerRNA *ptr)
{
  rna_Modifier_update(bmain, scene, ptr);
  DEG_relations_tag_update(bmain);
}

static void rna_Modifier_is_active_set(PointerRNA *ptr, bool value)
{
  ModifierData *md = static_cast<ModifierData *>(ptr->data);

  if (value) {
    /* Disable the active flag of all other modifiers. */
    for (ModifierData *prev_md = md->prev; prev_md != nullptr; prev_md = prev_md->prev) {
      prev_md->flag &= ~eModifierFlag_Active;
    }
    for (ModifierData *next_md = md->next; next_md != nullptr; next_md = next_md->next) {
      next_md->flag &= ~eModifierFlag_Active;
    }

    md->flag |= eModifierFlag_Active;
    WM_main_add_notifier(NC_OBJECT | ND_MODIFIER, ptr->owner_id);
  }
}

/* Vertex Groups */

#  define RNA_MOD_VGROUP_NAME_SET(_type, _prop) \
    static void rna_##_type##Modifier_##_prop##_set(PointerRNA *ptr, const char *value) \
    { \
      _type##ModifierData *tmd = (_type##ModifierData *)ptr->data; \
      rna_object_vgroup_name_set(ptr, value, tmd->_prop, sizeof(tmd->_prop)); \
    }

RNA_MOD_VGROUP_NAME_SET(Armature, defgrp_name);
RNA_MOD_VGROUP_NAME_SET(Bevel, defgrp_name);
RNA_MOD_VGROUP_NAME_SET(Cast, defgrp_name);
RNA_MOD_VGROUP_NAME_SET(Curve, name);
RNA_MOD_VGROUP_NAME_SET(DataTransfer, defgrp_name);
RNA_MOD_VGROUP_NAME_SET(Decimate, defgrp_name);
RNA_MOD_VGROUP_NAME_SET(CorrectiveSmooth, defgrp_name);
RNA_MOD_VGROUP_NAME_SET(Displace, defgrp_name);
RNA_MOD_VGROUP_NAME_SET(Hook, name);
RNA_MOD_VGROUP_NAME_SET(LaplacianDeform, anchor_grp_name);
RNA_MOD_VGROUP_NAME_SET(LaplacianSmooth, defgrp_name);
RNA_MOD_VGROUP_NAME_SET(Lattice, name);
RNA_MOD_VGROUP_NAME_SET(Mask, vgroup);
RNA_MOD_VGROUP_NAME_SET(MeshCache, defgrp_name);
RNA_MOD_VGROUP_NAME_SET(MeshDeform, defgrp_name);
RNA_MOD_VGROUP_NAME_SET(NormalEdit, defgrp_name);
RNA_MOD_VGROUP_NAME_SET(Shrinkwrap, vgroup_name);
RNA_MOD_VGROUP_NAME_SET(SimpleDeform, vgroup_name);
RNA_MOD_VGROUP_NAME_SET(Smooth, defgrp_name);
RNA_MOD_VGROUP_NAME_SET(Solidify, defgrp_name);
RNA_MOD_VGROUP_NAME_SET(Solidify, shell_defgrp_name);
RNA_MOD_VGROUP_NAME_SET(Solidify, rim_defgrp_name);
RNA_MOD_VGROUP_NAME_SET(SurfaceDeform, defgrp_name);
RNA_MOD_VGROUP_NAME_SET(UVWarp, vgroup_name);
RNA_MOD_VGROUP_NAME_SET(Warp, defgrp_name);
RNA_MOD_VGROUP_NAME_SET(Wave, defgrp_name);
RNA_MOD_VGROUP_NAME_SET(WeightVGEdit, defgrp_name);
RNA_MOD_VGROUP_NAME_SET(WeightVGEdit, mask_defgrp_name);
RNA_MOD_VGROUP_NAME_SET(WeightVGMix, defgrp_name_a);
RNA_MOD_VGROUP_NAME_SET(WeightVGMix, defgrp_name_b);
RNA_MOD_VGROUP_NAME_SET(WeightVGMix, mask_defgrp_name);
RNA_MOD_VGROUP_NAME_SET(WeightVGProximity, defgrp_name);
RNA_MOD_VGROUP_NAME_SET(WeightVGProximity, mask_defgrp_name);
RNA_MOD_VGROUP_NAME_SET(WeightedNormal, defgrp_name);
RNA_MOD_VGROUP_NAME_SET(Weld, defgrp_name);
RNA_MOD_VGROUP_NAME_SET(Wireframe, defgrp_name);

static void rna_ExplodeModifier_vgroup_get(PointerRNA *ptr, char *value)
{
  ExplodeModifierData *emd = (ExplodeModifierData *)ptr->data;
  rna_object_vgroup_name_index_get(ptr, value, emd->vgroup);
}

static int rna_ExplodeModifier_vgroup_length(PointerRNA *ptr)
{
  ExplodeModifierData *emd = (ExplodeModifierData *)ptr->data;
  return rna_object_vgroup_name_index_length(ptr, emd->vgroup);
}

static void rna_ExplodeModifier_vgroup_set(PointerRNA *ptr, const char *value)
{
  ExplodeModifierData *emd = (ExplodeModifierData *)ptr->data;
  rna_object_vgroup_name_index_set(ptr, value, &emd->vgroup);
}

#  undef RNA_MOD_VGROUP_NAME_SET

/* UV layers */

#  define RNA_MOD_UVLAYER_NAME_SET(_type, _prop) \
    static void rna_##_type##Modifier_##_prop##_set(PointerRNA *ptr, const char *value) \
    { \
      _type##ModifierData *tmd = (_type##ModifierData *)ptr->data; \
      rna_object_uvlayer_name_set(ptr, value, tmd->_prop, sizeof(tmd->_prop)); \
    }

RNA_MOD_UVLAYER_NAME_SET(MappingInfo, uvlayer_name);
RNA_MOD_UVLAYER_NAME_SET(UVProject, uvlayer_name);
RNA_MOD_UVLAYER_NAME_SET(UVWarp, uvlayer_name);
RNA_MOD_UVLAYER_NAME_SET(WeightVGEdit, mask_tex_uvlayer_name);
RNA_MOD_UVLAYER_NAME_SET(WeightVGMix, mask_tex_uvlayer_name);
RNA_MOD_UVLAYER_NAME_SET(WeightVGProximity, mask_tex_uvlayer_name);

#  undef RNA_MOD_UVLAYER_NAME_SET

/* Objects */

static void modifier_object_set(Object *self, Object **ob_p, int type, PointerRNA value)
{
  Object *ob = static_cast<Object *>(value.data);

  if (!self || ob != self) {
    if (!ob || type == OB_EMPTY || ob->type == type) {
      id_lib_extern((ID *)ob);
      *ob_p = ob;
    }
  }
}

#  define RNA_MOD_OBJECT_SET(_type, _prop, _obtype) \
    static void rna_##_type##Modifier_##_prop##_set( \
        PointerRNA *ptr, PointerRNA value, ReportList * /*reports*/) \
    { \
      _type##ModifierData *tmd = (_type##ModifierData *)ptr->data; \
      modifier_object_set((Object *)ptr->owner_id, &tmd->_prop, _obtype, value); \
    }

RNA_MOD_OBJECT_SET(Armature, object, OB_ARMATURE);
RNA_MOD_OBJECT_SET(Array, start_cap, OB_MESH);
RNA_MOD_OBJECT_SET(Array, end_cap, OB_MESH);
RNA_MOD_OBJECT_SET(Array, curve_ob, OB_CURVES_LEGACY);
RNA_MOD_OBJECT_SET(Boolean, object, OB_MESH);
RNA_MOD_OBJECT_SET(Cast, object, OB_EMPTY);
RNA_MOD_OBJECT_SET(Curve, object, OB_CURVES_LEGACY);
RNA_MOD_OBJECT_SET(DataTransfer, ob_source, OB_MESH);
RNA_MOD_OBJECT_SET(Lattice, object, OB_LATTICE);
RNA_MOD_OBJECT_SET(Mask, ob_arm, OB_ARMATURE);
RNA_MOD_OBJECT_SET(MeshDeform, object, OB_MESH);
RNA_MOD_OBJECT_SET(NormalEdit, target, OB_EMPTY);
RNA_MOD_OBJECT_SET(Shrinkwrap, target, OB_MESH);
RNA_MOD_OBJECT_SET(Shrinkwrap, auxTarget, OB_MESH);
RNA_MOD_OBJECT_SET(SurfaceDeform, target, OB_MESH);

static void rna_HookModifier_object_set(PointerRNA *ptr,
                                        PointerRNA value,
                                        ReportList * /*reports*/)
{
  Object *owner = (Object *)ptr->owner_id;
  HookModifierData *hmd = static_cast<HookModifierData *>(ptr->data);
  Object *ob = (Object *)value.data;

  hmd->object = ob;
  id_lib_extern((ID *)ob);
  BKE_object_modifier_hook_reset(owner, hmd);
}

static bool rna_HookModifier_object_override_apply(Main *bmain,
                                                   RNAPropertyOverrideApplyContext &rnaapply_ctx)
{
  PointerRNA *ptr_dst = &rnaapply_ctx.ptr_dst;
  PointerRNA *ptr_src = &rnaapply_ctx.ptr_src;
  PointerRNA *ptr_storage = &rnaapply_ctx.ptr_storage;
  PropertyRNA *prop_dst = rnaapply_ctx.prop_dst;
  PropertyRNA *prop_src = rnaapply_ctx.prop_src;
  const int len_dst = rnaapply_ctx.len_src;
  const int len_src = rnaapply_ctx.len_src;
  const int len_storage = rnaapply_ctx.len_storage;
  IDOverrideLibraryPropertyOperation *opop = rnaapply_ctx.liboverride_operation;

  BLI_assert(len_dst == len_src && (!ptr_storage || len_dst == len_storage) && len_dst == 0);
  BLI_assert(opop->operation == LIBOVERRIDE_OP_REPLACE &&
             "Unsupported RNA override operation on Hook modifier target object pointer");
  UNUSED_VARS_NDEBUG(ptr_storage, len_dst, len_src, len_storage, opop);

  /* We need a special handling here because setting hook target resets invert parent matrix,
   * which is evil in our case. */
  HookModifierData *hmd = static_cast<HookModifierData *>(ptr_dst->data);
  Object *owner = (Object *)ptr_dst->owner_id;
  Object *target_dst = static_cast<Object *>(RNA_property_pointer_get(ptr_dst, prop_dst).data);
  Object *target_src = static_cast<Object *>(RNA_property_pointer_get(ptr_src, prop_src).data);

  BLI_assert(target_dst == hmd->object);

  if (target_src == target_dst) {
    return false;
  }

  hmd->object = target_src;
  if (target_src == nullptr) {
    /* The only case where we do want default behavior (with matrix reset). */
    BKE_object_modifier_hook_reset(owner, hmd);
  }
  RNA_property_update_main(bmain, nullptr, ptr_dst, prop_dst);
  return true;
}

static void rna_HookModifier_subtarget_set(PointerRNA *ptr, const char *value)
{
  Object *owner = (Object *)ptr->owner_id;
  HookModifierData *hmd = static_cast<HookModifierData *>(ptr->data);

  STRNCPY(hmd->subtarget, value);
  BKE_object_modifier_hook_reset(owner, hmd);
}

static int rna_HookModifier_vertex_indices_get_length(const PointerRNA *ptr,
                                                      int length[RNA_MAX_ARRAY_DIMENSION])
{
  const HookModifierData *hmd = static_cast<const HookModifierData *>(ptr->data);
  int indexar_num = hmd->indexar ? hmd->indexar_num : 0;
  return (length[0] = indexar_num);
}

static void rna_HookModifier_vertex_indices_get(PointerRNA *ptr, int *values)
{
  HookModifierData *hmd = static_cast<HookModifierData *>(ptr->data);
  if (hmd->indexar != nullptr) {
    memcpy(values, hmd->indexar, sizeof(int) * hmd->indexar_num);
  }
}

static void rna_HookModifier_vertex_indices_set(HookModifierData *hmd,
                                                ReportList *reports,
                                                const int *indices,
                                                int indices_num)
{
  if (indices_num == 0) {
    MEM_SAFE_FREE(hmd->indexar);
    hmd->indexar_num = 0;
  }
  else {
    /* Reject negative indices. */
    for (int i = 0; i < indices_num; i++) {
      if (indices[i] < 0) {
        BKE_reportf(reports, RPT_ERROR, "Negative vertex index in vertex_indices_set");
        return;
      }
    }

    /* Copy and sort the index array. */
    size_t size = sizeof(int) * indices_num;
    int *buffer = static_cast<int *>(MEM_mallocN(size, "hook indexar"));
    memcpy(buffer, indices, size);

    qsort(buffer, indices_num, sizeof(int), BLI_sortutil_cmp_int);

    /* Reject duplicate indices. */
    for (int i = 1; i < indices_num; i++) {
      if (buffer[i] == buffer[i - 1]) {
        BKE_reportf(reports, RPT_ERROR, "Duplicate index %d in vertex_indices_set", buffer[i]);
        MEM_freeN(buffer);
        return;
      }
    }

    /* Success - save the new array. */
    MEM_SAFE_FREE(hmd->indexar);
    hmd->indexar = buffer;
    hmd->indexar_num = indices_num;
  }
}

static PointerRNA rna_UVProjector_object_get(PointerRNA *ptr)
{
  Object **ob = (Object **)ptr->data;
  return rna_pointer_inherit_refine(ptr, &RNA_Object, *ob);
}

static void rna_UVProjector_object_set(PointerRNA *ptr, PointerRNA value, ReportList * /*reports*/)
{
  Object **ob_p = (Object **)ptr->data;
  Object *ob = (Object *)value.data;
  id_lib_extern((ID *)ob);
  *ob_p = ob;
}

#  undef RNA_MOD_OBJECT_SET

/* Other rna callbacks */

static void rna_fluid_set_type(Main *bmain, Scene *scene, PointerRNA *ptr)
{
  FluidModifierData *fmd = (FluidModifierData *)ptr->data;
  Object *ob = (Object *)ptr->owner_id;

  /* nothing changed */
  if ((fmd->type & MOD_FLUID_TYPE_DOMAIN) && fmd->domain) {
    return;
  }

#  ifdef WITH_FLUID
  BKE_fluid_modifier_free(fmd);             /* XXX TODO: completely free all 3 pointers */
  BKE_fluid_modifier_create_type_data(fmd); /* create regarding of selected type */
#  endif

  switch (fmd->type) {
    case MOD_FLUID_TYPE_DOMAIN:
      ob->dt = OB_WIRE;
      break;
    case MOD_FLUID_TYPE_FLOW:
    case MOD_FLUID_TYPE_EFFEC:
    case 0:
    default:
      break;
  }

  /* update dependency since a domain - other type switch could have happened */
  rna_Modifier_dependency_update(bmain, scene, ptr);
}

static void rna_MultiresModifier_level_range(
    PointerRNA *ptr, int *min, int *max, int * /*softmin*/, int * /*softmax*/)
{
  MultiresModifierData *mmd = (MultiresModifierData *)ptr->data;

  *min = 0;
  *max = max_ii(0, mmd->totlvl); /* intentionally _not_ -1 */
}

static bool rna_MultiresModifier_external_get(PointerRNA *ptr)
{
  Object *ob = (Object *)ptr->owner_id;
  Mesh *mesh = static_cast<Mesh *>(ob->data);

  return CustomData_external_test(&mesh->corner_data, CD_MDISPS);
}

static void rna_MultiresModifier_filepath_get(PointerRNA *ptr, char *value)
{
  Object *ob = (Object *)ptr->owner_id;
  CustomDataExternal *external = ((Mesh *)ob->data)->corner_data.external;

  strcpy(value, (external) ? external->filepath : "");
}

static void rna_MultiresModifier_filepath_set(PointerRNA *ptr, const char *value)
{
  Object *ob = (Object *)ptr->owner_id;
  CustomDataExternal *external = ((Mesh *)ob->data)->corner_data.external;

  if (external && !STREQ(external->filepath, value)) {
    STRNCPY(external->filepath, value);
    multires_force_external_reload(ob);
  }
}

static int rna_MultiresModifier_filepath_length(PointerRNA *ptr)
{
  Object *ob = (Object *)ptr->owner_id;
  CustomDataExternal *external = ((Mesh *)ob->data)->corner_data.external;

  return strlen((external) ? external->filepath : "");
}

static int rna_ShrinkwrapModifier_face_cull_get(PointerRNA *ptr)
{
  ShrinkwrapModifierData *swm = (ShrinkwrapModifierData *)ptr->data;
  return swm->shrinkOpts & MOD_SHRINKWRAP_CULL_TARGET_MASK;
}

static void rna_ShrinkwrapModifier_face_cull_set(PointerRNA *ptr, int value)
{
  ShrinkwrapModifierData *swm = (ShrinkwrapModifierData *)ptr->data;
  swm->shrinkOpts = (swm->shrinkOpts & ~MOD_SHRINKWRAP_CULL_TARGET_MASK) | value;
}

static bool rna_MeshDeformModifier_is_bound_get(PointerRNA *ptr)
{
  return (((MeshDeformModifierData *)ptr->data)->bindcagecos != nullptr);
}

static PointerRNA rna_SoftBodyModifier_settings_get(PointerRNA *ptr)
{
  Object *ob = (Object *)ptr->owner_id;
  return rna_pointer_inherit_refine(ptr, &RNA_SoftBodySettings, ob->soft);
}

static PointerRNA rna_SoftBodyModifier_point_cache_get(PointerRNA *ptr)
{
  Object *ob = (Object *)ptr->owner_id;
  return rna_pointer_inherit_refine(ptr, &RNA_PointCache, ob->soft->shared->pointcache);
}

static PointerRNA rna_CollisionModifier_settings_get(PointerRNA *ptr)
{
  Object *ob = (Object *)ptr->owner_id;
  return rna_pointer_inherit_refine(ptr, &RNA_CollisionSettings, ob->pd);
}

/* Special update function for setting the number of segments of the modifier that also resamples
 * the segments in the custom profile. */
static void rna_BevelModifier_update_segments(Main *bmain, Scene *scene, PointerRNA *ptr)
{
  BevelModifierData *bmd = (BevelModifierData *)ptr->data;
  if (RNA_enum_get(ptr, "profile_type") == MOD_BEVEL_PROFILE_CUSTOM) {
    short segments = short(RNA_int_get(ptr, "segments"));
    BKE_curveprofile_init(bmd->custom_profile, segments);
  }
  rna_Modifier_update(bmain, scene, ptr);
}

static void rna_UVProjectModifier_num_projectors_set(PointerRNA *ptr, int value)
{
  UVProjectModifierData *md = (UVProjectModifierData *)ptr->data;
  int a;

  md->projectors_num = CLAMPIS(value, 1, MOD_UVPROJECT_MAXPROJECTORS);
  for (a = md->projectors_num; a < MOD_UVPROJECT_MAXPROJECTORS; a++) {
    md->projectors[a] = nullptr;
  }
}

static void rna_OceanModifier_init_update(Main *bmain, Scene *scene, PointerRNA *ptr)
{
  OceanModifierData *omd = (OceanModifierData *)ptr->data;

  BKE_ocean_free_modifier_cache(omd);
  rna_Modifier_update(bmain, scene, ptr);
}

static void rna_OceanModifier_ocean_chop_set(PointerRNA *ptr, float value)
{
  OceanModifierData *omd = (OceanModifierData *)ptr->data;
  float old_value = omd->chop_amount;

  omd->chop_amount = value;

  if ((old_value == 0.0f && value > 0.0f) || (old_value > 0.0f && value == 0.0f)) {
    BKE_ocean_free_modifier_cache(omd);
  }
}

static bool rna_LaplacianDeformModifier_is_bind_get(PointerRNA *ptr)
{
  LaplacianDeformModifierData *lmd = (LaplacianDeformModifierData *)ptr->data;
  return ((lmd->flag & MOD_LAPLACIANDEFORM_BIND) && (lmd->vertexco != nullptr));
}

/* NOTE: Curve and array modifiers requires curve path to be evaluated,
 * dependency graph will make sure that curve eval would create such a path,
 * but if curve was already evaluated we might miss path.
 *
 * So what we do here is: if path was not calculated for target curve we
 * tag it for update.
 */

static void rna_CurveModifier_dependency_update(Main *bmain, Scene *scene, PointerRNA *ptr)
{
  CurveModifierData *cmd = (CurveModifierData *)ptr->data;
  rna_Modifier_update(bmain, scene, ptr);
  DEG_relations_tag_update(bmain);
  if (cmd->object != nullptr) {
    Curve *curve = static_cast<Curve *>(cmd->object->data);
    if ((curve->flag & CU_PATH) == 0) {
      DEG_id_tag_update(&curve->id, ID_RECALC_GEOMETRY);
    }
  }
}

static void rna_ArrayModifier_dependency_update(Main *bmain, Scene *scene, PointerRNA *ptr)
{
  ArrayModifierData *amd = (ArrayModifierData *)ptr->data;
  rna_Modifier_update(bmain, scene, ptr);
  DEG_relations_tag_update(bmain);
  if (amd->curve_ob != nullptr) {
    Curve *curve = static_cast<Curve *>(amd->curve_ob->data);
    if ((curve->flag & CU_PATH) == 0) {
      DEG_id_tag_update(&curve->id, ID_RECALC_GEOMETRY);
    }
  }
}

static void rna_DataTransferModifier_use_data_update(Main *bmain, Scene *scene, PointerRNA *ptr)
{
  DataTransferModifierData *dtmd = (DataTransferModifierData *)ptr->data;

  if (!(dtmd->flags & MOD_DATATRANSFER_USE_VERT)) {
    dtmd->data_types &= ~DT_TYPE_VERT_ALL;
  }
  if (!(dtmd->flags & MOD_DATATRANSFER_USE_EDGE)) {
    dtmd->data_types &= ~DT_TYPE_EDGE_ALL;
  }
  if (!(dtmd->flags & MOD_DATATRANSFER_USE_LOOP)) {
    dtmd->data_types &= ~DT_TYPE_LOOP_ALL;
  }
  if (!(dtmd->flags & MOD_DATATRANSFER_USE_POLY)) {
    dtmd->data_types &= ~DT_TYPE_POLY_ALL;
  }

  rna_Modifier_dependency_update(bmain, scene, ptr);
}

static void rna_DataTransferModifier_data_types_update(Main *bmain, Scene *scene, PointerRNA *ptr)
{
  DataTransferModifierData *dtmd = (DataTransferModifierData *)ptr->data;
  const int item_types = BKE_object_data_transfer_get_dttypes_item_types(dtmd->data_types);

  if (item_types & ME_VERT) {
    dtmd->flags |= MOD_DATATRANSFER_USE_VERT;
  }
  if (item_types & ME_EDGE) {
    dtmd->flags |= MOD_DATATRANSFER_USE_EDGE;
  }
  if (item_types & ME_LOOP) {
    dtmd->flags |= MOD_DATATRANSFER_USE_LOOP;
  }
  if (item_types & ME_POLY) {
    dtmd->flags |= MOD_DATATRANSFER_USE_POLY;
  }

  rna_Modifier_dependency_update(bmain, scene, ptr);
}

static void rna_DataTransferModifier_verts_data_types_set(PointerRNA *ptr, int value)
{
  DataTransferModifierData *dtmd = (DataTransferModifierData *)ptr->data;

  dtmd->data_types &= ~DT_TYPE_VERT_ALL;
  dtmd->data_types |= value;
}

static void rna_DataTransferModifier_edges_data_types_set(PointerRNA *ptr, int value)
{
  DataTransferModifierData *dtmd = (DataTransferModifierData *)ptr->data;

  dtmd->data_types &= ~DT_TYPE_EDGE_ALL;
  dtmd->data_types |= value;
}

static void rna_DataTransferModifier_loops_data_types_set(PointerRNA *ptr, int value)
{
  DataTransferModifierData *dtmd = (DataTransferModifierData *)ptr->data;

  dtmd->data_types &= ~DT_TYPE_LOOP_ALL;
  dtmd->data_types |= value;
}

static void rna_DataTransferModifier_polys_data_types_set(PointerRNA *ptr, int value)
{
  DataTransferModifierData *dtmd = (DataTransferModifierData *)ptr->data;

  dtmd->data_types &= ~DT_TYPE_POLY_ALL;
  dtmd->data_types |= value;
}

static const EnumPropertyItem *rna_DataTransferModifier_layers_select_src_itemf(bContext *C,
                                                                                PointerRNA *ptr,
                                                                                PropertyRNA *prop,
                                                                                bool *r_free)
{
  using namespace blender;
  DataTransferModifierData *dtmd = (DataTransferModifierData *)ptr->data;
  EnumPropertyItem *item = nullptr, tmp_item = {0};
  int totitem = 0;

  if (!C) { /* needed for docs and i18n tools */
    return rna_enum_dt_layers_select_src_items;
  }

  /* No active here! */
  RNA_enum_items_add_value(
      &item, &totitem, rna_enum_dt_layers_select_src_items, DT_LAYERS_ALL_SRC);

  if (STREQ(RNA_property_identifier(prop), "layers_vgroup_select_src")) {
    Object *ob_src = dtmd->ob_source;

#  if 0 /* XXX Don't think we want this in modifier version... */
    if (BKE_object_pose_armature_get(ob_src)) {
      RNA_enum_items_add_value(
          &item, &totitem, rna_enum_dt_layers_select_src_items, DT_LAYERS_VGROUP_SRC_BONE_SELECT);
      RNA_enum_items_add_value(
          &item, &totitem, rna_enum_dt_layers_select_src_items, DT_LAYERS_VGROUP_SRC_BONE_DEFORM);
    }
#  endif

    if (ob_src) {
      const bDeformGroup *dg;
      int i;

      RNA_enum_item_add_separator(&item, &totitem);

      const ListBase *defbase = BKE_object_defgroup_list(ob_src);
      for (i = 0, dg = static_cast<const bDeformGroup *>(defbase->first); dg; i++, dg = dg->next) {
        tmp_item.value = i;
        tmp_item.identifier = tmp_item.name = dg->name;
        RNA_enum_item_add(&item, &totitem, &tmp_item);
      }
    }
  }
  else if (STREQ(RNA_property_identifier(prop), "layers_shapekey_select_src")) {
    /* TODO */
  }
  else if (STREQ(RNA_property_identifier(prop), "layers_uv_select_src")) {
    Object *ob_src = dtmd->ob_source;

    if (ob_src) {
      int num_data, i;

      Depsgraph *depsgraph = CTX_data_ensure_evaluated_depsgraph(C);
      const Object *ob_eval = DEG_get_evaluated_object(depsgraph, ob_src);
      if (!ob_eval) {
        RNA_enum_item_end(&item, &totitem);
        *r_free = true;
        return item;
      }
      const Mesh *me_eval = BKE_object_get_evaluated_mesh(ob_eval);
      if (!me_eval) {
        RNA_enum_item_end(&item, &totitem);
        *r_free = true;
        return item;
      }

      num_data = CustomData_number_of_layers(&me_eval->corner_data, CD_PROP_FLOAT2);

      RNA_enum_item_add_separator(&item, &totitem);

      for (i = 0; i < num_data; i++) {
        tmp_item.value = i;
        tmp_item.identifier = tmp_item.name = CustomData_get_layer_name(
            &me_eval->corner_data, CD_PROP_FLOAT2, i);
        RNA_enum_item_add(&item, &totitem, &tmp_item);
      }
    }
  }
  else if (STREQ(RNA_property_identifier(prop), "layers_vcol_vert_select_src") ||
           STREQ(RNA_property_identifier(prop), "layers_vcol_loop_select_src"))
  {
    Object *ob_src = dtmd->ob_source;

    if (ob_src) {
      bke::AttrDomain domain = STREQ(RNA_property_identifier(prop),
                                     "layers_vcol_vert_select_src") ?
                                   bke::AttrDomain::Point :
                                   bke::AttrDomain::Corner;

      Depsgraph *depsgraph = CTX_data_ensure_evaluated_depsgraph(C);
      const Object *ob_eval = DEG_get_evaluated_object(depsgraph, ob_src);
      if (!ob_eval) {
        RNA_enum_item_end(&item, &totitem);
        *r_free = true;
        return item;
      }
      const Mesh *mesh_eval = BKE_object_get_evaluated_mesh(ob_eval);
      if (!mesh_eval) {
        RNA_enum_item_end(&item, &totitem);
        *r_free = true;
        return item;
      }

      const CustomData *cdata;
      if (domain == bke::AttrDomain::Point) {
        cdata = &mesh_eval->vert_data;
      }
      else {
        cdata = &mesh_eval->corner_data;
      }

      eCustomDataType types[2] = {CD_PROP_COLOR, CD_PROP_BYTE_COLOR};

      int idx = 0;
      for (int i = 0; i < 2; i++) {
        int num_data = CustomData_number_of_layers(cdata, types[i]);

        RNA_enum_item_add_separator(&item, &totitem);

        for (int j = 0; j < num_data; j++) {
          tmp_item.value = idx++;
          tmp_item.identifier = tmp_item.name = CustomData_get_layer_name(cdata, types[i], j);
          RNA_enum_item_add(&item, &totitem, &tmp_item);
        }
      }
    }
  }

  RNA_enum_item_end(&item, &totitem);
  *r_free = true;

  return item;
}

static const EnumPropertyItem *rna_DataTransferModifier_layers_select_dst_itemf(bContext *C,
                                                                                PointerRNA *ptr,
                                                                                PropertyRNA *prop,
                                                                                bool *r_free)
{
  DataTransferModifierData *dtmd = (DataTransferModifierData *)ptr->data;
  EnumPropertyItem *item = nullptr, tmp_item = {0};
  int totitem = 0;

  if (!C) { /* needed for docs and i18n tools */
    return rna_enum_dt_layers_select_dst_items;
  }

  /* No active here! */
  RNA_enum_items_add_value(
      &item, &totitem, rna_enum_dt_layers_select_dst_items, DT_LAYERS_NAME_DST);
  RNA_enum_items_add_value(
      &item, &totitem, rna_enum_dt_layers_select_dst_items, DT_LAYERS_INDEX_DST);

  if (STREQ(RNA_property_identifier(prop), "layers_vgroup_select_dst")) {
    /* Only list destination layers if we have a single source! */
    if (dtmd->layers_select_src[DT_MULTILAYER_INDEX_MDEFORMVERT] >= 0) {
      Object *ob_dst = CTX_data_active_object(C); /* XXX Is this OK? */

      if (ob_dst) {
        const bDeformGroup *dg;
        int i;

        RNA_enum_item_add_separator(&item, &totitem);

        const ListBase *defbase = BKE_object_defgroup_list(ob_dst);
        for (i = 0, dg = static_cast<const bDeformGroup *>(defbase->first); dg; i++, dg = dg->next)
        {
          tmp_item.value = i;
          tmp_item.identifier = tmp_item.name = dg->name;
          RNA_enum_item_add(&item, &totitem, &tmp_item);
        }
      }
    }
  }
  else if (STREQ(RNA_property_identifier(prop), "layers_shapekey_select_dst")) {
    /* TODO */
  }
  else if (STREQ(RNA_property_identifier(prop), "layers_uv_select_dst")) {
    /* Only list destination layers if we have a single source! */
    if (dtmd->layers_select_src[DT_MULTILAYER_INDEX_UV] >= 0) {
      Object *ob_dst = CTX_data_active_object(C); /* XXX Is this OK? */

      if (ob_dst && ob_dst->data) {
        Mesh *me_dst;
        CustomData *corner_data;
        int num_data, i;

        me_dst = static_cast<Mesh *>(ob_dst->data);
        corner_data = &me_dst->corner_data;
        num_data = CustomData_number_of_layers(corner_data, CD_PROP_FLOAT2);

        RNA_enum_item_add_separator(&item, &totitem);

        for (i = 0; i < num_data; i++) {
          tmp_item.value = i;
          tmp_item.identifier = tmp_item.name = CustomData_get_layer_name(
              corner_data, CD_PROP_FLOAT2, i);
          RNA_enum_item_add(&item, &totitem, &tmp_item);
        }
      }
    }
  }
  else if (STREQ(RNA_property_identifier(prop), "layers_vcol_vert_select_dst") ||
           STREQ(RNA_property_identifier(prop), "layers_vcol_loop_select_dst"))
  {
    int multilayer_index = STREQ(RNA_property_identifier(prop), "layers_vcol_vert_select_dst") ?
                               DT_MULTILAYER_INDEX_VCOL_VERT :
                               DT_MULTILAYER_INDEX_VCOL_LOOP;

    /* Only list destination layers if we have a single source! */
    if (dtmd->layers_select_src[multilayer_index] >= 0) {
      Object *ob_dst = CTX_data_active_object(C); /* XXX Is this OK? */

      if (ob_dst && ob_dst->data) {
        eCustomDataType types[2] = {CD_PROP_COLOR, CD_PROP_BYTE_COLOR};

        Mesh *me_dst = static_cast<Mesh *>(ob_dst->data);
        CustomData *cdata = STREQ(RNA_property_identifier(prop), "layers_vcol_vert_select_dst") ?
                                &me_dst->vert_data :
                                &me_dst->corner_data;

        int idx = 0;
        for (int i = 0; i < 2; i++) {
          int num_data = CustomData_number_of_layers(cdata, types[i]);

          RNA_enum_item_add_separator(&item, &totitem);

          for (int j = 0; j < num_data; j++) {
            tmp_item.value = idx++;
            tmp_item.identifier = tmp_item.name = CustomData_get_layer_name(cdata, types[i], j);
            RNA_enum_item_add(&item, &totitem, &tmp_item);
          }
        }
      }
    }
  }

  RNA_enum_item_end(&item, &totitem);
  *r_free = true;

  return item;
}

static const EnumPropertyItem *rna_DataTransferModifier_mix_mode_itemf(bContext *C,
                                                                       PointerRNA *ptr,
                                                                       PropertyRNA * /*prop*/,
                                                                       bool *r_free)
{
  DataTransferModifierData *dtmd = (DataTransferModifierData *)ptr->data;
  EnumPropertyItem *item = nullptr;
  int totitem = 0;

  bool support_advanced_mixing, support_threshold;

  if (!C) { /* needed for docs and i18n tools */
    return rna_enum_dt_mix_mode_items;
  }

  RNA_enum_items_add_value(&item, &totitem, rna_enum_dt_mix_mode_items, CDT_MIX_TRANSFER);

  BKE_object_data_transfer_get_dttypes_capacity(
      dtmd->data_types, &support_advanced_mixing, &support_threshold);

  if (support_threshold) {
    RNA_enum_items_add_value(
        &item, &totitem, rna_enum_dt_mix_mode_items, CDT_MIX_REPLACE_ABOVE_THRESHOLD);
    RNA_enum_items_add_value(
        &item, &totitem, rna_enum_dt_mix_mode_items, CDT_MIX_REPLACE_BELOW_THRESHOLD);
  }

  if (support_advanced_mixing) {
    RNA_enum_item_add_separator(&item, &totitem);
    RNA_enum_items_add_value(&item, &totitem, rna_enum_dt_mix_mode_items, CDT_MIX_MIX);
    RNA_enum_items_add_value(&item, &totitem, rna_enum_dt_mix_mode_items, CDT_MIX_ADD);
    RNA_enum_items_add_value(&item, &totitem, rna_enum_dt_mix_mode_items, CDT_MIX_SUB);
    RNA_enum_items_add_value(&item, &totitem, rna_enum_dt_mix_mode_items, CDT_MIX_MUL);
  }

  RNA_enum_item_end(&item, &totitem);
  *r_free = true;

  return item;
}

static void rna_CorrectiveSmoothModifier_update(Main *bmain, Scene *scene, PointerRNA *ptr)
{
  CorrectiveSmoothModifierData *csmd = (CorrectiveSmoothModifierData *)ptr->data;

  MEM_SAFE_FREE(csmd->delta_cache.deltas);

  rna_Modifier_update(bmain, scene, ptr);
}

static void rna_CorrectiveSmoothModifier_rest_source_update(Main *bmain,
                                                            Scene *scene,
                                                            PointerRNA *ptr)
{
  CorrectiveSmoothModifierData *csmd = (CorrectiveSmoothModifierData *)ptr->data;

  if (csmd->rest_source != MOD_CORRECTIVESMOOTH_RESTSOURCE_BIND) {
    MEM_SAFE_FREE(csmd->bind_coords);
    csmd->bind_coords_num = 0;
  }

  rna_CorrectiveSmoothModifier_update(bmain, scene, ptr);
}

static bool rna_CorrectiveSmoothModifier_is_bind_get(PointerRNA *ptr)
{
  CorrectiveSmoothModifierData *csmd = (CorrectiveSmoothModifierData *)ptr->data;
  return (csmd->bind_coords != nullptr);
}

static bool rna_SurfaceDeformModifier_is_bound_get(PointerRNA *ptr)
{
  return (((SurfaceDeformModifierData *)ptr->data)->verts != nullptr);
}

static bool rna_ParticleInstanceModifier_particle_system_poll(PointerRNA *ptr,
                                                              const PointerRNA value)
{
  ParticleInstanceModifierData *psmd = static_cast<ParticleInstanceModifierData *>(ptr->data);
  ParticleSystem *psys = static_cast<ParticleSystem *>(value.data);

  if (!psmd->ob) {
    return false;
  }

  /* make sure psys is in the object */
  return BLI_findindex(&psmd->ob->particlesystem, psys) != -1;
}

static PointerRNA rna_ParticleInstanceModifier_particle_system_get(PointerRNA *ptr)
{
  ParticleInstanceModifierData *psmd = static_cast<ParticleInstanceModifierData *>(ptr->data);
  ParticleSystem *psys;

  if (!psmd->ob) {
    return PointerRNA_NULL;
  }

  psys = static_cast<ParticleSystem *>(BLI_findlink(&psmd->ob->particlesystem, psmd->psys - 1));
  PointerRNA rptr = RNA_pointer_create((ID *)psmd->ob, &RNA_ParticleSystem, psys);
  return rptr;
}

static void rna_ParticleInstanceModifier_particle_system_set(PointerRNA *ptr,
                                                             const PointerRNA value,
                                                             ReportList * /*reports*/)
{
  ParticleInstanceModifierData *psmd = static_cast<ParticleInstanceModifierData *>(ptr->data);

  if (!psmd->ob) {
    return;
  }

  psmd->psys = BLI_findindex(&psmd->ob->particlesystem, value.data) + 1;
  CLAMP_MIN(psmd->psys, 1);
}

/**
 * Special set callback that just changes the first bit of the expansion flag.
 * This way the expansion state of all the sub-panels is not changed by RNA.
 */
static void rna_Modifier_show_expanded_set(PointerRNA *ptr, bool value)
{
  ModifierData *md = static_cast<ModifierData *>(ptr->data);
  SET_FLAG_FROM_TEST(md->ui_expand_flag, value, UI_PANEL_DATA_EXPAND_ROOT);
}

/**
 * Only check the first bit of the expansion flag for the main panel's expansion,
 * maintaining compatibility with older versions where there was only one expansion
 * value.
 */
static bool rna_Modifier_show_expanded_get(PointerRNA *ptr)
{
  ModifierData *md = static_cast<ModifierData *>(ptr->data);
  return md->ui_expand_flag & UI_PANEL_DATA_EXPAND_ROOT;
}

static bool rna_NodesModifier_node_group_poll(PointerRNA * /*ptr*/, PointerRNA value)
{
  bNodeTree *ntree = static_cast<bNodeTree *>(value.data);
  if (ntree->type != NTREE_GEOMETRY) {
    return false;
  }
  if (!ntree->geometry_node_asset_traits) {
    return false;
  }
  if ((ntree->geometry_node_asset_traits->flag & GEO_NODE_ASSET_MODIFIER) == 0) {
    return false;
  }
  return true;
}

static void rna_NodesModifier_node_group_update(Main *bmain, Scene *scene, PointerRNA *ptr)
{
  Object *object = (Object *)ptr->owner_id;
  NodesModifierData *nmd = static_cast<NodesModifierData *>(ptr->data);
  rna_Modifier_dependency_update(bmain, scene, ptr);
  MOD_nodes_update_interface(object, nmd);
}

static IDProperty **rna_NodesModifier_properties(PointerRNA *ptr)
{
  NodesModifierData *nmd = static_cast<NodesModifierData *>(ptr->data);
  NodesModifierSettings *settings = &nmd->settings;
  return &settings->properties;
}

static const NodesModifierData *find_nodes_modifier_by_bake(const Object &object,
                                                            const NodesModifierBake &bake)
{
  LISTBASE_FOREACH (const ModifierData *, md, &object.modifiers) {
    if (md->type != eModifierType_Nodes) {
      continue;
    }
    const NodesModifierData *nmd = reinterpret_cast<const NodesModifierData *>(md);
    const blender::Span<NodesModifierBake> bakes{nmd->bakes, nmd->bakes_num};
    if (bakes.contains_ptr(&bake)) {
      return nmd;
    }
  }
  return nullptr;
}

static PointerRNA rna_NodesModifierBake_node_get(PointerRNA *ptr)
{
  const Object *ob = reinterpret_cast<Object *>(ptr->owner_id);
  const NodesModifierBake *bake = static_cast<NodesModifierBake *>(ptr->data);
  const NodesModifierData *nmd = find_nodes_modifier_by_bake(*ob, *bake);
  if (!nmd->node_group) {
    return PointerRNA_NULL;
  }
  const bNodeTree *tree;
  const bNode *node = nmd->node_group->find_nested_node(bake->id, &tree);
  if (!node) {
    return PointerRNA_NULL;
  }
  BLI_assert(tree != nullptr);
  return RNA_pointer_create(const_cast<ID *>(&tree->id), &RNA_Node, const_cast<bNode *>(node));
}

bool rna_GreasePencilModifier_material_poll(PointerRNA *ptr, PointerRNA value)
{
  Object *ob = reinterpret_cast<Object *>(ptr->owner_id);
  Material *ma = reinterpret_cast<Material *>(value.owner_id);

  return BKE_object_material_index_get(ob, ma) != -1;
}

/* Write material to a generic target pointer without the final modifier struct. */
static void rna_GreasePencilModifier_material_set(PointerRNA *ptr,
                                                  PointerRNA value,
                                                  ReportList *reports,
                                                  Material **ma_target)
{
  Object *ob = reinterpret_cast<Object *>(ptr->owner_id);
  Material *ma = reinterpret_cast<Material *>(value.owner_id);

  if (ma == nullptr || BKE_object_material_index_get(ob, ma) != -1) {
    id_lib_extern(reinterpret_cast<ID *>(ob));
    *ma_target = ma;
  }
  else {
    BKE_reportf(
        reports,
        RPT_ERROR,
        "Cannot assign material '%s', it has to be used by the grease pencil object already",
        ma->id.name);
  }
}

#  define RNA_MOD_GREASE_PENCIL_MATERIAL_FILTER_SET(_type) \
    static void rna_##_type##Modifier_material_filter_set( \
        PointerRNA *ptr, PointerRNA value, ReportList *reports) \
    { \
      _type##ModifierData *tmd = static_cast<_type##ModifierData *>(ptr->data); \
      rna_GreasePencilModifier_material_set(ptr, value, reports, &tmd->influence.material); \
    }

#  define RNA_MOD_GREASE_PENCIL_VERTEX_GROUP_SET(_type) \
    static void rna_##_type##Modifier_vertex_group_name_set(PointerRNA *ptr, const char *value) \
    { \
      _type##ModifierData *tmd = static_cast<_type##ModifierData *>(ptr->data); \
      rna_object_vgroup_name_set(ptr, \
                                 value, \
                                 tmd->influence.vertex_group_name, \
                                 sizeof(tmd->influence.vertex_group_name)); \
    }

RNA_MOD_GREASE_PENCIL_MATERIAL_FILTER_SET(GreasePencilColor);
RNA_MOD_GREASE_PENCIL_MATERIAL_FILTER_SET(GreasePencilOpacity);
RNA_MOD_GREASE_PENCIL_MATERIAL_FILTER_SET(GreasePencilSubdiv);
RNA_MOD_GREASE_PENCIL_MATERIAL_FILTER_SET(GreasePencilTint);

RNA_MOD_GREASE_PENCIL_VERTEX_GROUP_SET(GreasePencilOpacity);
RNA_MOD_GREASE_PENCIL_VERTEX_GROUP_SET(GreasePencilSubdiv);
<<<<<<< HEAD
RNA_MOD_GREASE_PENCIL_MATERIAL_FILTER_SET(GreasePencilSmooth);
RNA_MOD_GREASE_PENCIL_VERTEX_GROUP_SET(GreasePencilSmooth);
=======
RNA_MOD_GREASE_PENCIL_VERTEX_GROUP_SET(GreasePencilTint);
>>>>>>> c16b0216

static void rna_GreasePencilOpacityModifier_opacity_factor_range(
    PointerRNA *ptr, float *min, float *max, float *softmin, float *softmax)
{
  GreasePencilOpacityModifierData *omd = static_cast<GreasePencilOpacityModifierData *>(ptr->data);

  *min = 0.0f;
  *softmin = 0.0f;
  *softmax = (omd->flag & MOD_GREASE_PENCIL_OPACITY_USE_UNIFORM_OPACITY) ? 1.0f : 2.0f;
  *max = *softmax;
}

static void rna_GreasePencilOpacityModifier_opacity_factor_max_set(PointerRNA *ptr, float value)
{
  GreasePencilOpacityModifierData *omd = static_cast<GreasePencilOpacityModifierData *>(ptr->data);

  omd->color_factor = (omd->flag & MOD_GREASE_PENCIL_OPACITY_USE_UNIFORM_OPACITY) ?
                          std::min(value, 1.0f) :
                          value;
}

static void rna_GreasePencilTintModifier_object_set(PointerRNA *ptr,
                                                    PointerRNA value,
                                                    ReportList * /*reports*/)
{
  GreasePencilTintModifierData *tmd = static_cast<GreasePencilTintModifierData *>(ptr->data);
  Object *ob = static_cast<Object *>(value.data);

  tmd->object = ob;
  id_lib_extern(&ob->id);
}

#else

static void rna_def_modifier_panel_open_prop(StructRNA *srna, const char *identifier, const int id)
{
  BLI_assert(id >= 0);
  BLI_assert(id < sizeof(ModifierData::layout_panel_open_flag) * 8);

  PropertyRNA *prop;
  prop = RNA_def_property(srna, identifier, PROP_BOOLEAN, PROP_NONE);
  RNA_def_property_flag(prop, PROP_NO_DEG_UPDATE);
  RNA_def_property_boolean_sdna(
      prop, nullptr, "modifier.layout_panel_open_flag", (int64_t(1) << id));
  RNA_def_property_update(prop, NC_OBJECT | ND_MODIFIER, nullptr);
}

static void rna_def_property_subdivision_common(StructRNA *srna)
{
  PropertyRNA *prop;
  RNA_define_lib_overridable(true);

  prop = RNA_def_property(srna, "uv_smooth", PROP_ENUM, PROP_NONE);
  RNA_def_property_enum_sdna(prop, nullptr, "uv_smooth");
  RNA_def_property_enum_items(prop, rna_enum_subdivision_uv_smooth_items);
  RNA_def_property_ui_text(prop, "UV Smooth", "Controls how smoothing is applied to UVs");
  RNA_def_property_update(prop, 0, "rna_Modifier_update");

  prop = RNA_def_property(srna, "quality", PROP_INT, PROP_UNSIGNED);
  RNA_def_property_int_sdna(prop, nullptr, "quality");
  RNA_def_property_range(prop, 1, 10);
  RNA_def_property_ui_range(prop, 1, 6, 1, -1);
  RNA_def_property_ui_text(
      prop, "Quality", "Accuracy of vertex positions, lower value is faster but less precise");
  RNA_def_property_update(prop, 0, "rna_Modifier_update");

  prop = RNA_def_property(srna, "boundary_smooth", PROP_ENUM, PROP_NONE);
  RNA_def_property_enum_sdna(prop, nullptr, "boundary_smooth");
  RNA_def_property_enum_items(prop, rna_enum_subdivision_boundary_smooth_items);
  RNA_def_property_ui_text(prop, "Boundary Smooth", "Controls how open boundaries are smoothed");
  RNA_def_property_update(prop, 0, "rna_Modifier_update");

  RNA_define_lib_overridable(false);
}

static void rna_def_modifier_subsurf(BlenderRNA *brna)
{
  static const EnumPropertyItem prop_subdivision_type_items[] = {
      {SUBSURF_TYPE_CATMULL_CLARK, "CATMULL_CLARK", 0, "Catmull-Clark", ""},
      {SUBSURF_TYPE_SIMPLE, "SIMPLE", 0, "Simple", ""},
      {0, nullptr, 0, nullptr, nullptr},
  };

  StructRNA *srna;
  PropertyRNA *prop;

  srna = RNA_def_struct(brna, "SubsurfModifier", "Modifier");
  RNA_def_struct_ui_text(srna, "Subdivision Surface Modifier", "Subdivision surface modifier");
  RNA_def_struct_sdna(srna, "SubsurfModifierData");
  RNA_def_struct_ui_icon(srna, ICON_MOD_SUBSURF);

  rna_def_property_subdivision_common(srna);

  RNA_define_lib_overridable(true);

  prop = RNA_def_property(srna, "subdivision_type", PROP_ENUM, PROP_NONE);
  RNA_def_property_enum_sdna(prop, nullptr, "subdivType");
  RNA_def_property_enum_items(prop, prop_subdivision_type_items);
  RNA_def_property_ui_text(prop, "Subdivision Type", "Select type of subdivision algorithm");
  RNA_def_property_update(prop, 0, "rna_Modifier_update");

  /* see CCGSUBSURF_LEVEL_MAX for max limit */
  prop = RNA_def_property(srna, "levels", PROP_INT, PROP_UNSIGNED);
  RNA_def_property_int_sdna(prop, nullptr, "levels");
  RNA_def_property_range(prop, 0, 11);
  RNA_def_property_ui_range(prop, 0, 6, 1, -1);
  RNA_def_property_ui_text(prop, "Levels", "Number of subdivisions to perform");
  RNA_def_property_update(prop, 0, "rna_Modifier_update");

  prop = RNA_def_property(srna, "render_levels", PROP_INT, PROP_UNSIGNED);
  RNA_def_property_int_sdna(prop, nullptr, "renderLevels");
  RNA_def_property_range(prop, 0, 11);
  RNA_def_property_ui_range(prop, 0, 6, 1, -1);
  RNA_def_property_ui_text(
      prop, "Render Levels", "Number of subdivisions to perform when rendering");

  prop = RNA_def_property(srna, "show_only_control_edges", PROP_BOOLEAN, PROP_NONE);
  RNA_def_property_boolean_sdna(prop, nullptr, "flags", eSubsurfModifierFlag_ControlEdges);
  RNA_def_property_ui_text(prop, "Optimal Display", "Skip displaying interior subdivided edges");
  RNA_def_property_update(prop, 0, "rna_Modifier_update");

  prop = RNA_def_property(srna, "use_creases", PROP_BOOLEAN, PROP_NONE);
  RNA_def_property_boolean_sdna(prop, nullptr, "flags", eSubsurfModifierFlag_UseCrease);
  RNA_def_property_ui_text(
      prop, "Use Creases", "Use mesh crease information to sharpen edges or corners");
  RNA_def_property_update(prop, 0, "rna_Modifier_update");

  prop = RNA_def_property(srna, "use_custom_normals", PROP_BOOLEAN, PROP_NONE);
  RNA_def_property_boolean_sdna(prop, nullptr, "flags", eSubsurfModifierFlag_UseCustomNormals);
  RNA_def_property_ui_text(
      prop, "Use Custom Normals", "Interpolates existing custom normals to resulting mesh");
  RNA_def_property_update(prop, 0, "rna_Modifier_update");

  prop = RNA_def_property(srna, "use_limit_surface", PROP_BOOLEAN, PROP_NONE);
  RNA_def_property_boolean_negative_sdna(
      prop, nullptr, "flags", eSubsurfModifierFlag_UseRecursiveSubdivision);
  RNA_def_property_ui_text(prop,
                           "Use Limit Surface",
                           "Place vertices at the surface that would be produced with infinite "
                           "levels of subdivision (smoothest possible shape)");
  RNA_def_property_update(prop, 0, "rna_Modifier_update");

  RNA_define_lib_overridable(false);
}

static void rna_def_modifier_generic_map_info(StructRNA *srna)
{
  static const EnumPropertyItem prop_texture_coordinates_items[] = {
      {MOD_DISP_MAP_LOCAL,
       "LOCAL",
       0,
       "Local",
       "Use the local coordinate system for the texture coordinates"},
      {MOD_DISP_MAP_GLOBAL,
       "GLOBAL",
       0,
       "Global",
       "Use the global coordinate system for the texture coordinates"},
      {MOD_DISP_MAP_OBJECT,
       "OBJECT",
       0,
       "Object",
       "Use the linked object's local coordinate system for the texture coordinates"},
      {MOD_DISP_MAP_UV, "UV", 0, "UV", "Use UV coordinates for the texture coordinates"},
      {0, nullptr, 0, nullptr, nullptr},
  };

  PropertyRNA *prop;

  RNA_define_lib_overridable(true);

  prop = RNA_def_property(srna, "texture", PROP_POINTER, PROP_NONE);
  RNA_def_property_ui_text(prop, "Texture", "");
  RNA_def_property_flag(prop, PROP_EDITABLE);
  RNA_def_property_update(prop, 0, "rna_Modifier_dependency_update");

  prop = RNA_def_property(srna, "texture_coords", PROP_ENUM, PROP_NONE);
  RNA_def_property_enum_sdna(prop, nullptr, "texmapping");
  RNA_def_property_enum_items(prop, prop_texture_coordinates_items);
  RNA_def_property_ui_text(prop, "Texture Coordinates", "");
  RNA_def_property_update(prop, 0, "rna_Modifier_dependency_update");

  prop = RNA_def_property(srna, "uv_layer", PROP_STRING, PROP_NONE);
  RNA_def_property_string_sdna(prop, nullptr, "uvlayer_name");
  RNA_def_property_ui_text(prop, "UV Map", "UV map name");
  RNA_def_property_string_funcs(
      prop, nullptr, nullptr, "rna_MappingInfoModifier_uvlayer_name_set");
  RNA_def_property_update(prop, 0, "rna_Modifier_update");

  prop = RNA_def_property(srna, "texture_coords_object", PROP_POINTER, PROP_NONE);
  RNA_def_property_pointer_sdna(prop, nullptr, "map_object");
  RNA_def_property_ui_text(
      prop, "Texture Coordinate Object", "Object to set the texture coordinates");
  RNA_def_property_flag(prop, PROP_EDITABLE | PROP_ID_SELF_CHECK);
  RNA_def_property_update(prop, 0, "rna_Modifier_dependency_update");

  prop = RNA_def_property(srna, "texture_coords_bone", PROP_STRING, PROP_NONE);
  RNA_def_property_string_sdna(prop, nullptr, "map_bone");
  RNA_def_property_ui_text(prop, "Texture Coordinate Bone", "Bone to set the texture coordinates");
  RNA_def_property_update(prop, 0, "rna_Modifier_dependency_update");

  RNA_define_lib_overridable(false);
}

static void rna_def_modifier_warp(BlenderRNA *brna)
{
  StructRNA *srna;
  PropertyRNA *prop;

  srna = RNA_def_struct(brna, "WarpModifier", "Modifier");
  RNA_def_struct_ui_text(srna, "Warp Modifier", "Warp modifier");
  RNA_def_struct_sdna(srna, "WarpModifierData");
  RNA_def_struct_ui_icon(srna, ICON_MOD_WARP);

  RNA_define_lib_overridable(true);

  prop = RNA_def_property(srna, "object_from", PROP_POINTER, PROP_NONE);
  RNA_def_property_pointer_sdna(prop, nullptr, "object_from");
  RNA_def_property_ui_text(prop, "Object From", "Object to transform from");
  RNA_def_property_flag(prop, PROP_EDITABLE | PROP_ID_SELF_CHECK);
  RNA_def_property_update(prop, 0, "rna_Modifier_dependency_update");

  prop = RNA_def_property(srna, "bone_from", PROP_STRING, PROP_NONE);
  RNA_def_property_string_sdna(prop, nullptr, "bone_from");
  RNA_def_property_ui_text(prop, "Bone From", "Bone to transform from");
  RNA_def_property_update(prop, 0, "rna_Modifier_dependency_update");

  prop = RNA_def_property(srna, "object_to", PROP_POINTER, PROP_NONE);
  RNA_def_property_pointer_sdna(prop, nullptr, "object_to");
  RNA_def_property_ui_text(prop, "Object To", "Object to transform to");
  RNA_def_property_flag(prop, PROP_EDITABLE | PROP_ID_SELF_CHECK);
  RNA_def_property_update(prop, 0, "rna_Modifier_dependency_update");

  prop = RNA_def_property(srna, "bone_to", PROP_STRING, PROP_NONE);
  RNA_def_property_string_sdna(prop, nullptr, "bone_to");
  RNA_def_property_ui_text(prop, "Bone To", "Bone defining offset");
  RNA_def_property_update(prop, 0, "rna_Modifier_dependency_update");

  prop = RNA_def_property(srna, "strength", PROP_FLOAT, PROP_NONE);
  RNA_def_property_range(prop, -FLT_MAX, FLT_MAX);
  RNA_def_property_ui_range(prop, -100, 100, 10, 2);
  RNA_def_property_ui_text(prop, "Strength", "");
  RNA_def_property_update(prop, 0, "rna_Modifier_update");

  prop = RNA_def_property(srna, "falloff_type", PROP_ENUM, PROP_NONE);
  RNA_def_property_enum_items(prop, modifier_warp_falloff_items);
  RNA_def_property_ui_text(prop, "Falloff Type", "");
  RNA_def_property_translation_context(prop,
                                       BLT_I18NCONTEXT_ID_CURVE_LEGACY); /* Abusing id_curve :/ */
  RNA_def_property_update(prop, 0, "rna_Modifier_update");

  prop = RNA_def_property(srna, "falloff_radius", PROP_FLOAT, PROP_DISTANCE);
  RNA_def_property_ui_text(prop, "Radius", "Radius to apply");
  RNA_def_property_update(prop, 0, "rna_Modifier_update");

  prop = RNA_def_property(srna, "falloff_curve", PROP_POINTER, PROP_NONE);
  RNA_def_property_pointer_sdna(prop, nullptr, "curfalloff");
  RNA_def_property_ui_text(prop, "Falloff Curve", "Custom falloff curve");
  RNA_def_property_update(prop, 0, "rna_Modifier_update");

  prop = RNA_def_property(srna, "use_volume_preserve", PROP_BOOLEAN, PROP_NONE);
  RNA_def_property_boolean_sdna(prop, nullptr, "flag", MOD_WARP_VOLUME_PRESERVE);
  RNA_def_property_ui_text(prop, "Preserve Volume", "Preserve volume when rotations are used");
  RNA_def_property_update(prop, 0, "rna_Modifier_update");

  prop = RNA_def_property(srna, "vertex_group", PROP_STRING, PROP_NONE);
  RNA_def_property_string_sdna(prop, nullptr, "defgrp_name");
  RNA_def_property_ui_text(prop, "Vertex Group", "Vertex group name for modulating the deform");
  RNA_def_property_string_funcs(prop, nullptr, nullptr, "rna_WarpModifier_defgrp_name_set");
  RNA_def_property_update(prop, 0, "rna_Modifier_update");

  prop = RNA_def_property(srna, "invert_vertex_group", PROP_BOOLEAN, PROP_NONE);
  RNA_def_property_boolean_sdna(prop, nullptr, "flag", MOD_WARP_INVERT_VGROUP);
  RNA_def_property_ui_text(prop, "Invert", "Invert vertex group influence");
  RNA_def_property_update(prop, 0, "rna_Modifier_update");

  RNA_define_lib_overridable(false);

  rna_def_modifier_generic_map_info(srna);
}

static void rna_def_modifier_multires(BlenderRNA *brna)
{
  StructRNA *srna;
  PropertyRNA *prop;

  srna = RNA_def_struct(brna, "MultiresModifier", "Modifier");
  RNA_def_struct_ui_text(srna, "Multires Modifier", "Multiresolution mesh modifier");
  RNA_def_struct_sdna(srna, "MultiresModifierData");
  RNA_def_struct_ui_icon(srna, ICON_MOD_MULTIRES);

  RNA_define_lib_overridable(true);

  rna_def_property_subdivision_common(srna);

  prop = RNA_def_property(srna, "levels", PROP_INT, PROP_UNSIGNED);
  RNA_def_property_int_sdna(prop, nullptr, "lvl");
  RNA_def_property_ui_text(prop, "Levels", "Number of subdivisions to use in the viewport");
  RNA_def_property_int_funcs(prop, nullptr, nullptr, "rna_MultiresModifier_level_range");
  RNA_def_property_update(prop, 0, "rna_Modifier_update");

  prop = RNA_def_property(srna, "sculpt_levels", PROP_INT, PROP_UNSIGNED);
  RNA_def_property_int_sdna(prop, nullptr, "sculptlvl");
  RNA_def_property_ui_text(prop, "Sculpt Levels", "Number of subdivisions to use in sculpt mode");
  RNA_def_property_int_funcs(prop, nullptr, nullptr, "rna_MultiresModifier_level_range");
  RNA_def_property_update(prop, 0, "rna_Modifier_update");

  prop = RNA_def_property(srna, "render_levels", PROP_INT, PROP_UNSIGNED);
  RNA_def_property_int_sdna(prop, nullptr, "renderlvl");
  RNA_def_property_ui_text(prop, "Render Levels", "The subdivision level visible at render time");
  RNA_def_property_int_funcs(prop, nullptr, nullptr, "rna_MultiresModifier_level_range");

  prop = RNA_def_property(srna, "total_levels", PROP_INT, PROP_UNSIGNED);
  RNA_def_property_int_sdna(prop, nullptr, "totlvl");
  RNA_def_property_clear_flag(prop, PROP_EDITABLE);
  RNA_def_property_ui_text(
      prop, "Total Levels", "Number of subdivisions for which displacements are stored");

  prop = RNA_def_property(srna, "is_external", PROP_BOOLEAN, PROP_NONE);
  RNA_def_property_clear_flag(prop, PROP_EDITABLE);
  RNA_def_property_boolean_funcs(prop, "rna_MultiresModifier_external_get", nullptr);
  RNA_def_property_ui_text(
      prop, "External", "Store multires displacements outside the .blend file, to save memory");

  prop = RNA_def_property(srna, "filepath", PROP_STRING, PROP_FILEPATH);
  RNA_def_property_string_funcs(prop,
                                "rna_MultiresModifier_filepath_get",
                                "rna_MultiresModifier_filepath_length",
                                "rna_MultiresModifier_filepath_set");
  RNA_def_property_ui_text(prop, "File Path", "Path to external displacements file");
  RNA_def_property_update(prop, 0, "rna_Modifier_update");

  prop = RNA_def_property(srna, "show_only_control_edges", PROP_BOOLEAN, PROP_NONE);
  RNA_def_property_boolean_sdna(prop, nullptr, "flags", eMultiresModifierFlag_ControlEdges);
  RNA_def_property_ui_text(
      prop, "Optimal Display", "Skip drawing/rendering of interior subdivided edges");
  RNA_def_property_update(prop, 0, "rna_Modifier_update");

  prop = RNA_def_property(srna, "use_creases", PROP_BOOLEAN, PROP_NONE);
  RNA_def_property_boolean_sdna(prop, nullptr, "flags", eMultiresModifierFlag_UseCrease);
  RNA_def_property_ui_text(
      prop, "Use Creases", "Use mesh crease information to sharpen edges or corners");
  RNA_def_property_update(prop, 0, "rna_Modifier_update");

  prop = RNA_def_property(srna, "use_custom_normals", PROP_BOOLEAN, PROP_NONE);
  RNA_def_property_boolean_sdna(prop, nullptr, "flags", eMultiresModifierFlag_UseCustomNormals);
  RNA_def_property_ui_text(
      prop, "Use Custom Normals", "Interpolates existing custom normals to resulting mesh");
  RNA_def_property_update(prop, 0, "rna_Modifier_update");

  prop = RNA_def_property(srna, "use_sculpt_base_mesh", PROP_BOOLEAN, PROP_NONE);
  RNA_def_property_boolean_sdna(prop, nullptr, "flags", eMultiresModifierFlag_UseSculptBaseMesh);
  RNA_def_property_ui_text(prop,
                           "Sculpt Base Mesh",
                           "Make Sculpt Mode tools deform the base mesh while previewing the "
                           "displacement of higher subdivision levels");
  RNA_def_property_update(prop, 0, "rna_Modifier_update");

  RNA_define_lib_overridable(false);
}

static void rna_def_modifier_lattice(BlenderRNA *brna)
{
  StructRNA *srna;
  PropertyRNA *prop;

  srna = RNA_def_struct(brna, "LatticeModifier", "Modifier");
  RNA_def_struct_ui_text(srna, "Lattice Modifier", "Lattice deformation modifier");
  RNA_def_struct_sdna(srna, "LatticeModifierData");
  RNA_def_struct_ui_icon(srna, ICON_MOD_LATTICE);

  RNA_define_lib_overridable(true);

  prop = RNA_def_property(srna, "object", PROP_POINTER, PROP_NONE);
  RNA_def_property_ui_text(prop, "Object", "Lattice object to deform with");
  RNA_def_property_pointer_funcs(
      prop, nullptr, "rna_LatticeModifier_object_set", nullptr, "rna_Lattice_object_poll");
  RNA_def_property_flag(prop, PROP_EDITABLE | PROP_ID_SELF_CHECK);
  RNA_def_property_update(prop, 0, "rna_Modifier_dependency_update");

  prop = RNA_def_property(srna, "vertex_group", PROP_STRING, PROP_NONE);
  RNA_def_property_string_sdna(prop, nullptr, "name");
  RNA_def_property_ui_text(
      prop,
      "Vertex Group",
      "Name of Vertex Group which determines influence of modifier per point");
  RNA_def_property_string_funcs(prop, nullptr, nullptr, "rna_LatticeModifier_name_set");
  RNA_def_property_update(prop, 0, "rna_Modifier_update");

  prop = RNA_def_property(srna, "invert_vertex_group", PROP_BOOLEAN, PROP_NONE);
  RNA_def_property_boolean_sdna(prop, nullptr, "flag", MOD_LATTICE_INVERT_VGROUP);
  RNA_def_property_ui_text(prop, "Invert", "Invert vertex group influence");
  RNA_def_property_update(prop, 0, "rna_Modifier_update");

  prop = RNA_def_property(srna, "strength", PROP_FLOAT, PROP_NONE);
  RNA_def_property_range(prop, -FLT_MAX, FLT_MAX);
  RNA_def_property_ui_range(prop, 0, 1, 10, 2);
  RNA_def_property_ui_text(prop, "Strength", "Strength of modifier effect");
  RNA_def_property_update(prop, 0, "rna_Modifier_update");

  RNA_define_lib_overridable(false);
}

static void rna_def_modifier_curve(BlenderRNA *brna)
{
  StructRNA *srna;
  PropertyRNA *prop;

  static const EnumPropertyItem prop_deform_axis_items[] = {
      {MOD_CURVE_POSX, "POS_X", 0, "X", ""},
      {MOD_CURVE_POSY, "POS_Y", 0, "Y", ""},
      {MOD_CURVE_POSZ, "POS_Z", 0, "Z", ""},
      {MOD_CURVE_NEGX, "NEG_X", 0, "-X", ""},
      {MOD_CURVE_NEGY, "NEG_Y", 0, "-Y", ""},
      {MOD_CURVE_NEGZ, "NEG_Z", 0, "-Z", ""},
      {0, nullptr, 0, nullptr, nullptr},
  };

  srna = RNA_def_struct(brna, "CurveModifier", "Modifier");
  RNA_def_struct_ui_text(srna, "Curve Modifier", "Curve deformation modifier");
  RNA_def_struct_sdna(srna, "CurveModifierData");
  RNA_def_struct_ui_icon(srna, ICON_MOD_CURVE);

  RNA_define_lib_overridable(true);

  prop = RNA_def_property(srna, "object", PROP_POINTER, PROP_NONE);
  RNA_def_property_ui_text(prop, "Object", "Curve object to deform with");
  RNA_def_property_pointer_funcs(
      prop, nullptr, "rna_CurveModifier_object_set", nullptr, "rna_Curve_object_poll");
  RNA_def_property_flag(prop, PROP_EDITABLE | PROP_ID_SELF_CHECK);
  RNA_def_property_update(prop, 0, "rna_CurveModifier_dependency_update");

  prop = RNA_def_property(srna, "vertex_group", PROP_STRING, PROP_NONE);
  RNA_def_property_string_sdna(prop, nullptr, "name");
  RNA_def_property_ui_text(
      prop,
      "Vertex Group",
      "Name of Vertex Group which determines influence of modifier per point");
  RNA_def_property_string_funcs(prop, nullptr, nullptr, "rna_CurveModifier_name_set");
  RNA_def_property_update(prop, 0, "rna_Modifier_update");

  prop = RNA_def_property(srna, "invert_vertex_group", PROP_BOOLEAN, PROP_NONE);
  RNA_def_property_boolean_sdna(prop, nullptr, "flag", MOD_CURVE_INVERT_VGROUP);
  RNA_def_property_ui_text(prop, "Invert", "Invert vertex group influence");
  RNA_def_property_update(prop, 0, "rna_Modifier_update");

  prop = RNA_def_property(srna, "deform_axis", PROP_ENUM, PROP_NONE);
  RNA_def_property_enum_sdna(prop, nullptr, "defaxis");
  RNA_def_property_enum_items(prop, prop_deform_axis_items);
  RNA_def_property_ui_text(prop, "Deform Axis", "The axis that the curve deforms along");
  RNA_def_property_update(prop, 0, "rna_Modifier_update");

  RNA_define_lib_overridable(false);
}

static void rna_def_modifier_build(BlenderRNA *brna)
{
  StructRNA *srna;
  PropertyRNA *prop;

  srna = RNA_def_struct(brna, "BuildModifier", "Modifier");
  RNA_def_struct_ui_text(srna, "Build Modifier", "Build effect modifier");
  RNA_def_struct_sdna(srna, "BuildModifierData");
  RNA_def_struct_ui_icon(srna, ICON_MOD_BUILD);

  RNA_define_lib_overridable(true);

  prop = RNA_def_property(srna, "frame_start", PROP_FLOAT, PROP_TIME);
  RNA_def_property_float_sdna(prop, nullptr, "start");
  RNA_def_property_range(prop, MINAFRAMEF, MAXFRAMEF);
  RNA_def_property_ui_text(prop, "Start Frame", "Start frame of the effect");
  RNA_def_property_update(prop, 0, "rna_Modifier_update");

  prop = RNA_def_property(srna, "frame_duration", PROP_FLOAT, PROP_TIME);
  RNA_def_property_float_sdna(prop, nullptr, "length");
  RNA_def_property_range(prop, 1, MAXFRAMEF);
  RNA_def_property_ui_text(prop, "Length", "Total time the build effect requires");
  RNA_def_property_update(prop, 0, "rna_Modifier_update");

  prop = RNA_def_property(srna, "use_reverse", PROP_BOOLEAN, PROP_NONE);
  RNA_def_property_boolean_sdna(prop, nullptr, "flag", MOD_BUILD_FLAG_REVERSE);
  RNA_def_property_ui_text(prop, "Reversed", "Deconstruct the mesh instead of building it");
  RNA_def_property_update(prop, 0, "rna_Modifier_update");

  prop = RNA_def_property(srna, "use_random_order", PROP_BOOLEAN, PROP_NONE);
  RNA_def_property_boolean_sdna(prop, nullptr, "flag", MOD_BUILD_FLAG_RANDOMIZE);
  RNA_def_property_ui_text(prop, "Randomize", "Randomize the faces or edges during build");
  RNA_def_property_update(prop, 0, "rna_Modifier_update");

  prop = RNA_def_property(srna, "seed", PROP_INT, PROP_NONE);
  RNA_def_property_range(prop, 1, MAXFRAMEF);
  RNA_def_property_ui_text(prop, "Seed", "Seed for random if used");
  RNA_def_property_update(prop, 0, "rna_Modifier_update");

  RNA_define_lib_overridable(false);
}

static void rna_def_modifier_mirror(BlenderRNA *brna)
{
  StructRNA *srna;
  PropertyRNA *prop;

  srna = RNA_def_struct(brna, "MirrorModifier", "Modifier");
  RNA_def_struct_ui_text(srna, "Mirror Modifier", "Mirroring modifier");
  RNA_def_struct_sdna(srna, "MirrorModifierData");
  RNA_def_struct_ui_icon(srna, ICON_MOD_MIRROR);

  RNA_define_lib_overridable(true);

  prop = RNA_def_property(srna, "use_axis", PROP_BOOLEAN, PROP_NONE);
  RNA_def_property_boolean_sdna(prop, nullptr, "flag", MOD_MIR_AXIS_X);
  RNA_def_property_array(prop, 3);
  RNA_def_property_ui_text(prop, "Mirror Axis", "Enable axis mirror");
  RNA_def_property_update(prop, 0, "rna_Modifier_update");

  prop = RNA_def_property(srna, "use_bisect_axis", PROP_BOOLEAN, PROP_NONE);
  RNA_def_property_boolean_sdna(prop, nullptr, "flag", MOD_MIR_BISECT_AXIS_X);
  RNA_def_property_array(prop, 3);
  RNA_def_property_ui_text(prop, "Bisect Axis", "Cuts the mesh across the mirror plane");
  RNA_def_property_update(prop, 0, "rna_Modifier_update");

  prop = RNA_def_property(srna, "use_bisect_flip_axis", PROP_BOOLEAN, PROP_NONE);
  RNA_def_property_boolean_sdna(prop, nullptr, "flag", MOD_MIR_BISECT_FLIP_AXIS_X);
  RNA_def_property_array(prop, 3);
  RNA_def_property_ui_text(prop, "Bisect Flip Axis", "Flips the direction of the slice");
  RNA_def_property_update(prop, 0, "rna_Modifier_update");

  prop = RNA_def_property(srna, "use_clip", PROP_BOOLEAN, PROP_NONE);
  RNA_def_property_boolean_sdna(prop, nullptr, "flag", MOD_MIR_CLIPPING);
  RNA_def_property_ui_text(
      prop, "Clip", "Prevent vertices from going through the mirror during transform");
  RNA_def_property_update(prop, 0, "rna_Modifier_update");

  prop = RNA_def_property(srna, "use_mirror_vertex_groups", PROP_BOOLEAN, PROP_NONE);
  RNA_def_property_boolean_sdna(prop, nullptr, "flag", MOD_MIR_VGROUP);
  RNA_def_property_ui_text(prop, "Mirror Vertex Groups", "Mirror vertex groups (e.g. .R->.L)");
  RNA_def_property_update(prop, 0, "rna_Modifier_update");

  prop = RNA_def_property(srna, "use_mirror_merge", PROP_BOOLEAN, PROP_NONE);
  RNA_def_property_boolean_negative_sdna(prop, nullptr, "flag", MOD_MIR_NO_MERGE);
  RNA_def_property_ui_text(prop, "Merge Vertices", "Merge vertices within the merge threshold");
  RNA_def_property_update(prop, 0, "rna_Modifier_update");

  prop = RNA_def_property(srna, "use_mirror_u", PROP_BOOLEAN, PROP_NONE);
  RNA_def_property_boolean_sdna(prop, nullptr, "flag", MOD_MIR_MIRROR_U);
  RNA_def_property_ui_text(
      prop, "Mirror U", "Mirror the U texture coordinate around the flip offset point");
  RNA_def_property_update(prop, 0, "rna_Modifier_update");

  prop = RNA_def_property(srna, "use_mirror_v", PROP_BOOLEAN, PROP_NONE);
  RNA_def_property_boolean_sdna(prop, nullptr, "flag", MOD_MIR_MIRROR_V);
  RNA_def_property_ui_text(
      prop, "Mirror V", "Mirror the V texture coordinate around the flip offset point");
  RNA_def_property_update(prop, 0, "rna_Modifier_update");

  prop = RNA_def_property(srna, "use_mirror_udim", PROP_BOOLEAN, PROP_NONE);
  RNA_def_property_boolean_sdna(prop, nullptr, "flag", MOD_MIR_MIRROR_UDIM);
  RNA_def_property_ui_text(
      prop, "Mirror UDIM", "Mirror the texture coordinate around each tile center");
  RNA_def_property_update(prop, 0, "rna_Modifier_update");

  prop = RNA_def_property(srna, "mirror_offset_u", PROP_FLOAT, PROP_FACTOR);
  RNA_def_property_float_sdna(prop, nullptr, "uv_offset[0]");
  RNA_def_property_range(prop, -1, 1);
  RNA_def_property_ui_range(prop, -1, 1, 2, 4);
  RNA_def_property_ui_text(
      prop,
      "Flip U Offset",
      "Amount to offset mirrored UVs flipping point from the 0.5 on the U axis");
  RNA_def_property_update(prop, 0, "rna_Modifier_update");

  prop = RNA_def_property(srna, "mirror_offset_v", PROP_FLOAT, PROP_FACTOR);
  RNA_def_property_float_sdna(prop, nullptr, "uv_offset[1]");
  RNA_def_property_range(prop, -1, 1);
  RNA_def_property_ui_range(prop, -1, 1, 2, 4);
  RNA_def_property_ui_text(
      prop,
      "Flip V Offset",
      "Amount to offset mirrored UVs flipping point from the 0.5 point on the V axis");
  RNA_def_property_update(prop, 0, "rna_Modifier_update");

  prop = RNA_def_property(srna, "offset_u", PROP_FLOAT, PROP_FACTOR);
  RNA_def_property_float_sdna(prop, nullptr, "uv_offset_copy[0]");
  RNA_def_property_range(prop, -10000.0f, 10000.0f);
  RNA_def_property_ui_range(prop, -1, 1, 2, 4);
  RNA_def_property_ui_text(prop, "U Offset", "Mirrored UV offset on the U axis");
  RNA_def_property_update(prop, 0, "rna_Modifier_update");

  prop = RNA_def_property(srna, "offset_v", PROP_FLOAT, PROP_FACTOR);
  RNA_def_property_float_sdna(prop, nullptr, "uv_offset_copy[1]");
  RNA_def_property_range(prop, -10000.0f, 10000.0f);
  RNA_def_property_ui_range(prop, -1, 1, 2, 4);
  RNA_def_property_ui_text(prop, "V Offset", "Mirrored UV offset on the V axis");
  RNA_def_property_update(prop, 0, "rna_Modifier_update");

  prop = RNA_def_property(srna, "merge_threshold", PROP_FLOAT, PROP_DISTANCE);
  RNA_def_property_float_sdna(prop, nullptr, "tolerance");
  RNA_def_property_range(prop, 0, FLT_MAX);
  RNA_def_property_ui_range(prop, 0, 1, 0.01, 6);
  RNA_def_property_ui_text(
      prop, "Merge Distance", "Distance within which mirrored vertices are merged");
  RNA_def_property_update(prop, 0, "rna_Modifier_update");

  prop = RNA_def_property(srna, "bisect_threshold", PROP_FLOAT, PROP_DISTANCE);
  RNA_def_property_float_sdna(prop, nullptr, "bisect_threshold");
  RNA_def_property_range(prop, 0, FLT_MAX);
  RNA_def_property_ui_range(prop, 0, 1, 0.01, 6);
  RNA_def_property_ui_text(
      prop, "Bisect Distance", "Distance from the bisect plane within which vertices are removed");
  RNA_def_property_update(prop, 0, "rna_Modifier_update");

  prop = RNA_def_property(srna, "mirror_object", PROP_POINTER, PROP_NONE);
  RNA_def_property_pointer_sdna(prop, nullptr, "mirror_ob");
  RNA_def_property_ui_text(prop, "Mirror Object", "Object to use as mirror");
  RNA_def_property_flag(prop, PROP_EDITABLE | PROP_ID_SELF_CHECK);
  RNA_def_property_update(prop, 0, "rna_Modifier_dependency_update");

  RNA_define_lib_overridable(false);
}

static void rna_def_modifier_decimate(BlenderRNA *brna)
{
  static const EnumPropertyItem modifier_decim_mode_items[] = {
      {MOD_DECIM_MODE_COLLAPSE, "COLLAPSE", 0, "Collapse", "Use edge collapsing"},
      {MOD_DECIM_MODE_UNSUBDIV, "UNSUBDIV", 0, "Un-Subdivide", "Use un-subdivide face reduction"},
      {MOD_DECIM_MODE_DISSOLVE,
       "DISSOLVE",
       0,
       "Planar",
       "Dissolve geometry to form planar polygons"},
      {0, nullptr, 0, nullptr, nullptr},
  };

  /* NOTE: keep in sync with operator 'MESH_OT_decimate'. */

  StructRNA *srna;
  PropertyRNA *prop;

  srna = RNA_def_struct(brna, "DecimateModifier", "Modifier");
  RNA_def_struct_ui_text(srna, "Decimate Modifier", "Decimation modifier");
  RNA_def_struct_sdna(srna, "DecimateModifierData");
  RNA_def_struct_ui_icon(srna, ICON_MOD_DECIM);

  RNA_define_lib_overridable(true);

  prop = RNA_def_property(srna, "decimate_type", PROP_ENUM, PROP_NONE);
  RNA_def_property_enum_sdna(prop, nullptr, "mode");
  RNA_def_property_enum_items(prop, modifier_decim_mode_items);
  RNA_def_property_ui_text(prop, "Mode", "");
  RNA_def_property_update(prop, 0, "rna_Modifier_update");

  /* (mode == MOD_DECIM_MODE_COLLAPSE) */
  prop = RNA_def_property(srna, "ratio", PROP_FLOAT, PROP_FACTOR);
  RNA_def_property_float_sdna(prop, nullptr, "percent");
  RNA_def_property_range(prop, 0, 1);
  RNA_def_property_ui_range(prop, 0, 1, 1, 4);
  RNA_def_property_ui_text(prop, "Ratio", "Ratio of triangles to reduce to (collapse only)");
  RNA_def_property_update(prop, 0, "rna_Modifier_update");

  /* (mode == MOD_DECIM_MODE_UNSUBDIV) */
  prop = RNA_def_property(srna, "iterations", PROP_INT, PROP_UNSIGNED);
  RNA_def_property_int_sdna(prop, nullptr, "iter");
  RNA_def_property_range(prop, 0, SHRT_MAX);
  RNA_def_property_ui_range(prop, 0, 100, 1, -1);
  RNA_def_property_ui_text(
      prop, "Iterations", "Number of times reduce the geometry (unsubdivide only)");
  RNA_def_property_update(prop, 0, "rna_Modifier_update");

  /* (mode == MOD_DECIM_MODE_DISSOLVE) */
  prop = RNA_def_property(srna, "angle_limit", PROP_FLOAT, PROP_ANGLE);
  RNA_def_property_float_sdna(prop, nullptr, "angle");
  RNA_def_property_range(prop, 0, DEG2RAD(180));
  RNA_def_property_ui_range(prop, 0, DEG2RAD(180), 10, 2);
  RNA_def_property_ui_text(prop, "Angle Limit", "Only dissolve angles below this (planar only)");
  RNA_def_property_update(prop, 0, "rna_Modifier_update");

  /* (mode == MOD_DECIM_MODE_COLLAPSE) */
  prop = RNA_def_property(srna, "vertex_group", PROP_STRING, PROP_NONE);
  RNA_def_property_string_sdna(prop, nullptr, "defgrp_name");
  RNA_def_property_ui_text(prop, "Vertex Group", "Vertex group name (collapse only)");
  RNA_def_property_string_funcs(prop, nullptr, nullptr, "rna_DecimateModifier_defgrp_name_set");
  RNA_def_property_update(prop, 0, "rna_Modifier_update");

  prop = RNA_def_property(srna, "invert_vertex_group", PROP_BOOLEAN, PROP_NONE);
  RNA_def_property_boolean_sdna(prop, nullptr, "flag", MOD_DECIM_FLAG_INVERT_VGROUP);
  RNA_def_property_ui_text(prop, "Invert", "Invert vertex group influence (collapse only)");
  RNA_def_property_update(prop, 0, "rna_Modifier_update");

  prop = RNA_def_property(srna, "use_collapse_triangulate", PROP_BOOLEAN, PROP_NONE);
  RNA_def_property_boolean_sdna(prop, nullptr, "flag", MOD_DECIM_FLAG_TRIANGULATE);
  RNA_def_property_ui_text(
      prop, "Triangulate", "Keep triangulated faces resulting from decimation (collapse only)");
  RNA_def_property_update(prop, 0, "rna_Modifier_update");

  prop = RNA_def_property(srna, "use_symmetry", PROP_BOOLEAN, PROP_NONE);
  RNA_def_property_boolean_sdna(prop, nullptr, "flag", MOD_DECIM_FLAG_SYMMETRY);
  RNA_def_property_ui_text(prop, "Symmetry", "Maintain symmetry on an axis");
  RNA_def_property_update(prop, 0, "rna_Modifier_update");

  prop = RNA_def_property(srna, "symmetry_axis", PROP_ENUM, PROP_NONE);
  RNA_def_property_enum_sdna(prop, nullptr, "symmetry_axis");
  RNA_def_property_enum_items(prop, rna_enum_axis_xyz_items);
  RNA_def_property_ui_text(prop, "Axis", "Axis of symmetry");
  RNA_def_property_update(prop, 0, "rna_Modifier_update");

  prop = RNA_def_property(srna, "vertex_group_factor", PROP_FLOAT, PROP_FACTOR);
  RNA_def_property_float_sdna(prop, nullptr, "defgrp_factor");
  RNA_def_property_range(prop, 0, 1000);
  RNA_def_property_ui_range(prop, 0, 10, 1, 4);
  RNA_def_property_ui_text(prop, "Factor", "Vertex group strength");
  RNA_def_property_update(prop, 0, "rna_Modifier_update");
  /* end collapse-only option */

  /* (mode == MOD_DECIM_MODE_DISSOLVE) */
  prop = RNA_def_property(srna, "use_dissolve_boundaries", PROP_BOOLEAN, PROP_NONE);
  RNA_def_property_boolean_sdna(prop, nullptr, "flag", MOD_DECIM_FLAG_ALL_BOUNDARY_VERTS);
  RNA_def_property_ui_text(
      prop, "All Boundaries", "Dissolve all vertices in between face boundaries (planar only)");
  RNA_def_property_update(prop, 0, "rna_Modifier_update");

  prop = RNA_def_property(srna, "delimit", PROP_ENUM, PROP_NONE);
  RNA_def_property_flag(prop, PROP_ENUM_FLAG); /* important to run before default set */
  RNA_def_property_enum_items(prop, rna_enum_mesh_delimit_mode_items);
  RNA_def_property_ui_text(prop, "Delimit", "Limit merging geometry");
  RNA_def_property_update(prop, 0, "rna_Modifier_update");

  /* end dissolve-only option */

  /* all modes use this */
  prop = RNA_def_property(srna, "face_count", PROP_INT, PROP_NONE);
  RNA_def_property_clear_flag(prop, PROP_EDITABLE);
  RNA_def_property_ui_text(
      prop, "Face Count", "The current number of faces in the decimated mesh");

  RNA_define_lib_overridable(false);
}

static void rna_def_modifier_wave(BlenderRNA *brna)
{
  StructRNA *srna;
  PropertyRNA *prop;

  srna = RNA_def_struct(brna, "WaveModifier", "Modifier");
  RNA_def_struct_ui_text(srna, "Wave Modifier", "Wave effect modifier");
  RNA_def_struct_sdna(srna, "WaveModifierData");
  RNA_def_struct_ui_icon(srna, ICON_MOD_WAVE);

  RNA_define_lib_overridable(true);

  prop = RNA_def_property(srna, "use_x", PROP_BOOLEAN, PROP_NONE);
  RNA_def_property_boolean_sdna(prop, nullptr, "flag", MOD_WAVE_X);
  RNA_def_property_ui_text(prop, "X", "X axis motion");
  RNA_def_property_update(prop, 0, "rna_Modifier_update");

  prop = RNA_def_property(srna, "use_y", PROP_BOOLEAN, PROP_NONE);
  RNA_def_property_boolean_sdna(prop, nullptr, "flag", MOD_WAVE_Y);
  RNA_def_property_ui_text(prop, "Y", "Y axis motion");
  RNA_def_property_update(prop, 0, "rna_Modifier_update");

  prop = RNA_def_property(srna, "use_cyclic", PROP_BOOLEAN, PROP_NONE);
  RNA_def_property_boolean_sdna(prop, nullptr, "flag", MOD_WAVE_CYCL);
  RNA_def_property_ui_text(prop, "Cyclic", "Cyclic wave effect");
  RNA_def_property_update(prop, 0, "rna_Modifier_update");

  prop = RNA_def_property(srna, "use_normal", PROP_BOOLEAN, PROP_NONE);
  RNA_def_property_boolean_sdna(prop, nullptr, "flag", MOD_WAVE_NORM);
  RNA_def_property_ui_text(prop, "Normals", "Displace along normals");
  RNA_def_property_update(prop, 0, "rna_Modifier_update");

  prop = RNA_def_property(srna, "use_normal_x", PROP_BOOLEAN, PROP_NONE);
  RNA_def_property_boolean_sdna(prop, nullptr, "flag", MOD_WAVE_NORM_X);
  RNA_def_property_ui_text(prop, "X Normal", "Enable displacement along the X normal");
  RNA_def_property_update(prop, 0, "rna_Modifier_update");

  prop = RNA_def_property(srna, "use_normal_y", PROP_BOOLEAN, PROP_NONE);
  RNA_def_property_boolean_sdna(prop, nullptr, "flag", MOD_WAVE_NORM_Y);
  RNA_def_property_ui_text(prop, "Y Normal", "Enable displacement along the Y normal");
  RNA_def_property_update(prop, 0, "rna_Modifier_update");

  prop = RNA_def_property(srna, "use_normal_z", PROP_BOOLEAN, PROP_NONE);
  RNA_def_property_boolean_sdna(prop, nullptr, "flag", MOD_WAVE_NORM_Z);
  RNA_def_property_ui_text(prop, "Z Normal", "Enable displacement along the Z normal");
  RNA_def_property_update(prop, 0, "rna_Modifier_update");

  prop = RNA_def_property(srna, "time_offset", PROP_FLOAT, PROP_TIME);
  RNA_def_property_float_sdna(prop, nullptr, "timeoffs");
  RNA_def_property_range(prop, MINAFRAMEF, MAXFRAMEF);
  RNA_def_property_ui_text(
      prop,
      "Time Offset",
      "Either the starting frame (for positive speed) or ending frame (for negative speed)");
  RNA_def_property_update(prop, 0, "rna_Modifier_update");

  prop = RNA_def_property(srna, "lifetime", PROP_FLOAT, PROP_TIME);
  RNA_def_property_float_sdna(prop, nullptr, "lifetime");
  RNA_def_property_range(prop, MINAFRAMEF, MAXFRAMEF);
  RNA_def_property_ui_text(
      prop, "Lifetime", "Lifetime of the wave in frames, zero means infinite");
  RNA_def_property_update(prop, 0, "rna_Modifier_update");

  prop = RNA_def_property(srna, "damping_time", PROP_FLOAT, PROP_TIME);
  RNA_def_property_float_sdna(prop, nullptr, "damp");
  RNA_def_property_range(prop, MINAFRAMEF, MAXFRAMEF);
  RNA_def_property_ui_text(
      prop, "Damping Time", "Number of frames in which the wave damps out after it dies");
  RNA_def_property_update(prop, 0, "rna_Modifier_update");

  prop = RNA_def_property(srna, "falloff_radius", PROP_FLOAT, PROP_DISTANCE);
  RNA_def_property_float_sdna(prop, nullptr, "falloff");
  RNA_def_property_range(prop, 0, FLT_MAX);
  RNA_def_property_ui_range(prop, 0, 100, 100, 2);
  RNA_def_property_ui_text(prop, "Falloff Radius", "Distance after which it fades out");
  RNA_def_property_update(prop, 0, "rna_Modifier_update");

  prop = RNA_def_property(srna, "start_position_x", PROP_FLOAT, PROP_DISTANCE);
  RNA_def_property_float_sdna(prop, nullptr, "startx");
  RNA_def_property_range(prop, -FLT_MAX, FLT_MAX);
  RNA_def_property_ui_range(prop, -100, 100, 100, 2);
  RNA_def_property_ui_text(prop, "Start Position X", "X coordinate of the start position");
  RNA_def_property_update(prop, 0, "rna_Modifier_update");

  prop = RNA_def_property(srna, "start_position_y", PROP_FLOAT, PROP_DISTANCE);
  RNA_def_property_float_sdna(prop, nullptr, "starty");
  RNA_def_property_range(prop, -FLT_MAX, FLT_MAX);
  RNA_def_property_ui_range(prop, -100, 100, 100, 2);
  RNA_def_property_ui_text(prop, "Start Position Y", "Y coordinate of the start position");
  RNA_def_property_update(prop, 0, "rna_Modifier_update");

  prop = RNA_def_property(srna, "start_position_object", PROP_POINTER, PROP_NONE);
  RNA_def_property_pointer_sdna(prop, nullptr, "objectcenter");
  RNA_def_property_ui_text(prop, "Start Position Object", "Object which defines the wave center");
  RNA_def_property_flag(prop, PROP_EDITABLE | PROP_ID_SELF_CHECK);
  RNA_def_property_update(prop, 0, "rna_Modifier_dependency_update");

  prop = RNA_def_property(srna, "vertex_group", PROP_STRING, PROP_NONE);
  RNA_def_property_string_sdna(prop, nullptr, "defgrp_name");
  RNA_def_property_ui_text(prop, "Vertex Group", "Vertex group name for modulating the wave");
  RNA_def_property_string_funcs(prop, nullptr, nullptr, "rna_WaveModifier_defgrp_name_set");
  RNA_def_property_update(prop, 0, "rna_Modifier_update");

  prop = RNA_def_property(srna, "invert_vertex_group", PROP_BOOLEAN, PROP_NONE);
  RNA_def_property_boolean_sdna(prop, nullptr, "flag", MOD_WAVE_INVERT_VGROUP);
  RNA_def_property_ui_text(prop, "Invert", "Invert vertex group influence");
  RNA_def_property_update(prop, 0, "rna_Modifier_update");

  prop = RNA_def_property(srna, "speed", PROP_FLOAT, PROP_NONE);
  RNA_def_property_range(prop, -FLT_MAX, FLT_MAX);
  RNA_def_property_ui_range(prop, -1, 1, 10, 2);
  RNA_def_property_ui_text(
      prop, "Speed", "Speed of the wave, towards the starting point when negative");
  RNA_def_property_update(prop, 0, "rna_Modifier_update");

  prop = RNA_def_property(srna, "height", PROP_FLOAT, PROP_DISTANCE);
  RNA_def_property_range(prop, -FLT_MAX, FLT_MAX);
  RNA_def_property_ui_range(prop, -2, 2, 10, 2);
  RNA_def_property_ui_text(prop, "Height", "Height of the wave");
  RNA_def_property_update(prop, 0, "rna_Modifier_update");

  prop = RNA_def_property(srna, "width", PROP_FLOAT, PROP_DISTANCE);
  RNA_def_property_range(prop, 0, FLT_MAX);
  RNA_def_property_ui_range(prop, 0, 5, 10, 2);
  RNA_def_property_ui_text(prop, "Width", "Distance between the waves");
  RNA_def_property_update(prop, 0, "rna_Modifier_update");

  prop = RNA_def_property(srna, "narrowness", PROP_FLOAT, PROP_DISTANCE);
  RNA_def_property_float_sdna(prop, nullptr, "narrow");
  RNA_def_property_range(prop, 0, FLT_MAX);
  RNA_def_property_ui_range(prop, 0, 10, 10, 2);
  RNA_def_property_ui_text(
      prop,
      "Narrowness",
      "Distance between the top and the base of a wave, the higher the value, "
      "the more narrow the wave");
  RNA_def_property_update(prop, 0, "rna_Modifier_update");

  RNA_define_lib_overridable(false);

  rna_def_modifier_generic_map_info(srna);
}

static void rna_def_modifier_armature(BlenderRNA *brna)
{
  StructRNA *srna;
  PropertyRNA *prop;

  srna = RNA_def_struct(brna, "ArmatureModifier", "Modifier");
  RNA_def_struct_ui_text(srna, "Armature Modifier", "Armature deformation modifier");
  RNA_def_struct_sdna(srna, "ArmatureModifierData");
  RNA_def_struct_ui_icon(srna, ICON_MOD_ARMATURE);

  RNA_define_lib_overridable(true);

  prop = RNA_def_property(srna, "object", PROP_POINTER, PROP_NONE);
  RNA_def_property_ui_text(prop, "Object", "Armature object to deform with");
  RNA_def_property_pointer_funcs(
      prop, nullptr, "rna_ArmatureModifier_object_set", nullptr, "rna_Armature_object_poll");
  RNA_def_property_flag(prop, PROP_EDITABLE | PROP_ID_SELF_CHECK);
  RNA_def_property_update(prop, 0, "rna_Modifier_dependency_update");

  prop = RNA_def_property(srna, "use_bone_envelopes", PROP_BOOLEAN, PROP_NONE);
  RNA_def_property_boolean_sdna(prop, nullptr, "deformflag", ARM_DEF_ENVELOPE);
  RNA_def_property_clear_flag(prop, PROP_ANIMATABLE);
  RNA_def_property_ui_text(prop, "Use Bone Envelopes", "Bind Bone envelopes to armature modifier");
  RNA_def_property_update(prop, 0, "rna_Modifier_dependency_update");

  prop = RNA_def_property(srna, "use_vertex_groups", PROP_BOOLEAN, PROP_NONE);
  RNA_def_property_boolean_sdna(prop, nullptr, "deformflag", ARM_DEF_VGROUP);
  RNA_def_property_clear_flag(prop, PROP_ANIMATABLE);
  RNA_def_property_ui_text(prop, "Use Vertex Groups", "Bind vertex groups to armature modifier");
  RNA_def_property_update(prop, 0, "rna_Modifier_dependency_update");

  prop = RNA_def_property(srna, "use_deform_preserve_volume", PROP_BOOLEAN, PROP_NONE);
  RNA_def_property_boolean_sdna(prop, nullptr, "deformflag", ARM_DEF_QUATERNION);
  RNA_def_property_ui_text(
      prop, "Preserve Volume", "Deform rotation interpolation with quaternions");
  RNA_def_property_update(prop, 0, "rna_Modifier_update");

  prop = RNA_def_property(srna, "use_multi_modifier", PROP_BOOLEAN, PROP_NONE);
  RNA_def_property_boolean_sdna(prop, nullptr, "multi", 0);
  RNA_def_property_ui_text(
      prop,
      "Multi Modifier",
      "Use same input as previous modifier, and mix results using overall vgroup");
  RNA_def_property_update(prop, 0, "rna_Modifier_update");

  prop = RNA_def_property(srna, "vertex_group", PROP_STRING, PROP_NONE);
  RNA_def_property_string_sdna(prop, nullptr, "defgrp_name");
  RNA_def_property_ui_text(
      prop,
      "Vertex Group",
      "Name of Vertex Group which determines influence of modifier per point");
  RNA_def_property_string_funcs(prop, nullptr, nullptr, "rna_ArmatureModifier_defgrp_name_set");
  RNA_def_property_update(prop, 0, "rna_Modifier_update");

  prop = RNA_def_property(srna, "invert_vertex_group", PROP_BOOLEAN, PROP_NONE);
  RNA_def_property_boolean_sdna(prop, nullptr, "deformflag", ARM_DEF_INVERT_VGROUP);
  RNA_def_property_ui_text(prop, "Invert", "Invert vertex group influence");
  RNA_def_property_update(prop, 0, "rna_Modifier_update");

  RNA_define_lib_overridable(false);
}

static void rna_def_modifier_hook(BlenderRNA *brna)
{
  StructRNA *srna;
  PropertyRNA *prop;
  FunctionRNA *func;
  PropertyRNA *parm;

  srna = RNA_def_struct(brna, "HookModifier", "Modifier");
  RNA_def_struct_ui_text(
      srna, "Hook Modifier", "Hook modifier to modify the location of vertices");
  RNA_def_struct_sdna(srna, "HookModifierData");
  RNA_def_struct_ui_icon(srna, ICON_HOOK);

  RNA_define_lib_overridable(true);

  prop = RNA_def_property(srna, "strength", PROP_FLOAT, PROP_FACTOR);
  RNA_def_property_float_sdna(prop, nullptr, "force");
  RNA_def_property_range(prop, 0, 1);
  RNA_def_property_ui_text(prop, "Strength", "Relative force of the hook");
  RNA_def_property_update(prop, 0, "rna_Modifier_update");

  prop = RNA_def_property(srna, "falloff_type", PROP_ENUM, PROP_NONE);
  RNA_def_property_enum_items(prop, modifier_warp_falloff_items); /* share the enum */
  RNA_def_property_ui_text(prop, "Falloff Type", "");
  RNA_def_property_translation_context(prop,
                                       BLT_I18NCONTEXT_ID_CURVE_LEGACY); /* Abusing id_curve :/ */
  RNA_def_property_update(prop, 0, "rna_Modifier_update");

  prop = RNA_def_property(srna, "falloff_radius", PROP_FLOAT, PROP_DISTANCE);
  RNA_def_property_float_sdna(prop, nullptr, "falloff");
  RNA_def_property_range(prop, 0, FLT_MAX);
  RNA_def_property_ui_range(prop, 0, 100, 100, 2);
  RNA_def_property_ui_text(
      prop, "Radius", "If not zero, the distance from the hook where influence ends");
  RNA_def_property_update(prop, 0, "rna_Modifier_update");

  prop = RNA_def_property(srna, "falloff_curve", PROP_POINTER, PROP_NONE);
  RNA_def_property_pointer_sdna(prop, nullptr, "curfalloff");
  RNA_def_property_ui_text(prop, "Falloff Curve", "Custom falloff curve");
  RNA_def_property_update(prop, 0, "rna_Modifier_update");

  prop = RNA_def_property(srna, "center", PROP_FLOAT, PROP_TRANSLATION);
  RNA_def_property_float_sdna(prop, nullptr, "cent");
  RNA_def_property_ui_text(
      prop, "Hook Center", "Center of the hook, used for falloff and display");
  RNA_def_property_update(prop, 0, "rna_Modifier_update");

  prop = RNA_def_property(srna, "matrix_inverse", PROP_FLOAT, PROP_MATRIX);
  RNA_def_property_float_sdna(prop, nullptr, "parentinv");
  RNA_def_property_multi_array(prop, 2, rna_matrix_dimsize_4x4);
  RNA_def_property_ui_text(
      prop, "Matrix", "Reverse the transformation between this object and its target");
  RNA_def_property_update(prop, NC_OBJECT | ND_TRANSFORM, "rna_Modifier_update");

  prop = RNA_def_property(srna, "object", PROP_POINTER, PROP_NONE);
  RNA_def_property_ui_text(
      prop, "Object", "Parent Object for hook, also recalculates and clears offset");
  RNA_def_property_flag(prop, PROP_EDITABLE | PROP_ID_SELF_CHECK);
  RNA_def_property_override_funcs(
      prop, nullptr, nullptr, "rna_HookModifier_object_override_apply");
  RNA_def_property_pointer_funcs(prop, nullptr, "rna_HookModifier_object_set", nullptr, nullptr);
  RNA_def_property_update(prop, 0, "rna_Modifier_dependency_update");

  prop = RNA_def_property(srna, "subtarget", PROP_STRING, PROP_NONE);
  RNA_def_property_string_sdna(prop, nullptr, "subtarget");
  RNA_def_property_ui_text(
      prop,
      "Sub-Target",
      "Name of Parent Bone for hook (if applicable), also recalculates and clears offset");
  RNA_def_property_string_funcs(prop, nullptr, nullptr, "rna_HookModifier_subtarget_set");
  RNA_def_property_update(prop, 0, "rna_Modifier_dependency_update");

  prop = RNA_def_property(srna, "use_falloff_uniform", PROP_BOOLEAN, PROP_NONE);
  RNA_def_property_boolean_sdna(prop, nullptr, "flag", MOD_HOOK_UNIFORM_SPACE);
  RNA_def_property_ui_text(prop, "Uniform Falloff", "Compensate for non-uniform object scale");
  RNA_def_property_update(prop, 0, "rna_Modifier_update");

  prop = RNA_def_property(srna, "vertex_group", PROP_STRING, PROP_NONE);
  RNA_def_property_string_sdna(prop, nullptr, "name");
  RNA_def_property_ui_text(
      prop,
      "Vertex Group",
      "Name of Vertex Group which determines influence of modifier per point");
  RNA_def_property_string_funcs(prop, nullptr, nullptr, "rna_HookModifier_name_set");
  RNA_def_property_update(prop, 0, "rna_Modifier_update");

  prop = RNA_def_property(srna, "vertex_indices", PROP_INT, PROP_UNSIGNED);
  RNA_def_property_array(prop, RNA_MAX_ARRAY_LENGTH);
  RNA_def_property_flag(prop, PROP_DYNAMIC);
  RNA_def_property_clear_flag(prop, PROP_EDITABLE);
  RNA_def_property_dynamic_array_funcs(prop, "rna_HookModifier_vertex_indices_get_length");
  RNA_def_property_int_funcs(prop, "rna_HookModifier_vertex_indices_get", nullptr, nullptr);
  RNA_def_property_ui_text(prop,
                           "Vertex Indices",
                           "Indices of vertices bound to the modifier. For bezier curves, "
                           "handles count as additional vertices");

  func = RNA_def_function(srna, "vertex_indices_set", "rna_HookModifier_vertex_indices_set");
  RNA_def_function_ui_description(
      func, "Validates and assigns the array of vertex indices bound to the modifier");
  RNA_def_function_flag(func, FUNC_USE_REPORTS);
  parm = RNA_def_int_array(
      func, "indices", 1, nullptr, INT_MIN, INT_MAX, "", "Vertex Indices", 0, INT_MAX);
  RNA_def_property_array(parm, RNA_MAX_ARRAY_LENGTH);
  RNA_def_parameter_flags(parm, PROP_DYNAMIC, PARM_REQUIRED);

  prop = RNA_def_property(srna, "invert_vertex_group", PROP_BOOLEAN, PROP_NONE);
  RNA_def_property_boolean_sdna(prop, nullptr, "flag", MOD_HOOK_INVERT_VGROUP);
  RNA_def_property_ui_text(prop, "Invert", "Invert vertex group influence");
  RNA_def_property_update(prop, 0, "rna_Modifier_update");

  RNA_define_lib_overridable(false);
}

static void rna_def_modifier_softbody(BlenderRNA *brna)
{
  StructRNA *srna;
  PropertyRNA *prop;

  srna = RNA_def_struct(brna, "SoftBodyModifier", "Modifier");
  RNA_def_struct_ui_text(srna, "Soft Body Modifier", "Soft body simulation modifier");
  RNA_def_struct_sdna(srna, "SoftbodyModifierData");
  RNA_def_struct_ui_icon(srna, ICON_MOD_SOFT);

  prop = RNA_def_property(srna, "settings", PROP_POINTER, PROP_NONE);
  RNA_def_property_flag(prop, PROP_NEVER_NULL);
  RNA_def_property_struct_type(prop, "SoftBodySettings");
  RNA_def_property_pointer_funcs(
      prop, "rna_SoftBodyModifier_settings_get", nullptr, nullptr, nullptr);
  RNA_def_property_ui_text(prop, "Soft Body Settings", "");

  prop = RNA_def_property(srna, "point_cache", PROP_POINTER, PROP_NONE);
  RNA_def_property_flag(prop, PROP_NEVER_NULL);
  RNA_def_property_struct_type(prop, "PointCache");
  RNA_def_property_pointer_funcs(
      prop, "rna_SoftBodyModifier_point_cache_get", nullptr, nullptr, nullptr);
  RNA_def_property_ui_text(prop, "Soft Body Point Cache", "");
}

static void rna_def_modifier_boolean(BlenderRNA *brna)
{
  StructRNA *srna;
  PropertyRNA *prop;

  static const EnumPropertyItem prop_operand_items[] = {
      {eBooleanModifierFlag_Object,
       "OBJECT",
       0,
       "Object",
       "Use a mesh object as the operand for the Boolean operation"},
      {eBooleanModifierFlag_Collection,
       "COLLECTION",
       0,
       "Collection",
       "Use a collection of mesh objects as the operand for the Boolean operation"},
      {0, nullptr, 0, nullptr, nullptr},
  };

  static const EnumPropertyItem prop_operation_items[] = {
      {eBooleanModifierOp_Intersect,
       "INTERSECT",
       0,
       "Intersect",
       "Keep the part of the mesh that is common between all operands"},
      {eBooleanModifierOp_Union, "UNION", 0, "Union", "Combine meshes in an additive way"},
      {eBooleanModifierOp_Difference,
       "DIFFERENCE",
       0,
       "Difference",
       "Combine meshes in a subtractive way"},
      {0, nullptr, 0, nullptr, nullptr},
  };

  static const EnumPropertyItem prop_solver_items[] = {
      {eBooleanModifierSolver_Fast,
       "FAST",
       0,
       "Fast",
       "Simple solver for the best performance, without support for overlapping geometry"},
      {eBooleanModifierSolver_Exact, "EXACT", 0, "Exact", "Advanced solver for the best result"},
      {0, nullptr, 0, nullptr, nullptr},
  };

  static const EnumPropertyItem material_mode_items[] = {
      {eBooleanModifierMaterialMode_Index,
       "INDEX",
       0,
       "Index Based",
       "Set the material on new faces based on the order of the material slot lists. If a "
       "material doesn't exist on the modifier object, the face will use the same material slot "
       "or the first if the object doesn't have enough slots"},
      {eBooleanModifierMaterialMode_Transfer,
       "TRANSFER",
       0,
       "Transfer",
       "Transfer materials from non-empty slots to the result mesh, adding new materials as "
       "necessary. For empty slots, fall back to using the same material index as the operand "
       "mesh"},
      {0, nullptr, 0, nullptr, nullptr},
  };

  srna = RNA_def_struct(brna, "BooleanModifier", "Modifier");
  RNA_def_struct_ui_text(srna, "Boolean Modifier", "Boolean operations modifier");
  RNA_def_struct_sdna(srna, "BooleanModifierData");
  RNA_def_struct_ui_icon(srna, ICON_MOD_BOOLEAN);

  RNA_define_lib_overridable(true);

  prop = RNA_def_property(srna, "object", PROP_POINTER, PROP_NONE);
  RNA_def_property_ui_text(prop, "Object", "Mesh object to use for Boolean operation");
  RNA_def_property_pointer_funcs(
      prop, nullptr, "rna_BooleanModifier_object_set", nullptr, "rna_Mesh_object_poll");
  RNA_def_property_flag(prop, PROP_EDITABLE | PROP_ID_SELF_CHECK);
  RNA_def_property_update(prop, 0, "rna_Modifier_dependency_update");

  prop = RNA_def_property(srna, "collection", PROP_POINTER, PROP_NONE);
  RNA_def_property_pointer_sdna(prop, nullptr, "collection");
  RNA_def_property_struct_type(prop, "Collection");
  RNA_def_property_flag(prop, PROP_EDITABLE | PROP_ID_REFCOUNT);
  RNA_def_property_ui_text(
      prop, "Collection", "Use mesh objects in this collection for Boolean operation");
  RNA_def_property_update(prop, 0, "rna_Modifier_dependency_update");

  prop = RNA_def_property(srna, "operation", PROP_ENUM, PROP_NONE);
  RNA_def_property_enum_items(prop, prop_operation_items);
  RNA_def_property_enum_default(prop, eBooleanModifierOp_Difference);
  RNA_def_property_ui_text(prop, "Operation", "");
  RNA_def_property_update(prop, 0, "rna_Modifier_update");

  prop = RNA_def_property(srna, "operand_type", PROP_ENUM, PROP_NONE);
  RNA_def_property_enum_bitflag_sdna(prop, nullptr, "flag");
  RNA_def_property_enum_items(prop, prop_operand_items);
  RNA_def_property_ui_text(prop, "Operand Type", "");
  RNA_def_property_update(prop, 0, "rna_Modifier_update");

  prop = RNA_def_property(srna, "double_threshold", PROP_FLOAT, PROP_DISTANCE);
  RNA_def_property_float_sdna(prop, nullptr, "double_threshold");
  RNA_def_property_range(prop, 0, 1.0f);
  RNA_def_property_ui_range(prop, 0, 1, 1.0, 6);
  RNA_def_property_ui_scale_type(prop, PROP_SCALE_LOG);
  RNA_def_property_ui_text(
      prop, "Overlap Threshold", "Threshold for checking overlapping geometry");
  RNA_def_property_update(prop, 0, "rna_Modifier_update");

  prop = RNA_def_property(srna, "solver", PROP_ENUM, PROP_NONE);
  RNA_def_property_enum_items(prop, prop_solver_items);
  RNA_def_property_enum_default(prop, eBooleanModifierSolver_Exact);
  RNA_def_property_ui_text(prop, "Solver", "Method for calculating booleans");
  RNA_def_property_update(prop, 0, "rna_Modifier_update");

  prop = RNA_def_property(srna, "use_self", PROP_BOOLEAN, PROP_NONE);
  RNA_def_property_boolean_sdna(prop, nullptr, "flag", eBooleanModifierFlag_Self);
  RNA_def_property_ui_text(prop, "Self Intersection", "Allow self-intersection in operands");
  RNA_def_property_update(prop, 0, "rna_Modifier_update");

  prop = RNA_def_property(srna, "use_hole_tolerant", PROP_BOOLEAN, PROP_NONE);
  RNA_def_property_boolean_sdna(prop, nullptr, "flag", eBooleanModifierFlag_HoleTolerant);
  RNA_def_property_ui_text(prop, "Hole Tolerant", "Better results when there are holes (slower)");
  RNA_def_property_update(prop, 0, "rna_Modifier_update");

  prop = RNA_def_property(srna, "material_mode", PROP_ENUM, PROP_NONE);
  RNA_def_property_enum_items(prop, material_mode_items);
  RNA_def_property_enum_default(prop, eBooleanModifierMaterialMode_Index);
  RNA_def_property_ui_text(prop, "Material Mode", "Method for setting materials on the new faces");
  RNA_def_property_update(prop, 0, "rna_Modifier_update");

  /* BMesh debugging options, only used when G_DEBUG is set */

  /* BMesh intersection options */
  static const EnumPropertyItem debug_items[] = {
      {eBooleanModifierBMeshFlag_BMesh_Separate, "SEPARATE", 0, "Separate", ""},
      {eBooleanModifierBMeshFlag_BMesh_NoDissolve, "NO_DISSOLVE", 0, "No Dissolve", ""},
      {eBooleanModifierBMeshFlag_BMesh_NoConnectRegions,
       "NO_CONNECT_REGIONS",
       0,
       "No Connect Regions",
       ""},
      {0, nullptr, 0, nullptr, nullptr},
  };

  prop = RNA_def_property(srna, "debug_options", PROP_ENUM, PROP_NONE);
  RNA_def_property_enum_items(prop, debug_items);
  RNA_def_property_enum_sdna(prop, nullptr, "bm_flag");
  RNA_def_property_flag(prop, PROP_ENUM_FLAG);
  RNA_def_property_ui_text(prop, "Debug", "Debugging options, only when started with '-d'");
  RNA_def_property_update(prop, 0, "rna_Modifier_update");

  RNA_define_lib_overridable(false);
}

static void rna_def_modifier_array(BlenderRNA *brna)
{
  StructRNA *srna;
  PropertyRNA *prop;

  static const EnumPropertyItem prop_fit_type_items[] = {
      {MOD_ARR_FIXEDCOUNT,
       "FIXED_COUNT",
       0,
       "Fixed Count",
       "Duplicate the object a certain number of times"},
      {MOD_ARR_FITLENGTH,
       "FIT_LENGTH",
       0,
       "Fit Length",
       "Duplicate the object as many times as fits in a certain length"},
      {MOD_ARR_FITCURVE, "FIT_CURVE", 0, "Fit Curve", "Fit the duplicated objects to a curve"},
      {0, nullptr, 0, nullptr, nullptr},
  };

  srna = RNA_def_struct(brna, "ArrayModifier", "Modifier");
  RNA_def_struct_ui_text(srna, "Array Modifier", "Array duplication modifier");
  RNA_def_struct_sdna(srna, "ArrayModifierData");
  RNA_def_struct_ui_icon(srna, ICON_MOD_ARRAY);

  RNA_define_lib_overridable(true);

  /* Length parameters */
  prop = RNA_def_property(srna, "fit_type", PROP_ENUM, PROP_NONE);
  RNA_def_property_enum_items(prop, prop_fit_type_items);
  RNA_def_property_ui_text(prop, "Fit Type", "Array length calculation method");
  RNA_def_property_update(prop, 0, "rna_Modifier_update");

  prop = RNA_def_property(srna, "count", PROP_INT, PROP_NONE);
  RNA_def_property_range(prop, 1, INT_MAX);
  RNA_def_property_ui_range(prop, 1, 1000, 1, -1);
  RNA_def_property_ui_text(prop, "Count", "Number of duplicates to make");
  RNA_def_property_update(prop, 0, "rna_Modifier_update");

  prop = RNA_def_property(srna, "fit_length", PROP_FLOAT, PROP_DISTANCE);
  RNA_def_property_float_sdna(prop, nullptr, "length");
  RNA_def_property_range(prop, 0, INT_MAX);
  RNA_def_property_ui_range(prop, 0, 10000, 10, 2);
  RNA_def_property_ui_text(prop, "Length", "Length to fit array within");
  RNA_def_property_update(prop, 0, "rna_Modifier_update");

  prop = RNA_def_property(srna, "curve", PROP_POINTER, PROP_NONE);
  RNA_def_property_pointer_sdna(prop, nullptr, "curve_ob");
  RNA_def_property_ui_text(prop, "Curve", "Curve object to fit array length to");
  RNA_def_property_pointer_funcs(
      prop, nullptr, "rna_ArrayModifier_curve_ob_set", nullptr, "rna_Curve_object_poll");
  RNA_def_property_flag(prop, PROP_EDITABLE | PROP_ID_SELF_CHECK);
  RNA_def_property_update(prop, 0, "rna_ArrayModifier_dependency_update");

  /* Offset parameters */
  prop = RNA_def_property(srna, "use_constant_offset", PROP_BOOLEAN, PROP_NONE);
  RNA_def_property_boolean_sdna(prop, nullptr, "offset_type", MOD_ARR_OFF_CONST);
  RNA_def_property_ui_text(prop, "Constant Offset", "Add a constant offset");
  RNA_def_property_update(prop, 0, "rna_Modifier_update");

  prop = RNA_def_property(srna, "constant_offset_displace", PROP_FLOAT, PROP_TRANSLATION);
  RNA_def_property_float_sdna(prop, nullptr, "offset");
  RNA_def_property_ui_text(
      prop, "Constant Offset Displacement", "Value for the distance between arrayed items");
  RNA_def_property_ui_range(prop, -FLT_MAX, FLT_MAX, 1, RNA_TRANSLATION_PREC_DEFAULT);
  RNA_def_property_update(prop, 0, "rna_Modifier_update");

  prop = RNA_def_property(srna, "use_relative_offset", PROP_BOOLEAN, PROP_NONE);
  RNA_def_property_boolean_sdna(prop, nullptr, "offset_type", MOD_ARR_OFF_RELATIVE);
  RNA_def_property_ui_text(
      prop, "Relative Offset", "Add an offset relative to the object's bounding box");
  RNA_def_property_update(prop, 0, "rna_Modifier_update");

  /* PROP_TRANSLATION causes units to be used which we don't want */
  prop = RNA_def_property(srna, "relative_offset_displace", PROP_FLOAT, PROP_XYZ);
  RNA_def_property_float_sdna(prop, nullptr, "scale");
  RNA_def_property_ui_text(
      prop,
      "Relative Offset Displacement",
      "The size of the geometry will determine the distance between arrayed items");
  RNA_def_property_update(prop, 0, "rna_Modifier_update");

  /* Vertex merging parameters */
  prop = RNA_def_property(srna, "use_merge_vertices", PROP_BOOLEAN, PROP_NONE);
  RNA_def_property_boolean_sdna(prop, nullptr, "flags", MOD_ARR_MERGE);
  RNA_def_property_ui_text(prop, "Merge Vertices", "Merge vertices in adjacent duplicates");
  RNA_def_property_update(prop, 0, "rna_Modifier_update");

  prop = RNA_def_property(srna, "use_merge_vertices_cap", PROP_BOOLEAN, PROP_NONE);
  RNA_def_property_boolean_sdna(prop, nullptr, "flags", MOD_ARR_MERGEFINAL);
  RNA_def_property_ui_text(
      prop, "Merge End Vertices", "Merge vertices in first and last duplicates");
  RNA_def_property_update(prop, 0, "rna_Modifier_update");

  prop = RNA_def_property(srna, "merge_threshold", PROP_FLOAT, PROP_DISTANCE);
  RNA_def_property_float_sdna(prop, nullptr, "merge_dist");
  RNA_def_property_range(prop, 0, FLT_MAX);
  RNA_def_property_ui_range(prop, 0, 1, 1, 4);
  RNA_def_property_ui_text(prop, "Merge Distance", "Limit below which to merge vertices");
  RNA_def_property_update(prop, 0, "rna_Modifier_update");

  /* Offset object */
  prop = RNA_def_property(srna, "use_object_offset", PROP_BOOLEAN, PROP_NONE);
  RNA_def_property_boolean_sdna(prop, nullptr, "offset_type", MOD_ARR_OFF_OBJ);
  RNA_def_property_ui_text(
      prop, "Object Offset", "Add another object's transformation to the total offset");
  RNA_def_property_update(prop, 0, "rna_Modifier_update");

  prop = RNA_def_property(srna, "offset_object", PROP_POINTER, PROP_NONE);
  RNA_def_property_pointer_sdna(prop, nullptr, "offset_ob");
  RNA_def_property_ui_text(
      prop,
      "Object Offset",
      "Use the location and rotation of another object to determine the distance and "
      "rotational change between arrayed items");
  RNA_def_property_flag(prop, PROP_EDITABLE | PROP_ID_SELF_CHECK);
  RNA_def_property_update(prop, 0, "rna_Modifier_dependency_update");

  /* Caps */
  prop = RNA_def_property(srna, "start_cap", PROP_POINTER, PROP_NONE);
  RNA_def_property_ui_text(prop, "Start Cap", "Mesh object to use as a start cap");
  RNA_def_property_pointer_funcs(
      prop, nullptr, "rna_ArrayModifier_start_cap_set", nullptr, "rna_Mesh_object_poll");
  RNA_def_property_flag(prop, PROP_EDITABLE | PROP_ID_SELF_CHECK);
  RNA_def_property_update(prop, 0, "rna_Modifier_dependency_update");

  prop = RNA_def_property(srna, "end_cap", PROP_POINTER, PROP_NONE);
  RNA_def_property_ui_text(prop, "End Cap", "Mesh object to use as an end cap");
  RNA_def_property_pointer_funcs(
      prop, nullptr, "rna_ArrayModifier_end_cap_set", nullptr, "rna_Mesh_object_poll");
  RNA_def_property_flag(prop, PROP_EDITABLE | PROP_ID_SELF_CHECK);
  RNA_def_property_update(prop, 0, "rna_Modifier_dependency_update");

  prop = RNA_def_property(srna, "offset_u", PROP_FLOAT, PROP_FACTOR);
  RNA_def_property_float_sdna(prop, nullptr, "uv_offset[0]");
  RNA_def_property_range(prop, -1, 1);
  RNA_def_property_ui_range(prop, -1, 1, 2, 4);
  RNA_def_property_ui_text(prop, "U Offset", "Amount to offset array UVs on the U axis");
  RNA_def_property_update(prop, 0, "rna_Modifier_update");

  prop = RNA_def_property(srna, "offset_v", PROP_FLOAT, PROP_FACTOR);
  RNA_def_property_float_sdna(prop, nullptr, "uv_offset[1]");
  RNA_def_property_range(prop, -1, 1);
  RNA_def_property_ui_range(prop, -1, 1, 2, 4);
  RNA_def_property_ui_text(prop, "V Offset", "Amount to offset array UVs on the V axis");
  RNA_def_property_update(prop, 0, "rna_Modifier_update");

  RNA_define_lib_overridable(false);
}

static void rna_def_modifier_edgesplit(BlenderRNA *brna)
{
  StructRNA *srna;
  PropertyRNA *prop;

  srna = RNA_def_struct(brna, "EdgeSplitModifier", "Modifier");
  RNA_def_struct_ui_text(
      srna, "EdgeSplit Modifier", "Edge splitting modifier to create sharp edges");
  RNA_def_struct_sdna(srna, "EdgeSplitModifierData");
  RNA_def_struct_ui_icon(srna, ICON_MOD_EDGESPLIT);

  RNA_define_lib_overridable(true);

  prop = RNA_def_property(srna, "split_angle", PROP_FLOAT, PROP_ANGLE);
  RNA_def_property_range(prop, 0.0f, DEG2RADF(180.0f));
  RNA_def_property_ui_range(prop, 0.0f, DEG2RADF(180.0f), 10, 2);
  RNA_def_property_ui_text(prop, "Split Angle", "Angle above which to split edges");
  RNA_def_property_update(prop, 0, "rna_Modifier_update");

  prop = RNA_def_property(srna, "use_edge_angle", PROP_BOOLEAN, PROP_NONE);
  RNA_def_property_boolean_sdna(prop, nullptr, "flags", MOD_EDGESPLIT_FROMANGLE);
  RNA_def_property_ui_text(prop, "Use Edge Angle", "Split edges with high angle between faces");
  RNA_def_property_update(prop, 0, "rna_Modifier_update");

  prop = RNA_def_property(srna, "use_edge_sharp", PROP_BOOLEAN, PROP_NONE);
  RNA_def_property_boolean_sdna(prop, nullptr, "flags", MOD_EDGESPLIT_FROMFLAG);
  RNA_def_property_ui_text(prop, "Use Sharp Edges", "Split edges that are marked as sharp");
  RNA_def_property_update(prop, 0, "rna_Modifier_update");

  RNA_define_lib_overridable(false);
}

static void rna_def_modifier_displace(BlenderRNA *brna)
{
  StructRNA *srna;
  PropertyRNA *prop;

  static const EnumPropertyItem prop_direction_items[] = {
      {MOD_DISP_DIR_X,
       "X",
       0,
       "X",
       "Use the texture's intensity value to displace in the X direction"},
      {MOD_DISP_DIR_Y,
       "Y",
       0,
       "Y",
       "Use the texture's intensity value to displace in the Y direction"},
      {MOD_DISP_DIR_Z,
       "Z",
       0,
       "Z",
       "Use the texture's intensity value to displace in the Z direction"},
      {MOD_DISP_DIR_NOR,
       "NORMAL",
       0,
       "Normal",
       "Use the texture's intensity value to displace along the vertex normal"},
      {MOD_DISP_DIR_CLNOR,
       "CUSTOM_NORMAL",
       0,
       "Custom Normal",
       "Use the texture's intensity value to displace along the (averaged) custom normal (falls "
       "back to vertex)"},
      {MOD_DISP_DIR_RGB_XYZ,
       "RGB_TO_XYZ",
       0,
       "RGB to XYZ",
       "Use the texture's RGB values to displace the mesh in the XYZ direction"},
      {0, nullptr, 0, nullptr, nullptr},
  };

  static const EnumPropertyItem prop_space_items[] = {
      {MOD_DISP_SPACE_LOCAL, "LOCAL", 0, "Local", "Direction is defined in local coordinates"},
      {MOD_DISP_SPACE_GLOBAL, "GLOBAL", 0, "Global", "Direction is defined in global coordinates"},
      {0, nullptr, 0, nullptr, nullptr},
  };

  srna = RNA_def_struct(brna, "DisplaceModifier", "Modifier");
  RNA_def_struct_ui_text(srna, "Displace Modifier", "Displacement modifier");
  RNA_def_struct_sdna(srna, "DisplaceModifierData");
  RNA_def_struct_ui_icon(srna, ICON_MOD_DISPLACE);

  RNA_define_lib_overridable(true);

  prop = RNA_def_property(srna, "vertex_group", PROP_STRING, PROP_NONE);
  RNA_def_property_string_sdna(prop, nullptr, "defgrp_name");
  RNA_def_property_ui_text(
      prop,
      "Vertex Group",
      "Name of Vertex Group which determines influence of modifier per point");
  RNA_def_property_string_funcs(prop, nullptr, nullptr, "rna_DisplaceModifier_defgrp_name_set");
  RNA_def_property_update(prop, 0, "rna_Modifier_update");

  prop = RNA_def_property(srna, "mid_level", PROP_FLOAT, PROP_FACTOR);
  RNA_def_property_float_sdna(prop, nullptr, "midlevel");
  RNA_def_property_range(prop, -FLT_MAX, FLT_MAX);
  RNA_def_property_ui_range(prop, 0, 1, 10, 3);
  RNA_def_property_ui_text(prop, "Midlevel", "Material value that gives no displacement");
  RNA_def_property_update(prop, 0, "rna_Modifier_update");

  prop = RNA_def_property(srna, "strength", PROP_FLOAT, PROP_NONE);
  RNA_def_property_range(prop, -FLT_MAX, FLT_MAX);
  RNA_def_property_ui_range(prop, -100, 100, 10, 3);
  RNA_def_property_ui_text(prop, "Strength", "Amount to displace geometry");
  RNA_def_property_update(prop, 0, "rna_Modifier_update");

  prop = RNA_def_property(srna, "direction", PROP_ENUM, PROP_NONE);
  RNA_def_property_enum_items(prop, prop_direction_items);
  RNA_def_property_ui_text(prop, "Direction", "");
  RNA_def_property_update(prop, 0, "rna_Modifier_update");

  prop = RNA_def_property(srna, "space", PROP_ENUM, PROP_NONE);
  RNA_def_property_enum_items(prop, prop_space_items);
  RNA_def_property_ui_text(prop, "Space", "");
  RNA_def_property_update(prop, 0, "rna_Modifier_dependency_update");

  prop = RNA_def_property(srna, "invert_vertex_group", PROP_BOOLEAN, PROP_NONE);
  RNA_def_property_boolean_sdna(prop, nullptr, "flag", MOD_DISP_INVERT_VGROUP);
  RNA_def_property_ui_text(prop, "Invert", "Invert vertex group influence");
  RNA_def_property_update(prop, 0, "rna_Modifier_update");

  RNA_define_lib_overridable(false);

  rna_def_modifier_generic_map_info(srna);
}

static void rna_def_modifier_uvproject(BlenderRNA *brna)
{
  StructRNA *srna;
  PropertyRNA *prop;

  srna = RNA_def_struct(brna, "UVProjectModifier", "Modifier");
  RNA_def_struct_ui_text(
      srna, "UV Project Modifier", "UV projection modifier to set UVs from a projector");
  RNA_def_struct_sdna(srna, "UVProjectModifierData");
  RNA_def_struct_ui_icon(srna, ICON_MOD_UVPROJECT);

  RNA_define_lib_overridable(true);

  prop = RNA_def_property(srna, "uv_layer", PROP_STRING, PROP_NONE);
  RNA_def_property_string_sdna(prop, nullptr, "uvlayer_name");
  RNA_def_property_ui_text(prop, "UV Map", "UV map name");
  RNA_def_property_string_funcs(prop, nullptr, nullptr, "rna_UVProjectModifier_uvlayer_name_set");
  RNA_def_property_update(prop, 0, "rna_Modifier_update");

  prop = RNA_def_property(srna, "projector_count", PROP_INT, PROP_NONE);
  RNA_def_property_int_sdna(prop, nullptr, "projectors_num");
  RNA_def_property_ui_text(prop, "Number of Projectors", "Number of projectors to use");
  RNA_def_property_int_funcs(prop, nullptr, "rna_UVProjectModifier_num_projectors_set", nullptr);
  RNA_def_property_range(prop, 1, MOD_UVPROJECT_MAXPROJECTORS);
  RNA_def_property_update(prop, 0, "rna_Modifier_update");

  prop = RNA_def_property(srna, "projectors", PROP_COLLECTION, PROP_NONE);
  RNA_def_property_struct_type(prop, "UVProjector");
  RNA_def_property_collection_funcs(prop,
                                    "rna_UVProject_projectors_begin",
                                    "rna_iterator_array_next",
                                    "rna_iterator_array_end",
                                    "rna_iterator_array_get",
                                    nullptr,
                                    nullptr,
                                    nullptr,
                                    nullptr);
  RNA_def_property_ui_text(prop, "Projectors", "");

  prop = RNA_def_property(srna, "aspect_x", PROP_FLOAT, PROP_NONE);
  RNA_def_property_float_sdna(prop, nullptr, "aspectx");
  RNA_def_property_flag(prop, PROP_PROPORTIONAL);
  RNA_def_property_range(prop, 1, FLT_MAX);
  RNA_def_property_ui_range(prop, 1, 1000, 1, 3);
  RNA_def_property_ui_text(
      prop, "Aspect X", "Horizontal aspect ratio (only used for camera projectors)");
  RNA_def_property_update(prop, 0, "rna_Modifier_update");

  prop = RNA_def_property(srna, "aspect_y", PROP_FLOAT, PROP_NONE);
  RNA_def_property_float_sdna(prop, nullptr, "aspecty");
  RNA_def_property_flag(prop, PROP_PROPORTIONAL);
  RNA_def_property_range(prop, 1, FLT_MAX);
  RNA_def_property_ui_range(prop, 1, 1000, 1, 3);
  RNA_def_property_ui_text(
      prop, "Aspect Y", "Vertical aspect ratio (only used for camera projectors)");
  RNA_def_property_update(prop, 0, "rna_Modifier_update");

  prop = RNA_def_property(srna, "scale_x", PROP_FLOAT, PROP_NONE);
  RNA_def_property_float_sdna(prop, nullptr, "scalex");
  RNA_def_property_flag(prop, PROP_PROPORTIONAL);
  RNA_def_property_range(prop, 0, FLT_MAX);
  RNA_def_property_ui_range(prop, 0, 1000, 1, 3);
  RNA_def_property_ui_text(prop, "Scale X", "Horizontal scale (only used for camera projectors)");
  RNA_def_property_update(prop, 0, "rna_Modifier_update");

  prop = RNA_def_property(srna, "scale_y", PROP_FLOAT, PROP_NONE);
  RNA_def_property_float_sdna(prop, nullptr, "scaley");
  RNA_def_property_flag(prop, PROP_PROPORTIONAL);
  RNA_def_property_range(prop, 0, FLT_MAX);
  RNA_def_property_ui_range(prop, 0, 1000, 1, 3);
  RNA_def_property_ui_text(prop, "Scale Y", "Vertical scale (only used for camera projectors)");
  RNA_def_property_update(prop, 0, "rna_Modifier_update");

  srna = RNA_def_struct(brna, "UVProjector", nullptr);
  RNA_def_struct_ui_text(srna, "UVProjector", "UV projector used by the UV project modifier");

  prop = RNA_def_property(srna, "object", PROP_POINTER, PROP_NONE);
  RNA_def_property_struct_type(prop, "Object");
  RNA_def_property_pointer_funcs(
      prop, "rna_UVProjector_object_get", "rna_UVProjector_object_set", nullptr, nullptr);
  RNA_def_property_flag(prop, PROP_EDITABLE | PROP_ID_SELF_CHECK);
  RNA_def_property_ui_text(prop, "Object", "Object to use as projector transform");
  RNA_def_property_update(prop, 0, "rna_Modifier_dependency_update");

  RNA_define_lib_overridable(false);
}

static void rna_def_modifier_smooth(BlenderRNA *brna)
{
  StructRNA *srna;
  PropertyRNA *prop;

  srna = RNA_def_struct(brna, "SmoothModifier", "Modifier");
  RNA_def_struct_ui_text(srna, "Smooth Modifier", "Smoothing effect modifier");
  RNA_def_struct_sdna(srna, "SmoothModifierData");
  RNA_def_struct_ui_icon(srna, ICON_MOD_SMOOTH);

  RNA_define_lib_overridable(true);

  prop = RNA_def_property(srna, "use_x", PROP_BOOLEAN, PROP_NONE);
  RNA_def_property_boolean_sdna(prop, nullptr, "flag", MOD_SMOOTH_X);
  RNA_def_property_ui_text(prop, "X", "Smooth object along X axis");
  RNA_def_property_update(prop, 0, "rna_Modifier_update");

  prop = RNA_def_property(srna, "use_y", PROP_BOOLEAN, PROP_NONE);
  RNA_def_property_boolean_sdna(prop, nullptr, "flag", MOD_SMOOTH_Y);
  RNA_def_property_ui_text(prop, "Y", "Smooth object along Y axis");
  RNA_def_property_update(prop, 0, "rna_Modifier_update");

  prop = RNA_def_property(srna, "use_z", PROP_BOOLEAN, PROP_NONE);
  RNA_def_property_boolean_sdna(prop, nullptr, "flag", MOD_SMOOTH_Z);
  RNA_def_property_ui_text(prop, "Z", "Smooth object along Z axis");
  RNA_def_property_update(prop, 0, "rna_Modifier_update");

  prop = RNA_def_property(srna, "factor", PROP_FLOAT, PROP_FACTOR);
  RNA_def_property_float_sdna(prop, nullptr, "fac");
  RNA_def_property_range(prop, -FLT_MAX, FLT_MAX);
  RNA_def_property_ui_range(prop, -10, 10, 1, 3);
  RNA_def_property_ui_text(prop, "Factor", "Strength of modifier effect");
  RNA_def_property_update(prop, 0, "rna_Modifier_update");

  prop = RNA_def_property(srna, "iterations", PROP_INT, PROP_NONE);
  RNA_def_property_int_sdna(prop, nullptr, "repeat");
  RNA_def_property_ui_range(prop, 0, 30, 1, -1);
  RNA_def_property_ui_text(prop, "Repeat", "");
  RNA_def_property_update(prop, 0, "rna_Modifier_update");

  prop = RNA_def_property(srna, "vertex_group", PROP_STRING, PROP_NONE);
  RNA_def_property_string_sdna(prop, nullptr, "defgrp_name");
  RNA_def_property_ui_text(
      prop,
      "Vertex Group",
      "Name of Vertex Group which determines influence of modifier per point");
  RNA_def_property_string_funcs(prop, nullptr, nullptr, "rna_SmoothModifier_defgrp_name_set");
  RNA_def_property_update(prop, 0, "rna_Modifier_update");

  prop = RNA_def_property(srna, "invert_vertex_group", PROP_BOOLEAN, PROP_NONE);
  RNA_def_property_boolean_sdna(prop, nullptr, "flag", MOD_SMOOTH_INVERT_VGROUP);
  RNA_def_property_ui_text(prop, "Invert", "Invert vertex group influence");
  RNA_def_property_update(prop, 0, "rna_Modifier_update");

  RNA_define_lib_overridable(false);
}

static void rna_def_modifier_correctivesmooth(BlenderRNA *brna)
{
  StructRNA *srna;
  PropertyRNA *prop;

  static const EnumPropertyItem modifier_smooth_type_items[] = {
      {MOD_CORRECTIVESMOOTH_SMOOTH_SIMPLE,
       "SIMPLE",
       0,
       "Simple",
       "Use the average of adjacent edge-vertices"},
      {MOD_CORRECTIVESMOOTH_SMOOTH_LENGTH_WEIGHT,
       "LENGTH_WEIGHTED",
       0,
       "Length Weight",
       "Use the average of adjacent edge-vertices weighted by their length"},
      {0, nullptr, 0, nullptr, nullptr},
  };

  static const EnumPropertyItem modifier_rest_source_items[] = {
      {MOD_CORRECTIVESMOOTH_RESTSOURCE_ORCO,
       "ORCO",
       0,
       "Original Coords",
       "Use base mesh vertex coordinates as the rest position"},
      {MOD_CORRECTIVESMOOTH_RESTSOURCE_BIND,
       "BIND",
       0,
       "Bind Coords",
       "Use bind vertex coordinates for rest position"},
      {0, nullptr, 0, nullptr, nullptr},
  };

  srna = RNA_def_struct(brna, "CorrectiveSmoothModifier", "Modifier");
  RNA_def_struct_ui_text(
      srna, "Corrective Smooth Modifier", "Correct distortion caused by deformation");
  RNA_def_struct_sdna(srna, "CorrectiveSmoothModifierData");
  RNA_def_struct_ui_icon(srna, ICON_MOD_SMOOTH);

  RNA_define_lib_overridable(true);

  prop = RNA_def_property(srna, "factor", PROP_FLOAT, PROP_FACTOR);
  RNA_def_property_float_sdna(prop, nullptr, "lambda");
  RNA_def_property_range(prop, -FLT_MAX, FLT_MAX);
  RNA_def_property_ui_range(prop, 0.0, 1.0, 5, 3);
  RNA_def_property_ui_text(prop, "Lambda Factor", "Smooth effect factor");
  RNA_def_property_update(prop, 0, "rna_CorrectiveSmoothModifier_update");

  prop = RNA_def_property(srna, "iterations", PROP_INT, PROP_NONE);
  RNA_def_property_int_sdna(prop, nullptr, "repeat");
  RNA_def_property_ui_range(prop, 0, 200, 1, -1);
  RNA_def_property_ui_text(prop, "Repeat", "");
  RNA_def_property_update(prop, 0, "rna_CorrectiveSmoothModifier_update");

  prop = RNA_def_property(srna, "scale", PROP_FLOAT, PROP_FACTOR);
  RNA_def_property_float_sdna(prop, nullptr, "scale");
  RNA_def_property_range(prop, -FLT_MAX, FLT_MAX);
  RNA_def_property_ui_range(prop, 0.0, 10.0, 5, 3);
  RNA_def_property_ui_text(prop, "Scale", "Compensate for scale applied by other modifiers");
  RNA_def_property_update(prop, 0, "rna_CorrectiveSmoothModifier_update");

  prop = RNA_def_property(srna, "rest_source", PROP_ENUM, PROP_NONE);
  RNA_def_property_enum_sdna(prop, nullptr, "rest_source");
  RNA_def_property_enum_items(prop, modifier_rest_source_items);
  RNA_def_property_ui_text(prop, "Rest Source", "Select the source of rest positions");
  RNA_def_property_update(prop, 0, "rna_CorrectiveSmoothModifier_rest_source_update");

  prop = RNA_def_property(srna, "smooth_type", PROP_ENUM, PROP_NONE);
  RNA_def_property_enum_sdna(prop, nullptr, "smooth_type");
  RNA_def_property_enum_items(prop, modifier_smooth_type_items);
  RNA_def_property_ui_text(prop, "Smooth Type", "Method used for smoothing");
  RNA_def_property_update(prop, 0, "rna_CorrectiveSmoothModifier_update");

  prop = RNA_def_property(srna, "invert_vertex_group", PROP_BOOLEAN, PROP_NONE);
  RNA_def_property_boolean_sdna(prop, nullptr, "flag", MOD_CORRECTIVESMOOTH_INVERT_VGROUP);
  RNA_def_property_ui_text(prop, "Invert", "Invert vertex group influence");
  RNA_def_property_update(prop, 0, "rna_CorrectiveSmoothModifier_update");

  prop = RNA_def_property(srna, "vertex_group", PROP_STRING, PROP_NONE);
  RNA_def_property_string_sdna(prop, nullptr, "defgrp_name");
  RNA_def_property_ui_text(
      prop,
      "Vertex Group",
      "Name of Vertex Group which determines influence of modifier per point");
  RNA_def_property_string_funcs(
      prop, nullptr, nullptr, "rna_CorrectiveSmoothModifier_defgrp_name_set");
  RNA_def_property_update(prop, 0, "rna_CorrectiveSmoothModifier_update");

  prop = RNA_def_property(srna, "is_bind", PROP_BOOLEAN, PROP_NONE);
  RNA_def_property_ui_text(prop, "Bind current shape", "");
  RNA_def_property_boolean_funcs(prop, "rna_CorrectiveSmoothModifier_is_bind_get", nullptr);
  RNA_def_property_clear_flag(prop, PROP_EDITABLE);
  RNA_def_property_update(prop, 0, "rna_Modifier_update");

  prop = RNA_def_property(srna, "use_only_smooth", PROP_BOOLEAN, PROP_NONE);
  RNA_def_property_boolean_sdna(prop, nullptr, "flag", MOD_CORRECTIVESMOOTH_ONLY_SMOOTH);
  RNA_def_property_ui_text(
      prop, "Only Smooth", "Apply smoothing without reconstructing the surface");
  RNA_def_property_update(prop, 0, "rna_Modifier_update");

  prop = RNA_def_property(srna, "use_pin_boundary", PROP_BOOLEAN, PROP_NONE);
  RNA_def_property_boolean_sdna(prop, nullptr, "flag", MOD_CORRECTIVESMOOTH_PIN_BOUNDARY);
  RNA_def_property_ui_text(
      prop, "Pin Boundaries", "Excludes boundary vertices from being smoothed");
  RNA_def_property_update(prop, 0, "rna_CorrectiveSmoothModifier_update");

  RNA_define_lib_overridable(false);
}

static void rna_def_modifier_laplaciansmooth(BlenderRNA *brna)
{
  StructRNA *srna;
  PropertyRNA *prop;

  srna = RNA_def_struct(brna, "LaplacianSmoothModifier", "Modifier");
  RNA_def_struct_ui_text(srna, "Laplacian Smooth Modifier", "Smoothing effect modifier");
  RNA_def_struct_sdna(srna, "LaplacianSmoothModifierData");
  RNA_def_struct_ui_icon(srna, ICON_MOD_SMOOTH);

  RNA_define_lib_overridable(true);

  prop = RNA_def_property(srna, "use_x", PROP_BOOLEAN, PROP_NONE);
  RNA_def_property_boolean_sdna(prop, nullptr, "flag", MOD_LAPLACIANSMOOTH_X);
  RNA_def_property_ui_text(prop, "X", "Smooth object along X axis");
  RNA_def_property_update(prop, 0, "rna_Modifier_update");

  prop = RNA_def_property(srna, "use_y", PROP_BOOLEAN, PROP_NONE);
  RNA_def_property_boolean_sdna(prop, nullptr, "flag", MOD_LAPLACIANSMOOTH_Y);
  RNA_def_property_ui_text(prop, "Y", "Smooth object along Y axis");
  RNA_def_property_update(prop, 0, "rna_Modifier_update");

  prop = RNA_def_property(srna, "use_z", PROP_BOOLEAN, PROP_NONE);
  RNA_def_property_boolean_sdna(prop, nullptr, "flag", MOD_LAPLACIANSMOOTH_Z);
  RNA_def_property_ui_text(prop, "Z", "Smooth object along Z axis");
  RNA_def_property_update(prop, 0, "rna_Modifier_update");

  prop = RNA_def_property(srna, "use_volume_preserve", PROP_BOOLEAN, PROP_NONE);
  RNA_def_property_boolean_sdna(prop, nullptr, "flag", MOD_LAPLACIANSMOOTH_PRESERVE_VOLUME);
  RNA_def_property_ui_text(prop, "Preserve Volume", "Apply volume preservation after smooth");
  RNA_def_property_update(prop, 0, "rna_Modifier_update");

  prop = RNA_def_property(srna, "use_normalized", PROP_BOOLEAN, PROP_NONE);
  RNA_def_property_boolean_sdna(prop, nullptr, "flag", MOD_LAPLACIANSMOOTH_NORMALIZED);
  RNA_def_property_ui_text(prop, "Normalized", "Improve and stabilize the enhanced shape");
  RNA_def_property_update(prop, 0, "rna_Modifier_update");

  prop = RNA_def_property(srna, "lambda_factor", PROP_FLOAT, PROP_NONE);
  RNA_def_property_float_sdna(prop, nullptr, "lambda");
  RNA_def_property_range(prop, -FLT_MAX, FLT_MAX);
  RNA_def_property_ui_range(prop, -1000.0, 1000.0, 5, 3);
  RNA_def_property_ui_text(prop, "Lambda Factor", "Smooth effect factor");
  RNA_def_property_update(prop, 0, "rna_Modifier_update");

  prop = RNA_def_property(srna, "lambda_border", PROP_FLOAT, PROP_NONE);
  RNA_def_property_float_sdna(prop, nullptr, "lambda_border");
  RNA_def_property_range(prop, -FLT_MAX, FLT_MAX);
  RNA_def_property_ui_range(prop, -1000.0, 1000.0, 5, 3);
  RNA_def_property_ui_text(prop, "Lambda Border", "Lambda factor in border");
  RNA_def_property_update(prop, 0, "rna_Modifier_update");

  prop = RNA_def_property(srna, "iterations", PROP_INT, PROP_NONE);
  RNA_def_property_int_sdna(prop, nullptr, "repeat");
  RNA_def_property_ui_range(prop, 0, 200, 1, -1);
  RNA_def_property_ui_text(prop, "Repeat", "");
  RNA_def_property_update(prop, 0, "rna_Modifier_update");

  prop = RNA_def_property(srna, "vertex_group", PROP_STRING, PROP_NONE);
  RNA_def_property_string_sdna(prop, nullptr, "defgrp_name");
  RNA_def_property_ui_text(
      prop,
      "Vertex Group",
      "Name of Vertex Group which determines influence of modifier per point");
  RNA_def_property_string_funcs(
      prop, nullptr, nullptr, "rna_LaplacianSmoothModifier_defgrp_name_set");
  RNA_def_property_update(prop, 0, "rna_Modifier_update");

  prop = RNA_def_property(srna, "invert_vertex_group", PROP_BOOLEAN, PROP_NONE);
  RNA_def_property_boolean_sdna(prop, nullptr, "flag", MOD_LAPLACIANSMOOTH_INVERT_VGROUP);
  RNA_def_property_ui_text(prop, "Invert", "Invert vertex group influence");
  RNA_def_property_update(prop, 0, "rna_Modifier_update");

  RNA_define_lib_overridable(false);
}

static void rna_def_modifier_cast(BlenderRNA *brna)
{
  StructRNA *srna;
  PropertyRNA *prop;

  static const EnumPropertyItem prop_cast_type_items[] = {
      {MOD_CAST_TYPE_SPHERE, "SPHERE", 0, "Sphere", ""},
      {MOD_CAST_TYPE_CYLINDER, "CYLINDER", 0, "Cylinder", ""},
      {MOD_CAST_TYPE_CUBOID, "CUBOID", 0, "Cuboid", ""},
      {0, nullptr, 0, nullptr, nullptr},
  };

  srna = RNA_def_struct(brna, "CastModifier", "Modifier");
  RNA_def_struct_ui_text(srna, "Cast Modifier", "Modifier to cast to other shapes");
  RNA_def_struct_sdna(srna, "CastModifierData");
  RNA_def_struct_ui_icon(srna, ICON_MOD_CAST);

  RNA_define_lib_overridable(true);

  prop = RNA_def_property(srna, "cast_type", PROP_ENUM, PROP_NONE);
  RNA_def_property_enum_sdna(prop, nullptr, "type");
  RNA_def_property_enum_items(prop, prop_cast_type_items);
  RNA_def_property_ui_text(prop, "Shape", "Target object shape");
  RNA_def_property_update(prop, 0, "rna_Modifier_update");

  prop = RNA_def_property(srna, "object", PROP_POINTER, PROP_NONE);
  RNA_def_property_ui_text(
      prop,
      "Object",
      "Control object: if available, its location determines the center of the effect");
  RNA_def_property_pointer_funcs(prop, nullptr, "rna_CastModifier_object_set", nullptr, nullptr);
  RNA_def_property_flag(prop, PROP_EDITABLE | PROP_ID_SELF_CHECK);
  RNA_def_property_update(prop, 0, "rna_Modifier_dependency_update");

  prop = RNA_def_property(srna, "invert_vertex_group", PROP_BOOLEAN, PROP_NONE);
  RNA_def_property_boolean_sdna(prop, nullptr, "flag", MOD_CAST_INVERT_VGROUP);
  RNA_def_property_ui_text(prop, "Invert", "Invert vertex group influence");
  RNA_def_property_update(prop, 0, "rna_Modifier_update");

  prop = RNA_def_property(srna, "use_x", PROP_BOOLEAN, PROP_NONE);
  RNA_def_property_boolean_sdna(prop, nullptr, "flag", MOD_CAST_X);
  RNA_def_property_ui_text(prop, "X", "");
  RNA_def_property_update(prop, 0, "rna_Modifier_update");

  prop = RNA_def_property(srna, "use_y", PROP_BOOLEAN, PROP_NONE);
  RNA_def_property_boolean_sdna(prop, nullptr, "flag", MOD_CAST_Y);
  RNA_def_property_ui_text(prop, "Y", "");
  RNA_def_property_update(prop, 0, "rna_Modifier_update");

  prop = RNA_def_property(srna, "use_z", PROP_BOOLEAN, PROP_NONE);
  RNA_def_property_boolean_sdna(prop, nullptr, "flag", MOD_CAST_Z);
  RNA_def_property_ui_text(prop, "Z", "");
  RNA_def_property_update(prop, 0, "rna_Modifier_update");

  prop = RNA_def_property(srna, "use_radius_as_size", PROP_BOOLEAN, PROP_NONE);
  RNA_def_property_boolean_sdna(prop, nullptr, "flag", MOD_CAST_SIZE_FROM_RADIUS);
  RNA_def_property_ui_text(
      prop, "Size from Radius", "Use radius as size of projection shape (0 = auto)");
  RNA_def_property_update(prop, 0, "rna_Modifier_update");

  prop = RNA_def_property(srna, "use_transform", PROP_BOOLEAN, PROP_NONE);
  RNA_def_property_boolean_sdna(prop, nullptr, "flag", MOD_CAST_USE_OB_TRANSFORM);
  RNA_def_property_ui_text(
      prop, "Use Transform", "Use object transform to control projection shape");
  RNA_def_property_update(prop, 0, "rna_Modifier_update");

  prop = RNA_def_property(srna, "factor", PROP_FLOAT, PROP_FACTOR);
  RNA_def_property_float_sdna(prop, nullptr, "fac");
  RNA_def_property_range(prop, -FLT_MAX, FLT_MAX);
  RNA_def_property_ui_range(prop, -10, 10, 5, 2);
  RNA_def_property_ui_text(prop, "Factor", "");
  RNA_def_property_update(prop, 0, "rna_Modifier_update");

  prop = RNA_def_property(srna, "radius", PROP_FLOAT, PROP_DISTANCE);
  RNA_def_property_range(prop, 0, FLT_MAX);
  RNA_def_property_ui_range(prop, 0, 100, 5, 2);
  RNA_def_property_ui_text(
      prop,
      "Radius",
      "Only deform vertices within this distance from the center of the effect "
      "(leave as 0 for infinite.)");
  RNA_def_property_update(prop, 0, "rna_Modifier_update");

  prop = RNA_def_property(srna, "size", PROP_FLOAT, PROP_NONE);
  RNA_def_property_range(prop, 0, FLT_MAX);
  RNA_def_property_ui_range(prop, 0, 100, 5, 2);
  RNA_def_property_ui_text(prop, "Size", "Size of projection shape (leave as 0 for auto)");
  RNA_def_property_update(prop, 0, "rna_Modifier_update");

  prop = RNA_def_property(srna, "vertex_group", PROP_STRING, PROP_NONE);
  RNA_def_property_string_sdna(prop, nullptr, "defgrp_name");
  RNA_def_property_ui_text(prop, "Vertex Group", "Vertex group name");
  RNA_def_property_string_funcs(prop, nullptr, nullptr, "rna_CastModifier_defgrp_name_set");
  RNA_def_property_update(prop, 0, "rna_Modifier_update");

  RNA_define_lib_overridable(false);
}

static void rna_def_modifier_meshdeform(BlenderRNA *brna)
{
  StructRNA *srna;
  PropertyRNA *prop;
#  if 0
  static const EnumPropertyItem prop_mode_items[] = {
      {0, "VOLUME", 0, "Volume", "Bind to volume inside cage mesh"},
      {1, "SURFACE", 0, "Surface", "Bind to surface of cage mesh"},
      {0, nullptr, 0, nullptr, nullptr},
  };
#  endif

  srna = RNA_def_struct(brna, "MeshDeformModifier", "Modifier");
  RNA_def_struct_ui_text(
      srna, "MeshDeform Modifier", "Mesh deformation modifier to deform with other meshes");
  RNA_def_struct_sdna(srna, "MeshDeformModifierData");
  RNA_def_struct_ui_icon(srna, ICON_MOD_MESHDEFORM);

  RNA_define_lib_overridable(true);

  prop = RNA_def_property(srna, "object", PROP_POINTER, PROP_NONE);
  RNA_def_property_ui_text(prop, "Object", "Mesh object to deform with");
  RNA_def_property_pointer_funcs(
      prop, nullptr, "rna_MeshDeformModifier_object_set", nullptr, "rna_Mesh_object_poll");
  RNA_def_property_flag(prop, PROP_EDITABLE | PROP_ID_SELF_CHECK);
  RNA_def_property_update(prop, 0, "rna_Modifier_dependency_update");

  prop = RNA_def_property(srna, "is_bound", PROP_BOOLEAN, PROP_NONE);
  RNA_def_property_boolean_funcs(prop, "rna_MeshDeformModifier_is_bound_get", nullptr);
  RNA_def_property_ui_text(prop, "Bound", "Whether geometry has been bound to control cage");
  RNA_def_property_clear_flag(prop, PROP_EDITABLE);

  prop = RNA_def_property(srna, "invert_vertex_group", PROP_BOOLEAN, PROP_NONE);
  RNA_def_property_boolean_sdna(prop, nullptr, "flag", MOD_MDEF_INVERT_VGROUP);
  RNA_def_property_ui_text(prop, "Invert", "Invert vertex group influence");
  RNA_def_property_update(prop, 0, "rna_Modifier_update");

  prop = RNA_def_property(srna, "vertex_group", PROP_STRING, PROP_NONE);
  RNA_def_property_string_sdna(prop, nullptr, "defgrp_name");
  RNA_def_property_ui_text(prop, "Vertex Group", "Vertex group name");
  RNA_def_property_string_funcs(prop, nullptr, nullptr, "rna_MeshDeformModifier_defgrp_name_set");
  RNA_def_property_update(prop, 0, "rna_Modifier_update");

  prop = RNA_def_property(srna, "precision", PROP_INT, PROP_NONE);
  RNA_def_property_int_sdna(prop, nullptr, "gridsize");
  RNA_def_property_range(prop, 2, 10);
  RNA_def_property_ui_text(prop, "Precision", "The grid size for binding");
  RNA_def_property_update(prop, 0, "rna_Modifier_update");

  prop = RNA_def_property(srna, "use_dynamic_bind", PROP_BOOLEAN, PROP_NONE);
  RNA_def_property_boolean_sdna(prop, nullptr, "flag", MOD_MDEF_DYNAMIC_BIND);
  RNA_def_property_ui_text(prop,
                           "Dynamic",
                           "Recompute binding dynamically on top of other deformers "
                           "(slower and more memory consuming)");
  RNA_def_property_update(prop, 0, "rna_Modifier_update");

#  if 0
  prop = RNA_def_property(srna, "mode", PROP_ENUM, PROP_NONE);
  RNA_def_property_enum_items(prop, prop_mode_items);
  RNA_def_property_ui_text(prop, "Mode", "Method of binding vertices are bound to cage mesh");
  RNA_def_property_update(prop, 0, "rna_Modifier_update");
#  endif

  RNA_define_lib_overridable(false);
}

static void rna_def_modifier_particlesystem(BlenderRNA *brna)
{
  StructRNA *srna;
  PropertyRNA *prop;

  srna = RNA_def_struct(brna, "ParticleSystemModifier", "Modifier");
  RNA_def_struct_ui_text(srna, "ParticleSystem Modifier", "Particle system simulation modifier");
  RNA_def_struct_sdna(srna, "ParticleSystemModifierData");
  RNA_def_struct_ui_icon(srna, ICON_MOD_PARTICLES);

  RNA_define_lib_overridable(true);

  prop = RNA_def_property(srna, "particle_system", PROP_POINTER, PROP_NONE);
  RNA_def_property_flag(prop, PROP_NEVER_NULL);
  RNA_def_property_pointer_sdna(prop, nullptr, "psys");
  RNA_def_property_ui_text(prop, "Particle System", "Particle System that this modifier controls");

  RNA_define_lib_overridable(false);
}

static void rna_def_modifier_particleinstance(BlenderRNA *brna)
{
  StructRNA *srna;
  PropertyRNA *prop;

  static EnumPropertyItem particleinstance_space[] = {
      {eParticleInstanceSpace_Local,
       "LOCAL",
       0,
       "Local",
       "Use offset from the particle object in the instance object"},
      {eParticleInstanceSpace_World,
       "WORLD",
       0,
       "World",
       "Use world space offset in the instance object"},
      {0, nullptr, 0, nullptr, nullptr},
  };

  srna = RNA_def_struct(brna, "ParticleInstanceModifier", "Modifier");
  RNA_def_struct_ui_text(srna, "ParticleInstance Modifier", "Particle system instancing modifier");
  RNA_def_struct_sdna(srna, "ParticleInstanceModifierData");
  RNA_def_struct_ui_icon(srna, ICON_MOD_PARTICLES);

  RNA_define_lib_overridable(true);

  prop = RNA_def_property(srna, "object", PROP_POINTER, PROP_NONE);
  RNA_def_property_pointer_sdna(prop, nullptr, "ob");
  RNA_def_property_pointer_funcs(prop, nullptr, nullptr, nullptr, "rna_Mesh_object_poll");
  RNA_def_property_ui_text(prop, "Object", "Object that has the particle system");
  RNA_def_property_flag(prop, PROP_EDITABLE | PROP_ID_SELF_CHECK);
  RNA_def_property_update(prop, 0, "rna_Modifier_dependency_update");

  prop = RNA_def_property(srna, "particle_system_index", PROP_INT, PROP_NONE);
  RNA_def_property_int_sdna(prop, nullptr, "psys");
  RNA_def_property_range(prop, 1, SHRT_MAX);
  RNA_def_property_ui_text(prop, "Particle System Number", "");
  RNA_def_property_update(prop, 0, "rna_Modifier_update");

  prop = RNA_def_property(srna, "particle_system", PROP_POINTER, PROP_NONE);
  RNA_def_property_struct_type(prop, "ParticleSystem");
  RNA_def_property_pointer_funcs(prop,
                                 "rna_ParticleInstanceModifier_particle_system_get",
                                 "rna_ParticleInstanceModifier_particle_system_set",
                                 nullptr,
                                 "rna_ParticleInstanceModifier_particle_system_poll");
  RNA_def_property_flag(prop, PROP_EDITABLE);
  RNA_def_property_ui_text(prop, "Particle System", "");
  RNA_def_property_update(prop, 0, "rna_Modifier_update");

  prop = RNA_def_property(srna, "axis", PROP_ENUM, PROP_NONE);
  RNA_def_property_enum_sdna(prop, nullptr, "axis");
  RNA_def_property_enum_items(prop, rna_enum_axis_xyz_items);
  RNA_def_property_ui_text(prop, "Axis", "Pole axis for rotation");
  RNA_def_property_update(prop, 0, "rna_Modifier_update");

  prop = RNA_def_property(srna, "space", PROP_ENUM, PROP_NONE);
  RNA_def_property_enum_sdna(prop, nullptr, "space");
  RNA_def_property_enum_items(prop, particleinstance_space);
  RNA_def_property_ui_text(prop, "Space", "Space to use for copying mesh data");
  RNA_def_property_update(prop, 0, "rna_Modifier_update");

  prop = RNA_def_property(srna, "use_normal", PROP_BOOLEAN, PROP_NONE);
  RNA_def_property_boolean_sdna(prop, nullptr, "flag", eParticleInstanceFlag_Parents);
  RNA_def_property_ui_text(prop, "Regular", "Create instances from normal particles");
  RNA_def_property_update(prop, 0, "rna_Modifier_update");

  prop = RNA_def_property(srna, "use_children", PROP_BOOLEAN, PROP_NONE);
  RNA_def_property_boolean_sdna(prop, nullptr, "flag", eParticleInstanceFlag_Children);
  RNA_def_property_ui_text(prop, "Children", "Create instances from child particles");
  RNA_def_property_translation_context(prop, BLT_I18NCONTEXT_ID_PARTICLESETTINGS);
  RNA_def_property_update(prop, 0, "rna_Modifier_update");

  prop = RNA_def_property(srna, "use_path", PROP_BOOLEAN, PROP_NONE);
  RNA_def_property_boolean_sdna(prop, nullptr, "flag", eParticleInstanceFlag_Path);
  RNA_def_property_ui_text(prop, "Path", "Create instances along particle paths");
  RNA_def_property_update(prop, 0, "rna_Modifier_update");

  prop = RNA_def_property(srna, "show_unborn", PROP_BOOLEAN, PROP_NONE);
  RNA_def_property_boolean_sdna(prop, nullptr, "flag", eParticleInstanceFlag_Unborn);
  RNA_def_property_ui_text(prop, "Unborn", "Show instances when particles are unborn");
  RNA_def_property_update(prop, 0, "rna_Modifier_update");

  prop = RNA_def_property(srna, "show_alive", PROP_BOOLEAN, PROP_NONE);
  RNA_def_property_boolean_sdna(prop, nullptr, "flag", eParticleInstanceFlag_Alive);
  RNA_def_property_ui_text(prop, "Alive", "Show instances when particles are alive");
  RNA_def_property_update(prop, 0, "rna_Modifier_update");

  prop = RNA_def_property(srna, "show_dead", PROP_BOOLEAN, PROP_NONE);
  RNA_def_property_boolean_sdna(prop, nullptr, "flag", eParticleInstanceFlag_Dead);
  RNA_def_property_ui_text(prop, "Dead", "Show instances when particles are dead");
  RNA_def_property_update(prop, 0, "rna_Modifier_update");

  prop = RNA_def_property(srna, "use_preserve_shape", PROP_BOOLEAN, PROP_NONE);
  RNA_def_property_boolean_sdna(prop, nullptr, "flag", eParticleInstanceFlag_KeepShape);
  RNA_def_property_ui_text(prop, "Keep Shape", "Don't stretch the object");
  RNA_def_property_update(prop, 0, "rna_Modifier_update");

  prop = RNA_def_property(srna, "use_size", PROP_BOOLEAN, PROP_NONE);
  RNA_def_property_boolean_sdna(prop, nullptr, "flag", eParticleInstanceFlag_UseSize);
  RNA_def_property_ui_text(prop, "Size", "Use particle size to scale the instances");
  RNA_def_property_update(prop, 0, "rna_Modifier_update");

  prop = RNA_def_property(srna, "position", PROP_FLOAT, PROP_NONE);
  RNA_def_property_float_sdna(prop, nullptr, "position");
  RNA_def_property_range(prop, 0.0, 1.0);
  RNA_def_property_ui_text(prop, "Position", "Position along path");
  RNA_def_property_update(prop, 0, "rna_Modifier_update");

  prop = RNA_def_property(srna, "random_position", PROP_FLOAT, PROP_NONE);
  RNA_def_property_float_sdna(prop, nullptr, "random_position");
  RNA_def_property_range(prop, 0.0, 1.0);
  RNA_def_property_ui_text(prop, "Random Position", "Randomize position along path");
  RNA_def_property_update(prop, 0, "rna_Modifier_update");

  prop = RNA_def_property(srna, "rotation", PROP_FLOAT, PROP_FACTOR);
  RNA_def_property_float_sdna(prop, nullptr, "rotation");
  RNA_def_property_range(prop, 0.0, 1.0);
  RNA_def_property_ui_text(prop, "Rotation", "Rotation around path");
  RNA_def_property_update(prop, 0, "rna_Modifier_update");

  prop = RNA_def_property(srna, "random_rotation", PROP_FLOAT, PROP_FACTOR);
  RNA_def_property_float_sdna(prop, nullptr, "random_rotation");
  RNA_def_property_range(prop, 0.0, 1.0);
  RNA_def_property_ui_text(prop, "Random Rotation", "Randomize rotation around path");
  RNA_def_property_update(prop, 0, "rna_Modifier_update");

  prop = RNA_def_property(srna, "particle_amount", PROP_FLOAT, PROP_FACTOR);
  RNA_def_property_range(prop, 0.0, 1.0);
  RNA_def_property_ui_text(prop, "Particle Amount", "Amount of particles to use for instancing");
  RNA_def_property_update(prop, 0, "rna_Modifier_update");

  prop = RNA_def_property(srna, "particle_offset", PROP_FLOAT, PROP_FACTOR);
  RNA_def_property_range(prop, 0.0, 1.0);
  RNA_def_property_ui_text(prop,
                           "Particle Offset",
                           "Relative offset of particles to use for instancing, to avoid overlap "
                           "of multiple instances");
  RNA_def_property_update(prop, 0, "rna_Modifier_update");

  prop = RNA_def_property(srna, "index_layer_name", PROP_STRING, PROP_NONE);
  RNA_def_property_string_sdna(prop, nullptr, "index_layer_name");
  RNA_def_property_ui_text(prop, "Index Layer Name", "Custom data layer name for the index");
  RNA_def_property_update(prop, 0, "rna_Modifier_update");

  prop = RNA_def_property(srna, "value_layer_name", PROP_STRING, PROP_NONE);
  RNA_def_property_string_sdna(prop, nullptr, "value_layer_name");
  RNA_def_property_ui_text(
      prop, "Value Layer Name", "Custom data layer name for the randomized value");
  RNA_def_property_update(prop, 0, "rna_Modifier_update");

  RNA_define_lib_overridable(false);
}

static void rna_def_modifier_explode(BlenderRNA *brna)
{
  StructRNA *srna;
  PropertyRNA *prop;

  srna = RNA_def_struct(brna, "ExplodeModifier", "Modifier");
  RNA_def_struct_ui_text(
      srna, "Explode Modifier", "Explosion effect modifier based on a particle system");
  RNA_def_struct_sdna(srna, "ExplodeModifierData");
  RNA_def_struct_ui_icon(srna, ICON_MOD_EXPLODE);

  RNA_define_lib_overridable(true);

  prop = RNA_def_property(srna, "vertex_group", PROP_STRING, PROP_NONE);
  RNA_def_property_string_funcs(prop,
                                "rna_ExplodeModifier_vgroup_get",
                                "rna_ExplodeModifier_vgroup_length",
                                "rna_ExplodeModifier_vgroup_set");
  RNA_def_property_ui_text(prop, "Vertex Group", "");

  prop = RNA_def_property(srna, "protect", PROP_FLOAT, PROP_NONE);
  RNA_def_property_range(prop, 0, 1);
  RNA_def_property_ui_text(prop, "Protect", "Clean vertex group edges");
  RNA_def_property_update(prop, 0, "rna_Modifier_update");

  prop = RNA_def_property(srna, "use_edge_cut", PROP_BOOLEAN, PROP_NONE);
  RNA_def_property_boolean_sdna(prop, nullptr, "flag", eExplodeFlag_EdgeCut);
  RNA_def_property_ui_text(prop, "Cut Edges", "Cut face edges for nicer shrapnel");
  RNA_def_property_update(prop, 0, "rna_Modifier_update");

  prop = RNA_def_property(srna, "show_unborn", PROP_BOOLEAN, PROP_NONE);
  RNA_def_property_boolean_sdna(prop, nullptr, "flag", eExplodeFlag_Unborn);
  RNA_def_property_ui_text(prop, "Unborn", "Show mesh when particles are unborn");
  RNA_def_property_update(prop, 0, "rna_Modifier_update");

  prop = RNA_def_property(srna, "show_alive", PROP_BOOLEAN, PROP_NONE);
  RNA_def_property_boolean_sdna(prop, nullptr, "flag", eExplodeFlag_Alive);
  RNA_def_property_ui_text(prop, "Alive", "Show mesh when particles are alive");
  RNA_def_property_update(prop, 0, "rna_Modifier_update");

  prop = RNA_def_property(srna, "show_dead", PROP_BOOLEAN, PROP_NONE);
  RNA_def_property_boolean_sdna(prop, nullptr, "flag", eExplodeFlag_Dead);
  RNA_def_property_ui_text(prop, "Dead", "Show mesh when particles are dead");
  RNA_def_property_update(prop, 0, "rna_Modifier_update");

  prop = RNA_def_property(srna, "use_size", PROP_BOOLEAN, PROP_NONE);
  RNA_def_property_boolean_sdna(prop, nullptr, "flag", eExplodeFlag_PaSize);
  RNA_def_property_ui_text(prop, "Size", "Use particle size for the shrapnel");
  RNA_def_property_update(prop, 0, "rna_Modifier_update");

  prop = RNA_def_property(srna, "particle_uv", PROP_STRING, PROP_NONE);
  RNA_def_property_string_sdna(prop, nullptr, "uvname");
  RNA_def_property_string_maxlength(prop, MAX_CUSTOMDATA_LAYER_NAME_NO_PREFIX);
  RNA_def_property_ui_text(prop, "Particle UV", "UV map to change with particle age");
  RNA_def_property_update(prop, 0, "rna_Modifier_update");

  prop = RNA_def_property(srna, "invert_vertex_group", PROP_BOOLEAN, PROP_NONE);
  RNA_def_property_boolean_sdna(prop, nullptr, "flag", eExplodeFlag_INVERT_VGROUP);
  RNA_def_property_ui_text(prop, "Invert", "Invert vertex group influence");
  RNA_def_property_update(prop, 0, "rna_Modifier_update");

  RNA_define_lib_overridable(false);
}

static void rna_def_modifier_cloth(BlenderRNA *brna)
{
  StructRNA *srna;
  PropertyRNA *prop;

  srna = RNA_def_struct(brna, "ClothModifier", "Modifier");
  RNA_def_struct_ui_text(srna, "Cloth Modifier", "Cloth simulation modifier");
  RNA_def_struct_sdna(srna, "ClothModifierData");
  RNA_def_struct_ui_icon(srna, ICON_MOD_CLOTH);

  RNA_define_lib_overridable(true);

  prop = RNA_def_property(srna, "settings", PROP_POINTER, PROP_NONE);
  RNA_def_property_flag(prop, PROP_NEVER_NULL);
  RNA_def_property_pointer_sdna(prop, nullptr, "sim_parms");
  RNA_def_property_ui_text(prop, "Cloth Settings", "");

  prop = RNA_def_property(srna, "collision_settings", PROP_POINTER, PROP_NONE);
  RNA_def_property_flag(prop, PROP_NEVER_NULL);
  RNA_def_property_pointer_sdna(prop, nullptr, "coll_parms");
  RNA_def_property_ui_text(prop, "Cloth Collision Settings", "");

  prop = RNA_def_property(srna, "solver_result", PROP_POINTER, PROP_NONE);
  RNA_def_property_struct_type(prop, "ClothSolverResult");
  RNA_def_property_pointer_sdna(prop, nullptr, "solver_result");
  RNA_def_property_ui_text(prop, "Solver Result", "");

  prop = RNA_def_property(srna, "point_cache", PROP_POINTER, PROP_NONE);
  RNA_def_property_flag(prop, PROP_NEVER_NULL);
  RNA_def_property_ui_text(prop, "Point Cache", "");

  prop = RNA_def_property(srna, "hair_grid_min", PROP_FLOAT, PROP_NONE);
  RNA_def_property_float_sdna(prop, nullptr, "hair_grid_min");
  RNA_def_property_clear_flag(prop, PROP_EDITABLE);
  RNA_def_property_ui_text(prop, "Hair Grid Minimum", "");

  prop = RNA_def_property(srna, "hair_grid_max", PROP_FLOAT, PROP_NONE);
  RNA_def_property_float_sdna(prop, nullptr, "hair_grid_max");
  RNA_def_property_clear_flag(prop, PROP_EDITABLE);
  RNA_def_property_ui_text(prop, "Hair Grid Maximum", "");

  prop = RNA_def_property(srna, "hair_grid_resolution", PROP_INT, PROP_NONE);
  RNA_def_property_int_sdna(prop, nullptr, "hair_grid_res");
  RNA_def_property_clear_flag(prop, PROP_EDITABLE);
  RNA_def_property_ui_text(prop, "Hair Grid Resolution", "");

  RNA_define_lib_overridable(false);
}

static void rna_def_modifier_fluid(BlenderRNA *brna)
{
  StructRNA *srna;
  PropertyRNA *prop;

  static const EnumPropertyItem prop_fluid_type_items[] = {
      {0, "NONE", 0, "None", ""},
      {MOD_FLUID_TYPE_DOMAIN, "DOMAIN", 0, "Domain", ""},
      {MOD_FLUID_TYPE_FLOW, "FLOW", 0, "Flow", "Inflow/Outflow"},
      {MOD_FLUID_TYPE_EFFEC, "EFFECTOR", 0, "Effector", ""},
      {0, nullptr, 0, nullptr, nullptr},
  };

  srna = RNA_def_struct(brna, "FluidModifier", "Modifier");
  RNA_def_struct_ui_text(srna, "Fluid Modifier", "Fluid simulation modifier");
  RNA_def_struct_sdna(srna, "FluidModifierData");
  RNA_def_struct_ui_icon(srna, ICON_MOD_FLUIDSIM);

  RNA_define_lib_overridable(true);

  prop = RNA_def_property(srna, "domain_settings", PROP_POINTER, PROP_NONE);
  RNA_def_property_pointer_sdna(prop, nullptr, "domain");
  RNA_def_property_ui_text(prop, "Domain Settings", "");

  prop = RNA_def_property(srna, "flow_settings", PROP_POINTER, PROP_NONE);
  RNA_def_property_pointer_sdna(prop, nullptr, "flow");
  RNA_def_property_ui_text(prop, "Flow Settings", "");

  prop = RNA_def_property(srna, "effector_settings", PROP_POINTER, PROP_NONE);
  RNA_def_property_pointer_sdna(prop, nullptr, "effector");
  RNA_def_property_ui_text(prop, "Effector Settings", "");

  prop = RNA_def_property(srna, "fluid_type", PROP_ENUM, PROP_NONE);
  RNA_def_property_enum_sdna(prop, nullptr, "type");
  RNA_def_property_enum_items(prop, prop_fluid_type_items);
  RNA_def_property_ui_text(prop, "Type", "");
  RNA_def_property_clear_flag(prop, PROP_ANIMATABLE);
  RNA_def_property_update(prop, 0, "rna_fluid_set_type");

  RNA_define_lib_overridable(false);
}

static void rna_def_modifier_dynamic_paint(BlenderRNA *brna)
{
  StructRNA *srna;
  PropertyRNA *prop;

  srna = RNA_def_struct(brna, "DynamicPaintModifier", "Modifier");
  RNA_def_struct_ui_text(srna, "Dynamic Paint Modifier", "Dynamic Paint modifier");
  RNA_def_struct_sdna(srna, "DynamicPaintModifierData");
  RNA_def_struct_ui_icon(srna, ICON_MOD_DYNAMICPAINT);

  RNA_define_lib_overridable(true);

  prop = RNA_def_property(srna, "canvas_settings", PROP_POINTER, PROP_NONE);
  RNA_def_property_pointer_sdna(prop, nullptr, "canvas");
  RNA_def_property_ui_text(prop, "Canvas Settings", "");

  prop = RNA_def_property(srna, "brush_settings", PROP_POINTER, PROP_NONE);
  RNA_def_property_pointer_sdna(prop, nullptr, "brush");
  RNA_def_property_ui_text(prop, "Brush Settings", "");

  prop = RNA_def_property(srna, "ui_type", PROP_ENUM, PROP_NONE);
  RNA_def_property_clear_flag(prop, PROP_ANIMATABLE);
  RNA_def_property_enum_sdna(prop, nullptr, "type");
  RNA_def_property_enum_items(prop, rna_enum_prop_dynamicpaint_type_items);
  RNA_def_property_translation_context(prop, BLT_I18NCONTEXT_ID_SIMULATION);
  RNA_def_property_ui_text(prop, "Type", "");

  RNA_define_lib_overridable(false);
}

static void rna_def_modifier_collision(BlenderRNA *brna)
{
  StructRNA *srna;
  PropertyRNA *prop;

  srna = RNA_def_struct(brna, "CollisionModifier", "Modifier");
  RNA_def_struct_ui_text(srna,
                         "Collision Modifier",
                         "Collision modifier defining modifier stack position used for collision");
  RNA_def_struct_sdna(srna, "CollisionModifierData");
  RNA_def_struct_ui_icon(srna, ICON_MOD_PHYSICS);

  RNA_define_lib_overridable(true);

  prop = RNA_def_property(srna, "settings", PROP_POINTER, PROP_NONE);
  RNA_def_property_flag(prop, PROP_NEVER_NULL);
  RNA_def_property_struct_type(prop, "CollisionSettings");
  RNA_def_property_pointer_funcs(
      prop, "rna_CollisionModifier_settings_get", nullptr, nullptr, nullptr);
  RNA_def_property_ui_text(prop, "Settings", "");

  RNA_define_lib_overridable(false);
}

static void rna_def_modifier_bevel(BlenderRNA *brna)
{
  StructRNA *srna;
  PropertyRNA *prop;

  static const EnumPropertyItem prop_limit_method_items[] = {
      {0, "NONE", 0, "None", "Bevel the entire mesh by a constant amount"},
      {MOD_BEVEL_ANGLE,
       "ANGLE",
       0,
       "Angle",
       "Only bevel edges with sharp enough angles between faces"},
      {MOD_BEVEL_WEIGHT,
       "WEIGHT",
       0,
       "Weight",
       "Use bevel weights to determine how much bevel is applied in edge mode"},
      {MOD_BEVEL_VGROUP,
       "VGROUP",
       0,
       "Vertex Group",
       "Use vertex group weights to select whether vertex or edge is beveled"},
      {0, nullptr, 0, nullptr, nullptr},
  };

  static const EnumPropertyItem prop_val_type_items[] = {
      {MOD_BEVEL_AMT_OFFSET, "OFFSET", 0, "Offset", "Amount is offset of new edges from original"},
      {MOD_BEVEL_AMT_WIDTH, "WIDTH", 0, "Width", "Amount is width of new face"},
      {MOD_BEVEL_AMT_DEPTH,
       "DEPTH",
       0,
       "Depth",
       "Amount is perpendicular distance from original edge to bevel face"},
      {MOD_BEVEL_AMT_PERCENT,
       "PERCENT",
       0,
       "Percent",
       "Amount is percent of adjacent edge length"},
      {MOD_BEVEL_AMT_ABSOLUTE,
       "ABSOLUTE",
       0,
       "Absolute",
       "Amount is absolute distance along adjacent edge"},
      {0, nullptr, 0, nullptr, nullptr},
  };

  static const EnumPropertyItem prop_profile_type_items[] = {
      {MOD_BEVEL_PROFILE_SUPERELLIPSE,
       "SUPERELLIPSE",
       0,
       "Superellipse",
       "The profile can be a concave or convex curve"},
      {MOD_BEVEL_PROFILE_CUSTOM,
       "CUSTOM",
       0,
       "Custom",
       "The profile can be any arbitrary path between its endpoints"},
      {0, nullptr, 0, nullptr, nullptr},
  };

  static EnumPropertyItem prop_harden_normals_items[] = {
      {MOD_BEVEL_FACE_STRENGTH_NONE, "FSTR_NONE", 0, "None", "Do not set face strength"},
      {MOD_BEVEL_FACE_STRENGTH_NEW, "FSTR_NEW", 0, "New", "Set face strength on new faces only"},
      {MOD_BEVEL_FACE_STRENGTH_AFFECTED,
       "FSTR_AFFECTED",
       0,
       "Affected",
       "Set face strength on new and affected faces only"},
      {MOD_BEVEL_FACE_STRENGTH_ALL, "FSTR_ALL", 0, "All", "Set face strength on all faces"},
      {0, nullptr, 0, nullptr, nullptr},
  };

  static const EnumPropertyItem prop_miter_outer_items[] = {
      {MOD_BEVEL_MITER_SHARP, "MITER_SHARP", 0, "Sharp", "Outside of miter is sharp"},
      {MOD_BEVEL_MITER_PATCH, "MITER_PATCH", 0, "Patch", "Outside of miter is squared-off patch"},
      {MOD_BEVEL_MITER_ARC, "MITER_ARC", 0, "Arc", "Outside of miter is arc"},
      {0, nullptr, 0, nullptr, nullptr},
  };

  static const EnumPropertyItem prop_miter_inner_items[] = {
      {MOD_BEVEL_MITER_SHARP, "MITER_SHARP", 0, "Sharp", "Inside of miter is sharp"},
      {MOD_BEVEL_MITER_ARC, "MITER_ARC", 0, "Arc", "Inside of miter is arc"},
      {0, nullptr, 0, nullptr, nullptr},
  };

  static EnumPropertyItem prop_vmesh_method_items[] = {
      {MOD_BEVEL_VMESH_ADJ, "ADJ", 0, "Grid Fill", "Default patterned fill"},
      {MOD_BEVEL_VMESH_CUTOFF,
       "CUTOFF",
       0,
       "Cutoff",
       "A cut-off at the end of each profile before the intersection"},
      {0, nullptr, 0, nullptr, nullptr},
  };

  static const EnumPropertyItem prop_affect_items[] = {
      {MOD_BEVEL_AFFECT_VERTICES, "VERTICES", 0, "Vertices", "Affect only vertices"},
      {MOD_BEVEL_AFFECT_EDGES, "EDGES", 0, "Edges", "Affect only edges"},
      {0, nullptr, 0, nullptr, nullptr},
  };

  srna = RNA_def_struct(brna, "BevelModifier", "Modifier");
  RNA_def_struct_ui_text(
      srna, "Bevel Modifier", "Bevel modifier to make edges and vertices more rounded");
  RNA_def_struct_sdna(srna, "BevelModifierData");
  RNA_def_struct_ui_icon(srna, ICON_MOD_BEVEL);

  RNA_define_lib_overridable(true);

  prop = RNA_def_property(srna, "width", PROP_FLOAT, PROP_DISTANCE);
  RNA_def_property_float_sdna(prop, nullptr, "value");
  RNA_def_property_range(prop, 0, FLT_MAX);
  RNA_def_property_ui_range(prop, 0.0f, 100.0f, 0.1, 4);
  RNA_def_property_ui_text(prop, "Width", "Bevel amount");
  RNA_def_property_update(prop, 0, "rna_Modifier_update");

  prop = RNA_def_property(srna, "width_pct", PROP_FLOAT, PROP_PERCENTAGE);
  RNA_def_property_float_sdna(prop, nullptr, "value");
  RNA_def_property_range(prop, 0, FLT_MAX);
  RNA_def_property_ui_range(prop, 0.0f, 100.0f, 5.0, 2);
  RNA_def_property_ui_text(prop, "Width Percent", "Bevel amount for percentage method");
  RNA_def_property_update(prop, 0, "rna_Modifier_update");

  prop = RNA_def_property(srna, "segments", PROP_INT, PROP_NONE);
  RNA_def_property_int_sdna(prop, nullptr, "res");
  RNA_def_property_range(prop, 1, 1000);
  RNA_def_property_ui_range(prop, 1, 100, 1, -1);
  RNA_def_property_ui_text(prop, "Segments", "Number of segments for round edges/verts");
  RNA_def_property_update(prop, 0, "rna_BevelModifier_update_segments");

  prop = RNA_def_property(srna, "affect", PROP_ENUM, PROP_NONE); /* as an enum */
  RNA_def_property_enum_sdna(prop, nullptr, "affect_type");
  RNA_def_property_enum_items(prop, prop_affect_items);
  RNA_def_property_ui_text(prop, "Affect", "Affect edges or vertices");
  RNA_def_property_update(prop, 0, "rna_Modifier_update");

  prop = RNA_def_property(srna, "limit_method", PROP_ENUM, PROP_NONE);
  RNA_def_property_enum_sdna(prop, nullptr, "lim_flags");
  RNA_def_property_enum_items(prop, prop_limit_method_items);
  RNA_def_property_ui_text(prop, "Limit Method", "");
  RNA_def_property_update(prop, 0, "rna_Modifier_update");

  prop = RNA_def_property(srna, "angle_limit", PROP_FLOAT, PROP_ANGLE);
  RNA_def_property_float_sdna(prop, nullptr, "bevel_angle");
  RNA_def_property_range(prop, 0.0f, DEG2RADF(180.0f));
  RNA_def_property_ui_range(prop, 0.0f, DEG2RADF(180.0f), 10, 2);
  RNA_def_property_ui_text(prop, "Angle", "Angle above which to bevel edges");
  RNA_def_property_update(prop, 0, "rna_Modifier_update");

  prop = RNA_def_property(srna, "vertex_group", PROP_STRING, PROP_NONE);
  RNA_def_property_string_sdna(prop, nullptr, "defgrp_name");
  RNA_def_property_ui_text(prop, "Vertex Group", "Vertex group name");
  RNA_def_property_string_funcs(prop, nullptr, nullptr, "rna_BevelModifier_defgrp_name_set");
  RNA_def_property_update(prop, 0, "rna_Modifier_update");

  prop = RNA_def_property(srna, "invert_vertex_group", PROP_BOOLEAN, PROP_NONE);
  RNA_def_property_boolean_sdna(prop, nullptr, "flags", MOD_BEVEL_INVERT_VGROUP);
  RNA_def_property_ui_text(prop, "Invert", "Invert vertex group influence");
  RNA_def_property_update(prop, 0, "rna_Modifier_update");

  prop = RNA_def_property(srna, "use_clamp_overlap", PROP_BOOLEAN, PROP_NONE);
  RNA_def_property_boolean_negative_sdna(prop, nullptr, "flags", MOD_BEVEL_OVERLAP_OK);
  RNA_def_property_ui_text(prop, "Clamp Overlap", "Clamp the width to avoid overlap");
  RNA_def_property_update(prop, 0, "rna_Modifier_update");

  prop = RNA_def_property(srna, "offset_type", PROP_ENUM, PROP_NONE);
  RNA_def_property_enum_sdna(prop, nullptr, "val_flags");
  RNA_def_property_enum_items(prop, prop_val_type_items);
  RNA_def_property_ui_text(prop, "Width Type", "What distance Width measures");
  RNA_def_property_update(prop, 0, "rna_Modifier_update");

  prop = RNA_def_property(srna, "profile_type", PROP_ENUM, PROP_NONE);
  RNA_def_property_enum_sdna(prop, nullptr, "profile_type");
  RNA_def_property_enum_items(prop, prop_profile_type_items);
  RNA_def_property_ui_text(
      prop, "Profile Type", "The type of shape used to rebuild a beveled section");
  RNA_def_property_update(prop, 0, "rna_Modifier_update");

  prop = RNA_def_property(srna, "profile", PROP_FLOAT, PROP_FACTOR);
  RNA_def_property_range(prop, 0.0f, 1.0f);
  RNA_def_property_ui_range(prop, 0.0f, 1.0f, 0.05, 2);
  RNA_def_property_ui_text(prop, "Profile", "The profile shape (0.5 = round)");
  RNA_def_property_update(prop, 0, "rna_Modifier_update");

  prop = RNA_def_property(srna, "material", PROP_INT, PROP_NONE);
  RNA_def_property_int_sdna(prop, nullptr, "mat");
  RNA_def_property_range(prop, -1, SHRT_MAX);
  RNA_def_property_ui_text(
      prop, "Material Index", "Material index of generated faces, -1 for automatic");
  RNA_def_property_update(prop, 0, "rna_Modifier_update");

  prop = RNA_def_property(srna, "loop_slide", PROP_BOOLEAN, PROP_NONE);
  RNA_def_property_boolean_negative_sdna(prop, nullptr, "flags", MOD_BEVEL_EVEN_WIDTHS);
  RNA_def_property_ui_text(prop, "Loop Slide", "Prefer sliding along edges to having even widths");
  RNA_def_property_update(prop, 0, "rna_Modifier_update");

  prop = RNA_def_property(srna, "mark_seam", PROP_BOOLEAN, PROP_NONE);
  RNA_def_property_boolean_sdna(prop, nullptr, "edge_flags", MOD_BEVEL_MARK_SEAM);
  RNA_def_property_ui_text(prop, "Mark Seams", "Mark Seams along beveled edges");
  RNA_def_property_update(prop, 0, "rna_Modifier_update");

  prop = RNA_def_property(srna, "mark_sharp", PROP_BOOLEAN, PROP_NONE);
  RNA_def_property_boolean_sdna(prop, nullptr, "edge_flags", MOD_BEVEL_MARK_SHARP);
  RNA_def_property_ui_text(prop, "Mark Sharp", "Mark beveled edges as sharp");
  RNA_def_property_update(prop, 0, "rna_Modifier_update");

  prop = RNA_def_property(srna, "harden_normals", PROP_BOOLEAN, PROP_NONE);
  RNA_def_property_boolean_sdna(prop, nullptr, "flags", MOD_BEVEL_HARDEN_NORMALS);
  RNA_def_property_ui_text(prop, "Harden Normals", "Match normals of new faces to adjacent faces");
  RNA_def_property_update(prop, 0, "rna_Modifier_update");

  prop = RNA_def_property(srna, "face_strength_mode", PROP_ENUM, PROP_NONE);
  RNA_def_property_enum_sdna(prop, nullptr, "face_str_mode");
  RNA_def_property_enum_items(prop, prop_harden_normals_items);
  RNA_def_property_ui_text(
      prop, "Face Strength", "Whether to set face strength, and which faces to set it on");
  RNA_def_property_update(prop, 0, "rna_Modifier_update");

  prop = RNA_def_property(srna, "miter_outer", PROP_ENUM, PROP_NONE);
  RNA_def_property_enum_sdna(prop, nullptr, "miter_outer");
  RNA_def_property_enum_items(prop, prop_miter_outer_items);
  RNA_def_property_ui_text(prop, "Outer Miter", "Pattern to use for outside of miters");
  RNA_def_property_update(prop, 0, "rna_Modifier_update");

  prop = RNA_def_property(srna, "miter_inner", PROP_ENUM, PROP_NONE);
  RNA_def_property_enum_sdna(prop, nullptr, "miter_inner");
  RNA_def_property_enum_items(prop, prop_miter_inner_items);
  RNA_def_property_ui_text(prop, "Inner Miter", "Pattern to use for inside of miters");
  RNA_def_property_update(prop, 0, "rna_Modifier_update");

  prop = RNA_def_property(srna, "spread", PROP_FLOAT, PROP_DISTANCE);
  RNA_def_property_float_sdna(prop, nullptr, "spread");
  RNA_def_property_range(prop, 0, FLT_MAX);
  RNA_def_property_ui_range(prop, 0.0f, 100.0f, 0.1, 4);
  RNA_def_property_ui_text(prop, "Spread", "Spread distance for inner miter arcs");
  RNA_def_property_update(prop, 0, "rna_Modifier_update");

  prop = RNA_def_property(srna, "custom_profile", PROP_POINTER, PROP_NONE);
  RNA_def_property_struct_type(prop, "CurveProfile");
  RNA_def_property_pointer_sdna(prop, nullptr, "custom_profile");
  RNA_def_property_ui_text(prop, "Custom Profile Path", "The path for the custom profile");
  RNA_def_property_update(prop, 0, "rna_Modifier_update");

  prop = RNA_def_property(srna, "vmesh_method", PROP_ENUM, PROP_NONE);
  RNA_def_property_enum_sdna(prop, nullptr, "vmesh_method");
  RNA_def_property_enum_items(prop, prop_vmesh_method_items);
  RNA_def_property_ui_text(
      prop, "Vertex Mesh Method", "The method to use to create the mesh at intersections");
  RNA_def_property_update(prop, 0, "rna_Modifier_update");

  RNA_define_lib_overridable(false);
}

static void rna_def_modifier_shrinkwrap(BlenderRNA *brna)
{
  StructRNA *srna;
  PropertyRNA *prop;

  srna = RNA_def_struct(brna, "ShrinkwrapModifier", "Modifier");
  RNA_def_struct_ui_text(srna,
                         "Shrinkwrap Modifier",
                         "Shrink wrapping modifier to shrink wrap and object to a target");
  RNA_def_struct_sdna(srna, "ShrinkwrapModifierData");
  RNA_def_struct_ui_icon(srna, ICON_MOD_SHRINKWRAP);

  RNA_define_lib_overridable(true);

  prop = RNA_def_property(srna, "wrap_method", PROP_ENUM, PROP_NONE);
  RNA_def_property_enum_sdna(prop, nullptr, "shrinkType");
  RNA_def_property_enum_items(prop, rna_enum_shrinkwrap_type_items);
  RNA_def_property_ui_text(prop, "Wrap Method", "");
  RNA_def_property_update(prop, 0, "rna_Modifier_dependency_update");

  prop = RNA_def_property(srna, "wrap_mode", PROP_ENUM, PROP_NONE);
  RNA_def_property_enum_sdna(prop, nullptr, "shrinkMode");
  RNA_def_property_enum_items(prop, rna_enum_modifier_shrinkwrap_mode_items);
  RNA_def_property_ui_text(
      prop, "Snap Mode", "Select how vertices are constrained to the target surface");
  RNA_def_property_update(prop, 0, "rna_Modifier_dependency_update");

  prop = RNA_def_property(srna, "cull_face", PROP_ENUM, PROP_NONE);
  RNA_def_property_enum_sdna(prop, nullptr, "shrinkOpts");
  RNA_def_property_enum_items(prop, rna_enum_shrinkwrap_face_cull_items);
  RNA_def_property_enum_funcs(prop,
                              "rna_ShrinkwrapModifier_face_cull_get",
                              "rna_ShrinkwrapModifier_face_cull_set",
                              nullptr);
  RNA_def_property_ui_text(
      prop,
      "Face Cull",
      "Stop vertices from projecting to a face on the target when facing towards/away");
  RNA_def_property_update(prop, 0, "rna_Modifier_update");

  prop = RNA_def_property(srna, "target", PROP_POINTER, PROP_NONE);
  RNA_def_property_ui_text(prop, "Target", "Mesh target to shrink to");
  RNA_def_property_pointer_funcs(
      prop, nullptr, "rna_ShrinkwrapModifier_target_set", nullptr, "rna_Mesh_object_poll");
  RNA_def_property_flag(prop, PROP_EDITABLE | PROP_ID_SELF_CHECK);
  RNA_def_property_update(prop, 0, "rna_Modifier_dependency_update");

  prop = RNA_def_property(srna, "auxiliary_target", PROP_POINTER, PROP_NONE);
  RNA_def_property_pointer_sdna(prop, nullptr, "auxTarget");
  RNA_def_property_ui_text(prop, "Auxiliary Target", "Additional mesh target to shrink to");
  RNA_def_property_pointer_funcs(
      prop, nullptr, "rna_ShrinkwrapModifier_auxTarget_set", nullptr, "rna_Mesh_object_poll");
  RNA_def_property_flag(prop, PROP_EDITABLE | PROP_ID_SELF_CHECK);
  RNA_def_property_update(prop, 0, "rna_Modifier_dependency_update");

  prop = RNA_def_property(srna, "vertex_group", PROP_STRING, PROP_NONE);
  RNA_def_property_string_sdna(prop, nullptr, "vgroup_name");
  RNA_def_property_ui_text(prop, "Vertex Group", "Vertex group name");
  RNA_def_property_string_funcs(prop, nullptr, nullptr, "rna_ShrinkwrapModifier_vgroup_name_set");
  RNA_def_property_update(prop, 0, "rna_Modifier_update");

  prop = RNA_def_property(srna, "offset", PROP_FLOAT, PROP_DISTANCE);
  RNA_def_property_float_sdna(prop, nullptr, "keepDist");
  RNA_def_property_range(prop, -FLT_MAX, FLT_MAX);
  RNA_def_property_ui_range(prop, -100, 100, 1, 2);
  RNA_def_property_ui_text(prop, "Offset", "Distance to keep from the target");
  RNA_def_property_update(prop, 0, "rna_Modifier_update");

  prop = RNA_def_property(srna, "project_limit", PROP_FLOAT, PROP_DISTANCE);
  RNA_def_property_float_sdna(prop, nullptr, "projLimit");
  RNA_def_property_range(prop, 0.0, FLT_MAX);
  RNA_def_property_ui_range(prop, 0, 100, 1, 2);
  RNA_def_property_ui_text(
      prop, "Project Limit", "Limit the distance used for projection (zero disables)");
  RNA_def_property_update(prop, 0, "rna_Modifier_update");

  prop = RNA_def_property(srna, "use_project_x", PROP_BOOLEAN, PROP_NONE);
  RNA_def_property_boolean_sdna(prop, nullptr, "projAxis", MOD_SHRINKWRAP_PROJECT_OVER_X_AXIS);
  RNA_def_property_ui_text(prop, "X", "");
  RNA_def_property_update(prop, 0, "rna_Modifier_update");

  prop = RNA_def_property(srna, "use_project_y", PROP_BOOLEAN, PROP_NONE);
  RNA_def_property_boolean_sdna(prop, nullptr, "projAxis", MOD_SHRINKWRAP_PROJECT_OVER_Y_AXIS);
  RNA_def_property_ui_text(prop, "Y", "");
  RNA_def_property_update(prop, 0, "rna_Modifier_update");

  prop = RNA_def_property(srna, "use_project_z", PROP_BOOLEAN, PROP_NONE);
  RNA_def_property_boolean_sdna(prop, nullptr, "projAxis", MOD_SHRINKWRAP_PROJECT_OVER_Z_AXIS);
  RNA_def_property_ui_text(prop, "Z", "");
  RNA_def_property_update(prop, 0, "rna_Modifier_update");

  prop = RNA_def_property(srna, "subsurf_levels", PROP_INT, PROP_NONE);
  RNA_def_property_int_sdna(prop, nullptr, "subsurfLevels");
  RNA_def_property_range(prop, 0, 6);
  RNA_def_property_ui_range(prop, 0, 6, 1, -1);
  RNA_def_property_ui_text(
      prop,
      "Subdivision Levels",
      "Number of subdivisions that must be performed before extracting vertices' "
      "positions and normals");
  RNA_def_property_update(prop, 0, "rna_Modifier_update");

  prop = RNA_def_property(srna, "use_negative_direction", PROP_BOOLEAN, PROP_NONE);
  RNA_def_property_boolean_sdna(prop, nullptr, "shrinkOpts", MOD_SHRINKWRAP_PROJECT_ALLOW_NEG_DIR);
  RNA_def_property_ui_text(
      prop, "Negative", "Allow vertices to move in the negative direction of axis");
  RNA_def_property_update(prop, 0, "rna_Modifier_update");

  prop = RNA_def_property(srna, "use_positive_direction", PROP_BOOLEAN, PROP_NONE);
  RNA_def_property_boolean_sdna(prop, nullptr, "shrinkOpts", MOD_SHRINKWRAP_PROJECT_ALLOW_POS_DIR);
  RNA_def_property_ui_text(
      prop, "Positive", "Allow vertices to move in the positive direction of axis");
  RNA_def_property_update(prop, 0, "rna_Modifier_update");

  prop = RNA_def_property(srna, "use_invert_cull", PROP_BOOLEAN, PROP_NONE);
  RNA_def_property_boolean_sdna(prop, nullptr, "shrinkOpts", MOD_SHRINKWRAP_INVERT_CULL_TARGET);
  RNA_def_property_ui_text(
      prop, "Invert Cull", "When projecting in the negative direction invert the face cull mode");
  RNA_def_property_update(prop, 0, "rna_Modifier_update");

  prop = RNA_def_property(srna, "invert_vertex_group", PROP_BOOLEAN, PROP_NONE);
  RNA_def_property_boolean_sdna(prop, nullptr, "shrinkOpts", MOD_SHRINKWRAP_INVERT_VGROUP);
  RNA_def_property_ui_text(prop, "Invert", "Invert vertex group influence");
  RNA_def_property_update(prop, 0, "rna_Modifier_update");

  RNA_define_lib_overridable(false);
}

static void rna_def_modifier_mask(BlenderRNA *brna)
{
  StructRNA *srna;
  PropertyRNA *prop;

  static const EnumPropertyItem modifier_mask_mode_items[] = {
      {MOD_MASK_MODE_VGROUP, "VERTEX_GROUP", 0, "Vertex Group", ""},
      {MOD_MASK_MODE_ARM, "ARMATURE", 0, "Armature", ""},
      {0, nullptr, 0, nullptr, nullptr},
  };

  srna = RNA_def_struct(brna, "MaskModifier", "Modifier");
  RNA_def_struct_ui_text(srna, "Mask Modifier", "Mask modifier to hide parts of the mesh");
  RNA_def_struct_sdna(srna, "MaskModifierData");
  RNA_def_struct_ui_icon(srna, ICON_MOD_MASK);

  RNA_define_lib_overridable(true);

  prop = RNA_def_property(srna, "mode", PROP_ENUM, PROP_NONE);
  RNA_def_property_enum_items(prop, modifier_mask_mode_items);
  RNA_def_property_ui_text(prop, "Mode", "");
  RNA_def_property_update(prop, 0, "rna_Modifier_update");

  prop = RNA_def_property(srna, "armature", PROP_POINTER, PROP_NONE);
  RNA_def_property_pointer_sdna(prop, nullptr, "ob_arm");
  RNA_def_property_ui_text(prop, "Armature", "Armature to use as source of bones to mask");
  RNA_def_property_pointer_funcs(
      prop, nullptr, "rna_MaskModifier_ob_arm_set", nullptr, "rna_Armature_object_poll");
  RNA_def_property_flag(prop, PROP_EDITABLE | PROP_ID_SELF_CHECK);
  RNA_def_property_update(prop, 0, "rna_Modifier_dependency_update");

  prop = RNA_def_property(srna, "vertex_group", PROP_STRING, PROP_NONE);
  RNA_def_property_string_sdna(prop, nullptr, "vgroup");
  RNA_def_property_ui_text(prop, "Vertex Group", "Vertex group name");
  RNA_def_property_string_funcs(prop, nullptr, nullptr, "rna_MaskModifier_vgroup_set");
  RNA_def_property_update(prop, 0, "rna_Modifier_update");

  prop = RNA_def_property(srna, "invert_vertex_group", PROP_BOOLEAN, PROP_NONE);
  RNA_def_property_boolean_sdna(prop, nullptr, "flag", MOD_MASK_INV);
  RNA_def_property_ui_text(prop, "Invert", "Use vertices that are not part of region defined");
  RNA_def_property_update(prop, 0, "rna_Modifier_update");

  prop = RNA_def_property(srna, "use_smooth", PROP_BOOLEAN, PROP_NONE);
  RNA_def_property_boolean_sdna(prop, nullptr, "flag", MOD_MASK_SMOOTH);
  RNA_def_property_ui_text(
      prop, "Smooth", "Use vertex group weights to cut faces at the weight contour");
  RNA_def_property_update(prop, 0, "rna_Modifier_update");

  prop = RNA_def_property(srna, "threshold", PROP_FLOAT, PROP_FACTOR);
  RNA_def_property_float_sdna(prop, nullptr, "threshold");
  RNA_def_property_range(prop, 0.0, 1.0);
  RNA_def_property_ui_range(prop, 0, 1, 0.1, 3);
  RNA_def_property_ui_text(prop, "Threshold", "Weights over this threshold remain");
  RNA_def_property_update(prop, 0, "rna_Modifier_update");

  RNA_define_lib_overridable(false);
}

static void rna_def_modifier_simpledeform(BlenderRNA *brna)
{
  StructRNA *srna;
  PropertyRNA *prop;

  static const EnumPropertyItem simple_deform_mode_items[] = {
      {MOD_SIMPLEDEFORM_MODE_TWIST,
       "TWIST",
       0,
       "Twist",
       "Rotate around the Z axis of the modifier space"},
      {MOD_SIMPLEDEFORM_MODE_BEND,
       "BEND",
       0,
       "Bend",
       "Bend the mesh over the Z axis of the modifier space"},
      {MOD_SIMPLEDEFORM_MODE_TAPER,
       "TAPER",
       0,
       "Taper",
       "Linearly scale along Z axis of the modifier space"},
      {MOD_SIMPLEDEFORM_MODE_STRETCH,
       "STRETCH",
       0,
       "Stretch",
       "Stretch the object along the Z axis of the modifier space"},
      {0, nullptr, 0, nullptr, nullptr},
  };

  srna = RNA_def_struct(brna, "SimpleDeformModifier", "Modifier");
  RNA_def_struct_ui_text(
      srna,
      "SimpleDeform Modifier",
      "Simple deformation modifier to apply effects such as twisting and bending");
  RNA_def_struct_sdna(srna, "SimpleDeformModifierData");
  RNA_def_struct_ui_icon(srna, ICON_MOD_SIMPLEDEFORM);

  RNA_define_lib_overridable(true);

  prop = RNA_def_property(srna, "deform_method", PROP_ENUM, PROP_NONE);
  RNA_def_property_enum_sdna(prop, nullptr, "mode");
  RNA_def_property_enum_items(prop, simple_deform_mode_items);
  RNA_def_property_ui_text(prop, "Mode", "");
  RNA_def_property_translation_context(prop, BLT_I18NCONTEXT_OPERATOR_DEFAULT);
  RNA_def_property_update(prop, 0, "rna_Modifier_update");

  prop = RNA_def_property(srna, "vertex_group", PROP_STRING, PROP_NONE);
  RNA_def_property_string_sdna(prop, nullptr, "vgroup_name");
  RNA_def_property_ui_text(prop, "Vertex Group", "Vertex group name");
  RNA_def_property_string_funcs(
      prop, nullptr, nullptr, "rna_SimpleDeformModifier_vgroup_name_set");
  RNA_def_property_update(prop, 0, "rna_Modifier_update");

  prop = RNA_def_property(srna, "deform_axis", PROP_ENUM, PROP_NONE);
  RNA_def_property_enum_items(prop, rna_enum_axis_xyz_items);
  RNA_def_property_ui_text(prop, "Axis", "Deform around local axis");
  RNA_def_property_update(prop, 0, "rna_Modifier_update");

  prop = RNA_def_property(srna, "origin", PROP_POINTER, PROP_NONE);
  RNA_def_property_ui_text(prop, "Origin", "Offset the origin and orientation of the deformation");
  RNA_def_property_flag(prop, PROP_EDITABLE | PROP_ID_SELF_CHECK);
  RNA_def_property_update(prop, 0, "rna_Modifier_dependency_update");

  prop = RNA_def_property(srna, "factor", PROP_FLOAT, PROP_NONE);
  RNA_def_property_range(prop, -FLT_MAX, FLT_MAX);
  RNA_def_property_ui_range(prop, -10.0, 10.0, 1.0, 3);
  RNA_def_property_ui_text(prop, "Factor", "Amount to deform object");
  RNA_def_property_update(prop, 0, "rna_Modifier_update");

  prop = RNA_def_property(srna, "angle", PROP_FLOAT, PROP_ANGLE);
  RNA_def_property_float_sdna(prop, nullptr, "factor");
  RNA_def_property_range(prop, -FLT_MAX, FLT_MAX);
  RNA_def_property_ui_range(prop, DEG2RAD(-360.0), DEG2RAD(360.0), 10.0, 3);
  RNA_def_property_ui_text(prop, "Angle", "Angle of deformation");
  RNA_def_property_update(prop, 0, "rna_Modifier_update");

  prop = RNA_def_property(srna, "limits", PROP_FLOAT, PROP_NONE);
  RNA_def_property_float_sdna(prop, nullptr, "limit");
  RNA_def_property_array(prop, 2);
  RNA_def_property_range(prop, 0, 1);
  RNA_def_property_ui_range(prop, 0, 1, 5, 2);
  RNA_def_property_ui_text(prop, "Limits", "Lower/Upper limits for deform");
  RNA_def_property_update(prop, 0, "rna_Modifier_update");

  prop = RNA_def_property(srna, "lock_x", PROP_BOOLEAN, PROP_NONE);
  RNA_def_property_boolean_sdna(prop, nullptr, "axis", MOD_SIMPLEDEFORM_LOCK_AXIS_X);
  RNA_def_property_ui_text(prop, "X", "Do not allow deformation along the X axis");
  RNA_def_property_update(prop, 0, "rna_Modifier_update");

  prop = RNA_def_property(srna, "lock_y", PROP_BOOLEAN, PROP_NONE);
  RNA_def_property_boolean_sdna(prop, nullptr, "axis", MOD_SIMPLEDEFORM_LOCK_AXIS_Y);
  RNA_def_property_ui_text(prop, "Y", "Do not allow deformation along the Y axis");
  RNA_def_property_update(prop, 0, "rna_Modifier_update");

  prop = RNA_def_property(srna, "lock_z", PROP_BOOLEAN, PROP_NONE);
  RNA_def_property_boolean_sdna(prop, nullptr, "axis", MOD_SIMPLEDEFORM_LOCK_AXIS_Z);
  RNA_def_property_ui_text(prop, "Z", "Do not allow deformation along the Z axis");
  RNA_def_property_update(prop, 0, "rna_Modifier_update");

  prop = RNA_def_property(srna, "invert_vertex_group", PROP_BOOLEAN, PROP_NONE);
  RNA_def_property_boolean_sdna(prop, nullptr, "flag", MOD_SIMPLEDEFORM_FLAG_INVERT_VGROUP);
  RNA_def_property_ui_text(prop, "Invert", "Invert vertex group influence");
  RNA_def_property_update(prop, 0, "rna_Modifier_update");

  RNA_define_lib_overridable(false);
}

static void rna_def_modifier_surface(BlenderRNA *brna)
{
  StructRNA *srna;

  srna = RNA_def_struct(brna, "SurfaceModifier", "Modifier");
  RNA_def_struct_ui_text(
      srna,
      "Surface Modifier",
      "Surface modifier defining modifier stack position used for surface fields");
  RNA_def_struct_sdna(srna, "SurfaceModifierData");
  RNA_def_struct_ui_icon(srna, ICON_MOD_PHYSICS);
}

static void rna_def_modifier_solidify(BlenderRNA *brna)
{
  static const EnumPropertyItem mode_items[] = {
      {MOD_SOLIDIFY_MODE_EXTRUDE,
       "EXTRUDE",
       0,
       "Simple",
       "Output a solidified version of a mesh by simple extrusion"},
      {MOD_SOLIDIFY_MODE_NONMANIFOLD,
       "NON_MANIFOLD",
       0,
       "Complex",
       "Output a manifold mesh even if the base mesh is non-manifold, "
       "where edges have 3 or more connecting faces. "
       "This method is slower"},
      {0, nullptr, 0, nullptr, nullptr},
  };

  static const EnumPropertyItem nonmanifold_thickness_mode_items[] = {
      {MOD_SOLIDIFY_NONMANIFOLD_OFFSET_MODE_FIXED,
       "FIXED",
       0,
       "Fixed",
       "Most basic thickness calculation"},
      {MOD_SOLIDIFY_NONMANIFOLD_OFFSET_MODE_EVEN,
       "EVEN",
       0,
       "Even",
       "Even thickness calculation which takes the angle between faces into account"},
      {MOD_SOLIDIFY_NONMANIFOLD_OFFSET_MODE_CONSTRAINTS,
       "CONSTRAINTS",
       0,
       "Constraints",
       "Thickness calculation using constraints, most advanced"},
      {0, nullptr, 0, nullptr, nullptr},
  };

  static const EnumPropertyItem nonmanifold_boundary_mode_items[] = {
      {MOD_SOLIDIFY_NONMANIFOLD_BOUNDARY_MODE_NONE, "NONE", 0, "None", "No shape correction"},
      {MOD_SOLIDIFY_NONMANIFOLD_BOUNDARY_MODE_ROUND,
       "ROUND",
       0,
       "Round",
       "Round open perimeter shape"},
      {MOD_SOLIDIFY_NONMANIFOLD_BOUNDARY_MODE_FLAT,
       "FLAT",
       0,
       "Flat",
       "Flat open perimeter shape"},
      {0, nullptr, 0, nullptr, nullptr},
  };

  StructRNA *srna;
  PropertyRNA *prop;

  srna = RNA_def_struct(brna, "SolidifyModifier", "Modifier");
  RNA_def_struct_ui_text(
      srna, "Solidify Modifier", "Create a solid skin, compensating for sharp angles");
  RNA_def_struct_sdna(srna, "SolidifyModifierData");
  RNA_def_struct_ui_icon(srna, ICON_MOD_SOLIDIFY);

  RNA_define_lib_overridable(true);

  prop = RNA_def_property(srna, "solidify_mode", PROP_ENUM, PROP_NONE);
  RNA_def_property_enum_sdna(prop, nullptr, "mode");
  RNA_def_property_enum_items(prop, mode_items);
  RNA_def_property_ui_text(prop, "Mode", "Selects the used algorithm");
  RNA_def_property_update(prop, 0, "rna_Modifier_update");

  prop = RNA_def_property(srna, "thickness", PROP_FLOAT, PROP_DISTANCE);
  RNA_def_property_float_sdna(prop, nullptr, "offset");
  RNA_def_property_range(prop, -FLT_MAX, FLT_MAX);
  RNA_def_property_ui_range(prop, -10, 10, 0.1, 4);
  RNA_def_property_ui_text(prop, "Thickness", "Thickness of the shell");
  RNA_def_property_update(prop, 0, "rna_Modifier_update");

  prop = RNA_def_property(srna, "thickness_clamp", PROP_FLOAT, PROP_FACTOR);
  RNA_def_property_float_sdna(prop, nullptr, "offset_clamp");
  RNA_def_property_range(prop, 0, 100.0);
  RNA_def_property_ui_range(prop, 0, 2.0, 0.1, 4);
  RNA_def_property_ui_text(prop, "Clamp", "Offset clamp based on geometry scale");
  RNA_def_property_update(prop, 0, "rna_Modifier_update");

  prop = RNA_def_property(srna, "use_thickness_angle_clamp", PROP_BOOLEAN, PROP_NONE);
  RNA_def_property_boolean_sdna(prop, nullptr, "flag", MOD_SOLIDIFY_OFFSET_ANGLE_CLAMP);
  RNA_def_property_ui_text(prop, "Angle Clamp", "Clamp thickness based on angles");
  RNA_def_property_update(prop, 0, "rna_Modifier_update");

  prop = RNA_def_property(srna, "thickness_vertex_group", PROP_FLOAT, PROP_FACTOR);
  RNA_def_property_float_sdna(prop, nullptr, "offset_fac_vg");
  RNA_def_property_range(prop, 0.0, 1.0);
  RNA_def_property_ui_range(prop, 0, 1, 0.1, 3);
  RNA_def_property_ui_text(
      prop, "Vertex Group Factor", "Thickness factor to use for zero vertex group influence");
  RNA_def_property_update(prop, 0, "rna_Modifier_update");

  prop = RNA_def_property(srna, "offset", PROP_FLOAT, PROP_FACTOR);
  RNA_def_property_float_sdna(prop, nullptr, "offset_fac");
  RNA_def_property_range(prop, -FLT_MAX, FLT_MAX);
  RNA_def_property_ui_range(prop, -1, 1, 0.1, 4);
  RNA_def_property_ui_text(prop, "Offset", "Offset the thickness from the center");
  RNA_def_property_update(prop, 0, "rna_Modifier_update");

  prop = RNA_def_property(srna, "edge_crease_inner", PROP_FLOAT, PROP_FACTOR);
  RNA_def_property_float_sdna(prop, nullptr, "crease_inner");
  RNA_def_property_range(prop, 0, 1);
  RNA_def_property_ui_range(prop, 0, 1, 0.1, 3);
  RNA_def_property_ui_text(prop, "Inner Crease", "Assign a crease to inner edges");
  RNA_def_property_update(prop, 0, "rna_Modifier_update");

  prop = RNA_def_property(srna, "edge_crease_outer", PROP_FLOAT, PROP_FACTOR);
  RNA_def_property_float_sdna(prop, nullptr, "crease_outer");
  RNA_def_property_range(prop, 0, 1);
  RNA_def_property_ui_range(prop, 0, 1, 0.1, 3);
  RNA_def_property_ui_text(prop, "Outer Crease", "Assign a crease to outer edges");
  RNA_def_property_update(prop, 0, "rna_Modifier_update");

  prop = RNA_def_property(srna, "edge_crease_rim", PROP_FLOAT, PROP_FACTOR);
  RNA_def_property_float_sdna(prop, nullptr, "crease_rim");
  RNA_def_property_range(prop, 0, 1);
  RNA_def_property_ui_range(prop, 0, 1, 0.1, 3);
  RNA_def_property_ui_text(prop, "Rim Crease", "Assign a crease to the edges making up the rim");
  RNA_def_property_update(prop, 0, "rna_Modifier_update");

  prop = RNA_def_property(srna, "material_offset", PROP_INT, PROP_NONE);
  RNA_def_property_int_sdna(prop, nullptr, "mat_ofs");
  RNA_def_property_range(prop, SHRT_MIN, SHRT_MAX);
  RNA_def_property_ui_text(prop, "Material Offset", "Offset material index of generated faces");
  RNA_def_property_update(prop, 0, "rna_Modifier_update");

  prop = RNA_def_property(srna, "material_offset_rim", PROP_INT, PROP_NONE);
  RNA_def_property_int_sdna(prop, nullptr, "mat_ofs_rim");
  RNA_def_property_range(prop, SHRT_MIN, SHRT_MAX);
  RNA_def_property_ui_text(
      prop, "Rim Material Offset", "Offset material index of generated rim faces");
  RNA_def_property_update(prop, 0, "rna_Modifier_update");

  prop = RNA_def_property(srna, "vertex_group", PROP_STRING, PROP_NONE);
  RNA_def_property_string_sdna(prop, nullptr, "defgrp_name");
  RNA_def_property_ui_text(prop, "Vertex Group", "Vertex group name");
  RNA_def_property_string_funcs(prop, nullptr, nullptr, "rna_SolidifyModifier_defgrp_name_set");
  RNA_def_property_update(prop, 0, "rna_Modifier_update");

  prop = RNA_def_property(srna, "shell_vertex_group", PROP_STRING, PROP_NONE);
  RNA_def_property_string_sdna(prop, nullptr, "shell_defgrp_name");
  RNA_def_property_ui_text(prop,
                           "Shell Vertex Group",
                           "Vertex group that the generated shell geometry will be weighted to");
  RNA_def_property_string_funcs(
      prop, nullptr, nullptr, "rna_SolidifyModifier_shell_defgrp_name_set");
  RNA_def_property_update(prop, 0, "rna_Modifier_update");

  prop = RNA_def_property(srna, "rim_vertex_group", PROP_STRING, PROP_NONE);
  RNA_def_property_string_sdna(prop, nullptr, "rim_defgrp_name");
  RNA_def_property_ui_text(prop,
                           "Rim Vertex Group",
                           "Vertex group that the generated rim geometry will be weighted to");
  RNA_def_property_string_funcs(
      prop, nullptr, nullptr, "rna_SolidifyModifier_rim_defgrp_name_set");
  RNA_def_property_update(prop, 0, "rna_Modifier_update");

  prop = RNA_def_property(srna, "use_rim", PROP_BOOLEAN, PROP_NONE);
  RNA_def_property_boolean_sdna(prop, nullptr, "flag", MOD_SOLIDIFY_RIM);
  RNA_def_property_ui_text(prop,
                           "Fill Rim",
                           "Create edge loops between the inner and outer surfaces on face edges "
                           "(slow, disable when not needed)");
  RNA_def_property_update(prop, 0, "rna_Modifier_update");

  prop = RNA_def_property(srna, "use_even_offset", PROP_BOOLEAN, PROP_NONE);
  RNA_def_property_boolean_sdna(prop, nullptr, "flag", MOD_SOLIDIFY_EVEN);
  RNA_def_property_ui_text(
      prop,
      "Even Thickness",
      "Maintain thickness by adjusting for sharp corners (slow, disable when not needed)");
  RNA_def_property_update(prop, 0, "rna_Modifier_update");

  prop = RNA_def_property(srna, "use_quality_normals", PROP_BOOLEAN, PROP_NONE);
  RNA_def_property_boolean_sdna(prop, nullptr, "flag", MOD_SOLIDIFY_NORMAL_CALC);
  RNA_def_property_ui_text(
      prop,
      "High Quality Normals",
      "Calculate normals which result in more even thickness (slow, disable when not needed)");
  RNA_def_property_update(prop, 0, "rna_Modifier_update");

  prop = RNA_def_property(srna, "invert_vertex_group", PROP_BOOLEAN, PROP_NONE);
  RNA_def_property_boolean_sdna(prop, nullptr, "flag", MOD_SOLIDIFY_VGROUP_INV);
  RNA_def_property_ui_text(prop, "Vertex Group Invert", "Invert the vertex group influence");
  RNA_def_property_update(prop, 0, "rna_Modifier_update");

  prop = RNA_def_property(srna, "use_flat_faces", PROP_BOOLEAN, PROP_NONE);
  RNA_def_property_boolean_sdna(prop, nullptr, "flag", MOD_SOLIDIFY_NONMANIFOLD_FLAT_FACES);
  RNA_def_property_ui_text(prop,
                           "Flat Faces",
                           "Make faces use the minimal vertex weight assigned to their vertices "
                           "(ensures new faces remain parallel to their original ones, slow, "
                           "disable when not needed)");
  RNA_def_property_update(prop, 0, "rna_Modifier_update");

  prop = RNA_def_property(srna, "use_flip_normals", PROP_BOOLEAN, PROP_NONE);
  RNA_def_property_boolean_sdna(prop, nullptr, "flag", MOD_SOLIDIFY_FLIP);
  RNA_def_property_ui_text(prop, "Flip Normals", "Invert the face direction");
  RNA_def_property_update(prop, 0, "rna_Modifier_update");

  prop = RNA_def_property(srna, "use_rim_only", PROP_BOOLEAN, PROP_NONE);
  RNA_def_property_boolean_sdna(prop, nullptr, "flag", MOD_SOLIDIFY_NOSHELL);
  RNA_def_property_ui_text(prop, "Only Rim", "Only add the rim to the original data");
  RNA_def_property_update(prop, 0, "rna_Modifier_update");

  /* Settings for #MOD_SOLIDIFY_MODE_NONMANIFOLD */
  prop = RNA_def_property(srna, "nonmanifold_thickness_mode", PROP_ENUM, PROP_NONE);
  RNA_def_property_enum_sdna(prop, nullptr, "nonmanifold_offset_mode");
  RNA_def_property_enum_items(prop, nonmanifold_thickness_mode_items);
  RNA_def_property_ui_text(prop, "Thickness Mode", "Selects the used thickness algorithm");
  RNA_def_property_update(prop, 0, "rna_Modifier_update");

  prop = RNA_def_property(srna, "nonmanifold_boundary_mode", PROP_ENUM, PROP_NONE);
  RNA_def_property_enum_items(prop, nonmanifold_boundary_mode_items);
  RNA_def_property_ui_text(prop, "Boundary Shape", "Selects the boundary adjustment algorithm");
  RNA_def_property_translation_context(prop, BLT_I18NCONTEXT_ID_MESH);
  RNA_def_property_update(prop, 0, "rna_Modifier_update");

  prop = RNA_def_property(srna, "nonmanifold_merge_threshold", PROP_FLOAT, PROP_DISTANCE);
  RNA_def_property_float_sdna(prop, nullptr, "merge_tolerance");
  RNA_def_property_range(prop, 0.0, 1.0);
  RNA_def_property_ui_range(prop, 0.0, 1.0, 0.01, 4);
  RNA_def_property_ui_text(
      prop, "Merge Threshold", "Distance within which degenerated geometry is merged");
  RNA_def_property_update(prop, 0, "rna_Modifier_update");

  prop = RNA_def_property(srna, "bevel_convex", PROP_FLOAT, PROP_NONE);
  RNA_def_property_float_sdna(prop, nullptr, "bevel_convex");
  RNA_def_property_range(prop, -1.0, 1.0);
  RNA_def_property_ui_range(prop, -1.0, 1.0, 0.1, 3);
  RNA_def_property_ui_text(prop, "Bevel Convex", "Edge bevel weight to be added to outside edges");
  RNA_def_property_update(prop, 0, "rna_Modifier_update");

  RNA_define_lib_overridable(false);
}

static void rna_def_modifier_screw(BlenderRNA *brna)
{
  StructRNA *srna;
  PropertyRNA *prop;

  srna = RNA_def_struct(brna, "ScrewModifier", "Modifier");
  RNA_def_struct_ui_text(srna, "Screw Modifier", "Revolve edges");
  RNA_def_struct_sdna(srna, "ScrewModifierData");
  RNA_def_struct_ui_icon(srna, ICON_MOD_SCREW);

  RNA_define_lib_overridable(true);

  prop = RNA_def_property(srna, "object", PROP_POINTER, PROP_NONE);
  RNA_def_property_pointer_sdna(prop, nullptr, "ob_axis");
  RNA_def_property_ui_text(prop, "Object", "Object to define the screw axis");
  RNA_def_property_flag(prop, PROP_EDITABLE | PROP_ID_SELF_CHECK);
  RNA_def_property_update(prop, 0, "rna_Modifier_dependency_update");

  prop = RNA_def_property(srna, "steps", PROP_INT, PROP_UNSIGNED);
  RNA_def_property_range(prop, 1, 10000);
  RNA_def_property_ui_range(prop, 1, 512, 1, -1);
  RNA_def_property_ui_text(prop, "Steps", "Number of steps in the revolution");
  RNA_def_property_update(prop, 0, "rna_Modifier_update");

  prop = RNA_def_property(srna, "render_steps", PROP_INT, PROP_UNSIGNED);
  RNA_def_property_range(prop, 1, 10000);
  RNA_def_property_ui_range(prop, 1, 512, 1, -1);
  RNA_def_property_ui_text(prop, "Render Steps", "Number of steps in the revolution");
  RNA_def_property_update(prop, 0, "rna_Modifier_update");

  prop = RNA_def_property(srna, "iterations", PROP_INT, PROP_UNSIGNED);
  RNA_def_property_int_sdna(prop, nullptr, "iter");
  RNA_def_property_range(prop, 1, 10000);
  RNA_def_property_ui_range(prop, 1, 100, 1, -1);
  RNA_def_property_ui_text(prop, "Iterations", "Number of times to apply the screw operation");
  RNA_def_property_update(prop, 0, "rna_Modifier_update");

  prop = RNA_def_property(srna, "axis", PROP_ENUM, PROP_NONE);
  RNA_def_property_enum_items(prop, rna_enum_axis_xyz_items);
  RNA_def_property_ui_text(prop, "Axis", "Screw axis");
  RNA_def_property_update(prop, 0, "rna_Modifier_update");

  prop = RNA_def_property(srna, "angle", PROP_FLOAT, PROP_ANGLE);
  RNA_def_property_ui_range(prop, -M_PI * 2, M_PI * 2, 10, -1);
  RNA_def_property_range(prop, -FLT_MAX, FLT_MAX);
  RNA_def_property_ui_text(prop, "Angle", "Angle of revolution");
  RNA_def_property_update(prop, 0, "rna_Modifier_update");

  prop = RNA_def_property(srna, "screw_offset", PROP_FLOAT, PROP_DISTANCE);
  RNA_def_property_float_sdna(prop, nullptr, "screw_ofs");
  RNA_def_property_ui_text(prop, "Screw", "Offset the revolution along its axis");
  RNA_def_property_update(prop, 0, "rna_Modifier_update");

  prop = RNA_def_property(srna, "merge_threshold", PROP_FLOAT, PROP_DISTANCE);
  RNA_def_property_float_sdna(prop, nullptr, "merge_dist");
  RNA_def_property_range(prop, 0, FLT_MAX);
  RNA_def_property_ui_range(prop, 0, 1, 1, 4);
  RNA_def_property_ui_text(prop, "Merge Distance", "Limit below which to merge vertices");
  RNA_def_property_update(prop, 0, "rna_Modifier_update");

  prop = RNA_def_property(srna, "use_normal_flip", PROP_BOOLEAN, PROP_NONE);
  RNA_def_property_boolean_sdna(prop, nullptr, "flag", MOD_SCREW_NORMAL_FLIP);
  RNA_def_property_ui_text(prop, "Flip", "Flip normals of lathed faces");
  RNA_def_property_update(prop, 0, "rna_Modifier_update");

  prop = RNA_def_property(srna, "use_normal_calculate", PROP_BOOLEAN, PROP_NONE);
  RNA_def_property_boolean_sdna(prop, nullptr, "flag", MOD_SCREW_NORMAL_CALC);
  RNA_def_property_ui_text(
      prop, "Calculate Order", "Calculate the order of edges (needed for meshes, but not curves)");
  RNA_def_property_update(prop, 0, "rna_Modifier_update");

  prop = RNA_def_property(srna, "use_object_screw_offset", PROP_BOOLEAN, PROP_NONE);
  RNA_def_property_boolean_sdna(prop, nullptr, "flag", MOD_SCREW_OBJECT_OFFSET);
  RNA_def_property_ui_text(
      prop, "Object Screw", "Use the distance between the objects to make a screw");
  RNA_def_property_update(prop, 0, "rna_Modifier_update");

  /* Vertex merging parameters */
  prop = RNA_def_property(srna, "use_merge_vertices", PROP_BOOLEAN, PROP_NONE);
  RNA_def_property_boolean_sdna(prop, nullptr, "flag", MOD_SCREW_MERGE);
  RNA_def_property_ui_text(
      prop, "Merge Vertices", "Merge adjacent vertices (screw offset must be zero)");
  RNA_def_property_update(prop, 0, "rna_Modifier_update");

  prop = RNA_def_property(srna, "use_smooth_shade", PROP_BOOLEAN, PROP_NONE);
  RNA_def_property_boolean_sdna(prop, nullptr, "flag", MOD_SCREW_SMOOTH_SHADING);
  RNA_def_property_ui_text(
      prop, "Smooth Shading", "Output faces with smooth shading rather than flat shaded");
  RNA_def_property_update(prop, 0, "rna_Modifier_update");

  prop = RNA_def_property(srna, "use_stretch_u", PROP_BOOLEAN, PROP_NONE);
  RNA_def_property_boolean_sdna(prop, nullptr, "flag", MOD_SCREW_UV_STRETCH_U);
  RNA_def_property_ui_text(
      prop, "Stretch U", "Stretch the U coordinates between 0 and 1 when UVs are present");
  RNA_def_property_update(prop, 0, "rna_Modifier_update");

  prop = RNA_def_property(srna, "use_stretch_v", PROP_BOOLEAN, PROP_NONE);
  RNA_def_property_boolean_sdna(prop, nullptr, "flag", MOD_SCREW_UV_STRETCH_V);
  RNA_def_property_ui_text(
      prop, "Stretch V", "Stretch the V coordinates between 0 and 1 when UVs are present");
  RNA_def_property_update(prop, 0, "rna_Modifier_update");

#  if 0
  prop = RNA_def_property(srna, "use_angle_object", PROP_BOOLEAN, PROP_NONE);
  RNA_def_property_boolean_sdna(prop, nullptr, "flag", MOD_SCREW_OBJECT_ANGLE);
  RNA_def_property_ui_text(
      prop, "Object Angle", "Use the angle between the objects rather than the fixed angle");
  RNA_def_property_update(prop, 0, "rna_Modifier_update");
#  endif

  RNA_define_lib_overridable(false);
}

static void rna_def_modifier_uvwarp(BlenderRNA *brna)
{
  StructRNA *srna;
  PropertyRNA *prop;

  srna = RNA_def_struct(brna, "UVWarpModifier", "Modifier");
  RNA_def_struct_ui_text(srna, "UVWarp Modifier", "Add target position to UV coordinates");
  RNA_def_struct_sdna(srna, "UVWarpModifierData");
  RNA_def_struct_ui_icon(srna, ICON_MOD_UVPROJECT);

  RNA_define_lib_overridable(true);

  prop = RNA_def_property(srna, "axis_u", PROP_ENUM, PROP_NONE);
  RNA_def_property_enum_sdna(prop, nullptr, "axis_u");
  RNA_def_property_enum_items(prop, rna_enum_axis_xyz_items);
  RNA_def_property_ui_text(prop, "U-Axis", "Pole axis for rotation");
  RNA_def_property_update(prop, 0, "rna_Modifier_update");

  prop = RNA_def_property(srna, "axis_v", PROP_ENUM, PROP_NONE);
  RNA_def_property_enum_sdna(prop, nullptr, "axis_v");
  RNA_def_property_enum_items(prop, rna_enum_axis_xyz_items);
  RNA_def_property_ui_text(prop, "V-Axis", "Pole axis for rotation");
  RNA_def_property_update(prop, 0, "rna_Modifier_update");

  prop = RNA_def_property(srna, "center", PROP_FLOAT, PROP_NONE);
  RNA_def_property_float_sdna(prop, nullptr, "center");
  RNA_def_property_ui_text(prop, "UV Center", "Center point for rotate/scale");
  RNA_def_property_update(prop, 0, "rna_Modifier_update");

  prop = RNA_def_property(srna, "offset", PROP_FLOAT, PROP_NONE);
  RNA_def_property_float_sdna(prop, nullptr, "offset");
  RNA_def_property_ui_text(prop, "Offset", "2D Offset for the warp");
  RNA_def_property_update(prop, 0, "rna_Modifier_update");

  prop = RNA_def_property(srna, "scale", PROP_FLOAT, PROP_NONE);
  RNA_def_property_float_sdna(prop, nullptr, "scale");
  RNA_def_property_ui_text(prop, "Scale", "2D Scale for the warp");
  RNA_def_property_update(prop, 0, "rna_Modifier_update");

  prop = RNA_def_property(srna, "rotation", PROP_FLOAT, PROP_ANGLE);
  RNA_def_property_float_sdna(prop, nullptr, "rotation");
  RNA_def_property_ui_text(prop, "Rotation", "2D Rotation for the warp");
  RNA_def_property_update(prop, 0, "rna_Modifier_update");

  prop = RNA_def_property(srna, "object_from", PROP_POINTER, PROP_NONE);
  RNA_def_property_pointer_sdna(prop, nullptr, "object_src");
  RNA_def_property_ui_text(prop, "Object From", "Object defining offset");
  RNA_def_property_flag(prop, PROP_EDITABLE);
  RNA_def_property_update(prop, 0, "rna_Modifier_dependency_update");

  prop = RNA_def_property(srna, "bone_from", PROP_STRING, PROP_NONE);
  RNA_def_property_string_sdna(prop, nullptr, "bone_src");
  RNA_def_property_ui_text(prop, "Bone From", "Bone defining offset");
  RNA_def_property_update(prop, 0, "rna_Modifier_dependency_update");

  prop = RNA_def_property(srna, "object_to", PROP_POINTER, PROP_NONE);
  RNA_def_property_pointer_sdna(prop, nullptr, "object_dst");
  RNA_def_property_ui_text(prop, "Object To", "Object defining offset");
  RNA_def_property_flag(prop, PROP_EDITABLE);
  RNA_def_property_update(prop, 0, "rna_Modifier_dependency_update");

  prop = RNA_def_property(srna, "bone_to", PROP_STRING, PROP_NONE);
  RNA_def_property_string_sdna(prop, nullptr, "bone_dst");
  RNA_def_property_ui_text(prop, "Bone To", "Bone defining offset");
  RNA_def_property_update(prop, 0, "rna_Modifier_dependency_update");

  prop = RNA_def_property(srna, "vertex_group", PROP_STRING, PROP_NONE);
  RNA_def_property_string_sdna(prop, nullptr, "vgroup_name");
  RNA_def_property_ui_text(prop, "Vertex Group", "Vertex group name");
  RNA_def_property_string_funcs(prop, nullptr, nullptr, "rna_UVWarpModifier_vgroup_name_set");
  RNA_def_property_update(prop, 0, "rna_Modifier_update");

  prop = RNA_def_property(srna, "invert_vertex_group", PROP_BOOLEAN, PROP_NONE);
  RNA_def_property_boolean_sdna(prop, nullptr, "flag", MOD_UVWARP_INVERT_VGROUP);
  RNA_def_property_ui_text(prop, "Invert", "Invert vertex group influence");
  RNA_def_property_update(prop, 0, "rna_Modifier_update");

  prop = RNA_def_property(srna, "uv_layer", PROP_STRING, PROP_NONE);
  RNA_def_property_string_sdna(prop, nullptr, "uvlayer_name");
  RNA_def_property_ui_text(prop, "UV Layer", "UV Layer name");
  RNA_def_property_string_funcs(prop, nullptr, nullptr, "rna_UVWarpModifier_uvlayer_name_set");
  RNA_def_property_update(prop, 0, "rna_Modifier_update");

  RNA_define_lib_overridable(false);
}

static void rna_def_modifier_weightvg_mask(BlenderRNA * /*brna*/,
                                           StructRNA *srna,
                                           const char *mask_flags,
                                           const int invert_vgroup_mask_flag,
                                           const char *mask_vgroup_setter,
                                           const char *mask_uvlayer_setter)
{
  static const EnumPropertyItem weightvg_mask_tex_map_items[] = {
      {MOD_DISP_MAP_LOCAL, "LOCAL", 0, "Local", "Use local generated coordinates"},
      {MOD_DISP_MAP_GLOBAL, "GLOBAL", 0, "Global", "Use global coordinates"},
      {MOD_DISP_MAP_OBJECT,
       "OBJECT",
       0,
       "Object",
       "Use local generated coordinates of another object"},
      {MOD_DISP_MAP_UV, "UV", 0, "UV", "Use coordinates from a UV layer"},
      {0, nullptr, 0, nullptr, nullptr},
  };

  static const EnumPropertyItem weightvg_mask_tex_used_items[] = {
      {MOD_WVG_MASK_TEX_USE_INT, "INT", 0, "Intensity", ""},
      {MOD_WVG_MASK_TEX_USE_RED, "RED", 0, "Red", ""},
      {MOD_WVG_MASK_TEX_USE_GREEN, "GREEN", 0, "Green", ""},
      {MOD_WVG_MASK_TEX_USE_BLUE, "BLUE", 0, "Blue", ""},
      {MOD_WVG_MASK_TEX_USE_HUE, "HUE", 0, "Hue", ""},
      {MOD_WVG_MASK_TEX_USE_SAT, "SAT", 0, "Saturation", ""},
      {MOD_WVG_MASK_TEX_USE_VAL, "VAL", 0, "Value", ""},
      {MOD_WVG_MASK_TEX_USE_ALPHA, "ALPHA", 0, "Alpha", ""},
      {0, nullptr, 0, nullptr, nullptr},
  };

  PropertyRNA *prop;

  RNA_define_lib_overridable(true);

  prop = RNA_def_property(srna, "mask_constant", PROP_FLOAT, PROP_FACTOR);
  RNA_def_property_range(prop, -FLT_MAX, FLT_MAX);
  RNA_def_property_ui_range(prop, 0.0, 1.0, 1, -1);
  RNA_def_property_ui_text(
      prop, "Influence", "Global influence of current modifications on vgroup");
  RNA_def_property_update(prop, 0, "rna_Modifier_update");

  prop = RNA_def_property(srna, "mask_vertex_group", PROP_STRING, PROP_NONE);
  RNA_def_property_string_sdna(prop, nullptr, "mask_defgrp_name");
  RNA_def_property_ui_text(prop, "Mask Vertex Group", "Masking vertex group name");
  RNA_def_property_string_funcs(prop, nullptr, nullptr, mask_vgroup_setter);
  RNA_def_property_update(prop, 0, "rna_Modifier_update");

  prop = RNA_def_property(srna, "invert_mask_vertex_group", PROP_BOOLEAN, PROP_NONE);
  RNA_def_property_boolean_sdna(prop, nullptr, mask_flags, invert_vgroup_mask_flag);
  RNA_def_property_ui_text(prop, "Invert", "Invert vertex group mask influence");
  RNA_def_property_update(prop, 0, "rna_Modifier_update");

  prop = RNA_def_property(srna, "mask_texture", PROP_POINTER, PROP_NONE);
  RNA_def_property_ui_text(prop, "Masking Tex", "Masking texture");
  RNA_def_property_flag(prop, PROP_EDITABLE);
  RNA_def_property_update(prop, 0, "rna_Modifier_dependency_update");

  prop = RNA_def_property(srna, "mask_tex_use_channel", PROP_ENUM, PROP_NONE);
  RNA_def_property_enum_items(prop, weightvg_mask_tex_used_items);
  RNA_def_property_ui_text(prop, "Use Channel", "Which texture channel to use for masking");
  RNA_def_property_update(prop, 0, "rna_Modifier_update");

  prop = RNA_def_property(srna, "mask_tex_mapping", PROP_ENUM, PROP_NONE);
  RNA_def_property_enum_items(prop, weightvg_mask_tex_map_items);
  RNA_def_property_ui_text(prop,
                           "Texture Coordinates",
                           "Which texture coordinates "
                           "to use for mapping");
  RNA_def_property_update(prop, 0, "rna_Modifier_dependency_update");

  prop = RNA_def_property(srna, "mask_tex_uv_layer", PROP_STRING, PROP_NONE);
  RNA_def_property_string_sdna(prop, nullptr, "mask_tex_uvlayer_name");
  RNA_def_property_ui_text(prop, "UV Map", "UV map name");
  RNA_def_property_string_funcs(prop, nullptr, nullptr, mask_uvlayer_setter);
  RNA_def_property_update(prop, 0, "rna_Modifier_update");

  prop = RNA_def_property(srna, "mask_tex_map_object", PROP_POINTER, PROP_NONE);
  RNA_def_property_pointer_sdna(prop, nullptr, "mask_tex_map_obj");
  RNA_def_property_ui_text(prop,
                           "Texture Coordinate Object",
                           "Which object to take texture "
                           "coordinates from");
  RNA_def_property_flag(prop, PROP_EDITABLE | PROP_ID_SELF_CHECK);
  RNA_def_property_update(prop, 0, "rna_Modifier_dependency_update");

  prop = RNA_def_property(srna, "mask_tex_map_bone", PROP_STRING, PROP_NONE);
  RNA_def_property_string_sdna(prop, nullptr, "mask_tex_map_bone");
  RNA_def_property_ui_text(
      prop, "Texture Coordinate Bone", "Which bone to take texture coordinates from");
  RNA_def_property_update(prop, 0, "rna_Modifier_dependency_update");

  RNA_define_lib_overridable(false);
}

static void rna_def_modifier_weightvgedit(BlenderRNA *brna)
{
  static const EnumPropertyItem weightvg_edit_falloff_type_items[] = {
      {MOD_WVG_MAPPING_NONE, "LINEAR", ICON_LINCURVE, "Linear", "Null action"},
      {MOD_WVG_MAPPING_CURVE, "CURVE", ICON_RNDCURVE, "Custom Curve", ""},
      {MOD_WVG_MAPPING_SHARP, "SHARP", ICON_SHARPCURVE, "Sharp", ""},
      {MOD_WVG_MAPPING_SMOOTH, "SMOOTH", ICON_SMOOTHCURVE, "Smooth", ""},
      {MOD_WVG_MAPPING_ROOT, "ROOT", ICON_ROOTCURVE, "Root", ""},
      {MOD_WVG_MAPPING_SPHERE, "ICON_SPHERECURVE", ICON_SPHERECURVE, "Sphere", ""},
      {MOD_WVG_MAPPING_RANDOM, "RANDOM", ICON_RNDCURVE, "Random", ""},
      {MOD_WVG_MAPPING_STEP,
       "STEP",
       ICON_IPO_CONSTANT,
       "Median Step",
       "Map all values below 0.5 to 0.0, and all others to 1.0"},
      {0, nullptr, 0, nullptr, nullptr},
  };

  StructRNA *srna;
  PropertyRNA *prop;

  srna = RNA_def_struct(brna, "VertexWeightEditModifier", "Modifier");
  RNA_def_struct_ui_text(
      srna, "WeightVG Edit Modifier", "Edit the weights of vertices in a group");
  RNA_def_struct_sdna(srna, "WeightVGEditModifierData");
  RNA_def_struct_ui_icon(srna, ICON_MOD_VERTEX_WEIGHT);

  RNA_define_lib_overridable(true);

  prop = RNA_def_property(srna, "vertex_group", PROP_STRING, PROP_NONE);
  RNA_def_property_string_sdna(prop, nullptr, "defgrp_name");
  RNA_def_property_ui_text(prop, "Vertex Group", "Vertex group name");
  RNA_def_property_string_funcs(
      prop, nullptr, nullptr, "rna_WeightVGEditModifier_defgrp_name_set");
  RNA_def_property_update(prop, 0, "rna_Modifier_update");

  prop = RNA_def_property(srna, "falloff_type", PROP_ENUM, PROP_NONE);
  RNA_def_property_enum_items(prop, weightvg_edit_falloff_type_items);
  RNA_def_property_ui_text(prop, "Falloff Type", "How weights are mapped to their new values");
  RNA_def_property_translation_context(prop,
                                       BLT_I18NCONTEXT_ID_CURVE_LEGACY); /* Abusing id_curve :/ */
  RNA_def_property_update(prop, 0, "rna_Modifier_update");

  prop = RNA_def_property(srna, "invert_falloff", PROP_BOOLEAN, PROP_NONE);
  RNA_def_property_boolean_sdna(prop, nullptr, "edit_flags", MOD_WVG_INVERT_FALLOFF);
  RNA_def_property_ui_text(prop, "Invert Falloff", "Invert the resulting falloff weight");
  RNA_def_property_update(prop, 0, "rna_Modifier_update");

  prop = RNA_def_property(srna, "normalize", PROP_BOOLEAN, PROP_NONE);
  RNA_def_property_boolean_sdna(prop, nullptr, "edit_flags", MOD_WVG_EDIT_WEIGHTS_NORMALIZE);
  RNA_def_property_ui_text(
      prop,
      "Normalize Weights",
      "Normalize the resulting weights (otherwise they are only clamped within 0.0 to 1.0 range)");
  RNA_def_property_update(prop, 0, "rna_Modifier_update");

  prop = RNA_def_property(srna, "map_curve", PROP_POINTER, PROP_NONE);
  RNA_def_property_pointer_sdna(prop, nullptr, "cmap_curve");
  RNA_def_property_ui_text(prop, "Mapping Curve", "Custom mapping curve");
  RNA_def_property_update(prop, 0, "rna_Modifier_update");

  prop = RNA_def_property(srna, "use_add", PROP_BOOLEAN, PROP_NONE);
  RNA_def_property_boolean_sdna(prop, nullptr, "edit_flags", MOD_WVG_EDIT_ADD2VG);
  RNA_def_property_ui_text(prop,
                           "Group Add",
                           "Add vertices with weight over threshold "
                           "to vgroup");
  RNA_def_property_update(prop, 0, "rna_Modifier_update");

  prop = RNA_def_property(srna, "use_remove", PROP_BOOLEAN, PROP_NONE);
  RNA_def_property_boolean_sdna(prop, nullptr, "edit_flags", MOD_WVG_EDIT_REMFVG);
  RNA_def_property_ui_text(prop,
                           "Group Remove",
                           "Remove vertices with weight below threshold "
                           "from vgroup");
  RNA_def_property_update(prop, 0, "rna_Modifier_update");

  prop = RNA_def_property(srna, "default_weight", PROP_FLOAT, PROP_FACTOR);
  RNA_def_property_range(prop, 0.0, 1.0f);
  RNA_def_property_ui_range(prop, 0.0, 1.0, 1, -1);
  RNA_def_property_ui_text(prop,
                           "Default Weight",
                           "Default weight a vertex will have if "
                           "it is not in the vgroup");
  RNA_def_property_update(prop, 0, "rna_Modifier_update");

  prop = RNA_def_property(srna, "add_threshold", PROP_FLOAT, PROP_NONE);
  RNA_def_property_float_sdna(prop, nullptr, "add_threshold");
  RNA_def_property_range(prop, -1000.0, 1000.0);
  RNA_def_property_ui_range(prop, 0.0, 1.0, 1, -1);
  RNA_def_property_ui_text(prop,
                           "Add Threshold",
                           "Lower (inclusive) bound for a vertex's weight "
                           "to be added to the vgroup");
  RNA_def_property_update(prop, 0, "rna_Modifier_update");

  prop = RNA_def_property(srna, "remove_threshold", PROP_FLOAT, PROP_NONE);
  RNA_def_property_float_sdna(prop, nullptr, "rem_threshold");
  RNA_def_property_range(prop, -1000.0, 1000.0);
  RNA_def_property_ui_range(prop, 0.0, 1.0, 1, -1);
  RNA_def_property_ui_text(prop,
                           "Remove Threshold",
                           "Upper (inclusive) bound for a vertex's weight "
                           "to be removed from the vgroup");
  RNA_def_property_update(prop, 0, "rna_Modifier_update");

  RNA_define_lib_overridable(false);

  /* Common masking properties. */
  rna_def_modifier_weightvg_mask(brna,
                                 srna,
                                 "edit_flags",
                                 MOD_WVG_EDIT_INVERT_VGROUP_MASK,
                                 "rna_WeightVGEditModifier_mask_defgrp_name_set",
                                 "rna_WeightVGEditModifier_mask_tex_uvlayer_name_set");
}

static void rna_def_modifier_weightvgmix(BlenderRNA *brna)
{
  static const EnumPropertyItem weightvg_mix_modes_items[] = {
      {MOD_WVG_MIX_SET, "SET", 0, "Replace", "Replace VGroup A's weights by VGroup B's ones"},
      {MOD_WVG_MIX_ADD, "ADD", 0, "Add", "Add VGroup B's weights to VGroup A's ones"},
      {MOD_WVG_MIX_SUB, "SUB", 0, "Subtract", "Subtract VGroup B's weights from VGroup A's ones"},
      {MOD_WVG_MIX_MUL, "MUL", 0, "Multiply", "Multiply VGroup A's weights by VGroup B's ones"},
      {MOD_WVG_MIX_DIV, "DIV", 0, "Divide", "Divide VGroup A's weights by VGroup B's ones"},
      {MOD_WVG_MIX_DIF,
       "DIF",
       0,
       "Difference",
       "Difference between VGroup A's and VGroup B's weights"},
      {MOD_WVG_MIX_AVG, "AVG", 0, "Average", "Average value of VGroup A's and VGroup B's weights"},
      {MOD_WVG_MIX_MIN, "MIN", 0, "Minimum", "Minimum of VGroup A's and VGroup B's weights"},
      {MOD_WVG_MIX_MAX, "MAX", 0, "Maximum", "Maximum of VGroup A's and VGroup B's weights"},
      {0, nullptr, 0, nullptr, nullptr},
  };

  static const EnumPropertyItem weightvg_mix_set_items[] = {
      {MOD_WVG_SET_ALL, "ALL", 0, "All", "Affect all vertices (might add some to VGroup A)"},
      {MOD_WVG_SET_A, "A", 0, "VGroup A", "Affect vertices in VGroup A"},
      {MOD_WVG_SET_B,
       "B",
       0,
       "VGroup B",
       "Affect vertices in VGroup B (might add some to VGroup A)"},
      {MOD_WVG_SET_OR,
       "OR",
       0,
       "VGroup A or B",
       "Affect vertices in at least one of both VGroups (might add some to VGroup A)"},
      {MOD_WVG_SET_AND, "AND", 0, "VGroup A and B", "Affect vertices in both groups"},
      {0, nullptr, 0, nullptr, nullptr},
  };

  StructRNA *srna;
  PropertyRNA *prop;

  srna = RNA_def_struct(brna, "VertexWeightMixModifier", "Modifier");
  RNA_def_struct_ui_text(srna, "WeightVG Mix Modifier", "Mix the weights of two vertex groups");
  RNA_def_struct_sdna(srna, "WeightVGMixModifierData");
  RNA_def_struct_ui_icon(srna, ICON_MOD_VERTEX_WEIGHT);

  RNA_define_lib_overridable(true);

  prop = RNA_def_property(srna, "vertex_group_a", PROP_STRING, PROP_NONE);
  RNA_def_property_string_sdna(prop, nullptr, "defgrp_name_a");
  RNA_def_property_ui_text(prop, "Vertex Group A", "First vertex group name");
  RNA_def_property_string_funcs(
      prop, nullptr, nullptr, "rna_WeightVGMixModifier_defgrp_name_a_set");
  RNA_def_property_update(prop, 0, "rna_Modifier_update");

  prop = RNA_def_property(srna, "vertex_group_b", PROP_STRING, PROP_NONE);
  RNA_def_property_string_sdna(prop, nullptr, "defgrp_name_b");
  RNA_def_property_ui_text(prop, "Vertex Group B", "Second vertex group name");
  RNA_def_property_string_funcs(
      prop, nullptr, nullptr, "rna_WeightVGMixModifier_defgrp_name_b_set");
  RNA_def_property_update(prop, 0, "rna_Modifier_update");

  prop = RNA_def_property(srna, "invert_vertex_group_a", PROP_BOOLEAN, PROP_NONE);
  RNA_def_property_boolean_sdna(prop, nullptr, "flag", MOD_WVG_MIX_INVERT_VGROUP_A);
  RNA_def_property_ui_text(prop, "Invert Weights A", "Invert the influence of vertex group A");
  RNA_def_property_update(prop, 0, "rna_Modifier_update");

  prop = RNA_def_property(srna, "invert_vertex_group_b", PROP_BOOLEAN, PROP_NONE);
  RNA_def_property_boolean_sdna(prop, nullptr, "flag", MOD_WVG_MIX_INVERT_VGROUP_B);
  RNA_def_property_ui_text(prop, "Invert Weights B", "Invert the influence of vertex group B");
  RNA_def_property_update(prop, 0, "rna_Modifier_update");

  prop = RNA_def_property(srna, "default_weight_a", PROP_FLOAT, PROP_FACTOR);
  RNA_def_property_range(prop, 0.0, 1.0f);
  RNA_def_property_ui_range(prop, 0.0, 1.0, 1, -1);
  RNA_def_property_ui_text(prop,
                           "Default Weight A",
                           "Default weight a vertex will have if "
                           "it is not in the first A vgroup");
  RNA_def_property_update(prop, 0, "rna_Modifier_update");

  prop = RNA_def_property(srna, "default_weight_b", PROP_FLOAT, PROP_FACTOR);
  RNA_def_property_range(prop, 0.0, 1.0f);
  RNA_def_property_ui_range(prop, 0.0, 1.0, 1, -1);
  RNA_def_property_ui_text(prop,
                           "Default Weight B",
                           "Default weight a vertex will have if "
                           "it is not in the second B vgroup");
  RNA_def_property_update(prop, 0, "rna_Modifier_update");

  prop = RNA_def_property(srna, "mix_mode", PROP_ENUM, PROP_NONE);
  RNA_def_property_enum_items(prop, weightvg_mix_modes_items);
  RNA_def_property_ui_text(prop,
                           "Mix Mode",
                           "How weights from vgroup B affect weights "
                           "of vgroup A");
  RNA_def_property_update(prop, 0, "rna_Modifier_update");

  prop = RNA_def_property(srna, "mix_set", PROP_ENUM, PROP_NONE);
  RNA_def_property_enum_items(prop, weightvg_mix_set_items);
  RNA_def_property_ui_text(prop, "Vertex Set", "Which vertices should be affected");
  RNA_def_property_update(prop, 0, "rna_Modifier_update");

  prop = RNA_def_property(srna, "normalize", PROP_BOOLEAN, PROP_NONE);
  RNA_def_property_boolean_sdna(prop, nullptr, "flag", MOD_WVG_MIX_WEIGHTS_NORMALIZE);
  RNA_def_property_ui_text(
      prop,
      "Normalize Weights",
      "Normalize the resulting weights (otherwise they are only clamped within 0.0 to 1.0 range)");
  RNA_def_property_update(prop, 0, "rna_Modifier_update");

  RNA_define_lib_overridable(false);

  /* Common masking properties. */
  rna_def_modifier_weightvg_mask(brna,
                                 srna,
                                 "flag",
                                 MOD_WVG_MIX_INVERT_VGROUP_MASK,
                                 "rna_WeightVGMixModifier_mask_defgrp_name_set",
                                 "rna_WeightVGMixModifier_mask_tex_uvlayer_name_set");
}

static void rna_def_modifier_weightvgproximity(BlenderRNA *brna)
{
  static const EnumPropertyItem weightvg_proximity_modes_items[] = {
      {MOD_WVG_PROXIMITY_OBJECT,
       "OBJECT",
       0,
       "Object",
       "Use distance between affected and target objects"},
      {MOD_WVG_PROXIMITY_GEOMETRY,
       "GEOMETRY",
       0,
       "Geometry",
       "Use distance between affected object's vertices and target "
       "object, or target object's geometry"},
      {0, nullptr, 0, nullptr, nullptr},
  };

  static const EnumPropertyItem proximity_geometry_items[] = {
      {MOD_WVG_PROXIMITY_GEOM_VERTS, "VERTEX", 0, "Vertex", "Compute distance to nearest vertex"},
      {MOD_WVG_PROXIMITY_GEOM_EDGES, "EDGE", 0, "Edge", "Compute distance to nearest edge"},
      {MOD_WVG_PROXIMITY_GEOM_FACES, "FACE", 0, "Face", "Compute distance to nearest face"},
      {0, nullptr, 0, nullptr, nullptr},
  };

  static const EnumPropertyItem weightvg_proximity_falloff_type_items[] = {
      {MOD_WVG_MAPPING_NONE, "LINEAR", ICON_LINCURVE, "Linear", "Null action"},
      {MOD_WVG_MAPPING_CURVE, "CURVE", ICON_RNDCURVE, "Custom Curve", ""},
      {MOD_WVG_MAPPING_SHARP, "SHARP", ICON_SHARPCURVE, "Sharp", ""},
      {MOD_WVG_MAPPING_SMOOTH, "SMOOTH", ICON_SMOOTHCURVE, "Smooth", ""},
      {MOD_WVG_MAPPING_ROOT, "ROOT", ICON_ROOTCURVE, "Root", ""},
      {MOD_WVG_MAPPING_SPHERE, "ICON_SPHERECURVE", ICON_SPHERECURVE, "Sphere", ""},
      {MOD_WVG_MAPPING_RANDOM, "RANDOM", ICON_RNDCURVE, "Random", ""},
      {MOD_WVG_MAPPING_STEP,
       "STEP",
       ICON_IPO_CONSTANT,
       "Median Step",
       "Map all values below 0.5 to 0.0, and all others to 1.0"},
      {0, nullptr, 0, nullptr, nullptr},
  };

  StructRNA *srna;
  PropertyRNA *prop;

  srna = RNA_def_struct(brna, "VertexWeightProximityModifier", "Modifier");
  RNA_def_struct_ui_text(srna,
                         "WeightVG Proximity Modifier",
                         "Set the weights of vertices in a group from a target object's "
                         "distance");
  RNA_def_struct_sdna(srna, "WeightVGProximityModifierData");
  RNA_def_struct_ui_icon(srna, ICON_MOD_VERTEX_WEIGHT);

  RNA_define_lib_overridable(true);

  prop = RNA_def_property(srna, "vertex_group", PROP_STRING, PROP_NONE);
  RNA_def_property_string_sdna(prop, nullptr, "defgrp_name");
  RNA_def_property_ui_text(prop, "Vertex Group", "Vertex group name");
  RNA_def_property_string_funcs(
      prop, nullptr, nullptr, "rna_WeightVGProximityModifier_defgrp_name_set");
  RNA_def_property_update(prop, 0, "rna_Modifier_update");

  prop = RNA_def_property(srna, "proximity_mode", PROP_ENUM, PROP_NONE);
  RNA_def_property_enum_items(prop, weightvg_proximity_modes_items);
  RNA_def_property_enum_default(prop, MOD_WVG_PROXIMITY_GEOMETRY);
  RNA_def_property_ui_text(prop, "Proximity Mode", "Which distances to target object to use");
  RNA_def_property_update(prop, 0, "rna_Modifier_update");

  prop = RNA_def_property(srna, "proximity_geometry", PROP_ENUM, PROP_NONE);
  RNA_def_property_enum_sdna(prop, nullptr, "proximity_flags");
  RNA_def_property_enum_items(prop, proximity_geometry_items);
  RNA_def_property_flag(prop, PROP_ENUM_FLAG); /* important to run before default set */
  RNA_def_property_enum_default(prop, MOD_WVG_PROXIMITY_GEOM_FACES);
  RNA_def_property_ui_text(prop,
                           "Proximity Geometry",
                           "Use the shortest computed distance to target object's geometry "
                           "as weight");
  RNA_def_property_update(prop, 0, "rna_Modifier_update");

  prop = RNA_def_property(srna, "target", PROP_POINTER, PROP_NONE);
  RNA_def_property_pointer_sdna(prop, nullptr, "proximity_ob_target");
  RNA_def_property_ui_text(prop, "Target Object", "Object to calculate vertices distances from");
  RNA_def_property_flag(prop, PROP_EDITABLE | PROP_ID_SELF_CHECK);
  RNA_def_property_update(prop, 0, "rna_Modifier_dependency_update");

  prop = RNA_def_property(srna, "min_dist", PROP_FLOAT, PROP_DISTANCE);
  RNA_def_property_range(prop, 0.0, FLT_MAX);
  RNA_def_property_ui_range(prop, 0.0, 1000.0, 10, -1);
  RNA_def_property_ui_text(prop, "Lowest", "Distance mapping to weight 0.0");
  RNA_def_property_update(prop, 0, "rna_Modifier_update");

  prop = RNA_def_property(srna, "max_dist", PROP_FLOAT, PROP_DISTANCE);
  RNA_def_property_range(prop, 0.0, FLT_MAX);
  RNA_def_property_ui_range(prop, 0.0, 1000.0, 10, -1);
  RNA_def_property_ui_text(prop, "Highest", "Distance mapping to weight 1.0");
  RNA_def_property_update(prop, 0, "rna_Modifier_update");

  prop = RNA_def_property(srna, "falloff_type", PROP_ENUM, PROP_NONE);
  RNA_def_property_enum_items(prop, weightvg_proximity_falloff_type_items);
  RNA_def_property_ui_text(prop, "Falloff Type", "How weights are mapped to their new values");
  RNA_def_property_translation_context(prop,
                                       BLT_I18NCONTEXT_ID_CURVE_LEGACY); /* Abusing id_curve :/ */
  RNA_def_property_update(prop, 0, "rna_Modifier_update");

  prop = RNA_def_property(srna, "invert_falloff", PROP_BOOLEAN, PROP_NONE);
  RNA_def_property_boolean_sdna(
      prop, nullptr, "proximity_flags", MOD_WVG_PROXIMITY_INVERT_FALLOFF);
  RNA_def_property_ui_text(prop, "Invert Falloff", "Invert the resulting falloff weight");
  RNA_def_property_update(prop, 0, "rna_Modifier_update");

  prop = RNA_def_property(srna, "normalize", PROP_BOOLEAN, PROP_NONE);
  RNA_def_property_boolean_sdna(
      prop, nullptr, "proximity_flags", MOD_WVG_PROXIMITY_WEIGHTS_NORMALIZE);
  RNA_def_property_ui_text(
      prop,
      "Normalize Weights",
      "Normalize the resulting weights (otherwise they are only clamped within 0.0 to 1.0 range)");
  RNA_def_property_update(prop, 0, "rna_Modifier_update");

  prop = RNA_def_property(srna, "map_curve", PROP_POINTER, PROP_NONE);
  RNA_def_property_pointer_sdna(prop, nullptr, "cmap_curve");
  RNA_def_property_ui_text(prop, "Mapping Curve", "Custom mapping curve");
  RNA_def_property_update(prop, 0, "rna_Modifier_update");

  RNA_define_lib_overridable(false);

  /* Common masking properties. */
  rna_def_modifier_weightvg_mask(brna,
                                 srna,
                                 "proximity_flags",
                                 MOD_WVG_PROXIMITY_INVERT_VGROUP_MASK,
                                 "rna_WeightVGProximityModifier_mask_defgrp_name_set",
                                 "rna_WeightVGProximityModifier_mask_tex_uvlayer_name_set");
}

static void rna_def_modifier_remesh(BlenderRNA *brna)
{
  static const EnumPropertyItem mode_items[] = {
      {MOD_REMESH_CENTROID, "BLOCKS", 0, "Blocks", "Output a blocky surface with no smoothing"},
      {MOD_REMESH_MASS_POINT,
       "SMOOTH",
       0,
       "Smooth",
       "Output a smooth surface with no sharp-features detection"},
      {MOD_REMESH_SHARP_FEATURES,
       "SHARP",
       0,
       "Sharp",
       "Output a surface that reproduces sharp edges and corners from the input mesh"},
      {MOD_REMESH_VOXEL,
       "VOXEL",
       0,
       "Voxel",
       "Output a mesh corresponding to the volume of the original mesh"},
      {0, nullptr, 0, nullptr, nullptr},
  };

  StructRNA *srna;
  PropertyRNA *prop;

  srna = RNA_def_struct(brna, "RemeshModifier", "Modifier");
  RNA_def_struct_ui_text(
      srna,
      "Remesh Modifier",
      "Generate a new surface with regular topology that follows the shape of the input mesh");
  RNA_def_struct_sdna(srna, "RemeshModifierData");
  RNA_def_struct_ui_icon(srna, ICON_MOD_REMESH);

  RNA_define_lib_overridable(true);

  prop = RNA_def_property(srna, "mode", PROP_ENUM, PROP_NONE);
  RNA_def_property_enum_items(prop, mode_items);
  RNA_def_property_ui_text(prop, "Mode", "");
  RNA_def_property_update(prop, 0, "rna_Modifier_update");

  prop = RNA_def_property(srna, "scale", PROP_FLOAT, PROP_NONE);
  RNA_def_property_ui_range(prop, 0, 0.99, 0.01, 3);
  RNA_def_property_range(prop, 0, 0.99);
  RNA_def_property_ui_text(
      prop, "Scale", "The ratio of the largest dimension of the model over the size of the grid");
  RNA_def_property_update(prop, 0, "rna_Modifier_update");

  prop = RNA_def_property(srna, "threshold", PROP_FLOAT, PROP_NONE);
  RNA_def_property_ui_range(prop, 0, 1, 0.1, 3);
  RNA_def_property_range(prop, 0, 1);
  RNA_def_property_ui_text(
      prop,
      "Threshold",
      "If removing disconnected pieces, minimum size of components to preserve as a ratio "
      "of the number of polygons in the largest component");
  RNA_def_property_update(prop, 0, "rna_Modifier_update");

  prop = RNA_def_property(srna, "octree_depth", PROP_INT, PROP_NONE);
  RNA_def_property_int_sdna(prop, nullptr, "depth");
  RNA_def_property_range(prop, 1, 24);
  RNA_def_property_ui_range(prop, 1, 12, 1, 3);
  RNA_def_property_ui_text(
      prop, "Octree Depth", "Resolution of the octree; higher values give finer details");
  RNA_def_property_update(prop, 0, "rna_Modifier_update");

  prop = RNA_def_property(srna, "sharpness", PROP_FLOAT, PROP_NONE);
  RNA_def_property_float_sdna(prop, nullptr, "hermite_num");
  RNA_def_property_ui_range(prop, 0, 2, 0.1, 3);
  RNA_def_property_ui_text(
      prop,
      "Sharpness",
      "Tolerance for outliers; lower values filter noise while higher values will reproduce "
      "edges closer to the input");
  RNA_def_property_update(prop, 0, "rna_Modifier_update");

  prop = RNA_def_property(srna, "voxel_size", PROP_FLOAT, PROP_DISTANCE);
  RNA_def_property_float_sdna(prop, nullptr, "voxel_size");
  RNA_def_property_range(prop, 0.0001f, FLT_MAX);
  RNA_def_property_ui_range(prop, 0.0001, 2, 0.1, 3);
  RNA_def_property_ui_scale_type(prop, PROP_SCALE_LOG);
  RNA_def_property_ui_text(prop,
                           "Voxel Size",
                           "Size of the voxel in object space used for volume evaluation. Lower "
                           "values preserve finer details");
  RNA_def_property_update(prop, 0, "rna_Modifier_update");

  prop = RNA_def_property(srna, "adaptivity", PROP_FLOAT, PROP_DISTANCE);
  RNA_def_property_float_sdna(prop, nullptr, "adaptivity");
  RNA_def_property_ui_range(prop, 0, 1, 0.1, 3);
  RNA_def_property_ui_text(
      prop,
      "Adaptivity",
      "Reduces the final face count by simplifying geometry where detail is not needed, "
      "generating triangles. A value greater than 0 disables Fix Poles");
  RNA_def_property_update(prop, 0, "rna_Modifier_update");

  prop = RNA_def_property(srna, "use_remove_disconnected", PROP_BOOLEAN, PROP_NONE);
  RNA_def_property_boolean_sdna(prop, nullptr, "flag", MOD_REMESH_FLOOD_FILL);
  RNA_def_property_ui_text(prop, "Remove Disconnected", "");
  RNA_def_property_update(prop, 0, "rna_Modifier_update");

  prop = RNA_def_property(srna, "use_smooth_shade", PROP_BOOLEAN, PROP_NONE);
  RNA_def_property_boolean_sdna(prop, nullptr, "flag", MOD_REMESH_SMOOTH_SHADING);
  RNA_def_property_ui_text(
      prop, "Smooth Shading", "Output faces with smooth shading rather than flat shaded");
  RNA_def_property_update(prop, 0, "rna_Modifier_update");

  RNA_define_lib_overridable(false);
}

static void rna_def_modifier_ocean(BlenderRNA *brna)
{
  StructRNA *srna;
  PropertyRNA *prop;

  static const EnumPropertyItem geometry_items[] = {
    {MOD_OCEAN_GEOM_GENERATE,
     "GENERATE",
     0,
     "Generate",
     "Generate ocean surface geometry at the specified resolution"},
    {MOD_OCEAN_GEOM_DISPLACE,
     "DISPLACE",
     0,
     "Displace",
     "Displace existing geometry according to simulation"},
#  if 0
    {MOD_OCEAN_GEOM_SIM_ONLY,
     "SIM_ONLY",
     0,
     "Sim Only",
     "Leaves geometry unchanged, but still runs simulation (to be used from texture)"},
#  endif
    {0, nullptr, 0, nullptr, nullptr},
  };

  static const EnumPropertyItem spectrum_items[] = {
      {MOD_OCEAN_SPECTRUM_PHILLIPS,
       "PHILLIPS",
       0,
       "Turbulent Ocean",
       "Use for turbulent seas with foam"},
      {MOD_OCEAN_SPECTRUM_PIERSON_MOSKOWITZ,
       "PIERSON_MOSKOWITZ",
       0,
       "Established Ocean",
       "Use for a large area, established ocean (Pierson-Moskowitz method)"},
      {MOD_OCEAN_SPECTRUM_JONSWAP,
       "JONSWAP",
       0,
       "Established Ocean (Sharp Peaks)",
       "Use for established oceans ('JONSWAP', Pierson-Moskowitz method) with peak sharpening"},
      {MOD_OCEAN_SPECTRUM_TEXEL_MARSEN_ARSLOE,
       "TEXEL_MARSEN_ARSLOE",
       0,
       "Shallow Water",
       "Use for shallow water ('JONSWAP', 'TMA' - Texel-Marsen-Arsloe method)"},
      {0, nullptr, 0, nullptr, nullptr},
  };

  srna = RNA_def_struct(brna, "OceanModifier", "Modifier");
  RNA_def_struct_ui_text(srna, "Ocean Modifier", "Simulate an ocean surface");
  RNA_def_struct_sdna(srna, "OceanModifierData");
  RNA_def_struct_ui_icon(srna, ICON_MOD_OCEAN);

  RNA_define_lib_overridable(true);

  prop = RNA_def_property(srna, "geometry_mode", PROP_ENUM, PROP_NONE);
  RNA_def_property_enum_sdna(prop, nullptr, "geometry_mode");
  RNA_def_property_enum_items(prop, geometry_items);
  RNA_def_property_ui_text(prop, "Geometry", "Method of modifying geometry");
  RNA_def_property_update(prop, 0, "rna_Modifier_update");

  prop = RNA_def_property(srna, "size", PROP_FLOAT, PROP_UNSIGNED);
  RNA_def_property_float_sdna(prop, nullptr, "size");
  RNA_def_property_ui_text(
      prop, "Size", "Surface scale factor (does not affect the height of the waves)");
  RNA_def_property_ui_range(prop, -FLT_MAX, FLT_MAX, 1, -1);
  RNA_def_property_update(prop, 0, "rna_Modifier_update");

  prop = RNA_def_property(srna, "repeat_x", PROP_INT, PROP_UNSIGNED);
  RNA_def_property_int_sdna(prop, nullptr, "repeat_x");
  RNA_def_property_clear_flag(prop, PROP_ANIMATABLE);
  RNA_def_property_range(prop, 1, 1024);
  RNA_def_property_ui_range(prop, 1, 100, 1, -1);
  RNA_def_property_ui_text(prop, "Repeat X", "Repetitions of the generated surface in X");
  RNA_def_property_update(prop, 0, "rna_Modifier_update");

  prop = RNA_def_property(srna, "repeat_y", PROP_INT, PROP_UNSIGNED);
  RNA_def_property_int_sdna(prop, nullptr, "repeat_y");
  RNA_def_property_clear_flag(prop, PROP_ANIMATABLE);
  RNA_def_property_range(prop, 1, 1024);
  RNA_def_property_ui_range(prop, 1, 100, 1, -1);
  RNA_def_property_ui_text(prop, "Repeat Y", "Repetitions of the generated surface in Y");
  RNA_def_property_update(prop, 0, "rna_Modifier_update");

  prop = RNA_def_property(srna, "use_normals", PROP_BOOLEAN, PROP_NONE);
  RNA_def_property_boolean_sdna(prop, nullptr, "flag", MOD_OCEAN_GENERATE_NORMALS);
  RNA_def_property_clear_flag(prop, PROP_ANIMATABLE);
  RNA_def_property_ui_text(
      prop,
      "Generate Normals",
      "Output normals for bump mapping - disabling can speed up performance if it's not needed");
  RNA_def_property_update(prop, 0, "rna_OceanModifier_init_update");

  prop = RNA_def_property(srna, "use_foam", PROP_BOOLEAN, PROP_NONE);
  RNA_def_property_boolean_sdna(prop, nullptr, "flag", MOD_OCEAN_GENERATE_FOAM);
  RNA_def_property_clear_flag(prop, PROP_ANIMATABLE);
  RNA_def_property_ui_text(prop, "Generate Foam", "Generate foam mask as a vertex color channel");
  RNA_def_property_update(prop, 0, "rna_OceanModifier_init_update");

  prop = RNA_def_property(srna, "use_spray", PROP_BOOLEAN, PROP_NONE);
  RNA_def_property_boolean_sdna(prop, nullptr, "flag", MOD_OCEAN_GENERATE_SPRAY);
  RNA_def_property_clear_flag(prop, PROP_ANIMATABLE);
  RNA_def_property_ui_text(
      prop, "Generate Spray Map", "Generate map of spray direction as a vertex color channel");
  RNA_def_property_update(prop, 0, "rna_OceanModifier_init_update");

  prop = RNA_def_property(srna, "invert_spray", PROP_BOOLEAN, PROP_NONE);
  RNA_def_property_boolean_sdna(prop, nullptr, "flag", MOD_OCEAN_INVERT_SPRAY);
  RNA_def_property_clear_flag(prop, PROP_ANIMATABLE);
  RNA_def_property_ui_text(prop, "Invert Spray", "Invert the spray direction map");
  RNA_def_property_update(prop, 0, "rna_OceanModifier_init_update");

  prop = RNA_def_property(srna, "spray_layer_name", PROP_STRING, PROP_NONE);
  RNA_def_property_string_sdna(prop, nullptr, "spraylayername");
  RNA_def_property_clear_flag(prop, PROP_ANIMATABLE);
  RNA_def_property_ui_text(
      prop, "Spray Map", "Name of the vertex color layer used for the spray direction map");
  RNA_def_property_update(prop, 0, "rna_OceanModifier_init_update");

  prop = RNA_def_property(srna, "resolution", PROP_INT, PROP_UNSIGNED);
  RNA_def_property_int_sdna(prop, nullptr, "resolution");
  RNA_def_property_clear_flag(prop, PROP_ANIMATABLE);
  RNA_def_property_range(prop, 1, 1024);
  RNA_def_property_ui_range(prop, 1, 32, 1, -1);
  RNA_def_property_ui_text(
      prop, "Render Resolution", "Resolution of the generated surface for rendering and baking");
  RNA_def_property_update(prop, 0, "rna_OceanModifier_init_update");

  prop = RNA_def_property(srna, "viewport_resolution", PROP_INT, PROP_UNSIGNED);
  RNA_def_property_int_sdna(prop, nullptr, "viewport_resolution");
  RNA_def_property_clear_flag(prop, PROP_ANIMATABLE);
  RNA_def_property_range(prop, 1, 1024);
  RNA_def_property_ui_range(prop, 1, 32, 1, -1);
  RNA_def_property_ui_text(
      prop, "Viewport Resolution", "Viewport resolution of the generated surface");
  RNA_def_property_update(prop, 0, "rna_OceanModifier_init_update");

  prop = RNA_def_property(srna, "spatial_size", PROP_INT, PROP_NONE);
  RNA_def_property_int_sdna(prop, nullptr, "spatial_size");
  RNA_def_property_ui_range(prop, 1, 512, 2, -1);
  RNA_def_property_clear_flag(prop, PROP_ANIMATABLE);
  RNA_def_property_ui_text(
      prop,
      "Spatial Size",
      "Size of the simulation domain (in meters), and of the generated geometry (in BU)");
  RNA_def_property_update(prop, 0, "rna_OceanModifier_init_update");

  prop = RNA_def_property(srna, "wind_velocity", PROP_FLOAT, PROP_VELOCITY);
  RNA_def_property_float_sdna(prop, nullptr, "wind_velocity");
  RNA_def_property_clear_flag(prop, PROP_ANIMATABLE);
  RNA_def_property_ui_text(prop, "Wind Velocity", "Wind speed");
  RNA_def_property_update(prop, 0, "rna_OceanModifier_init_update");

  prop = RNA_def_property(srna, "damping", PROP_FLOAT, PROP_FACTOR);
  RNA_def_property_float_sdna(prop, nullptr, "damp");
  RNA_def_property_clear_flag(prop, PROP_ANIMATABLE);
  RNA_def_property_ui_text(
      prop, "Damping", "Damp reflected waves going in opposite direction to the wind");
  RNA_def_property_update(prop, 0, "rna_OceanModifier_init_update");

  prop = RNA_def_property(srna, "wave_scale_min", PROP_FLOAT, PROP_DISTANCE);
  RNA_def_property_float_sdna(prop, nullptr, "smallest_wave");
  RNA_def_property_clear_flag(prop, PROP_ANIMATABLE);
  RNA_def_property_range(prop, 0.0, FLT_MAX);
  RNA_def_property_ui_text(prop, "Smallest Wave", "Shortest allowed wavelength");
  RNA_def_property_update(prop, 0, "rna_OceanModifier_init_update");

  prop = RNA_def_property(srna, "wave_alignment", PROP_FLOAT, PROP_UNSIGNED);
  RNA_def_property_float_sdna(prop, nullptr, "wave_alignment");
  RNA_def_property_clear_flag(prop, PROP_ANIMATABLE);
  RNA_def_property_range(prop, 0.0, 1.0);
  RNA_def_property_ui_text(prop, "Wave Alignment", "How much the waves are aligned to each other");
  RNA_def_property_update(prop, 0, "rna_OceanModifier_init_update");

  prop = RNA_def_property(srna, "wave_direction", PROP_FLOAT, PROP_ANGLE);
  RNA_def_property_float_sdna(prop, nullptr, "wave_direction");
  RNA_def_property_clear_flag(prop, PROP_ANIMATABLE);
  RNA_def_property_ui_text(
      prop, "Wave Direction", "Main direction of the waves when they are (partially) aligned");
  RNA_def_property_update(prop, 0, "rna_OceanModifier_init_update");

  prop = RNA_def_property(srna, "wave_scale", PROP_FLOAT, PROP_UNSIGNED);
  RNA_def_property_float_sdna(prop, nullptr, "wave_scale");
  RNA_def_property_ui_text(prop, "Wave Scale", "Scale of the displacement effect");
  RNA_def_property_update(prop, 0, "rna_Modifier_update");

  prop = RNA_def_property(srna, "depth", PROP_FLOAT, PROP_DISTANCE);
  RNA_def_property_float_sdna(prop, nullptr, "depth");
  RNA_def_property_clear_flag(prop, PROP_ANIMATABLE);
  RNA_def_property_ui_text(prop, "Depth", "Depth of the solid ground below the water surface");
  RNA_def_property_ui_range(prop, 0, 250, 1, -1);
  RNA_def_property_update(prop, 0, "rna_OceanModifier_init_update");

  prop = RNA_def_property(srna, "foam_coverage", PROP_FLOAT, PROP_NONE);
  RNA_def_property_float_sdna(prop, nullptr, "foam_coverage");
  RNA_def_property_ui_text(prop, "Foam Coverage", "Amount of generated foam");
  RNA_def_property_update(prop, 0, "rna_Modifier_update");

  prop = RNA_def_property(srna, "bake_foam_fade", PROP_FLOAT, PROP_UNSIGNED);
  RNA_def_property_float_sdna(prop, nullptr, "foam_fade");
  RNA_def_property_clear_flag(prop, PROP_ANIMATABLE);
  RNA_def_property_ui_text(
      prop, "Foam Fade", "How much foam accumulates over time (baked ocean only)");
  RNA_def_property_ui_range(prop, 0.0, 10.0, 1, -1);
  RNA_def_property_update(prop, 0, nullptr);

  prop = RNA_def_property(srna, "foam_layer_name", PROP_STRING, PROP_NONE);
  RNA_def_property_string_sdna(prop, nullptr, "foamlayername");
  RNA_def_property_ui_text(
      prop, "Foam Layer Name", "Name of the vertex color layer used for foam");
  RNA_def_property_update(prop, 0, "rna_Modifier_update");

  prop = RNA_def_property(srna, "choppiness", PROP_FLOAT, PROP_UNSIGNED);
  RNA_def_property_float_sdna(prop, nullptr, "chop_amount");
  RNA_def_property_ui_text(
      prop,
      "Choppiness",
      "Choppiness of the wave's crest (adds some horizontal component to the displacement)");
  RNA_def_property_ui_range(prop, 0.0, 4.0, 3, -1);
  RNA_def_property_float_funcs(prop, nullptr, "rna_OceanModifier_ocean_chop_set", nullptr);
  RNA_def_property_update(prop, 0, "rna_Modifier_update");

  prop = RNA_def_property(srna, "time", PROP_FLOAT, PROP_UNSIGNED);
  RNA_def_property_float_sdna(prop, nullptr, "time");
  RNA_def_property_ui_text(prop, "Time", "Current time of the simulation");
  RNA_def_property_ui_range(prop, -FLT_MAX, FLT_MAX, 1, -1);
  RNA_def_property_update(prop, 0, "rna_Modifier_update");

  prop = RNA_def_property(srna, "spectrum", PROP_ENUM, PROP_NONE);
  RNA_def_property_enum_sdna(prop, nullptr, "spectrum");
  RNA_def_property_clear_flag(prop, PROP_ANIMATABLE);
  RNA_def_property_enum_items(prop, spectrum_items);
  RNA_def_property_ui_text(prop, "Spectrum", "Spectrum to use");
  RNA_def_property_update(prop, 0, "rna_OceanModifier_init_update");

  prop = RNA_def_property(srna, "fetch_jonswap", PROP_FLOAT, PROP_UNSIGNED);
  RNA_def_property_float_sdna(prop, nullptr, "fetch_jonswap");
  RNA_def_property_clear_flag(prop, PROP_ANIMATABLE);
  RNA_def_property_range(prop, 0.0, FLT_MAX);
  RNA_def_property_ui_text(
      prop,
      "Fetch",
      "This is the distance from a lee shore, "
      "called the fetch, or the distance over which the wind blows with constant velocity. "
      "Used by 'JONSWAP' and 'TMA' models");
  RNA_def_property_update(prop, 0, "rna_OceanModifier_init_update");

  prop = RNA_def_property(srna, "sharpen_peak_jonswap", PROP_FLOAT, PROP_UNSIGNED);
  RNA_def_property_float_sdna(prop, nullptr, "sharpen_peak_jonswap");
  RNA_def_property_clear_flag(prop, PROP_ANIMATABLE);
  RNA_def_property_range(prop, 0.0, 1.0);
  RNA_def_property_ui_text(prop, "Sharpen peak", "Peak sharpening for 'JONSWAP' and 'TMA' models");
  RNA_def_property_update(prop, 0, "rna_OceanModifier_init_update");

  prop = RNA_def_property(srna, "random_seed", PROP_INT, PROP_UNSIGNED);
  RNA_def_property_int_sdna(prop, nullptr, "seed");
  RNA_def_property_clear_flag(prop, PROP_ANIMATABLE);
  RNA_def_property_ui_text(prop, "Random Seed", "Seed of the random generator");
  RNA_def_property_update(prop, 0, "rna_OceanModifier_init_update");

  prop = RNA_def_property(srna, "frame_start", PROP_INT, PROP_TIME);
  RNA_def_property_int_sdna(prop, nullptr, "bakestart");
  RNA_def_property_clear_flag(prop, PROP_ANIMATABLE);
  RNA_def_property_ui_text(prop, "Bake Start", "Start frame of the ocean baking");
  RNA_def_property_update(prop, 0, "rna_OceanModifier_init_update");

  prop = RNA_def_property(srna, "frame_end", PROP_INT, PROP_TIME);
  RNA_def_property_int_sdna(prop, nullptr, "bakeend");
  RNA_def_property_clear_flag(prop, PROP_ANIMATABLE);
  RNA_def_property_ui_text(prop, "Bake End", "End frame of the ocean baking");
  RNA_def_property_update(prop, 0, "rna_OceanModifier_init_update");

  prop = RNA_def_property(srna, "is_cached", PROP_BOOLEAN, PROP_NONE);
  RNA_def_property_boolean_sdna(prop, nullptr, "cached", 1);
  RNA_def_property_clear_flag(prop, PROP_EDITABLE);
  RNA_def_property_ui_text(
      prop, "Ocean is Cached", "Whether the ocean is using cached data or simulating");

  prop = RNA_def_property(srna, "filepath", PROP_STRING, PROP_DIRPATH);
  RNA_def_property_string_sdna(prop, nullptr, "cachepath");
  RNA_def_property_ui_text(prop, "Cache Path", "Path to a folder to store external baked images");
  // RNA_def_property_update(prop, 0, "rna_Modifier_update");
  /* XXX how to update? */

  RNA_define_lib_overridable(false);
}

static void rna_def_modifier_skin(BlenderRNA *brna)
{
  StructRNA *srna;
  PropertyRNA *prop;

  srna = RNA_def_struct(brna, "SkinModifier", "Modifier");
  RNA_def_struct_ui_text(srna, "Skin Modifier", "Generate Skin");
  RNA_def_struct_sdna(srna, "SkinModifierData");
  RNA_def_struct_ui_icon(srna, ICON_MOD_SKIN);

  RNA_define_lib_overridable(true);

  prop = RNA_def_property(srna, "branch_smoothing", PROP_FLOAT, PROP_FACTOR);
  RNA_def_property_ui_text(prop, "Branch Smoothing", "Smooth complex geometry around branches");
  RNA_def_property_ui_range(prop, 0, 1, 1, -1);
  RNA_def_property_update(prop, 0, "rna_Modifier_update");

  prop = RNA_def_property(srna, "use_smooth_shade", PROP_BOOLEAN, PROP_NONE);
  RNA_def_property_boolean_sdna(prop, nullptr, "flag", MOD_SKIN_SMOOTH_SHADING);
  RNA_def_property_ui_text(
      prop, "Smooth Shading", "Output faces with smooth shading rather than flat shaded");
  RNA_def_property_update(prop, 0, "rna_Modifier_update");

  prop = RNA_def_property(srna, "use_x_symmetry", PROP_BOOLEAN, PROP_NONE);
  RNA_def_property_boolean_sdna(prop, nullptr, "symmetry_axes", MOD_SKIN_SYMM_X);
  RNA_def_property_ui_text(prop, "X", "Avoid making unsymmetrical quads across the X axis");
  RNA_def_property_update(prop, 0, "rna_Modifier_update");

  prop = RNA_def_property(srna, "use_y_symmetry", PROP_BOOLEAN, PROP_NONE);
  RNA_def_property_boolean_sdna(prop, nullptr, "symmetry_axes", MOD_SKIN_SYMM_Y);
  RNA_def_property_ui_text(prop, "Y", "Avoid making unsymmetrical quads across the Y axis");
  RNA_def_property_update(prop, 0, "rna_Modifier_update");

  prop = RNA_def_property(srna, "use_z_symmetry", PROP_BOOLEAN, PROP_NONE);
  RNA_def_property_boolean_sdna(prop, nullptr, "symmetry_axes", MOD_SKIN_SYMM_Z);
  RNA_def_property_ui_text(prop, "Z", "Avoid making unsymmetrical quads across the Z axis");
  RNA_def_property_update(prop, 0, "rna_Modifier_update");

  RNA_define_lib_overridable(false);
}

static void rna_def_modifier_triangulate(BlenderRNA *brna)
{
  StructRNA *srna;
  PropertyRNA *prop;

  srna = RNA_def_struct(brna, "TriangulateModifier", "Modifier");
  RNA_def_struct_ui_text(srna, "Triangulate Modifier", "Triangulate Mesh");
  RNA_def_struct_sdna(srna, "TriangulateModifierData");
  RNA_def_struct_ui_icon(srna, ICON_MOD_TRIANGULATE);

  RNA_define_lib_overridable(true);

  prop = RNA_def_property(srna, "quad_method", PROP_ENUM, PROP_NONE);
  RNA_def_property_enum_sdna(prop, nullptr, "quad_method");
  RNA_def_property_enum_items(prop, rna_enum_modifier_triangulate_quad_method_items);
  RNA_def_property_ui_text(prop, "Quad Method", "Method for splitting the quads into triangles");
  RNA_def_property_update(prop, 0, "rna_Modifier_update");

  prop = RNA_def_property(srna, "ngon_method", PROP_ENUM, PROP_NONE);
  RNA_def_property_enum_sdna(prop, nullptr, "ngon_method");
  RNA_def_property_enum_items(prop, rna_enum_modifier_triangulate_ngon_method_items);
  RNA_def_property_ui_text(prop, "N-gon Method", "Method for splitting the n-gons into triangles");
  RNA_def_property_update(prop, 0, "rna_Modifier_update");

  prop = RNA_def_property(srna, "min_vertices", PROP_INT, PROP_UNSIGNED);
  RNA_def_property_int_sdna(prop, nullptr, "min_vertices");
  RNA_def_property_range(prop, 4, INT_MAX);
  RNA_def_property_ui_text(
      prop,
      "Minimum Vertices",
      "Triangulate only polygons with vertex count greater than or equal to this number");
  RNA_def_property_update(prop, 0, "rna_Modifier_update");

  prop = RNA_def_property(srna, "keep_custom_normals", PROP_BOOLEAN, PROP_NONE);
  RNA_def_property_boolean_sdna(prop, nullptr, "flag", MOD_TRIANGULATE_KEEP_CUSTOMLOOP_NORMALS);
  RNA_def_property_ui_text(
      prop,
      "Keep Normals",
      "Try to preserve custom normals.\n"
      "Warning: Depending on chosen triangulation method, "
      "shading may not be fully preserved, \"Fixed\" method usually gives the best result here");
  RNA_def_property_update(prop, 0, "rna_Modifier_update");

  RNA_define_lib_overridable(false);
}

static void rna_def_modifier_meshcache(BlenderRNA *brna)
{
  static const EnumPropertyItem prop_format_type_items[] = {
      {MOD_MESHCACHE_TYPE_MDD, "MDD", 0, "MDD", ""},
      {MOD_MESHCACHE_TYPE_PC2, "PC2", 0, "PC2", ""},
      {0, nullptr, 0, nullptr, nullptr},
  };

  static const EnumPropertyItem prop_deform_mode_items[] = {
      {MOD_MESHCACHE_DEFORM_OVERWRITE,
       "OVERWRITE",
       0,
       "Overwrite",
       "Replace vertex coordinates with cached values"},
      {MOD_MESHCACHE_DEFORM_INTEGRATE,
       "INTEGRATE",
       0,
       "Integrate",
       "Integrate deformation from this modifier's input with the mesh-cache coordinates "
       "(useful for shape keys)"},
      {0, nullptr, 0, nullptr, nullptr},
  };

  static const EnumPropertyItem prop_interpolation_type_items[] = {
      {MOD_MESHCACHE_INTERP_NONE, "NONE", 0, "None", ""},
      {MOD_MESHCACHE_INTERP_LINEAR, "LINEAR", 0, "Linear", ""},
      /* for cardinal we'd need to read 4x cache's */
      // {MOD_MESHCACHE_INTERP_CARDINAL, "CARDINAL", 0, "Cardinal", ""},
      {0, nullptr, 0, nullptr, nullptr},
  };

  static const EnumPropertyItem prop_time_type_items[] = {
      /* use 'eval_frame' */
      {MOD_MESHCACHE_TIME_FRAME,
       "FRAME",
       0,
       "Frame",
       "Control playback using a frame-number "
       "(ignoring time FPS and start frame from the file)"},
      /* use 'eval_time' */
      {MOD_MESHCACHE_TIME_SECONDS, "TIME", 0, "Time", "Control playback using time in seconds"},
      /* use 'eval_factor' */
      {MOD_MESHCACHE_TIME_FACTOR,
       "FACTOR",
       0,
       "Factor",
       "Control playback using a value between 0 and 1"},
      {0, nullptr, 0, nullptr, nullptr},
  };

  static const EnumPropertyItem prop_time_play_items[] = {
      {MOD_MESHCACHE_PLAY_CFEA, "SCENE", 0, "Scene", "Use the time from the scene"},
      {MOD_MESHCACHE_PLAY_EVAL, "CUSTOM", 0, "Custom", "Use the modifier's own time evaluation"},
      {0, nullptr, 0, nullptr, nullptr},
  };

  StructRNA *srna;
  PropertyRNA *prop;

  srna = RNA_def_struct(brna, "MeshCacheModifier", "Modifier");
  RNA_def_struct_ui_text(srna, "Cache Modifier", "Cache Mesh");
  RNA_def_struct_sdna(srna, "MeshCacheModifierData");
  RNA_def_struct_ui_icon(srna, ICON_MOD_MESHDEFORM); /* XXX, needs own icon */

  RNA_define_lib_overridable(true);

  prop = RNA_def_property(srna, "cache_format", PROP_ENUM, PROP_NONE);
  RNA_def_property_enum_sdna(prop, nullptr, "type");
  RNA_def_property_enum_items(prop, prop_format_type_items);
  RNA_def_property_ui_text(prop, "Format", "");
  RNA_def_property_update(prop, 0, "rna_Modifier_update");

  prop = RNA_def_property(srna, "interpolation", PROP_ENUM, PROP_NONE);
  RNA_def_property_enum_sdna(prop, nullptr, "interp");
  RNA_def_property_enum_items(prop, prop_interpolation_type_items);
  RNA_def_property_ui_text(prop, "Interpolation", "");
  RNA_def_property_update(prop, 0, "rna_Modifier_update");

  prop = RNA_def_property(srna, "time_mode", PROP_ENUM, PROP_NONE);
  RNA_def_property_enum_sdna(prop, nullptr, "time_mode");
  RNA_def_property_enum_items(prop, prop_time_type_items);
  RNA_def_property_ui_text(prop, "Time Mode", "Method to control playback time");
  RNA_def_property_update(prop, 0, "rna_Modifier_update");

  prop = RNA_def_property(srna, "play_mode", PROP_ENUM, PROP_NONE);
  RNA_def_property_enum_sdna(prop, nullptr, "play_mode");
  RNA_def_property_enum_items(prop, prop_time_play_items);
  RNA_def_property_ui_text(prop, "Play Mode", "");
  RNA_def_property_update(prop, 0, "rna_Modifier_update");

  prop = RNA_def_property(srna, "deform_mode", PROP_ENUM, PROP_NONE);
  RNA_def_property_enum_sdna(prop, nullptr, "deform_mode");
  RNA_def_property_enum_items(prop, prop_deform_mode_items);
  RNA_def_property_ui_text(prop, "Deform Mode", "");
  RNA_def_property_update(prop, 0, "rna_Modifier_update");

  prop = RNA_def_property(srna, "filepath", PROP_STRING, PROP_FILEPATH);
  RNA_def_property_ui_text(prop, "File Path", "Path to external displacements file");
  RNA_def_property_update(prop, 0, "rna_Modifier_update");

  prop = RNA_def_property(srna, "factor", PROP_FLOAT, PROP_NONE);
  RNA_def_property_float_sdna(prop, nullptr, "factor");
  RNA_def_property_range(prop, 0.0f, 1.0f);
  RNA_def_property_ui_text(prop, "Influence", "Influence of the deformation");
  RNA_def_property_update(prop, 0, "rna_Modifier_update");

  prop = RNA_def_property(srna, "vertex_group", PROP_STRING, PROP_NONE);
  RNA_def_property_string_sdna(prop, nullptr, "defgrp_name");
  RNA_def_property_ui_text(
      prop,
      "Vertex Group",
      "Name of the Vertex Group which determines the influence of the modifier per point");
  RNA_def_property_string_funcs(prop, nullptr, nullptr, "rna_MeshCacheModifier_defgrp_name_set");
  RNA_def_property_update(prop, 0, "rna_Modifier_update");

  prop = RNA_def_property(srna, "invert_vertex_group", PROP_BOOLEAN, PROP_NONE);
  RNA_def_property_boolean_sdna(prop, nullptr, "flag", MOD_MESHCACHE_INVERT_VERTEX_GROUP);
  RNA_def_property_ui_text(prop, "Invert", "Invert vertex group influence");
  RNA_def_property_update(prop, 0, "rna_Modifier_update");

  /* -------------------------------------------------------------------- */
  /* Axis Conversion */
  prop = RNA_def_property(srna, "forward_axis", PROP_ENUM, PROP_NONE);
  RNA_def_property_enum_sdna(prop, nullptr, "forward_axis");
  RNA_def_property_enum_items(prop, rna_enum_object_axis_items);
  RNA_def_property_ui_text(prop, "Forward", "");
  RNA_def_property_update(prop, 0, "rna_Modifier_update");

  prop = RNA_def_property(srna, "up_axis", PROP_ENUM, PROP_NONE);
  RNA_def_property_enum_sdna(prop, nullptr, "up_axis");
  RNA_def_property_enum_items(prop, rna_enum_object_axis_items);
  RNA_def_property_ui_text(prop, "Up", "");
  RNA_def_property_update(prop, 0, "rna_Modifier_update");

  prop = RNA_def_property(srna, "flip_axis", PROP_ENUM, PROP_NONE);
  RNA_def_property_enum_sdna(prop, nullptr, "flip_axis");
  RNA_def_property_enum_items(prop, rna_enum_axis_flag_xyz_items);
  RNA_def_property_flag(prop, PROP_ENUM_FLAG);
  RNA_def_property_ui_text(prop, "Flip Axis", "");
  RNA_def_property_update(prop, 0, "rna_Modifier_update");

  /* -------------------------------------------------------------------- */
  /* For Scene time */
  prop = RNA_def_property(srna, "frame_start", PROP_FLOAT, PROP_TIME);
  RNA_def_property_float_sdna(prop, nullptr, "frame_start");
  RNA_def_property_range(prop, -MAXFRAME, MAXFRAME);
  RNA_def_property_ui_text(prop, "Frame Start", "Add this to the start frame");
  RNA_def_property_update(prop, 0, "rna_Modifier_update");

  prop = RNA_def_property(srna, "frame_scale", PROP_FLOAT, PROP_NONE);
  RNA_def_property_float_sdna(prop, nullptr, "frame_scale");
  RNA_def_property_range(prop, 0.0f, 100.0f);
  RNA_def_property_ui_text(prop, "Frame Scale", "Evaluation time in seconds");
  RNA_def_property_update(prop, 0, "rna_Modifier_update");

  /* -------------------------------------------------------------------- */
  /* eval values depend on 'time_mode' */
  prop = RNA_def_property(srna, "eval_frame", PROP_FLOAT, PROP_NONE);
  RNA_def_property_float_sdna(prop, nullptr, "eval_frame");
  RNA_def_property_range(prop, MINFRAME, MAXFRAME);
  RNA_def_property_ui_text(prop, "Evaluation Frame", "The frame to evaluate (starting at 0)");
  RNA_def_property_update(prop, 0, "rna_Modifier_update");

  prop = RNA_def_property(srna, "eval_time", PROP_FLOAT, PROP_NONE);
  RNA_def_property_float_sdna(prop, nullptr, "eval_time");
  RNA_def_property_range(prop, 0.0f, FLT_MAX);
  RNA_def_property_ui_text(prop, "Evaluation Time", "Evaluation time in seconds");
  RNA_def_property_update(prop, 0, "rna_Modifier_update");

  prop = RNA_def_property(srna, "eval_factor", PROP_FLOAT, PROP_FACTOR);
  RNA_def_property_float_sdna(prop, nullptr, "eval_factor");
  RNA_def_property_range(prop, 0.0f, 1.0f);
  RNA_def_property_ui_text(prop, "Evaluation Factor", "Evaluation time in seconds");
  RNA_def_property_update(prop, 0, "rna_Modifier_update");

  RNA_define_lib_overridable(false);
}

static void rna_def_modifier_meshseqcache(BlenderRNA *brna)
{
  StructRNA *srna;
  PropertyRNA *prop;

  srna = RNA_def_struct(brna, "MeshSequenceCacheModifier", "Modifier");
  RNA_def_struct_ui_text(srna, "Cache Modifier", "Cache Mesh");
  RNA_def_struct_sdna(srna, "MeshSeqCacheModifierData");
  RNA_def_struct_ui_icon(srna, ICON_MOD_MESHDEFORM); /* XXX, needs own icon */

  RNA_define_lib_overridable(true);

  prop = RNA_def_property(srna, "cache_file", PROP_POINTER, PROP_NONE);
  RNA_def_property_pointer_sdna(prop, nullptr, "cache_file");
  RNA_def_property_struct_type(prop, "CacheFile");
  RNA_def_property_ui_text(prop, "Cache File", "");
  RNA_def_property_flag(prop, PROP_EDITABLE | PROP_ID_SELF_CHECK);
  RNA_def_property_update(prop, 0, "rna_Modifier_dependency_update");

  prop = RNA_def_property(srna, "object_path", PROP_STRING, PROP_NONE);
  RNA_def_property_ui_text(
      prop,
      "Object Path",
      "Path to the object in the Alembic archive used to lookup geometric data");
  RNA_def_property_update(prop, 0, "rna_Modifier_update");

  static const EnumPropertyItem read_flag_items[] = {
      {MOD_MESHSEQ_READ_VERT, "VERT", 0, "Vertex", ""},
      {MOD_MESHSEQ_READ_POLY, "POLY", 0, "Faces", ""},
      {MOD_MESHSEQ_READ_UV, "UV", 0, "UV", ""},
      {MOD_MESHSEQ_READ_COLOR, "COLOR", 0, "Color", ""},
      {0, nullptr, 0, nullptr, nullptr},
  };

  prop = RNA_def_property(srna, "read_data", PROP_ENUM, PROP_NONE);
  RNA_def_property_flag(prop, PROP_ENUM_FLAG);
  RNA_def_property_enum_sdna(prop, nullptr, "read_flag");
  RNA_def_property_enum_items(prop, read_flag_items);
  RNA_def_property_ui_text(prop, "Read Data", "Data to read from the cache");
  RNA_def_property_update(prop, 0, "rna_Modifier_update");

  prop = RNA_def_property(srna, "use_vertex_interpolation", PROP_BOOLEAN, PROP_NONE);
  RNA_def_property_boolean_sdna(prop, nullptr, "read_flag", MOD_MESHSEQ_INTERPOLATE_VERTICES);
  RNA_def_property_ui_text(
      prop, "Vertex Interpolation", "Allow interpolation of vertex positions");
  RNA_def_property_update(prop, 0, "rna_Modifier_update");

  prop = RNA_def_property(srna, "velocity_scale", PROP_FLOAT, PROP_NONE);
  RNA_def_property_float_sdna(prop, nullptr, "velocity_scale");
  RNA_def_property_range(prop, 0.0f, FLT_MAX);
  RNA_def_property_ui_text(
      prop,
      "Velocity Scale",
      "Multiplier used to control the magnitude of the velocity vectors for time effects");
  RNA_def_property_update(prop, 0, "rna_Modifier_update");

  RNA_define_lib_overridable(false);
}

static void rna_def_modifier_laplaciandeform(BlenderRNA *brna)
{
  StructRNA *srna;
  PropertyRNA *prop;

  srna = RNA_def_struct(brna, "LaplacianDeformModifier", "Modifier");
  RNA_def_struct_ui_text(srna, "Laplacian Deform Modifier", "Mesh deform modifier");
  RNA_def_struct_sdna(srna, "LaplacianDeformModifierData");
  RNA_def_struct_ui_icon(srna, ICON_MOD_MESHDEFORM);

  RNA_define_lib_overridable(true);

  prop = RNA_def_property(srna, "vertex_group", PROP_STRING, PROP_NONE);
  RNA_def_property_string_sdna(prop, nullptr, "anchor_grp_name");
  RNA_def_property_ui_text(
      prop, "Anchor Weights", "Name of Vertex Group which determines Anchors");
  RNA_def_property_string_funcs(
      prop, nullptr, nullptr, "rna_LaplacianDeformModifier_anchor_grp_name_set");

  prop = RNA_def_property(srna, "iterations", PROP_INT, PROP_NONE);
  RNA_def_property_int_sdna(prop, nullptr, "repeat");
  RNA_def_property_ui_range(prop, 1, 50, 1, -1);
  RNA_def_property_ui_text(prop, "Repeat", "");
  RNA_def_property_update(prop, 0, "rna_Modifier_update");

  prop = RNA_def_property(srna, "is_bind", PROP_BOOLEAN, PROP_NONE);
  RNA_def_property_boolean_funcs(prop, "rna_LaplacianDeformModifier_is_bind_get", nullptr);
  RNA_def_property_ui_text(prop, "Bound", "Whether geometry has been bound to anchors");
  RNA_def_property_clear_flag(prop, PROP_EDITABLE);

  prop = RNA_def_property(srna, "invert_vertex_group", PROP_BOOLEAN, PROP_NONE);
  RNA_def_property_boolean_sdna(prop, nullptr, "flag", MOD_LAPLACIANDEFORM_INVERT_VGROUP);
  RNA_def_property_ui_text(prop, "Invert", "Invert vertex group influence");
  RNA_def_property_update(prop, 0, "rna_Modifier_update");

  RNA_define_lib_overridable(false);

  RNA_def_property_update(prop, 0, "rna_Modifier_update");
}

static void rna_def_modifier_weld(BlenderRNA *brna)
{
  StructRNA *srna;
  PropertyRNA *prop;

  static const EnumPropertyItem mode_items[] = {
      {MOD_WELD_MODE_ALL, "ALL", 0, "All", "Full merge by distance"},
      {MOD_WELD_MODE_CONNECTED, "CONNECTED", 0, "Connected", "Only merge along the edges"},
      {0, nullptr, 0, nullptr, nullptr},
  };

  srna = RNA_def_struct(brna, "WeldModifier", "Modifier");
  RNA_def_struct_ui_text(srna, "Weld Modifier", "Weld modifier");
  RNA_def_struct_sdna(srna, "WeldModifierData");
  RNA_def_struct_ui_icon(srna, ICON_AUTOMERGE_OFF);

  RNA_define_lib_overridable(true);

  prop = RNA_def_property(srna, "mode", PROP_ENUM, PROP_NONE);
  RNA_def_property_enum_items(prop, mode_items);
  RNA_def_property_ui_text(prop, "Mode", "Mode defines the merge rule");
  RNA_def_property_update(prop, 0, "rna_Modifier_update");

  prop = RNA_def_property(srna, "merge_threshold", PROP_FLOAT, PROP_DISTANCE);
  RNA_def_property_float_sdna(prop, nullptr, "merge_dist");
  RNA_def_property_range(prop, 0, FLT_MAX);
  RNA_def_property_ui_range(prop, 0, 1, 0.001, 6);
  RNA_def_property_ui_text(prop, "Merge Distance", "Limit below which to merge vertices");
  RNA_def_property_update(prop, 0, "rna_Modifier_update");

  prop = RNA_def_property(srna, "vertex_group", PROP_STRING, PROP_NONE);
  RNA_def_property_string_sdna(prop, nullptr, "defgrp_name");
  RNA_def_property_ui_text(
      prop, "Vertex Group", "Vertex group name for selecting the affected areas");
  RNA_def_property_string_funcs(prop, nullptr, nullptr, "rna_WeldModifier_defgrp_name_set");
  RNA_def_property_update(prop, 0, "rna_Modifier_update");

  prop = RNA_def_property(srna, "invert_vertex_group", PROP_BOOLEAN, PROP_NONE);
  RNA_def_property_boolean_sdna(prop, nullptr, "flag", MOD_WELD_INVERT_VGROUP);
  RNA_def_property_ui_text(prop, "Invert", "Invert vertex group influence");
  RNA_def_property_update(prop, 0, "rna_Modifier_update");

  prop = RNA_def_property(srna, "loose_edges", PROP_BOOLEAN, PROP_NONE);
  RNA_def_property_boolean_sdna(prop, nullptr, "flag", MOD_WELD_LOOSE_EDGES);
  RNA_def_property_ui_text(
      prop, "Only Loose Edges", "Collapse edges without faces, cloth sewing edges");
  RNA_def_property_update(prop, 0, "rna_Modifier_update");

  RNA_define_lib_overridable(false);
}

static void rna_def_modifier_wireframe(BlenderRNA *brna)
{
  StructRNA *srna;
  PropertyRNA *prop;

  srna = RNA_def_struct(brna, "WireframeModifier", "Modifier");
  RNA_def_struct_ui_text(srna, "Wireframe Modifier", "Wireframe effect modifier");
  RNA_def_struct_sdna(srna, "WireframeModifierData");
  RNA_def_struct_ui_icon(srna, ICON_MOD_WIREFRAME);

  RNA_define_lib_overridable(true);

  prop = RNA_def_property(srna, "thickness", PROP_FLOAT, PROP_DISTANCE);
  RNA_def_property_float_sdna(prop, nullptr, "offset");
  RNA_def_property_range(prop, -FLT_MAX, FLT_MAX);
  RNA_def_property_ui_range(prop, 0.0f, 1.0f, 0.01, 4);
  RNA_def_property_ui_text(prop, "Thickness", "Thickness factor");
  RNA_def_property_update(prop, 0, "rna_Modifier_update");

  prop = RNA_def_property(srna, "thickness_vertex_group", PROP_FLOAT, PROP_FACTOR);
  RNA_def_property_float_sdna(prop, nullptr, "offset_fac_vg");
  RNA_def_property_range(prop, 0.0, 1.0);
  RNA_def_property_ui_range(prop, 0, 1, 0.1, 3);
  RNA_def_property_ui_text(
      prop, "Vertex Group Factor", "Thickness factor to use for zero vertex group influence");
  RNA_def_property_update(prop, 0, "rna_Modifier_update");

  prop = RNA_def_property(srna, "offset", PROP_FLOAT, PROP_FACTOR);
  RNA_def_property_float_sdna(prop, nullptr, "offset_fac");
  RNA_def_property_range(prop, -FLT_MAX, FLT_MAX);
  RNA_def_property_ui_range(prop, -1, 1, 0.1, 4);
  RNA_def_property_ui_text(prop, "Offset", "Offset the thickness from the center");
  RNA_def_property_update(prop, 0, "rna_Modifier_update");

  prop = RNA_def_property(srna, "use_replace", PROP_BOOLEAN, PROP_NONE);
  RNA_def_property_boolean_sdna(prop, nullptr, "flag", MOD_WIREFRAME_REPLACE);
  RNA_def_property_ui_text(prop, "Replace", "Remove original geometry");
  RNA_def_property_update(prop, 0, "rna_Modifier_update");

  prop = RNA_def_property(srna, "use_boundary", PROP_BOOLEAN, PROP_NONE);
  RNA_def_property_boolean_sdna(prop, nullptr, "flag", MOD_WIREFRAME_BOUNDARY);
  RNA_def_property_ui_text(prop, "Boundary", "Support face boundaries");
  RNA_def_property_update(prop, 0, "rna_Modifier_update");

  prop = RNA_def_property(srna, "use_even_offset", PROP_BOOLEAN, PROP_NONE);
  RNA_def_property_boolean_sdna(prop, nullptr, "flag", MOD_WIREFRAME_OFS_EVEN);
  RNA_def_property_ui_text(prop, "Offset Even", "Scale the offset to give more even thickness");
  RNA_def_property_update(prop, 0, "rna_Modifier_update");

  prop = RNA_def_property(srna, "use_relative_offset", PROP_BOOLEAN, PROP_NONE);
  RNA_def_property_boolean_sdna(prop, nullptr, "flag", MOD_WIREFRAME_OFS_RELATIVE);
  RNA_def_property_ui_text(prop, "Offset Relative", "Scale the offset by surrounding geometry");
  RNA_def_property_update(prop, 0, "rna_Modifier_update");

  prop = RNA_def_property(srna, "use_crease", PROP_BOOLEAN, PROP_NONE);
  RNA_def_property_boolean_sdna(prop, nullptr, "flag", MOD_WIREFRAME_CREASE);
  RNA_def_property_ui_text(
      prop, "Offset Relative", "Crease hub edges for improved subdivision surface");
  RNA_def_property_update(prop, 0, "rna_Modifier_update");

  prop = RNA_def_property(srna, "crease_weight", PROP_FLOAT, PROP_NONE);
  RNA_def_property_float_sdna(prop, nullptr, "crease_weight");
  RNA_def_property_range(prop, -FLT_MAX, FLT_MAX);
  RNA_def_property_ui_range(prop, 0.0f, 1.0f, 0.1, 1);
  RNA_def_property_ui_text(prop, "Weight", "Crease weight (if active)");
  RNA_def_property_update(prop, 0, "rna_Modifier_update");

  prop = RNA_def_property(srna, "material_offset", PROP_INT, PROP_NONE);
  RNA_def_property_int_sdna(prop, nullptr, "mat_ofs");
  RNA_def_property_range(prop, SHRT_MIN, SHRT_MAX);
  RNA_def_property_ui_text(prop, "Material Offset", "Offset material index of generated faces");
  RNA_def_property_update(prop, 0, "rna_Modifier_update");

  prop = RNA_def_property(srna, "vertex_group", PROP_STRING, PROP_NONE);
  RNA_def_property_string_sdna(prop, nullptr, "defgrp_name");
  RNA_def_property_ui_text(
      prop, "Vertex Group", "Vertex group name for selecting the affected areas");
  RNA_def_property_string_funcs(prop, nullptr, nullptr, "rna_WireframeModifier_defgrp_name_set");
  RNA_def_property_update(prop, 0, "rna_Modifier_update");

  prop = RNA_def_property(srna, "invert_vertex_group", PROP_BOOLEAN, PROP_NONE);
  RNA_def_property_boolean_sdna(prop, nullptr, "flag", MOD_WIREFRAME_INVERT_VGROUP);
  RNA_def_property_ui_text(prop, "Invert", "Invert vertex group influence");
  RNA_def_property_update(prop, 0, "rna_Modifier_update");

  RNA_define_lib_overridable(false);
}

static void rna_def_modifier_datatransfer(BlenderRNA *brna)
{
  StructRNA *srna;
  PropertyRNA *prop;

  static const EnumPropertyItem DT_layer_vert_items[] = {
    {DT_TYPE_MDEFORMVERT,
     "VGROUP_WEIGHTS",
     0,
     "Vertex Groups",
     "Transfer active or all vertex groups"},
#  if 0 /* TODO */
    {DT_TYPE_SHAPEKEY, "SHAPEKEYS", 0, "Shapekey(s)", "Transfer active or all shape keys"},
#  endif
  /* XXX When SkinModifier is enabled,
   * it seems to erase its own CD_MVERT_SKIN layer from final DM :( */
#  if 0
    {DT_TYPE_SKIN, "SKIN", 0, "Skin Weight", "Transfer skin weights"},
#  endif
    {DT_TYPE_BWEIGHT_VERT, "BEVEL_WEIGHT_VERT", 0, "Bevel Weight", "Transfer bevel weights"},
    {DT_TYPE_MPROPCOL_VERT | DT_TYPE_MLOOPCOL_VERT,
     "COLOR_VERTEX",
     0,
     "Colors",
     "Transfer color attributes"},
    {0, nullptr, 0, nullptr, nullptr},
  };

  static const EnumPropertyItem DT_layer_edge_items[] = {
      {DT_TYPE_SHARP_EDGE, "SHARP_EDGE", 0, "Sharp", "Transfer sharp mark"},
      {DT_TYPE_SEAM, "SEAM", 0, "UV Seam", "Transfer UV seam mark"},
      {DT_TYPE_CREASE, "CREASE", 0, "Crease", "Transfer subdivision crease values"},
      {DT_TYPE_BWEIGHT_EDGE, "BEVEL_WEIGHT_EDGE", 0, "Bevel Weight", "Transfer bevel weights"},
      {DT_TYPE_FREESTYLE_EDGE, "FREESTYLE_EDGE", 0, "Freestyle", "Transfer Freestyle edge mark"},
      {0, nullptr, 0, nullptr, nullptr},
  };

  static const EnumPropertyItem DT_layer_loop_items[] = {
      {DT_TYPE_LNOR, "CUSTOM_NORMAL", 0, "Custom Normals", "Transfer custom normals"},
      {DT_TYPE_MPROPCOL_LOOP | DT_TYPE_MLOOPCOL_LOOP,
       "COLOR_CORNER",
       0,
       "Colors",
       "Transfer color attributes"},
      {DT_TYPE_UV, "UV", 0, "UVs", "Transfer UV layers"},
      {0, nullptr, 0, nullptr, nullptr},
  };

  static const EnumPropertyItem DT_layer_poly_items[] = {
      {DT_TYPE_SHARP_FACE, "SMOOTH", 0, "Smooth", "Transfer flat/smooth mark"},
      {DT_TYPE_FREESTYLE_FACE,
       "FREESTYLE_FACE",
       0,
       "Freestyle Mark",
       "Transfer Freestyle face mark"},
      {0, nullptr, 0, nullptr, nullptr},
  };

  srna = RNA_def_struct(brna, "DataTransferModifier", "Modifier");
  RNA_def_struct_ui_text(
      srna, "Data Transfer Modifier", "Modifier transferring some data from a source mesh");
  RNA_def_struct_sdna(srna, "DataTransferModifierData");
  RNA_def_struct_ui_icon(srna, ICON_MOD_DATA_TRANSFER);

  RNA_define_lib_overridable(true);

  prop = RNA_def_property(srna, "object", PROP_POINTER, PROP_NONE);
  RNA_def_property_pointer_sdna(prop, nullptr, "ob_source");
  RNA_def_property_ui_text(prop, "Source Object", "Object to transfer data from");
  RNA_def_property_flag(prop, PROP_EDITABLE | PROP_ID_SELF_CHECK);
  RNA_def_property_pointer_funcs(
      prop, nullptr, "rna_DataTransferModifier_ob_source_set", nullptr, "rna_Mesh_object_poll");
  RNA_def_property_update(prop, 0, "rna_Modifier_dependency_update");

  prop = RNA_def_boolean(srna,
                         "use_object_transform",
                         true,
                         "Object Transform",
                         "Evaluate source and destination meshes in global space");
  RNA_def_property_boolean_sdna(prop, nullptr, "flags", MOD_DATATRANSFER_OBSRC_TRANSFORM);
  RNA_def_property_update(prop, 0, "rna_Modifier_update");

  /* Generic, UI-only data types toggles. */
  prop = RNA_def_boolean(
      srna, "use_vert_data", false, "Vertex Data", "Enable vertex data transfer");
  RNA_def_property_boolean_sdna(prop, nullptr, "flags", MOD_DATATRANSFER_USE_VERT);
  RNA_def_property_update(prop, 0, "rna_DataTransferModifier_use_data_update");

  prop = RNA_def_boolean(srna, "use_edge_data", false, "Edge Data", "Enable edge data transfer");
  RNA_def_property_boolean_sdna(prop, nullptr, "flags", MOD_DATATRANSFER_USE_EDGE);
  RNA_def_property_update(prop, 0, "rna_DataTransferModifier_use_data_update");

  prop = RNA_def_boolean(
      srna, "use_loop_data", false, "Face Corner Data", "Enable face corner data transfer");
  RNA_def_property_boolean_sdna(prop, nullptr, "flags", MOD_DATATRANSFER_USE_LOOP);
  RNA_def_property_update(prop, 0, "rna_DataTransferModifier_use_data_update");

  prop = RNA_def_boolean(srna, "use_poly_data", false, "Face Data", "Enable face data transfer");
  RNA_def_property_boolean_sdna(prop, nullptr, "flags", MOD_DATATRANSFER_USE_POLY);
  RNA_def_property_update(prop, 0, "rna_DataTransferModifier_use_data_update");

  /* Actual data types selection. */
  prop = RNA_def_enum(srna,
                      "data_types_verts",
                      DT_layer_vert_items,
                      0,
                      "Vertex Data Types",
                      "Which vertex data layers to transfer");
  RNA_def_property_flag(prop, PROP_ENUM_FLAG);
  RNA_def_property_enum_sdna(prop, nullptr, "data_types");
  RNA_def_property_enum_funcs(
      prop, nullptr, "rna_DataTransferModifier_verts_data_types_set", nullptr);
  RNA_def_property_update(prop, 0, "rna_DataTransferModifier_data_types_update");

  prop = RNA_def_enum(srna,
                      "data_types_edges",
                      DT_layer_edge_items,
                      0,
                      "Edge Data Types",
                      "Which edge data layers to transfer");
  RNA_def_property_flag(prop, PROP_ENUM_FLAG);
  RNA_def_property_enum_sdna(prop, nullptr, "data_types");
  RNA_def_property_enum_funcs(
      prop, nullptr, "rna_DataTransferModifier_edges_data_types_set", nullptr);
  RNA_def_property_update(prop, 0, "rna_DataTransferModifier_data_types_update");

  prop = RNA_def_enum(srna,
                      "data_types_loops",
                      DT_layer_loop_items,
                      0,
                      "Face Corner Data Types",
                      "Which face corner data layers to transfer");
  RNA_def_property_flag(prop, PROP_ENUM_FLAG);
  RNA_def_property_enum_sdna(prop, nullptr, "data_types");
  RNA_def_property_enum_funcs(
      prop, nullptr, "rna_DataTransferModifier_loops_data_types_set", nullptr);
  RNA_def_property_update(prop, 0, "rna_DataTransferModifier_data_types_update");

  prop = RNA_def_enum(srna,
                      "data_types_polys",
                      DT_layer_poly_items,
                      0,
                      "Poly Data Types",
                      "Which face data layers to transfer");
  RNA_def_property_flag(prop, PROP_ENUM_FLAG);
  RNA_def_property_enum_sdna(prop, nullptr, "data_types");
  RNA_def_property_enum_funcs(
      prop, nullptr, "rna_DataTransferModifier_polys_data_types_set", nullptr);
  RNA_def_property_update(prop, 0, "rna_DataTransferModifier_data_types_update");

  /* Mapping methods. */
  prop = RNA_def_enum(srna,
                      "vert_mapping",
                      rna_enum_dt_method_vertex_items,
                      MREMAP_MODE_VERT_NEAREST,
                      "Vertex Mapping",
                      "Method used to map source vertices to destination ones");
  RNA_def_property_enum_sdna(prop, nullptr, "vmap_mode");
  RNA_def_property_update(prop, 0, "rna_Modifier_update");

  prop = RNA_def_enum(srna,
                      "edge_mapping",
                      rna_enum_dt_method_edge_items,
                      MREMAP_MODE_EDGE_NEAREST,
                      "Edge Mapping",
                      "Method used to map source edges to destination ones");
  RNA_def_property_enum_sdna(prop, nullptr, "emap_mode");
  RNA_def_property_update(prop, 0, "rna_Modifier_update");

  prop = RNA_def_enum(srna,
                      "loop_mapping",
                      rna_enum_dt_method_loop_items,
                      MREMAP_MODE_LOOP_NEAREST_POLYNOR,
                      "Face Corner Mapping",
                      "Method used to map source faces' corners to destination ones");
  RNA_def_property_enum_sdna(prop, nullptr, "lmap_mode");
  RNA_def_property_update(prop, 0, "rna_Modifier_update");

  prop = RNA_def_enum(srna,
                      "poly_mapping",
                      rna_enum_dt_method_poly_items,
                      MREMAP_MODE_POLY_NEAREST,
                      "Face Mapping",
                      "Method used to map source faces to destination ones");
  RNA_def_property_enum_sdna(prop, nullptr, "pmap_mode");
  RNA_def_property_update(prop, 0, "rna_Modifier_update");

  /* Mapping options and filtering. */
  prop = RNA_def_boolean(
      srna,
      "use_max_distance",
      false,
      "Only Neighbor Geometry",
      "Source elements must be closer than given distance from destination one");
  RNA_def_property_boolean_sdna(prop, nullptr, "flags", MOD_DATATRANSFER_MAP_MAXDIST);
  RNA_def_property_update(prop, 0, "rna_Modifier_update");

  prop = RNA_def_float(
      srna,
      "max_distance",
      1.0f,
      0.0f,
      FLT_MAX,
      "Max Distance",
      "Maximum allowed distance between source and destination element, for non-topology mappings",
      0.0f,
      100.0f);
  RNA_def_property_float_sdna(prop, nullptr, "map_max_distance");
  RNA_def_property_subtype(prop, PROP_DISTANCE);
  RNA_def_property_update(prop, 0, "rna_Modifier_update");

  prop = RNA_def_float(
      srna,
      "ray_radius",
      0.0f,
      0.0f,
      FLT_MAX,
      "Ray Radius",
      "'Width' of rays (especially useful when raycasting against vertices or edges)",
      0.0f,
      10.0f);
  RNA_def_property_float_sdna(prop, nullptr, "map_ray_radius");
  RNA_def_property_subtype(prop, PROP_DISTANCE);
  RNA_def_property_update(prop, 0, "rna_Modifier_update");

  prop = RNA_def_float(
      srna,
      "islands_precision",
      0.0f,
      0.0f,
      1.0f,
      "Islands Precision",
      "Factor controlling precision of islands handling "
      "(typically, 0.1 should be enough, higher values can make things really slow)",
      0.0f,
      1.0f);
  RNA_def_property_subtype(prop, PROP_DISTANCE);
  RNA_def_property_update(prop, 0, "rna_Modifier_update");

  /* How to handle multi-layers types of data. */
  prop = RNA_def_enum(srna,
                      "layers_vgroup_select_src",
                      rna_enum_dt_layers_select_src_items,
                      DT_LAYERS_ALL_SRC,
                      "Source Layers Selection",
                      "Which layers to transfer, in case of multi-layers types");
  RNA_def_property_enum_sdna(prop, nullptr, "layers_select_src[DT_MULTILAYER_INDEX_MDEFORMVERT]");
  RNA_def_property_enum_funcs(
      prop, nullptr, nullptr, "rna_DataTransferModifier_layers_select_src_itemf");
  RNA_def_property_update(prop, 0, "rna_Modifier_update");

#  if 0
  prop = RNA_def_enum(srna,
                      "layers_shapekey_select_src",
                      rna_enum_dt_layers_select_src_items,
                      DT_LAYERS_ALL_SRC,
                      "Source Layers Selection",
                      "Which layers to transfer, in case of multi-layers types");
  RNA_def_property_enum_sdna(prop, nullptr, "layers_select_src[DT_MULTILAYER_INDEX_SHAPEKEY]");
  RNA_def_property_enum_funcs(
      prop, nullptr, nullptr, "rna_DataTransferModifier_layers_select_src_itemf");
  RNA_def_property_update(prop, 0, "rna_Modifier_update");
#  endif

  prop = RNA_def_enum(srna,
                      "layers_vcol_vert_select_src",
                      rna_enum_dt_layers_select_src_items,
                      DT_LAYERS_ALL_SRC,
                      "Source Layers Selection",
                      "Which layers to transfer, in case of multi-layers types");
  RNA_def_property_enum_sdna(prop, nullptr, "layers_select_src[DT_MULTILAYER_INDEX_VCOL_VERT]");
  RNA_def_property_enum_funcs(
      prop, nullptr, nullptr, "rna_DataTransferModifier_layers_select_src_itemf");
  RNA_def_property_update(prop, 0, "rna_Modifier_update");

  prop = RNA_def_enum(srna,
                      "layers_vcol_loop_select_src",
                      rna_enum_dt_layers_select_src_items,
                      DT_LAYERS_ALL_SRC,
                      "Source Layers Selection",
                      "Which layers to transfer, in case of multi-layers types");
  RNA_def_property_enum_sdna(prop, nullptr, "layers_select_src[DT_MULTILAYER_INDEX_VCOL_LOOP]");
  RNA_def_property_enum_funcs(
      prop, nullptr, nullptr, "rna_DataTransferModifier_layers_select_src_itemf");
  RNA_def_property_update(prop, 0, "rna_Modifier_update");

  prop = RNA_def_enum(srna,
                      "layers_uv_select_src",
                      rna_enum_dt_layers_select_src_items,
                      DT_LAYERS_ALL_SRC,
                      "Source Layers Selection",
                      "Which layers to transfer, in case of multi-layers types");
  RNA_def_property_enum_sdna(prop, nullptr, "layers_select_src[DT_MULTILAYER_INDEX_UV]");
  RNA_def_property_enum_funcs(
      prop, nullptr, nullptr, "rna_DataTransferModifier_layers_select_src_itemf");
  RNA_def_property_update(prop, 0, "rna_Modifier_update");

  prop = RNA_def_enum(srna,
                      "layers_vgroup_select_dst",
                      rna_enum_dt_layers_select_dst_items,
                      DT_LAYERS_NAME_DST,
                      "Destination Layers Matching",
                      "How to match source and destination layers");
  RNA_def_property_enum_sdna(prop, nullptr, "layers_select_dst[DT_MULTILAYER_INDEX_MDEFORMVERT]");
  RNA_def_property_enum_funcs(
      prop, nullptr, nullptr, "rna_DataTransferModifier_layers_select_dst_itemf");
  RNA_def_property_update(prop, 0, "rna_Modifier_update");

#  if 0
  prop = RNA_def_enum(srna,
                      "layers_shapekey_select_dst",
                      rna_enum_dt_layers_select_dst_items,
                      DT_LAYERS_NAME_DST,
                      "Destination Layers Matching",
                      "How to match source and destination layers");
  RNA_def_property_enum_sdna(prop, nullptr, "layers_select_dst[DT_MULTILAYER_INDEX_SHAPEKEY]");
  RNA_def_property_enum_funcs(
      prop, nullptr, nullptr, "rna_DataTransferModifier_layers_select_dst_itemf");
  RNA_def_property_update(prop, 0, "rna_Modifier_update");
#  endif

  prop = RNA_def_enum(srna,
                      "layers_vcol_vert_select_dst",
                      rna_enum_dt_layers_select_dst_items,
                      DT_LAYERS_NAME_DST,
                      "Destination Layers Matching",
                      "How to match source and destination layers");
  RNA_def_property_enum_sdna(prop, nullptr, "layers_select_dst[DT_MULTILAYER_INDEX_VCOL_VERT]");
  RNA_def_property_enum_funcs(
      prop, nullptr, nullptr, "rna_DataTransferModifier_layers_select_dst_itemf");
  RNA_def_property_update(prop, 0, "rna_Modifier_update");

  prop = RNA_def_enum(srna,
                      "layers_vcol_loop_select_dst",
                      rna_enum_dt_layers_select_dst_items,
                      DT_LAYERS_NAME_DST,
                      "Destination Layers Matching",
                      "How to match source and destination layers");
  RNA_def_property_enum_sdna(prop, nullptr, "layers_select_dst[DT_MULTILAYER_INDEX_VCOL_LOOP]");
  RNA_def_property_enum_funcs(
      prop, nullptr, nullptr, "rna_DataTransferModifier_layers_select_dst_itemf");
  RNA_def_property_update(prop, 0, "rna_Modifier_update");

  prop = RNA_def_enum(srna,
                      "layers_uv_select_dst",
                      rna_enum_dt_layers_select_dst_items,
                      DT_LAYERS_NAME_DST,
                      "Destination Layers Matching",
                      "How to match source and destination layers");
  RNA_def_property_enum_sdna(prop, nullptr, "layers_select_dst[DT_MULTILAYER_INDEX_UV]");
  RNA_def_property_enum_funcs(
      prop, nullptr, nullptr, "rna_DataTransferModifier_layers_select_dst_itemf");
  RNA_def_property_update(prop, 0, "rna_Modifier_update");

  /* Mix stuff */
  prop = RNA_def_enum(srna,
                      "mix_mode",
                      rna_enum_dt_mix_mode_items,
                      CDT_MIX_TRANSFER,
                      "Mix Mode",
                      "How to affect destination elements with source values");
  RNA_def_property_enum_funcs(prop, nullptr, nullptr, "rna_DataTransferModifier_mix_mode_itemf");
  RNA_def_property_update(prop, 0, "rna_Modifier_update");

  prop = RNA_def_float_factor(
      srna,
      "mix_factor",
      0.0f,
      0.0f,
      1.0f,
      "Mix Factor",
      "Factor to use when applying data to destination (exact behavior depends on mix mode, "
      "multiplied with weights from vertex group when defined)",
      0.0f,
      1.0f);
  RNA_def_property_update(prop, 0, "rna_Modifier_update");

  prop = RNA_def_string(srna,
                        "vertex_group",
                        nullptr,
                        MAX_VGROUP_NAME,
                        "Vertex Group",
                        "Vertex group name for selecting the affected areas");
  RNA_def_property_string_sdna(prop, nullptr, "defgrp_name");
  RNA_def_property_string_funcs(
      prop, nullptr, nullptr, "rna_DataTransferModifier_defgrp_name_set");
  RNA_def_property_update(prop, 0, "rna_Modifier_update");

  prop = RNA_def_boolean(
      srna, "invert_vertex_group", false, "Invert", "Invert vertex group influence");
  RNA_def_property_boolean_sdna(prop, nullptr, "flags", MOD_DATATRANSFER_INVERT_VGROUP);
  RNA_def_property_update(prop, 0, "rna_Modifier_update");

  RNA_define_lib_overridable(false);
}

static void rna_def_modifier_normaledit(BlenderRNA *brna)
{
  StructRNA *srna;
  PropertyRNA *prop;

  static const EnumPropertyItem prop_mode_items[] = {
      {MOD_NORMALEDIT_MODE_RADIAL,
       "RADIAL",
       0,
       "Radial",
       "From an ellipsoid (shape defined by the boundbox's dimensions, target is optional)"},
      {MOD_NORMALEDIT_MODE_DIRECTIONAL,
       "DIRECTIONAL",
       0,
       "Directional",
       "Normals 'track' (point to) the target object"},
      {0, nullptr, 0, nullptr, nullptr},
  };

  static const EnumPropertyItem prop_mix_mode_items[] = {
      {MOD_NORMALEDIT_MIX_COPY, "COPY", 0, "Copy", "Copy new normals (overwrite existing)"},
      {MOD_NORMALEDIT_MIX_ADD, "ADD", 0, "Add", "Copy sum of new and old normals"},
      {MOD_NORMALEDIT_MIX_SUB, "SUB", 0, "Subtract", "Copy new normals minus old normals"},
      {MOD_NORMALEDIT_MIX_MUL,
       "MUL",
       0,
       "Multiply",
       "Copy product of old and new normals (not cross product)"},
      {0, nullptr, 0, nullptr, nullptr},
  };

  srna = RNA_def_struct(brna, "NormalEditModifier", "Modifier");
  RNA_def_struct_ui_text(
      srna, "Normal Edit Modifier", "Modifier affecting/generating custom normals");
  RNA_def_struct_sdna(srna, "NormalEditModifierData");
  RNA_def_struct_ui_icon(srna, ICON_MOD_NORMALEDIT);

  RNA_define_lib_overridable(true);

  prop = RNA_def_property(srna, "mode", PROP_ENUM, PROP_NONE);
  RNA_def_property_enum_items(prop, prop_mode_items);
  RNA_def_property_ui_text(prop, "Mode", "How to affect (generate) normals");
  RNA_def_property_update(prop, 0, "rna_Modifier_update");

  prop = RNA_def_float_array(srna,
                             "offset",
                             3,
                             nullptr,
                             -FLT_MAX,
                             FLT_MAX,
                             "Offset",
                             "Offset from object's center",
                             -100.0f,
                             100.0f);
  RNA_def_property_subtype(prop, PROP_COORDS);
  RNA_def_property_update(prop, 0, "rna_Modifier_update");

  prop = RNA_def_property(srna, "mix_mode", PROP_ENUM, PROP_NONE);
  RNA_def_property_enum_items(prop, prop_mix_mode_items);
  RNA_def_property_ui_text(prop, "Mix Mode", "How to mix generated normals with existing ones");
  RNA_def_property_update(prop, 0, "rna_Modifier_update");

  prop = RNA_def_property(srna, "mix_factor", PROP_FLOAT, PROP_FACTOR);
  RNA_def_property_range(prop, 0.0, 1.0);
  RNA_def_property_ui_text(
      prop, "Mix Factor", "How much of generated normals to mix with existing ones");
  RNA_def_property_update(prop, 0, "rna_Modifier_update");

  prop = RNA_def_property(srna, "mix_limit", PROP_FLOAT, PROP_ANGLE);
  RNA_def_property_range(prop, 0.0, DEG2RADF(180.0f));
  RNA_def_property_ui_text(prop, "Max Angle", "Maximum angle between old and new normals");
  RNA_def_property_update(prop, 0, "rna_Modifier_update");

  prop = RNA_def_property(srna, "no_polynors_fix", PROP_BOOLEAN, PROP_NONE);
  RNA_def_property_boolean_sdna(prop, nullptr, "flag", MOD_NORMALEDIT_NO_POLYNORS_FIX);
  RNA_def_property_boolean_default(prop, false);
  RNA_def_property_ui_text(prop,
                           "Lock Polygon Normals",
                           "Do not flip polygons when their normals are not consistent "
                           "with their newly computed custom vertex normals");
  RNA_def_property_update(prop, 0, "rna_Modifier_update");

  prop = RNA_def_property(srna, "vertex_group", PROP_STRING, PROP_NONE);
  RNA_def_property_string_sdna(prop, nullptr, "defgrp_name");
  RNA_def_property_ui_text(
      prop, "Vertex Group", "Vertex group name for selecting/weighting the affected areas");
  RNA_def_property_string_funcs(prop, nullptr, nullptr, "rna_NormalEditModifier_defgrp_name_set");
  RNA_def_property_update(prop, 0, "rna_Modifier_update");

  prop = RNA_def_property(srna, "invert_vertex_group", PROP_BOOLEAN, PROP_NONE);
  RNA_def_property_boolean_sdna(prop, nullptr, "flag", MOD_NORMALEDIT_INVERT_VGROUP);
  RNA_def_property_ui_text(prop, "Invert", "Invert vertex group influence");
  RNA_def_property_update(prop, 0, "rna_Modifier_update");

  prop = RNA_def_property(srna, "target", PROP_POINTER, PROP_NONE);
  RNA_def_property_ui_text(prop, "Target", "Target object used to affect normals");
  RNA_def_property_pointer_funcs(
      prop, nullptr, "rna_NormalEditModifier_target_set", nullptr, nullptr);
  RNA_def_property_flag(prop, PROP_EDITABLE | PROP_ID_SELF_CHECK);
  RNA_def_property_update(prop, 0, "rna_Modifier_dependency_update");

  prop = RNA_def_property(srna, "use_direction_parallel", PROP_BOOLEAN, PROP_NONE);
  RNA_def_property_boolean_sdna(prop, nullptr, "flag", MOD_NORMALEDIT_USE_DIRECTION_PARALLEL);
  RNA_def_property_boolean_default(prop, true);
  RNA_def_property_ui_text(prop,
                           "Parallel Normals",
                           "Use same direction for all normals, from origin to target's center "
                           "(Directional mode only)");
  RNA_def_property_update(prop, 0, "rna_Modifier_update");

  RNA_define_lib_overridable(false);
}

static void rna_def_modifier_surfacedeform(BlenderRNA *brna)
{
  StructRNA *srna;
  PropertyRNA *prop;

  srna = RNA_def_struct(brna, "SurfaceDeformModifier", "Modifier");
  RNA_def_struct_ui_text(srna, "SurfaceDeform Modifier", "");
  RNA_def_struct_sdna(srna, "SurfaceDeformModifierData");
  RNA_def_struct_ui_icon(srna, ICON_MOD_MESHDEFORM);

  RNA_define_lib_overridable(true);

  prop = RNA_def_property(srna, "target", PROP_POINTER, PROP_NONE);
  RNA_def_property_ui_text(prop, "Target", "Mesh object to deform with");
  RNA_def_property_pointer_funcs(
      prop, nullptr, "rna_SurfaceDeformModifier_target_set", nullptr, "rna_Mesh_object_poll");
  RNA_def_property_flag(prop, PROP_EDITABLE | PROP_ID_SELF_CHECK);
  RNA_def_property_update(prop, 0, "rna_Modifier_dependency_update");

  prop = RNA_def_property(srna, "falloff", PROP_FLOAT, PROP_NONE);
  RNA_def_property_range(prop, 2.0f, 16.0f);
  RNA_def_property_ui_text(
      prop, "Interpolation Falloff", "Controls how much nearby polygons influence deformation");
  RNA_def_property_update(prop, 0, "rna_Modifier_update");

  prop = RNA_def_property(srna, "is_bound", PROP_BOOLEAN, PROP_NONE);
  RNA_def_property_boolean_funcs(prop, "rna_SurfaceDeformModifier_is_bound_get", nullptr);
  RNA_def_property_ui_text(prop, "Bound", "Whether geometry has been bound to target mesh");
  RNA_def_property_clear_flag(prop, PROP_EDITABLE);

  prop = RNA_def_property(srna, "vertex_group", PROP_STRING, PROP_NONE);
  RNA_def_property_string_sdna(prop, nullptr, "defgrp_name");
  RNA_def_property_ui_text(
      prop, "Vertex Group", "Vertex group name for selecting/weighting the affected areas");
  RNA_def_property_string_funcs(
      prop, nullptr, nullptr, "rna_SurfaceDeformModifier_defgrp_name_set");
  RNA_def_property_update(prop, 0, "rna_Modifier_update");

  prop = RNA_def_property(srna, "invert_vertex_group", PROP_BOOLEAN, PROP_NONE);
  RNA_def_property_boolean_sdna(prop, nullptr, "flags", MOD_SDEF_INVERT_VGROUP);
  RNA_def_property_ui_text(prop, "Invert", "Invert vertex group influence");
  RNA_def_property_update(prop, 0, "rna_Modifier_update");

  prop = RNA_def_property(srna, "use_sparse_bind", PROP_BOOLEAN, PROP_NONE);
  RNA_def_property_boolean_sdna(prop, nullptr, "flags", MOD_SDEF_SPARSE_BIND);
  RNA_def_property_clear_flag(prop, PROP_ANIMATABLE);
  RNA_def_property_ui_text(
      prop,
      "Sparse Bind",
      "Only record binding data for vertices matching the vertex group at the time of bind");
  RNA_def_property_update(prop, 0, "rna_Modifier_update");

  prop = RNA_def_property(srna, "strength", PROP_FLOAT, PROP_NONE);
  RNA_def_property_range(prop, -100, 100);
  RNA_def_property_ui_range(prop, -100, 100, 10, 2);
  RNA_def_property_ui_text(prop, "Strength", "Strength of modifier deformations");
  RNA_def_property_update(prop, 0, "rna_Modifier_update");

  RNA_define_lib_overridable(false);
}

static void rna_def_modifier_weightednormal(BlenderRNA *brna)
{
  StructRNA *srna;
  PropertyRNA *prop;

  static EnumPropertyItem prop_weighting_mode_items[] = {
      {MOD_WEIGHTEDNORMAL_MODE_FACE,
       "FACE_AREA",
       0,
       "Face Area",
       "Generate face area weighted normals"},
      {MOD_WEIGHTEDNORMAL_MODE_ANGLE,
       "CORNER_ANGLE",
       0,
       "Corner Angle",
       "Generate corner angle weighted normals"},
      {MOD_WEIGHTEDNORMAL_MODE_FACE_ANGLE,
       "FACE_AREA_WITH_ANGLE",
       0,
       "Face Area & Angle",
       "Generated normals weighted by both face area and angle"},
      {0, nullptr, 0, nullptr, nullptr},
  };

  srna = RNA_def_struct(brna, "WeightedNormalModifier", "Modifier");
  RNA_def_struct_ui_text(srna, "WeightedNormal Modifier", "");
  RNA_def_struct_sdna(srna, "WeightedNormalModifierData");
  RNA_def_struct_ui_icon(srna, ICON_MOD_NORMALEDIT);

  RNA_define_lib_overridable(true);

  prop = RNA_def_property(srna, "weight", PROP_INT, PROP_NONE);
  RNA_def_property_range(prop, 1, 100);
  RNA_def_property_ui_range(prop, 1, 100, 1, -1);
  RNA_def_property_ui_text(prop,
                           "Weight",
                           "Corrective factor applied to faces' weights, 50 is neutral, "
                           "lower values increase weight of weak faces, "
                           "higher values increase weight of strong faces");
  RNA_def_property_update(prop, 0, "rna_Modifier_update");

  prop = RNA_def_property(srna, "mode", PROP_ENUM, PROP_NONE);
  RNA_def_property_enum_items(prop, prop_weighting_mode_items);
  RNA_def_property_ui_text(prop, "Weighting Mode", "Weighted vertex normal mode to use");
  RNA_def_property_update(prop, 0, "rna_Modifier_update");

  prop = RNA_def_property(srna, "thresh", PROP_FLOAT, PROP_NONE);
  RNA_def_property_range(prop, 0, 10);
  RNA_def_property_ui_range(prop, 0, 10, 1, 2);
  RNA_def_property_ui_text(
      prop, "Threshold", "Threshold value for different weights to be considered equal");
  RNA_def_property_update(prop, 0, "rna_Modifier_update");

  prop = RNA_def_property(srna, "keep_sharp", PROP_BOOLEAN, PROP_NONE);
  RNA_def_property_boolean_sdna(prop, nullptr, "flag", MOD_WEIGHTEDNORMAL_KEEP_SHARP);
  RNA_def_property_ui_text(prop,
                           "Keep Sharp",
                           "Keep sharp edges as computed for default split normals, "
                           "instead of setting a single weighted normal for each vertex");
  RNA_def_property_update(prop, 0, "rna_Modifier_update");

  prop = RNA_def_property(srna, "vertex_group", PROP_STRING, PROP_NONE);
  RNA_def_property_string_sdna(prop, nullptr, "defgrp_name");
  RNA_def_property_ui_text(
      prop, "Vertex Group", "Vertex group name for modifying the selected areas");
  RNA_def_property_string_funcs(
      prop, nullptr, nullptr, "rna_WeightedNormalModifier_defgrp_name_set");
  RNA_def_property_update(prop, 0, "rna_Modifier_update");

  prop = RNA_def_property(srna, "invert_vertex_group", PROP_BOOLEAN, PROP_NONE);
  RNA_def_property_boolean_sdna(prop, nullptr, "flag", MOD_WEIGHTEDNORMAL_INVERT_VGROUP);
  RNA_def_property_ui_text(prop, "Invert", "Invert vertex group influence");
  RNA_def_property_update(prop, 0, "rna_Modifier_update");

  prop = RNA_def_property(srna, "use_face_influence", PROP_BOOLEAN, PROP_NONE);
  RNA_def_property_boolean_sdna(prop, nullptr, "flag", MOD_WEIGHTEDNORMAL_FACE_INFLUENCE);
  RNA_def_property_ui_text(prop, "Face Influence", "Use influence of face for weighting");
  RNA_def_property_update(prop, 0, "rna_Modifier_update");

  RNA_define_lib_overridable(false);
}

static void rna_def_modifier_nodes_bake(BlenderRNA *brna)
{
  static EnumPropertyItem bake_mode_items[] = {
      {NODES_MODIFIER_BAKE_MODE_ANIMATION, "ANIMATION", 0, "Animation", "Bake a frame range"},
      {NODES_MODIFIER_BAKE_MODE_STILL, "STILL", 0, "Still", "Bake a single frame"},
      {0, nullptr, 0, nullptr, nullptr},
  };

  StructRNA *srna;
  PropertyRNA *prop;

  srna = RNA_def_struct(brna, "NodesModifierBake", nullptr);
  RNA_def_struct_ui_text(srna, "Nodes Modifier Bake", "");

  prop = RNA_def_property(srna, "directory", PROP_STRING, PROP_DIRPATH);
  RNA_def_property_ui_text(prop, "Directory", "Location on disk where the bake data is stored");
  RNA_def_property_update(prop, 0, "rna_Modifier_update");

  prop = RNA_def_property(srna, "frame_start", PROP_INT, PROP_TIME);
  RNA_def_property_ui_text(prop, "Start Frame", "Frame where the baking starts");
  RNA_def_property_update(prop, 0, "rna_Modifier_update");

  prop = RNA_def_property(srna, "frame_end", PROP_INT, PROP_TIME);
  RNA_def_property_ui_text(prop, "End Frame", "Frame where the baking ends");
  RNA_def_property_update(prop, 0, "rna_Modifier_update");

  prop = RNA_def_property(srna, "use_custom_simulation_frame_range", PROP_BOOLEAN, PROP_NONE);
  RNA_def_property_boolean_sdna(
      prop, nullptr, "flag", NODES_MODIFIER_BAKE_CUSTOM_SIMULATION_FRAME_RANGE);
  RNA_def_property_ui_text(
      prop, "Custom Simulation Frame Range", "Override the simulation frame range from the scene");
  RNA_def_property_update(prop, 0, "rna_Modifier_update");

  prop = RNA_def_property(srna, "use_custom_path", PROP_BOOLEAN, PROP_NONE);
  RNA_def_property_boolean_sdna(prop, nullptr, "flag", NODES_MODIFIER_BAKE_CUSTOM_PATH);
  RNA_def_property_ui_text(
      prop, "Custom Path", "Specify a path where the baked data should be stored manually");
  RNA_def_property_update(prop, 0, "rna_Modifier_update");

  prop = RNA_def_property(srna, "bake_mode", PROP_ENUM, PROP_NONE);
  RNA_def_property_enum_items(prop, bake_mode_items);
  RNA_def_property_ui_text(prop, "Bake Mode", "");
  RNA_def_property_update(prop, 0, "rna_Modifier_update");

  prop = RNA_def_property(srna, "bake_id", PROP_INT, PROP_NONE);
  RNA_def_property_ui_text(prop,
                           "Bake ID",
                           "Identifier for this bake which remains unchanged even when the bake "
                           "node is renamed, grouped or ungrouped");
  RNA_def_property_int_sdna(prop, nullptr, "id");
  RNA_def_property_clear_flag(prop, PROP_EDITABLE);

  prop = RNA_def_property(srna, "node", PROP_POINTER, PROP_NONE);
  RNA_def_property_struct_type(prop, "Node");
  RNA_def_property_ui_text(prop,
                           "Node",
                           "Bake node or simulation output node that corresponds to this bake. "
                           "This node may be deeply nested in the modifier node group. It can be "
                           "none in some cases like missing linked data blocks");
  RNA_def_property_pointer_funcs(
      prop, "rna_NodesModifierBake_node_get", nullptr, nullptr, nullptr);
}

static void rna_def_modifier_nodes_bakes(BlenderRNA *brna)
{
  StructRNA *srna;

  srna = RNA_def_struct(brna, "NodesModifierBakes", nullptr);
  RNA_def_struct_sdna(srna, "NodesModifierData");
  RNA_def_struct_ui_text(srna, "Bakes", "Bake data for every bake node");
}

static void rna_def_modifier_nodes_panel(BlenderRNA *brna)
{
  StructRNA *srna;
  PropertyRNA *prop;

  srna = RNA_def_struct(brna, "NodesModifierPanel", nullptr);
  RNA_def_struct_ui_text(srna, "Nodes Modifier Panel", "");

  prop = RNA_def_property(srna, "is_open", PROP_BOOLEAN, PROP_NONE);
  RNA_def_property_boolean_sdna(prop, nullptr, "flag", NODES_MODIFIER_PANEL_OPEN);
  RNA_def_property_ui_text(prop, "Is Open", "Whether the panel is expanded or closed");
  RNA_def_property_flag(prop, PROP_NO_DEG_UPDATE);
  RNA_def_property_update(prop, NC_OBJECT | ND_MODIFIER, nullptr);
}

static void rna_def_modifier_nodes_panels(BlenderRNA *brna)
{
  StructRNA *srna;

  srna = RNA_def_struct(brna, "NodesModifierPanels", nullptr);
  RNA_def_struct_sdna(srna, "NodesModifierData");
  RNA_def_struct_ui_text(srna, "Panels", "State of all panels defined by the node group");
}

static void rna_def_modifier_nodes(BlenderRNA *brna)
{
  StructRNA *srna;
  PropertyRNA *prop;

  rna_def_modifier_nodes_bake(brna);
  rna_def_modifier_nodes_bakes(brna);

  rna_def_modifier_nodes_panel(brna);
  rna_def_modifier_nodes_panels(brna);

  srna = RNA_def_struct(brna, "NodesModifier", "Modifier");
  RNA_def_struct_ui_text(srna, "Nodes Modifier", "");
  RNA_def_struct_sdna(srna, "NodesModifierData");
  RNA_def_struct_idprops_func(srna, "rna_NodesModifier_properties");
  RNA_def_struct_ui_icon(srna, ICON_GEOMETRY_NODES);

  RNA_define_lib_overridable(true);

  prop = RNA_def_property(srna, "node_group", PROP_POINTER, PROP_NONE);
  RNA_def_property_ui_text(prop, "Node Group", "Node group that controls what this modifier does");
  RNA_def_property_pointer_funcs(
      prop, nullptr, nullptr, nullptr, "rna_NodesModifier_node_group_poll");
  RNA_def_property_flag(prop, PROP_EDITABLE);
  RNA_def_property_update(prop, 0, "rna_NodesModifier_node_group_update");

  prop = RNA_def_property(srna, "bake_directory", PROP_STRING, PROP_DIRPATH);
  RNA_def_property_ui_text(
      prop, "Simulation Bake Directory", "Location on disk where the bake data is stored");
  RNA_def_property_update(prop, 0, nullptr);

  prop = RNA_def_property(srna, "bakes", PROP_COLLECTION, PROP_NONE);
  RNA_def_property_struct_type(prop, "NodesModifierBake");
  RNA_def_property_collection_sdna(prop, nullptr, "bakes", "bakes_num");
  RNA_def_property_srna(prop, "NodesModifierBakes");

  prop = RNA_def_property(srna, "panels", PROP_COLLECTION, PROP_NONE);
  RNA_def_property_struct_type(prop, "NodesModifierPanel");
  RNA_def_property_collection_sdna(prop, nullptr, "panels", "panels_num");
  RNA_def_property_srna(prop, "NodesModifierPanels");

  prop = RNA_def_property(srna, "show_group_selector", PROP_BOOLEAN, PROP_NONE);
  RNA_def_property_boolean_negative_sdna(
      prop, nullptr, "flag", NODES_MODIFIER_HIDE_DATABLOCK_SELECTOR);
  RNA_def_property_ui_text(prop, "Show Node Group", "");
  RNA_def_property_flag(prop, PROP_NO_DEG_UPDATE);
  RNA_def_property_update(prop, NC_OBJECT | ND_MODIFIER, nullptr);

  rna_def_modifier_panel_open_prop(srna, "open_output_attributes_panel", 0);
  rna_def_modifier_panel_open_prop(srna, "open_manage_panel", 1);
  rna_def_modifier_panel_open_prop(srna, "open_bake_panel", 2);
  rna_def_modifier_panel_open_prop(srna, "open_named_attributes_panel", 3);

  RNA_define_lib_overridable(false);
}

static void rna_def_modifier_mesh_to_volume(BlenderRNA *brna)
{
  StructRNA *srna;
  PropertyRNA *prop;

  static EnumPropertyItem resolution_mode_items[] = {
      {MESH_TO_VOLUME_RESOLUTION_MODE_VOXEL_AMOUNT,
       "VOXEL_AMOUNT",
       0,
       "Voxel Amount",
       "Desired number of voxels along one axis"},
      {MESH_TO_VOLUME_RESOLUTION_MODE_VOXEL_SIZE,
       "VOXEL_SIZE",
       0,
       "Voxel Size",
       "Desired voxel side length"},
      {0, nullptr, 0, nullptr, nullptr},
  };

  srna = RNA_def_struct(brna, "MeshToVolumeModifier", "Modifier");
  RNA_def_struct_ui_text(srna, "Mesh to Volume Modifier", "");
  RNA_def_struct_sdna(srna, "MeshToVolumeModifierData");
  RNA_def_struct_ui_icon(srna, ICON_VOLUME_DATA); /* TODO: Use correct icon. */

  RNA_define_lib_overridable(true);

  prop = RNA_def_property(srna, "object", PROP_POINTER, PROP_NONE);
  RNA_def_property_ui_text(prop, "Object", "Object");
  RNA_def_property_flag(prop, PROP_EDITABLE | PROP_ID_SELF_CHECK);
  RNA_def_property_update(prop, 0, "rna_Modifier_dependency_update");

  prop = RNA_def_property(srna, "resolution_mode", PROP_ENUM, PROP_NONE);
  RNA_def_property_enum_items(prop, resolution_mode_items);
  RNA_def_property_ui_text(
      prop, "Resolution Mode", "Mode for how the desired voxel size is specified");
  RNA_def_property_update(prop, 0, "rna_Modifier_update");

  prop = RNA_def_property(srna, "voxel_size", PROP_FLOAT, PROP_NONE);
  RNA_def_property_ui_text(
      prop, "Voxel Size", "Smaller values result in a higher resolution output");
  RNA_def_property_range(prop, 0.0, FLT_MAX);
  RNA_def_property_ui_range(prop, 0.0, FLT_MAX, 0.01, 4);
  RNA_def_property_update(prop, 0, "rna_Modifier_update");

  prop = RNA_def_property(srna, "voxel_amount", PROP_INT, PROP_NONE);
  RNA_def_property_ui_text(prop, "Voxel Amount", "Approximate number of voxels along one axis");
  RNA_def_property_range(prop, 0, INT_MAX);
  RNA_def_property_update(prop, 0, "rna_Modifier_update");

  prop = RNA_def_property(srna, "interior_band_width", PROP_FLOAT, PROP_NONE);
  RNA_def_property_ui_text(
      prop, "Interior Band Width", "Width of the gradient inside of the mesh");
  RNA_def_property_range(prop, 0.0, FLT_MAX);
  RNA_def_property_update(prop, 0, "rna_Modifier_update");

  prop = RNA_def_property(srna, "density", PROP_FLOAT, PROP_NONE);
  RNA_def_property_ui_text(prop, "Density", "Density of the new volume");
  RNA_def_property_range(prop, 0.0, FLT_MAX);
  RNA_def_property_update(prop, 0, "rna_Modifier_update");

  RNA_define_lib_overridable(false);
}

static void rna_def_modifier_volume_displace(BlenderRNA *brna)
{
  static const EnumPropertyItem prop_texture_map_mode_items[] = {
      {MOD_VOLUME_DISPLACE_MAP_LOCAL,
       "LOCAL",
       0,
       "Local",
       "Use the local coordinate system for the texture coordinates"},
      {MOD_VOLUME_DISPLACE_MAP_GLOBAL,
       "GLOBAL",
       0,
       "Global",
       "Use the global coordinate system for the texture coordinates"},
      {MOD_VOLUME_DISPLACE_MAP_OBJECT,
       "OBJECT",
       0,
       "Object",
       "Use the linked object's local coordinate system for the texture coordinates"},
      {0, nullptr, 0, nullptr, nullptr},
  };

  StructRNA *srna;
  PropertyRNA *prop;

  srna = RNA_def_struct(brna, "VolumeDisplaceModifier", "Modifier");
  RNA_def_struct_ui_text(srna, "Volume Displace Modifier", "");
  RNA_def_struct_sdna(srna, "VolumeDisplaceModifierData");
  RNA_def_struct_ui_icon(srna, ICON_VOLUME_DATA); /* TODO: Use correct icon. */

  RNA_define_lib_overridable(true);

  prop = RNA_def_property(srna, "strength", PROP_FLOAT, PROP_NONE);
  RNA_def_property_ui_text(prop, "Strength", "Strength of the displacement");
  RNA_def_property_ui_range(prop, -FLT_MAX, FLT_MAX, 0.1, 4);
  RNA_def_property_update(prop, 0, "rna_Modifier_update");

  prop = RNA_def_property(srna, "texture", PROP_POINTER, PROP_NONE);
  RNA_def_property_ui_text(prop, "Texture", "");
  RNA_def_property_flag(prop, PROP_EDITABLE);
  RNA_def_property_update(prop, 0, "rna_Modifier_dependency_update");

  prop = RNA_def_property(srna, "texture_map_mode", PROP_ENUM, PROP_NONE);
  RNA_def_property_enum_items(prop, prop_texture_map_mode_items);
  RNA_def_property_ui_text(prop, "Texture Mapping Mode", "");
  RNA_def_property_update(prop, 0, "rna_Modifier_dependency_update");

  prop = RNA_def_property(srna, "texture_map_object", PROP_POINTER, PROP_NONE);
  RNA_def_property_ui_text(prop, "Object", "Object to use for texture mapping");
  RNA_def_property_flag(prop, PROP_EDITABLE | PROP_ID_SELF_CHECK);
  RNA_def_property_update(prop, 0, "rna_Modifier_dependency_update");

  prop = RNA_def_property(srna, "texture_mid_level", PROP_FLOAT, PROP_XYZ);
  RNA_def_property_ui_text(
      prop, "Texture Mid Level", "Subtracted from the texture color to get a displacement vector");
  RNA_def_property_range(prop, -FLT_MAX, FLT_MAX);
  RNA_def_property_ui_range(prop, 0.0f, 1.0f, 0.1f, 5);
  RNA_def_property_update(prop, 0, "rna_Modifier_update");

  prop = RNA_def_property(srna, "texture_sample_radius", PROP_FLOAT, PROP_FACTOR);
  RNA_def_property_ui_text(
      prop,
      "Texture Sample Radius",
      "Smaller values result in better performance but might cut off the volume");
  RNA_def_property_range(prop, 0.0f, FLT_MAX);
  RNA_def_property_ui_range(prop, 0.0f, 1.0f, 0.1f, 5);
  RNA_def_property_update(prop, 0, "rna_Modifier_update");

  RNA_define_lib_overridable(false);
}

static void rna_def_modifier_volume_to_mesh(BlenderRNA *brna)
{
  StructRNA *srna;
  PropertyRNA *prop;

  static EnumPropertyItem resolution_mode_items[] = {
      {VOLUME_TO_MESH_RESOLUTION_MODE_GRID,
       "GRID",
       0,
       "Grid",
       "Use resolution of the volume grid"},
      {VOLUME_TO_MESH_RESOLUTION_MODE_VOXEL_AMOUNT,
       "VOXEL_AMOUNT",
       0,
       "Voxel Amount",
       "Desired number of voxels along one axis"},
      {VOLUME_TO_MESH_RESOLUTION_MODE_VOXEL_SIZE,
       "VOXEL_SIZE",
       0,
       "Voxel Size",
       "Desired voxel side length"},
      {0, nullptr, 0, nullptr, nullptr},
  };

  srna = RNA_def_struct(brna, "VolumeToMeshModifier", "Modifier");
  RNA_def_struct_ui_text(srna, "Volume to Mesh Modifier", "");
  RNA_def_struct_sdna(srna, "VolumeToMeshModifierData");
  RNA_def_struct_ui_icon(srna, ICON_VOLUME_DATA); /* TODO: Use correct icon. */

  RNA_define_lib_overridable(true);

  prop = RNA_def_property(srna, "object", PROP_POINTER, PROP_NONE);
  RNA_def_property_ui_text(prop, "Object", "Object");
  RNA_def_property_flag(prop, PROP_EDITABLE | PROP_ID_SELF_CHECK);
  RNA_def_property_update(prop, 0, "rna_Modifier_dependency_update");

  prop = RNA_def_property(srna, "threshold", PROP_FLOAT, PROP_NONE);
  RNA_def_property_ui_text(
      prop, "Threshold", "Voxels with a larger value are inside the generated mesh");
  RNA_def_property_range(prop, 0.0f, FLT_MAX);
  RNA_def_property_ui_range(prop, 0.001f, 1.0f, 0.1f, 5);
  RNA_def_property_update(prop, 0, "rna_Modifier_update");

  prop = RNA_def_property(srna, "adaptivity", PROP_FLOAT, PROP_NONE);
  RNA_def_property_ui_text(
      prop,
      "Adaptivity",
      "Reduces the final face count by simplifying geometry where detail is not needed");
  RNA_def_property_range(prop, 0.0f, 1.0f);
  RNA_def_property_update(prop, 0, "rna_Modifier_update");

  prop = RNA_def_property(srna, "use_smooth_shade", PROP_BOOLEAN, PROP_NONE);
  RNA_def_property_boolean_sdna(prop, nullptr, "flag", VOLUME_TO_MESH_USE_SMOOTH_SHADE);
  RNA_def_property_ui_text(
      prop, "Smooth Shading", "Output faces with smooth shading rather than flat shaded");
  RNA_def_property_update(prop, 0, "rna_Modifier_update");

  prop = RNA_def_property(srna, "grid_name", PROP_STRING, PROP_NONE);
  RNA_def_property_ui_text(
      prop, "Grid Name", "Grid in the volume object that is converted to a mesh");
  RNA_def_property_update(prop, 0, "rna_Modifier_update");

  prop = RNA_def_property(srna, "resolution_mode", PROP_ENUM, PROP_NONE);
  RNA_def_property_enum_items(prop, resolution_mode_items);
  RNA_def_property_ui_text(
      prop, "Resolution Mode", "Mode for how the desired voxel size is specified");
  RNA_def_property_update(prop, 0, "rna_Modifier_update");

  prop = RNA_def_property(srna, "voxel_size", PROP_FLOAT, PROP_NONE);
  RNA_def_property_ui_text(
      prop, "Voxel Size", "Smaller values result in a higher resolution output");
  RNA_def_property_range(prop, 0.0, FLT_MAX);
  RNA_def_property_ui_range(prop, 0.0, FLT_MAX, 0.01, 4);
  RNA_def_property_update(prop, 0, "rna_Modifier_update");

  prop = RNA_def_property(srna, "voxel_amount", PROP_INT, PROP_NONE);
  RNA_def_property_ui_text(prop, "Voxel Amount", "Approximate number of voxels along one axis");
  RNA_def_property_range(prop, 0, INT_MAX);
  RNA_def_property_update(prop, 0, "rna_Modifier_update");

  RNA_define_lib_overridable(false);
}

static void rna_def_modifier_grease_pencil_layer_filter(StructRNA *srna)
{
  PropertyRNA *prop;

  prop = RNA_def_property(srna, "layer_filter", PROP_STRING, PROP_NONE);
  RNA_def_property_string_sdna(prop, nullptr, "influence.layer_name");
  RNA_def_property_ui_text(prop, "Layer", "Layer name");
  RNA_def_property_update(prop, 0, "rna_Modifier_update");

  prop = RNA_def_property(srna, "use_layer_pass_filter", PROP_BOOLEAN, PROP_NONE);
  RNA_def_property_boolean_sdna(
      prop, nullptr, "influence.flag", GREASE_PENCIL_INFLUENCE_USE_LAYER_PASS_FILTER);
  RNA_def_property_ui_text(prop, "Use Layer Pass", "Use layer pass filter");
  RNA_def_property_update(prop, 0, "rna_Modifier_update");

  prop = RNA_def_property(srna, "layer_pass_filter", PROP_INT, PROP_NONE);
  RNA_def_property_int_sdna(prop, nullptr, "influence.layer_pass");
  RNA_def_property_range(prop, 0, 100);
  RNA_def_property_ui_text(prop, "Layer Pass", "Layer pass filter");
  RNA_def_property_update(prop, 0, "rna_Modifier_update");

  prop = RNA_def_property(srna, "invert_layer_filter", PROP_BOOLEAN, PROP_NONE);
  RNA_def_property_boolean_sdna(
      prop, nullptr, "influence.flag", GREASE_PENCIL_INFLUENCE_INVERT_LAYER_FILTER);
  RNA_def_property_ui_text(prop, "Invert Layer", "Invert layer filter");
  RNA_def_property_update(prop, 0, "rna_Modifier_update");

  prop = RNA_def_property(srna, "invert_layer_pass_filter", PROP_BOOLEAN, PROP_NONE);
  RNA_def_property_boolean_sdna(
      prop, nullptr, "influence.flag", GREASE_PENCIL_INFLUENCE_INVERT_LAYER_PASS_FILTER);
  RNA_def_property_ui_text(prop, "Invert Layer Pass", "Invert layer pass filter");
  RNA_def_property_update(prop, 0, "rna_Modifier_update");
}

static void rna_def_modifier_grease_pencil_material_filter(StructRNA *srna,
                                                           const char *material_set_fn)
{
  PropertyRNA *prop;

  prop = RNA_def_property(srna, "material_filter", PROP_POINTER, PROP_NONE);
  RNA_def_property_pointer_sdna(prop, nullptr, "influence.material");
  RNA_def_property_flag(prop, PROP_EDITABLE);
  RNA_def_property_pointer_funcs(
      prop, nullptr, material_set_fn, nullptr, "rna_GreasePencilModifier_material_poll");
  RNA_def_property_ui_text(prop, "Material", "Material used for filtering");
  RNA_def_property_update(prop, 0, "rna_Modifier_update");

  prop = RNA_def_property(srna, "use_material_pass_filter", PROP_BOOLEAN, PROP_NONE);
  RNA_def_property_boolean_sdna(
      prop, nullptr, "influence.flag", GREASE_PENCIL_INFLUENCE_USE_MATERIAL_PASS_FILTER);
  RNA_def_property_ui_text(prop, "Use Material Pass", "Use material pass filter");
  RNA_def_property_update(prop, 0, "rna_Modifier_update");

  prop = RNA_def_property(srna, "material_pass_filter", PROP_INT, PROP_NONE);
  RNA_def_property_int_sdna(prop, nullptr, "influence.material_pass");
  RNA_def_property_range(prop, 0, 100);
  RNA_def_property_ui_text(prop, "Material Pass", "Material pass");
  RNA_def_property_update(prop, 0, "rna_Modifier_update");

  prop = RNA_def_property(srna, "invert_material_filter", PROP_BOOLEAN, PROP_NONE);
  RNA_def_property_boolean_sdna(
      prop, nullptr, "influence.flag", GREASE_PENCIL_INFLUENCE_INVERT_MATERIAL_FILTER);
  RNA_def_property_ui_text(prop, "Invert Material", "Invert material filter");
  RNA_def_property_update(prop, 0, "rna_Modifier_update");

  prop = RNA_def_property(srna, "invert_material_pass_filter", PROP_BOOLEAN, PROP_NONE);
  RNA_def_property_boolean_sdna(
      prop, nullptr, "influence.flag", GREASE_PENCIL_INFLUENCE_INVERT_MATERIAL_PASS_FILTER);
  RNA_def_property_ui_text(prop, "Invert Material Pass", "Invert material pass filter");
  RNA_def_property_update(prop, 0, "rna_Modifier_update");
}

static void rna_def_modifier_grease_pencil_vertex_group(StructRNA *srna,
                                                        const char *vertex_group_name_set_fn)
{
  PropertyRNA *prop;

  prop = RNA_def_property(srna, "vertex_group_name", PROP_STRING, PROP_NONE);
  RNA_def_property_string_sdna(prop, nullptr, "influence.vertex_group_name");
  RNA_def_property_ui_text(prop, "Vertex Group", "Vertex group name for modulating the deform");
  RNA_def_property_string_funcs(prop, nullptr, nullptr, vertex_group_name_set_fn);
  RNA_def_property_update(prop, 0, "rna_Modifier_update");

  prop = RNA_def_property(srna, "invert_vertex_group", PROP_BOOLEAN, PROP_NONE);
  RNA_def_property_boolean_sdna(
      prop, nullptr, "influence.flag", GREASE_PENCIL_INFLUENCE_INVERT_VERTEX_GROUP);
  RNA_def_property_ui_text(prop, "Invert Vertex Group", "Invert vertex group weights");
  RNA_def_property_update(prop, 0, "rna_Modifier_update");
}

static void rna_def_modifier_grease_pencil_custom_curve(StructRNA *srna)
{
  PropertyRNA *prop;

  prop = RNA_def_property(srna, "use_custom_curve", PROP_BOOLEAN, PROP_NONE);
  RNA_def_property_boolean_sdna(
      prop, nullptr, "influence.flag", GREASE_PENCIL_INFLUENCE_USE_CUSTOM_CURVE);
  RNA_def_property_ui_text(
      prop, "Use Custom Curve", "Use a custom curve to define a factor along the strokes");
  RNA_def_property_update(prop, 0, "rna_Modifier_update");

  prop = RNA_def_property(srna, "custom_curve", PROP_POINTER, PROP_NONE);
  RNA_def_property_pointer_sdna(prop, nullptr, "influence.custom_curve");
  RNA_def_property_ui_text(prop, "Curve", "Custom curve to apply effect");
  RNA_def_property_update(prop, 0, "rna_Modifier_update");
}

static void rna_def_modifier_grease_pencil_opacity(BlenderRNA *brna)
{
  StructRNA *srna;
  PropertyRNA *prop;

  static const EnumPropertyItem color_mode_items[] = {
      {MOD_GREASE_PENCIL_COLOR_BOTH, "BOTH", 0, "Stroke & Fill", "Modify fill and stroke colors"},
      {MOD_GREASE_PENCIL_COLOR_STROKE, "STROKE", 0, "Stroke", "Modify stroke color only"},
      {MOD_GREASE_PENCIL_COLOR_FILL, "FILL", 0, "Fill", "Modify fill color only"},
      {MOD_GREASE_PENCIL_COLOR_HARDNESS, "HARDNESS", 0, "Hardness", "Modify stroke hardness"},
      {0, nullptr, 0, nullptr, nullptr},
  };

  srna = RNA_def_struct(brna, "GreasePencilOpacityModifier", "Modifier");
  RNA_def_struct_ui_text(srna, "Grease Pencil Opacity Modifier", "");
  RNA_def_struct_sdna(srna, "GreasePencilOpacityModifierData");
  RNA_def_struct_ui_icon(srna, ICON_MOD_OPACITY);

  rna_def_modifier_grease_pencil_layer_filter(srna);
  rna_def_modifier_grease_pencil_material_filter(
      srna, "rna_GreasePencilOpacityModifier_material_filter_set");
  rna_def_modifier_grease_pencil_vertex_group(
      srna, "rna_GreasePencilOpacityModifier_vertex_group_name_set");
  rna_def_modifier_grease_pencil_custom_curve(srna);
  RNA_define_lib_overridable(true);

  prop = RNA_def_property(srna, "color_mode", PROP_ENUM, PROP_NONE);
  RNA_def_property_enum_items(prop, color_mode_items);
  RNA_def_property_ui_text(prop, "Mode", "Attributes to modify");
  RNA_def_property_update(prop, 0, "rna_Modifier_update");

  prop = RNA_def_property(srna, "color_factor", PROP_FLOAT, PROP_NONE);
  RNA_def_property_float_sdna(prop, nullptr, "color_factor");
  RNA_def_property_ui_range(prop, 0, 2.0, 0.1, 2);
  RNA_def_property_float_funcs(prop,
                               nullptr,
                               "rna_GreasePencilOpacityModifier_opacity_factor_max_set",
                               "rna_GreasePencilOpacityModifier_opacity_factor_range");
  RNA_def_property_ui_text(prop, "Opacity Factor", "Factor of opacity");
  RNA_def_property_update(prop, 0, "rna_Modifier_update");

  prop = RNA_def_property(srna, "hardness_factor", PROP_FLOAT, PROP_NONE);
  RNA_def_property_float_sdna(prop, nullptr, "hardness_factor");
  RNA_def_property_range(prop, 0.0, FLT_MAX);
  RNA_def_property_ui_range(prop, 0.0, FLT_MAX, 0.1, 2);
  RNA_def_property_ui_text(prop, "Hardness Factor", "Factor of stroke hardness");
  RNA_def_property_update(prop, 0, "rna_Modifier_update");

  prop = RNA_def_property(srna, "use_weight_as_factor", PROP_BOOLEAN, PROP_NONE);
  RNA_def_property_boolean_sdna(
      prop, nullptr, "flag", MOD_GREASE_PENCIL_OPACITY_USE_WEIGHT_AS_FACTOR);
  RNA_def_property_ui_text(
      prop, "Use Weight as Factor", "Use vertex group weight as factor instead of influence");
  RNA_def_property_update(prop, 0, "rna_Modifier_update");

  prop = RNA_def_property(srna, "use_uniform_opacity", PROP_BOOLEAN, PROP_NONE);
  RNA_def_property_boolean_sdna(
      prop, nullptr, "flag", MOD_GREASE_PENCIL_OPACITY_USE_UNIFORM_OPACITY);
  RNA_def_property_ui_text(
      prop, "Uniform Opacity", "Replace the stroke opacity instead of modulating each point");

  RNA_def_property_update(prop, 0, "rna_Modifier_update");

  RNA_define_lib_overridable(false);
}

static void rna_def_modifier_grease_pencil_subdiv(BlenderRNA *brna)
{
  StructRNA *srna;
  PropertyRNA *prop;

  srna = RNA_def_struct(brna, "GreasePencilSubdivModifier", "Modifier");
  RNA_def_struct_ui_text(srna, "Subdivision Modifier", "Subdivide Stroke modifier");
  RNA_def_struct_sdna(srna, "GreasePencilSubdivModifierData");
  RNA_def_struct_ui_icon(srna, ICON_MOD_SUBSURF);

  rna_def_modifier_grease_pencil_layer_filter(srna);
  rna_def_modifier_grease_pencil_material_filter(
      srna, "rna_GreasePencilSubdivModifier_material_filter_set");
  rna_def_modifier_grease_pencil_vertex_group(
      srna, "rna_GreasePencilSubdivModifier_vertex_group_name_set");

  rna_def_modifier_panel_open_prop(srna, "open_influence_panel", 0);

  RNA_define_lib_overridable(true);

  prop = RNA_def_property(srna, "level", PROP_INT, PROP_NONE);
  RNA_def_property_int_sdna(prop, nullptr, "level");
  /* Since the new subdiv algorithm uses linear cut count, we set the limits as 2^n the old value
   * to get the same range as before. */
  RNA_def_property_range(prop, 0, 65536);
  RNA_def_property_ui_range(prop, 0, 32, 1, 0);
  RNA_def_property_ui_text(prop, "Level", "Number of subdivisions");
  RNA_def_property_update(prop, 0, "rna_Modifier_update");

  RNA_define_lib_overridable(false);
}

<<<<<<< HEAD
static void rna_def_modifier_grease_pencil_smooth(BlenderRNA *brna)
=======
static void rna_def_modifier_grease_pencil_color(BlenderRNA *brna)
>>>>>>> c16b0216
{
  StructRNA *srna;
  PropertyRNA *prop;

<<<<<<< HEAD
  srna = RNA_def_struct(brna, "GreasePencilSmoothModifier", "Modifier");
  RNA_def_struct_ui_text(srna, "Smooth Modifier", "Smooth effect modifier");
  RNA_def_struct_sdna(srna, "GreasePencilSmoothModifierData");
  RNA_def_struct_ui_icon(srna, ICON_MOD_SMOOTH);

  rna_def_modifier_grease_pencil_layer_filter(srna);
  rna_def_modifier_grease_pencil_material_filter(
      srna, "rna_GreasePencilSmoothModifier_material_filter_set");
  rna_def_modifier_grease_pencil_vertex_group(
      srna, "rna_GreasePencilSmoothModifier_vertex_group_name_set");
  rna_def_modifier_grease_pencil_custom_curve(srna);

  rna_def_modifier_panel_open_prop(srna, "open_influence_panel", 0);

  RNA_define_lib_overridable(true);

  prop = RNA_def_property(srna, "factor", PROP_FLOAT, PROP_FACTOR);
  RNA_def_property_float_sdna(prop, nullptr, "factor");
  RNA_def_property_range(prop, 0, 1);
  RNA_def_property_ui_text(prop, "Factor", "Amount of smooth to apply");
  RNA_def_property_update(prop, 0, "rna_Modifier_update");

  prop = RNA_def_property(srna, "use_edit_position", PROP_BOOLEAN, PROP_NONE);
  RNA_def_property_boolean_sdna(prop, nullptr, "flag", MOD_GREASE_PENCIL_SMOOTH_MOD_LOCATION);
  RNA_def_property_ui_text(
      prop, "Affect Position", "The modifier affects the position of the point");
  RNA_def_property_update(prop, 0, "rna_Modifier_update");

  prop = RNA_def_property(srna, "use_edit_strength", PROP_BOOLEAN, PROP_NONE);
  RNA_def_property_boolean_sdna(prop, nullptr, "flag", MOD_GREASE_PENCIL_SMOOTH_MOD_STRENGTH);
  RNA_def_property_ui_text(
      prop, "Affect Strength", "The modifier affects the color strength of the point");
  RNA_def_property_update(prop, 0, "rna_Modifier_update");

  prop = RNA_def_property(srna, "use_edit_thickness", PROP_BOOLEAN, PROP_NONE);
  RNA_def_property_boolean_sdna(prop, nullptr, "flag", MOD_GREASE_PENCIL_SMOOTH_MOD_THICKNESS);
  RNA_def_property_ui_text(
      prop, "Affect Thickness", "The modifier affects the thickness of the point");
  RNA_def_property_update(prop, 0, "rna_Modifier_update");

  prop = RNA_def_property(srna, "use_edit_uv", PROP_BOOLEAN, PROP_NONE);
  RNA_def_property_boolean_sdna(prop, nullptr, "flag", MOD_GREASE_PENCIL_SMOOTH_MOD_UV);
  RNA_def_property_ui_text(
      prop, "Affect UV", "The modifier affects the UV rotation factor of the point");
  RNA_def_property_update(prop, 0, "rna_Modifier_update");

  prop = RNA_def_property(srna, "step", PROP_INT, PROP_NONE);
  RNA_def_property_int_sdna(prop, nullptr, "step");
  RNA_def_property_range(prop, 1, 1000);
  RNA_def_property_ui_text(
      prop, "Steps", "Number of times to apply smooth (high numbers can reduce fps)");
  RNA_def_property_update(prop, 0, "rna_Modifier_update");

  prop = RNA_def_property(srna, "use_keep_shape", PROP_BOOLEAN, PROP_NONE);
  RNA_def_property_boolean_sdna(prop, nullptr, "flag", MOD_GREASE_PENCIL_SMOOTH_KEEP_SHAPE);
  RNA_def_property_ui_text(prop, "Keep Shape", "Smooth the details, but keep the overall shape");
  RNA_def_property_update(prop, 0, "rna_Modifier_update");

  prop = RNA_def_property(srna, "use_smooth_ends", PROP_BOOLEAN, PROP_NONE);
  RNA_def_property_boolean_sdna(prop, nullptr, "flag", MOD_GREASE_PENCIL_SMOOTH_SMOOTH_ENDS);
  RNA_def_property_ui_text(prop, "Smooth Ends", "Smooth ends of strokes");
=======
  static const EnumPropertyItem color_mode_items[] = {
      {MOD_GREASE_PENCIL_COLOR_BOTH, "BOTH", 0, "Stroke & Fill", "Modify fill and stroke colors"},
      {MOD_GREASE_PENCIL_COLOR_STROKE, "STROKE", 0, "Stroke", "Modify stroke color only"},
      {MOD_GREASE_PENCIL_COLOR_FILL, "FILL", 0, "Fill", "Modify fill color only"},
      {0, nullptr, 0, nullptr, nullptr},
  };

  srna = RNA_def_struct(brna, "GreasePencilColorModifier", "Modifier");
  RNA_def_struct_ui_text(srna, "Grease Pencil Color Modifier", "");
  RNA_def_struct_sdna(srna, "GreasePencilColorModifierData");
  RNA_def_struct_ui_icon(srna, ICON_MOD_HUE_SATURATION);

  rna_def_modifier_grease_pencil_layer_filter(srna);
  rna_def_modifier_grease_pencil_material_filter(
      srna, "rna_GreasePencilColorModifier_material_filter_set");
  rna_def_modifier_grease_pencil_custom_curve(srna);

  RNA_define_lib_overridable(true);

  prop = RNA_def_property(srna, "color_mode", PROP_ENUM, PROP_NONE);
  RNA_def_property_enum_items(prop, color_mode_items);
  RNA_def_property_ui_text(prop, "Mode", "Attributes to modify");
  RNA_def_property_update(prop, 0, "rna_Modifier_update");

  prop = RNA_def_property(srna, "hue", PROP_FLOAT, PROP_NONE);
  RNA_def_property_range(prop, 0.0, 1.0);
  RNA_def_property_ui_range(prop, 0.0, 1.0, 0.1, 3);
  RNA_def_property_float_sdna(prop, nullptr, "hsv[0]");
  RNA_def_property_ui_text(prop, "Hue", "Color hue offset");
  RNA_def_property_update(prop, 0, "rna_Modifier_update");

  prop = RNA_def_property(srna, "saturation", PROP_FLOAT, PROP_NONE);
  RNA_def_property_range(prop, 0.0, FLT_MAX);
  RNA_def_property_ui_range(prop, 0.0, 2.0, 0.1, 3);
  RNA_def_property_float_sdna(prop, nullptr, "hsv[1]");
  RNA_def_property_ui_text(prop, "Saturation", "Color saturation factor");
  RNA_def_property_update(prop, 0, "rna_Modifier_update");

  prop = RNA_def_property(srna, "value", PROP_FLOAT, PROP_NONE);
  RNA_def_property_range(prop, 0.0, FLT_MAX);
  RNA_def_property_ui_range(prop, 0.0, 2.0, 0.1, 3);
  RNA_def_property_float_sdna(prop, nullptr, "hsv[2]");
  RNA_def_property_ui_text(prop, "Value", "Color value factor");
  RNA_def_property_update(prop, 0, "rna_Modifier_update");

  RNA_define_lib_overridable(false);
}

static void rna_def_modifier_grease_pencil_tint(BlenderRNA *brna)
{
  StructRNA *srna;
  PropertyRNA *prop;

  static const EnumPropertyItem color_mode_items[] = {
      {MOD_GREASE_PENCIL_COLOR_BOTH, "BOTH", 0, "Stroke & Fill", "Modify fill and stroke colors"},
      {MOD_GREASE_PENCIL_COLOR_STROKE, "STROKE", 0, "Stroke", "Modify stroke color only"},
      {MOD_GREASE_PENCIL_COLOR_FILL, "FILL", 0, "Fill", "Modify fill color only"},
      {0, nullptr, 0, nullptr, nullptr},
  };

  static const EnumPropertyItem tint_mode_items[] = {
      {MOD_GREASE_PENCIL_TINT_UNIFORM, "UNIFORM", 0, "Uniform", ""},
      {MOD_GREASE_PENCIL_TINT_GRADIENT, "GRADIENT", 0, "Gradient", ""},
      {0, nullptr, 0, nullptr, nullptr},
  };

  srna = RNA_def_struct(brna, "GreasePencilTintModifier", "Modifier");
  RNA_def_struct_ui_text(srna, "Grease Pencil Tint Modifier", "");
  RNA_def_struct_sdna(srna, "GreasePencilTintModifierData");
  RNA_def_struct_ui_icon(srna, ICON_MOD_OPACITY);

  rna_def_modifier_grease_pencil_layer_filter(srna);
  rna_def_modifier_grease_pencil_material_filter(
      srna, "rna_GreasePencilTintModifier_material_filter_set");
  rna_def_modifier_grease_pencil_vertex_group(
      srna, "rna_GreasePencilTintModifier_vertex_group_name_set");
  rna_def_modifier_grease_pencil_custom_curve(srna);

  RNA_define_lib_overridable(true);

  prop = RNA_def_property(srna, "color_mode", PROP_ENUM, PROP_NONE);
  RNA_def_property_enum_items(prop, color_mode_items);
  RNA_def_property_ui_text(prop, "Mode", "Attributes to modify");
  RNA_def_property_update(prop, 0, "rna_Modifier_update");

  prop = RNA_def_property(srna, "factor", PROP_FLOAT, PROP_NONE);
  RNA_def_property_range(prop, 0, 2.0);
  RNA_def_property_ui_range(prop, 0, 2.0, 0.1, 2);
  RNA_def_property_ui_text(prop, "Factor", "Factor for tinting");
  RNA_def_property_update(prop, 0, "rna_Modifier_update");

  /* Type of Tint. */
  prop = RNA_def_property(srna, "tint_mode", PROP_ENUM, PROP_NONE);
  RNA_def_property_enum_items(prop, tint_mode_items);
  RNA_def_property_ui_text(prop, "Tint Mode", "");
  RNA_def_property_update(prop, 0, "rna_Modifier_update");

  /* Simple Color. */
  prop = RNA_def_property(srna, "color", PROP_FLOAT, PROP_COLOR);
  RNA_def_property_range(prop, 0.0, 1.0);
  RNA_def_property_array(prop, 3);
  RNA_def_property_ui_text(prop, "Color", "Color used for tinting");
  RNA_def_property_update(prop, 0, "rna_Modifier_update");

  /* Color band. */
  prop = RNA_def_property(srna, "color_ramp", PROP_POINTER, PROP_NONE);
  RNA_def_property_struct_type(prop, "ColorRamp");
  RNA_def_property_ui_text(prop, "Color Ramp", "Gradient tinting colors");
  RNA_def_property_update(prop, 0, "rna_Modifier_update");

  prop = RNA_def_property(srna, "object", PROP_POINTER, PROP_NONE);
  RNA_def_property_ui_text(prop, "Object", "Object used for the gradient direction");
  RNA_def_property_flag(prop, PROP_EDITABLE | PROP_ID_SELF_CHECK);
  RNA_def_property_pointer_funcs(
      prop, nullptr, "rna_GreasePencilTintModifier_object_set", nullptr, nullptr);
  RNA_def_property_update(prop, 0, "rna_Modifier_dependency_update");

  prop = RNA_def_property(srna, "radius", PROP_FLOAT, PROP_DISTANCE);
  RNA_def_property_range(prop, 1e-6f, FLT_MAX);
  RNA_def_property_ui_range(prop, 0.001f, FLT_MAX, 1, 3);
  RNA_def_property_ui_text(prop, "Radius", "Influence distance from the object");
  RNA_def_property_update(prop, 0, "rna_Modifier_update");

  RNA_define_lib_overridable(false);

  prop = RNA_def_property(srna, "use_weight_as_factor", PROP_BOOLEAN, PROP_NONE);
  RNA_def_property_boolean_sdna(
      prop, nullptr, "flag", MOD_GREASE_PENCIL_TINT_USE_WEIGHT_AS_FACTOR);
  RNA_def_property_ui_text(
      prop, "Use Weight as Factor", "Use vertex group weight as factor instead of influence");
  RNA_def_property_update(prop, 0, "rna_Modifier_update");
>>>>>>> c16b0216
}

void RNA_def_modifier(BlenderRNA *brna)
{
  StructRNA *srna;
  PropertyRNA *prop;

  /* data */
  srna = RNA_def_struct(brna, "Modifier", nullptr);
  RNA_def_struct_ui_text(srna, "Modifier", "Modifier affecting the geometry data of an object");
  RNA_def_struct_refine_func(srna, "rna_Modifier_refine");
  RNA_def_struct_path_func(srna, "rna_Modifier_path");
  RNA_def_struct_sdna(srna, "ModifierData");
  RNA_def_struct_ui_icon(srna, ICON_MODIFIER);

  /* strings */
  prop = RNA_def_property(srna, "name", PROP_STRING, PROP_NONE);
  RNA_def_property_string_funcs(prop, nullptr, nullptr, "rna_Modifier_name_set");
  RNA_def_property_ui_text(prop, "Name", "Modifier name");
  RNA_def_property_update(prop, NC_OBJECT | ND_MODIFIER | NA_RENAME, "rna_Modifier_name_update");
  RNA_def_struct_name_property(srna, prop);

  /* enums */
  prop = RNA_def_property(srna, "type", PROP_ENUM, PROP_NONE);
  RNA_def_property_clear_flag(prop, PROP_EDITABLE);
  RNA_def_property_enum_sdna(prop, nullptr, "type");
  RNA_def_property_enum_items(prop, rna_enum_object_modifier_type_items);
  RNA_def_property_ui_text(prop, "Type", "");

  /* flags */
  prop = RNA_def_property(srna, "show_viewport", PROP_BOOLEAN, PROP_NONE);
  RNA_def_property_boolean_sdna(prop, nullptr, "mode", eModifierMode_Realtime);
  RNA_def_property_ui_text(prop, "Realtime", "Display modifier in viewport");
  RNA_def_property_flag(prop, PROP_LIB_EXCEPTION);
  RNA_def_property_override_flag(prop, PROPOVERRIDE_OVERRIDABLE_LIBRARY);
  RNA_def_property_update(prop, 0, "rna_Modifier_update");
  RNA_def_property_ui_icon(prop, ICON_RESTRICT_VIEW_ON, 1);

  prop = RNA_def_property(srna, "show_render", PROP_BOOLEAN, PROP_NONE);
  RNA_def_property_boolean_sdna(prop, nullptr, "mode", eModifierMode_Render);
  RNA_def_property_override_flag(prop, PROPOVERRIDE_OVERRIDABLE_LIBRARY);
  RNA_def_property_ui_text(prop, "Render", "Use modifier during render");
  RNA_def_property_ui_icon(prop, ICON_RESTRICT_RENDER_ON, 1);
  RNA_def_property_update(prop, NC_OBJECT | ND_MODIFIER, nullptr);

  prop = RNA_def_property(srna, "show_in_editmode", PROP_BOOLEAN, PROP_NONE);
  RNA_def_property_boolean_sdna(prop, nullptr, "mode", eModifierMode_Editmode);
  RNA_def_property_ui_text(prop, "Edit Mode", "Display modifier in Edit mode");
  RNA_def_property_update(prop, 0, "rna_Modifier_update");
  RNA_def_property_ui_icon(prop, ICON_EDITMODE_HLT, 0);

  prop = RNA_def_property(srna, "show_on_cage", PROP_BOOLEAN, PROP_NONE);
  RNA_def_property_boolean_sdna(prop, nullptr, "mode", eModifierMode_OnCage);
  RNA_def_property_ui_text(prop, "On Cage", "Adjust edit cage to modifier result");
  RNA_def_property_ui_icon(prop, ICON_MESH_DATA, 0);
  RNA_def_property_update(prop, 0, "rna_Modifier_update");

  prop = RNA_def_property(srna, "show_expanded", PROP_BOOLEAN, PROP_NONE);
  RNA_def_property_boolean_funcs(
      prop, "rna_Modifier_show_expanded_get", "rna_Modifier_show_expanded_set");
  RNA_def_property_flag(prop, PROP_NO_DEG_UPDATE);
  RNA_def_property_boolean_sdna(prop, nullptr, "ui_expand_flag", 0);
  RNA_def_property_override_flag(prop, PROPOVERRIDE_OVERRIDABLE_LIBRARY);
  RNA_def_property_ui_text(prop, "Expanded", "Set modifier expanded in the user interface");
  RNA_def_property_ui_icon(prop, ICON_DISCLOSURE_TRI_RIGHT, 1);
  RNA_def_property_update(prop, NC_OBJECT | ND_MODIFIER, nullptr);

  prop = RNA_def_property(srna, "is_active", PROP_BOOLEAN, PROP_NONE);
  RNA_def_property_boolean_sdna(prop, nullptr, "flag", eModifierFlag_Active);
  RNA_def_property_boolean_funcs(prop, nullptr, "rna_Modifier_is_active_set");
  RNA_def_property_flag(prop, PROP_NO_DEG_UPDATE);
  RNA_def_property_clear_flag(prop, PROP_ANIMATABLE);
  RNA_def_property_override_flag(prop, PROPOVERRIDE_OVERRIDABLE_LIBRARY);
  RNA_def_property_ui_text(prop, "Active", "The active modifier in the list");
  RNA_def_property_update(prop, NC_OBJECT | ND_MODIFIER, nullptr);

  prop = RNA_def_boolean(srna,
                         "is_override_data",
                         false,
                         "Override Modifier",
                         "In a local override object, whether this modifier comes from the linked "
                         "reference object, or is local to the override");
  RNA_def_property_clear_flag(prop, PROP_EDITABLE);
  RNA_def_property_boolean_negative_sdna(
      prop, nullptr, "flag", eModifierFlag_OverrideLibrary_Local);

  prop = RNA_def_property(srna, "use_apply_on_spline", PROP_BOOLEAN, PROP_NONE);
  RNA_def_property_boolean_sdna(prop, nullptr, "mode", eModifierMode_ApplyOnSpline);
  RNA_def_property_ui_text(
      prop,
      "Apply on Spline",
      "Apply this and all preceding deformation modifiers on splines' points rather than "
      "on filled curve/surface");
  RNA_def_property_ui_icon(prop, ICON_SURFACE_DATA, 0);
  RNA_def_property_update(prop, 0, "rna_Modifier_update");

  prop = RNA_def_property(srna, "execution_time", PROP_FLOAT, PROP_TIME_ABSOLUTE);
  RNA_def_property_clear_flag(prop, PROP_EDITABLE);
  RNA_def_property_ui_text(
      prop,
      "Execution Time",
      "Time in seconds that the modifier took to evaluate. This is only set on evaluated objects. "
      "If multiple modifiers run in parallel, execution time is not a reliable metric");

  /* types */
  rna_def_modifier_subsurf(brna);
  rna_def_modifier_lattice(brna);
  rna_def_modifier_curve(brna);
  rna_def_modifier_build(brna);
  rna_def_modifier_mirror(brna);
  rna_def_modifier_decimate(brna);
  rna_def_modifier_wave(brna);
  rna_def_modifier_armature(brna);
  rna_def_modifier_hook(brna);
  rna_def_modifier_softbody(brna);
  rna_def_modifier_boolean(brna);
  rna_def_modifier_array(brna);
  rna_def_modifier_edgesplit(brna);
  rna_def_modifier_displace(brna);
  rna_def_modifier_uvproject(brna);
  rna_def_modifier_smooth(brna);
  rna_def_modifier_correctivesmooth(brna);
  rna_def_modifier_cast(brna);
  rna_def_modifier_meshdeform(brna);
  rna_def_modifier_particlesystem(brna);
  rna_def_modifier_particleinstance(brna);
  rna_def_modifier_explode(brna);
  rna_def_modifier_cloth(brna);
  rna_def_modifier_collision(brna);
  rna_def_modifier_bevel(brna);
  rna_def_modifier_shrinkwrap(brna);
  rna_def_modifier_mask(brna);
  rna_def_modifier_simpledeform(brna);
  rna_def_modifier_warp(brna);
  rna_def_modifier_multires(brna);
  rna_def_modifier_surface(brna);
  rna_def_modifier_fluid(brna);
  rna_def_modifier_solidify(brna);
  rna_def_modifier_screw(brna);
  rna_def_modifier_uvwarp(brna);
  rna_def_modifier_weightvgedit(brna);
  rna_def_modifier_weightvgmix(brna);
  rna_def_modifier_weightvgproximity(brna);
  rna_def_modifier_dynamic_paint(brna);
  rna_def_modifier_ocean(brna);
  rna_def_modifier_remesh(brna);
  rna_def_modifier_skin(brna);
  rna_def_modifier_laplaciansmooth(brna);
  rna_def_modifier_triangulate(brna);
  rna_def_modifier_meshcache(brna);
  rna_def_modifier_laplaciandeform(brna);
  rna_def_modifier_weld(brna);
  rna_def_modifier_wireframe(brna);
  rna_def_modifier_datatransfer(brna);
  rna_def_modifier_normaledit(brna);
  rna_def_modifier_meshseqcache(brna);
  rna_def_modifier_surfacedeform(brna);
  rna_def_modifier_weightednormal(brna);
  rna_def_modifier_nodes(brna);
  rna_def_modifier_mesh_to_volume(brna);
  rna_def_modifier_volume_displace(brna);
  rna_def_modifier_volume_to_mesh(brna);
  rna_def_modifier_grease_pencil_opacity(brna);
  rna_def_modifier_grease_pencil_subdiv(brna);
<<<<<<< HEAD
  rna_def_modifier_grease_pencil_smooth(brna);
=======
  rna_def_modifier_grease_pencil_color(brna);
  rna_def_modifier_grease_pencil_tint(brna);
>>>>>>> c16b0216
}

#endif<|MERGE_RESOLUTION|>--- conflicted
+++ resolved
@@ -1819,15 +1819,12 @@
 RNA_MOD_GREASE_PENCIL_MATERIAL_FILTER_SET(GreasePencilOpacity);
 RNA_MOD_GREASE_PENCIL_MATERIAL_FILTER_SET(GreasePencilSubdiv);
 RNA_MOD_GREASE_PENCIL_MATERIAL_FILTER_SET(GreasePencilTint);
+RNA_MOD_GREASE_PENCIL_MATERIAL_FILTER_SET(GreasePencilSmooth);
 
 RNA_MOD_GREASE_PENCIL_VERTEX_GROUP_SET(GreasePencilOpacity);
 RNA_MOD_GREASE_PENCIL_VERTEX_GROUP_SET(GreasePencilSubdiv);
-<<<<<<< HEAD
-RNA_MOD_GREASE_PENCIL_MATERIAL_FILTER_SET(GreasePencilSmooth);
+RNA_MOD_GREASE_PENCIL_VERTEX_GROUP_SET(GreasePencilTint);
 RNA_MOD_GREASE_PENCIL_VERTEX_GROUP_SET(GreasePencilSmooth);
-=======
-RNA_MOD_GREASE_PENCIL_VERTEX_GROUP_SET(GreasePencilTint);
->>>>>>> c16b0216
 
 static void rna_GreasePencilOpacityModifier_opacity_factor_range(
     PointerRNA *ptr, float *min, float *max, float *softmin, float *softmax)
@@ -7803,16 +7800,150 @@
   RNA_define_lib_overridable(false);
 }
 
-<<<<<<< HEAD
-static void rna_def_modifier_grease_pencil_smooth(BlenderRNA *brna)
-=======
 static void rna_def_modifier_grease_pencil_color(BlenderRNA *brna)
->>>>>>> c16b0216
 {
   StructRNA *srna;
   PropertyRNA *prop;
-
-<<<<<<< HEAD
+  
+  static const EnumPropertyItem color_mode_items[] = {
+      {MOD_GREASE_PENCIL_COLOR_BOTH, "BOTH", 0, "Stroke & Fill", "Modify fill and stroke colors"},
+      {MOD_GREASE_PENCIL_COLOR_STROKE, "STROKE", 0, "Stroke", "Modify stroke color only"},
+      {MOD_GREASE_PENCIL_COLOR_FILL, "FILL", 0, "Fill", "Modify fill color only"},
+      {0, nullptr, 0, nullptr, nullptr},
+  };
+
+  srna = RNA_def_struct(brna, "GreasePencilColorModifier", "Modifier");
+  RNA_def_struct_ui_text(srna, "Grease Pencil Color Modifier", "");
+  RNA_def_struct_sdna(srna, "GreasePencilColorModifierData");
+  RNA_def_struct_ui_icon(srna, ICON_MOD_HUE_SATURATION);
+
+  rna_def_modifier_grease_pencil_layer_filter(srna);
+  rna_def_modifier_grease_pencil_material_filter(
+      srna, "rna_GreasePencilColorModifier_material_filter_set");
+  rna_def_modifier_grease_pencil_custom_curve(srna);
+
+  RNA_define_lib_overridable(true);
+
+  prop = RNA_def_property(srna, "color_mode", PROP_ENUM, PROP_NONE);
+  RNA_def_property_enum_items(prop, color_mode_items);
+  RNA_def_property_ui_text(prop, "Mode", "Attributes to modify");
+  RNA_def_property_update(prop, 0, "rna_Modifier_update");
+
+  prop = RNA_def_property(srna, "hue", PROP_FLOAT, PROP_NONE);
+  RNA_def_property_range(prop, 0.0, 1.0);
+  RNA_def_property_ui_range(prop, 0.0, 1.0, 0.1, 3);
+  RNA_def_property_float_sdna(prop, nullptr, "hsv[0]");
+  RNA_def_property_ui_text(prop, "Hue", "Color hue offset");
+  RNA_def_property_update(prop, 0, "rna_Modifier_update");
+
+  prop = RNA_def_property(srna, "saturation", PROP_FLOAT, PROP_NONE);
+  RNA_def_property_range(prop, 0.0, FLT_MAX);
+  RNA_def_property_ui_range(prop, 0.0, 2.0, 0.1, 3);
+  RNA_def_property_float_sdna(prop, nullptr, "hsv[1]");
+  RNA_def_property_ui_text(prop, "Saturation", "Color saturation factor");
+  RNA_def_property_update(prop, 0, "rna_Modifier_update");
+
+  prop = RNA_def_property(srna, "value", PROP_FLOAT, PROP_NONE);
+  RNA_def_property_range(prop, 0.0, FLT_MAX);
+  RNA_def_property_ui_range(prop, 0.0, 2.0, 0.1, 3);
+  RNA_def_property_float_sdna(prop, nullptr, "hsv[2]");
+  RNA_def_property_ui_text(prop, "Value", "Color value factor");
+  RNA_def_property_update(prop, 0, "rna_Modifier_update");
+
+  RNA_define_lib_overridable(false);
+}
+
+static void rna_def_modifier_grease_pencil_tint(BlenderRNA *brna)
+{
+  StructRNA *srna;
+  PropertyRNA *prop;
+
+  static const EnumPropertyItem color_mode_items[] = {
+      {MOD_GREASE_PENCIL_COLOR_BOTH, "BOTH", 0, "Stroke & Fill", "Modify fill and stroke colors"},
+      {MOD_GREASE_PENCIL_COLOR_STROKE, "STROKE", 0, "Stroke", "Modify stroke color only"},
+      {MOD_GREASE_PENCIL_COLOR_FILL, "FILL", 0, "Fill", "Modify fill color only"},
+      {0, nullptr, 0, nullptr, nullptr},
+  };
+
+  static const EnumPropertyItem tint_mode_items[] = {
+      {MOD_GREASE_PENCIL_TINT_UNIFORM, "UNIFORM", 0, "Uniform", ""},
+      {MOD_GREASE_PENCIL_TINT_GRADIENT, "GRADIENT", 0, "Gradient", ""},
+      {0, nullptr, 0, nullptr, nullptr},
+  };
+
+  srna = RNA_def_struct(brna, "GreasePencilTintModifier", "Modifier");
+  RNA_def_struct_ui_text(srna, "Grease Pencil Tint Modifier", "");
+  RNA_def_struct_sdna(srna, "GreasePencilTintModifierData");
+  RNA_def_struct_ui_icon(srna, ICON_MOD_OPACITY);
+
+  rna_def_modifier_grease_pencil_layer_filter(srna);
+  rna_def_modifier_grease_pencil_material_filter(
+      srna, "rna_GreasePencilTintModifier_material_filter_set");
+  rna_def_modifier_grease_pencil_vertex_group(
+      srna, "rna_GreasePencilTintModifier_vertex_group_name_set");
+  rna_def_modifier_grease_pencil_custom_curve(srna);
+
+  RNA_define_lib_overridable(true);
+
+  prop = RNA_def_property(srna, "color_mode", PROP_ENUM, PROP_NONE);
+  RNA_def_property_enum_items(prop, color_mode_items);
+  RNA_def_property_ui_text(prop, "Mode", "Attributes to modify");
+  RNA_def_property_update(prop, 0, "rna_Modifier_update");
+
+  prop = RNA_def_property(srna, "factor", PROP_FLOAT, PROP_NONE);
+  RNA_def_property_range(prop, 0, 2.0);
+  RNA_def_property_ui_range(prop, 0, 2.0, 0.1, 2);
+  RNA_def_property_ui_text(prop, "Factor", "Factor for tinting");
+  RNA_def_property_update(prop, 0, "rna_Modifier_update");
+
+  /* Type of Tint. */
+  prop = RNA_def_property(srna, "tint_mode", PROP_ENUM, PROP_NONE);
+  RNA_def_property_enum_items(prop, tint_mode_items);
+  RNA_def_property_ui_text(prop, "Tint Mode", "");
+  RNA_def_property_update(prop, 0, "rna_Modifier_update");
+
+  /* Simple Color. */
+  prop = RNA_def_property(srna, "color", PROP_FLOAT, PROP_COLOR);
+  RNA_def_property_range(prop, 0.0, 1.0);
+  RNA_def_property_array(prop, 3);
+  RNA_def_property_ui_text(prop, "Color", "Color used for tinting");
+  RNA_def_property_update(prop, 0, "rna_Modifier_update");
+
+  /* Color band. */
+  prop = RNA_def_property(srna, "color_ramp", PROP_POINTER, PROP_NONE);
+  RNA_def_property_struct_type(prop, "ColorRamp");
+  RNA_def_property_ui_text(prop, "Color Ramp", "Gradient tinting colors");
+  RNA_def_property_update(prop, 0, "rna_Modifier_update");
+
+  prop = RNA_def_property(srna, "object", PROP_POINTER, PROP_NONE);
+  RNA_def_property_ui_text(prop, "Object", "Object used for the gradient direction");
+  RNA_def_property_flag(prop, PROP_EDITABLE | PROP_ID_SELF_CHECK);
+  RNA_def_property_pointer_funcs(
+      prop, nullptr, "rna_GreasePencilTintModifier_object_set", nullptr, nullptr);
+  RNA_def_property_update(prop, 0, "rna_Modifier_dependency_update");
+
+  prop = RNA_def_property(srna, "radius", PROP_FLOAT, PROP_DISTANCE);
+  RNA_def_property_range(prop, 1e-6f, FLT_MAX);
+  RNA_def_property_ui_range(prop, 0.001f, FLT_MAX, 1, 3);
+  RNA_def_property_ui_text(prop, "Radius", "Influence distance from the object");
+  RNA_def_property_update(prop, 0, "rna_Modifier_update");
+
+  RNA_define_lib_overridable(false);
+
+  prop = RNA_def_property(srna, "use_weight_as_factor", PROP_BOOLEAN, PROP_NONE);
+  RNA_def_property_boolean_sdna(
+      prop, nullptr, "flag", MOD_GREASE_PENCIL_TINT_USE_WEIGHT_AS_FACTOR);
+  RNA_def_property_ui_text(
+      prop, "Use Weight as Factor", "Use vertex group weight as factor instead of influence");
+  RNA_def_property_update(prop, 0, "rna_Modifier_update");
+}
+
+
+static void rna_def_modifier_grease_pencil_smooth(BlenderRNA *brna)
+{
+  StructRNA *srna;
+  PropertyRNA *prop;
+
   srna = RNA_def_struct(brna, "GreasePencilSmoothModifier", "Modifier");
   RNA_def_struct_ui_text(srna, "Smooth Modifier", "Smooth effect modifier");
   RNA_def_struct_sdna(srna, "GreasePencilSmoothModifierData");
@@ -7874,139 +8005,9 @@
   prop = RNA_def_property(srna, "use_smooth_ends", PROP_BOOLEAN, PROP_NONE);
   RNA_def_property_boolean_sdna(prop, nullptr, "flag", MOD_GREASE_PENCIL_SMOOTH_SMOOTH_ENDS);
   RNA_def_property_ui_text(prop, "Smooth Ends", "Smooth ends of strokes");
-=======
-  static const EnumPropertyItem color_mode_items[] = {
-      {MOD_GREASE_PENCIL_COLOR_BOTH, "BOTH", 0, "Stroke & Fill", "Modify fill and stroke colors"},
-      {MOD_GREASE_PENCIL_COLOR_STROKE, "STROKE", 0, "Stroke", "Modify stroke color only"},
-      {MOD_GREASE_PENCIL_COLOR_FILL, "FILL", 0, "Fill", "Modify fill color only"},
-      {0, nullptr, 0, nullptr, nullptr},
-  };
-
-  srna = RNA_def_struct(brna, "GreasePencilColorModifier", "Modifier");
-  RNA_def_struct_ui_text(srna, "Grease Pencil Color Modifier", "");
-  RNA_def_struct_sdna(srna, "GreasePencilColorModifierData");
-  RNA_def_struct_ui_icon(srna, ICON_MOD_HUE_SATURATION);
-
-  rna_def_modifier_grease_pencil_layer_filter(srna);
-  rna_def_modifier_grease_pencil_material_filter(
-      srna, "rna_GreasePencilColorModifier_material_filter_set");
-  rna_def_modifier_grease_pencil_custom_curve(srna);
-
-  RNA_define_lib_overridable(true);
-
-  prop = RNA_def_property(srna, "color_mode", PROP_ENUM, PROP_NONE);
-  RNA_def_property_enum_items(prop, color_mode_items);
-  RNA_def_property_ui_text(prop, "Mode", "Attributes to modify");
-  RNA_def_property_update(prop, 0, "rna_Modifier_update");
-
-  prop = RNA_def_property(srna, "hue", PROP_FLOAT, PROP_NONE);
-  RNA_def_property_range(prop, 0.0, 1.0);
-  RNA_def_property_ui_range(prop, 0.0, 1.0, 0.1, 3);
-  RNA_def_property_float_sdna(prop, nullptr, "hsv[0]");
-  RNA_def_property_ui_text(prop, "Hue", "Color hue offset");
-  RNA_def_property_update(prop, 0, "rna_Modifier_update");
-
-  prop = RNA_def_property(srna, "saturation", PROP_FLOAT, PROP_NONE);
-  RNA_def_property_range(prop, 0.0, FLT_MAX);
-  RNA_def_property_ui_range(prop, 0.0, 2.0, 0.1, 3);
-  RNA_def_property_float_sdna(prop, nullptr, "hsv[1]");
-  RNA_def_property_ui_text(prop, "Saturation", "Color saturation factor");
-  RNA_def_property_update(prop, 0, "rna_Modifier_update");
-
-  prop = RNA_def_property(srna, "value", PROP_FLOAT, PROP_NONE);
-  RNA_def_property_range(prop, 0.0, FLT_MAX);
-  RNA_def_property_ui_range(prop, 0.0, 2.0, 0.1, 3);
-  RNA_def_property_float_sdna(prop, nullptr, "hsv[2]");
-  RNA_def_property_ui_text(prop, "Value", "Color value factor");
   RNA_def_property_update(prop, 0, "rna_Modifier_update");
 
   RNA_define_lib_overridable(false);
-}
-
-static void rna_def_modifier_grease_pencil_tint(BlenderRNA *brna)
-{
-  StructRNA *srna;
-  PropertyRNA *prop;
-
-  static const EnumPropertyItem color_mode_items[] = {
-      {MOD_GREASE_PENCIL_COLOR_BOTH, "BOTH", 0, "Stroke & Fill", "Modify fill and stroke colors"},
-      {MOD_GREASE_PENCIL_COLOR_STROKE, "STROKE", 0, "Stroke", "Modify stroke color only"},
-      {MOD_GREASE_PENCIL_COLOR_FILL, "FILL", 0, "Fill", "Modify fill color only"},
-      {0, nullptr, 0, nullptr, nullptr},
-  };
-
-  static const EnumPropertyItem tint_mode_items[] = {
-      {MOD_GREASE_PENCIL_TINT_UNIFORM, "UNIFORM", 0, "Uniform", ""},
-      {MOD_GREASE_PENCIL_TINT_GRADIENT, "GRADIENT", 0, "Gradient", ""},
-      {0, nullptr, 0, nullptr, nullptr},
-  };
-
-  srna = RNA_def_struct(brna, "GreasePencilTintModifier", "Modifier");
-  RNA_def_struct_ui_text(srna, "Grease Pencil Tint Modifier", "");
-  RNA_def_struct_sdna(srna, "GreasePencilTintModifierData");
-  RNA_def_struct_ui_icon(srna, ICON_MOD_OPACITY);
-
-  rna_def_modifier_grease_pencil_layer_filter(srna);
-  rna_def_modifier_grease_pencil_material_filter(
-      srna, "rna_GreasePencilTintModifier_material_filter_set");
-  rna_def_modifier_grease_pencil_vertex_group(
-      srna, "rna_GreasePencilTintModifier_vertex_group_name_set");
-  rna_def_modifier_grease_pencil_custom_curve(srna);
-
-  RNA_define_lib_overridable(true);
-
-  prop = RNA_def_property(srna, "color_mode", PROP_ENUM, PROP_NONE);
-  RNA_def_property_enum_items(prop, color_mode_items);
-  RNA_def_property_ui_text(prop, "Mode", "Attributes to modify");
-  RNA_def_property_update(prop, 0, "rna_Modifier_update");
-
-  prop = RNA_def_property(srna, "factor", PROP_FLOAT, PROP_NONE);
-  RNA_def_property_range(prop, 0, 2.0);
-  RNA_def_property_ui_range(prop, 0, 2.0, 0.1, 2);
-  RNA_def_property_ui_text(prop, "Factor", "Factor for tinting");
-  RNA_def_property_update(prop, 0, "rna_Modifier_update");
-
-  /* Type of Tint. */
-  prop = RNA_def_property(srna, "tint_mode", PROP_ENUM, PROP_NONE);
-  RNA_def_property_enum_items(prop, tint_mode_items);
-  RNA_def_property_ui_text(prop, "Tint Mode", "");
-  RNA_def_property_update(prop, 0, "rna_Modifier_update");
-
-  /* Simple Color. */
-  prop = RNA_def_property(srna, "color", PROP_FLOAT, PROP_COLOR);
-  RNA_def_property_range(prop, 0.0, 1.0);
-  RNA_def_property_array(prop, 3);
-  RNA_def_property_ui_text(prop, "Color", "Color used for tinting");
-  RNA_def_property_update(prop, 0, "rna_Modifier_update");
-
-  /* Color band. */
-  prop = RNA_def_property(srna, "color_ramp", PROP_POINTER, PROP_NONE);
-  RNA_def_property_struct_type(prop, "ColorRamp");
-  RNA_def_property_ui_text(prop, "Color Ramp", "Gradient tinting colors");
-  RNA_def_property_update(prop, 0, "rna_Modifier_update");
-
-  prop = RNA_def_property(srna, "object", PROP_POINTER, PROP_NONE);
-  RNA_def_property_ui_text(prop, "Object", "Object used for the gradient direction");
-  RNA_def_property_flag(prop, PROP_EDITABLE | PROP_ID_SELF_CHECK);
-  RNA_def_property_pointer_funcs(
-      prop, nullptr, "rna_GreasePencilTintModifier_object_set", nullptr, nullptr);
-  RNA_def_property_update(prop, 0, "rna_Modifier_dependency_update");
-
-  prop = RNA_def_property(srna, "radius", PROP_FLOAT, PROP_DISTANCE);
-  RNA_def_property_range(prop, 1e-6f, FLT_MAX);
-  RNA_def_property_ui_range(prop, 0.001f, FLT_MAX, 1, 3);
-  RNA_def_property_ui_text(prop, "Radius", "Influence distance from the object");
-  RNA_def_property_update(prop, 0, "rna_Modifier_update");
-
-  RNA_define_lib_overridable(false);
-
-  prop = RNA_def_property(srna, "use_weight_as_factor", PROP_BOOLEAN, PROP_NONE);
-  RNA_def_property_boolean_sdna(
-      prop, nullptr, "flag", MOD_GREASE_PENCIL_TINT_USE_WEIGHT_AS_FACTOR);
-  RNA_def_property_ui_text(
-      prop, "Use Weight as Factor", "Use vertex group weight as factor instead of influence");
-  RNA_def_property_update(prop, 0, "rna_Modifier_update");
->>>>>>> c16b0216
 }
 
 void RNA_def_modifier(BlenderRNA *brna)
@@ -8171,12 +8172,9 @@
   rna_def_modifier_volume_to_mesh(brna);
   rna_def_modifier_grease_pencil_opacity(brna);
   rna_def_modifier_grease_pencil_subdiv(brna);
-<<<<<<< HEAD
-  rna_def_modifier_grease_pencil_smooth(brna);
-=======
   rna_def_modifier_grease_pencil_color(brna);
   rna_def_modifier_grease_pencil_tint(brna);
->>>>>>> c16b0216
+  rna_def_modifier_grease_pencil_smooth(brna);
 }
 
 #endif