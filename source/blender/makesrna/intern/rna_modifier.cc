/* SPDX-FileCopyrightText: 2023 Blender Authors
 *
 * SPDX-License-Identifier: GPL-2.0-or-later */

/** \file
 * \ingroup RNA
 */

#include <cfloat>
#include <climits>
#include <cstdlib>

#include "DNA_armature_types.h"
#include "DNA_cachefile_types.h"
#include "DNA_gpencil_modifier_types.h"
#include "DNA_lineart_types.h"
#include "DNA_mesh_types.h"
#include "DNA_modifier_types.h"
#include "DNA_object_force_types.h"
#include "DNA_object_types.h"
#include "DNA_scene_types.h"

#include "MEM_guardedalloc.h"

#include "BLT_translation.hh"

#include "BKE_animsys.h"
#include "BKE_attribute.hh"
#include "BKE_curveprofile.h"
#include "BKE_customdata.hh"
#include "BKE_data_transfer.h"
#include "BKE_dynamicpaint.h"
#include "BKE_effect.h"
#include "BKE_fluid.h" /* For BKE_fluid_modifier_free & BKE_fluid_modifier_create_type_data */
#include "BKE_idprop.h"
#include "BKE_mesh_mapping.hh"
#include "BKE_mesh_remap.hh"
#include "BKE_multires.hh"
#include "BKE_ocean.h"

#include "RNA_access.hh"
#include "RNA_define.hh"
#include "RNA_enum_types.hh"

#include "rna_internal.hh"

#include "WM_api.hh"
#include "WM_types.hh"

#include "MOD_nodes.hh"

const EnumPropertyItem rna_enum_object_modifier_type_items[] = {
    RNA_ENUM_ITEM_HEADING(N_("Modify"), nullptr),
    {eModifierType_GreasePencilWeightProximity,
     "GREASE_PENCIL_VERTEX_WEIGHT_PROXIMITY",
     ICON_MOD_VERTEX_WEIGHT,
     "Vertex Weight Proximity",
     "Generate Vertex Weights base on distance to object"},

    RNA_ENUM_ITEM_HEADING(N_("Modify"), nullptr),
    {eModifierType_DataTransfer,
     "DATA_TRANSFER",
     ICON_MOD_DATA_TRANSFER,
     "Data Transfer",
     "Transfer several types of data (vertex groups, UV maps, vertex colors, custom normals) from "
     "one mesh to another"},
    {eModifierType_MeshCache,
     "MESH_CACHE",
     ICON_MOD_MESHDEFORM,
     "Mesh Cache",
     "Deform the mesh using an external frame-by-frame vertex transform cache"},
    {eModifierType_MeshSequenceCache,
     "MESH_SEQUENCE_CACHE",
     ICON_MOD_MESHDEFORM,
     "Mesh Sequence Cache",
     "Deform the mesh or curve using an external mesh cache in Alembic format"},
    {eModifierType_NormalEdit,
     "NORMAL_EDIT",
     ICON_MOD_NORMALEDIT,
     "Normal Edit",
     "Modify the direction of the surface normals"},
    {eModifierType_WeightedNormal,
     "WEIGHTED_NORMAL",
     ICON_MOD_NORMALEDIT,
     "Weighted Normal",
     "Modify the direction of the surface normals using a weighting method"},
    {eModifierType_UVProject,
     "UV_PROJECT",
     ICON_MOD_UVPROJECT,
     "UV Project",
     "Project the UV map coordinates from the negative Z axis of another object"},
    {eModifierType_UVWarp,
     "UV_WARP",
     ICON_MOD_UVPROJECT,
     "UV Warp",
     "Transform the UV map using the difference between two objects"},
    {eModifierType_WeightVGEdit,
     "VERTEX_WEIGHT_EDIT",
     ICON_MOD_VERTEX_WEIGHT,
     "Vertex Weight Edit",
     "Modify of the weights of a vertex group"},
    {eModifierType_WeightVGMix,
     "VERTEX_WEIGHT_MIX",
     ICON_MOD_VERTEX_WEIGHT,
     "Vertex Weight Mix",
     "Mix the weights of two vertex groups"},
    {eModifierType_WeightVGProximity,
     "VERTEX_WEIGHT_PROXIMITY",
     ICON_MOD_VERTEX_WEIGHT,
     "Vertex Weight Proximity",
     "Set the vertex group weights based on the distance to another target object"},
    {eModifierType_GreasePencilColor,
     "GREASE_PENCIL_COLOR",
     ICON_MOD_HUE_SATURATION,
     "Hue/Saturation",
     "Change hue/saturation/value of the strokes"},
    {eModifierType_GreasePencilTint,
     "GREASE_PENCIL_TINT",
     ICON_MOD_TINT,
     "Tint",
     "Tint the color of the strokes"},
    {eModifierType_GreasePencilOpacity,
     "GREASE_PENCIL_OPACITY",
     ICON_MOD_OPACITY,
     "Opacity",
     "Change the opacity of the strokes"},
    {eModifierType_GreasePencilWeightAngle,
     "GREASE_PENCIL_VERTEX_WEIGHT_ANGLE",
     ICON_MOD_VERTEX_WEIGHT,
     "Vertex Weight Angle",
     "Generate vertex weights base on stroke angle"},

    RNA_ENUM_ITEM_HEADING(N_("Generate"), nullptr),
    {eModifierType_Array,
     "ARRAY",
     ICON_MOD_ARRAY,
     "Array",
     "Create copies of the shape with offsets"},
    {eModifierType_Bevel,
     "BEVEL",
     ICON_MOD_BEVEL,
     "Bevel",
     "Generate sloped corners by adding geometry to the mesh's edges or vertices"},
    {eModifierType_Boolean,
     "BOOLEAN",
     ICON_MOD_BOOLEAN,
     "Boolean",
     "Use another shape to cut, combine or perform a difference operation"},
    {eModifierType_Build,
     "BUILD",
     ICON_MOD_BUILD,
     "Build",
     "Cause the faces of the mesh object to appear or disappear one after the other over time"},
    {eModifierType_Decimate,
     "DECIMATE",
     ICON_MOD_DECIM,
     "Decimate",
     "Reduce the geometry density"},
    {eModifierType_EdgeSplit,
     "EDGE_SPLIT",
     ICON_MOD_EDGESPLIT,
     "Edge Split",
     "Split away joined faces at the edges"},
    {eModifierType_Nodes, "NODES", ICON_GEOMETRY_NODES, "Geometry Nodes", ""},
    {eModifierType_Mask,
     "MASK",
     ICON_MOD_MASK,
     "Mask",
     "Dynamically hide vertices based on a vertex group or armature"},
    {eModifierType_Mirror,
     "MIRROR",
     ICON_MOD_MIRROR,
     "Mirror",
     "Mirror along the local X, Y and/or Z axes, over the object origin"},
    {eModifierType_MeshToVolume,
     "MESH_TO_VOLUME",
     ICON_VOLUME_DATA,
     "Mesh to Volume",
     ""}, /* TODO: Use correct icon. */
    {eModifierType_Multires,
     "MULTIRES",
     ICON_MOD_MULTIRES,
     "Multiresolution",
     "Subdivide the mesh in a way that allows editing the higher subdivision levels"},
    {eModifierType_Remesh,
     "REMESH",
     ICON_MOD_REMESH,
     "Remesh",
     "Generate new mesh topology based on the current shape"},
    {eModifierType_Screw,
     "SCREW",
     ICON_MOD_SCREW,
     "Screw",
     "Lathe around an axis, treating the input mesh as a profile"},
    {eModifierType_Skin,
     "SKIN",
     ICON_MOD_SKIN,
     "Skin",
     "Create a solid shape from vertices and edges, using the vertex radius to define the "
     "thickness"},
    {eModifierType_Solidify, "SOLIDIFY", ICON_MOD_SOLIDIFY, "Solidify", "Make the surface thick"},
    {eModifierType_Subsurf,
     "SUBSURF",
     ICON_MOD_SUBSURF,
     "Subdivision Surface",
     "Split the faces into smaller parts, giving it a smoother appearance"},
    {eModifierType_Triangulate,
     "TRIANGULATE",
     ICON_MOD_TRIANGULATE,
     "Triangulate",
     "Convert all polygons to triangles"},
    {eModifierType_VolumeToMesh,
     "VOLUME_TO_MESH",
     ICON_VOLUME_DATA,
     "Volume to Mesh",
     ""}, /* TODO: Use correct icon. */
    {eModifierType_Weld,
     "WELD",
     ICON_AUTOMERGE_OFF,
     "Weld",
     "Find groups of vertices closer than dist and merge them together"},
    {eModifierType_Wireframe,
     "WIREFRAME",
     ICON_MOD_WIREFRAME,
     "Wireframe",
     "Convert faces into thickened edges"},
    {eModifierType_GreasePencilArray,
     "GREASE_PENCIL_ARRAY",
     ICON_MOD_ARRAY,
     "Array strokes",
     "Duplicate strokes into an array"},
    {eModifierType_GreasePencilBuild,
     "GREASE_PENCIL_BUILD",
     ICON_MOD_BUILD,
     "Build",
     "Grease Pencil build modifier"},
    {eModifierType_GreasePencilLength,
     "GREASE_PENCIL_LENGTH",
     ICON_MOD_LENGTH,
     "Length",
     "Grease Pencil length modifier"},
    {eModifierType_GreasePencilLineart,
     "LINEART",
     ICON_GREASEPENCIL,
     "Line Art",
     "Generate line art from scene geometries"},
    {eModifierType_GreasePencilMirror,
     "GREASE_PENCIL_MIRROR",
     ICON_MOD_MIRROR,
     "Mirror strokes",
     "Duplicate strokes like a mirror"},
    {eModifierType_GreasePencilMultiply,
     "GREASE_PENCIL_MULTIPLY",
     ICON_GP_MULTIFRAME_EDITING,
     "Multiple Strokes",
     "Generate multiple strokes around original strokes"},
    {eModifierType_GreasePencilSubdiv,
     "GREASE_PENCIL_SUBDIV",
     ICON_MOD_SUBSURF,
     "Subdivide strokes",
     "Grease Pencil subdivide modifier"},

    RNA_ENUM_ITEM_HEADING(N_("Deform"), nullptr),
    {eModifierType_Armature,
     "ARMATURE",
     ICON_MOD_ARMATURE,
     "Armature",
     "Deform the shape using an armature object"},
    {eModifierType_Cast,
     "CAST",
     ICON_MOD_CAST,
     "Cast",
     "Shift the shape towards a predefined primitive"},
    {eModifierType_Curve, "CURVE", ICON_MOD_CURVE, "Curve", "Bend the mesh using a curve object"},
    {eModifierType_Displace,
     "DISPLACE",
     ICON_MOD_DISPLACE,
     "Displace",
     "Offset vertices based on a texture"},
    {eModifierType_Hook, "HOOK", ICON_HOOK, "Hook", "Deform specific points using another object"},
    {eModifierType_LaplacianDeform,
     "LAPLACIANDEFORM",
     ICON_MOD_MESHDEFORM,
     "Laplacian Deform",
     "Deform based a series of anchor points"},
    {eModifierType_Lattice,
     "LATTICE",
     ICON_MOD_LATTICE,
     "Lattice",
     "Deform using the shape of a lattice object"},
    {eModifierType_MeshDeform,
     "MESH_DEFORM",
     ICON_MOD_MESHDEFORM,
     "Mesh Deform",
     "Deform using a different mesh, which acts as a deformation cage"},
    {eModifierType_Shrinkwrap,
     "SHRINKWRAP",
     ICON_MOD_SHRINKWRAP,
     "Shrinkwrap",
     "Project the shape onto another object"},
    {eModifierType_SimpleDeform,
     "SIMPLE_DEFORM",
     ICON_MOD_SIMPLEDEFORM,
     "Simple Deform",
     "Deform the shape by twisting, bending, tapering or stretching"},
    {eModifierType_Smooth,
     "SMOOTH",
     ICON_MOD_SMOOTH,
     "Smooth",
     "Smooth the mesh by flattening the angles between adjacent faces"},
    {eModifierType_CorrectiveSmooth,
     "CORRECTIVE_SMOOTH",
     ICON_MOD_SMOOTH,
     "Smooth Corrective",
     "Smooth the mesh while still preserving the volume"},
    {eModifierType_LaplacianSmooth,
     "LAPLACIANSMOOTH",
     ICON_MOD_SMOOTH,
     "Smooth Laplacian",
     "Reduce the noise on a mesh surface with minimal changes to its shape"},
    {eModifierType_SurfaceDeform,
     "SURFACE_DEFORM",
     ICON_MOD_MESHDEFORM,
     "Surface Deform",
     "Transfer motion from another mesh"},
    {eModifierType_Warp,
     "WARP",
     ICON_MOD_WARP,
     "Warp",
     "Warp parts of a mesh to a new location in a very flexible way thanks to 2 specified "
     "objects"},
    {eModifierType_Wave,
     "WAVE",
     ICON_MOD_WAVE,
     "Wave",
     "Adds a ripple-like motion to an object's geometry"},
    {eModifierType_VolumeDisplace,
     "VOLUME_DISPLACE",
     ICON_VOLUME_DATA,
     "Volume Displace",
     "Deform volume based on noise or other vector fields"}, /* TODO: Use correct icon. */
    {eModifierType_GreasePencilHook,
     "GREASE_PENCIL_HOOK",
     ICON_HOOK,
     "Hook",
     "Deform stroke points using objects"},
    {eModifierType_GreasePencilNoise,
     "GREASE_PENCIL_NOISE",
     ICON_MOD_NOISE,
     "Noise",
     "Generate noise wobble in grease pencil strokes"},
    {eModifierType_GreasePencilOffset,
     "GREASE_PENCIL_OFFSET",
     ICON_MOD_OFFSET,
     "Offset",
     "Change stroke location, rotation, or scale"},
    {eModifierType_GreasePencilSmooth,
     "GREASE_PENCIL_SMOOTH",
     ICON_SMOOTHCURVE,
     "Smooth",
     "Smooth grease pencil strokes"},
    {eModifierType_GreasePencilThickness,
     "GREASE_PENCIL_THICKNESS",
     ICON_MOD_THICKNESS,
     "Thickness",
     "Change stroke thickness"},
    {eModifierType_GreasePencilLattice,
     "GREASE_PENCIL_LATTICE",
     ICON_MOD_LATTICE,
     "Lattice",
     "Deform strokes using a lattice object"},
    {eModifierType_GreasePencilDash,
     "GREASE_PENCIL_DASH",
     ICON_MOD_DASH,
     "Dot Dash",
     "Generate dot-dash styled strokes"},
    {eModifierType_GreasePencilArmature,
     "GREASE_PENCIL_ARMATURE",
     ICON_MOD_ARMATURE,
     "Armature",
     "Deform stroke points using armature object"},

    RNA_ENUM_ITEM_HEADING(N_("Physics"), nullptr),
    {eModifierType_Cloth, "CLOTH", ICON_MOD_CLOTH, "Cloth", ""},
    {eModifierType_Collision, "COLLISION", ICON_MOD_PHYSICS, "Collision", ""},
    {eModifierType_DynamicPaint, "DYNAMIC_PAINT", ICON_MOD_DYNAMICPAINT, "Dynamic Paint", ""},
    {eModifierType_Explode,
     "EXPLODE",
     ICON_MOD_EXPLODE,
     "Explode",
     "Break apart the mesh faces and let them follow particles"},
    {eModifierType_Fluid, "FLUID", ICON_MOD_FLUIDSIM, "Fluid", ""},
    {eModifierType_Ocean, "OCEAN", ICON_MOD_OCEAN, "Ocean", "Generate a moving ocean surface"},
    {eModifierType_ParticleInstance,
     "PARTICLE_INSTANCE",
     ICON_MOD_PARTICLE_INSTANCE,
     "Particle Instance",
     ""},
    {eModifierType_ParticleSystem,
     "PARTICLE_SYSTEM",
     ICON_MOD_PARTICLES,
     "Particle System",
     "Spawn particles from the shape"},
    {eModifierType_Softbody, "SOFT_BODY", ICON_MOD_SOFT, "Soft Body", ""},
    {eModifierType_Surface, "SURFACE", ICON_MODIFIER, "Surface", ""},
    {0, nullptr, 0, nullptr, nullptr},
};

const EnumPropertyItem rna_enum_modifier_triangulate_quad_method_items[] = {
    {MOD_TRIANGULATE_QUAD_BEAUTY,
     "BEAUTY",
     0,
     "Beauty",
     "Split the quads in nice triangles, slower method"},
    {MOD_TRIANGULATE_QUAD_FIXED,
     "FIXED",
     0,
     "Fixed",
     "Split the quads on the first and third vertices"},
    {MOD_TRIANGULATE_QUAD_ALTERNATE,
     "FIXED_ALTERNATE",
     0,
     "Fixed Alternate",
     "Split the quads on the 2nd and 4th vertices"},
    {MOD_TRIANGULATE_QUAD_SHORTEDGE,
     "SHORTEST_DIAGONAL",
     0,
     "Shortest Diagonal",
     "Split the quads along their shortest diagonal"},
    {MOD_TRIANGULATE_QUAD_LONGEDGE,
     "LONGEST_DIAGONAL",
     0,
     "Longest Diagonal",
     "Split the quads along their longest diagonal"},
    {0, nullptr, 0, nullptr, nullptr},
};

const EnumPropertyItem rna_enum_modifier_triangulate_ngon_method_items[] = {
    {MOD_TRIANGULATE_NGON_BEAUTY,
     "BEAUTY",
     0,
     "Beauty",
     "Arrange the new triangles evenly (slow)"},
    {MOD_TRIANGULATE_NGON_EARCLIP,
     "CLIP",
     0,
     "Clip",
     "Split the polygons with an ear clipping algorithm"},
    {0, nullptr, 0, nullptr, nullptr},
};

const EnumPropertyItem rna_enum_modifier_shrinkwrap_mode_items[] = {
    {MOD_SHRINKWRAP_ON_SURFACE,
     "ON_SURFACE",
     0,
     "On Surface",
     "The point is constrained to the surface of the target object, "
     "with distance offset towards the original point location"},
    {MOD_SHRINKWRAP_INSIDE,
     "INSIDE",
     0,
     "Inside",
     "The point is constrained to be inside the target object"},
    {MOD_SHRINKWRAP_OUTSIDE,
     "OUTSIDE",
     0,
     "Outside",
     "The point is constrained to be outside the target object"},
    {MOD_SHRINKWRAP_OUTSIDE_SURFACE,
     "OUTSIDE_SURFACE",
     0,
     "Outside Surface",
     "The point is constrained to the surface of the target object, "
     "with distance offset always to the outside, towards or away from the original location"},
    {MOD_SHRINKWRAP_ABOVE_SURFACE,
     "ABOVE_SURFACE",
     0,
     "Above Surface",
     "The point is constrained to the surface of the target object, "
     "with distance offset applied exactly along the target normal"},
    {0, nullptr, 0, nullptr, nullptr},
};

const EnumPropertyItem rna_enum_shrinkwrap_type_items[] = {
    {MOD_SHRINKWRAP_NEAREST_SURFACE,
     "NEAREST_SURFACEPOINT",
     0,
     "Nearest Surface Point",
     "Shrink the mesh to the nearest target surface"},
    {MOD_SHRINKWRAP_PROJECT,
     "PROJECT",
     0,
     "Project",
     "Shrink the mesh to the nearest target surface along a given axis"},
    {MOD_SHRINKWRAP_NEAREST_VERTEX,
     "NEAREST_VERTEX",
     0,
     "Nearest Vertex",
     "Shrink the mesh to the nearest target vertex"},
    {MOD_SHRINKWRAP_TARGET_PROJECT,
     "TARGET_PROJECT",
     0,
     "Target Normal Project",
     "Shrink the mesh to the nearest target surface "
     "along the interpolated vertex normals of the target"},
    {0, nullptr, 0, nullptr, nullptr},
};

const EnumPropertyItem rna_enum_shrinkwrap_face_cull_items[] = {
    {0, "OFF", 0, "Off", "No culling"},
    {MOD_SHRINKWRAP_CULL_TARGET_FRONTFACE,
     "FRONT",
     0,
     "Front",
     "No projection when in front of the face"},
    {MOD_SHRINKWRAP_CULL_TARGET_BACKFACE, "BACK", 0, "Back", "No projection when behind the face"},
    {0, nullptr, 0, nullptr, nullptr},
};

#ifndef RNA_RUNTIME
/* use eWarp_Falloff_*** & eHook_Falloff_***, they're in sync */
static const EnumPropertyItem modifier_warp_falloff_items[] = {
    {eWarp_Falloff_None, "NONE", 0, "No Falloff", ""},
    {eWarp_Falloff_Curve, "CURVE", 0, "Curve", ""},
    {eWarp_Falloff_Smooth, "SMOOTH", ICON_SMOOTHCURVE, "Smooth", ""},
    {eWarp_Falloff_Sphere, "SPHERE", ICON_SPHERECURVE, "Sphere", ""},
    {eWarp_Falloff_Root, "ROOT", ICON_ROOTCURVE, "Root", ""},
    {eWarp_Falloff_InvSquare, "INVERSE_SQUARE", ICON_ROOTCURVE, "Inverse Square", ""},
    {eWarp_Falloff_Sharp, "SHARP", ICON_SHARPCURVE, "Sharp", ""},
    {eWarp_Falloff_Linear, "LINEAR", ICON_LINCURVE, "Linear", ""},
    {eWarp_Falloff_Const, "CONSTANT", ICON_NOCURVE, "Constant", ""},
    {0, nullptr, 0, nullptr, nullptr},
};
#endif

/* ***** Data Transfer ***** */

const EnumPropertyItem rna_enum_dt_method_vertex_items[] = {
    {MREMAP_MODE_TOPOLOGY, "TOPOLOGY", 0, "Topology", "Copy from identical topology meshes"},
    {MREMAP_MODE_VERT_NEAREST, "NEAREST", 0, "Nearest Vertex", "Copy from closest vertex"},
    {MREMAP_MODE_VERT_EDGE_NEAREST,
     "EDGE_NEAREST",
     0,
     "Nearest Edge Vertex",
     "Copy from closest vertex of closest edge"},
    {MREMAP_MODE_VERT_EDGEINTERP_NEAREST,
     "EDGEINTERP_NEAREST",
     0,
     "Nearest Edge Interpolated",
     "Copy from interpolated values of vertices from closest point on closest edge"},
    {MREMAP_MODE_VERT_FACE_NEAREST,
     "POLY_NEAREST",
     0,
     "Nearest Face Vertex",
     "Copy from closest vertex of closest face"},
    {MREMAP_MODE_VERT_POLYINTERP_NEAREST,
     "POLYINTERP_NEAREST",
     0,
     "Nearest Face Interpolated",
     "Copy from interpolated values of vertices from closest point on closest face"},
    {MREMAP_MODE_VERT_POLYINTERP_VNORPROJ,
     "POLYINTERP_VNORPROJ",
     0,
     "Projected Face Interpolated",
     "Copy from interpolated values of vertices from point on closest face hit by "
     "normal-projection"},
    {0, nullptr, 0, nullptr, nullptr},
};

const EnumPropertyItem rna_enum_dt_method_edge_items[] = {
    {MREMAP_MODE_TOPOLOGY, "TOPOLOGY", 0, "Topology", "Copy from identical topology meshes"},
    {MREMAP_MODE_EDGE_VERT_NEAREST,
     "VERT_NEAREST",
     0,
     "Nearest Vertices",
     "Copy from most similar edge (edge which vertices are the closest of destination edge's "
     "ones)"},
    {MREMAP_MODE_EDGE_NEAREST,
     "NEAREST",
     0,
     "Nearest Edge",
     "Copy from closest edge (using midpoints)"},
    {MREMAP_MODE_EDGE_POLY_NEAREST,
     "POLY_NEAREST",
     0,
     "Nearest Face Edge",
     "Copy from closest edge of closest face (using midpoints)"},
    {MREMAP_MODE_EDGE_EDGEINTERP_VNORPROJ,
     "EDGEINTERP_VNORPROJ",
     0,
     "Projected Edge Interpolated",
     "Interpolate all source edges hit by the projection of destination one along its own normal "
     "(from vertices)"},
    {0, nullptr, 0, nullptr, nullptr},
};

const EnumPropertyItem rna_enum_dt_method_loop_items[] = {
    {MREMAP_MODE_TOPOLOGY, "TOPOLOGY", 0, "Topology", "Copy from identical topology meshes"},
    {MREMAP_MODE_LOOP_NEAREST_LOOPNOR,
     "NEAREST_NORMAL",
     0,
     "Nearest Corner and Best Matching Normal",
     "Copy from nearest corner which has the best matching normal"},
    {MREMAP_MODE_LOOP_NEAREST_POLYNOR,
     "NEAREST_POLYNOR",
     0,
     "Nearest Corner and Best Matching Face Normal",
     "Copy from nearest corner which has the face with the best matching normal to destination "
     "corner's face one"},
    {MREMAP_MODE_LOOP_POLY_NEAREST,
     "NEAREST_POLY",
     0,
     "Nearest Corner of Nearest Face",
     "Copy from nearest corner of nearest face"},
    {MREMAP_MODE_LOOP_POLYINTERP_NEAREST,
     "POLYINTERP_NEAREST",
     0,
     "Nearest Face Interpolated",
     "Copy from interpolated corners of the nearest source face"},
    {MREMAP_MODE_LOOP_POLYINTERP_LNORPROJ,
     "POLYINTERP_LNORPROJ",
     0,
     "Projected Face Interpolated",
     "Copy from interpolated corners of the source face hit by corner normal projection"},
    {0, nullptr, 0, nullptr, nullptr},
};

const EnumPropertyItem rna_enum_dt_method_poly_items[] = {
    {MREMAP_MODE_TOPOLOGY, "TOPOLOGY", 0, "Topology", "Copy from identical topology meshes"},
    {MREMAP_MODE_POLY_NEAREST,
     "NEAREST",
     0,
     "Nearest Face",
     "Copy from nearest face (using center points)"},
    {MREMAP_MODE_POLY_NOR,
     "NORMAL",
     0,
     "Best Normal-Matching",
     "Copy from source face which normal is the closest to destination one"},
    {MREMAP_MODE_POLY_POLYINTERP_PNORPROJ,
     "POLYINTERP_PNORPROJ",
     0,
     "Projected Face Interpolated",
     "Interpolate all source polygons intersected by the projection of destination one along its "
     "own normal"},
    {0, nullptr, 0, nullptr, nullptr},
};

const EnumPropertyItem rna_enum_dt_mix_mode_items[] = {
    {CDT_MIX_TRANSFER, "REPLACE", 0, "Replace", "Overwrite all elements' data"},
    {CDT_MIX_REPLACE_ABOVE_THRESHOLD,
     "ABOVE_THRESHOLD",
     0,
     "Above Threshold",
     "Only replace destination elements where data is above given threshold (exact behavior "
     "depends on data type)"},
    {CDT_MIX_REPLACE_BELOW_THRESHOLD,
     "BELOW_THRESHOLD",
     0,
     "Below Threshold",
     "Only replace destination elements where data is below given threshold (exact behavior "
     "depends on data type)"},
    {CDT_MIX_MIX,
     "MIX",
     0,
     "Mix",
     "Mix source value into destination one, using given threshold as factor"},
    {CDT_MIX_ADD,
     "ADD",
     0,
     "Add",
     "Add source value to destination one, using given threshold as factor"},
    {CDT_MIX_SUB,
     "SUB",
     0,
     "Subtract",
     "Subtract source value to destination one, using given threshold as factor"},
    {CDT_MIX_MUL,
     "MUL",
     0,
     "Multiply",
     "Multiply source value to destination one, using given threshold as factor"},
    /* Etc. */
    {0, nullptr, 0, nullptr, nullptr},
};

const EnumPropertyItem rna_enum_dt_layers_select_src_items[] = {
    {DT_LAYERS_ACTIVE_SRC, "ACTIVE", 0, "Active Layer", "Only transfer active data layer"},
    {DT_LAYERS_ALL_SRC, "ALL", 0, "All Layers", "Transfer all data layers"},
    {DT_LAYERS_VGROUP_SRC_BONE_SELECT,
     "BONE_SELECT",
     0,
     "Selected Pose Bones",
     "Transfer all vertex groups used by selected pose bones"},
    {DT_LAYERS_VGROUP_SRC_BONE_DEFORM,
     "BONE_DEFORM",
     0,
     "Deform Pose Bones",
     "Transfer all vertex groups used by deform bones"},
    {0, nullptr, 0, nullptr, nullptr},
};

const EnumPropertyItem rna_enum_dt_layers_select_dst_items[] = {
    {DT_LAYERS_ACTIVE_DST, "ACTIVE", 0, "Active Layer", "Affect active data layer of all targets"},
    {DT_LAYERS_NAME_DST, "NAME", 0, "By Name", "Match target data layers to affect by name"},
    {DT_LAYERS_INDEX_DST,
     "INDEX",
     0,
     "By Order",
     "Match target data layers to affect by order (indices)"},
    {0, nullptr, 0, nullptr, nullptr},
};

const EnumPropertyItem rna_enum_axis_xy_items[] = {
    {0, "X", 0, "X", ""},
    {1, "Y", 0, "Y", ""},
    {0, nullptr, 0, nullptr, nullptr},
};

const EnumPropertyItem rna_enum_axis_xyz_items[] = {
    {0, "X", 0, "X", ""},
    {1, "Y", 0, "Y", ""},
    {2, "Z", 0, "Z", ""},
    {0, nullptr, 0, nullptr, nullptr},
};

const EnumPropertyItem rna_enum_axis_flag_xyz_items[] = {
    {(1 << 0), "X", 0, "X", ""},
    {(1 << 1), "Y", 0, "Y", ""},
    {(1 << 2), "Z", 0, "Z", ""},
    {0, nullptr, 0, nullptr, nullptr},
};

const EnumPropertyItem rna_enum_subdivision_uv_smooth_items[] = {
    {SUBSURF_UV_SMOOTH_NONE, "NONE", 0, "None", "UVs are not smoothed, boundaries are kept sharp"},
    {SUBSURF_UV_SMOOTH_PRESERVE_CORNERS,
     "PRESERVE_CORNERS",
     0,
     "Keep Corners",
     "UVs are smoothed, corners on discontinuous boundary are kept sharp"},
    {SUBSURF_UV_SMOOTH_PRESERVE_CORNERS_AND_JUNCTIONS,
     "PRESERVE_CORNERS_AND_JUNCTIONS",
     0,
     "Keep Corners, Junctions",
     "UVs are smoothed, corners on discontinuous boundary and "
     "junctions of 3 or more regions are kept sharp"},
    {SUBSURF_UV_SMOOTH_PRESERVE_CORNERS_JUNCTIONS_AND_CONCAVE,
     "PRESERVE_CORNERS_JUNCTIONS_AND_CONCAVE",
     0,
     "Keep Corners, Junctions, Concave",
     "UVs are smoothed, corners on discontinuous boundary, "
     "junctions of 3 or more regions and darts and concave corners are kept sharp"},
    {SUBSURF_UV_SMOOTH_PRESERVE_BOUNDARIES,
     "PRESERVE_BOUNDARIES",
     0,
     "Keep Boundaries",
     "UVs are smoothed, boundaries are kept sharp"},
    {SUBSURF_UV_SMOOTH_ALL, "SMOOTH_ALL", 0, "All", "UVs and boundaries are smoothed"},
    {0, nullptr, 0, nullptr, nullptr},
};

const EnumPropertyItem rna_enum_subdivision_boundary_smooth_items[] = {
    {SUBSURF_BOUNDARY_SMOOTH_PRESERVE_CORNERS,
     "PRESERVE_CORNERS",
     0,
     "Keep Corners",
     "Smooth boundaries, but corners are kept sharp"},
    {SUBSURF_BOUNDARY_SMOOTH_ALL, "ALL", 0, "All", "Smooth boundaries, including corners"},
    {0, nullptr, 0, nullptr, nullptr},
};

static const EnumPropertyItem grease_pencil_build_time_mode_items[] = {
    {MOD_GREASE_PENCIL_BUILD_TIMEMODE_DRAWSPEED,
     "DRAWSPEED",
     0,
     "Natural Drawing Speed",
     "Use recorded speed multiplied by a factor"},
    {MOD_GREASE_PENCIL_BUILD_TIMEMODE_FRAMES,
     "FRAMES",
     0,
     "Number of Frames",
     "Set a fixed number of frames for all build animations"},
    {MOD_GREASE_PENCIL_BUILD_TIMEMODE_PERCENTAGE,
     "PERCENTAGE",
     0,
     "Percentage Factor",
     "Set a manual percentage to build"},
    {0, nullptr, 0, nullptr, nullptr},
};

#ifdef RNA_RUNTIME

#  include <algorithm>
#  include <fmt/format.h>

#  include "DNA_curve_types.h"
#  include "DNA_fluid_types.h"
#  include "DNA_material_types.h"
#  include "DNA_particle_types.h"

#  include "BKE_cachefile.hh"
#  include "BKE_context.hh"
#  include "BKE_deform.hh"
#  include "BKE_material.h"
#  include "BKE_mesh_runtime.hh"
#  include "BKE_modifier.hh"
#  include "BKE_object.hh"
#  include "BKE_particle.h"

#  include "BLI_sort_utils.h"
#  include "BLI_string_utils.hh"

#  include "DEG_depsgraph.hh"
#  include "DEG_depsgraph_build.hh"
#  include "DEG_depsgraph_query.hh"

#  ifdef WITH_ALEMBIC
#    include "ABC_alembic.h"
#  endif

static void rna_UVProject_projectors_begin(CollectionPropertyIterator *iter, PointerRNA *ptr)
{
  UVProjectModifierData *uvp = (UVProjectModifierData *)ptr->data;
  rna_iterator_array_begin(
      iter, (void *)uvp->projectors, sizeof(Object *), uvp->projectors_num, 0, nullptr);
}

static StructRNA *rna_Modifier_refine(PointerRNA *ptr)
{
  ModifierData *md = (ModifierData *)ptr->data;
  const ModifierTypeInfo *modifier_type = BKE_modifier_get_info(ModifierType(md->type));
  if (modifier_type != nullptr) {
    return modifier_type->srna;
  }
  return &RNA_Modifier;
}

static void rna_Modifier_name_set(PointerRNA *ptr, const char *value)
{
  ModifierData *md = static_cast<ModifierData *>(ptr->data);
  char oldname[sizeof(md->name)];

  /* make a copy of the old name first */
  STRNCPY(oldname, md->name);

  /* copy the new name into the name slot */
  STRNCPY_UTF8(md->name, value);

  /* make sure the name is truly unique */
  if (ptr->owner_id) {
    Object *ob = (Object *)ptr->owner_id;
    BKE_modifier_unique_name(&ob->modifiers, md);
  }

  /* fix all the animation data which may link to this */
  BKE_animdata_fix_paths_rename_all(nullptr, "modifiers", oldname, md->name);
}

static void rna_Modifier_name_update(Main *bmain, Scene * /*scene*/, PointerRNA * /*ptr*/)
{
  DEG_relations_tag_update(bmain);
}

static std::optional<std::string> rna_Modifier_path(const PointerRNA *ptr)
{
  const ModifierData *md = static_cast<const ModifierData *>(ptr->data);
  char name_esc[sizeof(md->name) * 2];

  BLI_str_escape(name_esc, md->name, sizeof(name_esc));
  return fmt::format("modifiers[\"{}\"]", name_esc);
}

static void rna_Modifier_update(Main * /*bmain*/, Scene * /*scene*/, PointerRNA *ptr)
{
  DEG_id_tag_update(ptr->owner_id, ID_RECALC_GEOMETRY);
  WM_main_add_notifier(NC_OBJECT | ND_MODIFIER, ptr->owner_id);
}

static void rna_Modifier_dependency_update(Main *bmain, Scene *scene, PointerRNA *ptr)
{
  rna_Modifier_update(bmain, scene, ptr);
  DEG_relations_tag_update(bmain);
}

static void rna_Modifier_is_active_set(PointerRNA *ptr, bool value)
{
  ModifierData *md = static_cast<ModifierData *>(ptr->data);

  if (value) {
    /* Disable the active flag of all other modifiers. */
    for (ModifierData *prev_md = md->prev; prev_md != nullptr; prev_md = prev_md->prev) {
      prev_md->flag &= ~eModifierFlag_Active;
    }
    for (ModifierData *next_md = md->next; next_md != nullptr; next_md = next_md->next) {
      next_md->flag &= ~eModifierFlag_Active;
    }

    md->flag |= eModifierFlag_Active;
    WM_main_add_notifier(NC_OBJECT | ND_MODIFIER, ptr->owner_id);
  }
}

/* Vertex Groups */

#  define RNA_MOD_VGROUP_NAME_SET(_type, _prop) \
    static void rna_##_type##Modifier_##_prop##_set(PointerRNA *ptr, const char *value) \
    { \
      _type##ModifierData *tmd = (_type##ModifierData *)ptr->data; \
      rna_object_vgroup_name_set(ptr, value, tmd->_prop, sizeof(tmd->_prop)); \
    }

RNA_MOD_VGROUP_NAME_SET(Armature, defgrp_name);
RNA_MOD_VGROUP_NAME_SET(Bevel, defgrp_name);
RNA_MOD_VGROUP_NAME_SET(Cast, defgrp_name);
RNA_MOD_VGROUP_NAME_SET(Curve, name);
RNA_MOD_VGROUP_NAME_SET(DataTransfer, defgrp_name);
RNA_MOD_VGROUP_NAME_SET(Decimate, defgrp_name);
RNA_MOD_VGROUP_NAME_SET(CorrectiveSmooth, defgrp_name);
RNA_MOD_VGROUP_NAME_SET(Displace, defgrp_name);
RNA_MOD_VGROUP_NAME_SET(Hook, name);
RNA_MOD_VGROUP_NAME_SET(LaplacianDeform, anchor_grp_name);
RNA_MOD_VGROUP_NAME_SET(LaplacianSmooth, defgrp_name);
RNA_MOD_VGROUP_NAME_SET(Lattice, name);
RNA_MOD_VGROUP_NAME_SET(Mask, vgroup);
RNA_MOD_VGROUP_NAME_SET(MeshCache, defgrp_name);
RNA_MOD_VGROUP_NAME_SET(MeshDeform, defgrp_name);
RNA_MOD_VGROUP_NAME_SET(NormalEdit, defgrp_name);
RNA_MOD_VGROUP_NAME_SET(Shrinkwrap, vgroup_name);
RNA_MOD_VGROUP_NAME_SET(SimpleDeform, vgroup_name);
RNA_MOD_VGROUP_NAME_SET(Smooth, defgrp_name);
RNA_MOD_VGROUP_NAME_SET(Solidify, defgrp_name);
RNA_MOD_VGROUP_NAME_SET(Solidify, shell_defgrp_name);
RNA_MOD_VGROUP_NAME_SET(Solidify, rim_defgrp_name);
RNA_MOD_VGROUP_NAME_SET(SurfaceDeform, defgrp_name);
RNA_MOD_VGROUP_NAME_SET(UVWarp, vgroup_name);
RNA_MOD_VGROUP_NAME_SET(Warp, defgrp_name);
RNA_MOD_VGROUP_NAME_SET(Wave, defgrp_name);
RNA_MOD_VGROUP_NAME_SET(WeightVGEdit, defgrp_name);
RNA_MOD_VGROUP_NAME_SET(WeightVGEdit, mask_defgrp_name);
RNA_MOD_VGROUP_NAME_SET(WeightVGMix, defgrp_name_a);
RNA_MOD_VGROUP_NAME_SET(WeightVGMix, defgrp_name_b);
RNA_MOD_VGROUP_NAME_SET(WeightVGMix, mask_defgrp_name);
RNA_MOD_VGROUP_NAME_SET(WeightVGProximity, defgrp_name);
RNA_MOD_VGROUP_NAME_SET(WeightVGProximity, mask_defgrp_name);
RNA_MOD_VGROUP_NAME_SET(WeightedNormal, defgrp_name);
RNA_MOD_VGROUP_NAME_SET(Weld, defgrp_name);
RNA_MOD_VGROUP_NAME_SET(Wireframe, defgrp_name);
RNA_MOD_VGROUP_NAME_SET(GreasePencilWeightAngle, target_vgname);
RNA_MOD_VGROUP_NAME_SET(GreasePencilWeightProximity, target_vgname);
<<<<<<< HEAD
RNA_MOD_VGROUP_NAME_SET(GreasePencilBuild, target_vgname);
=======
RNA_MOD_VGROUP_NAME_SET(GreasePencilLineart, vgname);
>>>>>>> 9e143968

static void rna_ExplodeModifier_vgroup_get(PointerRNA *ptr, char *value)
{
  ExplodeModifierData *emd = (ExplodeModifierData *)ptr->data;
  rna_object_vgroup_name_index_get(ptr, value, emd->vgroup);
}

static int rna_ExplodeModifier_vgroup_length(PointerRNA *ptr)
{
  ExplodeModifierData *emd = (ExplodeModifierData *)ptr->data;
  return rna_object_vgroup_name_index_length(ptr, emd->vgroup);
}

static void rna_ExplodeModifier_vgroup_set(PointerRNA *ptr, const char *value)
{
  ExplodeModifierData *emd = (ExplodeModifierData *)ptr->data;
  rna_object_vgroup_name_index_set(ptr, value, &emd->vgroup);
}

#  undef RNA_MOD_VGROUP_NAME_SET

/* UV layers */

#  define RNA_MOD_UVLAYER_NAME_SET(_type, _prop) \
    static void rna_##_type##Modifier_##_prop##_set(PointerRNA *ptr, const char *value) \
    { \
      _type##ModifierData *tmd = (_type##ModifierData *)ptr->data; \
      rna_object_uvlayer_name_set(ptr, value, tmd->_prop, sizeof(tmd->_prop)); \
    }

RNA_MOD_UVLAYER_NAME_SET(MappingInfo, uvlayer_name);
RNA_MOD_UVLAYER_NAME_SET(UVProject, uvlayer_name);
RNA_MOD_UVLAYER_NAME_SET(UVWarp, uvlayer_name);
RNA_MOD_UVLAYER_NAME_SET(WeightVGEdit, mask_tex_uvlayer_name);
RNA_MOD_UVLAYER_NAME_SET(WeightVGMix, mask_tex_uvlayer_name);
RNA_MOD_UVLAYER_NAME_SET(WeightVGProximity, mask_tex_uvlayer_name);

#  undef RNA_MOD_UVLAYER_NAME_SET

/* Objects */

static void modifier_object_set(Object *self, Object **ob_p, int type, PointerRNA value)
{
  Object *ob = static_cast<Object *>(value.data);

  if (!self || ob != self) {
    if (!ob || type == OB_EMPTY || ob->type == type) {
      id_lib_extern((ID *)ob);
      *ob_p = ob;
    }
  }
}

#  define RNA_MOD_OBJECT_SET(_type, _prop, _obtype) \
    static void rna_##_type##Modifier_##_prop##_set( \
        PointerRNA *ptr, PointerRNA value, ReportList * /*reports*/) \
    { \
      _type##ModifierData *tmd = (_type##ModifierData *)ptr->data; \
      modifier_object_set((Object *)ptr->owner_id, &tmd->_prop, _obtype, value); \
    }

RNA_MOD_OBJECT_SET(Armature, object, OB_ARMATURE);
RNA_MOD_OBJECT_SET(Array, start_cap, OB_MESH);
RNA_MOD_OBJECT_SET(Array, end_cap, OB_MESH);
RNA_MOD_OBJECT_SET(Array, curve_ob, OB_CURVES_LEGACY);
RNA_MOD_OBJECT_SET(Boolean, object, OB_MESH);
RNA_MOD_OBJECT_SET(Cast, object, OB_EMPTY);
RNA_MOD_OBJECT_SET(Curve, object, OB_CURVES_LEGACY);
RNA_MOD_OBJECT_SET(DataTransfer, ob_source, OB_MESH);
RNA_MOD_OBJECT_SET(Lattice, object, OB_LATTICE);
RNA_MOD_OBJECT_SET(Mask, ob_arm, OB_ARMATURE);
RNA_MOD_OBJECT_SET(MeshDeform, object, OB_MESH);
RNA_MOD_OBJECT_SET(NormalEdit, target, OB_EMPTY);
RNA_MOD_OBJECT_SET(Shrinkwrap, target, OB_MESH);
RNA_MOD_OBJECT_SET(Shrinkwrap, auxTarget, OB_MESH);
RNA_MOD_OBJECT_SET(SurfaceDeform, target, OB_MESH);
RNA_MOD_OBJECT_SET(GreasePencilMirror, object, OB_EMPTY);
RNA_MOD_OBJECT_SET(GreasePencilTint, object, OB_EMPTY);
RNA_MOD_OBJECT_SET(GreasePencilLattice, object, OB_LATTICE);
RNA_MOD_OBJECT_SET(GreasePencilWeightProximity, object, OB_EMPTY);
RNA_MOD_OBJECT_SET(GreasePencilHook, object, OB_EMPTY);
<<<<<<< HEAD
RNA_MOD_OBJECT_SET(GreasePencilBuild, object, OB_EMPTY);
=======
RNA_MOD_OBJECT_SET(GreasePencilArmature, object, OB_ARMATURE);
>>>>>>> 9e143968

static void rna_HookModifier_object_set(PointerRNA *ptr,
                                        PointerRNA value,
                                        ReportList * /*reports*/)
{
  Object *owner = (Object *)ptr->owner_id;
  HookModifierData *hmd = static_cast<HookModifierData *>(ptr->data);
  Object *ob = (Object *)value.data;

  hmd->object = ob;
  id_lib_extern((ID *)ob);
  BKE_object_modifier_hook_reset(owner, hmd);
}

static bool rna_HookModifier_object_override_apply(Main *bmain,
                                                   RNAPropertyOverrideApplyContext &rnaapply_ctx)
{
  PointerRNA *ptr_dst = &rnaapply_ctx.ptr_dst;
  PointerRNA *ptr_src = &rnaapply_ctx.ptr_src;
  PointerRNA *ptr_storage = &rnaapply_ctx.ptr_storage;
  PropertyRNA *prop_dst = rnaapply_ctx.prop_dst;
  PropertyRNA *prop_src = rnaapply_ctx.prop_src;
  const int len_dst = rnaapply_ctx.len_src;
  const int len_src = rnaapply_ctx.len_src;
  const int len_storage = rnaapply_ctx.len_storage;
  IDOverrideLibraryPropertyOperation *opop = rnaapply_ctx.liboverride_operation;

  BLI_assert(len_dst == len_src && (!ptr_storage || len_dst == len_storage) && len_dst == 0);
  BLI_assert(opop->operation == LIBOVERRIDE_OP_REPLACE &&
             "Unsupported RNA override operation on Hook modifier target object pointer");
  UNUSED_VARS_NDEBUG(ptr_storage, len_dst, len_src, len_storage, opop);

  /* We need a special handling here because setting hook target resets invert parent matrix,
   * which is evil in our case. */
  HookModifierData *hmd = static_cast<HookModifierData *>(ptr_dst->data);
  Object *owner = (Object *)ptr_dst->owner_id;
  Object *target_dst = static_cast<Object *>(RNA_property_pointer_get(ptr_dst, prop_dst).data);
  Object *target_src = static_cast<Object *>(RNA_property_pointer_get(ptr_src, prop_src).data);

  BLI_assert(target_dst == hmd->object);

  if (target_src == target_dst) {
    return false;
  }

  hmd->object = target_src;
  if (target_src == nullptr) {
    /* The only case where we do want default behavior (with matrix reset). */
    BKE_object_modifier_hook_reset(owner, hmd);
  }
  RNA_property_update_main(bmain, nullptr, ptr_dst, prop_dst);
  return true;
}

static void rna_HookModifier_subtarget_set(PointerRNA *ptr, const char *value)
{
  Object *owner = (Object *)ptr->owner_id;
  HookModifierData *hmd = static_cast<HookModifierData *>(ptr->data);

  STRNCPY(hmd->subtarget, value);
  BKE_object_modifier_hook_reset(owner, hmd);
}

static int rna_HookModifier_vertex_indices_get_length(const PointerRNA *ptr,
                                                      int length[RNA_MAX_ARRAY_DIMENSION])
{
  const HookModifierData *hmd = static_cast<const HookModifierData *>(ptr->data);
  int indexar_num = hmd->indexar ? hmd->indexar_num : 0;
  return (length[0] = indexar_num);
}

static void rna_HookModifier_vertex_indices_get(PointerRNA *ptr, int *values)
{
  HookModifierData *hmd = static_cast<HookModifierData *>(ptr->data);
  if (hmd->indexar != nullptr) {
    memcpy(values, hmd->indexar, sizeof(int) * hmd->indexar_num);
  }
}

static void rna_HookModifier_vertex_indices_set(HookModifierData *hmd,
                                                ReportList *reports,
                                                const int *indices,
                                                int indices_num)
{
  if (indices_num == 0) {
    MEM_SAFE_FREE(hmd->indexar);
    hmd->indexar_num = 0;
  }
  else {
    /* Reject negative indices. */
    for (int i = 0; i < indices_num; i++) {
      if (indices[i] < 0) {
        BKE_reportf(reports, RPT_ERROR, "Negative vertex index in vertex_indices_set");
        return;
      }
    }

    /* Copy and sort the index array. */
    size_t size = sizeof(int) * indices_num;
    int *buffer = static_cast<int *>(MEM_mallocN(size, "hook indexar"));
    memcpy(buffer, indices, size);

    qsort(buffer, indices_num, sizeof(int), BLI_sortutil_cmp_int);

    /* Reject duplicate indices. */
    for (int i = 1; i < indices_num; i++) {
      if (buffer[i] == buffer[i - 1]) {
        BKE_reportf(reports, RPT_ERROR, "Duplicate index %d in vertex_indices_set", buffer[i]);
        MEM_freeN(buffer);
        return;
      }
    }

    /* Success - save the new array. */
    MEM_SAFE_FREE(hmd->indexar);
    hmd->indexar = buffer;
    hmd->indexar_num = indices_num;
  }
}

static PointerRNA rna_UVProjector_object_get(PointerRNA *ptr)
{
  Object **ob = (Object **)ptr->data;
  return rna_pointer_inherit_refine(ptr, &RNA_Object, *ob);
}

static void rna_UVProjector_object_set(PointerRNA *ptr, PointerRNA value, ReportList * /*reports*/)
{
  Object **ob_p = (Object **)ptr->data;
  Object *ob = (Object *)value.data;
  id_lib_extern((ID *)ob);
  *ob_p = ob;
}

#  undef RNA_MOD_OBJECT_SET

/* Other rna callbacks */

static void rna_fluid_set_type(Main *bmain, Scene *scene, PointerRNA *ptr)
{
  FluidModifierData *fmd = (FluidModifierData *)ptr->data;
  Object *ob = (Object *)ptr->owner_id;

  /* nothing changed */
  if ((fmd->type & MOD_FLUID_TYPE_DOMAIN) && fmd->domain) {
    return;
  }

#  ifdef WITH_FLUID
  BKE_fluid_modifier_free(fmd);             /* XXX TODO: completely free all 3 pointers */
  BKE_fluid_modifier_create_type_data(fmd); /* create regarding of selected type */
#  endif

  switch (fmd->type) {
    case MOD_FLUID_TYPE_DOMAIN:
      ob->dt = OB_WIRE;
      break;
    case MOD_FLUID_TYPE_FLOW:
    case MOD_FLUID_TYPE_EFFEC:
    case 0:
    default:
      break;
  }

  /* update dependency since a domain - other type switch could have happened */
  rna_Modifier_dependency_update(bmain, scene, ptr);
}

static void rna_MultiresModifier_level_range(
    PointerRNA *ptr, int *min, int *max, int * /*softmin*/, int * /*softmax*/)
{
  MultiresModifierData *mmd = (MultiresModifierData *)ptr->data;

  *min = 0;
  *max = max_ii(0, mmd->totlvl); /* intentionally _not_ -1 */
}

static bool rna_MultiresModifier_external_get(PointerRNA *ptr)
{
  Object *ob = (Object *)ptr->owner_id;
  Mesh *mesh = static_cast<Mesh *>(ob->data);

  return CustomData_external_test(&mesh->corner_data, CD_MDISPS);
}

static void rna_MultiresModifier_filepath_get(PointerRNA *ptr, char *value)
{
  Object *ob = (Object *)ptr->owner_id;
  CustomDataExternal *external = ((Mesh *)ob->data)->corner_data.external;

  strcpy(value, (external) ? external->filepath : "");
}

static void rna_MultiresModifier_filepath_set(PointerRNA *ptr, const char *value)
{
  Object *ob = (Object *)ptr->owner_id;
  CustomDataExternal *external = ((Mesh *)ob->data)->corner_data.external;

  if (external && !STREQ(external->filepath, value)) {
    STRNCPY(external->filepath, value);
    multires_force_external_reload(ob);
  }
}

static int rna_MultiresModifier_filepath_length(PointerRNA *ptr)
{
  Object *ob = (Object *)ptr->owner_id;
  CustomDataExternal *external = ((Mesh *)ob->data)->corner_data.external;

  return strlen((external) ? external->filepath : "");
}

static int rna_ShrinkwrapModifier_face_cull_get(PointerRNA *ptr)
{
  ShrinkwrapModifierData *swm = (ShrinkwrapModifierData *)ptr->data;
  return swm->shrinkOpts & MOD_SHRINKWRAP_CULL_TARGET_MASK;
}

static void rna_ShrinkwrapModifier_face_cull_set(PointerRNA *ptr, int value)
{
  ShrinkwrapModifierData *swm = (ShrinkwrapModifierData *)ptr->data;
  swm->shrinkOpts = (swm->shrinkOpts & ~MOD_SHRINKWRAP_CULL_TARGET_MASK) | value;
}

static bool rna_MeshDeformModifier_is_bound_get(PointerRNA *ptr)
{
  return (((MeshDeformModifierData *)ptr->data)->bindcagecos != nullptr);
}

static PointerRNA rna_SoftBodyModifier_settings_get(PointerRNA *ptr)
{
  Object *ob = (Object *)ptr->owner_id;
  return rna_pointer_inherit_refine(ptr, &RNA_SoftBodySettings, ob->soft);
}

static PointerRNA rna_SoftBodyModifier_point_cache_get(PointerRNA *ptr)
{
  Object *ob = (Object *)ptr->owner_id;
  return rna_pointer_inherit_refine(ptr, &RNA_PointCache, ob->soft->shared->pointcache);
}

static PointerRNA rna_CollisionModifier_settings_get(PointerRNA *ptr)
{
  Object *ob = (Object *)ptr->owner_id;
  return rna_pointer_inherit_refine(ptr, &RNA_CollisionSettings, ob->pd);
}

/* Special update function for setting the number of segments of the modifier that also resamples
 * the segments in the custom profile. */
static void rna_BevelModifier_update_segments(Main *bmain, Scene *scene, PointerRNA *ptr)
{
  BevelModifierData *bmd = (BevelModifierData *)ptr->data;
  if (RNA_enum_get(ptr, "profile_type") == MOD_BEVEL_PROFILE_CUSTOM) {
    short segments = short(RNA_int_get(ptr, "segments"));
    BKE_curveprofile_init(bmd->custom_profile, segments);
  }
  rna_Modifier_update(bmain, scene, ptr);
}

static void rna_UVProjectModifier_num_projectors_set(PointerRNA *ptr, int value)
{
  UVProjectModifierData *md = (UVProjectModifierData *)ptr->data;
  int a;

  md->projectors_num = std::clamp(value, 1, MOD_UVPROJECT_MAXPROJECTORS);
  for (a = md->projectors_num; a < MOD_UVPROJECT_MAXPROJECTORS; a++) {
    md->projectors[a] = nullptr;
  }
}

static void rna_OceanModifier_init_update(Main *bmain, Scene *scene, PointerRNA *ptr)
{
  OceanModifierData *omd = (OceanModifierData *)ptr->data;

  BKE_ocean_free_modifier_cache(omd);
  rna_Modifier_update(bmain, scene, ptr);
}

static void rna_OceanModifier_ocean_chop_set(PointerRNA *ptr, float value)
{
  OceanModifierData *omd = (OceanModifierData *)ptr->data;
  float old_value = omd->chop_amount;

  omd->chop_amount = value;

  if ((old_value == 0.0f && value > 0.0f) || (old_value > 0.0f && value == 0.0f)) {
    BKE_ocean_free_modifier_cache(omd);
  }
}

static bool rna_LaplacianDeformModifier_is_bind_get(PointerRNA *ptr)
{
  LaplacianDeformModifierData *lmd = (LaplacianDeformModifierData *)ptr->data;
  return ((lmd->flag & MOD_LAPLACIANDEFORM_BIND) && (lmd->vertexco != nullptr));
}

/* NOTE: Curve and array modifiers requires curve path to be evaluated,
 * dependency graph will make sure that curve eval would create such a path,
 * but if curve was already evaluated we might miss path.
 *
 * So what we do here is: if path was not calculated for target curve we
 * tag it for update.
 */

static void rna_CurveModifier_dependency_update(Main *bmain, Scene *scene, PointerRNA *ptr)
{
  CurveModifierData *cmd = (CurveModifierData *)ptr->data;
  rna_Modifier_update(bmain, scene, ptr);
  DEG_relations_tag_update(bmain);
  if (cmd->object != nullptr) {
    Curve *curve = static_cast<Curve *>(cmd->object->data);
    if ((curve->flag & CU_PATH) == 0) {
      DEG_id_tag_update(&curve->id, ID_RECALC_GEOMETRY);
    }
  }
}

static void rna_ArrayModifier_dependency_update(Main *bmain, Scene *scene, PointerRNA *ptr)
{
  ArrayModifierData *amd = (ArrayModifierData *)ptr->data;
  rna_Modifier_update(bmain, scene, ptr);
  DEG_relations_tag_update(bmain);
  if (amd->curve_ob != nullptr) {
    Curve *curve = static_cast<Curve *>(amd->curve_ob->data);
    if ((curve->flag & CU_PATH) == 0) {
      DEG_id_tag_update(&curve->id, ID_RECALC_GEOMETRY);
    }
  }
}

static void rna_DataTransferModifier_use_data_update(Main *bmain, Scene *scene, PointerRNA *ptr)
{
  DataTransferModifierData *dtmd = (DataTransferModifierData *)ptr->data;

  if (!(dtmd->flags & MOD_DATATRANSFER_USE_VERT)) {
    dtmd->data_types &= ~DT_TYPE_VERT_ALL;
  }
  if (!(dtmd->flags & MOD_DATATRANSFER_USE_EDGE)) {
    dtmd->data_types &= ~DT_TYPE_EDGE_ALL;
  }
  if (!(dtmd->flags & MOD_DATATRANSFER_USE_LOOP)) {
    dtmd->data_types &= ~DT_TYPE_LOOP_ALL;
  }
  if (!(dtmd->flags & MOD_DATATRANSFER_USE_POLY)) {
    dtmd->data_types &= ~DT_TYPE_POLY_ALL;
  }

  rna_Modifier_dependency_update(bmain, scene, ptr);
}

static void rna_DataTransferModifier_data_types_update(Main *bmain, Scene *scene, PointerRNA *ptr)
{
  DataTransferModifierData *dtmd = (DataTransferModifierData *)ptr->data;
  const int item_types = BKE_object_data_transfer_get_dttypes_item_types(dtmd->data_types);

  if (item_types & ME_VERT) {
    dtmd->flags |= MOD_DATATRANSFER_USE_VERT;
  }
  if (item_types & ME_EDGE) {
    dtmd->flags |= MOD_DATATRANSFER_USE_EDGE;
  }
  if (item_types & ME_LOOP) {
    dtmd->flags |= MOD_DATATRANSFER_USE_LOOP;
  }
  if (item_types & ME_POLY) {
    dtmd->flags |= MOD_DATATRANSFER_USE_POLY;
  }

  rna_Modifier_dependency_update(bmain, scene, ptr);
}

static void rna_DataTransferModifier_verts_data_types_set(PointerRNA *ptr, int value)
{
  DataTransferModifierData *dtmd = (DataTransferModifierData *)ptr->data;

  dtmd->data_types &= ~DT_TYPE_VERT_ALL;
  dtmd->data_types |= value;
}

static void rna_DataTransferModifier_edges_data_types_set(PointerRNA *ptr, int value)
{
  DataTransferModifierData *dtmd = (DataTransferModifierData *)ptr->data;

  dtmd->data_types &= ~DT_TYPE_EDGE_ALL;
  dtmd->data_types |= value;
}

static void rna_DataTransferModifier_loops_data_types_set(PointerRNA *ptr, int value)
{
  DataTransferModifierData *dtmd = (DataTransferModifierData *)ptr->data;

  dtmd->data_types &= ~DT_TYPE_LOOP_ALL;
  dtmd->data_types |= value;
}

static void rna_DataTransferModifier_polys_data_types_set(PointerRNA *ptr, int value)
{
  DataTransferModifierData *dtmd = (DataTransferModifierData *)ptr->data;

  dtmd->data_types &= ~DT_TYPE_POLY_ALL;
  dtmd->data_types |= value;
}

static const EnumPropertyItem *rna_DataTransferModifier_layers_select_src_itemf(bContext *C,
                                                                                PointerRNA *ptr,
                                                                                PropertyRNA *prop,
                                                                                bool *r_free)
{
  using namespace blender;
  DataTransferModifierData *dtmd = (DataTransferModifierData *)ptr->data;
  EnumPropertyItem *item = nullptr, tmp_item = {0};
  int totitem = 0;

  if (!C) { /* needed for docs and i18n tools */
    return rna_enum_dt_layers_select_src_items;
  }

  /* No active here! */
  RNA_enum_items_add_value(
      &item, &totitem, rna_enum_dt_layers_select_src_items, DT_LAYERS_ALL_SRC);

  if (STREQ(RNA_property_identifier(prop), "layers_vgroup_select_src")) {
    Object *ob_src = dtmd->ob_source;

#  if 0 /* XXX Don't think we want this in modifier version... */
    if (BKE_object_pose_armature_get(ob_src)) {
      RNA_enum_items_add_value(
          &item, &totitem, rna_enum_dt_layers_select_src_items, DT_LAYERS_VGROUP_SRC_BONE_SELECT);
      RNA_enum_items_add_value(
          &item, &totitem, rna_enum_dt_layers_select_src_items, DT_LAYERS_VGROUP_SRC_BONE_DEFORM);
    }
#  endif

    if (ob_src) {
      const bDeformGroup *dg;
      int i;

      RNA_enum_item_add_separator(&item, &totitem);

      const ListBase *defbase = BKE_object_defgroup_list(ob_src);
      for (i = 0, dg = static_cast<const bDeformGroup *>(defbase->first); dg; i++, dg = dg->next) {
        tmp_item.value = i;
        tmp_item.identifier = tmp_item.name = dg->name;
        RNA_enum_item_add(&item, &totitem, &tmp_item);
      }
    }
  }
  else if (STREQ(RNA_property_identifier(prop), "layers_shapekey_select_src")) {
    /* TODO */
  }
  else if (STREQ(RNA_property_identifier(prop), "layers_uv_select_src")) {
    Object *ob_src = dtmd->ob_source;

    if (ob_src) {
      int num_data, i;

      Depsgraph *depsgraph = CTX_data_ensure_evaluated_depsgraph(C);
      const Object *ob_eval = DEG_get_evaluated_object(depsgraph, ob_src);
      if (!ob_eval) {
        RNA_enum_item_end(&item, &totitem);
        *r_free = true;
        return item;
      }
      const Mesh *me_eval = BKE_object_get_evaluated_mesh(ob_eval);
      if (!me_eval) {
        RNA_enum_item_end(&item, &totitem);
        *r_free = true;
        return item;
      }

      num_data = CustomData_number_of_layers(&me_eval->corner_data, CD_PROP_FLOAT2);

      RNA_enum_item_add_separator(&item, &totitem);

      for (i = 0; i < num_data; i++) {
        tmp_item.value = i;
        tmp_item.identifier = tmp_item.name = CustomData_get_layer_name(
            &me_eval->corner_data, CD_PROP_FLOAT2, i);
        RNA_enum_item_add(&item, &totitem, &tmp_item);
      }
    }
  }
  else if (STREQ(RNA_property_identifier(prop), "layers_vcol_vert_select_src") ||
           STREQ(RNA_property_identifier(prop), "layers_vcol_loop_select_src"))
  {
    Object *ob_src = dtmd->ob_source;

    if (ob_src) {
      bke::AttrDomain domain = STREQ(RNA_property_identifier(prop),
                                     "layers_vcol_vert_select_src") ?
                                   bke::AttrDomain::Point :
                                   bke::AttrDomain::Corner;

      Depsgraph *depsgraph = CTX_data_ensure_evaluated_depsgraph(C);
      const Object *ob_eval = DEG_get_evaluated_object(depsgraph, ob_src);
      if (!ob_eval) {
        RNA_enum_item_end(&item, &totitem);
        *r_free = true;
        return item;
      }
      const Mesh *mesh_eval = BKE_object_get_evaluated_mesh(ob_eval);
      if (!mesh_eval) {
        RNA_enum_item_end(&item, &totitem);
        *r_free = true;
        return item;
      }

      const CustomData *cdata;
      if (domain == bke::AttrDomain::Point) {
        cdata = &mesh_eval->vert_data;
      }
      else {
        cdata = &mesh_eval->corner_data;
      }

      eCustomDataType types[2] = {CD_PROP_COLOR, CD_PROP_BYTE_COLOR};

      int idx = 0;
      for (int i = 0; i < 2; i++) {
        int num_data = CustomData_number_of_layers(cdata, types[i]);

        RNA_enum_item_add_separator(&item, &totitem);

        for (int j = 0; j < num_data; j++) {
          tmp_item.value = idx++;
          tmp_item.identifier = tmp_item.name = CustomData_get_layer_name(cdata, types[i], j);
          RNA_enum_item_add(&item, &totitem, &tmp_item);
        }
      }
    }
  }

  RNA_enum_item_end(&item, &totitem);
  *r_free = true;

  return item;
}

static const EnumPropertyItem *rna_DataTransferModifier_layers_select_dst_itemf(bContext *C,
                                                                                PointerRNA *ptr,
                                                                                PropertyRNA *prop,
                                                                                bool *r_free)
{
  DataTransferModifierData *dtmd = (DataTransferModifierData *)ptr->data;
  EnumPropertyItem *item = nullptr, tmp_item = {0};
  int totitem = 0;

  if (!C) { /* needed for docs and i18n tools */
    return rna_enum_dt_layers_select_dst_items;
  }

  /* No active here! */
  RNA_enum_items_add_value(
      &item, &totitem, rna_enum_dt_layers_select_dst_items, DT_LAYERS_NAME_DST);
  RNA_enum_items_add_value(
      &item, &totitem, rna_enum_dt_layers_select_dst_items, DT_LAYERS_INDEX_DST);

  if (STREQ(RNA_property_identifier(prop), "layers_vgroup_select_dst")) {
    /* Only list destination layers if we have a single source! */
    if (dtmd->layers_select_src[DT_MULTILAYER_INDEX_MDEFORMVERT] >= 0) {
      Object *ob_dst = CTX_data_active_object(C); /* XXX Is this OK? */

      if (ob_dst) {
        const bDeformGroup *dg;
        int i;

        RNA_enum_item_add_separator(&item, &totitem);

        const ListBase *defbase = BKE_object_defgroup_list(ob_dst);
        for (i = 0, dg = static_cast<const bDeformGroup *>(defbase->first); dg; i++, dg = dg->next)
        {
          tmp_item.value = i;
          tmp_item.identifier = tmp_item.name = dg->name;
          RNA_enum_item_add(&item, &totitem, &tmp_item);
        }
      }
    }
  }
  else if (STREQ(RNA_property_identifier(prop), "layers_shapekey_select_dst")) {
    /* TODO */
  }
  else if (STREQ(RNA_property_identifier(prop), "layers_uv_select_dst")) {
    /* Only list destination layers if we have a single source! */
    if (dtmd->layers_select_src[DT_MULTILAYER_INDEX_UV] >= 0) {
      Object *ob_dst = CTX_data_active_object(C); /* XXX Is this OK? */

      if (ob_dst && ob_dst->data) {
        Mesh *me_dst;
        CustomData *corner_data;
        int num_data, i;

        me_dst = static_cast<Mesh *>(ob_dst->data);
        corner_data = &me_dst->corner_data;
        num_data = CustomData_number_of_layers(corner_data, CD_PROP_FLOAT2);

        RNA_enum_item_add_separator(&item, &totitem);

        for (i = 0; i < num_data; i++) {
          tmp_item.value = i;
          tmp_item.identifier = tmp_item.name = CustomData_get_layer_name(
              corner_data, CD_PROP_FLOAT2, i);
          RNA_enum_item_add(&item, &totitem, &tmp_item);
        }
      }
    }
  }
  else if (STREQ(RNA_property_identifier(prop), "layers_vcol_vert_select_dst") ||
           STREQ(RNA_property_identifier(prop), "layers_vcol_loop_select_dst"))
  {
    int multilayer_index = STREQ(RNA_property_identifier(prop), "layers_vcol_vert_select_dst") ?
                               DT_MULTILAYER_INDEX_VCOL_VERT :
                               DT_MULTILAYER_INDEX_VCOL_LOOP;

    /* Only list destination layers if we have a single source! */
    if (dtmd->layers_select_src[multilayer_index] >= 0) {
      Object *ob_dst = CTX_data_active_object(C); /* XXX Is this OK? */

      if (ob_dst && ob_dst->data) {
        eCustomDataType types[2] = {CD_PROP_COLOR, CD_PROP_BYTE_COLOR};

        Mesh *me_dst = static_cast<Mesh *>(ob_dst->data);
        CustomData *cdata = STREQ(RNA_property_identifier(prop), "layers_vcol_vert_select_dst") ?
                                &me_dst->vert_data :
                                &me_dst->corner_data;

        int idx = 0;
        for (int i = 0; i < 2; i++) {
          int num_data = CustomData_number_of_layers(cdata, types[i]);

          RNA_enum_item_add_separator(&item, &totitem);

          for (int j = 0; j < num_data; j++) {
            tmp_item.value = idx++;
            tmp_item.identifier = tmp_item.name = CustomData_get_layer_name(cdata, types[i], j);
            RNA_enum_item_add(&item, &totitem, &tmp_item);
          }
        }
      }
    }
  }

  RNA_enum_item_end(&item, &totitem);
  *r_free = true;

  return item;
}

static const EnumPropertyItem *rna_DataTransferModifier_mix_mode_itemf(bContext *C,
                                                                       PointerRNA *ptr,
                                                                       PropertyRNA * /*prop*/,
                                                                       bool *r_free)
{
  DataTransferModifierData *dtmd = (DataTransferModifierData *)ptr->data;
  EnumPropertyItem *item = nullptr;
  int totitem = 0;

  bool support_advanced_mixing, support_threshold;

  if (!C) { /* needed for docs and i18n tools */
    return rna_enum_dt_mix_mode_items;
  }

  RNA_enum_items_add_value(&item, &totitem, rna_enum_dt_mix_mode_items, CDT_MIX_TRANSFER);

  BKE_object_data_transfer_get_dttypes_capacity(
      dtmd->data_types, &support_advanced_mixing, &support_threshold);

  if (support_threshold) {
    RNA_enum_items_add_value(
        &item, &totitem, rna_enum_dt_mix_mode_items, CDT_MIX_REPLACE_ABOVE_THRESHOLD);
    RNA_enum_items_add_value(
        &item, &totitem, rna_enum_dt_mix_mode_items, CDT_MIX_REPLACE_BELOW_THRESHOLD);
  }

  if (support_advanced_mixing) {
    RNA_enum_item_add_separator(&item, &totitem);
    RNA_enum_items_add_value(&item, &totitem, rna_enum_dt_mix_mode_items, CDT_MIX_MIX);
    RNA_enum_items_add_value(&item, &totitem, rna_enum_dt_mix_mode_items, CDT_MIX_ADD);
    RNA_enum_items_add_value(&item, &totitem, rna_enum_dt_mix_mode_items, CDT_MIX_SUB);
    RNA_enum_items_add_value(&item, &totitem, rna_enum_dt_mix_mode_items, CDT_MIX_MUL);
  }

  RNA_enum_item_end(&item, &totitem);
  *r_free = true;

  return item;
}

static void rna_CorrectiveSmoothModifier_update(Main *bmain, Scene *scene, PointerRNA *ptr)
{
  CorrectiveSmoothModifierData *csmd = (CorrectiveSmoothModifierData *)ptr->data;

  MEM_SAFE_FREE(csmd->delta_cache.deltas);

  rna_Modifier_update(bmain, scene, ptr);
}

static void rna_CorrectiveSmoothModifier_rest_source_update(Main *bmain,
                                                            Scene *scene,
                                                            PointerRNA *ptr)
{
  CorrectiveSmoothModifierData *csmd = (CorrectiveSmoothModifierData *)ptr->data;

  if (csmd->rest_source != MOD_CORRECTIVESMOOTH_RESTSOURCE_BIND) {
    MEM_SAFE_FREE(csmd->bind_coords);
    csmd->bind_coords_num = 0;
  }

  rna_CorrectiveSmoothModifier_update(bmain, scene, ptr);
}

static bool rna_CorrectiveSmoothModifier_is_bind_get(PointerRNA *ptr)
{
  CorrectiveSmoothModifierData *csmd = (CorrectiveSmoothModifierData *)ptr->data;
  return (csmd->bind_coords != nullptr);
}

static bool rna_SurfaceDeformModifier_is_bound_get(PointerRNA *ptr)
{
  return (((SurfaceDeformModifierData *)ptr->data)->verts != nullptr);
}

static bool rna_ParticleInstanceModifier_particle_system_poll(PointerRNA *ptr,
                                                              const PointerRNA value)
{
  ParticleInstanceModifierData *psmd = static_cast<ParticleInstanceModifierData *>(ptr->data);
  ParticleSystem *psys = static_cast<ParticleSystem *>(value.data);

  if (!psmd->ob) {
    return false;
  }

  /* make sure psys is in the object */
  return BLI_findindex(&psmd->ob->particlesystem, psys) != -1;
}

static PointerRNA rna_ParticleInstanceModifier_particle_system_get(PointerRNA *ptr)
{
  ParticleInstanceModifierData *psmd = static_cast<ParticleInstanceModifierData *>(ptr->data);
  ParticleSystem *psys;

  if (!psmd->ob) {
    return PointerRNA_NULL;
  }

  psys = static_cast<ParticleSystem *>(BLI_findlink(&psmd->ob->particlesystem, psmd->psys - 1));
  PointerRNA rptr = RNA_pointer_create((ID *)psmd->ob, &RNA_ParticleSystem, psys);
  return rptr;
}

static void rna_ParticleInstanceModifier_particle_system_set(PointerRNA *ptr,
                                                             const PointerRNA value,
                                                             ReportList * /*reports*/)
{
  ParticleInstanceModifierData *psmd = static_cast<ParticleInstanceModifierData *>(ptr->data);

  if (!psmd->ob) {
    return;
  }

  psmd->psys = BLI_findindex(&psmd->ob->particlesystem, value.data) + 1;
  CLAMP_MIN(psmd->psys, 1);
}

/**
 * Special set callback that just changes the first bit of the expansion flag.
 * This way the expansion state of all the sub-panels is not changed by RNA.
 */
static void rna_Modifier_show_expanded_set(PointerRNA *ptr, bool value)
{
  ModifierData *md = static_cast<ModifierData *>(ptr->data);
  SET_FLAG_FROM_TEST(md->ui_expand_flag, value, UI_PANEL_DATA_EXPAND_ROOT);
}

/**
 * Only check the first bit of the expansion flag for the main panel's expansion,
 * maintaining compatibility with older versions where there was only one expansion
 * value.
 */
static bool rna_Modifier_show_expanded_get(PointerRNA *ptr)
{
  ModifierData *md = static_cast<ModifierData *>(ptr->data);
  return md->ui_expand_flag & UI_PANEL_DATA_EXPAND_ROOT;
}

static bool rna_NodesModifier_node_group_poll(PointerRNA * /*ptr*/, PointerRNA value)
{
  bNodeTree *ntree = static_cast<bNodeTree *>(value.data);
  if (ntree->type != NTREE_GEOMETRY) {
    return false;
  }
  if (!ntree->geometry_node_asset_traits) {
    return false;
  }
  if ((ntree->geometry_node_asset_traits->flag & GEO_NODE_ASSET_MODIFIER) == 0) {
    return false;
  }
  return true;
}

static void rna_NodesModifier_node_group_update(Main *bmain, Scene *scene, PointerRNA *ptr)
{
  Object *object = (Object *)ptr->owner_id;
  NodesModifierData *nmd = static_cast<NodesModifierData *>(ptr->data);
  rna_Modifier_dependency_update(bmain, scene, ptr);
  MOD_nodes_update_interface(object, nmd);
}

static IDProperty **rna_NodesModifier_properties(PointerRNA *ptr)
{
  NodesModifierData *nmd = static_cast<NodesModifierData *>(ptr->data);
  NodesModifierSettings *settings = &nmd->settings;
  return &settings->properties;
}

static void rna_Lineart_start_level_set(PointerRNA *ptr, int value)
{
  GreasePencilLineartModifierData *lmd = (GreasePencilLineartModifierData *)ptr->data;

  value = std::clamp(value, 0, 128);
  lmd->level_start = value;
  lmd->level_end = std::max(value, int(lmd->level_end));
}

static void rna_Lineart_end_level_set(PointerRNA *ptr, int value)
{
  GreasePencilLineartModifierData *lmd = (GreasePencilLineartModifierData *)ptr->data;

  value = std::clamp(value, 0, 128);
  lmd->level_end = value;
  lmd->level_start = std::min(value, int(lmd->level_start));
}

static const NodesModifierData *find_nodes_modifier_by_bake(const Object &object,
                                                            const NodesModifierBake &bake)
{
  LISTBASE_FOREACH (const ModifierData *, md, &object.modifiers) {
    if (md->type != eModifierType_Nodes) {
      continue;
    }
    const NodesModifierData *nmd = reinterpret_cast<const NodesModifierData *>(md);
    const blender::Span<NodesModifierBake> bakes{nmd->bakes, nmd->bakes_num};
    if (bakes.contains_ptr(&bake)) {
      return nmd;
    }
  }
  return nullptr;
}

static PointerRNA rna_NodesModifierBake_node_get(PointerRNA *ptr)
{
  const Object *ob = reinterpret_cast<Object *>(ptr->owner_id);
  const NodesModifierBake *bake = static_cast<NodesModifierBake *>(ptr->data);
  const NodesModifierData *nmd = find_nodes_modifier_by_bake(*ob, *bake);
  if (!nmd->node_group) {
    return PointerRNA_NULL;
  }
  const bNodeTree *tree;
  const bNode *node = nmd->node_group->find_nested_node(bake->id, &tree);
  if (!node) {
    return PointerRNA_NULL;
  }
  BLI_assert(tree != nullptr);
  return RNA_pointer_create(const_cast<ID *>(&tree->id), &RNA_Node, const_cast<bNode *>(node));
}

static StructRNA *rna_NodesModifierBake_data_block_typef(PointerRNA *ptr)
{
  NodesModifierDataBlock *data_block = static_cast<NodesModifierDataBlock *>(ptr->data);
  return ID_code_to_RNA_type(data_block->id_type);
}

bool rna_GreasePencilModifier_material_poll(PointerRNA *ptr, PointerRNA value)
{
  Object *ob = reinterpret_cast<Object *>(ptr->owner_id);
  Material *ma = reinterpret_cast<Material *>(value.owner_id);

  return BKE_object_material_index_get(ob, ma) != -1;
}

/* Write material to a generic target pointer without the final modifier struct. */
static void rna_GreasePencilModifier_material_set(PointerRNA *ptr,
                                                  PointerRNA value,
                                                  ReportList *reports,
                                                  Material **ma_target)
{
  Object *ob = reinterpret_cast<Object *>(ptr->owner_id);
  Material *ma = reinterpret_cast<Material *>(value.owner_id);

  if (ma == nullptr || BKE_object_material_index_get(ob, ma) != -1) {
    id_lib_extern(reinterpret_cast<ID *>(ob));
    *ma_target = ma;
  }
  else {
    BKE_reportf(
        reports,
        RPT_ERROR,
        "Cannot assign material '%s', it has to be used by the grease pencil object already",
        ma->id.name);
  }
}

#  define RNA_MOD_GREASE_PENCIL_MATERIAL_FILTER_SET(_type) \
    static void rna_##_type##Modifier_material_filter_set( \
        PointerRNA *ptr, PointerRNA value, ReportList *reports) \
    { \
      _type##ModifierData *tmd = static_cast<_type##ModifierData *>(ptr->data); \
      rna_GreasePencilModifier_material_set(ptr, value, reports, &tmd->influence.material); \
    }

#  define RNA_MOD_GREASE_PENCIL_VERTEX_GROUP_SET(_type) \
    static void rna_##_type##Modifier_vertex_group_name_set(PointerRNA *ptr, const char *value) \
    { \
      _type##ModifierData *tmd = static_cast<_type##ModifierData *>(ptr->data); \
      rna_object_vgroup_name_set(ptr, \
                                 value, \
                                 tmd->influence.vertex_group_name, \
                                 sizeof(tmd->influence.vertex_group_name)); \
    }

RNA_MOD_GREASE_PENCIL_MATERIAL_FILTER_SET(GreasePencilColor);
RNA_MOD_GREASE_PENCIL_MATERIAL_FILTER_SET(GreasePencilMirror);
RNA_MOD_GREASE_PENCIL_MATERIAL_FILTER_SET(GreasePencilOffset);
RNA_MOD_GREASE_PENCIL_MATERIAL_FILTER_SET(GreasePencilOpacity);
RNA_MOD_GREASE_PENCIL_MATERIAL_FILTER_SET(GreasePencilSubdiv);
RNA_MOD_GREASE_PENCIL_MATERIAL_FILTER_SET(GreasePencilTint);
RNA_MOD_GREASE_PENCIL_MATERIAL_FILTER_SET(GreasePencilSmooth);
RNA_MOD_GREASE_PENCIL_MATERIAL_FILTER_SET(GreasePencilNoise);
RNA_MOD_GREASE_PENCIL_MATERIAL_FILTER_SET(GreasePencilThick);
RNA_MOD_GREASE_PENCIL_MATERIAL_FILTER_SET(GreasePencilLattice);
RNA_MOD_GREASE_PENCIL_MATERIAL_FILTER_SET(GreasePencilDash);
RNA_MOD_GREASE_PENCIL_MATERIAL_FILTER_SET(GreasePencilMulti);
RNA_MOD_GREASE_PENCIL_MATERIAL_FILTER_SET(GreasePencilLength);
RNA_MOD_GREASE_PENCIL_MATERIAL_FILTER_SET(GreasePencilWeightAngle);
RNA_MOD_GREASE_PENCIL_MATERIAL_FILTER_SET(GreasePencilArray);
RNA_MOD_GREASE_PENCIL_MATERIAL_FILTER_SET(GreasePencilWeightProximity);
RNA_MOD_GREASE_PENCIL_MATERIAL_FILTER_SET(GreasePencilHook);
RNA_MOD_GREASE_PENCIL_MATERIAL_FILTER_SET(GreasePencilBuild);

RNA_MOD_GREASE_PENCIL_VERTEX_GROUP_SET(GreasePencilOffset);
RNA_MOD_GREASE_PENCIL_VERTEX_GROUP_SET(GreasePencilOpacity);
RNA_MOD_GREASE_PENCIL_VERTEX_GROUP_SET(GreasePencilTint);
RNA_MOD_GREASE_PENCIL_VERTEX_GROUP_SET(GreasePencilSmooth);
RNA_MOD_GREASE_PENCIL_VERTEX_GROUP_SET(GreasePencilNoise);
RNA_MOD_GREASE_PENCIL_VERTEX_GROUP_SET(GreasePencilThick);
RNA_MOD_GREASE_PENCIL_VERTEX_GROUP_SET(GreasePencilLattice);
RNA_MOD_GREASE_PENCIL_VERTEX_GROUP_SET(GreasePencilWeightAngle);
RNA_MOD_GREASE_PENCIL_VERTEX_GROUP_SET(GreasePencilWeightProximity);
RNA_MOD_GREASE_PENCIL_VERTEX_GROUP_SET(GreasePencilHook);
RNA_MOD_GREASE_PENCIL_VERTEX_GROUP_SET(GreasePencilArmature);

static void rna_GreasePencilLineartModifier_material_set(PointerRNA *ptr,
                                                         PointerRNA value,
                                                         ReportList *reports)
{
  GreasePencilLineartModifierData *lmd = reinterpret_cast<GreasePencilLineartModifierData *>(
      ptr->data);
  Material **ma_target = &lmd->target_material;

  rna_GreasePencilModifier_material_set(ptr, value, reports, ma_target);
}

static void rna_GreasePencilOpacityModifier_opacity_factor_range(
    PointerRNA *ptr, float *min, float *max, float *softmin, float *softmax)
{
  GreasePencilOpacityModifierData *omd = static_cast<GreasePencilOpacityModifierData *>(ptr->data);

  *min = 0.0f;
  *softmin = 0.0f;
  *softmax = (omd->flag & MOD_GREASE_PENCIL_OPACITY_USE_UNIFORM_OPACITY) ? 1.0f : 2.0f;
  *max = *softmax;
}

static void rna_GreasePencilOpacityModifier_opacity_factor_max_set(PointerRNA *ptr, float value)
{
  GreasePencilOpacityModifierData *omd = static_cast<GreasePencilOpacityModifierData *>(ptr->data);

  omd->color_factor = (omd->flag & MOD_GREASE_PENCIL_OPACITY_USE_UNIFORM_OPACITY) ?
                          std::min(value, 1.0f) :
                          value;
}

static const GreasePencilDashModifierData *find_grease_pencil_dash_modifier_of_segment(
    const Object &ob, const GreasePencilDashModifierSegment &dash_segment)
{
  LISTBASE_FOREACH (const ModifierData *, md, &ob.modifiers) {
    if (md->type == eModifierType_GreasePencilDash) {
      const auto *dmd = reinterpret_cast<const GreasePencilDashModifierData *>(md);
      if (dmd->segments().contains_ptr(&dash_segment)) {
        return dmd;
      }
    }
  }
  return nullptr;
}

static std::optional<std::string> rna_GreasePencilDashModifierSegment_path(const PointerRNA *ptr)

{
  const Object *ob = reinterpret_cast<Object *>(ptr->owner_id);
  const auto *dash_segment = static_cast<GreasePencilDashModifierSegment *>(ptr->data);
  const GreasePencilDashModifierData *dmd = find_grease_pencil_dash_modifier_of_segment(
      *ob, *dash_segment);
  BLI_assert(dmd != nullptr);

  char name_esc[sizeof(dmd->modifier.name) * 2];
  BLI_str_escape(name_esc, dmd->modifier.name, sizeof(name_esc));

  char ds_name_esc[sizeof(dash_segment->name) * 2];
  BLI_str_escape(ds_name_esc, dash_segment->name, sizeof(ds_name_esc));

  return fmt::format("modifiers[\"{}\"].segments[\"{}\"]", name_esc, ds_name_esc);
}

static void rna_GreasePencilDashModifierSegment_name_set(PointerRNA *ptr, const char *value)
{
  const Object *ob = reinterpret_cast<Object *>(ptr->owner_id);
  auto *dash_segment = static_cast<GreasePencilDashModifierSegment *>(ptr->data);
  const GreasePencilDashModifierData *dmd = find_grease_pencil_dash_modifier_of_segment(
      *ob, *dash_segment);
  BLI_assert(dmd != nullptr);

  const std::string oldname = dash_segment->name;
  STRNCPY_UTF8(dash_segment->name, value);
  BLI_uniquename_cb(
      [dmd, dash_segment](const blender::StringRef name) {
        for (const GreasePencilDashModifierSegment &ds : dmd->segments()) {
          if (&ds != dash_segment && ds.name == name) {
            return true;
          }
        }
        return false;
      },
      '.',
      dash_segment->name);

  /* Fix all the animation data which may link to this. */
  char name_esc[sizeof(dmd->modifier.name) * 2];
  BLI_str_escape(name_esc, dmd->modifier.name, sizeof(name_esc));
  char rna_path_prefix[36 + sizeof(name_esc) + 1];
  SNPRINTF(rna_path_prefix, "modifiers[\"%s\"].segments", name_esc);
  BKE_animdata_fix_paths_rename_all(nullptr, rna_path_prefix, oldname.c_str(), dash_segment->name);
}

static void rna_GreasePencilDashModifier_segments_begin(CollectionPropertyIterator *iter,
                                                        PointerRNA *ptr)
{
  auto *dmd = static_cast<GreasePencilDashModifierData *>(ptr->data);
  rna_iterator_array_begin(iter,
                           dmd->segments_array,
                           sizeof(GreasePencilDashModifierSegment),
                           dmd->segments_num,
                           false,
                           nullptr);
}

const EnumPropertyItem *grease_pencil_build_time_mode_filter(bContext * /*C*/,
                                                       PointerRNA *ptr,
                                                       PropertyRNA * /*prop*/,
                                                       bool *r_free)
{

  auto *md = static_cast<ModifierData *>(ptr->data);
  auto *mmd = reinterpret_cast<BuildGpencilModifierData *>(md);
  const bool is_concurrent = (mmd->mode == MOD_GREASE_PENCIL_BUILD_MODE_CONCURRENT);

  EnumPropertyItem *item_list = nullptr;
  int totitem = 0;

  for (const EnumPropertyItem *item = grease_pencil_build_time_mode_items; item->identifier != nullptr;
       item++)
  {
    if (is_concurrent && (item->value == MOD_GREASE_PENCIL_BUILD_TIMEMODE_DRAWSPEED)) {
      continue;
    }
    RNA_enum_item_add(&item_list, &totitem, item);
  }

  RNA_enum_item_end(&item_list, &totitem);
  *r_free = true;

  return item_list;
}

#else

static void rna_def_modifier_panel_open_prop(StructRNA *srna, const char *identifier, const int id)
{
  BLI_assert(id >= 0);
  BLI_assert(id < sizeof(ModifierData::layout_panel_open_flag) * 8);

  PropertyRNA *prop;
  prop = RNA_def_property(srna, identifier, PROP_BOOLEAN, PROP_NONE);
  RNA_def_property_flag(prop, PROP_NO_DEG_UPDATE);
  RNA_def_property_boolean_sdna(
      prop, nullptr, "modifier.layout_panel_open_flag", (int64_t(1) << id));
  RNA_def_property_update(prop, NC_OBJECT | ND_MODIFIER, nullptr);
}

static void rna_def_property_subdivision_common(StructRNA *srna)
{
  PropertyRNA *prop;
  RNA_define_lib_overridable(true);

  prop = RNA_def_property(srna, "uv_smooth", PROP_ENUM, PROP_NONE);
  RNA_def_property_enum_sdna(prop, nullptr, "uv_smooth");
  RNA_def_property_enum_items(prop, rna_enum_subdivision_uv_smooth_items);
  RNA_def_property_ui_text(prop, "UV Smooth", "Controls how smoothing is applied to UVs");
  RNA_def_property_update(prop, 0, "rna_Modifier_update");

  prop = RNA_def_property(srna, "quality", PROP_INT, PROP_UNSIGNED);
  RNA_def_property_int_sdna(prop, nullptr, "quality");
  RNA_def_property_range(prop, 1, 10);
  RNA_def_property_ui_range(prop, 1, 6, 1, -1);
  RNA_def_property_ui_text(
      prop, "Quality", "Accuracy of vertex positions, lower value is faster but less precise");
  RNA_def_property_update(prop, 0, "rna_Modifier_update");

  prop = RNA_def_property(srna, "boundary_smooth", PROP_ENUM, PROP_NONE);
  RNA_def_property_enum_sdna(prop, nullptr, "boundary_smooth");
  RNA_def_property_enum_items(prop, rna_enum_subdivision_boundary_smooth_items);
  RNA_def_property_ui_text(prop, "Boundary Smooth", "Controls how open boundaries are smoothed");
  RNA_def_property_update(prop, 0, "rna_Modifier_update");

  RNA_define_lib_overridable(false);
}

static void rna_def_modifier_subsurf(BlenderRNA *brna)
{
  static const EnumPropertyItem prop_subdivision_type_items[] = {
      {SUBSURF_TYPE_CATMULL_CLARK, "CATMULL_CLARK", 0, "Catmull-Clark", ""},
      {SUBSURF_TYPE_SIMPLE, "SIMPLE", 0, "Simple", ""},
      {0, nullptr, 0, nullptr, nullptr},
  };

  StructRNA *srna;
  PropertyRNA *prop;

  srna = RNA_def_struct(brna, "SubsurfModifier", "Modifier");
  RNA_def_struct_ui_text(srna, "Subdivision Surface Modifier", "Subdivision surface modifier");
  RNA_def_struct_sdna(srna, "SubsurfModifierData");
  RNA_def_struct_ui_icon(srna, ICON_MOD_SUBSURF);

  rna_def_property_subdivision_common(srna);

  RNA_define_lib_overridable(true);

  prop = RNA_def_property(srna, "subdivision_type", PROP_ENUM, PROP_NONE);
  RNA_def_property_enum_sdna(prop, nullptr, "subdivType");
  RNA_def_property_enum_items(prop, prop_subdivision_type_items);
  RNA_def_property_ui_text(prop, "Subdivision Type", "Select type of subdivision algorithm");
  RNA_def_property_update(prop, 0, "rna_Modifier_update");

  /* see CCGSUBSURF_LEVEL_MAX for max limit */
  prop = RNA_def_property(srna, "levels", PROP_INT, PROP_UNSIGNED);
  RNA_def_property_int_sdna(prop, nullptr, "levels");
  RNA_def_property_range(prop, 0, 11);
  RNA_def_property_ui_range(prop, 0, 6, 1, -1);
  RNA_def_property_ui_text(prop, "Levels", "Number of subdivisions to perform");
  RNA_def_property_update(prop, 0, "rna_Modifier_update");

  prop = RNA_def_property(srna, "render_levels", PROP_INT, PROP_UNSIGNED);
  RNA_def_property_int_sdna(prop, nullptr, "renderLevels");
  RNA_def_property_range(prop, 0, 11);
  RNA_def_property_ui_range(prop, 0, 6, 1, -1);
  RNA_def_property_ui_text(
      prop, "Render Levels", "Number of subdivisions to perform when rendering");

  prop = RNA_def_property(srna, "show_only_control_edges", PROP_BOOLEAN, PROP_NONE);
  RNA_def_property_boolean_sdna(prop, nullptr, "flags", eSubsurfModifierFlag_ControlEdges);
  RNA_def_property_ui_text(prop, "Optimal Display", "Skip displaying interior subdivided edges");
  RNA_def_property_update(prop, 0, "rna_Modifier_update");

  prop = RNA_def_property(srna, "use_creases", PROP_BOOLEAN, PROP_NONE);
  RNA_def_property_boolean_sdna(prop, nullptr, "flags", eSubsurfModifierFlag_UseCrease);
  RNA_def_property_ui_text(
      prop, "Use Creases", "Use mesh crease information to sharpen edges or corners");
  RNA_def_property_update(prop, 0, "rna_Modifier_update");

  prop = RNA_def_property(srna, "use_custom_normals", PROP_BOOLEAN, PROP_NONE);
  RNA_def_property_boolean_sdna(prop, nullptr, "flags", eSubsurfModifierFlag_UseCustomNormals);
  RNA_def_property_ui_text(
      prop, "Use Custom Normals", "Interpolates existing custom normals to resulting mesh");
  RNA_def_property_update(prop, 0, "rna_Modifier_update");

  prop = RNA_def_property(srna, "use_limit_surface", PROP_BOOLEAN, PROP_NONE);
  RNA_def_property_boolean_negative_sdna(
      prop, nullptr, "flags", eSubsurfModifierFlag_UseRecursiveSubdivision);
  RNA_def_property_ui_text(prop,
                           "Use Limit Surface",
                           "Place vertices at the surface that would be produced with infinite "
                           "levels of subdivision (smoothest possible shape)");
  RNA_def_property_update(prop, 0, "rna_Modifier_update");

  RNA_define_lib_overridable(false);
}

static void rna_def_modifier_generic_map_info(StructRNA *srna)
{
  static const EnumPropertyItem prop_texture_coordinates_items[] = {
      {MOD_DISP_MAP_LOCAL,
       "LOCAL",
       0,
       "Local",
       "Use the local coordinate system for the texture coordinates"},
      {MOD_DISP_MAP_GLOBAL,
       "GLOBAL",
       0,
       "Global",
       "Use the global coordinate system for the texture coordinates"},
      {MOD_DISP_MAP_OBJECT,
       "OBJECT",
       0,
       "Object",
       "Use the linked object's local coordinate system for the texture coordinates"},
      {MOD_DISP_MAP_UV, "UV", 0, "UV", "Use UV coordinates for the texture coordinates"},
      {0, nullptr, 0, nullptr, nullptr},
  };

  PropertyRNA *prop;

  RNA_define_lib_overridable(true);

  prop = RNA_def_property(srna, "texture", PROP_POINTER, PROP_NONE);
  RNA_def_property_ui_text(prop, "Texture", "");
  RNA_def_property_flag(prop, PROP_EDITABLE);
  RNA_def_property_update(prop, 0, "rna_Modifier_dependency_update");

  prop = RNA_def_property(srna, "texture_coords", PROP_ENUM, PROP_NONE);
  RNA_def_property_enum_sdna(prop, nullptr, "texmapping");
  RNA_def_property_enum_items(prop, prop_texture_coordinates_items);
  RNA_def_property_ui_text(prop, "Texture Coordinates", "");
  RNA_def_property_update(prop, 0, "rna_Modifier_dependency_update");

  prop = RNA_def_property(srna, "uv_layer", PROP_STRING, PROP_NONE);
  RNA_def_property_string_sdna(prop, nullptr, "uvlayer_name");
  RNA_def_property_ui_text(prop, "UV Map", "UV map name");
  RNA_def_property_string_funcs(
      prop, nullptr, nullptr, "rna_MappingInfoModifier_uvlayer_name_set");
  RNA_def_property_update(prop, 0, "rna_Modifier_update");

  prop = RNA_def_property(srna, "texture_coords_object", PROP_POINTER, PROP_NONE);
  RNA_def_property_pointer_sdna(prop, nullptr, "map_object");
  RNA_def_property_ui_text(
      prop, "Texture Coordinate Object", "Object to set the texture coordinates");
  RNA_def_property_flag(prop, PROP_EDITABLE | PROP_ID_SELF_CHECK);
  RNA_def_property_update(prop, 0, "rna_Modifier_dependency_update");

  prop = RNA_def_property(srna, "texture_coords_bone", PROP_STRING, PROP_NONE);
  RNA_def_property_string_sdna(prop, nullptr, "map_bone");
  RNA_def_property_ui_text(prop, "Texture Coordinate Bone", "Bone to set the texture coordinates");
  RNA_def_property_update(prop, 0, "rna_Modifier_dependency_update");

  RNA_define_lib_overridable(false);
}

static void rna_def_modifier_warp(BlenderRNA *brna)
{
  StructRNA *srna;
  PropertyRNA *prop;

  srna = RNA_def_struct(brna, "WarpModifier", "Modifier");
  RNA_def_struct_ui_text(srna, "Warp Modifier", "Warp modifier");
  RNA_def_struct_sdna(srna, "WarpModifierData");
  RNA_def_struct_ui_icon(srna, ICON_MOD_WARP);

  RNA_define_lib_overridable(true);

  prop = RNA_def_property(srna, "object_from", PROP_POINTER, PROP_NONE);
  RNA_def_property_pointer_sdna(prop, nullptr, "object_from");
  RNA_def_property_ui_text(prop, "Object From", "Object to transform from");
  RNA_def_property_flag(prop, PROP_EDITABLE | PROP_ID_SELF_CHECK);
  RNA_def_property_update(prop, 0, "rna_Modifier_dependency_update");

  prop = RNA_def_property(srna, "bone_from", PROP_STRING, PROP_NONE);
  RNA_def_property_string_sdna(prop, nullptr, "bone_from");
  RNA_def_property_ui_text(prop, "Bone From", "Bone to transform from");
  RNA_def_property_update(prop, 0, "rna_Modifier_dependency_update");

  prop = RNA_def_property(srna, "object_to", PROP_POINTER, PROP_NONE);
  RNA_def_property_pointer_sdna(prop, nullptr, "object_to");
  RNA_def_property_ui_text(prop, "Object To", "Object to transform to");
  RNA_def_property_flag(prop, PROP_EDITABLE | PROP_ID_SELF_CHECK);
  RNA_def_property_update(prop, 0, "rna_Modifier_dependency_update");

  prop = RNA_def_property(srna, "bone_to", PROP_STRING, PROP_NONE);
  RNA_def_property_string_sdna(prop, nullptr, "bone_to");
  RNA_def_property_ui_text(prop, "Bone To", "Bone defining offset");
  RNA_def_property_update(prop, 0, "rna_Modifier_dependency_update");

  prop = RNA_def_property(srna, "strength", PROP_FLOAT, PROP_NONE);
  RNA_def_property_range(prop, -FLT_MAX, FLT_MAX);
  RNA_def_property_ui_range(prop, -100, 100, 10, 2);
  RNA_def_property_ui_text(prop, "Strength", "");
  RNA_def_property_update(prop, 0, "rna_Modifier_update");

  prop = RNA_def_property(srna, "falloff_type", PROP_ENUM, PROP_NONE);
  RNA_def_property_enum_items(prop, modifier_warp_falloff_items);
  RNA_def_property_ui_text(prop, "Falloff Type", "");
  RNA_def_property_translation_context(prop,
                                       BLT_I18NCONTEXT_ID_CURVE_LEGACY); /* Abusing id_curve :/ */
  RNA_def_property_update(prop, 0, "rna_Modifier_update");

  prop = RNA_def_property(srna, "falloff_radius", PROP_FLOAT, PROP_DISTANCE);
  RNA_def_property_ui_text(prop, "Radius", "Radius to apply");
  RNA_def_property_update(prop, 0, "rna_Modifier_update");

  prop = RNA_def_property(srna, "falloff_curve", PROP_POINTER, PROP_NONE);
  RNA_def_property_pointer_sdna(prop, nullptr, "curfalloff");
  RNA_def_property_ui_text(prop, "Falloff Curve", "Custom falloff curve");
  RNA_def_property_update(prop, 0, "rna_Modifier_update");

  prop = RNA_def_property(srna, "use_volume_preserve", PROP_BOOLEAN, PROP_NONE);
  RNA_def_property_boolean_sdna(prop, nullptr, "flag", MOD_WARP_VOLUME_PRESERVE);
  RNA_def_property_ui_text(prop, "Preserve Volume", "Preserve volume when rotations are used");
  RNA_def_property_update(prop, 0, "rna_Modifier_update");

  prop = RNA_def_property(srna, "vertex_group", PROP_STRING, PROP_NONE);
  RNA_def_property_string_sdna(prop, nullptr, "defgrp_name");
  RNA_def_property_ui_text(prop, "Vertex Group", "Vertex group name for modulating the deform");
  RNA_def_property_string_funcs(prop, nullptr, nullptr, "rna_WarpModifier_defgrp_name_set");
  RNA_def_property_update(prop, 0, "rna_Modifier_update");

  prop = RNA_def_property(srna, "invert_vertex_group", PROP_BOOLEAN, PROP_NONE);
  RNA_def_property_boolean_sdna(prop, nullptr, "flag", MOD_WARP_INVERT_VGROUP);
  RNA_def_property_ui_text(prop, "Invert", "Invert vertex group influence");
  RNA_def_property_update(prop, 0, "rna_Modifier_update");

  RNA_define_lib_overridable(false);

  rna_def_modifier_generic_map_info(srna);
}

static void rna_def_modifier_multires(BlenderRNA *brna)
{
  StructRNA *srna;
  PropertyRNA *prop;

  srna = RNA_def_struct(brna, "MultiresModifier", "Modifier");
  RNA_def_struct_ui_text(srna, "Multires Modifier", "Multiresolution mesh modifier");
  RNA_def_struct_sdna(srna, "MultiresModifierData");
  RNA_def_struct_ui_icon(srna, ICON_MOD_MULTIRES);

  RNA_define_lib_overridable(true);

  rna_def_property_subdivision_common(srna);

  prop = RNA_def_property(srna, "levels", PROP_INT, PROP_UNSIGNED);
  RNA_def_property_int_sdna(prop, nullptr, "lvl");
  RNA_def_property_ui_text(prop, "Levels", "Number of subdivisions to use in the viewport");
  RNA_def_property_int_funcs(prop, nullptr, nullptr, "rna_MultiresModifier_level_range");
  RNA_def_property_update(prop, 0, "rna_Modifier_update");

  prop = RNA_def_property(srna, "sculpt_levels", PROP_INT, PROP_UNSIGNED);
  RNA_def_property_int_sdna(prop, nullptr, "sculptlvl");
  RNA_def_property_ui_text(prop, "Sculpt Levels", "Number of subdivisions to use in sculpt mode");
  RNA_def_property_int_funcs(prop, nullptr, nullptr, "rna_MultiresModifier_level_range");
  RNA_def_property_update(prop, 0, "rna_Modifier_update");

  prop = RNA_def_property(srna, "render_levels", PROP_INT, PROP_UNSIGNED);
  RNA_def_property_int_sdna(prop, nullptr, "renderlvl");
  RNA_def_property_ui_text(prop, "Render Levels", "The subdivision level visible at render time");
  RNA_def_property_int_funcs(prop, nullptr, nullptr, "rna_MultiresModifier_level_range");

  prop = RNA_def_property(srna, "total_levels", PROP_INT, PROP_UNSIGNED);
  RNA_def_property_int_sdna(prop, nullptr, "totlvl");
  RNA_def_property_clear_flag(prop, PROP_EDITABLE);
  RNA_def_property_ui_text(
      prop, "Total Levels", "Number of subdivisions for which displacements are stored");

  prop = RNA_def_property(srna, "is_external", PROP_BOOLEAN, PROP_NONE);
  RNA_def_property_clear_flag(prop, PROP_EDITABLE);
  RNA_def_property_boolean_funcs(prop, "rna_MultiresModifier_external_get", nullptr);
  RNA_def_property_ui_text(
      prop, "External", "Store multires displacements outside the .blend file, to save memory");

  prop = RNA_def_property(srna, "filepath", PROP_STRING, PROP_FILEPATH);
  RNA_def_property_string_funcs(prop,
                                "rna_MultiresModifier_filepath_get",
                                "rna_MultiresModifier_filepath_length",
                                "rna_MultiresModifier_filepath_set");
  RNA_def_property_ui_text(prop, "File Path", "Path to external displacements file");
  RNA_def_property_update(prop, 0, "rna_Modifier_update");

  prop = RNA_def_property(srna, "show_only_control_edges", PROP_BOOLEAN, PROP_NONE);
  RNA_def_property_boolean_sdna(prop, nullptr, "flags", eMultiresModifierFlag_ControlEdges);
  RNA_def_property_ui_text(
      prop, "Optimal Display", "Skip drawing/rendering of interior subdivided edges");
  RNA_def_property_update(prop, 0, "rna_Modifier_update");

  prop = RNA_def_property(srna, "use_creases", PROP_BOOLEAN, PROP_NONE);
  RNA_def_property_boolean_sdna(prop, nullptr, "flags", eMultiresModifierFlag_UseCrease);
  RNA_def_property_ui_text(
      prop, "Use Creases", "Use mesh crease information to sharpen edges or corners");
  RNA_def_property_update(prop, 0, "rna_Modifier_update");

  prop = RNA_def_property(srna, "use_custom_normals", PROP_BOOLEAN, PROP_NONE);
  RNA_def_property_boolean_sdna(prop, nullptr, "flags", eMultiresModifierFlag_UseCustomNormals);
  RNA_def_property_ui_text(
      prop, "Use Custom Normals", "Interpolates existing custom normals to resulting mesh");
  RNA_def_property_update(prop, 0, "rna_Modifier_update");

  prop = RNA_def_property(srna, "use_sculpt_base_mesh", PROP_BOOLEAN, PROP_NONE);
  RNA_def_property_boolean_sdna(prop, nullptr, "flags", eMultiresModifierFlag_UseSculptBaseMesh);
  RNA_def_property_ui_text(prop,
                           "Sculpt Base Mesh",
                           "Make Sculpt Mode tools deform the base mesh while previewing the "
                           "displacement of higher subdivision levels");
  RNA_def_property_update(prop, 0, "rna_Modifier_update");

  RNA_define_lib_overridable(false);
}

static void rna_def_modifier_lattice(BlenderRNA *brna)
{
  StructRNA *srna;
  PropertyRNA *prop;

  srna = RNA_def_struct(brna, "LatticeModifier", "Modifier");
  RNA_def_struct_ui_text(srna, "Lattice Modifier", "Lattice deformation modifier");
  RNA_def_struct_sdna(srna, "LatticeModifierData");
  RNA_def_struct_ui_icon(srna, ICON_MOD_LATTICE);

  RNA_define_lib_overridable(true);

  prop = RNA_def_property(srna, "object", PROP_POINTER, PROP_NONE);
  RNA_def_property_ui_text(prop, "Object", "Lattice object to deform with");
  RNA_def_property_pointer_funcs(
      prop, nullptr, "rna_LatticeModifier_object_set", nullptr, "rna_Lattice_object_poll");
  RNA_def_property_flag(prop, PROP_EDITABLE | PROP_ID_SELF_CHECK);
  RNA_def_property_update(prop, 0, "rna_Modifier_dependency_update");

  prop = RNA_def_property(srna, "vertex_group", PROP_STRING, PROP_NONE);
  RNA_def_property_string_sdna(prop, nullptr, "name");
  RNA_def_property_ui_text(
      prop,
      "Vertex Group",
      "Name of Vertex Group which determines influence of modifier per point");
  RNA_def_property_string_funcs(prop, nullptr, nullptr, "rna_LatticeModifier_name_set");
  RNA_def_property_update(prop, 0, "rna_Modifier_update");

  prop = RNA_def_property(srna, "invert_vertex_group", PROP_BOOLEAN, PROP_NONE);
  RNA_def_property_boolean_sdna(prop, nullptr, "flag", MOD_LATTICE_INVERT_VGROUP);
  RNA_def_property_ui_text(prop, "Invert", "Invert vertex group influence");
  RNA_def_property_update(prop, 0, "rna_Modifier_update");

  prop = RNA_def_property(srna, "strength", PROP_FLOAT, PROP_NONE);
  RNA_def_property_range(prop, -FLT_MAX, FLT_MAX);
  RNA_def_property_ui_range(prop, 0, 1, 10, 2);
  RNA_def_property_ui_text(prop, "Strength", "Strength of modifier effect");
  RNA_def_property_update(prop, 0, "rna_Modifier_update");

  RNA_define_lib_overridable(false);
}

static void rna_def_modifier_curve(BlenderRNA *brna)
{
  StructRNA *srna;
  PropertyRNA *prop;

  static const EnumPropertyItem prop_deform_axis_items[] = {
      {MOD_CURVE_POSX, "POS_X", 0, "X", ""},
      {MOD_CURVE_POSY, "POS_Y", 0, "Y", ""},
      {MOD_CURVE_POSZ, "POS_Z", 0, "Z", ""},
      {MOD_CURVE_NEGX, "NEG_X", 0, "-X", ""},
      {MOD_CURVE_NEGY, "NEG_Y", 0, "-Y", ""},
      {MOD_CURVE_NEGZ, "NEG_Z", 0, "-Z", ""},
      {0, nullptr, 0, nullptr, nullptr},
  };

  srna = RNA_def_struct(brna, "CurveModifier", "Modifier");
  RNA_def_struct_ui_text(srna, "Curve Modifier", "Curve deformation modifier");
  RNA_def_struct_sdna(srna, "CurveModifierData");
  RNA_def_struct_ui_icon(srna, ICON_MOD_CURVE);

  RNA_define_lib_overridable(true);

  prop = RNA_def_property(srna, "object", PROP_POINTER, PROP_NONE);
  RNA_def_property_ui_text(prop, "Object", "Curve object to deform with");
  RNA_def_property_pointer_funcs(
      prop, nullptr, "rna_CurveModifier_object_set", nullptr, "rna_Curve_object_poll");
  RNA_def_property_flag(prop, PROP_EDITABLE | PROP_ID_SELF_CHECK);
  RNA_def_property_update(prop, 0, "rna_CurveModifier_dependency_update");

  prop = RNA_def_property(srna, "vertex_group", PROP_STRING, PROP_NONE);
  RNA_def_property_string_sdna(prop, nullptr, "name");
  RNA_def_property_ui_text(
      prop,
      "Vertex Group",
      "Name of Vertex Group which determines influence of modifier per point");
  RNA_def_property_string_funcs(prop, nullptr, nullptr, "rna_CurveModifier_name_set");
  RNA_def_property_update(prop, 0, "rna_Modifier_update");

  prop = RNA_def_property(srna, "invert_vertex_group", PROP_BOOLEAN, PROP_NONE);
  RNA_def_property_boolean_sdna(prop, nullptr, "flag", MOD_CURVE_INVERT_VGROUP);
  RNA_def_property_ui_text(prop, "Invert", "Invert vertex group influence");
  RNA_def_property_update(prop, 0, "rna_Modifier_update");

  prop = RNA_def_property(srna, "deform_axis", PROP_ENUM, PROP_NONE);
  RNA_def_property_enum_sdna(prop, nullptr, "defaxis");
  RNA_def_property_enum_items(prop, prop_deform_axis_items);
  RNA_def_property_ui_text(prop, "Deform Axis", "The axis that the curve deforms along");
  RNA_def_property_update(prop, 0, "rna_Modifier_update");

  RNA_define_lib_overridable(false);
}

static void rna_def_modifier_build(BlenderRNA *brna)
{
  StructRNA *srna;
  PropertyRNA *prop;

  srna = RNA_def_struct(brna, "BuildModifier", "Modifier");
  RNA_def_struct_ui_text(srna, "Build Modifier", "Build effect modifier");
  RNA_def_struct_sdna(srna, "BuildModifierData");
  RNA_def_struct_ui_icon(srna, ICON_MOD_BUILD);

  RNA_define_lib_overridable(true);

  prop = RNA_def_property(srna, "frame_start", PROP_FLOAT, PROP_TIME);
  RNA_def_property_float_sdna(prop, nullptr, "start");
  RNA_def_property_range(prop, MINAFRAMEF, MAXFRAMEF);
  RNA_def_property_ui_text(prop, "Start Frame", "Start frame of the effect");
  RNA_def_property_update(prop, 0, "rna_Modifier_update");

  prop = RNA_def_property(srna, "frame_duration", PROP_FLOAT, PROP_TIME);
  RNA_def_property_float_sdna(prop, nullptr, "length");
  RNA_def_property_range(prop, 1, MAXFRAMEF);
  RNA_def_property_ui_text(prop, "Length", "Total time the build effect requires");
  RNA_def_property_update(prop, 0, "rna_Modifier_update");

  prop = RNA_def_property(srna, "use_reverse", PROP_BOOLEAN, PROP_NONE);
  RNA_def_property_boolean_sdna(prop, nullptr, "flag", MOD_BUILD_FLAG_REVERSE);
  RNA_def_property_ui_text(prop, "Reversed", "Deconstruct the mesh instead of building it");
  RNA_def_property_update(prop, 0, "rna_Modifier_update");

  prop = RNA_def_property(srna, "use_random_order", PROP_BOOLEAN, PROP_NONE);
  RNA_def_property_boolean_sdna(prop, nullptr, "flag", MOD_BUILD_FLAG_RANDOMIZE);
  RNA_def_property_ui_text(prop, "Randomize", "Randomize the faces or edges during build");
  RNA_def_property_update(prop, 0, "rna_Modifier_update");

  prop = RNA_def_property(srna, "seed", PROP_INT, PROP_NONE);
  RNA_def_property_range(prop, 1, MAXFRAMEF);
  RNA_def_property_ui_text(prop, "Seed", "Seed for random if used");
  RNA_def_property_update(prop, 0, "rna_Modifier_update");

  RNA_define_lib_overridable(false);
}

static void rna_def_modifier_mirror(BlenderRNA *brna)
{
  StructRNA *srna;
  PropertyRNA *prop;

  srna = RNA_def_struct(brna, "MirrorModifier", "Modifier");
  RNA_def_struct_ui_text(srna, "Mirror Modifier", "Mirroring modifier");
  RNA_def_struct_sdna(srna, "MirrorModifierData");
  RNA_def_struct_ui_icon(srna, ICON_MOD_MIRROR);

  RNA_define_lib_overridable(true);

  prop = RNA_def_property(srna, "use_axis", PROP_BOOLEAN, PROP_NONE);
  RNA_def_property_boolean_sdna(prop, nullptr, "flag", MOD_MIR_AXIS_X);
  RNA_def_property_array(prop, 3);
  RNA_def_property_ui_text(prop, "Mirror Axis", "Enable axis mirror");
  RNA_def_property_update(prop, 0, "rna_Modifier_update");

  prop = RNA_def_property(srna, "use_bisect_axis", PROP_BOOLEAN, PROP_NONE);
  RNA_def_property_boolean_sdna(prop, nullptr, "flag", MOD_MIR_BISECT_AXIS_X);
  RNA_def_property_array(prop, 3);
  RNA_def_property_ui_text(prop, "Bisect Axis", "Cuts the mesh across the mirror plane");
  RNA_def_property_update(prop, 0, "rna_Modifier_update");

  prop = RNA_def_property(srna, "use_bisect_flip_axis", PROP_BOOLEAN, PROP_NONE);
  RNA_def_property_boolean_sdna(prop, nullptr, "flag", MOD_MIR_BISECT_FLIP_AXIS_X);
  RNA_def_property_array(prop, 3);
  RNA_def_property_ui_text(prop, "Bisect Flip Axis", "Flips the direction of the slice");
  RNA_def_property_update(prop, 0, "rna_Modifier_update");

  prop = RNA_def_property(srna, "use_clip", PROP_BOOLEAN, PROP_NONE);
  RNA_def_property_boolean_sdna(prop, nullptr, "flag", MOD_MIR_CLIPPING);
  RNA_def_property_ui_text(
      prop, "Clip", "Prevent vertices from going through the mirror during transform");
  RNA_def_property_update(prop, 0, "rna_Modifier_update");

  prop = RNA_def_property(srna, "use_mirror_vertex_groups", PROP_BOOLEAN, PROP_NONE);
  RNA_def_property_boolean_sdna(prop, nullptr, "flag", MOD_MIR_VGROUP);
  RNA_def_property_ui_text(prop, "Mirror Vertex Groups", "Mirror vertex groups (e.g. .R->.L)");
  RNA_def_property_update(prop, 0, "rna_Modifier_update");

  prop = RNA_def_property(srna, "use_mirror_merge", PROP_BOOLEAN, PROP_NONE);
  RNA_def_property_boolean_negative_sdna(prop, nullptr, "flag", MOD_MIR_NO_MERGE);
  RNA_def_property_ui_text(prop, "Merge Vertices", "Merge vertices within the merge threshold");
  RNA_def_property_update(prop, 0, "rna_Modifier_update");

  prop = RNA_def_property(srna, "use_mirror_u", PROP_BOOLEAN, PROP_NONE);
  RNA_def_property_boolean_sdna(prop, nullptr, "flag", MOD_MIR_MIRROR_U);
  RNA_def_property_ui_text(
      prop, "Mirror U", "Mirror the U texture coordinate around the flip offset point");
  RNA_def_property_update(prop, 0, "rna_Modifier_update");

  prop = RNA_def_property(srna, "use_mirror_v", PROP_BOOLEAN, PROP_NONE);
  RNA_def_property_boolean_sdna(prop, nullptr, "flag", MOD_MIR_MIRROR_V);
  RNA_def_property_ui_text(
      prop, "Mirror V", "Mirror the V texture coordinate around the flip offset point");
  RNA_def_property_update(prop, 0, "rna_Modifier_update");

  prop = RNA_def_property(srna, "use_mirror_udim", PROP_BOOLEAN, PROP_NONE);
  RNA_def_property_boolean_sdna(prop, nullptr, "flag", MOD_MIR_MIRROR_UDIM);
  RNA_def_property_ui_text(
      prop, "Mirror UDIM", "Mirror the texture coordinate around each tile center");
  RNA_def_property_update(prop, 0, "rna_Modifier_update");

  prop = RNA_def_property(srna, "mirror_offset_u", PROP_FLOAT, PROP_FACTOR);
  RNA_def_property_float_sdna(prop, nullptr, "uv_offset[0]");
  RNA_def_property_range(prop, -1, 1);
  RNA_def_property_ui_range(prop, -1, 1, 2, 4);
  RNA_def_property_ui_text(
      prop,
      "Flip U Offset",
      "Amount to offset mirrored UVs flipping point from the 0.5 on the U axis");
  RNA_def_property_update(prop, 0, "rna_Modifier_update");

  prop = RNA_def_property(srna, "mirror_offset_v", PROP_FLOAT, PROP_FACTOR);
  RNA_def_property_float_sdna(prop, nullptr, "uv_offset[1]");
  RNA_def_property_range(prop, -1, 1);
  RNA_def_property_ui_range(prop, -1, 1, 2, 4);
  RNA_def_property_ui_text(
      prop,
      "Flip V Offset",
      "Amount to offset mirrored UVs flipping point from the 0.5 point on the V axis");
  RNA_def_property_update(prop, 0, "rna_Modifier_update");

  prop = RNA_def_property(srna, "offset_u", PROP_FLOAT, PROP_FACTOR);
  RNA_def_property_float_sdna(prop, nullptr, "uv_offset_copy[0]");
  RNA_def_property_range(prop, -10000.0f, 10000.0f);
  RNA_def_property_ui_range(prop, -1, 1, 2, 4);
  RNA_def_property_ui_text(prop, "U Offset", "Mirrored UV offset on the U axis");
  RNA_def_property_update(prop, 0, "rna_Modifier_update");

  prop = RNA_def_property(srna, "offset_v", PROP_FLOAT, PROP_FACTOR);
  RNA_def_property_float_sdna(prop, nullptr, "uv_offset_copy[1]");
  RNA_def_property_range(prop, -10000.0f, 10000.0f);
  RNA_def_property_ui_range(prop, -1, 1, 2, 4);
  RNA_def_property_ui_text(prop, "V Offset", "Mirrored UV offset on the V axis");
  RNA_def_property_update(prop, 0, "rna_Modifier_update");

  prop = RNA_def_property(srna, "merge_threshold", PROP_FLOAT, PROP_DISTANCE);
  RNA_def_property_float_sdna(prop, nullptr, "tolerance");
  RNA_def_property_range(prop, 0, FLT_MAX);
  RNA_def_property_ui_range(prop, 0, 1, 0.01, 6);
  RNA_def_property_ui_text(
      prop, "Merge Distance", "Distance within which mirrored vertices are merged");
  RNA_def_property_update(prop, 0, "rna_Modifier_update");

  prop = RNA_def_property(srna, "bisect_threshold", PROP_FLOAT, PROP_DISTANCE);
  RNA_def_property_float_sdna(prop, nullptr, "bisect_threshold");
  RNA_def_property_range(prop, 0, FLT_MAX);
  RNA_def_property_ui_range(prop, 0, 1, 0.01, 6);
  RNA_def_property_ui_text(
      prop, "Bisect Distance", "Distance from the bisect plane within which vertices are removed");
  RNA_def_property_update(prop, 0, "rna_Modifier_update");

  prop = RNA_def_property(srna, "mirror_object", PROP_POINTER, PROP_NONE);
  RNA_def_property_pointer_sdna(prop, nullptr, "mirror_ob");
  RNA_def_property_ui_text(prop, "Mirror Object", "Object to use as mirror");
  RNA_def_property_flag(prop, PROP_EDITABLE | PROP_ID_SELF_CHECK);
  RNA_def_property_update(prop, 0, "rna_Modifier_dependency_update");

  RNA_define_lib_overridable(false);
}

static void rna_def_modifier_decimate(BlenderRNA *brna)
{
  static const EnumPropertyItem modifier_decim_mode_items[] = {
      {MOD_DECIM_MODE_COLLAPSE, "COLLAPSE", 0, "Collapse", "Use edge collapsing"},
      {MOD_DECIM_MODE_UNSUBDIV, "UNSUBDIV", 0, "Un-Subdivide", "Use un-subdivide face reduction"},
      {MOD_DECIM_MODE_DISSOLVE,
       "DISSOLVE",
       0,
       "Planar",
       "Dissolve geometry to form planar polygons"},
      {0, nullptr, 0, nullptr, nullptr},
  };

  /* NOTE: keep in sync with operator 'MESH_OT_decimate'. */

  StructRNA *srna;
  PropertyRNA *prop;

  srna = RNA_def_struct(brna, "DecimateModifier", "Modifier");
  RNA_def_struct_ui_text(srna, "Decimate Modifier", "Decimation modifier");
  RNA_def_struct_sdna(srna, "DecimateModifierData");
  RNA_def_struct_ui_icon(srna, ICON_MOD_DECIM);

  RNA_define_lib_overridable(true);

  prop = RNA_def_property(srna, "decimate_type", PROP_ENUM, PROP_NONE);
  RNA_def_property_enum_sdna(prop, nullptr, "mode");
  RNA_def_property_enum_items(prop, modifier_decim_mode_items);
  RNA_def_property_ui_text(prop, "Mode", "");
  RNA_def_property_update(prop, 0, "rna_Modifier_update");

  /* (mode == MOD_DECIM_MODE_COLLAPSE) */
  prop = RNA_def_property(srna, "ratio", PROP_FLOAT, PROP_FACTOR);
  RNA_def_property_float_sdna(prop, nullptr, "percent");
  RNA_def_property_range(prop, 0, 1);
  RNA_def_property_ui_range(prop, 0, 1, 1, 4);
  RNA_def_property_ui_text(prop, "Ratio", "Ratio of triangles to reduce to (collapse only)");
  RNA_def_property_update(prop, 0, "rna_Modifier_update");

  /* (mode == MOD_DECIM_MODE_UNSUBDIV) */
  prop = RNA_def_property(srna, "iterations", PROP_INT, PROP_UNSIGNED);
  RNA_def_property_int_sdna(prop, nullptr, "iter");
  RNA_def_property_range(prop, 0, SHRT_MAX);
  RNA_def_property_ui_range(prop, 0, 100, 1, -1);
  RNA_def_property_ui_text(
      prop, "Iterations", "Number of times reduce the geometry (unsubdivide only)");
  RNA_def_property_update(prop, 0, "rna_Modifier_update");

  /* (mode == MOD_DECIM_MODE_DISSOLVE) */
  prop = RNA_def_property(srna, "angle_limit", PROP_FLOAT, PROP_ANGLE);
  RNA_def_property_float_sdna(prop, nullptr, "angle");
  RNA_def_property_range(prop, 0, DEG2RAD(180));
  RNA_def_property_ui_range(prop, 0, DEG2RAD(180), 10, 2);
  RNA_def_property_ui_text(prop, "Angle Limit", "Only dissolve angles below this (planar only)");
  RNA_def_property_update(prop, 0, "rna_Modifier_update");

  /* (mode == MOD_DECIM_MODE_COLLAPSE) */
  prop = RNA_def_property(srna, "vertex_group", PROP_STRING, PROP_NONE);
  RNA_def_property_string_sdna(prop, nullptr, "defgrp_name");
  RNA_def_property_ui_text(prop, "Vertex Group", "Vertex group name (collapse only)");
  RNA_def_property_string_funcs(prop, nullptr, nullptr, "rna_DecimateModifier_defgrp_name_set");
  RNA_def_property_update(prop, 0, "rna_Modifier_update");

  prop = RNA_def_property(srna, "invert_vertex_group", PROP_BOOLEAN, PROP_NONE);
  RNA_def_property_boolean_sdna(prop, nullptr, "flag", MOD_DECIM_FLAG_INVERT_VGROUP);
  RNA_def_property_ui_text(prop, "Invert", "Invert vertex group influence (collapse only)");
  RNA_def_property_update(prop, 0, "rna_Modifier_update");

  prop = RNA_def_property(srna, "use_collapse_triangulate", PROP_BOOLEAN, PROP_NONE);
  RNA_def_property_boolean_sdna(prop, nullptr, "flag", MOD_DECIM_FLAG_TRIANGULATE);
  RNA_def_property_ui_text(
      prop, "Triangulate", "Keep triangulated faces resulting from decimation (collapse only)");
  RNA_def_property_update(prop, 0, "rna_Modifier_update");

  prop = RNA_def_property(srna, "use_symmetry", PROP_BOOLEAN, PROP_NONE);
  RNA_def_property_boolean_sdna(prop, nullptr, "flag", MOD_DECIM_FLAG_SYMMETRY);
  RNA_def_property_ui_text(prop, "Symmetry", "Maintain symmetry on an axis");
  RNA_def_property_update(prop, 0, "rna_Modifier_update");

  prop = RNA_def_property(srna, "symmetry_axis", PROP_ENUM, PROP_NONE);
  RNA_def_property_enum_sdna(prop, nullptr, "symmetry_axis");
  RNA_def_property_enum_items(prop, rna_enum_axis_xyz_items);
  RNA_def_property_ui_text(prop, "Axis", "Axis of symmetry");
  RNA_def_property_update(prop, 0, "rna_Modifier_update");

  prop = RNA_def_property(srna, "vertex_group_factor", PROP_FLOAT, PROP_FACTOR);
  RNA_def_property_float_sdna(prop, nullptr, "defgrp_factor");
  RNA_def_property_range(prop, 0, 1000);
  RNA_def_property_ui_range(prop, 0, 10, 1, 4);
  RNA_def_property_ui_text(prop, "Factor", "Vertex group strength");
  RNA_def_property_update(prop, 0, "rna_Modifier_update");
  /* end collapse-only option */

  /* (mode == MOD_DECIM_MODE_DISSOLVE) */
  prop = RNA_def_property(srna, "use_dissolve_boundaries", PROP_BOOLEAN, PROP_NONE);
  RNA_def_property_boolean_sdna(prop, nullptr, "flag", MOD_DECIM_FLAG_ALL_BOUNDARY_VERTS);
  RNA_def_property_ui_text(
      prop, "All Boundaries", "Dissolve all vertices in between face boundaries (planar only)");
  RNA_def_property_update(prop, 0, "rna_Modifier_update");

  prop = RNA_def_property(srna, "delimit", PROP_ENUM, PROP_NONE);
  RNA_def_property_flag(prop, PROP_ENUM_FLAG); /* important to run before default set */
  RNA_def_property_enum_items(prop, rna_enum_mesh_delimit_mode_items);
  RNA_def_property_ui_text(prop, "Delimit", "Limit merging geometry");
  RNA_def_property_update(prop, 0, "rna_Modifier_update");

  /* end dissolve-only option */

  /* all modes use this */
  prop = RNA_def_property(srna, "face_count", PROP_INT, PROP_NONE);
  RNA_def_property_clear_flag(prop, PROP_EDITABLE);
  RNA_def_property_ui_text(
      prop, "Face Count", "The current number of faces in the decimated mesh");

  RNA_define_lib_overridable(false);
}

static void rna_def_modifier_wave(BlenderRNA *brna)
{
  StructRNA *srna;
  PropertyRNA *prop;

  srna = RNA_def_struct(brna, "WaveModifier", "Modifier");
  RNA_def_struct_ui_text(srna, "Wave Modifier", "Wave effect modifier");
  RNA_def_struct_sdna(srna, "WaveModifierData");
  RNA_def_struct_ui_icon(srna, ICON_MOD_WAVE);

  RNA_define_lib_overridable(true);

  prop = RNA_def_property(srna, "use_x", PROP_BOOLEAN, PROP_NONE);
  RNA_def_property_boolean_sdna(prop, nullptr, "flag", MOD_WAVE_X);
  RNA_def_property_ui_text(prop, "X", "X axis motion");
  RNA_def_property_update(prop, 0, "rna_Modifier_update");

  prop = RNA_def_property(srna, "use_y", PROP_BOOLEAN, PROP_NONE);
  RNA_def_property_boolean_sdna(prop, nullptr, "flag", MOD_WAVE_Y);
  RNA_def_property_ui_text(prop, "Y", "Y axis motion");
  RNA_def_property_update(prop, 0, "rna_Modifier_update");

  prop = RNA_def_property(srna, "use_cyclic", PROP_BOOLEAN, PROP_NONE);
  RNA_def_property_boolean_sdna(prop, nullptr, "flag", MOD_WAVE_CYCL);
  RNA_def_property_ui_text(prop, "Cyclic", "Cyclic wave effect");
  RNA_def_property_update(prop, 0, "rna_Modifier_update");

  prop = RNA_def_property(srna, "use_normal", PROP_BOOLEAN, PROP_NONE);
  RNA_def_property_boolean_sdna(prop, nullptr, "flag", MOD_WAVE_NORM);
  RNA_def_property_ui_text(prop, "Normals", "Displace along normals");
  RNA_def_property_update(prop, 0, "rna_Modifier_update");

  prop = RNA_def_property(srna, "use_normal_x", PROP_BOOLEAN, PROP_NONE);
  RNA_def_property_boolean_sdna(prop, nullptr, "flag", MOD_WAVE_NORM_X);
  RNA_def_property_ui_text(prop, "X Normal", "Enable displacement along the X normal");
  RNA_def_property_update(prop, 0, "rna_Modifier_update");

  prop = RNA_def_property(srna, "use_normal_y", PROP_BOOLEAN, PROP_NONE);
  RNA_def_property_boolean_sdna(prop, nullptr, "flag", MOD_WAVE_NORM_Y);
  RNA_def_property_ui_text(prop, "Y Normal", "Enable displacement along the Y normal");
  RNA_def_property_update(prop, 0, "rna_Modifier_update");

  prop = RNA_def_property(srna, "use_normal_z", PROP_BOOLEAN, PROP_NONE);
  RNA_def_property_boolean_sdna(prop, nullptr, "flag", MOD_WAVE_NORM_Z);
  RNA_def_property_ui_text(prop, "Z Normal", "Enable displacement along the Z normal");
  RNA_def_property_update(prop, 0, "rna_Modifier_update");

  prop = RNA_def_property(srna, "time_offset", PROP_FLOAT, PROP_TIME);
  RNA_def_property_float_sdna(prop, nullptr, "timeoffs");
  RNA_def_property_range(prop, MINAFRAMEF, MAXFRAMEF);
  RNA_def_property_ui_text(
      prop,
      "Time Offset",
      "Either the starting frame (for positive speed) or ending frame (for negative speed)");
  RNA_def_property_update(prop, 0, "rna_Modifier_update");

  prop = RNA_def_property(srna, "lifetime", PROP_FLOAT, PROP_TIME);
  RNA_def_property_float_sdna(prop, nullptr, "lifetime");
  RNA_def_property_range(prop, MINAFRAMEF, MAXFRAMEF);
  RNA_def_property_ui_text(
      prop, "Lifetime", "Lifetime of the wave in frames, zero means infinite");
  RNA_def_property_update(prop, 0, "rna_Modifier_update");

  prop = RNA_def_property(srna, "damping_time", PROP_FLOAT, PROP_TIME);
  RNA_def_property_float_sdna(prop, nullptr, "damp");
  RNA_def_property_range(prop, MINAFRAMEF, MAXFRAMEF);
  RNA_def_property_ui_text(
      prop, "Damping Time", "Number of frames in which the wave damps out after it dies");
  RNA_def_property_update(prop, 0, "rna_Modifier_update");

  prop = RNA_def_property(srna, "falloff_radius", PROP_FLOAT, PROP_DISTANCE);
  RNA_def_property_float_sdna(prop, nullptr, "falloff");
  RNA_def_property_range(prop, 0, FLT_MAX);
  RNA_def_property_ui_range(prop, 0, 100, 100, 2);
  RNA_def_property_ui_text(prop, "Falloff Radius", "Distance after which it fades out");
  RNA_def_property_update(prop, 0, "rna_Modifier_update");

  prop = RNA_def_property(srna, "start_position_x", PROP_FLOAT, PROP_DISTANCE);
  RNA_def_property_float_sdna(prop, nullptr, "startx");
  RNA_def_property_range(prop, -FLT_MAX, FLT_MAX);
  RNA_def_property_ui_range(prop, -100, 100, 100, 2);
  RNA_def_property_ui_text(prop, "Start Position X", "X coordinate of the start position");
  RNA_def_property_update(prop, 0, "rna_Modifier_update");

  prop = RNA_def_property(srna, "start_position_y", PROP_FLOAT, PROP_DISTANCE);
  RNA_def_property_float_sdna(prop, nullptr, "starty");
  RNA_def_property_range(prop, -FLT_MAX, FLT_MAX);
  RNA_def_property_ui_range(prop, -100, 100, 100, 2);
  RNA_def_property_ui_text(prop, "Start Position Y", "Y coordinate of the start position");
  RNA_def_property_update(prop, 0, "rna_Modifier_update");

  prop = RNA_def_property(srna, "start_position_object", PROP_POINTER, PROP_NONE);
  RNA_def_property_pointer_sdna(prop, nullptr, "objectcenter");
  RNA_def_property_ui_text(prop, "Start Position Object", "Object which defines the wave center");
  RNA_def_property_flag(prop, PROP_EDITABLE | PROP_ID_SELF_CHECK);
  RNA_def_property_update(prop, 0, "rna_Modifier_dependency_update");

  prop = RNA_def_property(srna, "vertex_group", PROP_STRING, PROP_NONE);
  RNA_def_property_string_sdna(prop, nullptr, "defgrp_name");
  RNA_def_property_ui_text(prop, "Vertex Group", "Vertex group name for modulating the wave");
  RNA_def_property_string_funcs(prop, nullptr, nullptr, "rna_WaveModifier_defgrp_name_set");
  RNA_def_property_update(prop, 0, "rna_Modifier_update");

  prop = RNA_def_property(srna, "invert_vertex_group", PROP_BOOLEAN, PROP_NONE);
  RNA_def_property_boolean_sdna(prop, nullptr, "flag", MOD_WAVE_INVERT_VGROUP);
  RNA_def_property_ui_text(prop, "Invert", "Invert vertex group influence");
  RNA_def_property_update(prop, 0, "rna_Modifier_update");

  prop = RNA_def_property(srna, "speed", PROP_FLOAT, PROP_NONE);
  RNA_def_property_range(prop, -FLT_MAX, FLT_MAX);
  RNA_def_property_ui_range(prop, -1, 1, 10, 2);
  RNA_def_property_ui_text(
      prop, "Speed", "Speed of the wave, towards the starting point when negative");
  RNA_def_property_update(prop, 0, "rna_Modifier_update");

  prop = RNA_def_property(srna, "height", PROP_FLOAT, PROP_DISTANCE);
  RNA_def_property_range(prop, -FLT_MAX, FLT_MAX);
  RNA_def_property_ui_range(prop, -2, 2, 10, 2);
  RNA_def_property_ui_text(prop, "Height", "Height of the wave");
  RNA_def_property_update(prop, 0, "rna_Modifier_update");

  prop = RNA_def_property(srna, "width", PROP_FLOAT, PROP_DISTANCE);
  RNA_def_property_range(prop, 0, FLT_MAX);
  RNA_def_property_ui_range(prop, 0, 5, 10, 2);
  RNA_def_property_ui_text(prop, "Width", "Distance between the waves");
  RNA_def_property_update(prop, 0, "rna_Modifier_update");

  prop = RNA_def_property(srna, "narrowness", PROP_FLOAT, PROP_DISTANCE);
  RNA_def_property_float_sdna(prop, nullptr, "narrow");
  RNA_def_property_range(prop, 0, FLT_MAX);
  RNA_def_property_ui_range(prop, 0, 10, 10, 2);
  RNA_def_property_ui_text(
      prop,
      "Narrowness",
      "Distance between the top and the base of a wave, the higher the value, "
      "the more narrow the wave");
  RNA_def_property_update(prop, 0, "rna_Modifier_update");

  RNA_define_lib_overridable(false);

  rna_def_modifier_generic_map_info(srna);
}

static void rna_def_modifier_armature(BlenderRNA *brna)
{
  StructRNA *srna;
  PropertyRNA *prop;

  srna = RNA_def_struct(brna, "ArmatureModifier", "Modifier");
  RNA_def_struct_ui_text(srna, "Armature Modifier", "Armature deformation modifier");
  RNA_def_struct_sdna(srna, "ArmatureModifierData");
  RNA_def_struct_ui_icon(srna, ICON_MOD_ARMATURE);

  RNA_define_lib_overridable(true);

  prop = RNA_def_property(srna, "object", PROP_POINTER, PROP_NONE);
  RNA_def_property_ui_text(prop, "Object", "Armature object to deform with");
  RNA_def_property_pointer_funcs(
      prop, nullptr, "rna_ArmatureModifier_object_set", nullptr, "rna_Armature_object_poll");
  RNA_def_property_flag(prop, PROP_EDITABLE | PROP_ID_SELF_CHECK);
  RNA_def_property_update(prop, 0, "rna_Modifier_dependency_update");

  prop = RNA_def_property(srna, "use_bone_envelopes", PROP_BOOLEAN, PROP_NONE);
  RNA_def_property_boolean_sdna(prop, nullptr, "deformflag", ARM_DEF_ENVELOPE);
  RNA_def_property_clear_flag(prop, PROP_ANIMATABLE);
  RNA_def_property_ui_text(prop, "Use Bone Envelopes", "Bind Bone envelopes to armature modifier");
  RNA_def_property_update(prop, 0, "rna_Modifier_dependency_update");

  prop = RNA_def_property(srna, "use_vertex_groups", PROP_BOOLEAN, PROP_NONE);
  RNA_def_property_boolean_sdna(prop, nullptr, "deformflag", ARM_DEF_VGROUP);
  RNA_def_property_clear_flag(prop, PROP_ANIMATABLE);
  RNA_def_property_ui_text(prop, "Use Vertex Groups", "Bind vertex groups to armature modifier");
  RNA_def_property_update(prop, 0, "rna_Modifier_dependency_update");

  prop = RNA_def_property(srna, "use_deform_preserve_volume", PROP_BOOLEAN, PROP_NONE);
  RNA_def_property_boolean_sdna(prop, nullptr, "deformflag", ARM_DEF_QUATERNION);
  RNA_def_property_ui_text(
      prop, "Preserve Volume", "Deform rotation interpolation with quaternions");
  RNA_def_property_update(prop, 0, "rna_Modifier_update");

  prop = RNA_def_property(srna, "use_multi_modifier", PROP_BOOLEAN, PROP_NONE);
  RNA_def_property_boolean_sdna(prop, nullptr, "multi", 0);
  RNA_def_property_ui_text(
      prop,
      "Multi Modifier",
      "Use same input as previous modifier, and mix results using overall vgroup");
  RNA_def_property_update(prop, 0, "rna_Modifier_update");

  prop = RNA_def_property(srna, "vertex_group", PROP_STRING, PROP_NONE);
  RNA_def_property_string_sdna(prop, nullptr, "defgrp_name");
  RNA_def_property_ui_text(
      prop,
      "Vertex Group",
      "Name of Vertex Group which determines influence of modifier per point");
  RNA_def_property_string_funcs(prop, nullptr, nullptr, "rna_ArmatureModifier_defgrp_name_set");
  RNA_def_property_update(prop, 0, "rna_Modifier_update");

  prop = RNA_def_property(srna, "invert_vertex_group", PROP_BOOLEAN, PROP_NONE);
  RNA_def_property_boolean_sdna(prop, nullptr, "deformflag", ARM_DEF_INVERT_VGROUP);
  RNA_def_property_ui_text(prop, "Invert", "Invert vertex group influence");
  RNA_def_property_update(prop, 0, "rna_Modifier_update");

  RNA_define_lib_overridable(false);
}

static void rna_def_modifier_hook(BlenderRNA *brna)
{
  StructRNA *srna;
  PropertyRNA *prop;
  FunctionRNA *func;
  PropertyRNA *parm;

  srna = RNA_def_struct(brna, "HookModifier", "Modifier");
  RNA_def_struct_ui_text(
      srna, "Hook Modifier", "Hook modifier to modify the location of vertices");
  RNA_def_struct_sdna(srna, "HookModifierData");
  RNA_def_struct_ui_icon(srna, ICON_HOOK);

  RNA_define_lib_overridable(true);

  prop = RNA_def_property(srna, "strength", PROP_FLOAT, PROP_FACTOR);
  RNA_def_property_float_sdna(prop, nullptr, "force");
  RNA_def_property_range(prop, 0, 1);
  RNA_def_property_ui_text(prop, "Strength", "Relative force of the hook");
  RNA_def_property_update(prop, 0, "rna_Modifier_update");

  prop = RNA_def_property(srna, "falloff_type", PROP_ENUM, PROP_NONE);
  RNA_def_property_enum_items(prop, modifier_warp_falloff_items); /* share the enum */
  RNA_def_property_ui_text(prop, "Falloff Type", "");
  RNA_def_property_translation_context(prop,
                                       BLT_I18NCONTEXT_ID_CURVE_LEGACY); /* Abusing id_curve :/ */
  RNA_def_property_update(prop, 0, "rna_Modifier_update");

  prop = RNA_def_property(srna, "falloff_radius", PROP_FLOAT, PROP_DISTANCE);
  RNA_def_property_float_sdna(prop, nullptr, "falloff");
  RNA_def_property_range(prop, 0, FLT_MAX);
  RNA_def_property_ui_range(prop, 0, 100, 100, 2);
  RNA_def_property_ui_text(
      prop, "Radius", "If not zero, the distance from the hook where influence ends");
  RNA_def_property_update(prop, 0, "rna_Modifier_update");

  prop = RNA_def_property(srna, "falloff_curve", PROP_POINTER, PROP_NONE);
  RNA_def_property_pointer_sdna(prop, nullptr, "curfalloff");
  RNA_def_property_ui_text(prop, "Falloff Curve", "Custom falloff curve");
  RNA_def_property_update(prop, 0, "rna_Modifier_update");

  prop = RNA_def_property(srna, "center", PROP_FLOAT, PROP_TRANSLATION);
  RNA_def_property_float_sdna(prop, nullptr, "cent");
  RNA_def_property_ui_text(
      prop, "Hook Center", "Center of the hook, used for falloff and display");
  RNA_def_property_update(prop, 0, "rna_Modifier_update");

  prop = RNA_def_property(srna, "matrix_inverse", PROP_FLOAT, PROP_MATRIX);
  RNA_def_property_float_sdna(prop, nullptr, "parentinv");
  RNA_def_property_multi_array(prop, 2, rna_matrix_dimsize_4x4);
  RNA_def_property_ui_text(
      prop, "Matrix", "Reverse the transformation between this object and its target");
  RNA_def_property_update(prop, NC_OBJECT | ND_TRANSFORM, "rna_Modifier_update");

  prop = RNA_def_property(srna, "object", PROP_POINTER, PROP_NONE);
  RNA_def_property_ui_text(
      prop, "Object", "Parent Object for hook, also recalculates and clears offset");
  RNA_def_property_flag(prop, PROP_EDITABLE | PROP_ID_SELF_CHECK);
  RNA_def_property_override_funcs(
      prop, nullptr, nullptr, "rna_HookModifier_object_override_apply");
  RNA_def_property_pointer_funcs(prop, nullptr, "rna_HookModifier_object_set", nullptr, nullptr);
  RNA_def_property_update(prop, 0, "rna_Modifier_dependency_update");

  prop = RNA_def_property(srna, "subtarget", PROP_STRING, PROP_NONE);
  RNA_def_property_string_sdna(prop, nullptr, "subtarget");
  RNA_def_property_ui_text(
      prop,
      "Sub-Target",
      "Name of Parent Bone for hook (if applicable), also recalculates and clears offset");
  RNA_def_property_string_funcs(prop, nullptr, nullptr, "rna_HookModifier_subtarget_set");
  RNA_def_property_update(prop, 0, "rna_Modifier_dependency_update");

  prop = RNA_def_property(srna, "use_falloff_uniform", PROP_BOOLEAN, PROP_NONE);
  RNA_def_property_boolean_sdna(prop, nullptr, "flag", MOD_HOOK_UNIFORM_SPACE);
  RNA_def_property_ui_text(prop, "Uniform Falloff", "Compensate for non-uniform object scale");
  RNA_def_property_update(prop, 0, "rna_Modifier_update");

  prop = RNA_def_property(srna, "vertex_group", PROP_STRING, PROP_NONE);
  RNA_def_property_string_sdna(prop, nullptr, "name");
  RNA_def_property_ui_text(
      prop,
      "Vertex Group",
      "Name of Vertex Group which determines influence of modifier per point");
  RNA_def_property_string_funcs(prop, nullptr, nullptr, "rna_HookModifier_name_set");
  RNA_def_property_update(prop, 0, "rna_Modifier_update");

  prop = RNA_def_property(srna, "vertex_indices", PROP_INT, PROP_UNSIGNED);
  RNA_def_property_array(prop, RNA_MAX_ARRAY_LENGTH);
  RNA_def_property_flag(prop, PROP_DYNAMIC);
  RNA_def_property_clear_flag(prop, PROP_EDITABLE);
  RNA_def_property_dynamic_array_funcs(prop, "rna_HookModifier_vertex_indices_get_length");
  RNA_def_property_int_funcs(prop, "rna_HookModifier_vertex_indices_get", nullptr, nullptr);
  RNA_def_property_ui_text(prop,
                           "Vertex Indices",
                           "Indices of vertices bound to the modifier. For Bézier curves, "
                           "handles count as additional vertices");

  func = RNA_def_function(srna, "vertex_indices_set", "rna_HookModifier_vertex_indices_set");
  RNA_def_function_ui_description(
      func, "Validates and assigns the array of vertex indices bound to the modifier");
  RNA_def_function_flag(func, FUNC_USE_REPORTS);
  parm = RNA_def_int_array(
      func, "indices", 1, nullptr, INT_MIN, INT_MAX, "", "Vertex Indices", 0, INT_MAX);
  RNA_def_property_array(parm, RNA_MAX_ARRAY_LENGTH);
  RNA_def_parameter_flags(parm, PROP_DYNAMIC, PARM_REQUIRED);

  prop = RNA_def_property(srna, "invert_vertex_group", PROP_BOOLEAN, PROP_NONE);
  RNA_def_property_boolean_sdna(prop, nullptr, "flag", MOD_HOOK_INVERT_VGROUP);
  RNA_def_property_ui_text(prop, "Invert", "Invert vertex group influence");
  RNA_def_property_update(prop, 0, "rna_Modifier_update");

  RNA_define_lib_overridable(false);
}

static void rna_def_modifier_softbody(BlenderRNA *brna)
{
  StructRNA *srna;
  PropertyRNA *prop;

  srna = RNA_def_struct(brna, "SoftBodyModifier", "Modifier");
  RNA_def_struct_ui_text(srna, "Soft Body Modifier", "Soft body simulation modifier");
  RNA_def_struct_sdna(srna, "SoftbodyModifierData");
  RNA_def_struct_ui_icon(srna, ICON_MOD_SOFT);

  prop = RNA_def_property(srna, "settings", PROP_POINTER, PROP_NONE);
  RNA_def_property_flag(prop, PROP_NEVER_NULL);
  RNA_def_property_struct_type(prop, "SoftBodySettings");
  RNA_def_property_pointer_funcs(
      prop, "rna_SoftBodyModifier_settings_get", nullptr, nullptr, nullptr);
  RNA_def_property_ui_text(prop, "Soft Body Settings", "");

  prop = RNA_def_property(srna, "point_cache", PROP_POINTER, PROP_NONE);
  RNA_def_property_flag(prop, PROP_NEVER_NULL);
  RNA_def_property_struct_type(prop, "PointCache");
  RNA_def_property_pointer_funcs(
      prop, "rna_SoftBodyModifier_point_cache_get", nullptr, nullptr, nullptr);
  RNA_def_property_ui_text(prop, "Soft Body Point Cache", "");
}

static void rna_def_modifier_boolean(BlenderRNA *brna)
{
  StructRNA *srna;
  PropertyRNA *prop;

  static const EnumPropertyItem prop_operand_items[] = {
      {eBooleanModifierFlag_Object,
       "OBJECT",
       0,
       "Object",
       "Use a mesh object as the operand for the Boolean operation"},
      {eBooleanModifierFlag_Collection,
       "COLLECTION",
       0,
       "Collection",
       "Use a collection of mesh objects as the operand for the Boolean operation"},
      {0, nullptr, 0, nullptr, nullptr},
  };

  static const EnumPropertyItem prop_operation_items[] = {
      {eBooleanModifierOp_Intersect,
       "INTERSECT",
       0,
       "Intersect",
       "Keep the part of the mesh that is common between all operands"},
      {eBooleanModifierOp_Union, "UNION", 0, "Union", "Combine meshes in an additive way"},
      {eBooleanModifierOp_Difference,
       "DIFFERENCE",
       0,
       "Difference",
       "Combine meshes in a subtractive way"},
      {0, nullptr, 0, nullptr, nullptr},
  };

  static const EnumPropertyItem prop_solver_items[] = {
      {eBooleanModifierSolver_Fast,
       "FAST",
       0,
       "Fast",
       "Simple solver for the best performance, without support for overlapping geometry"},
      {eBooleanModifierSolver_Exact, "EXACT", 0, "Exact", "Advanced solver for the best result"},
      {0, nullptr, 0, nullptr, nullptr},
  };

  static const EnumPropertyItem material_mode_items[] = {
      {eBooleanModifierMaterialMode_Index,
       "INDEX",
       0,
       "Index Based",
       "Set the material on new faces based on the order of the material slot lists. If a "
       "material doesn't exist on the modifier object, the face will use the same material slot "
       "or the first if the object doesn't have enough slots"},
      {eBooleanModifierMaterialMode_Transfer,
       "TRANSFER",
       0,
       "Transfer",
       "Transfer materials from non-empty slots to the result mesh, adding new materials as "
       "necessary. For empty slots, fall back to using the same material index as the operand "
       "mesh"},
      {0, nullptr, 0, nullptr, nullptr},
  };

  srna = RNA_def_struct(brna, "BooleanModifier", "Modifier");
  RNA_def_struct_ui_text(srna, "Boolean Modifier", "Boolean operations modifier");
  RNA_def_struct_sdna(srna, "BooleanModifierData");
  RNA_def_struct_ui_icon(srna, ICON_MOD_BOOLEAN);

  RNA_define_lib_overridable(true);

  prop = RNA_def_property(srna, "object", PROP_POINTER, PROP_NONE);
  RNA_def_property_ui_text(prop, "Object", "Mesh object to use for Boolean operation");
  RNA_def_property_pointer_funcs(
      prop, nullptr, "rna_BooleanModifier_object_set", nullptr, "rna_Mesh_object_poll");
  RNA_def_property_flag(prop, PROP_EDITABLE | PROP_ID_SELF_CHECK);
  RNA_def_property_update(prop, 0, "rna_Modifier_dependency_update");

  prop = RNA_def_property(srna, "collection", PROP_POINTER, PROP_NONE);
  RNA_def_property_pointer_sdna(prop, nullptr, "collection");
  RNA_def_property_struct_type(prop, "Collection");
  RNA_def_property_flag(prop, PROP_EDITABLE | PROP_ID_REFCOUNT);
  RNA_def_property_ui_text(
      prop, "Collection", "Use mesh objects in this collection for Boolean operation");
  RNA_def_property_update(prop, 0, "rna_Modifier_dependency_update");

  prop = RNA_def_property(srna, "operation", PROP_ENUM, PROP_NONE);
  RNA_def_property_enum_items(prop, prop_operation_items);
  RNA_def_property_enum_default(prop, eBooleanModifierOp_Difference);
  RNA_def_property_ui_text(prop, "Operation", "");
  RNA_def_property_update(prop, 0, "rna_Modifier_update");

  prop = RNA_def_property(srna, "operand_type", PROP_ENUM, PROP_NONE);
  RNA_def_property_enum_bitflag_sdna(prop, nullptr, "flag");
  RNA_def_property_enum_items(prop, prop_operand_items);
  RNA_def_property_ui_text(prop, "Operand Type", "");
  RNA_def_property_update(prop, 0, "rna_Modifier_update");

  prop = RNA_def_property(srna, "double_threshold", PROP_FLOAT, PROP_DISTANCE);
  RNA_def_property_float_sdna(prop, nullptr, "double_threshold");
  RNA_def_property_range(prop, 0, 1.0f);
  RNA_def_property_ui_range(prop, 0, 1, 1.0, 6);
  RNA_def_property_ui_scale_type(prop, PROP_SCALE_LOG);
  RNA_def_property_ui_text(
      prop, "Overlap Threshold", "Threshold for checking overlapping geometry");
  RNA_def_property_update(prop, 0, "rna_Modifier_update");

  prop = RNA_def_property(srna, "solver", PROP_ENUM, PROP_NONE);
  RNA_def_property_enum_items(prop, prop_solver_items);
  RNA_def_property_enum_default(prop, eBooleanModifierSolver_Exact);
  RNA_def_property_ui_text(prop, "Solver", "Method for calculating booleans");
  RNA_def_property_update(prop, 0, "rna_Modifier_update");

  prop = RNA_def_property(srna, "use_self", PROP_BOOLEAN, PROP_NONE);
  RNA_def_property_boolean_sdna(prop, nullptr, "flag", eBooleanModifierFlag_Self);
  RNA_def_property_ui_text(prop, "Self Intersection", "Allow self-intersection in operands");
  RNA_def_property_update(prop, 0, "rna_Modifier_update");

  prop = RNA_def_property(srna, "use_hole_tolerant", PROP_BOOLEAN, PROP_NONE);
  RNA_def_property_boolean_sdna(prop, nullptr, "flag", eBooleanModifierFlag_HoleTolerant);
  RNA_def_property_ui_text(prop, "Hole Tolerant", "Better results when there are holes (slower)");
  RNA_def_property_update(prop, 0, "rna_Modifier_update");

  prop = RNA_def_property(srna, "material_mode", PROP_ENUM, PROP_NONE);
  RNA_def_property_enum_items(prop, material_mode_items);
  RNA_def_property_enum_default(prop, eBooleanModifierMaterialMode_Index);
  RNA_def_property_ui_text(prop, "Material Mode", "Method for setting materials on the new faces");
  RNA_def_property_update(prop, 0, "rna_Modifier_update");

  /* BMesh debugging options, only used when G_DEBUG is set */

  /* BMesh intersection options */
  static const EnumPropertyItem debug_items[] = {
      {eBooleanModifierBMeshFlag_BMesh_Separate, "SEPARATE", 0, "Separate", ""},
      {eBooleanModifierBMeshFlag_BMesh_NoDissolve, "NO_DISSOLVE", 0, "No Dissolve", ""},
      {eBooleanModifierBMeshFlag_BMesh_NoConnectRegions,
       "NO_CONNECT_REGIONS",
       0,
       "No Connect Regions",
       ""},
      {0, nullptr, 0, nullptr, nullptr},
  };

  prop = RNA_def_property(srna, "debug_options", PROP_ENUM, PROP_NONE);
  RNA_def_property_enum_items(prop, debug_items);
  RNA_def_property_enum_sdna(prop, nullptr, "bm_flag");
  RNA_def_property_flag(prop, PROP_ENUM_FLAG);
  RNA_def_property_ui_text(prop, "Debug", "Debugging options, only when started with '-d'");
  RNA_def_property_update(prop, 0, "rna_Modifier_update");

  RNA_define_lib_overridable(false);
}

static void rna_def_modifier_array(BlenderRNA *brna)
{
  StructRNA *srna;
  PropertyRNA *prop;

  static const EnumPropertyItem prop_fit_type_items[] = {
      {MOD_ARR_FIXEDCOUNT,
       "FIXED_COUNT",
       0,
       "Fixed Count",
       "Duplicate the object a certain number of times"},
      {MOD_ARR_FITLENGTH,
       "FIT_LENGTH",
       0,
       "Fit Length",
       "Duplicate the object as many times as fits in a certain length"},
      {MOD_ARR_FITCURVE, "FIT_CURVE", 0, "Fit Curve", "Fit the duplicated objects to a curve"},
      {0, nullptr, 0, nullptr, nullptr},
  };

  srna = RNA_def_struct(brna, "ArrayModifier", "Modifier");
  RNA_def_struct_ui_text(srna, "Array Modifier", "Array duplication modifier");
  RNA_def_struct_sdna(srna, "ArrayModifierData");
  RNA_def_struct_ui_icon(srna, ICON_MOD_ARRAY);

  RNA_define_lib_overridable(true);

  /* Length parameters */
  prop = RNA_def_property(srna, "fit_type", PROP_ENUM, PROP_NONE);
  RNA_def_property_enum_items(prop, prop_fit_type_items);
  RNA_def_property_ui_text(prop, "Fit Type", "Array length calculation method");
  RNA_def_property_update(prop, 0, "rna_Modifier_update");

  prop = RNA_def_property(srna, "count", PROP_INT, PROP_NONE);
  RNA_def_property_range(prop, 1, INT_MAX);
  RNA_def_property_ui_range(prop, 1, 1000, 1, -1);
  RNA_def_property_ui_text(prop, "Count", "Number of duplicates to make");
  RNA_def_property_update(prop, 0, "rna_Modifier_update");

  prop = RNA_def_property(srna, "fit_length", PROP_FLOAT, PROP_DISTANCE);
  RNA_def_property_float_sdna(prop, nullptr, "length");
  RNA_def_property_range(prop, 0, INT_MAX);
  RNA_def_property_ui_range(prop, 0, 10000, 10, 2);
  RNA_def_property_ui_text(prop, "Length", "Length to fit array within");
  RNA_def_property_update(prop, 0, "rna_Modifier_update");

  prop = RNA_def_property(srna, "curve", PROP_POINTER, PROP_NONE);
  RNA_def_property_pointer_sdna(prop, nullptr, "curve_ob");
  RNA_def_property_ui_text(prop, "Curve", "Curve object to fit array length to");
  RNA_def_property_pointer_funcs(
      prop, nullptr, "rna_ArrayModifier_curve_ob_set", nullptr, "rna_Curve_object_poll");
  RNA_def_property_flag(prop, PROP_EDITABLE | PROP_ID_SELF_CHECK);
  RNA_def_property_update(prop, 0, "rna_ArrayModifier_dependency_update");

  /* Offset parameters */
  prop = RNA_def_property(srna, "use_constant_offset", PROP_BOOLEAN, PROP_NONE);
  RNA_def_property_boolean_sdna(prop, nullptr, "offset_type", MOD_ARR_OFF_CONST);
  RNA_def_property_ui_text(prop, "Constant Offset", "Add a constant offset");
  RNA_def_property_update(prop, 0, "rna_Modifier_update");

  prop = RNA_def_property(srna, "constant_offset_displace", PROP_FLOAT, PROP_TRANSLATION);
  RNA_def_property_float_sdna(prop, nullptr, "offset");
  RNA_def_property_ui_text(
      prop, "Constant Offset Displacement", "Value for the distance between arrayed items");
  RNA_def_property_ui_range(prop, -FLT_MAX, FLT_MAX, 1, RNA_TRANSLATION_PREC_DEFAULT);
  RNA_def_property_update(prop, 0, "rna_Modifier_update");

  prop = RNA_def_property(srna, "use_relative_offset", PROP_BOOLEAN, PROP_NONE);
  RNA_def_property_boolean_sdna(prop, nullptr, "offset_type", MOD_ARR_OFF_RELATIVE);
  RNA_def_property_ui_text(
      prop, "Relative Offset", "Add an offset relative to the object's bounding box");
  RNA_def_property_update(prop, 0, "rna_Modifier_update");

  /* PROP_TRANSLATION causes units to be used which we don't want */
  prop = RNA_def_property(srna, "relative_offset_displace", PROP_FLOAT, PROP_XYZ);
  RNA_def_property_float_sdna(prop, nullptr, "scale");
  RNA_def_property_ui_text(
      prop,
      "Relative Offset Displacement",
      "The size of the geometry will determine the distance between arrayed items");
  RNA_def_property_update(prop, 0, "rna_Modifier_update");

  /* Vertex merging parameters */
  prop = RNA_def_property(srna, "use_merge_vertices", PROP_BOOLEAN, PROP_NONE);
  RNA_def_property_boolean_sdna(prop, nullptr, "flags", MOD_ARR_MERGE);
  RNA_def_property_ui_text(prop, "Merge Vertices", "Merge vertices in adjacent duplicates");
  RNA_def_property_update(prop, 0, "rna_Modifier_update");

  prop = RNA_def_property(srna, "use_merge_vertices_cap", PROP_BOOLEAN, PROP_NONE);
  RNA_def_property_boolean_sdna(prop, nullptr, "flags", MOD_ARR_MERGEFINAL);
  RNA_def_property_ui_text(
      prop, "Merge End Vertices", "Merge vertices in first and last duplicates");
  RNA_def_property_update(prop, 0, "rna_Modifier_update");

  prop = RNA_def_property(srna, "merge_threshold", PROP_FLOAT, PROP_DISTANCE);
  RNA_def_property_float_sdna(prop, nullptr, "merge_dist");
  RNA_def_property_range(prop, 0, FLT_MAX);
  RNA_def_property_ui_range(prop, 0, 1, 1, 4);
  RNA_def_property_ui_text(prop, "Merge Distance", "Limit below which to merge vertices");
  RNA_def_property_update(prop, 0, "rna_Modifier_update");

  /* Offset object */
  prop = RNA_def_property(srna, "use_object_offset", PROP_BOOLEAN, PROP_NONE);
  RNA_def_property_boolean_sdna(prop, nullptr, "offset_type", MOD_ARR_OFF_OBJ);
  RNA_def_property_ui_text(
      prop, "Object Offset", "Add another object's transformation to the total offset");
  RNA_def_property_update(prop, 0, "rna_Modifier_update");

  prop = RNA_def_property(srna, "offset_object", PROP_POINTER, PROP_NONE);
  RNA_def_property_pointer_sdna(prop, nullptr, "offset_ob");
  RNA_def_property_ui_text(
      prop,
      "Object Offset",
      "Use the location and rotation of another object to determine the distance and "
      "rotational change between arrayed items");
  RNA_def_property_flag(prop, PROP_EDITABLE | PROP_ID_SELF_CHECK);
  RNA_def_property_update(prop, 0, "rna_Modifier_dependency_update");

  /* Caps */
  prop = RNA_def_property(srna, "start_cap", PROP_POINTER, PROP_NONE);
  RNA_def_property_ui_text(prop, "Start Cap", "Mesh object to use as a start cap");
  RNA_def_property_pointer_funcs(
      prop, nullptr, "rna_ArrayModifier_start_cap_set", nullptr, "rna_Mesh_object_poll");
  RNA_def_property_flag(prop, PROP_EDITABLE | PROP_ID_SELF_CHECK);
  RNA_def_property_update(prop, 0, "rna_Modifier_dependency_update");

  prop = RNA_def_property(srna, "end_cap", PROP_POINTER, PROP_NONE);
  RNA_def_property_ui_text(prop, "End Cap", "Mesh object to use as an end cap");
  RNA_def_property_pointer_funcs(
      prop, nullptr, "rna_ArrayModifier_end_cap_set", nullptr, "rna_Mesh_object_poll");
  RNA_def_property_flag(prop, PROP_EDITABLE | PROP_ID_SELF_CHECK);
  RNA_def_property_update(prop, 0, "rna_Modifier_dependency_update");

  prop = RNA_def_property(srna, "offset_u", PROP_FLOAT, PROP_FACTOR);
  RNA_def_property_float_sdna(prop, nullptr, "uv_offset[0]");
  RNA_def_property_range(prop, -1, 1);
  RNA_def_property_ui_range(prop, -1, 1, 2, 4);
  RNA_def_property_ui_text(prop, "U Offset", "Amount to offset array UVs on the U axis");
  RNA_def_property_update(prop, 0, "rna_Modifier_update");

  prop = RNA_def_property(srna, "offset_v", PROP_FLOAT, PROP_FACTOR);
  RNA_def_property_float_sdna(prop, nullptr, "uv_offset[1]");
  RNA_def_property_range(prop, -1, 1);
  RNA_def_property_ui_range(prop, -1, 1, 2, 4);
  RNA_def_property_ui_text(prop, "V Offset", "Amount to offset array UVs on the V axis");
  RNA_def_property_update(prop, 0, "rna_Modifier_update");

  RNA_define_lib_overridable(false);
}

static void rna_def_modifier_edgesplit(BlenderRNA *brna)
{
  StructRNA *srna;
  PropertyRNA *prop;

  srna = RNA_def_struct(brna, "EdgeSplitModifier", "Modifier");
  RNA_def_struct_ui_text(
      srna, "EdgeSplit Modifier", "Edge splitting modifier to create sharp edges");
  RNA_def_struct_sdna(srna, "EdgeSplitModifierData");
  RNA_def_struct_ui_icon(srna, ICON_MOD_EDGESPLIT);

  RNA_define_lib_overridable(true);

  prop = RNA_def_property(srna, "split_angle", PROP_FLOAT, PROP_ANGLE);
  RNA_def_property_range(prop, 0.0f, DEG2RADF(180.0f));
  RNA_def_property_ui_range(prop, 0.0f, DEG2RADF(180.0f), 10, 2);
  RNA_def_property_ui_text(prop, "Split Angle", "Angle above which to split edges");
  RNA_def_property_update(prop, 0, "rna_Modifier_update");

  prop = RNA_def_property(srna, "use_edge_angle", PROP_BOOLEAN, PROP_NONE);
  RNA_def_property_boolean_sdna(prop, nullptr, "flags", MOD_EDGESPLIT_FROMANGLE);
  RNA_def_property_ui_text(prop, "Use Edge Angle", "Split edges with high angle between faces");
  RNA_def_property_update(prop, 0, "rna_Modifier_update");

  prop = RNA_def_property(srna, "use_edge_sharp", PROP_BOOLEAN, PROP_NONE);
  RNA_def_property_boolean_sdna(prop, nullptr, "flags", MOD_EDGESPLIT_FROMFLAG);
  RNA_def_property_ui_text(prop, "Use Sharp Edges", "Split edges that are marked as sharp");
  RNA_def_property_update(prop, 0, "rna_Modifier_update");

  RNA_define_lib_overridable(false);
}

static void rna_def_modifier_displace(BlenderRNA *brna)
{
  StructRNA *srna;
  PropertyRNA *prop;

  static const EnumPropertyItem prop_direction_items[] = {
      {MOD_DISP_DIR_X,
       "X",
       0,
       "X",
       "Use the texture's intensity value to displace in the X direction"},
      {MOD_DISP_DIR_Y,
       "Y",
       0,
       "Y",
       "Use the texture's intensity value to displace in the Y direction"},
      {MOD_DISP_DIR_Z,
       "Z",
       0,
       "Z",
       "Use the texture's intensity value to displace in the Z direction"},
      {MOD_DISP_DIR_NOR,
       "NORMAL",
       0,
       "Normal",
       "Use the texture's intensity value to displace along the vertex normal"},
      {MOD_DISP_DIR_CLNOR,
       "CUSTOM_NORMAL",
       0,
       "Custom Normal",
       "Use the texture's intensity value to displace along the (averaged) custom normal (falls "
       "back to vertex)"},
      {MOD_DISP_DIR_RGB_XYZ,
       "RGB_TO_XYZ",
       0,
       "RGB to XYZ",
       "Use the texture's RGB values to displace the mesh in the XYZ direction"},
      {0, nullptr, 0, nullptr, nullptr},
  };

  static const EnumPropertyItem prop_space_items[] = {
      {MOD_DISP_SPACE_LOCAL, "LOCAL", 0, "Local", "Direction is defined in local coordinates"},
      {MOD_DISP_SPACE_GLOBAL, "GLOBAL", 0, "Global", "Direction is defined in global coordinates"},
      {0, nullptr, 0, nullptr, nullptr},
  };

  srna = RNA_def_struct(brna, "DisplaceModifier", "Modifier");
  RNA_def_struct_ui_text(srna, "Displace Modifier", "Displacement modifier");
  RNA_def_struct_sdna(srna, "DisplaceModifierData");
  RNA_def_struct_ui_icon(srna, ICON_MOD_DISPLACE);

  RNA_define_lib_overridable(true);

  prop = RNA_def_property(srna, "vertex_group", PROP_STRING, PROP_NONE);
  RNA_def_property_string_sdna(prop, nullptr, "defgrp_name");
  RNA_def_property_ui_text(
      prop,
      "Vertex Group",
      "Name of Vertex Group which determines influence of modifier per point");
  RNA_def_property_string_funcs(prop, nullptr, nullptr, "rna_DisplaceModifier_defgrp_name_set");
  RNA_def_property_update(prop, 0, "rna_Modifier_update");

  prop = RNA_def_property(srna, "mid_level", PROP_FLOAT, PROP_FACTOR);
  RNA_def_property_float_sdna(prop, nullptr, "midlevel");
  RNA_def_property_range(prop, -FLT_MAX, FLT_MAX);
  RNA_def_property_ui_range(prop, 0, 1, 10, 3);
  RNA_def_property_ui_text(prop, "Midlevel", "Material value that gives no displacement");
  RNA_def_property_update(prop, 0, "rna_Modifier_update");

  prop = RNA_def_property(srna, "strength", PROP_FLOAT, PROP_NONE);
  RNA_def_property_range(prop, -FLT_MAX, FLT_MAX);
  RNA_def_property_ui_range(prop, -100, 100, 10, 3);
  RNA_def_property_ui_text(prop, "Strength", "Amount to displace geometry");
  RNA_def_property_update(prop, 0, "rna_Modifier_update");

  prop = RNA_def_property(srna, "direction", PROP_ENUM, PROP_NONE);
  RNA_def_property_enum_items(prop, prop_direction_items);
  RNA_def_property_ui_text(prop, "Direction", "");
  RNA_def_property_update(prop, 0, "rna_Modifier_update");

  prop = RNA_def_property(srna, "space", PROP_ENUM, PROP_NONE);
  RNA_def_property_enum_items(prop, prop_space_items);
  RNA_def_property_ui_text(prop, "Space", "");
  RNA_def_property_update(prop, 0, "rna_Modifier_dependency_update");

  prop = RNA_def_property(srna, "invert_vertex_group", PROP_BOOLEAN, PROP_NONE);
  RNA_def_property_boolean_sdna(prop, nullptr, "flag", MOD_DISP_INVERT_VGROUP);
  RNA_def_property_ui_text(prop, "Invert", "Invert vertex group influence");
  RNA_def_property_update(prop, 0, "rna_Modifier_update");

  RNA_define_lib_overridable(false);

  rna_def_modifier_generic_map_info(srna);
}

static void rna_def_modifier_uvproject(BlenderRNA *brna)
{
  StructRNA *srna;
  PropertyRNA *prop;

  srna = RNA_def_struct(brna, "UVProjectModifier", "Modifier");
  RNA_def_struct_ui_text(
      srna, "UV Project Modifier", "UV projection modifier to set UVs from a projector");
  RNA_def_struct_sdna(srna, "UVProjectModifierData");
  RNA_def_struct_ui_icon(srna, ICON_MOD_UVPROJECT);

  RNA_define_lib_overridable(true);

  prop = RNA_def_property(srna, "uv_layer", PROP_STRING, PROP_NONE);
  RNA_def_property_string_sdna(prop, nullptr, "uvlayer_name");
  RNA_def_property_ui_text(prop, "UV Map", "UV map name");
  RNA_def_property_string_funcs(prop, nullptr, nullptr, "rna_UVProjectModifier_uvlayer_name_set");
  RNA_def_property_update(prop, 0, "rna_Modifier_update");

  prop = RNA_def_property(srna, "projector_count", PROP_INT, PROP_NONE);
  RNA_def_property_int_sdna(prop, nullptr, "projectors_num");
  RNA_def_property_ui_text(prop, "Number of Projectors", "Number of projectors to use");
  RNA_def_property_int_funcs(prop, nullptr, "rna_UVProjectModifier_num_projectors_set", nullptr);
  RNA_def_property_range(prop, 1, MOD_UVPROJECT_MAXPROJECTORS);
  RNA_def_property_update(prop, 0, "rna_Modifier_update");

  prop = RNA_def_property(srna, "projectors", PROP_COLLECTION, PROP_NONE);
  RNA_def_property_struct_type(prop, "UVProjector");
  RNA_def_property_collection_funcs(prop,
                                    "rna_UVProject_projectors_begin",
                                    "rna_iterator_array_next",
                                    "rna_iterator_array_end",
                                    "rna_iterator_array_get",
                                    nullptr,
                                    nullptr,
                                    nullptr,
                                    nullptr);
  RNA_def_property_ui_text(prop, "Projectors", "");

  prop = RNA_def_property(srna, "aspect_x", PROP_FLOAT, PROP_NONE);
  RNA_def_property_float_sdna(prop, nullptr, "aspectx");
  RNA_def_property_flag(prop, PROP_PROPORTIONAL);
  RNA_def_property_range(prop, 1, FLT_MAX);
  RNA_def_property_ui_range(prop, 1, 1000, 1, 3);
  RNA_def_property_ui_text(
      prop, "Aspect X", "Horizontal aspect ratio (only used for camera projectors)");
  RNA_def_property_update(prop, 0, "rna_Modifier_update");

  prop = RNA_def_property(srna, "aspect_y", PROP_FLOAT, PROP_NONE);
  RNA_def_property_float_sdna(prop, nullptr, "aspecty");
  RNA_def_property_flag(prop, PROP_PROPORTIONAL);
  RNA_def_property_range(prop, 1, FLT_MAX);
  RNA_def_property_ui_range(prop, 1, 1000, 1, 3);
  RNA_def_property_ui_text(
      prop, "Aspect Y", "Vertical aspect ratio (only used for camera projectors)");
  RNA_def_property_update(prop, 0, "rna_Modifier_update");

  prop = RNA_def_property(srna, "scale_x", PROP_FLOAT, PROP_NONE);
  RNA_def_property_float_sdna(prop, nullptr, "scalex");
  RNA_def_property_flag(prop, PROP_PROPORTIONAL);
  RNA_def_property_range(prop, 0, FLT_MAX);
  RNA_def_property_ui_range(prop, 0, 1000, 1, 3);
  RNA_def_property_ui_text(prop, "Scale X", "Horizontal scale (only used for camera projectors)");
  RNA_def_property_update(prop, 0, "rna_Modifier_update");

  prop = RNA_def_property(srna, "scale_y", PROP_FLOAT, PROP_NONE);
  RNA_def_property_float_sdna(prop, nullptr, "scaley");
  RNA_def_property_flag(prop, PROP_PROPORTIONAL);
  RNA_def_property_range(prop, 0, FLT_MAX);
  RNA_def_property_ui_range(prop, 0, 1000, 1, 3);
  RNA_def_property_ui_text(prop, "Scale Y", "Vertical scale (only used for camera projectors)");
  RNA_def_property_update(prop, 0, "rna_Modifier_update");

  srna = RNA_def_struct(brna, "UVProjector", nullptr);
  RNA_def_struct_ui_text(srna, "UVProjector", "UV projector used by the UV project modifier");

  prop = RNA_def_property(srna, "object", PROP_POINTER, PROP_NONE);
  RNA_def_property_struct_type(prop, "Object");
  RNA_def_property_pointer_funcs(
      prop, "rna_UVProjector_object_get", "rna_UVProjector_object_set", nullptr, nullptr);
  RNA_def_property_flag(prop, PROP_EDITABLE | PROP_ID_SELF_CHECK);
  RNA_def_property_ui_text(prop, "Object", "Object to use as projector transform");
  RNA_def_property_update(prop, 0, "rna_Modifier_dependency_update");

  RNA_define_lib_overridable(false);
}

static void rna_def_modifier_smooth(BlenderRNA *brna)
{
  StructRNA *srna;
  PropertyRNA *prop;

  srna = RNA_def_struct(brna, "SmoothModifier", "Modifier");
  RNA_def_struct_ui_text(srna, "Smooth Modifier", "Smoothing effect modifier");
  RNA_def_struct_sdna(srna, "SmoothModifierData");
  RNA_def_struct_ui_icon(srna, ICON_MOD_SMOOTH);

  RNA_define_lib_overridable(true);

  prop = RNA_def_property(srna, "use_x", PROP_BOOLEAN, PROP_NONE);
  RNA_def_property_boolean_sdna(prop, nullptr, "flag", MOD_SMOOTH_X);
  RNA_def_property_ui_text(prop, "X", "Smooth object along X axis");
  RNA_def_property_update(prop, 0, "rna_Modifier_update");

  prop = RNA_def_property(srna, "use_y", PROP_BOOLEAN, PROP_NONE);
  RNA_def_property_boolean_sdna(prop, nullptr, "flag", MOD_SMOOTH_Y);
  RNA_def_property_ui_text(prop, "Y", "Smooth object along Y axis");
  RNA_def_property_update(prop, 0, "rna_Modifier_update");

  prop = RNA_def_property(srna, "use_z", PROP_BOOLEAN, PROP_NONE);
  RNA_def_property_boolean_sdna(prop, nullptr, "flag", MOD_SMOOTH_Z);
  RNA_def_property_ui_text(prop, "Z", "Smooth object along Z axis");
  RNA_def_property_update(prop, 0, "rna_Modifier_update");

  prop = RNA_def_property(srna, "factor", PROP_FLOAT, PROP_FACTOR);
  RNA_def_property_float_sdna(prop, nullptr, "fac");
  RNA_def_property_range(prop, -FLT_MAX, FLT_MAX);
  RNA_def_property_ui_range(prop, -10, 10, 1, 3);
  RNA_def_property_ui_text(prop, "Factor", "Strength of modifier effect");
  RNA_def_property_update(prop, 0, "rna_Modifier_update");

  prop = RNA_def_property(srna, "iterations", PROP_INT, PROP_NONE);
  RNA_def_property_int_sdna(prop, nullptr, "repeat");
  RNA_def_property_ui_range(prop, 0, 30, 1, -1);
  RNA_def_property_ui_text(prop, "Repeat", "");
  RNA_def_property_update(prop, 0, "rna_Modifier_update");

  prop = RNA_def_property(srna, "vertex_group", PROP_STRING, PROP_NONE);
  RNA_def_property_string_sdna(prop, nullptr, "defgrp_name");
  RNA_def_property_ui_text(
      prop,
      "Vertex Group",
      "Name of Vertex Group which determines influence of modifier per point");
  RNA_def_property_string_funcs(prop, nullptr, nullptr, "rna_SmoothModifier_defgrp_name_set");
  RNA_def_property_update(prop, 0, "rna_Modifier_update");

  prop = RNA_def_property(srna, "invert_vertex_group", PROP_BOOLEAN, PROP_NONE);
  RNA_def_property_boolean_sdna(prop, nullptr, "flag", MOD_SMOOTH_INVERT_VGROUP);
  RNA_def_property_ui_text(prop, "Invert", "Invert vertex group influence");
  RNA_def_property_update(prop, 0, "rna_Modifier_update");

  RNA_define_lib_overridable(false);
}

static void rna_def_modifier_correctivesmooth(BlenderRNA *brna)
{
  StructRNA *srna;
  PropertyRNA *prop;

  static const EnumPropertyItem modifier_smooth_type_items[] = {
      {MOD_CORRECTIVESMOOTH_SMOOTH_SIMPLE,
       "SIMPLE",
       0,
       "Simple",
       "Use the average of adjacent edge-vertices"},
      {MOD_CORRECTIVESMOOTH_SMOOTH_LENGTH_WEIGHT,
       "LENGTH_WEIGHTED",
       0,
       "Length Weight",
       "Use the average of adjacent edge-vertices weighted by their length"},
      {0, nullptr, 0, nullptr, nullptr},
  };

  static const EnumPropertyItem modifier_rest_source_items[] = {
      {MOD_CORRECTIVESMOOTH_RESTSOURCE_ORCO,
       "ORCO",
       0,
       "Original Coords",
       "Use base mesh vertex coordinates as the rest position"},
      {MOD_CORRECTIVESMOOTH_RESTSOURCE_BIND,
       "BIND",
       0,
       "Bind Coords",
       "Use bind vertex coordinates for rest position"},
      {0, nullptr, 0, nullptr, nullptr},
  };

  srna = RNA_def_struct(brna, "CorrectiveSmoothModifier", "Modifier");
  RNA_def_struct_ui_text(
      srna, "Corrective Smooth Modifier", "Correct distortion caused by deformation");
  RNA_def_struct_sdna(srna, "CorrectiveSmoothModifierData");
  RNA_def_struct_ui_icon(srna, ICON_MOD_SMOOTH);

  RNA_define_lib_overridable(true);

  prop = RNA_def_property(srna, "factor", PROP_FLOAT, PROP_FACTOR);
  RNA_def_property_float_sdna(prop, nullptr, "lambda");
  RNA_def_property_range(prop, -FLT_MAX, FLT_MAX);
  RNA_def_property_ui_range(prop, 0.0, 1.0, 5, 3);
  RNA_def_property_ui_text(prop, "Lambda Factor", "Smooth effect factor");
  RNA_def_property_update(prop, 0, "rna_CorrectiveSmoothModifier_update");

  prop = RNA_def_property(srna, "iterations", PROP_INT, PROP_NONE);
  RNA_def_property_int_sdna(prop, nullptr, "repeat");
  RNA_def_property_ui_range(prop, 0, 200, 1, -1);
  RNA_def_property_ui_text(prop, "Repeat", "");
  RNA_def_property_update(prop, 0, "rna_CorrectiveSmoothModifier_update");

  prop = RNA_def_property(srna, "scale", PROP_FLOAT, PROP_FACTOR);
  RNA_def_property_float_sdna(prop, nullptr, "scale");
  RNA_def_property_range(prop, -FLT_MAX, FLT_MAX);
  RNA_def_property_ui_range(prop, 0.0, 10.0, 5, 3);
  RNA_def_property_ui_text(prop, "Scale", "Compensate for scale applied by other modifiers");
  RNA_def_property_update(prop, 0, "rna_CorrectiveSmoothModifier_update");

  prop = RNA_def_property(srna, "rest_source", PROP_ENUM, PROP_NONE);
  RNA_def_property_enum_sdna(prop, nullptr, "rest_source");
  RNA_def_property_enum_items(prop, modifier_rest_source_items);
  RNA_def_property_ui_text(prop, "Rest Source", "Select the source of rest positions");
  RNA_def_property_update(prop, 0, "rna_CorrectiveSmoothModifier_rest_source_update");

  prop = RNA_def_property(srna, "smooth_type", PROP_ENUM, PROP_NONE);
  RNA_def_property_enum_sdna(prop, nullptr, "smooth_type");
  RNA_def_property_enum_items(prop, modifier_smooth_type_items);
  RNA_def_property_ui_text(prop, "Smooth Type", "Method used for smoothing");
  RNA_def_property_update(prop, 0, "rna_CorrectiveSmoothModifier_update");

  prop = RNA_def_property(srna, "invert_vertex_group", PROP_BOOLEAN, PROP_NONE);
  RNA_def_property_boolean_sdna(prop, nullptr, "flag", MOD_CORRECTIVESMOOTH_INVERT_VGROUP);
  RNA_def_property_ui_text(prop, "Invert", "Invert vertex group influence");
  RNA_def_property_update(prop, 0, "rna_CorrectiveSmoothModifier_update");

  prop = RNA_def_property(srna, "vertex_group", PROP_STRING, PROP_NONE);
  RNA_def_property_string_sdna(prop, nullptr, "defgrp_name");
  RNA_def_property_ui_text(
      prop,
      "Vertex Group",
      "Name of Vertex Group which determines influence of modifier per point");
  RNA_def_property_string_funcs(
      prop, nullptr, nullptr, "rna_CorrectiveSmoothModifier_defgrp_name_set");
  RNA_def_property_update(prop, 0, "rna_CorrectiveSmoothModifier_update");

  prop = RNA_def_property(srna, "is_bind", PROP_BOOLEAN, PROP_NONE);
  RNA_def_property_ui_text(prop, "Bind current shape", "");
  RNA_def_property_boolean_funcs(prop, "rna_CorrectiveSmoothModifier_is_bind_get", nullptr);
  RNA_def_property_clear_flag(prop, PROP_EDITABLE);
  RNA_def_property_update(prop, 0, "rna_Modifier_update");

  prop = RNA_def_property(srna, "use_only_smooth", PROP_BOOLEAN, PROP_NONE);
  RNA_def_property_boolean_sdna(prop, nullptr, "flag", MOD_CORRECTIVESMOOTH_ONLY_SMOOTH);
  RNA_def_property_ui_text(
      prop, "Only Smooth", "Apply smoothing without reconstructing the surface");
  RNA_def_property_update(prop, 0, "rna_Modifier_update");

  prop = RNA_def_property(srna, "use_pin_boundary", PROP_BOOLEAN, PROP_NONE);
  RNA_def_property_boolean_sdna(prop, nullptr, "flag", MOD_CORRECTIVESMOOTH_PIN_BOUNDARY);
  RNA_def_property_ui_text(
      prop, "Pin Boundaries", "Excludes boundary vertices from being smoothed");
  RNA_def_property_update(prop, 0, "rna_CorrectiveSmoothModifier_update");

  RNA_define_lib_overridable(false);
}

static void rna_def_modifier_laplaciansmooth(BlenderRNA *brna)
{
  StructRNA *srna;
  PropertyRNA *prop;

  srna = RNA_def_struct(brna, "LaplacianSmoothModifier", "Modifier");
  RNA_def_struct_ui_text(srna, "Laplacian Smooth Modifier", "Smoothing effect modifier");
  RNA_def_struct_sdna(srna, "LaplacianSmoothModifierData");
  RNA_def_struct_ui_icon(srna, ICON_MOD_SMOOTH);

  RNA_define_lib_overridable(true);

  prop = RNA_def_property(srna, "use_x", PROP_BOOLEAN, PROP_NONE);
  RNA_def_property_boolean_sdna(prop, nullptr, "flag", MOD_LAPLACIANSMOOTH_X);
  RNA_def_property_ui_text(prop, "X", "Smooth object along X axis");
  RNA_def_property_update(prop, 0, "rna_Modifier_update");

  prop = RNA_def_property(srna, "use_y", PROP_BOOLEAN, PROP_NONE);
  RNA_def_property_boolean_sdna(prop, nullptr, "flag", MOD_LAPLACIANSMOOTH_Y);
  RNA_def_property_ui_text(prop, "Y", "Smooth object along Y axis");
  RNA_def_property_update(prop, 0, "rna_Modifier_update");

  prop = RNA_def_property(srna, "use_z", PROP_BOOLEAN, PROP_NONE);
  RNA_def_property_boolean_sdna(prop, nullptr, "flag", MOD_LAPLACIANSMOOTH_Z);
  RNA_def_property_ui_text(prop, "Z", "Smooth object along Z axis");
  RNA_def_property_update(prop, 0, "rna_Modifier_update");

  prop = RNA_def_property(srna, "use_volume_preserve", PROP_BOOLEAN, PROP_NONE);
  RNA_def_property_boolean_sdna(prop, nullptr, "flag", MOD_LAPLACIANSMOOTH_PRESERVE_VOLUME);
  RNA_def_property_ui_text(prop, "Preserve Volume", "Apply volume preservation after smooth");
  RNA_def_property_update(prop, 0, "rna_Modifier_update");

  prop = RNA_def_property(srna, "use_normalized", PROP_BOOLEAN, PROP_NONE);
  RNA_def_property_boolean_sdna(prop, nullptr, "flag", MOD_LAPLACIANSMOOTH_NORMALIZED);
  RNA_def_property_ui_text(prop, "Normalized", "Improve and stabilize the enhanced shape");
  RNA_def_property_update(prop, 0, "rna_Modifier_update");

  prop = RNA_def_property(srna, "lambda_factor", PROP_FLOAT, PROP_NONE);
  RNA_def_property_float_sdna(prop, nullptr, "lambda");
  RNA_def_property_range(prop, -FLT_MAX, FLT_MAX);
  RNA_def_property_ui_range(prop, -1000.0, 1000.0, 5, 3);
  RNA_def_property_ui_text(prop, "Lambda Factor", "Smooth effect factor");
  RNA_def_property_update(prop, 0, "rna_Modifier_update");

  prop = RNA_def_property(srna, "lambda_border", PROP_FLOAT, PROP_NONE);
  RNA_def_property_float_sdna(prop, nullptr, "lambda_border");
  RNA_def_property_range(prop, -FLT_MAX, FLT_MAX);
  RNA_def_property_ui_range(prop, -1000.0, 1000.0, 5, 3);
  RNA_def_property_ui_text(prop, "Lambda Border", "Lambda factor in border");
  RNA_def_property_update(prop, 0, "rna_Modifier_update");

  prop = RNA_def_property(srna, "iterations", PROP_INT, PROP_NONE);
  RNA_def_property_int_sdna(prop, nullptr, "repeat");
  RNA_def_property_ui_range(prop, 0, 200, 1, -1);
  RNA_def_property_ui_text(prop, "Repeat", "");
  RNA_def_property_update(prop, 0, "rna_Modifier_update");

  prop = RNA_def_property(srna, "vertex_group", PROP_STRING, PROP_NONE);
  RNA_def_property_string_sdna(prop, nullptr, "defgrp_name");
  RNA_def_property_ui_text(
      prop,
      "Vertex Group",
      "Name of Vertex Group which determines influence of modifier per point");
  RNA_def_property_string_funcs(
      prop, nullptr, nullptr, "rna_LaplacianSmoothModifier_defgrp_name_set");
  RNA_def_property_update(prop, 0, "rna_Modifier_update");

  prop = RNA_def_property(srna, "invert_vertex_group", PROP_BOOLEAN, PROP_NONE);
  RNA_def_property_boolean_sdna(prop, nullptr, "flag", MOD_LAPLACIANSMOOTH_INVERT_VGROUP);
  RNA_def_property_ui_text(prop, "Invert", "Invert vertex group influence");
  RNA_def_property_update(prop, 0, "rna_Modifier_update");

  RNA_define_lib_overridable(false);
}

static void rna_def_modifier_cast(BlenderRNA *brna)
{
  StructRNA *srna;
  PropertyRNA *prop;

  static const EnumPropertyItem prop_cast_type_items[] = {
      {MOD_CAST_TYPE_SPHERE, "SPHERE", 0, "Sphere", ""},
      {MOD_CAST_TYPE_CYLINDER, "CYLINDER", 0, "Cylinder", ""},
      {MOD_CAST_TYPE_CUBOID, "CUBOID", 0, "Cuboid", ""},
      {0, nullptr, 0, nullptr, nullptr},
  };

  srna = RNA_def_struct(brna, "CastModifier", "Modifier");
  RNA_def_struct_ui_text(srna, "Cast Modifier", "Modifier to cast to other shapes");
  RNA_def_struct_sdna(srna, "CastModifierData");
  RNA_def_struct_ui_icon(srna, ICON_MOD_CAST);

  RNA_define_lib_overridable(true);

  prop = RNA_def_property(srna, "cast_type", PROP_ENUM, PROP_NONE);
  RNA_def_property_enum_sdna(prop, nullptr, "type");
  RNA_def_property_enum_items(prop, prop_cast_type_items);
  RNA_def_property_ui_text(prop, "Shape", "Target object shape");
  RNA_def_property_update(prop, 0, "rna_Modifier_update");

  prop = RNA_def_property(srna, "object", PROP_POINTER, PROP_NONE);
  RNA_def_property_ui_text(
      prop,
      "Object",
      "Control object: if available, its location determines the center of the effect");
  RNA_def_property_pointer_funcs(prop, nullptr, "rna_CastModifier_object_set", nullptr, nullptr);
  RNA_def_property_flag(prop, PROP_EDITABLE | PROP_ID_SELF_CHECK);
  RNA_def_property_update(prop, 0, "rna_Modifier_dependency_update");

  prop = RNA_def_property(srna, "invert_vertex_group", PROP_BOOLEAN, PROP_NONE);
  RNA_def_property_boolean_sdna(prop, nullptr, "flag", MOD_CAST_INVERT_VGROUP);
  RNA_def_property_ui_text(prop, "Invert", "Invert vertex group influence");
  RNA_def_property_update(prop, 0, "rna_Modifier_update");

  prop = RNA_def_property(srna, "use_x", PROP_BOOLEAN, PROP_NONE);
  RNA_def_property_boolean_sdna(prop, nullptr, "flag", MOD_CAST_X);
  RNA_def_property_ui_text(prop, "X", "");
  RNA_def_property_update(prop, 0, "rna_Modifier_update");

  prop = RNA_def_property(srna, "use_y", PROP_BOOLEAN, PROP_NONE);
  RNA_def_property_boolean_sdna(prop, nullptr, "flag", MOD_CAST_Y);
  RNA_def_property_ui_text(prop, "Y", "");
  RNA_def_property_update(prop, 0, "rna_Modifier_update");

  prop = RNA_def_property(srna, "use_z", PROP_BOOLEAN, PROP_NONE);
  RNA_def_property_boolean_sdna(prop, nullptr, "flag", MOD_CAST_Z);
  RNA_def_property_ui_text(prop, "Z", "");
  RNA_def_property_update(prop, 0, "rna_Modifier_update");

  prop = RNA_def_property(srna, "use_radius_as_size", PROP_BOOLEAN, PROP_NONE);
  RNA_def_property_boolean_sdna(prop, nullptr, "flag", MOD_CAST_SIZE_FROM_RADIUS);
  RNA_def_property_ui_text(
      prop, "Size from Radius", "Use radius as size of projection shape (0 = auto)");
  RNA_def_property_update(prop, 0, "rna_Modifier_update");

  prop = RNA_def_property(srna, "use_transform", PROP_BOOLEAN, PROP_NONE);
  RNA_def_property_boolean_sdna(prop, nullptr, "flag", MOD_CAST_USE_OB_TRANSFORM);
  RNA_def_property_ui_text(
      prop, "Use Transform", "Use object transform to control projection shape");
  RNA_def_property_update(prop, 0, "rna_Modifier_update");

  prop = RNA_def_property(srna, "factor", PROP_FLOAT, PROP_FACTOR);
  RNA_def_property_float_sdna(prop, nullptr, "fac");
  RNA_def_property_range(prop, -FLT_MAX, FLT_MAX);
  RNA_def_property_ui_range(prop, -10, 10, 5, 2);
  RNA_def_property_ui_text(prop, "Factor", "");
  RNA_def_property_update(prop, 0, "rna_Modifier_update");

  prop = RNA_def_property(srna, "radius", PROP_FLOAT, PROP_DISTANCE);
  RNA_def_property_range(prop, 0, FLT_MAX);
  RNA_def_property_ui_range(prop, 0, 100, 5, 2);
  RNA_def_property_ui_text(
      prop,
      "Radius",
      "Only deform vertices within this distance from the center of the effect "
      "(leave as 0 for infinite.)");
  RNA_def_property_update(prop, 0, "rna_Modifier_update");

  prop = RNA_def_property(srna, "size", PROP_FLOAT, PROP_NONE);
  RNA_def_property_range(prop, 0, FLT_MAX);
  RNA_def_property_ui_range(prop, 0, 100, 5, 2);
  RNA_def_property_ui_text(prop, "Size", "Size of projection shape (leave as 0 for auto)");
  RNA_def_property_update(prop, 0, "rna_Modifier_update");

  prop = RNA_def_property(srna, "vertex_group", PROP_STRING, PROP_NONE);
  RNA_def_property_string_sdna(prop, nullptr, "defgrp_name");
  RNA_def_property_ui_text(prop, "Vertex Group", "Vertex group name");
  RNA_def_property_string_funcs(prop, nullptr, nullptr, "rna_CastModifier_defgrp_name_set");
  RNA_def_property_update(prop, 0, "rna_Modifier_update");

  RNA_define_lib_overridable(false);
}

static void rna_def_modifier_meshdeform(BlenderRNA *brna)
{
  StructRNA *srna;
  PropertyRNA *prop;
#  if 0
  static const EnumPropertyItem prop_mode_items[] = {
      {0, "VOLUME", 0, "Volume", "Bind to volume inside cage mesh"},
      {1, "SURFACE", 0, "Surface", "Bind to surface of cage mesh"},
      {0, nullptr, 0, nullptr, nullptr},
  };
#  endif

  srna = RNA_def_struct(brna, "MeshDeformModifier", "Modifier");
  RNA_def_struct_ui_text(
      srna, "MeshDeform Modifier", "Mesh deformation modifier to deform with other meshes");
  RNA_def_struct_sdna(srna, "MeshDeformModifierData");
  RNA_def_struct_ui_icon(srna, ICON_MOD_MESHDEFORM);

  RNA_define_lib_overridable(true);

  prop = RNA_def_property(srna, "object", PROP_POINTER, PROP_NONE);
  RNA_def_property_ui_text(prop, "Object", "Mesh object to deform with");
  RNA_def_property_pointer_funcs(
      prop, nullptr, "rna_MeshDeformModifier_object_set", nullptr, "rna_Mesh_object_poll");
  RNA_def_property_flag(prop, PROP_EDITABLE | PROP_ID_SELF_CHECK);
  RNA_def_property_update(prop, 0, "rna_Modifier_dependency_update");

  prop = RNA_def_property(srna, "is_bound", PROP_BOOLEAN, PROP_NONE);
  RNA_def_property_boolean_funcs(prop, "rna_MeshDeformModifier_is_bound_get", nullptr);
  RNA_def_property_ui_text(prop, "Bound", "Whether geometry has been bound to control cage");
  RNA_def_property_clear_flag(prop, PROP_EDITABLE);

  prop = RNA_def_property(srna, "invert_vertex_group", PROP_BOOLEAN, PROP_NONE);
  RNA_def_property_boolean_sdna(prop, nullptr, "flag", MOD_MDEF_INVERT_VGROUP);
  RNA_def_property_ui_text(prop, "Invert", "Invert vertex group influence");
  RNA_def_property_update(prop, 0, "rna_Modifier_update");

  prop = RNA_def_property(srna, "vertex_group", PROP_STRING, PROP_NONE);
  RNA_def_property_string_sdna(prop, nullptr, "defgrp_name");
  RNA_def_property_ui_text(prop, "Vertex Group", "Vertex group name");
  RNA_def_property_string_funcs(prop, nullptr, nullptr, "rna_MeshDeformModifier_defgrp_name_set");
  RNA_def_property_update(prop, 0, "rna_Modifier_update");

  prop = RNA_def_property(srna, "precision", PROP_INT, PROP_NONE);
  RNA_def_property_int_sdna(prop, nullptr, "gridsize");
  RNA_def_property_range(prop, 2, 10);
  RNA_def_property_ui_text(prop, "Precision", "The grid size for binding");
  RNA_def_property_update(prop, 0, "rna_Modifier_update");

  prop = RNA_def_property(srna, "use_dynamic_bind", PROP_BOOLEAN, PROP_NONE);
  RNA_def_property_boolean_sdna(prop, nullptr, "flag", MOD_MDEF_DYNAMIC_BIND);
  RNA_def_property_ui_text(prop,
                           "Dynamic",
                           "Recompute binding dynamically on top of other deformers "
                           "(slower and more memory consuming)");
  RNA_def_property_update(prop, 0, "rna_Modifier_update");

#  if 0
  prop = RNA_def_property(srna, "mode", PROP_ENUM, PROP_NONE);
  RNA_def_property_enum_items(prop, prop_mode_items);
  RNA_def_property_ui_text(prop, "Mode", "Method of binding vertices are bound to cage mesh");
  RNA_def_property_update(prop, 0, "rna_Modifier_update");
#  endif

  RNA_define_lib_overridable(false);
}

static void rna_def_modifier_particlesystem(BlenderRNA *brna)
{
  StructRNA *srna;
  PropertyRNA *prop;

  srna = RNA_def_struct(brna, "ParticleSystemModifier", "Modifier");
  RNA_def_struct_ui_text(srna, "ParticleSystem Modifier", "Particle system simulation modifier");
  RNA_def_struct_sdna(srna, "ParticleSystemModifierData");
  RNA_def_struct_ui_icon(srna, ICON_MOD_PARTICLES);

  RNA_define_lib_overridable(true);

  prop = RNA_def_property(srna, "particle_system", PROP_POINTER, PROP_NONE);
  RNA_def_property_flag(prop, PROP_NEVER_NULL);
  RNA_def_property_pointer_sdna(prop, nullptr, "psys");
  RNA_def_property_ui_text(prop, "Particle System", "Particle System that this modifier controls");

  RNA_define_lib_overridable(false);
}

static void rna_def_modifier_particleinstance(BlenderRNA *brna)
{
  StructRNA *srna;
  PropertyRNA *prop;

  static EnumPropertyItem particleinstance_space[] = {
      {eParticleInstanceSpace_Local,
       "LOCAL",
       0,
       "Local",
       "Use offset from the particle object in the instance object"},
      {eParticleInstanceSpace_World,
       "WORLD",
       0,
       "World",
       "Use world space offset in the instance object"},
      {0, nullptr, 0, nullptr, nullptr},
  };

  srna = RNA_def_struct(brna, "ParticleInstanceModifier", "Modifier");
  RNA_def_struct_ui_text(srna, "ParticleInstance Modifier", "Particle system instancing modifier");
  RNA_def_struct_sdna(srna, "ParticleInstanceModifierData");
  RNA_def_struct_ui_icon(srna, ICON_MOD_PARTICLES);

  RNA_define_lib_overridable(true);

  prop = RNA_def_property(srna, "object", PROP_POINTER, PROP_NONE);
  RNA_def_property_pointer_sdna(prop, nullptr, "ob");
  RNA_def_property_pointer_funcs(prop, nullptr, nullptr, nullptr, "rna_Mesh_object_poll");
  RNA_def_property_ui_text(prop, "Object", "Object that has the particle system");
  RNA_def_property_flag(prop, PROP_EDITABLE | PROP_ID_SELF_CHECK);
  RNA_def_property_update(prop, 0, "rna_Modifier_dependency_update");

  prop = RNA_def_property(srna, "particle_system_index", PROP_INT, PROP_NONE);
  RNA_def_property_int_sdna(prop, nullptr, "psys");
  RNA_def_property_range(prop, 1, SHRT_MAX);
  RNA_def_property_ui_text(prop, "Particle System Number", "");
  RNA_def_property_update(prop, 0, "rna_Modifier_update");

  prop = RNA_def_property(srna, "particle_system", PROP_POINTER, PROP_NONE);
  RNA_def_property_struct_type(prop, "ParticleSystem");
  RNA_def_property_pointer_funcs(prop,
                                 "rna_ParticleInstanceModifier_particle_system_get",
                                 "rna_ParticleInstanceModifier_particle_system_set",
                                 nullptr,
                                 "rna_ParticleInstanceModifier_particle_system_poll");
  RNA_def_property_flag(prop, PROP_EDITABLE);
  RNA_def_property_ui_text(prop, "Particle System", "");
  RNA_def_property_update(prop, 0, "rna_Modifier_update");

  prop = RNA_def_property(srna, "axis", PROP_ENUM, PROP_NONE);
  RNA_def_property_enum_sdna(prop, nullptr, "axis");
  RNA_def_property_enum_items(prop, rna_enum_axis_xyz_items);
  RNA_def_property_ui_text(prop, "Axis", "Pole axis for rotation");
  RNA_def_property_update(prop, 0, "rna_Modifier_update");

  prop = RNA_def_property(srna, "space", PROP_ENUM, PROP_NONE);
  RNA_def_property_enum_sdna(prop, nullptr, "space");
  RNA_def_property_enum_items(prop, particleinstance_space);
  RNA_def_property_ui_text(prop, "Space", "Space to use for copying mesh data");
  RNA_def_property_update(prop, 0, "rna_Modifier_update");

  prop = RNA_def_property(srna, "use_normal", PROP_BOOLEAN, PROP_NONE);
  RNA_def_property_boolean_sdna(prop, nullptr, "flag", eParticleInstanceFlag_Parents);
  RNA_def_property_ui_text(prop, "Regular", "Create instances from normal particles");
  RNA_def_property_update(prop, 0, "rna_Modifier_update");

  prop = RNA_def_property(srna, "use_children", PROP_BOOLEAN, PROP_NONE);
  RNA_def_property_boolean_sdna(prop, nullptr, "flag", eParticleInstanceFlag_Children);
  RNA_def_property_ui_text(prop, "Children", "Create instances from child particles");
  RNA_def_property_translation_context(prop, BLT_I18NCONTEXT_ID_PARTICLESETTINGS);
  RNA_def_property_update(prop, 0, "rna_Modifier_update");

  prop = RNA_def_property(srna, "use_path", PROP_BOOLEAN, PROP_NONE);
  RNA_def_property_boolean_sdna(prop, nullptr, "flag", eParticleInstanceFlag_Path);
  RNA_def_property_ui_text(prop, "Path", "Create instances along particle paths");
  RNA_def_property_update(prop, 0, "rna_Modifier_update");

  prop = RNA_def_property(srna, "show_unborn", PROP_BOOLEAN, PROP_NONE);
  RNA_def_property_boolean_sdna(prop, nullptr, "flag", eParticleInstanceFlag_Unborn);
  RNA_def_property_ui_text(prop, "Unborn", "Show instances when particles are unborn");
  RNA_def_property_update(prop, 0, "rna_Modifier_update");

  prop = RNA_def_property(srna, "show_alive", PROP_BOOLEAN, PROP_NONE);
  RNA_def_property_boolean_sdna(prop, nullptr, "flag", eParticleInstanceFlag_Alive);
  RNA_def_property_ui_text(prop, "Alive", "Show instances when particles are alive");
  RNA_def_property_update(prop, 0, "rna_Modifier_update");

  prop = RNA_def_property(srna, "show_dead", PROP_BOOLEAN, PROP_NONE);
  RNA_def_property_boolean_sdna(prop, nullptr, "flag", eParticleInstanceFlag_Dead);
  RNA_def_property_ui_text(prop, "Dead", "Show instances when particles are dead");
  RNA_def_property_update(prop, 0, "rna_Modifier_update");

  prop = RNA_def_property(srna, "use_preserve_shape", PROP_BOOLEAN, PROP_NONE);
  RNA_def_property_boolean_sdna(prop, nullptr, "flag", eParticleInstanceFlag_KeepShape);
  RNA_def_property_ui_text(prop, "Keep Shape", "Don't stretch the object");
  RNA_def_property_update(prop, 0, "rna_Modifier_update");

  prop = RNA_def_property(srna, "use_size", PROP_BOOLEAN, PROP_NONE);
  RNA_def_property_boolean_sdna(prop, nullptr, "flag", eParticleInstanceFlag_UseSize);
  RNA_def_property_ui_text(prop, "Size", "Use particle size to scale the instances");
  RNA_def_property_update(prop, 0, "rna_Modifier_update");

  prop = RNA_def_property(srna, "position", PROP_FLOAT, PROP_NONE);
  RNA_def_property_float_sdna(prop, nullptr, "position");
  RNA_def_property_range(prop, 0.0, 1.0);
  RNA_def_property_ui_text(prop, "Position", "Position along path");
  RNA_def_property_update(prop, 0, "rna_Modifier_update");

  prop = RNA_def_property(srna, "random_position", PROP_FLOAT, PROP_NONE);
  RNA_def_property_float_sdna(prop, nullptr, "random_position");
  RNA_def_property_range(prop, 0.0, 1.0);
  RNA_def_property_ui_text(prop, "Random Position", "Randomize position along path");
  RNA_def_property_update(prop, 0, "rna_Modifier_update");

  prop = RNA_def_property(srna, "rotation", PROP_FLOAT, PROP_FACTOR);
  RNA_def_property_float_sdna(prop, nullptr, "rotation");
  RNA_def_property_range(prop, 0.0, 1.0);
  RNA_def_property_ui_text(prop, "Rotation", "Rotation around path");
  RNA_def_property_update(prop, 0, "rna_Modifier_update");

  prop = RNA_def_property(srna, "random_rotation", PROP_FLOAT, PROP_FACTOR);
  RNA_def_property_float_sdna(prop, nullptr, "random_rotation");
  RNA_def_property_range(prop, 0.0, 1.0);
  RNA_def_property_ui_text(prop, "Random Rotation", "Randomize rotation around path");
  RNA_def_property_update(prop, 0, "rna_Modifier_update");

  prop = RNA_def_property(srna, "particle_amount", PROP_FLOAT, PROP_FACTOR);
  RNA_def_property_range(prop, 0.0, 1.0);
  RNA_def_property_ui_text(prop, "Particle Amount", "Amount of particles to use for instancing");
  RNA_def_property_update(prop, 0, "rna_Modifier_update");

  prop = RNA_def_property(srna, "particle_offset", PROP_FLOAT, PROP_FACTOR);
  RNA_def_property_range(prop, 0.0, 1.0);
  RNA_def_property_ui_text(prop,
                           "Particle Offset",
                           "Relative offset of particles to use for instancing, to avoid overlap "
                           "of multiple instances");
  RNA_def_property_update(prop, 0, "rna_Modifier_update");

  prop = RNA_def_property(srna, "index_layer_name", PROP_STRING, PROP_NONE);
  RNA_def_property_string_sdna(prop, nullptr, "index_layer_name");
  RNA_def_property_ui_text(prop, "Index Layer Name", "Custom data layer name for the index");
  RNA_def_property_update(prop, 0, "rna_Modifier_update");

  prop = RNA_def_property(srna, "value_layer_name", PROP_STRING, PROP_NONE);
  RNA_def_property_string_sdna(prop, nullptr, "value_layer_name");
  RNA_def_property_ui_text(
      prop, "Value Layer Name", "Custom data layer name for the randomized value");
  RNA_def_property_update(prop, 0, "rna_Modifier_update");

  RNA_define_lib_overridable(false);
}

static void rna_def_modifier_explode(BlenderRNA *brna)
{
  StructRNA *srna;
  PropertyRNA *prop;

  srna = RNA_def_struct(brna, "ExplodeModifier", "Modifier");
  RNA_def_struct_ui_text(
      srna, "Explode Modifier", "Explosion effect modifier based on a particle system");
  RNA_def_struct_sdna(srna, "ExplodeModifierData");
  RNA_def_struct_ui_icon(srna, ICON_MOD_EXPLODE);

  RNA_define_lib_overridable(true);

  prop = RNA_def_property(srna, "vertex_group", PROP_STRING, PROP_NONE);
  RNA_def_property_string_funcs(prop,
                                "rna_ExplodeModifier_vgroup_get",
                                "rna_ExplodeModifier_vgroup_length",
                                "rna_ExplodeModifier_vgroup_set");
  RNA_def_property_ui_text(prop, "Vertex Group", "");

  prop = RNA_def_property(srna, "protect", PROP_FLOAT, PROP_NONE);
  RNA_def_property_range(prop, 0, 1);
  RNA_def_property_ui_text(prop, "Protect", "Clean vertex group edges");
  RNA_def_property_update(prop, 0, "rna_Modifier_update");

  prop = RNA_def_property(srna, "use_edge_cut", PROP_BOOLEAN, PROP_NONE);
  RNA_def_property_boolean_sdna(prop, nullptr, "flag", eExplodeFlag_EdgeCut);
  RNA_def_property_ui_text(prop, "Cut Edges", "Cut face edges for nicer shrapnel");
  RNA_def_property_update(prop, 0, "rna_Modifier_update");

  prop = RNA_def_property(srna, "show_unborn", PROP_BOOLEAN, PROP_NONE);
  RNA_def_property_boolean_sdna(prop, nullptr, "flag", eExplodeFlag_Unborn);
  RNA_def_property_ui_text(prop, "Unborn", "Show mesh when particles are unborn");
  RNA_def_property_update(prop, 0, "rna_Modifier_update");

  prop = RNA_def_property(srna, "show_alive", PROP_BOOLEAN, PROP_NONE);
  RNA_def_property_boolean_sdna(prop, nullptr, "flag", eExplodeFlag_Alive);
  RNA_def_property_ui_text(prop, "Alive", "Show mesh when particles are alive");
  RNA_def_property_update(prop, 0, "rna_Modifier_update");

  prop = RNA_def_property(srna, "show_dead", PROP_BOOLEAN, PROP_NONE);
  RNA_def_property_boolean_sdna(prop, nullptr, "flag", eExplodeFlag_Dead);
  RNA_def_property_ui_text(prop, "Dead", "Show mesh when particles are dead");
  RNA_def_property_update(prop, 0, "rna_Modifier_update");

  prop = RNA_def_property(srna, "use_size", PROP_BOOLEAN, PROP_NONE);
  RNA_def_property_boolean_sdna(prop, nullptr, "flag", eExplodeFlag_PaSize);
  RNA_def_property_ui_text(prop, "Size", "Use particle size for the shrapnel");
  RNA_def_property_update(prop, 0, "rna_Modifier_update");

  prop = RNA_def_property(srna, "particle_uv", PROP_STRING, PROP_NONE);
  RNA_def_property_string_sdna(prop, nullptr, "uvname");
  RNA_def_property_string_maxlength(prop, MAX_CUSTOMDATA_LAYER_NAME_NO_PREFIX);
  RNA_def_property_ui_text(prop, "Particle UV", "UV map to change with particle age");
  RNA_def_property_update(prop, 0, "rna_Modifier_update");

  prop = RNA_def_property(srna, "invert_vertex_group", PROP_BOOLEAN, PROP_NONE);
  RNA_def_property_boolean_sdna(prop, nullptr, "flag", eExplodeFlag_INVERT_VGROUP);
  RNA_def_property_ui_text(prop, "Invert", "Invert vertex group influence");
  RNA_def_property_update(prop, 0, "rna_Modifier_update");

  RNA_define_lib_overridable(false);
}

static void rna_def_modifier_cloth(BlenderRNA *brna)
{
  StructRNA *srna;
  PropertyRNA *prop;

  srna = RNA_def_struct(brna, "ClothModifier", "Modifier");
  RNA_def_struct_ui_text(srna, "Cloth Modifier", "Cloth simulation modifier");
  RNA_def_struct_sdna(srna, "ClothModifierData");
  RNA_def_struct_ui_icon(srna, ICON_MOD_CLOTH);

  RNA_define_lib_overridable(true);

  prop = RNA_def_property(srna, "settings", PROP_POINTER, PROP_NONE);
  RNA_def_property_flag(prop, PROP_NEVER_NULL);
  RNA_def_property_pointer_sdna(prop, nullptr, "sim_parms");
  RNA_def_property_ui_text(prop, "Cloth Settings", "");

  prop = RNA_def_property(srna, "collision_settings", PROP_POINTER, PROP_NONE);
  RNA_def_property_flag(prop, PROP_NEVER_NULL);
  RNA_def_property_pointer_sdna(prop, nullptr, "coll_parms");
  RNA_def_property_ui_text(prop, "Cloth Collision Settings", "");

  prop = RNA_def_property(srna, "solver_result", PROP_POINTER, PROP_NONE);
  RNA_def_property_struct_type(prop, "ClothSolverResult");
  RNA_def_property_pointer_sdna(prop, nullptr, "solver_result");
  RNA_def_property_ui_text(prop, "Solver Result", "");

  prop = RNA_def_property(srna, "point_cache", PROP_POINTER, PROP_NONE);
  RNA_def_property_flag(prop, PROP_NEVER_NULL);
  RNA_def_property_ui_text(prop, "Point Cache", "");

  prop = RNA_def_property(srna, "hair_grid_min", PROP_FLOAT, PROP_NONE);
  RNA_def_property_float_sdna(prop, nullptr, "hair_grid_min");
  RNA_def_property_clear_flag(prop, PROP_EDITABLE);
  RNA_def_property_ui_text(prop, "Hair Grid Minimum", "");

  prop = RNA_def_property(srna, "hair_grid_max", PROP_FLOAT, PROP_NONE);
  RNA_def_property_float_sdna(prop, nullptr, "hair_grid_max");
  RNA_def_property_clear_flag(prop, PROP_EDITABLE);
  RNA_def_property_ui_text(prop, "Hair Grid Maximum", "");

  prop = RNA_def_property(srna, "hair_grid_resolution", PROP_INT, PROP_NONE);
  RNA_def_property_int_sdna(prop, nullptr, "hair_grid_res");
  RNA_def_property_clear_flag(prop, PROP_EDITABLE);
  RNA_def_property_ui_text(prop, "Hair Grid Resolution", "");

  RNA_define_lib_overridable(false);
}

static void rna_def_modifier_fluid(BlenderRNA *brna)
{
  StructRNA *srna;
  PropertyRNA *prop;

  static const EnumPropertyItem prop_fluid_type_items[] = {
      {0, "NONE", 0, "None", ""},
      {MOD_FLUID_TYPE_DOMAIN, "DOMAIN", 0, "Domain", ""},
      {MOD_FLUID_TYPE_FLOW, "FLOW", 0, "Flow", "Inflow/Outflow"},
      {MOD_FLUID_TYPE_EFFEC, "EFFECTOR", 0, "Effector", ""},
      {0, nullptr, 0, nullptr, nullptr},
  };

  srna = RNA_def_struct(brna, "FluidModifier", "Modifier");
  RNA_def_struct_ui_text(srna, "Fluid Modifier", "Fluid simulation modifier");
  RNA_def_struct_sdna(srna, "FluidModifierData");
  RNA_def_struct_ui_icon(srna, ICON_MOD_FLUIDSIM);

  RNA_define_lib_overridable(true);

  prop = RNA_def_property(srna, "domain_settings", PROP_POINTER, PROP_NONE);
  RNA_def_property_pointer_sdna(prop, nullptr, "domain");
  RNA_def_property_ui_text(prop, "Domain Settings", "");

  prop = RNA_def_property(srna, "flow_settings", PROP_POINTER, PROP_NONE);
  RNA_def_property_pointer_sdna(prop, nullptr, "flow");
  RNA_def_property_ui_text(prop, "Flow Settings", "");

  prop = RNA_def_property(srna, "effector_settings", PROP_POINTER, PROP_NONE);
  RNA_def_property_pointer_sdna(prop, nullptr, "effector");
  RNA_def_property_ui_text(prop, "Effector Settings", "");

  prop = RNA_def_property(srna, "fluid_type", PROP_ENUM, PROP_NONE);
  RNA_def_property_enum_sdna(prop, nullptr, "type");
  RNA_def_property_enum_items(prop, prop_fluid_type_items);
  RNA_def_property_ui_text(prop, "Type", "");
  RNA_def_property_clear_flag(prop, PROP_ANIMATABLE);
  RNA_def_property_update(prop, 0, "rna_fluid_set_type");

  RNA_define_lib_overridable(false);
}

static void rna_def_modifier_dynamic_paint(BlenderRNA *brna)
{
  StructRNA *srna;
  PropertyRNA *prop;

  srna = RNA_def_struct(brna, "DynamicPaintModifier", "Modifier");
  RNA_def_struct_ui_text(srna, "Dynamic Paint Modifier", "Dynamic Paint modifier");
  RNA_def_struct_sdna(srna, "DynamicPaintModifierData");
  RNA_def_struct_ui_icon(srna, ICON_MOD_DYNAMICPAINT);

  RNA_define_lib_overridable(true);

  prop = RNA_def_property(srna, "canvas_settings", PROP_POINTER, PROP_NONE);
  RNA_def_property_pointer_sdna(prop, nullptr, "canvas");
  RNA_def_property_ui_text(prop, "Canvas Settings", "");

  prop = RNA_def_property(srna, "brush_settings", PROP_POINTER, PROP_NONE);
  RNA_def_property_pointer_sdna(prop, nullptr, "brush");
  RNA_def_property_ui_text(prop, "Brush Settings", "");

  prop = RNA_def_property(srna, "ui_type", PROP_ENUM, PROP_NONE);
  RNA_def_property_clear_flag(prop, PROP_ANIMATABLE);
  RNA_def_property_enum_sdna(prop, nullptr, "type");
  RNA_def_property_enum_items(prop, rna_enum_prop_dynamicpaint_type_items);
  RNA_def_property_translation_context(prop, BLT_I18NCONTEXT_ID_SIMULATION);
  RNA_def_property_ui_text(prop, "Type", "");

  RNA_define_lib_overridable(false);
}

static void rna_def_modifier_collision(BlenderRNA *brna)
{
  StructRNA *srna;
  PropertyRNA *prop;

  srna = RNA_def_struct(brna, "CollisionModifier", "Modifier");
  RNA_def_struct_ui_text(srna,
                         "Collision Modifier",
                         "Collision modifier defining modifier stack position used for collision");
  RNA_def_struct_sdna(srna, "CollisionModifierData");
  RNA_def_struct_ui_icon(srna, ICON_MOD_PHYSICS);

  RNA_define_lib_overridable(true);

  prop = RNA_def_property(srna, "settings", PROP_POINTER, PROP_NONE);
  RNA_def_property_flag(prop, PROP_NEVER_NULL);
  RNA_def_property_struct_type(prop, "CollisionSettings");
  RNA_def_property_pointer_funcs(
      prop, "rna_CollisionModifier_settings_get", nullptr, nullptr, nullptr);
  RNA_def_property_ui_text(prop, "Settings", "");

  RNA_define_lib_overridable(false);
}

static void rna_def_modifier_bevel(BlenderRNA *brna)
{
  StructRNA *srna;
  PropertyRNA *prop;

  static const EnumPropertyItem prop_limit_method_items[] = {
      {0, "NONE", 0, "None", "Bevel the entire mesh by a constant amount"},
      {MOD_BEVEL_ANGLE,
       "ANGLE",
       0,
       "Angle",
       "Only bevel edges with sharp enough angles between faces"},
      {MOD_BEVEL_WEIGHT,
       "WEIGHT",
       0,
       "Weight",
       "Use bevel weights to determine how much bevel is applied in edge mode"},
      {MOD_BEVEL_VGROUP,
       "VGROUP",
       0,
       "Vertex Group",
       "Use vertex group weights to select whether vertex or edge is beveled"},
      {0, nullptr, 0, nullptr, nullptr},
  };

  static const EnumPropertyItem prop_val_type_items[] = {
      {MOD_BEVEL_AMT_OFFSET, "OFFSET", 0, "Offset", "Amount is offset of new edges from original"},
      {MOD_BEVEL_AMT_WIDTH, "WIDTH", 0, "Width", "Amount is width of new face"},
      {MOD_BEVEL_AMT_DEPTH,
       "DEPTH",
       0,
       "Depth",
       "Amount is perpendicular distance from original edge to bevel face"},
      {MOD_BEVEL_AMT_PERCENT,
       "PERCENT",
       0,
       "Percent",
       "Amount is percent of adjacent edge length"},
      {MOD_BEVEL_AMT_ABSOLUTE,
       "ABSOLUTE",
       0,
       "Absolute",
       "Amount is absolute distance along adjacent edge"},
      {0, nullptr, 0, nullptr, nullptr},
  };

  static const EnumPropertyItem prop_profile_type_items[] = {
      {MOD_BEVEL_PROFILE_SUPERELLIPSE,
       "SUPERELLIPSE",
       0,
       "Superellipse",
       "The profile can be a concave or convex curve"},
      {MOD_BEVEL_PROFILE_CUSTOM,
       "CUSTOM",
       0,
       "Custom",
       "The profile can be any arbitrary path between its endpoints"},
      {0, nullptr, 0, nullptr, nullptr},
  };

  static EnumPropertyItem prop_harden_normals_items[] = {
      {MOD_BEVEL_FACE_STRENGTH_NONE, "FSTR_NONE", 0, "None", "Do not set face strength"},
      {MOD_BEVEL_FACE_STRENGTH_NEW, "FSTR_NEW", 0, "New", "Set face strength on new faces only"},
      {MOD_BEVEL_FACE_STRENGTH_AFFECTED,
       "FSTR_AFFECTED",
       0,
       "Affected",
       "Set face strength on new and affected faces only"},
      {MOD_BEVEL_FACE_STRENGTH_ALL, "FSTR_ALL", 0, "All", "Set face strength on all faces"},
      {0, nullptr, 0, nullptr, nullptr},
  };

  static const EnumPropertyItem prop_miter_outer_items[] = {
      {MOD_BEVEL_MITER_SHARP, "MITER_SHARP", 0, "Sharp", "Outside of miter is sharp"},
      {MOD_BEVEL_MITER_PATCH, "MITER_PATCH", 0, "Patch", "Outside of miter is squared-off patch"},
      {MOD_BEVEL_MITER_ARC, "MITER_ARC", 0, "Arc", "Outside of miter is arc"},
      {0, nullptr, 0, nullptr, nullptr},
  };

  static const EnumPropertyItem prop_miter_inner_items[] = {
      {MOD_BEVEL_MITER_SHARP, "MITER_SHARP", 0, "Sharp", "Inside of miter is sharp"},
      {MOD_BEVEL_MITER_ARC, "MITER_ARC", 0, "Arc", "Inside of miter is arc"},
      {0, nullptr, 0, nullptr, nullptr},
  };

  static EnumPropertyItem prop_vmesh_method_items[] = {
      {MOD_BEVEL_VMESH_ADJ, "ADJ", 0, "Grid Fill", "Default patterned fill"},
      {MOD_BEVEL_VMESH_CUTOFF,
       "CUTOFF",
       0,
       "Cutoff",
       "A cut-off at the end of each profile before the intersection"},
      {0, nullptr, 0, nullptr, nullptr},
  };

  static const EnumPropertyItem prop_affect_items[] = {
      {MOD_BEVEL_AFFECT_VERTICES, "VERTICES", 0, "Vertices", "Affect only vertices"},
      {MOD_BEVEL_AFFECT_EDGES, "EDGES", 0, "Edges", "Affect only edges"},
      {0, nullptr, 0, nullptr, nullptr},
  };

  srna = RNA_def_struct(brna, "BevelModifier", "Modifier");
  RNA_def_struct_ui_text(
      srna, "Bevel Modifier", "Bevel modifier to make edges and vertices more rounded");
  RNA_def_struct_sdna(srna, "BevelModifierData");
  RNA_def_struct_ui_icon(srna, ICON_MOD_BEVEL);

  RNA_define_lib_overridable(true);

  prop = RNA_def_property(srna, "width", PROP_FLOAT, PROP_DISTANCE);
  RNA_def_property_float_sdna(prop, nullptr, "value");
  RNA_def_property_range(prop, 0, FLT_MAX);
  RNA_def_property_ui_range(prop, 0.0f, 100.0f, 0.1, 4);
  RNA_def_property_ui_text(prop, "Width", "Bevel amount");
  RNA_def_property_update(prop, 0, "rna_Modifier_update");

  prop = RNA_def_property(srna, "width_pct", PROP_FLOAT, PROP_PERCENTAGE);
  RNA_def_property_float_sdna(prop, nullptr, "value");
  RNA_def_property_range(prop, 0, FLT_MAX);
  RNA_def_property_ui_range(prop, 0.0f, 100.0f, 5.0, 2);
  RNA_def_property_ui_text(prop, "Width Percent", "Bevel amount for percentage method");
  RNA_def_property_update(prop, 0, "rna_Modifier_update");

  prop = RNA_def_property(srna, "segments", PROP_INT, PROP_NONE);
  RNA_def_property_int_sdna(prop, nullptr, "res");
  RNA_def_property_range(prop, 1, 1000);
  RNA_def_property_ui_range(prop, 1, 100, 1, -1);
  RNA_def_property_ui_text(prop, "Segments", "Number of segments for round edges/verts");
  RNA_def_property_update(prop, 0, "rna_BevelModifier_update_segments");

  prop = RNA_def_property(srna, "affect", PROP_ENUM, PROP_NONE); /* as an enum */
  RNA_def_property_enum_sdna(prop, nullptr, "affect_type");
  RNA_def_property_enum_items(prop, prop_affect_items);
  RNA_def_property_ui_text(prop, "Affect", "Affect edges or vertices");
  RNA_def_property_update(prop, 0, "rna_Modifier_update");

  prop = RNA_def_property(srna, "limit_method", PROP_ENUM, PROP_NONE);
  RNA_def_property_enum_sdna(prop, nullptr, "lim_flags");
  RNA_def_property_enum_items(prop, prop_limit_method_items);
  RNA_def_property_ui_text(prop, "Limit Method", "");
  RNA_def_property_update(prop, 0, "rna_Modifier_update");

  prop = RNA_def_property(srna, "angle_limit", PROP_FLOAT, PROP_ANGLE);
  RNA_def_property_float_sdna(prop, nullptr, "bevel_angle");
  RNA_def_property_range(prop, 0.0f, DEG2RADF(180.0f));
  RNA_def_property_ui_range(prop, 0.0f, DEG2RADF(180.0f), 10, 2);
  RNA_def_property_ui_text(prop, "Angle", "Angle above which to bevel edges");
  RNA_def_property_update(prop, 0, "rna_Modifier_update");

  prop = RNA_def_property(srna, "vertex_group", PROP_STRING, PROP_NONE);
  RNA_def_property_string_sdna(prop, nullptr, "defgrp_name");
  RNA_def_property_ui_text(prop, "Vertex Group", "Vertex group name");
  RNA_def_property_string_funcs(prop, nullptr, nullptr, "rna_BevelModifier_defgrp_name_set");
  RNA_def_property_update(prop, 0, "rna_Modifier_update");

  prop = RNA_def_property(srna, "invert_vertex_group", PROP_BOOLEAN, PROP_NONE);
  RNA_def_property_boolean_sdna(prop, nullptr, "flags", MOD_BEVEL_INVERT_VGROUP);
  RNA_def_property_ui_text(prop, "Invert", "Invert vertex group influence");
  RNA_def_property_update(prop, 0, "rna_Modifier_update");

  prop = RNA_def_property(srna, "use_clamp_overlap", PROP_BOOLEAN, PROP_NONE);
  RNA_def_property_boolean_negative_sdna(prop, nullptr, "flags", MOD_BEVEL_OVERLAP_OK);
  RNA_def_property_ui_text(prop, "Clamp Overlap", "Clamp the width to avoid overlap");
  RNA_def_property_update(prop, 0, "rna_Modifier_update");

  prop = RNA_def_property(srna, "offset_type", PROP_ENUM, PROP_NONE);
  RNA_def_property_enum_sdna(prop, nullptr, "val_flags");
  RNA_def_property_enum_items(prop, prop_val_type_items);
  RNA_def_property_ui_text(prop, "Width Type", "What distance Width measures");
  RNA_def_property_update(prop, 0, "rna_Modifier_update");

  prop = RNA_def_property(srna, "profile_type", PROP_ENUM, PROP_NONE);
  RNA_def_property_enum_sdna(prop, nullptr, "profile_type");
  RNA_def_property_enum_items(prop, prop_profile_type_items);
  RNA_def_property_ui_text(
      prop, "Profile Type", "The type of shape used to rebuild a beveled section");
  RNA_def_property_update(prop, 0, "rna_Modifier_update");

  prop = RNA_def_property(srna, "profile", PROP_FLOAT, PROP_FACTOR);
  RNA_def_property_range(prop, 0.0f, 1.0f);
  RNA_def_property_ui_range(prop, 0.0f, 1.0f, 0.05, 2);
  RNA_def_property_ui_text(prop, "Profile", "The profile shape (0.5 = round)");
  RNA_def_property_update(prop, 0, "rna_Modifier_update");

  prop = RNA_def_property(srna, "material", PROP_INT, PROP_NONE);
  RNA_def_property_int_sdna(prop, nullptr, "mat");
  RNA_def_property_range(prop, -1, SHRT_MAX);
  RNA_def_property_ui_text(
      prop, "Material Index", "Material index of generated faces, -1 for automatic");
  RNA_def_property_update(prop, 0, "rna_Modifier_update");

  prop = RNA_def_property(srna, "loop_slide", PROP_BOOLEAN, PROP_NONE);
  RNA_def_property_boolean_negative_sdna(prop, nullptr, "flags", MOD_BEVEL_EVEN_WIDTHS);
  RNA_def_property_ui_text(prop, "Loop Slide", "Prefer sliding along edges to having even widths");
  RNA_def_property_update(prop, 0, "rna_Modifier_update");

  prop = RNA_def_property(srna, "mark_seam", PROP_BOOLEAN, PROP_NONE);
  RNA_def_property_boolean_sdna(prop, nullptr, "edge_flags", MOD_BEVEL_MARK_SEAM);
  RNA_def_property_ui_text(prop, "Mark Seams", "Mark Seams along beveled edges");
  RNA_def_property_update(prop, 0, "rna_Modifier_update");

  prop = RNA_def_property(srna, "mark_sharp", PROP_BOOLEAN, PROP_NONE);
  RNA_def_property_boolean_sdna(prop, nullptr, "edge_flags", MOD_BEVEL_MARK_SHARP);
  RNA_def_property_ui_text(prop, "Mark Sharp", "Mark beveled edges as sharp");
  RNA_def_property_update(prop, 0, "rna_Modifier_update");

  prop = RNA_def_property(srna, "harden_normals", PROP_BOOLEAN, PROP_NONE);
  RNA_def_property_boolean_sdna(prop, nullptr, "flags", MOD_BEVEL_HARDEN_NORMALS);
  RNA_def_property_ui_text(prop, "Harden Normals", "Match normals of new faces to adjacent faces");
  RNA_def_property_update(prop, 0, "rna_Modifier_update");

  prop = RNA_def_property(srna, "face_strength_mode", PROP_ENUM, PROP_NONE);
  RNA_def_property_enum_sdna(prop, nullptr, "face_str_mode");
  RNA_def_property_enum_items(prop, prop_harden_normals_items);
  RNA_def_property_ui_text(
      prop, "Face Strength", "Whether to set face strength, and which faces to set it on");
  RNA_def_property_update(prop, 0, "rna_Modifier_update");

  prop = RNA_def_property(srna, "miter_outer", PROP_ENUM, PROP_NONE);
  RNA_def_property_enum_sdna(prop, nullptr, "miter_outer");
  RNA_def_property_enum_items(prop, prop_miter_outer_items);
  RNA_def_property_ui_text(prop, "Outer Miter", "Pattern to use for outside of miters");
  RNA_def_property_update(prop, 0, "rna_Modifier_update");

  prop = RNA_def_property(srna, "miter_inner", PROP_ENUM, PROP_NONE);
  RNA_def_property_enum_sdna(prop, nullptr, "miter_inner");
  RNA_def_property_enum_items(prop, prop_miter_inner_items);
  RNA_def_property_ui_text(prop, "Inner Miter", "Pattern to use for inside of miters");
  RNA_def_property_update(prop, 0, "rna_Modifier_update");

  prop = RNA_def_property(srna, "spread", PROP_FLOAT, PROP_DISTANCE);
  RNA_def_property_float_sdna(prop, nullptr, "spread");
  RNA_def_property_range(prop, 0, FLT_MAX);
  RNA_def_property_ui_range(prop, 0.0f, 100.0f, 0.1, 4);
  RNA_def_property_ui_text(prop, "Spread", "Spread distance for inner miter arcs");
  RNA_def_property_update(prop, 0, "rna_Modifier_update");

  prop = RNA_def_property(srna, "custom_profile", PROP_POINTER, PROP_NONE);
  RNA_def_property_struct_type(prop, "CurveProfile");
  RNA_def_property_pointer_sdna(prop, nullptr, "custom_profile");
  RNA_def_property_ui_text(prop, "Custom Profile Path", "The path for the custom profile");
  RNA_def_property_update(prop, 0, "rna_Modifier_update");

  prop = RNA_def_property(srna, "vmesh_method", PROP_ENUM, PROP_NONE);
  RNA_def_property_enum_sdna(prop, nullptr, "vmesh_method");
  RNA_def_property_enum_items(prop, prop_vmesh_method_items);
  RNA_def_property_ui_text(
      prop, "Vertex Mesh Method", "The method to use to create the mesh at intersections");
  RNA_def_property_update(prop, 0, "rna_Modifier_update");

  RNA_define_lib_overridable(false);
}

static void rna_def_modifier_shrinkwrap(BlenderRNA *brna)
{
  StructRNA *srna;
  PropertyRNA *prop;

  srna = RNA_def_struct(brna, "ShrinkwrapModifier", "Modifier");
  RNA_def_struct_ui_text(srna,
                         "Shrinkwrap Modifier",
                         "Shrink wrapping modifier to shrink wrap and object to a target");
  RNA_def_struct_sdna(srna, "ShrinkwrapModifierData");
  RNA_def_struct_ui_icon(srna, ICON_MOD_SHRINKWRAP);

  RNA_define_lib_overridable(true);

  prop = RNA_def_property(srna, "wrap_method", PROP_ENUM, PROP_NONE);
  RNA_def_property_enum_sdna(prop, nullptr, "shrinkType");
  RNA_def_property_enum_items(prop, rna_enum_shrinkwrap_type_items);
  RNA_def_property_ui_text(prop, "Wrap Method", "");
  RNA_def_property_update(prop, 0, "rna_Modifier_dependency_update");

  prop = RNA_def_property(srna, "wrap_mode", PROP_ENUM, PROP_NONE);
  RNA_def_property_enum_sdna(prop, nullptr, "shrinkMode");
  RNA_def_property_enum_items(prop, rna_enum_modifier_shrinkwrap_mode_items);
  RNA_def_property_ui_text(
      prop, "Snap Mode", "Select how vertices are constrained to the target surface");
  RNA_def_property_update(prop, 0, "rna_Modifier_dependency_update");

  prop = RNA_def_property(srna, "cull_face", PROP_ENUM, PROP_NONE);
  RNA_def_property_enum_sdna(prop, nullptr, "shrinkOpts");
  RNA_def_property_enum_items(prop, rna_enum_shrinkwrap_face_cull_items);
  RNA_def_property_enum_funcs(prop,
                              "rna_ShrinkwrapModifier_face_cull_get",
                              "rna_ShrinkwrapModifier_face_cull_set",
                              nullptr);
  RNA_def_property_ui_text(
      prop,
      "Face Cull",
      "Stop vertices from projecting to a face on the target when facing towards/away");
  RNA_def_property_update(prop, 0, "rna_Modifier_update");

  prop = RNA_def_property(srna, "target", PROP_POINTER, PROP_NONE);
  RNA_def_property_ui_text(prop, "Target", "Mesh target to shrink to");
  RNA_def_property_pointer_funcs(
      prop, nullptr, "rna_ShrinkwrapModifier_target_set", nullptr, "rna_Mesh_object_poll");
  RNA_def_property_flag(prop, PROP_EDITABLE | PROP_ID_SELF_CHECK);
  RNA_def_property_update(prop, 0, "rna_Modifier_dependency_update");

  prop = RNA_def_property(srna, "auxiliary_target", PROP_POINTER, PROP_NONE);
  RNA_def_property_pointer_sdna(prop, nullptr, "auxTarget");
  RNA_def_property_ui_text(prop, "Auxiliary Target", "Additional mesh target to shrink to");
  RNA_def_property_pointer_funcs(
      prop, nullptr, "rna_ShrinkwrapModifier_auxTarget_set", nullptr, "rna_Mesh_object_poll");
  RNA_def_property_flag(prop, PROP_EDITABLE | PROP_ID_SELF_CHECK);
  RNA_def_property_update(prop, 0, "rna_Modifier_dependency_update");

  prop = RNA_def_property(srna, "vertex_group", PROP_STRING, PROP_NONE);
  RNA_def_property_string_sdna(prop, nullptr, "vgroup_name");
  RNA_def_property_ui_text(prop, "Vertex Group", "Vertex group name");
  RNA_def_property_string_funcs(prop, nullptr, nullptr, "rna_ShrinkwrapModifier_vgroup_name_set");
  RNA_def_property_update(prop, 0, "rna_Modifier_update");

  prop = RNA_def_property(srna, "offset", PROP_FLOAT, PROP_DISTANCE);
  RNA_def_property_float_sdna(prop, nullptr, "keepDist");
  RNA_def_property_range(prop, -FLT_MAX, FLT_MAX);
  RNA_def_property_ui_range(prop, -100, 100, 1, 2);
  RNA_def_property_ui_text(prop, "Offset", "Distance to keep from the target");
  RNA_def_property_update(prop, 0, "rna_Modifier_update");

  prop = RNA_def_property(srna, "project_limit", PROP_FLOAT, PROP_DISTANCE);
  RNA_def_property_float_sdna(prop, nullptr, "projLimit");
  RNA_def_property_range(prop, 0.0, FLT_MAX);
  RNA_def_property_ui_range(prop, 0, 100, 1, 2);
  RNA_def_property_ui_text(
      prop, "Project Limit", "Limit the distance used for projection (zero disables)");
  RNA_def_property_update(prop, 0, "rna_Modifier_update");

  prop = RNA_def_property(srna, "use_project_x", PROP_BOOLEAN, PROP_NONE);
  RNA_def_property_boolean_sdna(prop, nullptr, "projAxis", MOD_SHRINKWRAP_PROJECT_OVER_X_AXIS);
  RNA_def_property_ui_text(prop, "X", "");
  RNA_def_property_update(prop, 0, "rna_Modifier_update");

  prop = RNA_def_property(srna, "use_project_y", PROP_BOOLEAN, PROP_NONE);
  RNA_def_property_boolean_sdna(prop, nullptr, "projAxis", MOD_SHRINKWRAP_PROJECT_OVER_Y_AXIS);
  RNA_def_property_ui_text(prop, "Y", "");
  RNA_def_property_update(prop, 0, "rna_Modifier_update");

  prop = RNA_def_property(srna, "use_project_z", PROP_BOOLEAN, PROP_NONE);
  RNA_def_property_boolean_sdna(prop, nullptr, "projAxis", MOD_SHRINKWRAP_PROJECT_OVER_Z_AXIS);
  RNA_def_property_ui_text(prop, "Z", "");
  RNA_def_property_update(prop, 0, "rna_Modifier_update");

  prop = RNA_def_property(srna, "subsurf_levels", PROP_INT, PROP_NONE);
  RNA_def_property_int_sdna(prop, nullptr, "subsurfLevels");
  RNA_def_property_range(prop, 0, 6);
  RNA_def_property_ui_range(prop, 0, 6, 1, -1);
  RNA_def_property_ui_text(
      prop,
      "Subdivision Levels",
      "Number of subdivisions that must be performed before extracting vertices' "
      "positions and normals");
  RNA_def_property_update(prop, 0, "rna_Modifier_update");

  prop = RNA_def_property(srna, "use_negative_direction", PROP_BOOLEAN, PROP_NONE);
  RNA_def_property_boolean_sdna(prop, nullptr, "shrinkOpts", MOD_SHRINKWRAP_PROJECT_ALLOW_NEG_DIR);
  RNA_def_property_ui_text(
      prop, "Negative", "Allow vertices to move in the negative direction of axis");
  RNA_def_property_update(prop, 0, "rna_Modifier_update");

  prop = RNA_def_property(srna, "use_positive_direction", PROP_BOOLEAN, PROP_NONE);
  RNA_def_property_boolean_sdna(prop, nullptr, "shrinkOpts", MOD_SHRINKWRAP_PROJECT_ALLOW_POS_DIR);
  RNA_def_property_ui_text(
      prop, "Positive", "Allow vertices to move in the positive direction of axis");
  RNA_def_property_update(prop, 0, "rna_Modifier_update");

  prop = RNA_def_property(srna, "use_invert_cull", PROP_BOOLEAN, PROP_NONE);
  RNA_def_property_boolean_sdna(prop, nullptr, "shrinkOpts", MOD_SHRINKWRAP_INVERT_CULL_TARGET);
  RNA_def_property_ui_text(
      prop, "Invert Cull", "When projecting in the negative direction invert the face cull mode");
  RNA_def_property_update(prop, 0, "rna_Modifier_update");

  prop = RNA_def_property(srna, "invert_vertex_group", PROP_BOOLEAN, PROP_NONE);
  RNA_def_property_boolean_sdna(prop, nullptr, "shrinkOpts", MOD_SHRINKWRAP_INVERT_VGROUP);
  RNA_def_property_ui_text(prop, "Invert", "Invert vertex group influence");
  RNA_def_property_update(prop, 0, "rna_Modifier_update");

  RNA_define_lib_overridable(false);
}

static void rna_def_modifier_mask(BlenderRNA *brna)
{
  StructRNA *srna;
  PropertyRNA *prop;

  static const EnumPropertyItem modifier_mask_mode_items[] = {
      {MOD_MASK_MODE_VGROUP, "VERTEX_GROUP", 0, "Vertex Group", ""},
      {MOD_MASK_MODE_ARM, "ARMATURE", 0, "Armature", ""},
      {0, nullptr, 0, nullptr, nullptr},
  };

  srna = RNA_def_struct(brna, "MaskModifier", "Modifier");
  RNA_def_struct_ui_text(srna, "Mask Modifier", "Mask modifier to hide parts of the mesh");
  RNA_def_struct_sdna(srna, "MaskModifierData");
  RNA_def_struct_ui_icon(srna, ICON_MOD_MASK);

  RNA_define_lib_overridable(true);

  prop = RNA_def_property(srna, "mode", PROP_ENUM, PROP_NONE);
  RNA_def_property_enum_items(prop, modifier_mask_mode_items);
  RNA_def_property_ui_text(prop, "Mode", "");
  RNA_def_property_update(prop, 0, "rna_Modifier_update");

  prop = RNA_def_property(srna, "armature", PROP_POINTER, PROP_NONE);
  RNA_def_property_pointer_sdna(prop, nullptr, "ob_arm");
  RNA_def_property_ui_text(prop, "Armature", "Armature to use as source of bones to mask");
  RNA_def_property_pointer_funcs(
      prop, nullptr, "rna_MaskModifier_ob_arm_set", nullptr, "rna_Armature_object_poll");
  RNA_def_property_flag(prop, PROP_EDITABLE | PROP_ID_SELF_CHECK);
  RNA_def_property_update(prop, 0, "rna_Modifier_dependency_update");

  prop = RNA_def_property(srna, "vertex_group", PROP_STRING, PROP_NONE);
  RNA_def_property_string_sdna(prop, nullptr, "vgroup");
  RNA_def_property_ui_text(prop, "Vertex Group", "Vertex group name");
  RNA_def_property_string_funcs(prop, nullptr, nullptr, "rna_MaskModifier_vgroup_set");
  RNA_def_property_update(prop, 0, "rna_Modifier_update");

  prop = RNA_def_property(srna, "invert_vertex_group", PROP_BOOLEAN, PROP_NONE);
  RNA_def_property_boolean_sdna(prop, nullptr, "flag", MOD_MASK_INV);
  RNA_def_property_ui_text(prop, "Invert", "Use vertices that are not part of region defined");
  RNA_def_property_update(prop, 0, "rna_Modifier_update");

  prop = RNA_def_property(srna, "use_smooth", PROP_BOOLEAN, PROP_NONE);
  RNA_def_property_boolean_sdna(prop, nullptr, "flag", MOD_MASK_SMOOTH);
  RNA_def_property_ui_text(
      prop, "Smooth", "Use vertex group weights to cut faces at the weight contour");
  RNA_def_property_update(prop, 0, "rna_Modifier_update");

  prop = RNA_def_property(srna, "threshold", PROP_FLOAT, PROP_FACTOR);
  RNA_def_property_float_sdna(prop, nullptr, "threshold");
  RNA_def_property_range(prop, 0.0, 1.0);
  RNA_def_property_ui_range(prop, 0, 1, 0.1, 3);
  RNA_def_property_ui_text(prop, "Threshold", "Weights over this threshold remain");
  RNA_def_property_update(prop, 0, "rna_Modifier_update");

  RNA_define_lib_overridable(false);
}

static void rna_def_modifier_simpledeform(BlenderRNA *brna)
{
  StructRNA *srna;
  PropertyRNA *prop;

  static const EnumPropertyItem simple_deform_mode_items[] = {
      {MOD_SIMPLEDEFORM_MODE_TWIST,
       "TWIST",
       0,
       "Twist",
       "Rotate around the Z axis of the modifier space"},
      {MOD_SIMPLEDEFORM_MODE_BEND,
       "BEND",
       0,
       "Bend",
       "Bend the mesh over the Z axis of the modifier space"},
      {MOD_SIMPLEDEFORM_MODE_TAPER,
       "TAPER",
       0,
       "Taper",
       "Linearly scale along Z axis of the modifier space"},
      {MOD_SIMPLEDEFORM_MODE_STRETCH,
       "STRETCH",
       0,
       "Stretch",
       "Stretch the object along the Z axis of the modifier space"},
      {0, nullptr, 0, nullptr, nullptr},
  };

  srna = RNA_def_struct(brna, "SimpleDeformModifier", "Modifier");
  RNA_def_struct_ui_text(
      srna,
      "SimpleDeform Modifier",
      "Simple deformation modifier to apply effects such as twisting and bending");
  RNA_def_struct_sdna(srna, "SimpleDeformModifierData");
  RNA_def_struct_ui_icon(srna, ICON_MOD_SIMPLEDEFORM);

  RNA_define_lib_overridable(true);

  prop = RNA_def_property(srna, "deform_method", PROP_ENUM, PROP_NONE);
  RNA_def_property_enum_sdna(prop, nullptr, "mode");
  RNA_def_property_enum_items(prop, simple_deform_mode_items);
  RNA_def_property_ui_text(prop, "Mode", "");
  RNA_def_property_translation_context(prop, BLT_I18NCONTEXT_OPERATOR_DEFAULT);
  RNA_def_property_update(prop, 0, "rna_Modifier_update");

  prop = RNA_def_property(srna, "vertex_group", PROP_STRING, PROP_NONE);
  RNA_def_property_string_sdna(prop, nullptr, "vgroup_name");
  RNA_def_property_ui_text(prop, "Vertex Group", "Vertex group name");
  RNA_def_property_string_funcs(
      prop, nullptr, nullptr, "rna_SimpleDeformModifier_vgroup_name_set");
  RNA_def_property_update(prop, 0, "rna_Modifier_update");

  prop = RNA_def_property(srna, "deform_axis", PROP_ENUM, PROP_NONE);
  RNA_def_property_enum_items(prop, rna_enum_axis_xyz_items);
  RNA_def_property_ui_text(prop, "Axis", "Deform around local axis");
  RNA_def_property_update(prop, 0, "rna_Modifier_update");

  prop = RNA_def_property(srna, "origin", PROP_POINTER, PROP_NONE);
  RNA_def_property_ui_text(prop, "Origin", "Offset the origin and orientation of the deformation");
  RNA_def_property_flag(prop, PROP_EDITABLE | PROP_ID_SELF_CHECK);
  RNA_def_property_update(prop, 0, "rna_Modifier_dependency_update");

  prop = RNA_def_property(srna, "factor", PROP_FLOAT, PROP_NONE);
  RNA_def_property_range(prop, -FLT_MAX, FLT_MAX);
  RNA_def_property_ui_range(prop, -10.0, 10.0, 1.0, 3);
  RNA_def_property_ui_text(prop, "Factor", "Amount to deform object");
  RNA_def_property_update(prop, 0, "rna_Modifier_update");

  prop = RNA_def_property(srna, "angle", PROP_FLOAT, PROP_ANGLE);
  RNA_def_property_float_sdna(prop, nullptr, "factor");
  RNA_def_property_range(prop, -FLT_MAX, FLT_MAX);
  RNA_def_property_ui_range(prop, DEG2RAD(-360.0), DEG2RAD(360.0), 10.0, 3);
  RNA_def_property_ui_text(prop, "Angle", "Angle of deformation");
  RNA_def_property_update(prop, 0, "rna_Modifier_update");

  prop = RNA_def_property(srna, "limits", PROP_FLOAT, PROP_NONE);
  RNA_def_property_float_sdna(prop, nullptr, "limit");
  RNA_def_property_array(prop, 2);
  RNA_def_property_range(prop, 0, 1);
  RNA_def_property_ui_range(prop, 0, 1, 5, 2);
  RNA_def_property_ui_text(prop, "Limits", "Lower/Upper limits for deform");
  RNA_def_property_update(prop, 0, "rna_Modifier_update");

  prop = RNA_def_property(srna, "lock_x", PROP_BOOLEAN, PROP_NONE);
  RNA_def_property_boolean_sdna(prop, nullptr, "axis", MOD_SIMPLEDEFORM_LOCK_AXIS_X);
  RNA_def_property_ui_text(prop, "X", "Do not allow deformation along the X axis");
  RNA_def_property_update(prop, 0, "rna_Modifier_update");

  prop = RNA_def_property(srna, "lock_y", PROP_BOOLEAN, PROP_NONE);
  RNA_def_property_boolean_sdna(prop, nullptr, "axis", MOD_SIMPLEDEFORM_LOCK_AXIS_Y);
  RNA_def_property_ui_text(prop, "Y", "Do not allow deformation along the Y axis");
  RNA_def_property_update(prop, 0, "rna_Modifier_update");

  prop = RNA_def_property(srna, "lock_z", PROP_BOOLEAN, PROP_NONE);
  RNA_def_property_boolean_sdna(prop, nullptr, "axis", MOD_SIMPLEDEFORM_LOCK_AXIS_Z);
  RNA_def_property_ui_text(prop, "Z", "Do not allow deformation along the Z axis");
  RNA_def_property_update(prop, 0, "rna_Modifier_update");

  prop = RNA_def_property(srna, "invert_vertex_group", PROP_BOOLEAN, PROP_NONE);
  RNA_def_property_boolean_sdna(prop, nullptr, "flag", MOD_SIMPLEDEFORM_FLAG_INVERT_VGROUP);
  RNA_def_property_ui_text(prop, "Invert", "Invert vertex group influence");
  RNA_def_property_update(prop, 0, "rna_Modifier_update");

  RNA_define_lib_overridable(false);
}

static void rna_def_modifier_surface(BlenderRNA *brna)
{
  StructRNA *srna;

  srna = RNA_def_struct(brna, "SurfaceModifier", "Modifier");
  RNA_def_struct_ui_text(
      srna,
      "Surface Modifier",
      "Surface modifier defining modifier stack position used for surface fields");
  RNA_def_struct_sdna(srna, "SurfaceModifierData");
  RNA_def_struct_ui_icon(srna, ICON_MOD_PHYSICS);
}

static void rna_def_modifier_solidify(BlenderRNA *brna)
{
  static const EnumPropertyItem mode_items[] = {
      {MOD_SOLIDIFY_MODE_EXTRUDE,
       "EXTRUDE",
       0,
       "Simple",
       "Output a solidified version of a mesh by simple extrusion"},
      {MOD_SOLIDIFY_MODE_NONMANIFOLD,
       "NON_MANIFOLD",
       0,
       "Complex",
       "Output a manifold mesh even if the base mesh is non-manifold, "
       "where edges have 3 or more connecting faces. "
       "This method is slower"},
      {0, nullptr, 0, nullptr, nullptr},
  };

  static const EnumPropertyItem nonmanifold_thickness_mode_items[] = {
      {MOD_SOLIDIFY_NONMANIFOLD_OFFSET_MODE_FIXED,
       "FIXED",
       0,
       "Fixed",
       "Most basic thickness calculation"},
      {MOD_SOLIDIFY_NONMANIFOLD_OFFSET_MODE_EVEN,
       "EVEN",
       0,
       "Even",
       "Even thickness calculation which takes the angle between faces into account"},
      {MOD_SOLIDIFY_NONMANIFOLD_OFFSET_MODE_CONSTRAINTS,
       "CONSTRAINTS",
       0,
       "Constraints",
       "Thickness calculation using constraints, most advanced"},
      {0, nullptr, 0, nullptr, nullptr},
  };

  static const EnumPropertyItem nonmanifold_boundary_mode_items[] = {
      {MOD_SOLIDIFY_NONMANIFOLD_BOUNDARY_MODE_NONE, "NONE", 0, "None", "No shape correction"},
      {MOD_SOLIDIFY_NONMANIFOLD_BOUNDARY_MODE_ROUND,
       "ROUND",
       0,
       "Round",
       "Round open perimeter shape"},
      {MOD_SOLIDIFY_NONMANIFOLD_BOUNDARY_MODE_FLAT,
       "FLAT",
       0,
       "Flat",
       "Flat open perimeter shape"},
      {0, nullptr, 0, nullptr, nullptr},
  };

  StructRNA *srna;
  PropertyRNA *prop;

  srna = RNA_def_struct(brna, "SolidifyModifier", "Modifier");
  RNA_def_struct_ui_text(
      srna, "Solidify Modifier", "Create a solid skin, compensating for sharp angles");
  RNA_def_struct_sdna(srna, "SolidifyModifierData");
  RNA_def_struct_ui_icon(srna, ICON_MOD_SOLIDIFY);

  RNA_define_lib_overridable(true);

  prop = RNA_def_property(srna, "solidify_mode", PROP_ENUM, PROP_NONE);
  RNA_def_property_enum_sdna(prop, nullptr, "mode");
  RNA_def_property_enum_items(prop, mode_items);
  RNA_def_property_ui_text(prop, "Mode", "Selects the used algorithm");
  RNA_def_property_update(prop, 0, "rna_Modifier_update");

  prop = RNA_def_property(srna, "thickness", PROP_FLOAT, PROP_DISTANCE);
  RNA_def_property_float_sdna(prop, nullptr, "offset");
  RNA_def_property_range(prop, -FLT_MAX, FLT_MAX);
  RNA_def_property_ui_range(prop, -10, 10, 0.1, 4);
  RNA_def_property_ui_text(prop, "Thickness", "Thickness of the shell");
  RNA_def_property_update(prop, 0, "rna_Modifier_update");

  prop = RNA_def_property(srna, "thickness_clamp", PROP_FLOAT, PROP_FACTOR);
  RNA_def_property_float_sdna(prop, nullptr, "offset_clamp");
  RNA_def_property_range(prop, 0, 100.0);
  RNA_def_property_ui_range(prop, 0, 2.0, 0.1, 4);
  RNA_def_property_ui_text(prop, "Clamp", "Offset clamp based on geometry scale");
  RNA_def_property_update(prop, 0, "rna_Modifier_update");

  prop = RNA_def_property(srna, "use_thickness_angle_clamp", PROP_BOOLEAN, PROP_NONE);
  RNA_def_property_boolean_sdna(prop, nullptr, "flag", MOD_SOLIDIFY_OFFSET_ANGLE_CLAMP);
  RNA_def_property_ui_text(prop, "Angle Clamp", "Clamp thickness based on angles");
  RNA_def_property_update(prop, 0, "rna_Modifier_update");

  prop = RNA_def_property(srna, "thickness_vertex_group", PROP_FLOAT, PROP_FACTOR);
  RNA_def_property_float_sdna(prop, nullptr, "offset_fac_vg");
  RNA_def_property_range(prop, 0.0, 1.0);
  RNA_def_property_ui_range(prop, 0, 1, 0.1, 3);
  RNA_def_property_ui_text(
      prop, "Vertex Group Factor", "Thickness factor to use for zero vertex group influence");
  RNA_def_property_update(prop, 0, "rna_Modifier_update");

  prop = RNA_def_property(srna, "offset", PROP_FLOAT, PROP_FACTOR);
  RNA_def_property_float_sdna(prop, nullptr, "offset_fac");
  RNA_def_property_range(prop, -FLT_MAX, FLT_MAX);
  RNA_def_property_ui_range(prop, -1, 1, 0.1, 4);
  RNA_def_property_ui_text(prop, "Offset", "Offset the thickness from the center");
  RNA_def_property_update(prop, 0, "rna_Modifier_update");

  prop = RNA_def_property(srna, "edge_crease_inner", PROP_FLOAT, PROP_FACTOR);
  RNA_def_property_float_sdna(prop, nullptr, "crease_inner");
  RNA_def_property_range(prop, 0, 1);
  RNA_def_property_ui_range(prop, 0, 1, 0.1, 3);
  RNA_def_property_ui_text(prop, "Inner Crease", "Assign a crease to inner edges");
  RNA_def_property_update(prop, 0, "rna_Modifier_update");

  prop = RNA_def_property(srna, "edge_crease_outer", PROP_FLOAT, PROP_FACTOR);
  RNA_def_property_float_sdna(prop, nullptr, "crease_outer");
  RNA_def_property_range(prop, 0, 1);
  RNA_def_property_ui_range(prop, 0, 1, 0.1, 3);
  RNA_def_property_ui_text(prop, "Outer Crease", "Assign a crease to outer edges");
  RNA_def_property_update(prop, 0, "rna_Modifier_update");

  prop = RNA_def_property(srna, "edge_crease_rim", PROP_FLOAT, PROP_FACTOR);
  RNA_def_property_float_sdna(prop, nullptr, "crease_rim");
  RNA_def_property_range(prop, 0, 1);
  RNA_def_property_ui_range(prop, 0, 1, 0.1, 3);
  RNA_def_property_ui_text(prop, "Rim Crease", "Assign a crease to the edges making up the rim");
  RNA_def_property_update(prop, 0, "rna_Modifier_update");

  prop = RNA_def_property(srna, "material_offset", PROP_INT, PROP_NONE);
  RNA_def_property_int_sdna(prop, nullptr, "mat_ofs");
  RNA_def_property_range(prop, SHRT_MIN, SHRT_MAX);
  RNA_def_property_ui_text(prop, "Material Offset", "Offset material index of generated faces");
  RNA_def_property_update(prop, 0, "rna_Modifier_update");

  prop = RNA_def_property(srna, "material_offset_rim", PROP_INT, PROP_NONE);
  RNA_def_property_int_sdna(prop, nullptr, "mat_ofs_rim");
  RNA_def_property_range(prop, SHRT_MIN, SHRT_MAX);
  RNA_def_property_ui_text(
      prop, "Rim Material Offset", "Offset material index of generated rim faces");
  RNA_def_property_update(prop, 0, "rna_Modifier_update");

  prop = RNA_def_property(srna, "vertex_group", PROP_STRING, PROP_NONE);
  RNA_def_property_string_sdna(prop, nullptr, "defgrp_name");
  RNA_def_property_ui_text(prop, "Vertex Group", "Vertex group name");
  RNA_def_property_string_funcs(prop, nullptr, nullptr, "rna_SolidifyModifier_defgrp_name_set");
  RNA_def_property_update(prop, 0, "rna_Modifier_update");

  prop = RNA_def_property(srna, "shell_vertex_group", PROP_STRING, PROP_NONE);
  RNA_def_property_string_sdna(prop, nullptr, "shell_defgrp_name");
  RNA_def_property_ui_text(prop,
                           "Shell Vertex Group",
                           "Vertex group that the generated shell geometry will be weighted to");
  RNA_def_property_string_funcs(
      prop, nullptr, nullptr, "rna_SolidifyModifier_shell_defgrp_name_set");
  RNA_def_property_update(prop, 0, "rna_Modifier_update");

  prop = RNA_def_property(srna, "rim_vertex_group", PROP_STRING, PROP_NONE);
  RNA_def_property_string_sdna(prop, nullptr, "rim_defgrp_name");
  RNA_def_property_ui_text(prop,
                           "Rim Vertex Group",
                           "Vertex group that the generated rim geometry will be weighted to");
  RNA_def_property_string_funcs(
      prop, nullptr, nullptr, "rna_SolidifyModifier_rim_defgrp_name_set");
  RNA_def_property_update(prop, 0, "rna_Modifier_update");

  prop = RNA_def_property(srna, "use_rim", PROP_BOOLEAN, PROP_NONE);
  RNA_def_property_boolean_sdna(prop, nullptr, "flag", MOD_SOLIDIFY_RIM);
  RNA_def_property_ui_text(prop,
                           "Fill Rim",
                           "Create edge loops between the inner and outer surfaces on face edges "
                           "(slow, disable when not needed)");
  RNA_def_property_update(prop, 0, "rna_Modifier_update");

  prop = RNA_def_property(srna, "use_even_offset", PROP_BOOLEAN, PROP_NONE);
  RNA_def_property_boolean_sdna(prop, nullptr, "flag", MOD_SOLIDIFY_EVEN);
  RNA_def_property_ui_text(
      prop,
      "Even Thickness",
      "Maintain thickness by adjusting for sharp corners (slow, disable when not needed)");
  RNA_def_property_update(prop, 0, "rna_Modifier_update");

  prop = RNA_def_property(srna, "use_quality_normals", PROP_BOOLEAN, PROP_NONE);
  RNA_def_property_boolean_sdna(prop, nullptr, "flag", MOD_SOLIDIFY_NORMAL_CALC);
  RNA_def_property_ui_text(
      prop,
      "High Quality Normals",
      "Calculate normals which result in more even thickness (slow, disable when not needed)");
  RNA_def_property_update(prop, 0, "rna_Modifier_update");

  prop = RNA_def_property(srna, "invert_vertex_group", PROP_BOOLEAN, PROP_NONE);
  RNA_def_property_boolean_sdna(prop, nullptr, "flag", MOD_SOLIDIFY_VGROUP_INV);
  RNA_def_property_ui_text(prop, "Vertex Group Invert", "Invert the vertex group influence");
  RNA_def_property_update(prop, 0, "rna_Modifier_update");

  prop = RNA_def_property(srna, "use_flat_faces", PROP_BOOLEAN, PROP_NONE);
  RNA_def_property_boolean_sdna(prop, nullptr, "flag", MOD_SOLIDIFY_NONMANIFOLD_FLAT_FACES);
  RNA_def_property_ui_text(prop,
                           "Flat Faces",
                           "Make faces use the minimal vertex weight assigned to their vertices "
                           "(ensures new faces remain parallel to their original ones, slow, "
                           "disable when not needed)");
  RNA_def_property_update(prop, 0, "rna_Modifier_update");

  prop = RNA_def_property(srna, "use_flip_normals", PROP_BOOLEAN, PROP_NONE);
  RNA_def_property_boolean_sdna(prop, nullptr, "flag", MOD_SOLIDIFY_FLIP);
  RNA_def_property_ui_text(prop, "Flip Normals", "Invert the face direction");
  RNA_def_property_update(prop, 0, "rna_Modifier_update");

  prop = RNA_def_property(srna, "use_rim_only", PROP_BOOLEAN, PROP_NONE);
  RNA_def_property_boolean_sdna(prop, nullptr, "flag", MOD_SOLIDIFY_NOSHELL);
  RNA_def_property_ui_text(prop, "Only Rim", "Only add the rim to the original data");
  RNA_def_property_update(prop, 0, "rna_Modifier_update");

  /* Settings for #MOD_SOLIDIFY_MODE_NONMANIFOLD */
  prop = RNA_def_property(srna, "nonmanifold_thickness_mode", PROP_ENUM, PROP_NONE);
  RNA_def_property_enum_sdna(prop, nullptr, "nonmanifold_offset_mode");
  RNA_def_property_enum_items(prop, nonmanifold_thickness_mode_items);
  RNA_def_property_ui_text(prop, "Thickness Mode", "Selects the used thickness algorithm");
  RNA_def_property_update(prop, 0, "rna_Modifier_update");

  prop = RNA_def_property(srna, "nonmanifold_boundary_mode", PROP_ENUM, PROP_NONE);
  RNA_def_property_enum_items(prop, nonmanifold_boundary_mode_items);
  RNA_def_property_ui_text(prop, "Boundary Shape", "Selects the boundary adjustment algorithm");
  RNA_def_property_translation_context(prop, BLT_I18NCONTEXT_ID_MESH);
  RNA_def_property_update(prop, 0, "rna_Modifier_update");

  prop = RNA_def_property(srna, "nonmanifold_merge_threshold", PROP_FLOAT, PROP_DISTANCE);
  RNA_def_property_float_sdna(prop, nullptr, "merge_tolerance");
  RNA_def_property_range(prop, 0.0, 1.0);
  RNA_def_property_ui_range(prop, 0.0, 1.0, 0.01, 4);
  RNA_def_property_ui_text(
      prop, "Merge Threshold", "Distance within which degenerated geometry is merged");
  RNA_def_property_update(prop, 0, "rna_Modifier_update");

  prop = RNA_def_property(srna, "bevel_convex", PROP_FLOAT, PROP_NONE);
  RNA_def_property_float_sdna(prop, nullptr, "bevel_convex");
  RNA_def_property_range(prop, -1.0, 1.0);
  RNA_def_property_ui_range(prop, -1.0, 1.0, 0.1, 3);
  RNA_def_property_ui_text(prop, "Bevel Convex", "Edge bevel weight to be added to outside edges");
  RNA_def_property_update(prop, 0, "rna_Modifier_update");

  RNA_define_lib_overridable(false);
}

static void rna_def_modifier_screw(BlenderRNA *brna)
{
  StructRNA *srna;
  PropertyRNA *prop;

  srna = RNA_def_struct(brna, "ScrewModifier", "Modifier");
  RNA_def_struct_ui_text(srna, "Screw Modifier", "Revolve edges");
  RNA_def_struct_sdna(srna, "ScrewModifierData");
  RNA_def_struct_ui_icon(srna, ICON_MOD_SCREW);

  RNA_define_lib_overridable(true);

  prop = RNA_def_property(srna, "object", PROP_POINTER, PROP_NONE);
  RNA_def_property_pointer_sdna(prop, nullptr, "ob_axis");
  RNA_def_property_ui_text(prop, "Object", "Object to define the screw axis");
  RNA_def_property_flag(prop, PROP_EDITABLE | PROP_ID_SELF_CHECK);
  RNA_def_property_update(prop, 0, "rna_Modifier_dependency_update");

  prop = RNA_def_property(srna, "steps", PROP_INT, PROP_UNSIGNED);
  RNA_def_property_range(prop, 1, 10000);
  RNA_def_property_ui_range(prop, 1, 512, 1, -1);
  RNA_def_property_ui_text(prop, "Steps", "Number of steps in the revolution");
  RNA_def_property_update(prop, 0, "rna_Modifier_update");

  prop = RNA_def_property(srna, "render_steps", PROP_INT, PROP_UNSIGNED);
  RNA_def_property_range(prop, 1, 10000);
  RNA_def_property_ui_range(prop, 1, 512, 1, -1);
  RNA_def_property_ui_text(prop, "Render Steps", "Number of steps in the revolution");
  RNA_def_property_update(prop, 0, "rna_Modifier_update");

  prop = RNA_def_property(srna, "iterations", PROP_INT, PROP_UNSIGNED);
  RNA_def_property_int_sdna(prop, nullptr, "iter");
  RNA_def_property_range(prop, 1, 10000);
  RNA_def_property_ui_range(prop, 1, 100, 1, -1);
  RNA_def_property_ui_text(prop, "Iterations", "Number of times to apply the screw operation");
  RNA_def_property_update(prop, 0, "rna_Modifier_update");

  prop = RNA_def_property(srna, "axis", PROP_ENUM, PROP_NONE);
  RNA_def_property_enum_items(prop, rna_enum_axis_xyz_items);
  RNA_def_property_ui_text(prop, "Axis", "Screw axis");
  RNA_def_property_update(prop, 0, "rna_Modifier_update");

  prop = RNA_def_property(srna, "angle", PROP_FLOAT, PROP_ANGLE);
  RNA_def_property_ui_range(prop, -M_PI * 2, M_PI * 2, 10, -1);
  RNA_def_property_range(prop, -FLT_MAX, FLT_MAX);
  RNA_def_property_ui_text(prop, "Angle", "Angle of revolution");
  RNA_def_property_update(prop, 0, "rna_Modifier_update");

  prop = RNA_def_property(srna, "screw_offset", PROP_FLOAT, PROP_DISTANCE);
  RNA_def_property_float_sdna(prop, nullptr, "screw_ofs");
  RNA_def_property_ui_text(prop, "Screw", "Offset the revolution along its axis");
  RNA_def_property_update(prop, 0, "rna_Modifier_update");

  prop = RNA_def_property(srna, "merge_threshold", PROP_FLOAT, PROP_DISTANCE);
  RNA_def_property_float_sdna(prop, nullptr, "merge_dist");
  RNA_def_property_range(prop, 0, FLT_MAX);
  RNA_def_property_ui_range(prop, 0, 1, 1, 4);
  RNA_def_property_ui_text(prop, "Merge Distance", "Limit below which to merge vertices");
  RNA_def_property_update(prop, 0, "rna_Modifier_update");

  prop = RNA_def_property(srna, "use_normal_flip", PROP_BOOLEAN, PROP_NONE);
  RNA_def_property_boolean_sdna(prop, nullptr, "flag", MOD_SCREW_NORMAL_FLIP);
  RNA_def_property_ui_text(prop, "Flip", "Flip normals of lathed faces");
  RNA_def_property_update(prop, 0, "rna_Modifier_update");

  prop = RNA_def_property(srna, "use_normal_calculate", PROP_BOOLEAN, PROP_NONE);
  RNA_def_property_boolean_sdna(prop, nullptr, "flag", MOD_SCREW_NORMAL_CALC);
  RNA_def_property_ui_text(
      prop, "Calculate Order", "Calculate the order of edges (needed for meshes, but not curves)");
  RNA_def_property_update(prop, 0, "rna_Modifier_update");

  prop = RNA_def_property(srna, "use_object_screw_offset", PROP_BOOLEAN, PROP_NONE);
  RNA_def_property_boolean_sdna(prop, nullptr, "flag", MOD_SCREW_OBJECT_OFFSET);
  RNA_def_property_ui_text(
      prop, "Object Screw", "Use the distance between the objects to make a screw");
  RNA_def_property_update(prop, 0, "rna_Modifier_update");

  /* Vertex merging parameters */
  prop = RNA_def_property(srna, "use_merge_vertices", PROP_BOOLEAN, PROP_NONE);
  RNA_def_property_boolean_sdna(prop, nullptr, "flag", MOD_SCREW_MERGE);
  RNA_def_property_ui_text(
      prop, "Merge Vertices", "Merge adjacent vertices (screw offset must be zero)");
  RNA_def_property_update(prop, 0, "rna_Modifier_update");

  prop = RNA_def_property(srna, "use_smooth_shade", PROP_BOOLEAN, PROP_NONE);
  RNA_def_property_boolean_sdna(prop, nullptr, "flag", MOD_SCREW_SMOOTH_SHADING);
  RNA_def_property_ui_text(
      prop, "Smooth Shading", "Output faces with smooth shading rather than flat shaded");
  RNA_def_property_update(prop, 0, "rna_Modifier_update");

  prop = RNA_def_property(srna, "use_stretch_u", PROP_BOOLEAN, PROP_NONE);
  RNA_def_property_boolean_sdna(prop, nullptr, "flag", MOD_SCREW_UV_STRETCH_U);
  RNA_def_property_ui_text(
      prop, "Stretch U", "Stretch the U coordinates between 0 and 1 when UVs are present");
  RNA_def_property_update(prop, 0, "rna_Modifier_update");

  prop = RNA_def_property(srna, "use_stretch_v", PROP_BOOLEAN, PROP_NONE);
  RNA_def_property_boolean_sdna(prop, nullptr, "flag", MOD_SCREW_UV_STRETCH_V);
  RNA_def_property_ui_text(
      prop, "Stretch V", "Stretch the V coordinates between 0 and 1 when UVs are present");
  RNA_def_property_update(prop, 0, "rna_Modifier_update");

#  if 0
  prop = RNA_def_property(srna, "use_angle_object", PROP_BOOLEAN, PROP_NONE);
  RNA_def_property_boolean_sdna(prop, nullptr, "flag", MOD_SCREW_OBJECT_ANGLE);
  RNA_def_property_ui_text(
      prop, "Object Angle", "Use the angle between the objects rather than the fixed angle");
  RNA_def_property_update(prop, 0, "rna_Modifier_update");
#  endif

  RNA_define_lib_overridable(false);
}

static void rna_def_modifier_uvwarp(BlenderRNA *brna)
{
  StructRNA *srna;
  PropertyRNA *prop;

  srna = RNA_def_struct(brna, "UVWarpModifier", "Modifier");
  RNA_def_struct_ui_text(srna, "UVWarp Modifier", "Add target position to UV coordinates");
  RNA_def_struct_sdna(srna, "UVWarpModifierData");
  RNA_def_struct_ui_icon(srna, ICON_MOD_UVPROJECT);

  RNA_define_lib_overridable(true);

  prop = RNA_def_property(srna, "axis_u", PROP_ENUM, PROP_NONE);
  RNA_def_property_enum_sdna(prop, nullptr, "axis_u");
  RNA_def_property_enum_items(prop, rna_enum_axis_xyz_items);
  RNA_def_property_ui_text(prop, "U-Axis", "Pole axis for rotation");
  RNA_def_property_update(prop, 0, "rna_Modifier_update");

  prop = RNA_def_property(srna, "axis_v", PROP_ENUM, PROP_NONE);
  RNA_def_property_enum_sdna(prop, nullptr, "axis_v");
  RNA_def_property_enum_items(prop, rna_enum_axis_xyz_items);
  RNA_def_property_ui_text(prop, "V-Axis", "Pole axis for rotation");
  RNA_def_property_update(prop, 0, "rna_Modifier_update");

  prop = RNA_def_property(srna, "center", PROP_FLOAT, PROP_NONE);
  RNA_def_property_float_sdna(prop, nullptr, "center");
  RNA_def_property_ui_text(prop, "UV Center", "Center point for rotate/scale");
  RNA_def_property_update(prop, 0, "rna_Modifier_update");

  prop = RNA_def_property(srna, "offset", PROP_FLOAT, PROP_NONE);
  RNA_def_property_float_sdna(prop, nullptr, "offset");
  RNA_def_property_ui_text(prop, "Offset", "2D Offset for the warp");
  RNA_def_property_update(prop, 0, "rna_Modifier_update");

  prop = RNA_def_property(srna, "scale", PROP_FLOAT, PROP_NONE);
  RNA_def_property_float_sdna(prop, nullptr, "scale");
  RNA_def_property_ui_text(prop, "Scale", "2D Scale for the warp");
  RNA_def_property_update(prop, 0, "rna_Modifier_update");

  prop = RNA_def_property(srna, "rotation", PROP_FLOAT, PROP_ANGLE);
  RNA_def_property_float_sdna(prop, nullptr, "rotation");
  RNA_def_property_ui_text(prop, "Rotation", "2D Rotation for the warp");
  RNA_def_property_update(prop, 0, "rna_Modifier_update");

  prop = RNA_def_property(srna, "object_from", PROP_POINTER, PROP_NONE);
  RNA_def_property_pointer_sdna(prop, nullptr, "object_src");
  RNA_def_property_ui_text(prop, "Object From", "Object defining offset");
  RNA_def_property_flag(prop, PROP_EDITABLE);
  RNA_def_property_update(prop, 0, "rna_Modifier_dependency_update");

  prop = RNA_def_property(srna, "bone_from", PROP_STRING, PROP_NONE);
  RNA_def_property_string_sdna(prop, nullptr, "bone_src");
  RNA_def_property_ui_text(prop, "Bone From", "Bone defining offset");
  RNA_def_property_update(prop, 0, "rna_Modifier_dependency_update");

  prop = RNA_def_property(srna, "object_to", PROP_POINTER, PROP_NONE);
  RNA_def_property_pointer_sdna(prop, nullptr, "object_dst");
  RNA_def_property_ui_text(prop, "Object To", "Object defining offset");
  RNA_def_property_flag(prop, PROP_EDITABLE);
  RNA_def_property_update(prop, 0, "rna_Modifier_dependency_update");

  prop = RNA_def_property(srna, "bone_to", PROP_STRING, PROP_NONE);
  RNA_def_property_string_sdna(prop, nullptr, "bone_dst");
  RNA_def_property_ui_text(prop, "Bone To", "Bone defining offset");
  RNA_def_property_update(prop, 0, "rna_Modifier_dependency_update");

  prop = RNA_def_property(srna, "vertex_group", PROP_STRING, PROP_NONE);
  RNA_def_property_string_sdna(prop, nullptr, "vgroup_name");
  RNA_def_property_ui_text(prop, "Vertex Group", "Vertex group name");
  RNA_def_property_string_funcs(prop, nullptr, nullptr, "rna_UVWarpModifier_vgroup_name_set");
  RNA_def_property_update(prop, 0, "rna_Modifier_update");

  prop = RNA_def_property(srna, "invert_vertex_group", PROP_BOOLEAN, PROP_NONE);
  RNA_def_property_boolean_sdna(prop, nullptr, "flag", MOD_UVWARP_INVERT_VGROUP);
  RNA_def_property_ui_text(prop, "Invert", "Invert vertex group influence");
  RNA_def_property_update(prop, 0, "rna_Modifier_update");

  prop = RNA_def_property(srna, "uv_layer", PROP_STRING, PROP_NONE);
  RNA_def_property_string_sdna(prop, nullptr, "uvlayer_name");
  RNA_def_property_ui_text(prop, "UV Map", "UV map name");
  RNA_def_property_string_funcs(prop, nullptr, nullptr, "rna_UVWarpModifier_uvlayer_name_set");
  RNA_def_property_update(prop, 0, "rna_Modifier_update");

  RNA_define_lib_overridable(false);
}

static void rna_def_modifier_weightvg_mask(BlenderRNA * /*brna*/,
                                           StructRNA *srna,
                                           const char *mask_flags,
                                           const int invert_vgroup_mask_flag,
                                           const char *mask_vgroup_setter,
                                           const char *mask_uvlayer_setter)
{
  static const EnumPropertyItem weightvg_mask_tex_map_items[] = {
      {MOD_DISP_MAP_LOCAL, "LOCAL", 0, "Local", "Use local generated coordinates"},
      {MOD_DISP_MAP_GLOBAL, "GLOBAL", 0, "Global", "Use global coordinates"},
      {MOD_DISP_MAP_OBJECT,
       "OBJECT",
       0,
       "Object",
       "Use local generated coordinates of another object"},
      {MOD_DISP_MAP_UV, "UV", 0, "UV", "Use coordinates from a UV layer"},
      {0, nullptr, 0, nullptr, nullptr},
  };

  static const EnumPropertyItem weightvg_mask_tex_used_items[] = {
      {MOD_WVG_MASK_TEX_USE_INT, "INT", 0, "Intensity", ""},
      {MOD_WVG_MASK_TEX_USE_RED, "RED", 0, "Red", ""},
      {MOD_WVG_MASK_TEX_USE_GREEN, "GREEN", 0, "Green", ""},
      {MOD_WVG_MASK_TEX_USE_BLUE, "BLUE", 0, "Blue", ""},
      {MOD_WVG_MASK_TEX_USE_HUE, "HUE", 0, "Hue", ""},
      {MOD_WVG_MASK_TEX_USE_SAT, "SAT", 0, "Saturation", ""},
      {MOD_WVG_MASK_TEX_USE_VAL, "VAL", 0, "Value", ""},
      {MOD_WVG_MASK_TEX_USE_ALPHA, "ALPHA", 0, "Alpha", ""},
      {0, nullptr, 0, nullptr, nullptr},
  };

  PropertyRNA *prop;

  RNA_define_lib_overridable(true);

  prop = RNA_def_property(srna, "mask_constant", PROP_FLOAT, PROP_FACTOR);
  RNA_def_property_range(prop, -FLT_MAX, FLT_MAX);
  RNA_def_property_ui_range(prop, 0.0, 1.0, 1, -1);
  RNA_def_property_ui_text(
      prop, "Influence", "Global influence of current modifications on vgroup");
  RNA_def_property_update(prop, 0, "rna_Modifier_update");

  prop = RNA_def_property(srna, "mask_vertex_group", PROP_STRING, PROP_NONE);
  RNA_def_property_string_sdna(prop, nullptr, "mask_defgrp_name");
  RNA_def_property_ui_text(prop, "Mask Vertex Group", "Masking vertex group name");
  RNA_def_property_string_funcs(prop, nullptr, nullptr, mask_vgroup_setter);
  RNA_def_property_update(prop, 0, "rna_Modifier_update");

  prop = RNA_def_property(srna, "invert_mask_vertex_group", PROP_BOOLEAN, PROP_NONE);
  RNA_def_property_boolean_sdna(prop, nullptr, mask_flags, invert_vgroup_mask_flag);
  RNA_def_property_ui_text(prop, "Invert", "Invert vertex group mask influence");
  RNA_def_property_update(prop, 0, "rna_Modifier_update");

  prop = RNA_def_property(srna, "mask_texture", PROP_POINTER, PROP_NONE);
  RNA_def_property_ui_text(prop, "Masking Tex", "Masking texture");
  RNA_def_property_flag(prop, PROP_EDITABLE);
  RNA_def_property_update(prop, 0, "rna_Modifier_dependency_update");

  prop = RNA_def_property(srna, "mask_tex_use_channel", PROP_ENUM, PROP_NONE);
  RNA_def_property_enum_items(prop, weightvg_mask_tex_used_items);
  RNA_def_property_ui_text(prop, "Use Channel", "Which texture channel to use for masking");
  RNA_def_property_update(prop, 0, "rna_Modifier_update");

  prop = RNA_def_property(srna, "mask_tex_mapping", PROP_ENUM, PROP_NONE);
  RNA_def_property_enum_items(prop, weightvg_mask_tex_map_items);
  RNA_def_property_ui_text(prop,
                           "Texture Coordinates",
                           "Which texture coordinates "
                           "to use for mapping");
  RNA_def_property_update(prop, 0, "rna_Modifier_dependency_update");

  prop = RNA_def_property(srna, "mask_tex_uv_layer", PROP_STRING, PROP_NONE);
  RNA_def_property_string_sdna(prop, nullptr, "mask_tex_uvlayer_name");
  RNA_def_property_ui_text(prop, "UV Map", "UV map name");
  RNA_def_property_string_funcs(prop, nullptr, nullptr, mask_uvlayer_setter);
  RNA_def_property_update(prop, 0, "rna_Modifier_update");

  prop = RNA_def_property(srna, "mask_tex_map_object", PROP_POINTER, PROP_NONE);
  RNA_def_property_pointer_sdna(prop, nullptr, "mask_tex_map_obj");
  RNA_def_property_ui_text(prop,
                           "Texture Coordinate Object",
                           "Which object to take texture "
                           "coordinates from");
  RNA_def_property_flag(prop, PROP_EDITABLE | PROP_ID_SELF_CHECK);
  RNA_def_property_update(prop, 0, "rna_Modifier_dependency_update");

  prop = RNA_def_property(srna, "mask_tex_map_bone", PROP_STRING, PROP_NONE);
  RNA_def_property_string_sdna(prop, nullptr, "mask_tex_map_bone");
  RNA_def_property_ui_text(
      prop, "Texture Coordinate Bone", "Which bone to take texture coordinates from");
  RNA_def_property_update(prop, 0, "rna_Modifier_dependency_update");

  RNA_define_lib_overridable(false);
}

static void rna_def_modifier_weightvgedit(BlenderRNA *brna)
{
  static const EnumPropertyItem weightvg_edit_falloff_type_items[] = {
      {MOD_WVG_MAPPING_NONE, "LINEAR", ICON_LINCURVE, "Linear", "Null action"},
      {MOD_WVG_MAPPING_CURVE, "CURVE", ICON_RNDCURVE, "Custom Curve", ""},
      {MOD_WVG_MAPPING_SHARP, "SHARP", ICON_SHARPCURVE, "Sharp", ""},
      {MOD_WVG_MAPPING_SMOOTH, "SMOOTH", ICON_SMOOTHCURVE, "Smooth", ""},
      {MOD_WVG_MAPPING_ROOT, "ROOT", ICON_ROOTCURVE, "Root", ""},
      {MOD_WVG_MAPPING_SPHERE, "ICON_SPHERECURVE", ICON_SPHERECURVE, "Sphere", ""},
      {MOD_WVG_MAPPING_RANDOM, "RANDOM", ICON_RNDCURVE, "Random", ""},
      {MOD_WVG_MAPPING_STEP,
       "STEP",
       ICON_IPO_CONSTANT,
       "Median Step",
       "Map all values below 0.5 to 0.0, and all others to 1.0"},
      {0, nullptr, 0, nullptr, nullptr},
  };

  StructRNA *srna;
  PropertyRNA *prop;

  srna = RNA_def_struct(brna, "VertexWeightEditModifier", "Modifier");
  RNA_def_struct_ui_text(
      srna, "WeightVG Edit Modifier", "Edit the weights of vertices in a group");
  RNA_def_struct_sdna(srna, "WeightVGEditModifierData");
  RNA_def_struct_ui_icon(srna, ICON_MOD_VERTEX_WEIGHT);

  RNA_define_lib_overridable(true);

  prop = RNA_def_property(srna, "vertex_group", PROP_STRING, PROP_NONE);
  RNA_def_property_string_sdna(prop, nullptr, "defgrp_name");
  RNA_def_property_ui_text(prop, "Vertex Group", "Vertex group name");
  RNA_def_property_string_funcs(
      prop, nullptr, nullptr, "rna_WeightVGEditModifier_defgrp_name_set");
  RNA_def_property_update(prop, 0, "rna_Modifier_update");

  prop = RNA_def_property(srna, "falloff_type", PROP_ENUM, PROP_NONE);
  RNA_def_property_enum_items(prop, weightvg_edit_falloff_type_items);
  RNA_def_property_ui_text(prop, "Falloff Type", "How weights are mapped to their new values");
  RNA_def_property_translation_context(prop,
                                       BLT_I18NCONTEXT_ID_CURVE_LEGACY); /* Abusing id_curve :/ */
  RNA_def_property_update(prop, 0, "rna_Modifier_update");

  prop = RNA_def_property(srna, "invert_falloff", PROP_BOOLEAN, PROP_NONE);
  RNA_def_property_boolean_sdna(prop, nullptr, "edit_flags", MOD_WVG_INVERT_FALLOFF);
  RNA_def_property_ui_text(prop, "Invert Falloff", "Invert the resulting falloff weight");
  RNA_def_property_update(prop, 0, "rna_Modifier_update");

  prop = RNA_def_property(srna, "normalize", PROP_BOOLEAN, PROP_NONE);
  RNA_def_property_boolean_sdna(prop, nullptr, "edit_flags", MOD_WVG_EDIT_WEIGHTS_NORMALIZE);
  RNA_def_property_ui_text(
      prop,
      "Normalize Weights",
      "Normalize the resulting weights (otherwise they are only clamped within 0.0 to 1.0 range)");
  RNA_def_property_update(prop, 0, "rna_Modifier_update");

  prop = RNA_def_property(srna, "map_curve", PROP_POINTER, PROP_NONE);
  RNA_def_property_pointer_sdna(prop, nullptr, "cmap_curve");
  RNA_def_property_ui_text(prop, "Mapping Curve", "Custom mapping curve");
  RNA_def_property_update(prop, 0, "rna_Modifier_update");

  prop = RNA_def_property(srna, "use_add", PROP_BOOLEAN, PROP_NONE);
  RNA_def_property_boolean_sdna(prop, nullptr, "edit_flags", MOD_WVG_EDIT_ADD2VG);
  RNA_def_property_ui_text(prop,
                           "Group Add",
                           "Add vertices with weight over threshold "
                           "to vgroup");
  RNA_def_property_update(prop, 0, "rna_Modifier_update");

  prop = RNA_def_property(srna, "use_remove", PROP_BOOLEAN, PROP_NONE);
  RNA_def_property_boolean_sdna(prop, nullptr, "edit_flags", MOD_WVG_EDIT_REMFVG);
  RNA_def_property_ui_text(prop,
                           "Group Remove",
                           "Remove vertices with weight below threshold "
                           "from vgroup");
  RNA_def_property_update(prop, 0, "rna_Modifier_update");

  prop = RNA_def_property(srna, "default_weight", PROP_FLOAT, PROP_FACTOR);
  RNA_def_property_range(prop, 0.0, 1.0f);
  RNA_def_property_ui_range(prop, 0.0, 1.0, 1, -1);
  RNA_def_property_ui_text(prop,
                           "Default Weight",
                           "Default weight a vertex will have if "
                           "it is not in the vgroup");
  RNA_def_property_update(prop, 0, "rna_Modifier_update");

  prop = RNA_def_property(srna, "add_threshold", PROP_FLOAT, PROP_NONE);
  RNA_def_property_float_sdna(prop, nullptr, "add_threshold");
  RNA_def_property_range(prop, -1000.0, 1000.0);
  RNA_def_property_ui_range(prop, 0.0, 1.0, 1, -1);
  RNA_def_property_ui_text(prop,
                           "Add Threshold",
                           "Lower (inclusive) bound for a vertex's weight "
                           "to be added to the vgroup");
  RNA_def_property_update(prop, 0, "rna_Modifier_update");

  prop = RNA_def_property(srna, "remove_threshold", PROP_FLOAT, PROP_NONE);
  RNA_def_property_float_sdna(prop, nullptr, "rem_threshold");
  RNA_def_property_range(prop, -1000.0, 1000.0);
  RNA_def_property_ui_range(prop, 0.0, 1.0, 1, -1);
  RNA_def_property_ui_text(prop,
                           "Remove Threshold",
                           "Upper (inclusive) bound for a vertex's weight "
                           "to be removed from the vgroup");
  RNA_def_property_update(prop, 0, "rna_Modifier_update");

  RNA_define_lib_overridable(false);

  /* Common masking properties. */
  rna_def_modifier_weightvg_mask(brna,
                                 srna,
                                 "edit_flags",
                                 MOD_WVG_EDIT_INVERT_VGROUP_MASK,
                                 "rna_WeightVGEditModifier_mask_defgrp_name_set",
                                 "rna_WeightVGEditModifier_mask_tex_uvlayer_name_set");
}

static void rna_def_modifier_weightvgmix(BlenderRNA *brna)
{
  static const EnumPropertyItem weightvg_mix_modes_items[] = {
      {MOD_WVG_MIX_SET, "SET", 0, "Replace", "Replace VGroup A's weights by VGroup B's ones"},
      {MOD_WVG_MIX_ADD, "ADD", 0, "Add", "Add VGroup B's weights to VGroup A's ones"},
      {MOD_WVG_MIX_SUB, "SUB", 0, "Subtract", "Subtract VGroup B's weights from VGroup A's ones"},
      {MOD_WVG_MIX_MUL, "MUL", 0, "Multiply", "Multiply VGroup A's weights by VGroup B's ones"},
      {MOD_WVG_MIX_DIV, "DIV", 0, "Divide", "Divide VGroup A's weights by VGroup B's ones"},
      {MOD_WVG_MIX_DIF,
       "DIF",
       0,
       "Difference",
       "Difference between VGroup A's and VGroup B's weights"},
      {MOD_WVG_MIX_AVG, "AVG", 0, "Average", "Average value of VGroup A's and VGroup B's weights"},
      {MOD_WVG_MIX_MIN, "MIN", 0, "Minimum", "Minimum of VGroup A's and VGroup B's weights"},
      {MOD_WVG_MIX_MAX, "MAX", 0, "Maximum", "Maximum of VGroup A's and VGroup B's weights"},
      {0, nullptr, 0, nullptr, nullptr},
  };

  static const EnumPropertyItem weightvg_mix_set_items[] = {
      {MOD_WVG_SET_ALL, "ALL", 0, "All", "Affect all vertices (might add some to VGroup A)"},
      {MOD_WVG_SET_A, "A", 0, "VGroup A", "Affect vertices in VGroup A"},
      {MOD_WVG_SET_B,
       "B",
       0,
       "VGroup B",
       "Affect vertices in VGroup B (might add some to VGroup A)"},
      {MOD_WVG_SET_OR,
       "OR",
       0,
       "VGroup A or B",
       "Affect vertices in at least one of both VGroups (might add some to VGroup A)"},
      {MOD_WVG_SET_AND, "AND", 0, "VGroup A and B", "Affect vertices in both groups"},
      {0, nullptr, 0, nullptr, nullptr},
  };

  StructRNA *srna;
  PropertyRNA *prop;

  srna = RNA_def_struct(brna, "VertexWeightMixModifier", "Modifier");
  RNA_def_struct_ui_text(srna, "WeightVG Mix Modifier", "Mix the weights of two vertex groups");
  RNA_def_struct_sdna(srna, "WeightVGMixModifierData");
  RNA_def_struct_ui_icon(srna, ICON_MOD_VERTEX_WEIGHT);

  RNA_define_lib_overridable(true);

  prop = RNA_def_property(srna, "vertex_group_a", PROP_STRING, PROP_NONE);
  RNA_def_property_string_sdna(prop, nullptr, "defgrp_name_a");
  RNA_def_property_ui_text(prop, "Vertex Group A", "First vertex group name");
  RNA_def_property_string_funcs(
      prop, nullptr, nullptr, "rna_WeightVGMixModifier_defgrp_name_a_set");
  RNA_def_property_update(prop, 0, "rna_Modifier_update");

  prop = RNA_def_property(srna, "vertex_group_b", PROP_STRING, PROP_NONE);
  RNA_def_property_string_sdna(prop, nullptr, "defgrp_name_b");
  RNA_def_property_ui_text(prop, "Vertex Group B", "Second vertex group name");
  RNA_def_property_string_funcs(
      prop, nullptr, nullptr, "rna_WeightVGMixModifier_defgrp_name_b_set");
  RNA_def_property_update(prop, 0, "rna_Modifier_update");

  prop = RNA_def_property(srna, "invert_vertex_group_a", PROP_BOOLEAN, PROP_NONE);
  RNA_def_property_boolean_sdna(prop, nullptr, "flag", MOD_WVG_MIX_INVERT_VGROUP_A);
  RNA_def_property_ui_text(prop, "Invert Weights A", "Invert the influence of vertex group A");
  RNA_def_property_update(prop, 0, "rna_Modifier_update");

  prop = RNA_def_property(srna, "invert_vertex_group_b", PROP_BOOLEAN, PROP_NONE);
  RNA_def_property_boolean_sdna(prop, nullptr, "flag", MOD_WVG_MIX_INVERT_VGROUP_B);
  RNA_def_property_ui_text(prop, "Invert Weights B", "Invert the influence of vertex group B");
  RNA_def_property_update(prop, 0, "rna_Modifier_update");

  prop = RNA_def_property(srna, "default_weight_a", PROP_FLOAT, PROP_FACTOR);
  RNA_def_property_range(prop, 0.0, 1.0f);
  RNA_def_property_ui_range(prop, 0.0, 1.0, 1, -1);
  RNA_def_property_ui_text(prop,
                           "Default Weight A",
                           "Default weight a vertex will have if "
                           "it is not in the first A vgroup");
  RNA_def_property_update(prop, 0, "rna_Modifier_update");

  prop = RNA_def_property(srna, "default_weight_b", PROP_FLOAT, PROP_FACTOR);
  RNA_def_property_range(prop, 0.0, 1.0f);
  RNA_def_property_ui_range(prop, 0.0, 1.0, 1, -1);
  RNA_def_property_ui_text(prop,
                           "Default Weight B",
                           "Default weight a vertex will have if "
                           "it is not in the second B vgroup");
  RNA_def_property_update(prop, 0, "rna_Modifier_update");

  prop = RNA_def_property(srna, "mix_mode", PROP_ENUM, PROP_NONE);
  RNA_def_property_enum_items(prop, weightvg_mix_modes_items);
  RNA_def_property_ui_text(prop,
                           "Mix Mode",
                           "How weights from vgroup B affect weights "
                           "of vgroup A");
  RNA_def_property_update(prop, 0, "rna_Modifier_update");

  prop = RNA_def_property(srna, "mix_set", PROP_ENUM, PROP_NONE);
  RNA_def_property_enum_items(prop, weightvg_mix_set_items);
  RNA_def_property_ui_text(prop, "Vertex Set", "Which vertices should be affected");
  RNA_def_property_update(prop, 0, "rna_Modifier_update");

  prop = RNA_def_property(srna, "normalize", PROP_BOOLEAN, PROP_NONE);
  RNA_def_property_boolean_sdna(prop, nullptr, "flag", MOD_WVG_MIX_WEIGHTS_NORMALIZE);
  RNA_def_property_ui_text(
      prop,
      "Normalize Weights",
      "Normalize the resulting weights (otherwise they are only clamped within 0.0 to 1.0 range)");
  RNA_def_property_update(prop, 0, "rna_Modifier_update");

  RNA_define_lib_overridable(false);

  /* Common masking properties. */
  rna_def_modifier_weightvg_mask(brna,
                                 srna,
                                 "flag",
                                 MOD_WVG_MIX_INVERT_VGROUP_MASK,
                                 "rna_WeightVGMixModifier_mask_defgrp_name_set",
                                 "rna_WeightVGMixModifier_mask_tex_uvlayer_name_set");
}

static void rna_def_modifier_weightvgproximity(BlenderRNA *brna)
{
  static const EnumPropertyItem weightvg_proximity_modes_items[] = {
      {MOD_WVG_PROXIMITY_OBJECT,
       "OBJECT",
       0,
       "Object",
       "Use distance between affected and target objects"},
      {MOD_WVG_PROXIMITY_GEOMETRY,
       "GEOMETRY",
       0,
       "Geometry",
       "Use distance between affected object's vertices and target "
       "object, or target object's geometry"},
      {0, nullptr, 0, nullptr, nullptr},
  };

  static const EnumPropertyItem proximity_geometry_items[] = {
      {MOD_WVG_PROXIMITY_GEOM_VERTS, "VERTEX", 0, "Vertex", "Compute distance to nearest vertex"},
      {MOD_WVG_PROXIMITY_GEOM_EDGES, "EDGE", 0, "Edge", "Compute distance to nearest edge"},
      {MOD_WVG_PROXIMITY_GEOM_FACES, "FACE", 0, "Face", "Compute distance to nearest face"},
      {0, nullptr, 0, nullptr, nullptr},
  };

  static const EnumPropertyItem weightvg_proximity_falloff_type_items[] = {
      {MOD_WVG_MAPPING_NONE, "LINEAR", ICON_LINCURVE, "Linear", "Null action"},
      {MOD_WVG_MAPPING_CURVE, "CURVE", ICON_RNDCURVE, "Custom Curve", ""},
      {MOD_WVG_MAPPING_SHARP, "SHARP", ICON_SHARPCURVE, "Sharp", ""},
      {MOD_WVG_MAPPING_SMOOTH, "SMOOTH", ICON_SMOOTHCURVE, "Smooth", ""},
      {MOD_WVG_MAPPING_ROOT, "ROOT", ICON_ROOTCURVE, "Root", ""},
      {MOD_WVG_MAPPING_SPHERE, "ICON_SPHERECURVE", ICON_SPHERECURVE, "Sphere", ""},
      {MOD_WVG_MAPPING_RANDOM, "RANDOM", ICON_RNDCURVE, "Random", ""},
      {MOD_WVG_MAPPING_STEP,
       "STEP",
       ICON_IPO_CONSTANT,
       "Median Step",
       "Map all values below 0.5 to 0.0, and all others to 1.0"},
      {0, nullptr, 0, nullptr, nullptr},
  };

  StructRNA *srna;
  PropertyRNA *prop;

  srna = RNA_def_struct(brna, "VertexWeightProximityModifier", "Modifier");
  RNA_def_struct_ui_text(srna,
                         "WeightVG Proximity Modifier",
                         "Set the weights of vertices in a group from a target object's "
                         "distance");
  RNA_def_struct_sdna(srna, "WeightVGProximityModifierData");
  RNA_def_struct_ui_icon(srna, ICON_MOD_VERTEX_WEIGHT);

  RNA_define_lib_overridable(true);

  prop = RNA_def_property(srna, "vertex_group", PROP_STRING, PROP_NONE);
  RNA_def_property_string_sdna(prop, nullptr, "defgrp_name");
  RNA_def_property_ui_text(prop, "Vertex Group", "Vertex group name");
  RNA_def_property_string_funcs(
      prop, nullptr, nullptr, "rna_WeightVGProximityModifier_defgrp_name_set");
  RNA_def_property_update(prop, 0, "rna_Modifier_update");

  prop = RNA_def_property(srna, "proximity_mode", PROP_ENUM, PROP_NONE);
  RNA_def_property_enum_items(prop, weightvg_proximity_modes_items);
  RNA_def_property_enum_default(prop, MOD_WVG_PROXIMITY_GEOMETRY);
  RNA_def_property_ui_text(prop, "Proximity Mode", "Which distances to target object to use");
  RNA_def_property_update(prop, 0, "rna_Modifier_update");

  prop = RNA_def_property(srna, "proximity_geometry", PROP_ENUM, PROP_NONE);
  RNA_def_property_enum_sdna(prop, nullptr, "proximity_flags");
  RNA_def_property_enum_items(prop, proximity_geometry_items);
  RNA_def_property_flag(prop, PROP_ENUM_FLAG); /* important to run before default set */
  RNA_def_property_enum_default(prop, MOD_WVG_PROXIMITY_GEOM_FACES);
  RNA_def_property_ui_text(prop,
                           "Proximity Geometry",
                           "Use the shortest computed distance to target object's geometry "
                           "as weight");
  RNA_def_property_update(prop, 0, "rna_Modifier_update");

  prop = RNA_def_property(srna, "target", PROP_POINTER, PROP_NONE);
  RNA_def_property_pointer_sdna(prop, nullptr, "proximity_ob_target");
  RNA_def_property_ui_text(prop, "Target Object", "Object to calculate vertices distances from");
  RNA_def_property_flag(prop, PROP_EDITABLE | PROP_ID_SELF_CHECK);
  RNA_def_property_update(prop, 0, "rna_Modifier_dependency_update");

  prop = RNA_def_property(srna, "min_dist", PROP_FLOAT, PROP_DISTANCE);
  RNA_def_property_range(prop, 0.0, FLT_MAX);
  RNA_def_property_ui_range(prop, 0.0, 1000.0, 10, -1);
  RNA_def_property_ui_text(prop, "Lowest", "Distance mapping to weight 0.0");
  RNA_def_property_update(prop, 0, "rna_Modifier_update");

  prop = RNA_def_property(srna, "max_dist", PROP_FLOAT, PROP_DISTANCE);
  RNA_def_property_range(prop, 0.0, FLT_MAX);
  RNA_def_property_ui_range(prop, 0.0, 1000.0, 10, -1);
  RNA_def_property_ui_text(prop, "Highest", "Distance mapping to weight 1.0");
  RNA_def_property_update(prop, 0, "rna_Modifier_update");

  prop = RNA_def_property(srna, "falloff_type", PROP_ENUM, PROP_NONE);
  RNA_def_property_enum_items(prop, weightvg_proximity_falloff_type_items);
  RNA_def_property_ui_text(prop, "Falloff Type", "How weights are mapped to their new values");
  RNA_def_property_translation_context(prop,
                                       BLT_I18NCONTEXT_ID_CURVE_LEGACY); /* Abusing id_curve :/ */
  RNA_def_property_update(prop, 0, "rna_Modifier_update");

  prop = RNA_def_property(srna, "invert_falloff", PROP_BOOLEAN, PROP_NONE);
  RNA_def_property_boolean_sdna(
      prop, nullptr, "proximity_flags", MOD_WVG_PROXIMITY_INVERT_FALLOFF);
  RNA_def_property_ui_text(prop, "Invert Falloff", "Invert the resulting falloff weight");
  RNA_def_property_update(prop, 0, "rna_Modifier_update");

  prop = RNA_def_property(srna, "normalize", PROP_BOOLEAN, PROP_NONE);
  RNA_def_property_boolean_sdna(
      prop, nullptr, "proximity_flags", MOD_WVG_PROXIMITY_WEIGHTS_NORMALIZE);
  RNA_def_property_ui_text(
      prop,
      "Normalize Weights",
      "Normalize the resulting weights (otherwise they are only clamped within 0.0 to 1.0 range)");
  RNA_def_property_update(prop, 0, "rna_Modifier_update");

  prop = RNA_def_property(srna, "map_curve", PROP_POINTER, PROP_NONE);
  RNA_def_property_pointer_sdna(prop, nullptr, "cmap_curve");
  RNA_def_property_ui_text(prop, "Mapping Curve", "Custom mapping curve");
  RNA_def_property_update(prop, 0, "rna_Modifier_update");

  RNA_define_lib_overridable(false);

  /* Common masking properties. */
  rna_def_modifier_weightvg_mask(brna,
                                 srna,
                                 "proximity_flags",
                                 MOD_WVG_PROXIMITY_INVERT_VGROUP_MASK,
                                 "rna_WeightVGProximityModifier_mask_defgrp_name_set",
                                 "rna_WeightVGProximityModifier_mask_tex_uvlayer_name_set");
}

static void rna_def_modifier_remesh(BlenderRNA *brna)
{
  static const EnumPropertyItem mode_items[] = {
      {MOD_REMESH_CENTROID, "BLOCKS", 0, "Blocks", "Output a blocky surface with no smoothing"},
      {MOD_REMESH_MASS_POINT,
       "SMOOTH",
       0,
       "Smooth",
       "Output a smooth surface with no sharp-features detection"},
      {MOD_REMESH_SHARP_FEATURES,
       "SHARP",
       0,
       "Sharp",
       "Output a surface that reproduces sharp edges and corners from the input mesh"},
      {MOD_REMESH_VOXEL,
       "VOXEL",
       0,
       "Voxel",
       "Output a mesh corresponding to the volume of the original mesh"},
      {0, nullptr, 0, nullptr, nullptr},
  };

  StructRNA *srna;
  PropertyRNA *prop;

  srna = RNA_def_struct(brna, "RemeshModifier", "Modifier");
  RNA_def_struct_ui_text(
      srna,
      "Remesh Modifier",
      "Generate a new surface with regular topology that follows the shape of the input mesh");
  RNA_def_struct_sdna(srna, "RemeshModifierData");
  RNA_def_struct_ui_icon(srna, ICON_MOD_REMESH);

  RNA_define_lib_overridable(true);

  prop = RNA_def_property(srna, "mode", PROP_ENUM, PROP_NONE);
  RNA_def_property_enum_items(prop, mode_items);
  RNA_def_property_ui_text(prop, "Mode", "");
  RNA_def_property_update(prop, 0, "rna_Modifier_update");

  prop = RNA_def_property(srna, "scale", PROP_FLOAT, PROP_NONE);
  RNA_def_property_ui_range(prop, 0, 0.99, 0.01, 3);
  RNA_def_property_range(prop, 0, 0.99);
  RNA_def_property_ui_text(
      prop, "Scale", "The ratio of the largest dimension of the model over the size of the grid");
  RNA_def_property_update(prop, 0, "rna_Modifier_update");

  prop = RNA_def_property(srna, "threshold", PROP_FLOAT, PROP_NONE);
  RNA_def_property_ui_range(prop, 0, 1, 0.1, 3);
  RNA_def_property_range(prop, 0, 1);
  RNA_def_property_ui_text(
      prop,
      "Threshold",
      "If removing disconnected pieces, minimum size of components to preserve as a ratio "
      "of the number of polygons in the largest component");
  RNA_def_property_update(prop, 0, "rna_Modifier_update");

  prop = RNA_def_property(srna, "octree_depth", PROP_INT, PROP_NONE);
  RNA_def_property_int_sdna(prop, nullptr, "depth");
  RNA_def_property_range(prop, 1, 24);
  RNA_def_property_ui_range(prop, 1, 12, 1, 3);
  RNA_def_property_ui_text(
      prop, "Octree Depth", "Resolution of the octree; higher values give finer details");
  RNA_def_property_update(prop, 0, "rna_Modifier_update");

  prop = RNA_def_property(srna, "sharpness", PROP_FLOAT, PROP_NONE);
  RNA_def_property_float_sdna(prop, nullptr, "hermite_num");
  RNA_def_property_ui_range(prop, 0, 2, 0.1, 3);
  RNA_def_property_ui_text(
      prop,
      "Sharpness",
      "Tolerance for outliers; lower values filter noise while higher values will reproduce "
      "edges closer to the input");
  RNA_def_property_update(prop, 0, "rna_Modifier_update");

  prop = RNA_def_property(srna, "voxel_size", PROP_FLOAT, PROP_DISTANCE);
  RNA_def_property_float_sdna(prop, nullptr, "voxel_size");
  RNA_def_property_range(prop, 0.0001f, FLT_MAX);
  RNA_def_property_ui_range(prop, 0.0001, 2, 0.1, 3);
  RNA_def_property_ui_scale_type(prop, PROP_SCALE_LOG);
  RNA_def_property_ui_text(prop,
                           "Voxel Size",
                           "Size of the voxel in object space used for volume evaluation. Lower "
                           "values preserve finer details");
  RNA_def_property_update(prop, 0, "rna_Modifier_update");

  prop = RNA_def_property(srna, "adaptivity", PROP_FLOAT, PROP_DISTANCE);
  RNA_def_property_float_sdna(prop, nullptr, "adaptivity");
  RNA_def_property_ui_range(prop, 0, 1, 0.1, 3);
  RNA_def_property_ui_text(
      prop,
      "Adaptivity",
      "Reduces the final face count by simplifying geometry where detail is not needed, "
      "generating triangles. A value greater than 0 disables Fix Poles");
  RNA_def_property_update(prop, 0, "rna_Modifier_update");

  prop = RNA_def_property(srna, "use_remove_disconnected", PROP_BOOLEAN, PROP_NONE);
  RNA_def_property_boolean_sdna(prop, nullptr, "flag", MOD_REMESH_FLOOD_FILL);
  RNA_def_property_ui_text(prop, "Remove Disconnected", "");
  RNA_def_property_update(prop, 0, "rna_Modifier_update");

  prop = RNA_def_property(srna, "use_smooth_shade", PROP_BOOLEAN, PROP_NONE);
  RNA_def_property_boolean_sdna(prop, nullptr, "flag", MOD_REMESH_SMOOTH_SHADING);
  RNA_def_property_ui_text(
      prop, "Smooth Shading", "Output faces with smooth shading rather than flat shaded");
  RNA_def_property_update(prop, 0, "rna_Modifier_update");

  RNA_define_lib_overridable(false);
}

static void rna_def_modifier_ocean(BlenderRNA *brna)
{
  StructRNA *srna;
  PropertyRNA *prop;

  static const EnumPropertyItem geometry_items[] = {
    {MOD_OCEAN_GEOM_GENERATE,
     "GENERATE",
     0,
     "Generate",
     "Generate ocean surface geometry at the specified resolution"},
    {MOD_OCEAN_GEOM_DISPLACE,
     "DISPLACE",
     0,
     "Displace",
     "Displace existing geometry according to simulation"},
#  if 0
    {MOD_OCEAN_GEOM_SIM_ONLY,
     "SIM_ONLY",
     0,
     "Sim Only",
     "Leaves geometry unchanged, but still runs simulation (to be used from texture)"},
#  endif
    {0, nullptr, 0, nullptr, nullptr},
  };

  static const EnumPropertyItem spectrum_items[] = {
      {MOD_OCEAN_SPECTRUM_PHILLIPS,
       "PHILLIPS",
       0,
       "Turbulent Ocean",
       "Use for turbulent seas with foam"},
      {MOD_OCEAN_SPECTRUM_PIERSON_MOSKOWITZ,
       "PIERSON_MOSKOWITZ",
       0,
       "Established Ocean",
       "Use for a large area, established ocean (Pierson-Moskowitz method)"},
      {MOD_OCEAN_SPECTRUM_JONSWAP,
       "JONSWAP",
       0,
       "Established Ocean (Sharp Peaks)",
       "Use for established oceans ('JONSWAP', Pierson-Moskowitz method) with peak sharpening"},
      {MOD_OCEAN_SPECTRUM_TEXEL_MARSEN_ARSLOE,
       "TEXEL_MARSEN_ARSLOE",
       0,
       "Shallow Water",
       "Use for shallow water ('JONSWAP', 'TMA' - Texel-Marsen-Arsloe method)"},
      {0, nullptr, 0, nullptr, nullptr},
  };

  srna = RNA_def_struct(brna, "OceanModifier", "Modifier");
  RNA_def_struct_ui_text(srna, "Ocean Modifier", "Simulate an ocean surface");
  RNA_def_struct_sdna(srna, "OceanModifierData");
  RNA_def_struct_ui_icon(srna, ICON_MOD_OCEAN);

  RNA_define_lib_overridable(true);

  prop = RNA_def_property(srna, "geometry_mode", PROP_ENUM, PROP_NONE);
  RNA_def_property_enum_sdna(prop, nullptr, "geometry_mode");
  RNA_def_property_enum_items(prop, geometry_items);
  RNA_def_property_ui_text(prop, "Geometry", "Method of modifying geometry");
  RNA_def_property_update(prop, 0, "rna_Modifier_update");

  prop = RNA_def_property(srna, "size", PROP_FLOAT, PROP_UNSIGNED);
  RNA_def_property_float_sdna(prop, nullptr, "size");
  RNA_def_property_ui_text(
      prop, "Size", "Surface scale factor (does not affect the height of the waves)");
  RNA_def_property_ui_range(prop, -FLT_MAX, FLT_MAX, 1, -1);
  RNA_def_property_update(prop, 0, "rna_Modifier_update");

  prop = RNA_def_property(srna, "repeat_x", PROP_INT, PROP_UNSIGNED);
  RNA_def_property_int_sdna(prop, nullptr, "repeat_x");
  RNA_def_property_clear_flag(prop, PROP_ANIMATABLE);
  RNA_def_property_range(prop, 1, 1024);
  RNA_def_property_ui_range(prop, 1, 100, 1, -1);
  RNA_def_property_ui_text(prop, "Repeat X", "Repetitions of the generated surface in X");
  RNA_def_property_update(prop, 0, "rna_Modifier_update");

  prop = RNA_def_property(srna, "repeat_y", PROP_INT, PROP_UNSIGNED);
  RNA_def_property_int_sdna(prop, nullptr, "repeat_y");
  RNA_def_property_clear_flag(prop, PROP_ANIMATABLE);
  RNA_def_property_range(prop, 1, 1024);
  RNA_def_property_ui_range(prop, 1, 100, 1, -1);
  RNA_def_property_ui_text(prop, "Repeat Y", "Repetitions of the generated surface in Y");
  RNA_def_property_update(prop, 0, "rna_Modifier_update");

  prop = RNA_def_property(srna, "use_normals", PROP_BOOLEAN, PROP_NONE);
  RNA_def_property_boolean_sdna(prop, nullptr, "flag", MOD_OCEAN_GENERATE_NORMALS);
  RNA_def_property_clear_flag(prop, PROP_ANIMATABLE);
  RNA_def_property_ui_text(
      prop,
      "Generate Normals",
      "Output normals for bump mapping - disabling can speed up performance if it's not needed");
  RNA_def_property_update(prop, 0, "rna_OceanModifier_init_update");

  prop = RNA_def_property(srna, "use_foam", PROP_BOOLEAN, PROP_NONE);
  RNA_def_property_boolean_sdna(prop, nullptr, "flag", MOD_OCEAN_GENERATE_FOAM);
  RNA_def_property_clear_flag(prop, PROP_ANIMATABLE);
  RNA_def_property_ui_text(prop, "Generate Foam", "Generate foam mask as a vertex color channel");
  RNA_def_property_update(prop, 0, "rna_OceanModifier_init_update");

  prop = RNA_def_property(srna, "use_spray", PROP_BOOLEAN, PROP_NONE);
  RNA_def_property_boolean_sdna(prop, nullptr, "flag", MOD_OCEAN_GENERATE_SPRAY);
  RNA_def_property_clear_flag(prop, PROP_ANIMATABLE);
  RNA_def_property_ui_text(
      prop, "Generate Spray Map", "Generate map of spray direction as a vertex color channel");
  RNA_def_property_update(prop, 0, "rna_OceanModifier_init_update");

  prop = RNA_def_property(srna, "invert_spray", PROP_BOOLEAN, PROP_NONE);
  RNA_def_property_boolean_sdna(prop, nullptr, "flag", MOD_OCEAN_INVERT_SPRAY);
  RNA_def_property_clear_flag(prop, PROP_ANIMATABLE);
  RNA_def_property_ui_text(prop, "Invert Spray", "Invert the spray direction map");
  RNA_def_property_update(prop, 0, "rna_OceanModifier_init_update");

  prop = RNA_def_property(srna, "spray_layer_name", PROP_STRING, PROP_NONE);
  RNA_def_property_string_sdna(prop, nullptr, "spraylayername");
  RNA_def_property_clear_flag(prop, PROP_ANIMATABLE);
  RNA_def_property_ui_text(
      prop, "Spray Map", "Name of the vertex color layer used for the spray direction map");
  RNA_def_property_update(prop, 0, "rna_OceanModifier_init_update");

  prop = RNA_def_property(srna, "resolution", PROP_INT, PROP_UNSIGNED);
  RNA_def_property_int_sdna(prop, nullptr, "resolution");
  RNA_def_property_clear_flag(prop, PROP_ANIMATABLE);
  RNA_def_property_range(prop, 1, 1024);
  RNA_def_property_ui_range(prop, 1, 32, 1, -1);
  RNA_def_property_ui_text(
      prop, "Render Resolution", "Resolution of the generated surface for rendering and baking");
  RNA_def_property_update(prop, 0, "rna_OceanModifier_init_update");

  prop = RNA_def_property(srna, "viewport_resolution", PROP_INT, PROP_UNSIGNED);
  RNA_def_property_int_sdna(prop, nullptr, "viewport_resolution");
  RNA_def_property_clear_flag(prop, PROP_ANIMATABLE);
  RNA_def_property_range(prop, 1, 1024);
  RNA_def_property_ui_range(prop, 1, 32, 1, -1);
  RNA_def_property_ui_text(
      prop, "Viewport Resolution", "Viewport resolution of the generated surface");
  RNA_def_property_update(prop, 0, "rna_OceanModifier_init_update");

  prop = RNA_def_property(srna, "spatial_size", PROP_INT, PROP_NONE);
  RNA_def_property_int_sdna(prop, nullptr, "spatial_size");
  RNA_def_property_ui_range(prop, 1, 512, 2, -1);
  RNA_def_property_clear_flag(prop, PROP_ANIMATABLE);
  RNA_def_property_ui_text(
      prop,
      "Spatial Size",
      "Size of the simulation domain (in meters), and of the generated geometry (in BU)");
  RNA_def_property_update(prop, 0, "rna_OceanModifier_init_update");

  prop = RNA_def_property(srna, "wind_velocity", PROP_FLOAT, PROP_VELOCITY);
  RNA_def_property_float_sdna(prop, nullptr, "wind_velocity");
  RNA_def_property_clear_flag(prop, PROP_ANIMATABLE);
  RNA_def_property_ui_text(prop, "Wind Velocity", "Wind speed");
  RNA_def_property_update(prop, 0, "rna_OceanModifier_init_update");

  prop = RNA_def_property(srna, "damping", PROP_FLOAT, PROP_FACTOR);
  RNA_def_property_float_sdna(prop, nullptr, "damp");
  RNA_def_property_clear_flag(prop, PROP_ANIMATABLE);
  RNA_def_property_ui_text(
      prop, "Damping", "Damp reflected waves going in opposite direction to the wind");
  RNA_def_property_update(prop, 0, "rna_OceanModifier_init_update");

  prop = RNA_def_property(srna, "wave_scale_min", PROP_FLOAT, PROP_DISTANCE);
  RNA_def_property_float_sdna(prop, nullptr, "smallest_wave");
  RNA_def_property_clear_flag(prop, PROP_ANIMATABLE);
  RNA_def_property_range(prop, 0.0, FLT_MAX);
  RNA_def_property_ui_text(prop, "Smallest Wave", "Shortest allowed wavelength");
  RNA_def_property_update(prop, 0, "rna_OceanModifier_init_update");

  prop = RNA_def_property(srna, "wave_alignment", PROP_FLOAT, PROP_UNSIGNED);
  RNA_def_property_float_sdna(prop, nullptr, "wave_alignment");
  RNA_def_property_clear_flag(prop, PROP_ANIMATABLE);
  RNA_def_property_range(prop, 0.0, 1.0);
  RNA_def_property_ui_text(prop, "Wave Alignment", "How much the waves are aligned to each other");
  RNA_def_property_update(prop, 0, "rna_OceanModifier_init_update");

  prop = RNA_def_property(srna, "wave_direction", PROP_FLOAT, PROP_ANGLE);
  RNA_def_property_float_sdna(prop, nullptr, "wave_direction");
  RNA_def_property_clear_flag(prop, PROP_ANIMATABLE);
  RNA_def_property_ui_text(
      prop, "Wave Direction", "Main direction of the waves when they are (partially) aligned");
  RNA_def_property_update(prop, 0, "rna_OceanModifier_init_update");

  prop = RNA_def_property(srna, "wave_scale", PROP_FLOAT, PROP_UNSIGNED);
  RNA_def_property_float_sdna(prop, nullptr, "wave_scale");
  RNA_def_property_ui_text(prop, "Wave Scale", "Scale of the displacement effect");
  RNA_def_property_update(prop, 0, "rna_Modifier_update");

  prop = RNA_def_property(srna, "depth", PROP_FLOAT, PROP_DISTANCE);
  RNA_def_property_float_sdna(prop, nullptr, "depth");
  RNA_def_property_clear_flag(prop, PROP_ANIMATABLE);
  RNA_def_property_ui_text(prop, "Depth", "Depth of the solid ground below the water surface");
  RNA_def_property_ui_range(prop, 0, 250, 1, -1);
  RNA_def_property_update(prop, 0, "rna_OceanModifier_init_update");

  prop = RNA_def_property(srna, "foam_coverage", PROP_FLOAT, PROP_NONE);
  RNA_def_property_float_sdna(prop, nullptr, "foam_coverage");
  RNA_def_property_ui_text(prop, "Foam Coverage", "Amount of generated foam");
  RNA_def_property_update(prop, 0, "rna_Modifier_update");

  prop = RNA_def_property(srna, "bake_foam_fade", PROP_FLOAT, PROP_UNSIGNED);
  RNA_def_property_float_sdna(prop, nullptr, "foam_fade");
  RNA_def_property_clear_flag(prop, PROP_ANIMATABLE);
  RNA_def_property_ui_text(
      prop, "Foam Fade", "How much foam accumulates over time (baked ocean only)");
  RNA_def_property_ui_range(prop, 0.0, 10.0, 1, -1);
  RNA_def_property_update(prop, 0, nullptr);

  prop = RNA_def_property(srna, "foam_layer_name", PROP_STRING, PROP_NONE);
  RNA_def_property_string_sdna(prop, nullptr, "foamlayername");
  RNA_def_property_ui_text(
      prop, "Foam Layer Name", "Name of the vertex color layer used for foam");
  RNA_def_property_update(prop, 0, "rna_Modifier_update");

  prop = RNA_def_property(srna, "choppiness", PROP_FLOAT, PROP_UNSIGNED);
  RNA_def_property_float_sdna(prop, nullptr, "chop_amount");
  RNA_def_property_ui_text(
      prop,
      "Choppiness",
      "Choppiness of the wave's crest (adds some horizontal component to the displacement)");
  RNA_def_property_ui_range(prop, 0.0, 4.0, 3, -1);
  RNA_def_property_float_funcs(prop, nullptr, "rna_OceanModifier_ocean_chop_set", nullptr);
  RNA_def_property_update(prop, 0, "rna_Modifier_update");

  prop = RNA_def_property(srna, "time", PROP_FLOAT, PROP_UNSIGNED);
  RNA_def_property_float_sdna(prop, nullptr, "time");
  RNA_def_property_ui_text(prop, "Time", "Current time of the simulation");
  RNA_def_property_ui_range(prop, -FLT_MAX, FLT_MAX, 1, -1);
  RNA_def_property_update(prop, 0, "rna_Modifier_update");

  prop = RNA_def_property(srna, "spectrum", PROP_ENUM, PROP_NONE);
  RNA_def_property_enum_sdna(prop, nullptr, "spectrum");
  RNA_def_property_clear_flag(prop, PROP_ANIMATABLE);
  RNA_def_property_enum_items(prop, spectrum_items);
  RNA_def_property_ui_text(prop, "Spectrum", "Spectrum to use");
  RNA_def_property_update(prop, 0, "rna_OceanModifier_init_update");

  prop = RNA_def_property(srna, "fetch_jonswap", PROP_FLOAT, PROP_UNSIGNED);
  RNA_def_property_float_sdna(prop, nullptr, "fetch_jonswap");
  RNA_def_property_clear_flag(prop, PROP_ANIMATABLE);
  RNA_def_property_range(prop, 0.0, FLT_MAX);
  RNA_def_property_ui_text(
      prop,
      "Fetch",
      "This is the distance from a lee shore, "
      "called the fetch, or the distance over which the wind blows with constant velocity. "
      "Used by 'JONSWAP' and 'TMA' models");
  RNA_def_property_update(prop, 0, "rna_OceanModifier_init_update");

  prop = RNA_def_property(srna, "sharpen_peak_jonswap", PROP_FLOAT, PROP_UNSIGNED);
  RNA_def_property_float_sdna(prop, nullptr, "sharpen_peak_jonswap");
  RNA_def_property_clear_flag(prop, PROP_ANIMATABLE);
  RNA_def_property_range(prop, 0.0, 1.0);
  RNA_def_property_ui_text(prop, "Sharpen peak", "Peak sharpening for 'JONSWAP' and 'TMA' models");
  RNA_def_property_update(prop, 0, "rna_OceanModifier_init_update");

  prop = RNA_def_property(srna, "random_seed", PROP_INT, PROP_UNSIGNED);
  RNA_def_property_int_sdna(prop, nullptr, "seed");
  RNA_def_property_clear_flag(prop, PROP_ANIMATABLE);
  RNA_def_property_ui_text(prop, "Random Seed", "Seed of the random generator");
  RNA_def_property_update(prop, 0, "rna_OceanModifier_init_update");

  prop = RNA_def_property(srna, "frame_start", PROP_INT, PROP_TIME);
  RNA_def_property_int_sdna(prop, nullptr, "bakestart");
  RNA_def_property_clear_flag(prop, PROP_ANIMATABLE);
  RNA_def_property_ui_text(prop, "Bake Start", "Start frame of the ocean baking");
  RNA_def_property_update(prop, 0, "rna_OceanModifier_init_update");

  prop = RNA_def_property(srna, "frame_end", PROP_INT, PROP_TIME);
  RNA_def_property_int_sdna(prop, nullptr, "bakeend");
  RNA_def_property_clear_flag(prop, PROP_ANIMATABLE);
  RNA_def_property_ui_text(prop, "Bake End", "End frame of the ocean baking");
  RNA_def_property_update(prop, 0, "rna_OceanModifier_init_update");

  prop = RNA_def_property(srna, "is_cached", PROP_BOOLEAN, PROP_NONE);
  RNA_def_property_boolean_sdna(prop, nullptr, "cached", 1);
  RNA_def_property_clear_flag(prop, PROP_EDITABLE);
  RNA_def_property_ui_text(
      prop, "Ocean is Cached", "Whether the ocean is using cached data or simulating");

  prop = RNA_def_property(srna, "filepath", PROP_STRING, PROP_DIRPATH);
  RNA_def_property_string_sdna(prop, nullptr, "cachepath");
  RNA_def_property_ui_text(prop, "Cache Path", "Path to a folder to store external baked images");
  // RNA_def_property_update(prop, 0, "rna_Modifier_update");
  /* XXX how to update? */

  RNA_define_lib_overridable(false);
}

static void rna_def_modifier_skin(BlenderRNA *brna)
{
  StructRNA *srna;
  PropertyRNA *prop;

  srna = RNA_def_struct(brna, "SkinModifier", "Modifier");
  RNA_def_struct_ui_text(srna, "Skin Modifier", "Generate Skin");
  RNA_def_struct_sdna(srna, "SkinModifierData");
  RNA_def_struct_ui_icon(srna, ICON_MOD_SKIN);

  RNA_define_lib_overridable(true);

  prop = RNA_def_property(srna, "branch_smoothing", PROP_FLOAT, PROP_FACTOR);
  RNA_def_property_ui_text(prop, "Branch Smoothing", "Smooth complex geometry around branches");
  RNA_def_property_ui_range(prop, 0, 1, 1, -1);
  RNA_def_property_update(prop, 0, "rna_Modifier_update");

  prop = RNA_def_property(srna, "use_smooth_shade", PROP_BOOLEAN, PROP_NONE);
  RNA_def_property_boolean_sdna(prop, nullptr, "flag", MOD_SKIN_SMOOTH_SHADING);
  RNA_def_property_ui_text(
      prop, "Smooth Shading", "Output faces with smooth shading rather than flat shaded");
  RNA_def_property_update(prop, 0, "rna_Modifier_update");

  prop = RNA_def_property(srna, "use_x_symmetry", PROP_BOOLEAN, PROP_NONE);
  RNA_def_property_boolean_sdna(prop, nullptr, "symmetry_axes", MOD_SKIN_SYMM_X);
  RNA_def_property_ui_text(prop, "X", "Avoid making unsymmetrical quads across the X axis");
  RNA_def_property_update(prop, 0, "rna_Modifier_update");

  prop = RNA_def_property(srna, "use_y_symmetry", PROP_BOOLEAN, PROP_NONE);
  RNA_def_property_boolean_sdna(prop, nullptr, "symmetry_axes", MOD_SKIN_SYMM_Y);
  RNA_def_property_ui_text(prop, "Y", "Avoid making unsymmetrical quads across the Y axis");
  RNA_def_property_update(prop, 0, "rna_Modifier_update");

  prop = RNA_def_property(srna, "use_z_symmetry", PROP_BOOLEAN, PROP_NONE);
  RNA_def_property_boolean_sdna(prop, nullptr, "symmetry_axes", MOD_SKIN_SYMM_Z);
  RNA_def_property_ui_text(prop, "Z", "Avoid making unsymmetrical quads across the Z axis");
  RNA_def_property_update(prop, 0, "rna_Modifier_update");

  RNA_define_lib_overridable(false);
}

static void rna_def_modifier_triangulate(BlenderRNA *brna)
{
  StructRNA *srna;
  PropertyRNA *prop;

  srna = RNA_def_struct(brna, "TriangulateModifier", "Modifier");
  RNA_def_struct_ui_text(srna, "Triangulate Modifier", "Triangulate Mesh");
  RNA_def_struct_sdna(srna, "TriangulateModifierData");
  RNA_def_struct_ui_icon(srna, ICON_MOD_TRIANGULATE);

  RNA_define_lib_overridable(true);

  prop = RNA_def_property(srna, "quad_method", PROP_ENUM, PROP_NONE);
  RNA_def_property_enum_sdna(prop, nullptr, "quad_method");
  RNA_def_property_enum_items(prop, rna_enum_modifier_triangulate_quad_method_items);
  RNA_def_property_ui_text(prop, "Quad Method", "Method for splitting the quads into triangles");
  RNA_def_property_update(prop, 0, "rna_Modifier_update");

  prop = RNA_def_property(srna, "ngon_method", PROP_ENUM, PROP_NONE);
  RNA_def_property_enum_sdna(prop, nullptr, "ngon_method");
  RNA_def_property_enum_items(prop, rna_enum_modifier_triangulate_ngon_method_items);
  RNA_def_property_ui_text(prop, "N-gon Method", "Method for splitting the n-gons into triangles");
  RNA_def_property_update(prop, 0, "rna_Modifier_update");

  prop = RNA_def_property(srna, "min_vertices", PROP_INT, PROP_UNSIGNED);
  RNA_def_property_int_sdna(prop, nullptr, "min_vertices");
  RNA_def_property_range(prop, 4, INT_MAX);
  RNA_def_property_ui_text(
      prop,
      "Minimum Vertices",
      "Triangulate only polygons with vertex count greater than or equal to this number");
  RNA_def_property_update(prop, 0, "rna_Modifier_update");

  prop = RNA_def_property(srna, "keep_custom_normals", PROP_BOOLEAN, PROP_NONE);
  RNA_def_property_boolean_sdna(prop, nullptr, "flag", MOD_TRIANGULATE_KEEP_CUSTOMLOOP_NORMALS);
  RNA_def_property_ui_text(
      prop,
      "Keep Normals",
      "Try to preserve custom normals.\n"
      "Warning: Depending on chosen triangulation method, "
      "shading may not be fully preserved, \"Fixed\" method usually gives the best result here");
  RNA_def_property_update(prop, 0, "rna_Modifier_update");

  RNA_define_lib_overridable(false);
}

static void rna_def_modifier_meshcache(BlenderRNA *brna)
{
  static const EnumPropertyItem prop_format_type_items[] = {
      {MOD_MESHCACHE_TYPE_MDD, "MDD", 0, "MDD", ""},
      {MOD_MESHCACHE_TYPE_PC2, "PC2", 0, "PC2", ""},
      {0, nullptr, 0, nullptr, nullptr},
  };

  static const EnumPropertyItem prop_deform_mode_items[] = {
      {MOD_MESHCACHE_DEFORM_OVERWRITE,
       "OVERWRITE",
       0,
       "Overwrite",
       "Replace vertex coordinates with cached values"},
      {MOD_MESHCACHE_DEFORM_INTEGRATE,
       "INTEGRATE",
       0,
       "Integrate",
       "Integrate deformation from this modifier's input with the mesh-cache coordinates "
       "(useful for shape keys)"},
      {0, nullptr, 0, nullptr, nullptr},
  };

  static const EnumPropertyItem prop_interpolation_type_items[] = {
      {MOD_MESHCACHE_INTERP_NONE, "NONE", 0, "None", ""},
      {MOD_MESHCACHE_INTERP_LINEAR, "LINEAR", 0, "Linear", ""},
      /* for cardinal we'd need to read 4x cache's */
      // {MOD_MESHCACHE_INTERP_CARDINAL, "CARDINAL", 0, "Cardinal", ""},
      {0, nullptr, 0, nullptr, nullptr},
  };

  static const EnumPropertyItem prop_time_type_items[] = {
      /* use 'eval_frame' */
      {MOD_MESHCACHE_TIME_FRAME,
       "FRAME",
       0,
       "Frame",
       "Control playback using a frame-number "
       "(ignoring time FPS and start frame from the file)"},
      /* use 'eval_time' */
      {MOD_MESHCACHE_TIME_SECONDS, "TIME", 0, "Time", "Control playback using time in seconds"},
      /* use 'eval_factor' */
      {MOD_MESHCACHE_TIME_FACTOR,
       "FACTOR",
       0,
       "Factor",
       "Control playback using a value between 0 and 1"},
      {0, nullptr, 0, nullptr, nullptr},
  };

  static const EnumPropertyItem prop_time_play_items[] = {
      {MOD_MESHCACHE_PLAY_CFEA, "SCENE", 0, "Scene", "Use the time from the scene"},
      {MOD_MESHCACHE_PLAY_EVAL, "CUSTOM", 0, "Custom", "Use the modifier's own time evaluation"},
      {0, nullptr, 0, nullptr, nullptr},
  };

  StructRNA *srna;
  PropertyRNA *prop;

  srna = RNA_def_struct(brna, "MeshCacheModifier", "Modifier");
  RNA_def_struct_ui_text(srna, "Cache Modifier", "Cache Mesh");
  RNA_def_struct_sdna(srna, "MeshCacheModifierData");
  RNA_def_struct_ui_icon(srna, ICON_MOD_MESHDEFORM); /* XXX, needs own icon */

  RNA_define_lib_overridable(true);

  prop = RNA_def_property(srna, "cache_format", PROP_ENUM, PROP_NONE);
  RNA_def_property_enum_sdna(prop, nullptr, "type");
  RNA_def_property_enum_items(prop, prop_format_type_items);
  RNA_def_property_ui_text(prop, "Format", "");
  RNA_def_property_update(prop, 0, "rna_Modifier_update");

  prop = RNA_def_property(srna, "interpolation", PROP_ENUM, PROP_NONE);
  RNA_def_property_enum_sdna(prop, nullptr, "interp");
  RNA_def_property_enum_items(prop, prop_interpolation_type_items);
  RNA_def_property_ui_text(prop, "Interpolation", "");
  RNA_def_property_update(prop, 0, "rna_Modifier_update");

  prop = RNA_def_property(srna, "time_mode", PROP_ENUM, PROP_NONE);
  RNA_def_property_enum_sdna(prop, nullptr, "time_mode");
  RNA_def_property_enum_items(prop, prop_time_type_items);
  RNA_def_property_ui_text(prop, "Time Mode", "Method to control playback time");
  RNA_def_property_update(prop, 0, "rna_Modifier_update");

  prop = RNA_def_property(srna, "play_mode", PROP_ENUM, PROP_NONE);
  RNA_def_property_enum_sdna(prop, nullptr, "play_mode");
  RNA_def_property_enum_items(prop, prop_time_play_items);
  RNA_def_property_ui_text(prop, "Play Mode", "");
  RNA_def_property_update(prop, 0, "rna_Modifier_update");

  prop = RNA_def_property(srna, "deform_mode", PROP_ENUM, PROP_NONE);
  RNA_def_property_enum_sdna(prop, nullptr, "deform_mode");
  RNA_def_property_enum_items(prop, prop_deform_mode_items);
  RNA_def_property_ui_text(prop, "Deform Mode", "");
  RNA_def_property_update(prop, 0, "rna_Modifier_update");

  prop = RNA_def_property(srna, "filepath", PROP_STRING, PROP_FILEPATH);
  RNA_def_property_ui_text(prop, "File Path", "Path to external displacements file");
  RNA_def_property_update(prop, 0, "rna_Modifier_update");

  prop = RNA_def_property(srna, "factor", PROP_FLOAT, PROP_NONE);
  RNA_def_property_float_sdna(prop, nullptr, "factor");
  RNA_def_property_range(prop, 0.0f, 1.0f);
  RNA_def_property_ui_text(prop, "Influence", "Influence of the deformation");
  RNA_def_property_update(prop, 0, "rna_Modifier_update");

  prop = RNA_def_property(srna, "vertex_group", PROP_STRING, PROP_NONE);
  RNA_def_property_string_sdna(prop, nullptr, "defgrp_name");
  RNA_def_property_ui_text(
      prop,
      "Vertex Group",
      "Name of the Vertex Group which determines the influence of the modifier per point");
  RNA_def_property_string_funcs(prop, nullptr, nullptr, "rna_MeshCacheModifier_defgrp_name_set");
  RNA_def_property_update(prop, 0, "rna_Modifier_update");

  prop = RNA_def_property(srna, "invert_vertex_group", PROP_BOOLEAN, PROP_NONE);
  RNA_def_property_boolean_sdna(prop, nullptr, "flag", MOD_MESHCACHE_INVERT_VERTEX_GROUP);
  RNA_def_property_ui_text(prop, "Invert", "Invert vertex group influence");
  RNA_def_property_update(prop, 0, "rna_Modifier_update");

  /* -------------------------------------------------------------------- */
  /* Axis Conversion */
  prop = RNA_def_property(srna, "forward_axis", PROP_ENUM, PROP_NONE);
  RNA_def_property_enum_sdna(prop, nullptr, "forward_axis");
  RNA_def_property_enum_items(prop, rna_enum_object_axis_items);
  RNA_def_property_ui_text(prop, "Forward", "");
  RNA_def_property_update(prop, 0, "rna_Modifier_update");

  prop = RNA_def_property(srna, "up_axis", PROP_ENUM, PROP_NONE);
  RNA_def_property_enum_sdna(prop, nullptr, "up_axis");
  RNA_def_property_enum_items(prop, rna_enum_object_axis_items);
  RNA_def_property_ui_text(prop, "Up", "");
  RNA_def_property_update(prop, 0, "rna_Modifier_update");

  prop = RNA_def_property(srna, "flip_axis", PROP_ENUM, PROP_NONE);
  RNA_def_property_enum_sdna(prop, nullptr, "flip_axis");
  RNA_def_property_enum_items(prop, rna_enum_axis_flag_xyz_items);
  RNA_def_property_flag(prop, PROP_ENUM_FLAG);
  RNA_def_property_ui_text(prop, "Flip Axis", "");
  RNA_def_property_update(prop, 0, "rna_Modifier_update");

  /* -------------------------------------------------------------------- */
  /* For Scene time */
  prop = RNA_def_property(srna, "frame_start", PROP_FLOAT, PROP_TIME);
  RNA_def_property_float_sdna(prop, nullptr, "frame_start");
  RNA_def_property_range(prop, -MAXFRAME, MAXFRAME);
  RNA_def_property_ui_text(prop, "Frame Start", "Add this to the start frame");
  RNA_def_property_update(prop, 0, "rna_Modifier_update");

  prop = RNA_def_property(srna, "frame_scale", PROP_FLOAT, PROP_NONE);
  RNA_def_property_float_sdna(prop, nullptr, "frame_scale");
  RNA_def_property_range(prop, 0.0f, 100.0f);
  RNA_def_property_ui_text(prop, "Frame Scale", "Evaluation time in seconds");
  RNA_def_property_update(prop, 0, "rna_Modifier_update");

  /* -------------------------------------------------------------------- */
  /* eval values depend on 'time_mode' */
  prop = RNA_def_property(srna, "eval_frame", PROP_FLOAT, PROP_NONE);
  RNA_def_property_float_sdna(prop, nullptr, "eval_frame");
  RNA_def_property_range(prop, MINFRAME, MAXFRAME);
  RNA_def_property_ui_text(prop, "Evaluation Frame", "The frame to evaluate (starting at 0)");
  RNA_def_property_update(prop, 0, "rna_Modifier_update");

  prop = RNA_def_property(srna, "eval_time", PROP_FLOAT, PROP_NONE);
  RNA_def_property_float_sdna(prop, nullptr, "eval_time");
  RNA_def_property_range(prop, 0.0f, FLT_MAX);
  RNA_def_property_ui_text(prop, "Evaluation Time", "Evaluation time in seconds");
  RNA_def_property_update(prop, 0, "rna_Modifier_update");

  prop = RNA_def_property(srna, "eval_factor", PROP_FLOAT, PROP_FACTOR);
  RNA_def_property_float_sdna(prop, nullptr, "eval_factor");
  RNA_def_property_range(prop, 0.0f, 1.0f);
  RNA_def_property_ui_text(prop, "Evaluation Factor", "Evaluation time in seconds");
  RNA_def_property_update(prop, 0, "rna_Modifier_update");

  RNA_define_lib_overridable(false);
}

static void rna_def_modifier_meshseqcache(BlenderRNA *brna)
{
  StructRNA *srna;
  PropertyRNA *prop;

  srna = RNA_def_struct(brna, "MeshSequenceCacheModifier", "Modifier");
  RNA_def_struct_ui_text(srna, "Cache Modifier", "Cache Mesh");
  RNA_def_struct_sdna(srna, "MeshSeqCacheModifierData");
  RNA_def_struct_ui_icon(srna, ICON_MOD_MESHDEFORM); /* XXX, needs own icon */

  RNA_define_lib_overridable(true);

  prop = RNA_def_property(srna, "cache_file", PROP_POINTER, PROP_NONE);
  RNA_def_property_pointer_sdna(prop, nullptr, "cache_file");
  RNA_def_property_struct_type(prop, "CacheFile");
  RNA_def_property_ui_text(prop, "Cache File", "");
  RNA_def_property_flag(prop, PROP_EDITABLE | PROP_ID_SELF_CHECK);
  RNA_def_property_update(prop, 0, "rna_Modifier_dependency_update");

  prop = RNA_def_property(srna, "object_path", PROP_STRING, PROP_NONE);
  RNA_def_property_ui_text(
      prop,
      "Object Path",
      "Path to the object in the Alembic archive used to lookup geometric data");
  RNA_def_property_update(prop, 0, "rna_Modifier_update");

  static const EnumPropertyItem read_flag_items[] = {
      {MOD_MESHSEQ_READ_VERT, "VERT", 0, "Vertex", ""},
      {MOD_MESHSEQ_READ_POLY, "POLY", 0, "Faces", ""},
      {MOD_MESHSEQ_READ_UV, "UV", 0, "UV", ""},
      {MOD_MESHSEQ_READ_COLOR, "COLOR", 0, "Color", ""},
      {0, nullptr, 0, nullptr, nullptr},
  };

  prop = RNA_def_property(srna, "read_data", PROP_ENUM, PROP_NONE);
  RNA_def_property_flag(prop, PROP_ENUM_FLAG);
  RNA_def_property_enum_sdna(prop, nullptr, "read_flag");
  RNA_def_property_enum_items(prop, read_flag_items);
  RNA_def_property_ui_text(prop, "Read Data", "Data to read from the cache");
  RNA_def_property_update(prop, 0, "rna_Modifier_update");

  prop = RNA_def_property(srna, "use_vertex_interpolation", PROP_BOOLEAN, PROP_NONE);
  RNA_def_property_boolean_sdna(prop, nullptr, "read_flag", MOD_MESHSEQ_INTERPOLATE_VERTICES);
  RNA_def_property_ui_text(
      prop, "Vertex Interpolation", "Allow interpolation of vertex positions");
  RNA_def_property_update(prop, 0, "rna_Modifier_update");

  prop = RNA_def_property(srna, "velocity_scale", PROP_FLOAT, PROP_NONE);
  RNA_def_property_float_sdna(prop, nullptr, "velocity_scale");
  RNA_def_property_range(prop, 0.0f, FLT_MAX);
  RNA_def_property_ui_text(
      prop,
      "Velocity Scale",
      "Multiplier used to control the magnitude of the velocity vectors for time effects");
  RNA_def_property_update(prop, 0, "rna_Modifier_update");

  RNA_define_lib_overridable(false);
}

static void rna_def_modifier_laplaciandeform(BlenderRNA *brna)
{
  StructRNA *srna;
  PropertyRNA *prop;

  srna = RNA_def_struct(brna, "LaplacianDeformModifier", "Modifier");
  RNA_def_struct_ui_text(srna, "Laplacian Deform Modifier", "Mesh deform modifier");
  RNA_def_struct_sdna(srna, "LaplacianDeformModifierData");
  RNA_def_struct_ui_icon(srna, ICON_MOD_MESHDEFORM);

  RNA_define_lib_overridable(true);

  prop = RNA_def_property(srna, "vertex_group", PROP_STRING, PROP_NONE);
  RNA_def_property_string_sdna(prop, nullptr, "anchor_grp_name");
  RNA_def_property_ui_text(
      prop, "Anchor Weights", "Name of Vertex Group which determines Anchors");
  RNA_def_property_string_funcs(
      prop, nullptr, nullptr, "rna_LaplacianDeformModifier_anchor_grp_name_set");

  prop = RNA_def_property(srna, "iterations", PROP_INT, PROP_NONE);
  RNA_def_property_int_sdna(prop, nullptr, "repeat");
  RNA_def_property_ui_range(prop, 1, 50, 1, -1);
  RNA_def_property_ui_text(prop, "Repeat", "");
  RNA_def_property_update(prop, 0, "rna_Modifier_update");

  prop = RNA_def_property(srna, "is_bind", PROP_BOOLEAN, PROP_NONE);
  RNA_def_property_boolean_funcs(prop, "rna_LaplacianDeformModifier_is_bind_get", nullptr);
  RNA_def_property_ui_text(prop, "Bound", "Whether geometry has been bound to anchors");
  RNA_def_property_clear_flag(prop, PROP_EDITABLE);

  prop = RNA_def_property(srna, "invert_vertex_group", PROP_BOOLEAN, PROP_NONE);
  RNA_def_property_boolean_sdna(prop, nullptr, "flag", MOD_LAPLACIANDEFORM_INVERT_VGROUP);
  RNA_def_property_ui_text(prop, "Invert", "Invert vertex group influence");
  RNA_def_property_update(prop, 0, "rna_Modifier_update");

  RNA_define_lib_overridable(false);

  RNA_def_property_update(prop, 0, "rna_Modifier_update");
}

static void rna_def_modifier_weld(BlenderRNA *brna)
{
  StructRNA *srna;
  PropertyRNA *prop;

  static const EnumPropertyItem mode_items[] = {
      {MOD_WELD_MODE_ALL, "ALL", 0, "All", "Full merge by distance"},
      {MOD_WELD_MODE_CONNECTED, "CONNECTED", 0, "Connected", "Only merge along the edges"},
      {0, nullptr, 0, nullptr, nullptr},
  };

  srna = RNA_def_struct(brna, "WeldModifier", "Modifier");
  RNA_def_struct_ui_text(srna, "Weld Modifier", "Weld modifier");
  RNA_def_struct_sdna(srna, "WeldModifierData");
  RNA_def_struct_ui_icon(srna, ICON_AUTOMERGE_OFF);

  RNA_define_lib_overridable(true);

  prop = RNA_def_property(srna, "mode", PROP_ENUM, PROP_NONE);
  RNA_def_property_enum_items(prop, mode_items);
  RNA_def_property_ui_text(prop, "Mode", "Mode defines the merge rule");
  RNA_def_property_update(prop, 0, "rna_Modifier_update");

  prop = RNA_def_property(srna, "merge_threshold", PROP_FLOAT, PROP_DISTANCE);
  RNA_def_property_float_sdna(prop, nullptr, "merge_dist");
  RNA_def_property_range(prop, 0, FLT_MAX);
  RNA_def_property_ui_range(prop, 0, 1, 0.001, 6);
  RNA_def_property_ui_text(prop, "Merge Distance", "Limit below which to merge vertices");
  RNA_def_property_update(prop, 0, "rna_Modifier_update");

  prop = RNA_def_property(srna, "vertex_group", PROP_STRING, PROP_NONE);
  RNA_def_property_string_sdna(prop, nullptr, "defgrp_name");
  RNA_def_property_ui_text(
      prop, "Vertex Group", "Vertex group name for selecting the affected areas");
  RNA_def_property_string_funcs(prop, nullptr, nullptr, "rna_WeldModifier_defgrp_name_set");
  RNA_def_property_update(prop, 0, "rna_Modifier_update");

  prop = RNA_def_property(srna, "invert_vertex_group", PROP_BOOLEAN, PROP_NONE);
  RNA_def_property_boolean_sdna(prop, nullptr, "flag", MOD_WELD_INVERT_VGROUP);
  RNA_def_property_ui_text(prop, "Invert", "Invert vertex group influence");
  RNA_def_property_update(prop, 0, "rna_Modifier_update");

  prop = RNA_def_property(srna, "loose_edges", PROP_BOOLEAN, PROP_NONE);
  RNA_def_property_boolean_sdna(prop, nullptr, "flag", MOD_WELD_LOOSE_EDGES);
  RNA_def_property_ui_text(
      prop, "Only Loose Edges", "Collapse edges without faces, cloth sewing edges");
  RNA_def_property_update(prop, 0, "rna_Modifier_update");

  RNA_define_lib_overridable(false);
}

static void rna_def_modifier_wireframe(BlenderRNA *brna)
{
  StructRNA *srna;
  PropertyRNA *prop;

  srna = RNA_def_struct(brna, "WireframeModifier", "Modifier");
  RNA_def_struct_ui_text(srna, "Wireframe Modifier", "Wireframe effect modifier");
  RNA_def_struct_sdna(srna, "WireframeModifierData");
  RNA_def_struct_ui_icon(srna, ICON_MOD_WIREFRAME);

  RNA_define_lib_overridable(true);

  prop = RNA_def_property(srna, "thickness", PROP_FLOAT, PROP_DISTANCE);
  RNA_def_property_float_sdna(prop, nullptr, "offset");
  RNA_def_property_range(prop, -FLT_MAX, FLT_MAX);
  RNA_def_property_ui_range(prop, 0.0f, 1.0f, 0.01, 4);
  RNA_def_property_ui_text(prop, "Thickness", "Thickness factor");
  RNA_def_property_update(prop, 0, "rna_Modifier_update");

  prop = RNA_def_property(srna, "thickness_vertex_group", PROP_FLOAT, PROP_FACTOR);
  RNA_def_property_float_sdna(prop, nullptr, "offset_fac_vg");
  RNA_def_property_range(prop, 0.0, 1.0);
  RNA_def_property_ui_range(prop, 0, 1, 0.1, 3);
  RNA_def_property_ui_text(
      prop, "Vertex Group Factor", "Thickness factor to use for zero vertex group influence");
  RNA_def_property_update(prop, 0, "rna_Modifier_update");

  prop = RNA_def_property(srna, "offset", PROP_FLOAT, PROP_FACTOR);
  RNA_def_property_float_sdna(prop, nullptr, "offset_fac");
  RNA_def_property_range(prop, -FLT_MAX, FLT_MAX);
  RNA_def_property_ui_range(prop, -1, 1, 0.1, 4);
  RNA_def_property_ui_text(prop, "Offset", "Offset the thickness from the center");
  RNA_def_property_update(prop, 0, "rna_Modifier_update");

  prop = RNA_def_property(srna, "use_replace", PROP_BOOLEAN, PROP_NONE);
  RNA_def_property_boolean_sdna(prop, nullptr, "flag", MOD_WIREFRAME_REPLACE);
  RNA_def_property_ui_text(prop, "Replace", "Remove original geometry");
  RNA_def_property_update(prop, 0, "rna_Modifier_update");

  prop = RNA_def_property(srna, "use_boundary", PROP_BOOLEAN, PROP_NONE);
  RNA_def_property_boolean_sdna(prop, nullptr, "flag", MOD_WIREFRAME_BOUNDARY);
  RNA_def_property_ui_text(prop, "Boundary", "Support face boundaries");
  RNA_def_property_update(prop, 0, "rna_Modifier_update");

  prop = RNA_def_property(srna, "use_even_offset", PROP_BOOLEAN, PROP_NONE);
  RNA_def_property_boolean_sdna(prop, nullptr, "flag", MOD_WIREFRAME_OFS_EVEN);
  RNA_def_property_ui_text(prop, "Offset Even", "Scale the offset to give more even thickness");
  RNA_def_property_update(prop, 0, "rna_Modifier_update");

  prop = RNA_def_property(srna, "use_relative_offset", PROP_BOOLEAN, PROP_NONE);
  RNA_def_property_boolean_sdna(prop, nullptr, "flag", MOD_WIREFRAME_OFS_RELATIVE);
  RNA_def_property_ui_text(prop, "Offset Relative", "Scale the offset by surrounding geometry");
  RNA_def_property_update(prop, 0, "rna_Modifier_update");

  prop = RNA_def_property(srna, "use_crease", PROP_BOOLEAN, PROP_NONE);
  RNA_def_property_boolean_sdna(prop, nullptr, "flag", MOD_WIREFRAME_CREASE);
  RNA_def_property_ui_text(
      prop, "Offset Relative", "Crease hub edges for improved subdivision surface");
  RNA_def_property_update(prop, 0, "rna_Modifier_update");

  prop = RNA_def_property(srna, "crease_weight", PROP_FLOAT, PROP_NONE);
  RNA_def_property_float_sdna(prop, nullptr, "crease_weight");
  RNA_def_property_range(prop, -FLT_MAX, FLT_MAX);
  RNA_def_property_ui_range(prop, 0.0f, 1.0f, 0.1, 1);
  RNA_def_property_ui_text(prop, "Weight", "Crease weight (if active)");
  RNA_def_property_update(prop, 0, "rna_Modifier_update");

  prop = RNA_def_property(srna, "material_offset", PROP_INT, PROP_NONE);
  RNA_def_property_int_sdna(prop, nullptr, "mat_ofs");
  RNA_def_property_range(prop, SHRT_MIN, SHRT_MAX);
  RNA_def_property_ui_text(prop, "Material Offset", "Offset material index of generated faces");
  RNA_def_property_update(prop, 0, "rna_Modifier_update");

  prop = RNA_def_property(srna, "vertex_group", PROP_STRING, PROP_NONE);
  RNA_def_property_string_sdna(prop, nullptr, "defgrp_name");
  RNA_def_property_ui_text(
      prop, "Vertex Group", "Vertex group name for selecting the affected areas");
  RNA_def_property_string_funcs(prop, nullptr, nullptr, "rna_WireframeModifier_defgrp_name_set");
  RNA_def_property_update(prop, 0, "rna_Modifier_update");

  prop = RNA_def_property(srna, "invert_vertex_group", PROP_BOOLEAN, PROP_NONE);
  RNA_def_property_boolean_sdna(prop, nullptr, "flag", MOD_WIREFRAME_INVERT_VGROUP);
  RNA_def_property_ui_text(prop, "Invert", "Invert vertex group influence");
  RNA_def_property_update(prop, 0, "rna_Modifier_update");

  RNA_define_lib_overridable(false);
}

static void rna_def_modifier_datatransfer(BlenderRNA *brna)
{
  StructRNA *srna;
  PropertyRNA *prop;

  static const EnumPropertyItem DT_layer_vert_items[] = {
    {DT_TYPE_MDEFORMVERT,
     "VGROUP_WEIGHTS",
     0,
     "Vertex Groups",
     "Transfer active or all vertex groups"},
#  if 0 /* TODO */
    {DT_TYPE_SHAPEKEY, "SHAPEKEYS", 0, "Shapekey(s)", "Transfer active or all shape keys"},
#  endif
  /* XXX When SkinModifier is enabled,
   * it seems to erase its own CD_MVERT_SKIN layer from final DM :( */
#  if 0
    {DT_TYPE_SKIN, "SKIN", 0, "Skin Weight", "Transfer skin weights"},
#  endif
    {DT_TYPE_BWEIGHT_VERT, "BEVEL_WEIGHT_VERT", 0, "Bevel Weight", "Transfer bevel weights"},
    {DT_TYPE_MPROPCOL_VERT | DT_TYPE_MLOOPCOL_VERT,
     "COLOR_VERTEX",
     0,
     "Colors",
     "Transfer color attributes"},
    {0, nullptr, 0, nullptr, nullptr},
  };

  static const EnumPropertyItem DT_layer_edge_items[] = {
      {DT_TYPE_SHARP_EDGE, "SHARP_EDGE", 0, "Sharp", "Transfer sharp mark"},
      {DT_TYPE_SEAM, "SEAM", 0, "UV Seam", "Transfer UV seam mark"},
      {DT_TYPE_CREASE, "CREASE", 0, "Crease", "Transfer subdivision crease values"},
      {DT_TYPE_BWEIGHT_EDGE, "BEVEL_WEIGHT_EDGE", 0, "Bevel Weight", "Transfer bevel weights"},
      {DT_TYPE_FREESTYLE_EDGE, "FREESTYLE_EDGE", 0, "Freestyle", "Transfer Freestyle edge mark"},
      {0, nullptr, 0, nullptr, nullptr},
  };

  static const EnumPropertyItem DT_layer_loop_items[] = {
      {DT_TYPE_LNOR, "CUSTOM_NORMAL", 0, "Custom Normals", "Transfer custom normals"},
      {DT_TYPE_MPROPCOL_LOOP | DT_TYPE_MLOOPCOL_LOOP,
       "COLOR_CORNER",
       0,
       "Colors",
       "Transfer color attributes"},
      {DT_TYPE_UV, "UV", 0, "UVs", "Transfer UV layers"},
      {0, nullptr, 0, nullptr, nullptr},
  };

  static const EnumPropertyItem DT_layer_poly_items[] = {
      {DT_TYPE_SHARP_FACE, "SMOOTH", 0, "Smooth", "Transfer flat/smooth mark"},
      {DT_TYPE_FREESTYLE_FACE,
       "FREESTYLE_FACE",
       0,
       "Freestyle Mark",
       "Transfer Freestyle face mark"},
      {0, nullptr, 0, nullptr, nullptr},
  };

  srna = RNA_def_struct(brna, "DataTransferModifier", "Modifier");
  RNA_def_struct_ui_text(
      srna, "Data Transfer Modifier", "Modifier transferring some data from a source mesh");
  RNA_def_struct_sdna(srna, "DataTransferModifierData");
  RNA_def_struct_ui_icon(srna, ICON_MOD_DATA_TRANSFER);

  RNA_define_lib_overridable(true);

  prop = RNA_def_property(srna, "object", PROP_POINTER, PROP_NONE);
  RNA_def_property_pointer_sdna(prop, nullptr, "ob_source");
  RNA_def_property_ui_text(prop, "Source Object", "Object to transfer data from");
  RNA_def_property_flag(prop, PROP_EDITABLE | PROP_ID_SELF_CHECK);
  RNA_def_property_pointer_funcs(
      prop, nullptr, "rna_DataTransferModifier_ob_source_set", nullptr, "rna_Mesh_object_poll");
  RNA_def_property_update(prop, 0, "rna_Modifier_dependency_update");

  prop = RNA_def_boolean(srna,
                         "use_object_transform",
                         true,
                         "Object Transform",
                         "Evaluate source and destination meshes in global space");
  RNA_def_property_boolean_sdna(prop, nullptr, "flags", MOD_DATATRANSFER_OBSRC_TRANSFORM);
  RNA_def_property_update(prop, 0, "rna_Modifier_update");

  /* Generic, UI-only data types toggles. */
  prop = RNA_def_boolean(
      srna, "use_vert_data", false, "Vertex Data", "Enable vertex data transfer");
  RNA_def_property_boolean_sdna(prop, nullptr, "flags", MOD_DATATRANSFER_USE_VERT);
  RNA_def_property_update(prop, 0, "rna_DataTransferModifier_use_data_update");

  prop = RNA_def_boolean(srna, "use_edge_data", false, "Edge Data", "Enable edge data transfer");
  RNA_def_property_boolean_sdna(prop, nullptr, "flags", MOD_DATATRANSFER_USE_EDGE);
  RNA_def_property_update(prop, 0, "rna_DataTransferModifier_use_data_update");

  prop = RNA_def_boolean(
      srna, "use_loop_data", false, "Face Corner Data", "Enable face corner data transfer");
  RNA_def_property_boolean_sdna(prop, nullptr, "flags", MOD_DATATRANSFER_USE_LOOP);
  RNA_def_property_update(prop, 0, "rna_DataTransferModifier_use_data_update");

  prop = RNA_def_boolean(srna, "use_poly_data", false, "Face Data", "Enable face data transfer");
  RNA_def_property_boolean_sdna(prop, nullptr, "flags", MOD_DATATRANSFER_USE_POLY);
  RNA_def_property_update(prop, 0, "rna_DataTransferModifier_use_data_update");

  /* Actual data types selection. */
  prop = RNA_def_enum(srna,
                      "data_types_verts",
                      DT_layer_vert_items,
                      0,
                      "Vertex Data Types",
                      "Which vertex data layers to transfer");
  RNA_def_property_flag(prop, PROP_ENUM_FLAG);
  RNA_def_property_enum_sdna(prop, nullptr, "data_types");
  RNA_def_property_enum_funcs(
      prop, nullptr, "rna_DataTransferModifier_verts_data_types_set", nullptr);
  RNA_def_property_update(prop, 0, "rna_DataTransferModifier_data_types_update");

  prop = RNA_def_enum(srna,
                      "data_types_edges",
                      DT_layer_edge_items,
                      0,
                      "Edge Data Types",
                      "Which edge data layers to transfer");
  RNA_def_property_flag(prop, PROP_ENUM_FLAG);
  RNA_def_property_enum_sdna(prop, nullptr, "data_types");
  RNA_def_property_enum_funcs(
      prop, nullptr, "rna_DataTransferModifier_edges_data_types_set", nullptr);
  RNA_def_property_update(prop, 0, "rna_DataTransferModifier_data_types_update");

  prop = RNA_def_enum(srna,
                      "data_types_loops",
                      DT_layer_loop_items,
                      0,
                      "Face Corner Data Types",
                      "Which face corner data layers to transfer");
  RNA_def_property_flag(prop, PROP_ENUM_FLAG);
  RNA_def_property_enum_sdna(prop, nullptr, "data_types");
  RNA_def_property_enum_funcs(
      prop, nullptr, "rna_DataTransferModifier_loops_data_types_set", nullptr);
  RNA_def_property_update(prop, 0, "rna_DataTransferModifier_data_types_update");

  prop = RNA_def_enum(srna,
                      "data_types_polys",
                      DT_layer_poly_items,
                      0,
                      "Poly Data Types",
                      "Which face data layers to transfer");
  RNA_def_property_flag(prop, PROP_ENUM_FLAG);
  RNA_def_property_enum_sdna(prop, nullptr, "data_types");
  RNA_def_property_enum_funcs(
      prop, nullptr, "rna_DataTransferModifier_polys_data_types_set", nullptr);
  RNA_def_property_update(prop, 0, "rna_DataTransferModifier_data_types_update");

  /* Mapping methods. */
  prop = RNA_def_enum(srna,
                      "vert_mapping",
                      rna_enum_dt_method_vertex_items,
                      MREMAP_MODE_VERT_NEAREST,
                      "Vertex Mapping",
                      "Method used to map source vertices to destination ones");
  RNA_def_property_enum_sdna(prop, nullptr, "vmap_mode");
  RNA_def_property_update(prop, 0, "rna_Modifier_update");

  prop = RNA_def_enum(srna,
                      "edge_mapping",
                      rna_enum_dt_method_edge_items,
                      MREMAP_MODE_EDGE_NEAREST,
                      "Edge Mapping",
                      "Method used to map source edges to destination ones");
  RNA_def_property_enum_sdna(prop, nullptr, "emap_mode");
  RNA_def_property_update(prop, 0, "rna_Modifier_update");

  prop = RNA_def_enum(srna,
                      "loop_mapping",
                      rna_enum_dt_method_loop_items,
                      MREMAP_MODE_LOOP_NEAREST_POLYNOR,
                      "Face Corner Mapping",
                      "Method used to map source faces' corners to destination ones");
  RNA_def_property_enum_sdna(prop, nullptr, "lmap_mode");
  RNA_def_property_update(prop, 0, "rna_Modifier_update");

  prop = RNA_def_enum(srna,
                      "poly_mapping",
                      rna_enum_dt_method_poly_items,
                      MREMAP_MODE_POLY_NEAREST,
                      "Face Mapping",
                      "Method used to map source faces to destination ones");
  RNA_def_property_enum_sdna(prop, nullptr, "pmap_mode");
  RNA_def_property_update(prop, 0, "rna_Modifier_update");

  /* Mapping options and filtering. */
  prop = RNA_def_boolean(
      srna,
      "use_max_distance",
      false,
      "Only Neighbor Geometry",
      "Source elements must be closer than given distance from destination one");
  RNA_def_property_boolean_sdna(prop, nullptr, "flags", MOD_DATATRANSFER_MAP_MAXDIST);
  RNA_def_property_update(prop, 0, "rna_Modifier_update");

  prop = RNA_def_float(
      srna,
      "max_distance",
      1.0f,
      0.0f,
      FLT_MAX,
      "Max Distance",
      "Maximum allowed distance between source and destination element, for non-topology mappings",
      0.0f,
      100.0f);
  RNA_def_property_float_sdna(prop, nullptr, "map_max_distance");
  RNA_def_property_subtype(prop, PROP_DISTANCE);
  RNA_def_property_update(prop, 0, "rna_Modifier_update");

  prop = RNA_def_float(
      srna,
      "ray_radius",
      0.0f,
      0.0f,
      FLT_MAX,
      "Ray Radius",
      "'Width' of rays (especially useful when raycasting against vertices or edges)",
      0.0f,
      10.0f);
  RNA_def_property_float_sdna(prop, nullptr, "map_ray_radius");
  RNA_def_property_subtype(prop, PROP_DISTANCE);
  RNA_def_property_update(prop, 0, "rna_Modifier_update");

  prop = RNA_def_float(
      srna,
      "islands_precision",
      0.0f,
      0.0f,
      1.0f,
      "Islands Precision",
      "Factor controlling precision of islands handling "
      "(typically, 0.1 should be enough, higher values can make things really slow)",
      0.0f,
      1.0f);
  RNA_def_property_subtype(prop, PROP_DISTANCE);
  RNA_def_property_update(prop, 0, "rna_Modifier_update");

  /* How to handle multi-layers types of data. */
  prop = RNA_def_enum(srna,
                      "layers_vgroup_select_src",
                      rna_enum_dt_layers_select_src_items,
                      DT_LAYERS_ALL_SRC,
                      "Source Layers Selection",
                      "Which layers to transfer, in case of multi-layers types");
  RNA_def_property_enum_sdna(prop, nullptr, "layers_select_src[DT_MULTILAYER_INDEX_MDEFORMVERT]");
  RNA_def_property_enum_funcs(
      prop, nullptr, nullptr, "rna_DataTransferModifier_layers_select_src_itemf");
  RNA_def_property_update(prop, 0, "rna_Modifier_update");

#  if 0
  prop = RNA_def_enum(srna,
                      "layers_shapekey_select_src",
                      rna_enum_dt_layers_select_src_items,
                      DT_LAYERS_ALL_SRC,
                      "Source Layers Selection",
                      "Which layers to transfer, in case of multi-layers types");
  RNA_def_property_enum_sdna(prop, nullptr, "layers_select_src[DT_MULTILAYER_INDEX_SHAPEKEY]");
  RNA_def_property_enum_funcs(
      prop, nullptr, nullptr, "rna_DataTransferModifier_layers_select_src_itemf");
  RNA_def_property_update(prop, 0, "rna_Modifier_update");
#  endif

  prop = RNA_def_enum(srna,
                      "layers_vcol_vert_select_src",
                      rna_enum_dt_layers_select_src_items,
                      DT_LAYERS_ALL_SRC,
                      "Source Layers Selection",
                      "Which layers to transfer, in case of multi-layers types");
  RNA_def_property_enum_sdna(prop, nullptr, "layers_select_src[DT_MULTILAYER_INDEX_VCOL_VERT]");
  RNA_def_property_enum_funcs(
      prop, nullptr, nullptr, "rna_DataTransferModifier_layers_select_src_itemf");
  RNA_def_property_update(prop, 0, "rna_Modifier_update");

  prop = RNA_def_enum(srna,
                      "layers_vcol_loop_select_src",
                      rna_enum_dt_layers_select_src_items,
                      DT_LAYERS_ALL_SRC,
                      "Source Layers Selection",
                      "Which layers to transfer, in case of multi-layers types");
  RNA_def_property_enum_sdna(prop, nullptr, "layers_select_src[DT_MULTILAYER_INDEX_VCOL_LOOP]");
  RNA_def_property_enum_funcs(
      prop, nullptr, nullptr, "rna_DataTransferModifier_layers_select_src_itemf");
  RNA_def_property_update(prop, 0, "rna_Modifier_update");

  prop = RNA_def_enum(srna,
                      "layers_uv_select_src",
                      rna_enum_dt_layers_select_src_items,
                      DT_LAYERS_ALL_SRC,
                      "Source Layers Selection",
                      "Which layers to transfer, in case of multi-layers types");
  RNA_def_property_enum_sdna(prop, nullptr, "layers_select_src[DT_MULTILAYER_INDEX_UV]");
  RNA_def_property_enum_funcs(
      prop, nullptr, nullptr, "rna_DataTransferModifier_layers_select_src_itemf");
  RNA_def_property_update(prop, 0, "rna_Modifier_update");

  prop = RNA_def_enum(srna,
                      "layers_vgroup_select_dst",
                      rna_enum_dt_layers_select_dst_items,
                      DT_LAYERS_NAME_DST,
                      "Destination Layers Matching",
                      "How to match source and destination layers");
  RNA_def_property_enum_sdna(prop, nullptr, "layers_select_dst[DT_MULTILAYER_INDEX_MDEFORMVERT]");
  RNA_def_property_enum_funcs(
      prop, nullptr, nullptr, "rna_DataTransferModifier_layers_select_dst_itemf");
  RNA_def_property_update(prop, 0, "rna_Modifier_update");

#  if 0
  prop = RNA_def_enum(srna,
                      "layers_shapekey_select_dst",
                      rna_enum_dt_layers_select_dst_items,
                      DT_LAYERS_NAME_DST,
                      "Destination Layers Matching",
                      "How to match source and destination layers");
  RNA_def_property_enum_sdna(prop, nullptr, "layers_select_dst[DT_MULTILAYER_INDEX_SHAPEKEY]");
  RNA_def_property_enum_funcs(
      prop, nullptr, nullptr, "rna_DataTransferModifier_layers_select_dst_itemf");
  RNA_def_property_update(prop, 0, "rna_Modifier_update");
#  endif

  prop = RNA_def_enum(srna,
                      "layers_vcol_vert_select_dst",
                      rna_enum_dt_layers_select_dst_items,
                      DT_LAYERS_NAME_DST,
                      "Destination Layers Matching",
                      "How to match source and destination layers");
  RNA_def_property_enum_sdna(prop, nullptr, "layers_select_dst[DT_MULTILAYER_INDEX_VCOL_VERT]");
  RNA_def_property_enum_funcs(
      prop, nullptr, nullptr, "rna_DataTransferModifier_layers_select_dst_itemf");
  RNA_def_property_update(prop, 0, "rna_Modifier_update");

  prop = RNA_def_enum(srna,
                      "layers_vcol_loop_select_dst",
                      rna_enum_dt_layers_select_dst_items,
                      DT_LAYERS_NAME_DST,
                      "Destination Layers Matching",
                      "How to match source and destination layers");
  RNA_def_property_enum_sdna(prop, nullptr, "layers_select_dst[DT_MULTILAYER_INDEX_VCOL_LOOP]");
  RNA_def_property_enum_funcs(
      prop, nullptr, nullptr, "rna_DataTransferModifier_layers_select_dst_itemf");
  RNA_def_property_update(prop, 0, "rna_Modifier_update");

  prop = RNA_def_enum(srna,
                      "layers_uv_select_dst",
                      rna_enum_dt_layers_select_dst_items,
                      DT_LAYERS_NAME_DST,
                      "Destination Layers Matching",
                      "How to match source and destination layers");
  RNA_def_property_enum_sdna(prop, nullptr, "layers_select_dst[DT_MULTILAYER_INDEX_UV]");
  RNA_def_property_enum_funcs(
      prop, nullptr, nullptr, "rna_DataTransferModifier_layers_select_dst_itemf");
  RNA_def_property_update(prop, 0, "rna_Modifier_update");

  /* Mix stuff */
  prop = RNA_def_enum(srna,
                      "mix_mode",
                      rna_enum_dt_mix_mode_items,
                      CDT_MIX_TRANSFER,
                      "Mix Mode",
                      "How to affect destination elements with source values");
  RNA_def_property_enum_funcs(prop, nullptr, nullptr, "rna_DataTransferModifier_mix_mode_itemf");
  RNA_def_property_update(prop, 0, "rna_Modifier_update");

  prop = RNA_def_float_factor(
      srna,
      "mix_factor",
      0.0f,
      0.0f,
      1.0f,
      "Mix Factor",
      "Factor to use when applying data to destination (exact behavior depends on mix mode, "
      "multiplied with weights from vertex group when defined)",
      0.0f,
      1.0f);
  RNA_def_property_update(prop, 0, "rna_Modifier_update");

  prop = RNA_def_string(srna,
                        "vertex_group",
                        nullptr,
                        MAX_VGROUP_NAME,
                        "Vertex Group",
                        "Vertex group name for selecting the affected areas");
  RNA_def_property_string_sdna(prop, nullptr, "defgrp_name");
  RNA_def_property_string_funcs(
      prop, nullptr, nullptr, "rna_DataTransferModifier_defgrp_name_set");
  RNA_def_property_update(prop, 0, "rna_Modifier_update");

  prop = RNA_def_boolean(
      srna, "invert_vertex_group", false, "Invert", "Invert vertex group influence");
  RNA_def_property_boolean_sdna(prop, nullptr, "flags", MOD_DATATRANSFER_INVERT_VGROUP);
  RNA_def_property_update(prop, 0, "rna_Modifier_update");

  RNA_define_lib_overridable(false);
}

static void rna_def_modifier_normaledit(BlenderRNA *brna)
{
  StructRNA *srna;
  PropertyRNA *prop;

  static const EnumPropertyItem prop_mode_items[] = {
      {MOD_NORMALEDIT_MODE_RADIAL,
       "RADIAL",
       0,
       "Radial",
       "From an ellipsoid (shape defined by the boundbox's dimensions, target is optional)"},
      {MOD_NORMALEDIT_MODE_DIRECTIONAL,
       "DIRECTIONAL",
       0,
       "Directional",
       "Normals 'track' (point to) the target object"},
      {0, nullptr, 0, nullptr, nullptr},
  };

  static const EnumPropertyItem prop_mix_mode_items[] = {
      {MOD_NORMALEDIT_MIX_COPY, "COPY", 0, "Copy", "Copy new normals (overwrite existing)"},
      {MOD_NORMALEDIT_MIX_ADD, "ADD", 0, "Add", "Copy sum of new and old normals"},
      {MOD_NORMALEDIT_MIX_SUB, "SUB", 0, "Subtract", "Copy new normals minus old normals"},
      {MOD_NORMALEDIT_MIX_MUL,
       "MUL",
       0,
       "Multiply",
       "Copy product of old and new normals (not cross product)"},
      {0, nullptr, 0, nullptr, nullptr},
  };

  srna = RNA_def_struct(brna, "NormalEditModifier", "Modifier");
  RNA_def_struct_ui_text(
      srna, "Normal Edit Modifier", "Modifier affecting/generating custom normals");
  RNA_def_struct_sdna(srna, "NormalEditModifierData");
  RNA_def_struct_ui_icon(srna, ICON_MOD_NORMALEDIT);

  RNA_define_lib_overridable(true);

  prop = RNA_def_property(srna, "mode", PROP_ENUM, PROP_NONE);
  RNA_def_property_enum_items(prop, prop_mode_items);
  RNA_def_property_ui_text(prop, "Mode", "How to affect (generate) normals");
  RNA_def_property_update(prop, 0, "rna_Modifier_update");

  prop = RNA_def_float_array(srna,
                             "offset",
                             3,
                             nullptr,
                             -FLT_MAX,
                             FLT_MAX,
                             "Offset",
                             "Offset from object's center",
                             -100.0f,
                             100.0f);
  RNA_def_property_subtype(prop, PROP_COORDS);
  RNA_def_property_update(prop, 0, "rna_Modifier_update");

  prop = RNA_def_property(srna, "mix_mode", PROP_ENUM, PROP_NONE);
  RNA_def_property_enum_items(prop, prop_mix_mode_items);
  RNA_def_property_ui_text(prop, "Mix Mode", "How to mix generated normals with existing ones");
  RNA_def_property_update(prop, 0, "rna_Modifier_update");

  prop = RNA_def_property(srna, "mix_factor", PROP_FLOAT, PROP_FACTOR);
  RNA_def_property_range(prop, 0.0, 1.0);
  RNA_def_property_ui_text(
      prop, "Mix Factor", "How much of generated normals to mix with existing ones");
  RNA_def_property_update(prop, 0, "rna_Modifier_update");

  prop = RNA_def_property(srna, "mix_limit", PROP_FLOAT, PROP_ANGLE);
  RNA_def_property_range(prop, 0.0, DEG2RADF(180.0f));
  RNA_def_property_ui_text(prop, "Max Angle", "Maximum angle between old and new normals");
  RNA_def_property_update(prop, 0, "rna_Modifier_update");

  prop = RNA_def_property(srna, "no_polynors_fix", PROP_BOOLEAN, PROP_NONE);
  RNA_def_property_boolean_sdna(prop, nullptr, "flag", MOD_NORMALEDIT_NO_POLYNORS_FIX);
  RNA_def_property_boolean_default(prop, false);
  RNA_def_property_ui_text(prop,
                           "Lock Polygon Normals",
                           "Do not flip polygons when their normals are not consistent "
                           "with their newly computed custom vertex normals");
  RNA_def_property_update(prop, 0, "rna_Modifier_update");

  prop = RNA_def_property(srna, "vertex_group", PROP_STRING, PROP_NONE);
  RNA_def_property_string_sdna(prop, nullptr, "defgrp_name");
  RNA_def_property_ui_text(
      prop, "Vertex Group", "Vertex group name for selecting/weighting the affected areas");
  RNA_def_property_string_funcs(prop, nullptr, nullptr, "rna_NormalEditModifier_defgrp_name_set");
  RNA_def_property_update(prop, 0, "rna_Modifier_update");

  prop = RNA_def_property(srna, "invert_vertex_group", PROP_BOOLEAN, PROP_NONE);
  RNA_def_property_boolean_sdna(prop, nullptr, "flag", MOD_NORMALEDIT_INVERT_VGROUP);
  RNA_def_property_ui_text(prop, "Invert", "Invert vertex group influence");
  RNA_def_property_update(prop, 0, "rna_Modifier_update");

  prop = RNA_def_property(srna, "target", PROP_POINTER, PROP_NONE);
  RNA_def_property_ui_text(prop, "Target", "Target object used to affect normals");
  RNA_def_property_pointer_funcs(
      prop, nullptr, "rna_NormalEditModifier_target_set", nullptr, nullptr);
  RNA_def_property_flag(prop, PROP_EDITABLE | PROP_ID_SELF_CHECK);
  RNA_def_property_update(prop, 0, "rna_Modifier_dependency_update");

  prop = RNA_def_property(srna, "use_direction_parallel", PROP_BOOLEAN, PROP_NONE);
  RNA_def_property_boolean_sdna(prop, nullptr, "flag", MOD_NORMALEDIT_USE_DIRECTION_PARALLEL);
  RNA_def_property_boolean_default(prop, true);
  RNA_def_property_ui_text(prop,
                           "Parallel Normals",
                           "Use same direction for all normals, from origin to target's center "
                           "(Directional mode only)");
  RNA_def_property_update(prop, 0, "rna_Modifier_update");

  RNA_define_lib_overridable(false);
}

static void rna_def_modifier_surfacedeform(BlenderRNA *brna)
{
  StructRNA *srna;
  PropertyRNA *prop;

  srna = RNA_def_struct(brna, "SurfaceDeformModifier", "Modifier");
  RNA_def_struct_ui_text(srna, "SurfaceDeform Modifier", "");
  RNA_def_struct_sdna(srna, "SurfaceDeformModifierData");
  RNA_def_struct_ui_icon(srna, ICON_MOD_MESHDEFORM);

  RNA_define_lib_overridable(true);

  prop = RNA_def_property(srna, "target", PROP_POINTER, PROP_NONE);
  RNA_def_property_ui_text(prop, "Target", "Mesh object to deform with");
  RNA_def_property_pointer_funcs(
      prop, nullptr, "rna_SurfaceDeformModifier_target_set", nullptr, "rna_Mesh_object_poll");
  RNA_def_property_flag(prop, PROP_EDITABLE | PROP_ID_SELF_CHECK);
  RNA_def_property_update(prop, 0, "rna_Modifier_dependency_update");

  prop = RNA_def_property(srna, "falloff", PROP_FLOAT, PROP_NONE);
  RNA_def_property_range(prop, 2.0f, 16.0f);
  RNA_def_property_ui_text(
      prop, "Interpolation Falloff", "Controls how much nearby polygons influence deformation");
  RNA_def_property_update(prop, 0, "rna_Modifier_update");

  prop = RNA_def_property(srna, "is_bound", PROP_BOOLEAN, PROP_NONE);
  RNA_def_property_boolean_funcs(prop, "rna_SurfaceDeformModifier_is_bound_get", nullptr);
  RNA_def_property_ui_text(prop, "Bound", "Whether geometry has been bound to target mesh");
  RNA_def_property_clear_flag(prop, PROP_EDITABLE);

  prop = RNA_def_property(srna, "vertex_group", PROP_STRING, PROP_NONE);
  RNA_def_property_string_sdna(prop, nullptr, "defgrp_name");
  RNA_def_property_ui_text(
      prop, "Vertex Group", "Vertex group name for selecting/weighting the affected areas");
  RNA_def_property_string_funcs(
      prop, nullptr, nullptr, "rna_SurfaceDeformModifier_defgrp_name_set");
  RNA_def_property_update(prop, 0, "rna_Modifier_update");

  prop = RNA_def_property(srna, "invert_vertex_group", PROP_BOOLEAN, PROP_NONE);
  RNA_def_property_boolean_sdna(prop, nullptr, "flags", MOD_SDEF_INVERT_VGROUP);
  RNA_def_property_ui_text(prop, "Invert", "Invert vertex group influence");
  RNA_def_property_update(prop, 0, "rna_Modifier_update");

  prop = RNA_def_property(srna, "use_sparse_bind", PROP_BOOLEAN, PROP_NONE);
  RNA_def_property_boolean_sdna(prop, nullptr, "flags", MOD_SDEF_SPARSE_BIND);
  RNA_def_property_clear_flag(prop, PROP_ANIMATABLE);
  RNA_def_property_ui_text(
      prop,
      "Sparse Bind",
      "Only record binding data for vertices matching the vertex group at the time of bind");
  RNA_def_property_update(prop, 0, "rna_Modifier_update");

  prop = RNA_def_property(srna, "strength", PROP_FLOAT, PROP_NONE);
  RNA_def_property_range(prop, -100, 100);
  RNA_def_property_ui_range(prop, -100, 100, 10, 2);
  RNA_def_property_ui_text(prop, "Strength", "Strength of modifier deformations");
  RNA_def_property_update(prop, 0, "rna_Modifier_update");

  RNA_define_lib_overridable(false);
}

static void rna_def_modifier_weightednormal(BlenderRNA *brna)
{
  StructRNA *srna;
  PropertyRNA *prop;

  static EnumPropertyItem prop_weighting_mode_items[] = {
      {MOD_WEIGHTEDNORMAL_MODE_FACE,
       "FACE_AREA",
       0,
       "Face Area",
       "Generate face area weighted normals"},
      {MOD_WEIGHTEDNORMAL_MODE_ANGLE,
       "CORNER_ANGLE",
       0,
       "Corner Angle",
       "Generate corner angle weighted normals"},
      {MOD_WEIGHTEDNORMAL_MODE_FACE_ANGLE,
       "FACE_AREA_WITH_ANGLE",
       0,
       "Face Area & Angle",
       "Generated normals weighted by both face area and angle"},
      {0, nullptr, 0, nullptr, nullptr},
  };

  srna = RNA_def_struct(brna, "WeightedNormalModifier", "Modifier");
  RNA_def_struct_ui_text(srna, "WeightedNormal Modifier", "");
  RNA_def_struct_sdna(srna, "WeightedNormalModifierData");
  RNA_def_struct_ui_icon(srna, ICON_MOD_NORMALEDIT);

  RNA_define_lib_overridable(true);

  prop = RNA_def_property(srna, "weight", PROP_INT, PROP_NONE);
  RNA_def_property_range(prop, 1, 100);
  RNA_def_property_ui_range(prop, 1, 100, 1, -1);
  RNA_def_property_ui_text(prop,
                           "Weight",
                           "Corrective factor applied to faces' weights, 50 is neutral, "
                           "lower values increase weight of weak faces, "
                           "higher values increase weight of strong faces");
  RNA_def_property_update(prop, 0, "rna_Modifier_update");

  prop = RNA_def_property(srna, "mode", PROP_ENUM, PROP_NONE);
  RNA_def_property_enum_items(prop, prop_weighting_mode_items);
  RNA_def_property_ui_text(prop, "Weighting Mode", "Weighted vertex normal mode to use");
  RNA_def_property_update(prop, 0, "rna_Modifier_update");

  prop = RNA_def_property(srna, "thresh", PROP_FLOAT, PROP_NONE);
  RNA_def_property_range(prop, 0, 10);
  RNA_def_property_ui_range(prop, 0, 10, 1, 2);
  RNA_def_property_ui_text(
      prop, "Threshold", "Threshold value for different weights to be considered equal");
  RNA_def_property_update(prop, 0, "rna_Modifier_update");

  prop = RNA_def_property(srna, "keep_sharp", PROP_BOOLEAN, PROP_NONE);
  RNA_def_property_boolean_sdna(prop, nullptr, "flag", MOD_WEIGHTEDNORMAL_KEEP_SHARP);
  RNA_def_property_ui_text(prop,
                           "Keep Sharp",
                           "Keep sharp edges as computed for default split normals, "
                           "instead of setting a single weighted normal for each vertex");
  RNA_def_property_update(prop, 0, "rna_Modifier_update");

  prop = RNA_def_property(srna, "vertex_group", PROP_STRING, PROP_NONE);
  RNA_def_property_string_sdna(prop, nullptr, "defgrp_name");
  RNA_def_property_ui_text(
      prop, "Vertex Group", "Vertex group name for modifying the selected areas");
  RNA_def_property_string_funcs(
      prop, nullptr, nullptr, "rna_WeightedNormalModifier_defgrp_name_set");
  RNA_def_property_update(prop, 0, "rna_Modifier_update");

  prop = RNA_def_property(srna, "invert_vertex_group", PROP_BOOLEAN, PROP_NONE);
  RNA_def_property_boolean_sdna(prop, nullptr, "flag", MOD_WEIGHTEDNORMAL_INVERT_VGROUP);
  RNA_def_property_ui_text(prop, "Invert", "Invert vertex group influence");
  RNA_def_property_update(prop, 0, "rna_Modifier_update");

  prop = RNA_def_property(srna, "use_face_influence", PROP_BOOLEAN, PROP_NONE);
  RNA_def_property_boolean_sdna(prop, nullptr, "flag", MOD_WEIGHTEDNORMAL_FACE_INFLUENCE);
  RNA_def_property_ui_text(prop, "Face Influence", "Use influence of face for weighting");
  RNA_def_property_update(prop, 0, "rna_Modifier_update");

  RNA_define_lib_overridable(false);
}

static void rna_def_modifier_nodes_data_block(BlenderRNA *brna)
{
  StructRNA *srna;
  PropertyRNA *prop;

  srna = RNA_def_struct(brna, "NodesModifierDataBlock", nullptr);
  RNA_def_struct_sdna(srna, "NodesModifierDataBlock");

  RNA_define_lib_overridable(true);

  prop = RNA_def_property(srna, "id_name", PROP_STRING, PROP_NONE);
  RNA_def_property_clear_flag(prop, PROP_EDITABLE);
  RNA_def_property_ui_text(
      prop, "Data-Block Name", "Name that is mapped to the referenced data-block");
  RNA_def_property_update(prop, 0, "rna_Modifier_update");

  prop = RNA_def_property(srna, "lib_name", PROP_STRING, PROP_NONE);
  RNA_def_property_clear_flag(prop, PROP_EDITABLE);
  RNA_def_property_ui_text(prop,
                           "Library Name",
                           "Used when the data block is not local to the current .blend file but "
                           "is linked from some library");
  RNA_def_property_update(prop, 0, "rna_Modifier_update");

  prop = RNA_def_property(srna, "id", PROP_POINTER, PROP_NONE);
  RNA_def_property_struct_type(prop, "ID");
  RNA_def_property_flag(prop, PROP_EDITABLE | PROP_ID_SELF_CHECK);
  RNA_def_property_pointer_funcs(
      prop, nullptr, nullptr, "rna_NodesModifierBake_data_block_typef", nullptr);
  RNA_def_property_ui_text(prop, "Data-Block", "");
  RNA_def_property_update(prop, 0, "rna_Modifier_dependency_update");

  prop = RNA_def_property(srna, "id_type", PROP_ENUM, PROP_NONE);
  RNA_def_property_enum_items(prop, rna_enum_id_type_items);
  RNA_def_property_clear_flag(prop, PROP_ANIMATABLE | PROP_EDITABLE);

  RNA_define_lib_overridable(false);
}

static void rna_def_modifier_nodes_bake_data_blocks(BlenderRNA *brna)
{
  StructRNA *srna;
  PropertyRNA *prop;

  srna = RNA_def_struct(brna, "NodesModifierBakeDataBlocks", nullptr);
  RNA_def_struct_sdna(srna, "NodesModifierBake");
  RNA_def_struct_ui_text(
      srna, "Data-Blocks", "Collection of data-blocks that can be referenced by baked data");

  prop = RNA_def_property(srna, "active_index", PROP_INT, PROP_NONE);
  RNA_def_property_int_sdna(prop, nullptr, "active_data_block");
}

static void rna_def_modifier_nodes_bake(BlenderRNA *brna)
{
  rna_def_modifier_nodes_bake_data_blocks(brna);

  static EnumPropertyItem bake_mode_items[] = {
      {NODES_MODIFIER_BAKE_MODE_ANIMATION, "ANIMATION", 0, "Animation", "Bake a frame range"},
      {NODES_MODIFIER_BAKE_MODE_STILL, "STILL", 0, "Still", "Bake a single frame"},
      {0, nullptr, 0, nullptr, nullptr},
  };

  StructRNA *srna;
  PropertyRNA *prop;

  srna = RNA_def_struct(brna, "NodesModifierBake", nullptr);
  RNA_def_struct_ui_text(srna, "Nodes Modifier Bake", "");

  prop = RNA_def_property(srna, "directory", PROP_STRING, PROP_DIRPATH);
  RNA_def_property_ui_text(prop, "Directory", "Location on disk where the bake data is stored");
  RNA_def_property_update(prop, 0, "rna_Modifier_update");

  prop = RNA_def_property(srna, "frame_start", PROP_INT, PROP_TIME);
  RNA_def_property_ui_text(prop, "Start Frame", "Frame where the baking starts");
  RNA_def_property_update(prop, 0, "rna_Modifier_update");

  prop = RNA_def_property(srna, "frame_end", PROP_INT, PROP_TIME);
  RNA_def_property_ui_text(prop, "End Frame", "Frame where the baking ends");
  RNA_def_property_update(prop, 0, "rna_Modifier_update");

  prop = RNA_def_property(srna, "use_custom_simulation_frame_range", PROP_BOOLEAN, PROP_NONE);
  RNA_def_property_boolean_sdna(
      prop, nullptr, "flag", NODES_MODIFIER_BAKE_CUSTOM_SIMULATION_FRAME_RANGE);
  RNA_def_property_ui_text(
      prop, "Custom Simulation Frame Range", "Override the simulation frame range from the scene");
  RNA_def_property_update(prop, 0, "rna_Modifier_update");

  prop = RNA_def_property(srna, "use_custom_path", PROP_BOOLEAN, PROP_NONE);
  RNA_def_property_boolean_sdna(prop, nullptr, "flag", NODES_MODIFIER_BAKE_CUSTOM_PATH);
  RNA_def_property_ui_text(
      prop, "Custom Path", "Specify a path where the baked data should be stored manually");
  RNA_def_property_update(prop, 0, "rna_Modifier_update");

  prop = RNA_def_property(srna, "bake_mode", PROP_ENUM, PROP_NONE);
  RNA_def_property_enum_items(prop, bake_mode_items);
  RNA_def_property_ui_text(prop, "Bake Mode", "");
  RNA_def_property_update(prop, 0, "rna_Modifier_update");

  prop = RNA_def_property(srna, "bake_id", PROP_INT, PROP_NONE);
  RNA_def_property_ui_text(prop,
                           "Bake ID",
                           "Identifier for this bake which remains unchanged even when the bake "
                           "node is renamed, grouped or ungrouped");
  RNA_def_property_int_sdna(prop, nullptr, "id");
  RNA_def_property_clear_flag(prop, PROP_EDITABLE);

  prop = RNA_def_property(srna, "node", PROP_POINTER, PROP_NONE);
  RNA_def_property_struct_type(prop, "Node");
  RNA_def_property_ui_text(prop,
                           "Node",
                           "Bake node or simulation output node that corresponds to this bake. "
                           "This node may be deeply nested in the modifier node group. It can be "
                           "none in some cases like missing linked data blocks");
  RNA_def_property_pointer_funcs(
      prop, "rna_NodesModifierBake_node_get", nullptr, nullptr, nullptr);

  prop = RNA_def_property(srna, "data_blocks", PROP_COLLECTION, PROP_NONE);
  RNA_def_property_struct_type(prop, "NodesModifierDataBlock");
  RNA_def_property_collection_sdna(prop, nullptr, "data_blocks", "data_blocks_num");
  RNA_def_property_srna(prop, "NodesModifierBakeDataBlocks");
}

static void rna_def_modifier_nodes_bakes(BlenderRNA *brna)
{
  StructRNA *srna;

  srna = RNA_def_struct(brna, "NodesModifierBakes", nullptr);
  RNA_def_struct_sdna(srna, "NodesModifierData");
  RNA_def_struct_ui_text(srna, "Bakes", "Bake data for every bake node");
}

static void rna_def_modifier_nodes_panel(BlenderRNA *brna)
{
  StructRNA *srna;
  PropertyRNA *prop;

  srna = RNA_def_struct(brna, "NodesModifierPanel", nullptr);
  RNA_def_struct_ui_text(srna, "Nodes Modifier Panel", "");

  prop = RNA_def_property(srna, "is_open", PROP_BOOLEAN, PROP_NONE);
  RNA_def_property_boolean_sdna(prop, nullptr, "flag", NODES_MODIFIER_PANEL_OPEN);
  RNA_def_property_ui_text(prop, "Is Open", "Whether the panel is expanded or closed");
  RNA_def_property_flag(prop, PROP_NO_DEG_UPDATE);
  RNA_def_property_update(prop, NC_OBJECT | ND_MODIFIER, nullptr);
}

static void rna_def_modifier_nodes_panels(BlenderRNA *brna)
{
  StructRNA *srna;

  srna = RNA_def_struct(brna, "NodesModifierPanels", nullptr);
  RNA_def_struct_sdna(srna, "NodesModifierData");
  RNA_def_struct_ui_text(srna, "Panels", "State of all panels defined by the node group");
}

static void rna_def_modifier_nodes(BlenderRNA *brna)
{
  StructRNA *srna;
  PropertyRNA *prop;

  rna_def_modifier_nodes_data_block(brna);

  rna_def_modifier_nodes_bake(brna);
  rna_def_modifier_nodes_bakes(brna);

  rna_def_modifier_nodes_panel(brna);
  rna_def_modifier_nodes_panels(brna);

  srna = RNA_def_struct(brna, "NodesModifier", "Modifier");
  RNA_def_struct_ui_text(srna, "Nodes Modifier", "");
  RNA_def_struct_sdna(srna, "NodesModifierData");
  RNA_def_struct_idprops_func(srna, "rna_NodesModifier_properties");
  RNA_def_struct_ui_icon(srna, ICON_GEOMETRY_NODES);

  RNA_define_lib_overridable(true);

  prop = RNA_def_property(srna, "node_group", PROP_POINTER, PROP_NONE);
  RNA_def_property_ui_text(prop, "Node Group", "Node group that controls what this modifier does");
  RNA_def_property_pointer_funcs(
      prop, nullptr, nullptr, nullptr, "rna_NodesModifier_node_group_poll");
  RNA_def_property_flag(prop, PROP_EDITABLE);
  RNA_def_property_update(prop, 0, "rna_NodesModifier_node_group_update");

  prop = RNA_def_property(srna, "bake_directory", PROP_STRING, PROP_DIRPATH);
  RNA_def_property_ui_text(
      prop, "Simulation Bake Directory", "Location on disk where the bake data is stored");
  RNA_def_property_update(prop, 0, nullptr);

  prop = RNA_def_property(srna, "bakes", PROP_COLLECTION, PROP_NONE);
  RNA_def_property_struct_type(prop, "NodesModifierBake");
  RNA_def_property_collection_sdna(prop, nullptr, "bakes", "bakes_num");
  RNA_def_property_srna(prop, "NodesModifierBakes");

  prop = RNA_def_property(srna, "panels", PROP_COLLECTION, PROP_NONE);
  RNA_def_property_struct_type(prop, "NodesModifierPanel");
  RNA_def_property_collection_sdna(prop, nullptr, "panels", "panels_num");
  RNA_def_property_srna(prop, "NodesModifierPanels");

  prop = RNA_def_property(srna, "show_group_selector", PROP_BOOLEAN, PROP_NONE);
  RNA_def_property_boolean_negative_sdna(
      prop, nullptr, "flag", NODES_MODIFIER_HIDE_DATABLOCK_SELECTOR);
  RNA_def_property_ui_text(prop, "Show Node Group", "");
  RNA_def_property_flag(prop, PROP_NO_DEG_UPDATE);
  RNA_def_property_update(prop, NC_OBJECT | ND_MODIFIER, nullptr);

  rna_def_modifier_panel_open_prop(srna, "open_output_attributes_panel", 0);
  rna_def_modifier_panel_open_prop(srna, "open_manage_panel", 1);
  rna_def_modifier_panel_open_prop(srna, "open_bake_panel", 2);
  rna_def_modifier_panel_open_prop(srna, "open_named_attributes_panel", 3);
  rna_def_modifier_panel_open_prop(srna, "open_bake_data_blocks_panel", 4);

  RNA_define_lib_overridable(false);
}

static void rna_def_modifier_mesh_to_volume(BlenderRNA *brna)
{
  StructRNA *srna;
  PropertyRNA *prop;

  static EnumPropertyItem resolution_mode_items[] = {
      {MESH_TO_VOLUME_RESOLUTION_MODE_VOXEL_AMOUNT,
       "VOXEL_AMOUNT",
       0,
       "Voxel Amount",
       "Desired number of voxels along one axis"},
      {MESH_TO_VOLUME_RESOLUTION_MODE_VOXEL_SIZE,
       "VOXEL_SIZE",
       0,
       "Voxel Size",
       "Desired voxel side length"},
      {0, nullptr, 0, nullptr, nullptr},
  };

  srna = RNA_def_struct(brna, "MeshToVolumeModifier", "Modifier");
  RNA_def_struct_ui_text(srna, "Mesh to Volume Modifier", "");
  RNA_def_struct_sdna(srna, "MeshToVolumeModifierData");
  RNA_def_struct_ui_icon(srna, ICON_VOLUME_DATA); /* TODO: Use correct icon. */

  RNA_define_lib_overridable(true);

  prop = RNA_def_property(srna, "object", PROP_POINTER, PROP_NONE);
  RNA_def_property_ui_text(prop, "Object", "Object");
  RNA_def_property_flag(prop, PROP_EDITABLE | PROP_ID_SELF_CHECK);
  RNA_def_property_update(prop, 0, "rna_Modifier_dependency_update");

  prop = RNA_def_property(srna, "resolution_mode", PROP_ENUM, PROP_NONE);
  RNA_def_property_enum_items(prop, resolution_mode_items);
  RNA_def_property_ui_text(
      prop, "Resolution Mode", "Mode for how the desired voxel size is specified");
  RNA_def_property_update(prop, 0, "rna_Modifier_update");

  prop = RNA_def_property(srna, "voxel_size", PROP_FLOAT, PROP_NONE);
  RNA_def_property_ui_text(
      prop, "Voxel Size", "Smaller values result in a higher resolution output");
  RNA_def_property_range(prop, 0.0, FLT_MAX);
  RNA_def_property_ui_range(prop, 0.0, FLT_MAX, 0.01, 4);
  RNA_def_property_update(prop, 0, "rna_Modifier_update");

  prop = RNA_def_property(srna, "voxel_amount", PROP_INT, PROP_NONE);
  RNA_def_property_ui_text(prop, "Voxel Amount", "Approximate number of voxels along one axis");
  RNA_def_property_range(prop, 0, INT_MAX);
  RNA_def_property_update(prop, 0, "rna_Modifier_update");

  prop = RNA_def_property(srna, "interior_band_width", PROP_FLOAT, PROP_NONE);
  RNA_def_property_ui_text(
      prop, "Interior Band Width", "Width of the gradient inside of the mesh");
  RNA_def_property_range(prop, 0.0, FLT_MAX);
  RNA_def_property_update(prop, 0, "rna_Modifier_update");

  prop = RNA_def_property(srna, "density", PROP_FLOAT, PROP_NONE);
  RNA_def_property_ui_text(prop, "Density", "Density of the new volume");
  RNA_def_property_range(prop, 0.0, FLT_MAX);
  RNA_def_property_update(prop, 0, "rna_Modifier_update");

  RNA_define_lib_overridable(false);
}

static void rna_def_modifier_volume_displace(BlenderRNA *brna)
{
  static const EnumPropertyItem prop_texture_map_mode_items[] = {
      {MOD_VOLUME_DISPLACE_MAP_LOCAL,
       "LOCAL",
       0,
       "Local",
       "Use the local coordinate system for the texture coordinates"},
      {MOD_VOLUME_DISPLACE_MAP_GLOBAL,
       "GLOBAL",
       0,
       "Global",
       "Use the global coordinate system for the texture coordinates"},
      {MOD_VOLUME_DISPLACE_MAP_OBJECT,
       "OBJECT",
       0,
       "Object",
       "Use the linked object's local coordinate system for the texture coordinates"},
      {0, nullptr, 0, nullptr, nullptr},
  };

  StructRNA *srna;
  PropertyRNA *prop;

  srna = RNA_def_struct(brna, "VolumeDisplaceModifier", "Modifier");
  RNA_def_struct_ui_text(srna, "Volume Displace Modifier", "");
  RNA_def_struct_sdna(srna, "VolumeDisplaceModifierData");
  RNA_def_struct_ui_icon(srna, ICON_VOLUME_DATA); /* TODO: Use correct icon. */

  RNA_define_lib_overridable(true);

  prop = RNA_def_property(srna, "strength", PROP_FLOAT, PROP_NONE);
  RNA_def_property_ui_text(prop, "Strength", "Strength of the displacement");
  RNA_def_property_ui_range(prop, -FLT_MAX, FLT_MAX, 0.1, 4);
  RNA_def_property_update(prop, 0, "rna_Modifier_update");

  prop = RNA_def_property(srna, "texture", PROP_POINTER, PROP_NONE);
  RNA_def_property_ui_text(prop, "Texture", "");
  RNA_def_property_flag(prop, PROP_EDITABLE);
  RNA_def_property_update(prop, 0, "rna_Modifier_dependency_update");

  prop = RNA_def_property(srna, "texture_map_mode", PROP_ENUM, PROP_NONE);
  RNA_def_property_enum_items(prop, prop_texture_map_mode_items);
  RNA_def_property_ui_text(prop, "Texture Mapping Mode", "");
  RNA_def_property_update(prop, 0, "rna_Modifier_dependency_update");

  prop = RNA_def_property(srna, "texture_map_object", PROP_POINTER, PROP_NONE);
  RNA_def_property_ui_text(prop, "Object", "Object to use for texture mapping");
  RNA_def_property_flag(prop, PROP_EDITABLE | PROP_ID_SELF_CHECK);
  RNA_def_property_update(prop, 0, "rna_Modifier_dependency_update");

  prop = RNA_def_property(srna, "texture_mid_level", PROP_FLOAT, PROP_XYZ);
  RNA_def_property_ui_text(
      prop, "Texture Mid Level", "Subtracted from the texture color to get a displacement vector");
  RNA_def_property_range(prop, -FLT_MAX, FLT_MAX);
  RNA_def_property_ui_range(prop, 0.0f, 1.0f, 0.1f, 5);
  RNA_def_property_update(prop, 0, "rna_Modifier_update");

  prop = RNA_def_property(srna, "texture_sample_radius", PROP_FLOAT, PROP_FACTOR);
  RNA_def_property_ui_text(
      prop,
      "Texture Sample Radius",
      "Smaller values result in better performance but might cut off the volume");
  RNA_def_property_range(prop, 0.0f, FLT_MAX);
  RNA_def_property_ui_range(prop, 0.0f, 1.0f, 0.1f, 5);
  RNA_def_property_update(prop, 0, "rna_Modifier_update");

  RNA_define_lib_overridable(false);
}

static void rna_def_modifier_volume_to_mesh(BlenderRNA *brna)
{
  StructRNA *srna;
  PropertyRNA *prop;

  static EnumPropertyItem resolution_mode_items[] = {
      {VOLUME_TO_MESH_RESOLUTION_MODE_GRID,
       "GRID",
       0,
       "Grid",
       "Use resolution of the volume grid"},
      {VOLUME_TO_MESH_RESOLUTION_MODE_VOXEL_AMOUNT,
       "VOXEL_AMOUNT",
       0,
       "Voxel Amount",
       "Desired number of voxels along one axis"},
      {VOLUME_TO_MESH_RESOLUTION_MODE_VOXEL_SIZE,
       "VOXEL_SIZE",
       0,
       "Voxel Size",
       "Desired voxel side length"},
      {0, nullptr, 0, nullptr, nullptr},
  };

  srna = RNA_def_struct(brna, "VolumeToMeshModifier", "Modifier");
  RNA_def_struct_ui_text(srna, "Volume to Mesh Modifier", "");
  RNA_def_struct_sdna(srna, "VolumeToMeshModifierData");
  RNA_def_struct_ui_icon(srna, ICON_VOLUME_DATA); /* TODO: Use correct icon. */

  RNA_define_lib_overridable(true);

  prop = RNA_def_property(srna, "object", PROP_POINTER, PROP_NONE);
  RNA_def_property_ui_text(prop, "Object", "Object");
  RNA_def_property_flag(prop, PROP_EDITABLE | PROP_ID_SELF_CHECK);
  RNA_def_property_update(prop, 0, "rna_Modifier_dependency_update");

  prop = RNA_def_property(srna, "threshold", PROP_FLOAT, PROP_NONE);
  RNA_def_property_ui_text(
      prop, "Threshold", "Voxels with a larger value are inside the generated mesh");
  RNA_def_property_range(prop, 0.0f, FLT_MAX);
  RNA_def_property_ui_range(prop, 0.001f, 1.0f, 0.1f, 5);
  RNA_def_property_update(prop, 0, "rna_Modifier_update");

  prop = RNA_def_property(srna, "adaptivity", PROP_FLOAT, PROP_NONE);
  RNA_def_property_ui_text(
      prop,
      "Adaptivity",
      "Reduces the final face count by simplifying geometry where detail is not needed");
  RNA_def_property_range(prop, 0.0f, 1.0f);
  RNA_def_property_update(prop, 0, "rna_Modifier_update");

  prop = RNA_def_property(srna, "use_smooth_shade", PROP_BOOLEAN, PROP_NONE);
  RNA_def_property_boolean_sdna(prop, nullptr, "flag", VOLUME_TO_MESH_USE_SMOOTH_SHADE);
  RNA_def_property_ui_text(
      prop, "Smooth Shading", "Output faces with smooth shading rather than flat shaded");
  RNA_def_property_update(prop, 0, "rna_Modifier_update");

  prop = RNA_def_property(srna, "grid_name", PROP_STRING, PROP_NONE);
  RNA_def_property_ui_text(
      prop, "Grid Name", "Grid in the volume object that is converted to a mesh");
  RNA_def_property_update(prop, 0, "rna_Modifier_update");

  prop = RNA_def_property(srna, "resolution_mode", PROP_ENUM, PROP_NONE);
  RNA_def_property_enum_items(prop, resolution_mode_items);
  RNA_def_property_ui_text(
      prop, "Resolution Mode", "Mode for how the desired voxel size is specified");
  RNA_def_property_update(prop, 0, "rna_Modifier_update");

  prop = RNA_def_property(srna, "voxel_size", PROP_FLOAT, PROP_NONE);
  RNA_def_property_ui_text(
      prop, "Voxel Size", "Smaller values result in a higher resolution output");
  RNA_def_property_range(prop, 0.0, FLT_MAX);
  RNA_def_property_ui_range(prop, 0.0, FLT_MAX, 0.01, 4);
  RNA_def_property_update(prop, 0, "rna_Modifier_update");

  prop = RNA_def_property(srna, "voxel_amount", PROP_INT, PROP_NONE);
  RNA_def_property_ui_text(prop, "Voxel Amount", "Approximate number of voxels along one axis");
  RNA_def_property_range(prop, 0, INT_MAX);
  RNA_def_property_update(prop, 0, "rna_Modifier_update");

  RNA_define_lib_overridable(false);
}

static void rna_def_modifier_grease_pencil_layer_filter(StructRNA *srna)
{
  PropertyRNA *prop;

  prop = RNA_def_property(srna, "layer_filter", PROP_STRING, PROP_NONE);
  RNA_def_property_string_sdna(prop, nullptr, "influence.layer_name");
  RNA_def_property_ui_text(prop, "Layer", "Layer name");
  RNA_def_property_update(prop, 0, "rna_Modifier_update");

  prop = RNA_def_property(srna, "use_layer_pass_filter", PROP_BOOLEAN, PROP_NONE);
  RNA_def_property_boolean_sdna(
      prop, nullptr, "influence.flag", GREASE_PENCIL_INFLUENCE_USE_LAYER_PASS_FILTER);
  RNA_def_property_ui_text(prop, "Use Layer Pass", "Use layer pass filter");
  RNA_def_property_update(prop, 0, "rna_Modifier_update");

  prop = RNA_def_property(srna, "layer_pass_filter", PROP_INT, PROP_NONE);
  RNA_def_property_int_sdna(prop, nullptr, "influence.layer_pass");
  RNA_def_property_range(prop, 0, 100);
  RNA_def_property_ui_text(prop, "Layer Pass", "Layer pass filter");
  RNA_def_property_update(prop, 0, "rna_Modifier_update");

  prop = RNA_def_property(srna, "invert_layer_filter", PROP_BOOLEAN, PROP_NONE);
  RNA_def_property_boolean_sdna(
      prop, nullptr, "influence.flag", GREASE_PENCIL_INFLUENCE_INVERT_LAYER_FILTER);
  RNA_def_property_ui_text(prop, "Invert Layer", "Invert layer filter");
  RNA_def_property_update(prop, 0, "rna_Modifier_update");

  prop = RNA_def_property(srna, "invert_layer_pass_filter", PROP_BOOLEAN, PROP_NONE);
  RNA_def_property_boolean_sdna(
      prop, nullptr, "influence.flag", GREASE_PENCIL_INFLUENCE_INVERT_LAYER_PASS_FILTER);
  RNA_def_property_ui_text(prop, "Invert Layer Pass", "Invert layer pass filter");
  RNA_def_property_update(prop, 0, "rna_Modifier_update");
}

static void rna_def_modifier_grease_pencil_material_filter(StructRNA *srna,
                                                           const char *material_set_fn)
{
  PropertyRNA *prop;

  prop = RNA_def_property(srna, "material_filter", PROP_POINTER, PROP_NONE);
  RNA_def_property_pointer_sdna(prop, nullptr, "influence.material");
  RNA_def_property_flag(prop, PROP_EDITABLE);
  RNA_def_property_pointer_funcs(
      prop, nullptr, material_set_fn, nullptr, "rna_GreasePencilModifier_material_poll");
  RNA_def_property_ui_text(prop, "Material", "Material used for filtering");
  RNA_def_property_update(prop, 0, "rna_Modifier_update");

  prop = RNA_def_property(srna, "use_material_pass_filter", PROP_BOOLEAN, PROP_NONE);
  RNA_def_property_boolean_sdna(
      prop, nullptr, "influence.flag", GREASE_PENCIL_INFLUENCE_USE_MATERIAL_PASS_FILTER);
  RNA_def_property_ui_text(prop, "Use Material Pass", "Use material pass filter");
  RNA_def_property_update(prop, 0, "rna_Modifier_update");

  prop = RNA_def_property(srna, "material_pass_filter", PROP_INT, PROP_NONE);
  RNA_def_property_int_sdna(prop, nullptr, "influence.material_pass");
  RNA_def_property_range(prop, 0, 100);
  RNA_def_property_ui_text(prop, "Material Pass", "Material pass");
  RNA_def_property_update(prop, 0, "rna_Modifier_update");

  prop = RNA_def_property(srna, "invert_material_filter", PROP_BOOLEAN, PROP_NONE);
  RNA_def_property_boolean_sdna(
      prop, nullptr, "influence.flag", GREASE_PENCIL_INFLUENCE_INVERT_MATERIAL_FILTER);
  RNA_def_property_ui_text(prop, "Invert Material", "Invert material filter");
  RNA_def_property_update(prop, 0, "rna_Modifier_update");

  prop = RNA_def_property(srna, "invert_material_pass_filter", PROP_BOOLEAN, PROP_NONE);
  RNA_def_property_boolean_sdna(
      prop, nullptr, "influence.flag", GREASE_PENCIL_INFLUENCE_INVERT_MATERIAL_PASS_FILTER);
  RNA_def_property_ui_text(prop, "Invert Material Pass", "Invert material pass filter");
  RNA_def_property_update(prop, 0, "rna_Modifier_update");
}

static void rna_def_modifier_grease_pencil_vertex_group(StructRNA *srna,
                                                        const char *vertex_group_name_set_fn)
{
  PropertyRNA *prop;

  prop = RNA_def_property(srna, "vertex_group_name", PROP_STRING, PROP_NONE);
  RNA_def_property_string_sdna(prop, nullptr, "influence.vertex_group_name");
  RNA_def_property_ui_text(prop, "Vertex Group", "Vertex group name for modulating the deform");
  RNA_def_property_string_funcs(prop, nullptr, nullptr, vertex_group_name_set_fn);
  RNA_def_property_update(prop, 0, "rna_Modifier_update");

  prop = RNA_def_property(srna, "invert_vertex_group", PROP_BOOLEAN, PROP_NONE);
  RNA_def_property_boolean_sdna(
      prop, nullptr, "influence.flag", GREASE_PENCIL_INFLUENCE_INVERT_VERTEX_GROUP);
  RNA_def_property_ui_text(prop, "Invert Vertex Group", "Invert vertex group weights");
  RNA_def_property_update(prop, 0, "rna_Modifier_update");
}

static void rna_def_modifier_grease_pencil_custom_curve(StructRNA *srna)
{
  PropertyRNA *prop;

  prop = RNA_def_property(srna, "use_custom_curve", PROP_BOOLEAN, PROP_NONE);
  RNA_def_property_boolean_sdna(
      prop, nullptr, "influence.flag", GREASE_PENCIL_INFLUENCE_USE_CUSTOM_CURVE);
  RNA_def_property_ui_text(
      prop, "Use Custom Curve", "Use a custom curve to define a factor along the strokes");
  RNA_def_property_update(prop, 0, "rna_Modifier_update");

  prop = RNA_def_property(srna, "custom_curve", PROP_POINTER, PROP_NONE);
  RNA_def_property_pointer_sdna(prop, nullptr, "influence.custom_curve");
  RNA_def_property_ui_text(prop, "Curve", "Custom curve to apply effect");
  RNA_def_property_update(prop, 0, "rna_Modifier_update");
}

static void rna_def_modifier_grease_pencil_opacity(BlenderRNA *brna)
{
  StructRNA *srna;
  PropertyRNA *prop;
  static const EnumPropertyItem color_mode_items[] = {
      {MOD_GREASE_PENCIL_COLOR_BOTH, "BOTH", 0, "Stroke & Fill", "Modify fill and stroke colors"},
      {MOD_GREASE_PENCIL_COLOR_STROKE, "STROKE", 0, "Stroke", "Modify stroke color only"},
      {MOD_GREASE_PENCIL_COLOR_FILL, "FILL", 0, "Fill", "Modify fill color only"},
      {MOD_GREASE_PENCIL_COLOR_HARDNESS, "HARDNESS", 0, "Hardness", "Modify stroke hardness"},
      {0, nullptr, 0, nullptr, nullptr},
  };

  srna = RNA_def_struct(brna, "GreasePencilOpacityModifier", "Modifier");
  RNA_def_struct_ui_text(srna, "Grease Pencil Opacity Modifier", "");
  RNA_def_struct_sdna(srna, "GreasePencilOpacityModifierData");
  RNA_def_struct_ui_icon(srna, ICON_MOD_OPACITY);

  rna_def_modifier_grease_pencil_layer_filter(srna);
  rna_def_modifier_grease_pencil_material_filter(
      srna, "rna_GreasePencilOpacityModifier_material_filter_set");
  rna_def_modifier_grease_pencil_vertex_group(
      srna, "rna_GreasePencilOpacityModifier_vertex_group_name_set");
  rna_def_modifier_grease_pencil_custom_curve(srna);

  rna_def_modifier_panel_open_prop(srna, "open_influence_panel", 0);

  RNA_define_lib_overridable(true);

  prop = RNA_def_property(srna, "color_mode", PROP_ENUM, PROP_NONE);
  RNA_def_property_enum_items(prop, color_mode_items);
  RNA_def_property_ui_text(prop, "Mode", "Attributes to modify");
  RNA_def_property_update(prop, 0, "rna_Modifier_update");

  prop = RNA_def_property(srna, "color_factor", PROP_FLOAT, PROP_NONE);
  RNA_def_property_float_sdna(prop, nullptr, "color_factor");
  RNA_def_property_ui_range(prop, 0, 2.0, 0.1, 2);
  RNA_def_property_float_funcs(prop,
                               nullptr,
                               "rna_GreasePencilOpacityModifier_opacity_factor_max_set",
                               "rna_GreasePencilOpacityModifier_opacity_factor_range");
  RNA_def_property_ui_text(prop, "Opacity Factor", "Factor of opacity");
  RNA_def_property_update(prop, 0, "rna_Modifier_update");

  prop = RNA_def_property(srna, "hardness_factor", PROP_FLOAT, PROP_NONE);
  RNA_def_property_float_sdna(prop, nullptr, "hardness_factor");
  RNA_def_property_range(prop, 0.0, FLT_MAX);
  RNA_def_property_ui_range(prop, 0.0, FLT_MAX, 0.1, 2);
  RNA_def_property_ui_text(prop, "Hardness Factor", "Factor of stroke hardness");
  RNA_def_property_update(prop, 0, "rna_Modifier_update");

  prop = RNA_def_property(srna, "use_weight_as_factor", PROP_BOOLEAN, PROP_NONE);
  RNA_def_property_boolean_sdna(
      prop, nullptr, "flag", MOD_GREASE_PENCIL_OPACITY_USE_WEIGHT_AS_FACTOR);
  RNA_def_property_ui_text(
      prop, "Use Weight as Factor", "Use vertex group weight as factor instead of influence");
  RNA_def_property_update(prop, 0, "rna_Modifier_update");

  prop = RNA_def_property(srna, "use_uniform_opacity", PROP_BOOLEAN, PROP_NONE);
  RNA_def_property_boolean_sdna(
      prop, nullptr, "flag", MOD_GREASE_PENCIL_OPACITY_USE_UNIFORM_OPACITY);
  RNA_def_property_ui_text(
      prop, "Uniform Opacity", "Replace the stroke opacity instead of modulating each point");

  RNA_def_property_update(prop, 0, "rna_Modifier_update");

  RNA_define_lib_overridable(false);
}

static void rna_def_modifier_grease_pencil_subdiv(BlenderRNA *brna)
{
  StructRNA *srna;
  PropertyRNA *prop;

  static const EnumPropertyItem subdivision_type_items[] = {
      {MOD_GREASE_PENCIL_SUBDIV_CATMULL, "CATMULL_CLARK", 0, "Catmull-Clark", ""},
      {MOD_GREASE_PENCIL_SUBDIV_SIMPLE, "SIMPLE", 0, "Simple", ""},
      {0, nullptr, 0, nullptr, nullptr},
  };

  srna = RNA_def_struct(brna, "GreasePencilSubdivModifier", "Modifier");
  RNA_def_struct_ui_text(srna, "Subdivision Modifier", "Subdivide Stroke modifier");
  RNA_def_struct_sdna(srna, "GreasePencilSubdivModifierData");
  RNA_def_struct_ui_icon(srna, ICON_MOD_SUBSURF);

  rna_def_modifier_grease_pencil_layer_filter(srna);
  rna_def_modifier_grease_pencil_material_filter(
      srna, "rna_GreasePencilSubdivModifier_material_filter_set");

  rna_def_modifier_panel_open_prop(srna, "open_influence_panel", 0);

  RNA_define_lib_overridable(true);

  prop = RNA_def_property(srna, "level", PROP_INT, PROP_NONE);
  RNA_def_property_int_sdna(prop, nullptr, "level");
  RNA_def_property_range(prop, 0, 16);
  RNA_def_property_ui_range(prop, 0, 6, 1, 0);
  RNA_def_property_ui_text(prop, "Level", "Level of subdivision");

  prop = RNA_def_property(srna, "subdivision_type", PROP_ENUM, PROP_NONE);
  RNA_def_property_enum_sdna(prop, nullptr, "type");
  RNA_def_property_enum_items(prop, subdivision_type_items);
  RNA_def_property_ui_text(prop, "Subdivision Type", "Select type of subdivision algorithm");
  RNA_def_property_update(prop, 0, "rna_Modifier_update");

  RNA_def_property_update(prop, 0, "rna_Modifier_update");

  RNA_define_lib_overridable(false);
}

static void rna_def_modifier_grease_pencil_color(BlenderRNA *brna)
{
  StructRNA *srna;
  PropertyRNA *prop;

  static const EnumPropertyItem color_mode_items[] = {
      {MOD_GREASE_PENCIL_COLOR_BOTH, "BOTH", 0, "Stroke & Fill", "Modify fill and stroke colors"},
      {MOD_GREASE_PENCIL_COLOR_STROKE, "STROKE", 0, "Stroke", "Modify stroke color only"},
      {MOD_GREASE_PENCIL_COLOR_FILL, "FILL", 0, "Fill", "Modify fill color only"},
      {0, nullptr, 0, nullptr, nullptr},
  };

  srna = RNA_def_struct(brna, "GreasePencilColorModifier", "Modifier");
  RNA_def_struct_ui_text(srna, "Grease Pencil Color Modifier", "");
  RNA_def_struct_sdna(srna, "GreasePencilColorModifierData");
  RNA_def_struct_ui_icon(srna, ICON_MOD_HUE_SATURATION);

  rna_def_modifier_grease_pencil_layer_filter(srna);
  rna_def_modifier_grease_pencil_material_filter(
      srna, "rna_GreasePencilColorModifier_material_filter_set");
  rna_def_modifier_grease_pencil_custom_curve(srna);

  rna_def_modifier_panel_open_prop(srna, "open_influence_panel", 0);

  RNA_define_lib_overridable(true);

  prop = RNA_def_property(srna, "color_mode", PROP_ENUM, PROP_NONE);
  RNA_def_property_enum_items(prop, color_mode_items);
  RNA_def_property_ui_text(prop, "Mode", "Attributes to modify");
  RNA_def_property_update(prop, 0, "rna_Modifier_update");

  prop = RNA_def_property(srna, "hue", PROP_FLOAT, PROP_NONE);
  RNA_def_property_range(prop, 0.0, 1.0);
  RNA_def_property_ui_range(prop, 0.0, 1.0, 0.1, 3);
  RNA_def_property_float_sdna(prop, nullptr, "hsv[0]");
  RNA_def_property_ui_text(prop, "Hue", "Color hue offset");
  RNA_def_property_update(prop, 0, "rna_Modifier_update");

  prop = RNA_def_property(srna, "saturation", PROP_FLOAT, PROP_NONE);
  RNA_def_property_range(prop, 0.0, FLT_MAX);
  RNA_def_property_ui_range(prop, 0.0, 2.0, 0.1, 3);
  RNA_def_property_float_sdna(prop, nullptr, "hsv[1]");
  RNA_def_property_ui_text(prop, "Saturation", "Color saturation factor");
  RNA_def_property_update(prop, 0, "rna_Modifier_update");

  prop = RNA_def_property(srna, "value", PROP_FLOAT, PROP_NONE);
  RNA_def_property_range(prop, 0.0, FLT_MAX);
  RNA_def_property_ui_range(prop, 0.0, 2.0, 0.1, 3);
  RNA_def_property_float_sdna(prop, nullptr, "hsv[2]");
  RNA_def_property_ui_text(prop, "Value", "Color value factor");
  RNA_def_property_update(prop, 0, "rna_Modifier_update");

  RNA_define_lib_overridable(false);
}

static void rna_def_modifier_grease_pencil_tint(BlenderRNA *brna)
{
  StructRNA *srna;
  PropertyRNA *prop;

  static const EnumPropertyItem color_mode_items[] = {
      {MOD_GREASE_PENCIL_COLOR_BOTH, "BOTH", 0, "Stroke & Fill", "Modify fill and stroke colors"},
      {MOD_GREASE_PENCIL_COLOR_STROKE, "STROKE", 0, "Stroke", "Modify stroke color only"},
      {MOD_GREASE_PENCIL_COLOR_FILL, "FILL", 0, "Fill", "Modify fill color only"},
      {0, nullptr, 0, nullptr, nullptr},
  };

  static const EnumPropertyItem tint_mode_items[] = {
      {MOD_GREASE_PENCIL_TINT_UNIFORM, "UNIFORM", 0, "Uniform", ""},
      {MOD_GREASE_PENCIL_TINT_GRADIENT, "GRADIENT", 0, "Gradient", ""},
      {0, nullptr, 0, nullptr, nullptr},
  };

  srna = RNA_def_struct(brna, "GreasePencilTintModifier", "Modifier");
  RNA_def_struct_ui_text(srna, "Grease Pencil Tint Modifier", "");
  RNA_def_struct_sdna(srna, "GreasePencilTintModifierData");
  RNA_def_struct_ui_icon(srna, ICON_MOD_OPACITY);

  rna_def_modifier_grease_pencil_layer_filter(srna);
  rna_def_modifier_grease_pencil_material_filter(
      srna, "rna_GreasePencilTintModifier_material_filter_set");
  rna_def_modifier_grease_pencil_vertex_group(
      srna, "rna_GreasePencilTintModifier_vertex_group_name_set");
  rna_def_modifier_grease_pencil_custom_curve(srna);

  rna_def_modifier_panel_open_prop(srna, "open_influence_panel", 0);

  RNA_define_lib_overridable(true);

  prop = RNA_def_property(srna, "color_mode", PROP_ENUM, PROP_NONE);
  RNA_def_property_enum_items(prop, color_mode_items);
  RNA_def_property_ui_text(prop, "Mode", "Attributes to modify");
  RNA_def_property_update(prop, 0, "rna_Modifier_update");

  prop = RNA_def_property(srna, "factor", PROP_FLOAT, PROP_NONE);
  RNA_def_property_range(prop, 0, 2.0);
  RNA_def_property_ui_range(prop, 0, 2.0, 0.1, 2);
  RNA_def_property_ui_text(prop, "Factor", "Factor for tinting");
  RNA_def_property_update(prop, 0, "rna_Modifier_update");

  /* Type of Tint. */
  prop = RNA_def_property(srna, "tint_mode", PROP_ENUM, PROP_NONE);
  RNA_def_property_enum_items(prop, tint_mode_items);
  RNA_def_property_ui_text(prop, "Tint Mode", "");
  RNA_def_property_update(prop, 0, "rna_Modifier_update");

  /* Simple Color. */
  prop = RNA_def_property(srna, "color", PROP_FLOAT, PROP_COLOR);
  RNA_def_property_range(prop, 0.0, 1.0);
  RNA_def_property_array(prop, 3);
  RNA_def_property_ui_text(prop, "Color", "Color used for tinting");
  RNA_def_property_update(prop, 0, "rna_Modifier_update");

  /* Color band. */
  prop = RNA_def_property(srna, "color_ramp", PROP_POINTER, PROP_NONE);
  RNA_def_property_struct_type(prop, "ColorRamp");
  RNA_def_property_ui_text(prop, "Color Ramp", "Gradient tinting colors");
  RNA_def_property_update(prop, 0, "rna_Modifier_update");

  prop = RNA_def_property(srna, "object", PROP_POINTER, PROP_NONE);
  RNA_def_property_ui_text(prop, "Object", "Object used for the gradient direction");
  RNA_def_property_flag(prop, PROP_EDITABLE | PROP_ID_SELF_CHECK);
  RNA_def_property_pointer_funcs(
      prop, nullptr, "rna_GreasePencilTintModifier_object_set", nullptr, nullptr);
  RNA_def_property_update(prop, 0, "rna_Modifier_dependency_update");

  prop = RNA_def_property(srna, "radius", PROP_FLOAT, PROP_DISTANCE);
  RNA_def_property_range(prop, 1e-6f, FLT_MAX);
  RNA_def_property_ui_range(prop, 0.001f, FLT_MAX, 1, 3);
  RNA_def_property_ui_text(prop, "Radius", "Influence distance from the object");
  RNA_def_property_update(prop, 0, "rna_Modifier_update");

  RNA_define_lib_overridable(false);

  prop = RNA_def_property(srna, "use_weight_as_factor", PROP_BOOLEAN, PROP_NONE);
  RNA_def_property_boolean_sdna(
      prop, nullptr, "flag", MOD_GREASE_PENCIL_TINT_USE_WEIGHT_AS_FACTOR);
  RNA_def_property_ui_text(
      prop, "Use Weight as Factor", "Use vertex group weight as factor instead of influence");
  RNA_def_property_update(prop, 0, "rna_Modifier_update");
}

static void rna_def_modifier_grease_pencil_lineart(BlenderRNA *brna)
{
  StructRNA *srna;
  PropertyRNA *prop;

  static const EnumPropertyItem modifier_lineart_source_type[] = {
      {LINEART_SOURCE_COLLECTION, "COLLECTION", 0, "Collection", ""},
      {LINEART_SOURCE_OBJECT, "OBJECT", 0, "Object", ""},
      {LINEART_SOURCE_SCENE, "SCENE", 0, "Scene", ""},
      {0, nullptr, 0, nullptr, nullptr},
  };

  static const EnumPropertyItem modifier_lineart_shadow_region_filtering[] = {
      {LINEART_SHADOW_FILTER_NONE,
       "NONE",
       0,
       "None",
       "Not filtering any lines based on illumination region"},
      {LINEART_SHADOW_FILTER_ILLUMINATED,
       "ILLUMINATED",
       0,
       "Illuminated",
       "Only selecting lines from illuminated regions"},
      {LINEART_SHADOW_FILTER_SHADED,
       "SHADED",
       0,
       "Shaded",
       "Only selecting lines from shaded regions"},
      {LINEART_SHADOW_FILTER_ILLUMINATED_ENCLOSED_SHAPES,
       "ILLUMINATED_ENCLOSED",
       0,
       "Illuminated (Enclosed Shapes)",
       "Selecting lines from lit regions, and make the combination of contour, light contour and "
       "shadow lines into enclosed shapes"},
      {0, nullptr, 0, nullptr, nullptr},
  };

  static const EnumPropertyItem modifier_lineart_silhouette_filtering[] = {
      {LINEART_SILHOUETTE_FILTER_NONE, "NONE", 0, "Contour", ""},
      {LINEART_SILHOUETTE_FILTER_GROUP, "GROUP", 0, "Silhouette", ""},
      {LINEART_SILHOUETTE_FILTER_INDIVIDUAL, "INDIVIDUAL", 0, "Individual Silhouette", ""},
      {0, nullptr, 0, nullptr, nullptr},
  };

  srna = RNA_def_struct(brna, "GreasePencilLineartModifier", "Modifier");
  RNA_def_struct_ui_text(
      srna, "Line Art Modifier", "Generate line art strokes from selected source");
  RNA_def_struct_sdna(srna, "GreasePencilLineartModifierData");
  RNA_def_struct_ui_icon(srna, ICON_MOD_LINEART);

  RNA_define_lib_overridable(true);

  prop = RNA_def_property(srna, "use_custom_camera", PROP_BOOLEAN, PROP_NONE);
  RNA_def_property_boolean_sdna(prop, nullptr, "calculation_flags", MOD_LINEART_USE_CUSTOM_CAMERA);
  RNA_def_property_ui_text(
      prop, "Use Custom Camera", "Use custom camera instead of the active camera");
  RNA_def_property_update(prop, 0, "rna_Modifier_dependency_update");

  prop = RNA_def_property(srna, "use_fuzzy_intersections", PROP_BOOLEAN, PROP_NONE);
  RNA_def_property_boolean_sdna(
      prop, nullptr, "calculation_flags", MOD_LINEART_INTERSECTION_AS_CONTOUR);
  RNA_def_property_ui_text(prop,
                           "Intersection With Contour",
                           "Treat intersection and contour lines as if they were the same type so "
                           "they can be chained together");
  RNA_def_property_update(prop, NC_SCENE, "rna_Modifier_update");

  prop = RNA_def_property(srna, "use_fuzzy_all", PROP_BOOLEAN, PROP_NONE);
  RNA_def_property_boolean_sdna(
      prop, nullptr, "calculation_flags", MOD_LINEART_EVERYTHING_AS_CONTOUR);
  RNA_def_property_ui_text(
      prop, "All Lines", "Treat all lines as the same line type so they can be chained together");
  RNA_def_property_update(prop, NC_SCENE, "rna_Modifier_update");

  prop = RNA_def_property(srna, "use_object_instances", PROP_BOOLEAN, PROP_NONE);
  RNA_def_property_boolean_sdna(
      prop, nullptr, "calculation_flags", MOD_LINEART_ALLOW_DUPLI_OBJECTS);
  RNA_def_property_ui_text(prop,
                           "Instanced Objects",
                           "Allow particle objects and face/vertex instances to show in line art");
  RNA_def_property_update(prop, NC_SCENE, "rna_Modifier_update");

  prop = RNA_def_property(srna, "use_edge_overlap", PROP_BOOLEAN, PROP_NONE);
  RNA_def_property_boolean_sdna(
      prop, nullptr, "calculation_flags", MOD_LINEART_ALLOW_OVERLAPPING_EDGES);
  RNA_def_property_ui_text(
      prop,
      "Handle Overlapping Edges",
      "Allow edges in the same location (i.e. from edge split) to show properly. May run slower");
  RNA_def_property_update(prop, NC_SCENE, "rna_Modifier_update");

  prop = RNA_def_property(srna, "use_clip_plane_boundaries", PROP_BOOLEAN, PROP_NONE);
  RNA_def_property_boolean_sdna(
      prop, nullptr, "calculation_flags", MOD_LINEART_ALLOW_CLIPPING_BOUNDARIES);
  RNA_def_property_ui_text(prop,
                           "Clipping Boundaries",
                           "Allow lines generated by the near/far clipping plane to be shown");
  RNA_def_property_update(prop, NC_SCENE, "rna_Modifier_update");

  prop = RNA_def_property(srna, "crease_threshold", PROP_FLOAT, PROP_ANGLE);
  RNA_def_property_range(prop, 0, DEG2RAD(180.0f));
  RNA_def_property_ui_range(prop, 0.0f, DEG2RAD(180.0f), 0.01f, 1);
  RNA_def_property_ui_text(prop,
                           "Crease Threshold",
                           "Angles smaller than this will be treated as creases. Crease angle "
                           "priority: object line art crease override > mesh auto smooth angle > "
                           "line art default crease");
  RNA_def_property_update(prop, NC_SCENE, "rna_Modifier_update");

  prop = RNA_def_property(srna, "split_angle", PROP_FLOAT, PROP_ANGLE);
  RNA_def_property_float_sdna(prop, nullptr, "angle_splitting_threshold");
  RNA_def_property_ui_text(
      prop, "Angle Splitting", "Angle in screen space below which a stroke is split in two");
  /* Don't allow value very close to PI, or we get a lot of small segments. */
  RNA_def_property_ui_range(prop, 0.0f, DEG2RAD(179.5f), 0.01f, 1);
  RNA_def_property_range(prop, 0.0f, DEG2RAD(180.0f));
  RNA_def_property_update(prop, NC_SCENE, "rna_Modifier_update");

  prop = RNA_def_property(srna, "smooth_tolerance", PROP_FLOAT, PROP_NONE);
  RNA_def_property_float_sdna(prop, nullptr, "chain_smooth_tolerance");
  RNA_def_property_ui_text(
      prop, "Smooth Tolerance", "Strength of smoothing applied on jagged chains");
  RNA_def_property_ui_range(prop, 0.0f, 1.0f, 0.05f, 4);
  RNA_def_property_range(prop, 0.0f, 30.0f);
  RNA_def_property_update(prop, NC_SCENE, "rna_Modifier_update");

  prop = RNA_def_property(srna, "use_loose_as_contour", PROP_BOOLEAN, PROP_NONE);
  RNA_def_property_boolean_sdna(prop, nullptr, "calculation_flags", MOD_LINEART_LOOSE_AS_CONTOUR);
  RNA_def_property_ui_text(prop, "Loose As Contour", "Loose edges will have contour type");
  RNA_def_property_update(prop, NC_SCENE, "rna_Modifier_update");

  prop = RNA_def_property(srna, "invert_source_vertex_group", PROP_BOOLEAN, PROP_NONE);
  RNA_def_property_boolean_sdna(
      prop, nullptr, "calculation_flags", MOD_LINEART_INVERT_SOURCE_VGROUP);
  RNA_def_property_ui_text(prop, "Invert Vertex Group", "Invert source vertex group values");
  RNA_def_property_update(prop, 0, "rna_Modifier_update");

  prop = RNA_def_property(srna, "use_output_vertex_group_match_by_name", PROP_BOOLEAN, PROP_NONE);
  RNA_def_property_boolean_sdna(
      prop, nullptr, "calculation_flags", MOD_LINEART_MATCH_OUTPUT_VGROUP);
  RNA_def_property_ui_text(prop, "Match Output", "Match output vertex group based on name");
  RNA_def_property_update(prop, 0, "rna_Modifier_update");

  prop = RNA_def_property(srna, "use_face_mark", PROP_BOOLEAN, PROP_NONE);
  RNA_def_property_boolean_sdna(prop, nullptr, "calculation_flags", MOD_LINEART_FILTER_FACE_MARK);
  RNA_def_property_ui_text(
      prop, "Filter Face Marks", "Filter feature lines using freestyle face marks");
  RNA_def_property_update(prop, 0, "rna_Modifier_update");

  prop = RNA_def_property(srna, "use_face_mark_invert", PROP_BOOLEAN, PROP_NONE);
  RNA_def_property_boolean_sdna(
      prop, nullptr, "calculation_flags", MOD_LINEART_FILTER_FACE_MARK_INVERT);
  RNA_def_property_ui_text(prop, "Invert", "Invert face mark filtering");
  RNA_def_property_update(prop, 0, "rna_Modifier_update");

  prop = RNA_def_property(srna, "use_face_mark_boundaries", PROP_BOOLEAN, PROP_NONE);
  RNA_def_property_boolean_sdna(
      prop, nullptr, "calculation_flags", MOD_LINEART_FILTER_FACE_MARK_BOUNDARIES);
  RNA_def_property_ui_text(
      prop, "Boundaries", "Filter feature lines based on face mark boundaries");
  RNA_def_property_update(prop, 0, "rna_Modifier_update");

  prop = RNA_def_property(srna, "use_face_mark_keep_contour", PROP_BOOLEAN, PROP_NONE);
  RNA_def_property_boolean_sdna(
      prop, nullptr, "calculation_flags", MOD_LINEART_FILTER_FACE_MARK_KEEP_CONTOUR);
  RNA_def_property_ui_text(prop, "Keep Contour", "Preserve contour lines while filtering");
  RNA_def_property_update(prop, 0, "rna_Modifier_update");

  prop = RNA_def_property(srna, "chaining_image_threshold", PROP_FLOAT, PROP_DISTANCE);
  RNA_def_property_ui_text(
      prop,
      "Image Threshold",
      "Segments with an image distance smaller than this will be chained together");
  RNA_def_property_ui_range(prop, 0.0f, 0.3f, 0.001f, 4);
  RNA_def_property_range(prop, 0.0f, 0.3f);
  RNA_def_property_update(prop, NC_SCENE, "rna_Modifier_update");

  prop = RNA_def_property(srna, "use_loose_edge_chain", PROP_BOOLEAN, PROP_NONE);
  RNA_def_property_boolean_sdna(prop, nullptr, "calculation_flags", MOD_LINEART_CHAIN_LOOSE_EDGES);
  RNA_def_property_ui_text(prop, "Chain Loose Edges", "Allow loose edges to be chained together");
  RNA_def_property_update(prop, 0, "rna_Modifier_update");

  prop = RNA_def_property(srna, "use_geometry_space_chain", PROP_BOOLEAN, PROP_NONE);
  RNA_def_property_boolean_sdna(
      prop, nullptr, "calculation_flags", MOD_LINEART_CHAIN_GEOMETRY_SPACE);
  RNA_def_property_ui_text(
      prop, "Use Geometry Space", "Use geometry distance for chaining instead of image space");
  RNA_def_property_update(prop, 0, "rna_Modifier_update");

  prop = RNA_def_property(srna, "use_detail_preserve", PROP_BOOLEAN, PROP_NONE);
  RNA_def_property_boolean_sdna(
      prop, nullptr, "calculation_flags", MOD_LINEART_CHAIN_PRESERVE_DETAILS);
  RNA_def_property_ui_text(
      prop, "Preserve Details", "Keep the zig-zag \"noise\" in initial chaining");
  RNA_def_property_update(prop, 0, "rna_Modifier_update");

  prop = RNA_def_property(srna, "use_overlap_edge_type_support", PROP_BOOLEAN, PROP_NONE);
  RNA_def_property_boolean_sdna(
      prop, nullptr, "calculation_flags", MOD_LINEART_ALLOW_OVERLAP_EDGE_TYPES);
  RNA_def_property_ui_text(prop,
                           "Overlapping Edge Types",
                           "Allow an edge to have multiple overlapping types. This will create a "
                           "separate stroke for each overlapping type");
  RNA_def_property_update(prop, 0, "rna_Modifier_update");

  prop = RNA_def_property(srna, "stroke_depth_offset", PROP_FLOAT, PROP_DISTANCE);
  RNA_def_property_ui_text(prop,
                           "Stroke Depth Offset",
                           "Move strokes slightly towards the camera to avoid clipping while "
                           "preserve depth for the viewport");
  RNA_def_property_ui_range(prop, 0.0, 0.5, 0.001, 4);
  RNA_def_property_range(prop, -0.1, FLT_MAX);
  RNA_def_property_update(prop, NC_SCENE, "rna_Modifier_update");

  prop = RNA_def_property(srna, "use_offset_towards_custom_camera", PROP_BOOLEAN, PROP_NONE);
  RNA_def_property_boolean_sdna(
      prop, nullptr, "flags", LINEART_GPENCIL_OFFSET_TOWARDS_CUSTOM_CAMERA);
  RNA_def_property_ui_text(prop,
                           "Offset Towards Custom Camera",
                           "Offset strokes towards selected camera instead of the active camera");
  RNA_def_property_update(prop, 0, "rna_Modifier_update");

  prop = RNA_def_property(srna, "source_camera", PROP_POINTER, PROP_NONE);
  RNA_def_property_flag(prop, PROP_EDITABLE | PROP_ID_SELF_CHECK);
  RNA_def_property_struct_type(prop, "Object");
  RNA_def_property_override_flag(prop, PROPOVERRIDE_OVERRIDABLE_LIBRARY);
  RNA_def_property_ui_text(
      prop, "Camera Object", "Use specified camera object for generating line art");
  RNA_def_property_update(prop, 0, "rna_Modifier_dependency_update");

  prop = RNA_def_property(srna, "light_contour_object", PROP_POINTER, PROP_NONE);
  RNA_def_property_flag(prop, PROP_EDITABLE | PROP_ID_SELF_CHECK);
  RNA_def_property_struct_type(prop, "Object");
  RNA_def_property_override_flag(prop, PROPOVERRIDE_OVERRIDABLE_LIBRARY);
  RNA_def_property_ui_text(
      prop, "Light Object", "Use this light object to generate light contour");
  RNA_def_property_update(prop, 0, "rna_Modifier_dependency_update");

  prop = RNA_def_property(srna, "source_type", PROP_ENUM, PROP_NONE);
  RNA_def_property_enum_items(prop, modifier_lineart_source_type);
  RNA_def_property_ui_text(prop, "Source Type", "Line art stroke source type");
  RNA_def_property_update(prop, 0, "rna_Modifier_dependency_update");

  prop = RNA_def_property(srna, "source_object", PROP_POINTER, PROP_NONE);
  RNA_def_property_flag(prop, PROP_EDITABLE | PROP_ID_SELF_CHECK);
  RNA_def_property_struct_type(prop, "Object");
  RNA_def_property_ui_text(prop, "Object", "Generate strokes from this object");
  RNA_def_property_update(prop, 0, "rna_Modifier_dependency_update");

  prop = RNA_def_property(srna, "source_collection", PROP_POINTER, PROP_NONE);
  RNA_def_property_flag(prop, PROP_EDITABLE | PROP_ID_SELF_CHECK);
  RNA_def_property_struct_type(prop, "Collection");
  RNA_def_property_ui_text(
      prop, "Collection", "Generate strokes from the objects in this collection");
  RNA_def_property_update(prop, 0, "rna_Modifier_dependency_update");

  /* types */
  prop = RNA_def_property(srna, "use_contour", PROP_BOOLEAN, PROP_NONE);
  RNA_def_property_boolean_sdna(prop, nullptr, "edge_types", MOD_LINEART_EDGE_FLAG_CONTOUR);
  RNA_def_property_ui_text(prop, "Use Contour", "Generate strokes from contours lines");
  RNA_def_property_update(prop, 0, "rna_Modifier_update");

  prop = RNA_def_property(srna, "use_loose", PROP_BOOLEAN, PROP_NONE);
  RNA_def_property_boolean_sdna(prop, nullptr, "edge_types", MOD_LINEART_EDGE_FLAG_LOOSE);
  RNA_def_property_ui_text(prop, "Use Loose", "Generate strokes from loose edges");
  RNA_def_property_update(prop, 0, "rna_Modifier_update");

  prop = RNA_def_property(srna, "use_crease", PROP_BOOLEAN, PROP_NONE);
  RNA_def_property_boolean_sdna(prop, nullptr, "edge_types", MOD_LINEART_EDGE_FLAG_CREASE);
  RNA_def_property_ui_text(prop, "Use Crease", "Generate strokes from creased edges");
  RNA_def_property_update(prop, 0, "rna_Modifier_update");

  prop = RNA_def_property(srna, "use_material", PROP_BOOLEAN, PROP_NONE);
  RNA_def_property_boolean_sdna(prop, nullptr, "edge_types", MOD_LINEART_EDGE_FLAG_MATERIAL);
  RNA_def_property_ui_text(
      prop, "Use Material", "Generate strokes from borders between materials");
  RNA_def_property_update(prop, 0, "rna_Modifier_update");

  prop = RNA_def_property(srna, "use_edge_mark", PROP_BOOLEAN, PROP_NONE);
  RNA_def_property_boolean_sdna(prop, nullptr, "edge_types", MOD_LINEART_EDGE_FLAG_EDGE_MARK);
  RNA_def_property_ui_text(prop, "Use Edge Mark", "Generate strokes from freestyle marked edges");
  RNA_def_property_update(prop, 0, "rna_Modifier_update");

  prop = RNA_def_property(srna, "use_intersection", PROP_BOOLEAN, PROP_NONE);
  RNA_def_property_boolean_sdna(prop, nullptr, "edge_types", MOD_LINEART_EDGE_FLAG_INTERSECTION);
  RNA_def_property_ui_text(prop, "Use Intersection", "Generate strokes from intersections");
  RNA_def_property_update(prop, 0, "rna_Modifier_update");

  prop = RNA_def_property(srna, "use_light_contour", PROP_BOOLEAN, PROP_NONE);
  RNA_def_property_boolean_sdna(prop, nullptr, "edge_types", MOD_LINEART_EDGE_FLAG_LIGHT_CONTOUR);
  RNA_def_property_ui_text(prop,
                           "Use Light Contour",
                           "Generate light/shadow separation lines from a reference light object");
  RNA_def_property_update(prop, 0, "rna_Modifier_update");

  prop = RNA_def_property(srna, "use_shadow", PROP_BOOLEAN, PROP_NONE);
  RNA_def_property_boolean_sdna(
      prop, nullptr, "edge_types", MOD_LINEART_EDGE_FLAG_PROJECTED_SHADOW);
  RNA_def_property_ui_text(
      prop, "Use Shadow", "Project contour lines using a light source object");
  RNA_def_property_update(prop, 0, "rna_Modifier_update");

  prop = RNA_def_property(srna, "shadow_region_filtering", PROP_ENUM, PROP_NONE);
  RNA_def_property_enum_sdna(prop, nullptr, "shadow_selection");
  RNA_def_property_enum_items(prop, modifier_lineart_shadow_region_filtering);
  RNA_def_property_ui_text(prop,
                           "Shadow Region Filtering",
                           "Select feature lines that comes from lit or shaded regions. Will not "
                           "affect cast shadow and light contour since they are at the border");
  RNA_def_property_update(prop, 0, "rna_Modifier_dependency_update");

  prop = RNA_def_property(srna, "silhouette_filtering", PROP_ENUM, PROP_NONE);
  RNA_def_property_enum_sdna(prop, nullptr, "silhouette_selection");
  RNA_def_property_enum_items(prop, modifier_lineart_silhouette_filtering);
  RNA_def_property_ui_text(prop, "Silhouette Filtering", "Select contour or silhouette");
  RNA_def_property_update(prop, 0, "rna_Modifier_dependency_update");

  prop = RNA_def_property(srna, "use_multiple_levels", PROP_BOOLEAN, PROP_NONE);
  RNA_def_property_boolean_sdna(prop, nullptr, "use_multiple_levels", 0);
  RNA_def_property_ui_text(
      prop, "Use Occlusion Range", "Generate strokes from a range of occlusion levels");
  RNA_def_property_update(prop, 0, "rna_Modifier_update");

  prop = RNA_def_property(srna, "level_start", PROP_INT, PROP_NONE);
  RNA_def_property_ui_text(
      prop, "Level Start", "Minimum number of occlusions for the generated strokes");
  RNA_def_property_range(prop, 0, 128);
  RNA_def_property_int_funcs(prop, nullptr, "rna_Lineart_start_level_set", nullptr);
  RNA_def_property_update(prop, 0, "rna_Modifier_update");

  prop = RNA_def_property(srna, "level_end", PROP_INT, PROP_NONE);
  RNA_def_property_ui_text(
      prop, "Level End", "Maximum number of occlusions for the generated strokes");
  RNA_def_property_range(prop, 0, 128);
  RNA_def_property_int_funcs(prop, nullptr, "rna_Lineart_end_level_set", nullptr);
  RNA_def_property_update(prop, 0, "rna_Modifier_update");

  prop = RNA_def_property(srna, "target_layer", PROP_STRING, PROP_NONE);
  RNA_def_property_ui_text(
      prop, "Layer", "Grease Pencil layer to which assign the generated strokes");
  RNA_def_property_update(prop, 0, "rna_Modifier_update");

  prop = RNA_def_property(srna, "target_material", PROP_POINTER, PROP_NONE);
  RNA_def_property_flag(prop, PROP_EDITABLE);
  RNA_def_property_struct_type(prop, "Material");
  RNA_def_property_pointer_funcs(prop,
                                 nullptr,
                                 "rna_GreasePencilLineartModifier_material_set",
                                 nullptr,
                                 "rna_GreasePencilModifier_material_poll");
  RNA_def_property_ui_text(
      prop, "Material", "Grease Pencil material assigned to the generated strokes");
  RNA_def_property_update(prop, 0, "rna_Modifier_update");

  prop = RNA_def_property(srna, "source_vertex_group", PROP_STRING, PROP_NONE);
  RNA_def_property_ui_text(
      prop,
      "Source Vertex Group",
      "Match the beginning of vertex group names from mesh objects, match all when left empty");
  RNA_def_property_update(prop, 0, "rna_Modifier_update");

  prop = RNA_def_property(srna, "vertex_group", PROP_STRING, PROP_NONE);
  RNA_def_property_string_sdna(prop, nullptr, "vgname");
  RNA_def_property_string_funcs(
      prop, nullptr, nullptr, "rna_GreasePencilLineartModifier_vgname_set");
  RNA_def_property_ui_text(prop, "Vertex Group", "Vertex group name for selected strokes");
  RNA_def_property_update(prop, 0, "rna_Modifier_update");

  prop = RNA_def_property(srna, "is_baked", PROP_BOOLEAN, PROP_NONE);
  RNA_def_property_boolean_sdna(prop, nullptr, "flags", LINEART_GPENCIL_IS_BAKED);
  RNA_def_property_ui_text(prop, "Is Baked", "This modifier has baked data");
  RNA_def_property_update(prop, 0, "rna_Modifier_update");

  prop = RNA_def_property(srna, "use_cache", PROP_BOOLEAN, PROP_NONE);
  RNA_def_property_boolean_sdna(prop, nullptr, "flags", LINEART_GPENCIL_USE_CACHE);
  RNA_def_property_ui_text(prop,
                           "Use Cache",
                           "Use cached scene data from the first line art modifier in the stack. "
                           "Certain settings will be unavailable");
  RNA_def_property_update(prop, 0, "rna_Modifier_update");

  prop = RNA_def_property(srna, "overscan", PROP_FLOAT, PROP_NONE);
  RNA_def_property_ui_text(
      prop,
      "Overscan",
      "A margin to prevent strokes from ending abruptly at the edge of the image");
  RNA_def_property_ui_range(prop, 0.0f, 0.5f, 0.01f, 3);
  RNA_def_property_range(prop, 0.0f, 0.5f);
  RNA_def_property_update(prop, NC_SCENE, "rna_Modifier_update");

  prop = RNA_def_property(srna, "thickness", PROP_INT, PROP_NONE);
  RNA_def_property_ui_text(prop, "Thickness", "The thickness for the generated strokes");
  RNA_def_property_ui_range(prop, 1, 100, 1, 1);
  RNA_def_property_range(prop, 1, 200);
  RNA_def_property_update(prop, 0, "rna_Modifier_update");

  prop = RNA_def_property(srna, "opacity", PROP_FLOAT, PROP_FACTOR);
  RNA_def_property_ui_text(prop, "Opacity", "The strength value for the generate strokes");
  RNA_def_property_ui_range(prop, 0.0f, 1.0f, 0.01f, 2);
  RNA_def_property_range(prop, 0.0f, 1.0f);
  RNA_def_property_update(prop, 0, "rna_Modifier_update");

  prop = RNA_def_property(srna, "use_material_mask", PROP_BOOLEAN, PROP_NONE);
  RNA_def_property_boolean_sdna(
      prop, nullptr, "mask_switches", LINEART_GPENCIL_MATERIAL_MASK_ENABLE);
  RNA_def_property_ui_text(
      prop, "Use Material Mask", "Use material masks to filter out occluded strokes");
  RNA_def_property_update(prop, 0, "rna_Modifier_update");

  prop = RNA_def_property(srna, "use_material_mask_match", PROP_BOOLEAN, PROP_NONE);
  RNA_def_property_boolean_sdna(
      prop, nullptr, "mask_switches", LINEART_GPENCIL_MATERIAL_MASK_MATCH);
  RNA_def_property_ui_text(
      prop, "Match Masks", "Require matching all material masks instead of just one");
  RNA_def_property_update(prop, 0, "rna_Modifier_update");

  prop = RNA_def_property(srna, "use_material_mask_bits", PROP_BOOLEAN, PROP_NONE);
  RNA_def_property_boolean_sdna(prop, nullptr, "material_mask_bits", 1);
  RNA_def_property_array(prop, 8);
  RNA_def_property_ui_text(prop, "Masks", "Mask bits to match from Material Line Art settings");
  RNA_def_property_update(prop, 0, "rna_Modifier_update");

  prop = RNA_def_property(srna, "use_intersection_match", PROP_BOOLEAN, PROP_NONE);
  RNA_def_property_boolean_sdna(
      prop, nullptr, "mask_switches", LINEART_GPENCIL_INTERSECTION_MATCH);
  RNA_def_property_ui_text(
      prop, "Match Intersection", "Require matching all intersection masks instead of just one");
  RNA_def_property_update(prop, 0, "rna_Modifier_update");

  prop = RNA_def_property(srna, "use_intersection_mask", PROP_BOOLEAN, PROP_NONE);
  RNA_def_property_boolean_sdna(prop, nullptr, "intersection_mask", 1);
  RNA_def_property_array(prop, 8);
  RNA_def_property_ui_text(prop, "Masks", "Mask bits to match from Collection Line Art settings");
  RNA_def_property_update(prop, 0, "rna_Modifier_update");

  prop = RNA_def_property(srna, "use_crease_on_smooth", PROP_BOOLEAN, PROP_NONE);
  RNA_def_property_boolean_sdna(
      prop, nullptr, "calculation_flags", MOD_LINEART_USE_CREASE_ON_SMOOTH_SURFACES);
  RNA_def_property_ui_text(
      prop, "Crease On Smooth Surfaces", "Allow crease edges to show inside smooth surfaces");
  RNA_def_property_update(prop, 0, "rna_Modifier_update");

  prop = RNA_def_property(srna, "use_crease_on_sharp", PROP_BOOLEAN, PROP_NONE);
  RNA_def_property_boolean_sdna(
      prop, nullptr, "calculation_flags", MOD_LINEART_USE_CREASE_ON_SHARP_EDGES);
  RNA_def_property_ui_text(prop, "Crease On Sharp Edges", "Allow crease to show on sharp edges");
  RNA_def_property_update(prop, 0, "rna_Modifier_update");

  prop = RNA_def_property(srna, "use_image_boundary_trimming", PROP_BOOLEAN, PROP_NONE);
  RNA_def_property_boolean_sdna(
      prop, nullptr, "calculation_flags", MOD_LINEART_USE_IMAGE_BOUNDARY_TRIMMING);
  RNA_def_property_ui_text(
      prop,
      "Image Boundary Trimming",
      "Trim all edges right at the boundary of image (including overscan region)");

  prop = RNA_def_property(srna, "use_back_face_culling", PROP_BOOLEAN, PROP_NONE);
  RNA_def_property_boolean_sdna(
      prop, nullptr, "calculation_flags", MOD_LINEART_USE_BACK_FACE_CULLING);
  RNA_def_property_ui_text(
      prop,
      "Back Face Culling",
      "Remove all back faces to speed up calculation, this will create edges in "
      "different occlusion levels than when disabled");
  RNA_def_property_update(prop, 0, "rna_Modifier_update");

  prop = RNA_def_property(srna, "shadow_camera_near", PROP_FLOAT, PROP_NONE);
  RNA_def_property_ui_text(prop, "Shadow Camera Near", "Near clipping distance of shadow camera");
  RNA_def_property_ui_range(prop, 0.0f, 500.0f, 0.1f, 2);
  RNA_def_property_range(prop, 0.0f, 10000.0f);
  RNA_def_property_update(prop, 0, "rna_Modifier_update");

  prop = RNA_def_property(srna, "shadow_camera_far", PROP_FLOAT, PROP_NONE);
  RNA_def_property_ui_text(prop, "Shadow Camera Far", "Far clipping distance of shadow camera");
  RNA_def_property_ui_range(prop, 0.0f, 500.0f, 0.1f, 2);
  RNA_def_property_range(prop, 0.0f, 10000.0f);
  RNA_def_property_update(prop, 0, "rna_Modifier_update");

  prop = RNA_def_property(srna, "shadow_camera_size", PROP_FLOAT, PROP_NONE);
  RNA_def_property_ui_text(
      prop,
      "Shadow Camera Size",
      "Represents the \"Orthographic Scale\" of an orthographic camera. "
      "If the camera is positioned at the light's location with this scale, it will "
      "represent the coverage of the shadow \"camera\"");
  RNA_def_property_ui_range(prop, 0.0f, 500.0f, 0.1f, 2);
  RNA_def_property_range(prop, 0.0f, 10000.0f);

  prop = RNA_def_property(srna, "use_invert_collection", PROP_BOOLEAN, PROP_NONE);
  RNA_def_property_boolean_sdna(prop, nullptr, "flags", LINEART_GPENCIL_INVERT_COLLECTION);
  RNA_def_property_ui_text(prop,
                           "Invert Collection Filtering",
                           "Select everything except lines from specified collection");
  RNA_def_property_update(prop, 0, "rna_Modifier_update");

  prop = RNA_def_property(srna, "use_invert_silhouette", PROP_BOOLEAN, PROP_NONE);
  RNA_def_property_boolean_sdna(prop, nullptr, "flags", LINEART_GPENCIL_INVERT_SILHOUETTE_FILTER);
  RNA_def_property_ui_text(prop, "Invert Silhouette Filtering", "Select anti-silhouette lines");
  RNA_def_property_update(prop, 0, "rna_Modifier_update");

  RNA_define_lib_overridable(false);
}

static void rna_def_modifier_grease_pencil_smooth(BlenderRNA *brna)
{
  StructRNA *srna;
  PropertyRNA *prop;

  srna = RNA_def_struct(brna, "GreasePencilSmoothModifier", "Modifier");
  RNA_def_struct_ui_text(srna, "Smooth Modifier", "Smooth effect modifier");
  RNA_def_struct_sdna(srna, "GreasePencilSmoothModifierData");
  RNA_def_struct_ui_icon(srna, ICON_MOD_SMOOTH);

  rna_def_modifier_grease_pencil_layer_filter(srna);
  rna_def_modifier_grease_pencil_material_filter(
      srna, "rna_GreasePencilSmoothModifier_material_filter_set");
  rna_def_modifier_grease_pencil_vertex_group(
      srna, "rna_GreasePencilSmoothModifier_vertex_group_name_set");
  rna_def_modifier_grease_pencil_custom_curve(srna);

  rna_def_modifier_panel_open_prop(srna, "open_influence_panel", 0);

  RNA_define_lib_overridable(true);

  prop = RNA_def_property(srna, "factor", PROP_FLOAT, PROP_FACTOR);
  RNA_def_property_float_sdna(prop, nullptr, "factor");
  RNA_def_property_range(prop, 0, 1);
  RNA_def_property_ui_text(prop, "Factor", "Amount of smooth to apply");
  RNA_def_property_update(prop, 0, "rna_Modifier_update");

  prop = RNA_def_property(srna, "use_edit_position", PROP_BOOLEAN, PROP_NONE);
  RNA_def_property_boolean_sdna(prop, nullptr, "flag", MOD_GREASE_PENCIL_SMOOTH_MOD_LOCATION);
  RNA_def_property_ui_text(
      prop, "Affect Position", "The modifier affects the position of the point");
  RNA_def_property_update(prop, 0, "rna_Modifier_update");

  prop = RNA_def_property(srna, "use_edit_strength", PROP_BOOLEAN, PROP_NONE);
  RNA_def_property_boolean_sdna(prop, nullptr, "flag", MOD_GREASE_PENCIL_SMOOTH_MOD_STRENGTH);
  RNA_def_property_ui_text(
      prop, "Affect Strength", "The modifier affects the color strength of the point");
  RNA_def_property_update(prop, 0, "rna_Modifier_update");

  prop = RNA_def_property(srna, "use_edit_thickness", PROP_BOOLEAN, PROP_NONE);
  RNA_def_property_boolean_sdna(prop, nullptr, "flag", MOD_GREASE_PENCIL_SMOOTH_MOD_THICKNESS);
  RNA_def_property_ui_text(
      prop, "Affect Thickness", "The modifier affects the thickness of the point");
  RNA_def_property_update(prop, 0, "rna_Modifier_update");

  prop = RNA_def_property(srna, "use_edit_uv", PROP_BOOLEAN, PROP_NONE);
  RNA_def_property_boolean_sdna(prop, nullptr, "flag", MOD_GREASE_PENCIL_SMOOTH_MOD_UV);
  RNA_def_property_ui_text(
      prop, "Affect UV", "The modifier affects the UV rotation factor of the point");
  RNA_def_property_update(prop, 0, "rna_Modifier_update");

  prop = RNA_def_property(srna, "step", PROP_INT, PROP_NONE);
  RNA_def_property_int_sdna(prop, nullptr, "step");
  RNA_def_property_range(prop, 1, 1000);
  RNA_def_property_ui_text(
      prop, "Steps", "Number of times to apply smooth (high numbers can reduce fps)");
  RNA_def_property_update(prop, 0, "rna_Modifier_update");

  prop = RNA_def_property(srna, "use_keep_shape", PROP_BOOLEAN, PROP_NONE);
  RNA_def_property_boolean_sdna(prop, nullptr, "flag", MOD_GREASE_PENCIL_SMOOTH_KEEP_SHAPE);
  RNA_def_property_ui_text(prop, "Keep Shape", "Smooth the details, but keep the overall shape");
  RNA_def_property_update(prop, 0, "rna_Modifier_update");

  prop = RNA_def_property(srna, "use_smooth_ends", PROP_BOOLEAN, PROP_NONE);
  RNA_def_property_boolean_sdna(prop, nullptr, "flag", MOD_GREASE_PENCIL_SMOOTH_SMOOTH_ENDS);
  RNA_def_property_ui_text(prop, "Smooth Ends", "Smooth ends of strokes");
  RNA_def_property_update(prop, 0, "rna_Modifier_update");

  RNA_define_lib_overridable(false);
}

static void rna_def_modifier_grease_pencil_offset(BlenderRNA *brna)
{
  StructRNA *srna;
  PropertyRNA *prop;

  RNA_define_lib_overridable(true);
  static EnumPropertyItem offset_mode_items[] = {
      {MOD_GREASE_PENCIL_OFFSET_RANDOM, "RANDOM", 0, "Random", "Randomize stroke offset"},
      {MOD_GREASE_PENCIL_OFFSET_LAYER, "LAYER", 0, "Layer", "Offset layers by the same factor"},
      {MOD_GREASE_PENCIL_OFFSET_STROKE,
       "STROKE",
       0,
       "Stroke",
       "Offset strokes by the same factor based on stroke draw order"},
      {MOD_GREASE_PENCIL_OFFSET_MATERIAL,
       "MATERIAL",
       0,
       "Material",
       "Offset materials by the same factor"},
      {0, nullptr, 0, nullptr, nullptr},
  };

  srna = RNA_def_struct(brna, "GreasePencilOffsetModifier", "Modifier");
  RNA_def_struct_ui_text(srna, "Grease Pencil Offset Modifier", "");
  RNA_def_struct_sdna(srna, "GreasePencilOffsetModifierData");
  RNA_def_struct_ui_icon(srna, ICON_MOD_OFFSET);

  rna_def_modifier_grease_pencil_layer_filter(srna);
  rna_def_modifier_grease_pencil_material_filter(
      srna, "rna_GreasePencilOffsetModifier_material_filter_set");
  rna_def_modifier_grease_pencil_vertex_group(
      srna, "rna_GreasePencilOffsetModifier_vertex_group_name_set");

  rna_def_modifier_panel_open_prop(srna, "open_general_panel", 0);
  rna_def_modifier_panel_open_prop(srna, "open_influence_panel", 1);

  prop = RNA_def_property(srna, "offset_mode", PROP_ENUM, PROP_NONE);
  RNA_def_property_enum_items(prop, offset_mode_items);
  RNA_def_property_ui_text(prop, "Mode", "");
  RNA_def_property_update(prop, 0, "rna_Modifier_update");

  RNA_define_lib_overridable(true);

  prop = RNA_def_property(srna, "location", PROP_FLOAT, PROP_TRANSLATION);
  RNA_def_property_float_sdna(prop, nullptr, "loc");
  RNA_def_property_ui_text(prop, "Location", "Values for change location");
  RNA_def_property_ui_range(prop, -FLT_MAX, FLT_MAX, 1, RNA_TRANSLATION_PREC_DEFAULT);
  RNA_def_property_update(prop, 0, "rna_Modifier_update");

  prop = RNA_def_property(srna, "rotation", PROP_FLOAT, PROP_EULER);
  RNA_def_property_float_sdna(prop, nullptr, "rot");
  RNA_def_property_ui_text(prop, "Rotation", "Values for changes in rotation");
  RNA_def_property_ui_range(prop, -FLT_MAX, FLT_MAX, 100, RNA_TRANSLATION_PREC_DEFAULT);
  RNA_def_property_update(prop, 0, "rna_Modifier_update");

  prop = RNA_def_property(srna, "scale", PROP_FLOAT, PROP_XYZ);
  RNA_def_property_float_sdna(prop, nullptr, "scale");
  RNA_def_property_ui_text(prop, "Scale", "Values for changes in scale");
  RNA_def_property_ui_range(prop, -FLT_MAX, FLT_MAX, 1, RNA_TRANSLATION_PREC_DEFAULT);
  RNA_def_property_update(prop, 0, "rna_Modifier_update");

  prop = RNA_def_property(srna, "stroke_location", PROP_FLOAT, PROP_XYZ);
  RNA_def_property_float_sdna(prop, nullptr, "stroke_loc");
  RNA_def_property_ui_text(prop, "Random Offset", "Value for changes in location");
  RNA_def_property_ui_range(prop, -FLT_MAX, FLT_MAX, 1, RNA_TRANSLATION_PREC_DEFAULT);
  RNA_def_property_update(prop, 0, "rna_Modifier_update");

  prop = RNA_def_property(srna, "stroke_rotation", PROP_FLOAT, PROP_EULER);
  RNA_def_property_float_sdna(prop, nullptr, "stroke_rot");
  RNA_def_property_ui_text(prop, "Random Rotation", "Value for changes in rotation");
  RNA_def_property_ui_range(prop, -FLT_MAX, FLT_MAX, 100, RNA_TRANSLATION_PREC_DEFAULT);
  RNA_def_property_update(prop, 0, "rna_Modifier_update");

  prop = RNA_def_property(srna, "stroke_scale", PROP_FLOAT, PROP_XYZ);
  RNA_def_property_float_sdna(prop, nullptr, "stroke_scale");
  RNA_def_property_ui_text(prop, "Scale", "Value for changes in scale");
  RNA_def_property_ui_range(prop, -FLT_MAX, FLT_MAX, 1, RNA_TRANSLATION_PREC_DEFAULT);
  RNA_def_property_update(prop, 0, "rna_Modifier_update");

  prop = RNA_def_property(srna, "seed", PROP_INT, PROP_UNSIGNED);
  RNA_def_property_ui_text(prop, "Seed", "Random seed");
  RNA_def_property_update(prop, 0, "rna_Modifier_update");

  prop = RNA_def_property(srna, "stroke_step", PROP_INT, PROP_UNSIGNED);
  RNA_def_property_ui_text(prop, "Step", "Number of elements that will be grouped");
  RNA_def_property_range(prop, 1, 500);
  RNA_def_property_update(prop, 0, "rna_Modifier_update");

  prop = RNA_def_property(srna, "stroke_start_offset", PROP_INT, PROP_UNSIGNED);
  RNA_def_property_ui_text(prop, "Start Offset", "Offset starting point");
  RNA_def_property_update(prop, 0, "rna_Modifier_update");

  prop = RNA_def_property(srna, "use_uniform_random_scale", PROP_BOOLEAN, PROP_NONE);
  RNA_def_property_boolean_sdna(
      prop, nullptr, "flag", MOD_GREASE_PENCIL_OFFSET_UNIFORM_RANDOM_SCALE);
  RNA_def_property_ui_text(
      prop, "Uniform Scale", "Use the same random seed for each scale axis for a uniform scale");
  RNA_def_property_update(prop, 0, "rna_Modifier_update");

  RNA_define_lib_overridable(false);
}

static void rna_def_modifier_grease_pencil_noise(BlenderRNA *brna)
{
  StructRNA *srna;
  PropertyRNA *prop;

  static const EnumPropertyItem modifier_noise_random_mode_items[] = {
      {GP_NOISE_RANDOM_STEP, "STEP", 0, "Steps", "Randomize every number of frames"},
      {GP_NOISE_RANDOM_KEYFRAME, "KEYFRAME", 0, "Keyframes", "Randomize on keyframes only"},
      {0, nullptr, 0, nullptr, nullptr},
  };

  srna = RNA_def_struct(brna, "GreasePencilNoiseModifier", "Modifier");
  RNA_def_struct_ui_text(srna, "Grease Pencil Noise Modifier", "Noise effect modifier");
  RNA_def_struct_sdna(srna, "GreasePencilNoiseModifierData");
  RNA_def_struct_ui_icon(srna, ICON_MOD_NOISE);

  rna_def_modifier_grease_pencil_layer_filter(srna);
  rna_def_modifier_grease_pencil_material_filter(
      srna, "rna_GreasePencilNoiseModifier_material_filter_set");
  rna_def_modifier_grease_pencil_vertex_group(
      srna, "rna_GreasePencilNoiseModifier_vertex_group_name_set");
  rna_def_modifier_grease_pencil_custom_curve(srna);

  rna_def_modifier_panel_open_prop(srna, "open_influence_panel", 0);
  rna_def_modifier_panel_open_prop(srna, "open_random_panel", 1);

  RNA_define_lib_overridable(true);

  prop = RNA_def_property(srna, "factor", PROP_FLOAT, PROP_FACTOR);
  RNA_def_property_float_sdna(prop, nullptr, "factor");
  RNA_def_property_range(prop, 0.0, FLT_MAX);
  RNA_def_property_ui_range(prop, 0.0, 1.0, 0.1, 2);
  RNA_def_property_ui_text(prop, "Offset Factor", "Amount of noise to apply");
  RNA_def_property_update(prop, 0, "rna_Modifier_update");

  prop = RNA_def_property(srna, "factor_strength", PROP_FLOAT, PROP_FACTOR);
  RNA_def_property_float_sdna(prop, nullptr, "factor_strength");
  RNA_def_property_range(prop, 0.0, FLT_MAX);
  RNA_def_property_ui_range(prop, 0.0, 1.0, 0.1, 2);
  RNA_def_property_ui_text(prop, "Strength Factor", "Amount of noise to apply to opacity");
  RNA_def_property_update(prop, 0, "rna_Modifier_update");

  prop = RNA_def_property(srna, "factor_thickness", PROP_FLOAT, PROP_FACTOR);
  RNA_def_property_float_sdna(prop, nullptr, "factor_thickness");
  RNA_def_property_range(prop, 0.0, FLT_MAX);
  RNA_def_property_ui_range(prop, 0.0, 1.0, 0.1, 2);
  RNA_def_property_ui_text(prop, "Thickness Factor", "Amount of noise to apply to thickness");
  RNA_def_property_update(prop, 0, "rna_Modifier_update");

  prop = RNA_def_property(srna, "factor_uvs", PROP_FLOAT, PROP_FACTOR);
  RNA_def_property_float_sdna(prop, nullptr, "factor_uvs");
  RNA_def_property_range(prop, 0.0, FLT_MAX);
  RNA_def_property_ui_range(prop, 0.0, 1.0, 0.1, 2);
  RNA_def_property_ui_text(prop, "UV Factor", "Amount of noise to apply to UV rotation");
  RNA_def_property_update(prop, 0, "rna_Modifier_update");

  prop = RNA_def_property(srna, "use_random", PROP_BOOLEAN, PROP_NONE);
  RNA_def_property_boolean_sdna(prop, nullptr, "flag", GP_NOISE_USE_RANDOM);
  RNA_def_property_ui_text(prop, "Random", "Use random values over time");
  RNA_def_property_update(prop, 0, "rna_Modifier_update");

  prop = RNA_def_property(srna, "seed", PROP_INT, PROP_UNSIGNED);
  RNA_def_property_ui_text(prop, "Noise Seed", "Random seed");
  RNA_def_property_update(prop, 0, "rna_Modifier_update");

  prop = RNA_def_property(srna, "noise_scale", PROP_FLOAT, PROP_FACTOR);
  RNA_def_property_float_sdna(prop, nullptr, "noise_scale");
  RNA_def_property_range(prop, 0.0, 1.0);
  RNA_def_property_ui_text(prop, "Noise Scale", "Scale the noise frequency");
  RNA_def_property_update(prop, 0, "rna_Modifier_update");

  prop = RNA_def_property(srna, "noise_offset", PROP_FLOAT, PROP_FACTOR);
  RNA_def_property_float_sdna(prop, nullptr, "noise_offset");
  RNA_def_property_range(prop, 0.0, FLT_MAX);
  RNA_def_property_ui_range(prop, 0.0, 100.0, 0.1, 3);
  RNA_def_property_ui_text(prop, "Noise Offset", "Offset the noise along the strokes");
  RNA_def_property_update(prop, 0, "rna_Modifier_update");

  prop = RNA_def_property(srna, "step", PROP_INT, PROP_NONE);
  RNA_def_property_int_sdna(prop, nullptr, "step");
  RNA_def_property_range(prop, 1, 100);
  RNA_def_property_ui_text(prop, "Step", "Number of frames between randomization steps");
  RNA_def_property_update(prop, 0, "rna_Modifier_update");

  prop = RNA_def_property(srna, "random_mode", PROP_ENUM, PROP_NONE);
  RNA_def_property_enum_sdna(prop, nullptr, "noise_mode");
  RNA_def_property_enum_items(prop, modifier_noise_random_mode_items);
  RNA_def_property_ui_text(prop, "Mode", "Where to perform randomization");

  RNA_define_lib_overridable(false);
}

static void rna_def_modifier_grease_pencil_length(BlenderRNA *brna)
{
  StructRNA *srna;
  PropertyRNA *prop;
  static const EnumPropertyItem gpencil_length_mode_items[] = {
      {GP_LENGTH_RELATIVE, "RELATIVE", 0, "Relative", "Length in ratio to the stroke's length"},
      {GP_LENGTH_ABSOLUTE, "ABSOLUTE", 0, "Absolute", "Length in geometry space"},
      {0, nullptr, 0, nullptr, nullptr},
  };

  srna = RNA_def_struct(brna, "GreasePencilLengthModifier", "Modifier");
  RNA_def_struct_ui_text(srna, "Length Modifier", "Stretch or shrink strokes");
  RNA_def_struct_sdna(srna, "GreasePencilLengthModifierData");
  RNA_def_struct_ui_icon(srna, ICON_MOD_LENGTH);

  rna_def_modifier_grease_pencil_layer_filter(srna);
  rna_def_modifier_grease_pencil_material_filter(
      srna, "rna_GreasePencilLengthModifier_material_filter_set");

  rna_def_modifier_panel_open_prop(srna, "open_random_panel", 0);
  rna_def_modifier_panel_open_prop(srna, "open_curvature_panel", 1);
  rna_def_modifier_panel_open_prop(srna, "open_influence_panel", 2);

  RNA_define_lib_overridable(true);

  prop = RNA_def_property(srna, "start_factor", PROP_FLOAT, PROP_NONE);
  RNA_def_property_float_sdna(prop, nullptr, "start_fac");
  RNA_def_property_ui_range(prop, -10.0f, 10.0f, 0.1, 2);
  RNA_def_property_ui_text(
      prop, "Start Factor", "Added length to the start of each stroke relative to its length");
  RNA_def_property_update(prop, 0, "rna_Modifier_update");

  prop = RNA_def_property(srna, "end_factor", PROP_FLOAT, PROP_NONE);
  RNA_def_property_float_sdna(prop, nullptr, "end_fac");
  RNA_def_property_ui_range(prop, -10.0f, 10.0f, 0.1, 2);
  RNA_def_property_ui_text(
      prop, "End Factor", "Added length to the end of each stroke relative to its length");
  RNA_def_property_update(prop, 0, "rna_Modifier_update");

  prop = RNA_def_property(srna, "start_length", PROP_FLOAT, PROP_DISTANCE);
  RNA_def_property_float_sdna(prop, nullptr, "start_fac");
  RNA_def_property_ui_range(prop, -100.0f, 100.0f, 0.1f, 3);
  RNA_def_property_ui_text(
      prop, "Start Factor", "Absolute added length to the start of each stroke");
  RNA_def_property_update(prop, 0, "rna_Modifier_update");

  prop = RNA_def_property(srna, "end_length", PROP_FLOAT, PROP_DISTANCE);
  RNA_def_property_float_sdna(prop, nullptr, "end_fac");
  RNA_def_property_ui_range(prop, -100.0f, 100.0f, 0.1f, 3);
  RNA_def_property_ui_text(prop, "End Factor", "Absolute added length to the end of each stroke");
  RNA_def_property_update(prop, 0, "rna_Modifier_update");

  prop = RNA_def_property(srna, "random_start_factor", PROP_FLOAT, PROP_NONE);
  RNA_def_property_float_sdna(prop, nullptr, "rand_start_fac");
  RNA_def_property_ui_range(prop, -10.0f, 10.0f, 0.1, 1);
  RNA_def_property_ui_text(
      prop, "Random Start Factor", "Size of random length added to the start of each stroke");
  RNA_def_property_update(prop, 0, "rna_Modifier_update");

  prop = RNA_def_property(srna, "random_end_factor", PROP_FLOAT, PROP_NONE);
  RNA_def_property_float_sdna(prop, nullptr, "rand_end_fac");
  RNA_def_property_ui_range(prop, -10.0f, 10.0f, 0.1, 1);
  RNA_def_property_ui_text(
      prop, "Random End Factor", "Size of random length added to the end of each stroke");
  RNA_def_property_update(prop, 0, "rna_Modifier_update");

  prop = RNA_def_property(srna, "random_offset", PROP_FLOAT, PROP_NONE);
  RNA_def_property_float_sdna(prop, nullptr, "rand_offset");
  RNA_def_property_ui_range(prop, 0.0f, 100.0f, 0.1, 3);
  RNA_def_property_ui_text(
      prop, "Random Noise Offset", "Smoothly offset each stroke's random value");
  RNA_def_property_update(prop, 0, "rna_Modifier_update");

  prop = RNA_def_property(srna, "use_random", PROP_BOOLEAN, PROP_NONE);
  RNA_def_property_boolean_sdna(prop, nullptr, "flag", GP_LENGTH_USE_RANDOM);
  RNA_def_property_ui_text(prop, "Random", "Use random values over time");
  RNA_def_property_update(prop, 0, "rna_Modifier_update");

  prop = RNA_def_property(srna, "seed", PROP_INT, PROP_UNSIGNED);
  RNA_def_property_ui_text(prop, "Seed", "Random seed");
  RNA_def_property_update(prop, 0, "rna_Modifier_update");

  prop = RNA_def_property(srna, "step", PROP_INT, PROP_NONE);
  RNA_def_property_int_sdna(prop, nullptr, "step");
  RNA_def_property_range(prop, 1, 100);
  RNA_def_property_ui_text(prop, "Step", "Number of frames between randomization steps");
  RNA_def_property_update(prop, 0, "rna_Modifier_update");

  prop = RNA_def_property(srna, "overshoot_factor", PROP_FLOAT, PROP_FACTOR);
  RNA_def_property_float_sdna(prop, nullptr, "overshoot_fac");
  RNA_def_property_range(prop, 0.0f, 1.0f);
  RNA_def_property_ui_text(
      prop,
      "Used Length",
      "Defines what portion of the stroke is used for the calculation of the extension");
  RNA_def_property_update(prop, 0, "rna_Modifier_update");

  prop = RNA_def_property(srna, "mode", PROP_ENUM, PROP_NONE);
  RNA_def_property_enum_sdna(prop, nullptr, "mode");
  RNA_def_property_enum_items(prop, gpencil_length_mode_items);
  RNA_def_property_ui_text(prop, "Mode", "Mode to define length");
  RNA_def_property_update(prop, 0, "rna_Modifier_update");

  prop = RNA_def_property(srna, "use_curvature", PROP_BOOLEAN, PROP_NONE);
  RNA_def_property_boolean_sdna(prop, nullptr, "flag", GP_LENGTH_USE_CURVATURE);
  RNA_def_property_ui_text(prop, "Use Curvature", "Follow the curvature of the stroke");
  RNA_def_property_update(prop, 0, "rna_Modifier_update");

  prop = RNA_def_property(srna, "invert_curvature", PROP_BOOLEAN, PROP_NONE);
  RNA_def_property_boolean_sdna(prop, nullptr, "flag", GP_LENGTH_INVERT_CURVATURE);
  RNA_def_property_ui_text(
      prop, "Invert Curvature", "Invert the curvature of the stroke's extension");
  RNA_def_property_update(prop, 0, "rna_Modifier_update");

  prop = RNA_def_property(srna, "point_density", PROP_FLOAT, PROP_NONE);
  RNA_def_property_range(prop, 0.1f, 1000.0f);
  RNA_def_property_ui_range(prop, 0.1f, 1000.0f, 1.0f, 1);
  RNA_def_property_ui_scale_type(prop, PROP_SCALE_CUBIC);
  RNA_def_property_ui_text(
      prop, "Point Density", "Multiplied by Start/End for the total added point count");
  RNA_def_property_update(prop, 0, "rna_Modifier_update");

  prop = RNA_def_property(srna, "segment_influence", PROP_FLOAT, PROP_FACTOR);
  RNA_def_property_range(prop, -2.0f, 3.0f);
  RNA_def_property_ui_range(prop, 0.0f, 1.0f, 0.1f, 2);
  RNA_def_property_ui_text(prop,
                           "Segment Influence",
                           "Factor to determine how much the length of the individual segments "
                           "should influence the final computed curvature. Higher factors makes "
                           "small segments influence the overall curvature less");
  RNA_def_property_update(prop, 0, "rna_Modifier_update");

  prop = RNA_def_property(srna, "max_angle", PROP_FLOAT, PROP_ANGLE);
  RNA_def_property_ui_text(prop,
                           "Filter Angle",
                           "Ignore points on the stroke that deviate from their neighbors by more "
                           "than this angle when determining the extrapolation shape");
  RNA_def_property_range(prop, 0.0f, DEG2RAD(180.0f));
  RNA_def_property_ui_range(prop, 0.0f, DEG2RAD(179.5f), 10.0f, 1);
  RNA_def_property_update(prop, NC_SCENE, "rna_Modifier_update");

  RNA_define_lib_overridable(false);
}

static void rna_def_modifier_grease_pencil_mirror(BlenderRNA *brna)
{
  StructRNA *srna;
  PropertyRNA *prop;

  srna = RNA_def_struct(brna, "GreasePencilMirrorModifier", "Modifier");
  RNA_def_struct_ui_text(srna, "Grease Pencil Mirror Modifier", "");
  RNA_def_struct_sdna(srna, "GreasePencilMirrorModifierData");
  RNA_def_struct_ui_icon(srna, ICON_MOD_MIRROR);

  rna_def_modifier_grease_pencil_layer_filter(srna);
  rna_def_modifier_grease_pencil_material_filter(
      srna, "rna_GreasePencilMirrorModifier_material_filter_set");

  rna_def_modifier_panel_open_prop(srna, "open_influence_panel", 0);

  RNA_define_lib_overridable(true);

  prop = RNA_def_property(srna, "object", PROP_POINTER, PROP_NONE);
  RNA_def_property_ui_text(prop, "Object", "Object used as center");
  RNA_def_property_pointer_funcs(
      prop, nullptr, "rna_GreasePencilMirrorModifier_object_set", nullptr, nullptr);
  RNA_def_property_flag(prop, PROP_EDITABLE | PROP_ID_SELF_CHECK);
  RNA_def_property_update(prop, 0, "rna_Modifier_dependency_update");

  prop = RNA_def_property(srna, "use_axis_x", PROP_BOOLEAN, PROP_NONE);
  RNA_def_property_boolean_sdna(prop, nullptr, "flag", MOD_GREASE_PENCIL_MIRROR_AXIS_X);
  RNA_def_property_ui_text(prop, "X", "Mirror the X axis");
  RNA_def_property_update(prop, 0, "rna_Modifier_update");

  prop = RNA_def_property(srna, "use_axis_y", PROP_BOOLEAN, PROP_NONE);
  RNA_def_property_boolean_sdna(prop, nullptr, "flag", MOD_GREASE_PENCIL_MIRROR_AXIS_Y);
  RNA_def_property_ui_text(prop, "Y", "Mirror the Y axis");
  RNA_def_property_update(prop, 0, "rna_Modifier_update");

  prop = RNA_def_property(srna, "use_axis_z", PROP_BOOLEAN, PROP_NONE);
  RNA_def_property_boolean_sdna(prop, nullptr, "flag", MOD_GREASE_PENCIL_MIRROR_AXIS_Z);
  RNA_def_property_ui_text(prop, "Z", "Mirror the Z axis");
  RNA_def_property_update(prop, 0, "rna_Modifier_update");

  RNA_define_lib_overridable(false);
}

static void rna_def_modifier_grease_pencil_thickness(BlenderRNA *brna)
{
  StructRNA *srna;
  PropertyRNA *prop;

  srna = RNA_def_struct(brna, "GreasePencilThickModifierData", "Modifier");
  RNA_def_struct_ui_text(srna, "Grease Pencil Thickness Modifier", "Adjust stroke thickness");
  RNA_def_struct_sdna(srna, "GreasePencilThickModifierData");
  RNA_def_struct_ui_icon(srna, ICON_MOD_THICKNESS);

  rna_def_modifier_grease_pencil_layer_filter(srna);
  rna_def_modifier_grease_pencil_material_filter(
      srna, "rna_GreasePencilThickModifier_material_filter_set");
  rna_def_modifier_grease_pencil_vertex_group(
      srna, "rna_GreasePencilThickModifier_vertex_group_name_set");
  rna_def_modifier_grease_pencil_custom_curve(srna);

  rna_def_modifier_panel_open_prop(srna, "open_influence_panel", 0);

  RNA_define_lib_overridable(true);

  prop = RNA_def_property(srna, "thickness", PROP_FLOAT, PROP_NONE);
  RNA_def_property_float_sdna(prop, nullptr, "thickness");
  RNA_def_property_range(prop, -10.0f, 100.0f);
  RNA_def_property_ui_range(prop, -1.0f, 1.0f, 0.005, 3);
  RNA_def_property_ui_text(prop, "Thickness", "Absolute thickness to apply everywhere");
  RNA_def_property_update(prop, 0, "rna_Modifier_update");

  prop = RNA_def_property(srna, "thickness_factor", PROP_FLOAT, PROP_NONE);
  RNA_def_property_float_sdna(prop, nullptr, "thickness_fac");
  RNA_def_property_range(prop, 0.0, FLT_MAX);
  RNA_def_property_ui_range(prop, 0.0, 10.0, 0.1, 3);
  RNA_def_property_ui_text(prop, "Thickness Factor", "Factor to multiply the thickness with");
  RNA_def_property_update(prop, 0, "rna_Modifier_update");

  prop = RNA_def_property(srna, "use_weight_factor", PROP_BOOLEAN, PROP_NONE);
  RNA_def_property_boolean_sdna(prop, nullptr, "flag", MOD_GREASE_PENCIL_THICK_WEIGHT_FACTOR);
  RNA_def_property_ui_text(prop, "Weighted", "Use weight to modulate effect");
  RNA_def_property_update(prop, 0, "rna_Modifier_update");

  prop = RNA_def_property(srna, "use_uniform_thickness", PROP_BOOLEAN, PROP_NONE);
  RNA_def_property_boolean_sdna(prop, nullptr, "flag", MOD_GREASE_PENCIL_THICK_NORMALIZE);
  RNA_def_property_ui_text(prop, "Uniform Thickness", "Replace the stroke thickness");
  RNA_def_property_update(prop, 0, "rna_Modifier_update");

  RNA_define_lib_overridable(false);
}

static void rna_def_modifier_grease_pencil_array(BlenderRNA *brna)
{
  StructRNA *srna;
  PropertyRNA *prop;

  srna = RNA_def_struct(brna, "GreasePencilArrayModifier", "Modifier");
  RNA_def_struct_ui_text(srna, "Instance Modifier", "Create grid of duplicate instances");
  RNA_def_struct_sdna(srna, "GreasePencilArrayModifierData");
  RNA_def_struct_ui_icon(srna, ICON_MOD_ARRAY);

  rna_def_modifier_grease_pencil_layer_filter(srna);
  rna_def_modifier_grease_pencil_material_filter(
      srna, "rna_GreasePencilArrayModifier_material_filter_set");

  rna_def_modifier_panel_open_prop(srna, "open_constant_offset_panel", 0);
  rna_def_modifier_panel_open_prop(srna, "open_relative_offset_panel", 1);
  rna_def_modifier_panel_open_prop(srna, "open_object_offset_panel", 2);
  rna_def_modifier_panel_open_prop(srna, "open_randomize_panel", 3);
  rna_def_modifier_panel_open_prop(srna, "open_influence_panel", 4);

  RNA_define_lib_overridable(true);

  prop = RNA_def_property(srna, "count", PROP_INT, PROP_NONE);
  RNA_def_property_range(prop, 1, SHRT_MAX);
  RNA_def_property_ui_range(prop, 1, 50, 1, -1);
  RNA_def_property_ui_text(prop, "Count", "Number of items");
  RNA_def_property_update(prop, 0, "rna_Modifier_update");

  /* Offset parameters */
  prop = RNA_def_property(srna, "offset_object", PROP_POINTER, PROP_NONE);
  RNA_def_property_pointer_sdna(prop, nullptr, "object");
  RNA_def_property_ui_text(
      prop,
      "Offset Object",
      "Use the location and rotation of another object to determine the distance and "
      "rotational change between arrayed items");
  RNA_def_property_flag(prop, PROP_EDITABLE | PROP_ID_SELF_CHECK);
  RNA_def_property_update(prop, 0, "rna_Modifier_dependency_update");

  prop = RNA_def_property(srna, "constant_offset", PROP_FLOAT, PROP_TRANSLATION);
  RNA_def_property_float_sdna(prop, nullptr, "offset");
  RNA_def_property_ui_text(prop, "Constant Offset", "Value for the distance between items");
  RNA_def_property_ui_range(prop, -FLT_MAX, FLT_MAX, 1, RNA_TRANSLATION_PREC_DEFAULT);
  RNA_def_property_update(prop, 0, "rna_Modifier_update");

  prop = RNA_def_property(srna, "relative_offset", PROP_FLOAT, PROP_XYZ);
  RNA_def_property_float_sdna(prop, nullptr, "shift");
  RNA_def_property_ui_text(
      prop,
      "Relative Offset",
      "The size of the geometry will determine the distance between arrayed items");
  RNA_def_property_ui_range(prop, -FLT_MAX, FLT_MAX, 1, RNA_TRANSLATION_PREC_DEFAULT);
  RNA_def_property_update(prop, 0, "rna_Modifier_update");

  prop = RNA_def_property(srna, "random_offset", PROP_FLOAT, PROP_XYZ);
  RNA_def_property_float_sdna(prop, nullptr, "rnd_offset");
  RNA_def_property_ui_text(prop, "Random Offset", "Value for changes in location");
  RNA_def_property_ui_range(prop, -FLT_MAX, FLT_MAX, 1, RNA_TRANSLATION_PREC_DEFAULT);
  RNA_def_property_update(prop, 0, "rna_Modifier_update");

  prop = RNA_def_property(srna, "random_rotation", PROP_FLOAT, PROP_EULER);
  RNA_def_property_float_sdna(prop, nullptr, "rnd_rot");
  RNA_def_property_ui_text(prop, "Random Rotation", "Value for changes in rotation");
  RNA_def_property_ui_range(prop, -FLT_MAX, FLT_MAX, 100, RNA_TRANSLATION_PREC_DEFAULT);
  RNA_def_property_update(prop, 0, "rna_Modifier_update");

  prop = RNA_def_property(srna, "random_scale", PROP_FLOAT, PROP_XYZ);
  RNA_def_property_float_sdna(prop, nullptr, "rnd_scale");
  RNA_def_property_ui_text(prop, "Scale", "Value for changes in scale");
  RNA_def_property_ui_range(prop, -FLT_MAX, FLT_MAX, 1, RNA_TRANSLATION_PREC_DEFAULT);
  RNA_def_property_update(prop, 0, "rna_Modifier_update");

  prop = RNA_def_property(srna, "seed", PROP_INT, PROP_UNSIGNED);
  RNA_def_property_ui_text(prop, "Seed", "Random seed");
  RNA_def_property_update(prop, 0, "rna_Modifier_update");

  prop = RNA_def_property(srna, "replace_material", PROP_INT, PROP_NONE);
  RNA_def_property_int_sdna(prop, nullptr, "mat_rpl");
  RNA_def_property_range(prop, 0, SHRT_MAX);
  RNA_def_property_ui_text(
      prop,
      "Material",
      "Index of the material used for generated strokes (0 keep original material)");
  RNA_def_property_update(prop, 0, "rna_Modifier_update");

  prop = RNA_def_property(srna, "use_constant_offset", PROP_BOOLEAN, PROP_NONE);
  RNA_def_property_boolean_sdna(prop, nullptr, "flag", MOD_GREASE_PENCIL_ARRAY_USE_OFFSET);
  RNA_def_property_ui_text(prop, "Offset", "Enable offset");
  RNA_def_property_update(prop, 0, "rna_Modifier_update");

  prop = RNA_def_property(srna, "use_object_offset", PROP_BOOLEAN, PROP_NONE);
  RNA_def_property_boolean_sdna(prop, nullptr, "flag", MOD_GREASE_PENCIL_ARRAY_USE_OB_OFFSET);
  RNA_def_property_ui_text(prop, "Use Object Offset", "Enable object offset");
  RNA_def_property_update(prop, 0, "rna_Modifier_update");

  prop = RNA_def_property(srna, "use_relative_offset", PROP_BOOLEAN, PROP_NONE);
  RNA_def_property_boolean_sdna(prop, nullptr, "flag", MOD_GREASE_PENCIL_ARRAY_USE_RELATIVE);
  RNA_def_property_ui_text(prop, "Shift", "Enable shift");
  RNA_def_property_update(prop, 0, "rna_Modifier_update");

  prop = RNA_def_property(srna, "use_uniform_random_scale", PROP_BOOLEAN, PROP_NONE);
  RNA_def_property_boolean_sdna(
      prop, nullptr, "flag", MOD_GREASE_PENCIL_ARRAY_UNIFORM_RANDOM_SCALE);
  RNA_def_property_ui_text(
      prop, "Uniform Scale", "Use the same random seed for each scale axis for a uniform scale");
  RNA_def_property_update(prop, 0, "rna_Modifier_update");

  RNA_define_lib_overridable(false);
}

static void rna_def_modifier_grease_pencil_lattice(BlenderRNA *brna)
{
  StructRNA *srna;
  PropertyRNA *prop;

  srna = RNA_def_struct(brna, "GreasePencilLatticeModifier", "Modifier");
  RNA_def_struct_ui_text(
      srna, "Grease Pencil Lattice Modifier", "Deform strokes using a lattice object");
  RNA_def_struct_sdna(srna, "GreasePencilLatticeModifierData");
  RNA_def_struct_ui_icon(srna, ICON_MOD_LATTICE);

  rna_def_modifier_grease_pencil_layer_filter(srna);
  rna_def_modifier_grease_pencil_material_filter(
      srna, "rna_GreasePencilLatticeModifier_material_filter_set");
  rna_def_modifier_grease_pencil_vertex_group(
      srna, "rna_GreasePencilLatticeModifier_vertex_group_name_set");

  rna_def_modifier_panel_open_prop(srna, "open_influence_panel", 0);

  RNA_define_lib_overridable(true);

  prop = RNA_def_property(srna, "object", PROP_POINTER, PROP_NONE);
  RNA_def_property_ui_text(prop, "Object", "Lattice object to deform with");
  RNA_def_property_pointer_funcs(prop,
                                 nullptr,
                                 "rna_GreasePencilLatticeModifier_object_set",
                                 nullptr,
                                 "rna_Lattice_object_poll");
  RNA_def_property_flag(prop, PROP_EDITABLE | PROP_ID_SELF_CHECK);
  RNA_def_property_update(prop, 0, "rna_Modifier_dependency_update");

  prop = RNA_def_property(srna, "strength", PROP_FLOAT, PROP_NONE);
  RNA_def_property_range(prop, -FLT_MAX, FLT_MAX);
  RNA_def_property_ui_range(prop, 0, 1, 10, 2);
  RNA_def_property_ui_text(prop, "Strength", "Strength of modifier effect");
  RNA_def_property_update(prop, 0, "rna_Modifier_update");

  RNA_define_lib_overridable(false);
}

static void rna_def_modifier_grease_pencil_dash_segment(BlenderRNA *brna)
{
  StructRNA *srna;
  PropertyRNA *prop;

  srna = RNA_def_struct(brna, "GreasePencilDashModifierSegment", nullptr);
  RNA_def_struct_ui_text(srna, "Dash Modifier Segment", "Configuration for a single dash segment");
  RNA_def_struct_sdna(srna, "GreasePencilDashModifierSegment");
  RNA_def_struct_path_func(srna, "rna_GreasePencilDashModifierSegment_path");

  prop = RNA_def_property(srna, "name", PROP_STRING, PROP_NONE);
  RNA_def_property_ui_text(prop, "Name", "Name of the dash segment");
  RNA_def_property_string_funcs(
      prop, nullptr, nullptr, "rna_GreasePencilDashModifierSegment_name_set");
  RNA_def_property_update(prop, NC_OBJECT | ND_MODIFIER | NA_RENAME, nullptr);
  RNA_def_struct_name_property(srna, prop);
  RNA_def_property_update(prop, 0, "rna_Modifier_update");

  prop = RNA_def_property(srna, "dash", PROP_INT, PROP_NONE);
  RNA_def_property_range(prop, 1, INT16_MAX);
  RNA_def_property_ui_text(
      prop,
      "Dash",
      "The number of consecutive points from the original stroke to include in this segment");
  RNA_def_property_update(prop, 0, "rna_Modifier_update");

  prop = RNA_def_property(srna, "gap", PROP_INT, PROP_NONE);
  RNA_def_property_range(prop, 0, INT16_MAX);
  RNA_def_property_ui_text(prop, "Gap", "The number of points skipped after this segment");
  RNA_def_property_update(prop, 0, "rna_Modifier_update");

  prop = RNA_def_property(srna, "radius", PROP_FLOAT, PROP_FACTOR | PROP_UNSIGNED);
  RNA_def_property_ui_range(prop, 0, 1, 0.1, 2);
  RNA_def_property_ui_text(
      prop, "Radius", "The factor to apply to the original point's radius for the new points");
  RNA_def_property_update(prop, 0, "rna_Modifier_update");

  prop = RNA_def_property(srna, "opacity", PROP_FLOAT, PROP_FACTOR);
  RNA_def_property_ui_range(prop, 0, 1, 0.1, 2);
  RNA_def_property_ui_text(
      prop, "Opacity", "The factor to apply to the original point's opacity for the new points");
  RNA_def_property_update(prop, 0, "rna_Modifier_update");

  prop = RNA_def_property(srna, "material_index", PROP_INT, PROP_NONE);
  RNA_def_property_int_sdna(prop, nullptr, "mat_nr");
  RNA_def_property_range(prop, -1, INT16_MAX);
  RNA_def_property_ui_text(
      prop,
      "Material Index",
      "Use this index on generated segment. -1 means using the existing material");
  RNA_def_property_update(prop, 0, "rna_Modifier_update");

  prop = RNA_def_property(srna, "use_cyclic", PROP_BOOLEAN, PROP_NONE);
  RNA_def_property_boolean_sdna(prop, nullptr, "flag", MOD_GREASE_PENCIL_DASH_USE_CYCLIC);
  RNA_def_property_ui_text(prop, "Cyclic", "Enable cyclic on individual stroke dashes");
  RNA_def_property_update(prop, 0, "rna_Modifier_update");
}

static void rna_def_modifier_grease_pencil_dash(BlenderRNA *brna)
{
  StructRNA *srna;
  PropertyRNA *prop;

  srna = RNA_def_struct(brna, "GreasePencilDashModifierData", "Modifier");
  RNA_def_struct_ui_text(
      srna, "Grease Pencil Dash Modifier", "Create dot-dash effect for strokes");
  RNA_def_struct_sdna(srna, "GreasePencilDashModifierData");
  RNA_def_struct_ui_icon(srna, ICON_MOD_DASH);

  rna_def_modifier_grease_pencil_layer_filter(srna);
  rna_def_modifier_grease_pencil_material_filter(
      srna, "rna_GreasePencilDashModifier_material_filter_set");

  rna_def_modifier_panel_open_prop(srna, "open_influence_panel", 0);

  RNA_define_lib_overridable(true);

  prop = RNA_def_property(srna, "segments", PROP_COLLECTION, PROP_NONE);
  RNA_def_property_struct_type(prop, "GreasePencilDashModifierSegment");
  RNA_def_property_collection_sdna(prop, nullptr, "segments_array", nullptr);
  RNA_def_property_collection_funcs(prop,
                                    "rna_GreasePencilDashModifier_segments_begin",
                                    "rna_iterator_array_next",
                                    "rna_iterator_array_end",
                                    "rna_iterator_array_get",
                                    nullptr,
                                    nullptr,
                                    nullptr,
                                    nullptr);
  RNA_def_property_ui_text(prop, "Segments", "");

  prop = RNA_def_property(srna, "segment_active_index", PROP_INT, PROP_UNSIGNED);
  RNA_def_property_clear_flag(prop, PROP_ANIMATABLE);
  RNA_def_property_ui_text(prop, "Active Dash Segment Index", "Active index in the segment list");

  prop = RNA_def_property(srna, "dash_offset", PROP_INT, PROP_NONE);
  RNA_def_property_ui_text(
      prop,
      "Offset",
      "Offset into each stroke before the beginning of the dashed segment generation");
  RNA_def_property_update(prop, 0, "rna_Modifier_update");

  RNA_define_lib_overridable(false);
}

static void rna_def_modifier_grease_pencil_weight_angle(BlenderRNA *brna)
{
  StructRNA *srna;
  PropertyRNA *prop;

  static const EnumPropertyItem axis_items[] = {
      {0, "X", 0, "X", ""},
      {1, "Y", 0, "Y", ""},
      {2, "Z", 0, "Z", ""},
      {0, nullptr, 0, nullptr, nullptr},
  };

  static const EnumPropertyItem space_items[] = {
      {MOD_GREASE_PENCIL_WEIGHT_ANGLE_SPACE_LOCAL, "LOCAL", 0, "Local Space", ""},
      {MOD_GREASE_PENCIL_WEIGHT_ANGLE_SPACE_WORLD, "WORLD", 0, "World Space", ""},
      {0, nullptr, 0, nullptr, nullptr},
  };

  srna = RNA_def_struct(brna, "GreasePencilWeightAngleModifier", "Modifier");
  RNA_def_struct_ui_text(srna, "Weight Modifier Angle", "Calculate Vertex Weight dynamically");
  RNA_def_struct_sdna(srna, "GreasePencilWeightAngleModifierData");
  RNA_def_struct_ui_icon(srna, ICON_MOD_VERTEX_WEIGHT);

  rna_def_modifier_grease_pencil_layer_filter(srna);
  rna_def_modifier_grease_pencil_material_filter(
      srna, "rna_GreasePencilWeightAngleModifier_material_filter_set");
  rna_def_modifier_grease_pencil_vertex_group(
      srna, "rna_GreasePencilWeightAngleModifier_vertex_group_name_set");

  rna_def_modifier_panel_open_prop(srna, "open_influence_panel", 0);

  RNA_define_lib_overridable(true);

  prop = RNA_def_property(srna, "target_vertex_group", PROP_STRING, PROP_NONE);
  RNA_def_property_string_sdna(prop, nullptr, "target_vgname");
  RNA_def_property_ui_text(prop, "Vertex Group", "Output Vertex group");
  RNA_def_property_string_funcs(
      prop, nullptr, nullptr, "rna_GreasePencilWeightAngleModifier_target_vgname_set");
  RNA_def_property_update(prop, 0, "rna_Modifier_update");

  prop = RNA_def_property(srna, "use_multiply", PROP_BOOLEAN, PROP_NONE);
  RNA_def_property_boolean_sdna(prop, nullptr, "flag", GP_WEIGHT_MULTIPLY_DATA);
  RNA_def_property_ui_text(
      prop,
      "Multiply Weights",
      "Multiply the calculated weights with the existing values in the vertex group");
  RNA_def_property_update(prop, 0, "rna_Modifier_update");

  prop = RNA_def_property(srna, "use_invert_output", PROP_BOOLEAN, PROP_NONE);
  RNA_def_property_boolean_sdna(prop, nullptr, "flag", GP_WEIGHT_INVERT_OUTPUT);
  RNA_def_property_ui_text(prop, "Invert", "Invert output weight values");
  RNA_def_property_update(prop, 0, "rna_Modifier_update");

  prop = RNA_def_property(srna, "angle", PROP_FLOAT, PROP_ANGLE);
  RNA_def_property_float_sdna(prop, nullptr, "angle");
  RNA_def_property_ui_text(prop, "Angle", "Angle");
  RNA_def_property_range(prop, 0.0f, DEG2RAD(180.0f));
  RNA_def_property_update(prop, NC_SCENE, "rna_Modifier_update");

  prop = RNA_def_property(srna, "axis", PROP_ENUM, PROP_NONE);
  RNA_def_property_enum_sdna(prop, nullptr, "axis");
  RNA_def_property_enum_items(prop, axis_items);
  RNA_def_property_ui_text(prop, "Axis", "");
  RNA_def_property_update(prop, 0, "rna_Modifier_update");

  prop = RNA_def_property(srna, "space", PROP_ENUM, PROP_NONE);
  RNA_def_property_enum_sdna(prop, nullptr, "space");
  RNA_def_property_enum_items(prop, space_items);
  RNA_def_property_ui_text(prop, "Space", "Coordinates space");
  RNA_def_property_update(prop, 0, "rna_Modifier_update");

  prop = RNA_def_property(srna, "minimum_weight", PROP_FLOAT, PROP_FACTOR);
  RNA_def_property_float_sdna(prop, nullptr, "min_weight");
  RNA_def_property_ui_text(prop, "Minimum", "Minimum value for vertex weight");
  RNA_def_property_update(prop, 0, "rna_Modifier_update");

  RNA_define_lib_overridable(false);
}

static void rna_def_modifier_grease_pencil_multiply(BlenderRNA *brna)
{
  StructRNA *srna;
  PropertyRNA *prop;

  srna = RNA_def_struct(brna, "GreasePencilMultiplyModifier", "Modifier");
  RNA_def_struct_ui_text(srna, "Multiply Modifier", "Generate multiple strokes from one stroke");
  RNA_def_struct_sdna(srna, "GreasePencilMultiModifierData");
  RNA_def_struct_ui_icon(srna, ICON_GP_MULTIFRAME_EDITING);

  rna_def_modifier_grease_pencil_layer_filter(srna);
  rna_def_modifier_grease_pencil_material_filter(
      srna, "rna_GreasePencilMultiModifier_material_filter_set");

  rna_def_modifier_panel_open_prop(srna, "open_fading_panel", 1);
  rna_def_modifier_panel_open_prop(srna, "open_influence_panel", 0);

  RNA_define_lib_overridable(true);

  prop = RNA_def_property(srna, "use_fade", PROP_BOOLEAN, PROP_NONE);
  RNA_def_property_boolean_sdna(prop, nullptr, "flag", MOD_GREASE_PENCIL_MULTIPLY_ENABLE_FADING);
  RNA_def_property_ui_text(prop, "Fade", "Fade the stroke thickness for each generated stroke");
  RNA_def_property_update(prop, 0, "rna_Modifier_update");

  prop = RNA_def_property(srna, "duplicates", PROP_INT, PROP_NONE);
  RNA_def_property_int_sdna(prop, nullptr, "duplications");
  RNA_def_property_range(prop, 0, 999);
  RNA_def_property_ui_range(prop, 1, 10, 1, 1);
  RNA_def_property_ui_text(prop, "duplicates", "How many copies of strokes be displayed");
  RNA_def_property_update(prop, 0, "rna_Modifier_update");

  prop = RNA_def_property(srna, "distance", PROP_FLOAT, PROP_DISTANCE);
  RNA_def_property_range(prop, -FLT_MAX, FLT_MAX);
  RNA_def_property_ui_range(prop, 0.0, 1.0, 0.01, 3);
  RNA_def_property_ui_text(prop, "Distance", "Distance of duplications");
  RNA_def_property_update(prop, 0, "rna_Modifier_update");

  prop = RNA_def_property(srna, "offset", PROP_FLOAT, PROP_NONE);
  RNA_def_property_ui_range(prop, -1, 1, 0.01, 3);
  RNA_def_property_ui_text(prop, "Offset", "Offset of duplicates. -1 to 1: inner to outer");
  RNA_def_property_update(prop, 0, "rna_Modifier_update");

  prop = RNA_def_property(srna, "fading_thickness", PROP_FLOAT, PROP_NONE);
  RNA_def_property_range(prop, 0, 1);
  RNA_def_property_ui_text(prop, "Thickness", "Fade influence of stroke's thickness");
  RNA_def_property_update(prop, 0, "rna_Modifier_update");

  prop = RNA_def_property(srna, "fading_opacity", PROP_FLOAT, PROP_NONE);
  RNA_def_property_range(prop, 0, 1);
  RNA_def_property_ui_text(prop, "Opacity", "Fade influence of stroke's opacity");
  RNA_def_property_update(prop, 0, "rna_Modifier_update");

  prop = RNA_def_property(srna, "fading_center", PROP_FLOAT, PROP_FACTOR);
  RNA_def_property_range(prop, 0, 1);
  RNA_def_property_ui_text(prop, "Center", "Fade center");
  RNA_def_property_update(prop, 0, "rna_Modifier_update");

  RNA_define_lib_overridable(false);
}

static void rna_def_modifier_grease_pencil_hook(BlenderRNA *brna)
{
  StructRNA *srna;
  PropertyRNA *prop;

  static const EnumPropertyItem hook_falloff_items[] = {
      {MOD_GREASE_PENCIL_HOOK_Falloff_None, "NONE", 0, "No Falloff", ""},
      {MOD_GREASE_PENCIL_HOOK_Falloff_Curve, "CURVE", 0, "Curve", ""},
      {MOD_GREASE_PENCIL_HOOK_Falloff_Smooth, "SMOOTH", ICON_SMOOTHCURVE, "Smooth", ""},
      {MOD_GREASE_PENCIL_HOOK_Falloff_Sphere, "SPHERE", ICON_SPHERECURVE, "Sphere", ""},
      {MOD_GREASE_PENCIL_HOOK_Falloff_Root, "ROOT", ICON_ROOTCURVE, "Root", ""},
      {MOD_GREASE_PENCIL_HOOK_Falloff_InvSquare,
       "INVERSE_SQUARE",
       ICON_ROOTCURVE,
       "Inverse Square",
       ""},
      {MOD_GREASE_PENCIL_HOOK_Falloff_Sharp, "SHARP", ICON_SHARPCURVE, "Sharp", ""},
      {MOD_GREASE_PENCIL_HOOK_Falloff_Linear, "LINEAR", ICON_LINCURVE, "Linear", ""},
      {MOD_GREASE_PENCIL_HOOK_Falloff_Const, "CONSTANT", ICON_NOCURVE, "Constant", ""},
      {0, nullptr, 0, nullptr, nullptr},
  };

  srna = RNA_def_struct(brna, "GreasePencilHookModifier", "Modifier");
  RNA_def_struct_ui_text(
      srna, "Hook Modifier", "Hook modifier to modify the location of stroke points");
  RNA_def_struct_sdna(srna, "GreasePencilHookModifierData");
  RNA_def_struct_ui_icon(srna, ICON_HOOK);

  rna_def_modifier_grease_pencil_layer_filter(srna);
  rna_def_modifier_grease_pencil_material_filter(
      srna, "rna_GreasePencilHookModifier_material_filter_set");
  rna_def_modifier_grease_pencil_vertex_group(
      srna, "rna_GreasePencilHookModifier_vertex_group_name_set");
  rna_def_modifier_grease_pencil_custom_curve(srna);

  rna_def_modifier_panel_open_prop(srna, "open_influence_panel", 0);
  rna_def_modifier_panel_open_prop(srna, "open_falloff_panel", 1);

  RNA_define_lib_overridable(true);

  prop = RNA_def_property(srna, "object", PROP_POINTER, PROP_NONE);
  RNA_def_property_ui_text(
      prop, "Object", "Parent Object for hook, also recalculates and clears offset");
  RNA_def_property_flag(prop, PROP_EDITABLE | PROP_ID_SELF_CHECK);
  RNA_def_property_pointer_funcs(
      prop, nullptr, "rna_GreasePencilHookModifier_object_set", nullptr, nullptr);
  RNA_def_property_update(prop, 0, "rna_Modifier_dependency_update");

  prop = RNA_def_property(srna, "subtarget", PROP_STRING, PROP_NONE);
  RNA_def_property_string_sdna(prop, nullptr, "subtarget");
  RNA_def_property_ui_text(
      prop,
      "Sub-Target",
      "Name of Parent Bone for hook (if applicable), also recalculates and clears offset");
  RNA_def_property_update(prop, 0, "rna_Modifier_dependency_update");

  prop = RNA_def_property(srna, "strength", PROP_FLOAT, PROP_NONE);
  RNA_def_property_float_sdna(prop, nullptr, "force");
  RNA_def_property_range(prop, 0, 1);
  RNA_def_property_ui_text(prop, "Strength", "Relative force of the hook");
  RNA_def_property_update(prop, 0, "rna_Modifier_update");

  prop = RNA_def_property(srna, "falloff_type", PROP_ENUM, PROP_NONE);
  RNA_def_property_enum_items(prop, hook_falloff_items); /* share the enum */
  RNA_def_property_ui_text(prop, "Falloff Type", "");
  RNA_def_property_translation_context(prop,
                                       BLT_I18NCONTEXT_ID_CURVE_LEGACY); /* Abusing id_curve :/ */
  RNA_def_property_update(prop, 0, "rna_Modifier_update");

  prop = RNA_def_property(srna, "falloff_radius", PROP_FLOAT, PROP_DISTANCE);
  RNA_def_property_float_sdna(prop, nullptr, "falloff");
  RNA_def_property_range(prop, 0, FLT_MAX);
  RNA_def_property_ui_range(prop, 0, 100, 100, 2);
  RNA_def_property_ui_text(
      prop, "Radius", "If not zero, the distance from the hook where influence ends");
  RNA_def_property_update(prop, 0, "rna_Modifier_update");

  prop = RNA_def_property(srna, "center", PROP_FLOAT, PROP_NONE);
  RNA_def_property_float_sdna(prop, nullptr, "cent");
  RNA_def_property_ui_text(prop, "Hook Center", "");
  RNA_def_property_update(prop, 0, "rna_Modifier_update");

  prop = RNA_def_property(srna, "matrix_inverse", PROP_FLOAT, PROP_MATRIX);
  RNA_def_property_float_sdna(prop, nullptr, "parentinv");
  RNA_def_property_multi_array(prop, 2, rna_matrix_dimsize_4x4);
  RNA_def_property_ui_text(
      prop, "Matrix", "Reverse the transformation between this object and its target");
  RNA_def_property_update(prop, NC_OBJECT | ND_TRANSFORM, "rna_Modifier_update");

  prop = RNA_def_property(srna, "use_falloff_uniform", PROP_BOOLEAN, PROP_NONE);
  RNA_def_property_boolean_sdna(prop, nullptr, "flag", MOD_GREASE_PENCIL_HOOK_UNIFORM_SPACE);
  RNA_def_property_ui_text(prop, "Uniform Falloff", "Compensate for non-uniform object scale");
  RNA_def_property_update(prop, 0, "rna_Modifier_update");

  RNA_define_lib_overridable(false);
}

static void rna_def_modifier_grease_pencil_weight_proximity(BlenderRNA *brna)
{
  StructRNA *srna;
  PropertyRNA *prop;

  srna = RNA_def_struct(brna, "GreasePencilWeightProximityModifier", "Modifier");
  RNA_def_struct_ui_text(srna, "Weight Modifier Proximity", "Calculate Vertex Weight dynamically");
  RNA_def_struct_sdna(srna, "GreasePencilWeightProximityModifierData");
  RNA_def_struct_ui_icon(srna, ICON_MOD_VERTEX_WEIGHT);

  rna_def_modifier_grease_pencil_layer_filter(srna);
  rna_def_modifier_grease_pencil_material_filter(
      srna, "rna_GreasePencilWeightProximityModifier_material_filter_set");
  rna_def_modifier_grease_pencil_vertex_group(
      srna, "rna_GreasePencilWeightProximityModifier_vertex_group_name_set");

  rna_def_modifier_panel_open_prop(srna, "open_influence_panel", 0);

  RNA_define_lib_overridable(true);

  prop = RNA_def_property(srna, "use_multiply", PROP_BOOLEAN, PROP_NONE);
  RNA_def_property_boolean_sdna(
      prop, nullptr, "flag", MOD_GREASE_PENCIL_WEIGHT_PROXIMITY_MULTIPLY_DATA);
  RNA_def_property_ui_text(
      prop,
      "Multiply Weights",
      "Multiply the calculated weights with the existing values in the vertex group");
  RNA_def_property_update(prop, 0, "rna_Modifier_update");

  prop = RNA_def_property(srna, "use_invert_output", PROP_BOOLEAN, PROP_NONE);
  RNA_def_property_boolean_sdna(
      prop, nullptr, "flag", MOD_GREASE_PENCIL_WEIGHT_PROXIMITY_INVERT_OUTPUT);
  RNA_def_property_ui_text(prop, "Invert", "Invert output weight values");
  RNA_def_property_update(prop, 0, "rna_Modifier_update");

  prop = RNA_def_property(srna, "target_vertex_group", PROP_STRING, PROP_NONE);
  RNA_def_property_string_sdna(prop, nullptr, "target_vgname");
  RNA_def_property_ui_text(prop, "Vertex Group", "Output Vertex group");
  RNA_def_property_string_funcs(
      prop, nullptr, nullptr, "rna_GreasePencilWeightProximityModifier_target_vgname_set");
  RNA_def_property_update(prop, 0, "rna_Modifier_update");

  /* Distance reference object */
  prop = RNA_def_property(srna, "object", PROP_POINTER, PROP_NONE);
  RNA_def_property_ui_text(prop, "Target Object", "Object used as distance reference");
  RNA_def_property_pointer_funcs(
      prop, nullptr, "rna_GreasePencilWeightProximityModifier_object_set", nullptr, nullptr);
  RNA_def_property_flag(prop, PROP_EDITABLE | PROP_ID_SELF_CHECK);
  RNA_def_property_update(prop, 0, "rna_Modifier_dependency_update");

  prop = RNA_def_property(srna, "distance_start", PROP_FLOAT, PROP_DISTANCE);
  RNA_def_property_float_sdna(prop, nullptr, "dist_start");
  RNA_def_property_range(prop, 0.0, FLT_MAX);
  RNA_def_property_ui_range(prop, 0.0, 1000.0, 1.0, 2);
  RNA_def_property_ui_text(prop, "Lowest", "Distance mapping to 0.0 weight");
  RNA_def_property_update(prop, 0, "rna_Modifier_update");

  prop = RNA_def_property(srna, "minimum_weight", PROP_FLOAT, PROP_FACTOR);
  RNA_def_property_float_sdna(prop, nullptr, "min_weight");
  RNA_def_property_ui_text(prop, "Minimum", "Minimum value for vertex weight");
  RNA_def_property_update(prop, 0, "rna_Modifier_update");

  prop = RNA_def_property(srna, "distance_end", PROP_FLOAT, PROP_DISTANCE);
  RNA_def_property_float_sdna(prop, nullptr, "dist_end");
  RNA_def_property_range(prop, 0.0, FLT_MAX);
  RNA_def_property_ui_range(prop, 0.0, 1000.0, 1.0, 2);
  RNA_def_property_ui_text(prop, "Highest", "Distance mapping to 1.0 weight");
  RNA_def_property_update(prop, 0, "rna_Modifier_update");

  RNA_define_lib_overridable(false);
}

<<<<<<< HEAD
static void rna_def_modifier_grease_pencil_build(BlenderRNA *brna)
{
  static EnumPropertyItem prop_gpencil_build_mode_items[] = {
      {MOD_GREASE_PENCIL_BUILD_MODE_SEQUENTIAL,
       "SEQUENTIAL",
       0,
       "Sequential",
       "Strokes appear/disappear one after the other, but only a single one changes at a time"},
      {MOD_GREASE_PENCIL_BUILD_MODE_CONCURRENT,
       "CONCURRENT",
       0,
       "Concurrent",
       "Multiple strokes appear/disappear at once"},
      {MOD_GREASE_PENCIL_BUILD_MODE_ADDITIVE,
       "ADDITIVE",
       0,
       "Additive",
       "Builds only new strokes (assuming 'additive' drawing)"},
      {0, nullptr, 0, nullptr, nullptr},
  };

  static EnumPropertyItem prop_gpencil_build_transition_items[] = {
      {MOD_GREASE_PENCIL_BUILD_TRANSITION_GROW,
       "GROW",
       0,
       "Grow",
       "Show points in the order they occur in each stroke "
       "(e.g. for animating lines being drawn)"},
      {MOD_GREASE_PENCIL_BUILD_TRANSITION_SHRINK,
       "SHRINK",
       0,
       "Shrink",
       "Hide points from the end of each stroke to the start "
       "(e.g. for animating lines being erased)"},
      {MOD_GREASE_PENCIL_BUILD_TRANSITION_VANISH,
       "FADE", /* "Fade" is the original id string kept for compatibility purpose. */
       0,
       "Vanish",
       "Hide points in the order they occur in each stroke "
       "(e.g. for animating ink fading or vanishing after getting drawn)"},
      {0, nullptr, 0, nullptr, nullptr},
  };

  static EnumPropertyItem prop_gpencil_build_time_align_items[] = {
      {MOD_GREASE_PENCIL_BUILD_TIMEALIGN_START,
       "START",
       0,
       "Align Start",
       "All strokes start at same time (i.e. short strokes finish earlier)"},
      {MOD_GREASE_PENCIL_BUILD_TIMEALIGN_END,
       "END",
       0,
       "Align End",
       "All strokes end at same time (i.e. short strokes start later)"},
      {0, nullptr, 0, nullptr, nullptr},
  };

  StructRNA *srna;
  PropertyRNA *prop;

  srna = RNA_def_struct(brna, "GreasePencilBuildModifier", "Modifier");
  RNA_def_struct_ui_text(srna, "Build Modifier", "Animate strokes appearing and disappearing");
  RNA_def_struct_sdna(srna, "GreasePencilBuildModifierData");
  RNA_def_struct_ui_icon(srna, ICON_MOD_BUILD);

  rna_def_modifier_grease_pencil_layer_filter(srna);
  rna_def_modifier_grease_pencil_material_filter(
      srna, "rna_GreasePencilBuildModifier_material_filter_set");

  rna_def_modifier_panel_open_prop(srna, "open_influence_panel", 0);
  rna_def_modifier_panel_open_prop(srna, "open_frame_range_panel", 1);
  rna_def_modifier_panel_open_prop(srna, "open_fading_panel", 2);

  RNA_define_lib_overridable(true);

  prop = RNA_def_property(srna, "mode", PROP_ENUM, PROP_NONE);
  RNA_def_property_enum_items(prop, prop_gpencil_build_mode_items);
  RNA_def_property_ui_text(prop, "Mode", "How strokes are being built");
  RNA_def_property_update(prop, 0, "rna_Modifier_update");

  prop = RNA_def_property(srna, "transition", PROP_ENUM, PROP_NONE);
  RNA_def_property_enum_items(prop, prop_gpencil_build_transition_items);
  RNA_def_property_ui_text(
      prop, "Transition", "How are strokes animated (i.e. are they appearing or disappearing)");
  RNA_def_property_update(prop, 0, "rna_Modifier_update");

  prop = RNA_def_property(srna, "start_delay", PROP_FLOAT, PROP_NONE);
  RNA_def_property_float_sdna(prop, nullptr, "start_delay");
  RNA_def_property_ui_text(
      prop, "Delay", "Number of frames after each GP keyframe before the modifier has any effect");
  RNA_def_property_range(prop, 0, MAXFRAMEF);
  RNA_def_property_ui_range(prop, 0, 200, 1, -1);
  RNA_def_property_update(prop, 0, "rna_Modifier_update");

  prop = RNA_def_property(srna, "length", PROP_FLOAT, PROP_NONE);
  RNA_def_property_float_sdna(prop, nullptr, "length");
  RNA_def_property_ui_text(prop,
                           "Length",
                           "Maximum number of frames that the build effect can run for "
                           "(unless another GP keyframe occurs before this time has elapsed)");
  RNA_def_property_range(prop, 1, MAXFRAMEF);
  RNA_def_property_ui_range(prop, 1, 1000, 1, -1);
  RNA_def_property_update(prop, 0, "rna_Modifier_update");

  prop = RNA_def_property(srna, "concurrent_time_alignment", PROP_ENUM, PROP_NONE);
  RNA_def_property_enum_sdna(prop, nullptr, "time_alignment");
  RNA_def_property_enum_items(prop, prop_gpencil_build_time_align_items);
  RNA_def_property_ui_text(prop, "Time Alignment", "How should strokes start to appear/disappear");
  RNA_def_property_update(prop, 0, "rna_Modifier_update");

  prop = RNA_def_property(srna, "time_mode", PROP_ENUM, PROP_NONE);
  RNA_def_property_enum_sdna(prop, nullptr, "time_mode");
  RNA_def_property_enum_items(prop, grease_pencil_build_time_mode_items);
  RNA_def_property_enum_funcs(prop, nullptr, nullptr, "grease_pencil_build_time_mode_filter");
  RNA_def_property_ui_text(
      prop,
      "Timing",
      "Use drawing speed, a number of frames, or a manual factor to build strokes");
  RNA_def_property_update(prop, 0, "rna_Modifier_update");

  /* Speed factor for MOD_GREASE_PENCIL_BUILD_TIMEMODE_DRAWSPEED. */
  /* Todo: Does it work? */
  prop = RNA_def_property(srna, "speed_factor", PROP_FLOAT, PROP_FACTOR);
  RNA_def_property_float_sdna(prop, nullptr, "speed_fac");
  RNA_def_property_ui_text(prop, "Speed Factor", "Multiply recorded drawing speed by a factor");
  RNA_def_property_range(prop, 0.0f, 100.0f);
  RNA_def_property_ui_range(prop, 0, 5, 0.001, -1);
  RNA_def_property_update(prop, 0, "rna_Modifier_update");

  /* Max gap in seconds between strokes for MOD_GREASE_PENCIL_BUILD_TIMEMODE_DRAWSPEED. */
  prop = RNA_def_property(srna, "speed_maxgap", PROP_FLOAT, PROP_NONE);
  RNA_def_property_float_sdna(prop, nullptr, "speed_maxgap");
  RNA_def_property_ui_text(prop, "Maximum Gap", "The maximum gap between strokes in seconds");
  RNA_def_property_range(prop, 0.0f, 100.0f);
  RNA_def_property_ui_range(prop, 0, 4, 0.01, -1);
  RNA_def_property_update(prop, 0, "rna_Modifier_update");

  prop = RNA_def_property(srna, "use_restrict_frame_range", PROP_BOOLEAN, PROP_NONE);
  RNA_def_property_boolean_sdna(prop, nullptr, "flag", MOD_GREASE_PENCIL_BUILD_RESTRICT_TIME);
  RNA_def_property_ui_text(
      prop, "Restrict Frame Range", "Only modify strokes during the specified frame range");
  RNA_def_property_update(prop, 0, "rna_Modifier_update");

  /* Use percentage bool (used by sequential & concurrent modes) */
  prop = RNA_def_property(srna, "use_percentage", PROP_BOOLEAN, PROP_NONE);
  RNA_def_property_boolean_sdna(prop, nullptr, "time_mode", MOD_GREASE_PENCIL_BUILD_TIMEMODE_PERCENTAGE);
  RNA_def_property_ui_text(
      prop, "Restrict Visible Points", "Use a percentage factor to determine the visible points");
  RNA_def_property_update(prop, 0, "rna_Modifier_update");
  prop = RNA_def_property(srna, "percentage_factor", PROP_FLOAT, PROP_FACTOR);
  RNA_def_property_float_sdna(prop, nullptr, "percentage_fac");
  RNA_def_property_ui_text(prop, "Factor", "Defines how much of the stroke is visible");
  RNA_def_property_range(prop, 0.0f, 1.0f);
  RNA_def_property_update(prop, 0, "rna_Modifier_update");

  prop = RNA_def_property(srna, "frame_start", PROP_FLOAT, PROP_NONE);
  RNA_def_property_float_sdna(prop, nullptr, "start_frame");
  RNA_def_property_ui_text(
      prop, "Start Frame", "Start Frame (when Restrict Frame Range is enabled)");
  RNA_def_property_range(prop, MINAFRAMEF, MAXFRAMEF);
  RNA_def_property_update(prop, 0, "rna_Modifier_update");

  prop = RNA_def_property(srna, "frame_end", PROP_FLOAT, PROP_NONE);
  RNA_def_property_float_sdna(prop, nullptr, "end_frame");
  RNA_def_property_ui_text(prop, "End Frame", "End Frame (when Restrict Frame Range is enabled)");
  RNA_def_property_range(prop, MINAFRAMEF, MAXFRAMEF);
  RNA_def_property_update(prop, 0, "rna_Modifier_update");

  prop = RNA_def_property(srna, "use_fading", PROP_BOOLEAN, PROP_NONE);
  RNA_def_property_boolean_sdna(prop, nullptr, "flag", MOD_GREASE_PENCIL_BUILD_USE_FADING);
  RNA_def_property_ui_text(prop, "Use Fading", "Fade out strokes instead of directly cutting off");
  RNA_def_property_update(prop, 0, "rna_Modifier_update");

  prop = RNA_def_property(srna, "fade_factor", PROP_FLOAT, PROP_FACTOR);
  RNA_def_property_float_sdna(prop, nullptr, "fade_fac");
  RNA_def_property_ui_text(prop, "Fade Factor", "Defines how much of the stroke is fading in/out");
  RNA_def_property_range(prop, 0.0f, 1.0f);
  RNA_def_property_update(prop, 0, "rna_Modifier_update");

  prop = RNA_def_property(srna, "target_vertex_group", PROP_STRING, PROP_NONE);
  RNA_def_property_string_sdna(prop, nullptr, "target_vgname");
  RNA_def_property_ui_text(prop, "Vertex Group", "Output Vertex group");
  RNA_def_property_string_funcs(
      prop, nullptr, nullptr, "rna_GreasePencilBuildModifier_target_vgname_set");
  RNA_def_property_update(prop, 0, "rna_Modifier_update");

  prop = RNA_def_property(srna, "fade_opacity_strength", PROP_FLOAT, PROP_FACTOR);
  RNA_def_property_float_sdna(prop, nullptr, "fade_opacity_strength");
  RNA_def_property_ui_text(
      prop, "Opacity Strength", "How much strength fading applies on top of stroke opacity");
  RNA_def_property_range(prop, 0.0f, 1.0f);
  RNA_def_property_update(prop, 0, "rna_Modifier_update");

  prop = RNA_def_property(srna, "fade_thickness_strength", PROP_FLOAT, PROP_FACTOR);
  RNA_def_property_float_sdna(prop, nullptr, "fade_thickness_strength");
  RNA_def_property_ui_text(
      prop, "Thickness Strength", "How much strength fading applies on top of stroke thickness");
  RNA_def_property_range(prop, 0.0f, 1.0f);
  RNA_def_property_update(prop, 0, "rna_Modifier_update");

  prop = RNA_def_property(srna, "object", PROP_POINTER, PROP_NONE);
  RNA_def_property_ui_text(prop, "Object", "Object used as build starting position");
  RNA_def_property_pointer_funcs(
      prop, nullptr, "rna_GreasePencilBuildModifier_object_set", nullptr, nullptr);
  RNA_def_property_flag(prop, PROP_EDITABLE | PROP_ID_SELF_CHECK);
  RNA_def_property_update(prop, 0, "rna_Modifier_dependency_update");

=======
static void rna_def_modifier_grease_pencil_armature(BlenderRNA *brna)
{
  StructRNA *srna;
  PropertyRNA *prop;

  srna = RNA_def_struct(brna, "GreasePencilArmatureModifier", "Modifier");
  RNA_def_struct_ui_text(srna, "Armature Modifier", "Deform stroke points using armature object");
  RNA_def_struct_sdna(srna, "GreasePencilArmatureModifierData");
  RNA_def_struct_ui_icon(srna, ICON_MOD_ARMATURE);

  rna_def_modifier_grease_pencil_vertex_group(
      srna, "rna_GreasePencilArmatureModifier_vertex_group_name_set");

  rna_def_modifier_panel_open_prop(srna, "open_influence_panel", 0);

  RNA_define_lib_overridable(true);

  prop = RNA_def_property(srna, "object", PROP_POINTER, PROP_NONE);
  RNA_def_property_ui_text(prop, "Object", "Armature object to deform with");
  RNA_def_property_pointer_funcs(prop,
                                 nullptr,
                                 "rna_GreasePencilArmatureModifier_object_set",
                                 nullptr,
                                 "rna_Armature_object_poll");
  RNA_def_property_flag(prop, PROP_EDITABLE | PROP_ID_SELF_CHECK);
  RNA_def_property_update(prop, 0, "rna_Modifier_dependency_update");

  prop = RNA_def_property(srna, "use_bone_envelopes", PROP_BOOLEAN, PROP_NONE);
  RNA_def_property_boolean_sdna(prop, nullptr, "deformflag", ARM_DEF_ENVELOPE);
  RNA_def_property_ui_text(prop, "Use Bone Envelopes", "Bind Bone envelopes to armature modifier");
  RNA_def_property_update(prop, 0, "rna_Modifier_update");

  prop = RNA_def_property(srna, "use_vertex_groups", PROP_BOOLEAN, PROP_NONE);
  RNA_def_property_boolean_sdna(prop, nullptr, "deformflag", ARM_DEF_VGROUP);
  RNA_def_property_ui_text(prop, "Use Vertex Groups", "Bind vertex groups to armature modifier");
  RNA_def_property_update(prop, 0, "rna_Modifier_update");

  prop = RNA_def_property(srna, "use_deform_preserve_volume", PROP_BOOLEAN, PROP_NONE);
  RNA_def_property_boolean_sdna(prop, nullptr, "deformflag", ARM_DEF_QUATERNION);
  RNA_def_property_ui_text(
      prop, "Preserve Volume", "Deform rotation interpolation with quaternions");
  RNA_def_property_update(prop, 0, "rna_Modifier_update");

>>>>>>> 9e143968
  RNA_define_lib_overridable(false);
}

void RNA_def_modifier(BlenderRNA *brna)
{
  StructRNA *srna;
  PropertyRNA *prop;

  /* data */
  srna = RNA_def_struct(brna, "Modifier", nullptr);
  RNA_def_struct_ui_text(srna, "Modifier", "Modifier affecting the geometry data of an object");
  RNA_def_struct_refine_func(srna, "rna_Modifier_refine");
  RNA_def_struct_path_func(srna, "rna_Modifier_path");
  RNA_def_struct_sdna(srna, "ModifierData");
  RNA_def_struct_ui_icon(srna, ICON_MODIFIER);

  /* strings */
  prop = RNA_def_property(srna, "name", PROP_STRING, PROP_NONE);
  RNA_def_property_string_funcs(prop, nullptr, nullptr, "rna_Modifier_name_set");
  RNA_def_property_ui_text(prop, "Name", "Modifier name");
  RNA_def_property_update(prop, NC_OBJECT | ND_MODIFIER | NA_RENAME, "rna_Modifier_name_update");
  RNA_def_struct_name_property(srna, prop);

  /* enums */
  prop = RNA_def_property(srna, "type", PROP_ENUM, PROP_NONE);
  RNA_def_property_clear_flag(prop, PROP_EDITABLE);
  RNA_def_property_enum_sdna(prop, nullptr, "type");
  RNA_def_property_enum_items(prop, rna_enum_object_modifier_type_items);
  RNA_def_property_ui_text(prop, "Type", "");

  /* flags */
  prop = RNA_def_property(srna, "show_viewport", PROP_BOOLEAN, PROP_NONE);
  RNA_def_property_boolean_sdna(prop, nullptr, "mode", eModifierMode_Realtime);
  RNA_def_property_ui_text(prop, "Realtime", "Display modifier in viewport");
  RNA_def_property_flag(prop, PROP_LIB_EXCEPTION);
  RNA_def_property_override_flag(prop, PROPOVERRIDE_OVERRIDABLE_LIBRARY);
  RNA_def_property_update(prop, 0, "rna_Modifier_update");
  RNA_def_property_ui_icon(prop, ICON_RESTRICT_VIEW_ON, 1);

  prop = RNA_def_property(srna, "show_render", PROP_BOOLEAN, PROP_NONE);
  RNA_def_property_boolean_sdna(prop, nullptr, "mode", eModifierMode_Render);
  RNA_def_property_override_flag(prop, PROPOVERRIDE_OVERRIDABLE_LIBRARY);
  RNA_def_property_ui_text(prop, "Render", "Use modifier during render");
  RNA_def_property_ui_icon(prop, ICON_RESTRICT_RENDER_ON, 1);
  RNA_def_property_update(prop, NC_OBJECT | ND_MODIFIER, nullptr);

  prop = RNA_def_property(srna, "show_in_editmode", PROP_BOOLEAN, PROP_NONE);
  RNA_def_property_boolean_sdna(prop, nullptr, "mode", eModifierMode_Editmode);
  RNA_def_property_ui_text(prop, "Edit Mode", "Display modifier in Edit mode");
  RNA_def_property_update(prop, 0, "rna_Modifier_update");
  RNA_def_property_ui_icon(prop, ICON_EDITMODE_HLT, 0);

  prop = RNA_def_property(srna, "show_on_cage", PROP_BOOLEAN, PROP_NONE);
  RNA_def_property_boolean_sdna(prop, nullptr, "mode", eModifierMode_OnCage);
  RNA_def_property_ui_text(prop, "On Cage", "Adjust edit cage to modifier result");
  RNA_def_property_ui_icon(prop, ICON_MESH_DATA, 0);
  RNA_def_property_update(prop, 0, "rna_Modifier_update");

  prop = RNA_def_property(srna, "show_expanded", PROP_BOOLEAN, PROP_NONE);
  RNA_def_property_boolean_funcs(
      prop, "rna_Modifier_show_expanded_get", "rna_Modifier_show_expanded_set");
  RNA_def_property_flag(prop, PROP_NO_DEG_UPDATE);
  RNA_def_property_boolean_sdna(prop, nullptr, "ui_expand_flag", 0);
  RNA_def_property_override_flag(prop, PROPOVERRIDE_OVERRIDABLE_LIBRARY);
  RNA_def_property_ui_text(prop, "Expanded", "Set modifier expanded in the user interface");
  RNA_def_property_ui_icon(prop, ICON_RIGHTARROW, 1);
  RNA_def_property_update(prop, NC_OBJECT | ND_MODIFIER, nullptr);

  prop = RNA_def_property(srna, "is_active", PROP_BOOLEAN, PROP_NONE);
  RNA_def_property_boolean_sdna(prop, nullptr, "flag", eModifierFlag_Active);
  RNA_def_property_boolean_funcs(prop, nullptr, "rna_Modifier_is_active_set");
  RNA_def_property_flag(prop, PROP_NO_DEG_UPDATE);
  RNA_def_property_clear_flag(prop, PROP_ANIMATABLE);
  RNA_def_property_override_flag(prop, PROPOVERRIDE_OVERRIDABLE_LIBRARY);
  RNA_def_property_ui_text(prop, "Active", "The active modifier in the list");
  RNA_def_property_update(prop, NC_OBJECT | ND_MODIFIER, nullptr);

  prop = RNA_def_boolean(srna,
                         "is_override_data",
                         false,
                         "Override Modifier",
                         "In a local override object, whether this modifier comes from the linked "
                         "reference object, or is local to the override");
  RNA_def_property_clear_flag(prop, PROP_EDITABLE);
  RNA_def_property_boolean_negative_sdna(
      prop, nullptr, "flag", eModifierFlag_OverrideLibrary_Local);

  prop = RNA_def_property(srna, "use_apply_on_spline", PROP_BOOLEAN, PROP_NONE);
  RNA_def_property_boolean_sdna(prop, nullptr, "mode", eModifierMode_ApplyOnSpline);
  RNA_def_property_ui_text(
      prop,
      "Apply on Spline",
      "Apply this and all preceding deformation modifiers on splines' points rather than "
      "on filled curve/surface");
  RNA_def_property_ui_icon(prop, ICON_SURFACE_DATA, 0);
  RNA_def_property_update(prop, 0, "rna_Modifier_update");

  prop = RNA_def_property(srna, "execution_time", PROP_FLOAT, PROP_TIME_ABSOLUTE);
  RNA_def_property_clear_flag(prop, PROP_EDITABLE);
  RNA_def_property_ui_text(
      prop,
      "Execution Time",
      "Time in seconds that the modifier took to evaluate. This is only set on evaluated objects. "
      "If multiple modifiers run in parallel, execution time is not a reliable metric");

  prop = RNA_def_property(srna, "persistent_uid", PROP_INT, PROP_NONE);
  RNA_def_property_clear_flag(prop, PROP_EDITABLE);
  RNA_def_property_ui_text(
      prop,
      "Persistent UID",
      "Uniquely identifies the modifier within the modifier stack that it is part of");

  /* types */
  rna_def_modifier_subsurf(brna);
  rna_def_modifier_lattice(brna);
  rna_def_modifier_curve(brna);
  rna_def_modifier_build(brna);
  rna_def_modifier_mirror(brna);
  rna_def_modifier_decimate(brna);
  rna_def_modifier_wave(brna);
  rna_def_modifier_armature(brna);
  rna_def_modifier_hook(brna);
  rna_def_modifier_softbody(brna);
  rna_def_modifier_boolean(brna);
  rna_def_modifier_array(brna);
  rna_def_modifier_edgesplit(brna);
  rna_def_modifier_displace(brna);
  rna_def_modifier_uvproject(brna);
  rna_def_modifier_smooth(brna);
  rna_def_modifier_correctivesmooth(brna);
  rna_def_modifier_cast(brna);
  rna_def_modifier_meshdeform(brna);
  rna_def_modifier_particlesystem(brna);
  rna_def_modifier_particleinstance(brna);
  rna_def_modifier_explode(brna);
  rna_def_modifier_cloth(brna);
  rna_def_modifier_collision(brna);
  rna_def_modifier_bevel(brna);
  rna_def_modifier_shrinkwrap(brna);
  rna_def_modifier_mask(brna);
  rna_def_modifier_simpledeform(brna);
  rna_def_modifier_warp(brna);
  rna_def_modifier_multires(brna);
  rna_def_modifier_surface(brna);
  rna_def_modifier_fluid(brna);
  rna_def_modifier_solidify(brna);
  rna_def_modifier_screw(brna);
  rna_def_modifier_uvwarp(brna);
  rna_def_modifier_weightvgedit(brna);
  rna_def_modifier_weightvgmix(brna);
  rna_def_modifier_weightvgproximity(brna);
  rna_def_modifier_dynamic_paint(brna);
  rna_def_modifier_ocean(brna);
  rna_def_modifier_remesh(brna);
  rna_def_modifier_skin(brna);
  rna_def_modifier_laplaciansmooth(brna);
  rna_def_modifier_triangulate(brna);
  rna_def_modifier_meshcache(brna);
  rna_def_modifier_laplaciandeform(brna);
  rna_def_modifier_weld(brna);
  rna_def_modifier_wireframe(brna);
  rna_def_modifier_datatransfer(brna);
  rna_def_modifier_normaledit(brna);
  rna_def_modifier_meshseqcache(brna);
  rna_def_modifier_surfacedeform(brna);
  rna_def_modifier_weightednormal(brna);
  rna_def_modifier_nodes(brna);
  rna_def_modifier_mesh_to_volume(brna);
  rna_def_modifier_volume_displace(brna);
  rna_def_modifier_volume_to_mesh(brna);
  rna_def_modifier_grease_pencil_opacity(brna);
  rna_def_modifier_grease_pencil_subdiv(brna);
  rna_def_modifier_grease_pencil_color(brna);
  rna_def_modifier_grease_pencil_tint(brna);
  rna_def_modifier_grease_pencil_smooth(brna);
  rna_def_modifier_grease_pencil_offset(brna);
  rna_def_modifier_grease_pencil_noise(brna);
  rna_def_modifier_grease_pencil_mirror(brna);
  rna_def_modifier_grease_pencil_thickness(brna);
  rna_def_modifier_grease_pencil_lattice(brna);
  rna_def_modifier_grease_pencil_dash_segment(brna);
  rna_def_modifier_grease_pencil_dash(brna);
  rna_def_modifier_grease_pencil_multiply(brna);
  rna_def_modifier_grease_pencil_length(brna);
  rna_def_modifier_grease_pencil_weight_angle(brna);
  rna_def_modifier_grease_pencil_array(brna);
  rna_def_modifier_grease_pencil_weight_proximity(brna);
  rna_def_modifier_grease_pencil_hook(brna);
<<<<<<< HEAD
  rna_def_modifier_grease_pencil_build(brna);
=======
  rna_def_modifier_grease_pencil_lineart(brna);
  rna_def_modifier_grease_pencil_armature(brna);
>>>>>>> 9e143968
}

#endif<|MERGE_RESOLUTION|>--- conflicted
+++ resolved
@@ -947,11 +947,8 @@
 RNA_MOD_VGROUP_NAME_SET(Wireframe, defgrp_name);
 RNA_MOD_VGROUP_NAME_SET(GreasePencilWeightAngle, target_vgname);
 RNA_MOD_VGROUP_NAME_SET(GreasePencilWeightProximity, target_vgname);
-<<<<<<< HEAD
+RNA_MOD_VGROUP_NAME_SET(GreasePencilLineart, vgname);
 RNA_MOD_VGROUP_NAME_SET(GreasePencilBuild, target_vgname);
-=======
-RNA_MOD_VGROUP_NAME_SET(GreasePencilLineart, vgname);
->>>>>>> 9e143968
 
 static void rna_ExplodeModifier_vgroup_get(PointerRNA *ptr, char *value)
 {
@@ -1033,11 +1030,8 @@
 RNA_MOD_OBJECT_SET(GreasePencilLattice, object, OB_LATTICE);
 RNA_MOD_OBJECT_SET(GreasePencilWeightProximity, object, OB_EMPTY);
 RNA_MOD_OBJECT_SET(GreasePencilHook, object, OB_EMPTY);
-<<<<<<< HEAD
+RNA_MOD_OBJECT_SET(GreasePencilArmature, object, OB_ARMATURE);
 RNA_MOD_OBJECT_SET(GreasePencilBuild, object, OB_EMPTY);
-=======
-RNA_MOD_OBJECT_SET(GreasePencilArmature, object, OB_ARMATURE);
->>>>>>> 9e143968
 
 static void rna_HookModifier_object_set(PointerRNA *ptr,
                                         PointerRNA value,
@@ -9847,7 +9841,52 @@
   RNA_define_lib_overridable(false);
 }
 
-<<<<<<< HEAD
+static void rna_def_modifier_grease_pencil_armature(BlenderRNA *brna)
+{
+  StructRNA *srna;
+  PropertyRNA *prop;
+
+  srna = RNA_def_struct(brna, "GreasePencilArmatureModifier", "Modifier");
+  RNA_def_struct_ui_text(srna, "Armature Modifier", "Deform stroke points using armature object");
+  RNA_def_struct_sdna(srna, "GreasePencilArmatureModifierData");
+  RNA_def_struct_ui_icon(srna, ICON_MOD_ARMATURE);
+
+  rna_def_modifier_grease_pencil_vertex_group(
+      srna, "rna_GreasePencilArmatureModifier_vertex_group_name_set");
+
+  rna_def_modifier_panel_open_prop(srna, "open_influence_panel", 0);
+
+  RNA_define_lib_overridable(true);
+
+  prop = RNA_def_property(srna, "object", PROP_POINTER, PROP_NONE);
+  RNA_def_property_ui_text(prop, "Object", "Armature object to deform with");
+  RNA_def_property_pointer_funcs(prop,
+                                 nullptr,
+                                 "rna_GreasePencilArmatureModifier_object_set",
+                                 nullptr,
+                                 "rna_Armature_object_poll");
+  RNA_def_property_flag(prop, PROP_EDITABLE | PROP_ID_SELF_CHECK);
+  RNA_def_property_update(prop, 0, "rna_Modifier_dependency_update");
+
+  prop = RNA_def_property(srna, "use_bone_envelopes", PROP_BOOLEAN, PROP_NONE);
+  RNA_def_property_boolean_sdna(prop, nullptr, "deformflag", ARM_DEF_ENVELOPE);
+  RNA_def_property_ui_text(prop, "Use Bone Envelopes", "Bind Bone envelopes to armature modifier");
+  RNA_def_property_update(prop, 0, "rna_Modifier_update");
+
+  prop = RNA_def_property(srna, "use_vertex_groups", PROP_BOOLEAN, PROP_NONE);
+  RNA_def_property_boolean_sdna(prop, nullptr, "deformflag", ARM_DEF_VGROUP);
+  RNA_def_property_ui_text(prop, "Use Vertex Groups", "Bind vertex groups to armature modifier");
+  RNA_def_property_update(prop, 0, "rna_Modifier_update");
+
+  prop = RNA_def_property(srna, "use_deform_preserve_volume", PROP_BOOLEAN, PROP_NONE);
+  RNA_def_property_boolean_sdna(prop, nullptr, "deformflag", ARM_DEF_QUATERNION);
+  RNA_def_property_ui_text(
+      prop, "Preserve Volume", "Deform rotation interpolation with quaternions");
+  RNA_def_property_update(prop, 0, "rna_Modifier_update");
+
+  RNA_define_lib_overridable(false);
+}
+
 static void rna_def_modifier_grease_pencil_build(BlenderRNA *brna)
 {
   static EnumPropertyItem prop_gpencil_build_mode_items[] = {
@@ -10055,51 +10094,6 @@
   RNA_def_property_flag(prop, PROP_EDITABLE | PROP_ID_SELF_CHECK);
   RNA_def_property_update(prop, 0, "rna_Modifier_dependency_update");
 
-=======
-static void rna_def_modifier_grease_pencil_armature(BlenderRNA *brna)
-{
-  StructRNA *srna;
-  PropertyRNA *prop;
-
-  srna = RNA_def_struct(brna, "GreasePencilArmatureModifier", "Modifier");
-  RNA_def_struct_ui_text(srna, "Armature Modifier", "Deform stroke points using armature object");
-  RNA_def_struct_sdna(srna, "GreasePencilArmatureModifierData");
-  RNA_def_struct_ui_icon(srna, ICON_MOD_ARMATURE);
-
-  rna_def_modifier_grease_pencil_vertex_group(
-      srna, "rna_GreasePencilArmatureModifier_vertex_group_name_set");
-
-  rna_def_modifier_panel_open_prop(srna, "open_influence_panel", 0);
-
-  RNA_define_lib_overridable(true);
-
-  prop = RNA_def_property(srna, "object", PROP_POINTER, PROP_NONE);
-  RNA_def_property_ui_text(prop, "Object", "Armature object to deform with");
-  RNA_def_property_pointer_funcs(prop,
-                                 nullptr,
-                                 "rna_GreasePencilArmatureModifier_object_set",
-                                 nullptr,
-                                 "rna_Armature_object_poll");
-  RNA_def_property_flag(prop, PROP_EDITABLE | PROP_ID_SELF_CHECK);
-  RNA_def_property_update(prop, 0, "rna_Modifier_dependency_update");
-
-  prop = RNA_def_property(srna, "use_bone_envelopes", PROP_BOOLEAN, PROP_NONE);
-  RNA_def_property_boolean_sdna(prop, nullptr, "deformflag", ARM_DEF_ENVELOPE);
-  RNA_def_property_ui_text(prop, "Use Bone Envelopes", "Bind Bone envelopes to armature modifier");
-  RNA_def_property_update(prop, 0, "rna_Modifier_update");
-
-  prop = RNA_def_property(srna, "use_vertex_groups", PROP_BOOLEAN, PROP_NONE);
-  RNA_def_property_boolean_sdna(prop, nullptr, "deformflag", ARM_DEF_VGROUP);
-  RNA_def_property_ui_text(prop, "Use Vertex Groups", "Bind vertex groups to armature modifier");
-  RNA_def_property_update(prop, 0, "rna_Modifier_update");
-
-  prop = RNA_def_property(srna, "use_deform_preserve_volume", PROP_BOOLEAN, PROP_NONE);
-  RNA_def_property_boolean_sdna(prop, nullptr, "deformflag", ARM_DEF_QUATERNION);
-  RNA_def_property_ui_text(
-      prop, "Preserve Volume", "Deform rotation interpolation with quaternions");
-  RNA_def_property_update(prop, 0, "rna_Modifier_update");
-
->>>>>>> 9e143968
   RNA_define_lib_overridable(false);
 }
 
@@ -10288,12 +10282,9 @@
   rna_def_modifier_grease_pencil_array(brna);
   rna_def_modifier_grease_pencil_weight_proximity(brna);
   rna_def_modifier_grease_pencil_hook(brna);
-<<<<<<< HEAD
-  rna_def_modifier_grease_pencil_build(brna);
-=======
   rna_def_modifier_grease_pencil_lineart(brna);
   rna_def_modifier_grease_pencil_armature(brna);
->>>>>>> 9e143968
+  rna_def_modifier_grease_pencil_build(brna);
 }
 
 #endif