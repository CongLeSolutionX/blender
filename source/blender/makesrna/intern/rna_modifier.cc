--- conflicted
+++ resolved
@@ -1874,11 +1874,8 @@
 RNA_MOD_GREASE_PENCIL_MATERIAL_FILTER_SET(GreasePencilNoise);
 RNA_MOD_GREASE_PENCIL_MATERIAL_FILTER_SET(GreasePencilThick);
 RNA_MOD_GREASE_PENCIL_MATERIAL_FILTER_SET(GreasePencilLattice);
-<<<<<<< HEAD
+RNA_MOD_GREASE_PENCIL_MATERIAL_FILTER_SET(GreasePencilDash);
 RNA_MOD_GREASE_PENCIL_MATERIAL_FILTER_SET(GreasePencilEnvelope);
-=======
-RNA_MOD_GREASE_PENCIL_MATERIAL_FILTER_SET(GreasePencilDash);
->>>>>>> 2c8de207
 
 RNA_MOD_GREASE_PENCIL_VERTEX_GROUP_SET(GreasePencilOffset);
 RNA_MOD_GREASE_PENCIL_VERTEX_GROUP_SET(GreasePencilOpacity);
@@ -8540,16 +8537,116 @@
   RNA_define_lib_overridable(false);
 }
 
-<<<<<<< HEAD
-static void rna_def_modifier_grease_pencil_envelope(BlenderRNA *brna)
-=======
 static void rna_def_modifier_grease_pencil_dash_segment(BlenderRNA *brna)
->>>>>>> 2c8de207
 {
   StructRNA *srna;
   PropertyRNA *prop;
 
-<<<<<<< HEAD
+  srna = RNA_def_struct(brna, "GreasePencilDashModifierSegment", nullptr);
+  RNA_def_struct_ui_text(srna, "Dash Modifier Segment", "Configuration for a single dash segment");
+  RNA_def_struct_sdna(srna, "GreasePencilDashModifierSegment");
+  RNA_def_struct_path_func(srna, "rna_GreasePencilDashModifierSegment_path");
+
+  prop = RNA_def_property(srna, "name", PROP_STRING, PROP_NONE);
+  RNA_def_property_ui_text(prop, "Name", "Name of the dash segment");
+  RNA_def_property_string_funcs(
+      prop, nullptr, nullptr, "rna_GreasePencilDashModifierSegment_name_set");
+  RNA_def_property_update(prop, NC_OBJECT | ND_MODIFIER | NA_RENAME, nullptr);
+  RNA_def_struct_name_property(srna, prop);
+  RNA_def_property_update(prop, 0, "rna_Modifier_update");
+
+  prop = RNA_def_property(srna, "dash", PROP_INT, PROP_NONE);
+  RNA_def_property_range(prop, 1, INT16_MAX);
+  RNA_def_property_ui_text(
+      prop,
+      "Dash",
+      "The number of consecutive points from the original stroke to include in this segment");
+  RNA_def_property_update(prop, 0, "rna_Modifier_update");
+
+  prop = RNA_def_property(srna, "gap", PROP_INT, PROP_NONE);
+  RNA_def_property_range(prop, 0, INT16_MAX);
+  RNA_def_property_ui_text(prop, "Gap", "The number of points skipped after this segment");
+  RNA_def_property_update(prop, 0, "rna_Modifier_update");
+
+  prop = RNA_def_property(srna, "radius", PROP_FLOAT, PROP_FACTOR | PROP_UNSIGNED);
+  RNA_def_property_ui_range(prop, 0, 1, 0.1, 2);
+  RNA_def_property_ui_text(
+      prop, "Radius", "The factor to apply to the original point's radius for the new points");
+  RNA_def_property_update(prop, 0, "rna_Modifier_update");
+
+  prop = RNA_def_property(srna, "opacity", PROP_FLOAT, PROP_FACTOR);
+  RNA_def_property_ui_range(prop, 0, 1, 0.1, 2);
+  RNA_def_property_ui_text(
+      prop, "Opacity", "The factor to apply to the original point's opacity for the new points");
+  RNA_def_property_update(prop, 0, "rna_Modifier_update");
+
+  prop = RNA_def_property(srna, "material_index", PROP_INT, PROP_NONE);
+  RNA_def_property_int_sdna(prop, nullptr, "mat_nr");
+  RNA_def_property_range(prop, -1, INT16_MAX);
+  RNA_def_property_ui_text(
+      prop,
+      "Material Index",
+      "Use this index on generated segment. -1 means using the existing material");
+  RNA_def_property_update(prop, 0, "rna_Modifier_update");
+
+  prop = RNA_def_property(srna, "use_cyclic", PROP_BOOLEAN, PROP_NONE);
+  RNA_def_property_boolean_sdna(prop, nullptr, "flag", MOD_GREASE_PENCIL_DASH_USE_CYCLIC);
+  RNA_def_property_ui_text(prop, "Cyclic", "Enable cyclic on individual stroke dashes");
+  RNA_def_property_update(prop, 0, "rna_Modifier_update");
+}
+
+static void rna_def_modifier_grease_pencil_dash(BlenderRNA *brna)
+{
+  StructRNA *srna;
+  PropertyRNA *prop;
+
+  srna = RNA_def_struct(brna, "GreasePencilDashModifierData", "Modifier");
+  RNA_def_struct_ui_text(
+      srna, "Grease Pencil Dash Modifier", "Create dot-dash effect for strokes");
+  RNA_def_struct_sdna(srna, "GreasePencilDashModifierData");
+  RNA_def_struct_ui_icon(srna, ICON_MOD_DASH);
+
+  rna_def_modifier_grease_pencil_layer_filter(srna);
+  rna_def_modifier_grease_pencil_material_filter(
+      srna, "rna_GreasePencilDashModifier_material_filter_set");
+
+  rna_def_modifier_panel_open_prop(srna, "open_influence_panel", 0);
+
+  RNA_define_lib_overridable(true);
+
+  prop = RNA_def_property(srna, "segments", PROP_COLLECTION, PROP_NONE);
+  RNA_def_property_struct_type(prop, "GreasePencilDashModifierSegment");
+  RNA_def_property_collection_sdna(prop, nullptr, "segments_array", nullptr);
+  RNA_def_property_collection_funcs(prop,
+                                    "rna_GreasePencilDashModifier_segments_begin",
+                                    "rna_iterator_array_next",
+                                    "rna_iterator_array_end",
+                                    "rna_iterator_array_get",
+                                    nullptr,
+                                    nullptr,
+                                    nullptr,
+                                    nullptr);
+  RNA_def_property_ui_text(prop, "Segments", "");
+
+  prop = RNA_def_property(srna, "segment_active_index", PROP_INT, PROP_UNSIGNED);
+  RNA_def_property_clear_flag(prop, PROP_ANIMATABLE);
+  RNA_def_property_ui_text(prop, "Active Dash Segment Index", "Active index in the segment list");
+
+  prop = RNA_def_property(srna, "dash_offset", PROP_INT, PROP_NONE);
+  RNA_def_property_ui_text(
+      prop,
+      "Offset",
+      "Offset into each stroke before the beginning of the dashed segment generation");
+  RNA_def_property_update(prop, 0, "rna_Modifier_update");
+
+  RNA_define_lib_overridable(false);
+}
+
+static void rna_def_modifier_grease_pencil_envelope(BlenderRNA *brna)
+{
+  StructRNA *srna;
+  PropertyRNA *prop;
+
   static const EnumPropertyItem envelope_mode_items[] = {
       {MOD_GREASE_PENCIL_ENVELOPE_DEFORM,
        "DEFORM",
@@ -8624,103 +8721,6 @@
   RNA_def_property_range(prop, 0, INT_MAX);
   RNA_def_property_ui_text(
       prop, "Skip Segments", "The number of generated segments to skip to reduce complexity");
-=======
-  srna = RNA_def_struct(brna, "GreasePencilDashModifierSegment", nullptr);
-  RNA_def_struct_ui_text(srna, "Dash Modifier Segment", "Configuration for a single dash segment");
-  RNA_def_struct_sdna(srna, "GreasePencilDashModifierSegment");
-  RNA_def_struct_path_func(srna, "rna_GreasePencilDashModifierSegment_path");
-
-  prop = RNA_def_property(srna, "name", PROP_STRING, PROP_NONE);
-  RNA_def_property_ui_text(prop, "Name", "Name of the dash segment");
-  RNA_def_property_string_funcs(
-      prop, nullptr, nullptr, "rna_GreasePencilDashModifierSegment_name_set");
-  RNA_def_property_update(prop, NC_OBJECT | ND_MODIFIER | NA_RENAME, nullptr);
-  RNA_def_struct_name_property(srna, prop);
-  RNA_def_property_update(prop, 0, "rna_Modifier_update");
-
-  prop = RNA_def_property(srna, "dash", PROP_INT, PROP_NONE);
-  RNA_def_property_range(prop, 1, INT16_MAX);
-  RNA_def_property_ui_text(
-      prop,
-      "Dash",
-      "The number of consecutive points from the original stroke to include in this segment");
-  RNA_def_property_update(prop, 0, "rna_Modifier_update");
-
-  prop = RNA_def_property(srna, "gap", PROP_INT, PROP_NONE);
-  RNA_def_property_range(prop, 0, INT16_MAX);
-  RNA_def_property_ui_text(prop, "Gap", "The number of points skipped after this segment");
-  RNA_def_property_update(prop, 0, "rna_Modifier_update");
-
-  prop = RNA_def_property(srna, "radius", PROP_FLOAT, PROP_FACTOR | PROP_UNSIGNED);
-  RNA_def_property_ui_range(prop, 0, 1, 0.1, 2);
-  RNA_def_property_ui_text(
-      prop, "Radius", "The factor to apply to the original point's radius for the new points");
-  RNA_def_property_update(prop, 0, "rna_Modifier_update");
-
-  prop = RNA_def_property(srna, "opacity", PROP_FLOAT, PROP_FACTOR);
-  RNA_def_property_ui_range(prop, 0, 1, 0.1, 2);
-  RNA_def_property_ui_text(
-      prop, "Opacity", "The factor to apply to the original point's opacity for the new points");
-  RNA_def_property_update(prop, 0, "rna_Modifier_update");
-
-  prop = RNA_def_property(srna, "material_index", PROP_INT, PROP_NONE);
-  RNA_def_property_int_sdna(prop, nullptr, "mat_nr");
-  RNA_def_property_range(prop, -1, INT16_MAX);
-  RNA_def_property_ui_text(
-      prop,
-      "Material Index",
-      "Use this index on generated segment. -1 means using the existing material");
-  RNA_def_property_update(prop, 0, "rna_Modifier_update");
-
-  prop = RNA_def_property(srna, "use_cyclic", PROP_BOOLEAN, PROP_NONE);
-  RNA_def_property_boolean_sdna(prop, nullptr, "flag", MOD_GREASE_PENCIL_DASH_USE_CYCLIC);
-  RNA_def_property_ui_text(prop, "Cyclic", "Enable cyclic on individual stroke dashes");
-  RNA_def_property_update(prop, 0, "rna_Modifier_update");
-}
-
-static void rna_def_modifier_grease_pencil_dash(BlenderRNA *brna)
-{
-  StructRNA *srna;
-  PropertyRNA *prop;
-
-  srna = RNA_def_struct(brna, "GreasePencilDashModifierData", "Modifier");
-  RNA_def_struct_ui_text(
-      srna, "Grease Pencil Dash Modifier", "Create dot-dash effect for strokes");
-  RNA_def_struct_sdna(srna, "GreasePencilDashModifierData");
-  RNA_def_struct_ui_icon(srna, ICON_MOD_DASH);
-
-  rna_def_modifier_grease_pencil_layer_filter(srna);
-  rna_def_modifier_grease_pencil_material_filter(
-      srna, "rna_GreasePencilDashModifier_material_filter_set");
-
-  rna_def_modifier_panel_open_prop(srna, "open_influence_panel", 0);
-
-  RNA_define_lib_overridable(true);
-
-  prop = RNA_def_property(srna, "segments", PROP_COLLECTION, PROP_NONE);
-  RNA_def_property_struct_type(prop, "GreasePencilDashModifierSegment");
-  RNA_def_property_collection_sdna(prop, nullptr, "segments_array", nullptr);
-  RNA_def_property_collection_funcs(prop,
-                                    "rna_GreasePencilDashModifier_segments_begin",
-                                    "rna_iterator_array_next",
-                                    "rna_iterator_array_end",
-                                    "rna_iterator_array_get",
-                                    nullptr,
-                                    nullptr,
-                                    nullptr,
-                                    nullptr);
-  RNA_def_property_ui_text(prop, "Segments", "");
-
-  prop = RNA_def_property(srna, "segment_active_index", PROP_INT, PROP_UNSIGNED);
-  RNA_def_property_clear_flag(prop, PROP_ANIMATABLE);
-  RNA_def_property_ui_text(prop, "Active Dash Segment Index", "Active index in the segment list");
-
-  prop = RNA_def_property(srna, "dash_offset", PROP_INT, PROP_NONE);
-  RNA_def_property_ui_text(
-      prop,
-      "Offset",
-      "Offset into each stroke before the beginning of the dashed segment generation");
->>>>>>> 2c8de207
   RNA_def_property_update(prop, 0, "rna_Modifier_update");
 
   RNA_define_lib_overridable(false);
@@ -8903,12 +8903,9 @@
   rna_def_modifier_grease_pencil_mirror(brna);
   rna_def_modifier_grease_pencil_thickness(brna);
   rna_def_modifier_grease_pencil_lattice(brna);
-<<<<<<< HEAD
-  rna_def_modifier_grease_pencil_envelope(brna);
-=======
   rna_def_modifier_grease_pencil_dash_segment(brna);
   rna_def_modifier_grease_pencil_dash(brna);
->>>>>>> 2c8de207
+  rna_def_modifier_grease_pencil_envelope(brna);
 }
 
 #endif