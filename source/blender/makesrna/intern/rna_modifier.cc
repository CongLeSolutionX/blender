--- conflicted
+++ resolved
@@ -219,24 +219,21 @@
      ICON_MOD_WIREFRAME,
      "Wireframe",
      "Convert faces into thickened edges"},
-<<<<<<< HEAD
+    {eModifierType_GreasePencilArray,
+     "GREASE_PENCIL_ARRAY",
+     ICON_MOD_ARRAY,
+     "Array strokes",
+     "Duplicate strokes into an array"},
+    {eModifierType_GreasePencilLength,
+     "GREASE_PENCIL_LENGTH",
+     ICON_MOD_LENGTH,
+     "Length",
+     "Grease Pencil length modifier"},
     {eModifierType_GreasePencilLineart,
      "LINEART",
      ICON_GREASEPENCIL,
      "Line Art",
      "Generate line art from scene geometries"},
-=======
-    {eModifierType_GreasePencilArray,
-     "GREASE_PENCIL_ARRAY",
-     ICON_MOD_ARRAY,
-     "Array strokes",
-     "Duplicate strokes into an array"},
->>>>>>> c2b56ca4
-    {eModifierType_GreasePencilLength,
-     "GREASE_PENCIL_LENGTH",
-     ICON_MOD_LENGTH,
-     "Length",
-     "Grease Pencil length modifier"},
     {eModifierType_GreasePencilMirror,
      "GREASE_PENCIL_MIRROR",
      ICON_MOD_MIRROR,
@@ -909,11 +906,8 @@
 RNA_MOD_VGROUP_NAME_SET(WeightedNormal, defgrp_name);
 RNA_MOD_VGROUP_NAME_SET(Weld, defgrp_name);
 RNA_MOD_VGROUP_NAME_SET(Wireframe, defgrp_name);
-<<<<<<< HEAD
+RNA_MOD_VGROUP_NAME_SET(GreasePencilWeightAngle, target_vgname);
 RNA_MOD_VGROUP_NAME_SET(GreasePencilLineart, vgname);
-=======
-RNA_MOD_VGROUP_NAME_SET(GreasePencilWeightAngle, target_vgname);
->>>>>>> c2b56ca4
 
 static void rna_ExplodeModifier_vgroup_get(PointerRNA *ptr, char *value)
 {
@@ -9754,12 +9748,9 @@
   rna_def_modifier_grease_pencil_dash(brna);
   rna_def_modifier_grease_pencil_multiply(brna);
   rna_def_modifier_grease_pencil_length(brna);
-<<<<<<< HEAD
-  rna_def_modifier_grease_pencil_lineart(brna);
-=======
   rna_def_modifier_grease_pencil_weight_angle(brna);
   rna_def_modifier_grease_pencil_array(brna);
->>>>>>> c2b56ca4
+  rna_def_modifier_grease_pencil_lineart(brna);
 }
 
 #endif