--- conflicted
+++ resolved
@@ -1873,12 +1873,9 @@
 RNA_MOD_GREASE_PENCIL_MATERIAL_FILTER_SET(GreasePencilSmooth);
 RNA_MOD_GREASE_PENCIL_MATERIAL_FILTER_SET(GreasePencilNoise);
 RNA_MOD_GREASE_PENCIL_MATERIAL_FILTER_SET(GreasePencilThick);
-<<<<<<< HEAD
-RNA_MOD_GREASE_PENCIL_MATERIAL_FILTER_SET(GreasePencilMulti);
-=======
 RNA_MOD_GREASE_PENCIL_MATERIAL_FILTER_SET(GreasePencilLattice);
 RNA_MOD_GREASE_PENCIL_MATERIAL_FILTER_SET(GreasePencilDash);
->>>>>>> 43996a54
+RNA_MOD_GREASE_PENCIL_MATERIAL_FILTER_SET(GreasePencilMulti);
 
 RNA_MOD_GREASE_PENCIL_VERTEX_GROUP_SET(GreasePencilOffset);
 RNA_MOD_GREASE_PENCIL_VERTEX_GROUP_SET(GreasePencilOpacity);
@@ -8499,27 +8496,11 @@
   RNA_define_lib_overridable(false);
 }
 
-<<<<<<< HEAD
-static void rna_def_modifier_grease_pencil_multiply(BlenderRNA *brna)
-=======
 static void rna_def_modifier_grease_pencil_lattice(BlenderRNA *brna)
->>>>>>> 43996a54
 {
   StructRNA *srna;
   PropertyRNA *prop;
 
-<<<<<<< HEAD
-  srna = RNA_def_struct(brna, "GreasePencilMultiplyModifier", "Modifier");
-  RNA_def_struct_ui_text(srna, "Multiply Modifier", "Generate multiple strokes from one stroke");
-  RNA_def_struct_sdna(srna, "GreasePencilMultiModifierData");
-  RNA_def_struct_ui_icon(srna, ICON_GP_MULTIFRAME_EDITING);
-
-  rna_def_modifier_grease_pencil_layer_filter(srna);
-  rna_def_modifier_grease_pencil_material_filter(
-      srna, "rna_GreasePencilMultiModifier_material_filter_set");
-
-  rna_def_modifier_panel_open_prop(srna, "open_fading_panel", 1);
-=======
   srna = RNA_def_struct(brna, "GreasePencilLatticeModifier", "Modifier");
   RNA_def_struct_ui_text(
       srna, "Grease Pencil Lattice Modifier", "Deform strokes using a lattice object");
@@ -8532,49 +8513,10 @@
   rna_def_modifier_grease_pencil_vertex_group(
       srna, "rna_GreasePencilLatticeModifier_vertex_group_name_set");
 
->>>>>>> 43996a54
   rna_def_modifier_panel_open_prop(srna, "open_influence_panel", 0);
 
   RNA_define_lib_overridable(true);
 
-<<<<<<< HEAD
-  prop = RNA_def_property(srna, "use_fade", PROP_BOOLEAN, PROP_NONE);
-  RNA_def_property_boolean_sdna(prop, nullptr, "flag", MOD_GREASE_PENCIL_MULTIPLY_ENABLE_FADING);
-  RNA_def_property_ui_text(prop, "Fade", "Fade the stroke thickness for each generated stroke");
-  RNA_def_property_update(prop, 0, "rna_Modifier_update");
-
-  prop = RNA_def_property(srna, "duplicates", PROP_INT, PROP_NONE);
-  RNA_def_property_int_sdna(prop, nullptr, "duplications");
-  RNA_def_property_range(prop, 0, 999);
-  RNA_def_property_ui_range(prop, 1, 10, 1, 1);
-  RNA_def_property_ui_text(prop, "duplicates", "How many copies of strokes be displayed");
-  RNA_def_property_update(prop, 0, "rna_Modifier_update");
-
-  prop = RNA_def_property(srna, "distance", PROP_FLOAT, PROP_DISTANCE);
-  RNA_def_property_range(prop, -FLT_MAX, FLT_MAX);
-  RNA_def_property_ui_range(prop, 0.0, 1.0, 0.01, 3);
-  RNA_def_property_ui_text(prop, "Distance", "Distance of duplications");
-  RNA_def_property_update(prop, 0, "rna_Modifier_update");
-
-  prop = RNA_def_property(srna, "offset", PROP_FLOAT, PROP_NONE);
-  RNA_def_property_ui_range(prop, -1, 1, 0.01, 3);
-  RNA_def_property_ui_text(prop, "Offset", "Offset of duplicates. -1 to 1: inner to outer");
-  RNA_def_property_update(prop, 0, "rna_Modifier_update");
-
-  prop = RNA_def_property(srna, "fading_thickness", PROP_FLOAT, PROP_NONE);
-  RNA_def_property_range(prop, 0, 1);
-  RNA_def_property_ui_text(prop, "Thickness", "Fade influence of stroke's thickness");
-  RNA_def_property_update(prop, 0, "rna_Modifier_update");
-
-  prop = RNA_def_property(srna, "fading_opacity", PROP_FLOAT, PROP_NONE);
-  RNA_def_property_range(prop, 0, 1);
-  RNA_def_property_ui_text(prop, "Opacity", "Fade influence of stroke's opacity");
-  RNA_def_property_update(prop, 0, "rna_Modifier_update");
-
-  prop = RNA_def_property(srna, "fading_center", PROP_FLOAT, PROP_FACTOR);
-  RNA_def_property_range(prop, 0, 1);
-  RNA_def_property_ui_text(prop, "Center", "Fade center");
-=======
   prop = RNA_def_property(srna, "object", PROP_POINTER, PROP_NONE);
   RNA_def_property_ui_text(prop, "Object", "Lattice object to deform with");
   RNA_def_property_pointer_funcs(prop,
@@ -8694,7 +8636,66 @@
       prop,
       "Offset",
       "Offset into each stroke before the beginning of the dashed segment generation");
->>>>>>> 43996a54
+  RNA_def_property_update(prop, 0, "rna_Modifier_update");
+
+  RNA_define_lib_overridable(false);
+}
+
+static void rna_def_modifier_grease_pencil_multiply(BlenderRNA *brna)
+{
+  StructRNA *srna;
+  PropertyRNA *prop;
+
+  srna = RNA_def_struct(brna, "GreasePencilMultiplyModifier", "Modifier");
+  RNA_def_struct_ui_text(srna, "Multiply Modifier", "Generate multiple strokes from one stroke");
+  RNA_def_struct_sdna(srna, "GreasePencilMultiModifierData");
+  RNA_def_struct_ui_icon(srna, ICON_GP_MULTIFRAME_EDITING);
+
+  rna_def_modifier_grease_pencil_layer_filter(srna);
+  rna_def_modifier_grease_pencil_material_filter(
+      srna, "rna_GreasePencilMultiModifier_material_filter_set");
+
+  rna_def_modifier_panel_open_prop(srna, "open_fading_panel", 1);
+  rna_def_modifier_panel_open_prop(srna, "open_influence_panel", 0);
+
+  RNA_define_lib_overridable(true);
+
+  prop = RNA_def_property(srna, "use_fade", PROP_BOOLEAN, PROP_NONE);
+  RNA_def_property_boolean_sdna(prop, nullptr, "flag", MOD_GREASE_PENCIL_MULTIPLY_ENABLE_FADING);
+  RNA_def_property_ui_text(prop, "Fade", "Fade the stroke thickness for each generated stroke");
+  RNA_def_property_update(prop, 0, "rna_Modifier_update");
+
+  prop = RNA_def_property(srna, "duplicates", PROP_INT, PROP_NONE);
+  RNA_def_property_int_sdna(prop, nullptr, "duplications");
+  RNA_def_property_range(prop, 0, 999);
+  RNA_def_property_ui_range(prop, 1, 10, 1, 1);
+  RNA_def_property_ui_text(prop, "duplicates", "How many copies of strokes be displayed");
+  RNA_def_property_update(prop, 0, "rna_Modifier_update");
+
+  prop = RNA_def_property(srna, "distance", PROP_FLOAT, PROP_DISTANCE);
+  RNA_def_property_range(prop, -FLT_MAX, FLT_MAX);
+  RNA_def_property_ui_range(prop, 0.0, 1.0, 0.01, 3);
+  RNA_def_property_ui_text(prop, "Distance", "Distance of duplications");
+  RNA_def_property_update(prop, 0, "rna_Modifier_update");
+
+  prop = RNA_def_property(srna, "offset", PROP_FLOAT, PROP_NONE);
+  RNA_def_property_ui_range(prop, -1, 1, 0.01, 3);
+  RNA_def_property_ui_text(prop, "Offset", "Offset of duplicates. -1 to 1: inner to outer");
+  RNA_def_property_update(prop, 0, "rna_Modifier_update");
+
+  prop = RNA_def_property(srna, "fading_thickness", PROP_FLOAT, PROP_NONE);
+  RNA_def_property_range(prop, 0, 1);
+  RNA_def_property_ui_text(prop, "Thickness", "Fade influence of stroke's thickness");
+  RNA_def_property_update(prop, 0, "rna_Modifier_update");
+
+  prop = RNA_def_property(srna, "fading_opacity", PROP_FLOAT, PROP_NONE);
+  RNA_def_property_range(prop, 0, 1);
+  RNA_def_property_ui_text(prop, "Opacity", "Fade influence of stroke's opacity");
+  RNA_def_property_update(prop, 0, "rna_Modifier_update");
+
+  prop = RNA_def_property(srna, "fading_center", PROP_FLOAT, PROP_FACTOR);
+  RNA_def_property_range(prop, 0, 1);
+  RNA_def_property_ui_text(prop, "Center", "Fade center");
   RNA_def_property_update(prop, 0, "rna_Modifier_update");
 
   RNA_define_lib_overridable(false);
@@ -8876,13 +8877,10 @@
   rna_def_modifier_grease_pencil_noise(brna);
   rna_def_modifier_grease_pencil_mirror(brna);
   rna_def_modifier_grease_pencil_thickness(brna);
-<<<<<<< HEAD
-  rna_def_modifier_grease_pencil_multiply(brna);
-=======
   rna_def_modifier_grease_pencil_lattice(brna);
   rna_def_modifier_grease_pencil_dash_segment(brna);
   rna_def_modifier_grease_pencil_dash(brna);
->>>>>>> 43996a54
+  rna_def_modifier_grease_pencil_multiply(brna);
 }
 
 #endif