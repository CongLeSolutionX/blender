--- conflicted
+++ resolved
@@ -24,13 +24,6 @@
 struct IDProperty;
 
 /**
-<<<<<<< HEAD
- * An RNA path to a property, including an optional index/key for array
- * properties.
- *
- * If both a key and index are specified, they indicate redundant ways to access
- * the same array element.
-=======
  * An RNA path to a property, including an optional key/index for array and
  * collection properties.
  *
@@ -39,7 +32,6 @@
  * referencing an item in an RNA collection: items are generally referenced by
  * name, but indices may be used as a fall-back in case the name of the item is
  * changed.
->>>>>>> ec0a3e96
  *
  * This type is intended to be convenient to construct with initializer lists:
  *
@@ -63,15 +55,9 @@
 struct RNAPath {
   std::string path;
 
-<<<<<<< HEAD
-  /* Key/index for array properties. Any combination of index and key can be
-   * specfied (including neither). In the case that both are specified, they
-   * should be redundant ways to access the same element. */
-=======
   /* Key/index for array and collection properties. Any combination of index and
    * key can be specfied (including neither). In the case that both are
    * specified, they should be redundant ways to access the same element. */
->>>>>>> ec0a3e96
   std::optional<std::string> key = std::nullopt;
   std::optional<int> index = std::nullopt;
 };
