/* SPDX-FileCopyrightText: 2023 Blender Authors
 *
 * SPDX-License-Identifier: GPL-2.0-or-later */

/** \file
 * \ingroup bpygpu
 *
 * - Use `bpygpu_` for local API.
 * - Use `BPyGPU` for public API.
 */

#include <Python.h>

#include "BLI_utildefines.h"

#include "GPU_shader.h"
#include "intern/gpu_shader_create_info.hh"

#include "../generic/py_capi_utils.h"
#include "../generic/python_compat.h"

#include "gpu_py_shader.h" /* own include */

//#define USE_PYGPU_SHADER_INFO_IMAGE_METHOD

using blender::gpu::shader::DualBlend;
using blender::gpu::shader::Frequency;
using blender::gpu::shader::ImageType;
using blender::gpu::shader::ShaderCreateInfo;
using blender::gpu::shader::StageInterfaceInfo;
using blender::gpu::shader::Type;

#ifdef USE_PYGPU_SHADER_INFO_IMAGE_METHOD
using blender::gpu::shader::Qualifier;

#  define PYDOC_QUALIFIERS \
    "      - ``NO_RESTRICT``\n" \
    "      - ``READ``\n" \
    "      - ``WRITE``\n"
static const struct PyC_FlagSet pygpu_qualifiers[] = {
    {int(Qualifier::NO_RESTRICT), "NO_RESTRICT"},
    {int(Qualifier::READ), "READ"},
    {int(Qualifier::WRITE), "WRITE"},
    {0, nullptr},
};
#endif

#define PYDOC_TYPE_LIST \
  "      - ``FLOAT``\n" \
  "      - ``VEC2``\n" \
  "      - ``VEC3``\n" \
  "      - ``VEC4``\n" \
  "      - ``MAT3``\n" \
  "      - ``MAT4``\n" \
  "      - ``UINT``\n" \
  "      - ``UVEC2``\n" \
  "      - ``UVEC3``\n" \
  "      - ``UVEC4``\n" \
  "      - ``INT``\n" \
  "      - ``IVEC2``\n" \
  "      - ``IVEC3``\n" \
  "      - ``IVEC4``\n" \
  "      - ``BOOL``\n"
const PyC_StringEnumItems pygpu_attrtype_items[] = {
    {int(Type::FLOAT), "FLOAT"},
    {int(Type::VEC2), "VEC2"},
    {int(Type::VEC3), "VEC3"},
    {int(Type::VEC4), "VEC4"},
    {int(Type::MAT3), "MAT3"},
    {int(Type::MAT4), "MAT4"},
    {int(Type::UINT), "UINT"},
    {int(Type::UVEC2), "UVEC2"},
    {int(Type::UVEC3), "UVEC3"},
    {int(Type::UVEC4), "UVEC4"},
    {int(Type::INT), "INT"},
    {int(Type::IVEC2), "IVEC2"},
    {int(Type::IVEC3), "IVEC3"},
    {int(Type::IVEC4), "IVEC4"},
    {int(Type::BOOL), "BOOL"},
    {0, nullptr},
};

#define PYDOC_IMAGE_TYPES \
  "      - ``FLOAT_BUFFER``\n" \
  "      - ``FLOAT_1D``\n" \
  "      - ``FLOAT_1D_ARRAY``\n" \
  "      - ``FLOAT_2D``\n" \
  "      - ``FLOAT_2D_ARRAY``\n" \
  "      - ``FLOAT_3D``\n" \
  "      - ``FLOAT_CUBE``\n" \
  "      - ``FLOAT_CUBE_ARRAY``\n" \
  "      - ``INT_BUFFER``\n" \
  "      - ``INT_1D``\n" \
  "      - ``INT_1D_ARRAY``\n" \
  "      - ``INT_2D``\n" \
  "      - ``INT_2D_ARRAY``\n" \
  "      - ``INT_3D``\n" \
  "      - ``INT_CUBE``\n" \
  "      - ``INT_CUBE_ARRAY``\n" \
  "      - ``UINT_BUFFER``\n" \
  "      - ``UINT_1D``\n" \
  "      - ``UINT_1D_ARRAY``\n" \
  "      - ``UINT_2D``\n" \
  "      - ``UINT_2D_ARRAY``\n" \
  "      - ``UINT_3D``\n" \
  "      - ``UINT_CUBE``\n" \
  "      - ``UINT_CUBE_ARRAY``\n" \
  "      - ``SHADOW_2D``\n" \
  "      - ``SHADOW_2D_ARRAY``\n" \
  "      - ``SHADOW_CUBE``\n" \
  "      - ``SHADOW_CUBE_ARRAY``\n" \
  "      - ``DEPTH_2D``\n" \
  "      - ``DEPTH_2D_ARRAY``\n" \
  "      - ``DEPTH_CUBE``\n" \
  "      - ``DEPTH_CUBE_ARRAY``\n"
static const PyC_StringEnumItems pygpu_imagetype_items[] = {
    {int(ImageType::FLOAT_BUFFER), "FLOAT_BUFFER"},
    {int(ImageType::FLOAT_1D), "FLOAT_1D"},
    {int(ImageType::FLOAT_1D_ARRAY), "FLOAT_1D_ARRAY"},
    {int(ImageType::FLOAT_2D), "FLOAT_2D"},
    {int(ImageType::FLOAT_2D_ARRAY), "FLOAT_2D_ARRAY"},
    {int(ImageType::FLOAT_3D), "FLOAT_3D"},
    {int(ImageType::FLOAT_CUBE), "FLOAT_CUBE"},
    {int(ImageType::FLOAT_CUBE_ARRAY), "FLOAT_CUBE_ARRAY"},
    {int(ImageType::INT_BUFFER), "INT_BUFFER"},
    {int(ImageType::INT_1D), "INT_1D"},
    {int(ImageType::INT_1D_ARRAY), "INT_1D_ARRAY"},
    {int(ImageType::INT_2D), "INT_2D"},
    {int(ImageType::INT_2D_ARRAY), "INT_2D_ARRAY"},
    {int(ImageType::INT_3D), "INT_3D"},
    {int(ImageType::INT_CUBE), "INT_CUBE"},
    {int(ImageType::INT_CUBE_ARRAY), "INT_CUBE_ARRAY"},
    {int(ImageType::UINT_BUFFER), "UINT_BUFFER"},
    {int(ImageType::UINT_1D), "UINT_1D"},
    {int(ImageType::UINT_1D_ARRAY), "UINT_1D_ARRAY"},
    {int(ImageType::UINT_2D), "UINT_2D"},
    {int(ImageType::UINT_2D_ARRAY), "UINT_2D_ARRAY"},
    {int(ImageType::UINT_3D), "UINT_3D"},
    {int(ImageType::UINT_CUBE), "UINT_CUBE"},
    {int(ImageType::UINT_CUBE_ARRAY), "UINT_CUBE_ARRAY"},
    {int(ImageType::SHADOW_2D), "SHADOW_2D"},
    {int(ImageType::SHADOW_2D_ARRAY), "SHADOW_2D_ARRAY"},
    {int(ImageType::SHADOW_CUBE), "SHADOW_CUBE"},
    {int(ImageType::SHADOW_CUBE_ARRAY), "SHADOW_CUBE_ARRAY"},
    {int(ImageType::DEPTH_2D), "DEPTH_2D"},
    {int(ImageType::DEPTH_2D_ARRAY), "DEPTH_2D_ARRAY"},
    {int(ImageType::DEPTH_CUBE), "DEPTH_CUBE"},
    {int(ImageType::DEPTH_CUBE_ARRAY), "DEPTH_CUBE_ARRAY"},
    {0, nullptr},
};

static const PyC_StringEnumItems pygpu_dualblend_items[] = {
    {int(DualBlend::NONE), "NONE"},
    {int(DualBlend::SRC_0), "SRC_0"},
    {int(DualBlend::SRC_1), "SRC_1"},
    {0, nullptr},
};

/* -------------------------------------------------------------------- */
/** \name GPUStageInterfaceInfo Methods
 * \{ */

static bool pygpu_interface_info_get_args(BPyGPUStageInterfaceInfo *self,
                                          PyObject *args,
                                          const char *format,
                                          Type *r_type,
                                          const char **r_name)
{
  PyC_StringEnum pygpu_type = {pygpu_attrtype_items};
  PyObject *py_name;

  if (!PyArg_ParseTuple(args, format, PyC_ParseStringEnum, &pygpu_type, &py_name)) {
    return false;
  }

  const char *name = PyUnicode_AsUTF8(py_name);
  if (name == nullptr) {
    return false;
  }

#ifdef USE_GPU_PY_REFERENCES
  PyList_Append(self->references, (PyObject *)py_name);
#endif

  *r_type = (Type)pygpu_type.value_found;
  *r_name = name;
  return true;
}

PyDoc_STRVAR(pygpu_interface_info_smooth_doc,
             ".. method:: smooth(type, name)\n"
             "\n"
             "   Add an attribute with qualifier of type `smooth` to the interface block.\n"
             "\n"
             "   :arg type: One of these types:\n"
             "\n" PYDOC_TYPE_LIST
             "\n"
             "   :type type: str\n"
             "   :arg name: name of the attribute.\n"
             "   :type name: str\n");
static PyObject *pygpu_interface_info_smooth(BPyGPUStageInterfaceInfo *self, PyObject *args)
{
  Type type;
  const char *name;
  if (!pygpu_interface_info_get_args(self, args, "O&O:smooth", &type, &name)) {
    return nullptr;
  }

  StageInterfaceInfo *interface = reinterpret_cast<StageInterfaceInfo *>(self->interface);
  interface->smooth(type, name);
  Py_RETURN_NONE;
}

PyDoc_STRVAR(pygpu_interface_info_flat_doc,
             ".. method:: flat(type, name)\n"
             "\n"
             "   Add an attribute with qualifier of type `flat` to the interface block.\n"
             "\n"
             "   :arg type: One of these types:\n"
             "\n" PYDOC_TYPE_LIST
             "\n"
             "   :type type: str\n"
             "   :arg name: name of the attribute.\n"
             "   :type name: str\n");
static PyObject *pygpu_interface_info_flat(BPyGPUStageInterfaceInfo *self, PyObject *args)
{
  Type type;
  const char *name;
  if (!pygpu_interface_info_get_args(self, args, "O&O:flat", &type, &name)) {
    return nullptr;
  }

  StageInterfaceInfo *interface = reinterpret_cast<StageInterfaceInfo *>(self->interface);
  interface->flat(type, name);
  Py_RETURN_NONE;
}

PyDoc_STRVAR(
    pygpu_interface_info_no_perspective_doc,
    ".. method:: no_perspective(type, name)\n"
    "\n"
    "   Add an attribute with qualifier of type `no_perspective` to the interface block.\n"
    "\n"
    "   :arg type: One of these types:\n"
    "\n" PYDOC_TYPE_LIST
    "\n"
    "   :type type: str\n"
    "   :arg name: name of the attribute.\n"
    "   :type name: str\n");
static PyObject *pygpu_interface_info_no_perspective(BPyGPUStageInterfaceInfo *self,
                                                     PyObject *args)
{
  Type type;
  const char *name;
  if (!pygpu_interface_info_get_args(self, args, "O&O:no_perspective", &type, &name)) {
    return nullptr;
  }

  StageInterfaceInfo *interface = reinterpret_cast<StageInterfaceInfo *>(self->interface);
  interface->no_perspective(type, name);
  Py_RETURN_NONE;
}

static PyMethodDef pygpu_interface_info__tp_methods[] = {
    {"smooth",
     (PyCFunction)pygpu_interface_info_smooth,
     METH_VARARGS,
     pygpu_interface_info_smooth_doc},
    {"flat", (PyCFunction)pygpu_interface_info_flat, METH_VARARGS, pygpu_interface_info_flat_doc},
    {"no_perspective",
     (PyCFunction)pygpu_interface_info_no_perspective,
     METH_VARARGS,
     pygpu_interface_info_no_perspective_doc},
    {nullptr, nullptr, 0, nullptr},
};

/** \} */

/* -------------------------------------------------------------------- */
/** \name GPUStageInterfaceInfo Getters and Setters
 * \{ */

PyDoc_STRVAR(pygpu_interface_info_name_doc,
             "Name of the interface block.\n"
             "\n"
             ":type: str");
static PyObject *pygpu_interface_info_name_get(BPyGPUStageInterfaceInfo *self, void * /*closure*/)
{
  StageInterfaceInfo *interface = reinterpret_cast<StageInterfaceInfo *>(self->interface);
  return PyUnicode_FromString(interface->name.c_str());
}

static PyGetSetDef pygpu_interface_info__tp_getseters[] = {
    {"name",
     (getter)pygpu_interface_info_name_get,
     (setter) nullptr,
     pygpu_interface_info_name_doc,
     nullptr},
    {nullptr, nullptr, nullptr, nullptr, nullptr} /* Sentinel */
};

/** \} */

/* -------------------------------------------------------------------- */
/** \name GPUStageInterfaceInfo Type
 * \{ */

static PyObject *pygpu_interface_info__tp_new(PyTypeObject * /*type*/,
                                              PyObject *args,
                                              PyObject *kwds)
{
  if (kwds) {
    PyErr_SetString(PyExc_TypeError, "no keywords are expected");
    return nullptr;
  }

  const char *name;
  if (!PyArg_ParseTuple(args, "s:GPUStageInterfaceInfo.__new__*", &name)) {
    return nullptr;
  }

  StageInterfaceInfo *interface = new StageInterfaceInfo(name, "");
  GPUStageInterfaceInfo *interface_info = reinterpret_cast<GPUStageInterfaceInfo *>(interface);

  auto *self = BPyGPUStageInterfaceInfo_CreatePyObject(interface_info);

#ifdef USE_GPU_PY_REFERENCES
  PyObject *py_name = PyTuple_GET_ITEM(args, 0);
  PyList_Append(((BPyGPUStageInterfaceInfo *)self)->references, py_name);
#endif

  return self;
}

#ifdef USE_GPU_PY_REFERENCES

static int pygpu_interface_info__tp_traverse(PyObject *self, visitproc visit, void *arg)
{
  BPyGPUStageInterfaceInfo *py_interface = reinterpret_cast<BPyGPUStageInterfaceInfo *>(self);
  Py_VISIT(py_interface->references);
  return 0;
}

static int pygpu_interface_info__tp_clear(PyObject *self)
{
  BPyGPUStageInterfaceInfo *py_interface = reinterpret_cast<BPyGPUStageInterfaceInfo *>(self);
  Py_CLEAR(py_interface->references);
  return 0;
}

#endif

static void pygpu_interface_info__tp_dealloc(PyObject *self)
{
  BPyGPUStageInterfaceInfo *py_interface = reinterpret_cast<BPyGPUStageInterfaceInfo *>(self);
  StageInterfaceInfo *interface = reinterpret_cast<StageInterfaceInfo *>(py_interface->interface);
  delete interface;

#ifdef USE_GPU_PY_REFERENCES
  PyObject_GC_UnTrack(self);
  if (py_interface->references) {
    pygpu_interface_info__tp_clear(self);
    Py_CLEAR(py_interface->references);
  }
#endif

  Py_TYPE(self)->tp_free((PyObject *)self);
}

PyDoc_STRVAR(pygpu_interface_info__tp_doc,
             ".. class:: GPUStageInterfaceInfo(name)\n"
             "\n"
             "   List of varyings between shader stages.\n\n"
             "\n"
             "   :arg name: Name of the interface block.\n"
             "   :type value: str\n");
PyTypeObject BPyGPUStageInterfaceInfo_Type = {
    /*ob_base*/ PyVarObject_HEAD_INIT(nullptr, 0)
    /*tp_name*/ "GPUStageInterfaceInfo",
    /*tp_basicsize*/ sizeof(BPyGPUStageInterfaceInfo),
    /*tp_itemsize*/ 0,
    /*tp_dealloc*/ pygpu_interface_info__tp_dealloc,
    /*tp_vectorcall_offset*/ 0,
    /*tp_getattr*/ nullptr,
    /*tp_setattr*/ nullptr,
    /*tp_compare*/ nullptr,
    /*tp_repr*/ nullptr,
    /*tp_as_number*/ nullptr,
    /*tp_as_sequence*/ nullptr,
    /*tp_as_mapping*/ nullptr,
    /*tp_hash*/ nullptr,
    /*tp_call*/ nullptr,
    /*tp_str*/ nullptr,
    /*tp_getattro*/ nullptr,
    /*tp_setattro*/ nullptr,
    /*tp_as_buffer*/ nullptr,
#ifdef USE_GPU_PY_REFERENCES
    /*tp_flags*/ Py_TPFLAGS_DEFAULT | Py_TPFLAGS_HAVE_GC,
#else
    /*tp_flags*/ Py_TPFLAGS_DEFAULT,
#endif
    /*tp_doc*/ pygpu_interface_info__tp_doc,
#ifdef USE_GPU_PY_REFERENCES
    /*tp_traverse*/ pygpu_interface_info__tp_traverse,
#else
    /*tp_traverse*/ nullptr,
#endif
#ifdef USE_GPU_PY_REFERENCES
    /*tp_clear*/ pygpu_interface_info__tp_clear,
#else
    /*tp_clear*/ nullptr,
#endif
    /*tp_richcompare*/ nullptr,
    /*tp_weaklistoffset*/ 0,
    /*tp_iter*/ nullptr,
    /*tp_iternext*/ nullptr,
    /*tp_methods*/ pygpu_interface_info__tp_methods,
    /*tp_members*/ nullptr,
    /*tp_getset*/ pygpu_interface_info__tp_getseters,
    /*tp_base*/ nullptr,
    /*tp_dict*/ nullptr,
    /*tp_descr_get*/ nullptr,
    /*tp_descr_set*/ nullptr,
    /*tp_dictoffset*/ 0,
    /*tp_init*/ nullptr,
    /*tp_alloc*/ nullptr,
    /*tp_new*/ pygpu_interface_info__tp_new,
    /*tp_free*/ nullptr,
    /*tp_is_gc*/ nullptr,
    /*tp_bases*/ nullptr,
    /*tp_mro*/ nullptr,
    /*tp_cache*/ nullptr,
    /*tp_subclasses*/ nullptr,
    /*tp_weaklist*/ nullptr,
    /*tp_del*/ nullptr,
    /*tp_version_tag*/ 0,
    /*tp_finalize*/ nullptr,
    /*tp_vectorcall*/ nullptr,
};

/** \} */

/* -------------------------------------------------------------------- */
/** \name GPUShaderCreateInfo Methods
 * \{ */

PyDoc_STRVAR(pygpu_shader_info_vertex_in_doc,
             ".. method:: vertex_in(slot, type, name)\n"
             "\n"
             "   Add a vertex shader input attribute.\n"
             "\n"
             "   :arg slot: The attribute index.\n"
             "   :type slot: int\n"
             "   :arg type: One of these types:\n"
             "\n" PYDOC_TYPE_LIST
             "\n"
             "   :type type: str\n"
             "   :arg name: name of the attribute.\n"
             "   :type name: str\n");
static PyObject *pygpu_shader_info_vertex_in(BPyGPUShaderCreateInfo *self, PyObject *args)
{
  int slot;
  PyC_StringEnum pygpu_type = {pygpu_attrtype_items};
  const char *param;

  if (!PyArg_ParseTuple(args, "iO&s:vertex_in", &slot, PyC_ParseStringEnum, &pygpu_type, &param)) {
    return nullptr;
  }

#ifdef USE_GPU_PY_REFERENCES
  PyObject *py_name = PyTuple_GET_ITEM(args, 2);
  PyList_Append(self->references, py_name);
#endif

  ShaderCreateInfo *info = reinterpret_cast<ShaderCreateInfo *>(self->info);
  info->vertex_in(slot, (Type)pygpu_type.value_found, param);
  Py_RETURN_NONE;
}

PyDoc_STRVAR(pygpu_shader_info_vertex_out_doc,
             ".. method:: vertex_out(interface)\n"
             "\n"
             "   Add a vertex shader output interface block.\n"
             "\n"
             "   :arg interface: Object describing the block.\n"
             "   :type interface: :class:`gpu.types.GPUStageInterfaceInfo`\n");
static PyObject *pygpu_shader_info_vertex_out(BPyGPUShaderCreateInfo *self,
                                              BPyGPUStageInterfaceInfo *o)
{
  if (!BPyGPUStageInterfaceInfo_Check(o)) {
    PyErr_Format(PyExc_TypeError, "Expected a GPUStageInterfaceInfo, got %s", Py_TYPE(o)->tp_name);
    return nullptr;
  }

#ifdef USE_GPU_PY_REFERENCES
  PyList_Append(self->references, (PyObject *)o);
#endif

  ShaderCreateInfo *info = reinterpret_cast<ShaderCreateInfo *>(self->info);
  StageInterfaceInfo *interface = reinterpret_cast<StageInterfaceInfo *>(o->interface);
  info->vertex_out(*interface);

  Py_RETURN_NONE;
}

PyDoc_STRVAR(pygpu_shader_info_fragment_out_doc,
             ".. method:: fragment_out(slot, type, name, blend='NONE')\n"
             "\n"
             "   Specify a fragment output corresponding to a framebuffer target slot.\n"
             "\n"
             "   :arg slot: The attribute index.\n"
             "   :type slot: int\n"
             "   :arg type: One of these types:\n"
             "\n" PYDOC_TYPE_LIST
             "\n"
             "   :type type: str\n"
             "   :arg name: Name of the attribute.\n"
             "   :type name: str\n"
             "   :arg blend: Dual Source Blending Index. It can be 'NONE', 'SRC_0' or 'SRC_1'.\n"
             "   :type blend: str\n");
static PyObject *pygpu_shader_info_fragment_out(BPyGPUShaderCreateInfo *self,
                                                PyObject *args,
                                                PyObject *kwds)
{
  int slot;
  PyC_StringEnum pygpu_type = {pygpu_attrtype_items};
  const char *name;
  PyC_StringEnum blend_type = {pygpu_dualblend_items, int(DualBlend::NONE)};

  static const char *_keywords[] = {"slot", "type", "name", "blend", nullptr};
  static _PyArg_Parser _parser = {
      PY_ARG_PARSER_HEAD_COMPAT()
      "i"  /* `slot` */
      "O&" /* `type` */
      "s"  /* `name` */
      "|$" /* Optional keyword only arguments. */
      "O&" /* `blend` */
      ":fragment_out",
      _keywords,
      nullptr,
  };
  if (!_PyArg_ParseTupleAndKeywordsFast(args,
                                        kwds,
                                        &_parser,
                                        &slot,
                                        PyC_ParseStringEnum,
                                        &pygpu_type,
                                        &name,
                                        PyC_ParseStringEnum,
                                        &blend_type))
  {
    return nullptr;
  }

#ifdef USE_GPU_PY_REFERENCES
  PyObject *py_name = PyTuple_GET_ITEM(args, 2);
  PyList_Append(self->references, py_name);
#endif

  ShaderCreateInfo *info = reinterpret_cast<ShaderCreateInfo *>(self->info);
  info->fragment_out(slot, (Type)pygpu_type.value_found, name, (DualBlend)blend_type.value_found);

  Py_RETURN_NONE;
}

PyDoc_STRVAR(
    pygpu_shader_info_uniform_buf_doc,
    ".. method:: uniform_buf(slot, type_name, name)\n"
    "\n"
    "   Specify a uniform variable whose type can be one of those declared in `typedef_source`.\n"
    "\n"
    "   :arg slot: The uniform variable index.\n"
    "   :type slot: int\n"
    "   :arg type_name: Name of the data type. It can be a struct type defined in the source "
    "passed through the :meth:`gpu.types.GPUShaderCreateInfo.typedef_source`.\n"
    "   :type type_name: str\n"
    "   :arg name: The uniform variable name.\n"
    "   :type name: str\n");
static PyObject *pygpu_shader_info_uniform_buf(BPyGPUShaderCreateInfo *self, PyObject *args)
{
  int slot;
  const char *type_name;
  const char *name;

  if (!PyArg_ParseTuple(args, "iss:uniform_buf", &slot, &type_name, &name)) {
    return nullptr;
  }

#ifdef USE_GPU_PY_REFERENCES
  PyList_Append(self->references, PyTuple_GET_ITEM(args, 1)); /* type_name */
  PyList_Append(self->references, PyTuple_GET_ITEM(args, 2)); /* name */
#endif

  ShaderCreateInfo *info = reinterpret_cast<ShaderCreateInfo *>(self->info);
  info->uniform_buf(slot, type_name, name);

  Py_RETURN_NONE;
}

#ifdef USE_PYGPU_SHADER_INFO_IMAGE_METHOD
PyDoc_STRVAR(
    pygpu_shader_info_image_doc,
    ".. method:: image(slot, format, type, name, qualifiers={'NO_RESTRICT'})\n"
    "\n"
    "   Specify an image resource used for arbitrary load and store operations.\n"
    "\n"
    "   :arg slot: The image resource index.\n"
    "   :type slot: int\n"
    "   :arg format: The GPUTexture format that is passed to the shader. Possible values are:\n"
    "" PYDOC_TEX_FORMAT_ITEMS
    "   :type format: str\n"
    "   :arg type: The data type describing how the image is to be read in the shader. "
    "Possible values are:\n"
    "\n" PYDOC_IMAGE_TYPES
    "\n"
    "   :type type: str\n"
    "   :arg name: The image resource name.\n"
    "   :type name: str\n"
    "   :arg qualifiers: Set containing values that describe how the image resource is to be "
    "read or written. Possible values are:\n"
    "" PYDOC_QUALIFIERS
    ""
    "   :type qualifiers: set\n");
static PyObject *pygpu_shader_info_image(BPyGPUShaderCreateInfo *self,
                                         PyObject *args,
                                         PyObject *kwds)
{
  int slot;
  struct PyC_StringEnum pygpu_texformat = {pygpu_textureformat_items};
  struct PyC_StringEnum pygpu_imagetype = {pygpu_imagetype_items};
  const char *name;
  PyObject *py_qualifiers = nullptr;
  Qualifier qualifier = Qualifier::NO_RESTRICT;

  static const char *_keywords[] = {"slot", "format", "type", "name", "qualifiers", nullptr};
  static _PyArg_Parser _parser = {
      PY_ARG_PARSER_HEAD_COMPAT()
      "i"  /* `slot` */
      "O&" /* `format` */
      "O&" /* `type` */
      "s"  /* `name` */
      "|$" /* Optional keyword only arguments. */
      "O"  /* `qualifiers` */
      ":image",
      _keywords,
      nullptr,
  };
  if (!_PyArg_ParseTupleAndKeywordsFast(args,
                                        kwds,
                                        &_parser,
                                        &slot,
                                        PyC_ParseStringEnum,
                                        &pygpu_texformat,
                                        PyC_ParseStringEnum,
                                        &pygpu_imagetype,
                                        &name,
                                        &py_qualifiers))
  {
    return nullptr;
  }

  if (py_qualifiers &&
      PyC_FlagSet_ToBitfield(
          pygpu_qualifiers, py_qualifiers, (int *)&qualifier, "shader_info.image") == -1)
  {
    return nullptr;
  }

#  ifdef USE_GPU_PY_REFERENCES
  PyList_Append(self->references, PyTuple_GET_ITEM(args, 3)); /* name */
#  endif

  ShaderCreateInfo *info = reinterpret_cast<ShaderCreateInfo *>(self->info);
  info->image(slot,
              (eGPUTextureFormat)pygpu_texformat.value_found,
              qualifier,
              (ImageType)pygpu_imagetype.value_found,
              name);

  Py_RETURN_NONE;
}
#endif

PyDoc_STRVAR(
    pygpu_shader_info_sampler_doc,
    ".. method:: sampler(slot, type, name)\n"
    "\n"
    "   Specify an image texture sampler.\n"
    "\n"
    "   :arg slot: The image texture sampler index.\n"
    "   :type slot: int\n"
    "   :arg type: The data type describing the format of each sampler unit. Possible values "
    "are:\n"
    "\n" PYDOC_IMAGE_TYPES
    "\n"
    "   :type type: str\n"
    "   :arg name: The image texture sampler name.\n"
    "   :type name: str\n");
static PyObject *pygpu_shader_info_sampler(BPyGPUShaderCreateInfo *self, PyObject *args)
{
  int slot;
  PyC_StringEnum pygpu_samplertype = {pygpu_imagetype_items};
  const char *name;

  if (!PyArg_ParseTuple(
          args, "iO&s:sampler", &slot, PyC_ParseStringEnum, &pygpu_samplertype, &name)) {
    return nullptr;
  }

#ifdef USE_GPU_PY_REFERENCES
  PyList_Append(self->references, PyTuple_GET_ITEM(args, 2)); /* name */
#endif

  ShaderCreateInfo *info = reinterpret_cast<ShaderCreateInfo *>(self->info);
  info->sampler(slot, (ImageType)pygpu_samplertype.value_found, name);

  Py_RETURN_NONE;
}

static int constant_type_size(Type type)
{
  switch (type) {
    case Type::BOOL:
    case Type::FLOAT:
    case Type::INT:
    case Type::UINT:
    case Type::UCHAR4:
    case Type::CHAR4:
<<<<<<< HEAD
    case blender::gpu::shader::Type::VEC3_101010I2:
    case blender::gpu::shader::Type::USHORT2:
    case blender::gpu::shader::Type::SHORT2:
=======
    case Type::VEC3_101010I2:
    case Type::USHORT2:
    case Type::SHORT2:
>>>>>>> 715eb4d8
      return 4;
      break;
    case Type::USHORT3:
    case Type::SHORT3:
      return 6;
      break;
    case Type::VEC2:
    case Type::UVEC2:
    case Type::IVEC2:
<<<<<<< HEAD
    case blender::gpu::shader::Type::USHORT3:
    case blender::gpu::shader::Type::SHORT3:
    case blender::gpu::shader::Type::USHORT4:
    case blender::gpu::shader::Type::SHORT4:
=======
    case Type::USHORT4:
    case Type::SHORT4:
>>>>>>> 715eb4d8
      return 8;
      break;
    case Type::VEC3:
    case Type::UVEC3:
    case Type::IVEC3:
      return 12;
      break;
    case Type::VEC4:
    case Type::UVEC4:
    case Type::IVEC4:
      return 16;
      break;
    case Type::MAT3:
      return 36 + 3 * 4;
    case Type::MAT4:
      return 64;
      break;
    case Type::UCHAR:
    case Type::CHAR:
      return 1;
      break;
<<<<<<< HEAD
    case blender::gpu::shader::Type::UCHAR2:
    case blender::gpu::shader::Type::CHAR2:
    case blender::gpu::shader::Type::USHORT:
    case blender::gpu::shader::Type::SHORT:
=======
    case Type::UCHAR2:
    case Type::CHAR2:
    case Type::USHORT:
    case Type::SHORT:
>>>>>>> 715eb4d8
      return 2;
      break;
    case Type::UCHAR3:
    case Type::CHAR3:
      return 3;
      break;
  }
  BLI_assert(false);
  return -1;
}

static int constants_calc_size(ShaderCreateInfo *info)
{
  int size_prev = 0;
  int size_last = 0;
  for (const ShaderCreateInfo::PushConst &uniform : info->push_constants_) {
    int pad = 0;
    int size = constant_type_size(uniform.type);
    if (size_last && size_last != size) {
      /* Calc pad. */
      int pack = (size == 8) ? 8 : 16;
      if (size_last < size) {
        pad = pack - (size_last % pack);
      }
      else {
        pad = size_prev % pack;
      }
    }
    else if (size == 12) {
      /* It is still unclear how Vulkan handles padding for `vec3` constants. For now let's follow
       * the rules of the `std140` layout. */
      pad = 4;
    }
    size_prev += pad + size * std::max(1, uniform.array_size);
    size_last = size;
  }
  return size_prev + (size_prev % 16);
}

PyDoc_STRVAR(pygpu_shader_info_push_constant_doc,
             ".. method:: push_constant(type, name, size=0)\n"
             "\n"
             "   Specify a global access constant.\n"
             "\n"
             "   :arg type: One of these types:\n"
             "\n" PYDOC_TYPE_LIST
             "\n"
             "   :type type: str\n"
             "   :arg name: Name of the constant.\n"
             "   :type name: str\n"
             "   :arg size: If not zero, indicates that the constant is an array with the "
             "specified size.\n"
             "   :type size: uint\n");
static PyObject *pygpu_shader_info_push_constant(BPyGPUShaderCreateInfo *self,
                                                 PyObject *args,
                                                 PyObject *kwds)
{
  PyC_StringEnum pygpu_type = {pygpu_attrtype_items};
  const char *name = nullptr;
  int array_size = 0;

  static const char *_keywords[] = {"type", "name", "size", nullptr};
  static _PyArg_Parser _parser = {
      PY_ARG_PARSER_HEAD_COMPAT()
      "O&" /* `type` */
      "s"  /* `name` */
      "|"  /* Optional arguments. */
      "I"  /* `size` */
      ":push_constant",
      _keywords,
      nullptr,
  };
  if (!_PyArg_ParseTupleAndKeywordsFast(
          args, kwds, &_parser, PyC_ParseStringEnum, &pygpu_type, &name, &array_size))
  {
    return nullptr;
  }

#ifdef USE_GPU_PY_REFERENCES
  PyObject *py_name = PyTuple_GET_ITEM(args, 1);
  PyList_Append(self->references, py_name);
#endif

  ShaderCreateInfo *info = reinterpret_cast<ShaderCreateInfo *>(self->info);
  info->push_constant((Type)pygpu_type.value_found, name, array_size);

#define VULKAN_LIMIT 128
  int size = constants_calc_size(info);
  if (size > VULKAN_LIMIT) {
    printf("Push constants have a minimum supported size of " STRINGIFY(VULKAN_LIMIT) " bytes, however the constants added so far already reach %d bytes. Consider using UBO.\n", size);
  }
#undef VULKAN_LIMIT

  Py_RETURN_NONE;
}

PyDoc_STRVAR(
    pygpu_shader_info_vertex_source_doc,
    ".. method:: vertex_source(source)\n"
    "\n"
    "   Vertex shader source code written in GLSL.\n"
    "\n"
    "   Example:\n"
    "\n"
    "   .. code-block:: python\n"
    "\n"
    "      \"void main {gl_Position = vec4(pos, 1.0);}\"\n"
    "\n"
    "   :arg source: The vertex shader source code.\n"
    "   :type source: str\n"
    "\n"
    "   .. seealso:: `GLSL Cross Compilation "
    "<https://wiki.blender.org/wiki/EEVEE_%26_Viewport/GPU_Module/GLSL_Cross_Compilation>`__\n");
static PyObject *pygpu_shader_info_vertex_source(BPyGPUShaderCreateInfo *self, PyObject *o)
{
  const char *vertex_source = PyUnicode_AsUTF8(o);
  if (vertex_source == nullptr) {
    PyErr_Format(PyExc_ValueError, "expected a string, got %s", Py_TYPE(o)->tp_name);
    return nullptr;
  }

#ifdef USE_GPU_PY_REFERENCES
  if (self->vertex_source) {
    Py_DECREF(self->vertex_source);
  }

  self->vertex_source = o;
  Py_INCREF(o);
#endif

  ShaderCreateInfo *info = reinterpret_cast<ShaderCreateInfo *>(self->info);
  info->vertex_source("common_colormanagement_lib.glsl");
  info->vertex_source_generated = vertex_source;

  Py_RETURN_NONE;
}

PyDoc_STRVAR(
    pygpu_shader_info_fragment_source_doc,
    ".. method:: fragment_source(source)\n"
    "\n"
    "   Fragment shader source code written in GLSL.\n"
    "\n"
    "   Example:\n"
    "\n"
    "   .. code-block:: python\n"
    "\n"
    "      \"void main {fragColor = vec4(0.0, 0.0, 0.0, 1.0);}\"\n"
    "\n"
    "   :arg source: The fragment shader source code.\n"
    "   :type source: str\n"
    "\n"
    "   .. seealso:: `GLSL Cross Compilation "
    "<https://wiki.blender.org/wiki/EEVEE_%26_Viewport/GPU_Module/GLSL_Cross_Compilation>`__\n");
static PyObject *pygpu_shader_info_fragment_source(BPyGPUShaderCreateInfo *self, PyObject *o)
{
  const char *fragment_source = PyUnicode_AsUTF8(o);
  if (fragment_source == nullptr) {
    PyErr_Format(PyExc_ValueError, "expected a string, got %s", Py_TYPE(o)->tp_name);
    return nullptr;
  }

#ifdef USE_GPU_PY_REFERENCES
  if (self->fragment_source) {
    Py_DECREF(self->fragment_source);
  }

  self->fragment_source = o;
  Py_INCREF(o);
#endif

  ShaderCreateInfo *info = reinterpret_cast<ShaderCreateInfo *>(self->info);
  info->fragment_source("common_colormanagement_lib.glsl");
  info->fragment_source_generated = fragment_source;

  Py_RETURN_NONE;
}

PyDoc_STRVAR(pygpu_shader_info_typedef_source_doc,
             ".. method:: typedef_source(source)\n"
             "\n"
             "   Source code included before resource declaration. "
             "Useful for defining structs used by Uniform Buffers.\n"
             "\n"
             "   Example:\n"
             "\n"
             ".. code-block:: python\n"
             "\n"
             "   \"struct MyType {int foo; float bar;};\"\n"
             "\n"
             "   :arg source: The source code defining types.\n"
             "   :type source: str\n");
static PyObject *pygpu_shader_info_typedef_source(BPyGPUShaderCreateInfo *self, PyObject *o)
{
  const char *typedef_source = PyUnicode_AsUTF8(o);
  if (typedef_source == nullptr) {
    PyErr_Format(PyExc_ValueError, "expected a string, got %s", Py_TYPE(o)->tp_name);
    return nullptr;
  }

#ifdef USE_GPU_PY_REFERENCES
  if (self->typedef_source) {
    Py_DECREF(self->typedef_source);
  }

  self->typedef_source = o;
  Py_INCREF(o);
#endif

  ShaderCreateInfo *info = reinterpret_cast<ShaderCreateInfo *>(self->info);
#if 0
  if (info->typedef_sources_.is_empty()) {
    info->typedef_source("GPU_shader_shared_utils.h");
  }
#endif
  info->typedef_source_generated = typedef_source;

  Py_RETURN_NONE;
}

PyDoc_STRVAR(pygpu_shader_info_define_doc,
             ".. method:: define(name, value)\n"
             "\n"
             "   Add a preprocessing define directive. In GLSL it would be something like:\n"
             "\n"
             ".. code-block:: glsl\n"
             "\n"
             "   #define name value\n"
             "\n"
             "   :arg name: Token name.\n"
             "   :type name: str\n"
             "   :arg value: Text that replaces token occurrences.\n"
             "   :type value: str\n");
static PyObject *pygpu_shader_info_define(BPyGPUShaderCreateInfo *self, PyObject *args)
{
  const char *name;
  const char *value = nullptr;

  if (!PyArg_ParseTuple(args, "s|s:define", &name, &value)) {
    return nullptr;
  }

#ifdef USE_GPU_PY_REFERENCES
  PyList_Append(self->references, PyTuple_GET_ITEM(args, 0)); /* name */
  if (value) {
    PyList_Append(self->references, PyTuple_GET_ITEM(args, 1)); /* value */
  }
#endif

  ShaderCreateInfo *info = reinterpret_cast<ShaderCreateInfo *>(self->info);
  if (value) {
    info->define(name, value);
  }
  else {
    info->define(name);
  }

  Py_RETURN_NONE;
}

static PyMethodDef pygpu_shader_info__tp_methods[] = {
    {"vertex_in",
     (PyCFunction)pygpu_shader_info_vertex_in,
     METH_VARARGS,
     pygpu_shader_info_vertex_in_doc},
    {"vertex_out",
     (PyCFunction)pygpu_shader_info_vertex_out,
     METH_O,
     pygpu_shader_info_vertex_out_doc},
    {"fragment_out",
     (PyCFunction)(void *)pygpu_shader_info_fragment_out,
     METH_VARARGS | METH_KEYWORDS,
     pygpu_shader_info_fragment_out_doc},
    {"uniform_buf",
     (PyCFunction)(void *)pygpu_shader_info_uniform_buf,
     METH_VARARGS,
     pygpu_shader_info_uniform_buf_doc},
#ifdef USE_PYGPU_SHADER_INFO_IMAGE_METHOD
    {"image",
     (PyCFunction)(void *)pygpu_shader_info_image,
     METH_VARARGS | METH_KEYWORDS,
     pygpu_shader_info_image_doc},
#endif
    {"sampler",
     (PyCFunction)pygpu_shader_info_sampler,
     METH_VARARGS,
     pygpu_shader_info_sampler_doc},
    {"push_constant",
     (PyCFunction)(void *)pygpu_shader_info_push_constant,
     METH_VARARGS | METH_KEYWORDS,
     pygpu_shader_info_push_constant_doc},
    {"vertex_source",
     (PyCFunction)pygpu_shader_info_vertex_source,
     METH_O,
     pygpu_shader_info_vertex_source_doc},
    {"fragment_source",
     (PyCFunction)pygpu_shader_info_fragment_source,
     METH_O,
     pygpu_shader_info_fragment_source_doc},
    {"typedef_source",
     (PyCFunction)pygpu_shader_info_typedef_source,
     METH_O,
     pygpu_shader_info_typedef_source_doc},
    {"define", (PyCFunction)pygpu_shader_info_define, METH_VARARGS, pygpu_shader_info_define_doc},
    {nullptr, nullptr, 0, nullptr},
};

/** \} */

/* -------------------------------------------------------------------- */
/** \name GPUShaderCreateInfo Initialization
 * \{ */

static PyObject *pygpu_shader_info__tp_new(PyTypeObject * /*type*/, PyObject *args, PyObject *kwds)
{
  if (PyTuple_Size(args) || kwds) {
    PyErr_SetString(PyExc_TypeError, "no args or keywords are expected");
    return nullptr;
  }

  ShaderCreateInfo *info = new ShaderCreateInfo("pyGPU_Shader");
  GPUShaderCreateInfo *shader_info = reinterpret_cast<GPUShaderCreateInfo *>(info);

  return BPyGPUShaderCreateInfo_CreatePyObject(shader_info);
}

#ifdef USE_GPU_PY_REFERENCES

static int pygpu_shader_info__tp_traverse(PyObject *self, visitproc visit, void *arg)
{
  BPyGPUShaderCreateInfo *py_info = reinterpret_cast<BPyGPUShaderCreateInfo *>(self);
  Py_VISIT(py_info->vertex_source);
  Py_VISIT(py_info->fragment_source);
  Py_VISIT(py_info->references);
  return 0;
}

static int pygpu_shader_info__tp_clear(PyObject *self)
{
  BPyGPUShaderCreateInfo *py_info = reinterpret_cast<BPyGPUShaderCreateInfo *>(self);
  Py_CLEAR(py_info->vertex_source);
  Py_CLEAR(py_info->fragment_source);
  Py_CLEAR(py_info->references);
  return 0;
}

#endif

static void pygpu_shader_info__tp_dealloc(PyObject *self)
{
  BPyGPUShaderCreateInfo *py_info = reinterpret_cast<BPyGPUShaderCreateInfo *>(self);
  ShaderCreateInfo *info = reinterpret_cast<ShaderCreateInfo *>(py_info->info);
  delete info;

#ifdef USE_GPU_PY_REFERENCES
  PyObject_GC_UnTrack(self);
  if (py_info->references || py_info->vertex_source || py_info->fragment_source) {
    pygpu_shader_info__tp_clear(self);
    Py_XDECREF(py_info->vertex_source);
    Py_XDECREF(py_info->fragment_source);
    Py_XDECREF(py_info->references);
  }
#endif

  Py_TYPE(self)->tp_free((PyObject *)self);
}

PyDoc_STRVAR(pygpu_shader_info__tp_doc,
             ".. class:: GPUShaderCreateInfo()\n"
             "\n"
             "   Stores and describes types and variables that are used in shader sources.\n");

PyTypeObject BPyGPUShaderCreateInfo_Type = {
    /*ob_base*/ PyVarObject_HEAD_INIT(nullptr, 0)
    /*tp_name*/ "GPUShaderCreateInfo",
    /*tp_basicsize*/ sizeof(BPyGPUShaderCreateInfo),
    /*tp_itemsize*/ 0,
    /*tp_dealloc*/ pygpu_shader_info__tp_dealloc,
    /*tp_vectorcall_offset*/ 0,
    /*tp_getattr*/ nullptr,
    /*tp_setattr*/ nullptr,
    /*tp_compare*/ nullptr,
    /*tp_repr*/ nullptr,
    /*tp_as_number*/ nullptr,
    /*tp_as_sequence*/ nullptr,
    /*tp_as_mapping*/ nullptr,
    /*tp_hash*/ nullptr,
    /*tp_call*/ nullptr,
    /*tp_str*/ nullptr,
    /*tp_getattro*/ nullptr,
    /*tp_setattro*/ nullptr,
    /*tp_as_buffer*/ nullptr,
#ifdef USE_GPU_PY_REFERENCES
    /*tp_flags*/ Py_TPFLAGS_DEFAULT | Py_TPFLAGS_HAVE_GC,
#else
    /*tp_flags*/ Py_TPFLAGS_DEFAULT,
#endif
    /*tp_doc*/ pygpu_shader_info__tp_doc,
#ifdef USE_GPU_PY_REFERENCES
    /*tp_traverse*/ pygpu_shader_info__tp_traverse,
#else
    /*tp_traverse*/ nullptr,
#endif
#ifdef USE_GPU_PY_REFERENCES
    /*tp_clear*/ pygpu_shader_info__tp_clear,
#else
    /*tp_clear*/ nullptr,
#endif
    /*tp_richcompare*/ nullptr,
    /*tp_weaklistoffset*/ 0,
    /*tp_iter*/ nullptr,
    /*tp_iternext*/ nullptr,
    /*tp_methods*/ pygpu_shader_info__tp_methods,
    /*tp_members*/ nullptr,
    /*tp_getset*/ nullptr,
    /*tp_base*/ nullptr,
    /*tp_dict*/ nullptr,
    /*tp_descr_get*/ nullptr,
    /*tp_descr_set*/ nullptr,
    /*tp_dictoffset*/ 0,
    /*tp_init*/ nullptr,
    /*tp_alloc*/ nullptr,
    /*tp_new*/ pygpu_shader_info__tp_new,
    /*tp_free*/ nullptr,
    /*tp_is_gc*/ nullptr,
    /*tp_bases*/ nullptr,
    /*tp_mro*/ nullptr,
    /*tp_cache*/ nullptr,
    /*tp_subclasses*/ nullptr,
    /*tp_weaklist*/ nullptr,
    /*tp_del*/ nullptr,
    /*tp_version_tag*/ 0,
    /*tp_finalize*/ nullptr,
    /*tp_vectorcall*/ nullptr,
};

/** \} */

/* -------------------------------------------------------------------- */
/** \name Public API
 * \{ */

PyObject *BPyGPUStageInterfaceInfo_CreatePyObject(GPUStageInterfaceInfo *interface)
{
  BPyGPUStageInterfaceInfo *self;

#ifdef USE_GPU_PY_REFERENCES
  self = (BPyGPUStageInterfaceInfo *)_PyObject_GC_New(&BPyGPUStageInterfaceInfo_Type);
  self->references = PyList_New(0);
#else
  self = PyObject_New(BPyGPUStageInterfaceInfo, &BPyGPUStageInterfaceInfo_Type);
#endif

  self->interface = interface;

  return (PyObject *)self;
}

PyObject *BPyGPUShaderCreateInfo_CreatePyObject(GPUShaderCreateInfo *info)
{
  BPyGPUShaderCreateInfo *self;

#ifdef USE_GPU_PY_REFERENCES
  self = (BPyGPUShaderCreateInfo *)_PyObject_GC_New(&BPyGPUShaderCreateInfo_Type);
  self->vertex_source = nullptr;
  self->fragment_source = nullptr;
  self->typedef_source = nullptr;
  self->references = PyList_New(0);
#else
  self = PyObject_New(BPyGPUShaderCreateInfo, &BPyGPUShaderCreateInfo_Type);
#endif

  self->info = info;
  self->constants_total_size = 0;

  return (PyObject *)self;
}

/** \} */<|MERGE_RESOLUTION|>--- conflicted
+++ resolved
@@ -21,7 +21,7 @@
 
 #include "gpu_py_shader.h" /* own include */
 
-//#define USE_PYGPU_SHADER_INFO_IMAGE_METHOD
+// #define USE_PYGPU_SHADER_INFO_IMAGE_METHOD
 
 using blender::gpu::shader::DualBlend;
 using blender::gpu::shader::Frequency;
@@ -703,7 +703,8 @@
   const char *name;
 
   if (!PyArg_ParseTuple(
-          args, "iO&s:sampler", &slot, PyC_ParseStringEnum, &pygpu_samplertype, &name)) {
+          args, "iO&s:sampler", &slot, PyC_ParseStringEnum, &pygpu_samplertype, &name))
+  {
     return nullptr;
   }
 
@@ -726,15 +727,9 @@
     case Type::UINT:
     case Type::UCHAR4:
     case Type::CHAR4:
-<<<<<<< HEAD
-    case blender::gpu::shader::Type::VEC3_101010I2:
-    case blender::gpu::shader::Type::USHORT2:
-    case blender::gpu::shader::Type::SHORT2:
-=======
     case Type::VEC3_101010I2:
     case Type::USHORT2:
     case Type::SHORT2:
->>>>>>> 715eb4d8
       return 4;
       break;
     case Type::USHORT3:
@@ -744,15 +739,8 @@
     case Type::VEC2:
     case Type::UVEC2:
     case Type::IVEC2:
-<<<<<<< HEAD
-    case blender::gpu::shader::Type::USHORT3:
-    case blender::gpu::shader::Type::SHORT3:
-    case blender::gpu::shader::Type::USHORT4:
-    case blender::gpu::shader::Type::SHORT4:
-=======
     case Type::USHORT4:
     case Type::SHORT4:
->>>>>>> 715eb4d8
       return 8;
       break;
     case Type::VEC3:
@@ -774,17 +762,10 @@
     case Type::CHAR:
       return 1;
       break;
-<<<<<<< HEAD
-    case blender::gpu::shader::Type::UCHAR2:
-    case blender::gpu::shader::Type::CHAR2:
-    case blender::gpu::shader::Type::USHORT:
-    case blender::gpu::shader::Type::SHORT:
-=======
     case Type::UCHAR2:
     case Type::CHAR2:
     case Type::USHORT:
     case Type::SHORT:
->>>>>>> 715eb4d8
       return 2;
       break;
     case Type::UCHAR3:
