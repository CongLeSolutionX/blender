/* SPDX-FileCopyrightText: 2023 Blender Authors
 *
 * SPDX-License-Identifier: GPL-2.0-or-later */

/** \file
 * \ingroup pygen
 */

#include <Python.h>

#include "MEM_guardedalloc.h"

#include "BLI_string.h"
#include "BLI_utildefines.h"

#include "idprop_py_ui_api.h"

#include "BKE_idprop.h"

#include "DNA_ID.h"

#include "RNA_access.hh"
#include "RNA_enum_types.hh"

#define USE_STRING_COERCE

#ifdef USE_STRING_COERCE
#  include "py_capi_utils.h"
#endif
#include "py_capi_rna.h"

#include "python_utildefines.h"

/* -------------------------------------------------------------------- */
/** \name UI Data Update
 * \{ */

static bool args_contain_key(PyObject *kwargs, const char *name)
{
  /* When a function gets called without any kwargs, */
  /* Python just passes nullptr instead. #PyDict_GetItemString() is not null-safe, though. */
  return kwargs && PyDict_GetItemString(kwargs, name) != nullptr;
}

/**
 * \return False when parsing fails, in which case caller should return nullptr.
 */
static bool idprop_ui_data_update_base(IDPropertyUIData *ui_data,
                                       const char *rna_subtype,
                                       const char *description)
{
  if (rna_subtype != nullptr) {
    if (pyrna_enum_value_from_id(rna_enum_property_subtype_items,
                                 rna_subtype,
                                 &ui_data->rna_subtype,
                                 "IDPropertyUIManager.update") == -1)
    {
      return false;
    }
  }

  if (description != nullptr) {
    ui_data->description = BLI_strdup(description);
  }

  return true;
}

/* Utility function for parsing ints in an if statement. */
static bool py_long_as_int(PyObject *py_long, int *r_int)
{
  if (PyLong_CheckExact(py_long)) {
    *r_int = int(PyLong_AS_LONG(py_long));
    return true;
  }
  return false;
}

/**
 * Similar to #enum_items_from_py, which parses enum items for RNA properties.
 * This function is simpler, since it doesn't have to parse a default value or handle the case of
 * enum flags (PROP_ENUM_FLAG).
 */
static bool try_parse_enum_item(PyObject *py_item, const int index, IDPropertyUIDataEnumItem &item)
{
  if (!PyTuple_CheckExact(py_item)) {
    return false;
  }
  Py_ssize_t item_size = PyTuple_GET_SIZE(py_item);
  if (item_size < 3 || item_size > 5) {
    return false;
  }

  Py_ssize_t identifier_len;
  Py_ssize_t name_len;
  Py_ssize_t description_len;
  const char *identifier = PyUnicode_AsUTF8AndSize(PyTuple_GET_ITEM(py_item, 0), &identifier_len);
  const char *name = PyUnicode_AsUTF8AndSize(PyTuple_GET_ITEM(py_item, 1), &name_len);
  const char *description = PyUnicode_AsUTF8AndSize(PyTuple_GET_ITEM(py_item, 2),
                                                    &description_len);
  if (!identifier || !name || !description) {
    return false;
  }

  const char *icon_name = nullptr;
  if (item_size <= 3) {
    item.value = index;
  }
  else if (item_size == 4) {
    if (!py_long_as_int(PyTuple_GET_ITEM(py_item, 3), &item.value)) {
      return false;
    }
  }
  else if (item_size == 5) {
    /* Must have icon value or name. */
    if (!py_long_as_int(PyTuple_GET_ITEM(py_item, 3), &item.icon) &&
        !(icon_name = PyUnicode_AsUTF8(PyTuple_GET_ITEM(py_item, 3))))
    {
      return false;
    }
    if (!py_long_as_int(PyTuple_GET_ITEM(py_item, 4), &item.value)) {
      return false;
    }
  }

  item.identifier = BLI_strdup(identifier);
  item.name = BLI_strdup(name);
  item.description = BLI_strdup_null(description);
  if (icon_name) {
    RNA_enum_value_from_identifier(rna_enum_icon_items, icon_name, &item.icon);
  }
  return true;
}

static IDPropertyUIDataEnumItem *idprop_enum_items_from_py(PyObject *seq_fast, int &r_items_num)
{
  IDPropertyUIDataEnumItem *items;

  const Py_ssize_t seq_len = PySequence_Fast_GET_SIZE(seq_fast);
  PyObject **seq_fast_items = PySequence_Fast_ITEMS(seq_fast);
  int i;

  items = MEM_cnew_array<IDPropertyUIDataEnumItem>(seq_len, __func__);
  r_items_num = seq_len;

  for (i = 0; i < seq_len; i++) {
    IDPropertyUIDataEnumItem item = {nullptr, nullptr, nullptr, 0, 0};
    PyObject *py_item = seq_fast_items[i];
    if (try_parse_enum_item(py_item, i, item)) {
      items[i] = item;
    }
    else if (py_item == Py_None) {
      items[i].identifier = nullptr;
    }
    else {
      MEM_freeN(items);
      PyErr_SetString(PyExc_TypeError,
                      "expected a tuple containing "
                      "(identifier, name, description) and optionally an "
                      "icon name and unique number");
      return nullptr;
    }
  }

  return items;
}

/**
 * \note The default value needs special handling because for array IDProperties it can
 * be a single value or an array, but for non-array properties it can only be a value.
 */
static bool idprop_ui_data_update_int_default(IDProperty *idprop,
                                              IDPropertyUIDataInt *ui_data,
                                              PyObject *default_value)
{
  if (PySequence_Check(default_value)) {
    if (idprop->type != IDP_ARRAY) {
      PyErr_SetString(PyExc_TypeError, "Only array properties can have array default values");
      return false;
    }

    Py_ssize_t len = PySequence_Size(default_value);
    int *new_default_array = (int *)MEM_malloc_arrayN(len, sizeof(int), __func__);
    if (PyC_AsArray(
            new_default_array, sizeof(int), default_value, len, &PyLong_Type, "ui_data_update") ==
        -1)
    {
      MEM_freeN(new_default_array);
      return false;
    }

    ui_data->default_array_len = len;
    ui_data->default_array = new_default_array;
  }
  else {
    const int value = PyC_Long_AsI32(default_value);
    if ((value == -1) && PyErr_Occurred()) {
      PyErr_SetString(PyExc_ValueError, "Error converting \"default\" argument to integer");
      return false;
    }
    ui_data->default_value = value;
  }

  return true;
}

/**
 * \return False when parsing fails, in which case caller should return nullptr.
 */
static bool idprop_ui_data_update_int(IDProperty *idprop, PyObject *args, PyObject *kwargs)
{
  const char *rna_subtype = nullptr;
  const char *description = nullptr;
  int min, max, soft_min, soft_max, step;
  PyObject *default_value = nullptr;
  PyObject *items = nullptr;
<<<<<<< HEAD
  const char *kwlist[] = {"min",
                          "max",
                          "soft_min",
                          "soft_max",
                          "step",
                          "default",
                          "items",
                          "subtype",
                          "description",
                          nullptr};
=======
  const char *kwlist[] = {
      "min",
      "max",
      "soft_min",
      "soft_max",
      "step",
      "default",
      "items",
      "subtype",
      "description",
      nullptr,
  };
>>>>>>> 92cf9dd2
  if (!PyArg_ParseTupleAndKeywords(args,
                                   kwargs,
                                   "|$iiiiiOOzz:update",
                                   (char **)kwlist,
                                   &min,
                                   &max,
                                   &soft_min,
                                   &soft_max,
                                   &step,
                                   &default_value,
                                   &items,
                                   &rna_subtype,
                                   &description))
  {
    return false;
  }

  /* Write to a temporary copy of the UI data in case some part of the parsing fails. */
  IDPropertyUIDataInt *ui_data_orig = (IDPropertyUIDataInt *)idprop->ui_data;
  IDPropertyUIDataInt ui_data = *ui_data_orig;

  if (!idprop_ui_data_update_base(&ui_data.base, rna_subtype, description)) {
    IDP_ui_data_free_unique_contents(&ui_data.base, IDP_ui_data_type(idprop), &ui_data_orig->base);
    return false;
  }

  if (args_contain_key(kwargs, "min")) {
    ui_data.min = min;
    ui_data.soft_min = std::max(ui_data.soft_min, ui_data.min);
    ui_data.max = std::max(ui_data.min, ui_data.max);
  }
  if (args_contain_key(kwargs, "max")) {
    ui_data.max = max;
    ui_data.soft_max = std::min(ui_data.soft_max, ui_data.max);
    ui_data.min = std::min(ui_data.min, ui_data.max);
  }
  if (args_contain_key(kwargs, "soft_min")) {
    ui_data.soft_min = soft_min;
    ui_data.soft_min = std::max(ui_data.soft_min, ui_data.min);
    ui_data.soft_max = std::max(ui_data.soft_min, ui_data.soft_max);
  }
  if (args_contain_key(kwargs, "soft_max")) {
    ui_data.soft_max = soft_max;
    ui_data.soft_max = std::min(ui_data.soft_max, ui_data.max);
    ui_data.soft_min = std::min(ui_data.soft_min, ui_data.soft_max);
  }
  if (args_contain_key(kwargs, "step")) {
    ui_data.step = step;
  }

  if (!ELEM(default_value, nullptr, Py_None)) {
    if (!idprop_ui_data_update_int_default(idprop, &ui_data, default_value)) {
      IDP_ui_data_free_unique_contents(
          &ui_data.base, IDP_ui_data_type(idprop), &ui_data_orig->base);
      return false;
    }
  }

  if (!ELEM(items, nullptr, Py_None)) {
    PyObject *items_fast;
    if (!(items_fast = PySequence_Fast(items, "expected a sequence of tuples for the enum items")))
    {
      return false;
    }

    int idprop_items_num = 0;
    IDPropertyUIDataEnumItem *idprop_items = idprop_enum_items_from_py(items_fast,
                                                                       idprop_items_num);
    if (!idprop_items) {
      Py_DECREF(items_fast);
      return false;
    }
    if (!IDP_EnumItemsValidate(idprop_items, idprop_items_num, [](const char *msg) {
          PyErr_SetString(PyExc_ValueError, msg);
        }))
    {
<<<<<<< HEAD
      return false;
    }
=======
      Py_DECREF(items_fast);
      return false;
    }
    Py_DECREF(items_fast);
>>>>>>> 92cf9dd2
    ui_data.enum_items = idprop_items;
    ui_data.enum_items_num = idprop_items_num;
  }

  /* Write back to the property's UI data. */
  IDP_ui_data_free_unique_contents(&ui_data_orig->base, IDP_ui_data_type(idprop), &ui_data.base);
  *ui_data_orig = ui_data;
  return true;
}

/**
 * \note The default value needs special handling because for array IDProperties it can
 * be a single value or an array, but for non-array properties it can only be a value.
 */
static bool idprop_ui_data_update_bool_default(IDProperty *idprop,
                                               IDPropertyUIDataBool *ui_data,
                                               PyObject *default_value)
{
  if (PySequence_Check(default_value)) {
    if (idprop->type != IDP_ARRAY) {
      PyErr_SetString(PyExc_TypeError, "Only array properties can have array default values");
      return false;
    }

    Py_ssize_t len = PySequence_Size(default_value);
    int8_t *new_default_array = (int8_t *)MEM_malloc_arrayN(len, sizeof(int8_t), __func__);
    if (PyC_AsArray(new_default_array,
                    sizeof(int8_t),
                    default_value,
                    len,
                    &PyBool_Type,
                    "ui_data_update") == -1)
    {
      MEM_freeN(new_default_array);
      return false;
    }

    ui_data->default_array_len = len;
    ui_data->default_array = new_default_array;
  }
  else {
    const int value = PyC_Long_AsBool(default_value);
    if ((value == -1) && PyErr_Occurred()) {
      PyErr_SetString(PyExc_ValueError, "Error converting \"default\" argument to integer");
      return false;
    }
    ui_data->default_value = (value != 0);
  }

  return true;
}

/**
 * \return False when parsing fails, in which case caller should return nullptr.
 */
static bool idprop_ui_data_update_bool(IDProperty *idprop, PyObject *args, PyObject *kwargs)
{
  const char *rna_subtype = nullptr;
  const char *description = nullptr;
  PyObject *default_value = nullptr;
  const char *kwlist[] = {"default", "subtype", "description", nullptr};
  if (!PyArg_ParseTupleAndKeywords(args,
                                   kwargs,
                                   "|$Ozz:update",
                                   (char **)kwlist,
                                   &default_value,
                                   &rna_subtype,
                                   &description))
  {
    return false;
  }

  /* Write to a temporary copy of the UI data in case some part of the parsing fails. */
  IDPropertyUIDataBool *ui_data_orig = (IDPropertyUIDataBool *)idprop->ui_data;
  IDPropertyUIDataBool ui_data = *ui_data_orig;

  if (!idprop_ui_data_update_base(&ui_data.base, rna_subtype, description)) {
    IDP_ui_data_free_unique_contents(&ui_data.base, IDP_ui_data_type(idprop), &ui_data_orig->base);
    return false;
  }

  if (!ELEM(default_value, nullptr, Py_None)) {
    if (!idprop_ui_data_update_bool_default(idprop, &ui_data, default_value)) {
      IDP_ui_data_free_unique_contents(
          &ui_data.base, IDP_ui_data_type(idprop), &ui_data_orig->base);
      return false;
    }
  }

  /* Write back to the property's UI data. */
  IDP_ui_data_free_unique_contents(&ui_data_orig->base, IDP_ui_data_type(idprop), &ui_data.base);
  *ui_data_orig = ui_data;
  return true;
}

/**
 * \note The default value needs special handling because for array IDProperties it can
 * be a single value or an array, but for non-array properties it can only be a value.
 */
static bool idprop_ui_data_update_float_default(IDProperty *idprop,
                                                IDPropertyUIDataFloat *ui_data,
                                                PyObject *default_value)
{
  if (PySequence_Check(default_value)) {
    if (idprop->type != IDP_ARRAY) {
      PyErr_SetString(PyExc_TypeError, "Only array properties can have array default values");
      return false;
    }

    Py_ssize_t len = PySequence_Size(default_value);
    double *new_default_array = (double *)MEM_malloc_arrayN(len, sizeof(double), __func__);
    if (PyC_AsArray(new_default_array,
                    sizeof(double),
                    default_value,
                    len,
                    &PyFloat_Type,
                    "ui_data_update") == -1)
    {
      MEM_freeN(new_default_array);
      return false;
    }

    ui_data->default_array_len = len;
    ui_data->default_array = new_default_array;
  }
  else {
    const double value = PyFloat_AsDouble(default_value);
    if ((value == -1.0) && PyErr_Occurred()) {
      PyErr_SetString(PyExc_ValueError, "Error converting \"default\" argument to double");
      return false;
    }
    ui_data->default_value = value;
  }

  return true;
}

/**
 * \return False when parsing fails, in which case caller should return nullptr.
 */
static bool idprop_ui_data_update_float(IDProperty *idprop, PyObject *args, PyObject *kwargs)
{
  const char *rna_subtype = nullptr;
  const char *description = nullptr;
  int precision;
  double min, max, soft_min, soft_max, step;
  PyObject *default_value = nullptr;
  const char *kwlist[] = {"min",
                          "max",
                          "soft_min",
                          "soft_max",
                          "step",
                          "precision",
                          "default",
                          "subtype",
                          "description",
                          nullptr};
  if (!PyArg_ParseTupleAndKeywords(args,
                                   kwargs,
                                   "|$dddddiOzz:update",
                                   (char **)kwlist,
                                   &min,
                                   &max,
                                   &soft_min,
                                   &soft_max,
                                   &step,
                                   &precision,
                                   &default_value,
                                   &rna_subtype,
                                   &description))
  {
    return false;
  }

  /* Write to a temporary copy of the UI data in case some part of the parsing fails. */
  IDPropertyUIDataFloat *ui_data_orig = (IDPropertyUIDataFloat *)idprop->ui_data;
  IDPropertyUIDataFloat ui_data = *ui_data_orig;

  if (!idprop_ui_data_update_base(&ui_data.base, rna_subtype, description)) {
    IDP_ui_data_free_unique_contents(&ui_data.base, IDP_ui_data_type(idprop), &ui_data_orig->base);
    return false;
  }

  if (args_contain_key(kwargs, "min")) {
    ui_data.min = min;
    ui_data.soft_min = std::max(ui_data.soft_min, ui_data.min);
    ui_data.max = std::max(ui_data.min, ui_data.max);
  }
  if (args_contain_key(kwargs, "max")) {
    ui_data.max = max;
    ui_data.soft_max = std::min(ui_data.soft_max, ui_data.max);
    ui_data.min = std::min(ui_data.min, ui_data.max);
  }
  if (args_contain_key(kwargs, "soft_min")) {
    ui_data.soft_min = soft_min;
    ui_data.soft_min = MAX2(ui_data.soft_min, ui_data.min);
    ui_data.soft_max = std::max(ui_data.soft_min, ui_data.soft_max);
  }
  if (args_contain_key(kwargs, "soft_max")) {
    ui_data.soft_max = soft_max;
    ui_data.soft_max = MIN2(ui_data.soft_max, ui_data.max);
    ui_data.soft_min = std::min(ui_data.soft_min, ui_data.soft_max);
  }
  if (args_contain_key(kwargs, "step")) {
    ui_data.step = float(step);
  }
  if (args_contain_key(kwargs, "precision")) {
    ui_data.precision = precision;
  }

  if (!ELEM(default_value, nullptr, Py_None)) {
    if (!idprop_ui_data_update_float_default(idprop, &ui_data, default_value)) {
      IDP_ui_data_free_unique_contents(
          &ui_data.base, IDP_ui_data_type(idprop), &ui_data_orig->base);
      return false;
    }
  }

  /* Write back to the property's UI data. */
  IDP_ui_data_free_unique_contents(&ui_data_orig->base, IDP_ui_data_type(idprop), &ui_data.base);
  *ui_data_orig = ui_data;
  return true;
}

/**
 * \return False when parsing fails, in which case caller should return nullptr.
 */
static bool idprop_ui_data_update_string(IDProperty *idprop, PyObject *args, PyObject *kwargs)
{
  const char *rna_subtype = nullptr;
  const char *description = nullptr;
  const char *default_value;
  const char *kwlist[] = {"default", "subtype", "description", nullptr};
  if (!PyArg_ParseTupleAndKeywords(args,
                                   kwargs,
                                   "|$zzz:update",
                                   (char **)kwlist,
                                   &default_value,
                                   &rna_subtype,
                                   &description))
  {
    return false;
  }

  /* Write to a temporary copy of the UI data in case some part of the parsing fails. */
  IDPropertyUIDataString *ui_data_orig = (IDPropertyUIDataString *)idprop->ui_data;
  IDPropertyUIDataString ui_data = *ui_data_orig;

  if (!idprop_ui_data_update_base(&ui_data.base, rna_subtype, description)) {
    IDP_ui_data_free_unique_contents(&ui_data.base, IDP_ui_data_type(idprop), &ui_data_orig->base);
    return false;
  }

  if (default_value != nullptr) {
    ui_data.default_value = BLI_strdup(default_value);
  }

  /* Write back to the property's UI data. */
  IDP_ui_data_free_unique_contents(&ui_data_orig->base, IDP_ui_data_type(idprop), &ui_data.base);
  *ui_data_orig = ui_data;
  return true;
}

/**
 * \return False when parsing fails, in which case caller should return nullptr.
 */
static bool idprop_ui_data_update_id(IDProperty *idprop, PyObject *args, PyObject *kwargs)
{
  const char *rna_subtype = nullptr;
  const char *description = nullptr;
  const char *id_type = nullptr;
  const char *kwlist[] = {"subtype", "description", "id_type", nullptr};
  if (!PyArg_ParseTupleAndKeywords(
          args, kwargs, "|$zzz:update", (char **)kwlist, &rna_subtype, &description, &id_type))
  {
    return false;
  }

  /* Write to a temporary copy of the UI data in case some part of the parsing fails. */
  IDPropertyUIDataID *ui_data_orig = (IDPropertyUIDataID *)idprop->ui_data;
  IDPropertyUIDataID ui_data = *ui_data_orig;

  if (!idprop_ui_data_update_base(&ui_data.base, rna_subtype, description)) {
    IDP_ui_data_free_unique_contents(&ui_data.base, IDP_ui_data_type(idprop), &ui_data_orig->base);
    return false;
  }

  int id_type_tmp;
  if (pyrna_enum_value_from_id(
          rna_enum_id_type_items, id_type, &id_type_tmp, "IDPropertyUIManager.update") == -1)
  {
    return false;
  }

  ui_data.id_type = short(id_type_tmp);

  /* Write back to the property's UI data. */
  IDP_ui_data_free_unique_contents(&ui_data_orig->base, IDP_ui_data_type(idprop), &ui_data.base);
  *ui_data_orig = ui_data;
  return true;
}

PyDoc_STRVAR(BPy_IDPropertyUIManager_update_doc,
             ".. method:: update( "
             "subtype=None, "
             "min=None, "
             "max=None, "
             "soft_min=None, "
             "soft_max=None, "
             "precision=None, "
             "step=None, "
             "default=None, "
             "id_type=None, "
             "items=None, "
             "description=None)\n"
             "\n"
             "   Update the RNA information of the IDProperty used for interaction and\n"
             "   display in the user interface. The required types for many of the keyword\n"
             "   arguments depend on the type of the property.\n ");
static PyObject *BPy_IDPropertyUIManager_update(BPy_IDPropertyUIManager *self,
                                                PyObject *args,
                                                PyObject *kwargs)
{
  IDProperty *property = self->property;
  BLI_assert(IDP_ui_data_supported(property));

  switch (IDP_ui_data_type(property)) {
    case IDP_UI_DATA_TYPE_INT:
      IDP_ui_data_ensure(property);
      if (!idprop_ui_data_update_int(property, args, kwargs)) {
        return nullptr;
      }
      Py_RETURN_NONE;
    case IDP_UI_DATA_TYPE_BOOLEAN:
      IDP_ui_data_ensure(property);
      if (!idprop_ui_data_update_bool(property, args, kwargs)) {
        return nullptr;
      }
      Py_RETURN_NONE;
    case IDP_UI_DATA_TYPE_FLOAT:
      IDP_ui_data_ensure(property);
      if (!idprop_ui_data_update_float(property, args, kwargs)) {
        return nullptr;
      }
      Py_RETURN_NONE;
    case IDP_UI_DATA_TYPE_STRING:
      IDP_ui_data_ensure(property);
      if (!idprop_ui_data_update_string(property, args, kwargs)) {
        return nullptr;
      }
      Py_RETURN_NONE;
    case IDP_UI_DATA_TYPE_ID:
      IDP_ui_data_ensure(property);
      if (!idprop_ui_data_update_id(property, args, kwargs)) {
        return nullptr;
      }
      Py_RETURN_NONE;
    case IDP_UI_DATA_TYPE_UNSUPPORTED:
      PyErr_Format(PyExc_TypeError, "IDProperty \"%s\" does not support RNA data", property->name);
      return nullptr;
  }

  BLI_assert_unreachable();
  Py_RETURN_NONE;
}

/** \} */

/* -------------------------------------------------------------------- */
/** \name UI Data As Dictionary
 * \{ */

static void idprop_ui_data_to_dict_int(IDProperty *property, PyObject *dict)
{
  IDPropertyUIDataInt *ui_data = (IDPropertyUIDataInt *)property->ui_data;
  PyObject *item;

  PyDict_SetItemString(dict, "min", item = PyLong_FromLong(ui_data->min));
  Py_DECREF(item);
  PyDict_SetItemString(dict, "max", item = PyLong_FromLong(ui_data->max));
  Py_DECREF(item);
  PyDict_SetItemString(dict, "soft_min", item = PyLong_FromLong(ui_data->soft_min));
  Py_DECREF(item);
  PyDict_SetItemString(dict, "soft_max", item = PyLong_FromLong(ui_data->soft_max));
  Py_DECREF(item);
  PyDict_SetItemString(dict, "step", item = PyLong_FromLong(ui_data->step));
  Py_DECREF(item);
  if (property->type == IDP_ARRAY) {
    PyObject *list = PyList_New(ui_data->default_array_len);
    for (int i = 0; i < ui_data->default_array_len; i++) {
      PyList_SET_ITEM(list, i, PyLong_FromLong(ui_data->default_array[i]));
    }
    PyDict_SetItemString(dict, "default", list);
    Py_DECREF(list);
  }
  else {
    PyDict_SetItemString(dict, "default", item = PyLong_FromLong(ui_data->default_value));
    Py_DECREF(item);
  }

  if (ui_data->enum_items_num > 0) {
    PyObject *items_list = PyList_New(ui_data->enum_items_num);
    for (int i = 0; i < ui_data->enum_items_num; ++i) {
      const IDPropertyUIDataEnumItem &item = ui_data->enum_items[i];
      BLI_assert(item.identifier != nullptr);
      BLI_assert(item.name != nullptr);

      PyObject *item_tuple = PyTuple_New(5);
      PyTuple_SET_ITEM(item_tuple, 0, PyUnicode_FromString(item.identifier));
      PyTuple_SET_ITEM(item_tuple, 1, PyUnicode_FromString(item.name));
      PyTuple_SET_ITEM(
          item_tuple, 2, PyUnicode_FromString(item.description ? item.description : ""));
      PyTuple_SET_ITEM(item_tuple, 3, PyLong_FromLong(item.icon));
      PyTuple_SET_ITEM(item_tuple, 4, PyLong_FromLong(item.value));

      PyList_SET_ITEM(items_list, i, item_tuple);
    }
    PyDict_SetItemString(dict, "items", items_list);
    Py_DECREF(items_list);
  }
}

static void idprop_ui_data_to_dict_bool(IDProperty *property, PyObject *dict)
{
  IDPropertyUIDataBool *ui_data = (IDPropertyUIDataBool *)property->ui_data;
  PyObject *item;

  if (property->type == IDP_ARRAY) {
    PyObject *list = PyList_New(ui_data->default_array_len);
    for (int i = 0; i < ui_data->default_array_len; i++) {
      PyList_SET_ITEM(list, i, PyBool_FromLong(ui_data->default_array[i]));
    }
    PyDict_SetItemString(dict, "default", list);
    Py_DECREF(list);
  }
  else {
    PyDict_SetItemString(dict, "default", item = PyBool_FromLong(ui_data->default_value));
    Py_DECREF(item);
  }
}

static void idprop_ui_data_to_dict_float(IDProperty *property, PyObject *dict)
{
  IDPropertyUIDataFloat *ui_data = (IDPropertyUIDataFloat *)property->ui_data;
  PyObject *item;

  PyDict_SetItemString(dict, "min", item = PyFloat_FromDouble(ui_data->min));
  Py_DECREF(item);
  PyDict_SetItemString(dict, "max", item = PyFloat_FromDouble(ui_data->max));
  Py_DECREF(item);
  PyDict_SetItemString(dict, "soft_min", item = PyFloat_FromDouble(ui_data->soft_min));
  Py_DECREF(item);
  PyDict_SetItemString(dict, "soft_max", item = PyFloat_FromDouble(ui_data->soft_max));
  Py_DECREF(item);
  PyDict_SetItemString(dict, "step", item = PyFloat_FromDouble(double(ui_data->step)));
  Py_DECREF(item);
  PyDict_SetItemString(dict, "precision", item = PyLong_FromDouble(double(ui_data->precision)));
  Py_DECREF(item);
  if (property->type == IDP_ARRAY) {
    PyObject *list = PyList_New(ui_data->default_array_len);
    for (int i = 0; i < ui_data->default_array_len; i++) {
      PyList_SET_ITEM(list, i, PyFloat_FromDouble(ui_data->default_array[i]));
    }
    PyDict_SetItemString(dict, "default", list);
    Py_DECREF(list);
  }
  else {
    PyDict_SetItemString(dict, "default", item = PyFloat_FromDouble(ui_data->default_value));
    Py_DECREF(item);
  }
}

static void idprop_ui_data_to_dict_string(IDProperty *property, PyObject *dict)
{
  IDPropertyUIDataString *ui_data = (IDPropertyUIDataString *)property->ui_data;
  PyObject *item;

  const char *default_value = (ui_data->default_value == nullptr) ? "" : ui_data->default_value;

  PyDict_SetItemString(dict, "default", item = PyUnicode_FromString(default_value));
  Py_DECREF(item);
}

static void idprop_ui_data_to_dict_id(IDProperty *property, PyObject *dict)
{
  IDPropertyUIDataID *ui_data = reinterpret_cast<IDPropertyUIDataID *>(property->ui_data);

  short id_type_value = ui_data->id_type;
  if (id_type_value == 0) {
    /* While UI exposed custom properties do not allow the 'all ID types' `0` value, in
     * py-defined IDProperties it is accepted. So force defining a valid id_type value when this
     * function is called. */
    ID *id = IDP_Id(property);
    id_type_value = id ? GS(id->name) : ID_OB;
  }

  const char *id_type = nullptr;
  if (!RNA_enum_identifier(rna_enum_id_type_items, id_type_value, &id_type)) {
    /* Same fall-back as above, in case it is an unknown ID type (from a future version of
     * Blender e.g.). */
    RNA_enum_identifier(rna_enum_id_type_items, ID_OB, &id_type);
  }
  PyObject *item = PyUnicode_FromString(id_type);
  PyDict_SetItemString(dict, "id_type", item);
  Py_DECREF(item);
}

PyDoc_STRVAR(BPy_IDPropertyUIManager_as_dict_doc,
             ".. method:: as_dict()\n"
             "\n"
             "   Return a dictionary of the property's RNA UI data. The fields in the\n"
             "   returned dictionary and their types will depend on the property's type.\n");
static PyObject *BPy_IDIDPropertyUIManager_as_dict(BPy_IDPropertyUIManager *self)
{
  IDProperty *property = self->property;
  BLI_assert(IDP_ui_data_supported(property));

  IDPropertyUIData *ui_data = IDP_ui_data_ensure(property);

  PyObject *dict = PyDict_New();

  /* RNA subtype. */
  {
    const char *subtype_id = nullptr;
    RNA_enum_identifier(rna_enum_property_subtype_items, ui_data->rna_subtype, &subtype_id);
    PyObject *item = PyUnicode_FromString(subtype_id);
    PyDict_SetItemString(dict, "subtype", item);
    Py_DECREF(item);
  }

  /* Description. */
  if (ui_data->description != nullptr) {
    PyObject *item = PyUnicode_FromString(ui_data->description);
    PyDict_SetItemString(dict, "description", item);
    Py_DECREF(item);
  }

  /* Type specific data. */
  switch (IDP_ui_data_type(property)) {
    case IDP_UI_DATA_TYPE_STRING:
      idprop_ui_data_to_dict_string(property, dict);
      break;
    case IDP_UI_DATA_TYPE_ID:
      idprop_ui_data_to_dict_id(property, dict);
      break;
    case IDP_UI_DATA_TYPE_INT:
      idprop_ui_data_to_dict_int(property, dict);
      break;
    case IDP_UI_DATA_TYPE_BOOLEAN:
      idprop_ui_data_to_dict_bool(property, dict);
      break;
    case IDP_UI_DATA_TYPE_FLOAT:
      idprop_ui_data_to_dict_float(property, dict);
      break;
    case IDP_UI_DATA_TYPE_UNSUPPORTED:
      BLI_assert_unreachable();
      break;
  }

  return dict;
}

/** \} */

/* -------------------------------------------------------------------- */
/** \name UI Data Clear
 * \{ */

PyDoc_STRVAR(BPy_IDPropertyUIManager_clear_doc,
             ".. method:: clear()\n"
             "\n"
             "   Remove the RNA UI data from this IDProperty.\n");
static PyObject *BPy_IDPropertyUIManager_clear(BPy_IDPropertyUIManager *self)
{
  IDProperty *property = self->property;
  BLI_assert(IDP_ui_data_supported(property));

  if (property == nullptr) {
    PyErr_SetString(PyExc_RuntimeError, "IDPropertyUIManager missing property");
    BLI_assert_unreachable();
    return nullptr;
  }

  if (property->ui_data != nullptr) {
    IDP_ui_data_free(property);
  }

  Py_RETURN_NONE;
}

/** \} */

/* -------------------------------------------------------------------- */
/** \name UI Data Copying
 * \{ */

PyDoc_STRVAR(
    BPy_IDPropertyUIManager_update_from_doc,
    ".. method:: update_from(ui_manager_source)\n"
    "\n"
    "   Copy UI data from an IDProperty in the source group to a property in this group.\n "
    "   If the source property has no UI data, the target UI data will be reset if it exists.\n"
    "\n"
    "   :raises TypeError: If the types of the two properties don't match.\n");
static PyObject *BPy_IDPropertyUIManager_update_from(BPy_IDPropertyUIManager *self, PyObject *args)
{
  IDProperty *property = self->property;
  BLI_assert(IDP_ui_data_supported(property));

  BPy_IDPropertyUIManager *ui_manager_src;
  if (!PyArg_ParseTuple(args, "O!:update_from", &BPy_IDPropertyUIManager_Type, &ui_manager_src)) {
    return nullptr;
  }

  if (property->ui_data != nullptr) {
    IDP_ui_data_free(property);
  }

  if (ui_manager_src->property && ui_manager_src->property->ui_data) {
    property->ui_data = IDP_ui_data_copy(ui_manager_src->property);
  }

  Py_RETURN_NONE;
}

/** \} */

/* -------------------------------------------------------------------- */
/** \name UI Data Manager Definition
 * \{ */

#if (defined(__GNUC__) && !defined(__clang__))
#  pragma GCC diagnostic push
#  pragma GCC diagnostic ignored "-Wcast-function-type"
#endif

static PyMethodDef BPy_IDPropertyUIManager_methods[] = {
    {"update",
     (PyCFunction)BPy_IDPropertyUIManager_update,
     METH_VARARGS | METH_KEYWORDS,
     BPy_IDPropertyUIManager_update_doc},
    {"as_dict",
     (PyCFunction)BPy_IDIDPropertyUIManager_as_dict,
     METH_NOARGS,
     BPy_IDPropertyUIManager_as_dict_doc},
    {"clear",
     (PyCFunction)BPy_IDPropertyUIManager_clear,
     METH_NOARGS,
     BPy_IDPropertyUIManager_clear_doc},
    {"update_from",
     (PyCFunction)BPy_IDPropertyUIManager_update_from,
     METH_VARARGS,
     BPy_IDPropertyUIManager_update_from_doc},
    {nullptr, nullptr, 0, nullptr},
};

#if (defined(__GNUC__) && !defined(__clang__))
#  pragma GCC diagnostic pop
#endif

static PyObject *BPy_IDPropertyUIManager_repr(BPy_IDPropertyUIManager *self)
{
  return PyUnicode_FromFormat(
      "<bpy id prop ui manager: name=\"%s\", address=%p>", self->property->name, self->property);
}

static Py_hash_t BPy_IDPropertyUIManager_hash(BPy_IDPropertyUIManager *self)
{
  return _Py_HashPointer(self->property);
}

PyTypeObject BPy_IDPropertyUIManager_Type = {
    /*ob_base*/ PyVarObject_HEAD_INIT(nullptr, 0)
    /* For printing, in format `<module>.<name>`. */
    /*tp_name*/ "IDPropertyUIManager",
    /*tp_basicsize*/ sizeof(BPy_IDPropertyUIManager),
    /*tp_itemsize*/ 0,
    /*tp_dealloc*/ nullptr,
    /*tp_vectorcall_offset*/ 0,
    /*tp_getattr*/ nullptr,
    /*tp_setattr*/ nullptr,
    /*tp_as_async*/ nullptr,
    /*tp_repr*/ (reprfunc)BPy_IDPropertyUIManager_repr,
    /*tp_as_number*/ nullptr,
    /*tp_as_sequence*/ nullptr,
    /*tp_as_mapping*/ nullptr,
    /*tp_hash*/ (hashfunc)BPy_IDPropertyUIManager_hash,
    /*tp_call*/ nullptr,
    /*tp_str*/ nullptr,
    /*tp_getattro*/ nullptr,
    /*tp_setattro*/ nullptr,
    /*tp_as_buffer*/ nullptr,
    /*tp_flags*/ Py_TPFLAGS_DEFAULT,
    /*tp_doc*/ nullptr,
    /*tp_traverse*/ nullptr,
    /*tp_clear*/ nullptr,
    /*tp_richcompare*/ nullptr,
    /*tp_weaklistoffset*/ 0,
    /*tp_iter*/ nullptr,
    /*tp_iternext*/ nullptr,
    /*tp_methods*/ BPy_IDPropertyUIManager_methods,
    /*tp_members*/ nullptr,
    /*tp_getset*/ nullptr,
    /*tp_base*/ nullptr,
    /*tp_dict*/ nullptr,
    /*tp_descr_get*/ nullptr,
    /*tp_descr_set*/ nullptr,
    /*tp_dictoffset*/ 0,
    /*tp_init*/ nullptr,
    /*tp_alloc*/ nullptr,
    /*tp_new*/ nullptr,
    /*tp_free*/ nullptr,
    /*tp_is_gc*/ nullptr,
    /*tp_bases*/ nullptr,
    /*tp_mro*/ nullptr,
    /*tp_cache*/ nullptr,
    /*tp_subclasses*/ nullptr,
    /*tp_weaklist*/ nullptr,
    /*tp_del*/ nullptr,
    /*tp_version_tag*/ 0,
    /*tp_finalize*/ nullptr,
    /*tp_vectorcall*/ nullptr,
};

void IDPropertyUIData_Init_Types()
{
  PyType_Ready(&BPy_IDPropertyUIManager_Type);
}

/** \} */<|MERGE_RESOLUTION|>--- conflicted
+++ resolved
@@ -214,18 +214,6 @@
   int min, max, soft_min, soft_max, step;
   PyObject *default_value = nullptr;
   PyObject *items = nullptr;
-<<<<<<< HEAD
-  const char *kwlist[] = {"min",
-                          "max",
-                          "soft_min",
-                          "soft_max",
-                          "step",
-                          "default",
-                          "items",
-                          "subtype",
-                          "description",
-                          nullptr};
-=======
   const char *kwlist[] = {
       "min",
       "max",
@@ -238,7 +226,6 @@
       "description",
       nullptr,
   };
->>>>>>> 92cf9dd2
   if (!PyArg_ParseTupleAndKeywords(args,
                                    kwargs,
                                    "|$iiiiiOOzz:update",
@@ -315,15 +302,10 @@
           PyErr_SetString(PyExc_ValueError, msg);
         }))
     {
-<<<<<<< HEAD
-      return false;
-    }
-=======
       Py_DECREF(items_fast);
       return false;
     }
     Py_DECREF(items_fast);
->>>>>>> 92cf9dd2
     ui_data.enum_items = idprop_items;
     ui_data.enum_items_num = idprop_items_num;
   }
