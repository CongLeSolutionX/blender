/* SPDX-FileCopyrightText: 2023 Blender Authors
 *
 * SPDX-License-Identifier: GPL-2.0-or-later */

/** \file
 * \ingroup pymathutils
 */

#include <Python.h>

#include "mathutils.h"

#include "BLI_math_matrix.h"
#include "BLI_math_rotation.h"
#include "BLI_offset_indices.hh"
#include "BLI_utildefines.h"

#include "../generic/py_capi_utils.h"
#include "../generic/python_utildefines.h"

#ifndef MATH_STANDALONE
#  include "BLI_dynstr.h"
#endif

PyDoc_STRVAR(
    M_Mathutils_doc,
    "This module provides access to math operations.\n"
    "\n"
    ".. note::\n"
    "\n"
    "   Classes, methods and attributes that accept vectors also accept other numeric sequences,\n"
    "   such as tuples, lists.\n"
    "\n"
    "The :mod:`mathutils` module provides the following classes:\n"
    "\n"
    "- :class:`Color`,\n"
    "- :class:`Euler`,\n"
    "- :class:`Matrix`,\n"
    "- :class:`Quaternion`,\n"
    "- :class:`Vector`,\n");
static int mathutils_array_parse_fast(float *array,
                                      int size,
                                      PyObject *value_fast,
                                      const char *error_prefix)
{
  PyObject *item;
  PyObject **value_fast_items = PySequence_Fast_ITEMS(value_fast);

  int i;

  i = size;
  do {
    i--;
    if (((array[i] = PyFloat_AsDouble(item = value_fast_items[i])) == -1.0f) && PyErr_Occurred()) {
      PyErr_Format(PyExc_TypeError,
                   "%.200s: sequence index %d expected a number, "
                   "found '%.200s' type, ",
                   error_prefix,
                   i,
                   Py_TYPE(item)->tp_name);
      size = -1;
      break;
    }
  } while (i);

  return size;
}

Py_hash_t mathutils_array_hash(const float *array, size_t array_len)
{
  int i;
  Py_uhash_t x; /* Unsigned for defined overflow behavior. */
  Py_hash_t y;
  Py_uhash_t mult;
  Py_ssize_t len;

  mult = _PyHASH_MULTIPLIER;
  len = array_len;
  x = 0x345678UL;
  i = 0;
  while (--len >= 0) {
    y = _Py_HashDouble(nullptr, double(array[i++]));
    if (y == -1) {
      return -1;
    }
    x = (x ^ y) * mult;
    /* the cast might truncate len; that doesn't change hash stability */
    mult += (Py_hash_t)(82520UL + len + len);
  }
  x += 97531UL;
  if (x == (Py_uhash_t)-1) {
    x = -2;
  }
  return x;
}

int mathutils_array_parse(
    float *array, int array_num_min, int array_num_max, PyObject *value, const char *error_prefix)
{
  const uint flag = array_num_max;
  int num;

  array_num_max &= ~MU_ARRAY_FLAGS;

#if 1 /* approx 6x speedup for mathutils types */

  if ((num = VectorObject_Check(value) ? ((VectorObject *)value)->vec_num : 0) ||
      (num = EulerObject_Check(value) ? 3 : 0) || (num = QuaternionObject_Check(value) ? 4 : 0) ||
      (num = ColorObject_Check(value) ? 3 : 0))
  {
    if (BaseMath_ReadCallback((BaseMathObject *)value) == -1) {
      return -1;
    }

    if (flag & MU_ARRAY_SPILL) {
      CLAMP_MAX(num, array_num_max);
    }

    if (num > array_num_max || num < array_num_min) {
      if (array_num_max == array_num_min) {
        PyErr_Format(PyExc_ValueError,
                     "%.200s: sequence length is %d, expected %d",
                     error_prefix,
                     num,
                     array_num_max);
      }
      else {
        PyErr_Format(PyExc_ValueError,
                     "%.200s: sequence length is %d, expected [%d - %d]",
                     error_prefix,
                     num,
                     array_num_min,
                     array_num_max);
      }
      return -1;
    }

    memcpy(array, ((const BaseMathObject *)value)->data, num * sizeof(float));
  }
  else
#endif
  {
    PyObject *value_fast = nullptr;

    /* non list/tuple cases */
    if (!(value_fast = PySequence_Fast(value, error_prefix))) {
      /* PySequence_Fast sets the error */
      return -1;
    }

    num = PySequence_Fast_GET_SIZE(value_fast);

    if (flag & MU_ARRAY_SPILL) {
      CLAMP_MAX(num, array_num_max);
    }

    if (num > array_num_max || num < array_num_min) {
      if (array_num_max == array_num_min) {
        PyErr_Format(PyExc_ValueError,
                     "%.200s: sequence length is %d, expected %d",
                     error_prefix,
                     num,
                     array_num_max);
      }
      else {
        PyErr_Format(PyExc_ValueError,
                     "%.200s: sequence length is %d, expected [%d - %d]",
                     error_prefix,
                     num,
                     array_num_min,
                     array_num_max);
      }
      Py_DECREF(value_fast);
      return -1;
    }

    num = mathutils_array_parse_fast(array, num, value_fast, error_prefix);
    Py_DECREF(value_fast);
  }

  if (num != -1) {
    if (flag & MU_ARRAY_ZERO) {
      const int array_num_left = array_num_max - num;
      if (array_num_left) {
        memset(&array[num], 0, sizeof(float) * array_num_left);
      }
    }
  }

  return num;
}

int mathutils_array_parse_alloc(float **array,
                                int array_num,
                                PyObject *value,
                                const char *error_prefix)
{
  int num;

#if 1 /* approx 6x speedup for mathutils types */

  if ((num = VectorObject_Check(value) ? ((VectorObject *)value)->vec_num : 0) ||
      (num = EulerObject_Check(value) ? 3 : 0) || (num = QuaternionObject_Check(value) ? 4 : 0) ||
      (num = ColorObject_Check(value) ? 3 : 0))
  {
    if (BaseMath_ReadCallback((BaseMathObject *)value) == -1) {
      return -1;
    }

    if (num < array_num) {
      PyErr_Format(PyExc_ValueError,
                   "%.200s: sequence size is %d, expected > %d",
                   error_prefix,
                   num,
                   array_num);
      return -1;
    }

    *array = static_cast<float *>(PyMem_Malloc(num * sizeof(float)));
    memcpy(*array, ((const BaseMathObject *)value)->data, num * sizeof(float));
    return num;
  }

#endif

  PyObject *value_fast = nullptr;
  // *array = nullptr;
  int ret;

  /* non list/tuple cases */
  if (!(value_fast = PySequence_Fast(value, error_prefix))) {
    /* PySequence_Fast sets the error */
    return -1;
  }

  num = PySequence_Fast_GET_SIZE(value_fast);

  if (num < array_num) {
    Py_DECREF(value_fast);
    PyErr_Format(PyExc_ValueError,
                 "%.200s: sequence size is %d, expected > %d",
                 error_prefix,
                 num,
                 array_num);
    return -1;
  }

  *array = static_cast<float *>(PyMem_Malloc(num * sizeof(float)));

  ret = mathutils_array_parse_fast(*array, num, value_fast, error_prefix);
  Py_DECREF(value_fast);

  if (ret == -1) {
    PyMem_Free(*array);
  }

  return ret;
}

int mathutils_array_parse_alloc_v(float **array,
                                  int array_dim,
                                  PyObject *value,
                                  const char *error_prefix)
{
  PyObject *value_fast;
  const int array_dim_flag = array_dim;
  int i, num;

  /* non list/tuple cases */
  if (!(value_fast = PySequence_Fast(value, error_prefix))) {
    /* PySequence_Fast sets the error */
    return -1;
  }

  num = PySequence_Fast_GET_SIZE(value_fast);

  if (num != 0) {
    PyObject **value_fast_items = PySequence_Fast_ITEMS(value_fast);
    float *fp;

    array_dim &= ~MU_ARRAY_FLAGS;

    fp = *array = static_cast<float *>(PyMem_Malloc(num * array_dim * sizeof(float)));

    for (i = 0; i < num; i++, fp += array_dim) {
      PyObject *item = value_fast_items[i];

      if (mathutils_array_parse(fp, array_dim, array_dim_flag, item, error_prefix) == -1) {
        PyMem_Free(*array);
        *array = nullptr;
        num = -1;
        break;
      }
    }
  }

  Py_DECREF(value_fast);
  return num;
}

int mathutils_int_array_parse(int *array, int array_dim, PyObject *value, const char *error_prefix)
{
  int size, i;
  PyObject *value_fast, **value_fast_items, *item;

  if (!(value_fast = PySequence_Fast(value, error_prefix))) {
    /* PySequence_Fast sets the error */
    return -1;
  }

  if ((size = PySequence_Fast_GET_SIZE(value_fast)) != array_dim) {
    PyErr_Format(PyExc_ValueError,
                 "%.200s: sequence size is %d, expected %d",
                 error_prefix,
                 size,
                 array_dim);
    Py_DECREF(value_fast);
    return -1;
  }

  value_fast_items = PySequence_Fast_ITEMS(value_fast);
  i = size;
  while (i > 0) {
    i--;
    if (((array[i] = PyC_Long_AsI32(item = value_fast_items[i])) == -1) && PyErr_Occurred()) {
      PyErr_Format(PyExc_TypeError, "%.200s: sequence index %d expected an int", error_prefix, i);
      size = -1;
      break;
    }
  }
  Py_DECREF(value_fast);

  return size;
}

int mathutils_array_parse_alloc_vi(int **array,
                                   int array_dim,
                                   PyObject *value,
                                   const char *error_prefix)
{
  PyObject *value_fast;
  int i, size;

  if (!(value_fast = PySequence_Fast(value, error_prefix))) {
    /* PySequence_Fast sets the error */
    return -1;
  }

  size = PySequence_Fast_GET_SIZE(value_fast);

  if (size != 0) {
    PyObject **value_fast_items = PySequence_Fast_ITEMS(value_fast);
    int *ip;

    ip = *array = static_cast<int *>(PyMem_Malloc(size * array_dim * sizeof(int)));

    for (i = 0; i < size; i++, ip += array_dim) {
      PyObject *item = value_fast_items[i];

      if (mathutils_int_array_parse(ip, array_dim, item, error_prefix) == -1) {
        PyMem_Free(*array);
        *array = nullptr;
        size = -1;
        break;
      }
    }
  }

  Py_DECREF(value_fast);
  return size;
}

bool mathutils_array_parse_alloc_viseq(PyObject *value,
                                       const char *error_prefix,
<<<<<<< HEAD
                                       blender::Array<int> &r_offsets,
                                       blender::Array<int> &r_data)
=======
                                       blender::Array<blender::Vector<int>> &r_data)
>>>>>>> a494d6a6
{
  PyObject *value_fast;
  if (!(value_fast = PySequence_Fast(value, error_prefix))) {
    /* PySequence_Fast sets the error */
    return false;
  }

  const int size = PySequence_Fast_GET_SIZE(value_fast);
  if (size != 0) {
<<<<<<< HEAD
    Py_DECREF(value_fast);
    return false;
  }

  r_offsets.reinitialize(size + 1);
  PyObject **value_fast_items = PySequence_Fast_ITEMS(value_fast);
  int count = 0;
  for (int i = 0; i < size; i++) {
    r_offsets[i] = count;
    count += int(PySequence_Size(value_fast_items[i]));
  }
  r_offsets.last() = count;
  const blender::OffsetIndices<int> offsets(r_offsets);

  r_data.reinitialize(offsets.total_size());

  for (const int i : offsets.index_range()) {
    blender::MutableSpan<int> group = r_data.as_mutable_span().slice(offsets[i]);
    if (mathutils_int_array_parse(group.data(), group.size(), value_fast_items[i], error_prefix)) {
      Py_DECREF(value_fast);

      return false;
=======
    PyObject **value_fast_items = PySequence_Fast_ITEMS(value_fast);
    r_data.reinitialize(size);
    for (const int64_t i : r_data.index_range()) {
      PyObject *subseq = value_fast_items[i];
      const int subseq_len = int(PySequence_Size(subseq));
      if (subseq_len == -1) {
        PyErr_Format(
            PyExc_ValueError, "%.200s: sequence expected to have subsequences", error_prefix);
        Py_DECREF(value_fast);
        return false;
      }
      r_data[i].resize(subseq_len);
      blender::MutableSpan<int> group = r_data[i];
      if (mathutils_int_array_parse(group.data(), group.size(), subseq, error_prefix) == -1) {
        Py_DECREF(value_fast);
        return false;
      }
>>>>>>> a494d6a6
    }
  }

  Py_DECREF(value_fast);
  return true;
}

int mathutils_any_to_rotmat(float rmat[3][3], PyObject *value, const char *error_prefix)
{
  if (EulerObject_Check(value)) {
    if (BaseMath_ReadCallback((BaseMathObject *)value) == -1) {
      return -1;
    }

    eulO_to_mat3(rmat, ((const EulerObject *)value)->eul, ((const EulerObject *)value)->order);
    return 0;
  }
  if (QuaternionObject_Check(value)) {
    if (BaseMath_ReadCallback((BaseMathObject *)value) == -1) {
      return -1;
    }

    float tquat[4];
    normalize_qt_qt(tquat, ((const QuaternionObject *)value)->quat);
    quat_to_mat3(rmat, tquat);
    return 0;
  }
  if (MatrixObject_Check(value)) {
    if (BaseMath_ReadCallback((BaseMathObject *)value) == -1) {
      return -1;
    }
    if (((MatrixObject *)value)->row_num < 3 || ((MatrixObject *)value)->col_num < 3) {
      PyErr_Format(
          PyExc_ValueError, "%.200s: matrix must have minimum 3x3 dimensions", error_prefix);
      return -1;
    }

    matrix_as_3x3(rmat, (MatrixObject *)value);
    normalize_m3(rmat);
    return 0;
  }

  PyErr_Format(PyExc_TypeError,
               "%.200s: expected a Euler, Quaternion or Matrix type, "
               "found %.200s",
               error_prefix,
               Py_TYPE(value)->tp_name);
  return -1;
}

/* ----------------------------------MATRIX FUNCTIONS-------------------- */

/* Utility functions */

/* LomontRRDCompare4, Ever Faster Float Comparisons by Randy Dillon */
/* XXX We may want to use 'safer' BLI's compare_ff_relative ultimately?
 * LomontRRDCompare4() is an optimized version of Dawson's AlmostEqual2sComplement()
 * (see [1] and [2]).
 * Dawson himself now claims this is not a 'safe' thing to do
 * (pushing ULP method beyond its limits),
 * an recommends using work from [3] instead, which is done in BLI func...
 *
 * [1] http://www.randydillon.org/Papers/2007/everfast.htm
 * [2] http://www.cygnus-software.com/papers/comparingfloats/comparingfloats.htm
 * [3] https://randomascii.wordpress.com/2012/02/25/comparing-floating-point-numbers-2012-edition/
 * instead.
 */
#define SIGNMASK(i) (-int((uint(i)) >> 31))

int EXPP_FloatsAreEqual(float af, float bf, int maxDiff)
{
  /* solid, fast routine across all platforms
   * with constant time behavior */
  const int ai = *(const int *)(&af);
  const int bi = *(const int *)(&bf);
  const int test = SIGNMASK(ai ^ bi);
  int diff, v1, v2;

  BLI_assert((0 == test) || (0xFFFFFFFF == test));
  diff = (ai ^ (test & 0x7fffffff)) - bi;
  v1 = maxDiff + diff;
  v2 = maxDiff - diff;
  return (v1 | v2) >= 0;
}

/*---------------------- EXPP_VectorsAreEqual -------------------------
 * Builds on EXPP_FloatsAreEqual to test vectors */

int EXPP_VectorsAreEqual(const float *vecA, const float *vecB, int size, int floatSteps)
{
  int x;
  for (x = 0; x < size; x++) {
    if (EXPP_FloatsAreEqual(vecA[x], vecB[x], floatSteps) == 0) {
      return 0;
    }
  }
  return 1;
}

#ifndef MATH_STANDALONE
PyObject *mathutils_dynstr_to_py(DynStr *ds)
{
  const int ds_len = BLI_dynstr_get_len(ds); /* space for \0 */
  char *ds_buf = static_cast<char *>(PyMem_Malloc(ds_len + 1));
  PyObject *ret;
  BLI_dynstr_get_cstring_ex(ds, ds_buf);
  BLI_dynstr_free(ds);
  ret = PyUnicode_FromStringAndSize(ds_buf, ds_len);
  PyMem_Free(ds_buf);
  return ret;
}
#endif

/* Mathutils Callbacks */

/* For mathutils internal use only,
 * eventually should re-alloc but to start with we only have a few users. */
#define MATHUTILS_TOT_CB 17
static Mathutils_Callback *mathutils_callbacks[MATHUTILS_TOT_CB] = {nullptr};

uchar Mathutils_RegisterCallback(Mathutils_Callback *cb)
{
  uchar i;

  /* find the first free slot */
  for (i = 0; mathutils_callbacks[i]; i++) {
    if (mathutils_callbacks[i] == cb) {
      /* already registered? */
      return i;
    }
  }

  BLI_assert(i + 1 < MATHUTILS_TOT_CB);

  mathutils_callbacks[i] = cb;
  return i;
}

int _BaseMathObject_CheckCallback(BaseMathObject *self)
{
  Mathutils_Callback *cb = mathutils_callbacks[self->cb_type];
  if (LIKELY(cb->check(self) != -1)) {
    return 0;
  }
  return -1;
}

int _BaseMathObject_ReadCallback(BaseMathObject *self)
{
  /* NOTE: use macros to check for nullptr. */

  Mathutils_Callback *cb = mathutils_callbacks[self->cb_type];
  if (LIKELY(cb->get(self, self->cb_subtype) != -1)) {
    return 0;
  }

  if (!PyErr_Occurred()) {
    PyErr_Format(PyExc_RuntimeError, "%s read, user has become invalid", Py_TYPE(self)->tp_name);
  }
  return -1;
}

int _BaseMathObject_WriteCallback(BaseMathObject *self)
{
  Mathutils_Callback *cb = mathutils_callbacks[self->cb_type];
  if (LIKELY(cb->set(self, self->cb_subtype) != -1)) {
    return 0;
  }

  if (!PyErr_Occurred()) {
    PyErr_Format(PyExc_RuntimeError, "%s write, user has become invalid", Py_TYPE(self)->tp_name);
  }
  return -1;
}

int _BaseMathObject_ReadIndexCallback(BaseMathObject *self, int index)
{
  Mathutils_Callback *cb = mathutils_callbacks[self->cb_type];
  if (LIKELY(cb->get_index(self, self->cb_subtype, index) != -1)) {
    return 0;
  }

  if (!PyErr_Occurred()) {
    PyErr_Format(
        PyExc_RuntimeError, "%s read index, user has become invalid", Py_TYPE(self)->tp_name);
  }
  return -1;
}

int _BaseMathObject_WriteIndexCallback(BaseMathObject *self, int index)
{
  Mathutils_Callback *cb = mathutils_callbacks[self->cb_type];
  if (LIKELY(cb->set_index(self, self->cb_subtype, index) != -1)) {
    return 0;
  }

  if (!PyErr_Occurred()) {
    PyErr_Format(
        PyExc_RuntimeError, "%s write index, user has become invalid", Py_TYPE(self)->tp_name);
  }
  return -1;
}

void _BaseMathObject_RaiseFrozenExc(const BaseMathObject *self)
{
  PyErr_Format(PyExc_TypeError, "%s is frozen (immutable)", Py_TYPE(self)->tp_name);
}

void _BaseMathObject_RaiseNotFrozenExc(const BaseMathObject *self)
{
  PyErr_Format(
      PyExc_TypeError, "%s is not frozen (mutable), call freeze first", Py_TYPE(self)->tp_name);
}

/* #BaseMathObject generic functions for all mathutils types. */

char BaseMathObject_owner_doc[] = "The item this is wrapping or None  (read-only).";
PyObject *BaseMathObject_owner_get(BaseMathObject *self, void * /*closure*/)
{
  PyObject *ret = self->cb_user ? self->cb_user : Py_None;
  return Py_INCREF_RET(ret);
}

char BaseMathObject_is_wrapped_doc[] =
    "True when this object wraps external data (read-only).\n\n:type: boolean";
PyObject *BaseMathObject_is_wrapped_get(BaseMathObject *self, void * /*closure*/)
{
  return PyBool_FromLong((self->flag & BASE_MATH_FLAG_IS_WRAP) != 0);
}

char BaseMathObject_is_frozen_doc[] =
    "True when this object has been frozen (read-only).\n\n:type: boolean";
PyObject *BaseMathObject_is_frozen_get(BaseMathObject *self, void * /*closure*/)
{
  return PyBool_FromLong((self->flag & BASE_MATH_FLAG_IS_FROZEN) != 0);
}

char BaseMathObject_is_valid_doc[] =
    "True when the owner of this data is valid.\n\n:type: boolean";
PyObject *BaseMathObject_is_valid_get(BaseMathObject *self, void * /*closure*/)
{
  return PyBool_FromLong(BaseMath_CheckCallback(self) == 0);
}

char BaseMathObject_freeze_doc[] =
    ".. function:: freeze()\n"
    "\n"
    "   Make this object immutable.\n"
    "\n"
    "   After this the object can be hashed, used in dictionaries & sets.\n"
    "\n"
    "   :return: An instance of this object.\n";
PyObject *BaseMathObject_freeze(BaseMathObject *self)
{
  if ((self->flag & BASE_MATH_FLAG_IS_WRAP) || (self->cb_user != nullptr)) {
    PyErr_SetString(PyExc_TypeError, "Cannot freeze wrapped/owned data");
    return nullptr;
  }

  self->flag |= BASE_MATH_FLAG_IS_FROZEN;

  return Py_INCREF_RET((PyObject *)self);
}

int BaseMathObject_traverse(BaseMathObject *self, visitproc visit, void *arg)
{
  Py_VISIT(self->cb_user);
  return 0;
}

int BaseMathObject_clear(BaseMathObject *self)
{
  Py_CLEAR(self->cb_user);
  return 0;
}

/** Only to validate assumptions when debugging. */
#ifndef NDEBUG
static bool BaseMathObject_is_tracked(BaseMathObject *self)
{
  PyObject *cb_user = self->cb_user;
  self->cb_user = (PyObject *)uintptr_t(-1);
  bool is_tracked = PyObject_GC_IsTracked((PyObject *)self);
  self->cb_user = cb_user;
  return is_tracked;
}
#endif /* !NDEBUG */

void BaseMathObject_dealloc(BaseMathObject *self)
{
  /* only free non wrapped */
  if ((self->flag & BASE_MATH_FLAG_IS_WRAP) == 0) {
    PyMem_Free(self->data);
  }

  if (self->cb_user) {
    BLI_assert(BaseMathObject_is_tracked(self) == true);
    PyObject_GC_UnTrack(self);
    BaseMathObject_clear(self);
  }
  else if (!BaseMathObject_CheckExact(self)) {
    /* Sub-classed types get an extra track (in Pythons internal `subtype_dealloc` function). */
    BLI_assert(BaseMathObject_is_tracked(self) == true);
    PyObject_GC_UnTrack(self);
    BLI_assert(BaseMathObject_is_tracked(self) == false);
  }

  Py_TYPE(self)->tp_free(self);  // PyObject_DEL(self); /* breaks sub-types. */
}

int BaseMathObject_is_gc(BaseMathObject *self)
{
  return self->cb_user != nullptr;
}

PyObject *_BaseMathObject_new_impl(PyTypeObject *root_type, PyTypeObject *base_type)
{
  PyObject *obj;
  if (ELEM(base_type, nullptr, root_type)) {
    obj = _PyObject_GC_New(root_type);
    if (obj) {
      BLI_assert(BaseMathObject_is_tracked((BaseMathObject *)obj) == false);
    }
  }
  else {
    /* Calls Generic allocation function which always tracks
     * (because `root_type` is flagged for GC). */
    obj = base_type->tp_alloc(base_type, 0);
    if (obj) {
      BLI_assert(BaseMathObject_is_tracked((BaseMathObject *)obj) == true);
      PyObject_GC_UnTrack(obj);
      BLI_assert(BaseMathObject_is_tracked((BaseMathObject *)obj) == false);
    }
  }

  return obj;
}

/*----------------------------MODULE INIT-------------------------*/
static PyMethodDef M_Mathutils_methods[] = {
    {nullptr, nullptr, 0, nullptr},
};

static PyModuleDef M_Mathutils_module_def = {
    /*m_base*/ PyModuleDef_HEAD_INIT,
    /*m_name*/ "mathutils",
    /*m_doc*/ M_Mathutils_doc,
    /*m_size*/ 0,
    /*m_methods*/ M_Mathutils_methods,
    /*m_slots*/ nullptr,
    /*m_traverse*/ nullptr,
    /*m_clear*/ nullptr,
    /*m_free*/ nullptr,
};

/* submodules only */
#include "mathutils_geometry.h"
#include "mathutils_interpolate.h"
#ifndef MATH_STANDALONE
#  include "mathutils_bvhtree.h"
#  include "mathutils_kdtree.h"
#  include "mathutils_noise.h"
#endif

PyMODINIT_FUNC PyInit_mathutils()
{
  PyObject *mod;
  PyObject *submodule;
  PyObject *sys_modules = PyImport_GetModuleDict();

  if (PyType_Ready(&vector_Type) < 0) {
    return nullptr;
  }
  if (PyType_Ready(&matrix_Type) < 0) {
    return nullptr;
  }
  if (PyType_Ready(&matrix_access_Type) < 0) {
    return nullptr;
  }
  if (PyType_Ready(&euler_Type) < 0) {
    return nullptr;
  }
  if (PyType_Ready(&quaternion_Type) < 0) {
    return nullptr;
  }
  if (PyType_Ready(&color_Type) < 0) {
    return nullptr;
  }

  mod = PyModule_Create(&M_Mathutils_module_def);

  /* each type has its own new() function */
  PyModule_AddType(mod, &vector_Type);
  PyModule_AddType(mod, &matrix_Type);
  PyModule_AddType(mod, &euler_Type);
  PyModule_AddType(mod, &quaternion_Type);
  PyModule_AddType(mod, &color_Type);

  /* submodule */
  PyModule_AddObject(mod, "geometry", (submodule = PyInit_mathutils_geometry()));
  /* XXX, python doesn't do imports with this usefully yet
   * 'from mathutils.geometry import PolyFill'
   * ...fails without this. */
  PyDict_SetItem(sys_modules, PyModule_GetNameObject(submodule), submodule);

  PyModule_AddObject(mod, "interpolate", (submodule = PyInit_mathutils_interpolate()));
  /* XXX, python doesn't do imports with this usefully yet
   * 'from mathutils.geometry import PolyFill'
   * ...fails without this. */
  PyDict_SetItem(sys_modules, PyModule_GetNameObject(submodule), submodule);

#ifndef MATH_STANDALONE
  /* Noise submodule */
  PyModule_AddObject(mod, "noise", (submodule = PyInit_mathutils_noise()));
  PyDict_SetItem(sys_modules, PyModule_GetNameObject(submodule), submodule);

  /* BVHTree submodule */
  PyModule_AddObject(mod, "bvhtree", (submodule = PyInit_mathutils_bvhtree()));
  PyDict_SetItem(sys_modules, PyModule_GetNameObject(submodule), submodule);

  /* KDTree_3d submodule */
  PyModule_AddObject(mod, "kdtree", (submodule = PyInit_mathutils_kdtree()));
  PyDict_SetItem(sys_modules, PyModule_GetNameObject(submodule), submodule);
#endif

  mathutils_matrix_row_cb_index = Mathutils_RegisterCallback(&mathutils_matrix_row_cb);
  mathutils_matrix_col_cb_index = Mathutils_RegisterCallback(&mathutils_matrix_col_cb);
  mathutils_matrix_translation_cb_index = Mathutils_RegisterCallback(
      &mathutils_matrix_translation_cb);

  return mod;
}<|MERGE_RESOLUTION|>--- conflicted
+++ resolved
@@ -372,12 +372,8 @@
 
 bool mathutils_array_parse_alloc_viseq(PyObject *value,
                                        const char *error_prefix,
-<<<<<<< HEAD
                                        blender::Array<int> &r_offsets,
                                        blender::Array<int> &r_data)
-=======
-                                       blender::Array<blender::Vector<int>> &r_data)
->>>>>>> a494d6a6
 {
   PyObject *value_fast;
   if (!(value_fast = PySequence_Fast(value, error_prefix))) {
@@ -387,48 +383,33 @@
 
   const int size = PySequence_Fast_GET_SIZE(value_fast);
   if (size != 0) {
-<<<<<<< HEAD
-    Py_DECREF(value_fast);
-    return false;
-  }
-
-  r_offsets.reinitialize(size + 1);
-  PyObject **value_fast_items = PySequence_Fast_ITEMS(value_fast);
-  int count = 0;
-  for (int i = 0; i < size; i++) {
-    r_offsets[i] = count;
-    count += int(PySequence_Size(value_fast_items[i]));
-  }
-  r_offsets.last() = count;
-  const blender::OffsetIndices<int> offsets(r_offsets);
-
-  r_data.reinitialize(offsets.total_size());
-
-  for (const int i : offsets.index_range()) {
-    blender::MutableSpan<int> group = r_data.as_mutable_span().slice(offsets[i]);
-    if (mathutils_int_array_parse(group.data(), group.size(), value_fast_items[i], error_prefix)) {
-      Py_DECREF(value_fast);
-
-      return false;
-=======
     PyObject **value_fast_items = PySequence_Fast_ITEMS(value_fast);
-    r_data.reinitialize(size);
-    for (const int64_t i : r_data.index_range()) {
-      PyObject *subseq = value_fast_items[i];
-      const int subseq_len = int(PySequence_Size(subseq));
+
+    r_offsets.reinitialize(size + 1);
+    int count = 0;
+    for (int i = 0; i < size; i++) {
+      r_offsets[i] = count;
+      const int subseq_len = int(PySequence_Size(value_fast_items[i]));
       if (subseq_len == -1) {
         PyErr_Format(
             PyExc_ValueError, "%.200s: sequence expected to have subsequences", error_prefix);
         Py_DECREF(value_fast);
         return false;
       }
-      r_data[i].resize(subseq_len);
-      blender::MutableSpan<int> group = r_data[i];
+      count += int(PySequence_Size(value_fast_items[i]));
+    }
+    r_offsets.last() = count;
+    const blender::OffsetIndices<int> offsets(r_offsets);
+
+    r_data.reinitialize(offsets.total_size());
+
+    for (const int64_t i : r_data.index_range()) {
+      PyObject *subseq = value_fast_items[i];
+      blender::MutableSpan<int> group = r_data.as_mutable_span().slice(offsets[i]);
       if (mathutils_int_array_parse(group.data(), group.size(), subseq, error_prefix) == -1) {
         Py_DECREF(value_fast);
         return false;
       }
->>>>>>> a494d6a6
     }
   }
 
