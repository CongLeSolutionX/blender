--- conflicted
+++ resolved
@@ -1172,29 +1172,12 @@
       blender::MutableSpan(orig_normal, poly_normals.size()).copy_from(poly_normals);
     }
 
-    for (const int64_t i : looptris.index_range()) {
-      float co[3][3];
-
-      tris[i][0] = uint(corner_verts[looptris[i].tri[0]]);
-      tris[i][1] = uint(corner_verts[looptris[i].tri[1]]);
-      tris[i][2] = uint(corner_verts[looptris[i].tri[2]]);
-
-      copy_v3_v3(co[0], coords[tris[i][0]]);
-      copy_v3_v3(co[1], coords[tris[i][1]]);
-      copy_v3_v3(co[2], coords[tris[i][2]]);
-
-      BLI_bvhtree_insert(tree, int(i), co[0], 3);
-      orig_index[i] = int(looptri_polys[i]);
-    }
-
-<<<<<<< HEAD
     if (free_mesh) {
       BKE_id_free(nullptr, const_cast<Mesh *>(mesh));
     }
-=======
+
     BLI_bvhtree_balance(tree);
   }
->>>>>>> ea937b30
 
   if (free_mesh) {
     BKE_id_free(nullptr, mesh);
