--- conflicted
+++ resolved
@@ -375,11 +375,7 @@
      * not have any effect.
      */
 
-<<<<<<< HEAD
-    PointerRNA ptr = *self->ptr;
-=======
-    PointerRNA &ptr = self->ptr;
->>>>>>> 97f92a19
+    PointerRNA &ptr = *self->ptr;
     PropertyRNA *prop = nullptr;
     const char *prop_name;
 
