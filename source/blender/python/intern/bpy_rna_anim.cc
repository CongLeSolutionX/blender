--- conflicted
+++ resolved
@@ -406,19 +406,7 @@
     ID *id = self->ptr.owner_id;
     Main *main = BKE_main_from_id(G_MAIN, id);
 
-<<<<<<< HEAD
-    result = (blender::animrig::insert_keyframe(main,
-                                                &reports,
-                                                id,
-                                                group_name,
-                                                path_full,
-                                                index,
-                                                &anim_eval_context,
-                                                eBezTriple_KeyframeType(keytype),
-                                                eInsertKeyFlags(options)) != 0);
-=======
-    BLI_assert(BKE_id_is_in_global_main(id));
-    CombinedKeyingResult combined_result = insert_keyframe(G_MAIN,
+    CombinedKeyingResult combined_result = insert_keyframe(main,
                                                            *id,
                                                            group_name,
                                                            path_full,
@@ -431,7 +419,6 @@
       combined_result.generate_reports(&reports);
     }
     result = success_count != 0;
->>>>>>> 7b3e0637
   }
 
   MEM_freeN((void *)path_full);
