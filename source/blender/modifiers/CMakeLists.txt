# SPDX-FileCopyrightText: 2006 Blender Authors
#
# SPDX-License-Identifier: GPL-2.0-or-later

set(INC
  .
  intern
  ../blenkernel
  ../blenloader
  ../blentranslation
  ../bmesh
  ../editors/include
  ../functions
  ../geometry
  ../makesrna
  ../nodes
  ../render
  ../windowmanager
  ../../../intern/eigen

  # RNA_prototypes.h
  ${CMAKE_BINARY_DIR}/source/blender/makesrna
)

set(INC_SYS
  ${ZLIB_INCLUDE_DIRS}
)

set(SRC
  intern/MOD_armature.cc
  intern/MOD_array.cc
  intern/MOD_bevel.cc
  intern/MOD_boolean.cc
  intern/MOD_build.cc
  intern/MOD_cast.cc
  intern/MOD_cloth.cc
  intern/MOD_collision.cc
  intern/MOD_correctivesmooth.cc
  intern/MOD_curve.cc
  intern/MOD_datatransfer.cc
  intern/MOD_decimate.cc
  intern/MOD_displace.cc
  intern/MOD_dynamicpaint.cc
  intern/MOD_edgesplit.cc
  intern/MOD_explode.cc
  intern/MOD_fluid.cc
<<<<<<< HEAD
  intern/MOD_grease_pencil_length.cc
=======
  intern/MOD_grease_pencil_opacity.cc
  intern/MOD_grease_pencil_util.cc
>>>>>>> 0192a955
  intern/MOD_hook.cc
  intern/MOD_laplaciandeform.cc
  intern/MOD_laplaciansmooth.cc
  intern/MOD_lattice.cc
  intern/MOD_mask.cc
  intern/MOD_mesh_to_volume.cc
  intern/MOD_meshcache.cc
  intern/MOD_meshcache_mdd.cc
  intern/MOD_meshcache_pc2.cc
  intern/MOD_meshcache_util.cc
  intern/MOD_meshdeform.cc
  intern/MOD_meshsequencecache.cc
  intern/MOD_mirror.cc
  intern/MOD_multires.cc
  intern/MOD_nodes.cc
  intern/MOD_none.cc
  intern/MOD_normal_edit.cc
  intern/MOD_ocean.cc
  intern/MOD_particleinstance.cc
  intern/MOD_particlesystem.cc
  intern/MOD_remesh.cc
  intern/MOD_screw.cc
  intern/MOD_shapekey.cc
  intern/MOD_shrinkwrap.cc
  intern/MOD_simpledeform.cc
  intern/MOD_skin.cc
  intern/MOD_smooth.cc
  intern/MOD_softbody.cc
  intern/MOD_solidify.cc
  intern/MOD_solidify_extrude.cc
  intern/MOD_solidify_nonmanifold.cc
  intern/MOD_subsurf.cc
  intern/MOD_surface.cc
  intern/MOD_surfacedeform.cc
  intern/MOD_triangulate.cc
  intern/MOD_ui_common.cc
  intern/MOD_util.cc
  intern/MOD_uvproject.cc
  intern/MOD_uvwarp.cc
  intern/MOD_volume_displace.cc
  intern/MOD_volume_to_mesh.cc
  intern/MOD_warp.cc
  intern/MOD_wave.cc
  intern/MOD_weighted_normal.cc
  intern/MOD_weightvg_util.cc
  intern/MOD_weightvgedit.cc
  intern/MOD_weightvgmix.cc
  intern/MOD_weightvgproximity.cc
  intern/MOD_weld.cc
  intern/MOD_wireframe.cc

  MOD_modifiertypes.hh
  MOD_nodes.hh
  intern/MOD_grease_pencil_util.hh
  intern/MOD_meshcache_util.hh
  intern/MOD_solidify_util.hh
  intern/MOD_ui_common.hh
  intern/MOD_util.hh
  intern/MOD_weightvg_util.hh
)

set(LIB
  PRIVATE bf::blenfont
  bf_blenkernel
  PRIVATE bf::blenlib
  PRIVATE bf::depsgraph
  PUBLIC bf::dna
  PRIVATE bf::intern::guardedalloc
)

if(WITH_ALEMBIC)
  add_definitions(-DWITH_ALEMBIC)
  list(APPEND INC
    ../io/alembic
  )
  list(APPEND LIB
    bf_io_alembic
  )
endif()

if(WITH_USD)
  add_definitions(-DWITH_USD)
  list(APPEND INC
    ../io/usd
  )
  list(APPEND LIB
    bf_io_usd
  )
endif()

if(WITH_MOD_REMESH)
  list(APPEND INC
    ../../../intern/dualcon
  )
  list(APPEND LIB
    bf_intern_dualcon
  )
  add_definitions(-DWITH_MOD_REMESH)
endif()

if(WITH_MOD_FLUID)
  add_definitions(-DWITH_FLUID)
endif()

if(WITH_MOD_OCEANSIM)
  add_definitions(-DWITH_OCEANSIM)
endif()

if(WITH_OPENSUBDIV)
  add_definitions(-DWITH_OPENSUBDIV)
endif()

if(WITH_BULLET)
  list(APPEND LIB
    ${BULLET_LIBRARIES}
  )
  add_definitions(-DWITH_BULLET)
endif()

# To disable adaptive subdivision test in subsurf UI without cycles
if(WITH_CYCLES)
  add_definitions(-DWITH_CYCLES)
endif()

if(WITH_GMP)
  add_definitions(-DWITH_GMP)

  list(APPEND INC_SYS
    ${GMP_INCLUDE_DIRS}
  )

  list(APPEND LIB
    ${GMP_LIBRARIES}
  )
endif()

if(WITH_TBB)
  add_definitions(-DWITH_TBB)
  if(WIN32)
    # TBB includes Windows.h which will define min/max macros
    # that will collide with the stl versions.
    add_definitions(-DNOMINMAX)
  endif()
  list(APPEND INC_SYS
    ${TBB_INCLUDE_DIRS}
  )

  list(APPEND LIB
    ${TBB_LIBRARIES}
  )
endif()

if(WITH_OPENVDB)
  list(APPEND INC
    ../../../intern/openvdb
  )
  list(APPEND INC_SYS
    ${OPENVDB_INCLUDE_DIRS}
  )
  list(APPEND LIB
    bf_intern_openvdb
    ${OPENVDB_LIBRARIES}
  )
  add_definitions(-DWITH_OPENVDB ${OPENVDB_DEFINITIONS})
endif()

if(WITH_EXPERIMENTAL_FEATURES)
  add_definitions(-DWITH_SIMULATION_DATABLOCK)
endif()

# So we can have special tricks in modifier system.

blender_add_lib(bf_modifiers "${SRC}" "${INC}" "${INC_SYS}" "${LIB}")

# RNA_prototypes.h
add_dependencies(bf_modifiers bf_rna)<|MERGE_RESOLUTION|>--- conflicted
+++ resolved
@@ -44,12 +44,9 @@
   intern/MOD_edgesplit.cc
   intern/MOD_explode.cc
   intern/MOD_fluid.cc
-<<<<<<< HEAD
   intern/MOD_grease_pencil_length.cc
-=======
   intern/MOD_grease_pencil_opacity.cc
   intern/MOD_grease_pencil_util.cc
->>>>>>> 0192a955
   intern/MOD_hook.cc
   intern/MOD_laplaciandeform.cc
   intern/MOD_laplaciansmooth.cc
