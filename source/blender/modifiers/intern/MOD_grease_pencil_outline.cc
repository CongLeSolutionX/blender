--- conflicted
+++ resolved
@@ -149,17 +149,7 @@
    * source indices are not ordered. */
   bke::CurvesGeometry dst_curves(src_curves);
   bke::MutableAttributeAccessor dst_attributes = dst_curves.attributes_for_write();
-<<<<<<< HEAD
-  bke::gather_attributes(src_attributes,
-                         bke::AttrDomain::Point,
-                         bke::AttrDomain::Point,
-                         {},
-                         {},
-                         indices,
-                         dst_attributes);
-=======
   bke::gather_attributes(src_attributes, bke::AttrDomain::Point, {}, indices, dst_attributes);
->>>>>>> 2ddc574a
 
   return dst_curves;
 }
