--- conflicted
+++ resolved
@@ -270,10 +270,7 @@
   INIT_TYPE(VolumeDisplace);
   INIT_TYPE(VolumeToMesh);
   INIT_TYPE(Nodes);
-<<<<<<< HEAD
+  INIT_TYPE(GreasePencilOpacity);
   INIT_TYPE(GreasePencilSmooth);
-=======
-  INIT_TYPE(GreasePencilOpacity);
->>>>>>> a2032a9a
 #undef INIT_TYPE
 }