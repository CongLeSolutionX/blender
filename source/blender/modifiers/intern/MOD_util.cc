--- conflicted
+++ resolved
@@ -130,11 +130,7 @@
     texmapping = MOD_DISP_MAP_LOCAL;
   }
 
-<<<<<<< HEAD
-  const float(*positions)[3] = BKE_mesh_positions(mesh);
-=======
   const float(*positions)[3] = BKE_mesh_vert_positions(mesh);
->>>>>>> a7e1815c
   for (i = 0; i < verts_num; i++, r_texco++) {
     switch (texmapping) {
       case MOD_DISP_MAP_LOCAL:
