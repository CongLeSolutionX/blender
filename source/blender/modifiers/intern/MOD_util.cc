/* SPDX-FileCopyrightText: 2005 Blender Authors
 *
 * SPDX-License-Identifier: GPL-2.0-or-later */

/** \file
 * \ingroup modifiers
 */

#include <cstring>

#include "BLI_utildefines.h"

#include "BLI_bitmap.h"
#include "BLI_math_matrix.h"
#include "BLI_math_vector.h"

#include "DNA_image_types.h"
#include "DNA_mesh_types.h"
#include "DNA_meshdata_types.h"
#include "DNA_modifier_types.h"
#include "DNA_object_types.h"
#include "DNA_scene_types.h"

#include "BKE_action.h" /* BKE_pose_channel_find_name */
#include "BKE_attribute.hh"
#include "BKE_deform.h"
#include "BKE_editmesh.hh"
#include "BKE_image.h"
#include "BKE_lattice.hh"
#include "BKE_lib_id.hh"
#include "BKE_mesh.hh"
#include "BKE_mesh_wrapper.hh"
#include "BKE_object.hh"

#include "BKE_modifier.hh"

#include "DEG_depsgraph.hh"
#include "DEG_depsgraph_query.hh"

#include "MOD_modifiertypes.hh"
#include "MOD_util.hh"

#include "MEM_guardedalloc.h"

void MOD_init_texture(MappingInfoModifierData *dmd, const ModifierEvalContext *ctx)
{
  Tex *tex = dmd->texture;

  if (tex == nullptr) {
    return;
  }

  if (tex->ima && BKE_image_is_animated(tex->ima)) {
    BKE_image_user_frame_calc(tex->ima, &tex->iuser, DEG_get_ctime(ctx->depsgraph));
  }
}

void MOD_get_texture_coords(MappingInfoModifierData *dmd,
                            const ModifierEvalContext * /*ctx*/,
                            Object *ob,
                            Mesh *mesh,
                            float (*cos)[3],
                            float (*r_texco)[3])
{
  /* TODO: to be renamed to `get_texture_coords` once we are done with moving modifiers to Mesh. */

  using namespace blender;
  const int verts_num = mesh->verts_num;
  int i;
  int texmapping = dmd->texmapping;
  float mapref_imat[4][4];

  if (texmapping == MOD_DISP_MAP_OBJECT) {
    if (dmd->map_object != nullptr) {
      Object *map_object = dmd->map_object;
      if (dmd->map_bone[0] != '\0') {
        bPoseChannel *pchan = BKE_pose_channel_find_name(map_object->pose, dmd->map_bone);
        if (pchan) {
          float mat_bone_world[4][4];
          mul_m4_m4m4(mat_bone_world, map_object->object_to_world, pchan->pose_mat);
          invert_m4_m4(mapref_imat, mat_bone_world);
        }
        else {
          invert_m4_m4(mapref_imat, map_object->object_to_world);
        }
      }
      else {
        invert_m4_m4(mapref_imat, map_object->object_to_world);
      }
    }
    else { /* if there is no map object, default to local */
      texmapping = MOD_DISP_MAP_LOCAL;
    }
  }

  /* UVs need special handling, since they come from faces */
  if (texmapping == MOD_DISP_MAP_UV) {
    if (CustomData_has_layer(&mesh->corner_data, CD_PROP_FLOAT2)) {
      const OffsetIndices faces = mesh->faces();
      const Span<int> corner_verts = mesh->corner_verts();
      BLI_bitmap *done = BLI_BITMAP_NEW(verts_num, __func__);
      char uvname[MAX_CUSTOMDATA_LAYER_NAME];
      CustomData_validate_layer_name(
          &mesh->corner_data, CD_PROP_FLOAT2, dmd->uvlayer_name, uvname);
      const bke::AttributeAccessor attributes = mesh->attributes();
      const VArraySpan uv_map = *attributes.lookup_or_default<float2>(
          uvname, bke::AttrDomain::Corner, float2(0));

      /* verts are given the UV from the first face that uses them */
      for (const int i : faces.index_range()) {
        const IndexRange face = faces[i];
        for (const int corner : face) {
          const int vert = corner_verts[corner];
          if (!BLI_BITMAP_TEST(done, vert)) {
            /* remap UVs from [0, 1] to [-1, 1] */
            r_texco[vert][0] = (uv_map[corner][0] * 2.0f) - 1.0f;
            r_texco[vert][1] = (uv_map[corner][1] * 2.0f) - 1.0f;
            BLI_BITMAP_ENABLE(done, vert);
          }
        }
      }

      MEM_freeN(done);
      return;
    }

    /* if there are no UVs, default to local */
    texmapping = MOD_DISP_MAP_LOCAL;
  }

  const Span<float3> positions = mesh->vert_positions();
  for (i = 0; i < verts_num; i++, r_texco++) {
    switch (texmapping) {
      case MOD_DISP_MAP_LOCAL:
        copy_v3_v3(*r_texco, cos != nullptr ? *cos : positions[i]);
        break;
      case MOD_DISP_MAP_GLOBAL:
        mul_v3_m4v3(*r_texco, ob->object_to_world, cos != nullptr ? *cos : positions[i]);
        break;
      case MOD_DISP_MAP_OBJECT:
        mul_v3_m4v3(*r_texco, ob->object_to_world, cos != nullptr ? *cos : positions[i]);
        mul_m4_v3(mapref_imat, *r_texco);
        break;
    }
    if (cos != nullptr) {
      cos++;
    }
  }
}

void MOD_previous_vcos_store(ModifierData *md, const float (*vert_coords)[3])
{
  while ((md = md->next) && md->type == eModifierType_Armature) {
    ArmatureModifierData *amd = (ArmatureModifierData *)md;
    if (amd->multi && amd->vert_coords_prev == nullptr) {
      amd->vert_coords_prev = static_cast<float(*)[3]>(MEM_dupallocN(vert_coords));
    }
    else {
      break;
    }
  }
  /* lattice/mesh modifier too */
}

void MOD_get_vgroup(const Object *ob,
                    const Mesh *mesh,
                    const char *name,
                    const MDeformVert **dvert,
                    int *defgrp_index)
{
  if (mesh) {
    *defgrp_index = BKE_id_defgroup_name_index(&mesh->id, name);
    if (*defgrp_index != -1) {
      *dvert = mesh->deform_verts().data();
    }
    else {
      *dvert = nullptr;
    }
  }
  else if (OB_TYPE_SUPPORT_VGROUP(ob->type)) {
    *defgrp_index = BKE_object_defgroup_name_index(ob, name);
    if (*defgrp_index != -1 && ob->type == OB_LATTICE) {
      *dvert = BKE_lattice_deform_verts_get(ob);
    }
    else {
      *dvert = nullptr;
    }
  }
  else {
    *defgrp_index = -1;
    *dvert = nullptr;
  }
}

void MOD_depsgraph_update_object_bone_relation(DepsNodeHandle *node,
                                               Object *object,
                                               const char *bonename,
                                               const char *description)
{
  if (object == nullptr) {
    return;
  }
  if (bonename[0] != '\0' && object->type == OB_ARMATURE) {
    DEG_add_object_relation(node, object, DEG_OB_COMP_EVAL_POSE, description);
  }
  else {
    DEG_add_object_relation(node, object, DEG_OB_COMP_TRANSFORM, description);
  }
}

void modifier_type_init(ModifierTypeInfo *types[])
{
#define INIT_TYPE(typeName) (types[eModifierType_##typeName] = &modifierType_##typeName)
  INIT_TYPE(None);
  INIT_TYPE(Curve);
  INIT_TYPE(Lattice);
  INIT_TYPE(Subsurf);
  INIT_TYPE(Build);
  INIT_TYPE(Array);
  INIT_TYPE(Mirror);
  INIT_TYPE(EdgeSplit);
  INIT_TYPE(Bevel);
  INIT_TYPE(Displace);
  INIT_TYPE(UVProject);
  INIT_TYPE(Decimate);
  INIT_TYPE(Smooth);
  INIT_TYPE(Cast);
  INIT_TYPE(Wave);
  INIT_TYPE(Armature);
  INIT_TYPE(Hook);
  INIT_TYPE(Softbody);
  INIT_TYPE(Cloth);
  INIT_TYPE(Collision);
  INIT_TYPE(Boolean);
  INIT_TYPE(MeshDeform);
  INIT_TYPE(Ocean);
  INIT_TYPE(ParticleSystem);
  INIT_TYPE(ParticleInstance);
  INIT_TYPE(Explode);
  INIT_TYPE(Shrinkwrap);
  INIT_TYPE(Mask);
  INIT_TYPE(SimpleDeform);
  INIT_TYPE(Multires);
  INIT_TYPE(Surface);
  INIT_TYPE(Fluid);
  INIT_TYPE(ShapeKey);
  INIT_TYPE(Solidify);
  INIT_TYPE(Screw);
  INIT_TYPE(Warp);
  INIT_TYPE(WeightVGEdit);
  INIT_TYPE(WeightVGMix);
  INIT_TYPE(WeightVGProximity);
  INIT_TYPE(DynamicPaint);
  INIT_TYPE(Remesh);
  INIT_TYPE(Skin);
  INIT_TYPE(LaplacianSmooth);
  INIT_TYPE(Triangulate);
  INIT_TYPE(UVWarp);
  INIT_TYPE(MeshCache);
  INIT_TYPE(LaplacianDeform);
  INIT_TYPE(Wireframe);
  INIT_TYPE(Weld);
  INIT_TYPE(DataTransfer);
  INIT_TYPE(NormalEdit);
  INIT_TYPE(CorrectiveSmooth);
  INIT_TYPE(MeshSequenceCache);
  INIT_TYPE(SurfaceDeform);
  INIT_TYPE(WeightedNormal);
  INIT_TYPE(MeshToVolume);
  INIT_TYPE(VolumeDisplace);
  INIT_TYPE(VolumeToMesh);
  INIT_TYPE(Nodes);
<<<<<<< HEAD
  INIT_TYPE(GreasePencilLineart);
=======
  INIT_TYPE(GreasePencilOpacity);
  INIT_TYPE(GreasePencilSubdiv);
  INIT_TYPE(GreasePencilColor);
  INIT_TYPE(GreasePencilTint);
>>>>>>> c16b0216
#undef INIT_TYPE
}<|MERGE_RESOLUTION|>--- conflicted
+++ resolved
@@ -270,13 +270,10 @@
   INIT_TYPE(VolumeDisplace);
   INIT_TYPE(VolumeToMesh);
   INIT_TYPE(Nodes);
-<<<<<<< HEAD
-  INIT_TYPE(GreasePencilLineart);
-=======
   INIT_TYPE(GreasePencilOpacity);
   INIT_TYPE(GreasePencilSubdiv);
   INIT_TYPE(GreasePencilColor);
   INIT_TYPE(GreasePencilTint);
->>>>>>> c16b0216
+  INIT_TYPE(GreasePencilLineart);
 #undef INIT_TYPE
 }