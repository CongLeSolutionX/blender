/* SPDX-License-Identifier: GPL-2.0-or-later
 * Copyright 2005 Blender Foundation. All rights reserved. */

/** \file
 * \ingroup modifiers
 */

#include <cstdio>

#include "BLI_utildefines.h"

#include "BLI_array.hh"
#include "BLI_float4x4.hh"
#include "BLI_math_geom.h"
#include "BLI_math_matrix.h"
#include "BLI_vector.hh"
#include "BLI_vector_set.hh"

#include "BLT_translation.h"

#include "DNA_collection_types.h"
#include "DNA_defaults.h"
#include "DNA_mesh_types.h"
#include "DNA_meshdata_types.h"
#include "DNA_object_types.h"
#include "DNA_scene_types.h"
#include "DNA_screen_types.h"

#include "BKE_collection.h"
#include "BKE_context.h"
#include "BKE_global.h" /* only to check G.debug */
#include "BKE_lib_id.h"
#include "BKE_lib_query.h"
#include "BKE_material.h"
#include "BKE_mesh.h"
#include "BKE_mesh_boolean_convert.hh"
#include "BKE_mesh_wrapper.h"
#include "BKE_modifier.h"

#include "UI_interface.h"
#include "UI_resources.h"

#include "RNA_access.h"
#include "RNA_prototypes.h"

#include "MOD_ui_common.h"
#include "MOD_util.h"

#include "DEG_depsgraph_query.h"

#include "MEM_guardedalloc.h"

#include "bmesh.h"
#include "bmesh_tools.h"
#include "tools/bmesh_boolean.h"
#include "tools/bmesh_intersect.h"

// #define DEBUG_TIME

#ifdef DEBUG_TIME
#  include "BLI_timeit.hh"
#endif

using blender::Array;
using blender::float3;
using blender::float4x4;
using blender::IndexRange;
using blender::MutableSpan;
using blender::Span;
using blender::Vector;
using blender::VectorSet;

static void initData(ModifierData *md)
{
  BooleanModifierData *bmd = (BooleanModifierData *)md;

  BLI_assert(MEMCMP_STRUCT_AFTER_IS_ZERO(bmd, modifier));

  MEMCPY_STRUCT_AFTER(bmd, DNA_struct_default_get(BooleanModifierData), modifier);
}

static bool isDisabled(const struct Scene * /*scene*/, ModifierData *md, bool /*useRenderParams*/)
{
  BooleanModifierData *bmd = (BooleanModifierData *)md;
  Collection *col = bmd->collection;

  if (bmd->flag & eBooleanModifierFlag_Object) {
    return !bmd->object || bmd->object->type != OB_MESH;
  }
  if (bmd->flag & eBooleanModifierFlag_Collection) {
    /* The Exact solver tolerates an empty collection. */
    return !col && bmd->solver != eBooleanModifierSolver_Exact;
  }
  return false;
}

static void foreachIDLink(ModifierData *md, Object *ob, IDWalkFunc walk, void *userData)
{
  BooleanModifierData *bmd = (BooleanModifierData *)md;

  walk(userData, ob, (ID **)&bmd->collection, IDWALK_CB_USER);
  walk(userData, ob, (ID **)&bmd->object, IDWALK_CB_NOP);
}

static void updateDepsgraph(ModifierData *md, const ModifierUpdateDepsgraphContext *ctx)
{
  BooleanModifierData *bmd = (BooleanModifierData *)md;
  if ((bmd->flag & eBooleanModifierFlag_Object) && bmd->object != nullptr) {
    DEG_add_object_relation(ctx->node, bmd->object, DEG_OB_COMP_TRANSFORM, "Boolean Modifier");
    DEG_add_object_relation(ctx->node, bmd->object, DEG_OB_COMP_GEOMETRY, "Boolean Modifier");
  }

  Collection *col = bmd->collection;

  if ((bmd->flag & eBooleanModifierFlag_Collection) && col != nullptr) {
    DEG_add_collection_geometry_relation(ctx->node, col, "Boolean Modifier");
  }
  /* We need own transformation as well. */
  DEG_add_depends_on_transform_relation(ctx->node, "Boolean Modifier");
}

static Mesh *get_quick_mesh(
    Object *ob_self, Mesh *mesh_self, Object *ob_operand_ob, Mesh *mesh_operand_ob, int operation)
{
  Mesh *result = nullptr;

  if (mesh_self->totpoly == 0 || mesh_operand_ob->totpoly == 0) {
    switch (operation) {
      case eBooleanModifierOp_Intersect:
        result = BKE_mesh_new_nomain(0, 0, 0, 0, 0);
        break;

      case eBooleanModifierOp_Union:
        if (mesh_self->totpoly != 0) {
          result = mesh_self;
        }
        else {
          result = (Mesh *)BKE_id_copy_ex(
              nullptr, &mesh_operand_ob->id, nullptr, LIB_ID_COPY_LOCALIZE);

          float imat[4][4];
          float omat[4][4];
          invert_m4_m4(imat, ob_self->object_to_world);
          mul_m4_m4m4(omat, imat, ob_operand_ob->object_to_world);

<<<<<<< HEAD
          MutableSpan<float3> positions = result->positions_for_write();
=======
          MutableSpan<float3> positions = result->vert_positions_for_write();
>>>>>>> a7e1815c
          for (const int i : positions.index_range()) {
            mul_m4_v3(omat, positions[i]);
          }

          BKE_mesh_tag_coords_changed(result);
        }

        break;

      case eBooleanModifierOp_Difference:
        result = mesh_self;
        break;
    }
  }

  return result;
}

/* has no meaning for faces, do this so we can tell which face is which */
#define BM_FACE_TAG BM_ELEM_DRAW

/**
 * Compare selected/unselected.
 */
static int bm_face_isect_pair(BMFace *f, void * /*user_data*/)
{
  return BM_elem_flag_test(f, BM_FACE_TAG) ? 1 : 0;
}

static bool BMD_error_messages(const Object *ob, ModifierData *md)
{
  BooleanModifierData *bmd = (BooleanModifierData *)md;
  Collection *col = bmd->collection;

  bool error_returns_result = false;

  const bool operand_collection = (bmd->flag & eBooleanModifierFlag_Collection) != 0;
  const bool use_exact = bmd->solver == eBooleanModifierSolver_Exact;
  const bool operation_intersect = bmd->operation == eBooleanModifierOp_Intersect;

#ifndef WITH_GMP
  /* If compiled without GMP, return a error. */
  if (use_exact) {
    BKE_modifier_set_error(ob, md, "Compiled without GMP, using fast solver");
    error_returns_result = false;
  }
#endif

  /* If intersect is selected using fast solver, return a error. */
  if (operand_collection && operation_intersect && !use_exact) {
    BKE_modifier_set_error(ob, md, "Cannot execute, intersect only available using exact solver");
    error_returns_result = true;
  }

  /* If the selected collection is empty and using fast solver, return a error. */
  if (operand_collection) {
    if (!use_exact && BKE_collection_is_empty(col)) {
      BKE_modifier_set_error(ob, md, "Cannot execute, fast solver and empty collection");
      error_returns_result = true;
    }

    /* If the selected collection contain non mesh objects, return a error. */
    if (col) {
      FOREACH_COLLECTION_OBJECT_RECURSIVE_BEGIN (col, operand_ob) {
        if (operand_ob->type != OB_MESH) {
          BKE_modifier_set_error(
              ob, md, "Cannot execute, the selected collection contains non mesh objects");
          error_returns_result = true;
        }
      }
      FOREACH_COLLECTION_OBJECT_RECURSIVE_END;
    }
  }

  return error_returns_result;
}

static BMesh *BMD_mesh_bm_create(
    Mesh *mesh, Object *object, Mesh *mesh_operand_ob, Object *operand_ob, bool *r_is_flip)
{
#ifdef DEBUG_TIME
  SCOPED_TIMER(__func__);
#endif

  *r_is_flip = (is_negative_m4(object->object_to_world) !=
                is_negative_m4(operand_ob->object_to_world));

  const BMAllocTemplate allocsize = BMALLOC_TEMPLATE_FROM_ME(mesh, mesh_operand_ob);

  BMeshCreateParams bmesh_create_params{};
  BMesh *bm = BM_mesh_create(&allocsize, &bmesh_create_params);

  /* Keep `mesh` first, needed so active layers are set based on `mesh` not `mesh_operand_ob`,
   * otherwise the wrong active render layer is used, see T92384.
   *
   * NOTE: while initializing customer data layers the is not essential,
   * it avoids the overhead of having to re-allocate #BMHeader.data when the 2nd mesh is added
   * (if it contains additional custom-data layers). */
  const Mesh *mesh_array[2] = {mesh, mesh_operand_ob};
  BM_mesh_copy_init_customdata_from_mesh_array(bm, mesh_array, ARRAY_SIZE(mesh_array), &allocsize);

  BMeshFromMeshParams bmesh_from_mesh_params{};
  bmesh_from_mesh_params.calc_face_normal = true;
  bmesh_from_mesh_params.calc_vert_normal = true;
  BM_mesh_bm_from_me(bm, mesh_operand_ob, &bmesh_from_mesh_params);

  if (UNLIKELY(*r_is_flip)) {
    const int cd_loop_mdisp_offset = CustomData_get_offset(&bm->ldata, CD_MDISPS);
    BMIter iter;
    BMFace *efa;
    BM_ITER_MESH (efa, &iter, bm, BM_FACES_OF_MESH) {
      BM_face_normal_flip_ex(bm, efa, cd_loop_mdisp_offset, true);
    }
  }

  BM_mesh_bm_from_me(bm, mesh, &bmesh_from_mesh_params);

  return bm;
}

static void BMD_mesh_intersection(BMesh *bm,
                                  ModifierData *md,
                                  const ModifierEvalContext *ctx,
                                  Mesh *mesh_operand_ob,
                                  Object *object,
                                  Object *operand_ob,
                                  bool is_flip)
{
#ifdef DEBUG_TIME
  SCOPED_TIMER(__func__);
#endif

  BooleanModifierData *bmd = (BooleanModifierData *)md;

  /* main bmesh intersection setup */
  /* create tessface & intersect */
  const int looptris_tot = poly_to_tri_count(bm->totface, bm->totloop);
  BMLoop *(*looptris)[3] = (BMLoop * (*)[3])
      MEM_malloc_arrayN(looptris_tot, sizeof(*looptris), __func__);

  BM_mesh_calc_tessellation_beauty(bm, looptris);

  /* postpone this until after tessellating
   * so we can use the original normals before the vertex are moved */
  {
    BMIter iter;
    int i;
    const int i_verts_end = mesh_operand_ob->totvert;
    const int i_faces_end = mesh_operand_ob->totpoly;

    float imat[4][4];
    float omat[4][4];
    invert_m4_m4(imat, object->object_to_world);
    mul_m4_m4m4(omat, imat, operand_ob->object_to_world);

    BMVert *eve;
    i = 0;
    BM_ITER_MESH (eve, &iter, bm, BM_VERTS_OF_MESH) {
      mul_m4_v3(omat, eve->co);
      if (++i == i_verts_end) {
        break;
      }
    }

    /* we need face normals because of 'BM_face_split_edgenet'
     * we could calculate on the fly too (before calling split). */
    float nmat[3][3];
    copy_m3_m4(nmat, omat);
    invert_m3(nmat);

    if (UNLIKELY(is_flip)) {
      negate_m3(nmat);
    }

    Array<short> material_remap(operand_ob->totcol ? operand_ob->totcol : 1);

    /* Using original (not evaluated) object here since we are writing to it. */
    /* XXX Pretty sure comment above is fully wrong now with CoW & co ? */
    BKE_object_material_remap_calc(ctx->object, operand_ob, material_remap.data());

    BMFace *efa;
    i = 0;
    BM_ITER_MESH (efa, &iter, bm, BM_FACES_OF_MESH) {
      mul_transposed_m3_v3(nmat, efa->no);
      normalize_v3(efa->no);

      /* Temp tag to test which side split faces are from. */
      BM_elem_flag_enable(efa, BM_FACE_TAG);

      /* remap material */
      if (LIKELY(efa->mat_nr < operand_ob->totcol)) {
        efa->mat_nr = material_remap[efa->mat_nr];
      }

      if (++i == i_faces_end) {
        break;
      }
    }
  }

  /* not needed, but normals for 'dm' will be invalid,
   * currently this is ok for 'BM_mesh_intersect' */
  // BM_mesh_normals_update(bm);

  bool use_separate = false;
  bool use_dissolve = true;
  bool use_island_connect = true;

  /* change for testing */
  if (G.debug & G_DEBUG) {
    use_separate = (bmd->bm_flag & eBooleanModifierBMeshFlag_BMesh_Separate) != 0;
    use_dissolve = (bmd->bm_flag & eBooleanModifierBMeshFlag_BMesh_NoDissolve) == 0;
    use_island_connect = (bmd->bm_flag & eBooleanModifierBMeshFlag_BMesh_NoConnectRegions) == 0;
  }

  BM_mesh_intersect(bm,
                    looptris,
                    looptris_tot,
                    bm_face_isect_pair,
                    nullptr,
                    false,
                    use_separate,
                    use_dissolve,
                    use_island_connect,
                    false,
                    false,
                    bmd->operation,
                    bmd->double_threshold);

  MEM_freeN(looptris);
}

#ifdef WITH_GMP

/* Get a mapping from material slot numbers in the src_ob to slot numbers in the dst_ob.
 * If a material doesn't exist in the dst_ob, the mapping just goes to the same slot
 * or to zero if there aren't enough slots in the destination. */
static Array<short> get_material_remap_index_based(Object *dest_ob, Object *src_ob)
{
  int n = src_ob->totcol;
  if (n <= 0) {
    n = 1;
  }
  Array<short> remap(n);
  BKE_object_material_remap_calc(dest_ob, src_ob, remap.data());
  return remap;
}

/* Get a mapping from material slot numbers in the source geometry to slot numbers in the result
 * geometry. The material is added to the result geometry if it doesn't already use it. */
static Array<short> get_material_remap_transfer(Object &object,
                                                const Mesh &mesh,
                                                VectorSet<Material *> &materials)
{
  const int material_num = mesh.totcol;
  Array<short> map(material_num);
  for (const int i : IndexRange(material_num)) {
    Material *material = BKE_object_material_get_eval(&object, i + 1);
    map[i] = material ? materials.index_of_or_add(material) : -1;
  }
  return map;
}

static Mesh *exact_boolean_mesh(BooleanModifierData *bmd,
                                const ModifierEvalContext *ctx,
                                Mesh *mesh)
{
  Vector<const Mesh *> meshes;
  Vector<float4x4 *> obmats;

  Vector<Array<short>> material_remaps;

#  ifdef DEBUG_TIME
  SCOPED_TIMER(__func__);
#  endif

  if ((bmd->flag & eBooleanModifierFlag_Object) && bmd->object == nullptr) {
    return mesh;
  }

  meshes.append(mesh);
  obmats.append((float4x4 *)&ctx->object->object_to_world);
  material_remaps.append({});

  const BooleanModifierMaterialMode material_mode = BooleanModifierMaterialMode(
      bmd->material_mode);
  VectorSet<Material *> materials;
  if (material_mode == eBooleanModifierMaterialMode_Transfer) {
    if (mesh->totcol == 0) {
      /* Necessary for faces using the default material when there are no material slots. */
      materials.add(nullptr);
    }
    else {
      materials.add_multiple({mesh->mat, mesh->totcol});
    }
  }

  if (bmd->flag & eBooleanModifierFlag_Object) {
    Mesh *mesh_operand = BKE_modifier_get_evaluated_mesh_from_evaluated_object(bmd->object);
    if (!mesh_operand) {
      return mesh;
    }
    BKE_mesh_wrapper_ensure_mdata(mesh_operand);
    meshes.append(mesh_operand);
    obmats.append((float4x4 *)&bmd->object->object_to_world);
    if (material_mode == eBooleanModifierMaterialMode_Index) {
      material_remaps.append(get_material_remap_index_based(ctx->object, bmd->object));
    }
    else {
      material_remaps.append(get_material_remap_transfer(*bmd->object, *mesh_operand, materials));
    }
  }
  else if (bmd->flag & eBooleanModifierFlag_Collection) {
    Collection *collection = bmd->collection;
    /* Allow collection to be empty; then target mesh will just removed self-intersections. */
    if (collection) {
      FOREACH_COLLECTION_OBJECT_RECURSIVE_BEGIN (collection, ob) {
        if (ob->type == OB_MESH && ob != ctx->object) {
          Mesh *collection_mesh = BKE_modifier_get_evaluated_mesh_from_evaluated_object(ob);
          if (!collection_mesh) {
            continue;
          }
          BKE_mesh_wrapper_ensure_mdata(collection_mesh);
          meshes.append(collection_mesh);
          obmats.append((float4x4 *)&ob->object_to_world);
          if (material_mode == eBooleanModifierMaterialMode_Index) {
            material_remaps.append(get_material_remap_index_based(ctx->object, ob));
          }
          else {
            material_remaps.append(get_material_remap_transfer(*ob, *collection_mesh, materials));
          }
        }
      }
      FOREACH_COLLECTION_OBJECT_RECURSIVE_END;
    }
  }

  const bool use_self = (bmd->flag & eBooleanModifierFlag_Self) != 0;
  const bool hole_tolerant = (bmd->flag & eBooleanModifierFlag_HoleTolerant) != 0;
  Mesh *result = blender::meshintersect::direct_mesh_boolean(
      meshes,
      obmats,
      *(float4x4 *)&ctx->object->object_to_world,
      material_remaps,
      use_self,
      hole_tolerant,
      bmd->operation,
      nullptr);

  if (material_mode == eBooleanModifierMaterialMode_Transfer) {
    MEM_SAFE_FREE(result->mat);
    result->mat = (Material **)MEM_malloc_arrayN(materials.size(), sizeof(Material *), __func__);
    result->totcol = materials.size();
    MutableSpan(result->mat, result->totcol).copy_from(materials);
  }

  return result;
}
#endif

static Mesh *modifyMesh(ModifierData *md, const ModifierEvalContext *ctx, Mesh *mesh)
{
  BooleanModifierData *bmd = (BooleanModifierData *)md;
  Object *object = ctx->object;
  Mesh *result = mesh;
  Collection *collection = bmd->collection;

  /* Return result for certain errors. */
  if (BMD_error_messages(ctx->object, md)) {
    return result;
  }

#ifdef WITH_GMP
  if (bmd->solver == eBooleanModifierSolver_Exact) {
    return exact_boolean_mesh(bmd, ctx, mesh);
  }
#endif

#ifdef DEBUG_TIME
  SCOPED_TIMER(__func__);
#endif

  if (bmd->flag & eBooleanModifierFlag_Object) {
    if (bmd->object == nullptr) {
      return result;
    }

    Object *operand_ob = bmd->object;

    Mesh *mesh_operand_ob = BKE_modifier_get_evaluated_mesh_from_evaluated_object(operand_ob);

    if (mesh_operand_ob) {
      /* XXX This is utterly non-optimal, we may go from a bmesh to a mesh back to a bmesh!
       * But for 2.90 better not try to be smart here. */
      BKE_mesh_wrapper_ensure_mdata(mesh_operand_ob);
      /* when one of objects is empty (has got no faces) we could speed up
       * calculation a bit returning one of objects' derived meshes (or empty one)
       * Returning mesh is depended on modifiers operation (sergey) */
      result = get_quick_mesh(object, mesh, operand_ob, mesh_operand_ob, bmd->operation);

      if (result == nullptr) {
        bool is_flip;
        BMesh *bm = BMD_mesh_bm_create(mesh, object, mesh_operand_ob, operand_ob, &is_flip);

        BMD_mesh_intersection(bm, md, ctx, mesh_operand_ob, object, operand_ob, is_flip);

        result = BKE_mesh_from_bmesh_for_eval_nomain(bm, nullptr, mesh);

        BM_mesh_free(bm);
      }

      if (result == nullptr) {
        BKE_modifier_set_error(object, md, "Cannot execute boolean operation");
      }
    }
  }
  else {
    if (collection == nullptr) {
      return result;
    }

    FOREACH_COLLECTION_OBJECT_RECURSIVE_BEGIN (collection, operand_ob) {
      if (operand_ob->type == OB_MESH && operand_ob != ctx->object) {
        Mesh *mesh_operand_ob = BKE_modifier_get_evaluated_mesh_from_evaluated_object(operand_ob);

        if (mesh_operand_ob == nullptr) {
          continue;
        }

        /* XXX This is utterly non-optimal, we may go from a bmesh to a mesh back to a bmesh!
         * But for 2.90 better not try to be smart here. */
        BKE_mesh_wrapper_ensure_mdata(mesh_operand_ob);

        bool is_flip;
        BMesh *bm = BMD_mesh_bm_create(result, object, mesh_operand_ob, operand_ob, &is_flip);

        BMD_mesh_intersection(bm, md, ctx, mesh_operand_ob, object, operand_ob, is_flip);

        /* Needed for multiple objects to work. */
        if (result == mesh) {
          result = BKE_mesh_from_bmesh_for_eval_nomain(bm, nullptr, mesh);
        }
        else {
          BMeshToMeshParams bmesh_to_mesh_params{};
          bmesh_to_mesh_params.calc_object_remap = false;
          BM_mesh_bm_to_me(nullptr, bm, result, &bmesh_to_mesh_params);
        }
        BM_mesh_free(bm);
      }
    }
    FOREACH_COLLECTION_OBJECT_RECURSIVE_END;
  }

  return result;
}

static void requiredDataMask(ModifierData * /*md*/, CustomData_MeshMasks *r_cddata_masks)
{
  r_cddata_masks->vmask |= CD_MASK_MDEFORMVERT;
  r_cddata_masks->emask |= CD_MASK_MEDGE;
  r_cddata_masks->fmask |= CD_MASK_MTFACE;
}

static void panel_draw(const bContext * /*C*/, Panel *panel)
{
  uiLayout *layout = panel->layout;
  PointerRNA *ptr = modifier_panel_get_property_pointers(panel, nullptr);

  uiItemR(layout, ptr, "operation", UI_ITEM_R_EXPAND, nullptr, ICON_NONE);

  uiLayoutSetPropSep(layout, true);

  uiItemR(layout, ptr, "operand_type", 0, nullptr, ICON_NONE);
  if (RNA_enum_get(ptr, "operand_type") == eBooleanModifierFlag_Object) {
    uiItemR(layout, ptr, "object", 0, nullptr, ICON_NONE);
  }
  else {
    uiItemR(layout, ptr, "collection", 0, nullptr, ICON_NONE);
  }

  uiItemR(layout, ptr, "solver", UI_ITEM_R_EXPAND, nullptr, ICON_NONE);

  modifier_panel_end(layout, ptr);
}

static void solver_options_panel_draw(const bContext * /*C*/, Panel *panel)
{
  uiLayout *layout = panel->layout;
  PointerRNA *ptr = modifier_panel_get_property_pointers(panel, nullptr);

  const bool use_exact = RNA_enum_get(ptr, "solver") == eBooleanModifierSolver_Exact;

  uiLayoutSetPropSep(layout, true);

  uiLayout *col = uiLayoutColumn(layout, true);
  if (use_exact) {
    uiItemR(col, ptr, "material_mode", 0, IFACE_("Materials"), ICON_NONE);
    /* When operand is collection, we always use_self. */
    if (RNA_enum_get(ptr, "operand_type") == eBooleanModifierFlag_Object) {
      uiItemR(col, ptr, "use_self", 0, nullptr, ICON_NONE);
    }
    uiItemR(col, ptr, "use_hole_tolerant", 0, nullptr, ICON_NONE);
  }
  else {
    uiItemR(col, ptr, "double_threshold", 0, nullptr, ICON_NONE);
  }

  if (G.debug) {
    uiItemR(col, ptr, "debug_options", 0, nullptr, ICON_NONE);
  }
}

static void panelRegister(ARegionType *region_type)
{
  PanelType *panel = modifier_panel_register(region_type, eModifierType_Boolean, panel_draw);
  modifier_subpanel_register(
      region_type, "solver_options", "Solver Options", nullptr, solver_options_panel_draw, panel);
}

ModifierTypeInfo modifierType_Boolean = {
    /* name */ N_("Boolean"),
    /* structName */ "BooleanModifierData",
    /* structSize */ sizeof(BooleanModifierData),
    /* srna */ &RNA_BooleanModifier,
    /* type */ eModifierTypeType_Nonconstructive,
    /* flags */
    (ModifierTypeFlag)(eModifierTypeFlag_AcceptsMesh | eModifierTypeFlag_SupportsEditmode),
    /* icon */ ICON_MOD_BOOLEAN,

    /* copyData */ BKE_modifier_copydata_generic,

    /* deformVerts */ nullptr,
    /* deformMatrices */ nullptr,
    /* deformVertsEM */ nullptr,
    /* deformMatricesEM */ nullptr,
    /* modifyMesh */ modifyMesh,
    /* modifyGeometrySet */ nullptr,

    /* initData */ initData,
    /* requiredDataMask */ requiredDataMask,
    /* freeData */ nullptr,
    /* isDisabled */ isDisabled,
    /* updateDepsgraph */ updateDepsgraph,
    /* dependsOnTime */ nullptr,
    /* dependsOnNormals */ nullptr,
    /* foreachIDLink */ foreachIDLink,
    /* foreachTexLink */ nullptr,
    /* freeRuntimeData */ nullptr,
    /* panelRegister */ panelRegister,
    /* blendWrite */ nullptr,
    /* blendRead */ nullptr,
};<|MERGE_RESOLUTION|>--- conflicted
+++ resolved
@@ -143,11 +143,7 @@
           invert_m4_m4(imat, ob_self->object_to_world);
           mul_m4_m4m4(omat, imat, ob_operand_ob->object_to_world);
 
-<<<<<<< HEAD
-          MutableSpan<float3> positions = result->positions_for_write();
-=======
           MutableSpan<float3> positions = result->vert_positions_for_write();
->>>>>>> a7e1815c
           for (const int i : positions.index_range()) {
             mul_m4_v3(omat, positions[i]);
           }
