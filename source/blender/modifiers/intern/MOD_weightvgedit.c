/*
 * ***** BEGIN GPL LICENSE BLOCK *****
 *
 * This program is free software; you can redistribute it and/or
 * modify it under the terms of the GNU General Public License
 * as published by the Free Software Foundation; either version 2
 * of the License, or (at your option) any later version.
 *
 * This program is distributed in the hope that it will be useful,
 * but WITHOUT ANY WARRANTY; without even the implied warranty of
 * MERCHANTABILITY or FITNESS FOR A PARTICULAR PURPOSE.  See the
 * GNU General Public License for more details.
 *
 * You should have received a copy of the GNU General Public License
 * along with this program; if not, write to the Free Software  Foundation,
 * Inc., 51 Franklin Street, Fifth Floor, Boston, MA 02110-1301, USA.
 *
 * The Original Code is Copyright (C) 2011 by Bastien Montagne.
 * All rights reserved.
 *
 * Contributor(s): None yet.
 *
 * ***** END GPL LICENSE BLOCK *****
 *
 */

/** \file blender/modifiers/intern/MOD_weightvgedit.c
 *  \ingroup modifiers
 */

#include "BLI_utildefines.h"
#include "BLI_ghash.h"
#include "BLI_listbase.h"
#include "BLI_rand.h"

#include "DNA_color_types.h"      /* CurveMapping. */
#include "DNA_mesh_types.h"
#include "DNA_meshdata_types.h"
#include "DNA_modifier_types.h"
#include "DNA_object_types.h"

#include "BKE_colortools.h"       /* CurveMapping. */
#include "BKE_deform.h"
#include "BKE_library.h"
#include "BKE_library_query.h"
#include "BKE_modifier.h"
#include "BKE_texture.h"          /* Texture masking. */

#include "DEG_depsgraph_build.h"

#include "MEM_guardedalloc.h"

#include "MOD_weightvg_util.h"
#include "MOD_modifiertypes.h"

/**************************************
 * Modifiers functions.               *
 **************************************/
static void initData(ModifierData *md)
{
	WeightVGEditModifierData *wmd = (WeightVGEditModifierData *) md;
	wmd->edit_flags             = 0;
	wmd->falloff_type           = MOD_WVG_MAPPING_NONE;
	wmd->default_weight         = 0.0f;

	wmd->cmap_curve             = curvemapping_add(1, 0.0, 0.0, 1.0, 1.0);
	curvemapping_initialize(wmd->cmap_curve);

	wmd->rem_threshold          = 0.01f;
	wmd->add_threshold          = 0.01f;

	wmd->mask_constant          = 1.0f;
	wmd->mask_tex_use_channel   = MOD_WVG_MASK_TEX_USE_INT; /* Use intensity by default. */
	wmd->mask_tex_mapping       = MOD_DISP_MAP_LOCAL;
}

static void freeData(ModifierData *md)
{
	WeightVGEditModifierData *wmd = (WeightVGEditModifierData *) md;
	curvemapping_free(wmd->cmap_curve);
}

static void copyData(const ModifierData *md, ModifierData *target)
{
	const WeightVGEditModifierData *wmd  = (const WeightVGEditModifierData *) md;
	WeightVGEditModifierData *twmd = (WeightVGEditModifierData *) target;

	modifier_copyData_generic(md, target);

	twmd->cmap_curve = curvemapping_copy(wmd->cmap_curve);
}

static CustomDataMask requiredDataMask(Object *UNUSED(ob), ModifierData *md)
{
	WeightVGEditModifierData *wmd = (WeightVGEditModifierData *) md;
	CustomDataMask dataMask = 0;

	/* We need vertex groups! */
	dataMask |= CD_MASK_MDEFORMVERT;

	/* Ask for UV coordinates if we need them. */
	if (wmd->mask_tex_mapping == MOD_DISP_MAP_UV)
		dataMask |= CD_MASK_MTFACE;

	/* No need to ask for CD_PREVIEW_MLOOPCOL... */

	return dataMask;
}

static bool dependsOnTime(ModifierData *md)
{
	WeightVGEditModifierData *wmd = (WeightVGEditModifierData *) md;

	if (wmd->mask_texture)
		return BKE_texture_dependsOnTime(wmd->mask_texture);
	return false;
}

static void foreachObjectLink(ModifierData *md, Object *ob, ObjectWalkFunc walk, void *userData)
{
	WeightVGEditModifierData *wmd = (WeightVGEditModifierData *) md;
	walk(userData, ob, &wmd->mask_tex_map_obj, IDWALK_CB_NOP);
}

static void foreachIDLink(ModifierData *md, Object *ob, IDWalkFunc walk, void *userData)
{
	WeightVGEditModifierData *wmd = (WeightVGEditModifierData *) md;

	walk(userData, ob, (ID **)&wmd->mask_texture, IDWALK_CB_USER);

	foreachObjectLink(md, ob, (ObjectWalkFunc)walk, userData);
}

static void foreachTexLink(ModifierData *md, Object *ob, TexWalkFunc walk, void *userData)
{
	walk(userData, ob, md, "mask_texture");
}

static void updateDepsgraph(ModifierData *md, const ModifierUpdateDepsgraphContext *ctx)
{
	WeightVGEditModifierData *wmd = (WeightVGEditModifierData *)md;
	if (wmd->mask_tex_map_obj != NULL && wmd->mask_tex_mapping == MOD_DISP_MAP_OBJECT) {
		DEG_add_object_relation(ctx->node, wmd->mask_tex_map_obj, DEG_OB_COMP_TRANSFORM, "WeightVGEdit Modifier");
	}
	if (wmd->mask_tex_mapping == MOD_DISP_MAP_GLOBAL) {
		DEG_add_object_relation(ctx->node, ctx->object, DEG_OB_COMP_TRANSFORM, "WeightVGEdit Modifier");
	}
}

static bool isDisabled(ModifierData *md, int UNUSED(useRenderParams))
{
	WeightVGEditModifierData *wmd = (WeightVGEditModifierData *) md;
	/* If no vertex group, bypass. */
	return (wmd->defgrp_name[0] == '\0');
}

<<<<<<< HEAD
static Mesh *applyModifier(ModifierData *md,
                           const ModifierEvalContext *ctx,
                           Mesh *mesh)
=======
static DerivedMesh *applyModifier(
        ModifierData *md, Object *ob, DerivedMesh *derivedData,
        ModifierApplyFlag UNUSED(flag))
>>>>>>> c84b8d48
{
	BLI_assert(mesh != NULL);

	WeightVGEditModifierData *wmd = (WeightVGEditModifierData *) md;

	MDeformVert *dvert = NULL;
	MDeformWeight **dw = NULL;
	float *org_w; /* Array original weights. */
	float *new_w; /* Array new weights. */
	int i;

	/* Flags. */
	const bool do_add  = (wmd->edit_flags & MOD_WVG_EDIT_ADD2VG) != 0;
	const bool do_rem  = (wmd->edit_flags & MOD_WVG_EDIT_REMFVG) != 0;
	/* Only do weight-preview in Object, Sculpt and Pose modes! */
#if 0
	const bool do_prev = (wmd->modifier.mode & eModifierMode_DoWeightPreview);
#endif

	/* Get number of verts. */
	const int numVerts = mesh->totvert;

	/* Check if we can just return the original mesh.
	 * Must have verts and therefore verts assigned to vgroups to do anything useful!
	 */
	if ((numVerts == 0) || BLI_listbase_is_empty(&ctx->object->defbase)) {
		return mesh;
	}

	/* Get vgroup idx from its name. */
	const int defgrp_index = defgroup_name_index(ctx->object, wmd->defgrp_name);
	if (defgrp_index == -1) {
		return mesh;
	}

	const bool has_mdef = CustomData_has_layer(&mesh->vdata, CD_MDEFORMVERT);
	/* If no vertices were ever added to an object's vgroup, dvert might be NULL. */
	if (!has_mdef) {
		/* If this modifier is not allowed to add vertices, just return. */
		if (!do_add) {
			return mesh;
		}
	}

	Mesh *result;
	BKE_id_copy_ex(
	        NULL, &mesh->id, (ID **)&result,
	        LIB_ID_CREATE_NO_MAIN |
	        LIB_ID_CREATE_NO_USER_REFCOUNT |
	        LIB_ID_CREATE_NO_DEG_TAG |
	        LIB_ID_COPY_NO_PREVIEW,
	        false);

	if (has_mdef) {
		dvert = CustomData_get_layer(&result->vdata, CD_MDEFORMVERT);
	}
	else {
		/* Add a valid data layer! */
		dvert = CustomData_add_layer(&result->vdata, CD_MDEFORMVERT, CD_CALLOC, NULL, numVerts);
	}
	/* Ultimate security check. */
	if (!dvert) {
		BKE_id_free(NULL, result);
		return mesh;
	}

	/* Get org weights, assuming 0.0 for vertices not in given vgroup. */
	org_w = MEM_malloc_arrayN(numVerts, sizeof(float), "WeightVGEdit Modifier, org_w");
	new_w = MEM_malloc_arrayN(numVerts, sizeof(float), "WeightVGEdit Modifier, new_w");
	dw = MEM_malloc_arrayN(numVerts, sizeof(MDeformWeight *), "WeightVGEdit Modifier, dw");
	for (i = 0; i < numVerts; i++) {
		dw[i] = defvert_find_index(&dvert[i], defgrp_index);
		if (dw[i]) {
			org_w[i] = new_w[i] = dw[i]->weight;
		}
		else {
			org_w[i] = new_w[i] = wmd->default_weight;
		}
	}

	/* Do mapping. */
	if (wmd->falloff_type != MOD_WVG_MAPPING_NONE) {
		RNG *rng = NULL;

		if (wmd->falloff_type == MOD_WVG_MAPPING_RANDOM) {
			rng = BLI_rng_new_srandom(BLI_ghashutil_strhash(ctx->object->id.name + 2));
		}

		weightvg_do_map(numVerts, new_w, wmd->falloff_type, wmd->cmap_curve, rng);

		if (rng) {
			BLI_rng_free(rng);
		}
	}

	/* Do masking. */
	weightvg_do_mask(numVerts, NULL, org_w, new_w, ctx->object, result, wmd->mask_constant,
	                 wmd->mask_defgrp_name, wmd->modifier.scene, wmd->mask_texture,
	                 wmd->mask_tex_use_channel, wmd->mask_tex_mapping,
	                 wmd->mask_tex_map_obj, wmd->mask_tex_uvlayer_name);

	/* Update/add/remove from vgroup. */
	weightvg_update_vg(dvert, defgrp_index, dw, numVerts, NULL, org_w, do_add, wmd->add_threshold,
	                   do_rem, wmd->rem_threshold);

	/* If weight preview enabled... */
#if 0 /* XXX Currently done in mod stack :/ */
	if (do_prev)
		DM_update_weight_mcol(ob, dm, 0, org_w, 0, NULL);
#endif

	/* Freeing stuff. */
	MEM_freeN(org_w);
	MEM_freeN(new_w);
	MEM_freeN(dw);

	/* Return the vgroup-modified mesh. */
	return result;
}


ModifierTypeInfo modifierType_WeightVGEdit = {
	/* name */              "VertexWeightEdit",
	/* structName */        "WeightVGEditModifierData",
	/* structSize */        sizeof(WeightVGEditModifierData),
	/* type */              eModifierTypeType_NonGeometrical,
	/* flags */             eModifierTypeFlag_AcceptsMesh |
	                        eModifierTypeFlag_SupportsMapping |
	                        eModifierTypeFlag_SupportsEditmode |
	                        eModifierTypeFlag_UsesPreview,

	/* copyData */          copyData,

	/* deformVerts_DM */    NULL,
	/* deformMatrices_DM */ NULL,
	/* deformVertsEM_DM */  NULL,
	/* deformMatricesEM_DM*/NULL,
	/* applyModifier_DM */  NULL,
	/* applyModifierEM_DM */NULL,

	/* deformVerts */       NULL,
	/* deformMatrices */    NULL,
	/* deformVertsEM */     NULL,
	/* deformMatricesEM */  NULL,
	/* applyModifier */     applyModifier,
	/* applyModifierEM */   NULL,

	/* initData */          initData,
	/* requiredDataMask */  requiredDataMask,
	/* freeData */          freeData,
	/* isDisabled */        isDisabled,
	/* updateDepsgraph */   updateDepsgraph,
	/* dependsOnTime */     dependsOnTime,
	/* dependsOnNormals */  NULL,
	/* foreachObjectLink */ foreachObjectLink,
	/* foreachIDLink */     foreachIDLink,
	/* foreachTexLink */    foreachTexLink,
};<|MERGE_RESOLUTION|>--- conflicted
+++ resolved
@@ -154,15 +154,10 @@
 	return (wmd->defgrp_name[0] == '\0');
 }
 
-<<<<<<< HEAD
-static Mesh *applyModifier(ModifierData *md,
-                           const ModifierEvalContext *ctx,
-                           Mesh *mesh)
-=======
-static DerivedMesh *applyModifier(
-        ModifierData *md, Object *ob, DerivedMesh *derivedData,
-        ModifierApplyFlag UNUSED(flag))
->>>>>>> c84b8d48
+static Mesh *applyModifier(
+        ModifierData *md,
+        const ModifierEvalContext *ctx,
+        Mesh *mesh)
 {
 	BLI_assert(mesh != NULL);
 
