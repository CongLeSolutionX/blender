--- conflicted
+++ resolved
@@ -348,13 +348,8 @@
    * NOTE: smaller than `FLT_EPSILON * 100`
    * gives problems with float precision so its never closed. */
   if (fabsf(screw_ofs) <= (FLT_EPSILON * 100.0f) &&
-<<<<<<< HEAD
-      fabsf(fabsf(angle) - ((float)M_PI * 2.0f)) <= (FLT_EPSILON * 100.0f) && step_tot > 3) {
-    close = 1;
-=======
       fabsf(fabsf(angle) - (float(M_PI) * 2.0f)) <= (FLT_EPSILON * 100.0f) && step_tot > 3) {
     close = true;
->>>>>>> c8741a3c
     step_tot--;
 
     maxVerts = totvert * step_tot;    /* -1 because we're joining back up */
