/* SPDX-License-Identifier: GPL-2.0-or-later
 * Copyright 2005 Blender Foundation. All rights reserved. */

/** \file
 * \ingroup modifiers
 */

/* Screw modifier: revolves the edges about an axis */
#include <climits>

#include "BLI_utildefines.h"

#include "BLI_bitmap.h"
#include "BLI_math.h"

#include "BLT_translation.h"

#include "DNA_defaults.h"
#include "DNA_mesh_types.h"
#include "DNA_meshdata_types.h"
#include "DNA_object_types.h"
#include "DNA_screen_types.h"

#include "BKE_context.h"
#include "BKE_lib_query.h"
#include "BKE_mesh.h"
#include "BKE_screen.h"

#include "UI_interface.h"
#include "UI_resources.h"

#include "RNA_access.h"
#include "RNA_prototypes.h"

#include "DEG_depsgraph_build.h"
#include "DEG_depsgraph_query.h"

#include "MEM_guardedalloc.h"

#include "MOD_modifiertypes.h"
#include "MOD_ui_common.h"

#include "BLI_strict_flags.h"

static void initData(ModifierData *md)
{
  ScrewModifierData *ltmd = (ScrewModifierData *)md;

  BLI_assert(MEMCMP_STRUCT_AFTER_IS_ZERO(ltmd, modifier));

  MEMCPY_STRUCT_AFTER(ltmd, DNA_struct_default_get(ScrewModifierData), modifier);
}

/** Used for gathering edge connectivity. */
struct ScrewVertConnect {
  /** Distance from the center axis. */
  float dist_sq;
  /** Location relative to the transformed axis. */
  float co[3];
  /** 2 verts on either side of this one. */
  uint v[2];
  /** Edges on either side, a bit of a waste since each edge ref's 2 edges. */
  MEdge *e[2];
  char flag;
};

struct ScrewVertIter {
  ScrewVertConnect *v_array;
  ScrewVertConnect *v_poin;
  uint v, v_other;
  MEdge *e;
};

#define SV_UNUSED (UINT_MAX)
#define SV_INVALID ((UINT_MAX)-1)
#define SV_IS_VALID(v) ((v) < SV_INVALID)

static void screwvert_iter_init(ScrewVertIter *iter,
                                ScrewVertConnect *array,
                                uint v_init,
                                uint dir)
{
  iter->v_array = array;
  iter->v = v_init;

  if (SV_IS_VALID(v_init)) {
    iter->v_poin = &array[v_init];
    iter->v_other = iter->v_poin->v[dir];
    iter->e = iter->v_poin->e[!dir];
  }
  else {
    iter->v_poin = nullptr;
    iter->e = nullptr;
  }
}

static void screwvert_iter_step(ScrewVertIter *iter)
{
  if (iter->v_poin->v[0] == iter->v_other) {
    iter->v_other = iter->v;
    iter->v = iter->v_poin->v[1];
  }
  else if (iter->v_poin->v[1] == iter->v_other) {
    iter->v_other = iter->v;
    iter->v = iter->v_poin->v[0];
  }
  if (SV_IS_VALID(iter->v)) {
    iter->v_poin = &iter->v_array[iter->v];
    iter->e = iter->v_poin->e[(iter->v_poin->e[0] == iter->e)];
  }
  else {
    iter->e = nullptr;
    iter->v_poin = nullptr;
  }
}

static Mesh *mesh_remove_doubles_on_axis(Mesh *result,
                                         float (*vert_positions_new)[3],
                                         const uint totvert,
                                         const uint step_tot,
                                         const float axis_vec[3],
                                         const float axis_offset[3],
                                         const float merge_threshold)
{
  BLI_bitmap *vert_tag = BLI_BITMAP_NEW(totvert, __func__);

  const float merge_threshold_sq = square_f(merge_threshold);
  const bool use_offset = axis_offset != nullptr;
  uint tot_doubles = 0;
  for (uint i = 0; i < totvert; i += 1) {
    float axis_co[3];
    if (use_offset) {
      float offset_co[3];
      sub_v3_v3v3(offset_co, vert_positions_new[i], axis_offset);
      project_v3_v3v3_normalized(axis_co, offset_co, axis_vec);
      add_v3_v3(axis_co, axis_offset);
    }
    else {
      project_v3_v3v3_normalized(axis_co, vert_positions_new[i], axis_vec);
    }
    const float dist_sq = len_squared_v3v3(axis_co, vert_positions_new[i]);
    if (dist_sq <= merge_threshold_sq) {
      BLI_BITMAP_ENABLE(vert_tag, i);
      tot_doubles += 1;
      copy_v3_v3(vert_positions_new[i], axis_co);
    }
  }

  if (tot_doubles != 0) {
    uint tot = totvert * step_tot;
    int *full_doubles_map = static_cast<int *>(MEM_malloc_arrayN(tot, sizeof(int), __func__));
    copy_vn_i(full_doubles_map, int(tot), -1);

    uint tot_doubles_left = tot_doubles;
    for (uint i = 0; i < totvert; i += 1) {
      if (BLI_BITMAP_TEST(vert_tag, i)) {
        int *doubles_map = &full_doubles_map[totvert + i];
        for (uint step = 1; step < step_tot; step += 1) {
          *doubles_map = int(i);
          doubles_map += totvert;
        }
        tot_doubles_left -= 1;
        if (tot_doubles_left == 0) {
          break;
        }
      }
    }
    result = BKE_mesh_merge_verts(result,
                                  full_doubles_map,
                                  int(tot_doubles * (step_tot - 1)),
                                  MESH_MERGE_VERTS_DUMP_IF_MAPPED);
    MEM_freeN(full_doubles_map);
  }

  MEM_freeN(vert_tag);

  return result;
}

static Mesh *modifyMesh(ModifierData *md, const ModifierEvalContext *ctx, Mesh *meshData)
{
  const Mesh *mesh = meshData;
  Mesh *result;
  ScrewModifierData *ltmd = (ScrewModifierData *)md;
  const bool use_render_params = (ctx->flag & MOD_APPLY_RENDER) != 0;

  int mpoly_index = 0;
  uint step;
  uint j;
  uint i1, i2;
  uint step_tot = use_render_params ? ltmd->render_steps : ltmd->steps;
  const bool do_flip = (ltmd->flag & MOD_SCREW_NORMAL_FLIP) != 0;

  const int quad_ord[4] = {
      do_flip ? 3 : 0,
      do_flip ? 2 : 1,
      do_flip ? 1 : 2,
      do_flip ? 0 : 3,
  };
  const int quad_ord_ofs[4] = {
      do_flip ? 2 : 0,
      1,
      do_flip ? 0 : 2,
      3,
  };

  uint maxVerts = 0, maxEdges = 0, maxPolys = 0;
  const uint totvert = uint(mesh->totvert);
  const uint totedge = uint(mesh->totedge);
  const uint totpoly = uint(mesh->totpoly);

  uint *edge_poly_map = nullptr; /* orig edge to orig poly */
  uint *vert_loop_map = nullptr; /* orig vert to orig loop */

  /* UV Coords */
  const uint mloopuv_layers_tot = uint(CustomData_number_of_layers(&mesh->ldata, CD_PROP_FLOAT2));
  blender::Array<blender::float2 *> mloopuv_layers(mloopuv_layers_tot);
  float uv_u_scale;
  float uv_v_minmax[2] = {FLT_MAX, -FLT_MAX};
  float uv_v_range_inv;
  float uv_axis_plane[4];

  char axis_char = 'X';
  bool close;
  float angle = ltmd->angle;
  float screw_ofs = ltmd->screw_ofs;
  float axis_vec[3] = {0.0f, 0.0f, 0.0f};
  float tmp_vec1[3], tmp_vec2[3];
  float mat3[3][3];
  /* transform the coords by an object relative to this objects transformation */
  float mtx_tx[4][4];
  float mtx_tx_inv[4][4]; /* inverted */
  float mtx_tmp_a[4][4];

  uint vc_tot_linked = 0;
  short other_axis_1, other_axis_2;
  const float *tmpf1, *tmpf2;

  uint edge_offset;

  MPoly *mp_new;
  MEdge *med_new, *med_new_firstloop;
  Object *ob_axis = ltmd->ob_axis;

  ScrewVertConnect *vc, *vc_tmp, *vert_connect = nullptr;

  const char mpoly_flag = (ltmd->flag & MOD_SCREW_SMOOTH_SHADING) ? ME_SMOOTH : 0;

  /* don't do anything? */
  if (!totvert) {
    return BKE_mesh_new_nomain_from_template(mesh, 0, 0, 0, 0, 0);
  }

  switch (ltmd->axis) {
    case 0:
      other_axis_1 = 1;
      other_axis_2 = 2;
      break;
    case 1:
      other_axis_1 = 0;
      other_axis_2 = 2;
      break;
    default: /* 2, use default to quiet warnings */
      other_axis_1 = 0;
      other_axis_2 = 1;
      break;
  }

  axis_vec[ltmd->axis] = 1.0f;

  if (ob_axis != nullptr) {
    /* Calculate the matrix relative to the axis object. */
    invert_m4_m4(mtx_tmp_a, ctx->object->object_to_world);
    copy_m4_m4(mtx_tx_inv, ob_axis->object_to_world);
    mul_m4_m4m4(mtx_tx, mtx_tmp_a, mtx_tx_inv);

    /* Calculate the axis vector. */
    mul_mat3_m4_v3(mtx_tx, axis_vec); /* only rotation component */
    normalize_v3(axis_vec);

    /* screw */
    if (ltmd->flag & MOD_SCREW_OBJECT_OFFSET) {
      /* Find the offset along this axis relative to this objects matrix. */
      float totlen = len_v3(mtx_tx[3]);

      if (totlen != 0.0f) {
        const float zero[3] = {0.0f, 0.0f, 0.0f};
        float cp[3];
        screw_ofs = closest_to_line_v3(cp, mtx_tx[3], zero, axis_vec);
      }
      else {
        screw_ofs = 0.0f;
      }
    }

    /* angle */

#if 0 /* can't include this, not predictable enough, though quite fun. */
    if (ltmd->flag & MOD_SCREW_OBJECT_ANGLE) {
      float mtx3_tx[3][3];
      copy_m3_m4(mtx3_tx, mtx_tx);

      float vec[3] = {0, 1, 0};
      float cross1[3];
      float cross2[3];
      cross_v3_v3v3(cross1, vec, axis_vec);

      mul_v3_m3v3(cross2, mtx3_tx, cross1);
      {
        float c1[3];
        float c2[3];
        float axis_tmp[3];

        cross_v3_v3v3(c1, cross2, axis_vec);
        cross_v3_v3v3(c2, axis_vec, c1);

        angle = angle_v3v3(cross1, c2);

        cross_v3_v3v3(axis_tmp, cross1, c2);
        normalize_v3(axis_tmp);

        if (len_v3v3(axis_tmp, axis_vec) > 1.0f) {
          angle = -angle;
        }
      }
    }
#endif
  }
  else {
    axis_char = char(axis_char + ltmd->axis); /* 'X' + axis */

    /* Useful to be able to use the axis vector in some cases still. */
    zero_v3(axis_vec);
    axis_vec[ltmd->axis] = 1.0f;
  }

  /* apply the multiplier */
  angle *= float(ltmd->iter);
  screw_ofs *= float(ltmd->iter);
  uv_u_scale = 1.0f / float(step_tot);

  /* multiplying the steps is a bit tricky, this works best */
  step_tot = ((step_tot + 1) * ltmd->iter) - (ltmd->iter - 1);

  /* Will the screw be closed?
   * NOTE: smaller than `FLT_EPSILON * 100`
   * gives problems with float precision so its never closed. */
  if (fabsf(screw_ofs) <= (FLT_EPSILON * 100.0f) &&
      fabsf(fabsf(angle) - (float(M_PI) * 2.0f)) <= (FLT_EPSILON * 100.0f) && step_tot > 3) {
    close = true;
    step_tot--;

    maxVerts = totvert * step_tot;    /* -1 because we're joining back up */
    maxEdges = (totvert * step_tot) + /* these are the edges between new verts */
               (totedge * step_tot);  /* -1 because vert edges join */
    maxPolys = totedge * step_tot;

    screw_ofs = 0.0f;
  }
  else {
    close = false;
    if (step_tot < 2) {
      step_tot = 2;
    }

    maxVerts = totvert * step_tot;          /* -1 because we're joining back up */
    maxEdges = (totvert * (step_tot - 1)) + /* these are the edges between new verts */
               (totedge * step_tot);        /* -1 because vert edges join */
    maxPolys = totedge * (step_tot - 1);
  }

  if ((ltmd->flag & MOD_SCREW_UV_STRETCH_U) == 0) {
    uv_u_scale = (uv_u_scale / float(ltmd->iter)) * (angle / (float(M_PI) * 2.0f));
  }

  /* The `screw_ofs` cannot change from now on. */
  const bool do_remove_doubles = (ltmd->flag & MOD_SCREW_MERGE) && (screw_ofs == 0.0f);

  result = BKE_mesh_new_nomain_from_template(
      mesh, int(maxVerts), int(maxEdges), 0, int(maxPolys) * 4, int(maxPolys));
  /* The modifier doesn't support original index mapping on the edge or face domains. Remove
   * original index layers, since otherwise edges aren't displayed at all in wireframe view. */
  CustomData_free_layers(&result->edata, CD_ORIGINDEX, result->totedge);
  CustomData_free_layers(&result->pdata, CD_ORIGINDEX, result->totedge);

  const float(*vert_positions_orig)[3] = BKE_mesh_vert_positions(mesh);
<<<<<<< HEAD
  const MEdge *medge_orig = BKE_mesh_edges(mesh);
  const MPoly *mpoly_orig = BKE_mesh_polys(mesh);
  const blender::Span<int> corner_verts_orig = mesh->corner_verts();
  const blender::Span<int> corner_edges_orig = mesh->corner_edges();

  float(*vert_positions_new)[3] = BKE_mesh_vert_positions_for_write(result);
  MEdge *medge_new = BKE_mesh_edges_for_write(result);
  MPoly *mpoly_new = BKE_mesh_polys_for_write(result);
  blender::MutableSpan<int> corner_verts_new = result->corner_verts_for_write();
  blender::MutableSpan<int> corner_edges_new = result->corner_edges_for_write();
=======
  const blender::Span<MEdge> edges_orig = mesh->edges();
  const blender::Span<MPoly> polys_orig = mesh->polys();
  const blender::Span<MLoop> loops_orig = mesh->loops();

  float(*vert_positions_new)[3] = BKE_mesh_vert_positions_for_write(result);
  blender::MutableSpan<MEdge> edges_new = result->edges_for_write();
  blender::MutableSpan<MPoly> polys_new = result->polys_for_write();
  blender::MutableSpan<MLoop> loops_new = result->loops_for_write();
>>>>>>> cb62ab5b

  if (!CustomData_has_layer(&result->pdata, CD_ORIGINDEX)) {
    CustomData_add_layer(&result->pdata, CD_ORIGINDEX, CD_SET_DEFAULT, nullptr, int(maxPolys));
  }

  int *origindex = static_cast<int *>(
      CustomData_get_layer_for_write(&result->pdata, CD_ORIGINDEX, result->totpoly));

  CustomData_copy_data(&mesh->vdata, &result->vdata, 0, 0, int(totvert));

  if (mloopuv_layers_tot) {
    const float zero_co[3] = {0};
    plane_from_point_normal_v3(uv_axis_plane, zero_co, axis_vec);
  }

  if (mloopuv_layers_tot) {
    uint uv_lay;
    for (uv_lay = 0; uv_lay < mloopuv_layers_tot; uv_lay++) {
      mloopuv_layers[uv_lay] = static_cast<blender::float2 *>(CustomData_get_layer_n_for_write(
          &result->ldata, CD_PROP_FLOAT2, int(uv_lay), result->totloop));
    }

    if (ltmd->flag & MOD_SCREW_UV_STRETCH_V) {
      for (uint i = 0; i < totvert; i++) {
        const float v = dist_signed_squared_to_plane_v3(vert_positions_orig[i], uv_axis_plane);
        uv_v_minmax[0] = min_ff(v, uv_v_minmax[0]);
        uv_v_minmax[1] = max_ff(v, uv_v_minmax[1]);
      }
      uv_v_minmax[0] = sqrtf_signed(uv_v_minmax[0]);
      uv_v_minmax[1] = sqrtf_signed(uv_v_minmax[1]);
    }

    uv_v_range_inv = uv_v_minmax[1] - uv_v_minmax[0];
    uv_v_range_inv = uv_v_range_inv ? 1.0f / uv_v_range_inv : 0.0f;
  }

  /* Set the locations of the first set of verts */

  /* Copy the first set of edges */
  const MEdge *med_orig = edges_orig.data();
  med_new = edges_new.data();
  for (uint i = 0; i < totedge; i++, med_orig++, med_new++) {
    med_new->v1 = med_orig->v1;
    med_new->v2 = med_orig->v2;
    med_new->flag = med_orig->flag;
  }

  /* build polygon -> edge map */
  if (totpoly) {

    edge_poly_map = static_cast<uint *>(
        MEM_malloc_arrayN(totedge, sizeof(*edge_poly_map), __func__));
    memset(edge_poly_map, 0xff, sizeof(*edge_poly_map) * totedge);

    vert_loop_map = static_cast<uint *>(
        MEM_malloc_arrayN(totvert, sizeof(*vert_loop_map), __func__));
    memset(vert_loop_map, 0xff, sizeof(*vert_loop_map) * totvert);

    for (const int64_t i : polys_orig.index_range()) {
      uint loopstart = uint(polys_orig[i].loopstart);
      uint loopend = loopstart + uint(polys_orig[i].totloop);

<<<<<<< HEAD
      for (uint k = loopstart; k < loopend; k++) {
        const uint vert_i = uint(corner_verts_orig[k]);
        const uint edge_i = uint(corner_edges_orig[k]);
        edge_poly_map[edge_i] = i;
        vert_loop_map[vert_i] = k;

        /* also order edges based on faces */
        if (medge_new[edge_i].v1 != vert_i) {
          std::swap(medge_new[edge_i].v1, medge_new[edge_i].v2);
=======
      const MLoop *ml_orig = &loops_orig[loopstart];
      uint k;
      for (k = loopstart; k < loopend; k++, ml_orig++) {
        edge_poly_map[ml_orig->e] = uint(i);
        vert_loop_map[ml_orig->v] = k;

        /* also order edges based on faces */
        if (edges_new[ml_orig->e].v1 != ml_orig->v) {
          std::swap(edges_new[ml_orig->e].v1, edges_new[ml_orig->e].v2);
>>>>>>> cb62ab5b
        }
      }
    }
  }

  if (ltmd->flag & MOD_SCREW_NORMAL_CALC) {

    /* Normal Calculation (for face flipping)
     * Sort edge verts for correct face flipping
     * NOT REALLY NEEDED but face flipping is nice. */

    vert_connect = static_cast<ScrewVertConnect *>(
        MEM_malloc_arrayN(totvert, sizeof(ScrewVertConnect), __func__));
    /* skip the first slice of verts. */
    // vert_connect = (ScrewVertConnect *) &medge_new[totvert];
    vc = vert_connect;

    /* Copy Vert Locations */
    if (totedge != 0) {
      // printf("\n\n\n\n\nStarting Modifier\n");
      /* set edge users */
      med_new = edges_new.data();

      if (ob_axis != nullptr) {
        /* `mtx_tx` is initialized early on. */
        for (uint i = 0; i < totvert; i++, vc++) {
          vc->co[0] = vert_positions_new[i][0] = vert_positions_orig[i][0];
          vc->co[1] = vert_positions_new[i][1] = vert_positions_orig[i][1];
          vc->co[2] = vert_positions_new[i][2] = vert_positions_orig[i][2];

          vc->flag = 0;
          vc->e[0] = vc->e[1] = nullptr;
          vc->v[0] = vc->v[1] = SV_UNUSED;

          mul_m4_v3(mtx_tx, vc->co);
          /* Length in 2D, don't `sqrt` because this is only for comparison. */
          vc->dist_sq = vc->co[other_axis_1] * vc->co[other_axis_1] +
                        vc->co[other_axis_2] * vc->co[other_axis_2];

          // printf("location %f %f %f -- %f\n", vc->co[0], vc->co[1], vc->co[2], vc->dist_sq);
        }
      }
      else {
        for (uint i = 0; i < totvert; i++, vc++) {
          vc->co[0] = vert_positions_new[i][0] = vert_positions_orig[i][0];
          vc->co[1] = vert_positions_new[i][1] = vert_positions_orig[i][1];
          vc->co[2] = vert_positions_new[i][2] = vert_positions_orig[i][2];

          vc->flag = 0;
          vc->e[0] = vc->e[1] = nullptr;
          vc->v[0] = vc->v[1] = SV_UNUSED;

          /* Length in 2D, don't sqrt because this is only for comparison. */
          vc->dist_sq = vc->co[other_axis_1] * vc->co[other_axis_1] +
                        vc->co[other_axis_2] * vc->co[other_axis_2];

          // printf("location %f %f %f -- %f\n", vc->co[0], vc->co[1], vc->co[2], vc->dist_sq);
        }
      }

      /* this loop builds connectivity info for verts */
      for (uint i = 0; i < totedge; i++, med_new++) {
        vc = &vert_connect[med_new->v1];

        if (vc->v[0] == SV_UNUSED) { /* unused */
          vc->v[0] = med_new->v2;
          vc->e[0] = med_new;
        }
        else if (vc->v[1] == SV_UNUSED) {
          vc->v[1] = med_new->v2;
          vc->e[1] = med_new;
        }
        else {
          vc->v[0] = vc->v[1] = SV_INVALID; /* error value  - don't use, 3 edges on vert */
        }

        vc = &vert_connect[med_new->v2];

        /* same as above but swap v1/2 */
        if (vc->v[0] == SV_UNUSED) { /* unused */
          vc->v[0] = med_new->v1;
          vc->e[0] = med_new;
        }
        else if (vc->v[1] == SV_UNUSED) {
          vc->v[1] = med_new->v1;
          vc->e[1] = med_new;
        }
        else {
          vc->v[0] = vc->v[1] = SV_INVALID; /* error value  - don't use, 3 edges on vert */
        }
      }

      /* find the first vert */
      vc = vert_connect;
      for (uint i = 0; i < totvert; i++, vc++) {
        /* Now do search for connected verts, order all edges and flip them
         * so resulting faces are flipped the right way */
        vc_tot_linked = 0; /* count the number of linked verts for this loop */
        if (vc->flag == 0) {
          uint v_best = SV_UNUSED, ed_loop_closed = 0; /* vert and vert new */
          ScrewVertIter lt_iter;
          float fl = -1.0f;

          /* compiler complains if not initialized, but it should be initialized below */
          bool ed_loop_flip = false;

          // printf("Loop on connected vert: %i\n", i);

          for (j = 0; j < 2; j++) {
            // printf("\tSide: %i\n", j);
            screwvert_iter_init(&lt_iter, vert_connect, i, j);
            if (j == 1) {
              screwvert_iter_step(&lt_iter);
            }
            while (lt_iter.v_poin) {
              // printf("\t\tVERT: %i\n", lt_iter.v);
              if (lt_iter.v_poin->flag) {
                // printf("\t\t\tBreaking Found end\n");
                // endpoints[0] = endpoints[1] = SV_UNUSED;
                ed_loop_closed = 1; /* circle */
                break;
              }
              lt_iter.v_poin->flag = 1;
              vc_tot_linked++;
              // printf("Testing 2 floats %f : %f\n", fl, lt_iter.v_poin->dist_sq);
              if (fl <= lt_iter.v_poin->dist_sq) {
                fl = lt_iter.v_poin->dist_sq;
                v_best = lt_iter.v;
                // printf("\t\t\tVERT BEST: %i\n", v_best);
              }
              screwvert_iter_step(&lt_iter);
              if (!lt_iter.v_poin) {
                // printf("\t\t\tFound End Also Num %i\n", j);
                // endpoints[j] = lt_iter.v_other; /* other is still valid */
                break;
              }
            }
          }

          /* Now we have a collection of used edges. flip their edges the right way. */
          /* if (v_best != SV_UNUSED) - */

          // printf("Done Looking - vc_tot_linked: %i\n", vc_tot_linked);

          if (vc_tot_linked > 1) {
            float vf_1, vf_2, vf_best;

            vc_tmp = &vert_connect[v_best];

            tmpf1 = vert_connect[vc_tmp->v[0]].co;
            tmpf2 = vert_connect[vc_tmp->v[1]].co;

            /* edge connects on each side! */
            if (SV_IS_VALID(vc_tmp->v[0]) && SV_IS_VALID(vc_tmp->v[1])) {
              // printf("Verts on each side (%i %i)\n", vc_tmp->v[0], vc_tmp->v[1]);
              /* Find out which is higher. */

              vf_1 = tmpf1[ltmd->axis];
              vf_2 = tmpf2[ltmd->axis];
              vf_best = vc_tmp->co[ltmd->axis];

              if (vf_1 < vf_best && vf_best < vf_2) {
                ed_loop_flip = false;
              }
              else if (vf_1 > vf_best && vf_best > vf_2) {
                ed_loop_flip = true;
              }
              else {
                /* not so simple to work out which edge is higher */
                sub_v3_v3v3(tmp_vec1, tmpf1, vc_tmp->co);
                sub_v3_v3v3(tmp_vec2, tmpf2, vc_tmp->co);
                normalize_v3(tmp_vec1);
                normalize_v3(tmp_vec2);

                if (tmp_vec1[ltmd->axis] < tmp_vec2[ltmd->axis]) {
                  ed_loop_flip = true;
                }
                else {
                  ed_loop_flip = false;
                }
              }
            }
            else if (SV_IS_VALID(vc_tmp->v[0])) { /* Vertex only connected on 1 side. */
              // printf("Verts on ONE side (%i %i)\n", vc_tmp->v[0], vc_tmp->v[1]);
              if (tmpf1[ltmd->axis] < vc_tmp->co[ltmd->axis]) { /* best is above */
                ed_loop_flip = true;
              }
              else { /* best is below or even... in even case we can't know what to do. */
                ed_loop_flip = false;
              }
            }
#if 0
            else {
              printf("No Connected ___\n");
            }
#endif

            // printf("flip direction %i\n", ed_loop_flip);

            /* Switch the flip option if set
             * NOTE: flip is now done at face level so copying group slices is easier. */
#if 0
            if (do_flip) {
              ed_loop_flip = !ed_loop_flip;
            }
#endif

            if (angle < 0.0f) {
              ed_loop_flip = !ed_loop_flip;
            }

            /* if its closed, we only need 1 loop */
            for (j = ed_loop_closed; j < 2; j++) {
              // printf("Ordering Side J %i\n", j);

              screwvert_iter_init(&lt_iter, vert_connect, v_best, j);
              // printf("\n\nStarting - Loop\n");
              lt_iter.v_poin->flag = 1; /* so a non loop will traverse the other side */

              /* If this is the vert off the best vert and
               * the best vert has 2 edges connected too it
               * then swap the flip direction */
              if (j == 1 && SV_IS_VALID(vc_tmp->v[0]) && SV_IS_VALID(vc_tmp->v[1])) {
                ed_loop_flip = !ed_loop_flip;
              }

              while (lt_iter.v_poin && lt_iter.v_poin->flag != 2) {
                // printf("\tOrdering Vert V %i\n", lt_iter.v);

                lt_iter.v_poin->flag = 2;
                if (lt_iter.e) {
                  if (lt_iter.v == lt_iter.e->v1) {
                    if (ed_loop_flip == 0) {
                      // printf("\t\t\tFlipping 0\n");
                      std::swap(lt_iter.e->v1, lt_iter.e->v2);
                    }
#if 0
                    else {
                      printf("\t\t\tFlipping Not 0\n");
                    }
#endif
                  }
                  else if (lt_iter.v == lt_iter.e->v2) {
                    if (ed_loop_flip == 1) {
                      // printf("\t\t\tFlipping 1\n");
                      std::swap(lt_iter.e->v1, lt_iter.e->v2);
                    }
#if 0
                    else {
                      printf("\t\t\tFlipping Not 1\n");
                    }
#endif
                  }
#if 0
                  else {
                    printf("\t\tIncorrect edge topology");
                  }
#endif
                }
#if 0
                else {
                  printf("\t\tNo Edge at this point\n");
                }
#endif
                screwvert_iter_step(&lt_iter);
              }
            }
          }
        }
      }
    }
  }
  else {
    for (uint i = 0; i < totvert; i++) {
      copy_v3_v3(vert_positions_new[i], vert_positions_orig[i]);
    }
  }
  /* done with edge connectivity based normal flipping */

  /* Add Faces */
  for (step = 1; step < step_tot; step++) {
    const uint varray_stride = totvert * step;
    float step_angle;
    float mat[4][4];
    /* Rotation Matrix */
    step_angle = (angle / float(step_tot - (!close))) * float(step);

    if (ob_axis != nullptr) {
      axis_angle_normalized_to_mat3(mat3, axis_vec, step_angle);
    }
    else {
      axis_angle_to_mat3_single(mat3, axis_char, step_angle);
    }
    copy_m4_m3(mat, mat3);

    if (screw_ofs) {
      madd_v3_v3fl(mat[3], axis_vec, screw_ofs * (float(step) / float(step_tot - 1)));
    }

    /* copy a slice */
    CustomData_copy_data(&mesh->vdata, &result->vdata, 0, int(varray_stride), int(totvert));

    /* set location */
    for (j = 0; j < totvert; j++) {
      const int vert_new = int(varray_stride) + int(j);

      copy_v3_v3(vert_positions_new[vert_new], vert_positions_new[j]);

      /* only need to set these if using non cleared memory */
      // mv_new->mat_nr = mv_new->flag = 0;

      if (ob_axis != nullptr) {
        sub_v3_v3(vert_positions_new[vert_new], mtx_tx[3]);

        mul_m4_v3(mat, vert_positions_new[vert_new]);

        add_v3_v3(vert_positions_new[vert_new], mtx_tx[3]);
      }
      else {
        mul_m4_v3(mat, vert_positions_new[vert_new]);
      }

      /* add the new edge */
      med_new->v1 = varray_stride + j;
      med_new->v2 = med_new->v1 - totvert;
      med_new->flag = 0;
      med_new++;
    }
  }

  /* we can avoid if using vert alloc trick */
  if (vert_connect) {
    MEM_freeN(vert_connect);
    vert_connect = nullptr;
  }

  if (close) {
    /* last loop of edges, previous loop doesn't account for the last set of edges */
    const uint varray_stride = (step_tot - 1) * totvert;

    for (uint i = 0; i < totvert; i++) {
      med_new->v1 = i;
      med_new->v2 = varray_stride + i;
      med_new->flag = 0;
      med_new++;
    }
  }

<<<<<<< HEAD
  mp_new = mpoly_new;
  int new_loop_index = 0;
  med_new_firstloop = medge_new;
=======
  mp_new = polys_new.data();
  ml_new = loops_new.data();
  med_new_firstloop = edges_new.data();
>>>>>>> cb62ab5b

  /* more of an offset in this case */
  edge_offset = totedge + (totvert * (step_tot - (close ? 0 : 1)));

  const int *src_material_index = BKE_mesh_material_indices(mesh);
  int *dst_material_index = BKE_mesh_material_indices_for_write(result);

  for (uint i = 0; i < totedge; i++, med_new_firstloop++) {
    const uint step_last = step_tot - (close ? 1 : 2);
    const uint mpoly_index_orig = totpoly ? edge_poly_map[i] : UINT_MAX;
    const bool has_mpoly_orig = (mpoly_index_orig != UINT_MAX);
    float uv_v_offset_a, uv_v_offset_b;

    const uint mloop_index_orig[2] = {
        vert_loop_map ? vert_loop_map[edges_new[i].v1] : UINT_MAX,
        vert_loop_map ? vert_loop_map[edges_new[i].v2] : UINT_MAX,
    };
    const bool has_mloop_orig = mloop_index_orig[0] != UINT_MAX;

    int mat_nr;

    /* for each edge, make a cylinder of quads */
    i1 = med_new_firstloop->v1;
    i2 = med_new_firstloop->v2;

    if (has_mpoly_orig) {
      mat_nr = src_material_index == nullptr ? 0 : src_material_index[mpoly_index_orig];
    }
    else {
      mat_nr = 0;
    }

    if (has_mloop_orig == false && mloopuv_layers_tot) {
      uv_v_offset_a = dist_signed_to_plane_v3(vert_positions_new[edges_new[i].v1], uv_axis_plane);
      uv_v_offset_b = dist_signed_to_plane_v3(vert_positions_new[edges_new[i].v2], uv_axis_plane);

      if (ltmd->flag & MOD_SCREW_UV_STRETCH_V) {
        uv_v_offset_a = (uv_v_offset_a - uv_v_minmax[0]) * uv_v_range_inv;
        uv_v_offset_b = (uv_v_offset_b - uv_v_minmax[0]) * uv_v_range_inv;
      }
    }

    for (step = 0; step <= step_last; step++) {

      /* Polygon */
      if (has_mpoly_orig) {
        CustomData_copy_data(
            &mesh->pdata, &result->pdata, int(mpoly_index_orig), int(mpoly_index), 1);
        origindex[mpoly_index] = int(mpoly_index_orig);
      }
      else {
        origindex[mpoly_index] = ORIGINDEX_NONE;
        dst_material_index[mpoly_index] = mat_nr;
        mp_new->flag = mpoly_flag;
      }
      mp_new->loopstart = mpoly_index * 4;
      mp_new->totloop = 4;

      /* Loop-Custom-Data */
      if (has_mloop_orig) {
<<<<<<< HEAD
=======
        int l_index = int(ml_new - loops_new.data());
>>>>>>> cb62ab5b

        CustomData_copy_data(
            &mesh->ldata, &result->ldata, int(mloop_index_orig[0]), new_loop_index + 0, 1);
        CustomData_copy_data(
            &mesh->ldata, &result->ldata, int(mloop_index_orig[1]), new_loop_index + 1, 1);
        CustomData_copy_data(
            &mesh->ldata, &result->ldata, int(mloop_index_orig[1]), new_loop_index + 2, 1);
        CustomData_copy_data(
            &mesh->ldata, &result->ldata, int(mloop_index_orig[0]), new_loop_index + 3, 1);

        if (mloopuv_layers_tot) {
          uint uv_lay;
          const float uv_u_offset_a = float(step) * uv_u_scale;
          const float uv_u_offset_b = float(step + 1) * uv_u_scale;
          for (uv_lay = 0; uv_lay < mloopuv_layers_tot; uv_lay++) {
            blender::float2 *mluv = &mloopuv_layers[uv_lay][new_loop_index];

            mluv[quad_ord[0]][0] += uv_u_offset_a;
            mluv[quad_ord[1]][0] += uv_u_offset_a;
            mluv[quad_ord[2]][0] += uv_u_offset_b;
            mluv[quad_ord[3]][0] += uv_u_offset_b;
          }
        }
      }
      else {
        if (mloopuv_layers_tot) {
<<<<<<< HEAD
=======
          int l_index = int(ml_new - loops_new.data());

>>>>>>> cb62ab5b
          uint uv_lay;
          const float uv_u_offset_a = float(step) * uv_u_scale;
          const float uv_u_offset_b = float(step + 1) * uv_u_scale;
          for (uv_lay = 0; uv_lay < mloopuv_layers_tot; uv_lay++) {
            blender::float2 *mluv = &mloopuv_layers[uv_lay][new_loop_index];

            copy_v2_fl2(mluv[quad_ord[0]], uv_u_offset_a, uv_v_offset_a);
            copy_v2_fl2(mluv[quad_ord[1]], uv_u_offset_a, uv_v_offset_b);
            copy_v2_fl2(mluv[quad_ord[2]], uv_u_offset_b, uv_v_offset_b);
            copy_v2_fl2(mluv[quad_ord[3]], uv_u_offset_b, uv_v_offset_a);
          }
        }
      }

      /* Loop-Data */
      if (!(close && step == step_last)) {
        /* regular segments */
        corner_verts_new[new_loop_index + quad_ord[0]] = int(i1);
        corner_verts_new[new_loop_index + quad_ord[1]] = int(i2);
        corner_verts_new[new_loop_index + quad_ord[2]] = int(i2 + totvert);
        corner_verts_new[new_loop_index + quad_ord[3]] = int(i1 + totvert);

        corner_edges_new[new_loop_index + quad_ord_ofs[0]] = int(
            step == 0 ? i : (edge_offset + step + (i * (step_tot - 1))) - 1);
        corner_edges_new[new_loop_index + quad_ord_ofs[1]] = int(totedge + i2);
        corner_edges_new[new_loop_index + quad_ord_ofs[2]] = int(edge_offset + step +
                                                                 (i * (step_tot - 1)));
        corner_edges_new[new_loop_index + quad_ord_ofs[3]] = int(totedge + i1);

        /* new vertical edge */
        if (step) { /* The first set is already done */
          med_new->v1 = i1;
          med_new->v2 = i2;
          med_new->flag = med_new_firstloop->flag;
          med_new++;
        }
        i1 += totvert;
        i2 += totvert;
      }
      else {
        /* last segment */
        corner_verts_new[new_loop_index + quad_ord[0]] = int(i1);
        corner_verts_new[new_loop_index + quad_ord[1]] = int(i2);
        corner_verts_new[new_loop_index + quad_ord[2]] = int(med_new_firstloop->v2);
        corner_verts_new[new_loop_index + quad_ord[3]] = int(med_new_firstloop->v1);

        corner_edges_new[new_loop_index + quad_ord_ofs[0]] = int(
            (edge_offset + step + (i * (step_tot - 1))) - 1);
        corner_edges_new[new_loop_index + quad_ord_ofs[1]] = int(totedge + i2);
        corner_edges_new[new_loop_index + quad_ord_ofs[2]] = int(i);
        corner_edges_new[new_loop_index + quad_ord_ofs[3]] = int(totedge + i1);
      }

      mp_new++;
      new_loop_index += 4;
      mpoly_index++;
    }

    /* new vertical edge */
    med_new->v1 = i1;
    med_new->v2 = i2;
    med_new->flag = med_new_firstloop->flag;
    med_new++;
  }

/* validate loop edges */
#if 0
  {
    uint i = 0;
    printf("\n");
    for (; i < maxPolys * 4; i += 4) {
      uint ii;
      ml_new = mloop_new + i;
      ii = findEd(medge_new, maxEdges, ml_new[0].v, ml_new[1].v);
      printf("%d %d -- ", ii, ml_new[0].e);
      ml_new[0].e = ii;

      ii = findEd(medge_new, maxEdges, ml_new[1].v, ml_new[2].v);
      printf("%d %d -- ", ii, ml_new[1].e);
      ml_new[1].e = ii;

      ii = findEd(medge_new, maxEdges, ml_new[2].v, ml_new[3].v);
      printf("%d %d -- ", ii, ml_new[2].e);
      ml_new[2].e = ii;

      ii = findEd(medge_new, maxEdges, ml_new[3].v, ml_new[0].v);
      printf("%d %d\n", ii, ml_new[3].e);
      ml_new[3].e = ii;
    }
  }
#endif

  if (edge_poly_map) {
    MEM_freeN(edge_poly_map);
  }

  if (vert_loop_map) {
    MEM_freeN(vert_loop_map);
  }

  if (do_remove_doubles) {
    result = mesh_remove_doubles_on_axis(result,
                                         vert_positions_new,
                                         totvert,
                                         step_tot,
                                         axis_vec,
                                         ob_axis != nullptr ? mtx_tx[3] : nullptr,
                                         ltmd->merge_dist);
  }

  return result;
}

static void updateDepsgraph(ModifierData *md, const ModifierUpdateDepsgraphContext *ctx)
{
  ScrewModifierData *ltmd = (ScrewModifierData *)md;
  if (ltmd->ob_axis != nullptr) {
    DEG_add_object_relation(ctx->node, ltmd->ob_axis, DEG_OB_COMP_TRANSFORM, "Screw Modifier");
    DEG_add_depends_on_transform_relation(ctx->node, "Screw Modifier");
  }
}

static void foreachIDLink(ModifierData *md, Object *ob, IDWalkFunc walk, void *userData)
{
  ScrewModifierData *ltmd = (ScrewModifierData *)md;

  walk(userData, ob, (ID **)&ltmd->ob_axis, IDWALK_CB_NOP);
}

static void panel_draw(const bContext * /*C*/, Panel *panel)
{
  uiLayout *sub, *row, *col;
  uiLayout *layout = panel->layout;
  int toggles_flag = UI_ITEM_R_TOGGLE | UI_ITEM_R_FORCE_BLANK_DECORATE;

  PointerRNA *ptr = modifier_panel_get_property_pointers(panel, nullptr);

  PointerRNA screw_obj_ptr = RNA_pointer_get(ptr, "object");

  uiLayoutSetPropSep(layout, true);

  col = uiLayoutColumn(layout, false);
  uiItemR(col, ptr, "angle", 0, nullptr, ICON_NONE);
  row = uiLayoutRow(col, false);
  uiLayoutSetActive(row,
                    RNA_pointer_is_null(&screw_obj_ptr) ||
                        !RNA_boolean_get(ptr, "use_object_screw_offset"));
  uiItemR(row, ptr, "screw_offset", 0, nullptr, ICON_NONE);
  uiItemR(col, ptr, "iterations", 0, nullptr, ICON_NONE);

  uiItemS(layout);
  col = uiLayoutColumn(layout, false);
  row = uiLayoutRow(col, false);
  uiItemR(row, ptr, "axis", UI_ITEM_R_EXPAND, nullptr, ICON_NONE);
  uiItemR(col, ptr, "object", 0, IFACE_("Axis Object"), ICON_NONE);
  sub = uiLayoutColumn(col, false);
  uiLayoutSetActive(sub, !RNA_pointer_is_null(&screw_obj_ptr));
  uiItemR(sub, ptr, "use_object_screw_offset", 0, nullptr, ICON_NONE);

  uiItemS(layout);

  col = uiLayoutColumn(layout, true);
  uiItemR(col, ptr, "steps", 0, IFACE_("Steps Viewport"), ICON_NONE);
  uiItemR(col, ptr, "render_steps", 0, IFACE_("Render"), ICON_NONE);

  uiItemS(layout);

  row = uiLayoutRowWithHeading(layout, true, IFACE_("Merge"));
  uiItemR(row, ptr, "use_merge_vertices", 0, "", ICON_NONE);
  sub = uiLayoutRow(row, true);
  uiLayoutSetActive(sub, RNA_boolean_get(ptr, "use_merge_vertices"));
  uiItemR(sub, ptr, "merge_threshold", 0, "", ICON_NONE);

  uiItemS(layout);

  row = uiLayoutRowWithHeading(layout, true, IFACE_("Stretch UVs"));
  uiItemR(row, ptr, "use_stretch_u", toggles_flag, IFACE_("U"), ICON_NONE);
  uiItemR(row, ptr, "use_stretch_v", toggles_flag, IFACE_("V"), ICON_NONE);

  modifier_panel_end(layout, ptr);
}

static void normals_panel_draw(const bContext * /*C*/, Panel *panel)
{
  uiLayout *col;
  uiLayout *layout = panel->layout;

  PointerRNA *ptr = modifier_panel_get_property_pointers(panel, nullptr);

  uiLayoutSetPropSep(layout, true);

  col = uiLayoutColumn(layout, false);
  uiItemR(col, ptr, "use_smooth_shade", 0, nullptr, ICON_NONE);
  uiItemR(col, ptr, "use_normal_calculate", 0, nullptr, ICON_NONE);
  uiItemR(col, ptr, "use_normal_flip", 0, nullptr, ICON_NONE);
}

static void panelRegister(ARegionType *region_type)
{
  PanelType *panel_type = modifier_panel_register(region_type, eModifierType_Screw, panel_draw);
  modifier_subpanel_register(
      region_type, "normals", "Normals", nullptr, normals_panel_draw, panel_type);
}

ModifierTypeInfo modifierType_Screw = {
    /*name*/ N_("Screw"),
    /*structName*/ "ScrewModifierData",
    /*structSize*/ sizeof(ScrewModifierData),
    /*srna*/ &RNA_ScrewModifier,
    /*type*/ eModifierTypeType_Constructive,

    /*flags*/ eModifierTypeFlag_AcceptsMesh | eModifierTypeFlag_AcceptsCVs |
        eModifierTypeFlag_SupportsEditmode | eModifierTypeFlag_EnableInEditmode,
    /*icon*/ ICON_MOD_SCREW,

    /*copyData*/ BKE_modifier_copydata_generic,

    /*deformVerts*/ nullptr,
    /*deformMatrices*/ nullptr,
    /*deformVertsEM*/ nullptr,
    /*deformMatricesEM*/ nullptr,
    /*modifyMesh*/ modifyMesh,
    /*modifyGeometrySet*/ nullptr,

    /*initData*/ initData,
    /*requiredDataMask*/ nullptr,
    /*freeData*/ nullptr,
    /*isDisabled*/ nullptr,
    /*updateDepsgraph*/ updateDepsgraph,
    /*dependsOnTime*/ nullptr,
    /*dependsOnNormals*/ nullptr,
    /*foreachIDLink*/ foreachIDLink,
    /*foreachTexLink*/ nullptr,
    /*freeRuntimeData*/ nullptr,
    /*panelRegister*/ panelRegister,
    /*blendWrite*/ nullptr,
    /*blendRead*/ nullptr,
};<|MERGE_RESOLUTION|>--- conflicted
+++ resolved
@@ -384,27 +384,16 @@
   CustomData_free_layers(&result->pdata, CD_ORIGINDEX, result->totedge);
 
   const float(*vert_positions_orig)[3] = BKE_mesh_vert_positions(mesh);
-<<<<<<< HEAD
-  const MEdge *medge_orig = BKE_mesh_edges(mesh);
-  const MPoly *mpoly_orig = BKE_mesh_polys(mesh);
+  const blender::Span<MEdge> edges_orig = mesh->edges();
+  const blender::Span<MPoly> polys_orig = mesh->polys();
   const blender::Span<int> corner_verts_orig = mesh->corner_verts();
   const blender::Span<int> corner_edges_orig = mesh->corner_edges();
-
-  float(*vert_positions_new)[3] = BKE_mesh_vert_positions_for_write(result);
-  MEdge *medge_new = BKE_mesh_edges_for_write(result);
-  MPoly *mpoly_new = BKE_mesh_polys_for_write(result);
-  blender::MutableSpan<int> corner_verts_new = result->corner_verts_for_write();
-  blender::MutableSpan<int> corner_edges_new = result->corner_edges_for_write();
-=======
-  const blender::Span<MEdge> edges_orig = mesh->edges();
-  const blender::Span<MPoly> polys_orig = mesh->polys();
-  const blender::Span<MLoop> loops_orig = mesh->loops();
 
   float(*vert_positions_new)[3] = BKE_mesh_vert_positions_for_write(result);
   blender::MutableSpan<MEdge> edges_new = result->edges_for_write();
   blender::MutableSpan<MPoly> polys_new = result->polys_for_write();
-  blender::MutableSpan<MLoop> loops_new = result->loops_for_write();
->>>>>>> cb62ab5b
+  blender::MutableSpan<int> corner_verts_new = result->corner_verts_for_write();
+  blender::MutableSpan<int> corner_edges_new = result->corner_edges_for_write();
 
   if (!CustomData_has_layer(&result->pdata, CD_ORIGINDEX)) {
     CustomData_add_layer(&result->pdata, CD_ORIGINDEX, CD_SET_DEFAULT, nullptr, int(maxPolys));
@@ -467,27 +456,15 @@
       uint loopstart = uint(polys_orig[i].loopstart);
       uint loopend = loopstart + uint(polys_orig[i].totloop);
 
-<<<<<<< HEAD
       for (uint k = loopstart; k < loopend; k++) {
         const uint vert_i = uint(corner_verts_orig[k]);
         const uint edge_i = uint(corner_edges_orig[k]);
-        edge_poly_map[edge_i] = i;
+        edge_poly_map[edge_i] = uint(i);
         vert_loop_map[vert_i] = k;
 
         /* also order edges based on faces */
-        if (medge_new[edge_i].v1 != vert_i) {
-          std::swap(medge_new[edge_i].v1, medge_new[edge_i].v2);
-=======
-      const MLoop *ml_orig = &loops_orig[loopstart];
-      uint k;
-      for (k = loopstart; k < loopend; k++, ml_orig++) {
-        edge_poly_map[ml_orig->e] = uint(i);
-        vert_loop_map[ml_orig->v] = k;
-
-        /* also order edges based on faces */
-        if (edges_new[ml_orig->e].v1 != ml_orig->v) {
-          std::swap(edges_new[ml_orig->e].v1, edges_new[ml_orig->e].v2);
->>>>>>> cb62ab5b
+        if (edges_new[edge_i].v1 != vert_i) {
+          std::swap(edges_new[edge_i].v1, edges_new[edge_i].v2);
         }
       }
     }
@@ -836,15 +813,9 @@
     }
   }
 
-<<<<<<< HEAD
-  mp_new = mpoly_new;
+  mp_new = polys_new.data();
   int new_loop_index = 0;
-  med_new_firstloop = medge_new;
-=======
-  mp_new = polys_new.data();
-  ml_new = loops_new.data();
   med_new_firstloop = edges_new.data();
->>>>>>> cb62ab5b
 
   /* more of an offset in this case */
   edge_offset = totedge + (totvert * (step_tot - (close ? 0 : 1)));
@@ -905,10 +876,6 @@
 
       /* Loop-Custom-Data */
       if (has_mloop_orig) {
-<<<<<<< HEAD
-=======
-        int l_index = int(ml_new - loops_new.data());
->>>>>>> cb62ab5b
 
         CustomData_copy_data(
             &mesh->ldata, &result->ldata, int(mloop_index_orig[0]), new_loop_index + 0, 1);
@@ -935,11 +902,6 @@
       }
       else {
         if (mloopuv_layers_tot) {
-<<<<<<< HEAD
-=======
-          int l_index = int(ml_new - loops_new.data());
-
->>>>>>> cb62ab5b
           uint uv_lay;
           const float uv_u_offset_a = float(step) * uv_u_scale;
           const float uv_u_offset_b = float(step + 1) * uv_u_scale;
