/* SPDX-License-Identifier: GPL-2.0-or-later */

/** \file
 * \ingroup modifiers
 */

#include "BLI_utildefines.h"

#include "BLI_math.h"

#include "DNA_mesh_types.h"
#include "DNA_meshdata_types.h"
#include "DNA_object_types.h"

#include "MEM_guardedalloc.h"

#include "BKE_deform.h"
#include "BKE_mesh.h"
#include "BKE_particle.h"

#include "MOD_modifiertypes.h"
#include "MOD_solidify_util.h" /* Own include. */
#include "MOD_util.h"

/* -------------------------------------------------------------------- */
/** \name Local Utilities
 * \{ */

/**
 * Similar to #project_v3_v3v3_normalized that returns the dot-product.
 */
static float project_v3_v3(float r[3], const float a[3])
{
  float d = dot_v3v3(r, a);
  r[0] -= a[0] * d;
  r[1] -= a[1] * d;
  r[2] -= a[2] * d;
  return d;
}

static float angle_signed_on_axis_normalized_v3v3_v3(const float n[3],
                                                     const float ref_n[3],
                                                     const float axis[3])
{
  float d = dot_v3v3(n, ref_n);
  CLAMP(d, -1, 1);
  float angle = acosf(d);
  float cross[3];
  cross_v3_v3v3(cross, n, ref_n);
  if (dot_v3v3(cross, axis) >= 0) {
    angle = 2 * M_PI - angle;
  }
  return angle;
}

static float clamp_nonzero(const float value, const float epsilon)
{
  BLI_assert(!(epsilon < 0.0f));
  /* Return closest value with `abs(value) >= epsilon`. */
  if (value < 0.0f) {
    return min_ff(value, -epsilon);
  }
  return max_ff(value, epsilon);
}

/** \} */

/* -------------------------------------------------------------------- */
/** \name Main Solidify Function
 * \{ */

/* Data structures for manifold solidify. */

typedef struct NewFaceRef {
  const MPoly *face;
  uint index;
  bool reversed;
  struct NewEdgeRef **link_edges;
} NewFaceRef;

typedef struct OldEdgeFaceRef {
  uint *faces;
  uint faces_len;
  bool *faces_reversed;
  uint used;
} OldEdgeFaceRef;

typedef struct OldVertEdgeRef {
  uint *edges;
  uint edges_len;
} OldVertEdgeRef;

typedef struct NewEdgeRef {
  uint old_edge;
  NewFaceRef *faces[2];
  struct EdgeGroup *link_edge_groups[2];
  float angle;
  uint new_edge;
} NewEdgeRef;

typedef struct EdgeGroup {
  bool valid;
  NewEdgeRef **edges;
  uint edges_len;
  uint open_face_edge;
  bool is_orig_closed;
  bool is_even_split;
  uint split;
  bool is_singularity;
  uint topo_group;
  float co[3];
  float no[3];
  uint new_vert;
} EdgeGroup;

typedef struct FaceKeyPair {
  float angle;
  NewFaceRef *face;
} FaceKeyPair;

static int comp_float_int_pair(const void *a, const void *b)
{
  FaceKeyPair *x = (FaceKeyPair *)a;
  FaceKeyPair *y = (FaceKeyPair *)b;
  return (int)(x->angle > y->angle) - (int)(x->angle < y->angle);
}

/* NOLINTNEXTLINE: readability-function-size */
Mesh *MOD_solidify_nonmanifold_modifyMesh(ModifierData *md,
                                          const ModifierEvalContext *ctx,
                                          Mesh *mesh)
{
  Mesh *result;
  const SolidifyModifierData *smd = (SolidifyModifierData *)md;

  const uint verts_num = (uint)mesh->totvert;
  const uint edges_num = (uint)mesh->totedge;
  const uint polys_num = (uint)mesh->totpoly;

  if (polys_num == 0 && verts_num != 0) {
    return mesh;
  }

  /* Only use material offsets if we have 2 or more materials. */
  const short mat_nrs = ctx->object->totcol > 1 ? ctx->object->totcol : 1;
  const short mat_nr_max = mat_nrs - 1;
  const short mat_ofs = mat_nrs > 1 ? smd->mat_ofs : 0;
  const short mat_ofs_rim = mat_nrs > 1 ? smd->mat_ofs_rim : 0;

  /* #ofs_front and #ofs_back are the offset from the original
   * surface along the normal, where #oft_front is along the positive
   * and #oft_back is along the negative normal. */
  const float ofs_front = (smd->offset_fac + 1.0f) * 0.5f * smd->offset;
  const float ofs_back = ofs_front - smd->offset * smd->offset_fac;
  /* #ofs_front_clamped and #ofs_back_clamped are the same as
   * #ofs_front and #ofs_back, but never zero. */
  const float ofs_front_clamped = clamp_nonzero(ofs_front, 1e-5f);
  const float ofs_back_clamped = clamp_nonzero(ofs_back, 1e-5f);
  const float offset_fac_vg = smd->offset_fac_vg;
  const float offset_fac_vg_inv = 1.0f - smd->offset_fac_vg;
  const float offset = fabsf(smd->offset) * smd->offset_clamp;
  const bool do_angle_clamp = smd->flag & MOD_SOLIDIFY_OFFSET_ANGLE_CLAMP;
  /* #do_flip, flips the normals of the result. This is inverted if negative thickness
   * is used, since simple solidify with negative thickness keeps the faces facing outside. */
  const bool do_flip = ((smd->flag & MOD_SOLIDIFY_FLIP) != 0) == (smd->offset > 0);
  const bool do_rim = smd->flag & MOD_SOLIDIFY_RIM;
  const bool do_shell = ((smd->flag & MOD_SOLIDIFY_RIM) && (smd->flag & MOD_SOLIDIFY_NOSHELL)) ==
                        0;
  const bool do_clamp = (smd->offset_clamp != 0.0f);

  const float bevel_convex = smd->bevel_convex;

  const MDeformVert *dvert;
  const bool defgrp_invert = (smd->flag & MOD_SOLIDIFY_VGROUP_INV) != 0;
  int defgrp_index;
  const int shell_defgrp_index = BKE_id_defgroup_name_index(&mesh->id, smd->shell_defgrp_name);
  const int rim_defgrp_index = BKE_id_defgroup_name_index(&mesh->id, smd->rim_defgrp_name);

  MOD_get_vgroup(ctx->object, mesh, smd->defgrp_name, &dvert, &defgrp_index);

  const bool do_flat_faces = dvert && (smd->flag & MOD_SOLIDIFY_NONMANIFOLD_FLAT_FACES);

<<<<<<< HEAD
  const float(*orig_positions)[3] = BKE_mesh_positions(mesh);
=======
  const float(*orig_positions)[3] = BKE_mesh_vert_positions(mesh);
>>>>>>> a7e1815c
  const MEdge *orig_medge = BKE_mesh_edges(mesh);
  const MPoly *orig_mpoly = BKE_mesh_polys(mesh);
  const int *orig_corner_verts = BKE_mesh_corner_verts(mesh);
  const int *orig_corner_edges = BKE_mesh_corner_edges(mesh);

  /* These might be null. */
  const float *orig_vert_bweight = CustomData_get_layer(&mesh->vdata, CD_BWEIGHT);
  const float *orig_edge_bweight = CustomData_get_layer(&mesh->edata, CD_BWEIGHT);
  const float *orig_edge_crease = CustomData_get_layer(&mesh->edata, CD_CREASE);

  uint new_verts_num = 0;
  uint new_edges_num = 0;
  uint new_loops_num = 0;
  uint new_polys_num = 0;

#define MOD_SOLIDIFY_EMPTY_TAG ((uint)-1)

  /* Calculate only face normals. Copied because they are modified directly below. */
  float(*poly_nors)[3] = MEM_malloc_arrayN(polys_num, sizeof(float[3]), __func__);
  memcpy(poly_nors, BKE_mesh_poly_normals_ensure(mesh), sizeof(float[3]) * polys_num);

  NewFaceRef *face_sides_arr = MEM_malloc_arrayN(
      polys_num * 2, sizeof(*face_sides_arr), "face_sides_arr in solidify");
  bool *null_faces =
      (smd->nonmanifold_offset_mode == MOD_SOLIDIFY_NONMANIFOLD_OFFSET_MODE_CONSTRAINTS) ?
          MEM_calloc_arrayN(polys_num, sizeof(*null_faces), "null_faces in solidify") :
          NULL;
  uint largest_ngon = 3;
  /* Calculate face to #NewFaceRef map. */
  {
    const MPoly *mp = orig_mpoly;
    for (uint i = 0; i < polys_num; i++, mp++) {
      /* Make normals for faces without area (should really be avoided though). */
      if (len_squared_v3(poly_nors[i]) < 0.5f) {
        const MEdge *e = orig_medge + orig_corner_edges[mp->loopstart];
        float edgedir[3];
        sub_v3_v3v3(edgedir, orig_positions[e->v2], orig_positions[e->v1]);
        if (fabsf(edgedir[2]) < fabsf(edgedir[1])) {
          poly_nors[i][2] = 1.0f;
        }
        else {
          poly_nors[i][1] = 1.0f;
        }
        if (null_faces) {
          null_faces[i] = true;
        }
      }

      NewEdgeRef **link_edges = MEM_calloc_arrayN(
          (uint)mp->totloop, sizeof(*link_edges), "NewFaceRef::link_edges in solidify");
      face_sides_arr[i * 2] = (NewFaceRef){
          .face = mp, .index = i, .reversed = false, .link_edges = link_edges};
      link_edges = MEM_calloc_arrayN(
          (uint)mp->totloop, sizeof(*link_edges), "NewFaceRef::link_edges in solidify");
      face_sides_arr[i * 2 + 1] = (NewFaceRef){
          .face = mp, .index = i, .reversed = true, .link_edges = link_edges};
      if (mp->totloop > largest_ngon) {
        largest_ngon = (uint)mp->totloop;
      }
      /* add to final mesh face count */
      if (do_shell) {
        new_polys_num += 2;
        new_loops_num += (uint)mp->totloop * 2;
      }
    }
  }

  uint *edge_adj_faces_len = MEM_calloc_arrayN(
      edges_num, sizeof(*edge_adj_faces_len), "edge_adj_faces_len in solidify");
  /* Count for each edge how many faces it has adjacent. */
  {
    const MPoly *mp = orig_mpoly;
    for (uint i = 0; i < polys_num; i++, mp++) {
      for (uint j = 0; j < mp->totloop; j++) {
        edge_adj_faces_len[orig_corner_edges[mp->loopstart + j]]++;
      }
    }
  }

  /* Original edge to #NewEdgeRef map. */
  NewEdgeRef ***orig_edge_data_arr = MEM_calloc_arrayN(
      edges_num, sizeof(*orig_edge_data_arr), "orig_edge_data_arr in solidify");
  /* Original edge length cache. */
  float *orig_edge_lengths = MEM_calloc_arrayN(
      edges_num, sizeof(*orig_edge_lengths), "orig_edge_lengths in solidify");
  /* Edge groups for every original vert. */
  EdgeGroup **orig_vert_groups_arr = MEM_calloc_arrayN(
      verts_num, sizeof(*orig_vert_groups_arr), "orig_vert_groups_arr in solidify");
  /* vertex map used to map duplicates. */
  uint *vm = MEM_malloc_arrayN(verts_num, sizeof(*vm), "orig_vert_map in solidify");
  for (uint i = 0; i < verts_num; i++) {
    vm[i] = i;
  }

  uint edge_index = 0;
  uint loop_index = 0;
  uint poly_index = 0;

  bool has_singularities = false;

  /* Vert edge adjacent map. */
  OldVertEdgeRef **vert_adj_edges = MEM_calloc_arrayN(
      verts_num, sizeof(*vert_adj_edges), "vert_adj_edges in solidify");
  /* Original vertex positions (changed for degenerated geometry). */
  float(*orig_mvert_co)[3] = MEM_malloc_arrayN(
      verts_num, sizeof(*orig_mvert_co), "orig_mvert_co in solidify");
  /* Fill in the original vertex positions. */
  for (uint i = 0; i < verts_num; i++) {
    orig_mvert_co[i][0] = orig_positions[i][0];
    orig_mvert_co[i][1] = orig_positions[i][1];
    orig_mvert_co[i][2] = orig_positions[i][2];
  }

  /* Create edge to #NewEdgeRef map. */
  {
    OldEdgeFaceRef **edge_adj_faces = MEM_calloc_arrayN(
        edges_num, sizeof(*edge_adj_faces), "edge_adj_faces in solidify");

    /* Create link_faces for edges. */
    {
      const MPoly *mp = orig_mpoly;
      for (uint i = 0; i < polys_num; i++, mp++) {
        for (uint j = 0; j < mp->totloop; j++) {
          const int vert = orig_corner_verts[mp->loopstart + j];
          const int edge = orig_corner_edges[mp->loopstart + j];
          const bool reversed = orig_medge[edge].v2 != vert;
          OldEdgeFaceRef *old_face_edge_ref = edge_adj_faces[edge];
          if (old_face_edge_ref == NULL) {
            const uint len = edge_adj_faces_len[edge];
            BLI_assert(len > 0);
            uint *adj_faces = MEM_malloc_arrayN(
                len, sizeof(*adj_faces), "OldEdgeFaceRef::faces in solidify");
            bool *adj_faces_reversed = MEM_malloc_arrayN(
                len, sizeof(*adj_faces_reversed), "OldEdgeFaceRef::reversed in solidify");
            adj_faces[0] = i;
            for (uint k = 1; k < len; k++) {
              adj_faces[k] = MOD_SOLIDIFY_EMPTY_TAG;
            }
            adj_faces_reversed[0] = reversed;
            OldEdgeFaceRef *ref = MEM_mallocN(sizeof(*ref), "OldEdgeFaceRef in solidify");
            *ref = (OldEdgeFaceRef){adj_faces, len, adj_faces_reversed, 1};
            edge_adj_faces[edge] = ref;
          }
          else {
            for (uint k = 1; k < old_face_edge_ref->faces_len; k++) {
              if (old_face_edge_ref->faces[k] == MOD_SOLIDIFY_EMPTY_TAG) {
                old_face_edge_ref->faces[k] = i;
                old_face_edge_ref->faces_reversed[k] = reversed;
                break;
              }
            }
          }
        }
      }
    }

    float edgedir[3] = {0, 0, 0};
    uint *vert_adj_edges_len = MEM_calloc_arrayN(
        verts_num, sizeof(*vert_adj_edges_len), "vert_adj_edges_len in solidify");

    /* Calculate edge lengths and len vert_adj edges. */
    {
      bool *face_singularity = MEM_calloc_arrayN(
          polys_num, sizeof(*face_singularity), "face_sides_arr in solidify");

      const float merge_tolerance_sqr = smd->merge_tolerance * smd->merge_tolerance;
      uint *combined_verts = MEM_calloc_arrayN(
          verts_num, sizeof(*combined_verts), "combined_verts in solidify");

      const MEdge *ed = orig_medge;
      for (uint i = 0; i < edges_num; i++, ed++) {
        if (edge_adj_faces_len[i] > 0) {
          uint v1 = vm[ed->v1];
          uint v2 = vm[ed->v2];
          if (v1 == v2) {
            continue;
          }

          if (v2 < v1) {
            SWAP(uint, v1, v2);
          }
          sub_v3_v3v3(edgedir, orig_mvert_co[v2], orig_mvert_co[v1]);
          orig_edge_lengths[i] = len_squared_v3(edgedir);

          if (orig_edge_lengths[i] <= merge_tolerance_sqr) {
            /* Merge verts. But first check if that would create a higher poly count. */
            /* This check is very slow. It would need the vertex edge links to get
             * accelerated that are not yet available at this point. */
            bool can_merge = true;
            for (uint k = 0; k < edges_num && can_merge; k++) {
              if (k != i && edge_adj_faces_len[k] > 0 &&
                  (ELEM(vm[orig_medge[k].v1], v1, v2) != ELEM(vm[orig_medge[k].v2], v1, v2))) {
                for (uint j = 0; j < edge_adj_faces[k]->faces_len && can_merge; j++) {
                  const MPoly *mp = orig_mpoly + edge_adj_faces[k]->faces[j];
                  uint changes = 0;
                  int cur = mp->totloop - 1;
                  for (int next = 0; next < mp->totloop && changes <= 2; next++) {
                    uint cur_v = vm[orig_corner_verts[mp->loopstart + cur]];
                    uint next_v = vm[orig_corner_verts[mp->loopstart + next]];
                    changes += (ELEM(cur_v, v1, v2) != ELEM(next_v, v1, v2));
                    cur = next;
                  }
                  can_merge = can_merge && changes <= 2;
                }
              }
            }

            if (!can_merge) {
              orig_edge_lengths[i] = 0.0f;
              vert_adj_edges_len[v1]++;
              vert_adj_edges_len[v2]++;
              continue;
            }

            mul_v3_fl(edgedir,
                      (combined_verts[v2] + 1) /
                          (float)(combined_verts[v1] + combined_verts[v2] + 2));
            add_v3_v3(orig_mvert_co[v1], edgedir);
            for (uint j = v2; j < verts_num; j++) {
              if (vm[j] == v2) {
                vm[j] = v1;
              }
            }
            vert_adj_edges_len[v1] += vert_adj_edges_len[v2];
            vert_adj_edges_len[v2] = 0;
            combined_verts[v1] += combined_verts[v2] + 1;

            if (do_shell) {
              new_loops_num -= edge_adj_faces_len[i] * 2;
            }

            edge_adj_faces_len[i] = 0;
            MEM_freeN(edge_adj_faces[i]->faces);
            MEM_freeN(edge_adj_faces[i]->faces_reversed);
            MEM_freeN(edge_adj_faces[i]);
            edge_adj_faces[i] = NULL;
          }
          else {
            orig_edge_lengths[i] = sqrtf(orig_edge_lengths[i]);
            vert_adj_edges_len[v1]++;
            vert_adj_edges_len[v2]++;
          }
        }
      }
      /* remove zero faces in a second pass */
      ed = orig_medge;
      for (uint i = 0; i < edges_num; i++, ed++) {
        const uint v1 = vm[ed->v1];
        const uint v2 = vm[ed->v2];
        if (v1 == v2 && edge_adj_faces[i]) {
          /* Remove polys. */
          for (uint j = 0; j < edge_adj_faces[i]->faces_len; j++) {
            const uint face = edge_adj_faces[i]->faces[j];
            if (!face_singularity[face]) {
              bool is_singularity = true;
              for (uint k = 0; k < orig_mpoly[face].totloop; k++) {
                if (vm[orig_corner_verts[((uint)orig_mpoly[face].loopstart) + k]] != v1) {
                  is_singularity = false;
                  break;
                }
              }
              if (is_singularity) {
                face_singularity[face] = true;
                /* remove from final mesh poly count */
                if (do_shell) {
                  new_polys_num -= 2;
                }
              }
            }
          }

          if (do_shell) {
            new_loops_num -= edge_adj_faces_len[i] * 2;
          }

          edge_adj_faces_len[i] = 0;
          MEM_freeN(edge_adj_faces[i]->faces);
          MEM_freeN(edge_adj_faces[i]->faces_reversed);
          MEM_freeN(edge_adj_faces[i]);
          edge_adj_faces[i] = NULL;
        }
      }

      MEM_freeN(face_singularity);
      MEM_freeN(combined_verts);
    }

    /* Create vert_adj_edges for verts. */
    {
      const MEdge *ed = orig_medge;
      for (uint i = 0; i < edges_num; i++, ed++) {
        if (edge_adj_faces_len[i] > 0) {
          const uint vs[2] = {vm[ed->v1], vm[ed->v2]};
          uint invalid_edge_index = 0;
          bool invalid_edge_reversed = false;
          for (uint j = 0; j < 2; j++) {
            const uint vert = vs[j];
            const uint len = vert_adj_edges_len[vert];
            if (len > 0) {
              OldVertEdgeRef *old_edge_vert_ref = vert_adj_edges[vert];
              if (old_edge_vert_ref == NULL) {
                uint *adj_edges = MEM_calloc_arrayN(
                    len, sizeof(*adj_edges), "OldVertEdgeRef::edges in solidify");
                adj_edges[0] = i;
                for (uint k = 1; k < len; k++) {
                  adj_edges[k] = MOD_SOLIDIFY_EMPTY_TAG;
                }
                OldVertEdgeRef *ref = MEM_mallocN(sizeof(*ref), "OldVertEdgeRef in solidify");
                *ref = (OldVertEdgeRef){adj_edges, 1};
                vert_adj_edges[vert] = ref;
              }
              else {
                const uint *f = old_edge_vert_ref->edges;
                for (uint k = 0; k < len && k <= old_edge_vert_ref->edges_len; k++, f++) {
                  const uint edge = old_edge_vert_ref->edges[k];
                  if (edge == MOD_SOLIDIFY_EMPTY_TAG || k == old_edge_vert_ref->edges_len) {
                    old_edge_vert_ref->edges[k] = i;
                    old_edge_vert_ref->edges_len++;
                    break;
                  }
                  if (vm[orig_medge[edge].v1] == vs[1 - j]) {
                    invalid_edge_index = edge + 1;
                    invalid_edge_reversed = (j == 0);
                    break;
                  }
                  if (vm[orig_medge[edge].v2] == vs[1 - j]) {
                    invalid_edge_index = edge + 1;
                    invalid_edge_reversed = (j == 1);
                    break;
                  }
                }
                if (invalid_edge_index) {
                  if (j == 1) {
                    /* Should never actually be executed. */
                    vert_adj_edges[vs[0]]->edges_len--;
                  }
                  break;
                }
              }
            }
          }
          /* Remove zero faces that are in shape of an edge. */
          if (invalid_edge_index) {
            const uint tmp = invalid_edge_index - 1;
            invalid_edge_index = i;
            i = tmp;
            OldEdgeFaceRef *i_adj_faces = edge_adj_faces[i];
            OldEdgeFaceRef *invalid_adj_faces = edge_adj_faces[invalid_edge_index];
            uint j = 0;
            for (uint k = 0; k < i_adj_faces->faces_len; k++) {
              for (uint l = 0; l < invalid_adj_faces->faces_len; l++) {
                if (i_adj_faces->faces[k] == invalid_adj_faces->faces[l] &&
                    i_adj_faces->faces[k] != MOD_SOLIDIFY_EMPTY_TAG) {
                  i_adj_faces->faces[k] = MOD_SOLIDIFY_EMPTY_TAG;
                  invalid_adj_faces->faces[l] = MOD_SOLIDIFY_EMPTY_TAG;
                  j++;
                }
              }
            }
            /* remove from final face count */
            if (do_shell) {
              new_polys_num -= 2 * j;
              new_loops_num -= 4 * j;
            }
            const uint len = i_adj_faces->faces_len + invalid_adj_faces->faces_len - 2 * j;
            uint *adj_faces = MEM_malloc_arrayN(
                len, sizeof(*adj_faces), "OldEdgeFaceRef::faces in solidify");
            bool *adj_faces_loops_reversed = MEM_malloc_arrayN(
                len, sizeof(*adj_faces_loops_reversed), "OldEdgeFaceRef::reversed in solidify");
            /* Clean merge of adj_faces. */
            j = 0;
            for (uint k = 0; k < i_adj_faces->faces_len; k++) {
              if (i_adj_faces->faces[k] != MOD_SOLIDIFY_EMPTY_TAG) {
                adj_faces[j] = i_adj_faces->faces[k];
                adj_faces_loops_reversed[j++] = i_adj_faces->faces_reversed[k];
              }
            }
            for (uint k = 0; k < invalid_adj_faces->faces_len; k++) {
              if (invalid_adj_faces->faces[k] != MOD_SOLIDIFY_EMPTY_TAG) {
                adj_faces[j] = invalid_adj_faces->faces[k];
                adj_faces_loops_reversed[j++] = (invalid_edge_reversed !=
                                                 invalid_adj_faces->faces_reversed[k]);
              }
            }
            BLI_assert(j == len);
            edge_adj_faces_len[invalid_edge_index] = 0;
            edge_adj_faces_len[i] = len;
            MEM_freeN(i_adj_faces->faces);
            MEM_freeN(i_adj_faces->faces_reversed);
            i_adj_faces->faces_len = len;
            i_adj_faces->faces = adj_faces;
            i_adj_faces->faces_reversed = adj_faces_loops_reversed;
            i_adj_faces->used += invalid_adj_faces->used;
            MEM_freeN(invalid_adj_faces->faces);
            MEM_freeN(invalid_adj_faces->faces_reversed);
            MEM_freeN(invalid_adj_faces);
            edge_adj_faces[invalid_edge_index] = i_adj_faces;
            /* Reset counter to continue. */
            i = invalid_edge_index;
          }
        }
      }
    }

    MEM_freeN(vert_adj_edges_len);

    /* Filter duplicate polys. */
    {
      const MEdge *ed = orig_medge;
      /* Iterate over edges and only check the faces around an edge for duplicates
       * (performance optimization). */
      for (uint i = 0; i < edges_num; i++, ed++) {
        if (edge_adj_faces_len[i] > 0) {
          const OldEdgeFaceRef *adj_faces = edge_adj_faces[i];
          uint adj_len = adj_faces->faces_len;
          /* Not that #adj_len doesn't need to equal edge_adj_faces_len anymore
           * because #adj_len is shared when a face got collapsed to an edge. */
          if (adj_len > 1) {
            /* For each face pair check if they have equal verts. */
            for (uint j = 0; j < adj_len; j++) {
              const uint face = adj_faces->faces[j];
              const int j_loopstart = orig_mpoly[face].loopstart;
              const int totloop = orig_mpoly[face].totloop;
              const uint j_first_v = vm[orig_corner_verts[j_loopstart]];
              for (uint k = j + 1; k < adj_len; k++) {
                if (orig_mpoly[adj_faces->faces[k]].totloop != totloop) {
                  continue;
                }
                /* Find first face first loop vert in second face loops. */
                const int k_loopstart = orig_mpoly[adj_faces->faces[k]].loopstart;
                int l;
                {
                  const int *corner_vert = &orig_corner_verts[k_loopstart];
                  for (l = 0; l < totloop && vm[*corner_vert] != j_first_v; l++, corner_vert++) {
                    /* Pass. */
                  }
                }
                if (l == totloop) {
                  continue;
                }
                /* Check if all following loops have equal verts. */
                const bool reversed = adj_faces->faces_reversed[j] != adj_faces->faces_reversed[k];
                const int count_dir = reversed ? -1 : 1;
                bool has_diff = false;
                for (int m = 0, n = l + totloop; m < totloop && !has_diff; m++, n += count_dir) {
                  const int vert = orig_corner_verts[j_loopstart + m];
                  has_diff = has_diff ||
                             vm[vert] != vm[orig_corner_verts[k_loopstart + n % totloop]];
                }
                /* If the faces are equal, discard one (j). */
                if (!has_diff) {
                  uint del_loops = 0;
                  for (uint m = 0; m < totloop; m++) {
                    const int e = orig_corner_edges[j_loopstart + m];
                    OldEdgeFaceRef *e_adj_faces = edge_adj_faces[e];
                    if (e_adj_faces) {
                      uint face_index = j;
                      uint *e_adj_faces_faces = e_adj_faces->faces;
                      bool *e_adj_faces_reversed = e_adj_faces->faces_reversed;
                      const uint faces_len = e_adj_faces->faces_len;
                      if (e_adj_faces_faces != adj_faces->faces) {
                        /* Find index of e in #adj_faces. */
                        for (face_index = 0;
                             face_index < faces_len && e_adj_faces_faces[face_index] != face;
                             face_index++) {
                          /* Pass. */
                        }
                        /* If not found. */
                        if (face_index == faces_len) {
                          continue;
                        }
                      }
                      else {
                        /* If we shrink #edge_adj_faces[i] we need to update this field. */
                        adj_len--;
                      }
                      memmove(e_adj_faces_faces + face_index,
                              e_adj_faces_faces + face_index + 1,
                              (faces_len - face_index - 1) * sizeof(*e_adj_faces_faces));
                      memmove(e_adj_faces_reversed + face_index,
                              e_adj_faces_reversed + face_index + 1,
                              (faces_len - face_index - 1) * sizeof(*e_adj_faces_reversed));
                      e_adj_faces->faces_len--;
                      if (edge_adj_faces_len[e] > 0) {
                        edge_adj_faces_len[e]--;
                        if (edge_adj_faces_len[e] == 0) {
                          e_adj_faces->used--;
                          edge_adj_faces[e] = NULL;
                        }
                      }
                      else if (e_adj_faces->used > 1) {
                        for (uint n = 0; n < edges_num; n++) {
                          if (edge_adj_faces[n] == e_adj_faces && edge_adj_faces_len[n] > 0) {
                            edge_adj_faces_len[n]--;
                            if (edge_adj_faces_len[n] == 0) {
                              edge_adj_faces[n]->used--;
                              edge_adj_faces[n] = NULL;
                            }
                            break;
                          }
                        }
                      }
                      del_loops++;
                    }
                  }
                  if (do_shell) {
                    new_polys_num -= 2;
                    new_loops_num -= 2 * (uint)del_loops;
                  }
                  break;
                }
              }
            }
          }
        }
      }
    }

    /* Create #NewEdgeRef array. */
    {
      const MEdge *ed = orig_medge;
      for (uint i = 0; i < edges_num; i++, ed++) {
        const uint v1 = vm[ed->v1];
        const uint v2 = vm[ed->v2];
        if (edge_adj_faces_len[i] > 0) {
          if (LIKELY(orig_edge_lengths[i] > FLT_EPSILON)) {
            sub_v3_v3v3(edgedir, orig_mvert_co[v2], orig_mvert_co[v1]);
            mul_v3_fl(edgedir, 1.0f / orig_edge_lengths[i]);
          }
          else {
            /* Smart fallback. */
            /* This makes merging non essential, but correct
             * merging will still give way better results. */
            float pos[3];
            copy_v3_v3(pos, orig_mvert_co[v2]);

            OldVertEdgeRef *link1 = vert_adj_edges[v1];
            float v1_dir[3];
            zero_v3(v1_dir);
            for (int j = 0; j < link1->edges_len; j++) {
              uint e = link1->edges[j];
              if (edge_adj_faces_len[e] > 0 && e != i) {
                uint other_v =
                    vm[vm[orig_medge[e].v1] == v1 ? orig_medge[e].v2 : orig_medge[e].v1];
                sub_v3_v3v3(edgedir, orig_mvert_co[other_v], pos);
                add_v3_v3(v1_dir, edgedir);
              }
            }
            OldVertEdgeRef *link2 = vert_adj_edges[v2];
            float v2_dir[3];
            zero_v3(v2_dir);
            for (int j = 0; j < link2->edges_len; j++) {
              uint e = link2->edges[j];
              if (edge_adj_faces_len[e] > 0 && e != i) {
                uint other_v =
                    vm[vm[orig_medge[e].v1] == v2 ? orig_medge[e].v2 : orig_medge[e].v1];
                sub_v3_v3v3(edgedir, orig_mvert_co[other_v], pos);
                add_v3_v3(v2_dir, edgedir);
              }
            }
            sub_v3_v3v3(edgedir, v2_dir, v1_dir);
            float len = normalize_v3(edgedir);
            if (len == 0.0f) {
              edgedir[0] = 0.0f;
              edgedir[1] = 0.0f;
              edgedir[2] = 1.0f;
            }
          }

          OldEdgeFaceRef *adj_faces = edge_adj_faces[i];
          const uint adj_len = adj_faces->faces_len;
          const uint *adj_faces_faces = adj_faces->faces;
          const bool *adj_faces_reversed = adj_faces->faces_reversed;
          uint new_edges_len = 0;
          FaceKeyPair *sorted_faces = MEM_malloc_arrayN(
              adj_len, sizeof(*sorted_faces), "sorted_faces in solidify");
          if (adj_len > 1) {
            new_edges_len = adj_len;
            /* Get keys for sorting. */
            float ref_nor[3] = {0, 0, 0};
            float nor[3];
            for (uint j = 0; j < adj_len; j++) {
              const bool reverse = adj_faces_reversed[j];
              const uint face_i = adj_faces_faces[j];
              if (reverse) {
                negate_v3_v3(nor, poly_nors[face_i]);
              }
              else {
                copy_v3_v3(nor, poly_nors[face_i]);
              }
              float d = 1;
              if (orig_mpoly[face_i].totloop > 3) {
                d = project_v3_v3(nor, edgedir);
                if (LIKELY(d != 0)) {
                  d = normalize_v3(nor);
                }
                else {
                  d = 1;
                }
              }
              if (UNLIKELY(d == 0.0f)) {
                sorted_faces[j].angle = 0.0f;
              }
              else if (j == 0) {
                copy_v3_v3(ref_nor, nor);
                sorted_faces[j].angle = 0.0f;
              }
              else {
                float angle = angle_signed_on_axis_normalized_v3v3_v3(nor, ref_nor, edgedir);
                sorted_faces[j].angle = -angle;
              }
              sorted_faces[j].face = face_sides_arr + adj_faces_faces[j] * 2 +
                                     (adj_faces_reversed[j] ? 1 : 0);
            }
            /* Sort faces by order around the edge (keep order in faces,
             * reversed and face_angles the same). */
            qsort(sorted_faces, adj_len, sizeof(*sorted_faces), comp_float_int_pair);
          }
          else {
            new_edges_len = 2;
            sorted_faces[0].face = face_sides_arr + adj_faces_faces[0] * 2 +
                                   (adj_faces_reversed[0] ? 1 : 0);
            if (do_rim) {
              /* Only add the loops parallel to the edge for now. */
              new_loops_num += 2;
              new_polys_num++;
            }
          }

          /* Create a list of new edges and fill it. */
          NewEdgeRef **new_edges = MEM_malloc_arrayN(
              new_edges_len + 1, sizeof(*new_edges), "new_edges in solidify");
          new_edges[new_edges_len] = NULL;
          NewFaceRef *faces[2];
          for (uint j = 0; j < new_edges_len; j++) {
            float angle;
            if (adj_len > 1) {
              const uint next_j = j + 1 == adj_len ? 0 : j + 1;
              faces[0] = sorted_faces[j].face;
              faces[1] = sorted_faces[next_j].face->reversed ? sorted_faces[next_j].face - 1 :
                                                               sorted_faces[next_j].face + 1;
              angle = sorted_faces[next_j].angle - sorted_faces[j].angle;
              if (angle < 0) {
                angle += 2 * M_PI;
              }
            }
            else {
              faces[0] = sorted_faces[0].face->reversed ? sorted_faces[0].face - j :
                                                          sorted_faces[0].face + j;
              faces[1] = NULL;
              angle = 0;
            }
            NewEdgeRef *edge_data = MEM_mallocN(sizeof(*edge_data), "edge_data in solidify");
            uint edge_data_edge_index = MOD_SOLIDIFY_EMPTY_TAG;
            if (do_shell || (adj_len == 1 && do_rim)) {
              edge_data_edge_index = 0;
            }
            *edge_data = (NewEdgeRef){.old_edge = i,
                                      .faces = {faces[0], faces[1]},
                                      .link_edge_groups = {NULL, NULL},
                                      .angle = angle,
                                      .new_edge = edge_data_edge_index};
            new_edges[j] = edge_data;
            for (uint k = 0; k < 2; k++) {
              if (faces[k] != NULL) {
                for (int l = 0; l < faces[k]->face->totloop; l++) {
                  const int edge = orig_corner_edges[faces[k]->face->loopstart + l];
                  if (edge_adj_faces[edge] == edge_adj_faces[i]) {
                    if (edge != i && orig_edge_data_arr[edge] == NULL) {
                      orig_edge_data_arr[edge] = new_edges;
                    }
                    faces[k]->link_edges[l] = edge_data;
                    break;
                  }
                }
              }
            }
          }
          MEM_freeN(sorted_faces);
          orig_edge_data_arr[i] = new_edges;
          if (do_shell || (adj_len == 1 && do_rim)) {
            new_edges_num += new_edges_len;
          }
        }
      }
    }

    for (uint i = 0; i < edges_num; i++) {
      if (edge_adj_faces[i]) {
        if (edge_adj_faces[i]->used > 1) {
          edge_adj_faces[i]->used--;
        }
        else {
          MEM_freeN(edge_adj_faces[i]->faces);
          MEM_freeN(edge_adj_faces[i]->faces_reversed);
          MEM_freeN(edge_adj_faces[i]);
        }
      }
    }
    MEM_freeN(edge_adj_faces);
  }

  /* Create sorted edge groups for every vert. */
  {
    OldVertEdgeRef **adj_edges_ptr = vert_adj_edges;
    for (uint i = 0; i < verts_num; i++, adj_edges_ptr++) {
      if (*adj_edges_ptr != NULL && (*adj_edges_ptr)->edges_len >= 2) {
        EdgeGroup *edge_groups;

        int eg_index = -1;
        bool contains_long_groups = false;
        uint topo_groups = 0;

        /* Initial sorted creation. */
        {
          const uint *adj_edges = (*adj_edges_ptr)->edges;
          const uint tot_adj_edges = (*adj_edges_ptr)->edges_len;

          uint unassigned_edges_len = 0;
          for (uint j = 0; j < tot_adj_edges; j++) {
            NewEdgeRef **new_edges = orig_edge_data_arr[adj_edges[j]];
            /* TODO: check where the null pointer come from,
             * because there should not be any... */
            if (new_edges) {
              /* count the number of new edges around the original vert */
              while (*new_edges) {
                unassigned_edges_len++;
                new_edges++;
              }
            }
          }
          NewEdgeRef **unassigned_edges = MEM_malloc_arrayN(
              unassigned_edges_len, sizeof(*unassigned_edges), "unassigned_edges in solidify");
          for (uint j = 0, k = 0; j < tot_adj_edges; j++) {
            NewEdgeRef **new_edges = orig_edge_data_arr[adj_edges[j]];
            if (new_edges) {
              while (*new_edges) {
                unassigned_edges[k++] = *new_edges;
                new_edges++;
              }
            }
          }

          /* An edge group will always contain min 2 edges
           * so max edge group count can be calculated. */
          uint edge_groups_len = unassigned_edges_len / 2;
          edge_groups = MEM_calloc_arrayN(
              edge_groups_len + 1, sizeof(*edge_groups), "edge_groups in solidify");

          uint assigned_edges_len = 0;
          NewEdgeRef *found_edge = NULL;
          uint found_edge_index = 0;
          bool insert_at_start = false;
          uint eg_capacity = 5;
          NewFaceRef *eg_track_faces[2] = {NULL, NULL};
          NewFaceRef *last_open_edge_track = NULL;

          while (assigned_edges_len < unassigned_edges_len) {
            found_edge = NULL;
            insert_at_start = false;
            if (eg_index >= 0 && edge_groups[eg_index].edges_len == 0) {
              /* Called every time a new group was started in the last iteration. */
              /* Find an unused edge to start the next group
               * and setup variables to start creating it. */
              uint j = 0;
              NewEdgeRef *edge = NULL;
              while (!edge && j < unassigned_edges_len) {
                edge = unassigned_edges[j++];
                if (edge && last_open_edge_track &&
                    (edge->faces[0] != last_open_edge_track || edge->faces[1] != NULL)) {
                  edge = NULL;
                }
              }
              if (!edge && last_open_edge_track) {
                topo_groups++;
                last_open_edge_track = NULL;
                edge_groups[eg_index].topo_group++;
                j = 0;
                while (!edge && j < unassigned_edges_len) {
                  edge = unassigned_edges[j++];
                }
              }
              else if (!last_open_edge_track && eg_index > 0) {
                topo_groups++;
                edge_groups[eg_index].topo_group++;
              }
              BLI_assert(edge != NULL);
              found_edge_index = j - 1;
              found_edge = edge;
              if (!last_open_edge_track && vm[orig_medge[edge->old_edge].v1] == i) {
                eg_track_faces[0] = edge->faces[0];
                eg_track_faces[1] = edge->faces[1];
                if (edge->faces[1] == NULL) {
                  last_open_edge_track = edge->faces[0]->reversed ? edge->faces[0] - 1 :
                                                                    edge->faces[0] + 1;
                }
              }
              else {
                eg_track_faces[0] = edge->faces[1];
                eg_track_faces[1] = edge->faces[0];
              }
            }
            else if (eg_index >= 0) {
              NewEdgeRef **edge_ptr = unassigned_edges;
              for (found_edge_index = 0; found_edge_index < unassigned_edges_len;
                   found_edge_index++, edge_ptr++) {
                if (*edge_ptr) {
                  NewEdgeRef *edge = *edge_ptr;
                  if (edge->faces[0] == eg_track_faces[1]) {
                    insert_at_start = false;
                    eg_track_faces[1] = edge->faces[1];
                    found_edge = edge;
                    if (edge->faces[1] == NULL) {
                      edge_groups[eg_index].is_orig_closed = false;
                      last_open_edge_track = edge->faces[0]->reversed ? edge->faces[0] - 1 :
                                                                        edge->faces[0] + 1;
                    }
                    break;
                  }
                  if (edge->faces[0] == eg_track_faces[0]) {
                    insert_at_start = true;
                    eg_track_faces[0] = edge->faces[1];
                    found_edge = edge;
                    if (edge->faces[1] == NULL) {
                      edge_groups[eg_index].is_orig_closed = false;
                    }
                    break;
                  }
                  if (edge->faces[1] != NULL) {
                    if (edge->faces[1] == eg_track_faces[1]) {
                      insert_at_start = false;
                      eg_track_faces[1] = edge->faces[0];
                      found_edge = edge;
                      break;
                    }
                    if (edge->faces[1] == eg_track_faces[0]) {
                      insert_at_start = true;
                      eg_track_faces[0] = edge->faces[0];
                      found_edge = edge;
                      break;
                    }
                  }
                }
              }
            }
            if (found_edge) {
              unassigned_edges[found_edge_index] = NULL;
              assigned_edges_len++;
              const uint needed_capacity = edge_groups[eg_index].edges_len + 1;
              if (needed_capacity > eg_capacity) {
                eg_capacity = needed_capacity + 1;
                NewEdgeRef **new_eg = MEM_calloc_arrayN(
                    eg_capacity, sizeof(*new_eg), "edge_group realloc in solidify");
                if (insert_at_start) {
                  memcpy(new_eg + 1,
                         edge_groups[eg_index].edges,
                         edge_groups[eg_index].edges_len * sizeof(*new_eg));
                }
                else {
                  memcpy(new_eg,
                         edge_groups[eg_index].edges,
                         edge_groups[eg_index].edges_len * sizeof(*new_eg));
                }
                MEM_freeN(edge_groups[eg_index].edges);
                edge_groups[eg_index].edges = new_eg;
              }
              else if (insert_at_start) {
                memmove(edge_groups[eg_index].edges + 1,
                        edge_groups[eg_index].edges,
                        edge_groups[eg_index].edges_len * sizeof(*edge_groups[eg_index].edges));
              }
              edge_groups[eg_index].edges[insert_at_start ? 0 : edge_groups[eg_index].edges_len] =
                  found_edge;
              edge_groups[eg_index].edges_len++;
              if (edge_groups[eg_index].edges[edge_groups[eg_index].edges_len - 1]->faces[1] !=
                  NULL) {
                last_open_edge_track = NULL;
              }
              if (edge_groups[eg_index].edges_len > 3) {
                contains_long_groups = true;
              }
            }
            else {
              /* called on first iteration to clean up the eg_index = -1 and start the first group,
               * or when the current group is found to be complete (no new found_edge) */
              eg_index++;
              BLI_assert(eg_index < edge_groups_len);
              eg_capacity = 5;
              NewEdgeRef **edges = MEM_calloc_arrayN(
                  eg_capacity, sizeof(*edges), "edge_group in solidify");
              edge_groups[eg_index] = (EdgeGroup){
                  .valid = true,
                  .edges = edges,
                  .edges_len = 0,
                  .open_face_edge = MOD_SOLIDIFY_EMPTY_TAG,
                  .is_orig_closed = true,
                  .is_even_split = false,
                  .split = 0,
                  .is_singularity = false,
                  .topo_group = topo_groups,
                  .co = {0.0f, 0.0f, 0.0f},
                  .no = {0.0f, 0.0f, 0.0f},
                  .new_vert = MOD_SOLIDIFY_EMPTY_TAG,
              };
              eg_track_faces[0] = NULL;
              eg_track_faces[1] = NULL;
            }
          }
          /* #eg_index is the number of groups from here on. */
          eg_index++;
          /* #topo_groups is the number of topo groups from here on. */
          topo_groups++;

          MEM_freeN(unassigned_edges);

          /* TODO: reshape the edge_groups array to its actual size
           * after writing is finished to save on memory. */
        }

        /* Split of long self intersection groups */
        {
          uint splits = 0;
          if (contains_long_groups) {
            uint add_index = 0;
            for (uint j = 0; j < eg_index; j++) {
              const uint edges_len = edge_groups[j + add_index].edges_len;
              if (edges_len > 3) {
                bool has_doubles = false;
                bool *doubles = MEM_calloc_arrayN(
                    edges_len, sizeof(*doubles), "doubles in solidify");
                EdgeGroup g = edge_groups[j + add_index];
                for (uint k = 0; k < edges_len; k++) {
                  for (uint l = k + 1; l < edges_len; l++) {
                    if (g.edges[k]->old_edge == g.edges[l]->old_edge) {
                      doubles[k] = true;
                      doubles[l] = true;
                      has_doubles = true;
                    }
                  }
                }
                if (has_doubles) {
                  const uint prior_splits = splits;
                  const uint prior_index = add_index;
                  int unique_start = -1;
                  int first_unique_end = -1;
                  int last_split = -1;
                  int first_split = -1;
                  bool first_even_split = false;
                  uint real_k = 0;
                  while (real_k < edges_len ||
                         (g.is_orig_closed &&
                          (real_k <=
                               (first_unique_end == -1 ? 0 : first_unique_end) + (int)edges_len ||
                           first_split != last_split))) {
                    const uint k = real_k % edges_len;
                    if (!doubles[k]) {
                      if (first_unique_end != -1 && unique_start == -1) {
                        unique_start = (int)real_k;
                      }
                    }
                    else if (first_unique_end == -1) {
                      first_unique_end = (int)k;
                    }
                    else if (unique_start != -1) {
                      const uint split = (((uint)unique_start + real_k + 1) / 2) % edges_len;
                      const bool is_even_split = (((uint)unique_start + real_k) & 1);
                      if (last_split != -1) {
                        /* Override g on first split (no insert). */
                        if (prior_splits != splits) {
                          memmove(edge_groups + j + add_index + 1,
                                  edge_groups + j + add_index,
                                  ((uint)eg_index - j) * sizeof(*edge_groups));
                          add_index++;
                        }
                        if (last_split > split) {
                          const uint edges_len_group = (split + edges_len) - (uint)last_split;
                          NewEdgeRef **edges = MEM_malloc_arrayN(
                              edges_len_group, sizeof(*edges), "edge_group split in solidify");
                          memcpy(edges,
                                 g.edges + last_split,
                                 (edges_len - (uint)last_split) * sizeof(*edges));
                          memcpy(edges + (edges_len - (uint)last_split),
                                 g.edges,
                                 split * sizeof(*edges));
                          edge_groups[j + add_index] = (EdgeGroup){
                              .valid = true,
                              .edges = edges,
                              .edges_len = edges_len_group,
                              .open_face_edge = MOD_SOLIDIFY_EMPTY_TAG,
                              .is_orig_closed = g.is_orig_closed,
                              .is_even_split = is_even_split,
                              .split = add_index - prior_index + 1 + (uint)!g.is_orig_closed,
                              .is_singularity = false,
                              .topo_group = g.topo_group,
                              .co = {0.0f, 0.0f, 0.0f},
                              .no = {0.0f, 0.0f, 0.0f},
                              .new_vert = MOD_SOLIDIFY_EMPTY_TAG,
                          };
                        }
                        else {
                          const uint edges_len_group = split - (uint)last_split;
                          NewEdgeRef **edges = MEM_malloc_arrayN(
                              edges_len_group, sizeof(*edges), "edge_group split in solidify");
                          memcpy(edges, g.edges + last_split, edges_len_group * sizeof(*edges));
                          edge_groups[j + add_index] = (EdgeGroup){
                              .valid = true,
                              .edges = edges,
                              .edges_len = edges_len_group,
                              .open_face_edge = MOD_SOLIDIFY_EMPTY_TAG,
                              .is_orig_closed = g.is_orig_closed,
                              .is_even_split = is_even_split,
                              .split = add_index - prior_index + 1 + (uint)!g.is_orig_closed,
                              .is_singularity = false,
                              .topo_group = g.topo_group,
                              .co = {0.0f, 0.0f, 0.0f},
                              .no = {0.0f, 0.0f, 0.0f},
                              .new_vert = MOD_SOLIDIFY_EMPTY_TAG,
                          };
                        }
                        splits++;
                      }
                      last_split = (int)split;
                      if (first_split == -1) {
                        first_split = (int)split;
                        first_even_split = is_even_split;
                      }
                      unique_start = -1;
                    }
                    real_k++;
                  }
                  if (first_split != -1) {
                    if (!g.is_orig_closed) {
                      if (prior_splits != splits) {
                        memmove(edge_groups + (j + prior_index + 1),
                                edge_groups + (j + prior_index),
                                ((uint)eg_index + add_index - (j + prior_index)) *
                                    sizeof(*edge_groups));
                        memmove(edge_groups + (j + add_index + 2),
                                edge_groups + (j + add_index + 1),
                                ((uint)eg_index - j) * sizeof(*edge_groups));
                        add_index++;
                      }
                      else {
                        memmove(edge_groups + (j + add_index + 2),
                                edge_groups + (j + add_index + 1),
                                ((uint)eg_index - j - 1) * sizeof(*edge_groups));
                      }
                      NewEdgeRef **edges = MEM_malloc_arrayN(
                          (uint)first_split, sizeof(*edges), "edge_group split in solidify");
                      memcpy(edges, g.edges, (uint)first_split * sizeof(*edges));
                      edge_groups[j + prior_index] = (EdgeGroup){
                          .valid = true,
                          .edges = edges,
                          .edges_len = (uint)first_split,
                          .open_face_edge = MOD_SOLIDIFY_EMPTY_TAG,
                          .is_orig_closed = g.is_orig_closed,
                          .is_even_split = first_even_split,
                          .split = 1,
                          .is_singularity = false,
                          .topo_group = g.topo_group,
                          .co = {0.0f, 0.0f, 0.0f},
                          .no = {0.0f, 0.0f, 0.0f},
                          .new_vert = MOD_SOLIDIFY_EMPTY_TAG,
                      };
                      add_index++;
                      splits++;
                      edges = MEM_malloc_arrayN(edges_len - (uint)last_split,
                                                sizeof(*edges),
                                                "edge_group split in solidify");
                      memcpy(edges,
                             g.edges + last_split,
                             (edges_len - (uint)last_split) * sizeof(*edges));
                      edge_groups[j + add_index] = (EdgeGroup){
                          .valid = true,
                          .edges = edges,
                          .edges_len = (edges_len - (uint)last_split),
                          .open_face_edge = MOD_SOLIDIFY_EMPTY_TAG,
                          .is_orig_closed = g.is_orig_closed,
                          .is_even_split = false,
                          .split = add_index - prior_index + 1,
                          .is_singularity = false,
                          .topo_group = g.topo_group,
                          .co = {0.0f, 0.0f, 0.0f},
                          .no = {0.0f, 0.0f, 0.0f},
                          .new_vert = MOD_SOLIDIFY_EMPTY_TAG,
                      };
                    }
                    if (prior_splits != splits) {
                      MEM_freeN(g.edges);
                    }
                  }
                  if (first_unique_end != -1 && prior_splits == splits) {
                    has_singularities = true;
                    edge_groups[j + add_index].is_singularity = true;
                  }
                }
                MEM_freeN(doubles);
              }
            }
          }
        }

        orig_vert_groups_arr[i] = edge_groups;
        /* Count new edges, loops, polys and add to link_edge_groups. */
        {
          uint new_verts = 0;
          bool contains_open_splits = false;
          uint open_edges = 0;
          uint contains_splits = 0;
          uint last_added = 0;
          uint first_added = 0;
          bool first_set = false;
          for (EdgeGroup *g = edge_groups; g->valid; g++) {
            NewEdgeRef **e = g->edges;
            for (uint j = 0; j < g->edges_len; j++, e++) {
              const uint flip = (uint)(vm[orig_medge[(*e)->old_edge].v2] == i);
              BLI_assert(flip || vm[orig_medge[(*e)->old_edge].v1] == i);
              (*e)->link_edge_groups[flip] = g;
            }
            uint added = 0;
            if (do_shell || (do_rim && !g->is_orig_closed)) {
              BLI_assert(g->new_vert == MOD_SOLIDIFY_EMPTY_TAG);
              g->new_vert = new_verts_num++;
              if (do_rim || (do_shell && g->split)) {
                new_verts++;
                contains_splits += (g->split != 0);
                contains_open_splits |= g->split && !g->is_orig_closed;
                added = g->split;
              }
            }
            open_edges += (uint)(added < last_added);
            if (!first_set) {
              first_set = true;
              first_added = added;
            }
            last_added = added;
            if (!(g + 1)->valid || g->topo_group != (g + 1)->topo_group) {
              if (new_verts > 2) {
                new_polys_num++;
                new_edges_num += new_verts;
                open_edges += (uint)(first_added < last_added);
                open_edges -= (uint)(open_edges && !contains_open_splits);
                if (do_shell && do_rim) {
                  new_loops_num += new_verts * 2;
                }
                else if (do_shell) {
                  new_loops_num += new_verts * 2 - open_edges;
                }
                else {  // do_rim
                  new_loops_num += new_verts * 2 + open_edges - contains_splits;
                }
              }
              else if (new_verts == 2) {
                new_edges_num++;
                new_loops_num += 2u - (uint)(!(do_rim && do_shell) && contains_open_splits);
              }
              new_verts = 0;
              contains_open_splits = false;
              contains_splits = 0;
              open_edges = 0;
              last_added = 0;
              first_added = 0;
              first_set = false;
            }
          }
        }
      }
    }
  }

  /* Free vert_adj_edges memory. */
  {
    uint i = 0;
    for (OldVertEdgeRef **p = vert_adj_edges; i < verts_num; i++, p++) {
      if (*p) {
        MEM_freeN((*p)->edges);
        MEM_freeN(*p);
      }
    }
    MEM_freeN(vert_adj_edges);
  }

  /* TODO: create_regions if fix_intersections. */

  /* General use pointer for #EdgeGroup iteration. */
  EdgeGroup **gs_ptr;

  /* Calculate EdgeGroup vertex coordinates. */
  {
    float *face_weight = NULL;

    if (do_flat_faces) {
      face_weight = MEM_malloc_arrayN(polys_num, sizeof(*face_weight), "face_weight in solidify");

      const MPoly *mp = orig_mpoly;
      for (uint i = 0; i < polys_num; i++, mp++) {
        float scalar_vgroup = 1.0f;
        int loopend = mp->loopstart + mp->totloop;
        for (int j = mp->loopstart; j < loopend; j++) {
          const int vert = orig_corner_verts[mp->loopstart + j];
          const MDeformVert *dv = &dvert[vert];
          if (defgrp_invert) {
            scalar_vgroup = min_ff(1.0f - BKE_defvert_find_weight(dv, defgrp_index),
                                   scalar_vgroup);
          }
          else {
            scalar_vgroup = min_ff(BKE_defvert_find_weight(dv, defgrp_index), scalar_vgroup);
          }
        }
        scalar_vgroup = offset_fac_vg + (scalar_vgroup * offset_fac_vg_inv);
        face_weight[i] = scalar_vgroup;
      }
    }

    gs_ptr = orig_vert_groups_arr;
    for (uint i = 0; i < verts_num; i++, gs_ptr++) {
      if (*gs_ptr) {
        EdgeGroup *g = *gs_ptr;
        for (uint j = 0; g->valid; j++, g++) {
          if (!g->is_singularity) {
            float *nor = g->no;
            /* During vertex position calculation, the algorithm decides if it wants to disable the
             * boundary fix to maintain correct thickness. If the used algorithm does not produce a
             * free move direction (move_nor), it can use approximate_free_direction to decide on
             * a movement direction based on the connected edges. */
            float move_nor[3] = {0, 0, 0};
            bool disable_boundary_fix = (smd->nonmanifold_boundary_mode ==
                                             MOD_SOLIDIFY_NONMANIFOLD_BOUNDARY_MODE_NONE ||
                                         (g->is_orig_closed || g->split));
            bool approximate_free_direction = false;
            /* Constraints Method. */
            if (smd->nonmanifold_offset_mode == MOD_SOLIDIFY_NONMANIFOLD_OFFSET_MODE_CONSTRAINTS) {
              NewEdgeRef *first_edge = NULL;
              NewEdgeRef **edge_ptr = g->edges;
              /* Contains normal and offset [nx, ny, nz, ofs]. */
              float(*planes_queue)[4] = MEM_malloc_arrayN(
                  g->edges_len + 1, sizeof(*planes_queue), "planes_queue in solidify");
              uint queue_index = 0;

              float fallback_nor[3];
              float fallback_ofs = 0.0f;

              const bool cycle = (g->is_orig_closed && !g->split) || g->is_even_split;
              for (uint k = 0; k < g->edges_len; k++, edge_ptr++) {
                if (!(k & 1) || (!cycle && k == g->edges_len - 1)) {
                  NewEdgeRef *edge = *edge_ptr;
                  for (uint l = 0; l < 2; l++) {
                    NewFaceRef *face = edge->faces[l];
                    if (face && (first_edge == NULL ||
                                 (first_edge->faces[0] != face && first_edge->faces[1] != face))) {
                      float ofs = face->reversed ? ofs_back_clamped : ofs_front_clamped;
                      /* Use face_weight here to make faces thinner. */
                      if (do_flat_faces) {
                        ofs *= face_weight[face->index];
                      }

                      if (!null_faces[face->index]) {
                        /* And plane to the queue. */
                        mul_v3_v3fl(planes_queue[queue_index],
                                    poly_nors[face->index],
                                    face->reversed ? -1 : 1);
                        planes_queue[queue_index++][3] = ofs;
                      }
                      else {
                        /* Just use this approximate normal of the null face if there is no other
                         * normal to use. */
                        mul_v3_v3fl(fallback_nor, poly_nors[face->index], face->reversed ? -1 : 1);
                        fallback_ofs = ofs;
                      }
                    }
                  }
                  if ((cycle && k == 0) || (!cycle && k + 3 >= g->edges_len)) {
                    first_edge = edge;
                  }
                }
              }
              if (queue_index > 2) {
                /* Find the two most different normals. */
                float min_p = 2.0f;
                uint min_n0 = 0;
                uint min_n1 = 0;
                for (uint k = 0; k < queue_index; k++) {
                  for (uint m = k + 1; m < queue_index; m++) {
                    float p = dot_v3v3(planes_queue[k], planes_queue[m]);
                    if (p < min_p) {
                      min_p = p;
                      min_n0 = k;
                      min_n1 = m;
                    }
                  }
                }
                /* Put the two found normals, first in the array queue. */
                if (min_n1 != 0) {
                  swap_v4_v4(planes_queue[min_n0], planes_queue[0]);
                  swap_v4_v4(planes_queue[min_n1], planes_queue[1]);
                }
                else {
                  swap_v4_v4(planes_queue[min_n0], planes_queue[1]);
                }
                /* Find the third most important/different normal. */
                min_p = 1.0f;
                min_n1 = 2;
                float max_p = -1.0f;
                for (uint k = 2; k < queue_index; k++) {
                  max_p = max_ff(dot_v3v3(planes_queue[0], planes_queue[k]),
                                 dot_v3v3(planes_queue[1], planes_queue[k]));
                  if (max_p <= min_p) {
                    min_p = max_p;
                    min_n1 = k;
                  }
                }
                swap_v4_v4(planes_queue[min_n1], planes_queue[2]);
              }
              /* Remove/average duplicate normals in planes_queue. */
              while (queue_index > 2) {
                uint best_n0 = 0;
                uint best_n1 = 0;
                float best_p = -1.0f;
                float best_ofs_diff = 0.0f;
                for (uint k = 0; k < queue_index; k++) {
                  for (uint m = k + 1; m < queue_index; m++) {
                    float p = dot_v3v3(planes_queue[m], planes_queue[k]);
                    float ofs_diff = fabsf(planes_queue[m][3] - planes_queue[k][3]);
                    if (p > best_p + FLT_EPSILON || (p >= best_p && ofs_diff < best_ofs_diff)) {
                      best_p = p;
                      best_ofs_diff = ofs_diff;
                      best_n0 = k;
                      best_n1 = m;
                    }
                  }
                }
                /* Make sure there are no equal planes. This threshold is crucial for the
                 * methods below to work without numerical issues. */
                if (best_p < 0.98f) {
                  break;
                }
                add_v3_v3(planes_queue[best_n0], planes_queue[best_n1]);
                normalize_v3(planes_queue[best_n0]);
                planes_queue[best_n0][3] = (planes_queue[best_n0][3] + planes_queue[best_n1][3]) *
                                           0.5f;
                queue_index--;
                memmove(planes_queue + best_n1,
                        planes_queue + best_n1 + 1,
                        (queue_index - best_n1) * sizeof(*planes_queue));
              }
              const uint size = queue_index;
              /* If there is more than 2 planes at this vertex, the boundary fix should be disabled
               * to stay at the correct thickness for all the faces. This is not very good in
               * practice though, since that will almost always disable the boundary fix. Instead
               * introduce a threshold which decides whether the boundary fix can be used without
               * major thickness changes. If the following constant is 1.0, it would always
               * prioritize correct thickness. At 0.7 the thickness is allowed to change a bit if
               * necessary for the fix (~10%). Note this only applies if a boundary fix is used. */
              const float boundary_fix_threshold = 0.7f;
              if (size > 3) {
                /* Use the most general least squares method to find the best position. */
                float mat[3][3];
                zero_m3(mat);
                for (int k = 0; k < 3; k++) {
                  for (int m = 0; m < size; m++) {
                    madd_v3_v3fl(mat[k], planes_queue[m], planes_queue[m][k]);
                  }
                  /* Add a small epsilon to ensure the invert is going to work.
                   * This addition makes the inverse more stable and the results
                   * seem to get more precise. */
                  mat[k][k] += 5e-5f;
                }
                /* NOTE: this matrix invert fails if there is less than 3 different normals. */
                invert_m3(mat);
                zero_v3(nor);
                for (int k = 0; k < size; k++) {
                  madd_v3_v3fl(nor, planes_queue[k], planes_queue[k][3]);
                }
                mul_v3_m3v3(nor, mat, nor);

                if (!disable_boundary_fix) {
                  /* Figure out if the approximate boundary fix can get use here. */
                  float greatest_angle_cos = 1.0f;
                  for (uint k = 0; k < 2; k++) {
                    for (uint m = 2; m < size; m++) {
                      float p = dot_v3v3(planes_queue[m], planes_queue[k]);
                      if (p < greatest_angle_cos) {
                        greatest_angle_cos = p;
                      }
                    }
                  }
                  if (greatest_angle_cos > boundary_fix_threshold) {
                    approximate_free_direction = true;
                  }
                  else {
                    disable_boundary_fix = true;
                  }
                }
              }
              else if (size > 1) {
                /* When up to 3 constraint normals are found, there is a simple solution. */
                const float stop_explosion = 0.999f - fabsf(smd->offset_fac) * 0.05f;
                const float q = dot_v3v3(planes_queue[0], planes_queue[1]);
                float d = 1.0f - q * q;
                cross_v3_v3v3(move_nor, planes_queue[0], planes_queue[1]);
                normalize_v3(move_nor);
                if (d > FLT_EPSILON * 10 && q < stop_explosion) {
                  d = 1.0f / d;
                  mul_v3_fl(planes_queue[0], (planes_queue[0][3] - planes_queue[1][3] * q) * d);
                  mul_v3_fl(planes_queue[1], (planes_queue[1][3] - planes_queue[0][3] * q) * d);
                }
                else {
                  d = 1.0f / (fabsf(q) + 1.0f);
                  mul_v3_fl(planes_queue[0], planes_queue[0][3] * d);
                  mul_v3_fl(planes_queue[1], planes_queue[1][3] * d);
                }
                add_v3_v3v3(nor, planes_queue[0], planes_queue[1]);
                if (size == 3) {
                  d = dot_v3v3(planes_queue[2], move_nor);
                  /* The following threshold ignores the third plane if it is almost orthogonal to
                   * the still free direction. */
                  if (fabsf(d) > 0.02f) {
                    float tmp[3];
                    madd_v3_v3v3fl(tmp, nor, planes_queue[2], -planes_queue[2][3]);
                    mul_v3_v3fl(tmp, move_nor, dot_v3v3(planes_queue[2], tmp) / d);
                    sub_v3_v3(nor, tmp);
                    /* Disable boundary fix if the constraints would be majorly unsatisfied. */
                    if (fabsf(d) > 1.0f - boundary_fix_threshold) {
                      disable_boundary_fix = true;
                    }
                  }
                }
                approximate_free_direction = false;
              }
              else if (size == 1) {
                /* Face corner case. */
                mul_v3_v3fl(nor, planes_queue[0], planes_queue[0][3]);
                if (g->edges_len > 2) {
                  disable_boundary_fix = true;
                  approximate_free_direction = true;
                }
              }
              else {
                /* Fallback case for null faces. */
                mul_v3_v3fl(nor, fallback_nor, fallback_ofs);
                disable_boundary_fix = true;
              }
              MEM_freeN(planes_queue);
            }
            /* Fixed/Even Method. */
            else {
              float total_angle = 0;
              float total_angle_back = 0;
              NewEdgeRef *first_edge = NULL;
              NewEdgeRef **edge_ptr = g->edges;
              float face_nor[3];
              float nor_back[3] = {0, 0, 0};
              bool has_back = false;
              bool has_front = false;
              bool cycle = (g->is_orig_closed && !g->split) || g->is_even_split;
              for (uint k = 0; k < g->edges_len; k++, edge_ptr++) {
                if (!(k & 1) || (!cycle && k == g->edges_len - 1)) {
                  NewEdgeRef *edge = *edge_ptr;
                  for (uint l = 0; l < 2; l++) {
                    NewFaceRef *face = edge->faces[l];
                    if (face && (first_edge == NULL ||
                                 (first_edge->faces[0] != face && first_edge->faces[1] != face))) {
                      float angle = 1.0f;
                      float ofs = face->reversed ? -ofs_back_clamped : ofs_front_clamped;
                      /* Use face_weight here to make faces thinner. */
                      if (do_flat_faces) {
                        ofs *= face_weight[face->index];
                      }

                      if (smd->nonmanifold_offset_mode ==
                          MOD_SOLIDIFY_NONMANIFOLD_OFFSET_MODE_EVEN) {
                        int corner_next = face->face->loopstart;
                        int corner = corner_next + (face->face->totloop - 1);
                        int corner_prev = corner - 1;

                        for (int m = 0;
                             m < face->face->totloop && vm[orig_corner_verts[corner]] != i;
                             m++, corner_next++) {
                          corner_prev = corner;
                          corner = corner_next;
                        }
                        angle = angle_v3v3v3(orig_mvert_co[vm[orig_corner_verts[corner_prev]]],
                                             orig_mvert_co[i],
                                             orig_mvert_co[vm[orig_corner_verts[corner_next]]]);
                        if (face->reversed) {
                          total_angle_back += angle * ofs * ofs;
                        }
                        else {
                          total_angle += angle * ofs * ofs;
                        }
                      }
                      else {
                        if (face->reversed) {
                          total_angle_back++;
                        }
                        else {
                          total_angle++;
                        }
                      }
                      mul_v3_v3fl(face_nor, poly_nors[face->index], angle * ofs);
                      if (face->reversed) {
                        add_v3_v3(nor_back, face_nor);
                        has_back = true;
                      }
                      else {
                        add_v3_v3(nor, face_nor);
                        has_front = true;
                      }
                    }
                  }
                  if ((cycle && k == 0) || (!cycle && k + 3 >= g->edges_len)) {
                    first_edge = edge;
                  }
                }
              }

              /* Set normal length with selected method. */
              if (smd->nonmanifold_offset_mode == MOD_SOLIDIFY_NONMANIFOLD_OFFSET_MODE_EVEN) {
                if (has_front) {
                  float length_sq = len_squared_v3(nor);
                  if (LIKELY(length_sq > FLT_EPSILON)) {
                    mul_v3_fl(nor, total_angle / length_sq);
                  }
                }
                if (has_back) {
                  float length_sq = len_squared_v3(nor_back);
                  if (LIKELY(length_sq > FLT_EPSILON)) {
                    mul_v3_fl(nor_back, total_angle_back / length_sq);
                  }
                  if (!has_front) {
                    copy_v3_v3(nor, nor_back);
                  }
                }
                if (has_front && has_back) {
                  float nor_length = len_v3(nor);
                  float nor_back_length = len_v3(nor_back);
                  float q = dot_v3v3(nor, nor_back);
                  if (LIKELY(fabsf(q) > FLT_EPSILON)) {
                    q /= nor_length * nor_back_length;
                  }
                  float d = 1.0f - q * q;
                  if (LIKELY(d > FLT_EPSILON)) {
                    d = 1.0f / d;
                    if (LIKELY(nor_length > FLT_EPSILON)) {
                      mul_v3_fl(nor, (1 - nor_back_length * q / nor_length) * d);
                    }
                    if (LIKELY(nor_back_length > FLT_EPSILON)) {
                      mul_v3_fl(nor_back, (1 - nor_length * q / nor_back_length) * d);
                    }
                    add_v3_v3(nor, nor_back);
                  }
                  else {
                    mul_v3_fl(nor, 0.5f);
                    mul_v3_fl(nor_back, 0.5f);
                    add_v3_v3(nor, nor_back);
                  }
                }
              }
              else {
                if (has_front && total_angle > FLT_EPSILON) {
                  mul_v3_fl(nor, 1.0f / total_angle);
                }
                if (has_back && total_angle_back > FLT_EPSILON) {
                  mul_v3_fl(nor_back, 1.0f / total_angle_back);
                  add_v3_v3(nor, nor_back);
                  if (has_front && total_angle > FLT_EPSILON) {
                    mul_v3_fl(nor, 0.5f);
                  }
                }
              }
              /* Set move_nor for boundary fix. */
              if (!disable_boundary_fix && g->edges_len > 2) {
                approximate_free_direction = true;
              }
              else {
                disable_boundary_fix = true;
              }
            }
            if (approximate_free_direction) {
              /* Set move_nor for boundary fix. */
              NewEdgeRef **edge_ptr = g->edges + 1;
              float tmp[3];
              int k;
              for (k = 1; k + 1 < g->edges_len; k++, edge_ptr++) {
                const MEdge *e = orig_medge + (*edge_ptr)->old_edge;
                sub_v3_v3v3(tmp, orig_mvert_co[vm[e->v1] == i ? e->v2 : e->v1], orig_mvert_co[i]);
                add_v3_v3(move_nor, tmp);
              }
              if (k == 1) {
                disable_boundary_fix = true;
              }
              else {
                disable_boundary_fix = normalize_v3(move_nor) == 0.0f;
              }
            }
            /* Fix boundary verts. */
            if (!disable_boundary_fix) {
              /* Constraint normal, nor * constr_nor == 0 after this fix. */
              float constr_nor[3];
              const MEdge *e0_edge = orig_medge + g->edges[0]->old_edge;
              const MEdge *e1_edge = orig_medge + g->edges[g->edges_len - 1]->old_edge;
              float e0[3];
              float e1[3];
              sub_v3_v3v3(e0,
                          orig_mvert_co[vm[e0_edge->v1] == i ? e0_edge->v2 : e0_edge->v1],
                          orig_mvert_co[i]);
              sub_v3_v3v3(e1,
                          orig_mvert_co[vm[e1_edge->v1] == i ? e1_edge->v2 : e1_edge->v1],
                          orig_mvert_co[i]);
              if (smd->nonmanifold_boundary_mode == MOD_SOLIDIFY_NONMANIFOLD_BOUNDARY_MODE_FLAT) {
                cross_v3_v3v3(constr_nor, e0, e1);
                normalize_v3(constr_nor);
              }
              else {
                BLI_assert(smd->nonmanifold_boundary_mode ==
                           MOD_SOLIDIFY_NONMANIFOLD_BOUNDARY_MODE_ROUND);
                float f0[3];
                float f1[3];
                if (g->edges[0]->faces[0]->reversed) {
                  negate_v3_v3(f0, poly_nors[g->edges[0]->faces[0]->index]);
                }
                else {
                  copy_v3_v3(f0, poly_nors[g->edges[0]->faces[0]->index]);
                }
                if (g->edges[g->edges_len - 1]->faces[0]->reversed) {
                  negate_v3_v3(f1, poly_nors[g->edges[g->edges_len - 1]->faces[0]->index]);
                }
                else {
                  copy_v3_v3(f1, poly_nors[g->edges[g->edges_len - 1]->faces[0]->index]);
                }
                float n0[3];
                float n1[3];
                cross_v3_v3v3(n0, e0, f0);
                cross_v3_v3v3(n1, f1, e1);
                normalize_v3(n0);
                normalize_v3(n1);
                add_v3_v3v3(constr_nor, n0, n1);
                normalize_v3(constr_nor);
              }
              float d = dot_v3v3(constr_nor, move_nor);
              /* Only allow the thickness to increase about 10 times. */
              if (fabsf(d) > 0.1f) {
                mul_v3_fl(move_nor, dot_v3v3(constr_nor, nor) / d);
                sub_v3_v3(nor, move_nor);
              }
            }
            float scalar_vgroup = 1;
            /* Use vertex group. */
            if (dvert && !do_flat_faces) {
              const MDeformVert *dv = &dvert[i];
              if (defgrp_invert) {
                scalar_vgroup = 1.0f - BKE_defvert_find_weight(dv, defgrp_index);
              }
              else {
                scalar_vgroup = BKE_defvert_find_weight(dv, defgrp_index);
              }
              scalar_vgroup = offset_fac_vg + (scalar_vgroup * offset_fac_vg_inv);
            }
            /* Do clamping. */
            if (do_clamp) {
              if (do_angle_clamp) {
                if (g->edges_len > 2) {
                  float min_length = 0;
                  float angle = 0.5f * M_PI;
                  uint k = 0;
                  for (NewEdgeRef **p = g->edges; k < g->edges_len; k++, p++) {
                    float length = orig_edge_lengths[(*p)->old_edge];
                    float e_ang = (*p)->angle;
                    if (e_ang > angle) {
                      angle = e_ang;
                    }
                    if (length < min_length || k == 0) {
                      min_length = length;
                    }
                  }
                  float cos_ang = cosf(angle * 0.5f);
                  if (cos_ang > 0) {
                    float max_off = min_length * 0.5f / cos_ang;
                    if (max_off < offset * 0.5f) {
                      scalar_vgroup *= max_off / offset * 2;
                    }
                  }
                }
              }
              else {
                float min_length = 0;
                uint k = 0;
                for (NewEdgeRef **p = g->edges; k < g->edges_len; k++, p++) {
                  float length = orig_edge_lengths[(*p)->old_edge];
                  if (length < min_length || k == 0) {
                    min_length = length;
                  }
                }
                if (min_length < offset) {
                  scalar_vgroup *= min_length / offset;
                }
              }
            }
            mul_v3_fl(nor, scalar_vgroup);
            add_v3_v3v3(g->co, nor, orig_mvert_co[i]);
          }
          else {
            copy_v3_v3(g->co, orig_mvert_co[i]);
          }
        }
      }
    }

    if (do_flat_faces) {
      MEM_freeN(face_weight);
    }
  }

  MEM_freeN(orig_mvert_co);
  if (null_faces) {
    MEM_freeN(null_faces);
  }

  /* TODO: create vertdata for intersection fixes (intersection fixing per topology region). */

  /* Correction for adjacent one sided groups around a vert to
   * prevent edge duplicates and null polys. */
  uint(*singularity_edges)[2] = NULL;
  uint totsingularity = 0;
  if (has_singularities) {
    has_singularities = false;
    uint i = 0;
    uint singularity_edges_len = 1;
    singularity_edges = MEM_malloc_arrayN(
        singularity_edges_len, sizeof(*singularity_edges), "singularity_edges in solidify");
    for (NewEdgeRef ***new_edges = orig_edge_data_arr; i < edges_num; i++, new_edges++) {
      if (*new_edges && (do_shell || edge_adj_faces_len[i] == 1) && (**new_edges)->old_edge == i) {
        for (NewEdgeRef **l = *new_edges; *l; l++) {
          if ((*l)->link_edge_groups[0]->is_singularity &&
              (*l)->link_edge_groups[1]->is_singularity) {
            const uint v1 = (*l)->link_edge_groups[0]->new_vert;
            const uint v2 = (*l)->link_edge_groups[1]->new_vert;
            bool exists_already = false;
            uint j = 0;
            for (uint(*p)[2] = singularity_edges; j < totsingularity; p++, j++) {
              if (((*p)[0] == v1 && (*p)[1] == v2) || ((*p)[0] == v2 && (*p)[1] == v1)) {
                exists_already = true;
                break;
              }
            }
            if (!exists_already) {
              has_singularities = true;
              if (singularity_edges_len <= totsingularity) {
                singularity_edges_len = totsingularity + 1;
                singularity_edges = MEM_reallocN_id(singularity_edges,
                                                    singularity_edges_len *
                                                        sizeof(*singularity_edges),
                                                    "singularity_edges in solidify");
              }
              singularity_edges[totsingularity][0] = v1;
              singularity_edges[totsingularity][1] = v2;
              totsingularity++;
              if (edge_adj_faces_len[i] == 1 && do_rim) {
                new_loops_num -= 2;
                new_polys_num--;
              }
            }
            else {
              new_edges_num--;
            }
          }
        }
      }
    }
  }

  /* Create Mesh *result with proper capacity. */
  result = BKE_mesh_new_nomain_from_template(mesh,
                                             (int)(new_verts_num),
                                             (int)(new_edges_num),
                                             0,
                                             (int)(new_loops_num),
                                             (int)(new_polys_num));

<<<<<<< HEAD
  float(*positions)[3] = BKE_mesh_positions_for_write(result);
=======
  float(*positions)[3] = BKE_mesh_vert_positions_for_write(result);
>>>>>>> a7e1815c
  MEdge *medge = BKE_mesh_edges_for_write(result);
  MPoly *mpoly = BKE_mesh_polys_for_write(result);
  int *corner_verts = BKE_mesh_corner_verts_for_write(result);
  int *corner_edges = BKE_mesh_corner_edges_for_write(result);

  int *origindex_edge = CustomData_get_layer(&result->edata, CD_ORIGINDEX);
  int *origindex_poly = CustomData_get_layer(&result->pdata, CD_ORIGINDEX);

  float *result_edge_bweight = CustomData_get_layer(&result->edata, CD_BWEIGHT);
  if (bevel_convex != 0.0f || orig_vert_bweight != NULL) {
    result_edge_bweight = CustomData_add_layer(
        &result->edata, CD_BWEIGHT, CD_SET_DEFAULT, NULL, result->totedge);
  }

  /* Checks that result has dvert data. */
  MDeformVert *dst_dvert = NULL;
  if (shell_defgrp_index != -1 || rim_defgrp_index != -1) {
    dst_dvert = BKE_mesh_deform_verts_for_write(result);
  }

  /* Get vertex crease layer and ensure edge creases are active if vertex creases are found, since
   * they will introduce edge creases in the used custom interpolation method. */
  const float *vertex_crease = CustomData_get_layer(&mesh->vdata, CD_CREASE);
  float *result_edge_crease = NULL;
  if (vertex_crease) {
    result_edge_crease = (float *)CustomData_add_layer(
        &result->edata, CD_CREASE, CD_SET_DEFAULT, NULL, result->totedge);
    /* delete all vertex creases in the result if a rim is used. */
    if (do_rim) {
      CustomData_free_layers(&result->vdata, CD_CREASE, result->totvert);
    }
  }

  /* Make_new_verts. */
  {
    gs_ptr = orig_vert_groups_arr;
    for (uint i = 0; i < verts_num; i++, gs_ptr++) {
      EdgeGroup *gs = *gs_ptr;
      if (gs) {
        EdgeGroup *g = gs;
        for (uint j = 0; g->valid; j++, g++) {
          if (g->new_vert != MOD_SOLIDIFY_EMPTY_TAG) {
            CustomData_copy_data(&mesh->vdata, &result->vdata, (int)i, (int)g->new_vert, 1);
            copy_v3_v3(positions[g->new_vert], g->co);
          }
        }
      }
    }
  }

  /* Make edges. */
  {
    uint i = 0;
    edge_index += totsingularity;
    for (NewEdgeRef ***new_edges = orig_edge_data_arr; i < edges_num; i++, new_edges++) {
      if (*new_edges && (do_shell || edge_adj_faces_len[i] == 1) && (**new_edges)->old_edge == i) {
        for (NewEdgeRef **l = *new_edges; *l; l++) {
          if ((*l)->new_edge != MOD_SOLIDIFY_EMPTY_TAG) {
            const uint v1 = (*l)->link_edge_groups[0]->new_vert;
            const uint v2 = (*l)->link_edge_groups[1]->new_vert;
            uint insert = edge_index;
            if (has_singularities && ((*l)->link_edge_groups[0]->is_singularity &&
                                      (*l)->link_edge_groups[1]->is_singularity)) {
              uint j = 0;
              for (uint(*p)[2] = singularity_edges; j < totsingularity; p++, j++) {
                if (((*p)[0] == v1 && (*p)[1] == v2) || ((*p)[0] == v2 && (*p)[1] == v1)) {
                  insert = j;
                  break;
                }
              }
              BLI_assert(insert == j);
            }
            else {
              edge_index++;
            }
            CustomData_copy_data(&mesh->edata, &result->edata, (int)i, (int)insert, 1);
            BLI_assert(v1 != MOD_SOLIDIFY_EMPTY_TAG);
            BLI_assert(v2 != MOD_SOLIDIFY_EMPTY_TAG);
            medge[insert].v1 = v1;
            medge[insert].v2 = v2;
            medge[insert].flag = orig_medge[(*l)->old_edge].flag | ME_EDGEDRAW;
            if (result_edge_crease) {
              result_edge_crease[insert] = orig_edge_crease ? orig_edge_crease[(*l)->old_edge] :
                                                              0.0f;
            }
            if (result_edge_bweight) {
              result_edge_bweight[insert] = orig_edge_bweight ? orig_edge_bweight[(*l)->old_edge] :
                                                                0.0f;
            }
            if (bevel_convex != 0.0f && (*l)->faces[1] != NULL) {
              result_edge_bweight[insert] = clamp_f(
                  result_edge_bweight[insert] +
                      ((*l)->angle > M_PI + FLT_EPSILON ?
                           clamp_f(bevel_convex, 0.0f, 1.0f) :
                           ((*l)->angle < M_PI - FLT_EPSILON ? clamp_f(bevel_convex, -1.0f, 0.0f) :
                                                               0)),
                  0.0f,
                  1.0f);
            }
            (*l)->new_edge = insert;
          }
        }
      }
    }
  }
  if (singularity_edges) {
    MEM_freeN(singularity_edges);
  }

  /* DEBUG CODE FOR BUG-FIXING (can not be removed because every bug-fix needs this badly!). */
#if 0
  {
    /* this code will output the content of orig_vert_groups_arr.
     * in orig_vert_groups_arr these conditions must be met for every vertex:
     * - new_edge value should have no duplicates
     * - every old_edge value should appear twice
     * - every group should have at least two members (edges)
     * NOTE: that there can be vertices that only have one group. They are called singularities.
     * These vertices will only have one side (there is no way of telling apart front
     * from back like on a mobius strip)
     */

    /* Debug output format:
     * <original vertex id>:
     * {
     *   { <old edge id>/<new edge id>, } \
     *     (tg:<topology group id>)(s:<is split group>,c:<is closed group (before splitting)>)
     * }
     */
    gs_ptr = orig_vert_groups_arr;
    for (uint i = 0; i < verts_num; i++, gs_ptr++) {
      EdgeGroup *gs = *gs_ptr;
      /* check if the vertex is present (may be dissolved because of proximity) */
      if (gs) {
        printf("%d:\n", i);
        for (EdgeGroup *g = gs; g->valid; g++) {
          NewEdgeRef **e = g->edges;
          for (uint j = 0; j < g->edges_len; j++, e++) {
            printf("%u/%d, ", (*e)->old_edge, (int)(*e)->new_edge);
          }
          printf("(tg:%u)(s:%u,c:%d)\n", g->topo_group, g->split, g->is_orig_closed);
        }
      }
    }
  }
#endif

  const int *src_material_index = BKE_mesh_material_indices(mesh);
  int *dst_material_index = BKE_mesh_material_indices_for_write(result);

  /* Make boundary edges/faces. */
  {
    gs_ptr = orig_vert_groups_arr;
    for (uint i = 0; i < verts_num; i++, gs_ptr++) {
      EdgeGroup *gs = *gs_ptr;
      if (gs) {
        EdgeGroup *g = gs;
        EdgeGroup *g2 = gs;
        EdgeGroup *last_g = NULL;
        EdgeGroup *first_g = NULL;
        float mv_crease = vertex_crease ? vertex_crease[i] : 0.0f;
        float mv_bweight = orig_vert_bweight ? orig_vert_bweight[i] : 0.0f;
        /* Data calculation cache. */
        float max_crease;
        float last_max_crease = 0.0f;
        float first_max_crease = 0.0f;
        float max_bweight;
        float last_max_bweight = 0.0f;
        float first_max_bweight = 0.0f;
        short flag;
        short last_flag = 0;
        short first_flag = 0;
        for (uint j = 0; g->valid; g++) {
          if ((do_rim && !g->is_orig_closed) || (do_shell && g->split)) {
            max_crease = 0;
            max_bweight = 0;
            flag = 0;

            BLI_assert(g->edges_len >= 2);

            if (g->edges_len == 2) {
              if (result_edge_crease) {
                if (orig_edge_crease) {
                  max_crease = min_ff(orig_edge_crease[g->edges[0]->old_edge],
                                      orig_edge_crease[g->edges[1]->old_edge]);
                }
                else {
                  max_crease = 0.0f;
                }
              }
            }
            else {
              for (uint k = 1; k < g->edges_len - 1; k++) {
                const uint orig_edge_index = g->edges[k]->old_edge;
                const MEdge *ed = &orig_medge[orig_edge_index];
                if (result_edge_crease) {
                  if (orig_edge_crease && orig_edge_crease[orig_edge_index] > max_crease) {
                    max_crease = orig_edge_crease[orig_edge_index];
                  }
                }
                if (g->edges[k]->new_edge != MOD_SOLIDIFY_EMPTY_TAG) {
                  if (result_edge_bweight) {
                    float bweight = result_edge_bweight[g->edges[k]->new_edge];
                    if (bweight > max_bweight) {
                      max_bweight = bweight;
                    }
                  }
                }
                flag |= ed->flag;
              }
            }

            const float bweight_open_edge =
                orig_edge_bweight ?
                    min_ff(orig_edge_bweight[g->edges[0]->old_edge],
                           orig_edge_bweight[g->edges[g->edges_len - 1]->old_edge]) :
                    0.0f;
            if (bweight_open_edge > 0) {
              max_bweight = min_ff(bweight_open_edge, max_bweight);
            }
            else {
              if (bevel_convex < 0.0f) {
                max_bweight = 0;
              }
            }
            if (!first_g) {
              first_g = g;
              first_max_crease = max_crease;
              first_max_bweight = max_bweight;
              first_flag = flag;
            }
            else {
              last_g->open_face_edge = edge_index;
              CustomData_copy_data(&mesh->edata,
                                   &result->edata,
                                   (int)last_g->edges[0]->old_edge,
                                   (int)edge_index,
                                   1);
              if (origindex_edge) {
                origindex_edge[edge_index] = ORIGINDEX_NONE;
              }
              medge[edge_index].v1 = last_g->new_vert;
              medge[edge_index].v2 = g->new_vert;
              medge[edge_index].flag = ME_EDGEDRAW | ((last_flag | flag) & (ME_SEAM | ME_SHARP));
              if (result_edge_crease) {
                result_edge_crease[edge_index] = max_ff(mv_crease,
                                                        min_ff(last_max_crease, max_crease));
              }
              if (result_edge_bweight) {
                result_edge_bweight[edge_index] = max_ff(mv_bweight,
                                                         min_ff(last_max_bweight, max_bweight));
              }
              edge_index++;
            }
            last_g = g;
            last_max_crease = max_crease;
            last_max_bweight = max_bweight;
            last_flag = flag;
            j++;
          }
          if (!(g + 1)->valid || g->topo_group != (g + 1)->topo_group) {
            if (j == 2) {
              last_g->open_face_edge = edge_index - 1;
            }
            if (j > 2) {
              CustomData_copy_data(&mesh->edata,
                                   &result->edata,
                                   (int)last_g->edges[0]->old_edge,
                                   (int)edge_index,
                                   1);
              if (origindex_edge) {
                origindex_edge[edge_index] = ORIGINDEX_NONE;
              }
              last_g->open_face_edge = edge_index;
              medge[edge_index].v1 = last_g->new_vert;
              medge[edge_index].v2 = first_g->new_vert;
              medge[edge_index].flag = ME_EDGEDRAW |
                                       ((last_flag | first_flag) & (ME_SEAM | ME_SHARP));
              if (result_edge_crease) {
                result_edge_crease[edge_index] = max_ff(mv_crease,
                                                        min_ff(last_max_crease, first_max_crease));
              }
              if (result_edge_bweight) {
                result_edge_bweight[edge_index] = max_ff(
                    mv_bweight, min_ff(last_max_bweight, first_max_bweight));
              }
              edge_index++;

              /* Loop data. */
              int *loops = MEM_malloc_arrayN(j, sizeof(*loops), "loops in solidify");
              /* The result material index is from consensus. */
              short most_mat_nr = 0;
              uint most_mat_nr_face = 0;
              uint most_mat_nr_count = 0;
              for (short l = 0; l < mat_nrs; l++) {
                uint count = 0;
                uint face = 0;
                uint k = 0;
                for (EdgeGroup *g3 = g2; g3->valid && k < j; g3++) {
                  if ((do_rim && !g3->is_orig_closed) || (do_shell && g3->split)) {
                    /* Check both far ends in terms of faces of an edge group. */
                    if ((src_material_index ? src_material_index[g3->edges[0]->faces[0]->index] :
                                              0) == l) {
                      face = g3->edges[0]->faces[0]->index;
                      count++;
                    }
                    NewEdgeRef *le = g3->edges[g3->edges_len - 1];
                    if (le->faces[1] &&
                        (src_material_index ? src_material_index[le->faces[1]->index] : 0) == l) {
                      face = le->faces[1]->index;
                      count++;
                    }
                    else if (!le->faces[1] &&
                             (src_material_index ? src_material_index[le->faces[0]->index] : 0) ==
                                 l) {
                      face = le->faces[0]->index;
                      count++;
                    }
                    k++;
                  }
                }
                if (count > most_mat_nr_count) {
                  most_mat_nr = l;
                  most_mat_nr_face = face;
                  most_mat_nr_count = count;
                }
              }
              CustomData_copy_data(
                  &mesh->pdata, &result->pdata, (int)most_mat_nr_face, (int)poly_index, 1);
              if (origindex_poly) {
                origindex_poly[poly_index] = ORIGINDEX_NONE;
              }
              mpoly[poly_index].loopstart = (int)loop_index;
              mpoly[poly_index].totloop = (int)j;
              dst_material_index[poly_index] = most_mat_nr +
                                               (g->is_orig_closed || !do_rim ? 0 : mat_ofs_rim);
              CLAMP(dst_material_index[poly_index], 0, mat_nr_max);
              mpoly[poly_index].flag = orig_mpoly[most_mat_nr_face].flag;
              poly_index++;

              for (uint k = 0; g2->valid && k < j; g2++) {
                if ((do_rim && !g2->is_orig_closed) || (do_shell && g2->split)) {
                  const MPoly *face = g2->edges[0]->faces[0]->face;
                  for (int l = 0; l < face->totloop; l++) {
                    const int vert = orig_corner_verts[face->loopstart + l];
                    if (vm[vert] == i) {
                      loops[k] = face->loopstart + l;
                      break;
                    }
                  }
                  k++;
                }
              }

              if (!do_flip) {
                for (uint k = 0; k < j; k++) {
                  CustomData_copy_data(&mesh->ldata, &result->ldata, loops[k], (int)loop_index, 1);
                  corner_verts[loop_index] = medge[edge_index - j + k].v1;
                  corner_edges[loop_index++] = edge_index - j + k;
                }
              }
              else {
                for (uint k = 1; k <= j; k++) {
                  CustomData_copy_data(
                      &mesh->ldata, &result->ldata, loops[j - k], (int)loop_index, 1);
                  corner_verts[loop_index] = medge[edge_index - k].v2;
                  corner_edges[loop_index++] = edge_index - k;
                }
              }
              MEM_freeN(loops);
            }
            /* Reset everything for the next poly. */
            j = 0;
            last_g = NULL;
            first_g = NULL;
            last_max_crease = 0;
            first_max_crease = 0;
            last_max_bweight = 0;
            first_max_bweight = 0;
            last_flag = 0;
            first_flag = 0;
          }
        }
      }
    }
  }

  /* Make boundary faces. */
  if (do_rim) {
    for (uint i = 0; i < edges_num; i++) {
      if (edge_adj_faces_len[i] == 1 && orig_edge_data_arr[i] &&
          (*orig_edge_data_arr[i])->old_edge == i) {
        NewEdgeRef **new_edges = orig_edge_data_arr[i];

        NewEdgeRef *edge1 = new_edges[0];
        NewEdgeRef *edge2 = new_edges[1];
        const bool v1_singularity = edge1->link_edge_groups[0]->is_singularity &&
                                    edge2->link_edge_groups[0]->is_singularity;
        const bool v2_singularity = edge1->link_edge_groups[1]->is_singularity &&
                                    edge2->link_edge_groups[1]->is_singularity;
        if (v1_singularity && v2_singularity) {
          continue;
        }

        const uint orig_face_index = (*new_edges)->faces[0]->index;
        const MPoly *face = (*new_edges)->faces[0]->face;
        CustomData_copy_data(
            &mesh->pdata, &result->pdata, (int)(*new_edges)->faces[0]->index, (int)poly_index, 1);
        mpoly[poly_index].loopstart = (int)loop_index;
        mpoly[poly_index].totloop = 4 - (int)(v1_singularity || v2_singularity);
        dst_material_index[poly_index] =
            (src_material_index ? src_material_index[orig_face_index] : 0) + mat_ofs_rim;
        CLAMP(dst_material_index[poly_index], 0, mat_nr_max);
        mpoly[poly_index].flag = face->flag;
        poly_index++;

        int loop1 = -1;
        int loop2 = -1;
        const uint old_v1 = vm[orig_medge[edge1->old_edge].v1];
        const uint old_v2 = vm[orig_medge[edge1->old_edge].v2];
        for (uint j = 0; j < face->totloop; j++) {
          const int vert = orig_corner_verts[face->loopstart + j];
          if (vm[vert] == old_v1) {
            loop1 = face->loopstart + (int)j;
          }
          else if (vm[vert] == old_v2) {
            loop2 = face->loopstart + (int)j;
          }
        }
        BLI_assert(loop1 != -1 && loop2 != -1);
        MEdge *open_face_edge;
        uint open_face_edge_index;
        if (!do_flip) {
          if (rim_defgrp_index != -1) {
            BKE_defvert_ensure_index(&dst_dvert[medge[edge1->new_edge].v1], rim_defgrp_index)
                ->weight = 1.0f;
          }
          CustomData_copy_data(&mesh->ldata, &result->ldata, loop1, (int)loop_index, 1);
          corner_verts[loop_index] = medge[edge1->new_edge].v1;
          corner_edges[loop_index++] = edge1->new_edge;

          if (!v2_singularity) {
            open_face_edge_index = edge1->link_edge_groups[1]->open_face_edge;
            if (rim_defgrp_index != -1) {
              BKE_defvert_ensure_index(&dst_dvert[medge[edge1->new_edge].v2], rim_defgrp_index)
                  ->weight = 1.0f;
            }
            CustomData_copy_data(&mesh->ldata, &result->ldata, loop2, (int)loop_index, 1);
            corner_verts[loop_index] = medge[edge1->new_edge].v2;
            open_face_edge = medge + open_face_edge_index;
            if (ELEM(medge[edge2->new_edge].v2, open_face_edge->v1, open_face_edge->v2)) {
              corner_edges[loop_index++] = open_face_edge_index;
            }
            else {
              corner_edges[loop_index++] = edge2->link_edge_groups[1]->open_face_edge;
            }
          }

          if (rim_defgrp_index != -1) {
            BKE_defvert_ensure_index(&dst_dvert[medge[edge2->new_edge].v2], rim_defgrp_index)
                ->weight = 1.0f;
          }
          CustomData_copy_data(&mesh->ldata, &result->ldata, loop2, (int)loop_index, 1);
          corner_verts[loop_index] = medge[edge2->new_edge].v2;
          corner_edges[loop_index++] = edge2->new_edge;

          if (!v1_singularity) {
            open_face_edge_index = edge2->link_edge_groups[0]->open_face_edge;
            if (rim_defgrp_index != -1) {
              BKE_defvert_ensure_index(&dst_dvert[medge[edge2->new_edge].v1], rim_defgrp_index)
                  ->weight = 1.0f;
            }
            CustomData_copy_data(&mesh->ldata, &result->ldata, loop1, (int)loop_index, 1);
            corner_verts[loop_index] = medge[edge2->new_edge].v1;
            open_face_edge = medge + open_face_edge_index;
            if (ELEM(medge[edge1->new_edge].v1, open_face_edge->v1, open_face_edge->v2)) {
              corner_edges[loop_index++] = open_face_edge_index;
            }
            else {
              corner_edges[loop_index++] = edge1->link_edge_groups[0]->open_face_edge;
            }
          }
        }
        else {
          if (!v1_singularity) {
            open_face_edge_index = edge1->link_edge_groups[0]->open_face_edge;
            if (rim_defgrp_index != -1) {
              BKE_defvert_ensure_index(&dst_dvert[medge[edge1->new_edge].v1], rim_defgrp_index)
                  ->weight = 1.0f;
            }
            CustomData_copy_data(&mesh->ldata, &result->ldata, loop1, (int)loop_index, 1);
            corner_verts[loop_index] = medge[edge1->new_edge].v1;
            open_face_edge = medge + open_face_edge_index;
            if (ELEM(medge[edge2->new_edge].v1, open_face_edge->v1, open_face_edge->v2)) {
              corner_edges[loop_index++] = open_face_edge_index;
            }
            else {
              corner_edges[loop_index++] = edge2->link_edge_groups[0]->open_face_edge;
            }
          }

          if (rim_defgrp_index != -1) {
            BKE_defvert_ensure_index(&dst_dvert[medge[edge2->new_edge].v1], rim_defgrp_index)
                ->weight = 1.0f;
          }
          CustomData_copy_data(&mesh->ldata, &result->ldata, loop1, (int)loop_index, 1);
          corner_verts[loop_index] = medge[edge2->new_edge].v1;
          corner_edges[loop_index++] = edge2->new_edge;

          if (!v2_singularity) {
            open_face_edge_index = edge2->link_edge_groups[1]->open_face_edge;
            if (rim_defgrp_index != -1) {
              BKE_defvert_ensure_index(&dst_dvert[medge[edge2->new_edge].v2], rim_defgrp_index)
                  ->weight = 1.0f;
            }
            CustomData_copy_data(&mesh->ldata, &result->ldata, loop2, (int)loop_index, 1);
            corner_verts[loop_index] = medge[edge2->new_edge].v2;
            open_face_edge = medge + open_face_edge_index;
            if (ELEM(medge[edge1->new_edge].v2, open_face_edge->v1, open_face_edge->v2)) {
              corner_edges[loop_index++] = open_face_edge_index;
            }
            else {
              corner_edges[loop_index++] = edge1->link_edge_groups[1]->open_face_edge;
            }
          }

          if (rim_defgrp_index != -1) {
            BKE_defvert_ensure_index(&dst_dvert[medge[edge1->new_edge].v2], rim_defgrp_index)
                ->weight = 1.0f;
          }
          CustomData_copy_data(&mesh->ldata, &result->ldata, loop2, (int)loop_index, 1);
          corner_verts[loop_index] = medge[edge1->new_edge].v2;
          corner_edges[loop_index++] = edge1->new_edge;
        }
      }
    }
  }

  /* Make faces. */
  if (do_shell) {
    NewFaceRef *fr = face_sides_arr;
    uint *face_loops = MEM_malloc_arrayN(
        largest_ngon * 2, sizeof(*face_loops), "face_loops in solidify");
    uint *face_verts = MEM_malloc_arrayN(
        largest_ngon * 2, sizeof(*face_verts), "face_verts in solidify");
    uint *face_edges = MEM_malloc_arrayN(
        largest_ngon * 2, sizeof(*face_edges), "face_edges in solidify");
    for (uint i = 0; i < polys_num * 2; i++, fr++) {
      const uint loopstart = (uint)fr->face->loopstart;
      uint totloop = (uint)fr->face->totloop;
      uint valid_edges = 0;
      uint k = 0;
      while (totloop > 0 && (!fr->link_edges[totloop - 1] ||
                             fr->link_edges[totloop - 1]->new_edge == MOD_SOLIDIFY_EMPTY_TAG)) {
        totloop--;
      }
      if (totloop > 0) {
        NewEdgeRef *prior_edge = fr->link_edges[totloop - 1];
        uint prior_flip = (uint)(vm[orig_medge[prior_edge->old_edge].v1] ==
                                 vm[orig_corner_verts[loopstart + (totloop - 1)]]);
        for (uint j = 0; j < totloop; j++) {
          NewEdgeRef *new_edge = fr->link_edges[j];
          if (new_edge && new_edge->new_edge != MOD_SOLIDIFY_EMPTY_TAG) {
            valid_edges++;
            const uint flip = (uint)(vm[orig_medge[new_edge->old_edge].v2] ==
                                     vm[orig_corner_verts[loopstart + j]]);
            BLI_assert(flip || vm[orig_medge[new_edge->old_edge].v1] ==
                                   vm[orig_corner_verts[loopstart + j]]);
            /* The vert that's in the current loop. */
            const uint new_v1 = new_edge->link_edge_groups[flip]->new_vert;
            /* The vert that's in the next loop. */
            const uint new_v2 = new_edge->link_edge_groups[1 - flip]->new_vert;
            if (k == 0 || face_verts[k - 1] != new_v1) {
              face_loops[k] = loopstart + j;
              if (fr->reversed) {
                face_edges[k] = prior_edge->link_edge_groups[prior_flip]->open_face_edge;
              }
              else {
                face_edges[k] = new_edge->link_edge_groups[flip]->open_face_edge;
              }
              BLI_assert(k == 0 || medge[face_edges[k]].v2 == face_verts[k - 1] ||
                         medge[face_edges[k]].v1 == face_verts[k - 1]);
              BLI_assert(face_edges[k] == MOD_SOLIDIFY_EMPTY_TAG ||
                         medge[face_edges[k]].v2 == new_v1 || medge[face_edges[k]].v1 == new_v1);
              face_verts[k++] = new_v1;
            }
            prior_edge = new_edge;
            prior_flip = 1 - flip;
            if (j < totloop - 1 || face_verts[0] != new_v2) {
              face_loops[k] = loopstart + (j + 1) % totloop;
              face_edges[k] = new_edge->new_edge;
              face_verts[k++] = new_v2;
            }
            else {
              face_edges[0] = new_edge->new_edge;
            }
          }
        }
        if (k > 2 && valid_edges > 2) {
          CustomData_copy_data(&mesh->pdata, &result->pdata, (int)(i / 2), (int)poly_index, 1);
          mpoly[poly_index].loopstart = (int)loop_index;
          mpoly[poly_index].totloop = (int)k;
          dst_material_index[poly_index] = (src_material_index ? src_material_index[fr->index] :
                                                                 0) +
                                           (fr->reversed != do_flip ? mat_ofs : 0);
          CLAMP(dst_material_index[poly_index], 0, mat_nr_max);
          mpoly[poly_index].flag = fr->face->flag;
          if (fr->reversed != do_flip) {
            for (int l = (int)k - 1; l >= 0; l--) {
              if (shell_defgrp_index != -1) {
                BKE_defvert_ensure_index(&dst_dvert[face_verts[l]], shell_defgrp_index)->weight =
                    1.0f;
              }
              CustomData_copy_data(
                  &mesh->ldata, &result->ldata, (int)face_loops[l], (int)loop_index, 1);
              corner_verts[loop_index] = face_verts[l];
              corner_edges[loop_index++] = face_edges[l];
            }
          }
          else {
            uint l = k - 1;
            for (uint next_l = 0; next_l < k; next_l++) {
              CustomData_copy_data(
                  &mesh->ldata, &result->ldata, (int)face_loops[l], (int)loop_index, 1);
              corner_verts[loop_index] = face_verts[l];
              corner_edges[loop_index++] = face_edges[next_l];
              l = next_l;
            }
          }
          poly_index++;
        }
      }
    }
    MEM_freeN(face_loops);
    MEM_freeN(face_verts);
    MEM_freeN(face_edges);
  }
  if (edge_index != new_edges_num) {
    BKE_modifier_set_error(ctx->object,
                           md,
                           "Internal Error: edges array wrong size: %u instead of %u",
                           new_edges_num,
                           edge_index);
  }
  if (poly_index != new_polys_num) {
    BKE_modifier_set_error(ctx->object,
                           md,
                           "Internal Error: polys array wrong size: %u instead of %u",
                           new_polys_num,
                           poly_index);
  }
  if (loop_index != new_loops_num) {
    BKE_modifier_set_error(ctx->object,
                           md,
                           "Internal Error: loops array wrong size: %u instead of %u",
                           new_loops_num,
                           loop_index);
  }
  BLI_assert(edge_index == new_edges_num);
  BLI_assert(poly_index == new_polys_num);
  BLI_assert(loop_index == new_loops_num);

  /* Free remaining memory */
  {
    MEM_freeN(vm);
    MEM_freeN(edge_adj_faces_len);
    uint i = 0;
    for (EdgeGroup **p = orig_vert_groups_arr; i < verts_num; i++, p++) {
      if (*p) {
        for (EdgeGroup *eg = *p; eg->valid; eg++) {
          MEM_freeN(eg->edges);
        }
        MEM_freeN(*p);
      }
    }
    MEM_freeN(orig_vert_groups_arr);
    i = edges_num;
    for (NewEdgeRef ***p = orig_edge_data_arr + (edges_num - 1); i > 0; i--, p--) {
      if (*p && (**p)->old_edge == i - 1) {
        for (NewEdgeRef **l = *p; *l; l++) {
          MEM_freeN(*l);
        }
        MEM_freeN(*p);
      }
    }
    MEM_freeN(orig_edge_data_arr);
    MEM_freeN(orig_edge_lengths);
    i = 0;
    for (NewFaceRef *p = face_sides_arr; i < polys_num * 2; i++, p++) {
      MEM_freeN(p->link_edges);
    }
    MEM_freeN(face_sides_arr);
    MEM_freeN(poly_nors);
  }

#undef MOD_SOLIDIFY_EMPTY_TAG

  return result;
}

/** \} */<|MERGE_RESOLUTION|>--- conflicted
+++ resolved
@@ -180,11 +180,7 @@
 
   const bool do_flat_faces = dvert && (smd->flag & MOD_SOLIDIFY_NONMANIFOLD_FLAT_FACES);
 
-<<<<<<< HEAD
-  const float(*orig_positions)[3] = BKE_mesh_positions(mesh);
-=======
   const float(*orig_positions)[3] = BKE_mesh_vert_positions(mesh);
->>>>>>> a7e1815c
   const MEdge *orig_medge = BKE_mesh_edges(mesh);
   const MPoly *orig_mpoly = BKE_mesh_polys(mesh);
   const int *orig_corner_verts = BKE_mesh_corner_verts(mesh);
@@ -1964,11 +1960,7 @@
                                              (int)(new_loops_num),
                                              (int)(new_polys_num));
 
-<<<<<<< HEAD
-  float(*positions)[3] = BKE_mesh_positions_for_write(result);
-=======
   float(*positions)[3] = BKE_mesh_vert_positions_for_write(result);
->>>>>>> a7e1815c
   MEdge *medge = BKE_mesh_edges_for_write(result);
   MPoly *mpoly = BKE_mesh_polys_for_write(result);
   int *corner_verts = BKE_mesh_corner_verts_for_write(result);
