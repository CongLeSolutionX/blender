--- conflicted
+++ resolved
@@ -109,16 +109,9 @@
 
     /* check the groups that vertex is assigned to, and see if it was any use */
     for (const MDeformWeight &dw : weights) {
-<<<<<<< HEAD
-      if (total_size <= dw.def_nr) {
-        continue;
-      }
-      BLI_assert(dw.def_nr >= 0);
-=======
       if (dw.def_nr >= total_size) {
         continue;
       }
->>>>>>> 204f56e5
       if (selected_bone_uses_group[dw.def_nr]) {
         if (dw.weight > threshold) {
           r_vertex_mask[i] = true;
