--- conflicted
+++ resolved
@@ -60,11 +60,7 @@
 {
   memset(input, 0, sizeof(DualConInput));
 
-<<<<<<< HEAD
-  input->co = (void *)BKE_mesh_positions(mesh);
-=======
   input->co = (void *)BKE_mesh_vert_positions(mesh);
->>>>>>> a7e1815c
   input->co_stride = sizeof(float[3]);
   input->totco = mesh->totvert;
 
@@ -99,11 +95,7 @@
   }
 
   output->mesh = BKE_mesh_new_nomain(totvert, 0, 0, 4 * totquad, totquad);
-<<<<<<< HEAD
-  output->positions = BKE_mesh_positions_for_write(output->mesh);
-=======
   output->positions = BKE_mesh_vert_positions_for_write(output->mesh);
->>>>>>> a7e1815c
   output->polys = BKE_mesh_polys_for_write(output->mesh);
   output->corner_verts = BKE_mesh_corner_verts_for_write(output->mesh);
 
