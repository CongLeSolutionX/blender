--- conflicted
+++ resolved
@@ -293,12 +293,6 @@
 
   for (i = 0; i < cap_nverts; i++, mv++) {
     mul_m4_v3(cap_offset, mv->co);
-<<<<<<< HEAD
-    mv->bweight = 0;
-=======
-    /* Reset MVert flags for caps */
-    mv->flag = 0;
->>>>>>> 352d55b1
   }
 
   /* We have to correct normals too, if we do not tag them as dirty later! */
