/* SPDX-License-Identifier: GPL-2.0-or-later
 * Copyright 2017 Blender Foundation. */

/** \file
 * \ingroup modifiers
 */

#include "BLI_math.h"
#include "BLI_math_geom.h"
#include "BLI_task.h"

#include "BLT_translation.h"

#include "DNA_defaults.h"
#include "DNA_mesh_types.h"
#include "DNA_meshdata_types.h"
#include "DNA_object_types.h"
#include "DNA_scene_types.h"
#include "DNA_screen_types.h"

#include "BKE_bvhutils.h"
#include "BKE_context.h"
#include "BKE_deform.h"
#include "BKE_editmesh.h"
#include "BKE_lib_id.h"
#include "BKE_lib_query.h"
#include "BKE_mesh.h"
#include "BKE_mesh_runtime.h"
#include "BKE_mesh_wrapper.h"
#include "BKE_modifier.h"
#include "BKE_screen.h"

#include "UI_interface.h"
#include "UI_resources.h"

#include "BLO_read_write.h"

#include "RNA_access.h"
#include "RNA_prototypes.h"

#include "DEG_depsgraph.h"
#include "DEG_depsgraph_query.h"

#include "MEM_guardedalloc.h"

#include "MOD_ui_common.h"
#include "MOD_util.h"

struct SDefAdjacency {
  SDefAdjacency *next;
  uint index;
};

struct SDefAdjacencyArray {
  SDefAdjacency *first;
  uint num; /* Careful, this is twice the number of polygons (avoids an extra loop) */
};

/**
 * Polygons per edge (only 2, any more will exit calculation).
 */
struct SDefEdgePolys {
  uint polys[2], num;
};

struct SDefBindCalcData {
  BVHTreeFromMesh *treeData;
  const SDefAdjacencyArray *vert_edges;
  const SDefEdgePolys *edge_polys;
  SDefVert *bind_verts;
  blender::Span<MEdge> edges;
  blender::Span<MPoly> polys;
  blender::Span<int> corner_verts;
  blender::Span<int> corner_edges;
  blender::Span<MLoopTri> looptris;

  /** Coordinates to bind to, transformed into local space (compatible with `vertexCos`). */
  float (*targetCos)[3];
  /** Coordinates to bind (reference to the modifiers input argument). */
  const float (*vertexCos)[3];
  float imat[4][4];
  float falloff;
  int success;
  /** Vertex group lookup data. */
  const MDeformVert *dvert;
  int defgrp_index;
  bool invert_vgroup;
  bool sparse_bind;
};

/**
 * This represents the relationship between a point (a source coordinate)
 * and the face-corner it's being bound to (from the target mesh).
 *
 * \note Some of these values could be de-duplicated however these are only
 * needed once when running bind, so optimizing this structure isn't a priority.
 */
struct SDefBindPoly {
  /** Coordinates copied directly from the modifiers input. */
  float (*coords)[3];
  /** Coordinates projected into 2D space using `normal`. */
  float (*coords_v2)[2];
  /** The point being queried projected into 2D space using `normal`. */
  float point_v2[2];
  float weight_angular;
  float weight_dist_proj;
  float weight_dist;
  float weight;
  /**
   * Distances from the centroid to edges flanking the corner vertex, used to penalize
   * small or long and narrow faces in favor of bigger and more square ones.
   */
  float scales[2];
  /**
   * Distance weight from the corner vertex to the chord line, used to penalize
   * cases with the three consecutive vertices being nearly in line.
   */
  float scale_mid;
  /** Center of `coords` */
  float centroid[3];
  /** Center of `coords_v2` */
  float centroid_v2[2];
  /**
   * The calculated normal of coords (could be shared between faces).
   */
  float normal[3];
  /**
   * Vectors pointing from the centroid to the midpoints of the two edges
   * flanking the corner vertex.
   */
  float cent_edgemid_vecs_v2[2][2];
  /** Angle between the cent_edgemid_vecs_v2 vectors. */
  float edgemid_angle;
  /**
   * Angles between the centroid-to-point and cent_edgemid_vecs_v2 vectors.
   * Positive values measured towards the corner; clamped non-negative.
   */
  float point_edgemid_angles[2];
  /** Angles between the centroid-to-corner and cent_edgemid_vecs_v2 vectors. */
  float corner_edgemid_angles[2];
  /**
   * Weight of the bind mode based on the corner and two adjacent vertices,
   * versus the one based on the centroid and the dominant edge.
   */
  float dominant_angle_weight;
  /** Index of the input polygon. */
  uint index;
  /** Number of vertices in this face. */
  uint verts_num;
  /**
   * This polygons loop-start.
   * \note that we could look this up from the polygon.
   */
  uint loopstart;
  uint edge_inds[2];
  uint edge_vert_inds[2];
  /** The index of this corner in the face (starting at zero). */
  uint corner_ind;
  uint dominant_edge;
  /** When true `point_v2` is inside `coords_v2`. */
  bool inside;
};

struct SDefBindWeightData {
  SDefBindPoly *bind_polys;
  uint polys_num;
  uint binds_num;
};

struct SDefDeformData {
  const SDefVert *bind_verts;
  float (*targetCos)[3];
  float (*vertexCos)[3];
  const MDeformVert *dvert;
  int defgrp_index;
  bool invert_vgroup;
  float strength;
};

/* Bind result values */
enum {
  MOD_SDEF_BIND_RESULT_SUCCESS = 1,
  MOD_SDEF_BIND_RESULT_GENERIC_ERR = 0,
  MOD_SDEF_BIND_RESULT_MEM_ERR = -1,
  MOD_SDEF_BIND_RESULT_NONMANY_ERR = -2,
  MOD_SDEF_BIND_RESULT_CONCAVE_ERR = -3,
  MOD_SDEF_BIND_RESULT_OVERLAP_ERR = -4,
};

/* Infinite weight flags */
enum {
  MOD_SDEF_INFINITE_WEIGHT_ANGULAR = (1 << 0),
  MOD_SDEF_INFINITE_WEIGHT_DIST_PROJ = (1 << 1),
  MOD_SDEF_INFINITE_WEIGHT_DIST = (1 << 2),
};

static void initData(ModifierData *md)
{
  SurfaceDeformModifierData *smd = (SurfaceDeformModifierData *)md;

  BLI_assert(MEMCMP_STRUCT_AFTER_IS_ZERO(smd, modifier));

  MEMCPY_STRUCT_AFTER(smd, DNA_struct_default_get(SurfaceDeformModifierData), modifier);
}

static void requiredDataMask(ModifierData *md, CustomData_MeshMasks *r_cddata_masks)
{
  SurfaceDeformModifierData *smd = (SurfaceDeformModifierData *)md;

  /* Ask for vertex groups if we need them. */
  if (smd->defgrp_name[0] != '\0') {
    r_cddata_masks->vmask |= CD_MASK_MDEFORMVERT;
  }
}

static void freeData(ModifierData *md)
{
  SurfaceDeformModifierData *smd = (SurfaceDeformModifierData *)md;

  if (smd->verts) {
    for (int i = 0; i < smd->bind_verts_num; i++) {
      if (smd->verts[i].binds) {
        for (int j = 0; j < smd->verts[i].binds_num; j++) {
          MEM_SAFE_FREE(smd->verts[i].binds[j].vert_inds);
          MEM_SAFE_FREE(smd->verts[i].binds[j].vert_weights);
        }
        MEM_freeN(smd->verts[i].binds);
      }
    }

    MEM_SAFE_FREE(smd->verts);
  }
}

static void copyData(const ModifierData *md, ModifierData *target, const int flag)
{
  const SurfaceDeformModifierData *smd = (const SurfaceDeformModifierData *)md;
  SurfaceDeformModifierData *tsmd = (SurfaceDeformModifierData *)target;

  BKE_modifier_copydata_generic(md, target, flag);

  if (smd->verts) {
    tsmd->verts = static_cast<SDefVert *>(MEM_dupallocN(smd->verts));

    for (int i = 0; i < smd->bind_verts_num; i++) {
      if (smd->verts[i].binds) {
        tsmd->verts[i].binds = static_cast<SDefBind *>(MEM_dupallocN(smd->verts[i].binds));

        for (int j = 0; j < smd->verts[i].binds_num; j++) {
          if (smd->verts[i].binds[j].vert_inds) {
            tsmd->verts[i].binds[j].vert_inds = static_cast<uint *>(
                MEM_dupallocN(smd->verts[i].binds[j].vert_inds));
          }

          if (smd->verts[i].binds[j].vert_weights) {
            tsmd->verts[i].binds[j].vert_weights = static_cast<float *>(
                MEM_dupallocN(smd->verts[i].binds[j].vert_weights));
          }
        }
      }
    }
  }
}

static void foreachIDLink(ModifierData *md, Object *ob, IDWalkFunc walk, void *userData)
{
  SurfaceDeformModifierData *smd = (SurfaceDeformModifierData *)md;

  walk(userData, ob, (ID **)&smd->target, IDWALK_NOP);
}

static void updateDepsgraph(ModifierData *md, const ModifierUpdateDepsgraphContext *ctx)
{
  SurfaceDeformModifierData *smd = (SurfaceDeformModifierData *)md;
  if (smd->target != nullptr) {
    DEG_add_object_relation(
        ctx->node, smd->target, DEG_OB_COMP_GEOMETRY, "Surface Deform Modifier");
  }
}

static void freeAdjacencyMap(SDefAdjacencyArray *const vert_edges,
                             SDefAdjacency *const adj_ref,
                             SDefEdgePolys *const edge_polys)
{
  MEM_freeN(edge_polys);

  MEM_freeN(adj_ref);

  MEM_freeN(vert_edges);
}

<<<<<<< HEAD
static int buildAdjacencyMap(const MPoly *poly,
                             const MEdge *edge,
                             const int *const corner_edges,
                             const uint polys_num,
                             const uint edges_num,
=======
static int buildAdjacencyMap(const blender::Span<MPoly> polys,
                             const blender::Span<MEdge> edges,
                             const blender::Span<MLoop> loops,
>>>>>>> 915ff8d1
                             SDefAdjacencyArray *const vert_edges,
                             SDefAdjacency *adj,
                             SDefEdgePolys *const edge_polys)
{
  /* Find polygons adjacent to edges. */
<<<<<<< HEAD
  for (int i = 0; i < polys_num; i++, poly++) {
    for (int j = 0; j < poly->totloop; j++) {
      const int edge_i = corner_edges[poly->loopstart + j];
      if (edge_polys[edge_i].num == 0) {
        edge_polys[edge_i].polys[0] = i;
        edge_polys[edge_i].polys[1] = -1;
        edge_polys[edge_i].num++;
=======
  for (const int i : polys.index_range()) {
    const MPoly &poly = polys[i];
    loop = &loops[poly.loopstart];

    for (int j = 0; j < poly.totloop; j++, loop++) {
      if (edge_polys[loop->e].num == 0) {
        edge_polys[loop->e].polys[0] = i;
        edge_polys[loop->e].polys[1] = -1;
        edge_polys[loop->e].num++;
>>>>>>> 915ff8d1
      }
      else if (edge_polys[edge_i].num == 1) {
        edge_polys[edge_i].polys[1] = i;
        edge_polys[edge_i].num++;
      }
      else {
        return MOD_SDEF_BIND_RESULT_NONMANY_ERR;
      }
    }
  }

  /* Find edges adjacent to vertices */
  for (const int i : edges.index_range()) {
    const MEdge &edge = edges[i];
    adj->next = vert_edges[edge.v1].first;
    adj->index = i;
    vert_edges[edge.v1].first = adj;
    vert_edges[edge.v1].num += edge_polys[i].num;
    adj++;

    adj->next = vert_edges[edge.v2].first;
    adj->index = i;
    vert_edges[edge.v2].first = adj;
    vert_edges[edge.v2].num += edge_polys[i].num;
    adj++;
  }

  return MOD_SDEF_BIND_RESULT_SUCCESS;
}

BLI_INLINE void sortPolyVertsEdge(uint *indices,
                                  const int *const corner_verts,
                                  const int *const corner_edges,
                                  const uint edge,
                                  const uint num)
{
  bool found = false;

  for (int i = 0; i < num; i++) {
    if (corner_edges[i] == edge) {
      found = true;
    }
    if (found) {
      *indices = corner_verts[i];
      indices++;
    }
  }

  /* Fill in remaining vertex indices that occur before the edge */
  for (int i = 0; corner_edges[i] != edge; i++) {
    *indices = corner_verts[i];
    indices++;
  }
}

BLI_INLINE void sortPolyVertsTri(uint *indices,
                                 const int *const corner_verts,
                                 const uint loopstart,
                                 const uint num)
{
  for (int i = loopstart; i < num; i++) {
    *indices = corner_verts[i];
    indices++;
  }

  for (int i = 0; i < loopstart; i++) {
    *indices = corner_verts[i];
    indices++;
  }
}

BLI_INLINE uint nearestVert(SDefBindCalcData *const data, const float point_co[3])
{
  BVHTreeNearest nearest{};
  nearest.dist_sq = FLT_MAX;
  nearest.index = -1;

  const MEdge *edge;
  float t_point[3];
  float max_dist = FLT_MAX;
  float dist;
  uint index = 0;

  mul_v3_m4v3(t_point, data->imat, point_co);

  BLI_bvhtree_find_nearest(
      data->treeData->tree, t_point, &nearest, data->treeData->nearest_callback, data->treeData);

<<<<<<< HEAD
  poly = &data->polys[data->looptris[nearest.index].poly];

  for (int i = 0; i < poly->totloop; i++) {
    const int edge_i = data->corner_edges[poly->loopstart + i];
    edge = &data->edges[edge_i];
=======
  const MPoly &poly = data->polys[data->looptris[nearest.index].poly];
  loop = &data->loops[poly.loopstart];

  for (int i = 0; i < poly.totloop; i++, loop++) {
    edge = &data->edges[loop->e];
>>>>>>> 915ff8d1
    dist = dist_squared_to_line_segment_v3(
        point_co, data->targetCos[edge->v1], data->targetCos[edge->v2]);

    if (dist < max_dist) {
      max_dist = dist;
      index = edge_i;
    }
  }

  edge = &data->edges[index];
  if (len_squared_v3v3(point_co, data->targetCos[edge->v1]) <
      len_squared_v3v3(point_co, data->targetCos[edge->v2])) {
    return edge->v1;
  }

  return edge->v2;
}

BLI_INLINE int isPolyValid(const float coords[][2], const uint nr)
{
  float prev_co[2], prev_prev_co[2];
  float curr_vec[2], prev_vec[2];

  if (!is_poly_convex_v2(coords, nr)) {
    return MOD_SDEF_BIND_RESULT_CONCAVE_ERR;
  }

  copy_v2_v2(prev_prev_co, coords[nr - 2]);
  copy_v2_v2(prev_co, coords[nr - 1]);
  sub_v2_v2v2(prev_vec, prev_co, coords[nr - 2]);
  normalize_v2(prev_vec);

  for (int i = 0; i < nr; i++) {
    sub_v2_v2v2(curr_vec, coords[i], prev_co);

    /* Check overlap between directly adjacent vertices. */
    const float curr_len = normalize_v2(curr_vec);
    if (curr_len < FLT_EPSILON) {
      return MOD_SDEF_BIND_RESULT_OVERLAP_ERR;
    }

    /* Check overlap between vertices skipping one. */
    if (len_squared_v2v2(prev_prev_co, coords[i]) < FLT_EPSILON * FLT_EPSILON) {
      return MOD_SDEF_BIND_RESULT_OVERLAP_ERR;
    }

    /* Check for adjacent parallel edges. */
    if (1.0f - dot_v2v2(prev_vec, curr_vec) < FLT_EPSILON) {
      return MOD_SDEF_BIND_RESULT_CONCAVE_ERR;
    }

    copy_v2_v2(prev_prev_co, prev_co);
    copy_v2_v2(prev_co, coords[i]);
    copy_v2_v2(prev_vec, curr_vec);
  }

  return MOD_SDEF_BIND_RESULT_SUCCESS;
}

static void freeBindData(SDefBindWeightData *const bwdata)
{
  SDefBindPoly *bpoly = bwdata->bind_polys;

  if (bwdata->bind_polys) {
    for (int i = 0; i < bwdata->polys_num; bpoly++, i++) {
      MEM_SAFE_FREE(bpoly->coords);
      MEM_SAFE_FREE(bpoly->coords_v2);
    }

    MEM_freeN(bwdata->bind_polys);
  }

  MEM_freeN(bwdata);
}

BLI_INLINE float computeAngularWeight(const float point_angle, const float edgemid_angle)
{
  return sinf(min_ff(point_angle / edgemid_angle, 1) * M_PI_2);
}

BLI_INLINE SDefBindWeightData *computeBindWeights(SDefBindCalcData *const data,
                                                  const float point_co[3])
{
  const uint nearest = nearestVert(data, point_co);
  const SDefAdjacency *const vert_edges = data->vert_edges[nearest].first;
  const SDefEdgePolys *const edge_polys = data->edge_polys;

  const SDefAdjacency *vedge;
<<<<<<< HEAD
  const MPoly *poly;
=======
  const MLoop *loop;
>>>>>>> 915ff8d1

  SDefBindWeightData *bwdata;
  SDefBindPoly *bpoly;

  const float world[3] = {0.0f, 0.0f, 1.0f};
  float avg_point_dist = 0.0f;
  float tot_weight = 0.0f;
  int inf_weight_flags = 0;

  bwdata = static_cast<SDefBindWeightData *>(MEM_callocN(sizeof(*bwdata), "SDefBindWeightData"));
  if (bwdata == nullptr) {
    data->success = MOD_SDEF_BIND_RESULT_MEM_ERR;
    return nullptr;
  }

  bwdata->polys_num = data->vert_edges[nearest].num / 2;

  bpoly = static_cast<SDefBindPoly *>(
      MEM_calloc_arrayN(bwdata->polys_num, sizeof(*bpoly), "SDefBindPoly"));
  if (bpoly == nullptr) {
    freeBindData(bwdata);
    data->success = MOD_SDEF_BIND_RESULT_MEM_ERR;
    return nullptr;
  }

  bwdata->bind_polys = bpoly;

  /* Loop over all adjacent edges,
   * and build the #SDefBindPoly data for each poly adjacent to those. */
  for (vedge = vert_edges; vedge; vedge = vedge->next) {
    uint edge_ind = vedge->index;

    for (int i = 0; i < edge_polys[edge_ind].num; i++) {
      {
        bpoly = bwdata->bind_polys;

        for (int j = 0; j < bwdata->polys_num; bpoly++, j++) {
          /* If coords isn't allocated, we have reached the first uninitialized `bpoly`. */
          if ((bpoly->index == edge_polys[edge_ind].polys[i]) || (!bpoly->coords)) {
            break;
          }
        }
      }

      /* Check if poly was already created by another edge or still has to be initialized */
      if (!bpoly->coords) {
        float angle;
        float axis[3];
        float tmp_vec_v2[2];
        int is_poly_valid;

        bpoly->index = edge_polys[edge_ind].polys[i];
        bpoly->coords = nullptr;
        bpoly->coords_v2 = nullptr;

        /* Copy poly data */
<<<<<<< HEAD
        poly = &data->polys[bpoly->index];
=======
        const MPoly &poly = data->polys[bpoly->index];
        loop = &data->loops[poly.loopstart];
>>>>>>> 915ff8d1

        bpoly->verts_num = poly.totloop;
        bpoly->loopstart = poly.loopstart;

        bpoly->coords = static_cast<float(*)[3]>(
            MEM_malloc_arrayN(poly.totloop, sizeof(*bpoly->coords), "SDefBindPolyCoords"));
        if (bpoly->coords == nullptr) {
          freeBindData(bwdata);
          data->success = MOD_SDEF_BIND_RESULT_MEM_ERR;
          return nullptr;
        }

        bpoly->coords_v2 = static_cast<float(*)[2]>(
            MEM_malloc_arrayN(poly.totloop, sizeof(*bpoly->coords_v2), "SDefBindPolyCoords_v2"));
        if (bpoly->coords_v2 == nullptr) {
          freeBindData(bwdata);
          data->success = MOD_SDEF_BIND_RESULT_MEM_ERR;
          return nullptr;
        }

<<<<<<< HEAD
        for (int j = 0; j < poly->totloop; j++) {
          const int vert_i = data->corner_verts[poly->loopstart + j];
          const int edge_i = data->corner_edges[poly->loopstart + j];
          copy_v3_v3(bpoly->coords[j], data->targetCos[vert_i]);
=======
        for (int j = 0; j < poly.totloop; j++, loop++) {
          copy_v3_v3(bpoly->coords[j], data->targetCos[loop->v]);
>>>>>>> 915ff8d1

          /* Find corner and edge indices within poly loop array */
          if (vert_i == nearest) {
            bpoly->corner_ind = j;
            bpoly->edge_vert_inds[0] = (j == 0) ? (poly.totloop - 1) : (j - 1);
            bpoly->edge_vert_inds[1] = (j == poly.totloop - 1) ? (0) : (j + 1);

<<<<<<< HEAD
            bpoly->edge_inds[0] = data->corner_edges[poly->loopstart + bpoly->edge_vert_inds[0]];
            bpoly->edge_inds[1] = edge_i;
=======
            bpoly->edge_inds[0] = data->loops[poly.loopstart + bpoly->edge_vert_inds[0]].e;
            bpoly->edge_inds[1] = loop->e;
>>>>>>> 915ff8d1
          }
        }

        /* Compute polygons parametric data. */
        mid_v3_v3_array(bpoly->centroid, bpoly->coords, poly.totloop);
        normal_poly_v3(bpoly->normal, bpoly->coords, poly.totloop);

        /* Compute poly skew angle and axis */
        angle = angle_normalized_v3v3(bpoly->normal, world);

        cross_v3_v3v3(axis, bpoly->normal, world);
        normalize_v3(axis);

        /* Map coords onto 2d normal plane. */
        map_to_plane_axis_angle_v2_v3v3fl(bpoly->point_v2, point_co, axis, angle);

        zero_v2(bpoly->centroid_v2);
        for (int j = 0; j < poly.totloop; j++) {
          map_to_plane_axis_angle_v2_v3v3fl(bpoly->coords_v2[j], bpoly->coords[j], axis, angle);
          madd_v2_v2fl(bpoly->centroid_v2, bpoly->coords_v2[j], 1.0f / poly.totloop);
        }

        is_poly_valid = isPolyValid(bpoly->coords_v2, poly.totloop);

        if (is_poly_valid != MOD_SDEF_BIND_RESULT_SUCCESS) {
          freeBindData(bwdata);
          data->success = is_poly_valid;
          return nullptr;
        }

        bpoly->inside = isect_point_poly_v2(
            bpoly->point_v2, bpoly->coords_v2, poly.totloop, false);

        /* Initialize weight components */
        bpoly->weight_angular = 1.0f;
        bpoly->weight_dist_proj = len_v2v2(bpoly->centroid_v2, bpoly->point_v2);
        bpoly->weight_dist = len_v3v3(bpoly->centroid, point_co);

        avg_point_dist += bpoly->weight_dist;

        /* Common vertex coordinates. */
        const float *const vert0_v2 = bpoly->coords_v2[bpoly->edge_vert_inds[0]];
        const float *const vert1_v2 = bpoly->coords_v2[bpoly->edge_vert_inds[1]];
        const float *const corner_v2 = bpoly->coords_v2[bpoly->corner_ind];

        /* Compute centroid to mid-edge vectors */
        mid_v2_v2v2(bpoly->cent_edgemid_vecs_v2[0], vert0_v2, corner_v2);
        mid_v2_v2v2(bpoly->cent_edgemid_vecs_v2[1], vert1_v2, corner_v2);

        sub_v2_v2(bpoly->cent_edgemid_vecs_v2[0], bpoly->centroid_v2);
        sub_v2_v2(bpoly->cent_edgemid_vecs_v2[1], bpoly->centroid_v2);

        normalize_v2(bpoly->cent_edgemid_vecs_v2[0]);
        normalize_v2(bpoly->cent_edgemid_vecs_v2[1]);

        /* Compute poly scales with respect to the two edges. */
        bpoly->scales[0] = dist_to_line_v2(bpoly->centroid_v2, vert0_v2, corner_v2);
        bpoly->scales[1] = dist_to_line_v2(bpoly->centroid_v2, vert1_v2, corner_v2);

        /* Compute the angle between the edge mid vectors. */
        bpoly->edgemid_angle = angle_normalized_v2v2(bpoly->cent_edgemid_vecs_v2[0],
                                                     bpoly->cent_edgemid_vecs_v2[1]);

        /* Compute the angles between the corner and the edge mid vectors. The angles
         * are computed signed in order to correctly clamp point_edgemid_angles later. */
        float corner_angles[2];

        sub_v2_v2v2(tmp_vec_v2, corner_v2, bpoly->centroid_v2);
        normalize_v2(tmp_vec_v2);

        corner_angles[0] = angle_signed_v2v2(tmp_vec_v2, bpoly->cent_edgemid_vecs_v2[0]);
        corner_angles[1] = angle_signed_v2v2(tmp_vec_v2, bpoly->cent_edgemid_vecs_v2[1]);

        bpoly->corner_edgemid_angles[0] = fabsf(corner_angles[0]);
        bpoly->corner_edgemid_angles[1] = fabsf(corner_angles[1]);

        /* Verify that the computed values are valid (the polygon isn't somehow
         * degenerate despite having passed isPolyValid). */
        if (bpoly->scales[0] < FLT_EPSILON || bpoly->scales[1] < FLT_EPSILON ||
            bpoly->edgemid_angle < FLT_EPSILON || bpoly->corner_edgemid_angles[0] < FLT_EPSILON ||
            bpoly->corner_edgemid_angles[1] < FLT_EPSILON) {
          freeBindData(bwdata);
          data->success = MOD_SDEF_BIND_RESULT_GENERIC_ERR;
          return nullptr;
        }

        /* Check for infinite weights, and compute angular data otherwise. */
        if (bpoly->weight_dist < FLT_EPSILON) {
          inf_weight_flags |= MOD_SDEF_INFINITE_WEIGHT_DIST_PROJ;
          inf_weight_flags |= MOD_SDEF_INFINITE_WEIGHT_DIST;
        }
        else if (bpoly->weight_dist_proj < FLT_EPSILON) {
          inf_weight_flags |= MOD_SDEF_INFINITE_WEIGHT_DIST_PROJ;
        }
        else {
          /* Compute angles between the point and the edge mid vectors. */
          float cent_point_vec[2], point_angles[2];

          sub_v2_v2v2(cent_point_vec, bpoly->point_v2, bpoly->centroid_v2);
          normalize_v2(cent_point_vec);

          point_angles[0] = angle_signed_v2v2(cent_point_vec, bpoly->cent_edgemid_vecs_v2[0]) *
                            signf(corner_angles[0]);
          point_angles[1] = angle_signed_v2v2(cent_point_vec, bpoly->cent_edgemid_vecs_v2[1]) *
                            signf(corner_angles[1]);

          if (point_angles[0] <= 0 && point_angles[1] <= 0) {
            /* If the point is outside the corner formed by the edge mid vectors,
             * choose to clamp the closest side and flip the other. */
            if (point_angles[0] < point_angles[1]) {
              point_angles[0] = bpoly->edgemid_angle - point_angles[1];
            }
            else {
              point_angles[1] = bpoly->edgemid_angle - point_angles[0];
            }
          }

          bpoly->point_edgemid_angles[0] = max_ff(0, point_angles[0]);
          bpoly->point_edgemid_angles[1] = max_ff(0, point_angles[1]);

          /* Compute the distance scale for the corner. The base value is the orthogonal
           * distance from the corner to the chord, scaled by sqrt(2) to preserve the old
           * values in case of a square grid. This doesn't use the centroid because the
           * LOOPTRI method only uses these three vertices. */
          bpoly->scale_mid = area_tri_v2(vert0_v2, corner_v2, vert1_v2) /
                             len_v2v2(vert0_v2, vert1_v2) * sqrtf(2);

          if (bpoly->inside) {
            /* When inside, interpolate to centroid-based scale close to the center. */
            float min_dist = min_ff(bpoly->scales[0], bpoly->scales[1]);

            bpoly->scale_mid = interpf(bpoly->scale_mid,
                                       (bpoly->scales[0] + bpoly->scales[1]) / 2,
                                       min_ff(bpoly->weight_dist_proj / min_dist, 1));
          }

          /* Verify that the additional computed values are valid. */
          if (bpoly->scale_mid < FLT_EPSILON ||
              bpoly->point_edgemid_angles[0] + bpoly->point_edgemid_angles[1] < FLT_EPSILON) {
            freeBindData(bwdata);
            data->success = MOD_SDEF_BIND_RESULT_GENERIC_ERR;
            return nullptr;
          }
        }
      }
    }
  }

  avg_point_dist /= bwdata->polys_num;

  /* If weights 1 and 2 are not infinite, loop over all adjacent edges again,
   * and build adjacency dependent angle data (depends on all polygons having been computed) */
  if (!inf_weight_flags) {
    for (vedge = vert_edges; vedge; vedge = vedge->next) {
      SDefBindPoly *bpolys[2];
      const SDefEdgePolys *epolys;
      float ang_weights[2];
      uint edge_ind = vedge->index;
      uint edge_on_poly[2];

      epolys = &edge_polys[edge_ind];

      /* Find bind polys corresponding to the edge's adjacent polys */
      bpoly = bwdata->bind_polys;

      for (int i = 0, j = 0; (i < bwdata->polys_num) && (j < epolys->num); bpoly++, i++) {
        if (ELEM(bpoly->index, epolys->polys[0], epolys->polys[1])) {
          bpolys[j] = bpoly;

          if (bpoly->edge_inds[0] == edge_ind) {
            edge_on_poly[j] = 0;
          }
          else {
            edge_on_poly[j] = 1;
          }

          j++;
        }
      }

      /* Compute angular weight component */
      if (epolys->num == 1) {
        ang_weights[0] = computeAngularWeight(bpolys[0]->point_edgemid_angles[edge_on_poly[0]],
                                              bpolys[0]->edgemid_angle);
        bpolys[0]->weight_angular *= ang_weights[0] * ang_weights[0];
      }
      else if (epolys->num == 2) {
        ang_weights[0] = computeAngularWeight(bpolys[0]->point_edgemid_angles[edge_on_poly[0]],
                                              bpolys[0]->edgemid_angle);
        ang_weights[1] = computeAngularWeight(bpolys[1]->point_edgemid_angles[edge_on_poly[1]],
                                              bpolys[1]->edgemid_angle);

        bpolys[0]->weight_angular *= ang_weights[0] * ang_weights[1];
        bpolys[1]->weight_angular *= ang_weights[0] * ang_weights[1];
      }
    }
  }

  /* Compute scaling and falloff:
   * - Scale all weights if no infinite weight is found.
   * - Scale only un-projected weight if projected weight is infinite.
   * - Scale none if both are infinite. */
  if (!inf_weight_flags) {
    bpoly = bwdata->bind_polys;

    for (int i = 0; i < bwdata->polys_num; bpoly++, i++) {
      float corner_angle_weights[2];
      float scale_weight, sqr, inv_sqr;

      corner_angle_weights[0] = bpoly->point_edgemid_angles[0] / bpoly->corner_edgemid_angles[0];
      corner_angle_weights[1] = bpoly->point_edgemid_angles[1] / bpoly->corner_edgemid_angles[1];

      if (isnan(corner_angle_weights[0]) || isnan(corner_angle_weights[1])) {
        freeBindData(bwdata);
        data->success = MOD_SDEF_BIND_RESULT_GENERIC_ERR;
        return nullptr;
      }

      /* Find which edge the point is closer to */
      if (corner_angle_weights[0] < corner_angle_weights[1]) {
        bpoly->dominant_edge = 0;
        bpoly->dominant_angle_weight = corner_angle_weights[0];
      }
      else {
        bpoly->dominant_edge = 1;
        bpoly->dominant_angle_weight = corner_angle_weights[1];
      }

      /* Check for invalid weights just in case computations fail. */
      if (bpoly->dominant_angle_weight < 0 || bpoly->dominant_angle_weight > 1) {
        freeBindData(bwdata);
        data->success = MOD_SDEF_BIND_RESULT_GENERIC_ERR;
        return nullptr;
      }

      bpoly->dominant_angle_weight = sinf(bpoly->dominant_angle_weight * M_PI_2);

      /* Compute quadratic angular scale interpolation weight */
      {
        const float edge_angle_a = bpoly->point_edgemid_angles[bpoly->dominant_edge];
        const float edge_angle_b = bpoly->point_edgemid_angles[!bpoly->dominant_edge];
        /* Clamp so skinny faces with near zero `edgemid_angle`
         * won't cause numeric problems. see #81988. */
        scale_weight = edge_angle_a / max_ff(edge_angle_a, bpoly->edgemid_angle);
        scale_weight /= scale_weight + (edge_angle_b / max_ff(edge_angle_b, bpoly->edgemid_angle));
      }

      sqr = scale_weight * scale_weight;
      inv_sqr = 1.0f - scale_weight;
      inv_sqr *= inv_sqr;
      scale_weight = sqr / (sqr + inv_sqr);

      BLI_assert(scale_weight >= 0 && scale_weight <= 1);

      /* Compute interpolated scale (no longer need the individual scales,
       * so simply storing the result over the scale in index zero) */
      bpoly->scales[0] = interpf(bpoly->scale_mid,
                                 interpf(bpoly->scales[!bpoly->dominant_edge],
                                         bpoly->scales[bpoly->dominant_edge],
                                         scale_weight),
                                 bpoly->dominant_angle_weight);

      /* Scale the point distance weights, and introduce falloff */
      bpoly->weight_dist_proj /= bpoly->scales[0];
      bpoly->weight_dist_proj = powf(bpoly->weight_dist_proj, data->falloff);

      bpoly->weight_dist /= avg_point_dist;
      bpoly->weight_dist = powf(bpoly->weight_dist, data->falloff);

      /* Re-check for infinite weights, now that all scalings and interpolations are computed */
      if (bpoly->weight_dist < FLT_EPSILON) {
        inf_weight_flags |= MOD_SDEF_INFINITE_WEIGHT_DIST_PROJ;
        inf_weight_flags |= MOD_SDEF_INFINITE_WEIGHT_DIST;
      }
      else if (bpoly->weight_dist_proj < FLT_EPSILON) {
        inf_weight_flags |= MOD_SDEF_INFINITE_WEIGHT_DIST_PROJ;
      }
      else if (bpoly->weight_angular < FLT_EPSILON) {
        inf_weight_flags |= MOD_SDEF_INFINITE_WEIGHT_ANGULAR;
      }
    }
  }
  else if (!(inf_weight_flags & MOD_SDEF_INFINITE_WEIGHT_DIST)) {
    bpoly = bwdata->bind_polys;

    for (int i = 0; i < bwdata->polys_num; bpoly++, i++) {
      /* Scale the point distance weight by average point distance, and introduce falloff */
      bpoly->weight_dist /= avg_point_dist;
      bpoly->weight_dist = powf(bpoly->weight_dist, data->falloff);

      /* Re-check for infinite weights, now that all scalings and interpolations are computed */
      if (bpoly->weight_dist < FLT_EPSILON) {
        inf_weight_flags |= MOD_SDEF_INFINITE_WEIGHT_DIST;
      }
    }
  }

  /* Final loop, to compute actual weights */
  bpoly = bwdata->bind_polys;

  for (int i = 0; i < bwdata->polys_num; bpoly++, i++) {
    /* Weight computation from components */
    if (inf_weight_flags & MOD_SDEF_INFINITE_WEIGHT_DIST) {
      bpoly->weight = bpoly->weight_dist < FLT_EPSILON ? 1.0f : 0.0f;
    }
    else if (inf_weight_flags & MOD_SDEF_INFINITE_WEIGHT_DIST_PROJ) {
      bpoly->weight = bpoly->weight_dist_proj < FLT_EPSILON ? 1.0f / bpoly->weight_dist : 0.0f;
    }
    else if (inf_weight_flags & MOD_SDEF_INFINITE_WEIGHT_ANGULAR) {
      bpoly->weight = bpoly->weight_angular < FLT_EPSILON ?
                          1.0f / bpoly->weight_dist_proj / bpoly->weight_dist :
                          0.0f;
    }
    else {
      bpoly->weight = 1.0f / bpoly->weight_angular / bpoly->weight_dist_proj / bpoly->weight_dist;
    }

    /* Apply after other kinds of scaling so the faces corner angle is always
     * scaled in a uniform way, preventing heavily sub-divided triangle fans
     * from having a lop-sided influence on the weighting, see #81988. */
    bpoly->weight *= bpoly->edgemid_angle / M_PI;

    tot_weight += bpoly->weight;
  }

  bpoly = bwdata->bind_polys;

  for (int i = 0; i < bwdata->polys_num; bpoly++, i++) {
    bpoly->weight /= tot_weight;

    /* Evaluate if this poly is relevant to bind */
    /* Even though the weights should add up to 1.0,
     * the losses of weights smaller than epsilon here
     * should be negligible... */
    if (bpoly->weight >= FLT_EPSILON) {
      if (bpoly->inside) {
        bwdata->binds_num += 1;
      }
      else {
        if (bpoly->dominant_angle_weight < FLT_EPSILON ||
            1.0f - bpoly->dominant_angle_weight < FLT_EPSILON) {
          bwdata->binds_num += 1;
        }
        else {
          bwdata->binds_num += 2;
        }
      }
    }
  }

  return bwdata;
}

BLI_INLINE float computeNormalDisplacement(const float point_co[3],
                                           const float point_co_proj[3],
                                           const float normal[3])
{
  float disp_vec[3];
  float normal_dist;

  sub_v3_v3v3(disp_vec, point_co, point_co_proj);
  normal_dist = len_v3(disp_vec);

  if (dot_v3v3(disp_vec, normal) < 0) {
    normal_dist *= -1;
  }

  return normal_dist;
}

static void bindVert(void *__restrict userdata,
                     const int index,
                     const TaskParallelTLS *__restrict /*tls*/)
{
  SDefBindCalcData *const data = (SDefBindCalcData *)userdata;
  float point_co[3];
  float point_co_proj[3];

  SDefBindWeightData *bwdata;
  SDefVert *sdvert = data->bind_verts + index;
  SDefBindPoly *bpoly;
  SDefBind *sdbind;

  sdvert->vertex_idx = index;

  if (data->success != MOD_SDEF_BIND_RESULT_SUCCESS) {
    sdvert->binds = nullptr;
    sdvert->binds_num = 0;
    return;
  }

  if (data->sparse_bind) {
    float weight = 0.0f;

    if (data->dvert && data->defgrp_index != -1) {
      weight = BKE_defvert_find_weight(&data->dvert[index], data->defgrp_index);
    }

    if (data->invert_vgroup) {
      weight = 1.0f - weight;
    }

    if (weight <= 0) {
      sdvert->binds = nullptr;
      sdvert->binds_num = 0;
      return;
    }
  }

  copy_v3_v3(point_co, data->vertexCos[index]);
  bwdata = computeBindWeights(data, point_co);

  if (bwdata == nullptr) {
    sdvert->binds = nullptr;
    sdvert->binds_num = 0;
    return;
  }

  sdvert->binds = static_cast<SDefBind *>(
      MEM_calloc_arrayN(bwdata->binds_num, sizeof(*sdvert->binds), "SDefVertBindData"));
  if (sdvert->binds == nullptr) {
    data->success = MOD_SDEF_BIND_RESULT_MEM_ERR;
    sdvert->binds_num = 0;
    return;
  }

  sdvert->binds_num = bwdata->binds_num;

  sdbind = sdvert->binds;

  bpoly = bwdata->bind_polys;

  for (int i = 0; i < bwdata->binds_num; bpoly++) {
    if (bpoly->weight >= FLT_EPSILON) {
      if (bpoly->inside) {
        sdbind->influence = bpoly->weight;
        sdbind->verts_num = bpoly->verts_num;

        sdbind->mode = MOD_SDEF_MODE_NGON;
        sdbind->vert_weights = static_cast<float *>(MEM_malloc_arrayN(
            bpoly->verts_num, sizeof(*sdbind->vert_weights), "SDefNgonVertWeights"));
        if (sdbind->vert_weights == nullptr) {
          data->success = MOD_SDEF_BIND_RESULT_MEM_ERR;
          return;
        }

        sdbind->vert_inds = static_cast<uint *>(
            MEM_malloc_arrayN(bpoly->verts_num, sizeof(*sdbind->vert_inds), "SDefNgonVertInds"));
        if (sdbind->vert_inds == nullptr) {
          data->success = MOD_SDEF_BIND_RESULT_MEM_ERR;
          return;
        }

        interp_weights_poly_v2(
            sdbind->vert_weights, bpoly->coords_v2, bpoly->verts_num, bpoly->point_v2);

        /* Re-project vert based on weights and original poly verts,
         * to reintroduce poly non-planarity */
        zero_v3(point_co_proj);
        for (int j = 0; j < bpoly->verts_num; j++) {
          const int vert_i = data->corner_verts[bpoly->loopstart + j];
          madd_v3_v3fl(point_co_proj, bpoly->coords[j], sdbind->vert_weights[j]);
          sdbind->vert_inds[j] = vert_i;
        }

        sdbind->normal_dist = computeNormalDisplacement(point_co, point_co_proj, bpoly->normal);

        sdbind++;
        i++;
      }
      else {
        float tmp_vec[3];
        float cent[3], norm[3];
        float v1[3], v2[3], v3[3];

        if (1.0f - bpoly->dominant_angle_weight >= FLT_EPSILON) {
          sdbind->influence = bpoly->weight * (1.0f - bpoly->dominant_angle_weight);
          sdbind->verts_num = bpoly->verts_num;

          sdbind->mode = MOD_SDEF_MODE_CENTROID;
          sdbind->vert_weights = static_cast<float *>(
              MEM_malloc_arrayN(3, sizeof(*sdbind->vert_weights), "SDefCentVertWeights"));
          if (sdbind->vert_weights == nullptr) {
            data->success = MOD_SDEF_BIND_RESULT_MEM_ERR;
            return;
          }

          sdbind->vert_inds = static_cast<uint *>(
              MEM_malloc_arrayN(bpoly->verts_num, sizeof(*sdbind->vert_inds), "SDefCentVertInds"));
          if (sdbind->vert_inds == nullptr) {
            data->success = MOD_SDEF_BIND_RESULT_MEM_ERR;
            return;
          }

          sortPolyVertsEdge(sdbind->vert_inds,
                            &data->corner_verts[bpoly->loopstart],
                            &data->corner_edges[bpoly->loopstart],
                            bpoly->edge_inds[bpoly->dominant_edge],
                            bpoly->verts_num);

          copy_v3_v3(v1, data->targetCos[sdbind->vert_inds[0]]);
          copy_v3_v3(v2, data->targetCos[sdbind->vert_inds[1]]);
          copy_v3_v3(v3, bpoly->centroid);

          mid_v3_v3v3v3(cent, v1, v2, v3);
          normal_tri_v3(norm, v1, v2, v3);

          add_v3_v3v3(tmp_vec, point_co, bpoly->normal);

          /* We are sure the line is not parallel to the plane.
           * Checking return value just to avoid warning... */
          if (!isect_line_plane_v3(point_co_proj, point_co, tmp_vec, cent, norm)) {
            BLI_assert(false);
          }

          interp_weights_tri_v3(sdbind->vert_weights, v1, v2, v3, point_co_proj);

          sdbind->normal_dist = computeNormalDisplacement(point_co, point_co_proj, bpoly->normal);

          sdbind++;
          i++;
        }

        if (bpoly->dominant_angle_weight >= FLT_EPSILON) {
          sdbind->influence = bpoly->weight * bpoly->dominant_angle_weight;
          sdbind->verts_num = bpoly->verts_num;

          sdbind->mode = MOD_SDEF_MODE_LOOPTRI;
          sdbind->vert_weights = static_cast<float *>(
              MEM_malloc_arrayN(3, sizeof(*sdbind->vert_weights), "SDefTriVertWeights"));
          if (sdbind->vert_weights == nullptr) {
            data->success = MOD_SDEF_BIND_RESULT_MEM_ERR;
            return;
          }

          sdbind->vert_inds = static_cast<uint *>(
              MEM_malloc_arrayN(bpoly->verts_num, sizeof(*sdbind->vert_inds), "SDefTriVertInds"));
          if (sdbind->vert_inds == nullptr) {
            data->success = MOD_SDEF_BIND_RESULT_MEM_ERR;
            return;
          }

          sortPolyVertsTri(sdbind->vert_inds,
                           &data->corner_verts[bpoly->loopstart],
                           bpoly->edge_vert_inds[0],
                           bpoly->verts_num);

          copy_v3_v3(v1, data->targetCos[sdbind->vert_inds[0]]);
          copy_v3_v3(v2, data->targetCos[sdbind->vert_inds[1]]);
          copy_v3_v3(v3, data->targetCos[sdbind->vert_inds[2]]);

          mid_v3_v3v3v3(cent, v1, v2, v3);
          normal_tri_v3(norm, v1, v2, v3);

          add_v3_v3v3(tmp_vec, point_co, bpoly->normal);

          /* We are sure the line is not parallel to the plane.
           * Checking return value just to avoid warning... */
          if (!isect_line_plane_v3(point_co_proj, point_co, tmp_vec, cent, norm)) {
            BLI_assert(false);
          }

          interp_weights_tri_v3(sdbind->vert_weights, v1, v2, v3, point_co_proj);

          sdbind->normal_dist = computeNormalDisplacement(point_co, point_co_proj, bpoly->normal);

          sdbind++;
          i++;
        }
      }
    }
  }

  freeBindData(bwdata);
}

/* Remove vertices without bind data from the bind array. */
static void compactSparseBinds(SurfaceDeformModifierData *smd)
{
  smd->bind_verts_num = 0;

  for (uint i = 0; i < smd->mesh_verts_num; i++) {
    if (smd->verts[i].binds_num > 0) {
      smd->verts[smd->bind_verts_num++] = smd->verts[i];
    }
  }

  smd->verts = static_cast<SDefVert *>(MEM_reallocN_id(
      smd->verts, sizeof(*smd->verts) * smd->bind_verts_num, "SDefBindVerts (sparse)"));
}

static bool surfacedeformBind(Object *ob,
                              SurfaceDeformModifierData *smd_orig,
                              SurfaceDeformModifierData *smd_eval,
                              float (*vertexCos)[3],
                              uint verts_num,
                              uint target_polys_num,
                              uint target_verts_num,
                              Mesh *target,
                              Mesh *mesh)
{
  BVHTreeFromMesh treeData = {nullptr};
  const float(*positions)[3] = BKE_mesh_vert_positions(target);
  const blender::Span<MEdge> edges = target->edges();
  const blender::Span<MPoly> polys = target->polys();
  const blender::Span<int> corner_verts = target->corner_verts();
  const blender::Span<int> corner_edges = target->corner_edges();
  uint tedges_num = target->totedge;
  int adj_result;

  SDefAdjacencyArray *vert_edges = static_cast<SDefAdjacencyArray *>(
      MEM_calloc_arrayN(target_verts_num, sizeof(*vert_edges), "SDefVertEdgeMap"));
  if (vert_edges == nullptr) {
    BKE_modifier_set_error(ob, (ModifierData *)smd_eval, "Out of memory");
    return false;
  }

  SDefAdjacency *adj_array = static_cast<SDefAdjacency *>(
      MEM_malloc_arrayN(tedges_num, 2 * sizeof(*adj_array), "SDefVertEdge"));
  if (adj_array == nullptr) {
    BKE_modifier_set_error(ob, (ModifierData *)smd_eval, "Out of memory");
    MEM_freeN(vert_edges);
    return false;
  }

  SDefEdgePolys *edge_polys = static_cast<SDefEdgePolys *>(
      MEM_calloc_arrayN(tedges_num, sizeof(*edge_polys), "SDefEdgeFaceMap"));
  if (edge_polys == nullptr) {
    BKE_modifier_set_error(ob, (ModifierData *)smd_eval, "Out of memory");
    MEM_freeN(vert_edges);
    MEM_freeN(adj_array);
    return false;
  }

  smd_orig->verts = static_cast<SDefVert *>(
      MEM_malloc_arrayN(verts_num, sizeof(*smd_orig->verts), "SDefBindVerts"));
  if (smd_orig->verts == nullptr) {
    BKE_modifier_set_error(ob, (ModifierData *)smd_eval, "Out of memory");
    freeAdjacencyMap(vert_edges, adj_array, edge_polys);
    return false;
  }

  BKE_bvhtree_from_mesh_get(&treeData, target, BVHTREE_FROM_LOOPTRI, 2);
  if (treeData.tree == nullptr) {
    BKE_modifier_set_error(ob, (ModifierData *)smd_eval, "Out of memory");
    freeAdjacencyMap(vert_edges, adj_array, edge_polys);
    MEM_freeN(smd_orig->verts);
    smd_orig->verts = nullptr;
    return false;
  }

<<<<<<< HEAD
  adj_result = buildAdjacencyMap(polys.data(),
                                 edges.data(),
                                 corner_edges.data(),
                                 target_polys_num,
                                 tedges_num,
                                 vert_edges,
                                 adj_array,
                                 edge_polys);
=======
  adj_result = buildAdjacencyMap(polys, edges, loops, vert_edges, adj_array, edge_polys);
>>>>>>> 915ff8d1

  if (adj_result == MOD_SDEF_BIND_RESULT_NONMANY_ERR) {
    BKE_modifier_set_error(
        ob, (ModifierData *)smd_eval, "Target has edges with more than two polygons");
    freeAdjacencyMap(vert_edges, adj_array, edge_polys);
    free_bvhtree_from_mesh(&treeData);
    MEM_freeN(smd_orig->verts);
    smd_orig->verts = nullptr;
    return false;
  }

  smd_orig->mesh_verts_num = verts_num;
  smd_orig->target_verts_num = target_verts_num;
  smd_orig->target_polys_num = target_polys_num;

  int defgrp_index;
  const MDeformVert *dvert;
  MOD_get_vgroup(ob, mesh, smd_orig->defgrp_name, &dvert, &defgrp_index);
  const bool invert_vgroup = (smd_orig->flags & MOD_SDEF_INVERT_VGROUP) != 0;
  const bool sparse_bind = (smd_orig->flags & MOD_SDEF_SPARSE_BIND) != 0;

  SDefBindCalcData data{};
  data.treeData = &treeData;
  data.vert_edges = vert_edges;
  data.edge_polys = edge_polys;
  data.polys = polys;
  data.edges = edges;
  data.corner_verts = corner_verts;
  data.corner_edges = corner_edges;
  data.looptris = target->looptris();
  data.targetCos = static_cast<float(*)[3]>(
      MEM_malloc_arrayN(target_verts_num, sizeof(float[3]), "SDefTargetBindVertArray"));
  data.bind_verts = smd_orig->verts;
  data.vertexCos = vertexCos;
  data.falloff = smd_orig->falloff;
  data.success = MOD_SDEF_BIND_RESULT_SUCCESS;
  data.dvert = dvert;
  data.defgrp_index = defgrp_index;
  data.invert_vgroup = invert_vgroup;
  data.sparse_bind = sparse_bind;

  if (data.targetCos == nullptr) {
    BKE_modifier_set_error(ob, (ModifierData *)smd_eval, "Out of memory");
    freeData((ModifierData *)smd_orig);
    return false;
  }

  invert_m4_m4(data.imat, smd_orig->mat);

  for (int i = 0; i < target_verts_num; i++) {
    mul_v3_m4v3(data.targetCos[i], smd_orig->mat, positions[i]);
  }

  TaskParallelSettings settings;
  BLI_parallel_range_settings_defaults(&settings);
  settings.use_threading = (verts_num > 10000);
  BLI_task_parallel_range(0, verts_num, &data, bindVert, &settings);

  MEM_freeN(data.targetCos);

  if (sparse_bind) {
    compactSparseBinds(smd_orig);
  }
  else {
    smd_orig->bind_verts_num = verts_num;
  }

  if (data.success == MOD_SDEF_BIND_RESULT_MEM_ERR) {
    BKE_modifier_set_error(ob, (ModifierData *)smd_eval, "Out of memory");
    freeData((ModifierData *)smd_orig);
  }
  else if (data.success == MOD_SDEF_BIND_RESULT_NONMANY_ERR) {
    BKE_modifier_set_error(
        ob, (ModifierData *)smd_eval, "Target has edges with more than two polygons");
    freeData((ModifierData *)smd_orig);
  }
  else if (data.success == MOD_SDEF_BIND_RESULT_CONCAVE_ERR) {
    BKE_modifier_set_error(ob, (ModifierData *)smd_eval, "Target contains concave polygons");
    freeData((ModifierData *)smd_orig);
  }
  else if (data.success == MOD_SDEF_BIND_RESULT_OVERLAP_ERR) {
    BKE_modifier_set_error(ob, (ModifierData *)smd_eval, "Target contains overlapping vertices");
    freeData((ModifierData *)smd_orig);
  }
  else if (data.success == MOD_SDEF_BIND_RESULT_GENERIC_ERR) {
    /* I know this message is vague, but I could not think of a way
     * to explain this with a reasonably sized message.
     * Though it shouldn't really matter all that much,
     * because this is very unlikely to occur */
    BKE_modifier_set_error(ob, (ModifierData *)smd_eval, "Target contains invalid polygons");
    freeData((ModifierData *)smd_orig);
  }
  else if (smd_orig->bind_verts_num == 0 || !smd_orig->verts) {
    data.success = MOD_SDEF_BIND_RESULT_GENERIC_ERR;
    BKE_modifier_set_error(ob, (ModifierData *)smd_eval, "No vertices were bound");
    freeData((ModifierData *)smd_orig);
  }

  freeAdjacencyMap(vert_edges, adj_array, edge_polys);
  free_bvhtree_from_mesh(&treeData);

  return data.success == 1;
}

static void deformVert(void *__restrict userdata,
                       const int index,
                       const TaskParallelTLS *__restrict /*tls*/)
{
  const SDefDeformData *const data = (SDefDeformData *)userdata;
  const SDefBind *sdbind = data->bind_verts[index].binds;
  const int sdbind_num = data->bind_verts[index].binds_num;
  const uint vertex_idx = data->bind_verts[index].vertex_idx;
  float *const vertexCos = data->vertexCos[vertex_idx];
  float norm[3], temp[3], offset[3];

  /* Retrieve the value of the weight vertex group if specified. */
  float weight = 1.0f;

  if (data->dvert && data->defgrp_index != -1) {
    weight = BKE_defvert_find_weight(&data->dvert[vertex_idx], data->defgrp_index);

    if (data->invert_vgroup) {
      weight = 1.0f - weight;
    }
  }

  /* Check if this vertex will be deformed. If it is not deformed we return and avoid
   * unnecessary calculations. */
  if (weight == 0.0f) {
    return;
  }

  zero_v3(offset);

  int max_verts = 0;
  for (int j = 0; j < sdbind_num; j++) {
    max_verts = MAX2(max_verts, sdbind[j].verts_num);
  }

  /* Allocate a `coords_buffer` that fits all the temp-data. */
  blender::Array<blender::float3, 256> coords_buffer(max_verts);

  for (int j = 0; j < sdbind_num; j++, sdbind++) {
    for (int k = 0; k < sdbind->verts_num; k++) {
      copy_v3_v3(coords_buffer[k], data->targetCos[sdbind->vert_inds[k]]);
    }

    normal_poly_v3(
        norm, reinterpret_cast<const float(*)[3]>(coords_buffer.data()), sdbind->verts_num);
    zero_v3(temp);

    switch (sdbind->mode) {
      /* ---------- looptri mode ---------- */
      case MOD_SDEF_MODE_LOOPTRI: {
        madd_v3_v3fl(temp, data->targetCos[sdbind->vert_inds[0]], sdbind->vert_weights[0]);
        madd_v3_v3fl(temp, data->targetCos[sdbind->vert_inds[1]], sdbind->vert_weights[1]);
        madd_v3_v3fl(temp, data->targetCos[sdbind->vert_inds[2]], sdbind->vert_weights[2]);
        break;
      }

      /* ---------- ngon mode ---------- */
      case MOD_SDEF_MODE_NGON: {
        for (int k = 0; k < sdbind->verts_num; k++) {
          madd_v3_v3fl(temp, coords_buffer[k], sdbind->vert_weights[k]);
        }
        break;
      }

      /* ---------- centroid mode ---------- */
      case MOD_SDEF_MODE_CENTROID: {
        float cent[3];
        mid_v3_v3_array(
            cent, reinterpret_cast<const float(*)[3]>(coords_buffer.data()), sdbind->verts_num);

        madd_v3_v3fl(temp, data->targetCos[sdbind->vert_inds[0]], sdbind->vert_weights[0]);
        madd_v3_v3fl(temp, data->targetCos[sdbind->vert_inds[1]], sdbind->vert_weights[1]);
        madd_v3_v3fl(temp, cent, sdbind->vert_weights[2]);
        break;
      }
    }

    /* Apply normal offset (generic for all modes) */
    madd_v3_v3fl(temp, norm, sdbind->normal_dist);

    madd_v3_v3fl(offset, temp, sdbind->influence);
  }
  /* Subtract the vertex coord to get the deformation offset. */
  sub_v3_v3(offset, vertexCos);

  /* Add the offset to start coord multiplied by the strength and weight values. */
  madd_v3_v3fl(vertexCos, offset, data->strength * weight);
}

static void surfacedeformModifier_do(ModifierData *md,
                                     const ModifierEvalContext *ctx,
                                     float (*vertexCos)[3],
                                     uint verts_num,
                                     Object *ob,
                                     Mesh *mesh)
{
  SurfaceDeformModifierData *smd = (SurfaceDeformModifierData *)md;
  Mesh *target;
  uint target_verts_num, target_polys_num;

  /* Exit function if bind flag is not set (free bind data if any). */
  if (!(smd->flags & MOD_SDEF_BIND)) {
    if (smd->verts != nullptr) {
      if (!DEG_is_active(ctx->depsgraph)) {
        BKE_modifier_set_error(ob, md, "Attempt to bind from inactive dependency graph");
        return;
      }
      ModifierData *md_orig = BKE_modifier_get_original(ob, md);
      freeData(md_orig);
    }
    return;
  }

  Object *ob_target = smd->target;
  target = BKE_modifier_get_evaluated_mesh_from_evaluated_object(ob_target);
  if (!target) {
    BKE_modifier_set_error(ob, md, "No valid target mesh");
    return;
  }

  target_verts_num = BKE_mesh_wrapper_vert_len(target);
  target_polys_num = BKE_mesh_wrapper_poly_len(target);

  /* If not bound, execute bind. */
  if (smd->verts == nullptr) {
    if (!DEG_is_active(ctx->depsgraph)) {
      BKE_modifier_set_error(ob, md, "Attempt to unbind from inactive dependency graph");
      return;
    }

    SurfaceDeformModifierData *smd_orig = (SurfaceDeformModifierData *)BKE_modifier_get_original(
        ob, md);
    float tmp_mat[4][4];

    invert_m4_m4(tmp_mat, ob->object_to_world);
    mul_m4_m4m4(smd_orig->mat, tmp_mat, ob_target->object_to_world);

    /* Avoid converting edit-mesh data, binding is an exception. */
    BKE_mesh_wrapper_ensure_mdata(target);

    if (!surfacedeformBind(ob,
                           smd_orig,
                           smd,
                           vertexCos,
                           verts_num,
                           target_polys_num,
                           target_verts_num,
                           target,
                           mesh)) {
      smd->flags &= ~MOD_SDEF_BIND;
    }
    /* Early abort, this is binding 'call', no need to perform whole evaluation. */
    return;
  }

  /* Geometry count on the deforming mesh. */
  if (smd->mesh_verts_num != verts_num) {
    BKE_modifier_set_error(
        ob, md, "Vertices changed from %u to %u", smd->mesh_verts_num, verts_num);
    return;
  }

  /* Geometry count on the target mesh. */
  if (smd->target_polys_num != target_polys_num && smd->target_verts_num == 0) {
    /* Change in the number of polygons does not really imply change in the vertex count, but
     * this is how the modifier worked before the vertex count was known. Follow the legacy
     * logic without requirement to re-bind the mesh. */
    BKE_modifier_set_error(
        ob, md, "Target polygons changed from %u to %u", smd->target_polys_num, target_polys_num);
    return;
  }
  if (!ELEM(smd->target_verts_num, 0, target_verts_num)) {
    if (smd->target_verts_num > target_verts_num) {
      /* Number of vertices on the target did reduce. There is no usable recovery from this. */
      BKE_modifier_set_error(ob,
                             md,
                             "Target vertices changed from %u to %u",
                             smd->target_verts_num,
                             target_verts_num);
      return;
    }

    /* Assume the increase in the vertex count means that the "new" vertices in the target mesh are
     * added after the original ones. This covers typical case when target was at the subdivision
     * level 0 and then subdivision was increased (i.e. for the render purposes). */

    BKE_modifier_set_warning(ob,
                             md,
                             "Target vertices changed from %u to %u, continuing anyway",
                             smd->target_verts_num,
                             target_verts_num);

    /* In theory we only need the `smd->verts_num` vertices in the `targetCos` for evaluation, but
     * it is not currently possible to request a subset of coordinates: the API expects that the
     * caller needs coordinates of all vertices and asserts for it. */
  }

  /* Early out if modifier would not affect input at all - still *after* the sanity checks
   * (and potential binding) above. */
  if (smd->strength == 0.0f) {
    return;
  }

  int defgrp_index;
  const MDeformVert *dvert;
  MOD_get_vgroup(ob, mesh, smd->defgrp_name, &dvert, &defgrp_index);
  const bool invert_vgroup = (smd->flags & MOD_SDEF_INVERT_VGROUP) != 0;

  /* Actual vertex location update starts here */
  SDefDeformData data{};
  data.bind_verts = smd->verts;
  data.targetCos = static_cast<float(*)[3]>(
      MEM_malloc_arrayN(target_verts_num, sizeof(float[3]), "SDefTargetVertArray"));
  data.vertexCos = vertexCos;
  data.dvert = dvert;
  data.defgrp_index = defgrp_index;
  data.invert_vgroup = invert_vgroup;
  data.strength = smd->strength;

  if (data.targetCos != nullptr) {
    BKE_mesh_wrapper_vert_coords_copy_with_mat4(
        target, data.targetCos, target_verts_num, smd->mat);

    TaskParallelSettings settings;
    BLI_parallel_range_settings_defaults(&settings);
    settings.use_threading = (smd->bind_verts_num > 10000);
    BLI_task_parallel_range(0, smd->bind_verts_num, &data, deformVert, &settings);

    MEM_freeN(data.targetCos);
  }
}

static void deformVerts(ModifierData *md,
                        const ModifierEvalContext *ctx,
                        Mesh *mesh,
                        float (*vertexCos)[3],
                        int verts_num)
{
  SurfaceDeformModifierData *smd = (SurfaceDeformModifierData *)md;
  Mesh *mesh_src = nullptr;

  if (smd->defgrp_name[0] != '\0') {
    /* Only need to use mesh_src when a vgroup is used. */
    mesh_src = MOD_deform_mesh_eval_get(ctx->object, nullptr, mesh, nullptr, verts_num, false);
  }

  surfacedeformModifier_do(md, ctx, vertexCos, verts_num, ctx->object, mesh_src);

  if (!ELEM(mesh_src, nullptr, mesh)) {
    BKE_id_free(nullptr, mesh_src);
  }
}

static void deformVertsEM(ModifierData *md,
                          const ModifierEvalContext *ctx,
                          BMEditMesh *em,
                          Mesh *mesh,
                          float (*vertexCos)[3],
                          int verts_num)
{
  SurfaceDeformModifierData *smd = (SurfaceDeformModifierData *)md;
  Mesh *mesh_src = nullptr;

  if (smd->defgrp_name[0] != '\0') {
    /* Only need to use mesh_src when a vgroup is used. */
    mesh_src = MOD_deform_mesh_eval_get(ctx->object, em, mesh, nullptr, verts_num, false);
  }

  /* TODO(@ideasman42): use edit-mode data only (remove this line). */
  if (mesh_src != nullptr) {
    BKE_mesh_wrapper_ensure_mdata(mesh_src);
  }

  surfacedeformModifier_do(md, ctx, vertexCos, verts_num, ctx->object, mesh_src);

  if (!ELEM(mesh_src, nullptr, mesh)) {
    BKE_id_free(nullptr, mesh_src);
  }
}

static bool isDisabled(const Scene * /*scene*/, ModifierData *md, bool /*useRenderParams*/)
{
  SurfaceDeformModifierData *smd = (SurfaceDeformModifierData *)md;

  /* The object type check is only needed here in case we have a placeholder
   * object assigned (because the library containing the mesh is missing).
   *
   * In other cases it should be impossible to have a type mismatch.
   */
  return (smd->target == nullptr || smd->target->type != OB_MESH) &&
         !(smd->verts != nullptr && !(smd->flags & MOD_SDEF_BIND));
}

static void panel_draw(const bContext * /*C*/, Panel *panel)
{
  uiLayout *col;
  uiLayout *layout = panel->layout;

  PointerRNA ob_ptr;
  PointerRNA *ptr = modifier_panel_get_property_pointers(panel, &ob_ptr);

  PointerRNA target_ptr = RNA_pointer_get(ptr, "target");

  bool is_bound = RNA_boolean_get(ptr, "is_bound");

  uiLayoutSetPropSep(layout, true);

  col = uiLayoutColumn(layout, false);
  uiLayoutSetActive(col, !is_bound);
  uiItemR(col, ptr, "target", 0, nullptr, ICON_NONE);
  uiItemR(col, ptr, "falloff", 0, nullptr, ICON_NONE);

  uiItemR(layout, ptr, "strength", 0, nullptr, ICON_NONE);

  modifier_vgroup_ui(layout, ptr, &ob_ptr, "vertex_group", "invert_vertex_group", nullptr);

  col = uiLayoutColumn(layout, false);
  uiLayoutSetEnabled(col, !is_bound);
  uiLayoutSetActive(col, !is_bound && RNA_string_length(ptr, "vertex_group") != 0);
  uiItemR(col, ptr, "use_sparse_bind", 0, nullptr, ICON_NONE);

  uiItemS(layout);

  col = uiLayoutColumn(layout, false);
  if (is_bound) {
    uiItemO(col, IFACE_("Unbind"), ICON_NONE, "OBJECT_OT_surfacedeform_bind");
  }
  else {
    uiLayoutSetActive(col, !RNA_pointer_is_null(&target_ptr));
    uiItemO(col, IFACE_("Bind"), ICON_NONE, "OBJECT_OT_surfacedeform_bind");
  }
  modifier_panel_end(layout, ptr);
}

static void panelRegister(ARegionType *region_type)
{
  modifier_panel_register(region_type, eModifierType_SurfaceDeform, panel_draw);
}

static void blendWrite(BlendWriter *writer, const ID *id_owner, const ModifierData *md)
{
  SurfaceDeformModifierData smd = *(const SurfaceDeformModifierData *)md;
  const bool is_undo = BLO_write_is_undo(writer);

  if (ID_IS_OVERRIDE_LIBRARY(id_owner) && !is_undo) {
    BLI_assert(!ID_IS_LINKED(id_owner));
    const bool is_local = (md->flag & eModifierFlag_OverrideLibrary_Local) != 0;
    if (!is_local) {
      /* Modifier coming from linked data cannot be bound from an override, so we can remove all
       * binding data, can save a significant amount of memory. */
      smd.bind_verts_num = 0;
      smd.verts = nullptr;
    }
  }

  BLO_write_struct_at_address(writer, SurfaceDeformModifierData, md, &smd);

  if (smd.verts != nullptr) {
    SDefVert *bind_verts = smd.verts;
    BLO_write_struct_array(writer, SDefVert, smd.bind_verts_num, bind_verts);

    for (int i = 0; i < smd.bind_verts_num; i++) {
      BLO_write_struct_array(writer, SDefBind, bind_verts[i].binds_num, bind_verts[i].binds);

      if (bind_verts[i].binds) {
        for (int j = 0; j < bind_verts[i].binds_num; j++) {
          BLO_write_uint32_array(
              writer, bind_verts[i].binds[j].verts_num, bind_verts[i].binds[j].vert_inds);

          if (ELEM(bind_verts[i].binds[j].mode, MOD_SDEF_MODE_CENTROID, MOD_SDEF_MODE_LOOPTRI)) {
            BLO_write_float3_array(writer, 1, bind_verts[i].binds[j].vert_weights);
          }
          else {
            BLO_write_float_array(
                writer, bind_verts[i].binds[j].verts_num, bind_verts[i].binds[j].vert_weights);
          }
        }
      }
    }
  }
}

static void blendRead(BlendDataReader *reader, ModifierData *md)
{
  SurfaceDeformModifierData *smd = (SurfaceDeformModifierData *)md;

  BLO_read_data_address(reader, &smd->verts);

  if (smd->verts) {
    for (int i = 0; i < smd->bind_verts_num; i++) {
      BLO_read_data_address(reader, &smd->verts[i].binds);

      if (smd->verts[i].binds) {
        for (int j = 0; j < smd->verts[i].binds_num; j++) {
          BLO_read_uint32_array(
              reader, smd->verts[i].binds[j].verts_num, &smd->verts[i].binds[j].vert_inds);

          if (ELEM(smd->verts[i].binds[j].mode, MOD_SDEF_MODE_CENTROID, MOD_SDEF_MODE_LOOPTRI)) {
            BLO_read_float3_array(reader, 1, &smd->verts[i].binds[j].vert_weights);
          }
          else {
            BLO_read_float_array(
                reader, smd->verts[i].binds[j].verts_num, &smd->verts[i].binds[j].vert_weights);
          }
        }
      }
    }
  }
}

ModifierTypeInfo modifierType_SurfaceDeform = {
    /*name*/ N_("SurfaceDeform"),
    /*structName*/ "SurfaceDeformModifierData",
    /*structSize*/ sizeof(SurfaceDeformModifierData),
    /*srna*/ &RNA_SurfaceDeformModifier,
    /*type*/ eModifierTypeType_OnlyDeform,
    /*flags*/ eModifierTypeFlag_AcceptsMesh | eModifierTypeFlag_SupportsEditmode,
    /*icon*/ ICON_MOD_MESHDEFORM,

    /*copyData*/ copyData,

    /*deformVerts*/ deformVerts,
    /*deformMatrices*/ nullptr,
    /*deformVertsEM*/ deformVertsEM,
    /*deformMatricesEM*/ nullptr,
    /*modifyMesh*/ nullptr,
    /*modifyGeometrySet*/ nullptr,

    /*initData*/ initData,
    /*requiredDataMask*/ requiredDataMask,
    /*freeData*/ freeData,
    /*isDisabled*/ isDisabled,
    /*updateDepsgraph*/ updateDepsgraph,
    /*dependsOnTime*/ nullptr,
    /*dependsOnNormals*/ nullptr,
    /*foreachIDLink*/ foreachIDLink,
    /*foreachTexLink*/ nullptr,
    /*freeRuntimeData*/ nullptr,
    /*panelRegister*/ panelRegister,
    /*blendWrite*/ blendWrite,
    /*blendRead*/ blendRead,
};<|MERGE_RESOLUTION|>--- conflicted
+++ resolved
@@ -289,41 +289,22 @@
   MEM_freeN(vert_edges);
 }
 
-<<<<<<< HEAD
-static int buildAdjacencyMap(const MPoly *poly,
-                             const MEdge *edge,
-                             const int *const corner_edges,
-                             const uint polys_num,
-                             const uint edges_num,
-=======
 static int buildAdjacencyMap(const blender::Span<MPoly> polys,
                              const blender::Span<MEdge> edges,
-                             const blender::Span<MLoop> loops,
->>>>>>> 915ff8d1
+                             const blender::Span<int> corner_edges,
                              SDefAdjacencyArray *const vert_edges,
                              SDefAdjacency *adj,
                              SDefEdgePolys *const edge_polys)
 {
   /* Find polygons adjacent to edges. */
-<<<<<<< HEAD
-  for (int i = 0; i < polys_num; i++, poly++) {
-    for (int j = 0; j < poly->totloop; j++) {
-      const int edge_i = corner_edges[poly->loopstart + j];
+  for (const int i : polys.index_range()) {
+    const MPoly &poly = polys[i];
+    for (int j = 0; j < poly.totloop; j++) {
+      const int edge_i = corner_edges[poly.loopstart + j];
       if (edge_polys[edge_i].num == 0) {
         edge_polys[edge_i].polys[0] = i;
         edge_polys[edge_i].polys[1] = -1;
         edge_polys[edge_i].num++;
-=======
-  for (const int i : polys.index_range()) {
-    const MPoly &poly = polys[i];
-    loop = &loops[poly.loopstart];
-
-    for (int j = 0; j < poly.totloop; j++, loop++) {
-      if (edge_polys[loop->e].num == 0) {
-        edge_polys[loop->e].polys[0] = i;
-        edge_polys[loop->e].polys[1] = -1;
-        edge_polys[loop->e].num++;
->>>>>>> 915ff8d1
       }
       else if (edge_polys[edge_i].num == 1) {
         edge_polys[edge_i].polys[1] = i;
@@ -412,19 +393,11 @@
   BLI_bvhtree_find_nearest(
       data->treeData->tree, t_point, &nearest, data->treeData->nearest_callback, data->treeData);
 
-<<<<<<< HEAD
-  poly = &data->polys[data->looptris[nearest.index].poly];
-
-  for (int i = 0; i < poly->totloop; i++) {
-    const int edge_i = data->corner_edges[poly->loopstart + i];
+  const MPoly &poly = data->polys[data->looptris[nearest.index].poly];
+
+  for (int i = 0; i < poly.totloop; i++) {
+    const int edge_i = data->corner_edges[poly.loopstart + i];
     edge = &data->edges[edge_i];
-=======
-  const MPoly &poly = data->polys[data->looptris[nearest.index].poly];
-  loop = &data->loops[poly.loopstart];
-
-  for (int i = 0; i < poly.totloop; i++, loop++) {
-    edge = &data->edges[loop->e];
->>>>>>> 915ff8d1
     dist = dist_squared_to_line_segment_v3(
         point_co, data->targetCos[edge->v1], data->targetCos[edge->v2]);
 
@@ -513,11 +486,6 @@
   const SDefEdgePolys *const edge_polys = data->edge_polys;
 
   const SDefAdjacency *vedge;
-<<<<<<< HEAD
-  const MPoly *poly;
-=======
-  const MLoop *loop;
->>>>>>> 915ff8d1
 
   SDefBindWeightData *bwdata;
   SDefBindPoly *bpoly;
@@ -574,12 +542,7 @@
         bpoly->coords_v2 = nullptr;
 
         /* Copy poly data */
-<<<<<<< HEAD
-        poly = &data->polys[bpoly->index];
-=======
         const MPoly &poly = data->polys[bpoly->index];
-        loop = &data->loops[poly.loopstart];
->>>>>>> 915ff8d1
 
         bpoly->verts_num = poly.totloop;
         bpoly->loopstart = poly.loopstart;
@@ -600,15 +563,10 @@
           return nullptr;
         }
 
-<<<<<<< HEAD
-        for (int j = 0; j < poly->totloop; j++) {
-          const int vert_i = data->corner_verts[poly->loopstart + j];
-          const int edge_i = data->corner_edges[poly->loopstart + j];
+        for (int j = 0; j < poly.totloop; j++) {
+          const int vert_i = data->corner_verts[poly.loopstart + j];
+          const int edge_i = data->corner_edges[poly.loopstart + j];
           copy_v3_v3(bpoly->coords[j], data->targetCos[vert_i]);
-=======
-        for (int j = 0; j < poly.totloop; j++, loop++) {
-          copy_v3_v3(bpoly->coords[j], data->targetCos[loop->v]);
->>>>>>> 915ff8d1
 
           /* Find corner and edge indices within poly loop array */
           if (vert_i == nearest) {
@@ -616,13 +574,8 @@
             bpoly->edge_vert_inds[0] = (j == 0) ? (poly.totloop - 1) : (j - 1);
             bpoly->edge_vert_inds[1] = (j == poly.totloop - 1) ? (0) : (j + 1);
 
-<<<<<<< HEAD
-            bpoly->edge_inds[0] = data->corner_edges[poly->loopstart + bpoly->edge_vert_inds[0]];
+            bpoly->edge_inds[0] = data->corner_edges[poly.loopstart + bpoly->edge_vert_inds[0]];
             bpoly->edge_inds[1] = edge_i;
-=======
-            bpoly->edge_inds[0] = data->loops[poly.loopstart + bpoly->edge_vert_inds[0]].e;
-            bpoly->edge_inds[1] = loop->e;
->>>>>>> 915ff8d1
           }
         }
 
@@ -1274,18 +1227,7 @@
     return false;
   }
 
-<<<<<<< HEAD
-  adj_result = buildAdjacencyMap(polys.data(),
-                                 edges.data(),
-                                 corner_edges.data(),
-                                 target_polys_num,
-                                 tedges_num,
-                                 vert_edges,
-                                 adj_array,
-                                 edge_polys);
-=======
-  adj_result = buildAdjacencyMap(polys, edges, loops, vert_edges, adj_array, edge_polys);
->>>>>>> 915ff8d1
+  adj_result = buildAdjacencyMap(polys, edges, corner_edges, vert_edges, adj_array, edge_polys);
 
   if (adj_result == MOD_SDEF_BIND_RESULT_NONMANY_ERR) {
     BKE_modifier_set_error(
