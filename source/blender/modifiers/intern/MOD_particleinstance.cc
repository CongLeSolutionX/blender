--- conflicted
+++ resolved
@@ -478,7 +478,6 @@
 
     /* create polys and loops */
     for (k = 0; k < totpoly; k++) {
-<<<<<<< HEAD
       const blender::IndexRange in_poly = orig_polys[k];
 
       CustomData_copy_data(&mesh->pdata, &result->pdata, k, p_skip * totpoly + k, 1);
@@ -491,22 +490,6 @@
         int j = in_poly.size();
 
         CustomData_copy_data(&mesh->ldata, &result->ldata, in_poly.start(), dst_poly_offset, j);
-=======
-
-      const MPoly &in_poly = orig_polys[k];
-      MPoly &poly = polys[p_skip * totpoly + k];
-
-      CustomData_copy_data(&mesh->pdata, &result->pdata, k, p_skip * totpoly + k, 1);
-      poly = in_poly;
-      poly.loopstart += p_skip * totloop;
-
-      {
-        int orig_corner_i = in_poly.loopstart;
-        int dst_corner_i = poly.loopstart;
-        int j = poly.totloop;
-
-        CustomData_copy_data(&mesh->ldata, &result->ldata, in_poly.loopstart, poly.loopstart, j);
->>>>>>> a8fc9871
         for (; j; j--, orig_corner_i++, dst_corner_i++) {
           corner_verts[dst_corner_i] = orig_corner_verts[orig_corner_i] + (p_skip * totvert);
           corner_edges[dst_corner_i] = orig_corner_edges[orig_corner_i] + (p_skip * totedge);
