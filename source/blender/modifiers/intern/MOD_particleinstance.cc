/* SPDX-License-Identifier: GPL-2.0-or-later
 * Copyright 2005 Blender Foundation. All rights reserved. */

/** \file
 * \ingroup modifiers
 */

#include "MEM_guardedalloc.h"

#include "BLI_utildefines.h"

#include "BLI_listbase.h"
#include "BLI_math.h"
#include "BLI_rand.h"
#include "BLI_string.h"

#include "BLT_translation.h"

#include "DNA_defaults.h"
#include "DNA_mesh_types.h"
#include "DNA_meshdata_types.h"
#include "DNA_screen_types.h"

#include "BKE_context.h"
#include "BKE_effect.h"
#include "BKE_lattice.h"
#include "BKE_lib_query.h"
#include "BKE_mesh.h"
#include "BKE_modifier.h"
#include "BKE_particle.h"
#include "BKE_pointcache.h"
#include "BKE_screen.h"

#include "UI_interface.h"
#include "UI_resources.h"

#include "RNA_access.h"
#include "RNA_prototypes.h"

#include "DEG_depsgraph_build.h"
#include "DEG_depsgraph_query.h"

#include "MOD_modifiertypes.h"
#include "MOD_ui_common.h"

static void initData(ModifierData *md)
{
  ParticleInstanceModifierData *pimd = (ParticleInstanceModifierData *)md;

  BLI_assert(MEMCMP_STRUCT_AFTER_IS_ZERO(pimd, modifier));

  MEMCPY_STRUCT_AFTER(pimd, DNA_struct_default_get(ParticleInstanceModifierData), modifier);
}

static void requiredDataMask(ModifierData *md, CustomData_MeshMasks *r_cddata_masks)
{
  ParticleInstanceModifierData *pimd = (ParticleInstanceModifierData *)md;

  if (pimd->index_layer_name[0] != '\0' || pimd->value_layer_name[0] != '\0') {
    r_cddata_masks->lmask |= CD_MASK_PROP_BYTE_COLOR;
  }
}

static bool isDisabled(const Scene *scene, ModifierData *md, bool useRenderParams)
{
  ParticleInstanceModifierData *pimd = (ParticleInstanceModifierData *)md;
  ParticleSystem *psys;
  ModifierData *ob_md;

  /* The object type check is only needed here in case we have a placeholder
   * object assigned (because the library containing the mesh is missing).
   *
   * In other cases it should be impossible to have a type mismatch.
   */
  if (!pimd->ob || pimd->ob->type != OB_MESH) {
    return true;
  }

  psys = static_cast<ParticleSystem *>(BLI_findlink(&pimd->ob->particlesystem, pimd->psys - 1));
  if (psys == nullptr) {
    return true;
  }

  /* If the psys modifier is disabled we cannot use its data.
   * First look up the psys modifier from the object, then check if it is enabled.
   */
  for (ob_md = static_cast<ModifierData *>(pimd->ob->modifiers.first); ob_md;
       ob_md = ob_md->next) {
    if (ob_md->type == eModifierType_ParticleSystem) {
      ParticleSystemModifierData *psmd = (ParticleSystemModifierData *)ob_md;
      if (psmd->psys == psys) {
        int required_mode;

        if (useRenderParams) {
          required_mode = eModifierMode_Render;
        }
        else {
          required_mode = eModifierMode_Realtime;
        }

        if (!BKE_modifier_is_enabled(scene, ob_md, required_mode)) {
          return true;
        }

        break;
      }
    }
  }

  return false;
}

static void updateDepsgraph(ModifierData *md, const ModifierUpdateDepsgraphContext *ctx)
{
  ParticleInstanceModifierData *pimd = (ParticleInstanceModifierData *)md;
  if (pimd->ob != nullptr) {
    DEG_add_object_relation(
        ctx->node, pimd->ob, DEG_OB_COMP_TRANSFORM, "Particle Instance Modifier");
    DEG_add_object_relation(
        ctx->node, pimd->ob, DEG_OB_COMP_GEOMETRY, "Particle Instance Modifier");
  }
}

static void foreachIDLink(ModifierData *md, Object *ob, IDWalkFunc walk, void *userData)
{
  ParticleInstanceModifierData *pimd = (ParticleInstanceModifierData *)md;

  walk(userData, ob, (ID **)&pimd->ob, IDWALK_CB_NOP);
}

static bool particle_skip(ParticleInstanceModifierData *pimd, ParticleSystem *psys, int p)
{
  const bool between = (psys->part->childtype == PART_CHILD_FACES);
  ParticleData *pa;
  int totpart, randp, minp, maxp;

  if (p >= psys->totpart) {
    ChildParticle *cpa = psys->child + (p - psys->totpart);
    pa = psys->particles + (between ? cpa->pa[0] : cpa->parent);
  }
  else {
    pa = psys->particles + p;
  }

  if (pa) {
    if (pa->alive == PARS_UNBORN && (pimd->flag & eParticleInstanceFlag_Unborn) == 0) {
      return true;
    }
    if (pa->alive == PARS_ALIVE && (pimd->flag & eParticleInstanceFlag_Alive) == 0) {
      return true;
    }
    if (pa->alive == PARS_DEAD && (pimd->flag & eParticleInstanceFlag_Dead) == 0) {
      return true;
    }
    if (pa->flag & (PARS_UNEXIST | PARS_NO_DISP)) {
      return true;
    }
  }

  if (pimd->particle_amount == 1.0f) {
    /* Early output, all particles are to be instanced. */
    return false;
  }

  /* Randomly skip particles based on desired amount of visible particles. */

  totpart = psys->totpart + psys->totchild;

  /* TODO: make randomization optional? */
  randp = int(psys_frand(psys, 3578 + p) * totpart) % totpart;

  minp = int(totpart * pimd->particle_offset) % (totpart + 1);
  maxp = int(totpart * (pimd->particle_offset + pimd->particle_amount)) % (totpart + 1);

  if (maxp > minp) {
    return randp < minp || randp >= maxp;
  }
  if (maxp < minp) {
    return randp < minp && randp >= maxp;
  }

  return true;
}

static void store_float_in_vcol(MLoopCol *vcol, float float_value)
{
  const uchar value = unit_float_to_uchar_clamp(float_value);
  vcol->r = vcol->g = vcol->b = value;
  vcol->a = 1.0f;
}

static Mesh *modifyMesh(ModifierData *md, const ModifierEvalContext *ctx, Mesh *mesh)
{
  Mesh *result;
  ParticleInstanceModifierData *pimd = (ParticleInstanceModifierData *)md;
  Scene *scene = DEG_get_evaluated_scene(ctx->depsgraph);
  ParticleSimulationData sim;
  ParticleSystem *psys = nullptr;
  ParticleData *pa = nullptr;
  int totvert, totpoly, totloop, totedge;
  int maxvert, maxpoly, maxloop, maxedge, part_end = 0, part_start;
  int k, p, p_skip;
  short track = ctx->object->trackflag % 3, trackneg, axis = pimd->axis;
  float max_co = 0.0, min_co = 0.0, temp_co[3];
  float *size = nullptr;
  float spacemat[4][4];
  const bool use_parents = pimd->flag & eParticleInstanceFlag_Parents;
  const bool use_children = pimd->flag & eParticleInstanceFlag_Children;
  bool between;

  trackneg = ((ctx->object->trackflag > 2) ? 1 : 0);

  if (pimd->ob == ctx->object) {
    pimd->ob = nullptr;
    return mesh;
  }

  if (pimd->ob) {
    psys = static_cast<ParticleSystem *>(BLI_findlink(&pimd->ob->particlesystem, pimd->psys - 1));
    if (psys == nullptr || psys->totpart == 0) {
      return mesh;
    }
  }
  else {
    return mesh;
  }

  part_start = use_parents ? 0 : psys->totpart;

  part_end = 0;
  if (use_parents) {
    part_end += psys->totpart;
  }
  if (use_children) {
    part_end += psys->totchild;
  }

  if (part_end == 0) {
    return mesh;
  }

  sim.depsgraph = ctx->depsgraph;
  sim.scene = scene;
  sim.ob = pimd->ob;
  sim.psys = psys;
  sim.psmd = psys_get_modifier(pimd->ob, psys);
  between = (psys->part->childtype == PART_CHILD_FACES);

  if (pimd->flag & eParticleInstanceFlag_UseSize) {
    float *si;
    si = size = static_cast<float *>(MEM_calloc_arrayN(part_end, sizeof(float), __func__));

    if (pimd->flag & eParticleInstanceFlag_Parents) {
      for (p = 0, pa = psys->particles; p < psys->totpart; p++, pa++, si++) {
        *si = pa->size;
      }
    }

    if (pimd->flag & eParticleInstanceFlag_Children) {
      ChildParticle *cpa = psys->child;

      for (p = 0; p < psys->totchild; p++, cpa++, si++) {
        *si = psys_get_child_size(psys, cpa, 0.0f, nullptr);
      }
    }
  }

  switch (pimd->space) {
    case eParticleInstanceSpace_World:
      /* particle states are in world space already */
      unit_m4(spacemat);
      break;
    case eParticleInstanceSpace_Local:
      /* get particle states in the particle object's local space */
      invert_m4_m4(spacemat, pimd->ob->object_to_world);
      break;
    default:
      /* should not happen */
      BLI_assert(false);
      break;
  }

  totvert = mesh->totvert;
  totpoly = mesh->totpoly;
  totloop = mesh->totloop;
  totedge = mesh->totedge;

  /* count particles */
  maxvert = 0;
  maxpoly = 0;
  maxloop = 0;
  maxedge = 0;

  for (p = part_start; p < part_end; p++) {
    if (particle_skip(pimd, psys, p)) {
      continue;
    }

    maxvert += totvert;
    maxpoly += totpoly;
    maxloop += totloop;
    maxedge += totedge;
  }

  psys_sim_data_init(&sim);

  if (psys->flag & (PSYS_HAIR_DONE | PSYS_KEYED) || psys->pointcache->flag & PTCACHE_BAKED) {
    float min[3], max[3];
    INIT_MINMAX(min, max);
    BKE_mesh_minmax(mesh, min, max);
    min_co = min[track];
    max_co = max[track];
  }

  result = BKE_mesh_new_nomain_from_template(mesh, maxvert, maxedge, 0, maxloop, maxpoly);

<<<<<<< HEAD
  const blender::OffsetIndices orig_polys = mesh->polys();
  const blender::Span<int> orig_corner_verts = mesh->corner_verts();
  const blender::Span<int> orig_corner_edges = mesh->corner_edges();
  float(*positions)[3] = BKE_mesh_vert_positions_for_write(result);
  MEdge *edges = BKE_mesh_edges_for_write(result);
  blender::MutableSpan<int> poly_offsets = result->poly_offsets_for_write();
=======
  const blender::Span<MPoly> orig_polys = mesh->polys();
  const blender::Span<int> orig_corner_verts = mesh->corner_verts();
  const blender::Span<int> orig_corner_edges = mesh->corner_edges();
  float(*positions)[3] = BKE_mesh_vert_positions_for_write(result);
  blender::MutableSpan<MEdge> edges = result->edges_for_write();
  blender::MutableSpan<MPoly> polys = result->polys_for_write();
>>>>>>> 636c98c8
  blender::MutableSpan<int> corner_verts = result->corner_verts_for_write();
  blender::MutableSpan<int> corner_edges = result->corner_edges_for_write();

  MLoopCol *mloopcols_index = static_cast<MLoopCol *>(CustomData_get_layer_named_for_write(
      &result->ldata, CD_PROP_BYTE_COLOR, pimd->index_layer_name, result->totloop));
  MLoopCol *mloopcols_value = static_cast<MLoopCol *>(CustomData_get_layer_named_for_write(
      &result->ldata, CD_PROP_BYTE_COLOR, pimd->value_layer_name, result->totloop));
  int *vert_part_index = nullptr;
  float *vert_part_value = nullptr;
  if (mloopcols_index != nullptr) {
    vert_part_index = MEM_cnew_array<int>(maxvert, "vertex part index array");
  }
  if (mloopcols_value) {
    vert_part_value = MEM_cnew_array<float>(maxvert, "vertex part value array");
  }

  for (p = part_start, p_skip = 0; p < part_end; p++) {
    float prev_dir[3];
    float frame[4]; /* frame orientation quaternion */
    float p_random = psys_frand(psys, 77091 + 283 * p);

    /* skip particle? */
    if (particle_skip(pimd, psys, p)) {
      continue;
    }

    /* set vertices coordinates */
    for (k = 0; k < totvert; k++) {
      ParticleKey state;
      int vindex = p_skip * totvert + k;

      CustomData_copy_data(&mesh->vdata, &result->vdata, k, vindex, 1);

      if (vert_part_index != nullptr) {
        vert_part_index[vindex] = p;
      }
      if (vert_part_value != nullptr) {
        vert_part_value[vindex] = p_random;
      }

      /* Change orientation based on object trackflag. */
      copy_v3_v3(temp_co, positions[vindex]);
      positions[vindex][axis] = temp_co[track];
      positions[vindex][(axis + 1) % 3] = temp_co[(track + 1) % 3];
      positions[vindex][(axis + 2) % 3] = temp_co[(track + 2) % 3];

      /* get particle state */
      if ((psys->flag & (PSYS_HAIR_DONE | PSYS_KEYED) || psys->pointcache->flag & PTCACHE_BAKED) &&
          (pimd->flag & eParticleInstanceFlag_Path)) {
        float ran = 0.0f;
        if (pimd->random_position != 0.0f) {
          ran = pimd->random_position * BLI_hash_frand(psys->seed + p);
        }

        if (pimd->flag & eParticleInstanceFlag_KeepShape) {
          state.time = pimd->position * (1.0f - ran);
        }
        else {
          state.time = (positions[vindex][axis] - min_co) / (max_co - min_co) * pimd->position *
                       (1.0f - ran);

          if (trackneg) {
            state.time = 1.0f - state.time;
          }

          positions[vindex][axis] = 0.0;
        }

        psys_get_particle_on_path(&sim, p, &state, 1);

        normalize_v3(state.vel);

        /* Incrementally Rotating Frame (Bishop Frame) */
        if (k == 0) {
          float hairmat[4][4];
          float mat[3][3];

          if (p < psys->totpart) {
            pa = psys->particles + p;
          }
          else {
            ChildParticle *cpa = psys->child + (p - psys->totpart);
            pa = psys->particles + (between ? cpa->pa[0] : cpa->parent);
          }
          psys_mat_hair_to_global(sim.ob, sim.psmd->mesh_final, sim.psys->part->from, pa, hairmat);
          copy_m3_m4(mat, hairmat);
          /* to quaternion */
          mat3_to_quat(frame, mat);

          if (pimd->rotation > 0.0f || pimd->random_rotation > 0.0f) {
            float angle = 2.0f * M_PI *
                          (pimd->rotation +
                           pimd->random_rotation * (psys_frand(psys, 19957323 + p) - 0.5f));
            const float eul[3] = {0.0f, 0.0f, angle};
            float rot[4];

            eul_to_quat(rot, eul);
            mul_qt_qtqt(frame, frame, rot);
          }

          /* NOTE: direction is same as normal vector currently,
           * but best to keep this separate so the frame can be
           * rotated later if necessary
           */
          copy_v3_v3(prev_dir, state.vel);
        }
        else {
          float rot[4];

          /* incrementally rotate along bend direction */
          rotation_between_vecs_to_quat(rot, prev_dir, state.vel);
          mul_qt_qtqt(frame, rot, frame);

          copy_v3_v3(prev_dir, state.vel);
        }

        copy_qt_qt(state.rot, frame);
#if 0
        /* Absolute Frame (Frenet Frame) */
        if (state.vel[axis] < -0.9999f || state.vel[axis] > 0.9999f) {
          unit_qt(state.rot);
        }
        else {
          float cross[3];
          float temp[3] = {0.0f, 0.0f, 0.0f};
          temp[axis] = 1.0f;

          cross_v3_v3v3(cross, temp, state.vel);

          /* state.vel[axis] is the only component surviving from a dot product with the axis */
          axis_angle_to_quat(state.rot, cross, saacos(state.vel[axis]));
        }
#endif
      }
      else {
        state.time = -1.0;
        psys_get_particle_state(&sim, p, &state, 1);
      }

      mul_qt_v3(state.rot, positions[vindex]);
      if (pimd->flag & eParticleInstanceFlag_UseSize) {
        mul_v3_fl(positions[vindex], size[p]);
      }
      add_v3_v3(positions[vindex], state.co);

      mul_m4_v3(spacemat, positions[vindex]);
    }

    /* Create edges and adjust edge vertex indices. */
    CustomData_copy_data(&mesh->edata, &result->edata, 0, p_skip * totedge, totedge);
    MEdge *me = &edges[p_skip * totedge];
    for (k = 0; k < totedge; k++, me++) {
      me->v1 += p_skip * totvert;
      me->v2 += p_skip * totvert;
    }

    /* create polys and loops */
    for (k = 0; k < totpoly; k++) {
<<<<<<< HEAD
      const blender::IndexRange in_poly = orig_polys[k];
=======

      const MPoly *inMP = &orig_polys[k];
      MPoly *mp = &polys[p_skip * totpoly + k];
>>>>>>> 636c98c8

      CustomData_copy_data(&mesh->pdata, &result->pdata, k, p_skip * totpoly + k, 1);
      poly_offsets[p_skip * totpoly + k] += p_skip * totloop;
      const int dst_poly_offset = poly_offsets[p_skip * totpoly + k];

      {
        int orig_corner_i = in_poly.start();
        int dst_corner_i = dst_poly_offset;
        int j = in_poly.size();

        CustomData_copy_data(&mesh->ldata, &result->ldata, in_poly.start(), dst_poly_offset, j);
        for (; j; j--, orig_corner_i++, dst_corner_i++) {
          corner_verts[dst_corner_i] = orig_corner_verts[orig_corner_i] + (p_skip * totvert);
          corner_edges[dst_corner_i] = orig_corner_edges[orig_corner_i] + (p_skip * totedge);
          const int vert_i = corner_verts[orig_corner_i];
          if (mloopcols_index != nullptr) {
            const int part_index = vert_part_index[vert_i];
            store_float_in_vcol(&mloopcols_index[dst_corner_i],
                                float(part_index) / float(psys->totpart - 1));
          }
          if (mloopcols_value != nullptr) {
            const float part_value = vert_part_value[vert_i];
            store_float_in_vcol(&mloopcols_value[dst_corner_i], part_value);
          }
        }
      }
    }
    p_skip++;
  }

  psys_sim_data_free(&sim);

  if (size) {
    MEM_freeN(size);
  }

  MEM_SAFE_FREE(vert_part_index);
  MEM_SAFE_FREE(vert_part_value);

  return result;
}

static void panel_draw(const bContext * /*C*/, Panel *panel)
{
  uiLayout *row;
  uiLayout *layout = panel->layout;
  int toggles_flag = UI_ITEM_R_TOGGLE | UI_ITEM_R_FORCE_BLANK_DECORATE;

  PointerRNA ob_ptr;
  PointerRNA *ptr = modifier_panel_get_property_pointers(panel, &ob_ptr);

  PointerRNA particle_obj_ptr = RNA_pointer_get(ptr, "object");

  uiLayoutSetPropSep(layout, true);

  uiItemR(layout, ptr, "object", 0, nullptr, ICON_NONE);
  if (!RNA_pointer_is_null(&particle_obj_ptr)) {
    uiItemPointerR(layout,
                   ptr,
                   "particle_system",
                   &particle_obj_ptr,
                   "particle_systems",
                   IFACE_("Particle System"),
                   ICON_NONE);
  }
  else {
    uiItemR(layout, ptr, "particle_system_index", 0, IFACE_("Particle System"), ICON_NONE);
  }

  uiItemS(layout);

  row = uiLayoutRowWithHeading(layout, true, IFACE_("Create Instances"));
  uiItemR(row, ptr, "use_normal", toggles_flag, nullptr, ICON_NONE);
  uiItemR(row, ptr, "use_children", toggles_flag, nullptr, ICON_NONE);
  uiItemR(row, ptr, "use_size", toggles_flag, nullptr, ICON_NONE);

  row = uiLayoutRowWithHeading(layout, true, IFACE_("Show"));
  uiItemR(row, ptr, "show_alive", toggles_flag, nullptr, ICON_NONE);
  uiItemR(row, ptr, "show_dead", toggles_flag, nullptr, ICON_NONE);
  uiItemR(row, ptr, "show_unborn", toggles_flag, nullptr, ICON_NONE);

  uiItemR(layout, ptr, "particle_amount", 0, IFACE_("Amount"), ICON_NONE);
  uiItemR(layout, ptr, "particle_offset", 0, IFACE_("Offset"), ICON_NONE);

  uiItemS(layout);

  uiItemR(layout, ptr, "space", 0, IFACE_("Coordinate Space"), ICON_NONE);
  row = uiLayoutRow(layout, true);
  uiItemR(row, ptr, "axis", UI_ITEM_R_EXPAND, nullptr, ICON_NONE);

  modifier_panel_end(layout, ptr);
}

static void path_panel_draw_header(const bContext * /*C*/, Panel *panel)
{
  uiLayout *layout = panel->layout;

  PointerRNA *ptr = modifier_panel_get_property_pointers(panel, nullptr);

  uiItemR(layout, ptr, "use_path", 0, IFACE_("Create Along Paths"), ICON_NONE);
}

static void path_panel_draw(const bContext * /*C*/, Panel *panel)
{
  uiLayout *col;
  uiLayout *layout = panel->layout;

  PointerRNA ob_ptr;
  PointerRNA *ptr = modifier_panel_get_property_pointers(panel, &ob_ptr);

  uiLayoutSetPropSep(layout, true);

  uiLayoutSetActive(layout, RNA_boolean_get(ptr, "use_path"));

  col = uiLayoutColumn(layout, true);
  uiItemR(col, ptr, "position", UI_ITEM_R_SLIDER, nullptr, ICON_NONE);
  uiItemR(col, ptr, "random_position", UI_ITEM_R_SLIDER, IFACE_("Random"), ICON_NONE);
  col = uiLayoutColumn(layout, true);
  uiItemR(col, ptr, "rotation", UI_ITEM_R_SLIDER, nullptr, ICON_NONE);
  uiItemR(col, ptr, "random_rotation", UI_ITEM_R_SLIDER, IFACE_("Random"), ICON_NONE);

  uiItemR(layout, ptr, "use_preserve_shape", 0, nullptr, ICON_NONE);
}

static void layers_panel_draw(const bContext * /*C*/, Panel *panel)
{
  uiLayout *col;
  uiLayout *layout = panel->layout;

  PointerRNA ob_ptr;
  PointerRNA *ptr = modifier_panel_get_property_pointers(panel, &ob_ptr);

  PointerRNA obj_data_ptr = RNA_pointer_get(&ob_ptr, "data");

  uiLayoutSetPropSep(layout, true);

  col = uiLayoutColumn(layout, false);
  uiItemPointerR(
      col, ptr, "index_layer_name", &obj_data_ptr, "vertex_colors", IFACE_("Index"), ICON_NONE);
  uiItemPointerR(
      col, ptr, "value_layer_name", &obj_data_ptr, "vertex_colors", IFACE_("Value"), ICON_NONE);
}

static void panelRegister(ARegionType *region_type)
{
  PanelType *panel_type = modifier_panel_register(
      region_type, eModifierType_ParticleInstance, panel_draw);
  modifier_subpanel_register(
      region_type, "paths", "", path_panel_draw_header, path_panel_draw, panel_type);
  modifier_subpanel_register(
      region_type, "layers", "Layers", nullptr, layers_panel_draw, panel_type);
}

ModifierTypeInfo modifierType_ParticleInstance = {
    /*name*/ N_("ParticleInstance"),
    /*structName*/ "ParticleInstanceModifierData",
    /*structSize*/ sizeof(ParticleInstanceModifierData),
    /*srna*/ &RNA_ParticleInstanceModifier,
    /*type*/ eModifierTypeType_Constructive,
    /*flags*/ eModifierTypeFlag_AcceptsMesh | eModifierTypeFlag_SupportsMapping |
        eModifierTypeFlag_SupportsEditmode | eModifierTypeFlag_EnableInEditmode,
    /*icon*/ ICON_MOD_PARTICLE_INSTANCE,

    /*copyData*/ BKE_modifier_copydata_generic,

    /*deformVerts*/ nullptr,
    /*deformMatrices*/ nullptr,
    /*deformVertsEM*/ nullptr,
    /*deformMatricesEM*/ nullptr,
    /*modifyMesh*/ modifyMesh,
    /*modifyGeometrySet*/ nullptr,

    /*initData*/ initData,
    /*requiredDataMask*/ requiredDataMask,
    /*freeData*/ nullptr,
    /*isDisabled*/ isDisabled,
    /*updateDepsgraph*/ updateDepsgraph,
    /*dependsOnTime*/ nullptr,
    /*dependsOnNormals*/ nullptr,
    /*foreachIDLink*/ foreachIDLink,
    /*foreachTexLink*/ nullptr,
    /*freeRuntimeData*/ nullptr,
    /*panelRegister*/ panelRegister,
    /*blendWrite*/ nullptr,
    /*blendRead*/ nullptr,
};<|MERGE_RESOLUTION|>--- conflicted
+++ resolved
@@ -314,21 +314,12 @@
 
   result = BKE_mesh_new_nomain_from_template(mesh, maxvert, maxedge, 0, maxloop, maxpoly);
 
-<<<<<<< HEAD
   const blender::OffsetIndices orig_polys = mesh->polys();
   const blender::Span<int> orig_corner_verts = mesh->corner_verts();
   const blender::Span<int> orig_corner_edges = mesh->corner_edges();
   float(*positions)[3] = BKE_mesh_vert_positions_for_write(result);
-  MEdge *edges = BKE_mesh_edges_for_write(result);
+  blender::MutableSpan<MEdge> edges = result->edges_for_write();
   blender::MutableSpan<int> poly_offsets = result->poly_offsets_for_write();
-=======
-  const blender::Span<MPoly> orig_polys = mesh->polys();
-  const blender::Span<int> orig_corner_verts = mesh->corner_verts();
-  const blender::Span<int> orig_corner_edges = mesh->corner_edges();
-  float(*positions)[3] = BKE_mesh_vert_positions_for_write(result);
-  blender::MutableSpan<MEdge> edges = result->edges_for_write();
-  blender::MutableSpan<MPoly> polys = result->polys_for_write();
->>>>>>> 636c98c8
   blender::MutableSpan<int> corner_verts = result->corner_verts_for_write();
   blender::MutableSpan<int> corner_edges = result->corner_edges_for_write();
 
@@ -487,13 +478,7 @@
 
     /* create polys and loops */
     for (k = 0; k < totpoly; k++) {
-<<<<<<< HEAD
       const blender::IndexRange in_poly = orig_polys[k];
-=======
-
-      const MPoly *inMP = &orig_polys[k];
-      MPoly *mp = &polys[p_skip * totpoly + k];
->>>>>>> 636c98c8
 
       CustomData_copy_data(&mesh->pdata, &result->pdata, k, p_skip * totpoly + k, 1);
       poly_offsets[p_skip * totpoly + k] += p_skip * totloop;
