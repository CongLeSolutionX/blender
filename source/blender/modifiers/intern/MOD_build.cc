--- conflicted
+++ resolved
@@ -70,18 +70,10 @@
   GHash *edgeHash2 = BLI_ghash_int_new("build ed apply gh");
 
   const int vert_src_num = mesh->totvert;
-<<<<<<< HEAD
-  const int edge_src_num = mesh->totedge;
-  const int poly_src_num = mesh->totpoly;
-  const MEdge *medge_src = BKE_mesh_edges(mesh);
-  const MPoly *mpoly_src = BKE_mesh_polys(mesh);
-  const int *corner_verts_src = mesh->corner_verts().data();
-  const int *corner_edges_src = mesh->corner_edges().data();
-=======
   const blender::Span<MEdge> edges_src = mesh->edges();
   const blender::Span<MPoly> polys_src = mesh->polys();
-  const blender::Span<MLoop> loops_src = mesh->loops();
->>>>>>> cb62ab5b
+  const blender::Span<int> corner_verts_src = mesh->corner_verts();
+  const blender::Span<int> corner_edges_src = mesh->corner_edges();
 
   int *vertMap = static_cast<int *>(MEM_malloc_arrayN(vert_src_num, sizeof(int), __func__));
   int *edgeMap = static_cast<int *>(MEM_malloc_arrayN(edges_src.size(), sizeof(int), __func__));
@@ -113,12 +105,7 @@
     /* get the set of all vert indices that will be in the final mesh,
      * mapped to the new indices
      */
-<<<<<<< HEAD
-    mpoly = mpoly_src;
-=======
     mpoly = polys_src.data();
-    mloop = loops_src.data();
->>>>>>> cb62ab5b
     hash_num = 0;
     for (i = 0; i < faces_dst_num; i++) {
       mp = mpoly + faceMap[i];
@@ -207,16 +194,10 @@
   /* now we know the number of verts, edges and faces, we can create the mesh. */
   result = BKE_mesh_new_nomain_from_template(
       mesh, BLI_ghash_len(vertHash), BLI_ghash_len(edgeHash), 0, loops_dst_num, faces_dst_num);
-<<<<<<< HEAD
-  MEdge *result_edges = BKE_mesh_edges_for_write(result);
-  MPoly *result_polys = BKE_mesh_polys_for_write(result);
+  blender::MutableSpan<MEdge> result_edges = result->edges_for_write();
+  blender::MutableSpan<MPoly> result_polys = result->polys_for_write();
   blender::MutableSpan<int> result_corner_verts = result->corner_verts_for_write();
   blender::MutableSpan<int> result_corner_edges = result->corner_edges_for_write();
-=======
-  blender::MutableSpan<MEdge> result_edges = result->edges_for_write();
-  blender::MutableSpan<MPoly> result_polys = result->polys_for_write();
-  blender::MutableSpan<MLoop> result_loops = result->loops_for_write();
->>>>>>> cb62ab5b
 
   /* copy the vertices across */
   GHASH_ITER (gh_iter, vertHash) {
@@ -241,12 +222,7 @@
     *dest = source;
   }
 
-<<<<<<< HEAD
-  mpoly_dst = result_polys;
-=======
   mpoly_dst = result_polys.data();
-  ml_dst = result_loops.data();
->>>>>>> cb62ab5b
 
   /* copy the faces across, remapping indices */
   k = 0;
@@ -263,7 +239,6 @@
     CustomData_copy_data(
         &mesh->ldata, &result->ldata, source->loopstart, dest->loopstart, dest->totloop);
 
-<<<<<<< HEAD
     for (j = 0; j < source->totloop; j++, k++) {
       const int vert_src = corner_verts_src[source->loopstart + j];
       const int edge_src = corner_edges_src[source->loopstart + j];
@@ -271,12 +246,6 @@
           BLI_ghash_lookup(vertHash, POINTER_FROM_INT(vert_src)));
       result_corner_edges[dest->loopstart + j] = POINTER_AS_INT(
           BLI_ghash_lookup(edgeHash2, POINTER_FROM_INT(edge_src)));
-=======
-    ml_src = &loops_src[source->loopstart];
-    for (j = 0; j < source->totloop; j++, k++, ml_src++, ml_dst++) {
-      ml_dst->v = POINTER_AS_INT(BLI_ghash_lookup(vertHash, POINTER_FROM_INT(ml_src->v)));
-      ml_dst->e = POINTER_AS_INT(BLI_ghash_lookup(edgeHash2, POINTER_FROM_INT(ml_src->e)));
->>>>>>> cb62ab5b
     }
   }
 
