/* SPDX-License-Identifier: GPL-2.0-or-later
 * Copyright 2005 Blender Foundation. All rights reserved. */

/** \file
 * \ingroup modifiers
 */

#include "MEM_guardedalloc.h"

#include "BLI_utildefines.h"

#include "BLI_ghash.h"
#include "BLI_math_vector.h"
#include "BLI_rand.h"

#include "BLT_translation.h"

#include "DNA_defaults.h"
#include "DNA_mesh_types.h"
#include "DNA_meshdata_types.h"
#include "DNA_object_types.h"
#include "DNA_screen_types.h"

#include "DEG_depsgraph_query.h"

#include "BKE_context.h"
#include "BKE_mesh.h"
#include "BKE_modifier.h"
#include "BKE_particle.h"
#include "BKE_scene.h"
#include "BKE_screen.h"

#include "UI_interface.h"
#include "UI_resources.h"

#include "RNA_access.h"
#include "RNA_prototypes.h"

#include "MOD_modifiertypes.h"
#include "MOD_ui_common.h"

static void initData(ModifierData *md)
{
  BuildModifierData *bmd = (BuildModifierData *)md;

  BLI_assert(MEMCMP_STRUCT_AFTER_IS_ZERO(bmd, modifier));

  MEMCPY_STRUCT_AFTER(bmd, DNA_struct_default_get(BuildModifierData), modifier);
}

static bool dependsOnTime(Scene * /*scene*/, ModifierData * /*md*/)
{
  return true;
}

static Mesh *modifyMesh(ModifierData *md, const ModifierEvalContext *ctx, Mesh *mesh)
{
  Mesh *result;
  BuildModifierData *bmd = (BuildModifierData *)md;
  int i, j, k;
  int faces_dst_num, edges_dst_num, loops_dst_num = 0;
  float frac;
  GHashIterator gh_iter;
  /* maps vert indices in old mesh to indices in new mesh */
  GHash *vertHash = BLI_ghash_int_new("build ve apply gh");
  /* maps edge indices in new mesh to indices in old mesh */
  GHash *edgeHash = BLI_ghash_int_new("build ed apply gh");
  /* maps edge indices in old mesh to indices in new mesh */
  GHash *edgeHash2 = BLI_ghash_int_new("build ed apply gh");

  const int vert_src_num = mesh->totvert;
<<<<<<< HEAD
  const int edge_src_num = mesh->totedge;
  const int poly_src_num = mesh->totpoly;
  const MEdge *medge_src = BKE_mesh_edges(mesh);
  const blender::OffsetIndices polys_src = mesh->polys();
  const int *corner_verts_src = mesh->corner_verts().data();
  const int *corner_edges_src = mesh->corner_edges().data();
=======
  const blender::Span<MEdge> edges_src = mesh->edges();
  const blender::Span<MPoly> polys_src = mesh->polys();
  const blender::Span<int> corner_verts_src = mesh->corner_verts();
  const blender::Span<int> corner_edges_src = mesh->corner_edges();
>>>>>>> 636c98c8

  int *vertMap = static_cast<int *>(MEM_malloc_arrayN(vert_src_num, sizeof(int), __func__));
  int *edgeMap = static_cast<int *>(MEM_malloc_arrayN(edges_src.size(), sizeof(int), __func__));
  int *faceMap = static_cast<int *>(MEM_malloc_arrayN(polys_src.size(), sizeof(int), __func__));

  range_vn_i(vertMap, vert_src_num, 0);
  range_vn_i(edgeMap, edges_src.size(), 0);
  range_vn_i(faceMap, polys_src.size(), 0);

  Scene *scene = DEG_get_input_scene(ctx->depsgraph);
  frac = (BKE_scene_ctime_get(scene) - bmd->start) / bmd->length;
  CLAMP(frac, 0.0f, 1.0f);
  if (bmd->flag & MOD_BUILD_FLAG_REVERSE) {
    frac = 1.0f - frac;
  }

  faces_dst_num = polys_src.size() * frac;
  edges_dst_num = edges_src.size() * frac;

  /* if there's at least one face, build based on faces */
  if (faces_dst_num) {
    uintptr_t hash_num, hash_num_alt;

    if (bmd->flag & MOD_BUILD_FLAG_RANDOMIZE) {
      BLI_array_randomize(faceMap, sizeof(*faceMap), polys_src.size(), bmd->seed);
    }

    /* get the set of all vert indices that will be in the final mesh,
     * mapped to the new indices
     */
<<<<<<< HEAD
=======
    mpoly = polys_src.data();
>>>>>>> 636c98c8
    hash_num = 0;
    for (i = 0; i < faces_dst_num; i++) {
      const blender::IndexRange poly = polys_src[faceMap[i]];
      for (j = 0; j < poly.size(); j++) {
        const int vert_i = corner_verts_src[poly[j]];
        void **val_p;
        if (!BLI_ghash_ensure_p(vertHash, POINTER_FROM_INT(vert_i), &val_p)) {
          *val_p = (void *)hash_num;
          hash_num++;
        }
      }

      loops_dst_num += poly.size();
    }
    BLI_assert(hash_num == BLI_ghash_len(vertHash));

    /* get the set of edges that will be in the new mesh (i.e. all edges
     * that have both verts in the new mesh)
     */
    hash_num = 0;
    hash_num_alt = 0;
    for (i = 0; i < edges_src.size(); i++, hash_num_alt++) {
      const MEdge *me = edges_src.data() + i;

      if (BLI_ghash_haskey(vertHash, POINTER_FROM_INT(me->v1)) &&
          BLI_ghash_haskey(vertHash, POINTER_FROM_INT(me->v2))) {
        BLI_ghash_insert(edgeHash, (void *)hash_num, (void *)hash_num_alt);
        BLI_ghash_insert(edgeHash2, (void *)hash_num_alt, (void *)hash_num);
        hash_num++;
      }
    }
    BLI_assert(hash_num == BLI_ghash_len(edgeHash));
  }
  else if (edges_dst_num) {
    const MEdge *medge, *me;
    uintptr_t hash_num;

    if (bmd->flag & MOD_BUILD_FLAG_RANDOMIZE) {
      BLI_array_randomize(edgeMap, sizeof(*edgeMap), edges_src.size(), bmd->seed);
    }

    /* get the set of all vert indices that will be in the final mesh,
     * mapped to the new indices
     */
    medge = edges_src.data();
    hash_num = 0;
    BLI_assert(hash_num == BLI_ghash_len(vertHash));
    for (i = 0; i < edges_dst_num; i++) {
      void **val_p;
      me = medge + edgeMap[i];

      if (!BLI_ghash_ensure_p(vertHash, POINTER_FROM_INT(me->v1), &val_p)) {
        *val_p = (void *)hash_num;
        hash_num++;
      }
      if (!BLI_ghash_ensure_p(vertHash, POINTER_FROM_INT(me->v2), &val_p)) {
        *val_p = (void *)hash_num;
        hash_num++;
      }
    }
    BLI_assert(hash_num == BLI_ghash_len(vertHash));

    /* get the set of edges that will be in the new mesh */
    for (i = 0; i < edges_dst_num; i++) {
      j = BLI_ghash_len(edgeHash);

      BLI_ghash_insert(edgeHash, POINTER_FROM_INT(j), POINTER_FROM_INT(edgeMap[i]));
      BLI_ghash_insert(edgeHash2, POINTER_FROM_INT(edgeMap[i]), POINTER_FROM_INT(j));
    }
  }
  else {
    int verts_num = vert_src_num * frac;

    if (bmd->flag & MOD_BUILD_FLAG_RANDOMIZE) {
      BLI_array_randomize(vertMap, sizeof(*vertMap), vert_src_num, bmd->seed);
    }

    /* get the set of all vert indices that will be in the final mesh,
     * mapped to the new indices
     */
    for (i = 0; i < verts_num; i++) {
      BLI_ghash_insert(vertHash, POINTER_FROM_INT(vertMap[i]), POINTER_FROM_INT(i));
    }
  }

  /* now we know the number of verts, edges and faces, we can create the mesh. */
  result = BKE_mesh_new_nomain_from_template(
      mesh, BLI_ghash_len(vertHash), BLI_ghash_len(edgeHash), 0, loops_dst_num, faces_dst_num);
<<<<<<< HEAD
  MEdge *result_edges = BKE_mesh_edges_for_write(result);
  blender::MutableSpan<int> result_poly_offsets = result->poly_offsets_for_write();
=======
  blender::MutableSpan<MEdge> result_edges = result->edges_for_write();
  blender::MutableSpan<MPoly> result_polys = result->polys_for_write();
>>>>>>> 636c98c8
  blender::MutableSpan<int> result_corner_verts = result->corner_verts_for_write();
  blender::MutableSpan<int> result_corner_edges = result->corner_edges_for_write();

  /* copy the vertices across */
  GHASH_ITER (gh_iter, vertHash) {
    int oldIndex = POINTER_AS_INT(BLI_ghashIterator_getKey(&gh_iter));
    int newIndex = POINTER_AS_INT(BLI_ghashIterator_getValue(&gh_iter));
    CustomData_copy_data(&mesh->vdata, &result->vdata, oldIndex, newIndex, 1);
  }

  /* copy the edges across, remapping indices */
  for (i = 0; i < BLI_ghash_len(edgeHash); i++) {
    MEdge source;
    MEdge *dest;
    int oldIndex = POINTER_AS_INT(BLI_ghash_lookup(edgeHash, POINTER_FROM_INT(i)));

    source = edges_src[oldIndex];
    dest = &result_edges[i];

    source.v1 = POINTER_AS_INT(BLI_ghash_lookup(vertHash, POINTER_FROM_INT(source.v1)));
    source.v2 = POINTER_AS_INT(BLI_ghash_lookup(vertHash, POINTER_FROM_INT(source.v2)));

    CustomData_copy_data(&mesh->edata, &result->edata, oldIndex, i, 1);
    *dest = source;
  }

<<<<<<< HEAD
=======
  mpoly_dst = result_polys.data();

>>>>>>> 636c98c8
  /* copy the faces across, remapping indices */
  k = 0;
  for (i = 0; i < faces_dst_num; i++) {
    const blender::IndexRange src_poly = polys_src[faceMap[i]];
    result_poly_offsets[i] = k;

<<<<<<< HEAD
=======
    source = &polys_src[faceMap[i]];
    dest = mpoly_dst + i;
>>>>>>> 636c98c8
    CustomData_copy_data(&mesh->pdata, &result->pdata, faceMap[i], i, 1);

    CustomData_copy_data(&mesh->ldata, &result->ldata, src_poly.start(), k, src_poly.size());

    for (j = 0; j < src_poly.size(); j++, k++) {
      const int vert_src = corner_verts_src[src_poly[j]];
      const int edge_src = corner_edges_src[src_poly[j]];
      result_corner_verts[k] = POINTER_AS_INT(
          BLI_ghash_lookup(vertHash, POINTER_FROM_INT(vert_src)));
      result_corner_edges[k] = POINTER_AS_INT(
          BLI_ghash_lookup(edgeHash2, POINTER_FROM_INT(edge_src)));
    }
  }

  BLI_ghash_free(vertHash, nullptr, nullptr);
  BLI_ghash_free(edgeHash, nullptr, nullptr);
  BLI_ghash_free(edgeHash2, nullptr, nullptr);

  MEM_freeN(vertMap);
  MEM_freeN(edgeMap);
  MEM_freeN(faceMap);

  /* TODO(sybren): also copy flags & tags? */
  return result;
}

static void panel_draw(const bContext * /*C*/, Panel *panel)
{
  uiLayout *layout = panel->layout;

  PointerRNA *ptr = modifier_panel_get_property_pointers(panel, nullptr);

  uiLayoutSetPropSep(layout, true);

  uiItemR(layout, ptr, "frame_start", 0, nullptr, ICON_NONE);
  uiItemR(layout, ptr, "frame_duration", 0, nullptr, ICON_NONE);
  uiItemR(layout, ptr, "use_reverse", 0, nullptr, ICON_NONE);

  modifier_panel_end(layout, ptr);
}

static void random_panel_header_draw(const bContext * /*C*/, Panel *panel)
{
  uiLayout *layout = panel->layout;

  PointerRNA *ptr = modifier_panel_get_property_pointers(panel, nullptr);

  uiItemR(layout, ptr, "use_random_order", 0, nullptr, ICON_NONE);
}

static void random_panel_draw(const bContext * /*C*/, Panel *panel)
{
  uiLayout *layout = panel->layout;

  PointerRNA *ptr = modifier_panel_get_property_pointers(panel, nullptr);

  uiLayoutSetPropSep(layout, true);

  uiLayoutSetActive(layout, RNA_boolean_get(ptr, "use_random_order"));
  uiItemR(layout, ptr, "seed", 0, nullptr, ICON_NONE);
}

static void panelRegister(ARegionType *region_type)
{
  PanelType *panel_type = modifier_panel_register(region_type, eModifierType_Build, panel_draw);
  modifier_subpanel_register(
      region_type, "randomize", "", random_panel_header_draw, random_panel_draw, panel_type);
}

ModifierTypeInfo modifierType_Build = {
    /*name*/ N_("Build"),
    /*structName*/ "BuildModifierData",
    /*structSize*/ sizeof(BuildModifierData),
    /*srna*/ &RNA_BuildModifier,
    /*type*/ eModifierTypeType_Nonconstructive,
    /*flags*/ eModifierTypeFlag_AcceptsMesh | eModifierTypeFlag_AcceptsCVs,
    /*icon*/ ICON_MOD_BUILD,

    /*copyData*/ BKE_modifier_copydata_generic,

    /*deformVerts*/ nullptr,
    /*deformMatrices*/ nullptr,
    /*deformVertsEM*/ nullptr,
    /*deformMatricesEM*/ nullptr,
    /*modifyMesh*/ modifyMesh,
    /*modifyGeometrySet*/ nullptr,

    /*initData*/ initData,
    /*requiredDataMask*/ nullptr,
    /*freeData*/ nullptr,
    /*isDisabled*/ nullptr,
    /*updateDepsgraph*/ nullptr,
    /*dependsOnTime*/ dependsOnTime,
    /*dependsOnNormals*/ nullptr,
    /*foreachIDLink*/ nullptr,
    /*foreachTexLink*/ nullptr,
    /*freeRuntimeData*/ nullptr,
    /*panelRegister*/ panelRegister,
    /*blendWrite*/ nullptr,
    /*blendRead*/ nullptr,
};<|MERGE_RESOLUTION|>--- conflicted
+++ resolved
@@ -69,27 +69,19 @@
   GHash *edgeHash2 = BLI_ghash_int_new("build ed apply gh");
 
   const int vert_src_num = mesh->totvert;
-<<<<<<< HEAD
-  const int edge_src_num = mesh->totedge;
-  const int poly_src_num = mesh->totpoly;
-  const MEdge *medge_src = BKE_mesh_edges(mesh);
+  const blender::Span<MEdge> edges_src = mesh->edges();
   const blender::OffsetIndices polys_src = mesh->polys();
-  const int *corner_verts_src = mesh->corner_verts().data();
-  const int *corner_edges_src = mesh->corner_edges().data();
-=======
-  const blender::Span<MEdge> edges_src = mesh->edges();
-  const blender::Span<MPoly> polys_src = mesh->polys();
   const blender::Span<int> corner_verts_src = mesh->corner_verts();
   const blender::Span<int> corner_edges_src = mesh->corner_edges();
->>>>>>> 636c98c8
 
   int *vertMap = static_cast<int *>(MEM_malloc_arrayN(vert_src_num, sizeof(int), __func__));
   int *edgeMap = static_cast<int *>(MEM_malloc_arrayN(edges_src.size(), sizeof(int), __func__));
-  int *faceMap = static_cast<int *>(MEM_malloc_arrayN(polys_src.size(), sizeof(int), __func__));
+  int *faceMap = static_cast<int *>(
+      MEM_malloc_arrayN(polys_src.ranges_num(), sizeof(int), __func__));
 
   range_vn_i(vertMap, vert_src_num, 0);
   range_vn_i(edgeMap, edges_src.size(), 0);
-  range_vn_i(faceMap, polys_src.size(), 0);
+  range_vn_i(faceMap, polys_src.ranges_num(), 0);
 
   Scene *scene = DEG_get_input_scene(ctx->depsgraph);
   frac = (BKE_scene_ctime_get(scene) - bmd->start) / bmd->length;
@@ -98,7 +90,7 @@
     frac = 1.0f - frac;
   }
 
-  faces_dst_num = polys_src.size() * frac;
+  faces_dst_num = polys_src.ranges_num() * frac;
   edges_dst_num = edges_src.size() * frac;
 
   /* if there's at least one face, build based on faces */
@@ -106,16 +98,12 @@
     uintptr_t hash_num, hash_num_alt;
 
     if (bmd->flag & MOD_BUILD_FLAG_RANDOMIZE) {
-      BLI_array_randomize(faceMap, sizeof(*faceMap), polys_src.size(), bmd->seed);
+      BLI_array_randomize(faceMap, sizeof(*faceMap), polys_src.ranges_num(), bmd->seed);
     }
 
     /* get the set of all vert indices that will be in the final mesh,
      * mapped to the new indices
      */
-<<<<<<< HEAD
-=======
-    mpoly = polys_src.data();
->>>>>>> 636c98c8
     hash_num = 0;
     for (i = 0; i < faces_dst_num; i++) {
       const blender::IndexRange poly = polys_src[faceMap[i]];
@@ -204,13 +192,8 @@
   /* now we know the number of verts, edges and faces, we can create the mesh. */
   result = BKE_mesh_new_nomain_from_template(
       mesh, BLI_ghash_len(vertHash), BLI_ghash_len(edgeHash), 0, loops_dst_num, faces_dst_num);
-<<<<<<< HEAD
-  MEdge *result_edges = BKE_mesh_edges_for_write(result);
+  blender::MutableSpan<MEdge> result_edges = result->edges_for_write();
   blender::MutableSpan<int> result_poly_offsets = result->poly_offsets_for_write();
-=======
-  blender::MutableSpan<MEdge> result_edges = result->edges_for_write();
-  blender::MutableSpan<MPoly> result_polys = result->polys_for_write();
->>>>>>> 636c98c8
   blender::MutableSpan<int> result_corner_verts = result->corner_verts_for_write();
   blender::MutableSpan<int> result_corner_edges = result->corner_edges_for_write();
 
@@ -237,22 +220,12 @@
     *dest = source;
   }
 
-<<<<<<< HEAD
-=======
-  mpoly_dst = result_polys.data();
-
->>>>>>> 636c98c8
   /* copy the faces across, remapping indices */
   k = 0;
   for (i = 0; i < faces_dst_num; i++) {
     const blender::IndexRange src_poly = polys_src[faceMap[i]];
     result_poly_offsets[i] = k;
 
-<<<<<<< HEAD
-=======
-    source = &polys_src[faceMap[i]];
-    dest = mpoly_dst + i;
->>>>>>> 636c98c8
     CustomData_copy_data(&mesh->pdata, &result->pdata, faceMap[i], i, 1);
 
     CustomData_copy_data(&mesh->ldata, &result->ldata, src_poly.start(), k, src_poly.size());
