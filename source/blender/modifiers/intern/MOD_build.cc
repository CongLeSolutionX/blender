--- conflicted
+++ resolved
@@ -95,10 +95,6 @@
 
   /* if there's at least one face, build based on faces */
   if (faces_dst_num) {
-<<<<<<< HEAD
-=======
-    const MPoly *polys, *poly;
->>>>>>> a8fc9871
     uintptr_t hash_num, hash_num_alt;
 
     if (bmd->flag & MOD_BUILD_FLAG_RANDOMIZE) {
@@ -108,20 +104,11 @@
     /* get the set of all vert indices that will be in the final mesh,
      * mapped to the new indices
      */
-<<<<<<< HEAD
     hash_num = 0;
     for (i = 0; i < faces_dst_num; i++) {
       const blender::IndexRange poly = polys_src[faceMap[i]];
       for (j = 0; j < poly.size(); j++) {
         const int vert_i = corner_verts_src[poly[j]];
-=======
-    polys = polys_src.data();
-    hash_num = 0;
-    for (i = 0; i < faces_dst_num; i++) {
-      poly = polys + faceMap[i];
-      for (j = 0; j < poly->totloop; j++) {
-        const int vert_i = corner_verts_src[poly->loopstart + j];
->>>>>>> a8fc9871
         void **val_p;
         if (!BLI_ghash_ensure_p(vertHash, POINTER_FROM_INT(vert_i), &val_p)) {
           *val_p = (void *)hash_num;
@@ -129,11 +116,7 @@
         }
       }
 
-<<<<<<< HEAD
       loops_dst_num += poly.size();
-=======
-      loops_dst_num += poly->totloop;
->>>>>>> a8fc9871
     }
     BLI_assert(hash_num == BLI_ghash_len(vertHash));
 
