--- conflicted
+++ resolved
@@ -181,12 +181,8 @@
     mul_mat3_m4_v3(projectors[i].ob->object_to_world, projectors[i].normal);
   }
 
-<<<<<<< HEAD
+  const blender::Span<blender::float3> positions = mesh->vert_positions();
   const blender::OffsetIndices polys = mesh->polys();
-=======
-  const blender::Span<blender::float3> positions = mesh->vert_positions();
-  const blender::Span<MPoly> polys = mesh->polys();
->>>>>>> de4c2e8c
   const Span<int> corner_verts = mesh->corner_verts();
 
   float(*mloop_uv)[2] = static_cast<float(*)[2]>(CustomData_get_layer_named_for_write(
@@ -236,12 +232,8 @@
       float best_dot;
 
       /* get the untransformed face normal */
-<<<<<<< HEAD
-      BKE_mesh_calc_poly_normal(corner_verts.slice(poly), (const float(*)[3])coords, face_no);
-=======
       const blender::float3 face_no = blender::bke::mesh::poly_normal_calc(
-          positions, corner_verts.slice(poly.loopstart, poly.totloop));
->>>>>>> de4c2e8c
+          positions, corner_verts.slice(poly));
 
       /* find the projector which the face points at most directly
        * (projector normal with largest dot product is best)
