--- conflicted
+++ resolved
@@ -96,11 +96,7 @@
 {
   using namespace blender;
   float(*coords)[3], (*co)[3];
-<<<<<<< HEAD
-  int i, verts_num, polys_num, loops_num;
-=======
   int i, verts_num;
->>>>>>> 636c98c8
   Projector projectors[MOD_UVPROJECT_MAXPROJECTORS];
   int projectors_num = 0;
   char uvname[MAX_CUSTOMDATA_LAYER_NAME];
@@ -185,7 +181,7 @@
     mul_mat3_m4_v3(projectors[i].ob->object_to_world, projectors[i].normal);
   }
 
-  const blender::Span<MPoly> polys = mesh->polys();
+  const blender::OffsetIndices polys = mesh->polys();
   const Span<int> corner_verts = mesh->corner_verts();
 
   float(*mloop_uv)[2] = static_cast<float(*)[2]>(CustomData_get_layer_named_for_write(
@@ -205,28 +201,14 @@
     }
   }
 
-<<<<<<< HEAD
-  const OffsetIndices polys = mesh->polys();
-  const Span<int> corner_verts = mesh->corner_verts();
-
   /* apply coords as UVs */
-  for (i = 0; i < polys_num; i++) {
+  for (const int i : polys.index_range()) {
     const blender::IndexRange poly = polys[i];
     if (projectors_num == 1) {
       if (projectors[0].uci) {
         uint fidx = poly.size() - 1;
         do {
           uint lidx = poly.start() + fidx;
-=======
-  /* apply coords as UVs */
-  for (const int i : polys.index_range()) {
-    const MPoly &poly = polys[i];
-    if (projectors_num == 1) {
-      if (projectors[0].uci) {
-        uint fidx = poly.totloop - 1;
-        do {
-          uint lidx = poly.loopstart + fidx;
->>>>>>> 636c98c8
           const int vidx = corner_verts[lidx];
           BLI_uvproject_from_camera(
               mloop_uv[lidx], coords[vidx], static_cast<ProjCameraInfo *>(projectors[0].uci));
@@ -234,15 +216,9 @@
       }
       else {
         /* apply transformed coords as UVs */
-<<<<<<< HEAD
         uint fidx = poly.size() - 1;
         do {
           uint lidx = poly.start() + fidx;
-=======
-        uint fidx = poly.totloop - 1;
-        do {
-          uint lidx = poly.loopstart + fidx;
->>>>>>> 636c98c8
           const int vidx = corner_verts[lidx];
           copy_v2_v2(mloop_uv[lidx], coords[vidx]);
         } while (fidx--);
@@ -256,12 +232,7 @@
       float best_dot;
 
       /* get the untransformed face normal */
-<<<<<<< HEAD
       BKE_mesh_calc_poly_normal(corner_verts.slice(poly), (const float(*)[3])coords, face_no);
-=======
-      BKE_mesh_calc_poly_normal(
-          &poly, &corner_verts[poly.loopstart], (const float(*)[3])coords, face_no);
->>>>>>> 636c98c8
 
       /* find the projector which the face points at most directly
        * (projector normal with largest dot product is best)
@@ -278,30 +249,18 @@
       }
 
       if (best_projector->uci) {
-<<<<<<< HEAD
         uint fidx = poly.size() - 1;
         do {
           uint lidx = poly.start() + fidx;
-=======
-        uint fidx = poly.totloop - 1;
-        do {
-          uint lidx = poly.loopstart + fidx;
->>>>>>> 636c98c8
           const int vidx = corner_verts[lidx];
           BLI_uvproject_from_camera(
               mloop_uv[lidx], coords[vidx], static_cast<ProjCameraInfo *>(best_projector->uci));
         } while (fidx--);
       }
       else {
-<<<<<<< HEAD
         uint fidx = poly.size() - 1;
         do {
           uint lidx = poly.start() + fidx;
-=======
-        uint fidx = poly.totloop - 1;
-        do {
-          uint lidx = poly.loopstart + fidx;
->>>>>>> 636c98c8
           const int vidx = corner_verts[lidx];
           mul_v2_project_m4_v3(mloop_uv[lidx], best_projector->projmat, coords[vidx]);
         } while (fidx--);
