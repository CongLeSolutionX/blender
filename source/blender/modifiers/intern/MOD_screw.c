/* SPDX-License-Identifier: GPL-2.0-or-later
 * Copyright 2005 Blender Foundation. All rights reserved. */

/** \file
 * \ingroup modifiers
 */

/* Screw modifier: revolves the edges about an axis */
#include <limits.h>

#include "BLI_utildefines.h"

#include "BLI_alloca.h"
#include "BLI_bitmap.h"
#include "BLI_math.h"

#include "BLT_translation.h"

#include "DNA_defaults.h"
#include "DNA_mesh_types.h"
#include "DNA_meshdata_types.h"
#include "DNA_object_types.h"
#include "DNA_screen_types.h"

#include "BKE_context.h"
#include "BKE_lib_query.h"
#include "BKE_mesh.h"
#include "BKE_screen.h"

#include "UI_interface.h"
#include "UI_resources.h"

#include "RNA_access.h"
#include "RNA_prototypes.h"

#include "DEG_depsgraph_build.h"
#include "DEG_depsgraph_query.h"

#include "MEM_guardedalloc.h"

#include "MOD_modifiertypes.h"
#include "MOD_ui_common.h"

#include "BLI_strict_flags.h"

static void initData(ModifierData *md)
{
  ScrewModifierData *ltmd = (ScrewModifierData *)md;

  BLI_assert(MEMCMP_STRUCT_AFTER_IS_ZERO(ltmd, modifier));

  MEMCPY_STRUCT_AFTER(ltmd, DNA_struct_default_get(ScrewModifierData), modifier);
}

/** Used for gathering edge connectivity. */
typedef struct ScrewVertConnect {
  /** Distance from the center axis. */
  float dist_sq;
  /** Location relative to the transformed axis. */
  float co[3];
  /** 2 verts on either side of this one. */
  uint v[2];
  /** Edges on either side, a bit of a waste since each edge ref's 2 edges. */
  MEdge *e[2];
  char flag;
} ScrewVertConnect;

typedef struct ScrewVertIter {
  ScrewVertConnect *v_array;
  ScrewVertConnect *v_poin;
  uint v, v_other;
  MEdge *e;
} ScrewVertIter;

#define SV_UNUSED (UINT_MAX)
#define SV_INVALID ((UINT_MAX)-1)
#define SV_IS_VALID(v) ((v) < SV_INVALID)

static void screwvert_iter_init(ScrewVertIter *iter,
                                ScrewVertConnect *array,
                                uint v_init,
                                uint dir)
{
  iter->v_array = array;
  iter->v = v_init;

  if (SV_IS_VALID(v_init)) {
    iter->v_poin = &array[v_init];
    iter->v_other = iter->v_poin->v[dir];
    iter->e = iter->v_poin->e[!dir];
  }
  else {
    iter->v_poin = NULL;
    iter->e = NULL;
  }
}

static void screwvert_iter_step(ScrewVertIter *iter)
{
  if (iter->v_poin->v[0] == iter->v_other) {
    iter->v_other = iter->v;
    iter->v = iter->v_poin->v[1];
  }
  else if (iter->v_poin->v[1] == iter->v_other) {
    iter->v_other = iter->v;
    iter->v = iter->v_poin->v[0];
  }
  if (SV_IS_VALID(iter->v)) {
    iter->v_poin = &iter->v_array[iter->v];
    iter->e = iter->v_poin->e[(iter->v_poin->e[0] == iter->e)];
  }
  else {
    iter->e = NULL;
    iter->v_poin = NULL;
  }
}

static Mesh *mesh_remove_doubles_on_axis(Mesh *result,
                                         float (*positions_new)[3],
                                         const uint totvert,
                                         const uint step_tot,
                                         const float axis_vec[3],
                                         const float axis_offset[3],
                                         const float merge_threshold)
{
  BLI_bitmap *vert_tag = BLI_BITMAP_NEW(totvert, __func__);

  const float merge_threshold_sq = square_f(merge_threshold);
  const bool use_offset = axis_offset != NULL;
  uint tot_doubles = 0;
  for (uint i = 0; i < totvert; i += 1) {
    float axis_co[3];
    if (use_offset) {
      float offset_co[3];
      sub_v3_v3v3(offset_co, positions_new[i], axis_offset);
      project_v3_v3v3_normalized(axis_co, offset_co, axis_vec);
      add_v3_v3(axis_co, axis_offset);
    }
    else {
      project_v3_v3v3_normalized(axis_co, positions_new[i], axis_vec);
    }
    const float dist_sq = len_squared_v3v3(axis_co, positions_new[i]);
    if (dist_sq <= merge_threshold_sq) {
      BLI_BITMAP_ENABLE(vert_tag, i);
      tot_doubles += 1;
      copy_v3_v3(positions_new[i], axis_co);
    }
  }

  if (tot_doubles != 0) {
    uint tot = totvert * step_tot;
    int *full_doubles_map = MEM_malloc_arrayN(tot, sizeof(int), __func__);
    copy_vn_i(full_doubles_map, (int)tot, -1);

    uint tot_doubles_left = tot_doubles;
    for (uint i = 0; i < totvert; i += 1) {
      if (BLI_BITMAP_TEST(vert_tag, i)) {
        int *doubles_map = &full_doubles_map[totvert + i];
        for (uint step = 1; step < step_tot; step += 1) {
          *doubles_map = (int)i;
          doubles_map += totvert;
        }
        tot_doubles_left -= 1;
        if (tot_doubles_left == 0) {
          break;
        }
      }
    }
    result = BKE_mesh_merge_verts(result,
                                  full_doubles_map,
                                  (int)(tot_doubles * (step_tot - 1)),
                                  MESH_MERGE_VERTS_DUMP_IF_MAPPED);
    MEM_freeN(full_doubles_map);
  }

  MEM_freeN(vert_tag);

  return result;
}

static Mesh *modifyMesh(ModifierData *md, const ModifierEvalContext *ctx, Mesh *meshData)
{
  const Mesh *mesh = meshData;
  Mesh *result;
  ScrewModifierData *ltmd = (ScrewModifierData *)md;
  const bool use_render_params = (ctx->flag & MOD_APPLY_RENDER) != 0;

  int mpoly_index = 0;
  uint step;
  uint i, j;
  uint i1, i2;
  uint step_tot = use_render_params ? ltmd->render_steps : ltmd->steps;
  const bool do_flip = (ltmd->flag & MOD_SCREW_NORMAL_FLIP) != 0;

  const int quad_ord[4] = {
      do_flip ? 3 : 0,
      do_flip ? 2 : 1,
      do_flip ? 1 : 2,
      do_flip ? 0 : 3,
  };
  const int quad_ord_ofs[4] = {
      do_flip ? 2 : 0,
      1,
      do_flip ? 0 : 2,
      3,
  };

  uint maxVerts = 0, maxEdges = 0, maxPolys = 0;
  const uint totvert = (uint)mesh->totvert;
  const uint totedge = (uint)mesh->totedge;
  const uint totpoly = (uint)mesh->totpoly;

  uint *edge_poly_map = NULL; /* orig edge to orig poly */
  uint *vert_loop_map = NULL; /* orig vert to orig loop */

  /* UV Coords */
  const uint mloopuv_layers_tot = (uint)CustomData_number_of_layers(&mesh->ldata, CD_MLOOPUV);
  MLoopUV **mloopuv_layers = BLI_array_alloca(mloopuv_layers, mloopuv_layers_tot);
  float uv_u_scale;
  float uv_v_minmax[2] = {FLT_MAX, -FLT_MAX};
  float uv_v_range_inv;
  float uv_axis_plane[4];

  char axis_char = 'X';
  bool close;
  float angle = ltmd->angle;
  float screw_ofs = ltmd->screw_ofs;
  float axis_vec[3] = {0.0f, 0.0f, 0.0f};
  float tmp_vec1[3], tmp_vec2[3];
  float mat3[3][3];
  /* transform the coords by an object relative to this objects transformation */
  float mtx_tx[4][4];
  float mtx_tx_inv[4][4]; /* inverted */
  float mtx_tmp_a[4][4];

  uint vc_tot_linked = 0;
  short other_axis_1, other_axis_2;
  const float *tmpf1, *tmpf2;

  uint edge_offset;

  MPoly *mp_new;
  MLoop *ml_new;
  MEdge *med_new, *med_new_firstloop;
  Object *ob_axis = ltmd->ob_axis;

  ScrewVertConnect *vc, *vc_tmp, *vert_connect = NULL;

  const char mpoly_flag = (ltmd->flag & MOD_SCREW_SMOOTH_SHADING) ? ME_SMOOTH : 0;

  /* don't do anything? */
  if (!totvert) {
    return BKE_mesh_new_nomain_from_template(mesh, 0, 0, 0, 0, 0);
  }

  switch (ltmd->axis) {
    case 0:
      other_axis_1 = 1;
      other_axis_2 = 2;
      break;
    case 1:
      other_axis_1 = 0;
      other_axis_2 = 2;
      break;
    default: /* 2, use default to quiet warnings */
      other_axis_1 = 0;
      other_axis_2 = 1;
      break;
  }

  axis_vec[ltmd->axis] = 1.0f;

  if (ob_axis != NULL) {
    /* Calculate the matrix relative to the axis object. */
    invert_m4_m4(mtx_tmp_a, ctx->object->object_to_world);
    copy_m4_m4(mtx_tx_inv, ob_axis->object_to_world);
    mul_m4_m4m4(mtx_tx, mtx_tmp_a, mtx_tx_inv);

    /* Calculate the axis vector. */
    mul_mat3_m4_v3(mtx_tx, axis_vec); /* only rotation component */
    normalize_v3(axis_vec);

    /* screw */
    if (ltmd->flag & MOD_SCREW_OBJECT_OFFSET) {
      /* Find the offset along this axis relative to this objects matrix. */
      float totlen = len_v3(mtx_tx[3]);

      if (totlen != 0.0f) {
        const float zero[3] = {0.0f, 0.0f, 0.0f};
        float cp[3];
        screw_ofs = closest_to_line_v3(cp, mtx_tx[3], zero, axis_vec);
      }
      else {
        screw_ofs = 0.0f;
      }
    }

    /* angle */

#if 0 /* can't include this, not predictable enough, though quite fun. */
    if (ltmd->flag & MOD_SCREW_OBJECT_ANGLE) {
      float mtx3_tx[3][3];
      copy_m3_m4(mtx3_tx, mtx_tx);

      float vec[3] = {0, 1, 0};
      float cross1[3];
      float cross2[3];
      cross_v3_v3v3(cross1, vec, axis_vec);

      mul_v3_m3v3(cross2, mtx3_tx, cross1);
      {
        float c1[3];
        float c2[3];
        float axis_tmp[3];

        cross_v3_v3v3(c1, cross2, axis_vec);
        cross_v3_v3v3(c2, axis_vec, c1);

        angle = angle_v3v3(cross1, c2);

        cross_v3_v3v3(axis_tmp, cross1, c2);
        normalize_v3(axis_tmp);

        if (len_v3v3(axis_tmp, axis_vec) > 1.0f) {
          angle = -angle;
        }
      }
    }
#endif
  }
  else {
    axis_char = (char)(axis_char + ltmd->axis); /* 'X' + axis */

    /* Useful to be able to use the axis vector in some cases still. */
    zero_v3(axis_vec);
    axis_vec[ltmd->axis] = 1.0f;
  }

  /* apply the multiplier */
  angle *= (float)ltmd->iter;
  screw_ofs *= (float)ltmd->iter;
  uv_u_scale = 1.0f / (float)(step_tot);

  /* multiplying the steps is a bit tricky, this works best */
  step_tot = ((step_tot + 1) * ltmd->iter) - (ltmd->iter - 1);

  /* Will the screw be closed?
   * NOTE: smaller than `FLT_EPSILON * 100`
   * gives problems with float precision so its never closed. */
  if (fabsf(screw_ofs) <= (FLT_EPSILON * 100.0f) &&
      fabsf(fabsf(angle) - ((float)M_PI * 2.0f)) <= (FLT_EPSILON * 100.0f) && step_tot > 3) {
    close = 1;
    step_tot--;

    maxVerts = totvert * step_tot;    /* -1 because we're joining back up */
    maxEdges = (totvert * step_tot) + /* these are the edges between new verts */
               (totedge * step_tot);  /* -1 because vert edges join */
    maxPolys = totedge * step_tot;

    screw_ofs = 0.0f;
  }
  else {
    close = 0;
    if (step_tot < 2) {
      step_tot = 2;
    }

    maxVerts = totvert * step_tot;          /* -1 because we're joining back up */
    maxEdges = (totvert * (step_tot - 1)) + /* these are the edges between new verts */
               (totedge * step_tot);        /* -1 because vert edges join */
    maxPolys = totedge * (step_tot - 1);
  }

  if ((ltmd->flag & MOD_SCREW_UV_STRETCH_U) == 0) {
    uv_u_scale = (uv_u_scale / (float)ltmd->iter) * (angle / ((float)M_PI * 2.0f));
  }

  /* The `screw_ofs` cannot change from now on. */
  const bool do_remove_doubles = (ltmd->flag & MOD_SCREW_MERGE) && (screw_ofs == 0.0f);

  result = BKE_mesh_new_nomain_from_template(
      mesh, (int)maxVerts, (int)maxEdges, 0, (int)maxPolys * 4, (int)maxPolys);

  const float(*positions_orig)[3] = BKE_mesh_positions(mesh);
  const MEdge *medge_orig = BKE_mesh_edges(mesh);
  const MPoly *mpoly_orig = BKE_mesh_polys(mesh);
  const MLoop *mloop_orig = BKE_mesh_loops(mesh);

  float(*positions_new)[3] = BKE_mesh_positions_for_write(result);
  MEdge *medge_new = BKE_mesh_edges_for_write(result);
  MPoly *mpoly_new = BKE_mesh_polys_for_write(result);
  MLoop *mloop_new = BKE_mesh_loops_for_write(result);

  if (!CustomData_has_layer(&result->pdata, CD_ORIGINDEX)) {
    CustomData_add_layer(&result->pdata, CD_ORIGINDEX, CD_SET_DEFAULT, NULL, (int)maxPolys);
  }

  int *origindex = CustomData_get_layer(&result->pdata, CD_ORIGINDEX);

  CustomData_copy_data(&mesh->vdata, &result->vdata, 0, 0, (int)totvert);

  if (mloopuv_layers_tot) {
    const float zero_co[3] = {0};
    plane_from_point_normal_v3(uv_axis_plane, zero_co, axis_vec);
  }

  if (mloopuv_layers_tot) {
    uint uv_lay;
    for (uv_lay = 0; uv_lay < mloopuv_layers_tot; uv_lay++) {
      mloopuv_layers[uv_lay] = CustomData_get_layer_n(&result->ldata, CD_MLOOPUV, (int)uv_lay);
    }

    if (ltmd->flag & MOD_SCREW_UV_STRETCH_V) {
      for (i = 0; i < totvert; i++) {
        const float v = dist_signed_squared_to_plane_v3(positions_orig[i], uv_axis_plane);
        uv_v_minmax[0] = min_ff(v, uv_v_minmax[0]);
        uv_v_minmax[1] = max_ff(v, uv_v_minmax[1]);
      }
      uv_v_minmax[0] = sqrtf_signed(uv_v_minmax[0]);
      uv_v_minmax[1] = sqrtf_signed(uv_v_minmax[1]);
    }

    uv_v_range_inv = uv_v_minmax[1] - uv_v_minmax[0];
    uv_v_range_inv = uv_v_range_inv ? 1.0f / uv_v_range_inv : 0.0f;
  }

  /* Set the locations of the first set of verts */

<<<<<<< HEAD
  BLI_bitmap *vert_tag = BLI_BITMAP_NEW(totvert, __func__);
=======
  mv_new = mvert_new;
  mv_orig = mvert_orig;
>>>>>>> 9fa4ceb3

  /* Copy the first set of edges */
  const MEdge *med_orig = medge_orig;
  med_new = medge_new;
  for (i = 0; i < totedge; i++, med_orig++, med_new++) {
    med_new->v1 = med_orig->v1;
    med_new->v2 = med_orig->v2;
<<<<<<< HEAD
    med_new->flag = med_orig->flag & ~ME_LOOSEEDGE;

    /* Tag vertex as not loose. */
    BLI_BITMAP_ENABLE(vert_tag, med_orig->v1);
    BLI_BITMAP_ENABLE(vert_tag, med_orig->v2);
=======
    med_new->flag = med_orig->flag;
>>>>>>> 9fa4ceb3
  }

  /* build polygon -> edge map */
  if (totpoly) {
    const MPoly *mp_orig;

    edge_poly_map = MEM_malloc_arrayN(totedge, sizeof(*edge_poly_map), __func__);
    memset(edge_poly_map, 0xff, sizeof(*edge_poly_map) * totedge);

    vert_loop_map = MEM_malloc_arrayN(totvert, sizeof(*vert_loop_map), __func__);
    memset(vert_loop_map, 0xff, sizeof(*vert_loop_map) * totvert);

    for (i = 0, mp_orig = mpoly_orig; i < totpoly; i++, mp_orig++) {
      uint loopstart = (uint)mp_orig->loopstart;
      uint loopend = loopstart + (uint)mp_orig->totloop;

      const MLoop *ml_orig = &mloop_orig[loopstart];
      uint k;
      for (k = loopstart; k < loopend; k++, ml_orig++) {
        edge_poly_map[ml_orig->e] = i;
        vert_loop_map[ml_orig->v] = k;

        /* also order edges based on faces */
        if (medge_new[ml_orig->e].v1 != ml_orig->v) {
          SWAP(uint, medge_new[ml_orig->e].v1, medge_new[ml_orig->e].v2);
        }
      }
    }
  }

  if (ltmd->flag & MOD_SCREW_NORMAL_CALC) {

    /* Normal Calculation (for face flipping)
     * Sort edge verts for correct face flipping
     * NOT REALLY NEEDED but face flipping is nice. */

    /* Notice!
     *
     * Since we are only ordering the edges here it can avoid mallocing the
     * extra space by abusing the vert array before its filled with new verts.
     * The new array for vert_connect must be at least `sizeof(ScrewVertConnect) * totvert`
     * and the size of our resulting meshes array is `sizeof(MVert) * totvert * 3`
     * so its safe to use the second 2 thirds of #MVert the array for vert_connect,
     * just make sure #ScrewVertConnect struct is no more than twice as big as #MVert,
     * at the moment there is no chance of that being a problem,
     * unless #MVert becomes half its current size.
     *
     * once the edges are ordered, vert_connect is not needed and it can be used for verts
     *
     * This makes the modifier faster with one less allocate.
     */

    vert_connect = MEM_malloc_arrayN(totvert, sizeof(ScrewVertConnect), __func__);
    /* skip the first slice of verts. */
    // vert_connect = (ScrewVertConnect *) &medge_new[totvert];
    vc = vert_connect;

    /* Copy Vert Locations */
    if (totedge != 0) {
      // printf("\n\n\n\n\nStarting Modifier\n");
      /* set edge users */
      med_new = medge_new;

      if (ob_axis != NULL) {
        /* `mtx_tx` is initialized early on. */
        for (i = 0; i < totvert; i++, vc++) {
          vc->co[0] = positions_new[i][0] = positions_orig[i][0];
          vc->co[1] = positions_new[i][1] = positions_orig[i][1];
          vc->co[2] = positions_new[i][2] = positions_orig[i][2];

          vc->flag = 0;
          vc->e[0] = vc->e[1] = NULL;
          vc->v[0] = vc->v[1] = SV_UNUSED;

          mul_m4_v3(mtx_tx, vc->co);
          /* Length in 2D, don't `sqrt` because this is only for comparison. */
          vc->dist_sq = vc->co[other_axis_1] * vc->co[other_axis_1] +
                        vc->co[other_axis_2] * vc->co[other_axis_2];

          // printf("location %f %f %f -- %f\n", vc->co[0], vc->co[1], vc->co[2], vc->dist_sq);
        }
      }
      else {
        for (i = 0; i < totvert; i++, vc++) {
          vc->co[0] = positions_new[i][0] = positions_orig[i][0];
          vc->co[1] = positions_new[i][1] = positions_orig[i][1];
          vc->co[2] = positions_new[i][2] = positions_orig[i][2];

          vc->flag = 0;
          vc->e[0] = vc->e[1] = NULL;
          vc->v[0] = vc->v[1] = SV_UNUSED;

          /* Length in 2D, don't sqrt because this is only for comparison. */
          vc->dist_sq = vc->co[other_axis_1] * vc->co[other_axis_1] +
                        vc->co[other_axis_2] * vc->co[other_axis_2];

          // printf("location %f %f %f -- %f\n", vc->co[0], vc->co[1], vc->co[2], vc->dist_sq);
        }
      }

      /* this loop builds connectivity info for verts */
      for (i = 0; i < totedge; i++, med_new++) {
        vc = &vert_connect[med_new->v1];

        if (vc->v[0] == SV_UNUSED) { /* unused */
          vc->v[0] = med_new->v2;
          vc->e[0] = med_new;
        }
        else if (vc->v[1] == SV_UNUSED) {
          vc->v[1] = med_new->v2;
          vc->e[1] = med_new;
        }
        else {
          vc->v[0] = vc->v[1] = SV_INVALID; /* error value  - don't use, 3 edges on vert */
        }

        vc = &vert_connect[med_new->v2];

        /* same as above but swap v1/2 */
        if (vc->v[0] == SV_UNUSED) { /* unused */
          vc->v[0] = med_new->v1;
          vc->e[0] = med_new;
        }
        else if (vc->v[1] == SV_UNUSED) {
          vc->v[1] = med_new->v1;
          vc->e[1] = med_new;
        }
        else {
          vc->v[0] = vc->v[1] = SV_INVALID; /* error value  - don't use, 3 edges on vert */
        }
      }

      /* find the first vert */
      vc = vert_connect;
      for (i = 0; i < totvert; i++, vc++) {
        /* Now do search for connected verts, order all edges and flip them
         * so resulting faces are flipped the right way */
        vc_tot_linked = 0; /* count the number of linked verts for this loop */
        if (vc->flag == 0) {
          uint v_best = SV_UNUSED, ed_loop_closed = 0; /* vert and vert new */
          ScrewVertIter lt_iter;
          float fl = -1.0f;

          /* compiler complains if not initialized, but it should be initialized below */
          bool ed_loop_flip = false;

          // printf("Loop on connected vert: %i\n", i);

          for (j = 0; j < 2; j++) {
            // printf("\tSide: %i\n", j);
            screwvert_iter_init(&lt_iter, vert_connect, i, j);
            if (j == 1) {
              screwvert_iter_step(&lt_iter);
            }
            while (lt_iter.v_poin) {
              // printf("\t\tVERT: %i\n", lt_iter.v);
              if (lt_iter.v_poin->flag) {
                // printf("\t\t\tBreaking Found end\n");
                // endpoints[0] = endpoints[1] = SV_UNUSED;
                ed_loop_closed = 1; /* circle */
                break;
              }
              lt_iter.v_poin->flag = 1;
              vc_tot_linked++;
              // printf("Testing 2 floats %f : %f\n", fl, lt_iter.v_poin->dist_sq);
              if (fl <= lt_iter.v_poin->dist_sq) {
                fl = lt_iter.v_poin->dist_sq;
                v_best = lt_iter.v;
                // printf("\t\t\tVERT BEST: %i\n", v_best);
              }
              screwvert_iter_step(&lt_iter);
              if (!lt_iter.v_poin) {
                // printf("\t\t\tFound End Also Num %i\n", j);
                // endpoints[j] = lt_iter.v_other; /* other is still valid */
                break;
              }
            }
          }

          /* Now we have a collection of used edges. flip their edges the right way. */
          /* if (v_best != SV_UNUSED) - */

          // printf("Done Looking - vc_tot_linked: %i\n", vc_tot_linked);

          if (vc_tot_linked > 1) {
            float vf_1, vf_2, vf_best;

            vc_tmp = &vert_connect[v_best];

            tmpf1 = vert_connect[vc_tmp->v[0]].co;
            tmpf2 = vert_connect[vc_tmp->v[1]].co;

            /* edge connects on each side! */
            if (SV_IS_VALID(vc_tmp->v[0]) && SV_IS_VALID(vc_tmp->v[1])) {
              // printf("Verts on each side (%i %i)\n", vc_tmp->v[0], vc_tmp->v[1]);
              /* Find out which is higher. */

              vf_1 = tmpf1[ltmd->axis];
              vf_2 = tmpf2[ltmd->axis];
              vf_best = vc_tmp->co[ltmd->axis];

              if (vf_1 < vf_best && vf_best < vf_2) {
                ed_loop_flip = 0;
              }
              else if (vf_1 > vf_best && vf_best > vf_2) {
                ed_loop_flip = 1;
              }
              else {
                /* not so simple to work out which edge is higher */
                sub_v3_v3v3(tmp_vec1, tmpf1, vc_tmp->co);
                sub_v3_v3v3(tmp_vec2, tmpf2, vc_tmp->co);
                normalize_v3(tmp_vec1);
                normalize_v3(tmp_vec2);

                if (tmp_vec1[ltmd->axis] < tmp_vec2[ltmd->axis]) {
                  ed_loop_flip = 1;
                }
                else {
                  ed_loop_flip = 0;
                }
              }
            }
            else if (SV_IS_VALID(vc_tmp->v[0])) { /* Vertex only connected on 1 side. */
              // printf("Verts on ONE side (%i %i)\n", vc_tmp->v[0], vc_tmp->v[1]);
              if (tmpf1[ltmd->axis] < vc_tmp->co[ltmd->axis]) { /* best is above */
                ed_loop_flip = 1;
              }
              else { /* best is below or even... in even case we can't know what to do. */
                ed_loop_flip = 0;
              }
            }
#if 0
            else {
              printf("No Connected ___\n");
            }
#endif

            // printf("flip direction %i\n", ed_loop_flip);

            /* Switch the flip option if set
             * NOTE: flip is now done at face level so copying group slices is easier. */
#if 0
            if (do_flip) {
              ed_loop_flip = !ed_loop_flip;
            }
#endif

            if (angle < 0.0f) {
              ed_loop_flip = !ed_loop_flip;
            }

            /* if its closed, we only need 1 loop */
            for (j = ed_loop_closed; j < 2; j++) {
              // printf("Ordering Side J %i\n", j);

              screwvert_iter_init(&lt_iter, vert_connect, v_best, j);
              // printf("\n\nStarting - Loop\n");
              lt_iter.v_poin->flag = 1; /* so a non loop will traverse the other side */

              /* If this is the vert off the best vert and
               * the best vert has 2 edges connected too it
               * then swap the flip direction */
              if (j == 1 && SV_IS_VALID(vc_tmp->v[0]) && SV_IS_VALID(vc_tmp->v[1])) {
                ed_loop_flip = !ed_loop_flip;
              }

              while (lt_iter.v_poin && lt_iter.v_poin->flag != 2) {
                // printf("\tOrdering Vert V %i\n", lt_iter.v);

                lt_iter.v_poin->flag = 2;
                if (lt_iter.e) {
                  if (lt_iter.v == lt_iter.e->v1) {
                    if (ed_loop_flip == 0) {
                      // printf("\t\t\tFlipping 0\n");
                      SWAP(uint, lt_iter.e->v1, lt_iter.e->v2);
                    }
#if 0
                    else {
                      printf("\t\t\tFlipping Not 0\n");
                    }
#endif
                  }
                  else if (lt_iter.v == lt_iter.e->v2) {
                    if (ed_loop_flip == 1) {
                      // printf("\t\t\tFlipping 1\n");
                      SWAP(uint, lt_iter.e->v1, lt_iter.e->v2);
                    }
#if 0
                    else {
                      printf("\t\t\tFlipping Not 1\n");
                    }
#endif
                  }
#if 0
                  else {
                    printf("\t\tIncorrect edge topology");
                  }
#endif
                }
#if 0
                else {
                  printf("\t\tNo Edge at this point\n");
                }
#endif
                screwvert_iter_step(&lt_iter);
              }
            }
          }
        }
      }
    }
  }
  else {
    for (i = 0; i < totvert; i++) {
      copy_v3_v3(positions_new[i], positions_orig[i]);
    }
  }
  /* done with edge connectivity based normal flipping */

  /* Add Faces */
  for (step = 1; step < step_tot; step++) {
    const uint varray_stride = totvert * step;
    float step_angle;
    float mat[4][4];
    /* Rotation Matrix */
    step_angle = (angle / (float)(step_tot - (!close))) * (float)step;

    if (ob_axis != NULL) {
      axis_angle_normalized_to_mat3(mat3, axis_vec, step_angle);
    }
    else {
      axis_angle_to_mat3_single(mat3, axis_char, step_angle);
    }
    copy_m4_m3(mat, mat3);

    if (screw_ofs) {
      madd_v3_v3fl(mat[3], axis_vec, screw_ofs * ((float)step / (float)(step_tot - 1)));
    }

    /* copy a slice */
    CustomData_copy_data(&mesh->vdata, &result->vdata, 0, (int)varray_stride, (int)totvert);

    for (j = 0; j < totvert; j++) {
      const int vert_index_new = (int)varray_stride + (int)j;

      /* set location */
      copy_v3_v3(positions_new[vert_index_new], positions_new[j]);

      /* only need to set these if using non cleared memory */
      // mv_new->mat_nr = mv_new->flag = 0;

      if (ob_axis != NULL) {
        sub_v3_v3(positions_new[vert_index_new], mtx_tx[3]);

        mul_m4_v3(mat, positions_new[vert_index_new]);

        add_v3_v3(positions_new[vert_index_new], mtx_tx[3]);
      }
      else {
        mul_m4_v3(mat, positions_new[vert_index_new]);
      }

      /* add the new edge */
      med_new->v1 = varray_stride + j;
      med_new->v2 = med_new->v1 - totvert;
      med_new->flag = ME_EDGEDRAW;
      med_new++;
    }
  }

  /* we can avoid if using vert alloc trick */
  if (vert_connect) {
    MEM_freeN(vert_connect);
    vert_connect = NULL;
  }

  if (close) {
    /* last loop of edges, previous loop doesn't account for the last set of edges */
    const uint varray_stride = (step_tot - 1) * totvert;

    for (i = 0; i < totvert; i++) {
      med_new->v1 = i;
      med_new->v2 = varray_stride + i;
      med_new->flag = ME_EDGEDRAW;
      med_new++;
    }
  }

  mp_new = mpoly_new;
  ml_new = mloop_new;
  med_new_firstloop = medge_new;

  /* more of an offset in this case */
  edge_offset = totedge + (totvert * (step_tot - (close ? 0 : 1)));

  const int *src_material_index = BKE_mesh_material_indices(mesh);
  int *dst_material_index = BKE_mesh_material_indices_for_write(result);

  for (i = 0; i < totedge; i++, med_new_firstloop++) {
    const uint step_last = step_tot - (close ? 1 : 2);
    const uint mpoly_index_orig = totpoly ? edge_poly_map[i] : UINT_MAX;
    const bool has_mpoly_orig = (mpoly_index_orig != UINT_MAX);
    float uv_v_offset_a, uv_v_offset_b;

    const uint mloop_index_orig[2] = {
        vert_loop_map ? vert_loop_map[medge_new[i].v1] : UINT_MAX,
        vert_loop_map ? vert_loop_map[medge_new[i].v2] : UINT_MAX,
    };
    const bool has_mloop_orig = mloop_index_orig[0] != UINT_MAX;

    int mat_nr;

    /* for each edge, make a cylinder of quads */
    i1 = med_new_firstloop->v1;
    i2 = med_new_firstloop->v2;

    if (has_mpoly_orig) {
      mat_nr = src_material_index == NULL ? 0 : src_material_index[mpoly_index_orig];
    }
    else {
      mat_nr = 0;
    }

    if (has_mloop_orig == false && mloopuv_layers_tot) {
      uv_v_offset_a = dist_signed_to_plane_v3(positions_new[medge_new[i].v1], uv_axis_plane);
      uv_v_offset_b = dist_signed_to_plane_v3(positions_new[medge_new[i].v2], uv_axis_plane);

      if (ltmd->flag & MOD_SCREW_UV_STRETCH_V) {
        uv_v_offset_a = (uv_v_offset_a - uv_v_minmax[0]) * uv_v_range_inv;
        uv_v_offset_b = (uv_v_offset_b - uv_v_minmax[0]) * uv_v_range_inv;
      }
    }

    for (step = 0; step <= step_last; step++) {

      /* Polygon */
      if (has_mpoly_orig) {
        CustomData_copy_data(
            &mesh->pdata, &result->pdata, (int)mpoly_index_orig, (int)mpoly_index, 1);
        origindex[mpoly_index] = (int)mpoly_index_orig;
      }
      else {
        origindex[mpoly_index] = ORIGINDEX_NONE;
        dst_material_index[mpoly_index] = mat_nr;
        mp_new->flag = mpoly_flag;
      }
      mp_new->loopstart = mpoly_index * 4;
      mp_new->totloop = 4;

      /* Loop-Custom-Data */
      if (has_mloop_orig) {
        int l_index = (int)(ml_new - mloop_new);

        CustomData_copy_data(
            &mesh->ldata, &result->ldata, (int)mloop_index_orig[0], l_index + 0, 1);
        CustomData_copy_data(
            &mesh->ldata, &result->ldata, (int)mloop_index_orig[1], l_index + 1, 1);
        CustomData_copy_data(
            &mesh->ldata, &result->ldata, (int)mloop_index_orig[1], l_index + 2, 1);
        CustomData_copy_data(
            &mesh->ldata, &result->ldata, (int)mloop_index_orig[0], l_index + 3, 1);

        if (mloopuv_layers_tot) {
          uint uv_lay;
          const float uv_u_offset_a = (float)(step)*uv_u_scale;
          const float uv_u_offset_b = (float)(step + 1) * uv_u_scale;
          for (uv_lay = 0; uv_lay < mloopuv_layers_tot; uv_lay++) {
            MLoopUV *mluv = &mloopuv_layers[uv_lay][l_index];

            mluv[quad_ord[0]].uv[0] += uv_u_offset_a;
            mluv[quad_ord[1]].uv[0] += uv_u_offset_a;
            mluv[quad_ord[2]].uv[0] += uv_u_offset_b;
            mluv[quad_ord[3]].uv[0] += uv_u_offset_b;
          }
        }
      }
      else {
        if (mloopuv_layers_tot) {
          int l_index = (int)(ml_new - mloop_new);

          uint uv_lay;
          const float uv_u_offset_a = (float)(step)*uv_u_scale;
          const float uv_u_offset_b = (float)(step + 1) * uv_u_scale;
          for (uv_lay = 0; uv_lay < mloopuv_layers_tot; uv_lay++) {
            MLoopUV *mluv = &mloopuv_layers[uv_lay][l_index];

            copy_v2_fl2(mluv[quad_ord[0]].uv, uv_u_offset_a, uv_v_offset_a);
            copy_v2_fl2(mluv[quad_ord[1]].uv, uv_u_offset_a, uv_v_offset_b);
            copy_v2_fl2(mluv[quad_ord[2]].uv, uv_u_offset_b, uv_v_offset_b);
            copy_v2_fl2(mluv[quad_ord[3]].uv, uv_u_offset_b, uv_v_offset_a);
          }
        }
      }

      /* Loop-Data */
      if (!(close && step == step_last)) {
        /* regular segments */
        ml_new[quad_ord[0]].v = i1;
        ml_new[quad_ord[1]].v = i2;
        ml_new[quad_ord[2]].v = i2 + totvert;
        ml_new[quad_ord[3]].v = i1 + totvert;

        ml_new[quad_ord_ofs[0]].e = step == 0 ? i :
                                                (edge_offset + step + (i * (step_tot - 1))) - 1;
        ml_new[quad_ord_ofs[1]].e = totedge + i2;
        ml_new[quad_ord_ofs[2]].e = edge_offset + step + (i * (step_tot - 1));
        ml_new[quad_ord_ofs[3]].e = totedge + i1;

        /* new vertical edge */
        if (step) { /* The first set is already done */
          med_new->v1 = i1;
          med_new->v2 = i2;
          med_new->flag = med_new_firstloop->flag;
          med_new++;
        }
        i1 += totvert;
        i2 += totvert;
      }
      else {
        /* last segment */
        ml_new[quad_ord[0]].v = i1;
        ml_new[quad_ord[1]].v = i2;
        ml_new[quad_ord[2]].v = med_new_firstloop->v2;
        ml_new[quad_ord[3]].v = med_new_firstloop->v1;

        ml_new[quad_ord_ofs[0]].e = (edge_offset + step + (i * (step_tot - 1))) - 1;
        ml_new[quad_ord_ofs[1]].e = totedge + i2;
        ml_new[quad_ord_ofs[2]].e = i;
        ml_new[quad_ord_ofs[3]].e = totedge + i1;
      }

      mp_new++;
      ml_new += 4;
      mpoly_index++;
    }

    /* new vertical edge */
    med_new->v1 = i1;
    med_new->v2 = i2;
    med_new->flag = med_new_firstloop->flag;
    med_new++;
  }

  /* validate loop edges */
#if 0
  {
    uint i = 0;
    printf("\n");
    for (; i < maxPolys * 4; i += 4) {
      uint ii;
      ml_new = mloop_new + i;
      ii = findEd(medge_new, maxEdges, ml_new[0].v, ml_new[1].v);
      printf("%d %d -- ", ii, ml_new[0].e);
      ml_new[0].e = ii;

      ii = findEd(medge_new, maxEdges, ml_new[1].v, ml_new[2].v);
      printf("%d %d -- ", ii, ml_new[1].e);
      ml_new[1].e = ii;

      ii = findEd(medge_new, maxEdges, ml_new[2].v, ml_new[3].v);
      printf("%d %d -- ", ii, ml_new[2].e);
      ml_new[2].e = ii;

      ii = findEd(medge_new, maxEdges, ml_new[3].v, ml_new[0].v);
      printf("%d %d\n", ii, ml_new[3].e);
      ml_new[3].e = ii;
    }
  }
#endif

  if (edge_poly_map) {
    MEM_freeN(edge_poly_map);
  }

  if (vert_loop_map) {
    MEM_freeN(vert_loop_map);
  }

  if (do_remove_doubles) {
    result = mesh_remove_doubles_on_axis(result,
                                         positions_new,
                                         totvert,
                                         step_tot,
                                         axis_vec,
                                         ob_axis != NULL ? mtx_tx[3] : NULL,
                                         ltmd->merge_dist);
  }

  return result;
}

static void updateDepsgraph(ModifierData *md, const ModifierUpdateDepsgraphContext *ctx)
{
  ScrewModifierData *ltmd = (ScrewModifierData *)md;
  if (ltmd->ob_axis != NULL) {
    DEG_add_object_relation(ctx->node, ltmd->ob_axis, DEG_OB_COMP_TRANSFORM, "Screw Modifier");
    DEG_add_depends_on_transform_relation(ctx->node, "Screw Modifier");
  }
}

static void foreachIDLink(ModifierData *md, Object *ob, IDWalkFunc walk, void *userData)
{
  ScrewModifierData *ltmd = (ScrewModifierData *)md;

  walk(userData, ob, (ID **)&ltmd->ob_axis, IDWALK_CB_NOP);
}

static void panel_draw(const bContext *UNUSED(C), Panel *panel)
{
  uiLayout *sub, *row, *col;
  uiLayout *layout = panel->layout;
  int toggles_flag = UI_ITEM_R_TOGGLE | UI_ITEM_R_FORCE_BLANK_DECORATE;

  PointerRNA *ptr = modifier_panel_get_property_pointers(panel, NULL);

  PointerRNA screw_obj_ptr = RNA_pointer_get(ptr, "object");

  uiLayoutSetPropSep(layout, true);

  col = uiLayoutColumn(layout, false);
  uiItemR(col, ptr, "angle", 0, NULL, ICON_NONE);
  row = uiLayoutRow(col, false);
  uiLayoutSetActive(row,
                    RNA_pointer_is_null(&screw_obj_ptr) ||
                        !RNA_boolean_get(ptr, "use_object_screw_offset"));
  uiItemR(row, ptr, "screw_offset", 0, NULL, ICON_NONE);
  uiItemR(col, ptr, "iterations", 0, NULL, ICON_NONE);

  uiItemS(layout);
  col = uiLayoutColumn(layout, false);
  row = uiLayoutRow(col, false);
  uiItemR(row, ptr, "axis", UI_ITEM_R_EXPAND, NULL, ICON_NONE);
  uiItemR(col, ptr, "object", 0, IFACE_("Axis Object"), ICON_NONE);
  sub = uiLayoutColumn(col, false);
  uiLayoutSetActive(sub, !RNA_pointer_is_null(&screw_obj_ptr));
  uiItemR(sub, ptr, "use_object_screw_offset", 0, NULL, ICON_NONE);

  uiItemS(layout);

  col = uiLayoutColumn(layout, true);
  uiItemR(col, ptr, "steps", 0, IFACE_("Steps Viewport"), ICON_NONE);
  uiItemR(col, ptr, "render_steps", 0, IFACE_("Render"), ICON_NONE);

  uiItemS(layout);

  row = uiLayoutRowWithHeading(layout, true, IFACE_("Merge"));
  uiItemR(row, ptr, "use_merge_vertices", 0, "", ICON_NONE);
  sub = uiLayoutRow(row, true);
  uiLayoutSetActive(sub, RNA_boolean_get(ptr, "use_merge_vertices"));
  uiItemR(sub, ptr, "merge_threshold", 0, "", ICON_NONE);

  uiItemS(layout);

  row = uiLayoutRowWithHeading(layout, true, IFACE_("Stretch UVs"));
  uiItemR(row, ptr, "use_stretch_u", toggles_flag, IFACE_("U"), ICON_NONE);
  uiItemR(row, ptr, "use_stretch_v", toggles_flag, IFACE_("V"), ICON_NONE);

  modifier_panel_end(layout, ptr);
}

static void normals_panel_draw(const bContext *UNUSED(C), Panel *panel)
{
  uiLayout *col;
  uiLayout *layout = panel->layout;

  PointerRNA *ptr = modifier_panel_get_property_pointers(panel, NULL);

  uiLayoutSetPropSep(layout, true);

  col = uiLayoutColumn(layout, false);
  uiItemR(col, ptr, "use_smooth_shade", 0, NULL, ICON_NONE);
  uiItemR(col, ptr, "use_normal_calculate", 0, NULL, ICON_NONE);
  uiItemR(col, ptr, "use_normal_flip", 0, NULL, ICON_NONE);
}

static void panelRegister(ARegionType *region_type)
{
  PanelType *panel_type = modifier_panel_register(region_type, eModifierType_Screw, panel_draw);
  modifier_subpanel_register(
      region_type, "normals", "Normals", NULL, normals_panel_draw, panel_type);
}

ModifierTypeInfo modifierType_Screw = {
    /* name */ N_("Screw"),
    /* structName */ "ScrewModifierData",
    /* structSize */ sizeof(ScrewModifierData),
    /* srna */ &RNA_ScrewModifier,
    /* type */ eModifierTypeType_Constructive,

    /* flags */ eModifierTypeFlag_AcceptsMesh | eModifierTypeFlag_AcceptsCVs |
        eModifierTypeFlag_SupportsEditmode | eModifierTypeFlag_EnableInEditmode,
    /* icon */ ICON_MOD_SCREW,

    /* copyData */ BKE_modifier_copydata_generic,

    /* deformVerts */ NULL,
    /* deformMatrices */ NULL,
    /* deformVertsEM */ NULL,
    /* deformMatricesEM */ NULL,
    /* modifyMesh */ modifyMesh,
    /* modifyGeometrySet */ NULL,

    /* initData */ initData,
    /* requiredDataMask */ NULL,
    /* freeData */ NULL,
    /* isDisabled */ NULL,
    /* updateDepsgraph */ updateDepsgraph,
    /* dependsOnTime */ NULL,
    /* dependsOnNormals */ NULL,
    /* foreachIDLink */ foreachIDLink,
    /* foreachTexLink */ NULL,
    /* freeRuntimeData */ NULL,
    /* panelRegister */ panelRegister,
    /* blendWrite */ NULL,
    /* blendRead */ NULL,
};<|MERGE_RESOLUTION|>--- conflicted
+++ resolved
@@ -426,28 +426,13 @@
 
   /* Set the locations of the first set of verts */
 
-<<<<<<< HEAD
-  BLI_bitmap *vert_tag = BLI_BITMAP_NEW(totvert, __func__);
-=======
-  mv_new = mvert_new;
-  mv_orig = mvert_orig;
->>>>>>> 9fa4ceb3
-
   /* Copy the first set of edges */
   const MEdge *med_orig = medge_orig;
   med_new = medge_new;
   for (i = 0; i < totedge; i++, med_orig++, med_new++) {
     med_new->v1 = med_orig->v1;
     med_new->v2 = med_orig->v2;
-<<<<<<< HEAD
-    med_new->flag = med_orig->flag & ~ME_LOOSEEDGE;
-
-    /* Tag vertex as not loose. */
-    BLI_BITMAP_ENABLE(vert_tag, med_orig->v1);
-    BLI_BITMAP_ENABLE(vert_tag, med_orig->v2);
-=======
     med_new->flag = med_orig->flag;
->>>>>>> 9fa4ceb3
   }
 
   /* build polygon -> edge map */
