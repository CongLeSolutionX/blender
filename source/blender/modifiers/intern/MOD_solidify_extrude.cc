/* SPDX-License-Identifier: GPL-2.0-or-later */

/** \file
 * \ingroup modifiers
 */

#include "BLI_utildefines.h"

#include "BLI_bitmap.h"
#include "BLI_math.h"
#include "BLI_utildefines_stack.h"

#include "DNA_mesh_types.h"
#include "DNA_meshdata_types.h"
#include "DNA_object_types.h"

#include "MEM_guardedalloc.h"

#include "BKE_deform.h"
#include "BKE_mesh.h"
#include "BKE_particle.h"

#include "MOD_modifiertypes.h"
#include "MOD_solidify_util.hh" /* own include */
#include "MOD_util.h"

/* -------------------------------------------------------------------- */
/** \name High Quality Normal Calculation Function
 * \{ */

/* skip shell thickness for non-manifold edges, see #35710. */
#define USE_NONMANIFOLD_WORKAROUND

/* *** derived mesh high quality normal calculation function  *** */
/* could be exposed for other functions to use */

struct EdgeFaceRef {
  int p1; /* init as -1 */
  int p2;
};

BLI_INLINE bool edgeref_is_init(const EdgeFaceRef *edge_ref)
{
  return !((edge_ref->p1 == 0) && (edge_ref->p2 == 0));
}

/**
 * \param mesh: Mesh to calculate normals for.
 * \param poly_nors: Precalculated face normals.
 * \param r_vert_nors: Return vert normals.
 */
static void mesh_calc_hq_normal(Mesh *mesh,
                                const float (*poly_nors)[3],
                                float (*r_vert_nors)[3],
#ifdef USE_NONMANIFOLD_WORKAROUND
                                BLI_bitmap *edge_tmp_tag
#endif
)
{
  const int verts_num = mesh->totvert;
  const blender::Span<MEdge> edges = mesh->edges();
  const blender::Span<MPoly> polys = mesh->polys();
  const blender::Span<int> corner_edges = mesh->corner_edges();

  {
    EdgeFaceRef *edge_ref_array = MEM_cnew_array<EdgeFaceRef>(size_t(edges.size()), __func__);
    EdgeFaceRef *edge_ref;
    float edge_normal[3];

    /* Add an edge reference if it's not there, pointing back to the face index. */
    for (const int i : polys.index_range()) {
      int j;

      for (j = 0; j < polys[i].totloop; j++) {
        const int edge_i = corner_edges[polys[i].loopstart + j];

        /* --- add edge ref to face --- */
        edge_ref = &edge_ref_array[edge_i];
        if (!edgeref_is_init(edge_ref)) {
          edge_ref->p1 = i;
          edge_ref->p2 = -1;
        }
        else if ((edge_ref->p1 != -1) && (edge_ref->p2 == -1)) {
          edge_ref->p2 = i;
        }
        else {
          /* 3+ faces using an edge, we can't handle this usefully */
          edge_ref->p1 = edge_ref->p2 = -1;
#ifdef USE_NONMANIFOLD_WORKAROUND
          BLI_BITMAP_ENABLE(edge_tmp_tag, edge_i);
#endif
        }
        /* --- done --- */
      }
    }

    int i;
    const MEdge *edge;
    for (i = 0, edge = edges.data(), edge_ref = edge_ref_array; i < edges.size();
         i++, edge++, edge_ref++) {
      /* Get the edge vert indices, and edge value (the face indices that use it) */

      if (edgeref_is_init(edge_ref) && (edge_ref->p1 != -1)) {
        if (edge_ref->p2 != -1) {
          /* We have 2 faces using this edge, calculate the edges normal
           * using the angle between the 2 faces as a weighting */
#if 0
          add_v3_v3v3(edge_normal, face_nors[edge_ref->f1], face_nors[edge_ref->f2]);
          normalize_v3_length(
              edge_normal,
              angle_normalized_v3v3(face_nors[edge_ref->f1], face_nors[edge_ref->f2]));
#else
          mid_v3_v3v3_angle_weighted(
              edge_normal, poly_nors[edge_ref->p1], poly_nors[edge_ref->p2]);
#endif
        }
        else {
          /* only one face attached to that edge */
          /* an edge without another attached- the weight on this is undefined */
          copy_v3_v3(edge_normal, poly_nors[edge_ref->p1]);
        }
        add_v3_v3(r_vert_nors[edge->v1], edge_normal);
        add_v3_v3(r_vert_nors[edge->v2], edge_normal);
      }
    }
    MEM_freeN(edge_ref_array);
  }

  /* normalize vertex normals and assign */
  const float(*vert_normals)[3] = BKE_mesh_vert_normals_ensure(mesh);
  for (int i = 0; i < verts_num; i++) {
    if (normalize_v3(r_vert_nors[i]) == 0.0f) {
      copy_v3_v3(r_vert_nors[i], vert_normals[i]);
    }
  }
}

/** \} */

/* -------------------------------------------------------------------- */
/** \name Main Solidify Function
 * \{ */

/* NOLINTNEXTLINE: readability-function-size */
Mesh *MOD_solidify_extrude_modifyMesh(ModifierData *md, const ModifierEvalContext *ctx, Mesh *mesh)
{
  Mesh *result;
  const SolidifyModifierData *smd = (SolidifyModifierData *)md;

  const uint verts_num = uint(mesh->totvert);
  const uint edges_num = uint(mesh->totedge);
  const uint polys_num = uint(mesh->totpoly);
  const uint loops_num = uint(mesh->totloop);
  uint newLoops = 0, newPolys = 0, newEdges = 0, newVerts = 0, rimVerts = 0;

  /* Only use material offsets if we have 2 or more materials. */
  const short mat_nr_max = ctx->object->totcol > 1 ? ctx->object->totcol - 1 : 0;
  const short mat_ofs = mat_nr_max ? smd->mat_ofs : 0;
  const short mat_ofs_rim = mat_nr_max ? smd->mat_ofs_rim : 0;

  /* use for edges */
  /* over-alloc new_vert_arr, old_vert_arr */
  uint *new_vert_arr = nullptr;
  STACK_DECLARE(new_vert_arr);

  uint *new_edge_arr = nullptr;
  STACK_DECLARE(new_edge_arr);

  uint *old_vert_arr = MEM_cnew_array<uint>(verts_num, "old_vert_arr in solidify");

  uint *edge_users = nullptr;
  int *edge_order = nullptr;

  float(*vert_nors)[3] = nullptr;
  const float(*poly_nors)[3] = nullptr;

  const bool need_poly_normals = (smd->flag & MOD_SOLIDIFY_NORMAL_CALC) ||
                                 (smd->flag & MOD_SOLIDIFY_EVEN) ||
                                 (smd->flag & MOD_SOLIDIFY_OFFSET_ANGLE_CLAMP) ||
                                 (smd->bevel_convex != 0);

  const float ofs_orig = -(((-smd->offset_fac + 1.0f) * 0.5f) * smd->offset);
  const float ofs_new = smd->offset + ofs_orig;
  const float offset_fac_vg = smd->offset_fac_vg;
  const float offset_fac_vg_inv = 1.0f - smd->offset_fac_vg;
  const float bevel_convex = smd->bevel_convex;
  const bool do_flip = (smd->flag & MOD_SOLIDIFY_FLIP) != 0;
  const bool do_clamp = (smd->offset_clamp != 0.0f);
  const bool do_angle_clamp = do_clamp && (smd->flag & MOD_SOLIDIFY_OFFSET_ANGLE_CLAMP) != 0;
  const bool do_bevel_convex = bevel_convex != 0.0f;
  const bool do_rim = (smd->flag & MOD_SOLIDIFY_RIM) != 0;
  const bool do_shell = !(do_rim && (smd->flag & MOD_SOLIDIFY_NOSHELL) != 0);

  /* weights */
  const MDeformVert *dvert;
  const bool defgrp_invert = (smd->flag & MOD_SOLIDIFY_VGROUP_INV) != 0;
  int defgrp_index;
  const int shell_defgrp_index = BKE_id_defgroup_name_index(&mesh->id, smd->shell_defgrp_name);
  const int rim_defgrp_index = BKE_id_defgroup_name_index(&mesh->id, smd->rim_defgrp_name);

  /* array size is doubled in case of using a shell */
  const uint stride = do_shell ? 2 : 1;

  const float(*mesh_vert_normals)[3] = BKE_mesh_vert_normals_ensure(mesh);

  MOD_get_vgroup(ctx->object, mesh, smd->defgrp_name, &dvert, &defgrp_index);

  const float(*orig_vert_positions)[3] = BKE_mesh_vert_positions(mesh);
  const blender::Span<MEdge> orig_edges = mesh->edges();
  const blender::Span<MPoly> orig_polys = mesh->polys();
  const blender::Span<int> orig_corner_verts = mesh->corner_verts();
  const blender::Span<int> orig_corner_edges = mesh->corner_edges();

  if (need_poly_normals) {
    /* calculate only face normals */
    poly_nors = BKE_mesh_poly_normals_ensure(mesh);
  }

  STACK_INIT(new_vert_arr, verts_num * 2);
  STACK_INIT(new_edge_arr, edges_num * 2);

  if (do_rim) {
    BLI_bitmap *orig_mvert_tag = BLI_BITMAP_NEW(verts_num, __func__);
    uint eidx;
    uint i;

#define INVALID_UNUSED uint(-1)
#define INVALID_PAIR uint(-2)

    new_vert_arr = static_cast<uint *>(
        MEM_malloc_arrayN(verts_num, 2 * sizeof(*new_vert_arr), __func__));
    new_edge_arr = static_cast<uint *>(
        MEM_malloc_arrayN(((edges_num * 2) + verts_num), sizeof(*new_edge_arr), __func__));

    edge_users = static_cast<uint *>(MEM_malloc_arrayN(edges_num, sizeof(*edge_users), __func__));
    edge_order = static_cast<int *>(MEM_malloc_arrayN(edges_num, sizeof(*edge_order), __func__));

    /* save doing 2 loops here... */
#if 0
    copy_vn_i(edge_users, edges_num, INVALID_UNUSED);
#endif

    const MEdge *edge;
    for (eidx = 0, edge = orig_edges.data(); eidx < edges_num; eidx++, edge++) {
      edge_users[eidx] = INVALID_UNUSED;
    }

    for (const int64_t i : orig_polys.index_range()) {
      const MPoly &poly = orig_polys[i];
      int j;

      int corner_i_prev = poly.loopstart + (poly.totloop - 1);

      for (j = 0; j < poly.totloop; j++) {
        const int corner_i = poly.loopstart + j;
        const int vert_i = orig_corner_verts[corner_i];
        const int prev_vert_i = orig_corner_verts[corner_i_prev];
        /* add edge user */
        eidx = (int)(orig_corner_edges[corner_i_prev]);
        if (edge_users[eidx] == INVALID_UNUSED) {
<<<<<<< HEAD
          ed = &orig_edges[eidx];
          BLI_assert(ELEM(prev_vert_i, ed->v1, ed->v2) && ELEM(vert_i, ed->v1, ed->v2));
          edge_users[eidx] = (prev_vert_i > vert_i) == (ed->v1 < ed->v2) ? uint(i) :
                                                                           (uint(i) + polys_num);
=======
          edge = &orig_edges[eidx];
          BLI_assert(ELEM(ml_prev->v, edge->v1, edge->v2) && ELEM(ml->v, edge->v1, edge->v2));
          edge_users[eidx] = (ml_prev->v > ml->v) == (edge->v1 < edge->v2) ? uint(i) :
                                                                             (uint(i) + polys_num);
>>>>>>> 2a9f792c
          edge_order[eidx] = j;
        }
        else {
          edge_users[eidx] = INVALID_PAIR;
        }
        corner_i_prev = corner_i;
      }
    }

    for (eidx = 0, edge = orig_edges.data(); eidx < edges_num; eidx++, edge++) {
      if (!ELEM(edge_users[eidx], INVALID_UNUSED, INVALID_PAIR)) {
        BLI_BITMAP_ENABLE(orig_mvert_tag, edge->v1);
        BLI_BITMAP_ENABLE(orig_mvert_tag, edge->v2);
        STACK_PUSH(new_edge_arr, eidx);
        newPolys++;
        newLoops += 4;
      }
    }

    for (i = 0; i < verts_num; i++) {
      if (BLI_BITMAP_TEST(orig_mvert_tag, i)) {
        old_vert_arr[i] = STACK_SIZE(new_vert_arr);
        STACK_PUSH(new_vert_arr, i);
        rimVerts++;
      }
      else {
        old_vert_arr[i] = INVALID_UNUSED;
      }
    }

    MEM_freeN(orig_mvert_tag);
  }

  if (do_shell == false) {
    /* only add rim vertices */
    newVerts = rimVerts;
    /* each extruded face needs an opposite edge */
    newEdges = newPolys;
  }
  else {
    /* (stride == 2) in this case, so no need to add newVerts/newEdges */
    BLI_assert(newVerts == 0);
    BLI_assert(newEdges == 0);
  }

#ifdef USE_NONMANIFOLD_WORKAROUND
  BLI_bitmap *edge_tmp_tag = BLI_BITMAP_NEW(mesh->totedge, __func__);
#endif

  if (smd->flag & MOD_SOLIDIFY_NORMAL_CALC) {
    vert_nors = static_cast<float(*)[3]>(MEM_calloc_arrayN(verts_num, sizeof(float[3]), __func__));
    mesh_calc_hq_normal(mesh,
                        poly_nors,
                        vert_nors
#ifdef USE_NONMANIFOLD_WORKAROUND
                        ,
                        edge_tmp_tag
#endif
    );
  }

  result = BKE_mesh_new_nomain_from_template(mesh,
                                             int((verts_num * stride) + newVerts),
                                             int((edges_num * stride) + newEdges + rimVerts),
                                             int((loops_num * stride) + newLoops),
                                             int((polys_num * stride) + newPolys));

  float(*vert_positions)[3] = BKE_mesh_vert_positions_for_write(result);
  blender::MutableSpan<MEdge> edges = result->edges_for_write();
  blender::MutableSpan<MPoly> polys = result->polys_for_write();
  blender::MutableSpan<int> corner_verts = result->corner_verts_for_write();
  blender::MutableSpan<int> corner_edges = result->corner_edges_for_write();

  if (do_shell) {
    CustomData_copy_data(&mesh->vdata, &result->vdata, 0, 0, int(verts_num));
    CustomData_copy_data(&mesh->vdata, &result->vdata, 0, int(verts_num), int(verts_num));

    CustomData_copy_data(&mesh->edata, &result->edata, 0, 0, int(edges_num));
    CustomData_copy_data(&mesh->edata, &result->edata, 0, int(edges_num), int(edges_num));

    CustomData_copy_data(&mesh->ldata, &result->ldata, 0, 0, int(loops_num));
    /* DO NOT copy here the 'copied' part of loop data, we want to reverse loops
     * (so that winding of copied face get reversed, so that normals get reversed
     * and point in expected direction...).
     * If we also copy data here, then this data get overwritten
     * (and allocated memory becomes a memory leak). */

    CustomData_copy_data(&mesh->pdata, &result->pdata, 0, 0, int(polys_num));
    CustomData_copy_data(&mesh->pdata, &result->pdata, 0, int(polys_num), int(polys_num));
  }
  else {
    int i, j;
    CustomData_copy_data(&mesh->vdata, &result->vdata, 0, 0, int(verts_num));
    for (i = 0, j = int(verts_num); i < verts_num; i++) {
      if (old_vert_arr[i] != INVALID_UNUSED) {
        CustomData_copy_data(&mesh->vdata, &result->vdata, i, j, 1);
        j++;
      }
    }

    CustomData_copy_data(&mesh->edata, &result->edata, 0, 0, int(edges_num));

    for (i = 0, j = int(edges_num); i < edges_num; i++) {
      if (!ELEM(edge_users[i], INVALID_UNUSED, INVALID_PAIR)) {
        MEdge *ed_src, *ed_dst;
        CustomData_copy_data(&mesh->edata, &result->edata, i, j, 1);

        ed_src = &edges[i];
        ed_dst = &edges[j];
        ed_dst->v1 = old_vert_arr[ed_src->v1] + verts_num;
        ed_dst->v2 = old_vert_arr[ed_src->v2] + verts_num;
        j++;
      }
    }

    /* will be created later */
    CustomData_copy_data(&mesh->ldata, &result->ldata, 0, 0, int(loops_num));
    CustomData_copy_data(&mesh->pdata, &result->pdata, 0, 0, int(polys_num));
  }

  float *result_edge_bweight = nullptr;
  if (do_bevel_convex) {
    result_edge_bweight = static_cast<float *>(CustomData_add_layer(
        &result->edata, CD_BWEIGHT, CD_SET_DEFAULT, nullptr, result->totedge));
  }

  /* Initializes: (`i_end`, `do_shell_align`, `vert_index`). */
#define INIT_VERT_ARRAY_OFFSETS(test) \
  if (((ofs_new >= ofs_orig) == do_flip) == test) { \
    i_end = verts_num; \
    do_shell_align = true; \
    vert_index = 0; \
  } \
  else { \
    if (do_shell) { \
      i_end = verts_num; \
      do_shell_align = true; \
    } \
    else { \
      i_end = newVerts; \
      do_shell_align = false; \
    } \
    vert_index = verts_num; \
  } \
  (void)0

  int *dst_material_index = BKE_mesh_material_indices_for_write(result);

  /* flip normals */

  if (do_shell) {
    uint i;

<<<<<<< HEAD
    MPoly *mp = &polys[polys_num];
    for (i = 0; i < mesh->totpoly; i++, mp++) {
      const int loop_end = mp->totloop - 1;
      int e;
      int j;

      /* reverses the loop direction (corner verts as well as custom-data)
       * Corner edges also need to be corrected too, done in a separate loop below. */
      const int corner_2 = mp->loopstart + mesh->totloop;
=======
    MPoly *poly = &polys[polys_num];
    for (i = 0; i < mesh->totpoly; i++, poly++) {
      const int loop_end = poly->totloop - 1;
      MLoop *ml2;
      uint e;
      int j;

      /* reverses the loop direction (MLoop.v as well as custom-data)
       * MLoop.e also needs to be corrected too, done in a separate loop below. */
      ml2 = &loops[poly->loopstart + mesh->totloop];
>>>>>>> 2a9f792c
#if 0
      for (j = 0; j < poly->totloop; j++) {
        CustomData_copy_data(&mesh->ldata,
                             &result->ldata,
                             poly->loopstart + j,
                             poly->loopstart + (loop_end - j) + mesh->totloop,
                             1);
      }
#else
      /* slightly more involved, keep the first vertex the same for the copy,
       * ensures the diagonals in the new face match the original. */
      j = 0;
      for (int j_prev = loop_end; j < poly->totloop; j_prev = j++) {
        CustomData_copy_data(&mesh->ldata,
                             &result->ldata,
                             poly->loopstart + j,
                             poly->loopstart + (loop_end - j_prev) + mesh->totloop,
                             1);
      }
#endif

      if (mat_ofs) {
        dst_material_index[poly - polys.data()] += mat_ofs;
        CLAMP(dst_material_index[poly - polys.data()], 0, mat_nr_max);
      }

      e = corner_edges[corner_2 + 0];
      for (j = 0; j < loop_end; j++) {
        corner_edges[corner_2 + j] = corner_edges[corner_2 + j + 1];
      }
      corner_edges[corner_2 + loop_end] = e;

      poly->loopstart += mesh->totloop;

<<<<<<< HEAD
      for (j = 0; j < mp->totloop; j++) {
        corner_verts[corner_2 + j] += verts_num;
        corner_edges[corner_2 + j] += edges_num;
=======
      for (j = 0; j < poly->totloop; j++) {
        ml2[j].e += edges_num;
        ml2[j].v += verts_num;
>>>>>>> 2a9f792c
      }
    }

    for (MEdge &edge : edges.slice(edges_num, edges_num)) {
      edge.v1 += verts_num;
      edge.v2 += verts_num;
    }
  }

  /* NOTE: copied vertex layers don't have flipped normals yet. do this after applying offset. */
  if ((smd->flag & MOD_SOLIDIFY_EVEN) == 0) {
    /* no even thickness, very simple */
    float ofs_new_vgroup;

    /* for clamping */
    float *vert_lens = nullptr;
    float *vert_angs = nullptr;
    const float offset = fabsf(smd->offset) * smd->offset_clamp;
    const float offset_sq = offset * offset;

    /* for bevel weight */
    float *edge_angs = nullptr;

    if (do_clamp) {
      vert_lens = static_cast<float *>(MEM_malloc_arrayN(verts_num, sizeof(float), "vert_lens"));
      copy_vn_fl(vert_lens, int(verts_num), FLT_MAX);
      for (uint i = 0; i < edges_num; i++) {
        const float ed_len_sq = len_squared_v3v3(vert_positions[edges[i].v1],
                                                 vert_positions[edges[i].v2]);
        vert_lens[edges[i].v1] = min_ff(vert_lens[edges[i].v1], ed_len_sq);
        vert_lens[edges[i].v2] = min_ff(vert_lens[edges[i].v2], ed_len_sq);
      }
    }

    if (do_angle_clamp || do_bevel_convex) {
      uint eidx;
      if (do_angle_clamp) {
        vert_angs = static_cast<float *>(MEM_malloc_arrayN(verts_num, sizeof(float), "vert_angs"));
        copy_vn_fl(vert_angs, int(verts_num), 0.5f * M_PI);
      }
      if (do_bevel_convex) {
        edge_angs = static_cast<float *>(MEM_malloc_arrayN(edges_num, sizeof(float), "edge_angs"));
        if (!do_rim) {
          edge_users = static_cast<uint *>(
              MEM_malloc_arrayN(edges_num, sizeof(*edge_users), "solid_mod edges"));
        }
      }
      uint(*edge_user_pairs)[2] = static_cast<uint(*)[2]>(
          MEM_malloc_arrayN(edges_num, sizeof(*edge_user_pairs), "edge_user_pairs"));
      for (eidx = 0; eidx < edges_num; eidx++) {
        edge_user_pairs[eidx][0] = INVALID_UNUSED;
        edge_user_pairs[eidx][1] = INVALID_UNUSED;
      }
      for (const int64_t i : orig_polys.index_range()) {
        const MPoly &poly = orig_polys[i];
        int prev_corner_i = poly.loopstart + poly.totloop - 1;
        for (int j = 0; j < poly.totloop; j++) {
          const int corner_i = poly.loopstart + j;
          const int vert_i = orig_corner_verts[corner_i];
          const int prev_vert_i = orig_corner_verts[prev_corner_i];
          /* add edge user */
<<<<<<< HEAD
          eidx = orig_corner_edges[prev_corner_i];
          const MEdge *ed = &orig_edges[eidx];
          BLI_assert(ELEM(prev_vert_i, ed->v1, ed->v2) && ELEM(vert_i, ed->v1, ed->v2));
          char flip = char((prev_vert_i > vert_i) == (ed->v1 < ed->v2));
=======
          eidx = ml_prev->e;
          const MEdge *edge = &orig_edges[eidx];
          BLI_assert(ELEM(ml_prev->v, edge->v1, edge->v2) && ELEM(ml->v, edge->v1, edge->v2));
          char flip = char((ml_prev->v > ml->v) == (edge->v1 < edge->v2));
>>>>>>> 2a9f792c
          if (edge_user_pairs[eidx][flip] == INVALID_UNUSED) {
            edge_user_pairs[eidx][flip] = uint(i);
          }
          else {
            edge_user_pairs[eidx][0] = INVALID_PAIR;
            edge_user_pairs[eidx][1] = INVALID_PAIR;
          }
          prev_corner_i = corner_i;
        }
      }
      const MEdge *edge = orig_edges.data();
      float e[3];
      for (uint i = 0; i < edges_num; i++, edge++) {
        if (!ELEM(edge_user_pairs[i][0], INVALID_UNUSED, INVALID_PAIR) &&
            !ELEM(edge_user_pairs[i][1], INVALID_UNUSED, INVALID_PAIR)) {
          const float *n0 = poly_nors[edge_user_pairs[i][0]];
          const float *n1 = poly_nors[edge_user_pairs[i][1]];
          sub_v3_v3v3(e, orig_vert_positions[edge->v1], orig_vert_positions[edge->v2]);
          normalize_v3(e);
          const float angle = angle_signed_on_axis_v3v3_v3(n0, n1, e);
          if (do_angle_clamp) {
            vert_angs[edge->v1] = max_ff(vert_angs[edge->v1], angle);
            vert_angs[edge->v2] = max_ff(vert_angs[edge->v2], angle);
          }
          if (do_bevel_convex) {
            edge_angs[i] = angle;
            if (!do_rim) {
              edge_users[i] = INVALID_PAIR;
            }
          }
        }
      }
      MEM_freeN(edge_user_pairs);
    }

    if (ofs_new != 0.0f) {
      uint i_orig, i_end;
      bool do_shell_align;

      ofs_new_vgroup = ofs_new;

      uint vert_index;
      INIT_VERT_ARRAY_OFFSETS(false);

      for (i_orig = 0; i_orig < i_end; i_orig++, vert_index++) {
        const uint i = do_shell_align ? i_orig : new_vert_arr[i_orig];
        if (dvert) {
          const MDeformVert *dv = &dvert[i];
          if (defgrp_invert) {
            ofs_new_vgroup = 1.0f - BKE_defvert_find_weight(dv, defgrp_index);
          }
          else {
            ofs_new_vgroup = BKE_defvert_find_weight(dv, defgrp_index);
          }
          ofs_new_vgroup = (offset_fac_vg + (ofs_new_vgroup * offset_fac_vg_inv)) * ofs_new;
        }
        if (do_clamp && offset > FLT_EPSILON) {
          /* always reset because we may have set before */
          if (dvert == nullptr) {
            ofs_new_vgroup = ofs_new;
          }
          if (do_angle_clamp) {
            float cos_ang = cosf(((2 * M_PI) - vert_angs[i]) * 0.5f);
            if (cos_ang > 0) {
              float max_off = sqrtf(vert_lens[i]) * 0.5f / cos_ang;
              if (max_off < offset * 0.5f) {
                ofs_new_vgroup *= max_off / offset * 2;
              }
            }
          }
          else {
            if (vert_lens[i] < offset_sq) {
              float scalar = sqrtf(vert_lens[i]) / offset;
              ofs_new_vgroup *= scalar;
            }
          }
        }
        if (vert_nors) {
          madd_v3_v3fl(vert_positions[vert_index], vert_nors[i], ofs_new_vgroup);
        }
        else {
          madd_v3_v3fl(vert_positions[vert_index], mesh_vert_normals[i], ofs_new_vgroup);
        }
      }
    }

    if (ofs_orig != 0.0f) {
      uint i_orig, i_end;
      bool do_shell_align;

      ofs_new_vgroup = ofs_orig;

      /* as above but swapped */
      uint vert_index;
      INIT_VERT_ARRAY_OFFSETS(true);

      for (i_orig = 0; i_orig < i_end; i_orig++, vert_index++) {
        const uint i = do_shell_align ? i_orig : new_vert_arr[i_orig];
        if (dvert) {
          const MDeformVert *dv = &dvert[i];
          if (defgrp_invert) {
            ofs_new_vgroup = 1.0f - BKE_defvert_find_weight(dv, defgrp_index);
          }
          else {
            ofs_new_vgroup = BKE_defvert_find_weight(dv, defgrp_index);
          }
          ofs_new_vgroup = (offset_fac_vg + (ofs_new_vgroup * offset_fac_vg_inv)) * ofs_orig;
        }
        if (do_clamp && offset > FLT_EPSILON) {
          /* always reset because we may have set before */
          if (dvert == nullptr) {
            ofs_new_vgroup = ofs_orig;
          }
          if (do_angle_clamp) {
            float cos_ang = cosf(vert_angs[i_orig] * 0.5f);
            if (cos_ang > 0) {
              float max_off = sqrtf(vert_lens[i]) * 0.5f / cos_ang;
              if (max_off < offset * 0.5f) {
                ofs_new_vgroup *= max_off / offset * 2;
              }
            }
          }
          else {
            if (vert_lens[i] < offset_sq) {
              float scalar = sqrtf(vert_lens[i]) / offset;
              ofs_new_vgroup *= scalar;
            }
          }
        }
        if (vert_nors) {
          madd_v3_v3fl(vert_positions[vert_index], vert_nors[i], ofs_new_vgroup);
        }
        else {
          madd_v3_v3fl(vert_positions[vert_index], mesh_vert_normals[i], ofs_new_vgroup);
        }
      }
    }

    if (do_bevel_convex) {
      for (uint i = 0; i < edges_num; i++) {
        if (edge_users[i] == INVALID_PAIR) {
          float angle = edge_angs[i];
          result_edge_bweight[i] = clamp_f(result_edge_bweight[i] +
                                               (angle < M_PI ? clamp_f(bevel_convex, 0.0f, 1.0f) :
                                                               clamp_f(bevel_convex, -1.0f, 0.0f)),
                                           0.0f,
                                           1.0f);
          if (do_shell) {
            result_edge_bweight[i + edges_num] = clamp_f(
                result_edge_bweight[i + edges_num] + (angle > M_PI ?
                                                          clamp_f(bevel_convex, 0.0f, 1.0f) :
                                                          clamp_f(bevel_convex, -1.0f, 0.0f)),
                0,
                1.0f);
          }
        }
      }
      if (!do_rim) {
        MEM_freeN(edge_users);
      }
      MEM_freeN(edge_angs);
    }

    if (do_clamp) {
      MEM_freeN(vert_lens);
      if (do_angle_clamp) {
        MEM_freeN(vert_angs);
      }
    }
  }
  else {
#ifdef USE_NONMANIFOLD_WORKAROUND
    const bool check_non_manifold = (smd->flag & MOD_SOLIDIFY_NORMAL_CALC) != 0;
#endif
    /* same as EM_solidify() in editmesh_lib.c */
    float *vert_angles = static_cast<float *>(
        MEM_calloc_arrayN(verts_num, sizeof(float[2]), "mod_solid_pair")); /* 2 in 1 */
    float *vert_accum = vert_angles + verts_num;
    uint vidx;
    uint i;

    if (vert_nors == nullptr) {
      vert_nors = static_cast<float(*)[3]>(
          MEM_malloc_arrayN(verts_num, sizeof(float[3]), "mod_solid_vno"));
      for (i = 0; i < verts_num; i++) {
        copy_v3_v3(vert_nors[i], mesh_vert_normals[i]);
      }
    }

    const MPoly *poly;
    for (i = 0, poly = polys.data(); i < polys_num; i++, poly++) {
      /* #BKE_mesh_calc_poly_angles logic is inlined here */
      float nor_prev[3];
      float nor_next[3];

      int i_curr = poly->totloop - 1;
      int i_next = 0;

<<<<<<< HEAD
      const int *poly_verts = &corner_verts[mp->loopstart];
      const int *poly_edges = &corner_edges[mp->loopstart];
=======
      const MLoop *ml = &loops[poly->loopstart];
>>>>>>> 2a9f792c

      sub_v3_v3v3(
          nor_prev, vert_positions[poly_verts[i_curr - 1]], vert_positions[poly_verts[i_curr]]);
      normalize_v3(nor_prev);

      while (i_next < poly->totloop) {
        float angle;
        sub_v3_v3v3(
            nor_next, vert_positions[poly_verts[i_curr]], vert_positions[poly_verts[i_next]]);
        normalize_v3(nor_next);
        angle = angle_normalized_v3v3(nor_prev, nor_next);

        /* --- not related to angle calc --- */
        if (angle < FLT_EPSILON) {
          angle = FLT_EPSILON;
        }

        vidx = poly_verts[i_curr];
        vert_accum[vidx] += angle;

#ifdef USE_NONMANIFOLD_WORKAROUND
        /* skip 3+ face user edges */
        if ((check_non_manifold == false) ||
            LIKELY(!BLI_BITMAP_TEST(edge_tmp_tag, poly_edges[i_curr]) &&
                   !BLI_BITMAP_TEST(edge_tmp_tag, poly_edges[i_next]))) {
          vert_angles[vidx] += shell_v3v3_normalized_to_dist(vert_nors[vidx], poly_nors[i]) *
                               angle;
        }
        else {
          vert_angles[vidx] += angle;
        }
#else
        vert_angles[vidx] += shell_v3v3_normalized_to_dist(vert_nors[vidx], poly_nors[i]) * angle;
#endif
        /* --- end non-angle-calc section --- */

        /* step */
        copy_v3_v3(nor_prev, nor_next);
        i_curr = i_next;
        i_next++;
      }
    }

    /* vertex group support */
    if (dvert) {
      const MDeformVert *dv = dvert;
      float scalar;

      if (defgrp_invert) {
        for (i = 0; i < verts_num; i++, dv++) {
          scalar = 1.0f - BKE_defvert_find_weight(dv, defgrp_index);
          scalar = offset_fac_vg + (scalar * offset_fac_vg_inv);
          vert_angles[i] *= scalar;
        }
      }
      else {
        for (i = 0; i < verts_num; i++, dv++) {
          scalar = BKE_defvert_find_weight(dv, defgrp_index);
          scalar = offset_fac_vg + (scalar * offset_fac_vg_inv);
          vert_angles[i] *= scalar;
        }
      }
    }

    /* for angle clamp */
    float *vert_angs = nullptr;
    /* for bevel convex */
    float *edge_angs = nullptr;

    if (do_angle_clamp || do_bevel_convex) {
      uint eidx;
      if (do_angle_clamp) {
        vert_angs = static_cast<float *>(
            MEM_malloc_arrayN(verts_num, sizeof(float), "vert_angs even"));
        copy_vn_fl(vert_angs, int(verts_num), 0.5f * M_PI);
      }
      if (do_bevel_convex) {
        edge_angs = static_cast<float *>(
            MEM_malloc_arrayN(edges_num, sizeof(float), "edge_angs even"));
        if (!do_rim) {
          edge_users = static_cast<uint *>(
              MEM_malloc_arrayN(edges_num, sizeof(*edge_users), "solid_mod edges"));
        }
      }
      uint(*edge_user_pairs)[2] = static_cast<uint(*)[2]>(
          MEM_malloc_arrayN(edges_num, sizeof(*edge_user_pairs), "edge_user_pairs"));
      for (eidx = 0; eidx < edges_num; eidx++) {
        edge_user_pairs[eidx][0] = INVALID_UNUSED;
        edge_user_pairs[eidx][1] = INVALID_UNUSED;
      }
      for (const int i : orig_polys.index_range()) {
        const MPoly &poly = orig_polys[i];
        int prev_corner_i = poly.loopstart + poly.totloop - 1;
        for (int j = 0; j < poly.totloop; j++) {
          const int corner_i = poly.loopstart + j;
          const int vert_i = orig_corner_verts[corner_i];
          const int prev_vert_i = orig_corner_verts[prev_corner_i];

          /* add edge user */
<<<<<<< HEAD
          eidx = orig_corner_edges[prev_corner_i];
          const MEdge *ed = &orig_edges[eidx];
          BLI_assert(ELEM(prev_vert_i, ed->v1, ed->v2) && ELEM(vert_i, ed->v1, ed->v2));
          char flip = char((prev_vert_i > vert_i) == (ed->v1 < ed->v2));
=======
          eidx = ml_prev->e;
          const MEdge *edge = &orig_edges[eidx];
          BLI_assert(ELEM(ml_prev->v, edge->v1, edge->v2) && ELEM(ml->v, edge->v1, edge->v2));
          char flip = char((ml_prev->v > ml->v) == (edge->v1 < edge->v2));
>>>>>>> 2a9f792c
          if (edge_user_pairs[eidx][flip] == INVALID_UNUSED) {
            edge_user_pairs[eidx][flip] = uint(i);
          }
          else {
            edge_user_pairs[eidx][0] = INVALID_PAIR;
            edge_user_pairs[eidx][1] = INVALID_PAIR;
          }
          prev_corner_i = corner_i;
        }
      }
      const MEdge *edge = orig_edges.data();
      float e[3];
      for (i = 0; i < edges_num; i++, edge++) {
        if (!ELEM(edge_user_pairs[i][0], INVALID_UNUSED, INVALID_PAIR) &&
            !ELEM(edge_user_pairs[i][1], INVALID_UNUSED, INVALID_PAIR)) {
          const float *n0 = poly_nors[edge_user_pairs[i][0]];
          const float *n1 = poly_nors[edge_user_pairs[i][1]];
          if (do_angle_clamp) {
            const float angle = M_PI - angle_normalized_v3v3(n0, n1);
            vert_angs[edge->v1] = max_ff(vert_angs[edge->v1], angle);
            vert_angs[edge->v2] = max_ff(vert_angs[edge->v2], angle);
          }
          if (do_bevel_convex) {
            sub_v3_v3v3(e, orig_vert_positions[edge->v1], orig_vert_positions[edge->v2]);
            normalize_v3(e);
            edge_angs[i] = angle_signed_on_axis_v3v3_v3(n0, n1, e);
            if (!do_rim) {
              edge_users[i] = INVALID_PAIR;
            }
          }
        }
      }
      MEM_freeN(edge_user_pairs);
    }

    if (do_clamp) {
      const float clamp_fac = 1 + (do_angle_clamp ? fabsf(smd->offset_fac) : 0);
      const float offset = fabsf(smd->offset) * smd->offset_clamp * clamp_fac;
      if (offset > FLT_EPSILON) {
        float *vert_lens_sq = static_cast<float *>(
            MEM_malloc_arrayN(verts_num, sizeof(float), "vert_lens_sq"));
        const float offset_sq = offset * offset;
        copy_vn_fl(vert_lens_sq, int(verts_num), FLT_MAX);
        for (i = 0; i < edges_num; i++) {
          const float ed_len = len_squared_v3v3(vert_positions[edges[i].v1],
                                                vert_positions[edges[i].v2]);
          vert_lens_sq[edges[i].v1] = min_ff(vert_lens_sq[edges[i].v1], ed_len);
          vert_lens_sq[edges[i].v2] = min_ff(vert_lens_sq[edges[i].v2], ed_len);
        }
        if (do_angle_clamp) {
          for (i = 0; i < verts_num; i++) {
            float cos_ang = cosf(vert_angs[i] * 0.5f);
            if (cos_ang > 0) {
              float max_off = sqrtf(vert_lens_sq[i]) * 0.5f / cos_ang;
              if (max_off < offset * 0.5f) {
                vert_angles[i] *= max_off / offset * 2;
              }
            }
          }
          MEM_freeN(vert_angs);
        }
        else {
          for (i = 0; i < verts_num; i++) {
            if (vert_lens_sq[i] < offset_sq) {
              float scalar = sqrtf(vert_lens_sq[i]) / offset;
              vert_angles[i] *= scalar;
            }
          }
        }
        MEM_freeN(vert_lens_sq);
      }
    }

    if (do_bevel_convex) {
      for (i = 0; i < edges_num; i++) {
        if (edge_users[i] == INVALID_PAIR) {
          float angle = edge_angs[i];
          result_edge_bweight[i] = clamp_f(result_edge_bweight[i] +
                                               (angle < M_PI ? clamp_f(bevel_convex, 0.0f, 1.0f) :
                                                               clamp_f(bevel_convex, -1.0f, 0.0f)),
                                           0.0f,
                                           1.0f);
          if (do_shell) {
            result_edge_bweight[i + edges_num] = clamp_f(
                result_edge_bweight[i + edges_num] +
                    (angle > M_PI ? clamp_f(bevel_convex, 0, 1) : clamp_f(bevel_convex, -1, 0)),
                0.0f,
                1.0f);
          }
        }
      }
      if (!do_rim) {
        MEM_freeN(edge_users);
      }
      MEM_freeN(edge_angs);
    }

#undef INVALID_UNUSED
#undef INVALID_PAIR

    if (ofs_new != 0.0f) {
      uint i_orig, i_end;
      bool do_shell_align;

      uint vert_index;
      INIT_VERT_ARRAY_OFFSETS(false);

      for (i_orig = 0; i_orig < i_end; i_orig++, vert_index++) {
        const uint i_other = do_shell_align ? i_orig : new_vert_arr[i_orig];
        if (vert_accum[i_other]) { /* zero if unselected */
          madd_v3_v3fl(vert_positions[vert_index],
                       vert_nors[i_other],
                       ofs_new * (vert_angles[i_other] / vert_accum[i_other]));
        }
      }
    }

    if (ofs_orig != 0.0f) {
      uint i_orig, i_end;
      bool do_shell_align;

      /* same as above but swapped, intentional use of 'ofs_new' */
      uint vert_index;
      INIT_VERT_ARRAY_OFFSETS(true);

      for (i_orig = 0; i_orig < i_end; i_orig++, vert_index++) {
        const uint i_other = do_shell_align ? i_orig : new_vert_arr[i_orig];
        if (vert_accum[i_other]) { /* zero if unselected */
          madd_v3_v3fl(vert_positions[vert_index],
                       vert_nors[i_other],
                       ofs_orig * (vert_angles[i_other] / vert_accum[i_other]));
        }
      }
    }

    MEM_freeN(vert_angles);
  }

#ifdef USE_NONMANIFOLD_WORKAROUND
  MEM_SAFE_FREE(edge_tmp_tag);
#endif

  if (vert_nors) {
    MEM_freeN(vert_nors);
  }

  /* must recalculate normals with vgroups since they can displace unevenly #26888. */
  if (BKE_mesh_vert_normals_are_dirty(mesh) || do_rim || dvert) {
    BKE_mesh_normals_tag_dirty(result);
  }
  else if (do_shell) {
    uint i;
    /* flip vertex normals for copied verts */
    for (i = 0; i < verts_num; i++) {
      negate_v3((float *)mesh_vert_normals[i]);
    }
  }

  /* Add vertex weights for rim and shell vgroups. */
  if (shell_defgrp_index != -1 || rim_defgrp_index != -1) {
    MDeformVert *dst_dvert = BKE_mesh_deform_verts_for_write(result);

    /* Ultimate security check. */
    if (dst_dvert != nullptr) {

      if (rim_defgrp_index != -1) {
        for (uint i = 0; i < rimVerts; i++) {
          BKE_defvert_ensure_index(&dst_dvert[new_vert_arr[i]], rim_defgrp_index)->weight = 1.0f;
          BKE_defvert_ensure_index(&dst_dvert[(do_shell ? new_vert_arr[i] : i) + verts_num],
                                   rim_defgrp_index)
              ->weight = 1.0f;
        }
      }

      if (shell_defgrp_index != -1) {
        for (uint i = verts_num; i < result->totvert; i++) {
          BKE_defvert_ensure_index(&dst_dvert[i], shell_defgrp_index)->weight = 1.0f;
        }
      }
    }
  }
  if (do_rim) {
    uint i;

    /* NOTE(@ideasman42): Unfortunately re-calculate the normals for the new edge
     * faces is necessary. This could be done in many ways, but probably the quickest
     * way is to calculate the average normals for side faces only.
     * Then blend them with the normals of the edge verts.
     *
     * At the moment its easiest to allocate an entire array for every vertex,
     * even though we only need edge verts. */

#define SOLIDIFY_SIDE_NORMALS

#ifdef SOLIDIFY_SIDE_NORMALS
    /* NOTE(@sybren): due to the code setting normals dirty a few lines above,
     * do_side_normals is always false. */
    const bool do_side_normals = !BKE_mesh_vert_normals_are_dirty(result);
    /* annoying to allocate these since we only need the edge verts, */
    float(*edge_vert_nos)[3] = do_side_normals ? static_cast<float(*)[3]>(MEM_calloc_arrayN(
                                                     verts_num, sizeof(float[3]), __func__)) :
                                                 nullptr;
    float nor[3];
#endif
    const float crease_rim = smd->crease_rim;
    const float crease_outer = smd->crease_outer;
    const float crease_inner = smd->crease_inner;

    int *origindex_edge;
    int *orig_ed;
    uint j;

    float *result_edge_crease = nullptr;
    if (crease_rim || crease_outer || crease_inner) {
      result_edge_crease = (float *)CustomData_add_layer(
          &result->edata, CD_CREASE, CD_SET_DEFAULT, nullptr, result->totedge);
    }

    /* add faces & edges */
    origindex_edge = static_cast<int *>(
        CustomData_get_layer_for_write(&result->edata, CD_ORIGINDEX, result->totedge));
    orig_ed = (origindex_edge) ? &origindex_edge[(edges_num * stride) + newEdges] : nullptr;
    /* Start after copied edges. */
    int new_edge_index = int(edges_num * stride + newEdges);
    for (i = 0; i < rimVerts; i++) {
      edges[new_edge_index].v1 = new_vert_arr[i];
      edges[new_edge_index].v2 = (do_shell ? new_vert_arr[i] : i) + verts_num;

      if (orig_ed) {
        *orig_ed = ORIGINDEX_NONE;
        orig_ed++;
      }

      if (crease_rim) {
        result_edge_crease[new_edge_index] = crease_rim;
      }
      new_edge_index++;
    }

    /* faces */
<<<<<<< HEAD
    MPoly *mp = &polys[polys_num * stride];
    int *new_corner_verts = &corner_verts[loops_num * stride];
    int *new_corner_edges = &corner_edges[loops_num * stride];
=======
    int new_poly_index = int(polys_num * stride);
    blender::MutableSpan<MLoop> new_loops = loops.drop_front(loops_num * stride);
>>>>>>> 2a9f792c
    j = 0;
    for (i = 0; i < newPolys; i++) {
      uint eidx = new_edge_arr[i];
      uint pidx = edge_users[eidx];
      int k1, k2;
      bool flip;

      if (pidx >= polys_num) {
        pidx -= polys_num;
        flip = true;
      }
      else {
        flip = false;
      }

      const MEdge &edge = edges[eidx];

      /* copy most of the face settings */
      CustomData_copy_data(
          &mesh->pdata, &result->pdata, int(pidx), int((polys_num * stride) + i), 1);
      polys[new_poly_index].loopstart = int(j + (loops_num * stride));
      polys[new_poly_index].flag = polys[pidx].flag;

      /* notice we use 'polys[new_poly_index].totloop' which is later overwritten,
       * we could lookup the original face but there's no point since this is a copy
       * and will have the same value, just take care when changing order of assignment */

      /* prev loop */
      k1 = polys[pidx].loopstart + (((edge_order[eidx] - 1) + polys[new_poly_index].totloop) %
                                    polys[new_poly_index].totloop);

      k2 = polys[pidx].loopstart + (edge_order[eidx]);

      polys[new_poly_index].totloop = 4;

      CustomData_copy_data(&mesh->ldata, &result->ldata, k2, int((loops_num * stride) + j + 0), 1);
      CustomData_copy_data(&mesh->ldata, &result->ldata, k1, int((loops_num * stride) + j + 1), 1);
      CustomData_copy_data(&mesh->ldata, &result->ldata, k1, int((loops_num * stride) + j + 2), 1);
      CustomData_copy_data(&mesh->ldata, &result->ldata, k2, int((loops_num * stride) + j + 3), 1);

      if (flip == false) {
<<<<<<< HEAD
        new_corner_verts[j] = ed->v1;
        new_corner_edges[j++] = eidx;

        new_corner_verts[j] = ed->v2;
        new_corner_edges[j++] = (edges_num * stride) + old_vert_arr[ed->v2] + newEdges;

        new_corner_verts[j] = (do_shell ? ed->v2 : old_vert_arr[ed->v2]) + verts_num;
        new_corner_edges[j++] = (do_shell ? eidx : i) + edges_num;

        new_corner_verts[j] = (do_shell ? ed->v1 : old_vert_arr[ed->v1]) + verts_num;
        new_corner_edges[j++] = (edges_num * stride) + old_vert_arr[ed->v1] + newEdges;
      }
      else {
        new_corner_verts[j] = ed->v2;
        new_corner_edges[j++] = eidx;

        new_corner_verts[j] = ed->v1;
        new_corner_edges[j++] = (edges_num * stride) + old_vert_arr[ed->v1] + newEdges;

        new_corner_verts[j] = (do_shell ? ed->v1 : old_vert_arr[ed->v1]) + verts_num;
        new_corner_edges[j++] = (do_shell ? eidx : i) + edges_num;

        new_corner_verts[j] = (do_shell ? ed->v2 : old_vert_arr[ed->v2]) + verts_num;
        new_corner_edges[j++] = (edges_num * stride) + old_vert_arr[ed->v2] + newEdges;
      }

      if (origindex_edge) {
        origindex_edge[new_corner_edges[j - 3]] = ORIGINDEX_NONE;
        origindex_edge[new_corner_edges[j - 1]] = ORIGINDEX_NONE;
=======
        new_loops[j].v = edge.v1;
        new_loops[j++].e = eidx;

        new_loops[j].v = edge.v2;
        new_loops[j++].e = (edges_num * stride) + old_vert_arr[edge.v2] + newEdges;

        new_loops[j].v = (do_shell ? edge.v2 : old_vert_arr[edge.v2]) + verts_num;
        new_loops[j++].e = (do_shell ? eidx : i) + edges_num;

        new_loops[j].v = (do_shell ? edge.v1 : old_vert_arr[edge.v1]) + verts_num;
        new_loops[j++].e = (edges_num * stride) + old_vert_arr[edge.v1] + newEdges;
      }
      else {
        new_loops[j].v = edge.v2;
        new_loops[j++].e = eidx;

        new_loops[j].v = edge.v1;
        new_loops[j++].e = (edges_num * stride) + old_vert_arr[edge.v1] + newEdges;

        new_loops[j].v = (do_shell ? edge.v1 : old_vert_arr[edge.v1]) + verts_num;
        new_loops[j++].e = (do_shell ? eidx : i) + edges_num;

        new_loops[j].v = (do_shell ? edge.v2 : old_vert_arr[edge.v2]) + verts_num;
        new_loops[j++].e = (edges_num * stride) + old_vert_arr[edge.v2] + newEdges;
      }

      if (origindex_edge) {
        origindex_edge[new_loops[j - 3].e] = ORIGINDEX_NONE;
        origindex_edge[new_loops[j - 1].e] = ORIGINDEX_NONE;
>>>>>>> 2a9f792c
      }

      /* use the next material index if option enabled */
      if (mat_ofs_rim) {
        dst_material_index[new_poly_index] += mat_ofs_rim;
        CLAMP(dst_material_index[new_poly_index], 0, mat_nr_max);
      }
      if (crease_outer) {
        /* crease += crease_outer; without wrapping */
        float *cr = &(result_edge_crease[eidx]);
        float tcr = *cr + crease_outer;
        *cr = tcr > 1.0f ? 1.0f : tcr;
      }

      if (crease_inner) {
        /* crease += crease_inner; without wrapping */
        float *cr = &(result_edge_crease[edges_num + (do_shell ? eidx : i)]);
        float tcr = *cr + crease_inner;
        *cr = tcr > 1.0f ? 1.0f : tcr;
      }

#ifdef SOLIDIFY_SIDE_NORMALS
      if (do_side_normals) {
        normal_quad_v3(nor,
<<<<<<< HEAD
                       vert_positions[new_corner_verts[j - 4]],
                       vert_positions[new_corner_verts[j - 3]],
                       vert_positions[new_corner_verts[j - 2]],
                       vert_positions[new_corner_verts[j - 1]]);
=======
                       vert_positions[new_loops[j - 4].v],
                       vert_positions[new_loops[j - 3].v],
                       vert_positions[new_loops[j - 2].v],
                       vert_positions[new_loops[j - 1].v]);
>>>>>>> 2a9f792c

        add_v3_v3(edge_vert_nos[edge.v1], nor);
        add_v3_v3(edge_vert_nos[edge.v2], nor);
      }
#endif

      new_poly_index++;
    }

#ifdef SOLIDIFY_SIDE_NORMALS
    if (do_side_normals) {
      for (i = 0; i < rimVerts; i++) {
        const MEdge &edge_orig = edges[i];
        const MEdge &edge = edges[edges_num * stride + i];
        float nor_cpy[3];
        int k;

        /* NOTE: only the first vertex (lower half of the index) is calculated. */
        BLI_assert(edge.v1 < verts_num);
        normalize_v3_v3(nor_cpy, edge_vert_nos[edge_orig.v1]);

        for (k = 0; k < 2; k++) { /* loop over both verts of the edge */
          copy_v3_v3(nor, mesh_vert_normals[*(&edge.v1 + k)]);
          add_v3_v3(nor, nor_cpy);
          normalize_v3(nor);
          copy_v3_v3((float *)mesh_vert_normals[*(&edge.v1 + k)], nor);
        }
      }

      MEM_freeN(edge_vert_nos);
    }
#endif

    MEM_freeN(new_vert_arr);
    MEM_freeN(new_edge_arr);

    MEM_freeN(edge_users);
    MEM_freeN(edge_order);
  }

  if (old_vert_arr) {
    MEM_freeN(old_vert_arr);
  }

  return result;
}

#undef SOLIDIFY_SIDE_NORMALS

/** \} */<|MERGE_RESOLUTION|>--- conflicted
+++ resolved
@@ -258,17 +258,11 @@
         /* add edge user */
         eidx = (int)(orig_corner_edges[corner_i_prev]);
         if (edge_users[eidx] == INVALID_UNUSED) {
-<<<<<<< HEAD
-          ed = &orig_edges[eidx];
-          BLI_assert(ELEM(prev_vert_i, ed->v1, ed->v2) && ELEM(vert_i, ed->v1, ed->v2));
-          edge_users[eidx] = (prev_vert_i > vert_i) == (ed->v1 < ed->v2) ? uint(i) :
-                                                                           (uint(i) + polys_num);
-=======
           edge = &orig_edges[eidx];
-          BLI_assert(ELEM(ml_prev->v, edge->v1, edge->v2) && ELEM(ml->v, edge->v1, edge->v2));
-          edge_users[eidx] = (ml_prev->v > ml->v) == (edge->v1 < edge->v2) ? uint(i) :
-                                                                             (uint(i) + polys_num);
->>>>>>> 2a9f792c
+          BLI_assert(ELEM(prev_vert_i, edge->v1, edge->v2) && ELEM(vert_i, edge->v1, edge->v2));
+          edge_users[eidx] = (prev_vert_i > vert_i) == (edge->v1 < edge->v2) ?
+                                 uint(i) :
+                                 (uint(i) + polys_num);
           edge_order[eidx] = j;
         }
         else {
@@ -422,28 +416,15 @@
   if (do_shell) {
     uint i;
 
-<<<<<<< HEAD
-    MPoly *mp = &polys[polys_num];
-    for (i = 0; i < mesh->totpoly; i++, mp++) {
-      const int loop_end = mp->totloop - 1;
-      int e;
-      int j;
-
-      /* reverses the loop direction (corner verts as well as custom-data)
-       * Corner edges also need to be corrected too, done in a separate loop below. */
-      const int corner_2 = mp->loopstart + mesh->totloop;
-=======
     MPoly *poly = &polys[polys_num];
     for (i = 0; i < mesh->totpoly; i++, poly++) {
       const int loop_end = poly->totloop - 1;
-      MLoop *ml2;
-      uint e;
+      int e;
       int j;
 
-      /* reverses the loop direction (MLoop.v as well as custom-data)
-       * MLoop.e also needs to be corrected too, done in a separate loop below. */
-      ml2 = &loops[poly->loopstart + mesh->totloop];
->>>>>>> 2a9f792c
+      /* reverses the loop direction (corner verts as well as custom-data)
+       * Corner edges also need to be corrected too, done in a separate loop below. */
+      const int corner_2 = poly->loopstart + mesh->totloop;
 #if 0
       for (j = 0; j < poly->totloop; j++) {
         CustomData_copy_data(&mesh->ldata,
@@ -478,15 +459,9 @@
 
       poly->loopstart += mesh->totloop;
 
-<<<<<<< HEAD
-      for (j = 0; j < mp->totloop; j++) {
+      for (j = 0; j < poly->totloop; j++) {
         corner_verts[corner_2 + j] += verts_num;
         corner_edges[corner_2 + j] += edges_num;
-=======
-      for (j = 0; j < poly->totloop; j++) {
-        ml2[j].e += edges_num;
-        ml2[j].v += verts_num;
->>>>>>> 2a9f792c
       }
     }
 
@@ -548,17 +523,10 @@
           const int vert_i = orig_corner_verts[corner_i];
           const int prev_vert_i = orig_corner_verts[prev_corner_i];
           /* add edge user */
-<<<<<<< HEAD
           eidx = orig_corner_edges[prev_corner_i];
           const MEdge *ed = &orig_edges[eidx];
           BLI_assert(ELEM(prev_vert_i, ed->v1, ed->v2) && ELEM(vert_i, ed->v1, ed->v2));
           char flip = char((prev_vert_i > vert_i) == (ed->v1 < ed->v2));
-=======
-          eidx = ml_prev->e;
-          const MEdge *edge = &orig_edges[eidx];
-          BLI_assert(ELEM(ml_prev->v, edge->v1, edge->v2) && ELEM(ml->v, edge->v1, edge->v2));
-          char flip = char((ml_prev->v > ml->v) == (edge->v1 < edge->v2));
->>>>>>> 2a9f792c
           if (edge_user_pairs[eidx][flip] == INVALID_UNUSED) {
             edge_user_pairs[eidx][flip] = uint(i);
           }
@@ -757,12 +725,8 @@
       int i_curr = poly->totloop - 1;
       int i_next = 0;
 
-<<<<<<< HEAD
-      const int *poly_verts = &corner_verts[mp->loopstart];
-      const int *poly_edges = &corner_edges[mp->loopstart];
-=======
-      const MLoop *ml = &loops[poly->loopstart];
->>>>>>> 2a9f792c
+      const int *poly_verts = &corner_verts[poly->loopstart];
+      const int *poly_edges = &corner_edges[poly->loopstart];
 
       sub_v3_v3v3(
           nor_prev, vert_positions[poly_verts[i_curr - 1]], vert_positions[poly_verts[i_curr]]);
@@ -862,17 +826,10 @@
           const int prev_vert_i = orig_corner_verts[prev_corner_i];
 
           /* add edge user */
-<<<<<<< HEAD
           eidx = orig_corner_edges[prev_corner_i];
-          const MEdge *ed = &orig_edges[eidx];
-          BLI_assert(ELEM(prev_vert_i, ed->v1, ed->v2) && ELEM(vert_i, ed->v1, ed->v2));
-          char flip = char((prev_vert_i > vert_i) == (ed->v1 < ed->v2));
-=======
-          eidx = ml_prev->e;
           const MEdge *edge = &orig_edges[eidx];
-          BLI_assert(ELEM(ml_prev->v, edge->v1, edge->v2) && ELEM(ml->v, edge->v1, edge->v2));
-          char flip = char((ml_prev->v > ml->v) == (edge->v1 < edge->v2));
->>>>>>> 2a9f792c
+          BLI_assert(ELEM(prev_vert_i, edge->v1, edge->v2) && ELEM(vert_i, edge->v1, edge->v2));
+          char flip = char((prev_vert_i > vert_i) == (edge->v1 < edge->v2));
           if (edge_user_pairs[eidx][flip] == INVALID_UNUSED) {
             edge_user_pairs[eidx][flip] = uint(i);
           }
@@ -1113,14 +1070,9 @@
     }
 
     /* faces */
-<<<<<<< HEAD
-    MPoly *mp = &polys[polys_num * stride];
-    int *new_corner_verts = &corner_verts[loops_num * stride];
-    int *new_corner_edges = &corner_edges[loops_num * stride];
-=======
     int new_poly_index = int(polys_num * stride);
-    blender::MutableSpan<MLoop> new_loops = loops.drop_front(loops_num * stride);
->>>>>>> 2a9f792c
+    blender::MutableSpan<int> new_corner_verts = corner_verts.drop_front(loops_num * stride);
+    blender::MutableSpan<int> new_corner_edges = corner_edges.drop_front(loops_num * stride);
     j = 0;
     for (i = 0; i < newPolys; i++) {
       uint eidx = new_edge_arr[i];
@@ -1162,67 +1114,35 @@
       CustomData_copy_data(&mesh->ldata, &result->ldata, k2, int((loops_num * stride) + j + 3), 1);
 
       if (flip == false) {
-<<<<<<< HEAD
-        new_corner_verts[j] = ed->v1;
+        new_corner_verts[j] = edge.v1;
         new_corner_edges[j++] = eidx;
 
-        new_corner_verts[j] = ed->v2;
-        new_corner_edges[j++] = (edges_num * stride) + old_vert_arr[ed->v2] + newEdges;
-
-        new_corner_verts[j] = (do_shell ? ed->v2 : old_vert_arr[ed->v2]) + verts_num;
+        new_corner_verts[j] = edge.v2;
+        new_corner_edges[j++] = (edges_num * stride) + old_vert_arr[edge.v2] + newEdges;
+
+        new_corner_verts[j] = (do_shell ? edge.v2 : old_vert_arr[edge.v2]) + verts_num;
         new_corner_edges[j++] = (do_shell ? eidx : i) + edges_num;
 
-        new_corner_verts[j] = (do_shell ? ed->v1 : old_vert_arr[ed->v1]) + verts_num;
-        new_corner_edges[j++] = (edges_num * stride) + old_vert_arr[ed->v1] + newEdges;
+        new_corner_verts[j] = (do_shell ? edge.v1 : old_vert_arr[edge.v1]) + verts_num;
+        new_corner_edges[j++] = (edges_num * stride) + old_vert_arr[edge.v1] + newEdges;
       }
       else {
-        new_corner_verts[j] = ed->v2;
+        new_corner_verts[j] = edge.v2;
         new_corner_edges[j++] = eidx;
 
-        new_corner_verts[j] = ed->v1;
-        new_corner_edges[j++] = (edges_num * stride) + old_vert_arr[ed->v1] + newEdges;
-
-        new_corner_verts[j] = (do_shell ? ed->v1 : old_vert_arr[ed->v1]) + verts_num;
+        new_corner_verts[j] = edge.v1;
+        new_corner_edges[j++] = (edges_num * stride) + old_vert_arr[edge.v1] + newEdges;
+
+        new_corner_verts[j] = (do_shell ? edge.v1 : old_vert_arr[edge.v1]) + verts_num;
         new_corner_edges[j++] = (do_shell ? eidx : i) + edges_num;
 
-        new_corner_verts[j] = (do_shell ? ed->v2 : old_vert_arr[ed->v2]) + verts_num;
-        new_corner_edges[j++] = (edges_num * stride) + old_vert_arr[ed->v2] + newEdges;
+        new_corner_verts[j] = (do_shell ? edge.v2 : old_vert_arr[edge.v2]) + verts_num;
+        new_corner_edges[j++] = (edges_num * stride) + old_vert_arr[edge.v2] + newEdges;
       }
 
       if (origindex_edge) {
         origindex_edge[new_corner_edges[j - 3]] = ORIGINDEX_NONE;
         origindex_edge[new_corner_edges[j - 1]] = ORIGINDEX_NONE;
-=======
-        new_loops[j].v = edge.v1;
-        new_loops[j++].e = eidx;
-
-        new_loops[j].v = edge.v2;
-        new_loops[j++].e = (edges_num * stride) + old_vert_arr[edge.v2] + newEdges;
-
-        new_loops[j].v = (do_shell ? edge.v2 : old_vert_arr[edge.v2]) + verts_num;
-        new_loops[j++].e = (do_shell ? eidx : i) + edges_num;
-
-        new_loops[j].v = (do_shell ? edge.v1 : old_vert_arr[edge.v1]) + verts_num;
-        new_loops[j++].e = (edges_num * stride) + old_vert_arr[edge.v1] + newEdges;
-      }
-      else {
-        new_loops[j].v = edge.v2;
-        new_loops[j++].e = eidx;
-
-        new_loops[j].v = edge.v1;
-        new_loops[j++].e = (edges_num * stride) + old_vert_arr[edge.v1] + newEdges;
-
-        new_loops[j].v = (do_shell ? edge.v1 : old_vert_arr[edge.v1]) + verts_num;
-        new_loops[j++].e = (do_shell ? eidx : i) + edges_num;
-
-        new_loops[j].v = (do_shell ? edge.v2 : old_vert_arr[edge.v2]) + verts_num;
-        new_loops[j++].e = (edges_num * stride) + old_vert_arr[edge.v2] + newEdges;
-      }
-
-      if (origindex_edge) {
-        origindex_edge[new_loops[j - 3].e] = ORIGINDEX_NONE;
-        origindex_edge[new_loops[j - 1].e] = ORIGINDEX_NONE;
->>>>>>> 2a9f792c
       }
 
       /* use the next material index if option enabled */
@@ -1247,17 +1167,10 @@
 #ifdef SOLIDIFY_SIDE_NORMALS
       if (do_side_normals) {
         normal_quad_v3(nor,
-<<<<<<< HEAD
                        vert_positions[new_corner_verts[j - 4]],
                        vert_positions[new_corner_verts[j - 3]],
                        vert_positions[new_corner_verts[j - 2]],
                        vert_positions[new_corner_verts[j - 1]]);
-=======
-                       vert_positions[new_loops[j - 4].v],
-                       vert_positions[new_loops[j - 3].v],
-                       vert_positions[new_loops[j - 2].v],
-                       vert_positions[new_loops[j - 1].v]);
->>>>>>> 2a9f792c
 
         add_v3_v3(edge_vert_nos[edge.v1], nor);
         add_v3_v3(edge_vert_nos[edge.v2], nor);
