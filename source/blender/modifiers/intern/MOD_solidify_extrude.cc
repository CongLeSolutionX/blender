/* SPDX-License-Identifier: GPL-2.0-or-later */

/** \file
 * \ingroup modifiers
 */

#include "BLI_utildefines.h"

#include "BLI_bitmap.h"
#include "BLI_math.h"
#include "BLI_utildefines_stack.h"

#include "DNA_mesh_types.h"
#include "DNA_meshdata_types.h"
#include "DNA_object_types.h"

#include "MEM_guardedalloc.h"

#include "BKE_deform.h"
#include "BKE_mesh.hh"
#include "BKE_particle.h"

#include "MOD_modifiertypes.h"
#include "MOD_solidify_util.hh" /* own include */
#include "MOD_util.h"

#ifdef __GNUC__
#  pragma GCC diagnostic error "-Wsign-conversion"
#endif

/* -------------------------------------------------------------------- */
/** \name High Quality Normal Calculation Function
 * \{ */

/* skip shell thickness for non-manifold edges, see #35710. */
#define USE_NONMANIFOLD_WORKAROUND

/* *** derived mesh high quality normal calculation function  *** */
/* could be exposed for other functions to use */

struct EdgeFaceRef {
  int p1; /* init as -1 */
  int p2;
};

BLI_INLINE bool edgeref_is_init(const EdgeFaceRef *edge_ref)
{
  return !((edge_ref->p1 == 0) && (edge_ref->p2 == 0));
}

/**
 * \param mesh: Mesh to calculate normals for.
 * \param poly_nors: Precalculated face normals.
 * \param r_vert_nors: Return vert normals.
 */
static void mesh_calc_hq_normal(Mesh *mesh,
                                const float (*poly_nors)[3],
                                float (*r_vert_nors)[3],
#ifdef USE_NONMANIFOLD_WORKAROUND
                                BLI_bitmap *edge_tmp_tag
#endif
)
{
  const int verts_num = mesh->totvert;
  const blender::Span<MEdge> edges = mesh->edges();
  const blender::Span<MPoly> polys = mesh->polys();
  const blender::Span<MLoop> loops = mesh->loops();

  {
    EdgeFaceRef *edge_ref_array = MEM_cnew_array<EdgeFaceRef>(size_t(edges.size()), __func__);
    EdgeFaceRef *edge_ref;
    float edge_normal[3];

    /* Add an edge reference if it's not there, pointing back to the face index. */
    for (const int i : polys.index_range()) {
      int j;

      const MLoop *ml = &loops[polys[i].loopstart];

      for (j = 0; j < polys[i].totloop; j++, ml++) {
        /* --- add edge ref to face --- */
        edge_ref = &edge_ref_array[ml->e];
        if (!edgeref_is_init(edge_ref)) {
          edge_ref->p1 = i;
          edge_ref->p2 = -1;
        }
        else if ((edge_ref->p1 != -1) && (edge_ref->p2 == -1)) {
          edge_ref->p2 = i;
        }
        else {
          /* 3+ faces using an edge, we can't handle this usefully */
          edge_ref->p1 = edge_ref->p2 = -1;
#ifdef USE_NONMANIFOLD_WORKAROUND
          BLI_BITMAP_ENABLE(edge_tmp_tag, ml->e);
#endif
        }
        /* --- done --- */
      }
    }

    int i;
    const MEdge *edge;
    for (i = 0, edge = edges.data(), edge_ref = edge_ref_array; i < edges.size();
         i++, edge++, edge_ref++) {
      /* Get the edge vert indices, and edge value (the face indices that use it) */

      if (edgeref_is_init(edge_ref) && (edge_ref->p1 != -1)) {
        if (edge_ref->p2 != -1) {
          /* We have 2 faces using this edge, calculate the edges normal
           * using the angle between the 2 faces as a weighting */
#if 0
          add_v3_v3v3(edge_normal, face_nors[edge_ref->f1], face_nors[edge_ref->f2]);
          normalize_v3_length(
              edge_normal,
              angle_normalized_v3v3(face_nors[edge_ref->f1], face_nors[edge_ref->f2]));
#else
          mid_v3_v3v3_angle_weighted(
              edge_normal, poly_nors[edge_ref->p1], poly_nors[edge_ref->p2]);
#endif
        }
        else {
          /* only one face attached to that edge */
          /* an edge without another attached- the weight on this is undefined */
          copy_v3_v3(edge_normal, poly_nors[edge_ref->p1]);
        }
        add_v3_v3(r_vert_nors[edge->v1], edge_normal);
        add_v3_v3(r_vert_nors[edge->v2], edge_normal);
      }
    }
    MEM_freeN(edge_ref_array);
  }

  /* normalize vertex normals and assign */
  const float(*vert_normals)[3] = BKE_mesh_vert_normals_ensure(mesh);
  for (int i = 0; i < verts_num; i++) {
    if (normalize_v3(r_vert_nors[i]) == 0.0f) {
      copy_v3_v3(r_vert_nors[i], vert_normals[i]);
    }
  }
}

/** \} */

/* -------------------------------------------------------------------- */
/** \name Main Solidify Function
 * \{ */

/* NOLINTNEXTLINE: readability-function-size */
Mesh *MOD_solidify_extrude_modifyMesh(ModifierData *md, const ModifierEvalContext *ctx, Mesh *mesh)
{
  Mesh *result;
  const SolidifyModifierData *smd = (SolidifyModifierData *)md;

  const uint verts_num = uint(mesh->totvert);
  const uint edges_num = uint(mesh->totedge);
  const uint polys_num = uint(mesh->totpoly);
  const uint loops_num = uint(mesh->totloop);
  uint newLoops = 0, newPolys = 0, newEdges = 0, newVerts = 0, rimVerts = 0;

  /* Only use material offsets if we have 2 or more materials. */
  const short mat_nr_max = ctx->object->totcol > 1 ? ctx->object->totcol - 1 : 0;
  const short mat_ofs = mat_nr_max ? smd->mat_ofs : 0;
  const short mat_ofs_rim = mat_nr_max ? smd->mat_ofs_rim : 0;

  /* use for edges */
  /* over-alloc new_vert_arr, old_vert_arr */
  uint *new_vert_arr = nullptr;
  STACK_DECLARE(new_vert_arr);

  uint *new_edge_arr = nullptr;
  STACK_DECLARE(new_edge_arr);

  uint *old_vert_arr = MEM_cnew_array<uint>(verts_num, "old_vert_arr in solidify");

  uint *edge_users = nullptr;
  int *edge_order = nullptr;

  float(*vert_nors)[3] = nullptr;
  const float(*poly_nors)[3] = nullptr;

  const bool need_poly_normals = (smd->flag & MOD_SOLIDIFY_NORMAL_CALC) ||
                                 (smd->flag & MOD_SOLIDIFY_EVEN) ||
                                 (smd->flag & MOD_SOLIDIFY_OFFSET_ANGLE_CLAMP) ||
                                 (smd->bevel_convex != 0);

  const float ofs_orig = -(((-smd->offset_fac + 1.0f) * 0.5f) * smd->offset);
  const float ofs_new = smd->offset + ofs_orig;
  const float offset_fac_vg = smd->offset_fac_vg;
  const float offset_fac_vg_inv = 1.0f - smd->offset_fac_vg;
  const float bevel_convex = smd->bevel_convex;
  const bool do_flip = (smd->flag & MOD_SOLIDIFY_FLIP) != 0;
  const bool do_clamp = (smd->offset_clamp != 0.0f);
  const bool do_angle_clamp = do_clamp && (smd->flag & MOD_SOLIDIFY_OFFSET_ANGLE_CLAMP) != 0;
  const bool do_bevel_convex = bevel_convex != 0.0f;
  const bool do_rim = (smd->flag & MOD_SOLIDIFY_RIM) != 0;
  const bool do_shell = !(do_rim && (smd->flag & MOD_SOLIDIFY_NOSHELL) != 0);

  /* weights */
  const MDeformVert *dvert;
  const bool defgrp_invert = (smd->flag & MOD_SOLIDIFY_VGROUP_INV) != 0;
  int defgrp_index;
  const int shell_defgrp_index = BKE_id_defgroup_name_index(&mesh->id, smd->shell_defgrp_name);
  const int rim_defgrp_index = BKE_id_defgroup_name_index(&mesh->id, smd->rim_defgrp_name);

  /* array size is doubled in case of using a shell */
  const uint stride = do_shell ? 2 : 1;

  const float(*mesh_vert_normals)[3] = BKE_mesh_vert_normals_ensure(mesh);

  MOD_get_vgroup(ctx->object, mesh, smd->defgrp_name, &dvert, &defgrp_index);

  const float(*orig_vert_positions)[3] = BKE_mesh_vert_positions(mesh);
  const blender::Span<MEdge> orig_edges = mesh->edges();
  const blender::Span<MPoly> orig_polys = mesh->polys();
  const blender::Span<MLoop> orig_loops = mesh->loops();

  if (need_poly_normals) {
    /* calculate only face normals */
    poly_nors = BKE_mesh_poly_normals_ensure(mesh);
  }

  STACK_INIT(new_vert_arr, verts_num * 2);
  STACK_INIT(new_edge_arr, edges_num * 2);

  if (do_rim) {
    BLI_bitmap *orig_mvert_tag = BLI_BITMAP_NEW(verts_num, __func__);
    uint eidx;
    uint i;

#define INVALID_UNUSED uint(-1)
#define INVALID_PAIR uint(-2)

    new_vert_arr = static_cast<uint *>(
        MEM_malloc_arrayN(verts_num, 2 * sizeof(*new_vert_arr), __func__));
    new_edge_arr = static_cast<uint *>(
        MEM_malloc_arrayN(((edges_num * 2) + verts_num), sizeof(*new_edge_arr), __func__));

    edge_users = static_cast<uint *>(MEM_malloc_arrayN(edges_num, sizeof(*edge_users), __func__));
    edge_order = static_cast<int *>(MEM_malloc_arrayN(edges_num, sizeof(*edge_order), __func__));

    /* save doing 2 loops here... */
#if 0
    copy_vn_i(edge_users, edges_num, INVALID_UNUSED);
#endif

    const MEdge *edge;
    for (eidx = 0, edge = orig_edges.data(); eidx < edges_num; eidx++, edge++) {
      edge_users[eidx] = INVALID_UNUSED;
    }

    for (const int64_t i : orig_polys.index_range()) {
      const MPoly &poly = orig_polys[i];
      int j;

      const MLoop *ml = &orig_loops[poly.loopstart];
      const MLoop *ml_prev = ml + (poly.totloop - 1);

      for (j = 0; j < poly.totloop; j++, ml++) {
        /* add edge user */
        eidx = ml_prev->e;
        if (edge_users[eidx] == INVALID_UNUSED) {
          edge = &orig_edges[eidx];
          BLI_assert(ELEM(ml_prev->v, edge->v1, edge->v2) && ELEM(ml->v, edge->v1, edge->v2));
          edge_users[eidx] = (ml_prev->v > ml->v) == (edge->v1 < edge->v2) ? uint(i) :
                                                                             (uint(i) + polys_num);
          edge_order[eidx] = j;
        }
        else {
          edge_users[eidx] = INVALID_PAIR;
        }
        ml_prev = ml;
      }
    }

    for (eidx = 0, edge = orig_edges.data(); eidx < edges_num; eidx++, edge++) {
      if (!ELEM(edge_users[eidx], INVALID_UNUSED, INVALID_PAIR)) {
        BLI_BITMAP_ENABLE(orig_mvert_tag, edge->v1);
        BLI_BITMAP_ENABLE(orig_mvert_tag, edge->v2);
        STACK_PUSH(new_edge_arr, eidx);
        newPolys++;
        newLoops += 4;
      }
    }

    for (i = 0; i < verts_num; i++) {
      if (BLI_BITMAP_TEST(orig_mvert_tag, i)) {
        old_vert_arr[i] = STACK_SIZE(new_vert_arr);
        STACK_PUSH(new_vert_arr, i);
        rimVerts++;
      }
      else {
        old_vert_arr[i] = INVALID_UNUSED;
      }
    }

    MEM_freeN(orig_mvert_tag);
  }

  if (do_shell == false) {
    /* only add rim vertices */
    newVerts = rimVerts;
    /* each extruded face needs an opposite edge */
    newEdges = newPolys;
  }
  else {
    /* (stride == 2) in this case, so no need to add newVerts/newEdges */
    BLI_assert(newVerts == 0);
    BLI_assert(newEdges == 0);
  }

#ifdef USE_NONMANIFOLD_WORKAROUND
  BLI_bitmap *edge_tmp_tag = BLI_BITMAP_NEW(mesh->totedge, __func__);
#endif

  if (smd->flag & MOD_SOLIDIFY_NORMAL_CALC) {
    vert_nors = static_cast<float(*)[3]>(MEM_calloc_arrayN(verts_num, sizeof(float[3]), __func__));
    mesh_calc_hq_normal(mesh,
                        poly_nors,
                        vert_nors
#ifdef USE_NONMANIFOLD_WORKAROUND
                        ,
                        edge_tmp_tag
#endif
    );
  }

  result = BKE_mesh_new_nomain_from_template(mesh,
                                             int((verts_num * stride) + newVerts),
                                             int((edges_num * stride) + newEdges + rimVerts),
                                             int((loops_num * stride) + newLoops),
                                             int((polys_num * stride) + newPolys));

  float(*vert_positions)[3] = BKE_mesh_vert_positions_for_write(result);
  blender::MutableSpan<MEdge> edges = result->edges_for_write();
  blender::MutableSpan<MPoly> polys = result->polys_for_write();
  blender::MutableSpan<MLoop> loops = result->loops_for_write();

  if (do_shell) {
    CustomData_copy_data(&mesh->vdata, &result->vdata, 0, 0, int(verts_num));
    CustomData_copy_data(&mesh->vdata, &result->vdata, 0, int(verts_num), int(verts_num));

    CustomData_copy_data(&mesh->edata, &result->edata, 0, 0, int(edges_num));
    CustomData_copy_data(&mesh->edata, &result->edata, 0, int(edges_num), int(edges_num));

    CustomData_copy_data(&mesh->ldata, &result->ldata, 0, 0, int(loops_num));
    /* DO NOT copy here the 'copied' part of loop data, we want to reverse loops
     * (so that winding of copied face get reversed, so that normals get reversed
     * and point in expected direction...).
     * If we also copy data here, then this data get overwritten
     * (and allocated memory becomes a memory leak). */

    CustomData_copy_data(&mesh->pdata, &result->pdata, 0, 0, int(polys_num));
    CustomData_copy_data(&mesh->pdata, &result->pdata, 0, int(polys_num), int(polys_num));
  }
  else {
    int i, j;
    CustomData_copy_data(&mesh->vdata, &result->vdata, 0, 0, int(verts_num));
    for (i = 0, j = int(verts_num); i < verts_num; i++) {
      if (old_vert_arr[i] != INVALID_UNUSED) {
        CustomData_copy_data(&mesh->vdata, &result->vdata, i, j, 1);
        j++;
      }
    }

    CustomData_copy_data(&mesh->edata, &result->edata, 0, 0, int(edges_num));

    for (i = 0, j = int(edges_num); i < edges_num; i++) {
      if (!ELEM(edge_users[i], INVALID_UNUSED, INVALID_PAIR)) {
        MEdge *ed_src, *ed_dst;
        CustomData_copy_data(&mesh->edata, &result->edata, i, j, 1);

        ed_src = &edges[i];
        ed_dst = &edges[j];
        ed_dst->v1 = old_vert_arr[ed_src->v1] + verts_num;
        ed_dst->v2 = old_vert_arr[ed_src->v2] + verts_num;
        j++;
      }
    }

    /* will be created later */
    CustomData_copy_data(&mesh->ldata, &result->ldata, 0, 0, int(loops_num));
    CustomData_copy_data(&mesh->pdata, &result->pdata, 0, 0, int(polys_num));
  }

  float *result_edge_bweight = nullptr;
  if (do_bevel_convex) {
    result_edge_bweight = static_cast<float *>(CustomData_add_layer(
        &result->edata, CD_BWEIGHT, CD_SET_DEFAULT, nullptr, result->totedge));
  }

  /* Initializes: (`i_end`, `do_shell_align`, `vert_index`). */
#define INIT_VERT_ARRAY_OFFSETS(test) \
  if (((ofs_new >= ofs_orig) == do_flip) == test) { \
    i_end = verts_num; \
    do_shell_align = true; \
    vert_index = 0; \
  } \
  else { \
    if (do_shell) { \
      i_end = verts_num; \
      do_shell_align = true; \
    } \
    else { \
      i_end = newVerts; \
      do_shell_align = false; \
    } \
    vert_index = verts_num; \
  } \
  (void)0

  int *dst_material_index = BKE_mesh_material_indices_for_write(result);

  /* flip normals */

  if (do_shell) {
    for (const int64_t i : blender::IndexRange(mesh->totpoly)) {
      const int64_t poly_i = polys_num + i;
      MPoly &poly = polys[poly_i];
      const int loop_end = poly.totloop - 1;
      MLoop *ml2;
      uint e;
      int j;

      /* reverses the loop direction (MLoop.v as well as custom-data)
       * MLoop.e also needs to be corrected too, done in a separate loop below. */
      ml2 = &loops[poly.loopstart + mesh->totloop];
#if 0
      for (j = 0; j < poly.totloop; j++) {
        CustomData_copy_data(&mesh->ldata,
                             &result->ldata,
                             poly.loopstart + j,
                             poly.loopstart + (loop_end - j) + mesh->totloop,
                             1);
      }
#else
      /* slightly more involved, keep the first vertex the same for the copy,
       * ensures the diagonals in the new face match the original. */
      j = 0;
      for (int j_prev = loop_end; j < poly.totloop; j_prev = j++) {
        CustomData_copy_data(&mesh->ldata,
                             &result->ldata,
                             poly.loopstart + j,
                             poly.loopstart + (loop_end - j_prev) + mesh->totloop,
                             1);
      }
#endif

      if (mat_ofs) {
        dst_material_index[i] += mat_ofs;
        CLAMP(dst_material_index[i], 0, mat_nr_max);
      }

      e = ml2[0].e;
      for (j = 0; j < loop_end; j++) {
        ml2[j].e = ml2[j + 1].e;
      }
      ml2[loop_end].e = e;

      poly.loopstart += mesh->totloop;

      for (j = 0; j < poly.totloop; j++) {
        ml2[j].e += edges_num;
        ml2[j].v += verts_num;
      }
    }

    for (MEdge &edge : edges.slice(edges_num, edges_num)) {
      edge.v1 += verts_num;
      edge.v2 += verts_num;
    }
  }

  /* NOTE: copied vertex layers don't have flipped normals yet. do this after applying offset. */
  if ((smd->flag & MOD_SOLIDIFY_EVEN) == 0) {
    /* no even thickness, very simple */
    float ofs_new_vgroup;

    /* for clamping */
    float *vert_lens = nullptr;
    float *vert_angs = nullptr;
    const float offset = fabsf(smd->offset) * smd->offset_clamp;
    const float offset_sq = offset * offset;

    /* for bevel weight */
    float *edge_angs = nullptr;

    if (do_clamp) {
      vert_lens = static_cast<float *>(MEM_malloc_arrayN(verts_num, sizeof(float), "vert_lens"));
      copy_vn_fl(vert_lens, int(verts_num), FLT_MAX);
      for (uint i = 0; i < edges_num; i++) {
        const float ed_len_sq = len_squared_v3v3(vert_positions[edges[i].v1],
                                                 vert_positions[edges[i].v2]);
        vert_lens[edges[i].v1] = min_ff(vert_lens[edges[i].v1], ed_len_sq);
        vert_lens[edges[i].v2] = min_ff(vert_lens[edges[i].v2], ed_len_sq);
      }
    }

    if (do_angle_clamp || do_bevel_convex) {
      uint eidx;
      if (do_angle_clamp) {
        vert_angs = static_cast<float *>(MEM_malloc_arrayN(verts_num, sizeof(float), "vert_angs"));
        copy_vn_fl(vert_angs, int(verts_num), 0.5f * M_PI);
      }
      if (do_bevel_convex) {
        edge_angs = static_cast<float *>(MEM_malloc_arrayN(edges_num, sizeof(float), "edge_angs"));
        if (!do_rim) {
          edge_users = static_cast<uint *>(
              MEM_malloc_arrayN(edges_num, sizeof(*edge_users), "solid_mod edges"));
        }
      }
      uint(*edge_user_pairs)[2] = static_cast<uint(*)[2]>(
          MEM_malloc_arrayN(edges_num, sizeof(*edge_user_pairs), "edge_user_pairs"));
      for (eidx = 0; eidx < edges_num; eidx++) {
        edge_user_pairs[eidx][0] = INVALID_UNUSED;
        edge_user_pairs[eidx][1] = INVALID_UNUSED;
      }
      for (const int64_t i : orig_polys.index_range()) {
        const MPoly &poly = orig_polys[i];
        const MLoop *ml = &orig_loops[poly.loopstart];
        const MLoop *ml_prev = ml + (poly.totloop - 1);

        for (uint j = 0; j < poly.totloop; j++, ml++) {
          /* add edge user */
          eidx = ml_prev->e;
          const MEdge *edge = &orig_edges[eidx];
          BLI_assert(ELEM(ml_prev->v, edge->v1, edge->v2) && ELEM(ml->v, edge->v1, edge->v2));
          char flip = char((ml_prev->v > ml->v) == (edge->v1 < edge->v2));
          if (edge_user_pairs[eidx][flip] == INVALID_UNUSED) {
            edge_user_pairs[eidx][flip] = uint(i);
          }
          else {
            edge_user_pairs[eidx][0] = INVALID_PAIR;
            edge_user_pairs[eidx][1] = INVALID_PAIR;
          }
          ml_prev = ml;
        }
      }
      const MEdge *edge = orig_edges.data();
      float e[3];
      for (uint i = 0; i < edges_num; i++, edge++) {
        if (!ELEM(edge_user_pairs[i][0], INVALID_UNUSED, INVALID_PAIR) &&
            !ELEM(edge_user_pairs[i][1], INVALID_UNUSED, INVALID_PAIR)) {
          const float *n0 = poly_nors[edge_user_pairs[i][0]];
          const float *n1 = poly_nors[edge_user_pairs[i][1]];
          sub_v3_v3v3(e, orig_vert_positions[edge->v1], orig_vert_positions[edge->v2]);
          normalize_v3(e);
          const float angle = angle_signed_on_axis_v3v3_v3(n0, n1, e);
          if (do_angle_clamp) {
            vert_angs[edge->v1] = max_ff(vert_angs[edge->v1], angle);
            vert_angs[edge->v2] = max_ff(vert_angs[edge->v2], angle);
          }
          if (do_bevel_convex) {
            edge_angs[i] = angle;
            if (!do_rim) {
              edge_users[i] = INVALID_PAIR;
            }
          }
        }
      }
      MEM_freeN(edge_user_pairs);
    }

    if (ofs_new != 0.0f) {
      uint i_orig, i_end;
      bool do_shell_align;

      ofs_new_vgroup = ofs_new;

      uint vert_index;
      INIT_VERT_ARRAY_OFFSETS(false);

      for (i_orig = 0; i_orig < i_end; i_orig++, vert_index++) {
        const uint i = do_shell_align ? i_orig : new_vert_arr[i_orig];
        if (dvert) {
          const MDeformVert *dv = &dvert[i];
          if (defgrp_invert) {
            ofs_new_vgroup = 1.0f - BKE_defvert_find_weight(dv, defgrp_index);
          }
          else {
            ofs_new_vgroup = BKE_defvert_find_weight(dv, defgrp_index);
          }
          ofs_new_vgroup = (offset_fac_vg + (ofs_new_vgroup * offset_fac_vg_inv)) * ofs_new;
        }
        if (do_clamp && offset > FLT_EPSILON) {
          /* always reset because we may have set before */
          if (dvert == nullptr) {
            ofs_new_vgroup = ofs_new;
          }
          if (do_angle_clamp) {
            float cos_ang = cosf(((2 * M_PI) - vert_angs[i]) * 0.5f);
            if (cos_ang > 0) {
              float max_off = sqrtf(vert_lens[i]) * 0.5f / cos_ang;
              if (max_off < offset * 0.5f) {
                ofs_new_vgroup *= max_off / offset * 2;
              }
            }
          }
          else {
            if (vert_lens[i] < offset_sq) {
              float scalar = sqrtf(vert_lens[i]) / offset;
              ofs_new_vgroup *= scalar;
            }
          }
        }
        if (vert_nors) {
          madd_v3_v3fl(vert_positions[vert_index], vert_nors[i], ofs_new_vgroup);
        }
        else {
          madd_v3_v3fl(vert_positions[vert_index], mesh_vert_normals[i], ofs_new_vgroup);
        }
      }
    }

    if (ofs_orig != 0.0f) {
      uint i_orig, i_end;
      bool do_shell_align;

      ofs_new_vgroup = ofs_orig;

      /* as above but swapped */
      uint vert_index;
      INIT_VERT_ARRAY_OFFSETS(true);

      for (i_orig = 0; i_orig < i_end; i_orig++, vert_index++) {
        const uint i = do_shell_align ? i_orig : new_vert_arr[i_orig];
        if (dvert) {
          const MDeformVert *dv = &dvert[i];
          if (defgrp_invert) {
            ofs_new_vgroup = 1.0f - BKE_defvert_find_weight(dv, defgrp_index);
          }
          else {
            ofs_new_vgroup = BKE_defvert_find_weight(dv, defgrp_index);
          }
          ofs_new_vgroup = (offset_fac_vg + (ofs_new_vgroup * offset_fac_vg_inv)) * ofs_orig;
        }
        if (do_clamp && offset > FLT_EPSILON) {
          /* always reset because we may have set before */
          if (dvert == nullptr) {
            ofs_new_vgroup = ofs_orig;
          }
          if (do_angle_clamp) {
            float cos_ang = cosf(vert_angs[i_orig] * 0.5f);
            if (cos_ang > 0) {
              float max_off = sqrtf(vert_lens[i]) * 0.5f / cos_ang;
              if (max_off < offset * 0.5f) {
                ofs_new_vgroup *= max_off / offset * 2;
              }
            }
          }
          else {
            if (vert_lens[i] < offset_sq) {
              float scalar = sqrtf(vert_lens[i]) / offset;
              ofs_new_vgroup *= scalar;
            }
          }
        }
        if (vert_nors) {
          madd_v3_v3fl(vert_positions[vert_index], vert_nors[i], ofs_new_vgroup);
        }
        else {
          madd_v3_v3fl(vert_positions[vert_index], mesh_vert_normals[i], ofs_new_vgroup);
        }
      }
    }

    if (do_bevel_convex) {
      for (uint i = 0; i < edges_num; i++) {
        if (edge_users[i] == INVALID_PAIR) {
          float angle = edge_angs[i];
          result_edge_bweight[i] = clamp_f(result_edge_bweight[i] +
                                               (angle < M_PI ? clamp_f(bevel_convex, 0.0f, 1.0f) :
                                                               clamp_f(bevel_convex, -1.0f, 0.0f)),
                                           0.0f,
                                           1.0f);
          if (do_shell) {
            result_edge_bweight[i + edges_num] = clamp_f(
                result_edge_bweight[i + edges_num] + (angle > M_PI ?
                                                          clamp_f(bevel_convex, 0.0f, 1.0f) :
                                                          clamp_f(bevel_convex, -1.0f, 0.0f)),
                0,
                1.0f);
          }
        }
      }
      if (!do_rim) {
        MEM_freeN(edge_users);
      }
      MEM_freeN(edge_angs);
    }

    if (do_clamp) {
      MEM_freeN(vert_lens);
      if (do_angle_clamp) {
        MEM_freeN(vert_angs);
      }
    }
  }
  else {
#ifdef USE_NONMANIFOLD_WORKAROUND
    const bool check_non_manifold = (smd->flag & MOD_SOLIDIFY_NORMAL_CALC) != 0;
#endif
    /* same as EM_solidify() in editmesh_lib.c */
    float *vert_angles = static_cast<float *>(
        MEM_calloc_arrayN(verts_num, sizeof(float[2]), "mod_solid_pair")); /* 2 in 1 */
    float *vert_accum = vert_angles + verts_num;
    uint vidx;
    uint i;

    if (vert_nors == nullptr) {
      vert_nors = static_cast<float(*)[3]>(
          MEM_malloc_arrayN(verts_num, sizeof(float[3]), "mod_solid_vno"));
      for (i = 0; i < verts_num; i++) {
        copy_v3_v3(vert_nors[i], mesh_vert_normals[i]);
      }
    }

<<<<<<< HEAD
    const MPoly *poly;
    for (i = 0, poly = polys.data(); i < polys_num; i++, poly++) {
      /* #bke::mesh::poly_angles_calc logic is inlined here */
=======
    for (const int64_t i : blender::IndexRange(polys_num)) {
      /* #BKE_mesh_calc_poly_angles logic is inlined here */
>>>>>>> 915ff8d1
      float nor_prev[3];
      float nor_next[3];

      int i_curr = polys[i].totloop - 1;
      int i_next = 0;

      const MLoop *ml = &loops[polys[i].loopstart];

      sub_v3_v3v3(nor_prev, vert_positions[ml[i_curr - 1].v], vert_positions[ml[i_curr].v]);
      normalize_v3(nor_prev);

      while (i_next < polys[i].totloop) {
        float angle;
        sub_v3_v3v3(nor_next, vert_positions[ml[i_curr].v], vert_positions[ml[i_next].v]);
        normalize_v3(nor_next);
        angle = angle_normalized_v3v3(nor_prev, nor_next);

        /* --- not related to angle calc --- */
        if (angle < FLT_EPSILON) {
          angle = FLT_EPSILON;
        }

        vidx = ml[i_curr].v;
        vert_accum[vidx] += angle;

#ifdef USE_NONMANIFOLD_WORKAROUND
        /* skip 3+ face user edges */
        if ((check_non_manifold == false) ||
            LIKELY(!BLI_BITMAP_TEST(edge_tmp_tag, ml[i_curr].e) &&
                   !BLI_BITMAP_TEST(edge_tmp_tag, ml[i_next].e))) {
          vert_angles[vidx] += shell_v3v3_normalized_to_dist(vert_nors[vidx], poly_nors[i]) *
                               angle;
        }
        else {
          vert_angles[vidx] += angle;
        }
#else
        vert_angles[vidx] += shell_v3v3_normalized_to_dist(vert_nors[vidx], poly_nors[i]) * angle;
#endif
        /* --- end non-angle-calc section --- */

        /* step */
        copy_v3_v3(nor_prev, nor_next);
        i_curr = i_next;
        i_next++;
      }
    }

    /* vertex group support */
    if (dvert) {
      const MDeformVert *dv = dvert;
      float scalar;

      if (defgrp_invert) {
        for (i = 0; i < verts_num; i++, dv++) {
          scalar = 1.0f - BKE_defvert_find_weight(dv, defgrp_index);
          scalar = offset_fac_vg + (scalar * offset_fac_vg_inv);
          vert_angles[i] *= scalar;
        }
      }
      else {
        for (i = 0; i < verts_num; i++, dv++) {
          scalar = BKE_defvert_find_weight(dv, defgrp_index);
          scalar = offset_fac_vg + (scalar * offset_fac_vg_inv);
          vert_angles[i] *= scalar;
        }
      }
    }

    /* for angle clamp */
    float *vert_angs = nullptr;
    /* for bevel convex */
    float *edge_angs = nullptr;

    if (do_angle_clamp || do_bevel_convex) {
      uint eidx;
      if (do_angle_clamp) {
        vert_angs = static_cast<float *>(
            MEM_malloc_arrayN(verts_num, sizeof(float), "vert_angs even"));
        copy_vn_fl(vert_angs, int(verts_num), 0.5f * M_PI);
      }
      if (do_bevel_convex) {
        edge_angs = static_cast<float *>(
            MEM_malloc_arrayN(edges_num, sizeof(float), "edge_angs even"));
        if (!do_rim) {
          edge_users = static_cast<uint *>(
              MEM_malloc_arrayN(edges_num, sizeof(*edge_users), "solid_mod edges"));
        }
      }
      uint(*edge_user_pairs)[2] = static_cast<uint(*)[2]>(
          MEM_malloc_arrayN(edges_num, sizeof(*edge_user_pairs), "edge_user_pairs"));
      for (eidx = 0; eidx < edges_num; eidx++) {
        edge_user_pairs[eidx][0] = INVALID_UNUSED;
        edge_user_pairs[eidx][1] = INVALID_UNUSED;
      }
      for (const int i : orig_polys.index_range()) {
        const MPoly &poly = orig_polys[i];
        const MLoop *ml = &orig_loops[poly.loopstart];
        const MLoop *ml_prev = ml + (poly.totloop - 1);

        for (int j = 0; j < poly.totloop; j++, ml++) {
          /* add edge user */
          eidx = ml_prev->e;
          const MEdge *edge = &orig_edges[eidx];
          BLI_assert(ELEM(ml_prev->v, edge->v1, edge->v2) && ELEM(ml->v, edge->v1, edge->v2));
          char flip = char((ml_prev->v > ml->v) == (edge->v1 < edge->v2));
          if (edge_user_pairs[eidx][flip] == INVALID_UNUSED) {
            edge_user_pairs[eidx][flip] = uint(i);
          }
          else {
            edge_user_pairs[eidx][0] = INVALID_PAIR;
            edge_user_pairs[eidx][1] = INVALID_PAIR;
          }
          ml_prev = ml;
        }
      }
      const MEdge *edge = orig_edges.data();
      float e[3];
      for (i = 0; i < edges_num; i++, edge++) {
        if (!ELEM(edge_user_pairs[i][0], INVALID_UNUSED, INVALID_PAIR) &&
            !ELEM(edge_user_pairs[i][1], INVALID_UNUSED, INVALID_PAIR)) {
          const float *n0 = poly_nors[edge_user_pairs[i][0]];
          const float *n1 = poly_nors[edge_user_pairs[i][1]];
          if (do_angle_clamp) {
            const float angle = M_PI - angle_normalized_v3v3(n0, n1);
            vert_angs[edge->v1] = max_ff(vert_angs[edge->v1], angle);
            vert_angs[edge->v2] = max_ff(vert_angs[edge->v2], angle);
          }
          if (do_bevel_convex) {
            sub_v3_v3v3(e, orig_vert_positions[edge->v1], orig_vert_positions[edge->v2]);
            normalize_v3(e);
            edge_angs[i] = angle_signed_on_axis_v3v3_v3(n0, n1, e);
            if (!do_rim) {
              edge_users[i] = INVALID_PAIR;
            }
          }
        }
      }
      MEM_freeN(edge_user_pairs);
    }

    if (do_clamp) {
      const float clamp_fac = 1 + (do_angle_clamp ? fabsf(smd->offset_fac) : 0);
      const float offset = fabsf(smd->offset) * smd->offset_clamp * clamp_fac;
      if (offset > FLT_EPSILON) {
        float *vert_lens_sq = static_cast<float *>(
            MEM_malloc_arrayN(verts_num, sizeof(float), "vert_lens_sq"));
        const float offset_sq = offset * offset;
        copy_vn_fl(vert_lens_sq, int(verts_num), FLT_MAX);
        for (i = 0; i < edges_num; i++) {
          const float ed_len = len_squared_v3v3(vert_positions[edges[i].v1],
                                                vert_positions[edges[i].v2]);
          vert_lens_sq[edges[i].v1] = min_ff(vert_lens_sq[edges[i].v1], ed_len);
          vert_lens_sq[edges[i].v2] = min_ff(vert_lens_sq[edges[i].v2], ed_len);
        }
        if (do_angle_clamp) {
          for (i = 0; i < verts_num; i++) {
            float cos_ang = cosf(vert_angs[i] * 0.5f);
            if (cos_ang > 0) {
              float max_off = sqrtf(vert_lens_sq[i]) * 0.5f / cos_ang;
              if (max_off < offset * 0.5f) {
                vert_angles[i] *= max_off / offset * 2;
              }
            }
          }
          MEM_freeN(vert_angs);
        }
        else {
          for (i = 0; i < verts_num; i++) {
            if (vert_lens_sq[i] < offset_sq) {
              float scalar = sqrtf(vert_lens_sq[i]) / offset;
              vert_angles[i] *= scalar;
            }
          }
        }
        MEM_freeN(vert_lens_sq);
      }
    }

    if (do_bevel_convex) {
      for (i = 0; i < edges_num; i++) {
        if (edge_users[i] == INVALID_PAIR) {
          float angle = edge_angs[i];
          result_edge_bweight[i] = clamp_f(result_edge_bweight[i] +
                                               (angle < M_PI ? clamp_f(bevel_convex, 0.0f, 1.0f) :
                                                               clamp_f(bevel_convex, -1.0f, 0.0f)),
                                           0.0f,
                                           1.0f);
          if (do_shell) {
            result_edge_bweight[i + edges_num] = clamp_f(
                result_edge_bweight[i + edges_num] +
                    (angle > M_PI ? clamp_f(bevel_convex, 0, 1) : clamp_f(bevel_convex, -1, 0)),
                0.0f,
                1.0f);
          }
        }
      }
      if (!do_rim) {
        MEM_freeN(edge_users);
      }
      MEM_freeN(edge_angs);
    }

#undef INVALID_UNUSED
#undef INVALID_PAIR

    if (ofs_new != 0.0f) {
      uint i_orig, i_end;
      bool do_shell_align;

      uint vert_index;
      INIT_VERT_ARRAY_OFFSETS(false);

      for (i_orig = 0; i_orig < i_end; i_orig++, vert_index++) {
        const uint i_other = do_shell_align ? i_orig : new_vert_arr[i_orig];
        if (vert_accum[i_other]) { /* zero if unselected */
          madd_v3_v3fl(vert_positions[vert_index],
                       vert_nors[i_other],
                       ofs_new * (vert_angles[i_other] / vert_accum[i_other]));
        }
      }
    }

    if (ofs_orig != 0.0f) {
      uint i_orig, i_end;
      bool do_shell_align;

      /* same as above but swapped, intentional use of 'ofs_new' */
      uint vert_index;
      INIT_VERT_ARRAY_OFFSETS(true);

      for (i_orig = 0; i_orig < i_end; i_orig++, vert_index++) {
        const uint i_other = do_shell_align ? i_orig : new_vert_arr[i_orig];
        if (vert_accum[i_other]) { /* zero if unselected */
          madd_v3_v3fl(vert_positions[vert_index],
                       vert_nors[i_other],
                       ofs_orig * (vert_angles[i_other] / vert_accum[i_other]));
        }
      }
    }

    MEM_freeN(vert_angles);
  }

#ifdef USE_NONMANIFOLD_WORKAROUND
  MEM_SAFE_FREE(edge_tmp_tag);
#endif

  if (vert_nors) {
    MEM_freeN(vert_nors);
  }

  /* must recalculate normals with vgroups since they can displace unevenly #26888. */
  if (BKE_mesh_vert_normals_are_dirty(mesh) || do_rim || dvert) {
    BKE_mesh_normals_tag_dirty(result);
  }
  else if (do_shell) {
    uint i;
    /* flip vertex normals for copied verts */
    for (i = 0; i < verts_num; i++) {
      negate_v3((float *)mesh_vert_normals[i]);
    }
  }

  /* Add vertex weights for rim and shell vgroups. */
  if (shell_defgrp_index != -1 || rim_defgrp_index != -1) {
    MDeformVert *dst_dvert = BKE_mesh_deform_verts_for_write(result);

    /* Ultimate security check. */
    if (dst_dvert != nullptr) {

      if (rim_defgrp_index != -1) {
        for (uint i = 0; i < rimVerts; i++) {
          BKE_defvert_ensure_index(&dst_dvert[new_vert_arr[i]], rim_defgrp_index)->weight = 1.0f;
          BKE_defvert_ensure_index(&dst_dvert[(do_shell ? new_vert_arr[i] : i) + verts_num],
                                   rim_defgrp_index)
              ->weight = 1.0f;
        }
      }

      if (shell_defgrp_index != -1) {
        for (uint i = verts_num; i < result->totvert; i++) {
          BKE_defvert_ensure_index(&dst_dvert[i], shell_defgrp_index)->weight = 1.0f;
        }
      }
    }
  }
  if (do_rim) {
    uint i;

    /* NOTE(@ideasman42): Unfortunately re-calculate the normals for the new edge
     * faces is necessary. This could be done in many ways, but probably the quickest
     * way is to calculate the average normals for side faces only.
     * Then blend them with the normals of the edge verts.
     *
     * At the moment its easiest to allocate an entire array for every vertex,
     * even though we only need edge verts. */

#define SOLIDIFY_SIDE_NORMALS

#ifdef SOLIDIFY_SIDE_NORMALS
    /* NOTE(@sybren): due to the code setting normals dirty a few lines above,
     * do_side_normals is always false. */
    const bool do_side_normals = !BKE_mesh_vert_normals_are_dirty(result);
    /* annoying to allocate these since we only need the edge verts, */
    float(*edge_vert_nos)[3] = do_side_normals ? static_cast<float(*)[3]>(MEM_calloc_arrayN(
                                                     verts_num, sizeof(float[3]), __func__)) :
                                                 nullptr;
    float nor[3];
#endif
    const float crease_rim = smd->crease_rim;
    const float crease_outer = smd->crease_outer;
    const float crease_inner = smd->crease_inner;

    int *origindex_edge;
    int *orig_ed;
    uint j;

    float *result_edge_crease = nullptr;
    if (crease_rim || crease_outer || crease_inner) {
      result_edge_crease = (float *)CustomData_add_layer(
          &result->edata, CD_CREASE, CD_SET_DEFAULT, nullptr, result->totedge);
    }

    /* add faces & edges */
    origindex_edge = static_cast<int *>(
        CustomData_get_layer_for_write(&result->edata, CD_ORIGINDEX, result->totedge));
    orig_ed = (origindex_edge) ? &origindex_edge[(edges_num * stride) + newEdges] : nullptr;
    /* Start after copied edges. */
    int new_edge_index = int(edges_num * stride + newEdges);
    for (i = 0; i < rimVerts; i++) {
      edges[new_edge_index].v1 = new_vert_arr[i];
      edges[new_edge_index].v2 = (do_shell ? new_vert_arr[i] : i) + verts_num;

      if (orig_ed) {
        *orig_ed = ORIGINDEX_NONE;
        orig_ed++;
      }

      if (crease_rim) {
        result_edge_crease[new_edge_index] = crease_rim;
      }
      new_edge_index++;
    }

    /* faces */
    int new_poly_index = int(polys_num * stride);
    blender::MutableSpan<MLoop> new_loops = loops.drop_front(loops_num * stride);
    j = 0;
    for (i = 0; i < newPolys; i++) {
      uint eidx = new_edge_arr[i];
      uint pidx = edge_users[eidx];
      int k1, k2;
      bool flip;

      if (pidx >= polys_num) {
        pidx -= polys_num;
        flip = true;
      }
      else {
        flip = false;
      }

      const MEdge &edge = edges[eidx];

      /* copy most of the face settings */
      CustomData_copy_data(
          &mesh->pdata, &result->pdata, int(pidx), int((polys_num * stride) + i), 1);
      polys[new_poly_index].loopstart = int(j + (loops_num * stride));
      polys[new_poly_index].flag = polys[pidx].flag;

      /* notice we use 'polys[new_poly_index].totloop' which is later overwritten,
       * we could lookup the original face but there's no point since this is a copy
       * and will have the same value, just take care when changing order of assignment */

      /* prev loop */
      k1 = polys[pidx].loopstart + (((edge_order[eidx] - 1) + polys[new_poly_index].totloop) %
                                    polys[new_poly_index].totloop);

      k2 = polys[pidx].loopstart + (edge_order[eidx]);

      polys[new_poly_index].totloop = 4;

      CustomData_copy_data(&mesh->ldata, &result->ldata, k2, int((loops_num * stride) + j + 0), 1);
      CustomData_copy_data(&mesh->ldata, &result->ldata, k1, int((loops_num * stride) + j + 1), 1);
      CustomData_copy_data(&mesh->ldata, &result->ldata, k1, int((loops_num * stride) + j + 2), 1);
      CustomData_copy_data(&mesh->ldata, &result->ldata, k2, int((loops_num * stride) + j + 3), 1);

      if (flip == false) {
        new_loops[j].v = edge.v1;
        new_loops[j++].e = eidx;

        new_loops[j].v = edge.v2;
        new_loops[j++].e = (edges_num * stride) + old_vert_arr[edge.v2] + newEdges;

        new_loops[j].v = (do_shell ? edge.v2 : old_vert_arr[edge.v2]) + verts_num;
        new_loops[j++].e = (do_shell ? eidx : i) + edges_num;

        new_loops[j].v = (do_shell ? edge.v1 : old_vert_arr[edge.v1]) + verts_num;
        new_loops[j++].e = (edges_num * stride) + old_vert_arr[edge.v1] + newEdges;
      }
      else {
        new_loops[j].v = edge.v2;
        new_loops[j++].e = eidx;

        new_loops[j].v = edge.v1;
        new_loops[j++].e = (edges_num * stride) + old_vert_arr[edge.v1] + newEdges;

        new_loops[j].v = (do_shell ? edge.v1 : old_vert_arr[edge.v1]) + verts_num;
        new_loops[j++].e = (do_shell ? eidx : i) + edges_num;

        new_loops[j].v = (do_shell ? edge.v2 : old_vert_arr[edge.v2]) + verts_num;
        new_loops[j++].e = (edges_num * stride) + old_vert_arr[edge.v2] + newEdges;
      }

      if (origindex_edge) {
        origindex_edge[new_loops[j - 3].e] = ORIGINDEX_NONE;
        origindex_edge[new_loops[j - 1].e] = ORIGINDEX_NONE;
      }

      /* use the next material index if option enabled */
      if (mat_ofs_rim) {
        dst_material_index[new_poly_index] += mat_ofs_rim;
        CLAMP(dst_material_index[new_poly_index], 0, mat_nr_max);
      }
      if (crease_outer) {
        /* crease += crease_outer; without wrapping */
        float *cr = &(result_edge_crease[eidx]);
        float tcr = *cr + crease_outer;
        *cr = tcr > 1.0f ? 1.0f : tcr;
      }

      if (crease_inner) {
        /* crease += crease_inner; without wrapping */
        float *cr = &(result_edge_crease[edges_num + (do_shell ? eidx : i)]);
        float tcr = *cr + crease_inner;
        *cr = tcr > 1.0f ? 1.0f : tcr;
      }

#ifdef SOLIDIFY_SIDE_NORMALS
      if (do_side_normals) {
        normal_quad_v3(nor,
                       vert_positions[new_loops[j - 4].v],
                       vert_positions[new_loops[j - 3].v],
                       vert_positions[new_loops[j - 2].v],
                       vert_positions[new_loops[j - 1].v]);

        add_v3_v3(edge_vert_nos[edge.v1], nor);
        add_v3_v3(edge_vert_nos[edge.v2], nor);
      }
#endif

      new_poly_index++;
    }

#ifdef SOLIDIFY_SIDE_NORMALS
    if (do_side_normals) {
      for (i = 0; i < rimVerts; i++) {
        const MEdge &edge_orig = edges[i];
        const MEdge &edge = edges[edges_num * stride + i];
        float nor_cpy[3];
        int k;

        /* NOTE: only the first vertex (lower half of the index) is calculated. */
        BLI_assert(edge.v1 < verts_num);
        normalize_v3_v3(nor_cpy, edge_vert_nos[edge_orig.v1]);

        for (k = 0; k < 2; k++) { /* loop over both verts of the edge */
          copy_v3_v3(nor, mesh_vert_normals[*(&edge.v1 + k)]);
          add_v3_v3(nor, nor_cpy);
          normalize_v3(nor);
          copy_v3_v3((float *)mesh_vert_normals[*(&edge.v1 + k)], nor);
        }
      }

      MEM_freeN(edge_vert_nos);
    }
#endif

    MEM_freeN(new_vert_arr);
    MEM_freeN(new_edge_arr);

    MEM_freeN(edge_users);
    MEM_freeN(edge_order);
  }

  if (old_vert_arr) {
    MEM_freeN(old_vert_arr);
  }

  return result;
}

#undef SOLIDIFY_SIDE_NORMALS

/** \} */<|MERGE_RESOLUTION|>--- conflicted
+++ resolved
@@ -714,14 +714,8 @@
       }
     }
 
-<<<<<<< HEAD
-    const MPoly *poly;
-    for (i = 0, poly = polys.data(); i < polys_num; i++, poly++) {
+    for (const int64_t i : blender::IndexRange(polys_num)) {
       /* #bke::mesh::poly_angles_calc logic is inlined here */
-=======
-    for (const int64_t i : blender::IndexRange(polys_num)) {
-      /* #BKE_mesh_calc_poly_angles logic is inlined here */
->>>>>>> 915ff8d1
       float nor_prev[3];
       float nor_next[3];
 
