/* SPDX-License-Identifier: GPL-2.0-or-later */

/** \file
 * \ingroup modifiers
 */

#include "BLI_utildefines.h"

#include "BLI_bitmap.h"
#include "BLI_math.h"
#include "BLI_utildefines_stack.h"

#include "DNA_mesh_types.h"
#include "DNA_meshdata_types.h"
#include "DNA_object_types.h"

#include "MEM_guardedalloc.h"

#include "BKE_deform.h"
#include "BKE_mesh.hh"
#include "BKE_particle.h"

#include "MOD_modifiertypes.h"
#include "MOD_solidify_util.hh" /* own include */
#include "MOD_util.h"

#ifdef __GNUC__
#  pragma GCC diagnostic error "-Wsign-conversion"
#endif

/* -------------------------------------------------------------------- */
/** \name High Quality Normal Calculation Function
 * \{ */

/* skip shell thickness for non-manifold edges, see #35710. */
#define USE_NONMANIFOLD_WORKAROUND

/* *** derived mesh high quality normal calculation function  *** */
/* could be exposed for other functions to use */

struct EdgeFaceRef {
  int p1; /* init as -1 */
  int p2;
};

BLI_INLINE bool edgeref_is_init(const EdgeFaceRef *edge_ref)
{
  return !((edge_ref->p1 == 0) && (edge_ref->p2 == 0));
}

/**
 * \param mesh: Mesh to calculate normals for.
 * \param poly_nors: Precalculated face normals.
 * \param r_vert_nors: Return vert normals.
 */
static void mesh_calc_hq_normal(Mesh *mesh,
                                const float (*poly_nors)[3],
                                float (*r_vert_nors)[3],
#ifdef USE_NONMANIFOLD_WORKAROUND
                                BLI_bitmap *edge_tmp_tag
#endif
)
{
  const int verts_num = mesh->totvert;
  const blender::Span<MEdge> edges = mesh->edges();
  const blender::Span<MPoly> polys = mesh->polys();
  const blender::Span<MLoop> loops = mesh->loops();

  {
    EdgeFaceRef *edge_ref_array = MEM_cnew_array<EdgeFaceRef>(size_t(edges.size()), __func__);
    EdgeFaceRef *edge_ref;
    float edge_normal[3];

    /* Add an edge reference if it's not there, pointing back to the face index. */
    for (const int i : polys.index_range()) {
      int j;

      const MLoop *ml = &loops[polys[i].loopstart];

      for (j = 0; j < polys[i].totloop; j++, ml++) {
        /* --- add edge ref to face --- */
        edge_ref = &edge_ref_array[ml->e];
        if (!edgeref_is_init(edge_ref)) {
          edge_ref->p1 = i;
          edge_ref->p2 = -1;
        }
        else if ((edge_ref->p1 != -1) && (edge_ref->p2 == -1)) {
          edge_ref->p2 = i;
        }
        else {
          /* 3+ faces using an edge, we can't handle this usefully */
          edge_ref->p1 = edge_ref->p2 = -1;
#ifdef USE_NONMANIFOLD_WORKAROUND
          BLI_BITMAP_ENABLE(edge_tmp_tag, ml->e);
#endif
        }
        /* --- done --- */
      }
    }

    int i;
    const MEdge *edge;
    for (i = 0, edge = edges.data(), edge_ref = edge_ref_array; i < edges.size();
         i++, edge++, edge_ref++) {
      /* Get the edge vert indices, and edge value (the face indices that use it) */

      if (edgeref_is_init(edge_ref) && (edge_ref->p1 != -1)) {
        if (edge_ref->p2 != -1) {
          /* We have 2 faces using this edge, calculate the edges normal
           * using the angle between the 2 faces as a weighting */
#if 0
          add_v3_v3v3(edge_normal, face_nors[edge_ref->f1], face_nors[edge_ref->f2]);
          normalize_v3_length(
              edge_normal,
              angle_normalized_v3v3(face_nors[edge_ref->f1], face_nors[edge_ref->f2]));
#else
          mid_v3_v3v3_angle_weighted(
              edge_normal, poly_nors[edge_ref->p1], poly_nors[edge_ref->p2]);
#endif
        }
        else {
          /* only one face attached to that edge */
          /* an edge without another attached- the weight on this is undefined */
          copy_v3_v3(edge_normal, poly_nors[edge_ref->p1]);
        }
        add_v3_v3(r_vert_nors[edge->v1], edge_normal);
        add_v3_v3(r_vert_nors[edge->v2], edge_normal);
      }
    }
    MEM_freeN(edge_ref_array);
  }

  /* normalize vertex normals and assign */
  const float(*vert_normals)[3] = BKE_mesh_vert_normals_ensure(mesh);
  for (int i = 0; i < verts_num; i++) {
    if (normalize_v3(r_vert_nors[i]) == 0.0f) {
      copy_v3_v3(r_vert_nors[i], vert_normals[i]);
    }
  }
}

/** \} */

/* -------------------------------------------------------------------- */
/** \name Main Solidify Function
 * \{ */

/* NOLINTNEXTLINE: readability-function-size */
Mesh *MOD_solidify_extrude_modifyMesh(ModifierData *md, const ModifierEvalContext *ctx, Mesh *mesh)
{
  Mesh *result;
  const SolidifyModifierData *smd = (SolidifyModifierData *)md;

  const uint verts_num = uint(mesh->totvert);
  const uint edges_num = uint(mesh->totedge);
  const uint polys_num = uint(mesh->totpoly);
  const uint loops_num = uint(mesh->totloop);
  uint newLoops = 0, newPolys = 0, newEdges = 0, newVerts = 0, rimVerts = 0;

  /* Only use material offsets if we have 2 or more materials. */
  const short mat_nr_max = ctx->object->totcol > 1 ? ctx->object->totcol - 1 : 0;
  const short mat_ofs = mat_nr_max ? smd->mat_ofs : 0;
  const short mat_ofs_rim = mat_nr_max ? smd->mat_ofs_rim : 0;

  /* use for edges */
  /* over-alloc new_vert_arr, old_vert_arr */
  uint *new_vert_arr = nullptr;
  STACK_DECLARE(new_vert_arr);

  uint *new_edge_arr = nullptr;
  STACK_DECLARE(new_edge_arr);

  uint *old_vert_arr = MEM_cnew_array<uint>(verts_num, "old_vert_arr in solidify");

  uint *edge_users = nullptr;
  int *edge_order = nullptr;

  float(*vert_nors)[3] = nullptr;
  const float(*poly_nors)[3] = nullptr;

  const bool need_poly_normals = (smd->flag & MOD_SOLIDIFY_NORMAL_CALC) ||
                                 (smd->flag & MOD_SOLIDIFY_EVEN) ||
                                 (smd->flag & MOD_SOLIDIFY_OFFSET_ANGLE_CLAMP) ||
                                 (smd->bevel_convex != 0);

  const float ofs_orig = -(((-smd->offset_fac + 1.0f) * 0.5f) * smd->offset);
  const float ofs_new = smd->offset + ofs_orig;
  const float offset_fac_vg = smd->offset_fac_vg;
  const float offset_fac_vg_inv = 1.0f - smd->offset_fac_vg;
  const float bevel_convex = smd->bevel_convex;
  const bool do_flip = (smd->flag & MOD_SOLIDIFY_FLIP) != 0;
  const bool do_clamp = (smd->offset_clamp != 0.0f);
  const bool do_angle_clamp = do_clamp && (smd->flag & MOD_SOLIDIFY_OFFSET_ANGLE_CLAMP) != 0;
  const bool do_bevel_convex = bevel_convex != 0.0f;
  const bool do_rim = (smd->flag & MOD_SOLIDIFY_RIM) != 0;
  const bool do_shell = !(do_rim && (smd->flag & MOD_SOLIDIFY_NOSHELL) != 0);

  /* weights */
  const MDeformVert *dvert;
  const bool defgrp_invert = (smd->flag & MOD_SOLIDIFY_VGROUP_INV) != 0;
  int defgrp_index;
  const int shell_defgrp_index = BKE_id_defgroup_name_index(&mesh->id, smd->shell_defgrp_name);
  const int rim_defgrp_index = BKE_id_defgroup_name_index(&mesh->id, smd->rim_defgrp_name);

  /* array size is doubled in case of using a shell */
  const uint stride = do_shell ? 2 : 1;

  const float(*mesh_vert_normals)[3] = BKE_mesh_vert_normals_ensure(mesh);

  MOD_get_vgroup(ctx->object, mesh, smd->defgrp_name, &dvert, &defgrp_index);

  const float(*orig_vert_positions)[3] = BKE_mesh_vert_positions(mesh);
  const blender::Span<MEdge> orig_edges = mesh->edges();
  const blender::Span<MPoly> orig_polys = mesh->polys();
  const blender::Span<MLoop> orig_loops = mesh->loops();

  if (need_poly_normals) {
    /* calculate only face normals */
    poly_nors = BKE_mesh_poly_normals_ensure(mesh);
  }

  STACK_INIT(new_vert_arr, verts_num * 2);
  STACK_INIT(new_edge_arr, edges_num * 2);

  if (do_rim) {
    BLI_bitmap *orig_mvert_tag = BLI_BITMAP_NEW(verts_num, __func__);
    uint eidx;
    uint i;

#define INVALID_UNUSED uint(-1)
#define INVALID_PAIR uint(-2)

    new_vert_arr = static_cast<uint *>(
        MEM_malloc_arrayN(verts_num, 2 * sizeof(*new_vert_arr), __func__));
    new_edge_arr = static_cast<uint *>(
        MEM_malloc_arrayN(((edges_num * 2) + verts_num), sizeof(*new_edge_arr), __func__));

    edge_users = static_cast<uint *>(MEM_malloc_arrayN(edges_num, sizeof(*edge_users), __func__));
    edge_order = static_cast<int *>(MEM_malloc_arrayN(edges_num, sizeof(*edge_order), __func__));

    /* save doing 2 loops here... */
#if 0
    copy_vn_i(edge_users, edges_num, INVALID_UNUSED);
#endif

    const MEdge *edge;
    for (eidx = 0, edge = orig_edges.data(); eidx < edges_num; eidx++, edge++) {
      edge_users[eidx] = INVALID_UNUSED;
    }

    for (const int64_t i : orig_polys.index_range()) {
      const MPoly &poly = orig_polys[i];
      int j;

      const MLoop *ml = &orig_loops[poly.loopstart];
      const MLoop *ml_prev = ml + (poly.totloop - 1);

      for (j = 0; j < poly.totloop; j++, ml++) {
        /* add edge user */
        eidx = ml_prev->e;
        if (edge_users[eidx] == INVALID_UNUSED) {
          edge = &orig_edges[eidx];
          BLI_assert(ELEM(ml_prev->v, edge->v1, edge->v2) && ELEM(ml->v, edge->v1, edge->v2));
          edge_users[eidx] = (ml_prev->v > ml->v) == (edge->v1 < edge->v2) ? uint(i) :
                                                                             (uint(i) + polys_num);
          edge_order[eidx] = j;
        }
        else {
          edge_users[eidx] = INVALID_PAIR;
        }
        ml_prev = ml;
      }
    }

    for (eidx = 0, edge = orig_edges.data(); eidx < edges_num; eidx++, edge++) {
      if (!ELEM(edge_users[eidx], INVALID_UNUSED, INVALID_PAIR)) {
        BLI_BITMAP_ENABLE(orig_mvert_tag, edge->v1);
        BLI_BITMAP_ENABLE(orig_mvert_tag, edge->v2);
        STACK_PUSH(new_edge_arr, eidx);
        newPolys++;
        newLoops += 4;
      }
    }

    for (i = 0; i < verts_num; i++) {
      if (BLI_BITMAP_TEST(orig_mvert_tag, i)) {
        old_vert_arr[i] = STACK_SIZE(new_vert_arr);
        STACK_PUSH(new_vert_arr, i);
        rimVerts++;
      }
      else {
        old_vert_arr[i] = INVALID_UNUSED;
      }
    }

    MEM_freeN(orig_mvert_tag);
  }

  if (do_shell == false) {
    /* only add rim vertices */
    newVerts = rimVerts;
    /* each extruded face needs an opposite edge */
    newEdges = newPolys;
  }
  else {
    /* (stride == 2) in this case, so no need to add newVerts/newEdges */
    BLI_assert(newVerts == 0);
    BLI_assert(newEdges == 0);
  }

#ifdef USE_NONMANIFOLD_WORKAROUND
  BLI_bitmap *edge_tmp_tag = BLI_BITMAP_NEW(mesh->totedge, __func__);
#endif

  if (smd->flag & MOD_SOLIDIFY_NORMAL_CALC) {
    vert_nors = static_cast<float(*)[3]>(MEM_calloc_arrayN(verts_num, sizeof(float[3]), __func__));
    mesh_calc_hq_normal(mesh,
                        poly_nors,
                        vert_nors
#ifdef USE_NONMANIFOLD_WORKAROUND
                        ,
                        edge_tmp_tag
#endif
    );
  }

  result = BKE_mesh_new_nomain_from_template(mesh,
                                             int((verts_num * stride) + newVerts),
                                             int((edges_num * stride) + newEdges + rimVerts),
                                             int((loops_num * stride) + newLoops),
                                             int((polys_num * stride) + newPolys));

  float(*vert_positions)[3] = BKE_mesh_vert_positions_for_write(result);
  blender::MutableSpan<MEdge> edges = result->edges_for_write();
  blender::MutableSpan<MPoly> polys = result->polys_for_write();
  blender::MutableSpan<MLoop> loops = result->loops_for_write();

  if (do_shell) {
    CustomData_copy_data(&mesh->vdata, &result->vdata, 0, 0, int(verts_num));
    CustomData_copy_data(&mesh->vdata, &result->vdata, 0, int(verts_num), int(verts_num));

    CustomData_copy_data(&mesh->edata, &result->edata, 0, 0, int(edges_num));
    CustomData_copy_data(&mesh->edata, &result->edata, 0, int(edges_num), int(edges_num));

    CustomData_copy_data(&mesh->ldata, &result->ldata, 0, 0, int(loops_num));
    /* DO NOT copy here the 'copied' part of loop data, we want to reverse loops
     * (so that winding of copied face get reversed, so that normals get reversed
     * and point in expected direction...).
     * If we also copy data here, then this data get overwritten
     * (and allocated memory becomes a memory leak). */

    CustomData_copy_data(&mesh->pdata, &result->pdata, 0, 0, int(polys_num));
    CustomData_copy_data(&mesh->pdata, &result->pdata, 0, int(polys_num), int(polys_num));
  }
  else {
    int i, j;
    CustomData_copy_data(&mesh->vdata, &result->vdata, 0, 0, int(verts_num));
    for (i = 0, j = int(verts_num); i < verts_num; i++) {
      if (old_vert_arr[i] != INVALID_UNUSED) {
        CustomData_copy_data(&mesh->vdata, &result->vdata, i, j, 1);
        j++;
      }
    }

    CustomData_copy_data(&mesh->edata, &result->edata, 0, 0, int(edges_num));

    for (i = 0, j = int(edges_num); i < edges_num; i++) {
      if (!ELEM(edge_users[i], INVALID_UNUSED, INVALID_PAIR)) {
        MEdge *ed_src, *ed_dst;
        CustomData_copy_data(&mesh->edata, &result->edata, i, j, 1);

        ed_src = &edges[i];
        ed_dst = &edges[j];
        ed_dst->v1 = old_vert_arr[ed_src->v1] + verts_num;
        ed_dst->v2 = old_vert_arr[ed_src->v2] + verts_num;
        j++;
      }
    }

    /* will be created later */
    CustomData_copy_data(&mesh->ldata, &result->ldata, 0, 0, int(loops_num));
    CustomData_copy_data(&mesh->pdata, &result->pdata, 0, 0, int(polys_num));
  }

  float *result_edge_bweight = nullptr;
  if (do_bevel_convex) {
<<<<<<< HEAD
    result_edge_bweight = static_cast<float *>(CustomData_add_layer(
        &result->edata, CD_BWEIGHT, CD_SET_DEFAULT, result->totedge));
=======
    result_edge_bweight = static_cast<float *>(
        CustomData_add_layer(&result->edata, CD_BWEIGHT, CD_SET_DEFAULT, result->totedge));
>>>>>>> 92b607d6
  }

  /* Initializes: (`i_end`, `do_shell_align`, `vert_index`). */
#define INIT_VERT_ARRAY_OFFSETS(test) \
  if (((ofs_new >= ofs_orig) == do_flip) == test) { \
    i_end = verts_num; \
    do_shell_align = true; \
    vert_index = 0; \
  } \
  else { \
    if (do_shell) { \
      i_end = verts_num; \
      do_shell_align = true; \
    } \
    else { \
      i_end = newVerts; \
      do_shell_align = false; \
    } \
    vert_index = verts_num; \
  } \
  (void)0

  int *dst_material_index = BKE_mesh_material_indices_for_write(result);

  /* flip normals */

  if (do_shell) {
    for (const int64_t i : blender::IndexRange(mesh->totpoly)) {
      const int64_t poly_i = polys_num + i;
      MPoly &poly = polys[poly_i];
      const int loop_end = poly.totloop - 1;
      MLoop *ml2;
      uint e;
      int j;

      /* reverses the loop direction (MLoop.v as well as custom-data)
       * MLoop.e also needs to be corrected too, done in a separate loop below. */
      ml2 = &loops[poly.loopstart + mesh->totloop];
#if 0
      for (j = 0; j < poly.totloop; j++) {
        CustomData_copy_data(&mesh->ldata,
                             &result->ldata,
                             poly.loopstart + j,
                             poly.loopstart + (loop_end - j) + mesh->totloop,
                             1);
      }
#else
      /* slightly more involved, keep the first vertex the same for the copy,
       * ensures the diagonals in the new face match the original. */
      j = 0;
      for (int j_prev = loop_end; j < poly.totloop; j_prev = j++) {
        CustomData_copy_data(&mesh->ldata,
                             &result->ldata,
                             poly.loopstart + j,
                             poly.loopstart + (loop_end - j_prev) + mesh->totloop,
                             1);
      }
#endif

      if (mat_ofs) {
        dst_material_index[poly_i] += mat_ofs;
        CLAMP(dst_material_index[poly_i], 0, mat_nr_max);
      }

      e = ml2[0].e;
      for (j = 0; j < loop_end; j++) {
        ml2[j].e = ml2[j + 1].e;
      }
      ml2[loop_end].e = e;

      poly.loopstart += mesh->totloop;

      for (j = 0; j < poly.totloop; j++) {
        ml2[j].e += edges_num;
        ml2[j].v += verts_num;
      }
    }

    for (MEdge &edge : edges.slice(edges_num, edges_num)) {
      edge.v1 += verts_num;
      edge.v2 += verts_num;
    }
  }

  /* NOTE: copied vertex layers don't have flipped normals yet. do this after applying offset. */
  if ((smd->flag & MOD_SOLIDIFY_EVEN) == 0) {
    /* no even thickness, very simple */
    float ofs_new_vgroup;

    /* for clamping */
    float *vert_lens = nullptr;
    float *vert_angs = nullptr;
    const float offset = fabsf(smd->offset) * smd->offset_clamp;
    const float offset_sq = offset * offset;

    /* for bevel weight */
    float *edge_angs = nullptr;

    if (do_clamp) {
      vert_lens = static_cast<float *>(MEM_malloc_arrayN(verts_num, sizeof(float), "vert_lens"));
      copy_vn_fl(vert_lens, int(verts_num), FLT_MAX);
      for (uint i = 0; i < edges_num; i++) {
        const float ed_len_sq = len_squared_v3v3(vert_positions[edges[i].v1],
                                                 vert_positions[edges[i].v2]);
        vert_lens[edges[i].v1] = min_ff(vert_lens[edges[i].v1], ed_len_sq);
        vert_lens[edges[i].v2] = min_ff(vert_lens[edges[i].v2], ed_len_sq);
      }
    }

    if (do_angle_clamp || do_bevel_convex) {
      uint eidx;
      if (do_angle_clamp) {
        vert_angs = static_cast<float *>(MEM_malloc_arrayN(verts_num, sizeof(float), "vert_angs"));
        copy_vn_fl(vert_angs, int(verts_num), 0.5f * M_PI);
      }
      if (do_bevel_convex) {
        edge_angs = static_cast<float *>(MEM_malloc_arrayN(edges_num, sizeof(float), "edge_angs"));
        if (!do_rim) {
          edge_users = static_cast<uint *>(
              MEM_malloc_arrayN(edges_num, sizeof(*edge_users), "solid_mod edges"));
        }
      }
      uint(*edge_user_pairs)[2] = static_cast<uint(*)[2]>(
          MEM_malloc_arrayN(edges_num, sizeof(*edge_user_pairs), "edge_user_pairs"));
      for (eidx = 0; eidx < edges_num; eidx++) {
        edge_user_pairs[eidx][0] = INVALID_UNUSED;
        edge_user_pairs[eidx][1] = INVALID_UNUSED;
      }
      for (const int64_t i : orig_polys.index_range()) {
        const MPoly &poly = orig_polys[i];
        const MLoop *ml = &orig_loops[poly.loopstart];
        const MLoop *ml_prev = ml + (poly.totloop - 1);

        for (uint j = 0; j < poly.totloop; j++, ml++) {
          /* add edge user */
          eidx = ml_prev->e;
          const MEdge *edge = &orig_edges[eidx];
          BLI_assert(ELEM(ml_prev->v, edge->v1, edge->v2) && ELEM(ml->v, edge->v1, edge->v2));
          char flip = char((ml_prev->v > ml->v) == (edge->v1 < edge->v2));
          if (edge_user_pairs[eidx][flip] == INVALID_UNUSED) {
            edge_user_pairs[eidx][flip] = uint(i);
          }
          else {
            edge_user_pairs[eidx][0] = INVALID_PAIR;
            edge_user_pairs[eidx][1] = INVALID_PAIR;
          }
          ml_prev = ml;
        }
      }
      const MEdge *edge = orig_edges.data();
      float e[3];
      for (uint i = 0; i < edges_num; i++, edge++) {
        if (!ELEM(edge_user_pairs[i][0], INVALID_UNUSED, INVALID_PAIR) &&
            !ELEM(edge_user_pairs[i][1], INVALID_UNUSED, INVALID_PAIR)) {
          const float *n0 = poly_nors[edge_user_pairs[i][0]];
          const float *n1 = poly_nors[edge_user_pairs[i][1]];
          sub_v3_v3v3(e, orig_vert_positions[edge->v1], orig_vert_positions[edge->v2]);
          normalize_v3(e);
          const float angle = angle_signed_on_axis_v3v3_v3(n0, n1, e);
          if (do_angle_clamp) {
            vert_angs[edge->v1] = max_ff(vert_angs[edge->v1], angle);
            vert_angs[edge->v2] = max_ff(vert_angs[edge->v2], angle);
          }
          if (do_bevel_convex) {
            edge_angs[i] = angle;
            if (!do_rim) {
              edge_users[i] = INVALID_PAIR;
            }
          }
        }
      }
      MEM_freeN(edge_user_pairs);
    }

    if (ofs_new != 0.0f) {
      uint i_orig, i_end;
      bool do_shell_align;

      ofs_new_vgroup = ofs_new;

      uint vert_index;
      INIT_VERT_ARRAY_OFFSETS(false);

      for (i_orig = 0; i_orig < i_end; i_orig++, vert_index++) {
        const uint i = do_shell_align ? i_orig : new_vert_arr[i_orig];
        if (dvert) {
          const MDeformVert *dv = &dvert[i];
          if (defgrp_invert) {
            ofs_new_vgroup = 1.0f - BKE_defvert_find_weight(dv, defgrp_index);
          }
          else {
            ofs_new_vgroup = BKE_defvert_find_weight(dv, defgrp_index);
          }
          ofs_new_vgroup = (offset_fac_vg + (ofs_new_vgroup * offset_fac_vg_inv)) * ofs_new;
        }
        if (do_clamp && offset > FLT_EPSILON) {
          /* always reset because we may have set before */
          if (dvert == nullptr) {
            ofs_new_vgroup = ofs_new;
          }
          if (do_angle_clamp) {
            float cos_ang = cosf(((2 * M_PI) - vert_angs[i]) * 0.5f);
            if (cos_ang > 0) {
              float max_off = sqrtf(vert_lens[i]) * 0.5f / cos_ang;
              if (max_off < offset * 0.5f) {
                ofs_new_vgroup *= max_off / offset * 2;
              }
            }
          }
          else {
            if (vert_lens[i] < offset_sq) {
              float scalar = sqrtf(vert_lens[i]) / offset;
              ofs_new_vgroup *= scalar;
            }
          }
        }
        if (vert_nors) {
          madd_v3_v3fl(vert_positions[vert_index], vert_nors[i], ofs_new_vgroup);
        }
        else {
          madd_v3_v3fl(vert_positions[vert_index], mesh_vert_normals[i], ofs_new_vgroup);
        }
      }
    }

    if (ofs_orig != 0.0f) {
      uint i_orig, i_end;
      bool do_shell_align;

      ofs_new_vgroup = ofs_orig;

      /* as above but swapped */
      uint vert_index;
      INIT_VERT_ARRAY_OFFSETS(true);

      for (i_orig = 0; i_orig < i_end; i_orig++, vert_index++) {
        const uint i = do_shell_align ? i_orig : new_vert_arr[i_orig];
        if (dvert) {
          const MDeformVert *dv = &dvert[i];
          if (defgrp_invert) {
            ofs_new_vgroup = 1.0f - BKE_defvert_find_weight(dv, defgrp_index);
          }
          else {
            ofs_new_vgroup = BKE_defvert_find_weight(dv, defgrp_index);
          }
          ofs_new_vgroup = (offset_fac_vg + (ofs_new_vgroup * offset_fac_vg_inv)) * ofs_orig;
        }
        if (do_clamp && offset > FLT_EPSILON) {
          /* always reset because we may have set before */
          if (dvert == nullptr) {
            ofs_new_vgroup = ofs_orig;
          }
          if (do_angle_clamp) {
            float cos_ang = cosf(vert_angs[i_orig] * 0.5f);
            if (cos_ang > 0) {
              float max_off = sqrtf(vert_lens[i]) * 0.5f / cos_ang;
              if (max_off < offset * 0.5f) {
                ofs_new_vgroup *= max_off / offset * 2;
              }
            }
          }
          else {
            if (vert_lens[i] < offset_sq) {
              float scalar = sqrtf(vert_lens[i]) / offset;
              ofs_new_vgroup *= scalar;
            }
          }
        }
        if (vert_nors) {
          madd_v3_v3fl(vert_positions[vert_index], vert_nors[i], ofs_new_vgroup);
        }
        else {
          madd_v3_v3fl(vert_positions[vert_index], mesh_vert_normals[i], ofs_new_vgroup);
        }
      }
    }

    if (do_bevel_convex) {
      for (uint i = 0; i < edges_num; i++) {
        if (edge_users[i] == INVALID_PAIR) {
          float angle = edge_angs[i];
          result_edge_bweight[i] = clamp_f(result_edge_bweight[i] +
                                               (angle < M_PI ? clamp_f(bevel_convex, 0.0f, 1.0f) :
                                                               clamp_f(bevel_convex, -1.0f, 0.0f)),
                                           0.0f,
                                           1.0f);
          if (do_shell) {
            result_edge_bweight[i + edges_num] = clamp_f(
                result_edge_bweight[i + edges_num] + (angle > M_PI ?
                                                          clamp_f(bevel_convex, 0.0f, 1.0f) :
                                                          clamp_f(bevel_convex, -1.0f, 0.0f)),
                0,
                1.0f);
          }
        }
      }
      if (!do_rim) {
        MEM_freeN(edge_users);
      }
      MEM_freeN(edge_angs);
    }

    if (do_clamp) {
      MEM_freeN(vert_lens);
      if (do_angle_clamp) {
        MEM_freeN(vert_angs);
      }
    }
  }
  else {
#ifdef USE_NONMANIFOLD_WORKAROUND
    const bool check_non_manifold = (smd->flag & MOD_SOLIDIFY_NORMAL_CALC) != 0;
#endif
    /* same as EM_solidify() in editmesh_lib.c */
    float *vert_angles = static_cast<float *>(
        MEM_calloc_arrayN(verts_num, sizeof(float[2]), "mod_solid_pair")); /* 2 in 1 */
    float *vert_accum = vert_angles + verts_num;
    uint vidx;
    uint i;

    if (vert_nors == nullptr) {
      vert_nors = static_cast<float(*)[3]>(
          MEM_malloc_arrayN(verts_num, sizeof(float[3]), "mod_solid_vno"));
      for (i = 0; i < verts_num; i++) {
        copy_v3_v3(vert_nors[i], mesh_vert_normals[i]);
      }
    }

    for (const int64_t i : blender::IndexRange(polys_num)) {
      /* #bke::mesh::poly_angles_calc logic is inlined here */
      float nor_prev[3];
      float nor_next[3];

      int i_curr = polys[i].totloop - 1;
      int i_next = 0;

      const MLoop *ml = &loops[polys[i].loopstart];

      sub_v3_v3v3(nor_prev, vert_positions[ml[i_curr - 1].v], vert_positions[ml[i_curr].v]);
      normalize_v3(nor_prev);

      while (i_next < polys[i].totloop) {
        float angle;
        sub_v3_v3v3(nor_next, vert_positions[ml[i_curr].v], vert_positions[ml[i_next].v]);
        normalize_v3(nor_next);
        angle = angle_normalized_v3v3(nor_prev, nor_next);

        /* --- not related to angle calc --- */
        if (angle < FLT_EPSILON) {
          angle = FLT_EPSILON;
        }

        vidx = ml[i_curr].v;
        vert_accum[vidx] += angle;

#ifdef USE_NONMANIFOLD_WORKAROUND
        /* skip 3+ face user edges */
        if ((check_non_manifold == false) ||
            LIKELY(!BLI_BITMAP_TEST(edge_tmp_tag, ml[i_curr].e) &&
                   !BLI_BITMAP_TEST(edge_tmp_tag, ml[i_next].e))) {
          vert_angles[vidx] += shell_v3v3_normalized_to_dist(vert_nors[vidx], poly_nors[i]) *
                               angle;
        }
        else {
          vert_angles[vidx] += angle;
        }
#else
        vert_angles[vidx] += shell_v3v3_normalized_to_dist(vert_nors[vidx], poly_nors[i]) * angle;
#endif
        /* --- end non-angle-calc section --- */

        /* step */
        copy_v3_v3(nor_prev, nor_next);
        i_curr = i_next;
        i_next++;
      }
    }

    /* vertex group support */
    if (dvert) {
      const MDeformVert *dv = dvert;
      float scalar;

      if (defgrp_invert) {
        for (i = 0; i < verts_num; i++, dv++) {
          scalar = 1.0f - BKE_defvert_find_weight(dv, defgrp_index);
          scalar = offset_fac_vg + (scalar * offset_fac_vg_inv);
          vert_angles[i] *= scalar;
        }
      }
      else {
        for (i = 0; i < verts_num; i++, dv++) {
          scalar = BKE_defvert_find_weight(dv, defgrp_index);
          scalar = offset_fac_vg + (scalar * offset_fac_vg_inv);
          vert_angles[i] *= scalar;
        }
      }
    }

    /* for angle clamp */
    float *vert_angs = nullptr;
    /* for bevel convex */
    float *edge_angs = nullptr;

    if (do_angle_clamp || do_bevel_convex) {
      uint eidx;
      if (do_angle_clamp) {
        vert_angs = static_cast<float *>(
            MEM_malloc_arrayN(verts_num, sizeof(float), "vert_angs even"));
        copy_vn_fl(vert_angs, int(verts_num), 0.5f * M_PI);
      }
      if (do_bevel_convex) {
        edge_angs = static_cast<float *>(
            MEM_malloc_arrayN(edges_num, sizeof(float), "edge_angs even"));
        if (!do_rim) {
          edge_users = static_cast<uint *>(
              MEM_malloc_arrayN(edges_num, sizeof(*edge_users), "solid_mod edges"));
        }
      }
      uint(*edge_user_pairs)[2] = static_cast<uint(*)[2]>(
          MEM_malloc_arrayN(edges_num, sizeof(*edge_user_pairs), "edge_user_pairs"));
      for (eidx = 0; eidx < edges_num; eidx++) {
        edge_user_pairs[eidx][0] = INVALID_UNUSED;
        edge_user_pairs[eidx][1] = INVALID_UNUSED;
      }
      for (const int i : orig_polys.index_range()) {
        const MPoly &poly = orig_polys[i];
        const MLoop *ml = &orig_loops[poly.loopstart];
        const MLoop *ml_prev = ml + (poly.totloop - 1);

        for (int j = 0; j < poly.totloop; j++, ml++) {
          /* add edge user */
          eidx = ml_prev->e;
          const MEdge *edge = &orig_edges[eidx];
          BLI_assert(ELEM(ml_prev->v, edge->v1, edge->v2) && ELEM(ml->v, edge->v1, edge->v2));
          char flip = char((ml_prev->v > ml->v) == (edge->v1 < edge->v2));
          if (edge_user_pairs[eidx][flip] == INVALID_UNUSED) {
            edge_user_pairs[eidx][flip] = uint(i);
          }
          else {
            edge_user_pairs[eidx][0] = INVALID_PAIR;
            edge_user_pairs[eidx][1] = INVALID_PAIR;
          }
          ml_prev = ml;
        }
      }
      const MEdge *edge = orig_edges.data();
      float e[3];
      for (i = 0; i < edges_num; i++, edge++) {
        if (!ELEM(edge_user_pairs[i][0], INVALID_UNUSED, INVALID_PAIR) &&
            !ELEM(edge_user_pairs[i][1], INVALID_UNUSED, INVALID_PAIR)) {
          const float *n0 = poly_nors[edge_user_pairs[i][0]];
          const float *n1 = poly_nors[edge_user_pairs[i][1]];
          if (do_angle_clamp) {
            const float angle = M_PI - angle_normalized_v3v3(n0, n1);
            vert_angs[edge->v1] = max_ff(vert_angs[edge->v1], angle);
            vert_angs[edge->v2] = max_ff(vert_angs[edge->v2], angle);
          }
          if (do_bevel_convex) {
            sub_v3_v3v3(e, orig_vert_positions[edge->v1], orig_vert_positions[edge->v2]);
            normalize_v3(e);
            edge_angs[i] = angle_signed_on_axis_v3v3_v3(n0, n1, e);
            if (!do_rim) {
              edge_users[i] = INVALID_PAIR;
            }
          }
        }
      }
      MEM_freeN(edge_user_pairs);
    }

    if (do_clamp) {
      const float clamp_fac = 1 + (do_angle_clamp ? fabsf(smd->offset_fac) : 0);
      const float offset = fabsf(smd->offset) * smd->offset_clamp * clamp_fac;
      if (offset > FLT_EPSILON) {
        float *vert_lens_sq = static_cast<float *>(
            MEM_malloc_arrayN(verts_num, sizeof(float), "vert_lens_sq"));
        const float offset_sq = offset * offset;
        copy_vn_fl(vert_lens_sq, int(verts_num), FLT_MAX);
        for (i = 0; i < edges_num; i++) {
          const float ed_len = len_squared_v3v3(vert_positions[edges[i].v1],
                                                vert_positions[edges[i].v2]);
          vert_lens_sq[edges[i].v1] = min_ff(vert_lens_sq[edges[i].v1], ed_len);
          vert_lens_sq[edges[i].v2] = min_ff(vert_lens_sq[edges[i].v2], ed_len);
        }
        if (do_angle_clamp) {
          for (i = 0; i < verts_num; i++) {
            float cos_ang = cosf(vert_angs[i] * 0.5f);
            if (cos_ang > 0) {
              float max_off = sqrtf(vert_lens_sq[i]) * 0.5f / cos_ang;
              if (max_off < offset * 0.5f) {
                vert_angles[i] *= max_off / offset * 2;
              }
            }
          }
          MEM_freeN(vert_angs);
        }
        else {
          for (i = 0; i < verts_num; i++) {
            if (vert_lens_sq[i] < offset_sq) {
              float scalar = sqrtf(vert_lens_sq[i]) / offset;
              vert_angles[i] *= scalar;
            }
          }
        }
        MEM_freeN(vert_lens_sq);
      }
    }

    if (do_bevel_convex) {
      for (i = 0; i < edges_num; i++) {
        if (edge_users[i] == INVALID_PAIR) {
          float angle = edge_angs[i];
          result_edge_bweight[i] = clamp_f(result_edge_bweight[i] +
                                               (angle < M_PI ? clamp_f(bevel_convex, 0.0f, 1.0f) :
                                                               clamp_f(bevel_convex, -1.0f, 0.0f)),
                                           0.0f,
                                           1.0f);
          if (do_shell) {
            result_edge_bweight[i + edges_num] = clamp_f(
                result_edge_bweight[i + edges_num] +
                    (angle > M_PI ? clamp_f(bevel_convex, 0, 1) : clamp_f(bevel_convex, -1, 0)),
                0.0f,
                1.0f);
          }
        }
      }
      if (!do_rim) {
        MEM_freeN(edge_users);
      }
      MEM_freeN(edge_angs);
    }

#undef INVALID_UNUSED
#undef INVALID_PAIR

    if (ofs_new != 0.0f) {
      uint i_orig, i_end;
      bool do_shell_align;

      uint vert_index;
      INIT_VERT_ARRAY_OFFSETS(false);

      for (i_orig = 0; i_orig < i_end; i_orig++, vert_index++) {
        const uint i_other = do_shell_align ? i_orig : new_vert_arr[i_orig];
        if (vert_accum[i_other]) { /* zero if unselected */
          madd_v3_v3fl(vert_positions[vert_index],
                       vert_nors[i_other],
                       ofs_new * (vert_angles[i_other] / vert_accum[i_other]));
        }
      }
    }

    if (ofs_orig != 0.0f) {
      uint i_orig, i_end;
      bool do_shell_align;

      /* same as above but swapped, intentional use of 'ofs_new' */
      uint vert_index;
      INIT_VERT_ARRAY_OFFSETS(true);

      for (i_orig = 0; i_orig < i_end; i_orig++, vert_index++) {
        const uint i_other = do_shell_align ? i_orig : new_vert_arr[i_orig];
        if (vert_accum[i_other]) { /* zero if unselected */
          madd_v3_v3fl(vert_positions[vert_index],
                       vert_nors[i_other],
                       ofs_orig * (vert_angles[i_other] / vert_accum[i_other]));
        }
      }
    }

    MEM_freeN(vert_angles);
  }

#ifdef USE_NONMANIFOLD_WORKAROUND
  MEM_SAFE_FREE(edge_tmp_tag);
#endif

  if (vert_nors) {
    MEM_freeN(vert_nors);
  }

  /* must recalculate normals with vgroups since they can displace unevenly #26888. */
  if (BKE_mesh_vert_normals_are_dirty(mesh) || do_rim || dvert) {
    BKE_mesh_normals_tag_dirty(result);
  }
  else if (do_shell) {
    uint i;
    /* flip vertex normals for copied verts */
    for (i = 0; i < verts_num; i++) {
      negate_v3((float *)mesh_vert_normals[i]);
    }
  }

  /* Add vertex weights for rim and shell vgroups. */
  if (shell_defgrp_index != -1 || rim_defgrp_index != -1) {
    MDeformVert *dst_dvert = BKE_mesh_deform_verts_for_write(result);

    /* Ultimate security check. */
    if (dst_dvert != nullptr) {

      if (rim_defgrp_index != -1) {
        for (uint i = 0; i < rimVerts; i++) {
          BKE_defvert_ensure_index(&dst_dvert[new_vert_arr[i]], rim_defgrp_index)->weight = 1.0f;
          BKE_defvert_ensure_index(&dst_dvert[(do_shell ? new_vert_arr[i] : i) + verts_num],
                                   rim_defgrp_index)
              ->weight = 1.0f;
        }
      }

      if (shell_defgrp_index != -1) {
        for (uint i = verts_num; i < result->totvert; i++) {
          BKE_defvert_ensure_index(&dst_dvert[i], shell_defgrp_index)->weight = 1.0f;
        }
      }
    }
  }
  if (do_rim) {
    uint i;

    /* NOTE(@ideasman42): Unfortunately re-calculate the normals for the new edge
     * faces is necessary. This could be done in many ways, but probably the quickest
     * way is to calculate the average normals for side faces only.
     * Then blend them with the normals of the edge verts.
     *
     * At the moment its easiest to allocate an entire array for every vertex,
     * even though we only need edge verts. */

#define SOLIDIFY_SIDE_NORMALS

#ifdef SOLIDIFY_SIDE_NORMALS
    /* NOTE(@sybren): due to the code setting normals dirty a few lines above,
     * do_side_normals is always false. */
    const bool do_side_normals = !BKE_mesh_vert_normals_are_dirty(result);
    /* annoying to allocate these since we only need the edge verts, */
    float(*edge_vert_nos)[3] = do_side_normals ? static_cast<float(*)[3]>(MEM_calloc_arrayN(
                                                     verts_num, sizeof(float[3]), __func__)) :
                                                 nullptr;
    float nor[3];
#endif
    const float crease_rim = smd->crease_rim;
    const float crease_outer = smd->crease_outer;
    const float crease_inner = smd->crease_inner;

    int *origindex_edge;
    int *orig_ed;
    uint j;

    float *result_edge_crease = nullptr;
    if (crease_rim || crease_outer || crease_inner) {
      result_edge_crease = (float *)CustomData_add_layer(
          &result->edata, CD_CREASE, CD_SET_DEFAULT, result->totedge);
    }

    /* add faces & edges */
    origindex_edge = static_cast<int *>(
        CustomData_get_layer_for_write(&result->edata, CD_ORIGINDEX, result->totedge));
    orig_ed = (origindex_edge) ? &origindex_edge[(edges_num * stride) + newEdges] : nullptr;
    /* Start after copied edges. */
    int new_edge_index = int(edges_num * stride + newEdges);
    for (i = 0; i < rimVerts; i++) {
      edges[new_edge_index].v1 = new_vert_arr[i];
      edges[new_edge_index].v2 = (do_shell ? new_vert_arr[i] : i) + verts_num;

      if (orig_ed) {
        *orig_ed = ORIGINDEX_NONE;
        orig_ed++;
      }

      if (crease_rim) {
        result_edge_crease[new_edge_index] = crease_rim;
      }
      new_edge_index++;
    }

    /* faces */
    int new_poly_index = int(polys_num * stride);
    blender::MutableSpan<MLoop> new_loops = loops.drop_front(loops_num * stride);
    j = 0;
    for (i = 0; i < newPolys; i++) {
      uint eidx = new_edge_arr[i];
      uint pidx = edge_users[eidx];
      int k1, k2;
      bool flip;

      if (pidx >= polys_num) {
        pidx -= polys_num;
        flip = true;
      }
      else {
        flip = false;
      }

      const MEdge &edge = edges[eidx];

      /* copy most of the face settings */
      CustomData_copy_data(
          &mesh->pdata, &result->pdata, int(pidx), int((polys_num * stride) + i), 1);
      polys[new_poly_index].loopstart = int(j + (loops_num * stride));

      /* notice we use 'polys[new_poly_index].totloop' which is later overwritten,
       * we could lookup the original face but there's no point since this is a copy
       * and will have the same value, just take care when changing order of assignment */

      /* prev loop */
      k1 = polys[pidx].loopstart + (((edge_order[eidx] - 1) + polys[new_poly_index].totloop) %
                                    polys[new_poly_index].totloop);

      k2 = polys[pidx].loopstart + (edge_order[eidx]);

      polys[new_poly_index].totloop = 4;

      CustomData_copy_data(&mesh->ldata, &result->ldata, k2, int((loops_num * stride) + j + 0), 1);
      CustomData_copy_data(&mesh->ldata, &result->ldata, k1, int((loops_num * stride) + j + 1), 1);
      CustomData_copy_data(&mesh->ldata, &result->ldata, k1, int((loops_num * stride) + j + 2), 1);
      CustomData_copy_data(&mesh->ldata, &result->ldata, k2, int((loops_num * stride) + j + 3), 1);

      if (flip == false) {
        new_loops[j].v = edge.v1;
        new_loops[j++].e = eidx;

        new_loops[j].v = edge.v2;
        new_loops[j++].e = (edges_num * stride) + old_vert_arr[edge.v2] + newEdges;

        new_loops[j].v = (do_shell ? edge.v2 : old_vert_arr[edge.v2]) + verts_num;
        new_loops[j++].e = (do_shell ? eidx : i) + edges_num;

        new_loops[j].v = (do_shell ? edge.v1 : old_vert_arr[edge.v1]) + verts_num;
        new_loops[j++].e = (edges_num * stride) + old_vert_arr[edge.v1] + newEdges;
      }
      else {
        new_loops[j].v = edge.v2;
        new_loops[j++].e = eidx;

        new_loops[j].v = edge.v1;
        new_loops[j++].e = (edges_num * stride) + old_vert_arr[edge.v1] + newEdges;

        new_loops[j].v = (do_shell ? edge.v1 : old_vert_arr[edge.v1]) + verts_num;
        new_loops[j++].e = (do_shell ? eidx : i) + edges_num;

        new_loops[j].v = (do_shell ? edge.v2 : old_vert_arr[edge.v2]) + verts_num;
        new_loops[j++].e = (edges_num * stride) + old_vert_arr[edge.v2] + newEdges;
      }

      if (origindex_edge) {
        origindex_edge[new_loops[j - 3].e] = ORIGINDEX_NONE;
        origindex_edge[new_loops[j - 1].e] = ORIGINDEX_NONE;
      }

      /* use the next material index if option enabled */
      if (mat_ofs_rim) {
        dst_material_index[new_poly_index] += mat_ofs_rim;
        CLAMP(dst_material_index[new_poly_index], 0, mat_nr_max);
      }
      if (crease_outer) {
        /* crease += crease_outer; without wrapping */
        float *cr = &(result_edge_crease[eidx]);
        float tcr = *cr + crease_outer;
        *cr = tcr > 1.0f ? 1.0f : tcr;
      }

      if (crease_inner) {
        /* crease += crease_inner; without wrapping */
        float *cr = &(result_edge_crease[edges_num + (do_shell ? eidx : i)]);
        float tcr = *cr + crease_inner;
        *cr = tcr > 1.0f ? 1.0f : tcr;
      }

#ifdef SOLIDIFY_SIDE_NORMALS
      if (do_side_normals) {
        normal_quad_v3(nor,
                       vert_positions[new_loops[j - 4].v],
                       vert_positions[new_loops[j - 3].v],
                       vert_positions[new_loops[j - 2].v],
                       vert_positions[new_loops[j - 1].v]);

        add_v3_v3(edge_vert_nos[edge.v1], nor);
        add_v3_v3(edge_vert_nos[edge.v2], nor);
      }
#endif

      new_poly_index++;
    }

#ifdef SOLIDIFY_SIDE_NORMALS
    if (do_side_normals) {
      for (i = 0; i < rimVerts; i++) {
        const MEdge &edge_orig = edges[i];
        const MEdge &edge = edges[edges_num * stride + i];
        float nor_cpy[3];
        int k;

        /* NOTE: only the first vertex (lower half of the index) is calculated. */
        BLI_assert(edge.v1 < verts_num);
        normalize_v3_v3(nor_cpy, edge_vert_nos[edge_orig.v1]);

        for (k = 0; k < 2; k++) { /* loop over both verts of the edge */
          copy_v3_v3(nor, mesh_vert_normals[*(&edge.v1 + k)]);
          add_v3_v3(nor, nor_cpy);
          normalize_v3(nor);
          copy_v3_v3((float *)mesh_vert_normals[*(&edge.v1 + k)], nor);
        }
      }

      MEM_freeN(edge_vert_nos);
    }
#endif

    MEM_freeN(new_vert_arr);
    MEM_freeN(new_edge_arr);

    MEM_freeN(edge_users);
    MEM_freeN(edge_order);
  }

  if (old_vert_arr) {
    MEM_freeN(old_vert_arr);
  }

  return result;
}

#undef SOLIDIFY_SIDE_NORMALS

/** \} */<|MERGE_RESOLUTION|>--- conflicted
+++ resolved
@@ -384,13 +384,8 @@
 
   float *result_edge_bweight = nullptr;
   if (do_bevel_convex) {
-<<<<<<< HEAD
-    result_edge_bweight = static_cast<float *>(CustomData_add_layer(
-        &result->edata, CD_BWEIGHT, CD_SET_DEFAULT, result->totedge));
-=======
     result_edge_bweight = static_cast<float *>(
         CustomData_add_layer(&result->edata, CD_BWEIGHT, CD_SET_DEFAULT, result->totedge));
->>>>>>> 92b607d6
   }
 
   /* Initializes: (`i_end`, `do_shell_align`, `vert_index`). */
