/* SPDX-License-Identifier: GPL-2.0-or-later
 * Copyright Blender Foundation. All rights reserved. */

/** \file
 * \ingroup modifiers
 */

#include "BLI_utildefines.h"

#include "BLI_math.h"
#include "BLI_math_inline.h"
#include "BLI_task.h"

#include "BLT_translation.h"

#include "DNA_customdata_types.h"
#include "DNA_defaults.h"
#include "DNA_mesh_types.h"
#include "DNA_meshdata_types.h"
#include "DNA_modifier_types.h"
#include "DNA_object_types.h"
#include "DNA_scene_types.h"
#include "DNA_screen_types.h"

#include "BKE_context.h"
#include "BKE_lib_id.h"
#include "BKE_mesh.h"
#include "BKE_modifier.h"
#include "BKE_ocean.h"
#include "BKE_screen.h"

#include "UI_interface.h"
#include "UI_resources.h"

#include "RNA_access.h"
#include "RNA_prototypes.h"

#include "BLO_read_write.h"

#include "WM_types.h" /* For UI free bake operator. */

#include "DEG_depsgraph_query.h"

#include "MOD_modifiertypes.h"
#include "MOD_ui_common.h"

#ifdef WITH_OCEANSIM
static void init_cache_data(Object *ob, OceanModifierData *omd, const int resolution)
{
  const char *relbase = BKE_modifier_path_relbase_from_global(ob);

  omd->oceancache = BKE_ocean_init_cache(omd->cachepath,
                                         relbase,
                                         omd->bakestart,
                                         omd->bakeend,
                                         omd->wave_scale,
                                         omd->chop_amount,
                                         omd->foam_coverage,
                                         omd->foam_fade,
                                         resolution);
}

static void simulate_ocean_modifier(OceanModifierData *omd)
{
  BKE_ocean_simulate(omd->ocean, omd->time, omd->wave_scale, omd->chop_amount);
}
#endif /* WITH_OCEANSIM */

/* Modifier Code */

static void initData(ModifierData *md)
{
#ifdef WITH_OCEANSIM
  OceanModifierData *omd = (OceanModifierData *)md;

  BLI_assert(MEMCMP_STRUCT_AFTER_IS_ZERO(omd, modifier));

  MEMCPY_STRUCT_AFTER(omd, DNA_struct_default_get(OceanModifierData), modifier);

  BKE_modifier_path_init(omd->cachepath, sizeof(omd->cachepath), "cache_ocean");

  omd->ocean = BKE_ocean_add();
  if (BKE_ocean_init_from_modifier(omd->ocean, omd, omd->viewport_resolution)) {
    simulate_ocean_modifier(omd);
  }
#else  /* WITH_OCEANSIM */
  UNUSED_VARS(md);
#endif /* WITH_OCEANSIM */
}

static void freeData(ModifierData *md)
{
#ifdef WITH_OCEANSIM
  OceanModifierData *omd = (OceanModifierData *)md;

  BKE_ocean_free(omd->ocean);
  if (omd->oceancache) {
    BKE_ocean_free_cache(omd->oceancache);
  }
#else  /* WITH_OCEANSIM */
  /* unused */
  (void)md;
#endif /* WITH_OCEANSIM */
}

static void copyData(const ModifierData *md, ModifierData *target, const int flag)
{
#ifdef WITH_OCEANSIM
#  if 0
  const OceanModifierData *omd = (const OceanModifierData *)md;
#  endif
  OceanModifierData *tomd = (OceanModifierData *)target;

  BKE_modifier_copydata_generic(md, target, flag);

  /* The oceancache object will be recreated for this copy
   * automatically when cached=true */
  tomd->oceancache = nullptr;

  tomd->ocean = BKE_ocean_add();
  if (BKE_ocean_init_from_modifier(tomd->ocean, tomd, tomd->viewport_resolution)) {
    simulate_ocean_modifier(tomd);
  }
#else  /* WITH_OCEANSIM */
  /* unused */
  (void)md;
  (void)target;
  (void)flag;
#endif /* WITH_OCEANSIM */
}

#ifdef WITH_OCEANSIM
static void requiredDataMask(ModifierData *md, CustomData_MeshMasks *r_cddata_masks)
{
  OceanModifierData *omd = (OceanModifierData *)md;

  if (omd->flag & MOD_OCEAN_GENERATE_FOAM) {
    r_cddata_masks->fmask |= CD_MASK_MCOL; /* XXX Should be loop cddata I guess? */
  }
}
#else  /* WITH_OCEANSIM */
static void requiredDataMask(ModifierData * /*md*/, CustomData_MeshMasks * /*r_cddata_masks*/)
{
}
#endif /* WITH_OCEANSIM */

static bool dependsOnNormals(ModifierData *md)
{
  OceanModifierData *omd = (OceanModifierData *)md;
  return (omd->geometry_mode != MOD_OCEAN_GEOM_GENERATE);
}

#ifdef WITH_OCEANSIM

struct GenerateOceanGeometryData {
  float (*vert_positions)[3];
  blender::MutableSpan<MPoly> polys;
  blender::MutableSpan<int> corner_verts;
  float (*mloopuvs)[2];

  int res_x, res_y;
  int rx, ry;
  float ox, oy;
  float sx, sy;
  float ix, iy;
};

static void generate_ocean_geometry_verts(void *__restrict userdata,
                                          const int y,
                                          const TaskParallelTLS *__restrict /*tls*/)
{
  GenerateOceanGeometryData *gogd = static_cast<GenerateOceanGeometryData *>(userdata);
  int x;

  for (x = 0; x <= gogd->res_x; x++) {
    const int i = y * (gogd->res_x + 1) + x;
    float *co = gogd->vert_positions[i];
    co[0] = gogd->ox + (x * gogd->sx);
    co[1] = gogd->oy + (y * gogd->sy);
    co[2] = 0.0f;
  }
}

static void generate_ocean_geometry_polys(void *__restrict userdata,
                                          const int y,
                                          const TaskParallelTLS *__restrict /*tls*/)
{
  GenerateOceanGeometryData *gogd = static_cast<GenerateOceanGeometryData *>(userdata);
  int x;

  for (x = 0; x < gogd->res_x; x++) {
    const int fi = y * gogd->res_x + x;
    const int vi = y * (gogd->res_x + 1) + x;
<<<<<<< HEAD
    MPoly *mp = &gogd->polys[fi];
=======
    MPoly *poly = &gogd->polys[fi];
    MLoop *ml = &gogd->loops[fi * 4];
>>>>>>> 2a9f792c

    gogd->corner_verts[fi * 4 + 0] = vi;
    gogd->corner_verts[fi * 4 + 1] = vi + 1;
    gogd->corner_verts[fi * 4 + 2] = vi + 1 + gogd->res_x + 1;
    gogd->corner_verts[fi * 4 + 3] = vi + gogd->res_x + 1;

    poly->loopstart = fi * 4;
    poly->totloop = 4;

    poly->flag |= ME_SMOOTH;
  }
}

static void generate_ocean_geometry_uvs(void *__restrict userdata,
                                        const int y,
                                        const TaskParallelTLS *__restrict /*tls*/)
{
  GenerateOceanGeometryData *gogd = static_cast<GenerateOceanGeometryData *>(userdata);
  int x;

  for (x = 0; x < gogd->res_x; x++) {
    const int i = y * gogd->res_x + x;
    float(*luv)[2] = &gogd->mloopuvs[i * 4];

    (*luv)[0] = x * gogd->ix;
    (*luv)[1] = y * gogd->iy;
    luv++;

    (*luv)[0] = (x + 1) * gogd->ix;
    (*luv)[1] = y * gogd->iy;
    luv++;

    (*luv)[0] = (x + 1) * gogd->ix;
    (*luv)[1] = (y + 1) * gogd->iy;
    luv++;

    (*luv)[0] = x * gogd->ix;
    (*luv)[1] = (y + 1) * gogd->iy;
    luv++;
  }
}

static Mesh *generate_ocean_geometry(OceanModifierData *omd, Mesh *mesh_orig, const int resolution)
{
  Mesh *result;

  GenerateOceanGeometryData gogd;

  int verts_num;
  int polys_num;

  const bool use_threading = resolution > 4;

  gogd.rx = resolution * resolution;
  gogd.ry = resolution * resolution;
  gogd.res_x = gogd.rx * omd->repeat_x;
  gogd.res_y = gogd.ry * omd->repeat_y;

  verts_num = (gogd.res_x + 1) * (gogd.res_y + 1);
  polys_num = gogd.res_x * gogd.res_y;

  gogd.sx = omd->size * omd->spatial_size;
  gogd.sy = omd->size * omd->spatial_size;
  gogd.ox = -gogd.sx / 2.0f;
  gogd.oy = -gogd.sy / 2.0f;

  gogd.sx /= gogd.rx;
  gogd.sy /= gogd.ry;

  result = BKE_mesh_new_nomain(verts_num, 0, polys_num * 4, polys_num);
  BKE_mesh_copy_parameters_for_eval(result, mesh_orig);

  gogd.vert_positions = BKE_mesh_vert_positions_for_write(result);
  gogd.polys = result->polys_for_write();
  gogd.corner_verts = result->corner_verts_for_write();

  TaskParallelSettings settings;
  BLI_parallel_range_settings_defaults(&settings);
  settings.use_threading = use_threading;

  /* create vertices */
  BLI_task_parallel_range(0, gogd.res_y + 1, &gogd, generate_ocean_geometry_verts, &settings);

  /* create faces */
  BLI_task_parallel_range(0, gogd.res_y, &gogd, generate_ocean_geometry_polys, &settings);

  BKE_mesh_calc_edges(result, false, false);

  /* add uvs */
  if (CustomData_number_of_layers(&result->ldata, CD_PROP_FLOAT2) < MAX_MTFACE) {
    gogd.mloopuvs = static_cast<float(*)[2]>(CustomData_add_layer_named(
        &result->ldata, CD_PROP_FLOAT2, CD_SET_DEFAULT, nullptr, polys_num * 4, "UVMap"));

    if (gogd.mloopuvs) { /* unlikely to fail */
      gogd.ix = 1.0 / gogd.rx;
      gogd.iy = 1.0 / gogd.ry;

      BLI_task_parallel_range(0, gogd.res_y, &gogd, generate_ocean_geometry_uvs, &settings);
    }
  }

  return result;
}

static Mesh *doOcean(ModifierData *md, const ModifierEvalContext *ctx, Mesh *mesh)
{
  OceanModifierData *omd = (OceanModifierData *)md;
  if (omd->ocean && !BKE_ocean_is_valid(omd->ocean)) {
    BKE_modifier_set_error(ctx->object, md, "Failed to allocate memory");
    return mesh;
  }
  int cfra_scene = int(DEG_get_ctime(ctx->depsgraph));
  Object *ob = ctx->object;
  bool allocated_ocean = false;

  Mesh *result = nullptr;
  OceanResult ocr;

  const int resolution = (ctx->flag & MOD_APPLY_RENDER) ? omd->resolution :
                                                          omd->viewport_resolution;

  int cfra_for_cache;
  int i, j;

  /* use cached & inverted value for speed
   * expanded this would read...
   *
   * (axis / (omd->size * omd->spatial_size)) + 0.5f) */
#  define OCEAN_CO(_size_co_inv, _v) ((_v * _size_co_inv) + 0.5f)

  const float size_co_inv = 1.0f / (omd->size * omd->spatial_size);

  /* can happen in when size is small, avoid bad array lookups later and quit now */
  if (!isfinite(size_co_inv)) {
    return mesh;
  }

  /* do ocean simulation */
  if (omd->cached) {
    if (!omd->oceancache) {
      init_cache_data(ob, omd, resolution);
    }
    BKE_ocean_simulate_cache(omd->oceancache, cfra_scene);
  }
  else {
    /* omd->ocean is nullptr on an original object (in contrast to an evaluated one).
     * We can create a new one, but we have to free it as well once we're done.
     * This function is only called on an original object when applying the modifier
     * using the 'Apply Modifier' button, and thus it is not called frequently for
     * simulation. */
    allocated_ocean |= BKE_ocean_ensure(omd, resolution);
    simulate_ocean_modifier(omd);
  }

  if (omd->geometry_mode == MOD_OCEAN_GEOM_GENERATE) {
    result = generate_ocean_geometry(omd, mesh, resolution);
  }
  else if (omd->geometry_mode == MOD_OCEAN_GEOM_DISPLACE) {
    result = (Mesh *)BKE_id_copy_ex(nullptr, &mesh->id, nullptr, LIB_ID_COPY_LOCALIZE);
  }

  cfra_for_cache = cfra_scene;
  CLAMP(cfra_for_cache, omd->bakestart, omd->bakeend);
  cfra_for_cache -= omd->bakestart; /* shift to 0 based */

  float(*positions)[3] = BKE_mesh_vert_positions_for_write(result);
  const blender::Span<MPoly> polys = mesh->polys();

  /* Add vertex-colors before displacement: allows lookup based on position. */

  if (omd->flag & MOD_OCEAN_GENERATE_FOAM) {
    const blender::Span<int> corner_verts = result->corner_verts();
    MLoopCol *mloopcols = static_cast<MLoopCol *>(CustomData_add_layer_named(&result->ldata,
                                                                             CD_PROP_BYTE_COLOR,
                                                                             CD_SET_DEFAULT,
                                                                             nullptr,
                                                                             corner_verts.size(),
                                                                             omd->foamlayername));

    MLoopCol *mloopcols_spray = nullptr;
    if (omd->flag & MOD_OCEAN_GENERATE_SPRAY) {
      mloopcols_spray = static_cast<MLoopCol *>(CustomData_add_layer_named(&result->ldata,
                                                                           CD_PROP_BYTE_COLOR,
                                                                           CD_SET_DEFAULT,
                                                                           nullptr,
                                                                           corner_verts.size(),
                                                                           omd->spraylayername));
    }

    if (mloopcols) { /* unlikely to fail */

      for (const int i : polys.index_range()) {
        const int *corner_vert = &corner_verts[polys[i].loopstart];
        MLoopCol *mlcol = &mloopcols[polys[i].loopstart];

        MLoopCol *mlcolspray = nullptr;
        if (omd->flag & MOD_OCEAN_GENERATE_SPRAY) {
          mlcolspray = &mloopcols_spray[polys[i].loopstart];
        }

        for (j = polys[i].totloop; j--; corner_vert++, mlcol++) {
          const float *vco = positions[*corner_vert];
          const float u = OCEAN_CO(size_co_inv, vco[0]);
          const float v = OCEAN_CO(size_co_inv, vco[1]);
          float foam;

          if (omd->oceancache && omd->cached) {
            BKE_ocean_cache_eval_uv(omd->oceancache, &ocr, cfra_for_cache, u, v);
            foam = ocr.foam;
            CLAMP(foam, 0.0f, 1.0f);
          }
          else {
            BKE_ocean_eval_uv(omd->ocean, &ocr, u, v);
            foam = BKE_ocean_jminus_to_foam(ocr.Jminus, omd->foam_coverage);
          }

          mlcol->r = mlcol->g = mlcol->b = char(foam * 255);
          /* This needs to be set (render engine uses) */
          mlcol->a = 255;

          if (omd->flag & MOD_OCEAN_GENERATE_SPRAY) {
            if (omd->flag & MOD_OCEAN_INVERT_SPRAY) {
              mlcolspray->r = ocr.Eminus[0] * 255;
            }
            else {
              mlcolspray->r = ocr.Eplus[0] * 255;
            }
            mlcolspray->g = 0;
            if (omd->flag & MOD_OCEAN_INVERT_SPRAY) {
              mlcolspray->b = ocr.Eminus[2] * 255;
            }
            else {
              mlcolspray->b = ocr.Eplus[2] * 255;
            }
            mlcolspray->a = 255;
          }
        }
      }
    }
  }

  /* displace the geometry */

  /* NOTE: tried to parallelized that one and previous foam loop,
   * but gives 20% slower results... odd. */
  {
    const int verts_num = result->totvert;

    for (i = 0; i < verts_num; i++) {
      float *vco = positions[i];
      const float u = OCEAN_CO(size_co_inv, vco[0]);
      const float v = OCEAN_CO(size_co_inv, vco[1]);

      if (omd->oceancache && omd->cached) {
        BKE_ocean_cache_eval_uv(omd->oceancache, &ocr, cfra_for_cache, u, v);
      }
      else {
        BKE_ocean_eval_uv(omd->ocean, &ocr, u, v);
      }

      vco[2] += ocr.disp[1];

      if (omd->chop_amount > 0.0f) {
        vco[0] += ocr.disp[0];
        vco[1] += ocr.disp[2];
      }
    }
  }

  BKE_mesh_tag_positions_changed(mesh);

  if (allocated_ocean) {
    BKE_ocean_free(omd->ocean);
    omd->ocean = nullptr;
  }

#  undef OCEAN_CO

  return result;
}
#else  /* WITH_OCEANSIM */
static Mesh *doOcean(ModifierData * /*md*/, const ModifierEvalContext * /*ctx*/, Mesh *mesh)
{
  return mesh;
}
#endif /* WITH_OCEANSIM */

static Mesh *modifyMesh(ModifierData *md, const ModifierEvalContext *ctx, Mesh *mesh)
{
  return doOcean(md, ctx, mesh);
}
// #define WITH_OCEANSIM
static void panel_draw(const bContext * /*C*/, Panel *panel)
{
  uiLayout *layout = panel->layout;
#ifdef WITH_OCEANSIM
  uiLayout *col, *sub;

  PointerRNA ob_ptr;
  PointerRNA *ptr = modifier_panel_get_property_pointers(panel, &ob_ptr);

  uiLayoutSetPropSep(layout, true);

  col = uiLayoutColumn(layout, false);
  uiItemR(col, ptr, "geometry_mode", 0, nullptr, ICON_NONE);
  if (RNA_enum_get(ptr, "geometry_mode") == MOD_OCEAN_GEOM_GENERATE) {
    sub = uiLayoutColumn(col, true);
    uiItemR(sub, ptr, "repeat_x", 0, IFACE_("Repeat X"), ICON_NONE);
    uiItemR(sub, ptr, "repeat_y", 0, IFACE_("Y"), ICON_NONE);
  }

  sub = uiLayoutColumn(col, true);
  uiItemR(sub, ptr, "viewport_resolution", 0, IFACE_("Resolution Viewport"), ICON_NONE);
  uiItemR(sub, ptr, "resolution", 0, IFACE_("Render"), ICON_NONE);

  uiItemR(col, ptr, "time", 0, nullptr, ICON_NONE);

  uiItemR(col, ptr, "depth", 0, nullptr, ICON_NONE);
  uiItemR(col, ptr, "size", 0, nullptr, ICON_NONE);
  uiItemR(col, ptr, "spatial_size", 0, nullptr, ICON_NONE);

  uiItemR(col, ptr, "random_seed", 0, nullptr, ICON_NONE);

  uiItemR(col, ptr, "use_normals", 0, nullptr, ICON_NONE);

  modifier_panel_end(layout, ptr);

#else  /* WITH_OCEANSIM */
  uiItemL(layout, TIP_("Built without Ocean modifier"), ICON_NONE);
#endif /* WITH_OCEANSIM */
}

#ifdef WITH_OCEANSIM
static void waves_panel_draw(const bContext * /*C*/, Panel *panel)
{
  uiLayout *col, *sub;
  uiLayout *layout = panel->layout;

  PointerRNA *ptr = modifier_panel_get_property_pointers(panel, nullptr);

  uiLayoutSetPropSep(layout, true);

  col = uiLayoutColumn(layout, false);
  uiItemR(col, ptr, "wave_scale", 0, IFACE_("Scale"), ICON_NONE);
  uiItemR(col, ptr, "wave_scale_min", 0, nullptr, ICON_NONE);
  uiItemR(col, ptr, "choppiness", 0, nullptr, ICON_NONE);
  uiItemR(col, ptr, "wind_velocity", 0, nullptr, ICON_NONE);

  uiItemS(layout);

  col = uiLayoutColumn(layout, false);
  uiItemR(col, ptr, "wave_alignment", UI_ITEM_R_SLIDER, IFACE_("Alignment"), ICON_NONE);
  sub = uiLayoutColumn(col, false);
  uiLayoutSetActive(sub, RNA_float_get(ptr, "wave_alignment") > 0.0f);
  uiItemR(sub, ptr, "wave_direction", 0, IFACE_("Direction"), ICON_NONE);
  uiItemR(sub, ptr, "damping", 0, nullptr, ICON_NONE);
}

static void foam_panel_draw_header(const bContext * /*C*/, Panel *panel)
{
  uiLayout *layout = panel->layout;

  PointerRNA *ptr = modifier_panel_get_property_pointers(panel, nullptr);

  uiItemR(layout, ptr, "use_foam", 0, IFACE_("Foam"), ICON_NONE);
}

static void foam_panel_draw(const bContext * /*C*/, Panel *panel)
{
  uiLayout *col;
  uiLayout *layout = panel->layout;

  PointerRNA *ptr = modifier_panel_get_property_pointers(panel, nullptr);

  bool use_foam = RNA_boolean_get(ptr, "use_foam");

  uiLayoutSetPropSep(layout, true);

  col = uiLayoutColumn(layout, false);
  uiLayoutSetActive(col, use_foam);
  uiItemR(col, ptr, "foam_layer_name", 0, IFACE_("Data Layer"), ICON_NONE);
  uiItemR(col, ptr, "foam_coverage", 0, IFACE_("Coverage"), ICON_NONE);
}

static void spray_panel_draw_header(const bContext * /*C*/, Panel *panel)
{
  uiLayout *row;
  uiLayout *layout = panel->layout;

  PointerRNA *ptr = modifier_panel_get_property_pointers(panel, nullptr);

  bool use_foam = RNA_boolean_get(ptr, "use_foam");

  row = uiLayoutRow(layout, false);
  uiLayoutSetActive(row, use_foam);
  uiItemR(row, ptr, "use_spray", 0, CTX_IFACE_(BLT_I18NCONTEXT_ID_MESH, "Spray"), ICON_NONE);
}

static void spray_panel_draw(const bContext * /*C*/, Panel *panel)
{
  uiLayout *col;
  uiLayout *layout = panel->layout;

  PointerRNA *ptr = modifier_panel_get_property_pointers(panel, nullptr);

  bool use_foam = RNA_boolean_get(ptr, "use_foam");
  bool use_spray = RNA_boolean_get(ptr, "use_spray");

  uiLayoutSetPropSep(layout, true);

  col = uiLayoutColumn(layout, false);
  uiLayoutSetActive(col, use_foam && use_spray);
  uiItemR(col, ptr, "spray_layer_name", 0, IFACE_("Data Layer"), ICON_NONE);
  uiItemR(col, ptr, "invert_spray", 0, IFACE_("Invert"), ICON_NONE);
}

static void spectrum_panel_draw(const bContext * /*C*/, Panel *panel)
{
  uiLayout *col;
  uiLayout *layout = panel->layout;

  PointerRNA *ptr = modifier_panel_get_property_pointers(panel, nullptr);

  int spectrum = RNA_enum_get(ptr, "spectrum");

  uiLayoutSetPropSep(layout, true);

  col = uiLayoutColumn(layout, false);
  uiItemR(col, ptr, "spectrum", 0, nullptr, ICON_NONE);
  if (ELEM(spectrum, MOD_OCEAN_SPECTRUM_TEXEL_MARSEN_ARSLOE, MOD_OCEAN_SPECTRUM_JONSWAP)) {
    uiItemR(col, ptr, "sharpen_peak_jonswap", UI_ITEM_R_SLIDER, nullptr, ICON_NONE);
    uiItemR(col, ptr, "fetch_jonswap", 0, nullptr, ICON_NONE);
  }
}

static void bake_panel_draw(const bContext * /*C*/, Panel *panel)
{
  uiLayout *col;
  uiLayout *layout = panel->layout;

  PointerRNA *ptr = modifier_panel_get_property_pointers(panel, nullptr);

  uiLayoutSetPropSep(layout, true);

  bool is_cached = RNA_boolean_get(ptr, "is_cached");
  bool use_foam = RNA_boolean_get(ptr, "use_foam");

  if (is_cached) {
    PointerRNA op_ptr;
    uiItemFullO(layout,
                "OBJECT_OT_ocean_bake",
                IFACE_("Delete Bake"),
                ICON_NONE,
                nullptr,
                WM_OP_EXEC_DEFAULT,
                0,
                &op_ptr);
    RNA_boolean_set(&op_ptr, "free", true);
  }
  else {
    uiItemO(layout, nullptr, ICON_NONE, "OBJECT_OT_ocean_bake");
  }

  uiItemR(layout, ptr, "filepath", 0, nullptr, ICON_NONE);

  col = uiLayoutColumn(layout, true);
  uiLayoutSetEnabled(col, !is_cached);
  uiItemR(col, ptr, "frame_start", 0, IFACE_("Frame Start"), ICON_NONE);
  uiItemR(col, ptr, "frame_end", 0, IFACE_("End"), ICON_NONE);

  col = uiLayoutColumn(layout, false);
  uiLayoutSetActive(col, use_foam);
  uiItemR(col, ptr, "bake_foam_fade", 0, nullptr, ICON_NONE);
}
#endif /* WITH_OCEANSIM */

static void panelRegister(ARegionType *region_type)
{
  PanelType *panel_type = modifier_panel_register(region_type, eModifierType_Ocean, panel_draw);
#ifdef WITH_OCEANSIM
  modifier_subpanel_register(region_type, "waves", "Waves", nullptr, waves_panel_draw, panel_type);
  PanelType *foam_panel = modifier_subpanel_register(
      region_type, "foam", "", foam_panel_draw_header, foam_panel_draw, panel_type);
  modifier_subpanel_register(
      region_type, "spray", "", spray_panel_draw_header, spray_panel_draw, foam_panel);
  modifier_subpanel_register(
      region_type, "spectrum", "Spectrum", nullptr, spectrum_panel_draw, panel_type);
  modifier_subpanel_register(region_type, "bake", "Bake", nullptr, bake_panel_draw, panel_type);
#else
  UNUSED_VARS(panel_type);
#endif /* WITH_OCEANSIM */
}

static void blendRead(BlendDataReader * /*reader*/, ModifierData *md)
{
  OceanModifierData *omd = (OceanModifierData *)md;
  omd->oceancache = nullptr;
  omd->ocean = nullptr;
}

ModifierTypeInfo modifierType_Ocean = {
    /*name*/ N_("Ocean"),
    /*structName*/ "OceanModifierData",
    /*structSize*/ sizeof(OceanModifierData),
    /*srna*/ &RNA_OceanModifier,
    /*type*/ eModifierTypeType_Constructive,
    /*flags*/ eModifierTypeFlag_AcceptsMesh | eModifierTypeFlag_SupportsEditmode |
        eModifierTypeFlag_EnableInEditmode,
    /*icon*/ ICON_MOD_OCEAN,

    /*copyData*/ copyData,
    /*deformMatrices_DM*/ nullptr,

    /*deformMatrices*/ nullptr,
    /*deformVertsEM*/ nullptr,
    /*deformMatricesEM*/ nullptr,
    /*modifyMesh*/ modifyMesh,
    /*modifyGeometrySet*/ nullptr,

    /*initData*/ initData,
    /*requiredDataMask*/ requiredDataMask,
    /*freeData*/ freeData,
    /*isDisabled*/ nullptr,
    /*updateDepsgraph*/ nullptr,
    /*dependsOnTime*/ nullptr,
    /*dependsOnNormals*/ dependsOnNormals,
    /*foreachIDLink*/ nullptr,
    /*foreachTexLink*/ nullptr,
    /*freeRuntimeData*/ nullptr,
    /*panelRegister*/ panelRegister,
    /*blendWrite*/ nullptr,
    /*blendRead*/ blendRead,
};<|MERGE_RESOLUTION|>--- conflicted
+++ resolved
@@ -191,12 +191,7 @@
   for (x = 0; x < gogd->res_x; x++) {
     const int fi = y * gogd->res_x + x;
     const int vi = y * (gogd->res_x + 1) + x;
-<<<<<<< HEAD
-    MPoly *mp = &gogd->polys[fi];
-=======
     MPoly *poly = &gogd->polys[fi];
-    MLoop *ml = &gogd->loops[fi * 4];
->>>>>>> 2a9f792c
 
     gogd->corner_verts[fi * 4 + 0] = vi;
     gogd->corner_verts[fi * 4 + 1] = vi + 1;
