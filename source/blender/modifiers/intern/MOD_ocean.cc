--- conflicted
+++ resolved
@@ -360,12 +360,10 @@
   /* Add vertex-colors before displacement: allows lookup based on position. */
 
   if (omd->flag & MOD_OCEAN_GENERATE_FOAM) {
-<<<<<<< HEAD
     const blender::Span<int> corner_verts = result->corner_verts();
     MLoopCol *mloopcols = static_cast<MLoopCol *>(CustomData_add_layer_named(&result->ldata,
                                                                              CD_PROP_BYTE_COLOR,
                                                                              CD_SET_DEFAULT,
-                                                                             nullptr,
                                                                              corner_verts.size(),
                                                                              omd->foamlayername));
 
@@ -374,19 +372,8 @@
       mloopcols_spray = static_cast<MLoopCol *>(CustomData_add_layer_named(&result->ldata,
                                                                            CD_PROP_BYTE_COLOR,
                                                                            CD_SET_DEFAULT,
-                                                                           nullptr,
                                                                            corner_verts.size(),
                                                                            omd->spraylayername));
-=======
-    const blender::Span<MLoop> loops = result->loops();
-    MLoopCol *mloopcols = static_cast<MLoopCol *>(CustomData_add_layer_named(
-        &result->ldata, CD_PROP_BYTE_COLOR, CD_SET_DEFAULT, loops.size(), omd->foamlayername));
-
-    MLoopCol *mloopcols_spray = nullptr;
-    if (omd->flag & MOD_OCEAN_GENERATE_SPRAY) {
-      mloopcols_spray = static_cast<MLoopCol *>(CustomData_add_layer_named(
-          &result->ldata, CD_PROP_BYTE_COLOR, CD_SET_DEFAULT, loops.size(), omd->spraylayername));
->>>>>>> ee18b625
     }
 
     if (mloopcols) { /* unlikely to fail */
