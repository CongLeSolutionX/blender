--- conflicted
+++ resolved
@@ -203,15 +203,8 @@
     ml->v = vi + gogd->res_x + 1;
     ml++;
 
-<<<<<<< HEAD
-    mp->loopstart = fi * 4;
-    mp->totloop = 4;
-=======
     poly->loopstart = fi * 4;
     poly->totloop = 4;
-
-    poly->flag |= ME_SMOOTH;
->>>>>>> 2a9f792c
   }
 }
 
