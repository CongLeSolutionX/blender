--- conflicted
+++ resolved
@@ -278,13 +278,8 @@
   }
 
   if (use_clnors) {
-<<<<<<< HEAD
-    float(*lnors)[3] = static_cast<float(*)[3]>(CustomData_get_layer(&result->ldata, CD_NORMAL));
-=======
     float(*lnors)[3] = static_cast<float(*)[3]>(
         CustomData_get_layer_for_write(&result->ldata, CD_NORMAL, result->totloop));
-    BLI_assert(lnors != nullptr);
->>>>>>> 96abaae9
     BKE_mesh_set_custom_normals(result, lnors);
     CustomData_free_layers(&result->ldata, CD_NORMAL, result->totloop);
   }
