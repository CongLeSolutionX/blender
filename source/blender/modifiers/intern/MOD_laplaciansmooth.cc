--- conflicted
+++ resolved
@@ -188,13 +188,9 @@
     sys->eweights[i] = w1;
   }
 
-<<<<<<< HEAD
   const blender::Span<int> corner_verts = sys->corner_verts;
 
-  for (i = 0; i < sys->polys.size(); i++) {
-=======
   for (const int i : sys->polys.index_range()) {
->>>>>>> 4ffae99d
     const MPoly *mp = &sys->polys[i];
     int corner_next = mp->loopstart;
     int corner_term = corner_next + mp->totloop;
@@ -249,13 +245,9 @@
   int i;
   uint idv1, idv2;
 
-<<<<<<< HEAD
   const blender::Span<int> corner_verts = sys->corner_verts;
 
-  for (i = 0; i < sys->polys.size(); i++) {
-=======
   for (const int i : sys->polys.index_range()) {
->>>>>>> 4ffae99d
     const MPoly *mp = &sys->polys[i];
     int corner_next = mp->loopstart;
     int corner_term = corner_next + mp->totloop;
