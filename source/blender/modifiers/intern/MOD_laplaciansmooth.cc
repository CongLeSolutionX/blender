/* SPDX-License-Identifier: GPL-2.0-or-later
 * Copyright 2005 Blender Foundation. All rights reserved. */

/** \file
 * \ingroup modifiers
 */

#include "BLI_utildefines.h"

#include "BLI_math.h"

#include "BLT_translation.h"

#include "DNA_defaults.h"
#include "DNA_mesh_types.h"
#include "DNA_meshdata_types.h"
#include "DNA_object_types.h"
#include "DNA_screen_types.h"

#include "MEM_guardedalloc.h"

#include "BKE_context.h"
#include "BKE_deform.h"
#include "BKE_editmesh.h"
#include "BKE_lib_id.h"
#include "BKE_mesh.h"
#include "BKE_mesh_wrapper.h"
#include "BKE_modifier.h"
#include "BKE_screen.h"

#include "UI_interface.h"
#include "UI_resources.h"

#include "RNA_access.h"
#include "RNA_prototypes.h"

#include "MOD_ui_common.h"
#include "MOD_util.h"

#include "eigen_capi.h"

struct LaplacianSystem {
  float *eweights;      /* Length weights per Edge */
  float (*fweights)[3]; /* Cotangent weights per face */
  float *ring_areas;    /* Total area per ring. */
  float *vlengths;      /* Total sum of lengths(edges) per vertex. */
  float *vweights;      /* Total sum of weights per vertex. */
  int verts_num;        /* Number of verts. */
  short *ne_fa_num;     /* Number of neighbors faces around vertex. */
  short *ne_ed_num;     /* Number of neighbors Edges around vertex. */
  bool *zerola;         /* Is zero area or length. */

  /* Pointers to data. */
  float (*vertexCos)[3];
  blender::Span<MEdge> edges;
  blender::OffsetIndices<int> polys;
  blender::Span<int> corner_verts;
  LinearSolver *context;

  /* Data. */
  float min_area;
  float vert_centroid[3];
};

static void delete_laplacian_system(LaplacianSystem *sys)
{
  MEM_SAFE_FREE(sys->eweights);
  MEM_SAFE_FREE(sys->fweights);
  MEM_SAFE_FREE(sys->ne_ed_num);
  MEM_SAFE_FREE(sys->ne_fa_num);
  MEM_SAFE_FREE(sys->ring_areas);
  MEM_SAFE_FREE(sys->vlengths);
  MEM_SAFE_FREE(sys->vweights);
  MEM_SAFE_FREE(sys->zerola);

  if (sys->context) {
    EIG_linear_solver_delete(sys->context);
  }
  sys->vertexCos = nullptr;
  MEM_freeN(sys);
}

static void memset_laplacian_system(LaplacianSystem *sys, int val)
{
  memset(sys->eweights, val, sizeof(float) * sys->edges.size());
  memset(sys->fweights, val, sizeof(float[3]) * sys->corner_verts.size());
  memset(sys->ne_ed_num, val, sizeof(short) * sys->verts_num);
  memset(sys->ne_fa_num, val, sizeof(short) * sys->verts_num);
  memset(sys->ring_areas, val, sizeof(float) * sys->verts_num);
  memset(sys->vlengths, val, sizeof(float) * sys->verts_num);
  memset(sys->vweights, val, sizeof(float) * sys->verts_num);
  memset(sys->zerola, val, sizeof(bool) * sys->verts_num);
}

static LaplacianSystem *init_laplacian_system(int a_numEdges, int a_numLoops, int a_numVerts)
{
  LaplacianSystem *sys;
  sys = static_cast<LaplacianSystem *>(MEM_callocN(sizeof(LaplacianSystem), __func__));
  sys->verts_num = a_numVerts;

  sys->eweights = MEM_cnew_array<float>(a_numEdges, __func__);
  sys->fweights = MEM_cnew_array<float[3]>(a_numLoops, __func__);
  sys->ne_ed_num = MEM_cnew_array<short>(sys->verts_num, __func__);
  sys->ne_fa_num = MEM_cnew_array<short>(sys->verts_num, __func__);
  sys->ring_areas = MEM_cnew_array<float>(sys->verts_num, __func__);
  sys->vlengths = MEM_cnew_array<float>(sys->verts_num, __func__);
  sys->vweights = MEM_cnew_array<float>(sys->verts_num, __func__);
  sys->zerola = MEM_cnew_array<bool>(sys->verts_num, __func__);

  return sys;
}

static float compute_volume(const float center[3],
                            float (*vertexCos)[3],
                            const blender::OffsetIndices<int> polys,
                            const blender::Span<int> corner_verts)
{
  float vol = 0.0f;

  for (const int i : polys.index_range()) {
    const blender::IndexRange poly = polys[i];
    int corner_first = poly.start();
    int corner_prev = corner_first + 1;
    int corner_curr = corner_first + 2;
    int corner_term = corner_first + poly.size();

    for (; corner_curr != corner_term; corner_prev = corner_curr, corner_curr++) {
      vol += volume_tetrahedron_signed_v3(center,
                                          vertexCos[corner_verts[corner_first]],
                                          vertexCos[corner_verts[corner_prev]],
                                          vertexCos[corner_verts[corner_curr]]);
    }
  }

  return fabsf(vol);
}

static void volume_preservation(LaplacianSystem *sys, float vini, float vend, short flag)
{
  float beta;
  int i;

  if (vend != 0.0f) {
    beta = pow(vini / vend, 1.0f / 3.0f);
    for (i = 0; i < sys->verts_num; i++) {
      if (flag & MOD_LAPLACIANSMOOTH_X) {
        sys->vertexCos[i][0] = (sys->vertexCos[i][0] - sys->vert_centroid[0]) * beta +
                               sys->vert_centroid[0];
      }
      if (flag & MOD_LAPLACIANSMOOTH_Y) {
        sys->vertexCos[i][1] = (sys->vertexCos[i][1] - sys->vert_centroid[1]) * beta +
                               sys->vert_centroid[1];
      }
      if (flag & MOD_LAPLACIANSMOOTH_Z) {
        sys->vertexCos[i][2] = (sys->vertexCos[i][2] - sys->vert_centroid[2]) * beta +
                               sys->vert_centroid[2];
      }
    }
  }
}

static void init_laplacian_matrix(LaplacianSystem *sys)
{
  float *v1, *v2;
  float w1, w2, w3;
  float areaf;
  int i;
  uint idv1, idv2;

  for (i = 0; i < sys->edges.size(); i++) {
    idv1 = sys->edges[i].v1;
    idv2 = sys->edges[i].v2;

    v1 = sys->vertexCos[idv1];
    v2 = sys->vertexCos[idv2];

    sys->ne_ed_num[idv1] = sys->ne_ed_num[idv1] + 1;
    sys->ne_ed_num[idv2] = sys->ne_ed_num[idv2] + 1;
    w1 = len_v3v3(v1, v2);
    if (w1 < sys->min_area) {
      sys->zerola[idv1] = true;
      sys->zerola[idv2] = true;
    }
    else {
      w1 = 1.0f / w1;
    }

    sys->eweights[i] = w1;
  }

  const blender::Span<int> corner_verts = sys->corner_verts;

  for (const int i : sys->polys.index_range()) {
<<<<<<< HEAD
    const blender::IndexRange poly = sys->polys[i];
    int corner_next = poly.start();
    int corner_term = corner_next + poly.size();
=======
    const MPoly *mp = &sys->polys[i];
    int corner_next = mp->loopstart;
    int corner_term = corner_next + mp->totloop;
>>>>>>> 58ac9923
    int corner_prev = corner_term - 2;
    int corner_curr = corner_term - 1;

    for (; corner_next != corner_term;
         corner_prev = corner_curr, corner_curr = corner_next, corner_next++) {
      const float *v_prev = sys->vertexCos[corner_verts[corner_prev]];
      const float *v_curr = sys->vertexCos[corner_verts[corner_curr]];
      const float *v_next = sys->vertexCos[corner_verts[corner_next]];

      sys->ne_fa_num[corner_verts[corner_curr]] += 1;

      areaf = area_tri_v3(v_prev, v_curr, v_next);

      if (areaf < sys->min_area) {
        sys->zerola[corner_verts[corner_curr]] = true;
      }

      sys->ring_areas[corner_verts[corner_prev]] += areaf;
      sys->ring_areas[corner_verts[corner_curr]] += areaf;
      sys->ring_areas[corner_verts[corner_next]] += areaf;

      w1 = cotangent_tri_weight_v3(v_curr, v_next, v_prev) / 2.0f;
      w2 = cotangent_tri_weight_v3(v_next, v_prev, v_curr) / 2.0f;
      w3 = cotangent_tri_weight_v3(v_prev, v_curr, v_next) / 2.0f;

      sys->fweights[corner_curr][0] += w1;
      sys->fweights[corner_curr][1] += w2;
      sys->fweights[corner_curr][2] += w3;

      sys->vweights[corner_verts[corner_curr]] += w2 + w3;
      sys->vweights[corner_verts[corner_next]] += w1 + w3;
      sys->vweights[corner_verts[corner_prev]] += w1 + w2;
    }
  }
  for (i = 0; i < sys->edges.size(); i++) {
    idv1 = sys->edges[i].v1;
    idv2 = sys->edges[i].v2;
    /* if is boundary, apply scale-dependent umbrella operator only with neighbors in boundary */
    if (sys->ne_ed_num[idv1] != sys->ne_fa_num[idv1] &&
        sys->ne_ed_num[idv2] != sys->ne_fa_num[idv2]) {
      sys->vlengths[idv1] += sys->eweights[i];
      sys->vlengths[idv2] += sys->eweights[i];
    }
  }
}

static void fill_laplacian_matrix(LaplacianSystem *sys)
{
  int i;
  uint idv1, idv2;

  const blender::Span<int> corner_verts = sys->corner_verts;

  for (const int i : sys->polys.index_range()) {
<<<<<<< HEAD
    const blender::IndexRange poly = sys->polys[i];
    int corner_next = poly.start();
    int corner_term = corner_next + poly.size();
=======
    const MPoly *mp = &sys->polys[i];
    int corner_next = mp->loopstart;
    int corner_term = corner_next + mp->totloop;
>>>>>>> 58ac9923
    int corner_prev = corner_term - 2;
    int corner_curr = corner_term - 1;

    for (; corner_next != corner_term;
         corner_prev = corner_curr, corner_curr = corner_next, corner_next++) {

      /* Is ring if number of faces == number of edges around vertex. */
      if (sys->ne_ed_num[corner_verts[corner_curr]] == sys->ne_fa_num[corner_verts[corner_curr]] &&
          sys->zerola[corner_verts[corner_curr]] == false) {
        EIG_linear_solver_matrix_add(sys->context,
                                     corner_verts[corner_curr],
                                     corner_verts[corner_next],
                                     sys->fweights[corner_curr][2] *
                                         sys->vweights[corner_verts[corner_curr]]);
        EIG_linear_solver_matrix_add(sys->context,
                                     corner_verts[corner_curr],
                                     corner_verts[corner_prev],
                                     sys->fweights[corner_curr][1] *
                                         sys->vweights[corner_verts[corner_curr]]);
      }
      if (sys->ne_ed_num[corner_verts[corner_next]] == sys->ne_fa_num[corner_verts[corner_next]] &&
          sys->zerola[corner_verts[corner_next]] == false) {
        EIG_linear_solver_matrix_add(sys->context,
                                     corner_verts[corner_next],
                                     corner_verts[corner_curr],
                                     sys->fweights[corner_curr][2] *
                                         sys->vweights[corner_verts[corner_next]]);
        EIG_linear_solver_matrix_add(sys->context,
                                     corner_verts[corner_next],
                                     corner_verts[corner_prev],
                                     sys->fweights[corner_curr][0] *
                                         sys->vweights[corner_verts[corner_next]]);
      }
      if (sys->ne_ed_num[corner_verts[corner_prev]] == sys->ne_fa_num[corner_verts[corner_prev]] &&
          sys->zerola[corner_verts[corner_prev]] == false) {
        EIG_linear_solver_matrix_add(sys->context,
                                     corner_verts[corner_prev],
                                     corner_verts[corner_curr],
                                     sys->fweights[corner_curr][1] *
                                         sys->vweights[corner_verts[corner_prev]]);
        EIG_linear_solver_matrix_add(sys->context,
                                     corner_verts[corner_prev],
                                     corner_verts[corner_next],
                                     sys->fweights[corner_curr][0] *
                                         sys->vweights[corner_verts[corner_prev]]);
      }
    }
  }

  for (i = 0; i < sys->edges.size(); i++) {
    idv1 = sys->edges[i].v1;
    idv2 = sys->edges[i].v2;
    /* Is boundary */
    if (sys->ne_ed_num[idv1] != sys->ne_fa_num[idv1] &&
        sys->ne_ed_num[idv2] != sys->ne_fa_num[idv2] && sys->zerola[idv1] == false &&
        sys->zerola[idv2] == false) {
      EIG_linear_solver_matrix_add(
          sys->context, idv1, idv2, sys->eweights[i] * sys->vlengths[idv1]);
      EIG_linear_solver_matrix_add(
          sys->context, idv2, idv1, sys->eweights[i] * sys->vlengths[idv2]);
    }
  }
}

static void validate_solution(LaplacianSystem *sys, short flag, float lambda, float lambda_border)
{
  int i;
  float lam;
  float vini = 0.0f, vend = 0.0f;

  if (flag & MOD_LAPLACIANSMOOTH_PRESERVE_VOLUME) {
    vini = compute_volume(sys->vert_centroid, sys->vertexCos, sys->polys, sys->corner_verts);
  }
  for (i = 0; i < sys->verts_num; i++) {
    if (sys->zerola[i] == false) {
      lam = sys->ne_ed_num[i] == sys->ne_fa_num[i] ? (lambda >= 0.0f ? 1.0f : -1.0f) :
                                                     (lambda_border >= 0.0f ? 1.0f : -1.0f);
      if (flag & MOD_LAPLACIANSMOOTH_X) {
        sys->vertexCos[i][0] += lam * (float(EIG_linear_solver_variable_get(sys->context, 0, i)) -
                                       sys->vertexCos[i][0]);
      }
      if (flag & MOD_LAPLACIANSMOOTH_Y) {
        sys->vertexCos[i][1] += lam * (float(EIG_linear_solver_variable_get(sys->context, 1, i)) -
                                       sys->vertexCos[i][1]);
      }
      if (flag & MOD_LAPLACIANSMOOTH_Z) {
        sys->vertexCos[i][2] += lam * (float(EIG_linear_solver_variable_get(sys->context, 2, i)) -
                                       sys->vertexCos[i][2]);
      }
    }
  }
  if (flag & MOD_LAPLACIANSMOOTH_PRESERVE_VOLUME) {
    vend = compute_volume(sys->vert_centroid, sys->vertexCos, sys->polys, sys->corner_verts);
    volume_preservation(sys, vini, vend, flag);
  }
}

static void laplaciansmoothModifier_do(
    LaplacianSmoothModifierData *smd, Object *ob, Mesh *mesh, float (*vertexCos)[3], int verts_num)
{
  LaplacianSystem *sys;
  const MDeformVert *dvert = nullptr;
  const MDeformVert *dv = nullptr;
  float w, wpaint;
  int i, iter;
  int defgrp_index;
  const bool invert_vgroup = (smd->flag & MOD_LAPLACIANSMOOTH_INVERT_VGROUP) != 0;

  sys = init_laplacian_system(mesh->totedge, mesh->totloop, verts_num);
  if (!sys) {
    return;
  }

  sys->edges = mesh->edges();
  sys->polys = mesh->polys();
  sys->corner_verts = mesh->corner_verts();
  sys->vertexCos = vertexCos;
  sys->min_area = 0.00001f;
  MOD_get_vgroup(ob, mesh, smd->defgrp_name, &dvert, &defgrp_index);

  sys->vert_centroid[0] = 0.0f;
  sys->vert_centroid[1] = 0.0f;
  sys->vert_centroid[2] = 0.0f;
  memset_laplacian_system(sys, 0);

  sys->context = EIG_linear_least_squares_solver_new(verts_num, verts_num, 3);

  init_laplacian_matrix(sys);

  for (iter = 0; iter < smd->repeat; iter++) {
    for (i = 0; i < verts_num; i++) {
      EIG_linear_solver_variable_set(sys->context, 0, i, vertexCos[i][0]);
      EIG_linear_solver_variable_set(sys->context, 1, i, vertexCos[i][1]);
      EIG_linear_solver_variable_set(sys->context, 2, i, vertexCos[i][2]);
      if (iter == 0) {
        add_v3_v3(sys->vert_centroid, vertexCos[i]);
      }
    }
    if (iter == 0 && verts_num > 0) {
      mul_v3_fl(sys->vert_centroid, 1.0f / float(verts_num));
    }

    dv = dvert;
    for (i = 0; i < verts_num; i++) {
      EIG_linear_solver_right_hand_side_add(sys->context, 0, i, vertexCos[i][0]);
      EIG_linear_solver_right_hand_side_add(sys->context, 1, i, vertexCos[i][1]);
      EIG_linear_solver_right_hand_side_add(sys->context, 2, i, vertexCos[i][2]);
      if (iter == 0) {
        if (dv) {
          wpaint = invert_vgroup ? 1.0f - BKE_defvert_find_weight(dv, defgrp_index) :
                                   BKE_defvert_find_weight(dv, defgrp_index);
          dv++;
        }
        else {
          wpaint = 1.0f;
        }

        if (sys->zerola[i] == false) {
          if (smd->flag & MOD_LAPLACIANSMOOTH_NORMALIZED) {
            w = sys->vweights[i];
            sys->vweights[i] = (w == 0.0f) ? 0.0f : -fabsf(smd->lambda) * wpaint / w;
            w = sys->vlengths[i];
            sys->vlengths[i] = (w == 0.0f) ? 0.0f : -fabsf(smd->lambda_border) * wpaint * 2.0f / w;
            if (sys->ne_ed_num[i] == sys->ne_fa_num[i]) {
              EIG_linear_solver_matrix_add(sys->context, i, i, 1.0f + fabsf(smd->lambda) * wpaint);
            }
            else {
              EIG_linear_solver_matrix_add(
                  sys->context, i, i, 1.0f + fabsf(smd->lambda_border) * wpaint * 2.0f);
            }
          }
          else {
            w = sys->vweights[i] * sys->ring_areas[i];
            sys->vweights[i] = (w == 0.0f) ? 0.0f : -fabsf(smd->lambda) * wpaint / (4.0f * w);
            w = sys->vlengths[i];
            sys->vlengths[i] = (w == 0.0f) ? 0.0f : -fabsf(smd->lambda_border) * wpaint * 2.0f / w;

            if (sys->ne_ed_num[i] == sys->ne_fa_num[i]) {
              EIG_linear_solver_matrix_add(sys->context,
                                           i,
                                           i,
                                           1.0f + fabsf(smd->lambda) * wpaint /
                                                      (4.0f * sys->ring_areas[i]));
            }
            else {
              EIG_linear_solver_matrix_add(
                  sys->context, i, i, 1.0f + fabsf(smd->lambda_border) * wpaint * 2.0f);
            }
          }
        }
        else {
          EIG_linear_solver_matrix_add(sys->context, i, i, 1.0f);
        }
      }
    }

    if (iter == 0) {
      fill_laplacian_matrix(sys);
    }

    if (EIG_linear_solver_solve(sys->context)) {
      validate_solution(sys, smd->flag, smd->lambda, smd->lambda_border);
    }
  }
  EIG_linear_solver_delete(sys->context);
  sys->context = nullptr;

  delete_laplacian_system(sys);
}

static void init_data(ModifierData *md)
{
  LaplacianSmoothModifierData *smd = (LaplacianSmoothModifierData *)md;

  BLI_assert(MEMCMP_STRUCT_AFTER_IS_ZERO(smd, modifier));

  MEMCPY_STRUCT_AFTER(smd, DNA_struct_default_get(LaplacianSmoothModifierData), modifier);
}

static bool is_disabled(const Scene * /*scene*/, ModifierData *md, bool /*useRenderParams*/)
{
  LaplacianSmoothModifierData *smd = (LaplacianSmoothModifierData *)md;
  short flag;

  flag = smd->flag & (MOD_LAPLACIANSMOOTH_X | MOD_LAPLACIANSMOOTH_Y | MOD_LAPLACIANSMOOTH_Z);

  /* disable if modifier is off for X, Y and Z or if factor is 0 */
  if (flag == 0) {
    return 1;
  }

  return 0;
}

static void required_data_mask(ModifierData *md, CustomData_MeshMasks *r_cddata_masks)
{
  LaplacianSmoothModifierData *smd = (LaplacianSmoothModifierData *)md;

  /* ask for vertexgroups if we need them */
  if (smd->defgrp_name[0] != '\0') {
    r_cddata_masks->vmask |= CD_MASK_MDEFORMVERT;
  }
}

static void deformVerts(ModifierData *md,
                        const ModifierEvalContext *ctx,
                        Mesh *mesh,
                        float (*vertexCos)[3],
                        int verts_num)
{
  Mesh *mesh_src;

  if (verts_num == 0) {
    return;
  }

  mesh_src = MOD_deform_mesh_eval_get(ctx->object, nullptr, mesh, nullptr, verts_num, false);

  laplaciansmoothModifier_do(
      (LaplacianSmoothModifierData *)md, ctx->object, mesh_src, vertexCos, verts_num);

  if (!ELEM(mesh_src, nullptr, mesh)) {
    BKE_id_free(nullptr, mesh_src);
  }
}

static void deformVertsEM(ModifierData *md,
                          const ModifierEvalContext *ctx,
                          BMEditMesh *editData,
                          Mesh *mesh,
                          float (*vertexCos)[3],
                          int verts_num)
{
  Mesh *mesh_src;

  if (verts_num == 0) {
    return;
  }

  mesh_src = MOD_deform_mesh_eval_get(ctx->object, editData, mesh, nullptr, verts_num, false);

  /* TODO(@ideasman42): use edit-mode data only (remove this line). */
  if (mesh_src != nullptr) {
    BKE_mesh_wrapper_ensure_mdata(mesh_src);
  }

  laplaciansmoothModifier_do(
      (LaplacianSmoothModifierData *)md, ctx->object, mesh_src, vertexCos, verts_num);

  if (!ELEM(mesh_src, nullptr, mesh)) {
    BKE_id_free(nullptr, mesh_src);
  }
}

static void panel_draw(const bContext * /*C*/, Panel *panel)
{
  uiLayout *row;
  uiLayout *layout = panel->layout;
  int toggles_flag = UI_ITEM_R_TOGGLE | UI_ITEM_R_FORCE_BLANK_DECORATE;

  PointerRNA ob_ptr;
  PointerRNA *ptr = modifier_panel_get_property_pointers(panel, &ob_ptr);

  uiLayoutSetPropSep(layout, true);

  uiItemR(layout, ptr, "iterations", 0, nullptr, ICON_NONE);

  row = uiLayoutRowWithHeading(layout, true, IFACE_("Axis"));
  uiItemR(row, ptr, "use_x", toggles_flag, nullptr, ICON_NONE);
  uiItemR(row, ptr, "use_y", toggles_flag, nullptr, ICON_NONE);
  uiItemR(row, ptr, "use_z", toggles_flag, nullptr, ICON_NONE);

  uiItemR(layout, ptr, "lambda_factor", 0, nullptr, ICON_NONE);
  uiItemR(layout, ptr, "lambda_border", 0, nullptr, ICON_NONE);

  uiItemR(layout, ptr, "use_volume_preserve", 0, nullptr, ICON_NONE);
  uiItemR(layout, ptr, "use_normalized", 0, nullptr, ICON_NONE);

  modifier_vgroup_ui(layout, ptr, &ob_ptr, "vertex_group", "invert_vertex_group", nullptr);

  modifier_panel_end(layout, ptr);
}

static void panelRegister(ARegionType *region_type)
{
  modifier_panel_register(region_type, eModifierType_LaplacianSmooth, panel_draw);
}

ModifierTypeInfo modifierType_LaplacianSmooth = {
    /*name*/ N_("LaplacianSmooth"),
    /*structName*/ "LaplacianSmoothModifierData",
    /*structSize*/ sizeof(LaplacianSmoothModifierData),
    /*srna*/ &RNA_LaplacianSmoothModifier,
    /*type*/ eModifierTypeType_OnlyDeform,
    /*flags*/ eModifierTypeFlag_AcceptsMesh | eModifierTypeFlag_SupportsEditmode,
    /*icon*/ ICON_MOD_SMOOTH,

    /*copyData*/ BKE_modifier_copydata_generic,

    /*deformVerts*/ deformVerts,
    /*deformMatrices*/ nullptr,
    /*deformVertsEM*/ deformVertsEM,
    /*deformMatricesEM*/ nullptr,
    /*modifyMesh*/ nullptr,
    /*modifyGeometrySet*/ nullptr,

    /*initData*/ init_data,
    /*requiredDataMask*/ required_data_mask,
    /*freeData*/ nullptr,
    /*isDisabled*/ is_disabled,
    /*updateDepsgraph*/ nullptr,
    /*dependsOnTime*/ nullptr,
    /*dependsOnNormals*/ nullptr,
    /*foreachIDLink*/ nullptr,
    /*foreachTexLink*/ nullptr,
    /*freeRuntimeData*/ nullptr,
    /*panelRegister*/ panelRegister,
    /*blendWrite*/ nullptr,
    /*blendRead*/ nullptr,
};<|MERGE_RESOLUTION|>--- conflicted
+++ resolved
@@ -191,15 +191,9 @@
   const blender::Span<int> corner_verts = sys->corner_verts;
 
   for (const int i : sys->polys.index_range()) {
-<<<<<<< HEAD
     const blender::IndexRange poly = sys->polys[i];
     int corner_next = poly.start();
     int corner_term = corner_next + poly.size();
-=======
-    const MPoly *mp = &sys->polys[i];
-    int corner_next = mp->loopstart;
-    int corner_term = corner_next + mp->totloop;
->>>>>>> 58ac9923
     int corner_prev = corner_term - 2;
     int corner_curr = corner_term - 1;
 
@@ -254,15 +248,9 @@
   const blender::Span<int> corner_verts = sys->corner_verts;
 
   for (const int i : sys->polys.index_range()) {
-<<<<<<< HEAD
     const blender::IndexRange poly = sys->polys[i];
     int corner_next = poly.start();
     int corner_term = corner_next + poly.size();
-=======
-    const MPoly *mp = &sys->polys[i];
-    int corner_next = mp->loopstart;
-    int corner_term = corner_next + mp->totloop;
->>>>>>> 58ac9923
     int corner_prev = corner_term - 2;
     int corner_curr = corner_term - 1;
 
