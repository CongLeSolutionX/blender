/* SPDX-License-Identifier: GPL-2.0-or-later */

/** \file
 * \ingroup modifiers
 */

#include <cstring>

#include "MEM_guardedalloc.h"

#include "BLI_utildefines.h"

#include "BLI_bitmap.h"
#include "BLI_math.h"

#include "BLT_translation.h"

#include "DNA_defaults.h"
#include "DNA_mesh_types.h"
#include "DNA_meshdata_types.h"
#include "DNA_object_types.h"
#include "DNA_screen_types.h"

#include "BKE_attribute.hh"
#include "BKE_context.h"
#include "BKE_deform.h"
#include "BKE_lib_id.h"
#include "BKE_lib_query.h"
#include "BKE_mesh.h"
#include "BKE_screen.h"

#include "UI_interface.h"
#include "UI_resources.h"

#include "RNA_access.h"
#include "RNA_prototypes.h"

#include "DEG_depsgraph_query.h"

#include "MOD_ui_common.h"
#include "MOD_util.h"

static void generate_vert_coordinates(Mesh *mesh,
                                      Object *ob,
                                      Object *ob_center,
                                      const float offset[3],
                                      const int verts_num,
                                      float (*r_cos)[3],
                                      float r_size[3])
{
  using namespace blender;
  float min_co[3], max_co[3];
  float diff[3];
  bool do_diff = false;

  INIT_MINMAX(min_co, max_co);

  const Span<float3> positions = mesh->vert_positions();
  for (int i = 0; i < mesh->totvert; i++) {
    copy_v3_v3(r_cos[i], positions[i]);
    if (r_size != nullptr && ob_center == nullptr) {
      minmax_v3v3_v3(min_co, max_co, r_cos[i]);
    }
  }

  /* Get size (i.e. deformation of the spheroid generating normals),
   * either from target object, or own geometry. */
  if (r_size != nullptr) {
    if (ob_center != nullptr) {
      /* Using 'scale' as 'size' here. The input object is typically an empty
       * who's scale is used to define an ellipsoid instead of a simple sphere. */

      /* Not we are not interested in signs here - they are even troublesome actually,
       * due to security clamping! */
      abs_v3_v3(r_size, ob_center->scale);
    }
    else {
      /* Set size. */
      sub_v3_v3v3(r_size, max_co, min_co);
    }

    /* Error checks - we do not want one or more of our sizes to be null! */
    if (is_zero_v3(r_size)) {
      r_size[0] = r_size[1] = r_size[2] = 1.0f;
    }
    else {
      CLAMP_MIN(r_size[0], FLT_EPSILON);
      CLAMP_MIN(r_size[1], FLT_EPSILON);
      CLAMP_MIN(r_size[2], FLT_EPSILON);
    }
  }

  if (ob_center != nullptr) {
    float inv_obmat[4][4];

    /* Translate our coordinates so that center of ob_center is at (0, 0, 0). */
    /* Get ob_center (world) coordinates in ob local coordinates.
     * No need to take into account ob_center's space here, see #44027. */
    invert_m4_m4(inv_obmat, ob->object_to_world);
    mul_v3_m4v3(diff, inv_obmat, ob_center->object_to_world[3]);
    negate_v3(diff);

    do_diff = true;
  }
  else if (offset != nullptr && !is_zero_v3(offset)) {
    negate_v3_v3(diff, offset);

    do_diff = true;
  }
  /* Else, no need to change coordinates! */

  if (do_diff) {
    int i = verts_num;
    while (i--) {
      add_v3_v3(r_cos[i], diff);
    }
  }
}

/* Note this modifies nos_new in-place. */
static void mix_normals(const float mix_factor,
                        const MDeformVert *dvert,
                        const int defgrp_index,
                        const bool use_invert_vgroup,
                        const float mix_limit,
                        const short mix_mode,
                        const int verts_num,
                        const int *corner_verts,
                        float (*nos_old)[3],
                        float (*nos_new)[3],
                        const int loops_num)
{
  /* Mix with org normals... */
  float *facs = nullptr, *wfac;
  float(*no_new)[3], (*no_old)[3];
  int i;

  if (dvert) {
    facs = static_cast<float *>(MEM_malloc_arrayN(size_t(loops_num), sizeof(*facs), __func__));
    BKE_defvert_extract_vgroup_to_loopweights(
        dvert, defgrp_index, verts_num, corner_verts, loops_num, use_invert_vgroup, facs);
  }

  for (i = loops_num, no_new = nos_new, no_old = nos_old, wfac = facs; i--;
       no_new++, no_old++, wfac++) {
    const float fac = facs ? *wfac * mix_factor : mix_factor;

    switch (mix_mode) {
      case MOD_NORMALEDIT_MIX_ADD:
        add_v3_v3(*no_new, *no_old);
        normalize_v3(*no_new);
        break;
      case MOD_NORMALEDIT_MIX_SUB:
        sub_v3_v3(*no_new, *no_old);
        normalize_v3(*no_new);
        break;
      case MOD_NORMALEDIT_MIX_MUL:
        mul_v3_v3(*no_new, *no_old);
        normalize_v3(*no_new);
        break;
      case MOD_NORMALEDIT_MIX_COPY:
        break;
    }

    interp_v3_v3v3_slerp_safe(
        *no_new,
        *no_old,
        *no_new,
        (mix_limit < float(M_PI)) ? min_ff(fac, mix_limit / angle_v3v3(*no_new, *no_old)) : fac);
  }

  MEM_SAFE_FREE(facs);
}

/* Check poly normals and new loop normals are compatible, otherwise flip polygons
 * (and invert matching poly normals). */
static bool polygons_check_flip(int *corner_verts,
                                int *corner_edges,
                                float (*nos)[3],
                                CustomData *ldata,
                                const int totloop,
                                const MPoly *mpoly,
                                float (*poly_normals)[3],
                                const int polys_num)
{
  const MPoly *mp;
  MDisps *mdisp = static_cast<MDisps *>(CustomData_get_layer_for_write(ldata, CD_MDISPS, totloop));
  int i;
  bool flipped = false;

  for (i = 0, mp = mpoly; i < polys_num; i++, mp++) {
    float norsum[3] = {0.0f};
    float(*no)[3];
    int j;

    for (j = 0, no = &nos[mp->loopstart]; j < mp->totloop; j++, no++) {
      add_v3_v3(norsum, *no);
    }

    if (!normalize_v3(norsum)) {
      continue;
    }

    /* If average of new loop normals is opposed to polygon normal, flip polygon. */
    if (dot_v3v3(poly_normals[i], norsum) < 0.0f) {
      BKE_mesh_polygon_flip_ex(mp, corner_verts, corner_edges, ldata, nos, mdisp, true);
      negate_v3(poly_normals[i]);
      flipped = true;
    }
  }

  return flipped;
}

static void normalEditModifier_do_radial(NormalEditModifierData *enmd,
                                         const ModifierEvalContext * /*ctx*/,
                                         Object *ob,
                                         Mesh *mesh,
                                         short (*clnors)[2],
                                         float (*loop_normals)[3],
                                         const float (*poly_normals)[3],
                                         const short mix_mode,
                                         const float mix_factor,
                                         const float mix_limit,
                                         const MDeformVert *dvert,
                                         const int defgrp_index,
                                         const bool use_invert_vgroup,
                                         const float (*vert_positions)[3],
                                         const int verts_num,
                                         const MEdge *medge,
                                         const int edges_num,
                                         bool *sharp_edges,
                                         int *corner_verts,
                                         int *corner_edges,
                                         const int loops_num,
                                         const MPoly *mpoly,
                                         const int polys_num)
{
  Object *ob_target = enmd->target;

  const bool do_polynors_fix = (enmd->flag & MOD_NORMALEDIT_NO_POLYNORS_FIX) == 0;
  int i;

  float(*cos)[3] = static_cast<float(*)[3]>(
      MEM_malloc_arrayN(size_t(verts_num), sizeof(*cos), __func__));
  float(*nos)[3] = static_cast<float(*)[3]>(
      MEM_malloc_arrayN(size_t(loops_num), sizeof(*nos), __func__));
  float size[3];

  BLI_bitmap *done_verts = BLI_BITMAP_NEW(size_t(verts_num), __func__);

  generate_vert_coordinates(mesh, ob, ob_target, enmd->offset, verts_num, cos, size);

  /**
   * size gives us our spheroid coefficients `(A, B, C)`.
   * Then, we want to find out for each vert its (a, b, c) triple (proportional to (A, B, C) one).
   *
   * Ellipsoid basic equation: `(x^2/a^2) + (y^2/b^2) + (z^2/c^2) = 1`.
   * Since we want to find (a, b, c) matching this equation and proportional to (A, B, C),
   * we can do:
   * <pre>
   *     m = B / A
   *     n = C / A
   * </pre>
   *
   * hence:
   * <pre>
   *     (x^2/a^2) + (y^2/b^2) + (z^2/c^2) = 1
   *  -> b^2*c^2*x^2 + a^2*c^2*y^2 + a^2*b^2*z^2 = a^2*b^2*c^2
   *     b = ma
   *     c = na
   *  -> m^2*a^2*n^2*a^2*x^2 + a^2*n^2*a^2*y^2 + a^2*m^2*a^2*z^2 = a^2*m^2*a^2*n^2*a^2
   *  -> m^2*n^2*a^4*x^2 + n^2*a^4*y^2 + m^2*a^4*z^2 = m^2*n^2*a^6
   *  -> a^2 = (m^2*n^2*x^2 + n^2y^2 + m^2z^2) / (m^2*n^2) = x^2 + (y^2 / m^2) + (z^2 / n^2)
   *  -> b^2 = (m^2*n^2*x^2 + n^2y^2 + m^2z^2) / (n^2)     = (m^2 * x^2) + y^2 + (m^2 * z^2 / n^2)
   *  -> c^2 = (m^2*n^2*x^2 + n^2y^2 + m^2z^2) / (m^2)     = (n^2 * x^2) + (n^2 * y^2 / m^2) + z^2
   * </pre>
   *
   * All we have to do now is compute normal of the spheroid at that point:
   * <pre>
   *     n = (x / a^2, y / b^2, z / c^2)
   * </pre>
   * And we are done!
   */
  {
    const float a = size[0], b = size[1], c = size[2];
    const float m2 = (b * b) / (a * a);
    const float n2 = (c * c) / (a * a);

    const int *corner_vert;
    float(*no)[3];

    /* We reuse cos to now store the ellipsoid-normal of the verts! */
    for (i = loops_num, corner_vert = corner_verts, no = nos; i--; corner_vert++, no++) {
      const int vidx = *corner_vert;
      float *co = cos[vidx];

      if (!BLI_BITMAP_TEST(done_verts, vidx)) {
        const float x2 = co[0] * co[0];
        const float y2 = co[1] * co[1];
        const float z2 = co[2] * co[2];
        const float a2 = x2 + (y2 / m2) + (z2 / n2);
        const float b2 = (m2 * x2) + y2 + (m2 * z2 / n2);
        const float c2 = (n2 * x2) + (n2 * y2 / m2) + z2;

        co[0] /= a2;
        co[1] /= b2;
        co[2] /= c2;
        normalize_v3(co);

        BLI_BITMAP_ENABLE(done_verts, vidx);
      }
      copy_v3_v3(*no, co);
    }
  }

  if (loop_normals) {
    mix_normals(mix_factor,
                dvert,
                defgrp_index,
                use_invert_vgroup,
                mix_limit,
                mix_mode,
                verts_num,
                corner_verts,
                loop_normals,
                nos,
                loops_num);
  }

  if (do_polynors_fix && polygons_check_flip(corner_verts,
                                             corner_edges,
                                             nos,
                                             &mesh->ldata,
                                             mesh->totloop,
                                             mpoly,
                                             BKE_mesh_poly_normals_for_write(mesh),
                                             polys_num)) {
    /* We need to recompute vertex normals! */
    BKE_mesh_normals_tag_dirty(mesh);
  }

  BKE_mesh_normals_loop_custom_set(vert_positions,
                                   BKE_mesh_vertex_normals_ensure(mesh),
                                   verts_num,
                                   medge,
                                   edges_num,
                                   corner_verts,
                                   corner_edges,
                                   nos,
                                   loops_num,
                                   mpoly,
                                   poly_normals,
                                   polys_num,
                                   sharp_edges,
                                   clnors);

  MEM_freeN(cos);
  MEM_freeN(nos);
  MEM_freeN(done_verts);
}

static void normalEditModifier_do_directional(NormalEditModifierData *enmd,
                                              const ModifierEvalContext * /*ctx*/,
                                              Object *ob,
                                              Mesh *mesh,
                                              short (*clnors)[2],
                                              float (*loop_normals)[3],
                                              const float (*poly_normals)[3],
                                              const short mix_mode,
                                              const float mix_factor,
                                              const float mix_limit,
                                              const MDeformVert *dvert,
                                              const int defgrp_index,
                                              const bool use_invert_vgroup,
                                              const float (*positions)[3],
                                              const int verts_num,
                                              const MEdge *medge,
                                              const int edges_num,
                                              bool *sharp_edges,
                                              int *corner_verts,
                                              int *corner_edges,
                                              const int loops_num,
                                              const MPoly *mpoly,
                                              const int polys_num)
{
  Object *ob_target = enmd->target;

  const bool do_polynors_fix = (enmd->flag & MOD_NORMALEDIT_NO_POLYNORS_FIX) == 0;
  const bool use_parallel_normals = (enmd->flag & MOD_NORMALEDIT_USE_DIRECTION_PARALLEL) != 0;

  float(*nos)[3] = static_cast<float(*)[3]>(
      MEM_malloc_arrayN(size_t(loops_num), sizeof(*nos), __func__));

  float target_co[3];
  int i;

  /* Get target's center coordinates in ob local coordinates. */
  float mat[4][4];

  invert_m4_m4(mat, ob->object_to_world);
  mul_m4_m4m4(mat, mat, ob_target->object_to_world);
  copy_v3_v3(target_co, mat[3]);

  if (use_parallel_normals) {
    float no[3];

    sub_v3_v3v3(no, target_co, enmd->offset);
    normalize_v3(no);

    for (i = loops_num; i--;) {
      copy_v3_v3(nos[i], no);
    }
  }
  else {
    float(*cos)[3] = static_cast<float(*)[3]>(
        MEM_malloc_arrayN(size_t(verts_num), sizeof(*cos), __func__));
    generate_vert_coordinates(mesh, ob, ob_target, nullptr, verts_num, cos, nullptr);

    BLI_bitmap *done_verts = BLI_BITMAP_NEW(size_t(verts_num), __func__);
    const int *corner_vert;
    float(*no)[3];

    /* We reuse cos to now store the 'to target' normal of the verts! */
    for (i = loops_num, no = nos, corner_vert = corner_verts; i--; no++, corner_vert++) {
      const int vidx = *corner_vert;
      float *co = cos[vidx];

      if (!BLI_BITMAP_TEST(done_verts, vidx)) {
        sub_v3_v3v3(co, target_co, co);
        normalize_v3(co);

        BLI_BITMAP_ENABLE(done_verts, vidx);
      }

      copy_v3_v3(*no, co);
    }

    MEM_freeN(done_verts);
    MEM_freeN(cos);
  }

  if (loop_normals) {
    mix_normals(mix_factor,
                dvert,
                defgrp_index,
                use_invert_vgroup,
                mix_limit,
                mix_mode,
                verts_num,
                corner_verts,
                loop_normals,
                nos,
                loops_num);
  }

  if (do_polynors_fix && polygons_check_flip(corner_verts,
                                             corner_edges,
                                             nos,
                                             &mesh->ldata,
                                             mesh->totloop,
                                             mpoly,
                                             BKE_mesh_poly_normals_for_write(mesh),
                                             polys_num)) {
    BKE_mesh_normals_tag_dirty(mesh);
  }

  BKE_mesh_normals_loop_custom_set(positions,
                                   BKE_mesh_vertex_normals_ensure(mesh),
                                   verts_num,
                                   medge,
                                   edges_num,
                                   corner_verts,
                                   corner_edges,
                                   nos,
                                   loops_num,
                                   mpoly,
                                   poly_normals,
                                   polys_num,
                                   sharp_edges,
                                   clnors);

  MEM_freeN(nos);
}

static bool is_valid_target(NormalEditModifierData *enmd)
{
  if (enmd->mode == MOD_NORMALEDIT_MODE_RADIAL) {
    return true;
  }
  if ((enmd->mode == MOD_NORMALEDIT_MODE_DIRECTIONAL) && enmd->target) {
    return true;
  }
  return false;
}

static bool is_valid_target_with_error(const Object *ob, NormalEditModifierData *enmd)
{
  if (is_valid_target(enmd)) {
    return true;
  }
  BKE_modifier_set_error(ob, (ModifierData *)enmd, "Invalid target settings");
  return false;
}

static Mesh *normalEditModifier_do(NormalEditModifierData *enmd,
                                   const ModifierEvalContext *ctx,
                                   Object *ob,
                                   Mesh *mesh)
{
  using namespace blender;
  const bool use_invert_vgroup = ((enmd->flag & MOD_NORMALEDIT_INVERT_VGROUP) != 0);
  const bool use_current_clnors = !((enmd->mix_mode == MOD_NORMALEDIT_MIX_COPY) &&
                                    (enmd->mix_factor == 1.0f) && (enmd->defgrp_name[0] == '\0') &&
                                    (enmd->mix_limit == float(M_PI)));

  /* Do not run that modifier at all if autosmooth is disabled! */
  if (!is_valid_target_with_error(ctx->object, enmd) || mesh->totloop == 0) {
    return mesh;
  }

  /* XXX TODO(Rohan Rathi):
   * Once we fully switch to Mesh evaluation of modifiers,
   * we can expect to get that flag from the COW copy.
   * But for now, it is lost in the DM intermediate step,
   * so we need to directly check orig object's data. */
#if 0
  if (!(mesh->flag & ME_AUTOSMOOTH))
#else
  if (!(((Mesh *)ob->data)->flag & ME_AUTOSMOOTH))
#endif
  {
    BKE_modifier_set_error(
        ob, (ModifierData *)enmd, "Enable 'Auto Smooth' in Object Data Properties");
    return mesh;
  }

  Mesh *result;
  if (mesh->edges().data() == ((Mesh *)ob->data)->edges().data()) {
    /* We need to duplicate data here, otherwise setting custom normals
     * (which may also affect sharp edges) could
     * modify original mesh, see #43671. */
    result = (Mesh *)BKE_id_copy_ex(nullptr, &mesh->id, nullptr, LIB_ID_COPY_LOCALIZE);
  }
  else {
    result = mesh;
  }

  const int verts_num = result->totvert;
  const float(*positions)[3] = BKE_mesh_vert_positions(result);
<<<<<<< HEAD
  const MEdge *edges = BKE_mesh_edges(result);
  const MPoly *polys = BKE_mesh_polys(result);
  blender::MutableSpan<int> corner_verts = result->corner_verts_for_write();
  blender::MutableSpan<int> corner_edges = result->corner_edges_for_write();
=======
  const blender::Span<MEdge> edges = result->edges();
  const blender::Span<MPoly> polys = result->polys();
  blender::MutableSpan<MLoop> loops = result->loops_for_write();
>>>>>>> cb62ab5b

  int defgrp_index;
  const MDeformVert *dvert;

  float(*loop_normals)[3] = nullptr;

  CustomData *ldata = &result->ldata;

  const float(*vert_normals)[3] = BKE_mesh_vertex_normals_ensure(result);
  const float(*poly_normals)[3] = BKE_mesh_poly_normals_ensure(result);

  bke::MutableAttributeAccessor attributes = result->attributes_for_write();
  bke::SpanAttributeWriter<bool> sharp_edges = attributes.lookup_or_add_for_write_span<bool>(
      "sharp_edge", ATTR_DOMAIN_EDGE);

  short(*clnors)[2] = static_cast<short(*)[2]>(
      CustomData_get_layer_for_write(ldata, CD_CUSTOMLOOPNORMAL, loops.size()));
  if (use_current_clnors) {
    clnors = static_cast<short(*)[2]>(
        CustomData_get_layer_for_write(ldata, CD_CUSTOMLOOPNORMAL, loops.size()));
    loop_normals = static_cast<float(*)[3]>(
        MEM_malloc_arrayN(loops.size(), sizeof(*loop_normals), __func__));

    BKE_mesh_normals_loop_split(positions,
                                vert_normals,
                                verts_num,
<<<<<<< HEAD
                                edges,
                                edges_num,
                                corner_verts.data(),
                                corner_edges.data(),
=======
                                edges.data(),
                                edges.size(),
                                loops.data(),
>>>>>>> cb62ab5b
                                loop_normals,
                                loops.size(),
                                polys.data(),
                                poly_normals,
                                polys.size(),
                                true,
                                result->smoothresh,
                                sharp_edges.span.data(),
                                nullptr,
                                nullptr,
                                clnors);
  }

  if (clnors == nullptr) {
    clnors = static_cast<short(*)[2]>(
        CustomData_add_layer(ldata, CD_CUSTOMLOOPNORMAL, CD_SET_DEFAULT, nullptr, loops.size()));
  }

  MOD_get_vgroup(ob, result, enmd->defgrp_name, &dvert, &defgrp_index);

  if (enmd->mode == MOD_NORMALEDIT_MODE_RADIAL) {
    normalEditModifier_do_radial(enmd,
                                 ctx,
                                 ob,
                                 result,
                                 clnors,
                                 loop_normals,
                                 poly_normals,
                                 enmd->mix_mode,
                                 enmd->mix_factor,
                                 enmd->mix_limit,
                                 dvert,
                                 defgrp_index,
                                 use_invert_vgroup,
                                 positions,
                                 verts_num,
                                 edges.data(),
                                 edges.size(),
                                 sharp_edges.span.data(),
<<<<<<< HEAD
                                 corner_verts.data(),
                                 corner_edges.data(),
                                 loops_num,
                                 polys,
                                 polys_num);
=======
                                 loops.data(),
                                 loops.size(),
                                 polys.data(),
                                 polys.size());
>>>>>>> cb62ab5b
  }
  else if (enmd->mode == MOD_NORMALEDIT_MODE_DIRECTIONAL) {
    normalEditModifier_do_directional(enmd,
                                      ctx,
                                      ob,
                                      result,
                                      clnors,
                                      loop_normals,
                                      poly_normals,
                                      enmd->mix_mode,
                                      enmd->mix_factor,
                                      enmd->mix_limit,
                                      dvert,
                                      defgrp_index,
                                      use_invert_vgroup,
                                      positions,
                                      verts_num,
                                      edges.data(),
                                      edges.size(),
                                      sharp_edges.span.data(),
<<<<<<< HEAD
                                      corner_verts.data(),
                                      corner_edges.data(),
                                      loops_num,
                                      polys,
                                      polys_num);
=======
                                      loops.data(),
                                      loops.size(),
                                      polys.data(),
                                      polys.size());
>>>>>>> cb62ab5b
  }

  MEM_SAFE_FREE(loop_normals);

  result->runtime->is_original_bmesh = false;

  sharp_edges.finish();

  return result;
}

static void initData(ModifierData *md)
{
  NormalEditModifierData *enmd = (NormalEditModifierData *)md;

  BLI_assert(MEMCMP_STRUCT_AFTER_IS_ZERO(enmd, modifier));

  MEMCPY_STRUCT_AFTER(enmd, DNA_struct_default_get(NormalEditModifierData), modifier);
}

static void requiredDataMask(ModifierData *md, CustomData_MeshMasks *r_cddata_masks)
{
  NormalEditModifierData *enmd = (NormalEditModifierData *)md;

  r_cddata_masks->lmask |= CD_MASK_CUSTOMLOOPNORMAL;

  /* Ask for vertexgroups if we need them. */
  if (enmd->defgrp_name[0] != '\0') {
    r_cddata_masks->vmask |= CD_MASK_MDEFORMVERT;
  }
}

static bool dependsOnNormals(ModifierData * /*md*/)
{
  return true;
}

static void foreachIDLink(ModifierData *md, Object *ob, IDWalkFunc walk, void *userData)
{
  NormalEditModifierData *enmd = (NormalEditModifierData *)md;

  walk(userData, ob, (ID **)&enmd->target, IDWALK_CB_NOP);
}

static bool isDisabled(const struct Scene * /*scene*/, ModifierData *md, bool /*useRenderParams*/)
{
  NormalEditModifierData *enmd = (NormalEditModifierData *)md;

  return !is_valid_target(enmd);
}

static void updateDepsgraph(ModifierData *md, const ModifierUpdateDepsgraphContext *ctx)
{
  NormalEditModifierData *enmd = (NormalEditModifierData *)md;
  if (enmd->target) {
    DEG_add_object_relation(ctx->node, enmd->target, DEG_OB_COMP_TRANSFORM, "NormalEdit Modifier");
    DEG_add_depends_on_transform_relation(ctx->node, "NormalEdit Modifier");
  }
}

static Mesh *modifyMesh(ModifierData *md, const ModifierEvalContext *ctx, Mesh *mesh)
{
  return normalEditModifier_do((NormalEditModifierData *)md, ctx, ctx->object, mesh);
}

static void panel_draw(const bContext * /*C*/, Panel *panel)
{
  uiLayout *col;
  uiLayout *layout = panel->layout;

  PointerRNA ob_ptr;
  PointerRNA *ptr = modifier_panel_get_property_pointers(panel, &ob_ptr);

  int mode = RNA_enum_get(ptr, "mode");

  uiItemR(layout, ptr, "mode", UI_ITEM_R_EXPAND, nullptr, ICON_NONE);

  uiLayoutSetPropSep(layout, true);

  uiItemR(layout, ptr, "target", 0, nullptr, ICON_NONE);

  col = uiLayoutColumn(layout, false);
  uiLayoutSetActive(col, mode == MOD_NORMALEDIT_MODE_DIRECTIONAL);
  uiItemR(col, ptr, "use_direction_parallel", 0, nullptr, ICON_NONE);

  modifier_panel_end(layout, ptr);
}

/* This panel could be open by default, but it isn't currently. */
static void mix_mode_panel_draw(const bContext * /*C*/, Panel *panel)
{
  uiLayout *row;
  uiLayout *layout = panel->layout;

  PointerRNA ob_ptr;
  PointerRNA *ptr = modifier_panel_get_property_pointers(panel, &ob_ptr);

  uiLayoutSetPropSep(layout, true);

  uiItemR(layout, ptr, "mix_mode", 0, nullptr, ICON_NONE);
  uiItemR(layout, ptr, "mix_factor", 0, nullptr, ICON_NONE);

  modifier_vgroup_ui(layout, ptr, &ob_ptr, "vertex_group", "invert_vertex_group", nullptr);

  row = uiLayoutRow(layout, true);
  uiItemR(row, ptr, "mix_limit", 0, nullptr, ICON_NONE);
  uiItemR(row,
          ptr,
          "no_polynors_fix",
          0,
          "",
          (RNA_boolean_get(ptr, "no_polynors_fix") ? ICON_LOCKED : ICON_UNLOCKED));
}

static void offset_panel_draw(const bContext * /*C*/, Panel *panel)
{
  uiLayout *layout = panel->layout;

  PointerRNA *ptr = modifier_panel_get_property_pointers(panel, nullptr);

  int mode = RNA_enum_get(ptr, "mode");
  PointerRNA target_ptr = RNA_pointer_get(ptr, "target");
  bool needs_object_offset = (mode == MOD_NORMALEDIT_MODE_RADIAL &&
                              RNA_pointer_is_null(&target_ptr)) ||
                             (mode == MOD_NORMALEDIT_MODE_DIRECTIONAL &&
                              RNA_boolean_get(ptr, "use_direction_parallel"));

  uiLayoutSetPropSep(layout, true);

  uiLayoutSetActive(layout, needs_object_offset);
  uiItemR(layout, ptr, "offset", 0, nullptr, ICON_NONE);
}

static void panelRegister(ARegionType *region_type)
{
  PanelType *panel_type = modifier_panel_register(
      region_type, eModifierType_NormalEdit, panel_draw);
  modifier_subpanel_register(region_type, "mix", "Mix", nullptr, mix_mode_panel_draw, panel_type);
  modifier_subpanel_register(
      region_type, "offset", "Offset", nullptr, offset_panel_draw, panel_type);
}

ModifierTypeInfo modifierType_NormalEdit = {
    /*name*/ N_("NormalEdit"),
    /*structName*/ "NormalEditModifierData",
    /*structSize*/ sizeof(NormalEditModifierData),
    /*srna*/ &RNA_NormalEditModifier,
    /*type*/ eModifierTypeType_Constructive,
    /*flags*/ eModifierTypeFlag_AcceptsMesh | eModifierTypeFlag_SupportsMapping |
        eModifierTypeFlag_SupportsEditmode | eModifierTypeFlag_EnableInEditmode,
    /*icon*/ ICON_MOD_NORMALEDIT,

    /*copyData*/ BKE_modifier_copydata_generic,

    /*deformVerts*/ nullptr,
    /*deformMatrices*/ nullptr,
    /*deformVertsEM*/ nullptr,
    /*deformMatricesEM*/ nullptr,
    /*modifyMesh*/ modifyMesh,
    /*modifyGeometrySet*/ nullptr,

    /*initData*/ initData,
    /*requiredDataMask*/ requiredDataMask,
    /*freeData*/ nullptr,
    /*isDisabled*/ isDisabled,
    /*updateDepsgraph*/ updateDepsgraph,
    /*dependsOnTime*/ nullptr,
    /*dependsOnNormals*/ dependsOnNormals,
    /*foreachIDLink*/ foreachIDLink,
    /*foreachTexLink*/ nullptr,
    /*freeRuntimeData*/ nullptr,
    /*panelRegister*/ panelRegister,
    /*blendWrite*/ nullptr,
    /*blendRead*/ nullptr,
};<|MERGE_RESOLUTION|>--- conflicted
+++ resolved
@@ -548,16 +548,10 @@
 
   const int verts_num = result->totvert;
   const float(*positions)[3] = BKE_mesh_vert_positions(result);
-<<<<<<< HEAD
-  const MEdge *edges = BKE_mesh_edges(result);
-  const MPoly *polys = BKE_mesh_polys(result);
+  const blender::Span<MEdge> edges = result->edges();
+  const blender::Span<MPoly> polys = result->polys();
   blender::MutableSpan<int> corner_verts = result->corner_verts_for_write();
   blender::MutableSpan<int> corner_edges = result->corner_edges_for_write();
-=======
-  const blender::Span<MEdge> edges = result->edges();
-  const blender::Span<MPoly> polys = result->polys();
-  blender::MutableSpan<MLoop> loops = result->loops_for_write();
->>>>>>> cb62ab5b
 
   int defgrp_index;
   const MDeformVert *dvert;
@@ -574,28 +568,22 @@
       "sharp_edge", ATTR_DOMAIN_EDGE);
 
   short(*clnors)[2] = static_cast<short(*)[2]>(
-      CustomData_get_layer_for_write(ldata, CD_CUSTOMLOOPNORMAL, loops.size()));
+      CustomData_get_layer_for_write(ldata, CD_CUSTOMLOOPNORMAL, corner_verts.size()));
   if (use_current_clnors) {
     clnors = static_cast<short(*)[2]>(
-        CustomData_get_layer_for_write(ldata, CD_CUSTOMLOOPNORMAL, loops.size()));
+        CustomData_get_layer_for_write(ldata, CD_CUSTOMLOOPNORMAL, corner_verts.size()));
     loop_normals = static_cast<float(*)[3]>(
-        MEM_malloc_arrayN(loops.size(), sizeof(*loop_normals), __func__));
+        MEM_malloc_arrayN(corner_verts.size(), sizeof(*loop_normals), __func__));
 
     BKE_mesh_normals_loop_split(positions,
                                 vert_normals,
                                 verts_num,
-<<<<<<< HEAD
-                                edges,
-                                edges_num,
+                                edges.data(),
+                                edges.size(),
                                 corner_verts.data(),
                                 corner_edges.data(),
-=======
-                                edges.data(),
-                                edges.size(),
-                                loops.data(),
->>>>>>> cb62ab5b
                                 loop_normals,
-                                loops.size(),
+                                corner_verts.size(),
                                 polys.data(),
                                 poly_normals,
                                 polys.size(),
@@ -608,8 +596,8 @@
   }
 
   if (clnors == nullptr) {
-    clnors = static_cast<short(*)[2]>(
-        CustomData_add_layer(ldata, CD_CUSTOMLOOPNORMAL, CD_SET_DEFAULT, nullptr, loops.size()));
+    clnors = static_cast<short(*)[2]>(CustomData_add_layer(
+        ldata, CD_CUSTOMLOOPNORMAL, CD_SET_DEFAULT, nullptr, corner_verts.size()));
   }
 
   MOD_get_vgroup(ob, result, enmd->defgrp_name, &dvert, &defgrp_index);
@@ -633,18 +621,11 @@
                                  edges.data(),
                                  edges.size(),
                                  sharp_edges.span.data(),
-<<<<<<< HEAD
                                  corner_verts.data(),
                                  corner_edges.data(),
-                                 loops_num,
-                                 polys,
-                                 polys_num);
-=======
-                                 loops.data(),
-                                 loops.size(),
+                                 corner_verts.size(),
                                  polys.data(),
                                  polys.size());
->>>>>>> cb62ab5b
   }
   else if (enmd->mode == MOD_NORMALEDIT_MODE_DIRECTIONAL) {
     normalEditModifier_do_directional(enmd,
@@ -665,18 +646,11 @@
                                       edges.data(),
                                       edges.size(),
                                       sharp_edges.span.data(),
-<<<<<<< HEAD
                                       corner_verts.data(),
                                       corner_edges.data(),
-                                      loops_num,
-                                      polys,
-                                      polys_num);
-=======
-                                      loops.data(),
-                                      loops.size(),
+                                      corner_verts.size(),
                                       polys.data(),
                                       polys.size());
->>>>>>> cb62ab5b
   }
 
   MEM_SAFE_FREE(loop_normals);
