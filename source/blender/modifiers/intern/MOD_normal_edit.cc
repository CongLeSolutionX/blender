/* SPDX-License-Identifier: GPL-2.0-or-later */

/** \file
 * \ingroup modifiers
 */

#include <cstring>

#include "MEM_guardedalloc.h"

#include "BLI_utildefines.h"

#include "BLI_bitmap.h"
#include "BLI_math.h"

#include "BLT_translation.h"

#include "DNA_defaults.h"
#include "DNA_mesh_types.h"
#include "DNA_meshdata_types.h"
#include "DNA_object_types.h"
#include "DNA_screen_types.h"

#include "BKE_attribute.hh"
#include "BKE_context.h"
#include "BKE_deform.h"
#include "BKE_lib_id.h"
#include "BKE_lib_query.h"
#include "BKE_mesh.hh"
#include "BKE_screen.h"

#include "UI_interface.h"
#include "UI_resources.h"

#include "RNA_access.h"
#include "RNA_prototypes.h"

#include "DEG_depsgraph_query.h"

#include "MOD_ui_common.h"
#include "MOD_util.h"

static void generate_vert_coordinates(Mesh *mesh,
                                      Object *ob,
                                      Object *ob_center,
                                      const float offset[3],
                                      const int verts_num,
                                      float (*r_cos)[3],
                                      float r_size[3])
{
  using namespace blender;
  float min_co[3], max_co[3];
  float diff[3];
  bool do_diff = false;

  INIT_MINMAX(min_co, max_co);

  const Span<float3> positions = mesh->vert_positions();
  for (int i = 0; i < mesh->totvert; i++) {
    copy_v3_v3(r_cos[i], positions[i]);
    if (r_size != nullptr && ob_center == nullptr) {
      minmax_v3v3_v3(min_co, max_co, r_cos[i]);
    }
  }

  /* Get size (i.e. deformation of the spheroid generating normals),
   * either from target object, or own geometry. */
  if (r_size != nullptr) {
    if (ob_center != nullptr) {
      /* Using 'scale' as 'size' here. The input object is typically an empty
       * who's scale is used to define an ellipsoid instead of a simple sphere. */

      /* Not we are not interested in signs here - they are even troublesome actually,
       * due to security clamping! */
      abs_v3_v3(r_size, ob_center->scale);
    }
    else {
      /* Set size. */
      sub_v3_v3v3(r_size, max_co, min_co);
    }

    /* Error checks - we do not want one or more of our sizes to be null! */
    if (is_zero_v3(r_size)) {
      r_size[0] = r_size[1] = r_size[2] = 1.0f;
    }
    else {
      CLAMP_MIN(r_size[0], FLT_EPSILON);
      CLAMP_MIN(r_size[1], FLT_EPSILON);
      CLAMP_MIN(r_size[2], FLT_EPSILON);
    }
  }

  if (ob_center != nullptr) {
    float inv_obmat[4][4];

    /* Translate our coordinates so that center of ob_center is at (0, 0, 0). */
    /* Get ob_center (world) coordinates in ob local coordinates.
     * No need to take into account ob_center's space here, see #44027. */
    invert_m4_m4(inv_obmat, ob->object_to_world);
    mul_v3_m4v3(diff, inv_obmat, ob_center->object_to_world[3]);
    negate_v3(diff);

    do_diff = true;
  }
  else if (offset != nullptr && !is_zero_v3(offset)) {
    negate_v3_v3(diff, offset);

    do_diff = true;
  }
  /* Else, no need to change coordinates! */

  if (do_diff) {
    int i = verts_num;
    while (i--) {
      add_v3_v3(r_cos[i], diff);
    }
  }
}

/* Note this modifies nos_new in-place. */
static void mix_normals(const float mix_factor,
                        const MDeformVert *dvert,
                        const int defgrp_index,
                        const bool use_invert_vgroup,
                        const float mix_limit,
                        const short mix_mode,
                        const int verts_num,
                        const blender::Span<int> corner_verts,
                        blender::float3 *nos_old,
                        blender::float3 *nos_new)
{
  /* Mix with org normals... */
  float *facs = nullptr, *wfac;
  blender::float3 *no_new, *no_old;
  int i;

  if (dvert) {
    facs = static_cast<float *>(
        MEM_malloc_arrayN(size_t(corner_verts.size()), sizeof(*facs), __func__));
    BKE_defvert_extract_vgroup_to_loopweights(dvert,
                                              defgrp_index,
                                              verts_num,
                                              corner_verts.data(),
                                              corner_verts.size(),
                                              use_invert_vgroup,
                                              facs);
  }

  for (i = corner_verts.size(), no_new = nos_new, no_old = nos_old, wfac = facs; i--;
       no_new++, no_old++, wfac++) {
    const float fac = facs ? *wfac * mix_factor : mix_factor;

    switch (mix_mode) {
      case MOD_NORMALEDIT_MIX_ADD:
        add_v3_v3(*no_new, *no_old);
        normalize_v3(*no_new);
        break;
      case MOD_NORMALEDIT_MIX_SUB:
        sub_v3_v3(*no_new, *no_old);
        normalize_v3(*no_new);
        break;
      case MOD_NORMALEDIT_MIX_MUL:
        mul_v3_v3(*no_new, *no_old);
        normalize_v3(*no_new);
        break;
      case MOD_NORMALEDIT_MIX_COPY:
        break;
    }

    interp_v3_v3v3_slerp_safe(
        *no_new,
        *no_old,
        *no_new,
        (mix_limit < float(M_PI)) ? min_ff(fac, mix_limit / angle_v3v3(*no_new, *no_old)) : fac);
  }

  MEM_SAFE_FREE(facs);
}

/* Check poly normals and new loop normals are compatible, otherwise flip polygons
 * (and invert matching poly normals). */
static bool polygons_check_flip(blender::MutableSpan<int> corner_verts,
                                blender::MutableSpan<int> corner_edges,
                                blender::float3 *nos,
                                CustomData *ldata,
                                const blender::OffsetIndices<int> polys,
                                float (*poly_normals)[3])
{
  MDisps *mdisp = static_cast<MDisps *>(
      CustomData_get_layer_for_write(ldata, CD_MDISPS, corner_verts.size()));
  bool flipped = false;

  for (const int i : polys.index_range()) {
<<<<<<< HEAD
    const blender::IndexRange poly = polys[i];

    float norsum[3] = {0.0f};
    for (const int corner : poly) {
      add_v3_v3(norsum, nos[corner]);
=======
    const MPoly &poly = polys[i];
    float norsum[3] = {0.0f};

    for (const int64_t j : blender::IndexRange(poly.loopstart, poly.totloop)) {
      add_v3_v3(norsum, nos[j]);
>>>>>>> de4c2e8c
    }
    if (!normalize_v3(norsum)) {
      continue;
    }

    /* If average of new loop normals is opposed to polygon normal, flip polygon. */
    if (dot_v3v3(poly_normals[i], norsum) < 0.0f) {
<<<<<<< HEAD
      BKE_mesh_polygon_flip_ex(poly.start(),
                               poly.size(),
                               corner_verts.data(),
                               corner_edges.data(),
                               ldata,
                               nos,
=======
      BKE_mesh_polygon_flip_ex(&poly,
                               corner_verts.data(),
                               corner_edges.data(),
                               ldata,
                               reinterpret_cast<float(*)[3]>(nos),
>>>>>>> de4c2e8c
                               mdisp,
                               true);
      negate_v3(poly_normals[i]);
      flipped = true;
    }
  }

  return flipped;
}

static void normalEditModifier_do_radial(NormalEditModifierData *enmd,
                                         const ModifierEvalContext * /*ctx*/,
                                         Object *ob,
                                         Mesh *mesh,
                                         short (*clnors)[2],
                                         blender::MutableSpan<blender::float3> loop_normals,
                                         blender::Span<blender::float3> poly_normals,
                                         const short mix_mode,
                                         const float mix_factor,
                                         const float mix_limit,
                                         const MDeformVert *dvert,
                                         const int defgrp_index,
                                         const bool use_invert_vgroup,
                                         blender::Span<blender::float3> vert_positions,
                                         const blender::Span<MEdge> edges,
                                         blender::MutableSpan<bool> sharp_edges,
                                         blender::MutableSpan<int> corner_verts,
                                         blender::MutableSpan<int> corner_edges,
                                         const blender::OffsetIndices<int> polys)
{
  Object *ob_target = enmd->target;

  const bool do_polynors_fix = (enmd->flag & MOD_NORMALEDIT_NO_POLYNORS_FIX) == 0;

  float(*cos)[3] = static_cast<float(*)[3]>(
      MEM_malloc_arrayN(size_t(vert_positions.size()), sizeof(*cos), __func__));
  blender::Array<blender::float3> nos(corner_verts.size());
  float size[3];

  BLI_bitmap *done_verts = BLI_BITMAP_NEW(size_t(vert_positions.size()), __func__);

  generate_vert_coordinates(mesh, ob, ob_target, enmd->offset, vert_positions.size(), cos, size);

  /**
   * size gives us our spheroid coefficients `(A, B, C)`.
   * Then, we want to find out for each vert its (a, b, c) triple (proportional to (A, B, C) one).
   *
   * Ellipsoid basic equation: `(x^2/a^2) + (y^2/b^2) + (z^2/c^2) = 1`.
   * Since we want to find (a, b, c) matching this equation and proportional to (A, B, C),
   * we can do:
   * <pre>
   *     m = B / A
   *     n = C / A
   * </pre>
   *
   * hence:
   * <pre>
   *     (x^2/a^2) + (y^2/b^2) + (z^2/c^2) = 1
   *  -> b^2*c^2*x^2 + a^2*c^2*y^2 + a^2*b^2*z^2 = a^2*b^2*c^2
   *     b = ma
   *     c = na
   *  -> m^2*a^2*n^2*a^2*x^2 + a^2*n^2*a^2*y^2 + a^2*m^2*a^2*z^2 = a^2*m^2*a^2*n^2*a^2
   *  -> m^2*n^2*a^4*x^2 + n^2*a^4*y^2 + m^2*a^4*z^2 = m^2*n^2*a^6
   *  -> a^2 = (m^2*n^2*x^2 + n^2y^2 + m^2z^2) / (m^2*n^2) = x^2 + (y^2 / m^2) + (z^2 / n^2)
   *  -> b^2 = (m^2*n^2*x^2 + n^2y^2 + m^2z^2) / (n^2)     = (m^2 * x^2) + y^2 + (m^2 * z^2 / n^2)
   *  -> c^2 = (m^2*n^2*x^2 + n^2y^2 + m^2z^2) / (m^2)     = (n^2 * x^2) + (n^2 * y^2 / m^2) + z^2
   * </pre>
   *
   * All we have to do now is compute normal of the spheroid at that point:
   * <pre>
   *     n = (x / a^2, y / b^2, z / c^2)
   * </pre>
   * And we are done!
   */
  {
    const float a = size[0], b = size[1], c = size[2];
    const float m2 = (b * b) / (a * a);
    const float n2 = (c * c) / (a * a);

    /* We reuse cos to now store the ellipsoid-normal of the verts! */
    for (const int64_t i : corner_verts.index_range()) {
      const int vidx = corner_verts[i];
      float *co = cos[vidx];

      if (!BLI_BITMAP_TEST(done_verts, vidx)) {
        const float x2 = co[0] * co[0];
        const float y2 = co[1] * co[1];
        const float z2 = co[2] * co[2];
        const float a2 = x2 + (y2 / m2) + (z2 / n2);
        const float b2 = (m2 * x2) + y2 + (m2 * z2 / n2);
        const float c2 = (n2 * x2) + (n2 * y2 / m2) + z2;

        co[0] /= a2;
        co[1] /= b2;
        co[2] /= c2;
        normalize_v3(co);

        BLI_BITMAP_ENABLE(done_verts, vidx);
      }
      nos[i] = co;
    }
  }

  if (!loop_normals.is_empty()) {
    mix_normals(mix_factor,
                dvert,
                defgrp_index,
                use_invert_vgroup,
                mix_limit,
                mix_mode,
                vert_positions.size(),
                corner_verts,
                loop_normals.data(),
                nos.data());
  }

  if (do_polynors_fix && polygons_check_flip(corner_verts,
                                             corner_edges,
                                             nos.data(),
                                             &mesh->ldata,
                                             polys,
                                             BKE_mesh_poly_normals_for_write(mesh))) {
    /* We need to recompute vertex normals! */
    BKE_mesh_normals_tag_dirty(mesh);
  }
  const bool *sharp_faces = static_cast<const bool *>(
      CustomData_get_layer_named(&mesh->pdata, CD_PROP_BOOL, "sharp_face"));
<<<<<<< HEAD
  BKE_mesh_normals_loop_custom_set(vert_positions,
                                   BKE_mesh_vert_normals_ensure(mesh),
                                   verts_num,
                                   edges.data(),
                                   edges.size(),
                                   corner_verts.data(),
                                   corner_edges.data(),
                                   nos,
                                   corner_verts.size(),
                                   polys,
                                   poly_normals,
                                   sharp_faces,
                                   sharp_edges,
                                   clnors);
=======
  blender::bke::mesh::normals_loop_custom_set(vert_positions,
                                              edges,
                                              polys,
                                              corner_verts,
                                              corner_edges,
                                              mesh->vert_normals(),
                                              poly_normals,
                                              sharp_faces,
                                              sharp_edges,
                                              nos,
                                              clnors);
>>>>>>> de4c2e8c

  MEM_freeN(cos);
  MEM_freeN(done_verts);
}

static void normalEditModifier_do_directional(NormalEditModifierData *enmd,
                                              const ModifierEvalContext * /*ctx*/,
                                              Object *ob,
                                              Mesh *mesh,
                                              short (*clnors)[2],
                                              blender::MutableSpan<blender::float3> loop_normals,
                                              const blender::Span<blender::float3> poly_normals,
                                              const short mix_mode,
                                              const float mix_factor,
                                              const float mix_limit,
                                              const MDeformVert *dvert,
                                              const int defgrp_index,
                                              const bool use_invert_vgroup,
                                              const blender::Span<blender::float3> positions,
                                              const blender::Span<MEdge> edges,
                                              blender::MutableSpan<bool> sharp_edges,
                                              blender::MutableSpan<int> corner_verts,
                                              blender::MutableSpan<int> corner_edges,
                                              const blender::OffsetIndices<int> polys)
{
  Object *ob_target = enmd->target;

  const bool do_polynors_fix = (enmd->flag & MOD_NORMALEDIT_NO_POLYNORS_FIX) == 0;
  const bool use_parallel_normals = (enmd->flag & MOD_NORMALEDIT_USE_DIRECTION_PARALLEL) != 0;

  blender::Array<blender::float3> nos(corner_verts.size());

  float target_co[3];
  int i;

  /* Get target's center coordinates in ob local coordinates. */
  float mat[4][4];

  invert_m4_m4(mat, ob->object_to_world);
  mul_m4_m4m4(mat, mat, ob_target->object_to_world);
  copy_v3_v3(target_co, mat[3]);

  if (use_parallel_normals) {
    float no[3];

    sub_v3_v3v3(no, target_co, enmd->offset);
    normalize_v3(no);

    for (i = corner_verts.size(); i--;) {
      copy_v3_v3(nos[i], no);
    }
  }
  else {
    float(*cos)[3] = static_cast<float(*)[3]>(
        MEM_malloc_arrayN(size_t(positions.size()), sizeof(*cos), __func__));
    generate_vert_coordinates(mesh, ob, ob_target, nullptr, positions.size(), cos, nullptr);

    BLI_bitmap *done_verts = BLI_BITMAP_NEW(size_t(positions.size()), __func__);

    /* We reuse cos to now store the 'to target' normal of the verts! */
    for (const int64_t i : corner_verts.index_range()) {
      const int vidx = corner_verts[i];
      float *co = cos[vidx];

      if (!BLI_BITMAP_TEST(done_verts, vidx)) {
        sub_v3_v3v3(co, target_co, co);
        normalize_v3(co);

        BLI_BITMAP_ENABLE(done_verts, vidx);
      }
      nos[i] = co;
    }

    MEM_freeN(done_verts);
    MEM_freeN(cos);
  }

  if (!loop_normals.is_empty()) {
    mix_normals(mix_factor,
                dvert,
                defgrp_index,
                use_invert_vgroup,
                mix_limit,
                mix_mode,
                positions.size(),
                corner_verts,
                loop_normals.data(),
                nos.data());
  }

  if (do_polynors_fix && polygons_check_flip(corner_verts,
                                             corner_edges,
                                             nos.data(),
                                             &mesh->ldata,
                                             polys,
                                             BKE_mesh_poly_normals_for_write(mesh))) {
    BKE_mesh_normals_tag_dirty(mesh);
  }
  const bool *sharp_faces = static_cast<const bool *>(
      CustomData_get_layer_named(&mesh->pdata, CD_PROP_BOOL, "sharp_face"));
<<<<<<< HEAD
  BKE_mesh_normals_loop_custom_set(positions,
                                   BKE_mesh_vert_normals_ensure(mesh),
                                   verts_num,
                                   edges.data(),
                                   edges.size(),
                                   corner_verts.data(),
                                   corner_edges.data(),
                                   nos,
                                   corner_verts.size(),
                                   polys,
                                   poly_normals,
                                   sharp_faces,
                                   sharp_edges,
                                   clnors);

  MEM_freeN(nos);
=======
  blender::bke::mesh::normals_loop_custom_set(positions,
                                              edges,
                                              polys,
                                              corner_verts,
                                              corner_edges,
                                              mesh->vert_normals(),
                                              poly_normals,
                                              sharp_faces,
                                              sharp_edges,
                                              nos,
                                              clnors);
>>>>>>> de4c2e8c
}

static bool is_valid_target(NormalEditModifierData *enmd)
{
  if (enmd->mode == MOD_NORMALEDIT_MODE_RADIAL) {
    return true;
  }
  if ((enmd->mode == MOD_NORMALEDIT_MODE_DIRECTIONAL) && enmd->target) {
    return true;
  }
  return false;
}

static bool is_valid_target_with_error(const Object *ob, NormalEditModifierData *enmd)
{
  if (is_valid_target(enmd)) {
    return true;
  }
  BKE_modifier_set_error(ob, (ModifierData *)enmd, "Invalid target settings");
  return false;
}

static Mesh *normalEditModifier_do(NormalEditModifierData *enmd,
                                   const ModifierEvalContext *ctx,
                                   Object *ob,
                                   Mesh *mesh)
{
  using namespace blender;
  const bool use_invert_vgroup = ((enmd->flag & MOD_NORMALEDIT_INVERT_VGROUP) != 0);
  const bool use_current_clnors = !((enmd->mix_mode == MOD_NORMALEDIT_MIX_COPY) &&
                                    (enmd->mix_factor == 1.0f) && (enmd->defgrp_name[0] == '\0') &&
                                    (enmd->mix_limit == float(M_PI)));

  /* Do not run that modifier at all if autosmooth is disabled! */
  if (!is_valid_target_with_error(ctx->object, enmd) || mesh->totloop == 0) {
    return mesh;
  }

  /* XXX TODO(Rohan Rathi):
   * Once we fully switch to Mesh evaluation of modifiers,
   * we can expect to get that flag from the COW copy.
   * But for now, it is lost in the DM intermediate step,
   * so we need to directly check orig object's data. */
#if 0
  if (!(mesh->flag & ME_AUTOSMOOTH))
#else
  if (!(((Mesh *)ob->data)->flag & ME_AUTOSMOOTH))
#endif
  {
    BKE_modifier_set_error(
        ob, (ModifierData *)enmd, "Enable 'Auto Smooth' in Object Data Properties");
    return mesh;
  }

  Mesh *result;
  if (mesh->edges().data() == ((Mesh *)ob->data)->edges().data()) {
    /* We need to duplicate data here, otherwise setting custom normals
     * (which may also affect sharp edges) could
     * modify original mesh, see #43671. */
    result = (Mesh *)BKE_id_copy_ex(nullptr, &mesh->id, nullptr, LIB_ID_COPY_LOCALIZE);
  }
  else {
    result = mesh;
  }

  const blender::Span<blender::float3> positions = result->vert_positions();
  const blender::Span<MEdge> edges = result->edges();
  const OffsetIndices polys = result->polys();
  blender::MutableSpan<int> corner_verts = result->corner_verts_for_write();
  blender::MutableSpan<int> corner_edges = result->corner_edges_for_write();

  int defgrp_index;
  const MDeformVert *dvert;

  blender::Array<blender::float3> loop_normals;

  CustomData *ldata = &result->ldata;

  const blender::Span<blender::float3> vert_normals = result->vert_normals();
  const blender::Span<blender::float3> poly_normals = result->poly_normals();

  bke::MutableAttributeAccessor attributes = result->attributes_for_write();
  bke::SpanAttributeWriter<bool> sharp_edges = attributes.lookup_or_add_for_write_span<bool>(
      "sharp_edge", ATTR_DOMAIN_EDGE);

  short(*clnors)[2] = static_cast<short(*)[2]>(
      CustomData_get_layer_for_write(ldata, CD_CUSTOMLOOPNORMAL, corner_verts.size()));
  if (use_current_clnors) {
    clnors = static_cast<short(*)[2]>(
        CustomData_get_layer_for_write(ldata, CD_CUSTOMLOOPNORMAL, corner_verts.size()));
    loop_normals.reinitialize(corner_verts.size());
    const bool *sharp_faces = static_cast<const bool *>(
        CustomData_get_layer_named(&result->pdata, CD_PROP_BOOL, "sharp_face"));
<<<<<<< HEAD
    BKE_mesh_normals_loop_split(positions,
                                vert_normals,
                                verts_num,
                                edges.data(),
                                edges.size(),
                                corner_verts.data(),
                                corner_edges.data(),
                                loop_normals,
                                corner_verts.size(),
                                polys,
                                poly_normals,
                                true,
                                result->smoothresh,
                                sharp_edges.span.data(),
                                sharp_faces,
                                nullptr,
                                nullptr,
                                clnors);
=======
    blender::bke::mesh::normals_calc_loop(positions,
                                          edges,
                                          polys,
                                          corner_verts,
                                          corner_edges,
                                          {},
                                          vert_normals,
                                          poly_normals,
                                          sharp_edges.span.data(),
                                          sharp_faces,
                                          true,
                                          result->smoothresh,
                                          clnors,
                                          nullptr,
                                          loop_normals);
>>>>>>> de4c2e8c
  }

  if (clnors == nullptr) {
    clnors = static_cast<short(*)[2]>(CustomData_add_layer(
        ldata, CD_CUSTOMLOOPNORMAL, CD_SET_DEFAULT, nullptr, corner_verts.size()));
  }

  MOD_get_vgroup(ob, result, enmd->defgrp_name, &dvert, &defgrp_index);

  if (enmd->mode == MOD_NORMALEDIT_MODE_RADIAL) {
    normalEditModifier_do_radial(enmd,
                                 ctx,
                                 ob,
                                 result,
                                 clnors,
                                 loop_normals,
                                 poly_normals,
                                 enmd->mix_mode,
                                 enmd->mix_factor,
                                 enmd->mix_limit,
                                 dvert,
                                 defgrp_index,
                                 use_invert_vgroup,
                                 positions,
                                 edges,
                                 sharp_edges.span,
                                 corner_verts,
                                 corner_edges,
                                 polys);
  }
  else if (enmd->mode == MOD_NORMALEDIT_MODE_DIRECTIONAL) {
    normalEditModifier_do_directional(enmd,
                                      ctx,
                                      ob,
                                      result,
                                      clnors,
                                      loop_normals,
                                      poly_normals,
                                      enmd->mix_mode,
                                      enmd->mix_factor,
                                      enmd->mix_limit,
                                      dvert,
                                      defgrp_index,
                                      use_invert_vgroup,
                                      positions,
                                      edges,
                                      sharp_edges.span,
                                      corner_verts,
                                      corner_edges,
                                      polys);
  }

  result->runtime->is_original_bmesh = false;

  sharp_edges.finish();

  return result;
}

static void initData(ModifierData *md)
{
  NormalEditModifierData *enmd = (NormalEditModifierData *)md;

  BLI_assert(MEMCMP_STRUCT_AFTER_IS_ZERO(enmd, modifier));

  MEMCPY_STRUCT_AFTER(enmd, DNA_struct_default_get(NormalEditModifierData), modifier);
}

static void requiredDataMask(ModifierData *md, CustomData_MeshMasks *r_cddata_masks)
{
  NormalEditModifierData *enmd = (NormalEditModifierData *)md;

  r_cddata_masks->lmask |= CD_MASK_CUSTOMLOOPNORMAL;

  /* Ask for vertexgroups if we need them. */
  if (enmd->defgrp_name[0] != '\0') {
    r_cddata_masks->vmask |= CD_MASK_MDEFORMVERT;
  }
}

static bool dependsOnNormals(ModifierData * /*md*/)
{
  return true;
}

static void foreachIDLink(ModifierData *md, Object *ob, IDWalkFunc walk, void *userData)
{
  NormalEditModifierData *enmd = (NormalEditModifierData *)md;

  walk(userData, ob, (ID **)&enmd->target, IDWALK_CB_NOP);
}

static bool isDisabled(const struct Scene * /*scene*/, ModifierData *md, bool /*useRenderParams*/)
{
  NormalEditModifierData *enmd = (NormalEditModifierData *)md;

  return !is_valid_target(enmd);
}

static void updateDepsgraph(ModifierData *md, const ModifierUpdateDepsgraphContext *ctx)
{
  NormalEditModifierData *enmd = (NormalEditModifierData *)md;
  if (enmd->target) {
    DEG_add_object_relation(ctx->node, enmd->target, DEG_OB_COMP_TRANSFORM, "NormalEdit Modifier");
    DEG_add_depends_on_transform_relation(ctx->node, "NormalEdit Modifier");
  }
}

static Mesh *modifyMesh(ModifierData *md, const ModifierEvalContext *ctx, Mesh *mesh)
{
  return normalEditModifier_do((NormalEditModifierData *)md, ctx, ctx->object, mesh);
}

static void panel_draw(const bContext * /*C*/, Panel *panel)
{
  uiLayout *col;
  uiLayout *layout = panel->layout;

  PointerRNA ob_ptr;
  PointerRNA *ptr = modifier_panel_get_property_pointers(panel, &ob_ptr);

  int mode = RNA_enum_get(ptr, "mode");

  uiItemR(layout, ptr, "mode", UI_ITEM_R_EXPAND, nullptr, ICON_NONE);

  uiLayoutSetPropSep(layout, true);

  uiItemR(layout, ptr, "target", 0, nullptr, ICON_NONE);

  col = uiLayoutColumn(layout, false);
  uiLayoutSetActive(col, mode == MOD_NORMALEDIT_MODE_DIRECTIONAL);
  uiItemR(col, ptr, "use_direction_parallel", 0, nullptr, ICON_NONE);

  modifier_panel_end(layout, ptr);
}

/* This panel could be open by default, but it isn't currently. */
static void mix_mode_panel_draw(const bContext * /*C*/, Panel *panel)
{
  uiLayout *row;
  uiLayout *layout = panel->layout;

  PointerRNA ob_ptr;
  PointerRNA *ptr = modifier_panel_get_property_pointers(panel, &ob_ptr);

  uiLayoutSetPropSep(layout, true);

  uiItemR(layout, ptr, "mix_mode", 0, nullptr, ICON_NONE);
  uiItemR(layout, ptr, "mix_factor", 0, nullptr, ICON_NONE);

  modifier_vgroup_ui(layout, ptr, &ob_ptr, "vertex_group", "invert_vertex_group", nullptr);

  row = uiLayoutRow(layout, true);
  uiItemR(row, ptr, "mix_limit", 0, nullptr, ICON_NONE);
  uiItemR(row,
          ptr,
          "no_polynors_fix",
          0,
          "",
          (RNA_boolean_get(ptr, "no_polynors_fix") ? ICON_LOCKED : ICON_UNLOCKED));
}

static void offset_panel_draw(const bContext * /*C*/, Panel *panel)
{
  uiLayout *layout = panel->layout;

  PointerRNA *ptr = modifier_panel_get_property_pointers(panel, nullptr);

  int mode = RNA_enum_get(ptr, "mode");
  PointerRNA target_ptr = RNA_pointer_get(ptr, "target");
  bool needs_object_offset = (mode == MOD_NORMALEDIT_MODE_RADIAL &&
                              RNA_pointer_is_null(&target_ptr)) ||
                             (mode == MOD_NORMALEDIT_MODE_DIRECTIONAL &&
                              RNA_boolean_get(ptr, "use_direction_parallel"));

  uiLayoutSetPropSep(layout, true);

  uiLayoutSetActive(layout, needs_object_offset);
  uiItemR(layout, ptr, "offset", 0, nullptr, ICON_NONE);
}

static void panelRegister(ARegionType *region_type)
{
  PanelType *panel_type = modifier_panel_register(
      region_type, eModifierType_NormalEdit, panel_draw);
  modifier_subpanel_register(region_type, "mix", "Mix", nullptr, mix_mode_panel_draw, panel_type);
  modifier_subpanel_register(
      region_type, "offset", "Offset", nullptr, offset_panel_draw, panel_type);
}

ModifierTypeInfo modifierType_NormalEdit = {
    /*name*/ N_("NormalEdit"),
    /*structName*/ "NormalEditModifierData",
    /*structSize*/ sizeof(NormalEditModifierData),
    /*srna*/ &RNA_NormalEditModifier,
    /*type*/ eModifierTypeType_Constructive,
    /*flags*/ eModifierTypeFlag_AcceptsMesh | eModifierTypeFlag_SupportsMapping |
        eModifierTypeFlag_SupportsEditmode | eModifierTypeFlag_EnableInEditmode,
    /*icon*/ ICON_MOD_NORMALEDIT,

    /*copyData*/ BKE_modifier_copydata_generic,

    /*deformVerts*/ nullptr,
    /*deformMatrices*/ nullptr,
    /*deformVertsEM*/ nullptr,
    /*deformMatricesEM*/ nullptr,
    /*modifyMesh*/ modifyMesh,
    /*modifyGeometrySet*/ nullptr,

    /*initData*/ initData,
    /*requiredDataMask*/ requiredDataMask,
    /*freeData*/ nullptr,
    /*isDisabled*/ isDisabled,
    /*updateDepsgraph*/ updateDepsgraph,
    /*dependsOnTime*/ nullptr,
    /*dependsOnNormals*/ dependsOnNormals,
    /*foreachIDLink*/ foreachIDLink,
    /*foreachTexLink*/ nullptr,
    /*freeRuntimeData*/ nullptr,
    /*panelRegister*/ panelRegister,
    /*blendWrite*/ nullptr,
    /*blendRead*/ nullptr,
};<|MERGE_RESOLUTION|>--- conflicted
+++ resolved
@@ -191,19 +191,12 @@
   bool flipped = false;
 
   for (const int i : polys.index_range()) {
-<<<<<<< HEAD
     const blender::IndexRange poly = polys[i];
 
     float norsum[3] = {0.0f};
-    for (const int corner : poly) {
-      add_v3_v3(norsum, nos[corner]);
-=======
-    const MPoly &poly = polys[i];
-    float norsum[3] = {0.0f};
-
-    for (const int64_t j : blender::IndexRange(poly.loopstart, poly.totloop)) {
+
+    for (const int64_t j : poly) {
       add_v3_v3(norsum, nos[j]);
->>>>>>> de4c2e8c
     }
     if (!normalize_v3(norsum)) {
       continue;
@@ -211,20 +204,12 @@
 
     /* If average of new loop normals is opposed to polygon normal, flip polygon. */
     if (dot_v3v3(poly_normals[i], norsum) < 0.0f) {
-<<<<<<< HEAD
       BKE_mesh_polygon_flip_ex(poly.start(),
                                poly.size(),
                                corner_verts.data(),
                                corner_edges.data(),
                                ldata,
-                               nos,
-=======
-      BKE_mesh_polygon_flip_ex(&poly,
-                               corner_verts.data(),
-                               corner_edges.data(),
-                               ldata,
                                reinterpret_cast<float(*)[3]>(nos),
->>>>>>> de4c2e8c
                                mdisp,
                                true);
       negate_v3(poly_normals[i]);
@@ -352,22 +337,6 @@
   }
   const bool *sharp_faces = static_cast<const bool *>(
       CustomData_get_layer_named(&mesh->pdata, CD_PROP_BOOL, "sharp_face"));
-<<<<<<< HEAD
-  BKE_mesh_normals_loop_custom_set(vert_positions,
-                                   BKE_mesh_vert_normals_ensure(mesh),
-                                   verts_num,
-                                   edges.data(),
-                                   edges.size(),
-                                   corner_verts.data(),
-                                   corner_edges.data(),
-                                   nos,
-                                   corner_verts.size(),
-                                   polys,
-                                   poly_normals,
-                                   sharp_faces,
-                                   sharp_edges,
-                                   clnors);
-=======
   blender::bke::mesh::normals_loop_custom_set(vert_positions,
                                               edges,
                                               polys,
@@ -379,7 +348,6 @@
                                               sharp_edges,
                                               nos,
                                               clnors);
->>>>>>> de4c2e8c
 
   MEM_freeN(cos);
   MEM_freeN(done_verts);
@@ -480,24 +448,6 @@
   }
   const bool *sharp_faces = static_cast<const bool *>(
       CustomData_get_layer_named(&mesh->pdata, CD_PROP_BOOL, "sharp_face"));
-<<<<<<< HEAD
-  BKE_mesh_normals_loop_custom_set(positions,
-                                   BKE_mesh_vert_normals_ensure(mesh),
-                                   verts_num,
-                                   edges.data(),
-                                   edges.size(),
-                                   corner_verts.data(),
-                                   corner_edges.data(),
-                                   nos,
-                                   corner_verts.size(),
-                                   polys,
-                                   poly_normals,
-                                   sharp_faces,
-                                   sharp_edges,
-                                   clnors);
-
-  MEM_freeN(nos);
-=======
   blender::bke::mesh::normals_loop_custom_set(positions,
                                               edges,
                                               polys,
@@ -509,7 +459,6 @@
                                               sharp_edges,
                                               nos,
                                               clnors);
->>>>>>> de4c2e8c
 }
 
 static bool is_valid_target(NormalEditModifierData *enmd)
@@ -603,26 +552,6 @@
     loop_normals.reinitialize(corner_verts.size());
     const bool *sharp_faces = static_cast<const bool *>(
         CustomData_get_layer_named(&result->pdata, CD_PROP_BOOL, "sharp_face"));
-<<<<<<< HEAD
-    BKE_mesh_normals_loop_split(positions,
-                                vert_normals,
-                                verts_num,
-                                edges.data(),
-                                edges.size(),
-                                corner_verts.data(),
-                                corner_edges.data(),
-                                loop_normals,
-                                corner_verts.size(),
-                                polys,
-                                poly_normals,
-                                true,
-                                result->smoothresh,
-                                sharp_edges.span.data(),
-                                sharp_faces,
-                                nullptr,
-                                nullptr,
-                                clnors);
-=======
     blender::bke::mesh::normals_calc_loop(positions,
                                           edges,
                                           polys,
@@ -638,7 +567,6 @@
                                           clnors,
                                           nullptr,
                                           loop_normals);
->>>>>>> de4c2e8c
   }
 
   if (clnors == nullptr) {
