--- conflicted
+++ resolved
@@ -125,11 +125,7 @@
                         const float mix_limit,
                         const short mix_mode,
                         const int verts_num,
-<<<<<<< HEAD
-                        const int *corner_verts,
-=======
-                        const blender::Span<MLoop> loops,
->>>>>>> 2a9f792c
+                        const blender::Span<int> corner_verts,
                         float (*nos_old)[3],
                         float (*nos_new)[3])
 {
@@ -139,16 +135,18 @@
   int i;
 
   if (dvert) {
-    facs = static_cast<float *>(MEM_malloc_arrayN(size_t(loops.size()), sizeof(*facs), __func__));
-    BKE_defvert_extract_vgroup_to_loopweights(
-<<<<<<< HEAD
-        dvert, defgrp_index, verts_num, corner_verts, loops_num, use_invert_vgroup, facs);
-=======
-        dvert, defgrp_index, verts_num, loops.data(), loops.size(), use_invert_vgroup, facs);
->>>>>>> 2a9f792c
-  }
-
-  for (i = loops.size(), no_new = nos_new, no_old = nos_old, wfac = facs; i--;
+    facs = static_cast<float *>(
+        MEM_malloc_arrayN(size_t(corner_verts.size()), sizeof(*facs), __func__));
+    BKE_defvert_extract_vgroup_to_loopweights(dvert,
+                                              defgrp_index,
+                                              verts_num,
+                                              corner_verts.data(),
+                                              corner_verts.size(),
+                                              use_invert_vgroup,
+                                              facs);
+  }
+
+  for (i = corner_verts.size(), no_new = nos_new, no_old = nos_old, wfac = facs; i--;
        no_new++, no_old++, wfac++) {
     const float fac = facs ? *wfac * mix_factor : mix_factor;
 
@@ -181,19 +179,15 @@
 
 /* Check poly normals and new loop normals are compatible, otherwise flip polygons
  * (and invert matching poly normals). */
-<<<<<<< HEAD
-static bool polygons_check_flip(int *corner_verts,
-                                int *corner_edges,
-=======
-static bool polygons_check_flip(blender::MutableSpan<MLoop> loops,
->>>>>>> 2a9f792c
+static bool polygons_check_flip(blender::MutableSpan<int> corner_verts,
+                                blender::MutableSpan<int> corner_edges,
                                 float (*nos)[3],
                                 CustomData *ldata,
                                 const blender::Span<MPoly> polys,
                                 float (*poly_normals)[3])
 {
   MDisps *mdisp = static_cast<MDisps *>(
-      CustomData_get_layer_for_write(ldata, CD_MDISPS, loops.size()));
+      CustomData_get_layer_for_write(ldata, CD_MDISPS, corner_verts.size()));
   bool flipped = false;
 
   for (const int i : polys.index_range()) {
@@ -212,11 +206,8 @@
 
     /* If average of new loop normals is opposed to polygon normal, flip polygon. */
     if (dot_v3v3(poly_normals[i], norsum) < 0.0f) {
-<<<<<<< HEAD
-      BKE_mesh_polygon_flip_ex(mp, corner_verts, corner_edges, ldata, nos, mdisp, true);
-=======
-      BKE_mesh_polygon_flip_ex(&poly, loops.data(), ldata, nos, mdisp, true);
->>>>>>> 2a9f792c
+      BKE_mesh_polygon_flip_ex(
+          &poly, corner_verts.data(), corner_edges.data(), ldata, nos, mdisp, true);
       negate_v3(poly_normals[i]);
       flipped = true;
     }
@@ -242,16 +233,9 @@
                                          const int verts_num,
                                          const blender::Span<MEdge> edges,
                                          bool *sharp_edges,
-<<<<<<< HEAD
-                                         int *corner_verts,
-                                         int *corner_edges,
-                                         const int loops_num,
-                                         const MPoly *mpoly,
-                                         const int polys_num)
-=======
-                                         blender::MutableSpan<MLoop> loops,
+                                         blender::MutableSpan<int> corner_verts,
+                                         blender::MutableSpan<int> corner_edges,
                                          const blender::Span<MPoly> polys)
->>>>>>> 2a9f792c
 {
   Object *ob_target = enmd->target;
 
@@ -261,7 +245,7 @@
   float(*cos)[3] = static_cast<float(*)[3]>(
       MEM_malloc_arrayN(size_t(verts_num), sizeof(*cos), __func__));
   float(*nos)[3] = static_cast<float(*)[3]>(
-      MEM_malloc_arrayN(size_t(loops.size()), sizeof(*nos), __func__));
+      MEM_malloc_arrayN(size_t(corner_verts.size()), sizeof(*nos), __func__));
   float size[3];
 
   BLI_bitmap *done_verts = BLI_BITMAP_NEW(size_t(verts_num), __func__);
@@ -308,13 +292,9 @@
     float(*no)[3];
 
     /* We reuse cos to now store the ellipsoid-normal of the verts! */
-<<<<<<< HEAD
-    for (i = loops_num, corner_vert = corner_verts, no = nos; i--; corner_vert++, no++) {
+    for (i = corner_verts.size(), corner_vert = corner_verts.data(), no = nos; i--;
+         corner_vert++, no++) {
       const int vidx = *corner_vert;
-=======
-    for (i = loops.size(), ml = loops.data(), no = nos; i--; ml++, no++) {
-      const int vidx = ml->v;
->>>>>>> 2a9f792c
       float *co = cos[vidx];
 
       if (!BLI_BITMAP_TEST(done_verts, vidx)) {
@@ -344,29 +324,17 @@
                 mix_limit,
                 mix_mode,
                 verts_num,
-<<<<<<< HEAD
                 corner_verts,
-=======
-                loops,
->>>>>>> 2a9f792c
                 loop_normals,
                 nos);
   }
 
-<<<<<<< HEAD
   if (do_polynors_fix && polygons_check_flip(corner_verts,
                                              corner_edges,
                                              nos,
                                              &mesh->ldata,
-                                             mesh->totloop,
-                                             mpoly,
-                                             BKE_mesh_poly_normals_for_write(mesh),
-                                             polys_num)) {
-=======
-  if (do_polynors_fix &&
-      polygons_check_flip(
-          loops, nos, &mesh->ldata, polys, BKE_mesh_poly_normals_for_write(mesh))) {
->>>>>>> 2a9f792c
+                                             polys,
+                                             BKE_mesh_poly_normals_for_write(mesh))) {
     /* We need to recompute vertex normals! */
     BKE_mesh_normals_tag_dirty(mesh);
   }
@@ -374,18 +342,12 @@
   BKE_mesh_normals_loop_custom_set(vert_positions,
                                    BKE_mesh_vert_normals_ensure(mesh),
                                    verts_num,
-<<<<<<< HEAD
-                                   medge,
-                                   edges_num,
-                                   corner_verts,
-                                   corner_edges,
-=======
                                    edges.data(),
                                    edges.size(),
-                                   loops.data(),
->>>>>>> 2a9f792c
+                                   corner_verts.data(),
+                                   corner_edges.data(),
                                    nos,
-                                   loops.size(),
+                                   corner_verts.size(),
                                    polys.data(),
                                    poly_normals,
                                    polys.size(),
@@ -414,16 +376,9 @@
                                               const int verts_num,
                                               const blender::Span<MEdge> edges,
                                               bool *sharp_edges,
-<<<<<<< HEAD
-                                              int *corner_verts,
-                                              int *corner_edges,
-                                              const int loops_num,
-                                              const MPoly *mpoly,
-                                              const int polys_num)
-=======
-                                              blender::MutableSpan<MLoop> loops,
+                                              blender::MutableSpan<int> corner_verts,
+                                              blender::MutableSpan<int> corner_edges,
                                               const blender::Span<MPoly> polys)
->>>>>>> 2a9f792c
 {
   Object *ob_target = enmd->target;
 
@@ -431,7 +386,7 @@
   const bool use_parallel_normals = (enmd->flag & MOD_NORMALEDIT_USE_DIRECTION_PARALLEL) != 0;
 
   float(*nos)[3] = static_cast<float(*)[3]>(
-      MEM_malloc_arrayN(loops.size(), sizeof(*nos), __func__));
+      MEM_malloc_arrayN(corner_verts.size(), sizeof(*nos), __func__));
 
   float target_co[3];
   int i;
@@ -449,7 +404,7 @@
     sub_v3_v3v3(no, target_co, enmd->offset);
     normalize_v3(no);
 
-    for (i = loops.size(); i--;) {
+    for (i = corner_verts.size(); i--;) {
       copy_v3_v3(nos[i], no);
     }
   }
@@ -463,13 +418,9 @@
     float(*no)[3];
 
     /* We reuse cos to now store the 'to target' normal of the verts! */
-<<<<<<< HEAD
-    for (i = loops_num, no = nos, corner_vert = corner_verts; i--; no++, corner_vert++) {
+    for (i = corner_verts.size(), no = nos, corner_vert = corner_verts.data(); i--;
+         no++, corner_vert++) {
       const int vidx = *corner_vert;
-=======
-    for (i = loops.size(), no = nos, ml = loops.data(); i--; no++, ml++) {
-      const int vidx = ml->v;
->>>>>>> 2a9f792c
       float *co = cos[vidx];
 
       if (!BLI_BITMAP_TEST(done_verts, vidx)) {
@@ -494,47 +445,29 @@
                 mix_limit,
                 mix_mode,
                 verts_num,
-<<<<<<< HEAD
                 corner_verts,
-=======
-                loops,
->>>>>>> 2a9f792c
                 loop_normals,
                 nos);
   }
 
-<<<<<<< HEAD
   if (do_polynors_fix && polygons_check_flip(corner_verts,
                                              corner_edges,
                                              nos,
                                              &mesh->ldata,
-                                             mesh->totloop,
-                                             mpoly,
-                                             BKE_mesh_poly_normals_for_write(mesh),
-                                             polys_num)) {
-=======
-  if (do_polynors_fix &&
-      polygons_check_flip(
-          loops, nos, &mesh->ldata, polys, BKE_mesh_poly_normals_for_write(mesh))) {
->>>>>>> 2a9f792c
+                                             polys,
+                                             BKE_mesh_poly_normals_for_write(mesh))) {
     BKE_mesh_normals_tag_dirty(mesh);
   }
 
   BKE_mesh_normals_loop_custom_set(positions,
                                    BKE_mesh_vert_normals_ensure(mesh),
                                    verts_num,
-<<<<<<< HEAD
-                                   medge,
-                                   edges_num,
-                                   corner_verts,
-                                   corner_edges,
-=======
                                    edges.data(),
                                    edges.size(),
-                                   loops.data(),
->>>>>>> 2a9f792c
+                                   corner_verts.data(),
+                                   corner_edges.data(),
                                    nos,
-                                   loops.size(),
+                                   corner_verts.size(),
                                    polys.data(),
                                    poly_normals,
                                    polys.size(),
@@ -681,16 +614,9 @@
                                  verts_num,
                                  edges,
                                  sharp_edges.span.data(),
-<<<<<<< HEAD
-                                 corner_verts.data(),
-                                 corner_edges.data(),
-                                 corner_verts.size(),
-                                 polys.data(),
-                                 polys.size());
-=======
-                                 loops,
+                                 corner_verts,
+                                 corner_edges,
                                  polys);
->>>>>>> 2a9f792c
   }
   else if (enmd->mode == MOD_NORMALEDIT_MODE_DIRECTIONAL) {
     normalEditModifier_do_directional(enmd,
@@ -710,16 +636,9 @@
                                       verts_num,
                                       edges,
                                       sharp_edges.span.data(),
-<<<<<<< HEAD
-                                      corner_verts.data(),
-                                      corner_edges.data(),
-                                      corner_verts.size(),
-                                      polys.data(),
-                                      polys.size());
-=======
-                                      loops,
+                                      corner_verts,
+                                      corner_edges,
                                       polys);
->>>>>>> 2a9f792c
   }
 
   MEM_SAFE_FREE(loop_normals);
