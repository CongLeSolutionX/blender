--- conflicted
+++ resolved
@@ -183,12 +183,11 @@
                                 blender::MutableSpan<int> corner_edges,
                                 float (*nos)[3],
                                 CustomData *ldata,
-<<<<<<< HEAD
-                                const int totloop,
                                 const blender::OffsetIndices<int> polys,
                                 float (*poly_normals)[3])
 {
-  MDisps *mdisp = static_cast<MDisps *>(CustomData_get_layer_for_write(ldata, CD_MDISPS, totloop));
+  MDisps *mdisp = static_cast<MDisps *>(
+      CustomData_get_layer_for_write(ldata, CD_MDISPS, corner_verts.size()));
   bool flipped = false;
 
   for (const int i : polys.index_range()) {
@@ -197,23 +196,6 @@
     float norsum[3] = {0.0f};
     for (const int corner : poly) {
       add_v3_v3(norsum, nos[corner]);
-=======
-                                const blender::Span<MPoly> polys,
-                                float (*poly_normals)[3])
-{
-  MDisps *mdisp = static_cast<MDisps *>(
-      CustomData_get_layer_for_write(ldata, CD_MDISPS, corner_verts.size()));
-  bool flipped = false;
-
-  for (const int i : polys.index_range()) {
-    const MPoly &poly = polys[i];
-    float norsum[3] = {0.0f};
-    float(*no)[3];
-    int j;
-
-    for (j = 0, no = &nos[poly.loopstart]; j < poly.totloop; j++, no++) {
-      add_v3_v3(norsum, *no);
->>>>>>> a8fc9871
     }
     if (!normalize_v3(norsum)) {
       continue;
@@ -221,12 +203,14 @@
 
     /* If average of new loop normals is opposed to polygon normal, flip polygon. */
     if (dot_v3v3(poly_normals[i], norsum) < 0.0f) {
-      BKE_mesh_polygon_flip_ex(
-<<<<<<< HEAD
-          poly.start(), poly.size(), corner_verts, corner_edges, ldata, nos, mdisp, true);
-=======
-          &poly, corner_verts.data(), corner_edges.data(), ldata, nos, mdisp, true);
->>>>>>> a8fc9871
+      BKE_mesh_polygon_flip_ex(poly.start(),
+                               poly.size(),
+                               corner_verts.data(),
+                               corner_edges.data(),
+                               ldata,
+                               nos,
+                               mdisp,
+                               true);
       negate_v3(poly_normals[i]);
       flipped = true;
     }
@@ -252,16 +236,9 @@
                                          const int verts_num,
                                          const blender::Span<MEdge> edges,
                                          bool *sharp_edges,
-<<<<<<< HEAD
-                                         int *corner_verts,
-                                         int *corner_edges,
-                                         const int loops_num,
-                                         const blender::OffsetIndices<int> polys)
-=======
                                          blender::MutableSpan<int> corner_verts,
                                          blender::MutableSpan<int> corner_edges,
-                                         const blender::Span<MPoly> polys)
->>>>>>> a8fc9871
+                                         const blender::OffsetIndices<int> polys)
 {
   Object *ob_target = enmd->target;
 
@@ -359,10 +336,6 @@
                                              corner_edges,
                                              nos,
                                              &mesh->ldata,
-<<<<<<< HEAD
-                                             mesh->totloop,
-=======
->>>>>>> a8fc9871
                                              polys,
                                              BKE_mesh_poly_normals_for_write(mesh))) {
     /* We need to recompute vertex normals! */
@@ -378,17 +351,10 @@
                                    corner_verts.data(),
                                    corner_edges.data(),
                                    nos,
-<<<<<<< HEAD
-                                   loops_num,
+                                   corner_verts.size(),
                                    polys,
                                    poly_normals,
                                    sharp_faces,
-=======
-                                   corner_verts.size(),
-                                   polys.data(),
-                                   poly_normals,
-                                   polys.size(),
->>>>>>> a8fc9871
                                    sharp_edges,
                                    clnors);
 
@@ -414,16 +380,9 @@
                                               const int verts_num,
                                               const blender::Span<MEdge> edges,
                                               bool *sharp_edges,
-<<<<<<< HEAD
-                                              int *corner_verts,
-                                              int *corner_edges,
-                                              const int loops_num,
-                                              const blender::OffsetIndices<int> polys)
-=======
                                               blender::MutableSpan<int> corner_verts,
                                               blender::MutableSpan<int> corner_edges,
-                                              const blender::Span<MPoly> polys)
->>>>>>> a8fc9871
+                                              const blender::OffsetIndices<int> polys)
 {
   Object *ob_target = enmd->target;
 
@@ -499,10 +458,6 @@
                                              corner_edges,
                                              nos,
                                              &mesh->ldata,
-<<<<<<< HEAD
-                                             mesh->totloop,
-=======
->>>>>>> a8fc9871
                                              polys,
                                              BKE_mesh_poly_normals_for_write(mesh))) {
     BKE_mesh_normals_tag_dirty(mesh);
@@ -517,17 +472,10 @@
                                    corner_verts.data(),
                                    corner_edges.data(),
                                    nos,
-<<<<<<< HEAD
-                                   loops_num,
+                                   corner_verts.size(),
                                    polys,
                                    poly_normals,
                                    sharp_faces,
-=======
-                                   corner_verts.size(),
-                                   polys.data(),
-                                   poly_normals,
-                                   polys.size(),
->>>>>>> a8fc9871
                                    sharp_edges,
                                    clnors);
 
@@ -672,14 +620,8 @@
                                  verts_num,
                                  edges,
                                  sharp_edges.span.data(),
-<<<<<<< HEAD
-                                 corner_verts.data(),
-                                 corner_edges.data(),
-                                 corner_verts.size(),
-=======
                                  corner_verts,
                                  corner_edges,
->>>>>>> a8fc9871
                                  polys);
   }
   else if (enmd->mode == MOD_NORMALEDIT_MODE_DIRECTIONAL) {
@@ -700,14 +642,8 @@
                                       verts_num,
                                       edges,
                                       sharp_edges.span.data(),
-<<<<<<< HEAD
-                                      corner_verts.data(),
-                                      corner_edges.data(),
-                                      corner_verts.size(),
-=======
                                       corner_verts,
                                       corner_edges,
->>>>>>> a8fc9871
                                       polys);
   }
 
