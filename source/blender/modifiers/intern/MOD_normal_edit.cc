/* SPDX-License-Identifier: GPL-2.0-or-later */

/** \file
 * \ingroup modifiers
 */

#include <cstring>

#include "MEM_guardedalloc.h"

#include "BLI_utildefines.h"

#include "BLI_bitmap.h"
#include "BLI_math.h"

#include "BLT_translation.h"

#include "DNA_defaults.h"
#include "DNA_mesh_types.h"
#include "DNA_meshdata_types.h"
#include "DNA_object_types.h"
#include "DNA_screen_types.h"

#include "BKE_attribute.hh"
#include "BKE_context.h"
#include "BKE_deform.h"
#include "BKE_lib_id.h"
#include "BKE_lib_query.h"
#include "BKE_mesh.hh"
#include "BKE_screen.h"

#include "UI_interface.h"
#include "UI_resources.h"

#include "RNA_access.h"
#include "RNA_prototypes.h"

#include "DEG_depsgraph_query.h"

#include "MOD_ui_common.h"
#include "MOD_util.h"

static void generate_vert_coordinates(Mesh *mesh,
                                      Object *ob,
                                      Object *ob_center,
                                      const float offset[3],
                                      const int verts_num,
                                      float (*r_cos)[3],
                                      float r_size[3])
{
  using namespace blender;
  float min_co[3], max_co[3];
  float diff[3];
  bool do_diff = false;

  INIT_MINMAX(min_co, max_co);

  const Span<float3> positions = mesh->vert_positions();
  for (int i = 0; i < mesh->totvert; i++) {
    copy_v3_v3(r_cos[i], positions[i]);
    if (r_size != nullptr && ob_center == nullptr) {
      minmax_v3v3_v3(min_co, max_co, r_cos[i]);
    }
  }

  /* Get size (i.e. deformation of the spheroid generating normals),
   * either from target object, or own geometry. */
  if (r_size != nullptr) {
    if (ob_center != nullptr) {
      /* Using 'scale' as 'size' here. The input object is typically an empty
       * who's scale is used to define an ellipsoid instead of a simple sphere. */

      /* Not we are not interested in signs here - they are even troublesome actually,
       * due to security clamping! */
      abs_v3_v3(r_size, ob_center->scale);
    }
    else {
      /* Set size. */
      sub_v3_v3v3(r_size, max_co, min_co);
    }

    /* Error checks - we do not want one or more of our sizes to be null! */
    if (is_zero_v3(r_size)) {
      r_size[0] = r_size[1] = r_size[2] = 1.0f;
    }
    else {
      CLAMP_MIN(r_size[0], FLT_EPSILON);
      CLAMP_MIN(r_size[1], FLT_EPSILON);
      CLAMP_MIN(r_size[2], FLT_EPSILON);
    }
  }

  if (ob_center != nullptr) {
    float inv_obmat[4][4];

    /* Translate our coordinates so that center of ob_center is at (0, 0, 0). */
    /* Get ob_center (world) coordinates in ob local coordinates.
     * No need to take into account ob_center's space here, see #44027. */
    invert_m4_m4(inv_obmat, ob->object_to_world);
    mul_v3_m4v3(diff, inv_obmat, ob_center->object_to_world[3]);
    negate_v3(diff);

    do_diff = true;
  }
  else if (offset != nullptr && !is_zero_v3(offset)) {
    negate_v3_v3(diff, offset);

    do_diff = true;
  }
  /* Else, no need to change coordinates! */

  if (do_diff) {
    int i = verts_num;
    while (i--) {
      add_v3_v3(r_cos[i], diff);
    }
  }
}

/* Note this modifies nos_new in-place. */
static void mix_normals(const float mix_factor,
                        const MDeformVert *dvert,
                        const int defgrp_index,
                        const bool use_invert_vgroup,
                        const float mix_limit,
                        const short mix_mode,
                        const int verts_num,
                        const blender::Span<MLoop> loops,
                        blender::float3 *nos_old,
                        blender::float3 *nos_new)
{
  /* Mix with org normals... */
  float *facs = nullptr, *wfac;
  blender::float3 *no_new, *no_old;
  int i;

  if (dvert) {
    facs = static_cast<float *>(MEM_malloc_arrayN(size_t(loops.size()), sizeof(*facs), __func__));
    BKE_defvert_extract_vgroup_to_loopweights(
        dvert, defgrp_index, verts_num, loops.data(), loops.size(), use_invert_vgroup, facs);
  }

  for (i = loops.size(), no_new = nos_new, no_old = nos_old, wfac = facs; i--;
       no_new++, no_old++, wfac++) {
    const float fac = facs ? *wfac * mix_factor : mix_factor;

    switch (mix_mode) {
      case MOD_NORMALEDIT_MIX_ADD:
        add_v3_v3(*no_new, *no_old);
        normalize_v3(*no_new);
        break;
      case MOD_NORMALEDIT_MIX_SUB:
        sub_v3_v3(*no_new, *no_old);
        normalize_v3(*no_new);
        break;
      case MOD_NORMALEDIT_MIX_MUL:
        mul_v3_v3(*no_new, *no_old);
        normalize_v3(*no_new);
        break;
      case MOD_NORMALEDIT_MIX_COPY:
        break;
    }

    interp_v3_v3v3_slerp_safe(
        *no_new,
        *no_old,
        *no_new,
        (mix_limit < float(M_PI)) ? min_ff(fac, mix_limit / angle_v3v3(*no_new, *no_old)) : fac);
  }

  MEM_SAFE_FREE(facs);
}

/* Check poly normals and new loop normals are compatible, otherwise flip polygons
 * (and invert matching poly normals). */
static bool polygons_check_flip(blender::MutableSpan<MLoop> loops,
                                blender::float3 *nos,
                                CustomData *ldata,
                                const blender::Span<MPoly> polys,
                                float (*poly_normals)[3])
{
  MDisps *mdisp = static_cast<MDisps *>(
      CustomData_get_layer_for_write(ldata, CD_MDISPS, loops.size()));
  bool flipped = false;

  for (const int i : polys.index_range()) {
    const MPoly &poly = polys[i];
    float norsum[3] = {0.0f};

    for (const int64_t j : blender::IndexRange(poly.loopstart, poly.totloop)) {
      add_v3_v3(norsum, nos[j]);
    }

    if (!normalize_v3(norsum)) {
      continue;
    }

    /* If average of new loop normals is opposed to polygon normal, flip polygon. */
    if (dot_v3v3(poly_normals[i], norsum) < 0.0f) {
      BKE_mesh_polygon_flip_ex(
          &poly, loops.data(), ldata, reinterpret_cast<float(*)[3]>(nos), mdisp, true);
      negate_v3(poly_normals[i]);
      flipped = true;
    }
  }

  return flipped;
}

static void normalEditModifier_do_radial(NormalEditModifierData *enmd,
                                         const ModifierEvalContext * /*ctx*/,
                                         Object *ob,
                                         Mesh *mesh,
                                         short (*clnors)[2],
                                         blender::MutableSpan<blender::float3> loop_normals,
                                         blender::Span<blender::float3> poly_normals,
                                         const short mix_mode,
                                         const float mix_factor,
                                         const float mix_limit,
                                         const MDeformVert *dvert,
                                         const int defgrp_index,
                                         const bool use_invert_vgroup,
                                         blender::Span<blender::float3> vert_positions,
                                         const blender::Span<MEdge> edges,
                                         blender::MutableSpan<bool> sharp_edges,
                                         blender::MutableSpan<MLoop> loops,
                                         const blender::Span<MPoly> polys)
{
  Object *ob_target = enmd->target;

  const bool do_polynors_fix = (enmd->flag & MOD_NORMALEDIT_NO_POLYNORS_FIX) == 0;

  float(*cos)[3] = static_cast<float(*)[3]>(
      MEM_malloc_arrayN(size_t(vert_positions.size()), sizeof(*cos), __func__));
  blender::Array<blender::float3> nos(loops.size());
  float size[3];

  BLI_bitmap *done_verts = BLI_BITMAP_NEW(size_t(vert_positions.size()), __func__);

  generate_vert_coordinates(mesh, ob, ob_target, enmd->offset, vert_positions.size(), cos, size);

  /**
   * size gives us our spheroid coefficients `(A, B, C)`.
   * Then, we want to find out for each vert its (a, b, c) triple (proportional to (A, B, C) one).
   *
   * Ellipsoid basic equation: `(x^2/a^2) + (y^2/b^2) + (z^2/c^2) = 1`.
   * Since we want to find (a, b, c) matching this equation and proportional to (A, B, C),
   * we can do:
   * <pre>
   *     m = B / A
   *     n = C / A
   * </pre>
   *
   * hence:
   * <pre>
   *     (x^2/a^2) + (y^2/b^2) + (z^2/c^2) = 1
   *  -> b^2*c^2*x^2 + a^2*c^2*y^2 + a^2*b^2*z^2 = a^2*b^2*c^2
   *     b = ma
   *     c = na
   *  -> m^2*a^2*n^2*a^2*x^2 + a^2*n^2*a^2*y^2 + a^2*m^2*a^2*z^2 = a^2*m^2*a^2*n^2*a^2
   *  -> m^2*n^2*a^4*x^2 + n^2*a^4*y^2 + m^2*a^4*z^2 = m^2*n^2*a^6
   *  -> a^2 = (m^2*n^2*x^2 + n^2y^2 + m^2z^2) / (m^2*n^2) = x^2 + (y^2 / m^2) + (z^2 / n^2)
   *  -> b^2 = (m^2*n^2*x^2 + n^2y^2 + m^2z^2) / (n^2)     = (m^2 * x^2) + y^2 + (m^2 * z^2 / n^2)
   *  -> c^2 = (m^2*n^2*x^2 + n^2y^2 + m^2z^2) / (m^2)     = (n^2 * x^2) + (n^2 * y^2 / m^2) + z^2
   * </pre>
   *
   * All we have to do now is compute normal of the spheroid at that point:
   * <pre>
   *     n = (x / a^2, y / b^2, z / c^2)
   * </pre>
   * And we are done!
   */
  {
    const float a = size[0], b = size[1], c = size[2];
    const float m2 = (b * b) / (a * a);
    const float n2 = (c * c) / (a * a);

    /* We reuse cos to now store the ellipsoid-normal of the verts! */
    for (const int64_t i : loops.index_range()) {
      const int vidx = loops[i].v;
      float *co = cos[vidx];

      if (!BLI_BITMAP_TEST(done_verts, vidx)) {
        const float x2 = co[0] * co[0];
        const float y2 = co[1] * co[1];
        const float z2 = co[2] * co[2];
        const float a2 = x2 + (y2 / m2) + (z2 / n2);
        const float b2 = (m2 * x2) + y2 + (m2 * z2 / n2);
        const float c2 = (n2 * x2) + (n2 * y2 / m2) + z2;

        co[0] /= a2;
        co[1] /= b2;
        co[2] /= c2;
        normalize_v3(co);

        BLI_BITMAP_ENABLE(done_verts, vidx);
      }
      nos[i] = co;
    }
  }

  if (!loop_normals.is_empty()) {
    mix_normals(mix_factor,
                dvert,
                defgrp_index,
                use_invert_vgroup,
                mix_limit,
                mix_mode,
                vert_positions.size(),
                loops,
                loop_normals.data(),
                nos.data());
  }

  if (do_polynors_fix &&
      polygons_check_flip(
          loops, nos.data(), &mesh->ldata, polys, BKE_mesh_poly_normals_for_write(mesh))) {
    /* We need to recompute vertex normals! */
    BKE_mesh_normals_tag_dirty(mesh);
  }
<<<<<<< HEAD

  blender::bke::mesh::normals_loop_custom_set(vert_positions,
                                              edges,
                                              polys,
                                              loops,
                                              mesh->vert_normals(),
                                              poly_normals,
                                              sharp_edges,
                                              nos,
                                              clnors);
=======
  const bool *sharp_faces = static_cast<const bool *>(
      CustomData_get_layer_named(&mesh->pdata, CD_PROP_BOOL, "sharp_face"));
  BKE_mesh_normals_loop_custom_set(vert_positions,
                                   BKE_mesh_vert_normals_ensure(mesh),
                                   verts_num,
                                   edges.data(),
                                   edges.size(),
                                   loops.data(),
                                   nos,
                                   loops.size(),
                                   polys.data(),
                                   poly_normals,
                                   sharp_faces,
                                   polys.size(),
                                   sharp_edges,
                                   clnors);
>>>>>>> 28a581d6

  MEM_freeN(cos);
  MEM_freeN(done_verts);
}

static void normalEditModifier_do_directional(NormalEditModifierData *enmd,
                                              const ModifierEvalContext * /*ctx*/,
                                              Object *ob,
                                              Mesh *mesh,
                                              short (*clnors)[2],
                                              blender::MutableSpan<blender::float3> loop_normals,
                                              const blender::Span<blender::float3> poly_normals,
                                              const short mix_mode,
                                              const float mix_factor,
                                              const float mix_limit,
                                              const MDeformVert *dvert,
                                              const int defgrp_index,
                                              const bool use_invert_vgroup,
                                              const blender::Span<blender::float3> positions,
                                              const blender::Span<MEdge> edges,
                                              blender::MutableSpan<bool> sharp_edges,
                                              blender::MutableSpan<MLoop> loops,
                                              const blender::Span<MPoly> polys)
{
  Object *ob_target = enmd->target;

  const bool do_polynors_fix = (enmd->flag & MOD_NORMALEDIT_NO_POLYNORS_FIX) == 0;
  const bool use_parallel_normals = (enmd->flag & MOD_NORMALEDIT_USE_DIRECTION_PARALLEL) != 0;

  blender::Array<blender::float3> nos(loops.size());

  float target_co[3];
  int i;

  /* Get target's center coordinates in ob local coordinates. */
  float mat[4][4];

  invert_m4_m4(mat, ob->object_to_world);
  mul_m4_m4m4(mat, mat, ob_target->object_to_world);
  copy_v3_v3(target_co, mat[3]);

  if (use_parallel_normals) {
    float no[3];

    sub_v3_v3v3(no, target_co, enmd->offset);
    normalize_v3(no);

    for (i = loops.size(); i--;) {
      copy_v3_v3(nos[i], no);
    }
  }
  else {
    float(*cos)[3] = static_cast<float(*)[3]>(
        MEM_malloc_arrayN(size_t(positions.size()), sizeof(*cos), __func__));
    generate_vert_coordinates(mesh, ob, ob_target, nullptr, positions.size(), cos, nullptr);

    BLI_bitmap *done_verts = BLI_BITMAP_NEW(size_t(positions.size()), __func__);

    /* We reuse cos to now store the 'to target' normal of the verts! */
    for (const int64_t i : loops.index_range()) {
      const int vidx = loops[i].v;
      float *co = cos[vidx];

      if (!BLI_BITMAP_TEST(done_verts, vidx)) {
        sub_v3_v3v3(co, target_co, co);
        normalize_v3(co);

        BLI_BITMAP_ENABLE(done_verts, vidx);
      }
      nos[i] = co;
    }

    MEM_freeN(done_verts);
    MEM_freeN(cos);
  }

  if (!loop_normals.is_empty()) {
    mix_normals(mix_factor,
                dvert,
                defgrp_index,
                use_invert_vgroup,
                mix_limit,
                mix_mode,
                positions.size(),
                loops,
                loop_normals.data(),
                nos.data());
  }

  if (do_polynors_fix &&
      polygons_check_flip(
          loops, nos.data(), &mesh->ldata, polys, BKE_mesh_poly_normals_for_write(mesh))) {
    BKE_mesh_normals_tag_dirty(mesh);
  }
<<<<<<< HEAD

  blender::bke::mesh::normals_loop_custom_set(positions,
                                              edges,
                                              polys,
                                              loops,
                                              mesh->vert_normals(),
                                              poly_normals,
                                              sharp_edges,
                                              nos,
                                              clnors);
=======
  const bool *sharp_faces = static_cast<const bool *>(
      CustomData_get_layer_named(&mesh->pdata, CD_PROP_BOOL, "sharp_face"));
  BKE_mesh_normals_loop_custom_set(positions,
                                   BKE_mesh_vert_normals_ensure(mesh),
                                   verts_num,
                                   edges.data(),
                                   edges.size(),
                                   loops.data(),
                                   nos,
                                   loops.size(),
                                   polys.data(),
                                   poly_normals,
                                   sharp_faces,
                                   polys.size(),
                                   sharp_edges,
                                   clnors);

  MEM_freeN(nos);
>>>>>>> 28a581d6
}

static bool is_valid_target(NormalEditModifierData *enmd)
{
  if (enmd->mode == MOD_NORMALEDIT_MODE_RADIAL) {
    return true;
  }
  if ((enmd->mode == MOD_NORMALEDIT_MODE_DIRECTIONAL) && enmd->target) {
    return true;
  }
  return false;
}

static bool is_valid_target_with_error(const Object *ob, NormalEditModifierData *enmd)
{
  if (is_valid_target(enmd)) {
    return true;
  }
  BKE_modifier_set_error(ob, (ModifierData *)enmd, "Invalid target settings");
  return false;
}

static Mesh *normalEditModifier_do(NormalEditModifierData *enmd,
                                   const ModifierEvalContext *ctx,
                                   Object *ob,
                                   Mesh *mesh)
{
  using namespace blender;
  const bool use_invert_vgroup = ((enmd->flag & MOD_NORMALEDIT_INVERT_VGROUP) != 0);
  const bool use_current_clnors = !((enmd->mix_mode == MOD_NORMALEDIT_MIX_COPY) &&
                                    (enmd->mix_factor == 1.0f) && (enmd->defgrp_name[0] == '\0') &&
                                    (enmd->mix_limit == float(M_PI)));

  /* Do not run that modifier at all if autosmooth is disabled! */
  if (!is_valid_target_with_error(ctx->object, enmd) || mesh->totloop == 0) {
    return mesh;
  }

  /* XXX TODO(Rohan Rathi):
   * Once we fully switch to Mesh evaluation of modifiers,
   * we can expect to get that flag from the COW copy.
   * But for now, it is lost in the DM intermediate step,
   * so we need to directly check orig object's data. */
#if 0
  if (!(mesh->flag & ME_AUTOSMOOTH))
#else
  if (!(((Mesh *)ob->data)->flag & ME_AUTOSMOOTH))
#endif
  {
    BKE_modifier_set_error(
        ob, (ModifierData *)enmd, "Enable 'Auto Smooth' in Object Data Properties");
    return mesh;
  }

  Mesh *result;
  if (mesh->edges().data() == ((Mesh *)ob->data)->edges().data()) {
    /* We need to duplicate data here, otherwise setting custom normals
     * (which may also affect sharp edges) could
     * modify original mesh, see #43671. */
    result = (Mesh *)BKE_id_copy_ex(nullptr, &mesh->id, nullptr, LIB_ID_COPY_LOCALIZE);
  }
  else {
    result = mesh;
  }

  const blender::Span<blender::float3> positions = result->vert_positions();
  const blender::Span<MEdge> edges = result->edges();
  const blender::Span<MPoly> polys = result->polys();
  blender::MutableSpan<MLoop> loops = result->loops_for_write();

  int defgrp_index;
  const MDeformVert *dvert;

  blender::Array<blender::float3> loop_normals;

  CustomData *ldata = &result->ldata;

  const blender::Span<blender::float3> vert_normals = result->vert_normals();
  const blender::Span<blender::float3> poly_normals = result->poly_normals();

  bke::MutableAttributeAccessor attributes = result->attributes_for_write();
  bke::SpanAttributeWriter<bool> sharp_edges = attributes.lookup_or_add_for_write_span<bool>(
      "sharp_edge", ATTR_DOMAIN_EDGE);

  short(*clnors)[2] = static_cast<short(*)[2]>(
      CustomData_get_layer_for_write(ldata, CD_CUSTOMLOOPNORMAL, loops.size()));
  if (use_current_clnors) {
    clnors = static_cast<short(*)[2]>(
        CustomData_get_layer_for_write(ldata, CD_CUSTOMLOOPNORMAL, loops.size()));
<<<<<<< HEAD
    loop_normals.reinitialize(loops.size());

    blender::bke::mesh::normals_calc_loop(positions,
                                          edges,
                                          polys,
                                          loops,
                                          {},
                                          vert_normals,
                                          poly_normals,
                                          sharp_edges.span.data(),
                                          true,
                                          result->smoothresh,
                                          clnors,
                                          nullptr,
                                          loop_normals);
=======
    loop_normals = static_cast<float(*)[3]>(
        MEM_malloc_arrayN(loops.size(), sizeof(*loop_normals), __func__));
    const bool *sharp_faces = static_cast<const bool *>(
        CustomData_get_layer_named(&result->pdata, CD_PROP_BOOL, "sharp_face"));
    BKE_mesh_normals_loop_split(positions,
                                vert_normals,
                                verts_num,
                                edges.data(),
                                edges.size(),
                                loops.data(),
                                loop_normals,
                                loops.size(),
                                polys.data(),
                                poly_normals,
                                polys.size(),
                                true,
                                result->smoothresh,
                                sharp_edges.span.data(),
                                sharp_faces,
                                nullptr,
                                nullptr,
                                clnors);
>>>>>>> 28a581d6
  }

  if (clnors == nullptr) {
    clnors = static_cast<short(*)[2]>(
        CustomData_add_layer(ldata, CD_CUSTOMLOOPNORMAL, CD_SET_DEFAULT, nullptr, loops.size()));
  }

  MOD_get_vgroup(ob, result, enmd->defgrp_name, &dvert, &defgrp_index);

  if (enmd->mode == MOD_NORMALEDIT_MODE_RADIAL) {
    normalEditModifier_do_radial(enmd,
                                 ctx,
                                 ob,
                                 result,
                                 clnors,
                                 loop_normals,
                                 poly_normals,
                                 enmd->mix_mode,
                                 enmd->mix_factor,
                                 enmd->mix_limit,
                                 dvert,
                                 defgrp_index,
                                 use_invert_vgroup,
                                 positions,
                                 edges,
                                 sharp_edges.span,
                                 loops,
                                 polys);
  }
  else if (enmd->mode == MOD_NORMALEDIT_MODE_DIRECTIONAL) {
    normalEditModifier_do_directional(enmd,
                                      ctx,
                                      ob,
                                      result,
                                      clnors,
                                      loop_normals,
                                      poly_normals,
                                      enmd->mix_mode,
                                      enmd->mix_factor,
                                      enmd->mix_limit,
                                      dvert,
                                      defgrp_index,
                                      use_invert_vgroup,
                                      positions,
                                      edges,
                                      sharp_edges.span,
                                      loops,
                                      polys);
  }

  result->runtime->is_original_bmesh = false;

  sharp_edges.finish();

  return result;
}

static void initData(ModifierData *md)
{
  NormalEditModifierData *enmd = (NormalEditModifierData *)md;

  BLI_assert(MEMCMP_STRUCT_AFTER_IS_ZERO(enmd, modifier));

  MEMCPY_STRUCT_AFTER(enmd, DNA_struct_default_get(NormalEditModifierData), modifier);
}

static void requiredDataMask(ModifierData *md, CustomData_MeshMasks *r_cddata_masks)
{
  NormalEditModifierData *enmd = (NormalEditModifierData *)md;

  r_cddata_masks->lmask |= CD_MASK_CUSTOMLOOPNORMAL;

  /* Ask for vertexgroups if we need them. */
  if (enmd->defgrp_name[0] != '\0') {
    r_cddata_masks->vmask |= CD_MASK_MDEFORMVERT;
  }
}

static bool dependsOnNormals(ModifierData * /*md*/)
{
  return true;
}

static void foreachIDLink(ModifierData *md, Object *ob, IDWalkFunc walk, void *userData)
{
  NormalEditModifierData *enmd = (NormalEditModifierData *)md;

  walk(userData, ob, (ID **)&enmd->target, IDWALK_CB_NOP);
}

static bool isDisabled(const struct Scene * /*scene*/, ModifierData *md, bool /*useRenderParams*/)
{
  NormalEditModifierData *enmd = (NormalEditModifierData *)md;

  return !is_valid_target(enmd);
}

static void updateDepsgraph(ModifierData *md, const ModifierUpdateDepsgraphContext *ctx)
{
  NormalEditModifierData *enmd = (NormalEditModifierData *)md;
  if (enmd->target) {
    DEG_add_object_relation(ctx->node, enmd->target, DEG_OB_COMP_TRANSFORM, "NormalEdit Modifier");
    DEG_add_depends_on_transform_relation(ctx->node, "NormalEdit Modifier");
  }
}

static Mesh *modifyMesh(ModifierData *md, const ModifierEvalContext *ctx, Mesh *mesh)
{
  return normalEditModifier_do((NormalEditModifierData *)md, ctx, ctx->object, mesh);
}

static void panel_draw(const bContext * /*C*/, Panel *panel)
{
  uiLayout *col;
  uiLayout *layout = panel->layout;

  PointerRNA ob_ptr;
  PointerRNA *ptr = modifier_panel_get_property_pointers(panel, &ob_ptr);

  int mode = RNA_enum_get(ptr, "mode");

  uiItemR(layout, ptr, "mode", UI_ITEM_R_EXPAND, nullptr, ICON_NONE);

  uiLayoutSetPropSep(layout, true);

  uiItemR(layout, ptr, "target", 0, nullptr, ICON_NONE);

  col = uiLayoutColumn(layout, false);
  uiLayoutSetActive(col, mode == MOD_NORMALEDIT_MODE_DIRECTIONAL);
  uiItemR(col, ptr, "use_direction_parallel", 0, nullptr, ICON_NONE);

  modifier_panel_end(layout, ptr);
}

/* This panel could be open by default, but it isn't currently. */
static void mix_mode_panel_draw(const bContext * /*C*/, Panel *panel)
{
  uiLayout *row;
  uiLayout *layout = panel->layout;

  PointerRNA ob_ptr;
  PointerRNA *ptr = modifier_panel_get_property_pointers(panel, &ob_ptr);

  uiLayoutSetPropSep(layout, true);

  uiItemR(layout, ptr, "mix_mode", 0, nullptr, ICON_NONE);
  uiItemR(layout, ptr, "mix_factor", 0, nullptr, ICON_NONE);

  modifier_vgroup_ui(layout, ptr, &ob_ptr, "vertex_group", "invert_vertex_group", nullptr);

  row = uiLayoutRow(layout, true);
  uiItemR(row, ptr, "mix_limit", 0, nullptr, ICON_NONE);
  uiItemR(row,
          ptr,
          "no_polynors_fix",
          0,
          "",
          (RNA_boolean_get(ptr, "no_polynors_fix") ? ICON_LOCKED : ICON_UNLOCKED));
}

static void offset_panel_draw(const bContext * /*C*/, Panel *panel)
{
  uiLayout *layout = panel->layout;

  PointerRNA *ptr = modifier_panel_get_property_pointers(panel, nullptr);

  int mode = RNA_enum_get(ptr, "mode");
  PointerRNA target_ptr = RNA_pointer_get(ptr, "target");
  bool needs_object_offset = (mode == MOD_NORMALEDIT_MODE_RADIAL &&
                              RNA_pointer_is_null(&target_ptr)) ||
                             (mode == MOD_NORMALEDIT_MODE_DIRECTIONAL &&
                              RNA_boolean_get(ptr, "use_direction_parallel"));

  uiLayoutSetPropSep(layout, true);

  uiLayoutSetActive(layout, needs_object_offset);
  uiItemR(layout, ptr, "offset", 0, nullptr, ICON_NONE);
}

static void panelRegister(ARegionType *region_type)
{
  PanelType *panel_type = modifier_panel_register(
      region_type, eModifierType_NormalEdit, panel_draw);
  modifier_subpanel_register(region_type, "mix", "Mix", nullptr, mix_mode_panel_draw, panel_type);
  modifier_subpanel_register(
      region_type, "offset", "Offset", nullptr, offset_panel_draw, panel_type);
}

ModifierTypeInfo modifierType_NormalEdit = {
    /*name*/ N_("NormalEdit"),
    /*structName*/ "NormalEditModifierData",
    /*structSize*/ sizeof(NormalEditModifierData),
    /*srna*/ &RNA_NormalEditModifier,
    /*type*/ eModifierTypeType_Constructive,
    /*flags*/ eModifierTypeFlag_AcceptsMesh | eModifierTypeFlag_SupportsMapping |
        eModifierTypeFlag_SupportsEditmode | eModifierTypeFlag_EnableInEditmode,
    /*icon*/ ICON_MOD_NORMALEDIT,

    /*copyData*/ BKE_modifier_copydata_generic,

    /*deformVerts*/ nullptr,
    /*deformMatrices*/ nullptr,
    /*deformVertsEM*/ nullptr,
    /*deformMatricesEM*/ nullptr,
    /*modifyMesh*/ modifyMesh,
    /*modifyGeometrySet*/ nullptr,

    /*initData*/ initData,
    /*requiredDataMask*/ requiredDataMask,
    /*freeData*/ nullptr,
    /*isDisabled*/ isDisabled,
    /*updateDepsgraph*/ updateDepsgraph,
    /*dependsOnTime*/ nullptr,
    /*dependsOnNormals*/ dependsOnNormals,
    /*foreachIDLink*/ foreachIDLink,
    /*foreachTexLink*/ nullptr,
    /*freeRuntimeData*/ nullptr,
    /*panelRegister*/ panelRegister,
    /*blendWrite*/ nullptr,
    /*blendRead*/ nullptr,
};<|MERGE_RESOLUTION|>--- conflicted
+++ resolved
@@ -318,35 +318,18 @@
     /* We need to recompute vertex normals! */
     BKE_mesh_normals_tag_dirty(mesh);
   }
-<<<<<<< HEAD
-
+  const bool *sharp_faces = static_cast<const bool *>(
+      CustomData_get_layer_named(&mesh->pdata, CD_PROP_BOOL, "sharp_face"));
   blender::bke::mesh::normals_loop_custom_set(vert_positions,
                                               edges,
                                               polys,
                                               loops,
                                               mesh->vert_normals(),
                                               poly_normals,
+                                              sharp_faces,
                                               sharp_edges,
                                               nos,
                                               clnors);
-=======
-  const bool *sharp_faces = static_cast<const bool *>(
-      CustomData_get_layer_named(&mesh->pdata, CD_PROP_BOOL, "sharp_face"));
-  BKE_mesh_normals_loop_custom_set(vert_positions,
-                                   BKE_mesh_vert_normals_ensure(mesh),
-                                   verts_num,
-                                   edges.data(),
-                                   edges.size(),
-                                   loops.data(),
-                                   nos,
-                                   loops.size(),
-                                   polys.data(),
-                                   poly_normals,
-                                   sharp_faces,
-                                   polys.size(),
-                                   sharp_edges,
-                                   clnors);
->>>>>>> 28a581d6
 
   MEM_freeN(cos);
   MEM_freeN(done_verts);
@@ -441,37 +424,18 @@
           loops, nos.data(), &mesh->ldata, polys, BKE_mesh_poly_normals_for_write(mesh))) {
     BKE_mesh_normals_tag_dirty(mesh);
   }
-<<<<<<< HEAD
-
+  const bool *sharp_faces = static_cast<const bool *>(
+      CustomData_get_layer_named(&mesh->pdata, CD_PROP_BOOL, "sharp_face"));
   blender::bke::mesh::normals_loop_custom_set(positions,
                                               edges,
                                               polys,
                                               loops,
                                               mesh->vert_normals(),
                                               poly_normals,
+                                              sharp_faces,
                                               sharp_edges,
                                               nos,
                                               clnors);
-=======
-  const bool *sharp_faces = static_cast<const bool *>(
-      CustomData_get_layer_named(&mesh->pdata, CD_PROP_BOOL, "sharp_face"));
-  BKE_mesh_normals_loop_custom_set(positions,
-                                   BKE_mesh_vert_normals_ensure(mesh),
-                                   verts_num,
-                                   edges.data(),
-                                   edges.size(),
-                                   loops.data(),
-                                   nos,
-                                   loops.size(),
-                                   polys.data(),
-                                   poly_normals,
-                                   sharp_faces,
-                                   polys.size(),
-                                   sharp_edges,
-                                   clnors);
-
-  MEM_freeN(nos);
->>>>>>> 28a581d6
 }
 
 static bool is_valid_target(NormalEditModifierData *enmd)
@@ -561,9 +525,9 @@
   if (use_current_clnors) {
     clnors = static_cast<short(*)[2]>(
         CustomData_get_layer_for_write(ldata, CD_CUSTOMLOOPNORMAL, loops.size()));
-<<<<<<< HEAD
     loop_normals.reinitialize(loops.size());
-
+    const bool *sharp_faces = static_cast<const bool *>(
+        CustomData_get_layer_named(&result->pdata, CD_PROP_BOOL, "sharp_face"));
     blender::bke::mesh::normals_calc_loop(positions,
                                           edges,
                                           polys,
@@ -572,35 +536,12 @@
                                           vert_normals,
                                           poly_normals,
                                           sharp_edges.span.data(),
+                                          sharp_faces,
                                           true,
                                           result->smoothresh,
                                           clnors,
                                           nullptr,
                                           loop_normals);
-=======
-    loop_normals = static_cast<float(*)[3]>(
-        MEM_malloc_arrayN(loops.size(), sizeof(*loop_normals), __func__));
-    const bool *sharp_faces = static_cast<const bool *>(
-        CustomData_get_layer_named(&result->pdata, CD_PROP_BOOL, "sharp_face"));
-    BKE_mesh_normals_loop_split(positions,
-                                vert_normals,
-                                verts_num,
-                                edges.data(),
-                                edges.size(),
-                                loops.data(),
-                                loop_normals,
-                                loops.size(),
-                                polys.data(),
-                                poly_normals,
-                                polys.size(),
-                                true,
-                                result->smoothresh,
-                                sharp_edges.span.data(),
-                                sharp_faces,
-                                nullptr,
-                                nullptr,
-                                clnors);
->>>>>>> 28a581d6
   }
 
   if (clnors == nullptr) {
