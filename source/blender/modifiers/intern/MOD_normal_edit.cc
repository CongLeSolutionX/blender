--- conflicted
+++ resolved
@@ -337,12 +337,8 @@
                                    loops.size(),
                                    polys.data(),
                                    poly_normals,
-<<<<<<< HEAD
                                    sharp_faces,
-                                   polys_num,
-=======
                                    polys.size(),
->>>>>>> 2a9f792c
                                    sharp_edges,
                                    clnors);
 
@@ -457,12 +453,8 @@
                                    loops.size(),
                                    polys.data(),
                                    poly_normals,
-<<<<<<< HEAD
                                    sharp_faces,
-                                   polys_num,
-=======
                                    polys.size(),
->>>>>>> 2a9f792c
                                    sharp_edges,
                                    clnors);
 
