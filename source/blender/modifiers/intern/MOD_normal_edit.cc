--- conflicted
+++ resolved
@@ -222,11 +222,7 @@
                                          const ModifierEvalContext * /*ctx*/,
                                          Object *ob,
                                          Mesh *mesh,
-<<<<<<< HEAD
-                                         blender::short2 *clnors,
-=======
                                          blender::MutableSpan<blender::short2> clnors,
->>>>>>> 96fd14a6
                                          blender::MutableSpan<blender::float3> loop_normals,
                                          const short mix_mode,
                                          const float mix_factor,
@@ -357,11 +353,7 @@
                                               const ModifierEvalContext * /*ctx*/,
                                               Object *ob,
                                               Mesh *mesh,
-<<<<<<< HEAD
-                                              blender::short2 *clnors,
-=======
                                               blender::MutableSpan<blender::short2> clnors,
->>>>>>> 96fd14a6
                                               blender::MutableSpan<blender::float3> loop_normals,
                                               const short mix_mode,
                                               const float mix_factor,
@@ -533,7 +525,7 @@
     clnors = static_cast<blender::short2 *>(
         CustomData_get_layer_for_write(ldata, CD_CUSTOMLOOPNORMAL, corner_verts.size()));
     loop_normals.reinitialize(corner_verts.size());
-    const VArray<bool> sharp_faces =* attributes.lookup_or_default<bool>(
+    const VArray<bool> sharp_faces = *attributes.lookup_or_default<bool>(
         "sharp_face", ATTR_DOMAIN_FACE, false);
     blender::bke::mesh::normals_calc_loop(positions,
                                           edges,
