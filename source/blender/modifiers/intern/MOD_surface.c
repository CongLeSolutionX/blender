--- conflicted
+++ resolved
@@ -150,17 +150,10 @@
     }
 
     /* convert to global coordinates and calculate velocity */
-<<<<<<< HEAD
     float(*positions)[3] = BKE_mesh_positions_for_write(surmd->mesh);
     for (i = 0; i < mesh_verts_num; i++) {
       float *vec = positions[i];
-      mul_m4_v3(ctx->object->obmat, vec);
-=======
-    MVert *verts = BKE_mesh_verts_for_write(surmd->mesh);
-    for (i = 0, x = surmd->x, v = surmd->v; i < mesh_verts_num; i++, x++, v++) {
-      float *vec = verts[i].co;
       mul_m4_v3(ctx->object->object_to_world, vec);
->>>>>>> 41c692ee
 
       if (init) {
         surmd->v[i][0] = surmd->v[i][1] = surmd->v[i][2] = 0.0f;
