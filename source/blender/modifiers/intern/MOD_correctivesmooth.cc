/* SPDX-License-Identifier: GPL-2.0-or-later
 * Copyright 2005 Blender Foundation. All rights reserved. */

/** \file
 * \ingroup modifiers
 *
 * Method of smoothing deformation, also known as 'delta-mush'.
 */

#include "BLI_utildefines.h"

#include "BLI_math.h"

#include "BLT_translation.h"

#include "DNA_defaults.h"
#include "DNA_mesh_types.h"
#include "DNA_meshdata_types.h"
#include "DNA_object_types.h"
#include "DNA_scene_types.h"
#include "DNA_screen_types.h"

#include "MEM_guardedalloc.h"

#include "BKE_context.h"
#include "BKE_deform.h"
#include "BKE_editmesh.h"
#include "BKE_lib_id.h"
#include "BKE_mesh.h"
#include "BKE_mesh_wrapper.h"
#include "BKE_screen.h"

#include "UI_interface.h"
#include "UI_resources.h"

#include "RNA_access.h"
#include "RNA_prototypes.h"

#include "MOD_modifiertypes.h"
#include "MOD_ui_common.h"
#include "MOD_util.h"

#include "BLO_read_write.h"

#include "DEG_depsgraph_query.h"

// #define DEBUG_TIME

#include "PIL_time.h"
#ifdef DEBUG_TIME
#  include "PIL_time_utildefines.h"

#endif

#include "BLI_strict_flags.h"

static void initData(ModifierData *md)
{
  CorrectiveSmoothModifierData *csmd = (CorrectiveSmoothModifierData *)md;

  BLI_assert(MEMCMP_STRUCT_AFTER_IS_ZERO(csmd, modifier));

  MEMCPY_STRUCT_AFTER(csmd, DNA_struct_default_get(CorrectiveSmoothModifierData), modifier);

  csmd->delta_cache.deltas = nullptr;
}

static void copyData(const ModifierData *md, ModifierData *target, const int flag)
{
  const CorrectiveSmoothModifierData *csmd = (const CorrectiveSmoothModifierData *)md;
  CorrectiveSmoothModifierData *tcsmd = (CorrectiveSmoothModifierData *)target;

  BKE_modifier_copydata_generic(md, target, flag);

  if (csmd->bind_coords) {
    tcsmd->bind_coords = static_cast<float(*)[3]>(MEM_dupallocN(csmd->bind_coords));
  }

  tcsmd->delta_cache.deltas = nullptr;
  tcsmd->delta_cache.deltas_num = 0;
}

static void freeBind(CorrectiveSmoothModifierData *csmd)
{
  MEM_SAFE_FREE(csmd->bind_coords);
  MEM_SAFE_FREE(csmd->delta_cache.deltas);

  csmd->bind_coords_num = 0;
}

static void freeData(ModifierData *md)
{
  CorrectiveSmoothModifierData *csmd = (CorrectiveSmoothModifierData *)md;
  freeBind(csmd);
}

static void requiredDataMask(ModifierData *md, CustomData_MeshMasks *r_cddata_masks)
{
  CorrectiveSmoothModifierData *csmd = (CorrectiveSmoothModifierData *)md;

  /* ask for vertex groups if we need them */
  if (csmd->defgrp_name[0] != '\0') {
    r_cddata_masks->vmask |= CD_MASK_MDEFORMVERT;
  }
}

/* check individual weights for changes and cache values */
static void mesh_get_weights(const MDeformVert *dvert,
                             const int defgrp_index,
                             const uint verts_num,
                             const bool use_invert_vgroup,
                             float *smooth_weights)
{
  uint i;

  for (i = 0; i < verts_num; i++, dvert++) {
    const float w = BKE_defvert_find_weight(dvert, defgrp_index);

    if (use_invert_vgroup == false) {
      smooth_weights[i] = w;
    }
    else {
      smooth_weights[i] = 1.0f - w;
    }
  }
}

static void mesh_get_boundaries(Mesh *mesh, float *smooth_weights)
{
<<<<<<< HEAD
  const MEdge *medge = BKE_mesh_edges(mesh);
  const blender::OffsetIndices polys = mesh->polys();
  const blender::Span<int> corner_edges = mesh->corner_edges();

  const uint medge_num = uint(mesh->totedge);

=======
  const blender::Span<MEdge> edges = mesh->edges();
  const blender::Span<MPoly> polys = mesh->polys();
  const blender::Span<int> corner_edges = mesh->corner_edges();

>>>>>>> 636c98c8
  /* Flag boundary edges so only boundaries are set to 1. */
  uint8_t *boundaries = static_cast<uint8_t *>(
      MEM_calloc_arrayN(size_t(edges.size()), sizeof(*boundaries), __func__));

  for (const int64_t i : polys.index_range()) {
<<<<<<< HEAD
    for (const int edge : corner_edges.slice(polys[i])) {
      uint8_t *e_value = &boundaries[edge];
=======
    const int totloop = polys[i].totloop;
    int j;
    for (j = 0; j < totloop; j++) {
      uint8_t *e_value = &boundaries[corner_edges[polys[i].loopstart + j]];
>>>>>>> 636c98c8
      *e_value |= uint8_t((*e_value) + 1);
    }
  }

  for (const int64_t i : edges.index_range()) {
    if (boundaries[i] == 1) {
      smooth_weights[edges[i].v1] = 0.0f;
      smooth_weights[edges[i].v2] = 0.0f;
    }
  }

  MEM_freeN(boundaries);
}

/* -------------------------------------------------------------------- */
/* Simple Weighted Smoothing
 *
 * (average of surrounding verts)
 */
static void smooth_iter__simple(CorrectiveSmoothModifierData *csmd,
                                Mesh *mesh,
                                float (*vertexCos)[3],
                                uint verts_num,
                                const float *smooth_weights,
                                uint iterations)
{
  const float lambda = csmd->lambda;
  uint i;

  const uint edges_num = uint(mesh->totedge);
  const blender::Span<MEdge> edges = mesh->edges();

  struct SmoothingData_Simple {
    float delta[3];
  };
  SmoothingData_Simple *smooth_data = MEM_cnew_array<SmoothingData_Simple>(verts_num, __func__);

  float *vertex_edge_count_div = static_cast<float *>(
      MEM_calloc_arrayN(verts_num, sizeof(float), __func__));

  /* calculate as floats to avoid int->float conversion in #smooth_iter */
  for (i = 0; i < edges_num; i++) {
    vertex_edge_count_div[edges[i].v1] += 1.0f;
    vertex_edge_count_div[edges[i].v2] += 1.0f;
  }

  /* a little confusing, but we can include 'lambda' and smoothing weight
   * here to avoid multiplying for every iteration */
  if (smooth_weights == nullptr) {
    for (i = 0; i < verts_num; i++) {
      vertex_edge_count_div[i] = lambda * (vertex_edge_count_div[i] ?
                                               (1.0f / vertex_edge_count_div[i]) :
                                               1.0f);
    }
  }
  else {
    for (i = 0; i < verts_num; i++) {
      vertex_edge_count_div[i] = smooth_weights[i] * lambda *
                                 (vertex_edge_count_div[i] ? (1.0f / vertex_edge_count_div[i]) :
                                                             1.0f);
    }
  }

  /* -------------------------------------------------------------------- */
  /* Main Smoothing Loop */

  while (iterations--) {
    for (i = 0; i < edges_num; i++) {
      SmoothingData_Simple *sd_v1;
      SmoothingData_Simple *sd_v2;
      float edge_dir[3];

      sub_v3_v3v3(edge_dir, vertexCos[edges[i].v2], vertexCos[edges[i].v1]);

      sd_v1 = &smooth_data[edges[i].v1];
      sd_v2 = &smooth_data[edges[i].v2];

      add_v3_v3(sd_v1->delta, edge_dir);
      sub_v3_v3(sd_v2->delta, edge_dir);
    }

    for (i = 0; i < verts_num; i++) {
      SmoothingData_Simple *sd = &smooth_data[i];
      madd_v3_v3fl(vertexCos[i], sd->delta, vertex_edge_count_div[i]);
      /* zero for the next iteration (saves memset on entire array) */
      memset(sd, 0, sizeof(*sd));
    }
  }

  MEM_freeN(vertex_edge_count_div);
  MEM_freeN(smooth_data);
}

/* -------------------------------------------------------------------- */
/* Edge-Length Weighted Smoothing
 */
static void smooth_iter__length_weight(CorrectiveSmoothModifierData *csmd,
                                       Mesh *mesh,
                                       float (*vertexCos)[3],
                                       uint verts_num,
                                       const float *smooth_weights,
                                       uint iterations)
{
  const float eps = FLT_EPSILON * 10.0f;
  const uint edges_num = uint(mesh->totedge);
  /* NOTE: the way this smoothing method works, its approx half as strong as the simple-smooth,
   * and 2.0 rarely spikes, double the value for consistent behavior. */
  const float lambda = csmd->lambda * 2.0f;
  const blender::Span<MEdge> edges = mesh->edges();
  uint i;

  struct SmoothingData_Weighted {
    float delta[3];
    float edge_length_sum;
  };
  SmoothingData_Weighted *smooth_data = MEM_cnew_array<SmoothingData_Weighted>(verts_num,
                                                                               __func__);

  /* calculate as floats to avoid int->float conversion in #smooth_iter */
  float *vertex_edge_count = static_cast<float *>(
      MEM_calloc_arrayN(verts_num, sizeof(float), __func__));
  for (i = 0; i < edges_num; i++) {
    vertex_edge_count[edges[i].v1] += 1.0f;
    vertex_edge_count[edges[i].v2] += 1.0f;
  }

  /* -------------------------------------------------------------------- */
  /* Main Smoothing Loop */

  while (iterations--) {
    for (i = 0; i < edges_num; i++) {
      SmoothingData_Weighted *sd_v1;
      SmoothingData_Weighted *sd_v2;
      float edge_dir[3];
      float edge_dist;

      sub_v3_v3v3(edge_dir, vertexCos[edges[i].v2], vertexCos[edges[i].v1]);
      edge_dist = len_v3(edge_dir);

      /* weight by distance */
      mul_v3_fl(edge_dir, edge_dist);

      sd_v1 = &smooth_data[edges[i].v1];
      sd_v2 = &smooth_data[edges[i].v2];

      add_v3_v3(sd_v1->delta, edge_dir);
      sub_v3_v3(sd_v2->delta, edge_dir);

      sd_v1->edge_length_sum += edge_dist;
      sd_v2->edge_length_sum += edge_dist;
    }

    if (smooth_weights == nullptr) {
      /* fast-path */
      for (i = 0; i < verts_num; i++) {
        SmoothingData_Weighted *sd = &smooth_data[i];
        /* Divide by sum of all neighbor distances (weighted) and amount of neighbors,
         * (mean average). */
        const float div = sd->edge_length_sum * vertex_edge_count[i];
        if (div > eps) {
#if 0
          /* first calculate the new location */
          mul_v3_fl(sd->delta, 1.0f / div);
          /* then interpolate */
          madd_v3_v3fl(vertexCos[i], sd->delta, lambda);
#else
          /* do this in one step */
          madd_v3_v3fl(vertexCos[i], sd->delta, lambda / div);
#endif
        }
        /* zero for the next iteration (saves memset on entire array) */
        memset(sd, 0, sizeof(*sd));
      }
    }
    else {
      for (i = 0; i < verts_num; i++) {
        SmoothingData_Weighted *sd = &smooth_data[i];
        const float div = sd->edge_length_sum * vertex_edge_count[i];
        if (div > eps) {
          const float lambda_w = lambda * smooth_weights[i];
          madd_v3_v3fl(vertexCos[i], sd->delta, lambda_w / div);
        }

        memset(sd, 0, sizeof(*sd));
      }
    }
  }

  MEM_freeN(vertex_edge_count);
  MEM_freeN(smooth_data);
}

static void smooth_iter(CorrectiveSmoothModifierData *csmd,
                        Mesh *mesh,
                        float (*vertexCos)[3],
                        uint verts_num,
                        const float *smooth_weights,
                        uint iterations)
{
  switch (csmd->smooth_type) {
    case MOD_CORRECTIVESMOOTH_SMOOTH_LENGTH_WEIGHT:
      smooth_iter__length_weight(csmd, mesh, vertexCos, verts_num, smooth_weights, iterations);
      break;

    /* case MOD_CORRECTIVESMOOTH_SMOOTH_SIMPLE: */
    default:
      smooth_iter__simple(csmd, mesh, vertexCos, verts_num, smooth_weights, iterations);
      break;
  }
}

static void smooth_verts(CorrectiveSmoothModifierData *csmd,
                         Mesh *mesh,
                         const MDeformVert *dvert,
                         const int defgrp_index,
                         float (*vertexCos)[3],
                         uint verts_num)
{
  float *smooth_weights = nullptr;

  if (dvert || (csmd->flag & MOD_CORRECTIVESMOOTH_PIN_BOUNDARY)) {

    smooth_weights = static_cast<float *>(MEM_malloc_arrayN(verts_num, sizeof(float), __func__));

    if (dvert) {
      mesh_get_weights(dvert,
                       defgrp_index,
                       verts_num,
                       (csmd->flag & MOD_CORRECTIVESMOOTH_INVERT_VGROUP) != 0,
                       smooth_weights);
    }
    else {
      copy_vn_fl(smooth_weights, int(verts_num), 1.0f);
    }

    if (csmd->flag & MOD_CORRECTIVESMOOTH_PIN_BOUNDARY) {
      mesh_get_boundaries(mesh, smooth_weights);
    }
  }

  smooth_iter(csmd, mesh, vertexCos, verts_num, smooth_weights, uint(csmd->repeat));

  if (smooth_weights) {
    MEM_freeN(smooth_weights);
  }
}

/**
 * Calculate an orthogonal 3x3 matrix from 2 edge vectors.
 * \return false if this loop should be ignored (have zero influence).
 */
static bool calc_tangent_loop(const float v_dir_prev[3],
                              const float v_dir_next[3],
                              float r_tspace[3][3])
{
  if (UNLIKELY(compare_v3v3(v_dir_prev, v_dir_next, FLT_EPSILON * 10.0f))) {
    /* As there are no weights, the value doesn't matter just initialize it. */
    unit_m3(r_tspace);
    return false;
  }

  copy_v3_v3(r_tspace[0], v_dir_prev);
  copy_v3_v3(r_tspace[1], v_dir_next);

  cross_v3_v3v3(r_tspace[2], v_dir_prev, v_dir_next);
  normalize_v3(r_tspace[2]);

  /* Make orthogonal using `r_tspace[2]` as a basis.
   *
   * NOTE: while it seems more logical to use `v_dir_prev` & `v_dir_next` as separate X/Y axis
   * (instead of combining them as is done here). It's not necessary as the directions of the
   * axis aren't important as long as the difference between tangent matrices is equivalent.
   * Some computations can be skipped by combining the two directions,
   * using the cross product for the 3rd axes. */
  add_v3_v3(r_tspace[0], r_tspace[1]);
  normalize_v3(r_tspace[0]);
  cross_v3_v3v3(r_tspace[1], r_tspace[2], r_tspace[0]);

  return true;
}

/**
 * \param r_tangent_spaces: Loop aligned array of tangents.
 * \param r_tangent_weights: Loop aligned array of weights (may be nullptr).
 * \param r_tangent_weights_per_vertex: Vertex aligned array, accumulating weights for each loop
 * (may be nullptr).
 */
static void calc_tangent_spaces(const Mesh *mesh,
                                const float (*vertexCos)[3],
                                float (*r_tangent_spaces)[3][3],
                                float *r_tangent_weights,
                                float *r_tangent_weights_per_vertex)
{
  const uint mvert_num = uint(mesh->totvert);
<<<<<<< HEAD
  const blender::OffsetIndices mpoly = mesh->polys();
=======
  const blender::Span<MPoly> polys = mesh->polys();
>>>>>>> 636c98c8
  blender::Span<int> corner_verts = mesh->corner_verts();

  if (r_tangent_weights_per_vertex != nullptr) {
    copy_vn_fl(r_tangent_weights_per_vertex, int(mvert_num), 0.0f);
  }

<<<<<<< HEAD
  for (i = 0; i < mpoly_num; i++) {
    const blender::IndexRange poly = mpoly[i];
    int next_corner = int(poly.start());
    int term_corner = next_corner + int(poly.size());
=======
  for (const int64_t i : polys.index_range()) {
    const MPoly *mp = &polys[i];
    int next_corner = mp->loopstart;
    int term_corner = next_corner + mp->totloop;
>>>>>>> 636c98c8
    int prev_corner = term_corner - 2;
    int curr_corner = term_corner - 1;

    /* loop directions */
    float v_dir_prev[3], v_dir_next[3];

    /* needed entering the loop */
    sub_v3_v3v3(
        v_dir_prev, vertexCos[corner_verts[prev_corner]], vertexCos[corner_verts[curr_corner]]);
    normalize_v3(v_dir_prev);

    for (; next_corner != term_corner;
         prev_corner = curr_corner, curr_corner = next_corner, next_corner++) {
      float(*ts)[3] = r_tangent_spaces[curr_corner];

      /* re-use the previous value */
#if 0
      sub_v3_v3v3(v_dir_prev, vertexCos[corner_verts[prev_corner]], vertexCos[corner_verts[curr_corner]]);
      normalize_v3(v_dir_prev);
#endif
      sub_v3_v3v3(
          v_dir_next, vertexCos[corner_verts[curr_corner]], vertexCos[corner_verts[next_corner]]);
      normalize_v3(v_dir_next);

      if (calc_tangent_loop(v_dir_prev, v_dir_next, ts)) {
        if (r_tangent_weights != nullptr) {
          const float weight = fabsf(acosf(dot_v3v3(v_dir_next, v_dir_prev)));
          r_tangent_weights[curr_corner] = weight;
          r_tangent_weights_per_vertex[corner_verts[curr_corner]] += weight;
        }
      }
      else {
        if (r_tangent_weights != nullptr) {
          r_tangent_weights[curr_corner] = 0;
        }
      }

      copy_v3_v3(v_dir_prev, v_dir_next);
    }
  }
}

static void store_cache_settings(CorrectiveSmoothModifierData *csmd)
{
  csmd->delta_cache.lambda = csmd->lambda;
  csmd->delta_cache.repeat = csmd->repeat;
  csmd->delta_cache.flag = csmd->flag;
  csmd->delta_cache.smooth_type = csmd->smooth_type;
  csmd->delta_cache.rest_source = csmd->rest_source;
}

static bool cache_settings_equal(CorrectiveSmoothModifierData *csmd)
{
  return (csmd->delta_cache.lambda == csmd->lambda && csmd->delta_cache.repeat == csmd->repeat &&
          csmd->delta_cache.flag == csmd->flag &&
          csmd->delta_cache.smooth_type == csmd->smooth_type &&
          csmd->delta_cache.rest_source == csmd->rest_source);
}

/**
 * This calculates #CorrectiveSmoothModifierData.delta_cache
 * It's not run on every update (during animation for example).
 */
static void calc_deltas(CorrectiveSmoothModifierData *csmd,
                        Mesh *mesh,
                        const MDeformVert *dvert,
                        const int defgrp_index,
                        const float (*rest_coords)[3],
                        uint verts_num)
{
  const blender::Span<int> corner_verts = mesh->corner_verts();

  float(*smooth_vertex_coords)[3] = static_cast<float(*)[3]>(MEM_dupallocN(rest_coords));

  uint l_index;

  float(*tangent_spaces)[3][3] = static_cast<float(*)[3][3]>(
      MEM_malloc_arrayN(size_t(corner_verts.size()), sizeof(float[3][3]), __func__));

  if (csmd->delta_cache.deltas_num != uint(corner_verts.size())) {
    MEM_SAFE_FREE(csmd->delta_cache.deltas);
  }

  /* allocate deltas if they have not yet been allocated, otherwise we will just write over them */
  if (!csmd->delta_cache.deltas) {
    csmd->delta_cache.deltas_num = uint(corner_verts.size());
    csmd->delta_cache.deltas = static_cast<float(*)[3]>(
        MEM_malloc_arrayN(size_t(corner_verts.size()), sizeof(float[3]), __func__));
  }

  smooth_verts(csmd, mesh, dvert, defgrp_index, smooth_vertex_coords, verts_num);

  calc_tangent_spaces(mesh, smooth_vertex_coords, tangent_spaces, nullptr, nullptr);

  copy_vn_fl(&csmd->delta_cache.deltas[0][0], int(corner_verts.size()) * 3, 0.0f);

  for (l_index = 0; l_index < corner_verts.size(); l_index++) {
    const int v_index = corner_verts[l_index];
    float delta[3];
    sub_v3_v3v3(delta, rest_coords[v_index], smooth_vertex_coords[v_index]);

    float imat[3][3];
    if (UNLIKELY(!invert_m3_m3(imat, tangent_spaces[l_index]))) {
      transpose_m3_m3(imat, tangent_spaces[l_index]);
    }
    mul_v3_m3v3(csmd->delta_cache.deltas[l_index], imat, delta);
  }

  MEM_freeN(tangent_spaces);
  MEM_freeN(smooth_vertex_coords);
}

static void correctivesmooth_modifier_do(ModifierData *md,
                                         Depsgraph *depsgraph,
                                         Object *ob,
                                         Mesh *mesh,
                                         float (*vertexCos)[3],
                                         uint verts_num,
                                         BMEditMesh *em)
{
  CorrectiveSmoothModifierData *csmd = (CorrectiveSmoothModifierData *)md;

  const bool force_delta_cache_update =
      /* XXX, take care! if mesh data itself changes we need to forcefully recalculate deltas */
      !cache_settings_equal(csmd) ||
      ((csmd->rest_source == MOD_CORRECTIVESMOOTH_RESTSOURCE_ORCO) &&
       (((ID *)ob->data)->recalc & ID_RECALC_ALL));

  blender::Span<int> corner_verts = mesh->corner_verts();

  bool use_only_smooth = (csmd->flag & MOD_CORRECTIVESMOOTH_ONLY_SMOOTH) != 0;
  const MDeformVert *dvert = nullptr;
  int defgrp_index;

  MOD_get_vgroup(ob, mesh, csmd->defgrp_name, &dvert, &defgrp_index);

  /* if rest bind_coords not are defined, set them (only run during bind) */
  if ((csmd->rest_source == MOD_CORRECTIVESMOOTH_RESTSOURCE_BIND) &&
      /* signal to recalculate, whoever sets MUST also free bind coords */
      (csmd->bind_coords_num == uint(-1))) {
    if (DEG_is_active(depsgraph)) {
      BLI_assert(csmd->bind_coords == nullptr);
      csmd->bind_coords = static_cast<float(*)[3]>(MEM_dupallocN(vertexCos));
      csmd->bind_coords_num = verts_num;
      BLI_assert(csmd->bind_coords != nullptr);
      /* Copy bound data to the original modifier. */
      CorrectiveSmoothModifierData *csmd_orig = (CorrectiveSmoothModifierData *)
          BKE_modifier_get_original(ob, &csmd->modifier);
      csmd_orig->bind_coords = static_cast<float(*)[3]>(MEM_dupallocN(csmd->bind_coords));
      csmd_orig->bind_coords_num = csmd->bind_coords_num;
    }
    else {
      BKE_modifier_set_error(ob, md, "Attempt to bind from inactive dependency graph");
    }
  }

  if (UNLIKELY(use_only_smooth)) {
    smooth_verts(csmd, mesh, dvert, defgrp_index, vertexCos, verts_num);
    return;
  }

  if ((csmd->rest_source == MOD_CORRECTIVESMOOTH_RESTSOURCE_BIND) &&
      (csmd->bind_coords == nullptr)) {
    BKE_modifier_set_error(ob, md, "Bind data required");
    goto error;
  }

  /* If the number of verts has changed, the bind is invalid, so we do nothing */
  if (csmd->rest_source == MOD_CORRECTIVESMOOTH_RESTSOURCE_BIND) {
    if (csmd->bind_coords_num != verts_num) {
      BKE_modifier_set_error(
          ob, md, "Bind vertex count mismatch: %u to %u", csmd->bind_coords_num, verts_num);
      goto error;
    }
  }
  else {
    /* MOD_CORRECTIVESMOOTH_RESTSOURCE_ORCO */
    if (ob->type != OB_MESH) {
      BKE_modifier_set_error(ob, md, "Object is not a mesh");
      goto error;
    }
    else {
      uint me_numVerts = uint((em) ? em->bm->totvert : ((Mesh *)ob->data)->totvert);

      if (me_numVerts != verts_num) {
        BKE_modifier_set_error(
            ob, md, "Original vertex count mismatch: %u to %u", me_numVerts, verts_num);
        goto error;
      }
    }
  }

  /* check to see if our deltas are still valid */
  if (!csmd->delta_cache.deltas || (csmd->delta_cache.deltas_num != corner_verts.size()) ||
      force_delta_cache_update) {
    const float(*rest_coords)[3];
    bool is_rest_coords_alloc = false;

    store_cache_settings(csmd);

    if (csmd->rest_source == MOD_CORRECTIVESMOOTH_RESTSOURCE_BIND) {
      /* caller needs to do sanity check here */
      csmd->bind_coords_num = verts_num;
      rest_coords = csmd->bind_coords;
    }
    else {
      int me_numVerts;
      rest_coords = em ? BKE_editmesh_vert_coords_alloc_orco(em, &me_numVerts) :
                         BKE_mesh_vert_coords_alloc(static_cast<const Mesh *>(ob->data),
                                                    &me_numVerts);

      BLI_assert((uint)me_numVerts == verts_num);
      is_rest_coords_alloc = true;
    }

#ifdef DEBUG_TIME
    TIMEIT_START(corrective_smooth_deltas);
#endif

    calc_deltas(csmd, mesh, dvert, defgrp_index, rest_coords, verts_num);

#ifdef DEBUG_TIME
    TIMEIT_END(corrective_smooth_deltas);
#endif
    if (is_rest_coords_alloc) {
      MEM_freeN((void *)rest_coords);
    }
  }

  if (csmd->rest_source == MOD_CORRECTIVESMOOTH_RESTSOURCE_BIND) {
    /* this could be a check, but at this point it _must_ be valid */
    BLI_assert(csmd->bind_coords_num == verts_num && csmd->delta_cache.deltas);
  }

#ifdef DEBUG_TIME
  TIMEIT_START(corrective_smooth);
#endif

  /* do the actual delta mush */
  smooth_verts(csmd, mesh, dvert, defgrp_index, vertexCos, verts_num);

  {

    const float scale = csmd->scale;

    float(*tangent_spaces)[3][3] = static_cast<float(*)[3][3]>(
        MEM_malloc_arrayN(size_t(corner_verts.size()), sizeof(float[3][3]), __func__));
    float *tangent_weights = static_cast<float *>(
        MEM_malloc_arrayN(size_t(corner_verts.size()), sizeof(float), __func__));
    float *tangent_weights_per_vertex = static_cast<float *>(
        MEM_malloc_arrayN(verts_num, sizeof(float), __func__));

    calc_tangent_spaces(
        mesh, vertexCos, tangent_spaces, tangent_weights, tangent_weights_per_vertex);

    for (const int64_t l_index : corner_verts.index_range()) {
      const int v_index = corner_verts[l_index];
      const float weight = tangent_weights[l_index] / tangent_weights_per_vertex[v_index];
      if (UNLIKELY(!(weight > 0.0f))) {
        /* Catches zero & divide by zero. */
        continue;
      }

      float delta[3];
      mul_v3_m3v3(delta, tangent_spaces[l_index], csmd->delta_cache.deltas[l_index]);
      mul_v3_fl(delta, weight);
      madd_v3_v3fl(vertexCos[v_index], delta, scale);
    }

    MEM_freeN(tangent_spaces);
    MEM_freeN(tangent_weights);
    MEM_freeN(tangent_weights_per_vertex);
  }

#ifdef DEBUG_TIME
  TIMEIT_END(corrective_smooth);
#endif

  return;

  /* when the modifier fails to execute */
error:
  MEM_SAFE_FREE(csmd->delta_cache.deltas);
  csmd->delta_cache.deltas_num = 0;
}

static void deformVerts(ModifierData *md,
                        const ModifierEvalContext *ctx,
                        Mesh *mesh,
                        float (*vertexCos)[3],
                        int verts_num)
{
  Mesh *mesh_src = MOD_deform_mesh_eval_get(ctx->object, nullptr, mesh, nullptr, verts_num, false);

  correctivesmooth_modifier_do(
      md, ctx->depsgraph, ctx->object, mesh_src, vertexCos, uint(verts_num), nullptr);

  if (!ELEM(mesh_src, nullptr, mesh)) {
    BKE_id_free(nullptr, mesh_src);
  }
}

static void deformVertsEM(ModifierData *md,
                          const ModifierEvalContext *ctx,
                          BMEditMesh *editData,
                          Mesh *mesh,
                          float (*vertexCos)[3],
                          int verts_num)
{
  Mesh *mesh_src = MOD_deform_mesh_eval_get(
      ctx->object, editData, mesh, nullptr, verts_num, false);

  /* TODO(@ideasman42): use edit-mode data only (remove this line). */
  if (mesh_src != nullptr) {
    BKE_mesh_wrapper_ensure_mdata(mesh_src);
  }

  correctivesmooth_modifier_do(
      md, ctx->depsgraph, ctx->object, mesh_src, vertexCos, uint(verts_num), editData);

  if (!ELEM(mesh_src, nullptr, mesh)) {
    BKE_id_free(nullptr, mesh_src);
  }
}

static void panel_draw(const bContext * /*C*/, Panel *panel)
{
  uiLayout *layout = panel->layout;

  PointerRNA ob_ptr;
  PointerRNA *ptr = modifier_panel_get_property_pointers(panel, &ob_ptr);

  uiLayoutSetPropSep(layout, true);

  uiItemR(layout, ptr, "factor", 0, IFACE_("Factor"), ICON_NONE);
  uiItemR(layout, ptr, "iterations", 0, nullptr, ICON_NONE);
  uiItemR(layout, ptr, "scale", 0, nullptr, ICON_NONE);
  uiItemR(layout, ptr, "smooth_type", 0, nullptr, ICON_NONE);

  modifier_vgroup_ui(layout, ptr, &ob_ptr, "vertex_group", "invert_vertex_group", nullptr);

  uiItemR(layout, ptr, "use_only_smooth", 0, nullptr, ICON_NONE);
  uiItemR(layout, ptr, "use_pin_boundary", 0, nullptr, ICON_NONE);

  uiItemR(layout, ptr, "rest_source", 0, nullptr, ICON_NONE);
  if (RNA_enum_get(ptr, "rest_source") == MOD_CORRECTIVESMOOTH_RESTSOURCE_BIND) {
    uiItemO(layout,
            (RNA_boolean_get(ptr, "is_bind") ? IFACE_("Unbind") : IFACE_("Bind")),
            ICON_NONE,
            "OBJECT_OT_correctivesmooth_bind");
  }

  modifier_panel_end(layout, ptr);
}

static void panelRegister(ARegionType *region_type)
{
  modifier_panel_register(region_type, eModifierType_CorrectiveSmooth, panel_draw);
}

static void blendWrite(BlendWriter *writer, const ID *id_owner, const ModifierData *md)
{
  CorrectiveSmoothModifierData csmd = *(const CorrectiveSmoothModifierData *)md;
  const bool is_undo = BLO_write_is_undo(writer);

  if (ID_IS_OVERRIDE_LIBRARY(id_owner) && !is_undo) {
    BLI_assert(!ID_IS_LINKED(id_owner));
    const bool is_local = (md->flag & eModifierFlag_OverrideLibrary_Local) != 0;
    if (!is_local) {
      /* Modifier coming from linked data cannot be bound from an override, so we can remove all
       * binding data, can save a significant amount of memory. */
      csmd.bind_coords_num = 0;
      csmd.bind_coords = nullptr;
    }
  }

  BLO_write_struct_at_address(writer, CorrectiveSmoothModifierData, md, &csmd);

  if (csmd.bind_coords != nullptr) {
    BLO_write_float3_array(writer, csmd.bind_coords_num, (float *)csmd.bind_coords);
  }
}

static void blendRead(BlendDataReader *reader, ModifierData *md)
{
  CorrectiveSmoothModifierData *csmd = (CorrectiveSmoothModifierData *)md;

  if (csmd->bind_coords) {
    BLO_read_float3_array(reader, int(csmd->bind_coords_num), (float **)&csmd->bind_coords);
  }

  /* runtime only */
  csmd->delta_cache.deltas = nullptr;
  csmd->delta_cache.deltas_num = 0;
}

ModifierTypeInfo modifierType_CorrectiveSmooth = {
    /*name*/ N_("CorrectiveSmooth"),
    /*structName*/ "CorrectiveSmoothModifierData",
    /*structSize*/ sizeof(CorrectiveSmoothModifierData),
    /*srna*/ &RNA_CorrectiveSmoothModifier,
    /*type*/ eModifierTypeType_OnlyDeform,
    /*flags*/ eModifierTypeFlag_AcceptsMesh | eModifierTypeFlag_SupportsEditmode,
    /*icon*/ ICON_MOD_SMOOTH,

    /*copyData*/ copyData,

    /*deformVerts*/ deformVerts,
    /*deformMatrices*/ nullptr,
    /*deformVertsEM*/ deformVertsEM,
    /*deformMatricesEM*/ nullptr,
    /*modifyMesh*/ nullptr,
    /*modifyGeometrySet*/ nullptr,

    /*initData*/ initData,
    /*requiredDataMask*/ requiredDataMask,
    /*freeData*/ freeData,
    /*isDisabled*/ nullptr,
    /*updateDepsgraph*/ nullptr,
    /*dependsOnTime*/ nullptr,
    /*dependsOnNormals*/ nullptr,
    /*foreachIDLink*/ nullptr,
    /*foreachTexLink*/ nullptr,
    /*freeRuntimeData*/ nullptr,
    /*panelRegister*/ panelRegister,
    /*blendWrite*/ blendWrite,
    /*blendRead*/ blendRead,
};<|MERGE_RESOLUTION|>--- conflicted
+++ resolved
@@ -127,33 +127,17 @@
 
 static void mesh_get_boundaries(Mesh *mesh, float *smooth_weights)
 {
-<<<<<<< HEAD
-  const MEdge *medge = BKE_mesh_edges(mesh);
+  const blender::Span<MEdge> edges = mesh->edges();
   const blender::OffsetIndices polys = mesh->polys();
   const blender::Span<int> corner_edges = mesh->corner_edges();
 
-  const uint medge_num = uint(mesh->totedge);
-
-=======
-  const blender::Span<MEdge> edges = mesh->edges();
-  const blender::Span<MPoly> polys = mesh->polys();
-  const blender::Span<int> corner_edges = mesh->corner_edges();
-
->>>>>>> 636c98c8
   /* Flag boundary edges so only boundaries are set to 1. */
   uint8_t *boundaries = static_cast<uint8_t *>(
       MEM_calloc_arrayN(size_t(edges.size()), sizeof(*boundaries), __func__));
 
   for (const int64_t i : polys.index_range()) {
-<<<<<<< HEAD
     for (const int edge : corner_edges.slice(polys[i])) {
       uint8_t *e_value = &boundaries[edge];
-=======
-    const int totloop = polys[i].totloop;
-    int j;
-    for (j = 0; j < totloop; j++) {
-      uint8_t *e_value = &boundaries[corner_edges[polys[i].loopstart + j]];
->>>>>>> 636c98c8
       *e_value |= uint8_t((*e_value) + 1);
     }
   }
@@ -448,28 +432,17 @@
                                 float *r_tangent_weights_per_vertex)
 {
   const uint mvert_num = uint(mesh->totvert);
-<<<<<<< HEAD
-  const blender::OffsetIndices mpoly = mesh->polys();
-=======
-  const blender::Span<MPoly> polys = mesh->polys();
->>>>>>> 636c98c8
+  const blender::OffsetIndices polys = mesh->polys();
   blender::Span<int> corner_verts = mesh->corner_verts();
 
   if (r_tangent_weights_per_vertex != nullptr) {
     copy_vn_fl(r_tangent_weights_per_vertex, int(mvert_num), 0.0f);
   }
 
-<<<<<<< HEAD
-  for (i = 0; i < mpoly_num; i++) {
-    const blender::IndexRange poly = mpoly[i];
+  for (const int64_t i : polys.index_range()) {
+    const blender::IndexRange poly = polys[i];
     int next_corner = int(poly.start());
     int term_corner = next_corner + int(poly.size());
-=======
-  for (const int64_t i : polys.index_range()) {
-    const MPoly *mp = &polys[i];
-    int next_corner = mp->loopstart;
-    int term_corner = next_corner + mp->totloop;
->>>>>>> 636c98c8
     int prev_corner = term_corner - 2;
     int curr_corner = term_corner - 1;
 
