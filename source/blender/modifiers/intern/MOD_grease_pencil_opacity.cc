/* SPDX-FileCopyrightText: 2024 Blender Authors
 *
 * SPDX-License-Identifier: GPL-2.0-or-later */

/** \file
 * \ingroup modifiers
 */

#include "MEM_guardedalloc.h"

#include "DNA_defaults.h"
#include "DNA_modifier_types.h"
#include "DNA_scene_types.h"

#include "BKE_colortools.hh"
#include "BKE_curves.hh"
#include "BKE_geometry_set.hh"
#include "BKE_grease_pencil.hh"
#include "BKE_modifier.hh"
#include "BKE_screen.hh"

#include "BLO_read_write.hh"

#include "UI_interface.hh"
#include "UI_resources.hh"

#include "BLT_translation.h"

#include "WM_types.hh"

#include "RNA_access.hh"
#include "RNA_enum_types.hh"
#include "RNA_prototypes.h"

#include "MOD_grease_pencil_util.hh"
#include "MOD_modifiertypes.hh"
#include "MOD_ui_common.hh"

namespace blender {

using bke::greasepencil::Drawing;
using bke::greasepencil::FramesMapKey;
using bke::greasepencil::Layer;

static void init_data(ModifierData *md)
{
  auto *omd = reinterpret_cast<GreasePencilOpacityModifierData *>(md);

  BLI_assert(MEMCMP_STRUCT_AFTER_IS_ZERO(omd, modifier));

  MEMCPY_STRUCT_AFTER(omd, DNA_struct_default_get(GreasePencilOpacityModifierData), modifier);
  modifier::greasepencil::init_influence_data(&omd->influence, true);
}

static void copy_data(const ModifierData *md, ModifierData *target, const int flag)
{
  const auto *omd = reinterpret_cast<const GreasePencilOpacityModifierData *>(md);
  auto *tomd = reinterpret_cast<GreasePencilOpacityModifierData *>(target);

  modifier::greasepencil::free_influence_data(&tomd->influence);

  BKE_modifier_copydata_generic(md, target, flag);
  modifier::greasepencil::copy_influence_data(&omd->influence, &tomd->influence, flag);
}

static void free_data(ModifierData *md)
{
  auto *omd = reinterpret_cast<GreasePencilOpacityModifierData *>(md);
  modifier::greasepencil::free_influence_data(&omd->influence);
}

static void foreach_ID_link(ModifierData *md, Object *ob, IDWalkFunc walk, void *user_data)
{
  auto *omd = reinterpret_cast<GreasePencilOpacityModifierData *>(md);
  modifier::greasepencil::foreach_influence_ID_link(&omd->influence, ob, walk, user_data);
}

static void modify_stroke_color(const GreasePencilOpacityModifierData &omd,
                                bke::CurvesGeometry &curves,
                                const IndexMask &curves_mask)
{
  const bool use_uniform_opacity = (omd.flag & MOD_GREASE_PENCIL_OPACITY_USE_UNIFORM_OPACITY);
  const bool use_weight_as_factor = (omd.flag & MOD_GREASE_PENCIL_OPACITY_USE_WEIGHT_AS_FACTOR);
  const bool invert_vertex_group = (omd.influence.flag &
                                    GREASE_PENCIL_INFLUENCE_INVERT_VERTEX_GROUP);
  const bool use_curve = (omd.influence.flag & GREASE_PENCIL_INFLUENCE_USE_CUSTOM_CURVE);
  const OffsetIndices<int> points_by_curve = curves.points_by_curve();

  bke::MutableAttributeAccessor attributes = curves.attributes_for_write();
  bke::SpanAttributeWriter<float> opacities = attributes.lookup_or_add_for_write_span<float>(
      "opacity", bke::AttrDomain::Point);
  const VArray<float> vgroup_weights =
      attributes
          .lookup_or_default<float>(omd.influence.vertex_group_name, bke::AttrDomain::Point, 1.0f)
          .varray;

  curves_mask.foreach_index(GrainSize(512), [&](const int64_t curve_i) {
    const IndexRange points = points_by_curve[curve_i];
    for (const int64_t point_i : points) {
      const float curve_input = points.size() >= 2 ?
                                    (float(point_i - points.first()) / float(points.size() - 1)) :
                                    0.0f;
      const float curve_factor = use_curve ? BKE_curvemapping_evaluateF(
                                                 omd.influence.custom_curve, 0, curve_input) :
                                             1.0f;

      if (use_uniform_opacity) {
        opacities.span[point_i] = std::clamp(omd.color_factor * curve_factor, 0.0f, 1.0f);
      }
      else if (use_weight_as_factor) {
        /* Use vertex group weights as opacity factors. */
        opacities.span[point_i] = std::clamp(
            omd.color_factor * curve_factor * vgroup_weights[point_i], 0.0f, 1.0f);
      }
      else {
        /* Use vertex group weights as influence factors. */
        const float vgroup_weight = vgroup_weights[point_i];
        const float vgroup_influence = invert_vertex_group ? 1.0f - vgroup_weight : vgroup_weight;
        opacities.span[point_i] = std::clamp(
            opacities.span[point_i] + omd.color_factor * curve_factor * vgroup_influence - 1.0f,
            0.0f,
            1.0f);
      }
    }
  });

  opacities.finish();
}

static void modify_fill_color(const GreasePencilOpacityModifierData &omd,
                              bke::CurvesGeometry &curves,
                              const IndexMask &curves_mask)
{
  const bool use_vgroup_opacity = (omd.flag & MOD_GREASE_PENCIL_OPACITY_USE_WEIGHT_AS_FACTOR);
  const bool invert_vertex_group = (omd.influence.flag &
                                    GREASE_PENCIL_INFLUENCE_INVERT_VERTEX_GROUP);
  const OffsetIndices<int> points_by_curve = curves.points_by_curve();

  bke::MutableAttributeAccessor attributes = curves.attributes_for_write();
  /* Fill color opacity per stroke. */
  bke::SpanAttributeWriter<float> fill_opacities = attributes.lookup_or_add_for_write_span<float>(
      "fill_opacity", bke::AttrDomain::Curve);
  const StringRef vgroup_name = omd.influence.vertex_group_name;
  const VArray<float> vgroup_weights =
      attributes.lookup_or_default<float>(vgroup_name, bke::AttrDomain::Point, 1.0f).varray;

  curves_mask.foreach_index(GrainSize(512), [&](int64_t curve_i) {
    if (use_vgroup_opacity) {
      /* Use the first stroke point as vertex weight. */
      const IndexRange points = points_by_curve[curve_i];
      const float stroke_weight = points.is_empty() ? 1.0f : vgroup_weights[points.first()];
      const float stroke_influence = invert_vertex_group ? 1.0f - stroke_weight : stroke_weight;

      fill_opacities.span[curve_i] = std::clamp(stroke_influence, 0.0f, 1.0f);
    }
    else {
      fill_opacities.span[curve_i] = std::clamp(omd.color_factor, 0.0f, 1.0f);
    }
  });

  fill_opacities.finish();
}

static void modify_hardness(const GreasePencilOpacityModifierData &omd,
                            bke::CurvesGeometry &curves,
                            const IndexMask &curves_mask)
{
  bke::MutableAttributeAccessor attributes = curves.attributes_for_write();
  bke::SpanAttributeWriter<float> hardnesses = attributes.lookup_for_write_span<float>("hardness");
  if (!hardnesses) {
    return;
  }

  curves_mask.foreach_index(GrainSize(512), [&](int64_t curve_i) {
    hardnesses.span[curve_i] = std::clamp(
        hardnesses.span[curve_i] * omd.hardness_factor, 0.0f, 1.0f);
  });

  hardnesses.finish();
}

static void modify_curves(ModifierData *md,
                          const ModifierEvalContext *ctx,
                          bke::CurvesGeometry &curves)
{
  const auto *omd = reinterpret_cast<GreasePencilOpacityModifierData *>(md);

  IndexMaskMemory mask_memory;
  const IndexMask curves_mask = modifier::greasepencil::get_filtered_stroke_mask(
      ctx->object, curves, omd->influence, mask_memory);

  switch (omd->color_mode) {
    case MOD_GREASE_PENCIL_COLOR_STROKE:
      modify_stroke_color(*omd, curves, curves_mask);
      break;
    case MOD_GREASE_PENCIL_COLOR_FILL:
      modify_fill_color(*omd, curves, curves_mask);
      break;
    case MOD_GREASE_PENCIL_COLOR_BOTH:
      modify_stroke_color(*omd, curves, curves_mask);
      modify_fill_color(*omd, curves, curves_mask);
      break;
    case MOD_GREASE_PENCIL_COLOR_HARDNESS:
      modify_hardness(*omd, curves, curves_mask);
      break;
  }
}

static void modify_geometry_set(ModifierData *md,
                                const ModifierEvalContext *ctx,
                                bke::GeometrySet *geometry_set)
{
  const auto *omd = reinterpret_cast<GreasePencilOpacityModifierData *>(md);

  GreasePencil *grease_pencil = geometry_set->get_grease_pencil_for_write();
  if (grease_pencil == nullptr) {
    return;
  }

  IndexMaskMemory mask_memory;
  const IndexMask layer_mask = modifier::greasepencil::get_filtered_layer_mask(
      *grease_pencil, omd->influence, mask_memory);
  const int frame = grease_pencil->runtime->eval_frame;
  const Vector<Drawing *> drawings = modifier::greasepencil::get_drawings_for_write(
      *grease_pencil, layer_mask, frame);
  threading::parallel_for_each(
      drawings, [&](Drawing *drawing) { modify_curves(md, ctx, drawing->strokes_for_write()); });
}

static void panel_draw(const bContext *C, Panel *panel)
{
  uiLayout *layout = panel->layout;

  PointerRNA ob_ptr;
  PointerRNA *ptr = modifier_panel_get_property_pointers(panel, &ob_ptr);

  uiLayoutSetPropSep(layout, true);

  const GreasePencilModifierColorMode color_mode = GreasePencilModifierColorMode(
      RNA_enum_get(ptr, "color_mode"));

  uiItemR(layout, ptr, "color_mode", UI_ITEM_NONE, nullptr, ICON_NONE);

  if (color_mode == MOD_GREASE_PENCIL_COLOR_HARDNESS) {
    uiItemR(layout, ptr, "hardness_factor", UI_ITEM_NONE, nullptr, ICON_NONE);
  }
  else {
    const bool use_uniform_opacity = RNA_boolean_get(ptr, "use_uniform_opacity");
    const bool use_weight_as_factor = RNA_boolean_get(ptr, "use_weight_as_factor");

    uiItemR(layout, ptr, "use_uniform_opacity", UI_ITEM_NONE, nullptr, ICON_NONE);
    const char *text = (use_uniform_opacity) ? IFACE_("Opacity") : IFACE_("Opacity Factor");

    uiLayout *row = uiLayoutRow(layout, true);
    uiLayoutSetActive(row, !use_weight_as_factor || use_uniform_opacity);
    uiItemR(row, ptr, "color_factor", UI_ITEM_NONE, text, ICON_NONE);
    if (!use_uniform_opacity) {
      uiLayout *sub = uiLayoutRow(row, true);
      uiLayoutSetActive(sub, true);
      uiItemR(row, ptr, "use_weight_as_factor", UI_ITEM_NONE, "", ICON_MOD_VERTEX_WEIGHT);
    }
  }

  LayoutPanelState *influence_panel_state = BKE_panel_layout_panel_state_ensure(
      panel, "influence", true);
  PointerRNA influence_state_ptr = RNA_pointer_create(
      nullptr, &RNA_LayoutPanelState, influence_panel_state);
  if (uiLayout *influence_panel = uiLayoutPanel(
          C, layout, "Influence", &influence_state_ptr, "is_open"))
  {
    modifier::greasepencil::draw_layer_filter_settings(C, influence_panel, ptr);
    modifier::greasepencil::draw_material_filter_settings(C, influence_panel, ptr);
    modifier::greasepencil::draw_vertex_group_settings(C, influence_panel, ptr);
    modifier::greasepencil::draw_custom_curve_settings(C, influence_panel, ptr);
  }

  modifier_panel_end(layout, ptr);
}

static void panel_register(ARegionType *region_type)
{
  modifier_panel_register(region_type, eModifierType_GreasePencilOpacity, panel_draw);
}

static void blend_write(BlendWriter *writer, const ID * /*id_owner*/, const ModifierData *md)
{
  const auto *omd = reinterpret_cast<const GreasePencilOpacityModifierData *>(md);

  BLO_write_struct(writer, GreasePencilOpacityModifierData, omd);
  modifier::greasepencil::write_influence_data(writer, &omd->influence);
}

static void blend_read(BlendDataReader *reader, ModifierData *md)
{
  auto *omd = reinterpret_cast<GreasePencilOpacityModifierData *>(md);

  modifier::greasepencil::read_influence_data(reader, &omd->influence);
}

}  // namespace blender

ModifierTypeInfo modifierType_GreasePencilOpacity = {
    /*idname*/ "GreasePencilOpacity",
    /*name*/ N_("Opacity"),
    /*struct_name*/ "GreasePencilOpacityModifierData",
    /*struct_size*/ sizeof(GreasePencilOpacityModifierData),
    /*srna*/ &RNA_GreasePencilOpacityModifier,
<<<<<<< HEAD
    /*type*/ ModifierTypeType::NonGeometrical,
    /*flags*/ eModifierTypeFlag_AcceptsGreasePencil | eModifierTypeFlag_SupportsEditmode |
=======
    /*type*/ ModifierTypeType::Nonconstructive,
    /*flags*/
    eModifierTypeFlag_AcceptsGreasePencil | eModifierTypeFlag_SupportsEditmode |
>>>>>>> 6d357dc6
        eModifierTypeFlag_EnableInEditmode | eModifierTypeFlag_SupportsMapping,
    /*icon*/ ICON_MOD_OPACITY,

    /*copy_data*/ blender::copy_data,

    /*deform_verts*/ nullptr,
    /*deform_matrices*/ nullptr,
    /*deform_verts_EM*/ nullptr,
    /*deform_matrices_EM*/ nullptr,
    /*modify_mesh*/ nullptr,
    /*modify_geometry_set*/ blender::modify_geometry_set,

    /*init_data*/ blender::init_data,
    /*required_data_mask*/ nullptr,
    /*free_data*/ blender::free_data,
    /*is_disabled*/ nullptr,
    /*update_depsgraph*/ nullptr,
    /*depends_on_time*/ nullptr,
    /*depends_on_normals*/ nullptr,
    /*foreach_ID_link*/ blender::foreach_ID_link,
    /*foreach_tex_link*/ nullptr,
    /*free_runtime_data*/ nullptr,
    /*panel_register*/ blender::panel_register,
    /*blend_write*/ blender::blend_write,
    /*blend_read*/ blender::blend_read,
};<|MERGE_RESOLUTION|>--- conflicted
+++ resolved
@@ -305,14 +305,8 @@
     /*struct_name*/ "GreasePencilOpacityModifierData",
     /*struct_size*/ sizeof(GreasePencilOpacityModifierData),
     /*srna*/ &RNA_GreasePencilOpacityModifier,
-<<<<<<< HEAD
     /*type*/ ModifierTypeType::NonGeometrical,
     /*flags*/ eModifierTypeFlag_AcceptsGreasePencil | eModifierTypeFlag_SupportsEditmode |
-=======
-    /*type*/ ModifierTypeType::Nonconstructive,
-    /*flags*/
-    eModifierTypeFlag_AcceptsGreasePencil | eModifierTypeFlag_SupportsEditmode |
->>>>>>> 6d357dc6
         eModifierTypeFlag_EnableInEditmode | eModifierTypeFlag_SupportsMapping,
     /*icon*/ ICON_MOD_OPACITY,
 
