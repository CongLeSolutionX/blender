/* SPDX-License-Identifier: GPL-2.0-or-later
 * Copyright 2005 Blender Foundation. All rights reserved. */

/** \file
 * \ingroup modifiers
 *
 * Array modifier: duplicates the object multiple times along an axis.
 */

#include "MEM_guardedalloc.h"

#include "BLI_utildefines.h"

#include "BLI_math.h"
#include "BLI_span.hh"

#include "BLT_translation.h"

#include "DNA_curve_types.h"
#include "DNA_defaults.h"
#include "DNA_mesh_types.h"
#include "DNA_meshdata_types.h"
#include "DNA_object_types.h"
#include "DNA_scene_types.h"
#include "DNA_screen_types.h"

#include "BKE_anim_path.h"
#include "BKE_attribute.hh"
#include "BKE_context.h"
#include "BKE_curve.h"
#include "BKE_displist.h"
#include "BKE_lib_id.h"
#include "BKE_lib_query.h"
#include "BKE_mesh.h"
#include "BKE_modifier.h"
#include "BKE_object_deform.h"
#include "BKE_screen.h"

#include "UI_interface.h"
#include "UI_resources.h"

#include "RNA_access.h"
#include "RNA_prototypes.h"

#include "MOD_ui_common.h"
#include "MOD_util.h"

#include "DEG_depsgraph.h"
#include "DEG_depsgraph_query.h"

#include "GEO_mesh_merge_by_distance.hh"

using namespace blender;

static void initData(ModifierData *md)
{
  ArrayModifierData *amd = (ArrayModifierData *)md;

  BLI_assert(MEMCMP_STRUCT_AFTER_IS_ZERO(amd, modifier));

  MEMCPY_STRUCT_AFTER(amd, DNA_struct_default_get(ArrayModifierData), modifier);

  /* Open the first sub-panel by default,
   * it corresponds to Relative offset which is enabled too. */
  md->ui_expand_flag = UI_PANEL_DATA_EXPAND_ROOT | UI_SUBPANEL_DATA_EXPAND_1;
}

static void foreachIDLink(ModifierData *md, Object *ob, IDWalkFunc walk, void *userData)
{
  ArrayModifierData *amd = (ArrayModifierData *)md;

  walk(userData, ob, (ID **)&amd->start_cap, IDWALK_CB_NOP);
  walk(userData, ob, (ID **)&amd->end_cap, IDWALK_CB_NOP);
  walk(userData, ob, (ID **)&amd->curve_ob, IDWALK_CB_NOP);
  walk(userData, ob, (ID **)&amd->offset_ob, IDWALK_CB_NOP);
}

static void updateDepsgraph(ModifierData *md, const ModifierUpdateDepsgraphContext *ctx)
{
  ArrayModifierData *amd = (ArrayModifierData *)md;
  bool need_transform_dependency = false;
  if (amd->start_cap != nullptr) {
    DEG_add_object_relation(
        ctx->node, amd->start_cap, DEG_OB_COMP_GEOMETRY, "Array Modifier Start Cap");
  }
  if (amd->end_cap != nullptr) {
    DEG_add_object_relation(
        ctx->node, amd->end_cap, DEG_OB_COMP_GEOMETRY, "Array Modifier End Cap");
  }
  if (amd->curve_ob) {
    DEG_add_object_relation(
        ctx->node, amd->curve_ob, DEG_OB_COMP_GEOMETRY, "Array Modifier Curve");
    DEG_add_special_eval_flag(ctx->node, &amd->curve_ob->id, DAG_EVAL_NEED_CURVE_PATH);
  }
  if (amd->offset_ob != nullptr) {
    DEG_add_object_relation(
        ctx->node, amd->offset_ob, DEG_OB_COMP_TRANSFORM, "Array Modifier Offset");
    need_transform_dependency = true;
  }

  if (need_transform_dependency) {
    DEG_add_depends_on_transform_relation(ctx->node, "Array Modifier");
  }
}

BLI_INLINE float sum_v3(const float v[3])
{
  return v[0] + v[1] + v[2];
}

/* Structure used for sorting vertices, when processing doubles */
struct SortVertsElem {
  int vertex_num; /* The original index of the vertex, prior to sorting */
  float co[3];    /* Its coordinates */
  float sum_co;   /* `sum_v3(co)`: just so we don't do the sum many times. */
};

static int svert_sum_cmp(const void *e1, const void *e2)
{
  const SortVertsElem *sv1 = static_cast<const SortVertsElem *>(e1);
  const SortVertsElem *sv2 = static_cast<const SortVertsElem *>(e2);

  if (sv1->sum_co > sv2->sum_co) {
    return 1;
  }
  if (sv1->sum_co < sv2->sum_co) {
    return -1;
  }

  return 0;
}

static void svert_from_mvert(SortVertsElem *sv,
                             const float (*vert_positions)[3],
                             const int i_begin,
                             const int i_end)
{
  int i;
  for (i = i_begin; i < i_end; i++, sv++) {
    sv->vertex_num = i;
    copy_v3_v3(sv->co, vert_positions[i]);
    sv->sum_co = sum_v3(vert_positions[i]);
  }
}

/**
 * Take as inputs two sets of verts, to be processed for detection of doubles and mapping.
 * Each set of verts is defined by its start within mverts array and its verts_num;
 * It builds a mapping for all vertices within source,
 * to vertices within target, or -1 if no double found.
 * The `int doubles_map[verts_source_num]` array must have been allocated by caller.
 */
static void dm_mvert_map_doubles(int *doubles_map,
                                 const float (*vert_positions)[3],
                                 const int target_start,
                                 const int target_verts_num,
                                 const int source_start,
                                 const int source_verts_num,
                                 const float dist)
{
  const float dist3 = (float(M_SQRT3) + 0.00005f) * dist; /* Just above sqrt(3) */
  int i_source, i_target, i_target_low_bound, target_end, source_end;
  SortVertsElem *sve_source, *sve_target, *sve_target_low_bound;
  bool target_scan_completed;

  target_end = target_start + target_verts_num;
  source_end = source_start + source_verts_num;

  /* build array of MVerts to be tested for merging */
  SortVertsElem *sorted_verts_target = static_cast<SortVertsElem *>(
      MEM_malloc_arrayN(target_verts_num, sizeof(SortVertsElem), __func__));
  SortVertsElem *sorted_verts_source = static_cast<SortVertsElem *>(
      MEM_malloc_arrayN(source_verts_num, sizeof(SortVertsElem), __func__));

  /* Copy target vertices index and cos into SortVertsElem array */
  svert_from_mvert(sorted_verts_target, vert_positions, target_start, target_end);

  /* Copy source vertices index and cos into SortVertsElem array */
  svert_from_mvert(sorted_verts_source, vert_positions, source_start, source_end);

  /* sort arrays according to sum of vertex coordinates (sumco) */
  qsort(sorted_verts_target, target_verts_num, sizeof(SortVertsElem), svert_sum_cmp);
  qsort(sorted_verts_source, source_verts_num, sizeof(SortVertsElem), svert_sum_cmp);

  sve_target_low_bound = sorted_verts_target;
  i_target_low_bound = 0;
  target_scan_completed = false;

  /* Scan source vertices, in #SortVertsElem sorted array,
   * all the while maintaining the lower bound of possible doubles in target vertices. */
  for (i_source = 0, sve_source = sorted_verts_source; i_source < source_verts_num;
       i_source++, sve_source++) {
    int best_target_vertex = -1;
    float best_dist_sq = dist * dist;
    float sve_source_sumco;

    /* If source has already been assigned to a target (in an earlier call, with other chunks) */
    if (doubles_map[sve_source->vertex_num] != -1) {
      continue;
    }

    /* If target fully scanned already, then all remaining source vertices cannot have a double */
    if (target_scan_completed) {
      doubles_map[sve_source->vertex_num] = -1;
      continue;
    }

    sve_source_sumco = sum_v3(sve_source->co);

    /* Skip all target vertices that are more than dist3 lower in terms of sumco */
    /* and advance the overall lower bound, applicable to all remaining vertices as well. */
    while ((i_target_low_bound < target_verts_num) &&
           (sve_target_low_bound->sum_co < sve_source_sumco - dist3)) {
      i_target_low_bound++;
      sve_target_low_bound++;
    }
    /* If end of target list reached, then no more possible doubles */
    if (i_target_low_bound >= target_verts_num) {
      doubles_map[sve_source->vertex_num] = -1;
      target_scan_completed = true;
      continue;
    }
    /* Test target candidates starting at the low bound of possible doubles,
     * ordered in terms of sumco. */
    i_target = i_target_low_bound;
    sve_target = sve_target_low_bound;

    /* i_target will scan vertices in the
     * [v_source_sumco - dist3;  v_source_sumco + dist3] range */

    while ((i_target < target_verts_num) && (sve_target->sum_co <= sve_source_sumco + dist3)) {
      /* Testing distance for candidate double in target */
      /* v_target is within dist3 of v_source in terms of sumco;  check real distance */
      float dist_sq;
      if ((dist_sq = len_squared_v3v3(sve_source->co, sve_target->co)) <= best_dist_sq) {
        /* Potential double found */
        best_dist_sq = dist_sq;
        best_target_vertex = sve_target->vertex_num;

        /* If target is already mapped, we only follow that mapping if final target remains
         * close enough from current vert (otherwise no mapping at all).
         * Note that if we later find another target closer than this one, then we check it.
         * But if other potential targets are farther,
         * then there will be no mapping at all for this source. */
        while (best_target_vertex != -1 &&
               !ELEM(doubles_map[best_target_vertex], -1, best_target_vertex)) {
          if (compare_len_v3v3(vert_positions[sve_source->vertex_num],
                               vert_positions[doubles_map[best_target_vertex]],
                               dist)) {
            best_target_vertex = doubles_map[best_target_vertex];
          }
          else {
            best_target_vertex = -1;
          }
        }
      }
      i_target++;
      sve_target++;
    }
    /* End of candidate scan: if none found then no doubles */
    doubles_map[sve_source->vertex_num] = best_target_vertex;
  }

  MEM_freeN(sorted_verts_source);
  MEM_freeN(sorted_verts_target);
}

static void mesh_merge_transform(Mesh *result,
                                 Mesh *cap_mesh,
                                 const float cap_offset[4][4],
                                 uint cap_verts_index,
                                 uint cap_edges_index,
                                 int cap_loops_index,
                                 int cap_polys_index,
                                 int cap_nverts,
                                 int cap_nedges,
                                 int cap_nloops,
                                 int cap_npolys,
                                 int *remap,
                                 int remap_len,
                                 const bool recalc_normals_later)
{
  using namespace blender;
  int *index_orig;
  int i;
<<<<<<< HEAD
  MEdge *me;
  MPoly *mp;
=======
  MEdge *edge;
  MLoop *ml;
  MPoly *poly;
>>>>>>> 2a9f792c
  float(*result_positions)[3] = BKE_mesh_vert_positions_for_write(result);
  blender::MutableSpan<MEdge> result_edges = result->edges_for_write();
  blender::MutableSpan<MPoly> result_polys = result->polys_for_write();
  blender::MutableSpan<int> result_corner_verts = result->corner_verts_for_write();
  blender::MutableSpan<int> result_corner_edges = result->corner_edges_for_write();

  CustomData_copy_data(&cap_mesh->vdata, &result->vdata, 0, cap_verts_index, cap_nverts);
  CustomData_copy_data(&cap_mesh->edata, &result->edata, 0, cap_edges_index, cap_nedges);
  CustomData_copy_data(&cap_mesh->ldata, &result->ldata, 0, cap_loops_index, cap_nloops);
  CustomData_copy_data(&cap_mesh->pdata, &result->pdata, 0, cap_polys_index, cap_npolys);

  for (i = 0; i < cap_nverts; i++) {
    mul_m4_v3(cap_offset, result_positions[cap_verts_index + i]);
  }

  /* We have to correct normals too, if we do not tag them as dirty later! */
  if (!recalc_normals_later) {
    float(*dst_vert_normals)[3] = BKE_mesh_vert_normals_for_write(result);
    for (i = 0; i < cap_nverts; i++) {
      mul_mat3_m4_v3(cap_offset, dst_vert_normals[cap_verts_index + i]);
      normalize_v3(dst_vert_normals[cap_verts_index + i]);
    }
  }

  /* remap the vertex groups if necessary */
  if (BKE_mesh_deform_verts(result) != nullptr) {
    MDeformVert *dvert = BKE_mesh_deform_verts_for_write(result);
    BKE_object_defgroup_index_map_apply(&dvert[cap_verts_index], cap_nverts, remap, remap_len);
  }

  /* adjust cap edge vertex indices */
  edge = &result_edges[cap_edges_index];
  for (i = 0; i < cap_nedges; i++, edge++) {
    edge->v1 += cap_verts_index;
    edge->v2 += cap_verts_index;
  }

  /* adjust cap poly loopstart indices */
  poly = &result_polys[cap_polys_index];
  for (i = 0; i < cap_npolys; i++, poly++) {
    poly->loopstart += cap_loops_index;
  }

  /* adjust cap loop vertex and edge indices */
  for (i = 0; i < cap_nloops; i++) {
    result_corner_verts[cap_loops_index + i] += cap_verts_index;
    result_corner_edges[cap_loops_index + i] += cap_edges_index;
  }

  const bke::AttributeAccessor cap_attributes = cap_mesh->attributes();
  if (const VArray<int> cap_material_indices = cap_attributes.lookup<int>("material_index",
                                                                          ATTR_DOMAIN_FACE)) {
    bke::MutableAttributeAccessor result_attributes = result->attributes_for_write();
    bke::SpanAttributeWriter<int> result_material_indices =
        result_attributes.lookup_or_add_for_write_span<int>("material_index", ATTR_DOMAIN_FACE);
    cap_material_indices.materialize(
        result_material_indices.span.slice(cap_polys_index, cap_npolys));
    result_material_indices.finish();
  }

  /* Set #CD_ORIGINDEX. */
  index_orig = static_cast<int *>(
      CustomData_get_layer_for_write(&result->vdata, CD_ORIGINDEX, result->totvert));
  if (index_orig) {
    copy_vn_i(index_orig + cap_verts_index, cap_nverts, ORIGINDEX_NONE);
  }

  index_orig = static_cast<int *>(
      CustomData_get_layer_for_write(&result->edata, CD_ORIGINDEX, result->totedge));
  if (index_orig) {
    copy_vn_i(index_orig + cap_edges_index, cap_nedges, ORIGINDEX_NONE);
  }

  index_orig = static_cast<int *>(
      CustomData_get_layer_for_write(&result->pdata, CD_ORIGINDEX, result->totpoly));
  if (index_orig) {
    copy_vn_i(index_orig + cap_polys_index, cap_npolys, ORIGINDEX_NONE);
  }

  index_orig = static_cast<int *>(
      CustomData_get_layer_for_write(&result->ldata, CD_ORIGINDEX, result->totloop));
  if (index_orig) {
    copy_vn_i(index_orig + cap_loops_index, cap_nloops, ORIGINDEX_NONE);
  }
}

static Mesh *arrayModifier_doArray(ArrayModifierData *amd,
                                   const ModifierEvalContext *ctx,
                                   const Mesh *mesh)
{
<<<<<<< HEAD
  MEdge *me;
  MPoly *mp;
=======
  MEdge *edge;
  MLoop *ml;
  MPoly *poly;
>>>>>>> 2a9f792c
  int i, j, c, count;
  float length = amd->length;
  /* offset matrix */
  float offset[4][4];
  float scale[3];
  bool offset_has_scale;
  float current_offset[4][4];
  float final_offset[4][4];
  int *full_doubles_map = nullptr;
  int tot_doubles;

  const bool use_merge = (amd->flags & MOD_ARR_MERGE) != 0;
  const bool use_recalc_normals = BKE_mesh_vert_normals_are_dirty(mesh) || use_merge;
  const bool use_offset_ob = ((amd->offset_type & MOD_ARR_OFF_OBJ) && amd->offset_ob != nullptr);

  int start_cap_nverts = 0, start_cap_nedges = 0, start_cap_npolys = 0, start_cap_nloops = 0;
  int end_cap_nverts = 0, end_cap_nedges = 0, end_cap_npolys = 0, end_cap_nloops = 0;
  int result_nverts = 0, result_nedges = 0, result_npolys = 0, result_nloops = 0;
  int chunk_nverts, chunk_nedges, chunk_nloops, chunk_npolys;
  int first_chunk_start, first_chunk_nverts, last_chunk_start, last_chunk_nverts;

  Mesh *result, *start_cap_mesh = nullptr, *end_cap_mesh = nullptr;

  int *vgroup_start_cap_remap = nullptr;
  int vgroup_start_cap_remap_len = 0;
  int *vgroup_end_cap_remap = nullptr;
  int vgroup_end_cap_remap_len = 0;

  chunk_nverts = mesh->totvert;
  chunk_nedges = mesh->totedge;
  chunk_nloops = mesh->totloop;
  chunk_npolys = mesh->totpoly;

  count = amd->count;

  Object *start_cap_ob = amd->start_cap;
  if (start_cap_ob && start_cap_ob != ctx->object) {
    if (start_cap_ob->type == OB_MESH && ctx->object->type == OB_MESH) {
      vgroup_start_cap_remap = BKE_object_defgroup_index_map_create(
          start_cap_ob, ctx->object, &vgroup_start_cap_remap_len);
    }

    start_cap_mesh = BKE_modifier_get_evaluated_mesh_from_evaluated_object(start_cap_ob);
    if (start_cap_mesh) {
      start_cap_nverts = start_cap_mesh->totvert;
      start_cap_nedges = start_cap_mesh->totedge;
      start_cap_nloops = start_cap_mesh->totloop;
      start_cap_npolys = start_cap_mesh->totpoly;
    }
  }
  Object *end_cap_ob = amd->end_cap;
  if (end_cap_ob && end_cap_ob != ctx->object) {
    if (end_cap_ob->type == OB_MESH && ctx->object->type == OB_MESH) {
      vgroup_end_cap_remap = BKE_object_defgroup_index_map_create(
          end_cap_ob, ctx->object, &vgroup_end_cap_remap_len);
    }

    end_cap_mesh = BKE_modifier_get_evaluated_mesh_from_evaluated_object(end_cap_ob);
    if (end_cap_mesh) {
      end_cap_nverts = end_cap_mesh->totvert;
      end_cap_nedges = end_cap_mesh->totedge;
      end_cap_nloops = end_cap_mesh->totloop;
      end_cap_npolys = end_cap_mesh->totpoly;
    }
  }

  /* Build up offset array, accumulating all settings options. */

  unit_m4(offset);

  if (amd->offset_type & MOD_ARR_OFF_CONST) {
    add_v3_v3(offset[3], amd->offset);
  }

  if (amd->offset_type & MOD_ARR_OFF_RELATIVE) {
    float min[3], max[3];
    INIT_MINMAX(min, max);
    BKE_mesh_minmax(mesh, min, max);

    for (j = 3; j--;) {
      offset[3][j] += amd->scale[j] * (max[j] - min[j]);
    }
  }

  if (use_offset_ob) {
    float obinv[4][4];
    float result_mat[4][4];

    if (ctx->object) {
      invert_m4_m4(obinv, ctx->object->object_to_world);
    }
    else {
      unit_m4(obinv);
    }

    mul_m4_series(result_mat, offset, obinv, amd->offset_ob->object_to_world);
    copy_m4_m4(offset, result_mat);
  }

  /* Check if there is some scaling. If scaling, then we will not translate mapping */
  mat4_to_size(scale, offset);
  offset_has_scale = !is_one_v3(scale);

  if (amd->fit_type == MOD_ARR_FITCURVE && amd->curve_ob != nullptr) {
    Object *curve_ob = amd->curve_ob;
    CurveCache *curve_cache = curve_ob->runtime.curve_cache;
    if (curve_cache != nullptr && curve_cache->anim_path_accum_length != nullptr) {
      float scale_fac = mat4_to_scale(curve_ob->object_to_world);
      length = scale_fac * BKE_anim_path_get_length(curve_cache);
    }
  }

  /* About 67 million vertices max seems a decent limit for now. */
  const size_t max_verts_num = 1 << 26;

  /* calculate the maximum number of copies which will fit within the
   * prescribed length */
  if (ELEM(amd->fit_type, MOD_ARR_FITLENGTH, MOD_ARR_FITCURVE)) {
    const float float_epsilon = 1e-6f;
    bool offset_is_too_small = false;
    float dist = len_v3(offset[3]);

    if (dist > float_epsilon) {
      /* this gives length = first copy start to last copy end
       * add a tiny offset for floating point rounding errors */
      count = (length + float_epsilon) / dist + 1;

      /* Ensure we keep things to a reasonable level, in terms of rough total amount of generated
       * vertices.
       */
      if ((size_t(count) * size_t(chunk_nverts) + size_t(start_cap_nverts) +
           size_t(end_cap_nverts)) > max_verts_num) {
        count = 1;
        offset_is_too_small = true;
      }
    }
    else {
      /* if the offset has no translation, just make one copy */
      count = 1;
      offset_is_too_small = true;
    }

    if (offset_is_too_small) {
      BKE_modifier_set_error(
          ctx->object,
          &amd->modifier,
          "The offset is too small, we cannot generate the amount of geometry it would require");
    }
  }
  /* Ensure we keep things to a reasonable level, in terms of rough total amount of generated
   * vertices.
   */
  else if ((size_t(count) * size_t(chunk_nverts) + size_t(start_cap_nverts) +
            size_t(end_cap_nverts)) > max_verts_num) {
    count = 1;
    BKE_modifier_set_error(ctx->object,
                           &amd->modifier,
                           "The amount of copies is too high, we cannot generate the amount of "
                           "geometry it would require");
  }

  if (count < 1) {
    count = 1;
  }

  /* The number of verts, edges, loops, polys, before eventually merging doubles */
  result_nverts = chunk_nverts * count + start_cap_nverts + end_cap_nverts;
  result_nedges = chunk_nedges * count + start_cap_nedges + end_cap_nedges;
  result_nloops = chunk_nloops * count + start_cap_nloops + end_cap_nloops;
  result_npolys = chunk_npolys * count + start_cap_npolys + end_cap_npolys;

  /* Initialize a result dm */
  result = BKE_mesh_new_nomain_from_template(
      mesh, result_nverts, result_nedges, result_nloops, result_npolys);
  float(*result_positions)[3] = BKE_mesh_vert_positions_for_write(result);
  blender::MutableSpan<MEdge> result_edges = result->edges_for_write();
  blender::MutableSpan<MPoly> result_polys = result->polys_for_write();
  blender::MutableSpan<int> result_corner_verts = result->corner_verts_for_write();
  blender::MutableSpan<int> result_corner_edges = result->corner_edges_for_write();

  if (use_merge) {
    /* Will need full_doubles_map for handling merge */
    full_doubles_map = static_cast<int *>(MEM_malloc_arrayN(result_nverts, sizeof(int), __func__));
    copy_vn_i(full_doubles_map, result_nverts, -1);
  }

  /* copy customdata to original geometry */
  CustomData_copy_data(&mesh->vdata, &result->vdata, 0, 0, chunk_nverts);
  CustomData_copy_data(&mesh->edata, &result->edata, 0, 0, chunk_nedges);
  CustomData_copy_data(&mesh->ldata, &result->ldata, 0, 0, chunk_nloops);
  CustomData_copy_data(&mesh->pdata, &result->pdata, 0, 0, chunk_npolys);

  /* Remember first chunk, in case of cap merge */
  first_chunk_start = 0;
  first_chunk_nverts = chunk_nverts;

  unit_m4(current_offset);
  const float(*src_vert_normals)[3] = nullptr;
  float(*dst_vert_normals)[3] = nullptr;
  if (!use_recalc_normals) {
    src_vert_normals = BKE_mesh_vert_normals_ensure(mesh);
    dst_vert_normals = BKE_mesh_vert_normals_for_write(result);
    BKE_mesh_vert_normals_clear_dirty(result);
  }

  for (c = 1; c < count; c++) {
    /* copy customdata to new geometry */
    CustomData_copy_data(&mesh->vdata, &result->vdata, 0, c * chunk_nverts, chunk_nverts);
    CustomData_copy_data(&mesh->edata, &result->edata, 0, c * chunk_nedges, chunk_nedges);
    CustomData_copy_data(&mesh->ldata, &result->ldata, 0, c * chunk_nloops, chunk_nloops);
    CustomData_copy_data(&mesh->pdata, &result->pdata, 0, c * chunk_npolys, chunk_npolys);

    const int vert_offset = c * chunk_nverts;

    /* recalculate cumulative offset here */
    mul_m4_m4m4(current_offset, current_offset, offset);

    /* apply offset to all new verts */
    for (i = 0; i < chunk_nverts; i++) {
      const int i_dst = vert_offset + i;
      mul_m4_v3(current_offset, result_positions[i_dst]);

      /* We have to correct normals too, if we do not tag them as dirty! */
      if (!use_recalc_normals) {
        copy_v3_v3(dst_vert_normals[i_dst], src_vert_normals[i]);
        mul_mat3_m4_v3(current_offset, dst_vert_normals[i_dst]);
        normalize_v3(dst_vert_normals[i_dst]);
      }
    }

    /* adjust edge vertex indices */
    edge = &result_edges[c * chunk_nedges];
    for (i = 0; i < chunk_nedges; i++, edge++) {
      edge->v1 += c * chunk_nverts;
      edge->v2 += c * chunk_nverts;
    }

    poly = &result_polys[c * chunk_npolys];
    for (i = 0; i < chunk_npolys; i++, poly++) {
      poly->loopstart += c * chunk_nloops;
    }

    /* adjust loop vertex and edge indices */
    const int chunk_corner_start = c * chunk_nloops;
    for (i = 0; i < chunk_nloops; i++) {
      result_corner_verts[chunk_corner_start + i] += c * chunk_nverts;
      result_corner_edges[chunk_corner_start + i] += c * chunk_nedges;
    }

    /* Handle merge between chunk n and n-1 */
    if (use_merge && (c >= 1)) {
      if (!offset_has_scale && (c >= 2)) {
        /* Mapping chunk 3 to chunk 2 is a translation of mapping 2 to 1
         * ... that is except if scaling makes the distance grow */
        int k;
        int this_chunk_index = c * chunk_nverts;
        int prev_chunk_index = (c - 1) * chunk_nverts;
        for (k = 0; k < chunk_nverts; k++, this_chunk_index++, prev_chunk_index++) {
          int target = full_doubles_map[prev_chunk_index];
          if (target != -1) {
            target += chunk_nverts; /* translate mapping */
            while (target != -1 && !ELEM(full_doubles_map[target], -1, target)) {
              /* If target is already mapped, we only follow that mapping if final target remains
               * close enough from current vert (otherwise no mapping at all). */
              if (compare_len_v3v3(result_positions[this_chunk_index],
                                   result_positions[full_doubles_map[target]],
                                   amd->merge_dist)) {
                target = full_doubles_map[target];
              }
              else {
                target = -1;
              }
            }
          }
          full_doubles_map[this_chunk_index] = target;
        }
      }
      else {
        dm_mvert_map_doubles(full_doubles_map,
                             result_positions,
                             (c - 1) * chunk_nverts,
                             chunk_nverts,
                             c * chunk_nverts,
                             chunk_nverts,
                             amd->merge_dist);
      }
    }
  }

  /* handle UVs */
  if (chunk_nloops > 0 && is_zero_v2(amd->uv_offset) == false) {
    const int totuv = CustomData_number_of_layers(&result->ldata, CD_PROP_FLOAT2);
    for (i = 0; i < totuv; i++) {
      blender::float2 *dmloopuv = static_cast<blender::float2 *>(
          CustomData_get_layer_n_for_write(&result->ldata, CD_PROP_FLOAT2, i, result->totloop));
      dmloopuv += chunk_nloops;
      for (c = 1; c < count; c++) {
        const float uv_offset[2] = {
            amd->uv_offset[0] * float(c),
            amd->uv_offset[1] * float(c),
        };
        int l_index = chunk_nloops;
        for (; l_index-- != 0; dmloopuv++) {
          (*dmloopuv)[0] += uv_offset[0];
          (*dmloopuv)[1] += uv_offset[1];
        }
      }
    }
  }

  last_chunk_start = (count - 1) * chunk_nverts;
  last_chunk_nverts = chunk_nverts;

  copy_m4_m4(final_offset, current_offset);

  if (use_merge && (amd->flags & MOD_ARR_MERGEFINAL) && (count > 1)) {
    /* Merge first and last copies */
    dm_mvert_map_doubles(full_doubles_map,
                         result_positions,
                         last_chunk_start,
                         last_chunk_nverts,
                         first_chunk_start,
                         first_chunk_nverts,
                         amd->merge_dist);
  }

  /* start capping */
  if (start_cap_mesh) {
    float start_offset[4][4];
    int start_cap_start = result_nverts - start_cap_nverts - end_cap_nverts;
    invert_m4_m4(start_offset, offset);
    mesh_merge_transform(result,
                         start_cap_mesh,
                         start_offset,
                         result_nverts - start_cap_nverts - end_cap_nverts,
                         result_nedges - start_cap_nedges - end_cap_nedges,
                         result_nloops - start_cap_nloops - end_cap_nloops,
                         result_npolys - start_cap_npolys - end_cap_npolys,
                         start_cap_nverts,
                         start_cap_nedges,
                         start_cap_nloops,
                         start_cap_npolys,
                         vgroup_start_cap_remap,
                         vgroup_start_cap_remap_len,
                         use_recalc_normals);
    /* Identify doubles with first chunk */
    if (use_merge) {
      dm_mvert_map_doubles(full_doubles_map,
                           result_positions,
                           first_chunk_start,
                           first_chunk_nverts,
                           start_cap_start,
                           start_cap_nverts,
                           amd->merge_dist);
    }
  }

  if (end_cap_mesh) {
    float end_offset[4][4];
    int end_cap_start = result_nverts - end_cap_nverts;
    mul_m4_m4m4(end_offset, current_offset, offset);
    mesh_merge_transform(result,
                         end_cap_mesh,
                         end_offset,
                         result_nverts - end_cap_nverts,
                         result_nedges - end_cap_nedges,
                         result_nloops - end_cap_nloops,
                         result_npolys - end_cap_npolys,
                         end_cap_nverts,
                         end_cap_nedges,
                         end_cap_nloops,
                         end_cap_npolys,
                         vgroup_end_cap_remap,
                         vgroup_end_cap_remap_len,
                         use_recalc_normals);
    /* Identify doubles with last chunk */
    if (use_merge) {
      dm_mvert_map_doubles(full_doubles_map,
                           result_positions,
                           last_chunk_start,
                           last_chunk_nverts,
                           end_cap_start,
                           end_cap_nverts,
                           amd->merge_dist);
    }
  }
  /* done capping */

  /* Handle merging */
  tot_doubles = 0;
  if (use_merge) {
    for (i = 0; i < result_nverts; i++) {
      int new_i = full_doubles_map[i];
      if (new_i != -1) {
        /* We have to follow chains of doubles
         * (merge start/end especially is likely to create some),
         * those are not supported at all by `geometry::mesh_merge_verts`! */
        while (!ELEM(full_doubles_map[new_i], -1, new_i)) {
          new_i = full_doubles_map[new_i];
        }
        if (i == new_i) {
          full_doubles_map[i] = -1;
        }
        else {
          full_doubles_map[i] = new_i;
          tot_doubles++;
        }
      }
    }
    if (tot_doubles > 0) {
      Mesh *tmp = result;
      result = geometry::mesh_merge_verts(
          *tmp, MutableSpan<int>{full_doubles_map, result->totvert}, tot_doubles);
      BKE_id_free(nullptr, tmp);
    }
    MEM_freeN(full_doubles_map);
  }

  if (vgroup_start_cap_remap) {
    MEM_freeN(vgroup_start_cap_remap);
  }
  if (vgroup_end_cap_remap) {
    MEM_freeN(vgroup_end_cap_remap);
  }

  return result;
}

static Mesh *modifyMesh(ModifierData *md, const ModifierEvalContext *ctx, Mesh *mesh)
{
  ArrayModifierData *amd = (ArrayModifierData *)md;
  return arrayModifier_doArray(amd, ctx, mesh);
}

static bool isDisabled(const Scene * /*scene*/, ModifierData *md, bool /*useRenderParams*/)
{
  ArrayModifierData *amd = (ArrayModifierData *)md;

  /* The object type check is only needed here in case we have a placeholder
   * object assigned (because the library containing the curve/mesh is missing).
   *
   * In other cases it should be impossible to have a type mismatch.
   */

  if (amd->curve_ob && amd->curve_ob->type != OB_CURVES_LEGACY) {
    return true;
  }
  if (amd->start_cap && amd->start_cap->type != OB_MESH) {
    return true;
  }
  if (amd->end_cap && amd->end_cap->type != OB_MESH) {
    return true;
  }

  return false;
}

static void panel_draw(const bContext * /*C*/, Panel *panel)
{
  uiLayout *layout = panel->layout;

  PointerRNA ob_ptr;
  PointerRNA *ptr = modifier_panel_get_property_pointers(panel, &ob_ptr);

  uiLayoutSetPropSep(layout, true);

  uiItemR(layout, ptr, "fit_type", 0, nullptr, ICON_NONE);

  int fit_type = RNA_enum_get(ptr, "fit_type");
  if (fit_type == MOD_ARR_FIXEDCOUNT) {
    uiItemR(layout, ptr, "count", 0, nullptr, ICON_NONE);
  }
  else if (fit_type == MOD_ARR_FITLENGTH) {
    uiItemR(layout, ptr, "fit_length", 0, nullptr, ICON_NONE);
  }
  else if (fit_type == MOD_ARR_FITCURVE) {
    uiItemR(layout, ptr, "curve", 0, nullptr, ICON_NONE);
  }

  modifier_panel_end(layout, ptr);
}

static void relative_offset_header_draw(const bContext * /*C*/, Panel *panel)
{
  uiLayout *layout = panel->layout;

  PointerRNA *ptr = modifier_panel_get_property_pointers(panel, nullptr);

  uiItemR(layout, ptr, "use_relative_offset", 0, nullptr, ICON_NONE);
}

static void relative_offset_draw(const bContext * /*C*/, Panel *panel)
{
  uiLayout *layout = panel->layout;

  PointerRNA *ptr = modifier_panel_get_property_pointers(panel, nullptr);

  uiLayoutSetPropSep(layout, true);

  uiLayout *col = uiLayoutColumn(layout, false);

  uiLayoutSetActive(col, RNA_boolean_get(ptr, "use_relative_offset"));
  uiItemR(col, ptr, "relative_offset_displace", 0, IFACE_("Factor"), ICON_NONE);
}

static void constant_offset_header_draw(const bContext * /*C*/, Panel *panel)
{
  uiLayout *layout = panel->layout;

  PointerRNA *ptr = modifier_panel_get_property_pointers(panel, nullptr);

  uiItemR(layout, ptr, "use_constant_offset", 0, nullptr, ICON_NONE);
}

static void constant_offset_draw(const bContext * /*C*/, Panel *panel)
{
  uiLayout *layout = panel->layout;

  PointerRNA *ptr = modifier_panel_get_property_pointers(panel, nullptr);

  uiLayoutSetPropSep(layout, true);

  uiLayout *col = uiLayoutColumn(layout, false);

  uiLayoutSetActive(col, RNA_boolean_get(ptr, "use_constant_offset"));
  uiItemR(col, ptr, "constant_offset_displace", 0, IFACE_("Distance"), ICON_NONE);
}

/**
 * Object offset in a subpanel for consistency with the other offset types.
 */
static void object_offset_header_draw(const bContext * /*C*/, Panel *panel)
{
  uiLayout *layout = panel->layout;

  PointerRNA *ptr = modifier_panel_get_property_pointers(panel, nullptr);

  uiItemR(layout, ptr, "use_object_offset", 0, nullptr, ICON_NONE);
}

static void object_offset_draw(const bContext * /*C*/, Panel *panel)
{
  uiLayout *layout = panel->layout;

  PointerRNA *ptr = modifier_panel_get_property_pointers(panel, nullptr);

  uiLayoutSetPropSep(layout, true);

  uiLayout *col = uiLayoutColumn(layout, false);

  uiLayoutSetActive(col, RNA_boolean_get(ptr, "use_object_offset"));
  uiItemR(col, ptr, "offset_object", 0, IFACE_("Object"), ICON_NONE);
}

static void symmetry_panel_header_draw(const bContext * /*C*/, Panel *panel)
{
  uiLayout *layout = panel->layout;

  PointerRNA *ptr = modifier_panel_get_property_pointers(panel, nullptr);

  uiItemR(layout, ptr, "use_merge_vertices", 0, IFACE_("Merge"), ICON_NONE);
}

static void symmetry_panel_draw(const bContext * /*C*/, Panel *panel)
{
  uiLayout *layout = panel->layout;

  PointerRNA *ptr = modifier_panel_get_property_pointers(panel, nullptr);

  uiLayoutSetPropSep(layout, true);

  uiLayout *col = uiLayoutColumn(layout, false);
  uiLayoutSetActive(col, RNA_boolean_get(ptr, "use_merge_vertices"));
  uiItemR(col, ptr, "merge_threshold", 0, IFACE_("Distance"), ICON_NONE);
  uiItemR(col, ptr, "use_merge_vertices_cap", 0, IFACE_("First and Last Copies"), ICON_NONE);
}

static void uv_panel_draw(const bContext * /*C*/, Panel *panel)
{
  uiLayout *col;
  uiLayout *layout = panel->layout;

  PointerRNA *ptr = modifier_panel_get_property_pointers(panel, nullptr);

  uiLayoutSetPropSep(layout, true);

  col = uiLayoutColumn(layout, true);
  uiItemR(col, ptr, "offset_u", UI_ITEM_R_EXPAND, IFACE_("Offset U"), ICON_NONE);
  uiItemR(col, ptr, "offset_v", UI_ITEM_R_EXPAND, IFACE_("V"), ICON_NONE);
}

static void caps_panel_draw(const bContext * /*C*/, Panel *panel)
{
  uiLayout *col;
  uiLayout *layout = panel->layout;

  PointerRNA *ptr = modifier_panel_get_property_pointers(panel, nullptr);

  uiLayoutSetPropSep(layout, true);

  col = uiLayoutColumn(layout, false);
  uiItemR(col, ptr, "start_cap", 0, IFACE_("Cap Start"), ICON_NONE);
  uiItemR(col, ptr, "end_cap", 0, IFACE_("End"), ICON_NONE);
}

static void panelRegister(ARegionType *region_type)
{
  PanelType *panel_type = modifier_panel_register(region_type, eModifierType_Array, panel_draw);
  modifier_subpanel_register(region_type,
                             "relative_offset",
                             "",
                             relative_offset_header_draw,
                             relative_offset_draw,
                             panel_type);
  modifier_subpanel_register(region_type,
                             "constant_offset",
                             "",
                             constant_offset_header_draw,
                             constant_offset_draw,
                             panel_type);
  modifier_subpanel_register(
      region_type, "object_offset", "", object_offset_header_draw, object_offset_draw, panel_type);
  modifier_subpanel_register(
      region_type, "merge", "", symmetry_panel_header_draw, symmetry_panel_draw, panel_type);
  modifier_subpanel_register(region_type, "uv", "UVs", nullptr, uv_panel_draw, panel_type);
  modifier_subpanel_register(region_type, "caps", "Caps", nullptr, caps_panel_draw, panel_type);
}

ModifierTypeInfo modifierType_Array = {
    /*name*/ N_("Array"),
    /*structName*/ "ArrayModifierData",
    /*structSize*/ sizeof(ArrayModifierData),
    /*srna*/ &RNA_ArrayModifier,
    /*type*/ eModifierTypeType_Constructive,
    /*flags*/ eModifierTypeFlag_AcceptsMesh | eModifierTypeFlag_SupportsMapping |
        eModifierTypeFlag_SupportsEditmode | eModifierTypeFlag_EnableInEditmode |
        eModifierTypeFlag_AcceptsCVs,
    /*icon*/ ICON_MOD_ARRAY,

    /*copyData*/ BKE_modifier_copydata_generic,

    /*deformVerts*/ nullptr,
    /*deformMatrices*/ nullptr,
    /*deformVertsEM*/ nullptr,
    /*deformMatricesEM*/ nullptr,
    /*modifyMesh*/ modifyMesh,
    /*modifyGeometrySet*/ nullptr,

    /*initData*/ initData,
    /*requiredDataMask*/ nullptr,
    /*freeData*/ nullptr,
    /*isDisabled*/ isDisabled,
    /*updateDepsgraph*/ updateDepsgraph,
    /*dependsOnTime*/ nullptr,
    /*dependsOnNormals*/ nullptr,
    /*foreachIDLink*/ foreachIDLink,
    /*foreachTexLink*/ nullptr,
    /*freeRuntimeData*/ nullptr,
    /*panelRegister*/ panelRegister,
    /*blendWrite*/ nullptr,
    /*blendRead*/ nullptr,
};<|MERGE_RESOLUTION|>--- conflicted
+++ resolved
@@ -283,14 +283,8 @@
   using namespace blender;
   int *index_orig;
   int i;
-<<<<<<< HEAD
-  MEdge *me;
-  MPoly *mp;
-=======
   MEdge *edge;
-  MLoop *ml;
   MPoly *poly;
->>>>>>> 2a9f792c
   float(*result_positions)[3] = BKE_mesh_vert_positions_for_write(result);
   blender::MutableSpan<MEdge> result_edges = result->edges_for_write();
   blender::MutableSpan<MPoly> result_polys = result->polys_for_write();
@@ -381,14 +375,8 @@
                                    const ModifierEvalContext *ctx,
                                    const Mesh *mesh)
 {
-<<<<<<< HEAD
-  MEdge *me;
-  MPoly *mp;
-=======
   MEdge *edge;
-  MLoop *ml;
   MPoly *poly;
->>>>>>> 2a9f792c
   int i, j, c, count;
   float length = amd->length;
   /* offset matrix */
