--- conflicted
+++ resolved
@@ -283,12 +283,8 @@
   using namespace blender;
   int *index_orig;
   int i;
-<<<<<<< HEAD
-  MEdge *me;
+  MEdge *edge;
   const blender::Span<int> cap_poly_offsets = cap_mesh->poly_offsets();
-=======
-  MEdge *edge;
->>>>>>> a8fc9871
   float(*result_positions)[3] = BKE_mesh_vert_positions_for_write(result);
   blender::MutableSpan<MEdge> result_edges = result->edges_for_write();
   blender::MutableSpan<int> result_poly_offsets = result->poly_offsets_for_write();
@@ -327,13 +323,8 @@
   }
 
   /* adjust cap poly loopstart indices */
-<<<<<<< HEAD
   for (i = 0; i < cap_npolys; i++) {
     result_poly_offsets[cap_polys_index + i] = cap_poly_offsets[i] + cap_loops_index;
-=======
-  for (const int i : blender::IndexRange(cap_polys_index, cap_npolys)) {
-    result_polys[i].loopstart += cap_loops_index;
->>>>>>> a8fc9871
   }
 
   /* adjust cap loop vertex and edge indices */
@@ -383,11 +374,7 @@
                                    const ModifierEvalContext *ctx,
                                    const Mesh *mesh)
 {
-<<<<<<< HEAD
-  MEdge *me;
-=======
   MEdge *edge;
->>>>>>> a8fc9871
   int i, j, c, count;
   float length = amd->length;
   /* offset matrix */
@@ -627,13 +614,8 @@
       edge->v2 += c * chunk_nverts;
     }
 
-<<<<<<< HEAD
     for (i = 0; i < chunk_npolys; i++) {
       result_poly_offsets[c * chunk_npolys + i] = result_poly_offsets[i] + c * chunk_nloops;
-=======
-    for (const int i : blender::IndexRange(c * chunk_npolys, chunk_npolys)) {
-      result_polys[i].loopstart += c * chunk_nloops;
->>>>>>> a8fc9871
     }
 
     /* adjust loop vertex and edge indices */
