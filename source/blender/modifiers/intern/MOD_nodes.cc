/* SPDX-FileCopyrightText: 2005 Blender Authors
 *
 * SPDX-License-Identifier: GPL-2.0-or-later */

/** \file
 * \ingroup modifiers
 */

#include <cstring>
#include <iostream>
#include <sstream>
#include <string>

#include "MEM_guardedalloc.h"

#include "BLI_array.hh"
#include "BLI_listbase.h"
#include "BLI_math_vector_types.hh"
#include "BLI_multi_value_map.hh"
#include "BLI_path_util.h"
#include "BLI_set.hh"
#include "BLI_string.h"
#include "BLI_utildefines.h"

#include "DNA_collection_types.h"
#include "DNA_curves_types.h"
#include "DNA_defaults.h"
#include "DNA_material_types.h"
#include "DNA_mesh_types.h"
#include "DNA_meshdata_types.h"
#include "DNA_modifier_types.h"
#include "DNA_node_types.h"
#include "DNA_object_types.h"
#include "DNA_pointcloud_types.h"
#include "DNA_scene_types.h"
#include "DNA_screen_types.h"
#include "DNA_space_types.h"
#include "DNA_view3d_types.h"
#include "DNA_windowmanager_types.h"

#include "BKE_attribute_math.hh"
#include "BKE_bake_geometry_nodes_modifier.hh"
#include "BKE_compute_contexts.hh"
#include "BKE_customdata.h"
#include "BKE_geometry_fields.hh"
#include "BKE_geometry_set_instances.hh"
#include "BKE_global.h"
#include "BKE_idprop.hh"
#include "BKE_lib_id.h"
#include "BKE_lib_query.h"
#include "BKE_main.h"
#include "BKE_mesh.hh"
#include "BKE_modifier.h"
#include "BKE_node_runtime.hh"
#include "BKE_node_tree_update.h"
#include "BKE_object.h"
#include "BKE_pointcloud.h"
#include "BKE_screen.hh"
#include "BKE_workspace.h"

#include "BLO_read_write.hh"

#include "UI_interface.hh"
#include "UI_resources.hh"

#include "BLT_translation.h"

#include "WM_types.hh"

#include "RNA_access.hh"
#include "RNA_enum_types.hh"
#include "RNA_prototypes.h"

#include "DEG_depsgraph_build.hh"
#include "DEG_depsgraph_query.hh"

#include "MOD_modifiertypes.hh"
#include "MOD_nodes.hh"
#include "MOD_ui_common.hh"

#include "ED_object.hh"
#include "ED_screen.hh"
#include "ED_spreadsheet.hh"
#include "ED_undo.hh"
#include "ED_viewer_path.hh"

#include "NOD_geometry.hh"
#include "NOD_geometry_nodes_execute.hh"
#include "NOD_geometry_nodes_lazy_function.hh"
#include "NOD_node_declaration.hh"

#include "FN_field.hh"
#include "FN_field_cpp_type.hh"
#include "FN_lazy_function_execute.hh"
#include "FN_lazy_function_graph_executor.hh"
#include "FN_multi_function.hh"

namespace lf = blender::fn::lazy_function;
namespace geo_log = blender::nodes::geo_eval_log;
namespace bake = blender::bke::bake;

namespace blender {

static void init_data(ModifierData *md)
{
  NodesModifierData *nmd = (NodesModifierData *)md;

  BLI_assert(MEMCMP_STRUCT_AFTER_IS_ZERO(nmd, modifier));

  MEMCPY_STRUCT_AFTER(nmd, DNA_struct_default_get(NodesModifierData), modifier);
  nmd->runtime = MEM_new<NodesModifierRuntime>(__func__);
  nmd->runtime->cache = std::make_shared<bake::ModifierCache>();
}

static void add_used_ids_from_sockets(const ListBase &sockets, Set<ID *> &ids)
{
  LISTBASE_FOREACH (const bNodeSocket *, socket, &sockets) {
    switch (socket->type) {
      case SOCK_OBJECT: {
        if (Object *object = ((bNodeSocketValueObject *)socket->default_value)->value) {
          ids.add(&object->id);
        }
        break;
      }
      case SOCK_COLLECTION: {
        if (Collection *collection = ((bNodeSocketValueCollection *)socket->default_value)->value)
        {
          ids.add(&collection->id);
        }
        break;
      }
      case SOCK_MATERIAL: {
        if (Material *material = ((bNodeSocketValueMaterial *)socket->default_value)->value) {
          ids.add(&material->id);
        }
        break;
      }
      case SOCK_TEXTURE: {
        if (Tex *texture = ((bNodeSocketValueTexture *)socket->default_value)->value) {
          ids.add(&texture->id);
        }
        break;
      }
      case SOCK_IMAGE: {
        if (Image *image = ((bNodeSocketValueImage *)socket->default_value)->value) {
          ids.add(&image->id);
        }
        break;
      }
    }
  }
}

/**
 * \note We can only check properties here that cause the dependency graph to update relations when
 * they are changed, otherwise there may be a missing relation after editing. So this could check
 * more properties like whether the node is muted, but we would have to accept the cost of updating
 * relations when those properties are changed.
 */
static bool node_needs_own_transform_relation(const bNode &node)
{
  if (node.type == GEO_NODE_COLLECTION_INFO) {
    const NodeGeometryCollectionInfo &storage = *static_cast<const NodeGeometryCollectionInfo *>(
        node.storage);
    return storage.transform_space == GEO_NODE_TRANSFORM_SPACE_RELATIVE;
  }

  if (node.type == GEO_NODE_OBJECT_INFO) {
    const NodeGeometryObjectInfo &storage = *static_cast<const NodeGeometryObjectInfo *>(
        node.storage);
    return storage.transform_space == GEO_NODE_TRANSFORM_SPACE_RELATIVE;
  }

  if (node.type == GEO_NODE_SELF_OBJECT) {
    return true;
  }
  if (node.type == GEO_NODE_DEFORM_CURVES_ON_SURFACE) {
    return true;
  }

  return false;
}

static void process_nodes_for_depsgraph(const bNodeTree &tree,
                                        Set<ID *> &ids,
                                        bool &r_needs_own_transform_relation,
                                        Set<const bNodeTree *> &checked_groups)
{
  if (!checked_groups.add(&tree)) {
    return;
  }

  tree.ensure_topology_cache();
  for (const bNode *node : tree.all_nodes()) {
    add_used_ids_from_sockets(node->inputs, ids);
    add_used_ids_from_sockets(node->outputs, ids);
    r_needs_own_transform_relation |= node_needs_own_transform_relation(*node);
  }

  for (const bNode *node : tree.group_nodes()) {
    if (const bNodeTree *sub_tree = reinterpret_cast<const bNodeTree *>(node->id)) {
      process_nodes_for_depsgraph(*sub_tree, ids, r_needs_own_transform_relation, checked_groups);
    }
  }
}

static void find_used_ids_from_settings(const NodesModifierSettings &settings, Set<ID *> &ids)
{
  IDP_foreach_property(
      settings.properties,
      IDP_TYPE_FILTER_ID,
      [](IDProperty *property, void *user_data) {
        Set<ID *> *ids = (Set<ID *> *)user_data;
        ID *id = IDP_Id(property);
        if (id != nullptr) {
          ids->add(id);
        }
      },
      &ids);
}

/* We don't know exactly what attributes from the other object we will need. */
static const CustomData_MeshMasks dependency_data_mask{CD_MASK_PROP_ALL | CD_MASK_MDEFORMVERT,
                                                       CD_MASK_PROP_ALL,
                                                       CD_MASK_PROP_ALL,
                                                       CD_MASK_PROP_ALL,
                                                       CD_MASK_PROP_ALL};

static void add_collection_relation(const ModifierUpdateDepsgraphContext *ctx,
                                    Collection &collection)
{
  DEG_add_collection_geometry_relation(ctx->node, &collection, "Nodes Modifier");
  DEG_add_collection_geometry_customdata_mask(ctx->node, &collection, &dependency_data_mask);
}

static void add_object_relation(const ModifierUpdateDepsgraphContext *ctx, Object &object)
{
  DEG_add_object_relation(ctx->node, &object, DEG_OB_COMP_TRANSFORM, "Nodes Modifier");
  if (&(ID &)object != &ctx->object->id) {
    if (object.type == OB_EMPTY && object.instance_collection != nullptr) {
      add_collection_relation(ctx, *object.instance_collection);
    }
    else if (DEG_object_has_geometry_component(&object)) {
      DEG_add_object_relation(ctx->node, &object, DEG_OB_COMP_GEOMETRY, "Nodes Modifier");
      DEG_add_customdata_mask(ctx->node, &object, &dependency_data_mask);
    }
  }
}

static void update_depsgraph(ModifierData *md, const ModifierUpdateDepsgraphContext *ctx)
{
  NodesModifierData *nmd = reinterpret_cast<NodesModifierData *>(md);
  if (nmd->node_group == nullptr) {
    return;
  }

  DEG_add_node_tree_output_relation(ctx->node, nmd->node_group, "Nodes Modifier");

  bool needs_own_transform_relation = false;
  Set<ID *> used_ids;
  find_used_ids_from_settings(nmd->settings, used_ids);
  Set<const bNodeTree *> checked_groups;
  process_nodes_for_depsgraph(
      *nmd->node_group, used_ids, needs_own_transform_relation, checked_groups);

  if (ctx->object->type == OB_CURVES) {
    Curves *curves_id = static_cast<Curves *>(ctx->object->data);
    if (curves_id->surface != nullptr) {
      used_ids.add(&curves_id->surface->id);
    }
  }

  for (ID *id : used_ids) {
    switch ((ID_Type)GS(id->name)) {
      case ID_OB: {
        Object *object = reinterpret_cast<Object *>(id);
        add_object_relation(ctx, *object);
        break;
      }
      case ID_GR: {
        Collection *collection = reinterpret_cast<Collection *>(id);
        add_collection_relation(ctx, *collection);
        break;
      }
      case ID_IM:
      case ID_TE: {
        DEG_add_generic_id_relation(ctx->node, id, "Nodes Modifier");
        break;
      }
      default: {
        /* Purposefully don't add relations for materials. While there are material sockets,
         * the pointers are only passed around as handles rather than dereferenced. */
        break;
      }
    }
  }

  if (needs_own_transform_relation) {
    DEG_add_depends_on_transform_relation(ctx->node, "Nodes Modifier");
  }
}

static bool check_tree_for_time_node(const bNodeTree &tree, Set<const bNodeTree *> &checked_groups)
{
  if (!checked_groups.add(&tree)) {
    return false;
  }
  tree.ensure_topology_cache();
  if (!tree.nodes_by_type("GeometryNodeInputSceneTime").is_empty()) {
    return true;
  }
  if (!tree.nodes_by_type("GeometryNodeSimulationInput").is_empty()) {
    return true;
  }
  for (const bNode *node : tree.group_nodes()) {
    if (const bNodeTree *sub_tree = reinterpret_cast<const bNodeTree *>(node->id)) {
      if (check_tree_for_time_node(*sub_tree, checked_groups)) {
        return true;
      }
    }
  }
  return false;
}

static bool depends_on_time(Scene * /*scene*/, ModifierData *md)
{
  const NodesModifierData *nmd = reinterpret_cast<NodesModifierData *>(md);
  const bNodeTree *tree = nmd->node_group;
  if (tree == nullptr) {
    return false;
  }
  Set<const bNodeTree *> checked_groups;
  return check_tree_for_time_node(*tree, checked_groups);
}

static void foreach_ID_link(ModifierData *md, Object *ob, IDWalkFunc walk, void *user_data)
{
  NodesModifierData *nmd = reinterpret_cast<NodesModifierData *>(md);
  walk(user_data, ob, (ID **)&nmd->node_group, IDWALK_CB_USER);

  struct ForeachSettingData {
    IDWalkFunc walk;
    void *user_data;
    Object *ob;
  } settings = {walk, user_data, ob};

  IDP_foreach_property(
      nmd->settings.properties,
      IDP_TYPE_FILTER_ID,
      [](IDProperty *id_prop, void *user_data) {
        ForeachSettingData *settings = (ForeachSettingData *)user_data;
        settings->walk(
            settings->user_data, settings->ob, (ID **)&id_prop->data.pointer, IDWALK_CB_USER);
      },
      &settings);
}

static void foreach_tex_link(ModifierData *md, Object *ob, TexWalkFunc walk, void *user_data)
{
  walk(user_data, ob, md, "texture");
}

static bool is_disabled(const Scene * /*scene*/, ModifierData *md, bool /*use_render_params*/)
{
  NodesModifierData *nmd = reinterpret_cast<NodesModifierData *>(md);

  if (nmd->node_group == nullptr) {
    return true;
  }

  return false;
}

static bool logging_enabled(const ModifierEvalContext *ctx)
{
  if (!DEG_is_active(ctx->depsgraph)) {
    return false;
  }
  if ((ctx->flag & MOD_APPLY_ORCO) != 0) {
    return false;
  }
  return true;
}

static void update_id_properties_from_node_group(NodesModifierData *nmd)
{
  if (nmd->node_group == nullptr) {
    if (nmd->settings.properties) {
      IDP_FreeProperty(nmd->settings.properties);
      nmd->settings.properties = nullptr;
    }
    return;
  }

  IDProperty *old_properties = nmd->settings.properties;
  {
    IDPropertyTemplate idprop = {0};
    nmd->settings.properties = IDP_New(IDP_GROUP, &idprop, "Nodes Modifier Settings");
  }
  IDProperty *new_properties = nmd->settings.properties;

  nodes::update_input_properties_from_node_tree(
      *nmd->node_group, old_properties, false, *new_properties);
  nodes::update_output_properties_from_node_tree(
      *nmd->node_group, old_properties, *new_properties);

  if (old_properties != nullptr) {
    IDP_FreeProperty(old_properties);
  }
}

static void update_existing_bake_caches(NodesModifierData &nmd)
{
  if (!nmd.runtime->cache) {
    if (nmd.bakes_num == 0) {
      return;
    }
    nmd.runtime->cache = std::make_shared<bake::ModifierCache>();
  }
  bake::ModifierCache &modifier_cache = *nmd.runtime->cache;
  std::lock_guard lock{modifier_cache.mutex};

  Map<int, std::unique_ptr<bake::NodeCache>> &old_cache_by_id = modifier_cache.cache_by_id;
  Map<int, std::unique_ptr<bake::NodeCache>> new_cache_by_id;
  for (const NodesModifierBake &bake : Span{nmd.bakes, nmd.bakes_num}) {
    std::unique_ptr<bake::NodeCache> node_cache;
    std::unique_ptr<bake::NodeCache> *old_node_cache_ptr = old_cache_by_id.lookup_ptr(bake.id);
    if (old_node_cache_ptr == nullptr) {
      node_cache = std::make_unique<bake::NodeCache>();
    }
    else {
      node_cache = std::move(*old_node_cache_ptr);
    }
    new_cache_by_id.add(bake.id, std::move(node_cache));
  }
  modifier_cache.cache_by_id = std::move(new_cache_by_id);
}

static void update_bakes_from_node_group(NodesModifierData &nmd)
{
  Map<int, NodesModifierBake *> old_bake_by_id;
  for (NodesModifierBake &bake : MutableSpan(nmd.bakes, nmd.bakes_num)) {
    old_bake_by_id.add(bake.id, &bake);
  }

  Vector<int> new_bake_ids;
  if (nmd.node_group) {
    for (const bNestedNodeRef &ref : nmd.node_group->nested_node_refs_span()) {
      const bNode *node = nmd.node_group->find_nested_node(ref.id);
      if (node) {
        if (node->type == GEO_NODE_SIMULATION_OUTPUT) {
          new_bake_ids.append(ref.id);
        }
      }
      else if (old_bake_by_id.contains(ref.id)) {
        /* Keep baked data in case linked data is missing so that it still exists when the linked
         * data has been found. */
        new_bake_ids.append(ref.id);
      }
    }
  }

  NodesModifierBake *new_bake_data = MEM_cnew_array<NodesModifierBake>(new_bake_ids.size(),
                                                                       __func__);
  for (const int i : new_bake_ids.index_range()) {
    const int id = new_bake_ids[i];
    NodesModifierBake *old_bake = old_bake_by_id.lookup_default(id, nullptr);
    NodesModifierBake &new_bake = new_bake_data[i];
    if (old_bake) {
      new_bake = *old_bake;
      /* The ownership of the string was moved to `new_bake`. */
      old_bake->directory = nullptr;
    }
    else {
      new_bake.id = id;
      new_bake.frame_start = 1;
      new_bake.frame_end = 100;
    }
  }

  for (NodesModifierBake &old_bake : MutableSpan(nmd.bakes, nmd.bakes_num)) {
    MEM_SAFE_FREE(old_bake.directory);
  }
  MEM_SAFE_FREE(nmd.bakes);

  nmd.bakes = new_bake_data;
  nmd.bakes_num = new_bake_ids.size();

  update_existing_bake_caches(nmd);
}

}  // namespace blender

void MOD_nodes_update_interface(Object *object, NodesModifierData *nmd)
{
  using namespace blender;
  update_id_properties_from_node_group(nmd);
  update_bakes_from_node_group(*nmd);

  DEG_id_tag_update(&object->id, ID_RECALC_GEOMETRY);
}

NodesModifierBake *NodesModifierData::find_bake(const int id)
{
  return const_cast<NodesModifierBake *>(std::as_const(*this).find_bake(id));
}

const NodesModifierBake *NodesModifierData::find_bake(const int id) const
{
  for (const NodesModifierBake &bake : blender::Span{this->bakes, this->bakes_num}) {
    if (bake.id == id) {
      return &bake;
    }
  }
  return nullptr;
}

namespace blender {

/**
 * Setup side effects nodes so that the given node in the given compute context will be executed.
 * To make sure that it is executed, all parent group nodes and zones have to be set to  have side
 * effects as well.
 */
static void try_add_side_effect_node(const ComputeContext &final_compute_context,
                                     const int final_node_id,
                                     const NodesModifierData &nmd,
                                     nodes::GeoNodesSideEffectNodes &r_side_effect_nodes)
{
  if (nmd.node_group == nullptr) {
    return;
  }

  Vector<const ComputeContext *> compute_context_vec;
  for (const ComputeContext *c = &final_compute_context; c; c = c->parent()) {
    compute_context_vec.append(c);
  }
  std::reverse(compute_context_vec.begin(), compute_context_vec.end());

  const auto *modifier_compute_context = dynamic_cast<const bke::ModifierComputeContext *>(
      compute_context_vec[0]);
  if (modifier_compute_context == nullptr) {
    return;
  }
  if (modifier_compute_context->modifier_name() != nmd.modifier.name) {
    return;
  }

  const bNodeTree *current_tree = nmd.node_group;
  const bke::bNodeTreeZone *current_zone = nullptr;

  /* Write side effect nodes to a new map and only if everything succeeds, move the nodes to the
   * caller. This is easier than changing r_side_effect_nodes directly and then undoing changes in
   * case of errors. */
  nodes::GeoNodesSideEffectNodes local_side_effect_nodes;
  for (const ComputeContext *compute_context_generic : compute_context_vec.as_span().drop_front(1))
  {
    const bke::bNodeTreeZones *current_zones = current_tree->zones();
    if (current_zones == nullptr) {
      return;
    }
    const auto *lf_graph_info = nodes::ensure_geometry_nodes_lazy_function_graph(*current_tree);
    if (lf_graph_info == nullptr) {
      return;
    }
    const ComputeContextHash &parent_compute_context_hash =
        compute_context_generic->parent()->hash();
    if (const auto *compute_context = dynamic_cast<const bke::SimulationZoneComputeContext *>(
            compute_context_generic))
    {
      const bke::bNodeTreeZone *simulation_zone = current_zones->get_zone_by_node(
          compute_context->output_node_id());
      if (simulation_zone == nullptr) {
        return;
      }
      if (simulation_zone->parent_zone != current_zone) {
        return;
      }
<<<<<<< HEAD
      case VIEWER_PATH_ELEM_TYPE_FOREACH_ZONE: {
        const auto &typed_elem = *reinterpret_cast<const ForEachZoneViewerPathElem *>(elem);
        const bke::bNodeTreeZone *next_zone = tree_zones->get_zone_by_node(
            typed_elem.foreach_output_node_id);
        if (next_zone == nullptr) {
          return;
        }
        if (next_zone->parent_zone != zone) {
          return;
        }
        const lf::FunctionNode *lf_zone_node = lf_graph_info->mapping.zone_node_map.lookup_default(
            next_zone, nullptr);
        if (lf_zone_node == nullptr) {
          return;
        }
        local_side_effect_nodes.nodes_by_context.add(compute_context_builder.hash(), lf_zone_node);
        local_side_effect_nodes.indices_by_foreach_zone.add(
            {compute_context_builder.hash(), typed_elem.foreach_output_node_id}, typed_elem.index);
        compute_context_builder.push<bke::ForEachZoneComputeContext>(*next_zone->output_node,
                                                                     typed_elem.index);
        zone = next_zone;
        break;
      }
      case VIEWER_PATH_ELEM_TYPE_GROUP_NODE: {
        const auto &typed_elem = *reinterpret_cast<const GroupNodeViewerPathElem *>(elem);
        const bNode *node = group->node_by_id(typed_elem.node_id);
        if (node == nullptr) {
          return;
        }
        if (node->id == nullptr) {
          return;
        }
        if (node->is_muted()) {
          return;
        }
        if (zone != tree_zones->get_zone_by_node(node->identifier)) {
          return;
        }
        const lf::FunctionNode *lf_group_node =
            lf_graph_info->mapping.group_node_map.lookup_default(node, nullptr);
        if (lf_group_node == nullptr) {
          return;
        }
        local_side_effect_nodes.nodes_by_context.add(compute_context_builder.hash(),
                                                     lf_group_node);
        compute_context_builder.push<bke::NodeGroupComputeContext>(*node);
        group = reinterpret_cast<const bNodeTree *>(node->id);
        zone = nullptr;
        break;
=======
      const lf::FunctionNode *lf_zone_node = lf_graph_info->mapping.zone_node_map.lookup_default(
          simulation_zone, nullptr);
      if (lf_zone_node == nullptr) {
        return;
>>>>>>> 32cb2b23
      }
      local_side_effect_nodes.nodes_by_context.add(parent_compute_context_hash, lf_zone_node);
      current_zone = simulation_zone;
    }
    else if (const auto *compute_context = dynamic_cast<const bke::RepeatZoneComputeContext *>(
                 compute_context_generic))
    {
      const bke::bNodeTreeZone *repeat_zone = current_zones->get_zone_by_node(
          compute_context->output_node_id());
      if (repeat_zone == nullptr) {
        return;
      }
      if (repeat_zone->parent_zone != current_zone) {
        return;
      }
      const lf::FunctionNode *lf_zone_node = lf_graph_info->mapping.zone_node_map.lookup_default(
          repeat_zone, nullptr);
      if (lf_zone_node == nullptr) {
        return;
      }
      local_side_effect_nodes.nodes_by_context.add(parent_compute_context_hash, lf_zone_node);
      local_side_effect_nodes.iterations_by_repeat_zone.add(
          {parent_compute_context_hash, compute_context->output_node_id()},
          compute_context->iteration());
      current_zone = repeat_zone;
    }
    else if (const auto *compute_context = dynamic_cast<const bke::NodeGroupComputeContext *>(
                 compute_context_generic))
    {
      const bNode *group_node = current_tree->node_by_id(compute_context->node_id());
      if (group_node == nullptr) {
        return;
      }
      if (group_node->id == nullptr) {
        return;
      }
      if (group_node->is_muted()) {
        return;
      }
      if (current_zone != current_zones->get_zone_by_node(group_node->identifier)) {
        return;
      }
      const lf::FunctionNode *lf_group_node = lf_graph_info->mapping.group_node_map.lookup_default(
          group_node, nullptr);
      if (lf_group_node == nullptr) {
        return;
      }
      local_side_effect_nodes.nodes_by_context.add(parent_compute_context_hash, lf_group_node);
      current_tree = reinterpret_cast<const bNodeTree *>(group_node->id);
      current_zone = nullptr;
    }
    else {
      return;
    }
  }
  const bNode *final_node = current_tree->node_by_id(final_node_id);
  if (final_node == nullptr) {
    return;
  }
  const auto *lf_graph_info = nodes::ensure_geometry_nodes_lazy_function_graph(*current_tree);
  if (lf_graph_info == nullptr) {
    return;
  }
  const bke::bNodeTreeZones *tree_zones = current_tree->zones();
  if (tree_zones == nullptr) {
    return;
  }
  if (tree_zones->get_zone_by_node(final_node_id) != current_zone) {
    return;
  }
  const lf::FunctionNode *lf_node =
      lf_graph_info->mapping.possible_side_effect_node_map.lookup_default(final_node, nullptr);
  if (lf_node == nullptr) {
    return;
  }
  local_side_effect_nodes.nodes_by_context.add(final_compute_context.hash(), lf_node);

  /* Successfully found all side effect nodes for the viewer path. */
  for (const auto item : local_side_effect_nodes.nodes_by_context.items()) {
    r_side_effect_nodes.nodes_by_context.add_multiple(item.key, item.value);
  }
  for (const auto item : local_side_effect_nodes.iterations_by_repeat_zone.items()) {
    r_side_effect_nodes.iterations_by_repeat_zone.add_multiple(item.key, item.value);
  }
}

static void find_side_effect_nodes_for_viewer_path(
    const ViewerPath &viewer_path,
    const NodesModifierData &nmd,
    const ModifierEvalContext &ctx,
    nodes::GeoNodesSideEffectNodes &r_side_effect_nodes)
{
  const std::optional<ed::viewer_path::ViewerPathForGeometryNodesViewer> parsed_path =
      ed::viewer_path::parse_geometry_nodes_viewer(viewer_path);
  if (!parsed_path.has_value()) {
    return;
  }
  if (parsed_path->object != DEG_get_original_object(ctx.object)) {
    return;
  }
  if (parsed_path->modifier_name != nmd.modifier.name) {
    return;
  }

  ComputeContextBuilder compute_context_builder;
  compute_context_builder.push<bke::ModifierComputeContext>(parsed_path->modifier_name);

  for (const ViewerPathElem *elem : parsed_path->node_path) {
    if (!ed::viewer_path::add_compute_context_for_viewer_path_elem(*elem, compute_context_builder))
    {
      return;
    }
  }

  try_add_side_effect_node(
      *compute_context_builder.current(), parsed_path->viewer_node_id, nmd, r_side_effect_nodes);
}

static void find_side_effect_nodes(const NodesModifierData &nmd,
                                   const ModifierEvalContext &ctx,
                                   nodes::GeoNodesSideEffectNodes &r_side_effect_nodes)
{
  Main *bmain = DEG_get_bmain(ctx.depsgraph);
  wmWindowManager *wm = (wmWindowManager *)bmain->wm.first;
  if (wm == nullptr) {
    return;
  }
  LISTBASE_FOREACH (const wmWindow *, window, &wm->windows) {
    const bScreen *screen = BKE_workspace_active_screen_get(window->workspace_hook);
    const WorkSpace *workspace = BKE_workspace_active_get(window->workspace_hook);
    find_side_effect_nodes_for_viewer_path(workspace->viewer_path, nmd, ctx, r_side_effect_nodes);
    LISTBASE_FOREACH (const ScrArea *, area, &screen->areabase) {
      const SpaceLink *sl = static_cast<SpaceLink *>(area->spacedata.first);
      if (sl->spacetype == SPACE_SPREADSHEET) {
        const SpaceSpreadsheet &sspreadsheet = *reinterpret_cast<const SpaceSpreadsheet *>(sl);
        find_side_effect_nodes_for_viewer_path(
            sspreadsheet.viewer_path, nmd, ctx, r_side_effect_nodes);
      }
      if (sl->spacetype == SPACE_VIEW3D) {
        const View3D &v3d = *reinterpret_cast<const View3D *>(sl);
        find_side_effect_nodes_for_viewer_path(v3d.viewer_path, nmd, ctx, r_side_effect_nodes);
      }
    }
  }
}

static void find_socket_log_contexts(const NodesModifierData &nmd,
                                     const ModifierEvalContext &ctx,
                                     Set<ComputeContextHash> &r_socket_log_contexts)
{
  Main *bmain = DEG_get_bmain(ctx.depsgraph);
  wmWindowManager *wm = (wmWindowManager *)bmain->wm.first;
  if (wm == nullptr) {
    return;
  }
  LISTBASE_FOREACH (const wmWindow *, window, &wm->windows) {
    const bScreen *screen = BKE_workspace_active_screen_get(window->workspace_hook);
    LISTBASE_FOREACH (const ScrArea *, area, &screen->areabase) {
      const SpaceLink *sl = static_cast<SpaceLink *>(area->spacedata.first);
      if (sl->spacetype == SPACE_NODE) {
        const SpaceNode &snode = *reinterpret_cast<const SpaceNode *>(sl);
        if (snode.edittree == nullptr) {
          continue;
        }
        const Map<const bke::bNodeTreeZone *, ComputeContextHash> hash_by_zone =
            geo_log::GeoModifierLog::get_context_hash_by_zone_for_node_editor(snode,
                                                                              nmd.modifier.name);
        for (const ComputeContextHash &hash : hash_by_zone.values()) {
          r_socket_log_contexts.add(hash);
        }
      }
    }
  }
}

/**
 * \note This could be done in #initialize_group_input, though that would require adding the
 * the object as a parameter, so it's likely better to this check as a separate step.
 */
static void check_property_socket_sync(const Object *ob, ModifierData *md)
{
  NodesModifierData *nmd = reinterpret_cast<NodesModifierData *>(md);

  int geometry_socket_count = 0;

  nmd->node_group->ensure_interface_cache();
  for (const int i : nmd->node_group->interface_inputs().index_range()) {
    const bNodeTreeInterfaceSocket *socket = nmd->node_group->interface_inputs()[i];
    const bNodeSocketType *typeinfo = socket->socket_typeinfo();
    const eNodeSocketDatatype type = typeinfo ? eNodeSocketDatatype(typeinfo->type) : SOCK_CUSTOM;
    /* The first socket is the special geometry socket for the modifier object. */
    if (i == 0 && type == SOCK_GEOMETRY) {
      geometry_socket_count++;
      continue;
    }

    IDProperty *property = IDP_GetPropertyFromGroup(nmd->settings.properties, socket->identifier);
    if (property == nullptr) {
      if (type == SOCK_GEOMETRY) {
        geometry_socket_count++;
      }
      else {
        BKE_modifier_set_error(ob, md, "Missing property for input socket \"%s\"", socket->name);
      }
      continue;
    }

    if (!nodes::id_property_type_matches_socket(*socket, *property)) {
      BKE_modifier_set_error(
          ob, md, "Property type does not match input socket \"(%s)\"", socket->name);
      continue;
    }
  }

  if (geometry_socket_count == 1) {
    const bNodeTreeInterfaceSocket *first_socket = nmd->node_group->interface_inputs()[0];
    const bNodeSocketType *typeinfo = first_socket->socket_typeinfo();
    const eNodeSocketDatatype type = typeinfo ? eNodeSocketDatatype(typeinfo->type) : SOCK_CUSTOM;
    if (type != SOCK_GEOMETRY) {
      BKE_modifier_set_error(ob, md, "Node group's geometry input must be the first");
    }
  }
}

namespace sim_input = nodes::sim_input;
namespace sim_output = nodes::sim_output;

class NodesModifierSimulationParams : public nodes::GeoNodesSimulationParams {
 private:
  static constexpr float max_delta_frames = 1.0f;

  mutable Map<int, std::unique_ptr<nodes::SimulationZoneBehavior>> behavior_by_zone_id_;
  const NodesModifierData &nmd_;
  const ModifierEvalContext &ctx_;
  const Main *bmain_;
  const Scene *scene_;
  SubFrame current_frame_;
  bool use_frame_cache_;
  bool depsgraph_is_active_;
  bake::ModifierCache *modifier_cache_;
  float fps_;
  bool has_invalid_simulation_ = false;

 public:
  NodesModifierSimulationParams(NodesModifierData &nmd, const ModifierEvalContext &ctx)
      : nmd_(nmd), ctx_(ctx)
  {
    const Depsgraph *depsgraph = ctx_.depsgraph;
    bmain_ = DEG_get_bmain(depsgraph);
    current_frame_ = DEG_get_ctime(depsgraph);
    const Scene *scene = DEG_get_input_scene(depsgraph);
    scene_ = scene;
    use_frame_cache_ = ctx_.object->flag & OB_FLAG_USE_SIMULATION_CACHE;
    depsgraph_is_active_ = DEG_is_active(depsgraph);
    modifier_cache_ = nmd.runtime->cache.get();
    fps_ = FPS;

    if (!modifier_cache_) {
      return;
    }
    std::lock_guard lock{modifier_cache_->mutex};
    if (depsgraph_is_active_) {
      /* Invalidate data on user edits. */
      if (nmd.modifier.flag & eModifierFlag_UserModified) {
        for (std::unique_ptr<bake::NodeCache> &node_cache : modifier_cache_->cache_by_id.values())
        {
          if (node_cache->cache_status != bake::CacheStatus::Baked) {
            node_cache->cache_status = bake::CacheStatus::Invalid;
          }
        }
      }
      this->reset_invalid_node_bakes();
    }
    for (const std::unique_ptr<bake::NodeCache> &node_cache_ptr :
         modifier_cache_->cache_by_id.values())
    {
      const bake::NodeCache &node_cache = *node_cache_ptr;
      if (node_cache.cache_status == bake::CacheStatus::Invalid) {
        has_invalid_simulation_ = true;
        break;
      }
    }
  }

  void reset_invalid_node_bakes()
  {
    for (auto item : modifier_cache_->cache_by_id.items()) {
      const int id = item.key;
      bake::NodeCache &node_cache = *item.value;
      if (node_cache.cache_status != bake::CacheStatus::Invalid) {
        continue;
      }
      const std::optional<IndexRange> sim_frame_range = bake::get_node_bake_frame_range(
          *scene_, *ctx_.object, nmd_, id);
      if (!sim_frame_range.has_value()) {
        continue;
      }
      const SubFrame start_frame{int(sim_frame_range->start())};
      if (current_frame_ <= start_frame) {
        node_cache.reset();
      }
      if (!node_cache.frame_caches.is_empty() &&
          current_frame_ < node_cache.frame_caches.first()->frame) {
        node_cache.reset();
      }
    }
  }

  nodes::SimulationZoneBehavior *get(const int zone_id) const override
  {
    if (!modifier_cache_) {
      return nullptr;
    }
    std::lock_guard lock{modifier_cache_->mutex};
    return behavior_by_zone_id_
        .lookup_or_add_cb(zone_id,
                          [&]() {
                            auto info = std::make_unique<nodes::SimulationZoneBehavior>();
                            this->init_simulation_info(zone_id, *info);
                            return info;
                          })
        .get();
  }

  struct FrameIndices {
    std::optional<int> prev;
    std::optional<int> current;
    std::optional<int> next;
  };

  void init_simulation_info(const int zone_id, nodes::SimulationZoneBehavior &zone_behavior) const
  {
    if (!modifier_cache_->cache_by_id.contains(zone_id)) {
      /* Should have been created in #update_existing_bake_caches. */
      return;
    }
    bake::NodeCache &node_cache = *modifier_cache_->cache_by_id.lookup(zone_id);
    const IndexRange sim_frame_range = *bake::get_node_bake_frame_range(
        *scene_, *ctx_.object, nmd_, zone_id);
    const SubFrame sim_start_frame{int(sim_frame_range.first())};
    const SubFrame sim_end_frame{int(sim_frame_range.last())};

    /* Try load baked data. */
    if (!node_cache.failed_finding_bake) {
      if (node_cache.cache_status != bake::CacheStatus::Baked) {
        if (std::optional<bake::BakePath> zone_bake_path = bake::get_node_bake_path(
                *bmain_, *ctx_.object, nmd_, zone_id))
        {

          Vector<bake::MetaFile> meta_files = bake::find_sorted_meta_files(
              zone_bake_path->meta_dir);
          if (!meta_files.is_empty()) {
            node_cache.reset();

            for (const bake::MetaFile &meta_file : meta_files) {
              auto frame_cache = std::make_unique<bake::FrameCache>();
              frame_cache->frame = meta_file.frame;
              frame_cache->meta_path = meta_file.path;
              node_cache.frame_caches.append(std::move(frame_cache));
            }
            node_cache.blobs_dir = zone_bake_path->blobs_dir;
            node_cache.blob_sharing = std::make_unique<bke::bake::BlobSharing>();
            node_cache.cache_status = bake::CacheStatus::Baked;
          }
        }
      }
      if (node_cache.cache_status != bake::CacheStatus::Baked) {
        node_cache.failed_finding_bake = true;
      }
    }

    const FrameIndices frame_indices = this->get_frame_indices(node_cache);
    if (node_cache.cache_status == bake::CacheStatus::Baked) {
      this->read_from_cache(frame_indices, node_cache, zone_behavior);
      return;
    }
    if (use_frame_cache_) {
      /* If the depsgraph is active, we allow creating new simulation states. Otherwise, the access
       * is read-only. */
      if (depsgraph_is_active_) {
        if (node_cache.frame_caches.is_empty()) {
          if (current_frame_ < sim_start_frame || current_frame_ > sim_end_frame) {
            /* Outside of simulation frame range, so ignore the simulation if there is no cache. */
            this->input_pass_through(zone_behavior);
            this->output_pass_through(zone_behavior);
            return;
          }
          /* Initialize the simulation. */
          if (current_frame_ > sim_start_frame || has_invalid_simulation_) {
            node_cache.cache_status = bake::CacheStatus::Invalid;
          }
          this->input_pass_through(zone_behavior);
          this->output_store_frame_cache(node_cache, zone_behavior);
          return;
        }
        if (frame_indices.prev && !frame_indices.current && !frame_indices.next &&
            current_frame_ <= sim_end_frame)
        {
          /* Read the previous frame's data and store the newly computed simulation state. */
          auto &output_copy_info = zone_behavior.input.emplace<sim_input::OutputCopy>();
          const bake::FrameCache &prev_frame_cache = *node_cache.frame_caches[*frame_indices.prev];
          const float real_delta_frames = float(current_frame_) - float(prev_frame_cache.frame);
          if (real_delta_frames != 1) {
            node_cache.cache_status = bake::CacheStatus::Invalid;
          }
          const float delta_frames = std::min(max_delta_frames, real_delta_frames);
          output_copy_info.delta_time = delta_frames / fps_;
          output_copy_info.state = prev_frame_cache.state;
          this->output_store_frame_cache(node_cache, zone_behavior);
          return;
        }
      }
      this->read_from_cache(frame_indices, node_cache, zone_behavior);
      return;
    }

    /* When there is no per-frame cache, check if there is a previous state. */
    if (node_cache.prev_cache) {
      if (node_cache.prev_cache->frame < current_frame_) {
        /* Do a simulation step. */
        const float delta_frames = std::min(
            max_delta_frames, float(current_frame_) - float(node_cache.prev_cache->frame));
        auto &output_move_info = zone_behavior.input.emplace<sim_input::OutputMove>();
        output_move_info.delta_time = delta_frames / fps_;
        output_move_info.state = std::move(node_cache.prev_cache->state);
        this->store_as_prev_items(node_cache, zone_behavior);
        return;
      }
      if (node_cache.prev_cache->frame == current_frame_) {
        /* Just read from the previous state if the frame has not changed. */
        auto &output_copy_info = zone_behavior.input.emplace<sim_input::OutputCopy>();
        output_copy_info.delta_time = 0.0f;
        output_copy_info.state = node_cache.prev_cache->state;
        auto &read_single_info = zone_behavior.output.emplace<sim_output::ReadSingle>();
        read_single_info.state = node_cache.prev_cache->state;
        return;
      }
      if (!depsgraph_is_active_) {
        /* There is no previous state, and it's not possible to initialize the simulation because
         * the depsgraph is not active. */
        zone_behavior.input.emplace<sim_input::PassThrough>();
        zone_behavior.output.emplace<sim_output::PassThrough>();
        return;
      }
      /* Reset the simulation when the scene time moved backwards. */
      node_cache.prev_cache.reset();
    }
    zone_behavior.input.emplace<sim_input::PassThrough>();
    if (depsgraph_is_active_) {
      /* Initialize the simulation. */
      this->store_as_prev_items(node_cache, zone_behavior);
    }
    else {
      zone_behavior.output.emplace<sim_output::PassThrough>();
    }
  }

  FrameIndices get_frame_indices(const bake::NodeCache &node_cache) const
  {
    FrameIndices frame_indices;
    if (!node_cache.frame_caches.is_empty()) {
      const int first_future_frame_index = binary_search::find_predicate_begin(
          node_cache.frame_caches, [&](const std::unique_ptr<bake::FrameCache> &value) {
            return value->frame > current_frame_;
          });
      frame_indices.next = (first_future_frame_index == node_cache.frame_caches.size()) ?
                               std::nullopt :
                               std::optional<int>(first_future_frame_index);
      if (first_future_frame_index > 0) {
        const int index = first_future_frame_index - 1;
        if (node_cache.frame_caches[index]->frame < current_frame_) {
          frame_indices.prev = index;
        }
        else {
          BLI_assert(node_cache.frame_caches[index]->frame == current_frame_);
          frame_indices.current = index;
          if (index > 0) {
            frame_indices.prev = index - 1;
          }
        }
      }
    }
    return frame_indices;
  }

  void input_pass_through(nodes::SimulationZoneBehavior &zone_behavior) const
  {
    zone_behavior.input.emplace<sim_input::PassThrough>();
  }

  void output_pass_through(nodes::SimulationZoneBehavior &zone_behavior) const
  {
    zone_behavior.output.emplace<sim_output::PassThrough>();
  }

  void output_store_frame_cache(bake::NodeCache &node_cache,
                                nodes::SimulationZoneBehavior &zone_behavior) const
  {
    auto &store_new_state_info = zone_behavior.output.emplace<sim_output::StoreNewState>();
    store_new_state_info.store_fn = [simulation_cache = modifier_cache_,
                                     node_cache = &node_cache,
                                     current_frame = current_frame_](bke::bake::BakeState state) {
      std::lock_guard lock{simulation_cache->mutex};
      auto frame_cache = std::make_unique<bake::FrameCache>();
      frame_cache->frame = current_frame;
      frame_cache->state = std::move(state);
      node_cache->frame_caches.append(std::move(frame_cache));
    };
  }

  void store_as_prev_items(bake::NodeCache &node_cache,
                           nodes::SimulationZoneBehavior &zone_behavior) const
  {
    auto &store_new_state_info = zone_behavior.output.emplace<sim_output::StoreNewState>();
    store_new_state_info.store_fn = [simulation_cache = modifier_cache_,
                                     node_cache = &node_cache,
                                     current_frame = current_frame_](bke::bake::BakeState state) {
      std::lock_guard lock{simulation_cache->mutex};
      if (!node_cache->prev_cache) {
        node_cache->prev_cache.emplace();
      }
      node_cache->prev_cache->state = std::move(state);
      node_cache->prev_cache->frame = current_frame;
    };
  }

  void read_from_cache(const FrameIndices &frame_indices,
                       bake::NodeCache &node_cache,
                       nodes::SimulationZoneBehavior &zone_behavior) const
  {
    if (frame_indices.prev) {
      auto &output_copy_info = zone_behavior.input.emplace<sim_input::OutputCopy>();
      bake::FrameCache &frame_cache = *node_cache.frame_caches[*frame_indices.prev];
      const float delta_frames = std::min(max_delta_frames,
                                          float(current_frame_) - float(frame_cache.frame));
      output_copy_info.delta_time = delta_frames / fps_;
      output_copy_info.state = frame_cache.state;
    }
    else {
      zone_behavior.input.emplace<sim_input::PassThrough>();
    }
    if (frame_indices.current) {
      this->read_single(*frame_indices.current, node_cache, zone_behavior);
    }
    else if (frame_indices.next) {
      if (frame_indices.prev) {
        this->read_interpolated(
            *frame_indices.prev, *frame_indices.next, node_cache, zone_behavior);
      }
      else {
        this->output_pass_through(zone_behavior);
      }
    }
    else if (frame_indices.prev) {
      this->read_single(*frame_indices.prev, node_cache, zone_behavior);
    }
    else {
      this->output_pass_through(zone_behavior);
    }
  }

  void read_single(const int frame_index,
                   bake::NodeCache &node_cache,
                   nodes::SimulationZoneBehavior &zone_behavior) const
  {
    bake::FrameCache &frame_cache = *node_cache.frame_caches[frame_index];
    this->ensure_bake_loaded(node_cache, frame_cache);
    auto &read_single_info = zone_behavior.output.emplace<sim_output::ReadSingle>();
    read_single_info.state = frame_cache.state;
  }

  void read_interpolated(const int prev_frame_index,
                         const int next_frame_index,
                         bake::NodeCache &node_cache,
                         nodes::SimulationZoneBehavior &zone_behavior) const
  {
    bake::FrameCache &prev_frame_cache = *node_cache.frame_caches[prev_frame_index];
    bake::FrameCache &next_frame_cache = *node_cache.frame_caches[next_frame_index];
    this->ensure_bake_loaded(node_cache, prev_frame_cache);
    this->ensure_bake_loaded(node_cache, next_frame_cache);
    auto &read_interpolated_info = zone_behavior.output.emplace<sim_output::ReadInterpolated>();
    read_interpolated_info.mix_factor = (float(current_frame_) - float(prev_frame_cache.frame)) /
                                        (float(next_frame_cache.frame) -
                                         float(prev_frame_cache.frame));
    read_interpolated_info.prev_state = prev_frame_cache.state;
    read_interpolated_info.next_state = next_frame_cache.state;
  }

  void ensure_bake_loaded(bake::NodeCache &node_cache, bake::FrameCache &frame_cache) const
  {
    if (!frame_cache.state.items_by_id.is_empty()) {
      return;
    }
    if (!node_cache.blobs_dir) {
      return;
    }
    if (!frame_cache.meta_path) {
      return;
    }
    bke::bake::DiskBlobReader blob_reader{*node_cache.blobs_dir};
    fstream meta_file{*frame_cache.meta_path};
    std::optional<bke::bake::BakeState> bake_state = bke::bake::deserialize_bake(
        meta_file, blob_reader, *node_cache.blob_sharing);
    if (!bake_state.has_value()) {
      return;
    }
    frame_cache.state = std::move(*bake_state);
  }
};

static void modifyGeometry(ModifierData *md,
                           const ModifierEvalContext *ctx,
                           bke::GeometrySet &geometry_set)
{
  using namespace blender;
  NodesModifierData *nmd = reinterpret_cast<NodesModifierData *>(md);
  if (nmd->node_group == nullptr) {
    return;
  }
  NodesModifierData *nmd_orig = reinterpret_cast<NodesModifierData *>(
      BKE_modifier_get_original(ctx->object, &nmd->modifier));

  const bNodeTree &tree = *nmd->node_group;
  check_property_socket_sync(ctx->object, md);

  tree.ensure_topology_cache();
  const bNode *output_node = tree.group_output_node();
  if (output_node == nullptr) {
    BKE_modifier_set_error(ctx->object, md, "Node group must have a group output node");
    geometry_set.clear();
    return;
  }

  Span<const bNodeSocket *> group_outputs = output_node->input_sockets().drop_back(1);
  if (group_outputs.is_empty()) {
    BKE_modifier_set_error(ctx->object, md, "Node group must have an output socket");
    geometry_set.clear();
    return;
  }

  const bNodeSocket *first_output_socket = group_outputs[0];
  if (!STREQ(first_output_socket->idname, "NodeSocketGeometry")) {
    BKE_modifier_set_error(ctx->object, md, "Node group's first output must be a geometry");
    geometry_set.clear();
    return;
  }

  const nodes::GeometryNodesLazyFunctionGraphInfo *lf_graph_info =
      nodes::ensure_geometry_nodes_lazy_function_graph(tree);
  if (lf_graph_info == nullptr) {
    BKE_modifier_set_error(ctx->object, md, "Cannot evaluate node group");
    geometry_set.clear();
    return;
  }

  bool use_orig_index_verts = false;
  bool use_orig_index_edges = false;
  bool use_orig_index_faces = false;
  if (const Mesh *mesh = geometry_set.get_mesh()) {
    use_orig_index_verts = CustomData_has_layer(&mesh->vert_data, CD_ORIGINDEX);
    use_orig_index_edges = CustomData_has_layer(&mesh->edge_data, CD_ORIGINDEX);
    use_orig_index_faces = CustomData_has_layer(&mesh->face_data, CD_ORIGINDEX);
  }

  nodes::GeoNodesModifierData modifier_eval_data{};
  modifier_eval_data.depsgraph = ctx->depsgraph;
  modifier_eval_data.self_object = ctx->object;
  auto eval_log = std::make_unique<geo_log::GeoModifierLog>();

  NodesModifierSimulationParams simulation_params(*nmd, *ctx);
  modifier_eval_data.simulation_params = &simulation_params;

  Set<ComputeContextHash> socket_log_contexts;
  if (logging_enabled(ctx)) {
    modifier_eval_data.eval_log = eval_log.get();

    find_socket_log_contexts(*nmd, *ctx, socket_log_contexts);
    modifier_eval_data.socket_log_contexts = &socket_log_contexts;
  }

  nodes::GeoNodesSideEffectNodes side_effect_nodes;
  find_side_effect_nodes(*nmd, *ctx, side_effect_nodes);
  modifier_eval_data.side_effect_nodes = &side_effect_nodes;

  bke::ModifierComputeContext modifier_compute_context{nullptr, nmd->modifier.name};

  geometry_set = nodes::execute_geometry_nodes_on_geometry(
      tree,
      nmd->settings.properties,
      modifier_compute_context,
      std::move(geometry_set),
      [&](nodes::GeoNodesLFUserData &user_data) {
        user_data.modifier_data = &modifier_eval_data;
      });

  if (logging_enabled(ctx)) {
    nmd_orig->runtime->eval_log = std::move(eval_log);
  }

  if (use_orig_index_verts || use_orig_index_edges || use_orig_index_faces) {
    if (Mesh *mesh = geometry_set.get_mesh_for_write()) {
      /* Add #CD_ORIGINDEX layers if they don't exist already. This is required because the
       * #eModifierTypeFlag_SupportsMapping flag is set. If the layers did not exist before, it is
       * assumed that the output mesh does not have a mapping to the original mesh. */
      if (use_orig_index_verts) {
        CustomData_add_layer(&mesh->vert_data, CD_ORIGINDEX, CD_SET_DEFAULT, mesh->totvert);
      }
      if (use_orig_index_edges) {
        CustomData_add_layer(&mesh->edge_data, CD_ORIGINDEX, CD_SET_DEFAULT, mesh->totedge);
      }
      if (use_orig_index_faces) {
        CustomData_add_layer(&mesh->face_data, CD_ORIGINDEX, CD_SET_DEFAULT, mesh->faces_num);
      }
    }
  }
}

static Mesh *modify_mesh(ModifierData *md, const ModifierEvalContext *ctx, Mesh *mesh)
{
  bke::GeometrySet geometry_set = bke::GeometrySet::from_mesh(
      mesh, bke::GeometryOwnershipType::Editable);

  modifyGeometry(md, ctx, geometry_set);

  Mesh *new_mesh = geometry_set.get_component_for_write<bke::MeshComponent>().release();
  if (new_mesh == nullptr) {
    return BKE_mesh_new_nomain(0, 0, 0, 0);
  }
  return new_mesh;
}

static void modify_geometry_set(ModifierData *md,
                                const ModifierEvalContext *ctx,
                                bke::GeometrySet *geometry_set)
{
  modifyGeometry(md, ctx, *geometry_set);
}

struct AttributeSearchData {
  uint32_t object_session_uid;
  char modifier_name[MAX_NAME];
  char socket_identifier[MAX_NAME];
  bool is_output;
};
/* This class must not have a destructor, since it is used by buttons and freed with #MEM_freeN. */
BLI_STATIC_ASSERT(std::is_trivially_destructible_v<AttributeSearchData>, "");

static NodesModifierData *get_modifier_data(Main &bmain,
                                            const wmWindowManager &wm,
                                            const AttributeSearchData &data)
{
  if (ED_screen_animation_playing(&wm)) {
    /* Work around an issue where the attribute search exec function has stale pointers when data
     * is reallocated when evaluating the node tree, causing a crash. This would be solved by
     * allowing the UI search data to own arbitrary memory rather than just referencing it. */
    return nullptr;
  }

  const Object *object = (Object *)BKE_libblock_find_session_uuid(
      &bmain, ID_OB, data.object_session_uid);
  if (object == nullptr) {
    return nullptr;
  }
  ModifierData *md = BKE_modifiers_findby_name(object, data.modifier_name);
  if (md == nullptr) {
    return nullptr;
  }
  BLI_assert(md->type == eModifierType_Nodes);
  return reinterpret_cast<NodesModifierData *>(md);
}

static geo_log::GeoTreeLog *get_root_tree_log(const NodesModifierData &nmd)
{
  if (!nmd.runtime->eval_log) {
    return nullptr;
  }
  bke::ModifierComputeContext compute_context{nullptr, nmd.modifier.name};
  return &nmd.runtime->eval_log->get_tree_log(compute_context.hash());
}

static void attribute_search_update_fn(
    const bContext *C, void *arg, const char *str, uiSearchItems *items, const bool is_first)
{
  AttributeSearchData &data = *static_cast<AttributeSearchData *>(arg);
  const NodesModifierData *nmd = get_modifier_data(*CTX_data_main(C), *CTX_wm_manager(C), data);
  if (nmd == nullptr) {
    return;
  }
  if (nmd->node_group == nullptr) {
    return;
  }
  geo_log::GeoTreeLog *tree_log = get_root_tree_log(*nmd);
  if (tree_log == nullptr) {
    return;
  }
  tree_log->ensure_existing_attributes();
  nmd->node_group->ensure_topology_cache();

  Vector<const bNodeSocket *> sockets_to_check;
  if (data.is_output) {
    for (const bNode *node : nmd->node_group->nodes_by_type("NodeGroupOutput")) {
      for (const bNodeSocket *socket : node->input_sockets()) {
        if (socket->type == SOCK_GEOMETRY) {
          sockets_to_check.append(socket);
        }
      }
    }
  }
  else {
    for (const bNode *node : nmd->node_group->group_input_nodes()) {
      for (const bNodeSocket *socket : node->output_sockets()) {
        if (socket->type == SOCK_GEOMETRY) {
          sockets_to_check.append(socket);
        }
      }
    }
  }
  Set<StringRef> names;
  Vector<const geo_log::GeometryAttributeInfo *> attributes;
  for (const bNodeSocket *socket : sockets_to_check) {
    const geo_log::ValueLog *value_log = tree_log->find_socket_value_log(*socket);
    if (value_log == nullptr) {
      continue;
    }
    if (const auto *geo_log = dynamic_cast<const geo_log::GeometryInfoLog *>(value_log)) {
      for (const geo_log::GeometryAttributeInfo &attribute : geo_log->attributes) {
        if (names.add(attribute.name)) {
          attributes.append(&attribute);
        }
      }
    }
  }
  ui::attribute_search_add_items(str, data.is_output, attributes.as_span(), items, is_first);
}

static void attribute_search_exec_fn(bContext *C, void *data_v, void *item_v)
{
  if (item_v == nullptr) {
    return;
  }
  AttributeSearchData &data = *static_cast<AttributeSearchData *>(data_v);
  const auto &item = *static_cast<const geo_log::GeometryAttributeInfo *>(item_v);
  const NodesModifierData *nmd = get_modifier_data(*CTX_data_main(C), *CTX_wm_manager(C), data);
  if (nmd == nullptr) {
    return;
  }

  const std::string attribute_prop_name = data.socket_identifier +
                                          nodes::input_attribute_name_suffix();
  IDProperty &name_property = *IDP_GetPropertyFromGroup(nmd->settings.properties,
                                                        attribute_prop_name.c_str());
  IDP_AssignString(&name_property, item.name.c_str());

  ED_undo_push(C, "Assign Attribute Name");
}

static void add_attribute_search_button(const bContext &C,
                                        uiLayout *layout,
                                        const NodesModifierData &nmd,
                                        PointerRNA *md_ptr,
                                        const StringRefNull rna_path_attribute_name,
                                        const bNodeTreeInterfaceSocket &socket,
                                        const bool is_output)
{
  if (!nmd.runtime->eval_log) {
    uiItemR(layout, md_ptr, rna_path_attribute_name.c_str(), UI_ITEM_NONE, "", ICON_NONE);
    return;
  }

  uiBlock *block = uiLayoutGetBlock(layout);
  uiBut *but = uiDefIconTextButR(block,
                                 UI_BTYPE_SEARCH_MENU,
                                 0,
                                 ICON_NONE,
                                 "",
                                 0,
                                 0,
                                 10 * UI_UNIT_X, /* Dummy value, replaced by layout system. */
                                 UI_UNIT_Y,
                                 md_ptr,
                                 rna_path_attribute_name.c_str(),
                                 0,
                                 0.0f,
                                 0.0f,
                                 0.0f,
                                 0.0f,
                                 socket.description);

  const Object *object = ED_object_context(&C);
  BLI_assert(object != nullptr);
  if (object == nullptr) {
    return;
  }

  AttributeSearchData *data = MEM_new<AttributeSearchData>(__func__);
  data->object_session_uid = object->id.session_uuid;
  STRNCPY(data->modifier_name, nmd.modifier.name);
  STRNCPY(data->socket_identifier, socket.identifier);
  data->is_output = is_output;

  UI_but_func_search_set_results_are_suggestions(but, true);
  UI_but_func_search_set_sep_string(but, UI_MENU_ARROW_SEP);
  UI_but_func_search_set(but,
                         nullptr,
                         attribute_search_update_fn,
                         static_cast<void *>(data),
                         true,
                         nullptr,
                         attribute_search_exec_fn,
                         nullptr);

  char *attribute_name = RNA_string_get_alloc(
      md_ptr, rna_path_attribute_name.c_str(), nullptr, 0, nullptr);
  const bool access_allowed = bke::allow_procedural_attribute_access(attribute_name);
  MEM_freeN(attribute_name);
  if (!access_allowed) {
    UI_but_flag_enable(but, UI_BUT_REDALERT);
  }
}

static void add_attribute_search_or_value_buttons(const bContext &C,
                                                  uiLayout *layout,
                                                  const NodesModifierData &nmd,
                                                  PointerRNA *md_ptr,
                                                  const bNodeTreeInterfaceSocket &socket)
{
  const StringRefNull identifier = socket.identifier;
  const bNodeSocketType *typeinfo = socket.socket_typeinfo();
  const eNodeSocketDatatype type = typeinfo ? eNodeSocketDatatype(typeinfo->type) : SOCK_CUSTOM;
  char socket_id_esc[MAX_NAME * 2];
  BLI_str_escape(socket_id_esc, identifier.c_str(), sizeof(socket_id_esc));
  const std::string rna_path = "[\"" + std::string(socket_id_esc) + "\"]";
  const std::string rna_path_attribute_name = "[\"" + std::string(socket_id_esc) +
                                              nodes::input_attribute_name_suffix() + "\"]";

  /* We're handling this manually in this case. */
  uiLayoutSetPropDecorate(layout, false);

  uiLayout *split = uiLayoutSplit(layout, 0.4f, false);
  uiLayout *name_row = uiLayoutRow(split, false);
  uiLayoutSetAlignment(name_row, UI_LAYOUT_ALIGN_RIGHT);

  const std::optional<StringRef> attribute_name = nodes::input_attribute_name_get(
      *nmd.settings.properties, socket);
  if (type == SOCK_BOOLEAN && !attribute_name) {
    uiItemL(name_row, "", ICON_NONE);
  }
  else {
    uiItemL(name_row, socket.name, ICON_NONE);
  }

  uiLayout *prop_row = uiLayoutRow(split, true);
  if (type == SOCK_BOOLEAN) {
    uiLayoutSetPropSep(prop_row, false);
    uiLayoutSetAlignment(prop_row, UI_LAYOUT_ALIGN_EXPAND);
  }

  if (attribute_name) {
    add_attribute_search_button(C, prop_row, nmd, md_ptr, rna_path_attribute_name, socket, false);
    uiItemL(layout, "", ICON_BLANK1);
  }
  else {
    const char *name = type == SOCK_BOOLEAN ? socket.name : "";
    uiItemR(prop_row, md_ptr, rna_path.c_str(), UI_ITEM_NONE, name, ICON_NONE);
    uiItemDecoratorR(layout, md_ptr, rna_path.c_str(), -1);
  }

  PointerRNA props;
  uiItemFullO(prop_row,
              "object.geometry_nodes_input_attribute_toggle",
              "",
              ICON_SPREADSHEET,
              nullptr,
              WM_OP_INVOKE_DEFAULT,
              UI_ITEM_NONE,
              &props);
  RNA_string_set(&props, "modifier_name", nmd.modifier.name);
  RNA_string_set(&props, "input_name", socket.identifier);
}

/* Drawing the properties manually with #uiItemR instead of #uiDefAutoButsRNA allows using
 * the node socket identifier for the property names, since they are unique, but also having
 * the correct label displayed in the UI. */
static void draw_property_for_socket(const bContext &C,
                                     uiLayout *layout,
                                     NodesModifierData *nmd,
                                     PointerRNA *bmain_ptr,
                                     PointerRNA *md_ptr,
                                     const bNodeTreeInterfaceSocket &socket,
                                     const int socket_index)
{
  const StringRefNull identifier = socket.identifier;
  /* The property should be created in #MOD_nodes_update_interface with the correct type. */
  IDProperty *property = IDP_GetPropertyFromGroup(nmd->settings.properties, identifier.c_str());

  /* IDProperties can be removed with python, so there could be a situation where
   * there isn't a property for a socket or it doesn't have the correct type. */
  if (property == nullptr || !nodes::id_property_type_matches_socket(socket, *property)) {
    return;
  }

  char socket_id_esc[MAX_NAME * 2];
  BLI_str_escape(socket_id_esc, identifier.c_str(), sizeof(socket_id_esc));

  char rna_path[sizeof(socket_id_esc) + 4];
  SNPRINTF(rna_path, "[\"%s\"]", socket_id_esc);

  uiLayout *row = uiLayoutRow(layout, true);
  uiLayoutSetPropDecorate(row, true);

  /* Use #uiItemPointerR to draw pointer properties because #uiItemR would not have enough
   * information about what type of ID to select for editing the values. This is because
   * pointer IDProperties contain no information about their type. */
  const bNodeSocketType *typeinfo = socket.socket_typeinfo();
  const eNodeSocketDatatype type = typeinfo ? eNodeSocketDatatype(typeinfo->type) : SOCK_CUSTOM;
  switch (type) {
    case SOCK_OBJECT: {
      uiItemPointerR(row, md_ptr, rna_path, bmain_ptr, "objects", socket.name, ICON_OBJECT_DATA);
      break;
    }
    case SOCK_COLLECTION: {
      uiItemPointerR(
          row, md_ptr, rna_path, bmain_ptr, "collections", socket.name, ICON_OUTLINER_COLLECTION);
      break;
    }
    case SOCK_MATERIAL: {
      uiItemPointerR(row, md_ptr, rna_path, bmain_ptr, "materials", socket.name, ICON_MATERIAL);
      break;
    }
    case SOCK_TEXTURE: {
      uiItemPointerR(row, md_ptr, rna_path, bmain_ptr, "textures", socket.name, ICON_TEXTURE);
      break;
    }
    case SOCK_IMAGE: {
      uiItemPointerR(row, md_ptr, rna_path, bmain_ptr, "images", socket.name, ICON_IMAGE);
      break;
    }
    default: {
      if (nodes::input_has_attribute_toggle(*nmd->node_group, socket_index)) {
        add_attribute_search_or_value_buttons(C, row, *nmd, md_ptr, socket);
      }
      else {
        uiItemR(row, md_ptr, rna_path, UI_ITEM_NONE, socket.name, ICON_NONE);
      }
    }
  }
  if (!nodes::input_has_attribute_toggle(*nmd->node_group, socket_index)) {
    uiItemL(row, "", ICON_BLANK1);
  }
}

static void draw_property_for_output_socket(const bContext &C,
                                            uiLayout *layout,
                                            const NodesModifierData &nmd,
                                            PointerRNA *md_ptr,
                                            const bNodeTreeInterfaceSocket &socket)
{
  const StringRefNull identifier = socket.identifier;
  char socket_id_esc[MAX_NAME * 2];
  BLI_str_escape(socket_id_esc, identifier.c_str(), sizeof(socket_id_esc));
  const std::string rna_path_attribute_name = "[\"" + StringRef(socket_id_esc) +
                                              nodes::input_attribute_name_suffix() + "\"]";

  uiLayout *split = uiLayoutSplit(layout, 0.4f, false);
  uiLayout *name_row = uiLayoutRow(split, false);
  uiLayoutSetAlignment(name_row, UI_LAYOUT_ALIGN_RIGHT);
  uiItemL(name_row, socket.name, ICON_NONE);

  uiLayout *row = uiLayoutRow(split, true);
  add_attribute_search_button(C, row, nmd, md_ptr, rna_path_attribute_name, socket, true);
}

static void panel_draw(const bContext *C, Panel *panel)
{
  uiLayout *layout = panel->layout;
  Main *bmain = CTX_data_main(C);

  PointerRNA *ptr = modifier_panel_get_property_pointers(panel, nullptr);
  NodesModifierData *nmd = static_cast<NodesModifierData *>(ptr->data);

  uiLayoutSetPropSep(layout, true);
  /* Decorators are added manually for supported properties because the
   * attribute/value toggle requires a manually built layout anyway. */
  uiLayoutSetPropDecorate(layout, false);

  if (!(nmd->flag & NODES_MODIFIER_HIDE_DATABLOCK_SELECTOR)) {
    uiTemplateID(layout,
                 C,
                 ptr,
                 "node_group",
                 "node.new_geometry_node_group_assign",
                 nullptr,
                 nullptr,
                 0,
                 false,
                 nullptr);
  }

  if (nmd->node_group != nullptr && nmd->settings.properties != nullptr) {
    PointerRNA bmain_ptr = RNA_main_pointer_create(bmain);

    nmd->node_group->ensure_interface_cache();

    for (const int socket_index : nmd->node_group->interface_inputs().index_range()) {
      const bNodeTreeInterfaceSocket *socket = nmd->node_group->interface_inputs()[socket_index];
      if (!(socket->flag & NODE_INTERFACE_SOCKET_HIDE_IN_MODIFIER)) {
        draw_property_for_socket(*C, layout, nmd, &bmain_ptr, ptr, *socket, socket_index);
      }
    }
  }

  /* Draw node warnings. */
  geo_log::GeoTreeLog *tree_log = get_root_tree_log(*nmd);
  if (tree_log != nullptr) {
    tree_log->ensure_node_warnings();
    for (const geo_log::NodeWarning &warning : tree_log->all_warnings) {
      if (warning.type != geo_log::NodeWarningType::Info) {
        uiItemL(layout, warning.message.c_str(), ICON_ERROR);
      }
    }
  }

  modifier_panel_end(layout, ptr);
}

static void output_attribute_panel_draw(const bContext *C, Panel *panel)
{
  uiLayout *layout = panel->layout;

  PointerRNA *ptr = modifier_panel_get_property_pointers(panel, nullptr);
  NodesModifierData *nmd = static_cast<NodesModifierData *>(ptr->data);

  uiLayoutSetPropSep(layout, true);
  uiLayoutSetPropDecorate(layout, true);

  bool has_output_attribute = false;
  if (nmd->node_group != nullptr && nmd->settings.properties != nullptr) {
    for (const bNodeTreeInterfaceSocket *socket : nmd->node_group->interface_outputs()) {
      const bNodeSocketType *typeinfo = socket->socket_typeinfo();
      const eNodeSocketDatatype type = typeinfo ? eNodeSocketDatatype(typeinfo->type) :
                                                  SOCK_CUSTOM;
      if (nodes::socket_type_has_attribute_toggle(type)) {
        has_output_attribute = true;
        draw_property_for_output_socket(*C, layout, *nmd, ptr, *socket);
      }
    }
  }
  if (!has_output_attribute) {
    uiItemL(layout, TIP_("No group output attributes connected"), ICON_INFO);
  }
}

static void internal_dependencies_panel_draw(const bContext * /*C*/, Panel *panel)
{
  uiLayout *layout = panel->layout;

  PointerRNA *ptr = modifier_panel_get_property_pointers(panel, nullptr);
  NodesModifierData *nmd = static_cast<NodesModifierData *>(ptr->data);

  uiLayout *col = uiLayoutColumn(layout, false);
  uiLayoutSetPropSep(col, true);
  uiLayoutSetPropDecorate(col, false);
  uiItemR(col, ptr, "simulation_bake_directory", UI_ITEM_NONE, IFACE_("Bake"), ICON_NONE);

  geo_log::GeoTreeLog *tree_log = get_root_tree_log(*nmd);
  if (tree_log == nullptr) {
    return;
  }

  tree_log->ensure_used_named_attributes();
  const Map<StringRefNull, geo_log::NamedAttributeUsage> &usage_by_attribute =
      tree_log->used_named_attributes;

  if (usage_by_attribute.is_empty()) {
    uiItemL(layout, IFACE_("No named attributes used"), ICON_INFO);
    return;
  }

  struct NameWithUsage {
    StringRefNull name;
    geo_log::NamedAttributeUsage usage;
  };

  Vector<NameWithUsage> sorted_used_attribute;
  for (auto &&item : usage_by_attribute.items()) {
    sorted_used_attribute.append({item.key, item.value});
  }
  std::sort(sorted_used_attribute.begin(),
            sorted_used_attribute.end(),
            [](const NameWithUsage &a, const NameWithUsage &b) {
              return BLI_strcasecmp_natural(a.name.c_str(), b.name.c_str()) <= 0;
            });

  for (const NameWithUsage &attribute : sorted_used_attribute) {
    const StringRefNull attribute_name = attribute.name;
    const geo_log::NamedAttributeUsage usage = attribute.usage;

    /* #uiLayoutRowWithHeading doesn't seem to work in this case. */
    uiLayout *split = uiLayoutSplit(layout, 0.4f, false);

    std::stringstream ss;
    Vector<std::string> usages;
    if ((usage & geo_log::NamedAttributeUsage::Read) != geo_log::NamedAttributeUsage::None) {
      usages.append(TIP_("Read"));
    }
    if ((usage & geo_log::NamedAttributeUsage::Write) != geo_log::NamedAttributeUsage::None) {
      usages.append(TIP_("Write"));
    }
    if ((usage & geo_log::NamedAttributeUsage::Remove) != geo_log::NamedAttributeUsage::None) {
      usages.append(TIP_("Remove"));
    }
    for (const int i : usages.index_range()) {
      ss << usages[i];
      if (i < usages.size() - 1) {
        ss << ", ";
      }
    }

    uiLayout *row = uiLayoutRow(split, false);
    uiLayoutSetAlignment(row, UI_LAYOUT_ALIGN_RIGHT);
    uiLayoutSetActive(row, false);
    uiItemL(row, ss.str().c_str(), ICON_NONE);

    row = uiLayoutRow(split, false);
    uiItemL(row, attribute_name.c_str(), ICON_NONE);
  }
}

static void panel_register(ARegionType *region_type)
{
  using namespace blender;
  PanelType *panel_type = modifier_panel_register(region_type, eModifierType_Nodes, panel_draw);
  modifier_subpanel_register(region_type,
                             "output_attributes",
                             N_("Output Attributes"),
                             nullptr,
                             output_attribute_panel_draw,
                             panel_type);
  modifier_subpanel_register(region_type,
                             "internal_dependencies",
                             N_("Internal Dependencies"),
                             nullptr,
                             internal_dependencies_panel_draw,
                             panel_type);
}

static void blend_write(BlendWriter *writer, const ID * /*id_owner*/, const ModifierData *md)
{
  const NodesModifierData *nmd = reinterpret_cast<const NodesModifierData *>(md);

  BLO_write_struct(writer, NodesModifierData, nmd);

  BLO_write_string(writer, nmd->simulation_bake_directory);

  if (nmd->settings.properties != nullptr) {
    Map<IDProperty *, IDPropertyUIDataBool *> boolean_props;
    if (!BLO_write_is_undo(writer)) {
      /* Boolean properties are added automatically for boolean node group inputs. Integer
       * properties are automatically converted to boolean sockets where applicable as well.
       * However, boolean properties will crash old versions of Blender, so convert them to integer
       * properties for writing. The actual value is stored in the same variable for both types */
      LISTBASE_FOREACH (IDProperty *, prop, &nmd->settings.properties->data.group) {
        if (prop->type == IDP_BOOLEAN) {
          boolean_props.add_new(prop, reinterpret_cast<IDPropertyUIDataBool *>(prop->ui_data));
          prop->type = IDP_INT;
          prop->ui_data = nullptr;
        }
      }
    }

    /* Note that the property settings are based on the socket type info
     * and don't necessarily need to be written, but we can't just free them. */
    IDP_BlendWrite(writer, nmd->settings.properties);

    BLO_write_struct_array(writer, NodesModifierBake, nmd->bakes_num, nmd->bakes);
    for (const NodesModifierBake &bake : Span(nmd->bakes, nmd->bakes_num)) {
      BLO_write_string(writer, bake.directory);
    }

    if (!BLO_write_is_undo(writer)) {
      LISTBASE_FOREACH (IDProperty *, prop, &nmd->settings.properties->data.group) {
        if (prop->type == IDP_INT) {
          if (IDPropertyUIDataBool **ui_data = boolean_props.lookup_ptr(prop)) {
            prop->type = IDP_BOOLEAN;
            if (ui_data) {
              prop->ui_data = reinterpret_cast<IDPropertyUIData *>(*ui_data);
            }
          }
        }
      }
    }
  }
}

static void blend_read(BlendDataReader *reader, ModifierData *md)
{
  NodesModifierData *nmd = reinterpret_cast<NodesModifierData *>(md);
  BLO_read_data_address(reader, &nmd->simulation_bake_directory);
  if (nmd->node_group == nullptr) {
    nmd->settings.properties = nullptr;
  }
  else {
    BLO_read_data_address(reader, &nmd->settings.properties);
    IDP_BlendDataRead(reader, &nmd->settings.properties);
  }

  BLO_read_data_address(reader, &nmd->bakes);
  for (NodesModifierBake &bake : MutableSpan(nmd->bakes, nmd->bakes_num)) {
    BLO_read_data_address(reader, &bake.directory);
  }

  nmd->runtime = MEM_new<NodesModifierRuntime>(__func__);
  nmd->runtime->cache = std::make_shared<bake::ModifierCache>();
}

static void copy_data(const ModifierData *md, ModifierData *target, const int flag)
{
  const NodesModifierData *nmd = reinterpret_cast<const NodesModifierData *>(md);
  NodesModifierData *tnmd = reinterpret_cast<NodesModifierData *>(target);

  BKE_modifier_copydata_generic(md, target, flag);

  if (nmd->bakes) {
    tnmd->bakes = static_cast<NodesModifierBake *>(MEM_dupallocN(nmd->bakes));
    for (const int i : IndexRange(nmd->bakes_num)) {
      NodesModifierBake &bake = tnmd->bakes[i];
      if (bake.directory) {
        bake.directory = BLI_strdup(bake.directory);
      }
    }
  }

  tnmd->runtime = MEM_new<NodesModifierRuntime>(__func__);

  if (flag & LIB_ID_COPY_SET_COPIED_ON_WRITE) {
    /* Share the simulation cache between the original and evaluated modifier. */
    tnmd->runtime->cache = nmd->runtime->cache;
    /* Keep bake path in the evaluated modifier. */
    tnmd->simulation_bake_directory = nmd->simulation_bake_directory ?
                                          BLI_strdup(nmd->simulation_bake_directory) :
                                          nullptr;
  }
  else {
    tnmd->runtime->cache = std::make_shared<bake::ModifierCache>();
    update_existing_bake_caches(*tnmd);
    /* Clear the bake path when duplicating. */
    tnmd->simulation_bake_directory = nullptr;
  }

  if (nmd->settings.properties != nullptr) {
    tnmd->settings.properties = IDP_CopyProperty_ex(nmd->settings.properties, flag);
  }
}

static void free_data(ModifierData *md)
{
  NodesModifierData *nmd = reinterpret_cast<NodesModifierData *>(md);
  if (nmd->settings.properties != nullptr) {
    IDP_FreeProperty_ex(nmd->settings.properties, false);
    nmd->settings.properties = nullptr;
  }

  for (NodesModifierBake &bake : MutableSpan(nmd->bakes, nmd->bakes_num)) {
    MEM_SAFE_FREE(bake.directory);
  }
  MEM_SAFE_FREE(nmd->bakes);

  MEM_SAFE_FREE(nmd->simulation_bake_directory);
  MEM_delete(nmd->runtime);
}

static void required_data_mask(ModifierData * /*md*/, CustomData_MeshMasks *r_cddata_masks)
{
  /* We don't know what the node tree will need. If there are vertex groups, it is likely that the
   * node tree wants to access them. */
  r_cddata_masks->vmask |= CD_MASK_MDEFORMVERT;
  r_cddata_masks->vmask |= CD_MASK_PROP_ALL;
}

}  // namespace blender

ModifierTypeInfo modifierType_Nodes = {
    /*idname*/ "GeometryNodes",
    /*name*/ N_("GeometryNodes"),
    /*struct_name*/ "NodesModifierData",
    /*struct_size*/ sizeof(NodesModifierData),
    /*srna*/ &RNA_NodesModifier,
    /*type*/ eModifierTypeType_Constructive,
    /*flags*/
    static_cast<ModifierTypeFlag>(eModifierTypeFlag_AcceptsMesh | eModifierTypeFlag_AcceptsCVs |
                                  eModifierTypeFlag_SupportsEditmode |
                                  eModifierTypeFlag_EnableInEditmode |
                                  eModifierTypeFlag_SupportsMapping),
    /*icon*/ ICON_GEOMETRY_NODES,

    /*copy_data*/ blender::copy_data,

    /*deform_verts*/ nullptr,
    /*deform_matrices*/ nullptr,
    /*deform_verts_EM*/ nullptr,
    /*deform_matrices_EM*/ nullptr,
    /*modify_mesh*/ blender::modify_mesh,
    /*modify_geometry_set*/ blender::modify_geometry_set,

    /*init_data*/ blender::init_data,
    /*required_data_mask*/ blender::required_data_mask,
    /*free_data*/ blender::free_data,
    /*is_disabled*/ blender::is_disabled,
    /*update_depsgraph*/ blender::update_depsgraph,
    /*depends_on_time*/ blender::depends_on_time,
    /*depends_on_normals*/ nullptr,
    /*foreach_ID_link*/ blender::foreach_ID_link,
    /*foreach_tex_link*/ blender::foreach_tex_link,
    /*free_runtime_data*/ nullptr,
    /*panel_register*/ blender::panel_register,
    /*blend_write*/ blender::blend_write,
    /*blend_read*/ blender::blend_read,
};<|MERGE_RESOLUTION|>--- conflicted
+++ resolved
@@ -576,62 +576,10 @@
       if (simulation_zone->parent_zone != current_zone) {
         return;
       }
-<<<<<<< HEAD
-      case VIEWER_PATH_ELEM_TYPE_FOREACH_ZONE: {
-        const auto &typed_elem = *reinterpret_cast<const ForEachZoneViewerPathElem *>(elem);
-        const bke::bNodeTreeZone *next_zone = tree_zones->get_zone_by_node(
-            typed_elem.foreach_output_node_id);
-        if (next_zone == nullptr) {
-          return;
-        }
-        if (next_zone->parent_zone != zone) {
-          return;
-        }
-        const lf::FunctionNode *lf_zone_node = lf_graph_info->mapping.zone_node_map.lookup_default(
-            next_zone, nullptr);
-        if (lf_zone_node == nullptr) {
-          return;
-        }
-        local_side_effect_nodes.nodes_by_context.add(compute_context_builder.hash(), lf_zone_node);
-        local_side_effect_nodes.indices_by_foreach_zone.add(
-            {compute_context_builder.hash(), typed_elem.foreach_output_node_id}, typed_elem.index);
-        compute_context_builder.push<bke::ForEachZoneComputeContext>(*next_zone->output_node,
-                                                                     typed_elem.index);
-        zone = next_zone;
-        break;
-      }
-      case VIEWER_PATH_ELEM_TYPE_GROUP_NODE: {
-        const auto &typed_elem = *reinterpret_cast<const GroupNodeViewerPathElem *>(elem);
-        const bNode *node = group->node_by_id(typed_elem.node_id);
-        if (node == nullptr) {
-          return;
-        }
-        if (node->id == nullptr) {
-          return;
-        }
-        if (node->is_muted()) {
-          return;
-        }
-        if (zone != tree_zones->get_zone_by_node(node->identifier)) {
-          return;
-        }
-        const lf::FunctionNode *lf_group_node =
-            lf_graph_info->mapping.group_node_map.lookup_default(node, nullptr);
-        if (lf_group_node == nullptr) {
-          return;
-        }
-        local_side_effect_nodes.nodes_by_context.add(compute_context_builder.hash(),
-                                                     lf_group_node);
-        compute_context_builder.push<bke::NodeGroupComputeContext>(*node);
-        group = reinterpret_cast<const bNodeTree *>(node->id);
-        zone = nullptr;
-        break;
-=======
       const lf::FunctionNode *lf_zone_node = lf_graph_info->mapping.zone_node_map.lookup_default(
           simulation_zone, nullptr);
       if (lf_zone_node == nullptr) {
         return;
->>>>>>> 32cb2b23
       }
       local_side_effect_nodes.nodes_by_context.add(parent_compute_context_hash, lf_zone_node);
       current_zone = simulation_zone;
