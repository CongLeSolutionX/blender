/* SPDX-FileCopyrightText: 2005 Blender Authors
 *
 * SPDX-License-Identifier: GPL-2.0-or-later */

/** \file
 * \ingroup modifiers
 */

#include <cstring>
#include <iostream>
#include <sstream>
#include <string>

#include "MEM_guardedalloc.h"

#include "BLI_array.hh"
#include "BLI_listbase.h"
#include "BLI_math_vector_types.hh"
#include "BLI_multi_value_map.hh"
#include "BLI_path_util.h"
#include "BLI_set.hh"
#include "BLI_string.h"
#include "BLI_string_search.hh"
#include "BLI_utildefines.h"

#include "DNA_collection_types.h"
#include "DNA_curves_types.h"
#include "DNA_defaults.h"
#include "DNA_material_types.h"
#include "DNA_mesh_types.h"
#include "DNA_meshdata_types.h"
#include "DNA_modifier_types.h"
#include "DNA_node_types.h"
#include "DNA_object_types.h"
#include "DNA_pointcloud_types.h"
#include "DNA_scene_types.h"
#include "DNA_screen_types.h"
#include "DNA_space_types.h"
#include "DNA_view3d_types.h"
#include "DNA_windowmanager_types.h"

#include "BKE_attribute_math.hh"
#include "BKE_bake_geometry_nodes_modifier.hh"
#include "BKE_compute_contexts.hh"
#include "BKE_customdata.h"
#include "BKE_geometry_fields.hh"
#include "BKE_geometry_set_instances.hh"
#include "BKE_global.h"
#include "BKE_idprop.hh"
#include "BKE_lib_id.h"
#include "BKE_lib_query.h"
#include "BKE_main.h"
#include "BKE_mesh.hh"
#include "BKE_modifier.h"
#include "BKE_node_runtime.hh"
#include "BKE_node_tree_update.h"
#include "BKE_object.h"
#include "BKE_pointcloud.h"
#include "BKE_screen.h"
#include "BKE_workspace.h"

#include "BLO_read_write.hh"

#include "UI_interface.hh"
#include "UI_resources.hh"

#include "BLT_translation.h"

<<<<<<< HEAD
#include "WM_api.h"
#include "WM_types.h"
=======
#include "WM_types.hh"
>>>>>>> a41da206

#include "RNA_access.hh"
#include "RNA_enum_types.hh"
#include "RNA_prototypes.h"

#include "DEG_depsgraph_build.h"
#include "DEG_depsgraph_query.h"

#include "MOD_modifiertypes.hh"
#include "MOD_nodes.hh"
#include "MOD_ui_common.hh"

#include "ED_object.hh"
#include "ED_screen.hh"
#include "ED_spreadsheet.hh"
#include "ED_undo.hh"
#include "ED_viewer_path.hh"

#include "NOD_geometry.hh"
#include "NOD_geometry_nodes_execute.hh"
#include "NOD_geometry_nodes_lazy_function.hh"
#include "NOD_node_declaration.hh"

#include "FN_field.hh"
#include "FN_field_cpp_type.hh"
#include "FN_lazy_function_execute.hh"
#include "FN_lazy_function_graph_executor.hh"
#include "FN_multi_function.hh"

namespace lf = blender::fn::lazy_function;
namespace geo_log = blender::nodes::geo_eval_log;
namespace bake = blender::bke::bake;

namespace blender {

static void init_data(ModifierData *md)
{
  NodesModifierData *nmd = (NodesModifierData *)md;

  BLI_assert(MEMCMP_STRUCT_AFTER_IS_ZERO(nmd, modifier));

  MEMCPY_STRUCT_AFTER(nmd, DNA_struct_default_get(NodesModifierData), modifier);
  nmd->runtime = MEM_new<NodesModifierRuntime>(__func__);
  nmd->runtime->cache = std::make_shared<bake::ModifierCache>();
}

static void add_used_ids_from_sockets(const ListBase &sockets, Set<ID *> &ids)
{
  LISTBASE_FOREACH (const bNodeSocket *, socket, &sockets) {
    switch (socket->type) {
      case SOCK_OBJECT: {
        if (Object *object = ((bNodeSocketValueObject *)socket->default_value)->value) {
          ids.add(&object->id);
        }
        break;
      }
      case SOCK_COLLECTION: {
        if (Collection *collection = ((bNodeSocketValueCollection *)socket->default_value)->value)
        {
          ids.add(&collection->id);
        }
        break;
      }
      case SOCK_MATERIAL: {
        if (Material *material = ((bNodeSocketValueMaterial *)socket->default_value)->value) {
          ids.add(&material->id);
        }
        break;
      }
      case SOCK_TEXTURE: {
        if (Tex *texture = ((bNodeSocketValueTexture *)socket->default_value)->value) {
          ids.add(&texture->id);
        }
        break;
      }
      case SOCK_IMAGE: {
        if (Image *image = ((bNodeSocketValueImage *)socket->default_value)->value) {
          ids.add(&image->id);
        }
        break;
      }
    }
  }
}

/**
 * \note We can only check properties here that cause the dependency graph to update relations when
 * they are changed, otherwise there may be a missing relation after editing. So this could check
 * more properties like whether the node is muted, but we would have to accept the cost of updating
 * relations when those properties are changed.
 */
static bool node_needs_own_transform_relation(const bNode &node)
{
  if (node.type == GEO_NODE_COLLECTION_INFO) {
    const NodeGeometryCollectionInfo &storage = *static_cast<const NodeGeometryCollectionInfo *>(
        node.storage);
    return storage.transform_space == GEO_NODE_TRANSFORM_SPACE_RELATIVE;
  }

  if (node.type == GEO_NODE_OBJECT_INFO) {
    const NodeGeometryObjectInfo &storage = *static_cast<const NodeGeometryObjectInfo *>(
        node.storage);
    return storage.transform_space == GEO_NODE_TRANSFORM_SPACE_RELATIVE;
  }

  if (node.type == GEO_NODE_SELF_OBJECT) {
    return true;
  }
  if (node.type == GEO_NODE_DEFORM_CURVES_ON_SURFACE) {
    return true;
  }

  return false;
}

static void process_nodes_for_depsgraph(const bNodeTree &tree,
                                        Set<ID *> &ids,
                                        bool &r_needs_own_transform_relation,
                                        Set<const bNodeTree *> &checked_groups)
{
  if (!checked_groups.add(&tree)) {
    return;
  }

  tree.ensure_topology_cache();
  for (const bNode *node : tree.all_nodes()) {
    add_used_ids_from_sockets(node->inputs, ids);
    add_used_ids_from_sockets(node->outputs, ids);
    r_needs_own_transform_relation |= node_needs_own_transform_relation(*node);
  }

  for (const bNode *node : tree.group_nodes()) {
    if (const bNodeTree *sub_tree = reinterpret_cast<const bNodeTree *>(node->id)) {
      process_nodes_for_depsgraph(*sub_tree, ids, r_needs_own_transform_relation, checked_groups);
    }
  }
}

static void find_used_ids_from_settings(const NodesModifierSettings &settings, Set<ID *> &ids)
{
  IDP_foreach_property(
      settings.properties,
      IDP_TYPE_FILTER_ID,
      [](IDProperty *property, void *user_data) {
        Set<ID *> *ids = (Set<ID *> *)user_data;
        ID *id = IDP_Id(property);
        if (id != nullptr) {
          ids->add(id);
        }
      },
      &ids);
}

/* We don't know exactly what attributes from the other object we will need. */
static const CustomData_MeshMasks dependency_data_mask{CD_MASK_PROP_ALL | CD_MASK_MDEFORMVERT,
                                                       CD_MASK_PROP_ALL,
                                                       CD_MASK_PROP_ALL,
                                                       CD_MASK_PROP_ALL,
                                                       CD_MASK_PROP_ALL};

static void add_collection_relation(const ModifierUpdateDepsgraphContext *ctx,
                                    Collection &collection)
{
  DEG_add_collection_geometry_relation(ctx->node, &collection, "Nodes Modifier");
  DEG_add_collection_geometry_customdata_mask(ctx->node, &collection, &dependency_data_mask);
}

static void add_object_relation(const ModifierUpdateDepsgraphContext *ctx, Object &object)
{
  DEG_add_object_relation(ctx->node, &object, DEG_OB_COMP_TRANSFORM, "Nodes Modifier");
  if (&(ID &)object != &ctx->object->id) {
    if (object.type == OB_EMPTY && object.instance_collection != nullptr) {
      add_collection_relation(ctx, *object.instance_collection);
    }
    else if (DEG_object_has_geometry_component(&object)) {
      DEG_add_object_relation(ctx->node, &object, DEG_OB_COMP_GEOMETRY, "Nodes Modifier");
      DEG_add_customdata_mask(ctx->node, &object, &dependency_data_mask);
    }
  }
}

static void update_depsgraph(ModifierData *md, const ModifierUpdateDepsgraphContext *ctx)
{
  NodesModifierData *nmd = reinterpret_cast<NodesModifierData *>(md);
  if (nmd->node_group == nullptr) {
    return;
  }

  DEG_add_node_tree_output_relation(ctx->node, nmd->node_group, "Nodes Modifier");

  bool needs_own_transform_relation = false;
  Set<ID *> used_ids;
  find_used_ids_from_settings(nmd->settings, used_ids);
  Set<const bNodeTree *> checked_groups;
  process_nodes_for_depsgraph(
      *nmd->node_group, used_ids, needs_own_transform_relation, checked_groups);

  if (ctx->object->type == OB_CURVES) {
    Curves *curves_id = static_cast<Curves *>(ctx->object->data);
    if (curves_id->surface != nullptr) {
      used_ids.add(&curves_id->surface->id);
    }
  }

  for (ID *id : used_ids) {
    switch ((ID_Type)GS(id->name)) {
      case ID_OB: {
        Object *object = reinterpret_cast<Object *>(id);
        add_object_relation(ctx, *object);
        break;
      }
      case ID_GR: {
        Collection *collection = reinterpret_cast<Collection *>(id);
        add_collection_relation(ctx, *collection);
        break;
      }
      case ID_IM:
      case ID_TE: {
        DEG_add_generic_id_relation(ctx->node, id, "Nodes Modifier");
        break;
      }
      default: {
        /* Purposefully don't add relations for materials. While there are material sockets,
         * the pointers are only passed around as handles rather than dereferenced. */
        break;
      }
    }
  }

  if (needs_own_transform_relation) {
    DEG_add_depends_on_transform_relation(ctx->node, "Nodes Modifier");
  }
}

static bool check_tree_for_time_node(const bNodeTree &tree, Set<const bNodeTree *> &checked_groups)
{
  if (!checked_groups.add(&tree)) {
    return false;
  }
  tree.ensure_topology_cache();
  if (!tree.nodes_by_type("GeometryNodeInputSceneTime").is_empty()) {
    return true;
  }
  if (!tree.nodes_by_type("GeometryNodeSimulationInput").is_empty()) {
    return true;
  }
  for (const bNode *node : tree.group_nodes()) {
    if (const bNodeTree *sub_tree = reinterpret_cast<const bNodeTree *>(node->id)) {
      if (check_tree_for_time_node(*sub_tree, checked_groups)) {
        return true;
      }
    }
  }
  return false;
}

static bool depends_on_time(Scene * /*scene*/, ModifierData *md)
{
  const NodesModifierData *nmd = reinterpret_cast<NodesModifierData *>(md);
  const bNodeTree *tree = nmd->node_group;
  if (tree == nullptr) {
    return false;
  }
  Set<const bNodeTree *> checked_groups;
  return check_tree_for_time_node(*tree, checked_groups);
}

static void foreach_ID_link(ModifierData *md, Object *ob, IDWalkFunc walk, void *user_data)
{
  NodesModifierData *nmd = reinterpret_cast<NodesModifierData *>(md);
  walk(user_data, ob, (ID **)&nmd->node_group, IDWALK_CB_USER);

  struct ForeachSettingData {
    IDWalkFunc walk;
    void *user_data;
    Object *ob;
  } settings = {walk, user_data, ob};

  IDP_foreach_property(
      nmd->settings.properties,
      IDP_TYPE_FILTER_ID,
      [](IDProperty *id_prop, void *user_data) {
        ForeachSettingData *settings = (ForeachSettingData *)user_data;
        settings->walk(
            settings->user_data, settings->ob, (ID **)&id_prop->data.pointer, IDWALK_CB_USER);
      },
      &settings);

  for (NodesModifierIDMapping &mapping : MutableSpan(nmd->id_mappings, nmd->id_mappings_num)) {
    walk(userData, ob, &mapping.id, IDWALK_CB_USER);
  }
}

static void foreach_tex_link(ModifierData *md, Object *ob, TexWalkFunc walk, void *user_data)
{
  walk(user_data, ob, md, "texture");
}

static bool is_disabled(const Scene * /*scene*/, ModifierData *md, bool /*use_render_params*/)
{
  NodesModifierData *nmd = reinterpret_cast<NodesModifierData *>(md);

  if (nmd->node_group == nullptr) {
    return true;
  }

  return false;
}

static bool logging_enabled(const ModifierEvalContext *ctx)
{
  if (!DEG_is_active(ctx->depsgraph)) {
    return false;
  }
  if ((ctx->flag & MOD_APPLY_ORCO) != 0) {
    return false;
  }
  return true;
}

}  // namespace blender

void MOD_nodes_update_interface(Object *object, NodesModifierData *nmd)
{
  using namespace blender;
  if (nmd->node_group == nullptr) {
    if (nmd->settings.properties) {
      IDP_FreeProperty(nmd->settings.properties);
      nmd->settings.properties = nullptr;
    }
    return;
  }

  IDProperty *old_properties = nmd->settings.properties;
  {
    IDPropertyTemplate idprop = {0};
    nmd->settings.properties = IDP_New(IDP_GROUP, &idprop, "Nodes Modifier Settings");
  }
  IDProperty *new_properties = nmd->settings.properties;

  nodes::update_input_properties_from_node_tree(
      *nmd->node_group, old_properties, false, *new_properties);
  nodes::update_output_properties_from_node_tree(
      *nmd->node_group, old_properties, *new_properties);

  if (old_properties != nullptr) {
    IDP_FreeProperty(old_properties);
  }

  DEG_id_tag_update(&object->id, ID_RECALC_GEOMETRY);
}

namespace blender {

static void find_side_effect_nodes_for_viewer_path(
    const ViewerPath &viewer_path,
    const NodesModifierData &nmd,
    const ModifierEvalContext &ctx,
    MultiValueMap<ComputeContextHash, const lf::FunctionNode *> &r_side_effect_nodes)
{
  const std::optional<ed::viewer_path::ViewerPathForGeometryNodesViewer> parsed_path =
      ed::viewer_path::parse_geometry_nodes_viewer(viewer_path);
  if (!parsed_path.has_value()) {
    return;
  }
  if (parsed_path->object != DEG_get_original_object(ctx.object)) {
    return;
  }
  if (parsed_path->modifier_name != nmd.modifier.name) {
    return;
  }

  ComputeContextBuilder compute_context_builder;
  compute_context_builder.push<bke::ModifierComputeContext>(parsed_path->modifier_name);

  /* Write side effect nodes to a new map and only if everything succeeds, move the nodes to the
   * caller. This is easier than changing r_side_effect_nodes directly and then undoing changes in
   * case of errors. */
  MultiValueMap<ComputeContextHash, const lf::FunctionNode *> local_side_effect_nodes;

  const bNodeTree *group = nmd.node_group;
  const bke::bNodeTreeZone *zone = nullptr;
  for (const ViewerPathElem *elem : parsed_path->node_path) {
    const bke::bNodeTreeZones *tree_zones = group->zones();
    if (tree_zones == nullptr) {
      return;
    }
    const auto *lf_graph_info = nodes::ensure_geometry_nodes_lazy_function_graph(*group);
    if (lf_graph_info == nullptr) {
      return;
    }
    switch (elem->type) {
      case VIEWER_PATH_ELEM_TYPE_SIMULATION_ZONE: {
        const auto &typed_elem = *reinterpret_cast<const SimulationZoneViewerPathElem *>(elem);
        const bke::bNodeTreeZone *next_zone = tree_zones->get_zone_by_node(
            typed_elem.sim_output_node_id);
        if (next_zone == nullptr) {
          return;
        }
        if (next_zone->parent_zone != zone) {
          return;
        }
        const lf::FunctionNode *lf_zone_node = lf_graph_info->mapping.zone_node_map.lookup_default(
            next_zone, nullptr);
        if (lf_zone_node == nullptr) {
          return;
        }
        local_side_effect_nodes.add(compute_context_builder.hash(), lf_zone_node);
        compute_context_builder.push<bke::SimulationZoneComputeContext>(*next_zone->output_node);
        zone = next_zone;
        break;
      }
      case VIEWER_PATH_ELEM_TYPE_REPEAT_ZONE: {
        const auto &typed_elem = *reinterpret_cast<const RepeatZoneViewerPathElem *>(elem);
        const bke::bNodeTreeZone *next_zone = tree_zones->get_zone_by_node(
            typed_elem.repeat_output_node_id);
        if (next_zone == nullptr) {
          return;
        }
        if (next_zone->parent_zone != zone) {
          return;
        }
        const lf::FunctionNode *lf_zone_node = lf_graph_info->mapping.zone_node_map.lookup_default(
            next_zone, nullptr);
        if (lf_zone_node == nullptr) {
          return;
        }
        local_side_effect_nodes.add(compute_context_builder.hash(), lf_zone_node);
        compute_context_builder.push<bke::RepeatZoneComputeContext>(*next_zone->output_node,
                                                                    typed_elem.iteration);
        zone = next_zone;
        break;
      }
      case VIEWER_PATH_ELEM_TYPE_GROUP_NODE: {
        const auto &typed_elem = *reinterpret_cast<const GroupNodeViewerPathElem *>(elem);
        const bNode *node = group->node_by_id(typed_elem.node_id);
        if (node == nullptr) {
          return;
        }
        if (node->id == nullptr) {
          return;
        }
        if (node->is_muted()) {
          return;
        }
        if (zone != tree_zones->get_zone_by_node(node->identifier)) {
          return;
        }
        const lf::FunctionNode *lf_group_node =
            lf_graph_info->mapping.group_node_map.lookup_default(node, nullptr);
        if (lf_group_node == nullptr) {
          return;
        }
        local_side_effect_nodes.add(compute_context_builder.hash(), lf_group_node);
        compute_context_builder.push<bke::NodeGroupComputeContext>(*node);
        group = reinterpret_cast<const bNodeTree *>(node->id);
        zone = nullptr;
        break;
      }
      default: {
        BLI_assert_unreachable();
        return;
      }
    }
  }

  const bNode *found_viewer_node = group->node_by_id(parsed_path->viewer_node_id);
  if (found_viewer_node == nullptr) {
    return;
  }
  const auto *lf_graph_info = nodes::ensure_geometry_nodes_lazy_function_graph(*group);
  if (lf_graph_info == nullptr) {
    return;
  }
  const bke::bNodeTreeZones *tree_zones = group->zones();
  if (tree_zones == nullptr) {
    return;
  }
  if (tree_zones->get_zone_by_node(found_viewer_node->identifier) != zone) {
    return;
  }
  const lf::FunctionNode *lf_viewer_node = lf_graph_info->mapping.viewer_node_map.lookup_default(
      found_viewer_node, nullptr);
  if (lf_viewer_node == nullptr) {
    return;
  }
  local_side_effect_nodes.add(compute_context_builder.hash(), lf_viewer_node);

  /* Successfully found all compute contexts for the viewer. */
  for (const auto item : local_side_effect_nodes.items()) {
    r_side_effect_nodes.add_multiple(item.key, item.value);
  }
}

static void find_side_effect_nodes(
    const NodesModifierData &nmd,
    const ModifierEvalContext &ctx,
    MultiValueMap<ComputeContextHash, const lf::FunctionNode *> &r_side_effect_nodes)
{
  Main *bmain = DEG_get_bmain(ctx.depsgraph);
  wmWindowManager *wm = (wmWindowManager *)bmain->wm.first;
  if (wm == nullptr) {
    return;
  }
  LISTBASE_FOREACH (const wmWindow *, window, &wm->windows) {
    const bScreen *screen = BKE_workspace_active_screen_get(window->workspace_hook);
    const WorkSpace *workspace = BKE_workspace_active_get(window->workspace_hook);
    find_side_effect_nodes_for_viewer_path(workspace->viewer_path, nmd, ctx, r_side_effect_nodes);
    LISTBASE_FOREACH (const ScrArea *, area, &screen->areabase) {
      const SpaceLink *sl = static_cast<SpaceLink *>(area->spacedata.first);
      if (sl->spacetype == SPACE_SPREADSHEET) {
        const SpaceSpreadsheet &sspreadsheet = *reinterpret_cast<const SpaceSpreadsheet *>(sl);
        find_side_effect_nodes_for_viewer_path(
            sspreadsheet.viewer_path, nmd, ctx, r_side_effect_nodes);
      }
      if (sl->spacetype == SPACE_VIEW3D) {
        const View3D &v3d = *reinterpret_cast<const View3D *>(sl);
        find_side_effect_nodes_for_viewer_path(v3d.viewer_path, nmd, ctx, r_side_effect_nodes);
      }
    }
  }
}

static void find_socket_log_contexts(const NodesModifierData &nmd,
                                     const ModifierEvalContext &ctx,
                                     Set<ComputeContextHash> &r_socket_log_contexts)
{
  Main *bmain = DEG_get_bmain(ctx.depsgraph);
  wmWindowManager *wm = (wmWindowManager *)bmain->wm.first;
  if (wm == nullptr) {
    return;
  }
  LISTBASE_FOREACH (const wmWindow *, window, &wm->windows) {
    const bScreen *screen = BKE_workspace_active_screen_get(window->workspace_hook);
    LISTBASE_FOREACH (const ScrArea *, area, &screen->areabase) {
      const SpaceLink *sl = static_cast<SpaceLink *>(area->spacedata.first);
      if (sl->spacetype == SPACE_NODE) {
        const SpaceNode &snode = *reinterpret_cast<const SpaceNode *>(sl);
        const Map<const bke::bNodeTreeZone *, ComputeContextHash> hash_by_zone =
            geo_log::GeoModifierLog::get_context_hash_by_zone_for_node_editor(snode,
                                                                              nmd.modifier.name);
        for (const ComputeContextHash &hash : hash_by_zone.values()) {
          r_socket_log_contexts.add(hash);
        }
      }
    }
  }
}

/**
 * \note This could be done in #initialize_group_input, though that would require adding the
 * the object as a parameter, so it's likely better to this check as a separate step.
 */
static void check_property_socket_sync(const Object *ob, ModifierData *md)
{
  NodesModifierData *nmd = reinterpret_cast<NodesModifierData *>(md);

  int geometry_socket_count = 0;

  for (const int i : nmd->node_group->interface_inputs().index_range()) {
    const bNodeTreeInterfaceSocket *socket = nmd->node_group->interface_inputs()[i];
    const bNodeSocketType *typeinfo = socket->socket_typeinfo();
    const eNodeSocketDatatype type = typeinfo ? eNodeSocketDatatype(typeinfo->type) : SOCK_CUSTOM;
    /* The first socket is the special geometry socket for the modifier object. */
    if (i == 0 && type == SOCK_GEOMETRY) {
      geometry_socket_count++;
      continue;
    }

    IDProperty *property = IDP_GetPropertyFromGroup(nmd->settings.properties, socket->identifier);
    if (property == nullptr) {
      if (type == SOCK_GEOMETRY) {
        geometry_socket_count++;
      }
      else {
        BKE_modifier_set_error(ob, md, "Missing property for input socket \"%s\"", socket->name);
      }
      continue;
    }

    if (!nodes::id_property_type_matches_socket(*socket, *property)) {
      BKE_modifier_set_error(
          ob, md, "Property type does not match input socket \"(%s)\"", socket->name);
      continue;
    }
  }

  if (geometry_socket_count == 1) {
    const bNodeTreeInterfaceSocket *first_socket = nmd->node_group->interface_inputs()[0];
    const bNodeSocketType *typeinfo = first_socket->socket_typeinfo();
    const eNodeSocketDatatype type = typeinfo ? eNodeSocketDatatype(typeinfo->type) : SOCK_CUSTOM;
    if (type != SOCK_GEOMETRY) {
      BKE_modifier_set_error(ob, md, "Node group's geometry input must be the first");
    }
  }
}

namespace sim_input = nodes::sim_input;
namespace sim_output = nodes::sim_output;

class NodesModifierSimulationParams : public nodes::GeoNodesSimulationParams {
 private:
  static constexpr float max_delta_frames = 1.0f;

  mutable Map<int, std::unique_ptr<nodes::SimulationZoneBehavior>> behavior_by_zone_id_;
  const NodesModifierData &nmd_;
  const ModifierEvalContext &ctx_;
  const Main *bmain_;
  SubFrame current_frame_;
  SubFrame start_frame_;
  bool is_start_frame_;
  bool use_frame_cache_;
  bool depsgraph_is_active_;
  bake::ModifierCache *modifier_cache_;
  float fps_;

 public:
  NodesModifierSimulationParams(NodesModifierData &nmd, const ModifierEvalContext &ctx)
      : nmd_(nmd), ctx_(ctx)
  {
    const Depsgraph *depsgraph = ctx_.depsgraph;
    bmain_ = DEG_get_bmain(depsgraph);
    current_frame_ = DEG_get_ctime(depsgraph);
    const Scene *scene = DEG_get_input_scene(depsgraph);
    start_frame_ = scene->r.sfra;
    is_start_frame_ = current_frame_ == start_frame_;
    use_frame_cache_ = ctx_.object->flag & OB_FLAG_USE_SIMULATION_CACHE;
    depsgraph_is_active_ = DEG_is_active(depsgraph);
    modifier_cache_ = nmd.runtime->cache.get();
    fps_ = FPS;

    if (!modifier_cache_) {
      return;
    }
    std::lock_guard lock{modifier_cache_->mutex};
    if (depsgraph_is_active_) {
      /* Invalidate data on user edits. */
      if (nmd.modifier.flag & eModifierFlag_UserModified) {
        for (std::unique_ptr<bake::NodeCache> &node_cache : modifier_cache_->cache_by_id.values())
        {
          if (node_cache->cache_status != bake::CacheStatus::Baked) {
            node_cache->cache_status = bake::CacheStatus::Invalid;
          }
        }
      }
      /* Reset cached data if necessary. */
      if (is_start_frame_) {
        for (std::unique_ptr<bake::NodeCache> &node_cache : modifier_cache_->cache_by_id.values())
        {
          if (node_cache->cache_status == bake::CacheStatus::Invalid) {
            node_cache->reset();
          }
        }
      }
    }
  }

  nodes::SimulationZoneBehavior *get(const int zone_id) const override
  {
    if (!modifier_cache_) {
      return nullptr;
    }
    std::lock_guard lock{modifier_cache_->mutex};
    return behavior_by_zone_id_
        .lookup_or_add_cb(zone_id,
                          [&]() {
                            auto info = std::make_unique<nodes::SimulationZoneBehavior>();
                            this->init_simulation_info(zone_id, *info);
                            return info;
                          })
        .get();
  }

  struct FrameIndices {
    std::optional<int> prev;
    std::optional<int> current;
    std::optional<int> next;
  };

  void init_simulation_info(const int zone_id, nodes::SimulationZoneBehavior &zone_behavior) const
  {
    bake::NodeCache &node_cache = *modifier_cache_->cache_by_id.lookup_or_add_cb(
        zone_id, []() { return std::make_unique<bake::NodeCache>(); });

    /* Try load baked data. */
    if (!node_cache.failed_finding_bake) {
      if (node_cache.cache_status != bake::CacheStatus::Baked) {
        if (std::optional<bake::BakePath> zone_bake_path = bake::get_node_bake_path(
                *bmain_, *ctx_.object, nmd_, zone_id))
        {

          Vector<bake::MetaFile> meta_files = bake::find_sorted_meta_files(
              zone_bake_path->meta_dir);
          if (!meta_files.is_empty()) {
            node_cache.reset();

            for (const bake::MetaFile &meta_file : meta_files) {
              auto frame_cache = std::make_unique<bake::FrameCache>();
              frame_cache->frame = meta_file.frame;
              frame_cache->meta_path = meta_file.path;
              node_cache.frame_caches.append(std::move(frame_cache));
            }
            node_cache.blobs_dir = zone_bake_path->blobs_dir;
            node_cache.blob_sharing = std::make_unique<bke::bake::BlobSharing>();
            node_cache.cache_status = bake::CacheStatus::Baked;
          }
        }
      }
      if (node_cache.cache_status != bake::CacheStatus::Baked) {
        node_cache.failed_finding_bake = true;
      }
    }

    const FrameIndices frame_indices = this->get_frame_indices(node_cache);
    if (node_cache.cache_status == bake::CacheStatus::Baked) {
      this->read_from_cache(frame_indices, node_cache, zone_behavior);
      return;
    }
    if (use_frame_cache_) {
      /* If the depsgraph is active, we allow creating new simulation states. Otherwise, the access
       * is read-only. */
      if (depsgraph_is_active_) {
        if (node_cache.frame_caches.is_empty()) {
          /* Initialize the simulation. */
          this->input_pass_through(zone_behavior);
          this->output_store_frame_cache(node_cache, zone_behavior);
          if (!is_start_frame_) {
            /* If we initialize at a frame that is not the start frame, the simulation is not
             * valid. */
            node_cache.cache_status = bake::CacheStatus::Invalid;
          }
          return;
        }
        if (frame_indices.prev && !frame_indices.current && !frame_indices.next) {
          /* Read the previous frame's data and store the newly computed simulation state. */
          auto &output_copy_info = zone_behavior.input.emplace<sim_input::OutputCopy>();
          const bake::FrameCache &prev_frame_cache = *node_cache.frame_caches[*frame_indices.prev];
          const float delta_frames = std::min(
              max_delta_frames, float(current_frame_) - float(prev_frame_cache.frame));
          if (delta_frames != 1) {
            node_cache.cache_status = bake::CacheStatus::Invalid;
          }
          output_copy_info.delta_time = delta_frames / fps_;
          output_copy_info.state = prev_frame_cache.state;
          this->output_store_frame_cache(node_cache, zone_behavior);
          return;
        }
      }
      this->read_from_cache(frame_indices, node_cache, zone_behavior);
      return;
    }

    /* When there is no per-frame cache, check if there is a previous state. */
    if (node_cache.prev_cache) {
      if (node_cache.prev_cache->frame < current_frame_) {
        /* Do a simulation step. */
        const float delta_frames = std::min(
            max_delta_frames, float(node_cache.prev_cache->frame) - float(current_frame_));
        auto &output_move_info = zone_behavior.input.emplace<sim_input::OutputMove>();
        output_move_info.delta_time = delta_frames / fps_;
        output_move_info.state = std::move(node_cache.prev_cache->state);
        this->store_as_prev_items(node_cache, zone_behavior);
        return;
      }
      if (node_cache.prev_cache->frame == current_frame_) {
        /* Just read from the previous state if the frame has not changed. */
        auto &output_copy_info = zone_behavior.input.emplace<sim_input::OutputCopy>();
        output_copy_info.delta_time = 0.0f;
        output_copy_info.state = node_cache.prev_cache->state;
        auto &read_single_info = zone_behavior.output.emplace<sim_output::ReadSingle>();
        read_single_info.state = node_cache.prev_cache->state;
        return;
      }
      if (!depsgraph_is_active_) {
        /* There is no previous state, and it's not possible to initialize the simulation because
         * the depsgraph is not active. */
        zone_behavior.input.emplace<sim_input::PassThrough>();
        zone_behavior.output.emplace<sim_output::PassThrough>();
        return;
      }
      /* Reset the simulation when the scene time moved backwards. */
      node_cache.prev_cache.reset();
    }
    zone_behavior.input.emplace<sim_input::PassThrough>();
    if (depsgraph_is_active_) {
      /* Initialize the simulation. */
      this->store_as_prev_items(node_cache, zone_behavior);
    }
    else {
      zone_behavior.output.emplace<sim_output::PassThrough>();
    }
  }

  FrameIndices get_frame_indices(const bake::NodeCache &node_cache) const
  {
    FrameIndices frame_indices;
    if (!node_cache.frame_caches.is_empty()) {
      const int first_future_frame_index = binary_search::find_predicate_begin(
          node_cache.frame_caches, [&](const std::unique_ptr<bake::FrameCache> &value) {
            return value->frame > current_frame_;
          });
      frame_indices.next = (first_future_frame_index == node_cache.frame_caches.size()) ?
                               std::nullopt :
                               std::optional<int>(first_future_frame_index);
      if (first_future_frame_index > 0) {
        const int index = first_future_frame_index - 1;
        if (node_cache.frame_caches[index]->frame < current_frame_) {
          frame_indices.prev = index;
        }
        else {
          BLI_assert(node_cache.frame_caches[index]->frame == current_frame_);
          frame_indices.current = index;
          if (index > 0) {
            frame_indices.prev = index - 1;
          }
        }
      }
    }
    return frame_indices;
  }

  void input_pass_through(nodes::SimulationZoneBehavior &zone_behavior) const
  {
    zone_behavior.input.emplace<sim_input::PassThrough>();
  }

  void output_store_frame_cache(bake::NodeCache &node_cache,
                                nodes::SimulationZoneBehavior &zone_behavior) const
  {
    auto &store_and_pass_through_info =
        zone_behavior.output.emplace<sim_output::StoreAndPassThrough>();
    store_and_pass_through_info.store_fn =
        [simulation_cache = modifier_cache_,
         node_cache = &node_cache,
         current_frame = current_frame_](bke::bake::BakeState state) {
          std::lock_guard lock{simulation_cache->mutex};
          auto frame_cache = std::make_unique<bake::FrameCache>();
          frame_cache->frame = current_frame;
          frame_cache->state = std::move(state);
          node_cache->frame_caches.append(std::move(frame_cache));
        };
  }

  void store_as_prev_items(bake::NodeCache &node_cache,
                           nodes::SimulationZoneBehavior &zone_behavior) const
  {
    auto &store_and_pass_through_info =
        zone_behavior.output.emplace<sim_output::StoreAndPassThrough>();
    store_and_pass_through_info.store_fn =
        [simulation_cache = modifier_cache_,
         node_cache = &node_cache,
         current_frame = current_frame_](bke::bake::BakeState state) {
          std::lock_guard lock{simulation_cache->mutex};
          if (!node_cache->prev_cache) {
            node_cache->prev_cache.emplace();
          }
          node_cache->prev_cache->state = std::move(state);
          node_cache->prev_cache->frame = current_frame;
        };
  }

  void read_from_cache(const FrameIndices &frame_indices,
                       bake::NodeCache &node_cache,
                       nodes::SimulationZoneBehavior &zone_behavior) const
  {
    if (frame_indices.prev) {
      auto &output_copy_info = zone_behavior.input.emplace<sim_input::OutputCopy>();
      bake::FrameCache &frame_cache = *node_cache.frame_caches[*frame_indices.prev];
      const float delta_frames = std::min(max_delta_frames,
                                          float(current_frame_) - float(frame_cache.frame));
      output_copy_info.delta_time = delta_frames / fps_;
      output_copy_info.state = frame_cache.state;
    }
    else {
      zone_behavior.input.emplace<sim_input::PassThrough>();
    }
    if (frame_indices.current) {
      this->read_single(*frame_indices.current, node_cache, zone_behavior);
    }
    else if (frame_indices.next) {
      if (frame_indices.prev) {
        this->read_interpolated(
            *frame_indices.prev, *frame_indices.next, node_cache, zone_behavior);
      }
      else {
        this->read_empty(zone_behavior);
      }
    }
    else if (frame_indices.prev) {
      this->read_single(*frame_indices.prev, node_cache, zone_behavior);
    }
    else {
      this->read_empty(zone_behavior);
    }
  }

  void read_empty(nodes::SimulationZoneBehavior &zone_behavior) const
  {
    zone_behavior.output.emplace<sim_output::ReadSingle>();
  }

  void read_single(const int frame_index,
                   bake::NodeCache &node_cache,
                   nodes::SimulationZoneBehavior &zone_behavior) const
  {
    bake::FrameCache &frame_cache = *node_cache.frame_caches[frame_index];
    this->ensure_bake_loaded(node_cache, frame_cache);
    auto &read_single_info = zone_behavior.output.emplace<sim_output::ReadSingle>();
    read_single_info.state = frame_cache.state;
  }

  void read_interpolated(const int prev_frame_index,
                         const int next_frame_index,
                         bake::NodeCache &node_cache,
                         nodes::SimulationZoneBehavior &zone_behavior) const
  {
    bake::FrameCache &prev_frame_cache = *node_cache.frame_caches[prev_frame_index];
    bake::FrameCache &next_frame_cache = *node_cache.frame_caches[next_frame_index];
    this->ensure_bake_loaded(node_cache, prev_frame_cache);
    this->ensure_bake_loaded(node_cache, next_frame_cache);
    auto &read_interpolated_info = zone_behavior.output.emplace<sim_output::ReadInterpolated>();
    read_interpolated_info.mix_factor = (float(current_frame_) - float(prev_frame_cache.frame)) /
                                        (float(next_frame_cache.frame) -
                                         float(prev_frame_cache.frame));
    read_interpolated_info.prev_state = prev_frame_cache.state;
    read_interpolated_info.next_state = next_frame_cache.state;
  }

  void ensure_bake_loaded(bake::NodeCache &node_cache, bake::FrameCache &frame_cache) const
  {
    if (!frame_cache.state.items_by_id.is_empty()) {
      return;
    }
    if (!node_cache.blobs_dir) {
      return;
    }
    if (!frame_cache.meta_path) {
      return;
    }
    bke::bake::DiskBlobReader blob_reader{*node_cache.blobs_dir};
    fstream meta_file{*frame_cache.meta_path};
    std::optional<bke::bake::BakeState> bake_state = bke::bake::deserialize_bake(
        meta_file, blob_reader, *node_cache.blob_sharing);
    if (!bake_state.has_value()) {
      return;
    }
    frame_cache.state = std::move(*bake_state);
  }
};

static void modifyGeometry(ModifierData *md,
                           const ModifierEvalContext *ctx,
                           bke::GeometrySet &geometry_set)
{
  using namespace blender;
  NodesModifierData *nmd = reinterpret_cast<NodesModifierData *>(md);
  if (nmd->node_group == nullptr) {
    return;
  }
  NodesModifierData *nmd_orig = reinterpret_cast<NodesModifierData *>(
      BKE_modifier_get_original(ctx->object, &nmd->modifier));

  const bNodeTree &tree = *nmd->node_group;
  tree.ensure_topology_cache();
  check_property_socket_sync(ctx->object, md);

  const bNode *output_node = tree.group_output_node();
  if (output_node == nullptr) {
    BKE_modifier_set_error(ctx->object, md, "Node group must have a group output node");
    geometry_set.clear();
    return;
  }

  Span<const bNodeSocket *> group_outputs = output_node->input_sockets().drop_back(1);
  if (group_outputs.is_empty()) {
    BKE_modifier_set_error(ctx->object, md, "Node group must have an output socket");
    geometry_set.clear();
    return;
  }

  const bNodeSocket *first_output_socket = group_outputs[0];
  if (!STREQ(first_output_socket->idname, "NodeSocketGeometry")) {
    BKE_modifier_set_error(ctx->object, md, "Node group's first output must be a geometry");
    geometry_set.clear();
    return;
  }

  const nodes::GeometryNodesLazyFunctionGraphInfo *lf_graph_info =
      nodes::ensure_geometry_nodes_lazy_function_graph(tree);
  if (lf_graph_info == nullptr) {
    BKE_modifier_set_error(ctx->object, md, "Cannot evaluate node group");
    geometry_set.clear();
    return;
  }

  bool use_orig_index_verts = false;
  bool use_orig_index_edges = false;
  bool use_orig_index_faces = false;
  if (const Mesh *mesh = geometry_set.get_mesh()) {
    use_orig_index_verts = CustomData_has_layer(&mesh->vert_data, CD_ORIGINDEX);
    use_orig_index_edges = CustomData_has_layer(&mesh->edge_data, CD_ORIGINDEX);
    use_orig_index_faces = CustomData_has_layer(&mesh->face_data, CD_ORIGINDEX);
  }

  nodes::GeoNodesModifierData modifier_eval_data{};
  modifier_eval_data.depsgraph = ctx->depsgraph;
  modifier_eval_data.self_object = ctx->object;
  auto eval_log = std::make_unique<geo_log::GeoModifierLog>();

  NodesModifierSimulationParams simulation_params(*nmd, *ctx);
  modifier_eval_data.simulation_params = &simulation_params;

  Set<ComputeContextHash> socket_log_contexts;
  if (logging_enabled(ctx)) {
    modifier_eval_data.eval_log = eval_log.get();

    find_socket_log_contexts(*nmd, *ctx, socket_log_contexts);
    modifier_eval_data.socket_log_contexts = &socket_log_contexts;
  }
  MultiValueMap<ComputeContextHash, const lf::FunctionNode *> side_effect_nodes;
  find_side_effect_nodes(*nmd, *ctx, side_effect_nodes);
  modifier_eval_data.side_effect_nodes = &side_effect_nodes;

  /* First insert all the user defined name mappings. */
  for (const NodesModifierIDMapping &mapping : Span(nmd->id_mappings, nmd->id_mappings_num)) {
    if (mapping.id == nullptr) {
      continue;
    }
    if (StringRef(mapping.id_name).is_empty()) {
      continue;
    }
    const bke::BakeIDMappingKey key = {mapping.id_name, mapping.lib_name};
    modifier_eval_data.id_mapping.mappings.add(key, mapping.id);
  }
  /* Then insert all IDs with their actual name (unless the same name is used by another mapping
   * already). */
  for (const NodesModifierIDMapping &mapping : Span(nmd->id_mappings, nmd->id_mappings_num)) {
    if (mapping.id == nullptr) {
      continue;
    }
    bke::BakeIDMappingKey key;
    key.id_name = mapping.id->name + 2;
    if (mapping.id->lib) {
      key.lib_name = mapping.id->lib->id.name + 2;
    }
    /* Only added when the key does not exist already. */
    modifier_eval_data.id_mapping.mappings.add(key, mapping.id);
  }
  if (logging_enabled(ctx)) {
    modifier_eval_data.id_mapping_issues = &nmd_orig->runtime->id_mapping_issues;
  }

  bke::ModifierComputeContext modifier_compute_context{nullptr, nmd->modifier.name};

  geometry_set = nodes::execute_geometry_nodes_on_geometry(
      tree,
      nmd->settings.properties,
      modifier_compute_context,
      std::move(geometry_set),
      [&](nodes::GeoNodesLFUserData &user_data) {
        user_data.modifier_data = &modifier_eval_data;
      });

  if (logging_enabled(ctx)) {
    nmd_orig->runtime->eval_log = std::move(eval_log);
  }

  if (use_orig_index_verts || use_orig_index_edges || use_orig_index_faces) {
    if (Mesh *mesh = geometry_set.get_mesh_for_write()) {
      /* Add #CD_ORIGINDEX layers if they don't exist already. This is required because the
       * #eModifierTypeFlag_SupportsMapping flag is set. If the layers did not exist before, it is
       * assumed that the output mesh does not have a mapping to the original mesh. */
      if (use_orig_index_verts) {
        CustomData_add_layer(&mesh->vert_data, CD_ORIGINDEX, CD_SET_DEFAULT, mesh->totvert);
      }
      if (use_orig_index_edges) {
        CustomData_add_layer(&mesh->edge_data, CD_ORIGINDEX, CD_SET_DEFAULT, mesh->totedge);
      }
      if (use_orig_index_faces) {
        CustomData_add_layer(&mesh->face_data, CD_ORIGINDEX, CD_SET_DEFAULT, mesh->faces_num);
      }
    }
  }
}

static Mesh *modify_mesh(ModifierData *md, const ModifierEvalContext *ctx, Mesh *mesh)
{
  bke::GeometrySet geometry_set = bke::GeometrySet::from_mesh(
      mesh, bke::GeometryOwnershipType::Editable);

  modifyGeometry(md, ctx, geometry_set);

  Mesh *new_mesh = geometry_set.get_component_for_write<bke::MeshComponent>().release();
  if (new_mesh == nullptr) {
    return BKE_mesh_new_nomain(0, 0, 0, 0);
  }
  return new_mesh;
}

static void modify_geometry_set(ModifierData *md,
                                const ModifierEvalContext *ctx,
                                bke::GeometrySet *geometry_set)
{
  modifyGeometry(md, ctx, *geometry_set);
}

struct AttributeSearchData {
  uint32_t object_session_uid;
  char modifier_name[MAX_NAME];
  char socket_identifier[MAX_NAME];
  bool is_output;
};
/* This class must not have a destructor, since it is used by buttons and freed with #MEM_freeN. */
BLI_STATIC_ASSERT(std::is_trivially_destructible_v<AttributeSearchData>, "");

static NodesModifierData *get_modifier_data(Main &bmain,
                                            const wmWindowManager &wm,
                                            const AttributeSearchData &data)
{
  if (ED_screen_animation_playing(&wm)) {
    /* Work around an issue where the attribute search exec function has stale pointers when data
     * is reallocated when evaluating the node tree, causing a crash. This would be solved by
     * allowing the UI search data to own arbitrary memory rather than just referencing it. */
    return nullptr;
  }

  const Object *object = (Object *)BKE_libblock_find_session_uuid(
      &bmain, ID_OB, data.object_session_uid);
  if (object == nullptr) {
    return nullptr;
  }
  ModifierData *md = BKE_modifiers_findby_name(object, data.modifier_name);
  if (md == nullptr) {
    return nullptr;
  }
  BLI_assert(md->type == eModifierType_Nodes);
  return reinterpret_cast<NodesModifierData *>(md);
}

static geo_log::GeoTreeLog *get_root_tree_log(const NodesModifierData &nmd)
{
  if (!nmd.runtime->eval_log) {
    return nullptr;
  }
  bke::ModifierComputeContext compute_context{nullptr, nmd.modifier.name};
  return &nmd.runtime->eval_log->get_tree_log(compute_context.hash());
}

static void attribute_search_update_fn(
    const bContext *C, void *arg, const char *str, uiSearchItems *items, const bool is_first)
{
  AttributeSearchData &data = *static_cast<AttributeSearchData *>(arg);
  const NodesModifierData *nmd = get_modifier_data(*CTX_data_main(C), *CTX_wm_manager(C), data);
  if (nmd == nullptr) {
    return;
  }
  if (nmd->node_group == nullptr) {
    return;
  }
  geo_log::GeoTreeLog *tree_log = get_root_tree_log(*nmd);
  if (tree_log == nullptr) {
    return;
  }
  tree_log->ensure_existing_attributes();
  nmd->node_group->ensure_topology_cache();

  Vector<const bNodeSocket *> sockets_to_check;
  if (data.is_output) {
    for (const bNode *node : nmd->node_group->nodes_by_type("NodeGroupOutput")) {
      for (const bNodeSocket *socket : node->input_sockets()) {
        if (socket->type == SOCK_GEOMETRY) {
          sockets_to_check.append(socket);
        }
      }
    }
  }
  else {
    for (const bNode *node : nmd->node_group->group_input_nodes()) {
      for (const bNodeSocket *socket : node->output_sockets()) {
        if (socket->type == SOCK_GEOMETRY) {
          sockets_to_check.append(socket);
        }
      }
    }
  }
  Set<StringRef> names;
  Vector<const geo_log::GeometryAttributeInfo *> attributes;
  for (const bNodeSocket *socket : sockets_to_check) {
    const geo_log::ValueLog *value_log = tree_log->find_socket_value_log(*socket);
    if (value_log == nullptr) {
      continue;
    }
    if (const auto *geo_log = dynamic_cast<const geo_log::GeometryInfoLog *>(value_log)) {
      for (const geo_log::GeometryAttributeInfo &attribute : geo_log->attributes) {
        if (names.add(attribute.name)) {
          attributes.append(&attribute);
        }
      }
    }
  }
  ui::attribute_search_add_items(str, data.is_output, attributes.as_span(), items, is_first);
}

static void attribute_search_exec_fn(bContext *C, void *data_v, void *item_v)
{
  if (item_v == nullptr) {
    return;
  }
  AttributeSearchData &data = *static_cast<AttributeSearchData *>(data_v);
  const auto &item = *static_cast<const geo_log::GeometryAttributeInfo *>(item_v);
  const NodesModifierData *nmd = get_modifier_data(*CTX_data_main(C), *CTX_wm_manager(C), data);
  if (nmd == nullptr) {
    return;
  }

  const std::string attribute_prop_name = data.socket_identifier +
                                          nodes::input_attribute_name_suffix();
  IDProperty &name_property = *IDP_GetPropertyFromGroup(nmd->settings.properties,
                                                        attribute_prop_name.c_str());
  IDP_AssignString(&name_property, item.name.c_str());

  ED_undo_push(C, "Assign Attribute Name");
}

static void add_attribute_search_button(const bContext &C,
                                        uiLayout *layout,
                                        const NodesModifierData &nmd,
                                        PointerRNA *md_ptr,
                                        const StringRefNull rna_path_attribute_name,
                                        const bNodeTreeInterfaceSocket &socket,
                                        const bool is_output)
{
  if (!nmd.runtime->eval_log) {
    uiItemR(layout, md_ptr, rna_path_attribute_name.c_str(), UI_ITEM_NONE, "", ICON_NONE);
    return;
  }

  uiBlock *block = uiLayoutGetBlock(layout);
  uiBut *but = uiDefIconTextButR(block,
                                 UI_BTYPE_SEARCH_MENU,
                                 0,
                                 ICON_NONE,
                                 "",
                                 0,
                                 0,
                                 10 * UI_UNIT_X, /* Dummy value, replaced by layout system. */
                                 UI_UNIT_Y,
                                 md_ptr,
                                 rna_path_attribute_name.c_str(),
                                 0,
                                 0.0f,
                                 0.0f,
                                 0.0f,
                                 0.0f,
                                 socket.description);

  const Object *object = ED_object_context(&C);
  BLI_assert(object != nullptr);
  if (object == nullptr) {
    return;
  }

  AttributeSearchData *data = MEM_new<AttributeSearchData>(__func__);
  data->object_session_uid = object->id.session_uuid;
  STRNCPY(data->modifier_name, nmd.modifier.name);
  STRNCPY(data->socket_identifier, socket.identifier);
  data->is_output = is_output;

  UI_but_func_search_set_results_are_suggestions(but, true);
  UI_but_func_search_set_sep_string(but, UI_MENU_ARROW_SEP);
  UI_but_func_search_set(but,
                         nullptr,
                         attribute_search_update_fn,
                         static_cast<void *>(data),
                         true,
                         nullptr,
                         attribute_search_exec_fn,
                         nullptr);

  char *attribute_name = RNA_string_get_alloc(
      md_ptr, rna_path_attribute_name.c_str(), nullptr, 0, nullptr);
  const bool access_allowed = bke::allow_procedural_attribute_access(attribute_name);
  MEM_freeN(attribute_name);
  if (!access_allowed) {
    UI_but_flag_enable(but, UI_BUT_REDALERT);
  }
}

static void add_attribute_search_or_value_buttons(const bContext &C,
                                                  uiLayout *layout,
                                                  const NodesModifierData &nmd,
                                                  PointerRNA *md_ptr,
                                                  const bNodeTreeInterfaceSocket &socket)
{
  const StringRefNull identifier = socket.identifier;
  const bNodeSocketType *typeinfo = socket.socket_typeinfo();
  const eNodeSocketDatatype type = typeinfo ? eNodeSocketDatatype(typeinfo->type) : SOCK_CUSTOM;
  char socket_id_esc[MAX_NAME * 2];
  BLI_str_escape(socket_id_esc, identifier.c_str(), sizeof(socket_id_esc));
  const std::string rna_path = "[\"" + std::string(socket_id_esc) + "\"]";
  const std::string rna_path_attribute_name = "[\"" + std::string(socket_id_esc) +
                                              nodes::input_attribute_name_suffix() + "\"]";

  /* We're handling this manually in this case. */
  uiLayoutSetPropDecorate(layout, false);

  uiLayout *split = uiLayoutSplit(layout, 0.4f, false);
  uiLayout *name_row = uiLayoutRow(split, false);
  uiLayoutSetAlignment(name_row, UI_LAYOUT_ALIGN_RIGHT);

  const std::optional<StringRef> attribute_name = nodes::input_attribute_name_get(
      *nmd.settings.properties, socket);
  if (type == SOCK_BOOLEAN && !attribute_name) {
    uiItemL(name_row, "", ICON_NONE);
  }
  else {
    uiItemL(name_row, socket.name, ICON_NONE);
  }

  uiLayout *prop_row = uiLayoutRow(split, true);
  if (type == SOCK_BOOLEAN) {
    uiLayoutSetPropSep(prop_row, false);
    uiLayoutSetAlignment(prop_row, UI_LAYOUT_ALIGN_EXPAND);
  }

  if (attribute_name) {
    add_attribute_search_button(C, prop_row, nmd, md_ptr, rna_path_attribute_name, socket, false);
    uiItemL(layout, "", ICON_BLANK1);
  }
  else {
    const char *name = type == SOCK_BOOLEAN ? socket.name : "";
    uiItemR(prop_row, md_ptr, rna_path.c_str(), UI_ITEM_NONE, name, ICON_NONE);
    uiItemDecoratorR(layout, md_ptr, rna_path.c_str(), -1);
  }

  PointerRNA props;
  uiItemFullO(prop_row,
              "object.geometry_nodes_input_attribute_toggle",
              "",
              ICON_SPREADSHEET,
              nullptr,
              WM_OP_INVOKE_DEFAULT,
              UI_ITEM_NONE,
              &props);
  RNA_string_set(&props, "modifier_name", nmd.modifier.name);
  RNA_string_set(&props, "input_name", socket.identifier);
}

/* Drawing the properties manually with #uiItemR instead of #uiDefAutoButsRNA allows using
 * the node socket identifier for the property names, since they are unique, but also having
 * the correct label displayed in the UI. */
static void draw_property_for_socket(const bContext &C,
                                     uiLayout *layout,
                                     NodesModifierData *nmd,
                                     PointerRNA *bmain_ptr,
                                     PointerRNA *md_ptr,
                                     const bNodeTreeInterfaceSocket &socket,
                                     const int socket_index)
{
  const StringRefNull identifier = socket.identifier;
  /* The property should be created in #MOD_nodes_update_interface with the correct type. */
  IDProperty *property = IDP_GetPropertyFromGroup(nmd->settings.properties, identifier.c_str());

  /* IDProperties can be removed with python, so there could be a situation where
   * there isn't a property for a socket or it doesn't have the correct type. */
  if (property == nullptr || !nodes::id_property_type_matches_socket(socket, *property)) {
    return;
  }

  char socket_id_esc[MAX_NAME * 2];
  BLI_str_escape(socket_id_esc, identifier.c_str(), sizeof(socket_id_esc));

  char rna_path[sizeof(socket_id_esc) + 4];
  SNPRINTF(rna_path, "[\"%s\"]", socket_id_esc);

  uiLayout *row = uiLayoutRow(layout, true);
  uiLayoutSetPropDecorate(row, true);

  /* Use #uiItemPointerR to draw pointer properties because #uiItemR would not have enough
   * information about what type of ID to select for editing the values. This is because
   * pointer IDProperties contain no information about their type. */
  const bNodeSocketType *typeinfo = socket.socket_typeinfo();
  const eNodeSocketDatatype type = typeinfo ? eNodeSocketDatatype(typeinfo->type) : SOCK_CUSTOM;
  switch (type) {
    case SOCK_OBJECT: {
      uiItemPointerR(row, md_ptr, rna_path, bmain_ptr, "objects", socket.name, ICON_OBJECT_DATA);
      break;
    }
    case SOCK_COLLECTION: {
      uiItemPointerR(
          row, md_ptr, rna_path, bmain_ptr, "collections", socket.name, ICON_OUTLINER_COLLECTION);
      break;
    }
    case SOCK_MATERIAL: {
      uiItemPointerR(row, md_ptr, rna_path, bmain_ptr, "materials", socket.name, ICON_MATERIAL);
      break;
    }
    case SOCK_TEXTURE: {
      uiItemPointerR(row, md_ptr, rna_path, bmain_ptr, "textures", socket.name, ICON_TEXTURE);
      break;
    }
    case SOCK_IMAGE: {
      uiItemPointerR(row, md_ptr, rna_path, bmain_ptr, "images", socket.name, ICON_IMAGE);
      break;
    }
    default: {
      if (nodes::input_has_attribute_toggle(*nmd->node_group, socket_index)) {
        add_attribute_search_or_value_buttons(C, row, *nmd, md_ptr, socket);
      }
      else {
        uiItemR(row, md_ptr, rna_path, UI_ITEM_NONE, socket.name, ICON_NONE);
      }
    }
  }
  if (!nodes::input_has_attribute_toggle(*nmd->node_group, socket_index)) {
    uiItemL(row, "", ICON_BLANK1);
  }
}

static void draw_property_for_output_socket(const bContext &C,
                                            uiLayout *layout,
                                            const NodesModifierData &nmd,
                                            PointerRNA *md_ptr,
                                            const bNodeTreeInterfaceSocket &socket)
{
  const StringRefNull identifier = socket.identifier;
  char socket_id_esc[MAX_NAME * 2];
  BLI_str_escape(socket_id_esc, identifier.c_str(), sizeof(socket_id_esc));
  const std::string rna_path_attribute_name = "[\"" + StringRef(socket_id_esc) +
                                              nodes::input_attribute_name_suffix() + "\"]";

  uiLayout *split = uiLayoutSplit(layout, 0.4f, false);
  uiLayout *name_row = uiLayoutRow(split, false);
  uiLayoutSetAlignment(name_row, UI_LAYOUT_ALIGN_RIGHT);
  uiItemL(name_row, socket.name, ICON_NONE);

  uiLayout *row = uiLayoutRow(split, true);
  add_attribute_search_button(C, row, nmd, md_ptr, rna_path_attribute_name, socket, true);
}

static void panel_draw(const bContext *C, Panel *panel)
{
  uiLayout *layout = panel->layout;
  Main *bmain = CTX_data_main(C);

  PointerRNA *ptr = modifier_panel_get_property_pointers(panel, nullptr);
  NodesModifierData *nmd = static_cast<NodesModifierData *>(ptr->data);

  uiLayoutSetPropSep(layout, true);
  /* Decorators are added manually for supported properties because the
   * attribute/value toggle requires a manually built layout anyway. */
  uiLayoutSetPropDecorate(layout, false);

  if (!(nmd->flag & NODES_MODIFIER_HIDE_DATABLOCK_SELECTOR)) {
    uiTemplateID(layout,
                 C,
                 ptr,
                 "node_group",
                 "node.new_geometry_node_group_assign",
                 nullptr,
                 nullptr,
                 0,
                 false,
                 nullptr);
  }

  if (nmd->node_group != nullptr && nmd->settings.properties != nullptr) {
    PointerRNA bmain_ptr = RNA_main_pointer_create(bmain);

    nmd->node_group->ensure_topology_cache();

    for (const int socket_index : nmd->node_group->interface_inputs().index_range()) {
      const bNodeTreeInterfaceSocket *socket = nmd->node_group->interface_inputs()[socket_index];
      if (!(socket->flag & NODE_INTERFACE_SOCKET_HIDE_IN_MODIFIER)) {
        draw_property_for_socket(*C, layout, nmd, &bmain_ptr, ptr, *socket, socket_index);
      }
    }
  }

  /* Draw node warnings. */
  geo_log::GeoTreeLog *tree_log = get_root_tree_log(*nmd);
  if (tree_log != nullptr) {
    tree_log->ensure_node_warnings();
    for (const geo_log::NodeWarning &warning : tree_log->all_warnings) {
      if (warning.type != geo_log::NodeWarningType::Info) {
        uiItemL(layout, warning.message.c_str(), ICON_ERROR);
      }
    }
  }

  modifier_panel_end(layout, ptr);
}

static void output_attribute_panel_draw(const bContext *C, Panel *panel)
{
  uiLayout *layout = panel->layout;

  PointerRNA *ptr = modifier_panel_get_property_pointers(panel, nullptr);
  NodesModifierData *nmd = static_cast<NodesModifierData *>(ptr->data);

  uiLayoutSetPropSep(layout, true);
  uiLayoutSetPropDecorate(layout, true);

  bool has_output_attribute = false;
  if (nmd->node_group != nullptr && nmd->settings.properties != nullptr) {
    for (const bNodeTreeInterfaceSocket *socket : nmd->node_group->interface_outputs()) {
      const bNodeSocketType *typeinfo = socket->socket_typeinfo();
      const eNodeSocketDatatype type = typeinfo ? eNodeSocketDatatype(typeinfo->type) :
                                                  SOCK_CUSTOM;
      if (nodes::socket_type_has_attribute_toggle(type)) {
        has_output_attribute = true;
        draw_property_for_output_socket(*C, layout, *nmd, ptr, *socket);
      }
    }
  }
  if (!has_output_attribute) {
    uiItemL(layout, TIP_("No group output attributes connected"), ICON_INFO);
  }
}

static void internal_dependencies_panel_draw(const bContext * /*C*/, Panel *panel)
{
  uiLayout *layout = panel->layout;

  PointerRNA *ptr = modifier_panel_get_property_pointers(panel, nullptr);
  NodesModifierData *nmd = static_cast<NodesModifierData *>(ptr->data);

<<<<<<< HEAD
  {
    uiLayout *col = uiLayoutColumn(layout, false);
    uiLayoutSetPropSep(col, true);
    uiLayoutSetPropDecorate(col, false);
    uiItemR(col, ptr, "simulation_bake_directory", 0, "Bake", ICON_NONE);
  }
=======
  uiLayout *col = uiLayoutColumn(layout, false);
  uiLayoutSetPropSep(col, true);
  uiLayoutSetPropDecorate(col, false);
  uiItemR(col, ptr, "simulation_bake_directory", UI_ITEM_NONE, "Bake", ICON_NONE);
>>>>>>> a41da206

  geo_log::GeoTreeLog *tree_log = get_root_tree_log(*nmd);
  if (tree_log == nullptr) {
    return;
  }

  tree_log->ensure_used_named_attributes();
  const Map<StringRefNull, geo_log::NamedAttributeUsage> &usage_by_attribute =
      tree_log->used_named_attributes;

  if (usage_by_attribute.is_empty()) {
    uiItemL(layout, IFACE_("No named attributes used"), ICON_INFO);
    return;
  }

  struct NameWithUsage {
    StringRefNull name;
    geo_log::NamedAttributeUsage usage;
  };

  Vector<NameWithUsage> sorted_used_attribute;
  for (auto &&item : usage_by_attribute.items()) {
    sorted_used_attribute.append({item.key, item.value});
  }
  std::sort(sorted_used_attribute.begin(),
            sorted_used_attribute.end(),
            [](const NameWithUsage &a, const NameWithUsage &b) {
              return BLI_strcasecmp_natural(a.name.c_str(), b.name.c_str()) <= 0;
            });

  for (const NameWithUsage &attribute : sorted_used_attribute) {
    const StringRefNull attribute_name = attribute.name;
    const geo_log::NamedAttributeUsage usage = attribute.usage;

    /* #uiLayoutRowWithHeading doesn't seem to work in this case. */
    uiLayout *split = uiLayoutSplit(layout, 0.4f, false);

    std::stringstream ss;
    Vector<std::string> usages;
    if ((usage & geo_log::NamedAttributeUsage::Read) != geo_log::NamedAttributeUsage::None) {
      usages.append(TIP_("Read"));
    }
    if ((usage & geo_log::NamedAttributeUsage::Write) != geo_log::NamedAttributeUsage::None) {
      usages.append(TIP_("Write"));
    }
    if ((usage & geo_log::NamedAttributeUsage::Remove) != geo_log::NamedAttributeUsage::None) {
      usages.append(TIP_("Remove"));
    }
    for (const int i : usages.index_range()) {
      ss << usages[i];
      if (i < usages.size() - 1) {
        ss << ", ";
      }
    }

    uiLayout *row = uiLayoutRow(split, false);
    uiLayoutSetAlignment(row, UI_LAYOUT_ALIGN_RIGHT);
    uiLayoutSetActive(row, false);
    uiItemL(row, ss.str().c_str(), ICON_NONE);

    row = uiLayoutRow(split, false);
    uiItemL(row, attribute_name.c_str(), ICON_NONE);
  }
}

<<<<<<< HEAD
static void id_mappings_panel_draw(const bContext *C, Panel *panel)
{
  uiLayout *layout = panel->layout;

  PointerRNA *ptr = modifier_panel_get_property_pointers(panel, nullptr);
  NodesModifierData *nmd = static_cast<NodesModifierData *>(ptr->data);
  const bool has_missing_mappings = !nmd->runtime->id_mapping_issues.missing_mappings.is_empty();

  PointerRNA mappings_ptr;
  RNA_pointer_create(ptr->owner_id, &RNA_NodesModifierIDMappings, nmd, &mappings_ptr);

  uiLayout *col = uiLayoutColumn(layout, false);
  uiLayoutSetPropSep(col, true);
  uiLayoutSetPropDecorate(col, false);

  uiLayout *list_row = uiLayoutRow(col, false);
  uiTemplateList(list_row,
                 C,
                 "DATA_UL_nodes_modifier_id_mappings",
                 "",
                 ptr,
                 "id_mappings",
                 &mappings_ptr,
                 "active_index",
                 nullptr,
                 3,
                 5,
                 UILST_LAYOUT_DEFAULT,
                 0,
                 UI_TEMPLATE_LIST_FLAG_NONE);
  uiLayout *ops_col = uiLayoutColumn(list_row, false);
  {
    uiLayout *add_remove_col = uiLayoutColumn(ops_col, true);
    uiItemO(add_remove_col, "", ICON_ADD, "OBJECT_OT_geometry_nodes_id_mapping_add");
    uiItemO(add_remove_col, "", ICON_REMOVE, "OBJECT_OT_geometry_nodes_id_mapping_remove");
  }
  uiLayout *update_col = uiLayoutColumn(ops_col, false);
  uiLayoutSetActive(update_col, has_missing_mappings);
  uiItemO(update_col, "", ICON_FILE_REFRESH, "OBJECT_OT_geometry_nodes_id_mapping_update");

  if (nmd->active_id_mapping < 0 || nmd->active_id_mapping >= nmd->id_mappings_num) {
    return;
  }
  NodesModifierIDMapping &active_mapping = nmd->id_mappings[nmd->active_id_mapping];

  PointerRNA active_mapping_ptr;
  RNA_pointer_create(
      ptr->owner_id, &RNA_NodesModifierIDMapping, &active_mapping, &active_mapping_ptr);

  uiTemplateAnyID(col, &active_mapping_ptr, "id", "id_type", "ID");
  uiItemR(col, &active_mapping_ptr, "id_name", 0, "ID Name", ICON_NONE);
  uiItemR(col, &active_mapping_ptr, "lib_name", 0, "Library Name", ICON_NONE);
}

static void id_mapping_list_item_draw(uiList * /*ui_list*/,
                                      const bContext * /*C*/,
                                      uiLayout *layout,
                                      PointerRNA * /*idataptr*/,
                                      PointerRNA *itemptr,
                                      int /*icon*/,
                                      PointerRNA * /*active_dataptr*/,
                                      const char * /*active_propname*/,
                                      int /*index*/,
                                      int /*flt_flag*/)
{
  NodesModifierIDMapping &mapping = *static_cast<NodesModifierIDMapping *>(itemptr->data);

  uiLayout *row = uiLayoutRow(layout, true);
  if (mapping.id) {
    const int icon = UI_icon_from_idcode(mapping.id_type);
    uiItemL(row, mapping.id->name + 2, icon);
  }
  else if (StringRef(mapping.id_name).is_empty()) {
    uiItemL(row, N_("Empty"), ICON_INFO);
  }
  else {
    char label[1024];
    BLI_snprintf(label, sizeof(label), N_("Missing '%s'"), mapping.id_name);
    uiItemL(row, label, ICON_INFO);
  }
}

static void panelRegister(ARegionType *region_type)
=======
static void panel_register(ARegionType *region_type)
>>>>>>> a41da206
{
  using namespace blender;
  PanelType *panel_type = modifier_panel_register(region_type, eModifierType_Nodes, panel_draw);
  modifier_subpanel_register(region_type,
                             "output_attributes",
                             N_("Output Attributes"),
                             nullptr,
                             output_attribute_panel_draw,
                             panel_type);
  PanelType *internal_dependencies_panel = modifier_subpanel_register(
      region_type,
      "internal_dependencies",
      N_("Internal Dependencies"),
      nullptr,
      internal_dependencies_panel_draw,
      panel_type);
  modifier_subpanel_register(region_type,
                             "id_mappings",
                             N_("Data Block Mappings"),
                             nullptr,
                             id_mappings_panel_draw,
                             internal_dependencies_panel);

  uiListType *id_mappings_list = MEM_cnew<uiListType>(__func__);
  STRNCPY(id_mappings_list->idname, "DATA_UL_nodes_modifier_id_mappings");
  id_mappings_list->draw_item = id_mapping_list_item_draw;
  WM_uilisttype_add(id_mappings_list);
}

static void blend_write(BlendWriter *writer, const ID * /*id_owner*/, const ModifierData *md)
{
  const NodesModifierData *nmd = reinterpret_cast<const NodesModifierData *>(md);

  BLO_write_struct(writer, NodesModifierData, nmd);

  BLO_write_string(writer, nmd->simulation_bake_directory);

  if (nmd->settings.properties != nullptr) {
    Map<IDProperty *, IDPropertyUIDataBool *> boolean_props;
    if (!BLO_write_is_undo(writer)) {
      /* Boolean properties are added automatically for boolean node group inputs. Integer
       * properties are automatically converted to boolean sockets where applicable as well.
       * However, boolean properties will crash old versions of Blender, so convert them to integer
       * properties for writing. The actual value is stored in the same variable for both types */
      LISTBASE_FOREACH (IDProperty *, prop, &nmd->settings.properties->data.group) {
        if (prop->type == IDP_BOOLEAN) {
          boolean_props.add_new(prop, reinterpret_cast<IDPropertyUIDataBool *>(prop->ui_data));
          prop->type = IDP_INT;
          prop->ui_data = nullptr;
        }
      }
    }

    /* Note that the property settings are based on the socket type info
     * and don't necessarily need to be written, but we can't just free them. */
    IDP_BlendWrite(writer, nmd->settings.properties);

    BLO_write_struct_array(writer, NodesModifierIDMapping, nmd->id_mappings_num, nmd->id_mappings);
    for (const NodesModifierIDMapping &mapping : Span(nmd->id_mappings, nmd->id_mappings_num)) {
      BLO_write_string(writer, mapping.id_name);
      BLO_write_string(writer, mapping.lib_name);
    }

    if (!BLO_write_is_undo(writer)) {
      LISTBASE_FOREACH (IDProperty *, prop, &nmd->settings.properties->data.group) {
        if (prop->type == IDP_INT) {
          if (IDPropertyUIDataBool **ui_data = boolean_props.lookup_ptr(prop)) {
            prop->type = IDP_BOOLEAN;
            if (ui_data) {
              prop->ui_data = reinterpret_cast<IDPropertyUIData *>(*ui_data);
            }
          }
        }
      }
    }
  }
}

static void blend_read(BlendDataReader *reader, ModifierData *md)
{
  NodesModifierData *nmd = reinterpret_cast<NodesModifierData *>(md);
  BLO_read_data_address(reader, &nmd->simulation_bake_directory);
  if (nmd->node_group == nullptr) {
    nmd->settings.properties = nullptr;
  }
  else {
    BLO_read_data_address(reader, &nmd->settings.properties);
    IDP_BlendDataRead(reader, &nmd->settings.properties);
  }
  BLO_read_data_address(reader, &nmd->id_mappings);
  for (NodesModifierIDMapping &mapping : MutableSpan(nmd->id_mappings, nmd->id_mappings_num)) {
    BLO_read_data_address(reader, &mapping.id_name);
    BLO_read_data_address(reader, &mapping.lib_name);
  }
  nmd->runtime = MEM_new<NodesModifierRuntime>(__func__);
  nmd->runtime->cache = std::make_shared<bake::ModifierCache>();
}

static void copy_data(const ModifierData *md, ModifierData *target, const int flag)
{
  const NodesModifierData *nmd = reinterpret_cast<const NodesModifierData *>(md);
  NodesModifierData *tnmd = reinterpret_cast<NodesModifierData *>(target);

  BKE_modifier_copydata_generic(md, target, flag);

  if (nmd->id_mappings) {
    tnmd->id_mappings = static_cast<NodesModifierIDMapping *>(MEM_dupallocN(nmd->id_mappings));
    for (const int i : IndexRange(nmd->id_mappings_num)) {
      NodesModifierIDMapping &mapping = tnmd->id_mappings[i];
      if (mapping.id_name) {
        mapping.id_name = BLI_strdup(mapping.id_name);
      }
      if (mapping.lib_name) {
        mapping.lib_name = BLI_strdup(mapping.lib_name);
      }
    }
  }

  tnmd->runtime = MEM_new<NodesModifierRuntime>(__func__);

  if (flag & LIB_ID_COPY_SET_COPIED_ON_WRITE) {
    /* Share the simulation cache between the original and evaluated modifier. */
    tnmd->runtime->cache = nmd->runtime->cache;
    /* Keep bake path in the evaluated modifier. */
    tnmd->simulation_bake_directory = nmd->simulation_bake_directory ?
                                          BLI_strdup(nmd->simulation_bake_directory) :
                                          nullptr;
  }
  else {
    tnmd->runtime->cache = std::make_shared<bake::ModifierCache>();
    /* Clear the bake path when duplicating. */
    tnmd->simulation_bake_directory = nullptr;
  }

  if (nmd->settings.properties != nullptr) {
    tnmd->settings.properties = IDP_CopyProperty_ex(nmd->settings.properties, flag);
  }
}

static void free_data(ModifierData *md)
{
  NodesModifierData *nmd = reinterpret_cast<NodesModifierData *>(md);
  if (nmd->settings.properties != nullptr) {
    IDP_FreeProperty_ex(nmd->settings.properties, false);
    nmd->settings.properties = nullptr;
  }

  for (NodesModifierIDMapping &mapping : MutableSpan(nmd->id_mappings, nmd->id_mappings_num)) {
    MEM_SAFE_FREE(mapping.id_name);
    MEM_SAFE_FREE(mapping.lib_name);
  }
  MEM_SAFE_FREE(nmd->id_mappings);

  MEM_SAFE_FREE(nmd->simulation_bake_directory);
  MEM_delete(nmd->runtime);
}

static void required_data_mask(ModifierData * /*md*/, CustomData_MeshMasks *r_cddata_masks)
{
  /* We don't know what the node tree will need. If there are vertex groups, it is likely that the
   * node tree wants to access them. */
  r_cddata_masks->vmask |= CD_MASK_MDEFORMVERT;
  r_cddata_masks->vmask |= CD_MASK_PROP_ALL;
}

}  // namespace blender

ModifierTypeInfo modifierType_Nodes = {
    /*idname*/ "GeometryNodes",
    /*name*/ N_("GeometryNodes"),
    /*struct_name*/ "NodesModifierData",
    /*struct_size*/ sizeof(NodesModifierData),
    /*srna*/ &RNA_NodesModifier,
    /*type*/ eModifierTypeType_Constructive,
    /*flags*/
    static_cast<ModifierTypeFlag>(eModifierTypeFlag_AcceptsMesh | eModifierTypeFlag_AcceptsCVs |
                                  eModifierTypeFlag_SupportsEditmode |
                                  eModifierTypeFlag_EnableInEditmode |
                                  eModifierTypeFlag_SupportsMapping),
    /*icon*/ ICON_GEOMETRY_NODES,

    /*copy_data*/ blender::copy_data,

    /*deform_verts*/ nullptr,
    /*deform_matrices*/ nullptr,
    /*deform_verts_EM*/ nullptr,
    /*deform_matrices_EM*/ nullptr,
    /*modify_mesh*/ blender::modify_mesh,
    /*modify_geometry_set*/ blender::modify_geometry_set,

    /*init_data*/ blender::init_data,
    /*required_data_mask*/ blender::required_data_mask,
    /*free_data*/ blender::free_data,
    /*is_disabled*/ blender::is_disabled,
    /*update_depsgraph*/ blender::update_depsgraph,
    /*depends_on_time*/ blender::depends_on_time,
    /*depends_on_normals*/ nullptr,
    /*foreach_ID_link*/ blender::foreach_ID_link,
    /*foreach_tex_link*/ blender::foreach_tex_link,
    /*free_runtime_data*/ nullptr,
    /*panel_register*/ blender::panel_register,
    /*blend_write*/ blender::blend_write,
    /*blend_read*/ blender::blend_read,
};<|MERGE_RESOLUTION|>--- conflicted
+++ resolved
@@ -66,12 +66,8 @@
 
 #include "BLT_translation.h"
 
-<<<<<<< HEAD
-#include "WM_api.h"
-#include "WM_types.h"
-=======
+#include "WM_api.hh"
 #include "WM_types.hh"
->>>>>>> a41da206
 
 #include "RNA_access.hh"
 #include "RNA_enum_types.hh"
@@ -1599,19 +1595,12 @@
   PointerRNA *ptr = modifier_panel_get_property_pointers(panel, nullptr);
   NodesModifierData *nmd = static_cast<NodesModifierData *>(ptr->data);
 
-<<<<<<< HEAD
   {
     uiLayout *col = uiLayoutColumn(layout, false);
     uiLayoutSetPropSep(col, true);
     uiLayoutSetPropDecorate(col, false);
-    uiItemR(col, ptr, "simulation_bake_directory", 0, "Bake", ICON_NONE);
-  }
-=======
-  uiLayout *col = uiLayoutColumn(layout, false);
-  uiLayoutSetPropSep(col, true);
-  uiLayoutSetPropDecorate(col, false);
-  uiItemR(col, ptr, "simulation_bake_directory", UI_ITEM_NONE, "Bake", ICON_NONE);
->>>>>>> a41da206
+    uiItemR(col, ptr, "simulation_bake_directory", UI_ITEM_NONE, "Bake", ICON_NONE);
+  }
 
   geo_log::GeoTreeLog *tree_log = get_root_tree_log(*nmd);
   if (tree_log == nullptr) {
@@ -1677,7 +1666,6 @@
   }
 }
 
-<<<<<<< HEAD
 static void id_mappings_panel_draw(const bContext *C, Panel *panel)
 {
   uiLayout *layout = panel->layout;
@@ -1760,10 +1748,7 @@
   }
 }
 
-static void panelRegister(ARegionType *region_type)
-=======
 static void panel_register(ARegionType *region_type)
->>>>>>> a41da206
 {
   using namespace blender;
   PanelType *panel_type = modifier_panel_register(region_type, eModifierType_Nodes, panel_draw);
