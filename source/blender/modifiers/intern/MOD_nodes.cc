/* SPDX-FileCopyrightText: 2005 Blender Foundation
 *
 * SPDX-License-Identifier: GPL-2.0-or-later */

/** \file
 * \ingroup modifiers
 */

#include <cstring>
#include <iostream>
#include <string>

#include "MEM_guardedalloc.h"

#include "BLI_array.hh"
#include "BLI_listbase.h"
#include "BLI_math_vector_types.hh"
#include "BLI_multi_value_map.hh"
#include "BLI_path_util.h"
#include "BLI_set.hh"
#include "BLI_string.h"
#include "BLI_string_search.h"
#include "BLI_utildefines.h"

#include "DNA_collection_types.h"
#include "DNA_curves_types.h"
#include "DNA_defaults.h"
#include "DNA_material_types.h"
#include "DNA_mesh_types.h"
#include "DNA_meshdata_types.h"
#include "DNA_modifier_types.h"
#include "DNA_node_types.h"
#include "DNA_object_types.h"
#include "DNA_pointcloud_types.h"
#include "DNA_scene_types.h"
#include "DNA_screen_types.h"
#include "DNA_space_types.h"
#include "DNA_view3d_types.h"
#include "DNA_windowmanager_types.h"

#include "BKE_attribute_math.hh"
#include "BKE_compute_contexts.hh"
#include "BKE_customdata.h"
#include "BKE_geometry_fields.hh"
#include "BKE_geometry_set_instances.hh"
#include "BKE_global.h"
#include "BKE_idprop.hh"
#include "BKE_lib_id.h"
#include "BKE_lib_query.h"
#include "BKE_main.h"
#include "BKE_mesh.hh"
#include "BKE_modifier.h"
#include "BKE_node_runtime.hh"
#include "BKE_node_tree_update.h"
#include "BKE_object.h"
#include "BKE_pointcloud.h"
#include "BKE_screen.h"
#include "BKE_simulation.h"
#include "BKE_simulation_state.hh"
#include "BKE_simulation_state_serialize.hh"
#include "BKE_workspace.h"

#include "BLO_read_write.h"

#include "UI_interface.h"
#include "UI_interface.hh"
#include "UI_resources.h"

#include "BLT_translation.h"

#include "WM_types.h"

#include "RNA_access.h"
#include "RNA_enum_types.h"
#include "RNA_prototypes.h"

#include "DEG_depsgraph_build.h"
#include "DEG_depsgraph_query.h"

#include "MOD_modifiertypes.hh"
#include "MOD_nodes.hh"
#include "MOD_ui_common.hh"

#include "ED_object.h"
#include "ED_screen.h"
#include "ED_spreadsheet.h"
#include "ED_undo.h"
#include "ED_viewer_path.hh"

#include "NOD_geometry.hh"
#include "NOD_geometry_nodes_execute.hh"
#include "NOD_geometry_nodes_lazy_function.hh"
#include "NOD_node_declaration.hh"

#include "FN_field.hh"
#include "FN_field_cpp_type.hh"
#include "FN_lazy_function_execute.hh"
#include "FN_lazy_function_graph_executor.hh"
#include "FN_multi_function.hh"

namespace lf = blender::fn::lazy_function;
namespace geo_log = blender::nodes::geo_eval_log;

namespace blender {

static void initData(ModifierData *md)
{
  NodesModifierData *nmd = (NodesModifierData *)md;

  BLI_assert(MEMCMP_STRUCT_AFTER_IS_ZERO(nmd, modifier));

  MEMCPY_STRUCT_AFTER(nmd, DNA_struct_default_get(NodesModifierData), modifier);
  nmd->runtime = MEM_new<NodesModifierRuntime>(__func__);
  nmd->runtime->simulation_cache = std::make_shared<blender::bke::sim::ModifierSimulationCache>();
}

static void add_used_ids_from_sockets(const ListBase &sockets, Set<ID *> &ids)
{
  LISTBASE_FOREACH (const bNodeSocket *, socket, &sockets) {
    switch (socket->type) {
      case SOCK_OBJECT: {
        if (Object *object = ((bNodeSocketValueObject *)socket->default_value)->value) {
          ids.add(&object->id);
        }
        break;
      }
      case SOCK_COLLECTION: {
        if (Collection *collection = ((bNodeSocketValueCollection *)socket->default_value)->value)
        {
          ids.add(&collection->id);
        }
        break;
      }
      case SOCK_MATERIAL: {
        if (Material *material = ((bNodeSocketValueMaterial *)socket->default_value)->value) {
          ids.add(&material->id);
        }
        break;
      }
      case SOCK_TEXTURE: {
        if (Tex *texture = ((bNodeSocketValueTexture *)socket->default_value)->value) {
          ids.add(&texture->id);
        }
        break;
      }
      case SOCK_IMAGE: {
        if (Image *image = ((bNodeSocketValueImage *)socket->default_value)->value) {
          ids.add(&image->id);
        }
        break;
      }
    }
  }
}

/**
 * \note We can only check properties here that cause the dependency graph to update relations when
 * they are changed, otherwise there may be a missing relation after editing. So this could check
 * more properties like whether the node is muted, but we would have to accept the cost of updating
 * relations when those properties are changed.
 */
static bool node_needs_own_transform_relation(const bNode &node)
{
  if (node.type == GEO_NODE_COLLECTION_INFO) {
    const NodeGeometryCollectionInfo &storage = *static_cast<const NodeGeometryCollectionInfo *>(
        node.storage);
    return storage.transform_space == GEO_NODE_TRANSFORM_SPACE_RELATIVE;
  }

  if (node.type == GEO_NODE_OBJECT_INFO) {
    const NodeGeometryObjectInfo &storage = *static_cast<const NodeGeometryObjectInfo *>(
        node.storage);
    return storage.transform_space == GEO_NODE_TRANSFORM_SPACE_RELATIVE;
  }

  if (node.type == GEO_NODE_SELF_OBJECT) {
    return true;
  }
  if (node.type == GEO_NODE_DEFORM_CURVES_ON_SURFACE) {
    return true;
  }

  return false;
}

static void process_nodes_for_depsgraph(const bNodeTree &tree,
                                        Set<ID *> &ids,
                                        bool &r_needs_own_transform_relation,
                                        Set<const bNodeTree *> &checked_groups)
{
  if (!checked_groups.add(&tree)) {
    return;
  }

  tree.ensure_topology_cache();
  for (const bNode *node : tree.all_nodes()) {
    add_used_ids_from_sockets(node->inputs, ids);
    add_used_ids_from_sockets(node->outputs, ids);
    r_needs_own_transform_relation |= node_needs_own_transform_relation(*node);
  }

  for (const bNode *node : tree.group_nodes()) {
    if (const bNodeTree *sub_tree = reinterpret_cast<const bNodeTree *>(node->id)) {
      process_nodes_for_depsgraph(*sub_tree, ids, r_needs_own_transform_relation, checked_groups);
    }
  }
}

static void find_used_ids_from_settings(const NodesModifierSettings &settings, Set<ID *> &ids)
{
  IDP_foreach_property(
      settings.properties,
      IDP_TYPE_FILTER_ID,
      [](IDProperty *property, void *user_data) {
        Set<ID *> *ids = (Set<ID *> *)user_data;
        ID *id = IDP_Id(property);
        if (id != nullptr) {
          ids->add(id);
        }
      },
      &ids);
}

/* We don't know exactly what attributes from the other object we will need. */
static const CustomData_MeshMasks dependency_data_mask{CD_MASK_PROP_ALL | CD_MASK_MDEFORMVERT,
                                                       CD_MASK_PROP_ALL,
                                                       CD_MASK_PROP_ALL,
                                                       CD_MASK_PROP_ALL,
                                                       CD_MASK_PROP_ALL};

static void add_collection_relation(const ModifierUpdateDepsgraphContext *ctx,
                                    Collection &collection)
{
  DEG_add_collection_geometry_relation(ctx->node, &collection, "Nodes Modifier");
  DEG_add_collection_geometry_customdata_mask(ctx->node, &collection, &dependency_data_mask);
}

static void add_object_relation(const ModifierUpdateDepsgraphContext *ctx, Object &object)
{
  DEG_add_object_relation(ctx->node, &object, DEG_OB_COMP_TRANSFORM, "Nodes Modifier");
  if (&(ID &)object != &ctx->object->id) {
    if (object.type == OB_EMPTY && object.instance_collection != nullptr) {
      add_collection_relation(ctx, *object.instance_collection);
    }
    else if (DEG_object_has_geometry_component(&object)) {
      DEG_add_object_relation(ctx->node, &object, DEG_OB_COMP_GEOMETRY, "Nodes Modifier");
      DEG_add_customdata_mask(ctx->node, &object, &dependency_data_mask);
    }
  }
}

static void updateDepsgraph(ModifierData *md, const ModifierUpdateDepsgraphContext *ctx)
{
  NodesModifierData *nmd = reinterpret_cast<NodesModifierData *>(md);
  if (nmd->node_group == nullptr) {
    return;
  }

  DEG_add_node_tree_output_relation(ctx->node, nmd->node_group, "Nodes Modifier");

  bool needs_own_transform_relation = false;
  Set<ID *> used_ids;
  find_used_ids_from_settings(nmd->settings, used_ids);
  Set<const bNodeTree *> checked_groups;
  process_nodes_for_depsgraph(
      *nmd->node_group, used_ids, needs_own_transform_relation, checked_groups);

  if (ctx->object->type == OB_CURVES) {
    Curves *curves_id = static_cast<Curves *>(ctx->object->data);
    if (curves_id->surface != nullptr) {
      used_ids.add(&curves_id->surface->id);
    }
  }

  for (ID *id : used_ids) {
    switch ((ID_Type)GS(id->name)) {
      case ID_OB: {
        Object *object = reinterpret_cast<Object *>(id);
        add_object_relation(ctx, *object);
        break;
      }
      case ID_GR: {
        Collection *collection = reinterpret_cast<Collection *>(id);
        add_collection_relation(ctx, *collection);
        break;
      }
      case ID_IM:
      case ID_TE: {
        DEG_add_generic_id_relation(ctx->node, id, "Nodes Modifier");
        break;
      }
      default: {
        /* Purposefully don't add relations for materials. While there are material sockets,
         * the pointers are only passed around as handles rather than dereferenced. */
        break;
      }
    }
  }

  if (needs_own_transform_relation) {
    DEG_add_depends_on_transform_relation(ctx->node, "Nodes Modifier");
  }
}

static bool check_tree_for_time_node(const bNodeTree &tree, Set<const bNodeTree *> &checked_groups)
{
  if (!checked_groups.add(&tree)) {
    return false;
  }
  tree.ensure_topology_cache();
  if (!tree.nodes_by_type("GeometryNodeInputSceneTime").is_empty()) {
    return true;
  }
  if (!tree.nodes_by_type("GeometryNodeSimulationInput").is_empty()) {
    return true;
  }
  for (const bNode *node : tree.group_nodes()) {
    if (const bNodeTree *sub_tree = reinterpret_cast<const bNodeTree *>(node->id)) {
      if (check_tree_for_time_node(*sub_tree, checked_groups)) {
        return true;
      }
    }
  }
  return false;
}

static bool dependsOnTime(Scene * /*scene*/, ModifierData *md)
{
  const NodesModifierData *nmd = reinterpret_cast<NodesModifierData *>(md);
  const bNodeTree *tree = nmd->node_group;
  if (tree == nullptr) {
    return false;
  }
  Set<const bNodeTree *> checked_groups;
  return check_tree_for_time_node(*tree, checked_groups);
}

static void foreachIDLink(ModifierData *md, Object *ob, IDWalkFunc walk, void *userData)
{
  NodesModifierData *nmd = reinterpret_cast<NodesModifierData *>(md);
  walk(userData, ob, (ID **)&nmd->node_group, IDWALK_CB_USER);

  struct ForeachSettingData {
    IDWalkFunc walk;
    void *userData;
    Object *ob;
  } settings = {walk, userData, ob};

  IDP_foreach_property(
      nmd->settings.properties,
      IDP_TYPE_FILTER_ID,
      [](IDProperty *id_prop, void *user_data) {
        ForeachSettingData *settings = (ForeachSettingData *)user_data;
        settings->walk(
            settings->userData, settings->ob, (ID **)&id_prop->data.pointer, IDWALK_CB_USER);
      },
      &settings);
}

static void foreachTexLink(ModifierData *md, Object *ob, TexWalkFunc walk, void *userData)
{
  walk(userData, ob, md, "texture");
}

static bool isDisabled(const Scene * /*scene*/, ModifierData *md, bool /*useRenderParams*/)
{
  NodesModifierData *nmd = reinterpret_cast<NodesModifierData *>(md);

  if (nmd->node_group == nullptr) {
    return true;
  }

  return false;
}

static bool logging_enabled(const ModifierEvalContext *ctx)
{
  if (!DEG_is_active(ctx->depsgraph)) {
    return false;
  }
  if ((ctx->flag & MOD_APPLY_ORCO) != 0) {
    return false;
  }
  return true;
}

}  // namespace blender

void MOD_nodes_update_interface(Object *object, NodesModifierData *nmd)
{
  using namespace blender;
  if (nmd->node_group == nullptr) {
    if (nmd->settings.properties) {
      IDP_FreeProperty(nmd->settings.properties);
      nmd->settings.properties = nullptr;
    }
    return;
  }

  IDProperty *old_properties = nmd->settings.properties;
  {
    IDPropertyTemplate idprop = {0};
    nmd->settings.properties = IDP_New(IDP_GROUP, &idprop, "Nodes Modifier Settings");
  }
  IDProperty *new_properties = nmd->settings.properties;

  nodes::update_input_properties_from_node_tree(*nmd->node_group, old_properties, *new_properties);
  nodes::update_output_properties_from_node_tree(
      *nmd->node_group, old_properties, *new_properties);

  if (old_properties != nullptr) {
    IDP_FreeProperty(old_properties);
  }

  DEG_id_tag_update(&object->id, ID_RECALC_GEOMETRY);
}

namespace blender {

static void find_side_effect_nodes_for_viewer_path(
    const ViewerPath &viewer_path,
    const NodesModifierData &nmd,
    const ModifierEvalContext &ctx,
    MultiValueMap<ComputeContextHash, const lf::FunctionNode *> &r_side_effect_nodes)
{
  const std::optional<ed::viewer_path::ViewerPathForGeometryNodesViewer> parsed_path =
      ed::viewer_path::parse_geometry_nodes_viewer(viewer_path);
  if (!parsed_path.has_value()) {
    return;
  }
  if (parsed_path->object != DEG_get_original_object(ctx.object)) {
    return;
  }
  if (parsed_path->modifier_name != nmd.modifier.name) {
    return;
  }

  ComputeContextBuilder compute_context_builder;
  compute_context_builder.push<bke::ModifierComputeContext>(parsed_path->modifier_name);

  /* Write side effect nodes to a new map and only if everything succeeds, move the nodes to the
   * caller. This is easier than changing r_side_effect_nodes directly and then undoing changes in
   * case of errors. */
  MultiValueMap<ComputeContextHash, const lf::FunctionNode *> local_side_effect_nodes;

  const bNodeTree *group = nmd.node_group;
  const bke::bNodeTreeZone *zone = nullptr;
  for (const ViewerPathElem *elem : parsed_path->node_path) {
    const bke::bNodeTreeZones *tree_zones = group->zones();
    if (tree_zones == nullptr) {
      return;
    }
    const auto *lf_graph_info = nodes::ensure_geometry_nodes_lazy_function_graph(*group);
    if (lf_graph_info == nullptr) {
      return;
    }
    switch (elem->type) {
      case VIEWER_PATH_ELEM_TYPE_SIMULATION_ZONE: {
        const auto &typed_elem = *reinterpret_cast<const SimulationZoneViewerPathElem *>(elem);
        const bke::bNodeTreeZone *next_zone = tree_zones->get_zone_by_node(
            typed_elem.sim_output_node_id);
        if (next_zone == nullptr) {
          return;
        }
        if (next_zone->parent_zone != zone) {
          return;
        }
        const lf::FunctionNode *lf_zone_node = lf_graph_info->mapping.zone_node_map.lookup_default(
            next_zone, nullptr);
        if (lf_zone_node == nullptr) {
          return;
        }
        local_side_effect_nodes.add(compute_context_builder.hash(), lf_zone_node);
        compute_context_builder.push<bke::SimulationZoneComputeContext>(*next_zone->output_node);
        zone = next_zone;
        break;
      }
      case VIEWER_PATH_ELEM_TYPE_GROUP_NODE: {
        const auto &typed_elem = *reinterpret_cast<const GroupNodeViewerPathElem *>(elem);
        const bNode *node = group->node_by_id(typed_elem.node_id);
        if (node == nullptr) {
          return;
        }
        if (node->id == nullptr) {
          return;
        }
        if (node->is_muted()) {
          return;
        }
        if (zone != tree_zones->get_zone_by_node(node->identifier)) {
          return;
        }
        const lf::FunctionNode *lf_group_node =
            lf_graph_info->mapping.group_node_map.lookup_default(node, nullptr);
        if (lf_group_node == nullptr) {
          return;
        }
        local_side_effect_nodes.add(compute_context_builder.hash(), lf_group_node);
        compute_context_builder.push<bke::NodeGroupComputeContext>(*node);
        group = reinterpret_cast<const bNodeTree *>(node->id);
        zone = nullptr;
        break;
      }
      default: {
        BLI_assert_unreachable();
        return;
      }
    }
  }

  const bNode *found_viewer_node = group->node_by_id(parsed_path->viewer_node_id);
  if (found_viewer_node == nullptr) {
    return;
  }
  const auto *lf_graph_info = nodes::ensure_geometry_nodes_lazy_function_graph(*group);
  if (lf_graph_info == nullptr) {
    return;
  }
  const bke::bNodeTreeZones *tree_zones = group->zones();
  if (tree_zones == nullptr) {
    return;
  }
  if (tree_zones->get_zone_by_node(found_viewer_node->identifier) != zone) {
    return;
  }
  const lf::FunctionNode *lf_viewer_node = lf_graph_info->mapping.viewer_node_map.lookup_default(
      found_viewer_node, nullptr);
  if (lf_viewer_node == nullptr) {
    return;
  }
  local_side_effect_nodes.add(compute_context_builder.hash(), lf_viewer_node);

  /* Successfully found all compute contexts for the viewer. */
  for (const auto item : local_side_effect_nodes.items()) {
    r_side_effect_nodes.add_multiple(item.key, item.value);
  }
}

static void find_side_effect_nodes(
    const NodesModifierData &nmd,
    const ModifierEvalContext &ctx,
    MultiValueMap<ComputeContextHash, const lf::FunctionNode *> &r_side_effect_nodes)
{
  Main *bmain = DEG_get_bmain(ctx.depsgraph);
  wmWindowManager *wm = (wmWindowManager *)bmain->wm.first;
  if (wm == nullptr) {
    return;
  }
  LISTBASE_FOREACH (const wmWindow *, window, &wm->windows) {
    const bScreen *screen = BKE_workspace_active_screen_get(window->workspace_hook);
    const WorkSpace *workspace = BKE_workspace_active_get(window->workspace_hook);
    find_side_effect_nodes_for_viewer_path(workspace->viewer_path, nmd, ctx, r_side_effect_nodes);
    LISTBASE_FOREACH (const ScrArea *, area, &screen->areabase) {
      const SpaceLink *sl = static_cast<SpaceLink *>(area->spacedata.first);
      if (sl->spacetype == SPACE_SPREADSHEET) {
        const SpaceSpreadsheet &sspreadsheet = *reinterpret_cast<const SpaceSpreadsheet *>(sl);
        find_side_effect_nodes_for_viewer_path(
            sspreadsheet.viewer_path, nmd, ctx, r_side_effect_nodes);
      }
      if (sl->spacetype == SPACE_VIEW3D) {
        const View3D &v3d = *reinterpret_cast<const View3D *>(sl);
        find_side_effect_nodes_for_viewer_path(v3d.viewer_path, nmd, ctx, r_side_effect_nodes);
      }
    }
  }
}

static void find_socket_log_contexts(const NodesModifierData &nmd,
                                     const ModifierEvalContext &ctx,
                                     Set<ComputeContextHash> &r_socket_log_contexts)
{
  Main *bmain = DEG_get_bmain(ctx.depsgraph);
  wmWindowManager *wm = (wmWindowManager *)bmain->wm.first;
  if (wm == nullptr) {
    return;
  }
  LISTBASE_FOREACH (const wmWindow *, window, &wm->windows) {
    const bScreen *screen = BKE_workspace_active_screen_get(window->workspace_hook);
    LISTBASE_FOREACH (const ScrArea *, area, &screen->areabase) {
      const SpaceLink *sl = static_cast<SpaceLink *>(area->spacedata.first);
      if (sl->spacetype == SPACE_NODE) {
        const SpaceNode &snode = *reinterpret_cast<const SpaceNode *>(sl);
        const Map<const bke::bNodeTreeZone *, ComputeContextHash> hash_by_zone =
            geo_log::GeoModifierLog::get_context_hash_by_zone_for_node_editor(snode,
                                                                              nmd.modifier.name);
        for (const ComputeContextHash &hash : hash_by_zone.values()) {
          r_socket_log_contexts.add(hash);
        }
      }
    }
  }
}

/**
 * \note This could be done in #initialize_group_input, though that would require adding the
 * the object as a parameter, so it's likely better to this check as a separate step.
 */
static void check_property_socket_sync(const Object *ob, ModifierData *md)
{
  NodesModifierData *nmd = reinterpret_cast<NodesModifierData *>(md);

  int geometry_socket_count = 0;

  int i;
  LISTBASE_FOREACH_INDEX (const bNodeSocket *, socket, &nmd->node_group->inputs, i) {
    /* The first socket is the special geometry socket for the modifier object. */
    if (i == 0 && socket->type == SOCK_GEOMETRY) {
      geometry_socket_count++;
      continue;
    }

    IDProperty *property = IDP_GetPropertyFromGroup(nmd->settings.properties, socket->identifier);
    if (property == nullptr) {
      if (socket->type == SOCK_GEOMETRY) {
        geometry_socket_count++;
      }
      else {
        BKE_modifier_set_error(ob, md, "Missing property for input socket \"%s\"", socket->name);
      }
      continue;
    }

    if (!nodes::id_property_type_matches_socket(*socket, *property)) {
      BKE_modifier_set_error(
          ob, md, "Property type does not match input socket \"(%s)\"", socket->name);
      continue;
    }
  }

  if (geometry_socket_count == 1) {
    if (((bNodeSocket *)nmd->node_group->inputs.first)->type != SOCK_GEOMETRY) {
      BKE_modifier_set_error(ob, md, "Node group's geometry input must be the first");
    }
  }
}

static void prepare_simulation_states_for_evaluation(const NodesModifierData &nmd,
                                                     const ModifierEvalContext &ctx,
                                                     nodes::GeoNodesModifierData &exec_data)
{
  const Main *bmain = DEG_get_bmain(ctx.depsgraph);
  const SubFrame current_frame = DEG_get_ctime(ctx.depsgraph);
  const Scene *scene = DEG_get_input_scene(ctx.depsgraph);
  const SubFrame start_frame = scene->r.sfra;
  const bool is_start_frame = current_frame == start_frame;

  /* This cache may be shared between original and evaluated modifiers. */
  blender::bke::sim::ModifierSimulationCache &simulation_cache = *nmd.runtime->simulation_cache;

  {
    /* Try to use baked data. */
    const StringRefNull bmain_path = BKE_main_blendfile_path(bmain);
    if (simulation_cache.cache_state != bke::sim::CacheState::Baked && !bmain_path.is_empty()) {
      if (!StringRef(nmd.simulation_bake_directory).is_empty()) {
        if (const char *base_path = ID_BLEND_PATH(bmain, &ctx.object->id)) {
          char absolute_bake_dir[FILE_MAX];
          STRNCPY(absolute_bake_dir, nmd.simulation_bake_directory);
          BLI_path_abs(absolute_bake_dir, base_path);
          simulation_cache.try_discover_bake(absolute_bake_dir);
        }
      }
    }
  }

  if (ctx.object->flag & OB_FLAG_USE_SIMULATION_CACHE) {
    if (DEG_is_active(ctx.depsgraph)) {

      {
        /* Invalidate cached data on user edits. */
        if (nmd.modifier.flag & eModifierFlag_UserModified) {
          if (simulation_cache.cache_state != bke::sim::CacheState::Baked) {
            simulation_cache.invalidate();
          }
        }
      }

      {
        /* Reset cached data if necessary. */
        const bke::sim::StatesAroundFrame sim_states = simulation_cache.get_states_around_frame(
            current_frame);
        if (simulation_cache.cache_state == bke::sim::CacheState::Invalid &&
            (current_frame == start_frame ||
             (sim_states.current == nullptr && sim_states.prev == nullptr &&
              sim_states.next != nullptr)))
        {
          simulation_cache.reset();
        }
      }
      /* Decide if a new simulation state should be created in this evaluation. */
      const bke::sim::StatesAroundFrame sim_states = simulation_cache.get_states_around_frame(
          current_frame);
      if (simulation_cache.cache_state != bke::sim::CacheState::Baked) {
        if (sim_states.current == nullptr) {
          if (is_start_frame || !simulation_cache.has_states()) {
            bke::sim::ModifierSimulationState &current_sim_state =
                simulation_cache.get_state_at_frame_for_write(current_frame);
            exec_data.current_simulation_state_for_write = &current_sim_state;
            exec_data.simulation_time_delta = 0.0f;
            if (!is_start_frame) {
              /* When starting a new simulation at another frame than the start frame,
               * it can't match what would be baked, so invalidate it immediately. */
              simulation_cache.invalidate();
            }
          }
          else if (sim_states.prev != nullptr && sim_states.next == nullptr) {
            const float max_delta_frames = 1.0f;
            const float scene_delta_frames = float(current_frame) - float(sim_states.prev->frame);
            const float delta_frames = std::min(max_delta_frames, scene_delta_frames);
            if (delta_frames != scene_delta_frames) {
              simulation_cache.invalidate();
            }
            bke::sim::ModifierSimulationState &current_sim_state =
                simulation_cache.get_state_at_frame_for_write(current_frame);
            exec_data.current_simulation_state_for_write = &current_sim_state;
            const float delta_seconds = delta_frames / FPS;
            exec_data.simulation_time_delta = delta_seconds;
          }
        }
      }
    }

    /* Load read-only states to give nodes access to cached data. */
    const bke::sim::StatesAroundFrame sim_states = simulation_cache.get_states_around_frame(
        current_frame);
    if (sim_states.current) {
      sim_states.current->state.ensure_bake_loaded(*nmd.node_group);
      exec_data.current_simulation_state = &sim_states.current->state;
    }
    if (sim_states.prev) {
      sim_states.prev->state.ensure_bake_loaded(*nmd.node_group);
      exec_data.prev_simulation_state = &sim_states.prev->state;
      if (sim_states.next) {
        sim_states.next->state.ensure_bake_loaded(*nmd.node_group);
        exec_data.next_simulation_state = &sim_states.next->state;
        exec_data.simulation_state_mix_factor =
            (float(current_frame) - float(sim_states.prev->frame)) /
            (float(sim_states.next->frame) - float(sim_states.prev->frame));
      }
    }
  }
  else {
    if (DEG_is_active(ctx.depsgraph)) {
      bke::sim::ModifierSimulationCacheRealtime &realtime_cache = simulation_cache.realtime_cache;

      /* Reset the cache when going backwards in time. */
      if (realtime_cache.prev_frame >= current_frame) {
        simulation_cache.reset();
      }

      /* Advance in time, making the last "current" state the new "previous" state. */
      realtime_cache.prev_frame = realtime_cache.current_frame;
      realtime_cache.prev_state = std::move(realtime_cache.current_state);
      if (realtime_cache.prev_state) {
        exec_data.prev_simulation_state = realtime_cache.prev_state.get();
      }

      /* Create a new current state used to pass the data to the next frame. */
      realtime_cache.current_state = std::make_unique<bke::sim::ModifierSimulationState>();
      realtime_cache.current_frame = current_frame;
      exec_data.current_simulation_state_for_write = realtime_cache.current_state.get();
      exec_data.current_simulation_state = exec_data.current_simulation_state_for_write;

      /* Calculate the delta time. */
      if (realtime_cache.prev_state) {
        const float max_delta_frames = 1.0f;
        const float scene_delta_frames = float(current_frame) - float(realtime_cache.prev_frame);
        const float delta_frames = std::min(max_delta_frames, scene_delta_frames);
        const float delta_seconds = delta_frames / FPS;
        exec_data.simulation_time_delta = delta_seconds;
      }
      else {
        exec_data.simulation_time_delta = 0.0f;
      }
    }
  }
}

static void modifyGeometry(ModifierData *md,
                           const ModifierEvalContext *ctx,
                           bke::GeometrySet &geometry_set)
{
  using namespace blender;
  NodesModifierData *nmd = reinterpret_cast<NodesModifierData *>(md);
  if (nmd->node_group == nullptr) {
    return;
  }
  NodesModifierData *nmd_orig = reinterpret_cast<NodesModifierData *>(
      BKE_modifier_get_original(ctx->object, &nmd->modifier));

  const bNodeTree &tree = *nmd->node_group;
  tree.ensure_topology_cache();
  check_property_socket_sync(ctx->object, md);

  const bNode *output_node = tree.group_output_node();
  if (output_node == nullptr) {
    BKE_modifier_set_error(ctx->object, md, "Node group must have a group output node");
    geometry_set.clear();
    return;
  }

  Span<const bNodeSocket *> group_outputs = output_node->input_sockets().drop_back(1);
  if (group_outputs.is_empty()) {
    BKE_modifier_set_error(ctx->object, md, "Node group must have an output socket");
    geometry_set.clear();
    return;
  }

  const bNodeSocket *first_output_socket = group_outputs[0];
  if (!STREQ(first_output_socket->idname, "NodeSocketGeometry")) {
    BKE_modifier_set_error(ctx->object, md, "Node group's first output must be a geometry");
    geometry_set.clear();
    return;
  }

  const nodes::GeometryNodesLazyFunctionGraphInfo *lf_graph_info =
      nodes::ensure_geometry_nodes_lazy_function_graph(tree);
  if (lf_graph_info == nullptr) {
    BKE_modifier_set_error(ctx->object, md, "Cannot evaluate node group");
    geometry_set.clear();
    return;
  }

  bool use_orig_index_verts = false;
  bool use_orig_index_edges = false;
  bool use_orig_index_polys = false;
  if (const Mesh *mesh = geometry_set.get_mesh_for_read()) {
    use_orig_index_verts = CustomData_has_layer(&mesh->vdata, CD_ORIGINDEX);
    use_orig_index_edges = CustomData_has_layer(&mesh->edata, CD_ORIGINDEX);
    use_orig_index_polys = CustomData_has_layer(&mesh->pdata, CD_ORIGINDEX);
  }

  nodes::GeoNodesModifierData modifier_eval_data{};
  modifier_eval_data.depsgraph = ctx->depsgraph;
  modifier_eval_data.self_object = ctx->object;
  auto eval_log = std::make_unique<geo_log::GeoModifierLog>();

  prepare_simulation_states_for_evaluation(*nmd, *ctx, modifier_eval_data);

  Set<ComputeContextHash> socket_log_contexts;
  if (logging_enabled(ctx)) {
    modifier_eval_data.eval_log = eval_log.get();

    find_socket_log_contexts(*nmd, *ctx, socket_log_contexts);
    modifier_eval_data.socket_log_contexts = &socket_log_contexts;
  }
  MultiValueMap<ComputeContextHash, const lf::FunctionNode *> side_effect_nodes;
  find_side_effect_nodes(*nmd, *ctx, side_effect_nodes);
  modifier_eval_data.side_effect_nodes = &side_effect_nodes;

  bke::ModifierComputeContext modifier_compute_context{nullptr, nmd->modifier.name};

  geometry_set = nodes::execute_geometry_nodes_on_geometry(
      tree,
      nmd->settings.properties,
      modifier_compute_context,
      std::move(geometry_set),
      [&](nodes::GeoNodesLFUserData &user_data) {
        user_data.modifier_data = &modifier_eval_data;
      });

  if (logging_enabled(ctx)) {
    nmd_orig->runtime->eval_log = std::move(eval_log);
  }

<<<<<<< HEAD
  if (DEG_is_active(ctx->depsgraph)) {
    /* When caching is turned off, remove all states except the last which was just created in this
     * evaluation. Check if active status to avoid changing original data in other depsgraphs. */
    if (!(ctx->object->flag & OB_FLAG_USE_SIMULATION_CACHE)) {
      nmd->runtime->simulation_cache->clear_prev_states();
    }
  }

=======
>>>>>>> 9c9664c8
  if (use_orig_index_verts || use_orig_index_edges || use_orig_index_polys) {
    if (Mesh *mesh = geometry_set.get_mesh_for_write()) {
      /* Add #CD_ORIGINDEX layers if they don't exist already. This is required because the
       * #eModifierTypeFlag_SupportsMapping flag is set. If the layers did not exist before, it is
       * assumed that the output mesh does not have a mapping to the original mesh. */
      if (use_orig_index_verts) {
        CustomData_add_layer(&mesh->vdata, CD_ORIGINDEX, CD_SET_DEFAULT, mesh->totvert);
      }
      if (use_orig_index_edges) {
        CustomData_add_layer(&mesh->edata, CD_ORIGINDEX, CD_SET_DEFAULT, mesh->totedge);
      }
      if (use_orig_index_polys) {
        CustomData_add_layer(&mesh->pdata, CD_ORIGINDEX, CD_SET_DEFAULT, mesh->totpoly);
      }
    }
  }
}

static Mesh *modifyMesh(ModifierData *md, const ModifierEvalContext *ctx, Mesh *mesh)
{
  bke::GeometrySet geometry_set = bke::GeometrySet::create_with_mesh(
      mesh, bke::GeometryOwnershipType::Editable);

  modifyGeometry(md, ctx, geometry_set);

  Mesh *new_mesh = geometry_set.get_component_for_write<bke::MeshComponent>().release();
  if (new_mesh == nullptr) {
    return BKE_mesh_new_nomain(0, 0, 0, 0);
  }
  return new_mesh;
}

static void modifyGeometrySet(ModifierData *md,
                              const ModifierEvalContext *ctx,
                              bke::GeometrySet *geometry_set)
{
  modifyGeometry(md, ctx, *geometry_set);
}

struct AttributeSearchData {
  uint32_t object_session_uid;
  char modifier_name[MAX_NAME];
  char socket_identifier[MAX_NAME];
  bool is_output;
};
/* This class must not have a destructor, since it is used by buttons and freed with #MEM_freeN. */
BLI_STATIC_ASSERT(std::is_trivially_destructible_v<AttributeSearchData>, "");

static NodesModifierData *get_modifier_data(Main &bmain,
                                            const wmWindowManager &wm,
                                            const AttributeSearchData &data)
{
  if (ED_screen_animation_playing(&wm)) {
    /* Work around an issue where the attribute search exec function has stale pointers when data
     * is reallocated when evaluating the node tree, causing a crash. This would be solved by
     * allowing the UI search data to own arbitrary memory rather than just referencing it. */
    return nullptr;
  }

  const Object *object = (Object *)BKE_libblock_find_session_uuid(
      &bmain, ID_OB, data.object_session_uid);
  if (object == nullptr) {
    return nullptr;
  }
  ModifierData *md = BKE_modifiers_findby_name(object, data.modifier_name);
  if (md == nullptr) {
    return nullptr;
  }
  BLI_assert(md->type == eModifierType_Nodes);
  return reinterpret_cast<NodesModifierData *>(md);
}

static geo_log::GeoTreeLog *get_root_tree_log(const NodesModifierData &nmd)
{
  if (!nmd.runtime->eval_log) {
    return nullptr;
  }
  bke::ModifierComputeContext compute_context{nullptr, nmd.modifier.name};
  return &nmd.runtime->eval_log->get_tree_log(compute_context.hash());
}

static void attribute_search_update_fn(
    const bContext *C, void *arg, const char *str, uiSearchItems *items, const bool is_first)
{
  AttributeSearchData &data = *static_cast<AttributeSearchData *>(arg);
  const NodesModifierData *nmd = get_modifier_data(*CTX_data_main(C), *CTX_wm_manager(C), data);
  if (nmd == nullptr) {
    return;
  }
  if (nmd->node_group == nullptr) {
    return;
  }
  geo_log::GeoTreeLog *tree_log = get_root_tree_log(*nmd);
  if (tree_log == nullptr) {
    return;
  }
  tree_log->ensure_existing_attributes();
  nmd->node_group->ensure_topology_cache();

  Vector<const bNodeSocket *> sockets_to_check;
  if (data.is_output) {
    for (const bNode *node : nmd->node_group->nodes_by_type("NodeGroupOutput")) {
      for (const bNodeSocket *socket : node->input_sockets()) {
        if (socket->type == SOCK_GEOMETRY) {
          sockets_to_check.append(socket);
        }
      }
    }
  }
  else {
    for (const bNode *node : nmd->node_group->group_input_nodes()) {
      for (const bNodeSocket *socket : node->output_sockets()) {
        if (socket->type == SOCK_GEOMETRY) {
          sockets_to_check.append(socket);
        }
      }
    }
  }
  Set<StringRef> names;
  Vector<const geo_log::GeometryAttributeInfo *> attributes;
  for (const bNodeSocket *socket : sockets_to_check) {
    const geo_log::ValueLog *value_log = tree_log->find_socket_value_log(*socket);
    if (value_log == nullptr) {
      continue;
    }
    if (const auto *geo_log = dynamic_cast<const geo_log::GeometryInfoLog *>(value_log)) {
      for (const geo_log::GeometryAttributeInfo &attribute : geo_log->attributes) {
        if (names.add(attribute.name)) {
          attributes.append(&attribute);
        }
      }
    }
  }
  ui::attribute_search_add_items(str, data.is_output, attributes.as_span(), items, is_first);
}

static void attribute_search_exec_fn(bContext *C, void *data_v, void *item_v)
{
  if (item_v == nullptr) {
    return;
  }
  AttributeSearchData &data = *static_cast<AttributeSearchData *>(data_v);
  const auto &item = *static_cast<const geo_log::GeometryAttributeInfo *>(item_v);
  const NodesModifierData *nmd = get_modifier_data(*CTX_data_main(C), *CTX_wm_manager(C), data);
  if (nmd == nullptr) {
    return;
  }

  const std::string attribute_prop_name = data.socket_identifier +
                                          nodes::input_attribute_name_suffix();
  IDProperty &name_property = *IDP_GetPropertyFromGroup(nmd->settings.properties,
                                                        attribute_prop_name.c_str());
  IDP_AssignString(&name_property, item.name.c_str());

  ED_undo_push(C, "Assign Attribute Name");
}

static void add_attribute_search_button(const bContext &C,
                                        uiLayout *layout,
                                        const NodesModifierData &nmd,
                                        PointerRNA *md_ptr,
                                        const StringRefNull rna_path_attribute_name,
                                        const bNodeSocket &socket,
                                        const bool is_output)
{
  if (!nmd.runtime->eval_log) {
    uiItemR(layout, md_ptr, rna_path_attribute_name.c_str(), 0, "", ICON_NONE);
    return;
  }

  uiBlock *block = uiLayoutGetBlock(layout);
  uiBut *but = uiDefIconTextButR(block,
                                 UI_BTYPE_SEARCH_MENU,
                                 0,
                                 ICON_NONE,
                                 "",
                                 0,
                                 0,
                                 10 * UI_UNIT_X, /* Dummy value, replaced by layout system. */
                                 UI_UNIT_Y,
                                 md_ptr,
                                 rna_path_attribute_name.c_str(),
                                 0,
                                 0.0f,
                                 0.0f,
                                 0.0f,
                                 0.0f,
                                 socket.description);

  const Object *object = ED_object_context(&C);
  BLI_assert(object != nullptr);
  if (object == nullptr) {
    return;
  }

  AttributeSearchData *data = MEM_new<AttributeSearchData>(__func__);
  data->object_session_uid = object->id.session_uuid;
  STRNCPY(data->modifier_name, nmd.modifier.name);
  STRNCPY(data->socket_identifier, socket.identifier);
  data->is_output = is_output;

  UI_but_func_search_set_results_are_suggestions(but, true);
  UI_but_func_search_set_sep_string(but, UI_MENU_ARROW_SEP);
  UI_but_func_search_set(but,
                         nullptr,
                         attribute_search_update_fn,
                         static_cast<void *>(data),
                         true,
                         nullptr,
                         attribute_search_exec_fn,
                         nullptr);

  char *attribute_name = RNA_string_get_alloc(
      md_ptr, rna_path_attribute_name.c_str(), nullptr, 0, nullptr);
  const bool access_allowed = bke::allow_procedural_attribute_access(attribute_name);
  MEM_freeN(attribute_name);
  if (!access_allowed) {
    UI_but_flag_enable(but, UI_BUT_REDALERT);
  }
}

static void add_attribute_search_or_value_buttons(const bContext &C,
                                                  uiLayout *layout,
                                                  const NodesModifierData &nmd,
                                                  PointerRNA *md_ptr,
                                                  const bNodeSocket &socket)
{
  char socket_id_esc[sizeof(socket.identifier) * 2];
  BLI_str_escape(socket_id_esc, socket.identifier, sizeof(socket_id_esc));
  const std::string rna_path = "[\"" + std::string(socket_id_esc) + "\"]";
  const std::string rna_path_use_attribute = "[\"" + std::string(socket_id_esc) +
                                             nodes::input_use_attribute_suffix() + "\"]";
  const std::string rna_path_attribute_name = "[\"" + std::string(socket_id_esc) +
                                              nodes::input_attribute_name_suffix() + "\"]";

  /* We're handling this manually in this case. */
  uiLayoutSetPropDecorate(layout, false);

  uiLayout *split = uiLayoutSplit(layout, 0.4f, false);
  uiLayout *name_row = uiLayoutRow(split, false);
  uiLayoutSetAlignment(name_row, UI_LAYOUT_ALIGN_RIGHT);

  const int use_attribute = RNA_int_get(md_ptr, rna_path_use_attribute.c_str()) != 0;
  if (socket.type == SOCK_BOOLEAN && !use_attribute) {
    uiItemL(name_row, "", ICON_NONE);
  }
  else {
    uiItemL(name_row, socket.name, ICON_NONE);
  }

  uiLayout *prop_row = uiLayoutRow(split, true);
  if (socket.type == SOCK_BOOLEAN) {
    uiLayoutSetPropSep(prop_row, false);
    uiLayoutSetAlignment(prop_row, UI_LAYOUT_ALIGN_EXPAND);
  }

  if (use_attribute) {
    add_attribute_search_button(C, prop_row, nmd, md_ptr, rna_path_attribute_name, socket, false);
    uiItemL(layout, "", ICON_BLANK1);
  }
  else {
    const char *name = socket.type == SOCK_BOOLEAN ? socket.name : "";
    uiItemR(prop_row, md_ptr, rna_path.c_str(), 0, name, ICON_NONE);
    uiItemDecoratorR(layout, md_ptr, rna_path.c_str(), -1);
  }

  PointerRNA props;
  uiItemFullO(prop_row,
              "object.geometry_nodes_input_attribute_toggle",
              "",
              ICON_SPREADSHEET,
              nullptr,
              WM_OP_INVOKE_DEFAULT,
              0,
              &props);
  RNA_string_set(&props, "modifier_name", nmd.modifier.name);
  RNA_string_set(&props, "prop_path", rna_path_use_attribute.c_str());
}

/* Drawing the properties manually with #uiItemR instead of #uiDefAutoButsRNA allows using
 * the node socket identifier for the property names, since they are unique, but also having
 * the correct label displayed in the UI. */
static void draw_property_for_socket(const bContext &C,
                                     uiLayout *layout,
                                     NodesModifierData *nmd,
                                     PointerRNA *bmain_ptr,
                                     PointerRNA *md_ptr,
                                     const bNodeSocket &socket,
                                     const int socket_index)
{
  /* The property should be created in #MOD_nodes_update_interface with the correct type. */
  IDProperty *property = IDP_GetPropertyFromGroup(nmd->settings.properties, socket.identifier);

  /* IDProperties can be removed with python, so there could be a situation where
   * there isn't a property for a socket or it doesn't have the correct type. */
  if (property == nullptr || !nodes::id_property_type_matches_socket(socket, *property)) {
    return;
  }

  char socket_id_esc[sizeof(socket.identifier) * 2];
  BLI_str_escape(socket_id_esc, socket.identifier, sizeof(socket_id_esc));

  char rna_path[sizeof(socket_id_esc) + 4];
  SNPRINTF(rna_path, "[\"%s\"]", socket_id_esc);

  uiLayout *row = uiLayoutRow(layout, true);
  uiLayoutSetPropDecorate(row, true);

  /* Use #uiItemPointerR to draw pointer properties because #uiItemR would not have enough
   * information about what type of ID to select for editing the values. This is because
   * pointer IDProperties contain no information about their type. */
  switch (socket.type) {
    case SOCK_OBJECT: {
      uiItemPointerR(row, md_ptr, rna_path, bmain_ptr, "objects", socket.name, ICON_OBJECT_DATA);
      break;
    }
    case SOCK_COLLECTION: {
      uiItemPointerR(
          row, md_ptr, rna_path, bmain_ptr, "collections", socket.name, ICON_OUTLINER_COLLECTION);
      break;
    }
    case SOCK_MATERIAL: {
      uiItemPointerR(row, md_ptr, rna_path, bmain_ptr, "materials", socket.name, ICON_MATERIAL);
      break;
    }
    case SOCK_TEXTURE: {
      uiItemPointerR(row, md_ptr, rna_path, bmain_ptr, "textures", socket.name, ICON_TEXTURE);
      break;
    }
    case SOCK_IMAGE: {
      uiItemPointerR(row, md_ptr, rna_path, bmain_ptr, "images", socket.name, ICON_IMAGE);
      break;
    }
    default: {
      if (nodes::input_has_attribute_toggle(*nmd->node_group, socket_index)) {
        add_attribute_search_or_value_buttons(C, row, *nmd, md_ptr, socket);
      }
      else {
        uiItemR(row, md_ptr, rna_path, 0, socket.name, ICON_NONE);
      }
    }
  }
  if (!nodes::input_has_attribute_toggle(*nmd->node_group, socket_index)) {
    uiItemL(row, "", ICON_BLANK1);
  }
}

static void draw_property_for_output_socket(const bContext &C,
                                            uiLayout *layout,
                                            const NodesModifierData &nmd,
                                            PointerRNA *md_ptr,
                                            const bNodeSocket &socket)
{
  char socket_id_esc[sizeof(socket.identifier) * 2];
  BLI_str_escape(socket_id_esc, socket.identifier, sizeof(socket_id_esc));
  const std::string rna_path_attribute_name = "[\"" + StringRef(socket_id_esc) +
                                              nodes::input_attribute_name_suffix() + "\"]";

  uiLayout *split = uiLayoutSplit(layout, 0.4f, false);
  uiLayout *name_row = uiLayoutRow(split, false);
  uiLayoutSetAlignment(name_row, UI_LAYOUT_ALIGN_RIGHT);
  uiItemL(name_row, socket.name, ICON_NONE);

  uiLayout *row = uiLayoutRow(split, true);
  add_attribute_search_button(C, row, nmd, md_ptr, rna_path_attribute_name, socket, true);
}

static void panel_draw(const bContext *C, Panel *panel)
{
  uiLayout *layout = panel->layout;
  Main *bmain = CTX_data_main(C);

  PointerRNA *ptr = modifier_panel_get_property_pointers(panel, nullptr);
  NodesModifierData *nmd = static_cast<NodesModifierData *>(ptr->data);

  uiLayoutSetPropSep(layout, true);
  /* Decorators are added manually for supported properties because the
   * attribute/value toggle requires a manually built layout anyway. */
  uiLayoutSetPropDecorate(layout, false);

  uiTemplateID(layout,
               C,
               ptr,
               "node_group",
               "node.new_geometry_node_group_assign",
               nullptr,
               nullptr,
               0,
               false,
               nullptr);

  if (nmd->node_group != nullptr && nmd->settings.properties != nullptr) {
    PointerRNA bmain_ptr;
    RNA_main_pointer_create(bmain, &bmain_ptr);

    int socket_index;
    LISTBASE_FOREACH_INDEX (bNodeSocket *, socket, &nmd->node_group->inputs, socket_index) {
      if (!(socket->flag & SOCK_HIDE_IN_MODIFIER)) {
        draw_property_for_socket(*C, layout, nmd, &bmain_ptr, ptr, *socket, socket_index);
      }
    }
  }

  /* Draw node warnings. */
  geo_log::GeoTreeLog *tree_log = get_root_tree_log(*nmd);
  if (tree_log != nullptr) {
    tree_log->ensure_node_warnings();
    for (const geo_log::NodeWarning &warning : tree_log->all_warnings) {
      if (warning.type != geo_log::NodeWarningType::Info) {
        uiItemL(layout, warning.message.c_str(), ICON_ERROR);
      }
    }
  }

  modifier_panel_end(layout, ptr);
}

static void output_attribute_panel_draw(const bContext *C, Panel *panel)
{
  uiLayout *layout = panel->layout;

  PointerRNA *ptr = modifier_panel_get_property_pointers(panel, nullptr);
  NodesModifierData *nmd = static_cast<NodesModifierData *>(ptr->data);

  uiLayoutSetPropSep(layout, true);
  uiLayoutSetPropDecorate(layout, true);

  bool has_output_attribute = false;
  if (nmd->node_group != nullptr && nmd->settings.properties != nullptr) {
    LISTBASE_FOREACH (bNodeSocket *, socket, &nmd->node_group->outputs) {
      if (nodes::socket_type_has_attribute_toggle(*socket)) {
        has_output_attribute = true;
        draw_property_for_output_socket(*C, layout, *nmd, ptr, *socket);
      }
    }
  }
  if (!has_output_attribute) {
    uiItemL(layout, TIP_("No group output attributes connected"), ICON_INFO);
  }
}

static void internal_dependencies_panel_draw(const bContext * /*C*/, Panel *panel)
{
  uiLayout *layout = panel->layout;

  PointerRNA *ptr = modifier_panel_get_property_pointers(panel, nullptr);
  NodesModifierData *nmd = static_cast<NodesModifierData *>(ptr->data);

  uiLayout *col = uiLayoutColumn(layout, false);
  uiLayoutSetPropSep(col, true);
  uiLayoutSetPropDecorate(col, false);
  uiItemR(col, ptr, "simulation_bake_directory", 0, "Bake", ICON_NONE);

  geo_log::GeoTreeLog *tree_log = get_root_tree_log(*nmd);
  if (tree_log == nullptr) {
    return;
  }

  tree_log->ensure_used_named_attributes();
  const Map<StringRefNull, geo_log::NamedAttributeUsage> &usage_by_attribute =
      tree_log->used_named_attributes;

  if (usage_by_attribute.is_empty()) {
    uiItemL(layout, IFACE_("No named attributes used"), ICON_INFO);
    return;
  }

  struct NameWithUsage {
    StringRefNull name;
    geo_log::NamedAttributeUsage usage;
  };

  Vector<NameWithUsage> sorted_used_attribute;
  for (auto &&item : usage_by_attribute.items()) {
    sorted_used_attribute.append({item.key, item.value});
  }
  std::sort(sorted_used_attribute.begin(),
            sorted_used_attribute.end(),
            [](const NameWithUsage &a, const NameWithUsage &b) {
              return BLI_strcasecmp_natural(a.name.c_str(), b.name.c_str()) <= 0;
            });

  for (const NameWithUsage &attribute : sorted_used_attribute) {
    const StringRefNull attribute_name = attribute.name;
    const geo_log::NamedAttributeUsage usage = attribute.usage;

    /* #uiLayoutRowWithHeading doesn't seem to work in this case. */
    uiLayout *split = uiLayoutSplit(layout, 0.4f, false);

    std::stringstream ss;
    Vector<std::string> usages;
    if ((usage & geo_log::NamedAttributeUsage::Read) != geo_log::NamedAttributeUsage::None) {
      usages.append(TIP_("Read"));
    }
    if ((usage & geo_log::NamedAttributeUsage::Write) != geo_log::NamedAttributeUsage::None) {
      usages.append(TIP_("Write"));
    }
    if ((usage & geo_log::NamedAttributeUsage::Remove) != geo_log::NamedAttributeUsage::None) {
      usages.append(TIP_("Remove"));
    }
    for (const int i : usages.index_range()) {
      ss << usages[i];
      if (i < usages.size() - 1) {
        ss << ", ";
      }
    }

    uiLayout *row = uiLayoutRow(split, false);
    uiLayoutSetAlignment(row, UI_LAYOUT_ALIGN_RIGHT);
    uiLayoutSetActive(row, false);
    uiItemL(row, ss.str().c_str(), ICON_NONE);

    row = uiLayoutRow(split, false);
    uiItemL(row, attribute_name.c_str(), ICON_NONE);
  }
}

static void panelRegister(ARegionType *region_type)
{
  using namespace blender;
  PanelType *panel_type = modifier_panel_register(region_type, eModifierType_Nodes, panel_draw);
  modifier_subpanel_register(region_type,
                             "output_attributes",
                             N_("Output Attributes"),
                             nullptr,
                             output_attribute_panel_draw,
                             panel_type);
  modifier_subpanel_register(region_type,
                             "internal_dependencies",
                             N_("Internal Dependencies"),
                             nullptr,
                             internal_dependencies_panel_draw,
                             panel_type);
}

static void blendWrite(BlendWriter *writer, const ID * /*id_owner*/, const ModifierData *md)
{
  const NodesModifierData *nmd = reinterpret_cast<const NodesModifierData *>(md);

  BLO_write_struct(writer, NodesModifierData, nmd);

  BLO_write_string(writer, nmd->simulation_bake_directory);

  if (nmd->settings.properties != nullptr) {
    Map<IDProperty *, IDPropertyUIDataBool *> boolean_props;
    if (!BLO_write_is_undo(writer)) {
      /* Boolean properties are added automatically for boolean node group inputs. Integer
       * properties are automatically converted to boolean sockets where applicable as well.
       * However, boolean properties will crash old versions of Blender, so convert them to integer
       * properties for writing. The actual value is stored in the same variable for both types */
      LISTBASE_FOREACH (IDProperty *, prop, &nmd->settings.properties->data.group) {
        if (prop->type == IDP_BOOLEAN) {
          boolean_props.add_new(prop, reinterpret_cast<IDPropertyUIDataBool *>(prop->ui_data));
          prop->type = IDP_INT;
          prop->ui_data = nullptr;
        }
      }
    }

    /* Note that the property settings are based on the socket type info
     * and don't necessarily need to be written, but we can't just free them. */
    IDP_BlendWrite(writer, nmd->settings.properties);

    if (!BLO_write_is_undo(writer)) {
      LISTBASE_FOREACH (IDProperty *, prop, &nmd->settings.properties->data.group) {
        if (prop->type == IDP_INT) {
          if (IDPropertyUIDataBool **ui_data = boolean_props.lookup_ptr(prop)) {
            prop->type = IDP_BOOLEAN;
            if (ui_data) {
              prop->ui_data = reinterpret_cast<IDPropertyUIData *>(*ui_data);
            }
          }
        }
      }
    }
  }
}

static void blendRead(BlendDataReader *reader, ModifierData *md)
{
  NodesModifierData *nmd = reinterpret_cast<NodesModifierData *>(md);
  BLO_read_data_address(reader, &nmd->simulation_bake_directory);
  if (nmd->node_group == nullptr) {
    nmd->settings.properties = nullptr;
  }
  else {
    BLO_read_data_address(reader, &nmd->settings.properties);
    IDP_BlendDataRead(reader, &nmd->settings.properties);
  }
  nmd->runtime = MEM_new<NodesModifierRuntime>(__func__);
  nmd->runtime->simulation_cache = std::make_shared<bke::sim::ModifierSimulationCache>();
}

static void copyData(const ModifierData *md, ModifierData *target, const int flag)
{
  const NodesModifierData *nmd = reinterpret_cast<const NodesModifierData *>(md);
  NodesModifierData *tnmd = reinterpret_cast<NodesModifierData *>(target);

  BKE_modifier_copydata_generic(md, target, flag);

  tnmd->runtime = MEM_new<NodesModifierRuntime>(__func__);

  if (flag & LIB_ID_COPY_SET_COPIED_ON_WRITE) {
    /* Share the simulation cache between the original and evaluated modifier. */
    tnmd->runtime->simulation_cache = nmd->runtime->simulation_cache;
    /* Keep bake path in the evaluated modifier. */
    tnmd->simulation_bake_directory = nmd->simulation_bake_directory ?
                                          BLI_strdup(nmd->simulation_bake_directory) :
                                          nullptr;
  }
  else {
    tnmd->runtime->simulation_cache = std::make_shared<bke::sim::ModifierSimulationCache>();
    /* Clear the bake path when duplicating. */
    tnmd->simulation_bake_directory = nullptr;
  }

  if (nmd->settings.properties != nullptr) {
    tnmd->settings.properties = IDP_CopyProperty_ex(nmd->settings.properties, flag);
  }
}

static void freeData(ModifierData *md)
{
  NodesModifierData *nmd = reinterpret_cast<NodesModifierData *>(md);
  if (nmd->settings.properties != nullptr) {
    IDP_FreeProperty_ex(nmd->settings.properties, false);
    nmd->settings.properties = nullptr;
  }

  MEM_SAFE_FREE(nmd->simulation_bake_directory);
  MEM_delete(nmd->runtime);
}

static void requiredDataMask(ModifierData * /*md*/, CustomData_MeshMasks *r_cddata_masks)
{
  /* We don't know what the node tree will need. If there are vertex groups, it is likely that the
   * node tree wants to access them. */
  r_cddata_masks->vmask |= CD_MASK_MDEFORMVERT;
  r_cddata_masks->vmask |= CD_MASK_PROP_ALL;
}

}  // namespace blender

ModifierTypeInfo modifierType_Nodes = {
    /*name*/ N_("GeometryNodes"),
    /*structName*/ "NodesModifierData",
    /*structSize*/ sizeof(NodesModifierData),
    /*srna*/ &RNA_NodesModifier,
    /*type*/ eModifierTypeType_Constructive,
    /*flags*/
    static_cast<ModifierTypeFlag>(eModifierTypeFlag_AcceptsMesh | eModifierTypeFlag_AcceptsCVs |
                                  eModifierTypeFlag_SupportsEditmode |
                                  eModifierTypeFlag_EnableInEditmode |
                                  eModifierTypeFlag_SupportsMapping),
    /*icon*/ ICON_GEOMETRY_NODES,

    /*copyData*/ blender::copyData,

    /*deformVerts*/ nullptr,
    /*deformMatrices*/ nullptr,
    /*deformVertsEM*/ nullptr,
    /*deformMatricesEM*/ nullptr,
    /*modifyMesh*/ blender::modifyMesh,
    /*modifyGeometrySet*/ blender::modifyGeometrySet,

    /*initData*/ blender::initData,
    /*requiredDataMask*/ blender::requiredDataMask,
    /*freeData*/ blender::freeData,
    /*isDisabled*/ blender::isDisabled,
    /*updateDepsgraph*/ blender::updateDepsgraph,
    /*dependsOnTime*/ blender::dependsOnTime,
    /*dependsOnNormals*/ nullptr,
    /*foreachIDLink*/ blender::foreachIDLink,
    /*foreachTexLink*/ blender::foreachTexLink,
    /*freeRuntimeData*/ nullptr,
    /*panelRegister*/ blender::panelRegister,
    /*blendWrite*/ blender::blendWrite,
    /*blendRead*/ blender::blendRead,
};<|MERGE_RESOLUTION|>--- conflicted
+++ resolved
@@ -862,17 +862,6 @@
     nmd_orig->runtime->eval_log = std::move(eval_log);
   }
 
-<<<<<<< HEAD
-  if (DEG_is_active(ctx->depsgraph)) {
-    /* When caching is turned off, remove all states except the last which was just created in this
-     * evaluation. Check if active status to avoid changing original data in other depsgraphs. */
-    if (!(ctx->object->flag & OB_FLAG_USE_SIMULATION_CACHE)) {
-      nmd->runtime->simulation_cache->clear_prev_states();
-    }
-  }
-
-=======
->>>>>>> 9c9664c8
   if (use_orig_index_verts || use_orig_index_edges || use_orig_index_polys) {
     if (Mesh *mesh = geometry_set.get_mesh_for_write()) {
       /* Add #CD_ORIGINDEX layers if they don't exist already. This is required because the
