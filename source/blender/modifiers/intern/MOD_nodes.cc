/* SPDX-FileCopyrightText: 2005 Blender Foundation
 *
 * SPDX-License-Identifier: GPL-2.0-or-later */

/** \file
 * \ingroup modifiers
 */

#include <cstring>
#include <iostream>
#include <string>

#include "MEM_guardedalloc.h"

#include "BLI_array.hh"
#include "BLI_listbase.h"
#include "BLI_math_vector_types.hh"
#include "BLI_multi_value_map.hh"
#include "BLI_path_util.h"
#include "BLI_set.hh"
#include "BLI_string.h"
#include "BLI_string_search.h"
#include "BLI_utildefines.h"

#include "DNA_collection_types.h"
#include "DNA_curves_types.h"
#include "DNA_defaults.h"
#include "DNA_material_types.h"
#include "DNA_mesh_types.h"
#include "DNA_meshdata_types.h"
#include "DNA_modifier_types.h"
#include "DNA_node_types.h"
#include "DNA_object_types.h"
#include "DNA_pointcloud_types.h"
#include "DNA_scene_types.h"
#include "DNA_screen_types.h"
#include "DNA_space_types.h"
#include "DNA_view3d_types.h"
#include "DNA_windowmanager_types.h"

#include "BKE_attribute_math.hh"
#include "BKE_bake_geometry_nodes.hh"
#include "BKE_compute_contexts.hh"
#include "BKE_customdata.h"
#include "BKE_geometry_fields.hh"
#include "BKE_geometry_set_instances.hh"
#include "BKE_global.h"
#include "BKE_idprop.hh"
#include "BKE_lib_id.h"
#include "BKE_lib_query.h"
#include "BKE_main.h"
#include "BKE_mesh.hh"
#include "BKE_modifier.h"
#include "BKE_node_runtime.hh"
#include "BKE_node_tree_update.h"
#include "BKE_object.h"
#include "BKE_pointcloud.h"
#include "BKE_screen.h"
#include "BKE_simulation_state.hh"
#include "BKE_simulation_state_serialize.hh"
#include "BKE_workspace.h"

#include "BLO_read_write.h"

#include "UI_interface.h"
#include "UI_interface.hh"
#include "UI_resources.h"

#include "BLT_translation.h"

#include "WM_api.h"
#include "WM_types.h"

#include "RNA_access.h"
#include "RNA_enum_types.h"
#include "RNA_prototypes.h"

#include "DEG_depsgraph_build.h"
#include "DEG_depsgraph_query.h"

#include "MOD_modifiertypes.hh"
#include "MOD_nodes.hh"
#include "MOD_ui_common.hh"

#include "ED_object.h"
#include "ED_screen.h"
#include "ED_spreadsheet.h"
#include "ED_undo.h"
#include "ED_viewer_path.hh"

#include "NOD_geometry.hh"
#include "NOD_geometry_nodes_execute.hh"
#include "NOD_geometry_nodes_lazy_function.hh"
#include "NOD_node_declaration.hh"

#include "FN_field.hh"
#include "FN_field_cpp_type.hh"
#include "FN_lazy_function_execute.hh"
#include "FN_lazy_function_graph_executor.hh"
#include "FN_multi_function.hh"

namespace lf = blender::fn::lazy_function;
namespace geo_log = blender::nodes::geo_eval_log;

namespace blender {

static void init_data(ModifierData *md)
{
  NodesModifierData *nmd = (NodesModifierData *)md;

  BLI_assert(MEMCMP_STRUCT_AFTER_IS_ZERO(nmd, modifier));

  MEMCPY_STRUCT_AFTER(nmd, DNA_struct_default_get(NodesModifierData), modifier);
  nmd->runtime = MEM_new<NodesModifierRuntime>(__func__);
  nmd->runtime->simulation_cache = std::make_shared<blender::bke::sim::ModifierSimulationCache>();
}

static void add_used_ids_from_sockets(const ListBase &sockets, Set<ID *> &ids)
{
  LISTBASE_FOREACH (const bNodeSocket *, socket, &sockets) {
    switch (socket->type) {
      case SOCK_OBJECT: {
        if (Object *object = ((bNodeSocketValueObject *)socket->default_value)->value) {
          ids.add(&object->id);
        }
        break;
      }
      case SOCK_COLLECTION: {
        if (Collection *collection = ((bNodeSocketValueCollection *)socket->default_value)->value)
        {
          ids.add(&collection->id);
        }
        break;
      }
      case SOCK_MATERIAL: {
        if (Material *material = ((bNodeSocketValueMaterial *)socket->default_value)->value) {
          ids.add(&material->id);
        }
        break;
      }
      case SOCK_TEXTURE: {
        if (Tex *texture = ((bNodeSocketValueTexture *)socket->default_value)->value) {
          ids.add(&texture->id);
        }
        break;
      }
      case SOCK_IMAGE: {
        if (Image *image = ((bNodeSocketValueImage *)socket->default_value)->value) {
          ids.add(&image->id);
        }
        break;
      }
    }
  }
}

/**
 * \note We can only check properties here that cause the dependency graph to update relations when
 * they are changed, otherwise there may be a missing relation after editing. So this could check
 * more properties like whether the node is muted, but we would have to accept the cost of updating
 * relations when those properties are changed.
 */
static bool node_needs_own_transform_relation(const bNode &node)
{
  if (node.type == GEO_NODE_COLLECTION_INFO) {
    const NodeGeometryCollectionInfo &storage = *static_cast<const NodeGeometryCollectionInfo *>(
        node.storage);
    return storage.transform_space == GEO_NODE_TRANSFORM_SPACE_RELATIVE;
  }

  if (node.type == GEO_NODE_OBJECT_INFO) {
    const NodeGeometryObjectInfo &storage = *static_cast<const NodeGeometryObjectInfo *>(
        node.storage);
    return storage.transform_space == GEO_NODE_TRANSFORM_SPACE_RELATIVE;
  }

  if (node.type == GEO_NODE_SELF_OBJECT) {
    return true;
  }
  if (node.type == GEO_NODE_DEFORM_CURVES_ON_SURFACE) {
    return true;
  }

  return false;
}

static void process_nodes_for_depsgraph(const bNodeTree &tree,
                                        Set<ID *> &ids,
                                        bool &r_needs_own_transform_relation,
                                        Set<const bNodeTree *> &checked_groups)
{
  if (!checked_groups.add(&tree)) {
    return;
  }

  tree.ensure_topology_cache();
  for (const bNode *node : tree.all_nodes()) {
    add_used_ids_from_sockets(node->inputs, ids);
    add_used_ids_from_sockets(node->outputs, ids);
    r_needs_own_transform_relation |= node_needs_own_transform_relation(*node);
  }

  for (const bNode *node : tree.group_nodes()) {
    if (const bNodeTree *sub_tree = reinterpret_cast<const bNodeTree *>(node->id)) {
      process_nodes_for_depsgraph(*sub_tree, ids, r_needs_own_transform_relation, checked_groups);
    }
  }
}

static void find_used_ids_from_settings(const NodesModifierSettings &settings, Set<ID *> &ids)
{
  IDP_foreach_property(
      settings.properties,
      IDP_TYPE_FILTER_ID,
      [](IDProperty *property, void *user_data) {
        Set<ID *> *ids = (Set<ID *> *)user_data;
        ID *id = IDP_Id(property);
        if (id != nullptr) {
          ids->add(id);
        }
      },
      &ids);
}

/* We don't know exactly what attributes from the other object we will need. */
static const CustomData_MeshMasks dependency_data_mask{CD_MASK_PROP_ALL | CD_MASK_MDEFORMVERT,
                                                       CD_MASK_PROP_ALL,
                                                       CD_MASK_PROP_ALL,
                                                       CD_MASK_PROP_ALL,
                                                       CD_MASK_PROP_ALL};

static void add_collection_relation(const ModifierUpdateDepsgraphContext *ctx,
                                    Collection &collection)
{
  DEG_add_collection_geometry_relation(ctx->node, &collection, "Nodes Modifier");
  DEG_add_collection_geometry_customdata_mask(ctx->node, &collection, &dependency_data_mask);
}

static void add_object_relation(const ModifierUpdateDepsgraphContext *ctx, Object &object)
{
  DEG_add_object_relation(ctx->node, &object, DEG_OB_COMP_TRANSFORM, "Nodes Modifier");
  if (&(ID &)object != &ctx->object->id) {
    if (object.type == OB_EMPTY && object.instance_collection != nullptr) {
      add_collection_relation(ctx, *object.instance_collection);
    }
    else if (DEG_object_has_geometry_component(&object)) {
      DEG_add_object_relation(ctx->node, &object, DEG_OB_COMP_GEOMETRY, "Nodes Modifier");
      DEG_add_customdata_mask(ctx->node, &object, &dependency_data_mask);
    }
  }
}

static void update_depsgraph(ModifierData *md, const ModifierUpdateDepsgraphContext *ctx)
{
  NodesModifierData *nmd = reinterpret_cast<NodesModifierData *>(md);
  if (nmd->node_group == nullptr) {
    return;
  }

  DEG_add_node_tree_output_relation(ctx->node, nmd->node_group, "Nodes Modifier");

  bool needs_own_transform_relation = false;
  Set<ID *> used_ids;
  find_used_ids_from_settings(nmd->settings, used_ids);
  Set<const bNodeTree *> checked_groups;
  process_nodes_for_depsgraph(
      *nmd->node_group, used_ids, needs_own_transform_relation, checked_groups);

  if (ctx->object->type == OB_CURVES) {
    Curves *curves_id = static_cast<Curves *>(ctx->object->data);
    if (curves_id->surface != nullptr) {
      used_ids.add(&curves_id->surface->id);
    }
  }

  for (ID *id : used_ids) {
    switch ((ID_Type)GS(id->name)) {
      case ID_OB: {
        Object *object = reinterpret_cast<Object *>(id);
        add_object_relation(ctx, *object);
        break;
      }
      case ID_GR: {
        Collection *collection = reinterpret_cast<Collection *>(id);
        add_collection_relation(ctx, *collection);
        break;
      }
      case ID_IM:
      case ID_TE: {
        DEG_add_generic_id_relation(ctx->node, id, "Nodes Modifier");
        break;
      }
      default: {
        /* Purposefully don't add relations for materials. While there are material sockets,
         * the pointers are only passed around as handles rather than dereferenced. */
        break;
      }
    }
  }

  if (needs_own_transform_relation) {
    DEG_add_depends_on_transform_relation(ctx->node, "Nodes Modifier");
  }
}

static bool check_tree_for_time_node(const bNodeTree &tree, Set<const bNodeTree *> &checked_groups)
{
  if (!checked_groups.add(&tree)) {
    return false;
  }
  tree.ensure_topology_cache();
  if (!tree.nodes_by_type("GeometryNodeInputSceneTime").is_empty()) {
    return true;
  }
  if (!tree.nodes_by_type("GeometryNodeSimulationInput").is_empty()) {
    return true;
  }
  for (const bNode *node : tree.group_nodes()) {
    if (const bNodeTree *sub_tree = reinterpret_cast<const bNodeTree *>(node->id)) {
      if (check_tree_for_time_node(*sub_tree, checked_groups)) {
        return true;
      }
    }
  }
  return false;
}

static bool depends_on_time(Scene * /*scene*/, ModifierData *md)
{
  const NodesModifierData *nmd = reinterpret_cast<NodesModifierData *>(md);
  const bNodeTree *tree = nmd->node_group;
  if (tree == nullptr) {
    return false;
  }
  Set<const bNodeTree *> checked_groups;
  return check_tree_for_time_node(*tree, checked_groups);
}

static void foreach_ID_link(ModifierData *md, Object *ob, IDWalkFunc walk, void *user_data)
{
  NodesModifierData *nmd = reinterpret_cast<NodesModifierData *>(md);
  walk(user_data, ob, (ID **)&nmd->node_group, IDWALK_CB_USER);

  struct ForeachSettingData {
    IDWalkFunc walk;
    void *user_data;
    Object *ob;
  } settings = {walk, user_data, ob};

  IDP_foreach_property(
      nmd->settings.properties,
      IDP_TYPE_FILTER_ID,
      [](IDProperty *id_prop, void *user_data) {
        ForeachSettingData *settings = (ForeachSettingData *)user_data;
        settings->walk(
            settings->user_data, settings->ob, (ID **)&id_prop->data.pointer, IDWALK_CB_USER);
      },
      &settings);
}

static void foreach_tex_link(ModifierData *md, Object *ob, TexWalkFunc walk, void *user_data)
{
  walk(user_data, ob, md, "texture");
}

static bool is_disabled(const Scene * /*scene*/, ModifierData *md, bool /*use_render_params*/)
{
  NodesModifierData *nmd = reinterpret_cast<NodesModifierData *>(md);

  if (nmd->node_group == nullptr) {
    return true;
  }

  return false;
}

static bool logging_enabled(const ModifierEvalContext *ctx)
{
  if (!DEG_is_active(ctx->depsgraph)) {
    return false;
  }
  if ((ctx->flag & MOD_APPLY_ORCO) != 0) {
    return false;
  }
  return true;
}

static void update_id_properties_from_node_group(NodesModifierData *nmd)
{
  if (nmd->node_group == nullptr) {
    if (nmd->settings.properties) {
      IDP_FreeProperty(nmd->settings.properties);
      nmd->settings.properties = nullptr;
    }
    return;
  }

  IDProperty *old_properties = nmd->settings.properties;
  {
    IDPropertyTemplate idprop = {0};
    nmd->settings.properties = IDP_New(IDP_GROUP, &idprop, "Nodes Modifier Settings");
  }
  IDProperty *new_properties = nmd->settings.properties;

  nodes::update_input_properties_from_node_tree(*nmd->node_group, old_properties, *new_properties);
  nodes::update_output_properties_from_node_tree(
      *nmd->node_group, old_properties, *new_properties);

  if (old_properties != nullptr) {
    IDP_FreeProperty(old_properties);
  }
}

static void update_bakes_from_node_group(NodesModifierData &nmd)
{
  Map<int, const NodesModifierBake *> old_bake_by_id;
  for (const NodesModifierBake &bake : Span(nmd.bakes, nmd.bakes_num)) {
    old_bake_by_id.add(bake.id, &bake);
  }

  Vector<int> new_bake_ids;
  for (const bNestedNodeRef &ref : nmd.node_group->nested_node_refs_span()) {
    const bNode *node = nmd.node_group->find_nested_node(ref.id);
    if (node) {
      if (node->type == GEO_NODE_BAKE) {
        new_bake_ids.append(ref.id);
      }
    }
    else if (old_bake_by_id.contains(ref.id)) {
      /* Keep baked data in case linked data is missing so that it still exists when the linked
       * data has been found. */
      new_bake_ids.append(ref.id);
    }
  }

  NodesModifierBake *new_bake_data = static_cast<NodesModifierBake *>(
      MEM_callocN(sizeof(NodesModifierBake) * new_bake_ids.size(), __func__));
  for (const int i : new_bake_ids.index_range()) {
    const int id = new_bake_ids[i];
    const NodesModifierBake *old_bake = old_bake_by_id.lookup_default(id, nullptr);
    NodesModifierBake &new_bake = new_bake_data[i];
    if (old_bake) {
      new_bake = *old_bake;
      if (new_bake.directory) {
        new_bake.directory = BLI_strdup(new_bake.directory);
      }
    }
    else {
      new_bake.id = id;
      new_bake.frame_start = 1;
      new_bake.frame_end = 100;
    }
  }

  for (NodesModifierBake &old_bake : MutableSpan(nmd.bakes, nmd.bakes_num)) {
    MEM_SAFE_FREE(old_bake.directory);
  }
  MEM_SAFE_FREE(nmd.bakes);

  nmd.bakes = new_bake_data;
  nmd.bakes_num = new_bake_ids.size();
  nmd.active_bake = std::max(0, std::min(nmd.bakes_num - 1, nmd.active_bake));
}

}  // namespace blender

void MOD_nodes_update_interface(Object *object, NodesModifierData *nmd)
{
  using namespace blender;
  update_id_properties_from_node_group(nmd);
  update_bakes_from_node_group(*nmd);

  DEG_id_tag_update(&object->id, ID_RECALC_GEOMETRY);
}

namespace blender {

static void find_side_effect_nodes_for_viewer_path(
    const ViewerPath &viewer_path,
    const NodesModifierData &nmd,
    const ModifierEvalContext &ctx,
    MultiValueMap<ComputeContextHash, const lf::FunctionNode *> &r_side_effect_nodes)
{
  const std::optional<ed::viewer_path::ViewerPathForGeometryNodesViewer> parsed_path =
      ed::viewer_path::parse_geometry_nodes_viewer(viewer_path);
  if (!parsed_path.has_value()) {
    return;
  }
  if (parsed_path->object != DEG_get_original_object(ctx.object)) {
    return;
  }
  if (parsed_path->modifier_name != nmd.modifier.name) {
    return;
  }

  ComputeContextBuilder compute_context_builder;
  compute_context_builder.push<bke::ModifierComputeContext>(parsed_path->modifier_name);

  /* Write side effect nodes to a new map and only if everything succeeds, move the nodes to the
   * caller. This is easier than changing r_side_effect_nodes directly and then undoing changes in
   * case of errors. */
  MultiValueMap<ComputeContextHash, const lf::FunctionNode *> local_side_effect_nodes;

  const bNodeTree *group = nmd.node_group;
  const bke::bNodeTreeZone *zone = nullptr;
  for (const ViewerPathElem *elem : parsed_path->node_path) {
    const bke::bNodeTreeZones *tree_zones = group->zones();
    if (tree_zones == nullptr) {
      return;
    }
    const auto *lf_graph_info = nodes::ensure_geometry_nodes_lazy_function_graph(*group);
    if (lf_graph_info == nullptr) {
      return;
    }
    switch (elem->type) {
      case VIEWER_PATH_ELEM_TYPE_SIMULATION_ZONE: {
        const auto &typed_elem = *reinterpret_cast<const SimulationZoneViewerPathElem *>(elem);
        const bke::bNodeTreeZone *next_zone = tree_zones->get_zone_by_node(
            typed_elem.sim_output_node_id);
        if (next_zone == nullptr) {
          return;
        }
        if (next_zone->parent_zone != zone) {
          return;
        }
        const lf::FunctionNode *lf_zone_node = lf_graph_info->mapping.zone_node_map.lookup_default(
            next_zone, nullptr);
        if (lf_zone_node == nullptr) {
          return;
        }
        local_side_effect_nodes.add(compute_context_builder.hash(), lf_zone_node);
        compute_context_builder.push<bke::SimulationZoneComputeContext>(*next_zone->output_node);
        zone = next_zone;
        break;
      }
      case VIEWER_PATH_ELEM_TYPE_REPEAT_ZONE: {
        const auto &typed_elem = *reinterpret_cast<const RepeatZoneViewerPathElem *>(elem);
        const bke::bNodeTreeZone *next_zone = tree_zones->get_zone_by_node(
            typed_elem.repeat_output_node_id);
        if (next_zone == nullptr) {
          return;
        }
        if (next_zone->parent_zone != zone) {
          return;
        }
        const lf::FunctionNode *lf_zone_node = lf_graph_info->mapping.zone_node_map.lookup_default(
            next_zone, nullptr);
        if (lf_zone_node == nullptr) {
          return;
        }
        local_side_effect_nodes.add(compute_context_builder.hash(), lf_zone_node);
        compute_context_builder.push<bke::RepeatZoneComputeContext>(*next_zone->output_node,
                                                                    typed_elem.iteration);
        zone = next_zone;
        break;
      }
      case VIEWER_PATH_ELEM_TYPE_GROUP_NODE: {
        const auto &typed_elem = *reinterpret_cast<const GroupNodeViewerPathElem *>(elem);
        const bNode *node = group->node_by_id(typed_elem.node_id);
        if (node == nullptr) {
          return;
        }
        if (node->id == nullptr) {
          return;
        }
        if (node->is_muted()) {
          return;
        }
        if (zone != tree_zones->get_zone_by_node(node->identifier)) {
          return;
        }
        const lf::FunctionNode *lf_group_node =
            lf_graph_info->mapping.group_node_map.lookup_default(node, nullptr);
        if (lf_group_node == nullptr) {
          return;
        }
        local_side_effect_nodes.add(compute_context_builder.hash(), lf_group_node);
        compute_context_builder.push<bke::NodeGroupComputeContext>(*node);
        group = reinterpret_cast<const bNodeTree *>(node->id);
        zone = nullptr;
        break;
      }
      default: {
        BLI_assert_unreachable();
        return;
      }
    }
  }

  const bNode *found_viewer_node = group->node_by_id(parsed_path->viewer_node_id);
  if (found_viewer_node == nullptr) {
    return;
  }
  const auto *lf_graph_info = nodes::ensure_geometry_nodes_lazy_function_graph(*group);
  if (lf_graph_info == nullptr) {
    return;
  }
  const bke::bNodeTreeZones *tree_zones = group->zones();
  if (tree_zones == nullptr) {
    return;
  }
  if (tree_zones->get_zone_by_node(found_viewer_node->identifier) != zone) {
    return;
  }
  const lf::FunctionNode *lf_viewer_node = lf_graph_info->mapping.viewer_node_map.lookup_default(
      found_viewer_node, nullptr);
  if (lf_viewer_node == nullptr) {
    return;
  }
  local_side_effect_nodes.add(compute_context_builder.hash(), lf_viewer_node);

  /* Successfully found all compute contexts for the viewer. */
  for (const auto item : local_side_effect_nodes.items()) {
    r_side_effect_nodes.add_multiple(item.key, item.value);
  }
}

static void find_side_effect_nodes_for_nested_node_ref(
    const bNestedNodeRef &node_ref,
    const NodesModifierData &nmd,
    MultiValueMap<ComputeContextHash, const lf::FunctionNode *> &r_side_effect_nodes)
{
  ComputeContextBuilder compute_context_builder;
  compute_context_builder.push<bke::ModifierComputeContext>(nmd.modifier.name);

  /* Write side effect nodes to a new map and only add them to r_side_effect_nodes if this function
   * does not return early. */
  MultiValueMap<ComputeContextHash, const lf::FunctionNode *> local_side_effect_nodes;

  const bNodeTree *group = nmd.node_group;
  Vector<int32_t> node_id_path;
  if (!group->node_id_path_from_nested_node_ref(node_ref.id, node_id_path)) {
    return;
  }
  for (const int32_t node_id : node_id_path) {
    const bNode *node = group->node_by_id(node_id);
    if (node == nullptr) {
      return;
    }
    const bke::bNodeTreeZones *tree_zones = group->zones();
    if (tree_zones == nullptr) {
      return;
    }
    const auto lf_graph_info = nodes::ensure_geometry_nodes_lazy_function_graph(*group);
    if (lf_graph_info == nullptr) {
      return;
    }
    const bke::bNodeTreeZone *zone = tree_zones->get_zone_by_node(node_id);
    if (zone != nullptr) {
      /* Referenced node must be outside of any zone to be able to make it a side effect node. */
      return;
    }
    if (node->is_group()) {
      if (node->id == nullptr) {
        return;
      }
      if (node->is_muted()) {
        return;
      }
      const lf::FunctionNode *lf_group_node = lf_graph_info->mapping.group_node_map.lookup_default(
          node, nullptr);
      if (lf_group_node == nullptr) {
        return;
      }
      local_side_effect_nodes.add(compute_context_builder.hash(), lf_group_node);
      compute_context_builder.push<bke::NodeGroupComputeContext>(*node);
      group = reinterpret_cast<const bNodeTree *>(node->id);
    }
    else {
      const lf::FunctionNode *lf_bake_node = lf_graph_info->mapping.bake_node_map.lookup_default(
          node, nullptr);
      if (lf_bake_node == nullptr) {
        return;
      }
      local_side_effect_nodes.add(compute_context_builder.hash(), lf_bake_node);
      break;
    }
  }

  /* Successfully found all compute contexts for the nested node. */
  for (const auto item : local_side_effect_nodes.items()) {
    r_side_effect_nodes.add_multiple(item.key, item.value);
  }
}

static void find_side_effect_nodes(
    const NodesModifierData &nmd,
    const ModifierEvalContext &ctx,
    MultiValueMap<ComputeContextHash, const lf::FunctionNode *> &r_side_effect_nodes)
{
  if (nmd.runtime->bakes) {
    for (const int32_t bake_id : nmd.runtime->bakes->requested_bake_ids) {
      const bNestedNodeRef *node_ref = nmd.node_group->find_nested_node_ref(bake_id);
      BLI_assert(node_ref != nullptr);
      find_side_effect_nodes_for_nested_node_ref(*node_ref, nmd, r_side_effect_nodes);
    }
  }

  Main *bmain = DEG_get_bmain(ctx.depsgraph);
  wmWindowManager *wm = (wmWindowManager *)bmain->wm.first;
  if (wm == nullptr) {
    return;
  }
  LISTBASE_FOREACH (const wmWindow *, window, &wm->windows) {
    const bScreen *screen = BKE_workspace_active_screen_get(window->workspace_hook);
    const WorkSpace *workspace = BKE_workspace_active_get(window->workspace_hook);
    find_side_effect_nodes_for_viewer_path(workspace->viewer_path, nmd, ctx, r_side_effect_nodes);
    LISTBASE_FOREACH (const ScrArea *, area, &screen->areabase) {
      const SpaceLink *sl = static_cast<SpaceLink *>(area->spacedata.first);
      if (sl->spacetype == SPACE_SPREADSHEET) {
        const SpaceSpreadsheet &sspreadsheet = *reinterpret_cast<const SpaceSpreadsheet *>(sl);
        find_side_effect_nodes_for_viewer_path(
            sspreadsheet.viewer_path, nmd, ctx, r_side_effect_nodes);
      }
      if (sl->spacetype == SPACE_VIEW3D) {
        const View3D &v3d = *reinterpret_cast<const View3D *>(sl);
        find_side_effect_nodes_for_viewer_path(v3d.viewer_path, nmd, ctx, r_side_effect_nodes);
      }
    }
  }
}

static void find_socket_log_contexts(const NodesModifierData &nmd,
                                     const ModifierEvalContext &ctx,
                                     Set<ComputeContextHash> &r_socket_log_contexts)
{
  Main *bmain = DEG_get_bmain(ctx.depsgraph);
  wmWindowManager *wm = (wmWindowManager *)bmain->wm.first;
  if (wm == nullptr) {
    return;
  }
  LISTBASE_FOREACH (const wmWindow *, window, &wm->windows) {
    const bScreen *screen = BKE_workspace_active_screen_get(window->workspace_hook);
    LISTBASE_FOREACH (const ScrArea *, area, &screen->areabase) {
      const SpaceLink *sl = static_cast<SpaceLink *>(area->spacedata.first);
      if (sl->spacetype == SPACE_NODE) {
        const SpaceNode &snode = *reinterpret_cast<const SpaceNode *>(sl);
        const Map<const bke::bNodeTreeZone *, ComputeContextHash> hash_by_zone =
            geo_log::GeoModifierLog::get_context_hash_by_zone_for_node_editor(snode,
                                                                              nmd.modifier.name);
        for (const ComputeContextHash &hash : hash_by_zone.values()) {
          r_socket_log_contexts.add(hash);
        }
      }
    }
  }
}

/**
 * \note This could be done in #initialize_group_input, though that would require adding the
 * the object as a parameter, so it's likely better to this check as a separate step.
 */
static void check_property_socket_sync(const Object *ob, ModifierData *md)
{
  NodesModifierData *nmd = reinterpret_cast<NodesModifierData *>(md);

  int geometry_socket_count = 0;

  int i;
  LISTBASE_FOREACH_INDEX (const bNodeSocket *, socket, &nmd->node_group->inputs, i) {
    /* The first socket is the special geometry socket for the modifier object. */
    if (i == 0 && socket->type == SOCK_GEOMETRY) {
      geometry_socket_count++;
      continue;
    }

    IDProperty *property = IDP_GetPropertyFromGroup(nmd->settings.properties, socket->identifier);
    if (property == nullptr) {
      if (socket->type == SOCK_GEOMETRY) {
        geometry_socket_count++;
      }
      else {
        BKE_modifier_set_error(ob, md, "Missing property for input socket \"%s\"", socket->name);
      }
      continue;
    }

    if (!nodes::id_property_type_matches_socket(*socket, *property)) {
      BKE_modifier_set_error(
          ob, md, "Property type does not match input socket \"(%s)\"", socket->name);
      continue;
    }
  }

  if (geometry_socket_count == 1) {
    if (((bNodeSocket *)nmd->node_group->inputs.first)->type != SOCK_GEOMETRY) {
      BKE_modifier_set_error(ob, md, "Node group's geometry input must be the first");
    }
  }
}

static void prepare_simulation_states_for_evaluation(const NodesModifierData &nmd,
                                                     const ModifierEvalContext &ctx,
                                                     nodes::GeoNodesModifierData &exec_data)
{
  if (!nmd.runtime->simulation_cache) {
    return;
  }
  const Main *bmain = DEG_get_bmain(ctx.depsgraph);
  const SubFrame current_frame = DEG_get_ctime(ctx.depsgraph);
  const Scene *scene = DEG_get_input_scene(ctx.depsgraph);
  const SubFrame start_frame = scene->r.sfra;
  const bool is_start_frame = current_frame == start_frame;

  /* This cache may be shared between original and evaluated modifiers. */
  blender::bke::sim::ModifierSimulationCache &simulation_cache = *nmd.runtime->simulation_cache;

  {
    /* Try to use baked data. */
    const StringRefNull bmain_path = BKE_main_blendfile_path(bmain);
    if (simulation_cache.cache_state != bke::sim::CacheState::Baked && !bmain_path.is_empty()) {
      if (!StringRef(nmd.simulation_bake_directory).is_empty()) {
        if (const char *base_path = ID_BLEND_PATH(bmain, &ctx.object->id)) {
          char absolute_bake_dir[FILE_MAX];
          STRNCPY(absolute_bake_dir, nmd.simulation_bake_directory);
          BLI_path_abs(absolute_bake_dir, base_path);
          simulation_cache.try_discover_bake(absolute_bake_dir);
        }
      }
    }
  }

  if (ctx.object->flag & OB_FLAG_USE_SIMULATION_CACHE) {
    if (DEG_is_active(ctx.depsgraph)) {

      {
        /* Invalidate cached data on user edits. */
        if (nmd.modifier.flag & eModifierFlag_UserModified) {
          if (simulation_cache.cache_state != bke::sim::CacheState::Baked) {
            simulation_cache.invalidate();
          }
        }
      }

      {
        /* Reset cached data if necessary. */
        const bke::sim::StatesAroundFrame sim_states = simulation_cache.get_states_around_frame(
            current_frame);
        if (simulation_cache.cache_state == bke::sim::CacheState::Invalid &&
            (current_frame == start_frame ||
             (sim_states.current == nullptr && sim_states.prev == nullptr &&
              sim_states.next != nullptr)))
        {
          simulation_cache.reset();
        }
      }
      /* Decide if a new simulation state should be created in this evaluation. */
      const bke::sim::StatesAroundFrame sim_states = simulation_cache.get_states_around_frame(
          current_frame);
      if (simulation_cache.cache_state != bke::sim::CacheState::Baked) {
        if (sim_states.current == nullptr) {
          if (is_start_frame || !simulation_cache.has_states()) {
            bke::sim::ModifierSimulationState &current_sim_state =
                simulation_cache.get_state_at_frame_for_write(current_frame);
            exec_data.current_simulation_state_for_write = &current_sim_state;
            exec_data.simulation_time_delta = 0.0f;
            if (!is_start_frame) {
              /* When starting a new simulation at another frame than the start frame,
               * it can't match what would be baked, so invalidate it immediately. */
              simulation_cache.invalidate();
            }
          }
          else if (sim_states.prev != nullptr && sim_states.next == nullptr) {
            const float max_delta_frames = 1.0f;
            const float scene_delta_frames = float(current_frame) - float(sim_states.prev->frame);
            const float delta_frames = std::min(max_delta_frames, scene_delta_frames);
            if (delta_frames != scene_delta_frames) {
              simulation_cache.invalidate();
            }
            bke::sim::ModifierSimulationState &current_sim_state =
                simulation_cache.get_state_at_frame_for_write(current_frame);
            exec_data.current_simulation_state_for_write = &current_sim_state;
            const float delta_seconds = delta_frames / FPS;
            exec_data.simulation_time_delta = delta_seconds;
          }
        }
      }
    }

    /* Load read-only states to give nodes access to cached data. */
    const bke::sim::StatesAroundFrame sim_states = simulation_cache.get_states_around_frame(
        current_frame);
    if (sim_states.current) {
      sim_states.current->state.ensure_bake_loaded(*nmd.node_group);
      exec_data.current_simulation_state = &sim_states.current->state;
    }
    if (sim_states.prev) {
      sim_states.prev->state.ensure_bake_loaded(*nmd.node_group);
      exec_data.prev_simulation_state = &sim_states.prev->state;
      if (sim_states.next) {
        sim_states.next->state.ensure_bake_loaded(*nmd.node_group);
        exec_data.next_simulation_state = &sim_states.next->state;
        exec_data.simulation_state_mix_factor =
            (float(current_frame) - float(sim_states.prev->frame)) /
            (float(sim_states.next->frame) - float(sim_states.prev->frame));
      }
    }
  }
  else {
    if (DEG_is_active(ctx.depsgraph)) {
      bke::sim::ModifierSimulationCacheRealtime &realtime_cache = simulation_cache.realtime_cache;

      /* Reset the cache when going backwards in time. */
      if (realtime_cache.prev_frame >= current_frame) {
        simulation_cache.reset();
      }

      /* Advance in time, making the last "current" state the new "previous" state. */
      realtime_cache.prev_frame = realtime_cache.current_frame;
      realtime_cache.prev_state = std::move(realtime_cache.current_state);
      if (realtime_cache.prev_state) {
        exec_data.prev_simulation_state_mutable = realtime_cache.prev_state.get();
      }

      /* Create a new current state used to pass the data to the next frame. */
      realtime_cache.current_state = std::make_unique<bke::sim::ModifierSimulationState>();
      realtime_cache.current_frame = current_frame;
      exec_data.current_simulation_state_for_write = realtime_cache.current_state.get();
      exec_data.current_simulation_state = exec_data.current_simulation_state_for_write;

      /* Calculate the delta time. */
      if (realtime_cache.prev_state) {
        const float max_delta_frames = 1.0f;
        const float scene_delta_frames = float(current_frame) - float(realtime_cache.prev_frame);
        const float delta_frames = std::min(max_delta_frames, scene_delta_frames);
        const float delta_seconds = delta_frames / FPS;
        exec_data.simulation_time_delta = delta_seconds;
      }
      else {
        exec_data.simulation_time_delta = 0.0f;
      }
    }
  }
}

static void modifyGeometry(ModifierData *md,
                           const ModifierEvalContext *ctx,
                           bke::GeometrySet &geometry_set)
{
  using namespace blender;
  NodesModifierData *nmd = reinterpret_cast<NodesModifierData *>(md);
  if (nmd->node_group == nullptr) {
    return;
  }
  NodesModifierData *nmd_orig = reinterpret_cast<NodesModifierData *>(
      BKE_modifier_get_original(ctx->object, &nmd->modifier));

  const bNodeTree &tree = *nmd->node_group;
  tree.ensure_topology_cache();
  check_property_socket_sync(ctx->object, md);

  const bNode *output_node = tree.group_output_node();
  if (output_node == nullptr) {
    BKE_modifier_set_error(ctx->object, md, "Node group must have a group output node");
    geometry_set.clear();
    return;
  }

  Span<const bNodeSocket *> group_outputs = output_node->input_sockets().drop_back(1);
  if (group_outputs.is_empty()) {
    BKE_modifier_set_error(ctx->object, md, "Node group must have an output socket");
    geometry_set.clear();
    return;
  }

  const bNodeSocket *first_output_socket = group_outputs[0];
  if (!STREQ(first_output_socket->idname, "NodeSocketGeometry")) {
    BKE_modifier_set_error(ctx->object, md, "Node group's first output must be a geometry");
    geometry_set.clear();
    return;
  }

  const nodes::GeometryNodesLazyFunctionGraphInfo *lf_graph_info =
      nodes::ensure_geometry_nodes_lazy_function_graph(tree);
  if (lf_graph_info == nullptr) {
    BKE_modifier_set_error(ctx->object, md, "Cannot evaluate node group");
    geometry_set.clear();
    return;
  }

  bool use_orig_index_verts = false;
  bool use_orig_index_edges = false;
  bool use_orig_index_faces = false;
  if (const Mesh *mesh = geometry_set.get_mesh_for_read()) {
    use_orig_index_verts = CustomData_has_layer(&mesh->vert_data, CD_ORIGINDEX);
    use_orig_index_edges = CustomData_has_layer(&mesh->edge_data, CD_ORIGINDEX);
    use_orig_index_faces = CustomData_has_layer(&mesh->face_data, CD_ORIGINDEX);
  }

  nodes::GeoNodesModifierData modifier_eval_data{};
  modifier_eval_data.depsgraph = ctx->depsgraph;
  modifier_eval_data.self_object = ctx->object;
  auto eval_log = std::make_unique<geo_log::GeoModifierLog>();

  prepare_simulation_states_for_evaluation(*nmd, *ctx, modifier_eval_data);

  Set<ComputeContextHash> socket_log_contexts;
  if (logging_enabled(ctx)) {
    modifier_eval_data.eval_log = eval_log.get();

    find_socket_log_contexts(*nmd, *ctx, socket_log_contexts);
    modifier_eval_data.socket_log_contexts = &socket_log_contexts;
  }
  MultiValueMap<ComputeContextHash, const lf::FunctionNode *> side_effect_nodes;
  find_side_effect_nodes(*nmd, *ctx, side_effect_nodes);
  modifier_eval_data.side_effect_nodes = &side_effect_nodes;

  {
    for (const bNestedNodeRef &node_ref : nmd->node_group->nested_node_refs_span()) {
      Vector<int32_t> node_ids;
      if (!nmd->node_group->node_id_path_from_nested_node_ref(node_ref.id, node_ids)) {
        continue;
      }
      ComputeContextBuilder compute_context_builder;
      compute_context_builder.push<bke::ModifierComputeContext>(nmd->modifier.name);
      const int32_t leaf_node_id = node_ids.pop_last();
      for (const int32_t node_id : node_ids.as_span()) {
        compute_context_builder.push<bke::NodeGroupComputeContext>(node_id);
      }
      modifier_eval_data.nested_node_id_by_compute_context.add(
          {compute_context_builder.hash(), leaf_node_id}, node_ref.id);
    }
    modifier_eval_data.bakes = nmd->runtime->bakes.get();
  }

  bke::ModifierComputeContext modifier_compute_context{nullptr, nmd->modifier.name};
  geometry_set = nodes::execute_geometry_nodes_on_geometry(
      tree,
      nmd->settings.properties,
      modifier_compute_context,
      std::move(geometry_set),
      [&](nodes::GeoNodesLFUserData &user_data) {
        user_data.modifier_data = &modifier_eval_data;
      });

  if (logging_enabled(ctx)) {
    nmd_orig->runtime->eval_log = std::move(eval_log);
  }

  if (use_orig_index_verts || use_orig_index_edges || use_orig_index_faces) {
    if (Mesh *mesh = geometry_set.get_mesh_for_write()) {
      /* Add #CD_ORIGINDEX layers if they don't exist already. This is required because the
       * #eModifierTypeFlag_SupportsMapping flag is set. If the layers did not exist before, it is
       * assumed that the output mesh does not have a mapping to the original mesh. */
      if (use_orig_index_verts) {
        CustomData_add_layer(&mesh->vert_data, CD_ORIGINDEX, CD_SET_DEFAULT, mesh->totvert);
      }
      if (use_orig_index_edges) {
        CustomData_add_layer(&mesh->edge_data, CD_ORIGINDEX, CD_SET_DEFAULT, mesh->totedge);
      }
      if (use_orig_index_faces) {
        CustomData_add_layer(&mesh->face_data, CD_ORIGINDEX, CD_SET_DEFAULT, mesh->faces_num);
      }
    }
  }
}

static Mesh *modify_mesh(ModifierData *md, const ModifierEvalContext *ctx, Mesh *mesh)
{
  bke::GeometrySet geometry_set = bke::GeometrySet::create_with_mesh(
      mesh, bke::GeometryOwnershipType::Editable);

  modifyGeometry(md, ctx, geometry_set);

  Mesh *new_mesh = geometry_set.get_component_for_write<bke::MeshComponent>().release();
  if (new_mesh == nullptr) {
    return BKE_mesh_new_nomain(0, 0, 0, 0);
  }
  return new_mesh;
}

static void modify_geometry_set(ModifierData *md,
                                const ModifierEvalContext *ctx,
                                bke::GeometrySet *geometry_set)
{
  modifyGeometry(md, ctx, *geometry_set);
}

struct AttributeSearchData {
  uint32_t object_session_uid;
  char modifier_name[MAX_NAME];
  char socket_identifier[MAX_NAME];
  bool is_output;
};
/* This class must not have a destructor, since it is used by buttons and freed with #MEM_freeN. */
BLI_STATIC_ASSERT(std::is_trivially_destructible_v<AttributeSearchData>, "");

static NodesModifierData *get_modifier_data(Main &bmain,
                                            const wmWindowManager &wm,
                                            const AttributeSearchData &data)
{
  if (ED_screen_animation_playing(&wm)) {
    /* Work around an issue where the attribute search exec function has stale pointers when data
     * is reallocated when evaluating the node tree, causing a crash. This would be solved by
     * allowing the UI search data to own arbitrary memory rather than just referencing it. */
    return nullptr;
  }

  const Object *object = (Object *)BKE_libblock_find_session_uuid(
      &bmain, ID_OB, data.object_session_uid);
  if (object == nullptr) {
    return nullptr;
  }
  ModifierData *md = BKE_modifiers_findby_name(object, data.modifier_name);
  if (md == nullptr) {
    return nullptr;
  }
  BLI_assert(md->type == eModifierType_Nodes);
  return reinterpret_cast<NodesModifierData *>(md);
}

static geo_log::GeoTreeLog *get_root_tree_log(const NodesModifierData &nmd)
{
  if (!nmd.runtime->eval_log) {
    return nullptr;
  }
  bke::ModifierComputeContext compute_context{nullptr, nmd.modifier.name};
  return &nmd.runtime->eval_log->get_tree_log(compute_context.hash());
}

static void attribute_search_update_fn(
    const bContext *C, void *arg, const char *str, uiSearchItems *items, const bool is_first)
{
  AttributeSearchData &data = *static_cast<AttributeSearchData *>(arg);
  const NodesModifierData *nmd = get_modifier_data(*CTX_data_main(C), *CTX_wm_manager(C), data);
  if (nmd == nullptr) {
    return;
  }
  if (nmd->node_group == nullptr) {
    return;
  }
  geo_log::GeoTreeLog *tree_log = get_root_tree_log(*nmd);
  if (tree_log == nullptr) {
    return;
  }
  tree_log->ensure_existing_attributes();
  nmd->node_group->ensure_topology_cache();

  Vector<const bNodeSocket *> sockets_to_check;
  if (data.is_output) {
    for (const bNode *node : nmd->node_group->nodes_by_type("NodeGroupOutput")) {
      for (const bNodeSocket *socket : node->input_sockets()) {
        if (socket->type == SOCK_GEOMETRY) {
          sockets_to_check.append(socket);
        }
      }
    }
  }
  else {
    for (const bNode *node : nmd->node_group->group_input_nodes()) {
      for (const bNodeSocket *socket : node->output_sockets()) {
        if (socket->type == SOCK_GEOMETRY) {
          sockets_to_check.append(socket);
        }
      }
    }
  }
  Set<StringRef> names;
  Vector<const geo_log::GeometryAttributeInfo *> attributes;
  for (const bNodeSocket *socket : sockets_to_check) {
    const geo_log::ValueLog *value_log = tree_log->find_socket_value_log(*socket);
    if (value_log == nullptr) {
      continue;
    }
    if (const auto *geo_log = dynamic_cast<const geo_log::GeometryInfoLog *>(value_log)) {
      for (const geo_log::GeometryAttributeInfo &attribute : geo_log->attributes) {
        if (names.add(attribute.name)) {
          attributes.append(&attribute);
        }
      }
    }
  }
  ui::attribute_search_add_items(str, data.is_output, attributes.as_span(), items, is_first);
}

static void attribute_search_exec_fn(bContext *C, void *data_v, void *item_v)
{
  if (item_v == nullptr) {
    return;
  }
  AttributeSearchData &data = *static_cast<AttributeSearchData *>(data_v);
  const auto &item = *static_cast<const geo_log::GeometryAttributeInfo *>(item_v);
  const NodesModifierData *nmd = get_modifier_data(*CTX_data_main(C), *CTX_wm_manager(C), data);
  if (nmd == nullptr) {
    return;
  }

  const std::string attribute_prop_name = data.socket_identifier +
                                          nodes::input_attribute_name_suffix();
  IDProperty &name_property = *IDP_GetPropertyFromGroup(nmd->settings.properties,
                                                        attribute_prop_name.c_str());
  IDP_AssignString(&name_property, item.name.c_str());

  ED_undo_push(C, "Assign Attribute Name");
}

static void add_attribute_search_button(const bContext &C,
                                        uiLayout *layout,
                                        const NodesModifierData &nmd,
                                        PointerRNA *md_ptr,
                                        const StringRefNull rna_path_attribute_name,
                                        const bNodeSocket &socket,
                                        const bool is_output)
{
  if (!nmd.runtime->eval_log) {
    uiItemR(layout, md_ptr, rna_path_attribute_name.c_str(), 0, "", ICON_NONE);
    return;
  }

  uiBlock *block = uiLayoutGetBlock(layout);
  uiBut *but = uiDefIconTextButR(block,
                                 UI_BTYPE_SEARCH_MENU,
                                 0,
                                 ICON_NONE,
                                 "",
                                 0,
                                 0,
                                 10 * UI_UNIT_X, /* Dummy value, replaced by layout system. */
                                 UI_UNIT_Y,
                                 md_ptr,
                                 rna_path_attribute_name.c_str(),
                                 0,
                                 0.0f,
                                 0.0f,
                                 0.0f,
                                 0.0f,
                                 socket.description);

  const Object *object = ED_object_context(&C);
  BLI_assert(object != nullptr);
  if (object == nullptr) {
    return;
  }

  AttributeSearchData *data = MEM_new<AttributeSearchData>(__func__);
  data->object_session_uid = object->id.session_uuid;
  STRNCPY(data->modifier_name, nmd.modifier.name);
  STRNCPY(data->socket_identifier, socket.identifier);
  data->is_output = is_output;

  UI_but_func_search_set_results_are_suggestions(but, true);
  UI_but_func_search_set_sep_string(but, UI_MENU_ARROW_SEP);
  UI_but_func_search_set(but,
                         nullptr,
                         attribute_search_update_fn,
                         static_cast<void *>(data),
                         true,
                         nullptr,
                         attribute_search_exec_fn,
                         nullptr);

  char *attribute_name = RNA_string_get_alloc(
      md_ptr, rna_path_attribute_name.c_str(), nullptr, 0, nullptr);
  const bool access_allowed = bke::allow_procedural_attribute_access(attribute_name);
  MEM_freeN(attribute_name);
  if (!access_allowed) {
    UI_but_flag_enable(but, UI_BUT_REDALERT);
  }
}

static void add_attribute_search_or_value_buttons(const bContext &C,
                                                  uiLayout *layout,
                                                  const NodesModifierData &nmd,
                                                  PointerRNA *md_ptr,
                                                  const bNodeSocket &socket)
{
  char socket_id_esc[sizeof(socket.identifier) * 2];
  BLI_str_escape(socket_id_esc, socket.identifier, sizeof(socket_id_esc));
  const std::string rna_path = "[\"" + std::string(socket_id_esc) + "\"]";
  const std::string rna_path_use_attribute = "[\"" + std::string(socket_id_esc) +
                                             nodes::input_use_attribute_suffix() + "\"]";
  const std::string rna_path_attribute_name = "[\"" + std::string(socket_id_esc) +
                                              nodes::input_attribute_name_suffix() + "\"]";

  /* We're handling this manually in this case. */
  uiLayoutSetPropDecorate(layout, false);

  uiLayout *split = uiLayoutSplit(layout, 0.4f, false);
  uiLayout *name_row = uiLayoutRow(split, false);
  uiLayoutSetAlignment(name_row, UI_LAYOUT_ALIGN_RIGHT);

  const int use_attribute = RNA_int_get(md_ptr, rna_path_use_attribute.c_str()) != 0;
  if (socket.type == SOCK_BOOLEAN && !use_attribute) {
    uiItemL(name_row, "", ICON_NONE);
  }
  else {
    uiItemL(name_row, socket.name, ICON_NONE);
  }

  uiLayout *prop_row = uiLayoutRow(split, true);
  if (socket.type == SOCK_BOOLEAN) {
    uiLayoutSetPropSep(prop_row, false);
    uiLayoutSetAlignment(prop_row, UI_LAYOUT_ALIGN_EXPAND);
  }

  if (use_attribute) {
    add_attribute_search_button(C, prop_row, nmd, md_ptr, rna_path_attribute_name, socket, false);
    uiItemL(layout, "", ICON_BLANK1);
  }
  else {
    const char *name = socket.type == SOCK_BOOLEAN ? socket.name : "";
    uiItemR(prop_row, md_ptr, rna_path.c_str(), 0, name, ICON_NONE);
    uiItemDecoratorR(layout, md_ptr, rna_path.c_str(), -1);
  }

  PointerRNA props;
  uiItemFullO(prop_row,
              "object.geometry_nodes_input_attribute_toggle",
              "",
              ICON_SPREADSHEET,
              nullptr,
              WM_OP_INVOKE_DEFAULT,
              0,
              &props);
  RNA_string_set(&props, "modifier_name", nmd.modifier.name);
  RNA_string_set(&props, "prop_path", rna_path_use_attribute.c_str());
}

/* Drawing the properties manually with #uiItemR instead of #uiDefAutoButsRNA allows using
 * the node socket identifier for the property names, since they are unique, but also having
 * the correct label displayed in the UI. */
static void draw_property_for_socket(const bContext &C,
                                     uiLayout *layout,
                                     NodesModifierData *nmd,
                                     PointerRNA *bmain_ptr,
                                     PointerRNA *md_ptr,
                                     const bNodeSocket &socket,
                                     const int socket_index)
{
  /* The property should be created in #MOD_nodes_update_interface with the correct type. */
  IDProperty *property = IDP_GetPropertyFromGroup(nmd->settings.properties, socket.identifier);

  /* IDProperties can be removed with python, so there could be a situation where
   * there isn't a property for a socket or it doesn't have the correct type. */
  if (property == nullptr || !nodes::id_property_type_matches_socket(socket, *property)) {
    return;
  }

  char socket_id_esc[sizeof(socket.identifier) * 2];
  BLI_str_escape(socket_id_esc, socket.identifier, sizeof(socket_id_esc));

  char rna_path[sizeof(socket_id_esc) + 4];
  SNPRINTF(rna_path, "[\"%s\"]", socket_id_esc);

  uiLayout *row = uiLayoutRow(layout, true);
  uiLayoutSetPropDecorate(row, true);

  /* Use #uiItemPointerR to draw pointer properties because #uiItemR would not have enough
   * information about what type of ID to select for editing the values. This is because
   * pointer IDProperties contain no information about their type. */
  switch (socket.type) {
    case SOCK_OBJECT: {
      uiItemPointerR(row, md_ptr, rna_path, bmain_ptr, "objects", socket.name, ICON_OBJECT_DATA);
      break;
    }
    case SOCK_COLLECTION: {
      uiItemPointerR(
          row, md_ptr, rna_path, bmain_ptr, "collections", socket.name, ICON_OUTLINER_COLLECTION);
      break;
    }
    case SOCK_MATERIAL: {
      uiItemPointerR(row, md_ptr, rna_path, bmain_ptr, "materials", socket.name, ICON_MATERIAL);
      break;
    }
    case SOCK_TEXTURE: {
      uiItemPointerR(row, md_ptr, rna_path, bmain_ptr, "textures", socket.name, ICON_TEXTURE);
      break;
    }
    case SOCK_IMAGE: {
      uiItemPointerR(row, md_ptr, rna_path, bmain_ptr, "images", socket.name, ICON_IMAGE);
      break;
    }
    default: {
      if (nodes::input_has_attribute_toggle(*nmd->node_group, socket_index)) {
        add_attribute_search_or_value_buttons(C, row, *nmd, md_ptr, socket);
      }
      else {
        uiItemR(row, md_ptr, rna_path, 0, socket.name, ICON_NONE);
      }
    }
  }
  if (!nodes::input_has_attribute_toggle(*nmd->node_group, socket_index)) {
    uiItemL(row, "", ICON_BLANK1);
  }
}

static void draw_property_for_output_socket(const bContext &C,
                                            uiLayout *layout,
                                            const NodesModifierData &nmd,
                                            PointerRNA *md_ptr,
                                            const bNodeSocket &socket)
{
  char socket_id_esc[sizeof(socket.identifier) * 2];
  BLI_str_escape(socket_id_esc, socket.identifier, sizeof(socket_id_esc));
  const std::string rna_path_attribute_name = "[\"" + StringRef(socket_id_esc) +
                                              nodes::input_attribute_name_suffix() + "\"]";

  uiLayout *split = uiLayoutSplit(layout, 0.4f, false);
  uiLayout *name_row = uiLayoutRow(split, false);
  uiLayoutSetAlignment(name_row, UI_LAYOUT_ALIGN_RIGHT);
  uiItemL(name_row, socket.name, ICON_NONE);

  uiLayout *row = uiLayoutRow(split, true);
  add_attribute_search_button(C, row, nmd, md_ptr, rna_path_attribute_name, socket, true);
}

static void panel_draw(const bContext *C, Panel *panel)
{
  uiLayout *layout = panel->layout;
  Main *bmain = CTX_data_main(C);

  PointerRNA *ptr = modifier_panel_get_property_pointers(panel, nullptr);
  NodesModifierData *nmd = static_cast<NodesModifierData *>(ptr->data);

  uiLayoutSetPropSep(layout, true);
  /* Decorators are added manually for supported properties because the
   * attribute/value toggle requires a manually built layout anyway. */
  uiLayoutSetPropDecorate(layout, false);

  uiTemplateID(layout,
               C,
               ptr,
               "node_group",
               "node.new_geometry_node_group_assign",
               nullptr,
               nullptr,
               0,
               false,
               nullptr);

  if (nmd->node_group != nullptr && nmd->settings.properties != nullptr) {
    PointerRNA bmain_ptr;
    RNA_main_pointer_create(bmain, &bmain_ptr);

    int socket_index;
    LISTBASE_FOREACH_INDEX (bNodeSocket *, socket, &nmd->node_group->inputs, socket_index) {
      if (!(socket->flag & SOCK_HIDE_IN_MODIFIER)) {
        draw_property_for_socket(*C, layout, nmd, &bmain_ptr, ptr, *socket, socket_index);
      }
    }
  }

  /* Draw node warnings. */
  geo_log::GeoTreeLog *tree_log = get_root_tree_log(*nmd);
  if (tree_log != nullptr) {
    tree_log->ensure_node_warnings();
    for (const geo_log::NodeWarning &warning : tree_log->all_warnings) {
      if (warning.type != geo_log::NodeWarningType::Info) {
        uiItemL(layout, warning.message.c_str(), ICON_ERROR);
      }
    }
  }

  modifier_panel_end(layout, ptr);
}

static void output_attribute_panel_draw(const bContext *C, Panel *panel)
{
  uiLayout *layout = panel->layout;

  PointerRNA *ptr = modifier_panel_get_property_pointers(panel, nullptr);
  NodesModifierData *nmd = static_cast<NodesModifierData *>(ptr->data);

  uiLayoutSetPropSep(layout, true);
  uiLayoutSetPropDecorate(layout, true);

  bool has_output_attribute = false;
  if (nmd->node_group != nullptr && nmd->settings.properties != nullptr) {
    LISTBASE_FOREACH (bNodeSocket *, socket, &nmd->node_group->outputs) {
      if (nodes::socket_type_has_attribute_toggle(*socket)) {
        has_output_attribute = true;
        draw_property_for_output_socket(*C, layout, *nmd, ptr, *socket);
      }
    }
  }
  if (!has_output_attribute) {
    uiItemL(layout, TIP_("No group output attributes connected"), ICON_INFO);
  }
}

static void internal_dependencies_panel_draw(const bContext * /*C*/, Panel *panel)
{
  uiLayout *layout = panel->layout;

  PointerRNA *ptr = modifier_panel_get_property_pointers(panel, nullptr);
  NodesModifierData *nmd = static_cast<NodesModifierData *>(ptr->data);

  uiLayout *col = uiLayoutColumn(layout, false);
  uiLayoutSetPropSep(col, true);
  uiLayoutSetPropDecorate(col, false);
  uiItemR(col, ptr, "simulation_bake_directory", 0, "Bake", ICON_NONE);

  geo_log::GeoTreeLog *tree_log = get_root_tree_log(*nmd);
  if (tree_log == nullptr) {
    return;
  }

  tree_log->ensure_used_named_attributes();
  const Map<StringRefNull, geo_log::NamedAttributeUsage> &usage_by_attribute =
      tree_log->used_named_attributes;

  if (usage_by_attribute.is_empty()) {
    uiItemL(layout, IFACE_("No named attributes used"), ICON_INFO);
    return;
  }

  struct NameWithUsage {
    StringRefNull name;
    geo_log::NamedAttributeUsage usage;
  };

  Vector<NameWithUsage> sorted_used_attribute;
  for (auto &&item : usage_by_attribute.items()) {
    sorted_used_attribute.append({item.key, item.value});
  }
  std::sort(sorted_used_attribute.begin(),
            sorted_used_attribute.end(),
            [](const NameWithUsage &a, const NameWithUsage &b) {
              return BLI_strcasecmp_natural(a.name.c_str(), b.name.c_str()) <= 0;
            });

  for (const NameWithUsage &attribute : sorted_used_attribute) {
    const StringRefNull attribute_name = attribute.name;
    const geo_log::NamedAttributeUsage usage = attribute.usage;

    /* #uiLayoutRowWithHeading doesn't seem to work in this case. */
    uiLayout *split = uiLayoutSplit(layout, 0.4f, false);

    std::stringstream ss;
    Vector<std::string> usages;
    if ((usage & geo_log::NamedAttributeUsage::Read) != geo_log::NamedAttributeUsage::None) {
      usages.append(TIP_("Read"));
    }
    if ((usage & geo_log::NamedAttributeUsage::Write) != geo_log::NamedAttributeUsage::None) {
      usages.append(TIP_("Write"));
    }
    if ((usage & geo_log::NamedAttributeUsage::Remove) != geo_log::NamedAttributeUsage::None) {
      usages.append(TIP_("Remove"));
    }
    for (const int i : usages.index_range()) {
      ss << usages[i];
      if (i < usages.size() - 1) {
        ss << ", ";
      }
    }

    uiLayout *row = uiLayoutRow(split, false);
    uiLayoutSetAlignment(row, UI_LAYOUT_ALIGN_RIGHT);
    uiLayoutSetActive(row, false);
    uiItemL(row, ss.str().c_str(), ICON_NONE);

    row = uiLayoutRow(split, false);
    uiItemL(row, attribute_name.c_str(), ICON_NONE);
  }
}

<<<<<<< HEAD
static void bake_panel_draw(const bContext *C, Panel *panel)
{
  uiLayout *layout = panel->layout;

  PointerRNA *ptr = modifier_panel_get_property_pointers(panel, nullptr);
  NodesModifierData *nmd = static_cast<NodesModifierData *>(ptr->data);

  PointerRNA bakes_ptr;
  RNA_pointer_create(ptr->owner_id, &RNA_NodesModifierBakes, nmd, &bakes_ptr);

  uiTemplateList(layout,
                 C,
                 "DATA_UL_nodes_modifier_bake",
                 "",
                 ptr,
                 "bakes",
                 &bakes_ptr,
                 "active_index",
                 nullptr,
                 3,
                 5,
                 UILST_LAYOUT_DEFAULT,
                 0,
                 UI_TEMPLATE_LIST_FLAG_NONE);

  if (nmd->active_bake < 0 || nmd->active_bake >= nmd->bakes_num) {
    return;
  }

  uiLayoutSetPropSep(layout, true);
  uiLayoutSetPropDecorate(layout, false);

  NodesModifierBake &bake = nmd->bakes[nmd->active_bake];
  PointerRNA bake_ptr;
  RNA_pointer_create(ptr->owner_id, &RNA_NodesModifierBake, &bake, &bake_ptr);

  uiItemR(layout, &bake_ptr, "directory", 0, "Directory", ICON_NONE);

  {
    uiLayout *row = uiLayoutRow(layout, true);
    {
      PointerRNA op_ptr;
      uiItemFullO(row,
                  "OBJECT_OT_geometry_node_bake",
                  "Bake",
                  ICON_NONE,
                  nullptr,
                  WM_OP_INVOKE_DEFAULT,
                  0,
                  &op_ptr);
      WM_operator_properties_id_lookup_set_from_id(&op_ptr, ptr->owner_id);
      RNA_string_set(&op_ptr, "modifier", nmd->modifier.name);
      RNA_int_set(&op_ptr, "bake_id", bake.id);
    }
    {
      PointerRNA op_ptr;
      uiItemFullO(row,
                  "OBJECT_OT_geometry_node_bake_delete",
                  "",
                  ICON_TRASH,
                  nullptr,
                  WM_OP_INVOKE_DEFAULT,
                  0,
                  &op_ptr);
      WM_operator_properties_id_lookup_set_from_id(&op_ptr, ptr->owner_id);
      RNA_string_set(&op_ptr, "modifier", nmd->modifier.name);
      RNA_int_set(&op_ptr, "bake_id", bake.id);
    }
  }
}

static bool bake_id_is_baked(const NodesModifierData &nmd, const int32_t bake_id)
{
  if (!nmd.runtime->bakes) {
    return false;
  }
  const bke::BakeNodeStorage *bake_storage = nmd.runtime->bakes->get_storage(bake_id);
  if (bake_storage == nullptr) {
    return false;
  }
  return !bake_storage->states.is_empty();
}

static void bake_list_item_draw(uiList * /*ui_list*/,
                                const bContext * /*C*/,
                                uiLayout *layout,
                                PointerRNA *dataptr,
                                PointerRNA *itemptr,
                                int /*icon*/,
                                PointerRNA * /*active_dataptr*/,
                                const char * /*active_propname*/,
                                int /*index*/,
                                int /*flt_flag*/)
{
  NodesModifierData &nmd = *static_cast<NodesModifierData *>(dataptr->data);
  NodesModifierBake &bake = *static_cast<NodesModifierBake *>(itemptr->data);
  const bNode *node = nmd.node_group->find_nested_node(bake.id);

  if (node) {
    const bool is_baked = bake_id_is_baked(nmd, bake.id);
    uiItemL(layout, node->label_or_name().c_str(), is_baked ? ICON_LOCKED : ICON_UNLOCKED);
  }
  else {
    uiItemL(layout, N_("Not found"), ICON_ERROR);
  }
}

static void panelRegister(ARegionType *region_type)
=======
static void panel_register(ARegionType *region_type)
>>>>>>> 38294bcb
{
  using namespace blender;
  PanelType *panel_type = modifier_panel_register(region_type, eModifierType_Nodes, panel_draw);
  modifier_subpanel_register(region_type,
                             "output_attributes",
                             N_("Output Attributes"),
                             nullptr,
                             output_attribute_panel_draw,
                             panel_type);
  modifier_subpanel_register(region_type,
                             "internal_dependencies",
                             N_("Internal Dependencies"),
                             nullptr,
                             internal_dependencies_panel_draw,
                             panel_type);
  modifier_subpanel_register(
      region_type, "bake", N_("Bake"), nullptr, bake_panel_draw, panel_type);

  uiListType *bake_list = MEM_cnew<uiListType>(__func__);
  STRNCPY(bake_list->idname, "DATA_UL_nodes_modifier_bake");
  bake_list->draw_item = bake_list_item_draw;
  WM_uilisttype_add(bake_list);
}

static void blend_write(BlendWriter *writer, const ID * /*id_owner*/, const ModifierData *md)
{
  const NodesModifierData *nmd = reinterpret_cast<const NodesModifierData *>(md);

  BLO_write_struct(writer, NodesModifierData, nmd);

  BLO_write_string(writer, nmd->simulation_bake_directory);

  if (nmd->settings.properties != nullptr) {
    Map<IDProperty *, IDPropertyUIDataBool *> boolean_props;
    if (!BLO_write_is_undo(writer)) {
      /* Boolean properties are added automatically for boolean node group inputs. Integer
       * properties are automatically converted to boolean sockets where applicable as well.
       * However, boolean properties will crash old versions of Blender, so convert them to integer
       * properties for writing. The actual value is stored in the same variable for both types */
      LISTBASE_FOREACH (IDProperty *, prop, &nmd->settings.properties->data.group) {
        if (prop->type == IDP_BOOLEAN) {
          boolean_props.add_new(prop, reinterpret_cast<IDPropertyUIDataBool *>(prop->ui_data));
          prop->type = IDP_INT;
          prop->ui_data = nullptr;
        }
      }
    }

    /* Note that the property settings are based on the socket type info
     * and don't necessarily need to be written, but we can't just free them. */
    IDP_BlendWrite(writer, nmd->settings.properties);

    BLO_write_struct_array(writer, NodesModifierBake, nmd->bakes_num, nmd->bakes);
    for (const NodesModifierBake &bake : Span(nmd->bakes, nmd->bakes_num)) {
      BLO_write_string(writer, bake.directory);
    }

    if (!BLO_write_is_undo(writer)) {
      LISTBASE_FOREACH (IDProperty *, prop, &nmd->settings.properties->data.group) {
        if (prop->type == IDP_INT) {
          if (IDPropertyUIDataBool **ui_data = boolean_props.lookup_ptr(prop)) {
            prop->type = IDP_BOOLEAN;
            if (ui_data) {
              prop->ui_data = reinterpret_cast<IDPropertyUIData *>(*ui_data);
            }
          }
        }
      }
    }
  }
}

static void blend_read(BlendDataReader *reader, ModifierData *md)
{
  NodesModifierData *nmd = reinterpret_cast<NodesModifierData *>(md);
  BLO_read_data_address(reader, &nmd->simulation_bake_directory);
  if (nmd->node_group == nullptr) {
    nmd->settings.properties = nullptr;
  }
  else {
    BLO_read_data_address(reader, &nmd->settings.properties);
    IDP_BlendDataRead(reader, &nmd->settings.properties);
  }

  BLO_read_data_address(reader, &nmd->bakes);
  for (NodesModifierBake &bake : MutableSpan(nmd->bakes, nmd->bakes_num)) {
    BLO_read_data_address(reader, &bake.directory);
  }

  nmd->runtime = MEM_new<NodesModifierRuntime>(__func__);
  nmd->runtime->simulation_cache = std::make_shared<bke::sim::ModifierSimulationCache>();
}

static void copy_data(const ModifierData *md, ModifierData *target, const int flag)
{
  const NodesModifierData *nmd = reinterpret_cast<const NodesModifierData *>(md);
  NodesModifierData *tnmd = reinterpret_cast<NodesModifierData *>(target);

  BKE_modifier_copydata_generic(md, target, flag);

  if (nmd->bakes) {
    tnmd->bakes = static_cast<NodesModifierBake *>(MEM_dupallocN(nmd->bakes));
    for (const int i : IndexRange(nmd->bakes_num)) {
      NodesModifierBake &bake = tnmd->bakes[i];
      if (bake.directory) {
        bake.directory = BLI_strdup(bake.directory);
      }
    }
  }

  tnmd->runtime = MEM_new<NodesModifierRuntime>(__func__);

  if (flag & LIB_ID_COPY_SET_COPIED_ON_WRITE) {
    /* Share the simulation cache and bakes between the original and evaluated modifier. */
    tnmd->runtime->simulation_cache = nmd->runtime->simulation_cache;
    tnmd->runtime->bakes = nmd->runtime->bakes;
    /* Keep bake path in the evaluated modifier. */
    tnmd->simulation_bake_directory = nmd->simulation_bake_directory ?
                                          BLI_strdup(nmd->simulation_bake_directory) :
                                          nullptr;
  }
  else {
    tnmd->runtime->simulation_cache = std::make_shared<bke::sim::ModifierSimulationCache>();
    /* Clear the bake path when duplicating. */
    tnmd->simulation_bake_directory = nullptr;
  }

  if (nmd->settings.properties != nullptr) {
    tnmd->settings.properties = IDP_CopyProperty_ex(nmd->settings.properties, flag);
  }
}

static void free_data(ModifierData *md)
{
  NodesModifierData *nmd = reinterpret_cast<NodesModifierData *>(md);
  if (nmd->settings.properties != nullptr) {
    IDP_FreeProperty_ex(nmd->settings.properties, false);
    nmd->settings.properties = nullptr;
  }

  for (NodesModifierBake &bake : MutableSpan(nmd->bakes, nmd->bakes_num)) {
    MEM_SAFE_FREE(bake.directory);
  }
  MEM_SAFE_FREE(nmd->bakes);

  MEM_SAFE_FREE(nmd->simulation_bake_directory);
  MEM_delete(nmd->runtime);
}

static void required_data_mask(ModifierData * /*md*/, CustomData_MeshMasks *r_cddata_masks)
{
  /* We don't know what the node tree will need. If there are vertex groups, it is likely that the
   * node tree wants to access them. */
  r_cddata_masks->vmask |= CD_MASK_MDEFORMVERT;
  r_cddata_masks->vmask |= CD_MASK_PROP_ALL;
}

}  // namespace blender

ModifierTypeInfo modifierType_Nodes = {
    /*idname*/ "GeometryNodes",
    /*name*/ N_("GeometryNodes"),
    /*struct_name*/ "NodesModifierData",
    /*struct_size*/ sizeof(NodesModifierData),
    /*srna*/ &RNA_NodesModifier,
    /*type*/ eModifierTypeType_Constructive,
    /*flags*/
    static_cast<ModifierTypeFlag>(eModifierTypeFlag_AcceptsMesh | eModifierTypeFlag_AcceptsCVs |
                                  eModifierTypeFlag_SupportsEditmode |
                                  eModifierTypeFlag_EnableInEditmode |
                                  eModifierTypeFlag_SupportsMapping),
    /*icon*/ ICON_GEOMETRY_NODES,

    /*copy_data*/ blender::copy_data,

    /*deform_verts*/ nullptr,
    /*deform_matrices*/ nullptr,
    /*deform_verts_EM*/ nullptr,
    /*deform_matrices_EM*/ nullptr,
    /*modify_mesh*/ blender::modify_mesh,
    /*modify_geometry_set*/ blender::modify_geometry_set,

    /*init_data*/ blender::init_data,
    /*required_data_mask*/ blender::required_data_mask,
    /*free_data*/ blender::free_data,
    /*is_disabled*/ blender::is_disabled,
    /*update_depsgraph*/ blender::update_depsgraph,
    /*depends_on_time*/ blender::depends_on_time,
    /*depends_on_normals*/ nullptr,
    /*foreach_ID_link*/ blender::foreach_ID_link,
    /*foreach_tex_link*/ blender::foreach_tex_link,
    /*free_runtime_data*/ nullptr,
    /*panel_register*/ blender::panel_register,
    /*blend_write*/ blender::blend_write,
    /*blend_read*/ blender::blend_read,
};<|MERGE_RESOLUTION|>--- conflicted
+++ resolved
@@ -1554,7 +1554,6 @@
   }
 }
 
-<<<<<<< HEAD
 static void bake_panel_draw(const bContext *C, Panel *panel)
 {
   uiLayout *layout = panel->layout;
@@ -1662,10 +1661,7 @@
   }
 }
 
-static void panelRegister(ARegionType *region_type)
-=======
 static void panel_register(ARegionType *region_type)
->>>>>>> 38294bcb
 {
   using namespace blender;
   PanelType *panel_type = modifier_panel_register(region_type, eModifierType_Nodes, panel_draw);
