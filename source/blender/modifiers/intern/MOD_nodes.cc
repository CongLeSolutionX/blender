/* SPDX-FileCopyrightText: 2005 Blender Foundation
 *
 * SPDX-License-Identifier: GPL-2.0-or-later */

/** \file
 * \ingroup modifiers
 */

#include <cstring>
#include <iostream>
#include <string>

#include "MEM_guardedalloc.h"

#include "BLI_array.hh"
#include "BLI_listbase.h"
#include "BLI_math_vector_types.hh"
#include "BLI_multi_value_map.hh"
#include "BLI_path_util.h"
#include "BLI_set.hh"
#include "BLI_string.h"
#include "BLI_string_search.h"
#include "BLI_utildefines.h"

#include "DNA_collection_types.h"
#include "DNA_curves_types.h"
#include "DNA_defaults.h"
#include "DNA_material_types.h"
#include "DNA_mesh_types.h"
#include "DNA_meshdata_types.h"
#include "DNA_modifier_types.h"
#include "DNA_node_types.h"
#include "DNA_object_types.h"
#include "DNA_pointcloud_types.h"
#include "DNA_scene_types.h"
#include "DNA_screen_types.h"
#include "DNA_space_types.h"
#include "DNA_view3d_types.h"
#include "DNA_windowmanager_types.h"

#include "BKE_attribute_math.hh"
#include "BKE_compute_contexts.hh"
#include "BKE_customdata.h"
#include "BKE_geometry_fields.hh"
#include "BKE_geometry_set_instances.hh"
#include "BKE_global.h"
#include "BKE_idprop.hh"
#include "BKE_lib_id.h"
#include "BKE_lib_query.h"
#include "BKE_main.h"
#include "BKE_mesh.hh"
#include "BKE_modifier.h"
#include "BKE_node_runtime.hh"
#include "BKE_node_tree_update.h"
#include "BKE_object.h"
#include "BKE_pointcloud.h"
#include "BKE_screen.h"
#include "BKE_simulation_state.hh"
#include "BKE_simulation_state_serialize.hh"
#include "BKE_workspace.h"

#include "BLO_read_write.h"

#include "UI_interface.h"
#include "UI_interface.hh"
#include "UI_resources.h"

#include "BLT_translation.h"

#include "WM_types.h"

#include "RNA_access.h"
#include "RNA_enum_types.h"
#include "RNA_prototypes.h"

#include "DEG_depsgraph_build.h"
#include "DEG_depsgraph_query.h"

#include "MOD_modifiertypes.hh"
#include "MOD_nodes.hh"
#include "MOD_ui_common.hh"

#include "ED_object.h"
#include "ED_screen.h"
#include "ED_spreadsheet.h"
#include "ED_undo.h"
#include "ED_viewer_path.hh"

#include "NOD_geometry.hh"
#include "NOD_geometry_nodes_execute.hh"
#include "NOD_geometry_nodes_lazy_function.hh"
#include "NOD_node_declaration.hh"

#include "FN_field.hh"
#include "FN_field_cpp_type.hh"
#include "FN_lazy_function_execute.hh"
#include "FN_lazy_function_graph_executor.hh"
#include "FN_multi_function.hh"

namespace lf = blender::fn::lazy_function;
namespace geo_log = blender::nodes::geo_eval_log;

namespace blender {

static void init_data(ModifierData *md)
{
  NodesModifierData *nmd = (NodesModifierData *)md;

  BLI_assert(MEMCMP_STRUCT_AFTER_IS_ZERO(nmd, modifier));

  MEMCPY_STRUCT_AFTER(nmd, DNA_struct_default_get(NodesModifierData), modifier);
  nmd->runtime = MEM_new<NodesModifierRuntime>(__func__);
  nmd->runtime->simulation_cache = std::make_shared<blender::bke::sim::ModifierSimulationCache>();
}

static void add_used_ids_from_sockets(const ListBase &sockets, Set<ID *> &ids)
{
  LISTBASE_FOREACH (const bNodeSocket *, socket, &sockets) {
    switch (socket->type) {
      case SOCK_OBJECT: {
        if (Object *object = ((bNodeSocketValueObject *)socket->default_value)->value) {
          ids.add(&object->id);
        }
        break;
      }
      case SOCK_COLLECTION: {
        if (Collection *collection = ((bNodeSocketValueCollection *)socket->default_value)->value)
        {
          ids.add(&collection->id);
        }
        break;
      }
      case SOCK_MATERIAL: {
        if (Material *material = ((bNodeSocketValueMaterial *)socket->default_value)->value) {
          ids.add(&material->id);
        }
        break;
      }
      case SOCK_TEXTURE: {
        if (Tex *texture = ((bNodeSocketValueTexture *)socket->default_value)->value) {
          ids.add(&texture->id);
        }
        break;
      }
      case SOCK_IMAGE: {
        if (Image *image = ((bNodeSocketValueImage *)socket->default_value)->value) {
          ids.add(&image->id);
        }
        break;
      }
    }
  }
}

/**
 * \note We can only check properties here that cause the dependency graph to update relations when
 * they are changed, otherwise there may be a missing relation after editing. So this could check
 * more properties like whether the node is muted, but we would have to accept the cost of updating
 * relations when those properties are changed.
 */
static bool node_needs_own_transform_relation(const bNode &node)
{
  if (node.type == GEO_NODE_COLLECTION_INFO) {
    const NodeGeometryCollectionInfo &storage = *static_cast<const NodeGeometryCollectionInfo *>(
        node.storage);
    return storage.transform_space == GEO_NODE_TRANSFORM_SPACE_RELATIVE;
  }

  if (node.type == GEO_NODE_OBJECT_INFO) {
    const NodeGeometryObjectInfo &storage = *static_cast<const NodeGeometryObjectInfo *>(
        node.storage);
    return storage.transform_space == GEO_NODE_TRANSFORM_SPACE_RELATIVE;
  }

  if (node.type == GEO_NODE_SELF_OBJECT) {
    return true;
  }
  if (node.type == GEO_NODE_DEFORM_CURVES_ON_SURFACE) {
    return true;
  }

  return false;
}

static void process_nodes_for_depsgraph(const bNodeTree &tree,
                                        Set<ID *> &ids,
                                        bool &r_needs_own_transform_relation,
                                        Set<const bNodeTree *> &checked_groups)
{
  if (!checked_groups.add(&tree)) {
    return;
  }

  tree.ensure_topology_cache();
  for (const bNode *node : tree.all_nodes()) {
    add_used_ids_from_sockets(node->inputs, ids);
    add_used_ids_from_sockets(node->outputs, ids);
    r_needs_own_transform_relation |= node_needs_own_transform_relation(*node);
  }

  for (const bNode *node : tree.group_nodes()) {
    if (const bNodeTree *sub_tree = reinterpret_cast<const bNodeTree *>(node->id)) {
      process_nodes_for_depsgraph(*sub_tree, ids, r_needs_own_transform_relation, checked_groups);
    }
  }
}

static void find_used_ids_from_settings(const NodesModifierSettings &settings, Set<ID *> &ids)
{
  IDP_foreach_property(
      settings.properties,
      IDP_TYPE_FILTER_ID,
      [](IDProperty *property, void *user_data) {
        Set<ID *> *ids = (Set<ID *> *)user_data;
        ID *id = IDP_Id(property);
        if (id != nullptr) {
          ids->add(id);
        }
      },
      &ids);
}

/* We don't know exactly what attributes from the other object we will need. */
static const CustomData_MeshMasks dependency_data_mask{CD_MASK_PROP_ALL | CD_MASK_MDEFORMVERT,
                                                       CD_MASK_PROP_ALL,
                                                       CD_MASK_PROP_ALL,
                                                       CD_MASK_PROP_ALL,
                                                       CD_MASK_PROP_ALL};

static void add_collection_relation(const ModifierUpdateDepsgraphContext *ctx,
                                    Collection &collection)
{
  DEG_add_collection_geometry_relation(ctx->node, &collection, "Nodes Modifier");
  DEG_add_collection_geometry_customdata_mask(ctx->node, &collection, &dependency_data_mask);
}

static void add_object_relation(const ModifierUpdateDepsgraphContext *ctx, Object &object)
{
  DEG_add_object_relation(ctx->node, &object, DEG_OB_COMP_TRANSFORM, "Nodes Modifier");
  if (&(ID &)object != &ctx->object->id) {
    if (object.type == OB_EMPTY && object.instance_collection != nullptr) {
      add_collection_relation(ctx, *object.instance_collection);
    }
    else if (DEG_object_has_geometry_component(&object)) {
      DEG_add_object_relation(ctx->node, &object, DEG_OB_COMP_GEOMETRY, "Nodes Modifier");
      DEG_add_customdata_mask(ctx->node, &object, &dependency_data_mask);
    }
  }
}

static void update_depsgraph(ModifierData *md, const ModifierUpdateDepsgraphContext *ctx)
{
  NodesModifierData *nmd = reinterpret_cast<NodesModifierData *>(md);
  if (nmd->node_group == nullptr) {
    return;
  }

  DEG_add_node_tree_output_relation(ctx->node, nmd->node_group, "Nodes Modifier");

  bool needs_own_transform_relation = false;
  Set<ID *> used_ids;
  find_used_ids_from_settings(nmd->settings, used_ids);
  Set<const bNodeTree *> checked_groups;
  process_nodes_for_depsgraph(
      *nmd->node_group, used_ids, needs_own_transform_relation, checked_groups);

  if (ctx->object->type == OB_CURVES) {
    Curves *curves_id = static_cast<Curves *>(ctx->object->data);
    if (curves_id->surface != nullptr) {
      used_ids.add(&curves_id->surface->id);
    }
  }

  for (ID *id : used_ids) {
    switch ((ID_Type)GS(id->name)) {
      case ID_OB: {
        Object *object = reinterpret_cast<Object *>(id);
        add_object_relation(ctx, *object);
        break;
      }
      case ID_GR: {
        Collection *collection = reinterpret_cast<Collection *>(id);
        add_collection_relation(ctx, *collection);
        break;
      }
      case ID_IM:
      case ID_TE: {
        DEG_add_generic_id_relation(ctx->node, id, "Nodes Modifier");
        break;
      }
      default: {
        /* Purposefully don't add relations for materials. While there are material sockets,
         * the pointers are only passed around as handles rather than dereferenced. */
        break;
      }
    }
  }

  if (needs_own_transform_relation) {
    DEG_add_depends_on_transform_relation(ctx->node, "Nodes Modifier");
  }
}

static bool check_tree_for_time_node(const bNodeTree &tree, Set<const bNodeTree *> &checked_groups)
{
  if (!checked_groups.add(&tree)) {
    return false;
  }
  tree.ensure_topology_cache();
  if (!tree.nodes_by_type("GeometryNodeInputSceneTime").is_empty()) {
    return true;
  }
  if (!tree.nodes_by_type("GeometryNodeSimulationInput").is_empty()) {
    return true;
  }
  for (const bNode *node : tree.group_nodes()) {
    if (const bNodeTree *sub_tree = reinterpret_cast<const bNodeTree *>(node->id)) {
      if (check_tree_for_time_node(*sub_tree, checked_groups)) {
        return true;
      }
    }
  }
  return false;
}

static bool depends_on_time(Scene * /*scene*/, ModifierData *md)
{
  const NodesModifierData *nmd = reinterpret_cast<NodesModifierData *>(md);
  const bNodeTree *tree = nmd->node_group;
  if (tree == nullptr) {
    return false;
  }
  Set<const bNodeTree *> checked_groups;
  return check_tree_for_time_node(*tree, checked_groups);
}

static void foreach_ID_link(ModifierData *md, Object *ob, IDWalkFunc walk, void *user_data)
{
  NodesModifierData *nmd = reinterpret_cast<NodesModifierData *>(md);
  walk(user_data, ob, (ID **)&nmd->node_group, IDWALK_CB_USER);

  struct ForeachSettingData {
    IDWalkFunc walk;
    void *user_data;
    Object *ob;
  } settings = {walk, user_data, ob};

  IDP_foreach_property(
      nmd->settings.properties,
      IDP_TYPE_FILTER_ID,
      [](IDProperty *id_prop, void *user_data) {
        ForeachSettingData *settings = (ForeachSettingData *)user_data;
        settings->walk(
            settings->user_data, settings->ob, (ID **)&id_prop->data.pointer, IDWALK_CB_USER);
      },
      &settings);
}

static void foreach_tex_link(ModifierData *md, Object *ob, TexWalkFunc walk, void *user_data)
{
  walk(user_data, ob, md, "texture");
}

static bool is_disabled(const Scene * /*scene*/, ModifierData *md, bool /*use_render_params*/)
{
  NodesModifierData *nmd = reinterpret_cast<NodesModifierData *>(md);

  if (nmd->node_group == nullptr) {
    return true;
  }

  return false;
}

static bool logging_enabled(const ModifierEvalContext *ctx)
{
  if (!DEG_is_active(ctx->depsgraph)) {
    return false;
  }
  if ((ctx->flag & MOD_APPLY_ORCO) != 0) {
    return false;
  }
  return true;
}

}  // namespace blender

void MOD_nodes_update_interface(Object *object, NodesModifierData *nmd)
{
  using namespace blender;
  if (nmd->node_group == nullptr) {
    if (nmd->settings.properties) {
      IDP_FreeProperty(nmd->settings.properties);
      nmd->settings.properties = nullptr;
    }
    return;
  }

  IDProperty *old_properties = nmd->settings.properties;
  {
    IDPropertyTemplate idprop = {0};
    nmd->settings.properties = IDP_New(IDP_GROUP, &idprop, "Nodes Modifier Settings");
  }
  IDProperty *new_properties = nmd->settings.properties;

  nodes::update_input_properties_from_node_tree(*nmd->node_group, old_properties, *new_properties);
  nodes::update_output_properties_from_node_tree(
      *nmd->node_group, old_properties, *new_properties);

  if (old_properties != nullptr) {
    IDP_FreeProperty(old_properties);
  }

  DEG_id_tag_update(&object->id, ID_RECALC_GEOMETRY);
}

namespace blender {

static void find_side_effect_nodes_for_viewer_path(
    const ViewerPath &viewer_path,
    const NodesModifierData &nmd,
    const ModifierEvalContext &ctx,
    MultiValueMap<ComputeContextHash, const lf::FunctionNode *> &r_side_effect_nodes)
{
  const std::optional<ed::viewer_path::ViewerPathForGeometryNodesViewer> parsed_path =
      ed::viewer_path::parse_geometry_nodes_viewer(viewer_path);
  if (!parsed_path.has_value()) {
    return;
  }
  if (parsed_path->object != DEG_get_original_object(ctx.object)) {
    return;
  }
  if (parsed_path->modifier_name != nmd.modifier.name) {
    return;
  }

  ComputeContextBuilder compute_context_builder;
  compute_context_builder.push<bke::ModifierComputeContext>(parsed_path->modifier_name);

  /* Write side effect nodes to a new map and only if everything succeeds, move the nodes to the
   * caller. This is easier than changing r_side_effect_nodes directly and then undoing changes in
   * case of errors. */
  MultiValueMap<ComputeContextHash, const lf::FunctionNode *> local_side_effect_nodes;

  const bNodeTree *group = nmd.node_group;
  const bke::bNodeTreeZone *zone = nullptr;
  for (const ViewerPathElem *elem : parsed_path->node_path) {
    const bke::bNodeTreeZones *tree_zones = group->zones();
    if (tree_zones == nullptr) {
      return;
    }
    const auto *lf_graph_info = nodes::ensure_geometry_nodes_lazy_function_graph(*group);
    if (lf_graph_info == nullptr) {
      return;
    }
    switch (elem->type) {
      case VIEWER_PATH_ELEM_TYPE_SIMULATION_ZONE: {
        const auto &typed_elem = *reinterpret_cast<const SimulationZoneViewerPathElem *>(elem);
        const bke::bNodeTreeZone *next_zone = tree_zones->get_zone_by_node(
            typed_elem.sim_output_node_id);
        if (next_zone == nullptr) {
          return;
        }
        if (next_zone->parent_zone != zone) {
          return;
        }
        const lf::FunctionNode *lf_zone_node = lf_graph_info->mapping.zone_node_map.lookup_default(
            next_zone, nullptr);
        if (lf_zone_node == nullptr) {
          return;
        }
        local_side_effect_nodes.add(compute_context_builder.hash(), lf_zone_node);
        compute_context_builder.push<bke::SimulationZoneComputeContext>(*next_zone->output_node);
        zone = next_zone;
        break;
      }
      case VIEWER_PATH_ELEM_TYPE_REPEAT_ZONE: {
        const auto &typed_elem = *reinterpret_cast<const RepeatZoneViewerPathElem *>(elem);
        const bke::bNodeTreeZone *next_zone = tree_zones->get_zone_by_node(
            typed_elem.repeat_output_node_id);
        if (next_zone == nullptr) {
          return;
        }
        if (next_zone->parent_zone != zone) {
          return;
        }
        const lf::FunctionNode *lf_zone_node = lf_graph_info->mapping.zone_node_map.lookup_default(
            next_zone, nullptr);
        if (lf_zone_node == nullptr) {
          return;
        }
        local_side_effect_nodes.add(compute_context_builder.hash(), lf_zone_node);
        compute_context_builder.push<bke::RepeatZoneComputeContext>(*next_zone->output_node,
                                                                    typed_elem.iteration);
        zone = next_zone;
        break;
      }
      case VIEWER_PATH_ELEM_TYPE_GROUP_NODE: {
        const auto &typed_elem = *reinterpret_cast<const GroupNodeViewerPathElem *>(elem);
        const bNode *node = group->node_by_id(typed_elem.node_id);
        if (node == nullptr) {
          return;
        }
        if (node->id == nullptr) {
          return;
        }
        if (node->is_muted()) {
          return;
        }
        if (zone != tree_zones->get_zone_by_node(node->identifier)) {
          return;
        }
        const lf::FunctionNode *lf_group_node =
            lf_graph_info->mapping.group_node_map.lookup_default(node, nullptr);
        if (lf_group_node == nullptr) {
          return;
        }
        local_side_effect_nodes.add(compute_context_builder.hash(), lf_group_node);
        compute_context_builder.push<bke::NodeGroupComputeContext>(*node);
        group = reinterpret_cast<const bNodeTree *>(node->id);
        zone = nullptr;
        break;
      }
      default: {
        BLI_assert_unreachable();
        return;
      }
    }
  }

  const bNode *found_viewer_node = group->node_by_id(parsed_path->viewer_node_id);
  if (found_viewer_node == nullptr) {
    return;
  }
  const auto *lf_graph_info = nodes::ensure_geometry_nodes_lazy_function_graph(*group);
  if (lf_graph_info == nullptr) {
    return;
  }
  const bke::bNodeTreeZones *tree_zones = group->zones();
  if (tree_zones == nullptr) {
    return;
  }
  if (tree_zones->get_zone_by_node(found_viewer_node->identifier) != zone) {
    return;
  }
  const lf::FunctionNode *lf_viewer_node = lf_graph_info->mapping.viewer_node_map.lookup_default(
      found_viewer_node, nullptr);
  if (lf_viewer_node == nullptr) {
    return;
  }
  local_side_effect_nodes.add(compute_context_builder.hash(), lf_viewer_node);

  /* Successfully found all compute contexts for the viewer. */
  for (const auto item : local_side_effect_nodes.items()) {
    r_side_effect_nodes.add_multiple(item.key, item.value);
  }
}

static void find_side_effect_nodes(
    const NodesModifierData &nmd,
    const ModifierEvalContext &ctx,
    MultiValueMap<ComputeContextHash, const lf::FunctionNode *> &r_side_effect_nodes)
{
  Main *bmain = DEG_get_bmain(ctx.depsgraph);
  wmWindowManager *wm = (wmWindowManager *)bmain->wm.first;
  if (wm == nullptr) {
    return;
  }
  LISTBASE_FOREACH (const wmWindow *, window, &wm->windows) {
    const bScreen *screen = BKE_workspace_active_screen_get(window->workspace_hook);
    const WorkSpace *workspace = BKE_workspace_active_get(window->workspace_hook);
    find_side_effect_nodes_for_viewer_path(workspace->viewer_path, nmd, ctx, r_side_effect_nodes);
    LISTBASE_FOREACH (const ScrArea *, area, &screen->areabase) {
      const SpaceLink *sl = static_cast<SpaceLink *>(area->spacedata.first);
      if (sl->spacetype == SPACE_SPREADSHEET) {
        const SpaceSpreadsheet &sspreadsheet = *reinterpret_cast<const SpaceSpreadsheet *>(sl);
        find_side_effect_nodes_for_viewer_path(
            sspreadsheet.viewer_path, nmd, ctx, r_side_effect_nodes);
      }
      if (sl->spacetype == SPACE_VIEW3D) {
        const View3D &v3d = *reinterpret_cast<const View3D *>(sl);
        find_side_effect_nodes_for_viewer_path(v3d.viewer_path, nmd, ctx, r_side_effect_nodes);
      }
    }
  }
}

static void find_socket_log_contexts(const NodesModifierData &nmd,
                                     const ModifierEvalContext &ctx,
                                     Set<ComputeContextHash> &r_socket_log_contexts)
{
  Main *bmain = DEG_get_bmain(ctx.depsgraph);
  wmWindowManager *wm = (wmWindowManager *)bmain->wm.first;
  if (wm == nullptr) {
    return;
  }
  LISTBASE_FOREACH (const wmWindow *, window, &wm->windows) {
    const bScreen *screen = BKE_workspace_active_screen_get(window->workspace_hook);
    LISTBASE_FOREACH (const ScrArea *, area, &screen->areabase) {
      const SpaceLink *sl = static_cast<SpaceLink *>(area->spacedata.first);
      if (sl->spacetype == SPACE_NODE) {
        const SpaceNode &snode = *reinterpret_cast<const SpaceNode *>(sl);
        const Map<const bke::bNodeTreeZone *, ComputeContextHash> hash_by_zone =
            geo_log::GeoModifierLog::get_context_hash_by_zone_for_node_editor(snode,
                                                                              nmd.modifier.name);
        for (const ComputeContextHash &hash : hash_by_zone.values()) {
          r_socket_log_contexts.add(hash);
        }
      }
    }
  }
}

/**
 * \note This could be done in #initialize_group_input, though that would require adding the
 * the object as a parameter, so it's likely better to this check as a separate step.
 */
static void check_property_socket_sync(const Object *ob, ModifierData *md)
{
  NodesModifierData *nmd = reinterpret_cast<NodesModifierData *>(md);

  int geometry_socket_count = 0;

  for (const int i : nmd->node_group->interface_cache().inputs.index_range()) {
    const bNodeTreeInterfaceSocket *socket = nmd->node_group->interface_cache().inputs[i];
    const bNodeSocketType *typeinfo = socket->socket_typeinfo();
    const eNodeSocketDatatype type = typeinfo ? eNodeSocketDatatype(typeinfo->type) : SOCK_CUSTOM;
    /* The first socket is the special geometry socket for the modifier object. */
    if (i == 0 && type == SOCK_GEOMETRY) {
      geometry_socket_count++;
      continue;
    }

    IDProperty *property = IDP_GetPropertyFromGroup(nmd->settings.properties,
                                                    socket->socket_identifier().c_str());
    if (property == nullptr) {
      if (type == SOCK_GEOMETRY) {
        geometry_socket_count++;
      }
      else {
        BKE_modifier_set_error(ob, md, "Missing property for input socket \"%s\"", socket->name);
      }
      continue;
    }

    if (!nodes::id_property_type_matches_socket(*socket, *property)) {
      BKE_modifier_set_error(
          ob, md, "Property type does not match input socket \"(%s)\"", socket->name);
      continue;
    }
  }

  if (geometry_socket_count == 1) {
    const bNodeTreeInterfaceSocket *first_socket = nmd->node_group->interface_cache().inputs[0];
    const bNodeSocketType *typeinfo = first_socket->socket_typeinfo();
    const eNodeSocketDatatype type = typeinfo ? eNodeSocketDatatype(typeinfo->type) : SOCK_CUSTOM;
    if (type != SOCK_GEOMETRY) {
      BKE_modifier_set_error(ob, md, "Node group's geometry input must be the first");
    }
  }
}

static void prepare_simulation_states_for_evaluation(const NodesModifierData &nmd,
                                                     const ModifierEvalContext &ctx,
                                                     nodes::GeoNodesModifierData &exec_data)
{
  if (!nmd.runtime->simulation_cache) {
    return;
  }
  const Main *bmain = DEG_get_bmain(ctx.depsgraph);
  const SubFrame current_frame = DEG_get_ctime(ctx.depsgraph);
  const Scene *scene = DEG_get_input_scene(ctx.depsgraph);
  const SubFrame start_frame = scene->r.sfra;
  const bool is_start_frame = current_frame == start_frame;

  /* This cache may be shared between original and evaluated modifiers. */
  blender::bke::sim::ModifierSimulationCache &simulation_cache = *nmd.runtime->simulation_cache;

  {
    /* Try to use baked data. */
    const StringRefNull bmain_path = BKE_main_blendfile_path(bmain);
    if (simulation_cache.cache_state != bke::sim::CacheState::Baked && !bmain_path.is_empty()) {
      if (!StringRef(nmd.simulation_bake_directory).is_empty()) {
        if (const char *base_path = ID_BLEND_PATH(bmain, &ctx.object->id)) {
          char absolute_bake_dir[FILE_MAX];
          STRNCPY(absolute_bake_dir, nmd.simulation_bake_directory);
          BLI_path_abs(absolute_bake_dir, base_path);
          simulation_cache.try_discover_bake(absolute_bake_dir);
        }
      }
    }
  }

  if (ctx.object->flag & OB_FLAG_USE_SIMULATION_CACHE) {
    if (DEG_is_active(ctx.depsgraph)) {

      {
        /* Invalidate cached data on user edits. */
        if (nmd.modifier.flag & eModifierFlag_UserModified) {
          if (simulation_cache.cache_state != bke::sim::CacheState::Baked) {
            simulation_cache.invalidate();
          }
        }
      }

      {
        /* Reset cached data if necessary. */
        const bke::sim::StatesAroundFrame sim_states = simulation_cache.get_states_around_frame(
            current_frame);
        if (simulation_cache.cache_state == bke::sim::CacheState::Invalid &&
            (current_frame == start_frame ||
             (sim_states.current == nullptr && sim_states.prev == nullptr &&
              sim_states.next != nullptr)))
        {
          simulation_cache.reset();
        }
      }
      /* Decide if a new simulation state should be created in this evaluation. */
      const bke::sim::StatesAroundFrame sim_states = simulation_cache.get_states_around_frame(
          current_frame);
      if (simulation_cache.cache_state != bke::sim::CacheState::Baked) {
        if (sim_states.current == nullptr) {
          if (is_start_frame || !simulation_cache.has_states()) {
            bke::sim::ModifierSimulationState &current_sim_state =
                simulation_cache.get_state_at_frame_for_write(current_frame);
            exec_data.current_simulation_state_for_write = &current_sim_state;
            exec_data.simulation_time_delta = 0.0f;
            if (!is_start_frame) {
              /* When starting a new simulation at another frame than the start frame,
               * it can't match what would be baked, so invalidate it immediately. */
              simulation_cache.invalidate();
            }
          }
          else if (sim_states.prev != nullptr && sim_states.next == nullptr) {
            const float max_delta_frames = 1.0f;
            const float scene_delta_frames = float(current_frame) - float(sim_states.prev->frame);
            const float delta_frames = std::min(max_delta_frames, scene_delta_frames);
            if (delta_frames != scene_delta_frames) {
              simulation_cache.invalidate();
            }
            bke::sim::ModifierSimulationState &current_sim_state =
                simulation_cache.get_state_at_frame_for_write(current_frame);
            exec_data.current_simulation_state_for_write = &current_sim_state;
            const float delta_seconds = delta_frames / FPS;
            exec_data.simulation_time_delta = delta_seconds;
          }
        }
      }
    }

    /* Load read-only states to give nodes access to cached data. */
    const bke::sim::StatesAroundFrame sim_states = simulation_cache.get_states_around_frame(
        current_frame);
    if (sim_states.current) {
      sim_states.current->state.ensure_bake_loaded(*nmd.node_group);
      exec_data.current_simulation_state = &sim_states.current->state;
    }
    if (sim_states.prev) {
      sim_states.prev->state.ensure_bake_loaded(*nmd.node_group);
      exec_data.prev_simulation_state = &sim_states.prev->state;
      if (sim_states.next) {
        sim_states.next->state.ensure_bake_loaded(*nmd.node_group);
        exec_data.next_simulation_state = &sim_states.next->state;
        exec_data.simulation_state_mix_factor =
            (float(current_frame) - float(sim_states.prev->frame)) /
            (float(sim_states.next->frame) - float(sim_states.prev->frame));
      }
    }
  }
  else {
    if (DEG_is_active(ctx.depsgraph)) {
      bke::sim::ModifierSimulationCacheRealtime &realtime_cache = simulation_cache.realtime_cache;

      /* Reset the cache when going backwards in time. */
      if (realtime_cache.prev_frame >= current_frame) {
        simulation_cache.reset();
      }

      /* Advance in time, making the last "current" state the new "previous" state. */
      realtime_cache.prev_frame = realtime_cache.current_frame;
      realtime_cache.prev_state = std::move(realtime_cache.current_state);
      if (realtime_cache.prev_state) {
        exec_data.prev_simulation_state_mutable = realtime_cache.prev_state.get();
      }

      /* Create a new current state used to pass the data to the next frame. */
      realtime_cache.current_state = std::make_unique<bke::sim::ModifierSimulationState>();
      realtime_cache.current_frame = current_frame;
      exec_data.current_simulation_state_for_write = realtime_cache.current_state.get();
      exec_data.current_simulation_state = exec_data.current_simulation_state_for_write;

      /* Calculate the delta time. */
      if (realtime_cache.prev_state) {
        const float max_delta_frames = 1.0f;
        const float scene_delta_frames = float(current_frame) - float(realtime_cache.prev_frame);
        const float delta_frames = std::min(max_delta_frames, scene_delta_frames);
        const float delta_seconds = delta_frames / FPS;
        exec_data.simulation_time_delta = delta_seconds;
      }
      else {
        exec_data.simulation_time_delta = 0.0f;
      }
    }
  }
}

static void modifyGeometry(ModifierData *md,
                           const ModifierEvalContext *ctx,
                           bke::GeometrySet &geometry_set)
{
  using namespace blender;
  NodesModifierData *nmd = reinterpret_cast<NodesModifierData *>(md);
  if (nmd->node_group == nullptr) {
    return;
  }
  NodesModifierData *nmd_orig = reinterpret_cast<NodesModifierData *>(
      BKE_modifier_get_original(ctx->object, &nmd->modifier));

  const bNodeTree &tree = *nmd->node_group;
  tree.ensure_topology_cache();
  check_property_socket_sync(ctx->object, md);

  const bNode *output_node = tree.group_output_node();
  if (output_node == nullptr) {
    BKE_modifier_set_error(ctx->object, md, "Node group must have a group output node");
    geometry_set.clear();
    return;
  }

  Span<const bNodeSocket *> group_outputs = output_node->input_sockets().drop_back(1);
  if (group_outputs.is_empty()) {
    BKE_modifier_set_error(ctx->object, md, "Node group must have an output socket");
    geometry_set.clear();
    return;
  }

  const bNodeSocket *first_output_socket = group_outputs[0];
  if (!STREQ(first_output_socket->idname, "NodeSocketGeometry")) {
    BKE_modifier_set_error(ctx->object, md, "Node group's first output must be a geometry");
    geometry_set.clear();
    return;
  }

  const nodes::GeometryNodesLazyFunctionGraphInfo *lf_graph_info =
      nodes::ensure_geometry_nodes_lazy_function_graph(tree);
  if (lf_graph_info == nullptr) {
    BKE_modifier_set_error(ctx->object, md, "Cannot evaluate node group");
    geometry_set.clear();
    return;
  }

  bool use_orig_index_verts = false;
  bool use_orig_index_edges = false;
  bool use_orig_index_faces = false;
  if (const Mesh *mesh = geometry_set.get_mesh_for_read()) {
    use_orig_index_verts = CustomData_has_layer(&mesh->vert_data, CD_ORIGINDEX);
    use_orig_index_edges = CustomData_has_layer(&mesh->edge_data, CD_ORIGINDEX);
    use_orig_index_faces = CustomData_has_layer(&mesh->face_data, CD_ORIGINDEX);
  }

  nodes::GeoNodesModifierData modifier_eval_data{};
  modifier_eval_data.depsgraph = ctx->depsgraph;
  modifier_eval_data.self_object = ctx->object;
  auto eval_log = std::make_unique<geo_log::GeoModifierLog>();

  prepare_simulation_states_for_evaluation(*nmd, *ctx, modifier_eval_data);

  Set<ComputeContextHash> socket_log_contexts;
  if (logging_enabled(ctx)) {
    modifier_eval_data.eval_log = eval_log.get();

    find_socket_log_contexts(*nmd, *ctx, socket_log_contexts);
    modifier_eval_data.socket_log_contexts = &socket_log_contexts;
  }
  MultiValueMap<ComputeContextHash, const lf::FunctionNode *> side_effect_nodes;
  find_side_effect_nodes(*nmd, *ctx, side_effect_nodes);
  modifier_eval_data.side_effect_nodes = &side_effect_nodes;

  bke::ModifierComputeContext modifier_compute_context{nullptr, nmd->modifier.name};

  geometry_set = nodes::execute_geometry_nodes_on_geometry(
      tree,
      nmd->settings.properties,
      modifier_compute_context,
      std::move(geometry_set),
      [&](nodes::GeoNodesLFUserData &user_data) {
        user_data.modifier_data = &modifier_eval_data;
      });

  if (logging_enabled(ctx)) {
    nmd_orig->runtime->eval_log = std::move(eval_log);
  }

  if (use_orig_index_verts || use_orig_index_edges || use_orig_index_faces) {
    if (Mesh *mesh = geometry_set.get_mesh_for_write()) {
      /* Add #CD_ORIGINDEX layers if they don't exist already. This is required because the
       * #eModifierTypeFlag_SupportsMapping flag is set. If the layers did not exist before, it is
       * assumed that the output mesh does not have a mapping to the original mesh. */
      if (use_orig_index_verts) {
        CustomData_add_layer(&mesh->vert_data, CD_ORIGINDEX, CD_SET_DEFAULT, mesh->totvert);
      }
      if (use_orig_index_edges) {
        CustomData_add_layer(&mesh->edge_data, CD_ORIGINDEX, CD_SET_DEFAULT, mesh->totedge);
      }
      if (use_orig_index_faces) {
        CustomData_add_layer(&mesh->face_data, CD_ORIGINDEX, CD_SET_DEFAULT, mesh->faces_num);
      }
    }
  }
}

static Mesh *modify_mesh(ModifierData *md, const ModifierEvalContext *ctx, Mesh *mesh)
{
  bke::GeometrySet geometry_set = bke::GeometrySet::create_with_mesh(
      mesh, bke::GeometryOwnershipType::Editable);

  modifyGeometry(md, ctx, geometry_set);

  Mesh *new_mesh = geometry_set.get_component_for_write<bke::MeshComponent>().release();
  if (new_mesh == nullptr) {
    return BKE_mesh_new_nomain(0, 0, 0, 0);
  }
  return new_mesh;
}

static void modify_geometry_set(ModifierData *md,
                                const ModifierEvalContext *ctx,
                                bke::GeometrySet *geometry_set)
{
  modifyGeometry(md, ctx, *geometry_set);
}

struct AttributeSearchData {
  uint32_t object_session_uid;
  char modifier_name[MAX_NAME];
  char socket_identifier[MAX_NAME];
  bool is_output;
};
/* This class must not have a destructor, since it is used by buttons and freed with #MEM_freeN. */
BLI_STATIC_ASSERT(std::is_trivially_destructible_v<AttributeSearchData>, "");

static NodesModifierData *get_modifier_data(Main &bmain,
                                            const wmWindowManager &wm,
                                            const AttributeSearchData &data)
{
  if (ED_screen_animation_playing(&wm)) {
    /* Work around an issue where the attribute search exec function has stale pointers when data
     * is reallocated when evaluating the node tree, causing a crash. This would be solved by
     * allowing the UI search data to own arbitrary memory rather than just referencing it. */
    return nullptr;
  }

  const Object *object = (Object *)BKE_libblock_find_session_uuid(
      &bmain, ID_OB, data.object_session_uid);
  if (object == nullptr) {
    return nullptr;
  }
  ModifierData *md = BKE_modifiers_findby_name(object, data.modifier_name);
  if (md == nullptr) {
    return nullptr;
  }
  BLI_assert(md->type == eModifierType_Nodes);
  return reinterpret_cast<NodesModifierData *>(md);
}

static geo_log::GeoTreeLog *get_root_tree_log(const NodesModifierData &nmd)
{
  if (!nmd.runtime->eval_log) {
    return nullptr;
  }
  bke::ModifierComputeContext compute_context{nullptr, nmd.modifier.name};
  return &nmd.runtime->eval_log->get_tree_log(compute_context.hash());
}

static void attribute_search_update_fn(
    const bContext *C, void *arg, const char *str, uiSearchItems *items, const bool is_first)
{
  AttributeSearchData &data = *static_cast<AttributeSearchData *>(arg);
  const NodesModifierData *nmd = get_modifier_data(*CTX_data_main(C), *CTX_wm_manager(C), data);
  if (nmd == nullptr) {
    return;
  }
  if (nmd->node_group == nullptr) {
    return;
  }
  geo_log::GeoTreeLog *tree_log = get_root_tree_log(*nmd);
  if (tree_log == nullptr) {
    return;
  }
  tree_log->ensure_existing_attributes();
  nmd->node_group->ensure_topology_cache();

  Vector<const bNodeSocket *> sockets_to_check;
  if (data.is_output) {
    for (const bNode *node : nmd->node_group->nodes_by_type("NodeGroupOutput")) {
      for (const bNodeSocket *socket : node->input_sockets()) {
        if (socket->type == SOCK_GEOMETRY) {
          sockets_to_check.append(socket);
        }
      }
    }
  }
  else {
    for (const bNode *node : nmd->node_group->group_input_nodes()) {
      for (const bNodeSocket *socket : node->output_sockets()) {
        if (socket->type == SOCK_GEOMETRY) {
          sockets_to_check.append(socket);
        }
      }
    }
  }
  Set<StringRef> names;
  Vector<const geo_log::GeometryAttributeInfo *> attributes;
  for (const bNodeSocket *socket : sockets_to_check) {
    const geo_log::ValueLog *value_log = tree_log->find_socket_value_log(*socket);
    if (value_log == nullptr) {
      continue;
    }
    if (const auto *geo_log = dynamic_cast<const geo_log::GeometryInfoLog *>(value_log)) {
      for (const geo_log::GeometryAttributeInfo &attribute : geo_log->attributes) {
        if (names.add(attribute.name)) {
          attributes.append(&attribute);
        }
      }
    }
  }
  ui::attribute_search_add_items(str, data.is_output, attributes.as_span(), items, is_first);
}

static void attribute_search_exec_fn(bContext *C, void *data_v, void *item_v)
{
  if (item_v == nullptr) {
    return;
  }
  AttributeSearchData &data = *static_cast<AttributeSearchData *>(data_v);
  const auto &item = *static_cast<const geo_log::GeometryAttributeInfo *>(item_v);
  const NodesModifierData *nmd = get_modifier_data(*CTX_data_main(C), *CTX_wm_manager(C), data);
  if (nmd == nullptr) {
    return;
  }

  const std::string attribute_prop_name = data.socket_identifier +
                                          nodes::input_attribute_name_suffix();
  IDProperty &name_property = *IDP_GetPropertyFromGroup(nmd->settings.properties,
                                                        attribute_prop_name.c_str());
  IDP_AssignString(&name_property, item.name.c_str());

  ED_undo_push(C, "Assign Attribute Name");
}

static void add_attribute_search_button(const bContext &C,
                                        uiLayout *layout,
                                        const NodesModifierData &nmd,
                                        PointerRNA *md_ptr,
                                        const StringRefNull rna_path_attribute_name,
                                        const bNodeTreeInterfaceSocket &socket,
                                        const bool is_output)
{
  if (!nmd.runtime->eval_log) {
    uiItemR(layout, md_ptr, rna_path_attribute_name.c_str(), UI_ITEM_NONE, "", ICON_NONE);
    return;
  }

  uiBlock *block = uiLayoutGetBlock(layout);
  uiBut *but = uiDefIconTextButR(block,
                                 UI_BTYPE_SEARCH_MENU,
                                 0,
                                 ICON_NONE,
                                 "",
                                 0,
                                 0,
                                 10 * UI_UNIT_X, /* Dummy value, replaced by layout system. */
                                 UI_UNIT_Y,
                                 md_ptr,
                                 rna_path_attribute_name.c_str(),
                                 0,
                                 0.0f,
                                 0.0f,
                                 0.0f,
                                 0.0f,
                                 socket.description);

  const Object *object = ED_object_context(&C);
  BLI_assert(object != nullptr);
  if (object == nullptr) {
    return;
  }

  AttributeSearchData *data = MEM_new<AttributeSearchData>(__func__);
  data->object_session_uid = object->id.session_uuid;
  STRNCPY(data->modifier_name, nmd.modifier.name);
  STRNCPY(data->socket_identifier, socket.socket_identifier().c_str());
  data->is_output = is_output;

  UI_but_func_search_set_results_are_suggestions(but, true);
  UI_but_func_search_set_sep_string(but, UI_MENU_ARROW_SEP);
  UI_but_func_search_set(but,
                         nullptr,
                         attribute_search_update_fn,
                         static_cast<void *>(data),
                         true,
                         nullptr,
                         attribute_search_exec_fn,
                         nullptr);

  char *attribute_name = RNA_string_get_alloc(
      md_ptr, rna_path_attribute_name.c_str(), nullptr, 0, nullptr);
  const bool access_allowed = bke::allow_procedural_attribute_access(attribute_name);
  MEM_freeN(attribute_name);
  if (!access_allowed) {
    UI_but_flag_enable(but, UI_BUT_REDALERT);
  }
}

static void add_attribute_search_or_value_buttons(const bContext &C,
                                                  uiLayout *layout,
                                                  const NodesModifierData &nmd,
                                                  PointerRNA *md_ptr,
                                                  const bNodeTreeInterfaceSocket &socket)
{
  const std::string identifier = socket.socket_identifier();
  const bNodeSocketType *typeinfo = socket.socket_typeinfo();
  const eNodeSocketDatatype type = typeinfo ? eNodeSocketDatatype(typeinfo->type) : SOCK_CUSTOM;
  char socket_id_esc[MAX_NAME * 2];
  BLI_str_escape(socket_id_esc, identifier.c_str(), sizeof(socket_id_esc));
  const std::string rna_path = "[\"" + std::string(socket_id_esc) + "\"]";
  const std::string rna_path_use_attribute = "[\"" + std::string(socket_id_esc) +
                                             nodes::input_use_attribute_suffix() + "\"]";
  const std::string rna_path_attribute_name = "[\"" + std::string(socket_id_esc) +
                                              nodes::input_attribute_name_suffix() + "\"]";

  /* We're handling this manually in this case. */
  uiLayoutSetPropDecorate(layout, false);

  uiLayout *split = uiLayoutSplit(layout, 0.4f, false);
  uiLayout *name_row = uiLayoutRow(split, false);
  uiLayoutSetAlignment(name_row, UI_LAYOUT_ALIGN_RIGHT);

  const int use_attribute = RNA_int_get(md_ptr, rna_path_use_attribute.c_str()) != 0;
  if (type == SOCK_BOOLEAN && !use_attribute) {
    uiItemL(name_row, "", ICON_NONE);
  }
  else {
    uiItemL(name_row, socket.name, ICON_NONE);
  }

  uiLayout *prop_row = uiLayoutRow(split, true);
  if (type == SOCK_BOOLEAN) {
    uiLayoutSetPropSep(prop_row, false);
    uiLayoutSetAlignment(prop_row, UI_LAYOUT_ALIGN_EXPAND);
  }

  if (use_attribute) {
    add_attribute_search_button(C, prop_row, nmd, md_ptr, rna_path_attribute_name, socket, false);
    uiItemL(layout, "", ICON_BLANK1);
  }
  else {
<<<<<<< HEAD
    const char *name = type == SOCK_BOOLEAN ? socket.name : "";
    uiItemR(prop_row, md_ptr, rna_path.c_str(), 0, name, ICON_NONE);
=======
    const char *name = socket.type == SOCK_BOOLEAN ? socket.name : "";
    uiItemR(prop_row, md_ptr, rna_path.c_str(), UI_ITEM_NONE, name, ICON_NONE);
>>>>>>> c2dfa1a0
    uiItemDecoratorR(layout, md_ptr, rna_path.c_str(), -1);
  }

  PointerRNA props;
  uiItemFullO(prop_row,
              "object.geometry_nodes_input_attribute_toggle",
              "",
              ICON_SPREADSHEET,
              nullptr,
              WM_OP_INVOKE_DEFAULT,
              UI_ITEM_NONE,
              &props);
  RNA_string_set(&props, "modifier_name", nmd.modifier.name);
  RNA_string_set(&props, "prop_path", rna_path_use_attribute.c_str());
}

/* Drawing the properties manually with #uiItemR instead of #uiDefAutoButsRNA allows using
 * the node socket identifier for the property names, since they are unique, but also having
 * the correct label displayed in the UI. */
static void draw_property_for_socket(const bContext &C,
                                     uiLayout *layout,
                                     NodesModifierData *nmd,
                                     PointerRNA *bmain_ptr,
                                     PointerRNA *md_ptr,
                                     const bNodeTreeInterfaceSocket &socket,
                                     const int socket_index)
{
  const std::string identifier = socket.socket_identifier();
  /* The property should be created in #MOD_nodes_update_interface with the correct type. */
  IDProperty *property = IDP_GetPropertyFromGroup(nmd->settings.properties, identifier.c_str());

  /* IDProperties can be removed with python, so there could be a situation where
   * there isn't a property for a socket or it doesn't have the correct type. */
  if (property == nullptr || !nodes::id_property_type_matches_socket(socket, *property)) {
    return;
  }

  char socket_id_esc[MAX_NAME * 2];
  BLI_str_escape(socket_id_esc, identifier.c_str(), sizeof(socket_id_esc));

  char rna_path[sizeof(socket_id_esc) + 4];
  SNPRINTF(rna_path, "[\"%s\"]", socket_id_esc);

  uiLayout *row = uiLayoutRow(layout, true);
  uiLayoutSetPropDecorate(row, true);

  /* Use #uiItemPointerR to draw pointer properties because #uiItemR would not have enough
   * information about what type of ID to select for editing the values. This is because
   * pointer IDProperties contain no information about their type. */
  const bNodeSocketType *typeinfo = socket.socket_typeinfo();
  const eNodeSocketDatatype type = typeinfo ? eNodeSocketDatatype(typeinfo->type) : SOCK_CUSTOM;
  switch (type) {
    case SOCK_OBJECT: {
      uiItemPointerR(row, md_ptr, rna_path, bmain_ptr, "objects", socket.name, ICON_OBJECT_DATA);
      break;
    }
    case SOCK_COLLECTION: {
      uiItemPointerR(
          row, md_ptr, rna_path, bmain_ptr, "collections", socket.name, ICON_OUTLINER_COLLECTION);
      break;
    }
    case SOCK_MATERIAL: {
      uiItemPointerR(row, md_ptr, rna_path, bmain_ptr, "materials", socket.name, ICON_MATERIAL);
      break;
    }
    case SOCK_TEXTURE: {
      uiItemPointerR(row, md_ptr, rna_path, bmain_ptr, "textures", socket.name, ICON_TEXTURE);
      break;
    }
    case SOCK_IMAGE: {
      uiItemPointerR(row, md_ptr, rna_path, bmain_ptr, "images", socket.name, ICON_IMAGE);
      break;
    }
    default: {
      if (nodes::input_has_attribute_toggle(*nmd->node_group, socket_index)) {
        add_attribute_search_or_value_buttons(C, row, *nmd, md_ptr, socket);
      }
      else {
        uiItemR(row, md_ptr, rna_path, UI_ITEM_NONE, socket.name, ICON_NONE);
      }
    }
  }
  if (!nodes::input_has_attribute_toggle(*nmd->node_group, socket_index)) {
    uiItemL(row, "", ICON_BLANK1);
  }
}

static void draw_property_for_output_socket(const bContext &C,
                                            uiLayout *layout,
                                            const NodesModifierData &nmd,
                                            PointerRNA *md_ptr,
                                            const bNodeTreeInterfaceSocket &socket)
{
  const std::string identifier = socket.socket_identifier();
  char socket_id_esc[MAX_NAME * 2];
  BLI_str_escape(socket_id_esc, identifier.c_str(), sizeof(socket_id_esc));
  const std::string rna_path_attribute_name = "[\"" + StringRef(socket_id_esc) +
                                              nodes::input_attribute_name_suffix() + "\"]";

  uiLayout *split = uiLayoutSplit(layout, 0.4f, false);
  uiLayout *name_row = uiLayoutRow(split, false);
  uiLayoutSetAlignment(name_row, UI_LAYOUT_ALIGN_RIGHT);
  uiItemL(name_row, socket.name, ICON_NONE);

  uiLayout *row = uiLayoutRow(split, true);
  add_attribute_search_button(C, row, nmd, md_ptr, rna_path_attribute_name, socket, true);
}

static void panel_draw(const bContext *C, Panel *panel)
{
  uiLayout *layout = panel->layout;
  Main *bmain = CTX_data_main(C);

  PointerRNA *ptr = modifier_panel_get_property_pointers(panel, nullptr);
  NodesModifierData *nmd = static_cast<NodesModifierData *>(ptr->data);

  uiLayoutSetPropSep(layout, true);
  /* Decorators are added manually for supported properties because the
   * attribute/value toggle requires a manually built layout anyway. */
  uiLayoutSetPropDecorate(layout, false);

  uiTemplateID(layout,
               C,
               ptr,
               "node_group",
               "node.new_geometry_node_group_assign",
               nullptr,
               nullptr,
               0,
               false,
               nullptr);

  if (nmd->node_group != nullptr && nmd->settings.properties != nullptr) {
    PointerRNA bmain_ptr;
    RNA_main_pointer_create(bmain, &bmain_ptr);

    nmd->node_group->ensure_topology_cache();

    for (const int socket_index : nmd->node_group->interface_cache().inputs.index_range()) {
      const bNodeTreeInterfaceSocket *socket =
          nmd->node_group->interface_cache().inputs[socket_index];
      if (!(socket->flag & NODE_INTERFACE_SOCKET_HIDE_IN_MODIFIER)) {
        draw_property_for_socket(*C, layout, nmd, &bmain_ptr, ptr, *socket, socket_index);
      }
    }
  }

  /* Draw node warnings. */
  geo_log::GeoTreeLog *tree_log = get_root_tree_log(*nmd);
  if (tree_log != nullptr) {
    tree_log->ensure_node_warnings();
    for (const geo_log::NodeWarning &warning : tree_log->all_warnings) {
      if (warning.type != geo_log::NodeWarningType::Info) {
        uiItemL(layout, warning.message.c_str(), ICON_ERROR);
      }
    }
  }

  modifier_panel_end(layout, ptr);
}

static void output_attribute_panel_draw(const bContext *C, Panel *panel)
{
  uiLayout *layout = panel->layout;

  PointerRNA *ptr = modifier_panel_get_property_pointers(panel, nullptr);
  NodesModifierData *nmd = static_cast<NodesModifierData *>(ptr->data);

  uiLayoutSetPropSep(layout, true);
  uiLayoutSetPropDecorate(layout, true);

  bool has_output_attribute = false;
  if (nmd->node_group != nullptr && nmd->settings.properties != nullptr) {
    for (const bNodeTreeInterfaceSocket *socket : nmd->node_group->interface_cache().outputs) {
      const bNodeSocketType *typeinfo = socket->socket_typeinfo();
      const eNodeSocketDatatype type = typeinfo ? eNodeSocketDatatype(typeinfo->type) :
                                                  SOCK_CUSTOM;
      if (nodes::socket_type_has_attribute_toggle(type)) {
        has_output_attribute = true;
        draw_property_for_output_socket(*C, layout, *nmd, ptr, *socket);
      }
    }
  }
  if (!has_output_attribute) {
    uiItemL(layout, TIP_("No group output attributes connected"), ICON_INFO);
  }
}

static void internal_dependencies_panel_draw(const bContext * /*C*/, Panel *panel)
{
  uiLayout *layout = panel->layout;

  PointerRNA *ptr = modifier_panel_get_property_pointers(panel, nullptr);
  NodesModifierData *nmd = static_cast<NodesModifierData *>(ptr->data);

  uiLayout *col = uiLayoutColumn(layout, false);
  uiLayoutSetPropSep(col, true);
  uiLayoutSetPropDecorate(col, false);
  uiItemR(col, ptr, "simulation_bake_directory", UI_ITEM_NONE, "Bake", ICON_NONE);

  geo_log::GeoTreeLog *tree_log = get_root_tree_log(*nmd);
  if (tree_log == nullptr) {
    return;
  }

  tree_log->ensure_used_named_attributes();
  const Map<StringRefNull, geo_log::NamedAttributeUsage> &usage_by_attribute =
      tree_log->used_named_attributes;

  if (usage_by_attribute.is_empty()) {
    uiItemL(layout, IFACE_("No named attributes used"), ICON_INFO);
    return;
  }

  struct NameWithUsage {
    StringRefNull name;
    geo_log::NamedAttributeUsage usage;
  };

  Vector<NameWithUsage> sorted_used_attribute;
  for (auto &&item : usage_by_attribute.items()) {
    sorted_used_attribute.append({item.key, item.value});
  }
  std::sort(sorted_used_attribute.begin(),
            sorted_used_attribute.end(),
            [](const NameWithUsage &a, const NameWithUsage &b) {
              return BLI_strcasecmp_natural(a.name.c_str(), b.name.c_str()) <= 0;
            });

  for (const NameWithUsage &attribute : sorted_used_attribute) {
    const StringRefNull attribute_name = attribute.name;
    const geo_log::NamedAttributeUsage usage = attribute.usage;

    /* #uiLayoutRowWithHeading doesn't seem to work in this case. */
    uiLayout *split = uiLayoutSplit(layout, 0.4f, false);

    std::stringstream ss;
    Vector<std::string> usages;
    if ((usage & geo_log::NamedAttributeUsage::Read) != geo_log::NamedAttributeUsage::None) {
      usages.append(TIP_("Read"));
    }
    if ((usage & geo_log::NamedAttributeUsage::Write) != geo_log::NamedAttributeUsage::None) {
      usages.append(TIP_("Write"));
    }
    if ((usage & geo_log::NamedAttributeUsage::Remove) != geo_log::NamedAttributeUsage::None) {
      usages.append(TIP_("Remove"));
    }
    for (const int i : usages.index_range()) {
      ss << usages[i];
      if (i < usages.size() - 1) {
        ss << ", ";
      }
    }

    uiLayout *row = uiLayoutRow(split, false);
    uiLayoutSetAlignment(row, UI_LAYOUT_ALIGN_RIGHT);
    uiLayoutSetActive(row, false);
    uiItemL(row, ss.str().c_str(), ICON_NONE);

    row = uiLayoutRow(split, false);
    uiItemL(row, attribute_name.c_str(), ICON_NONE);
  }
}

static void panel_register(ARegionType *region_type)
{
  using namespace blender;
  PanelType *panel_type = modifier_panel_register(region_type, eModifierType_Nodes, panel_draw);
  modifier_subpanel_register(region_type,
                             "output_attributes",
                             N_("Output Attributes"),
                             nullptr,
                             output_attribute_panel_draw,
                             panel_type);
  modifier_subpanel_register(region_type,
                             "internal_dependencies",
                             N_("Internal Dependencies"),
                             nullptr,
                             internal_dependencies_panel_draw,
                             panel_type);
}

static void blend_write(BlendWriter *writer, const ID * /*id_owner*/, const ModifierData *md)
{
  const NodesModifierData *nmd = reinterpret_cast<const NodesModifierData *>(md);

  BLO_write_struct(writer, NodesModifierData, nmd);

  BLO_write_string(writer, nmd->simulation_bake_directory);

  if (nmd->settings.properties != nullptr) {
    Map<IDProperty *, IDPropertyUIDataBool *> boolean_props;
    if (!BLO_write_is_undo(writer)) {
      /* Boolean properties are added automatically for boolean node group inputs. Integer
       * properties are automatically converted to boolean sockets where applicable as well.
       * However, boolean properties will crash old versions of Blender, so convert them to integer
       * properties for writing. The actual value is stored in the same variable for both types */
      LISTBASE_FOREACH (IDProperty *, prop, &nmd->settings.properties->data.group) {
        if (prop->type == IDP_BOOLEAN) {
          boolean_props.add_new(prop, reinterpret_cast<IDPropertyUIDataBool *>(prop->ui_data));
          prop->type = IDP_INT;
          prop->ui_data = nullptr;
        }
      }
    }

    /* Note that the property settings are based on the socket type info
     * and don't necessarily need to be written, but we can't just free them. */
    IDP_BlendWrite(writer, nmd->settings.properties);

    if (!BLO_write_is_undo(writer)) {
      LISTBASE_FOREACH (IDProperty *, prop, &nmd->settings.properties->data.group) {
        if (prop->type == IDP_INT) {
          if (IDPropertyUIDataBool **ui_data = boolean_props.lookup_ptr(prop)) {
            prop->type = IDP_BOOLEAN;
            if (ui_data) {
              prop->ui_data = reinterpret_cast<IDPropertyUIData *>(*ui_data);
            }
          }
        }
      }
    }
  }
}

static void blend_read(BlendDataReader *reader, ModifierData *md)
{
  NodesModifierData *nmd = reinterpret_cast<NodesModifierData *>(md);
  BLO_read_data_address(reader, &nmd->simulation_bake_directory);
  if (nmd->node_group == nullptr) {
    nmd->settings.properties = nullptr;
  }
  else {
    BLO_read_data_address(reader, &nmd->settings.properties);
    IDP_BlendDataRead(reader, &nmd->settings.properties);
  }
  nmd->runtime = MEM_new<NodesModifierRuntime>(__func__);
  nmd->runtime->simulation_cache = std::make_shared<bke::sim::ModifierSimulationCache>();
}

static void copy_data(const ModifierData *md, ModifierData *target, const int flag)
{
  const NodesModifierData *nmd = reinterpret_cast<const NodesModifierData *>(md);
  NodesModifierData *tnmd = reinterpret_cast<NodesModifierData *>(target);

  BKE_modifier_copydata_generic(md, target, flag);

  tnmd->runtime = MEM_new<NodesModifierRuntime>(__func__);

  if (flag & LIB_ID_COPY_SET_COPIED_ON_WRITE) {
    /* Share the simulation cache between the original and evaluated modifier. */
    tnmd->runtime->simulation_cache = nmd->runtime->simulation_cache;
    /* Keep bake path in the evaluated modifier. */
    tnmd->simulation_bake_directory = nmd->simulation_bake_directory ?
                                          BLI_strdup(nmd->simulation_bake_directory) :
                                          nullptr;
  }
  else {
    tnmd->runtime->simulation_cache = std::make_shared<bke::sim::ModifierSimulationCache>();
    /* Clear the bake path when duplicating. */
    tnmd->simulation_bake_directory = nullptr;
  }

  if (nmd->settings.properties != nullptr) {
    tnmd->settings.properties = IDP_CopyProperty_ex(nmd->settings.properties, flag);
  }
}

static void free_data(ModifierData *md)
{
  NodesModifierData *nmd = reinterpret_cast<NodesModifierData *>(md);
  if (nmd->settings.properties != nullptr) {
    IDP_FreeProperty_ex(nmd->settings.properties, false);
    nmd->settings.properties = nullptr;
  }

  MEM_SAFE_FREE(nmd->simulation_bake_directory);
  MEM_delete(nmd->runtime);
}

static void required_data_mask(ModifierData * /*md*/, CustomData_MeshMasks *r_cddata_masks)
{
  /* We don't know what the node tree will need. If there are vertex groups, it is likely that the
   * node tree wants to access them. */
  r_cddata_masks->vmask |= CD_MASK_MDEFORMVERT;
  r_cddata_masks->vmask |= CD_MASK_PROP_ALL;
}

}  // namespace blender

ModifierTypeInfo modifierType_Nodes = {
    /*idname*/ "GeometryNodes",
    /*name*/ N_("GeometryNodes"),
    /*struct_name*/ "NodesModifierData",
    /*struct_size*/ sizeof(NodesModifierData),
    /*srna*/ &RNA_NodesModifier,
    /*type*/ eModifierTypeType_Constructive,
    /*flags*/
    static_cast<ModifierTypeFlag>(eModifierTypeFlag_AcceptsMesh | eModifierTypeFlag_AcceptsCVs |
                                  eModifierTypeFlag_SupportsEditmode |
                                  eModifierTypeFlag_EnableInEditmode |
                                  eModifierTypeFlag_SupportsMapping),
    /*icon*/ ICON_GEOMETRY_NODES,

    /*copy_data*/ blender::copy_data,

    /*deform_verts*/ nullptr,
    /*deform_matrices*/ nullptr,
    /*deform_verts_EM*/ nullptr,
    /*deform_matrices_EM*/ nullptr,
    /*modify_mesh*/ blender::modify_mesh,
    /*modify_geometry_set*/ blender::modify_geometry_set,

    /*init_data*/ blender::init_data,
    /*required_data_mask*/ blender::required_data_mask,
    /*free_data*/ blender::free_data,
    /*is_disabled*/ blender::is_disabled,
    /*update_depsgraph*/ blender::update_depsgraph,
    /*depends_on_time*/ blender::depends_on_time,
    /*depends_on_normals*/ nullptr,
    /*foreach_ID_link*/ blender::foreach_ID_link,
    /*foreach_tex_link*/ blender::foreach_tex_link,
    /*free_runtime_data*/ nullptr,
    /*panel_register*/ blender::panel_register,
    /*blend_write*/ blender::blend_write,
    /*blend_read*/ blender::blend_read,
};<|MERGE_RESOLUTION|>--- conflicted
+++ resolved
@@ -1155,13 +1155,8 @@
     uiItemL(layout, "", ICON_BLANK1);
   }
   else {
-<<<<<<< HEAD
     const char *name = type == SOCK_BOOLEAN ? socket.name : "";
-    uiItemR(prop_row, md_ptr, rna_path.c_str(), 0, name, ICON_NONE);
-=======
-    const char *name = socket.type == SOCK_BOOLEAN ? socket.name : "";
     uiItemR(prop_row, md_ptr, rna_path.c_str(), UI_ITEM_NONE, name, ICON_NONE);
->>>>>>> c2dfa1a0
     uiItemDecoratorR(layout, md_ptr, rna_path.c_str(), -1);
   }
 
