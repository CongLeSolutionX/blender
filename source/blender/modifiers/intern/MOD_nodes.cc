--- conflicted
+++ resolved
@@ -766,11 +766,7 @@
       realtime_cache.prev_frame = realtime_cache.current_frame;
       realtime_cache.prev_state = std::move(realtime_cache.current_state);
       if (realtime_cache.prev_state) {
-<<<<<<< HEAD
         exec_data.prev_simulation_state_mutable = realtime_cache.prev_state.get();
-=======
-        exec_data.prev_simulation_state = realtime_cache.prev_state.get();
->>>>>>> baf1c796
       }
 
       /* Create a new current state used to pass the data to the next frame. */
