--- conflicted
+++ resolved
@@ -111,107 +111,6 @@
   nmd->runtime->cache = std::make_shared<bake::ModifierCache>();
 }
 
-<<<<<<< HEAD
-static void add_used_ids_from_sockets(const ListBase &sockets, Set<ID *> &ids)
-{
-  LISTBASE_FOREACH (const bNodeSocket *, socket, &sockets) {
-    switch (socket->type) {
-      case SOCK_OBJECT: {
-        if (Object *object = ((bNodeSocketValueObject *)socket->default_value)->value) {
-          ids.add(&object->id);
-        }
-        break;
-      }
-      case SOCK_COLLECTION: {
-        if (Collection *collection = ((bNodeSocketValueCollection *)socket->default_value)->value)
-        {
-          ids.add(&collection->id);
-        }
-        break;
-      }
-      case SOCK_MATERIAL: {
-        if (Material *material = ((bNodeSocketValueMaterial *)socket->default_value)->value) {
-          ids.add(&material->id);
-        }
-        break;
-      }
-      case SOCK_TEXTURE: {
-        if (Tex *texture = ((bNodeSocketValueTexture *)socket->default_value)->value) {
-          ids.add(&texture->id);
-        }
-        break;
-      }
-      case SOCK_IMAGE: {
-        if (Image *image = ((bNodeSocketValueImage *)socket->default_value)->value) {
-          ids.add(&image->id);
-        }
-        break;
-      }
-    }
-  }
-}
-
-/**
- * \note We can only check properties here that cause the dependency graph to update relations when
- * they are changed, otherwise there may be a missing relation after editing. So this could check
- * more properties like whether the node is muted, but we would have to accept the cost of updating
- * relations when those properties are changed.
- */
-static bool node_needs_own_transform_relation(const bNode &node)
-{
-  if (node.type == GEO_NODE_COLLECTION_INFO) {
-    const NodeGeometryCollectionInfo &storage = *static_cast<const NodeGeometryCollectionInfo *>(
-        node.storage);
-    return storage.transform_space == GEO_NODE_TRANSFORM_SPACE_RELATIVE;
-  }
-
-  if (node.type == GEO_NODE_OBJECT_INFO) {
-    const NodeGeometryObjectInfo &storage = *static_cast<const NodeGeometryObjectInfo *>(
-        node.storage);
-    return storage.transform_space == GEO_NODE_TRANSFORM_SPACE_RELATIVE;
-  }
-
-  if (node.type == GEO_NODE_SELF_OBJECT) {
-    return true;
-  }
-  if (node.type == GEO_NODE_DEFORM_CURVES_ON_SURFACE) {
-    return true;
-  }
-
-  return false;
-}
-
-static void process_nodes_for_depsgraph(const bNodeTree &tree,
-                                        Set<ID *> &ids,
-                                        bool &r_needs_own_transform_relation,
-                                        bool &r_needs_scene_camera_relation,
-                                        Set<const bNodeTree *> &checked_groups)
-{
-  if (!checked_groups.add(&tree)) {
-    return;
-  }
-
-  tree.ensure_topology_cache();
-  for (const bNode *node : tree.all_nodes()) {
-    add_used_ids_from_sockets(node->inputs, ids);
-    add_used_ids_from_sockets(node->outputs, ids);
-    r_needs_own_transform_relation |= node_needs_own_transform_relation(*node);
-    r_needs_scene_camera_relation |= (node->type == GEO_NODE_INPUT_ACTIVE_CAMERA);
-  }
-
-  for (const bNode *node : tree.group_nodes()) {
-    if (const bNodeTree *sub_tree = reinterpret_cast<const bNodeTree *>(node->id)) {
-      process_nodes_for_depsgraph(*sub_tree,
-                                  ids,
-                                  r_needs_own_transform_relation,
-                                  r_needs_scene_camera_relation,
-                                  checked_groups);
-    }
-  }
-}
-
-=======
->>>>>>> 79dff817
 static void find_used_ids_from_settings(const NodesModifierSettings &settings, Set<ID *> &ids)
 {
   IDP_foreach_property(
@@ -268,16 +167,8 @@
   bool needs_scene_camera_relation = false;
   Set<ID *> used_ids;
   find_used_ids_from_settings(nmd->settings, used_ids);
-<<<<<<< HEAD
-  Set<const bNodeTree *> checked_groups;
-  process_nodes_for_depsgraph(*nmd->node_group,
-                              used_ids,
-                              needs_own_transform_relation,
-                              needs_scene_camera_relation,
-                              checked_groups);
-=======
-  nodes::find_node_tree_dependencies(*nmd->node_group, used_ids, needs_own_transform_relation);
->>>>>>> 79dff817
+  nodes::find_node_tree_dependencies(
+      *nmd->node_group, used_ids, needs_own_transform_relation, needs_scene_camera_relation);
 
   if (ctx->object->type == OB_CURVES) {
     Curves *curves_id = static_cast<Curves *>(ctx->object->data);
