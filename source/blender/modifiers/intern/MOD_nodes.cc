/* SPDX-FileCopyrightText: 2005 Blender Authors
 *
 * SPDX-License-Identifier: GPL-2.0-or-later */

/** \file
 * \ingroup modifiers
 */

#include <cstring>
#include <iostream>
#include <sstream>
#include <string>

#include "MEM_guardedalloc.h"

#include "BLI_array.hh"
#include "BLI_listbase.h"
#include "BLI_math_vector_types.hh"
#include "BLI_multi_value_map.hh"
#include "BLI_path_util.h"
#include "BLI_set.hh"
#include "BLI_string.h"
#include "BLI_utildefines.h"

#include "DNA_collection_types.h"
#include "DNA_curves_types.h"
#include "DNA_defaults.h"
#include "DNA_material_types.h"
#include "DNA_mesh_types.h"
#include "DNA_meshdata_types.h"
#include "DNA_modifier_types.h"
#include "DNA_node_types.h"
#include "DNA_object_types.h"
#include "DNA_pointcloud_types.h"
#include "DNA_scene_types.h"
#include "DNA_screen_types.h"
#include "DNA_space_types.h"
#include "DNA_view3d_types.h"
#include "DNA_windowmanager_types.h"

#include "BKE_attribute_math.hh"
#include "BKE_bake_geometry_nodes_modifier.hh"
#include "BKE_compute_contexts.hh"
#include "BKE_customdata.h"
#include "BKE_geometry_fields.hh"
#include "BKE_geometry_set_instances.hh"
#include "BKE_global.h"
#include "BKE_idprop.hh"
#include "BKE_lib_id.h"
#include "BKE_lib_query.h"
#include "BKE_main.h"
#include "BKE_mesh.hh"
#include "BKE_modifier.h"
#include "BKE_node_runtime.hh"
#include "BKE_node_tree_update.h"
#include "BKE_object.h"
#include "BKE_pointcloud.h"
#include "BKE_screen.hh"
#include "BKE_workspace.h"

#include "BLO_read_write.hh"

#include "UI_interface.hh"
#include "UI_resources.hh"

#include "BLT_translation.h"

#include "WM_api.hh"
#include "WM_types.hh"

#include "RNA_access.hh"
#include "RNA_enum_types.hh"
#include "RNA_prototypes.h"

#include "DEG_depsgraph_build.hh"
#include "DEG_depsgraph_query.hh"

#include "MOD_modifiertypes.hh"
#include "MOD_nodes.hh"
#include "MOD_ui_common.hh"

#include "ED_object.hh"
#include "ED_screen.hh"
#include "ED_spreadsheet.hh"
#include "ED_undo.hh"
#include "ED_viewer_path.hh"

#include "NOD_geometry.hh"
#include "NOD_geometry_nodes_execute.hh"
#include "NOD_geometry_nodes_lazy_function.hh"
#include "NOD_node_declaration.hh"

#include "FN_field.hh"
#include "FN_field_cpp_type.hh"
#include "FN_lazy_function_execute.hh"
#include "FN_lazy_function_graph_executor.hh"
#include "FN_multi_function.hh"

namespace lf = blender::fn::lazy_function;
namespace geo_log = blender::nodes::geo_eval_log;
namespace bake = blender::bke::bake;

namespace blender {

static void init_data(ModifierData *md)
{
  NodesModifierData *nmd = (NodesModifierData *)md;

  BLI_assert(MEMCMP_STRUCT_AFTER_IS_ZERO(nmd, modifier));

  MEMCPY_STRUCT_AFTER(nmd, DNA_struct_default_get(NodesModifierData), modifier);
  nmd->runtime = MEM_new<NodesModifierRuntime>(__func__);
  nmd->runtime->cache = std::make_shared<bake::ModifierCache>();
}

static void add_used_ids_from_sockets(const ListBase &sockets, Set<ID *> &ids)
{
  LISTBASE_FOREACH (const bNodeSocket *, socket, &sockets) {
    switch (socket->type) {
      case SOCK_OBJECT: {
        if (Object *object = ((bNodeSocketValueObject *)socket->default_value)->value) {
          ids.add(&object->id);
        }
        break;
      }
      case SOCK_COLLECTION: {
        if (Collection *collection = ((bNodeSocketValueCollection *)socket->default_value)->value)
        {
          ids.add(&collection->id);
        }
        break;
      }
      case SOCK_MATERIAL: {
        if (Material *material = ((bNodeSocketValueMaterial *)socket->default_value)->value) {
          ids.add(&material->id);
        }
        break;
      }
      case SOCK_TEXTURE: {
        if (Tex *texture = ((bNodeSocketValueTexture *)socket->default_value)->value) {
          ids.add(&texture->id);
        }
        break;
      }
      case SOCK_IMAGE: {
        if (Image *image = ((bNodeSocketValueImage *)socket->default_value)->value) {
          ids.add(&image->id);
        }
        break;
      }
    }
  }
}

/**
 * \note We can only check properties here that cause the dependency graph to update relations when
 * they are changed, otherwise there may be a missing relation after editing. So this could check
 * more properties like whether the node is muted, but we would have to accept the cost of updating
 * relations when those properties are changed.
 */
static bool node_needs_own_transform_relation(const bNode &node)
{
  if (node.type == GEO_NODE_COLLECTION_INFO) {
    const NodeGeometryCollectionInfo &storage = *static_cast<const NodeGeometryCollectionInfo *>(
        node.storage);
    return storage.transform_space == GEO_NODE_TRANSFORM_SPACE_RELATIVE;
  }

  if (node.type == GEO_NODE_OBJECT_INFO) {
    const NodeGeometryObjectInfo &storage = *static_cast<const NodeGeometryObjectInfo *>(
        node.storage);
    return storage.transform_space == GEO_NODE_TRANSFORM_SPACE_RELATIVE;
  }

  if (node.type == GEO_NODE_SELF_OBJECT) {
    return true;
  }
  if (node.type == GEO_NODE_DEFORM_CURVES_ON_SURFACE) {
    return true;
  }

  return false;
}

static void process_nodes_for_depsgraph(const bNodeTree &tree,
                                        Set<ID *> &ids,
                                        bool &r_needs_own_transform_relation,
                                        Set<const bNodeTree *> &checked_groups)
{
  if (!checked_groups.add(&tree)) {
    return;
  }

  tree.ensure_topology_cache();
  for (const bNode *node : tree.all_nodes()) {
    add_used_ids_from_sockets(node->inputs, ids);
    add_used_ids_from_sockets(node->outputs, ids);
    r_needs_own_transform_relation |= node_needs_own_transform_relation(*node);
  }

  for (const bNode *node : tree.group_nodes()) {
    if (const bNodeTree *sub_tree = reinterpret_cast<const bNodeTree *>(node->id)) {
      process_nodes_for_depsgraph(*sub_tree, ids, r_needs_own_transform_relation, checked_groups);
    }
  }
}

static void find_used_ids_from_settings(const NodesModifierSettings &settings, Set<ID *> &ids)
{
  IDP_foreach_property(
      settings.properties,
      IDP_TYPE_FILTER_ID,
      [](IDProperty *property, void *user_data) {
        Set<ID *> *ids = (Set<ID *> *)user_data;
        ID *id = IDP_Id(property);
        if (id != nullptr) {
          ids->add(id);
        }
      },
      &ids);
}

/* We don't know exactly what attributes from the other object we will need. */
static const CustomData_MeshMasks dependency_data_mask{CD_MASK_PROP_ALL | CD_MASK_MDEFORMVERT,
                                                       CD_MASK_PROP_ALL,
                                                       CD_MASK_PROP_ALL,
                                                       CD_MASK_PROP_ALL,
                                                       CD_MASK_PROP_ALL};

static void add_collection_relation(const ModifierUpdateDepsgraphContext *ctx,
                                    Collection &collection)
{
  DEG_add_collection_geometry_relation(ctx->node, &collection, "Nodes Modifier");
  DEG_add_collection_geometry_customdata_mask(ctx->node, &collection, &dependency_data_mask);
}

static void add_object_relation(const ModifierUpdateDepsgraphContext *ctx, Object &object)
{
  DEG_add_object_relation(ctx->node, &object, DEG_OB_COMP_TRANSFORM, "Nodes Modifier");
  if (&(ID &)object != &ctx->object->id) {
    if (object.type == OB_EMPTY && object.instance_collection != nullptr) {
      add_collection_relation(ctx, *object.instance_collection);
    }
    else if (DEG_object_has_geometry_component(&object)) {
      DEG_add_object_relation(ctx->node, &object, DEG_OB_COMP_GEOMETRY, "Nodes Modifier");
      DEG_add_customdata_mask(ctx->node, &object, &dependency_data_mask);
    }
  }
}

static void update_depsgraph(ModifierData *md, const ModifierUpdateDepsgraphContext *ctx)
{
  NodesModifierData *nmd = reinterpret_cast<NodesModifierData *>(md);
  if (nmd->node_group == nullptr) {
    return;
  }

  DEG_add_node_tree_output_relation(ctx->node, nmd->node_group, "Nodes Modifier");

  bool needs_own_transform_relation = false;
  Set<ID *> used_ids;
  find_used_ids_from_settings(nmd->settings, used_ids);
  Set<const bNodeTree *> checked_groups;
  process_nodes_for_depsgraph(
      *nmd->node_group, used_ids, needs_own_transform_relation, checked_groups);

  if (ctx->object->type == OB_CURVES) {
    Curves *curves_id = static_cast<Curves *>(ctx->object->data);
    if (curves_id->surface != nullptr) {
      used_ids.add(&curves_id->surface->id);
    }
  }

  for (ID *id : used_ids) {
    switch ((ID_Type)GS(id->name)) {
      case ID_OB: {
        Object *object = reinterpret_cast<Object *>(id);
        add_object_relation(ctx, *object);
        break;
      }
      case ID_GR: {
        Collection *collection = reinterpret_cast<Collection *>(id);
        add_collection_relation(ctx, *collection);
        break;
      }
      case ID_IM:
      case ID_TE: {
        DEG_add_generic_id_relation(ctx->node, id, "Nodes Modifier");
        break;
      }
      default: {
        /* Purposefully don't add relations for materials. While there are material sockets,
         * the pointers are only passed around as handles rather than dereferenced. */
        break;
      }
    }
  }

  if (needs_own_transform_relation) {
    DEG_add_depends_on_transform_relation(ctx->node, "Nodes Modifier");
  }
}

static bool check_tree_for_time_node(const bNodeTree &tree, Set<const bNodeTree *> &checked_groups)
{
  if (!checked_groups.add(&tree)) {
    return false;
  }
  tree.ensure_topology_cache();
  if (!tree.nodes_by_type("GeometryNodeInputSceneTime").is_empty()) {
    return true;
  }
  if (!tree.nodes_by_type("GeometryNodeSimulationInput").is_empty()) {
    return true;
  }
  for (const bNode *node : tree.group_nodes()) {
    if (const bNodeTree *sub_tree = reinterpret_cast<const bNodeTree *>(node->id)) {
      if (check_tree_for_time_node(*sub_tree, checked_groups)) {
        return true;
      }
    }
  }
  return false;
}

static bool depends_on_time(Scene * /*scene*/, ModifierData *md)
{
  const NodesModifierData *nmd = reinterpret_cast<NodesModifierData *>(md);
  const bNodeTree *tree = nmd->node_group;
  if (tree == nullptr) {
    return false;
  }
  Set<const bNodeTree *> checked_groups;
  return check_tree_for_time_node(*tree, checked_groups);
}

static void foreach_ID_link(ModifierData *md, Object *ob, IDWalkFunc walk, void *user_data)
{
  NodesModifierData *nmd = reinterpret_cast<NodesModifierData *>(md);
  walk(user_data, ob, (ID **)&nmd->node_group, IDWALK_CB_USER);

  struct ForeachSettingData {
    IDWalkFunc walk;
    void *user_data;
    Object *ob;
  } settings = {walk, user_data, ob};

  IDP_foreach_property(
      nmd->settings.properties,
      IDP_TYPE_FILTER_ID,
      [](IDProperty *id_prop, void *user_data) {
        ForeachSettingData *settings = (ForeachSettingData *)user_data;
        settings->walk(
            settings->user_data, settings->ob, (ID **)&id_prop->data.pointer, IDWALK_CB_USER);
      },
      &settings);

  for (NodesModifierIDMapping &mapping : MutableSpan(nmd->id_mappings, nmd->id_mappings_num)) {
    walk(user_data, ob, &mapping.id, IDWALK_CB_USER);
  }
}

static void foreach_tex_link(ModifierData *md, Object *ob, TexWalkFunc walk, void *user_data)
{
  walk(user_data, ob, md, "texture");
}

static bool is_disabled(const Scene * /*scene*/, ModifierData *md, bool /*use_render_params*/)
{
  NodesModifierData *nmd = reinterpret_cast<NodesModifierData *>(md);

  if (nmd->node_group == nullptr) {
    return true;
  }

  return false;
}

static bool logging_enabled(const ModifierEvalContext *ctx)
{
  if (!DEG_is_active(ctx->depsgraph)) {
    return false;
  }
  if ((ctx->flag & MOD_APPLY_ORCO) != 0) {
    return false;
  }
  return true;
}

static void update_id_properties_from_node_group(NodesModifierData *nmd)
{
  if (nmd->node_group == nullptr) {
    if (nmd->settings.properties) {
      IDP_FreeProperty(nmd->settings.properties);
      nmd->settings.properties = nullptr;
    }
    return;
  }

  IDProperty *old_properties = nmd->settings.properties;
  {
    IDPropertyTemplate idprop = {0};
    nmd->settings.properties = IDP_New(IDP_GROUP, &idprop, "Nodes Modifier Settings");
  }
  IDProperty *new_properties = nmd->settings.properties;

  nodes::update_input_properties_from_node_tree(
      *nmd->node_group, old_properties, false, *new_properties);
  nodes::update_output_properties_from_node_tree(
      *nmd->node_group, old_properties, *new_properties);

  if (old_properties != nullptr) {
    IDP_FreeProperty(old_properties);
  }
}

static void update_existing_bake_caches(NodesModifierData &nmd)
{
  if (!nmd.runtime->cache) {
    if (nmd.bakes_num == 0) {
      return;
    }
    nmd.runtime->cache = std::make_shared<bake::ModifierCache>();
  }
  bake::ModifierCache &modifier_cache = *nmd.runtime->cache;
  std::lock_guard lock{modifier_cache.mutex};

  Map<int, std::unique_ptr<bake::NodeCache>> &old_cache_by_id = modifier_cache.cache_by_id;
  Map<int, std::unique_ptr<bake::NodeCache>> new_cache_by_id;
  for (const NodesModifierBake &bake : Span{nmd.bakes, nmd.bakes_num}) {
    std::unique_ptr<bake::NodeCache> node_cache;
    std::unique_ptr<bake::NodeCache> *old_node_cache_ptr = old_cache_by_id.lookup_ptr(bake.id);
    if (old_node_cache_ptr == nullptr) {
      node_cache = std::make_unique<bake::NodeCache>();
    }
    else {
      node_cache = std::move(*old_node_cache_ptr);
    }
    new_cache_by_id.add(bake.id, std::move(node_cache));
  }
  modifier_cache.cache_by_id = std::move(new_cache_by_id);
}

static void update_bakes_from_node_group(NodesModifierData &nmd)
{
  Map<int, NodesModifierBake *> old_bake_by_id;
  for (NodesModifierBake &bake : MutableSpan(nmd.bakes, nmd.bakes_num)) {
    old_bake_by_id.add(bake.id, &bake);
  }

  Vector<int> new_bake_ids;
  for (const bNestedNodeRef &ref : nmd.node_group->nested_node_refs_span()) {
    const bNode *node = nmd.node_group->find_nested_node(ref.id);
    if (node) {
      if (node->type == GEO_NODE_SIMULATION_OUTPUT) {
        new_bake_ids.append(ref.id);
      }
    }
    else if (old_bake_by_id.contains(ref.id)) {
      /* Keep baked data in case linked data is missing so that it still exists when the linked
       * data has been found. */
      new_bake_ids.append(ref.id);
    }
  }

  NodesModifierBake *new_bake_data = MEM_cnew_array<NodesModifierBake>(new_bake_ids.size(),
                                                                       __func__);
  for (const int i : new_bake_ids.index_range()) {
    const int id = new_bake_ids[i];
    NodesModifierBake *old_bake = old_bake_by_id.lookup_default(id, nullptr);
    NodesModifierBake &new_bake = new_bake_data[i];
    if (old_bake) {
      new_bake = *old_bake;
      /* The ownership of the string was moved to `new_bake`. */
      old_bake->directory = nullptr;
    }
    else {
      new_bake.id = id;
      new_bake.frame_start = 1;
      new_bake.frame_end = 100;
    }
  }

  for (NodesModifierBake &old_bake : MutableSpan(nmd.bakes, nmd.bakes_num)) {
    MEM_SAFE_FREE(old_bake.directory);
  }
  MEM_SAFE_FREE(nmd.bakes);

  nmd.bakes = new_bake_data;
  nmd.bakes_num = new_bake_ids.size();

  update_existing_bake_caches(nmd);
}

}  // namespace blender

void MOD_nodes_update_interface(Object *object, NodesModifierData *nmd)
{
  using namespace blender;
  update_id_properties_from_node_group(nmd);
  update_bakes_from_node_group(*nmd);

  DEG_id_tag_update(&object->id, ID_RECALC_GEOMETRY);
}

NodesModifierBake *NodesModifierData::find_bake(const int id)
{
  return const_cast<NodesModifierBake *>(std::as_const(*this).find_bake(id));
}

const NodesModifierBake *NodesModifierData::find_bake(const int id) const
{
  for (const NodesModifierBake &bake : blender::Span{this->bakes, this->bakes_num}) {
    if (bake.id == id) {
      return &bake;
    }
  }
  return nullptr;
}

namespace blender {

static void find_side_effect_nodes_for_viewer_path(
    const ViewerPath &viewer_path,
    const NodesModifierData &nmd,
    const ModifierEvalContext &ctx,
    nodes::GeoNodesSideEffectNodes &r_side_effect_nodes)
{
  const std::optional<ed::viewer_path::ViewerPathForGeometryNodesViewer> parsed_path =
      ed::viewer_path::parse_geometry_nodes_viewer(viewer_path);
  if (!parsed_path.has_value()) {
    return;
  }
  if (parsed_path->object != DEG_get_original_object(ctx.object)) {
    return;
  }
  if (parsed_path->modifier_name != nmd.modifier.name) {
    return;
  }

  ComputeContextBuilder compute_context_builder;
  compute_context_builder.push<bke::ModifierComputeContext>(parsed_path->modifier_name);

  /* Write side effect nodes to a new map and only if everything succeeds, move the nodes to the
   * caller. This is easier than changing r_side_effect_nodes directly and then undoing changes in
   * case of errors. */
  nodes::GeoNodesSideEffectNodes local_side_effect_nodes;

  const bNodeTree *group = nmd.node_group;
  const bke::bNodeTreeZone *zone = nullptr;
  for (const ViewerPathElem *elem : parsed_path->node_path) {
    const bke::bNodeTreeZones *tree_zones = group->zones();
    if (tree_zones == nullptr) {
      return;
    }
    const auto *lf_graph_info = nodes::ensure_geometry_nodes_lazy_function_graph(*group);
    if (lf_graph_info == nullptr) {
      return;
    }
    switch (elem->type) {
      case VIEWER_PATH_ELEM_TYPE_SIMULATION_ZONE: {
        const auto &typed_elem = *reinterpret_cast<const SimulationZoneViewerPathElem *>(elem);
        const bke::bNodeTreeZone *next_zone = tree_zones->get_zone_by_node(
            typed_elem.sim_output_node_id);
        if (next_zone == nullptr) {
          return;
        }
        if (next_zone->parent_zone != zone) {
          return;
        }
        const lf::FunctionNode *lf_zone_node = lf_graph_info->mapping.zone_node_map.lookup_default(
            next_zone, nullptr);
        if (lf_zone_node == nullptr) {
          return;
        }
        local_side_effect_nodes.nodes_by_context.add(compute_context_builder.hash(), lf_zone_node);
        compute_context_builder.push<bke::SimulationZoneComputeContext>(*next_zone->output_node);
        zone = next_zone;
        break;
      }
      case VIEWER_PATH_ELEM_TYPE_REPEAT_ZONE: {
        const auto &typed_elem = *reinterpret_cast<const RepeatZoneViewerPathElem *>(elem);
        const bke::bNodeTreeZone *next_zone = tree_zones->get_zone_by_node(
            typed_elem.repeat_output_node_id);
        if (next_zone == nullptr) {
          return;
        }
        if (next_zone->parent_zone != zone) {
          return;
        }
        const lf::FunctionNode *lf_zone_node = lf_graph_info->mapping.zone_node_map.lookup_default(
            next_zone, nullptr);
        if (lf_zone_node == nullptr) {
          return;
        }
        local_side_effect_nodes.nodes_by_context.add(compute_context_builder.hash(), lf_zone_node);
        local_side_effect_nodes.iterations_by_repeat_zone.add(
            {compute_context_builder.hash(), typed_elem.repeat_output_node_id},
            typed_elem.iteration);
        compute_context_builder.push<bke::RepeatZoneComputeContext>(*next_zone->output_node,
                                                                    typed_elem.iteration);
        zone = next_zone;
        break;
      }
      case VIEWER_PATH_ELEM_TYPE_GROUP_NODE: {
        const auto &typed_elem = *reinterpret_cast<const GroupNodeViewerPathElem *>(elem);
        const bNode *node = group->node_by_id(typed_elem.node_id);
        if (node == nullptr) {
          return;
        }
        if (node->id == nullptr) {
          return;
        }
        if (node->is_muted()) {
          return;
        }
        if (zone != tree_zones->get_zone_by_node(node->identifier)) {
          return;
        }
        const lf::FunctionNode *lf_group_node =
            lf_graph_info->mapping.group_node_map.lookup_default(node, nullptr);
        if (lf_group_node == nullptr) {
          return;
        }
        local_side_effect_nodes.nodes_by_context.add(compute_context_builder.hash(),
                                                     lf_group_node);
        compute_context_builder.push<bke::NodeGroupComputeContext>(*node);
        group = reinterpret_cast<const bNodeTree *>(node->id);
        zone = nullptr;
        break;
      }
      default: {
        BLI_assert_unreachable();
        return;
      }
    }
  }

  const bNode *found_viewer_node = group->node_by_id(parsed_path->viewer_node_id);
  if (found_viewer_node == nullptr) {
    return;
  }
  const auto *lf_graph_info = nodes::ensure_geometry_nodes_lazy_function_graph(*group);
  if (lf_graph_info == nullptr) {
    return;
  }
  const bke::bNodeTreeZones *tree_zones = group->zones();
  if (tree_zones == nullptr) {
    return;
  }
  if (tree_zones->get_zone_by_node(found_viewer_node->identifier) != zone) {
    return;
  }
  const lf::FunctionNode *lf_viewer_node = lf_graph_info->mapping.viewer_node_map.lookup_default(
      found_viewer_node, nullptr);
  if (lf_viewer_node == nullptr) {
    return;
  }
  local_side_effect_nodes.nodes_by_context.add(compute_context_builder.hash(), lf_viewer_node);

  /* Successfully found all side effect nodes for the viewer path. */
  for (const auto item : local_side_effect_nodes.nodes_by_context.items()) {
    r_side_effect_nodes.nodes_by_context.add_multiple(item.key, item.value);
  }
  for (const auto item : local_side_effect_nodes.iterations_by_repeat_zone.items()) {
    r_side_effect_nodes.iterations_by_repeat_zone.add_multiple(item.key, item.value);
  }
}

static void find_side_effect_nodes(const NodesModifierData &nmd,
                                   const ModifierEvalContext &ctx,
                                   nodes::GeoNodesSideEffectNodes &r_side_effect_nodes)
{
  Main *bmain = DEG_get_bmain(ctx.depsgraph);
  wmWindowManager *wm = (wmWindowManager *)bmain->wm.first;
  if (wm == nullptr) {
    return;
  }
  LISTBASE_FOREACH (const wmWindow *, window, &wm->windows) {
    const bScreen *screen = BKE_workspace_active_screen_get(window->workspace_hook);
    const WorkSpace *workspace = BKE_workspace_active_get(window->workspace_hook);
    find_side_effect_nodes_for_viewer_path(workspace->viewer_path, nmd, ctx, r_side_effect_nodes);
    LISTBASE_FOREACH (const ScrArea *, area, &screen->areabase) {
      const SpaceLink *sl = static_cast<SpaceLink *>(area->spacedata.first);
      if (sl->spacetype == SPACE_SPREADSHEET) {
        const SpaceSpreadsheet &sspreadsheet = *reinterpret_cast<const SpaceSpreadsheet *>(sl);
        find_side_effect_nodes_for_viewer_path(
            sspreadsheet.viewer_path, nmd, ctx, r_side_effect_nodes);
      }
      if (sl->spacetype == SPACE_VIEW3D) {
        const View3D &v3d = *reinterpret_cast<const View3D *>(sl);
        find_side_effect_nodes_for_viewer_path(v3d.viewer_path, nmd, ctx, r_side_effect_nodes);
      }
    }
  }
}

static void find_socket_log_contexts(const NodesModifierData &nmd,
                                     const ModifierEvalContext &ctx,
                                     Set<ComputeContextHash> &r_socket_log_contexts)
{
  Main *bmain = DEG_get_bmain(ctx.depsgraph);
  wmWindowManager *wm = (wmWindowManager *)bmain->wm.first;
  if (wm == nullptr) {
    return;
  }
  LISTBASE_FOREACH (const wmWindow *, window, &wm->windows) {
    const bScreen *screen = BKE_workspace_active_screen_get(window->workspace_hook);
    LISTBASE_FOREACH (const ScrArea *, area, &screen->areabase) {
      const SpaceLink *sl = static_cast<SpaceLink *>(area->spacedata.first);
      if (sl->spacetype == SPACE_NODE) {
        const SpaceNode &snode = *reinterpret_cast<const SpaceNode *>(sl);
        if (snode.edittree == nullptr) {
          continue;
        }
        const Map<const bke::bNodeTreeZone *, ComputeContextHash> hash_by_zone =
            geo_log::GeoModifierLog::get_context_hash_by_zone_for_node_editor(snode,
                                                                              nmd.modifier.name);
        for (const ComputeContextHash &hash : hash_by_zone.values()) {
          r_socket_log_contexts.add(hash);
        }
      }
    }
  }
}

/**
 * \note This could be done in #initialize_group_input, though that would require adding the
 * the object as a parameter, so it's likely better to this check as a separate step.
 */
static void check_property_socket_sync(const Object *ob, ModifierData *md)
{
  NodesModifierData *nmd = reinterpret_cast<NodesModifierData *>(md);

  int geometry_socket_count = 0;

  nmd->node_group->ensure_interface_cache();
  for (const int i : nmd->node_group->interface_inputs().index_range()) {
    const bNodeTreeInterfaceSocket *socket = nmd->node_group->interface_inputs()[i];
    const bNodeSocketType *typeinfo = socket->socket_typeinfo();
    const eNodeSocketDatatype type = typeinfo ? eNodeSocketDatatype(typeinfo->type) : SOCK_CUSTOM;
    /* The first socket is the special geometry socket for the modifier object. */
    if (i == 0 && type == SOCK_GEOMETRY) {
      geometry_socket_count++;
      continue;
    }

    IDProperty *property = IDP_GetPropertyFromGroup(nmd->settings.properties, socket->identifier);
    if (property == nullptr) {
      if (type == SOCK_GEOMETRY) {
        geometry_socket_count++;
      }
      else {
        BKE_modifier_set_error(ob, md, "Missing property for input socket \"%s\"", socket->name);
      }
      continue;
    }

    if (!nodes::id_property_type_matches_socket(*socket, *property)) {
      BKE_modifier_set_error(
          ob, md, "Property type does not match input socket \"(%s)\"", socket->name);
      continue;
    }
  }

  if (geometry_socket_count == 1) {
    const bNodeTreeInterfaceSocket *first_socket = nmd->node_group->interface_inputs()[0];
    const bNodeSocketType *typeinfo = first_socket->socket_typeinfo();
    const eNodeSocketDatatype type = typeinfo ? eNodeSocketDatatype(typeinfo->type) : SOCK_CUSTOM;
    if (type != SOCK_GEOMETRY) {
      BKE_modifier_set_error(ob, md, "Node group's geometry input must be the first");
    }
  }
}

namespace sim_input = nodes::sim_input;
namespace sim_output = nodes::sim_output;

class NodesModifierSimulationParams : public nodes::GeoNodesSimulationParams {
 private:
  static constexpr float max_delta_frames = 1.0f;

  mutable Map<int, std::unique_ptr<nodes::SimulationZoneBehavior>> behavior_by_zone_id_;
  const NodesModifierData &nmd_;
  const ModifierEvalContext &ctx_;
  const Main *bmain_;
  const Scene *scene_;
  SubFrame current_frame_;
  bool use_frame_cache_;
  bool depsgraph_is_active_;
  bake::ModifierCache *modifier_cache_;
  float fps_;
  bool has_invalid_simulation_ = false;

 public:
  NodesModifierSimulationParams(NodesModifierData &nmd, const ModifierEvalContext &ctx)
      : nmd_(nmd), ctx_(ctx)
  {
    const Depsgraph *depsgraph = ctx_.depsgraph;
    bmain_ = DEG_get_bmain(depsgraph);
    current_frame_ = DEG_get_ctime(depsgraph);
    const Scene *scene = DEG_get_input_scene(depsgraph);
    scene_ = scene;
    use_frame_cache_ = ctx_.object->flag & OB_FLAG_USE_SIMULATION_CACHE;
    depsgraph_is_active_ = DEG_is_active(depsgraph);
    modifier_cache_ = nmd.runtime->cache.get();
    fps_ = FPS;

    if (!modifier_cache_) {
      return;
    }
    std::lock_guard lock{modifier_cache_->mutex};
    if (depsgraph_is_active_) {
      /* Invalidate data on user edits. */
      if (nmd.modifier.flag & eModifierFlag_UserModified) {
        for (std::unique_ptr<bake::NodeCache> &node_cache : modifier_cache_->cache_by_id.values())
        {
          if (node_cache->cache_status != bake::CacheStatus::Baked) {
            node_cache->cache_status = bake::CacheStatus::Invalid;
          }
        }
      }
      this->reset_invalid_node_bakes();
    }
    for (const std::unique_ptr<bake::NodeCache> &node_cache_ptr :
         modifier_cache_->cache_by_id.values())
    {
      const bake::NodeCache &node_cache = *node_cache_ptr;
      if (node_cache.cache_status == bake::CacheStatus::Invalid) {
        has_invalid_simulation_ = true;
        break;
      }
    }
  }

  void reset_invalid_node_bakes()
  {
    for (auto item : modifier_cache_->cache_by_id.items()) {
      const int id = item.key;
      bake::NodeCache &node_cache = *item.value;
      if (node_cache.cache_status != bake::CacheStatus::Invalid) {
        continue;
      }
      const std::optional<IndexRange> sim_frame_range = bake::get_node_bake_frame_range(
          *scene_, *ctx_.object, nmd_, id);
      if (!sim_frame_range.has_value()) {
        continue;
      }
      const SubFrame start_frame{int(sim_frame_range->start())};
      if (current_frame_ <= start_frame) {
        node_cache.reset();
      }
      if (!node_cache.frame_caches.is_empty() &&
          current_frame_ < node_cache.frame_caches.first()->frame) {
        node_cache.reset();
      }
    }
  }

  nodes::SimulationZoneBehavior *get(const int zone_id) const override
  {
    if (!modifier_cache_) {
      return nullptr;
    }
    std::lock_guard lock{modifier_cache_->mutex};
    return behavior_by_zone_id_
        .lookup_or_add_cb(zone_id,
                          [&]() {
                            auto info = std::make_unique<nodes::SimulationZoneBehavior>();
                            this->init_simulation_info(zone_id, *info);
                            return info;
                          })
        .get();
  }

  struct FrameIndices {
    std::optional<int> prev;
    std::optional<int> current;
    std::optional<int> next;
  };

  void init_simulation_info(const int zone_id, nodes::SimulationZoneBehavior &zone_behavior) const
  {
    if (!modifier_cache_->cache_by_id.contains(zone_id)) {
      /* Should have been created in #update_existing_bake_caches. */
      return;
    }
    bake::NodeCache &node_cache = *modifier_cache_->cache_by_id.lookup(zone_id);
    const IndexRange sim_frame_range = *bake::get_node_bake_frame_range(
        *scene_, *ctx_.object, nmd_, zone_id);
    const SubFrame sim_start_frame{int(sim_frame_range.first())};
    const SubFrame sim_end_frame{int(sim_frame_range.last())};

    /* Try load baked data. */
    if (!node_cache.failed_finding_bake) {
      if (node_cache.cache_status != bake::CacheStatus::Baked) {
        if (std::optional<bake::BakePath> zone_bake_path = bake::get_node_bake_path(
                *bmain_, *ctx_.object, nmd_, zone_id))
        {

          Vector<bake::MetaFile> meta_files = bake::find_sorted_meta_files(
              zone_bake_path->meta_dir);
          if (!meta_files.is_empty()) {
            node_cache.reset();

            for (const bake::MetaFile &meta_file : meta_files) {
              auto frame_cache = std::make_unique<bake::FrameCache>();
              frame_cache->frame = meta_file.frame;
              frame_cache->meta_path = meta_file.path;
              node_cache.frame_caches.append(std::move(frame_cache));
            }
            node_cache.blobs_dir = zone_bake_path->blobs_dir;
            node_cache.blob_sharing = std::make_unique<bke::bake::BlobSharing>();
            node_cache.cache_status = bake::CacheStatus::Baked;
          }
        }
      }
      if (node_cache.cache_status != bake::CacheStatus::Baked) {
        node_cache.failed_finding_bake = true;
      }
    }

    const FrameIndices frame_indices = this->get_frame_indices(node_cache);
    if (node_cache.cache_status == bake::CacheStatus::Baked) {
      this->read_from_cache(frame_indices, node_cache, zone_behavior);
      return;
    }
    if (use_frame_cache_) {
      /* If the depsgraph is active, we allow creating new simulation states. Otherwise, the access
       * is read-only. */
      if (depsgraph_is_active_) {
        if (node_cache.frame_caches.is_empty()) {
          if (current_frame_ < sim_start_frame || current_frame_ > sim_end_frame) {
            /* Outside of simulation frame range, so ignore the simulation if there is no cache. */
            this->input_pass_through(zone_behavior);
            this->output_pass_through(zone_behavior);
            return;
          }
          /* Initialize the simulation. */
          if (current_frame_ > sim_start_frame || has_invalid_simulation_) {
            node_cache.cache_status = bake::CacheStatus::Invalid;
          }
          this->input_pass_through(zone_behavior);
          this->output_store_frame_cache(node_cache, zone_behavior);
          return;
        }
        if (frame_indices.prev && !frame_indices.current && !frame_indices.next &&
            current_frame_ <= sim_end_frame)
        {
          /* Read the previous frame's data and store the newly computed simulation state. */
          auto &output_copy_info = zone_behavior.input.emplace<sim_input::OutputCopy>();
          const bake::FrameCache &prev_frame_cache = *node_cache.frame_caches[*frame_indices.prev];
          const float real_delta_frames = float(current_frame_) - float(prev_frame_cache.frame);
          if (real_delta_frames != 1) {
            node_cache.cache_status = bake::CacheStatus::Invalid;
          }
          const float delta_frames = std::min(max_delta_frames, real_delta_frames);
          output_copy_info.delta_time = delta_frames / fps_;
          output_copy_info.state = prev_frame_cache.state;
          this->output_store_frame_cache(node_cache, zone_behavior);
          return;
        }
      }
      this->read_from_cache(frame_indices, node_cache, zone_behavior);
      return;
    }

    /* When there is no per-frame cache, check if there is a previous state. */
    if (node_cache.prev_cache) {
      if (node_cache.prev_cache->frame < current_frame_) {
        /* Do a simulation step. */
        const float delta_frames = std::min(
            max_delta_frames, float(current_frame_) - float(node_cache.prev_cache->frame));
        auto &output_move_info = zone_behavior.input.emplace<sim_input::OutputMove>();
        output_move_info.delta_time = delta_frames / fps_;
        output_move_info.state = std::move(node_cache.prev_cache->state);
        this->store_as_prev_items(node_cache, zone_behavior);
        return;
      }
      if (node_cache.prev_cache->frame == current_frame_) {
        /* Just read from the previous state if the frame has not changed. */
        auto &output_copy_info = zone_behavior.input.emplace<sim_input::OutputCopy>();
        output_copy_info.delta_time = 0.0f;
        output_copy_info.state = node_cache.prev_cache->state;
        auto &read_single_info = zone_behavior.output.emplace<sim_output::ReadSingle>();
        read_single_info.state = node_cache.prev_cache->state;
        return;
      }
      if (!depsgraph_is_active_) {
        /* There is no previous state, and it's not possible to initialize the simulation because
         * the depsgraph is not active. */
        zone_behavior.input.emplace<sim_input::PassThrough>();
        zone_behavior.output.emplace<sim_output::PassThrough>();
        return;
      }
      /* Reset the simulation when the scene time moved backwards. */
      node_cache.prev_cache.reset();
    }
    zone_behavior.input.emplace<sim_input::PassThrough>();
    if (depsgraph_is_active_) {
      /* Initialize the simulation. */
      this->store_as_prev_items(node_cache, zone_behavior);
    }
    else {
      zone_behavior.output.emplace<sim_output::PassThrough>();
    }
  }

  FrameIndices get_frame_indices(const bake::NodeCache &node_cache) const
  {
    FrameIndices frame_indices;
    if (!node_cache.frame_caches.is_empty()) {
      const int first_future_frame_index = binary_search::find_predicate_begin(
          node_cache.frame_caches, [&](const std::unique_ptr<bake::FrameCache> &value) {
            return value->frame > current_frame_;
          });
      frame_indices.next = (first_future_frame_index == node_cache.frame_caches.size()) ?
                               std::nullopt :
                               std::optional<int>(first_future_frame_index);
      if (first_future_frame_index > 0) {
        const int index = first_future_frame_index - 1;
        if (node_cache.frame_caches[index]->frame < current_frame_) {
          frame_indices.prev = index;
        }
        else {
          BLI_assert(node_cache.frame_caches[index]->frame == current_frame_);
          frame_indices.current = index;
          if (index > 0) {
            frame_indices.prev = index - 1;
          }
        }
      }
    }
    return frame_indices;
  }

  void input_pass_through(nodes::SimulationZoneBehavior &zone_behavior) const
  {
    zone_behavior.input.emplace<sim_input::PassThrough>();
  }

  void output_pass_through(nodes::SimulationZoneBehavior &zone_behavior) const
  {
    zone_behavior.output.emplace<sim_output::PassThrough>();
  }

  void output_store_frame_cache(bake::NodeCache &node_cache,
                                nodes::SimulationZoneBehavior &zone_behavior) const
  {
    auto &store_new_state_info = zone_behavior.output.emplace<sim_output::StoreNewState>();
    store_new_state_info.store_fn = [simulation_cache = modifier_cache_,
                                     node_cache = &node_cache,
                                     current_frame = current_frame_](bke::bake::BakeState state) {
      std::lock_guard lock{simulation_cache->mutex};
      auto frame_cache = std::make_unique<bake::FrameCache>();
      frame_cache->frame = current_frame;
      frame_cache->state = std::move(state);
      node_cache->frame_caches.append(std::move(frame_cache));
    };
  }

  void store_as_prev_items(bake::NodeCache &node_cache,
                           nodes::SimulationZoneBehavior &zone_behavior) const
  {
    auto &store_new_state_info = zone_behavior.output.emplace<sim_output::StoreNewState>();
    store_new_state_info.store_fn = [simulation_cache = modifier_cache_,
                                     node_cache = &node_cache,
                                     current_frame = current_frame_](bke::bake::BakeState state) {
      std::lock_guard lock{simulation_cache->mutex};
      if (!node_cache->prev_cache) {
        node_cache->prev_cache.emplace();
      }
      node_cache->prev_cache->state = std::move(state);
      node_cache->prev_cache->frame = current_frame;
    };
  }

  void read_from_cache(const FrameIndices &frame_indices,
                       bake::NodeCache &node_cache,
                       nodes::SimulationZoneBehavior &zone_behavior) const
  {
    if (frame_indices.prev) {
      auto &output_copy_info = zone_behavior.input.emplace<sim_input::OutputCopy>();
      bake::FrameCache &frame_cache = *node_cache.frame_caches[*frame_indices.prev];
      const float delta_frames = std::min(max_delta_frames,
                                          float(current_frame_) - float(frame_cache.frame));
      output_copy_info.delta_time = delta_frames / fps_;
      output_copy_info.state = frame_cache.state;
    }
    else {
      zone_behavior.input.emplace<sim_input::PassThrough>();
    }
    if (frame_indices.current) {
      this->read_single(*frame_indices.current, node_cache, zone_behavior);
    }
    else if (frame_indices.next) {
      if (frame_indices.prev) {
        this->read_interpolated(
            *frame_indices.prev, *frame_indices.next, node_cache, zone_behavior);
      }
      else {
        this->output_pass_through(zone_behavior);
      }
    }
    else if (frame_indices.prev) {
      this->read_single(*frame_indices.prev, node_cache, zone_behavior);
    }
    else {
      this->output_pass_through(zone_behavior);
    }
  }

  void read_single(const int frame_index,
                   bake::NodeCache &node_cache,
                   nodes::SimulationZoneBehavior &zone_behavior) const
  {
    bake::FrameCache &frame_cache = *node_cache.frame_caches[frame_index];
    this->ensure_bake_loaded(node_cache, frame_cache);
    auto &read_single_info = zone_behavior.output.emplace<sim_output::ReadSingle>();
    read_single_info.state = frame_cache.state;
  }

  void read_interpolated(const int prev_frame_index,
                         const int next_frame_index,
                         bake::NodeCache &node_cache,
                         nodes::SimulationZoneBehavior &zone_behavior) const
  {
    bake::FrameCache &prev_frame_cache = *node_cache.frame_caches[prev_frame_index];
    bake::FrameCache &next_frame_cache = *node_cache.frame_caches[next_frame_index];
    this->ensure_bake_loaded(node_cache, prev_frame_cache);
    this->ensure_bake_loaded(node_cache, next_frame_cache);
    auto &read_interpolated_info = zone_behavior.output.emplace<sim_output::ReadInterpolated>();
    read_interpolated_info.mix_factor = (float(current_frame_) - float(prev_frame_cache.frame)) /
                                        (float(next_frame_cache.frame) -
                                         float(prev_frame_cache.frame));
    read_interpolated_info.prev_state = prev_frame_cache.state;
    read_interpolated_info.next_state = next_frame_cache.state;
  }

  void ensure_bake_loaded(bake::NodeCache &node_cache, bake::FrameCache &frame_cache) const
  {
    if (!frame_cache.state.items_by_id.is_empty()) {
      return;
    }
    if (!node_cache.blobs_dir) {
      return;
    }
    if (!frame_cache.meta_path) {
      return;
    }
    bke::bake::DiskBlobReader blob_reader{*node_cache.blobs_dir};
    fstream meta_file{*frame_cache.meta_path};
    std::optional<bke::bake::BakeState> bake_state = bke::bake::deserialize_bake(
        meta_file, blob_reader, *node_cache.blob_sharing);
    if (!bake_state.has_value()) {
      return;
    }
    frame_cache.state = std::move(*bake_state);
  }
};

class NodesModifierBakeIDMapping : public bake::BakeIDMapping {
 private:
  Main &bmain_;
  NodesModifierData &nmd_;
  NodesModifierData *nmd_orig_;

  mutable std::mutex mappings_mutex_;
  Map<bake::BakeIDMappingKey, ID *> mappings_;

 public:
  NodesModifierBakeIDMapping(Main &bmain, NodesModifierData &nmd, NodesModifierData *nmd_orig)
      : bmain_(bmain), nmd_(nmd), nmd_orig_(nmd_orig)
  {
    for (const NodesModifierIDMapping &mapping : Span(nmd_.id_mappings, nmd_.id_mappings_num)) {
      mappings_.add({mapping.id_name, mapping.lib_name}, mapping.id);
    }
  }

  ID *get(const bake::BakeIDMappingKey &key, const ID_Type type) override
  {
    std::lock_guard lock{mappings_mutex_};

    if (ID *id = mappings_.lookup_default(key, nullptr)) {
      if (GS(id->name) == type) {
        return id;
      }
    }
    return nullptr;
  }

  void add(const ID &id_eval) override
  {
    if (nmd_orig_ == nullptr) {
      return;
    }
    std::lock_guard lock{mappings_mutex_};
    const bake::BakeIDMappingKey mappings_key{id_eval};
    if (mappings_.contains(mappings_key)) {
      return;
    }

    ID &id_eval_non_const = const_cast<ID &>(id_eval);

    ID *id_orig = DEG_get_original_id(&id_eval_non_const);
    const ID_Type id_type = GS(id_eval.name);

    /* Add mapping to the current evaluation. */
    mappings_.add(mappings_key, &id_eval_non_const);

    this->add_to_original(mappings_key, id_type, id_orig);
    this->add_to_evaluated(mappings_key, id_type, &id_eval_non_const);
  }

  void add_to_original(const bake::BakeIDMappingKey &key, const ID_Type id_type, ID *id_orig)
  {
    BLI_assert(!id_orig || DEG_is_original_id(id_orig));

    const int old_mappings_num = nmd_orig_->id_mappings_num;
    const int new_mappings_num = old_mappings_num + 1;

    nmd_orig_->id_mappings = static_cast<NodesModifierIDMapping *>(
        MEM_reallocN(nmd_orig_->id_mappings, sizeof(NodesModifierIDMapping) * new_mappings_num));
    NodesModifierIDMapping &new_mapping = nmd_orig_->id_mappings[old_mappings_num];
    memset(&new_mapping, 0, sizeof(NodesModifierIDMapping));

    /* Note that creating this reference would normally trigger a depsgraph relations rebuild.
     * It's safe to ignore this here, because we can be sure that there is an indirect relation
     * already.
     */
    new_mapping.id = id_orig;
    /* TODO: Figure out how we can make this thread-safe. */
    id_us_plus(id_orig);
    new_mapping.id_type = id_type;
    new_mapping.id_name = BLI_strdupn(key.id_name.data(), key.id_name.size());
    new_mapping.lib_name = BLI_strdupn(key.lib_name.data(), key.lib_name.size());
    nmd_orig_->id_mappings_num = new_mappings_num;
  }

  void add_to_evaluated(const bake::BakeIDMappingKey &key, const ID_Type id_type, ID *id_eval)
  {
    BLI_assert(!id_eval || DEG_is_evaluated_id(id_eval));

    const int old_mappings_num = nmd_.id_mappings_num;
    const int new_mappings_num = old_mappings_num + 1;

    nmd_.id_mappings = static_cast<NodesModifierIDMapping *>(
        MEM_reallocN(nmd_.id_mappings, sizeof(NodesModifierIDMapping) * new_mappings_num));
    NodesModifierIDMapping &new_mapping = nmd_.id_mappings[old_mappings_num];
    memset(&new_mapping, 0, sizeof(NodesModifierIDMapping));

    new_mapping.id_type = id_type;
    new_mapping.id = id_eval;
    new_mapping.id_name = BLI_strdupn(key.id_name.data(), key.id_name.size());
    new_mapping.lib_name = BLI_strdupn(key.lib_name.data(), key.lib_name.size());
    nmd_.id_mappings_num = new_mappings_num;
  }
};

static void modifyGeometry(ModifierData *md,
                           const ModifierEvalContext *ctx,
                           bke::GeometrySet &geometry_set)
{
  using namespace blender;
  NodesModifierData *nmd = reinterpret_cast<NodesModifierData *>(md);
  if (nmd->node_group == nullptr) {
    return;
  }
  NodesModifierData *nmd_orig = reinterpret_cast<NodesModifierData *>(
      BKE_modifier_get_original(ctx->object, &nmd->modifier));

  const bNodeTree &tree = *nmd->node_group;
  check_property_socket_sync(ctx->object, md);

  tree.ensure_topology_cache();
  const bNode *output_node = tree.group_output_node();
  if (output_node == nullptr) {
    BKE_modifier_set_error(ctx->object, md, "Node group must have a group output node");
    geometry_set.clear();
    return;
  }

  Span<const bNodeSocket *> group_outputs = output_node->input_sockets().drop_back(1);
  if (group_outputs.is_empty()) {
    BKE_modifier_set_error(ctx->object, md, "Node group must have an output socket");
    geometry_set.clear();
    return;
  }

  const bNodeSocket *first_output_socket = group_outputs[0];
  if (!STREQ(first_output_socket->idname, "NodeSocketGeometry")) {
    BKE_modifier_set_error(ctx->object, md, "Node group's first output must be a geometry");
    geometry_set.clear();
    return;
  }

  const nodes::GeometryNodesLazyFunctionGraphInfo *lf_graph_info =
      nodes::ensure_geometry_nodes_lazy_function_graph(tree);
  if (lf_graph_info == nullptr) {
    BKE_modifier_set_error(ctx->object, md, "Cannot evaluate node group");
    geometry_set.clear();
    return;
  }

  bool use_orig_index_verts = false;
  bool use_orig_index_edges = false;
  bool use_orig_index_faces = false;
  if (const Mesh *mesh = geometry_set.get_mesh()) {
    use_orig_index_verts = CustomData_has_layer(&mesh->vert_data, CD_ORIGINDEX);
    use_orig_index_edges = CustomData_has_layer(&mesh->edge_data, CD_ORIGINDEX);
    use_orig_index_faces = CustomData_has_layer(&mesh->face_data, CD_ORIGINDEX);
  }

  nodes::GeoNodesModifierData modifier_eval_data{};
  modifier_eval_data.depsgraph = ctx->depsgraph;
  modifier_eval_data.self_object = ctx->object;
  auto eval_log = std::make_unique<geo_log::GeoModifierLog>();

  NodesModifierSimulationParams simulation_params(*nmd, *ctx);
  modifier_eval_data.simulation_params = &simulation_params;

  Set<ComputeContextHash> socket_log_contexts;
  if (logging_enabled(ctx)) {
    modifier_eval_data.eval_log = eval_log.get();

    find_socket_log_contexts(*nmd, *ctx, socket_log_contexts);
    modifier_eval_data.socket_log_contexts = &socket_log_contexts;
  }

  nodes::GeoNodesSideEffectNodes side_effect_nodes;
  find_side_effect_nodes(*nmd, *ctx, side_effect_nodes);
  modifier_eval_data.side_effect_nodes = &side_effect_nodes;

  NodesModifierBakeIDMapping id_mapping{
      *DEG_get_bmain(ctx->depsgraph), *nmd, DEG_is_active(ctx->depsgraph) ? nmd_orig : nullptr};
  modifier_eval_data.id_mapping = &id_mapping;

  bke::ModifierComputeContext modifier_compute_context{nullptr, nmd->modifier.name};

  geometry_set = nodes::execute_geometry_nodes_on_geometry(
      tree,
      nmd->settings.properties,
      modifier_compute_context,
      std::move(geometry_set),
      [&](nodes::GeoNodesLFUserData &user_data) {
        user_data.modifier_data = &modifier_eval_data;
      });

  if (logging_enabled(ctx)) {
    nmd_orig->runtime->eval_log = std::move(eval_log);
  }

  if (use_orig_index_verts || use_orig_index_edges || use_orig_index_faces) {
    if (Mesh *mesh = geometry_set.get_mesh_for_write()) {
      /* Add #CD_ORIGINDEX layers if they don't exist already. This is required because the
       * #eModifierTypeFlag_SupportsMapping flag is set. If the layers did not exist before, it is
       * assumed that the output mesh does not have a mapping to the original mesh. */
      if (use_orig_index_verts) {
        CustomData_add_layer(&mesh->vert_data, CD_ORIGINDEX, CD_SET_DEFAULT, mesh->totvert);
      }
      if (use_orig_index_edges) {
        CustomData_add_layer(&mesh->edge_data, CD_ORIGINDEX, CD_SET_DEFAULT, mesh->totedge);
      }
      if (use_orig_index_faces) {
        CustomData_add_layer(&mesh->face_data, CD_ORIGINDEX, CD_SET_DEFAULT, mesh->faces_num);
      }
    }
  }
}

static Mesh *modify_mesh(ModifierData *md, const ModifierEvalContext *ctx, Mesh *mesh)
{
  bke::GeometrySet geometry_set = bke::GeometrySet::from_mesh(
      mesh, bke::GeometryOwnershipType::Editable);

  modifyGeometry(md, ctx, geometry_set);

  Mesh *new_mesh = geometry_set.get_component_for_write<bke::MeshComponent>().release();
  if (new_mesh == nullptr) {
    return BKE_mesh_new_nomain(0, 0, 0, 0);
  }
  return new_mesh;
}

static void modify_geometry_set(ModifierData *md,
                                const ModifierEvalContext *ctx,
                                bke::GeometrySet *geometry_set)
{
  modifyGeometry(md, ctx, *geometry_set);
}

struct AttributeSearchData {
  uint32_t object_session_uid;
  char modifier_name[MAX_NAME];
  char socket_identifier[MAX_NAME];
  bool is_output;
};
/* This class must not have a destructor, since it is used by buttons and freed with #MEM_freeN. */
BLI_STATIC_ASSERT(std::is_trivially_destructible_v<AttributeSearchData>, "");

static NodesModifierData *get_modifier_data(Main &bmain,
                                            const wmWindowManager &wm,
                                            const AttributeSearchData &data)
{
  if (ED_screen_animation_playing(&wm)) {
    /* Work around an issue where the attribute search exec function has stale pointers when data
     * is reallocated when evaluating the node tree, causing a crash. This would be solved by
     * allowing the UI search data to own arbitrary memory rather than just referencing it. */
    return nullptr;
  }

  const Object *object = (Object *)BKE_libblock_find_session_uuid(
      &bmain, ID_OB, data.object_session_uid);
  if (object == nullptr) {
    return nullptr;
  }
  ModifierData *md = BKE_modifiers_findby_name(object, data.modifier_name);
  if (md == nullptr) {
    return nullptr;
  }
  BLI_assert(md->type == eModifierType_Nodes);
  return reinterpret_cast<NodesModifierData *>(md);
}

static geo_log::GeoTreeLog *get_root_tree_log(const NodesModifierData &nmd)
{
  if (!nmd.runtime->eval_log) {
    return nullptr;
  }
  bke::ModifierComputeContext compute_context{nullptr, nmd.modifier.name};
  return &nmd.runtime->eval_log->get_tree_log(compute_context.hash());
}

static void attribute_search_update_fn(
    const bContext *C, void *arg, const char *str, uiSearchItems *items, const bool is_first)
{
  AttributeSearchData &data = *static_cast<AttributeSearchData *>(arg);
  const NodesModifierData *nmd = get_modifier_data(*CTX_data_main(C), *CTX_wm_manager(C), data);
  if (nmd == nullptr) {
    return;
  }
  if (nmd->node_group == nullptr) {
    return;
  }
  geo_log::GeoTreeLog *tree_log = get_root_tree_log(*nmd);
  if (tree_log == nullptr) {
    return;
  }
  tree_log->ensure_existing_attributes();
  nmd->node_group->ensure_topology_cache();

  Vector<const bNodeSocket *> sockets_to_check;
  if (data.is_output) {
    for (const bNode *node : nmd->node_group->nodes_by_type("NodeGroupOutput")) {
      for (const bNodeSocket *socket : node->input_sockets()) {
        if (socket->type == SOCK_GEOMETRY) {
          sockets_to_check.append(socket);
        }
      }
    }
  }
  else {
    for (const bNode *node : nmd->node_group->group_input_nodes()) {
      for (const bNodeSocket *socket : node->output_sockets()) {
        if (socket->type == SOCK_GEOMETRY) {
          sockets_to_check.append(socket);
        }
      }
    }
  }
  Set<StringRef> names;
  Vector<const geo_log::GeometryAttributeInfo *> attributes;
  for (const bNodeSocket *socket : sockets_to_check) {
    const geo_log::ValueLog *value_log = tree_log->find_socket_value_log(*socket);
    if (value_log == nullptr) {
      continue;
    }
    if (const auto *geo_log = dynamic_cast<const geo_log::GeometryInfoLog *>(value_log)) {
      for (const geo_log::GeometryAttributeInfo &attribute : geo_log->attributes) {
        if (names.add(attribute.name)) {
          attributes.append(&attribute);
        }
      }
    }
  }
  ui::attribute_search_add_items(str, data.is_output, attributes.as_span(), items, is_first);
}

static void attribute_search_exec_fn(bContext *C, void *data_v, void *item_v)
{
  if (item_v == nullptr) {
    return;
  }
  AttributeSearchData &data = *static_cast<AttributeSearchData *>(data_v);
  const auto &item = *static_cast<const geo_log::GeometryAttributeInfo *>(item_v);
  const NodesModifierData *nmd = get_modifier_data(*CTX_data_main(C), *CTX_wm_manager(C), data);
  if (nmd == nullptr) {
    return;
  }

  const std::string attribute_prop_name = data.socket_identifier +
                                          nodes::input_attribute_name_suffix();
  IDProperty &name_property = *IDP_GetPropertyFromGroup(nmd->settings.properties,
                                                        attribute_prop_name.c_str());
  IDP_AssignString(&name_property, item.name.c_str());

  ED_undo_push(C, "Assign Attribute Name");
}

static void add_attribute_search_button(const bContext &C,
                                        uiLayout *layout,
                                        const NodesModifierData &nmd,
                                        PointerRNA *md_ptr,
                                        const StringRefNull rna_path_attribute_name,
                                        const bNodeTreeInterfaceSocket &socket,
                                        const bool is_output)
{
  if (!nmd.runtime->eval_log) {
    uiItemR(layout, md_ptr, rna_path_attribute_name.c_str(), UI_ITEM_NONE, "", ICON_NONE);
    return;
  }

  uiBlock *block = uiLayoutGetBlock(layout);
  uiBut *but = uiDefIconTextButR(block,
                                 UI_BTYPE_SEARCH_MENU,
                                 0,
                                 ICON_NONE,
                                 "",
                                 0,
                                 0,
                                 10 * UI_UNIT_X, /* Dummy value, replaced by layout system. */
                                 UI_UNIT_Y,
                                 md_ptr,
                                 rna_path_attribute_name.c_str(),
                                 0,
                                 0.0f,
                                 0.0f,
                                 0.0f,
                                 0.0f,
                                 socket.description);

  const Object *object = ED_object_context(&C);
  BLI_assert(object != nullptr);
  if (object == nullptr) {
    return;
  }

  AttributeSearchData *data = MEM_new<AttributeSearchData>(__func__);
  data->object_session_uid = object->id.session_uuid;
  STRNCPY(data->modifier_name, nmd.modifier.name);
  STRNCPY(data->socket_identifier, socket.identifier);
  data->is_output = is_output;

  UI_but_func_search_set_results_are_suggestions(but, true);
  UI_but_func_search_set_sep_string(but, UI_MENU_ARROW_SEP);
  UI_but_func_search_set(but,
                         nullptr,
                         attribute_search_update_fn,
                         static_cast<void *>(data),
                         true,
                         nullptr,
                         attribute_search_exec_fn,
                         nullptr);

  char *attribute_name = RNA_string_get_alloc(
      md_ptr, rna_path_attribute_name.c_str(), nullptr, 0, nullptr);
  const bool access_allowed = bke::allow_procedural_attribute_access(attribute_name);
  MEM_freeN(attribute_name);
  if (!access_allowed) {
    UI_but_flag_enable(but, UI_BUT_REDALERT);
  }
}

static void add_attribute_search_or_value_buttons(const bContext &C,
                                                  uiLayout *layout,
                                                  const NodesModifierData &nmd,
                                                  PointerRNA *md_ptr,
                                                  const bNodeTreeInterfaceSocket &socket)
{
  const StringRefNull identifier = socket.identifier;
  const bNodeSocketType *typeinfo = socket.socket_typeinfo();
  const eNodeSocketDatatype type = typeinfo ? eNodeSocketDatatype(typeinfo->type) : SOCK_CUSTOM;
  char socket_id_esc[MAX_NAME * 2];
  BLI_str_escape(socket_id_esc, identifier.c_str(), sizeof(socket_id_esc));
  const std::string rna_path = "[\"" + std::string(socket_id_esc) + "\"]";
  const std::string rna_path_attribute_name = "[\"" + std::string(socket_id_esc) +
                                              nodes::input_attribute_name_suffix() + "\"]";

  /* We're handling this manually in this case. */
  uiLayoutSetPropDecorate(layout, false);

  uiLayout *split = uiLayoutSplit(layout, 0.4f, false);
  uiLayout *name_row = uiLayoutRow(split, false);
  uiLayoutSetAlignment(name_row, UI_LAYOUT_ALIGN_RIGHT);

  const std::optional<StringRef> attribute_name = nodes::input_attribute_name_get(
      *nmd.settings.properties, socket);
  if (type == SOCK_BOOLEAN && !attribute_name) {
    uiItemL(name_row, "", ICON_NONE);
  }
  else {
    uiItemL(name_row, socket.name, ICON_NONE);
  }

  uiLayout *prop_row = uiLayoutRow(split, true);
  if (type == SOCK_BOOLEAN) {
    uiLayoutSetPropSep(prop_row, false);
    uiLayoutSetAlignment(prop_row, UI_LAYOUT_ALIGN_EXPAND);
  }

  if (attribute_name) {
    add_attribute_search_button(C, prop_row, nmd, md_ptr, rna_path_attribute_name, socket, false);
    uiItemL(layout, "", ICON_BLANK1);
  }
  else {
    const char *name = type == SOCK_BOOLEAN ? socket.name : "";
    uiItemR(prop_row, md_ptr, rna_path.c_str(), UI_ITEM_NONE, name, ICON_NONE);
    uiItemDecoratorR(layout, md_ptr, rna_path.c_str(), -1);
  }

  PointerRNA props;
  uiItemFullO(prop_row,
              "object.geometry_nodes_input_attribute_toggle",
              "",
              ICON_SPREADSHEET,
              nullptr,
              WM_OP_INVOKE_DEFAULT,
              UI_ITEM_NONE,
              &props);
  RNA_string_set(&props, "modifier_name", nmd.modifier.name);
  RNA_string_set(&props, "input_name", socket.identifier);
}

/* Drawing the properties manually with #uiItemR instead of #uiDefAutoButsRNA allows using
 * the node socket identifier for the property names, since they are unique, but also having
 * the correct label displayed in the UI. */
static void draw_property_for_socket(const bContext &C,
                                     uiLayout *layout,
                                     NodesModifierData *nmd,
                                     PointerRNA *bmain_ptr,
                                     PointerRNA *md_ptr,
                                     const bNodeTreeInterfaceSocket &socket,
                                     const int socket_index)
{
  const StringRefNull identifier = socket.identifier;
  /* The property should be created in #MOD_nodes_update_interface with the correct type. */
  IDProperty *property = IDP_GetPropertyFromGroup(nmd->settings.properties, identifier.c_str());

  /* IDProperties can be removed with python, so there could be a situation where
   * there isn't a property for a socket or it doesn't have the correct type. */
  if (property == nullptr || !nodes::id_property_type_matches_socket(socket, *property)) {
    return;
  }

  char socket_id_esc[MAX_NAME * 2];
  BLI_str_escape(socket_id_esc, identifier.c_str(), sizeof(socket_id_esc));

  char rna_path[sizeof(socket_id_esc) + 4];
  SNPRINTF(rna_path, "[\"%s\"]", socket_id_esc);

  uiLayout *row = uiLayoutRow(layout, true);
  uiLayoutSetPropDecorate(row, true);

  /* Use #uiItemPointerR to draw pointer properties because #uiItemR would not have enough
   * information about what type of ID to select for editing the values. This is because
   * pointer IDProperties contain no information about their type. */
  const bNodeSocketType *typeinfo = socket.socket_typeinfo();
  const eNodeSocketDatatype type = typeinfo ? eNodeSocketDatatype(typeinfo->type) : SOCK_CUSTOM;
  switch (type) {
    case SOCK_OBJECT: {
      uiItemPointerR(row, md_ptr, rna_path, bmain_ptr, "objects", socket.name, ICON_OBJECT_DATA);
      break;
    }
    case SOCK_COLLECTION: {
      uiItemPointerR(
          row, md_ptr, rna_path, bmain_ptr, "collections", socket.name, ICON_OUTLINER_COLLECTION);
      break;
    }
    case SOCK_MATERIAL: {
      uiItemPointerR(row, md_ptr, rna_path, bmain_ptr, "materials", socket.name, ICON_MATERIAL);
      break;
    }
    case SOCK_TEXTURE: {
      uiItemPointerR(row, md_ptr, rna_path, bmain_ptr, "textures", socket.name, ICON_TEXTURE);
      break;
    }
    case SOCK_IMAGE: {
      uiItemPointerR(row, md_ptr, rna_path, bmain_ptr, "images", socket.name, ICON_IMAGE);
      break;
    }
    default: {
      if (nodes::input_has_attribute_toggle(*nmd->node_group, socket_index)) {
        add_attribute_search_or_value_buttons(C, row, *nmd, md_ptr, socket);
      }
      else {
        uiItemR(row, md_ptr, rna_path, UI_ITEM_NONE, socket.name, ICON_NONE);
      }
    }
  }
  if (!nodes::input_has_attribute_toggle(*nmd->node_group, socket_index)) {
    uiItemL(row, "", ICON_BLANK1);
  }
}

static void draw_property_for_output_socket(const bContext &C,
                                            uiLayout *layout,
                                            const NodesModifierData &nmd,
                                            PointerRNA *md_ptr,
                                            const bNodeTreeInterfaceSocket &socket)
{
  const StringRefNull identifier = socket.identifier;
  char socket_id_esc[MAX_NAME * 2];
  BLI_str_escape(socket_id_esc, identifier.c_str(), sizeof(socket_id_esc));
  const std::string rna_path_attribute_name = "[\"" + StringRef(socket_id_esc) +
                                              nodes::input_attribute_name_suffix() + "\"]";

  uiLayout *split = uiLayoutSplit(layout, 0.4f, false);
  uiLayout *name_row = uiLayoutRow(split, false);
  uiLayoutSetAlignment(name_row, UI_LAYOUT_ALIGN_RIGHT);
  uiItemL(name_row, socket.name, ICON_NONE);

  uiLayout *row = uiLayoutRow(split, true);
  add_attribute_search_button(C, row, nmd, md_ptr, rna_path_attribute_name, socket, true);
}

static void panel_draw(const bContext *C, Panel *panel)
{
  uiLayout *layout = panel->layout;
  Main *bmain = CTX_data_main(C);

  PointerRNA *ptr = modifier_panel_get_property_pointers(panel, nullptr);
  NodesModifierData *nmd = static_cast<NodesModifierData *>(ptr->data);

  uiLayoutSetPropSep(layout, true);
  /* Decorators are added manually for supported properties because the
   * attribute/value toggle requires a manually built layout anyway. */
  uiLayoutSetPropDecorate(layout, false);

  if (!(nmd->flag & NODES_MODIFIER_HIDE_DATABLOCK_SELECTOR)) {
    uiTemplateID(layout,
                 C,
                 ptr,
                 "node_group",
                 "node.new_geometry_node_group_assign",
                 nullptr,
                 nullptr,
                 0,
                 false,
                 nullptr);
  }

  if (nmd->node_group != nullptr && nmd->settings.properties != nullptr) {
    PointerRNA bmain_ptr = RNA_main_pointer_create(bmain);

    nmd->node_group->ensure_interface_cache();

    for (const int socket_index : nmd->node_group->interface_inputs().index_range()) {
      const bNodeTreeInterfaceSocket *socket = nmd->node_group->interface_inputs()[socket_index];
      if (!(socket->flag & NODE_INTERFACE_SOCKET_HIDE_IN_MODIFIER)) {
        draw_property_for_socket(*C, layout, nmd, &bmain_ptr, ptr, *socket, socket_index);
      }
    }
  }

  /* Draw node warnings. */
  geo_log::GeoTreeLog *tree_log = get_root_tree_log(*nmd);
  if (tree_log != nullptr) {
    tree_log->ensure_node_warnings();
    for (const geo_log::NodeWarning &warning : tree_log->all_warnings) {
      if (warning.type != geo_log::NodeWarningType::Info) {
        uiItemL(layout, warning.message.c_str(), ICON_ERROR);
      }
    }
  }

  modifier_panel_end(layout, ptr);
}

static void output_attribute_panel_draw(const bContext *C, Panel *panel)
{
  uiLayout *layout = panel->layout;

  PointerRNA *ptr = modifier_panel_get_property_pointers(panel, nullptr);
  NodesModifierData *nmd = static_cast<NodesModifierData *>(ptr->data);

  uiLayoutSetPropSep(layout, true);
  uiLayoutSetPropDecorate(layout, true);

  bool has_output_attribute = false;
  if (nmd->node_group != nullptr && nmd->settings.properties != nullptr) {
    for (const bNodeTreeInterfaceSocket *socket : nmd->node_group->interface_outputs()) {
      const bNodeSocketType *typeinfo = socket->socket_typeinfo();
      const eNodeSocketDatatype type = typeinfo ? eNodeSocketDatatype(typeinfo->type) :
                                                  SOCK_CUSTOM;
      if (nodes::socket_type_has_attribute_toggle(type)) {
        has_output_attribute = true;
        draw_property_for_output_socket(*C, layout, *nmd, ptr, *socket);
      }
    }
  }
  if (!has_output_attribute) {
    uiItemL(layout, TIP_("No group output attributes connected"), ICON_INFO);
  }
}

static void internal_dependencies_panel_draw(const bContext * /*C*/, Panel *panel)
{
  uiLayout *layout = panel->layout;

  PointerRNA *ptr = modifier_panel_get_property_pointers(panel, nullptr);
  NodesModifierData *nmd = static_cast<NodesModifierData *>(ptr->data);

  {
    uiLayout *col = uiLayoutColumn(layout, false);
    uiLayoutSetPropSep(col, true);
    uiLayoutSetPropDecorate(col, false);
    uiItemR(col, ptr, "simulation_bake_directory", UI_ITEM_NONE, "Bake", ICON_NONE);
  }

  geo_log::GeoTreeLog *tree_log = get_root_tree_log(*nmd);
  if (tree_log == nullptr) {
    return;
  }

  tree_log->ensure_used_named_attributes();
  const Map<StringRefNull, geo_log::NamedAttributeUsage> &usage_by_attribute =
      tree_log->used_named_attributes;

  if (usage_by_attribute.is_empty()) {
    uiItemL(layout, IFACE_("No named attributes used"), ICON_INFO);
    return;
  }

  struct NameWithUsage {
    StringRefNull name;
    geo_log::NamedAttributeUsage usage;
  };

  Vector<NameWithUsage> sorted_used_attribute;
  for (auto &&item : usage_by_attribute.items()) {
    sorted_used_attribute.append({item.key, item.value});
  }
  std::sort(sorted_used_attribute.begin(),
            sorted_used_attribute.end(),
            [](const NameWithUsage &a, const NameWithUsage &b) {
              return BLI_strcasecmp_natural(a.name.c_str(), b.name.c_str()) <= 0;
            });

  for (const NameWithUsage &attribute : sorted_used_attribute) {
    const StringRefNull attribute_name = attribute.name;
    const geo_log::NamedAttributeUsage usage = attribute.usage;

    /* #uiLayoutRowWithHeading doesn't seem to work in this case. */
    uiLayout *split = uiLayoutSplit(layout, 0.4f, false);

    std::stringstream ss;
    Vector<std::string> usages;
    if ((usage & geo_log::NamedAttributeUsage::Read) != geo_log::NamedAttributeUsage::None) {
      usages.append(TIP_("Read"));
    }
    if ((usage & geo_log::NamedAttributeUsage::Write) != geo_log::NamedAttributeUsage::None) {
      usages.append(TIP_("Write"));
    }
    if ((usage & geo_log::NamedAttributeUsage::Remove) != geo_log::NamedAttributeUsage::None) {
      usages.append(TIP_("Remove"));
    }
    for (const int i : usages.index_range()) {
      ss << usages[i];
      if (i < usages.size() - 1) {
        ss << ", ";
      }
    }

    uiLayout *row = uiLayoutRow(split, false);
    uiLayoutSetAlignment(row, UI_LAYOUT_ALIGN_RIGHT);
    uiLayoutSetActive(row, false);
    uiItemL(row, ss.str().c_str(), ICON_NONE);

    row = uiLayoutRow(split, false);
    uiItemL(row, attribute_name.c_str(), ICON_NONE);
  }
}

static void id_mappings_panel_draw(const bContext *C, Panel *panel)
{
  uiLayout *layout = panel->layout;

  PointerRNA *ptr = modifier_panel_get_property_pointers(panel, nullptr);
  NodesModifierData *nmd = static_cast<NodesModifierData *>(ptr->data);

  PointerRNA mappings_ptr = RNA_pointer_create(ptr->owner_id, &RNA_NodesModifierIDMappings, nmd);

  uiLayout *col = uiLayoutColumn(layout, false);
  uiLayoutSetPropSep(col, true);
  uiLayoutSetPropDecorate(col, false);

  uiLayout *list_row = uiLayoutRow(col, false);
  uiTemplateList(list_row,
                 C,
                 "DATA_UL_nodes_modifier_id_mappings",
                 "",
                 ptr,
                 "id_mappings",
                 &mappings_ptr,
                 "active_index",
                 nullptr,
                 3,
                 5,
                 UILST_LAYOUT_DEFAULT,
                 0,
                 UI_TEMPLATE_LIST_FLAG_NONE);
  uiLayout *ops_col = uiLayoutColumn(list_row, false);
  uiItemO(ops_col, "", ICON_REMOVE, "OBJECT_OT_geometry_nodes_id_mapping_remove");

  if (nmd->active_id_mapping < 0 || nmd->active_id_mapping >= nmd->id_mappings_num) {
    return;
  }
  NodesModifierIDMapping &active_mapping = nmd->id_mappings[nmd->active_id_mapping];

  PointerRNA active_mapping_ptr = RNA_pointer_create(
      ptr->owner_id, &RNA_NodesModifierIDMapping, &active_mapping);

  uiItemR(col, &active_mapping_ptr, "id", UI_ITEM_NONE, IFACE_("Data Block"), ICON_NONE);
  uiItemR(col, &active_mapping_ptr, "id_name", UI_ITEM_NONE, IFACE_("Data Block Name"), ICON_NONE);
  uiItemR(col, &active_mapping_ptr, "lib_name", UI_ITEM_NONE, IFACE_("Library Name"), ICON_NONE);
}

static void id_mapping_list_item_draw(uiList * /*ui_list*/,
                                      const bContext * /*C*/,
                                      uiLayout *layout,
                                      PointerRNA * /*idataptr*/,
                                      PointerRNA *itemptr,
                                      int /*icon*/,
                                      PointerRNA * /*active_dataptr*/,
                                      const char * /*active_propname*/,
                                      int /*index*/,
                                      int /*flt_flag*/)
{
  NodesModifierIDMapping &mapping = *static_cast<NodesModifierIDMapping *>(itemptr->data);

  uiLayout *row = uiLayoutRow(layout, true);
  if (mapping.id) {
    const int icon = UI_icon_from_idcode(mapping.id_type);
    uiItemL(row, mapping.id->name + 2, icon);
  }
  else if (StringRef(mapping.id_name).is_empty()) {
    uiItemL(row, N_("Empty"), ICON_INFO);
  }
  else {
    char label[1024];
    BLI_snprintf(label, sizeof(label), N_("Missing '%s'"), mapping.id_name);
    uiItemL(row, label, ICON_INFO);
  }
}

static void panel_register(ARegionType *region_type)
{
  using namespace blender;
  PanelType *panel_type = modifier_panel_register(region_type, eModifierType_Nodes, panel_draw);
  modifier_subpanel_register(region_type,
                             "output_attributes",
                             N_("Output Attributes"),
                             nullptr,
                             output_attribute_panel_draw,
                             panel_type);
  PanelType *internal_dependencies_panel = modifier_subpanel_register(
      region_type,
      "internal_dependencies",
      N_("Internal Dependencies"),
      nullptr,
      internal_dependencies_panel_draw,
      panel_type);
  modifier_subpanel_register(region_type,
                             "id_mappings",
                             N_("Data Block Mappings"),
                             nullptr,
                             id_mappings_panel_draw,
                             internal_dependencies_panel);

  uiListType *id_mappings_list = MEM_cnew<uiListType>(__func__);
  STRNCPY(id_mappings_list->idname, "DATA_UL_nodes_modifier_id_mappings");
  id_mappings_list->draw_item = id_mapping_list_item_draw;
  WM_uilisttype_add(id_mappings_list);
}

static void blend_write(BlendWriter *writer, const ID * /*id_owner*/, const ModifierData *md)
{
  const NodesModifierData *nmd = reinterpret_cast<const NodesModifierData *>(md);

  BLO_write_struct(writer, NodesModifierData, nmd);

  BLO_write_string(writer, nmd->simulation_bake_directory);

  if (nmd->settings.properties != nullptr) {
    Map<IDProperty *, IDPropertyUIDataBool *> boolean_props;
    if (!BLO_write_is_undo(writer)) {
      /* Boolean properties are added automatically for boolean node group inputs. Integer
       * properties are automatically converted to boolean sockets where applicable as well.
       * However, boolean properties will crash old versions of Blender, so convert them to integer
       * properties for writing. The actual value is stored in the same variable for both types */
      LISTBASE_FOREACH (IDProperty *, prop, &nmd->settings.properties->data.group) {
        if (prop->type == IDP_BOOLEAN) {
          boolean_props.add_new(prop, reinterpret_cast<IDPropertyUIDataBool *>(prop->ui_data));
          prop->type = IDP_INT;
          prop->ui_data = nullptr;
        }
      }
    }

    /* Note that the property settings are based on the socket type info
     * and don't necessarily need to be written, but we can't just free them. */
    IDP_BlendWrite(writer, nmd->settings.properties);

<<<<<<< HEAD
    BLO_write_struct_array(writer, NodesModifierIDMapping, nmd->id_mappings_num, nmd->id_mappings);
    for (const NodesModifierIDMapping &mapping : Span(nmd->id_mappings, nmd->id_mappings_num)) {
      BLO_write_string(writer, mapping.id_name);
      BLO_write_string(writer, mapping.lib_name);
=======
    BLO_write_struct_array(writer, NodesModifierBake, nmd->bakes_num, nmd->bakes);
    for (const NodesModifierBake &bake : Span(nmd->bakes, nmd->bakes_num)) {
      BLO_write_string(writer, bake.directory);
>>>>>>> ad169ba6
    }

    if (!BLO_write_is_undo(writer)) {
      LISTBASE_FOREACH (IDProperty *, prop, &nmd->settings.properties->data.group) {
        if (prop->type == IDP_INT) {
          if (IDPropertyUIDataBool **ui_data = boolean_props.lookup_ptr(prop)) {
            prop->type = IDP_BOOLEAN;
            if (ui_data) {
              prop->ui_data = reinterpret_cast<IDPropertyUIData *>(*ui_data);
            }
          }
        }
      }
    }
  }
}

static void blend_read(BlendDataReader *reader, ModifierData *md)
{
  NodesModifierData *nmd = reinterpret_cast<NodesModifierData *>(md);
  BLO_read_data_address(reader, &nmd->simulation_bake_directory);
  if (nmd->node_group == nullptr) {
    nmd->settings.properties = nullptr;
  }
  else {
    BLO_read_data_address(reader, &nmd->settings.properties);
    IDP_BlendDataRead(reader, &nmd->settings.properties);
  }
<<<<<<< HEAD
  BLO_read_data_address(reader, &nmd->id_mappings);
  for (NodesModifierIDMapping &mapping : MutableSpan(nmd->id_mappings, nmd->id_mappings_num)) {
    BLO_read_data_address(reader, &mapping.id_name);
    BLO_read_data_address(reader, &mapping.lib_name);
  }
=======

  BLO_read_data_address(reader, &nmd->bakes);
  for (NodesModifierBake &bake : MutableSpan(nmd->bakes, nmd->bakes_num)) {
    BLO_read_data_address(reader, &bake.directory);
  }

>>>>>>> ad169ba6
  nmd->runtime = MEM_new<NodesModifierRuntime>(__func__);
  nmd->runtime->cache = std::make_shared<bake::ModifierCache>();
}

static void copy_data(const ModifierData *md, ModifierData *target, const int flag)
{
  const NodesModifierData *nmd = reinterpret_cast<const NodesModifierData *>(md);
  NodesModifierData *tnmd = reinterpret_cast<NodesModifierData *>(target);

  BKE_modifier_copydata_generic(md, target, flag);

<<<<<<< HEAD
  if (nmd->id_mappings) {
    tnmd->id_mappings = static_cast<NodesModifierIDMapping *>(MEM_dupallocN(nmd->id_mappings));
    for (const int i : IndexRange(nmd->id_mappings_num)) {
      NodesModifierIDMapping &mapping = tnmd->id_mappings[i];
      if (mapping.id_name) {
        mapping.id_name = BLI_strdup(mapping.id_name);
      }
      if (mapping.lib_name) {
        mapping.lib_name = BLI_strdup(mapping.lib_name);
=======
  if (nmd->bakes) {
    tnmd->bakes = static_cast<NodesModifierBake *>(MEM_dupallocN(nmd->bakes));
    for (const int i : IndexRange(nmd->bakes_num)) {
      NodesModifierBake &bake = tnmd->bakes[i];
      if (bake.directory) {
        bake.directory = BLI_strdup(bake.directory);
>>>>>>> ad169ba6
      }
    }
  }

  tnmd->runtime = MEM_new<NodesModifierRuntime>(__func__);

  if (flag & LIB_ID_COPY_SET_COPIED_ON_WRITE) {
    /* Share the simulation cache between the original and evaluated modifier. */
    tnmd->runtime->cache = nmd->runtime->cache;
    /* Keep bake path in the evaluated modifier. */
    tnmd->simulation_bake_directory = nmd->simulation_bake_directory ?
                                          BLI_strdup(nmd->simulation_bake_directory) :
                                          nullptr;
  }
  else {
    tnmd->runtime->cache = std::make_shared<bake::ModifierCache>();
    /* Clear the bake path when duplicating. */
    tnmd->simulation_bake_directory = nullptr;
  }

  if (nmd->settings.properties != nullptr) {
    tnmd->settings.properties = IDP_CopyProperty_ex(nmd->settings.properties, flag);
  }
}

static void free_data(ModifierData *md)
{
  NodesModifierData *nmd = reinterpret_cast<NodesModifierData *>(md);
  if (nmd->settings.properties != nullptr) {
    IDP_FreeProperty_ex(nmd->settings.properties, false);
    nmd->settings.properties = nullptr;
  }

<<<<<<< HEAD
  for (NodesModifierIDMapping &mapping : MutableSpan(nmd->id_mappings, nmd->id_mappings_num)) {
    MEM_SAFE_FREE(mapping.id_name);
    MEM_SAFE_FREE(mapping.lib_name);
  }
  MEM_SAFE_FREE(nmd->id_mappings);
=======
  for (NodesModifierBake &bake : MutableSpan(nmd->bakes, nmd->bakes_num)) {
    MEM_SAFE_FREE(bake.directory);
  }
  MEM_SAFE_FREE(nmd->bakes);
>>>>>>> ad169ba6

  MEM_SAFE_FREE(nmd->simulation_bake_directory);
  MEM_delete(nmd->runtime);
}

static void required_data_mask(ModifierData * /*md*/, CustomData_MeshMasks *r_cddata_masks)
{
  /* We don't know what the node tree will need. If there are vertex groups, it is likely that the
   * node tree wants to access them. */
  r_cddata_masks->vmask |= CD_MASK_MDEFORMVERT;
  r_cddata_masks->vmask |= CD_MASK_PROP_ALL;
}

}  // namespace blender

ModifierTypeInfo modifierType_Nodes = {
    /*idname*/ "GeometryNodes",
    /*name*/ N_("GeometryNodes"),
    /*struct_name*/ "NodesModifierData",
    /*struct_size*/ sizeof(NodesModifierData),
    /*srna*/ &RNA_NodesModifier,
    /*type*/ eModifierTypeType_Constructive,
    /*flags*/
    static_cast<ModifierTypeFlag>(eModifierTypeFlag_AcceptsMesh | eModifierTypeFlag_AcceptsCVs |
                                  eModifierTypeFlag_SupportsEditmode |
                                  eModifierTypeFlag_EnableInEditmode |
                                  eModifierTypeFlag_SupportsMapping),
    /*icon*/ ICON_GEOMETRY_NODES,

    /*copy_data*/ blender::copy_data,

    /*deform_verts*/ nullptr,
    /*deform_matrices*/ nullptr,
    /*deform_verts_EM*/ nullptr,
    /*deform_matrices_EM*/ nullptr,
    /*modify_mesh*/ blender::modify_mesh,
    /*modify_geometry_set*/ blender::modify_geometry_set,

    /*init_data*/ blender::init_data,
    /*required_data_mask*/ blender::required_data_mask,
    /*free_data*/ blender::free_data,
    /*is_disabled*/ blender::is_disabled,
    /*update_depsgraph*/ blender::update_depsgraph,
    /*depends_on_time*/ blender::depends_on_time,
    /*depends_on_normals*/ nullptr,
    /*foreach_ID_link*/ blender::foreach_ID_link,
    /*foreach_tex_link*/ blender::foreach_tex_link,
    /*free_runtime_data*/ nullptr,
    /*panel_register*/ blender::panel_register,
    /*blend_write*/ blender::blend_write,
    /*blend_read*/ blender::blend_read,
};<|MERGE_RESOLUTION|>--- conflicted
+++ resolved
@@ -2011,16 +2011,15 @@
      * and don't necessarily need to be written, but we can't just free them. */
     IDP_BlendWrite(writer, nmd->settings.properties);
 
-<<<<<<< HEAD
     BLO_write_struct_array(writer, NodesModifierIDMapping, nmd->id_mappings_num, nmd->id_mappings);
     for (const NodesModifierIDMapping &mapping : Span(nmd->id_mappings, nmd->id_mappings_num)) {
       BLO_write_string(writer, mapping.id_name);
       BLO_write_string(writer, mapping.lib_name);
-=======
+    }
+
     BLO_write_struct_array(writer, NodesModifierBake, nmd->bakes_num, nmd->bakes);
     for (const NodesModifierBake &bake : Span(nmd->bakes, nmd->bakes_num)) {
       BLO_write_string(writer, bake.directory);
->>>>>>> ad169ba6
     }
 
     if (!BLO_write_is_undo(writer)) {
@@ -2049,20 +2048,18 @@
     BLO_read_data_address(reader, &nmd->settings.properties);
     IDP_BlendDataRead(reader, &nmd->settings.properties);
   }
-<<<<<<< HEAD
+
   BLO_read_data_address(reader, &nmd->id_mappings);
   for (NodesModifierIDMapping &mapping : MutableSpan(nmd->id_mappings, nmd->id_mappings_num)) {
     BLO_read_data_address(reader, &mapping.id_name);
     BLO_read_data_address(reader, &mapping.lib_name);
   }
-=======
 
   BLO_read_data_address(reader, &nmd->bakes);
   for (NodesModifierBake &bake : MutableSpan(nmd->bakes, nmd->bakes_num)) {
     BLO_read_data_address(reader, &bake.directory);
   }
 
->>>>>>> ad169ba6
   nmd->runtime = MEM_new<NodesModifierRuntime>(__func__);
   nmd->runtime->cache = std::make_shared<bake::ModifierCache>();
 }
@@ -2074,7 +2071,6 @@
 
   BKE_modifier_copydata_generic(md, target, flag);
 
-<<<<<<< HEAD
   if (nmd->id_mappings) {
     tnmd->id_mappings = static_cast<NodesModifierIDMapping *>(MEM_dupallocN(nmd->id_mappings));
     for (const int i : IndexRange(nmd->id_mappings_num)) {
@@ -2084,14 +2080,15 @@
       }
       if (mapping.lib_name) {
         mapping.lib_name = BLI_strdup(mapping.lib_name);
-=======
+      }
+    }
+  }
   if (nmd->bakes) {
     tnmd->bakes = static_cast<NodesModifierBake *>(MEM_dupallocN(nmd->bakes));
     for (const int i : IndexRange(nmd->bakes_num)) {
       NodesModifierBake &bake = tnmd->bakes[i];
       if (bake.directory) {
         bake.directory = BLI_strdup(bake.directory);
->>>>>>> ad169ba6
       }
     }
   }
@@ -2125,18 +2122,16 @@
     nmd->settings.properties = nullptr;
   }
 
-<<<<<<< HEAD
   for (NodesModifierIDMapping &mapping : MutableSpan(nmd->id_mappings, nmd->id_mappings_num)) {
     MEM_SAFE_FREE(mapping.id_name);
     MEM_SAFE_FREE(mapping.lib_name);
   }
   MEM_SAFE_FREE(nmd->id_mappings);
-=======
+
   for (NodesModifierBake &bake : MutableSpan(nmd->bakes, nmd->bakes_num)) {
     MEM_SAFE_FREE(bake.directory);
   }
   MEM_SAFE_FREE(nmd->bakes);
->>>>>>> ad169ba6
 
   MEM_SAFE_FREE(nmd->simulation_bake_directory);
   MEM_delete(nmd->runtime);
