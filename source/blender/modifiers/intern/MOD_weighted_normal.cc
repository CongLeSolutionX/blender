/* SPDX-License-Identifier: GPL-2.0-or-later */

/** \file
 * \ingroup modifiers
 */

#include "MEM_guardedalloc.h"

#include "BLI_bitmap.h"
#include "BLI_linklist.h"
#include "BLI_math_vector.h"

#include "BLT_translation.h"

#include "DNA_defaults.h"
#include "DNA_mesh_types.h"
#include "DNA_meshdata_types.h"
#include "DNA_object_types.h"
#include "DNA_scene_types.h"
#include "DNA_screen_types.h"

#include "BKE_attribute.hh"
#include "BKE_context.h"
#include "BKE_deform.h"
#include "BKE_lib_id.h"
#include "BKE_mesh.h"
#include "BKE_mesh_mapping.h"
#include "BKE_screen.h"

#include "UI_interface.h"
#include "UI_resources.h"

#include "RNA_access.h"
#include "RNA_prototypes.h"

#include "MOD_modifiertypes.h"
#include "MOD_ui_common.h"
#include "MOD_util.h"

#include "bmesh.h"

#define CLNORS_VALID_VEC_LEN (1e-6f)

struct ModePair {
  float val; /* Contains mode based value (face area / corner angle). */
  int index; /* Index value per poly or per loop. */
};

/* Sorting function used in modifier, sorts in decreasing order. */
static int modepair_cmp_by_val_inverse(const void *p1, const void *p2)
{
  ModePair *r1 = (ModePair *)p1;
  ModePair *r2 = (ModePair *)p2;

  return (r1->val < r2->val) ? 1 : ((r1->val > r2->val) ? -1 : 0);
}

/* There will be one of those per vertex
 * (simple case, computing one normal per vertex), or per smooth fan. */
struct WeightedNormalDataAggregateItem {
  float normal[3];

  int loops_num;     /* Count number of loops using this item so far. */
  float curr_val;    /* Current max val for this item. */
  int curr_strength; /* Current max strength encountered for this item. */
};

#define NUM_CACHED_INVERSE_POWERS_OF_WEIGHT 128

struct WeightedNormalData {
  int verts_num;

  const float (*vert_positions)[3];
  const float (*vert_normals)[3];
  blender::Span<MEdge> edges;
  bool *sharp_edges;

  blender::Span<int> corner_verts;
  blender::Span<int> corner_edges;
  blender::Span<int> loop_to_poly;
  short (*clnors)[2];
  bool has_clnors; /* True if clnors already existed, false if we had to create them. */
  float split_angle;

  blender::Span<MPoly> polys;
  const float (*poly_normals)[3];
  const int *poly_strength;

  const MDeformVert *dvert;
  int defgrp_index;
  bool use_invert_vgroup;

  float weight;
  short mode;

  /* Lower-level, internal processing data. */
  float cached_inverse_powers_of_weight[NUM_CACHED_INVERSE_POWERS_OF_WEIGHT];

  WeightedNormalDataAggregateItem *items_data;

  ModePair *mode_pair;
};

/**
 * Check strength of given poly compared to those found so far for that given item
 * (vertex or smooth fan), and reset matching item_data in case we get a stronger new strength.
 */
static bool check_item_poly_strength(WeightedNormalData *wn_data,
                                     WeightedNormalDataAggregateItem *item_data,
                                     const int mp_index)
{
  BLI_assert(wn_data->poly_strength != nullptr);

  const int mp_strength = wn_data->poly_strength[mp_index];

  if (mp_strength > item_data->curr_strength) {
    item_data->curr_strength = mp_strength;
    item_data->curr_val = 0.0f;
    item_data->loops_num = 0;
    zero_v3(item_data->normal);
  }

  return mp_strength == item_data->curr_strength;
}

static void aggregate_item_normal(WeightedNormalModifierData *wnmd,
                                  WeightedNormalData *wn_data,
                                  WeightedNormalDataAggregateItem *item_data,
                                  const int mv_index,
                                  const int mp_index,
                                  const float curr_val,
                                  const bool use_face_influence)
{
  const float(*poly_normals)[3] = wn_data->poly_normals;

  const MDeformVert *dvert = wn_data->dvert;
  const int defgrp_index = wn_data->defgrp_index;
  const bool use_invert_vgroup = wn_data->use_invert_vgroup;

  const float weight = wn_data->weight;

  float *cached_inverse_powers_of_weight = wn_data->cached_inverse_powers_of_weight;

  const bool has_vgroup = dvert != nullptr;
  const bool vert_of_group = has_vgroup &&
                             BKE_defvert_find_index(&dvert[mv_index], defgrp_index) != nullptr;

  if (has_vgroup &&
      ((vert_of_group && use_invert_vgroup) || (!vert_of_group && !use_invert_vgroup))) {
    return;
  }

  if (use_face_influence && !check_item_poly_strength(wn_data, item_data, mp_index)) {
    return;
  }

  /* If item's curr_val is 0 init it to present value. */
  if (item_data->curr_val == 0.0f) {
    item_data->curr_val = curr_val;
  }
  if (!compare_ff(item_data->curr_val, curr_val, wnmd->thresh)) {
    /* item's curr_val and present value differ more than threshold, update. */
    item_data->loops_num++;
    item_data->curr_val = curr_val;
  }

  /* Exponentially divided weight for each normal
   * (since a few values will be used by most cases, we cache those). */
  const int loops_num = item_data->loops_num;
  if (loops_num < NUM_CACHED_INVERSE_POWERS_OF_WEIGHT &&
      cached_inverse_powers_of_weight[loops_num] == 0.0f) {
    cached_inverse_powers_of_weight[loops_num] = 1.0f / powf(weight, loops_num);
  }
  const float inverted_n_weight = loops_num < NUM_CACHED_INVERSE_POWERS_OF_WEIGHT ?
                                      cached_inverse_powers_of_weight[loops_num] :
                                      1.0f / powf(weight, loops_num);

  madd_v3_v3fl(item_data->normal, poly_normals[mp_index], curr_val * inverted_n_weight);
}

static void apply_weights_vertex_normal(WeightedNormalModifierData *wnmd,
                                        WeightedNormalData *wn_data)
{
  using namespace blender;
  const int verts_num = wn_data->verts_num;

  const float(*positions)[3] = wn_data->vert_positions;
  const blender::Span<MEdge> edges = wn_data->edges;
  const blender::Span<MPoly> polys = wn_data->polys;
  const blender::Span<int> corner_verts = wn_data->corner_verts;
  const blender::Span<int> corner_edges = wn_data->corner_edges;

  short(*clnors)[2] = wn_data->clnors;
  const blender::Span<int> loop_to_poly = wn_data->loop_to_poly;

  const float(*poly_normals)[3] = wn_data->poly_normals;
  const int *poly_strength = wn_data->poly_strength;

  const MDeformVert *dvert = wn_data->dvert;

  const short mode = wn_data->mode;
  ModePair *mode_pair = wn_data->mode_pair;

  const bool has_clnors = wn_data->has_clnors;
  const float split_angle = wn_data->split_angle;
  MLoopNorSpaceArray lnors_spacearr = {nullptr};

  const bool keep_sharp = (wnmd->flag & MOD_WEIGHTEDNORMAL_KEEP_SHARP) != 0;
  const bool use_face_influence = (wnmd->flag & MOD_WEIGHTEDNORMAL_FACE_INFLUENCE) != 0 &&
                                  poly_strength != nullptr;
  const bool has_vgroup = dvert != nullptr;

  float(*loop_normals)[3] = nullptr;

  WeightedNormalDataAggregateItem *items_data = nullptr;
  int items_num = 0;
  if (keep_sharp) {
    BLI_bitmap *done_loops = BLI_BITMAP_NEW(corner_verts.size(), __func__);

    /* This will give us loop normal spaces,
     * we do not actually care about computed loop_normals for now... */
    loop_normals = static_cast<float(*)[3]>(
        MEM_calloc_arrayN(size_t(corner_verts.size()), sizeof(*loop_normals), __func__));
    BKE_mesh_normals_loop_split(positions,
                                wn_data->vert_normals,
                                verts_num,
                                edges.data(),
                                edges.size(),
                                corner_verts.data(),
                                corner_edges.data(),
                                loop_normals,
                                corner_verts.size(),
                                polys.data(),
                                poly_normals,
                                polys.size(),
                                true,
                                split_angle,
                                wn_data->sharp_edges,
                                loop_to_poly.data(),
                                &lnors_spacearr,
                                has_clnors ? clnors : nullptr);

    items_num = lnors_spacearr.spaces_num;
    items_data = static_cast<WeightedNormalDataAggregateItem *>(
        MEM_calloc_arrayN(size_t(items_num), sizeof(*items_data), __func__));

    /* In this first loop, we assign each WeightedNormalDataAggregateItem
     * to its smooth fan of loops (aka lnor space). */
    int mp_index;
    int item_index;
    for (mp_index = 0, item_index = 0; mp_index < polys.size(); mp_index++) {
      int ml_index = polys[mp_index].loopstart;
      const int ml_end_index = ml_index + polys[mp_index].totloop;

      for (; ml_index < ml_end_index; ml_index++) {
        if (BLI_BITMAP_TEST(done_loops, ml_index)) {
          /* Smooth fan of this loop has already been processed, skip it. */
          continue;
        }
        BLI_assert(item_index < items_num);

        WeightedNormalDataAggregateItem *itdt = &items_data[item_index];
        itdt->curr_strength = FACE_STRENGTH_WEAK;

        MLoopNorSpace *lnor_space = lnors_spacearr.lspacearr[ml_index];
        lnor_space->user_data = itdt;

        if (!(lnor_space->flags & MLNOR_SPACE_IS_SINGLE)) {
          for (LinkNode *lnode = lnor_space->loops; lnode; lnode = lnode->next) {
            const int ml_fan_index = POINTER_AS_INT(lnode->link);
            BLI_BITMAP_ENABLE(done_loops, ml_fan_index);
          }
        }
        else {
          BLI_BITMAP_ENABLE(done_loops, ml_index);
        }

        item_index++;
      }
    }

    MEM_freeN(done_loops);
  }
  else {
    items_num = verts_num;
    items_data = static_cast<WeightedNormalDataAggregateItem *>(
        MEM_calloc_arrayN(size_t(items_num), sizeof(*items_data), __func__));
    if (use_face_influence) {
      for (int item_index = 0; item_index < items_num; item_index++) {
        items_data[item_index].curr_strength = FACE_STRENGTH_WEAK;
      }
    }
  }
  wn_data->items_data = items_data;

  switch (mode) {
    case MOD_WEIGHTEDNORMAL_MODE_FACE:
      for (int i = 0; i < polys.size(); i++) {
        const int mp_index = mode_pair[i].index;
        const float mp_val = mode_pair[i].val;

        int ml_index = polys[mp_index].loopstart;
        const int ml_index_end = ml_index + polys[mp_index].totloop;
        for (; ml_index < ml_index_end; ml_index++) {
          const int mv_index = corner_verts[ml_index];
          WeightedNormalDataAggregateItem *item_data =
              keep_sharp ? static_cast<WeightedNormalDataAggregateItem *>(
                               lnors_spacearr.lspacearr[ml_index]->user_data) :
                           &items_data[mv_index];

          aggregate_item_normal(
              wnmd, wn_data, item_data, mv_index, mp_index, mp_val, use_face_influence);
        }
      }
      break;
    case MOD_WEIGHTEDNORMAL_MODE_ANGLE:
    case MOD_WEIGHTEDNORMAL_MODE_FACE_ANGLE:
      for (int i = 0; i < corner_verts.size(); i++) {
        const int ml_index = mode_pair[i].index;
        const float ml_val = mode_pair[i].val;

        const int mp_index = loop_to_poly[ml_index];
        const int mv_index = corner_verts[ml_index];
        WeightedNormalDataAggregateItem *item_data =
            keep_sharp ? static_cast<WeightedNormalDataAggregateItem *>(
                             lnors_spacearr.lspacearr[ml_index]->user_data) :
                         &items_data[mv_index];

        aggregate_item_normal(
            wnmd, wn_data, item_data, mv_index, mp_index, ml_val, use_face_influence);
      }
      break;
    default:
      BLI_assert_unreachable();
  }

  /* Validate computed weighted normals. */
  for (int item_index = 0; item_index < items_num; item_index++) {
    if (normalize_v3(items_data[item_index].normal) < CLNORS_VALID_VEC_LEN) {
      zero_v3(items_data[item_index].normal);
    }
  }

  if (keep_sharp) {
    /* Set loop normals for normal computed for each lnor space (smooth fan).
     * Note that loop_normals is already populated with clnors
     * (before this modifier is applied, at start of this function),
     * so no need to recompute them here. */
    for (int ml_index = 0; ml_index < corner_verts.size(); ml_index++) {
      WeightedNormalDataAggregateItem *item_data = static_cast<WeightedNormalDataAggregateItem *>(
          lnors_spacearr.lspacearr[ml_index]->user_data);
      if (!is_zero_v3(item_data->normal)) {
        copy_v3_v3(loop_normals[ml_index], item_data->normal);
      }
    }

    BKE_mesh_normals_loop_custom_set(positions,
                                     wn_data->vert_normals,
                                     verts_num,
                                     edges.data(),
                                     edges.size(),
                                     corner_verts.data(),
                                     corner_edges.data(),
                                     loop_normals,
                                     corner_verts.size(),
                                     polys.data(),
                                     poly_normals,
                                     polys.size(),
                                     wn_data->sharp_edges,
                                     clnors);
  }
  else {
    /* TODO: Ideally, we could add an option to `BKE_mesh_normals_loop_custom_[from_verts_]set()`
     * to keep current clnors instead of resetting them to default auto-computed ones,
     * when given new custom normal is zero-vec.
     * But this is not exactly trivial change, better to keep this optimization for later...
     */
    if (!has_vgroup) {
      /* NOTE: in theory, we could avoid this extra allocation & copying...
       * But think we can live with it for now,
       * and it makes code simpler & cleaner. */
      float(*vert_normals)[3] = static_cast<float(*)[3]>(
          MEM_calloc_arrayN(size_t(verts_num), sizeof(*loop_normals), __func__));

      for (int ml_index = 0; ml_index < corner_verts.size(); ml_index++) {
        const int mv_index = corner_verts[ml_index];
        copy_v3_v3(vert_normals[mv_index], items_data[mv_index].normal);
      }

      BKE_mesh_normals_loop_custom_from_verts_set(positions,
                                                  wn_data->vert_normals,
                                                  vert_normals,
                                                  verts_num,
                                                  edges.data(),
                                                  edges.size(),
                                                  corner_verts.data(),
                                                  corner_edges.data(),
                                                  corner_verts.size(),
                                                  polys.data(),
                                                  poly_normals,
                                                  polys.size(),
                                                  wn_data->sharp_edges,
                                                  clnors);

      MEM_freeN(vert_normals);
    }
    else {
      loop_normals = static_cast<float(*)[3]>(
          MEM_calloc_arrayN(size_t(corner_verts.size()), sizeof(*loop_normals), __func__));

      BKE_mesh_normals_loop_split(positions,
                                  wn_data->vert_normals,
                                  verts_num,
                                  edges.data(),
                                  edges.size(),
                                  corner_verts.data(),
                                  corner_edges.data(),
                                  loop_normals,
                                  corner_verts.size(),
                                  polys.data(),
                                  poly_normals,
                                  polys.size(),
                                  true,
                                  split_angle,
                                  wn_data->sharp_edges,
                                  loop_to_poly.data(),
                                  nullptr,
                                  has_clnors ? clnors : nullptr);

      for (int ml_index = 0; ml_index < corner_verts.size(); ml_index++) {
        const int item_index = corner_verts[ml_index];
        if (!is_zero_v3(items_data[item_index].normal)) {
          copy_v3_v3(loop_normals[ml_index], items_data[item_index].normal);
        }
      }

      BKE_mesh_normals_loop_custom_set(positions,
                                       wn_data->vert_normals,
                                       verts_num,
                                       edges.data(),
                                       edges.size(),
                                       corner_verts.data(),
                                       corner_edges.data(),
                                       loop_normals,
                                       corner_verts.size(),
                                       polys.data(),
                                       poly_normals,
                                       polys.size(),
                                       wn_data->sharp_edges,
                                       clnors);
    }
  }

  if (keep_sharp) {
    BKE_lnor_spacearr_free(&lnors_spacearr);
  }
  MEM_SAFE_FREE(loop_normals);
}

static void wn_face_area(WeightedNormalModifierData *wnmd, WeightedNormalData *wn_data)
{
  const float(*positions)[3] = wn_data->vert_positions;
  const blender::Span<MPoly> polys = wn_data->polys;
  const blender::Span<int> corner_verts = wn_data->corner_verts;

  ModePair *face_area = static_cast<ModePair *>(
      MEM_malloc_arrayN(size_t(polys.size()), sizeof(*face_area), __func__));

  ModePair *f_area = face_area;
  for (const int i : polys.index_range()) {
<<<<<<< HEAD
    f_area->val = BKE_mesh_calc_poly_area(&polys[i], &corner_verts[polys[i].loopstart], positions);
    f_area->index = mp_index;
=======
    f_area->val = BKE_mesh_calc_poly_area(&polys[i], &loops[polys[i].loopstart], positions);
    f_area->index = i;
>>>>>>> 2bd097a5
  }

  qsort(face_area, polys.size(), sizeof(*face_area), modepair_cmp_by_val_inverse);

  wn_data->mode_pair = face_area;
  apply_weights_vertex_normal(wnmd, wn_data);
}

static void wn_corner_angle(WeightedNormalModifierData *wnmd, WeightedNormalData *wn_data)
{
  const float(*positions)[3] = wn_data->vert_positions;
  const blender::Span<MPoly> polys = wn_data->polys;
  const blender::Span<int> corner_verts = wn_data->corner_verts;

  ModePair *corner_angle = static_cast<ModePair *>(
      MEM_malloc_arrayN(corner_verts.size(), sizeof(*corner_angle), __func__));

  for (const int i : polys.index_range()) {
    const MPoly &poly = polys[i];
    float *index_angle = static_cast<float *>(
        MEM_malloc_arrayN(poly.totloop, sizeof(*index_angle), __func__));
    BKE_mesh_calc_poly_angles(&poly, &corner_verts[poly.loopstart], positions, index_angle);

    ModePair *c_angl = &corner_angle[poly.loopstart];
    float *angl = index_angle;
    for (int ml_index = poly.loopstart; ml_index < poly.loopstart + poly.totloop;
         ml_index++, c_angl++, angl++) {
      c_angl->val = float(M_PI) - *angl;
      c_angl->index = ml_index;
    }
    MEM_freeN(index_angle);
  }

  qsort(corner_angle, corner_verts.size(), sizeof(*corner_angle), modepair_cmp_by_val_inverse);

  wn_data->mode_pair = corner_angle;
  apply_weights_vertex_normal(wnmd, wn_data);
}

static void wn_face_with_angle(WeightedNormalModifierData *wnmd, WeightedNormalData *wn_data)
{
  const float(*positions)[3] = wn_data->vert_positions;
  const blender::Span<MPoly> polys = wn_data->polys;
  const blender::Span<int> corner_verts = wn_data->corner_verts;

  ModePair *combined = static_cast<ModePair *>(
      MEM_malloc_arrayN(corner_verts.size(), sizeof(*combined), __func__));

  for (const int i : polys.index_range()) {
    const MPoly &poly = polys[i];
    float face_area = BKE_mesh_calc_poly_area(&poly, &corner_verts[poly.loopstart], positions);
    float *index_angle = static_cast<float *>(
        MEM_malloc_arrayN(size_t(poly.totloop), sizeof(*index_angle), __func__));
    BKE_mesh_calc_poly_angles(&poly, &corner_verts[poly.loopstart], positions, index_angle);

    ModePair *cmbnd = &combined[poly.loopstart];
    float *angl = index_angle;
    for (int ml_index = poly.loopstart; ml_index < poly.loopstart + poly.totloop;
         ml_index++, cmbnd++, angl++) {
      /* In this case val is product of corner angle and face area. */
      cmbnd->val = (float(M_PI) - *angl) * face_area;
      cmbnd->index = ml_index;
    }
    MEM_freeN(index_angle);
  }

  qsort(combined, corner_verts.size(), sizeof(*combined), modepair_cmp_by_val_inverse);

  wn_data->mode_pair = combined;
  apply_weights_vertex_normal(wnmd, wn_data);
}

static Mesh *modifyMesh(ModifierData *md, const ModifierEvalContext *ctx, Mesh *mesh)
{
  using namespace blender;
  WeightedNormalModifierData *wnmd = (WeightedNormalModifierData *)md;
  Object *ob = ctx->object;

  /* XXX TODO(Rohan Rathi):
   * Once we fully switch to Mesh evaluation of modifiers,
   * we can expect to get that flag from the COW copy.
   * But for now, it is lost in the DM intermediate step,
   * so we need to directly check orig object's data. */
#if 0
  if (!(mesh->flag & ME_AUTOSMOOTH))
#else
  if (!(((Mesh *)ob->data)->flag & ME_AUTOSMOOTH))
#endif
  {
    BKE_modifier_set_error(
        ctx->object, (ModifierData *)wnmd, "Enable 'Auto Smooth' in Object Data Properties");
    return mesh;
  }

  Mesh *result;
  result = (Mesh *)BKE_id_copy_ex(nullptr, &mesh->id, nullptr, LIB_ID_COPY_LOCALIZE);

  const int verts_num = result->totvert;
  const float(*positions)[3] = BKE_mesh_vert_positions(result);
  const blender::Span<MEdge> edges = mesh->edges();
  const blender::Span<MPoly> polys = mesh->polys();
  const blender::Span<int> corner_verts = mesh->corner_verts();
  const blender::Span<int> corner_edges = mesh->corner_edges();

  /* Right now:
   * If weight = 50 then all faces are given equal weight.
   * If weight > 50 then more weight given to faces with larger vals (face area / corner angle).
   * If weight < 50 then more weight given to faces with lesser vals. However current calculation
   * does not converge to min/max.
   */
  float weight = float(wnmd->weight) / 50.0f;
  if (wnmd->weight == 100) {
    weight = float(SHRT_MAX);
  }
  else if (wnmd->weight == 1) {
    weight = 1 / float(SHRT_MAX);
  }
  else if ((weight - 1) * 25 > 1) {
    weight = (weight - 1) * 25;
  }

  const float split_angle = mesh->smoothresh;
  short(*clnors)[2] = static_cast<short(*)[2]>(
      CustomData_get_layer_for_write(&result->ldata, CD_CUSTOMLOOPNORMAL, mesh->totloop));

  /* Keep info whether we had clnors,
   * it helps when generating clnor spaces and default normals. */
  const bool has_clnors = clnors != nullptr;
  if (!clnors) {
    clnors = static_cast<short(*)[2]>(CustomData_add_layer(
        &result->ldata, CD_CUSTOMLOOPNORMAL, CD_SET_DEFAULT, nullptr, corner_verts.size()));
  }

  const MDeformVert *dvert;
  int defgrp_index;
  MOD_get_vgroup(ctx->object, mesh, wnmd->defgrp_name, &dvert, &defgrp_index);

  const Array<int> loop_to_poly_map = bke::mesh_topology::build_loop_to_poly_map(result->polys(),
                                                                                 result->totloop);

  bke::MutableAttributeAccessor attributes = result->attributes_for_write();
  bke::SpanAttributeWriter<bool> sharp_edges = attributes.lookup_or_add_for_write_span<bool>(
      "sharp_edge", ATTR_DOMAIN_EDGE);

  WeightedNormalData wn_data{};
  wn_data.verts_num = verts_num;

  wn_data.vert_positions = positions;
  wn_data.vert_normals = BKE_mesh_vertex_normals_ensure(result);
  wn_data.edges = edges;
  wn_data.sharp_edges = sharp_edges.span.data();

  wn_data.corner_verts = corner_verts;
  wn_data.corner_edges = corner_edges;
  wn_data.loop_to_poly = loop_to_poly_map;
  wn_data.clnors = clnors;
  wn_data.has_clnors = has_clnors;
  wn_data.split_angle = split_angle;

  wn_data.polys = polys;
  wn_data.poly_normals = BKE_mesh_poly_normals_ensure(mesh);
  wn_data.poly_strength = static_cast<const int *>(CustomData_get_layer_named(
      &result->pdata, CD_PROP_INT32, MOD_WEIGHTEDNORMALS_FACEWEIGHT_CDLAYER_ID));

  wn_data.dvert = dvert;
  wn_data.defgrp_index = defgrp_index;
  wn_data.use_invert_vgroup = (wnmd->flag & MOD_WEIGHTEDNORMAL_INVERT_VGROUP) != 0;

  wn_data.weight = weight;
  wn_data.mode = wnmd->mode;

  switch (wnmd->mode) {
    case MOD_WEIGHTEDNORMAL_MODE_FACE:
      wn_face_area(wnmd, &wn_data);
      break;
    case MOD_WEIGHTEDNORMAL_MODE_ANGLE:
      wn_corner_angle(wnmd, &wn_data);
      break;
    case MOD_WEIGHTEDNORMAL_MODE_FACE_ANGLE:
      wn_face_with_angle(wnmd, &wn_data);
      break;
  }

  MEM_SAFE_FREE(wn_data.mode_pair);
  MEM_SAFE_FREE(wn_data.items_data);

  result->runtime->is_original_bmesh = false;

  sharp_edges.finish();

  return result;
}

static void initData(ModifierData *md)
{
  WeightedNormalModifierData *wnmd = (WeightedNormalModifierData *)md;

  BLI_assert(MEMCMP_STRUCT_AFTER_IS_ZERO(wnmd, modifier));

  MEMCPY_STRUCT_AFTER(wnmd, DNA_struct_default_get(WeightedNormalModifierData), modifier);
}

static void requiredDataMask(ModifierData *md, CustomData_MeshMasks *r_cddata_masks)
{
  WeightedNormalModifierData *wnmd = (WeightedNormalModifierData *)md;

  r_cddata_masks->lmask = CD_MASK_CUSTOMLOOPNORMAL;

  if (wnmd->defgrp_name[0] != '\0') {
    r_cddata_masks->vmask |= CD_MASK_MDEFORMVERT;
  }

  if (wnmd->flag & MOD_WEIGHTEDNORMAL_FACE_INFLUENCE) {
    r_cddata_masks->pmask |= CD_MASK_PROP_INT32;
  }
}

static bool dependsOnNormals(ModifierData * /*md*/)
{
  return true;
}

static void panel_draw(const bContext * /*C*/, Panel *panel)
{
  uiLayout *col;
  uiLayout *layout = panel->layout;

  PointerRNA ob_ptr;
  PointerRNA *ptr = modifier_panel_get_property_pointers(panel, &ob_ptr);

  uiLayoutSetPropSep(layout, true);

  uiItemR(layout, ptr, "mode", 0, nullptr, ICON_NONE);

  uiItemR(layout, ptr, "weight", 0, IFACE_("Weight"), ICON_NONE);
  uiItemR(layout, ptr, "thresh", 0, IFACE_("Threshold"), ICON_NONE);

  col = uiLayoutColumn(layout, false);
  uiItemR(col, ptr, "keep_sharp", 0, nullptr, ICON_NONE);
  uiItemR(col, ptr, "use_face_influence", 0, nullptr, ICON_NONE);

  modifier_vgroup_ui(layout, ptr, &ob_ptr, "vertex_group", "invert_vertex_group", nullptr);

  modifier_panel_end(layout, ptr);
}

static void panelRegister(ARegionType *region_type)
{
  modifier_panel_register(region_type, eModifierType_WeightedNormal, panel_draw);
}

ModifierTypeInfo modifierType_WeightedNormal = {
    /*name*/ N_("WeightedNormal"),
    /*structName*/ "WeightedNormalModifierData",
    /*structSize*/ sizeof(WeightedNormalModifierData),
    /*srna*/ &RNA_WeightedNormalModifier,
    /*type*/ eModifierTypeType_Constructive,
    /*flags*/ eModifierTypeFlag_AcceptsMesh | eModifierTypeFlag_SupportsMapping |
        eModifierTypeFlag_SupportsEditmode | eModifierTypeFlag_EnableInEditmode,
    /*icon*/ ICON_MOD_NORMALEDIT,

    /*copyData*/ BKE_modifier_copydata_generic,

    /*deformVerts*/ nullptr,
    /*deformMatrices*/ nullptr,
    /*deformVertsEM*/ nullptr,
    /*deformMatricesEM*/ nullptr,
    /*modifyMesh*/ modifyMesh,
    /*modifyGeometrySet*/ nullptr,

    /*initData*/ initData,
    /*requiredDataMask*/ requiredDataMask,
    /*freeData*/ nullptr,
    /*isDisabled*/ nullptr,
    /*updateDepsgraph*/ nullptr,
    /*dependsOnTime*/ nullptr,
    /*dependsOnNormals*/ dependsOnNormals,
    /*foreachIDLink*/ nullptr,
    /*foreachTexLink*/ nullptr,
    /*freeRuntimeData*/ nullptr,
    /*panelRegister*/ panelRegister,
    /*blendWrite*/ nullptr,
    /*blendRead*/ nullptr,
};<|MERGE_RESOLUTION|>--- conflicted
+++ resolved
@@ -468,13 +468,8 @@
 
   ModePair *f_area = face_area;
   for (const int i : polys.index_range()) {
-<<<<<<< HEAD
     f_area->val = BKE_mesh_calc_poly_area(&polys[i], &corner_verts[polys[i].loopstart], positions);
-    f_area->index = mp_index;
-=======
-    f_area->val = BKE_mesh_calc_poly_area(&polys[i], &loops[polys[i].loopstart], positions);
     f_area->index = i;
->>>>>>> 2bd097a5
   }
 
   qsort(face_area, polys.size(), sizeof(*face_area), modepair_cmp_by_val_inverse);
