--- conflicted
+++ resolved
@@ -576,13 +576,8 @@
    * it helps when generating clnor spaces and default normals. */
   const bool has_clnors = clnors != nullptr;
   if (!clnors) {
-<<<<<<< HEAD
     clnors = static_cast<short(*)[2]>(CustomData_add_layer(
-        &result->ldata, CD_CUSTOMLOOPNORMAL, CD_SET_DEFAULT, nullptr, corner_verts.size()));
-=======
-    clnors = static_cast<short(*)[2]>(
-        CustomData_add_layer(&result->ldata, CD_CUSTOMLOOPNORMAL, CD_SET_DEFAULT, loops.size()));
->>>>>>> ee18b625
+        &result->ldata, CD_CUSTOMLOOPNORMAL, CD_SET_DEFAULT, corner_verts.size()));
   }
 
   const MDeformVert *dvert;
