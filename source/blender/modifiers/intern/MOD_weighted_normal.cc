--- conflicted
+++ resolved
@@ -295,13 +295,7 @@
         const int poly_index = mode_pair[i].index;
         const float mp_val = mode_pair[i].val;
 
-<<<<<<< HEAD
-        for (const int ml_index : polys[mp_index]) {
-=======
-        int ml_index = polys[poly_index].loopstart;
-        const int ml_index_end = ml_index + polys[poly_index].totloop;
-        for (; ml_index < ml_index_end; ml_index++) {
->>>>>>> a8fc9871
+        for (const int ml_index : polys[poly_index]) {
           const int mv_index = corner_verts[ml_index];
           WeightedNormalDataAggregateItem *item_data =
               keep_sharp ? static_cast<WeightedNormalDataAggregateItem *>(
