/* SPDX-License-Identifier: GPL-2.0-or-later */

/** \file
 * \ingroup modifiers
 */

#include "MEM_guardedalloc.h"

#include "BLI_bitmap.h"
#include "BLI_linklist.h"
#include "BLI_math_vector.h"

#include "BLT_translation.h"

#include "DNA_defaults.h"
#include "DNA_mesh_types.h"
#include "DNA_meshdata_types.h"
#include "DNA_object_types.h"
#include "DNA_scene_types.h"
#include "DNA_screen_types.h"

#include "BKE_context.h"
#include "BKE_deform.h"
#include "BKE_lib_id.h"
#include "BKE_mesh.h"
#include "BKE_mesh_mapping.h"
#include "BKE_screen.h"

#include "UI_interface.h"
#include "UI_resources.h"

#include "RNA_access.h"
#include "RNA_prototypes.h"

#include "MOD_modifiertypes.h"
#include "MOD_ui_common.h"
#include "MOD_util.h"

#include "bmesh.h"

#define CLNORS_VALID_VEC_LEN (1e-6f)

struct ModePair {
  float val; /* Contains mode based value (face area / corner angle). */
  int index; /* Index value per poly or per loop. */
};

/* Sorting function used in modifier, sorts in decreasing order. */
static int modepair_cmp_by_val_inverse(const void *p1, const void *p2)
{
  ModePair *r1 = (ModePair *)p1;
  ModePair *r2 = (ModePair *)p2;

  return (r1->val < r2->val) ? 1 : ((r1->val > r2->val) ? -1 : 0);
}

/* There will be one of those per vertex
 * (simple case, computing one normal per vertex), or per smooth fan. */
struct WeightedNormalDataAggregateItem {
  float normal[3];

  int loops_num;     /* Count number of loops using this item so far. */
  float curr_val;    /* Current max val for this item. */
  int curr_strength; /* Current max strength encountered for this item. */
};

#define NUM_CACHED_INVERSE_POWERS_OF_WEIGHT 128

struct WeightedNormalData {
  int verts_num;
  int edges_num;
  int loops_num;
  int polys_num;

  const float (*positions)[3];
  const float (*vert_normals)[3];
  MEdge *medge;

  blender::Span<int> corner_verts;
  blender::Span<int> corner_edges;
  blender::Span<int> loop_to_poly;
  short (*clnors)[2];
  bool has_clnors; /* True if clnors already existed, false if we had to create them. */
  float split_angle;

  const MPoly *mpoly;
  const float (*poly_normals)[3];
  const int *poly_strength;

  const MDeformVert *dvert;
  int defgrp_index;
  bool use_invert_vgroup;

  float weight;
  short mode;

  /* Lower-level, internal processing data. */
  float cached_inverse_powers_of_weight[NUM_CACHED_INVERSE_POWERS_OF_WEIGHT];

  WeightedNormalDataAggregateItem *items_data;

  ModePair *mode_pair;
};

/**
 * Check strength of given poly compared to those found so far for that given item
 * (vertex or smooth fan), and reset matching item_data in case we get a stronger new strength.
 */
static bool check_item_poly_strength(WeightedNormalData *wn_data,
                                     WeightedNormalDataAggregateItem *item_data,
                                     const int mp_index)
{
  BLI_assert(wn_data->poly_strength != nullptr);

  const int mp_strength = wn_data->poly_strength[mp_index];

  if (mp_strength > item_data->curr_strength) {
    item_data->curr_strength = mp_strength;
    item_data->curr_val = 0.0f;
    item_data->loops_num = 0;
    zero_v3(item_data->normal);
  }

  return mp_strength == item_data->curr_strength;
}

static void aggregate_item_normal(WeightedNormalModifierData *wnmd,
                                  WeightedNormalData *wn_data,
                                  WeightedNormalDataAggregateItem *item_data,
                                  const int mv_index,
                                  const int mp_index,
                                  const float curr_val,
                                  const bool use_face_influence)
{
  const float(*poly_normals)[3] = wn_data->poly_normals;

  const MDeformVert *dvert = wn_data->dvert;
  const int defgrp_index = wn_data->defgrp_index;
  const bool use_invert_vgroup = wn_data->use_invert_vgroup;

  const float weight = wn_data->weight;

  float *cached_inverse_powers_of_weight = wn_data->cached_inverse_powers_of_weight;

  const bool has_vgroup = dvert != nullptr;
  const bool vert_of_group = has_vgroup &&
                             BKE_defvert_find_index(&dvert[mv_index], defgrp_index) != nullptr;

  if (has_vgroup &&
      ((vert_of_group && use_invert_vgroup) || (!vert_of_group && !use_invert_vgroup))) {
    return;
  }

  if (use_face_influence && !check_item_poly_strength(wn_data, item_data, mp_index)) {
    return;
  }

  /* If item's curr_val is 0 init it to present value. */
  if (item_data->curr_val == 0.0f) {
    item_data->curr_val = curr_val;
  }
  if (!compare_ff(item_data->curr_val, curr_val, wnmd->thresh)) {
    /* item's curr_val and present value differ more than threshold, update. */
    item_data->loops_num++;
    item_data->curr_val = curr_val;
  }

  /* Exponentially divided weight for each normal
   * (since a few values will be used by most cases, we cache those). */
  const int loops_num = item_data->loops_num;
  if (loops_num < NUM_CACHED_INVERSE_POWERS_OF_WEIGHT &&
      cached_inverse_powers_of_weight[loops_num] == 0.0f) {
    cached_inverse_powers_of_weight[loops_num] = 1.0f / powf(weight, loops_num);
  }
  const float inverted_n_weight = loops_num < NUM_CACHED_INVERSE_POWERS_OF_WEIGHT ?
                                      cached_inverse_powers_of_weight[loops_num] :
                                      1.0f / powf(weight, loops_num);

  madd_v3_v3fl(item_data->normal, poly_normals[mp_index], curr_val * inverted_n_weight);
}

static void apply_weights_vertex_normal(WeightedNormalModifierData *wnmd,
                                        WeightedNormalData *wn_data)
{
  using namespace blender;
  const int verts_num = wn_data->verts_num;
  const int edges_num = wn_data->edges_num;
  const int loops_num = wn_data->loops_num;
  const int polys_num = wn_data->polys_num;

  const float(*positions)[3] = wn_data->positions;
  MEdge *medge = wn_data->medge;

  const Span<int> corner_verts = wn_data->corner_verts;
  const Span<int> corner_edges = wn_data->corner_edges;
  short(*clnors)[2] = wn_data->clnors;
  const Span<int> loop_to_poly = wn_data->loop_to_poly;

  const MPoly *mpoly = wn_data->mpoly;
  const float(*poly_normals)[3] = wn_data->poly_normals;
  const int *poly_strength = wn_data->poly_strength;

  const MDeformVert *dvert = wn_data->dvert;

  const short mode = wn_data->mode;
  ModePair *mode_pair = wn_data->mode_pair;

  const bool has_clnors = wn_data->has_clnors;
  const float split_angle = wn_data->split_angle;
  MLoopNorSpaceArray lnors_spacearr = {nullptr};

  const bool keep_sharp = (wnmd->flag & MOD_WEIGHTEDNORMAL_KEEP_SHARP) != 0;
  const bool use_face_influence = (wnmd->flag & MOD_WEIGHTEDNORMAL_FACE_INFLUENCE) != 0 &&
                                  poly_strength != nullptr;
  const bool has_vgroup = dvert != nullptr;

  float(*loop_normals)[3] = nullptr;

  WeightedNormalDataAggregateItem *items_data = nullptr;
  int items_num = 0;
  if (keep_sharp) {
    BLI_bitmap *done_loops = BLI_BITMAP_NEW(loops_num, __func__);

    /* This will give us loop normal spaces,
     * we do not actually care about computed loop_normals for now... */
    loop_normals = static_cast<float(*)[3]>(
        MEM_calloc_arrayN(size_t(loops_num), sizeof(*loop_normals), __func__));
    BKE_mesh_normals_loop_split(positions,
                                wn_data->vert_normals,
                                verts_num,
                                medge,
                                edges_num,
                                corner_verts.data(),
                                corner_edges.data(),
                                loop_normals,
                                loops_num,
                                mpoly,
                                poly_normals,
                                polys_num,
                                true,
                                split_angle,
                                loop_to_poly.data(),
                                &lnors_spacearr,
                                has_clnors ? clnors : nullptr);

    items_num = lnors_spacearr.spaces_num;
    items_data = static_cast<WeightedNormalDataAggregateItem *>(
        MEM_calloc_arrayN(size_t(items_num), sizeof(*items_data), __func__));

    /* In this first loop, we assign each WeightedNormalDataAggregateItem
     * to its smooth fan of loops (aka lnor space). */
    const MPoly *mp;
    int mp_index;
    int item_index;
    for (mp = mpoly, mp_index = 0, item_index = 0; mp_index < polys_num; mp++, mp_index++) {
      int ml_index = mp->loopstart;
      const int ml_end_index = ml_index + mp->totloop;

      for (; ml_index < ml_end_index; ml_index++) {
        if (BLI_BITMAP_TEST(done_loops, ml_index)) {
          /* Smooth fan of this loop has already been processed, skip it. */
          continue;
        }
        BLI_assert(item_index < items_num);

        WeightedNormalDataAggregateItem *itdt = &items_data[item_index];
        itdt->curr_strength = FACE_STRENGTH_WEAK;

        MLoopNorSpace *lnor_space = lnors_spacearr.lspacearr[ml_index];
        lnor_space->user_data = itdt;

        if (!(lnor_space->flags & MLNOR_SPACE_IS_SINGLE)) {
          for (LinkNode *lnode = lnor_space->loops; lnode; lnode = lnode->next) {
            const int ml_fan_index = POINTER_AS_INT(lnode->link);
            BLI_BITMAP_ENABLE(done_loops, ml_fan_index);
          }
        }
        else {
          BLI_BITMAP_ENABLE(done_loops, ml_index);
        }

        item_index++;
      }
    }

    MEM_freeN(done_loops);
  }
  else {
    items_num = verts_num;
    items_data = static_cast<WeightedNormalDataAggregateItem *>(
        MEM_calloc_arrayN(size_t(items_num), sizeof(*items_data), __func__));
    if (use_face_influence) {
      for (int item_index = 0; item_index < items_num; item_index++) {
        items_data[item_index].curr_strength = FACE_STRENGTH_WEAK;
      }
    }
  }
  wn_data->items_data = items_data;

  switch (mode) {
    case MOD_WEIGHTEDNORMAL_MODE_FACE:
      for (int i = 0; i < polys_num; i++) {
        const int mp_index = mode_pair[i].index;
        const float mp_val = mode_pair[i].val;

        int ml_index = mpoly[mp_index].loopstart;
        const int ml_index_end = ml_index + mpoly[mp_index].totloop;
        for (; ml_index < ml_index_end; ml_index++) {
          const int mv_index = corner_verts[ml_index];
          WeightedNormalDataAggregateItem *item_data =
              keep_sharp ? static_cast<WeightedNormalDataAggregateItem *>(
                               lnors_spacearr.lspacearr[ml_index]->user_data) :
                           &items_data[mv_index];

          aggregate_item_normal(
              wnmd, wn_data, item_data, mv_index, mp_index, mp_val, use_face_influence);
        }
      }
      break;
    case MOD_WEIGHTEDNORMAL_MODE_ANGLE:
    case MOD_WEIGHTEDNORMAL_MODE_FACE_ANGLE:
      for (int i = 0; i < loops_num; i++) {
        const int ml_index = mode_pair[i].index;
        const float ml_val = mode_pair[i].val;

        const int mp_index = loop_to_poly[ml_index];
        const int mv_index = corner_verts[ml_index];
        WeightedNormalDataAggregateItem *item_data =
            keep_sharp ? static_cast<WeightedNormalDataAggregateItem *>(
                             lnors_spacearr.lspacearr[ml_index]->user_data) :
                         &items_data[mv_index];

        aggregate_item_normal(
            wnmd, wn_data, item_data, mv_index, mp_index, ml_val, use_face_influence);
      }
      break;
    default:
      BLI_assert_unreachable();
  }

  /* Validate computed weighted normals. */
  for (int item_index = 0; item_index < items_num; item_index++) {
    if (normalize_v3(items_data[item_index].normal) < CLNORS_VALID_VEC_LEN) {
      zero_v3(items_data[item_index].normal);
    }
  }

  if (keep_sharp) {
    /* Set loop normals for normal computed for each lnor space (smooth fan).
     * Note that loop_normals is already populated with clnors
     * (before this modifier is applied, at start of this function),
     * so no need to recompute them here. */
    for (int ml_index = 0; ml_index < loops_num; ml_index++) {
      WeightedNormalDataAggregateItem *item_data = static_cast<WeightedNormalDataAggregateItem *>(
          lnors_spacearr.lspacearr[ml_index]->user_data);
      if (!is_zero_v3(item_data->normal)) {
        copy_v3_v3(loop_normals[ml_index], item_data->normal);
      }
    }

    BKE_mesh_normals_loop_custom_set(positions,
                                     wn_data->vert_normals,
                                     verts_num,
                                     medge,
                                     edges_num,
                                     corner_verts.data(),
                                     corner_edges.data(),
                                     loop_normals,
                                     loops_num,
                                     mpoly,
                                     poly_normals,
                                     polys_num,
                                     clnors);
  }
  else {
    /* TODO: Ideally, we could add an option to `BKE_mesh_normals_loop_custom_[from_verts_]set()`
     * to keep current clnors instead of resetting them to default auto-computed ones,
     * when given new custom normal is zero-vec.
     * But this is not exactly trivial change, better to keep this optimization for later...
     */
    if (!has_vgroup) {
      /* NOTE: in theory, we could avoid this extra allocation & copying...
       * But think we can live with it for now,
       * and it makes code simpler & cleaner. */
      float(*vert_normals)[3] = static_cast<float(*)[3]>(
          MEM_calloc_arrayN(size_t(verts_num), sizeof(*loop_normals), __func__));

      for (int ml_index = 0; ml_index < loops_num; ml_index++) {
        const int mv_index = corner_verts[ml_index];
        copy_v3_v3(vert_normals[mv_index], items_data[mv_index].normal);
      }

      BKE_mesh_normals_loop_custom_from_verts_set(positions,
                                                  wn_data->vert_normals,
                                                  vert_normals,
                                                  verts_num,
                                                  medge,
                                                  edges_num,
                                                  corner_verts.data(),
                                                  corner_edges.data(),
                                                  loops_num,
                                                  mpoly,
                                                  poly_normals,
                                                  polys_num,
                                                  clnors);

      MEM_freeN(vert_normals);
    }
    else {
      loop_normals = static_cast<float(*)[3]>(
          MEM_calloc_arrayN(size_t(loops_num), sizeof(*loop_normals), __func__));

      BKE_mesh_normals_loop_split(positions,
                                  wn_data->vert_normals,
                                  verts_num,
                                  medge,
                                  edges_num,
                                  corner_verts.data(),
                                  corner_edges.data(),
                                  loop_normals,
                                  loops_num,
                                  mpoly,
                                  poly_normals,
                                  polys_num,
                                  true,
                                  split_angle,
                                  loop_to_poly.data(),
                                  nullptr,
                                  has_clnors ? clnors : nullptr);

      for (int ml_index = 0; ml_index < loops_num; ml_index++) {
        const int item_index = corner_verts[ml_index];
        if (!is_zero_v3(items_data[item_index].normal)) {
          copy_v3_v3(loop_normals[ml_index], items_data[item_index].normal);
        }
      }

      BKE_mesh_normals_loop_custom_set(positions,
                                       wn_data->vert_normals,
                                       verts_num,
                                       medge,
                                       edges_num,
                                       corner_verts.data(),
                                       corner_edges.data(),
                                       loop_normals,
                                       loops_num,
                                       mpoly,
                                       poly_normals,
                                       polys_num,
                                       clnors);
    }
  }

  if (keep_sharp) {
    BKE_lnor_spacearr_free(&lnors_spacearr);
  }
  MEM_SAFE_FREE(loop_normals);
}

static void wn_face_area(WeightedNormalModifierData *wnmd, WeightedNormalData *wn_data)
{
  using namespace blender;
  const int polys_num = wn_data->polys_num;

  const float(*positions)[3] = wn_data->positions;
<<<<<<< HEAD
  const Span<int> corner_verts = wn_data->corner_verts;
=======
  const MLoop *mloop = wn_data->mloop;
>>>>>>> a7e1815c
  const MPoly *mpoly = wn_data->mpoly;

  const MPoly *mp;
  int mp_index;

  ModePair *face_area = static_cast<ModePair *>(
      MEM_malloc_arrayN(size_t(polys_num), sizeof(*face_area), __func__));

  ModePair *f_area = face_area;
  for (mp_index = 0, mp = mpoly; mp_index < polys_num; mp_index++, mp++, f_area++) {
<<<<<<< HEAD
    f_area->val = BKE_mesh_calc_poly_area(mp, &corner_verts[mp->loopstart], positions);
=======
    f_area->val = BKE_mesh_calc_poly_area(mp, &mloop[mp->loopstart], positions);
>>>>>>> a7e1815c
    f_area->index = mp_index;
  }

  qsort(face_area, polys_num, sizeof(*face_area), modepair_cmp_by_val_inverse);

  wn_data->mode_pair = face_area;
  apply_weights_vertex_normal(wnmd, wn_data);
}

static void wn_corner_angle(WeightedNormalModifierData *wnmd, WeightedNormalData *wn_data)
{
  using namespace blender;
  const int loops_num = wn_data->loops_num;
  const int polys_num = wn_data->polys_num;

  const float(*positions)[3] = wn_data->positions;
<<<<<<< HEAD
  const Span<int> corner_verts = wn_data->corner_verts;
=======
  const MLoop *mloop = wn_data->mloop;
>>>>>>> a7e1815c
  const MPoly *mpoly = wn_data->mpoly;

  const MPoly *mp;
  int mp_index;

  ModePair *corner_angle = static_cast<ModePair *>(
      MEM_malloc_arrayN(size_t(loops_num), sizeof(*corner_angle), __func__));

  for (mp_index = 0, mp = mpoly; mp_index < polys_num; mp_index++, mp++) {
    float *index_angle = static_cast<float *>(
        MEM_malloc_arrayN(size_t(mp->totloop), sizeof(*index_angle), __func__));
<<<<<<< HEAD
    BKE_mesh_calc_poly_angles(mp, &corner_verts[mp->loopstart], positions, index_angle);
=======
    BKE_mesh_calc_poly_angles(mp, ml_start, positions, index_angle);
>>>>>>> a7e1815c

    ModePair *c_angl = &corner_angle[mp->loopstart];
    float *angl = index_angle;
    for (int ml_index = mp->loopstart; ml_index < mp->loopstart + mp->totloop;
         ml_index++, c_angl++, angl++) {
      c_angl->val = float(M_PI) - *angl;
      c_angl->index = ml_index;
    }
    MEM_freeN(index_angle);
  }

  qsort(corner_angle, loops_num, sizeof(*corner_angle), modepair_cmp_by_val_inverse);

  wn_data->mode_pair = corner_angle;
  apply_weights_vertex_normal(wnmd, wn_data);
}

static void wn_face_with_angle(WeightedNormalModifierData *wnmd, WeightedNormalData *wn_data)
{
  using namespace blender;
  const int loops_num = wn_data->loops_num;
  const int polys_num = wn_data->polys_num;

  const float(*positions)[3] = wn_data->positions;
<<<<<<< HEAD
  const Span<int> corner_verts = wn_data->corner_verts;
=======
  const MLoop *mloop = wn_data->mloop;
>>>>>>> a7e1815c
  const MPoly *mpoly = wn_data->mpoly;

  const MPoly *mp;
  int mp_index;

  ModePair *combined = static_cast<ModePair *>(
      MEM_malloc_arrayN(size_t(loops_num), sizeof(*combined), __func__));

  for (mp_index = 0, mp = mpoly; mp_index < polys_num; mp_index++, mp++) {
<<<<<<< HEAD
    float face_area = BKE_mesh_calc_poly_area(mp, &corner_verts[mp->loopstart], positions);
    float *index_angle = static_cast<float *>(
        MEM_malloc_arrayN(size_t(mp->totloop), sizeof(*index_angle), __func__));
    BKE_mesh_calc_poly_angles(mp, &corner_verts[mp->loopstart], positions, index_angle);
=======
    const MLoop *ml_start = &mloop[mp->loopstart];

    float face_area = BKE_mesh_calc_poly_area(mp, ml_start, positions);
    float *index_angle = static_cast<float *>(
        MEM_malloc_arrayN(size_t(mp->totloop), sizeof(*index_angle), __func__));
    BKE_mesh_calc_poly_angles(mp, ml_start, positions, index_angle);
>>>>>>> a7e1815c

    ModePair *cmbnd = &combined[mp->loopstart];
    float *angl = index_angle;
    for (int ml_index = mp->loopstart; ml_index < mp->loopstart + mp->totloop;
         ml_index++, cmbnd++, angl++) {
      /* In this case val is product of corner angle and face area. */
      cmbnd->val = (float(M_PI) - *angl) * face_area;
      cmbnd->index = ml_index;
    }
    MEM_freeN(index_angle);
  }

  qsort(combined, loops_num, sizeof(*combined), modepair_cmp_by_val_inverse);

  wn_data->mode_pair = combined;
  apply_weights_vertex_normal(wnmd, wn_data);
}

static Mesh *modifyMesh(ModifierData *md, const ModifierEvalContext *ctx, Mesh *mesh)
{
  using namespace blender;
  WeightedNormalModifierData *wnmd = (WeightedNormalModifierData *)md;
  Object *ob = ctx->object;

  /* XXX TODO(Rohan Rathi):
   * Once we fully switch to Mesh evaluation of modifiers,
   * we can expect to get that flag from the COW copy.
   * But for now, it is lost in the DM intermediate step,
   * so we need to directly check orig object's data. */
#if 0
  if (!(mesh->flag & ME_AUTOSMOOTH))
#else
  if (!(((Mesh *)ob->data)->flag & ME_AUTOSMOOTH))
#endif
  {
    BKE_modifier_set_error(
        ctx->object, (ModifierData *)wnmd, "Enable 'Auto Smooth' in Object Data Properties");
    return mesh;
  }

  Mesh *result;
  result = (Mesh *)BKE_id_copy_ex(nullptr, &mesh->id, nullptr, LIB_ID_COPY_LOCALIZE);

  const int verts_num = result->totvert;
  const int edges_num = result->totedge;
  const int loops_num = result->totloop;
  const int polys_num = result->totpoly;
<<<<<<< HEAD
  const float(*positions)[3] = BKE_mesh_positions(result);
=======
  const float(*positions)[3] = BKE_mesh_vert_positions(result);
>>>>>>> a7e1815c
  MEdge *medge = BKE_mesh_edges_for_write(result);
  const MPoly *mpoly = BKE_mesh_polys(result);

  /* Right now:
   * If weight = 50 then all faces are given equal weight.
   * If weight > 50 then more weight given to faces with larger vals (face area / corner angle).
   * If weight < 50 then more weight given to faces with lesser vals. However current calculation
   * does not converge to min/max.
   */
  float weight = float(wnmd->weight) / 50.0f;
  if (wnmd->weight == 100) {
    weight = float(SHRT_MAX);
  }
  else if (wnmd->weight == 1) {
    weight = 1 / float(SHRT_MAX);
  }
  else if ((weight - 1) * 25 > 1) {
    weight = (weight - 1) * 25;
  }

  const float split_angle = mesh->smoothresh;
  short(*clnors)[2] = static_cast<short(*)[2]>(
      CustomData_get_layer(&result->ldata, CD_CUSTOMLOOPNORMAL));

  /* Keep info whether we had clnors,
   * it helps when generating clnor spaces and default normals. */
  const bool has_clnors = clnors != nullptr;
  if (!clnors) {
    clnors = static_cast<short(*)[2]>(CustomData_add_layer(
        &result->ldata, CD_CUSTOMLOOPNORMAL, CD_SET_DEFAULT, nullptr, loops_num));
  }

  const MDeformVert *dvert;
  int defgrp_index;
  MOD_get_vgroup(ctx->object, mesh, wnmd->defgrp_name, &dvert, &defgrp_index);

  const Array<int> loop_to_poly_map = bke::mesh_topology::build_loop_to_poly_map(result->polys(),
                                                                                 result->totloop);

  WeightedNormalData wn_data{};
  wn_data.verts_num = verts_num;
  wn_data.edges_num = edges_num;
  wn_data.loops_num = loops_num;
  wn_data.polys_num = polys_num;

  wn_data.positions = positions;
  wn_data.vert_normals = BKE_mesh_vertex_normals_ensure(result);
  wn_data.medge = medge;

  wn_data.corner_verts = result->corner_verts();
  wn_data.corner_edges = result->corner_edges();
  wn_data.loop_to_poly = loop_to_poly_map;
  wn_data.clnors = clnors;
  wn_data.has_clnors = has_clnors;
  wn_data.split_angle = split_angle;

  wn_data.mpoly = mpoly;
  wn_data.poly_normals = BKE_mesh_poly_normals_ensure(mesh);
  wn_data.poly_strength = static_cast<const int *>(CustomData_get_layer_named(
      &result->pdata, CD_PROP_INT32, MOD_WEIGHTEDNORMALS_FACEWEIGHT_CDLAYER_ID));

  wn_data.dvert = dvert;
  wn_data.defgrp_index = defgrp_index;
  wn_data.use_invert_vgroup = (wnmd->flag & MOD_WEIGHTEDNORMAL_INVERT_VGROUP) != 0;

  wn_data.weight = weight;
  wn_data.mode = wnmd->mode;

  switch (wnmd->mode) {
    case MOD_WEIGHTEDNORMAL_MODE_FACE:
      wn_face_area(wnmd, &wn_data);
      break;
    case MOD_WEIGHTEDNORMAL_MODE_ANGLE:
      wn_corner_angle(wnmd, &wn_data);
      break;
    case MOD_WEIGHTEDNORMAL_MODE_FACE_ANGLE:
      wn_face_with_angle(wnmd, &wn_data);
      break;
  }

  MEM_SAFE_FREE(wn_data.mode_pair);
  MEM_SAFE_FREE(wn_data.items_data);

  result->runtime->is_original_bmesh = false;

  return result;
}

static void initData(ModifierData *md)
{
  WeightedNormalModifierData *wnmd = (WeightedNormalModifierData *)md;

  BLI_assert(MEMCMP_STRUCT_AFTER_IS_ZERO(wnmd, modifier));

  MEMCPY_STRUCT_AFTER(wnmd, DNA_struct_default_get(WeightedNormalModifierData), modifier);
}

static void requiredDataMask(ModifierData *md, CustomData_MeshMasks *r_cddata_masks)
{
  WeightedNormalModifierData *wnmd = (WeightedNormalModifierData *)md;

  r_cddata_masks->lmask = CD_MASK_CUSTOMLOOPNORMAL;

  if (wnmd->defgrp_name[0] != '\0') {
    r_cddata_masks->vmask |= CD_MASK_MDEFORMVERT;
  }

  if (wnmd->flag & MOD_WEIGHTEDNORMAL_FACE_INFLUENCE) {
    r_cddata_masks->pmask |= CD_MASK_PROP_INT32;
  }
}

static bool dependsOnNormals(ModifierData * /*md*/)
{
  return true;
}

static void panel_draw(const bContext * /*C*/, Panel *panel)
{
  uiLayout *col;
  uiLayout *layout = panel->layout;

  PointerRNA ob_ptr;
  PointerRNA *ptr = modifier_panel_get_property_pointers(panel, &ob_ptr);

  uiLayoutSetPropSep(layout, true);

  uiItemR(layout, ptr, "mode", 0, nullptr, ICON_NONE);

  uiItemR(layout, ptr, "weight", 0, IFACE_("Weight"), ICON_NONE);
  uiItemR(layout, ptr, "thresh", 0, IFACE_("Threshold"), ICON_NONE);

  col = uiLayoutColumn(layout, false);
  uiItemR(col, ptr, "keep_sharp", 0, nullptr, ICON_NONE);
  uiItemR(col, ptr, "use_face_influence", 0, nullptr, ICON_NONE);

  modifier_vgroup_ui(layout, ptr, &ob_ptr, "vertex_group", "invert_vertex_group", nullptr);

  modifier_panel_end(layout, ptr);
}

static void panelRegister(ARegionType *region_type)
{
  modifier_panel_register(region_type, eModifierType_WeightedNormal, panel_draw);
}

ModifierTypeInfo modifierType_WeightedNormal = {
    /* name */ N_("WeightedNormal"),
    /* structName */ "WeightedNormalModifierData",
    /* structSize */ sizeof(WeightedNormalModifierData),
    /* srna */ &RNA_WeightedNormalModifier,
    /* type */ eModifierTypeType_Constructive,
    /* flags */ eModifierTypeFlag_AcceptsMesh | eModifierTypeFlag_SupportsMapping |
        eModifierTypeFlag_SupportsEditmode | eModifierTypeFlag_EnableInEditmode,
    /* icon */ ICON_MOD_VERTEX_WEIGHT,

    /* copyData */ BKE_modifier_copydata_generic,

    /* deformVerts */ nullptr,
    /* deformMatrices */ nullptr,
    /* deformVertsEM */ nullptr,
    /* deformMatricesEM */ nullptr,
    /* modifyMesh */ modifyMesh,
    /* modifyGeometrySet */ nullptr,

    /* initData */ initData,
    /* requiredDataMask */ requiredDataMask,
    /* freeData */ nullptr,
    /* isDisabled */ nullptr,
    /* updateDepsgraph */ nullptr,
    /* dependsOnTime */ nullptr,
    /* dependsOnNormals */ dependsOnNormals,
    /* foreachIDLink */ nullptr,
    /* foreachTexLink */ nullptr,
    /* freeRuntimeData */ nullptr,
    /* panelRegister */ panelRegister,
    /* blendWrite */ nullptr,
    /* blendRead */ nullptr,
};<|MERGE_RESOLUTION|>--- conflicted
+++ resolved
@@ -463,11 +463,7 @@
   const int polys_num = wn_data->polys_num;
 
   const float(*positions)[3] = wn_data->positions;
-<<<<<<< HEAD
   const Span<int> corner_verts = wn_data->corner_verts;
-=======
-  const MLoop *mloop = wn_data->mloop;
->>>>>>> a7e1815c
   const MPoly *mpoly = wn_data->mpoly;
 
   const MPoly *mp;
@@ -478,11 +474,7 @@
 
   ModePair *f_area = face_area;
   for (mp_index = 0, mp = mpoly; mp_index < polys_num; mp_index++, mp++, f_area++) {
-<<<<<<< HEAD
     f_area->val = BKE_mesh_calc_poly_area(mp, &corner_verts[mp->loopstart], positions);
-=======
-    f_area->val = BKE_mesh_calc_poly_area(mp, &mloop[mp->loopstart], positions);
->>>>>>> a7e1815c
     f_area->index = mp_index;
   }
 
@@ -499,11 +491,7 @@
   const int polys_num = wn_data->polys_num;
 
   const float(*positions)[3] = wn_data->positions;
-<<<<<<< HEAD
   const Span<int> corner_verts = wn_data->corner_verts;
-=======
-  const MLoop *mloop = wn_data->mloop;
->>>>>>> a7e1815c
   const MPoly *mpoly = wn_data->mpoly;
 
   const MPoly *mp;
@@ -515,11 +503,7 @@
   for (mp_index = 0, mp = mpoly; mp_index < polys_num; mp_index++, mp++) {
     float *index_angle = static_cast<float *>(
         MEM_malloc_arrayN(size_t(mp->totloop), sizeof(*index_angle), __func__));
-<<<<<<< HEAD
     BKE_mesh_calc_poly_angles(mp, &corner_verts[mp->loopstart], positions, index_angle);
-=======
-    BKE_mesh_calc_poly_angles(mp, ml_start, positions, index_angle);
->>>>>>> a7e1815c
 
     ModePair *c_angl = &corner_angle[mp->loopstart];
     float *angl = index_angle;
@@ -544,11 +528,7 @@
   const int polys_num = wn_data->polys_num;
 
   const float(*positions)[3] = wn_data->positions;
-<<<<<<< HEAD
   const Span<int> corner_verts = wn_data->corner_verts;
-=======
-  const MLoop *mloop = wn_data->mloop;
->>>>>>> a7e1815c
   const MPoly *mpoly = wn_data->mpoly;
 
   const MPoly *mp;
@@ -558,19 +538,10 @@
       MEM_malloc_arrayN(size_t(loops_num), sizeof(*combined), __func__));
 
   for (mp_index = 0, mp = mpoly; mp_index < polys_num; mp_index++, mp++) {
-<<<<<<< HEAD
     float face_area = BKE_mesh_calc_poly_area(mp, &corner_verts[mp->loopstart], positions);
     float *index_angle = static_cast<float *>(
         MEM_malloc_arrayN(size_t(mp->totloop), sizeof(*index_angle), __func__));
     BKE_mesh_calc_poly_angles(mp, &corner_verts[mp->loopstart], positions, index_angle);
-=======
-    const MLoop *ml_start = &mloop[mp->loopstart];
-
-    float face_area = BKE_mesh_calc_poly_area(mp, ml_start, positions);
-    float *index_angle = static_cast<float *>(
-        MEM_malloc_arrayN(size_t(mp->totloop), sizeof(*index_angle), __func__));
-    BKE_mesh_calc_poly_angles(mp, ml_start, positions, index_angle);
->>>>>>> a7e1815c
 
     ModePair *cmbnd = &combined[mp->loopstart];
     float *angl = index_angle;
@@ -618,11 +589,7 @@
   const int edges_num = result->totedge;
   const int loops_num = result->totloop;
   const int polys_num = result->totpoly;
-<<<<<<< HEAD
-  const float(*positions)[3] = BKE_mesh_positions(result);
-=======
   const float(*positions)[3] = BKE_mesh_vert_positions(result);
->>>>>>> a7e1815c
   MEdge *medge = BKE_mesh_edges_for_write(result);
   const MPoly *mpoly = BKE_mesh_polys(result);
 
