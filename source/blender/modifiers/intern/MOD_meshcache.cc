--- conflicted
+++ resolved
@@ -185,16 +185,7 @@
           mesh->face_offsets().data(),
           mesh->faces_num,
           mesh->corner_verts().data(),
-<<<<<<< HEAD
           mesh->verts_num,
-          reinterpret_cast<const float(*)[3]>(
-              mesh->vert_positions().data()), /* From the original Mesh. */
-          (const float(*)[3])vertexCos_Real,  /* the input we've been given (shape keys!) */
-          (const float(*)[3])vertexCos,       /* The result of this modifier. */
-          vertexCos_New                       /* The result of this function. */
-      );
-=======
-          mesh->totvert,
           /* From the original Mesh. */
           reinterpret_cast<const float(*)[3]>(mesh->vert_positions().data()),
           /* the input we've been given (shape keys!) */
@@ -203,7 +194,6 @@
           const_cast<const float(*)[3]>(vertexCos),
           /* The result of this function. */
           vertexCos_New);
->>>>>>> 01dbe11e
 
       /* write the corrected locations back into the result */
       memcpy(vertexCos, vertexCos_New, sizeof(*vertexCos) * verts_num);
