--- conflicted
+++ resolved
@@ -293,13 +293,8 @@
   BKE_volume_load(volume, DEG_get_bmain(ctx->depsgraph));
   VolumeGrid *volume_grid = BKE_volume_grid_find(volume, vmmd->grid_name);
   if (volume_grid == nullptr) {
-<<<<<<< HEAD
     BKE_modifier_set_error(vmmd->object, md, "Cannot find '%s' grid", vmmd->grid_name);
-    return input_mesh;
-=======
-    BKE_modifier_set_error(md, "Cannot find '%s' grid", vmmd->grid_name);
-    return create_empty_mesh(input_mesh);
->>>>>>> 27648ed5
+    return create_empty_mesh(input_mesh);
   }
 
   const openvdb::GridBase::ConstPtr grid = BKE_volume_grid_openvdb_for_read(volume, volume_grid);
@@ -307,13 +302,8 @@
   const VolumeGridType grid_type = BKE_volume_grid_type(volume_grid);
   VolumeToMeshOp to_mesh_op{*grid, *vmmd, *ctx};
   if (!BKE_volume_grid_type_operation(grid_type, to_mesh_op)) {
-<<<<<<< HEAD
     BKE_modifier_set_error(ctx->object, md, "Expected a scalar grid");
-    return input_mesh;
-=======
-    BKE_modifier_set_error(md, "Expected a scalar grid");
-    return create_empty_mesh(input_mesh);
->>>>>>> 27648ed5
+    return create_empty_mesh(input_mesh);
   }
 
   Mesh *mesh = new_mesh_from_openvdb_data(to_mesh_op.verts, to_mesh_op.tris, to_mesh_op.quads);
@@ -323,15 +313,9 @@
   }
   return mesh;
 #else
-<<<<<<< HEAD
   UNUSED_VARS(md);
   BKE_modifier_set_error(ctx->object, md, "Compiled without OpenVDB");
-  return input_mesh;
-=======
-  UNUSED_VARS(md, ctx);
-  BKE_modifier_set_error(md, "Compiled without OpenVDB");
   return create_empty_mesh(input_mesh);
->>>>>>> 27648ed5
 #endif
 }
 
