--- conflicted
+++ resolved
@@ -2071,14 +2071,8 @@
             CustomData_copy_data(&mesh->edata, &result->edata, int(i), int(insert), 1);
             BLI_assert(v1 != MOD_SOLIDIFY_EMPTY_TAG);
             BLI_assert(v2 != MOD_SOLIDIFY_EMPTY_TAG);
-<<<<<<< HEAD
-            medge[insert].v1 = v1;
-            medge[insert].v2 = v2;
-=======
             edges[insert].v1 = v1;
             edges[insert].v2 = v2;
-            edges[insert].flag = orig_edges[(*l)->old_edge].flag;
->>>>>>> cb62ab5b
             if (result_edge_crease) {
               result_edge_crease[insert] = orig_edge_crease ? orig_edge_crease[(*l)->old_edge] :
                                                               0.0f;
@@ -2188,10 +2182,6 @@
             else {
               for (uint k = 1; k < g->edges_len - 1; k++) {
                 const uint orig_edge_index = g->edges[k]->old_edge;
-<<<<<<< HEAD
-=======
-                const MEdge *ed = &orig_edges[orig_edge_index];
->>>>>>> cb62ab5b
                 if (result_edge_crease) {
                   if (orig_edge_crease && orig_edge_crease[orig_edge_index] > max_crease) {
                     max_crease = orig_edge_crease[orig_edge_index];
@@ -2236,14 +2226,8 @@
               if (origindex_edge) {
                 origindex_edge[edge_index] = ORIGINDEX_NONE;
               }
-<<<<<<< HEAD
-              medge[edge_index].v1 = last_g->new_vert;
-              medge[edge_index].v2 = g->new_vert;
-=======
               edges[edge_index].v1 = last_g->new_vert;
               edges[edge_index].v2 = g->new_vert;
-              edges[edge_index].flag = ((last_flag | flag) & ME_SEAM);
->>>>>>> cb62ab5b
               if (result_edge_crease) {
                 result_edge_crease[edge_index] = max_ff(mv_crease,
                                                         min_ff(last_max_crease, max_crease));
@@ -2273,14 +2257,8 @@
                 origindex_edge[edge_index] = ORIGINDEX_NONE;
               }
               last_g->open_face_edge = edge_index;
-<<<<<<< HEAD
-              medge[edge_index].v1 = last_g->new_vert;
-              medge[edge_index].v2 = first_g->new_vert;
-=======
               edges[edge_index].v1 = last_g->new_vert;
               edges[edge_index].v2 = first_g->new_vert;
-              edges[edge_index].flag = ((last_flag | first_flag) & ME_SEAM);
->>>>>>> cb62ab5b
               if (result_edge_crease) {
                 result_edge_crease[edge_index] = max_ff(mv_crease,
                                                         min_ff(last_max_crease, first_max_crease));
