/* SPDX-License-Identifier: GPL-2.0-or-later */

/** \file
 * \ingroup modifiers
 */

#include "BLI_utildefines.h"

#include "BLI_math.h"

#include "DNA_mesh_types.h"
#include "DNA_meshdata_types.h"
#include "DNA_object_types.h"

#include "MEM_guardedalloc.h"

#include "BKE_deform.h"
#include "BKE_mesh.h"
#include "BKE_particle.h"

#include "MOD_modifiertypes.h"
#include "MOD_solidify_util.hh" /* Own include. */
#include "MOD_util.h"

#ifdef __GNUC__
#  pragma GCC diagnostic error "-Wsign-conversion"
#endif

/* -------------------------------------------------------------------- */
/** \name Local Utilities
 * \{ */

/**
 * Similar to #project_v3_v3v3_normalized that returns the dot-product.
 */
static float project_v3_v3(float r[3], const float a[3])
{
  float d = dot_v3v3(r, a);
  r[0] -= a[0] * d;
  r[1] -= a[1] * d;
  r[2] -= a[2] * d;
  return d;
}

static float angle_signed_on_axis_normalized_v3v3_v3(const float n[3],
                                                     const float ref_n[3],
                                                     const float axis[3])
{
  float d = dot_v3v3(n, ref_n);
  CLAMP(d, -1, 1);
  float angle = acosf(d);
  float cross[3];
  cross_v3_v3v3(cross, n, ref_n);
  if (dot_v3v3(cross, axis) >= 0) {
    angle = 2 * M_PI - angle;
  }
  return angle;
}

static float clamp_nonzero(const float value, const float epsilon)
{
  BLI_assert(!(epsilon < 0.0f));
  /* Return closest value with `abs(value) >= epsilon`. */
  if (value < 0.0f) {
    return min_ff(value, -epsilon);
  }
  return max_ff(value, epsilon);
}

/** \} */

/* -------------------------------------------------------------------- */
/** \name Main Solidify Function
 * \{ */

/* Data structures for manifold solidify. */

struct NewEdgeRef;

struct NewFaceRef {
  const MPoly *face;
  uint index;
  bool reversed;
  NewEdgeRef **link_edges;
};

struct OldEdgeFaceRef {
  uint *faces;
  uint faces_len;
  bool *faces_reversed;
  uint used;
};

struct OldVertEdgeRef {
  uint *edges;
  uint edges_len;
};

struct NewEdgeRef {
  uint old_edge;
  NewFaceRef *faces[2];
  struct EdgeGroup *link_edge_groups[2];
  float angle;
  uint new_edge;
};

struct EdgeGroup {
  bool valid;
  NewEdgeRef **edges;
  uint edges_len;
  uint open_face_edge;
  bool is_orig_closed;
  bool is_even_split;
  uint split;
  bool is_singularity;
  uint topo_group;
  float co[3];
  float no[3];
  uint new_vert;
};

struct FaceKeyPair {
  float angle;
  NewFaceRef *face;
};

static int comp_float_int_pair(const void *a, const void *b)
{
  FaceKeyPair *x = (FaceKeyPair *)a;
  FaceKeyPair *y = (FaceKeyPair *)b;
  return int(x->angle > y->angle) - int(x->angle < y->angle);
}

/* NOLINTNEXTLINE: readability-function-size */
Mesh *MOD_solidify_nonmanifold_modifyMesh(ModifierData *md,
                                          const ModifierEvalContext *ctx,
                                          Mesh *mesh)
{
  Mesh *result;
  const SolidifyModifierData *smd = (SolidifyModifierData *)md;

  const uint verts_num = uint(mesh->totvert);
  const uint edges_num = uint(mesh->totedge);
  const uint polys_num = uint(mesh->totpoly);

  if (polys_num == 0 && verts_num != 0) {
    return mesh;
  }

  /* Only use material offsets if we have 2 or more materials. */
  const short mat_nrs = ctx->object->totcol > 1 ? ctx->object->totcol : 1;
  const short mat_nr_max = mat_nrs - 1;
  const short mat_ofs = mat_nrs > 1 ? smd->mat_ofs : 0;
  const short mat_ofs_rim = mat_nrs > 1 ? smd->mat_ofs_rim : 0;

  /* #ofs_front and #ofs_back are the offset from the original
   * surface along the normal, where #oft_front is along the positive
   * and #oft_back is along the negative normal. */
  const float ofs_front = (smd->offset_fac + 1.0f) * 0.5f * smd->offset;
  const float ofs_back = ofs_front - smd->offset * smd->offset_fac;
  /* #ofs_front_clamped and #ofs_back_clamped are the same as
   * #ofs_front and #ofs_back, but never zero. */
  const float ofs_front_clamped = clamp_nonzero(ofs_front, 1e-5f);
  const float ofs_back_clamped = clamp_nonzero(ofs_back, 1e-5f);
  const float offset_fac_vg = smd->offset_fac_vg;
  const float offset_fac_vg_inv = 1.0f - smd->offset_fac_vg;
  const float offset = fabsf(smd->offset) * smd->offset_clamp;
  const bool do_angle_clamp = smd->flag & MOD_SOLIDIFY_OFFSET_ANGLE_CLAMP;
  /* #do_flip, flips the normals of the result. This is inverted if negative thickness
   * is used, since simple solidify with negative thickness keeps the faces facing outside. */
  const bool do_flip = ((smd->flag & MOD_SOLIDIFY_FLIP) != 0) == (smd->offset > 0);
  const bool do_rim = smd->flag & MOD_SOLIDIFY_RIM;
  const bool do_shell = ((smd->flag & MOD_SOLIDIFY_RIM) && (smd->flag & MOD_SOLIDIFY_NOSHELL)) ==
                        0;
  const bool do_clamp = (smd->offset_clamp != 0.0f);

  const float bevel_convex = smd->bevel_convex;

  const MDeformVert *dvert;
  const bool defgrp_invert = (smd->flag & MOD_SOLIDIFY_VGROUP_INV) != 0;
  int defgrp_index;
  const int shell_defgrp_index = BKE_id_defgroup_name_index(&mesh->id, smd->shell_defgrp_name);
  const int rim_defgrp_index = BKE_id_defgroup_name_index(&mesh->id, smd->rim_defgrp_name);

  MOD_get_vgroup(ctx->object, mesh, smd->defgrp_name, &dvert, &defgrp_index);

  const bool do_flat_faces = dvert && (smd->flag & MOD_SOLIDIFY_NONMANIFOLD_FLAT_FACES);

  const float(*orig_vert_positions)[3] = BKE_mesh_vert_positions(mesh);
  const blender::Span<MEdge> orig_edges = mesh->edges();
  const blender::Span<MPoly> orig_polys = mesh->polys();
  const blender::Span<MLoop> orig_loops = mesh->loops();

  /* These might be null. */
  const float *orig_vert_bweight = static_cast<const float *>(
      CustomData_get_layer(&mesh->vdata, CD_BWEIGHT));
  const float *orig_edge_bweight = static_cast<const float *>(
      CustomData_get_layer(&mesh->edata, CD_BWEIGHT));
  const float *orig_edge_crease = static_cast<const float *>(
      CustomData_get_layer(&mesh->edata, CD_CREASE));

  uint new_verts_num = 0;
  uint new_edges_num = 0;
  uint new_loops_num = 0;
  uint new_polys_num = 0;

#define MOD_SOLIDIFY_EMPTY_TAG uint(-1)

  /* Calculate only face normals. Copied because they are modified directly below. */
  float(*poly_nors)[3] = static_cast<float(*)[3]>(
      MEM_malloc_arrayN(polys_num, sizeof(float[3]), __func__));
  memcpy(poly_nors, BKE_mesh_poly_normals_ensure(mesh), sizeof(float[3]) * polys_num);

  NewFaceRef *face_sides_arr = static_cast<NewFaceRef *>(
      MEM_malloc_arrayN(polys_num * 2, sizeof(*face_sides_arr), __func__));
  bool *null_faces =
      (smd->nonmanifold_offset_mode == MOD_SOLIDIFY_NONMANIFOLD_OFFSET_MODE_CONSTRAINTS) ?
          static_cast<bool *>(MEM_calloc_arrayN(polys_num, sizeof(*null_faces), __func__)) :
          nullptr;
  uint largest_ngon = 3;
  /* Calculate face to #NewFaceRef map. */
  {
    for (const int i : orig_polys.index_range()) {
      const MPoly &poly = orig_polys[i];
      /* Make normals for faces without area (should really be avoided though). */
      if (len_squared_v3(poly_nors[i]) < 0.5f) {
        const MEdge *e = &orig_edges[orig_loops[poly.loopstart].e];
        float edgedir[3];
        sub_v3_v3v3(edgedir, orig_vert_positions[e->v2], orig_vert_positions[e->v1]);
        if (fabsf(edgedir[2]) < fabsf(edgedir[1])) {
          poly_nors[i][2] = 1.0f;
        }
        else {
          poly_nors[i][1] = 1.0f;
        }
        if (null_faces) {
          null_faces[i] = true;
        }
      }

      NewEdgeRef **link_edges = static_cast<NewEdgeRef **>(
          MEM_calloc_arrayN(uint(poly.totloop), sizeof(*link_edges), __func__));

      NewFaceRef new_face_ref_a{};
      new_face_ref_a.face = &poly;
      new_face_ref_a.index = uint(i);
      new_face_ref_a.reversed = false;
      new_face_ref_a.link_edges = link_edges;
      face_sides_arr[i * 2] = new_face_ref_a;

      link_edges = static_cast<NewEdgeRef **>(
          MEM_calloc_arrayN(uint(poly.totloop), sizeof(*link_edges), __func__));

      NewFaceRef new_face_ref_b{};
      new_face_ref_b.face = &poly;
      new_face_ref_b.index = uint(i);
      new_face_ref_b.reversed = true;
      new_face_ref_b.link_edges = link_edges;
      face_sides_arr[i * 2 + 1] = new_face_ref_b;

      if (poly.totloop > largest_ngon) {
        largest_ngon = uint(poly.totloop);
      }
      /* add to final mesh face count */
      if (do_shell) {
        new_polys_num += 2;
        new_loops_num += uint(poly.totloop * 2);
      }
    }
  }

  uint *edge_adj_faces_len = static_cast<uint *>(
      MEM_calloc_arrayN(edges_num, sizeof(*edge_adj_faces_len), __func__));
  /* Count for each edge how many faces it has adjacent. */
  {
    for (const int64_t i : orig_polys.index_range()) {
      const MPoly &poly = orig_polys[i];
      const MLoop *ml = &orig_loops[poly.loopstart];
      for (uint j = 0; j < poly.totloop; j++, ml++) {
        edge_adj_faces_len[ml->e]++;
      }
    }
  }

  /* Original edge to #NewEdgeRef map. */
  NewEdgeRef ***orig_edge_data_arr = static_cast<NewEdgeRef ***>(
      MEM_calloc_arrayN(edges_num, sizeof(*orig_edge_data_arr), __func__));
  /* Original edge length cache. */
  float *orig_edge_lengths = static_cast<float *>(
      MEM_calloc_arrayN(edges_num, sizeof(*orig_edge_lengths), __func__));
  /* Edge groups for every original vert. */
  EdgeGroup **orig_vert_groups_arr = static_cast<EdgeGroup **>(
      MEM_calloc_arrayN(verts_num, sizeof(*orig_vert_groups_arr), __func__));
  /* vertex map used to map duplicates. */
  uint *vm = static_cast<uint *>(MEM_malloc_arrayN(verts_num, sizeof(*vm), __func__));
  for (uint i = 0; i < verts_num; i++) {
    vm[i] = i;
  }

  uint edge_index = 0;
  uint loop_index = 0;
  uint poly_index = 0;

  bool has_singularities = false;

  /* Vert edge adjacent map. */
  OldVertEdgeRef **vert_adj_edges = static_cast<OldVertEdgeRef **>(
      MEM_calloc_arrayN(verts_num, sizeof(*vert_adj_edges), __func__));
  /* Original vertex positions (changed for degenerated geometry). */
  float(*orig_mvert_co)[3] = static_cast<float(*)[3]>(
      MEM_malloc_arrayN(verts_num, sizeof(*orig_mvert_co), __func__));
  /* Fill in the original vertex positions. */
  for (uint i = 0; i < verts_num; i++) {
    orig_mvert_co[i][0] = orig_vert_positions[i][0];
    orig_mvert_co[i][1] = orig_vert_positions[i][1];
    orig_mvert_co[i][2] = orig_vert_positions[i][2];
  }

  /* Create edge to #NewEdgeRef map. */
  {
    OldEdgeFaceRef **edge_adj_faces = static_cast<OldEdgeFaceRef **>(
        MEM_calloc_arrayN(edges_num, sizeof(*edge_adj_faces), __func__));

    /* Create link_faces for edges. */
    {
      for (const int64_t i : orig_polys.index_range()) {
        const MPoly &poly = orig_polys[i];
        const MLoop *ml = &orig_loops[poly.loopstart];
        for (uint j = 0; j < poly.totloop; j++, ml++) {
          const uint edge = ml->e;
          const bool reversed = orig_edges[edge].v2 != ml->v;
          OldEdgeFaceRef *old_face_edge_ref = edge_adj_faces[edge];
          if (old_face_edge_ref == nullptr) {
            const uint len = edge_adj_faces_len[edge];
            BLI_assert(len > 0);
            uint *adj_faces = static_cast<uint *>(
                MEM_malloc_arrayN(len, sizeof(*adj_faces), __func__));
            bool *adj_faces_reversed = static_cast<bool *>(
                MEM_malloc_arrayN(len, sizeof(*adj_faces_reversed), __func__));
            adj_faces[0] = uint(i);
            for (uint k = 1; k < len; k++) {
              adj_faces[k] = MOD_SOLIDIFY_EMPTY_TAG;
            }
            adj_faces_reversed[0] = reversed;
            OldEdgeFaceRef *ref = static_cast<OldEdgeFaceRef *>(
                MEM_mallocN(sizeof(*ref), __func__));
            *ref = OldEdgeFaceRef{adj_faces, len, adj_faces_reversed, 1};
            edge_adj_faces[edge] = ref;
          }
          else {
            for (uint k = 1; k < old_face_edge_ref->faces_len; k++) {
              if (old_face_edge_ref->faces[k] == MOD_SOLIDIFY_EMPTY_TAG) {
                old_face_edge_ref->faces[k] = uint(i);
                old_face_edge_ref->faces_reversed[k] = reversed;
                break;
              }
            }
          }
        }
      }
    }

    float edgedir[3] = {0, 0, 0};
    uint *vert_adj_edges_len = static_cast<uint *>(
        MEM_calloc_arrayN(verts_num, sizeof(*vert_adj_edges_len), __func__));

    /* Calculate edge lengths and len vert_adj edges. */
    {
      bool *face_singularity = static_cast<bool *>(
          MEM_calloc_arrayN(polys_num, sizeof(*face_singularity), __func__));

      const float merge_tolerance_sqr = smd->merge_tolerance * smd->merge_tolerance;
      uint *combined_verts = static_cast<uint *>(
          MEM_calloc_arrayN(verts_num, sizeof(*combined_verts), __func__));

      const MEdge *ed = orig_edges.data();
      for (uint i = 0; i < edges_num; i++, ed++) {
        if (edge_adj_faces_len[i] > 0) {
          uint v1 = vm[ed->v1];
          uint v2 = vm[ed->v2];
          if (v1 == v2) {
            continue;
          }

          if (v2 < v1) {
            SWAP(uint, v1, v2);
          }
          sub_v3_v3v3(edgedir, orig_mvert_co[v2], orig_mvert_co[v1]);
          orig_edge_lengths[i] = len_squared_v3(edgedir);

          if (orig_edge_lengths[i] <= merge_tolerance_sqr) {
            /* Merge verts. But first check if that would create a higher poly count. */
            /* This check is very slow. It would need the vertex edge links to get
             * accelerated that are not yet available at this point. */
            bool can_merge = true;
            for (uint k = 0; k < edges_num && can_merge; k++) {
              if (k != i && edge_adj_faces_len[k] > 0 &&
                  (ELEM(vm[orig_edges[k].v1], v1, v2) != ELEM(vm[orig_edges[k].v2], v1, v2))) {
                for (uint j = 0; j < edge_adj_faces[k]->faces_len && can_merge; j++) {
                  const MPoly *mp = &orig_polys[edge_adj_faces[k]->faces[j]];
                  uint changes = 0;
                  int cur = mp->totloop - 1;
                  for (int next = 0; next < mp->totloop && changes <= 2; next++) {
                    uint cur_v = vm[orig_loops[mp->loopstart + cur].v];
                    uint next_v = vm[orig_loops[mp->loopstart + next].v];
                    changes += (ELEM(cur_v, v1, v2) != ELEM(next_v, v1, v2));
                    cur = next;
                  }
                  can_merge = can_merge && changes <= 2;
                }
              }
            }

            if (!can_merge) {
              orig_edge_lengths[i] = 0.0f;
              vert_adj_edges_len[v1]++;
              vert_adj_edges_len[v2]++;
              continue;
            }

            mul_v3_fl(edgedir,
                      (combined_verts[v2] + 1) /
                          float(combined_verts[v1] + combined_verts[v2] + 2));
            add_v3_v3(orig_mvert_co[v1], edgedir);
            for (uint j = v2; j < verts_num; j++) {
              if (vm[j] == v2) {
                vm[j] = v1;
              }
            }
            vert_adj_edges_len[v1] += vert_adj_edges_len[v2];
            vert_adj_edges_len[v2] = 0;
            combined_verts[v1] += combined_verts[v2] + 1;

            if (do_shell) {
              new_loops_num -= edge_adj_faces_len[i] * 2;
            }

            edge_adj_faces_len[i] = 0;
            MEM_freeN(edge_adj_faces[i]->faces);
            MEM_freeN(edge_adj_faces[i]->faces_reversed);
            MEM_freeN(edge_adj_faces[i]);
            edge_adj_faces[i] = nullptr;
          }
          else {
            orig_edge_lengths[i] = sqrtf(orig_edge_lengths[i]);
            vert_adj_edges_len[v1]++;
            vert_adj_edges_len[v2]++;
          }
        }
      }
      /* remove zero faces in a second pass */
      ed = orig_edges.data();
      for (uint i = 0; i < edges_num; i++, ed++) {
        const uint v1 = vm[ed->v1];
        const uint v2 = vm[ed->v2];
        if (v1 == v2 && edge_adj_faces[i]) {
          /* Remove polys. */
          for (uint j = 0; j < edge_adj_faces[i]->faces_len; j++) {
            const uint face = edge_adj_faces[i]->faces[j];
            if (!face_singularity[face]) {
              bool is_singularity = true;
              for (uint k = 0; k < orig_polys[face].totloop; k++) {
                if (vm[orig_loops[uint(orig_polys[face].loopstart) + k].v] != v1) {
                  is_singularity = false;
                  break;
                }
              }
              if (is_singularity) {
                face_singularity[face] = true;
                /* remove from final mesh poly count */
                if (do_shell) {
                  new_polys_num -= 2;
                }
              }
            }
          }

          if (do_shell) {
            new_loops_num -= edge_adj_faces_len[i] * 2;
          }

          edge_adj_faces_len[i] = 0;
          MEM_freeN(edge_adj_faces[i]->faces);
          MEM_freeN(edge_adj_faces[i]->faces_reversed);
          MEM_freeN(edge_adj_faces[i]);
          edge_adj_faces[i] = nullptr;
        }
      }

      MEM_freeN(face_singularity);
      MEM_freeN(combined_verts);
    }

    /* Create vert_adj_edges for verts. */
    {
      const MEdge *ed = orig_edges.data();
      for (uint i = 0; i < edges_num; i++, ed++) {
        if (edge_adj_faces_len[i] > 0) {
          const uint vs[2] = {vm[ed->v1], vm[ed->v2]};
          uint invalid_edge_index = 0;
          bool invalid_edge_reversed = false;
          for (uint j = 0; j < 2; j++) {
            const uint vert = vs[j];
            const uint len = vert_adj_edges_len[vert];
            if (len > 0) {
              OldVertEdgeRef *old_edge_vert_ref = vert_adj_edges[vert];
              if (old_edge_vert_ref == nullptr) {
                uint *adj_edges = static_cast<uint *>(
                    MEM_calloc_arrayN(len, sizeof(*adj_edges), __func__));
                adj_edges[0] = i;
                for (uint k = 1; k < len; k++) {
                  adj_edges[k] = MOD_SOLIDIFY_EMPTY_TAG;
                }
                OldVertEdgeRef *ref = static_cast<OldVertEdgeRef *>(
                    MEM_mallocN(sizeof(*ref), __func__));
                *ref = OldVertEdgeRef{adj_edges, 1};
                vert_adj_edges[vert] = ref;
              }
              else {
                const uint *f = old_edge_vert_ref->edges;
                for (uint k = 0; k < len && k <= old_edge_vert_ref->edges_len; k++, f++) {
                  const uint edge = old_edge_vert_ref->edges[k];
                  if (edge == MOD_SOLIDIFY_EMPTY_TAG || k == old_edge_vert_ref->edges_len) {
                    old_edge_vert_ref->edges[k] = i;
                    old_edge_vert_ref->edges_len++;
                    break;
                  }
                  if (vm[orig_edges[edge].v1] == vs[1 - j]) {
                    invalid_edge_index = edge + 1;
                    invalid_edge_reversed = (j == 0);
                    break;
                  }
                  if (vm[orig_edges[edge].v2] == vs[1 - j]) {
                    invalid_edge_index = edge + 1;
                    invalid_edge_reversed = (j == 1);
                    break;
                  }
                }
                if (invalid_edge_index) {
                  if (j == 1) {
                    /* Should never actually be executed. */
                    vert_adj_edges[vs[0]]->edges_len--;
                  }
                  break;
                }
              }
            }
          }
          /* Remove zero faces that are in shape of an edge. */
          if (invalid_edge_index) {
            const uint tmp = invalid_edge_index - 1;
            invalid_edge_index = i;
            i = tmp;
            OldEdgeFaceRef *i_adj_faces = edge_adj_faces[i];
            OldEdgeFaceRef *invalid_adj_faces = edge_adj_faces[invalid_edge_index];
            uint j = 0;
            for (uint k = 0; k < i_adj_faces->faces_len; k++) {
              for (uint l = 0; l < invalid_adj_faces->faces_len; l++) {
                if (i_adj_faces->faces[k] == invalid_adj_faces->faces[l] &&
                    i_adj_faces->faces[k] != MOD_SOLIDIFY_EMPTY_TAG) {
                  i_adj_faces->faces[k] = MOD_SOLIDIFY_EMPTY_TAG;
                  invalid_adj_faces->faces[l] = MOD_SOLIDIFY_EMPTY_TAG;
                  j++;
                }
              }
            }
            /* remove from final face count */
            if (do_shell) {
              new_polys_num -= 2 * j;
              new_loops_num -= 4 * j;
            }
            const uint len = i_adj_faces->faces_len + invalid_adj_faces->faces_len - 2 * j;
            uint *adj_faces = static_cast<uint *>(
                MEM_malloc_arrayN(len, sizeof(*adj_faces), __func__));
            bool *adj_faces_loops_reversed = static_cast<bool *>(
                MEM_malloc_arrayN(len, sizeof(*adj_faces_loops_reversed), __func__));
            /* Clean merge of adj_faces. */
            j = 0;
            for (uint k = 0; k < i_adj_faces->faces_len; k++) {
              if (i_adj_faces->faces[k] != MOD_SOLIDIFY_EMPTY_TAG) {
                adj_faces[j] = i_adj_faces->faces[k];
                adj_faces_loops_reversed[j++] = i_adj_faces->faces_reversed[k];
              }
            }
            for (uint k = 0; k < invalid_adj_faces->faces_len; k++) {
              if (invalid_adj_faces->faces[k] != MOD_SOLIDIFY_EMPTY_TAG) {
                adj_faces[j] = invalid_adj_faces->faces[k];
                adj_faces_loops_reversed[j++] = (invalid_edge_reversed !=
                                                 invalid_adj_faces->faces_reversed[k]);
              }
            }
            BLI_assert(j == len);
            edge_adj_faces_len[invalid_edge_index] = 0;
            edge_adj_faces_len[i] = len;
            MEM_freeN(i_adj_faces->faces);
            MEM_freeN(i_adj_faces->faces_reversed);
            i_adj_faces->faces_len = len;
            i_adj_faces->faces = adj_faces;
            i_adj_faces->faces_reversed = adj_faces_loops_reversed;
            i_adj_faces->used += invalid_adj_faces->used;
            MEM_freeN(invalid_adj_faces->faces);
            MEM_freeN(invalid_adj_faces->faces_reversed);
            MEM_freeN(invalid_adj_faces);
            edge_adj_faces[invalid_edge_index] = i_adj_faces;
            /* Reset counter to continue. */
            i = invalid_edge_index;
          }
        }
      }
    }

    MEM_freeN(vert_adj_edges_len);

    /* Filter duplicate polys. */
    {
      const MEdge *ed = orig_edges.data();
      /* Iterate over edges and only check the faces around an edge for duplicates
       * (performance optimization). */
      for (uint i = 0; i < edges_num; i++, ed++) {
        if (edge_adj_faces_len[i] > 0) {
          const OldEdgeFaceRef *adj_faces = edge_adj_faces[i];
          uint adj_len = adj_faces->faces_len;
          /* Not that #adj_len doesn't need to equal edge_adj_faces_len anymore
           * because #adj_len is shared when a face got collapsed to an edge. */
          if (adj_len > 1) {
            /* For each face pair check if they have equal verts. */
            for (uint j = 0; j < adj_len; j++) {
              const uint face = adj_faces->faces[j];
              const int j_loopstart = orig_polys[face].loopstart;
              const int totloop = orig_polys[face].totloop;
              const uint j_first_v = vm[orig_loops[j_loopstart].v];
              for (uint k = j + 1; k < adj_len; k++) {
                if (orig_polys[adj_faces->faces[k]].totloop != totloop) {
                  continue;
                }
                /* Find first face first loop vert in second face loops. */
                const int k_loopstart = orig_polys[adj_faces->faces[k]].loopstart;
                int l;
                const MLoop *ml = &orig_loops[k_loopstart];
                for (l = 0; l < totloop && vm[ml->v] != j_first_v; l++, ml++) {
                  /* Pass. */
                }
                if (l == totloop) {
                  continue;
                }
                /* Check if all following loops have equal verts. */
                const bool reversed = adj_faces->faces_reversed[j] != adj_faces->faces_reversed[k];
                const int count_dir = reversed ? -1 : 1;
                bool has_diff = false;
                ml = &orig_loops[j_loopstart];
                for (int m = 0, n = l + totloop; m < totloop && !has_diff;
                     m++, n += count_dir, ml++) {
                  has_diff = has_diff || vm[ml->v] != vm[orig_loops[k_loopstart + n % totloop].v];
                }
                /* If the faces are equal, discard one (j). */
                if (!has_diff) {
                  ml = &orig_loops[j_loopstart];
                  uint del_loops = 0;
                  for (uint m = 0; m < totloop; m++, ml++) {
                    const uint e = ml->e;
                    OldEdgeFaceRef *e_adj_faces = edge_adj_faces[e];
                    if (e_adj_faces) {
                      uint face_index = j;
                      uint *e_adj_faces_faces = e_adj_faces->faces;
                      bool *e_adj_faces_reversed = e_adj_faces->faces_reversed;
                      const uint faces_len = e_adj_faces->faces_len;
                      if (e_adj_faces_faces != adj_faces->faces) {
                        /* Find index of e in #adj_faces. */
                        for (face_index = 0;
                             face_index < faces_len && e_adj_faces_faces[face_index] != face;
                             face_index++) {
                          /* Pass. */
                        }
                        /* If not found. */
                        if (face_index == faces_len) {
                          continue;
                        }
                      }
                      else {
                        /* If we shrink #edge_adj_faces[i] we need to update this field. */
                        adj_len--;
                      }
                      memmove(e_adj_faces_faces + face_index,
                              e_adj_faces_faces + face_index + 1,
                              (faces_len - face_index - 1) * sizeof(*e_adj_faces_faces));
                      memmove(e_adj_faces_reversed + face_index,
                              e_adj_faces_reversed + face_index + 1,
                              (faces_len - face_index - 1) * sizeof(*e_adj_faces_reversed));
                      e_adj_faces->faces_len--;
                      if (edge_adj_faces_len[e] > 0) {
                        edge_adj_faces_len[e]--;
                        if (edge_adj_faces_len[e] == 0) {
                          e_adj_faces->used--;
                          edge_adj_faces[e] = nullptr;
                        }
                      }
                      else if (e_adj_faces->used > 1) {
                        for (uint n = 0; n < edges_num; n++) {
                          if (edge_adj_faces[n] == e_adj_faces && edge_adj_faces_len[n] > 0) {
                            edge_adj_faces_len[n]--;
                            if (edge_adj_faces_len[n] == 0) {
                              edge_adj_faces[n]->used--;
                              edge_adj_faces[n] = nullptr;
                            }
                            break;
                          }
                        }
                      }
                      del_loops++;
                    }
                  }
                  if (do_shell) {
                    new_polys_num -= 2;
                    new_loops_num -= 2 * uint(del_loops);
                  }
                  break;
                }
              }
            }
          }
        }
      }
    }

    /* Create #NewEdgeRef array. */
    {
      const MEdge *ed = orig_edges.data();
      for (uint i = 0; i < edges_num; i++, ed++) {
        const uint v1 = vm[ed->v1];
        const uint v2 = vm[ed->v2];
        if (edge_adj_faces_len[i] > 0) {
          if (LIKELY(orig_edge_lengths[i] > FLT_EPSILON)) {
            sub_v3_v3v3(edgedir, orig_mvert_co[v2], orig_mvert_co[v1]);
            mul_v3_fl(edgedir, 1.0f / orig_edge_lengths[i]);
          }
          else {
            /* Smart fallback. */
            /* This makes merging non essential, but correct
             * merging will still give way better results. */
            float pos[3];
            copy_v3_v3(pos, orig_mvert_co[v2]);

            OldVertEdgeRef *link1 = vert_adj_edges[v1];
            float v1_dir[3];
            zero_v3(v1_dir);
            for (int j = 0; j < link1->edges_len; j++) {
              uint e = link1->edges[j];
              if (edge_adj_faces_len[e] > 0 && e != i) {
                uint other_v =
                    vm[vm[orig_edges[e].v1] == v1 ? orig_edges[e].v2 : orig_edges[e].v1];
                sub_v3_v3v3(edgedir, orig_mvert_co[other_v], pos);
                add_v3_v3(v1_dir, edgedir);
              }
            }
            OldVertEdgeRef *link2 = vert_adj_edges[v2];
            float v2_dir[3];
            zero_v3(v2_dir);
            for (int j = 0; j < link2->edges_len; j++) {
              uint e = link2->edges[j];
              if (edge_adj_faces_len[e] > 0 && e != i) {
                uint other_v =
                    vm[vm[orig_edges[e].v1] == v2 ? orig_edges[e].v2 : orig_edges[e].v1];
                sub_v3_v3v3(edgedir, orig_mvert_co[other_v], pos);
                add_v3_v3(v2_dir, edgedir);
              }
            }
            sub_v3_v3v3(edgedir, v2_dir, v1_dir);
            float len = normalize_v3(edgedir);
            if (len == 0.0f) {
              edgedir[0] = 0.0f;
              edgedir[1] = 0.0f;
              edgedir[2] = 1.0f;
            }
          }

          OldEdgeFaceRef *adj_faces = edge_adj_faces[i];
          const uint adj_len = adj_faces->faces_len;
          const uint *adj_faces_faces = adj_faces->faces;
          const bool *adj_faces_reversed = adj_faces->faces_reversed;
          uint new_edges_len = 0;
          FaceKeyPair *sorted_faces = static_cast<FaceKeyPair *>(
              MEM_malloc_arrayN(adj_len, sizeof(*sorted_faces), __func__));
          if (adj_len > 1) {
            new_edges_len = adj_len;
            /* Get keys for sorting. */
            float ref_nor[3] = {0, 0, 0};
            float nor[3];
            for (uint j = 0; j < adj_len; j++) {
              const bool reverse = adj_faces_reversed[j];
              const uint face_i = adj_faces_faces[j];
              if (reverse) {
                negate_v3_v3(nor, poly_nors[face_i]);
              }
              else {
                copy_v3_v3(nor, poly_nors[face_i]);
              }
              float d = 1;
              if (orig_polys[face_i].totloop > 3) {
                d = project_v3_v3(nor, edgedir);
                if (LIKELY(d != 0)) {
                  d = normalize_v3(nor);
                }
                else {
                  d = 1;
                }
              }
              if (UNLIKELY(d == 0.0f)) {
                sorted_faces[j].angle = 0.0f;
              }
              else if (j == 0) {
                copy_v3_v3(ref_nor, nor);
                sorted_faces[j].angle = 0.0f;
              }
              else {
                float angle = angle_signed_on_axis_normalized_v3v3_v3(nor, ref_nor, edgedir);
                sorted_faces[j].angle = -angle;
              }
              sorted_faces[j].face = face_sides_arr + adj_faces_faces[j] * 2 +
                                     (adj_faces_reversed[j] ? 1 : 0);
            }
            /* Sort faces by order around the edge (keep order in faces,
             * reversed and face_angles the same). */
            qsort(sorted_faces, adj_len, sizeof(*sorted_faces), comp_float_int_pair);
          }
          else {
            new_edges_len = 2;
            sorted_faces[0].face = face_sides_arr + adj_faces_faces[0] * 2 +
                                   (adj_faces_reversed[0] ? 1 : 0);
            if (do_rim) {
              /* Only add the loops parallel to the edge for now. */
              new_loops_num += 2;
              new_polys_num++;
            }
          }

          /* Create a list of new edges and fill it. */
          NewEdgeRef **new_edges = static_cast<NewEdgeRef **>(
              MEM_malloc_arrayN(new_edges_len + 1, sizeof(*new_edges), __func__));
          new_edges[new_edges_len] = nullptr;
          NewFaceRef *faces[2];
          for (uint j = 0; j < new_edges_len; j++) {
            float angle;
            if (adj_len > 1) {
              const uint next_j = j + 1 == adj_len ? 0 : j + 1;
              faces[0] = sorted_faces[j].face;
              faces[1] = sorted_faces[next_j].face->reversed ? sorted_faces[next_j].face - 1 :
                                                               sorted_faces[next_j].face + 1;
              angle = sorted_faces[next_j].angle - sorted_faces[j].angle;
              if (angle < 0) {
                angle += 2 * M_PI;
              }
            }
            else {
              faces[0] = sorted_faces[0].face->reversed ? sorted_faces[0].face - j :
                                                          sorted_faces[0].face + j;
              faces[1] = nullptr;
              angle = 0;
            }
            NewEdgeRef *edge_data = static_cast<NewEdgeRef *>(
                MEM_mallocN(sizeof(*edge_data), __func__));
            uint edge_data_edge_index = MOD_SOLIDIFY_EMPTY_TAG;
            if (do_shell || (adj_len == 1 && do_rim)) {
              edge_data_edge_index = 0;
            }

            NewEdgeRef new_edge_ref{};
            new_edge_ref.old_edge = i;
            new_edge_ref.faces[0] = faces[0];
            new_edge_ref.faces[1] = faces[1];
            new_edge_ref.link_edge_groups[0] = nullptr;
            new_edge_ref.link_edge_groups[1] = nullptr;
            new_edge_ref.angle = angle;
            new_edge_ref.new_edge = edge_data_edge_index;
            *edge_data = new_edge_ref;

            new_edges[j] = edge_data;
            for (uint k = 0; k < 2; k++) {
              if (faces[k] != nullptr) {
                const MLoop *ml = &orig_loops[faces[k]->face->loopstart];
                for (int l = 0; l < faces[k]->face->totloop; l++, ml++) {
                  if (edge_adj_faces[ml->e] == edge_adj_faces[i]) {
                    if (ml->e != i && orig_edge_data_arr[ml->e] == nullptr) {
                      orig_edge_data_arr[ml->e] = new_edges;
                    }
                    faces[k]->link_edges[l] = edge_data;
                    break;
                  }
                }
              }
            }
          }
          MEM_freeN(sorted_faces);
          orig_edge_data_arr[i] = new_edges;
          if (do_shell || (adj_len == 1 && do_rim)) {
            new_edges_num += new_edges_len;
          }
        }
      }
    }

    for (uint i = 0; i < edges_num; i++) {
      if (edge_adj_faces[i]) {
        if (edge_adj_faces[i]->used > 1) {
          edge_adj_faces[i]->used--;
        }
        else {
          MEM_freeN(edge_adj_faces[i]->faces);
          MEM_freeN(edge_adj_faces[i]->faces_reversed);
          MEM_freeN(edge_adj_faces[i]);
        }
      }
    }
    MEM_freeN(edge_adj_faces);
  }

  /* Create sorted edge groups for every vert. */
  {
    OldVertEdgeRef **adj_edges_ptr = vert_adj_edges;
    for (uint i = 0; i < verts_num; i++, adj_edges_ptr++) {
      if (*adj_edges_ptr != nullptr && (*adj_edges_ptr)->edges_len >= 2) {
        EdgeGroup *edge_groups;

        int eg_index = -1;
        bool contains_long_groups = false;
        uint topo_groups = 0;

        /* Initial sorted creation. */
        {
          const uint *adj_edges = (*adj_edges_ptr)->edges;
          const uint tot_adj_edges = (*adj_edges_ptr)->edges_len;

          uint unassigned_edges_len = 0;
          for (uint j = 0; j < tot_adj_edges; j++) {
            NewEdgeRef **new_edges = orig_edge_data_arr[adj_edges[j]];
            /* TODO: check where the null pointer come from,
             * because there should not be any... */
            if (new_edges) {
              /* count the number of new edges around the original vert */
              while (*new_edges) {
                unassigned_edges_len++;
                new_edges++;
              }
            }
          }
          NewEdgeRef **unassigned_edges = static_cast<NewEdgeRef **>(
              MEM_malloc_arrayN(unassigned_edges_len, sizeof(*unassigned_edges), __func__));
          for (uint j = 0, k = 0; j < tot_adj_edges; j++) {
            NewEdgeRef **new_edges = orig_edge_data_arr[adj_edges[j]];
            if (new_edges) {
              while (*new_edges) {
                unassigned_edges[k++] = *new_edges;
                new_edges++;
              }
            }
          }

          /* An edge group will always contain min 2 edges
           * so max edge group count can be calculated. */
          uint edge_groups_len = unassigned_edges_len / 2;
          edge_groups = static_cast<EdgeGroup *>(
              MEM_calloc_arrayN(edge_groups_len + 1, sizeof(*edge_groups), __func__));

          uint assigned_edges_len = 0;
          NewEdgeRef *found_edge = nullptr;
          uint found_edge_index = 0;
          bool insert_at_start = false;
          uint eg_capacity = 5;
          NewFaceRef *eg_track_faces[2] = {nullptr, nullptr};
          NewFaceRef *last_open_edge_track = nullptr;

          while (assigned_edges_len < unassigned_edges_len) {
            found_edge = nullptr;
            insert_at_start = false;
            if (eg_index >= 0 && edge_groups[eg_index].edges_len == 0) {
              /* Called every time a new group was started in the last iteration. */
              /* Find an unused edge to start the next group
               * and setup variables to start creating it. */
              uint j = 0;
              NewEdgeRef *edge = nullptr;
              while (!edge && j < unassigned_edges_len) {
                edge = unassigned_edges[j++];
                if (edge && last_open_edge_track &&
                    (edge->faces[0] != last_open_edge_track || edge->faces[1] != nullptr)) {
                  edge = nullptr;
                }
              }
              if (!edge && last_open_edge_track) {
                topo_groups++;
                last_open_edge_track = nullptr;
                edge_groups[eg_index].topo_group++;
                j = 0;
                while (!edge && j < unassigned_edges_len) {
                  edge = unassigned_edges[j++];
                }
              }
              else if (!last_open_edge_track && eg_index > 0) {
                topo_groups++;
                edge_groups[eg_index].topo_group++;
              }
              BLI_assert(edge != nullptr);
              found_edge_index = j - 1;
              found_edge = edge;
              if (!last_open_edge_track && vm[orig_edges[edge->old_edge].v1] == i) {
                eg_track_faces[0] = edge->faces[0];
                eg_track_faces[1] = edge->faces[1];
                if (edge->faces[1] == nullptr) {
                  last_open_edge_track = edge->faces[0]->reversed ? edge->faces[0] - 1 :
                                                                    edge->faces[0] + 1;
                }
              }
              else {
                eg_track_faces[0] = edge->faces[1];
                eg_track_faces[1] = edge->faces[0];
              }
            }
            else if (eg_index >= 0) {
              NewEdgeRef **edge_ptr = unassigned_edges;
              for (found_edge_index = 0; found_edge_index < unassigned_edges_len;
                   found_edge_index++, edge_ptr++) {
                if (*edge_ptr) {
                  NewEdgeRef *edge = *edge_ptr;
                  if (edge->faces[0] == eg_track_faces[1]) {
                    insert_at_start = false;
                    eg_track_faces[1] = edge->faces[1];
                    found_edge = edge;
                    if (edge->faces[1] == nullptr) {
                      edge_groups[eg_index].is_orig_closed = false;
                      last_open_edge_track = edge->faces[0]->reversed ? edge->faces[0] - 1 :
                                                                        edge->faces[0] + 1;
                    }
                    break;
                  }
                  if (edge->faces[0] == eg_track_faces[0]) {
                    insert_at_start = true;
                    eg_track_faces[0] = edge->faces[1];
                    found_edge = edge;
                    if (edge->faces[1] == nullptr) {
                      edge_groups[eg_index].is_orig_closed = false;
                    }
                    break;
                  }
                  if (edge->faces[1] != nullptr) {
                    if (edge->faces[1] == eg_track_faces[1]) {
                      insert_at_start = false;
                      eg_track_faces[1] = edge->faces[0];
                      found_edge = edge;
                      break;
                    }
                    if (edge->faces[1] == eg_track_faces[0]) {
                      insert_at_start = true;
                      eg_track_faces[0] = edge->faces[0];
                      found_edge = edge;
                      break;
                    }
                  }
                }
              }
            }
            if (found_edge) {
              unassigned_edges[found_edge_index] = nullptr;
              assigned_edges_len++;
              const uint needed_capacity = edge_groups[eg_index].edges_len + 1;
              if (needed_capacity > eg_capacity) {
                eg_capacity = needed_capacity + 1;
                NewEdgeRef **new_eg = static_cast<NewEdgeRef **>(
                    MEM_calloc_arrayN(eg_capacity, sizeof(*new_eg), __func__));
                if (insert_at_start) {
                  memcpy(new_eg + 1,
                         edge_groups[eg_index].edges,
                         edge_groups[eg_index].edges_len * sizeof(*new_eg));
                }
                else {
                  memcpy(new_eg,
                         edge_groups[eg_index].edges,
                         edge_groups[eg_index].edges_len * sizeof(*new_eg));
                }
                MEM_freeN(edge_groups[eg_index].edges);
                edge_groups[eg_index].edges = new_eg;
              }
              else if (insert_at_start) {
                memmove(edge_groups[eg_index].edges + 1,
                        edge_groups[eg_index].edges,
                        edge_groups[eg_index].edges_len * sizeof(*edge_groups[eg_index].edges));
              }
              edge_groups[eg_index].edges[insert_at_start ? 0 : edge_groups[eg_index].edges_len] =
                  found_edge;
              edge_groups[eg_index].edges_len++;
              if (edge_groups[eg_index].edges[edge_groups[eg_index].edges_len - 1]->faces[1] !=
                  nullptr) {
                last_open_edge_track = nullptr;
              }
              if (edge_groups[eg_index].edges_len > 3) {
                contains_long_groups = true;
              }
            }
            else {
              /* called on first iteration to clean up the eg_index = -1 and start the first group,
               * or when the current group is found to be complete (no new found_edge) */
              eg_index++;
              BLI_assert(eg_index < edge_groups_len);
              eg_capacity = 5;
              NewEdgeRef **edges = static_cast<NewEdgeRef **>(
                  MEM_calloc_arrayN(eg_capacity, sizeof(*edges), __func__));

              EdgeGroup edge_group{};
              edge_group.valid = true;
              edge_group.edges = edges;
              edge_group.edges_len = 0;
              edge_group.open_face_edge = MOD_SOLIDIFY_EMPTY_TAG;
              edge_group.is_orig_closed = true;
              edge_group.is_even_split = false;
              edge_group.split = 0;
              edge_group.is_singularity = false;
              edge_group.topo_group = topo_groups;
              zero_v3(edge_group.co);
              zero_v3(edge_group.no);
              edge_group.new_vert = MOD_SOLIDIFY_EMPTY_TAG;
              edge_groups[eg_index] = edge_group;

              eg_track_faces[0] = nullptr;
              eg_track_faces[1] = nullptr;
            }
          }
          /* #eg_index is the number of groups from here on. */
          eg_index++;
          /* #topo_groups is the number of topo groups from here on. */
          topo_groups++;

          MEM_freeN(unassigned_edges);

          /* TODO: reshape the edge_groups array to its actual size
           * after writing is finished to save on memory. */
        }

        /* Split of long self intersection groups */
        {
          uint splits = 0;
          if (contains_long_groups) {
            uint add_index = 0;
            for (uint j = 0; j < eg_index; j++) {
              const uint edges_len = edge_groups[j + add_index].edges_len;
              if (edges_len > 3) {
                bool has_doubles = false;
                bool *doubles = static_cast<bool *>(
                    MEM_calloc_arrayN(edges_len, sizeof(*doubles), __func__));
                EdgeGroup g = edge_groups[j + add_index];
                for (uint k = 0; k < edges_len; k++) {
                  for (uint l = k + 1; l < edges_len; l++) {
                    if (g.edges[k]->old_edge == g.edges[l]->old_edge) {
                      doubles[k] = true;
                      doubles[l] = true;
                      has_doubles = true;
                    }
                  }
                }
                if (has_doubles) {
                  const uint prior_splits = splits;
                  const uint prior_index = add_index;
                  int unique_start = -1;
                  int first_unique_end = -1;
                  int last_split = -1;
                  int first_split = -1;
                  bool first_even_split = false;
                  uint real_k = 0;
                  while (real_k < edges_len ||
                         (g.is_orig_closed &&
                          (real_k <=
                               (first_unique_end == -1 ? 0 : first_unique_end) + int(edges_len) ||
                           first_split != last_split))) {
                    const uint k = real_k % edges_len;
                    if (!doubles[k]) {
                      if (first_unique_end != -1 && unique_start == -1) {
                        unique_start = int(real_k);
                      }
                    }
                    else if (first_unique_end == -1) {
                      first_unique_end = int(k);
                    }
                    else if (unique_start != -1) {
                      const uint split = ((uint(unique_start) + real_k + 1) / 2) % edges_len;
                      const bool is_even_split = ((uint(unique_start) + real_k) & 1);
                      if (last_split != -1) {
                        /* Override g on first split (no insert). */
                        if (prior_splits != splits) {
                          memmove(edge_groups + j + add_index + 1,
                                  edge_groups + j + add_index,
                                  (uint(eg_index) - j) * sizeof(*edge_groups));
                          add_index++;
                        }
                        if (last_split > split) {
                          const uint edges_len_group = (split + edges_len) - uint(last_split);
                          NewEdgeRef **edges = static_cast<NewEdgeRef **>(
                              MEM_malloc_arrayN(edges_len_group, sizeof(*edges), __func__));
                          memcpy(edges,
                                 g.edges + last_split,
                                 (edges_len - uint(last_split)) * sizeof(*edges));
                          memcpy(edges + (edges_len - uint(last_split)),
                                 g.edges,
                                 split * sizeof(*edges));

                          EdgeGroup edge_group{};
                          edge_group.valid = true;
                          edge_group.edges = edges;
                          edge_group.edges_len = edges_len_group;
                          edge_group.open_face_edge = MOD_SOLIDIFY_EMPTY_TAG;
                          edge_group.is_orig_closed = g.is_orig_closed;
                          edge_group.is_even_split = is_even_split;
                          edge_group.split = add_index - prior_index + 1 + uint(!g.is_orig_closed);
                          edge_group.is_singularity = false;
                          edge_group.topo_group = g.topo_group;
                          zero_v3(edge_group.co);
                          zero_v3(edge_group.no);
                          edge_group.new_vert = MOD_SOLIDIFY_EMPTY_TAG;
                          edge_groups[j + add_index] = edge_group;
                        }
                        else {
                          const uint edges_len_group = split - uint(last_split);
                          NewEdgeRef **edges = static_cast<NewEdgeRef **>(
                              MEM_malloc_arrayN(edges_len_group, sizeof(*edges), __func__));
                          memcpy(edges, g.edges + last_split, edges_len_group * sizeof(*edges));

                          EdgeGroup edge_group{};
                          edge_group.valid = true;
                          edge_group.edges = edges;
                          edge_group.edges_len = edges_len_group;
                          edge_group.open_face_edge = MOD_SOLIDIFY_EMPTY_TAG;
                          edge_group.is_orig_closed = g.is_orig_closed;
                          edge_group.is_even_split = is_even_split;
                          edge_group.split = add_index - prior_index + 1 + uint(!g.is_orig_closed);
                          edge_group.is_singularity = false;
                          edge_group.topo_group = g.topo_group;
                          zero_v3(edge_group.co);
                          zero_v3(edge_group.no);
                          edge_group.new_vert = MOD_SOLIDIFY_EMPTY_TAG;
                          edge_groups[j + add_index] = edge_group;
                        }
                        splits++;
                      }
                      last_split = int(split);
                      if (first_split == -1) {
                        first_split = int(split);
                        first_even_split = is_even_split;
                      }
                      unique_start = -1;
                    }
                    real_k++;
                  }
                  if (first_split != -1) {
                    if (!g.is_orig_closed) {
                      if (prior_splits != splits) {
                        memmove(edge_groups + (j + prior_index + 1),
                                edge_groups + (j + prior_index),
                                (uint(eg_index) + add_index - (j + prior_index)) *
                                    sizeof(*edge_groups));
                        memmove(edge_groups + (j + add_index + 2),
                                edge_groups + (j + add_index + 1),
                                (uint(eg_index) - j) * sizeof(*edge_groups));
                        add_index++;
                      }
                      else {
                        memmove(edge_groups + (j + add_index + 2),
                                edge_groups + (j + add_index + 1),
                                (uint(eg_index) - j - 1) * sizeof(*edge_groups));
                      }
                      NewEdgeRef **edges = static_cast<NewEdgeRef **>(
                          MEM_malloc_arrayN(uint(first_split), sizeof(*edges), __func__));
                      memcpy(edges, g.edges, uint(first_split) * sizeof(*edges));

                      EdgeGroup edge_group_a{};
                      edge_group_a.valid = true;
                      edge_group_a.edges = edges;
                      edge_group_a.edges_len = uint(first_split);
                      edge_group_a.open_face_edge = MOD_SOLIDIFY_EMPTY_TAG;
                      edge_group_a.is_orig_closed = g.is_orig_closed;
                      edge_group_a.is_even_split = first_even_split;
                      edge_group_a.split = 1;
                      edge_group_a.is_singularity = false;
                      edge_group_a.topo_group = g.topo_group;
                      zero_v3(edge_group_a.co);
                      zero_v3(edge_group_a.no);
                      edge_group_a.new_vert = MOD_SOLIDIFY_EMPTY_TAG;
                      edge_groups[j + prior_index] = edge_group_a;

                      add_index++;
                      splits++;
                      edges = static_cast<NewEdgeRef **>(MEM_malloc_arrayN(
                          edges_len - uint(last_split), sizeof(*edges), __func__));
                      memcpy(edges,
                             g.edges + last_split,
                             (edges_len - uint(last_split)) * sizeof(*edges));

                      EdgeGroup edge_group_b{};
                      edge_group_b.valid = true;
                      edge_group_b.edges = edges;
                      edge_group_b.edges_len = (edges_len - uint(last_split));
                      edge_group_b.open_face_edge = MOD_SOLIDIFY_EMPTY_TAG;
                      edge_group_b.is_orig_closed = g.is_orig_closed;
                      edge_group_b.is_even_split = false;
                      edge_group_b.split = add_index - prior_index + 1;
                      edge_group_b.is_singularity = false;
                      edge_group_b.topo_group = g.topo_group;
                      zero_v3(edge_group_b.co);
                      zero_v3(edge_group_b.no);
                      edge_group_b.new_vert = MOD_SOLIDIFY_EMPTY_TAG;
                      edge_groups[j + add_index] = edge_group_b;
                    }
                    if (prior_splits != splits) {
                      MEM_freeN(g.edges);
                    }
                  }
                  if (first_unique_end != -1 && prior_splits == splits) {
                    has_singularities = true;
                    edge_groups[j + add_index].is_singularity = true;
                  }
                }
                MEM_freeN(doubles);
              }
            }
          }
        }

        orig_vert_groups_arr[i] = edge_groups;
        /* Count new edges, loops, polys and add to link_edge_groups. */
        {
          uint new_verts = 0;
          bool contains_open_splits = false;
          uint open_edges = 0;
          uint contains_splits = 0;
          uint last_added = 0;
          uint first_added = 0;
          bool first_set = false;
          for (EdgeGroup *g = edge_groups; g->valid; g++) {
            NewEdgeRef **e = g->edges;
            for (uint j = 0; j < g->edges_len; j++, e++) {
              const uint flip = uint(vm[orig_edges[(*e)->old_edge].v2] == i);
              BLI_assert(flip || vm[orig_edges[(*e)->old_edge].v1] == i);
              (*e)->link_edge_groups[flip] = g;
            }
            uint added = 0;
            if (do_shell || (do_rim && !g->is_orig_closed)) {
              BLI_assert(g->new_vert == MOD_SOLIDIFY_EMPTY_TAG);
              g->new_vert = new_verts_num++;
              if (do_rim || (do_shell && g->split)) {
                new_verts++;
                contains_splits += (g->split != 0);
                contains_open_splits |= g->split && !g->is_orig_closed;
                added = g->split;
              }
            }
            open_edges += uint(added < last_added);
            if (!first_set) {
              first_set = true;
              first_added = added;
            }
            last_added = added;
            if (!(g + 1)->valid || g->topo_group != (g + 1)->topo_group) {
              if (new_verts > 2) {
                new_polys_num++;
                new_edges_num += new_verts;
                open_edges += uint(first_added < last_added);
                open_edges -= uint(open_edges && !contains_open_splits);
                if (do_shell && do_rim) {
                  new_loops_num += new_verts * 2;
                }
                else if (do_shell) {
                  new_loops_num += new_verts * 2 - open_edges;
                }
                else {  // do_rim
                  new_loops_num += new_verts * 2 + open_edges - contains_splits;
                }
              }
              else if (new_verts == 2) {
                new_edges_num++;
                new_loops_num += 2u - uint(!(do_rim && do_shell) && contains_open_splits);
              }
              new_verts = 0;
              contains_open_splits = false;
              contains_splits = 0;
              open_edges = 0;
              last_added = 0;
              first_added = 0;
              first_set = false;
            }
          }
        }
      }
    }
  }

  /* Free vert_adj_edges memory. */
  {
    uint i = 0;
    for (OldVertEdgeRef **p = vert_adj_edges; i < verts_num; i++, p++) {
      if (*p) {
        MEM_freeN((*p)->edges);
        MEM_freeN(*p);
      }
    }
    MEM_freeN(vert_adj_edges);
  }

  /* TODO: create_regions if fix_intersections. */

  /* General use pointer for #EdgeGroup iteration. */
  EdgeGroup **gs_ptr;

  /* Calculate EdgeGroup vertex coordinates. */
  {
    float *face_weight = nullptr;

    if (do_flat_faces) {
      face_weight = static_cast<float *>(
          MEM_malloc_arrayN(polys_num, sizeof(*face_weight), __func__));

      for (const int i : orig_polys.index_range()) {
        const MPoly &poly = orig_polys[i];
        float scalar_vgroup = 1.0f;
        int loopend = poly.loopstart + poly.totloop;
        const MLoop *ml = &orig_loops[poly.loopstart];
        for (int j = poly.loopstart; j < loopend; j++, ml++) {
          const MDeformVert *dv = &dvert[ml->v];
          if (defgrp_invert) {
            scalar_vgroup = min_ff(1.0f - BKE_defvert_find_weight(dv, defgrp_index),
                                   scalar_vgroup);
          }
          else {
            scalar_vgroup = min_ff(BKE_defvert_find_weight(dv, defgrp_index), scalar_vgroup);
          }
        }
        scalar_vgroup = offset_fac_vg + (scalar_vgroup * offset_fac_vg_inv);
        face_weight[i] = scalar_vgroup;
      }
    }

    gs_ptr = orig_vert_groups_arr;
    for (uint i = 0; i < verts_num; i++, gs_ptr++) {
      if (*gs_ptr) {
        for (EdgeGroup *g = *gs_ptr; g->valid; g++) {
          if (!g->is_singularity) {
            float *nor = g->no;
            /* During vertex position calculation, the algorithm decides if it wants to disable the
             * boundary fix to maintain correct thickness. If the used algorithm does not produce a
             * free move direction (move_nor), it can use approximate_free_direction to decide on
             * a movement direction based on the connected edges. */
            float move_nor[3] = {0, 0, 0};
            bool disable_boundary_fix = (smd->nonmanifold_boundary_mode ==
                                             MOD_SOLIDIFY_NONMANIFOLD_BOUNDARY_MODE_NONE ||
                                         (g->is_orig_closed || g->split));
            bool approximate_free_direction = false;
            /* Constraints Method. */
            if (smd->nonmanifold_offset_mode == MOD_SOLIDIFY_NONMANIFOLD_OFFSET_MODE_CONSTRAINTS) {
              NewEdgeRef *first_edge = nullptr;
              NewEdgeRef **edge_ptr = g->edges;
              /* Contains normal and offset [nx, ny, nz, ofs]. */
              float(*planes_queue)[4] = static_cast<float(*)[4]>(
                  MEM_malloc_arrayN(g->edges_len + 1, sizeof(*planes_queue), __func__));
              uint queue_index = 0;

              float fallback_nor[3];
              float fallback_ofs = 0.0f;

              const bool cycle = (g->is_orig_closed && !g->split) || g->is_even_split;
              for (uint k = 0; k < g->edges_len; k++, edge_ptr++) {
                if (!(k & 1) || (!cycle && k == g->edges_len - 1)) {
                  NewEdgeRef *edge = *edge_ptr;
                  for (uint l = 0; l < 2; l++) {
                    NewFaceRef *face = edge->faces[l];
                    if (face && (first_edge == nullptr ||
                                 (first_edge->faces[0] != face && first_edge->faces[1] != face))) {
                      float ofs = face->reversed ? ofs_back_clamped : ofs_front_clamped;
                      /* Use face_weight here to make faces thinner. */
                      if (do_flat_faces) {
                        ofs *= face_weight[face->index];
                      }

                      if (!null_faces[face->index]) {
                        /* And plane to the queue. */
                        mul_v3_v3fl(planes_queue[queue_index],
                                    poly_nors[face->index],
                                    face->reversed ? -1 : 1);
                        planes_queue[queue_index++][3] = ofs;
                      }
                      else {
                        /* Just use this approximate normal of the null face if there is no other
                         * normal to use. */
                        mul_v3_v3fl(fallback_nor, poly_nors[face->index], face->reversed ? -1 : 1);
                        fallback_ofs = ofs;
                      }
                    }
                  }
                  if ((cycle && k == 0) || (!cycle && k + 3 >= g->edges_len)) {
                    first_edge = edge;
                  }
                }
              }
              if (queue_index > 2) {
                /* Find the two most different normals. */
                float min_p = 2.0f;
                uint min_n0 = 0;
                uint min_n1 = 0;
                for (uint k = 0; k < queue_index; k++) {
                  for (uint m = k + 1; m < queue_index; m++) {
                    float p = dot_v3v3(planes_queue[k], planes_queue[m]);
                    if (p < min_p) {
                      min_p = p;
                      min_n0 = k;
                      min_n1 = m;
                    }
                  }
                }
                /* Put the two found normals, first in the array queue. */
                if (min_n1 != 0) {
                  swap_v4_v4(planes_queue[min_n0], planes_queue[0]);
                  swap_v4_v4(planes_queue[min_n1], planes_queue[1]);
                }
                else {
                  swap_v4_v4(planes_queue[min_n0], planes_queue[1]);
                }
                /* Find the third most important/different normal. */
                min_p = 1.0f;
                min_n1 = 2;
                float max_p = -1.0f;
                for (uint k = 2; k < queue_index; k++) {
                  max_p = max_ff(dot_v3v3(planes_queue[0], planes_queue[k]),
                                 dot_v3v3(planes_queue[1], planes_queue[k]));
                  if (max_p <= min_p) {
                    min_p = max_p;
                    min_n1 = k;
                  }
                }
                swap_v4_v4(planes_queue[min_n1], planes_queue[2]);
              }
              /* Remove/average duplicate normals in planes_queue. */
              while (queue_index > 2) {
                uint best_n0 = 0;
                uint best_n1 = 0;
                float best_p = -1.0f;
                float best_ofs_diff = 0.0f;
                for (uint k = 0; k < queue_index; k++) {
                  for (uint m = k + 1; m < queue_index; m++) {
                    float p = dot_v3v3(planes_queue[m], planes_queue[k]);
                    float ofs_diff = fabsf(planes_queue[m][3] - planes_queue[k][3]);
                    if (p > best_p + FLT_EPSILON || (p >= best_p && ofs_diff < best_ofs_diff)) {
                      best_p = p;
                      best_ofs_diff = ofs_diff;
                      best_n0 = k;
                      best_n1 = m;
                    }
                  }
                }
                /* Make sure there are no equal planes. This threshold is crucial for the
                 * methods below to work without numerical issues. */
                if (best_p < 0.98f) {
                  break;
                }
                add_v3_v3(planes_queue[best_n0], planes_queue[best_n1]);
                normalize_v3(planes_queue[best_n0]);
                planes_queue[best_n0][3] = (planes_queue[best_n0][3] + planes_queue[best_n1][3]) *
                                           0.5f;
                queue_index--;
                memmove(planes_queue + best_n1,
                        planes_queue + best_n1 + 1,
                        (queue_index - best_n1) * sizeof(*planes_queue));
              }
              const uint size = queue_index;
              /* If there is more than 2 planes at this vertex, the boundary fix should be disabled
               * to stay at the correct thickness for all the faces. This is not very good in
               * practice though, since that will almost always disable the boundary fix. Instead
               * introduce a threshold which decides whether the boundary fix can be used without
               * major thickness changes. If the following constant is 1.0, it would always
               * prioritize correct thickness. At 0.7 the thickness is allowed to change a bit if
               * necessary for the fix (~10%). Note this only applies if a boundary fix is used. */
              const float boundary_fix_threshold = 0.7f;
              if (size > 3) {
                /* Use the most general least squares method to find the best position. */
                float mat[3][3];
                zero_m3(mat);
                for (int k = 0; k < 3; k++) {
                  for (int m = 0; m < size; m++) {
                    madd_v3_v3fl(mat[k], planes_queue[m], planes_queue[m][k]);
                  }
                  /* Add a small epsilon to ensure the invert is going to work.
                   * This addition makes the inverse more stable and the results
                   * seem to get more precise. */
                  mat[k][k] += 5e-5f;
                }
                /* NOTE: this matrix invert fails if there is less than 3 different normals. */
                invert_m3(mat);
                zero_v3(nor);
                for (int k = 0; k < size; k++) {
                  madd_v3_v3fl(nor, planes_queue[k], planes_queue[k][3]);
                }
                mul_v3_m3v3(nor, mat, nor);

                if (!disable_boundary_fix) {
                  /* Figure out if the approximate boundary fix can get use here. */
                  float greatest_angle_cos = 1.0f;
                  for (uint k = 0; k < 2; k++) {
                    for (uint m = 2; m < size; m++) {
                      float p = dot_v3v3(planes_queue[m], planes_queue[k]);
                      if (p < greatest_angle_cos) {
                        greatest_angle_cos = p;
                      }
                    }
                  }
                  if (greatest_angle_cos > boundary_fix_threshold) {
                    approximate_free_direction = true;
                  }
                  else {
                    disable_boundary_fix = true;
                  }
                }
              }
              else if (size > 1) {
                /* When up to 3 constraint normals are found, there is a simple solution. */
                const float stop_explosion = 0.999f - fabsf(smd->offset_fac) * 0.05f;
                const float q = dot_v3v3(planes_queue[0], planes_queue[1]);
                float d = 1.0f - q * q;
                cross_v3_v3v3(move_nor, planes_queue[0], planes_queue[1]);
                normalize_v3(move_nor);
                if (d > FLT_EPSILON * 10 && q < stop_explosion) {
                  d = 1.0f / d;
                  mul_v3_fl(planes_queue[0], (planes_queue[0][3] - planes_queue[1][3] * q) * d);
                  mul_v3_fl(planes_queue[1], (planes_queue[1][3] - planes_queue[0][3] * q) * d);
                }
                else {
                  d = 1.0f / (fabsf(q) + 1.0f);
                  mul_v3_fl(planes_queue[0], planes_queue[0][3] * d);
                  mul_v3_fl(planes_queue[1], planes_queue[1][3] * d);
                }
                add_v3_v3v3(nor, planes_queue[0], planes_queue[1]);
                if (size == 3) {
                  d = dot_v3v3(planes_queue[2], move_nor);
                  /* The following threshold ignores the third plane if it is almost orthogonal to
                   * the still free direction. */
                  if (fabsf(d) > 0.02f) {
                    float tmp[3];
                    madd_v3_v3v3fl(tmp, nor, planes_queue[2], -planes_queue[2][3]);
                    mul_v3_v3fl(tmp, move_nor, dot_v3v3(planes_queue[2], tmp) / d);
                    sub_v3_v3(nor, tmp);
                    /* Disable boundary fix if the constraints would be majorly unsatisfied. */
                    if (fabsf(d) > 1.0f - boundary_fix_threshold) {
                      disable_boundary_fix = true;
                    }
                  }
                }
                approximate_free_direction = false;
              }
              else if (size == 1) {
                /* Face corner case. */
                mul_v3_v3fl(nor, planes_queue[0], planes_queue[0][3]);
                if (g->edges_len > 2) {
                  disable_boundary_fix = true;
                  approximate_free_direction = true;
                }
              }
              else {
                /* Fallback case for null faces. */
                mul_v3_v3fl(nor, fallback_nor, fallback_ofs);
                disable_boundary_fix = true;
              }
              MEM_freeN(planes_queue);
            }
            /* Fixed/Even Method. */
            else {
              float total_angle = 0;
              float total_angle_back = 0;
              NewEdgeRef *first_edge = nullptr;
              NewEdgeRef **edge_ptr = g->edges;
              float face_nor[3];
              float nor_back[3] = {0, 0, 0};
              bool has_back = false;
              bool has_front = false;
              bool cycle = (g->is_orig_closed && !g->split) || g->is_even_split;
              for (uint k = 0; k < g->edges_len; k++, edge_ptr++) {
                if (!(k & 1) || (!cycle && k == g->edges_len - 1)) {
                  NewEdgeRef *edge = *edge_ptr;
                  for (uint l = 0; l < 2; l++) {
                    NewFaceRef *face = edge->faces[l];
                    if (face && (first_edge == nullptr ||
                                 (first_edge->faces[0] != face && first_edge->faces[1] != face))) {
                      float angle = 1.0f;
                      float ofs = face->reversed ? -ofs_back_clamped : ofs_front_clamped;
                      /* Use face_weight here to make faces thinner. */
                      if (do_flat_faces) {
                        ofs *= face_weight[face->index];
                      }

                      if (smd->nonmanifold_offset_mode ==
                          MOD_SOLIDIFY_NONMANIFOLD_OFFSET_MODE_EVEN) {
                        const MLoop *ml_next = &orig_loops[face->face->loopstart];
                        const MLoop *ml = ml_next + (face->face->totloop - 1);
                        const MLoop *ml_prev = ml - 1;
                        for (int m = 0; m < face->face->totloop && vm[ml->v] != i;
                             m++, ml_next++) {
                          ml_prev = ml;
                          ml = ml_next;
                        }
                        angle = angle_v3v3v3(orig_mvert_co[vm[ml_prev->v]],
                                             orig_mvert_co[i],
                                             orig_mvert_co[vm[ml_next->v]]);
                        if (face->reversed) {
                          total_angle_back += angle * ofs * ofs;
                        }
                        else {
                          total_angle += angle * ofs * ofs;
                        }
                      }
                      else {
                        if (face->reversed) {
                          total_angle_back++;
                        }
                        else {
                          total_angle++;
                        }
                      }
                      mul_v3_v3fl(face_nor, poly_nors[face->index], angle * ofs);
                      if (face->reversed) {
                        add_v3_v3(nor_back, face_nor);
                        has_back = true;
                      }
                      else {
                        add_v3_v3(nor, face_nor);
                        has_front = true;
                      }
                    }
                  }
                  if ((cycle && k == 0) || (!cycle && k + 3 >= g->edges_len)) {
                    first_edge = edge;
                  }
                }
              }

              /* Set normal length with selected method. */
              if (smd->nonmanifold_offset_mode == MOD_SOLIDIFY_NONMANIFOLD_OFFSET_MODE_EVEN) {
                if (has_front) {
                  float length_sq = len_squared_v3(nor);
                  if (LIKELY(length_sq > FLT_EPSILON)) {
                    mul_v3_fl(nor, total_angle / length_sq);
                  }
                }
                if (has_back) {
                  float length_sq = len_squared_v3(nor_back);
                  if (LIKELY(length_sq > FLT_EPSILON)) {
                    mul_v3_fl(nor_back, total_angle_back / length_sq);
                  }
                  if (!has_front) {
                    copy_v3_v3(nor, nor_back);
                  }
                }
                if (has_front && has_back) {
                  float nor_length = len_v3(nor);
                  float nor_back_length = len_v3(nor_back);
                  float q = dot_v3v3(nor, nor_back);
                  if (LIKELY(fabsf(q) > FLT_EPSILON)) {
                    q /= nor_length * nor_back_length;
                  }
                  float d = 1.0f - q * q;
                  if (LIKELY(d > FLT_EPSILON)) {
                    d = 1.0f / d;
                    if (LIKELY(nor_length > FLT_EPSILON)) {
                      mul_v3_fl(nor, (1 - nor_back_length * q / nor_length) * d);
                    }
                    if (LIKELY(nor_back_length > FLT_EPSILON)) {
                      mul_v3_fl(nor_back, (1 - nor_length * q / nor_back_length) * d);
                    }
                    add_v3_v3(nor, nor_back);
                  }
                  else {
                    mul_v3_fl(nor, 0.5f);
                    mul_v3_fl(nor_back, 0.5f);
                    add_v3_v3(nor, nor_back);
                  }
                }
              }
              else {
                if (has_front && total_angle > FLT_EPSILON) {
                  mul_v3_fl(nor, 1.0f / total_angle);
                }
                if (has_back && total_angle_back > FLT_EPSILON) {
                  mul_v3_fl(nor_back, 1.0f / total_angle_back);
                  add_v3_v3(nor, nor_back);
                  if (has_front && total_angle > FLT_EPSILON) {
                    mul_v3_fl(nor, 0.5f);
                  }
                }
              }
              /* Set move_nor for boundary fix. */
              if (!disable_boundary_fix && g->edges_len > 2) {
                approximate_free_direction = true;
              }
              else {
                disable_boundary_fix = true;
              }
            }
            if (approximate_free_direction) {
              /* Set move_nor for boundary fix. */
              NewEdgeRef **edge_ptr = g->edges + 1;
              float tmp[3];
              int k;
              for (k = 1; k + 1 < g->edges_len; k++, edge_ptr++) {
                const MEdge *e = &orig_edges[(*edge_ptr)->old_edge];
                sub_v3_v3v3(tmp, orig_mvert_co[vm[e->v1] == i ? e->v2 : e->v1], orig_mvert_co[i]);
                add_v3_v3(move_nor, tmp);
              }
              if (k == 1) {
                disable_boundary_fix = true;
              }
              else {
                disable_boundary_fix = normalize_v3(move_nor) == 0.0f;
              }
            }
            /* Fix boundary verts. */
            if (!disable_boundary_fix) {
              /* Constraint normal, nor * constr_nor == 0 after this fix. */
              float constr_nor[3];
              const MEdge *e0_edge = &orig_edges[g->edges[0]->old_edge];
              const MEdge *e1_edge = &orig_edges[g->edges[g->edges_len - 1]->old_edge];
              float e0[3];
              float e1[3];
              sub_v3_v3v3(e0,
                          orig_mvert_co[vm[e0_edge->v1] == i ? e0_edge->v2 : e0_edge->v1],
                          orig_mvert_co[i]);
              sub_v3_v3v3(e1,
                          orig_mvert_co[vm[e1_edge->v1] == i ? e1_edge->v2 : e1_edge->v1],
                          orig_mvert_co[i]);
              if (smd->nonmanifold_boundary_mode == MOD_SOLIDIFY_NONMANIFOLD_BOUNDARY_MODE_FLAT) {
                cross_v3_v3v3(constr_nor, e0, e1);
                normalize_v3(constr_nor);
              }
              else {
                BLI_assert(smd->nonmanifold_boundary_mode ==
                           MOD_SOLIDIFY_NONMANIFOLD_BOUNDARY_MODE_ROUND);
                float f0[3];
                float f1[3];
                if (g->edges[0]->faces[0]->reversed) {
                  negate_v3_v3(f0, poly_nors[g->edges[0]->faces[0]->index]);
                }
                else {
                  copy_v3_v3(f0, poly_nors[g->edges[0]->faces[0]->index]);
                }
                if (g->edges[g->edges_len - 1]->faces[0]->reversed) {
                  negate_v3_v3(f1, poly_nors[g->edges[g->edges_len - 1]->faces[0]->index]);
                }
                else {
                  copy_v3_v3(f1, poly_nors[g->edges[g->edges_len - 1]->faces[0]->index]);
                }
                float n0[3];
                float n1[3];
                cross_v3_v3v3(n0, e0, f0);
                cross_v3_v3v3(n1, f1, e1);
                normalize_v3(n0);
                normalize_v3(n1);
                add_v3_v3v3(constr_nor, n0, n1);
                normalize_v3(constr_nor);
              }
              float d = dot_v3v3(constr_nor, move_nor);
              /* Only allow the thickness to increase about 10 times. */
              if (fabsf(d) > 0.1f) {
                mul_v3_fl(move_nor, dot_v3v3(constr_nor, nor) / d);
                sub_v3_v3(nor, move_nor);
              }
            }
            float scalar_vgroup = 1;
            /* Use vertex group. */
            if (dvert && !do_flat_faces) {
              const MDeformVert *dv = &dvert[i];
              if (defgrp_invert) {
                scalar_vgroup = 1.0f - BKE_defvert_find_weight(dv, defgrp_index);
              }
              else {
                scalar_vgroup = BKE_defvert_find_weight(dv, defgrp_index);
              }
              scalar_vgroup = offset_fac_vg + (scalar_vgroup * offset_fac_vg_inv);
            }
            /* Do clamping. */
            if (do_clamp) {
              if (do_angle_clamp) {
                if (g->edges_len > 2) {
                  float min_length = 0;
                  float angle = 0.5f * M_PI;
                  uint k = 0;
                  for (NewEdgeRef **p = g->edges; k < g->edges_len; k++, p++) {
                    float length = orig_edge_lengths[(*p)->old_edge];
                    float e_ang = (*p)->angle;
                    if (e_ang > angle) {
                      angle = e_ang;
                    }
                    if (length < min_length || k == 0) {
                      min_length = length;
                    }
                  }
                  float cos_ang = cosf(angle * 0.5f);
                  if (cos_ang > 0) {
                    float max_off = min_length * 0.5f / cos_ang;
                    if (max_off < offset * 0.5f) {
                      scalar_vgroup *= max_off / offset * 2;
                    }
                  }
                }
              }
              else {
                float min_length = 0;
                uint k = 0;
                for (NewEdgeRef **p = g->edges; k < g->edges_len; k++, p++) {
                  float length = orig_edge_lengths[(*p)->old_edge];
                  if (length < min_length || k == 0) {
                    min_length = length;
                  }
                }
                if (min_length < offset) {
                  scalar_vgroup *= min_length / offset;
                }
              }
            }
            mul_v3_fl(nor, scalar_vgroup);
            add_v3_v3v3(g->co, nor, orig_mvert_co[i]);
          }
          else {
            copy_v3_v3(g->co, orig_mvert_co[i]);
          }
        }
      }
    }

    if (do_flat_faces) {
      MEM_freeN(face_weight);
    }
  }

  MEM_freeN(orig_mvert_co);
  if (null_faces) {
    MEM_freeN(null_faces);
  }

  /* TODO: create vertdata for intersection fixes (intersection fixing per topology region). */

  /* Correction for adjacent one sided groups around a vert to
   * prevent edge duplicates and null polys. */
  uint(*singularity_edges)[2] = nullptr;
  uint totsingularity = 0;
  if (has_singularities) {
    has_singularities = false;
    uint i = 0;
    uint singularity_edges_len = 1;
    singularity_edges = static_cast<uint(*)[2]>(
        MEM_malloc_arrayN(singularity_edges_len, sizeof(*singularity_edges), __func__));
    for (NewEdgeRef ***new_edges = orig_edge_data_arr; i < edges_num; i++, new_edges++) {
      if (*new_edges && (do_shell || edge_adj_faces_len[i] == 1) && (**new_edges)->old_edge == i) {
        for (NewEdgeRef **l = *new_edges; *l; l++) {
          if ((*l)->link_edge_groups[0]->is_singularity &&
              (*l)->link_edge_groups[1]->is_singularity) {
            const uint v1 = (*l)->link_edge_groups[0]->new_vert;
            const uint v2 = (*l)->link_edge_groups[1]->new_vert;
            bool exists_already = false;
            uint j = 0;
            for (uint(*p)[2] = singularity_edges; j < totsingularity; p++, j++) {
              if (((*p)[0] == v1 && (*p)[1] == v2) || ((*p)[0] == v2 && (*p)[1] == v1)) {
                exists_already = true;
                break;
              }
            }
            if (!exists_already) {
              has_singularities = true;
              if (singularity_edges_len <= totsingularity) {
                singularity_edges_len = totsingularity + 1;
                singularity_edges = static_cast<uint(*)[2]>(
                    MEM_reallocN_id(singularity_edges,
                                    singularity_edges_len * sizeof(*singularity_edges),
                                    __func__));
              }
              singularity_edges[totsingularity][0] = v1;
              singularity_edges[totsingularity][1] = v2;
              totsingularity++;
              if (edge_adj_faces_len[i] == 1 && do_rim) {
                new_loops_num -= 2;
                new_polys_num--;
              }
            }
            else {
              new_edges_num--;
            }
          }
        }
      }
    }
  }

  /* Create Mesh *result with proper capacity. */
  result = BKE_mesh_new_nomain_from_template(
      mesh, int(new_verts_num), int(new_edges_num), 0, int(new_loops_num), int(new_polys_num));

  float(*vert_positions)[3] = BKE_mesh_vert_positions_for_write(result);
  blender::MutableSpan<MEdge> edges = result->edges_for_write();
  blender::MutableSpan<MPoly> polys = result->polys_for_write();
  blender::MutableSpan<MLoop> loops = result->loops_for_write();

  int *origindex_edge = static_cast<int *>(
      CustomData_get_layer_for_write(&result->edata, CD_ORIGINDEX, result->totedge));
  int *origindex_poly = static_cast<int *>(
      CustomData_get_layer_for_write(&result->pdata, CD_ORIGINDEX, result->totpoly));

  float *result_edge_bweight = static_cast<float *>(
      CustomData_get_layer_for_write(&result->edata, CD_BWEIGHT, result->totedge));
  if (bevel_convex != 0.0f || orig_vert_bweight != nullptr) {
    result_edge_bweight = static_cast<float *>(CustomData_add_layer(
        &result->edata, CD_BWEIGHT, CD_SET_DEFAULT, nullptr, result->totedge));
  }

  /* Checks that result has dvert data. */
  MDeformVert *dst_dvert = nullptr;
  if (shell_defgrp_index != -1 || rim_defgrp_index != -1) {
    dst_dvert = BKE_mesh_deform_verts_for_write(result);
  }

  /* Get vertex crease layer and ensure edge creases are active if vertex creases are found, since
   * they will introduce edge creases in the used custom interpolation method. */
  const float *vertex_crease = static_cast<const float *>(
      CustomData_get_layer(&mesh->vdata, CD_CREASE));
  float *result_edge_crease = nullptr;
  if (vertex_crease) {
    result_edge_crease = (float *)CustomData_add_layer(
        &result->edata, CD_CREASE, CD_SET_DEFAULT, nullptr, result->totedge);
    /* delete all vertex creases in the result if a rim is used. */
    if (do_rim) {
      CustomData_free_layers(&result->vdata, CD_CREASE, result->totvert);
    }
  }

  /* Make_new_verts. */
  {
    gs_ptr = orig_vert_groups_arr;
    for (uint i = 0; i < verts_num; i++, gs_ptr++) {
      EdgeGroup *gs = *gs_ptr;
      if (gs) {
        for (EdgeGroup *g = gs; g->valid; g++) {
          if (g->new_vert != MOD_SOLIDIFY_EMPTY_TAG) {
            CustomData_copy_data(&mesh->vdata, &result->vdata, int(i), int(g->new_vert), 1);
            copy_v3_v3(vert_positions[g->new_vert], g->co);
          }
        }
      }
    }
  }

  /* Make edges. */
  {
    uint i = 0;
    edge_index += totsingularity;
    for (NewEdgeRef ***new_edges = orig_edge_data_arr; i < edges_num; i++, new_edges++) {
      if (*new_edges && (do_shell || edge_adj_faces_len[i] == 1) && (**new_edges)->old_edge == i) {
        for (NewEdgeRef **l = *new_edges; *l; l++) {
          if ((*l)->new_edge != MOD_SOLIDIFY_EMPTY_TAG) {
            const uint v1 = (*l)->link_edge_groups[0]->new_vert;
            const uint v2 = (*l)->link_edge_groups[1]->new_vert;
            uint insert = edge_index;
            if (has_singularities && ((*l)->link_edge_groups[0]->is_singularity &&
                                      (*l)->link_edge_groups[1]->is_singularity)) {
              uint j = 0;
              for (uint(*p)[2] = singularity_edges; j < totsingularity; p++, j++) {
                if (((*p)[0] == v1 && (*p)[1] == v2) || ((*p)[0] == v2 && (*p)[1] == v1)) {
                  insert = j;
                  break;
                }
              }
              BLI_assert(insert == j);
            }
            else {
              edge_index++;
            }
            CustomData_copy_data(&mesh->edata, &result->edata, int(i), int(insert), 1);
            BLI_assert(v1 != MOD_SOLIDIFY_EMPTY_TAG);
            BLI_assert(v2 != MOD_SOLIDIFY_EMPTY_TAG);
            edges[insert].v1 = v1;
            edges[insert].v2 = v2;
            edges[insert].flag = orig_edges[(*l)->old_edge].flag;
            if (result_edge_crease) {
              result_edge_crease[insert] = orig_edge_crease ? orig_edge_crease[(*l)->old_edge] :
                                                              0.0f;
            }
            if (result_edge_bweight) {
              result_edge_bweight[insert] = orig_edge_bweight ? orig_edge_bweight[(*l)->old_edge] :
                                                                0.0f;
            }
            if (bevel_convex != 0.0f && (*l)->faces[1] != nullptr) {
              result_edge_bweight[insert] = clamp_f(
                  result_edge_bweight[insert] +
                      ((*l)->angle > M_PI + FLT_EPSILON ?
                           clamp_f(bevel_convex, 0.0f, 1.0f) :
                           ((*l)->angle < M_PI - FLT_EPSILON ? clamp_f(bevel_convex, -1.0f, 0.0f) :
                                                               0)),
                  0.0f,
                  1.0f);
            }
            (*l)->new_edge = insert;
          }
        }
      }
    }
  }
  if (singularity_edges) {
    MEM_freeN(singularity_edges);
  }

  /* DEBUG CODE FOR BUG-FIXING (can not be removed because every bug-fix needs this badly!). */
#if 0
  {
    /* this code will output the content of orig_vert_groups_arr.
     * in orig_vert_groups_arr these conditions must be met for every vertex:
     * - new_edge value should have no duplicates
     * - every old_edge value should appear twice
     * - every group should have at least two members (edges)
     * NOTE: that there can be vertices that only have one group. They are called singularities.
     * These vertices will only have one side (there is no way of telling apart front
     * from back like on a mobius strip)
     */

    /* Debug output format:
     * <original vertex id>:
     * {
     *   { <old edge id>/<new edge id>, } \
     *     (tg:<topology group id>)(s:<is split group>,c:<is closed group (before splitting)>)
     * }
     */
    gs_ptr = orig_vert_groups_arr;
    for (uint i = 0; i < verts_num; i++, gs_ptr++) {
      EdgeGroup *gs = *gs_ptr;
      /* check if the vertex is present (may be dissolved because of proximity) */
      if (gs) {
        printf("%d:\n", i);
        for (EdgeGroup *g = gs; g->valid; g++) {
          NewEdgeRef **e = g->edges;
          for (uint j = 0; j < g->edges_len; j++, e++) {
            printf("%u/%d, ", (*e)->old_edge, int(*e)->new_edge);
          }
          printf("(tg:%u)(s:%u,c:%d)\n", g->topo_group, g->split, g->is_orig_closed);
        }
      }
    }
  }
#endif

  const int *src_material_index = BKE_mesh_material_indices(mesh);
  int *dst_material_index = BKE_mesh_material_indices_for_write(result);

  /* Make boundary edges/faces. */
  {
    gs_ptr = orig_vert_groups_arr;
    for (uint i = 0; i < verts_num; i++, gs_ptr++) {
      EdgeGroup *gs = *gs_ptr;
      if (gs) {
        EdgeGroup *g = gs;
        EdgeGroup *g2 = gs;
        EdgeGroup *last_g = nullptr;
        EdgeGroup *first_g = nullptr;
        float mv_crease = vertex_crease ? vertex_crease[i] : 0.0f;
        float mv_bweight = orig_vert_bweight ? orig_vert_bweight[i] : 0.0f;
        /* Data calculation cache. */
        float max_crease;
        float last_max_crease = 0.0f;
        float first_max_crease = 0.0f;
        float max_bweight;
        float last_max_bweight = 0.0f;
        float first_max_bweight = 0.0f;
        short flag;
        short last_flag = 0;
        short first_flag = 0;
        for (uint j = 0; g->valid; g++) {
          if ((do_rim && !g->is_orig_closed) || (do_shell && g->split)) {
            max_crease = 0;
            max_bweight = 0;
            flag = 0;

            BLI_assert(g->edges_len >= 2);

            if (g->edges_len == 2) {
              if (result_edge_crease) {
                if (orig_edge_crease) {
                  max_crease = min_ff(orig_edge_crease[g->edges[0]->old_edge],
                                      orig_edge_crease[g->edges[1]->old_edge]);
                }
                else {
                  max_crease = 0.0f;
                }
              }
            }
            else {
              for (uint k = 1; k < g->edges_len - 1; k++) {
                const uint orig_edge_index = g->edges[k]->old_edge;
                const MEdge *ed = &orig_edges[orig_edge_index];
                if (result_edge_crease) {
                  if (orig_edge_crease && orig_edge_crease[orig_edge_index] > max_crease) {
                    max_crease = orig_edge_crease[orig_edge_index];
                  }
                }
                if (g->edges[k]->new_edge != MOD_SOLIDIFY_EMPTY_TAG) {
                  if (result_edge_bweight) {
                    float bweight = result_edge_bweight[g->edges[k]->new_edge];
                    if (bweight > max_bweight) {
                      max_bweight = bweight;
                    }
                  }
                }
                flag |= ed->flag;
              }
            }

            const float bweight_open_edge =
                orig_edge_bweight ?
                    min_ff(orig_edge_bweight[g->edges[0]->old_edge],
                           orig_edge_bweight[g->edges[g->edges_len - 1]->old_edge]) :
                    0.0f;
            if (bweight_open_edge > 0) {
              max_bweight = min_ff(bweight_open_edge, max_bweight);
            }
            else {
              if (bevel_convex < 0.0f) {
                max_bweight = 0;
              }
            }
            if (!first_g) {
              first_g = g;
              first_max_crease = max_crease;
              first_max_bweight = max_bweight;
              first_flag = flag;
            }
            else {
              last_g->open_face_edge = edge_index;
              CustomData_copy_data(&mesh->edata,
                                   &result->edata,
                                   int(last_g->edges[0]->old_edge),
                                   int(edge_index),
                                   1);
              if (origindex_edge) {
                origindex_edge[edge_index] = ORIGINDEX_NONE;
              }
              edges[edge_index].v1 = last_g->new_vert;
              edges[edge_index].v2 = g->new_vert;
              edges[edge_index].flag = ((last_flag | flag) & ME_SEAM);
              if (result_edge_crease) {
                result_edge_crease[edge_index] = max_ff(mv_crease,
                                                        min_ff(last_max_crease, max_crease));
              }
              if (result_edge_bweight) {
                result_edge_bweight[edge_index] = max_ff(mv_bweight,
                                                         min_ff(last_max_bweight, max_bweight));
              }
              edge_index++;
            }
            last_g = g;
            last_max_crease = max_crease;
            last_max_bweight = max_bweight;
            last_flag = flag;
            j++;
          }
          if (!(g + 1)->valid || g->topo_group != (g + 1)->topo_group) {
            if (j == 2) {
              last_g->open_face_edge = edge_index - 1;
            }
            if (j > 2) {
              CustomData_copy_data(&mesh->edata,
                                   &result->edata,
                                   int(last_g->edges[0]->old_edge),
                                   int(edge_index),
                                   1);
              if (origindex_edge) {
                origindex_edge[edge_index] = ORIGINDEX_NONE;
              }
              last_g->open_face_edge = edge_index;
              edges[edge_index].v1 = last_g->new_vert;
              edges[edge_index].v2 = first_g->new_vert;
              edges[edge_index].flag = ((last_flag | first_flag) & ME_SEAM);
              if (result_edge_crease) {
                result_edge_crease[edge_index] = max_ff(mv_crease,
                                                        min_ff(last_max_crease, first_max_crease));
              }
              if (result_edge_bweight) {
                result_edge_bweight[edge_index] = max_ff(
                    mv_bweight, min_ff(last_max_bweight, first_max_bweight));
              }
              edge_index++;

              /* Loop data. */
              int *loops_data = static_cast<int *>(
                  MEM_malloc_arrayN(j, sizeof(*loops_data), __func__));
              /* The result material index is from consensus. */
              short most_mat_nr = 0;
              uint most_mat_nr_face = 0;
              uint most_mat_nr_count = 0;
              for (short l = 0; l < mat_nrs; l++) {
                uint count = 0;
                uint face = 0;
                uint k = 0;
                for (EdgeGroup *g3 = g2; g3->valid && k < j; g3++) {
                  if ((do_rim && !g3->is_orig_closed) || (do_shell && g3->split)) {
                    /* Check both far ends in terms of faces of an edge group. */
                    if ((src_material_index ? src_material_index[g3->edges[0]->faces[0]->index] :
                                              0) == l) {
                      face = g3->edges[0]->faces[0]->index;
                      count++;
                    }
                    NewEdgeRef *le = g3->edges[g3->edges_len - 1];
                    if (le->faces[1] &&
                        (src_material_index ? src_material_index[le->faces[1]->index] : 0) == l) {
                      face = le->faces[1]->index;
                      count++;
                    }
                    else if (!le->faces[1] &&
                             (src_material_index ? src_material_index[le->faces[0]->index] : 0) ==
                                 l) {
                      face = le->faces[0]->index;
                      count++;
                    }
                    k++;
                  }
                }
                if (count > most_mat_nr_count) {
                  most_mat_nr = l;
                  most_mat_nr_face = face;
                  most_mat_nr_count = count;
                }
              }
              CustomData_copy_data(
                  &mesh->pdata, &result->pdata, int(most_mat_nr_face), int(poly_index), 1);
              if (origindex_poly) {
                origindex_poly[poly_index] = ORIGINDEX_NONE;
              }
              polys[poly_index].loopstart = int(loop_index);
              polys[poly_index].totloop = int(j);
              dst_material_index[poly_index] = most_mat_nr +
                                               (g->is_orig_closed || !do_rim ? 0 : mat_ofs_rim);
              CLAMP(dst_material_index[poly_index], 0, mat_nr_max);
<<<<<<< HEAD
=======
              polys[poly_index].flag = orig_polys[most_mat_nr_face].flag;
>>>>>>> cb62ab5b
              poly_index++;

              for (uint k = 0; g2->valid && k < j; g2++) {
                if ((do_rim && !g2->is_orig_closed) || (do_shell && g2->split)) {
                  const MPoly *face = g2->edges[0]->faces[0]->face;
                  const MLoop *ml = &orig_loops[face->loopstart];
                  for (int l = 0; l < face->totloop; l++, ml++) {
                    if (vm[ml->v] == i) {
                      loops_data[k] = face->loopstart + l;
                      break;
                    }
                  }
                  k++;
                }
              }

              if (!do_flip) {
                for (uint k = 0; k < j; k++) {
                  CustomData_copy_data(
                      &mesh->ldata, &result->ldata, loops_data[k], int(loop_index), 1);
                  loops[loop_index].v = edges[edge_index - j + k].v1;
                  loops[loop_index++].e = edge_index - j + k;
                }
              }
              else {
                for (uint k = 1; k <= j; k++) {
                  CustomData_copy_data(
                      &mesh->ldata, &result->ldata, loops_data[j - k], int(loop_index), 1);
                  loops[loop_index].v = edges[edge_index - k].v2;
                  loops[loop_index++].e = edge_index - k;
                }
              }
              MEM_freeN(loops_data);
            }
            /* Reset everything for the next poly. */
            j = 0;
            last_g = nullptr;
            first_g = nullptr;
            last_max_crease = 0;
            first_max_crease = 0;
            last_max_bweight = 0;
            first_max_bweight = 0;
            last_flag = 0;
            first_flag = 0;
          }
        }
      }
    }
  }

  /* Make boundary faces. */
  if (do_rim) {
    for (uint i = 0; i < edges_num; i++) {
      if (edge_adj_faces_len[i] == 1 && orig_edge_data_arr[i] &&
          (*orig_edge_data_arr[i])->old_edge == i) {
        NewEdgeRef **new_edges = orig_edge_data_arr[i];

        NewEdgeRef *edge1 = new_edges[0];
        NewEdgeRef *edge2 = new_edges[1];
        const bool v1_singularity = edge1->link_edge_groups[0]->is_singularity &&
                                    edge2->link_edge_groups[0]->is_singularity;
        const bool v2_singularity = edge1->link_edge_groups[1]->is_singularity &&
                                    edge2->link_edge_groups[1]->is_singularity;
        if (v1_singularity && v2_singularity) {
          continue;
        }

        const uint orig_face_index = (*new_edges)->faces[0]->index;
        const MPoly *face = (*new_edges)->faces[0]->face;
        CustomData_copy_data(
            &mesh->pdata, &result->pdata, int((*new_edges)->faces[0]->index), int(poly_index), 1);
        polys[poly_index].loopstart = int(loop_index);
        polys[poly_index].totloop = 4 - int(v1_singularity || v2_singularity);
        dst_material_index[poly_index] =
            (src_material_index ? src_material_index[orig_face_index] : 0) + mat_ofs_rim;
        CLAMP(dst_material_index[poly_index], 0, mat_nr_max);
<<<<<<< HEAD
=======
        polys[poly_index].flag = face->flag;
>>>>>>> cb62ab5b
        poly_index++;

        int loop1 = -1;
        int loop2 = -1;
        const MLoop *ml = &orig_loops[face->loopstart];
        const uint old_v1 = vm[orig_edges[edge1->old_edge].v1];
        const uint old_v2 = vm[orig_edges[edge1->old_edge].v2];
        for (uint j = 0; j < face->totloop; j++, ml++) {
          if (vm[ml->v] == old_v1) {
            loop1 = face->loopstart + int(j);
          }
          else if (vm[ml->v] == old_v2) {
            loop2 = face->loopstart + int(j);
          }
        }
        BLI_assert(loop1 != -1 && loop2 != -1);
        MEdge *open_face_edge;
        uint open_face_edge_index;
        if (!do_flip) {
          if (rim_defgrp_index != -1) {
            BKE_defvert_ensure_index(&dst_dvert[edges[edge1->new_edge].v1], rim_defgrp_index)
                ->weight = 1.0f;
          }
          CustomData_copy_data(&mesh->ldata, &result->ldata, loop1, int(loop_index), 1);
          loops[loop_index].v = edges[edge1->new_edge].v1;
          loops[loop_index++].e = edge1->new_edge;

          if (!v2_singularity) {
            open_face_edge_index = edge1->link_edge_groups[1]->open_face_edge;
            if (rim_defgrp_index != -1) {
              BKE_defvert_ensure_index(&dst_dvert[edges[edge1->new_edge].v2], rim_defgrp_index)
                  ->weight = 1.0f;
            }
            CustomData_copy_data(&mesh->ldata, &result->ldata, loop2, int(loop_index), 1);
            loops[loop_index].v = edges[edge1->new_edge].v2;
            open_face_edge = &edges[open_face_edge_index];
            if (ELEM(edges[edge2->new_edge].v2, open_face_edge->v1, open_face_edge->v2)) {
              loops[loop_index++].e = open_face_edge_index;
            }
            else {
              loops[loop_index++].e = edge2->link_edge_groups[1]->open_face_edge;
            }
          }

          if (rim_defgrp_index != -1) {
            BKE_defvert_ensure_index(&dst_dvert[edges[edge2->new_edge].v2], rim_defgrp_index)
                ->weight = 1.0f;
          }
          CustomData_copy_data(&mesh->ldata, &result->ldata, loop2, int(loop_index), 1);
          loops[loop_index].v = edges[edge2->new_edge].v2;
          loops[loop_index++].e = edge2->new_edge;

          if (!v1_singularity) {
            open_face_edge_index = edge2->link_edge_groups[0]->open_face_edge;
            if (rim_defgrp_index != -1) {
              BKE_defvert_ensure_index(&dst_dvert[edges[edge2->new_edge].v1], rim_defgrp_index)
                  ->weight = 1.0f;
            }
            CustomData_copy_data(&mesh->ldata, &result->ldata, loop1, int(loop_index), 1);
            loops[loop_index].v = edges[edge2->new_edge].v1;
            open_face_edge = &edges[open_face_edge_index];
            if (ELEM(edges[edge1->new_edge].v1, open_face_edge->v1, open_face_edge->v2)) {
              loops[loop_index++].e = open_face_edge_index;
            }
            else {
              loops[loop_index++].e = edge1->link_edge_groups[0]->open_face_edge;
            }
          }
        }
        else {
          if (!v1_singularity) {
            open_face_edge_index = edge1->link_edge_groups[0]->open_face_edge;
            if (rim_defgrp_index != -1) {
              BKE_defvert_ensure_index(&dst_dvert[edges[edge1->new_edge].v1], rim_defgrp_index)
                  ->weight = 1.0f;
            }
            CustomData_copy_data(&mesh->ldata, &result->ldata, loop1, int(loop_index), 1);
            loops[loop_index].v = edges[edge1->new_edge].v1;
            open_face_edge = &edges[open_face_edge_index];
            if (ELEM(edges[edge2->new_edge].v1, open_face_edge->v1, open_face_edge->v2)) {
              loops[loop_index++].e = open_face_edge_index;
            }
            else {
              loops[loop_index++].e = edge2->link_edge_groups[0]->open_face_edge;
            }
          }

          if (rim_defgrp_index != -1) {
            BKE_defvert_ensure_index(&dst_dvert[edges[edge2->new_edge].v1], rim_defgrp_index)
                ->weight = 1.0f;
          }
          CustomData_copy_data(&mesh->ldata, &result->ldata, loop1, int(loop_index), 1);
          loops[loop_index].v = edges[edge2->new_edge].v1;
          loops[loop_index++].e = edge2->new_edge;

          if (!v2_singularity) {
            open_face_edge_index = edge2->link_edge_groups[1]->open_face_edge;
            if (rim_defgrp_index != -1) {
              BKE_defvert_ensure_index(&dst_dvert[edges[edge2->new_edge].v2], rim_defgrp_index)
                  ->weight = 1.0f;
            }
            CustomData_copy_data(&mesh->ldata, &result->ldata, loop2, int(loop_index), 1);
            loops[loop_index].v = edges[edge2->new_edge].v2;
            open_face_edge = &edges[open_face_edge_index];
            if (ELEM(edges[edge1->new_edge].v2, open_face_edge->v1, open_face_edge->v2)) {
              loops[loop_index++].e = open_face_edge_index;
            }
            else {
              loops[loop_index++].e = edge1->link_edge_groups[1]->open_face_edge;
            }
          }

          if (rim_defgrp_index != -1) {
            BKE_defvert_ensure_index(&dst_dvert[edges[edge1->new_edge].v2], rim_defgrp_index)
                ->weight = 1.0f;
          }
          CustomData_copy_data(&mesh->ldata, &result->ldata, loop2, int(loop_index), 1);
          loops[loop_index].v = edges[edge1->new_edge].v2;
          loops[loop_index++].e = edge1->new_edge;
        }
      }
    }
  }

  /* Make faces. */
  if (do_shell) {
    NewFaceRef *fr = face_sides_arr;
    uint *face_loops = static_cast<uint *>(
        MEM_malloc_arrayN(largest_ngon * 2, sizeof(*face_loops), __func__));
    uint *face_verts = static_cast<uint *>(
        MEM_malloc_arrayN(largest_ngon * 2, sizeof(*face_verts), __func__));
    uint *face_edges = static_cast<uint *>(
        MEM_malloc_arrayN(largest_ngon * 2, sizeof(*face_edges), __func__));
    for (uint i = 0; i < polys_num * 2; i++, fr++) {
      const uint loopstart = uint(fr->face->loopstart);
      uint totloop = uint(fr->face->totloop);
      uint valid_edges = 0;
      uint k = 0;
      while (totloop > 0 && (!fr->link_edges[totloop - 1] ||
                             fr->link_edges[totloop - 1]->new_edge == MOD_SOLIDIFY_EMPTY_TAG)) {
        totloop--;
      }
      if (totloop > 0) {
        NewEdgeRef *prior_edge = fr->link_edges[totloop - 1];
        uint prior_flip = uint(vm[orig_edges[prior_edge->old_edge].v1] ==
                               vm[orig_loops[loopstart + (totloop - 1)].v]);
        for (uint j = 0; j < totloop; j++) {
          NewEdgeRef *new_edge = fr->link_edges[j];
          if (new_edge && new_edge->new_edge != MOD_SOLIDIFY_EMPTY_TAG) {
            valid_edges++;
            const uint flip = uint(vm[orig_edges[new_edge->old_edge].v2] ==
                                   vm[orig_loops[loopstart + j].v]);
            BLI_assert(flip ||
                       vm[orig_edges[new_edge->old_edge].v1] == vm[orig_loops[loopstart + j].v]);
            /* The vert that's in the current loop. */
            const uint new_v1 = new_edge->link_edge_groups[flip]->new_vert;
            /* The vert that's in the next loop. */
            const uint new_v2 = new_edge->link_edge_groups[1 - flip]->new_vert;
            if (k == 0 || face_verts[k - 1] != new_v1) {
              face_loops[k] = loopstart + j;
              if (fr->reversed) {
                face_edges[k] = prior_edge->link_edge_groups[prior_flip]->open_face_edge;
              }
              else {
                face_edges[k] = new_edge->link_edge_groups[flip]->open_face_edge;
              }
              BLI_assert(k == 0 || medge[face_edges[k]].v2 == face_verts[k - 1] ||
                         medge[face_edges[k]].v1 == face_verts[k - 1]);
              BLI_assert(face_edges[k] == MOD_SOLIDIFY_EMPTY_TAG ||
                         medge[face_edges[k]].v2 == new_v1 || medge[face_edges[k]].v1 == new_v1);
              face_verts[k++] = new_v1;
            }
            prior_edge = new_edge;
            prior_flip = 1 - flip;
            if (j < totloop - 1 || face_verts[0] != new_v2) {
              face_loops[k] = loopstart + (j + 1) % totloop;
              face_edges[k] = new_edge->new_edge;
              face_verts[k++] = new_v2;
            }
            else {
              face_edges[0] = new_edge->new_edge;
            }
          }
        }
        if (k > 2 && valid_edges > 2) {
          CustomData_copy_data(&mesh->pdata, &result->pdata, int(i / 2), int(poly_index), 1);
          polys[poly_index].loopstart = int(loop_index);
          polys[poly_index].totloop = int(k);
          dst_material_index[poly_index] = (src_material_index ? src_material_index[fr->index] :
                                                                 0) +
                                           (fr->reversed != do_flip ? mat_ofs : 0);
          CLAMP(dst_material_index[poly_index], 0, mat_nr_max);
<<<<<<< HEAD
=======
          polys[poly_index].flag = fr->face->flag;
>>>>>>> cb62ab5b
          if (fr->reversed != do_flip) {
            for (int l = int(k) - 1; l >= 0; l--) {
              if (shell_defgrp_index != -1) {
                BKE_defvert_ensure_index(&dst_dvert[face_verts[l]], shell_defgrp_index)->weight =
                    1.0f;
              }
              CustomData_copy_data(
                  &mesh->ldata, &result->ldata, int(face_loops[l]), int(loop_index), 1);
              loops[loop_index].v = face_verts[l];
              loops[loop_index++].e = face_edges[l];
            }
          }
          else {
            uint l = k - 1;
            for (uint next_l = 0; next_l < k; next_l++) {
              CustomData_copy_data(
                  &mesh->ldata, &result->ldata, int(face_loops[l]), int(loop_index), 1);
              loops[loop_index].v = face_verts[l];
              loops[loop_index++].e = face_edges[next_l];
              l = next_l;
            }
          }
          poly_index++;
        }
      }
    }
    MEM_freeN(face_loops);
    MEM_freeN(face_verts);
    MEM_freeN(face_edges);
  }
  if (edge_index != new_edges_num) {
    BKE_modifier_set_error(ctx->object,
                           md,
                           "Internal Error: edges array wrong size: %u instead of %u",
                           new_edges_num,
                           edge_index);
  }
  if (poly_index != new_polys_num) {
    BKE_modifier_set_error(ctx->object,
                           md,
                           "Internal Error: polys array wrong size: %u instead of %u",
                           new_polys_num,
                           poly_index);
  }
  if (loop_index != new_loops_num) {
    BKE_modifier_set_error(ctx->object,
                           md,
                           "Internal Error: loops array wrong size: %u instead of %u",
                           new_loops_num,
                           loop_index);
  }
  BLI_assert(edge_index == new_edges_num);
  BLI_assert(poly_index == new_polys_num);
  BLI_assert(loop_index == new_loops_num);

  /* Free remaining memory */
  {
    MEM_freeN(vm);
    MEM_freeN(edge_adj_faces_len);
    uint i = 0;
    for (EdgeGroup **p = orig_vert_groups_arr; i < verts_num; i++, p++) {
      if (*p) {
        for (EdgeGroup *eg = *p; eg->valid; eg++) {
          MEM_freeN(eg->edges);
        }
        MEM_freeN(*p);
      }
    }
    MEM_freeN(orig_vert_groups_arr);
    i = edges_num;
    for (NewEdgeRef ***p = orig_edge_data_arr + (edges_num - 1); i > 0; i--, p--) {
      if (*p && (**p)->old_edge == i - 1) {
        for (NewEdgeRef **l = *p; *l; l++) {
          MEM_freeN(*l);
        }
        MEM_freeN(*p);
      }
    }
    MEM_freeN(orig_edge_data_arr);
    MEM_freeN(orig_edge_lengths);
    i = 0;
    for (NewFaceRef *p = face_sides_arr; i < polys_num * 2; i++, p++) {
      MEM_freeN(p->link_edges);
    }
    MEM_freeN(face_sides_arr);
    MEM_freeN(poly_nors);
  }

#undef MOD_SOLIDIFY_EMPTY_TAG

  return result;
}

/** \} */<|MERGE_RESOLUTION|>--- conflicted
+++ resolved
@@ -2330,10 +2330,6 @@
               dst_material_index[poly_index] = most_mat_nr +
                                                (g->is_orig_closed || !do_rim ? 0 : mat_ofs_rim);
               CLAMP(dst_material_index[poly_index], 0, mat_nr_max);
-<<<<<<< HEAD
-=======
-              polys[poly_index].flag = orig_polys[most_mat_nr_face].flag;
->>>>>>> cb62ab5b
               poly_index++;
 
               for (uint k = 0; g2->valid && k < j; g2++) {
@@ -2410,10 +2406,6 @@
         dst_material_index[poly_index] =
             (src_material_index ? src_material_index[orig_face_index] : 0) + mat_ofs_rim;
         CLAMP(dst_material_index[poly_index], 0, mat_nr_max);
-<<<<<<< HEAD
-=======
-        polys[poly_index].flag = face->flag;
->>>>>>> cb62ab5b
         poly_index++;
 
         int loop1 = -1;
@@ -2606,10 +2598,6 @@
                                                                  0) +
                                            (fr->reversed != do_flip ? mat_ofs : 0);
           CLAMP(dst_material_index[poly_index], 0, mat_nr_max);
-<<<<<<< HEAD
-=======
-          polys[poly_index].flag = fr->face->flag;
->>>>>>> cb62ab5b
           if (fr->reversed != do_flip) {
             for (int l = int(k) - 1; l >= 0; l--) {
               if (shell_defgrp_index != -1) {
