/* SPDX-FileCopyrightText: 2024 Blender Authors
 *
 * SPDX-License-Identifier: GPL-2.0-or-later */

/** \file
 * \ingroup modifiers
 */

#include "MOD_grease_pencil_util.hh"

#include "BLI_set.hh"
#include "BLI_vector_set.hh"

#include "DNA_grease_pencil_types.h"
#include "DNA_material_types.h"
#include "DNA_modifier_types.h"
#include "DNA_screen_types.h"

#include "BKE_colortools.hh"
#include "BKE_curves.hh"
#include "BKE_grease_pencil.hh"
#include "BKE_lib_query.hh"
#include "BKE_material.h"

#include "BLT_translation.hh"

#include "BLO_read_write.hh"

#include "RNA_access.hh"
#include "RNA_prototypes.hh"

#include "UI_interface.hh"

namespace blender::modifier::greasepencil {

using bke::greasepencil::Drawing;
using bke::greasepencil::FramesMapKeyT;
using bke::greasepencil::Layer;

void init_influence_data(GreasePencilModifierInfluenceData *influence_data,
                         const bool has_custom_curve)
{
  if (has_custom_curve) {
    influence_data->custom_curve = BKE_curvemapping_add(1, 0.0f, 0.0f, 1.0f, 1.0f);
    BKE_curvemapping_init(influence_data->custom_curve);
  }
}

void copy_influence_data(const GreasePencilModifierInfluenceData *influence_data_src,
                         GreasePencilModifierInfluenceData *influence_data_dst,
                         const int /*flag*/)
{
  memcpy(influence_data_dst, influence_data_src, sizeof(GreasePencilModifierInfluenceData));
  influence_data_dst->custom_curve = BKE_curvemapping_copy(influence_data_src->custom_curve);
}

void free_influence_data(GreasePencilModifierInfluenceData *influence_data)
{
  if (influence_data->custom_curve) {
    BKE_curvemapping_free(influence_data->custom_curve);
    influence_data->custom_curve = nullptr;
  }
}

void foreach_influence_ID_link(GreasePencilModifierInfluenceData *influence_data,
                               Object *ob,
                               IDWalkFunc walk,
                               void *user_data)
{
  walk(user_data, ob, (ID **)&influence_data->material, IDWALK_CB_USER);
}

void write_influence_data(BlendWriter *writer,
                          const GreasePencilModifierInfluenceData *influence_data)
{
  if (influence_data->custom_curve) {
    BKE_curvemapping_blend_write(writer, influence_data->custom_curve);
  }
}

void read_influence_data(BlendDataReader *reader,
                         GreasePencilModifierInfluenceData *influence_data)
{
  BLO_read_struct(reader, CurveMapping, &influence_data->custom_curve);
  if (influence_data->custom_curve) {
    BKE_curvemapping_blend_read(reader, influence_data->custom_curve);
    /* Make sure the internal table exists. */
    BKE_curvemapping_init(influence_data->custom_curve);
  }
}

void draw_layer_filter_settings(const bContext * /*C*/, uiLayout *layout, PointerRNA *ptr)
{
  PointerRNA ob_ptr = RNA_pointer_create(ptr->owner_id, &RNA_Object, ptr->owner_id);
  PointerRNA obj_data_ptr = RNA_pointer_get(&ob_ptr, "data");
  const bool use_layer_pass = RNA_boolean_get(ptr, "use_layer_pass_filter");
  const bool use_layer_group_filter = RNA_boolean_get(ptr, "use_layer_group_filter");
  uiLayout *row, *col, *sub, *subsub;

  uiLayoutSetPropSep(layout, true);

  col = uiLayoutColumn(layout, true);
  row = uiLayoutRow(col, true);
  uiLayoutSetPropDecorate(row, false);
<<<<<<< HEAD
  if (use_layer_group_filter) {
    uiItemPointerR(
        row, ptr, "layer_filter", &obj_data_ptr, "layer_groups", nullptr, ICON_GREASEPENCIL);
  }
  else {
    uiItemPointerR(row, ptr, "layer_filter", &obj_data_ptr, "layers", nullptr, ICON_GREASEPENCIL);
  }
=======
  uiItemPointerR(
      row, ptr, "layer_filter", &obj_data_ptr, "layers", nullptr, ICON_OUTLINER_DATA_GP_LAYER);
>>>>>>> be24e7a6
  sub = uiLayoutRow(row, true);
  uiItemR(sub, ptr, "use_layer_group_filter", UI_ITEM_NONE, "", ICON_FILE_FOLDER);
  uiItemR(sub, ptr, "invert_layer_filter", UI_ITEM_NONE, "", ICON_ARROW_LEFTRIGHT);

  row = uiLayoutRowWithHeading(col, true, "Layer Pass");
  uiLayoutSetPropDecorate(row, false);
  sub = uiLayoutRow(row, true);
  uiItemR(sub, ptr, "use_layer_pass_filter", UI_ITEM_NONE, "", ICON_NONE);
  subsub = uiLayoutRow(sub, true);
  uiLayoutSetActive(subsub, use_layer_pass);
  uiItemR(subsub, ptr, "layer_pass_filter", UI_ITEM_NONE, "", ICON_NONE);
  uiItemR(subsub, ptr, "invert_layer_pass_filter", UI_ITEM_NONE, "", ICON_ARROW_LEFTRIGHT);
}

void draw_material_filter_settings(const bContext * /*C*/, uiLayout *layout, PointerRNA *ptr)
{
  PointerRNA ob_ptr = RNA_pointer_create(ptr->owner_id, &RNA_Object, ptr->owner_id);
  PointerRNA obj_data_ptr = RNA_pointer_get(&ob_ptr, "data");
  const bool use_material_pass = RNA_boolean_get(ptr, "use_material_pass_filter");
  uiLayout *row, *col, *sub, *subsub;

  uiLayoutSetPropSep(layout, true);

  col = uiLayoutColumn(layout, true);
  row = uiLayoutRow(col, true);
  uiLayoutSetPropDecorate(row, false);
  uiItemPointerR(
      row, ptr, "material_filter", &obj_data_ptr, "materials", nullptr, ICON_SHADING_TEXTURE);
  sub = uiLayoutRow(row, true);
  uiItemR(sub, ptr, "invert_material_filter", UI_ITEM_NONE, "", ICON_ARROW_LEFTRIGHT);

  row = uiLayoutRowWithHeading(col, true, "Material Pass");
  uiLayoutSetPropDecorate(row, false);
  sub = uiLayoutRow(row, true);
  uiItemR(sub, ptr, "use_material_pass_filter", UI_ITEM_NONE, "", ICON_NONE);
  subsub = uiLayoutRow(sub, true);
  uiLayoutSetActive(subsub, use_material_pass);
  uiItemR(subsub, ptr, "material_pass_filter", UI_ITEM_NONE, "", ICON_NONE);
  uiItemR(subsub, ptr, "invert_material_pass_filter", UI_ITEM_NONE, "", ICON_ARROW_LEFTRIGHT);
}

void draw_vertex_group_settings(const bContext * /*C*/, uiLayout *layout, PointerRNA *ptr)
{
  PointerRNA ob_ptr = RNA_pointer_create(ptr->owner_id, &RNA_Object, ptr->owner_id);
  bool has_vertex_group = RNA_string_length(ptr, "vertex_group_name") != 0;
  uiLayout *row, *col, *sub;

  uiLayoutSetPropSep(layout, true);

  col = uiLayoutColumn(layout, true);
  row = uiLayoutRow(col, true);
  uiLayoutSetPropDecorate(row, false);
  uiItemPointerR(row, ptr, "vertex_group_name", &ob_ptr, "vertex_groups", nullptr, ICON_NONE);
  sub = uiLayoutRow(row, true);
  uiLayoutSetActive(sub, has_vertex_group);
  uiLayoutSetPropDecorate(sub, false);
  uiItemR(sub, ptr, "invert_vertex_group", UI_ITEM_NONE, "", ICON_ARROW_LEFTRIGHT);
}

void draw_custom_curve_settings(const bContext * /*C*/, uiLayout *layout, PointerRNA *ptr)
{
  bool use_custom_curve = RNA_boolean_get(ptr, "use_custom_curve");
  uiLayout *row;

  uiLayoutSetPropSep(layout, true);
  row = uiLayoutRow(layout, true);
  uiLayoutSetPropDecorate(row, false);
  uiItemR(row, ptr, "use_custom_curve", UI_ITEM_NONE, IFACE_("Custom Curve"), ICON_NONE);
  if (use_custom_curve) {
    uiTemplateCurveMapping(layout, ptr, "custom_curve", 0, false, false, false, false);
  }
}

/**
 * Get a list of pass IDs used by grease pencil materials.
 * This way the material pass can be looked up by index instead of having to get the material for
 * each curve.
 */
static Vector<int> get_grease_pencil_material_passes(const Object *ob)
{
  short *totcol = BKE_object_material_len_p(const_cast<Object *>(ob));
  Vector<int> result(*totcol);
  Material *ma = nullptr;
  for (short i = 0; i < *totcol; i++) {
    ma = BKE_object_material_get(const_cast<Object *>(ob), i + 1);
    /* Pass index of the grease pencil material. */
    result[i] = ma->gp_style->index;
  }
  return result;
}

static IndexMask get_filtered_layer_mask(const GreasePencil &grease_pencil,
                                         const std::optional<StringRef> layer_name_filter,
                                         const std::optional<int> layer_pass_filter,
                                         const bool layer_filter_invert,
                                         const bool layer_pass_filter_invert,
                                         IndexMaskMemory &memory)
{
  const IndexMask full_mask = grease_pencil.layers().index_range();
  if (!layer_name_filter && !layer_pass_filter) {
    return full_mask;
  }

  bke::AttributeAccessor layer_attributes = grease_pencil.attributes();
  const Span<const Layer *> layers = grease_pencil.layers();
  const VArray<int> layer_passes =
      layer_attributes.lookup_or_default<int>("pass_index", bke::AttrDomain::Layer, 0).varray;

  const Span<const blender::bke::greasepencil::LayerGroup *> layer_groups =
      grease_pencil.layer_groups();
  int filter_layer_group = -1;
  if (layer_name_filter) {
    for (int i : layer_groups.index_range()) {
      if (layer_groups[i]->name() == layer_name_filter.value()) {
        filter_layer_group = i;
        break;
      }
    }
  }

  IndexMask result = IndexMask::from_predicate(
      full_mask, GrainSize(4096), memory, [&](const int64_t layer_i) {
        if (layer_name_filter) {
          if (filter_layer_group > -1) {
            const blender::bke::greasepencil::LayerGroup *group = layer_groups[filter_layer_group];
            const Layer *layer = layers[layer_i];
            const bool match = group->layers().contains(layer);
            if (match == layer_filter_invert) {
              return false;
            }
          }
          else {
            const Layer &layer = *layers[layer_i];
            const bool match = (layer.name() == layer_name_filter.value());
            if (match == layer_filter_invert) {
              return false;
            }
          }
        }
        if (layer_pass_filter) {
          const int layer_pass = layer_passes.get(layer_i);
          const bool match = (layer_pass == layer_pass_filter.value());
          if (match == layer_pass_filter_invert) {
            return false;
          }
        }
        return true;
      });
  return result;
}

IndexMask get_filtered_layer_mask(const GreasePencil &grease_pencil,
                                  const GreasePencilModifierInfluenceData &influence_data,
                                  IndexMaskMemory &memory)
{
  return get_filtered_layer_mask(
      grease_pencil,
      influence_data.layer_name[0] != '\0' ?
          std::make_optional<StringRef>(influence_data.layer_name) :
          std::nullopt,
      (influence_data.flag & GREASE_PENCIL_INFLUENCE_USE_LAYER_PASS_FILTER) ?
          std::make_optional<int>(influence_data.layer_pass) :
          std::nullopt,
      influence_data.flag & GREASE_PENCIL_INFLUENCE_INVERT_LAYER_FILTER,
      influence_data.flag & GREASE_PENCIL_INFLUENCE_INVERT_LAYER_PASS_FILTER,
      memory);
}

static IndexMask get_filtered_stroke_mask(const Object *ob,
                                          const bke::CurvesGeometry &curves,
                                          const Material *material_filter,
                                          const std::optional<int> material_pass_filter,
                                          const bool material_filter_invert,
                                          const bool material_pass_filter_invert,
                                          IndexMaskMemory &memory)
{
  const IndexMask full_mask = curves.curves_range();
  if (!material_filter && !material_pass_filter) {
    return full_mask;
  }

  const int material_filter_index = BKE_object_material_index_get(
      const_cast<Object *>(ob), const_cast<Material *>(material_filter));
  const Vector<int> material_pass_by_index = get_grease_pencil_material_passes(ob);

  bke::AttributeAccessor attributes = curves.attributes();
  VArray<int> stroke_materials =
      attributes.lookup_or_default<int>("material_index", bke::AttrDomain::Curve, 0).varray;

  IndexMask result = IndexMask::from_predicate(
      full_mask, GrainSize(4096), memory, [&](const int64_t stroke_i) {
        const int material_index = stroke_materials.get(stroke_i);
        if (material_filter != nullptr) {
          const bool match = (material_index == material_filter_index);
          if (match == material_filter_invert) {
            return false;
          }
        }
        if (material_pass_filter) {
          const int material_pass = material_pass_by_index[material_index];
          const bool match = (material_pass == material_pass_filter.value());
          if (match == material_pass_filter_invert) {
            return false;
          }
        }
        return true;
      });
  return result;
}

IndexMask get_filtered_stroke_mask(const Object *ob,
                                   const bke::CurvesGeometry &curves,
                                   const GreasePencilModifierInfluenceData &influence_data,
                                   IndexMaskMemory &memory)
{
  return get_filtered_stroke_mask(
      ob,
      curves,
      influence_data.material,
      (influence_data.flag & GREASE_PENCIL_INFLUENCE_USE_MATERIAL_PASS_FILTER) ?
          std::make_optional<int>(influence_data.material_pass) :
          std::nullopt,
      influence_data.flag & GREASE_PENCIL_INFLUENCE_INVERT_MATERIAL_FILTER,
      influence_data.flag & GREASE_PENCIL_INFLUENCE_INVERT_MATERIAL_PASS_FILTER,
      memory);
}

VArray<float> get_influence_vertex_weights(const bke::CurvesGeometry &curves,
                                           const GreasePencilModifierInfluenceData &influence_data)
{
  if (influence_data.vertex_group_name[0] == '\0') {
    /* If vertex group is not set, use full weight for all vertices. */
    return VArray<float>::ForSingle(1.0f, curves.point_num);
  }
  /* Vertex group weights, with zero weight as fallback. */
  return *curves.attributes().lookup_or_default<float>(
      influence_data.vertex_group_name, bke::AttrDomain::Point, 0.0f);
}

Vector<bke::greasepencil::Drawing *> get_drawings_for_write(GreasePencil &grease_pencil,
                                                            const IndexMask &layer_mask,
                                                            const int frame)
{
  using namespace blender::bke::greasepencil;
  VectorSet<Drawing *> drawings;
  layer_mask.foreach_index([&](const int64_t layer_i) {
    const Layer &layer = grease_pencil.layer(layer_i);
    /* Set of owned drawings, ignore drawing references to other data blocks. */
    if (Drawing *drawing = grease_pencil.get_drawing_at(layer, frame)) {
      drawings.add(drawing);
    }
  });
  return Vector<Drawing *>(drawings.as_span());
}

Vector<LayerDrawingInfo> get_drawing_infos_by_layer(GreasePencil &grease_pencil,
                                                    const IndexMask &layer_mask,
                                                    const int frame)
{
  using namespace blender::bke::greasepencil;
  Set<Drawing *> drawings;
  Vector<LayerDrawingInfo> drawing_infos;
  layer_mask.foreach_index([&](const int64_t layer_i) {
    const Layer &layer = grease_pencil.layer(layer_i);
    Drawing *drawing = grease_pencil.get_drawing_at(layer, frame);
    if (drawing == nullptr) {
      return;
    }

    if (!drawings.contains(drawing)) {
      drawings.add_new(drawing);
      drawing_infos.append({drawing, int(layer_i)});
    }
  });
  return drawing_infos;
}

Vector<FrameDrawingInfo> get_drawing_infos_by_frame(GreasePencil &grease_pencil,
                                                    const IndexMask &layer_mask,
                                                    const int frame)
{
  using namespace blender::bke::greasepencil;
  Set<Drawing *> drawings;
  Vector<FrameDrawingInfo> drawing_infos;
  layer_mask.foreach_index([&](const int64_t layer_i) {
    const Layer &layer = grease_pencil.layer(layer_i);
    const std::optional<int> start_frame = layer.start_frame_at(frame);
    if (!start_frame) {
      return;
    }
    Drawing *drawing = grease_pencil.get_drawing_at(layer, *start_frame);
    if (drawing == nullptr) {
      return;
    }

    if (!drawings.contains(drawing)) {
      drawings.add_new(drawing);
      drawing_infos.append({drawing, *start_frame});
    }
  });
  return drawing_infos;
}

}  // namespace blender::modifier::greasepencil<|MERGE_RESOLUTION|>--- conflicted
+++ resolved
@@ -102,18 +102,13 @@
   col = uiLayoutColumn(layout, true);
   row = uiLayoutRow(col, true);
   uiLayoutSetPropDecorate(row, false);
-<<<<<<< HEAD
   if (use_layer_group_filter) {
     uiItemPointerR(
-        row, ptr, "layer_filter", &obj_data_ptr, "layer_groups", nullptr, ICON_GREASEPENCIL);
+        row, ptr, "layer_filter", &obj_data_ptr, "layer_groups", nullptr, ICON_OUTLINER_DATA_GP_LAYER);
   }
   else {
     uiItemPointerR(row, ptr, "layer_filter", &obj_data_ptr, "layers", nullptr, ICON_GREASEPENCIL);
   }
-=======
-  uiItemPointerR(
-      row, ptr, "layer_filter", &obj_data_ptr, "layers", nullptr, ICON_OUTLINER_DATA_GP_LAYER);
->>>>>>> be24e7a6
   sub = uiLayoutRow(row, true);
   uiItemR(sub, ptr, "use_layer_group_filter", UI_ITEM_NONE, "", ICON_FILE_FOLDER);
   uiItemR(sub, ptr, "invert_layer_filter", UI_ITEM_NONE, "", ICON_ARROW_LEFTRIGHT);
