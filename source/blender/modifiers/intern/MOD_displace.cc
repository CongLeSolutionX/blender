/* SPDX-License-Identifier: GPL-2.0-or-later
 * Copyright 2005 Blender Foundation */

/** \file
 * \ingroup modifiers
 */

#include "BLI_utildefines.h"

#include "BLI_math.h"
#include "BLI_task.h"

#include "BLT_translation.h"

#include "DNA_defaults.h"
#include "DNA_mesh_types.h"
#include "DNA_meshdata_types.h"
#include "DNA_object_types.h"
#include "DNA_screen_types.h"

#include "BKE_context.h"
#include "BKE_customdata.h"
#include "BKE_deform.h"
#include "BKE_editmesh.h"
#include "BKE_image.h"
#include "BKE_lib_id.h"
#include "BKE_lib_query.h"
#include "BKE_mesh.hh"
#include "BKE_mesh_wrapper.h"
#include "BKE_modifier.h"
#include "BKE_object.h"
#include "BKE_screen.h"
#include "BKE_texture.h"

#include "UI_interface.h"
#include "UI_resources.h"

#include "RNA_access.h"
#include "RNA_prototypes.h"

#include "DEG_depsgraph.h"
#include "DEG_depsgraph_query.h"

#include "MEM_guardedalloc.h"

#include "MOD_ui_common.h"
#include "MOD_util.h"

#include "RE_texture.h"

/* Displace */

static void initData(ModifierData *md)
{
  DisplaceModifierData *dmd = (DisplaceModifierData *)md;

  BLI_assert(MEMCMP_STRUCT_AFTER_IS_ZERO(dmd, modifier));

  MEMCPY_STRUCT_AFTER(dmd, DNA_struct_default_get(DisplaceModifierData), modifier);
}

static void requiredDataMask(ModifierData *md, CustomData_MeshMasks *r_cddata_masks)
{
  DisplaceModifierData *dmd = (DisplaceModifierData *)md;

  /* ask for vertexgroups if we need them */
  if (dmd->defgrp_name[0] != '\0') {
    r_cddata_masks->vmask |= CD_MASK_MDEFORMVERT;
  }

  /* ask for UV coordinates if we need them */
  if (dmd->texmapping == MOD_DISP_MAP_UV) {
    r_cddata_masks->fmask |= CD_MASK_MTFACE;
  }

  if (dmd->direction == MOD_DISP_DIR_CLNOR) {
    r_cddata_masks->lmask |= CD_MASK_CUSTOMLOOPNORMAL;
  }
}

static bool dependsOnTime(Scene * /*scene*/, ModifierData *md)
{
  DisplaceModifierData *dmd = (DisplaceModifierData *)md;

  if (dmd->texture) {
    return BKE_texture_dependsOnTime(dmd->texture);
  }

  return false;
}

static bool dependsOnNormals(ModifierData *md)
{
  DisplaceModifierData *dmd = (DisplaceModifierData *)md;
  return ELEM(dmd->direction, MOD_DISP_DIR_NOR, MOD_DISP_DIR_CLNOR);
}

static void foreachIDLink(ModifierData *md, Object *ob, IDWalkFunc walk, void *userData)
{
  DisplaceModifierData *dmd = (DisplaceModifierData *)md;

  walk(userData, ob, (ID **)&dmd->texture, IDWALK_CB_USER);
  walk(userData, ob, (ID **)&dmd->map_object, IDWALK_CB_NOP);
}

static void foreachTexLink(ModifierData *md, Object *ob, TexWalkFunc walk, void *userData)
{
  walk(userData, ob, md, "texture");
}

static bool isDisabled(const Scene * /*scene*/, ModifierData *md, bool /*useRenderParams*/)
{
  DisplaceModifierData *dmd = (DisplaceModifierData *)md;
  return ((!dmd->texture && dmd->direction == MOD_DISP_DIR_RGB_XYZ) || dmd->strength == 0.0f);
}

static void updateDepsgraph(ModifierData *md, const ModifierUpdateDepsgraphContext *ctx)
{
  DisplaceModifierData *dmd = (DisplaceModifierData *)md;
  bool need_transform_relation = false;

  if (dmd->space == MOD_DISP_SPACE_GLOBAL &&
      ELEM(dmd->direction, MOD_DISP_DIR_X, MOD_DISP_DIR_Y, MOD_DISP_DIR_Z, MOD_DISP_DIR_RGB_XYZ)) {
    need_transform_relation = true;
  }

  if (dmd->texture != nullptr) {
    DEG_add_generic_id_relation(ctx->node, &dmd->texture->id, "Displace Modifier");

    if (dmd->map_object != nullptr && dmd->texmapping == MOD_DISP_MAP_OBJECT) {
      MOD_depsgraph_update_object_bone_relation(
          ctx->node, dmd->map_object, dmd->map_bone, "Displace Modifier");
      need_transform_relation = true;
    }
    if (dmd->texmapping == MOD_DISP_MAP_GLOBAL) {
      need_transform_relation = true;
    }
  }

  if (need_transform_relation) {
    DEG_add_depends_on_transform_relation(ctx->node, "Displace Modifier");
  }
}

struct DisplaceUserdata {
  /*const*/ DisplaceModifierData *dmd;
  Scene *scene;
  ImagePool *pool;
  const MDeformVert *dvert;
  float weight;
  int defgrp_index;
  int direction;
  bool use_global_direction;
  Tex *tex_target;
  float (*tex_co)[3];
  float (*vertexCos)[3];
  float local_mat[4][4];
  blender::Span<blender::float3> vert_normals;
  float (*vert_clnors)[3];
};

static void displaceModifier_do_task(void *__restrict userdata,
                                     const int iter,
                                     const TaskParallelTLS *__restrict /*tls*/)
{
  DisplaceUserdata *data = (DisplaceUserdata *)userdata;
  DisplaceModifierData *dmd = data->dmd;
  const MDeformVert *dvert = data->dvert;
  const bool invert_vgroup = (dmd->flag & MOD_DISP_INVERT_VGROUP) != 0;
  float weight = data->weight;
  int defgrp_index = data->defgrp_index;
  int direction = data->direction;
  bool use_global_direction = data->use_global_direction;
  float(*tex_co)[3] = data->tex_co;
  float(*vertexCos)[3] = data->vertexCos;
  float(*vert_clnors)[3] = data->vert_clnors;

  const float delta_fixed = 1.0f -
                            dmd->midlevel; /* when no texture is used, we fallback to white */

  TexResult texres;
  float strength = dmd->strength;
  float delta;
  float local_vec[3];

  if (dvert) {
    weight = invert_vgroup ? 1.0f - BKE_defvert_find_weight(dvert + iter, defgrp_index) :
                             BKE_defvert_find_weight(dvert + iter, defgrp_index);
    if (weight == 0.0f) {
      return;
    }
  }

  if (data->tex_target) {
    BKE_texture_get_value_ex(
        data->scene, data->tex_target, tex_co[iter], &texres, data->pool, false);
    delta = texres.tin - dmd->midlevel;
  }
  else {
    delta = delta_fixed; /* (1.0f - dmd->midlevel) */ /* never changes */
  }

  if (dvert) {
    strength *= weight;
  }

  delta *= strength;
  CLAMP(delta, -10000, 10000);

  switch (direction) {
    case MOD_DISP_DIR_X:
      if (use_global_direction) {
        vertexCos[iter][0] += delta * data->local_mat[0][0];
        vertexCos[iter][1] += delta * data->local_mat[1][0];
        vertexCos[iter][2] += delta * data->local_mat[2][0];
      }
      else {
        vertexCos[iter][0] += delta;
      }
      break;
    case MOD_DISP_DIR_Y:
      if (use_global_direction) {
        vertexCos[iter][0] += delta * data->local_mat[0][1];
        vertexCos[iter][1] += delta * data->local_mat[1][1];
        vertexCos[iter][2] += delta * data->local_mat[2][1];
      }
      else {
        vertexCos[iter][1] += delta;
      }
      break;
    case MOD_DISP_DIR_Z:
      if (use_global_direction) {
        vertexCos[iter][0] += delta * data->local_mat[0][2];
        vertexCos[iter][1] += delta * data->local_mat[1][2];
        vertexCos[iter][2] += delta * data->local_mat[2][2];
      }
      else {
        vertexCos[iter][2] += delta;
      }
      break;
    case MOD_DISP_DIR_RGB_XYZ:
      local_vec[0] = texres.trgba[0] - dmd->midlevel;
      local_vec[1] = texres.trgba[1] - dmd->midlevel;
      local_vec[2] = texres.trgba[2] - dmd->midlevel;
      if (use_global_direction) {
        mul_transposed_mat3_m4_v3(data->local_mat, local_vec);
      }
      mul_v3_fl(local_vec, strength);
      add_v3_v3(vertexCos[iter], local_vec);
      break;
    case MOD_DISP_DIR_NOR:
      madd_v3_v3fl(vertexCos[iter], data->vert_normals[iter], delta);
      break;
    case MOD_DISP_DIR_CLNOR:
      madd_v3_v3fl(vertexCos[iter], vert_clnors[iter], delta);
      break;
  }
}

static void displaceModifier_do(DisplaceModifierData *dmd,
                                const ModifierEvalContext *ctx,
                                Mesh *mesh,
                                float (*vertexCos)[3],
                                const int verts_num)
{
  Object *ob = ctx->object;
  const MDeformVert *dvert;
  int direction = dmd->direction;
  int defgrp_index;
  float(*tex_co)[3];
  float weight = 1.0f; /* init value unused but some compilers may complain */
  float(*vert_clnors)[3] = nullptr;
  float local_mat[4][4] = {{0}};
  const bool use_global_direction = dmd->space == MOD_DISP_SPACE_GLOBAL;

  if (dmd->texture == nullptr && dmd->direction == MOD_DISP_DIR_RGB_XYZ) {
    return;
  }
  if (dmd->strength == 0.0f) {
    return;
  }

  MOD_get_vgroup(ob, mesh, dmd->defgrp_name, &dvert, &defgrp_index);

  if (defgrp_index >= 0 && dvert == nullptr) {
    /* There is a vertex group, but it has no vertices. */
    return;
  }

  Tex *tex_target = dmd->texture;
  if (tex_target != nullptr) {
    tex_co = static_cast<float(*)[3]>(
        MEM_calloc_arrayN(size_t(verts_num), sizeof(*tex_co), "displaceModifier_do tex_co"));
    MOD_get_texture_coords((MappingInfoModifierData *)dmd, ctx, ob, mesh, vertexCos, tex_co);

    MOD_init_texture((MappingInfoModifierData *)dmd, ctx);
  }
  else {
    tex_co = nullptr;
  }

  if (direction == MOD_DISP_DIR_CLNOR) {
    if (CustomData_has_layer(&mesh->ldata, CD_CUSTOMLOOPNORMAL)) {
      vert_clnors = static_cast<float(*)[3]>(
          MEM_malloc_arrayN(verts_num, sizeof(*vert_clnors), __func__));
      BKE_mesh_normals_loop_to_vertex(verts_num,
<<<<<<< HEAD
                                      mesh->loops().data(),
                                      mesh->totloop,
                                      BKE_mesh_corner_normals_ensure(mesh),
=======
                                      mesh->corner_verts().data(),
                                      mesh->totloop,
                                      (const float(*)[3])clnors,
>>>>>>> dec9c593
                                      vert_clnors);
    }
    else {
      direction = MOD_DISP_DIR_NOR;
    }
  }
  else if (ELEM(direction, MOD_DISP_DIR_X, MOD_DISP_DIR_Y, MOD_DISP_DIR_Z, MOD_DISP_DIR_RGB_XYZ) &&
           use_global_direction) {
    copy_m4_m4(local_mat, ob->object_to_world);
  }

  DisplaceUserdata data = {nullptr};
  data.scene = DEG_get_evaluated_scene(ctx->depsgraph);
  data.dmd = dmd;
  data.dvert = dvert;
  data.weight = weight;
  data.defgrp_index = defgrp_index;
  data.direction = direction;
  data.use_global_direction = use_global_direction;
  data.tex_target = tex_target;
  data.tex_co = tex_co;
  data.vertexCos = vertexCos;
  copy_m4_m4(data.local_mat, local_mat);
  if (direction == MOD_DISP_DIR_NOR) {
    data.vert_normals = mesh->vert_normals();
  }
  data.vert_clnors = vert_clnors;
  if (tex_target != nullptr) {
    data.pool = BKE_image_pool_new();
    BKE_texture_fetch_images_for_pool(tex_target, data.pool);
  }
  TaskParallelSettings settings;
  BLI_parallel_range_settings_defaults(&settings);
  settings.use_threading = (verts_num > 512);
  BLI_task_parallel_range(0, verts_num, &data, displaceModifier_do_task, &settings);

  if (data.pool != nullptr) {
    BKE_image_pool_free(data.pool);
  }

  if (tex_co) {
    MEM_freeN(tex_co);
  }

  if (vert_clnors) {
    MEM_freeN(vert_clnors);
  }
}

static void deformVerts(ModifierData *md,
                        const ModifierEvalContext *ctx,
                        Mesh *mesh,
                        float (*vertexCos)[3],
                        int verts_num)
{
  Mesh *mesh_src = MOD_deform_mesh_eval_get(ctx->object, nullptr, mesh, nullptr, verts_num, false);

  displaceModifier_do((DisplaceModifierData *)md, ctx, mesh_src, vertexCos, verts_num);

  if (!ELEM(mesh_src, nullptr, mesh)) {
    BKE_id_free(nullptr, mesh_src);
  }
}

static void deformVertsEM(ModifierData *md,
                          const ModifierEvalContext *ctx,
                          BMEditMesh *editData,
                          Mesh *mesh,
                          float (*vertexCos)[3],
                          int verts_num)
{
  Mesh *mesh_src = MOD_deform_mesh_eval_get(
      ctx->object, editData, mesh, nullptr, verts_num, false);

  /* TODO(@ideasman42): use edit-mode data only (remove this line). */
  if (mesh_src != nullptr) {
    BKE_mesh_wrapper_ensure_mdata(mesh_src);
  }

  displaceModifier_do((DisplaceModifierData *)md, ctx, mesh_src, vertexCos, verts_num);

  if (!ELEM(mesh_src, nullptr, mesh)) {
    BKE_id_free(nullptr, mesh_src);
  }
}

static void panel_draw(const bContext *C, Panel *panel)
{
  uiLayout *col;
  uiLayout *layout = panel->layout;

  PointerRNA ob_ptr;
  PointerRNA *ptr = modifier_panel_get_property_pointers(panel, &ob_ptr);

  PointerRNA obj_data_ptr = RNA_pointer_get(&ob_ptr, "data");

  PointerRNA texture_ptr = RNA_pointer_get(ptr, "texture");
  bool has_texture = !RNA_pointer_is_null(&texture_ptr);
  int texture_coords = RNA_enum_get(ptr, "texture_coords");

  uiLayoutSetPropSep(layout, true);

  uiTemplateID(layout, C, ptr, "texture", "texture.new", nullptr, nullptr, 0, ICON_NONE, nullptr);

  col = uiLayoutColumn(layout, false);
  uiLayoutSetActive(col, has_texture);
  uiItemR(col, ptr, "texture_coords", 0, IFACE_("Coordinates"), ICON_NONE);
  if (texture_coords == MOD_DISP_MAP_OBJECT) {
    uiItemR(col, ptr, "texture_coords_object", 0, IFACE_("Object"), ICON_NONE);
    PointerRNA texture_coords_obj_ptr = RNA_pointer_get(ptr, "texture_coords_object");
    if (!RNA_pointer_is_null(&texture_coords_obj_ptr) &&
        (RNA_enum_get(&texture_coords_obj_ptr, "type") == OB_ARMATURE)) {
      PointerRNA texture_coords_obj_data_ptr = RNA_pointer_get(&texture_coords_obj_ptr, "data");
      uiItemPointerR(col,
                     ptr,
                     "texture_coords_bone",
                     &texture_coords_obj_data_ptr,
                     "bones",
                     IFACE_("Bone"),
                     ICON_NONE);
    }
  }
  else if (texture_coords == MOD_DISP_MAP_UV && RNA_enum_get(&ob_ptr, "type") == OB_MESH) {
    uiItemPointerR(col, ptr, "uv_layer", &obj_data_ptr, "uv_layers", nullptr, ICON_NONE);
  }

  uiItemS(layout);

  col = uiLayoutColumn(layout, false);
  uiItemR(col, ptr, "direction", 0, nullptr, ICON_NONE);
  if (ELEM(RNA_enum_get(ptr, "direction"),
           MOD_DISP_DIR_X,
           MOD_DISP_DIR_Y,
           MOD_DISP_DIR_Z,
           MOD_DISP_DIR_RGB_XYZ)) {
    uiItemR(col, ptr, "space", 0, nullptr, ICON_NONE);
  }

  uiItemS(layout);

  col = uiLayoutColumn(layout, false);
  uiItemR(col, ptr, "strength", 0, nullptr, ICON_NONE);
  uiItemR(col, ptr, "mid_level", 0, nullptr, ICON_NONE);

  modifier_vgroup_ui(col, ptr, &ob_ptr, "vertex_group", "invert_vertex_group", nullptr);

  modifier_panel_end(layout, ptr);
}

static void panelRegister(ARegionType *region_type)
{
  modifier_panel_register(region_type, eModifierType_Displace, panel_draw);
}

ModifierTypeInfo modifierType_Displace = {
    /*name*/ N_("Displace"),
    /*structName*/ "DisplaceModifierData",
    /*structSize*/ sizeof(DisplaceModifierData),
    /*srna*/ &RNA_DisplaceModifier,
    /*type*/ eModifierTypeType_OnlyDeform,
    /*flags*/ eModifierTypeFlag_AcceptsMesh | eModifierTypeFlag_SupportsEditmode,
    /*icon*/ ICON_MOD_DISPLACE,

    /*copyData*/ BKE_modifier_copydata_generic,

    /*deformVerts*/ deformVerts,
    /*deformMatrices*/ nullptr,
    /*deformVertsEM*/ deformVertsEM,
    /*deformMatricesEM*/ nullptr,
    /*modifyMesh*/ nullptr,
    /*modifyGeometrySet*/ nullptr,

    /*initData*/ initData,
    /*requiredDataMask*/ requiredDataMask,
    /*freeData*/ nullptr,
    /*isDisabled*/ isDisabled,
    /*updateDepsgraph*/ updateDepsgraph,
    /*dependsOnTime*/ dependsOnTime,
    /*dependsOnNormals*/ dependsOnNormals,
    /*foreachIDLink*/ foreachIDLink,
    /*foreachTexLink*/ foreachTexLink,
    /*freeRuntimeData*/ nullptr,
    /*panelRegister*/ panelRegister,
    /*blendWrite*/ nullptr,
    /*blendRead*/ nullptr,
};<|MERGE_RESOLUTION|>--- conflicted
+++ resolved
@@ -304,15 +304,9 @@
       vert_clnors = static_cast<float(*)[3]>(
           MEM_malloc_arrayN(verts_num, sizeof(*vert_clnors), __func__));
       BKE_mesh_normals_loop_to_vertex(verts_num,
-<<<<<<< HEAD
-                                      mesh->loops().data(),
+                                      mesh->corner_verts().data(),
                                       mesh->totloop,
                                       BKE_mesh_corner_normals_ensure(mesh),
-=======
-                                      mesh->corner_verts().data(),
-                                      mesh->totloop,
-                                      (const float(*)[3])clnors,
->>>>>>> dec9c593
                                       vert_clnors);
     }
     else {
