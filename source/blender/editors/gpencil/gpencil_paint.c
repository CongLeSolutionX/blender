/*
 * ***** BEGIN GPL LICENSE BLOCK *****
 *
 * This program is free software; you can redistribute it and/or
 * modify it under the terms of the GNU General Public License
 * as published by the Free Software Foundation; either version 2
 * of the License, or (at your option) any later version.
 *
 * This program is distributed in the hope that it will be useful,
 * but WITHOUT ANY WARRANTY; without even the implied warranty of
 * MERCHANTABILITY or FITNESS FOR A PARTICULAR PURPOSE.  See the
 * GNU General Public License for more details.
 *
 * You should have received a copy of the GNU General Public License
 * along with this program; if not, write to the Free Software Foundation,
 * Inc., 51 Franklin Street, Fifth Floor, Boston, MA 02110-1301, USA.
 *
 * The Original Code is Copyright (C) 2008, Blender Foundation, Joshua Leung
 * This is a new part of Blender
 *
 * Contributor(s): Joshua Leung
 *
 * ***** END GPL LICENSE BLOCK *****
 */

/** \file blender/editors/gpencil/gpencil_paint.c
 *  \ingroup edgpencil
 */


#include <stdio.h>
#include <stddef.h>
#include <stdlib.h>
#include <string.h>
#include <math.h>

#include "MEM_guardedalloc.h"

#include "BLI_blenlib.h"
#include "BLI_math.h"
#include "BLI_utildefines.h"

#include "BLF_api.h"

#include "BKE_gpencil.h"
#include "BKE_context.h"
#include "BKE_global.h"
#include "BKE_report.h"

#include "DNA_object_types.h"
#include "DNA_scene_types.h"
#include "DNA_gpencil_types.h"
#include "DNA_windowmanager_types.h"

#include "UI_view2d.h"

#include "ED_gpencil.h"
#include "ED_screen.h"
#include "ED_view3d.h"

#include "RNA_access.h"

#include "RNA_define.h"
#include "WM_api.h"
#include "WM_types.h"

#include "gpencil_intern.h"

/* ******************************************* */
/* 'Globals' and Defines */

/* Temporary 'Stroke' Operation data */
typedef struct tGPsdata {
	Scene *scene;       /* current scene from context */
	
	wmWindow *win;		/* window where painting originated */
	ScrArea *sa;		/* area where painting originated */
	ARegion *ar;        /* region where painting originated */
	View2D *v2d;		/* needed for GP_STROKE_2DSPACE */
	rctf *subrect;		/* for using the camera rect within the 3d view */
	rctf subrect_data;
	
	
#if 0 // XXX review this 2d image stuff...
	ImBuf *ibuf;		/* needed for GP_STROKE_2DIMAGE */
	struct IBufViewSettings {
		int offsx, offsy;			/* offsets */
		int sizex, sizey;			/* dimensions to use as scale-factor */
	} im2d_settings;	/* needed for GP_STROKE_2DIMAGE */
#endif
	
	PointerRNA ownerPtr;/* pointer to owner of gp-datablock */
	bGPdata *gpd;		/* gp-datablock layer comes from */
	bGPDlayer *gpl;		/* layer we're working on */
	bGPDframe *gpf;		/* frame we're working on */
	
	short status;		/* current status of painting */
	short paintmode;	/* mode for painting */
	
	int mval[2];		/* current mouse-position */
	int mvalo[2];		/* previous recorded mouse-position */
	
	float pressure;		/* current stylus pressure */
	float opressure;	/* previous stylus pressure */
	
	short radius;		/* radius of influence for eraser */
	short flags;		/* flags that can get set during runtime */
} tGPsdata;

/* values for tGPsdata->status */
enum {
	GP_STATUS_IDLING = 0,	/* stroke isn't in progress yet */
	GP_STATUS_PAINTING,		/* a stroke is in progress */
	GP_STATUS_ERROR,		/* something wasn't correctly set up */
	GP_STATUS_DONE			/* painting done */
};

/* Return flags for adding points to stroke buffer */
enum {
	GP_STROKEADD_INVALID	= -2,		/* error occurred - insufficient info to do so */
	GP_STROKEADD_OVERFLOW	= -1,		/* error occurred - cannot fit any more points */
	GP_STROKEADD_NORMAL,				/* point was successfully added */
	GP_STROKEADD_FULL					/* cannot add any more points to buffer */
};

/* Runtime flags */
enum {
	GP_PAINTFLAG_FIRSTRUN		= (1<<0),	/* operator just started */
	GP_PAINTFLAG_STROKEADDED	= (1<<1)	/* stroke was already added during draw session */
};

/* ------ */

/* maximum sizes of gp-session buffer */
#define GP_STROKE_BUFFER_MAX	5000

/* Macros for accessing sensitivity thresholds... */
	/* minimum number of pixels mouse should move before new point created */
#define MIN_MANHATTEN_PX	(U.gp_manhattendist)
	/* minimum length of new segment before new point can be added */
#define MIN_EUCLIDEAN_PX	(U.gp_euclideandist)

/* ------ */
/* Forward defines for some functions... */

static void gp_session_validatebuffer(tGPsdata *p);

/* ******************************************* */
/* Context Wrangling... */

/* check if context is suitable for drawing */
static int gpencil_draw_poll (bContext *C)
{
	if (ED_operator_regionactive(C)) {
		/* check if current context can support GPencil data */
		if (gpencil_data_get_pointers(C, NULL) != NULL) {
			/* check if Grease Pencil isn't already running */
			if (ED_gpencil_session_active() == 0)
				return 1;
			else
				CTX_wm_operator_poll_msg_set(C, "Grease Pencil operator is already active");
		}
		else {
			CTX_wm_operator_poll_msg_set(C, "Failed to find Grease Pencil data to draw into");
		}
	}
	else {
		CTX_wm_operator_poll_msg_set(C, "Active region not set");
	}
	
	return 0;
}

/* check if projecting strokes into 3d-geometry in the 3D-View */
static int gpencil_project_check (tGPsdata *p)
{
	bGPdata *gpd= p->gpd;
	return ((gpd->sbuffer_sflag & GP_STROKE_3DSPACE) && (p->gpd->flag & (GP_DATA_DEPTH_VIEW | GP_DATA_DEPTH_STROKE)));
}

/* ******************************************* */
/* Calculations/Conversions */

/* Utilities --------------------------------- */

/* get the reference point for stroke-point conversions */
static void gp_get_3d_reference (tGPsdata *p, float *vec)
{
	View3D *v3d= p->sa->spacedata.first;
	float *fp= give_cursor(p->scene, v3d);
	
	/* the reference point used depends on the owner... */
#if 0 // XXX: disabled for now, since we can't draw relative to the owner yet
	if (p->ownerPtr.type == &RNA_Object) 
	{
		Object *ob= (Object *)p->ownerPtr.data;
		
		/* active Object 
		 * 	- use relative distance of 3D-cursor from object center 
		 */
		sub_v3_v3v3(vec, fp, ob->loc);
	}
	else
#endif	
	{
		/* use 3D-cursor */
		copy_v3_v3(vec, fp);
	}
}

/* Stroke Editing ---------------------------- */

/* check if the current mouse position is suitable for adding a new point */
static short gp_stroke_filtermval (tGPsdata *p, const int mval[2], int pmval[2])
{
	int dx= abs(mval[0] - pmval[0]);
	int dy= abs(mval[1] - pmval[1]);
	
	/* if buffer is empty, just let this go through (i.e. so that dots will work) */
	if (p->gpd->sbuffer_size == 0)
		return 1;
	
	/* check if mouse moved at least certain distance on both axes (best case) 
	 *	- aims to eliminate some jitter-noise from input when trying to draw straight lines freehand
	 */
	else if ((dx > MIN_MANHATTEN_PX) && (dy > MIN_MANHATTEN_PX))
		return 1;
	
	/* check if the distance since the last point is significant enough 
	 *	- prevents points being added too densely
	 *	- distance here doesn't use sqrt to prevent slowness... we should still be safe from overflows though
	 */
	else if ((dx*dx + dy*dy) > MIN_EUCLIDEAN_PX*MIN_EUCLIDEAN_PX)
		return 1;
	
	/* mouse 'didn't move' */
	else
		return 0;
}

/* convert screen-coordinates to buffer-coordinates */
// XXX this method needs a total overhaul!
static void gp_stroke_convertcoords (tGPsdata *p, const int mval[2], float out[3], float *depth)
{
	bGPdata *gpd= p->gpd;
	
	/* in 3d-space - pt->x/y/z are 3 side-by-side floats */
	if (gpd->sbuffer_sflag & GP_STROKE_3DSPACE) {
		if (gpencil_project_check(p) && (ED_view3d_autodist_simple(p->ar, mval, out, 0, depth))) {
			/* projecting onto 3D-Geometry
			 *	- nothing more needs to be done here, since view_autodist_simple() has already done it
			 */
		}
		else {
			int mval_prj[2];
			float rvec[3], dvec[3];
			float mval_f[2];

			/* Current method just converts each point in screen-coordinates to
			 * 3D-coordinates using the 3D-cursor as reference. In general, this
			 * works OK, but it could of course be improved.
			 *
			 * TODO:
			 *	- investigate using nearest point(s) on a previous stroke as
			 *	  reference point instead or as offset, for easier stroke matching
			 */
			
			gp_get_3d_reference(p, rvec);
			
			/* method taken from editview.c - mouse_cursor() */
			project_int_noclip(p->ar, rvec, mval_prj);

			VECSUB2D(mval_f, mval_prj, mval);
			ED_view3d_win_to_delta(p->ar, mval_f, dvec);
			sub_v3_v3v3(out, rvec, dvec);
		}
	}
	
	/* 2d - on 'canvas' (assume that p->v2d is set) */
	else if ((gpd->sbuffer_sflag & GP_STROKE_2DSPACE) && (p->v2d)) {
		UI_view2d_region_to_view(p->v2d, mval[0], mval[1], &out[0], &out[1]);
	}
	
#if 0
	/* 2d - on image 'canvas' (assume that p->v2d is set) */
	else if (gpd->sbuffer_sflag & GP_STROKE_2DIMAGE) {
		int sizex, sizey, offsx, offsy;
		
		/* get stored settings 
		 *	- assume that these have been set already (there are checks that set sane 'defaults' just in case)
		 */
		sizex= p->im2d_settings.sizex;
		sizey= p->im2d_settings.sizey;
		offsx= p->im2d_settings.offsx;
		offsy= p->im2d_settings.offsy;
		
		/* calculate new points */
		out[0]= (float)(mval[0] - offsx) / (float)sizex;
		out[1]= (float)(mval[1] - offsy) / (float)sizey;
	}
#endif
	
	/* 2d - relative to screen (viewport area) */
	else {
		if (p->subrect == NULL) { /* normal 3D view */
			out[0] = (float)(mval[0]) / (float)(p->ar->winx) * 100;
			out[1] = (float)(mval[1]) / (float)(p->ar->winy) * 100;
		}
		else { /* camera view, use subrect */
			out[0]= ((mval[0] - p->subrect->xmin) / ((p->subrect->xmax - p->subrect->xmin))) * 100;
			out[1]= ((mval[1] - p->subrect->ymin) / ((p->subrect->ymax - p->subrect->ymin))) * 100;
		}
	}
}

/* add current stroke-point to buffer (returns whether point was successfully added) */
static short gp_stroke_addpoint (tGPsdata *p, const int mval[2], float pressure)
{
	bGPdata *gpd= p->gpd;
	tGPspoint *pt;
	
	/* check painting mode */
	if (p->paintmode == GP_PAINTMODE_DRAW_STRAIGHT) {
		/* straight lines only - i.e. only store start and end point in buffer */
		if (gpd->sbuffer_size == 0) {
			/* first point in buffer (start point) */
			pt= (tGPspoint *)(gpd->sbuffer);
			
			/* store settings */
			pt->x= mval[0];
			pt->y= mval[1];
			pt->pressure= pressure;
			
			/* increment buffer size */
			gpd->sbuffer_size++;
		}
		else {
			/* normally, we just reset the endpoint to the latest value 
			 *	- assume that pointers for this are always valid...
			 */
			pt= ((tGPspoint *)(gpd->sbuffer) + 1);
			
			/* store settings */
			pt->x= mval[0];
			pt->y= mval[1];
			pt->pressure= pressure;
			
			/* if this is just the second point we've added, increment the buffer size
			 * so that it will be drawn properly...
			 * otherwise, just leave it alone, otherwise we get problems
			 */
			if (gpd->sbuffer_size != 2)
				gpd->sbuffer_size= 2;
		}
		
		/* can keep carrying on this way :) */
		return GP_STROKEADD_NORMAL;
	}
	else if (p->paintmode == GP_PAINTMODE_DRAW) { /* normal drawing */
		/* check if still room in buffer */
		if (gpd->sbuffer_size >= GP_STROKE_BUFFER_MAX)
			return GP_STROKEADD_OVERFLOW;
		
		/* get pointer to destination point */
		pt= ((tGPspoint *)(gpd->sbuffer) + gpd->sbuffer_size);
		
		/* store settings */
		pt->x= mval[0];
		pt->y= mval[1];
		pt->pressure= pressure;
		
		/* increment counters */
		gpd->sbuffer_size++;
		
		/* check if another operation can still occur */
		if (gpd->sbuffer_size == GP_STROKE_BUFFER_MAX)
			return GP_STROKEADD_FULL;
		else
			return GP_STROKEADD_NORMAL;
	}
	else if (p->paintmode == GP_PAINTMODE_DRAW_POLY) {
		/* get pointer to destination point */
		pt= (tGPspoint *)(gpd->sbuffer);

		/* store settings */
		pt->x= mval[0];
		pt->y= mval[1];
		pt->pressure= pressure;

		/* if there's stroke fir this poly line session add (or replace last) point
		   to stroke. This allows to draw lines more interactively (see new segment
		   during mouse slide, i.e.) */
		if (p->flags & GP_PAINTFLAG_STROKEADDED) {
			bGPDstroke *gps= p->gpf->strokes.last;
			bGPDspoint *pts;

			/* first time point is adding to temporary buffer -- need to allocate new point in stroke */
			if (gpd->sbuffer_size == 0) {
				gps->points = MEM_reallocN(gps->points, sizeof(bGPDspoint)*(gps->totpoints+1));
				gps->totpoints++;
			}

			pts = &gps->points[gps->totpoints-1];

			/* special case for poly lines: normally, depth is needed only when creating new stroke from buffer,
			   but poly lines are converting to stroke instantly, so initialize depth buffer before converting coordinates */
			if (gpencil_project_check(p)) {
				View3D *v3d= p->sa->spacedata.first;

				view3d_region_operator_needs_opengl(p->win, p->ar);
				ED_view3d_autodist_init(p->scene, p->ar, v3d, (p->gpd->flag & GP_DATA_DEPTH_STROKE) ? 1:0);
			}

			/* convert screen-coordinates to appropriate coordinates (and store them) */
			gp_stroke_convertcoords(p, &pt->x, &pts->x, NULL);

			/* copy pressure */
			pts->pressure= pt->pressure;
		}

		/* increment counters */
		if (gpd->sbuffer_size == 0)
			gpd->sbuffer_size++;

		return GP_STROKEADD_NORMAL;
	}
	
	/* return invalid state for now... */
	return GP_STROKEADD_INVALID;
}


/* temp struct for gp_stroke_smooth() */
typedef struct tGpSmoothCo {
	int x;
	int y;
} tGpSmoothCo;

/* smooth a stroke (in buffer) before storing it */
static void gp_stroke_smooth (tGPsdata *p)
{
	bGPdata *gpd= p->gpd;
	tGpSmoothCo *smoothArray, *spc;
	int i=0, cmx=gpd->sbuffer_size;
	
	/* only smooth if smoothing is enabled, and we're not doing a straight line */
	if (!(U.gp_settings & GP_PAINT_DOSMOOTH) || ELEM(p->paintmode, GP_PAINTMODE_DRAW_STRAIGHT, GP_PAINTMODE_DRAW_POLY))
		return;
	
	/* don't try if less than 2 points in buffer */
	if ((cmx <= 2) || (gpd->sbuffer == NULL))
		return;
	
	/* create a temporary smoothing coordinates buffer, use to store calculated values to prevent sequential error */
	smoothArray = MEM_callocN(sizeof(tGpSmoothCo)*cmx, "gp_stroke_smooth smoothArray");
	
	/* first pass: calculate smoothing coordinates using weighted-averages */
	for (i=0, spc=smoothArray; i < gpd->sbuffer_size; i++, spc++) {
		const tGPspoint *pc= (((tGPspoint *)gpd->sbuffer) + i);
		const tGPspoint *pb= (i-1 > 0)?(pc-1):(pc);
		const tGPspoint *pa= (i-2 > 0)?(pc-2):(pb);
		const tGPspoint *pd= (i+1 < cmx)?(pc+1):(pc);
		const tGPspoint *pe= (i+2 < cmx)?(pc+2):(pd);
		
		spc->x= (int)(0.1*pa->x + 0.2*pb->x + 0.4*pc->x + 0.2*pd->x + 0.1*pe->x);
		spc->y= (int)(0.1*pa->y + 0.2*pb->y + 0.4*pc->y + 0.2*pd->y + 0.1*pe->y);
	}
	
	/* second pass: apply smoothed coordinates */
	for (i=0, spc=smoothArray; i < gpd->sbuffer_size; i++, spc++) {
		tGPspoint *pc= (((tGPspoint *)gpd->sbuffer) + i);
		
		pc->x = spc->x;
		pc->y = spc->y;
	}
	
	/* free temp array */
	MEM_freeN(smoothArray);
}

/* simplify a stroke (in buffer) before storing it 
 *	- applies a reverse Chaikin filter
 *	- code adapted from etch-a-ton branch (editarmature_sketch.c)
 */
static void gp_stroke_simplify (tGPsdata *p)
{
	bGPdata *gpd= p->gpd;
	tGPspoint *old_points= (tGPspoint *)gpd->sbuffer;
	short num_points= gpd->sbuffer_size;
	short flag= gpd->sbuffer_sflag;
	short i, j;
	
	/* only simplify if simplification is enabled, and we're not doing a straight line */
	if (!(U.gp_settings & GP_PAINT_DOSIMPLIFY) || (p->paintmode == GP_PAINTMODE_DRAW_STRAIGHT))
		return;
	
	/* don't simplify if less than 4 points in buffer */
	if ((num_points <= 4) || (old_points == NULL))
		return;
		
	/* clear buffer (but don't free mem yet) so that we can write to it 
	 *	- firstly set sbuffer to NULL, so a new one is allocated
	 *	- secondly, reset flag after, as it gets cleared auto
	 */
	gpd->sbuffer= NULL;
	gp_session_validatebuffer(p);
	gpd->sbuffer_sflag = flag;
	
/* macro used in loop to get position of new point
 *	- used due to the mixture of datatypes in use here
 */
#define GP_SIMPLIFY_AVPOINT(offs, sfac) \
	{ \
		co[0] += (float)(old_points[offs].x * sfac); \
		co[1] += (float)(old_points[offs].y * sfac); \
		pressure += old_points[offs].pressure * sfac; \
	}
	
	for (i = 0, j = 0; i < num_points; i++)
	{
		if (i - j == 3)
		{
			float co[2], pressure;
			int mco[2];
			
			/* initialise values */
			co[0]= 0;
			co[1]= 0;
			pressure = 0;
			
			/* using macro, calculate new point */
			GP_SIMPLIFY_AVPOINT(j, -0.25f);
			GP_SIMPLIFY_AVPOINT(j+1, 0.75f);
			GP_SIMPLIFY_AVPOINT(j+2, 0.75f);
			GP_SIMPLIFY_AVPOINT(j+3, -0.25f);
			
			/* set values for adding */
			mco[0]= (int)co[0];
			mco[1]= (int)co[1];
			
			/* ignore return values on this... assume to be ok for now */
			gp_stroke_addpoint(p, mco, pressure);
			
			j += 2;
		}
	} 
	
	/* free old buffer */
	MEM_freeN(old_points);
}


/* make a new stroke from the buffer data */
static void gp_stroke_newfrombuffer (tGPsdata *p)
{
	bGPdata *gpd= p->gpd;
	bGPDstroke *gps;
	bGPDspoint *pt;
	tGPspoint *ptc;
	int i, totelem;
	/* since strokes are so fine, when using their depth we need a margin otherwise they might get missed */
	int depth_margin = (p->gpd->flag & GP_DATA_DEPTH_STROKE) ? 4 : 0;
	
	/* get total number of points to allocate space for 
	 *	- drawing straight-lines only requires the endpoints
	 */
	if (p->paintmode == GP_PAINTMODE_DRAW_STRAIGHT)
		totelem = (gpd->sbuffer_size >= 2) ? 2: gpd->sbuffer_size;
	else
		totelem = gpd->sbuffer_size;
	
	/* exit with error if no valid points from this stroke */
	if (totelem == 0) {
		if (G.f & G_DEBUG) 
			printf("Error: No valid points in stroke buffer to convert (tot=%d) \n", gpd->sbuffer_size);
		return;
	}
	
	/* special case for poly line -- for already added stroke during session
	   coordinates are getting added to stroke immediatelly to allow more
	   interactive behavior */
	if (p->paintmode == GP_PAINTMODE_DRAW_POLY) {
		if (p->flags & GP_PAINTFLAG_STROKEADDED)
			return;
	}

	/* allocate memory for a new stroke */
	gps= MEM_callocN(sizeof(bGPDstroke), "gp_stroke");
	
	/* copy appropriate settings for stroke */
	gps->totpoints= totelem;
	gps->thickness= p->gpl->thickness;
	gps->flag= gpd->sbuffer_sflag;
	
	/* allocate enough memory for a continuous array for storage points */
	gps->points= MEM_callocN(sizeof(bGPDspoint)*gps->totpoints, "gp_stroke_points");

	/* set pointer to first non-initialized point */
	pt= gps->points + (gps->totpoints - totelem);

	/* copy points from the buffer to the stroke */
	if (p->paintmode == GP_PAINTMODE_DRAW_STRAIGHT) {
		/* straight lines only -> only endpoints */
		{
			/* first point */
			ptc= gpd->sbuffer;
			
			/* convert screen-coordinates to appropriate coordinates (and store them) */
			gp_stroke_convertcoords(p, &ptc->x, &pt->x, NULL);
			
			/* copy pressure */
			pt->pressure= ptc->pressure;
			
			pt++;
		}
			
		if (totelem == 2) {
			/* last point if applicable */
			ptc= ((tGPspoint *)gpd->sbuffer) + (gpd->sbuffer_size - 1);
			
			/* convert screen-coordinates to appropriate coordinates (and store them) */
			gp_stroke_convertcoords(p, &ptc->x, &pt->x, NULL);
			
			/* copy pressure */
			pt->pressure= ptc->pressure;
		}
	}
	else if (p->paintmode == GP_PAINTMODE_DRAW_POLY) {
		/* first point */
		ptc= gpd->sbuffer;

		/* convert screen-coordinates to appropriate coordinates (and store them) */
		gp_stroke_convertcoords(p, &ptc->x, &pt->x, NULL);

		/* copy pressure */
		pt->pressure= ptc->pressure;
	}
	else {
		float *depth_arr= NULL;
		
		/* get an array of depths, far depths are blended */
		if (gpencil_project_check(p)) {
			int mval[2], mval_prev[2]= {0};
			int interp_depth = 0;
			int found_depth = 0;
			
			depth_arr= MEM_mallocN(sizeof(float) * gpd->sbuffer_size, "depth_points");

			for (i=0, ptc=gpd->sbuffer; i < gpd->sbuffer_size; i++, ptc++, pt++) {
				mval[0]= ptc->x; mval[1]= ptc->y;

				if ((ED_view3d_autodist_depth(p->ar, mval, depth_margin, depth_arr+i) == 0) &&
					(i && (ED_view3d_autodist_depth_seg(p->ar, mval, mval_prev, depth_margin + 1, depth_arr+i) == 0))
				) {
					interp_depth= TRUE;
				}
				else {
					found_depth= TRUE;
				}

				VECCOPY2D(mval_prev, mval);
			}
			
			if (found_depth == FALSE) {
				/* eeh... not much we can do.. :/, ignore depth in this case, use the 3D cursor */
				for (i=gpd->sbuffer_size-1; i >= 0; i--)
					depth_arr[i] = 0.9999f;
			}
			else {
				if (p->gpd->flag & GP_DATA_DEPTH_STROKE_ENDPOINTS) {
					/* remove all info between the valid endpoints */
					int first_valid = 0;
					int last_valid = 0;
					
					for (i=0; i < gpd->sbuffer_size; i++) {
						if (depth_arr[i] != FLT_MAX)
							break;
					}
					first_valid= i;
					
					for (i=gpd->sbuffer_size-1; i >= 0; i--) {
						if (depth_arr[i] != FLT_MAX)
							break;
					}
					last_valid= i;
					
					/* invalidate non-endpoints, so only blend between first and last */
					for (i=first_valid+1; i < last_valid; i++)
						depth_arr[i]= FLT_MAX;
					
					interp_depth= TRUE;
				}
				
				if (interp_depth) {
					interp_sparse_array(depth_arr, gpd->sbuffer_size, FLT_MAX);
				}
			}
		}
		
		
		pt= gps->points;
		
		/* convert all points (normal behaviour) */
		for (i=0, ptc=gpd->sbuffer; i < gpd->sbuffer_size && ptc; i++, ptc++, pt++) {
			/* convert screen-coordinates to appropriate coordinates (and store them) */
			gp_stroke_convertcoords(p, &ptc->x, &pt->x, depth_arr ? depth_arr+i:NULL);
			
			/* copy pressure */
			pt->pressure= ptc->pressure;
		}
		
		if (depth_arr)
			MEM_freeN(depth_arr);
	}
	
	p->flags |= GP_PAINTFLAG_STROKEADDED;

	/* add stroke to frame */
	BLI_addtail(&p->gpf->strokes, gps);
}

/* --- 'Eraser' for 'Paint' Tool ------ */

/* eraser tool - remove segment from stroke/split stroke (after lasso inside) */
static short gp_stroke_eraser_splitdel (bGPDframe *gpf, bGPDstroke *gps, int i)
{
	bGPDspoint *pt_tmp= gps->points;
	bGPDstroke *gsn = NULL;

	/* if stroke only had two points, get rid of stroke */
	if (gps->totpoints == 2) {
		/* free stroke points, then stroke */
		MEM_freeN(pt_tmp);
		BLI_freelinkN(&gpf->strokes, gps);
		
		/* nothing left in stroke, so stop */
		return 1;
	}

	/* if last segment, just remove segment from the stroke */
	else if (i == gps->totpoints - 2) {
		/* allocate new points array, and assign most of the old stroke there */
		gps->totpoints--;
		gps->points= MEM_callocN(sizeof(bGPDspoint)*gps->totpoints, "gp_stroke_points");
		memcpy(gps->points, pt_tmp, sizeof(bGPDspoint)*gps->totpoints);
		
		/* free temp buffer */
		MEM_freeN(pt_tmp);
		
		/* nothing left in stroke, so stop */
		return 1;
	}

	/* if first segment, just remove segment from the stroke */
	else if (i == 0) {
		/* allocate new points array, and assign most of the old stroke there */
		gps->totpoints--;
		gps->points= MEM_callocN(sizeof(bGPDspoint)*gps->totpoints, "gp_stroke_points");
		memcpy(gps->points, pt_tmp + 1, sizeof(bGPDspoint)*gps->totpoints);
		
		/* free temp buffer */
		MEM_freeN(pt_tmp);
		
		/* no break here, as there might still be stuff to remove in this stroke */
		return 0;
	}

	/* segment occurs in 'middle' of stroke, so split */
	else {
		/* duplicate stroke, and assign 'later' data to that stroke */
		gsn= MEM_dupallocN(gps);
		gsn->prev= gsn->next= NULL;
		BLI_insertlinkafter(&gpf->strokes, gps, gsn);
		
		gsn->totpoints= gps->totpoints - i;
		gsn->points= MEM_callocN(sizeof(bGPDspoint)*gsn->totpoints, "gp_stroke_points");
		memcpy(gsn->points, pt_tmp + i, sizeof(bGPDspoint)*gsn->totpoints);
		
		/* adjust existing stroke  */
		gps->totpoints= i;
		gps->points= MEM_callocN(sizeof(bGPDspoint)*gps->totpoints, "gp_stroke_points");
		memcpy(gps->points, pt_tmp, sizeof(bGPDspoint)*i);
		
		/* free temp buffer */
		MEM_freeN(pt_tmp);
		
		/* nothing left in stroke, so stop */
		return 1;
	}
}

/* eraser tool - check if part of stroke occurs within last segment drawn by eraser */
static short gp_stroke_eraser_strokeinside (int mval[], int UNUSED(mvalo[]), short rad, short x0, short y0, short x1, short y1)
{
	/* simple within-radius check for now */
	if (edge_inside_circle(mval[0], mval[1], rad, x0, y0, x1, y1))
		return 1;
	
	/* not inside */
	return 0;
} 

/* eraser tool - evaluation per stroke */
// TODO: this could really do with some optimisation (KD-Tree/BVH?)
static void gp_stroke_eraser_dostroke (tGPsdata *p, int mval[], int mvalo[], short rad, rcti *rect, bGPDframe *gpf, bGPDstroke *gps)
{
	bGPDspoint *pt1, *pt2;
	int x0=0, y0=0, x1=0, y1=0;
	int xyval[2];
	int i;
	
	if (gps->totpoints == 0) {
		/* just free stroke */
		if (gps->points) 
			MEM_freeN(gps->points);
		BLI_freelinkN(&gpf->strokes, gps);
	}
	else if (gps->totpoints == 1) {
		/* get coordinates */
		if (gps->flag & GP_STROKE_3DSPACE) {
			project_int(p->ar, &gps->points->x, xyval);
			x0= xyval[0];
			y0= xyval[1];
		}
		else if (gps->flag & GP_STROKE_2DSPACE) {			
			UI_view2d_view_to_region(p->v2d, gps->points->x, gps->points->y, &x0, &y0);
		}
#if 0
		else if (gps->flag & GP_STROKE_2DIMAGE) {			
			int offsx, offsy, sizex, sizey;
			
			/* get stored settings */
			sizex= p->im2d_settings.sizex;
			sizey= p->im2d_settings.sizey;
			offsx= p->im2d_settings.offsx;
			offsy= p->im2d_settings.offsy;
			
			/* calculate new points */
			x0= (int)((gps->points->x * sizex) + offsx);
			y0= (int)((gps->points->y * sizey) + offsy);
		}
#endif
		else {
			if (p->subrect == NULL) { /* normal 3D view */
				x0= (int)(gps->points->x / 100 * p->ar->winx);
				y0= (int)(gps->points->y / 100 * p->ar->winy);
			}
			else { /* camera view, use subrect */
				x0= (int)((gps->points->x / 100) * (p->subrect->xmax - p->subrect->xmin)) + p->subrect->xmin;
				y0= (int)((gps->points->y / 100) * (p->subrect->ymax - p->subrect->ymin)) + p->subrect->ymin;
			}
		}
		
		/* do boundbox check first */
		if (BLI_in_rcti(rect, x0, y0)) {
			/* only check if point is inside */
			if ( ((x0-mval[0])*(x0-mval[0]) + (y0-mval[1])*(y0-mval[1])) <= rad*rad ) {
				/* free stroke */
				MEM_freeN(gps->points);
				BLI_freelinkN(&gpf->strokes, gps);
			}
		}
	}
	else {	
		/* loop over the points in the stroke, checking for intersections 
		 * 	- an intersection will require the stroke to be split
		 */
		for (i=0; (i+1) < gps->totpoints; i++) {
			/* get points to work with */
			pt1= gps->points + i;
			pt2= gps->points + i + 1;
			
			/* get coordinates */
			if (gps->flag & GP_STROKE_3DSPACE) {
				project_int(p->ar, &pt1->x, xyval);
				x0= xyval[0];
				y0= xyval[1];
				
				project_int(p->ar, &pt2->x, xyval);
				x1= xyval[0];
				y1= xyval[1];
			}
			else if (gps->flag & GP_STROKE_2DSPACE) {
				UI_view2d_view_to_region(p->v2d, pt1->x, pt1->y, &x0, &y0);
				
				UI_view2d_view_to_region(p->v2d, pt2->x, pt2->y, &x1, &y1);
			}
#if 0
			else if (gps->flag & GP_STROKE_2DIMAGE) {
				int offsx, offsy, sizex, sizey;
				
				/* get stored settings */
				sizex= p->im2d_settings.sizex;
				sizey= p->im2d_settings.sizey;
				offsx= p->im2d_settings.offsx;
				offsy= p->im2d_settings.offsy;
				
				/* calculate new points */
				x0= (int)((pt1->x * sizex) + offsx);
				y0= (int)((pt1->y * sizey) + offsy);
				
				x1= (int)((pt2->x * sizex) + offsx);
				y1= (int)((pt2->y * sizey) + offsy);
			}
#endif
			else {
				if(p->subrect == NULL) { /* normal 3D view */
					x0= (int)(pt1->x / 100 * p->ar->winx);
					y0= (int)(pt1->y / 100 * p->ar->winy);
					x1= (int)(pt2->x / 100 * p->ar->winx);
					y1= (int)(pt2->y / 100 * p->ar->winy);
				}
				else { /* camera view, use subrect */ 
					x0= (int)((pt1->x / 100) * (p->subrect->xmax - p->subrect->xmin)) + p->subrect->xmin;
					y0= (int)((pt1->y / 100) * (p->subrect->ymax - p->subrect->ymin)) + p->subrect->ymin;
					x1= (int)((pt2->x / 100) * (p->subrect->xmax - p->subrect->xmin)) + p->subrect->xmin;
					y1= (int)((pt2->y / 100) * (p->subrect->ymax - p->subrect->ymin)) + p->subrect->ymin;
				}
			}
			
			/* check that point segment of the boundbox of the eraser stroke */
			if (BLI_in_rcti(rect, x0, y0) || BLI_in_rcti(rect, x1, y1)) {
				/* check if point segment of stroke had anything to do with
				 * eraser region  (either within stroke painted, or on its lines)
				 * 	- this assumes that linewidth is irrelevant
				 */
				if (gp_stroke_eraser_strokeinside(mval, mvalo, rad, x0, y0, x1, y1)) {
					/* if function returns true, break this loop (as no more point to check) */
					if (gp_stroke_eraser_splitdel(gpf, gps, i))
						break;
				}
			}
		}
	}
}

/* erase strokes which fall under the eraser strokes */
static void gp_stroke_doeraser (tGPsdata *p)
{
	bGPDframe *gpf= p->gpf;
	bGPDstroke *gps, *gpn;
	rcti rect;
	
	/* rect is rectangle of eraser */
	rect.xmin= p->mval[0] - p->radius;
	rect.ymin= p->mval[1] - p->radius;
	rect.xmax= p->mval[0] + p->radius;
	rect.ymax= p->mval[1] + p->radius;
	
	/* loop over strokes, checking segments for intersections */
	for (gps= gpf->strokes.first; gps; gps= gpn) {
		gpn= gps->next;
		gp_stroke_eraser_dostroke(p, p->mval, p->mvalo, p->radius, &rect, gpf, gps);
	}
}

/* ******************************************* */
/* Sketching Operator */

/* clear the session buffers (call this before AND after a paint operation) */
static void gp_session_validatebuffer (tGPsdata *p)
{
	bGPdata *gpd= p->gpd;
	
	/* clear memory of buffer (or allocate it if starting a new session) */
	if (gpd->sbuffer) {
		//printf("\t\tGP - reset sbuffer\n");
		memset(gpd->sbuffer, 0, sizeof(tGPspoint)*GP_STROKE_BUFFER_MAX);
	}
	else {
		//printf("\t\tGP - allocate sbuffer\n");
		gpd->sbuffer= MEM_callocN(sizeof(tGPspoint)*GP_STROKE_BUFFER_MAX, "gp_session_strokebuffer");
	}
	
	/* reset indices */
	gpd->sbuffer_size = 0;
	
	/* reset flags */
	gpd->sbuffer_sflag= 0;
}

/* (re)init new painting data */
static int gp_session_initdata (bContext *C, tGPsdata *p)
{
	bGPdata **gpd_ptr = NULL;
	ScrArea *curarea= CTX_wm_area(C);
	ARegion *ar= CTX_wm_region(C);
	
	/* make sure the active view (at the starting time) is a 3d-view */
	if (curarea == NULL) {
		p->status= GP_STATUS_ERROR;
		if (G.f & G_DEBUG) 
			printf("Error: No active view for painting \n");
		return 0;
	}
	
	/* pass on current scene and window */
	p->scene= CTX_data_scene(C);
	p->win= CTX_wm_window(C);
	
	switch (curarea->spacetype) {
		/* supported views first */
		case SPACE_VIEW3D:
		{
			// View3D *v3d= curarea->spacedata.first;
			// RegionView3D *rv3d= ar->regiondata;
			
			/* set current area 
			 *	- must verify that region data is 3D-view (and not something else)
			 */
			p->sa= curarea;
			p->ar= ar;
			
			if (ar->regiondata == NULL) {
				p->status= GP_STATUS_ERROR;
				if (G.f & G_DEBUG)
					printf("Error: 3D-View active region doesn't have any region data, so cannot be drawable \n");
				return 0;
			}

#if 0 // XXX will this sort of antiquated stuff be restored?
			/* check that gpencil data is allowed to be drawn */
			if ((v3d->flag2 & V3D_DISPGP)==0) {
				p->status= GP_STATUS_ERROR;
				if (G.f & G_DEBUG) 
					printf("Error: In active view, Grease Pencil not shown \n");
				return 0;
			}
#endif
		}
			break;

		case SPACE_NODE:
		{
			//SpaceNode *snode= curarea->spacedata.first;
			
			/* set current area */
			p->sa= curarea;
			p->ar= ar;
			p->v2d= &ar->v2d;
			
#if 0 // XXX will this sort of antiquated stuff be restored?
			/* check that gpencil data is allowed to be drawn */
			if ((snode->flag & SNODE_DISPGP)==0) {
				p->status= GP_STATUS_ERROR;
				if (G.f & G_DEBUG) 
					printf("Error: In active view, Grease Pencil not shown \n");
				return 0;
			}
#endif
		}
			break;
#if 0 // XXX these other spaces will come over time...
		case SPACE_SEQ:
		{
			SpaceSeq *sseq= curarea->spacedata.first;
			
			/* set current area */
			p->sa= curarea;
			p->ar= ar;
			p->v2d= &ar->v2d;
			
			/* check that gpencil data is allowed to be drawn */
			if (sseq->mainb == SEQ_DRAW_SEQUENCE) {
				p->status= GP_STATUS_ERROR;
				if (G.f & G_DEBUG) 
					printf("Error: In active view (sequencer), active mode doesn't support Grease Pencil \n");
				return 0;
			}
			if ((sseq->flag & SEQ_DRAW_GPENCIL)==0) {
				p->status= GP_STATUS_ERROR;
				if (G.f & G_DEBUG) 
					printf("Error: In active view, Grease Pencil not shown \n");
				return 0;
			}
		}
			break;	
#endif
		case SPACE_IMAGE:
		{
			//SpaceImage *sima= curarea->spacedata.first;
			
			/* set the current area */
			p->sa= curarea;
			p->ar= ar;
			p->v2d= &ar->v2d;
			//p->ibuf= BKE_image_get_ibuf(sima->image, &sima->iuser);
			
#if 0 // XXX disabled for now
			/* check that gpencil data is allowed to be drawn */
			if ((sima->flag & SI_DISPGP)==0) {
				p->status= GP_STATUS_ERROR;
				if (G.f & G_DEBUG)
					printf("Error: In active view, Grease Pencil not shown \n");
				return 0;
			}
#endif
		}
			break;

		/* unsupported views */
		default:
		{
			p->status= GP_STATUS_ERROR;
			if (G.f & G_DEBUG) 
				printf("Error: Active view not appropriate for Grease Pencil drawing \n");
			return 0;
		}
			break;
	}
	
	/* get gp-data */
	gpd_ptr= gpencil_data_get_pointers(C, &p->ownerPtr);
	if (gpd_ptr == NULL) {
		p->status= GP_STATUS_ERROR;
		if (G.f & G_DEBUG)
			printf("Error: Current context doesn't allow for any Grease Pencil data \n");
		return 0;
	}
	else {
		/* if no existing GPencil block exists, add one */
		if (*gpd_ptr == NULL)
			*gpd_ptr= gpencil_data_addnew("GPencil");
		p->gpd= *gpd_ptr;
	}
	
	if(ED_gpencil_session_active()==0) {
		/* initialize undo stack,
		   also, existing undo stack would make buffer drawn */
		gpencil_undo_init(p->gpd);
	}
	
	/* clear out buffer (stored in gp-data), in case something contaminated it */
	gp_session_validatebuffer(p);
	
#if 0
	/* set 'default' im2d_settings just in case something that uses this doesn't set it */
	p->im2d_settings.sizex= 1;
	p->im2d_settings.sizey= 1;
#endif

	return 1;
}

/* init new painting session */
static tGPsdata *gp_session_initpaint (bContext *C)
{
	tGPsdata *p = NULL;

	/* create new context data */
	p= MEM_callocN(sizeof(tGPsdata), "GPencil Drawing Data");

	gp_session_initdata(C, p);
	
	/* return context data for running paint operator */
	return p;
}

/* cleanup after a painting session */
static void gp_session_cleanup (tGPsdata *p)
{
	bGPdata *gpd= (p) ? p->gpd : NULL;
	
	/* error checking */
	if (gpd == NULL)
		return;
	
	/* free stroke buffer */
	if (gpd->sbuffer) {
		//printf("\t\tGP - free sbuffer\n");
		MEM_freeN(gpd->sbuffer);
		gpd->sbuffer= NULL;
	}
	
	/* clear flags */
	gpd->sbuffer_size= 0;
	gpd->sbuffer_sflag= 0;
}

/* init new stroke */
static void gp_paint_initstroke (tGPsdata *p, short paintmode)
{	
	/* get active layer (or add a new one if non-existent) */
	p->gpl= gpencil_layer_getactive(p->gpd);
	if (p->gpl == NULL)
		p->gpl= gpencil_layer_addnew(p->gpd);
	if (p->gpl->flag & GP_LAYER_LOCKED) {
		p->status= GP_STATUS_ERROR;
		if (G.f & G_DEBUG)
			printf("Error: Cannot paint on locked layer \n");
		return;
	}
		
	/* get active frame (add a new one if not matching frame) */
	p->gpf= gpencil_layer_getframe(p->gpl, p->scene->r.cfra, 1);
	if (p->gpf == NULL) {
		p->status= GP_STATUS_ERROR;
		if (G.f & G_DEBUG) 
			printf("Error: No frame created (gpencil_paint_init) \n");
		return;
	}
	else
		p->gpf->flag |= GP_FRAME_PAINT;
	
	/* set 'eraser' for this stroke if using eraser */
	p->paintmode= paintmode;
	if (p->paintmode == GP_PAINTMODE_ERASER)
		p->gpd->sbuffer_sflag |= GP_STROKE_ERASER;
		
	/* set 'initial run' flag, which is only used to denote when a new stroke is starting */
	p->flags |= GP_PAINTFLAG_FIRSTRUN;
	

	/* when drawing in the camera view, in 2D space, set the subrect */
	if (!(p->gpd->flag & GP_DATA_VIEWALIGN)) {
		if (p->sa->spacetype == SPACE_VIEW3D) {
			View3D *v3d= p->sa->spacedata.first;
			RegionView3D *rv3d= p->ar->regiondata;

			/* for camera view set the subrect */
			if (rv3d->persp == RV3D_CAMOB) {
				ED_view3d_calc_camera_border(p->scene, p->ar, v3d, rv3d, &p->subrect_data, -1); /* negative shift */
				p->subrect= &p->subrect_data;
			}
		}
	}

	/* check if points will need to be made in view-aligned space */
	if (p->gpd->flag & GP_DATA_VIEWALIGN) {
		switch (p->sa->spacetype) {
			case SPACE_VIEW3D:
			{
				RegionView3D *rv3d= p->ar->regiondata;
				float rvec[3];
				
				/* get reference point for 3d space placement */
				gp_get_3d_reference(p, rvec);
				initgrabz(rv3d, rvec[0], rvec[1], rvec[2]);
				
				p->gpd->sbuffer_sflag |= GP_STROKE_3DSPACE;
			}
				break;
			
			case SPACE_NODE:
			{
				p->gpd->sbuffer_sflag |= GP_STROKE_2DSPACE;
			}
				break;
#if 0 // XXX other spacetypes to be restored in due course
			case SPACE_SEQ:
			{
				SpaceSeq *sseq= (SpaceSeq *)p->sa->spacedata.first;
				int rectx, recty;
				float zoom, zoomx, zoomy;
				
				/* set draw 2d-stroke flag */
				p->gpd->sbuffer_sflag |= GP_STROKE_2DIMAGE;
				
				/* calculate zoom factor */
				zoom= (float)(SEQ_ZOOM_FAC(sseq->zoom));
				if (sseq->mainb == SEQ_DRAW_IMG_IMBUF) {
					zoomx = zoom * (p->scene->r.xasp / p->scene->r.yasp);
					zoomy = zoom;
				} 
				else
					zoomx = zoomy = zoom;
				
				/* calculate rect size to use to calculate the size of the drawing area
				 *	- We use the size of the output image not the size of the ibuf being shown
				 *	  as it is too messy getting the ibuf (and could be too slow). This should be
				 *	  a reasonable for most cases anyway.
				 */
				rectx= (p->scene->r.size * p->scene->r.xsch) / 100;
				recty= (p->scene->r.size * p->scene->r.ysch) / 100; 
				
				/* set offset and scale values for opertations to use */
				p->im2d_settings.sizex= (int)(zoomx * rectx);
				p->im2d_settings.sizey= (int)(zoomy * recty);
				p->im2d_settings.offsx= (int)((p->sa->winx-p->im2d_settings.sizex)/2 + sseq->xof);
				p->im2d_settings.offsy= (int)((p->sa->winy-p->im2d_settings.sizey)/2 + sseq->yof);
			}
				break;
#endif
			case SPACE_IMAGE:
			{
				SpaceImage *sima= (SpaceImage *)p->sa->spacedata.first;
				
				/* only set these flags if the image editor doesn't have an image active,
				 * otherwise user will be confused by strokes not appearing after they're drawn
				 *
				 * Admittedly, this is a bit hacky, but it works much nicer from an ergonomic standpoint!
				 */
				if ELEM(NULL, sima, sima->image) {
					/* make strokes be drawn in screen space */
					p->gpd->sbuffer_sflag &= ~GP_STROKE_2DSPACE;
					p->gpd->flag &= ~GP_DATA_VIEWALIGN;
				}	
				else
					p->gpd->sbuffer_sflag |= GP_STROKE_2DSPACE;
			}
				break;
		}
	}
}

/* finish off a stroke (clears buffer, but doesn't finish the paint operation) */
static void gp_paint_strokeend (tGPsdata *p)
{
	/* for surface sketching, need to set the right OpenGL context stuff so that 
	 * the conversions will project the values correctly...
	 */
	if (gpencil_project_check(p)) {
		View3D *v3d= p->sa->spacedata.first;
		
		/* need to restore the original projection settings before packing up */
		view3d_region_operator_needs_opengl(p->win, p->ar);
		ED_view3d_autodist_init(p->scene, p->ar, v3d, (p->gpd->flag & GP_DATA_DEPTH_STROKE) ? 1:0);
	}
	
	/* check if doing eraser or not */
	if ((p->gpd->sbuffer_sflag & GP_STROKE_ERASER) == 0) {
		/* smooth stroke before transferring? */
		gp_stroke_smooth(p);
		
		/* simplify stroke before transferring? */
		gp_stroke_simplify(p);
		
		/* transfer stroke to frame */
		gp_stroke_newfrombuffer(p);
	}
	
	/* clean up buffer now */
	gp_session_validatebuffer(p);
}

/* finish off stroke painting operation */
static void gp_paint_cleanup (tGPsdata *p)
{
	/* finish off a stroke */
	if(p->gpd)
		gp_paint_strokeend(p);
	
	/* "unlock" frame */
	if (p->gpf)
		p->gpf->flag &= ~GP_FRAME_PAINT;
}

/* ------------------------------- */

static void gpencil_draw_exit (bContext *C, wmOperator *op)
{
	tGPsdata *p= op->customdata;
	
	/* clear undo stack */
	gpencil_undo_finish();
	
	/* restore cursor to indicate end of drawing */
	WM_cursor_restore(CTX_wm_window(C));
	
	/* don't assume that operator data exists at all */
	if (p) {
		/* check size of buffer before cleanup, to determine if anything happened here */
		if (p->paintmode == GP_PAINTMODE_ERASER) {
			// TODO clear radial cursor thing
			// XXX draw_sel_circle(NULL, p.mvalo, 0, p.radius, 0);
		}
		
		/* cleanup */
		gp_paint_cleanup(p);
		gp_session_cleanup(p);
		
		/* finally, free the temp data */
		MEM_freeN(p);	
	}
	
	op->customdata= NULL;
}

static int gpencil_draw_cancel (bContext *C, wmOperator *op)
{
	/* this is just a wrapper around exit() */
	gpencil_draw_exit(C, op);
	return OPERATOR_CANCELLED;
}

/* ------------------------------- */


static int gpencil_draw_init (bContext *C, wmOperator *op)
{
	tGPsdata *p;
	int paintmode= RNA_enum_get(op->ptr, "mode");
	
	/* check context */
	p= op->customdata= gp_session_initpaint(C);
	if ((p == NULL) || (p->status == GP_STATUS_ERROR)) {
		/* something wasn't set correctly in context */
		gpencil_draw_exit(C, op);
		return 0;
	}
	
	/* init painting data */
	gp_paint_initstroke(p, paintmode);
	if (p->status == GP_STATUS_ERROR) {
		gpencil_draw_exit(C, op);
		return 0;
	}
	
	/* radius for eraser circle is defined in userprefs now */
	p->radius= U.gp_eraser;
	
	/* everything is now setup ok */
	return 1;
}

/* ------------------------------- */

/* update UI indicators of status, including cursor and header prints */
static void gpencil_draw_status_indicators (tGPsdata *p)
{
	/* header prints */
	switch (p->status) {
		case GP_STATUS_PAINTING:
			/* only print this for paint-sessions, otherwise it gets annoying */
			if (GPENCIL_SKETCH_SESSIONS_ON(p->scene))
				ED_area_headerprint(p->sa, "Grease Pencil: Drawing/erasing stroke... Release to end stroke");
			break;
		
		case GP_STATUS_IDLING:
			/* print status info */
			switch (p->paintmode) {
				case GP_PAINTMODE_ERASER:
					ED_area_headerprint(p->sa, "Grease Pencil Erase Session: Hold and drag LMB or RMB to erase | ESC/Enter to end");
					break;
				case GP_PAINTMODE_DRAW_STRAIGHT:
					ED_area_headerprint(p->sa, "Grease Pencil Line Session: Hold and drag LMB to draw | ESC/Enter to end");
					break;
				case GP_PAINTMODE_DRAW:
					ED_area_headerprint(p->sa, "Grease Pencil Freehand Session: Hold and drag LMB to draw | ESC/Enter to end");
					break;
					
				default: /* unhandled future cases */
					ED_area_headerprint(p->sa, "Grease Pencil Session: ESC/Enter to end");
					break;
			}
			break;
			
		case GP_STATUS_ERROR:
		case GP_STATUS_DONE:
			/* clear status string */
			ED_area_headerprint(p->sa, NULL);
			break;
	}
}

/* ------------------------------- */

/* create a new stroke point at the point indicated by the painting context */
static void gpencil_draw_apply (wmOperator *op, tGPsdata *p)
{
	/* handle drawing/erasing -> test for erasing first */
	if (p->paintmode == GP_PAINTMODE_ERASER) {
		/* do 'live' erasing now */
		gp_stroke_doeraser(p);
		
		/* store used values */
		p->mvalo[0]= p->mval[0];
		p->mvalo[1]= p->mval[1];
		p->opressure= p->pressure;
	}
	/* only add current point to buffer if mouse moved (even though we got an event, it might be just noise) */
	else if (gp_stroke_filtermval(p, p->mval, p->mvalo)) {
		/* try to add point */
		short ok= gp_stroke_addpoint(p, p->mval, p->pressure);
		
		/* handle errors while adding point */
		if ((ok == GP_STROKEADD_FULL) || (ok == GP_STROKEADD_OVERFLOW)) {
			/* finish off old stroke */
			gp_paint_strokeend(p);
			
			/* start a new stroke, starting from previous point */
			gp_stroke_addpoint(p, p->mvalo, p->opressure);
			ok= gp_stroke_addpoint(p, p->mval, p->pressure);
		}
		else if (ok == GP_STROKEADD_INVALID) {
			/* the painting operation cannot continue... */
			BKE_report(op->reports, RPT_ERROR, "Cannot paint stroke");
			p->status = GP_STATUS_ERROR;
			
			if (G.f & G_DEBUG) 
				printf("Error: Grease-Pencil Paint - Add Point Invalid \n");
			return;
		}
		
		/* store used values */
		p->mvalo[0]= p->mval[0];
		p->mvalo[1]= p->mval[1];
		p->opressure= p->pressure;
	}
}

/* handle draw event */
static void gpencil_draw_apply_event (wmOperator *op, wmEvent *event)
{
	tGPsdata *p= op->customdata;
	PointerRNA itemptr;
	float mousef[2];
	int tablet=0;

	/* convert from window-space to area-space mouse coordintes */
	// NOTE: float to ints conversions, +1 factor is probably used to ensure a bit more accurate rounding...
	p->mval[0]= event->mval[0] + 1;
	p->mval[1]= event->mval[1] + 1;

	/* handle pressure sensitivity (which is supplied by tablets) */
	if (event->custom == EVT_DATA_TABLET) {
		wmTabletData *wmtab= event->customdata;
		
		tablet= (wmtab->Active != EVT_TABLET_NONE);
		p->pressure= wmtab->Pressure;
		
		//if (wmtab->Active == EVT_TABLET_ERASER)
			// TODO... this should get caught by the keymaps which call drawing in the first place
	}
	else
		p->pressure= 1.0f;
	
	/* fill in stroke data (not actually used directly by gpencil_draw_apply) */
	RNA_collection_add(op->ptr, "stroke", &itemptr);
	
	mousef[0]= p->mval[0];
	mousef[1]= p->mval[1];
	RNA_float_set_array(&itemptr, "mouse", mousef);
	RNA_float_set(&itemptr, "pressure", p->pressure);
	RNA_boolean_set(&itemptr, "is_start", (p->flags & GP_PAINTFLAG_FIRSTRUN));
	
	/* special exception for start of strokes (i.e. maybe for just a dot) */
	if (p->flags & GP_PAINTFLAG_FIRSTRUN) {
		p->flags &= ~GP_PAINTFLAG_FIRSTRUN;
		
		p->mvalo[0]= p->mval[0];
		p->mvalo[1]= p->mval[1];
		p->opressure= p->pressure;
		
		/* special exception here for too high pressure values on first touch in
		 *  windows for some tablets, then we just skip first touch ..  
		 */
		if (tablet && (p->pressure >= 0.99f))
			return;
	}
	
	/* apply the current latest drawing point */
	gpencil_draw_apply(op, p);
	
	/* force refresh */
	ED_region_tag_redraw(p->ar); /* just active area for now, since doing whole screen is too slow */
}

/* ------------------------------- */

/* operator 'redo' (i.e. after changing some properties, but also for repeat last) */
static int gpencil_draw_exec (bContext *C, wmOperator *op)
{
	tGPsdata *p = NULL;
	
	//printf("GPencil - Starting Re-Drawing \n");
	
	/* try to initialise context data needed while drawing */
	if (!gpencil_draw_init(C, op)) {
		if (op->customdata) MEM_freeN(op->customdata);
		//printf("\tGP - no valid data \n");
		return OPERATOR_CANCELLED;
	}
	else
		p= op->customdata;
	
	//printf("\tGP - Start redrawing stroke \n");
	
	/* loop over the stroke RNA elements recorded (i.e. progress of mouse movement),
	 * setting the relevant values in context at each step, then applying
	 */
	RNA_BEGIN(op->ptr, itemptr, "stroke") 
	{
		float mousef[2];
		
		//printf("\t\tGP - stroke elem \n");
		
		/* get relevant data for this point from stroke */
		RNA_float_get_array(&itemptr, "mouse", mousef);
		p->mval[0] = (int)mousef[0];
		p->mval[1] = (int)mousef[1];
		p->pressure= RNA_float_get(&itemptr, "pressure");
		
		if (RNA_boolean_get(&itemptr, "is_start")) {
			/* if first-run flag isn't set already (i.e. not true first stroke),
			 * then we must terminate the previous one first before continuing
			 */
			if ((p->flags & GP_PAINTFLAG_FIRSTRUN) == 0) {
				// TODO: both of these ops can set error-status, but we probably don't need to worry
				gp_paint_strokeend(p);
				gp_paint_initstroke(p, p->paintmode);
			}
		}
		
		/* if first run, set previous data too */
		if (p->flags & GP_PAINTFLAG_FIRSTRUN) {
			p->flags &= ~GP_PAINTFLAG_FIRSTRUN;
			
			p->mvalo[0]= p->mval[0];
			p->mvalo[1]= p->mval[1];
			p->opressure= p->pressure;
		}
		
		/* apply this data as necessary now (as per usual) */
		gpencil_draw_apply(op, p);
	}
	RNA_END;
	
	//printf("\tGP - done \n");
	
	/* cleanup */
	gpencil_draw_exit(C, op);
	
	/* refreshes */
	WM_event_add_notifier(C, NC_SCREEN|ND_GPENCIL|NA_EDITED, NULL); // XXX need a nicer one that will work	
	
	/* done */
	return OPERATOR_FINISHED;
}

/* ------------------------------- */

/* start of interactive drawing part of operator */
static int gpencil_draw_invoke (bContext *C, wmOperator *op, wmEvent *event)
{
	tGPsdata *p = NULL;
	wmWindow *win= CTX_wm_window(C);
	
	if (G.f & G_DEBUG)
		printf("GPencil - Starting Drawing \n");
	
	/* try to initialise context data needed while drawing */
	if (!gpencil_draw_init(C, op)) {
		if (op->customdata) 
			MEM_freeN(op->customdata);
		if (G.f & G_DEBUG)
			printf("\tGP - no valid data \n");
		return OPERATOR_CANCELLED;
	}
	else
		p= op->customdata;
	
	// TODO: set any additional settings that we can take from the events?
	// TODO? if tablet is erasing, force eraser to be on?
	
	// TODO: move cursor setting stuff to stroke-start so that paintmode can be changed midway...
	
	/* if eraser is on, draw radial aid */
	if (p->paintmode == GP_PAINTMODE_ERASER) {
		// TODO: this involves mucking around with radial control, so we leave this for now..
	}
	
	/* set cursor */
	if (p->paintmode == GP_PAINTMODE_ERASER)
		WM_cursor_modal(win, BC_CROSSCURSOR); // XXX need a better cursor
	else
		WM_cursor_modal(win, BC_PAINTBRUSHCURSOR);
	
	/* special hack: if there was an initial event, then we were invoked via a hotkey, and 
	 * painting should start immediately. Otherwise, this was called from a toolbar, in which
	 * case we should wait for the mouse to be clicked.
	 */
	if (event->type) {
		/* hotkey invoked - start drawing */
		//printf("\tGP - set first spot\n");
		p->status= GP_STATUS_PAINTING;
		
		/* handle the initial drawing - i.e. for just doing a simple dot */
		gpencil_draw_apply_event(op, event);
	}
	else {
		/* toolbar invoked - don't start drawing yet... */
		//printf("\tGP - hotkey invoked... waiting for click-drag\n");
	}
	
	WM_event_add_notifier(C, NC_SCREEN|ND_GPENCIL, NULL);
	/* add a modal handler for this operator, so that we can then draw continuous strokes */
	WM_event_add_modal_handler(C, op);
	return OPERATOR_RUNNING_MODAL;
}

/* gpencil modal operator stores area, which can be removed while using it (like fullscreen) */
static int gpencil_area_exists(bContext *C, ScrArea *satest)
{
	bScreen *sc= CTX_wm_screen(C);
	ScrArea *sa;
	
	for(sa= sc->areabase.first; sa; sa= sa->next)
		if(sa==satest)
			return 1;
	return 0;
}

static tGPsdata *gpencil_stroke_begin(bContext *C, wmOperator *op)
{
	tGPsdata *p= op->customdata;

	/* we must check that we're still within the area that we're set up to work from
	 * otherwise we could crash (see bug #20586)
	 */
	if (CTX_wm_area(C) != p->sa) {
		printf("\t\t\tGP - wrong area execution abort! \n");
		p->status= GP_STATUS_ERROR;
	}

	//printf("\t\tGP - start stroke \n");

	/* we may need to set up paint env again if we're resuming */
	// XXX: watch it with the paintmode! in future, it'd be nice to allow changing paint-mode when in sketching-sessions
	// XXX: with tablet events, we may event want to check for eraser here, for nicer tablet support

	if (gp_session_initdata(C, p))
		gp_paint_initstroke(p, p->paintmode);

	p= op->customdata;

	if(p->status != GP_STATUS_ERROR)
		p->status= GP_STATUS_PAINTING;

	return op->customdata;
}

static void gpencil_stroke_end(wmOperator *op)
{
	tGPsdata *p= op->customdata;

	gp_paint_cleanup(p);

	gpencil_undo_push(p->gpd);

	gp_session_cleanup(p);

	p->status= GP_STATUS_IDLING;

	p->gpd= NULL;
	p->gpl= NULL;
	p->gpf= NULL;
}

/* events handling during interactive drawing part of operator */
static int gpencil_draw_modal (bContext *C, wmOperator *op, wmEvent *event)
{
	tGPsdata *p= op->customdata;
	int estate = OPERATOR_PASS_THROUGH; /* default exit state - not handled, so let others have a share of the pie */
	
	// if (event->type == NDOF_MOTION)
	//	return OPERATOR_PASS_THROUGH;
	// -------------------------------
	// [mce] Not quite what I was looking
	// for, but a good start! GP continues to
	// draw on the screen while the 3D mouse
	// moves the viewpoint. Problem is that
	// the stroke is converted to 3D only after
	// it is finished. This approach should work
	// better in tools that immediately apply
	// in 3D space.

	//printf("\tGP - handle modal event...\n");
	
	/* exit painting mode (and/or end current stroke) */
	if (ELEM4(event->type, RETKEY, PADENTER, ESCKEY, SPACEKEY)) {
		/* exit() ends the current stroke before cleaning up */
		//printf("\t\tGP - end of paint op + end of stroke\n");
		p->status= GP_STATUS_DONE;
		estate = OPERATOR_FINISHED;
	}
	
	/* toggle painting mode upon mouse-button movement */
	if (ELEM(event->type, LEFTMOUSE, RIGHTMOUSE)) {
		/* if painting, end stroke */
		if (p->status == GP_STATUS_PAINTING) {
			int sketch= 0;
			/* basically, this should be mouse-button up = end stroke 
			 * BUT what happens next depends on whether we 'painting sessions' is enabled
			 */
			sketch|= GPENCIL_SKETCH_SESSIONS_ON(p->scene);
			/* polyline drawig is also 'sketching' -- all knots should be added during one session */
			sketch|= p->paintmode == GP_PAINTMODE_DRAW_POLY;

			if (sketch) {
				/* end stroke only, and then wait to resume painting soon */
				//printf("\t\tGP - end stroke only\n");
				gpencil_stroke_end(op);
				
				/* we've just entered idling state, so this event was processed (but no others yet) */
				estate = OPERATOR_RUNNING_MODAL;

				/* stroke could be smoothed, send notifier to refresh screen */
				WM_event_add_notifier(C, NC_SCREEN|ND_GPENCIL|NA_EDITED, NULL);
			}
			else {
				//printf("\t\tGP - end of stroke + op\n");
				p->status= GP_STATUS_DONE;
				estate = OPERATOR_FINISHED;
			}
		}
		else if (event->val == KM_PRESS) {
			/* not painting, so start stroke (this should be mouse-button down) */
			
			p= gpencil_stroke_begin(C, op);

			if (p->status == GP_STATUS_ERROR) {
				estate = OPERATOR_CANCELLED;
			}
		} else {
			p->status = GP_STATUS_IDLING;
		}
	}
	
	/* handle mode-specific events */
	if (p->status == GP_STATUS_PAINTING) {
		/* handle painting mouse-movements? */
		if (ELEM(event->type, MOUSEMOVE, INBETWEEN_MOUSEMOVE) || (p->flags & GP_PAINTFLAG_FIRSTRUN)) 
		{
			/* handle drawing event */
			//printf("\t\tGP - add point\n");
			gpencil_draw_apply_event(op, event);
			
			/* finish painting operation if anything went wrong just now */
			if (p->status == GP_STATUS_ERROR) {
				printf("\t\t\t\tGP - add error done! \n");
				estate = OPERATOR_CANCELLED;
			}
			else {
				/* event handled, so just tag as running modal */
				//printf("\t\t\t\tGP - add point handled!\n");
				estate = OPERATOR_RUNNING_MODAL;
			}
		}
		/* there shouldn't be any other events, but just in case there are, let's swallow them 
		 * (i.e. to prevent problems with with undo)
		 */
		else {
			/* swallow event to save ourselves trouble */
			estate = OPERATOR_RUNNING_MODAL;
		}
	}
	
	/* gpencil modal operator stores area, which can be removed while using it (like fullscreen) */
	if(0==gpencil_area_exists(C, p->sa))
		estate= OPERATOR_CANCELLED;
	else
		/* update status indicators - cursor, header, etc. */
		gpencil_draw_status_indicators(p);
	
	/* process last operations before exiting */
	switch (estate) {
		case OPERATOR_FINISHED:
			/* one last flush before we're done */
			gpencil_draw_exit(C, op);
			WM_event_add_notifier(C, NC_SCREEN|ND_GPENCIL|NA_EDITED, NULL); // XXX need a nicer one that will work
			break;
			
		case OPERATOR_CANCELLED:
			gpencil_draw_exit(C, op);
			break;

		case OPERATOR_RUNNING_MODAL|OPERATOR_PASS_THROUGH:
			/* event doesn't need to be handled */
			//printf("unhandled event -> %d (mmb? = %d | mmv? = %d)\n", event->type, event->type == MIDDLEMOUSE, event->type==MOUSEMOVE);
			break;
	}
	
	/* return status code */
	return estate;
}

/* ------------------------------- */

static EnumPropertyItem prop_gpencil_drawmodes[] = {
<<<<<<< HEAD
	{GP_PAINTMODE_DRAW, "DRAW", 0, N_("Draw Freehand"), ""},
	{GP_PAINTMODE_DRAW_STRAIGHT, "DRAW_STRAIGHT", 0, N_("Draw Straight Lines"), ""},
	{GP_PAINTMODE_ERASER, "ERASER", 0, N_("Eraser"), ""},
=======
	{GP_PAINTMODE_DRAW, "DRAW", 0, "Draw Freehand", ""},
	{GP_PAINTMODE_DRAW_STRAIGHT, "DRAW_STRAIGHT", 0, "Draw Straight Lines", ""},
	{GP_PAINTMODE_DRAW_POLY, "DRAW_POLY", 0, "Dtaw Poly Line", ""},
	{GP_PAINTMODE_ERASER, "ERASER", 0, "Eraser", ""},
>>>>>>> 9648c601
	{0, NULL, 0, NULL, NULL}
};

void GPENCIL_OT_draw (wmOperatorType *ot)
{
	/* identifiers */
	ot->name= _("Grease Pencil Draw");
	ot->idname= "GPENCIL_OT_draw";
	ot->description= _("Make annotations on the active data");
	
	/* api callbacks */
	ot->exec= gpencil_draw_exec;
	ot->invoke= gpencil_draw_invoke;
	ot->modal= gpencil_draw_modal;
	ot->cancel= gpencil_draw_cancel;
	ot->poll= gpencil_draw_poll;
	
	/* flags */
	ot->flag= OPTYPE_REGISTER|OPTYPE_UNDO|OPTYPE_BLOCKING;
	
	/* settings for drawing */
	RNA_def_enum(ot->srna, "mode", RNA_enum_items_gettexted(prop_gpencil_drawmodes), 0, _("Mode"), _("Way to intepret mouse movements."));
	
	RNA_def_collection_runtime(ot->srna, "stroke", &RNA_OperatorStrokeElement, "Stroke", "");
}<|MERGE_RESOLUTION|>--- conflicted
+++ resolved
@@ -1878,16 +1878,10 @@
 /* ------------------------------- */
 
 static EnumPropertyItem prop_gpencil_drawmodes[] = {
-<<<<<<< HEAD
 	{GP_PAINTMODE_DRAW, "DRAW", 0, N_("Draw Freehand"), ""},
 	{GP_PAINTMODE_DRAW_STRAIGHT, "DRAW_STRAIGHT", 0, N_("Draw Straight Lines"), ""},
+	{GP_PAINTMODE_DRAW_POLY, "DRAW_POLY", 0, N_("Dtaw Poly Line"), ""},
 	{GP_PAINTMODE_ERASER, "ERASER", 0, N_("Eraser"), ""},
-=======
-	{GP_PAINTMODE_DRAW, "DRAW", 0, "Draw Freehand", ""},
-	{GP_PAINTMODE_DRAW_STRAIGHT, "DRAW_STRAIGHT", 0, "Draw Straight Lines", ""},
-	{GP_PAINTMODE_DRAW_POLY, "DRAW_POLY", 0, "Dtaw Poly Line", ""},
-	{GP_PAINTMODE_ERASER, "ERASER", 0, "Eraser", ""},
->>>>>>> 9648c601
 	{0, NULL, 0, NULL, NULL}
 };
 
