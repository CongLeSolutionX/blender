<<<<<<< HEAD
/**
 * $Id: info_draw.c 34160 2011-01-07 19:18:31Z campbellbarton $
=======
/*
 * $Id$
>>>>>>> 99ee18c6
 *
 * ***** BEGIN GPL LICENSE BLOCK *****
 *
 * This program is free software; you can redistribute it and/or
 * modify it under the terms of the GNU General Public License
 * as published by the Free Software Foundation; either version 2
 * of the License, or (at your option) any later version. 
 *
 * This program is distributed in the hope that it will be useful,
 * but WITHOUT ANY WARRANTY; without even the implied warranty of
 * MERCHANTABILITY or FITNESS FOR A PARTICULAR PURPOSE.  See the
 * GNU General Public License for more details.
 *
 * You should have received a copy of the GNU General Public License
 * along with this program; if not, write to the Free Software Foundation,
 * Inc., 51 Franklin Street, Fifth Floor, Boston, MA 02110-1301, USA.
 *
 * The Original Code is Copyright (C) 2010 Blender Foundation.
 * All rights reserved.
 *
 * Contributor(s): Blender Foundation
 *
 * ***** END GPL LICENSE BLOCK *****
 */

/** \file blender/editors/space_info/info_draw.c
 *  \ingroup spinfo
 */



#include <math.h>
#include <stdlib.h>
#include <string.h>
#include <sys/stat.h>
#include <limits.h>

#include "BLF_api.h"

#include "BLI_blenlib.h"
#include "BLI_utildefines.h"

#include "DNA_space_types.h"
#include "DNA_screen_types.h"

// #include "BKE_suggestions.h"
#include "BKE_report.h"


#include "MEM_guardedalloc.h"

#include "BIF_gl.h"
#include "BIF_glutil.h"

#include "ED_datafiles.h"
#include "ED_types.h"

#include "UI_resources.h"

#include "info_intern.h"
#include "../space_info/textview.h"

/* complicates things a bit, so leaving in old simple code */
#define USE_INFO_NEWLINE

static void info_report_color(unsigned char *fg, unsigned char *bg, Report *report, int bool)
{
	if(report->flag & SELECT) {
		fg[0]=255; fg[1]=255; fg[2]=255;
		if(bool) {
			bg[0]=96; bg[1]=128; bg[2]=255;
		}
		else {
			bg[0]=90; bg[1]=122; bg[2]=249;
		}
	}
	else {
		fg[0]=0; fg[1]=0; fg[2]=0;
		
		if (report->type & RPT_ERROR_ALL) {
			if (bool) { bg[0]=220; bg[1]=0;   bg[2]=0;   }
			else      { bg[0]=214; bg[1]=0;   bg[2]=0;   }
		}
		else if (report->type & RPT_WARNING_ALL) {
			if (bool) { bg[0]=220; bg[1]=128; bg[2]=96;  }
			else      { bg[0]=214; bg[1]=122; bg[2]=90;  }
		}
#if 0 // XXX: this looks like the selected colour, so don't use this
		else if (report->type & RPT_OPERATOR_ALL) {
			if (bool) { bg[0]=96;  bg[1]=128; bg[2]=255; }
			else      { bg[0]=90;  bg[1]=122; bg[2]=249; }
		}
#endif
		else if (report->type & RPT_INFO_ALL) {
			if (bool) { bg[0]=0;   bg[1]=170; bg[2]=0;   }
			else      { bg[0]=0;   bg[1]=164; bg[2]=0;   }
		}
		else if (report->type & RPT_DEBUG_ALL) {
			if (bool) { bg[0]=196; bg[1]=196; bg[2]=196; }
			else      { bg[0]=190; bg[1]=190; bg[2]=190; }
		}
		else {
			if (bool) { bg[0]=120; bg[1]=120; bg[2]=120; }
			else      { bg[0]=114; bg[1]=114; bg[2]=114; }
		}
	}
}

/* reports! */
#ifdef USE_INFO_NEWLINE
static void report_textview_init__internal(TextViewContext *tvc)
{
	Report *report= (Report *)tvc->iter;
	const char *str= report->message;
	const char *next_str= strchr(str + tvc->iter_char, '\n');

	if(next_str) {
		tvc->iter_char_next= (int)(next_str - str);
	}
	else {
		tvc->iter_char_next= report->len;
	}
}

static int report_textview_skip__internal(TextViewContext *tvc)
{
	SpaceInfo *sinfo= (SpaceInfo *)tvc->arg1;
	const int report_mask= info_report_mask(sinfo);
	while (tvc->iter && (((Report *)tvc->iter)->type & report_mask)==0) {
		tvc->iter= (void *)((Link *)tvc->iter)->prev;
	}
	return (tvc->iter != NULL);
}

#endif // USE_INFO_NEWLINE

static int report_textview_begin(TextViewContext *tvc)
{
	// SpaceConsole *sc= (SpaceConsole *)tvc->arg1;
	ReportList *reports= (ReportList *)tvc->arg2;

	tvc->lheight= 14; //sc->lheight;
	tvc->sel_start= 0;
	tvc->sel_end= 0;

	/* iterator */
	tvc->iter= reports->list.last;

	glClearColor(120.0/255.0, 120.0/255.0, 120.0/255.0, 1.0);
	glClear(GL_COLOR_BUFFER_BIT);

#ifdef USE_INFO_NEWLINE
	tvc->iter_tmp= 0;
	if(tvc->iter && report_textview_skip__internal(tvc)) {
		/* init the newline iterator */
		tvc->iter_char= 0;
		report_textview_init__internal(tvc);

		return TRUE;
	}
	else {
		return FALSE;
	}
#else
	return (tvc->iter != NULL);
#endif
}

static void report_textview_end(TextViewContext *UNUSED(tvc))
{
	/* pass */
}

#ifdef USE_INFO_NEWLINE
static int report_textview_step(TextViewContext *tvc)
{
	/* simple case, but no newline support */
	Report *report= (Report *)tvc->iter;

	if(report->len <= tvc->iter_char_next) {
		tvc->iter= (void *)((Link *)tvc->iter)->prev;
		if(tvc->iter && report_textview_skip__internal(tvc)) {
			tvc->iter_tmp++;

			tvc->iter_char= 0; /* reset start */
			report_textview_init__internal(tvc);

			return TRUE;
		}
		else {
			return FALSE;
		}
	}
	else {
		/* step to the next newline */
		tvc->iter_char= tvc->iter_char_next + 1;
		report_textview_init__internal(tvc);

		return TRUE;
	}
}

static int report_textview_line_get(struct TextViewContext *tvc, const char **line, int *len)
{
	Report *report= (Report *)tvc->iter;
	*line= report->message + tvc->iter_char;
	*len= tvc->iter_char_next - tvc->iter_char;
	return 1;
}

static int report_textview_line_color(struct TextViewContext *tvc, unsigned char fg[3], unsigned char bg[3])
{
	Report *report= (Report *)tvc->iter;
	info_report_color(fg, bg, report, tvc->iter_tmp % 2);
	return TVC_LINE_FG | TVC_LINE_BG;
}


#else // USE_INFO_NEWLINE

static int report_textview_step(TextViewContext *tvc)
{
	SpaceInfo *sinfo= (SpaceInfo *)tvc->arg1;
	const int report_mask= info_report_mask(sinfo);
	do {
		tvc->iter= (void *)((Link *)tvc->iter)->prev;
	} while (tvc->iter && (((Report *)tvc->iter)->type & report_mask)==0);

	return (tvc->iter != NULL);
}

static int report_textview_line_get(struct TextViewContext *tvc, const char **line, int *len)
{
	Report *report= (Report *)tvc->iter;
	*line= report->message;
	*len= report->len;

	return 1;
}

static int report_textview_line_color(struct TextViewContext *tvc, unsigned char fg[3], unsigned char bg[3])
{
	Report *report= (Report *)tvc->iter;
	info_report_color(fg, bg, report, tvc->iter_tmp % 2);
	return TVC_LINE_FG | TVC_LINE_BG;
}

#endif // USE_INFO_NEWLINE

#undef USE_INFO_NEWLINE

static int info_textview_main__internal(struct SpaceInfo *sinfo, struct ARegion *ar, ReportList *reports, int draw, int mval[2], void **mouse_pick, int *pos_pick)
{
	int ret= 0;
	
	View2D *v2d= &ar->v2d;

	TextViewContext tvc= {0};
	tvc.begin= report_textview_begin;
	tvc.end= report_textview_end;

	tvc.step= report_textview_step;
	tvc.line_get= report_textview_line_get;
	tvc.line_color= report_textview_line_color;

	tvc.arg1= sinfo;
	tvc.arg2= reports;

	/* view */
	tvc.sel_start= 0;
	tvc.sel_end= 0;
	tvc.lheight= 14; //sc->lheight;
	tvc.ymin= v2d->cur.ymin;
	tvc.ymax= v2d->cur.ymax;
	tvc.winx= ar->winx;

	ret= textview_draw(&tvc, draw, mval, mouse_pick, pos_pick);
	
	return ret;
}

void *info_text_pick(struct SpaceInfo *sinfo, struct ARegion *ar, ReportList *reports, int mouse_y)
{
	void *mouse_pick= NULL;
	int mval[2];

	mval[0]= 0;
	mval[1]= mouse_y;

	info_textview_main__internal(sinfo, ar, reports, 0, mval, &mouse_pick, NULL);
	return (void *)mouse_pick;
}


int info_textview_height(struct SpaceInfo *sinfo, struct ARegion *ar, ReportList *reports)
{
	int mval[2] = {INT_MAX, INT_MAX};
	return info_textview_main__internal(sinfo, ar, reports, 0,  mval, NULL, NULL);
}

void info_textview_main(struct SpaceInfo *sinfo, struct ARegion *ar, ReportList *reports)
{
	int mval[2] = {INT_MAX, INT_MAX};
	info_textview_main__internal(sinfo, ar, reports, 1,  mval, NULL, NULL);
}<|MERGE_RESOLUTION|>--- conflicted
+++ resolved
@@ -1,10 +1,5 @@
-<<<<<<< HEAD
-/**
- * $Id: info_draw.c 34160 2011-01-07 19:18:31Z campbellbarton $
-=======
 /*
  * $Id$
->>>>>>> 99ee18c6
  *
  * ***** BEGIN GPL LICENSE BLOCK *****
  *
