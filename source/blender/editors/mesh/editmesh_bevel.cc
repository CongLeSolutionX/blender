/* SPDX-FileCopyrightText: 2023 Blender Authors
 *
 * SPDX-License-Identifier: GPL-2.0-or-later */

/** \file
 * \ingroup edmesh
 */

#include <fmt/format.h>

#include "MEM_guardedalloc.h"

#include "DNA_object_types.h"

#include "BLI_math_matrix.h"
#include "BLI_math_vector.h"
#include "BLI_string.h"

#include "BLT_translation.h"

#include "BKE_context.hh"
#include "BKE_editmesh.hh"
#include "BKE_global.h"
#include "BKE_layer.hh"
#include "BKE_unit.hh"

#include "DNA_curveprofile_types.h"
#include "DNA_mesh_types.h"

#include "RNA_access.hh"
#include "RNA_define.hh"
#include "RNA_prototypes.h"

#include "WM_api.hh"
#include "WM_types.hh"

#include "UI_interface.hh"
#include "UI_resources.hh"

#include "ED_mesh.hh"
#include "ED_numinput.hh"
#include "ED_screen.hh"
#include "ED_space_api.hh"
#include "ED_transform.hh"
#include "ED_util.hh"
#include "ED_view3d.hh"

#include "mesh_intern.hh" /* own include */

using blender::Vector;

#define MVAL_PIXEL_MARGIN 5.0f

#define PROFILE_HARD_MIN 0.0f

#define SEGMENTS_HARD_MAX 1000

/* which value is mouse movement and numeric input controlling? */
#define OFFSET_VALUE 0
#define OFFSET_VALUE_PERCENT 1
#define PROFILE_VALUE 2
#define SEGMENTS_VALUE 3
#define NUM_VALUE_KINDS 4

static const char *value_rna_name[NUM_VALUE_KINDS] = {
    "offset", "offset_pct", "profile", "segments"};
static const float value_clamp_min[NUM_VALUE_KINDS] = {0.0f, 0.0f, PROFILE_HARD_MIN, 1.0f};
static const float value_clamp_max[NUM_VALUE_KINDS] = {1e6, 100.0f, 1.0f, SEGMENTS_HARD_MAX};
static const float value_start[NUM_VALUE_KINDS] = {0.0f, 0.0f, 0.5f, 1.0f};
static const float value_scale_per_inch[NUM_VALUE_KINDS] = {0.0f, 100.0f, 1.0f, 4.0f};

struct BevelObjectStore {
  /** Every object must have a valid #BMEditMesh. */
  Object *ob;
  BMBackup mesh_backup;
};

struct BevelData {
  float initial_length[NUM_VALUE_KINDS];
  float scale[NUM_VALUE_KINDS];
  NumInput num_input[NUM_VALUE_KINDS];
  /** The current value when shift is pressed. Negative when shift not active. */
  float shift_value[NUM_VALUE_KINDS];
  float max_obj_scale;
  bool is_modal;

  Vector<BevelObjectStore> ob_store;

  /* modal only */
  int launch_event;
  float mcenter[2];
  void *draw_handle_pixel;
  short value_mode; /* Which value does mouse movement and numeric input affect? */
  float segments;   /* Segments as float so smooth mouse pan works in small increments */

  CurveProfile *custom_profile;
};

enum {
  BEV_MODAL_CANCEL = 1,
  BEV_MODAL_CONFIRM,
  BEV_MODAL_VALUE_OFFSET,
  BEV_MODAL_VALUE_PROFILE,
  BEV_MODAL_VALUE_SEGMENTS,
  BEV_MODAL_SEGMENTS_UP,
  BEV_MODAL_SEGMENTS_DOWN,
  BEV_MODAL_OFFSET_MODE_CHANGE,
  BEV_MODAL_CLAMP_OVERLAP_TOGGLE,
  BEV_MODAL_AFFECT_CHANGE,
  BEV_MODAL_HARDEN_NORMALS_TOGGLE,
  BEV_MODAL_MARK_SEAM_TOGGLE,
  BEV_MODAL_MARK_SHARP_TOGGLE,
  BEV_MODAL_OUTER_MITER_CHANGE,
  BEV_MODAL_INNER_MITER_CHANGE,
  BEV_MODAL_PROFILE_TYPE_CHANGE,
  BEV_MODAL_VERTEX_MESH_CHANGE,
};

static float get_bevel_offset(wmOperator *op)
{
  if (RNA_enum_get(op->ptr, "offset_type") == BEVEL_AMT_PERCENT) {
    return RNA_float_get(op->ptr, "offset_pct");
  }
  return RNA_float_get(op->ptr, "offset");
}

static void edbm_bevel_update_status_text(bContext *C, wmOperator *op)
{
  Scene *sce = CTX_data_scene(C);

  auto get_modal_key_str = [&](int id) {
    return WM_modalkeymap_operator_items_to_string(op->type, id, true).value_or("");
  };

  char offset_str[NUM_STR_REP_LEN];
  if (RNA_enum_get(op->ptr, "offset_type") == BEVEL_AMT_PERCENT) {
    SNPRINTF(offset_str, "%.1f%%", RNA_float_get(op->ptr, "offset_pct"));
  }
  else {
    double offset_val = double(RNA_float_get(op->ptr, "offset"));
    BKE_unit_value_as_string(offset_str,
                             NUM_STR_REP_LEN,
                             offset_val * sce->unit.scale_length,
                             3,
                             B_UNIT_LENGTH,
                             &sce->unit,
                             true);
  }

  PropertyRNA *prop;
  const char *mode_str, *omiter_str, *imiter_str, *vmesh_str, *profile_type_str, *affect_str;
  prop = RNA_struct_find_property(op->ptr, "offset_type");
  RNA_property_enum_name_gettexted(
      C, op->ptr, prop, RNA_property_enum_get(op->ptr, prop), &mode_str);
  prop = RNA_struct_find_property(op->ptr, "profile_type");
  RNA_property_enum_name_gettexted(
      C, op->ptr, prop, RNA_property_enum_get(op->ptr, prop), &profile_type_str);
  prop = RNA_struct_find_property(op->ptr, "miter_outer");
  RNA_property_enum_name_gettexted(
      C, op->ptr, prop, RNA_property_enum_get(op->ptr, prop), &omiter_str);
  prop = RNA_struct_find_property(op->ptr, "miter_inner");
  RNA_property_enum_name_gettexted(
      C, op->ptr, prop, RNA_property_enum_get(op->ptr, prop), &imiter_str);
  prop = RNA_struct_find_property(op->ptr, "vmesh_method");
  RNA_property_enum_name_gettexted(
      C, op->ptr, prop, RNA_property_enum_get(op->ptr, prop), &vmesh_str);
  prop = RNA_struct_find_property(op->ptr, "affect");
  RNA_property_enum_name_gettexted(
      C, op->ptr, prop, RNA_property_enum_get(op->ptr, prop), &affect_str);

<<<<<<< HEAD
  const std::string status_text = fmt::format(
      RPT_("{}: Confirm, "
           "{}: Cancel, "
           "{}: Width Type ({}), "
           "{}: Width ({}), "
           "{}: Segments ({}), "
           "{}: Profile ({:.3f}), "
           "{}: Clamp Overlap ({}), "
           "{}: Affect ({}), "
           "{}: Outer Miter ({}), "
           "{}: Inner Miter ({}), "
           "{}: Harden Normals ({}), "
           "{}: Mark Seam ({}), "
           "{}: Mark Sharp ({}), "
           "{}: Profile Type ({}), "
           "{}: Intersection ({})"),
      get_modal_key_str(BEV_MODAL_CONFIRM),
      get_modal_key_str(BEV_MODAL_CANCEL),
      get_modal_key_str(BEV_MODAL_OFFSET_MODE_CHANGE),
      mode_str,
      get_modal_key_str(BEV_MODAL_VALUE_OFFSET),
      offset_str,
      get_modal_key_str(BEV_MODAL_VALUE_SEGMENTS),
      RNA_int_get(op->ptr, "segments"),
      get_modal_key_str(BEV_MODAL_VALUE_PROFILE),
      RNA_float_get(op->ptr, "profile"),
      get_modal_key_str(BEV_MODAL_CLAMP_OVERLAP_TOGGLE),
      WM_bool_as_string(RNA_boolean_get(op->ptr, "clamp_overlap")),
      get_modal_key_str(BEV_MODAL_AFFECT_CHANGE),
      affect_str,
      get_modal_key_str(BEV_MODAL_OUTER_MITER_CHANGE),
      omiter_str,
      get_modal_key_str(BEV_MODAL_INNER_MITER_CHANGE),
      imiter_str,
      get_modal_key_str(BEV_MODAL_HARDEN_NORMALS_TOGGLE),
      WM_bool_as_string(RNA_boolean_get(op->ptr, "harden_normals")),
      get_modal_key_str(BEV_MODAL_MARK_SEAM_TOGGLE),
      WM_bool_as_string(RNA_boolean_get(op->ptr, "mark_seam")),
      get_modal_key_str(BEV_MODAL_MARK_SHARP_TOGGLE),
      WM_bool_as_string(RNA_boolean_get(op->ptr, "mark_sharp")),
      get_modal_key_str(BEV_MODAL_PROFILE_TYPE_CHANGE),
      profile_type_str,
      get_modal_key_str(BEV_MODAL_VERTEX_MESH_CHANGE),
      vmesh_str);

  ED_workspace_status_text(C, status_text.c_str());
=======
  SNPRINTF(status_text,
           IFACE_("%s: Confirm, "
                  "%s: Cancel, "
                  "%s: Width Type (%s), "
                  "%s: Width (%s), "
                  "%s: Segments (%d), "
                  "%s: Profile (%.3f), "
                  "%s: Clamp Overlap (%s), "
                  "%s: Affect (%s), "
                  "%s: Outer Miter (%s), "
                  "%s: Inner Miter (%s), "
                  "%s: Harden Normals (%s), "
                  "%s: Mark Seam (%s), "
                  "%s: Mark Sharp (%s), "
                  "%s: Profile Type (%s), "
                  "%s: Intersection (%s)"),
           WM_MODALKEY(BEV_MODAL_CONFIRM),
           WM_MODALKEY(BEV_MODAL_CANCEL),
           WM_MODALKEY(BEV_MODAL_OFFSET_MODE_CHANGE),
           mode_str,
           WM_MODALKEY(BEV_MODAL_VALUE_OFFSET),
           offset_str,
           WM_MODALKEY(BEV_MODAL_VALUE_SEGMENTS),
           RNA_int_get(op->ptr, "segments"),
           WM_MODALKEY(BEV_MODAL_VALUE_PROFILE),
           RNA_float_get(op->ptr, "profile"),
           WM_MODALKEY(BEV_MODAL_CLAMP_OVERLAP_TOGGLE),
           WM_bool_as_string(RNA_boolean_get(op->ptr, "clamp_overlap")),
           WM_MODALKEY(BEV_MODAL_AFFECT_CHANGE),
           affect_str,
           WM_MODALKEY(BEV_MODAL_OUTER_MITER_CHANGE),
           omiter_str,
           WM_MODALKEY(BEV_MODAL_INNER_MITER_CHANGE),
           imiter_str,
           WM_MODALKEY(BEV_MODAL_HARDEN_NORMALS_TOGGLE),
           WM_bool_as_string(RNA_boolean_get(op->ptr, "harden_normals")),
           WM_MODALKEY(BEV_MODAL_MARK_SEAM_TOGGLE),
           WM_bool_as_string(RNA_boolean_get(op->ptr, "mark_seam")),
           WM_MODALKEY(BEV_MODAL_MARK_SHARP_TOGGLE),
           WM_bool_as_string(RNA_boolean_get(op->ptr, "mark_sharp")),
           WM_MODALKEY(BEV_MODAL_PROFILE_TYPE_CHANGE),
           profile_type_str,
           WM_MODALKEY(BEV_MODAL_VERTEX_MESH_CHANGE),
           vmesh_str);

#undef WM_MODALKEY

  ED_workspace_status_text(C, status_text);
>>>>>>> e690210e
}

static bool edbm_bevel_init(bContext *C, wmOperator *op, const bool is_modal)
{
  Scene *scene = CTX_data_scene(C);
  View3D *v3d = CTX_wm_view3d(C);
  ToolSettings *ts = CTX_data_tool_settings(C);
  ViewLayer *view_layer = CTX_data_view_layer(C);

  if (is_modal) {
    RNA_float_set(op->ptr, "offset", 0.0f);
    RNA_float_set(op->ptr, "offset_pct", 0.0f);
  }

  op->customdata = MEM_new<BevelData>(__func__);
  BevelData *opdata = static_cast<BevelData *>(op->customdata);
  opdata->max_obj_scale = FLT_MIN;

  /* Put the Curve Profile from the toolsettings into the opdata struct */
  opdata->custom_profile = ts->custom_bevel_profile_preset;

  {
    const Vector<Object *> objects = BKE_view_layer_array_from_objects_in_edit_mode_unique_data(
        scene, view_layer, v3d);
    for (Object *obedit : objects) {
      float scale = mat4_to_scale(obedit->object_to_world);
      opdata->max_obj_scale = max_ff(opdata->max_obj_scale, scale);
      BMEditMesh *em = BKE_editmesh_from_object(obedit);
      if (em->bm->totvertsel > 0) {
        opdata->ob_store.append(BevelObjectStore{obedit, {}});
      }
    }
  }

  opdata->is_modal = is_modal;
  int otype = RNA_enum_get(op->ptr, "offset_type");
  opdata->value_mode = (otype == BEVEL_AMT_PERCENT) ? OFFSET_VALUE_PERCENT : OFFSET_VALUE;
  opdata->segments = float(RNA_int_get(op->ptr, "segments"));
  float pixels_per_inch = U.dpi;

  for (int i = 0; i < NUM_VALUE_KINDS; i++) {
    opdata->shift_value[i] = -1.0f;
    opdata->initial_length[i] = -1.0f;
    /* NOTE: scale for #OFFSET_VALUE will get overwritten in #edbm_bevel_invoke. */
    opdata->scale[i] = value_scale_per_inch[i] / pixels_per_inch;

    initNumInput(&opdata->num_input[i]);
    opdata->num_input[i].idx_max = 0;
    opdata->num_input[i].val_flag[0] |= NUM_NO_NEGATIVE;
    opdata->num_input[i].unit_type[0] = B_UNIT_NONE;
    if (i == SEGMENTS_VALUE) {
      opdata->num_input[i].val_flag[0] |= NUM_NO_FRACTION | NUM_NO_ZERO;
    }
    if (i == OFFSET_VALUE) {
      opdata->num_input[i].unit_sys = scene->unit.system;
      opdata->num_input[i].unit_type[0] = B_UNIT_LENGTH;
    }
  }

  /* avoid the cost of allocating a bm copy */
  if (is_modal) {
    ARegion *region = CTX_wm_region(C);

    for (BevelObjectStore &ob_store : opdata->ob_store) {
      Object *obedit = ob_store.ob;
      BMEditMesh *em = BKE_editmesh_from_object(obedit);
      ob_store.mesh_backup = EDBM_redo_state_store(em);
    }
    opdata->draw_handle_pixel = ED_region_draw_cb_activate(
        region->type, ED_region_draw_mouse_line_cb, opdata->mcenter, REGION_DRAW_POST_PIXEL);
    G.moving = G_TRANSFORM_EDIT;
  }

  return true;
}

static bool edbm_bevel_calc(wmOperator *op)
{
  BevelData *opdata = static_cast<BevelData *>(op->customdata);
  BMOperator bmop;
  bool changed = false;

  const float offset = get_bevel_offset(op);
  const int offset_type = RNA_enum_get(op->ptr, "offset_type");
  const int profile_type = RNA_enum_get(op->ptr, "profile_type");
  const int segments = RNA_int_get(op->ptr, "segments");
  const float profile = RNA_float_get(op->ptr, "profile");
  const bool affect = RNA_enum_get(op->ptr, "affect");
  const bool clamp_overlap = RNA_boolean_get(op->ptr, "clamp_overlap");
  const int material_init = RNA_int_get(op->ptr, "material");
  const bool loop_slide = RNA_boolean_get(op->ptr, "loop_slide");
  const bool mark_seam = RNA_boolean_get(op->ptr, "mark_seam");
  const bool mark_sharp = RNA_boolean_get(op->ptr, "mark_sharp");
  const bool harden_normals = RNA_boolean_get(op->ptr, "harden_normals");
  const int face_strength_mode = RNA_enum_get(op->ptr, "face_strength_mode");
  const int miter_outer = RNA_enum_get(op->ptr, "miter_outer");
  const int miter_inner = RNA_enum_get(op->ptr, "miter_inner");
  const float spread = RNA_float_get(op->ptr, "spread");
  const int vmesh_method = RNA_enum_get(op->ptr, "vmesh_method");

  for (BevelObjectStore &ob_store : opdata->ob_store) {
    Object *obedit = ob_store.ob;
    BMEditMesh *em = BKE_editmesh_from_object(obedit);

    /* revert to original mesh */
    if (opdata->is_modal) {
      EDBM_redo_state_restore(&ob_store.mesh_backup, em, false);
    }

    const int material = std::clamp(material_init, -1, obedit->totcol - 1);

    EDBM_op_init(em,
                 &bmop,
                 op,
                 "bevel geom=%hev offset=%f segments=%i affect=%i offset_type=%i "
                 "profile_type=%i profile=%f clamp_overlap=%b material=%i loop_slide=%b "
                 "mark_seam=%b mark_sharp=%b harden_normals=%b face_strength_mode=%i "
                 "miter_outer=%i miter_inner=%i spread=%f custom_profile=%p "
                 "vmesh_method=%i",
                 BM_ELEM_SELECT,
                 offset,
                 segments,
                 affect,
                 offset_type,
                 profile_type,
                 profile,
                 clamp_overlap,
                 material,
                 loop_slide,
                 mark_seam,
                 mark_sharp,
                 harden_normals,
                 face_strength_mode,
                 miter_outer,
                 miter_inner,
                 spread,
                 opdata->custom_profile,
                 vmesh_method);

    BMO_op_exec(em->bm, &bmop);

    if (offset != 0.0f) {
      /* Not essential, but we may have some loose geometry that
       * won't get beveled and better not leave it selected. */
      EDBM_flag_disable_all(em, BM_ELEM_SELECT);
      BMO_slot_buffer_hflag_enable(
          em->bm, bmop.slots_out, "faces.out", BM_FACE, BM_ELEM_SELECT, true);
    }

    /* no need to de-select existing geometry */
    if (!EDBM_op_finish(em, &bmop, op, true)) {
      continue;
    }

    EDBMUpdate_Params params{};
    params.calc_looptris = true;
    params.calc_normals = true;
    params.is_destructive = true;
    EDBM_update(static_cast<Mesh *>(obedit->data), &params);
    changed = true;
  }
  return changed;
}

static void edbm_bevel_exit(bContext *C, wmOperator *op)
{
  BevelData *opdata = static_cast<BevelData *>(op->customdata);
  ScrArea *area = CTX_wm_area(C);

  if (area) {
    ED_area_status_text(area, nullptr);
  }

  for (BevelObjectStore &ob_store : opdata->ob_store) {
    BMEditMesh *em = BKE_editmesh_from_object(ob_store.ob);
    /* Without this, faces surrounded by selected edges/verts will be unselected. */
    if ((em->selectmode & SCE_SELECT_FACE) == 0) {
      EDBM_selectmode_flush(em);
    }
  }

  if (opdata->is_modal) {
    ARegion *region = CTX_wm_region(C);
    for (BevelObjectStore &ob_store : opdata->ob_store) {
      EDBM_redo_state_free(&ob_store.mesh_backup);
    }
    ED_region_draw_cb_exit(region->type, opdata->draw_handle_pixel);
    G.moving = 0;
  }
  MEM_delete(opdata);
  op->customdata = nullptr;
}

static void edbm_bevel_cancel(bContext *C, wmOperator *op)
{
  BevelData *opdata = static_cast<BevelData *>(op->customdata);
  if (opdata->is_modal) {
    for (BevelObjectStore &ob_store : opdata->ob_store) {
      Object *obedit = ob_store.ob;
      BMEditMesh *em = BKE_editmesh_from_object(obedit);
      EDBM_redo_state_restore_and_free(&ob_store.mesh_backup, em, true);

      EDBMUpdate_Params params{};
      params.calc_looptris = false;
      params.calc_normals = true;
      params.is_destructive = true;
      EDBM_update(static_cast<Mesh *>(obedit->data), &params);
    }
  }

  edbm_bevel_exit(C, op);

  /* Need to force re-display or we may still view the modified result. */
  ED_region_tag_redraw(CTX_wm_region(C));
}

/* bevel! yay!! */
static int edbm_bevel_exec(bContext *C, wmOperator *op)
{
  if (!edbm_bevel_init(C, op, false)) {
    return OPERATOR_CANCELLED;
  }

  if (!edbm_bevel_calc(op)) {
    edbm_bevel_cancel(C, op);
    return OPERATOR_CANCELLED;
  }

  edbm_bevel_exit(C, op);

  return OPERATOR_FINISHED;
}

static void edbm_bevel_calc_initial_length(wmOperator *op, const wmEvent *event, bool mode_changed)
{
  BevelData *opdata = static_cast<BevelData *>(op->customdata);
  const float mlen[2] = {
      opdata->mcenter[0] - event->mval[0],
      opdata->mcenter[1] - event->mval[1],
  };
  float len = len_v2(mlen);
  int vmode = opdata->value_mode;
  if (mode_changed || opdata->initial_length[vmode] == -1.0f) {
    /* If current value is not default start value, adjust len so that
     * the scaling and offset in edbm_bevel_mouse_set_value will
     * start at current value */
    float value = (vmode == SEGMENTS_VALUE) ? opdata->segments :
                                              RNA_float_get(op->ptr, value_rna_name[vmode]);
    float sc = opdata->scale[vmode];
    float st = value_start[vmode];
    if (value != value_start[vmode]) {
      len = (st + sc * (len - MVAL_PIXEL_MARGIN) - value) / sc;
    }
  }
  opdata->initial_length[opdata->value_mode] = len;
}

static int edbm_bevel_invoke(bContext *C, wmOperator *op, const wmEvent *event)
{
  RegionView3D *rv3d = CTX_wm_region_view3d(C);

  if (!edbm_bevel_init(C, op, true)) {
    return OPERATOR_CANCELLED;
  }

  BevelData *opdata = static_cast<BevelData *>(op->customdata);

  opdata->launch_event = WM_userdef_event_type_from_keymap_type(event->type);

  /* initialize mouse values */
  float center_3d[3];
  if (!calculateTransformCenter(C, V3D_AROUND_CENTER_MEDIAN, center_3d, opdata->mcenter)) {
    /* in this case the tool will likely do nothing,
     * ideally this will never happen and should be checked for above */
    opdata->mcenter[0] = opdata->mcenter[1] = 0;
  }

  /* for OFFSET_VALUE only, the scale is the size of a pixel under the mouse in 3d space */
  opdata->scale[OFFSET_VALUE] = rv3d ? ED_view3d_pixel_size(rv3d, center_3d) : 1.0f;
  /* since we are affecting untransformed object but seeing in transformed space,
   * compensate for that */
  opdata->scale[OFFSET_VALUE] /= opdata->max_obj_scale;

  edbm_bevel_calc_initial_length(op, event, false);

  edbm_bevel_update_status_text(C, op);

  if (!edbm_bevel_calc(op)) {
    edbm_bevel_cancel(C, op);
    ED_workspace_status_text(C, nullptr);
    return OPERATOR_CANCELLED;
  }

  WM_event_add_modal_handler(C, op);

  return OPERATOR_RUNNING_MODAL;
}

static void edbm_bevel_mouse_set_value(wmOperator *op, const wmEvent *event)
{
  BevelData *opdata = static_cast<BevelData *>(op->customdata);
  int vmode = opdata->value_mode;

  const float mdiff[2] = {
      opdata->mcenter[0] - event->mval[0],
      opdata->mcenter[1] - event->mval[1],
  };

  float value = ((len_v2(mdiff) - MVAL_PIXEL_MARGIN) - opdata->initial_length[vmode]);

  /* Scale according to value mode */
  value = value_start[vmode] + value * opdata->scale[vmode];

  /* Fake shift-transform... */
  if (event->modifier & KM_SHIFT) {
    if (opdata->shift_value[vmode] < 0.0f) {
      opdata->shift_value[vmode] = (vmode == SEGMENTS_VALUE) ?
                                       opdata->segments :
                                       RNA_float_get(op->ptr, value_rna_name[vmode]);
    }
    value = (value - opdata->shift_value[vmode]) * 0.1f + opdata->shift_value[vmode];
  }
  else if (opdata->shift_value[vmode] >= 0.0f) {
    opdata->shift_value[vmode] = -1.0f;
  }

  /* Clamp according to value mode, and store value back. */
  CLAMP(value, value_clamp_min[vmode], value_clamp_max[vmode]);
  if (vmode == SEGMENTS_VALUE) {
    opdata->segments = value;
    RNA_int_set(op->ptr, "segments", int(value + 0.5f));
  }
  else {
    RNA_float_set(op->ptr, value_rna_name[vmode], value);
  }
}

static void edbm_bevel_numinput_set_value(wmOperator *op)
{
  BevelData *opdata = static_cast<BevelData *>(op->customdata);

  int vmode = opdata->value_mode;
  float value = (vmode == SEGMENTS_VALUE) ? opdata->segments :
                                            RNA_float_get(op->ptr, value_rna_name[vmode]);
  applyNumInput(&opdata->num_input[vmode], &value);
  CLAMP(value, value_clamp_min[vmode], value_clamp_max[vmode]);
  if (vmode == SEGMENTS_VALUE) {
    opdata->segments = value;
    RNA_int_set(op->ptr, "segments", int(value));
  }
  else {
    RNA_float_set(op->ptr, value_rna_name[vmode], value);
  }
}

wmKeyMap *bevel_modal_keymap(wmKeyConfig *keyconf)
{
  static const EnumPropertyItem modal_items[] = {
      {BEV_MODAL_CANCEL, "CANCEL", 0, "Cancel", "Cancel bevel"},
      {BEV_MODAL_CONFIRM, "CONFIRM", 0, "Confirm", "Confirm bevel"},
      {BEV_MODAL_VALUE_OFFSET, "VALUE_OFFSET", 0, "Change Offset", "Value changes offset"},
      {BEV_MODAL_VALUE_PROFILE, "VALUE_PROFILE", 0, "Change Profile", "Value changes profile"},
      {BEV_MODAL_VALUE_SEGMENTS, "VALUE_SEGMENTS", 0, "Change Segments", "Value changes segments"},
      {BEV_MODAL_SEGMENTS_UP, "SEGMENTS_UP", 0, "Increase Segments", "Increase segments"},
      {BEV_MODAL_SEGMENTS_DOWN, "SEGMENTS_DOWN", 0, "Decrease Segments", "Decrease segments"},
      {BEV_MODAL_OFFSET_MODE_CHANGE,
       "OFFSET_MODE_CHANGE",
       0,
       "Change Offset Mode",
       "Cycle through offset modes"},
      {BEV_MODAL_CLAMP_OVERLAP_TOGGLE,
       "CLAMP_OVERLAP_TOGGLE",
       0,
       "Toggle Clamp Overlap",
       "Toggle clamp overlap flag"},
      {BEV_MODAL_AFFECT_CHANGE,
       "AFFECT_CHANGE",
       0,
       "Change Affect Type",
       "Change which geometry type the operation affects, edges or vertices"},
      {BEV_MODAL_HARDEN_NORMALS_TOGGLE,
       "HARDEN_NORMALS_TOGGLE",
       0,
       "Toggle Harden Normals",
       "Toggle harden normals flag"},
      {BEV_MODAL_MARK_SEAM_TOGGLE,
       "MARK_SEAM_TOGGLE",
       0,
       "Toggle Mark Seam",
       "Toggle mark seam flag"},
      {BEV_MODAL_MARK_SHARP_TOGGLE,
       "MARK_SHARP_TOGGLE",
       0,
       "Toggle Mark Sharp",
       "Toggle mark sharp flag"},
      {BEV_MODAL_OUTER_MITER_CHANGE,
       "OUTER_MITER_CHANGE",
       0,
       "Change Outer Miter",
       "Cycle through outer miter kinds"},
      {BEV_MODAL_INNER_MITER_CHANGE,
       "INNER_MITER_CHANGE",
       0,
       "Change Inner Miter",
       "Cycle through inner miter kinds"},
      {BEV_MODAL_PROFILE_TYPE_CHANGE, "PROFILE_TYPE_CHANGE", 0, "Cycle through profile types", ""},
      {BEV_MODAL_VERTEX_MESH_CHANGE,
       "VERTEX_MESH_CHANGE",
       0,
       "Change Intersection Method",
       "Cycle through intersection methods"},
      {0, nullptr, 0, nullptr, nullptr},
  };

  wmKeyMap *keymap = WM_modalkeymap_find(keyconf, "Bevel Modal Map");

  /* This function is called for each space-type, only needs to add map once. */
  if (keymap && keymap->modal_items) {
    return nullptr;
  }

  keymap = WM_modalkeymap_ensure(keyconf, "Bevel Modal Map", modal_items);

  WM_modalkeymap_assign(keymap, "MESH_OT_bevel");

  return keymap;
}

static int edbm_bevel_modal(bContext *C, wmOperator *op, const wmEvent *event)
{
  BevelData *opdata = static_cast<BevelData *>(op->customdata);
  const bool has_numinput = hasNumInput(&opdata->num_input[opdata->value_mode]);
  bool handled = false;
  short etype = event->type;
  short eval = event->val;

  /* When activated from toolbar, need to convert left-mouse release to confirm. */
  if (ELEM(etype, LEFTMOUSE, opdata->launch_event) && (eval == KM_RELEASE) &&
      RNA_boolean_get(op->ptr, "release_confirm"))
  {
    etype = EVT_MODAL_MAP;
    eval = BEV_MODAL_CONFIRM;
  }
  /* Modal numinput active, try to handle numeric inputs first... */
  if (etype != EVT_MODAL_MAP && eval == KM_PRESS && has_numinput &&
      handleNumInput(C, &opdata->num_input[opdata->value_mode], event))
  {
    edbm_bevel_numinput_set_value(op);
    edbm_bevel_calc(op);
    edbm_bevel_update_status_text(C, op);
    return OPERATOR_RUNNING_MODAL;
  }
  if (etype == MOUSEMOVE) {
    if (!has_numinput) {
      edbm_bevel_mouse_set_value(op, event);
      edbm_bevel_calc(op);
      edbm_bevel_update_status_text(C, op);
      handled = true;
    }
  }
  else if (etype == MOUSEPAN) {
    float delta = 0.02f * (event->xy[1] - event->prev_xy[1]);
    if (opdata->segments >= 1 && opdata->segments + delta < 1) {
      opdata->segments = 1;
    }
    else {
      opdata->segments += delta;
    }
    RNA_int_set(op->ptr, "segments", int(opdata->segments));
    edbm_bevel_calc(op);
    edbm_bevel_update_status_text(C, op);
    handled = true;
  }
  else if (etype == EVT_MODAL_MAP) {
    switch (eval) {
      case BEV_MODAL_CANCEL:
        edbm_bevel_cancel(C, op);
        ED_workspace_status_text(C, nullptr);
        return OPERATOR_CANCELLED;

      case BEV_MODAL_CONFIRM:
        edbm_bevel_calc(op);
        edbm_bevel_exit(C, op);
        ED_workspace_status_text(C, nullptr);
        return OPERATOR_FINISHED;

      case BEV_MODAL_SEGMENTS_UP:
        opdata->segments = opdata->segments + 1;
        RNA_int_set(op->ptr, "segments", int(opdata->segments));
        edbm_bevel_calc(op);
        edbm_bevel_update_status_text(C, op);
        handled = true;
        break;

      case BEV_MODAL_SEGMENTS_DOWN:
        opdata->segments = max_ff(opdata->segments - 1, 1);
        RNA_int_set(op->ptr, "segments", int(opdata->segments));
        edbm_bevel_calc(op);
        edbm_bevel_update_status_text(C, op);
        handled = true;
        break;

      case BEV_MODAL_OFFSET_MODE_CHANGE: {
        int type = RNA_enum_get(op->ptr, "offset_type");
        type++;
        if (type > BEVEL_AMT_PERCENT) {
          type = BEVEL_AMT_OFFSET;
        }
        if (opdata->value_mode == OFFSET_VALUE && type == BEVEL_AMT_PERCENT) {
          opdata->value_mode = OFFSET_VALUE_PERCENT;
        }
        else if (opdata->value_mode == OFFSET_VALUE_PERCENT && type != BEVEL_AMT_PERCENT) {
          opdata->value_mode = OFFSET_VALUE;
        }
        RNA_enum_set(op->ptr, "offset_type", type);
        if (opdata->initial_length[opdata->value_mode] == -1.0f) {
          edbm_bevel_calc_initial_length(op, event, true);
        }
      }
        /* Update offset accordingly to new offset_type. */
        if (!has_numinput && ELEM(opdata->value_mode, OFFSET_VALUE, OFFSET_VALUE_PERCENT)) {
          edbm_bevel_mouse_set_value(op, event);
        }
        edbm_bevel_calc(op);
        edbm_bevel_update_status_text(C, op);
        handled = true;
        break;

      case BEV_MODAL_CLAMP_OVERLAP_TOGGLE: {
        bool clamp_overlap = RNA_boolean_get(op->ptr, "clamp_overlap");
        RNA_boolean_set(op->ptr, "clamp_overlap", !clamp_overlap);
        edbm_bevel_calc(op);
        edbm_bevel_update_status_text(C, op);
        handled = true;
        break;
      }

      case BEV_MODAL_VALUE_OFFSET:
        opdata->value_mode = OFFSET_VALUE;
        edbm_bevel_calc_initial_length(op, event, true);
        break;

      case BEV_MODAL_VALUE_PROFILE:
        opdata->value_mode = PROFILE_VALUE;
        edbm_bevel_calc_initial_length(op, event, true);
        break;

      case BEV_MODAL_VALUE_SEGMENTS:
        opdata->value_mode = SEGMENTS_VALUE;
        edbm_bevel_calc_initial_length(op, event, true);
        break;

      case BEV_MODAL_AFFECT_CHANGE: {
        int affect_type = RNA_enum_get(op->ptr, "affect");
        affect_type++;
        if (affect_type > BEVEL_AFFECT_EDGES) {
          affect_type = BEVEL_AFFECT_VERTICES;
        }
        RNA_enum_set(op->ptr, "affect", affect_type);
        edbm_bevel_calc(op);
        edbm_bevel_update_status_text(C, op);
        handled = true;
        break;
      }

      case BEV_MODAL_MARK_SEAM_TOGGLE: {
        bool mark_seam = RNA_boolean_get(op->ptr, "mark_seam");
        RNA_boolean_set(op->ptr, "mark_seam", !mark_seam);
        edbm_bevel_calc(op);
        edbm_bevel_update_status_text(C, op);
        handled = true;
        break;
      }

      case BEV_MODAL_MARK_SHARP_TOGGLE: {
        bool mark_sharp = RNA_boolean_get(op->ptr, "mark_sharp");
        RNA_boolean_set(op->ptr, "mark_sharp", !mark_sharp);
        edbm_bevel_calc(op);
        edbm_bevel_update_status_text(C, op);
        handled = true;
        break;
      }

      case BEV_MODAL_INNER_MITER_CHANGE: {
        int miter_inner = RNA_enum_get(op->ptr, "miter_inner");
        miter_inner++;
        if (miter_inner == BEVEL_MITER_PATCH) {
          miter_inner++; /* no patch option for inner miter */
        }
        if (miter_inner > BEVEL_MITER_ARC) {
          miter_inner = BEVEL_MITER_SHARP;
        }
        RNA_enum_set(op->ptr, "miter_inner", miter_inner);
        edbm_bevel_calc(op);
        edbm_bevel_update_status_text(C, op);
        handled = true;
        break;
      }

      case BEV_MODAL_OUTER_MITER_CHANGE: {
        int miter_outer = RNA_enum_get(op->ptr, "miter_outer");
        miter_outer++;
        if (miter_outer > BEVEL_MITER_ARC) {
          miter_outer = BEVEL_MITER_SHARP;
        }
        RNA_enum_set(op->ptr, "miter_outer", miter_outer);
        edbm_bevel_calc(op);
        edbm_bevel_update_status_text(C, op);
        handled = true;
        break;
      }

      case BEV_MODAL_HARDEN_NORMALS_TOGGLE: {
        bool harden_normals = RNA_boolean_get(op->ptr, "harden_normals");
        RNA_boolean_set(op->ptr, "harden_normals", !harden_normals);
        edbm_bevel_calc(op);
        edbm_bevel_update_status_text(C, op);
        handled = true;
        break;
      }

      case BEV_MODAL_PROFILE_TYPE_CHANGE: {
        int profile_type = RNA_enum_get(op->ptr, "profile_type");
        profile_type++;
        if (profile_type > BEVEL_PROFILE_CUSTOM) {
          profile_type = BEVEL_PROFILE_SUPERELLIPSE;
        }
        RNA_enum_set(op->ptr, "profile_type", profile_type);
        edbm_bevel_calc(op);
        edbm_bevel_update_status_text(C, op);
        handled = true;
        break;
      }

      case BEV_MODAL_VERTEX_MESH_CHANGE: {
        int vmesh_method = RNA_enum_get(op->ptr, "vmesh_method");
        vmesh_method++;
        if (vmesh_method > BEVEL_VMESH_CUTOFF) {
          vmesh_method = BEVEL_VMESH_ADJ;
        }
        RNA_enum_set(op->ptr, "vmesh_method", vmesh_method);
        edbm_bevel_calc(op);
        edbm_bevel_update_status_text(C, op);
        handled = true;
        break;
      }
    }
  }

  /* Modal numinput inactive, try to handle numeric inputs last... */
  if (!handled && eval == KM_PRESS &&
      handleNumInput(C, &opdata->num_input[opdata->value_mode], event))
  {
    edbm_bevel_numinput_set_value(op);
    edbm_bevel_calc(op);
    edbm_bevel_update_status_text(C, op);
    return OPERATOR_RUNNING_MODAL;
  }

  return OPERATOR_RUNNING_MODAL;
}

static void edbm_bevel_ui(bContext *C, wmOperator *op)
{
  uiLayout *layout = op->layout;
  uiLayout *col, *row;

  int profile_type = RNA_enum_get(op->ptr, "profile_type");
  int offset_type = RNA_enum_get(op->ptr, "offset_type");
  bool affect_type = RNA_enum_get(op->ptr, "affect");

  uiLayoutSetPropSep(layout, true);
  uiLayoutSetPropDecorate(layout, false);

  row = uiLayoutRow(layout, false);
  uiItemR(row, op->ptr, "affect", UI_ITEM_R_EXPAND, nullptr, ICON_NONE);

  uiItemS(layout);

  uiItemR(layout, op->ptr, "offset_type", UI_ITEM_NONE, nullptr, ICON_NONE);

  if (offset_type == BEVEL_AMT_PERCENT) {
    uiItemR(layout, op->ptr, "offset_pct", UI_ITEM_NONE, nullptr, ICON_NONE);
  }
  else {
    uiItemR(layout, op->ptr, "offset", UI_ITEM_NONE, nullptr, ICON_NONE);
  }

  uiItemR(layout, op->ptr, "segments", UI_ITEM_NONE, nullptr, ICON_NONE);
  if (ELEM(profile_type, BEVEL_PROFILE_SUPERELLIPSE, BEVEL_PROFILE_CUSTOM)) {
    uiItemR(layout,
            op->ptr,
            "profile",
            UI_ITEM_R_SLIDER,
            (profile_type == BEVEL_PROFILE_SUPERELLIPSE) ? IFACE_("Shape") : IFACE_("Miter Shape"),
            ICON_NONE);
  }
  uiItemR(layout, op->ptr, "material", UI_ITEM_NONE, nullptr, ICON_NONE);

  col = uiLayoutColumn(layout, true);
  uiItemR(col, op->ptr, "harden_normals", UI_ITEM_NONE, nullptr, ICON_NONE);
  uiItemR(col, op->ptr, "clamp_overlap", UI_ITEM_NONE, nullptr, ICON_NONE);
  uiItemR(col, op->ptr, "loop_slide", UI_ITEM_NONE, nullptr, ICON_NONE);

  col = uiLayoutColumnWithHeading(layout, true, IFACE_("Mark"));
  uiLayoutSetActive(col, affect_type == BEVEL_AFFECT_EDGES);
  uiItemR(col, op->ptr, "mark_seam", UI_ITEM_NONE, IFACE_("Seams"), ICON_NONE);
  uiItemR(col, op->ptr, "mark_sharp", UI_ITEM_NONE, IFACE_("Sharp"), ICON_NONE);

  uiItemS(layout);

  col = uiLayoutColumn(layout, false);
  uiLayoutSetActive(col, affect_type == BEVEL_AFFECT_EDGES);
  uiItemR(col, op->ptr, "miter_outer", UI_ITEM_NONE, IFACE_("Miter Outer"), ICON_NONE);
  uiItemR(col, op->ptr, "miter_inner", UI_ITEM_NONE, IFACE_("Inner"), ICON_NONE);
  if (RNA_enum_get(op->ptr, "miter_inner") == BEVEL_MITER_ARC) {
    uiItemR(col, op->ptr, "spread", UI_ITEM_NONE, nullptr, ICON_NONE);
  }

  uiItemS(layout);

  col = uiLayoutColumn(layout, false);
  uiLayoutSetActive(col, affect_type == BEVEL_AFFECT_EDGES);
  uiItemR(col, op->ptr, "vmesh_method", UI_ITEM_NONE, IFACE_("Intersection Type"), ICON_NONE);

  uiItemR(layout, op->ptr, "face_strength_mode", UI_ITEM_NONE, IFACE_("Face Strength"), ICON_NONE);

  uiItemS(layout);

  row = uiLayoutRow(layout, false);
  uiItemR(row, op->ptr, "profile_type", UI_ITEM_R_EXPAND, nullptr, ICON_NONE);
  if (profile_type == BEVEL_PROFILE_CUSTOM) {
    /* Get an RNA pointer to ToolSettings to give to the curve profile template code. */
    Scene *scene = CTX_data_scene(C);
    PointerRNA toolsettings_ptr = RNA_pointer_create(
        &scene->id, &RNA_ToolSettings, scene->toolsettings);
    uiTemplateCurveProfile(layout, &toolsettings_ptr, "custom_bevel_profile_preset");
  }
}

void MESH_OT_bevel(wmOperatorType *ot)
{
  PropertyRNA *prop;

  static const EnumPropertyItem offset_type_items[] = {
      {BEVEL_AMT_OFFSET, "OFFSET", 0, "Offset", "Amount is offset of new edges from original"},
      {BEVEL_AMT_WIDTH, "WIDTH", 0, "Width", "Amount is width of new face"},
      {BEVEL_AMT_DEPTH,
       "DEPTH",
       0,
       "Depth",
       "Amount is perpendicular distance from original edge to bevel face"},
      {BEVEL_AMT_PERCENT, "PERCENT", 0, "Percent", "Amount is percent of adjacent edge length"},
      {BEVEL_AMT_ABSOLUTE,
       "ABSOLUTE",
       0,
       "Absolute",
       "Amount is absolute distance along adjacent edge"},
      {0, nullptr, 0, nullptr, nullptr},
  };

  static const EnumPropertyItem prop_profile_type_items[] = {
      {BEVEL_PROFILE_SUPERELLIPSE,
       "SUPERELLIPSE",
       0,
       "Superellipse",
       "The profile can be a concave or convex curve"},
      {BEVEL_PROFILE_CUSTOM,
       "CUSTOM",
       0,
       "Custom",
       "The profile can be any arbitrary path between its endpoints"},
      {0, nullptr, 0, nullptr, nullptr},
  };

  static const EnumPropertyItem face_strength_mode_items[] = {
      {BEVEL_FACE_STRENGTH_NONE, "NONE", 0, "None", "Do not set face strength"},
      {BEVEL_FACE_STRENGTH_NEW, "NEW", 0, "New", "Set face strength on new faces only"},
      {BEVEL_FACE_STRENGTH_AFFECTED,
       "AFFECTED",
       0,
       "Affected",
       "Set face strength on new and modified faces only"},
      {BEVEL_FACE_STRENGTH_ALL, "ALL", 0, "All", "Set face strength on all faces"},
      {0, nullptr, 0, nullptr, nullptr},
  };

  static const EnumPropertyItem miter_outer_items[] = {
      {BEVEL_MITER_SHARP, "SHARP", 0, "Sharp", "Outside of miter is sharp"},
      {BEVEL_MITER_PATCH, "PATCH", 0, "Patch", "Outside of miter is squared-off patch"},
      {BEVEL_MITER_ARC, "ARC", 0, "Arc", "Outside of miter is arc"},
      {0, nullptr, 0, nullptr, nullptr},
  };

  static const EnumPropertyItem miter_inner_items[] = {
      {BEVEL_MITER_SHARP, "SHARP", 0, "Sharp", "Inside of miter is sharp"},
      {BEVEL_MITER_ARC, "ARC", 0, "Arc", "Inside of miter is arc"},
      {0, nullptr, 0, nullptr, nullptr},
  };

  static EnumPropertyItem vmesh_method_items[] = {
      {BEVEL_VMESH_ADJ, "ADJ", 0, "Grid Fill", "Default patterned fill"},
      {BEVEL_VMESH_CUTOFF,
       "CUTOFF",
       0,
       "Cutoff",
       "A cutoff at each profile's end before the intersection"},
      {0, nullptr, 0, nullptr, nullptr},
  };

  static const EnumPropertyItem prop_affect_items[] = {
      {BEVEL_AFFECT_VERTICES, "VERTICES", 0, "Vertices", "Affect only vertices"},
      {BEVEL_AFFECT_EDGES, "EDGES", 0, "Edges", "Affect only edges"},
      {0, nullptr, 0, nullptr, nullptr},
  };

  /* identifiers */
  ot->name = "Bevel";
  ot->description = "Cut into selected items at an angle to create bevel or chamfer";
  ot->idname = "MESH_OT_bevel";

  /* api callbacks */
  ot->exec = edbm_bevel_exec;
  ot->invoke = edbm_bevel_invoke;
  ot->modal = edbm_bevel_modal;
  ot->cancel = edbm_bevel_cancel;
  ot->poll = ED_operator_editmesh;
  ot->ui = edbm_bevel_ui;

  /* flags */
  ot->flag = OPTYPE_REGISTER | OPTYPE_UNDO | OPTYPE_GRAB_CURSOR_XY | OPTYPE_BLOCKING;

  /* properties */
  RNA_def_enum(ot->srna,
               "offset_type",
               offset_type_items,
               0,
               "Width Type",
               "The method for determining the size of the bevel");
  prop = RNA_def_property(ot->srna, "offset", PROP_FLOAT, PROP_DISTANCE);
  RNA_def_property_range(prop, 0.0, 1e6);
  RNA_def_property_ui_range(prop, 0.0, 100.0, 1, 3);
  RNA_def_property_ui_text(prop, "Width", "Bevel amount");

  RNA_def_enum(ot->srna,
               "profile_type",
               prop_profile_type_items,
               0,
               "Profile Type",
               "The type of shape used to rebuild a beveled section");

  prop = RNA_def_property(ot->srna, "offset_pct", PROP_FLOAT, PROP_PERCENTAGE);
  RNA_def_property_range(prop, 0.0, 100);
  RNA_def_property_ui_text(prop, "Width Percent", "Bevel amount for percentage method");

  RNA_def_int(ot->srna,
              "segments",
              1,
              1,
              SEGMENTS_HARD_MAX,
              "Segments",
              "Segments for curved edge",
              1,
              100);

  RNA_def_float(ot->srna,
                "profile",
                0.5f,
                PROFILE_HARD_MIN,
                1.0f,
                "Profile",
                "Controls profile shape (0.5 = round)",
                PROFILE_HARD_MIN,
                1.0f);

  RNA_def_enum(ot->srna,
               "affect",
               prop_affect_items,
               BEVEL_AFFECT_EDGES,
               "Affect",
               "Affect edges or vertices");

  RNA_def_boolean(ot->srna,
                  "clamp_overlap",
                  false,
                  "Clamp Overlap",
                  "Do not allow beveled edges/vertices to overlap each other");

  RNA_def_boolean(
      ot->srna, "loop_slide", true, "Loop Slide", "Prefer sliding along edges to even widths");

  RNA_def_boolean(ot->srna, "mark_seam", false, "Mark Seams", "Mark Seams along beveled edges");

  RNA_def_boolean(ot->srna, "mark_sharp", false, "Mark Sharp", "Mark beveled edges as sharp");

  RNA_def_int(ot->srna,
              "material",
              -1,
              -1,
              INT_MAX,
              "Material Index",
              "Material for bevel faces (-1 means use adjacent faces)",
              -1,
              100);

  RNA_def_boolean(ot->srna,
                  "harden_normals",
                  false,
                  "Harden Normals",
                  "Match normals of new faces to adjacent faces");

  RNA_def_enum(ot->srna,
               "face_strength_mode",
               face_strength_mode_items,
               BEVEL_FACE_STRENGTH_NONE,
               "Face Strength Mode",
               "Whether to set face strength, and which faces to set face strength on");

  RNA_def_enum(ot->srna,
               "miter_outer",
               miter_outer_items,
               BEVEL_MITER_SHARP,
               "Outer Miter",
               "Pattern to use for outside of miters");

  RNA_def_enum(ot->srna,
               "miter_inner",
               miter_inner_items,
               BEVEL_MITER_SHARP,
               "Inner Miter",
               "Pattern to use for inside of miters");

  RNA_def_float(ot->srna,
                "spread",
                0.1f,
                0.0f,
                1e6f,
                "Spread",
                "Amount to spread arcs for arc inner miters",
                0.0f,
                100.0f);

  RNA_def_enum(ot->srna,
               "vmesh_method",
               vmesh_method_items,
               BEVEL_VMESH_ADJ,
               "Vertex Mesh Method",
               "The method to use to create meshes at intersections");

  prop = RNA_def_boolean(ot->srna, "release_confirm", false, "Confirm on Release", "");
  RNA_def_property_flag(prop, PROP_HIDDEN | PROP_SKIP_SAVE);
}<|MERGE_RESOLUTION|>--- conflicted
+++ resolved
@@ -168,23 +168,22 @@
   RNA_property_enum_name_gettexted(
       C, op->ptr, prop, RNA_property_enum_get(op->ptr, prop), &affect_str);
 
-<<<<<<< HEAD
   const std::string status_text = fmt::format(
-      RPT_("{}: Confirm, "
-           "{}: Cancel, "
-           "{}: Width Type ({}), "
-           "{}: Width ({}), "
-           "{}: Segments ({}), "
-           "{}: Profile ({:.3f}), "
-           "{}: Clamp Overlap ({}), "
-           "{}: Affect ({}), "
-           "{}: Outer Miter ({}), "
-           "{}: Inner Miter ({}), "
-           "{}: Harden Normals ({}), "
-           "{}: Mark Seam ({}), "
-           "{}: Mark Sharp ({}), "
-           "{}: Profile Type ({}), "
-           "{}: Intersection ({})"),
+      IFACE_("{}: Confirm, "
+             "{}: Cancel, "
+             "{}: Width Type ({}), "
+             "{}: Width ({}), "
+             "{}: Segments ({}), "
+             "{}: Profile ({:.3f}), "
+             "{}: Clamp Overlap ({}), "
+             "{}: Affect ({}), "
+             "{}: Outer Miter ({}), "
+             "{}: Inner Miter ({}), "
+             "{}: Harden Normals ({}), "
+             "{}: Mark Seam ({}), "
+             "{}: Mark Sharp ({}), "
+             "{}: Profile Type ({}), "
+             "{}: Intersection ({})"),
       get_modal_key_str(BEV_MODAL_CONFIRM),
       get_modal_key_str(BEV_MODAL_CANCEL),
       get_modal_key_str(BEV_MODAL_OFFSET_MODE_CHANGE),
@@ -215,56 +214,6 @@
       vmesh_str);
 
   ED_workspace_status_text(C, status_text.c_str());
-=======
-  SNPRINTF(status_text,
-           IFACE_("%s: Confirm, "
-                  "%s: Cancel, "
-                  "%s: Width Type (%s), "
-                  "%s: Width (%s), "
-                  "%s: Segments (%d), "
-                  "%s: Profile (%.3f), "
-                  "%s: Clamp Overlap (%s), "
-                  "%s: Affect (%s), "
-                  "%s: Outer Miter (%s), "
-                  "%s: Inner Miter (%s), "
-                  "%s: Harden Normals (%s), "
-                  "%s: Mark Seam (%s), "
-                  "%s: Mark Sharp (%s), "
-                  "%s: Profile Type (%s), "
-                  "%s: Intersection (%s)"),
-           WM_MODALKEY(BEV_MODAL_CONFIRM),
-           WM_MODALKEY(BEV_MODAL_CANCEL),
-           WM_MODALKEY(BEV_MODAL_OFFSET_MODE_CHANGE),
-           mode_str,
-           WM_MODALKEY(BEV_MODAL_VALUE_OFFSET),
-           offset_str,
-           WM_MODALKEY(BEV_MODAL_VALUE_SEGMENTS),
-           RNA_int_get(op->ptr, "segments"),
-           WM_MODALKEY(BEV_MODAL_VALUE_PROFILE),
-           RNA_float_get(op->ptr, "profile"),
-           WM_MODALKEY(BEV_MODAL_CLAMP_OVERLAP_TOGGLE),
-           WM_bool_as_string(RNA_boolean_get(op->ptr, "clamp_overlap")),
-           WM_MODALKEY(BEV_MODAL_AFFECT_CHANGE),
-           affect_str,
-           WM_MODALKEY(BEV_MODAL_OUTER_MITER_CHANGE),
-           omiter_str,
-           WM_MODALKEY(BEV_MODAL_INNER_MITER_CHANGE),
-           imiter_str,
-           WM_MODALKEY(BEV_MODAL_HARDEN_NORMALS_TOGGLE),
-           WM_bool_as_string(RNA_boolean_get(op->ptr, "harden_normals")),
-           WM_MODALKEY(BEV_MODAL_MARK_SEAM_TOGGLE),
-           WM_bool_as_string(RNA_boolean_get(op->ptr, "mark_seam")),
-           WM_MODALKEY(BEV_MODAL_MARK_SHARP_TOGGLE),
-           WM_bool_as_string(RNA_boolean_get(op->ptr, "mark_sharp")),
-           WM_MODALKEY(BEV_MODAL_PROFILE_TYPE_CHANGE),
-           profile_type_str,
-           WM_MODALKEY(BEV_MODAL_VERTEX_MESH_CHANGE),
-           vmesh_str);
-
-#undef WM_MODALKEY
-
-  ED_workspace_status_text(C, status_text);
->>>>>>> e690210e
 }
 
 static bool edbm_bevel_init(bContext *C, wmOperator *op, const bool is_modal)
