--- conflicted
+++ resolved
@@ -100,13 +100,8 @@
   Mesh *me = static_cast<Mesh *>(ob_src->data);
   float3 *vert_positions = *vert_positions_pp;
   MEdge *edge = *medge_pp;
-<<<<<<< HEAD
   int *corner_verts = *corner_verts_pp;
   int *corner_edges = *corner_edges_pp;
-  MPoly *poly = *mpoly_pp;
-=======
-  MLoop *mloop = *mloop_pp;
->>>>>>> 915ff8d1
 
   if (me->totvert) {
     /* standard data */
