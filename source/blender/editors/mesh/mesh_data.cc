/* SPDX-License-Identifier: GPL-2.0-or-later
 * Copyright 2009 Blender Foundation. All rights reserved. */

/** \file
 * \ingroup edmesh
 */

#include "MEM_guardedalloc.h"

#include "DNA_mesh_types.h"
#include "DNA_meshdata_types.h"
#include "DNA_object_types.h"
#include "DNA_scene_types.h"
#include "DNA_view3d_types.h"

#include "BLI_array.hh"
#include "BLI_index_mask_ops.hh"
#include "BLI_math.h"
#include "BLI_utildefines.h"

#include "BKE_attribute.h"
#include "BKE_attribute.hh"
#include "BKE_context.h"
#include "BKE_customdata.h"
#include "BKE_editmesh.h"
#include "BKE_mesh.h"
#include "BKE_mesh_runtime.h"
#include "BKE_report.h"

#include "DEG_depsgraph.h"

#include "RNA_access.h"
#include "RNA_define.h"
#include "RNA_prototypes.h"

#include "WM_api.h"
#include "WM_types.h"

#include "BLT_translation.h"

#include "ED_mesh.h"
#include "ED_object.h"
#include "ED_paint.h"
#include "ED_screen.h"
#include "ED_uvedit.h"
#include "ED_view3d.h"

#include "GEO_mesh_split_edges.hh"

#include "mesh_intern.h" /* own include */

using blender::Array;
using blender::float2;
using blender::float3;
using blender::MutableSpan;
using blender::Span;

static CustomData *mesh_customdata_get_type(Mesh *me, const char htype, int *r_tot)
{
  CustomData *data;
  BMesh *bm = (me->edit_mesh) ? me->edit_mesh->bm : nullptr;
  int tot;

  switch (htype) {
    case BM_VERT:
      if (bm) {
        data = &bm->vdata;
        tot = bm->totvert;
      }
      else {
        data = &me->vdata;
        tot = me->totvert;
      }
      break;
    case BM_EDGE:
      if (bm) {
        data = &bm->edata;
        tot = bm->totedge;
      }
      else {
        data = &me->edata;
        tot = me->totedge;
      }
      break;
    case BM_LOOP:
      if (bm) {
        data = &bm->ldata;
        tot = bm->totloop;
      }
      else {
        data = &me->ldata;
        tot = me->totloop;
      }
      break;
    case BM_FACE:
      if (bm) {
        data = &bm->pdata;
        tot = bm->totface;
      }
      else {
        data = &me->pdata;
        tot = me->totpoly;
      }
      break;
    default:
      BLI_assert(0);
      tot = 0;
      data = nullptr;
      break;
  }

  *r_tot = tot;
  return data;
}

#define GET_CD_DATA(me, data) ((me)->edit_mesh ? &(me)->edit_mesh->bm->data : &(me)->data)
static void delete_customdata_layer(Mesh *me, CustomDataLayer *layer)
{
  const int type = layer->type;
  CustomData *data;
  int layer_index, tot, n;

  char htype = BM_FACE;
  if (ELEM(type, CD_PROP_BYTE_COLOR, CD_PROP_FLOAT2)) {
    htype = BM_LOOP;
  }
  else if (ELEM(type, CD_PROP_COLOR)) {
    htype = BM_VERT;
  }

  data = mesh_customdata_get_type(me, htype, &tot);
  layer_index = CustomData_get_layer_index(data, type);
  n = (layer - &data->layers[layer_index]);
  BLI_assert(n >= 0 && (n + layer_index) < data->totlayer);

  if (me->edit_mesh) {
    BM_data_layer_free_n(me->edit_mesh->bm, data, type, n);
  }
  else {
    CustomData_free_layer(data, type, tot, layer_index + n);
  }
}

static void mesh_uv_reset_array(float **fuv, const int len)
{
  if (len == 3) {
    fuv[0][0] = 0.0;
    fuv[0][1] = 0.0;

    fuv[1][0] = 1.0;
    fuv[1][1] = 0.0;

    fuv[2][0] = 1.0;
    fuv[2][1] = 1.0;
  }
  else if (len == 4) {
    fuv[0][0] = 0.0;
    fuv[0][1] = 0.0;

    fuv[1][0] = 1.0;
    fuv[1][1] = 0.0;

    fuv[2][0] = 1.0;
    fuv[2][1] = 1.0;

    fuv[3][0] = 0.0;
    fuv[3][1] = 1.0;
    /* Make sure we ignore 2-sided faces. */
  }
  else if (len > 2) {
    float fac = 0.0f, dfac = 1.0f / float(len);

    dfac *= float(M_PI) * 2.0f;

    for (int i = 0; i < len; i++) {
      fuv[i][0] = 0.5f * sinf(fac) + 0.5f;
      fuv[i][1] = 0.5f * cosf(fac) + 0.5f;

      fac += dfac;
    }
  }
}

static void mesh_uv_reset_bmface(BMFace *f, const int cd_loop_uv_offset)
{
  Array<float *, BM_DEFAULT_NGON_STACK_SIZE> fuv(f->len);
  BMIter liter;
  BMLoop *l;
  int i;

  BM_ITER_ELEM_INDEX (l, &liter, f, BM_LOOPS_OF_FACE, i) {
    fuv[i] = ((float *)BM_ELEM_CD_GET_VOID_P(l, cd_loop_uv_offset));
  }

  mesh_uv_reset_array(fuv.data(), f->len);
}

static void mesh_uv_reset_mface(const MPoly *mp, float2 *mloopuv)
{
  Array<float *, BM_DEFAULT_NGON_STACK_SIZE> fuv(mp->totloop);

  for (int i = 0; i < mp->totloop; i++) {
    fuv[i] = mloopuv[mp->loopstart + i];
  }

  mesh_uv_reset_array(fuv.data(), mp->totloop);
}

void ED_mesh_uv_loop_reset_ex(Mesh *me, const int layernum)
{
  BMEditMesh *em = me->edit_mesh;

  if (em) {
    /* Collect BMesh UVs */
    const int cd_loop_uv_offset = CustomData_get_n_offset(
        &em->bm->ldata, CD_PROP_FLOAT2, layernum);

    BMFace *efa;
    BMIter iter;

    BLI_assert(cd_loop_uv_offset >= 0);

    BM_ITER_MESH (efa, &iter, em->bm, BM_FACES_OF_MESH) {
      if (!BM_elem_flag_test(efa, BM_ELEM_SELECT)) {
        continue;
      }

      mesh_uv_reset_bmface(efa, cd_loop_uv_offset);
    }
  }
  else {
    /* Collect Mesh UVs */
    BLI_assert(CustomData_has_layer(&me->ldata, CD_PROP_FLOAT2));
    float2 *mloopuv = static_cast<float2 *>(
        CustomData_get_layer_n(&me->ldata, CD_PROP_FLOAT2, layernum));

    const MPoly *polys = BKE_mesh_polys(me);
    for (int i = 0; i < me->totpoly; i++) {
      mesh_uv_reset_mface(&polys[i], mloopuv);
    }
  }

  DEG_id_tag_update(&me->id, 0);
}

void ED_mesh_uv_loop_reset(bContext *C, Mesh *me)
{
  /* could be ldata or pdata */
  CustomData *ldata = GET_CD_DATA(me, ldata);
  const int layernum = CustomData_get_active_layer(ldata, CD_PROP_FLOAT2);
  ED_mesh_uv_loop_reset_ex(me, layernum);

  WM_event_add_notifier(C, NC_GEOM | ND_DATA, me);
}

int ED_mesh_uv_add(
    Mesh *me, const char *name, const bool active_set, const bool do_init, ReportList *reports)
{
  /* NOTE: keep in sync with #ED_mesh_color_add. */

  BMEditMesh *em;
  int layernum_dst;

  if (!name) {
    name = DATA_("UVMap");
  }

  char unique_name[MAX_CUSTOMDATA_LAYER_NAME];
  BKE_id_attribute_calc_unique_name(&me->id, name, unique_name);
  bool is_init = false;

  if (me->edit_mesh) {
    em = me->edit_mesh;

    layernum_dst = CustomData_number_of_layers(&em->bm->ldata, CD_PROP_FLOAT2);
    if (layernum_dst >= MAX_MTFACE) {
      BKE_reportf(reports, RPT_WARNING, "Cannot add more than %i UV maps", MAX_MTFACE);
      return -1;
    }

    BM_data_layer_add_named(em->bm, &em->bm->ldata, CD_PROP_FLOAT2, unique_name);
    BM_uv_map_ensure_select_and_pin_attrs(em->bm);
    /* copy data from active UV */
    if (layernum_dst && do_init) {
      const int layernum_src = CustomData_get_active_layer(&em->bm->ldata, CD_PROP_FLOAT2);
      BM_data_layer_copy(em->bm, &em->bm->ldata, CD_PROP_FLOAT2, layernum_src, layernum_dst);

      is_init = true;
    }
    if (active_set || layernum_dst == 0) {
      CustomData_set_layer_active(&em->bm->ldata, CD_PROP_FLOAT2, layernum_dst);
    }
  }
  else {
    layernum_dst = CustomData_number_of_layers(&me->ldata, CD_PROP_FLOAT2);
    if (layernum_dst >= MAX_MTFACE) {
      BKE_reportf(reports, RPT_WARNING, "Cannot add more than %i UV maps", MAX_MTFACE);
      return -1;
    }

    if (CustomData_has_layer(&me->ldata, CD_PROP_FLOAT2) && do_init) {
      CustomData_add_layer_named(&me->ldata,
                                 CD_PROP_FLOAT2,
                                 CD_DUPLICATE,
                                 CustomData_get_layer(&me->ldata, CD_PROP_FLOAT2),
                                 me->totloop,
                                 unique_name);

      is_init = true;
    }
    else {
      CustomData_add_layer_named(
          &me->ldata, CD_PROP_FLOAT2, CD_SET_DEFAULT, nullptr, me->totloop, unique_name);
    }

    if (active_set || layernum_dst == 0) {
      CustomData_set_layer_active(&me->ldata, CD_PROP_FLOAT2, layernum_dst);
    }
  }

  /* don't overwrite our copied coords */
  if (!is_init && do_init) {
    ED_mesh_uv_loop_reset_ex(me, layernum_dst);
  }

  DEG_id_tag_update(&me->id, 0);
  WM_main_add_notifier(NC_GEOM | ND_DATA, me);

  return layernum_dst;
}

static const bool *mesh_loop_boolean_custom_data_get_by_name(const Mesh &mesh, const char *name)
{
  return static_cast<const bool *>(CustomData_get_layer_named(&mesh.ldata, CD_PROP_BOOL, name));
}

const bool *ED_mesh_uv_map_vert_select_layer_get(const Mesh *mesh, const int uv_index)
{
  using namespace blender::bke;
  char buffer[MAX_CUSTOMDATA_LAYER_NAME];
  const char *uv_name = CustomData_get_layer_name(&mesh->ldata, CD_PROP_FLOAT2, uv_index);
  return mesh_loop_boolean_custom_data_get_by_name(
      *mesh, BKE_uv_map_vert_select_name_get(uv_name, buffer));
}
/* UV map edge selections are stored on face corners (loops) and not on edges
 * because we need selections per face edge, even when the edge is split in UV space. */
const bool *ED_mesh_uv_map_edge_select_layer_get(const Mesh *mesh, const int uv_index)
{
  using namespace blender::bke;
  char buffer[MAX_CUSTOMDATA_LAYER_NAME];
  const char *uv_name = CustomData_get_layer_name(&mesh->ldata, CD_PROP_FLOAT2, uv_index);
  return mesh_loop_boolean_custom_data_get_by_name(
      *mesh, BKE_uv_map_edge_select_name_get(uv_name, buffer));
}

const bool *ED_mesh_uv_map_pin_layer_get(const Mesh *mesh, const int uv_index)
{
  using namespace blender::bke;
  char buffer[MAX_CUSTOMDATA_LAYER_NAME];
  const char *uv_name = CustomData_get_layer_name(&mesh->ldata, CD_PROP_FLOAT2, uv_index);
  return mesh_loop_boolean_custom_data_get_by_name(*mesh,
                                                   BKE_uv_map_pin_name_get(uv_name, buffer));
}

static bool *ensure_corner_boolean_attribute(Mesh &mesh, const blender::StringRefNull name)
{
  bool *data = static_cast<bool *>(CustomData_duplicate_referenced_layer_named(
      &mesh.ldata, CD_PROP_BOOL, name.c_str(), mesh.totloop));
  if (!data) {
    data = static_cast<bool *>(CustomData_add_layer_named(
        &mesh.ldata, CD_PROP_BOOL, CD_SET_DEFAULT, nullptr, mesh.totpoly, name.c_str()));
  }
  return data;
}

bool *ED_mesh_uv_map_vert_select_layer_ensure(Mesh *mesh, const int uv_index)
{
  using namespace blender::bke;
  char buffer[MAX_CUSTOMDATA_LAYER_NAME];
  const char *uv_name = CustomData_get_layer_name(&mesh->ldata, CD_PROP_FLOAT2, uv_index);
  return ensure_corner_boolean_attribute(*mesh, BKE_uv_map_vert_select_name_get(uv_name, buffer));
}
bool *ED_mesh_uv_map_edge_select_layer_ensure(Mesh *mesh, const int uv_index)
{
  using namespace blender::bke;
  char buffer[MAX_CUSTOMDATA_LAYER_NAME];
  const char *uv_name = CustomData_get_layer_name(&mesh->ldata, CD_PROP_FLOAT2, uv_index);
  return ensure_corner_boolean_attribute(*mesh, BKE_uv_map_edge_select_name_get(uv_name, buffer));
}
bool *ED_mesh_uv_map_pin_layer_ensure(Mesh *mesh, const int uv_index)
{
  using namespace blender::bke;
  char buffer[MAX_CUSTOMDATA_LAYER_NAME];
  const char *uv_name = CustomData_get_layer_name(&mesh->ldata, CD_PROP_FLOAT2, uv_index);
  return ensure_corner_boolean_attribute(*mesh, BKE_uv_map_pin_name_get(uv_name, buffer));
}

void ED_mesh_uv_ensure(Mesh *me, const char *name)
{
  BMEditMesh *em;
  int layernum_dst;

  if (me->edit_mesh) {
    em = me->edit_mesh;

    layernum_dst = CustomData_number_of_layers(&em->bm->ldata, CD_PROP_FLOAT2);
    if (layernum_dst == 0) {
      ED_mesh_uv_add(me, name, true, true, nullptr);
    }
  }
  else {
    layernum_dst = CustomData_number_of_layers(&me->ldata, CD_PROP_FLOAT2);
    if (layernum_dst == 0) {
      ED_mesh_uv_add(me, name, true, true, nullptr);
    }
  }
}

bool ED_mesh_uv_remove_index(Mesh *me, const int n)
{
  CustomData *ldata = GET_CD_DATA(me, ldata);
  CustomDataLayer *cdlu;
  int index;

  index = CustomData_get_layer_index_n(ldata, CD_PROP_FLOAT2, n);
  cdlu = (index == -1) ? nullptr : &ldata->layers[index];

  if (!cdlu) {
    return false;
  }

  delete_customdata_layer(me, cdlu);

  DEG_id_tag_update(&me->id, 0);
  WM_main_add_notifier(NC_GEOM | ND_DATA, me);

  return true;
}
bool ED_mesh_uv_remove_active(Mesh *me)
{
  CustomData *ldata = GET_CD_DATA(me, ldata);
  const int n = CustomData_get_active_layer(ldata, CD_PROP_FLOAT2);

  if (n != -1) {
    return ED_mesh_uv_remove_index(me, n);
  }
  return false;
}
bool ED_mesh_uv_remove_named(Mesh *me, const char *name)
{
  CustomData *ldata = GET_CD_DATA(me, ldata);
  const int n = CustomData_get_named_layer(ldata, CD_PROP_FLOAT2, name);
  if (n != -1) {
    return ED_mesh_uv_remove_index(me, n);
  }
  return false;
}

int ED_mesh_color_add(
    Mesh *me, const char *name, const bool active_set, const bool do_init, ReportList *reports)
{
  /* If no name is supplied, provide a backwards compatible default. */
  if (!name) {
    name = "Col";
  }

  if (const CustomDataLayer *layer = BKE_id_attribute_find(
          &me->id, me->active_color_attribute, CD_PROP_BYTE_COLOR, ATTR_DOMAIN_CORNER)) {
    int dummy;
    const CustomData *data = mesh_customdata_get_type(me, BM_LOOP, &dummy);
    return CustomData_get_named_layer(data, CD_PROP_BYTE_COLOR, layer->name);
  }

  CustomDataLayer *layer = BKE_id_attribute_new(
      &me->id, name, CD_PROP_BYTE_COLOR, ATTR_DOMAIN_CORNER, reports);

  if (do_init) {
    const char *active_name = me->active_color_attribute;
    if (const CustomDataLayer *active_layer = BKE_id_attributes_color_find(&me->id, active_name)) {
      if (const BMEditMesh *em = me->edit_mesh) {
        BMesh &bm = *em->bm;
        const int src_i = CustomData_get_named_layer(&bm.ldata, CD_PROP_BYTE_COLOR, active_name);
        const int dst_i = CustomData_get_named_layer(&bm.ldata, CD_PROP_BYTE_COLOR, layer->name);
        BM_data_layer_copy(&bm, &bm.ldata, CD_PROP_BYTE_COLOR, src_i, dst_i);
      }
      else {
        memcpy(layer->data, active_layer->data, CustomData_get_elem_size(layer) * me->totloop);
      }
    }
  }

  if (active_set) {
    BKE_id_attributes_active_color_set(&me->id, layer->name);
  }

  DEG_id_tag_update(&me->id, 0);
  WM_main_add_notifier(NC_GEOM | ND_DATA, me);

  int dummy;
  const CustomData *data = mesh_customdata_get_type(me, BM_LOOP, &dummy);
  return CustomData_get_named_layer(data, CD_PROP_BYTE_COLOR, layer->name);
}

bool ED_mesh_color_ensure(Mesh *me, const char *name)
{
  using namespace blender;
  BLI_assert(me->edit_mesh == nullptr);
  if (me->attributes().contains(me->active_color_attribute)) {
    return true;
  }

  char unique_name[MAX_CUSTOMDATA_LAYER_NAME];
  BKE_id_attribute_calc_unique_name(&me->id, name, unique_name);
  if (!me->attributes_for_write().add(
          unique_name, ATTR_DOMAIN_CORNER, CD_PROP_BYTE_COLOR, bke::AttributeInitDefaultValue())) {
    return false;
  }

  BKE_id_attributes_active_color_set(&me->id, unique_name);
  BKE_mesh_tessface_clear(me);
  DEG_id_tag_update(&me->id, 0);

  return true;
}

/*********************** General poll ************************/

static bool layers_poll(bContext *C)
{
  Object *ob = ED_object_context(C);
  ID *data = (ob) ? static_cast<ID *>(ob->data) : nullptr;
  return (ob && !ID_IS_LINKED(ob) && !ID_IS_OVERRIDE_LIBRARY(ob) && ob->type == OB_MESH && data &&
          !ID_IS_LINKED(data) && !ID_IS_OVERRIDE_LIBRARY(data));
}

/*********************** Sculpt Vertex colors operators ************************/

int ED_mesh_sculpt_color_add(Mesh *me, const char *name, const bool do_init, ReportList *reports)
{
  /* If no name is supplied, provide a backwards compatible default. */
  if (!name) {
    name = "Color";
  }

  if (const CustomDataLayer *layer = BKE_id_attribute_find(
          &me->id, me->active_color_attribute, CD_PROP_COLOR, ATTR_DOMAIN_POINT)) {
    int dummy;
    const CustomData *data = mesh_customdata_get_type(me, BM_LOOP, &dummy);
    return CustomData_get_named_layer(data, CD_PROP_BYTE_COLOR, layer->name);
  }

  CustomDataLayer *layer = BKE_id_attribute_new(
      &me->id, name, CD_PROP_COLOR, ATTR_DOMAIN_POINT, reports);

  if (do_init) {
    const char *active_name = me->active_color_attribute;
    if (const CustomDataLayer *active_layer = BKE_id_attributes_color_find(&me->id, active_name)) {
      if (const BMEditMesh *em = me->edit_mesh) {
        BMesh &bm = *em->bm;
        const int src_i = CustomData_get_named_layer(&bm.vdata, CD_PROP_COLOR, active_name);
        const int dst_i = CustomData_get_named_layer(&bm.vdata, CD_PROP_COLOR, layer->name);
        BM_data_layer_copy(&bm, &bm.vdata, CD_PROP_COLOR, src_i, dst_i);
      }
      else {
        memcpy(layer->data, active_layer->data, CustomData_get_elem_size(layer) * me->totloop);
      }
    }
  }

  DEG_id_tag_update(&me->id, 0);
  WM_main_add_notifier(NC_GEOM | ND_DATA, me);

  int dummy;
  const CustomData *data = mesh_customdata_get_type(me, BM_VERT, &dummy);
  return CustomData_get_named_layer(data, CD_PROP_COLOR, layer->name);
}

/*********************** UV texture operators ************************/

static bool uv_texture_remove_poll(bContext *C)
{
  if (!layers_poll(C)) {
    return false;
  }

  Object *ob = ED_object_context(C);
  Mesh *me = static_cast<Mesh *>(ob->data);
  CustomData *ldata = GET_CD_DATA(me, ldata);
  const int active = CustomData_get_active_layer(ldata, CD_PROP_FLOAT2);
  if (active != -1) {
    return true;
  }

  return false;
}

static int mesh_uv_texture_add_exec(bContext *C, wmOperator *op)
{
  Object *ob = ED_object_context(C);
  Mesh *me = static_cast<Mesh *>(ob->data);

  if (ED_mesh_uv_add(me, nullptr, true, true, op->reports) == -1) {
    return OPERATOR_CANCELLED;
  }

  if (ob->mode & OB_MODE_TEXTURE_PAINT) {
    Scene *scene = CTX_data_scene(C);
    ED_paint_proj_mesh_data_check(scene, ob, nullptr, nullptr, nullptr, nullptr);
    WM_event_add_notifier(C, NC_SCENE | ND_TOOLSETTINGS, nullptr);
  }

  return OPERATOR_FINISHED;
}

void MESH_OT_uv_texture_add(wmOperatorType *ot)
{
  /* identifiers */
  ot->name = "Add UV Map";
  ot->description = "Add UV map";
  ot->idname = "MESH_OT_uv_texture_add";

  /* api callbacks */
  ot->poll = layers_poll;
  ot->exec = mesh_uv_texture_add_exec;

  /* flags */
  ot->flag = OPTYPE_REGISTER | OPTYPE_UNDO;
}

static int mesh_uv_texture_remove_exec(bContext *C, wmOperator *op)
{
  Object *ob = ED_object_context(C);
  Mesh *me = static_cast<Mesh *>(ob->data);

  CustomData *ldata = GET_CD_DATA(me, ldata);
  const char *name = CustomData_get_active_layer_name(ldata, CD_PROP_FLOAT2);
  if (!BKE_id_attribute_remove(&me->id, name, op->reports)) {
    return OPERATOR_CANCELLED;
  }

  if (ob->mode & OB_MODE_TEXTURE_PAINT) {
    Scene *scene = CTX_data_scene(C);
    ED_paint_proj_mesh_data_check(scene, ob, nullptr, nullptr, nullptr, nullptr);
    WM_event_add_notifier(C, NC_SCENE | ND_TOOLSETTINGS, nullptr);
  }

  return OPERATOR_FINISHED;
}

void MESH_OT_uv_texture_remove(wmOperatorType *ot)
{
  /* identifiers */
  ot->name = "Remove UV Map";
  ot->description = "Remove UV map";
  ot->idname = "MESH_OT_uv_texture_remove";

  /* api callbacks */
  ot->poll = uv_texture_remove_poll;
  ot->exec = mesh_uv_texture_remove_exec;

  /* flags */
  ot->flag = OPTYPE_REGISTER | OPTYPE_UNDO;
}

/* *** CustomData clear functions, we need an operator for each *** */

static int mesh_customdata_clear_exec__internal(bContext *C, char htype, int type)
{
  Mesh *me = ED_mesh_context(C);

  int tot;
  CustomData *data = mesh_customdata_get_type(me, htype, &tot);

  BLI_assert(CustomData_layertype_is_singleton(type) == true);

  if (CustomData_has_layer(data, type)) {
    if (me->edit_mesh) {
      BM_data_layer_free(me->edit_mesh->bm, data, type);
    }
    else {
      CustomData_free_layers(data, type, tot);
    }

    DEG_id_tag_update(&me->id, 0);
    WM_event_add_notifier(C, NC_GEOM | ND_DATA, me);

    return OPERATOR_FINISHED;
  }
  return OPERATOR_CANCELLED;
}

static int mesh_customdata_add_exec__internal(bContext *C, char htype, int type)
{
  Mesh *mesh = ED_mesh_context(C);

  int tot;
  CustomData *data = mesh_customdata_get_type(mesh, htype, &tot);

  BLI_assert(CustomData_layertype_is_singleton(type) == true);

  if (mesh->edit_mesh) {
    BM_data_layer_add(mesh->edit_mesh->bm, data, type);
  }
  else {
    CustomData_add_layer(data, type, CD_SET_DEFAULT, nullptr, tot);
  }

  DEG_id_tag_update(&mesh->id, 0);
  WM_event_add_notifier(C, NC_GEOM | ND_DATA, mesh);

  return CustomData_has_layer(data, type) ? OPERATOR_FINISHED : OPERATOR_CANCELLED;
}

/* Clear Mask */
static bool mesh_customdata_mask_clear_poll(bContext *C)
{
  Object *ob = ED_object_context(C);
  if (ob && ob->type == OB_MESH) {
    Mesh *me = static_cast<Mesh *>(ob->data);

    /* special case - can't run this if we're in sculpt mode */
    if (ob->mode & OB_MODE_SCULPT) {
      return false;
    }

    if (!ID_IS_LINKED(me) && !ID_IS_OVERRIDE_LIBRARY(me)) {
      CustomData *data = GET_CD_DATA(me, vdata);
      if (CustomData_has_layer(data, CD_PAINT_MASK)) {
        return true;
      }
      data = GET_CD_DATA(me, ldata);
      if (CustomData_has_layer(data, CD_GRID_PAINT_MASK)) {
        return true;
      }
    }
  }
  return false;
}
static int mesh_customdata_mask_clear_exec(bContext *C, wmOperator * /*op*/)
{
  int ret_a = mesh_customdata_clear_exec__internal(C, BM_VERT, CD_PAINT_MASK);
  int ret_b = mesh_customdata_clear_exec__internal(C, BM_LOOP, CD_GRID_PAINT_MASK);

  if (ret_a == OPERATOR_FINISHED || ret_b == OPERATOR_FINISHED) {
    return OPERATOR_FINISHED;
  }
  return OPERATOR_CANCELLED;
}

void MESH_OT_customdata_mask_clear(wmOperatorType *ot)
{
  /* NOTE: no create_mask yet */

  /* identifiers */
  ot->name = "Clear Sculpt Mask Data";
  ot->idname = "MESH_OT_customdata_mask_clear";
  ot->description = "Clear vertex sculpt masking data from the mesh";

  /* api callbacks */
  ot->exec = mesh_customdata_mask_clear_exec;
  ot->poll = mesh_customdata_mask_clear_poll;

  /* flags */
  ot->flag = OPTYPE_REGISTER | OPTYPE_UNDO;
}

/**
 * Clear Skin
 * \return -1 invalid state, 0 no skin, 1 has skin.
 */
static int mesh_customdata_skin_state(bContext *C)
{
  Object *ob = ED_object_context(C);

  if (ob && ob->type == OB_MESH) {
    Mesh *me = static_cast<Mesh *>(ob->data);
    if (!ID_IS_LINKED(me) && !ID_IS_OVERRIDE_LIBRARY(me)) {
      CustomData *data = GET_CD_DATA(me, vdata);
      return CustomData_has_layer(data, CD_MVERT_SKIN);
    }
  }
  return -1;
}

static bool mesh_customdata_skin_add_poll(bContext *C)
{
  return (mesh_customdata_skin_state(C) == 0);
}

static int mesh_customdata_skin_add_exec(bContext *C, wmOperator * /*op*/)
{
  Object *ob = ED_object_context(C);
  Mesh *me = static_cast<Mesh *>(ob->data);

  BKE_mesh_ensure_skin_customdata(me);

  DEG_id_tag_update(&me->id, 0);
  WM_event_add_notifier(C, NC_GEOM | ND_DATA, me);

  return OPERATOR_FINISHED;
}

void MESH_OT_customdata_skin_add(wmOperatorType *ot)
{
  /* identifiers */
  ot->name = "Add Skin Data";
  ot->idname = "MESH_OT_customdata_skin_add";
  ot->description = "Add a vertex skin layer";

  /* api callbacks */
  ot->exec = mesh_customdata_skin_add_exec;
  ot->poll = mesh_customdata_skin_add_poll;

  /* flags */
  ot->flag = OPTYPE_REGISTER | OPTYPE_UNDO;
}

static bool mesh_customdata_skin_clear_poll(bContext *C)
{
  return (mesh_customdata_skin_state(C) == 1);
}

static int mesh_customdata_skin_clear_exec(bContext *C, wmOperator * /*op*/)
{
  return mesh_customdata_clear_exec__internal(C, BM_VERT, CD_MVERT_SKIN);
}

void MESH_OT_customdata_skin_clear(wmOperatorType *ot)
{
  /* identifiers */
  ot->name = "Clear Skin Data";
  ot->idname = "MESH_OT_customdata_skin_clear";
  ot->description = "Clear vertex skin layer";

  /* api callbacks */
  ot->exec = mesh_customdata_skin_clear_exec;
  ot->poll = mesh_customdata_skin_clear_poll;

  /* flags */
  ot->flag = OPTYPE_REGISTER | OPTYPE_UNDO;
}

/* Clear custom loop normals */
static int mesh_customdata_custom_splitnormals_add_exec(bContext *C, wmOperator * /*op*/)
{
  using namespace blender;
  Mesh *me = ED_mesh_context(C);
  if (BKE_mesh_has_custom_loop_normals(me)) {
    return OPERATOR_CANCELLED;
  }

  if (me->edit_mesh) {
    BMesh &bm = *me->edit_mesh->bm;
    /* Tag edges as sharp according to smooth threshold if needed,
     * to preserve auto-smooth shading. */
    if (me->flag & ME_AUTOSMOOTH) {
      BM_edges_sharp_from_angle_set(&bm, me->smoothresh);
    }

    BM_data_layer_add(&bm, &bm.ldata, CD_CUSTOMLOOPNORMAL);
  }
  else {
    /* Tag edges as sharp according to smooth threshold if needed,
     * to preserve auto-smooth shading. */
    if (me->flag & ME_AUTOSMOOTH) {
      const Span<MPoly> polys = me->polys();
      const Span<MLoop> loops = me->loops();
      bke::MutableAttributeAccessor attributes = me->attributes_for_write();
      bke::SpanAttributeWriter<bool> sharp_edges = attributes.lookup_or_add_for_write_span<bool>(
          "sharp_edge", ATTR_DOMAIN_EDGE);
      BKE_edges_sharp_from_angle_set(me->totedge,
                                     loops.data(),
                                     loops.size(),
                                     polys.data(),
                                     BKE_mesh_poly_normals_ensure(me),
                                     static_cast<const bool *>(CustomData_get_layer_named(
                                         &me->pdata, CD_PROP_BOOL, "sharp_face")),
                                     polys.size(),
                                     me->smoothresh,
                                     sharp_edges.span.data());
      sharp_edges.finish();
    }

    CustomData_add_layer(&me->ldata, CD_CUSTOMLOOPNORMAL, CD_SET_DEFAULT, nullptr, me->totloop);
  }

  DEG_id_tag_update(&me->id, 0);
  WM_event_add_notifier(C, NC_GEOM | ND_DATA, me);

  return OPERATOR_FINISHED;
}

void MESH_OT_customdata_custom_splitnormals_add(wmOperatorType *ot)
{
  /* identifiers */
  ot->name = "Add Custom Split Normals Data";
  ot->idname = "MESH_OT_customdata_custom_splitnormals_add";
  ot->description = "Add a custom split normals layer, if none exists yet";

  /* api callbacks */
  ot->exec = mesh_customdata_custom_splitnormals_add_exec;
  ot->poll = ED_operator_editable_mesh;

  /* flags */
  ot->flag = OPTYPE_REGISTER | OPTYPE_UNDO;
}

static int mesh_customdata_custom_splitnormals_clear_exec(bContext *C, wmOperator * /*op*/)
{
  Mesh *me = ED_mesh_context(C);

  if (BKE_mesh_has_custom_loop_normals(me)) {
    BMEditMesh *em = me->edit_mesh;
    if (em != nullptr && em->bm->lnor_spacearr != nullptr) {
      BKE_lnor_spacearr_clear(em->bm->lnor_spacearr);
    }
    return mesh_customdata_clear_exec__internal(C, BM_LOOP, CD_CUSTOMLOOPNORMAL);
  }
  return OPERATOR_CANCELLED;
}

void MESH_OT_customdata_custom_splitnormals_clear(wmOperatorType *ot)
{
  /* identifiers */
  ot->name = "Clear Custom Split Normals Data";
  ot->idname = "MESH_OT_customdata_custom_splitnormals_clear";
  ot->description = "Remove the custom split normals layer, if it exists";

  /* api callbacks */
  ot->exec = mesh_customdata_custom_splitnormals_clear_exec;
  ot->poll = ED_operator_editable_mesh;

  /* flags */
  ot->flag = OPTYPE_REGISTER | OPTYPE_UNDO;
}

/* Vertex bevel weight. */

static int mesh_customdata_bevel_weight_vertex_state(bContext *C)
{
  const Object *object = ED_object_context(C);

  if (object && object->type == OB_MESH) {
    const Mesh *mesh = static_cast<Mesh *>(object->data);
    if (!ID_IS_LINKED(mesh)) {
      const CustomData *data = GET_CD_DATA(mesh, vdata);
      return CustomData_has_layer(data, CD_BWEIGHT);
    }
  }
  return -1;
}

static bool mesh_customdata_bevel_weight_vertex_add_poll(bContext *C)
{
  return mesh_customdata_bevel_weight_vertex_state(C) == 0;
}

static int mesh_customdata_bevel_weight_vertex_add_exec(bContext *C, wmOperator * /*op*/)
{
  return mesh_customdata_add_exec__internal(C, BM_VERT, CD_BWEIGHT);
}

void MESH_OT_customdata_bevel_weight_vertex_add(wmOperatorType *ot)
{
  ot->name = "Add Vertex Bevel Weight";
  ot->idname = "MESH_OT_customdata_bevel_weight_vertex_add";
  ot->description = "Add a vertex bevel weight layer";

  ot->exec = mesh_customdata_bevel_weight_vertex_add_exec;
  ot->poll = mesh_customdata_bevel_weight_vertex_add_poll;

  ot->flag = OPTYPE_REGISTER | OPTYPE_UNDO;
}

static bool mesh_customdata_bevel_weight_vertex_clear_poll(bContext *C)
{
  return (mesh_customdata_bevel_weight_vertex_state(C) == 1);
}

static int mesh_customdata_bevel_weight_vertex_clear_exec(bContext *C, wmOperator * /*op*/)
{
  return mesh_customdata_clear_exec__internal(C, BM_VERT, CD_BWEIGHT);
}

void MESH_OT_customdata_bevel_weight_vertex_clear(wmOperatorType *ot)
{
  ot->name = "Clear Vertex Bevel Weight";
  ot->idname = "MESH_OT_customdata_bevel_weight_vertex_clear";
  ot->description = "Clear the vertex bevel weight layer";

  ot->exec = mesh_customdata_bevel_weight_vertex_clear_exec;
  ot->poll = mesh_customdata_bevel_weight_vertex_clear_poll;

  ot->flag = OPTYPE_REGISTER | OPTYPE_UNDO;
}

/* Edge bevel weight. */

static int mesh_customdata_bevel_weight_edge_state(bContext *C)
{
  const Object *ob = ED_object_context(C);

  if (ob && ob->type == OB_MESH) {
    const Mesh *mesh = static_cast<Mesh *>(ob->data);
    if (!ID_IS_LINKED(mesh)) {
      const CustomData *data = GET_CD_DATA(mesh, edata);
      return CustomData_has_layer(data, CD_BWEIGHT);
    }
  }
  return -1;
}

static bool mesh_customdata_bevel_weight_edge_add_poll(bContext *C)
{
  return mesh_customdata_bevel_weight_edge_state(C) == 0;
}

static int mesh_customdata_bevel_weight_edge_add_exec(bContext *C, wmOperator * /*op*/)
{
  return mesh_customdata_add_exec__internal(C, BM_EDGE, CD_BWEIGHT);
}

void MESH_OT_customdata_bevel_weight_edge_add(wmOperatorType *ot)
{
  ot->name = "Add Edge Bevel Weight";
  ot->idname = "MESH_OT_customdata_bevel_weight_edge_add";
  ot->description = "Add an edge bevel weight layer";

  ot->exec = mesh_customdata_bevel_weight_edge_add_exec;
  ot->poll = mesh_customdata_bevel_weight_edge_add_poll;

  ot->flag = OPTYPE_REGISTER | OPTYPE_UNDO;
}

static bool mesh_customdata_bevel_weight_edge_clear_poll(bContext *C)
{
  return mesh_customdata_bevel_weight_edge_state(C) == 1;
}

static int mesh_customdata_bevel_weight_edge_clear_exec(bContext *C, wmOperator * /*op*/)
{
  return mesh_customdata_clear_exec__internal(C, BM_EDGE, CD_BWEIGHT);
}

void MESH_OT_customdata_bevel_weight_edge_clear(wmOperatorType *ot)
{
  ot->name = "Clear Edge Bevel Weight";
  ot->idname = "MESH_OT_customdata_bevel_weight_edge_clear";
  ot->description = "Clear the edge bevel weight layer";

  ot->exec = mesh_customdata_bevel_weight_edge_clear_exec;
  ot->poll = mesh_customdata_bevel_weight_edge_clear_poll;

  ot->flag = OPTYPE_REGISTER | OPTYPE_UNDO;
}

/* Edge crease. */

static int mesh_customdata_crease_edge_state(bContext *C)
{
  const Object *ob = ED_object_context(C);

  if (ob && ob->type == OB_MESH) {
    const Mesh *mesh = static_cast<Mesh *>(ob->data);
    if (!ID_IS_LINKED(mesh)) {
      const CustomData *data = GET_CD_DATA(mesh, edata);
      return CustomData_has_layer(data, CD_CREASE);
    }
  }
  return -1;
}

static bool mesh_customdata_crease_edge_add_poll(bContext *C)
{
  return mesh_customdata_crease_edge_state(C) == 0;
}

static int mesh_customdata_crease_edge_add_exec(bContext *C, wmOperator * /*op*/)
{
  return mesh_customdata_add_exec__internal(C, BM_EDGE, CD_CREASE);
}

void MESH_OT_customdata_crease_edge_add(wmOperatorType *ot)
{
  ot->name = "Add Edge Crease";
  ot->idname = "MESH_OT_customdata_crease_edge_add";
  ot->description = "Add an edge crease layer";

  ot->exec = mesh_customdata_crease_edge_add_exec;
  ot->poll = mesh_customdata_crease_edge_add_poll;

  ot->flag = OPTYPE_REGISTER | OPTYPE_UNDO;
}

static bool mesh_customdata_crease_edge_clear_poll(bContext *C)
{
  return mesh_customdata_crease_edge_state(C) == 1;
}

static int mesh_customdata_crease_edge_clear_exec(bContext *C, wmOperator * /*op*/)
{
  return mesh_customdata_clear_exec__internal(C, BM_EDGE, CD_CREASE);
}

void MESH_OT_customdata_crease_edge_clear(wmOperatorType *ot)
{
  ot->name = "Clear Edge Crease";
  ot->idname = "MESH_OT_customdata_crease_edge_clear";
  ot->description = "Clear the edge crease layer";

  ot->exec = mesh_customdata_crease_edge_clear_exec;
  ot->poll = mesh_customdata_crease_edge_clear_poll;

  ot->flag = OPTYPE_REGISTER | OPTYPE_UNDO;
}

/* Vertex crease. */

static int mesh_customdata_crease_vertex_state(bContext *C)
{
  const Object *object = ED_object_context(C);

  if (object && object->type == OB_MESH) {
    const Mesh *mesh = static_cast<Mesh *>(object->data);
    if (!ID_IS_LINKED(mesh)) {
      const CustomData *data = GET_CD_DATA(mesh, vdata);
      return CustomData_has_layer(data, CD_CREASE);
    }
  }
  return -1;
}

static bool mesh_customdata_crease_vertex_add_poll(bContext *C)
{
  return mesh_customdata_crease_vertex_state(C) == 0;
}

static int mesh_customdata_crease_vertex_add_exec(bContext *C, wmOperator * /*op*/)
{
  return mesh_customdata_add_exec__internal(C, BM_VERT, CD_CREASE);
}

void MESH_OT_customdata_crease_vertex_add(wmOperatorType *ot)
{
  ot->name = "Add Vertex Crease";
  ot->idname = "MESH_OT_customdata_crease_vertex_add";
  ot->description = "Add a vertex crease layer";

  ot->exec = mesh_customdata_crease_vertex_add_exec;
  ot->poll = mesh_customdata_crease_vertex_add_poll;

  ot->flag = OPTYPE_REGISTER | OPTYPE_UNDO;
}

static bool mesh_customdata_crease_vertex_clear_poll(bContext *C)
{
  return (mesh_customdata_crease_vertex_state(C) == 1);
}

static int mesh_customdata_crease_vertex_clear_exec(bContext *C, wmOperator * /*op*/)
{
  return mesh_customdata_clear_exec__internal(C, BM_VERT, CD_CREASE);
}

void MESH_OT_customdata_crease_vertex_clear(wmOperatorType *ot)
{
  ot->name = "Clear Vertex Crease";
  ot->idname = "MESH_OT_customdata_crease_vertex_clear";
  ot->description = "Clear the vertex crease layer";

  ot->exec = mesh_customdata_crease_vertex_clear_exec;
  ot->poll = mesh_customdata_crease_vertex_clear_poll;

  ot->flag = OPTYPE_REGISTER | OPTYPE_UNDO;
}

/************************** Add Geometry Layers *************************/

void ED_mesh_update(Mesh *mesh, bContext *C, bool calc_edges, bool calc_edges_loose)
{
  if (calc_edges || ((mesh->totpoly || mesh->totface) && mesh->totedge == 0)) {
    BKE_mesh_calc_edges(mesh, calc_edges, true);
  }

  if (calc_edges_loose) {
    mesh->runtime->loose_edges_cache.tag_dirty();
  }

  /* Default state is not to have tessface's so make sure this is the case. */
  BKE_mesh_tessface_clear(mesh);

  /* Tag lazily calculated data as dirty. */
  BKE_mesh_normals_tag_dirty(mesh);

  DEG_id_tag_update(&mesh->id, 0);
  WM_event_add_notifier(C, NC_GEOM | ND_DATA, mesh);
}

bool ED_mesh_edge_is_loose(const Mesh *mesh, const int index)
{
  using namespace blender;
  const bke::LooseEdgeCache &loose_edges = mesh->loose_edges();
  return loose_edges.count > 0 && loose_edges.is_loose_bits[index];
}

static void mesh_add_verts(Mesh *mesh, int len)
{
  using namespace blender;
  if (len == 0) {
    return;
  }

  int totvert = mesh->totvert + len;
  CustomData vdata;
  CustomData_copy(&mesh->vdata, &vdata, CD_MASK_MESH.vmask, CD_SET_DEFAULT, totvert);
  CustomData_copy_data(&mesh->vdata, &vdata, 0, 0, mesh->totvert);

  if (!CustomData_get_layer_named(&vdata, CD_PROP_FLOAT3, "position")) {
    CustomData_add_layer_named(
        &vdata, CD_PROP_FLOAT3, CD_SET_DEFAULT, nullptr, totvert, "position");
  }

  CustomData_free(&mesh->vdata, mesh->totvert);
  mesh->vdata = vdata;

  BKE_mesh_runtime_clear_cache(mesh);

  mesh->totvert = totvert;

  bke::MutableAttributeAccessor attributes = mesh->attributes_for_write();
  bke::SpanAttributeWriter<bool> select_vert = attributes.lookup_or_add_for_write_span<bool>(
      ".select_vert", ATTR_DOMAIN_POINT);
  select_vert.span.take_back(len).fill(true);
  select_vert.finish();
}

static void mesh_add_edges(Mesh *mesh, int len)
{
  using namespace blender;
  CustomData edata;
  int totedge;

  if (len == 0) {
    return;
  }

  totedge = mesh->totedge + len;

  /* Update custom-data. */
  CustomData_copy(&mesh->edata, &edata, CD_MASK_MESH.emask, CD_SET_DEFAULT, totedge);
  CustomData_copy_data(&mesh->edata, &edata, 0, 0, mesh->totedge);

  if (!CustomData_has_layer(&edata, CD_MEDGE)) {
    CustomData_add_layer(&edata, CD_MEDGE, CD_SET_DEFAULT, nullptr, totedge);
  }

  CustomData_free(&mesh->edata, mesh->totedge);
  mesh->edata = edata;

  BKE_mesh_runtime_clear_cache(mesh);

  mesh->totedge = totedge;

  MutableSpan<MEdge> edges = mesh->edges_for_write();
  for (MEdge &edge : edges.take_back(len)) {
    edge.flag = ME_EDGEDRAW;
  }

  bke::MutableAttributeAccessor attributes = mesh->attributes_for_write();
  bke::SpanAttributeWriter<bool> select_edge = attributes.lookup_or_add_for_write_span<bool>(
      ".select_edge", ATTR_DOMAIN_EDGE);
  select_edge.span.take_back(len).fill(true);
  select_edge.finish();
}

static void mesh_add_loops(Mesh *mesh, int len)
{
  CustomData ldata;
  int totloop;

  if (len == 0) {
    return;
  }

  totloop = mesh->totloop + len; /* new face count */

  /* update customdata */
  CustomData_copy(&mesh->ldata, &ldata, CD_MASK_MESH.lmask, CD_SET_DEFAULT, totloop);
  CustomData_copy_data(&mesh->ldata, &ldata, 0, 0, mesh->totloop);

  if (!CustomData_has_layer(&ldata, CD_MLOOP)) {
    CustomData_add_layer(&ldata, CD_MLOOP, CD_SET_DEFAULT, nullptr, totloop);
  }

  BKE_mesh_runtime_clear_cache(mesh);

  CustomData_free(&mesh->ldata, mesh->totloop);
  mesh->ldata = ldata;

  mesh->totloop = totloop;
}

static void mesh_add_polys(Mesh *mesh, int len)
{
  using namespace blender;
  CustomData pdata;
  int totpoly;

  if (len == 0) {
    return;
  }

  totpoly = mesh->totpoly + len; /* new face count */

  /* update customdata */
  CustomData_copy(&mesh->pdata, &pdata, CD_MASK_MESH.pmask, CD_SET_DEFAULT, totpoly);
  CustomData_copy_data(&mesh->pdata, &pdata, 0, 0, mesh->totpoly);

  if (!CustomData_has_layer(&pdata, CD_MPOLY)) {
    CustomData_add_layer(&pdata, CD_MPOLY, CD_SET_DEFAULT, nullptr, totpoly);
  }

  CustomData_free(&mesh->pdata, mesh->totpoly);
  mesh->pdata = pdata;

  BKE_mesh_runtime_clear_cache(mesh);

  mesh->totpoly = totpoly;

  bke::MutableAttributeAccessor attributes = mesh->attributes_for_write();
  bke::SpanAttributeWriter<bool> select_poly = attributes.lookup_or_add_for_write_span<bool>(
      ".select_poly", ATTR_DOMAIN_FACE);
  select_poly.span.take_back(len).fill(true);
  select_poly.finish();
}

/* -------------------------------------------------------------------- */
/** \name Add Geometry
 * \{ */

void ED_mesh_verts_add(Mesh *mesh, ReportList *reports, int count)
{
  if (mesh->edit_mesh) {
    BKE_report(reports, RPT_ERROR, "Cannot add vertices in edit mode");
    return;
  }
  mesh_add_verts(mesh, count);
}

void ED_mesh_edges_add(Mesh *mesh, ReportList *reports, int count)
{
  if (mesh->edit_mesh) {
    BKE_report(reports, RPT_ERROR, "Cannot add edges in edit mode");
    return;
  }
  mesh_add_edges(mesh, count);
}

void ED_mesh_loops_add(Mesh *mesh, ReportList *reports, int count)
{
  if (mesh->edit_mesh) {
    BKE_report(reports, RPT_ERROR, "Cannot add loops in edit mode");
    return;
  }
  mesh_add_loops(mesh, count);
}

void ED_mesh_polys_add(Mesh *mesh, ReportList *reports, int count)
{
  if (mesh->edit_mesh) {
    BKE_report(reports, RPT_ERROR, "Cannot add polygons in edit mode");
    return;
  }
  mesh_add_polys(mesh, count);
}

/** \} */

/* -------------------------------------------------------------------- */
/** \name Remove Geometry
 * \{ */

static void mesh_remove_verts(Mesh *mesh, int len)
{
  if (len == 0) {
    return;
  }
  const int totvert = mesh->totvert - len;
  CustomData_free_elem(&mesh->vdata, totvert, len);
  mesh->totvert = totvert;
}

static void mesh_remove_edges(Mesh *mesh, int len)
{
  if (len == 0) {
    return;
  }
  const int totedge = mesh->totedge - len;
  CustomData_free_elem(&mesh->edata, totedge, len);
  mesh->totedge = totedge;
}

static void mesh_remove_loops(Mesh *mesh, int len)
{
  if (len == 0) {
    return;
  }
  const int totloop = mesh->totloop - len;
  CustomData_free_elem(&mesh->ldata, totloop, len);
  mesh->totloop = totloop;
}

static void mesh_remove_polys(Mesh *mesh, int len)
{
  if (len == 0) {
    return;
  }
  const int totpoly = mesh->totpoly - len;
  CustomData_free_elem(&mesh->pdata, totpoly, len);
  mesh->totpoly = totpoly;
}

void ED_mesh_verts_remove(Mesh *mesh, ReportList *reports, int count)
{
  if (mesh->edit_mesh) {
    BKE_report(reports, RPT_ERROR, "Cannot remove vertices in edit mode");
    return;
  }
  if (count > mesh->totvert) {
    BKE_report(reports, RPT_ERROR, "Cannot remove more vertices than the mesh contains");
    return;
  }

  mesh_remove_verts(mesh, count);
}

void ED_mesh_edges_remove(Mesh *mesh, ReportList *reports, int count)
{
  if (mesh->edit_mesh) {
    BKE_report(reports, RPT_ERROR, "Cannot remove edges in edit mode");
    return;
  }
  if (count > mesh->totedge) {
    BKE_report(reports, RPT_ERROR, "Cannot remove more edges than the mesh contains");
    return;
  }

  mesh_remove_edges(mesh, count);
}

void ED_mesh_loops_remove(Mesh *mesh, ReportList *reports, int count)
{
  if (mesh->edit_mesh) {
    BKE_report(reports, RPT_ERROR, "Cannot remove loops in edit mode");
    return;
  }
  if (count > mesh->totloop) {
    BKE_report(reports, RPT_ERROR, "Cannot remove more loops than the mesh contains");
    return;
  }

  mesh_remove_loops(mesh, count);
}

void ED_mesh_polys_remove(Mesh *mesh, ReportList *reports, int count)
{
  if (mesh->edit_mesh) {
    BKE_report(reports, RPT_ERROR, "Cannot remove polys in edit mode");
    return;
  }
  if (count > mesh->totpoly) {
    BKE_report(reports, RPT_ERROR, "Cannot remove more polys than the mesh contains");
    return;
  }

  mesh_remove_polys(mesh, count);
}

void ED_mesh_geometry_clear(Mesh *mesh)
{
  mesh_remove_verts(mesh, mesh->totvert);
  mesh_remove_edges(mesh, mesh->totedge);
  mesh_remove_loops(mesh, mesh->totloop);
  mesh_remove_polys(mesh, mesh->totpoly);
}

/** \} */

void ED_mesh_report_mirror_ex(wmOperator *op, int totmirr, int totfail, char selectmode)
{
  const char *elem_type;

  if (selectmode & SCE_SELECT_VERTEX) {
    elem_type = "vertices";
  }
  else if (selectmode & SCE_SELECT_EDGE) {
    elem_type = "edges";
  }
  else {
    elem_type = "faces";
  }

  if (totfail) {
    BKE_reportf(
        op->reports, RPT_WARNING, "%d %s mirrored, %d failed", totmirr, elem_type, totfail);
  }
  else {
    BKE_reportf(op->reports, RPT_INFO, "%d %s mirrored", totmirr, elem_type);
  }
}

void ED_mesh_report_mirror(wmOperator *op, int totmirr, int totfail)
{
  ED_mesh_report_mirror_ex(op, totmirr, totfail, SCE_SELECT_VERTEX);
}

Mesh *ED_mesh_context(bContext *C)
{
  Mesh *mesh = static_cast<Mesh *>(CTX_data_pointer_get_type(C, "mesh", &RNA_Mesh).data);
  if (mesh != nullptr) {
    return mesh;
  }

  Object *ob = ED_object_active_context(C);
  if (ob == nullptr) {
    return nullptr;
  }

  ID *data = (ID *)ob->data;
  if (data == nullptr || GS(data->name) != ID_ME) {
    return nullptr;
  }

  return (Mesh *)data;
}

void ED_mesh_split_faces(Mesh *mesh)
{
  using namespace blender;
  const Span<MPoly> polys = mesh->polys();
  const Span<MLoop> loops = mesh->loops();
  const float split_angle = (mesh->flag & ME_AUTOSMOOTH) != 0 ? mesh->smoothresh : float(M_PI);

  Array<bool> sharp_edges(mesh->totedge, false);
  BKE_edges_sharp_from_angle_set(mesh->totedge,
                                 loops.data(),
                                 loops.size(),
                                 polys.data(),
                                 BKE_mesh_poly_normals_ensure(mesh),
                                 static_cast<const bool *>(CustomData_get_layer_named(
                                     &mesh->pdata, CD_PROP_BOOL, "sharp_face")),
                                 polys.size(),
                                 split_angle,
                                 sharp_edges.data());

<<<<<<< HEAD
  const bke::AttributeAccessor attributes = mesh->attributes();
  const VArray<bool> sharp_faces = attributes.lookup_or_default<bool>(
      "sharp_face", ATTR_DOMAIN_FACE, false);
  if (const std::optional<bool> value = sharp_faces.get_if_single()) {
    if (value) {
      for (MEdge &edge : edges) {
        edge.flag |= ME_SHARP;
=======
  threading::parallel_for(polys.index_range(), 1024, [&](const IndexRange range) {
    for (const int poly_i : range) {
      const MPoly &poly = polys[poly_i];
      if (!(poly.flag & ME_SMOOTH)) {
        for (const MLoop &loop : loops.slice(poly.loopstart, poly.totloop)) {
          sharp_edges[loop.e] = true;
        }
>>>>>>> dd9e1ede
      }
    }
  }
  else {
    threading::parallel_for(polys.index_range(), 1024, [&](const IndexRange range) {
      for (const int poly_i : range) {
        const MPoly &poly = polys[poly_i];
        if (sharp_faces[poly_i]) {
          for (const MLoop &loop : loops.slice(poly.loopstart, poly.totloop)) {
            edges[loop.e].flag |= ME_SHARP;
          }
        }
      }
    });
  }

  Vector<int64_t> split_indices;
  const IndexMask split_mask = index_mask_ops::find_indices_from_virtual_array(
      sharp_edges.index_range(), VArray<bool>::ForSpan(sharp_edges), 4096, split_indices);
  if (split_mask.is_empty()) {
    return;
  }

  const bke::AnonymousAttributePropagationInfo propagation_info;
  geometry::split_edges(*mesh, split_mask, propagation_info);
}<|MERGE_RESOLUTION|>--- conflicted
+++ resolved
@@ -1553,24 +1553,12 @@
                                  split_angle,
                                  sharp_edges.data());
 
-<<<<<<< HEAD
   const bke::AttributeAccessor attributes = mesh->attributes();
   const VArray<bool> sharp_faces = attributes.lookup_or_default<bool>(
       "sharp_face", ATTR_DOMAIN_FACE, false);
   if (const std::optional<bool> value = sharp_faces.get_if_single()) {
     if (value) {
-      for (MEdge &edge : edges) {
-        edge.flag |= ME_SHARP;
-=======
-  threading::parallel_for(polys.index_range(), 1024, [&](const IndexRange range) {
-    for (const int poly_i : range) {
-      const MPoly &poly = polys[poly_i];
-      if (!(poly.flag & ME_SMOOTH)) {
-        for (const MLoop &loop : loops.slice(poly.loopstart, poly.totloop)) {
-          sharp_edges[loop.e] = true;
-        }
->>>>>>> dd9e1ede
-      }
+      sharp_edges.fill(true);
     }
   }
   else {
@@ -1579,7 +1567,7 @@
         const MPoly &poly = polys[poly_i];
         if (sharp_faces[poly_i]) {
           for (const MLoop &loop : loops.slice(poly.loopstart, poly.totloop)) {
-            edges[loop.e].flag |= ME_SHARP;
+            sharp_edges[loop.e] = true;
           }
         }
       }
