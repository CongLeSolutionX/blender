/* SPDX-License-Identifier: GPL-2.0-or-later
 * Copyright 2009 Blender Foundation. All rights reserved. */

/** \file
 * \ingroup edmesh
 */

#include "MEM_guardedalloc.h"

#include "DNA_mesh_types.h"
#include "DNA_meshdata_types.h"
#include "DNA_object_types.h"
#include "DNA_scene_types.h"
#include "DNA_view3d_types.h"

#include "BLI_array.hh"
#include "BLI_index_mask_ops.hh"
#include "BLI_math.h"
#include "BLI_utildefines.h"

#include "BKE_attribute.h"
#include "BKE_attribute.hh"
#include "BKE_context.h"
#include "BKE_customdata.h"
#include "BKE_editmesh.h"
#include "BKE_mesh.hh"
#include "BKE_mesh_runtime.h"
#include "BKE_report.h"

#include "DEG_depsgraph.h"

#include "RNA_access.h"
#include "RNA_define.h"
#include "RNA_prototypes.h"

#include "WM_api.h"
#include "WM_types.h"

#include "BLT_translation.h"

#include "ED_mesh.h"
#include "ED_object.h"
#include "ED_paint.h"
#include "ED_screen.h"
#include "ED_uvedit.h"
#include "ED_view3d.h"

#include "GEO_mesh_split_edges.hh"

#include "mesh_intern.h" /* own include */

using blender::Array;
using blender::float2;
using blender::float3;
using blender::MutableSpan;
using blender::Span;

static CustomData *mesh_customdata_get_type(Mesh *me, const char htype, int *r_tot)
{
  CustomData *data;
  BMesh *bm = (me->edit_mesh) ? me->edit_mesh->bm : nullptr;
  int tot;

  switch (htype) {
    case BM_VERT:
      if (bm) {
        data = &bm->vdata;
        tot = bm->totvert;
      }
      else {
        data = &me->vdata;
        tot = me->totvert;
      }
      break;
    case BM_EDGE:
      if (bm) {
        data = &bm->edata;
        tot = bm->totedge;
      }
      else {
        data = &me->edata;
        tot = me->totedge;
      }
      break;
    case BM_LOOP:
      if (bm) {
        data = &bm->ldata;
        tot = bm->totloop;
      }
      else {
        data = &me->ldata;
        tot = me->totloop;
      }
      break;
    case BM_FACE:
      if (bm) {
        data = &bm->pdata;
        tot = bm->totface;
      }
      else {
        data = &me->pdata;
        tot = me->totpoly;
      }
      break;
    default:
      BLI_assert(0);
      tot = 0;
      data = nullptr;
      break;
  }

  *r_tot = tot;
  return data;
}

#define GET_CD_DATA(me, data) ((me)->edit_mesh ? &(me)->edit_mesh->bm->data : &(me)->data)

static void mesh_uv_reset_array(float **fuv, const int len)
{
  if (len == 3) {
    fuv[0][0] = 0.0;
    fuv[0][1] = 0.0;

    fuv[1][0] = 1.0;
    fuv[1][1] = 0.0;

    fuv[2][0] = 1.0;
    fuv[2][1] = 1.0;
  }
  else if (len == 4) {
    fuv[0][0] = 0.0;
    fuv[0][1] = 0.0;

    fuv[1][0] = 1.0;
    fuv[1][1] = 0.0;

    fuv[2][0] = 1.0;
    fuv[2][1] = 1.0;

    fuv[3][0] = 0.0;
    fuv[3][1] = 1.0;
    /* Make sure we ignore 2-sided faces. */
  }
  else if (len > 2) {
    float fac = 0.0f, dfac = 1.0f / float(len);

    dfac *= float(M_PI) * 2.0f;

    for (int i = 0; i < len; i++) {
      fuv[i][0] = 0.5f * sinf(fac) + 0.5f;
      fuv[i][1] = 0.5f * cosf(fac) + 0.5f;

      fac += dfac;
    }
  }
}

static void mesh_uv_reset_bmface(BMFace *f, const int cd_loop_uv_offset)
{
  Array<float *, BM_DEFAULT_NGON_STACK_SIZE> fuv(f->len);
  BMIter liter;
  BMLoop *l;
  int i;

  BM_ITER_ELEM_INDEX (l, &liter, f, BM_LOOPS_OF_FACE, i) {
    fuv[i] = ((float *)BM_ELEM_CD_GET_VOID_P(l, cd_loop_uv_offset));
  }

  mesh_uv_reset_array(fuv.data(), f->len);
}

static void mesh_uv_reset_mface(const MPoly *poly, float2 *mloopuv)
{
  Array<float *, BM_DEFAULT_NGON_STACK_SIZE> fuv(poly->totloop);

  for (int i = 0; i < poly->totloop; i++) {
    fuv[i] = mloopuv[poly->loopstart + i];
  }

  mesh_uv_reset_array(fuv.data(), poly->totloop);
}

void ED_mesh_uv_loop_reset_ex(Mesh *me, const int layernum)
{
  BMEditMesh *em = me->edit_mesh;

  if (em) {
    /* Collect BMesh UVs */
    const int cd_loop_uv_offset = CustomData_get_n_offset(
        &em->bm->ldata, CD_PROP_FLOAT2, layernum);

    BMFace *efa;
    BMIter iter;

    BLI_assert(cd_loop_uv_offset >= 0);

    BM_ITER_MESH (efa, &iter, em->bm, BM_FACES_OF_MESH) {
      if (!BM_elem_flag_test(efa, BM_ELEM_SELECT)) {
        continue;
      }

      mesh_uv_reset_bmface(efa, cd_loop_uv_offset);
    }
  }
  else {
    /* Collect Mesh UVs */
    BLI_assert(CustomData_has_layer(&me->ldata, CD_PROP_FLOAT2));
    float2 *mloopuv = static_cast<float2 *>(
        CustomData_get_layer_n_for_write(&me->ldata, CD_PROP_FLOAT2, layernum, me->totloop));

    const blender::Span<MPoly> polys = me->polys();
    for (const int i : polys.index_range()) {
      mesh_uv_reset_mface(&polys[i], mloopuv);
    }
  }

  DEG_id_tag_update(&me->id, 0);
}

void ED_mesh_uv_loop_reset(bContext *C, Mesh *me)
{
  /* could be ldata or pdata */
  CustomData *ldata = GET_CD_DATA(me, ldata);
  const int layernum = CustomData_get_active_layer(ldata, CD_PROP_FLOAT2);
  ED_mesh_uv_loop_reset_ex(me, layernum);

  WM_event_add_notifier(C, NC_GEOM | ND_DATA, me);
}

int ED_mesh_uv_add(
    Mesh *me, const char *name, const bool active_set, const bool do_init, ReportList *reports)
{
  /* NOTE: keep in sync with #ED_mesh_color_add. */

  BMEditMesh *em;
  int layernum_dst;

  if (!name) {
    name = DATA_("UVMap");
  }

  char unique_name[MAX_CUSTOMDATA_LAYER_NAME];
  BKE_id_attribute_calc_unique_name(&me->id, name, unique_name);
  bool is_init = false;

  if (me->edit_mesh) {
    em = me->edit_mesh;

    layernum_dst = CustomData_number_of_layers(&em->bm->ldata, CD_PROP_FLOAT2);
    if (layernum_dst >= MAX_MTFACE) {
      BKE_reportf(reports, RPT_WARNING, "Cannot add more than %i UV maps", MAX_MTFACE);
      return -1;
    }

    BM_data_layer_add_named(em->bm, &em->bm->ldata, CD_PROP_FLOAT2, unique_name);
    BM_uv_map_ensure_select_and_pin_attrs(em->bm);
    /* copy data from active UV */
    if (layernum_dst && do_init) {
      const int layernum_src = CustomData_get_active_layer(&em->bm->ldata, CD_PROP_FLOAT2);
      BM_data_layer_copy(em->bm, &em->bm->ldata, CD_PROP_FLOAT2, layernum_src, layernum_dst);

      is_init = true;
    }
    if (active_set || layernum_dst == 0) {
      CustomData_set_layer_active(&em->bm->ldata, CD_PROP_FLOAT2, layernum_dst);
    }
  }
  else {
    layernum_dst = CustomData_number_of_layers(&me->ldata, CD_PROP_FLOAT2);
    if (layernum_dst >= MAX_MTFACE) {
      BKE_reportf(reports, RPT_WARNING, "Cannot add more than %i UV maps", MAX_MTFACE);
      return -1;
    }

    if (CustomData_has_layer(&me->ldata, CD_PROP_FLOAT2) && do_init) {
      CustomData_add_layer_named(&me->ldata,
                                 CD_PROP_FLOAT2,
                                 CD_DUPLICATE,
                                 const_cast<float2 *>(static_cast<const float2 *>(
                                     CustomData_get_layer(&me->ldata, CD_PROP_FLOAT2))),
                                 me->totloop,
                                 unique_name);

      is_init = true;
    }
    else {
      CustomData_add_layer_named(
          &me->ldata, CD_PROP_FLOAT2, CD_SET_DEFAULT, nullptr, me->totloop, unique_name);
    }

    if (active_set || layernum_dst == 0) {
      CustomData_set_layer_active(&me->ldata, CD_PROP_FLOAT2, layernum_dst);
    }
  }

  /* don't overwrite our copied coords */
  if (!is_init && do_init) {
    ED_mesh_uv_loop_reset_ex(me, layernum_dst);
  }

  DEG_id_tag_update(&me->id, 0);
  WM_main_add_notifier(NC_GEOM | ND_DATA, me);

  return layernum_dst;
}

static const bool *mesh_loop_boolean_custom_data_get_by_name(const Mesh &mesh, const char *name)
{
  return static_cast<const bool *>(CustomData_get_layer_named(&mesh.ldata, CD_PROP_BOOL, name));
}

const bool *ED_mesh_uv_map_vert_select_layer_get(const Mesh *mesh, const int uv_index)
{
  using namespace blender::bke;
  char buffer[MAX_CUSTOMDATA_LAYER_NAME];
  const char *uv_name = CustomData_get_layer_name(&mesh->ldata, CD_PROP_FLOAT2, uv_index);
  return mesh_loop_boolean_custom_data_get_by_name(
      *mesh, BKE_uv_map_vert_select_name_get(uv_name, buffer));
}
/* UV map edge selections are stored on face corners (loops) and not on edges
 * because we need selections per face edge, even when the edge is split in UV space. */
const bool *ED_mesh_uv_map_edge_select_layer_get(const Mesh *mesh, const int uv_index)
{
  using namespace blender::bke;
  char buffer[MAX_CUSTOMDATA_LAYER_NAME];
  const char *uv_name = CustomData_get_layer_name(&mesh->ldata, CD_PROP_FLOAT2, uv_index);
  return mesh_loop_boolean_custom_data_get_by_name(
      *mesh, BKE_uv_map_edge_select_name_get(uv_name, buffer));
}

const bool *ED_mesh_uv_map_pin_layer_get(const Mesh *mesh, const int uv_index)
{
  using namespace blender::bke;
  char buffer[MAX_CUSTOMDATA_LAYER_NAME];
  const char *uv_name = CustomData_get_layer_name(&mesh->ldata, CD_PROP_FLOAT2, uv_index);
  return mesh_loop_boolean_custom_data_get_by_name(*mesh,
                                                   BKE_uv_map_pin_name_get(uv_name, buffer));
}

static bool *ensure_corner_boolean_attribute(Mesh &mesh, const blender::StringRefNull name)
{
  bool *data = static_cast<bool *>(
      CustomData_get_layer_named_for_write(&mesh.ldata, CD_PROP_BOOL, name.c_str(), mesh.totloop));
  if (!data) {
    data = static_cast<bool *>(CustomData_add_layer_named(
        &mesh.ldata, CD_PROP_BOOL, CD_SET_DEFAULT, nullptr, mesh.totpoly, name.c_str()));
  }
  return data;
}

bool *ED_mesh_uv_map_vert_select_layer_ensure(Mesh *mesh, const int uv_index)
{
  using namespace blender::bke;
  char buffer[MAX_CUSTOMDATA_LAYER_NAME];
  const char *uv_name = CustomData_get_layer_name(&mesh->ldata, CD_PROP_FLOAT2, uv_index);
  return ensure_corner_boolean_attribute(*mesh, BKE_uv_map_vert_select_name_get(uv_name, buffer));
}
bool *ED_mesh_uv_map_edge_select_layer_ensure(Mesh *mesh, const int uv_index)
{
  using namespace blender::bke;
  char buffer[MAX_CUSTOMDATA_LAYER_NAME];
  const char *uv_name = CustomData_get_layer_name(&mesh->ldata, CD_PROP_FLOAT2, uv_index);
  return ensure_corner_boolean_attribute(*mesh, BKE_uv_map_edge_select_name_get(uv_name, buffer));
}
bool *ED_mesh_uv_map_pin_layer_ensure(Mesh *mesh, const int uv_index)
{
  using namespace blender::bke;
  char buffer[MAX_CUSTOMDATA_LAYER_NAME];
  const char *uv_name = CustomData_get_layer_name(&mesh->ldata, CD_PROP_FLOAT2, uv_index);
  return ensure_corner_boolean_attribute(*mesh, BKE_uv_map_pin_name_get(uv_name, buffer));
}

void ED_mesh_uv_ensure(Mesh *me, const char *name)
{
  BMEditMesh *em;
  int layernum_dst;

  if (me->edit_mesh) {
    em = me->edit_mesh;

    layernum_dst = CustomData_number_of_layers(&em->bm->ldata, CD_PROP_FLOAT2);
    if (layernum_dst == 0) {
      ED_mesh_uv_add(me, name, true, true, nullptr);
    }
  }
  else {
    layernum_dst = CustomData_number_of_layers(&me->ldata, CD_PROP_FLOAT2);
    if (layernum_dst == 0) {
      ED_mesh_uv_add(me, name, true, true, nullptr);
    }
  }
}

int ED_mesh_color_add(
    Mesh *me, const char *name, const bool active_set, const bool do_init, ReportList *reports)
{
  /* If no name is supplied, provide a backwards compatible default. */
  if (!name) {
    name = "Col";
  }

  CustomDataLayer *layer = BKE_id_attribute_new(
      &me->id, name, CD_PROP_BYTE_COLOR, ATTR_DOMAIN_CORNER, reports);

  if (do_init) {
    const char *active_name = me->active_color_attribute;
    if (const CustomDataLayer *active_layer = BKE_id_attributes_color_find(&me->id, active_name)) {
      if (const BMEditMesh *em = me->edit_mesh) {
        BMesh &bm = *em->bm;
        const int src_i = CustomData_get_named_layer(&bm.ldata, CD_PROP_BYTE_COLOR, active_name);
        const int dst_i = CustomData_get_named_layer(&bm.ldata, CD_PROP_BYTE_COLOR, layer->name);
        BM_data_layer_copy(&bm, &bm.ldata, CD_PROP_BYTE_COLOR, src_i, dst_i);
      }
      else {
        memcpy(layer->data, active_layer->data, CustomData_get_elem_size(layer) * me->totloop);
      }
    }
  }

  if (active_set) {
    BKE_id_attributes_active_color_set(&me->id, layer->name);
  }

  DEG_id_tag_update(&me->id, 0);
  WM_main_add_notifier(NC_GEOM | ND_DATA, me);

  int dummy;
  const CustomData *data = mesh_customdata_get_type(me, BM_LOOP, &dummy);
  return CustomData_get_named_layer(data, CD_PROP_BYTE_COLOR, layer->name);
}

bool ED_mesh_color_ensure(Mesh *me, const char *name)
{
  using namespace blender;
  BLI_assert(me->edit_mesh == nullptr);
  if (me->attributes().contains(me->active_color_attribute)) {
    return true;
  }

  char unique_name[MAX_CUSTOMDATA_LAYER_NAME];
  BKE_id_attribute_calc_unique_name(&me->id, name, unique_name);
  if (!me->attributes_for_write().add(
          unique_name, ATTR_DOMAIN_CORNER, CD_PROP_BYTE_COLOR, bke::AttributeInitDefaultValue())) {
    return false;
  }

  BKE_id_attributes_active_color_set(&me->id, unique_name);
  BKE_id_attributes_default_color_set(&me->id, unique_name);
  BKE_mesh_tessface_clear(me);
  DEG_id_tag_update(&me->id, 0);

  return true;
}

/*********************** General poll ************************/

static bool layers_poll(bContext *C)
{
  Object *ob = ED_object_context(C);
  ID *data = (ob) ? static_cast<ID *>(ob->data) : nullptr;
  return (ob && !ID_IS_LINKED(ob) && !ID_IS_OVERRIDE_LIBRARY(ob) && ob->type == OB_MESH && data &&
          !ID_IS_LINKED(data) && !ID_IS_OVERRIDE_LIBRARY(data));
}

/*********************** Sculpt Vertex colors operators ************************/

int ED_mesh_sculpt_color_add(Mesh *me, const char *name, const bool do_init, ReportList *reports)
{
  /* If no name is supplied, provide a backwards compatible default. */
  if (!name) {
    name = "Color";
  }

  if (const CustomDataLayer *layer = BKE_id_attribute_find(
          &me->id, me->active_color_attribute, CD_PROP_COLOR, ATTR_DOMAIN_POINT)) {
    int dummy;
    const CustomData *data = mesh_customdata_get_type(me, BM_LOOP, &dummy);
    return CustomData_get_named_layer(data, CD_PROP_BYTE_COLOR, layer->name);
  }

  CustomDataLayer *layer = BKE_id_attribute_new(
      &me->id, name, CD_PROP_COLOR, ATTR_DOMAIN_POINT, reports);

  if (do_init) {
    const char *active_name = me->active_color_attribute;
    if (const CustomDataLayer *active_layer = BKE_id_attributes_color_find(&me->id, active_name)) {
      if (const BMEditMesh *em = me->edit_mesh) {
        BMesh &bm = *em->bm;
        const int src_i = CustomData_get_named_layer(&bm.vdata, CD_PROP_COLOR, active_name);
        const int dst_i = CustomData_get_named_layer(&bm.vdata, CD_PROP_COLOR, layer->name);
        BM_data_layer_copy(&bm, &bm.vdata, CD_PROP_COLOR, src_i, dst_i);
      }
      else {
        memcpy(layer->data, active_layer->data, CustomData_get_elem_size(layer) * me->totloop);
      }
    }
  }

  DEG_id_tag_update(&me->id, 0);
  WM_main_add_notifier(NC_GEOM | ND_DATA, me);

  int dummy;
  const CustomData *data = mesh_customdata_get_type(me, BM_VERT, &dummy);
  return CustomData_get_named_layer(data, CD_PROP_COLOR, layer->name);
}

/*********************** UV texture operators ************************/

static bool uv_texture_remove_poll(bContext *C)
{
  if (!layers_poll(C)) {
    return false;
  }

  Object *ob = ED_object_context(C);
  Mesh *me = static_cast<Mesh *>(ob->data);
  CustomData *ldata = GET_CD_DATA(me, ldata);
  const int active = CustomData_get_active_layer(ldata, CD_PROP_FLOAT2);
  if (active != -1) {
    return true;
  }

  return false;
}

static int mesh_uv_texture_add_exec(bContext *C, wmOperator *op)
{
  Object *ob = ED_object_context(C);
  Mesh *me = static_cast<Mesh *>(ob->data);

  if (ED_mesh_uv_add(me, nullptr, true, true, op->reports) == -1) {
    return OPERATOR_CANCELLED;
  }

  if (ob->mode & OB_MODE_TEXTURE_PAINT) {
    Scene *scene = CTX_data_scene(C);
    ED_paint_proj_mesh_data_check(scene, ob, nullptr, nullptr, nullptr, nullptr);
    WM_event_add_notifier(C, NC_SCENE | ND_TOOLSETTINGS, nullptr);
  }

  return OPERATOR_FINISHED;
}

void MESH_OT_uv_texture_add(wmOperatorType *ot)
{
  /* identifiers */
  ot->name = "Add UV Map";
  ot->description = "Add UV map";
  ot->idname = "MESH_OT_uv_texture_add";

  /* api callbacks */
  ot->poll = layers_poll;
  ot->exec = mesh_uv_texture_add_exec;

  /* flags */
  ot->flag = OPTYPE_REGISTER | OPTYPE_UNDO;
}

static int mesh_uv_texture_remove_exec(bContext *C, wmOperator *op)
{
  Object *ob = ED_object_context(C);
  Mesh *me = static_cast<Mesh *>(ob->data);

  CustomData *ldata = GET_CD_DATA(me, ldata);
  const char *name = CustomData_get_active_layer_name(ldata, CD_PROP_FLOAT2);
  if (!BKE_id_attribute_remove(&me->id, name, op->reports)) {
    return OPERATOR_CANCELLED;
  }

  if (ob->mode & OB_MODE_TEXTURE_PAINT) {
    Scene *scene = CTX_data_scene(C);
    ED_paint_proj_mesh_data_check(scene, ob, nullptr, nullptr, nullptr, nullptr);
    WM_event_add_notifier(C, NC_SCENE | ND_TOOLSETTINGS, nullptr);
  }

  DEG_id_tag_update(&me->id, ID_RECALC_GEOMETRY);
  WM_main_add_notifier(NC_GEOM | ND_DATA, me);

  return OPERATOR_FINISHED;
}

void MESH_OT_uv_texture_remove(wmOperatorType *ot)
{
  /* identifiers */
  ot->name = "Remove UV Map";
  ot->description = "Remove UV map";
  ot->idname = "MESH_OT_uv_texture_remove";

  /* api callbacks */
  ot->poll = uv_texture_remove_poll;
  ot->exec = mesh_uv_texture_remove_exec;

  /* flags */
  ot->flag = OPTYPE_REGISTER | OPTYPE_UNDO;
}

/* *** CustomData clear functions, we need an operator for each *** */

static int mesh_customdata_clear_exec__internal(bContext *C, char htype, int type)
{
  Mesh *me = ED_mesh_context(C);

  int tot;
  CustomData *data = mesh_customdata_get_type(me, htype, &tot);

  BLI_assert(CustomData_layertype_is_singleton(type) == true);

  if (CustomData_has_layer(data, type)) {
    if (me->edit_mesh) {
      BM_data_layer_free(me->edit_mesh->bm, data, type);
    }
    else {
      CustomData_free_layers(data, type, tot);
    }

    DEG_id_tag_update(&me->id, 0);
    WM_event_add_notifier(C, NC_GEOM | ND_DATA, me);

    return OPERATOR_FINISHED;
  }
  return OPERATOR_CANCELLED;
}

static int mesh_customdata_add_exec__internal(bContext *C, char htype, int type)
{
  Mesh *mesh = ED_mesh_context(C);

  int tot;
  CustomData *data = mesh_customdata_get_type(mesh, htype, &tot);

  BLI_assert(CustomData_layertype_is_singleton(type) == true);

  if (mesh->edit_mesh) {
    BM_data_layer_add(mesh->edit_mesh->bm, data, type);
  }
  else {
    CustomData_add_layer(data, type, CD_SET_DEFAULT, nullptr, tot);
  }

  DEG_id_tag_update(&mesh->id, 0);
  WM_event_add_notifier(C, NC_GEOM | ND_DATA, mesh);

  return CustomData_has_layer(data, type) ? OPERATOR_FINISHED : OPERATOR_CANCELLED;
}

/* Clear Mask */
static bool mesh_customdata_mask_clear_poll(bContext *C)
{
  Object *ob = ED_object_context(C);
  if (ob && ob->type == OB_MESH) {
    Mesh *me = static_cast<Mesh *>(ob->data);

    /* special case - can't run this if we're in sculpt mode */
    if (ob->mode & OB_MODE_SCULPT) {
      return false;
    }

    if (!ID_IS_LINKED(me) && !ID_IS_OVERRIDE_LIBRARY(me)) {
      CustomData *data = GET_CD_DATA(me, vdata);
      if (CustomData_has_layer(data, CD_PAINT_MASK)) {
        return true;
      }
      data = GET_CD_DATA(me, ldata);
      if (CustomData_has_layer(data, CD_GRID_PAINT_MASK)) {
        return true;
      }
    }
  }
  return false;
}
static int mesh_customdata_mask_clear_exec(bContext *C, wmOperator * /*op*/)
{
  int ret_a = mesh_customdata_clear_exec__internal(C, BM_VERT, CD_PAINT_MASK);
  int ret_b = mesh_customdata_clear_exec__internal(C, BM_LOOP, CD_GRID_PAINT_MASK);

  if (ret_a == OPERATOR_FINISHED || ret_b == OPERATOR_FINISHED) {
    return OPERATOR_FINISHED;
  }
  return OPERATOR_CANCELLED;
}

void MESH_OT_customdata_mask_clear(wmOperatorType *ot)
{
  /* NOTE: no create_mask yet */

  /* identifiers */
  ot->name = "Clear Sculpt Mask Data";
  ot->idname = "MESH_OT_customdata_mask_clear";
  ot->description = "Clear vertex sculpt masking data from the mesh";

  /* api callbacks */
  ot->exec = mesh_customdata_mask_clear_exec;
  ot->poll = mesh_customdata_mask_clear_poll;

  /* flags */
  ot->flag = OPTYPE_REGISTER | OPTYPE_UNDO;
}

/**
 * Clear Skin
 * \return -1 invalid state, 0 no skin, 1 has skin.
 */
static int mesh_customdata_skin_state(bContext *C)
{
  Object *ob = ED_object_context(C);

  if (ob && ob->type == OB_MESH) {
    Mesh *me = static_cast<Mesh *>(ob->data);
    if (!ID_IS_LINKED(me) && !ID_IS_OVERRIDE_LIBRARY(me)) {
      CustomData *data = GET_CD_DATA(me, vdata);
      return CustomData_has_layer(data, CD_MVERT_SKIN);
    }
  }
  return -1;
}

static bool mesh_customdata_skin_add_poll(bContext *C)
{
  return (mesh_customdata_skin_state(C) == 0);
}

static int mesh_customdata_skin_add_exec(bContext *C, wmOperator * /*op*/)
{
  Object *ob = ED_object_context(C);
  Mesh *me = static_cast<Mesh *>(ob->data);

  BKE_mesh_ensure_skin_customdata(me);

  DEG_id_tag_update(&me->id, 0);
  WM_event_add_notifier(C, NC_GEOM | ND_DATA, me);

  return OPERATOR_FINISHED;
}

void MESH_OT_customdata_skin_add(wmOperatorType *ot)
{
  /* identifiers */
  ot->name = "Add Skin Data";
  ot->idname = "MESH_OT_customdata_skin_add";
  ot->description = "Add a vertex skin layer";

  /* api callbacks */
  ot->exec = mesh_customdata_skin_add_exec;
  ot->poll = mesh_customdata_skin_add_poll;

  /* flags */
  ot->flag = OPTYPE_REGISTER | OPTYPE_UNDO;
}

static bool mesh_customdata_skin_clear_poll(bContext *C)
{
  return (mesh_customdata_skin_state(C) == 1);
}

static int mesh_customdata_skin_clear_exec(bContext *C, wmOperator * /*op*/)
{
  return mesh_customdata_clear_exec__internal(C, BM_VERT, CD_MVERT_SKIN);
}

void MESH_OT_customdata_skin_clear(wmOperatorType *ot)
{
  /* identifiers */
  ot->name = "Clear Skin Data";
  ot->idname = "MESH_OT_customdata_skin_clear";
  ot->description = "Clear vertex skin layer";

  /* api callbacks */
  ot->exec = mesh_customdata_skin_clear_exec;
  ot->poll = mesh_customdata_skin_clear_poll;

  /* flags */
  ot->flag = OPTYPE_REGISTER | OPTYPE_UNDO;
}

/* Clear custom loop normals */
static int mesh_customdata_custom_splitnormals_add_exec(bContext *C, wmOperator * /*op*/)
{
  using namespace blender;
  Mesh *me = ED_mesh_context(C);
  if (BKE_mesh_has_custom_loop_normals(me)) {
    return OPERATOR_CANCELLED;
  }

  if (me->edit_mesh) {
    BMesh &bm = *me->edit_mesh->bm;
    /* Tag edges as sharp according to smooth threshold if needed,
     * to preserve auto-smooth shading. */
    if (me->flag & ME_AUTOSMOOTH) {
      BM_edges_sharp_from_angle_set(&bm, me->smoothresh);
    }

    BM_data_layer_add(&bm, &bm.ldata, CD_CUSTOMLOOPNORMAL);
  }
  else {
    /* Tag edges as sharp according to smooth threshold if needed,
     * to preserve auto-smooth shading. */
    if (me->flag & ME_AUTOSMOOTH) {
      bke::MutableAttributeAccessor attributes = me->attributes_for_write();
      bke::SpanAttributeWriter<bool> sharp_edges = attributes.lookup_or_add_for_write_span<bool>(
          "sharp_edge", ATTR_DOMAIN_EDGE);
<<<<<<< HEAD
      bke::mesh::edges_sharp_from_angle_set(
          me->polys(), me->loops(), me->poly_normals(), me->smoothresh, sharp_edges.span);
=======
      const bool *sharp_faces = static_cast<const bool *>(
          CustomData_get_layer_named(&me->pdata, CD_PROP_BOOL, "sharp_face"));
      BKE_edges_sharp_from_angle_set(me->totedge,
                                     loops.data(),
                                     loops.size(),
                                     polys.data(),
                                     BKE_mesh_poly_normals_ensure(me),
                                     sharp_faces,
                                     polys.size(),
                                     me->smoothresh,
                                     sharp_edges.span.data());
>>>>>>> 28a581d6
      sharp_edges.finish();
    }

    CustomData_add_layer(&me->ldata, CD_CUSTOMLOOPNORMAL, CD_SET_DEFAULT, nullptr, me->totloop);
  }

  DEG_id_tag_update(&me->id, 0);
  WM_event_add_notifier(C, NC_GEOM | ND_DATA, me);

  return OPERATOR_FINISHED;
}

void MESH_OT_customdata_custom_splitnormals_add(wmOperatorType *ot)
{
  /* identifiers */
  ot->name = "Add Custom Split Normals Data";
  ot->idname = "MESH_OT_customdata_custom_splitnormals_add";
  ot->description = "Add a custom split normals layer, if none exists yet";

  /* api callbacks */
  ot->exec = mesh_customdata_custom_splitnormals_add_exec;
  ot->poll = ED_operator_editable_mesh;

  /* flags */
  ot->flag = OPTYPE_REGISTER | OPTYPE_UNDO;
}

static int mesh_customdata_custom_splitnormals_clear_exec(bContext *C, wmOperator * /*op*/)
{
  Mesh *me = ED_mesh_context(C);

  if (BKE_mesh_has_custom_loop_normals(me)) {
    BMEditMesh *em = me->edit_mesh;
    if (em != nullptr && em->bm->lnor_spacearr != nullptr) {
      BKE_lnor_spacearr_clear(em->bm->lnor_spacearr);
    }
    return mesh_customdata_clear_exec__internal(C, BM_LOOP, CD_CUSTOMLOOPNORMAL);
  }
  return OPERATOR_CANCELLED;
}

void MESH_OT_customdata_custom_splitnormals_clear(wmOperatorType *ot)
{
  /* identifiers */
  ot->name = "Clear Custom Split Normals Data";
  ot->idname = "MESH_OT_customdata_custom_splitnormals_clear";
  ot->description = "Remove the custom split normals layer, if it exists";

  /* api callbacks */
  ot->exec = mesh_customdata_custom_splitnormals_clear_exec;
  ot->poll = ED_operator_editable_mesh;

  /* flags */
  ot->flag = OPTYPE_REGISTER | OPTYPE_UNDO;
}

/* Vertex bevel weight. */

static int mesh_customdata_bevel_weight_vertex_state(bContext *C)
{
  const Object *object = ED_object_context(C);

  if (object && object->type == OB_MESH) {
    const Mesh *mesh = static_cast<Mesh *>(object->data);
    if (!ID_IS_LINKED(mesh)) {
      const CustomData *data = GET_CD_DATA(mesh, vdata);
      return CustomData_has_layer(data, CD_BWEIGHT);
    }
  }
  return -1;
}

static bool mesh_customdata_bevel_weight_vertex_add_poll(bContext *C)
{
  return mesh_customdata_bevel_weight_vertex_state(C) == 0;
}

static int mesh_customdata_bevel_weight_vertex_add_exec(bContext *C, wmOperator * /*op*/)
{
  return mesh_customdata_add_exec__internal(C, BM_VERT, CD_BWEIGHT);
}

void MESH_OT_customdata_bevel_weight_vertex_add(wmOperatorType *ot)
{
  ot->name = "Add Vertex Bevel Weight";
  ot->idname = "MESH_OT_customdata_bevel_weight_vertex_add";
  ot->description = "Add a vertex bevel weight layer";

  ot->exec = mesh_customdata_bevel_weight_vertex_add_exec;
  ot->poll = mesh_customdata_bevel_weight_vertex_add_poll;

  ot->flag = OPTYPE_REGISTER | OPTYPE_UNDO;
}

static bool mesh_customdata_bevel_weight_vertex_clear_poll(bContext *C)
{
  return (mesh_customdata_bevel_weight_vertex_state(C) == 1);
}

static int mesh_customdata_bevel_weight_vertex_clear_exec(bContext *C, wmOperator * /*op*/)
{
  return mesh_customdata_clear_exec__internal(C, BM_VERT, CD_BWEIGHT);
}

void MESH_OT_customdata_bevel_weight_vertex_clear(wmOperatorType *ot)
{
  ot->name = "Clear Vertex Bevel Weight";
  ot->idname = "MESH_OT_customdata_bevel_weight_vertex_clear";
  ot->description = "Clear the vertex bevel weight layer";

  ot->exec = mesh_customdata_bevel_weight_vertex_clear_exec;
  ot->poll = mesh_customdata_bevel_weight_vertex_clear_poll;

  ot->flag = OPTYPE_REGISTER | OPTYPE_UNDO;
}

/* Edge bevel weight. */

static int mesh_customdata_bevel_weight_edge_state(bContext *C)
{
  const Object *ob = ED_object_context(C);

  if (ob && ob->type == OB_MESH) {
    const Mesh *mesh = static_cast<Mesh *>(ob->data);
    if (!ID_IS_LINKED(mesh)) {
      const CustomData *data = GET_CD_DATA(mesh, edata);
      return CustomData_has_layer(data, CD_BWEIGHT);
    }
  }
  return -1;
}

static bool mesh_customdata_bevel_weight_edge_add_poll(bContext *C)
{
  return mesh_customdata_bevel_weight_edge_state(C) == 0;
}

static int mesh_customdata_bevel_weight_edge_add_exec(bContext *C, wmOperator * /*op*/)
{
  return mesh_customdata_add_exec__internal(C, BM_EDGE, CD_BWEIGHT);
}

void MESH_OT_customdata_bevel_weight_edge_add(wmOperatorType *ot)
{
  ot->name = "Add Edge Bevel Weight";
  ot->idname = "MESH_OT_customdata_bevel_weight_edge_add";
  ot->description = "Add an edge bevel weight layer";

  ot->exec = mesh_customdata_bevel_weight_edge_add_exec;
  ot->poll = mesh_customdata_bevel_weight_edge_add_poll;

  ot->flag = OPTYPE_REGISTER | OPTYPE_UNDO;
}

static bool mesh_customdata_bevel_weight_edge_clear_poll(bContext *C)
{
  return mesh_customdata_bevel_weight_edge_state(C) == 1;
}

static int mesh_customdata_bevel_weight_edge_clear_exec(bContext *C, wmOperator * /*op*/)
{
  return mesh_customdata_clear_exec__internal(C, BM_EDGE, CD_BWEIGHT);
}

void MESH_OT_customdata_bevel_weight_edge_clear(wmOperatorType *ot)
{
  ot->name = "Clear Edge Bevel Weight";
  ot->idname = "MESH_OT_customdata_bevel_weight_edge_clear";
  ot->description = "Clear the edge bevel weight layer";

  ot->exec = mesh_customdata_bevel_weight_edge_clear_exec;
  ot->poll = mesh_customdata_bevel_weight_edge_clear_poll;

  ot->flag = OPTYPE_REGISTER | OPTYPE_UNDO;
}

/* Edge crease. */

static int mesh_customdata_crease_edge_state(bContext *C)
{
  const Object *ob = ED_object_context(C);

  if (ob && ob->type == OB_MESH) {
    const Mesh *mesh = static_cast<Mesh *>(ob->data);
    if (!ID_IS_LINKED(mesh)) {
      const CustomData *data = GET_CD_DATA(mesh, edata);
      return CustomData_has_layer(data, CD_CREASE);
    }
  }
  return -1;
}

static bool mesh_customdata_crease_edge_add_poll(bContext *C)
{
  return mesh_customdata_crease_edge_state(C) == 0;
}

static int mesh_customdata_crease_edge_add_exec(bContext *C, wmOperator * /*op*/)
{
  return mesh_customdata_add_exec__internal(C, BM_EDGE, CD_CREASE);
}

void MESH_OT_customdata_crease_edge_add(wmOperatorType *ot)
{
  ot->name = "Add Edge Crease";
  ot->idname = "MESH_OT_customdata_crease_edge_add";
  ot->description = "Add an edge crease layer";

  ot->exec = mesh_customdata_crease_edge_add_exec;
  ot->poll = mesh_customdata_crease_edge_add_poll;

  ot->flag = OPTYPE_REGISTER | OPTYPE_UNDO;
}

static bool mesh_customdata_crease_edge_clear_poll(bContext *C)
{
  return mesh_customdata_crease_edge_state(C) == 1;
}

static int mesh_customdata_crease_edge_clear_exec(bContext *C, wmOperator * /*op*/)
{
  return mesh_customdata_clear_exec__internal(C, BM_EDGE, CD_CREASE);
}

void MESH_OT_customdata_crease_edge_clear(wmOperatorType *ot)
{
  ot->name = "Clear Edge Crease";
  ot->idname = "MESH_OT_customdata_crease_edge_clear";
  ot->description = "Clear the edge crease layer";

  ot->exec = mesh_customdata_crease_edge_clear_exec;
  ot->poll = mesh_customdata_crease_edge_clear_poll;

  ot->flag = OPTYPE_REGISTER | OPTYPE_UNDO;
}

/* Vertex crease. */

static int mesh_customdata_crease_vertex_state(bContext *C)
{
  const Object *object = ED_object_context(C);

  if (object && object->type == OB_MESH) {
    const Mesh *mesh = static_cast<Mesh *>(object->data);
    if (!ID_IS_LINKED(mesh)) {
      const CustomData *data = GET_CD_DATA(mesh, vdata);
      return CustomData_has_layer(data, CD_CREASE);
    }
  }
  return -1;
}

static bool mesh_customdata_crease_vertex_add_poll(bContext *C)
{
  return mesh_customdata_crease_vertex_state(C) == 0;
}

static int mesh_customdata_crease_vertex_add_exec(bContext *C, wmOperator * /*op*/)
{
  return mesh_customdata_add_exec__internal(C, BM_VERT, CD_CREASE);
}

void MESH_OT_customdata_crease_vertex_add(wmOperatorType *ot)
{
  ot->name = "Add Vertex Crease";
  ot->idname = "MESH_OT_customdata_crease_vertex_add";
  ot->description = "Add a vertex crease layer";

  ot->exec = mesh_customdata_crease_vertex_add_exec;
  ot->poll = mesh_customdata_crease_vertex_add_poll;

  ot->flag = OPTYPE_REGISTER | OPTYPE_UNDO;
}

static bool mesh_customdata_crease_vertex_clear_poll(bContext *C)
{
  return (mesh_customdata_crease_vertex_state(C) == 1);
}

static int mesh_customdata_crease_vertex_clear_exec(bContext *C, wmOperator * /*op*/)
{
  return mesh_customdata_clear_exec__internal(C, BM_VERT, CD_CREASE);
}

void MESH_OT_customdata_crease_vertex_clear(wmOperatorType *ot)
{
  ot->name = "Clear Vertex Crease";
  ot->idname = "MESH_OT_customdata_crease_vertex_clear";
  ot->description = "Clear the vertex crease layer";

  ot->exec = mesh_customdata_crease_vertex_clear_exec;
  ot->poll = mesh_customdata_crease_vertex_clear_poll;

  ot->flag = OPTYPE_REGISTER | OPTYPE_UNDO;
}

/************************** Add Geometry Layers *************************/

void ED_mesh_update(Mesh *mesh, bContext *C, bool calc_edges, bool calc_edges_loose)
{
  if (calc_edges || ((mesh->totpoly || mesh->totface) && mesh->totedge == 0)) {
    BKE_mesh_calc_edges(mesh, calc_edges, true);
  }

  if (calc_edges_loose) {
    mesh->runtime->loose_edges_cache.tag_dirty();
  }

  /* Default state is not to have tessface's so make sure this is the case. */
  BKE_mesh_tessface_clear(mesh);

  /* Tag lazily calculated data as dirty. */
  BKE_mesh_normals_tag_dirty(mesh);

  DEG_id_tag_update(&mesh->id, 0);
  WM_event_add_notifier(C, NC_GEOM | ND_DATA, mesh);
}

bool ED_mesh_edge_is_loose(const Mesh *mesh, const int index)
{
  using namespace blender;
  const bke::LooseEdgeCache &loose_edges = mesh->loose_edges();
  return loose_edges.count > 0 && loose_edges.is_loose_bits[index];
}

static void mesh_add_verts(Mesh *mesh, int len)
{
  using namespace blender;
  if (len == 0) {
    return;
  }

  int totvert = mesh->totvert + len;
  CustomData vdata;
  CustomData_copy(&mesh->vdata, &vdata, CD_MASK_MESH.vmask, CD_SET_DEFAULT, totvert);
  CustomData_copy_data(&mesh->vdata, &vdata, 0, 0, mesh->totvert);

  if (!CustomData_get_layer_named(&vdata, CD_PROP_FLOAT3, "position")) {
    CustomData_add_layer_named(
        &vdata, CD_PROP_FLOAT3, CD_SET_DEFAULT, nullptr, totvert, "position");
  }

  CustomData_free(&mesh->vdata, mesh->totvert);
  mesh->vdata = vdata;

  BKE_mesh_runtime_clear_cache(mesh);

  mesh->totvert = totvert;

  bke::MutableAttributeAccessor attributes = mesh->attributes_for_write();
  bke::SpanAttributeWriter<bool> select_vert = attributes.lookup_or_add_for_write_span<bool>(
      ".select_vert", ATTR_DOMAIN_POINT);
  select_vert.span.take_back(len).fill(true);
  select_vert.finish();
}

static void mesh_add_edges(Mesh *mesh, int len)
{
  using namespace blender;
  CustomData edata;
  int totedge;

  if (len == 0) {
    return;
  }

  totedge = mesh->totedge + len;

  /* Update custom-data. */
  CustomData_copy(&mesh->edata, &edata, CD_MASK_MESH.emask, CD_SET_DEFAULT, totedge);
  CustomData_copy_data(&mesh->edata, &edata, 0, 0, mesh->totedge);

  if (!CustomData_has_layer(&edata, CD_MEDGE)) {
    CustomData_add_layer(&edata, CD_MEDGE, CD_SET_DEFAULT, nullptr, totedge);
  }

  CustomData_free(&mesh->edata, mesh->totedge);
  mesh->edata = edata;

  BKE_mesh_runtime_clear_cache(mesh);

  mesh->totedge = totedge;

  bke::MutableAttributeAccessor attributes = mesh->attributes_for_write();
  bke::SpanAttributeWriter<bool> select_edge = attributes.lookup_or_add_for_write_span<bool>(
      ".select_edge", ATTR_DOMAIN_EDGE);
  select_edge.span.take_back(len).fill(true);
  select_edge.finish();
}

static void mesh_add_loops(Mesh *mesh, int len)
{
  CustomData ldata;
  int totloop;

  if (len == 0) {
    return;
  }

  totloop = mesh->totloop + len; /* new face count */

  /* update customdata */
  CustomData_copy(&mesh->ldata, &ldata, CD_MASK_MESH.lmask, CD_SET_DEFAULT, totloop);
  CustomData_copy_data(&mesh->ldata, &ldata, 0, 0, mesh->totloop);

  if (!CustomData_has_layer(&ldata, CD_MLOOP)) {
    CustomData_add_layer(&ldata, CD_MLOOP, CD_SET_DEFAULT, nullptr, totloop);
  }

  BKE_mesh_runtime_clear_cache(mesh);

  CustomData_free(&mesh->ldata, mesh->totloop);
  mesh->ldata = ldata;

  mesh->totloop = totloop;
}

static void mesh_add_polys(Mesh *mesh, int len)
{
  using namespace blender;
  CustomData pdata;
  int totpoly;

  if (len == 0) {
    return;
  }

  totpoly = mesh->totpoly + len; /* new face count */

  /* update customdata */
  CustomData_copy(&mesh->pdata, &pdata, CD_MASK_MESH.pmask, CD_SET_DEFAULT, totpoly);
  CustomData_copy_data(&mesh->pdata, &pdata, 0, 0, mesh->totpoly);

  if (!CustomData_has_layer(&pdata, CD_MPOLY)) {
    CustomData_add_layer(&pdata, CD_MPOLY, CD_SET_DEFAULT, nullptr, totpoly);
  }

  CustomData_free(&mesh->pdata, mesh->totpoly);
  mesh->pdata = pdata;

  BKE_mesh_runtime_clear_cache(mesh);

  mesh->totpoly = totpoly;

  bke::MutableAttributeAccessor attributes = mesh->attributes_for_write();
  bke::SpanAttributeWriter<bool> select_poly = attributes.lookup_or_add_for_write_span<bool>(
      ".select_poly", ATTR_DOMAIN_FACE);
  select_poly.span.take_back(len).fill(true);
  select_poly.finish();
}

/* -------------------------------------------------------------------- */
/** \name Add Geometry
 * \{ */

void ED_mesh_verts_add(Mesh *mesh, ReportList *reports, int count)
{
  if (mesh->edit_mesh) {
    BKE_report(reports, RPT_ERROR, "Cannot add vertices in edit mode");
    return;
  }
  mesh_add_verts(mesh, count);
}

void ED_mesh_edges_add(Mesh *mesh, ReportList *reports, int count)
{
  if (mesh->edit_mesh) {
    BKE_report(reports, RPT_ERROR, "Cannot add edges in edit mode");
    return;
  }
  mesh_add_edges(mesh, count);
}

void ED_mesh_loops_add(Mesh *mesh, ReportList *reports, int count)
{
  if (mesh->edit_mesh) {
    BKE_report(reports, RPT_ERROR, "Cannot add loops in edit mode");
    return;
  }
  mesh_add_loops(mesh, count);
}

void ED_mesh_polys_add(Mesh *mesh, ReportList *reports, int count)
{
  if (mesh->edit_mesh) {
    BKE_report(reports, RPT_ERROR, "Cannot add polygons in edit mode");
    return;
  }
  mesh_add_polys(mesh, count);
}

/** \} */

/* -------------------------------------------------------------------- */
/** \name Remove Geometry
 * \{ */

static void mesh_remove_verts(Mesh *mesh, int len)
{
  if (len == 0) {
    return;
  }
  const int totvert = mesh->totvert - len;
  CustomData_free_elem(&mesh->vdata, totvert, len);
  mesh->totvert = totvert;
}

static void mesh_remove_edges(Mesh *mesh, int len)
{
  if (len == 0) {
    return;
  }
  const int totedge = mesh->totedge - len;
  CustomData_free_elem(&mesh->edata, totedge, len);
  mesh->totedge = totedge;
}

static void mesh_remove_loops(Mesh *mesh, int len)
{
  if (len == 0) {
    return;
  }
  const int totloop = mesh->totloop - len;
  CustomData_free_elem(&mesh->ldata, totloop, len);
  mesh->totloop = totloop;
}

static void mesh_remove_polys(Mesh *mesh, int len)
{
  if (len == 0) {
    return;
  }
  const int totpoly = mesh->totpoly - len;
  CustomData_free_elem(&mesh->pdata, totpoly, len);
  mesh->totpoly = totpoly;
}

void ED_mesh_verts_remove(Mesh *mesh, ReportList *reports, int count)
{
  if (mesh->edit_mesh) {
    BKE_report(reports, RPT_ERROR, "Cannot remove vertices in edit mode");
    return;
  }
  if (count > mesh->totvert) {
    BKE_report(reports, RPT_ERROR, "Cannot remove more vertices than the mesh contains");
    return;
  }

  mesh_remove_verts(mesh, count);
}

void ED_mesh_edges_remove(Mesh *mesh, ReportList *reports, int count)
{
  if (mesh->edit_mesh) {
    BKE_report(reports, RPT_ERROR, "Cannot remove edges in edit mode");
    return;
  }
  if (count > mesh->totedge) {
    BKE_report(reports, RPT_ERROR, "Cannot remove more edges than the mesh contains");
    return;
  }

  mesh_remove_edges(mesh, count);
}

void ED_mesh_loops_remove(Mesh *mesh, ReportList *reports, int count)
{
  if (mesh->edit_mesh) {
    BKE_report(reports, RPT_ERROR, "Cannot remove loops in edit mode");
    return;
  }
  if (count > mesh->totloop) {
    BKE_report(reports, RPT_ERROR, "Cannot remove more loops than the mesh contains");
    return;
  }

  mesh_remove_loops(mesh, count);
}

void ED_mesh_polys_remove(Mesh *mesh, ReportList *reports, int count)
{
  if (mesh->edit_mesh) {
    BKE_report(reports, RPT_ERROR, "Cannot remove polys in edit mode");
    return;
  }
  if (count > mesh->totpoly) {
    BKE_report(reports, RPT_ERROR, "Cannot remove more polys than the mesh contains");
    return;
  }

  mesh_remove_polys(mesh, count);
}

void ED_mesh_geometry_clear(Mesh *mesh)
{
  mesh_remove_verts(mesh, mesh->totvert);
  mesh_remove_edges(mesh, mesh->totedge);
  mesh_remove_loops(mesh, mesh->totloop);
  mesh_remove_polys(mesh, mesh->totpoly);
}

/** \} */

void ED_mesh_report_mirror_ex(wmOperator *op, int totmirr, int totfail, char selectmode)
{
  const char *elem_type;

  if (selectmode & SCE_SELECT_VERTEX) {
    elem_type = "vertices";
  }
  else if (selectmode & SCE_SELECT_EDGE) {
    elem_type = "edges";
  }
  else {
    elem_type = "faces";
  }

  if (totfail) {
    BKE_reportf(
        op->reports, RPT_WARNING, "%d %s mirrored, %d failed", totmirr, elem_type, totfail);
  }
  else {
    BKE_reportf(op->reports, RPT_INFO, "%d %s mirrored", totmirr, elem_type);
  }
}

void ED_mesh_report_mirror(wmOperator *op, int totmirr, int totfail)
{
  ED_mesh_report_mirror_ex(op, totmirr, totfail, SCE_SELECT_VERTEX);
}

Mesh *ED_mesh_context(bContext *C)
{
  Mesh *mesh = static_cast<Mesh *>(CTX_data_pointer_get_type(C, "mesh", &RNA_Mesh).data);
  if (mesh != nullptr) {
    return mesh;
  }

  Object *ob = ED_object_active_context(C);
  if (ob == nullptr) {
    return nullptr;
  }

  ID *data = (ID *)ob->data;
  if (data == nullptr || GS(data->name) != ID_ME) {
    return nullptr;
  }

  return (Mesh *)data;
}

void ED_mesh_split_faces(Mesh *mesh)
{
  using namespace blender;
  const Span<MPoly> polys = mesh->polys();
  const Span<MLoop> loops = mesh->loops();
  const float split_angle = (mesh->flag & ME_AUTOSMOOTH) != 0 ? mesh->smoothresh : float(M_PI);
  const bke::AttributeAccessor attributes = mesh->attributes();
  const VArray<bool> mesh_sharp_edges = attributes.lookup_or_default<bool>(
      "sharp_edge", ATTR_DOMAIN_EDGE, false);
  const bool *sharp_faces = static_cast<const bool *>(
      CustomData_get_layer_named(&mesh->pdata, CD_PROP_BOOL, "sharp_face"));

  Array<bool> sharp_edges(mesh->totedge);
  mesh_sharp_edges.materialize(sharp_edges);

<<<<<<< HEAD
  bke::mesh::edges_sharp_from_angle_set(
      polys, loops, mesh->poly_normals(), split_angle, sharp_edges);
=======
  BKE_edges_sharp_from_angle_set(mesh->totedge,
                                 loops.data(),
                                 loops.size(),
                                 polys.data(),
                                 BKE_mesh_poly_normals_ensure(mesh),
                                 sharp_faces,
                                 polys.size(),
                                 split_angle,
                                 sharp_edges.data());
>>>>>>> 28a581d6

  threading::parallel_for(polys.index_range(), 1024, [&](const IndexRange range) {
    for (const int poly_i : range) {
      const MPoly &poly = polys[poly_i];
      if (sharp_faces && sharp_faces[poly_i]) {
        for (const MLoop &loop : loops.slice(poly.loopstart, poly.totloop)) {
          sharp_edges[loop.e] = true;
        }
      }
    }
  });

  Vector<int64_t> split_indices;
  const IndexMask split_mask = index_mask_ops::find_indices_from_virtual_array(
      sharp_edges.index_range(), VArray<bool>::ForSpan(sharp_edges), 4096, split_indices);
  if (split_mask.is_empty()) {
    return;
  }

  const bke::AnonymousAttributePropagationInfo propagation_info;
  geometry::split_edges(*mesh, split_mask, propagation_info);
}<|MERGE_RESOLUTION|>--- conflicted
+++ resolved
@@ -798,22 +798,14 @@
       bke::MutableAttributeAccessor attributes = me->attributes_for_write();
       bke::SpanAttributeWriter<bool> sharp_edges = attributes.lookup_or_add_for_write_span<bool>(
           "sharp_edge", ATTR_DOMAIN_EDGE);
-<<<<<<< HEAD
-      bke::mesh::edges_sharp_from_angle_set(
-          me->polys(), me->loops(), me->poly_normals(), me->smoothresh, sharp_edges.span);
-=======
       const bool *sharp_faces = static_cast<const bool *>(
           CustomData_get_layer_named(&me->pdata, CD_PROP_BOOL, "sharp_face"));
-      BKE_edges_sharp_from_angle_set(me->totedge,
-                                     loops.data(),
-                                     loops.size(),
-                                     polys.data(),
-                                     BKE_mesh_poly_normals_ensure(me),
-                                     sharp_faces,
-                                     polys.size(),
-                                     me->smoothresh,
-                                     sharp_edges.span.data());
->>>>>>> 28a581d6
+      bke::mesh::edges_sharp_from_angle_set(me->polys(),
+                                            me->loops(),
+                                            me->poly_normals(),
+                                            sharp_faces,
+                                            me->smoothresh,
+                                            sharp_edges.span);
       sharp_edges.finish();
     }
 
@@ -1480,20 +1472,8 @@
   Array<bool> sharp_edges(mesh->totedge);
   mesh_sharp_edges.materialize(sharp_edges);
 
-<<<<<<< HEAD
   bke::mesh::edges_sharp_from_angle_set(
-      polys, loops, mesh->poly_normals(), split_angle, sharp_edges);
-=======
-  BKE_edges_sharp_from_angle_set(mesh->totedge,
-                                 loops.data(),
-                                 loops.size(),
-                                 polys.data(),
-                                 BKE_mesh_poly_normals_ensure(mesh),
-                                 sharp_faces,
-                                 polys.size(),
-                                 split_angle,
-                                 sharp_edges.data());
->>>>>>> 28a581d6
+      polys, loops, mesh->poly_normals(), sharp_faces, split_angle, sharp_edges);
 
   threading::parallel_for(polys.index_range(), 1024, [&](const IndexRange range) {
     for (const int poly_i : range) {
