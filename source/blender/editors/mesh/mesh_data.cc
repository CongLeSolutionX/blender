--- conflicted
+++ resolved
@@ -727,29 +727,7 @@
     BM_data_layer_add(&bm, &bm.ldata, CD_CUSTOMLOOPNORMAL);
   }
   else {
-<<<<<<< HEAD
-    CustomData_add_layer(&me->ldata, CD_CUSTOMLOOPNORMAL, CD_SET_DEFAULT, me->totloop);
-=======
-    /* Tag edges as sharp according to smooth threshold if needed,
-     * to preserve auto-smooth shading. */
-    if (me->flag & ME_AUTOSMOOTH) {
-      bke::MutableAttributeAccessor attributes = me->attributes_for_write();
-      bke::SpanAttributeWriter<bool> sharp_edges = attributes.lookup_or_add_for_write_span<bool>(
-          "sharp_edge", ATTR_DOMAIN_EDGE);
-      const bool *sharp_faces = static_cast<const bool *>(
-          CustomData_get_layer_named(&me->face_data, CD_PROP_BOOL, "sharp_face"));
-      bke::mesh::edges_sharp_from_angle_set(me->faces(),
-                                            me->corner_verts(),
-                                            me->corner_edges(),
-                                            me->face_normals(),
-                                            sharp_faces,
-                                            me->smoothresh,
-                                            sharp_edges.span);
-      sharp_edges.finish();
-    }
-
     CustomData_add_layer(&me->loop_data, CD_CUSTOMLOOPNORMAL, CD_SET_DEFAULT, me->totloop);
->>>>>>> aebc743b
   }
 
   DEG_id_tag_update(&me->id, 0);
@@ -1147,42 +1125,21 @@
 void ED_mesh_split_faces(Mesh *mesh)
 {
   using namespace blender;
-<<<<<<< HEAD
-  const OffsetIndices polys = mesh->polys();
-=======
-  const OffsetIndices polys = mesh->faces();
-  const Span<int> corner_verts = mesh->corner_verts();
->>>>>>> aebc743b
+  const OffsetIndices faces = mesh->faces();
   const Span<int> corner_edges = mesh->corner_edges();
   const bke::AttributeAccessor attributes = mesh->attributes();
   const VArray<bool> mesh_sharp_edges = *attributes.lookup_or_default<bool>(
       "sharp_edge", ATTR_DOMAIN_EDGE, false);
-<<<<<<< HEAD
   const VArray<bool> sharp_faces = *attributes.lookup_or_default<bool>(
       "sharp_face", ATTR_DOMAIN_FACE, false);
-=======
-  const bool *sharp_faces = static_cast<const bool *>(
-      CustomData_get_layer_named(&mesh->face_data, CD_PROP_BOOL, "sharp_face"));
->>>>>>> aebc743b
 
   Array<bool> sharp_edges(mesh->totedge);
   mesh_sharp_edges.materialize(sharp_edges);
 
-<<<<<<< HEAD
-=======
-  bke::mesh::edges_sharp_from_angle_set(polys,
-                                        corner_verts,
-                                        corner_edges,
-                                        mesh->face_normals(),
-                                        sharp_faces,
-                                        split_angle,
-                                        sharp_edges);
-
->>>>>>> aebc743b
-  threading::parallel_for(polys.index_range(), 1024, [&](const IndexRange range) {
+  threading::parallel_for(faces.index_range(), 1024, [&](const IndexRange range) {
     for (const int face_i : range) {
       if (sharp_faces && sharp_faces[face_i]) {
-        for (const int edge : corner_edges.slice(polys[face_i])) {
+        for (const int edge : corner_edges.slice(faces[face_i])) {
           sharp_edges[edge] = true;
         }
       }
@@ -1196,4 +1153,4 @@
   }
 
   geometry::split_edges(*mesh, split_mask, {});
-}
+}