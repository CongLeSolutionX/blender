/* SPDX-FileCopyrightText: 2004 Blender Authors
 *
 * SPDX-License-Identifier: GPL-2.0-or-later */

/** \file
 * \ingroup edmesh
 */

#include <cstddef>
#include <fmt/format.h>

#include "MEM_guardedalloc.h"

#include "DNA_key_types.h"
#include "DNA_material_types.h"
#include "DNA_mesh_types.h"
#include "DNA_meshdata_types.h"
#include "DNA_modifier_types.h"
#include "DNA_object_types.h"
#include "DNA_scene_types.h"

#include "BLI_array.hh"
#include "BLI_bitmap.h"
#include "BLI_heap_simple.h"
#include "BLI_linklist.h"
#include "BLI_linklist_stack.h"
#include "BLI_listbase.h"
#include "BLI_math_geom.h"
#include "BLI_math_matrix.h"
#include "BLI_math_rotation.h"
#include "BLI_math_vector.h"
#include "BLI_rand.h"
#include "BLI_sort_utils.h"
#include "BLI_string.h"

#include "BKE_attribute.hh"
#include "BKE_context.hh"
#include "BKE_customdata.hh"
#include "BKE_deform.hh"
#include "BKE_editmesh.hh"
#include "BKE_key.hh"
#include "BKE_layer.hh"
#include "BKE_lib_id.hh"
#include "BKE_main.hh"
#include "BKE_material.h"
#include "BKE_mesh.hh"
#include "BKE_object.hh"
#include "BKE_report.h"
#include "BKE_texture.h"

#include "DEG_depsgraph.hh"
#include "DEG_depsgraph_build.hh"

#include "BLT_translation.h"

#include "RNA_access.hh"
#include "RNA_define.hh"
#include "RNA_enum_types.hh"
#include "RNA_prototypes.h"

#include "WM_api.hh"
#include "WM_types.hh"

#include "ED_mesh.hh"
#include "ED_object.hh"
#include "ED_outliner.hh"
#include "ED_screen.hh"
#include "ED_select_utils.hh"
#include "ED_transform.hh"
#include "ED_uvedit.hh"
#include "ED_view3d.hh"

#include "RE_texture.h"

#include "UI_interface.hh"
#include "UI_resources.hh"

#include "mesh_intern.hh" /* own include */

#include "bmesh_tools.hh"

using blender::Vector;

#define USE_FACE_CREATE_SEL_EXTEND

/* -------------------------------------------------------------------- */
/** \name Subdivide Operator
 * \{ */

static int edbm_subdivide_exec(bContext *C, wmOperator *op)
{
  const int cuts = RNA_int_get(op->ptr, "number_cuts");
  const float smooth = RNA_float_get(op->ptr, "smoothness");
  const float fractal = RNA_float_get(op->ptr, "fractal") / 2.5f;
  const float along_normal = RNA_float_get(op->ptr, "fractal_along_normal");
  const bool use_quad_tri = !RNA_boolean_get(op->ptr, "ngon");

  if (use_quad_tri && RNA_enum_get(op->ptr, "quadcorner") == SUBD_CORNER_STRAIGHT_CUT) {
    RNA_enum_set(op->ptr, "quadcorner", SUBD_CORNER_INNERVERT);
  }
  const int quad_corner_type = RNA_enum_get(op->ptr, "quadcorner");
  const int seed = RNA_int_get(op->ptr, "seed");

  const Scene *scene = CTX_data_scene(C);
  ViewLayer *view_layer = CTX_data_view_layer(C);
  const Vector<Object *> objects = BKE_view_layer_array_from_objects_in_edit_mode_unique_data(
      scene, view_layer, CTX_wm_view3d(C));

  for (Object *obedit : objects) {
    BMEditMesh *em = BKE_editmesh_from_object(obedit);

    if (!(em->bm->totedgesel || em->bm->totfacesel)) {
      continue;
    }

    BM_mesh_esubdivide(em->bm,
                       BM_ELEM_SELECT,
                       smooth,
                       SUBD_FALLOFF_LIN,
                       false,
                       fractal,
                       along_normal,
                       cuts,
                       SUBDIV_SELECT_ORIG,
                       quad_corner_type,
                       use_quad_tri,
                       true,
                       false,
                       seed);

    EDBMUpdate_Params params{};
    params.calc_looptris = true;
    params.calc_normals = false;
    params.is_destructive = true;
    EDBM_update(static_cast<Mesh *>(obedit->data), &params);
  }

  return OPERATOR_FINISHED;
}

/* NOTE: these values must match delete_mesh() event values. */
static const EnumPropertyItem prop_mesh_cornervert_types[] = {
    {SUBD_CORNER_INNERVERT, "INNERVERT", 0, "Inner Vert", ""},
    {SUBD_CORNER_PATH, "PATH", 0, "Path", ""},
    {SUBD_CORNER_STRAIGHT_CUT, "STRAIGHT_CUT", 0, "Straight Cut", ""},
    {SUBD_CORNER_FAN, "FAN", 0, "Fan", ""},
    {0, nullptr, 0, nullptr, nullptr},
};

void MESH_OT_subdivide(wmOperatorType *ot)
{
  PropertyRNA *prop;

  /* identifiers */
  ot->name = "Subdivide";
  ot->description = "Subdivide selected edges";
  ot->idname = "MESH_OT_subdivide";

  /* api callbacks */
  ot->exec = edbm_subdivide_exec;
  ot->poll = ED_operator_editmesh;

  /* flags */
  ot->flag = OPTYPE_REGISTER | OPTYPE_UNDO;

  /* properties */
  prop = RNA_def_int(ot->srna, "number_cuts", 1, 1, 100, "Number of Cuts", "", 1, 10);
  /* avoid re-using last var because it can cause
   * _very_ high poly meshes and annoy users (or worse crash) */
  RNA_def_property_flag(prop, PROP_SKIP_SAVE);

  RNA_def_float(
      ot->srna, "smoothness", 0.0f, 0.0f, 1e3f, "Smoothness", "Smoothness factor", 0.0f, 1.0f);

  WM_operatortype_props_advanced_begin(ot);

  RNA_def_boolean(ot->srna,
                  "ngon",
                  true,
                  "Create N-Gons",
                  "When disabled, newly created faces are limited to 3 and 4 sided faces");
  RNA_def_enum(
      ot->srna,
      "quadcorner",
      prop_mesh_cornervert_types,
      SUBD_CORNER_STRAIGHT_CUT,
      "Quad Corner Type",
      "How to subdivide quad corners (anything other than Straight Cut will prevent n-gons)");

  RNA_def_float(ot->srna,
                "fractal",
                0.0f,
                0.0f,
                1e6f,
                "Fractal",
                "Fractal randomness factor",
                0.0f,
                1000.0f);
  RNA_def_float(ot->srna,
                "fractal_along_normal",
                0.0f,
                0.0f,
                1.0f,
                "Along Normal",
                "Apply fractal displacement along normal only",
                0.0f,
                1.0f);
  RNA_def_int(ot->srna,
              "seed",
              0,
              0,
              INT_MAX,
              "Random Seed",
              "Seed for the random number generator",
              0,
              255);
}

/** \} */

/* -------------------------------------------------------------------- */
/** \name Edge Ring Subdivide Operator
 *
 * Bridge code shares props.
 *
 * \{ */

struct EdgeRingOpSubdProps {
  int interp_mode;
  int cuts;
  float smooth;

  int profile_shape;
  float profile_shape_factor;
};

static void mesh_operator_edgering_props(wmOperatorType *ot,
                                         const int cuts_min,
                                         const int cuts_default)
{
  /* NOTE: these values must match delete_mesh() event values. */
  static const EnumPropertyItem prop_subd_edgering_types[] = {
      {SUBD_RING_INTERP_LINEAR, "LINEAR", 0, "Linear", ""},
      {SUBD_RING_INTERP_PATH, "PATH", 0, "Blend Path", ""},
      {SUBD_RING_INTERP_SURF, "SURFACE", 0, "Blend Surface", ""},
      {0, nullptr, 0, nullptr, nullptr},
  };

  PropertyRNA *prop;

  prop = RNA_def_int(
      ot->srna, "number_cuts", cuts_default, 0, 1000, "Number of Cuts", "", cuts_min, 64);
  RNA_def_property_flag(prop, PROP_SKIP_SAVE);

  RNA_def_enum(ot->srna,
               "interpolation",
               prop_subd_edgering_types,
               SUBD_RING_INTERP_PATH,
               "Interpolation",
               "Interpolation method");

  RNA_def_float(
      ot->srna, "smoothness", 1.0f, 0.0f, 1e3f, "Smoothness", "Smoothness factor", 0.0f, 2.0f);

  /* profile-shape */
  RNA_def_float(ot->srna,
                "profile_shape_factor",
                0.0f,
                -1e3f,
                1e3f,
                "Profile Factor",
                "How much intermediary new edges are shrunk/expanded",
                -2.0f,
                2.0f);

  prop = RNA_def_property(ot->srna, "profile_shape", PROP_ENUM, PROP_NONE);
  RNA_def_property_enum_items(prop, rna_enum_proportional_falloff_curve_only_items);
  RNA_def_property_enum_default(prop, PROP_SMOOTH);
  RNA_def_property_ui_text(prop, "Profile Shape", "Shape of the profile");
  RNA_def_property_translation_context(prop,
                                       BLT_I18NCONTEXT_ID_CURVE_LEGACY); /* Abusing id_curve :/ */
}

static void mesh_operator_edgering_props_get(wmOperator *op, EdgeRingOpSubdProps *op_props)
{
  op_props->interp_mode = RNA_enum_get(op->ptr, "interpolation");
  op_props->cuts = RNA_int_get(op->ptr, "number_cuts");
  op_props->smooth = RNA_float_get(op->ptr, "smoothness");

  op_props->profile_shape = RNA_enum_get(op->ptr, "profile_shape");
  op_props->profile_shape_factor = RNA_float_get(op->ptr, "profile_shape_factor");
}

static int edbm_subdivide_edge_ring_exec(bContext *C, wmOperator *op)
{
  const Scene *scene = CTX_data_scene(C);
  ViewLayer *view_layer = CTX_data_view_layer(C);
  const Vector<Object *> objects = BKE_view_layer_array_from_objects_in_edit_mode_unique_data(
      scene, view_layer, CTX_wm_view3d(C));
  EdgeRingOpSubdProps op_props;

  mesh_operator_edgering_props_get(op, &op_props);

  for (Object *obedit : objects) {
    BMEditMesh *em = BKE_editmesh_from_object(obedit);

    if (em->bm->totedgesel == 0) {
      continue;
    }

    if (!EDBM_op_callf(em,
                       op,
                       "subdivide_edgering edges=%he interp_mode=%i cuts=%i smooth=%f "
                       "profile_shape=%i profile_shape_factor=%f",
                       BM_ELEM_SELECT,
                       op_props.interp_mode,
                       op_props.cuts,
                       op_props.smooth,
                       op_props.profile_shape,
                       op_props.profile_shape_factor))
    {
      continue;
    }

    EDBMUpdate_Params params{};
    params.calc_looptris = true;
    params.calc_normals = false;
    params.is_destructive = true;
    EDBM_update(static_cast<Mesh *>(obedit->data), &params);
  }

  return OPERATOR_FINISHED;
}

void MESH_OT_subdivide_edgering(wmOperatorType *ot)
{
  /* identifiers */
  ot->name = "Subdivide Edge-Ring";
  ot->description = "Subdivide perpendicular edges to the selected edge-ring";
  ot->idname = "MESH_OT_subdivide_edgering";

  /* api callbacks */
  ot->exec = edbm_subdivide_edge_ring_exec;
  ot->poll = ED_operator_editmesh;

  /* flags */
  ot->flag = OPTYPE_REGISTER | OPTYPE_UNDO;

  /* properties */
  mesh_operator_edgering_props(ot, 1, 10);
}

/** \} */

/* -------------------------------------------------------------------- */
/** \name Un-Subdivide Operator
 * \{ */

static int edbm_unsubdivide_exec(bContext *C, wmOperator *op)
{
  const int iterations = RNA_int_get(op->ptr, "iterations");
  const Scene *scene = CTX_data_scene(C);
  ViewLayer *view_layer = CTX_data_view_layer(C);
  Vector<Object *> objects = BKE_view_layer_array_from_objects_in_edit_mode(
      scene, view_layer, CTX_wm_view3d(C));
  for (Object *obedit : objects) {
    BMEditMesh *em = BKE_editmesh_from_object(obedit);

    if ((em->bm->totvertsel == 0) && (em->bm->totedgesel == 0) && (em->bm->totfacesel == 0)) {
      continue;
    }

    BMOperator bmop;
    EDBM_op_init(em, &bmop, op, "unsubdivide verts=%hv iterations=%i", BM_ELEM_SELECT, iterations);

    BMO_op_exec(em->bm, &bmop);

    if (!EDBM_op_finish(em, &bmop, op, true)) {
      continue;
    }

    if ((em->selectmode & SCE_SELECT_VERTEX) == 0) {
      EDBM_selectmode_flush_ex(em, SCE_SELECT_VERTEX); /* need to flush vert->face first */
    }
    EDBM_selectmode_flush(em);

    EDBMUpdate_Params params{};
    params.calc_looptris = true;
    params.calc_normals = false;
    params.is_destructive = true;
    EDBM_update(static_cast<Mesh *>(obedit->data), &params);
  }

  return OPERATOR_FINISHED;
}

void MESH_OT_unsubdivide(wmOperatorType *ot)
{
  /* identifiers */
  ot->name = "Un-Subdivide";
  ot->description = "Un-subdivide selected edges and faces";
  ot->idname = "MESH_OT_unsubdivide";

  /* api callbacks */
  ot->exec = edbm_unsubdivide_exec;
  ot->poll = ED_operator_editmesh;

  /* flags */
  ot->flag = OPTYPE_REGISTER | OPTYPE_UNDO;

  /* props */
  RNA_def_int(
      ot->srna, "iterations", 2, 1, 1000, "Iterations", "Number of times to un-subdivide", 1, 100);
}

/** \} */

/* -------------------------------------------------------------------- */
/** \name Delete Operator
 * \{ */

/* NOTE: these values must match delete_mesh() event values. */
enum {
  MESH_DELETE_VERT = 0,
  MESH_DELETE_EDGE = 1,
  MESH_DELETE_FACE = 2,
  MESH_DELETE_EDGE_FACE = 3,
  MESH_DELETE_ONLY_FACE = 4,
};

static void edbm_report_delete_info(ReportList *reports,
                                    const int totelem_old[3],
                                    const int totelem_new[3])
{
  BKE_reportf(reports,
              RPT_INFO,
              "Removed: %d vertices, %d edges, %d faces",
              totelem_old[0] - totelem_new[0],
              totelem_old[1] - totelem_new[1],
              totelem_old[2] - totelem_new[2]);
}

static int edbm_delete_exec(bContext *C, wmOperator *op)
{
  const Scene *scene = CTX_data_scene(C);
  ViewLayer *view_layer = CTX_data_view_layer(C);

  const Vector<Object *> objects = BKE_view_layer_array_from_objects_in_edit_mode_unique_data(
      scene, view_layer, CTX_wm_view3d(C));
  bool changed_multi = false;

  for (Object *obedit : objects) {
    BMEditMesh *em = BKE_editmesh_from_object(obedit);
    const int type = RNA_enum_get(op->ptr, "type");

    switch (type) {
      case MESH_DELETE_VERT: /* Erase Vertices */
        if (em->bm->totvertsel == 0) {
          continue;
        }
        BM_custom_loop_normals_to_vector_layer(em->bm);
        if (!EDBM_op_callf(em, op, "delete geom=%hv context=%i", BM_ELEM_SELECT, DEL_VERTS)) {
          continue;
        }
        break;
      case MESH_DELETE_EDGE: /* Erase Edges */
        if (em->bm->totedgesel == 0) {
          continue;
        }
        BM_custom_loop_normals_to_vector_layer(em->bm);
        if (!EDBM_op_callf(em, op, "delete geom=%he context=%i", BM_ELEM_SELECT, DEL_EDGES)) {
          continue;
        }
        break;
      case MESH_DELETE_FACE: /* Erase Faces */
        if (em->bm->totfacesel == 0) {
          continue;
        }
        BM_custom_loop_normals_to_vector_layer(em->bm);
        if (!EDBM_op_callf(em, op, "delete geom=%hf context=%i", BM_ELEM_SELECT, DEL_FACES)) {
          continue;
        }
        break;
      case MESH_DELETE_EDGE_FACE: /* Edges and Faces */
        if ((em->bm->totedgesel == 0) && (em->bm->totfacesel == 0)) {
          continue;
        }
        BM_custom_loop_normals_to_vector_layer(em->bm);
        if (!EDBM_op_callf(em, op, "delete geom=%hef context=%i", BM_ELEM_SELECT, DEL_EDGESFACES))
        {
          continue;
        }
        break;
      case MESH_DELETE_ONLY_FACE: /* Only faces. */
        if (em->bm->totfacesel == 0) {
          continue;
        }
        BM_custom_loop_normals_to_vector_layer(em->bm);
        if (!EDBM_op_callf(em, op, "delete geom=%hf context=%i", BM_ELEM_SELECT, DEL_ONLYFACES)) {
          continue;
        }
        break;
      default:
        BLI_assert(0);
        break;
    }

    changed_multi = true;

    EDBM_flag_disable_all(em, BM_ELEM_SELECT);

    BM_custom_loop_normals_from_vector_layer(em->bm, false);

    EDBMUpdate_Params params{};
    params.calc_looptris = true;
    params.calc_normals = false;
    params.is_destructive = true;
    EDBM_update(static_cast<Mesh *>(obedit->data), &params);

    DEG_id_tag_update(static_cast<ID *>(obedit->data), ID_RECALC_SELECT);
    WM_event_add_notifier(C, NC_GEOM | ND_SELECT, obedit->data);
  }

  return changed_multi ? OPERATOR_FINISHED : OPERATOR_CANCELLED;
}

void MESH_OT_delete(wmOperatorType *ot)
{
  static const EnumPropertyItem prop_mesh_delete_types[] = {
      {MESH_DELETE_VERT, "VERT", 0, "Vertices", ""},
      {MESH_DELETE_EDGE, "EDGE", 0, "Edges", ""},
      {MESH_DELETE_FACE, "FACE", 0, "Faces", ""},
      {MESH_DELETE_EDGE_FACE, "EDGE_FACE", 0, "Only Edges & Faces", ""},
      {MESH_DELETE_ONLY_FACE, "ONLY_FACE", 0, "Only Faces", ""},
      {0, nullptr, 0, nullptr, nullptr},
  };

  /* identifiers */
  ot->name = "Delete";
  ot->description = "Delete selected vertices, edges or faces";
  ot->idname = "MESH_OT_delete";

  /* api callbacks */
  ot->invoke = WM_menu_invoke;
  ot->exec = edbm_delete_exec;

  ot->poll = ED_operator_editmesh;

  /* flags */
  ot->flag = OPTYPE_REGISTER | OPTYPE_UNDO;

  /* props */
  ot->prop = RNA_def_enum(ot->srna,
                          "type",
                          prop_mesh_delete_types,
                          MESH_DELETE_VERT,
                          "Type",
                          "Method used for deleting mesh data");
  RNA_def_property_flag(ot->prop, PropertyFlag(PROP_HIDDEN | PROP_SKIP_SAVE));
}

/** \} */

/* -------------------------------------------------------------------- */
/** \name Delete Loose Operator
 * \{ */

static bool bm_face_is_loose(BMFace *f)
{
  BMLoop *l_iter, *l_first;

  l_iter = l_first = BM_FACE_FIRST_LOOP(f);
  do {
    if (!BM_edge_is_boundary(l_iter->e)) {
      return false;
    }
  } while ((l_iter = l_iter->next) != l_first);

  return true;
}

static int edbm_delete_loose_exec(bContext *C, wmOperator *op)
{
  const Scene *scene = CTX_data_scene(C);
  ViewLayer *view_layer = CTX_data_view_layer(C);
  int totelem_old_sel[3];
  int totelem_old[3];

  Vector<Object *> objects = BKE_view_layer_array_from_objects_in_edit_mode_unique_data(
      scene, view_layer, CTX_wm_view3d(C));

  EDBM_mesh_stats_multi(objects, totelem_old, totelem_old_sel);

  const bool use_verts = (RNA_boolean_get(op->ptr, "use_verts") && totelem_old_sel[0]);
  const bool use_edges = (RNA_boolean_get(op->ptr, "use_edges") && totelem_old_sel[1]);
  const bool use_faces = (RNA_boolean_get(op->ptr, "use_faces") && totelem_old_sel[2]);

  for (Object *obedit : objects) {

    BMEditMesh *em = BKE_editmesh_from_object(obedit);
    BMesh *bm = em->bm;
    BMIter iter;

    BM_mesh_elem_hflag_disable_all(bm, BM_VERT | BM_EDGE | BM_FACE, BM_ELEM_TAG, false);

    if (use_faces) {
      BMFace *f;

      BM_ITER_MESH (f, &iter, bm, BM_FACES_OF_MESH) {
        if (BM_elem_flag_test(f, BM_ELEM_SELECT)) {
          BM_elem_flag_set(f, BM_ELEM_TAG, bm_face_is_loose(f));
        }
      }

      BM_mesh_delete_hflag_context(bm, BM_ELEM_TAG, DEL_FACES);
    }

    if (use_edges) {
      BMEdge *e;

      BM_ITER_MESH (e, &iter, bm, BM_EDGES_OF_MESH) {
        if (BM_elem_flag_test(e, BM_ELEM_SELECT)) {
          BM_elem_flag_set(e, BM_ELEM_TAG, BM_edge_is_wire(e));
        }
      }

      BM_mesh_delete_hflag_context(bm, BM_ELEM_TAG, DEL_EDGES);
    }

    if (use_verts) {
      BMVert *v;

      BM_ITER_MESH (v, &iter, bm, BM_VERTS_OF_MESH) {
        if (BM_elem_flag_test(v, BM_ELEM_SELECT)) {
          BM_elem_flag_set(v, BM_ELEM_TAG, (v->e == nullptr));
        }
      }

      BM_mesh_delete_hflag_context(bm, BM_ELEM_TAG, DEL_VERTS);
    }

    EDBM_flag_disable_all(em, BM_ELEM_SELECT);

    EDBMUpdate_Params params{};
    params.calc_looptris = true;
    params.calc_normals = false;
    params.is_destructive = true;
    EDBM_update(static_cast<Mesh *>(obedit->data), &params);
  }

  int totelem_new[3];
  EDBM_mesh_stats_multi(objects, totelem_new, nullptr);

  edbm_report_delete_info(op->reports, totelem_old, totelem_new);

  return OPERATOR_FINISHED;
}

void MESH_OT_delete_loose(wmOperatorType *ot)
{
  /* identifiers */
  ot->name = "Delete Loose";
  ot->description = "Delete loose vertices, edges or faces";
  ot->idname = "MESH_OT_delete_loose";

  /* api callbacks */
  ot->exec = edbm_delete_loose_exec;

  ot->poll = ED_operator_editmesh;

  /* flags */
  ot->flag = OPTYPE_REGISTER | OPTYPE_UNDO;

  /* props */
  RNA_def_boolean(ot->srna, "use_verts", true, "Vertices", "Remove loose vertices");
  RNA_def_boolean(ot->srna, "use_edges", true, "Edges", "Remove loose edges");
  RNA_def_boolean(ot->srna, "use_faces", false, "Faces", "Remove loose faces");
}

/** \} */

/* -------------------------------------------------------------------- */
/** \name Collapse Edge Operator
 * \{ */

static int edbm_collapse_edge_exec(bContext *C, wmOperator *op)
{
  const Scene *scene = CTX_data_scene(C);
  ViewLayer *view_layer = CTX_data_view_layer(C);
  const Vector<Object *> objects = BKE_view_layer_array_from_objects_in_edit_mode_unique_data(
      scene, view_layer, CTX_wm_view3d(C));
  for (Object *obedit : objects) {
    BMEditMesh *em = BKE_editmesh_from_object(obedit);

    if (em->bm->totedgesel == 0) {
      continue;
    }

    if (!EDBM_op_callf(em, op, "collapse edges=%he uvs=%b", BM_ELEM_SELECT, true)) {
      continue;
    }

    EDBMUpdate_Params params{};
    params.calc_looptris = true;
    params.calc_normals = false;
    params.is_destructive = true;
    EDBM_update(static_cast<Mesh *>(obedit->data), &params);
  }

  return OPERATOR_FINISHED;
}

void MESH_OT_edge_collapse(wmOperatorType *ot)
{
  /* identifiers */
  ot->name = "Collapse Edges & Faces";
  ot->description =
      "Collapse isolated edge and face regions, merging data such as UVs and color attributes. "
      "This can collapse edge-rings as well as regions of connected faces into vertices";
  ot->idname = "MESH_OT_edge_collapse";

  /* api callbacks */
  ot->exec = edbm_collapse_edge_exec;
  ot->poll = ED_operator_editmesh;

  /* flags */
  ot->flag = OPTYPE_REGISTER | OPTYPE_UNDO;
}

/** \} */

/* -------------------------------------------------------------------- */
/** \name Create Edge/Face Operator
 * \{ */

static bool edbm_add_edge_face__smooth_get(BMesh *bm)
{
  BMEdge *e;
  BMIter iter;

  uint vote_on_smooth[2] = {0, 0};

  BM_ITER_MESH (e, &iter, bm, BM_EDGES_OF_MESH) {
    if (BM_elem_flag_test(e, BM_ELEM_SELECT) && e->l) {
      vote_on_smooth[BM_elem_flag_test_bool(e->l->f, BM_ELEM_SMOOTH)]++;
    }
  }

  return (vote_on_smooth[0] < vote_on_smooth[1]);
}

#ifdef USE_FACE_CREATE_SEL_EXTEND
/**
 * Function used to get a fixed number of edges linked to a vertex that passes a test function.
 * This is used so we can request all boundary edges connected to a vertex for eg.
 */
static int edbm_add_edge_face_exec__vert_edge_lookup(
    BMVert *v, BMEdge *e_used, BMEdge **e_arr, const int e_arr_len, bool (*func)(const BMEdge *))
{
  BMIter iter;
  BMEdge *e_iter;
  int i = 0;
  BM_ITER_ELEM (e_iter, &iter, v, BM_EDGES_OF_VERT) {
    if (BM_elem_flag_test(e_iter, BM_ELEM_HIDDEN) == false) {
      if ((e_used == nullptr) || (e_used != e_iter)) {
        if (func(e_iter)) {
          e_arr[i++] = e_iter;
          if (i >= e_arr_len) {
            break;
          }
        }
      }
    }
  }
  return i;
}

static BMElem *edbm_add_edge_face_exec__tricky_extend_sel(BMesh *bm)
{
  BMIter iter;
  bool found = false;

  if (bm->totvertsel == 1 && bm->totedgesel == 0 && bm->totfacesel == 0) {
    /* first look for 2 boundary edges */
    BMVert *v;

    BM_ITER_MESH (v, &iter, bm, BM_VERTS_OF_MESH) {
      if (BM_elem_flag_test(v, BM_ELEM_SELECT)) {
        found = true;
        break;
      }
    }

    if (found) {
      BMEdge *ed_pair[3];
      if (((edbm_add_edge_face_exec__vert_edge_lookup(v, nullptr, ed_pair, 3, BM_edge_is_wire) ==
            2) &&
           (BM_edge_share_face_check(ed_pair[0], ed_pair[1]) == false)) ||

          ((edbm_add_edge_face_exec__vert_edge_lookup(
                v, nullptr, ed_pair, 3, BM_edge_is_boundary) == 2) &&
           (BM_edge_share_face_check(ed_pair[0], ed_pair[1]) == false)))
      {
        BMEdge *e_other = BM_edge_exists(BM_edge_other_vert(ed_pair[0], v),
                                         BM_edge_other_vert(ed_pair[1], v));
        BM_edge_select_set(bm, ed_pair[0], true);
        BM_edge_select_set(bm, ed_pair[1], true);
        if (e_other) {
          BM_edge_select_set(bm, e_other, true);
        }
        return (BMElem *)v;
      }
    }
  }
  else if (bm->totvertsel == 2 && bm->totedgesel == 1 && bm->totfacesel == 0) {
    /* first look for 2 boundary edges */
    BMEdge *e;

    BM_ITER_MESH (e, &iter, bm, BM_EDGES_OF_MESH) {
      if (BM_elem_flag_test(e, BM_ELEM_SELECT)) {
        found = true;
        break;
      }
    }
    if (found) {
      BMEdge *ed_pair_v1[2];
      BMEdge *ed_pair_v2[2];
      if (((edbm_add_edge_face_exec__vert_edge_lookup(e->v1, e, ed_pair_v1, 2, BM_edge_is_wire) ==
            1) &&
           (edbm_add_edge_face_exec__vert_edge_lookup(e->v2, e, ed_pair_v2, 2, BM_edge_is_wire) ==
            1) &&
           (BM_edge_share_face_check(e, ed_pair_v1[0]) == false) &&
           (BM_edge_share_face_check(e, ed_pair_v2[0]) == false)) ||

#  if 1 /* better support mixed cases #37203. */
          ((edbm_add_edge_face_exec__vert_edge_lookup(e->v1, e, ed_pair_v1, 2, BM_edge_is_wire) ==
            1) &&
           (edbm_add_edge_face_exec__vert_edge_lookup(
                e->v2, e, ed_pair_v2, 2, BM_edge_is_boundary) == 1) &&
           (BM_edge_share_face_check(e, ed_pair_v1[0]) == false) &&
           (BM_edge_share_face_check(e, ed_pair_v2[0]) == false)) ||

          ((edbm_add_edge_face_exec__vert_edge_lookup(
                e->v1, e, ed_pair_v1, 2, BM_edge_is_boundary) == 1) &&
           (edbm_add_edge_face_exec__vert_edge_lookup(e->v2, e, ed_pair_v2, 2, BM_edge_is_wire) ==
            1) &&
           (BM_edge_share_face_check(e, ed_pair_v1[0]) == false) &&
           (BM_edge_share_face_check(e, ed_pair_v2[0]) == false)) ||
#  endif

          ((edbm_add_edge_face_exec__vert_edge_lookup(
                e->v1, e, ed_pair_v1, 2, BM_edge_is_boundary) == 1) &&
           (edbm_add_edge_face_exec__vert_edge_lookup(
                e->v2, e, ed_pair_v2, 2, BM_edge_is_boundary) == 1) &&
           (BM_edge_share_face_check(e, ed_pair_v1[0]) == false) &&
           (BM_edge_share_face_check(e, ed_pair_v2[0]) == false)))
      {
        BMVert *v1_other = BM_edge_other_vert(ed_pair_v1[0], e->v1);
        BMVert *v2_other = BM_edge_other_vert(ed_pair_v2[0], e->v2);
        BMEdge *e_other = (v1_other != v2_other) ? BM_edge_exists(v1_other, v2_other) : nullptr;
        BM_edge_select_set(bm, ed_pair_v1[0], true);
        BM_edge_select_set(bm, ed_pair_v2[0], true);
        if (e_other) {
          BM_edge_select_set(bm, e_other, true);
        }
        return (BMElem *)e;
      }
    }
  }

  return nullptr;
}
static void edbm_add_edge_face_exec__tricky_finalize_sel(BMesh *bm, BMElem *ele_desel, BMFace *f)
{
  /* Now we need to find the edge that isn't connected to this element. */
  BM_select_history_clear(bm);

  /* Notes on hidden geometry:
   * - Un-hide the face since its possible hidden was copied when copying
   *   surrounding face attributes.
   * - Un-hide before adding to select history
   *   since we may extend into an existing, hidden vert/edge.
   */

  BM_elem_flag_disable(f, BM_ELEM_HIDDEN);
  BM_face_select_set(bm, f, false);

  if (ele_desel->head.htype == BM_VERT) {
    BMLoop *l = BM_face_vert_share_loop(f, (BMVert *)ele_desel);
    BLI_assert(f->len == 3);
    BM_vert_select_set(bm, (BMVert *)ele_desel, false);
    BM_edge_select_set(bm, l->next->e, true);
    BM_select_history_store(bm, l->next->e);
  }
  else {
    BMLoop *l = BM_face_edge_share_loop(f, (BMEdge *)ele_desel);
    BLI_assert(ELEM(f->len, 4, 3));

    BM_edge_select_set(bm, (BMEdge *)ele_desel, false);
    if (f->len == 4) {
      BMEdge *e_active = l->next->next->e;
      BM_elem_flag_disable(e_active, BM_ELEM_HIDDEN);
      BM_edge_select_set(bm, e_active, true);
      BM_select_history_store(bm, e_active);
    }
    else {
      BMVert *v_active = l->next->next->v;
      BM_elem_flag_disable(v_active, BM_ELEM_HIDDEN);
      BM_vert_select_set(bm, v_active, true);
      BM_select_history_store(bm, v_active);
    }
  }
}
#endif /* USE_FACE_CREATE_SEL_EXTEND */

static int edbm_add_edge_face_exec(bContext *C, wmOperator *op)
{
  /* When this is used to dissolve we could avoid this, but checking isn't too slow. */
  bool changed_multi = false;
  const Scene *scene = CTX_data_scene(C);
  ViewLayer *view_layer = CTX_data_view_layer(C);
  const Vector<Object *> objects = BKE_view_layer_array_from_objects_in_edit_mode_unique_data(
      scene, view_layer, CTX_wm_view3d(C));
  for (Object *obedit : objects) {
    BMEditMesh *em = BKE_editmesh_from_object(obedit);

    if ((em->bm->totvertsel == 0) && (em->bm->totedgesel == 0) && (em->bm->totfacesel == 0)) {
      continue;
    }

    bool use_smooth = edbm_add_edge_face__smooth_get(em->bm);
    int totedge_orig = em->bm->totedge;
    int totface_orig = em->bm->totface;

    BMOperator bmop;
#ifdef USE_FACE_CREATE_SEL_EXTEND
    BMElem *ele_desel;
    BMFace *ele_desel_face;

    /* be extra clever, figure out if a partial selection should be extended so we can create
     * geometry with single vert or single edge selection. */
    ele_desel = edbm_add_edge_face_exec__tricky_extend_sel(em->bm);
#endif
    if (!EDBM_op_init(em,
                      &bmop,
                      op,
                      "contextual_create geom=%hfev mat_nr=%i use_smooth=%b",
                      BM_ELEM_SELECT,
                      em->mat_nr,
                      use_smooth))
    {
      continue;
    }

    BMO_op_exec(em->bm, &bmop);

    /* cancel if nothing was done */
    if ((totedge_orig == em->bm->totedge) && (totface_orig == em->bm->totface)) {
      EDBM_op_finish(em, &bmop, op, true);
      continue;
    }
#ifdef USE_FACE_CREATE_SEL_EXTEND
    /* normally we would want to leave the new geometry selected,
     * but being able to press F many times to add geometry is too useful! */
    if (ele_desel && (BMO_slot_buffer_len(bmop.slots_out, "faces.out") == 1) &&
        (ele_desel_face = static_cast<BMFace *>(
             BMO_slot_buffer_get_first(bmop.slots_out, "faces.out"))))
    {
      edbm_add_edge_face_exec__tricky_finalize_sel(em->bm, ele_desel, ele_desel_face);
    }
    else
#endif
    {
      /* Newly created faces may include existing hidden edges,
       * copying face data from surrounding, may have copied hidden face flag too.
       *
       * Important that faces use flushing since 'edges.out'
       * won't include hidden edges that already existed.
       */
      BMO_slot_buffer_hflag_disable(
          em->bm, bmop.slots_out, "faces.out", BM_FACE, BM_ELEM_HIDDEN, true);
      BMO_slot_buffer_hflag_disable(
          em->bm, bmop.slots_out, "edges.out", BM_EDGE, BM_ELEM_HIDDEN, false);

      BMO_slot_buffer_hflag_enable(
          em->bm, bmop.slots_out, "faces.out", BM_FACE, BM_ELEM_SELECT, true);
      BMO_slot_buffer_hflag_enable(
          em->bm, bmop.slots_out, "edges.out", BM_EDGE, BM_ELEM_SELECT, true);
    }

    if (!EDBM_op_finish(em, &bmop, op, true)) {
      continue;
    }

    EDBMUpdate_Params params{};
    params.calc_looptris = true;
    params.calc_normals = false;
    params.is_destructive = true;
    EDBM_update(static_cast<Mesh *>(obedit->data), &params);
    changed_multi = true;
  }

  if (!changed_multi) {
    return OPERATOR_CANCELLED;
  }

  return OPERATOR_FINISHED;
}

void MESH_OT_edge_face_add(wmOperatorType *ot)
{
  /* identifiers */
  ot->name = "Make Edge/Face";
  ot->description = "Add an edge or face to selected";
  ot->idname = "MESH_OT_edge_face_add";

  /* api callbacks */
  ot->exec = edbm_add_edge_face_exec;
  ot->poll = ED_operator_editmesh;

  /* flags */
  ot->flag = OPTYPE_REGISTER | OPTYPE_UNDO;
}

/** \} */

/* -------------------------------------------------------------------- */
/** \name Mark Edge (Seam) Operator
 * \{ */

static int edbm_mark_seam_exec(bContext *C, wmOperator *op)
{
  Scene *scene = CTX_data_scene(C);
  ViewLayer *view_layer = CTX_data_view_layer(C);
  BMEdge *eed;
  BMIter iter;
  const bool clear = RNA_boolean_get(op->ptr, "clear");

  Vector<Object *> objects = BKE_view_layer_array_from_objects_in_edit_mode_unique_data(
      scene, view_layer, CTX_wm_view3d(C));
  for (Object *obedit : objects) {
    BMEditMesh *em = BKE_editmesh_from_object(obedit);
    BMesh *bm = em->bm;

    if (bm->totedgesel == 0) {
      continue;
    }

    if (clear) {
      BM_ITER_MESH (eed, &iter, bm, BM_EDGES_OF_MESH) {
        if (!BM_elem_flag_test(eed, BM_ELEM_SELECT) || BM_elem_flag_test(eed, BM_ELEM_HIDDEN)) {
          continue;
        }

        BM_elem_flag_disable(eed, BM_ELEM_SEAM);
      }
    }
    else {
      BM_ITER_MESH (eed, &iter, bm, BM_EDGES_OF_MESH) {
        if (!BM_elem_flag_test(eed, BM_ELEM_SELECT) || BM_elem_flag_test(eed, BM_ELEM_HIDDEN)) {
          continue;
        }
        BM_elem_flag_enable(eed, BM_ELEM_SEAM);
      }
    }
  }

  ED_uvedit_live_unwrap(scene, objects);

  for (Object *obedit : objects) {
    EDBMUpdate_Params params{};
    params.calc_looptris = true;
    params.calc_normals = false;
    params.is_destructive = false;
    EDBM_update(static_cast<Mesh *>(obedit->data), &params);
  }

  return OPERATOR_FINISHED;
}

void MESH_OT_mark_seam(wmOperatorType *ot)
{
  PropertyRNA *prop;

  /* identifiers */
  ot->name = "Mark Seam";
  ot->idname = "MESH_OT_mark_seam";
  ot->description = "(Un)mark selected edges as a seam";

  /* api callbacks */
  ot->exec = edbm_mark_seam_exec;
  ot->poll = ED_operator_editmesh;

  /* flags */
  ot->flag = OPTYPE_REGISTER | OPTYPE_UNDO;

  prop = RNA_def_boolean(ot->srna, "clear", false, "Clear", "");
  RNA_def_property_flag(prop, PropertyFlag(PROP_HIDDEN | PROP_SKIP_SAVE));

  WM_operatortype_props_advanced_begin(ot);
}

/** \} */

/* -------------------------------------------------------------------- */
/** \name Mark Edge (Sharp) Operator
 * \{ */

static int edbm_mark_sharp_exec(bContext *C, wmOperator *op)
{
  BMEdge *eed;
  BMIter iter;
  const bool clear = RNA_boolean_get(op->ptr, "clear");
  const bool use_verts = RNA_boolean_get(op->ptr, "use_verts");
  const Scene *scene = CTX_data_scene(C);
  ViewLayer *view_layer = CTX_data_view_layer(C);

  const Vector<Object *> objects = BKE_view_layer_array_from_objects_in_edit_mode_unique_data(
      scene, view_layer, CTX_wm_view3d(C));
  for (Object *obedit : objects) {
    BMEditMesh *em = BKE_editmesh_from_object(obedit);
    BMesh *bm = em->bm;

    if ((use_verts && bm->totvertsel == 0) || (!use_verts && bm->totedgesel == 0)) {
      continue;
    }

    BM_ITER_MESH (eed, &iter, bm, BM_EDGES_OF_MESH) {
      if (use_verts) {
        if (!(BM_elem_flag_test(eed->v1, BM_ELEM_SELECT) ||
              BM_elem_flag_test(eed->v2, BM_ELEM_SELECT)))
        {
          continue;
        }
      }
      else if (!BM_elem_flag_test(eed, BM_ELEM_SELECT)) {
        continue;
      }

      BM_elem_flag_set(eed, BM_ELEM_SMOOTH, clear);
    }

    EDBMUpdate_Params params{};
    params.calc_looptris = true;
    params.calc_normals = false;
    params.is_destructive = false;
    EDBM_update(static_cast<Mesh *>(obedit->data), &params);
  }

  return OPERATOR_FINISHED;
}

void MESH_OT_mark_sharp(wmOperatorType *ot)
{
  PropertyRNA *prop;

  /* identifiers */
  ot->name = "Mark Sharp";
  ot->idname = "MESH_OT_mark_sharp";
  ot->description = "(Un)mark selected edges as sharp";

  /* api callbacks */
  ot->exec = edbm_mark_sharp_exec;
  ot->poll = ED_operator_editmesh;

  /* flags */
  ot->flag = OPTYPE_REGISTER | OPTYPE_UNDO;

  prop = RNA_def_boolean(ot->srna, "clear", false, "Clear", "");
  RNA_def_property_flag(prop, PropertyFlag(PROP_HIDDEN | PROP_SKIP_SAVE));
  prop = RNA_def_boolean(
      ot->srna,
      "use_verts",
      false,
      "Vertices",
      "Consider vertices instead of edges to select which edges to (un)tag as sharp");
  RNA_def_property_flag(prop, PROP_SKIP_SAVE);
}

/** \} */

/* -------------------------------------------------------------------- */
/** \name Connect Vertex Path Operator
 * \{ */

static bool edbm_connect_vert_pair(BMEditMesh *em, Mesh *mesh, wmOperator *op)
{
  BMesh *bm = em->bm;
  BMOperator bmop;
  const int verts_len = bm->totvertsel;
  bool is_pair = (verts_len == 2);
  int len = 0;
  bool check_degenerate = true;

  bool checks_succeded = true;

  /* sanity check */
  if (verts_len < 2) {
    return false;
  }

  BMVert **verts = static_cast<BMVert **>(MEM_mallocN(sizeof(*verts) * verts_len, __func__));
  {
    BMIter iter;
    BMVert *v;
    int i = 0;

    BM_ITER_MESH (v, &iter, bm, BM_VERTS_OF_MESH) {
      if (BM_elem_flag_test(v, BM_ELEM_SELECT)) {
        verts[i++] = v;
      }
    }

    if (BM_vert_pair_share_face_check_cb(
            verts[0], verts[1], BM_elem_cb_check_hflag_disabled_simple(BMFace *, BM_ELEM_HIDDEN)))
    {
      check_degenerate = false;
      is_pair = false;
    }
  }

  if (is_pair) {
    if (!EDBM_op_init(em,
                      &bmop,
                      op,
                      "connect_vert_pair verts=%eb verts_exclude=%hv faces_exclude=%hf",
                      verts,
                      verts_len,
                      BM_ELEM_HIDDEN,
                      BM_ELEM_HIDDEN))
    {
      checks_succeded = false;
    }
  }
  else {
    if (!EDBM_op_init(em,
                      &bmop,
                      op,
                      "connect_verts verts=%eb faces_exclude=%hf check_degenerate=%b",
                      verts,
                      verts_len,
                      BM_ELEM_HIDDEN,
                      check_degenerate))
    {
      checks_succeded = false;
    }
  }
  if (checks_succeded) {
    BMBackup em_backup = EDBM_redo_state_store(em);

    BM_custom_loop_normals_to_vector_layer(bm);

    BMO_op_exec(bm, &bmop);
    const bool failure = BMO_error_occurred_at_level(bm, BMO_ERROR_FATAL);
    len = BMO_slot_get(bmop.slots_out, "edges.out")->len;

    if (len && is_pair) {
      /* new verts have been added, we have to select the edges, not just flush */
      BMO_slot_buffer_hflag_enable(
          em->bm, bmop.slots_out, "edges.out", BM_EDGE, BM_ELEM_SELECT, true);
    }

    bool em_backup_free = true;
    if (!EDBM_op_finish(em, &bmop, op, false)) {
      len = 0;
    }
    else if (failure) {
      len = 0;
      EDBM_redo_state_restore_and_free(&em_backup, em, true);
      em_backup_free = false;
    }
    else {
      /* so newly created edges get the selection state from the vertex */
      EDBM_selectmode_flush(em);

      BM_custom_loop_normals_from_vector_layer(bm, false);

      EDBMUpdate_Params params{};
      params.calc_looptris = true;
      params.calc_normals = false;
      params.is_destructive = true;
      EDBM_update(mesh, &params);
    }

    if (em_backup_free) {
      EDBM_redo_state_free(&em_backup);
    }
  }
  MEM_freeN(verts);

  return len;
}

static int edbm_vert_connect_exec(bContext *C, wmOperator *op)
{
  const Scene *scene = CTX_data_scene(C);
  ViewLayer *view_layer = CTX_data_view_layer(C);
  uint failed_objects_len = 0;
  const Vector<Object *> objects = BKE_view_layer_array_from_objects_in_edit_mode_unique_data(
      scene, view_layer, CTX_wm_view3d(C));

  for (Object *obedit : objects) {
    BMEditMesh *em = BKE_editmesh_from_object(obedit);

    if (!edbm_connect_vert_pair(em, static_cast<Mesh *>(obedit->data), op)) {
      failed_objects_len++;
    }
  }
  return failed_objects_len == objects.size() ? OPERATOR_CANCELLED : OPERATOR_FINISHED;
}

void MESH_OT_vert_connect(wmOperatorType *ot)
{
  /* identifiers */
  ot->name = "Vertex Connect";
  ot->idname = "MESH_OT_vert_connect";
  ot->description = "Connect selected vertices of faces, splitting the face";

  /* api callbacks */
  ot->exec = edbm_vert_connect_exec;
  ot->poll = ED_operator_editmesh;

  /* flags */
  ot->flag = OPTYPE_REGISTER | OPTYPE_UNDO;
}

/** \} */

/* -------------------------------------------------------------------- */
/** \name Connect Vertex Path Operator
 * \{ */

/**
 * check that endpoints are verts and only have a single selected edge connected.
 */
static bool bm_vert_is_select_history_open(BMesh *bm)
{
  BMEditSelection *ele_a = static_cast<BMEditSelection *>(bm->selected.first);
  BMEditSelection *ele_b = static_cast<BMEditSelection *>(bm->selected.last);
  if ((ele_a->htype == BM_VERT) && (ele_b->htype == BM_VERT)) {
    if ((BM_iter_elem_count_flag(BM_EDGES_OF_VERT, (BMVert *)ele_a->ele, BM_ELEM_SELECT, true) ==
         1) &&
        (BM_iter_elem_count_flag(BM_EDGES_OF_VERT, (BMVert *)ele_b->ele, BM_ELEM_SELECT, true) ==
         1))
    {
      return true;
    }
  }

  return false;
}

static bool bm_vert_connect_pair(BMesh *bm, BMVert *v_a, BMVert *v_b)
{
  BMOperator bmop;
  BMVert **verts;
  const int totedge_orig = bm->totedge;

  BMO_op_init(bm, &bmop, BMO_FLAG_DEFAULTS, "connect_vert_pair");

  verts = static_cast<BMVert **>(BMO_slot_buffer_alloc(&bmop, bmop.slots_in, "verts", 2));
  verts[0] = v_a;
  verts[1] = v_b;

  BM_vert_normal_update(verts[0]);
  BM_vert_normal_update(verts[1]);

  BMO_op_exec(bm, &bmop);
  BMO_slot_buffer_hflag_enable(bm, bmop.slots_out, "edges.out", BM_EDGE, BM_ELEM_SELECT, true);
  BMO_op_finish(bm, &bmop);
  return (bm->totedge != totedge_orig);
}

static bool bm_vert_connect_select_history(BMesh *bm)
{
  /* Logic is as follows:
   *
   * - If there are any isolated/wire verts - connect as edges.
   * - Otherwise connect faces.
   * - If all edges have been created already, closed the loop.
   */
  if (BLI_listbase_count_at_most(&bm->selected, 2) == 2 && (bm->totvertsel > 2)) {
    BMEditSelection *ese;
    int tot = 0;
    bool changed = false;
    bool has_wire = false;
    // bool all_verts;

    /* ensure all verts have history */
    for (ese = static_cast<BMEditSelection *>(bm->selected.first); ese; ese = ese->next, tot++) {
      BMVert *v;
      if (ese->htype != BM_VERT) {
        break;
      }
      v = (BMVert *)ese->ele;
      if ((has_wire == false) && ((v->e == nullptr) || BM_vert_is_wire(v))) {
        has_wire = true;
      }
    }
    // all_verts = (ese == nullptr);

    if (has_wire == false) {
      /* all verts have faces , connect verts via faces! */
      if (tot == bm->totvertsel) {
        BMEditSelection *ese_last;
        ese_last = static_cast<BMEditSelection *>(bm->selected.first);
        ese = ese_last->next;

        do {

          if (BM_edge_exists((BMVert *)ese_last->ele, (BMVert *)ese->ele)) {
            /* pass, edge exists (and will be selected) */
          }
          else {
            changed |= bm_vert_connect_pair(bm, (BMVert *)ese_last->ele, (BMVert *)ese->ele);
          }
        } while ((void)(ese_last = ese), (ese = ese->next));

        if (changed) {
          return true;
        }
      }

      if (changed == false) {
        /* existing loops: close the selection */
        if (bm_vert_is_select_history_open(bm)) {
          changed |= bm_vert_connect_pair(bm,
                                          (BMVert *)((BMEditSelection *)bm->selected.first)->ele,
                                          (BMVert *)((BMEditSelection *)bm->selected.last)->ele);

          if (changed) {
            return true;
          }
        }
      }
    }

    else {
      /* no faces, simply connect the verts by edges */
      BMEditSelection *ese_prev;
      ese_prev = static_cast<BMEditSelection *>(bm->selected.first);
      ese = ese_prev->next;

      do {
        if (BM_edge_exists((BMVert *)ese_prev->ele, (BMVert *)ese->ele)) {
          /* pass, edge exists (and will be selected) */
        }
        else {
          BMEdge *e;
          e = BM_edge_create(
              bm, (BMVert *)ese_prev->ele, (BMVert *)ese->ele, nullptr, eBMCreateFlag(0));
          BM_edge_select_set(bm, e, true);
          changed = true;
        }
      } while ((void)(ese_prev = ese), (ese = ese->next));

      if (changed == false) {
        /* existing loops: close the selection */
        if (bm_vert_is_select_history_open(bm)) {
          BMEdge *e;
          ese_prev = static_cast<BMEditSelection *>(bm->selected.first);
          ese = static_cast<BMEditSelection *>(bm->selected.last);
          e = BM_edge_create(
              bm, (BMVert *)ese_prev->ele, (BMVert *)ese->ele, nullptr, eBMCreateFlag(0));
          BM_edge_select_set(bm, e, true);
        }
      }

      return true;
    }
  }

  return false;
}

/**
 * Convert an edge selection to a temp vertex selection
 * (which must be cleared after use as a path to connect).
 */
static bool bm_vert_connect_select_history_edge_to_vert_path(BMesh *bm, ListBase *r_selected)
{
  ListBase selected_orig = {nullptr, nullptr};
  int edges_len = 0;
  bool side = false;

  /* first check all edges are OK */
  LISTBASE_FOREACH (BMEditSelection *, ese, &bm->selected) {
    if (ese->htype == BM_EDGE) {
      edges_len += 1;
    }
    else {
      return false;
    }
  }
  /* if this is a mixed selection, bail out! */
  if (bm->totedgesel != edges_len) {
    return false;
  }

  std::swap(bm->selected, selected_orig);

  /* convert edge selection into 2 ordered loops (where the first edge ends up in the middle) */
  LISTBASE_FOREACH (BMEditSelection *, ese, &selected_orig) {
    BMEdge *e_curr = (BMEdge *)ese->ele;
    BMEdge *e_prev = ese->prev ? (BMEdge *)ese->prev->ele : nullptr;
    BMLoop *l_curr;
    BMLoop *l_prev;
    BMVert *v;

    if (e_prev) {
      BMFace *f = BM_edge_pair_share_face_by_len(e_curr, e_prev, &l_curr, &l_prev, true);
      if (f) {
        if ((e_curr->v1 != l_curr->v) == (e_prev->v1 != l_prev->v)) {
          side = !side;
        }
      }
      else if (is_quad_flip_v3(e_curr->v1->co, e_curr->v2->co, e_prev->v2->co, e_prev->v1->co)) {
        side = !side;
      }
    }

    v = (&e_curr->v1)[side];
    if (!bm->selected.last || (BMVert *)((BMEditSelection *)bm->selected.last)->ele != v) {
      BM_select_history_store_notest(bm, v);
    }

    v = (&e_curr->v1)[!side];
    if (!bm->selected.first || (BMVert *)((BMEditSelection *)bm->selected.first)->ele != v) {
      BM_select_history_store_head_notest(bm, v);
    }

    e_prev = e_curr;
  }

  *r_selected = bm->selected;
  bm->selected = selected_orig;

  return true;
}

static int edbm_vert_connect_path_exec(bContext *C, wmOperator *op)
{
  const Scene *scene = CTX_data_scene(C);
  ViewLayer *view_layer = CTX_data_view_layer(C);
  uint failed_selection_order_len = 0;
  uint failed_connect_len = 0;
  const Vector<Object *> objects = BKE_view_layer_array_from_objects_in_edit_mode_unique_data(
      scene, view_layer, CTX_wm_view3d(C));

  for (Object *obedit : objects) {
    BMEditMesh *em = BKE_editmesh_from_object(obedit);
    BMesh *bm = em->bm;
    const bool is_pair = (em->bm->totvertsel == 2);
    ListBase selected_orig = {nullptr, nullptr};

    if (bm->totvertsel == 0) {
      continue;
    }

    /* when there is only 2 vertices, we can ignore selection order */
    if (is_pair) {
      if (!edbm_connect_vert_pair(em, static_cast<Mesh *>(obedit->data), op)) {
        failed_connect_len++;
      }
      continue;
    }

    if (bm->selected.first) {
      BMEditSelection *ese = static_cast<BMEditSelection *>(bm->selected.first);
      if (ese->htype == BM_EDGE) {
        if (bm_vert_connect_select_history_edge_to_vert_path(bm, &selected_orig)) {
          std::swap(bm->selected, selected_orig);
        }
      }
    }

    BM_custom_loop_normals_to_vector_layer(bm);

    if (bm_vert_connect_select_history(bm)) {
      EDBM_selectmode_flush(em);

      BM_custom_loop_normals_from_vector_layer(bm, false);

      EDBMUpdate_Params params{};
      params.calc_looptris = true;
      params.calc_normals = false;
      params.is_destructive = true;
      EDBM_update(static_cast<Mesh *>(obedit->data), &params);
    }
    else {
      failed_selection_order_len++;
    }

    if (!BLI_listbase_is_empty(&selected_orig)) {
      BM_select_history_clear(bm);
      bm->selected = selected_orig;
    }
  }

  if (failed_selection_order_len == objects.size()) {
    BKE_report(op->reports, RPT_ERROR, "Invalid selection order");
    return OPERATOR_CANCELLED;
  }
  if (failed_connect_len == objects.size()) {
    BKE_report(op->reports, RPT_ERROR, "Could not connect vertices");
    return OPERATOR_CANCELLED;
  }

  return OPERATOR_FINISHED;
}

void MESH_OT_vert_connect_path(wmOperatorType *ot)
{
  /* identifiers */
  ot->name = "Vertex Connect Path";
  ot->idname = "MESH_OT_vert_connect_path";
  ot->description = "Connect vertices by their selection order, creating edges, splitting faces";

  /* api callbacks */
  ot->exec = edbm_vert_connect_path_exec;
  ot->poll = ED_operator_editmesh;

  /* flags */
  ot->flag = OPTYPE_REGISTER | OPTYPE_UNDO;
}

/** \} */

/* -------------------------------------------------------------------- */
/** \name Connect Concave Operator
 * \{ */

static int edbm_vert_connect_concave_exec(bContext *C, wmOperator *op)
{
  const Scene *scene = CTX_data_scene(C);
  ViewLayer *view_layer = CTX_data_view_layer(C);
  const Vector<Object *> objects = BKE_view_layer_array_from_objects_in_edit_mode_unique_data(
      scene, view_layer, CTX_wm_view3d(C));
  for (Object *obedit : objects) {
    BMEditMesh *em = BKE_editmesh_from_object(obedit);

    if (em->bm->totfacesel == 0) {
      continue;
    }

    if (!EDBM_op_call_and_selectf(
            em, op, "faces.out", true, "connect_verts_concave faces=%hf", BM_ELEM_SELECT))
    {
      continue;
    }
    EDBMUpdate_Params params{};
    params.calc_looptris = true;
    params.calc_normals = false;
    params.is_destructive = true;
    EDBM_update(static_cast<Mesh *>(obedit->data), &params);
  }

  return OPERATOR_FINISHED;
}

void MESH_OT_vert_connect_concave(wmOperatorType *ot)
{
  /* identifiers */
  ot->name = "Split Concave Faces";
  ot->idname = "MESH_OT_vert_connect_concave";
  ot->description = "Make all faces convex";

  /* api callbacks */
  ot->exec = edbm_vert_connect_concave_exec;
  ot->poll = ED_operator_editmesh;

  /* flags */
  ot->flag = OPTYPE_REGISTER | OPTYPE_UNDO;
}

/** \} */

/* -------------------------------------------------------------------- */
/** \name Split Non-Planar Faces Operator
 * \{ */

static int edbm_vert_connect_nonplaner_exec(bContext *C, wmOperator *op)
{
  const Scene *scene = CTX_data_scene(C);
  ViewLayer *view_layer = CTX_data_view_layer(C);
  const float angle_limit = RNA_float_get(op->ptr, "angle_limit");
  const Vector<Object *> objects = BKE_view_layer_array_from_objects_in_edit_mode_unique_data(
      scene, view_layer, CTX_wm_view3d(C));

  for (Object *obedit : objects) {
    BMEditMesh *em = BKE_editmesh_from_object(obedit);

    if (em->bm->totfacesel == 0) {
      continue;
    }

    if (!EDBM_op_call_and_selectf(em,
                                  op,
                                  "faces.out",
                                  true,
                                  "connect_verts_nonplanar faces=%hf angle_limit=%f",
                                  BM_ELEM_SELECT,
                                  angle_limit))
    {
      continue;
    }

    EDBMUpdate_Params params{};
    params.calc_looptris = true;
    params.calc_normals = false;
    params.is_destructive = true;
    EDBM_update(static_cast<Mesh *>(obedit->data), &params);
  }

  return OPERATOR_FINISHED;
}

void MESH_OT_vert_connect_nonplanar(wmOperatorType *ot)
{
  PropertyRNA *prop;

  /* identifiers */
  ot->name = "Split Non-Planar Faces";
  ot->idname = "MESH_OT_vert_connect_nonplanar";
  ot->description = "Split non-planar faces that exceed the angle threshold";

  /* api callbacks */
  ot->exec = edbm_vert_connect_nonplaner_exec;
  ot->poll = ED_operator_editmesh;

  /* flags */
  ot->flag = OPTYPE_REGISTER | OPTYPE_UNDO;

  /* props */
  prop = RNA_def_float_rotation(ot->srna,
                                "angle_limit",
                                0,
                                nullptr,
                                0.0f,
                                DEG2RADF(180.0f),
                                "Max Angle",
                                "Angle limit",
                                0.0f,
                                DEG2RADF(180.0f));
  RNA_def_property_float_default(prop, DEG2RADF(5.0f));
}

/** \} */

/* -------------------------------------------------------------------- */
/** \name Make Planar Faces Operator
 * \{ */

static int edbm_face_make_planar_exec(bContext *C, wmOperator *op)
{
  const Scene *scene = CTX_data_scene(C);
  ViewLayer *view_layer = CTX_data_view_layer(C);
  const Vector<Object *> objects = BKE_view_layer_array_from_objects_in_edit_mode_unique_data(
      scene, view_layer, CTX_wm_view3d(C));

  const int repeat = RNA_int_get(op->ptr, "repeat");
  const float fac = RNA_float_get(op->ptr, "factor");

  int totobjects = 0;

  for (Object *obedit : objects) {
    BMEditMesh *em = BKE_editmesh_from_object(obedit);

    if (em->bm->totfacesel == 0) {
      continue;
    }

    if (ED_object_edit_report_if_shape_key_is_locked(obedit, op->reports)) {
      continue;
    }

    totobjects++;

    if (!EDBM_op_callf(
            em, op, "planar_faces faces=%hf iterations=%i factor=%f", BM_ELEM_SELECT, repeat, fac))
    {
      continue;
    }

    EDBMUpdate_Params params{};
    params.calc_looptris = true;
    params.calc_normals = true;
    params.is_destructive = true;
    EDBM_update(static_cast<Mesh *>(obedit->data), &params);
  }

  return totobjects ? OPERATOR_FINISHED : OPERATOR_CANCELLED;
}

void MESH_OT_face_make_planar(wmOperatorType *ot)
{
  /* identifiers */
  ot->name = "Make Planar Faces";
  ot->idname = "MESH_OT_face_make_planar";
  ot->description = "Flatten selected faces";

  /* api callbacks */
  ot->exec = edbm_face_make_planar_exec;
  ot->poll = ED_operator_editmesh;

  /* flags */
  ot->flag = OPTYPE_REGISTER | OPTYPE_UNDO;

  /* props */
  RNA_def_float(ot->srna, "factor", 1.0f, -10.0f, 10.0f, "Factor", "", 0.0f, 1.0f);
  RNA_def_int(ot->srna, "repeat", 1, 1, 10000, "Iterations", "", 1, 200);
}

/** \} */

/* -------------------------------------------------------------------- */
/** \name Split Edge Operator
 * \{ */

static bool edbm_edge_split_selected_edges(wmOperator *op, Object *obedit, BMEditMesh *em)
{
  BMesh *bm = em->bm;
  if (bm->totedgesel == 0) {
    return false;
  }

  BM_custom_loop_normals_to_vector_layer(em->bm);

  if (!EDBM_op_call_and_selectf(
          em, op, "edges.out", false, "split_edges edges=%he", BM_ELEM_SELECT))
  {
    return false;
  }

  BM_custom_loop_normals_from_vector_layer(em->bm, false);

  EDBM_select_flush(em);
  EDBMUpdate_Params params{};
  params.calc_looptris = true;
  params.calc_normals = false;
  params.is_destructive = true;
  EDBM_update(static_cast<Mesh *>(obedit->data), &params);

  return true;
}

static bool edbm_edge_split_selected_verts(wmOperator *op, Object *obedit, BMEditMesh *em)
{
  BMesh *bm = em->bm;

  /* Note that tracking vertices through the 'split_edges' operator is complicated.
   * Instead, tag loops for selection. */
  if (bm->totvertsel == 0) {
    return false;
  }

  BM_custom_loop_normals_to_vector_layer(em->bm);

  /* Flush from vertices to edges. */
  BMIter iter;
  BMEdge *eed;
  BM_ITER_MESH (eed, &iter, bm, BM_EDGES_OF_MESH) {
    BM_elem_flag_disable(eed, BM_ELEM_TAG);
    if (eed->l != nullptr) {
      if (!BM_elem_flag_test(eed, BM_ELEM_HIDDEN) && (BM_elem_flag_test(eed->v1, BM_ELEM_SELECT) ||
                                                      BM_elem_flag_test(eed->v2, BM_ELEM_SELECT)))
      {
        BM_elem_flag_enable(eed, BM_ELEM_TAG);
      }
      /* Store selection in loop tags. */
      BMLoop *l_iter = eed->l;
      do {
        BM_elem_flag_set(l_iter, BM_ELEM_TAG, BM_elem_flag_test(l_iter->v, BM_ELEM_SELECT));
      } while ((l_iter = l_iter->radial_next) != eed->l);
    }
  }

  if (!EDBM_op_callf(em,
                     op,
                     "split_edges edges=%he verts=%hv use_verts=%b",
                     BM_ELEM_TAG,
                     BM_ELEM_SELECT,
                     true))
  {
    return false;
  }

  BM_ITER_MESH (eed, &iter, em->bm, BM_EDGES_OF_MESH) {
    if (eed->l != nullptr) {
      BMLoop *l_iter = eed->l;
      do {
        if (BM_elem_flag_test(l_iter, BM_ELEM_TAG)) {
          BM_vert_select_set(em->bm, l_iter->v, true);
        }
      } while ((l_iter = l_iter->radial_next) != eed->l);
    }
    else {
      /* Split out wire. */
      for (int i = 0; i < 2; i++) {
        BMVert *v = *(&eed->v1 + i);
        if (BM_elem_flag_test(v, BM_ELEM_SELECT)) {
          if (eed != BM_DISK_EDGE_NEXT(eed, v)) {
            BM_vert_separate(bm, v, &eed, 1, true, nullptr, nullptr);
          }
        }
      }
    }
  }

  BM_custom_loop_normals_from_vector_layer(em->bm, false);

  EDBM_select_flush(em);
  EDBMUpdate_Params params{};
  params.calc_looptris = true;
  params.calc_normals = false;
  params.is_destructive = true;
  EDBM_update(static_cast<Mesh *>(obedit->data), &params);

  return true;
}

static int edbm_edge_split_exec(bContext *C, wmOperator *op)
{
  const int type = RNA_enum_get(op->ptr, "type");

  const Scene *scene = CTX_data_scene(C);
  ViewLayer *view_layer = CTX_data_view_layer(C);
  const Vector<Object *> objects = BKE_view_layer_array_from_objects_in_edit_mode_unique_data(
      scene, view_layer, CTX_wm_view3d(C));
  for (Object *obedit : objects) {
    BMEditMesh *em = BKE_editmesh_from_object(obedit);

    switch (type) {
      case BM_VERT:
        if (!edbm_edge_split_selected_verts(op, obedit, em)) {
          continue;
        }
        break;
      case BM_EDGE:
        if (!edbm_edge_split_selected_edges(op, obedit, em)) {
          continue;
        }
        break;
      default:
        BLI_assert(0);
    }
  }

  return OPERATOR_FINISHED;
}

void MESH_OT_edge_split(wmOperatorType *ot)
{
  /* identifiers */
  ot->name = "Edge Split";
  ot->idname = "MESH_OT_edge_split";
  ot->description = "Split selected edges so that each neighbor face gets its own copy";

  /* api callbacks */
  ot->exec = edbm_edge_split_exec;
  ot->poll = ED_operator_editmesh;

  /* flags */
  ot->flag = OPTYPE_REGISTER | OPTYPE_UNDO;

  /* properties */
  static const EnumPropertyItem merge_type_items[] = {
      {BM_EDGE, "EDGE", 0, "Faces by Edges", "Split faces along selected edges"},
      {BM_VERT,
       "VERT",
       0,
       "Faces & Edges by Vertices",
       "Split faces and edges connected to selected vertices"},
      {0, nullptr, 0, nullptr, nullptr},
  };

  ot->prop = RNA_def_enum(
      ot->srna, "type", merge_type_items, BM_EDGE, "Type", "Method to use for splitting");
}

/** \} */

/* -------------------------------------------------------------------- */
/** \name Duplicate Operator
 * \{ */

static int edbm_duplicate_exec(bContext *C, wmOperator *op)
{
  const Scene *scene = CTX_data_scene(C);
  ViewLayer *view_layer = CTX_data_view_layer(C);
  const Vector<Object *> objects = BKE_view_layer_array_from_objects_in_edit_mode_unique_data(
      scene, view_layer, CTX_wm_view3d(C));
  bool changed = false;

  for (Object *obedit : objects) {
    BMEditMesh *em = BKE_editmesh_from_object(obedit);
    if (em->bm->totvertsel == 0) {
      continue;
    }

    BMOperator bmop;
    BMesh *bm = em->bm;
    changed = true;

    EDBM_op_init(em,
                 &bmop,
                 op,
                 "duplicate geom=%hvef use_select_history=%b use_edge_flip_from_face=%b",
                 BM_ELEM_SELECT,
                 true,
                 true);

    BMO_op_exec(bm, &bmop);

    /* de-select all would clear otherwise */
    BM_SELECT_HISTORY_BACKUP(bm);

    EDBM_flag_disable_all(em, BM_ELEM_SELECT);

    BMO_slot_buffer_hflag_enable(
        bm, bmop.slots_out, "geom.out", BM_ALL_NOLOOP, BM_ELEM_SELECT, true);

    /* Rebuild edit-selection. */
    BM_SELECT_HISTORY_RESTORE(bm);

    if (!EDBM_op_finish(em, &bmop, op, true)) {
      continue;
    }
    EDBMUpdate_Params params{};
    params.calc_looptris = true;
    params.calc_normals = false;
    params.is_destructive = true;
    EDBM_update(static_cast<Mesh *>(obedit->data), &params);
  }

  return (changed) ? OPERATOR_FINISHED : OPERATOR_CANCELLED;
}

static int edbm_duplicate_invoke(bContext *C, wmOperator *op, const wmEvent * /*event*/)
{
  WM_cursor_wait(true);
  const int retval = edbm_duplicate_exec(C, op);
  WM_cursor_wait(false);

  return retval;
}

void MESH_OT_duplicate(wmOperatorType *ot)
{
  /* identifiers */
  ot->name = "Duplicate";
  ot->description = "Duplicate selected vertices, edges or faces";
  ot->idname = "MESH_OT_duplicate";

  /* api callbacks */
  ot->invoke = edbm_duplicate_invoke;
  ot->exec = edbm_duplicate_exec;

  ot->poll = ED_operator_editmesh;

  /* to give to transform */
  RNA_def_int(ot->srna, "mode", TFM_TRANSLATION, 0, INT_MAX, "Mode", "", 0, INT_MAX);
}

static BMLoopNorEditDataArray *flip_custom_normals_init_data(BMesh *bm)
{
  BMLoopNorEditDataArray *lnors_ed_arr = nullptr;
  if (CustomData_has_layer(&bm->ldata, CD_CUSTOMLOOPNORMAL)) {
    /* The mesh has custom normal data, update these too.
     * Otherwise they will be left in a mangled state.
     */
    BM_lnorspace_update(bm);
    lnors_ed_arr = BM_loop_normal_editdata_array_init(bm, true);
  }

  return lnors_ed_arr;
}

static bool flip_custom_normals(BMesh *bm, BMLoopNorEditDataArray *lnors_ed_arr)
{
  if (!lnors_ed_arr) {
    return false;
  }

  if (lnors_ed_arr->totloop == 0) {
    /* No loops normals to flip, exit early! */
    return false;
  }

  bm->spacearr_dirty |= BM_SPACEARR_DIRTY_ALL;
  BM_lnorspace_update(bm);

  /* We need to recreate the custom normal array because the clnors_data will
   * be mangled because we swapped the loops around when we flipped the faces. */
  BMLoopNorEditDataArray *lnors_ed_arr_new_full = BM_loop_normal_editdata_array_init(bm, true);

  {
    /* We need to recalculate all loop normals in the affected area. Even the ones that are not
     * going to be flipped because the clnors data is mangled. */

    BMLoopNorEditData *lnor_ed_new_full = lnors_ed_arr_new_full->lnor_editdata;
    for (int i = 0; i < lnors_ed_arr_new_full->totloop; i++, lnor_ed_new_full++) {

      BMLoopNorEditData *lnor_ed =
          lnors_ed_arr->lidx_to_lnor_editdata[lnor_ed_new_full->loop_index];

      BLI_assert(lnor_ed != nullptr);

      BKE_lnor_space_custom_normal_to_data(
          bm->lnor_spacearr->lspacearr[lnor_ed_new_full->loop_index],
          lnor_ed->nloc,
          lnor_ed_new_full->clnors_data);
    }
  }

  BMFace *f;
  BMLoop *l, *l_start;
  BMIter iter_f;
  BM_ITER_MESH (f, &iter_f, bm, BM_FACES_OF_MESH) {
    /* Flip all the custom loop normals on the selected faces. */
    if (!BM_elem_flag_test(f, BM_ELEM_SELECT)) {
      continue;
    }

    /* Because the winding has changed, we need to go the reverse way around the face to get the
     * correct placement of the normals. However we need to derive the old loop index to get the
     * correct data. Note that the first loop index is the same though. So the loop starts and ends
     * in the same place as before the flip.
     */

    l_start = l = BM_FACE_FIRST_LOOP(f);
    int old_index = BM_elem_index_get(l);
    do {
      int loop_index = BM_elem_index_get(l);

      BMLoopNorEditData *lnor_ed = lnors_ed_arr->lidx_to_lnor_editdata[old_index];
      BMLoopNorEditData *lnor_ed_new = lnors_ed_arr_new_full->lidx_to_lnor_editdata[loop_index];
      BLI_assert(lnor_ed != nullptr && lnor_ed_new != nullptr);

      negate_v3(lnor_ed->nloc);

      BKE_lnor_space_custom_normal_to_data(
          bm->lnor_spacearr->lspacearr[loop_index], lnor_ed->nloc, lnor_ed_new->clnors_data);

      old_index++;
      l = l->prev;
    } while (l != l_start);
  }
  BM_loop_normal_editdata_array_free(lnors_ed_arr_new_full);
  return true;
}

/** \} */

/* -------------------------------------------------------------------- */
/** \name Flip Normals Operator
 * \{ */

static void edbm_flip_normals_custom_loop_normals(Object *obedit, BMEditMesh *em)
{
  if (!CustomData_has_layer(&em->bm->ldata, CD_CUSTOMLOOPNORMAL)) {
    return;
  }

  /* The mesh has custom normal data, flip them. */
  BMesh *bm = em->bm;

  BM_lnorspace_update(bm);
  BMLoopNorEditDataArray *lnors_ed_arr = BM_loop_normal_editdata_array_init(bm, false);
  BMLoopNorEditData *lnor_ed = lnors_ed_arr->lnor_editdata;

  for (int i = 0; i < lnors_ed_arr->totloop; i++, lnor_ed++) {
    negate_v3(lnor_ed->nloc);

    BKE_lnor_space_custom_normal_to_data(
        bm->lnor_spacearr->lspacearr[lnor_ed->loop_index], lnor_ed->nloc, lnor_ed->clnors_data);
  }
  BM_loop_normal_editdata_array_free(lnors_ed_arr);
  EDBMUpdate_Params params{};
  params.calc_looptris = true;
  params.calc_normals = false;
  params.is_destructive = false;
  EDBM_update(static_cast<Mesh *>(obedit->data), &params);
}

static void edbm_flip_quad_tessellation(wmOperator *op, Object *obedit, BMEditMesh *em)
{
  if (EDBM_op_callf(em, op, "flip_quad_tessellation faces=%hf", BM_ELEM_SELECT)) {
    EDBMUpdate_Params params{};
    params.calc_looptris = true;
    params.calc_normals = false;
    params.is_destructive = false;
    EDBM_update(static_cast<Mesh *>(obedit->data), &params);
  }
}

static void edbm_flip_normals_face_winding(wmOperator *op, Object *obedit, BMEditMesh *em)
{

  bool has_flipped_faces = false;

  /* See if we have any custom normals to flip. */
  BMLoopNorEditDataArray *lnors_ed_arr = flip_custom_normals_init_data(em->bm);

  if (EDBM_op_callf(em, op, "reverse_faces faces=%hf flip_multires=%b", BM_ELEM_SELECT, true)) {
    has_flipped_faces = true;
  }

  if (flip_custom_normals(em->bm, lnors_ed_arr) || has_flipped_faces) {
    EDBMUpdate_Params params{};
    params.calc_looptris = true;
    params.calc_normals = false;
    params.is_destructive = false;
    EDBM_update(static_cast<Mesh *>(obedit->data), &params);
  }

  if (lnors_ed_arr != nullptr) {
    BM_loop_normal_editdata_array_free(lnors_ed_arr);
  }
}

static int edbm_flip_quad_tessellation_exec(bContext *C, wmOperator *op)
{
  const Scene *scene = CTX_data_scene(C);
  ViewLayer *view_layer = CTX_data_view_layer(C);
  const Vector<Object *> objects = BKE_view_layer_array_from_objects_in_edit_mode_unique_data(
      scene, view_layer, CTX_wm_view3d(C));

  for (Object *obedit : objects) {
    BMEditMesh *em = BKE_editmesh_from_object(obedit);
    if (em->bm->totfacesel == 0) {
      continue;
    }
    edbm_flip_quad_tessellation(op, obedit, em);
  }

  return OPERATOR_FINISHED;
}

static int edbm_flip_normals_exec(bContext *C, wmOperator *op)
{
  const bool only_clnors = RNA_boolean_get(op->ptr, "only_clnors");

  const Scene *scene = CTX_data_scene(C);
  ViewLayer *view_layer = CTX_data_view_layer(C);
  const Vector<Object *> objects = BKE_view_layer_array_from_objects_in_edit_mode_unique_data(
      scene, view_layer, CTX_wm_view3d(C));

  for (Object *obedit : objects) {
    BMEditMesh *em = BKE_editmesh_from_object(obedit);

    if (only_clnors) {
      if ((em->bm->totvertsel == 0) && (em->bm->totedgesel == 0) && (em->bm->totfacesel == 0)) {
        continue;
      }
      edbm_flip_normals_custom_loop_normals(obedit, em);
    }
    else {
      if (em->bm->totfacesel == 0) {
        continue;
      }
      edbm_flip_normals_face_winding(op, obedit, em);
    }
  }

  return OPERATOR_FINISHED;
}

void MESH_OT_flip_normals(wmOperatorType *ot)
{
  /* identifiers */
  ot->name = "Flip Normals";
  ot->description = "Flip the direction of selected faces' normals (and of their vertices)";
  ot->idname = "MESH_OT_flip_normals";

  /* api callbacks */
  ot->exec = edbm_flip_normals_exec;
  ot->poll = ED_operator_editmesh;

  /* flags */
  ot->flag = OPTYPE_REGISTER | OPTYPE_UNDO;

  RNA_def_boolean(ot->srna,
                  "only_clnors",
                  false,
                  "Custom Normals Only",
                  "Only flip the custom loop normals of the selected elements");
}

/** \} */

/* -------------------------------------------------------------------- */
/** \name Rotate Edge Operator
 * \{ */

/**
 * Rotate the edges between selected faces, otherwise rotate the selected edges.
 */
static int edbm_edge_rotate_selected_exec(bContext *C, wmOperator *op)
{
  BMEdge *eed;
  BMIter iter;
  const bool use_ccw = RNA_boolean_get(op->ptr, "use_ccw");

  int tot_failed_all = 0;
  bool no_selected_edges = true, invalid_selected_edges = true;

  const Scene *scene = CTX_data_scene(C);
  ViewLayer *view_layer = CTX_data_view_layer(C);
  const Vector<Object *> objects = BKE_view_layer_array_from_objects_in_edit_mode_unique_data(
      scene, view_layer, CTX_wm_view3d(C));
  for (Object *obedit : objects) {
    BMEditMesh *em = BKE_editmesh_from_object(obedit);
    int tot = 0;

    if (em->bm->totedgesel == 0) {
      continue;
    }
    no_selected_edges = false;

    /* first see if we have two adjacent faces */
    BM_ITER_MESH (eed, &iter, em->bm, BM_EDGES_OF_MESH) {
      BM_elem_flag_disable(eed, BM_ELEM_TAG);
      if (BM_elem_flag_test(eed, BM_ELEM_SELECT)) {
        BMFace *fa, *fb;
        if (BM_edge_face_pair(eed, &fa, &fb)) {
          /* if both faces are selected we rotate between them,
           * otherwise - rotate between 2 unselected - but not mixed */
          if (BM_elem_flag_test(fa, BM_ELEM_SELECT) == BM_elem_flag_test(fb, BM_ELEM_SELECT)) {
            BM_elem_flag_enable(eed, BM_ELEM_TAG);
            tot++;
          }
        }
      }
    }

    /* OK, we don't have two adjacent faces, but we do have two selected ones.
     * that's an error condition. */
    if (tot == 0) {
      continue;
    }
    invalid_selected_edges = false;

    BMOperator bmop;
    EDBM_op_init(em, &bmop, op, "rotate_edges edges=%he use_ccw=%b", BM_ELEM_TAG, use_ccw);

    /* avoids leaving old verts selected which can be a problem running multiple times,
     * since this means the edges become selected around the face
     * which then attempt to rotate */
    BMO_slot_buffer_hflag_disable(em->bm, bmop.slots_in, "edges", BM_EDGE, BM_ELEM_SELECT, true);

    BMO_op_exec(em->bm, &bmop);
    /* edges may rotate into hidden vertices, if this does _not_ run we get an illogical state */
    BMO_slot_buffer_hflag_disable(
        em->bm, bmop.slots_out, "edges.out", BM_EDGE, BM_ELEM_HIDDEN, true);
    BMO_slot_buffer_hflag_enable(
        em->bm, bmop.slots_out, "edges.out", BM_EDGE, BM_ELEM_SELECT, true);

    const int tot_rotate = BMO_slot_buffer_len(bmop.slots_out, "edges.out");
    const int tot_failed = tot - tot_rotate;

    tot_failed_all += tot_failed;

    if (tot_failed != 0) {
      /* If some edges fail to rotate, we need to re-select them,
       * otherwise we can end up with invalid selection
       * (unselected edge between 2 selected faces). */
      BM_mesh_elem_hflag_enable_test(em->bm, BM_EDGE, BM_ELEM_SELECT, true, false, BM_ELEM_TAG);
    }

    EDBM_selectmode_flush(em);

    if (!EDBM_op_finish(em, &bmop, op, true)) {
      continue;
    }

    EDBMUpdate_Params params{};
    params.calc_looptris = true;
    params.calc_normals = false;
    params.is_destructive = true;
    EDBM_update(static_cast<Mesh *>(obedit->data), &params);
  }

  if (no_selected_edges) {
    BKE_report(
        op->reports, RPT_ERROR, "Select edges or face pairs for edge loops to rotate about");
    return OPERATOR_CANCELLED;
  }

  /* Ok, we don't have two adjacent faces, but we do have two selected ones.
   * that's an error condition. */
  if (invalid_selected_edges) {
    BKE_report(op->reports, RPT_ERROR, "Could not find any selected edges that can be rotated");
    return OPERATOR_CANCELLED;
  }

  if (tot_failed_all != 0) {
    BKE_reportf(op->reports, RPT_WARNING, "Unable to rotate %d edge(s)", tot_failed_all);
  }

  return OPERATOR_FINISHED;
}

void MESH_OT_edge_rotate(wmOperatorType *ot)
{
  /* identifiers */
  ot->name = "Rotate Selected Edge";
  ot->description = "Rotate selected edge or adjoining faces";
  ot->idname = "MESH_OT_edge_rotate";

  /* api callbacks */
  ot->exec = edbm_edge_rotate_selected_exec;
  ot->poll = ED_operator_editmesh;

  /* flags */
  ot->flag = OPTYPE_REGISTER | OPTYPE_UNDO;

  /* props */
  RNA_def_boolean(ot->srna, "use_ccw", false, "Counter Clockwise", "");
}

/** \} */

/* -------------------------------------------------------------------- */
/** \name Hide Operator
 * \{ */

static int edbm_hide_exec(bContext *C, wmOperator *op)
{
  const bool unselected = RNA_boolean_get(op->ptr, "unselected");
  const Scene *scene = CTX_data_scene(C);
  ViewLayer *view_layer = CTX_data_view_layer(C);
  bool changed = false;

  const Vector<Object *> objects = BKE_view_layer_array_from_objects_in_edit_mode_unique_data(
      scene, view_layer, CTX_wm_view3d(C));
  for (Object *obedit : objects) {
    BMEditMesh *em = BKE_editmesh_from_object(obedit);
    BMesh *bm = em->bm;

    if (unselected) {
      if (em->selectmode & SCE_SELECT_VERTEX) {
        if (bm->totvertsel == bm->totvert) {
          continue;
        }
      }
      else if (em->selectmode & SCE_SELECT_EDGE) {
        if (bm->totedgesel == bm->totedge) {
          continue;
        }
      }
      else if (em->selectmode & SCE_SELECT_FACE) {
        if (bm->totfacesel == bm->totface) {
          continue;
        }
      }
    }
    else {
      if (bm->totvertsel == 0) {
        continue;
      }
    }

    if (EDBM_mesh_hide(em, unselected)) {
      EDBMUpdate_Params params{};
      params.calc_looptris = true;
      params.calc_normals = false;
      params.is_destructive = false;
      EDBM_update(static_cast<Mesh *>(obedit->data), &params);
      changed = true;
    }
  }

  if (!changed) {
    return OPERATOR_CANCELLED;
  }

  return OPERATOR_FINISHED;
}

void MESH_OT_hide(wmOperatorType *ot)
{
  /* identifiers */
  ot->name = "Hide Selected";
  ot->idname = "MESH_OT_hide";
  ot->description = "Hide (un)selected vertices, edges or faces";

  /* api callbacks */
  ot->exec = edbm_hide_exec;
  ot->poll = ED_operator_editmesh;

  /* flags */
  ot->flag = OPTYPE_REGISTER | OPTYPE_UNDO;

  /* props */
  RNA_def_boolean(
      ot->srna, "unselected", false, "Unselected", "Hide unselected rather than selected");
}

/** \} */

/* -------------------------------------------------------------------- */
/** \name Reveal Operator
 * \{ */

static int edbm_reveal_exec(bContext *C, wmOperator *op)
{
  const bool select = RNA_boolean_get(op->ptr, "select");
  const Scene *scene = CTX_data_scene(C);
  ViewLayer *view_layer = CTX_data_view_layer(C);

  const Vector<Object *> objects = BKE_view_layer_array_from_objects_in_edit_mode_unique_data(
      scene, view_layer, CTX_wm_view3d(C));
  for (Object *obedit : objects) {
    BMEditMesh *em = BKE_editmesh_from_object(obedit);

    if (EDBM_mesh_reveal(em, select)) {
      EDBMUpdate_Params params{};
      params.calc_looptris = true;
      params.calc_normals = false;
      params.is_destructive = false;
      EDBM_update(static_cast<Mesh *>(obedit->data), &params);
    }
  }

  return OPERATOR_FINISHED;
}

void MESH_OT_reveal(wmOperatorType *ot)
{
  /* identifiers */
  ot->name = "Reveal Hidden";
  ot->idname = "MESH_OT_reveal";
  ot->description = "Reveal all hidden vertices, edges and faces";

  /* api callbacks */
  ot->exec = edbm_reveal_exec;
  ot->poll = ED_operator_editmesh;

  /* flags */
  ot->flag = OPTYPE_REGISTER | OPTYPE_UNDO;

  RNA_def_boolean(ot->srna, "select", true, "Select", "");
}

/** \} */

/* -------------------------------------------------------------------- */
/** \name Recalculate Normals Operator
 * \{ */

static int edbm_normals_make_consistent_exec(bContext *C, wmOperator *op)
{
  const Scene *scene = CTX_data_scene(C);
  ViewLayer *view_layer = CTX_data_view_layer(C);
  const bool inside = RNA_boolean_get(op->ptr, "inside");

  const Vector<Object *> objects = BKE_view_layer_array_from_objects_in_edit_mode_unique_data(
      scene, view_layer, CTX_wm_view3d(C));
  for (Object *obedit : objects) {
    BMEditMesh *em = BKE_editmesh_from_object(obedit);

    if (em->bm->totfacesel == 0) {
      continue;
    }

    BMLoopNorEditDataArray *lnors_ed_arr = nullptr;

    if (inside) {
      /* Save custom normal data for later so we can flip them correctly. */
      lnors_ed_arr = flip_custom_normals_init_data(em->bm);
    }

    if (!EDBM_op_callf(em, op, "recalc_face_normals faces=%hf", BM_ELEM_SELECT)) {
      continue;
    }

    if (inside) {
      EDBM_op_callf(em, op, "reverse_faces faces=%hf flip_multires=%b", BM_ELEM_SELECT, true);
      flip_custom_normals(em->bm, lnors_ed_arr);
      if (lnors_ed_arr != nullptr) {
        BM_loop_normal_editdata_array_free(lnors_ed_arr);
      }
    }

    EDBMUpdate_Params params{};
    params.calc_looptris = true;
    params.calc_normals = false;
    params.is_destructive = false;
    EDBM_update(static_cast<Mesh *>(obedit->data), &params);
  }

  return OPERATOR_FINISHED;
}

void MESH_OT_normals_make_consistent(wmOperatorType *ot)
{
  /* identifiers */
  ot->name = "Recalculate Normals";
  ot->description = "Make face and vertex normals point either outside or inside the mesh";
  ot->idname = "MESH_OT_normals_make_consistent";

  /* api callbacks */
  ot->exec = edbm_normals_make_consistent_exec;
  ot->poll = ED_operator_editmesh;

  /* flags */
  ot->flag = OPTYPE_REGISTER | OPTYPE_UNDO;

  RNA_def_boolean(ot->srna, "inside", false, "Inside", "");
}

/** \} */

/* -------------------------------------------------------------------- */
/** \name Smooth Vertices Operator
 * \{ */

static int edbm_do_smooth_vertex_exec(bContext *C, wmOperator *op)
{
  const float fac = RNA_float_get(op->ptr, "factor");

  const bool xaxis = RNA_boolean_get(op->ptr, "xaxis");
  const bool yaxis = RNA_boolean_get(op->ptr, "yaxis");
  const bool zaxis = RNA_boolean_get(op->ptr, "zaxis");
  int repeat = RNA_int_get(op->ptr, "repeat");

  if (!repeat) {
    repeat = 1;
  }

  const Scene *scene = CTX_data_scene(C);
  ViewLayer *view_layer = CTX_data_view_layer(C);
  int tot_selected = 0, tot_locked = 0;
  const Vector<Object *> objects = BKE_view_layer_array_from_objects_in_edit_mode_unique_data(
      scene, view_layer, CTX_wm_view3d(C));
  for (Object *obedit : objects) {
    Mesh *mesh = static_cast<Mesh *>(obedit->data);
    BMEditMesh *em = BKE_editmesh_from_object(obedit);
    bool mirrx = false, mirry = false, mirrz = false;
    float clip_dist = 0.0f;
    const bool use_topology = (mesh->editflag & ME_EDIT_MIRROR_TOPO) != 0;

    if (em->bm->totvertsel == 0) {
      continue;
    }

    if (ED_object_edit_report_if_shape_key_is_locked(obedit, op->reports)) {
      tot_locked++;
      continue;
    }

    tot_selected++;

    /* mirror before smooth */
    if (((Mesh *)obedit->data)->symmetry & ME_SYMMETRY_X) {
      EDBM_verts_mirror_cache_begin(em, 0, false, true, false, use_topology);
    }

    /* if there is a mirror modifier with clipping, flag the verts that
     * are within tolerance of the plane(s) of reflection
     */
    LISTBASE_FOREACH (ModifierData *, md, &obedit->modifiers) {
      if (md->type == eModifierType_Mirror && (md->mode & eModifierMode_Realtime)) {
        MirrorModifierData *mmd = (MirrorModifierData *)md;

        if (mmd->flag & MOD_MIR_CLIPPING) {
          if (mmd->flag & MOD_MIR_AXIS_X) {
            mirrx = true;
          }
          if (mmd->flag & MOD_MIR_AXIS_Y) {
            mirry = true;
          }
          if (mmd->flag & MOD_MIR_AXIS_Z) {
            mirrz = true;
          }

          clip_dist = mmd->tolerance;
        }
      }
    }

    for (int i = 0; i < repeat; i++) {
      if (!EDBM_op_callf(
              em,
              op,
              "smooth_vert verts=%hv factor=%f mirror_clip_x=%b mirror_clip_y=%b mirror_clip_z=%b "
              "clip_dist=%f use_axis_x=%b use_axis_y=%b use_axis_z=%b",
              BM_ELEM_SELECT,
              fac,
              mirrx,
              mirry,
              mirrz,
              clip_dist,
              xaxis,
              yaxis,
              zaxis))
      {
        continue;
      }
    }

    /* apply mirror */
    if (((Mesh *)obedit->data)->symmetry & ME_SYMMETRY_X) {
      EDBM_verts_mirror_apply(em, BM_ELEM_SELECT, 0);
      EDBM_verts_mirror_cache_end(em);
    }

    EDBMUpdate_Params params{};
    params.calc_looptris = true;
    params.calc_normals = false;
    params.is_destructive = false;
    EDBM_update(static_cast<Mesh *>(obedit->data), &params);
  }

  if (tot_selected == 0 && !tot_locked) {
    BKE_report(op->reports, RPT_WARNING, "No selected vertex");
  }

  return tot_selected ? OPERATOR_FINISHED : OPERATOR_CANCELLED;
}

void MESH_OT_vertices_smooth(wmOperatorType *ot)
{
  /* identifiers */
  ot->name = "Smooth Vertices";
  ot->description = "Flatten angles of selected vertices";
  ot->idname = "MESH_OT_vertices_smooth";

  /* api callbacks */
  ot->exec = edbm_do_smooth_vertex_exec;
  ot->poll = ED_operator_editmesh;

  /* flags */
  ot->flag = OPTYPE_REGISTER | OPTYPE_UNDO;

  ot->prop = RNA_def_float_factor(
      ot->srna, "factor", 0.0f, -10.0f, 10.0f, "Smoothing", "Smoothing factor", 0.0f, 1.0f);
  RNA_def_int(
      ot->srna, "repeat", 1, 1, 1000, "Repeat", "Number of times to smooth the mesh", 1, 100);

  WM_operatortype_props_advanced_begin(ot);

  RNA_def_boolean(ot->srna, "xaxis", true, "X-Axis", "Smooth along the X axis");
  RNA_def_boolean(ot->srna, "yaxis", true, "Y-Axis", "Smooth along the Y axis");
  RNA_def_boolean(ot->srna, "zaxis", true, "Z-Axis", "Smooth along the Z axis");

  /* Set generic modal callbacks. */
  WM_operator_type_modal_from_exec_for_object_edit_coords(ot);
}

/** \} */

/* -------------------------------------------------------------------- */
/** \name Laplacian Smooth Vertices Operator
 * \{ */

static int edbm_do_smooth_laplacian_vertex_exec(bContext *C, wmOperator *op)
{
  int tot_selected = 0, tot_locked = 0;
  const Scene *scene = CTX_data_scene(C);
  ViewLayer *view_layer = CTX_data_view_layer(C);

  const float lambda_factor = RNA_float_get(op->ptr, "lambda_factor");
  const float lambda_border = RNA_float_get(op->ptr, "lambda_border");
  const bool usex = RNA_boolean_get(op->ptr, "use_x");
  const bool usey = RNA_boolean_get(op->ptr, "use_y");
  const bool usez = RNA_boolean_get(op->ptr, "use_z");
  const bool preserve_volume = RNA_boolean_get(op->ptr, "preserve_volume");
  int repeat = RNA_int_get(op->ptr, "repeat");

  if (!repeat) {
    repeat = 1;
  }

  const Vector<Object *> objects = BKE_view_layer_array_from_objects_in_edit_mode_unique_data(
      scene, view_layer, CTX_wm_view3d(C));
  for (Object *obedit : objects) {
    BMEditMesh *em = BKE_editmesh_from_object(obedit);
    Mesh *mesh = static_cast<Mesh *>(obedit->data);
    bool use_topology = (mesh->editflag & ME_EDIT_MIRROR_TOPO) != 0;

    if (em->bm->totvertsel == 0) {
      continue;
    }

    if (ED_object_edit_report_if_shape_key_is_locked(obedit, op->reports)) {
      tot_locked++;
      continue;
    }

    tot_selected++;

    /* Mirror before smooth. */
    if (((Mesh *)obedit->data)->symmetry & ME_SYMMETRY_X) {
      EDBM_verts_mirror_cache_begin(em, 0, false, true, false, use_topology);
    }

    bool failed_repeat_loop = false;
    for (int i = 0; i < repeat; i++) {
      if (!EDBM_op_callf(em,
                         op,
                         "smooth_laplacian_vert verts=%hv lambda_factor=%f lambda_border=%f "
                         "use_x=%b use_y=%b use_z=%b preserve_volume=%b",
                         BM_ELEM_SELECT,
                         lambda_factor,
                         lambda_border,
                         usex,
                         usey,
                         usez,
                         preserve_volume))
      {
        failed_repeat_loop = true;
        break;
      }
    }
    if (failed_repeat_loop) {
      continue;
    }

    /* Apply mirror. */
    if (((Mesh *)obedit->data)->symmetry & ME_SYMMETRY_X) {
      EDBM_verts_mirror_apply(em, BM_ELEM_SELECT, 0);
      EDBM_verts_mirror_cache_end(em);
    }

    EDBMUpdate_Params params{};
    params.calc_looptris = true;
    params.calc_normals = false;
    params.is_destructive = false;
    EDBM_update(static_cast<Mesh *>(obedit->data), &params);
  }

  if (tot_selected == 0 && !tot_locked) {
    BKE_report(op->reports, RPT_WARNING, "No selected vertex");
  }

  return tot_selected ? OPERATOR_FINISHED : OPERATOR_CANCELLED;
}

void MESH_OT_vertices_smooth_laplacian(wmOperatorType *ot)
{
  /* identifiers */
  ot->name = "Laplacian Smooth Vertices";
  ot->description = "Laplacian smooth of selected vertices";
  ot->idname = "MESH_OT_vertices_smooth_laplacian";

  /* api callbacks */
  ot->exec = edbm_do_smooth_laplacian_vertex_exec;
  ot->poll = ED_operator_editmesh;

  /* flags */
  ot->flag = OPTYPE_REGISTER | OPTYPE_UNDO;

  RNA_def_int(
      ot->srna, "repeat", 1, 1, 1000, "Number of iterations to smooth the mesh", "", 1, 200);
  RNA_def_float(
      ot->srna, "lambda_factor", 1.0f, 1e-7f, 1000.0f, "Lambda factor", "", 1e-7f, 1000.0f);
  RNA_def_float(ot->srna,
                "lambda_border",
                5e-5f,
                1e-7f,
                1000.0f,
                "Lambda factor in border",
                "",
                1e-7f,
                1000.0f);

  WM_operatortype_props_advanced_begin(ot);

  RNA_def_boolean(ot->srna, "use_x", true, "Smooth X Axis", "Smooth object along X axis");
  RNA_def_boolean(ot->srna, "use_y", true, "Smooth Y Axis", "Smooth object along Y axis");
  RNA_def_boolean(ot->srna, "use_z", true, "Smooth Z Axis", "Smooth object along Z axis");
  RNA_def_boolean(ot->srna,
                  "preserve_volume",
                  true,
                  "Preserve Volume",
                  "Apply volume preservation after smooth");
}

/** \} */

/* -------------------------------------------------------------------- */
/** \name Set Faces Smooth Shading Operator
 * \{ */

static void mesh_set_smooth_faces(BMEditMesh *em, short smooth)
{
  BMIter iter;
  BMFace *efa;

  if (em == nullptr) {
    return;
  }

  BM_ITER_MESH (efa, &iter, em->bm, BM_FACES_OF_MESH) {
    if (BM_elem_flag_test(efa, BM_ELEM_SELECT)) {
      BM_elem_flag_set(efa, BM_ELEM_SMOOTH, smooth);
    }
  }
}

static int edbm_faces_shade_smooth_exec(bContext *C, wmOperator * /*op*/)
{
  const Scene *scene = CTX_data_scene(C);
  ViewLayer *view_layer = CTX_data_view_layer(C);
  const Vector<Object *> objects = BKE_view_layer_array_from_objects_in_edit_mode_unique_data(
      scene, view_layer, CTX_wm_view3d(C));
  for (Object *obedit : objects) {
    BMEditMesh *em = BKE_editmesh_from_object(obedit);

    if (em->bm->totfacesel == 0) {
      continue;
    }

    mesh_set_smooth_faces(em, 1);
    EDBMUpdate_Params params{};
    params.calc_looptris = false;
    params.calc_normals = false;
    params.is_destructive = false;
    EDBM_update(static_cast<Mesh *>(obedit->data), &params);
  }

  return OPERATOR_FINISHED;
}

void MESH_OT_faces_shade_smooth(wmOperatorType *ot)
{
  /* identifiers */
  ot->name = "Shade Smooth";
  ot->description = "Display faces smooth (using vertex normals)";
  ot->idname = "MESH_OT_faces_shade_smooth";

  /* api callbacks */
  ot->exec = edbm_faces_shade_smooth_exec;
  ot->poll = ED_operator_editmesh;

  /* flags */
  ot->flag = OPTYPE_REGISTER | OPTYPE_UNDO;
}

/** \} */

/* -------------------------------------------------------------------- */
/** \name Set Faces Flat Shading Operator
 * \{ */

static int edbm_faces_shade_flat_exec(bContext *C, wmOperator * /*op*/)
{
  const Scene *scene = CTX_data_scene(C);
  ViewLayer *view_layer = CTX_data_view_layer(C);
  const Vector<Object *> objects = BKE_view_layer_array_from_objects_in_edit_mode_unique_data(
      scene, view_layer, CTX_wm_view3d(C));
  for (Object *obedit : objects) {
    BMEditMesh *em = BKE_editmesh_from_object(obedit);

    if (em->bm->totfacesel == 0) {
      continue;
    }

    mesh_set_smooth_faces(em, 0);
    EDBMUpdate_Params params{};
    params.calc_looptris = false;
    params.calc_normals = false;
    params.is_destructive = false;
    EDBM_update(static_cast<Mesh *>(obedit->data), &params);
  }

  return OPERATOR_FINISHED;
}

void MESH_OT_faces_shade_flat(wmOperatorType *ot)
{
  /* identifiers */
  ot->name = "Shade Flat";
  ot->description = "Display faces flat";
  ot->idname = "MESH_OT_faces_shade_flat";

  /* api callbacks */
  ot->exec = edbm_faces_shade_flat_exec;
  ot->poll = ED_operator_editmesh;

  /* flags */
  ot->flag = OPTYPE_REGISTER | OPTYPE_UNDO;
}

/** \} */

/* -------------------------------------------------------------------- */
/** \name UV/Color Rotate/Reverse Operator
 * \{ */

static int edbm_rotate_uvs_exec(bContext *C, wmOperator *op)
{
  /* get the direction from RNA */
  const bool use_ccw = RNA_boolean_get(op->ptr, "use_ccw");

  const Scene *scene = CTX_data_scene(C);
  ViewLayer *view_layer = CTX_data_view_layer(C);
  const Vector<Object *> objects = BKE_view_layer_array_from_objects_in_edit_mode_unique_data(
      scene, view_layer, CTX_wm_view3d(C));
  for (Object *obedit : objects) {
    BMEditMesh *em = BKE_editmesh_from_object(obedit);

    if (em->bm->totfacesel == 0) {
      continue;
    }

    BMOperator bmop;

    EDBM_op_init(em, &bmop, op, "rotate_uvs faces=%hf use_ccw=%b", BM_ELEM_SELECT, use_ccw);

    BMO_op_exec(em->bm, &bmop);

    if (!EDBM_op_finish(em, &bmop, op, true)) {
      continue;
    }

    EDBMUpdate_Params params{};
    params.calc_looptris = false;
    params.calc_normals = false;
    params.is_destructive = false;
    EDBM_update(static_cast<Mesh *>(obedit->data), &params);
  }

  return OPERATOR_FINISHED;
}

static int edbm_reverse_uvs_exec(bContext *C, wmOperator *op)
{
  const Scene *scene = CTX_data_scene(C);
  ViewLayer *view_layer = CTX_data_view_layer(C);
  const Vector<Object *> objects = BKE_view_layer_array_from_objects_in_edit_mode_unique_data(
      scene, view_layer, CTX_wm_view3d(C));
  for (Object *obedit : objects) {
    BMEditMesh *em = BKE_editmesh_from_object(obedit);

    if (em->bm->totfacesel == 0) {
      continue;
    }

    BMOperator bmop;

    EDBM_op_init(em, &bmop, op, "reverse_uvs faces=%hf", BM_ELEM_SELECT);

    BMO_op_exec(em->bm, &bmop);

    if (!EDBM_op_finish(em, &bmop, op, true)) {
      continue;
    }
    EDBMUpdate_Params params{};
    params.calc_looptris = false;
    params.calc_normals = false;
    params.is_destructive = false;
    EDBM_update(static_cast<Mesh *>(obedit->data), &params);
  }

  return OPERATOR_FINISHED;
}

static int edbm_rotate_colors_exec(bContext *C, wmOperator *op)
{
  /* get the direction from RNA */
  const bool use_ccw = RNA_boolean_get(op->ptr, "use_ccw");

  const Scene *scene = CTX_data_scene(C);
  ViewLayer *view_layer = CTX_data_view_layer(C);
  const Vector<Object *> objects = BKE_view_layer_array_from_objects_in_edit_mode_unique_data(
      scene, view_layer, CTX_wm_view3d(C));

  for (uint ob_index = 0; ob_index < objects.size(); ob_index++) {
    Object *ob = objects[ob_index];
    BMEditMesh *em = BKE_editmesh_from_object(ob);
    if (em->bm->totfacesel == 0) {
      continue;
    }

    BMOperator bmop;

    Mesh *mesh = BKE_object_get_original_mesh(ob);
    const CustomDataLayer *layer = BKE_id_attribute_search(
        &mesh->id, mesh->active_color_attribute, CD_MASK_COLOR_ALL, ATTR_DOMAIN_MASK_CORNER);
    if (!layer) {
      continue;
    }

    int color_index = BKE_id_attribute_to_index(
        &mesh->id, layer, ATTR_DOMAIN_MASK_CORNER, CD_MASK_COLOR_ALL);
    EDBM_op_init(em,
                 &bmop,
                 op,
                 "rotate_colors faces=%hf use_ccw=%b color_index=%i",
                 BM_ELEM_SELECT,
                 use_ccw,
                 color_index);

    BMO_op_exec(em->bm, &bmop);

    if (!EDBM_op_finish(em, &bmop, op, true)) {
      continue;
    }

    /* dependencies graph and notification stuff */
    EDBMUpdate_Params params{};
    params.calc_looptris = false;
    params.calc_normals = false;
    params.is_destructive = false;
    EDBM_update(static_cast<Mesh *>(ob->data), &params);
  }

  return OPERATOR_FINISHED;
}

static int edbm_reverse_colors_exec(bContext *C, wmOperator *op)
{
  const Scene *scene = CTX_data_scene(C);
  ViewLayer *view_layer = CTX_data_view_layer(C);
  const Vector<Object *> objects = BKE_view_layer_array_from_objects_in_edit_mode_unique_data(
      scene, view_layer, CTX_wm_view3d(C));

  for (Object *obedit : objects) {
    BMEditMesh *em = BKE_editmesh_from_object(obedit);

    if (em->bm->totfacesel == 0) {
      continue;
    }

    Mesh *mesh = BKE_object_get_original_mesh(obedit);
    const CustomDataLayer *layer = BKE_id_attribute_search(
        &mesh->id, mesh->active_color_attribute, CD_MASK_COLOR_ALL, ATTR_DOMAIN_MASK_CORNER);
    if (!layer) {
      continue;
    }

    BMOperator bmop;

    int color_index = BKE_id_attribute_to_index(
        &mesh->id, layer, ATTR_DOMAIN_MASK_CORNER, CD_MASK_COLOR_ALL);
    EDBM_op_init(
        em, &bmop, op, "reverse_colors faces=%hf color_index=%i", BM_ELEM_SELECT, color_index);

    BMO_op_exec(em->bm, &bmop);

    if (!EDBM_op_finish(em, &bmop, op, true)) {
      continue;
    }

    EDBMUpdate_Params params{};
    params.calc_looptris = false;
    params.calc_normals = false;
    params.is_destructive = false;
    EDBM_update(static_cast<Mesh *>(obedit->data), &params);
  }

  return OPERATOR_FINISHED;
}

void MESH_OT_uvs_rotate(wmOperatorType *ot)
{
  /* identifiers */
  ot->name = "Rotate UVs";
  ot->idname = "MESH_OT_uvs_rotate";
  ot->description = "Rotate UV coordinates inside faces";

  /* api callbacks */
  ot->exec = edbm_rotate_uvs_exec;
  ot->poll = ED_operator_editmesh;

  /* flags */
  ot->flag = OPTYPE_REGISTER | OPTYPE_UNDO;

  /* props */
  RNA_def_boolean(ot->srna, "use_ccw", false, "Counter Clockwise", "");
}

void MESH_OT_uvs_reverse(wmOperatorType *ot)
{
  /* identifiers */
  ot->name = "Reverse UVs";
  ot->idname = "MESH_OT_uvs_reverse";
  ot->description = "Flip direction of UV coordinates inside faces";

  /* api callbacks */
  ot->exec = edbm_reverse_uvs_exec;
  ot->poll = ED_operator_editmesh;

  /* flags */
  ot->flag = OPTYPE_REGISTER | OPTYPE_UNDO;

  /* props */
  // RNA_def_enum(ot->srna, "axis", axis_items, DIRECTION_CW, "Axis", "Axis to mirror UVs around");
}

void MESH_OT_colors_rotate(wmOperatorType *ot)
{
  /* identifiers */
  ot->name = "Rotate Colors";
  ot->idname = "MESH_OT_colors_rotate";
  ot->description = "Rotate face corner color attribute inside faces";

  /* api callbacks */
  ot->exec = edbm_rotate_colors_exec;
  ot->poll = ED_operator_editmesh;

  /* flags */
  ot->flag = OPTYPE_REGISTER | OPTYPE_UNDO;

  /* props */
  RNA_def_boolean(ot->srna, "use_ccw", false, "Counter Clockwise", "");
}

void MESH_OT_colors_reverse(wmOperatorType *ot)
{
  /* identifiers */
  ot->name = "Reverse Colors";
  ot->idname = "MESH_OT_colors_reverse";
  ot->description = "Flip direction of face corner color attribute inside faces";

  /* api callbacks */
  ot->exec = edbm_reverse_colors_exec;
  ot->poll = ED_operator_editmesh;

  /* flags */
  ot->flag = OPTYPE_REGISTER | OPTYPE_UNDO;

  /* props */
#if 0
  RNA_def_enum(ot->srna, "axis", axis_items, DIRECTION_CW, "Axis", "Axis to mirror colors around");
#endif
}

/** \} */

/* -------------------------------------------------------------------- */
/** \name Merge Vertices Operator
 * \{ */

enum {
  MESH_MERGE_LAST = 1,
  MESH_MERGE_CENTER = 3,
  MESH_MERGE_CURSOR = 4,
  MESH_MERGE_COLLAPSE = 5,
  MESH_MERGE_FIRST = 6,
};

static bool merge_firstlast(BMEditMesh *em,
                            const bool use_first,
                            const bool use_uvmerge,
                            wmOperator *wmop)
{
  BMVert *mergevert;
  BMEditSelection *ese;

  /* operator could be called directly from shortcut or python,
   * so do extra check for data here
   */

  /* While #merge_type_itemf does a sanity check, this operation runs on all edit-mode objects.
   * Some of them may not have the expected selection state. */
  if (use_first == false) {
    if (!em->bm->selected.last || ((BMEditSelection *)em->bm->selected.last)->htype != BM_VERT) {
      return false;
    }

    ese = static_cast<BMEditSelection *>(em->bm->selected.last);
    mergevert = (BMVert *)ese->ele;
  }
  else {
    if (!em->bm->selected.first || ((BMEditSelection *)em->bm->selected.first)->htype != BM_VERT) {
      return false;
    }

    ese = static_cast<BMEditSelection *>(em->bm->selected.first);
    mergevert = (BMVert *)ese->ele;
  }

  if (!BM_elem_flag_test(mergevert, BM_ELEM_SELECT)) {
    return false;
  }

  if (use_uvmerge) {
    if (!EDBM_op_callf(
            em, wmop, "pointmerge_facedata verts=%hv vert_snap=%e", BM_ELEM_SELECT, mergevert))
    {
      return false;
    }
  }

  if (!EDBM_op_callf(em, wmop, "pointmerge verts=%hv merge_co=%v", BM_ELEM_SELECT, mergevert->co))
  {
    return false;
  }

  return true;
}

static bool merge_target(BMEditMesh *em,
                         Scene *scene,
                         Object *ob,
                         const bool use_cursor,
                         const bool use_uvmerge,
                         wmOperator *wmop)
{
  BMIter iter;
  BMVert *v;
  float co[3], cent[3] = {0.0f, 0.0f, 0.0f};
  const float *vco = nullptr;

  if (use_cursor) {
    vco = scene->cursor.location;
    copy_v3_v3(co, vco);
    invert_m4_m4(ob->world_to_object, ob->object_to_world);
    mul_m4_v3(ob->world_to_object, co);
  }
  else {
    float fac;
    int i = 0;
    BM_ITER_MESH (v, &iter, em->bm, BM_VERTS_OF_MESH) {
      if (!BM_elem_flag_test(v, BM_ELEM_SELECT)) {
        continue;
      }
      add_v3_v3(cent, v->co);
      i++;
    }

    if (!i) {
      return false;
    }

    fac = 1.0f / float(i);
    mul_v3_fl(cent, fac);
    copy_v3_v3(co, cent);
    vco = co;
  }

  if (!vco) {
    return false;
  }

  if (use_uvmerge) {
    if (!EDBM_op_callf(em, wmop, "average_vert_facedata verts=%hv", BM_ELEM_SELECT)) {
      return false;
    }
  }

  if (!EDBM_op_callf(em, wmop, "pointmerge verts=%hv merge_co=%v", BM_ELEM_SELECT, co)) {
    return false;
  }

  return true;
}

static int edbm_merge_exec(bContext *C, wmOperator *op)
{
  Scene *scene = CTX_data_scene(C);
  ViewLayer *view_layer = CTX_data_view_layer(C);
  const Vector<Object *> objects = BKE_view_layer_array_from_objects_in_edit_mode_unique_data(
      scene, view_layer, CTX_wm_view3d(C));
  const int type = RNA_enum_get(op->ptr, "type");
  const bool uvs = RNA_boolean_get(op->ptr, "uvs");

  for (Object *obedit : objects) {
    BMEditMesh *em = BKE_editmesh_from_object(obedit);

    if (em->bm->totvertsel == 0) {
      continue;
    }

    BM_custom_loop_normals_to_vector_layer(em->bm);

    bool ok = false;
    switch (type) {
      case MESH_MERGE_CENTER:
        ok = merge_target(em, scene, obedit, false, uvs, op);
        break;
      case MESH_MERGE_CURSOR:
        ok = merge_target(em, scene, obedit, true, uvs, op);
        break;
      case MESH_MERGE_LAST:
        ok = merge_firstlast(em, false, uvs, op);
        break;
      case MESH_MERGE_FIRST:
        ok = merge_firstlast(em, true, uvs, op);
        break;
      case MESH_MERGE_COLLAPSE:
        ok = EDBM_op_callf(em, op, "collapse edges=%he uvs=%b", BM_ELEM_SELECT, uvs);
        break;
      default:
        BLI_assert(0);
        break;
    }

    if (!ok) {
      continue;
    }

    BM_custom_loop_normals_from_vector_layer(em->bm, false);

    EDBMUpdate_Params params{};
    params.calc_looptris = true;
    params.calc_normals = false;
    params.is_destructive = true;
    EDBM_update(static_cast<Mesh *>(obedit->data), &params);

    /* once collapsed, we can't have edge/face selection */
    if ((em->selectmode & SCE_SELECT_VERTEX) == 0) {
      EDBM_flag_disable_all(em, BM_ELEM_SELECT);
    }
    /* Only active object supported, see comment below. */
    if (ELEM(type, MESH_MERGE_FIRST, MESH_MERGE_LAST)) {
      break;
    }
  }

  return OPERATOR_FINISHED;
}

static const EnumPropertyItem merge_type_items[] = {
    {MESH_MERGE_CENTER, "CENTER", 0, "At Center", ""},
    {MESH_MERGE_CURSOR, "CURSOR", 0, "At Cursor", ""},
    {MESH_MERGE_COLLAPSE, "COLLAPSE", 0, "Collapse", ""},
    {MESH_MERGE_FIRST, "FIRST", 0, "At First", ""},
    {MESH_MERGE_LAST, "LAST", 0, "At Last", ""},
    {0, nullptr, 0, nullptr, nullptr},
};

static const EnumPropertyItem *merge_type_itemf(bContext *C,
                                                PointerRNA * /*ptr*/,
                                                PropertyRNA * /*prop*/,
                                                bool *r_free)
{
  if (!C) { /* needed for docs */
    return merge_type_items;
  }

  Object *obedit = CTX_data_edit_object(C);
  if (obedit && obedit->type == OB_MESH) {
    EnumPropertyItem *item = nullptr;
    int totitem = 0;
    BMEditMesh *em = BKE_editmesh_from_object(obedit);

    /* Keep these first so that their automatic shortcuts don't change. */
    RNA_enum_items_add_value(&item, &totitem, merge_type_items, MESH_MERGE_CENTER);
    RNA_enum_items_add_value(&item, &totitem, merge_type_items, MESH_MERGE_CURSOR);
    RNA_enum_items_add_value(&item, &totitem, merge_type_items, MESH_MERGE_COLLAPSE);

    /* Only active object supported:
     * In practice it doesn't make sense to run this operation on non-active meshes
     * since selecting will activate - we could have own code-path for these but it's a hassle
     * for now just apply to the active (first) object. */
    if (em->selectmode & SCE_SELECT_VERTEX) {
      if (em->bm->selected.first && em->bm->selected.last &&
          ((BMEditSelection *)em->bm->selected.first)->htype == BM_VERT &&
          ((BMEditSelection *)em->bm->selected.last)->htype == BM_VERT)
      {
        RNA_enum_items_add_value(&item, &totitem, merge_type_items, MESH_MERGE_FIRST);
        RNA_enum_items_add_value(&item, &totitem, merge_type_items, MESH_MERGE_LAST);
      }
      else if (em->bm->selected.first &&
               ((BMEditSelection *)em->bm->selected.first)->htype == BM_VERT)
      {
        RNA_enum_items_add_value(&item, &totitem, merge_type_items, MESH_MERGE_FIRST);
      }
      else if (em->bm->selected.last &&
               ((BMEditSelection *)em->bm->selected.last)->htype == BM_VERT)
      {
        RNA_enum_items_add_value(&item, &totitem, merge_type_items, MESH_MERGE_LAST);
      }
    }

    RNA_enum_item_end(&item, &totitem);

    *r_free = true;

    return item;
  }

  /* Get all items e.g. when creating keymap item. */
  return merge_type_items;
}

void MESH_OT_merge(wmOperatorType *ot)
{
  /* identifiers */
  ot->name = "Merge";
  ot->description = "Merge selected vertices";
  ot->idname = "MESH_OT_merge";

  /* api callbacks */
  ot->exec = edbm_merge_exec;
  ot->invoke = WM_menu_invoke;
  ot->poll = ED_operator_editmesh;

  /* flags */
  ot->flag = OPTYPE_REGISTER | OPTYPE_UNDO;

  /* properties */
  ot->prop = RNA_def_enum(
      ot->srna, "type", merge_type_items, MESH_MERGE_CENTER, "Type", "Merge method to use");
  RNA_def_enum_funcs(ot->prop, merge_type_itemf);

  WM_operatortype_props_advanced_begin(ot);

  RNA_def_boolean(ot->srna, "uvs", false, "UVs", "Move UVs according to merge");
}

/** \} */

/* -------------------------------------------------------------------- */
/** \name Merge By Distance Operator
 * \{ */

static int edbm_remove_doubles_exec(bContext *C, wmOperator *op)
{
  const float threshold = RNA_float_get(op->ptr, "threshold");
  const bool use_unselected = RNA_boolean_get(op->ptr, "use_unselected");
  const bool use_sharp_edge_from_normals = RNA_boolean_get(op->ptr, "use_sharp_edge_from_normals");

  int count_multi = 0;

  const Scene *scene = CTX_data_scene(C);
  ViewLayer *view_layer = CTX_data_view_layer(C);
  const Vector<Object *> objects = BKE_view_layer_array_from_objects_in_edit_mode_unique_data(
      scene, view_layer, CTX_wm_view3d(C));

  for (Object *obedit : objects) {
    BMEditMesh *em = BKE_editmesh_from_object(obedit);

    /* Selection used as target with 'use_unselected'. */
    if (em->bm->totvertsel == 0) {
      continue;
    }

    BMOperator bmop;
    const int totvert_orig = em->bm->totvert;

    /* avoid losing selection state (select -> tags) */
    char htype_select;
    if (em->selectmode & SCE_SELECT_VERTEX) {
      htype_select = BM_VERT;
    }
    else if (em->selectmode & SCE_SELECT_EDGE) {
      htype_select = BM_EDGE;
    }
    else {
      htype_select = BM_FACE;
    }

    BM_custom_loop_normals_to_vector_layer(em->bm);

    /* store selection as tags */
    BM_mesh_elem_hflag_enable_test(em->bm, htype_select, BM_ELEM_TAG, true, true, BM_ELEM_SELECT);

    if (use_unselected) {
      EDBM_automerge(obedit, false, BM_ELEM_SELECT, threshold);
    }
    else {
      EDBM_op_init(em, &bmop, op, "find_doubles verts=%hv dist=%f", BM_ELEM_SELECT, threshold);

      BMO_op_exec(em->bm, &bmop);

      if (!EDBM_op_callf(em, op, "weld_verts targetmap=%S", &bmop, "targetmap.out")) {
        BMO_op_finish(em->bm, &bmop);
        continue;
      }

      if (!EDBM_op_finish(em, &bmop, op, true)) {
        continue;
      }
    }

    const int count = (totvert_orig - em->bm->totvert);

    /* restore selection from tags */
    BM_mesh_elem_hflag_enable_test(em->bm, htype_select, BM_ELEM_SELECT, true, true, BM_ELEM_TAG);
    EDBM_selectmode_flush(em);

    BM_custom_loop_normals_from_vector_layer(em->bm, use_sharp_edge_from_normals);

    if (count) {
      count_multi += count;
      EDBMUpdate_Params params{};
      params.calc_looptris = true;
      params.calc_normals = false;
      params.is_destructive = true;
      EDBM_update(static_cast<Mesh *>(obedit->data), &params);
    }
  }

  BKE_reportf(op->reports, RPT_INFO, "Removed %d vertice(s)", count_multi);

  return OPERATOR_FINISHED;
}

void MESH_OT_remove_doubles(wmOperatorType *ot)
{
  /* identifiers */
  ot->name = "Merge by Distance";
  ot->description = "Merge vertices based on their proximity";
  ot->idname = "MESH_OT_remove_doubles";

  /* api callbacks */
  ot->exec = edbm_remove_doubles_exec;
  ot->poll = ED_operator_editmesh;

  /* flags */
  ot->flag = OPTYPE_REGISTER | OPTYPE_UNDO;

  RNA_def_float_distance(ot->srna,
                         "threshold",
                         1e-4f,
                         1e-6f,
                         50.0f,
                         "Merge Distance",
                         "Maximum distance between elements to merge",
                         1e-5f,
                         10.0f);
  RNA_def_boolean(ot->srna,
                  "use_unselected",
                  false,
                  "Unselected",
                  "Merge selected to other unselected vertices");

  RNA_def_boolean(ot->srna,
                  "use_sharp_edge_from_normals",
                  false,
                  "Sharp Edges",
                  "Calculate sharp edges using custom normal data (when available)");
}

/** \} */

/* -------------------------------------------------------------------- */
/** \name Shape Key Propagate Operator
 * \{ */

/* BMESH_TODO this should be properly encapsulated in a bmop.  but later. */
static bool shape_propagate(BMEditMesh *em, bool use_symmetry)
{
  BMIter iter;
  BMVert *eve = nullptr;
  float *co;
  int totshape = CustomData_number_of_layers(&em->bm->vdata, CD_SHAPEKEY);

  if (!CustomData_has_layer(&em->bm->vdata, CD_SHAPEKEY)) {
    return false;
  }

  BM_ITER_MESH (eve, &iter, em->bm, BM_VERTS_OF_MESH) {
    if (!BM_elem_flag_test(eve, BM_ELEM_SELECT) || BM_elem_flag_test(eve, BM_ELEM_HIDDEN)) {
      BMVert *mirr = use_symmetry ? EDBM_verts_mirror_get(em, eve) : nullptr;

      if (!mirr || !BM_elem_flag_test(mirr, BM_ELEM_SELECT) ||
          BM_elem_flag_test(mirr, BM_ELEM_HIDDEN))
      {
        continue;
      }
    }

    for (int i = 0; i < totshape; i++) {
      co = static_cast<float *>(
          CustomData_bmesh_get_n(&em->bm->vdata, eve->head.data, CD_SHAPEKEY, i));
      copy_v3_v3(co, eve->co);
    }
  }
  return true;
}

static int edbm_shape_propagate_to_all_exec(bContext *C, wmOperator *op)
{
  const Scene *scene = CTX_data_scene(C);
  ViewLayer *view_layer = CTX_data_view_layer(C);
  int tot_shapekeys = 0;
  int tot_selected_verts_objects = 0;
  int tot_locked = 0;

  const Vector<Object *> objects = BKE_view_layer_array_from_objects_in_edit_mode_unique_data(
      scene, view_layer, CTX_wm_view3d(C));
  for (Object *obedit : objects) {
    Mesh *mesh = static_cast<Mesh *>(obedit->data);
    BMEditMesh *em = mesh->edit_mesh;

    if (em->bm->totvertsel == 0) {
      continue;
    }

    /* Check for locked shape keys. */
    if (ED_object_report_if_any_shape_key_is_locked(obedit, op->reports)) {
      tot_locked++;
      continue;
    }

    tot_selected_verts_objects++;

    const bool use_symmetry = (mesh->symmetry & ME_SYMMETRY_X) != 0;

    if (use_symmetry) {
      const bool use_topology = (mesh->editflag & ME_EDIT_MIRROR_TOPO) != 0;

      EDBM_verts_mirror_cache_begin(em, 0, false, false, false, use_topology);
    }

    if (shape_propagate(em, use_symmetry)) {
      tot_shapekeys++;
    }

    if (use_symmetry) {
      EDBM_verts_mirror_cache_end(em);
    }

    EDBMUpdate_Params params{};
    params.calc_looptris = false;
    params.calc_normals = false;
    params.is_destructive = false;
    EDBM_update(mesh, &params);
  }

  if (tot_selected_verts_objects == 0) {
    if (!tot_locked) {
      BKE_report(op->reports, RPT_ERROR, "No selected vertex");
    }
    return OPERATOR_CANCELLED;
  }
  if (tot_shapekeys == 0) {
    BKE_report(op->reports, RPT_ERROR, "Mesh(es) do not have shape keys");
    return OPERATOR_CANCELLED;
  }

  return OPERATOR_FINISHED;
}

void MESH_OT_shape_propagate_to_all(wmOperatorType *ot)
{
  /* identifiers */
  ot->name = "Shape Propagate";
  ot->description = "Apply selected vertex locations to all other shape keys";
  ot->idname = "MESH_OT_shape_propagate_to_all";

  /* api callbacks */
  ot->exec = edbm_shape_propagate_to_all_exec;
  ot->poll = ED_operator_editmesh;

  /* flags */
  ot->flag = OPTYPE_REGISTER | OPTYPE_UNDO;
}

/** \} */

/* -------------------------------------------------------------------- */
/** \name Blend from Shape Operator
 * \{ */

/* BMESH_TODO this should be properly encapsulated in a bmop.  but later. */
static int edbm_blend_from_shape_exec(bContext *C, wmOperator *op)
{
  Object *obedit_ref = CTX_data_edit_object(C);
  Mesh *me_ref = static_cast<Mesh *>(obedit_ref->data);
  Key *key_ref = me_ref->key;
  KeyBlock *kb_ref = nullptr;
  BMEditMesh *em_ref = me_ref->edit_mesh;
  BMVert *eve;
  BMIter iter;
  const Scene *scene = CTX_data_scene(C);
  ViewLayer *view_layer = CTX_data_view_layer(C);
  float co[3], *sco;
  int totshape_ref = 0;

  const float blend = RNA_float_get(op->ptr, "blend");
  int shape_ref = RNA_enum_get(op->ptr, "shape");
  const bool use_add = RNA_boolean_get(op->ptr, "add");

  /* Sanity check. */
  totshape_ref = CustomData_number_of_layers(&em_ref->bm->vdata, CD_SHAPEKEY);

  if (totshape_ref == 0 || shape_ref < 0) {
    BKE_report(op->reports, RPT_ERROR, "Active mesh does not have shape keys");
    return OPERATOR_CANCELLED;
  }
  if (shape_ref >= totshape_ref) {
    /* This case occurs if operator was used before on object with more keys than current one. */
    shape_ref = 0; /* default to basis */
  }

  /* Get shape key - needed for finding reference shape (for add mode only). */
  if (key_ref) {
    kb_ref = static_cast<KeyBlock *>(BLI_findlink(&key_ref->block, shape_ref));
  }

  int tot_selected_verts_objects = 0, tot_locked = 0;
  const Vector<Object *> objects = BKE_view_layer_array_from_objects_in_edit_mode_unique_data(
      scene, view_layer, CTX_wm_view3d(C));
  for (Object *obedit : objects) {
    Mesh *mesh = static_cast<Mesh *>(obedit->data);
    Key *key = mesh->key;
    KeyBlock *kb = nullptr;
    BMEditMesh *em = mesh->edit_mesh;
    int shape;

    if (em->bm->totvertsel == 0) {
      continue;
    }

    if (ED_object_edit_report_if_shape_key_is_locked(obedit, op->reports)) {
      tot_locked++;
      continue;
    }

    tot_selected_verts_objects++;

    if (!key) {
      continue;
    }
    kb = BKE_keyblock_find_name(key, kb_ref->name);
    shape = BLI_findindex(&key->block, kb);

    if (kb) {
      const bool use_symmetry = (mesh->symmetry & ME_SYMMETRY_X) != 0;

      if (use_symmetry) {
        const bool use_topology = (mesh->editflag & ME_EDIT_MIRROR_TOPO) != 0;

        EDBM_verts_mirror_cache_begin(em, 0, false, true, false, use_topology);
      }

      /* Perform blending on selected vertices. */
      BM_ITER_MESH (eve, &iter, em->bm, BM_VERTS_OF_MESH) {
        if (!BM_elem_flag_test(eve, BM_ELEM_SELECT) || BM_elem_flag_test(eve, BM_ELEM_HIDDEN)) {
          continue;
        }

        /* Get coordinates of shapekey we're blending from. */
        sco = static_cast<float *>(
            CustomData_bmesh_get_n(&em->bm->vdata, eve->head.data, CD_SHAPEKEY, shape));
        copy_v3_v3(co, sco);

        if (use_add) {
          /* In add mode, we add relative shape key offset. */
          const float *rco = static_cast<const float *>(
              CustomData_bmesh_get_n(&em->bm->vdata, eve->head.data, CD_SHAPEKEY, kb->relative));
          sub_v3_v3v3(co, co, rco);

          madd_v3_v3fl(eve->co, co, blend);
        }
        else {
          /* In blend mode, we interpolate to the shape key. */
          interp_v3_v3v3(eve->co, eve->co, co, blend);
        }
      }

      if (use_symmetry) {
        EDBM_verts_mirror_apply(em, BM_ELEM_SELECT, 0);
        EDBM_verts_mirror_cache_end(em);
      }

      EDBMUpdate_Params params{};
      params.calc_looptris = true;
      params.calc_normals = true;
      params.is_destructive = false;
      EDBM_update(mesh, &params);
    }
  }

  if (tot_selected_verts_objects == 0 && !tot_locked) {
    BKE_report(op->reports, RPT_ERROR, "No selected vertex");
  }

  return tot_selected_verts_objects ? OPERATOR_FINISHED : OPERATOR_CANCELLED;
}

static const EnumPropertyItem *shape_itemf(bContext *C,
                                           PointerRNA * /*ptr*/,
                                           PropertyRNA * /*prop*/,
                                           bool *r_free)
{
  Object *obedit = CTX_data_edit_object(C);
  BMEditMesh *em;
  EnumPropertyItem *item = nullptr;
  int totitem = 0;

  if ((obedit && obedit->type == OB_MESH) && (em = BKE_editmesh_from_object(obedit)) &&
      CustomData_has_layer(&em->bm->vdata, CD_SHAPEKEY))
  {
    EnumPropertyItem tmp = {0, "", 0, "", ""};
    int a;

    for (a = 0; a < em->bm->vdata.totlayer; a++) {
      if (em->bm->vdata.layers[a].type != CD_SHAPEKEY) {
        continue;
      }

      tmp.value = totitem;
      tmp.identifier = em->bm->vdata.layers[a].name;
      tmp.name = em->bm->vdata.layers[a].name;
      /* RNA_enum_item_add sets totitem itself! */
      RNA_enum_item_add(&item, &totitem, &tmp);
    }
  }

  RNA_enum_item_end(&item, &totitem);
  *r_free = true;

  return item;
}

static void edbm_blend_from_shape_ui(bContext *C, wmOperator *op)
{
  uiLayout *layout = op->layout;
  Object *obedit = CTX_data_edit_object(C);
  Mesh *mesh = static_cast<Mesh *>(obedit->data);

  PointerRNA ptr_key = RNA_id_pointer_create((ID *)mesh->key);

  uiLayoutSetPropSep(layout, true);
  uiLayoutSetPropDecorate(layout, false);

  uiItemPointerR(layout, op->ptr, "shape", &ptr_key, "key_blocks", nullptr, ICON_SHAPEKEY_DATA);
  uiItemR(layout, op->ptr, "blend", UI_ITEM_NONE, nullptr, ICON_NONE);
  uiItemR(layout, op->ptr, "add", UI_ITEM_NONE, nullptr, ICON_NONE);
}

void MESH_OT_blend_from_shape(wmOperatorType *ot)
{
  PropertyRNA *prop;

  /* identifiers */
  ot->name = "Blend from Shape";
  ot->description = "Blend in shape from a shape key";
  ot->idname = "MESH_OT_blend_from_shape";

  /* api callbacks */
  ot->exec = edbm_blend_from_shape_exec;
  /* disable because search popup closes too easily */
  //  ot->invoke = WM_operator_props_popup_call;
  ot->ui = edbm_blend_from_shape_ui;
  ot->poll = ED_operator_editmesh;

  /* flags */
  ot->flag = OPTYPE_REGISTER | OPTYPE_UNDO;

  /* properties */
  prop = RNA_def_enum(
      ot->srna, "shape", rna_enum_dummy_NULL_items, 0, "Shape", "Shape key to use for blending");
  RNA_def_enum_funcs(prop, shape_itemf);
  RNA_def_property_flag(prop, PropertyFlag(PROP_ENUM_NO_TRANSLATE | PROP_NEVER_UNLINK));
  RNA_def_float(ot->srna, "blend", 1.0f, -1e3f, 1e3f, "Blend", "Blending factor", -2.0f, 2.0f);
  RNA_def_boolean(ot->srna, "add", true, "Add", "Add rather than blend between shapes");
}

/** \} */

/* -------------------------------------------------------------------- */
/** \name Solidify Mesh Operator
 * \{ */

static int edbm_solidify_exec(bContext *C, wmOperator *op)
{
  const float thickness = RNA_float_get(op->ptr, "thickness");

  const Scene *scene = CTX_data_scene(C);
  ViewLayer *view_layer = CTX_data_view_layer(C);
  const Vector<Object *> objects = BKE_view_layer_array_from_objects_in_edit_mode_unique_data(
      scene, view_layer, CTX_wm_view3d(C));
  for (Object *obedit : objects) {
    BMEditMesh *em = BKE_editmesh_from_object(obedit);
    BMesh *bm = em->bm;

    if (em->bm->totfacesel == 0) {
      continue;
    }

    BMOperator bmop;

    if (!EDBM_op_init(em, &bmop, op, "solidify geom=%hf thickness=%f", BM_ELEM_SELECT, thickness))
    {
      continue;
    }

    /* deselect only the faces in the region to be solidified (leave wire
     * edges and loose verts selected, as there will be no corresponding
     * geometry selected below) */
    BMO_slot_buffer_hflag_disable(bm, bmop.slots_in, "geom", BM_FACE, BM_ELEM_SELECT, true);

    /* run the solidify operator */
    BMO_op_exec(bm, &bmop);

    /* select the newly generated faces */
    BMO_slot_buffer_hflag_enable(bm, bmop.slots_out, "geom.out", BM_FACE, BM_ELEM_SELECT, true);

    if (!EDBM_op_finish(em, &bmop, op, true)) {
      continue;
    }

    EDBMUpdate_Params params{};
    params.calc_looptris = true;
    params.calc_normals = false;
    params.is_destructive = true;
    EDBM_update(static_cast<Mesh *>(obedit->data), &params);
  }

  return OPERATOR_FINISHED;
}

void MESH_OT_solidify(wmOperatorType *ot)
{
  PropertyRNA *prop;
  /* identifiers */
  ot->name = "Solidify";
  ot->description = "Create a solid skin by extruding, compensating for sharp angles";
  ot->idname = "MESH_OT_solidify";

  /* api callbacks */
  ot->exec = edbm_solidify_exec;
  ot->poll = ED_operator_editmesh;

  /* flags */
  ot->flag = OPTYPE_REGISTER | OPTYPE_UNDO;

  prop = RNA_def_float_distance(
      ot->srna, "thickness", 0.01f, -1e4f, 1e4f, "Thickness", "", -10.0f, 10.0f);
  RNA_def_property_ui_range(prop, -10.0, 10.0, 0.1, 4);
}

/** \} */

/* -------------------------------------------------------------------- */
/** \name Knife Subdivide Operator
 * \{ */

#define KNIFE_EXACT 1
#define KNIFE_MIDPOINT 2
#define KNIFE_MULTICUT 3

static const EnumPropertyItem knife_items[] = {
    {KNIFE_EXACT, "EXACT", 0, "Exact", ""},
    {KNIFE_MIDPOINT, "MIDPOINTS", 0, "Midpoints", ""},
    {KNIFE_MULTICUT, "MULTICUT", 0, "Multicut", ""},
    {0, nullptr, 0, nullptr, nullptr},
};

/* bm_edge_seg_isect() Determines if and where a mouse trail intersects an BMEdge */

static float bm_edge_seg_isect(const float sco_a[2],
                               const float sco_b[2],
                               float (*mouse_path)[2],
                               int len,
                               char mode,
                               int *isected)
{
#define MAXSLOPE 100000
  float x11, y11, x12 = 0, y12 = 0, x2max, x2min, y2max;
  float y2min, dist, lastdist = 0, xdiff2, xdiff1;
  float m1, b1, m2, b2, x21, x22, y21, y22, xi;
  float yi, x1min, x1max, y1max, y1min, perc = 0;
  float threshold = 0.0;
  int i;

  // threshold = 0.000001; /* tolerance for vertex intersection */
  // XXX threshold = scene->toolsettings->select_thresh / 100;

  /* Get screen coords of verts */
  x21 = sco_a[0];
  y21 = sco_a[1];

  x22 = sco_b[0];
  y22 = sco_b[1];

  xdiff2 = (x22 - x21);
  if (xdiff2) {
    m2 = (y22 - y21) / xdiff2;
    b2 = ((x22 * y21) - (x21 * y22)) / xdiff2;
  }
  else {
    m2 = MAXSLOPE; /* Vertical slope. */
    b2 = x22;
  }

  *isected = 0;

  /* check for _exact_ vertex intersection first */
  if (mode != KNIFE_MULTICUT) {
    for (i = 0; i < len; i++) {
      if (i > 0) {
        x11 = x12;
        y11 = y12;
      }
      else {
        x11 = mouse_path[i][0];
        y11 = mouse_path[i][1];
      }
      x12 = mouse_path[i][0];
      y12 = mouse_path[i][1];

      /* test e->v1 */
      if ((x11 == x21 && y11 == y21) || (x12 == x21 && y12 == y21)) {
        perc = 0;
        *isected = 1;
        return perc;
      }
      /* test e->v2 */
      if ((x11 == x22 && y11 == y22) || (x12 == x22 && y12 == y22)) {
        perc = 0;
        *isected = 2;
        return perc;
      }
    }
  }

  /* now check for edge intersect (may produce vertex intersection as well) */
  for (i = 0; i < len; i++) {
    if (i > 0) {
      x11 = x12;
      y11 = y12;
    }
    else {
      x11 = mouse_path[i][0];
      y11 = mouse_path[i][1];
    }
    x12 = mouse_path[i][0];
    y12 = mouse_path[i][1];

    /* Calculate the distance from point to line. */
    if (m2 != MAXSLOPE) {
      /* `sqrt(m2 * m2 + 1);` Only looking for change in sign.  Skip extra math. */
      dist = (y12 - m2 * x12 - b2);
    }
    else {
      dist = x22 - x12;
    }

    if (i == 0) {
      lastdist = dist;
    }

    /* if dist changes sign, and intersect point in edge's Bound Box */
    if ((lastdist * dist) <= 0) {
      xdiff1 = (x12 - x11); /* Equation of line between last 2 points */
      if (xdiff1) {
        m1 = (y12 - y11) / xdiff1;
        b1 = ((x12 * y11) - (x11 * y12)) / xdiff1;
      }
      else {
        m1 = MAXSLOPE;
        b1 = x12;
      }
      x2max = max_ff(x21, x22) + 0.001f; /* Prevent missed edges. */
      x2min = min_ff(x21, x22) - 0.001f; /* Due to round off error. */
      y2max = max_ff(y21, y22) + 0.001f;
      y2min = min_ff(y21, y22) - 0.001f;

      /* Found an intersect, calc intersect point. */
      if (m1 == m2) { /* Co-incident lines. */
        /* Cut at 50% of overlap area. */
        x1max = max_ff(x11, x12);
        x1min = min_ff(x11, x12);
        xi = (min_ff(x2max, x1max) + max_ff(x2min, x1min)) / 2.0f;

        y1max = max_ff(y11, y12);
        y1min = min_ff(y11, y12);
        yi = (min_ff(y2max, y1max) + max_ff(y2min, y1min)) / 2.0f;
      }
      else if (m2 == MAXSLOPE) {
        xi = x22;
        yi = m1 * x22 + b1;
      }
      else if (m1 == MAXSLOPE) {
        xi = x12;
        yi = m2 * x12 + b2;
      }
      else {
        xi = (b1 - b2) / (m2 - m1);
        yi = (b1 * m2 - m1 * b2) / (m2 - m1);
      }

      /* Intersect inside bounding box of edge? */
      if ((xi >= x2min) && (xi <= x2max) && (yi <= y2max) && (yi >= y2min)) {
        /* Test for vertex intersect that may be 'close enough'. */
        if (mode != KNIFE_MULTICUT) {
          if (xi <= (x21 + threshold) && xi >= (x21 - threshold)) {
            if (yi <= (y21 + threshold) && yi >= (y21 - threshold)) {
              *isected = 1;
              perc = 0;
              break;
            }
          }
          if (xi <= (x22 + threshold) && xi >= (x22 - threshold)) {
            if (yi <= (y22 + threshold) && yi >= (y22 - threshold)) {
              *isected = 2;
              perc = 0;
              break;
            }
          }
        }
        if ((m2 <= 1.0f) && (m2 >= -1.0f)) {
          perc = (xi - x21) / (x22 - x21);
        }
        else {
          perc = (yi - y21) / (y22 - y21); /* lower slope more accurate */
        }
        // isect = 32768.0 * (perc + 0.0000153); /* Percentage in 1 / 32768ths */

        break;
      }
    }
    lastdist = dist;
  }
  return perc;
}

#define ELE_EDGE_CUT 1

static int edbm_knife_cut_exec(bContext *C, wmOperator *op)
{
  Object *obedit = CTX_data_edit_object(C);
  BMEditMesh *em = BKE_editmesh_from_object(obedit);
  BMesh *bm = em->bm;
  ARegion *region = CTX_wm_region(C);
  BMVert *bv;
  BMIter iter;
  BMEdge *be;
  BMOperator bmop;
  float isect = 0.0f;
  int isected, i;
  short numcuts = 1;
  const short mode = RNA_int_get(op->ptr, "type");

  /* Allocated variables. */
  float(*screen_vert_coords)[2], (*sco)[2], (*mouse_path)[2];

  /* edit-object needed for matrix, and region->regiondata for projections to work */
  if (ELEM(nullptr, obedit, region, region->regiondata)) {
    return OPERATOR_CANCELLED;
  }

  if (bm->totvertsel < 2) {
    BKE_report(op->reports, RPT_ERROR, "No edges are selected to operate on");
    return OPERATOR_CANCELLED;
  }

  const int len = RNA_collection_length(op->ptr, "path");

  if (len < 2) {
    BKE_report(op->reports, RPT_ERROR, "Mouse path too short");
    return OPERATOR_CANCELLED;
  }

  mouse_path = static_cast<float(*)[2]>(MEM_mallocN(len * sizeof(*mouse_path), __func__));

  /* get the cut curve */
  RNA_BEGIN (op->ptr, itemptr, "path") {
    RNA_float_get_array(&itemptr, "loc", (float *)&mouse_path[len]);
  }
  RNA_END;

  /* for ED_view3d_project_float_object */
  ED_view3d_init_mats_rv3d(obedit, static_cast<RegionView3D *>(region->regiondata));

  /* TODO: investigate using index lookup for #screen_vert_coords() rather than a hash table. */

  /* the floating point coordinates of verts in screen space will be
   * stored in a hash table according to the vertices pointer */
  screen_vert_coords = sco = static_cast<float(*)[2]>(
      MEM_mallocN(sizeof(float[2]) * bm->totvert, __func__));

  BM_ITER_MESH_INDEX (bv, &iter, bm, BM_VERTS_OF_MESH, i) {
    if (ED_view3d_project_float_object(region, bv->co, *sco, V3D_PROJ_TEST_CLIP_NEAR) !=
        V3D_PROJ_RET_OK)
    {
      copy_v2_fl(*sco, FLT_MAX); /* set error value */
    }
    BM_elem_index_set(bv, i); /* set_inline */
    sco++;
  }
  bm->elem_index_dirty &= ~BM_VERT; /* clear dirty flag */

  if (!EDBM_op_init(em, &bmop, op, "subdivide_edges")) {
    MEM_freeN(mouse_path);
    MEM_freeN(screen_vert_coords);
    return OPERATOR_CANCELLED;
  }

  /* Store percentage of edge cut for KNIFE_EXACT here. */
  BMOpSlot *slot_edge_percents = BMO_slot_get(bmop.slots_in, "edge_percents");
  BM_ITER_MESH (be, &iter, bm, BM_EDGES_OF_MESH) {
    bool is_cut = false;
    if (BM_elem_flag_test(be, BM_ELEM_SELECT)) {
      const float *sco_a = screen_vert_coords[BM_elem_index_get(be->v1)];
      const float *sco_b = screen_vert_coords[BM_elem_index_get(be->v2)];

      /* check for error value (vert can't be projected) */
      if ((sco_a[0] != FLT_MAX) && (sco_b[0] != FLT_MAX)) {
        isect = bm_edge_seg_isect(sco_a, sco_b, mouse_path, len, mode, &isected);

        if (isect != 0.0f) {
          if (!ELEM(mode, KNIFE_MULTICUT, KNIFE_MIDPOINT)) {
            BMO_slot_map_float_insert(&bmop, slot_edge_percents, be, isect);
          }
        }
      }
    }

    BMO_edge_flag_set(bm, be, ELE_EDGE_CUT, is_cut);
  }

  /* Free all allocations. */
  MEM_freeN(screen_vert_coords);
  MEM_freeN(mouse_path);

  BM_custom_loop_normals_to_vector_layer(bm);

  BMO_slot_buffer_from_enabled_flag(bm, &bmop, bmop.slots_in, "edges", BM_EDGE, ELE_EDGE_CUT);

  if (mode == KNIFE_MIDPOINT) {
    numcuts = 1;
  }
  BMO_slot_int_set(bmop.slots_in, "cuts", numcuts);

  BMO_slot_int_set(bmop.slots_in, "quad_corner_type", SUBD_CORNER_STRAIGHT_CUT);
  BMO_slot_bool_set(bmop.slots_in, "use_single_edge", false);
  BMO_slot_bool_set(bmop.slots_in, "use_grid_fill", false);

  BMO_slot_float_set(bmop.slots_in, "radius", 0);

  BMO_op_exec(bm, &bmop);
  if (!EDBM_op_finish(em, &bmop, op, true)) {
    return OPERATOR_CANCELLED;
  }

  BM_custom_loop_normals_from_vector_layer(bm, false);

  EDBMUpdate_Params params{};
  params.calc_looptris = true;
  params.calc_normals = false;
  params.is_destructive = true;
  EDBM_update(static_cast<Mesh *>(obedit->data), &params);

  return OPERATOR_FINISHED;
}

#undef ELE_EDGE_CUT

void MESH_OT_knife_cut(wmOperatorType *ot)
{
  ot->name = "Knife Cut";
  ot->description = "Cut selected edges and faces into parts";
  ot->idname = "MESH_OT_knife_cut";

  ot->invoke = WM_gesture_lines_invoke;
  ot->modal = WM_gesture_lines_modal;
  ot->exec = edbm_knife_cut_exec;

  ot->poll = EDBM_view3d_poll;

  /* flags */
  ot->flag = OPTYPE_REGISTER | OPTYPE_UNDO | OPTYPE_DEPENDS_ON_CURSOR;

  /* properties */
  PropertyRNA *prop;
  prop = RNA_def_collection_runtime(ot->srna, "path", &RNA_OperatorMousePath, "Path", "");
  RNA_def_property_flag(prop, PropertyFlag(PROP_HIDDEN | PROP_SKIP_SAVE));

  RNA_def_enum(ot->srna, "type", knife_items, KNIFE_EXACT, "Type", "");

  /* internal */
  RNA_def_int(
      ot->srna, "cursor", WM_CURSOR_KNIFE, 0, WM_CURSOR_NUM, "Cursor", "", 0, WM_CURSOR_NUM);
}

/** \} */

/* -------------------------------------------------------------------- */
/** \name Separate Parts Operator
 * \{ */

enum {
  MESH_SEPARATE_SELECTED = 0,
  MESH_SEPARATE_MATERIAL = 1,
  MESH_SEPARATE_LOOSE = 2,
};

/** TODO: Use #mesh_separate_arrays since it's more efficient. */
static Base *mesh_separate_tagged(
    Main *bmain, Scene *scene, ViewLayer *view_layer, Base *base_old, BMesh *bm_old)
{
  Object *obedit = base_old->object;
  BMeshCreateParams create_params{};
  create_params.use_toolflags = true;
  BMesh *bm_new = BM_mesh_create(&bm_mesh_allocsize_default, &create_params);
  BM_mesh_elem_toolflags_ensure(bm_new); /* Needed for 'duplicate' BMO. */

  BM_mesh_copy_init_customdata(bm_new, bm_old, &bm_mesh_allocsize_default);

  /* Take into account user preferences for duplicating actions. */
  const eDupli_ID_Flags dupflag = eDupli_ID_Flags(USER_DUP_MESH | (U.dupflag & USER_DUP_ACT));
  Base *base_new = ED_object_add_duplicate(bmain, scene, view_layer, base_old, dupflag);

  /* normally would call directly after but in this case delay recalc */
  // DAG_relations_tag_update(bmain);

  /* new in 2.5 */
  BKE_object_material_array_assign(bmain,
                                   base_new->object,
                                   BKE_object_material_array_p(obedit),
                                   *BKE_object_material_len_p(obedit),
                                   false);

  ED_object_base_select(base_new, BA_SELECT);

  BMO_op_callf(bm_old,
               (BMO_FLAG_DEFAULTS & ~BMO_FLAG_RESPECT_HIDE),
               "duplicate geom=%hvef dest=%p",
               BM_ELEM_TAG,
               bm_new);
  BMO_op_callf(bm_old,
               (BMO_FLAG_DEFAULTS & ~BMO_FLAG_RESPECT_HIDE),
               "delete geom=%hvef context=%i",
               BM_ELEM_TAG,
               DEL_FACES);

  /* deselect loose data - this used to get deleted,
   * we could de-select edges and verts only, but this turns out to be less complicated
   * since de-selecting all skips selection flushing logic */
  BM_mesh_elem_hflag_disable_all(bm_old, BM_VERT | BM_EDGE | BM_FACE, BM_ELEM_SELECT, false);

  BM_mesh_normals_update(bm_new);

  BMeshToMeshParams to_mesh_params{};
  BM_mesh_bm_to_me(bmain, bm_new, static_cast<Mesh *>(base_new->object->data), &to_mesh_params);

  BM_mesh_free(bm_new);
  ((Mesh *)base_new->object->data)->edit_mesh = nullptr;

  return base_new;
}

static Base *mesh_separate_arrays(Main *bmain,
                                  Scene *scene,
                                  ViewLayer *view_layer,
                                  Base *base_old,
                                  BMesh *bm_old,
                                  BMVert **verts,
                                  uint verts_len,
                                  BMEdge **edges,
                                  uint edges_len,
                                  BMFace **faces,
                                  uint faces_len)
{
  BMAllocTemplate bm_new_allocsize{};
  bm_new_allocsize.totvert = verts_len;
  bm_new_allocsize.totedge = edges_len;
  bm_new_allocsize.totloop = faces_len * 3;
  bm_new_allocsize.totface = faces_len;

  const bool use_custom_normals = (bm_old->lnor_spacearr != nullptr);

  Object *obedit = base_old->object;

  BMeshCreateParams create_params{};
  BMesh *bm_new = BM_mesh_create(&bm_new_allocsize, &create_params);

  if (use_custom_normals) {
    /* Needed so the temporary normal layer is copied too. */
    BM_mesh_copy_init_customdata_all_layers(bm_new, bm_old, BM_ALL, &bm_new_allocsize);
  }
  else {
    BM_mesh_copy_init_customdata(bm_new, bm_old, &bm_new_allocsize);
  }

  /* Take into account user preferences for duplicating actions. */
  const eDupli_ID_Flags dupflag = eDupli_ID_Flags(USER_DUP_MESH | (U.dupflag & USER_DUP_ACT));
  Base *base_new = ED_object_add_duplicate(bmain, scene, view_layer, base_old, dupflag);

  /* normally would call directly after but in this case delay recalc */
  // DAG_relations_tag_update(bmain);

  /* new in 2.5 */
  BKE_object_material_array_assign(bmain,
                                   base_new->object,
                                   BKE_object_material_array_p(obedit),
                                   *BKE_object_material_len_p(obedit),
                                   false);

  ED_object_base_select(base_new, BA_SELECT);

  BM_mesh_copy_arrays(bm_old, bm_new, verts, verts_len, edges, edges_len, faces, faces_len);

  if (use_custom_normals) {
    BM_custom_loop_normals_from_vector_layer(bm_new, false);
  }

  for (uint i = 0; i < verts_len; i++) {
    BM_vert_kill(bm_old, verts[i]);
  }
  BMeshToMeshParams to_mesh_params{};
  BM_mesh_bm_to_me(bmain, bm_new, static_cast<Mesh *>(base_new->object->data), &to_mesh_params);

  BM_mesh_free(bm_new);
  ((Mesh *)base_new->object->data)->edit_mesh = nullptr;

  return base_new;
}

static bool mesh_separate_selected(
    Main *bmain, Scene *scene, ViewLayer *view_layer, Base *base_old, BMesh *bm_old)
{
  /* we may have tags from previous operators */
  BM_mesh_elem_hflag_disable_all(bm_old, BM_FACE | BM_EDGE | BM_VERT, BM_ELEM_TAG, false);

  /* sel -> tag */
  BM_mesh_elem_hflag_enable_test(
      bm_old, BM_FACE | BM_EDGE | BM_VERT, BM_ELEM_TAG, true, false, BM_ELEM_SELECT);

  return (mesh_separate_tagged(bmain, scene, view_layer, base_old, bm_old) != nullptr);
}

/**
 * Sets an object to a single material. from one of its slots.
 *
 * \note This could be used for split-by-material for non mesh types.
 * \note This could take material data from another object or args.
 */
static void mesh_separate_material_assign_mat_nr(Main *bmain, Object *ob, const short mat_nr)
{
  ID *obdata = static_cast<ID *>(ob->data);

  const short *totcolp = BKE_id_material_len_p(obdata);
  Material ***matarar = BKE_id_material_array_p(obdata);

  if ((totcolp && matarar) == 0) {
    BLI_assert(0);
    return;
  }

  if (*totcolp) {
    Material *ma_ob;
    Material *ma_obdata;
    char matbit;

    if (mat_nr < ob->totcol) {
      ma_ob = ob->mat[mat_nr];
      matbit = ob->matbits[mat_nr];
    }
    else {
      ma_ob = nullptr;
      matbit = 0;
    }

    if (mat_nr < *totcolp) {
      ma_obdata = (*matarar)[mat_nr];
    }
    else {
      ma_obdata = nullptr;
    }

    BKE_id_material_clear(bmain, obdata);
    BKE_object_material_resize(bmain, ob, 1, true);
    BKE_id_material_resize(bmain, obdata, 1, true);

    ob->mat[0] = ma_ob;
    id_us_plus((ID *)ma_ob);
    ob->matbits[0] = matbit;
    (*matarar)[0] = ma_obdata;
    id_us_plus((ID *)ma_obdata);
  }
  else {
    BKE_id_material_clear(bmain, obdata);
    BKE_object_material_resize(bmain, ob, 0, true);
    BKE_id_material_resize(bmain, obdata, 0, true);
  }
}

static bool mesh_separate_material(
    Main *bmain, Scene *scene, ViewLayer *view_layer, Base *base_old, BMesh *bm_old)
{
  BMFace *f_cmp, *f;
  BMIter iter;
  bool result = false;

  while ((f_cmp = static_cast<BMFace *>(BM_iter_at_index(bm_old, BM_FACES_OF_MESH, nullptr, 0)))) {
    Base *base_new;
    const short mat_nr = f_cmp->mat_nr;
    int tot = 0;

    BM_mesh_elem_hflag_disable_all(bm_old, BM_VERT | BM_EDGE | BM_FACE, BM_ELEM_TAG, false);

    BM_ITER_MESH (f, &iter, bm_old, BM_FACES_OF_MESH) {
      if (f->mat_nr == mat_nr) {
        BMLoop *l_iter;
        BMLoop *l_first;

        BM_elem_flag_enable(f, BM_ELEM_TAG);
        l_iter = l_first = BM_FACE_FIRST_LOOP(f);
        do {
          BM_elem_flag_enable(l_iter->v, BM_ELEM_TAG);
          BM_elem_flag_enable(l_iter->e, BM_ELEM_TAG);
        } while ((l_iter = l_iter->next) != l_first);

        tot++;
      }
    }

    /* leave the current object with some materials */
    if (tot == bm_old->totface) {
      mesh_separate_material_assign_mat_nr(bmain, base_old->object, mat_nr);

      /* since we're in editmode, must set faces here */
      BM_ITER_MESH (f, &iter, bm_old, BM_FACES_OF_MESH) {
        f->mat_nr = 0;
      }
      break;
    }

    /* Move selection into a separate object */
    base_new = mesh_separate_tagged(bmain, scene, view_layer, base_old, bm_old);
    if (base_new) {
      mesh_separate_material_assign_mat_nr(bmain, base_new->object, mat_nr);
    }

    result |= (base_new != nullptr);
  }

  return result;
}

static bool mesh_separate_loose(
    Main *bmain, Scene *scene, ViewLayer *view_layer, Base *base_old, BMesh *bm_old)
{
  /* Without this, we duplicate the object mode mesh for each loose part.
   * This can get very slow especially for large meshes with many parts
   * which would duplicate the mesh on entering edit-mode. */
  const bool clear_object_data = true;

  bool result = false;

  blender::Array<BMVert *> vert_groups(bm_old->totvert);
  blender::Array<BMEdge *> edge_groups(bm_old->totedge);
  blender::Array<BMFace *> face_groups(bm_old->totface);

  int(*groups)[3] = nullptr;
  int groups_len = BM_mesh_calc_edge_groups_as_arrays(
      bm_old, vert_groups.data(), edge_groups.data(), face_groups.data(), &groups);
  if (groups_len <= 1) {
    MEM_SAFE_FREE(groups);
    return false;
  }

  if (clear_object_data) {
    ED_mesh_geometry_clear(static_cast<Mesh *>(base_old->object->data));
  }

  BM_custom_loop_normals_to_vector_layer(bm_old);

  /* Separate out all groups except the first. */
  uint group_ofs[3] = {uint(groups[0][0]), uint(groups[0][1]), uint(groups[0][2])};
  for (int i = 1; i < groups_len; i++) {
    Base *base_new = mesh_separate_arrays(bmain,
                                          scene,
                                          view_layer,
                                          base_old,
                                          bm_old,
                                          vert_groups.data() + group_ofs[0],
                                          groups[i][0],
                                          edge_groups.data() + group_ofs[1],
                                          groups[i][1],
                                          face_groups.data() + group_ofs[2],
                                          groups[i][2]);
    result |= (base_new != nullptr);

    group_ofs[0] += groups[i][0];
    group_ofs[1] += groups[i][1];
    group_ofs[2] += groups[i][2];
  }

  Mesh *me_old = static_cast<Mesh *>(base_old->object->data);
  BM_mesh_elem_hflag_disable_all(bm_old, BM_VERT | BM_EDGE | BM_FACE, BM_ELEM_SELECT, false);

  if (clear_object_data) {
    BMeshToMeshParams to_mesh_params{};
    to_mesh_params.update_shapekey_indices = true;
    BM_mesh_bm_to_me(nullptr, bm_old, me_old, &to_mesh_params);
  }

  MEM_freeN(groups);
  return result;
}

static int edbm_separate_exec(bContext *C, wmOperator *op)
{
  Main *bmain = CTX_data_main(C);
  Scene *scene = CTX_data_scene(C);
  ViewLayer *view_layer = CTX_data_view_layer(C);
  const int type = RNA_enum_get(op->ptr, "type");
  bool changed_multi = false;

  if (ED_operator_editmesh(C)) {
    uint empty_selection_len = 0;
    Vector<Base *> bases = BKE_view_layer_array_from_bases_in_edit_mode_unique_data(
        scene, view_layer, CTX_wm_view3d(C));
    for (const int base_index : bases.index_range()) {
      Base *base = bases[base_index];
      BMEditMesh *em = BKE_editmesh_from_object(base->object);
      bool changed = false;

      if (type == 0) {
        if ((em->bm->totvertsel == 0) && (em->bm->totedgesel == 0) && (em->bm->totfacesel == 0)) {
          /* when all objects has no selection */
          if (++empty_selection_len == bases.size()) {
            BKE_report(op->reports, RPT_ERROR, "Nothing selected");
          }
          continue;
        }
      }

      /* editmode separate */
      switch (type) {
        case MESH_SEPARATE_SELECTED:
          changed = mesh_separate_selected(bmain, scene, view_layer, base, em->bm);
          break;
        case MESH_SEPARATE_MATERIAL:
          changed = mesh_separate_material(bmain, scene, view_layer, base, em->bm);
          break;
        case MESH_SEPARATE_LOOSE:
          changed = mesh_separate_loose(bmain, scene, view_layer, base, em->bm);
          break;
        default:
          BLI_assert(0);
          break;
      }

      if (changed) {
        EDBMUpdate_Params params{};
        params.calc_looptris = true;
        params.calc_normals = false;
        params.is_destructive = true;
        EDBM_update(static_cast<Mesh *>(base->object->data), &params);
      }
      changed_multi |= changed;
    }
  }
  else {
    if (type == MESH_SEPARATE_SELECTED) {
      BKE_report(op->reports, RPT_ERROR, "Selection not supported in object mode");
      return OPERATOR_CANCELLED;
    }

    /* object mode separate */
    CTX_DATA_BEGIN (C, Base *, base_iter, selected_editable_bases) {
      Object *ob = base_iter->object;
      if (ob->type == OB_MESH) {
        Mesh *mesh = static_cast<Mesh *>(ob->data);
        if (BKE_id_is_editable(bmain, &mesh->id)) {
          BMesh *bm_old = nullptr;
          bool changed = false;

          BMeshCreateParams create_params{};
          create_params.use_toolflags = true;
          bm_old = BM_mesh_create(&bm_mesh_allocsize_default, &create_params);

          BMeshFromMeshParams from_mesh_params{};
          BM_mesh_bm_from_me(bm_old, mesh, &from_mesh_params);

          switch (type) {
            case MESH_SEPARATE_MATERIAL:
              changed = mesh_separate_material(bmain, scene, view_layer, base_iter, bm_old);
              break;
            case MESH_SEPARATE_LOOSE:
              changed = mesh_separate_loose(bmain, scene, view_layer, base_iter, bm_old);
              break;
            default:
              BLI_assert(0);
              break;
          }

          if (changed) {
            BMeshToMeshParams to_mesh_params{};
            to_mesh_params.calc_object_remap = true;
            BM_mesh_bm_to_me(bmain, bm_old, mesh, &to_mesh_params);

            DEG_id_tag_update(&mesh->id, ID_RECALC_GEOMETRY_ALL_MODES);
            WM_event_add_notifier(C, NC_GEOM | ND_DATA, mesh);
          }

          BM_mesh_free(bm_old);

          changed_multi |= changed;
        }
      }
    }
    CTX_DATA_END;
  }

  if (changed_multi) {
    /* delay depsgraph recalc until all objects are duplicated */
    DEG_relations_tag_update(bmain);
    WM_event_add_notifier(C, NC_OBJECT | ND_DRAW, nullptr);
    ED_outliner_select_sync_from_object_tag(C);

    return OPERATOR_FINISHED;
  }

  return OPERATOR_CANCELLED;
}

void MESH_OT_separate(wmOperatorType *ot)
{
  static const EnumPropertyItem prop_separate_types[] = {
      {MESH_SEPARATE_SELECTED, "SELECTED", 0, "Selection", ""},
      {MESH_SEPARATE_MATERIAL, "MATERIAL", 0, "By Material", ""},
      {MESH_SEPARATE_LOOSE, "LOOSE", 0, "By Loose Parts", ""},
      {0, nullptr, 0, nullptr, nullptr},
  };

  /* identifiers */
  ot->name = "Separate";
  ot->description = "Separate selected geometry into a new mesh";
  ot->idname = "MESH_OT_separate";

  /* api callbacks */
  ot->invoke = WM_menu_invoke;
  ot->exec = edbm_separate_exec;
  ot->poll = ED_operator_scene_editable; /* object and editmode */

  /* flags */
  ot->flag = OPTYPE_UNDO;

  ot->prop = RNA_def_enum(
      ot->srna, "type", prop_separate_types, MESH_SEPARATE_SELECTED, "Type", "");
}

/** \} */

/* -------------------------------------------------------------------- */
/** \name Triangle Fill Operator
 * \{ */

static int edbm_fill_exec(bContext *C, wmOperator *op)
{
  const bool use_beauty = RNA_boolean_get(op->ptr, "use_beauty");

  bool has_selected_edges = false, has_faces_filled = false;

  const Scene *scene = CTX_data_scene(C);
  ViewLayer *view_layer = CTX_data_view_layer(C);
  const Vector<Object *> objects = BKE_view_layer_array_from_objects_in_edit_mode_unique_data(
      scene, view_layer, CTX_wm_view3d(C));
  for (Object *obedit : objects) {
    BMEditMesh *em = BKE_editmesh_from_object(obedit);

    const int totface_orig = em->bm->totface;

    if (em->bm->totedgesel == 0) {
      continue;
    }
    has_selected_edges = true;

    BMOperator bmop;
    if (!EDBM_op_init(
            em, &bmop, op, "triangle_fill edges=%he use_beauty=%b", BM_ELEM_SELECT, use_beauty))
    {
      continue;
    }

    BMO_op_exec(em->bm, &bmop);

    /* cancel if nothing was done */
    if (totface_orig == em->bm->totface) {
      EDBM_op_finish(em, &bmop, op, true);
      continue;
    }
    has_faces_filled = true;

    /* select new geometry */
    BMO_slot_buffer_hflag_enable(
        em->bm, bmop.slots_out, "geom.out", BM_FACE | BM_EDGE, BM_ELEM_SELECT, true);

    if (!EDBM_op_finish(em, &bmop, op, true)) {
      continue;
    }

    EDBMUpdate_Params params{};
    params.calc_looptris = true;
    params.calc_normals = false;
    params.is_destructive = true;
    EDBM_update(static_cast<Mesh *>(obedit->data), &params);
  }

  if (!has_selected_edges) {
    BKE_report(op->reports, RPT_ERROR, "No edges selected");
    return OPERATOR_CANCELLED;
  }

  if (!has_faces_filled) {
    BKE_report(op->reports, RPT_WARNING, "No faces filled");
    return OPERATOR_CANCELLED;
  }

  return OPERATOR_FINISHED;
}

void MESH_OT_fill(wmOperatorType *ot)
{
  /* identifiers */
  ot->name = "Fill";
  ot->idname = "MESH_OT_fill";
  ot->description = "Fill a selected edge loop with faces";

  /* api callbacks */
  ot->exec = edbm_fill_exec;
  ot->poll = ED_operator_editmesh;

  /* flags */
  ot->flag = OPTYPE_REGISTER | OPTYPE_UNDO;

  RNA_def_boolean(ot->srna, "use_beauty", true, "Beauty", "Use best triangulation division");
}

/** \} */

/* -------------------------------------------------------------------- */
/** \name Grid Fill Operator
 * \{ */

static bool bm_edge_test_fill_grid_cb(BMEdge *e, void * /*bm_v*/)
{
  return BM_elem_flag_test_bool(e, BM_ELEM_SELECT);
}

static float edbm_fill_grid_vert_tag_angle(BMVert *v)
{
  BMIter iter;
  BMEdge *e_iter;
  BMVert *v_pair[2];
  int i = 0;
  BM_ITER_ELEM (e_iter, &iter, v, BM_EDGES_OF_VERT) {
    if (BM_elem_flag_test(e_iter, BM_ELEM_TAG)) {
      v_pair[i++] = BM_edge_other_vert(e_iter, v);
    }
  }
  BLI_assert(i == 2);

  return fabsf(float(M_PI) - angle_v3v3v3(v_pair[0]->co, v->co, v_pair[1]->co));
}

/**
 * non-essential utility function to select 2 open edge loops from a closed loop.
 */
static bool edbm_fill_grid_prepare(BMesh *bm, int offset, int *span_p, const bool span_calc)
{
  /* angle differences below this value are considered 'even'
   * in that they shouldn't be used to calculate corners used for the 'span' */
  const float eps_even = 1e-3f;
  BMEdge *e;
  BMIter iter;
  int count;
  int span = *span_p;

  ListBase eloops = {nullptr};
  BMEdgeLoopStore *el_store;
  // LinkData *el_store;

  count = BM_mesh_edgeloops_find(bm, &eloops, bm_edge_test_fill_grid_cb, bm);
  el_store = static_cast<BMEdgeLoopStore *>(eloops.first);

  if (count != 1) {
    /* Let the operator use the selection flags,
     * most likely failing with an error in this case. */
    BM_mesh_edgeloops_free(&eloops);
    return false;
  }

  /* Only tag edges that are part of a loop. */
  BM_ITER_MESH (e, &iter, bm, BM_EDGES_OF_MESH) {
    BM_elem_flag_disable(e, BM_ELEM_TAG);
  }
  const int verts_len = BM_edgeloop_length_get(el_store);
  const int edges_len = verts_len - (BM_edgeloop_is_closed(el_store) ? 0 : 1);
  BMEdge **edges = static_cast<BMEdge **>(MEM_mallocN(sizeof(*edges) * edges_len, __func__));
  BM_edgeloop_edges_get(el_store, edges);
  for (int i = 0; i < edges_len; i++) {
    BM_elem_flag_enable(edges[i], BM_ELEM_TAG);
  }

  if (span_calc) {
    span = verts_len / 4;
  }
  else {
    span = min_ii(span, (verts_len / 2) - 1);
  }
  offset = mod_i(offset, verts_len);

  if ((count == 1) && ((verts_len & 1) == 0) && (verts_len == edges_len)) {

    /* be clever! detect 2 edge loops from one closed edge loop */
    ListBase *verts = BM_edgeloop_verts_get(el_store);
    BMVert *v_act = BM_mesh_active_vert_get(bm);
    LinkData *v_act_link;
    int i;

    if (v_act && (v_act_link = static_cast<LinkData *>(
                      BLI_findptr(verts, v_act, offsetof(LinkData, data)))))
    {
      /* pass */
    }
    else {
      /* find the vertex with the best angle (a corner vertex) */
      LinkData *v_link_best = nullptr;
      float angle_best = -1.0f;
      LISTBASE_FOREACH (LinkData *, v_link, verts) {
        const float angle = edbm_fill_grid_vert_tag_angle(static_cast<BMVert *>(v_link->data));
        if ((angle > angle_best) || (v_link_best == nullptr)) {
          angle_best = angle;
          v_link_best = v_link;
        }
      }

      v_act_link = v_link_best;
      v_act = static_cast<BMVert *>(v_act_link->data);
    }

    /* set this vertex first */
    BLI_listbase_rotate_first(verts, v_act_link);

    if (offset != 0) {
      v_act_link = static_cast<LinkData *>(BLI_findlink(verts, offset));
      v_act = static_cast<BMVert *>(v_act_link->data);
      BLI_listbase_rotate_first(verts, v_act_link);
    }

    /* Run again to update the edge order from the rotated vertex list. */
    BM_edgeloop_edges_get(el_store, edges);

    if (span_calc) {
      /* calculate the span by finding the next corner in 'verts'
       * we don't know what defines a corner exactly so find the 4 verts
       * in the loop with the greatest angle.
       * Tag them and use the first tagged vertex to calculate the span.
       *
       * NOTE: we may have already checked 'edbm_fill_grid_vert_tag_angle()' on each
       * vert, but advantage of de-duplicating is minimal. */
      SortPtrByFloat *ele_sort = static_cast<SortPtrByFloat *>(
          MEM_mallocN(sizeof(*ele_sort) * verts_len, __func__));
      LinkData *v_link;
      for (v_link = static_cast<LinkData *>(verts->first), i = 0; v_link;
           v_link = v_link->next, i++)
      {
        BMVert *v = static_cast<BMVert *>(v_link->data);
        const float angle = edbm_fill_grid_vert_tag_angle(v);
        ele_sort[i].sort_value = angle;
        ele_sort[i].data = v;

        BM_elem_flag_disable(v, BM_ELEM_TAG);
      }

      qsort(ele_sort, verts_len, sizeof(*ele_sort), BLI_sortutil_cmp_float_reverse);

      /* check that we have at least 3 corners,
       * if the angle on the 3rd angle is roughly the same as the last,
       * then we can't calculate 3+ corners - fallback to the even span. */
      if ((ele_sort[2].sort_value - ele_sort[verts_len - 1].sort_value) > eps_even) {
        for (i = 0; i < 4; i++) {
          BMVert *v = static_cast<BMVert *>(ele_sort[i].data);
          BM_elem_flag_enable(v, BM_ELEM_TAG);
        }

        /* now find the first... */
        for (v_link = static_cast<LinkData *>(verts->first), i = 0; i < verts_len / 2;
             v_link = v_link->next, i++)
        {
          BMVert *v = static_cast<BMVert *>(v_link->data);
          if (BM_elem_flag_test(v, BM_ELEM_TAG)) {
            if (v != v_act) {
              span = i;
              break;
            }
          }
        }
      }
      MEM_freeN(ele_sort);
    }
    /* end span calc */

    /* un-flag 'rails' */
    for (i = 0; i < span; i++) {
      BM_elem_flag_disable(edges[i], BM_ELEM_TAG);
      BM_elem_flag_disable(edges[(verts_len / 2) + i], BM_ELEM_TAG);
    }
  }
  /* else let the bmesh-operator handle it */

  BM_mesh_edgeloops_free(&eloops);
  MEM_freeN(edges);

  *span_p = span;

  return true;
}

static int edbm_fill_grid_exec(bContext *C, wmOperator *op)
{
  const bool use_interp_simple = RNA_boolean_get(op->ptr, "use_interp_simple");

  const Scene *scene = CTX_data_scene(C);
  ViewLayer *view_layer = CTX_data_view_layer(C);
  const Vector<Object *> objects = BKE_view_layer_array_from_objects_in_edit_mode_unique_data(
      scene, view_layer, CTX_wm_view3d(C));
  for (uint ob_index = 0; ob_index < objects.size(); ob_index++) {

    Object *obedit = objects[ob_index];
    BMEditMesh *em = BKE_editmesh_from_object(obedit);

    bool use_prepare = true;
    const bool use_smooth = edbm_add_edge_face__smooth_get(em->bm);
    const int totedge_orig = em->bm->totedge;
    const int totface_orig = em->bm->totface;

    if (em->bm->totedgesel == 0) {
      continue;
    }

    if (use_prepare) {
      /* use when we have a single loop selected */
      PropertyRNA *prop_span = RNA_struct_find_property(op->ptr, "span");
      PropertyRNA *prop_offset = RNA_struct_find_property(op->ptr, "offset");
      bool calc_span;

      int span;
      int offset;

      /* Only reuse on redo because these settings need to match the current selection.
       * We never want to use them on other geometry, repeat last for eg, see: #60777. */
      if (((op->flag & OP_IS_INVOKE) || (op->flag & OP_IS_REPEAT_LAST) == 0) &&
          RNA_property_is_set(op->ptr, prop_span))
      {
        span = RNA_property_int_get(op->ptr, prop_span);
        calc_span = false;
      }
      else {
        /* Will be overwritten if possible. */
        span = 0;
        calc_span = true;
      }

      offset = RNA_property_int_get(op->ptr, prop_offset);

      /* in simple cases, move selection for tags, but also support more advanced cases */
      use_prepare = edbm_fill_grid_prepare(em->bm, offset, &span, calc_span);

      RNA_property_int_set(op->ptr, prop_span, span);
    }
    /* end tricky prepare code */

    BMOperator bmop;
    if (!EDBM_op_init(em,
                      &bmop,
                      op,
                      "grid_fill edges=%he mat_nr=%i use_smooth=%b use_interp_simple=%b",
                      use_prepare ? BM_ELEM_TAG : BM_ELEM_SELECT,
                      em->mat_nr,
                      use_smooth,
                      use_interp_simple))
    {
      continue;
    }

    BMO_op_exec(em->bm, &bmop);

    /* NOTE: EDBM_op_finish() will change bmesh pointer inside of edit mesh,
     * so need to tell evaluated objects to sync new bmesh pointer to their
     * edit mesh structures.
     */
    DEG_id_tag_update(&obedit->id, 0);

    /* cancel if nothing was done */
    if ((totedge_orig == em->bm->totedge) && (totface_orig == em->bm->totface)) {
      EDBM_op_finish(em, &bmop, op, true);
      continue;
    }

    BMO_slot_buffer_hflag_enable(
        em->bm, bmop.slots_out, "faces.out", BM_FACE, BM_ELEM_SELECT, true);

    if (!EDBM_op_finish(em, &bmop, op, true)) {
      continue;
    }

    EDBMUpdate_Params params{};
    params.calc_looptris = true;
    params.calc_normals = false;
    params.is_destructive = true;
    EDBM_update(static_cast<Mesh *>(obedit->data), &params);
  }

  return OPERATOR_FINISHED;
}

void MESH_OT_fill_grid(wmOperatorType *ot)
{
  PropertyRNA *prop;

  /* identifiers */
  ot->name = "Grid Fill";
  ot->description = "Fill grid from two loops";
  ot->idname = "MESH_OT_fill_grid";

  /* api callbacks */
  ot->exec = edbm_fill_grid_exec;
  ot->poll = ED_operator_editmesh;

  /* flags */
  ot->flag = OPTYPE_REGISTER | OPTYPE_UNDO;

  /* properties */
  prop = RNA_def_int(ot->srna, "span", 1, 1, 1000, "Span", "Number of grid columns", 1, 100);
  RNA_def_property_flag(prop, PROP_SKIP_SAVE);
  prop = RNA_def_int(ot->srna,
                     "offset",
                     0,
                     -1000,
                     1000,
                     "Offset",
                     "Vertex that is the corner of the grid",
                     -100,
                     100);
  RNA_def_property_flag(prop, PROP_SKIP_SAVE);
  RNA_def_boolean(ot->srna,
                  "use_interp_simple",
                  false,
                  "Simple Blending",
                  "Use simple interpolation of grid vertices");
}

/** \} */

/* -------------------------------------------------------------------- */
/** \name Hole Fill Operator
 * \{ */

static int edbm_fill_holes_exec(bContext *C, wmOperator *op)
{
  const int sides = RNA_int_get(op->ptr, "sides");

  const Scene *scene = CTX_data_scene(C);
  ViewLayer *view_layer = CTX_data_view_layer(C);
  const Vector<Object *> objects = BKE_view_layer_array_from_objects_in_edit_mode_unique_data(
      scene, view_layer, CTX_wm_view3d(C));

  for (Object *obedit : objects) {
    BMEditMesh *em = BKE_editmesh_from_object(obedit);

    if (em->bm->totedgesel == 0) {
      continue;
    }

    if (!EDBM_op_call_and_selectf(
            em, op, "faces.out", true, "holes_fill edges=%he sides=%i", BM_ELEM_SELECT, sides))
    {
      continue;
    }

    EDBMUpdate_Params params{};
    params.calc_looptris = true;
    params.calc_normals = false;
    params.is_destructive = true;
    EDBM_update(static_cast<Mesh *>(obedit->data), &params);
  }

  return OPERATOR_FINISHED;
}

void MESH_OT_fill_holes(wmOperatorType *ot)
{
  /* identifiers */
  ot->name = "Fill Holes";
  ot->idname = "MESH_OT_fill_holes";
  ot->description = "Fill in holes (boundary edge loops)";

  /* api callbacks */
  ot->exec = edbm_fill_holes_exec;
  ot->poll = ED_operator_editmesh;

  /* flags */
  ot->flag = OPTYPE_REGISTER | OPTYPE_UNDO;

  RNA_def_int(ot->srna,
              "sides",
              4,
              0,
              1000,
              "Sides",
              "Number of sides in hole required to fill (zero fills all holes)",
              0,
              100);
}

/** \} */

/* -------------------------------------------------------------------- */
/** \name Beauty Fill Operator
 * \{ */

static int edbm_beautify_fill_exec(bContext *C, wmOperator *op)
{
  const Scene *scene = CTX_data_scene(C);
  ViewLayer *view_layer = CTX_data_view_layer(C);
  const Vector<Object *> objects = BKE_view_layer_array_from_objects_in_edit_mode_unique_data(
      scene, view_layer, CTX_wm_view3d(C));

  const float angle_max = M_PI;
  const float angle_limit = RNA_float_get(op->ptr, "angle_limit");
  char hflag;

  for (Object *obedit : objects) {
    BMEditMesh *em = BKE_editmesh_from_object(obedit);

    if (em->bm->totfacesel == 0) {
      continue;
    }

    if (angle_limit >= angle_max) {
      hflag = BM_ELEM_SELECT;
    }
    else {
      BMIter iter;
      BMEdge *e;

      BM_ITER_MESH (e, &iter, em->bm, BM_EDGES_OF_MESH) {
        BM_elem_flag_set(e,
                         BM_ELEM_TAG,
                         (BM_elem_flag_test(e, BM_ELEM_SELECT) &&
                          BM_edge_calc_face_angle_ex(e, angle_max) < angle_limit));
      }
      hflag = BM_ELEM_TAG;
    }

    if (!EDBM_op_call_and_selectf(
            em, op, "geom.out", true, "beautify_fill faces=%hf edges=%he", BM_ELEM_SELECT, hflag))
    {
      continue;
    }

    EDBMUpdate_Params params{};
    params.calc_looptris = true;
    params.calc_normals = false;
    params.is_destructive = true;
    EDBM_update(static_cast<Mesh *>(obedit->data), &params);
  }

  return OPERATOR_FINISHED;
}

void MESH_OT_beautify_fill(wmOperatorType *ot)
{
  PropertyRNA *prop;

  /* identifiers */
  ot->name = "Beautify Faces";
  ot->idname = "MESH_OT_beautify_fill";
  ot->description = "Rearrange some faces to try to get less degenerated geometry";

  /* api callbacks */
  ot->exec = edbm_beautify_fill_exec;
  ot->poll = ED_operator_editmesh;

  /* flags */
  ot->flag = OPTYPE_REGISTER | OPTYPE_UNDO;

  /* props */
  prop = RNA_def_float_rotation(ot->srna,
                                "angle_limit",
                                0,
                                nullptr,
                                0.0f,
                                DEG2RADF(180.0f),
                                "Max Angle",
                                "Angle limit",
                                0.0f,
                                DEG2RADF(180.0f));
  RNA_def_property_float_default(prop, DEG2RADF(180.0f));
}

/** \} */

/* -------------------------------------------------------------------- */
/** \name Poke Face Operator
 * \{ */

static int edbm_poke_face_exec(bContext *C, wmOperator *op)
{
  const float offset = RNA_float_get(op->ptr, "offset");
  const bool use_relative_offset = RNA_boolean_get(op->ptr, "use_relative_offset");
  const int center_mode = RNA_enum_get(op->ptr, "center_mode");

  const Scene *scene = CTX_data_scene(C);
  ViewLayer *view_layer = CTX_data_view_layer(C);
  const Vector<Object *> objects = BKE_view_layer_array_from_objects_in_edit_mode_unique_data(
      scene, view_layer, CTX_wm_view3d(C));
  for (Object *obedit : objects) {
    BMEditMesh *em = BKE_editmesh_from_object(obedit);

    if (em->bm->totfacesel == 0) {
      continue;
    }

    BMOperator bmop;
    EDBM_op_init(em,
                 &bmop,
                 op,
                 "poke faces=%hf offset=%f use_relative_offset=%b center_mode=%i",
                 BM_ELEM_SELECT,
                 offset,
                 use_relative_offset,
                 center_mode);
    BMO_op_exec(em->bm, &bmop);

    EDBM_flag_disable_all(em, BM_ELEM_SELECT);

    BMO_slot_buffer_hflag_enable(
        em->bm, bmop.slots_out, "verts.out", BM_VERT, BM_ELEM_SELECT, true);
    BMO_slot_buffer_hflag_enable(
        em->bm, bmop.slots_out, "faces.out", BM_FACE, BM_ELEM_SELECT, true);

    if (!EDBM_op_finish(em, &bmop, op, true)) {
      continue;
    }

    EDBMUpdate_Params params{};
    params.calc_looptris = true;
    params.calc_normals = true;
    params.is_destructive = true;
    EDBM_update(static_cast<Mesh *>(obedit->data), &params);
  }

  return OPERATOR_FINISHED;
}

void MESH_OT_poke(wmOperatorType *ot)
{
  static const EnumPropertyItem poke_center_modes[] = {
      {BMOP_POKE_MEDIAN_WEIGHTED,
       "MEDIAN_WEIGHTED",
       0,
       "Weighted Median",
       "Weighted median face center"},
      {BMOP_POKE_MEDIAN, "MEDIAN", 0, "Median", "Median face center"},
      {BMOP_POKE_BOUNDS, "BOUNDS", 0, "Bounds", "Face bounds center"},
      {0, nullptr, 0, nullptr, nullptr},
  };

  /* identifiers */
  ot->name = "Poke Faces";
  ot->idname = "MESH_OT_poke";
  ot->description = "Split a face into a fan";

  /* api callbacks */
  ot->exec = edbm_poke_face_exec;
  ot->poll = ED_operator_editmesh;

  /* flags */
  ot->flag = OPTYPE_REGISTER | OPTYPE_UNDO;

  RNA_def_float_distance(
      ot->srna, "offset", 0.0f, -1e3f, 1e3f, "Poke Offset", "Poke Offset", -1.0f, 1.0f);
  RNA_def_boolean(ot->srna,
                  "use_relative_offset",
                  false,
                  "Offset Relative",
                  "Scale the offset by surrounding geometry");
  RNA_def_enum(ot->srna,
               "center_mode",
               poke_center_modes,
               BMOP_POKE_MEDIAN_WEIGHTED,
               "Poke Center",
               "Poke face center calculation");
}

/** \} */

/* -------------------------------------------------------------------- */
/** \name Triangulate Face Operator
 * \{ */

static int edbm_quads_convert_to_tris_exec(bContext *C, wmOperator *op)
{
  const int quad_method = RNA_enum_get(op->ptr, "quad_method");
  const int ngon_method = RNA_enum_get(op->ptr, "ngon_method");
  const Scene *scene = CTX_data_scene(C);
  ViewLayer *view_layer = CTX_data_view_layer(C);

  const Vector<Object *> objects = BKE_view_layer_array_from_objects_in_edit_mode_unique_data(
      scene, view_layer, CTX_wm_view3d(C));
  for (Object *obedit : objects) {
    BMEditMesh *em = BKE_editmesh_from_object(obedit);

    if (em->bm->totfacesel == 0) {
      continue;
    }

    BMOperator bmop;
    BMOIter oiter;
    BMFace *f;

    BM_custom_loop_normals_to_vector_layer(em->bm);

    EDBM_op_init(em,
                 &bmop,
                 op,
                 "triangulate faces=%hf quad_method=%i ngon_method=%i",
                 BM_ELEM_SELECT,
                 quad_method,
                 ngon_method);
    BMO_op_exec(em->bm, &bmop);

    /* select the output */
    BMO_slot_buffer_hflag_enable(
        em->bm, bmop.slots_out, "faces.out", BM_FACE, BM_ELEM_SELECT, true);

    /* remove the doubles */
    BMO_ITER (f, &oiter, bmop.slots_out, "face_map_double.out", BM_FACE) {
      BM_face_kill(em->bm, f);
    }

    EDBM_selectmode_flush(em);

    if (!EDBM_op_finish(em, &bmop, op, true)) {
      continue;
    }

    BM_custom_loop_normals_from_vector_layer(em->bm, false);

    EDBMUpdate_Params params{};
    params.calc_looptris = true;
    params.calc_normals = false;
    params.is_destructive = true;
    EDBM_update(static_cast<Mesh *>(obedit->data), &params);
  }

  return OPERATOR_FINISHED;
}

void MESH_OT_quads_convert_to_tris(wmOperatorType *ot)
{
  /* identifiers */
  ot->name = "Triangulate Faces";
  ot->idname = "MESH_OT_quads_convert_to_tris";
  ot->description = "Triangulate selected faces";

  /* api callbacks */
  ot->exec = edbm_quads_convert_to_tris_exec;
  ot->poll = ED_operator_editmesh;

  /* flags */
  ot->flag = OPTYPE_REGISTER | OPTYPE_UNDO;

  RNA_def_enum(ot->srna,
               "quad_method",
               rna_enum_modifier_triangulate_quad_method_items,
               MOD_TRIANGULATE_QUAD_BEAUTY,
               "Quad Method",
               "Method for splitting the quads into triangles");
  RNA_def_enum(ot->srna,
               "ngon_method",
               rna_enum_modifier_triangulate_ngon_method_items,
               MOD_TRIANGULATE_NGON_BEAUTY,
               "N-gon Method",
               "Method for splitting the n-gons into triangles");
}

/** \} */

/* -------------------------------------------------------------------- */
/** \name Convert to Quads Operator
 * \{ */

static int edbm_tris_convert_to_quads_exec(bContext *C, wmOperator *op)
{
  const Scene *scene = CTX_data_scene(C);
  ViewLayer *view_layer = CTX_data_view_layer(C);

  Vector<Object *> objects = BKE_view_layer_array_from_objects_in_edit_mode_unique_data(
      scene, view_layer, CTX_wm_view3d(C));

  const bool do_seam = RNA_boolean_get(op->ptr, "seam");
  const bool do_sharp = RNA_boolean_get(op->ptr, "sharp");
  const bool do_uvs = RNA_boolean_get(op->ptr, "uvs");
  const bool do_vcols = RNA_boolean_get(op->ptr, "vcols");
  const bool do_materials = RNA_boolean_get(op->ptr, "materials");

  float angle_face_threshold, angle_shape_threshold;
  bool is_face_pair;
  {
    int totelem_sel[3];
    EDBM_mesh_stats_multi(objects, nullptr, totelem_sel);
    is_face_pair = (totelem_sel[2] == 2);
  }

  /* When joining exactly 2 faces, no limit.
   * this is useful for one off joins while editing. */
  {
    PropertyRNA *prop;
    prop = RNA_struct_find_property(op->ptr, "face_threshold");
    if (is_face_pair && (RNA_property_is_set(op->ptr, prop) == false)) {
      angle_face_threshold = DEG2RADF(180.0f);
    }
    else {
      angle_face_threshold = RNA_property_float_get(op->ptr, prop);
    }

    prop = RNA_struct_find_property(op->ptr, "shape_threshold");
    if (is_face_pair && (RNA_property_is_set(op->ptr, prop) == false)) {
      angle_shape_threshold = DEG2RADF(180.0f);
    }
    else {
      angle_shape_threshold = RNA_property_float_get(op->ptr, prop);
    }
  }

  for (Object *obedit : objects) {
    BMEditMesh *em = BKE_editmesh_from_object(obedit);

    if (em->bm->totfacesel == 0) {
      continue;
    }

    BM_custom_loop_normals_to_vector_layer(em->bm);

    if (!EDBM_op_call_and_selectf(
            em,
            op,
            "faces.out",
            true,
            "join_triangles faces=%hf angle_face_threshold=%f angle_shape_threshold=%f "
            "cmp_seam=%b cmp_sharp=%b cmp_uvs=%b cmp_vcols=%b cmp_materials=%b",
            BM_ELEM_SELECT,
            angle_face_threshold,
            angle_shape_threshold,
            do_seam,
            do_sharp,
            do_uvs,
            do_vcols,
            do_materials))
    {
      continue;
    }

    BM_custom_loop_normals_from_vector_layer(em->bm, false);

    EDBMUpdate_Params params{};
    params.calc_looptris = true;
    params.calc_normals = false;
    params.is_destructive = true;
    EDBM_update(static_cast<Mesh *>(obedit->data), &params);
  }

  return OPERATOR_FINISHED;
}

static void join_triangle_props(wmOperatorType *ot)
{
  PropertyRNA *prop;

  prop = RNA_def_float_rotation(ot->srna,
                                "face_threshold",
                                0,
                                nullptr,
                                0.0f,
                                DEG2RADF(180.0f),
                                "Max Face Angle",
                                "Face angle limit",
                                0.0f,
                                DEG2RADF(180.0f));
  RNA_def_property_float_default(prop, DEG2RADF(40.0f));

  prop = RNA_def_float_rotation(ot->srna,
                                "shape_threshold",
                                0,
                                nullptr,
                                0.0f,
                                DEG2RADF(180.0f),
                                "Max Shape Angle",
                                "Shape angle limit",
                                0.0f,
                                DEG2RADF(180.0f));
  RNA_def_property_float_default(prop, DEG2RADF(40.0f));

  RNA_def_boolean(ot->srna, "uvs", false, "Compare UVs", "");
  RNA_def_boolean(ot->srna, "vcols", false, "Compare VCols", "");
  RNA_def_boolean(ot->srna, "seam", false, "Compare Seam", "");
  RNA_def_boolean(ot->srna, "sharp", false, "Compare Sharp", "");
  RNA_def_boolean(ot->srna, "materials", false, "Compare Materials", "");
}

void MESH_OT_tris_convert_to_quads(wmOperatorType *ot)
{
  /* identifiers */
  ot->name = "Tris to Quads";
  ot->idname = "MESH_OT_tris_convert_to_quads";
  ot->description = "Join triangles into quads";

  /* api callbacks */
  ot->exec = edbm_tris_convert_to_quads_exec;
  ot->poll = ED_operator_editmesh;

  /* flags */
  ot->flag = OPTYPE_REGISTER | OPTYPE_UNDO;

  join_triangle_props(ot);
}

/** \} */

/* -------------------------------------------------------------------- */
/** \name Decimate Operator
 *
 * \note The function to decimate is intended for use as a modifier,
 * while its handy allow access as a tool - this does cause access to be a little awkward
 * (passing selection as weights for eg).
 *
 * \{ */

static int edbm_decimate_exec(bContext *C, wmOperator *op)
{
  const float ratio = RNA_float_get(op->ptr, "ratio");
  bool use_vertex_group = RNA_boolean_get(op->ptr, "use_vertex_group");
  const float vertex_group_factor = RNA_float_get(op->ptr, "vertex_group_factor");
  const bool invert_vertex_group = RNA_boolean_get(op->ptr, "invert_vertex_group");
  const bool use_symmetry = RNA_boolean_get(op->ptr, "use_symmetry");
  const float symmetry_eps = 0.00002f;
  const int symmetry_axis = use_symmetry ? RNA_enum_get(op->ptr, "symmetry_axis") : -1;

  /* nop */
  if (ratio == 1.0f) {
    return OPERATOR_FINISHED;
  }

  const Scene *scene = CTX_data_scene(C);
  ViewLayer *view_layer = CTX_data_view_layer(C);
  const Vector<Object *> objects = BKE_view_layer_array_from_objects_in_edit_mode_unique_data(
      scene, view_layer, CTX_wm_view3d(C));

  for (Object *obedit : objects) {
    BMEditMesh *em = BKE_editmesh_from_object(obedit);
    BMesh *bm = em->bm;
    if (bm->totedgesel == 0) {
      continue;
    }

    float *vweights = static_cast<float *>(MEM_mallocN(sizeof(*vweights) * bm->totvert, __func__));
    {
      const int cd_dvert_offset = CustomData_get_offset(&bm->vdata, CD_MDEFORMVERT);
      const int defbase_act = BKE_object_defgroup_active_index_get(obedit) - 1;

      if (use_vertex_group && (cd_dvert_offset == -1)) {
        BKE_report(op->reports, RPT_WARNING, "No active vertex group");
        use_vertex_group = false;
      }

      BMIter iter;
      BMVert *v;
      int i;
      BM_ITER_MESH_INDEX (v, &iter, bm, BM_VERTS_OF_MESH, i) {
        float weight = 0.0f;
        if (BM_elem_flag_test(v, BM_ELEM_SELECT)) {
          if (use_vertex_group) {
            const MDeformVert *dv = static_cast<const MDeformVert *>(
                BM_ELEM_CD_GET_VOID_P(v, cd_dvert_offset));
            weight = BKE_defvert_find_weight(dv, defbase_act);
            if (invert_vertex_group) {
              weight = 1.0f - weight;
            }
          }
          else {
            weight = 1.0f;
          }
        }

        vweights[i] = weight;
        BM_elem_index_set(v, i); /* set_inline */
      }
      bm->elem_index_dirty &= ~BM_VERT;
    }

    float ratio_adjust;

    if ((bm->totface == bm->totfacesel) || (ratio == 0.0f)) {
      ratio_adjust = ratio;
    }
    else {
      /**
       * Calculate a new ratio based on faces that could be removed during decimation.
       * needed so 0..1 has a meaningful range when operating on the selection.
       *
       * This doesn't have to be totally accurate,
       * but needs to be greater than the number of selected faces
       */

      int totface_basis = 0;
      int totface_adjacent = 0;
      BMIter iter;
      BMFace *f;
      BM_ITER_MESH (f, &iter, bm, BM_FACES_OF_MESH) {
        /* count faces during decimation, ngons are triangulated */
        const int f_len = f->len > 4 ? (f->len - 2) : 1;
        totface_basis += f_len;

        BMLoop *l_iter, *l_first;
        l_iter = l_first = BM_FACE_FIRST_LOOP(f);
        do {
          if (vweights[BM_elem_index_get(l_iter->v)] != 0.0f) {
            totface_adjacent += f_len;
            break;
          }
        } while ((l_iter = l_iter->next) != l_first);
      }

      ratio_adjust = ratio;
      ratio_adjust = 1.0f - ratio_adjust;
      ratio_adjust *= float(totface_adjacent) / float(totface_basis);
      ratio_adjust = 1.0f - ratio_adjust;
    }

    BM_mesh_decimate_collapse(
        em->bm, ratio_adjust, vweights, vertex_group_factor, false, symmetry_axis, symmetry_eps);

    MEM_freeN(vweights);

    {
      short selectmode = em->selectmode;
      if ((selectmode & (SCE_SELECT_VERTEX | SCE_SELECT_EDGE)) == 0) {
        /* ensure we flush edges -> faces */
        selectmode |= SCE_SELECT_EDGE;
      }
      EDBM_selectmode_flush_ex(em, selectmode);
    }
    EDBMUpdate_Params params{};
    params.calc_looptris = true;
    params.calc_normals = true;
    params.is_destructive = true;
    EDBM_update(static_cast<Mesh *>(obedit->data), &params);
  }

  return OPERATOR_FINISHED;
}

static bool edbm_decimate_check(bContext * /*C*/, wmOperator * /*op*/)
{
  return true;
}

static void edbm_decimate_ui(bContext * /*C*/, wmOperator *op)
{
  uiLayout *layout = op->layout, *row, *col, *sub;

  uiLayoutSetPropSep(layout, true);

  uiItemR(layout, op->ptr, "ratio", UI_ITEM_NONE, nullptr, ICON_NONE);

  uiItemR(layout, op->ptr, "use_vertex_group", UI_ITEM_NONE, nullptr, ICON_NONE);
  col = uiLayoutColumn(layout, false);
  uiLayoutSetActive(col, RNA_boolean_get(op->ptr, "use_vertex_group"));
  uiItemR(col, op->ptr, "vertex_group_factor", UI_ITEM_NONE, nullptr, ICON_NONE);
  uiItemR(col, op->ptr, "invert_vertex_group", UI_ITEM_NONE, nullptr, ICON_NONE);

  row = uiLayoutRowWithHeading(layout, true, IFACE_("Symmetry"));
  uiItemR(row, op->ptr, "use_symmetry", UI_ITEM_NONE, "", ICON_NONE);
  sub = uiLayoutRow(row, true);
  uiLayoutSetActive(sub, RNA_boolean_get(op->ptr, "use_symmetry"));
  uiItemR(sub, op->ptr, "symmetry_axis", UI_ITEM_R_EXPAND, nullptr, ICON_NONE);
}

void MESH_OT_decimate(wmOperatorType *ot)
{
  /* identifiers */
  ot->name = "Decimate Geometry";
  ot->idname = "MESH_OT_decimate";
  ot->description = "Simplify geometry by collapsing edges";

  /* api callbacks */
  ot->exec = edbm_decimate_exec;
  ot->check = edbm_decimate_check;
  ot->ui = edbm_decimate_ui;
  ot->poll = ED_operator_editmesh;

  /* flags */
  ot->flag = OPTYPE_REGISTER | OPTYPE_UNDO;

  /* NOTE: keep in sync with 'rna_def_modifier_decimate'. */
  RNA_def_float(ot->srna, "ratio", 1.0f, 0.0f, 1.0f, "Ratio", "", 0.0f, 1.0f);

  RNA_def_boolean(ot->srna,
                  "use_vertex_group",
                  false,
                  "Vertex Group",
                  "Use active vertex group as an influence");
  RNA_def_float(ot->srna,
                "vertex_group_factor",
                1.0f,
                0.0f,
                1000.0f,
                "Weight",
                "Vertex group strength",
                0.0f,
                10.0f);
  RNA_def_boolean(
      ot->srna, "invert_vertex_group", false, "Invert", "Invert vertex group influence");

  RNA_def_boolean(ot->srna, "use_symmetry", false, "Symmetry", "Maintain symmetry on an axis");

  RNA_def_enum(ot->srna, "symmetry_axis", rna_enum_axis_xyz_items, 1, "Axis", "Axis of symmetry");
}

/** \} */

/* -------------------------------------------------------------------- */
/** \name Dissolve Vertices Operator
 * \{ */

static void edbm_dissolve_prop__use_verts(wmOperatorType *ot, bool value, int flag)
{
  PropertyRNA *prop;

  prop = RNA_def_boolean(
      ot->srna, "use_verts", value, "Dissolve Vertices", "Dissolve remaining vertices");

  if (flag) {
    RNA_def_property_flag(prop, PropertyFlag(flag));
  }
}
static void edbm_dissolve_prop__use_face_split(wmOperatorType *ot)
{
  RNA_def_boolean(ot->srna,
                  "use_face_split",
                  false,
                  "Face Split",
                  "Split off face corners to maintain surrounding geometry");
}
static void edbm_dissolve_prop__use_boundary_tear(wmOperatorType *ot)
{
  RNA_def_boolean(ot->srna,
                  "use_boundary_tear",
                  false,
                  "Tear Boundary",
                  "Split off face corners instead of merging faces");
}

static int edbm_dissolve_verts_exec(bContext *C, wmOperator *op)
{
  const bool use_face_split = RNA_boolean_get(op->ptr, "use_face_split");
  const bool use_boundary_tear = RNA_boolean_get(op->ptr, "use_boundary_tear");

  const Scene *scene = CTX_data_scene(C);
  ViewLayer *view_layer = CTX_data_view_layer(C);
  const Vector<Object *> objects = BKE_view_layer_array_from_objects_in_edit_mode_unique_data(
      scene, view_layer, CTX_wm_view3d(C));

  for (Object *obedit : objects) {
    BMEditMesh *em = BKE_editmesh_from_object(obedit);

    if (em->bm->totvertsel == 0) {
      continue;
    }

    BM_custom_loop_normals_to_vector_layer(em->bm);

    if (!EDBM_op_callf(em,
                       op,
                       "dissolve_verts verts=%hv use_face_split=%b use_boundary_tear=%b",
                       BM_ELEM_SELECT,
                       use_face_split,
                       use_boundary_tear))
    {
      continue;
    }

    BM_custom_loop_normals_from_vector_layer(em->bm, false);

    EDBMUpdate_Params params{};
    params.calc_looptris = true;
    params.calc_normals = false;
    params.is_destructive = true;
    EDBM_update(static_cast<Mesh *>(obedit->data), &params);
  }

  return OPERATOR_FINISHED;
}

void MESH_OT_dissolve_verts(wmOperatorType *ot)
{
  /* identifiers */
  ot->name = "Dissolve Vertices";
  ot->description = "Dissolve vertices, merge edges and faces";
  ot->idname = "MESH_OT_dissolve_verts";

  /* api callbacks */
  ot->exec = edbm_dissolve_verts_exec;
  ot->poll = ED_operator_editmesh;

  /* flags */
  ot->flag = OPTYPE_REGISTER | OPTYPE_UNDO;

  edbm_dissolve_prop__use_face_split(ot);
  edbm_dissolve_prop__use_boundary_tear(ot);
}

/** \} */

/* -------------------------------------------------------------------- */
/** \name Dissolve Edges Operator
 * \{ */

static int edbm_dissolve_edges_exec(bContext *C, wmOperator *op)
{
  const bool use_verts = RNA_boolean_get(op->ptr, "use_verts");
  const bool use_face_split = RNA_boolean_get(op->ptr, "use_face_split");

  const Scene *scene = CTX_data_scene(C);
  ViewLayer *view_layer = CTX_data_view_layer(C);
  const Vector<Object *> objects = BKE_view_layer_array_from_objects_in_edit_mode_unique_data(
      scene, view_layer, CTX_wm_view3d(C));
  for (Object *obedit : objects) {
    BMEditMesh *em = BKE_editmesh_from_object(obedit);

    if (em->bm->totedgesel == 0) {
      continue;
    }

    BM_custom_loop_normals_to_vector_layer(em->bm);

    if (!EDBM_op_callf(em,
                       op,
                       "dissolve_edges edges=%he use_verts=%b use_face_split=%b",
                       BM_ELEM_SELECT,
                       use_verts,
                       use_face_split))
    {
      continue;
    }

    BM_custom_loop_normals_from_vector_layer(em->bm, false);

    EDBMUpdate_Params params{};
    params.calc_looptris = true;
    params.calc_normals = false;
    params.is_destructive = true;
    EDBM_update(static_cast<Mesh *>(obedit->data), &params);
  }

  return OPERATOR_FINISHED;
}

void MESH_OT_dissolve_edges(wmOperatorType *ot)
{
  /* identifiers */
  ot->name = "Dissolve Edges";
  ot->description = "Dissolve edges, merging faces";
  ot->idname = "MESH_OT_dissolve_edges";

  /* api callbacks */
  ot->exec = edbm_dissolve_edges_exec;
  ot->poll = ED_operator_editmesh;

  /* flags */
  ot->flag = OPTYPE_REGISTER | OPTYPE_UNDO;

  edbm_dissolve_prop__use_verts(ot, true, 0);
  edbm_dissolve_prop__use_face_split(ot);
}

/** \} */

/* -------------------------------------------------------------------- */
/** \name Dissolve Faces Operator
 * \{ */

static int edbm_dissolve_faces_exec(bContext *C, wmOperator *op)
{
  const bool use_verts = RNA_boolean_get(op->ptr, "use_verts");
  const Scene *scene = CTX_data_scene(C);
  ViewLayer *view_layer = CTX_data_view_layer(C);
  const Vector<Object *> objects = BKE_view_layer_array_from_objects_in_edit_mode_unique_data(
      scene, view_layer, CTX_wm_view3d(C));
  for (Object *obedit : objects) {
    BMEditMesh *em = BKE_editmesh_from_object(obedit);

    if (em->bm->totfacesel == 0) {
      continue;
    }

    BM_custom_loop_normals_to_vector_layer(em->bm);

    if (!EDBM_op_call_and_selectf(em,
                                  op,
                                  "region.out",
                                  true,
                                  "dissolve_faces faces=%hf use_verts=%b",
                                  BM_ELEM_SELECT,
                                  use_verts))
    {
      continue;
    }

    BM_custom_loop_normals_from_vector_layer(em->bm, false);

    EDBMUpdate_Params params{};
    params.calc_looptris = true;
    params.calc_normals = false;
    params.is_destructive = true;
    EDBM_update(static_cast<Mesh *>(obedit->data), &params);
  }

  return OPERATOR_FINISHED;
}

void MESH_OT_dissolve_faces(wmOperatorType *ot)
{
  /* identifiers */
  ot->name = "Dissolve Faces";
  ot->description = "Dissolve faces";
  ot->idname = "MESH_OT_dissolve_faces";

  /* api callbacks */
  ot->exec = edbm_dissolve_faces_exec;
  ot->poll = ED_operator_editmesh;

  /* flags */
  ot->flag = OPTYPE_REGISTER | OPTYPE_UNDO;

  edbm_dissolve_prop__use_verts(ot, false, 0);
}

/** \} */

/* -------------------------------------------------------------------- */
/** \name Dissolve (Context Sensitive) Operator
 * \{ */

static int edbm_dissolve_mode_exec(bContext *C, wmOperator *op)
{
  Object *obedit = CTX_data_edit_object(C);
  BMEditMesh *em = BKE_editmesh_from_object(obedit);
  PropertyRNA *prop;

  prop = RNA_struct_find_property(op->ptr, "use_verts");
  if (!RNA_property_is_set(op->ptr, prop)) {
    /* always enable in edge-mode */
    if ((em->selectmode & SCE_SELECT_FACE) == 0) {
      RNA_property_boolean_set(op->ptr, prop, true);
    }
  }

  if (em->selectmode & SCE_SELECT_VERTEX) {
    return edbm_dissolve_verts_exec(C, op);
  }
  if (em->selectmode & SCE_SELECT_EDGE) {
    return edbm_dissolve_edges_exec(C, op);
  }
  return edbm_dissolve_faces_exec(C, op);
}

void MESH_OT_dissolve_mode(wmOperatorType *ot)
{
  /* identifiers */
  ot->name = "Dissolve Selection";
  ot->description = "Dissolve geometry based on the selection mode";
  ot->idname = "MESH_OT_dissolve_mode";

  /* api callbacks */
  ot->exec = edbm_dissolve_mode_exec;
  ot->poll = ED_operator_editmesh;

  /* flags */
  ot->flag = OPTYPE_REGISTER | OPTYPE_UNDO;

  edbm_dissolve_prop__use_verts(ot, false, PROP_SKIP_SAVE);
  edbm_dissolve_prop__use_face_split(ot);
  edbm_dissolve_prop__use_boundary_tear(ot);
}

/** \} */

/* -------------------------------------------------------------------- */
/** \name Limited Dissolve Operator
 * \{ */

static int edbm_dissolve_limited_exec(bContext *C, wmOperator *op)
{
  const float angle_limit = RNA_float_get(op->ptr, "angle_limit");
  const bool use_dissolve_boundaries = RNA_boolean_get(op->ptr, "use_dissolve_boundaries");
  const int delimit = RNA_enum_get(op->ptr, "delimit");
  char dissolve_flag;

  const Scene *scene = CTX_data_scene(C);
  ViewLayer *view_layer = CTX_data_view_layer(C);
  const Vector<Object *> objects = BKE_view_layer_array_from_objects_in_edit_mode_unique_data(
      scene, view_layer, CTX_wm_view3d(C));
  for (Object *obedit : objects) {
    BMEditMesh *em = BKE_editmesh_from_object(obedit);
    BMesh *bm = em->bm;

    if ((bm->totvertsel == 0) && (bm->totedgesel == 0) && (bm->totfacesel == 0)) {
      continue;
    }

    BM_custom_loop_normals_to_vector_layer(em->bm);

    if (em->selectmode == SCE_SELECT_FACE) {
      /* flush selection to tags and untag edges/verts with partially selected faces */
      BMIter iter;
      BMIter liter;

      BMElem *ele;
      BMFace *f;
      BMLoop *l;

      BM_ITER_MESH (ele, &iter, bm, BM_VERTS_OF_MESH) {
        BM_elem_flag_set(ele, BM_ELEM_TAG, BM_elem_flag_test(ele, BM_ELEM_SELECT));
      }
      BM_ITER_MESH (ele, &iter, bm, BM_EDGES_OF_MESH) {
        BM_elem_flag_set(ele, BM_ELEM_TAG, BM_elem_flag_test(ele, BM_ELEM_SELECT));
      }

      BM_ITER_MESH (f, &iter, bm, BM_FACES_OF_MESH) {
        if (!BM_elem_flag_test(f, BM_ELEM_SELECT)) {
          BM_ITER_ELEM (l, &liter, f, BM_LOOPS_OF_FACE) {
            BM_elem_flag_disable(l->v, BM_ELEM_TAG);
            BM_elem_flag_disable(l->e, BM_ELEM_TAG);
          }
        }
      }

      dissolve_flag = BM_ELEM_TAG;
    }
    else {
      dissolve_flag = BM_ELEM_SELECT;
    }

    EDBM_op_call_and_selectf(
        em,
        op,
        "region.out",
        true,
        "dissolve_limit edges=%he verts=%hv angle_limit=%f use_dissolve_boundaries=%b delimit=%i",
        dissolve_flag,
        dissolve_flag,
        angle_limit,
        use_dissolve_boundaries,
        delimit);

    BM_custom_loop_normals_from_vector_layer(em->bm, false);

    EDBMUpdate_Params params{};
    params.calc_looptris = true;
    params.calc_normals = false;
    params.is_destructive = true;
    EDBM_update(static_cast<Mesh *>(obedit->data), &params);
  }

  return OPERATOR_FINISHED;
}

void MESH_OT_dissolve_limited(wmOperatorType *ot)
{
  PropertyRNA *prop;

  /* identifiers */
  ot->name = "Limited Dissolve";
  ot->idname = "MESH_OT_dissolve_limited";
  ot->description =
      "Dissolve selected edges and vertices, limited by the angle of surrounding geometry";

  /* api callbacks */
  ot->exec = edbm_dissolve_limited_exec;
  ot->poll = ED_operator_editmesh;

  /* flags */
  ot->flag = OPTYPE_REGISTER | OPTYPE_UNDO;

  prop = RNA_def_float_rotation(ot->srna,
                                "angle_limit",
                                0,
                                nullptr,
                                0.0f,
                                DEG2RADF(180.0f),
                                "Max Angle",
                                "Angle limit",
                                0.0f,
                                DEG2RADF(180.0f));
  RNA_def_property_float_default(prop, DEG2RADF(5.0f));
  RNA_def_boolean(ot->srna,
                  "use_dissolve_boundaries",
                  false,
                  "All Boundaries",
                  "Dissolve all vertices in between face boundaries");
  RNA_def_enum_flag(ot->srna,
                    "delimit",
                    rna_enum_mesh_delimit_mode_items,
                    BMO_DELIM_NORMAL,
                    "Delimit",
                    "Delimit dissolve operation");
}

/** \} */

/* -------------------------------------------------------------------- */
/** \name Degenerate Dissolve Operator
 * \{ */

static int edbm_dissolve_degenerate_exec(bContext *C, wmOperator *op)
{
  const Scene *scene = CTX_data_scene(C);
  ViewLayer *view_layer = CTX_data_view_layer(C);
  int totelem_old[3] = {0, 0, 0};
  int totelem_new[3] = {0, 0, 0};

  const Vector<Object *> objects = BKE_view_layer_array_from_objects_in_edit_mode_unique_data(
      scene, view_layer, CTX_wm_view3d(C));

  for (Object *obedit : objects) {
    BMEditMesh *em = BKE_editmesh_from_object(obedit);
    BMesh *bm = em->bm;
    totelem_old[0] += bm->totvert;
    totelem_old[1] += bm->totedge;
    totelem_old[2] += bm->totface;
  } /* objects */

  const float thresh = RNA_float_get(op->ptr, "threshold");

  for (Object *obedit : objects) {
    BMEditMesh *em = BKE_editmesh_from_object(obedit);
    BMesh *bm = em->bm;

    if (!EDBM_op_callf(em, op, "dissolve_degenerate edges=%he dist=%f", BM_ELEM_SELECT, thresh)) {
      continue;
    }

    /* tricky to maintain correct selection here, so just flush up from verts */
    EDBM_select_flush(em);

    EDBMUpdate_Params params{};
    params.calc_looptris = true;
    params.calc_normals = false;
    params.is_destructive = true;
    EDBM_update(static_cast<Mesh *>(obedit->data), &params);

    totelem_new[0] += bm->totvert;
    totelem_new[1] += bm->totedge;
    totelem_new[2] += bm->totface;
  }

  edbm_report_delete_info(op->reports, totelem_old, totelem_new);

  return OPERATOR_FINISHED;
}

void MESH_OT_dissolve_degenerate(wmOperatorType *ot)
{
  /* identifiers */
  ot->name = "Degenerate Dissolve";
  ot->idname = "MESH_OT_dissolve_degenerate";
  ot->description = "Dissolve zero area faces and zero length edges";

  /* api callbacks */
  ot->exec = edbm_dissolve_degenerate_exec;
  ot->poll = ED_operator_editmesh;

  /* flags */
  ot->flag = OPTYPE_REGISTER | OPTYPE_UNDO;

  RNA_def_float_distance(ot->srna,
                         "threshold",
                         1e-4f,
                         1e-6f,
                         50.0f,
                         "Merge Distance",
                         "Maximum distance between elements to merge",
                         1e-5f,
                         10.0f);
}

/** \} */

/* -------------------------------------------------------------------- */
/** \name Delete Edge-Loop Operator
 * \{ */

/* internally uses dissolve */
static int edbm_delete_edgeloop_exec(bContext *C, wmOperator *op)
{
  const bool use_face_split = RNA_boolean_get(op->ptr, "use_face_split");
  const Scene *scene = CTX_data_scene(C);
  ViewLayer *view_layer = CTX_data_view_layer(C);

  const Vector<Object *> objects = BKE_view_layer_array_from_objects_in_edit_mode_unique_data(
      scene, view_layer, CTX_wm_view3d(C));
  for (Object *obedit : objects) {
    BMEditMesh *em = BKE_editmesh_from_object(obedit);

    if (em->bm->totedgesel == 0) {
      continue;
    }

    /* deal with selection */
    {
      BMEdge *e;
      BMIter iter;

      BM_mesh_elem_hflag_disable_all(em->bm, BM_FACE, BM_ELEM_TAG, false);

      BM_ITER_MESH (e, &iter, em->bm, BM_EDGES_OF_MESH) {
        if (BM_elem_flag_test(e, BM_ELEM_SELECT) && e->l) {
          BMLoop *l_iter = e->l;
          do {
            BM_elem_flag_enable(l_iter->f, BM_ELEM_TAG);
          } while ((l_iter = l_iter->radial_next) != e->l);
        }
      }
    }

    if (!EDBM_op_callf(em,
                       op,
                       "dissolve_edges edges=%he use_verts=%b use_face_split=%b",
                       BM_ELEM_SELECT,
                       true,
                       use_face_split))
    {
      continue;
    }

    BM_mesh_elem_hflag_enable_test(em->bm, BM_FACE, BM_ELEM_SELECT, true, false, BM_ELEM_TAG);

    EDBM_selectmode_flush_ex(em, SCE_SELECT_VERTEX);

    EDBMUpdate_Params params{};
    params.calc_looptris = true;
    params.calc_normals = false;
    params.is_destructive = true;
    EDBM_update(static_cast<Mesh *>(obedit->data), &params);
  }

  return OPERATOR_FINISHED;
}

void MESH_OT_delete_edgeloop(wmOperatorType *ot)
{
  /* identifiers */
  ot->name = "Delete Edge Loop";
  ot->description = "Delete an edge loop by merging the faces on each side";
  ot->idname = "MESH_OT_delete_edgeloop";

  /* api callbacks */
  ot->exec = edbm_delete_edgeloop_exec;
  ot->poll = ED_operator_editmesh;

  /* flags */
  ot->flag = OPTYPE_REGISTER | OPTYPE_UNDO;

  RNA_def_boolean(ot->srna,
                  "use_face_split",
                  true,
                  "Face Split",
                  "Split off face corners to maintain surrounding geometry");
}

/** \} */

/* -------------------------------------------------------------------- */
/** \name Split Geometry Operator
 * \{ */

static int edbm_split_exec(bContext *C, wmOperator *op)
{
  const Scene *scene = CTX_data_scene(C);
  ViewLayer *view_layer = CTX_data_view_layer(C);
  const Vector<Object *> objects = BKE_view_layer_array_from_objects_in_edit_mode_unique_data(
      scene, view_layer, CTX_wm_view3d(C));
  for (Object *obedit : objects) {
    BMEditMesh *em = BKE_editmesh_from_object(obedit);
    if ((em->bm->totvertsel == 0) && (em->bm->totedgesel == 0) && (em->bm->totfacesel == 0)) {
      continue;
    }
    BM_custom_loop_normals_to_vector_layer(em->bm);

    BMOperator bmop;
    EDBM_op_init(em, &bmop, op, "split geom=%hvef use_only_faces=%b", BM_ELEM_SELECT, false);
    BMO_op_exec(em->bm, &bmop);
    BM_mesh_elem_hflag_disable_all(em->bm, BM_VERT | BM_EDGE | BM_FACE, BM_ELEM_SELECT, false);
    BMO_slot_buffer_hflag_enable(
        em->bm, bmop.slots_out, "geom.out", BM_ALL_NOLOOP, BM_ELEM_SELECT, true);

    BM_custom_loop_normals_from_vector_layer(em->bm, false);

    if (!EDBM_op_finish(em, &bmop, op, true)) {
      continue;
    }

    /* Geometry has changed, need to recalculate normals and tessellation. */
    EDBMUpdate_Params params{};
    params.calc_looptris = true;
    params.calc_normals = true;
    params.is_destructive = true;
    EDBM_update(static_cast<Mesh *>(obedit->data), &params);
  }

  return OPERATOR_FINISHED;
}

void MESH_OT_split(wmOperatorType *ot)
{
  /* identifiers */
  ot->name = "Split";
  ot->idname = "MESH_OT_split";
  ot->description = "Split off selected geometry from connected unselected geometry";

  /* api callbacks */
  ot->exec = edbm_split_exec;
  ot->poll = ED_operator_editmesh;

  /* flags */
  ot->flag = OPTYPE_REGISTER | OPTYPE_UNDO;
}

/** \} */

/* -------------------------------------------------------------------- */
/** \name Sort Geometry Elements Operator
 *
 * Unified for vertices/edges/faces.
 *
 * \{ */

enum {
  /** Use view Z (deep) axis. */
  SRT_VIEW_ZAXIS = 1,
  /** Use view X (left to right) axis. */
  SRT_VIEW_XAXIS,
  /** Use distance from element to 3D cursor. */
  SRT_CURSOR_DISTANCE,
  /** Face only: use mat number. */
  SRT_MATERIAL,
  /** Move selected elements in first, without modifying
   * relative order of selected and unselected elements. */
  SRT_SELECTED,
  /** Randomize selected elements. */
  SRT_RANDOMIZE,
  /** Reverse current order of selected elements. */
  SRT_REVERSE,
};

struct BMElemSort {
  /** Sort factor */
  float srt;
  /** Original index of this element (in its #BLI_mempool). */
  int org_idx;
};

static int bmelemsort_comp(const void *v1, const void *v2)
{
  const BMElemSort *x1 = static_cast<const BMElemSort *>(v1);
  const BMElemSort *x2 = static_cast<const BMElemSort *>(v2);

  return (x1->srt > x2->srt) - (x1->srt < x2->srt);
}

/* Reorders vertices/edges/faces using a given methods. Loops are not supported. */
static void sort_bmelem_flag(bContext *C,
                             Scene *scene,
                             Object *ob,
                             RegionView3D *rv3d,
                             const int types,
                             const int flag,
                             const int action,
                             const int reverse,
                             const uint seed)
{
  BMEditMesh *em = BKE_editmesh_from_object(ob);

  BMVert *ve;
  BMEdge *ed;
  BMFace *fa;
  BMIter iter;

  /* In all five elements below, 0 = vertices, 1 = edges, 2 = faces. */
  /* Just to mark protected elements. */
  char *pblock[3] = {nullptr, nullptr, nullptr}, *pb;
  BMElemSort *sblock[3] = {nullptr, nullptr, nullptr}, *sb;
  uint *map[3] = {nullptr, nullptr, nullptr}, *mp;
  int totelem[3] = {0, 0, 0};
  int affected[3] = {0, 0, 0};
  int i, j;

  if (!(types && flag && action)) {
    return;
  }

  if (types & BM_VERT) {
    totelem[0] = em->bm->totvert;
  }
  if (types & BM_EDGE) {
    totelem[1] = em->bm->totedge;
  }
  if (types & BM_FACE) {
    totelem[2] = em->bm->totface;
  }

  if (ELEM(action, SRT_VIEW_ZAXIS, SRT_VIEW_XAXIS)) {
    float mat[4][4];
    float fact = reverse ? -1.0 : 1.0;
    int coidx = (action == SRT_VIEW_ZAXIS) ? 2 : 0;

    /* Apply the view matrix to the object matrix. */
    mul_m4_m4m4(mat, rv3d->viewmat, ob->object_to_world);

    if (totelem[0]) {
      pb = pblock[0] = static_cast<char *>(MEM_callocN(sizeof(char) * totelem[0], __func__));
      sb = sblock[0] = static_cast<BMElemSort *>(
          MEM_callocN(sizeof(BMElemSort) * totelem[0], __func__));

      BM_ITER_MESH_INDEX (ve, &iter, em->bm, BM_VERTS_OF_MESH, i) {
        if (BM_elem_flag_test(ve, flag)) {
          float co[3];
          mul_v3_m4v3(co, mat, ve->co);

          pb[i] = false;
          sb[affected[0]].org_idx = i;
          sb[affected[0]++].srt = co[coidx] * fact;
        }
        else {
          pb[i] = true;
        }
      }
    }

    if (totelem[1]) {
      pb = pblock[1] = static_cast<char *>(MEM_callocN(sizeof(char) * totelem[1], __func__));
      sb = sblock[1] = static_cast<BMElemSort *>(
          MEM_callocN(sizeof(BMElemSort) * totelem[1], __func__));

      BM_ITER_MESH_INDEX (ed, &iter, em->bm, BM_EDGES_OF_MESH, i) {
        if (BM_elem_flag_test(ed, flag)) {
          float co[3];
          mid_v3_v3v3(co, ed->v1->co, ed->v2->co);
          mul_m4_v3(mat, co);

          pb[i] = false;
          sb[affected[1]].org_idx = i;
          sb[affected[1]++].srt = co[coidx] * fact;
        }
        else {
          pb[i] = true;
        }
      }
    }

    if (totelem[2]) {
      pb = pblock[2] = static_cast<char *>(MEM_callocN(sizeof(char) * totelem[2], __func__));
      sb = sblock[2] = static_cast<BMElemSort *>(
          MEM_callocN(sizeof(BMElemSort) * totelem[2], __func__));

      BM_ITER_MESH_INDEX (fa, &iter, em->bm, BM_FACES_OF_MESH, i) {
        if (BM_elem_flag_test(fa, flag)) {
          float co[3];
          BM_face_calc_center_median(fa, co);
          mul_m4_v3(mat, co);

          pb[i] = false;
          sb[affected[2]].org_idx = i;
          sb[affected[2]++].srt = co[coidx] * fact;
        }
        else {
          pb[i] = true;
        }
      }
    }
  }

  else if (action == SRT_CURSOR_DISTANCE) {
    float cur[3];
    float mat[4][4];
    float fact = reverse ? -1.0 : 1.0;

    copy_v3_v3(cur, scene->cursor.location);

    invert_m4_m4(mat, ob->object_to_world);
    mul_m4_v3(mat, cur);

    if (totelem[0]) {
      pb = pblock[0] = static_cast<char *>(MEM_callocN(sizeof(char) * totelem[0], __func__));
      sb = sblock[0] = static_cast<BMElemSort *>(
          MEM_callocN(sizeof(BMElemSort) * totelem[0], __func__));

      BM_ITER_MESH_INDEX (ve, &iter, em->bm, BM_VERTS_OF_MESH, i) {
        if (BM_elem_flag_test(ve, flag)) {
          pb[i] = false;
          sb[affected[0]].org_idx = i;
          sb[affected[0]++].srt = len_squared_v3v3(cur, ve->co) * fact;
        }
        else {
          pb[i] = true;
        }
      }
    }

    if (totelem[1]) {
      pb = pblock[1] = static_cast<char *>(MEM_callocN(sizeof(char) * totelem[1], __func__));
      sb = sblock[1] = static_cast<BMElemSort *>(
          MEM_callocN(sizeof(BMElemSort) * totelem[1], __func__));

      BM_ITER_MESH_INDEX (ed, &iter, em->bm, BM_EDGES_OF_MESH, i) {
        if (BM_elem_flag_test(ed, flag)) {
          float co[3];
          mid_v3_v3v3(co, ed->v1->co, ed->v2->co);

          pb[i] = false;
          sb[affected[1]].org_idx = i;
          sb[affected[1]++].srt = len_squared_v3v3(cur, co) * fact;
        }
        else {
          pb[i] = true;
        }
      }
    }

    if (totelem[2]) {
      pb = pblock[2] = static_cast<char *>(MEM_callocN(sizeof(char) * totelem[2], __func__));
      sb = sblock[2] = static_cast<BMElemSort *>(
          MEM_callocN(sizeof(BMElemSort) * totelem[2], __func__));

      BM_ITER_MESH_INDEX (fa, &iter, em->bm, BM_FACES_OF_MESH, i) {
        if (BM_elem_flag_test(fa, flag)) {
          float co[3];
          BM_face_calc_center_median(fa, co);

          pb[i] = false;
          sb[affected[2]].org_idx = i;
          sb[affected[2]++].srt = len_squared_v3v3(cur, co) * fact;
        }
        else {
          pb[i] = true;
        }
      }
    }
  }

  /* Faces only! */
  else if (action == SRT_MATERIAL && totelem[2]) {
    pb = pblock[2] = static_cast<char *>(MEM_callocN(sizeof(char) * totelem[2], __func__));
    sb = sblock[2] = static_cast<BMElemSort *>(
        MEM_callocN(sizeof(BMElemSort) * totelem[2], __func__));

    BM_ITER_MESH_INDEX (fa, &iter, em->bm, BM_FACES_OF_MESH, i) {
      if (BM_elem_flag_test(fa, flag)) {
        /* Reverse materials' order, not order of faces inside each mat! */
        /* NOTE: cannot use totcol, as mat_nr may sometimes be greater... */
        float srt = reverse ? float(MAXMAT - fa->mat_nr) : float(fa->mat_nr);
        pb[i] = false;
        sb[affected[2]].org_idx = i;
        /* Multiplying with totface and adding i ensures us
         * we keep current order for all faces of same mat. */
        sb[affected[2]++].srt = srt * float(totelem[2]) + float(i);
        // printf("e: %d; srt: %f; final: %f\n", i, srt, srt * float(totface) + float(i));
      }
      else {
        pb[i] = true;
      }
    }
  }

  else if (action == SRT_SELECTED) {
    uint *tbuf[3] = {nullptr, nullptr, nullptr}, *tb;

    if (totelem[0]) {
      tb = tbuf[0] = static_cast<uint *>(MEM_callocN(sizeof(int) * totelem[0], __func__));
      mp = map[0] = static_cast<uint *>(MEM_callocN(sizeof(int) * totelem[0], __func__));

      BM_ITER_MESH_INDEX (ve, &iter, em->bm, BM_VERTS_OF_MESH, i) {
        if (BM_elem_flag_test(ve, flag)) {
          mp[affected[0]++] = i;
        }
        else {
          *tb = i;
          tb++;
        }
      }
    }

    if (totelem[1]) {
      tb = tbuf[1] = static_cast<uint *>(MEM_callocN(sizeof(int) * totelem[1], __func__));
      mp = map[1] = static_cast<uint *>(MEM_callocN(sizeof(int) * totelem[1], __func__));

      BM_ITER_MESH_INDEX (ed, &iter, em->bm, BM_EDGES_OF_MESH, i) {
        if (BM_elem_flag_test(ed, flag)) {
          mp[affected[1]++] = i;
        }
        else {
          *tb = i;
          tb++;
        }
      }
    }

    if (totelem[2]) {
      tb = tbuf[2] = static_cast<uint *>(MEM_callocN(sizeof(int) * totelem[2], __func__));
      mp = map[2] = static_cast<uint *>(MEM_callocN(sizeof(int) * totelem[2], __func__));

      BM_ITER_MESH_INDEX (fa, &iter, em->bm, BM_FACES_OF_MESH, i) {
        if (BM_elem_flag_test(fa, flag)) {
          mp[affected[2]++] = i;
        }
        else {
          *tb = i;
          tb++;
        }
      }
    }

    for (j = 3; j--;) {
      int tot = totelem[j];
      int aff = affected[j];
      tb = tbuf[j];
      mp = map[j];
      if (!(tb && mp)) {
        continue;
      }
      if (ELEM(aff, 0, tot)) {
        MEM_freeN(tb);
        MEM_freeN(mp);
        map[j] = nullptr;
        continue;
      }
      if (reverse) {
        memcpy(tb + (tot - aff), mp, aff * sizeof(int));
      }
      else {
        memcpy(mp + aff, tb, (tot - aff) * sizeof(int));
        tb = mp;
        mp = map[j] = tbuf[j];
        tbuf[j] = tb;
      }

      /* Reverse mapping, we want an org2new one! */
      for (i = tot, tb = tbuf[j] + tot - 1; i--; tb--) {
        mp[*tb] = i;
      }
      MEM_freeN(tbuf[j]);
    }
  }

  else if (action == SRT_RANDOMIZE) {
    if (totelem[0]) {
      /* Re-init random generator for each element type, to get consistent random when
       * enabling/disabling an element type. */
      RNG *rng = BLI_rng_new_srandom(seed);
      pb = pblock[0] = static_cast<char *>(MEM_callocN(sizeof(char) * totelem[0], __func__));
      sb = sblock[0] = static_cast<BMElemSort *>(
          MEM_callocN(sizeof(BMElemSort) * totelem[0], __func__));

      BM_ITER_MESH_INDEX (ve, &iter, em->bm, BM_VERTS_OF_MESH, i) {
        if (BM_elem_flag_test(ve, flag)) {
          pb[i] = false;
          sb[affected[0]].org_idx = i;
          sb[affected[0]++].srt = BLI_rng_get_float(rng);
        }
        else {
          pb[i] = true;
        }
      }

      BLI_rng_free(rng);
    }

    if (totelem[1]) {
      RNG *rng = BLI_rng_new_srandom(seed);
      pb = pblock[1] = static_cast<char *>(MEM_callocN(sizeof(char) * totelem[1], __func__));
      sb = sblock[1] = static_cast<BMElemSort *>(
          MEM_callocN(sizeof(BMElemSort) * totelem[1], __func__));

      BM_ITER_MESH_INDEX (ed, &iter, em->bm, BM_EDGES_OF_MESH, i) {
        if (BM_elem_flag_test(ed, flag)) {
          pb[i] = false;
          sb[affected[1]].org_idx = i;
          sb[affected[1]++].srt = BLI_rng_get_float(rng);
        }
        else {
          pb[i] = true;
        }
      }

      BLI_rng_free(rng);
    }

    if (totelem[2]) {
      RNG *rng = BLI_rng_new_srandom(seed);
      pb = pblock[2] = static_cast<char *>(MEM_callocN(sizeof(char) * totelem[2], __func__));
      sb = sblock[2] = static_cast<BMElemSort *>(
          MEM_callocN(sizeof(BMElemSort) * totelem[2], __func__));

      BM_ITER_MESH_INDEX (fa, &iter, em->bm, BM_FACES_OF_MESH, i) {
        if (BM_elem_flag_test(fa, flag)) {
          pb[i] = false;
          sb[affected[2]].org_idx = i;
          sb[affected[2]++].srt = BLI_rng_get_float(rng);
        }
        else {
          pb[i] = true;
        }
      }

      BLI_rng_free(rng);
    }
  }

  else if (action == SRT_REVERSE) {
    if (totelem[0]) {
      pb = pblock[0] = static_cast<char *>(MEM_callocN(sizeof(char) * totelem[0], __func__));
      sb = sblock[0] = static_cast<BMElemSort *>(
          MEM_callocN(sizeof(BMElemSort) * totelem[0], __func__));

      BM_ITER_MESH_INDEX (ve, &iter, em->bm, BM_VERTS_OF_MESH, i) {
        if (BM_elem_flag_test(ve, flag)) {
          pb[i] = false;
          sb[affected[0]].org_idx = i;
          sb[affected[0]++].srt = float(-i);
        }
        else {
          pb[i] = true;
        }
      }
    }

    if (totelem[1]) {
      pb = pblock[1] = static_cast<char *>(MEM_callocN(sizeof(char) * totelem[1], __func__));
      sb = sblock[1] = static_cast<BMElemSort *>(
          MEM_callocN(sizeof(BMElemSort) * totelem[1], __func__));

      BM_ITER_MESH_INDEX (ed, &iter, em->bm, BM_EDGES_OF_MESH, i) {
        if (BM_elem_flag_test(ed, flag)) {
          pb[i] = false;
          sb[affected[1]].org_idx = i;
          sb[affected[1]++].srt = float(-i);
        }
        else {
          pb[i] = true;
        }
      }
    }

    if (totelem[2]) {
      pb = pblock[2] = static_cast<char *>(MEM_callocN(sizeof(char) * totelem[2], __func__));
      sb = sblock[2] = static_cast<BMElemSort *>(
          MEM_callocN(sizeof(BMElemSort) * totelem[2], __func__));

      BM_ITER_MESH_INDEX (fa, &iter, em->bm, BM_FACES_OF_MESH, i) {
        if (BM_elem_flag_test(fa, flag)) {
          pb[i] = false;
          sb[affected[2]].org_idx = i;
          sb[affected[2]++].srt = float(-i);
        }
        else {
          pb[i] = true;
        }
      }
    }
  }

  // printf("%d vertices: %d to be affected...\n", totelem[0], affected[0]);
  // printf("%d edges: %d to be affected...\n", totelem[1], affected[1]);
  // printf("%d faces: %d to be affected...\n", totelem[2], affected[2]);
  if (affected[0] == 0 && affected[1] == 0 && affected[2] == 0) {
    for (j = 3; j--;) {
      if (pblock[j]) {
        MEM_freeN(pblock[j]);
      }
      if (sblock[j]) {
        MEM_freeN(sblock[j]);
      }
      if (map[j]) {
        MEM_freeN(map[j]);
      }
    }
    return;
  }

  /* Sort affected elements, and populate mapping arrays, if needed. */
  for (j = 3; j--;) {
    pb = pblock[j];
    sb = sblock[j];
    if (pb && sb && !map[j]) {
      const char *p_blk;
      BMElemSort *s_blk;
      int tot = totelem[j];
      int aff = affected[j];

      qsort(sb, aff, sizeof(BMElemSort), bmelemsort_comp);

      mp = map[j] = static_cast<uint *>(MEM_mallocN(sizeof(int) * tot, __func__));
      p_blk = pb + tot - 1;
      s_blk = sb + aff - 1;
      for (i = tot; i--; p_blk--) {
        if (*p_blk) { /* Protected! */
          mp[i] = i;
        }
        else {
          mp[s_blk->org_idx] = i;
          s_blk--;
        }
      }
    }
    if (pb) {
      MEM_freeN(pb);
    }
    if (sb) {
      MEM_freeN(sb);
    }
  }

  BM_mesh_remap(em->bm, map[0], map[1], map[2]);

  EDBMUpdate_Params params{};
  params.calc_looptris = (totelem[2] != 0);
  params.calc_normals = false;
  params.is_destructive = true;
  EDBM_update(static_cast<Mesh *>(ob->data), &params);

  DEG_id_tag_update(static_cast<ID *>(ob->data), ID_RECALC_GEOMETRY);
  WM_event_add_notifier(C, NC_GEOM | ND_DATA, ob->data);

  for (j = 3; j--;) {
    if (map[j]) {
      MEM_freeN(map[j]);
    }
  }
}

static int edbm_sort_elements_exec(bContext *C, wmOperator *op)
{
  Scene *scene = CTX_data_scene(C);
  ViewLayer *view_layer = CTX_data_view_layer(C);
  Object *ob_active = CTX_data_edit_object(C);

  /* may be nullptr */
  RegionView3D *rv3d = ED_view3d_context_rv3d(C);

  const int action = RNA_enum_get(op->ptr, "type");
  PropertyRNA *prop_elem_types = RNA_struct_find_property(op->ptr, "elements");
  const bool use_reverse = RNA_boolean_get(op->ptr, "reverse");
  uint seed = RNA_int_get(op->ptr, "seed");
  int elem_types = 0;

  if (ELEM(action, SRT_VIEW_ZAXIS, SRT_VIEW_XAXIS)) {
    if (rv3d == nullptr) {
      BKE_report(op->reports, RPT_ERROR, "View not found, cannot sort by view axis");
      return OPERATOR_CANCELLED;
    }
  }

  /* If no elem_types set, use current selection mode to set it! */
  if (RNA_property_is_set(op->ptr, prop_elem_types)) {
    elem_types = RNA_property_enum_get(op->ptr, prop_elem_types);
  }
  else {
    BMEditMesh *em = BKE_editmesh_from_object(ob_active);
    if (em->selectmode & SCE_SELECT_VERTEX) {
      elem_types |= BM_VERT;
    }
    if (em->selectmode & SCE_SELECT_EDGE) {
      elem_types |= BM_EDGE;
    }
    if (em->selectmode & SCE_SELECT_FACE) {
      elem_types |= BM_FACE;
    }
    RNA_enum_set(op->ptr, "elements", elem_types);
  }

  const Vector<Object *> objects = BKE_view_layer_array_from_objects_in_edit_mode_unique_data(
      scene, view_layer, CTX_wm_view3d(C));

  for (uint ob_index = 0; ob_index < objects.size(); ob_index++) {
    Object *ob = objects[ob_index];
    BMEditMesh *em = BKE_editmesh_from_object(ob);
    BMesh *bm = em->bm;

    if (!((elem_types & BM_VERT && bm->totvertsel > 0) ||
          (elem_types & BM_EDGE && bm->totedgesel > 0) ||
          (elem_types & BM_FACE && bm->totfacesel > 0)))
    {
      continue;
    }

    int seed_iter = seed;

    /* This gives a consistent result regardless of object order */
    if (ob_index) {
      seed_iter += BLI_ghashutil_strhash_p(ob->id.name);
    }

    sort_bmelem_flag(
        C, scene, ob, rv3d, elem_types, BM_ELEM_SELECT, action, use_reverse, seed_iter);
  }
  return OPERATOR_FINISHED;
}

static bool edbm_sort_elements_poll_property(const bContext * /*C*/,
                                             wmOperator *op,
                                             const PropertyRNA *prop)
{
  const char *prop_id = RNA_property_identifier(prop);
  const int action = RNA_enum_get(op->ptr, "type");

  /* Only show seed for randomize action! */
  if (STREQ(prop_id, "seed")) {
    if (action == SRT_RANDOMIZE) {
      return true;
    }
    return false;
  }

  /* Hide seed for reverse and randomize actions! */
  if (STREQ(prop_id, "reverse")) {
    if (ELEM(action, SRT_RANDOMIZE, SRT_REVERSE)) {
      return false;
    }
    return true;
  }

  return true;
}

void MESH_OT_sort_elements(wmOperatorType *ot)
{
  static const EnumPropertyItem type_items[] = {
      {SRT_VIEW_ZAXIS,
       "VIEW_ZAXIS",
       0,
       "View Z Axis",
       "Sort selected elements from farthest to nearest one in current view"},
      {SRT_VIEW_XAXIS,
       "VIEW_XAXIS",
       0,
       "View X Axis",
       "Sort selected elements from left to right one in current view"},
      {SRT_CURSOR_DISTANCE,
       "CURSOR_DISTANCE",
       0,
       "Cursor Distance",
       "Sort selected elements from nearest to farthest from 3D cursor"},
      {SRT_MATERIAL,
       "MATERIAL",
       0,
       "Material",
       "Sort selected faces from smallest to greatest material index"},
      {SRT_SELECTED,
       "SELECTED",
       0,
       "Selected",
       "Move all selected elements in first places, preserving their relative order.\n"
       "Warning: This will affect unselected elements' indices as well"},
      {SRT_RANDOMIZE, "RANDOMIZE", 0, "Randomize", "Randomize order of selected elements"},
      {SRT_REVERSE, "REVERSE", 0, "Reverse", "Reverse current order of selected elements"},
      {0, nullptr, 0, nullptr, nullptr},
  };

  static const EnumPropertyItem elem_items[] = {
      {BM_VERT, "VERT", 0, "Vertices", ""},
      {BM_EDGE, "EDGE", 0, "Edges", ""},
      {BM_FACE, "FACE", 0, "Faces", ""},
      {0, nullptr, 0, nullptr, nullptr},
  };

  /* identifiers */
  ot->name = "Sort Mesh Elements";
  ot->description =
      "The order of selected vertices/edges/faces is modified, based on a given method";
  ot->idname = "MESH_OT_sort_elements";

  /* api callbacks */
  ot->invoke = WM_menu_invoke;
  ot->exec = edbm_sort_elements_exec;
  ot->poll = ED_operator_editmesh;
  ot->poll_property = edbm_sort_elements_poll_property;

  /* flags */
  ot->flag = OPTYPE_REGISTER | OPTYPE_UNDO;

  /* properties */
  ot->prop = RNA_def_enum(ot->srna,
                          "type",
                          type_items,
                          SRT_VIEW_ZAXIS,
                          "Type",
                          "Type of reordering operation to apply");
  RNA_def_enum_flag(ot->srna,
                    "elements",
                    elem_items,
                    BM_VERT,
                    "Elements",
                    "Which elements to affect (vertices, edges and/or faces)");
  RNA_def_boolean(ot->srna, "reverse", false, "Reverse", "Reverse the sorting effect");
  RNA_def_int(ot->srna, "seed", 0, 0, INT_MAX, "Seed", "Seed for random-based operations", 0, 255);
}

/** \} */

/* -------------------------------------------------------------------- */
/** \name Bridge Operator
 * \{ */

enum {
  MESH_BRIDGELOOP_SINGLE = 0,
  MESH_BRIDGELOOP_CLOSED = 1,
  MESH_BRIDGELOOP_PAIRS = 2,
};

static int edbm_bridge_tag_boundary_edges(BMesh *bm)
{
  /* tags boundary edges from a face selection */
  BMIter iter;
  BMFace *f;
  BMEdge *e;
  int totface_del = 0;

  BM_mesh_elem_hflag_disable_all(bm, BM_EDGE | BM_FACE, BM_ELEM_TAG, false);

  BM_ITER_MESH (e, &iter, bm, BM_EDGES_OF_MESH) {
    if (BM_elem_flag_test(e, BM_ELEM_SELECT)) {
      if (BM_edge_is_wire(e) || BM_edge_is_boundary(e)) {
        BM_elem_flag_enable(e, BM_ELEM_TAG);
      }
      else {
        BMIter fiter;
        bool is_all_sel = true;
        /* check if its only used by selected faces */
        BM_ITER_ELEM (f, &fiter, e, BM_FACES_OF_EDGE) {
          if (BM_elem_flag_test(f, BM_ELEM_SELECT)) {
            /* Tag face for removal. */
            if (!BM_elem_flag_test(f, BM_ELEM_TAG)) {
              BM_elem_flag_enable(f, BM_ELEM_TAG);
              totface_del++;
            }
          }
          else {
            is_all_sel = false;
          }
        }

        if (is_all_sel == false) {
          BM_elem_flag_enable(e, BM_ELEM_TAG);
        }
      }
    }
  }

  return totface_del;
}

static int edbm_bridge_edge_loops_for_single_editmesh(wmOperator *op,
                                                      BMEditMesh *em,
                                                      Mesh *mesh,
                                                      const bool use_pairs,
                                                      const bool use_cyclic,
                                                      const bool use_merge,
                                                      const float merge_factor,
                                                      const int twist_offset)
{
  BMOperator bmop;
  char edge_hflag;
  int totface_del = 0;
  BMFace **totface_del_arr = nullptr;
  const bool use_faces = (em->bm->totfacesel != 0);

  if (use_faces) {
    BMIter iter;
    BMFace *f;
    int i;

    totface_del = edbm_bridge_tag_boundary_edges(em->bm);
    totface_del_arr = static_cast<BMFace **>(
        MEM_mallocN(sizeof(*totface_del_arr) * totface_del, __func__));

    i = 0;
    BM_ITER_MESH (f, &iter, em->bm, BM_FACES_OF_MESH) {
      if (BM_elem_flag_test(f, BM_ELEM_TAG)) {
        totface_del_arr[i++] = f;
      }
    }
    edge_hflag = BM_ELEM_TAG;
  }
  else {
    edge_hflag = BM_ELEM_SELECT;
  }

  EDBM_op_init(em,
               &bmop,
               op,
               "bridge_loops edges=%he use_pairs=%b use_cyclic=%b use_merge=%b merge_factor=%f "
               "twist_offset=%i",
               edge_hflag,
               use_pairs,
               use_cyclic,
               use_merge,
               merge_factor,
               twist_offset);

  if (use_faces && totface_del) {
    int i;
    BM_mesh_elem_hflag_disable_all(em->bm, BM_FACE, BM_ELEM_TAG, false);
    for (i = 0; i < totface_del; i++) {
      BM_elem_flag_enable(totface_del_arr[i], BM_ELEM_TAG);
    }
    BMO_op_callf(em->bm,
                 BMO_FLAG_DEFAULTS,
                 "delete geom=%hf context=%i",
                 BM_ELEM_TAG,
                 DEL_FACES_KEEP_BOUNDARY);
  }

  BMO_op_exec(em->bm, &bmop);

  if (!BMO_error_occurred_at_level(em->bm, BMO_ERROR_CANCEL)) {
    /* when merge is used the edges are joined and remain selected */
    if (use_merge == false) {
      EDBM_flag_disable_all(em, BM_ELEM_SELECT);
      BMO_slot_buffer_hflag_enable(
          em->bm, bmop.slots_out, "faces.out", BM_FACE, BM_ELEM_SELECT, true);
    }

    if (use_merge == false) {
      EdgeRingOpSubdProps op_props;
      mesh_operator_edgering_props_get(op, &op_props);

      if (op_props.cuts) {
        BMOperator bmop_subd;
        /* we only need face normals updated */
        EDBM_mesh_normals_update(em);

        BMO_op_initf(em->bm,
                     &bmop_subd,
                     0,
                     "subdivide_edgering edges=%S interp_mode=%i cuts=%i smooth=%f "
                     "profile_shape=%i profile_shape_factor=%f",
                     &bmop,
                     "edges.out",
                     op_props.interp_mode,
                     op_props.cuts,
                     op_props.smooth,
                     op_props.profile_shape,
                     op_props.profile_shape_factor);
        BMO_op_exec(em->bm, &bmop_subd);
        BMO_slot_buffer_hflag_enable(
            em->bm, bmop_subd.slots_out, "faces.out", BM_FACE, BM_ELEM_SELECT, true);
        BMO_op_finish(em->bm, &bmop_subd);
      }
    }
  }

  if (totface_del_arr) {
    MEM_freeN(totface_del_arr);
  }

  if (EDBM_op_finish(em, &bmop, op, true)) {
    EDBMUpdate_Params params{};
    params.calc_looptris = true;
    params.calc_normals = false;
    params.is_destructive = true;
    EDBM_update(mesh, &params);
  }

  /* Always return finished so the user can select different options. */
  return OPERATOR_FINISHED;
}

static int edbm_bridge_edge_loops_exec(bContext *C, wmOperator *op)
{
  const int type = RNA_enum_get(op->ptr, "type");
  const bool use_pairs = (type == MESH_BRIDGELOOP_PAIRS);
  const bool use_cyclic = (type == MESH_BRIDGELOOP_CLOSED);
  const bool use_merge = RNA_boolean_get(op->ptr, "use_merge");
  const float merge_factor = RNA_float_get(op->ptr, "merge_factor");
  const int twist_offset = RNA_int_get(op->ptr, "twist_offset");
  const Scene *scene = CTX_data_scene(C);
  ViewLayer *view_layer = CTX_data_view_layer(C);

  const Vector<Object *> objects = BKE_view_layer_array_from_objects_in_edit_mode_unique_data(
      scene, view_layer, CTX_wm_view3d(C));
  for (Object *obedit : objects) {
    BMEditMesh *em = BKE_editmesh_from_object(obedit);

    if (em->bm->totvertsel == 0) {
      continue;
    }

    edbm_bridge_edge_loops_for_single_editmesh(op,
                                               em,
                                               static_cast<Mesh *>(obedit->data),
                                               use_pairs,
                                               use_cyclic,
                                               use_merge,
                                               merge_factor,
                                               twist_offset);
  }
  return OPERATOR_FINISHED;
}

void MESH_OT_bridge_edge_loops(wmOperatorType *ot)
{
  static const EnumPropertyItem type_items[] = {
      {MESH_BRIDGELOOP_SINGLE, "SINGLE", 0, "Open Loop", ""},
      {MESH_BRIDGELOOP_CLOSED, "CLOSED", 0, "Closed Loop", ""},
      {MESH_BRIDGELOOP_PAIRS, "PAIRS", 0, "Loop Pairs", ""},
      {0, nullptr, 0, nullptr, nullptr},
  };

  /* identifiers */
  ot->name = "Bridge Edge Loops";
  ot->description = "Create a bridge of faces between two or more selected edge loops";
  ot->idname = "MESH_OT_bridge_edge_loops";

  /* api callbacks */
  ot->exec = edbm_bridge_edge_loops_exec;
  ot->poll = ED_operator_editmesh;

  /* flags */
  ot->flag = OPTYPE_REGISTER | OPTYPE_UNDO;

  ot->prop = RNA_def_enum(ot->srna,
                          "type",
                          type_items,
                          MESH_BRIDGELOOP_SINGLE,
                          "Connect Loops",
                          "Method of bridging multiple loops");

  RNA_def_boolean(ot->srna, "use_merge", false, "Merge", "Merge rather than creating faces");
  RNA_def_float(ot->srna, "merge_factor", 0.5f, 0.0f, 1.0f, "Merge Factor", "", 0.0f, 1.0f);
  RNA_def_int(ot->srna,
              "twist_offset",
              0,
              -1000,
              1000,
              "Twist",
              "Twist offset for closed loops",
              -1000,
              1000);

  mesh_operator_edgering_props(ot, 0, 0);
}

/** \} */

/* -------------------------------------------------------------------- */
/** \name Wire-Frame Operator
 * \{ */

static int edbm_wireframe_exec(bContext *C, wmOperator *op)
{
  const bool use_boundary = RNA_boolean_get(op->ptr, "use_boundary");
  const bool use_even_offset = RNA_boolean_get(op->ptr, "use_even_offset");
  const bool use_replace = RNA_boolean_get(op->ptr, "use_replace");
  const bool use_relative_offset = RNA_boolean_get(op->ptr, "use_relative_offset");
  const bool use_crease = RNA_boolean_get(op->ptr, "use_crease");
  const float crease_weight = RNA_float_get(op->ptr, "crease_weight");
  const float thickness = RNA_float_get(op->ptr, "thickness");
  const float offset = RNA_float_get(op->ptr, "offset");

  const Scene *scene = CTX_data_scene(C);
  ViewLayer *view_layer = CTX_data_view_layer(C);
  const Vector<Object *> objects = BKE_view_layer_array_from_objects_in_edit_mode_unique_data(
      scene, view_layer, CTX_wm_view3d(C));
  for (Object *obedit : objects) {
    BMEditMesh *em = BKE_editmesh_from_object(obedit);

    if (em->bm->totfacesel == 0) {
      continue;
    }

    BMOperator bmop;

    EDBM_op_init(em,
                 &bmop,
                 op,
                 "wireframe faces=%hf use_replace=%b use_boundary=%b use_even_offset=%b "
                 "use_relative_offset=%b "
                 "use_crease=%b crease_weight=%f thickness=%f offset=%f",
                 BM_ELEM_SELECT,
                 use_replace,
                 use_boundary,
                 use_even_offset,
                 use_relative_offset,
                 use_crease,
                 crease_weight,
                 thickness,
                 offset);

    BMO_op_exec(em->bm, &bmop);

    BM_mesh_elem_hflag_disable_all(em->bm, BM_VERT | BM_EDGE | BM_FACE, BM_ELEM_SELECT, false);
    BMO_slot_buffer_hflag_enable(
        em->bm, bmop.slots_out, "faces.out", BM_FACE, BM_ELEM_SELECT, true);

    if (!EDBM_op_finish(em, &bmop, op, true)) {
      continue;
    }

    EDBMUpdate_Params params{};
    params.calc_looptris = true;
    params.calc_normals = false;
    params.is_destructive = true;
    EDBM_update(static_cast<Mesh *>(obedit->data), &params);
  }

  return OPERATOR_FINISHED;
}

void MESH_OT_wireframe(wmOperatorType *ot)
{
  PropertyRNA *prop;

  /* identifiers */
  ot->name = "Wireframe";
  ot->idname = "MESH_OT_wireframe";
  ot->description = "Create a solid wireframe from faces";

  /* api callbacks */
  ot->exec = edbm_wireframe_exec;
  ot->poll = ED_operator_editmesh;

  /* flags */
  ot->flag = OPTYPE_REGISTER | OPTYPE_UNDO;

  /* properties */
  RNA_def_boolean(ot->srna, "use_boundary", true, "Boundary", "Inset face boundaries");
  RNA_def_boolean(ot->srna,
                  "use_even_offset",
                  true,
                  "Offset Even",
                  "Scale the offset to give more even thickness");
  RNA_def_boolean(ot->srna,
                  "use_relative_offset",
                  false,
                  "Offset Relative",
                  "Scale the offset by surrounding geometry");
  RNA_def_boolean(ot->srna, "use_replace", true, "Replace", "Remove original faces");
  prop = RNA_def_float_distance(
      ot->srna, "thickness", 0.01f, 0.0f, 1e4f, "Thickness", "", 0.0f, 10.0f);
  /* use 1 rather than 10 for max else dragging the button moves too far */
  RNA_def_property_ui_range(prop, 0.0, 1.0, 0.01, 4);
  RNA_def_float_distance(ot->srna, "offset", 0.01f, 0.0f, 1e4f, "Offset", "", 0.0f, 10.0f);
  RNA_def_boolean(ot->srna,
                  "use_crease",
                  false,
                  "Crease",
                  "Crease hub edges for an improved subdivision surface");
  prop = RNA_def_float(
      ot->srna, "crease_weight", 0.01f, 0.0f, 1e3f, "Crease Weight", "", 0.0f, 1.0f);
  RNA_def_property_ui_range(prop, 0.0, 1.0, 0.1, 2);
}

/** \} */

/* -------------------------------------------------------------------- */
/** \name Offset Edge-Loop Operator
 * \{ */

static int edbm_offset_edgeloop_exec(bContext *C, wmOperator *op)
{
  const bool use_cap_endpoint = RNA_boolean_get(op->ptr, "use_cap_endpoint");
  bool changed_multi = false;
  Scene *scene = CTX_data_scene(C);
  ViewLayer *view_layer = CTX_data_view_layer(C);
  Vector<Base *> bases = BKE_view_layer_array_from_bases_in_edit_mode_unique_data(
      scene, view_layer, CTX_wm_view3d(C));
  for (Base *base : bases) {
    Object *obedit = base->object;
    BMEditMesh *em = BKE_editmesh_from_object(obedit);

    if (em->bm->totedgesel == 0) {
      continue;
    }

    BMOperator bmop;
    EDBM_op_init(em,
                 &bmop,
                 op,
                 "offset_edgeloops edges=%he use_cap_endpoint=%b",
                 BM_ELEM_SELECT,
                 use_cap_endpoint);

    BMO_op_exec(em->bm, &bmop);

    BM_mesh_elem_hflag_disable_all(em->bm, BM_VERT | BM_EDGE | BM_FACE, BM_ELEM_SELECT, false);

    BMO_slot_buffer_hflag_enable(
        em->bm, bmop.slots_out, "edges.out", BM_EDGE, BM_ELEM_SELECT, true);

    if (EDBM_op_finish(em, &bmop, op, true)) {
      EDBMUpdate_Params params{};
      params.calc_looptris = true;
      params.calc_normals = false;
      params.is_destructive = true;
      EDBM_update(static_cast<Mesh *>(obedit->data), &params);
      changed_multi = true;
    }
  }

  if (changed_multi) {
    /** If in face-only select mode, switch to edge select mode so that
     * an edge-only selection is not inconsistent state.
     *
     * We need to run this for all objects, even when nothing is selected.
     * This way we keep them in sync. */
    if (scene->toolsettings->selectmode == SCE_SELECT_FACE) {
      EDBM_selectmode_disable_multi_ex(scene, bases, SCE_SELECT_FACE, SCE_SELECT_EDGE);
    }
  }

  return changed_multi ? OPERATOR_FINISHED : OPERATOR_CANCELLED;
}

void MESH_OT_offset_edge_loops(wmOperatorType *ot)
{
  /* identifiers */
  ot->name = "Offset Edge Loop";
  ot->idname = "MESH_OT_offset_edge_loops";
  ot->description = "Create offset edge loop from the current selection";

  /* api callbacks */
  ot->exec = edbm_offset_edgeloop_exec;
  ot->poll = ED_operator_editmesh;

  /* Keep internal, since this is only meant to be accessed via
   * 'MESH_OT_offset_edge_loops_slide'. */

  /* flags */
  ot->flag = OPTYPE_REGISTER | OPTYPE_UNDO | OPTYPE_INTERNAL;

  RNA_def_boolean(
      ot->srna, "use_cap_endpoint", false, "Cap Endpoint", "Extend loop around end-points");
}

/** \} */

/* -------------------------------------------------------------------- */
/** \name Convex Hull Operator
 * \{ */

#ifdef WITH_BULLET
static int edbm_convex_hull_exec(bContext *C, wmOperator *op)
{
  const bool use_existing_faces = RNA_boolean_get(op->ptr, "use_existing_faces");
  const bool delete_unused = RNA_boolean_get(op->ptr, "delete_unused");
  const bool make_holes = RNA_boolean_get(op->ptr, "make_holes");
  const bool join_triangles = RNA_boolean_get(op->ptr, "join_triangles");

  float angle_face_threshold = RNA_float_get(op->ptr, "face_threshold");
  float angle_shape_threshold = RNA_float_get(op->ptr, "shape_threshold");

  const Scene *scene = CTX_data_scene(C);
  ViewLayer *view_layer = CTX_data_view_layer(C);
  const Vector<Object *> objects = BKE_view_layer_array_from_objects_in_edit_mode_unique_data(
      scene, view_layer, CTX_wm_view3d(C));
  for (Object *obedit : objects) {
    BMEditMesh *em = BKE_editmesh_from_object(obedit);

    if (em->bm->totvertsel == 0) {
      continue;
    }

    BMOperator bmop;

    EDBM_op_init(em,
                 &bmop,
                 op,
                 "convex_hull input=%hvef "
                 "use_existing_faces=%b",
                 BM_ELEM_SELECT,
                 use_existing_faces);
    BMO_op_exec(em->bm, &bmop);

    /* Hull fails if input is coplanar */
    if (BMO_error_occurred_at_level(em->bm, BMO_ERROR_CANCEL)) {
      EDBM_op_finish(em, &bmop, op, true);
      continue;
    }

    BMO_slot_buffer_hflag_enable(
        em->bm, bmop.slots_out, "geom.out", BM_FACE, BM_ELEM_SELECT, true);

    /* Delete unused vertices, edges, and faces */
    if (delete_unused) {
      if (!EDBM_op_callf(
              em, op, "delete geom=%S context=%i", &bmop, "geom_unused.out", DEL_ONLYTAGGED))
      {
        EDBM_op_finish(em, &bmop, op, true);
        continue;
      }
    }

    /* Delete hole edges/faces */
    if (make_holes) {
      if (!EDBM_op_callf(
              em, op, "delete geom=%S context=%i", &bmop, "geom_holes.out", DEL_ONLYTAGGED))
      {
        EDBM_op_finish(em, &bmop, op, true);
        continue;
      }
    }

    /* Merge adjacent triangles */
    if (join_triangles) {
      if (!EDBM_op_call_and_selectf(em,
                                    op,
                                    "faces.out",
                                    true,
                                    "join_triangles faces=%S "
                                    "angle_face_threshold=%f angle_shape_threshold=%f",
                                    &bmop,
                                    "geom.out",
                                    angle_face_threshold,
                                    angle_shape_threshold))
      {
        EDBM_op_finish(em, &bmop, op, true);
        continue;
      }
    }

    if (!EDBM_op_finish(em, &bmop, op, true)) {
      continue;
    }

    EDBMUpdate_Params params{};
    params.calc_looptris = true;
    params.calc_normals = false;
    params.is_destructive = true;
    EDBM_update(static_cast<Mesh *>(obedit->data), &params);
    EDBM_selectmode_flush(em);
  }

  return OPERATOR_FINISHED;
}

void MESH_OT_convex_hull(wmOperatorType *ot)
{
  /* identifiers */
  ot->name = "Convex Hull";
  ot->description = "Enclose selected vertices in a convex polyhedron";
  ot->idname = "MESH_OT_convex_hull";

  /* api callbacks */
  ot->exec = edbm_convex_hull_exec;
  ot->poll = ED_operator_editmesh;

  /* flags */
  ot->flag = OPTYPE_REGISTER | OPTYPE_UNDO;

  /* props */
  RNA_def_boolean(ot->srna,
                  "delete_unused",
                  true,
                  "Delete Unused",
                  "Delete selected elements that are not used by the hull");

  RNA_def_boolean(ot->srna,
                  "use_existing_faces",
                  true,
                  "Use Existing Faces",
                  "Skip hull triangles that are covered by a pre-existing face");

  RNA_def_boolean(ot->srna,
                  "make_holes",
                  false,
                  "Make Holes",
                  "Delete selected faces that are used by the hull");

  RNA_def_boolean(
      ot->srna, "join_triangles", true, "Join Triangles", "Merge adjacent triangles into quads");

  join_triangle_props(ot);
}
#endif /* WITH_BULLET */

/** \} */

/* -------------------------------------------------------------------- */
/** \name Symmetrize Operator
 * \{ */

static int mesh_symmetrize_exec(bContext *C, wmOperator *op)
{
  const float thresh = RNA_float_get(op->ptr, "threshold");
  const Scene *scene = CTX_data_scene(C);
  ViewLayer *view_layer = CTX_data_view_layer(C);
  const Vector<Object *> objects = BKE_view_layer_array_from_objects_in_edit_mode_unique_data(
      scene, view_layer, CTX_wm_view3d(C));

  for (Object *obedit : objects) {
    BMEditMesh *em = BKE_editmesh_from_object(obedit);

    if (em->bm->totvertsel == 0) {
      continue;
    }

    BMOperator bmop;
    EDBM_op_init(em,
                 &bmop,
                 op,
                 "symmetrize input=%hvef direction=%i dist=%f",
                 BM_ELEM_SELECT,
                 RNA_enum_get(op->ptr, "direction"),
                 thresh);
    BMO_op_exec(em->bm, &bmop);

    EDBM_flag_disable_all(em, BM_ELEM_SELECT);

    BMO_slot_buffer_hflag_enable(
        em->bm, bmop.slots_out, "geom.out", BM_ALL_NOLOOP, BM_ELEM_SELECT, true);

    if (!EDBM_op_finish(em, &bmop, op, true)) {
      continue;
    }
    EDBMUpdate_Params params{};
    params.calc_looptris = true;
    params.calc_normals = false;
    params.is_destructive = true;
    EDBM_update(static_cast<Mesh *>(obedit->data), &params);
    EDBM_selectmode_flush(em);
  }

  return OPERATOR_FINISHED;
}

void MESH_OT_symmetrize(wmOperatorType *ot)
{
  /* identifiers */
  ot->name = "Symmetrize";
  ot->description = "Enforce symmetry (both form and topological) across an axis";
  ot->idname = "MESH_OT_symmetrize";

  /* api callbacks */
  ot->exec = mesh_symmetrize_exec;
  ot->poll = ED_operator_editmesh;

  /* flags */
  ot->flag = OPTYPE_REGISTER | OPTYPE_UNDO;

  ot->prop = RNA_def_enum(ot->srna,
                          "direction",
                          rna_enum_symmetrize_direction_items,
                          BMO_SYMMETRIZE_NEGATIVE_X,
                          "Direction",
                          "Which sides to copy from and to");
  RNA_def_float(ot->srna,
                "threshold",
                1e-4f,
                0.0f,
                10.0f,
                "Threshold",
                "Limit for snap middle vertices to the axis center",
                1e-5f,
                0.1f);
}

/** \} */

/* -------------------------------------------------------------------- */
/** \name Snap to Symmetry Operator
 * \{ */

static int mesh_symmetry_snap_exec(bContext *C, wmOperator *op)
{
  const float eps = 0.00001f;
  const float eps_sq = eps * eps;
  const bool use_topology = false;

  const float thresh = RNA_float_get(op->ptr, "threshold");
  const float fac = RNA_float_get(op->ptr, "factor");
  const bool use_center = RNA_boolean_get(op->ptr, "use_center");
  const int axis_dir = RNA_enum_get(op->ptr, "direction");

  /* Vertices stats (total over all selected objects). */
  int totvertfound = 0, totvertmirr = 0, totvertfail = 0, totobjects = 0;

  /* Axis. */
  int axis = axis_dir % 3;
  bool axis_sign = axis != axis_dir;

  const Scene *scene = CTX_data_scene(C);
  ViewLayer *view_layer = CTX_data_view_layer(C);
  const Vector<Object *> objects = BKE_view_layer_array_from_objects_in_edit_mode_unique_data(
      scene, view_layer, CTX_wm_view3d(C));

  for (Object *obedit : objects) {
    BMEditMesh *em = BKE_editmesh_from_object(obedit);
    BMesh *bm = em->bm;

    if (em->bm->totvertsel == 0) {
      continue;
    }

    if (ED_object_edit_report_if_shape_key_is_locked(obedit, op->reports)) {
      continue;
    }

    totobjects++;

    /* Only allocate memory after checking whether to skip object. */
    int *index = static_cast<int *>(MEM_mallocN(bm->totvert * sizeof(*index), __func__));

    /* Vertex iter. */
    BMIter iter;
    BMVert *v;
    int i;

    EDBM_verts_mirror_cache_begin_ex(em, axis, true, true, false, use_topology, thresh, index);

    BM_mesh_elem_table_ensure(bm, BM_VERT);

    BM_mesh_elem_hflag_disable_all(bm, BM_VERT, BM_ELEM_TAG, false);

    BM_ITER_MESH_INDEX (v, &iter, bm, BM_VERTS_OF_MESH, i) {
      if ((BM_elem_flag_test(v, BM_ELEM_SELECT) != false) &&
          (BM_elem_flag_test(v, BM_ELEM_TAG) == false))
      {
        int i_mirr = index[i];
        if (i_mirr != -1) {

          BMVert *v_mirr = BM_vert_at_index(bm, index[i]);

          if (v != v_mirr) {
            float co[3], co_mirr[3];

            if ((v->co[axis] > v_mirr->co[axis]) == axis_sign) {
              std::swap(v, v_mirr);
            }

            copy_v3_v3(co_mirr, v_mirr->co);
            co_mirr[axis] *= -1.0f;

            if (len_squared_v3v3(v->co, co_mirr) > eps_sq) {
              totvertmirr++;
            }

            interp_v3_v3v3(co, v->co, co_mirr, fac);

            copy_v3_v3(v->co, co);

            co[axis] *= -1.0f;
            copy_v3_v3(v_mirr->co, co);

            BM_elem_flag_enable(v, BM_ELEM_TAG);
            BM_elem_flag_enable(v_mirr, BM_ELEM_TAG);
            totvertfound++;
          }
          else {
            if (use_center) {

              if (fabsf(v->co[axis]) > eps) {
                totvertmirr++;
              }

              v->co[axis] = 0.0f;
            }
            BM_elem_flag_enable(v, BM_ELEM_TAG);
            totvertfound++;
          }
        }
        else {
          totvertfail++;
        }
      }
    }
    EDBMUpdate_Params params{};
    params.calc_looptris = false;
    params.calc_normals = false;
    params.is_destructive = false;
    EDBM_update(static_cast<Mesh *>(obedit->data), &params);

    /* No need to end cache, just free the array. */
    MEM_freeN(index);
  }

  if (totvertfail) {
    BKE_reportf(op->reports,
                RPT_WARNING,
                "%d already symmetrical, %d pairs mirrored, %d failed",
                totvertfound - totvertmirr,
                totvertmirr,
                totvertfail);
  }
  else if (totobjects) {
    BKE_reportf(op->reports,
                RPT_INFO,
                "%d already symmetrical, %d pairs mirrored",
                totvertfound - totvertmirr,
                totvertmirr);
  }

  return totobjects ? OPERATOR_FINISHED : OPERATOR_CANCELLED;
}

void MESH_OT_symmetry_snap(wmOperatorType *ot)
{
  /* identifiers */
  ot->name = "Snap to Symmetry";
  ot->description = "Snap vertex pairs to their mirrored locations";
  ot->idname = "MESH_OT_symmetry_snap";

  /* api callbacks */
  ot->exec = mesh_symmetry_snap_exec;
  ot->poll = ED_operator_editmesh;

  /* flags */
  ot->flag = OPTYPE_REGISTER | OPTYPE_UNDO;

  ot->prop = RNA_def_enum(ot->srna,
                          "direction",
                          rna_enum_symmetrize_direction_items,
                          BMO_SYMMETRIZE_NEGATIVE_X,
                          "Direction",
                          "Which sides to copy from and to");
  RNA_def_float_distance(ot->srna,
                         "threshold",
                         0.05f,
                         0.0f,
                         10.0f,
                         "Threshold",
                         "Distance within which matching vertices are searched",
                         1e-4f,
                         1.0f);
  RNA_def_float(ot->srna,
                "factor",
                0.5f,
                0.0f,
                1.0f,
                "Factor",
                "Mix factor of the locations of the vertices",
                0.0f,
                1.0f);
  RNA_def_boolean(
      ot->srna, "use_center", true, "Center", "Snap middle vertices to the axis center");
}

/** \} */

#if defined(WITH_FREESTYLE)

/* -------------------------------------------------------------------- */
/** \name Mark Edge (Freestyle) Operator
 * \{ */

static int edbm_mark_freestyle_edge_exec(bContext *C, wmOperator *op)
{
  BMEdge *eed;
  BMIter iter;
  FreestyleEdge *fed;
  const bool clear = RNA_boolean_get(op->ptr, "clear");
  const Scene *scene = CTX_data_scene(C);
  ViewLayer *view_layer = CTX_data_view_layer(C);

  const Vector<Object *> objects = BKE_view_layer_array_from_objects_in_edit_mode_unique_data(
      scene, view_layer, CTX_wm_view3d(C));
  for (Object *obedit : objects) {
    BMEditMesh *em = BKE_editmesh_from_object(obedit);

    if (em == nullptr) {
      continue;
    }

    BMesh *bm = em->bm;

    if (bm->totedgesel == 0) {
      continue;
    }

    if (!CustomData_has_layer(&em->bm->edata, CD_FREESTYLE_EDGE)) {
      BM_data_layer_add(em->bm, &em->bm->edata, CD_FREESTYLE_EDGE);
    }

    if (clear) {
      BM_ITER_MESH (eed, &iter, em->bm, BM_EDGES_OF_MESH) {
        if (BM_elem_flag_test(eed, BM_ELEM_SELECT) && !BM_elem_flag_test(eed, BM_ELEM_HIDDEN)) {
          fed = static_cast<FreestyleEdge *>(
              CustomData_bmesh_get(&em->bm->edata, eed->head.data, CD_FREESTYLE_EDGE));
          fed->flag &= ~FREESTYLE_EDGE_MARK;
        }
      }
    }
    else {
      BM_ITER_MESH (eed, &iter, em->bm, BM_EDGES_OF_MESH) {
        if (BM_elem_flag_test(eed, BM_ELEM_SELECT) && !BM_elem_flag_test(eed, BM_ELEM_HIDDEN)) {
          fed = static_cast<FreestyleEdge *>(
              CustomData_bmesh_get(&em->bm->edata, eed->head.data, CD_FREESTYLE_EDGE));
          fed->flag |= FREESTYLE_EDGE_MARK;
        }
      }
    }

    DEG_id_tag_update(static_cast<ID *>(obedit->data), ID_RECALC_GEOMETRY);
    WM_event_add_notifier(C, NC_GEOM | ND_DATA, obedit->data);
  }

  return OPERATOR_FINISHED;
}

void MESH_OT_mark_freestyle_edge(wmOperatorType *ot)
{
  PropertyRNA *prop;

  /* identifiers */
  ot->name = "Mark Freestyle Edge";
  ot->description = "(Un)mark selected edges as Freestyle feature edges";
  ot->idname = "MESH_OT_mark_freestyle_edge";

  /* api callbacks */
  ot->exec = edbm_mark_freestyle_edge_exec;
  ot->poll = ED_operator_editmesh;

  /* flags */
  ot->flag = OPTYPE_REGISTER | OPTYPE_UNDO;

  prop = RNA_def_boolean(ot->srna, "clear", false, "Clear", "");
  RNA_def_property_flag(prop, PropertyFlag(PROP_HIDDEN | PROP_SKIP_SAVE));
}

/** \} */

/* -------------------------------------------------------------------- */
/** \name Mark Face (Freestyle) Operator
 * \{ */

static int edbm_mark_freestyle_face_exec(bContext *C, wmOperator *op)
{
  BMFace *efa;
  BMIter iter;
  FreestyleFace *ffa;
  const bool clear = RNA_boolean_get(op->ptr, "clear");
  const Scene *scene = CTX_data_scene(C);
  ViewLayer *view_layer = CTX_data_view_layer(C);

  const Vector<Object *> objects = BKE_view_layer_array_from_objects_in_edit_mode_unique_data(
      scene, view_layer, CTX_wm_view3d(C));
  for (Object *obedit : objects) {
    BMEditMesh *em = BKE_editmesh_from_object(obedit);

    if (em == nullptr) {
      continue;
    }

    if (em->bm->totfacesel == 0) {
      continue;
    }

    if (!CustomData_has_layer(&em->bm->pdata, CD_FREESTYLE_FACE)) {
      BM_data_layer_add(em->bm, &em->bm->pdata, CD_FREESTYLE_FACE);
    }

    if (clear) {
      BM_ITER_MESH (efa, &iter, em->bm, BM_FACES_OF_MESH) {
        if (BM_elem_flag_test(efa, BM_ELEM_SELECT) && !BM_elem_flag_test(efa, BM_ELEM_HIDDEN)) {
          ffa = static_cast<FreestyleFace *>(
              CustomData_bmesh_get(&em->bm->pdata, efa->head.data, CD_FREESTYLE_FACE));
          ffa->flag &= ~FREESTYLE_FACE_MARK;
        }
      }
    }
    else {
      BM_ITER_MESH (efa, &iter, em->bm, BM_FACES_OF_MESH) {
        if (BM_elem_flag_test(efa, BM_ELEM_SELECT) && !BM_elem_flag_test(efa, BM_ELEM_HIDDEN)) {
          ffa = static_cast<FreestyleFace *>(
              CustomData_bmesh_get(&em->bm->pdata, efa->head.data, CD_FREESTYLE_FACE));
          ffa->flag |= FREESTYLE_FACE_MARK;
        }
      }
    }

    DEG_id_tag_update(static_cast<ID *>(obedit->data), ID_RECALC_GEOMETRY);
    WM_event_add_notifier(C, NC_GEOM | ND_DATA, obedit->data);
  }

  return OPERATOR_FINISHED;
}

void MESH_OT_mark_freestyle_face(wmOperatorType *ot)
{
  PropertyRNA *prop;

  /* identifiers */
  ot->name = "Mark Freestyle Face";
  ot->description = "(Un)mark selected faces for exclusion from Freestyle feature edge detection";
  ot->idname = "MESH_OT_mark_freestyle_face";

  /* api callbacks */
  ot->exec = edbm_mark_freestyle_face_exec;
  ot->poll = ED_operator_editmesh;

  /* flags */
  ot->flag = OPTYPE_REGISTER | OPTYPE_UNDO;

  prop = RNA_def_boolean(ot->srna, "clear", false, "Clear", "");
  RNA_def_property_flag(prop, PropertyFlag(PROP_HIDDEN | PROP_SKIP_SAVE));
}

/** \} */

#endif /* WITH_FREESTYLE */

/* -------------------------------------------------------------------- */
/** \name Loop Normals Editing Tools Modal Map
 * \{ */

/* NOTE: these defines are saved in keymap files, do not change values but just add new ones */
/* NOTE: We could add more here, like e.g. a switch between local or global coordinates of target,
 *       use number-input to type in explicit vector values. */
enum {
  /* Generic commands. */
  EDBM_CLNOR_MODAL_CANCEL = 1,
  EDBM_CLNOR_MODAL_CONFIRM = 2,

  /* Point To operator. */
  EDBM_CLNOR_MODAL_POINTTO_RESET = 101,
  EDBM_CLNOR_MODAL_POINTTO_INVERT = 102,
  EDBM_CLNOR_MODAL_POINTTO_SPHERIZE = 103,
  EDBM_CLNOR_MODAL_POINTTO_ALIGN = 104,

  EDBM_CLNOR_MODAL_POINTTO_USE_MOUSE = 110,
  EDBM_CLNOR_MODAL_POINTTO_USE_PIVOT = 111,
  EDBM_CLNOR_MODAL_POINTTO_USE_OBJECT = 112,
  EDBM_CLNOR_MODAL_POINTTO_SET_USE_3DCURSOR = 113,
  EDBM_CLNOR_MODAL_POINTTO_SET_USE_SELECTED = 114,
};

wmKeyMap *point_normals_modal_keymap(wmKeyConfig *keyconf)
{
  static const EnumPropertyItem modal_items[] = {
      {EDBM_CLNOR_MODAL_CANCEL, "CANCEL", 0, "Cancel", ""},
      {EDBM_CLNOR_MODAL_CONFIRM, "CONFIRM", 0, "Confirm", ""},

      /* Point To operator. */
      {EDBM_CLNOR_MODAL_POINTTO_RESET, "RESET", 0, "Reset", "Reset normals to initial ones"},
      {EDBM_CLNOR_MODAL_POINTTO_INVERT,
       "INVERT",
       0,
       "Invert",
       "Toggle inversion of affected normals"},
      {EDBM_CLNOR_MODAL_POINTTO_SPHERIZE,
       "SPHERIZE",
       0,
       "Spherize",
       "Interpolate between new and original normals"},
      {EDBM_CLNOR_MODAL_POINTTO_ALIGN, "ALIGN", 0, "Align", "Make all affected normals parallel"},

      {EDBM_CLNOR_MODAL_POINTTO_USE_MOUSE,
       "USE_MOUSE",
       0,
       "Use Mouse",
       "Follow mouse cursor position"},
      {EDBM_CLNOR_MODAL_POINTTO_USE_PIVOT,
       "USE_PIVOT",
       0,
       "Use Pivot",
       "Use current rotation/scaling pivot point coordinates"},
      {EDBM_CLNOR_MODAL_POINTTO_USE_OBJECT,
       "USE_OBJECT",
       0,
       "Use Object",
       "Use current edited object's location"},
      {EDBM_CLNOR_MODAL_POINTTO_SET_USE_3DCURSOR,
       "SET_USE_3DCURSOR",
       0,
       "Set and Use 3D Cursor",
       "Set new 3D cursor position and use it"},
      {EDBM_CLNOR_MODAL_POINTTO_SET_USE_SELECTED,
       "SET_USE_SELECTED",
       0,
       "Select and Use Mesh Item",
       "Select new active mesh element and use its location"},
      {0, nullptr, 0, nullptr, nullptr},
  };
  static const char *keymap_name = "Custom Normals Modal Map";

  wmKeyMap *keymap = WM_modalkeymap_find(keyconf, keymap_name);

  /* We only need to add map once */
  if (keymap && keymap->modal_items) {
    return nullptr;
  }

  keymap = WM_modalkeymap_ensure(keyconf, keymap_name, modal_items);

  WM_modalkeymap_assign(keymap, "MESH_OT_point_normals");

  return keymap;
}

#define CLNORS_VALID_VEC_LEN (1e-4f)

/** \} */

/* -------------------------------------------------------------------- */
/** \name Loop Normals 'Point To' Operator
 * \{ */

enum {
  EDBM_CLNOR_POINTTO_MODE_COORDINATES = 1,
  EDBM_CLNOR_POINTTO_MODE_MOUSE = 2,
};

static EnumPropertyItem clnors_pointto_mode_items[] = {
    {EDBM_CLNOR_POINTTO_MODE_COORDINATES,
     "COORDINATES",
     0,
     "Coordinates",
     "Use static coordinates (defined by various means)"},
    {EDBM_CLNOR_POINTTO_MODE_MOUSE, "MOUSE", 0, "Mouse", "Follow mouse cursor"},
    {0, nullptr, 0, nullptr, nullptr},
};

/* Initialize loop normal data */
static bool point_normals_init(bContext *C, wmOperator *op)
{
  Object *obedit = CTX_data_edit_object(C);
  BMEditMesh *em = BKE_editmesh_from_object(obedit);
  BMesh *bm = em->bm;

  BKE_editmesh_lnorspace_update(em);
  BMLoopNorEditDataArray *lnors_ed_arr = BM_loop_normal_editdata_array_init(bm, false);

  op->customdata = lnors_ed_arr;

  return (lnors_ed_arr->totloop != 0);
}

static bool point_normals_ensure(bContext *C, wmOperator *op)
{
  if (op->customdata != nullptr) {
    return true;
  }
  return point_normals_init(C, op);
}

static void point_normals_free(wmOperator *op)
{
  if (op->customdata != nullptr) {
    BMLoopNorEditDataArray *lnors_ed_arr = static_cast<BMLoopNorEditDataArray *>(op->customdata);
    BM_loop_normal_editdata_array_free(lnors_ed_arr);
    op->customdata = nullptr;
  }
}

static void point_normals_cancel(bContext *C, wmOperator *op)
{
  point_normals_free(op);
  ED_area_status_text(CTX_wm_area(C), nullptr);
}

static void point_normals_update_header(bContext *C, wmOperator *op)
{
<<<<<<< HEAD
  auto get_modal_key_str = [&](int id) {
    return WM_modalkeymap_operator_items_to_string(op->type, id, true).value_or("");
  };

  const std::string header = fmt::format(
      RPT_("{}: confirm, {}: cancel, "
           "{}: point to mouse ({}), {}: point to Pivot, "
           "{}: point to object origin, {}: reset normals, "
           "{}: set & point to 3D cursor, {}: select & point to mesh item, "
           "{}: invert normals ({}), {}: spherize ({}), {}: align ({})"),
      get_modal_key_str(EDBM_CLNOR_MODAL_CONFIRM),
      get_modal_key_str(EDBM_CLNOR_MODAL_CANCEL),
      get_modal_key_str(EDBM_CLNOR_MODAL_POINTTO_USE_MOUSE),
      WM_bool_as_string(RNA_enum_get(op->ptr, "mode") == EDBM_CLNOR_POINTTO_MODE_MOUSE),
      get_modal_key_str(EDBM_CLNOR_MODAL_POINTTO_USE_PIVOT),
      get_modal_key_str(EDBM_CLNOR_MODAL_POINTTO_USE_OBJECT),
      get_modal_key_str(EDBM_CLNOR_MODAL_POINTTO_RESET),
      get_modal_key_str(EDBM_CLNOR_MODAL_POINTTO_SET_USE_3DCURSOR),
      get_modal_key_str(EDBM_CLNOR_MODAL_POINTTO_SET_USE_SELECTED),
      get_modal_key_str(EDBM_CLNOR_MODAL_POINTTO_INVERT),
      WM_bool_as_string(RNA_boolean_get(op->ptr, "invert")),
      get_modal_key_str(EDBM_CLNOR_MODAL_POINTTO_SPHERIZE),
      WM_bool_as_string(RNA_boolean_get(op->ptr, "spherize")),
      get_modal_key_str(EDBM_CLNOR_MODAL_POINTTO_ALIGN),
      WM_bool_as_string(RNA_boolean_get(op->ptr, "align")));

  ED_area_status_text(CTX_wm_area(C), header.c_str());
=======
  char header[UI_MAX_DRAW_STR];
  char buf[UI_MAX_DRAW_STR];

  char *p = buf;
  int available_len = sizeof(buf);

#define WM_MODALKEY(_id) \
  WM_modalkeymap_operator_items_to_string_buf( \
      op->type, (_id), true, UI_MAX_SHORTCUT_STR, &available_len, &p)

  SNPRINTF(header,
           IFACE_("%s: confirm, %s: cancel, "
                  "%s: point to mouse (%s), %s: point to Pivot, "
                  "%s: point to object origin, %s: reset normals, "
                  "%s: set & point to 3D cursor, %s: select & point to mesh item, "
                  "%s: invert normals (%s), %s: spherize (%s), %s: align (%s)"),
           WM_MODALKEY(EDBM_CLNOR_MODAL_CONFIRM),
           WM_MODALKEY(EDBM_CLNOR_MODAL_CANCEL),
           WM_MODALKEY(EDBM_CLNOR_MODAL_POINTTO_USE_MOUSE),
           WM_bool_as_string(RNA_enum_get(op->ptr, "mode") == EDBM_CLNOR_POINTTO_MODE_MOUSE),
           WM_MODALKEY(EDBM_CLNOR_MODAL_POINTTO_USE_PIVOT),
           WM_MODALKEY(EDBM_CLNOR_MODAL_POINTTO_USE_OBJECT),
           WM_MODALKEY(EDBM_CLNOR_MODAL_POINTTO_RESET),
           WM_MODALKEY(EDBM_CLNOR_MODAL_POINTTO_SET_USE_3DCURSOR),
           WM_MODALKEY(EDBM_CLNOR_MODAL_POINTTO_SET_USE_SELECTED),
           WM_MODALKEY(EDBM_CLNOR_MODAL_POINTTO_INVERT),
           WM_bool_as_string(RNA_boolean_get(op->ptr, "invert")),
           WM_MODALKEY(EDBM_CLNOR_MODAL_POINTTO_SPHERIZE),
           WM_bool_as_string(RNA_boolean_get(op->ptr, "spherize")),
           WM_MODALKEY(EDBM_CLNOR_MODAL_POINTTO_ALIGN),
           WM_bool_as_string(RNA_boolean_get(op->ptr, "align")));

#undef WM_MODALKEY

  ED_area_status_text(CTX_wm_area(C), header);
>>>>>>> e690210e
}

/* TODO: move that to generic function in BMesh? */
static void bmesh_selected_verts_center_calc(BMesh *bm, float *r_center)
{
  BMVert *v;
  BMIter viter;
  int i = 0;

  zero_v3(r_center);
  BM_ITER_MESH (v, &viter, bm, BM_VERTS_OF_MESH) {
    if (BM_elem_flag_test(v, BM_ELEM_SELECT)) {
      add_v3_v3(r_center, v->co);
      i++;
    }
  }
  mul_v3_fl(r_center, 1.0f / float(i));
}

static void point_normals_apply(bContext *C, wmOperator *op, float target[3], const bool do_reset)
{
  Object *obedit = CTX_data_edit_object(C);
  BMesh *bm = BKE_editmesh_from_object(obedit)->bm;
  BMLoopNorEditDataArray *lnors_ed_arr = static_cast<BMLoopNorEditDataArray *>(op->customdata);

  const bool do_invert = RNA_boolean_get(op->ptr, "invert");
  const bool do_spherize = RNA_boolean_get(op->ptr, "spherize");
  const bool do_align = RNA_boolean_get(op->ptr, "align");
  float center[3];

  if (do_align && !do_reset) {
    bmesh_selected_verts_center_calc(bm, center);
  }

  sub_v3_v3(target, obedit->loc); /* Move target to local coordinates. */

  BMLoopNorEditData *lnor_ed = lnors_ed_arr->lnor_editdata;
  for (int i = 0; i < lnors_ed_arr->totloop; i++, lnor_ed++) {
    if (do_reset) {
      copy_v3_v3(lnor_ed->nloc, lnor_ed->niloc);
    }
    else if (do_spherize) {
      /* Note that this is *not* real spherical interpolation.
       * Probably good enough in this case though? */
      const float strength = RNA_float_get(op->ptr, "spherize_strength");
      float spherized_normal[3];

      sub_v3_v3v3(spherized_normal, target, lnor_ed->loc);

      /* otherwise, multiplication by strength is meaningless... */
      normalize_v3(spherized_normal);

      mul_v3_fl(spherized_normal, strength);
      mul_v3_v3fl(lnor_ed->nloc, lnor_ed->niloc, 1.0f - strength);
      add_v3_v3(lnor_ed->nloc, spherized_normal);
    }
    else if (do_align) {
      sub_v3_v3v3(lnor_ed->nloc, target, center);
    }
    else {
      sub_v3_v3v3(lnor_ed->nloc, target, lnor_ed->loc);
    }

    if (do_invert && !do_reset) {
      negate_v3(lnor_ed->nloc);
    }
    if (normalize_v3(lnor_ed->nloc) >= CLNORS_VALID_VEC_LEN) {
      BKE_lnor_space_custom_normal_to_data(
          bm->lnor_spacearr->lspacearr[lnor_ed->loop_index], lnor_ed->nloc, lnor_ed->clnors_data);
    }
  }
}

static int edbm_point_normals_modal(bContext *C, wmOperator *op, const wmEvent *event)
{
  /* As this operator passes events through, we can't be sure the user didn't exit edit-mode.
   * or performed some other operation. */
  if (!WM_operator_poll(C, op->type)) {
    point_normals_cancel(C, op);
    return OPERATOR_CANCELLED;
  }

  View3D *v3d = CTX_wm_view3d(C);
  Scene *scene = CTX_data_scene(C);
  Object *obedit = CTX_data_edit_object(C);
  BMEditMesh *em = BKE_editmesh_from_object(obedit);
  BMesh *bm = em->bm;

  float target[3];

  int ret = OPERATOR_PASS_THROUGH;
  int mode = RNA_enum_get(op->ptr, "mode");
  int new_mode = mode;
  bool force_mousemove = false;
  bool do_reset = false;

  PropertyRNA *prop_target = RNA_struct_find_property(op->ptr, "target_location");

  if (event->type == EVT_MODAL_MAP) {
    switch (event->val) {
      case EDBM_CLNOR_MODAL_CONFIRM:
        RNA_property_float_get_array(op->ptr, prop_target, target);
        ret = OPERATOR_FINISHED;
        break;

      case EDBM_CLNOR_MODAL_CANCEL:
        do_reset = true;
        ret = OPERATOR_CANCELLED;
        break;

      case EDBM_CLNOR_MODAL_POINTTO_RESET:
        do_reset = true;
        ret = OPERATOR_RUNNING_MODAL;
        break;

      case EDBM_CLNOR_MODAL_POINTTO_INVERT: {
        PropertyRNA *prop_invert = RNA_struct_find_property(op->ptr, "invert");
        RNA_property_boolean_set(
            op->ptr, prop_invert, !RNA_property_boolean_get(op->ptr, prop_invert));
        RNA_property_float_get_array(op->ptr, prop_target, target);
        ret = OPERATOR_RUNNING_MODAL;
        break;
      }

      case EDBM_CLNOR_MODAL_POINTTO_SPHERIZE: {
        PropertyRNA *prop_spherize = RNA_struct_find_property(op->ptr, "spherize");
        RNA_property_boolean_set(
            op->ptr, prop_spherize, !RNA_property_boolean_get(op->ptr, prop_spherize));
        RNA_property_float_get_array(op->ptr, prop_target, target);
        ret = OPERATOR_RUNNING_MODAL;
        break;
      }

      case EDBM_CLNOR_MODAL_POINTTO_ALIGN: {
        PropertyRNA *prop_align = RNA_struct_find_property(op->ptr, "align");
        RNA_property_boolean_set(
            op->ptr, prop_align, !RNA_property_boolean_get(op->ptr, prop_align));
        RNA_property_float_get_array(op->ptr, prop_target, target);
        ret = OPERATOR_RUNNING_MODAL;
        break;
      }

      case EDBM_CLNOR_MODAL_POINTTO_USE_MOUSE:
        new_mode = EDBM_CLNOR_POINTTO_MODE_MOUSE;
        /* We want to immediately update to mouse cursor position... */
        force_mousemove = true;
        ret = OPERATOR_RUNNING_MODAL;
        break;

      case EDBM_CLNOR_MODAL_POINTTO_USE_OBJECT:
        new_mode = EDBM_CLNOR_POINTTO_MODE_COORDINATES;
        copy_v3_v3(target, obedit->loc);
        ret = OPERATOR_RUNNING_MODAL;
        break;

      case EDBM_CLNOR_MODAL_POINTTO_SET_USE_3DCURSOR:
        new_mode = EDBM_CLNOR_POINTTO_MODE_COORDINATES;
        ED_view3d_cursor3d_update(C, event->mval, false, V3D_CURSOR_ORIENT_NONE);
        copy_v3_v3(target, scene->cursor.location);
        ret = OPERATOR_RUNNING_MODAL;
        break;

      case EDBM_CLNOR_MODAL_POINTTO_SET_USE_SELECTED: {
        new_mode = EDBM_CLNOR_POINTTO_MODE_COORDINATES;
        view3d_operator_needs_opengl(C);
        SelectPick_Params params{};
        params.sel_op = SEL_OP_SET;
        if (EDBM_select_pick(C, event->mval, &params)) {
          /* Point to newly selected active. */
          ED_object_calc_active_center_for_editmode(obedit, false, target);

          add_v3_v3(target, obedit->loc);
          ret = OPERATOR_RUNNING_MODAL;
        }
        break;
      }
      case EDBM_CLNOR_MODAL_POINTTO_USE_PIVOT: {
        new_mode = EDBM_CLNOR_POINTTO_MODE_COORDINATES;
        switch (scene->toolsettings->transform_pivot_point) {
          case V3D_AROUND_CENTER_BOUNDS: /* calculateCenterBound */
          {
            BMVert *v;
            BMIter viter;
            float min[3], max[3];
            int i = 0;

            BM_ITER_MESH (v, &viter, bm, BM_VERTS_OF_MESH) {
              if (BM_elem_flag_test(v, BM_ELEM_SELECT)) {
                if (i) {
                  minmax_v3v3_v3(min, max, v->co);
                }
                else {
                  copy_v3_v3(min, v->co);
                  copy_v3_v3(max, v->co);
                }
                i++;
              }
            }
            mid_v3_v3v3(target, min, max);
            add_v3_v3(target, obedit->loc);
            break;
          }

          case V3D_AROUND_CENTER_MEDIAN: {
            bmesh_selected_verts_center_calc(bm, target);
            add_v3_v3(target, obedit->loc);
            break;
          }

          case V3D_AROUND_CURSOR:
            copy_v3_v3(target, scene->cursor.location);
            break;

          case V3D_AROUND_ACTIVE:
            if (!ED_object_calc_active_center_for_editmode(obedit, false, target)) {
              zero_v3(target);
            }
            add_v3_v3(target, obedit->loc);
            break;

          default:
            BKE_report(op->reports, RPT_WARNING, "Does not support Individual Origins as pivot");
            copy_v3_v3(target, obedit->loc);
        }
        ret = OPERATOR_RUNNING_MODAL;
        break;
      }
      default:
        break;
    }
  }

  if (new_mode != mode) {
    mode = new_mode;
    RNA_enum_set(op->ptr, "mode", mode);
  }

  /* Only handle mouse-move event in case we are in mouse mode. */
  if (event->type == MOUSEMOVE || force_mousemove) {
    if (mode == EDBM_CLNOR_POINTTO_MODE_MOUSE) {
      ARegion *region = CTX_wm_region(C);
      float center[3];

      bmesh_selected_verts_center_calc(bm, center);

      ED_view3d_win_to_3d_int(v3d, region, center, event->mval, target);

      ret = OPERATOR_RUNNING_MODAL;
    }
  }

  if (ret != OPERATOR_PASS_THROUGH) {
    if (!ELEM(ret, OPERATOR_CANCELLED, OPERATOR_FINISHED)) {
      RNA_property_float_set_array(op->ptr, prop_target, target);
    }

    if (point_normals_ensure(C, op)) {
      point_normals_apply(C, op, target, do_reset);
      EDBMUpdate_Params params{};
      params.calc_looptris = true;
      params.calc_normals = false;
      params.is_destructive = false;
      /* Recheck booleans. */
      EDBM_update(static_cast<Mesh *>(obedit->data), &params);

      point_normals_update_header(C, op);
    }
    else {
      ret = OPERATOR_CANCELLED;
    }
  }

  if (ELEM(ret, OPERATOR_CANCELLED, OPERATOR_FINISHED)) {
    point_normals_cancel(C, op);
  }

  /* If we allow other tools to run, we can't be sure if they will re-allocate
   * the data this operator uses, see: #68159.
   * Free the data here, then use #point_normals_ensure to add it back on demand. */
  if (ret == OPERATOR_PASS_THROUGH) {
    /* Don't free on mouse-move, causes creation/freeing of the loop data in an inefficient way. */
    if (!ISMOUSE_MOTION(event->type)) {
      point_normals_free(op);
    }
  }
  return ret;
}

static int edbm_point_normals_invoke(bContext *C, wmOperator *op, const wmEvent * /*event*/)
{
  if (!point_normals_init(C, op)) {
    point_normals_cancel(C, op);
    return OPERATOR_CANCELLED;
  }

  WM_event_add_modal_handler(C, op);

  point_normals_update_header(C, op);

  op->flag |= OP_IS_MODAL_GRAB_CURSOR;
  return OPERATOR_RUNNING_MODAL;
}

/* TODO: make this work on multiple objects at once */
static int edbm_point_normals_exec(bContext *C, wmOperator *op)
{
  Object *obedit = CTX_data_edit_object(C);

  if (!point_normals_init(C, op)) {
    point_normals_cancel(C, op);
    return OPERATOR_CANCELLED;
  }

  /* Note that 'mode' is ignored in exec case,
   * we directly use vector stored in target_location, whatever that is. */

  float target[3];
  RNA_float_get_array(op->ptr, "target_location", target);

  point_normals_apply(C, op, target, false);

  EDBMUpdate_Params params{};
  params.calc_looptris = true;
  params.calc_normals = false;
  params.is_destructive = false;
  EDBM_update(static_cast<Mesh *>(obedit->data), &params);
  point_normals_cancel(C, op);

  return OPERATOR_FINISHED;
}

static bool point_normals_draw_check_prop(PointerRNA *ptr, PropertyRNA *prop, void * /*user_data*/)
{
  const char *prop_id = RNA_property_identifier(prop);

  /* Only show strength option if spherize is enabled. */
  if (STREQ(prop_id, "spherize_strength")) {
    return RNA_boolean_get(ptr, "spherize");
  }

  /* Else, show it! */
  return true;
}

static void edbm_point_normals_ui(bContext *C, wmOperator *op)
{
  uiLayout *layout = op->layout;
  wmWindowManager *wm = CTX_wm_manager(C);

  PointerRNA ptr = RNA_pointer_create(&wm->id, op->type->srna, op->properties);

  uiLayoutSetPropSep(layout, true);

  /* Main auto-draw call */
  uiDefAutoButsRNA(layout,
                   &ptr,
                   point_normals_draw_check_prop,
                   nullptr,
                   nullptr,
                   UI_BUT_LABEL_ALIGN_NONE,
                   false);
}

void MESH_OT_point_normals(wmOperatorType *ot)
{
  /* identifiers */
  ot->name = "Point Normals to Target";
  ot->description = "Point selected custom normals to specified Target";
  ot->idname = "MESH_OT_point_normals";

  /* api callbacks */
  ot->exec = edbm_point_normals_exec;
  ot->invoke = edbm_point_normals_invoke;
  ot->modal = edbm_point_normals_modal;
  ot->poll = ED_operator_editmesh;
  ot->ui = edbm_point_normals_ui;
  ot->cancel = point_normals_cancel;

  /* flags */
  ot->flag = OPTYPE_BLOCKING | OPTYPE_REGISTER | OPTYPE_UNDO;

  ot->prop = RNA_def_enum(ot->srna,
                          "mode",
                          clnors_pointto_mode_items,
                          EDBM_CLNOR_POINTTO_MODE_COORDINATES,
                          "Mode",
                          "How to define coordinates to point custom normals to");
  RNA_def_property_flag(ot->prop, PROP_HIDDEN);

  RNA_def_boolean(ot->srna, "invert", false, "Invert", "Invert affected normals");

  RNA_def_boolean(ot->srna, "align", false, "Align", "Make all affected normals parallel");

  RNA_def_float_vector_xyz(ot->srna,
                           "target_location",
                           3,
                           nullptr,
                           -FLT_MAX,
                           FLT_MAX,
                           "Target",
                           "Target location to which normals will point",
                           -1000.0f,
                           1000.0f);

  RNA_def_boolean(
      ot->srna, "spherize", false, "Spherize", "Interpolate between original and new normals");

  RNA_def_float(ot->srna,
                "spherize_strength",
                0.1,
                0.0f,
                1.0f,
                "Spherize Strength",
                "Ratio of spherized normal to original normal",
                0.0f,
                1.0f);
}

/** \} */

/* -------------------------------------------------------------------- */
/** \name Split/Merge Loop Normals Operator
 * \{ */

static void normals_merge(BMesh *bm, BMLoopNorEditDataArray *lnors_ed_arr)
{
  BMLoopNorEditData *lnor_ed = lnors_ed_arr->lnor_editdata;

  BLI_SMALLSTACK_DECLARE(clnors, short *);

  BLI_assert(bm->lnor_spacearr->data_type == MLNOR_SPACEARR_BMLOOP_PTR);

  BM_normals_loops_edges_tag(bm, false);

  for (int i = 0; i < lnors_ed_arr->totloop; i++, lnor_ed++) {
    BLI_assert(BLI_SMALLSTACK_IS_EMPTY(clnors));

    if (BM_elem_flag_test(lnor_ed->loop, BM_ELEM_TAG)) {
      continue;
    }

    MLoopNorSpace *lnor_space = bm->lnor_spacearr->lspacearr[lnor_ed->loop_index];

    if ((lnor_space->flags & MLNOR_SPACE_IS_SINGLE) == 0) {
      LinkNode *loops = lnor_space->loops;
      float avg_normal[3] = {0.0f, 0.0f, 0.0f};
      short *clnors_data;

      for (; loops; loops = loops->next) {
        BMLoop *l = static_cast<BMLoop *>(loops->link);
        const int loop_index = BM_elem_index_get(l);

        BMLoopNorEditData *lnor_ed_tmp = lnors_ed_arr->lidx_to_lnor_editdata[loop_index];
        BLI_assert(lnor_ed_tmp->loop_index == loop_index && lnor_ed_tmp->loop == l);
        add_v3_v3(avg_normal, lnor_ed_tmp->nloc);
        BLI_SMALLSTACK_PUSH(clnors, lnor_ed_tmp->clnors_data);
        BM_elem_flag_enable(l, BM_ELEM_TAG);
      }
      if (normalize_v3(avg_normal) < CLNORS_VALID_VEC_LEN) {
        /* If avg normal is nearly 0, set clnor to default value. */
        zero_v3(avg_normal);
      }
      while ((clnors_data = static_cast<short *>(BLI_SMALLSTACK_POP(clnors)))) {
        BKE_lnor_space_custom_normal_to_data(lnor_space, avg_normal, clnors_data);
      }
    }
  }
}

static void normals_split(BMesh *bm)
{
  BMFace *f;
  BMLoop *l, *l_curr, *l_first;
  BMIter fiter;

  BLI_assert(bm->lnor_spacearr->data_type == MLNOR_SPACEARR_BMLOOP_PTR);

  BM_normals_loops_edges_tag(bm, true);

  BLI_SMALLSTACK_DECLARE(loop_stack, BMLoop *);

  const int cd_clnors_offset = CustomData_get_offset(&bm->ldata, CD_CUSTOMLOOPNORMAL);
  BM_ITER_MESH (f, &fiter, bm, BM_FACES_OF_MESH) {
    BLI_assert(BLI_SMALLSTACK_IS_EMPTY(loop_stack));

    l_curr = l_first = BM_FACE_FIRST_LOOP(f);
    do {
      if (BM_elem_flag_test(l_curr->v, BM_ELEM_SELECT) &&
          (!BM_elem_flag_test(l_curr->e, BM_ELEM_TAG) ||
           (!BM_elem_flag_test(l_curr, BM_ELEM_TAG) && BM_loop_check_cyclic_smooth_fan(l_curr))))
      {
        if (!BM_elem_flag_test(l_curr->e, BM_ELEM_TAG) &&
            !BM_elem_flag_test(l_curr->prev->e, BM_ELEM_TAG))
        {
          const int loop_index = BM_elem_index_get(l_curr);
          short *clnors = static_cast<short *>(BM_ELEM_CD_GET_VOID_P(l_curr, cd_clnors_offset));
          BKE_lnor_space_custom_normal_to_data(
              bm->lnor_spacearr->lspacearr[loop_index], f->no, clnors);
        }
        else {
          BMVert *v_pivot = l_curr->v;
          UNUSED_VARS_NDEBUG(v_pivot);
          BMEdge *e_next;
          const BMEdge *e_org = l_curr->e;
          BMLoop *lfan_pivot, *lfan_pivot_next;

          lfan_pivot = l_curr;
          e_next = lfan_pivot->e;
          float avg_normal[3] = {0.0f};

          while (true) {
            lfan_pivot_next = BM_vert_step_fan_loop(lfan_pivot, &e_next);
            if (lfan_pivot_next) {
              BLI_assert(lfan_pivot_next->v == v_pivot);
            }
            else {
              e_next = (lfan_pivot->e == e_next) ? lfan_pivot->prev->e : lfan_pivot->e;
            }

            BLI_SMALLSTACK_PUSH(loop_stack, lfan_pivot);
            add_v3_v3(avg_normal, lfan_pivot->f->no);

            if (!BM_elem_flag_test(e_next, BM_ELEM_TAG) || (e_next == e_org)) {
              break;
            }
            lfan_pivot = lfan_pivot_next;
          }
          if (normalize_v3(avg_normal) < CLNORS_VALID_VEC_LEN) {
            /* If avg normal is nearly 0, set clnor to default value. */
            zero_v3(avg_normal);
          }
          while ((l = static_cast<BMLoop *>(BLI_SMALLSTACK_POP(loop_stack)))) {
            const int l_index = BM_elem_index_get(l);
            short *clnors = static_cast<short *>(BM_ELEM_CD_GET_VOID_P(l, cd_clnors_offset));
            BKE_lnor_space_custom_normal_to_data(
                bm->lnor_spacearr->lspacearr[l_index], avg_normal, clnors);
          }
        }
      }
    } while ((l_curr = l_curr->next) != l_first);
  }
}

static int normals_split_merge(bContext *C, const bool do_merge)
{
  const Scene *scene = CTX_data_scene(C);
  ViewLayer *view_layer = CTX_data_view_layer(C);
  const Vector<Object *> objects = BKE_view_layer_array_from_objects_in_edit_mode_unique_data(
      scene, view_layer, CTX_wm_view3d(C));

  for (Object *obedit : objects) {
    BMEditMesh *em = BKE_editmesh_from_object(obedit);
    BMesh *bm = em->bm;
    BMEdge *e;
    BMIter eiter;

    BKE_editmesh_lnorspace_update(em);

    /* Note that we need temp lnor editing data for all loops of all affected vertices, since by
     * setting some faces/edges as smooth we are going to change clnors spaces... See also #65809.
     */
    BMLoopNorEditDataArray *lnors_ed_arr = do_merge ?
                                               BM_loop_normal_editdata_array_init(bm, true) :
                                               nullptr;

    mesh_set_smooth_faces(em, do_merge);

    BM_ITER_MESH (e, &eiter, bm, BM_EDGES_OF_MESH) {
      if (BM_elem_flag_test(e, BM_ELEM_SELECT)) {
        BM_elem_flag_set(e, BM_ELEM_SMOOTH, do_merge);
      }
    }

    bm->spacearr_dirty |= BM_SPACEARR_DIRTY_ALL;
    BKE_editmesh_lnorspace_update(em);

    if (do_merge) {
      normals_merge(bm, lnors_ed_arr);
    }
    else {
      normals_split(bm);
    }

    if (lnors_ed_arr) {
      BM_loop_normal_editdata_array_free(lnors_ed_arr);
    }

    EDBMUpdate_Params params{};
    params.calc_looptris = true;
    params.calc_normals = false;
    params.is_destructive = false;
    EDBM_update(static_cast<Mesh *>(obedit->data), &params);
  }

  return OPERATOR_FINISHED;
}

static int edbm_merge_normals_exec(bContext *C, wmOperator * /*op*/)
{
  return normals_split_merge(C, true);
}

void MESH_OT_merge_normals(wmOperatorType *ot)
{
  /* identifiers */
  ot->name = "Merge Normals";
  ot->description = "Merge custom normals of selected vertices";
  ot->idname = "MESH_OT_merge_normals";

  /* api callbacks */
  ot->exec = edbm_merge_normals_exec;
  ot->poll = ED_operator_editmesh;

  /* flags */
  ot->flag = OPTYPE_REGISTER | OPTYPE_UNDO;
}

static int edbm_split_normals_exec(bContext *C, wmOperator * /*op*/)
{
  return normals_split_merge(C, false);
}

void MESH_OT_split_normals(wmOperatorType *ot)
{
  /* identifiers */
  ot->name = "Split Normals";
  ot->description = "Split custom normals of selected vertices";
  ot->idname = "MESH_OT_split_normals";

  /* api callbacks */
  ot->exec = edbm_split_normals_exec;
  ot->poll = ED_operator_editmesh;

  /* flags */
  ot->flag = OPTYPE_REGISTER | OPTYPE_UNDO;
}

/** \} */

/* -------------------------------------------------------------------- */
/** \name Average Loop Normals Operator
 * \{ */

enum {
  EDBM_CLNOR_AVERAGE_LOOP = 1,
  EDBM_CLNOR_AVERAGE_FACE_AREA = 2,
  EDBM_CLNOR_AVERAGE_ANGLE = 3,
};

static EnumPropertyItem average_method_items[] = {
    {EDBM_CLNOR_AVERAGE_LOOP,
     "CUSTOM_NORMAL",
     0,
     "Custom Normal",
     "Take average of vertex normals"},
    {EDBM_CLNOR_AVERAGE_FACE_AREA,
     "FACE_AREA",
     0,
     "Face Area",
     "Set all vertex normals by face area"},
    {EDBM_CLNOR_AVERAGE_ANGLE,
     "CORNER_ANGLE",
     0,
     "Corner Angle",
     "Set all vertex normals by corner angle"},
    {0, nullptr, 0, nullptr, nullptr},
};

static int edbm_average_normals_exec(bContext *C, wmOperator *op)
{
  const Scene *scene = CTX_data_scene(C);
  ViewLayer *view_layer = CTX_data_view_layer(C);
  const Vector<Object *> objects = BKE_view_layer_array_from_objects_in_edit_mode_unique_data(
      scene, view_layer, CTX_wm_view3d(C));
  const int average_type = RNA_enum_get(op->ptr, "average_type");
  const float absweight = float(RNA_int_get(op->ptr, "weight"));
  const float threshold = RNA_float_get(op->ptr, "threshold");

  HeapSimple *loop_weight = BLI_heapsimple_new();
  BLI_SMALLSTACK_DECLARE(loop_stack, BMLoop *);

  for (uint ob_index = 0; ob_index < objects.size(); ob_index++) {
    BLI_assert(BLI_SMALLSTACK_IS_EMPTY(loop_stack));
    BLI_assert(BLI_heapsimple_is_empty(loop_weight));

    Object *obedit = objects[ob_index];
    BMEditMesh *em = BKE_editmesh_from_object(obedit);
    BMesh *bm = em->bm;
    BMFace *f;
    BMLoop *l, *l_curr, *l_first;
    BMIter fiter;

    bm->spacearr_dirty |= BM_SPACEARR_DIRTY_ALL;
    BKE_editmesh_lnorspace_update(em);

    const int cd_clnors_offset = CustomData_get_offset(&bm->ldata, CD_CUSTOMLOOPNORMAL);

    float weight = absweight / 50.0f;
    if (absweight == 100.0f) {
      weight = float(SHRT_MAX);
    }
    else if (absweight == 1.0f) {
      weight = 1 / float(SHRT_MAX);
    }
    else if ((weight - 1) * 25 > 1) {
      weight = (weight - 1) * 25;
    }

    BM_normals_loops_edges_tag(bm, true);

    BM_ITER_MESH (f, &fiter, bm, BM_FACES_OF_MESH) {
      l_curr = l_first = BM_FACE_FIRST_LOOP(f);
      do {
        if (BM_elem_flag_test(l_curr->v, BM_ELEM_SELECT) &&
            (!BM_elem_flag_test(l_curr->e, BM_ELEM_TAG) ||
             (!BM_elem_flag_test(l_curr, BM_ELEM_TAG) && BM_loop_check_cyclic_smooth_fan(l_curr))))
        {
          if (!BM_elem_flag_test(l_curr->e, BM_ELEM_TAG) &&
              !BM_elem_flag_test(l_curr->prev->e, BM_ELEM_TAG))
          {
            const int loop_index = BM_elem_index_get(l_curr);
            short *clnors = static_cast<short *>(BM_ELEM_CD_GET_VOID_P(l_curr, cd_clnors_offset));
            BKE_lnor_space_custom_normal_to_data(
                bm->lnor_spacearr->lspacearr[loop_index], f->no, clnors);
          }
          else {
            BMVert *v_pivot = l_curr->v;
            UNUSED_VARS_NDEBUG(v_pivot);
            BMEdge *e_next;
            const BMEdge *e_org = l_curr->e;
            BMLoop *lfan_pivot, *lfan_pivot_next;

            lfan_pivot = l_curr;
            e_next = lfan_pivot->e;

            while (true) {
              lfan_pivot_next = BM_vert_step_fan_loop(lfan_pivot, &e_next);
              if (lfan_pivot_next) {
                BLI_assert(lfan_pivot_next->v == v_pivot);
              }
              else {
                e_next = (lfan_pivot->e == e_next) ? lfan_pivot->prev->e : lfan_pivot->e;
              }

              float val = 1.0f;
              if (average_type == EDBM_CLNOR_AVERAGE_FACE_AREA) {
                val = 1.0f / BM_face_calc_area(lfan_pivot->f);
              }
              else if (average_type == EDBM_CLNOR_AVERAGE_ANGLE) {
                val = 1.0f / BM_loop_calc_face_angle(lfan_pivot);
              }

              BLI_heapsimple_insert(loop_weight, val, lfan_pivot);

              if (!BM_elem_flag_test(e_next, BM_ELEM_TAG) || (e_next == e_org)) {
                break;
              }
              lfan_pivot = lfan_pivot_next;
            }

            float wnor[3], avg_normal[3] = {0.0f}, count = 0;
            float val = BLI_heapsimple_top_value(loop_weight);

            while (!BLI_heapsimple_is_empty(loop_weight)) {
              const float cur_val = BLI_heapsimple_top_value(loop_weight);
              if (!compare_ff(val, cur_val, threshold)) {
                count++;
                val = cur_val;
              }
              l = static_cast<BMLoop *>(BLI_heapsimple_pop_min(loop_weight));
              BLI_SMALLSTACK_PUSH(loop_stack, l);

              const float n_weight = pow(weight, count);

              if (average_type == EDBM_CLNOR_AVERAGE_LOOP) {
                const int l_index = BM_elem_index_get(l);
                short *clnors = static_cast<short *>(BM_ELEM_CD_GET_VOID_P(l, cd_clnors_offset));
                BKE_lnor_space_custom_data_to_normal(
                    bm->lnor_spacearr->lspacearr[l_index], clnors, wnor);
              }
              else {
                copy_v3_v3(wnor, l->f->no);
              }
              mul_v3_fl(wnor, (1.0f / cur_val) * (1.0f / n_weight));
              add_v3_v3(avg_normal, wnor);
            }

            if (normalize_v3(avg_normal) < CLNORS_VALID_VEC_LEN) {
              /* If avg normal is nearly 0, set clnor to default value. */
              zero_v3(avg_normal);
            }
            while ((l = static_cast<BMLoop *>(BLI_SMALLSTACK_POP(loop_stack)))) {
              const int l_index = BM_elem_index_get(l);
              short *clnors = static_cast<short *>(BM_ELEM_CD_GET_VOID_P(l, cd_clnors_offset));
              BKE_lnor_space_custom_normal_to_data(
                  bm->lnor_spacearr->lspacearr[l_index], avg_normal, clnors);
            }
          }
        }
      } while ((l_curr = l_curr->next) != l_first);
    }

    EDBMUpdate_Params params{};
    params.calc_looptris = true;
    params.calc_normals = false;
    params.is_destructive = false;
    EDBM_update(static_cast<Mesh *>(obedit->data), &params);
  }

  BLI_heapsimple_free(loop_weight, nullptr);

  return OPERATOR_FINISHED;
}

static bool average_normals_draw_check_prop(PointerRNA *ptr,
                                            PropertyRNA *prop,
                                            void * /*user_data*/)
{
  const char *prop_id = RNA_property_identifier(prop);
  const int average_type = RNA_enum_get(ptr, "average_type");

  /* Only show weight/threshold options in loop average type. */
  if (STREQ(prop_id, "weight")) {
    return (average_type == EDBM_CLNOR_AVERAGE_LOOP);
  }
  if (STREQ(prop_id, "threshold")) {
    return (average_type == EDBM_CLNOR_AVERAGE_LOOP);
  }

  /* Else, show it! */
  return true;
}

static void edbm_average_normals_ui(bContext *C, wmOperator *op)
{
  uiLayout *layout = op->layout;
  wmWindowManager *wm = CTX_wm_manager(C);

  PointerRNA ptr = RNA_pointer_create(&wm->id, op->type->srna, op->properties);

  uiLayoutSetPropSep(layout, true);

  /* Main auto-draw call */
  uiDefAutoButsRNA(layout,
                   &ptr,
                   average_normals_draw_check_prop,
                   nullptr,
                   nullptr,
                   UI_BUT_LABEL_ALIGN_NONE,
                   false);
}

void MESH_OT_average_normals(wmOperatorType *ot)
{
  /* identifiers */
  ot->name = "Average Normals";
  ot->description = "Average custom normals of selected vertices";
  ot->idname = "MESH_OT_average_normals";

  /* api callbacks */
  ot->exec = edbm_average_normals_exec;
  ot->poll = ED_operator_editmesh;
  ot->ui = edbm_average_normals_ui;

  /* flags */
  ot->flag = OPTYPE_REGISTER | OPTYPE_UNDO;

  ot->prop = RNA_def_enum(ot->srna,
                          "average_type",
                          average_method_items,
                          EDBM_CLNOR_AVERAGE_LOOP,
                          "Type",
                          "Averaging method");

  RNA_def_int(ot->srna, "weight", 50, 1, 100, "Weight", "Weight applied per face", 1, 100);

  RNA_def_float(ot->srna,
                "threshold",
                0.01f,
                0,
                10,
                "Threshold",
                "Threshold value for different weights to be considered equal",
                0,
                5);
}

/** \} */

/* -------------------------------------------------------------------- */
/** \name Custom Normal Interface Tools Operator
 * \{ */

enum {
  EDBM_CLNOR_TOOLS_COPY = 1,
  EDBM_CLNOR_TOOLS_PASTE = 2,
  EDBM_CLNOR_TOOLS_MULTIPLY = 3,
  EDBM_CLNOR_TOOLS_ADD = 4,
  EDBM_CLNOR_TOOLS_RESET = 5,
};

static EnumPropertyItem normal_vector_tool_items[] = {
    {EDBM_CLNOR_TOOLS_COPY, "COPY", 0, "Copy Normal", "Copy normal to the internal clipboard"},
    {EDBM_CLNOR_TOOLS_PASTE,
     "PASTE",
     0,
     "Paste Normal",
     "Paste normal from the internal clipboard"},
    {EDBM_CLNOR_TOOLS_ADD, "ADD", 0, "Add Normal", "Add normal vector with selection"},
    {EDBM_CLNOR_TOOLS_MULTIPLY,
     "MULTIPLY",
     0,
     "Multiply Normal",
     "Multiply normal vector with selection"},
    {EDBM_CLNOR_TOOLS_RESET,
     "RESET",
     0,
     "Reset Normal",
     "Reset the internal clipboard and/or normal of selected element"},
    {0, nullptr, 0, nullptr, nullptr},
};

static int edbm_normals_tools_exec(bContext *C, wmOperator *op)
{
  Scene *scene = CTX_data_scene(C);
  ViewLayer *view_layer = CTX_data_view_layer(C);
  const Vector<Object *> objects = BKE_view_layer_array_from_objects_in_edit_mode_unique_data(
      scene, view_layer, CTX_wm_view3d(C));
  const int mode = RNA_enum_get(op->ptr, "mode");
  const bool absolute = RNA_boolean_get(op->ptr, "absolute");
  float *normal_vector = scene->toolsettings->normal_vector;
  bool done_copy = false;

  for (Object *obedit : objects) {
    BMEditMesh *em = BKE_editmesh_from_object(obedit);
    BMesh *bm = em->bm;

    if (bm->totloop == 0) {
      continue;
    }

    BKE_editmesh_lnorspace_update(em);
    BMLoopNorEditDataArray *lnors_ed_arr = BM_loop_normal_editdata_array_init(bm, false);
    BMLoopNorEditData *lnor_ed = lnors_ed_arr->lnor_editdata;

    switch (mode) {
      case EDBM_CLNOR_TOOLS_COPY:
        if (bm->totfacesel == 0 && bm->totvertsel == 0) {
          BM_loop_normal_editdata_array_free(lnors_ed_arr);
          continue;
        }

        if (done_copy ||
            (bm->totfacesel != 1 && lnors_ed_arr->totloop != 1 && bm->totvertsel != 1))
        {
          BKE_report(op->reports,
                     RPT_ERROR,
                     "Can only copy one custom normal, vertex normal or face normal");
          BM_loop_normal_editdata_array_free(lnors_ed_arr);
          continue;
        }
        if (lnors_ed_arr->totloop == 1) {
          copy_v3_v3(scene->toolsettings->normal_vector, lnors_ed_arr->lnor_editdata->nloc);
        }
        else if (bm->totfacesel == 1) {
          BMFace *f;
          BMIter fiter;
          BM_ITER_MESH (f, &fiter, bm, BM_FACES_OF_MESH) {
            if (BM_elem_flag_test(f, BM_ELEM_SELECT)) {
              copy_v3_v3(scene->toolsettings->normal_vector, f->no);
            }
          }
        }
        else {
          /* 'Vertex' normal, i.e. common set of loop normals on the same vertex,
           * only if they are all the same. */
          bool are_same_lnors = true;
          for (int i = 0; i < lnors_ed_arr->totloop; i++, lnor_ed++) {
            if (!compare_v3v3(lnors_ed_arr->lnor_editdata->nloc, lnor_ed->nloc, 1e-4f)) {
              are_same_lnors = false;
            }
          }
          if (are_same_lnors) {
            copy_v3_v3(scene->toolsettings->normal_vector, lnors_ed_arr->lnor_editdata->nloc);
          }
        }
        done_copy = true;
        break;

      case EDBM_CLNOR_TOOLS_PASTE:
        if (!absolute) {
          if (normalize_v3(normal_vector) < CLNORS_VALID_VEC_LEN) {
            /* If normal is nearly 0, do nothing. */
            break;
          }
        }
        for (int i = 0; i < lnors_ed_arr->totloop; i++, lnor_ed++) {
          if (absolute) {
            float abs_normal[3];
            copy_v3_v3(abs_normal, lnor_ed->loc);
            negate_v3(abs_normal);
            add_v3_v3(abs_normal, normal_vector);

            if (normalize_v3(abs_normal) < CLNORS_VALID_VEC_LEN) {
              /* If abs normal is nearly 0, set clnor to initial value. */
              copy_v3_v3(abs_normal, lnor_ed->niloc);
            }
            BKE_lnor_space_custom_normal_to_data(bm->lnor_spacearr->lspacearr[lnor_ed->loop_index],
                                                 abs_normal,
                                                 lnor_ed->clnors_data);
          }
          else {
            BKE_lnor_space_custom_normal_to_data(bm->lnor_spacearr->lspacearr[lnor_ed->loop_index],
                                                 normal_vector,
                                                 lnor_ed->clnors_data);
          }
        }
        break;

      case EDBM_CLNOR_TOOLS_MULTIPLY:
        for (int i = 0; i < lnors_ed_arr->totloop; i++, lnor_ed++) {
          mul_v3_v3(lnor_ed->nloc, normal_vector);

          if (normalize_v3(lnor_ed->nloc) < CLNORS_VALID_VEC_LEN) {
            /* If abs normal is nearly 0, set clnor to initial value. */
            copy_v3_v3(lnor_ed->nloc, lnor_ed->niloc);
          }
          BKE_lnor_space_custom_normal_to_data(bm->lnor_spacearr->lspacearr[lnor_ed->loop_index],
                                               lnor_ed->nloc,
                                               lnor_ed->clnors_data);
        }
        break;

      case EDBM_CLNOR_TOOLS_ADD:
        for (int i = 0; i < lnors_ed_arr->totloop; i++, lnor_ed++) {
          add_v3_v3(lnor_ed->nloc, normal_vector);

          if (normalize_v3(lnor_ed->nloc) < CLNORS_VALID_VEC_LEN) {
            /* If abs normal is nearly 0, set clnor to initial value. */
            copy_v3_v3(lnor_ed->nloc, lnor_ed->niloc);
          }
          BKE_lnor_space_custom_normal_to_data(bm->lnor_spacearr->lspacearr[lnor_ed->loop_index],
                                               lnor_ed->nloc,
                                               lnor_ed->clnors_data);
        }
        break;

      case EDBM_CLNOR_TOOLS_RESET:
        zero_v3(normal_vector);
        for (int i = 0; i < lnors_ed_arr->totloop; i++, lnor_ed++) {
          BKE_lnor_space_custom_normal_to_data(bm->lnor_spacearr->lspacearr[lnor_ed->loop_index],
                                               normal_vector,
                                               lnor_ed->clnors_data);
        }
        break;

      default:
        BLI_assert(0);
        break;
    }

    BM_loop_normal_editdata_array_free(lnors_ed_arr);

    EDBMUpdate_Params params{};
    params.calc_looptris = true;
    params.calc_normals = false;
    params.is_destructive = false;
    EDBM_update(static_cast<Mesh *>(obedit->data), &params);
  }

  return OPERATOR_FINISHED;
}

static bool normals_tools_draw_check_prop(PointerRNA *ptr, PropertyRNA *prop, void * /*user_data*/)
{
  const char *prop_id = RNA_property_identifier(prop);
  const int mode = RNA_enum_get(ptr, "mode");

  /* Only show absolute option in paste mode. */
  if (STREQ(prop_id, "absolute")) {
    return (mode == EDBM_CLNOR_TOOLS_PASTE);
  }

  /* Else, show it! */
  return true;
}

static void edbm_normals_tools_ui(bContext *C, wmOperator *op)
{
  uiLayout *layout = op->layout;
  wmWindowManager *wm = CTX_wm_manager(C);

  PointerRNA ptr = RNA_pointer_create(&wm->id, op->type->srna, op->properties);

  /* Main auto-draw call */
  uiDefAutoButsRNA(layout,
                   &ptr,
                   normals_tools_draw_check_prop,
                   nullptr,
                   nullptr,
                   UI_BUT_LABEL_ALIGN_NONE,
                   false);
}

void MESH_OT_normals_tools(wmOperatorType *ot)
{
  /* identifiers */
  ot->name = "Normals Vector Tools";
  ot->description = "Custom normals tools using Normal Vector of UI";
  ot->idname = "MESH_OT_normals_tools";

  /* api callbacks */
  ot->exec = edbm_normals_tools_exec;
  ot->poll = ED_operator_editmesh;
  ot->ui = edbm_normals_tools_ui;

  /* flags */
  ot->flag = OPTYPE_REGISTER | OPTYPE_UNDO;

  ot->prop = RNA_def_enum(ot->srna,
                          "mode",
                          normal_vector_tool_items,
                          EDBM_CLNOR_TOOLS_COPY,
                          "Mode",
                          "Mode of tools taking input from interface");
  RNA_def_property_flag(ot->prop, PROP_HIDDEN);

  RNA_def_boolean(ot->srna,
                  "absolute",
                  false,
                  "Absolute Coordinates",
                  "Copy Absolute coordinates or Normal vector");
}

/** \} */

/* -------------------------------------------------------------------- */
/** \name Set Normals from Faces Operator
 * \{ */

static int edbm_set_normals_from_faces_exec(bContext *C, wmOperator *op)
{
  const Scene *scene = CTX_data_scene(C);
  ViewLayer *view_layer = CTX_data_view_layer(C);
  const Vector<Object *> objects = BKE_view_layer_array_from_objects_in_edit_mode_unique_data(
      scene, view_layer, CTX_wm_view3d(C));

  for (Object *obedit : objects) {
    BMEditMesh *em = BKE_editmesh_from_object(obedit);
    BMesh *bm = em->bm;
    if (bm->totfacesel == 0) {
      continue;
    }

    BMFace *f;
    BMVert *v;
    BMEdge *e;
    BMLoop *l;
    BMIter fiter, viter, eiter, liter;

    const bool keep_sharp = RNA_boolean_get(op->ptr, "keep_sharp");

    BKE_editmesh_lnorspace_update(em);

    float(*vert_normals)[3] = static_cast<float(*)[3]>(
        MEM_mallocN(sizeof(*vert_normals) * bm->totvert, __func__));
    {
      int v_index;
      BM_ITER_MESH_INDEX (v, &viter, bm, BM_VERTS_OF_MESH, v_index) {
        BM_vert_calc_normal_ex(v, BM_ELEM_SELECT, vert_normals[v_index]);
      }
    }

    BLI_bitmap *loop_set = BLI_BITMAP_NEW(bm->totloop, __func__);
    const int cd_clnors_offset = CustomData_get_offset(&bm->ldata, CD_CUSTOMLOOPNORMAL);

    BM_ITER_MESH (f, &fiter, bm, BM_FACES_OF_MESH) {
      BM_ITER_ELEM (e, &eiter, f, BM_EDGES_OF_FACE) {
        if (!keep_sharp ||
            (BM_elem_flag_test(e, BM_ELEM_SMOOTH) && BM_elem_flag_test(e, BM_ELEM_SELECT)))
        {
          BM_ITER_ELEM (v, &viter, e, BM_VERTS_OF_EDGE) {
            l = BM_face_vert_share_loop(f, v);
            const int l_index = BM_elem_index_get(l);
            const int v_index = BM_elem_index_get(l->v);

            if (!is_zero_v3(vert_normals[v_index])) {
              short *clnors = static_cast<short *>(BM_ELEM_CD_GET_VOID_P(l, cd_clnors_offset));
              BKE_lnor_space_custom_normal_to_data(
                  bm->lnor_spacearr->lspacearr[l_index], vert_normals[v_index], clnors);

              if (bm->lnor_spacearr->lspacearr[l_index]->flags & MLNOR_SPACE_IS_SINGLE) {
                BLI_BITMAP_ENABLE(loop_set, l_index);
              }
              else {
                LinkNode *loops = bm->lnor_spacearr->lspacearr[l_index]->loops;
                for (; loops; loops = loops->next) {
                  BLI_BITMAP_ENABLE(loop_set, BM_elem_index_get((BMLoop *)loops->link));
                }
              }
            }
          }
        }
      }
    }

    int v_index;
    BM_ITER_MESH_INDEX (v, &viter, bm, BM_VERTS_OF_MESH, v_index) {
      BM_ITER_ELEM (l, &liter, v, BM_LOOPS_OF_VERT) {
        if (BLI_BITMAP_TEST(loop_set, BM_elem_index_get(l))) {
          const int loop_index = BM_elem_index_get(l);
          short *clnors = static_cast<short *>(BM_ELEM_CD_GET_VOID_P(l, cd_clnors_offset));
          BKE_lnor_space_custom_normal_to_data(
              bm->lnor_spacearr->lspacearr[loop_index], vert_normals[v_index], clnors);
        }
      }
    }

    MEM_freeN(loop_set);
    MEM_freeN(vert_normals);
    EDBMUpdate_Params params{};
    params.calc_looptris = true;
    params.calc_normals = false;
    params.is_destructive = false;
    EDBM_update(static_cast<Mesh *>(obedit->data), &params);
  }

  return OPERATOR_FINISHED;
}

void MESH_OT_set_normals_from_faces(wmOperatorType *ot)
{
  /* identifiers */
  ot->name = "Set Normals from Faces";
  ot->description = "Set the custom normals from the selected faces ones";
  ot->idname = "MESH_OT_set_normals_from_faces";

  /* api callbacks */
  ot->exec = edbm_set_normals_from_faces_exec;
  ot->poll = ED_operator_editmesh;

  /* flags */
  ot->flag = OPTYPE_REGISTER | OPTYPE_UNDO;

  RNA_def_boolean(
      ot->srna, "keep_sharp", false, "Keep Sharp Edges", "Do not set sharp edges to face");
}

/** \} */

/* -------------------------------------------------------------------- */
/** \name Smooth Normal Vectors Operator
 * \{ */

static int edbm_smooth_normals_exec(bContext *C, wmOperator *op)
{
  const Scene *scene = CTX_data_scene(C);
  ViewLayer *view_layer = CTX_data_view_layer(C);
  const Vector<Object *> objects = BKE_view_layer_array_from_objects_in_edit_mode_unique_data(
      scene, view_layer, CTX_wm_view3d(C));

  for (Object *obedit : objects) {
    BMEditMesh *em = BKE_editmesh_from_object(obedit);
    BMesh *bm = em->bm;
    BMFace *f;
    BMLoop *l;
    BMIter fiter, liter;

    BKE_editmesh_lnorspace_update(em);
    BMLoopNorEditDataArray *lnors_ed_arr = BM_loop_normal_editdata_array_init(bm, false);

    float(*smooth_normal)[3] = static_cast<float(*)[3]>(
        MEM_callocN(sizeof(*smooth_normal) * lnors_ed_arr->totloop, __func__));

    /* NOTE(@mont29): This is weird choice of operation, taking all loops of faces of current
     * vertex. Could lead to some rather far away loops weighting as much as very close ones
     * (topologically speaking), with complex polygons.
     * Using topological distance here (rather than geometrical one)
     * makes sense IMHO, but would rather go with a more consistent and flexible code,
     * we could even add max topological distance to take into account, and a weighting curve.
     * Would do that later though, think for now we can live with that choice. */
    BMLoopNorEditData *lnor_ed = lnors_ed_arr->lnor_editdata;
    for (int i = 0; i < lnors_ed_arr->totloop; i++, lnor_ed++) {
      l = lnor_ed->loop;
      float loop_normal[3];

      BM_ITER_ELEM (f, &fiter, l->v, BM_FACES_OF_VERT) {
        BMLoop *l_other;
        BM_ITER_ELEM (l_other, &liter, f, BM_LOOPS_OF_FACE) {
          const int l_index_other = BM_elem_index_get(l_other);
          short *clnors = static_cast<short *>(
              BM_ELEM_CD_GET_VOID_P(l_other, lnors_ed_arr->cd_custom_normal_offset));
          BKE_lnor_space_custom_data_to_normal(
              bm->lnor_spacearr->lspacearr[l_index_other], clnors, loop_normal);
          add_v3_v3(smooth_normal[i], loop_normal);
        }
      }
    }

    const float factor = RNA_float_get(op->ptr, "factor");

    lnor_ed = lnors_ed_arr->lnor_editdata;
    for (int i = 0; i < lnors_ed_arr->totloop; i++, lnor_ed++) {
      float current_normal[3];

      if (normalize_v3(smooth_normal[i]) < CLNORS_VALID_VEC_LEN) {
        /* Skip in case the smooth normal is invalid. */
        continue;
      }

      BKE_lnor_space_custom_data_to_normal(
          bm->lnor_spacearr->lspacearr[lnor_ed->loop_index], lnor_ed->clnors_data, current_normal);

      /* NOTE: again, this is not true spherical interpolation that normals would need...
       * But it's probably good enough for now. */
      mul_v3_fl(current_normal, 1.0f - factor);
      mul_v3_fl(smooth_normal[i], factor);
      add_v3_v3(current_normal, smooth_normal[i]);

      if (normalize_v3(current_normal) < CLNORS_VALID_VEC_LEN) {
        /* Skip in case the smoothed normal is invalid. */
        continue;
      }

      BKE_lnor_space_custom_normal_to_data(
          bm->lnor_spacearr->lspacearr[lnor_ed->loop_index], current_normal, lnor_ed->clnors_data);
    }

    BM_loop_normal_editdata_array_free(lnors_ed_arr);
    MEM_freeN(smooth_normal);

    EDBMUpdate_Params params{};
    params.calc_looptris = true;
    params.calc_normals = false;
    params.is_destructive = false;
    EDBM_update(static_cast<Mesh *>(obedit->data), &params);
  }

  return OPERATOR_FINISHED;
}

void MESH_OT_smooth_normals(wmOperatorType *ot)
{
  /* identifiers */
  ot->name = "Smooth Normals Vectors";
  ot->description = "Smooth custom normals based on adjacent vertex normals";
  ot->idname = "MESH_OT_smooth_normals";

  /* api callbacks */
  ot->exec = edbm_smooth_normals_exec;
  ot->poll = ED_operator_editmesh;

  /* flags */
  ot->flag = OPTYPE_REGISTER | OPTYPE_UNDO;

  RNA_def_float(ot->srna,
                "factor",
                0.5f,
                0.0f,
                1.0f,
                "Factor",
                "Specifies weight of smooth vs original normal",
                0.0f,
                1.0f);
}

/** \} */

/* -------------------------------------------------------------------- */
/** \name Weighted Normal Modifier Face Strength
 * \{ */

static int edbm_mod_weighted_strength_exec(bContext *C, wmOperator *op)
{
  const Scene *scene = CTX_data_scene(C);
  ViewLayer *view_layer = CTX_data_view_layer(C);
  const Vector<Object *> objects = BKE_view_layer_array_from_objects_in_edit_mode_unique_data(
      scene, view_layer, CTX_wm_view3d(C));

  for (Object *obedit : objects) {
    BMEditMesh *em = BKE_editmesh_from_object(obedit);
    BMesh *bm = em->bm;
    BMFace *f;
    BMIter fiter;
    const int face_strength = RNA_enum_get(op->ptr, "face_strength");
    const bool set = RNA_boolean_get(op->ptr, "set");

    BM_select_history_clear(bm);

    const char *layer_id = MOD_WEIGHTEDNORMALS_FACEWEIGHT_CDLAYER_ID;
    int cd_prop_int_index = CustomData_get_named_layer_index(&bm->pdata, CD_PROP_INT32, layer_id);
    if (cd_prop_int_index == -1) {
      BM_data_layer_add_named(bm, &bm->pdata, CD_PROP_INT32, layer_id);
      cd_prop_int_index = CustomData_get_named_layer_index(&bm->pdata, CD_PROP_INT32, layer_id);
    }
    cd_prop_int_index -= CustomData_get_layer_index(&bm->pdata, CD_PROP_INT32);
    const int cd_prop_int_offset = CustomData_get_n_offset(
        &bm->pdata, CD_PROP_INT32, cd_prop_int_index);

    BM_mesh_elem_index_ensure(bm, BM_FACE);

    if (set) {
      BM_ITER_MESH (f, &fiter, bm, BM_FACES_OF_MESH) {
        if (BM_elem_flag_test(f, BM_ELEM_SELECT)) {
          int *strength = static_cast<int *>(BM_ELEM_CD_GET_VOID_P(f, cd_prop_int_offset));
          *strength = face_strength;
        }
      }
    }
    else {
      BM_ITER_MESH (f, &fiter, bm, BM_FACES_OF_MESH) {
        int *strength = static_cast<int *>(BM_ELEM_CD_GET_VOID_P(f, cd_prop_int_offset));
        if (*strength == face_strength) {
          BM_face_select_set(bm, f, true);
          BM_select_history_store(bm, f);
        }
        else {
          BM_face_select_set(bm, f, false);
        }
      }
    }

    EDBMUpdate_Params params{};
    params.calc_looptris = false;
    params.calc_normals = false;
    params.is_destructive = false;
    EDBM_update(static_cast<Mesh *>(obedit->data), &params);
  }

  return OPERATOR_FINISHED;
}

static const EnumPropertyItem prop_mesh_face_strength_types[] = {
    {FACE_STRENGTH_WEAK, "WEAK", 0, "Weak", ""},
    {FACE_STRENGTH_MEDIUM, "MEDIUM", 0, "Medium", ""},
    {FACE_STRENGTH_STRONG, "STRONG", 0, "Strong", ""},
    {0, nullptr, 0, nullptr, nullptr},
};

void MESH_OT_mod_weighted_strength(wmOperatorType *ot)
{
  /* identifiers */
  ot->name = "Face Normals Strength";
  ot->description = "Set/Get strength of face (used in Weighted Normal modifier)";
  ot->idname = "MESH_OT_mod_weighted_strength";

  /* api callbacks */
  ot->exec = edbm_mod_weighted_strength_exec;
  ot->poll = ED_operator_editmesh;

  /* flags */
  ot->flag = OPTYPE_REGISTER | OPTYPE_UNDO;

  ot->prop = RNA_def_boolean(ot->srna, "set", false, "Set Value", "Set value of faces");

  ot->prop = RNA_def_enum(
      ot->srna,
      "face_strength",
      prop_mesh_face_strength_types,
      FACE_STRENGTH_MEDIUM,
      "Face Strength",
      "Strength to use for assigning or selecting face influence for weighted normal modifier");
}

void MESH_OT_flip_quad_tessellation(wmOperatorType *ot)
{
  /* identifiers */
  ot->name = "Flip Quad Tessellation";
  ot->description = "Flips the tessellation of selected quads";
  ot->idname = "MESH_OT_flip_quad_tessellation";

  ot->exec = edbm_flip_quad_tessellation_exec;
  ot->poll = ED_operator_editmesh;

  /* flags */
  ot->flag = OPTYPE_REGISTER | OPTYPE_UNDO;
}

/** \} */<|MERGE_RESOLUTION|>--- conflicted
+++ resolved
@@ -8350,17 +8350,16 @@
 
 static void point_normals_update_header(bContext *C, wmOperator *op)
 {
-<<<<<<< HEAD
   auto get_modal_key_str = [&](int id) {
     return WM_modalkeymap_operator_items_to_string(op->type, id, true).value_or("");
   };
 
   const std::string header = fmt::format(
-      RPT_("{}: confirm, {}: cancel, "
-           "{}: point to mouse ({}), {}: point to Pivot, "
-           "{}: point to object origin, {}: reset normals, "
-           "{}: set & point to 3D cursor, {}: select & point to mesh item, "
-           "{}: invert normals ({}), {}: spherize ({}), {}: align ({})"),
+      IFACE_("{}: confirm, {}: cancel, "
+             "{}: point to mouse ({}), {}: point to Pivot, "
+             "{}: point to object origin, {}: reset normals, "
+             "{}: set & point to 3D cursor, {}: select & point to mesh item, "
+             "{}: invert normals ({}), {}: spherize ({}), {}: align ({})"),
       get_modal_key_str(EDBM_CLNOR_MODAL_CONFIRM),
       get_modal_key_str(EDBM_CLNOR_MODAL_CANCEL),
       get_modal_key_str(EDBM_CLNOR_MODAL_POINTTO_USE_MOUSE),
@@ -8378,43 +8377,6 @@
       WM_bool_as_string(RNA_boolean_get(op->ptr, "align")));
 
   ED_area_status_text(CTX_wm_area(C), header.c_str());
-=======
-  char header[UI_MAX_DRAW_STR];
-  char buf[UI_MAX_DRAW_STR];
-
-  char *p = buf;
-  int available_len = sizeof(buf);
-
-#define WM_MODALKEY(_id) \
-  WM_modalkeymap_operator_items_to_string_buf( \
-      op->type, (_id), true, UI_MAX_SHORTCUT_STR, &available_len, &p)
-
-  SNPRINTF(header,
-           IFACE_("%s: confirm, %s: cancel, "
-                  "%s: point to mouse (%s), %s: point to Pivot, "
-                  "%s: point to object origin, %s: reset normals, "
-                  "%s: set & point to 3D cursor, %s: select & point to mesh item, "
-                  "%s: invert normals (%s), %s: spherize (%s), %s: align (%s)"),
-           WM_MODALKEY(EDBM_CLNOR_MODAL_CONFIRM),
-           WM_MODALKEY(EDBM_CLNOR_MODAL_CANCEL),
-           WM_MODALKEY(EDBM_CLNOR_MODAL_POINTTO_USE_MOUSE),
-           WM_bool_as_string(RNA_enum_get(op->ptr, "mode") == EDBM_CLNOR_POINTTO_MODE_MOUSE),
-           WM_MODALKEY(EDBM_CLNOR_MODAL_POINTTO_USE_PIVOT),
-           WM_MODALKEY(EDBM_CLNOR_MODAL_POINTTO_USE_OBJECT),
-           WM_MODALKEY(EDBM_CLNOR_MODAL_POINTTO_RESET),
-           WM_MODALKEY(EDBM_CLNOR_MODAL_POINTTO_SET_USE_3DCURSOR),
-           WM_MODALKEY(EDBM_CLNOR_MODAL_POINTTO_SET_USE_SELECTED),
-           WM_MODALKEY(EDBM_CLNOR_MODAL_POINTTO_INVERT),
-           WM_bool_as_string(RNA_boolean_get(op->ptr, "invert")),
-           WM_MODALKEY(EDBM_CLNOR_MODAL_POINTTO_SPHERIZE),
-           WM_bool_as_string(RNA_boolean_get(op->ptr, "spherize")),
-           WM_MODALKEY(EDBM_CLNOR_MODAL_POINTTO_ALIGN),
-           WM_bool_as_string(RNA_boolean_get(op->ptr, "align")));
-
-#undef WM_MODALKEY
-
-  ED_area_status_text(CTX_wm_area(C), header);
->>>>>>> e690210e
 }
 
 /* TODO: move that to generic function in BMesh? */
