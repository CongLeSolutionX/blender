/* SPDX-FileCopyrightText: 2004 Blender Foundation
 *
 * SPDX-License-Identifier: GPL-2.0-or-later */

/** \file
 * \ingroup edmesh
 */

#include "MEM_guardedalloc.h"

#include "DNA_key_types.h"
#include "DNA_mesh_types.h"
#include "DNA_meshdata_types.h"
#include "DNA_object_types.h"

#include "BLI_array.hh"
#include "BLI_buffer.h"
#include "BLI_kdtree.h"
#include "BLI_listbase.h"
#include "BLI_math.h"

#include "BKE_DerivedMesh.h"
#include "BKE_context.h"
#include "BKE_customdata.h"
#include "BKE_editmesh.h"
#include "BKE_editmesh_bvh.h"
#include "BKE_global.h"
#include "BKE_layer.h"
#include "BKE_main.h"
#include "BKE_mesh.h"
#include "BKE_mesh_mapping.h"
#include "BKE_report.h"

#include "DEG_depsgraph.h"

#include "WM_api.h"
#include "WM_types.h"

#include "ED_mesh.h"
#include "ED_screen.h"
#include "ED_transform_snap_object_context.h"
#include "ED_uvedit.h"
#include "ED_view3d.h"

#include "mesh_intern.h" /* own include */

/* -------------------------------------------------------------------- */
/** \name Redo API
 * \{ */

/* Mesh backup implementation.
 * This would greatly benefit from some sort of binary diffing
 * just as the undo stack would.
 * So leaving this as an interface for further work */

BMBackup EDBM_redo_state_store(BMEditMesh *em)
{
  BMBackup backup;
  backup.bmcopy = BM_mesh_copy(em->bm);
  return backup;
}

void EDBM_redo_state_restore(BMBackup *backup, BMEditMesh *em, bool recalc_looptri)
{
  BM_mesh_data_free(em->bm);
  BMesh *tmpbm = BM_mesh_copy(backup->bmcopy);
  *em->bm = *tmpbm;
  MEM_freeN(tmpbm);
  tmpbm = nullptr;

  if (recalc_looptri) {
    BKE_editmesh_looptri_calc(em);
  }
}

void EDBM_redo_state_restore_and_free(BMBackup *backup, BMEditMesh *em, bool recalc_looptri)
{
  BM_mesh_data_free(em->bm);
  *em->bm = *backup->bmcopy;
  MEM_freeN(backup->bmcopy);
  backup->bmcopy = nullptr;
  if (recalc_looptri) {
    BKE_editmesh_looptri_calc(em);
  }
}

void EDBM_redo_state_free(BMBackup *backup)
{
  if (backup->bmcopy) {
    BM_mesh_data_free(backup->bmcopy);
    MEM_freeN(backup->bmcopy);
  }
}

/** \} */

/* -------------------------------------------------------------------- */
/** \name BMesh Operator (BMO) API Wrapper
 * \{ */

bool EDBM_op_init(BMEditMesh *em, BMOperator *bmop, wmOperator *op, const char *fmt, ...)
{
  BMesh *bm = em->bm;
  va_list list;

  va_start(list, fmt);

  if (!BMO_op_vinitf(bm, bmop, BMO_FLAG_DEFAULTS, fmt, list)) {
    BKE_reportf(op->reports, RPT_ERROR, "Parse error in %s", __func__);
    va_end(list);
    return false;
  }

  va_end(list);

  return true;
}

bool EDBM_op_finish(BMEditMesh *em, BMOperator *bmop, wmOperator *op, const bool do_report)
{
  const char *errmsg;

#ifndef NDEBUG
  struct StatePrev {
    int verts_len, edges_len, loops_len, faces_len;
  };
  StatePrev em_state_prev = {
      em->bm->totvert,
      em->bm->totedge,
      em->bm->totloop,
      em->bm->totface,
  };
#endif

  BMO_op_finish(em->bm, bmop);

  bool changed = false;
  bool changed_was_set = false;

  eBMOpErrorLevel level;
  while (BMO_error_pop(em->bm, &errmsg, nullptr, &level)) {
    eReportType type = RPT_INFO;
    switch (level) {
      case BMO_ERROR_CANCEL: {
        changed_was_set = true;
        break;
      }
      case BMO_ERROR_WARN: {
        type = RPT_WARNING;
        changed_was_set = true;
        changed = true;
        break;
      }
      case BMO_ERROR_FATAL: {
        type = RPT_ERROR;
        changed_was_set = true;
        changed = true;
        break;
      }
    }

    if (do_report) {
      BKE_report(op->reports, type, errmsg);
    }
  }
  if (changed_was_set == false) {
    changed = true;
  }

#ifndef NDEBUG
  if (changed == false) {
    BLI_assert((em_state_prev.verts_len == em->bm->totvert) &&
               (em_state_prev.edges_len == em->bm->totedge) &&
               (em_state_prev.loops_len == em->bm->totloop) &&
               (em_state_prev.faces_len == em->bm->totface));
  }
#endif

  return changed;
}

bool EDBM_op_callf(BMEditMesh *em, wmOperator *op, const char *fmt, ...)
{
  BMesh *bm = em->bm;
  BMOperator bmop;
  va_list list;

  va_start(list, fmt);

  if (!BMO_op_vinitf(bm, &bmop, BMO_FLAG_DEFAULTS, fmt, list)) {
    BKE_reportf(op->reports, RPT_ERROR, "Parse error in %s", __func__);
    va_end(list);
    return false;
  }

  BMO_op_exec(bm, &bmop);

  va_end(list);
  return EDBM_op_finish(em, &bmop, op, true);
}

bool EDBM_op_call_and_selectf(BMEditMesh *em,
                              wmOperator *op,
                              const char *select_slot_out,
                              const bool select_extend,
                              const char *fmt,
                              ...)
{
  BMesh *bm = em->bm;
  BMOperator bmop;
  va_list list;

  va_start(list, fmt);

  if (!BMO_op_vinitf(bm, &bmop, BMO_FLAG_DEFAULTS, fmt, list)) {
    BKE_reportf(op->reports, RPT_ERROR, "Parse error in %s", __func__);
    va_end(list);
    return false;
  }

  BMO_op_exec(bm, &bmop);

  BMOpSlot *slot_select_out = BMO_slot_get(bmop.slots_out, select_slot_out);
  char hflag = slot_select_out->slot_subtype.elem & BM_ALL_NOLOOP;
  BLI_assert(hflag != 0);

  if (select_extend == false) {
    BM_mesh_elem_hflag_disable_all(em->bm, BM_VERT | BM_EDGE | BM_FACE, BM_ELEM_SELECT, false);
  }

  BMO_slot_buffer_hflag_enable(
      em->bm, bmop.slots_out, select_slot_out, hflag, BM_ELEM_SELECT, true);

  va_end(list);
  return EDBM_op_finish(em, &bmop, op, true);
}

bool EDBM_op_call_silentf(BMEditMesh *em, const char *fmt, ...)
{
  BMesh *bm = em->bm;
  BMOperator bmop;
  va_list list;

  va_start(list, fmt);

  if (!BMO_op_vinitf(bm, &bmop, BMO_FLAG_DEFAULTS, fmt, list)) {
    va_end(list);
    return false;
  }

  BMO_op_exec(bm, &bmop);

  va_end(list);
  return EDBM_op_finish(em, &bmop, nullptr, false);
}

/** \} */

/* -------------------------------------------------------------------- */
/** \name Edit BMesh API
 *
 * Make/Clear/Free functions.
 * \{ */

void EDBM_mesh_make(Object *ob, const int select_mode, const bool add_key_index)
{
  Mesh *me = static_cast<Mesh *>(ob->data);
  BMeshCreateParams create_params{};
  create_params.use_toolflags = true;
  BMesh *bm = BKE_mesh_to_bmesh(me, ob, add_key_index, &create_params);

  if (me->edit_mesh) {
    /* this happens when switching shape keys */
    EDBM_mesh_free_data(me->edit_mesh);
    MEM_freeN(me->edit_mesh);
  }

  /* Executing operators re-tessellates,
   * so we can avoid doing here but at some point it may need to be added back. */
  me->edit_mesh = BKE_editmesh_create(bm);

  me->edit_mesh->selectmode = me->edit_mesh->bm->selectmode = select_mode;
  me->edit_mesh->mat_nr = (ob->actcol > 0) ? ob->actcol - 1 : 0;

  /* we need to flush selection because the mode may have changed from when last in editmode */
  EDBM_selectmode_flush(me->edit_mesh);
}

void EDBM_mesh_load_ex(Main *bmain, Object *ob, bool free_data)
{
  Mesh *me = static_cast<Mesh *>(ob->data);
  BMesh *bm = me->edit_mesh->bm;

  /* Workaround for #42360, 'ob->shapenr' should be 1 in this case.
   * however this isn't synchronized between objects at the moment. */
  if (UNLIKELY((ob->shapenr == 0) && (me->key && !BLI_listbase_is_empty(&me->key->block)))) {
    bm->shapenr = 1;
  }

  BMeshToMeshParams params{};
  params.calc_object_remap = true;
  params.update_shapekey_indices = !free_data;
  BM_mesh_bm_to_me(bmain, bm, me, &params);
}

void EDBM_mesh_clear(BMEditMesh *em)
{
  /* clear bmesh */
  BM_mesh_clear(em->bm);

  /* free tessellation data */
  em->tottri = 0;
  MEM_SAFE_FREE(em->looptris);
}

void EDBM_mesh_load(Main *bmain, Object *ob)
{
  EDBM_mesh_load_ex(bmain, ob, true);
}

void EDBM_mesh_free_data(BMEditMesh *em)
{
  /* These tables aren't used yet, so it's not strictly necessary
   * to 'end' them but if someone tries to start using them,
   * having these in place will save a lot of pain. */
  ED_mesh_mirror_spatial_table_end(nullptr);
  ED_mesh_mirror_topo_table_end(nullptr);

  BKE_editmesh_free_data(em);
}

/** \} */

/* -------------------------------------------------------------------- */
/** \name Selection Utilities
 * \{ */

void EDBM_selectmode_to_scene(bContext *C)
{
  Scene *scene = CTX_data_scene(C);
  Object *obedit = CTX_data_edit_object(C);
  BMEditMesh *em = BKE_editmesh_from_object(obedit);

  if (!em) {
    return;
  }

  scene->toolsettings->selectmode = em->selectmode;

  /* Request redraw of header buttons (to show new select mode) */
  WM_event_add_notifier(C, NC_SCENE | ND_TOOLSETTINGS, scene);
}

void EDBM_selectmode_flush_ex(BMEditMesh *em, const short selectmode)
{
  BM_mesh_select_mode_flush_ex(em->bm, selectmode, BM_SELECT_LEN_FLUSH_RECALC_ALL);
}

void EDBM_selectmode_flush(BMEditMesh *em)
{
  EDBM_selectmode_flush_ex(em, em->selectmode);
}

void EDBM_deselect_flush(BMEditMesh *em)
{
  /* function below doesn't use. just do this to keep the values in sync */
  em->bm->selectmode = em->selectmode;
  BM_mesh_deselect_flush(em->bm);
}

void EDBM_select_flush(BMEditMesh *em)
{
  /* function below doesn't use. just do this to keep the values in sync */
  em->bm->selectmode = em->selectmode;
  BM_mesh_select_flush(em->bm);
}

void EDBM_select_more(BMEditMesh *em, const bool use_face_step)
{
  BMOperator bmop;
  const bool use_faces = (em->selectmode == SCE_SELECT_FACE);

  BMO_op_initf(em->bm,
               &bmop,
               BMO_FLAG_DEFAULTS,
               "region_extend geom=%hvef use_contract=%b use_faces=%b use_face_step=%b",
               BM_ELEM_SELECT,
               false,
               use_faces,
               use_face_step);
  BMO_op_exec(em->bm, &bmop);
  /* Don't flush selection in edge/vertex mode. */
  BMO_slot_buffer_hflag_enable(
      em->bm, bmop.slots_out, "geom.out", BM_ALL_NOLOOP, BM_ELEM_SELECT, use_faces ? true : false);
  BMO_op_finish(em->bm, &bmop);

  EDBM_selectmode_flush(em);
}

void EDBM_select_less(BMEditMesh *em, const bool use_face_step)
{
  BMOperator bmop;
  const bool use_faces = (em->selectmode == SCE_SELECT_FACE);

  BMO_op_initf(em->bm,
               &bmop,
               BMO_FLAG_DEFAULTS,
               "region_extend geom=%hvef use_contract=%b use_faces=%b use_face_step=%b",
               BM_ELEM_SELECT,
               true,
               use_faces,
               use_face_step);
  BMO_op_exec(em->bm, &bmop);
  /* Don't flush selection in edge/vertex mode. */
  BMO_slot_buffer_hflag_disable(
      em->bm, bmop.slots_out, "geom.out", BM_ALL_NOLOOP, BM_ELEM_SELECT, use_faces ? true : false);
  BMO_op_finish(em->bm, &bmop);

  EDBM_selectmode_flush(em);

  /* only needed for select less, ensure we don't have isolated elements remaining */
  BM_mesh_select_mode_clean(em->bm);
}

void EDBM_flag_disable_all(BMEditMesh *em, const char hflag)
{
  BM_mesh_elem_hflag_disable_all(em->bm, BM_VERT | BM_EDGE | BM_FACE, hflag, false);
}

void EDBM_flag_enable_all(BMEditMesh *em, const char hflag)
{
  BM_mesh_elem_hflag_enable_all(em->bm, BM_VERT | BM_EDGE | BM_FACE, hflag, true);
}

/** \} */

/* -------------------------------------------------------------------- */
/** \name UV Vertex Map API
 * \{ */

UvVertMap *BM_uv_vert_map_create(BMesh *bm, const bool use_select)
{
  /* NOTE: delimiting on alternate face-winding was once supported and could be useful
   * in some cases. If this is need see: D17137 to restore support. */
  BMVert *ev;
  BMFace *efa;
  BMLoop *l;
  BMIter iter, liter;
  uint a;
  const int cd_loop_uv_offset = CustomData_get_offset(&bm->ldata, CD_PROP_FLOAT2);

  BM_mesh_elem_index_ensure(bm, BM_VERT | BM_FACE);

  const int totverts = bm->totvert;
  int totuv = 0;

  /* generate UvMapVert array */
  BM_ITER_MESH (efa, &iter, bm, BM_FACES_OF_MESH) {
    if ((use_select == false) || BM_elem_flag_test(efa, BM_ELEM_SELECT)) {
      totuv += efa->len;
    }
  }

  if (totuv == 0) {
    return nullptr;
  }
  UvVertMap *vmap = (UvVertMap *)MEM_callocN(sizeof(*vmap), "UvVertMap");
  if (!vmap) {
    return nullptr;
  }

  vmap->vert = (UvMapVert **)MEM_callocN(sizeof(*vmap->vert) * totverts, "UvMapVert_pt");
  UvMapVert *buf = vmap->buf = (UvMapVert *)MEM_callocN(sizeof(*vmap->buf) * totuv, "UvMapVert");

  if (!vmap->vert || !vmap->buf) {
    BKE_mesh_uv_vert_map_free(vmap);
    return nullptr;
  }

  BM_ITER_MESH_INDEX (efa, &iter, bm, BM_FACES_OF_MESH, a) {
    if ((use_select == false) || BM_elem_flag_test(efa, BM_ELEM_SELECT)) {
      int i;
      BM_ITER_ELEM_INDEX (l, &liter, efa, BM_LOOPS_OF_FACE, i) {
<<<<<<< HEAD
        buf->loop_of_face_index = i;
        buf->face_index = a;
        buf->separate = 0;
=======
        buf->loop_of_poly_index = i;
        buf->poly_index = a;
        buf->separate = false;
>>>>>>> 189fc24f

        buf->next = vmap->vert[BM_elem_index_get(l->v)];
        vmap->vert[BM_elem_index_get(l->v)] = buf;
        buf++;
      }
    }
  }

  /* sort individual uvs for each vert */
  BM_ITER_MESH_INDEX (ev, &iter, bm, BM_VERTS_OF_MESH, a) {
    UvMapVert *newvlist = nullptr, *vlist = vmap->vert[a];
    UvMapVert *iterv, *v, *lastv, *next;
    const float *uv, *uv2;

    while (vlist) {
      v = vlist;
      vlist = vlist->next;
      v->next = newvlist;
      newvlist = v;

      efa = BM_face_at_index(bm, v->face_index);

      l = static_cast<BMLoop *>(
          BM_iter_at_index(bm, BM_LOOPS_OF_FACE, efa, v->loop_of_face_index));
      uv = BM_ELEM_CD_GET_FLOAT_P(l, cd_loop_uv_offset);

      lastv = nullptr;
      iterv = vlist;

      while (iterv) {
        next = iterv->next;
        efa = BM_face_at_index(bm, iterv->face_index);
        l = static_cast<BMLoop *>(
            BM_iter_at_index(bm, BM_LOOPS_OF_FACE, efa, iterv->loop_of_face_index));
        uv2 = BM_ELEM_CD_GET_FLOAT_P(l, cd_loop_uv_offset);

        if (compare_v2v2(uv2, uv, STD_UV_CONNECT_LIMIT)) {
          if (lastv) {
            lastv->next = next;
          }
          else {
            vlist = next;
          }
          iterv->next = newvlist;
          newvlist = iterv;
        }
        else {
          lastv = iterv;
        }

        iterv = next;
      }

      newvlist->separate = true;
    }

    vmap->vert[a] = newvlist;
  }

  return vmap;
}

UvMapVert *BM_uv_vert_map_at_index(UvVertMap *vmap, uint v)
{
  return vmap->vert[v];
}

UvElement **BM_uv_element_map_ensure_head_table(UvElementMap *element_map)
{
  if (element_map->head_table) {
    return element_map->head_table;
  }

  /* For each UvElement, locate the "separate" UvElement that precedes it in the linked list. */
  element_map->head_table = static_cast<UvElement **>(
      MEM_mallocN(sizeof(*element_map->head_table) * element_map->total_uvs, __func__));
  UvElement **head_table = element_map->head_table;
  for (int i = 0; i < element_map->total_uvs; i++) {
    UvElement *head = element_map->storage + i;
    if (head->separate) {
      UvElement *element = head;
      while (element) {
        head_table[element - element_map->storage] = head;
        element = element->next;
        if (element && element->separate) {
          break;
        }
      }
    }
  }
  return element_map->head_table;
}

int *BM_uv_element_map_ensure_unique_index(UvElementMap *element_map)
{
  if (!element_map->unique_index_table) {
    element_map->unique_index_table = static_cast<int *>(
        MEM_callocN(element_map->total_uvs * sizeof(*element_map->unique_index_table), __func__));

    int j = 0;
    for (int i = 0; i < element_map->total_uvs; i++) {
      UvElement *element = element_map->storage + i;
      if (!element->separate) {
        continue;
      }
      BLI_assert(0 <= j);
      BLI_assert(j < element_map->total_unique_uvs);
      while (element) {
        element_map->unique_index_table[element - element_map->storage] = j;
        element = element->next;
        if (!element || element->separate) {
          break;
        }
      }
      j++;
    }
    BLI_assert(j == element_map->total_unique_uvs);
  }

  return element_map->unique_index_table;
}

int BM_uv_element_get_unique_index(UvElementMap *element_map, UvElement *child)
{
  int *unique_index = BM_uv_element_map_ensure_unique_index(element_map);
  int index = child - element_map->storage;
  BLI_assert(0 <= index);
  BLI_assert(index < element_map->total_uvs);
  return unique_index[index];
}

#define INVALID_ISLAND uint(-1)

static void bm_uv_assign_island(UvElementMap *element_map,
                                UvElement *element,
                                int nisland,
                                uint *map,
                                UvElement *islandbuf,
                                int islandbufsize)
{
  element->island = nisland;
  map[element - element_map->storage] = islandbufsize;

  /* Copy *element to islandbuf[islandbufsize]. */
  islandbuf[islandbufsize].l = element->l;
  islandbuf[islandbufsize].separate = element->separate;
  islandbuf[islandbufsize].loop_of_face_index = element->loop_of_face_index;
  islandbuf[islandbufsize].island = element->island;
  islandbuf[islandbufsize].flag = element->flag;
}

static int bm_uv_edge_select_build_islands(UvElementMap *element_map,
                                           const Scene *scene,
                                           UvElement *islandbuf,
                                           uint *map,
                                           bool uv_selected,
                                           const BMUVOffsets offsets)
{
  BM_uv_element_map_ensure_head_table(element_map);

  int total_uvs = element_map->total_uvs;

  /* Depth first search the graph, building islands as we go. */
  int nislands = 0;
  int islandbufsize = 0;
  int stack_upper_bound = total_uvs;
  UvElement **stack_uv = static_cast<UvElement **>(
      MEM_mallocN(sizeof(*stack_uv) * stack_upper_bound, __func__));
  int stacksize_uv = 0;
  for (int i = 0; i < total_uvs; i++) {
    UvElement *element = element_map->storage + i;
    if (element->island != INVALID_ISLAND) {
      /* Unique UV (element and all its children) are already part of an island. */
      continue;
    }

    /* Create a new island, i.e. nislands++. */

    BLI_assert(element->separate); /* Ensure we're the head of this unique UV. */

    /* Seed the graph search. */
    stack_uv[stacksize_uv++] = element;
    while (element) {
      bm_uv_assign_island(element_map, element, nislands, map, islandbuf, islandbufsize++);
      element = element->next;
      if (element && element->separate) {
        break;
      }
    }

    /* Traverse the graph. */
    while (stacksize_uv) {
      BLI_assert(stacksize_uv < stack_upper_bound);
      element = stack_uv[--stacksize_uv];
      while (element) {

        /* Scan forwards around the BMFace that contains element->l. */
        if (!uv_selected || uvedit_edge_select_test(scene, element->l, offsets)) {
          UvElement *next = BM_uv_element_get(element_map, element->l->next);
          if (next && next->island == INVALID_ISLAND) {
            UvElement *tail = element_map->head_table[next - element_map->storage];
            stack_uv[stacksize_uv++] = tail;
            while (tail) {
              bm_uv_assign_island(element_map, tail, nislands, map, islandbuf, islandbufsize++);
              tail = tail->next;
              if (tail && tail->separate) {
                break;
              }
            }
          }
        }

        /* Scan backwards around the BMFace that contains element->l. */
        if (!uv_selected || uvedit_edge_select_test(scene, element->l->prev, offsets)) {
          UvElement *prev = BM_uv_element_get(element_map, element->l->prev);
          if (prev && prev->island == INVALID_ISLAND) {
            UvElement *tail = element_map->head_table[prev - element_map->storage];
            stack_uv[stacksize_uv++] = tail;
            while (tail) {
              bm_uv_assign_island(element_map, tail, nislands, map, islandbuf, islandbufsize++);
              tail = tail->next;
              if (tail && tail->separate) {
                break;
              }
            }
          }
        }

        /* The same for all the UvElements in this unique UV. */
        element = element->next;
        if (element && element->separate) {
          break;
        }
      }
    }
    nislands++;
  }
  BLI_assert(islandbufsize == total_uvs);

  MEM_SAFE_FREE(stack_uv);
  MEM_SAFE_FREE(element_map->head_table);

  return nislands;
}

static void bm_uv_build_islands(UvElementMap *element_map,
                                BMesh *bm,
                                const Scene *scene,
                                bool uv_selected)
{
  int totuv = element_map->total_uvs;
  int nislands = 0;
  int islandbufsize = 0;

  /* map holds the map from current vmap->buf to the new, sorted map */
  uint *map = static_cast<uint *>(MEM_mallocN(sizeof(*map) * totuv, __func__));
  BMFace **stack = static_cast<BMFace **>(MEM_mallocN(sizeof(*stack) * bm->totface, __func__));
  UvElement *islandbuf = static_cast<UvElement *>(
      MEM_callocN(sizeof(*islandbuf) * totuv, __func__));
  /* Island number for BMFaces. */
  int *island_number = static_cast<int *>(
      MEM_callocN(sizeof(*island_number) * bm->totface, __func__));
  copy_vn_i(island_number, bm->totface, INVALID_ISLAND);

  const BMUVOffsets uv_offsets = BM_uv_map_get_offsets(bm);

  const bool use_uv_edge_connectivity = scene->toolsettings->uv_flag & UV_SYNC_SELECTION ?
                                            scene->toolsettings->selectmode & SCE_SELECT_EDGE :
                                            scene->toolsettings->uv_selectmode & UV_SELECT_EDGE;
  if (use_uv_edge_connectivity) {
    nislands = bm_uv_edge_select_build_islands(
        element_map, scene, islandbuf, map, uv_selected, uv_offsets);
    islandbufsize = totuv;
  }

  for (int i = 0; i < totuv; i++) {
    if (element_map->storage[i].island == INVALID_ISLAND) {
      int stacksize = 0;
      element_map->storage[i].island = nislands;
      stack[0] = element_map->storage[i].l->f;
      island_number[BM_elem_index_get(stack[0])] = nislands;
      stacksize = 1;

      while (stacksize > 0) {
        BMFace *efa = stack[--stacksize];

        BMLoop *l;
        BMIter liter;
        BM_ITER_ELEM (l, &liter, efa, BM_LOOPS_OF_FACE) {
          if (uv_selected && !uvedit_uv_select_test(scene, l, uv_offsets)) {
            continue;
          }

          UvElement *initelement = element_map->vertex[BM_elem_index_get(l->v)];

          for (UvElement *element = initelement; element; element = element->next) {
            if (element->separate) {
              initelement = element;
            }

            if (element->l->f == efa) {
              /* found the uv corresponding to our face and vertex.
               * Now fill it to the buffer */
              bm_uv_assign_island(element_map, element, nislands, map, islandbuf, islandbufsize++);

              for (element = initelement; element; element = element->next) {
                if (element->separate && element != initelement) {
                  break;
                }

                if (island_number[BM_elem_index_get(element->l->f)] == INVALID_ISLAND) {
                  stack[stacksize++] = element->l->f;
                  island_number[BM_elem_index_get(element->l->f)] = nislands;
                }
              }
              break;
            }
          }
        }
      }

      nislands++;
    }
  }

  MEM_SAFE_FREE(island_number);

  /* remap */
  for (int i = 0; i < bm->totvert; i++) {
    /* important since we may do selection only. Some of these may be nullptr */
    if (element_map->vertex[i]) {
      element_map->vertex[i] = &islandbuf[map[element_map->vertex[i] - element_map->storage]];
    }
  }

  element_map->island_indices = static_cast<int *>(
      MEM_callocN(sizeof(*element_map->island_indices) * nislands, __func__));
  element_map->island_total_uvs = static_cast<int *>(
      MEM_callocN(sizeof(*element_map->island_total_uvs) * nislands, __func__));
  element_map->island_total_unique_uvs = static_cast<int *>(
      MEM_callocN(sizeof(*element_map->island_total_unique_uvs) * nislands, __func__));
  int j = 0;
  for (int i = 0; i < totuv; i++) {
    UvElement *next = element_map->storage[i].next;
    islandbuf[map[i]].next = next ? &islandbuf[map[next - element_map->storage]] : nullptr;

    if (islandbuf[i].island != j) {
      j++;
      element_map->island_indices[j] = i;
    }
    BLI_assert(islandbuf[i].island == j);
    element_map->island_total_uvs[j]++;
    if (islandbuf[i].separate) {
      element_map->island_total_unique_uvs[j]++;
    }
  }

  MEM_SAFE_FREE(element_map->storage);
  element_map->storage = islandbuf;
  islandbuf = nullptr;
  element_map->total_islands = nislands;
  MEM_SAFE_FREE(stack);
  MEM_SAFE_FREE(map);
}

/** Return true if `loop` has UV co-ordinates which match `luv_a` and `luv_b`. */
static bool loop_uv_match(BMLoop *loop,
                          const float luv_a[2],
                          const float luv_b[2],
                          int cd_loop_uv_offset)
{
  const float *luv_c = BM_ELEM_CD_GET_FLOAT_P(loop, cd_loop_uv_offset);
  const float *luv_d = BM_ELEM_CD_GET_FLOAT_P(loop->next, cd_loop_uv_offset);
  return compare_v2v2(luv_a, luv_c, STD_UV_CONNECT_LIMIT) &&
         compare_v2v2(luv_b, luv_d, STD_UV_CONNECT_LIMIT);
}

/**
 * Utility function to implement #seam_connected.
 *
 * Given `edge`, `luv_anchor` & `luv_fan` find if `needle` is connected without
 * seams or disjoint UVs which would delimit causing them not to be considered connected.
 *
 * \note The term *anchor* is used for the vertex at the center of a face-fan
 * which is being stepped over. Even though every connected face may have a different UV,
 * loops are only stepped onto which match the initial `luv_anchor`.
 *
 * \param edge: Search for `needle` in all loops connected to `edge` (recursively).
 * \param luv_anchor: The UV of the anchor (vertex that's being stepped around).
 * \param luv_fan: The UV of the outer edge, this changes as the fan is stepped over.
 * \param needle: Search for this loop, also defines the vertex at the center of the face-fan.
 * \param visited: A set of edges to prevent recursing down the same edge multiple times.
 * \param cd_loop_uv_offset: The UV layer.
 * \return true if there are edges that fan between them that are seam-free.
 * */
static bool seam_connected_recursive(BMEdge *edge,
                                     const float luv_anchor[2],
                                     const float luv_fan[2],
                                     const BMLoop *needle,
                                     GSet *visited,
                                     const int cd_loop_uv_offset)
{
  BMVert *anchor = needle->v;
  BLI_assert(edge->v1 == anchor || edge->v2 == anchor);

  if (BM_elem_flag_test(edge, BM_ELEM_SEAM)) {
    return false; /* Edge is a seam, don't traverse. */
  }

  if (!BLI_gset_add(visited, edge)) {
    return false; /* Already visited. */
  }

  BMLoop *loop;
  BMIter liter;
  BM_ITER_ELEM (loop, &liter, edge, BM_LOOPS_OF_EDGE) {
    if (loop->v == anchor) {
      if (!loop_uv_match(loop, luv_anchor, luv_fan, cd_loop_uv_offset)) {
        continue; /* `loop` is disjoint in UV space. */
      }

      if (loop == needle) {
        return true; /* Success. */
      }

      const float *luv_far = BM_ELEM_CD_GET_FLOAT_P(loop->prev, cd_loop_uv_offset);
      if (seam_connected_recursive(
              loop->prev->e, luv_anchor, luv_far, needle, visited, cd_loop_uv_offset))
      {
        return true;
      }
    }
    else {
      BLI_assert(loop->next->v == anchor);
      if (!loop_uv_match(loop, luv_fan, luv_anchor, cd_loop_uv_offset)) {
        continue; /* `loop` is disjoint in UV space. */
      }

      if (loop->next == needle) {
        return true; /* Success. */
      }

      const float *luv_far = BM_ELEM_CD_GET_FLOAT_P(loop->next->next, cd_loop_uv_offset);
      if (seam_connected_recursive(
              loop->next->e, luv_anchor, luv_far, needle, visited, cd_loop_uv_offset))
      {
        return true;
      }
    }
  }

  return false;
}

/**
 * Given `loop_a` and `loop_b` originate from the same vertex and share a UV,
 *
 * \return true if there are edges that fan between them that are seam-free.
 * return false otherwise.
 */
static bool seam_connected(BMLoop *loop_a, BMLoop *loop_b, GSet *visited, int cd_loop_uv_offset)
{
  BLI_assert(loop_a && loop_b);
  BLI_assert(loop_a != loop_b);
  BLI_assert(loop_a->v == loop_b->v);

  BLI_gset_clear(visited, nullptr);

  const float *luv_anchor = BM_ELEM_CD_GET_FLOAT_P(loop_a, cd_loop_uv_offset);
  const float *luv_next_fan = BM_ELEM_CD_GET_FLOAT_P(loop_a->next, cd_loop_uv_offset);
  bool result = seam_connected_recursive(
      loop_a->e, luv_anchor, luv_next_fan, loop_b, visited, cd_loop_uv_offset);
  if (!result) {
    /* Search around `loop_a` in the opposite direction, as one of the edges may be delimited by
     * a boundary, seam or disjoint UV, or itself be one of these. See: #103670, #103787. */
    const float *luv_prev_fan = BM_ELEM_CD_GET_FLOAT_P(loop_a->prev, cd_loop_uv_offset);
    result = seam_connected_recursive(
        loop_a->prev->e, luv_anchor, luv_prev_fan, loop_b, visited, cd_loop_uv_offset);
  }

  return result;
}

UvElementMap *BM_uv_element_map_create(BMesh *bm,
                                       const Scene *scene,
                                       const bool uv_selected,
                                       const bool use_winding,
                                       const bool use_seams,
                                       const bool do_islands)
{
  /* In uv sync selection, all UVs (from unhidden geometry) are visible. */
  const bool face_selected = !(scene->toolsettings->uv_flag & UV_SYNC_SELECTION);

  BMVert *ev;
  BMFace *efa;
  BMIter iter, liter;

  const BMUVOffsets offsets = BM_uv_map_get_offsets(bm);
  if (offsets.uv < 0) {
    return nullptr;
  }

  BM_mesh_elem_index_ensure(bm, BM_VERT | BM_FACE);

  /* Count total uvs. */
  int totuv = 0;
  BM_ITER_MESH (efa, &iter, bm, BM_FACES_OF_MESH) {
    if (BM_elem_flag_test(efa, BM_ELEM_HIDDEN)) {
      continue;
    }

    if (face_selected && !BM_elem_flag_test(efa, BM_ELEM_SELECT)) {
      continue;
    }

    if (!uv_selected) {
      totuv += efa->len;
    }
    else {
      BMLoop *l;
      BM_ITER_ELEM (l, &liter, efa, BM_LOOPS_OF_FACE) {
        if (uvedit_uv_select_test(scene, l, offsets)) {
          totuv++;
        }
      }
    }
  }

  if (totuv == 0) {
    return nullptr;
  }

  UvElementMap *element_map = (UvElementMap *)MEM_callocN(sizeof(*element_map), "UvElementMap");
  element_map->total_uvs = totuv;
  element_map->vertex = (UvElement **)MEM_callocN(sizeof(*element_map->vertex) * bm->totvert,
                                                  "UvElementVerts");
  element_map->storage = (UvElement *)MEM_callocN(sizeof(*element_map->storage) * totuv,
                                                  "UvElement");

  bool *winding = use_winding ?
                      static_cast<bool *>(MEM_callocN(sizeof(*winding) * bm->totface, "winding")) :
                      nullptr;

  UvElement *buf = element_map->storage;
  int j;
  BM_ITER_MESH_INDEX (efa, &iter, bm, BM_FACES_OF_MESH, j) {

    if (BM_elem_flag_test(efa, BM_ELEM_HIDDEN)) {
      continue;
    }

    if (face_selected && !BM_elem_flag_test(efa, BM_ELEM_SELECT)) {
      continue;
    }

    int i;
    BMLoop *l;
    BM_ITER_ELEM_INDEX (l, &liter, efa, BM_LOOPS_OF_FACE, i) {
      if (uv_selected && !uvedit_uv_select_test(scene, l, offsets)) {
        continue;
      }

      buf->l = l;
      buf->island = INVALID_ISLAND;
      buf->loop_of_face_index = i;

      /* Insert to head of linked list associated with BMVert. */
      buf->next = element_map->vertex[BM_elem_index_get(l->v)];
      element_map->vertex[BM_elem_index_get(l->v)] = buf;

      buf++;
    }

    if (winding) {
      winding[j] = BM_face_calc_area_uv_signed(efa, offsets.uv) > 0;
    }
  }

  GSet *seam_visited_gset = use_seams ? BLI_gset_ptr_new(__func__) : nullptr;

  /* For each BMVert, sort associated linked list into unique uvs. */
  int ev_index;
  BM_ITER_MESH_INDEX (ev, &iter, bm, BM_VERTS_OF_MESH, ev_index) {
    UvElement *newvlist = nullptr;
    UvElement *vlist = element_map->vertex[ev_index];
    while (vlist) {

      /* Detach head from unsorted list. */
      UvElement *v = vlist;
      vlist = vlist->next;
      v->next = newvlist;
      newvlist = v;

      const float *uv = static_cast<const float *>(BM_ELEM_CD_GET_VOID_P(v->l, offsets.uv));
      bool uv_vert_sel = uvedit_uv_select_test(scene, v->l, offsets);

      UvElement *lastv = nullptr;
      UvElement *iterv = vlist;

      /* Scan through unsorted list, finding UvElements which are connected to `v`. */
      while (iterv) {
        UvElement *next = iterv->next;

        bool connected = true; /* Assume connected unless we can prove otherwise. */

        if (connected) {
          /* Are the two UVs close together? */
          const float *uv2 = BM_ELEM_CD_GET_FLOAT_P(iterv->l, offsets.uv);
          connected = compare_v2v2(uv2, uv, STD_UV_CONNECT_LIMIT);
        }

        if (connected) {
          /* Check if the uv loops share the same selection state (if not, they are not connected
           * as they have been ripped or other edit commands have separated them). */
          const bool uv2_vert_sel = uvedit_uv_select_test(scene, iterv->l, offsets);
          connected = (uv_vert_sel == uv2_vert_sel);
        }

        if (connected && use_winding) {
          connected = winding[BM_elem_index_get(iterv->l->f)] ==
                      winding[BM_elem_index_get(v->l->f)];
        }

        if (connected && use_seams) {
          connected = seam_connected(iterv->l, v->l, seam_visited_gset, offsets.uv);
        }

        if (connected) {
          if (lastv) {
            lastv->next = next;
          }
          else {
            vlist = next;
          }
          iterv->next = newvlist;
          newvlist = iterv;
        }
        else {
          lastv = iterv;
        }

        iterv = next;
      }

      element_map->total_unique_uvs++;
      newvlist->separate = true;
    }

    /* Write back sorted list. */
    element_map->vertex[ev_index] = newvlist;
  }

  if (seam_visited_gset) {
    BLI_gset_free(seam_visited_gset, nullptr);
    seam_visited_gset = nullptr;
  }
  MEM_SAFE_FREE(winding);

  /* at this point, every UvElement in vert points to a UvElement sharing the same vertex.
   * Now we should sort uv's in islands. */
  if (do_islands) {
    bm_uv_build_islands(element_map, bm, scene, uv_selected);
  }

  /* TODO: Confirm element_map->total_unique_uvs doesn't require recalculating. */
  element_map->total_unique_uvs = 0;
  for (int i = 0; i < element_map->total_uvs; i++) {
    if (element_map->storage[i].separate) {
      element_map->total_unique_uvs++;
    }
  }

  return element_map;
}

void BM_uv_vert_map_free(UvVertMap *vmap)
{
  if (vmap) {
    if (vmap->vert) {
      MEM_freeN(vmap->vert);
    }
    if (vmap->buf) {
      MEM_freeN(vmap->buf);
    }
    MEM_freeN(vmap);
  }
}

void BM_uv_element_map_free(UvElementMap *element_map)
{
  if (element_map) {
    MEM_SAFE_FREE(element_map->storage);
    MEM_SAFE_FREE(element_map->vertex);
    MEM_SAFE_FREE(element_map->head_table);
    MEM_SAFE_FREE(element_map->unique_index_table);
    MEM_SAFE_FREE(element_map->island_indices);
    MEM_SAFE_FREE(element_map->island_total_uvs);
    MEM_SAFE_FREE(element_map->island_total_unique_uvs);
    MEM_SAFE_FREE(element_map);
  }
}

UvElement *BM_uv_element_get(const UvElementMap *element_map, const BMLoop *l)
{
  UvElement *element = element_map->vertex[BM_elem_index_get(l->v)];
  while (element) {
    if (element->l == l) {
      return element;
    }
    element = element->next;
  }

  return nullptr;
}

UvElement *BM_uv_element_get_head(UvElementMap *element_map, UvElement *child)
{
  if (!child) {
    return nullptr;
  }

  return element_map->vertex[BM_elem_index_get(child->l->v)];
}

/** \} */

/* -------------------------------------------------------------------- */
/** \name Data Layer Checks
 * \{ */

BMFace *EDBM_uv_active_face_get(BMEditMesh *em, const bool sloppy, const bool selected)
{
  if (!EDBM_uv_check(em)) {
    return nullptr;
  }
  BMFace *efa = BM_mesh_active_face_get(em->bm, sloppy, selected);
  if (efa) {
    return efa;
  }

  return nullptr;
}

bool EDBM_uv_check(BMEditMesh *em)
{
  /* some of these checks could be a touch overkill */
  return em && em->bm->totface && CustomData_has_layer(&em->bm->ldata, CD_PROP_FLOAT2);
}

bool EDBM_vert_color_check(BMEditMesh *em)
{
  /* some of these checks could be a touch overkill */
  return em && em->bm->totface && CustomData_has_layer(&em->bm->ldata, CD_PROP_BYTE_COLOR);
}

/** \} */

/* -------------------------------------------------------------------- */
/** \name Mirror Cache API
 * \{ */

static BMVert *cache_mirr_intptr_as_bmvert(const intptr_t *index_lookup, int index)
{
  intptr_t eve_i = index_lookup[index];
  return (eve_i == -1) ? nullptr : (BMVert *)eve_i;
}

/**
 * Mirror editing API, usage:
 *
 * \code{.c}
 * EDBM_verts_mirror_cache_begin(em, ...);
 *
 * BM_ITER_MESH (v, &iter, em->bm, BM_VERTS_OF_MESH) {
 *     v_mirror = EDBM_verts_mirror_get(em, v);
 *     e_mirror = EDBM_verts_mirror_get_edge(em, e);
 *     f_mirror = EDBM_verts_mirror_get_face(em, f);
 * }
 *
 * EDBM_verts_mirror_cache_end(em);
 * \endcode
 */

/* BM_SEARCH_MAXDIST is too big, copied from 2.6x MOC_THRESH, should become a preference. */
#define BM_SEARCH_MAXDIST_MIRR 0.00002f
#define BM_CD_LAYER_ID "__mirror_index"

void EDBM_verts_mirror_cache_begin_ex(BMEditMesh *em,
                                      const int axis,
                                      const bool use_self,
                                      const bool use_select,
                                      const bool respecthide,
                                      /* extra args */
                                      const bool use_topology,
                                      float maxdist,
                                      int *r_index)
{
  BMesh *bm = em->bm;
  BMIter iter;
  BMVert *v;
  int cd_vmirr_offset = 0;
  int i;
  const float maxdist_sq = square_f(maxdist);

  /* one or the other is used depending if topo is enabled */
  KDTree_3d *tree = nullptr;
  MirrTopoStore_t mesh_topo_store = {nullptr, -1, -1, false};

  BM_mesh_elem_table_ensure(bm, BM_VERT);

  if (r_index == nullptr) {
    const char *layer_id = BM_CD_LAYER_ID;
    em->mirror_cdlayer = CustomData_get_named_layer_index(&bm->vdata, CD_PROP_INT32, layer_id);
    if (em->mirror_cdlayer == -1) {
      BM_data_layer_add_named(bm, &bm->vdata, CD_PROP_INT32, layer_id);
      em->mirror_cdlayer = CustomData_get_named_layer_index(&bm->vdata, CD_PROP_INT32, layer_id);
    }

    cd_vmirr_offset = CustomData_get_n_offset(
        &bm->vdata,
        CD_PROP_INT32,
        em->mirror_cdlayer - CustomData_get_layer_index(&bm->vdata, CD_PROP_INT32));

    bm->vdata.layers[em->mirror_cdlayer].flag |= CD_FLAG_TEMPORARY;
  }

  BM_mesh_elem_index_ensure(bm, BM_VERT);

  if (use_topology) {
    ED_mesh_mirrtopo_init(em, nullptr, &mesh_topo_store, true);
  }
  else {
    tree = BLI_kdtree_3d_new(bm->totvert);
    BM_ITER_MESH_INDEX (v, &iter, bm, BM_VERTS_OF_MESH, i) {
      if (respecthide && BM_elem_flag_test(v, BM_ELEM_HIDDEN)) {
        continue;
      }

      BLI_kdtree_3d_insert(tree, i, v->co);
    }
    BLI_kdtree_3d_balance(tree);
  }

#define VERT_INTPTR(_v, _i) \
  (r_index ? &r_index[_i] : static_cast<int *>(BM_ELEM_CD_GET_VOID_P(_v, cd_vmirr_offset)))

  BM_ITER_MESH_INDEX (v, &iter, bm, BM_VERTS_OF_MESH, i) {
    if (respecthide && BM_elem_flag_test(v, BM_ELEM_HIDDEN)) {
      continue;
    }

    if (use_select && !BM_elem_flag_test(v, BM_ELEM_SELECT)) {
      continue;
    }

    BLI_assert(BM_elem_index_get(v) == i);
    BMVert *v_mirr;
    int *idx = VERT_INTPTR(v, i);

    if (use_topology) {
      v_mirr = cache_mirr_intptr_as_bmvert(mesh_topo_store.index_lookup, i);
      if (v_mirr != nullptr) {
        if (respecthide && BM_elem_flag_test(v_mirr, BM_ELEM_HIDDEN)) {
          v_mirr = nullptr;
        }
      }
    }
    else {
      int i_mirr;
      float co[3];
      copy_v3_v3(co, v->co);
      co[axis] *= -1.0f;

      v_mirr = nullptr;
      i_mirr = BLI_kdtree_3d_find_nearest(tree, co, nullptr);
      if (i_mirr != -1) {
        BMVert *v_test = BM_vert_at_index(bm, i_mirr);
        if (len_squared_v3v3(co, v_test->co) < maxdist_sq) {
          v_mirr = v_test;
        }
      }
    }

    if (v_mirr && (use_self || (v_mirr != v))) {
      const int i_mirr = BM_elem_index_get(v_mirr);
      *idx = i_mirr;
      idx = VERT_INTPTR(v_mirr, i_mirr);
      *idx = i;
    }
    else {
      *idx = -1;
    }
  }

#undef VERT_INTPTR

  if (use_topology) {
    ED_mesh_mirrtopo_free(&mesh_topo_store);
  }
  else {
    BLI_kdtree_3d_free(tree);
  }
}

void EDBM_verts_mirror_cache_begin(BMEditMesh *em,
                                   const int axis,
                                   const bool use_self,
                                   const bool use_select,
                                   const bool respecthide,
                                   const bool use_topology)
{
  EDBM_verts_mirror_cache_begin_ex(em,
                                   axis,
                                   use_self,
                                   use_select,
                                   respecthide,
                                   /* extra args */
                                   use_topology,
                                   BM_SEARCH_MAXDIST_MIRR,
                                   nullptr);
}

BMVert *EDBM_verts_mirror_get(BMEditMesh *em, BMVert *v)
{
  const int *mirr = static_cast<const int *>(
      CustomData_bmesh_get_layer_n(&em->bm->vdata, v->head.data, em->mirror_cdlayer));

  BLI_assert(em->mirror_cdlayer != -1); /* invalid use */

  if (mirr && *mirr >= 0 && *mirr < em->bm->totvert) {
    if (!em->bm->vtable) {
      printf(
          "err: should only be called between "
          "EDBM_verts_mirror_cache_begin and EDBM_verts_mirror_cache_end");
      return nullptr;
    }

    return em->bm->vtable[*mirr];
  }

  return nullptr;
}

BMEdge *EDBM_verts_mirror_get_edge(BMEditMesh *em, BMEdge *e)
{
  BMVert *v1_mirr, *v2_mirr;
  if ((v1_mirr = EDBM_verts_mirror_get(em, e->v1)) &&
      (v2_mirr = EDBM_verts_mirror_get(em, e->v2)) &&
      /* While highly unlikely, a zero length central edges vertices can match, see #89342. */
      LIKELY(v1_mirr != v2_mirr))
  {
    return BM_edge_exists(v1_mirr, v2_mirr);
  }

  return nullptr;
}

BMFace *EDBM_verts_mirror_get_face(BMEditMesh *em, BMFace *f)
{
  blender::Array<BMVert *, BM_DEFAULT_NGON_STACK_SIZE> v_mirr_arr(f->len);

  BMLoop *l_iter, *l_first;
  uint i = 0;

  l_iter = l_first = BM_FACE_FIRST_LOOP(f);
  do {
    if ((v_mirr_arr[i++] = EDBM_verts_mirror_get(em, l_iter->v)) == nullptr) {
      return nullptr;
    }
  } while ((l_iter = l_iter->next) != l_first);

  return BM_face_exists(v_mirr_arr.data(), v_mirr_arr.size());
}

void EDBM_verts_mirror_cache_clear(BMEditMesh *em, BMVert *v)
{
  int *mirr = static_cast<int *>(
      CustomData_bmesh_get_layer_n(&em->bm->vdata, v->head.data, em->mirror_cdlayer));

  BLI_assert(em->mirror_cdlayer != -1); /* invalid use */

  if (mirr) {
    *mirr = -1;
  }
}

void EDBM_verts_mirror_cache_end(BMEditMesh *em)
{
  em->mirror_cdlayer = -1;
}

void EDBM_verts_mirror_apply(BMEditMesh *em, const int sel_from, const int sel_to)
{
  BMIter iter;
  BMVert *v;

  BLI_assert((em->bm->vtable != nullptr) && ((em->bm->elem_table_dirty & BM_VERT) == 0));

  BM_ITER_MESH (v, &iter, em->bm, BM_VERTS_OF_MESH) {
    if (BM_elem_flag_test(v, BM_ELEM_SELECT) == sel_from) {
      BMVert *mirr = EDBM_verts_mirror_get(em, v);
      if (mirr) {
        if (BM_elem_flag_test(mirr, BM_ELEM_SELECT) == sel_to) {
          copy_v3_v3(mirr->co, v->co);
          mirr->co[0] *= -1.0f;
        }
      }
    }
  }
}

/** \} */

/* -------------------------------------------------------------------- */
/** \name Hide/Reveal API
 * \{ */

bool EDBM_mesh_hide(BMEditMesh *em, bool swap)
{
  BMIter iter;
  BMElem *ele;
  int itermode;
  char hflag_swap = swap ? BM_ELEM_SELECT : 0;
  bool changed = true;

  if (em->selectmode & SCE_SELECT_VERTEX) {
    itermode = BM_VERTS_OF_MESH;
  }
  else if (em->selectmode & SCE_SELECT_EDGE) {
    itermode = BM_EDGES_OF_MESH;
  }
  else {
    itermode = BM_FACES_OF_MESH;
  }

  BM_ITER_MESH (ele, &iter, em->bm, itermode) {
    if (!BM_elem_flag_test(ele, BM_ELEM_HIDDEN)) {
      if (BM_elem_flag_test(ele, BM_ELEM_SELECT) ^ hflag_swap) {
        BM_elem_hide_set(em->bm, ele, true);
        changed = true;
      }
    }
  }

  if (changed) {
    EDBM_selectmode_flush(em);
  }
  return changed;

  /* original hide flushing comment (OUTDATED):
   * hide happens on least dominant select mode, and flushes up, not down!
   * (helps preventing errors in subsurf) */
  /* - vertex hidden, always means edge is hidden too
   * - edge hidden, always means face is hidden too
   * - face hidden, only set face hide
   * - then only flush back down what's absolute hidden
   */
}

bool EDBM_mesh_reveal(BMEditMesh *em, bool select)
{
  const char iter_types[3] = {
      BM_VERTS_OF_MESH,
      BM_EDGES_OF_MESH,
      BM_FACES_OF_MESH,
  };

  const bool sels[3] = {
      (em->selectmode & SCE_SELECT_VERTEX) != 0,
      (em->selectmode & SCE_SELECT_EDGE) != 0,
      (em->selectmode & SCE_SELECT_FACE) != 0,
  };
  int i;
  bool changed = false;

  /* Use tag flag to remember what was hidden before all is revealed.
   * BM_ELEM_HIDDEN --> BM_ELEM_TAG */
  for (i = 0; i < 3; i++) {
    BMIter iter;
    BMElem *ele;

    BM_ITER_MESH (ele, &iter, em->bm, iter_types[i]) {
      if (BM_elem_flag_test(ele, BM_ELEM_HIDDEN)) {
        BM_elem_flag_enable(ele, BM_ELEM_TAG);
        changed = true;
      }
      else {
        BM_elem_flag_disable(ele, BM_ELEM_TAG);
      }
    }
  }

  if (!changed) {
    return false;
  }

  /* Reveal everything */
  EDBM_flag_disable_all(em, BM_ELEM_HIDDEN);

  /* Select relevant just-revealed elements */
  for (i = 0; i < 3; i++) {
    BMIter iter;
    BMElem *ele;

    if (!sels[i]) {
      continue;
    }

    BM_ITER_MESH (ele, &iter, em->bm, iter_types[i]) {
      if (BM_elem_flag_test(ele, BM_ELEM_TAG)) {
        BM_elem_select_set(em->bm, ele, select);
      }
    }
  }

  EDBM_selectmode_flush(em);

  /* hidden faces can have invalid normals */
  EDBM_mesh_normals_update(em);

  return true;
}

/** \} */

/* -------------------------------------------------------------------- */
/** \name Update API
 * \{ */

void EDBM_mesh_normals_update_ex(BMEditMesh *em, const BMeshNormalsUpdate_Params *params)
{
  BM_mesh_normals_update_ex(em->bm, params);
}

void EDBM_mesh_normals_update(BMEditMesh *em)
{
  BMeshNormalsUpdate_Params params{};
  params.face_normals = true;
  EDBM_mesh_normals_update_ex(em, &params);
}

void EDBM_stats_update(BMEditMesh *em)
{
  const char iter_types[3] = {
      BM_VERTS_OF_MESH,
      BM_EDGES_OF_MESH,
      BM_FACES_OF_MESH,
  };

  BMIter iter;
  BMElem *ele;
  int *tots[3];
  int i;

  tots[0] = &em->bm->totvertsel;
  tots[1] = &em->bm->totedgesel;
  tots[2] = &em->bm->totfacesel;

  em->bm->totvertsel = em->bm->totedgesel = em->bm->totfacesel = 0;

  for (i = 0; i < 3; i++) {
    ele = static_cast<BMElem *>(BM_iter_new(&iter, em->bm, iter_types[i], nullptr));
    for (; ele; ele = static_cast<BMElem *>(BM_iter_step(&iter))) {
      if (BM_elem_flag_test(ele, BM_ELEM_SELECT)) {
        (*tots[i])++;
      }
    }
  }
}

void EDBM_update(Mesh *mesh, const EDBMUpdate_Params *params)
{
  BMEditMesh *em = mesh->edit_mesh;
  /* Order of calling isn't important. */
  DEG_id_tag_update(&mesh->id, ID_RECALC_GEOMETRY);
  WM_main_add_notifier(NC_GEOM | ND_DATA, &mesh->id);

  if (params->calc_normals && params->calc_looptri) {
    /* Calculating both has some performance gains. */
    BKE_editmesh_looptri_and_normals_calc(em);
  }
  else {
    if (params->calc_normals) {
      EDBM_mesh_normals_update(em);
    }

    if (params->calc_looptri) {
      BKE_editmesh_looptri_calc(em);
    }
  }

  if (params->is_destructive) {
    /* TODO(@ideasman42): we may be able to remove this now! */
    // BM_mesh_elem_table_free(em->bm, BM_ALL_NOLOOP);
  }
  else {
    /* in debug mode double check we didn't need to recalculate */
    BLI_assert(BM_mesh_elem_table_check(em->bm) == true);
  }
  if (em->bm->spacearr_dirty & BM_SPACEARR_BMO_SET) {
    BM_lnorspace_invalidate(em->bm, false);
    em->bm->spacearr_dirty &= ~BM_SPACEARR_BMO_SET;
  }

#ifdef DEBUG
  {
    LISTBASE_FOREACH (BMEditSelection *, ese, &em->bm->selected) {
      BLI_assert(BM_elem_flag_test(ese->ele, BM_ELEM_SELECT));
    }
  }
#endif
}

void EDBM_update_extern(Mesh *me, const bool do_tessellation, const bool is_destructive)
{
  EDBMUpdate_Params params{};
  params.calc_looptri = do_tessellation;
  params.calc_normals = false;
  params.is_destructive = is_destructive;
  EDBM_update(me, &params);
}

/** \} */

/* -------------------------------------------------------------------- */
/** \name Operator Helpers
 * \{ */

bool EDBM_view3d_poll(bContext *C)
{
  if (ED_operator_editmesh(C) && ED_operator_view3d_active(C)) {
    return true;
  }

  return false;
}

/** \} */

/* -------------------------------------------------------------------- */
/** \name BMesh Element API
 * \{ */

BMElem *EDBM_elem_from_selectmode(BMEditMesh *em, BMVert *eve, BMEdge *eed, BMFace *efa)
{
  if ((em->selectmode & SCE_SELECT_VERTEX) && eve) {
    return (BMElem *)eve;
  }
  if ((em->selectmode & SCE_SELECT_EDGE) && eed) {
    return (BMElem *)eed;
  }
  if ((em->selectmode & SCE_SELECT_FACE) && efa) {
    return (BMElem *)efa;
  }
  return nullptr;
}

int EDBM_elem_to_index_any(BMEditMesh *em, BMElem *ele)
{
  BMesh *bm = em->bm;
  int index = BM_elem_index_get(ele);

  if (ele->head.htype == BM_VERT) {
    BLI_assert(!(bm->elem_index_dirty & BM_VERT));
  }
  else if (ele->head.htype == BM_EDGE) {
    BLI_assert(!(bm->elem_index_dirty & BM_EDGE));
    index += bm->totvert;
  }
  else if (ele->head.htype == BM_FACE) {
    BLI_assert(!(bm->elem_index_dirty & BM_FACE));
    index += bm->totvert + bm->totedge;
  }
  else {
    BLI_assert(0);
  }

  return index;
}

BMElem *EDBM_elem_from_index_any(BMEditMesh *em, uint index)
{
  BMesh *bm = em->bm;

  if (index < bm->totvert) {
    return (BMElem *)BM_vert_at_index_find_or_table(bm, index);
  }
  index -= bm->totvert;
  if (index < bm->totedge) {
    return (BMElem *)BM_edge_at_index_find_or_table(bm, index);
  }
  index -= bm->totedge;
  if (index < bm->totface) {
    return (BMElem *)BM_face_at_index_find_or_table(bm, index);
  }

  return nullptr;
}

int EDBM_elem_to_index_any_multi(
    const Scene *scene, ViewLayer *view_layer, BMEditMesh *em, BMElem *ele, int *r_object_index)
{
  uint bases_len;
  int elem_index = -1;
  *r_object_index = -1;
  Base **bases = BKE_view_layer_array_from_bases_in_edit_mode(
      scene, view_layer, nullptr, &bases_len);
  for (uint base_index = 0; base_index < bases_len; base_index++) {
    Base *base_iter = bases[base_index];
    if (BKE_editmesh_from_object(base_iter->object) == em) {
      *r_object_index = base_index;
      elem_index = EDBM_elem_to_index_any(em, ele);
      break;
    }
  }
  MEM_freeN(bases);
  return elem_index;
}

BMElem *EDBM_elem_from_index_any_multi(const Scene *scene,
                                       ViewLayer *view_layer,
                                       uint object_index,
                                       uint elem_index,
                                       Object **r_obedit)
{
  uint bases_len;
  Base **bases = BKE_view_layer_array_from_bases_in_edit_mode(
      scene, view_layer, nullptr, &bases_len);
  *r_obedit = nullptr;
  Object *obedit = (object_index < bases_len) ? bases[object_index]->object : nullptr;
  MEM_freeN(bases);
  if (obedit != nullptr) {
    BMEditMesh *em = BKE_editmesh_from_object(obedit);
    BMElem *ele = EDBM_elem_from_index_any(em, elem_index);
    if (ele != nullptr) {
      *r_obedit = obedit;
      return ele;
    }
  }
  return nullptr;
}

/** \} */

/* -------------------------------------------------------------------- */
/** \name BMesh BVH API
 * \{ */

static BMFace *edge_ray_cast(
    BMBVHTree *tree, const float co[3], const float dir[3], float *r_hitout, BMEdge *e)
{
  BMFace *f = BKE_bmbvh_ray_cast(tree, co, dir, 0.0f, nullptr, r_hitout, nullptr);

  if (f && BM_edge_in_face(e, f)) {
    return nullptr;
  }

  return f;
}

static void scale_point(float c1[3], const float p[3], const float s)
{
  sub_v3_v3(c1, p);
  mul_v3_fl(c1, s);
  add_v3_v3(c1, p);
}

bool BMBVH_EdgeVisible(
    BMBVHTree *tree, BMEdge *e, Depsgraph *depsgraph, ARegion *region, View3D *v3d, Object *obedit)
{
  BMFace *f;
  float co1[3], co2[3], co3[3], dir1[3], dir2[3], dir3[3];
  float origin[3], invmat[4][4];
  float epsilon = 0.01f;
  float end[3];
  const float mval_f[2] = {
      region->winx / 2.0f,
      region->winy / 2.0f,
  };

  ED_view3d_win_to_segment_clipped(depsgraph, region, v3d, mval_f, origin, end, false);

  invert_m4_m4(invmat, obedit->object_to_world);
  mul_m4_v3(invmat, origin);

  copy_v3_v3(co1, e->v1->co);
  mid_v3_v3v3(co2, e->v1->co, e->v2->co);
  copy_v3_v3(co3, e->v2->co);

  scale_point(co1, co2, 0.99);
  scale_point(co3, co2, 0.99);

  /* OK, idea is to generate rays going from the camera origin to the
   * three points on the edge (v1, mid, v2). */
  sub_v3_v3v3(dir1, origin, co1);
  sub_v3_v3v3(dir2, origin, co2);
  sub_v3_v3v3(dir3, origin, co3);

  normalize_v3_length(dir1, epsilon);
  normalize_v3_length(dir2, epsilon);
  normalize_v3_length(dir3, epsilon);

  /* Offset coordinates slightly along view vectors,
   * to avoid hitting the faces that own the edge. */
  add_v3_v3v3(co1, co1, dir1);
  add_v3_v3v3(co2, co2, dir2);
  add_v3_v3v3(co3, co3, dir3);

  normalize_v3(dir1);
  normalize_v3(dir2);
  normalize_v3(dir3);

  /* do three samplings: left, middle, right */
  f = edge_ray_cast(tree, co1, dir1, nullptr, e);
  if (f && !edge_ray_cast(tree, co2, dir2, nullptr, e)) {
    return true;
  }
  if (f && !edge_ray_cast(tree, co3, dir3, nullptr, e)) {
    return true;
  }
  if (!f) {
    return true;
  }

  return false;
}

/** \} */

/* -------------------------------------------------------------------- */
/** \name BMesh Vertex Projection API
 * \{ */

void EDBM_project_snap_verts(
    bContext *C, Depsgraph *depsgraph, ARegion *region, Object *obedit, BMEditMesh *em)
{
  BMIter iter;
  BMVert *eve;

  ED_view3d_init_mats_rv3d(obedit, static_cast<RegionView3D *>(region->regiondata));

  Scene *scene = CTX_data_scene(C);
  SnapObjectContext *snap_context = ED_transform_snap_object_context_create(scene, 0);

  eSnapTargetOP target_op = SCE_SNAP_TARGET_NOT_ACTIVE;
  const int snap_flag = scene->toolsettings->snap_flag;

  SET_FLAG_FROM_TEST(
      target_op, !(snap_flag & SCE_SNAP_TO_INCLUDE_EDITED), SCE_SNAP_TARGET_NOT_EDITED);
  SET_FLAG_FROM_TEST(
      target_op, !(snap_flag & SCE_SNAP_TO_INCLUDE_NONEDITED), SCE_SNAP_TARGET_NOT_NONEDITED);
  SET_FLAG_FROM_TEST(
      target_op, (snap_flag & SCE_SNAP_TO_ONLY_SELECTABLE), SCE_SNAP_TARGET_ONLY_SELECTABLE);

  BM_ITER_MESH (eve, &iter, em->bm, BM_VERTS_OF_MESH) {
    if (BM_elem_flag_test(eve, BM_ELEM_SELECT)) {
      float mval[2], co_proj[3];
      if (ED_view3d_project_float_object(region, eve->co, mval, V3D_PROJ_TEST_NOP) ==
          V3D_PROJ_RET_OK) {
        SnapObjectParams params{};
        params.snap_target_select = target_op;
        params.edit_mode_type = SNAP_GEOM_FINAL;
        params.use_occlusion_test = true;
        if (ED_transform_snap_object_project_view3d(snap_context,
                                                    depsgraph,
                                                    region,
                                                    CTX_wm_view3d(C),
                                                    SCE_SNAP_TO_FACE,
                                                    &params,
                                                    nullptr,
                                                    mval,
                                                    nullptr,
                                                    nullptr,
                                                    co_proj,
                                                    nullptr))
        {
          mul_v3_m4v3(eve->co, obedit->world_to_object, co_proj);
        }
      }
    }
  }

  ED_transform_snap_object_context_destroy(snap_context);
}

/** \} */<|MERGE_RESOLUTION|>--- conflicted
+++ resolved
@@ -481,15 +481,9 @@
     if ((use_select == false) || BM_elem_flag_test(efa, BM_ELEM_SELECT)) {
       int i;
       BM_ITER_ELEM_INDEX (l, &liter, efa, BM_LOOPS_OF_FACE, i) {
-<<<<<<< HEAD
         buf->loop_of_face_index = i;
         buf->face_index = a;
-        buf->separate = 0;
-=======
-        buf->loop_of_poly_index = i;
-        buf->poly_index = a;
         buf->separate = false;
->>>>>>> 189fc24f
 
         buf->next = vmap->vert[BM_elem_index_get(l->v)];
         vmap->vert[BM_elem_index_get(l->v)] = buf;
