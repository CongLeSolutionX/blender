/* SPDX-License-Identifier: GPL-2.0-or-later */

/** \file
 * \ingroup edmesh
 */

#include "MEM_guardedalloc.h"

#include "BLI_bitmap.h"
#include "BLI_blenlib.h"
#include "BLI_math.h"

#include "IMB_imbuf.h"
#include "IMB_imbuf_types.h"

#include "DNA_mesh_types.h"
#include "DNA_meshdata_types.h"
#include "DNA_object_types.h"

#include "BKE_attribute.hh"
#include "BKE_context.h"
#include "BKE_customdata.h"
#include "BKE_global.h"
#include "BKE_mesh.h"
#include "BKE_object.h"

#include "ED_mesh.h"
#include "ED_screen.h"
#include "ED_select_utils.h"
#include "ED_view3d.h"

#include "WM_api.h"
#include "WM_types.h"

#include "DEG_depsgraph.h"
#include "DEG_depsgraph_query.h"

/* own include */

void paintface_flush_flags(bContext *C,
                           Object *ob,
                           const bool flush_selection,
                           const bool flush_hidden)
{
  using namespace blender;
  Mesh *me = BKE_mesh_from_object(ob);
  const int *index_array = nullptr;

  BLI_assert(flush_selection || flush_hidden);

  if (me == nullptr) {
    return;
  }

  /* NOTE: call #BKE_mesh_flush_hidden_from_verts_ex first when changing hidden flags. */

  /* we could call this directly in all areas that change selection,
   * since this could become slow for realtime updates (circle-select for eg) */
  if (flush_selection) {
    BKE_mesh_flush_select_from_polys(me);
  }

  Depsgraph *depsgraph = CTX_data_ensure_evaluated_depsgraph(C);
  Object *ob_eval = DEG_get_evaluated_object(depsgraph, ob);

  if (ob_eval == nullptr) {
    return;
  }

  bke::AttributeAccessor attributes_me = me->attributes();
  Mesh *me_orig = (Mesh *)ob_eval->runtime.data_orig;
  bke::MutableAttributeAccessor attributes_orig = me_orig->attributes_for_write();
  Mesh *me_eval = (Mesh *)ob_eval->runtime.data_eval;
  bke::MutableAttributeAccessor attributes_eval = me_eval->attributes_for_write();
  bool updated = false;

  if (me_orig != nullptr && me_eval != nullptr && me_orig->totpoly == me->totpoly) {
    /* Update the COW copy of the mesh. */
    if (flush_hidden) {
      const VArray<bool> hide_poly_me = attributes_me.lookup_or_default<bool>(
          ".hide_poly", ATTR_DOMAIN_FACE, false);
      bke::SpanAttributeWriter<bool> hide_poly_orig =
          attributes_orig.lookup_or_add_for_write_only_span<bool>(".hide_poly", ATTR_DOMAIN_FACE);
      hide_poly_me.materialize(hide_poly_orig.span);
      hide_poly_orig.finish();
    }
    if (flush_selection) {
      const VArray<bool> select_poly_me = attributes_me.lookup_or_default<bool>(
          ".select_poly", ATTR_DOMAIN_FACE, false);
      bke::SpanAttributeWriter<bool> select_poly_orig =
          attributes_orig.lookup_or_add_for_write_only_span<bool>(".select_poly",
                                                                  ATTR_DOMAIN_FACE);
      select_poly_me.materialize(select_poly_orig.span);
      select_poly_orig.finish();
    }

    /* Mesh polys => Final derived polys */
    if ((index_array = (const int *)CustomData_get_layer(&me_eval->pdata, CD_ORIGINDEX))) {
      if (flush_hidden) {
        const VArray<bool> hide_poly_orig = attributes_orig.lookup_or_default<bool>(
            ".hide_poly", ATTR_DOMAIN_FACE, false);
        bke::SpanAttributeWriter<bool> hide_poly_eval =
            attributes_eval.lookup_or_add_for_write_only_span<bool>(".hide_poly",
                                                                    ATTR_DOMAIN_FACE);
        for (const int i : IndexRange(me_eval->totpoly)) {
          const int orig_poly_index = index_array[i];
          if (orig_poly_index != ORIGINDEX_NONE) {
            hide_poly_eval.span[i] = hide_poly_orig[orig_poly_index];
          }
        }
        hide_poly_eval.finish();
      }
      if (flush_selection) {
        const VArray<bool> select_poly_orig = attributes_orig.lookup_or_default<bool>(
            ".select_poly", ATTR_DOMAIN_FACE, false);
        bke::SpanAttributeWriter<bool> select_poly_eval =
            attributes_eval.lookup_or_add_for_write_only_span<bool>(".select_poly",
                                                                    ATTR_DOMAIN_FACE);
        for (const int i : IndexRange(me_eval->totpoly)) {
          const int orig_poly_index = index_array[i];
          if (orig_poly_index != ORIGINDEX_NONE) {
            select_poly_eval.span[i] = select_poly_orig[orig_poly_index];
          }
        }
        select_poly_eval.finish();
      }

      updated = true;
    }
  }

  if (updated) {
    if (flush_hidden) {
      BKE_mesh_batch_cache_dirty_tag(me_eval, BKE_MESH_BATCH_DIRTY_ALL);
    }
    else {
      BKE_mesh_batch_cache_dirty_tag(me_eval, BKE_MESH_BATCH_DIRTY_SELECT_PAINT);
    }

    DEG_id_tag_update(static_cast<ID *>(ob->data), ID_RECALC_SELECT);
  }
  else {
    DEG_id_tag_update(static_cast<ID *>(ob->data), ID_RECALC_COPY_ON_WRITE | ID_RECALC_SELECT);
  }

  WM_event_add_notifier(C, NC_GEOM | ND_SELECT, ob->data);
}

void paintface_hide(bContext *C, Object *ob, const bool unselected)
{
  using namespace blender;
  Mesh *me = BKE_mesh_from_object(ob);
  if (me == nullptr || me->totpoly == 0) {
    return;
  }

  bke::MutableAttributeAccessor attributes = me->attributes_for_write();
  bke::SpanAttributeWriter<bool> hide_poly = attributes.lookup_or_add_for_write_span<bool>(
      ".hide_poly", ATTR_DOMAIN_FACE);
  bke::SpanAttributeWriter<bool> select_poly = attributes.lookup_or_add_for_write_span<bool>(
      ".select_poly", ATTR_DOMAIN_FACE);

  for (int i = 0; i < me->totpoly; i++) {
    if (!hide_poly.span[i]) {
      if (!select_poly.span[i] == unselected) {
        hide_poly.span[i] = true;
      }
    }

    if (hide_poly.span[i]) {
      select_poly.span[i] = false;
    }
  }

  hide_poly.finish();
  select_poly.finish();

  BKE_mesh_flush_hidden_from_polys(me);

  paintface_flush_flags(C, ob, true, true);
}

void paintface_reveal(bContext *C, Object *ob, const bool select)
{
  using namespace blender;
  Mesh *me = BKE_mesh_from_object(ob);
  if (me == nullptr || me->totpoly == 0) {
    return;
  }

  bke::MutableAttributeAccessor attributes = me->attributes_for_write();

  if (select) {
    const VArray<bool> hide_poly = attributes.lookup_or_default<bool>(
        ".hide_poly", ATTR_DOMAIN_FACE, false);
    bke::SpanAttributeWriter<bool> select_poly = attributes.lookup_or_add_for_write_span<bool>(
        ".select_poly", ATTR_DOMAIN_FACE);
    for (const int i : hide_poly.index_range()) {
      if (hide_poly[i]) {
        select_poly.span[i] = true;
      }
    }
    select_poly.finish();
  }

  attributes.remove(".hide_poly");

  BKE_mesh_flush_hidden_from_polys(me);

  paintface_flush_flags(C, ob, true, true);
}

/* Set object-mode face selection seams based on edge data, uses hash table to find seam edges. */

static void select_linked_tfaces_with_seams(Mesh *me, const uint index, const bool select)
{
  using namespace blender;
  bool do_it = true;
  bool mark = false;

  BLI_bitmap *edge_tag = BLI_BITMAP_NEW(me->totedge, __func__);
  BLI_bitmap *poly_tag = BLI_BITMAP_NEW(me->totpoly, __func__);

  const Span<MEdge> edges = me->edges();
  const Span<MPoly> polys = me->polys();
  const Span<int> corner_edges = me->corner_edges();
  bke::MutableAttributeAccessor attributes = me->attributes_for_write();
  const VArray<bool> hide_poly = attributes.lookup_or_default<bool>(
      ".hide_poly", ATTR_DOMAIN_FACE, false);
  bke::SpanAttributeWriter<bool> select_poly = attributes.lookup_or_add_for_write_span<bool>(
      ".select_poly", ATTR_DOMAIN_FACE);

  if (index != uint(-1)) {
    /* only put face under cursor in array */
    const MPoly &poly = polys[index];
    BKE_mesh_poly_edgebitmap_insert(edge_tag, &poly, &corner_edges[poly.loopstart]);
    BLI_BITMAP_ENABLE(poly_tag, index);
  }
  else {
    /* fill array by selection */
    for (int i = 0; i < me->totpoly; i++) {
      if (hide_poly[i]) {
        /* pass */
      }
      else if (select_poly.span[i]) {
        const MPoly &poly = polys[i];
        BKE_mesh_poly_edgebitmap_insert(edge_tag, &poly, &corner_edges[poly.loopstart]);
        BLI_BITMAP_ENABLE(poly_tag, i);
      }
    }
  }

  while (do_it) {
    do_it = false;

    /* expand selection */
    for (int i = 0; i < me->totpoly; i++) {
      if (hide_poly[i]) {
        continue;
      }

      if (!BLI_BITMAP_TEST(poly_tag, i)) {
        mark = false;

        const MPoly &poly = polys[i];
        for (int b = 0; b < poly.totloop; b++) {
          const int corner = poly.loopstart + b;
          const int edge_i = corner_edges[corner];
          if ((edges[edge_i].flag & ME_SEAM) == 0) {
            if (BLI_BITMAP_TEST(edge_tag, edge_i)) {
              mark = true;
              break;
            }
          }
        }

        if (mark) {
          BLI_BITMAP_ENABLE(poly_tag, i);
          BKE_mesh_poly_edgebitmap_insert(edge_tag, &poly, &corner_edges[poly.loopstart]);
          do_it = true;
        }
      }
    }
  }

  MEM_freeN(edge_tag);

  for (int i = 0; i < me->totpoly; i++) {
    if (BLI_BITMAP_TEST(poly_tag, i)) {
      select_poly.span[i] = select;
    }
  }

  MEM_freeN(poly_tag);
}

void paintface_select_linked(bContext *C, Object *ob, const int mval[2], const bool select)
{
  uint index = uint(-1);

  Mesh *me = BKE_mesh_from_object(ob);
  if (me == nullptr || me->totpoly == 0) {
    return;
  }

  if (mval) {
    if (!ED_mesh_pick_face(C, ob, mval, ED_MESH_PICK_DEFAULT_FACE_DIST, &index)) {
      return;
    }
  }

  select_linked_tfaces_with_seams(me, index, select);

  paintface_flush_flags(C, ob, true, false);
}

bool paintface_deselect_all_visible(bContext *C, Object *ob, int action, bool flush_flags)
{
  using namespace blender;
  Mesh *me = BKE_mesh_from_object(ob);
  if (me == nullptr) {
    return false;
  }

  bke::MutableAttributeAccessor attributes = me->attributes_for_write();
  const VArray<bool> hide_poly = attributes.lookup_or_default<bool>(
      ".hide_poly", ATTR_DOMAIN_FACE, false);
  bke::SpanAttributeWriter<bool> select_poly = attributes.lookup_or_add_for_write_span<bool>(
      ".select_poly", ATTR_DOMAIN_FACE);

  if (action == SEL_TOGGLE) {
    action = SEL_SELECT;

    for (int i = 0; i < me->totpoly; i++) {
      if (!hide_poly[i] && select_poly.span[i]) {
        action = SEL_DESELECT;
        break;
      }
    }
  }

  bool changed = false;

  for (int i = 0; i < me->totpoly; i++) {
    if (hide_poly[i]) {
      continue;
    }
    const bool old_selection = select_poly.span[i];
    switch (action) {
      case SEL_SELECT:
        select_poly.span[i] = true;
        break;
      case SEL_DESELECT:
        select_poly.span[i] = false;
        break;
      case SEL_INVERT:
        select_poly.span[i] = !select_poly.span[i];
        changed = true;
        break;
    }
    if (old_selection != select_poly.span[i]) {
      changed = true;
    }
  }

  select_poly.finish();

  if (changed) {
    if (flush_flags) {
      paintface_flush_flags(C, ob, true, false);
    }
  }
  return changed;
}

bool paintface_minmax(Object *ob, float r_min[3], float r_max[3])
{
  using namespace blender;
  bool ok = false;
  float vec[3], bmat[3][3];

  const Mesh *me = BKE_mesh_from_object(ob);
  if (!me || !CustomData_has_layer(&me->ldata, CD_PROP_FLOAT2)) {
    return ok;
  }

  copy_m3_m4(bmat, ob->object_to_world);

  const Span<float3> positions = me->vert_positions();
  const Span<MPoly> polys = me->polys();
  const Span<int> corner_verts = me->corner_verts();
  bke::AttributeAccessor attributes = me->attributes();
  const VArray<bool> hide_poly = attributes.lookup_or_default<bool>(
      ".hide_poly", ATTR_DOMAIN_FACE, false);
  const VArray<bool> select_poly = attributes.lookup_or_default<bool>(
      ".select_poly", ATTR_DOMAIN_FACE, false);

  for (int i = 0; i < me->totpoly; i++) {
    if (hide_poly[i] || !select_poly[i]) {
      continue;
    }

    const MPoly &poly = polys[i];
<<<<<<< HEAD
    for (int b = 0; b < poly.totloop; b++) {
      const int corner = poly.loopstart + b;
      mul_v3_m3v3(vec, bmat, positions[corner_verts[corner]]);
=======
    const MLoop *ml = &loops[poly.loopstart];
    for (int b = 0; b < poly.totloop; b++, ml++) {
      mul_v3_m3v3(vec, bmat, positions[ml->v]);
>>>>>>> aaaa75f9
      add_v3_v3v3(vec, vec, ob->object_to_world[3]);
      minmax_v3v3_v3(r_min, r_max, vec);
    }

    ok = true;
  }

  return ok;
}

bool paintface_mouse_select(bContext *C,
                            const int mval[2],
                            const SelectPick_Params *params,
                            Object *ob)
{
  using namespace blender;
  uint index;
  bool changed = false;
  bool found = false;

  /* Get the face under the cursor */
  Mesh *me = BKE_mesh_from_object(ob);

  bke::MutableAttributeAccessor attributes = me->attributes_for_write();
  const VArray<bool> hide_poly = attributes.lookup_or_default<bool>(
      ".hide_poly", ATTR_DOMAIN_FACE, false);
  bke::AttributeWriter<bool> select_poly = attributes.lookup_or_add_for_write<bool>(
      ".select_poly", ATTR_DOMAIN_FACE);

  if (ED_mesh_pick_face(C, ob, mval, ED_MESH_PICK_DEFAULT_FACE_DIST, &index)) {
    if (index < me->totpoly) {
      if (!hide_poly[index]) {
        found = true;
      }
    }
  }

  if (params->sel_op == SEL_OP_SET) {
    if ((found && params->select_passthrough) && select_poly.varray[index]) {
      found = false;
    }
    else if (found || params->deselect_all) {
      /* Deselect everything. */
      changed |= paintface_deselect_all_visible(C, ob, SEL_DESELECT, false);
    }
  }

  if (found) {
    me->act_face = int(index);

    switch (params->sel_op) {
      case SEL_OP_SET:
      case SEL_OP_ADD:
        select_poly.varray.set(index, true);
        break;
      case SEL_OP_SUB:
        select_poly.varray.set(index, false);
        break;
      case SEL_OP_XOR:
        select_poly.varray.set(index, !select_poly.varray[index]);
        break;
      case SEL_OP_AND:
        BLI_assert_unreachable(); /* Doesn't make sense for picking. */
        break;
    }

    /* image window redraw */

    paintface_flush_flags(C, ob, true, false);
    ED_region_tag_redraw(CTX_wm_region(C)); /* XXX: should redraw all 3D views. */
    changed = true;
  }
  return changed || found;
}

void paintvert_flush_flags(Object *ob)
{
  using namespace blender;
  using namespace blender;
  Mesh *me = BKE_mesh_from_object(ob);
  Mesh *me_eval = BKE_object_get_evaluated_mesh(ob);
  if (me == nullptr) {
    return;
  }

  /* we could call this directly in all areas that change selection,
   * since this could become slow for realtime updates (circle-select for eg) */
  BKE_mesh_flush_select_from_verts(me);

  if (me_eval == nullptr) {
    return;
  }

  const bke::AttributeAccessor attributes_orig = me->attributes();
  bke::MutableAttributeAccessor attributes_eval = me_eval->attributes_for_write();

  const int *orig_indices = (const int *)CustomData_get_layer(&me_eval->vdata, CD_ORIGINDEX);

  const VArray<bool> hide_vert_orig = attributes_orig.lookup_or_default<bool>(
      ".hide_vert", ATTR_DOMAIN_POINT, false);
  bke::SpanAttributeWriter<bool> hide_vert_eval =
      attributes_eval.lookup_or_add_for_write_only_span<bool>(".hide_vert", ATTR_DOMAIN_POINT);
  if (orig_indices) {
    for (const int i : hide_vert_eval.span.index_range()) {
      if (orig_indices[i] != ORIGINDEX_NONE) {
        hide_vert_eval.span[i] = hide_vert_orig[orig_indices[i]];
      }
    }
  }
  else {
    hide_vert_orig.materialize(hide_vert_eval.span);
  }
  hide_vert_eval.finish();

  const VArray<bool> select_vert_orig = attributes_orig.lookup_or_default<bool>(
      ".select_vert", ATTR_DOMAIN_POINT, false);
  bke::SpanAttributeWriter<bool> select_vert_eval =
      attributes_eval.lookup_or_add_for_write_only_span<bool>(".select_vert", ATTR_DOMAIN_POINT);
  if (orig_indices) {
    for (const int i : select_vert_eval.span.index_range()) {
      if (orig_indices[i] != ORIGINDEX_NONE) {
        select_vert_eval.span[i] = select_vert_orig[orig_indices[i]];
      }
    }
  }
  else {
    select_vert_orig.materialize(select_vert_eval.span);
  }
  select_vert_eval.finish();

  BKE_mesh_batch_cache_dirty_tag(me, BKE_MESH_BATCH_DIRTY_ALL);
}

void paintvert_tag_select_update(bContext *C, Object *ob)
{
  DEG_id_tag_update(static_cast<ID *>(ob->data), ID_RECALC_COPY_ON_WRITE | ID_RECALC_SELECT);
  WM_event_add_notifier(C, NC_GEOM | ND_SELECT, ob->data);
}

bool paintvert_deselect_all_visible(Object *ob, int action, bool flush_flags)
{
  using namespace blender;
  Mesh *me = BKE_mesh_from_object(ob);
  if (me == nullptr) {
    return false;
  }

  bke::MutableAttributeAccessor attributes = me->attributes_for_write();
  const VArray<bool> hide_vert = attributes.lookup_or_default<bool>(
      ".hide_vert", ATTR_DOMAIN_POINT, false);
  bke::SpanAttributeWriter<bool> select_vert = attributes.lookup_or_add_for_write_span<bool>(
      ".select_vert", ATTR_DOMAIN_POINT);

  if (action == SEL_TOGGLE) {
    action = SEL_SELECT;

    for (int i = 0; i < me->totvert; i++) {
      if (!hide_vert[i] && select_vert.span[i]) {
        action = SEL_DESELECT;
        break;
      }
    }
  }

  bool changed = false;
  for (int i = 0; i < me->totvert; i++) {
    if (hide_vert[i]) {
      continue;
    }
    const bool old_selection = select_vert.span[i];
    switch (action) {
      case SEL_SELECT:
        select_vert.span[i] = true;
        break;
      case SEL_DESELECT:
        select_vert.span[i] = false;
        break;
      case SEL_INVERT:
        select_vert.span[i] = !select_vert.span[i];
        break;
    }
    if (old_selection != select_vert.span[i]) {
      changed = true;
    }
  }

  select_vert.finish();

  if (changed) {
    /* handle mselect */
    if (action == SEL_SELECT) {
      /* pass */
    }
    else if (ELEM(action, SEL_DESELECT, SEL_INVERT)) {
      BKE_mesh_mselect_clear(me);
    }
    else {
      BKE_mesh_mselect_validate(me);
    }

    if (flush_flags) {
      paintvert_flush_flags(ob);
    }
  }
  return changed;
}

void paintvert_select_ungrouped(Object *ob, bool extend, bool flush_flags)
{
  using namespace blender;
  Mesh *me = BKE_mesh_from_object(ob);
  if (me == nullptr) {
    return;
  }
  const Span<MDeformVert> dverts = me->deform_verts();
  if (dverts.is_empty()) {
    return;
  }

  if (!extend) {
    paintvert_deselect_all_visible(ob, SEL_DESELECT, false);
  }

  bke::MutableAttributeAccessor attributes = me->attributes_for_write();
  const VArray<bool> hide_vert = attributes.lookup_or_default<bool>(
      ".hide_vert", ATTR_DOMAIN_POINT, false);
  bke::SpanAttributeWriter<bool> select_vert = attributes.lookup_or_add_for_write_span<bool>(
      ".select_vert", ATTR_DOMAIN_POINT);

  for (const int i : select_vert.span.index_range()) {
    if (!hide_vert[i]) {
      if (dverts[i].dw == nullptr) {
        /* if null weight then not grouped */
        select_vert.span[i] = true;
      }
    }
  }

  select_vert.finish();

  if (flush_flags) {
    paintvert_flush_flags(ob);
  }
}

void paintvert_hide(bContext *C, Object *ob, const bool unselected)
{
  using namespace blender;
  Mesh *me = BKE_mesh_from_object(ob);
  if (me == nullptr || me->totvert == 0) {
    return;
  }

  bke::MutableAttributeAccessor attributes = me->attributes_for_write();
  bke::SpanAttributeWriter<bool> hide_vert = attributes.lookup_or_add_for_write_span<bool>(
      ".hide_vert", ATTR_DOMAIN_POINT);
  bke::SpanAttributeWriter<bool> select_vert = attributes.lookup_or_add_for_write_span<bool>(
      ".select_vert", ATTR_DOMAIN_POINT);

  for (const int i : hide_vert.span.index_range()) {
    if (!hide_vert.span[i]) {
      if (!select_vert.span[i] == unselected) {
        hide_vert.span[i] = true;
      }
    }

    if (hide_vert.span[i]) {
      select_vert.span[i] = false;
    }
  }
  hide_vert.finish();
  select_vert.finish();

  BKE_mesh_flush_hidden_from_verts(me);

  paintvert_flush_flags(ob);
  paintvert_tag_select_update(C, ob);
}

void paintvert_reveal(bContext *C, Object *ob, const bool select)
{
  using namespace blender;
  Mesh *me = BKE_mesh_from_object(ob);
  if (me == nullptr || me->totvert == 0) {
    return;
  }

  bke::MutableAttributeAccessor attributes = me->attributes_for_write();
  const VArray<bool> hide_vert = attributes.lookup_or_default<bool>(
      ".hide_vert", ATTR_DOMAIN_POINT, false);
  bke::SpanAttributeWriter<bool> select_vert = attributes.lookup_or_add_for_write_span<bool>(
      ".select_vert", ATTR_DOMAIN_POINT);

  for (const int i : select_vert.span.index_range()) {
    if (hide_vert[i]) {
      select_vert.span[i] = select;
    }
  }

  select_vert.finish();

  /* Remove the hide attribute to reveal all vertices. */
  attributes.remove(".hide_vert");

  BKE_mesh_flush_hidden_from_verts(me);

  paintvert_flush_flags(ob);
  paintvert_tag_select_update(C, ob);
}<|MERGE_RESOLUTION|>--- conflicted
+++ resolved
@@ -401,15 +401,9 @@
     }
 
     const MPoly &poly = polys[i];
-<<<<<<< HEAD
     for (int b = 0; b < poly.totloop; b++) {
       const int corner = poly.loopstart + b;
       mul_v3_m3v3(vec, bmat, positions[corner_verts[corner]]);
-=======
-    const MLoop *ml = &loops[poly.loopstart];
-    for (int b = 0; b < poly.totloop; b++, ml++) {
-      mul_v3_m3v3(vec, bmat, positions[ml->v]);
->>>>>>> aaaa75f9
       add_v3_v3v3(vec, vec, ob->object_to_world[3]);
       minmax_v3v3_v3(r_min, r_max, vec);
     }
