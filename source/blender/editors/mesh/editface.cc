--- conflicted
+++ resolved
@@ -224,7 +224,6 @@
 {
   using namespace blender;
   const Span<MPoly> polys = mesh.polys();
-  const Span<MEdge> edges = mesh.edges();
   const Span<int> corner_edges = mesh.corner_edges();
 
   const bke::AttributeAccessor attributes = mesh.attributes();
@@ -243,15 +242,9 @@
       const MPoly &poly = polys[poly_index];
       const Span<int> poly_edges = corner_edges.slice(poly.loopstart, poly.totloop);
 
-<<<<<<< HEAD
       for (const int poly_loop_index : poly_edges.index_range()) {
         const int outer_edge = poly_edges[poly_loop_index];
-        if (skip_seams && (edges[outer_edge].flag & ME_SEAM) != 0) {
-=======
-      for (const int poly_loop_index : poly_loops.index_range()) {
-        const MLoop &outer_mloop = poly_loops[poly_loop_index];
-        if (skip_seams && uv_seams[outer_mloop.e]) {
->>>>>>> cccf91ff
+        if (skip_seams && uv_seams[outer_edge]) {
           continue;
         }
 
@@ -260,11 +253,7 @@
           if (outer_edge == inner_edge) {
             continue;
           }
-<<<<<<< HEAD
-          if (skip_seams && (edges[inner_edge].flag & ME_SEAM) != 0) {
-=======
-          if (skip_seams && uv_seams[inner_mloop.e]) {
->>>>>>> cccf91ff
+          if (skip_seams && uv_seams[inner_edge]) {
             continue;
           }
           islands.join(inner_edge, outer_edge);
@@ -297,13 +286,8 @@
   Set<int> selected_roots;
   for (const int i : face_indices) {
     const MPoly &poly = polys[i];
-<<<<<<< HEAD
     for (const int edge : corner_edges.slice(poly.loopstart, poly.totloop)) {
-      if ((edges[edge].flag & ME_SEAM) != 0) {
-=======
-    for (const MLoop &loop : loops.slice(poly.loopstart, poly.totloop)) {
-      if (uv_seams[loop.e]) {
->>>>>>> cccf91ff
+      if (uv_seams[edge]) {
         continue;
       }
       const int root = islands.find_root(edge);
