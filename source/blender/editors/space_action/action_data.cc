/* SPDX-FileCopyrightText: 2015 Blender Authors
 *
 * SPDX-License-Identifier: GPL-2.0-or-later */

/** \file
 * \ingroup spaction
 */

#include <cfloat>
#include <cmath>
#include <cstdlib>
#include <cstring>

#include "BLI_utildefines.h"

#include "BLT_translation.hh"

#include "DNA_anim_types.h"
#include "DNA_key_types.h"
#include "DNA_object_types.h"
#include "DNA_scene_types.h"

#include "RNA_access.hh"
#include "RNA_define.hh"
#include "RNA_prototypes.hh"

#include "BKE_action.h"
#include "BKE_context.hh"
#include "BKE_key.hh"
#include "BKE_lib_id.hh"
#include "BKE_nla.h"
#include "BKE_report.hh"
#include "BKE_scene.hh"

#include "ANIM_action.hh"

#include "ED_anim_api.hh"
#include "ED_screen.hh"

#include "DEG_depsgraph.hh"

#include "WM_api.hh"
#include "WM_types.hh"

#include "UI_interface.hh"
#include "UI_interface_c.hh"

#include "action_intern.hh"

/* -------------------------------------------------------------------- */
/** \name Utilities
 * \{ */

static bool action_active(bContext *C)
{
  if (ED_operator_action_active(C)) {
    SpaceAction *saction = (SpaceAction *)CTX_wm_space_data(C);
    AnimData *adt = ED_actedit_animdata_from_context(C, nullptr);

    /* Only when there's an active action, in the right modes... */
    if (saction->action && adt) {
      return true;
    }
  }

  /* something failed... */
  return false;
}
AnimData *ED_actedit_animdata_from_context(const bContext *C, ID **r_adt_id_owner)
{
  { /* Support use from the layout.template_action() UI template. */
    PointerRNA ptr = {nullptr};
    PropertyRNA *prop = nullptr;
    UI_context_active_but_prop_get_templateID(C, &ptr, &prop);
    /* template_action() sets a RNA_AnimData pointer, whereas other code may set
     * other pointer types. This code here only deals with the former. */
    if (prop && ptr.type == &RNA_AnimData) {
      if (!RNA_property_editable(&ptr, prop)) {
        return nullptr;
      }
      if (r_adt_id_owner) {
        *r_adt_id_owner = ptr.owner_id;
      }
      AnimData *adt = static_cast<AnimData *>(ptr.data);
      return adt;
    }
  }

  SpaceAction *saction = (SpaceAction *)CTX_wm_space_data(C);
  if (!saction) {
    return nullptr;
  }

  Object *ob = CTX_data_active_object(C);
  AnimData *adt = nullptr;

  /* Get AnimData block to use */
  if (saction->mode == SACTCONT_ACTION) {
    /* Currently, "Action Editor" means object-level only... */
    if (ob) {
      adt = ob->adt;
      if (r_adt_id_owner) {
        *r_adt_id_owner = &ob->id;
      }
    }
  }
  else if (saction->mode == SACTCONT_SHAPEKEY) {
    Key *key = BKE_key_from_object(ob);
    if (key) {
      adt = key->adt;
      if (r_adt_id_owner) {
        *r_adt_id_owner = &key->id;
      }
    }
  }

  return adt;
}

/** \} */

/* -------------------------------------------------------------------- */
/** \name Create New Action
 * \{ */

static bAction *action_create_new(bContext *C, bAction *oldact)
{
  ScrArea *area = CTX_wm_area(C);
  bAction *action;

  /* create action - the way to do this depends on whether we've got an
   * existing one there already, in which case we make a copy of it
   * (which is useful for "versioning" actions within the same file)
   */
  if (oldact && GS(oldact->id.name) == ID_AC) {
    /* make a copy of the existing action */
    action = (bAction *)BKE_id_copy(CTX_data_main(C), &oldact->id);
  }
  else {
    /* just make a new (empty) action */
    action = BKE_action_add(CTX_data_main(C), "Action");
  }

  /* when creating new ID blocks, there is already 1 user (as for all new datablocks),
   * but the RNA pointer code will assign all the proper users instead, so we compensate
   * for that here
   */
  BLI_assert(action->id.us == 1);
  id_us_min(&action->id);

  /* set ID-Root type */
  if (area->spacetype == SPACE_ACTION) {
    SpaceAction *saction = (SpaceAction *)area->spacedata.first;

    if (saction->mode == SACTCONT_SHAPEKEY) {
      action->idroot = ID_KE;
    }
    else {
      action->idroot = ID_OB;
    }
  }

  return action;
}

/* Change the active action used by the action editor */
static void actedit_change_action(bContext *C, bAction *act)
{
  bScreen *screen = CTX_wm_screen(C);
  SpaceAction *saction = (SpaceAction *)CTX_wm_space_data(C);

  PropertyRNA *prop;

  /* create RNA pointers and get the property */
  PointerRNA ptr = RNA_pointer_create(&screen->id, &RNA_SpaceDopeSheetEditor, saction);
  prop = RNA_struct_find_property(&ptr, "action");

  /* NOTE: act may be nullptr here, so better to just use a cast here */
  PointerRNA idptr = RNA_id_pointer_create((ID *)act);

  /* set the new pointer, and force a refresh */
  RNA_property_pointer_set(&ptr, prop, idptr, nullptr);
  RNA_property_update(C, &ptr, prop);
}

/** \} */

/* -------------------------------------------------------------------- */
/** \name New Action Operator
 *
 * Criteria:
 * 1) There must be an dope-sheet/action editor, and it must be in a mode which uses actions...
 *       OR
 *    The NLA Editor is active (i.e. Animation Data panel -> new action)
 * 2) The associated #AnimData block must not be in tweak-mode.
 * \{ */

static bool action_new_poll(bContext *C)
{
  { /* Support use from the layout.template_action() UI template. */
    PointerRNA ptr = {nullptr};
    PropertyRNA *prop = nullptr;
    UI_context_active_but_prop_get_templateID(C, &ptr, &prop);
    if (prop) {
      return RNA_property_editable(&ptr, prop);
    }
  }

  Scene *scene = CTX_data_scene(C);

  /* Check tweak-mode is off (as you don't want to be tampering with the action in that case) */
  /* NOTE: unlike for pushdown,
   * this operator needs to be run when creating an action from nothing... */
  if (ED_operator_action_active(C)) {
    SpaceAction *saction = (SpaceAction *)CTX_wm_space_data(C);
    Object *ob = CTX_data_active_object(C);

    /* For now, actions are only for the active object, and on object and shape-key levels... */
    if (saction->mode == SACTCONT_ACTION) {
      /* XXX: This assumes that actions are assigned to the active object in this mode */
      if (ob) {
        if ((ob->adt == nullptr) || (ob->adt->flag & ADT_NLA_EDIT_ON) == 0) {
          return true;
        }
      }
    }
    else if (saction->mode == SACTCONT_SHAPEKEY) {
      Key *key = BKE_key_from_object(ob);
      if (key) {
        if ((key->adt == nullptr) || (key->adt->flag & ADT_NLA_EDIT_ON) == 0) {
          return true;
        }
      }
    }
  }
  else if (ED_operator_nla_active(C)) {
    if (!(scene->flag & SCE_NLA_EDIT_ON)) {
      return true;
    }
  }

  /* something failed... */
  return false;
}

static int action_new_exec(bContext *C, wmOperator * /*op*/)
{
  PointerRNA ptr;
  PropertyRNA *prop;

  bAction *oldact = nullptr;
  AnimData *adt = nullptr;
  ID *adt_id_owner = nullptr;
  /* hook into UI */
  UI_context_active_but_prop_get_templateID(C, &ptr, &prop);

  if (prop) {
    /* The operator was called from a button. */
    PointerRNA oldptr;

    oldptr = RNA_property_pointer_get(&ptr, prop);
    oldact = (bAction *)oldptr.owner_id;

    /* stash the old action to prevent it from being lost */
    if (ptr.type == &RNA_AnimData) {
      adt = static_cast<AnimData *>(ptr.data);
      adt_id_owner = ptr.owner_id;
    }
    else if (ptr.type == &RNA_SpaceDopeSheetEditor) {
      adt = ED_actedit_animdata_from_context(C, &adt_id_owner);
    }
  }
  else {
    adt = ED_actedit_animdata_from_context(C, &adt_id_owner);
    oldact = adt->action;
  }
  {
    bAction *action = nullptr;

    /* Perform stashing operation - But only if there is an action */
    if (adt && oldact) {
      BLI_assert(adt_id_owner != nullptr);
      /* stash the action */
      if (BKE_nla_action_stash(adt, ID_IS_OVERRIDE_LIBRARY(adt_id_owner))) {
        /* The stash operation will remove the user already
         * (and unlink the action from the AnimData action slot).
         * Hence, we must unset the ref to the action in the
         * action editor too (if this is where we're being called from)
         * first before setting the new action once it is created,
         * or else the user gets decremented twice!
         */
        if (ptr.type == &RNA_SpaceDopeSheetEditor) {
          SpaceAction *saction = static_cast<SpaceAction *>(ptr.data);
          saction->action = nullptr;
        }
      }
      else {
#if 0
        printf("WARNING: Failed to stash %s. It may already exist in the NLA stack though\n",
               oldact->id.name);
#endif
      }
    }

    /* create action */
    action = action_create_new(C, oldact);

    if (prop) {
      /* set this new action
       * NOTE: we can't use actedit_change_action, as this function is also called from the NLA
       */
      PointerRNA idptr = RNA_id_pointer_create(&action->id);
      RNA_property_pointer_set(&ptr, prop, idptr, nullptr);
      RNA_property_update(C, &ptr, prop);
    }
  }

  /* set notifier that keyframes have changed */
  WM_event_add_notifier(C, NC_ANIMATION | ND_KEYFRAME | NA_ADDED, nullptr);

  return OPERATOR_FINISHED;
}

static std::string new_action_get_description(bContext *C, wmOperatorType* /*ot*/, PointerRNA * /*ptr*/)
{
  if (action_active(C)) {
    return "Creates new action by duplicating the current action";
  }
  else {
    return "Create new action from scratch";
  }
}

void ACTION_OT_new(wmOperatorType *ot)
{
  /* identifiers */
  ot->name = "Duplicate action";
  ot->idname = "ACTION_OT_new";
  ot->get_description = new_action_get_description;

  /* api callbacks */
  ot->exec = action_new_exec;
  ot->poll = action_new_poll;

  /* flags */
  ot->flag = OPTYPE_REGISTER | OPTYPE_UNDO;
}

/** \} */

/* -------------------------------------------------------------------- */
/** \name Action Push-Down Operator
 *
 * Criteria:
 * 1) There must be an dope-sheet/action editor, and it must be in a mode which uses actions.
 * 2) There must be an action active.
 * 3) The associated #AnimData block must not be in tweak-mode.
 * \{ */

static bool action_pushdown_poll(bContext *C)
{
  if (!ED_operator_action_active(C)) {
    return false;
  }

  SpaceAction *saction = (SpaceAction *)CTX_wm_space_data(C);
  AnimData *adt = ED_actedit_animdata_from_context(C, nullptr);

  if (!adt || !saction->action) {
    return false;
  }

#ifdef WITH_ANIM_BAKLAVA
  blender::animrig::Action &action = saction->action->wrap();
  if (!action.is_action_legacy()) {
    CTX_wm_operator_poll_msg_set(C, "Layered Actions cannot be used as NLA strips");
    return false;
  }
#endif

  /* NOTE: We check this for the AnimData block in question and not the global flag,
   *       as the global flag may be left dirty by some of the browsing ops here.
   */
  return (adt->flag & ADT_NLA_EDIT_ON) == 0;
}

static int action_pushdown_exec(bContext *C, wmOperator *op)
{
  SpaceAction *saction = (SpaceAction *)CTX_wm_space_data(C);
  ID *adt_id_owner = nullptr;
  AnimData *adt = ED_actedit_animdata_from_context(C, &adt_id_owner);

  /* Do the deed... */
  if (adt) {
    /* Perform the push-down operation
     * - This will deal with all the AnimData-side user-counts. */
    if (BKE_action_has_motion(adt->action) == 0) {
      /* action may not be suitable... */
      BKE_report(op->reports, RPT_WARNING, "Action must have at least one keyframe or F-Modifier");
      return OPERATOR_CANCELLED;
    }

    /* action can be safely added */
    BKE_nla_action_pushdown(adt, ID_IS_OVERRIDE_LIBRARY(adt_id_owner));

    Main *bmain = CTX_data_main(C);
    DEG_id_tag_update_ex(bmain, adt_id_owner, ID_RECALC_ANIMATION);

    /* The action needs updating too, as FCurve modifiers are to be reevaluated. They won't extend
     * beyond the NLA strip after pushing down to the NLA. */
    DEG_id_tag_update_ex(bmain, &adt->action->id, ID_RECALC_ANIMATION);

    /* Stop displaying this action in this editor
     * NOTE: The editor itself doesn't set a user...
     */
    saction->action = nullptr;
  }

  /* Send notifiers that stuff has changed */
  WM_event_add_notifier(C, NC_ANIMATION | ND_NLA_ACTCHANGE, nullptr);
  return OPERATOR_FINISHED;
}

void ACTION_OT_push_down(wmOperatorType *ot)
{
  /* identifiers */
  ot->name = "Push Down Action";
  ot->idname = "ACTION_OT_push_down";
  ot->description = "Push action down on to the NLA stack as a new strip";

  /* callbacks */
  ot->exec = action_pushdown_exec;
  ot->poll = action_pushdown_poll;

  /* flags */
  ot->flag = OPTYPE_REGISTER | OPTYPE_UNDO;
}

/** \} */

/* -------------------------------------------------------------------- */
/** \name Action Stash Operator
 * \{ */

static int action_stash_exec(bContext *C, wmOperator *op)
{
  SpaceAction *saction = (SpaceAction *)CTX_wm_space_data(C);
  ID *adt_id_owner = nullptr;
  AnimData *adt = ED_actedit_animdata_from_context(C, &adt_id_owner);

  /* Perform stashing operation */
  if (adt) {
    /* don't do anything if this action is empty... */
    if (BKE_action_has_motion(adt->action) == 0) {
      /* action may not be suitable... */
      BKE_report(op->reports, RPT_WARNING, "Action must have at least one keyframe or F-Modifier");
      return OPERATOR_CANCELLED;
    }

    /* stash the action */
    if (BKE_nla_action_stash(adt, ID_IS_OVERRIDE_LIBRARY(adt_id_owner))) {
      /* The stash operation will remove the user already,
       * so the flushing step later shouldn't double up
       * the user-count fixes. Hence, we must unset this ref
       * first before setting the new action.
       */
      saction->action = nullptr;
    }
    else {
      /* action has already been added - simply warn about this, and clear */
      BKE_report(op->reports, RPT_ERROR, "Action has already been stashed");
    }

    /* clear action refs from editor, and then also the backing data (not necessary) */
    actedit_change_action(C, nullptr);
  }

  /* Send notifiers that stuff has changed */
  WM_event_add_notifier(C, NC_ANIMATION | ND_NLA_ACTCHANGE, nullptr);
  return OPERATOR_FINISHED;
}

void ACTION_OT_stash(wmOperatorType *ot)
{
  /* identifiers */
  ot->name = "Stash Action";
  ot->idname = "ACTION_OT_stash";
  ot->description = "Store this action in the NLA stack as a non-contributing strip for later use";

  /* callbacks */
  ot->exec = action_stash_exec;
  ot->poll = action_pushdown_poll;

  /* flags */
  ot->flag = OPTYPE_REGISTER | OPTYPE_UNDO;

  /* properties */
  ot->prop = RNA_def_boolean(ot->srna,
                             "create_new",
                             true,
                             "Create New Action",
                             "Create a new action once the existing one has been safely stored");
}

/** \} */

/* -------------------------------------------------------------------- */
/** \name Action Stash & Create Operator
 *
 * Criteria:
 * 1) There must be an dope-sheet/action editor, and it must be in a mode which uses actions.
 * 2) The associated #AnimData block must not be in tweak-mode.
 * \{ */

static bool action_stash_create_poll(bContext *C)
{
  if (ED_operator_action_active(C)) {
    AnimData *adt = ED_actedit_animdata_from_context(C, nullptr);

    /* Check tweak-mode is off (as you don't want to be tampering with the action in that case) */
    /* NOTE: unlike for pushdown,
     * this operator needs to be run when creating an action from nothing... */
    if (adt) {
      if (!(adt->flag & ADT_NLA_EDIT_ON)) {
        return true;
      }
    }
    else {
      /* There may not be any action/animdata yet, so, just fallback to the global setting
       * (which may not be totally valid yet if the action editor was used and things are
       * now in an inconsistent state)
       */
      SpaceAction *saction = (SpaceAction *)CTX_wm_space_data(C);
      Scene *scene = CTX_data_scene(C);

      if (!(scene->flag & SCE_NLA_EDIT_ON)) {
        /* For now, actions are only for the active object, and on object and shape-key levels...
         */
        return ELEM(saction->mode, SACTCONT_ACTION, SACTCONT_SHAPEKEY);
      }
    }
  }

  /* something failed... */
  return false;
}

static int action_stash_create_exec(bContext *C, wmOperator *op)
{
  SpaceAction *saction = (SpaceAction *)CTX_wm_space_data(C);
  ID *adt_id_owner = nullptr;
  AnimData *adt = ED_actedit_animdata_from_context(C, &adt_id_owner);

  /* Check for no action... */
  if (saction->action == nullptr) {
    /* just create a new action */
    bAction *action = action_create_new(C, nullptr);
    actedit_change_action(C, action);
  }
  else if (adt) {
    /* Perform stashing operation */
    if (BKE_action_has_motion(adt->action) == 0) {
      /* don't do anything if this action is empty... */
      BKE_report(op->reports, RPT_WARNING, "Action must have at least one keyframe or F-Modifier");
      return OPERATOR_CANCELLED;
    }

    /* stash the action */
    if (BKE_nla_action_stash(adt, ID_IS_OVERRIDE_LIBRARY(adt_id_owner))) {
      bAction *new_action = nullptr;

      /* Create new action not based on the old one
       * (since the "new" operator already does that). */
      new_action = action_create_new(C, nullptr);

      /* The stash operation will remove the user already,
       * so the flushing step later shouldn't double up
       * the user-count fixes. Hence, we must unset this ref
       * first before setting the new action.
       */
      saction->action = nullptr;
      actedit_change_action(C, new_action);
    }
    else {
      /* action has already been added - simply warn about this, and clear */
      BKE_report(op->reports, RPT_ERROR, "Action has already been stashed");
      actedit_change_action(C, nullptr);
    }
  }

  /* Send notifiers that stuff has changed */
  WM_event_add_notifier(C, NC_ANIMATION | ND_NLA_ACTCHANGE, nullptr);
  return OPERATOR_FINISHED;
}

void ACTION_OT_stash_and_create(wmOperatorType *ot)
{
  /* identifiers */
  ot->name = "Stash Action";
  ot->idname = "ACTION_OT_stash_and_create";
  ot->description =
      "Store this action in the NLA stack as a non-contributing strip for later use, and create a "
      "new action";

  /* callbacks */
  ot->exec = action_stash_create_exec;
  ot->poll = action_stash_create_poll;

  /* flags */
  ot->flag = OPTYPE_REGISTER | OPTYPE_UNDO;
}

/** \} */

/* -------------------------------------------------------------------- */
/** \name Action Unlink Operator
 *
 * We use a custom unlink operator here, as there are some technicalities which need special care:
 * 1) When in Tweak Mode, it shouldn't be possible to unlink the active action,
 *    or else, everything turns to custard.
 * 2) If the Action doesn't have any other users, the user should at least get
 *    a warning that it is going to get lost.
 * 3) We need a convenient way to exit Tweak Mode from the Action Editor
 * \{ */

void ED_animedit_unlink_action(
    bContext *C, ID *id, AnimData *adt, bAction *act, ReportList *reports, bool force_delete)
{
  BLI_assert(id);
  ScrArea *area = CTX_wm_area(C);

  /* If the old action only has a single user (that it's about to lose),
   * warn user about it
   *
   * TODO: Maybe we should just save it for them? But then, there's the problem of
   *       trying to get rid of stuff that's actually unwanted!
   */
  if (act->id.us == 1) {
    BKE_reportf(reports,
                RPT_WARNING,
                "Action '%s' will not be saved, create Fake User or Stash in NLA Stack to retain",
                act->id.name + 2);
  }

  /* Clear Fake User and remove action stashing strip (if present) */
  if (force_delete) {
    /* Remove stashed strip binding this action to this datablock */
    /* XXX: we cannot unlink it from *OTHER* datablocks that may also be stashing it,
     * but GE users only seem to use/care about single-object binding for now so this
     * should be fine
     */
    if (adt) {
      NlaTrack *nlt, *nlt_next;
      NlaStrip *strip, *nstrip;

      for (nlt = static_cast<NlaTrack *>(adt->nla_tracks.first); nlt; nlt = nlt_next) {
        nlt_next = nlt->next;

        if (strstr(nlt->name, DATA_("[Action Stash]"))) {
          for (strip = static_cast<NlaStrip *>(nlt->strips.first); strip; strip = nstrip) {
            nstrip = strip->next;

            if (strip->act == act) {
              /* Remove this strip, and the track too if it doesn't have anything else */
              BKE_nlastrip_remove_and_free(&nlt->strips, strip, true);

              if (nlt->strips.first == nullptr) {
                BLI_assert(nstrip == nullptr);
                BKE_nlatrack_remove_and_free(&adt->nla_tracks, nlt, true);
              }
            }
          }
        }
      }
    }

    /* Clear Fake User */
    id_fake_user_clear(&act->id);
  }

  /* If in Tweak Mode, don't unlink. Instead, this becomes a shortcut to exit Tweak Mode. */
  if ((adt) && (adt->flag & ADT_NLA_EDIT_ON)) {
    BKE_nla_tweakmode_exit(adt);

    Scene *scene = CTX_data_scene(C);
    if (scene != nullptr) {
      scene->flag &= ~SCE_NLA_EDIT_ON;
    }
  }
  else {
    /* Unlink normally - Setting it to nullptr should be enough to get the old one unlinked */
    if (area->spacetype == SPACE_ACTION) {
      /* clear action editor -> action */
      actedit_change_action(C, nullptr);
    }
    else {
      /* clear AnimData -> action */
      PropertyRNA *prop;

      /* create AnimData RNA pointers */
      PointerRNA ptr = RNA_pointer_create(id, &RNA_AnimData, adt);
      prop = RNA_struct_find_property(&ptr, "action");

      /* clear... */
      RNA_property_pointer_set(&ptr, prop, PointerRNA_NULL, nullptr);
      RNA_property_update(C, &ptr, prop);
    }
  }
}

/* -------------------------- */

static bool action_unlink_poll(bContext *C)
{
<<<<<<< HEAD
  return action_active(C);
=======
  {
    ID *animated_id = nullptr;
    AnimData *adt = ED_actedit_animdata_from_context(C, &animated_id);
    if (animated_id) {
      if (!BKE_id_is_editable(CTX_data_main(C), animated_id)) {
        return false;
      }
      if (!adt) {
        return false;
      }
      return adt->action != nullptr;
    }
  }

  if (ED_operator_action_active(C)) {
    SpaceAction *saction = (SpaceAction *)CTX_wm_space_data(C);
    AnimData *adt = ED_actedit_animdata_from_context(C, nullptr);

    /* Only when there's an active action, in the right modes... */
    if (saction->action && adt) {
      return true;
    }
  }

  /* something failed... */
  return false;
>>>>>>> a0df365b
}

static int action_unlink_exec(bContext *C, wmOperator *op)
{
  ID *animated_id = nullptr;
  AnimData *adt = ED_actedit_animdata_from_context(C, &animated_id);
  bool force_delete = RNA_boolean_get(op->ptr, "force_delete");

  if (adt && adt->action) {
    ED_animedit_unlink_action(C, animated_id, adt, adt->action, op->reports, force_delete);
  }

  /* Unlink is also abused to exit NLA tweak mode. */
  WM_main_add_notifier(NC_ANIMATION | ND_NLA_ACTCHANGE, nullptr);

  return OPERATOR_FINISHED;
}

static int action_unlink_invoke(bContext *C, wmOperator *op, const wmEvent *event)
{
  /* NOTE: this is hardcoded to match the behavior for the unlink button
   * (in `interface_templates.cc`). */
  RNA_boolean_set(op->ptr, "force_delete", event->modifier & KM_SHIFT);
  return action_unlink_exec(C, op);
}

void ACTION_OT_unlink(wmOperatorType *ot)
{
  PropertyRNA *prop;

  /* identifiers */
  ot->name = "Unlink Action";
  ot->idname = "ACTION_OT_unlink";
  ot->description = "Unlink this action from the active action slot (and/or exit Tweak Mode)";

  /* callbacks */
  ot->invoke = action_unlink_invoke;
  ot->exec = action_unlink_exec;
  ot->poll = action_unlink_poll;

  /* properties */
  prop = RNA_def_boolean(ot->srna,
                         "force_delete",
                         false,
                         "Force Delete",
                         "Clear Fake User and remove "
                         "copy stashed in this data-block's NLA stack");
  RNA_def_property_flag(prop, PROP_SKIP_SAVE);

  /* flags */
  ot->flag = OPTYPE_REGISTER | OPTYPE_UNDO;
}

/** \} */

/* -------------------------------------------------------------------- */
/** \name Action Browsing
 * \{ */

/* Try to find NLA Strip to use for action layer up/down tool */
static NlaStrip *action_layer_get_nlastrip(ListBase *strips, float ctime)
{
  LISTBASE_FOREACH (NlaStrip *, strip, strips) {
    /* Can we use this? */
    if (IN_RANGE_INCL(ctime, strip->start, strip->end)) {
      /* in range - use this one */
      return strip;
    }
    if ((ctime < strip->start) && (strip->prev == nullptr)) {
      /* before first - use this one */
      return strip;
    }
    if ((ctime > strip->end) && (strip->next == nullptr)) {
      /* after last - use this one */
      return strip;
    }
  }

  /* nothing suitable found... */
  return nullptr;
}

/* Switch NLA Strips/Actions. */
static void action_layer_switch_strip(
    AnimData *adt, NlaTrack *old_track, NlaStrip *old_strip, NlaTrack *nlt, NlaStrip *strip)
{
  /* Exit tweak-mode on old strip
   * NOTE: We need to manually clear this stuff ourselves, as tweak-mode exit doesn't do it
   */
  BKE_nla_tweakmode_exit(adt);

  if (old_strip) {
    old_strip->flag &= ~(NLASTRIP_FLAG_ACTIVE | NLASTRIP_FLAG_SELECT);
  }
  if (old_track) {
    old_track->flag &= ~(NLATRACK_ACTIVE | NLATRACK_SELECTED);
  }

  /* Make this one the active one instead */
  strip->flag |= (NLASTRIP_FLAG_ACTIVE | NLASTRIP_FLAG_SELECT);
  nlt->flag |= NLATRACK_ACTIVE;

  /* Copy over "solo" flag - This is useful for stashed actions... */
  if (old_track) {
    if (old_track->flag & NLATRACK_SOLO) {
      old_track->flag &= ~NLATRACK_SOLO;
      nlt->flag |= NLATRACK_SOLO;
    }
  }
  else {
    /* NLA muting <==> Solo Tracks */
    if (adt->flag & ADT_NLA_EVAL_OFF) {
      /* disable NLA muting */
      adt->flag &= ~ADT_NLA_EVAL_OFF;

      /* mark this track as being solo */
      adt->flag |= ADT_NLA_SOLO_TRACK;
      nlt->flag |= NLATRACK_SOLO;

      /* TODO: Needs rest-pose flushing (when we get reference track) */
    }
  }

  /* Enter tweak-mode again - hopefully we're now "it" */
  BKE_nla_tweakmode_enter(adt);
  BLI_assert(adt->actstrip == strip);
}

/** \} */

/* -------------------------------------------------------------------- */
/** \name One Layer Up Operator
 * \{ */

static bool action_layer_next_poll(bContext *C)
{
  /* Action Editor's action editing modes only */
  if (ED_operator_action_active(C)) {
    AnimData *adt = ED_actedit_animdata_from_context(C, nullptr);
    if (adt) {
      /* only allow if we're in tweak-mode, and there's something above us... */
      if (adt->flag & ADT_NLA_EDIT_ON) {
        /* We need to check if there are any tracks above the active one
         * since the track the action comes from is not stored in AnimData
         */
        if (adt->nla_tracks.last) {
          NlaTrack *nlt = (NlaTrack *)adt->nla_tracks.last;

          if (nlt->flag & NLATRACK_DISABLED) {
            /* A disabled track will either be the track itself,
             * or one of the ones above it.
             *
             * If this is the top-most one, there is the possibility
             * that there is no active action. For now, we let this
             * case return true too, so that there is a natural way
             * to "move to an empty layer", even though this means
             * that we won't actually have an action.
             */
            // return (adt->tmpact != nullptr);
            return true;
          }
        }
      }
    }
  }

  /* something failed... */
  return false;
}

static int action_layer_next_exec(bContext *C, wmOperator *op)
{
  AnimData *adt = ED_actedit_animdata_from_context(C, nullptr);
  NlaTrack *act_track;

  Scene *scene = CTX_data_scene(C);
  float ctime = BKE_scene_ctime_get(scene);

  /* Get active track */
  act_track = BKE_nlatrack_find_tweaked(adt);

  if (act_track == nullptr) {
    BKE_report(op->reports, RPT_ERROR, "Could not find current NLA Track");
    return OPERATOR_CANCELLED;
  }

  /* Find next action, and hook it up */
  if (act_track->next) {
    NlaTrack *nlt;

    /* Find next action to use */
    for (nlt = act_track->next; nlt; nlt = nlt->next) {
      NlaStrip *strip = action_layer_get_nlastrip(&nlt->strips, ctime);

      if (strip) {
        action_layer_switch_strip(adt, act_track, adt->actstrip, nlt, strip);
        break;
      }
    }
  }
  else {
    /* No more actions (strips) - Go back to editing the original active action
     * NOTE: This will mean exiting tweak-mode...
     */
    BKE_nla_tweakmode_exit(adt);

    /* Deal with solo flags...
     * Assume: Solo Track == NLA Muting
     */
    if (adt->flag & ADT_NLA_SOLO_TRACK) {
      /* turn off solo flags on tracks */
      act_track->flag &= ~NLATRACK_SOLO;
      adt->flag &= ~ADT_NLA_SOLO_TRACK;

      /* turn on NLA muting (to keep same effect) */
      adt->flag |= ADT_NLA_EVAL_OFF;

      /* TODO: Needs rest-pose flushing (when we get reference track) */
    }
  }

  /* Update the action that this editor now uses
   * NOTE: The calls above have already handled the user-count/anim-data side of things. */
  actedit_change_action(C, adt->action);
  return OPERATOR_FINISHED;
}

void ACTION_OT_layer_next(wmOperatorType *ot)
{
  /* identifiers */
  ot->name = "Next Layer";
  ot->idname = "ACTION_OT_layer_next";
  ot->description =
      "Switch to editing action in animation layer above the current action in the NLA Stack";

  /* callbacks */
  ot->exec = action_layer_next_exec;
  ot->poll = action_layer_next_poll;

  /* flags */
  ot->flag = OPTYPE_REGISTER | OPTYPE_UNDO;
}

/** \} */

/* -------------------------------------------------------------------- */
/** \name One Layer Down Operator
 * \{ */

static bool action_layer_prev_poll(bContext *C)
{
  /* Action Editor's action editing modes only */
  if (ED_operator_action_active(C)) {
    AnimData *adt = ED_actedit_animdata_from_context(C, nullptr);
    if (adt) {
      if (adt->flag & ADT_NLA_EDIT_ON) {
        /* Tweak Mode: We need to check if there are any tracks below the active one
         * that we can move to */
        if (adt->nla_tracks.first) {
          NlaTrack *nlt = (NlaTrack *)adt->nla_tracks.first;

          /* Since the first disabled track is the track being tweaked/edited,
           * we can simplify things by only checking the first track:
           *    - If it is disabled, this is the track being tweaked,
           *      so there can't be anything below it
           *    - Otherwise, there is at least 1 track below the tweaking
           *      track that we can descend to
           */
          if ((nlt->flag & NLATRACK_DISABLED) == 0) {
            /* not disabled = there are actions below the one being tweaked */
            return true;
          }
        }
      }
      else {
        /* Normal Mode: If there are any tracks, we can try moving to those */
        return (adt->nla_tracks.first != nullptr);
      }
    }
  }

  /* something failed... */
  return false;
}

static int action_layer_prev_exec(bContext *C, wmOperator *op)
{
  AnimData *adt = ED_actedit_animdata_from_context(C, nullptr);
  NlaTrack *act_track;
  NlaTrack *nlt;

  Scene *scene = CTX_data_scene(C);
  float ctime = BKE_scene_ctime_get(scene);

  /* Sanity Check */
  if (adt == nullptr) {
    BKE_report(
        op->reports, RPT_ERROR, "Internal Error: Could not find Animation Data/NLA Stack to use");
    return OPERATOR_CANCELLED;
  }

  /* Get active track */
  act_track = BKE_nlatrack_find_tweaked(adt);

  /* If there is no active track, that means we are using the active action... */
  if (act_track) {
    /* Active Track - Start from the one below it */
    nlt = act_track->prev;
  }
  else {
    /* Active Action - Use the top-most track */
    nlt = static_cast<NlaTrack *>(adt->nla_tracks.last);
  }

  /* Find previous action and hook it up */
  for (; nlt; nlt = nlt->prev) {
    NlaStrip *strip = action_layer_get_nlastrip(&nlt->strips, ctime);

    if (strip) {
      action_layer_switch_strip(adt, act_track, adt->actstrip, nlt, strip);
      break;
    }
  }

  /* Update the action that this editor now uses
   * NOTE: The calls above have already handled the user-count/animdata side of things. */
  actedit_change_action(C, adt->action);
  return OPERATOR_FINISHED;
}

void ACTION_OT_layer_prev(wmOperatorType *ot)
{
  /* identifiers */
  ot->name = "Previous Layer";
  ot->idname = "ACTION_OT_layer_prev";
  ot->description =
      "Switch to editing action in animation layer below the current action in the NLA Stack";

  /* callbacks */
  ot->exec = action_layer_prev_exec;
  ot->poll = action_layer_prev_poll;

  /* flags */
  ot->flag = OPTYPE_REGISTER | OPTYPE_UNDO;
}

/** \} */<|MERGE_RESOLUTION|>--- conflicted
+++ resolved
@@ -712,9 +712,6 @@
 
 static bool action_unlink_poll(bContext *C)
 {
-<<<<<<< HEAD
-  return action_active(C);
-=======
   {
     ID *animated_id = nullptr;
     AnimData *adt = ED_actedit_animdata_from_context(C, &animated_id);
@@ -728,20 +725,8 @@
       return adt->action != nullptr;
     }
   }
-
-  if (ED_operator_action_active(C)) {
-    SpaceAction *saction = (SpaceAction *)CTX_wm_space_data(C);
-    AnimData *adt = ED_actedit_animdata_from_context(C, nullptr);
-
-    /* Only when there's an active action, in the right modes... */
-    if (saction->action && adt) {
-      return true;
-    }
-  }
-
-  /* something failed... */
-  return false;
->>>>>>> a0df365b
+  return action_active(C);
+
 }
 
 static int action_unlink_exec(bContext *C, wmOperator *op)
