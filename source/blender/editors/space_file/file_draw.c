/* SPDX-License-Identifier: GPL-2.0-or-later
 * Copyright 2008 Blender Foundation. All rights reserved. */

/** \file
 * \ingroup spfile
 */

#include <errno.h>
#include <math.h>
#include <string.h>

#include "MEM_guardedalloc.h"

#include "BLI_alloca.h"
#include "BLI_blenlib.h"
#include "BLI_fileops_types.h"
#include "BLI_math.h"
#include "BLI_utildefines.h"

#ifdef WIN32
#  include "BLI_winstuff.h"
#endif

#include "BIF_glutil.h"

#include "BKE_context.h"
#include "BKE_main.h"

#include "BLO_readfile.h"

#include "BLT_translation.h"

#include "BLF_api.h"

#include "IMB_imbuf_types.h"

#include "DNA_userdef_types.h"
#include "DNA_windowmanager_types.h"

#include "RNA_access.h"
#include "RNA_prototypes.h"

#include "ED_fileselect.h"
#include "ED_screen.h"

#include "UI_interface.h"
#include "UI_interface_icons.h"
#include "UI_resources.h"
#include "UI_view2d.h"

#include "WM_api.h"
#include "WM_types.h"

#include "GPU_immediate.h"
#include "GPU_immediate_util.h"
#include "GPU_state.h"

#include "AS_asset_representation.h"

#include "filelist.h"

#include "file_intern.h" /* own include */

void ED_file_path_button(bScreen *screen,
                         const SpaceFile *sfile,
                         FileSelectParams *params,
                         uiBlock *block)
{
  PointerRNA params_rna_ptr;
  uiBut *but;

  BLI_assert_msg(params != NULL,
                 "File select parameters not set. The caller is expected to check this.");

  RNA_pointer_create(&screen->id, &RNA_FileSelectParams, params, &params_rna_ptr);

  /* callbacks for operator check functions */
  UI_block_func_set(block, file_draw_check_cb, NULL, NULL);

  but = uiDefButR(block,
                  UI_BTYPE_TEXT,
                  -1,
                  "",
                  0,
                  0,
                  UI_UNIT_X * 10,
                  UI_UNIT_Y,
                  &params_rna_ptr,
                  "directory",
                  0,
                  0.0f,
                  (float)FILE_MAX,
                  0.0f,
                  0.0f,
                  TIP_("File path"));

  BLI_assert(!UI_but_flag_is_set(but, UI_BUT_UNDO));
  BLI_assert(!UI_but_is_utf8(but));

  UI_but_func_complete_set(but, autocomplete_directory, NULL);
  UI_but_funcN_set(but, file_directory_enter_handle, NULL, but);

  /* TODO: directory editing is non-functional while a library is loaded
   * until this is properly supported just disable it. */
  if (sfile && sfile->files && filelist_lib(sfile->files)) {
    UI_but_flag_enable(but, UI_BUT_DISABLED);
  }

  /* clear func */
  UI_block_func_set(block, NULL, NULL, NULL);
}

/* Dummy helper - we need dynamic tooltips here. */
static char *file_draw_tooltip_func(bContext *UNUSED(C), void *argN, const char *UNUSED(tip))
{
  char *dyn_tooltip = argN;
  return BLI_strdup(dyn_tooltip);
}

static void draw_tile_background(const rcti *draw_rect, int colorid, int shade)
{
  float color[4];
  rctf draw_rect_fl;
  BLI_rctf_rcti_copy(&draw_rect_fl, draw_rect);

  UI_GetThemeColorShade4fv(colorid, shade, color);
  UI_draw_roundbox_corner_set(UI_CNR_ALL);
  UI_draw_roundbox_aa(&draw_rect_fl, true, 5.0f, color);
}

static void file_but_enable_drag(uiBut *but,
                                 const SpaceFile *sfile,
                                 const FileDirEntry *file,
                                 const char *path,
                                 ImBuf *preview_image,
                                 int icon,
                                 float scale)
{
  ID *id;

  if ((id = filelist_file_get_id(file))) {
    UI_but_drag_set_id(but, id);
    if (preview_image) {
      UI_but_drag_attach_image(but, preview_image, scale);
    }
  }
  else if (sfile->browse_mode == FILE_BROWSE_MODE_ASSETS &&
           (file->typeflag & FILE_TYPE_ASSET) != 0) {
    char blend_path[FILE_MAX_LIBEXTRA];
    if (BLO_library_path_explode(path, blend_path, NULL, NULL)) {
      const int import_method = ED_fileselect_asset_import_method_get(sfile, file);
      BLI_assert(import_method > -1);

      UI_but_drag_set_asset(but,
                            &(AssetHandle){.file_data = file},
                            BLI_strdup(blend_path),
                            import_method,
                            icon,
                            preview_image,
                            scale);
    }
  }
  else if (preview_image) {
    UI_but_drag_set_image(but, BLI_strdup(path), icon, preview_image, scale, true);
  }
  else {
    /* path is no more static, cannot give it directly to but... */
    UI_but_drag_set_path(but, BLI_strdup(path), true);
  }
}

static uiBut *file_add_icon_but(const SpaceFile *sfile,
                                uiBlock *block,
                                const char *path,
                                const rcti *tile_draw_rect,
                                int icon,
                                int width,
                                int height,
                                bool dimmed)
{
  uiBut *but;

  const int x = tile_draw_rect->xmin;
  const int y = tile_draw_rect->ymax - sfile->layout->tile_border_y - height;

  /* For uiDefIconBut(), if a1==1.0 then a2 is alpha 0.0 - 1.0 */
  const float a1 = dimmed ? 1.0f : 0.0f;
  const float a2 = dimmed ? 0.3f : 0.0f;
  but = uiDefIconBut(
      block, UI_BTYPE_LABEL, 0, icon, x, y, width, height, NULL, 0.0f, 0.0f, a1, a2, NULL);
  UI_but_func_tooltip_set(but, file_draw_tooltip_func, BLI_strdup(path), MEM_freeN);

  return but;
}

static void file_draw_string(int sx,
                             int sy,
                             const char *string,
                             float width,
                             int height,
                             eFontStyle_Align align,
                             const uchar col[4])
{
  uiFontStyle fs;
  rcti rect;
  char fname[FILE_MAXFILE];

  if (string[0] == '\0' || width < 1) {
    return;
  }

  const uiStyle *style = UI_style_get();
  fs = style->widget;

  BLI_strncpy(fname, string, FILE_MAXFILE);
  UI_text_clip_middle_ex(&fs, fname, width, UI_DPI_ICON_SIZE, sizeof(fname), '\0');

  /* no text clipping needed, UI_fontstyle_draw does it but is a bit too strict
   * (for buttons it works) */
  rect.xmin = sx;
  rect.xmax = sx + round_fl_to_int(width);
  rect.ymin = sy - height;
  rect.ymax = sy;

  UI_fontstyle_draw(&fs,
                    &rect,
                    fname,
                    sizeof(fname),
                    col,
                    &(struct uiFontStyleDraw_Params){
                        .align = align,
                    });
}

/**
 * \param r_sx, r_sy: The lower right corner of the last line drawn, plus the height of the last
 *                    line. This is the cursor position on completion to allow drawing more text
 *                    behind that.
 */
static void file_draw_string_multiline(int sx,
                                       int sy,
                                       const char *string,
                                       int wrap_width,
                                       int line_height,
                                       const uchar text_col[4],
                                       int *r_sx,
                                       int *r_sy)
{
  rcti rect;

  if (string[0] == '\0' || wrap_width < 1) {
    return;
  }

  const uiStyle *style = UI_style_get();
  int font_id = style->widget.uifont_id;
  int len = strlen(string);

  rcti textbox;
  BLF_wordwrap(font_id, wrap_width);
  BLF_enable(font_id, BLF_WORD_WRAP);
  BLF_boundbox(font_id, string, len, &textbox);
  BLF_disable(font_id, BLF_WORD_WRAP);

  /* no text clipping needed, UI_fontstyle_draw does it but is a bit too strict
   * (for buttons it works) */
  rect.xmin = sx;
  rect.xmax = sx + wrap_width;
  /* Need to increase the clipping rect by one more line, since the #UI_fontstyle_draw_ex() will
   * actually start drawing at (ymax - line-height). */
  rect.ymin = sy - BLI_rcti_size_y(&textbox) - line_height;
  rect.ymax = sy;

  struct ResultBLF result;
  UI_fontstyle_draw_ex(&style->widget,
                       &rect,
                       string,
                       len,
                       text_col,
                       &(struct uiFontStyleDraw_Params){
                           .align = UI_STYLE_TEXT_LEFT,
                           .word_wrap = true,
                       },
                       NULL,
                       NULL,
                       &result);
  if (r_sx) {
    *r_sx = result.width;
  }
  if (r_sy) {
    *r_sy = rect.ymin + line_height;
  }
}

void file_calc_previews(const bContext *C, ARegion *region)
{
  SpaceFile *sfile = CTX_wm_space_file(C);
  View2D *v2d = &region->v2d;

  ED_fileselect_init_layout(sfile, region);
  UI_view2d_totRect_set(v2d, sfile->layout->width, sfile->layout->height);
}

static void file_add_preview_drag_but(const SpaceFile *sfile,
                                      uiBlock *block,
                                      FileLayout *layout,
                                      const FileDirEntry *file,
                                      const char *path,
                                      const rcti *tile_draw_rect,
                                      ImBuf *preview_image,
                                      const int icon,
                                      const float scale)
{
  /* Invisible button for dragging. */
  rcti drag_rect = *tile_draw_rect;
  /* A bit smaller than the full tile, to increase the gap between items that users can drag from
   * for box select. */
  BLI_rcti_pad(&drag_rect, -layout->tile_border_x, -layout->tile_border_y);

  uiBut *but = uiDefBut(block,
                        UI_BTYPE_LABEL,
                        0,
                        "",
                        drag_rect.xmin,
                        drag_rect.ymin,
                        BLI_rcti_size_x(&drag_rect),
                        BLI_rcti_size_y(&drag_rect),
                        NULL,
                        0.0,
                        0.0,
                        0,
                        0,
                        NULL);
  file_but_enable_drag(but, sfile, file, path, preview_image, icon, scale);
}

static void file_draw_preview(const FileDirEntry *file,
                              const rcti *tile_draw_rect,
                              const float icon_aspect,
                              ImBuf *imb,
                              const int icon,
                              FileLayout *layout,
                              const bool is_icon,
                              const bool dimmed,
                              const bool is_link,
                              float *r_scale)
{
  float fx, fy;
  float dx, dy;
  int xco, yco;
  float ui_imbx, ui_imby;
  float scaledx, scaledy;
  float scale;
  int ex, ey;
  bool show_outline = !is_icon &&
                      (file->typeflag & (FILE_TYPE_IMAGE | FILE_TYPE_MOVIE | FILE_TYPE_BLENDER));
  const bool is_offline = (file->attributes & FILE_ATTR_OFFLINE);

  BLI_assert(imb != NULL);

  ui_imbx = imb->x * UI_DPI_FAC;
  ui_imby = imb->y * UI_DPI_FAC;
  /* Unlike thumbnails, icons are not scaled up. */
  if (((ui_imbx > layout->prv_w) || (ui_imby > layout->prv_h)) ||
      (!is_icon && ((ui_imbx < layout->prv_w) || (ui_imby < layout->prv_h)))) {
    if (imb->x > imb->y) {
      scaledx = (float)layout->prv_w;
      scaledy = ((float)imb->y / (float)imb->x) * layout->prv_w;
      scale = scaledx / imb->x;
    }
    else {
      scaledy = (float)layout->prv_h;
      scaledx = ((float)imb->x / (float)imb->y) * layout->prv_h;
      scale = scaledy / imb->y;
    }
  }
  else {
    scaledx = ui_imbx;
    scaledy = ui_imby;
    scale = UI_DPI_FAC;
  }

  ex = (int)scaledx;
  ey = (int)scaledy;
  fx = ((float)layout->prv_w - (float)ex) / 2.0f;
  fy = ((float)layout->prv_h - (float)ey) / 2.0f;
  dx = (fx + 0.5f + layout->prv_border_x);
  dy = (fy + 0.5f - layout->prv_border_y);
  xco = tile_draw_rect->xmin + (int)dx;
  yco = tile_draw_rect->ymax - layout->prv_h + (int)dy;

  GPU_blend(GPU_BLEND_ALPHA);

  /* the large image */

  float col[4] = {1.0f, 1.0f, 1.0f, 1.0f};
  if (is_icon) {
    if (file->typeflag & FILE_TYPE_DIR) {
      UI_GetThemeColor4fv(TH_ICON_FOLDER, col);
    }
    else {
      UI_GetThemeColor4fv(TH_TEXT, col);
    }
  }
  else if (file->typeflag & FILE_TYPE_FTFONT) {
    UI_GetThemeColor4fv(TH_TEXT, col);
  }

  if (dimmed) {
    col[3] *= 0.3f;
  }

  if (!is_icon && file->typeflag & FILE_TYPE_BLENDERLIB) {
    /* Datablock preview images use premultiplied alpha. */
    GPU_blend(GPU_BLEND_ALPHA_PREMULT);
  }

  IMMDrawPixelsTexState state = immDrawPixelsTexSetup(GPU_SHADER_3D_IMAGE_COLOR);
  immDrawPixelsTexTiled_scaling(&state,
                                (float)xco,
                                (float)yco,
                                imb->x,
                                imb->y,
                                GPU_RGBA8,
                                true,
                                imb->rect,
                                scale,
                                scale,
                                1.0f,
                                1.0f,
                                col);

  GPU_blend(GPU_BLEND_ALPHA);

  if (icon && is_icon) {
    /* Small icon in the middle of large image, scaled to fit container and UI scale */
    float icon_x, icon_y;
    const float icon_size = 16.0f / icon_aspect * U.dpi_fac;
    float icon_opacity = 0.3f;
    uchar icon_color[4] = {0, 0, 0, 255};
    float bgcolor[4];
    UI_GetThemeColor4fv(TH_ICON_FOLDER, bgcolor);
    if (rgb_to_grayscale(bgcolor) < 0.5f) {
      icon_color[0] = 255;
      icon_color[1] = 255;
      icon_color[2] = 255;
    }
    icon_x = xco + (ex / 2.0f) - (icon_size / 2.0f);
    icon_y = yco + (ey / 2.0f) - (icon_size * ((file->typeflag & FILE_TYPE_DIR) ? 0.78f : 0.75f));
    UI_icon_draw_ex(icon_x,
                    icon_y,
                    icon,
                    icon_aspect / U.dpi_fac,
                    icon_opacity,
                    0.0f,
                    icon_color,
                    false,
                    UI_NO_ICON_OVERLAY_TEXT);
  }

  if (is_link || is_offline) {
    /* Icon at bottom to indicate it is a shortcut, link, alias, or offline. */
    float icon_x, icon_y;
    icon_x = xco + (2.0f * UI_DPI_FAC);
    icon_y = yco + (2.0f * UI_DPI_FAC);
    const int arrow = is_link ? ICON_LOOP_FORWARDS : ICON_URL;
    if (!is_icon) {
      /* At very bottom-left if preview style. */
      const uchar dark[4] = {0, 0, 0, 255};
      const uchar light[4] = {255, 255, 255, 255};
      UI_icon_draw_ex(icon_x + 1,
                      icon_y - 1,
                      arrow,
                      1.0f / U.dpi_fac,
                      0.2f,
                      0.0f,
                      dark,
                      false,
                      UI_NO_ICON_OVERLAY_TEXT);
      UI_icon_draw_ex(icon_x,
                      icon_y,
                      arrow,
                      1.0f / U.dpi_fac,
                      0.6f,
                      0.0f,
                      light,
                      false,
                      UI_NO_ICON_OVERLAY_TEXT);
    }
    else {
      /* Link to folder or non-previewed file. */
      uchar icon_color[4];
      UI_GetThemeColor4ubv(TH_BACK, icon_color);
      icon_x = xco + ((file->typeflag & FILE_TYPE_DIR) ? 0.14f : 0.23f) * scaledx;
      icon_y = yco + ((file->typeflag & FILE_TYPE_DIR) ? 0.24f : 0.14f) * scaledy;
      UI_icon_draw_ex(icon_x,
                      icon_y,
                      arrow,
                      icon_aspect / U.dpi_fac * 1.8,
                      0.3f,
                      0.0f,
                      icon_color,
                      false,
                      UI_NO_ICON_OVERLAY_TEXT);
    }
  }
  else if (icon && !is_icon && !(file->typeflag & FILE_TYPE_FTFONT)) {
    /* Smaller, fainter icon at bottom-left for preview image thumbnail, but not for fonts. */
    float icon_x, icon_y;
    const uchar dark[4] = {0, 0, 0, 255};
    const uchar light[4] = {255, 255, 255, 255};
    icon_x = xco + (2.0f * UI_DPI_FAC);
    icon_y = yco + (2.0f * UI_DPI_FAC);
    UI_icon_draw_ex(icon_x + 1,
                    icon_y - 1,
                    icon,
                    1.0f / U.dpi_fac,
                    0.2f,
                    0.0f,
                    dark,
                    false,
                    UI_NO_ICON_OVERLAY_TEXT);
    UI_icon_draw_ex(
        icon_x, icon_y, icon, 1.0f / U.dpi_fac, 0.6f, 0.0f, light, false, UI_NO_ICON_OVERLAY_TEXT);
  }

  const bool is_current_main_data = filelist_file_get_id(file) != NULL;
  if (is_current_main_data) {
    /* Smaller, fainter icon at the top-right indicating that the file represents data from the
     * current file (from current #Main in fact). */
    float icon_x, icon_y;
    const uchar light[4] = {255, 255, 255, 255};
    icon_x = xco + ex - UI_UNIT_X;
    icon_y = yco + ey - UI_UNIT_Y;
    UI_icon_draw_ex(icon_x,
                    icon_y,
                    ICON_CURRENT_FILE,
                    1.0f / U.dpi_fac,
                    0.6f,
                    0.0f,
                    light,
                    false,
                    UI_NO_ICON_OVERLAY_TEXT);
  }

  /* Contrasting outline around some preview types. */
  if (show_outline) {
    GPUVertFormat *format = immVertexFormat();
    uint pos = GPU_vertformat_attr_add(format, "pos", GPU_COMP_F32, 2, GPU_FETCH_FLOAT);
    immBindBuiltinProgram(GPU_SHADER_3D_UNIFORM_COLOR);
    float border_color[4] = {1.0f, 1.0f, 1.0f, 0.4f};
    float bgcolor[4];
    UI_GetThemeColor4fv(TH_BACK, bgcolor);
    if (rgb_to_grayscale(bgcolor) > 0.5f) {
      border_color[0] = 0.0f;
      border_color[1] = 0.0f;
      border_color[2] = 0.0f;
    }
    immUniformColor4fv(border_color);
    imm_draw_box_wire_2d(pos, (float)xco, (float)yco, (float)(xco + ex), (float)(yco + ey));
    immUnbindProgram();
  }

  GPU_blend(GPU_BLEND_NONE);

<<<<<<< HEAD
  but = uiDefBut(block,
                 UI_BTYPE_LABEL,
                 0,
                 "",
                 drag_rect.xmin,
                 drag_rect.ymin,
                 BLI_rcti_size_x(&drag_rect),
                 BLI_rcti_size_y(&drag_rect),
                 NULL,
                 0.0,
                 0.0,
                 0,
                 0,
                 file->name);

  /* Drag-region. */
  if (drag) {
    ID *id;

    if ((id = filelist_file_get_id(file))) {
      UI_but_drag_set_id(but, id);
      UI_but_drag_attach_image(but, imb, scale);
    }
    /* path is no more static, cannot give it directly to but... */
    else if (sfile->browse_mode == FILE_BROWSE_MODE_ASSETS &&
             (file->typeflag & FILE_TYPE_ASSET) != 0) {
      char blend_path[FILE_MAX_LIBEXTRA];

      if (BLO_library_path_explode(path, blend_path, NULL, NULL)) {
        const FileAssetSelectParams *asset_params = ED_fileselect_get_asset_params(sfile);
        BLI_assert(asset_params != NULL);

        UI_but_drag_set_asset(but,
                              &(AssetHandle){.file_data = file},
                              BLI_strdup(blend_path),
                              asset_params->import_type,
                              icon,
                              imb,
                              scale);
      }
    }
    else {
      UI_but_drag_set_image(but, BLI_strdup(path), icon, imb, scale, true);
    }
=======
  if (r_scale) {
    *r_scale = scale;
>>>>>>> 7838eb12
  }
}

static void renamebutton_cb(bContext *C, void *UNUSED(arg1), char *oldname)
{
  char newname[FILE_MAX + 12];
  char orgname[FILE_MAX + 12];
  char filename[FILE_MAX + 12];
  wmWindowManager *wm = CTX_wm_manager(C);
  wmWindow *win = CTX_wm_window(C);
  SpaceFile *sfile = (SpaceFile *)CTX_wm_space_data(C);
  ARegion *region = CTX_wm_region(C);
  FileSelectParams *params = ED_fileselect_get_active_params(sfile);

  BLI_path_join(orgname, sizeof(orgname), params->dir, oldname);
  BLI_strncpy(filename, params->renamefile, sizeof(filename));
  BLI_filename_make_safe(filename);
  BLI_path_join(newname, sizeof(newname), params->dir, filename);

  if (!STREQ(orgname, newname)) {
    if (!BLI_exists(newname)) {
      errno = 0;
      if ((BLI_rename(orgname, newname) != 0) || !BLI_exists(newname)) {
        WM_reportf(RPT_ERROR, "Could not rename: %s", errno ? strerror(errno) : "unknown error");
        WM_report_banner_show();
      }
      else {
        /* If rename is successful, scroll to newly renamed entry. */
        BLI_strncpy(params->renamefile, filename, sizeof(params->renamefile));
        file_params_invoke_rename_postscroll(wm, win, sfile);
      }

      /* to make sure we show what is on disk */
      ED_fileselect_clear(wm, sfile);
    }
    else {
      /* Renaming failed, reset the name for further renaming handling. */
      BLI_strncpy(params->renamefile, oldname, sizeof(params->renamefile));
    }

    ED_region_tag_redraw(region);
  }
}

static void draw_background(FileLayout *layout, View2D *v2d)
{
  const int item_height = layout->tile_h + (2 * layout->tile_border_y);
  int i;
  int sy;

  uint pos = GPU_vertformat_attr_add(immVertexFormat(), "pos", GPU_COMP_F32, 2, GPU_FETCH_FLOAT);
  immBindBuiltinProgram(GPU_SHADER_3D_UNIFORM_COLOR);
  float col_alternating[4];
  UI_GetThemeColor4fv(TH_ROW_ALTERNATE, col_alternating);
  immUniformThemeColorBlend(TH_BACK, TH_ROW_ALTERNATE, col_alternating[3]);

  /* alternating flat shade background */
  for (i = 2; (i <= layout->rows + 1); i += 2) {
    sy = (int)v2d->cur.ymax - layout->offset_top - i * item_height - layout->tile_border_y;

    /* Offset pattern slightly to add scroll effect. */
    sy += round_fl_to_int(item_height * (v2d->tot.ymax - v2d->cur.ymax) / item_height);

    immRectf(pos,
             v2d->cur.xmin,
             (float)sy,
             v2d->cur.xmax,
             (float)(sy + layout->tile_h + 2 * layout->tile_border_y));
  }

  immUnbindProgram();
}

static void draw_dividers(FileLayout *layout, View2D *v2d)
{
  /* vertical column dividers */

  const int step = (layout->tile_w + 2 * layout->tile_border_x);

  uint vertex_len = 0;
  int sx = (int)v2d->tot.xmin;
  while (sx < v2d->cur.xmax) {
    sx += step;
    vertex_len += 4; /* vertex_count = 2 points per line * 2 lines per divider */
  }

  if (vertex_len > 0) {
    int v1[2], v2[2];
    uchar col_hi[3], col_lo[3];

    UI_GetThemeColorShade3ubv(TH_BACK, 30, col_hi);
    UI_GetThemeColorShade3ubv(TH_BACK, -30, col_lo);

    v1[1] = v2d->cur.ymax - layout->tile_border_y;
    v2[1] = v2d->cur.ymin;

    GPUVertFormat *format = immVertexFormat();
    uint pos = GPU_vertformat_attr_add(format, "pos", GPU_COMP_I32, 2, GPU_FETCH_INT_TO_FLOAT);
    uint color = GPU_vertformat_attr_add(
        format, "color", GPU_COMP_U8, 3, GPU_FETCH_INT_TO_FLOAT_UNIT);

    immBindBuiltinProgram(GPU_SHADER_3D_FLAT_COLOR);
    immBegin(GPU_PRIM_LINES, vertex_len);

    sx = (int)v2d->tot.xmin;
    while (sx < v2d->cur.xmax) {
      sx += step;

      v1[0] = v2[0] = sx;
      immAttrSkip(color);
      immVertex2iv(pos, v1);
      immAttr3ubv(color, col_lo);
      immVertex2iv(pos, v2);

      v1[0] = v2[0] = sx + 1;
      immAttrSkip(color);
      immVertex2iv(pos, v1);
      immAttr3ubv(color, col_hi);
      immVertex2iv(pos, v2);
    }

    immEnd();
    immUnbindProgram();
  }
}

static void draw_columnheader_background(const FileLayout *layout, const View2D *v2d)
{
  uint pos = GPU_vertformat_attr_add(immVertexFormat(), "pos", GPU_COMP_F32, 2, GPU_FETCH_FLOAT);

  immBindBuiltinProgram(GPU_SHADER_3D_UNIFORM_COLOR);
  immUniformThemeColorShade(TH_BACK, 11);

  immRectf(pos,
           v2d->cur.xmin,
           v2d->cur.ymax - layout->attribute_column_header_h,
           v2d->cur.xmax,
           v2d->cur.ymax);

  immUnbindProgram();
}

static void draw_columnheader_columns(const FileSelectParams *params,
                                      FileLayout *layout,
                                      const View2D *v2d,
                                      const uchar text_col[4])
{
  const float divider_pad = 0.2 * layout->attribute_column_header_h;
  int sx = v2d->cur.xmin, sy = v2d->cur.ymax;

  for (FileAttributeColumnType column_type = 0; column_type < ATTRIBUTE_COLUMN_MAX;
       column_type++) {
    if (!file_attribute_column_type_enabled(params, column_type)) {
      continue;
    }
    const FileAttributeColumn *column = &layout->attribute_columns[column_type];

    /* Active sort type triangle */
    if (params->sort == column->sort_type) {
      float tri_color[4];

      rgba_uchar_to_float(tri_color, text_col);
      UI_draw_icon_tri(sx + column->width - (0.3f * U.widget_unit) -
                           ATTRIBUTE_COLUMN_PADDING / 2.0f,
                       sy + (0.1f * U.widget_unit) - (layout->attribute_column_header_h / 2),
                       (params->flag & FILE_SORT_INVERT) ? 't' : 'v',
                       tri_color);
    }

    file_draw_string(sx + ATTRIBUTE_COLUMN_PADDING,
                     sy - layout->tile_border_y,
                     IFACE_(column->name),
                     column->width - 2 * ATTRIBUTE_COLUMN_PADDING,
                     layout->attribute_column_header_h - layout->tile_border_y,
                     UI_STYLE_TEXT_LEFT,
                     text_col);

    /* Separator line */
    if (column_type != COLUMN_NAME) {
      uint pos = GPU_vertformat_attr_add(
          immVertexFormat(), "pos", GPU_COMP_F32, 2, GPU_FETCH_FLOAT);

      immBindBuiltinProgram(GPU_SHADER_3D_UNIFORM_COLOR);
      immUniformThemeColorShade(TH_BACK, -10);
      immBegin(GPU_PRIM_LINES, 2);
      immVertex2f(pos, sx - 1, sy - divider_pad);
      immVertex2f(pos, sx - 1, sy - layout->attribute_column_header_h + divider_pad);
      immEnd();
      immUnbindProgram();
    }

    sx += column->width;
  }

  /* Vertical separator lines line */
  {
    uint pos = GPU_vertformat_attr_add(immVertexFormat(), "pos", GPU_COMP_F32, 2, GPU_FETCH_FLOAT);
    immBindBuiltinProgram(GPU_SHADER_3D_UNIFORM_COLOR);
    immUniformThemeColorShade(TH_BACK, -10);
    immBegin(GPU_PRIM_LINES, 4);
    immVertex2f(pos, v2d->cur.xmin, sy);
    immVertex2f(pos, v2d->cur.xmax, sy);
    immVertex2f(pos, v2d->cur.xmin, sy - layout->attribute_column_header_h);
    immVertex2f(pos, v2d->cur.xmax, sy - layout->attribute_column_header_h);
    immEnd();
    immUnbindProgram();
  }
}

/**
 * Updates the stat string stored in file->entry if necessary.
 */
static const char *filelist_get_details_column_string(
    FileAttributeColumnType column,
    /* Generated string will be cached in the file, so non-const. */
    FileDirEntry *file,
    const bool small_size,
    const bool update_stat_strings)
{
  switch (column) {
    case COLUMN_DATETIME:
      if (!(file->typeflag & FILE_TYPE_BLENDERLIB) && !FILENAME_IS_CURRPAR(file->relpath)) {
        if ((file->draw_data.datetime_str[0] == '\0') || update_stat_strings) {
          char date[FILELIST_DIRENTRY_DATE_LEN], time[FILELIST_DIRENTRY_TIME_LEN];
          bool is_today, is_yesterday;

          BLI_filelist_entry_datetime_to_string(
              NULL, file->time, small_size, time, date, &is_today, &is_yesterday);

          if (is_today || is_yesterday) {
            BLI_strncpy(date, is_today ? N_("Today") : N_("Yesterday"), sizeof(date));
          }
          BLI_snprintf(file->draw_data.datetime_str,
                       sizeof(file->draw_data.datetime_str),
                       "%s %s",
                       date,
                       time);
        }

        return file->draw_data.datetime_str;
      }
      break;
    case COLUMN_SIZE:
      if ((file->typeflag & (FILE_TYPE_BLENDER | FILE_TYPE_BLENDER_BACKUP)) ||
          !(file->typeflag & (FILE_TYPE_DIR | FILE_TYPE_BLENDERLIB))) {
        if ((file->draw_data.size_str[0] == '\0') || update_stat_strings) {
          BLI_filelist_entry_size_to_string(
              NULL, file->size, small_size, file->draw_data.size_str);
        }

        return file->draw_data.size_str;
      }
      break;
    default:
      break;
  }

  return NULL;
}

static void draw_details_columns(const FileSelectParams *params,
                                 const FileLayout *layout,
                                 FileDirEntry *file,
                                 const rcti *tile_draw_rect,
                                 const uchar text_col[4])
{
  const bool small_size = SMALL_SIZE_CHECK(params->thumbnail_size);
  const bool update_stat_strings = small_size != SMALL_SIZE_CHECK(layout->curr_size);
  int sx = tile_draw_rect->xmin - layout->tile_border_x - (UI_UNIT_X * 0.1f);

  for (FileAttributeColumnType column_type = 0; column_type < ATTRIBUTE_COLUMN_MAX;
       column_type++) {
    const FileAttributeColumn *column = &layout->attribute_columns[column_type];

    /* Name column is not a detail column (should already be drawn), always skip here. */
    if (column_type == COLUMN_NAME) {
      sx += column->width;
      continue;
    }
    if (!file_attribute_column_type_enabled(params, column_type)) {
      continue;
    }

    const char *str = filelist_get_details_column_string(
        column_type, file, small_size, update_stat_strings);

    if (str) {
      file_draw_string(sx + ATTRIBUTE_COLUMN_PADDING,
                       tile_draw_rect->ymax - layout->tile_border_y,
                       IFACE_(str),
                       column->width - 2 * ATTRIBUTE_COLUMN_PADDING,
                       layout->tile_h,
                       column->text_align,
                       text_col);
    }

    sx += column->width;
  }
}

static rcti tile_draw_rect_get(const View2D *v2d,
                               const FileLayout *layout,
                               const enum eFileDisplayType display,
                               const int file_idx,
                               const int padx)
{
  int tile_pos_x, tile_pos_y;
  ED_fileselect_layout_tilepos(layout, file_idx, &tile_pos_x, &tile_pos_y);
  tile_pos_x += (int)(v2d->tot.xmin);
  tile_pos_y = (int)(v2d->tot.ymax - tile_pos_y);

  rcti rect;
  rect.xmin = tile_pos_x + padx;
  rect.xmax = rect.xmin + (ELEM(display, FILE_VERTICALDISPLAY, FILE_HORIZONTALDISPLAY) ?
                               layout->tile_w - (2 * padx) :
                               layout->tile_w);
  rect.ymax = tile_pos_y;
  rect.ymin = rect.ymax - layout->tile_h - layout->tile_border_y;

  return rect;
}

void file_draw_list(const bContext *C, ARegion *region)
{
  wmWindowManager *wm = CTX_wm_manager(C);
  wmWindow *win = CTX_wm_window(C);
  SpaceFile *sfile = CTX_wm_space_file(C);
  FileSelectParams *params = ED_fileselect_get_active_params(sfile);
  FileLayout *layout = ED_fileselect_get_layout(sfile, region);
  View2D *v2d = &region->v2d;
  struct FileList *files = sfile->files;
  struct FileDirEntry *file;
  ImBuf *imb;
  uiBlock *block = UI_block_begin(C, region, __func__, UI_EMBOSS);
  int numfiles;
  int numfiles_layout;
  int offset;
  int textwidth, textheight;
  int i;
  bool is_icon;
  eFontStyle_Align align;
  bool do_drag;
  uchar text_col[4];
  const bool draw_columnheader = (params->display == FILE_VERTICALDISPLAY);
  const float thumb_icon_aspect = MIN2(64.0f / (float)(params->thumbnail_size), 1.0f);

  numfiles = filelist_files_ensure(files);

  if (params->display != FILE_IMGDISPLAY) {
    draw_background(layout, v2d);
    draw_dividers(layout, v2d);
  }

  offset = ED_fileselect_layout_offset(
      layout, (int)region->v2d.cur.xmin, (int)-region->v2d.cur.ymax);
  if (offset < 0) {
    offset = 0;
  }

  numfiles_layout = ED_fileselect_layout_numfiles(layout, region);

  /* adjust, so the next row is already drawn when scrolling */
  if (layout->flag & FILE_LAYOUT_HOR) {
    numfiles_layout += layout->rows;
  }
  else {
    numfiles_layout += layout->flow_columns;
  }

  filelist_file_cache_slidingwindow_set(files, numfiles_layout);

  textwidth = (FILE_IMGDISPLAY == params->display) ?
                  layout->tile_w :
                  round_fl_to_int(layout->attribute_columns[COLUMN_NAME].width);
  textheight = (int)(layout->textheight * 3.0 / 2.0 + 0.5);

  align = (FILE_IMGDISPLAY == params->display) ? UI_STYLE_TEXT_CENTER : UI_STYLE_TEXT_LEFT;

  if (numfiles > 0) {
    const bool success = filelist_file_cache_block(
        files, min_ii(offset + (numfiles_layout / 2), numfiles - 1));
    BLI_assert(success);
    UNUSED_VARS_NDEBUG(success);

    filelist_cache_previews_update(files);

    /* Handle preview timer here,
     * since it's filelist_file_cache_block() and filelist_cache_previews_update()
     * which controls previews task. */
    {
      const bool previews_running = filelist_cache_previews_running(files) &&
                                    !filelist_cache_previews_done(files);
      //          printf("%s: preview task: %d\n", __func__, previews_running);
      if (previews_running && !sfile->previews_timer) {
        sfile->previews_timer = WM_event_add_timer_notifier(
            wm, win, NC_SPACE | ND_SPACE_FILE_PREVIEW, 0.01);
      }
      if (!previews_running && sfile->previews_timer) {
        /* Preview is not running, no need to keep generating update events! */
        //              printf("%s: Inactive preview task, sleeping!\n", __func__);
        WM_event_remove_timer_notifier(wm, win, sfile->previews_timer);
        sfile->previews_timer = NULL;
      }
    }
  }

  BLF_batch_draw_begin();

  UI_GetThemeColor4ubv(TH_TEXT, text_col);

  for (i = offset; (i < numfiles) && (i < offset + numfiles_layout); i++) {
    eDirEntry_SelectFlag file_selflag;
    const int padx = 0.1f * UI_UNIT_X;
    int icon_ofs = 0;

    const rcti tile_draw_rect = tile_draw_rect_get(v2d, layout, params->display, i, padx);

    file = filelist_file(files, i);
    file_selflag = filelist_entry_select_get(sfile->files, file, CHECK_ALL);

    char path[FILE_MAX_LIBEXTRA];
    filelist_file_get_full_path(files, file, path);

    if (!(file_selflag & FILE_SEL_EDITING)) {
      if ((params->highlight_file == i) || (file_selflag & FILE_SEL_HIGHLIGHTED) ||
          (file_selflag & FILE_SEL_SELECTED)) {
        int colorid = (file_selflag & FILE_SEL_SELECTED) ? TH_HILITE : TH_BACK;
        int shade = (params->highlight_file == i) || (file_selflag & FILE_SEL_HIGHLIGHTED) ? 35 :
                                                                                             0;
        BLI_assert(i == 0 || !FILENAME_IS_CURRPAR(file->relpath));

        rcti tile_bg_rect = tile_draw_rect;
        /* One pixel downwards, places it more in the center. */
        BLI_rcti_translate(&tile_bg_rect, 0, -1);
        draw_tile_background(&tile_bg_rect, colorid, shade);
      }
    }
    UI_draw_roundbox_corner_set(UI_CNR_NONE);

    /* don't drag parent or refresh items */
    do_drag = !FILENAME_IS_CURRPAR(file->relpath);
    const bool is_hidden = (file->attributes & FILE_ATTR_HIDDEN);
    const bool is_link = (file->attributes & FILE_ATTR_ANY_LINK);

    if (FILE_IMGDISPLAY == params->display) {
      const int icon = filelist_geticon(files, i, false);
      is_icon = 0;
      imb = filelist_getimage(files, i);
      if (!imb) {
        imb = filelist_geticon_image(files, i);
        is_icon = 1;
      }

      float scale = 0;
      file_draw_preview(file,
                        &tile_draw_rect,
                        thumb_icon_aspect,
                        imb,
                        icon,
                        layout,
                        is_icon,
                        is_hidden,
                        is_link,
                        /* Returns the scale which is needed below. */
                        &scale);
      if (do_drag) {
        file_add_preview_drag_but(
            sfile, block, layout, file, path, &tile_draw_rect, imb, icon, scale);
      }
    }
    else {
      const int icon = filelist_geticon(files, i, true);
      uiBut *icon_but = file_add_icon_but(sfile,
                                          block,
                                          path,
                                          &tile_draw_rect,
                                          icon,
                                          ICON_DEFAULT_WIDTH_SCALE,
                                          ICON_DEFAULT_HEIGHT_SCALE,
                                          is_hidden);
      if (do_drag) {
        file_but_enable_drag(icon_but, sfile, file, path, NULL, icon, UI_DPI_FAC);
      }
      icon_ofs += ICON_DEFAULT_WIDTH_SCALE + 0.2f * UI_UNIT_X;
    }

    if (file_selflag & FILE_SEL_EDITING) {
      const short width = (params->display == FILE_IMGDISPLAY) ?
                              textwidth :
                              layout->attribute_columns[COLUMN_NAME].width -
                                  ATTRIBUTE_COLUMN_PADDING;

      uiBut *but = uiDefBut(block,
                            UI_BTYPE_TEXT,
                            1,
                            "",
                            tile_draw_rect.xmin + icon_ofs,
                            tile_draw_rect.ymin + layout->tile_border_y - 0.15f * UI_UNIT_X,
                            width - icon_ofs,
                            textheight,
                            params->renamefile,
                            1.0f,
                            (float)sizeof(params->renamefile),
                            0,
                            0,
                            "");
      UI_but_func_rename_set(but, renamebutton_cb, file);
      UI_but_flag_enable(but, UI_BUT_NO_UTF8); /* allow non utf8 names */
      UI_but_flag_disable(but, UI_BUT_UNDO);
      if (false == UI_but_active_only(C, region, block, but)) {
        /* Note that this is the only place where we can also handle a cancelled renaming. */

        file_params_rename_end(wm, win, sfile, file);

        /* After the rename button is removed, we need to make sure the view is redrawn once more,
         * in case selection changed. Usually UI code would trigger that redraw, but the rename
         * operator may have been called from a different region.
         * Tagging regions for redrawing while drawing is rightfully prevented. However, this
         * active button removing basically introduces handling logic to drawing code. So a
         * notifier should be an acceptable workaround. */
        WM_event_add_notifier_ex(wm, win, NC_SPACE | ND_SPACE_FILE_PARAMS, NULL);

        file_selflag = filelist_entry_select_get(sfile->files, file, CHECK_ALL);
      }
    }

    /* file_selflag might have been modified by branch above. */
    if ((file_selflag & FILE_SEL_EDITING) == 0) {
      const int txpos = (params->display == FILE_IMGDISPLAY) ? tile_draw_rect.xmin :
                                                               tile_draw_rect.xmin + 1 + icon_ofs;
      const int typos = (params->display == FILE_IMGDISPLAY) ?
                            tile_draw_rect.ymin + layout->tile_border_y + layout->textheight :
                            tile_draw_rect.ymax - layout->tile_border_y;
      const int twidth = (params->display == FILE_IMGDISPLAY) ?
                             textwidth :
                             textwidth - 1 - icon_ofs - padx - layout->tile_border_x;
      file_draw_string(txpos, typos, file->name, (float)twidth, textheight, align, text_col);
    }

    if (params->display != FILE_IMGDISPLAY) {
      draw_details_columns(params, layout, file, &tile_draw_rect, text_col);
    }
  }

  BLF_batch_draw_end();

  UI_block_end(C, block);
  UI_block_draw(C, block);

  /* Draw last, on top of file list. */
  if (draw_columnheader) {
    draw_columnheader_background(layout, v2d);
    draw_columnheader_columns(params, layout, v2d, text_col);
  }

  layout->curr_size = params->thumbnail_size;
}

static void file_draw_invalid_library_hint(const bContext *C,
                                           const SpaceFile *sfile,
                                           ARegion *region)
{
  const FileAssetSelectParams *asset_params = ED_fileselect_get_asset_params(sfile);

  char library_ui_path[PATH_MAX];
  file_path_to_ui_path(asset_params->base_params.dir, library_ui_path, sizeof(library_ui_path));

  uchar text_col[4];
  UI_GetThemeColor4ubv(TH_TEXT, text_col);

  const View2D *v2d = &region->v2d;
  const int pad = sfile->layout->tile_border_x;
  const int width = BLI_rctf_size_x(&v2d->tot) - (2 * pad);
  const int line_height = sfile->layout->textheight;
  int sx = v2d->tot.xmin + pad;
  /* For some reason no padding needed. */
  int sy = v2d->tot.ymax;

  {
    const char *message = TIP_("Path to asset library does not exist:");
    file_draw_string_multiline(sx, sy, message, width, line_height, text_col, NULL, &sy);

    sy -= line_height;
    file_draw_string(sx, sy, library_ui_path, width, line_height, UI_STYLE_TEXT_LEFT, text_col);
  }

  /* Separate a bit further. */
  sy -= line_height * 2.2f;

  {
    UI_icon_draw(sx, sy - UI_UNIT_Y, ICON_INFO);

    const char *suggestion = TIP_(
        "Asset Libraries are local directories that can contain .blend files with assets inside.\n"
        "Manage Asset Libraries from the File Paths section in Preferences");
    file_draw_string_multiline(
        sx + UI_UNIT_X, sy, suggestion, width - UI_UNIT_X, line_height, text_col, NULL, &sy);

    uiBlock *block = UI_block_begin(C, region, __func__, UI_EMBOSS);
    uiBut *but = uiDefIconTextButO(block,
                                   UI_BTYPE_BUT,
                                   "SCREEN_OT_userpref_show",
                                   WM_OP_INVOKE_DEFAULT,
                                   ICON_PREFERENCES,
                                   NULL,
                                   sx + UI_UNIT_X,
                                   sy - line_height - UI_UNIT_Y * 1.2f,
                                   UI_UNIT_X * 8,
                                   UI_UNIT_Y,
                                   NULL);
    PointerRNA *but_opptr = UI_but_operator_ptr_get(but);
    RNA_enum_set(but_opptr, "section", USER_SECTION_FILE_PATHS);

    UI_block_end(C, block);
    UI_block_draw(C, block);
  }
}

bool file_draw_hint_if_invalid(const bContext *C, const SpaceFile *sfile, ARegion *region)
{
  FileAssetSelectParams *asset_params = ED_fileselect_get_asset_params(sfile);
  /* Only for asset browser. */
  if (!ED_fileselect_is_asset_browser(sfile)) {
    return false;
  }
  /* Check if the library exists. */
  if ((asset_params->asset_library_ref.type == ASSET_LIBRARY_LOCAL) ||
      filelist_is_dir(sfile->files, asset_params->base_params.dir)) {
    return false;
  }

  file_draw_invalid_library_hint(C, sfile, region);

  return true;
}<|MERGE_RESOLUTION|>--- conflicted
+++ resolved
@@ -330,7 +330,7 @@
                         0.0,
                         0,
                         0,
-                        NULL);
+                        file->name);
   file_but_enable_drag(but, sfile, file, path, preview_image, icon, scale);
 }
 
@@ -563,55 +563,8 @@
 
   GPU_blend(GPU_BLEND_NONE);
 
-<<<<<<< HEAD
-  but = uiDefBut(block,
-                 UI_BTYPE_LABEL,
-                 0,
-                 "",
-                 drag_rect.xmin,
-                 drag_rect.ymin,
-                 BLI_rcti_size_x(&drag_rect),
-                 BLI_rcti_size_y(&drag_rect),
-                 NULL,
-                 0.0,
-                 0.0,
-                 0,
-                 0,
-                 file->name);
-
-  /* Drag-region. */
-  if (drag) {
-    ID *id;
-
-    if ((id = filelist_file_get_id(file))) {
-      UI_but_drag_set_id(but, id);
-      UI_but_drag_attach_image(but, imb, scale);
-    }
-    /* path is no more static, cannot give it directly to but... */
-    else if (sfile->browse_mode == FILE_BROWSE_MODE_ASSETS &&
-             (file->typeflag & FILE_TYPE_ASSET) != 0) {
-      char blend_path[FILE_MAX_LIBEXTRA];
-
-      if (BLO_library_path_explode(path, blend_path, NULL, NULL)) {
-        const FileAssetSelectParams *asset_params = ED_fileselect_get_asset_params(sfile);
-        BLI_assert(asset_params != NULL);
-
-        UI_but_drag_set_asset(but,
-                              &(AssetHandle){.file_data = file},
-                              BLI_strdup(blend_path),
-                              asset_params->import_type,
-                              icon,
-                              imb,
-                              scale);
-      }
-    }
-    else {
-      UI_but_drag_set_image(but, BLI_strdup(path), icon, imb, scale, true);
-    }
-=======
   if (r_scale) {
     *r_scale = scale;
->>>>>>> 7838eb12
   }
 }
 
