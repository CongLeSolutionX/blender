/* SPDX-License-Identifier: GPL-2.0-or-later
 * Copyright 2008 Blender Foundation. All rights reserved. */

/** \file
 * \ingroup spfile
 */

#include <errno.h>
#include <math.h>
#include <string.h>

#include "MEM_guardedalloc.h"

#include "BLI_alloca.h"
#include "BLI_blenlib.h"
#include "BLI_fileops_types.h"
#include "BLI_math.h"
#include "BLI_utildefines.h"

#ifdef WIN32
#  include "BLI_winstuff.h"
#endif

#include "BIF_glutil.h"

#include "BKE_context.h"
#include "BKE_main.h"

#include "BLO_readfile.h"

#include "BLT_translation.h"

#include "BLF_api.h"

#include "IMB_imbuf_types.h"

#include "DNA_userdef_types.h"
#include "DNA_windowmanager_types.h"

#include "RNA_access.h"
#include "RNA_prototypes.h"

#include "ED_fileselect.h"
#include "ED_screen.h"

#include "UI_interface.h"
#include "UI_interface_icons.h"
#include "UI_resources.h"
#include "UI_view2d.h"

#include "WM_api.h"
#include "WM_types.h"

#include "GPU_immediate.h"
#include "GPU_immediate_util.h"
#include "GPU_state.h"

#include "AS_asset_representation.h"

#include "filelist.h"

#include "file_intern.h" /* own include */

void ED_file_path_button(bScreen *screen,
                         const SpaceFile *sfile,
                         FileSelectParams *params,
                         uiBlock *block)
{
  PointerRNA params_rna_ptr;
  uiBut *but;

  BLI_assert_msg(params != NULL,
                 "File select parameters not set. The caller is expected to check this.");

  RNA_pointer_create(&screen->id, &RNA_FileSelectParams, params, &params_rna_ptr);

  /* callbacks for operator check functions */
  UI_block_func_set(block, file_draw_check_cb, NULL, NULL);

  but = uiDefButR(block,
                  UI_BTYPE_TEXT,
                  -1,
                  "",
                  0,
                  0,
                  UI_UNIT_X * 10,
                  UI_UNIT_Y,
                  &params_rna_ptr,
                  "directory",
                  0,
                  0.0f,
                  (float)FILE_MAX,
                  0.0f,
                  0.0f,
                  TIP_("File path"));

  BLI_assert(!UI_but_flag_is_set(but, UI_BUT_UNDO));
  BLI_assert(!UI_but_is_utf8(but));

  UI_but_func_complete_set(but, autocomplete_directory, NULL);
  UI_but_funcN_set(but, file_directory_enter_handle, NULL, but);

  /* TODO: directory editing is non-functional while a library is loaded
   * until this is properly supported just disable it. */
  if (sfile && sfile->files && filelist_lib(sfile->files)) {
    UI_but_flag_enable(but, UI_BUT_DISABLED);
  }

  /* clear func */
  UI_block_func_set(block, NULL, NULL, NULL);
}

/* Dummy helper - we need dynamic tooltips here. */
static char *file_draw_tooltip_func(bContext *UNUSED(C), void *argN, const char *UNUSED(tip))
{
  char *dyn_tooltip = argN;
  return BLI_strdup(dyn_tooltip);
}

static void draw_tile_background(const rcti *draw_rect, int colorid, int shade)
{
  float color[4];
  rctf draw_rect_fl;
  BLI_rctf_rcti_copy(&draw_rect_fl, draw_rect);

  UI_GetThemeColorShade4fv(colorid, shade, color);
  UI_draw_roundbox_corner_set(UI_CNR_ALL);
  UI_draw_roundbox_aa(&draw_rect_fl, true, 5.0f, color);
}

static eFileAssetImportType get_asset_import_type(const SpaceFile *sfile, const FileDirEntry *file)
{
  const FileAssetSelectParams *asset_params = ED_fileselect_get_asset_params(sfile);
  BLI_assert(asset_params != NULL);
  if (asset_params->import_type != FILE_ASSET_IMPORT_LINK) {
    return asset_params->import_type;
  }
  if (AS_asset_representation_is_never_link(file->asset)) {
    return FILE_ASSET_IMPORT_APPEND_REUSE;
  }
  return FILE_ASSET_IMPORT_LINK;
}

static void file_draw_icon(const SpaceFile *sfile,
                           uiBlock *block,
                           const FileDirEntry *file,
                           const char *path,
                           const rcti *tile_draw_rect,
                           int icon,
                           int width,
                           int height,
                           bool drag,
                           bool dimmed)
{
  uiBut *but;

  const int x = tile_draw_rect->xmin;
  const int y = tile_draw_rect->ymax - sfile->layout->tile_border_y - height;

  /* For uiDefIconBut(), if a1==1.0 then a2 is alpha 0.0 - 1.0 */
  const float a1 = dimmed ? 1.0f : 0.0f;
  const float a2 = dimmed ? 0.3f : 0.0f;
  but = uiDefIconBut(
      block, UI_BTYPE_LABEL, 0, icon, x, y, width, height, NULL, 0.0f, 0.0f, a1, a2, NULL);
  UI_but_func_tooltip_set(but, file_draw_tooltip_func, BLI_strdup(path), MEM_freeN);

  if (drag) {
    /* TODO: duplicated from file_draw_preview(). */
    ID *id;

    if ((id = filelist_file_get_id(file))) {
      UI_but_drag_set_id(but, id);
      ImBuf *preview_image = filelist_file_getimage(file);
      if (preview_image) {
        UI_but_drag_attach_image(but, preview_image, UI_DPI_FAC);
      }
    }
    else if (sfile->browse_mode == FILE_BROWSE_MODE_ASSETS &&
             (file->typeflag & FILE_TYPE_ASSET) != 0) {
      ImBuf *preview_image = filelist_file_getimage(file);
      char blend_path[FILE_MAX_LIBEXTRA];
      if (BLO_library_path_explode(path, blend_path, NULL, NULL)) {
<<<<<<< HEAD
        const FileAssetSelectParams *asset_params = ED_fileselect_get_asset_params(sfile);
        BLI_assert(asset_params != NULL);

        const int import_method = ED_fileselect_asset_import_method_get(sfile, file);
        BLI_assert(import_method > -1);

        UI_but_drag_set_asset(but,
                              &(AssetHandle){.file_data = file},
                              BLI_strdup(blend_path),
                              import_method,
=======
        UI_but_drag_set_asset(but,
                              &(AssetHandle){.file_data = file},
                              BLI_strdup(blend_path),
                              get_asset_import_type(sfile, file),
>>>>>>> 4fbc9c42
                              icon,
                              preview_image,
                              UI_DPI_FAC);
      }
    }
    else {
      /* path is no more static, cannot give it directly to but... */
      UI_but_drag_set_path(but, BLI_strdup(path), true);
    }
  }
}

static void file_draw_string(int sx,
                             int sy,
                             const char *string,
                             float width,
                             int height,
                             eFontStyle_Align align,
                             const uchar col[4])
{
  uiFontStyle fs;
  rcti rect;
  char fname[FILE_MAXFILE];

  if (string[0] == '\0' || width < 1) {
    return;
  }

  const uiStyle *style = UI_style_get();
  fs = style->widget;

  BLI_strncpy(fname, string, FILE_MAXFILE);
  UI_text_clip_middle_ex(&fs, fname, width, UI_DPI_ICON_SIZE, sizeof(fname), '\0');

  /* no text clipping needed, UI_fontstyle_draw does it but is a bit too strict
   * (for buttons it works) */
  rect.xmin = sx;
  rect.xmax = sx + round_fl_to_int(width);
  rect.ymin = sy - height;
  rect.ymax = sy;

  UI_fontstyle_draw(&fs,
                    &rect,
                    fname,
                    sizeof(fname),
                    col,
                    &(struct uiFontStyleDraw_Params){
                        .align = align,
                    });
}

/**
 * \param r_sx, r_sy: The lower right corner of the last line drawn, plus the height of the last
 *                    line. This is the cursor position on completion to allow drawing more text
 *                    behind that.
 */
static void file_draw_string_multiline(int sx,
                                       int sy,
                                       const char *string,
                                       int wrap_width,
                                       int line_height,
                                       const uchar text_col[4],
                                       int *r_sx,
                                       int *r_sy)
{
  rcti rect;

  if (string[0] == '\0' || wrap_width < 1) {
    return;
  }

  const uiStyle *style = UI_style_get();
  int font_id = style->widget.uifont_id;
  int len = strlen(string);

  rcti textbox;
  BLF_wordwrap(font_id, wrap_width);
  BLF_enable(font_id, BLF_WORD_WRAP);
  BLF_boundbox(font_id, string, len, &textbox);
  BLF_disable(font_id, BLF_WORD_WRAP);

  /* no text clipping needed, UI_fontstyle_draw does it but is a bit too strict
   * (for buttons it works) */
  rect.xmin = sx;
  rect.xmax = sx + wrap_width;
  /* Need to increase the clipping rect by one more line, since the #UI_fontstyle_draw_ex() will
   * actually start drawing at (ymax - line-height). */
  rect.ymin = sy - BLI_rcti_size_y(&textbox) - line_height;
  rect.ymax = sy;

  struct ResultBLF result;
  UI_fontstyle_draw_ex(&style->widget,
                       &rect,
                       string,
                       len,
                       text_col,
                       &(struct uiFontStyleDraw_Params){
                           .align = UI_STYLE_TEXT_LEFT,
                           .word_wrap = true,
                       },
                       NULL,
                       NULL,
                       &result);
  if (r_sx) {
    *r_sx = result.width;
  }
  if (r_sy) {
    *r_sy = rect.ymin + line_height;
  }
}

void file_calc_previews(const bContext *C, ARegion *region)
{
  SpaceFile *sfile = CTX_wm_space_file(C);
  View2D *v2d = &region->v2d;

  ED_fileselect_init_layout(sfile, region);
  UI_view2d_totRect_set(v2d, sfile->layout->width, sfile->layout->height);
}

static void file_draw_preview(const SpaceFile *sfile,
                              uiBlock *block,
                              const FileDirEntry *file,
                              const char *path,
                              const rcti *tile_draw_rect,
                              const float icon_aspect,
                              ImBuf *imb,
                              const int icon,
                              FileLayout *layout,
                              const bool is_icon,
                              const bool drag,
                              const bool dimmed,
                              const bool is_link)
{
  uiBut *but;
  float fx, fy;
  float dx, dy;
  int xco, yco;
  float ui_imbx, ui_imby;
  float scaledx, scaledy;
  float scale;
  int ex, ey;
  bool show_outline = !is_icon &&
                      (file->typeflag & (FILE_TYPE_IMAGE | FILE_TYPE_MOVIE | FILE_TYPE_BLENDER));
  const bool is_offline = (file->attributes & FILE_ATTR_OFFLINE);

  BLI_assert(imb != NULL);

  ui_imbx = imb->x * UI_DPI_FAC;
  ui_imby = imb->y * UI_DPI_FAC;
  /* Unlike thumbnails, icons are not scaled up. */
  if (((ui_imbx > layout->prv_w) || (ui_imby > layout->prv_h)) ||
      (!is_icon && ((ui_imbx < layout->prv_w) || (ui_imby < layout->prv_h)))) {
    if (imb->x > imb->y) {
      scaledx = (float)layout->prv_w;
      scaledy = ((float)imb->y / (float)imb->x) * layout->prv_w;
      scale = scaledx / imb->x;
    }
    else {
      scaledy = (float)layout->prv_h;
      scaledx = ((float)imb->x / (float)imb->y) * layout->prv_h;
      scale = scaledy / imb->y;
    }
  }
  else {
    scaledx = ui_imbx;
    scaledy = ui_imby;
    scale = UI_DPI_FAC;
  }

  ex = (int)scaledx;
  ey = (int)scaledy;
  fx = ((float)layout->prv_w - (float)ex) / 2.0f;
  fy = ((float)layout->prv_h - (float)ey) / 2.0f;
  dx = (fx + 0.5f + layout->prv_border_x);
  dy = (fy + 0.5f - layout->prv_border_y);
  xco = tile_draw_rect->xmin + (int)dx;
  yco = tile_draw_rect->ymax - layout->prv_h + (int)dy;

  GPU_blend(GPU_BLEND_ALPHA);

  /* the large image */

  float col[4] = {1.0f, 1.0f, 1.0f, 1.0f};
  if (is_icon) {
    if (file->typeflag & FILE_TYPE_DIR) {
      UI_GetThemeColor4fv(TH_ICON_FOLDER, col);
    }
    else {
      UI_GetThemeColor4fv(TH_TEXT, col);
    }
  }
  else if (file->typeflag & FILE_TYPE_FTFONT) {
    UI_GetThemeColor4fv(TH_TEXT, col);
  }

  if (dimmed) {
    col[3] *= 0.3f;
  }

  if (!is_icon && file->typeflag & FILE_TYPE_BLENDERLIB) {
    /* Datablock preview images use premultiplied alpha. */
    GPU_blend(GPU_BLEND_ALPHA_PREMULT);
  }

  IMMDrawPixelsTexState state = immDrawPixelsTexSetup(GPU_SHADER_3D_IMAGE_COLOR);
  immDrawPixelsTexTiled_scaling(&state,
                                (float)xco,
                                (float)yco,
                                imb->x,
                                imb->y,
                                GPU_RGBA8,
                                true,
                                imb->rect,
                                scale,
                                scale,
                                1.0f,
                                1.0f,
                                col);

  GPU_blend(GPU_BLEND_ALPHA);

  if (icon && is_icon) {
    /* Small icon in the middle of large image, scaled to fit container and UI scale */
    float icon_x, icon_y;
    const float icon_size = 16.0f / icon_aspect * U.dpi_fac;
    float icon_opacity = 0.3f;
    uchar icon_color[4] = {0, 0, 0, 255};
    float bgcolor[4];
    UI_GetThemeColor4fv(TH_ICON_FOLDER, bgcolor);
    if (rgb_to_grayscale(bgcolor) < 0.5f) {
      icon_color[0] = 255;
      icon_color[1] = 255;
      icon_color[2] = 255;
    }
    icon_x = xco + (ex / 2.0f) - (icon_size / 2.0f);
    icon_y = yco + (ey / 2.0f) - (icon_size * ((file->typeflag & FILE_TYPE_DIR) ? 0.78f : 0.75f));
    UI_icon_draw_ex(icon_x,
                    icon_y,
                    icon,
                    icon_aspect / U.dpi_fac,
                    icon_opacity,
                    0.0f,
                    icon_color,
                    false,
                    UI_NO_ICON_OVERLAY_TEXT);
  }

  if (is_link || is_offline) {
    /* Icon at bottom to indicate it is a shortcut, link, alias, or offline. */
    float icon_x, icon_y;
    icon_x = xco + (2.0f * UI_DPI_FAC);
    icon_y = yco + (2.0f * UI_DPI_FAC);
    const int arrow = is_link ? ICON_LOOP_FORWARDS : ICON_URL;
    if (!is_icon) {
      /* At very bottom-left if preview style. */
      const uchar dark[4] = {0, 0, 0, 255};
      const uchar light[4] = {255, 255, 255, 255};
      UI_icon_draw_ex(icon_x + 1,
                      icon_y - 1,
                      arrow,
                      1.0f / U.dpi_fac,
                      0.2f,
                      0.0f,
                      dark,
                      false,
                      UI_NO_ICON_OVERLAY_TEXT);
      UI_icon_draw_ex(icon_x,
                      icon_y,
                      arrow,
                      1.0f / U.dpi_fac,
                      0.6f,
                      0.0f,
                      light,
                      false,
                      UI_NO_ICON_OVERLAY_TEXT);
    }
    else {
      /* Link to folder or non-previewed file. */
      uchar icon_color[4];
      UI_GetThemeColor4ubv(TH_BACK, icon_color);
      icon_x = xco + ((file->typeflag & FILE_TYPE_DIR) ? 0.14f : 0.23f) * scaledx;
      icon_y = yco + ((file->typeflag & FILE_TYPE_DIR) ? 0.24f : 0.14f) * scaledy;
      UI_icon_draw_ex(icon_x,
                      icon_y,
                      arrow,
                      icon_aspect / U.dpi_fac * 1.8,
                      0.3f,
                      0.0f,
                      icon_color,
                      false,
                      UI_NO_ICON_OVERLAY_TEXT);
    }
  }
  else if (icon && !is_icon && !(file->typeflag & FILE_TYPE_FTFONT)) {
    /* Smaller, fainter icon at bottom-left for preview image thumbnail, but not for fonts. */
    float icon_x, icon_y;
    const uchar dark[4] = {0, 0, 0, 255};
    const uchar light[4] = {255, 255, 255, 255};
    icon_x = xco + (2.0f * UI_DPI_FAC);
    icon_y = yco + (2.0f * UI_DPI_FAC);
    UI_icon_draw_ex(icon_x + 1,
                    icon_y - 1,
                    icon,
                    1.0f / U.dpi_fac,
                    0.2f,
                    0.0f,
                    dark,
                    false,
                    UI_NO_ICON_OVERLAY_TEXT);
    UI_icon_draw_ex(
        icon_x, icon_y, icon, 1.0f / U.dpi_fac, 0.6f, 0.0f, light, false, UI_NO_ICON_OVERLAY_TEXT);
  }

  const bool is_current_main_data = filelist_file_get_id(file) != NULL;
  if (is_current_main_data) {
    /* Smaller, fainter icon at the top-right indicating that the file represents data from the
     * current file (from current #Main in fact). */
    float icon_x, icon_y;
    const uchar light[4] = {255, 255, 255, 255};
    icon_x = xco + ex - UI_UNIT_X;
    icon_y = yco + ey - UI_UNIT_Y;
    UI_icon_draw_ex(icon_x,
                    icon_y,
                    ICON_CURRENT_FILE,
                    1.0f / U.dpi_fac,
                    0.6f,
                    0.0f,
                    light,
                    false,
                    UI_NO_ICON_OVERLAY_TEXT);
  }

  /* Contrasting outline around some preview types. */
  if (show_outline) {
    GPUVertFormat *format = immVertexFormat();
    uint pos = GPU_vertformat_attr_add(format, "pos", GPU_COMP_F32, 2, GPU_FETCH_FLOAT);
    immBindBuiltinProgram(GPU_SHADER_3D_UNIFORM_COLOR);
    float border_color[4] = {1.0f, 1.0f, 1.0f, 0.4f};
    float bgcolor[4];
    UI_GetThemeColor4fv(TH_BACK, bgcolor);
    if (rgb_to_grayscale(bgcolor) > 0.5f) {
      border_color[0] = 0.0f;
      border_color[1] = 0.0f;
      border_color[2] = 0.0f;
    }
    immUniformColor4fv(border_color);
    imm_draw_box_wire_2d(pos, (float)xco, (float)yco, (float)(xco + ex), (float)(yco + ey));
    immUnbindProgram();
  }

  /* Invisible button for dragging. */
  rcti drag_rect = *tile_draw_rect;
  /* A bit smaller than the full tile, to increase the gap between items that users can drag from
   * for box select. */
  BLI_rcti_pad(&drag_rect, -layout->tile_border_x, -layout->tile_border_y);

  but = uiDefBut(block,
                 UI_BTYPE_LABEL,
                 0,
                 "",
                 drag_rect.xmin,
                 drag_rect.ymin,
                 BLI_rcti_size_x(&drag_rect),
                 BLI_rcti_size_y(&drag_rect),
                 NULL,
                 0.0,
                 0.0,
                 0,
                 0,
                 NULL);

  /* Drag-region. */
  if (drag) {
    ID *id;

    if ((id = filelist_file_get_id(file))) {
      UI_but_drag_set_id(but, id);
      UI_but_drag_attach_image(but, imb, scale);
    }
    /* path is no more static, cannot give it directly to but... */
    else if (sfile->browse_mode == FILE_BROWSE_MODE_ASSETS &&
             (file->typeflag & FILE_TYPE_ASSET) != 0) {
      char blend_path[FILE_MAX_LIBEXTRA];

      if (BLO_library_path_explode(path, blend_path, NULL, NULL)) {
<<<<<<< HEAD
        const FileAssetSelectParams *asset_params = ED_fileselect_get_asset_params(sfile);
        BLI_assert(asset_params != NULL);

        const int import_method = ED_fileselect_asset_import_method_get(sfile, file);
        BLI_assert(import_method > -1);

        UI_but_drag_set_asset(but,
                              &(AssetHandle){.file_data = file},
                              BLI_strdup(blend_path),
                              import_method,
=======
        UI_but_drag_set_asset(but,
                              &(AssetHandle){.file_data = file},
                              BLI_strdup(blend_path),
                              get_asset_import_type(sfile, file),
>>>>>>> 4fbc9c42
                              icon,
                              imb,
                              scale);
      }
    }
    else {
      UI_but_drag_set_image(but, BLI_strdup(path), icon, imb, scale, true);
    }
  }

  GPU_blend(GPU_BLEND_NONE);
}

static void renamebutton_cb(bContext *C, void *UNUSED(arg1), char *oldname)
{
  char newname[FILE_MAX + 12];
  char orgname[FILE_MAX + 12];
  char filename[FILE_MAX + 12];
  wmWindowManager *wm = CTX_wm_manager(C);
  wmWindow *win = CTX_wm_window(C);
  SpaceFile *sfile = (SpaceFile *)CTX_wm_space_data(C);
  ARegion *region = CTX_wm_region(C);
  FileSelectParams *params = ED_fileselect_get_active_params(sfile);

  BLI_path_join(orgname, sizeof(orgname), params->dir, oldname);
  BLI_strncpy(filename, params->renamefile, sizeof(filename));
  BLI_filename_make_safe(filename);
  BLI_path_join(newname, sizeof(newname), params->dir, filename);

  if (!STREQ(orgname, newname)) {
    if (!BLI_exists(newname)) {
      errno = 0;
      if ((BLI_rename(orgname, newname) != 0) || !BLI_exists(newname)) {
        WM_reportf(RPT_ERROR, "Could not rename: %s", errno ? strerror(errno) : "unknown error");
        WM_report_banner_show();
      }
      else {
        /* If rename is successful, scroll to newly renamed entry. */
        BLI_strncpy(params->renamefile, filename, sizeof(params->renamefile));
        file_params_invoke_rename_postscroll(wm, win, sfile);
      }

      /* to make sure we show what is on disk */
      ED_fileselect_clear(wm, sfile);
    }
    else {
      /* Renaming failed, reset the name for further renaming handling. */
      BLI_strncpy(params->renamefile, oldname, sizeof(params->renamefile));
    }

    ED_region_tag_redraw(region);
  }
}

static void draw_background(FileLayout *layout, View2D *v2d)
{
  const int item_height = layout->tile_h + (2 * layout->tile_border_y);
  int i;
  int sy;

  uint pos = GPU_vertformat_attr_add(immVertexFormat(), "pos", GPU_COMP_F32, 2, GPU_FETCH_FLOAT);
  immBindBuiltinProgram(GPU_SHADER_3D_UNIFORM_COLOR);
  float col_alternating[4];
  UI_GetThemeColor4fv(TH_ROW_ALTERNATE, col_alternating);
  immUniformThemeColorBlend(TH_BACK, TH_ROW_ALTERNATE, col_alternating[3]);

  /* alternating flat shade background */
  for (i = 2; (i <= layout->rows + 1); i += 2) {
    sy = (int)v2d->cur.ymax - layout->offset_top - i * item_height - layout->tile_border_y;

    /* Offset pattern slightly to add scroll effect. */
    sy += round_fl_to_int(item_height * (v2d->tot.ymax - v2d->cur.ymax) / item_height);

    immRectf(pos,
             v2d->cur.xmin,
             (float)sy,
             v2d->cur.xmax,
             (float)(sy + layout->tile_h + 2 * layout->tile_border_y));
  }

  immUnbindProgram();
}

static void draw_dividers(FileLayout *layout, View2D *v2d)
{
  /* vertical column dividers */

  const int step = (layout->tile_w + 2 * layout->tile_border_x);

  uint vertex_len = 0;
  int sx = (int)v2d->tot.xmin;
  while (sx < v2d->cur.xmax) {
    sx += step;
    vertex_len += 4; /* vertex_count = 2 points per line * 2 lines per divider */
  }

  if (vertex_len > 0) {
    int v1[2], v2[2];
    uchar col_hi[3], col_lo[3];

    UI_GetThemeColorShade3ubv(TH_BACK, 30, col_hi);
    UI_GetThemeColorShade3ubv(TH_BACK, -30, col_lo);

    v1[1] = v2d->cur.ymax - layout->tile_border_y;
    v2[1] = v2d->cur.ymin;

    GPUVertFormat *format = immVertexFormat();
    uint pos = GPU_vertformat_attr_add(format, "pos", GPU_COMP_I32, 2, GPU_FETCH_INT_TO_FLOAT);
    uint color = GPU_vertformat_attr_add(
        format, "color", GPU_COMP_U8, 3, GPU_FETCH_INT_TO_FLOAT_UNIT);

    immBindBuiltinProgram(GPU_SHADER_3D_FLAT_COLOR);
    immBegin(GPU_PRIM_LINES, vertex_len);

    sx = (int)v2d->tot.xmin;
    while (sx < v2d->cur.xmax) {
      sx += step;

      v1[0] = v2[0] = sx;
      immAttrSkip(color);
      immVertex2iv(pos, v1);
      immAttr3ubv(color, col_lo);
      immVertex2iv(pos, v2);

      v1[0] = v2[0] = sx + 1;
      immAttrSkip(color);
      immVertex2iv(pos, v1);
      immAttr3ubv(color, col_hi);
      immVertex2iv(pos, v2);
    }

    immEnd();
    immUnbindProgram();
  }
}

static void draw_columnheader_background(const FileLayout *layout, const View2D *v2d)
{
  uint pos = GPU_vertformat_attr_add(immVertexFormat(), "pos", GPU_COMP_F32, 2, GPU_FETCH_FLOAT);

  immBindBuiltinProgram(GPU_SHADER_3D_UNIFORM_COLOR);
  immUniformThemeColorShade(TH_BACK, 11);

  immRectf(pos,
           v2d->cur.xmin,
           v2d->cur.ymax - layout->attribute_column_header_h,
           v2d->cur.xmax,
           v2d->cur.ymax);

  immUnbindProgram();
}

static void draw_columnheader_columns(const FileSelectParams *params,
                                      FileLayout *layout,
                                      const View2D *v2d,
                                      const uchar text_col[4])
{
  const float divider_pad = 0.2 * layout->attribute_column_header_h;
  int sx = v2d->cur.xmin, sy = v2d->cur.ymax;

  for (FileAttributeColumnType column_type = 0; column_type < ATTRIBUTE_COLUMN_MAX;
       column_type++) {
    if (!file_attribute_column_type_enabled(params, column_type)) {
      continue;
    }
    const FileAttributeColumn *column = &layout->attribute_columns[column_type];

    /* Active sort type triangle */
    if (params->sort == column->sort_type) {
      float tri_color[4];

      rgba_uchar_to_float(tri_color, text_col);
      UI_draw_icon_tri(sx + column->width - (0.3f * U.widget_unit) -
                           ATTRIBUTE_COLUMN_PADDING / 2.0f,
                       sy + (0.1f * U.widget_unit) - (layout->attribute_column_header_h / 2),
                       (params->flag & FILE_SORT_INVERT) ? 't' : 'v',
                       tri_color);
    }

    file_draw_string(sx + ATTRIBUTE_COLUMN_PADDING,
                     sy - layout->tile_border_y,
                     IFACE_(column->name),
                     column->width - 2 * ATTRIBUTE_COLUMN_PADDING,
                     layout->attribute_column_header_h - layout->tile_border_y,
                     UI_STYLE_TEXT_LEFT,
                     text_col);

    /* Separator line */
    if (column_type != COLUMN_NAME) {
      uint pos = GPU_vertformat_attr_add(
          immVertexFormat(), "pos", GPU_COMP_F32, 2, GPU_FETCH_FLOAT);

      immBindBuiltinProgram(GPU_SHADER_3D_UNIFORM_COLOR);
      immUniformThemeColorShade(TH_BACK, -10);
      immBegin(GPU_PRIM_LINES, 2);
      immVertex2f(pos, sx - 1, sy - divider_pad);
      immVertex2f(pos, sx - 1, sy - layout->attribute_column_header_h + divider_pad);
      immEnd();
      immUnbindProgram();
    }

    sx += column->width;
  }

  /* Vertical separator lines line */
  {
    uint pos = GPU_vertformat_attr_add(immVertexFormat(), "pos", GPU_COMP_F32, 2, GPU_FETCH_FLOAT);
    immBindBuiltinProgram(GPU_SHADER_3D_UNIFORM_COLOR);
    immUniformThemeColorShade(TH_BACK, -10);
    immBegin(GPU_PRIM_LINES, 4);
    immVertex2f(pos, v2d->cur.xmin, sy);
    immVertex2f(pos, v2d->cur.xmax, sy);
    immVertex2f(pos, v2d->cur.xmin, sy - layout->attribute_column_header_h);
    immVertex2f(pos, v2d->cur.xmax, sy - layout->attribute_column_header_h);
    immEnd();
    immUnbindProgram();
  }
}

/**
 * Updates the stat string stored in file->entry if necessary.
 */
static const char *filelist_get_details_column_string(
    FileAttributeColumnType column,
    /* Generated string will be cached in the file, so non-const. */
    FileDirEntry *file,
    const bool small_size,
    const bool update_stat_strings)
{
  switch (column) {
    case COLUMN_DATETIME:
      if (!(file->typeflag & FILE_TYPE_BLENDERLIB) && !FILENAME_IS_CURRPAR(file->relpath)) {
        if ((file->draw_data.datetime_str[0] == '\0') || update_stat_strings) {
          char date[FILELIST_DIRENTRY_DATE_LEN], time[FILELIST_DIRENTRY_TIME_LEN];
          bool is_today, is_yesterday;

          BLI_filelist_entry_datetime_to_string(
              NULL, file->time, small_size, time, date, &is_today, &is_yesterday);

          if (is_today || is_yesterday) {
            BLI_strncpy(date, is_today ? N_("Today") : N_("Yesterday"), sizeof(date));
          }
          BLI_snprintf(file->draw_data.datetime_str,
                       sizeof(file->draw_data.datetime_str),
                       "%s %s",
                       date,
                       time);
        }

        return file->draw_data.datetime_str;
      }
      break;
    case COLUMN_SIZE:
      if ((file->typeflag & (FILE_TYPE_BLENDER | FILE_TYPE_BLENDER_BACKUP)) ||
          !(file->typeflag & (FILE_TYPE_DIR | FILE_TYPE_BLENDERLIB))) {
        if ((file->draw_data.size_str[0] == '\0') || update_stat_strings) {
          BLI_filelist_entry_size_to_string(
              NULL, file->size, small_size, file->draw_data.size_str);
        }

        return file->draw_data.size_str;
      }
      break;
    default:
      break;
  }

  return NULL;
}

static void draw_details_columns(const FileSelectParams *params,
                                 const FileLayout *layout,
                                 FileDirEntry *file,
                                 const rcti *tile_draw_rect,
                                 const uchar text_col[4])
{
  const bool small_size = SMALL_SIZE_CHECK(params->thumbnail_size);
  const bool update_stat_strings = small_size != SMALL_SIZE_CHECK(layout->curr_size);
  int sx = tile_draw_rect->xmin - layout->tile_border_x - (UI_UNIT_X * 0.1f);

  for (FileAttributeColumnType column_type = 0; column_type < ATTRIBUTE_COLUMN_MAX;
       column_type++) {
    const FileAttributeColumn *column = &layout->attribute_columns[column_type];

    /* Name column is not a detail column (should already be drawn), always skip here. */
    if (column_type == COLUMN_NAME) {
      sx += column->width;
      continue;
    }
    if (!file_attribute_column_type_enabled(params, column_type)) {
      continue;
    }

    const char *str = filelist_get_details_column_string(
        column_type, file, small_size, update_stat_strings);

    if (str) {
      file_draw_string(sx + ATTRIBUTE_COLUMN_PADDING,
                       tile_draw_rect->ymax - layout->tile_border_y,
                       IFACE_(str),
                       column->width - 2 * ATTRIBUTE_COLUMN_PADDING,
                       layout->tile_h,
                       column->text_align,
                       text_col);
    }

    sx += column->width;
  }
}

static rcti tile_draw_rect_get(const View2D *v2d,
                               const FileLayout *layout,
                               const enum eFileDisplayType display,
                               const int file_idx,
                               const int padx)
{
  int tile_pos_x, tile_pos_y;
  ED_fileselect_layout_tilepos(layout, file_idx, &tile_pos_x, &tile_pos_y);
  tile_pos_x += (int)(v2d->tot.xmin);
  tile_pos_y = (int)(v2d->tot.ymax - tile_pos_y);

  rcti rect;
  rect.xmin = tile_pos_x + padx;
  rect.xmax = rect.xmin + (ELEM(display, FILE_VERTICALDISPLAY, FILE_HORIZONTALDISPLAY) ?
                               layout->tile_w - (2 * padx) :
                               layout->tile_w);
  rect.ymax = tile_pos_y;
  rect.ymin = rect.ymax - layout->tile_h - layout->tile_border_y;

  return rect;
}

void file_draw_list(const bContext *C, ARegion *region)
{
  wmWindowManager *wm = CTX_wm_manager(C);
  wmWindow *win = CTX_wm_window(C);
  SpaceFile *sfile = CTX_wm_space_file(C);
  FileSelectParams *params = ED_fileselect_get_active_params(sfile);
  FileLayout *layout = ED_fileselect_get_layout(sfile, region);
  View2D *v2d = &region->v2d;
  struct FileList *files = sfile->files;
  struct FileDirEntry *file;
  ImBuf *imb;
  uiBlock *block = UI_block_begin(C, region, __func__, UI_EMBOSS);
  int numfiles;
  int numfiles_layout;
  int offset;
  int textwidth, textheight;
  int i;
  bool is_icon;
  eFontStyle_Align align;
  bool do_drag;
  uchar text_col[4];
  const bool draw_columnheader = (params->display == FILE_VERTICALDISPLAY);
  const float thumb_icon_aspect = MIN2(64.0f / (float)(params->thumbnail_size), 1.0f);

  numfiles = filelist_files_ensure(files);

  if (params->display != FILE_IMGDISPLAY) {
    draw_background(layout, v2d);
    draw_dividers(layout, v2d);
  }

  offset = ED_fileselect_layout_offset(
      layout, (int)region->v2d.cur.xmin, (int)-region->v2d.cur.ymax);
  if (offset < 0) {
    offset = 0;
  }

  numfiles_layout = ED_fileselect_layout_numfiles(layout, region);

  /* adjust, so the next row is already drawn when scrolling */
  if (layout->flag & FILE_LAYOUT_HOR) {
    numfiles_layout += layout->rows;
  }
  else {
    numfiles_layout += layout->flow_columns;
  }

  filelist_file_cache_slidingwindow_set(files, numfiles_layout);

  textwidth = (FILE_IMGDISPLAY == params->display) ?
                  layout->tile_w :
                  round_fl_to_int(layout->attribute_columns[COLUMN_NAME].width);
  textheight = (int)(layout->textheight * 3.0 / 2.0 + 0.5);

  align = (FILE_IMGDISPLAY == params->display) ? UI_STYLE_TEXT_CENTER : UI_STYLE_TEXT_LEFT;

  if (numfiles > 0) {
    const bool success = filelist_file_cache_block(
        files, min_ii(offset + (numfiles_layout / 2), numfiles - 1));
    BLI_assert(success);
    UNUSED_VARS_NDEBUG(success);

    filelist_cache_previews_update(files);

    /* Handle preview timer here,
     * since it's filelist_file_cache_block() and filelist_cache_previews_update()
     * which controls previews task. */
    {
      const bool previews_running = filelist_cache_previews_running(files) &&
                                    !filelist_cache_previews_done(files);
      //          printf("%s: preview task: %d\n", __func__, previews_running);
      if (previews_running && !sfile->previews_timer) {
        sfile->previews_timer = WM_event_add_timer_notifier(
            wm, win, NC_SPACE | ND_SPACE_FILE_PREVIEW, 0.01);
      }
      if (!previews_running && sfile->previews_timer) {
        /* Preview is not running, no need to keep generating update events! */
        //              printf("%s: Inactive preview task, sleeping!\n", __func__);
        WM_event_remove_timer_notifier(wm, win, sfile->previews_timer);
        sfile->previews_timer = NULL;
      }
    }
  }

  BLF_batch_draw_begin();

  UI_GetThemeColor4ubv(TH_TEXT, text_col);

  for (i = offset; (i < numfiles) && (i < offset + numfiles_layout); i++) {
    eDirEntry_SelectFlag file_selflag;
    const int padx = 0.1f * UI_UNIT_X;
    int icon_ofs = 0;

    const rcti tile_draw_rect = tile_draw_rect_get(v2d, layout, params->display, i, padx);

    file = filelist_file(files, i);
    file_selflag = filelist_entry_select_get(sfile->files, file, CHECK_ALL);

    char path[FILE_MAX_LIBEXTRA];
    filelist_file_get_full_path(files, file, path);

    if (!(file_selflag & FILE_SEL_EDITING)) {
      if ((params->highlight_file == i) || (file_selflag & FILE_SEL_HIGHLIGHTED) ||
          (file_selflag & FILE_SEL_SELECTED)) {
        int colorid = (file_selflag & FILE_SEL_SELECTED) ? TH_HILITE : TH_BACK;
        int shade = (params->highlight_file == i) || (file_selflag & FILE_SEL_HIGHLIGHTED) ? 35 :
                                                                                             0;
        BLI_assert(i == 0 || !FILENAME_IS_CURRPAR(file->relpath));

        rcti tile_bg_rect = tile_draw_rect;
        /* One pixel downwards, places it more in the center. */
        BLI_rcti_translate(&tile_bg_rect, 0, -1);
        draw_tile_background(&tile_bg_rect, colorid, shade);
      }
    }
    UI_draw_roundbox_corner_set(UI_CNR_NONE);

    /* don't drag parent or refresh items */
    do_drag = !FILENAME_IS_CURRPAR(file->relpath);
    const bool is_hidden = (file->attributes & FILE_ATTR_HIDDEN);
    const bool is_link = (file->attributes & FILE_ATTR_ANY_LINK);

    if (FILE_IMGDISPLAY == params->display) {
      const int icon = filelist_geticon(files, i, false);
      is_icon = 0;
      imb = filelist_getimage(files, i);
      if (!imb) {
        imb = filelist_geticon_image(files, i);
        is_icon = 1;
      }

      file_draw_preview(sfile,
                        block,
                        file,
                        path,
                        &tile_draw_rect,
                        thumb_icon_aspect,
                        imb,
                        icon,
                        layout,
                        is_icon,
                        do_drag,
                        is_hidden,
                        is_link);
    }
    else {
      file_draw_icon(sfile,
                     block,
                     file,
                     path,
                     &tile_draw_rect,
                     filelist_geticon(files, i, true),
                     ICON_DEFAULT_WIDTH_SCALE,
                     ICON_DEFAULT_HEIGHT_SCALE,
                     do_drag,
                     is_hidden);
      icon_ofs += ICON_DEFAULT_WIDTH_SCALE + 0.2f * UI_UNIT_X;
    }

    if (file_selflag & FILE_SEL_EDITING) {
      const short width = (params->display == FILE_IMGDISPLAY) ?
                              textwidth :
                              layout->attribute_columns[COLUMN_NAME].width -
                                  ATTRIBUTE_COLUMN_PADDING;

      uiBut *but = uiDefBut(block,
                            UI_BTYPE_TEXT,
                            1,
                            "",
                            tile_draw_rect.xmin + icon_ofs,
                            tile_draw_rect.ymin + layout->tile_border_y - 0.15f * UI_UNIT_X,
                            width - icon_ofs,
                            textheight,
                            params->renamefile,
                            1.0f,
                            (float)sizeof(params->renamefile),
                            0,
                            0,
                            "");
      UI_but_func_rename_set(but, renamebutton_cb, file);
      UI_but_flag_enable(but, UI_BUT_NO_UTF8); /* allow non utf8 names */
      UI_but_flag_disable(but, UI_BUT_UNDO);
      if (false == UI_but_active_only(C, region, block, but)) {
        /* Note that this is the only place where we can also handle a cancelled renaming. */

        file_params_rename_end(wm, win, sfile, file);

        /* After the rename button is removed, we need to make sure the view is redrawn once more,
         * in case selection changed. Usually UI code would trigger that redraw, but the rename
         * operator may have been called from a different region.
         * Tagging regions for redrawing while drawing is rightfully prevented. However, this
         * active button removing basically introduces handling logic to drawing code. So a
         * notifier should be an acceptable workaround. */
        WM_event_add_notifier_ex(wm, win, NC_SPACE | ND_SPACE_FILE_PARAMS, NULL);

        file_selflag = filelist_entry_select_get(sfile->files, file, CHECK_ALL);
      }
    }

    /* file_selflag might have been modified by branch above. */
    if ((file_selflag & FILE_SEL_EDITING) == 0) {
      const int txpos = (params->display == FILE_IMGDISPLAY) ? tile_draw_rect.xmin :
                                                               tile_draw_rect.xmin + 1 + icon_ofs;
      const int typos = (params->display == FILE_IMGDISPLAY) ?
                            tile_draw_rect.ymin + layout->tile_border_y + layout->textheight :
                            tile_draw_rect.ymax - layout->tile_border_y;
      const int twidth = (params->display == FILE_IMGDISPLAY) ?
                             textwidth :
                             textwidth - 1 - icon_ofs - padx - layout->tile_border_x;
      file_draw_string(txpos, typos, file->name, (float)twidth, textheight, align, text_col);
    }

    if (params->display != FILE_IMGDISPLAY) {
      draw_details_columns(params, layout, file, &tile_draw_rect, text_col);
    }
  }

  BLF_batch_draw_end();

  UI_block_end(C, block);
  UI_block_draw(C, block);

  /* Draw last, on top of file list. */
  if (draw_columnheader) {
    draw_columnheader_background(layout, v2d);
    draw_columnheader_columns(params, layout, v2d, text_col);
  }

  layout->curr_size = params->thumbnail_size;
}

static void file_draw_invalid_library_hint(const bContext *C,
                                           const SpaceFile *sfile,
                                           ARegion *region)
{
  const FileAssetSelectParams *asset_params = ED_fileselect_get_asset_params(sfile);

  char library_ui_path[PATH_MAX];
  file_path_to_ui_path(asset_params->base_params.dir, library_ui_path, sizeof(library_ui_path));

  uchar text_col[4];
  UI_GetThemeColor4ubv(TH_TEXT, text_col);

  const View2D *v2d = &region->v2d;
  const int pad = sfile->layout->tile_border_x;
  const int width = BLI_rctf_size_x(&v2d->tot) - (2 * pad);
  const int line_height = sfile->layout->textheight;
  int sx = v2d->tot.xmin + pad;
  /* For some reason no padding needed. */
  int sy = v2d->tot.ymax;

  {
    const char *message = TIP_("Path to asset library does not exist:");
    file_draw_string_multiline(sx, sy, message, width, line_height, text_col, NULL, &sy);

    sy -= line_height;
    file_draw_string(sx, sy, library_ui_path, width, line_height, UI_STYLE_TEXT_LEFT, text_col);
  }

  /* Separate a bit further. */
  sy -= line_height * 2.2f;

  {
    UI_icon_draw(sx, sy - UI_UNIT_Y, ICON_INFO);

    const char *suggestion = TIP_(
        "Asset Libraries are local directories that can contain .blend files with assets inside.\n"
        "Manage Asset Libraries from the File Paths section in Preferences");
    file_draw_string_multiline(
        sx + UI_UNIT_X, sy, suggestion, width - UI_UNIT_X, line_height, text_col, NULL, &sy);

    uiBlock *block = UI_block_begin(C, region, __func__, UI_EMBOSS);
    uiBut *but = uiDefIconTextButO(block,
                                   UI_BTYPE_BUT,
                                   "SCREEN_OT_userpref_show",
                                   WM_OP_INVOKE_DEFAULT,
                                   ICON_PREFERENCES,
                                   NULL,
                                   sx + UI_UNIT_X,
                                   sy - line_height - UI_UNIT_Y * 1.2f,
                                   UI_UNIT_X * 8,
                                   UI_UNIT_Y,
                                   NULL);
    PointerRNA *but_opptr = UI_but_operator_ptr_get(but);
    RNA_enum_set(but_opptr, "section", USER_SECTION_FILE_PATHS);

    UI_block_end(C, block);
    UI_block_draw(C, block);
  }
}

bool file_draw_hint_if_invalid(const bContext *C, const SpaceFile *sfile, ARegion *region)
{
  FileAssetSelectParams *asset_params = ED_fileselect_get_asset_params(sfile);
  /* Only for asset browser. */
  if (!ED_fileselect_is_asset_browser(sfile)) {
    return false;
  }
  /* Check if the library exists. */
  if ((asset_params->asset_library_ref.type == ASSET_LIBRARY_LOCAL) ||
      filelist_is_dir(sfile->files, asset_params->base_params.dir)) {
    return false;
  }

  file_draw_invalid_library_hint(C, sfile, region);

  return true;
}<|MERGE_RESOLUTION|>--- conflicted
+++ resolved
@@ -180,7 +180,6 @@
       ImBuf *preview_image = filelist_file_getimage(file);
       char blend_path[FILE_MAX_LIBEXTRA];
       if (BLO_library_path_explode(path, blend_path, NULL, NULL)) {
-<<<<<<< HEAD
         const FileAssetSelectParams *asset_params = ED_fileselect_get_asset_params(sfile);
         BLI_assert(asset_params != NULL);
 
@@ -191,12 +190,6 @@
                               &(AssetHandle){.file_data = file},
                               BLI_strdup(blend_path),
                               import_method,
-=======
-        UI_but_drag_set_asset(but,
-                              &(AssetHandle){.file_data = file},
-                              BLI_strdup(blend_path),
-                              get_asset_import_type(sfile, file),
->>>>>>> 4fbc9c42
                               icon,
                               preview_image,
                               UI_DPI_FAC);
@@ -583,7 +576,6 @@
       char blend_path[FILE_MAX_LIBEXTRA];
 
       if (BLO_library_path_explode(path, blend_path, NULL, NULL)) {
-<<<<<<< HEAD
         const FileAssetSelectParams *asset_params = ED_fileselect_get_asset_params(sfile);
         BLI_assert(asset_params != NULL);
 
@@ -594,12 +586,6 @@
                               &(AssetHandle){.file_data = file},
                               BLI_strdup(blend_path),
                               import_method,
-=======
-        UI_but_drag_set_asset(but,
-                              &(AssetHandle){.file_data = file},
-                              BLI_strdup(blend_path),
-                              get_asset_import_type(sfile, file),
->>>>>>> 4fbc9c42
                               icon,
                               imb,
                               scale);
