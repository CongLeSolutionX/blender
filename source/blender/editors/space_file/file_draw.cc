/* SPDX-FileCopyrightText: 2008 Blender Foundation
 *
 * SPDX-License-Identifier: GPL-2.0-or-later */

/** \file
 * \ingroup spfile
 */

#include <cerrno>
#include <cmath>
#include <cstring>

#include "MEM_guardedalloc.h"

#include "AS_asset_representation.hh"

#include "BLI_blenlib.h"
#include "BLI_fileops_types.h"
#include "BLI_utildefines.h"

#ifdef WIN32
#  include "BLI_winstuff.h"
#endif

#include "BIF_glutil.h"

#include "BKE_blendfile.h"
#include "BKE_context.h"

#include "BLT_translation.h"

#include "BLF_api.h"

#include "IMB_imbuf_types.h"

#include "DNA_userdef_types.h"
#include "DNA_windowmanager_types.h"

#include "RNA_access.h"
#include "RNA_prototypes.h"

#include "ED_fileselect.h"
#include "ED_screen.h"

#include "UI_interface.h"
#include "UI_interface_icons.h"
#include "UI_resources.h"
#include "UI_view2d.h"

#include "WM_api.h"
#include "WM_types.h"

#include "GPU_immediate.h"
#include "GPU_immediate_util.h"
#include "GPU_state.h"

#include "filelist.h"

#include "file_intern.h" /* own include */

void ED_file_path_button(bScreen *screen,
                         const SpaceFile *sfile,
                         FileSelectParams *params,
                         uiBlock *block)
{
  PointerRNA params_rna_ptr;
  uiBut *but;

  BLI_assert_msg(params != nullptr,
                 "File select parameters not set. The caller is expected to check this.");

  RNA_pointer_create(&screen->id, &RNA_FileSelectParams, params, &params_rna_ptr);

  /* callbacks for operator check functions */
  UI_block_func_set(block, file_draw_check_cb, nullptr, nullptr);

  but = uiDefButR(block,
                  UI_BTYPE_TEXT,
                  -1,
                  "",
                  0,
                  0,
                  UI_UNIT_X * 10,
                  UI_UNIT_Y,
                  &params_rna_ptr,
                  "directory",
                  0,
                  0.0f,
                  float(FILE_MAX),
                  0.0f,
                  0.0f,
                  TIP_("File path"));

  BLI_assert(!UI_but_flag_is_set(but, UI_BUT_UNDO));
  BLI_assert(!UI_but_is_utf8(but));

  UI_but_func_complete_set(but, autocomplete_directory, nullptr);
  UI_but_funcN_set(but, file_directory_enter_handle, nullptr, but);

  /* TODO: directory editing is non-functional while a library is loaded
   * until this is properly supported just disable it. */
  if (sfile && sfile->files && filelist_lib(sfile->files)) {
    UI_but_flag_enable(but, UI_BUT_DISABLED);
  }

  /* clear func */
  UI_block_func_set(block, nullptr, nullptr, nullptr);
}

/* Dummy helper - we need dynamic tooltips here. */
static char *file_draw_tooltip_func(bContext * /*C*/, void *argN, const char * /*tip*/)
{
  char *dyn_tooltip = static_cast<char *>(argN);
  return BLI_strdup(dyn_tooltip);
}

static char *file_draw_asset_tooltip_func(bContext * /*C*/, void *argN, const char * /*tip*/)
{
  const auto *asset = static_cast<blender::asset_system::AssetRepresentation *>(argN);
  std::string complete_string = asset->get_name();
  const AssetMetaData &meta_data = asset->get_metadata();
  if (meta_data.description) {
    complete_string += '\n';
    complete_string += meta_data.description;
  }
  return BLI_strdupn(complete_string.c_str(), complete_string.size());
}

static void draw_tile_background(const rcti *draw_rect, int colorid, int shade)
{
  float color[4];
  rctf draw_rect_fl;
  BLI_rctf_rcti_copy(&draw_rect_fl, draw_rect);

  UI_GetThemeColorShade4fv(colorid, shade, color);
  UI_draw_roundbox_corner_set(UI_CNR_ALL);
  UI_draw_roundbox_aa(&draw_rect_fl, true, 5.0f, color);
}

static void file_but_enable_drag(uiBut *but,
                                 const SpaceFile *sfile,
                                 const FileDirEntry *file,
                                 const char *path,
                                 const ImBuf *preview_image,
                                 int icon,
                                 float scale)
{
  ID *id;

  if ((id = filelist_file_get_id(file))) {
    UI_but_drag_set_id(but, id);
    if (preview_image) {
      UI_but_drag_attach_image(but, preview_image, scale);
    }
  }
  else if (sfile->browse_mode == FILE_BROWSE_MODE_ASSETS &&
           (file->typeflag & FILE_TYPE_ASSET) != 0) {
    const int import_method = ED_fileselect_asset_import_method_get(sfile, file);
    BLI_assert(import_method > -1);

    UI_but_drag_set_asset(but, file->asset, import_method, icon, preview_image, scale);
  }
  else if (preview_image) {
    UI_but_drag_set_image(but, path, icon, preview_image, scale);
  }
  else {
    /* path is no more static, cannot give it directly to but... */
    UI_but_drag_set_path(but, path);
  }
}

static uiBut *file_add_icon_but(const SpaceFile *sfile,
                                uiBlock *block,
                                const char *path,
                                const FileDirEntry *file,
                                const rcti *tile_draw_rect,
                                int icon,
                                int width,
                                int height,
                                bool dimmed)
{
  uiBut *but;

  const int x = tile_draw_rect->xmin;
  const int y = tile_draw_rect->ymax - sfile->layout->tile_border_y - height;

  /* For uiDefIconBut(), if a1==1.0 then a2 is alpha 0.0 - 1.0 */
  const float a1 = dimmed ? 1.0f : 0.0f;
  const float a2 = dimmed ? 0.3f : 0.0f;
  but = uiDefIconBut(
      block, UI_BTYPE_LABEL, 0, icon, x, y, width, height, nullptr, 0.0f, 0.0f, a1, a2, nullptr);

  if (file->asset) {
    UI_but_func_tooltip_set(but, file_draw_asset_tooltip_func, file->asset, nullptr);
  }
  else {
    UI_but_func_tooltip_set(but, file_draw_tooltip_func, BLI_strdup(path), MEM_freeN);
  }

  return but;
}

static void file_draw_string(int sx,
                             int sy,
                             const char *string,
                             float width,
                             int height,
                             eFontStyle_Align align,
                             const uchar col[4])
{
  uiFontStyle fs;
  rcti rect;
  char filename[FILE_MAXFILE];

  if (string[0] == '\0' || width < 1) {
    return;
  }

  const uiStyle *style = UI_style_get();
  fs = style->widget;

  STRNCPY(filename, string);
  UI_text_clip_middle_ex(&fs, filename, width, UI_ICON_SIZE, sizeof(filename), '\0');

  /* no text clipping needed, UI_fontstyle_draw does it but is a bit too strict
   * (for buttons it works) */
  rect.xmin = sx;
  rect.xmax = sx + round_fl_to_int(width);
  rect.ymin = sy - height;
  rect.ymax = sy;

  uiFontStyleDraw_Params font_style_params{};
  font_style_params.align = align;

  UI_fontstyle_draw(&fs, &rect, filename, sizeof(filename), col, &font_style_params);
}

/**
 * \param r_sx, r_sy: The lower right corner of the last line drawn, plus the height of the last
 *                    line. This is the cursor position on completion to allow drawing more text
 *                    behind that.
 */
static void file_draw_string_multiline(int sx,
                                       int sy,
                                       const char *string,
                                       int wrap_width,
                                       int line_height,
                                       const uchar text_col[4],
                                       int *r_sx,
                                       int *r_sy)
{
  rcti rect;

  if (string[0] == '\0' || wrap_width < 1) {
    return;
  }

  const uiStyle *style = UI_style_get();
  int font_id = style->widget.uifont_id;
  int len = strlen(string);

  rcti textbox;
  BLF_wordwrap(font_id, wrap_width);
  BLF_enable(font_id, BLF_WORD_WRAP);
  BLF_boundbox(font_id, string, len, &textbox);
  BLF_disable(font_id, BLF_WORD_WRAP);

  /* no text clipping needed, UI_fontstyle_draw does it but is a bit too strict
   * (for buttons it works) */
  rect.xmin = sx;
  rect.xmax = sx + wrap_width;
  /* Need to increase the clipping rect by one more line, since the #UI_fontstyle_draw_ex() will
   * actually start drawing at (ymax - line-height). */
  rect.ymin = sy - BLI_rcti_size_y(&textbox) - line_height;
  rect.ymax = sy;

  uiFontStyleDraw_Params font_style_params{};
  font_style_params.align = UI_STYLE_TEXT_LEFT;
  font_style_params.word_wrap = true;

  ResultBLF result;
  UI_fontstyle_draw_ex(
      &style->widget, &rect, string, len, text_col, &font_style_params, nullptr, nullptr, &result);
  if (r_sx) {
    *r_sx = result.width;
  }
  if (r_sy) {
    *r_sy = rect.ymin + line_height;
  }
}

void file_calc_previews(const bContext *C, ARegion *region)
{
  SpaceFile *sfile = CTX_wm_space_file(C);
  View2D *v2d = &region->v2d;

  ED_fileselect_init_layout(sfile, region);
  UI_view2d_totRect_set(v2d, sfile->layout->width, sfile->layout->height);
}

static void file_add_preview_drag_but(const SpaceFile *sfile,
                                      uiBlock *block,
                                      FileLayout *layout,
                                      const FileDirEntry *file,
                                      const char *path,
                                      const rcti *tile_draw_rect,
                                      const ImBuf *preview_image,
                                      const int icon,
                                      const float scale)
{
  /* Invisible button for dragging. */
  rcti drag_rect = *tile_draw_rect;
  /* A bit smaller than the full tile, to increase the gap between items that users can drag from
   * for box select. */
  BLI_rcti_pad(&drag_rect, -layout->tile_border_x, -layout->tile_border_y);

  uiBut *but = uiDefBut(block,
                        UI_BTYPE_LABEL,
                        0,
                        "",
                        drag_rect.xmin,
                        drag_rect.ymin,
                        BLI_rcti_size_x(&drag_rect),
                        BLI_rcti_size_y(&drag_rect),
                        nullptr,
                        0.0,
                        0.0,
                        0,
                        0,
                        nullptr);
  file_but_enable_drag(but, sfile, file, path, preview_image, icon, scale);

  if (file->asset) {
    UI_but_func_tooltip_set(but, file_draw_asset_tooltip_func, file->asset, nullptr);
  }
  else {
    UI_but_func_tooltip_set(but, file_draw_tooltip_func, BLI_strdup(path), MEM_freeN);
  }
}

<<<<<<< HEAD
struct FilePreview {
  FilePreview() = default;
  FilePreview(ImBuf &ibuf) : w(ibuf.x), h(ibuf.y), data(ibuf.byte_buffer.data) {}
  FilePreview(PreviewImage &preview)
      : w(preview.w[ICON_SIZE_PREVIEW]),
        h(preview.h[ICON_SIZE_PREVIEW]),
        data(reinterpret_cast<uint8_t *>(preview.rect[ICON_SIZE_PREVIEW]))
  {
  }
  FilePreview(const FilePreview &) = default;
  FilePreview &operator=(const FilePreview &) = default;

  bool is_valid() const
  {
    return data != nullptr;
  }

  int w = 0;
  int h = 0;
  uint8_t *data = nullptr;
};

static void file_draw_preview(const FileDirEntry *file,
                              const rcti *tile_draw_rect,
                              const float icon_aspect,
                              const FilePreview &preview,
=======
static void file_draw_preview(const FileList *files,
                              const FileDirEntry *file,
                              const rcti *tile_draw_rect,
                              const float icon_aspect,
                              const ImBuf *imb,
>>>>>>> 89811cb9
                              const int icon,
                              FileLayout *layout,
                              const bool is_icon,
                              const bool dimmed,
                              const bool is_link,
                              float *r_scale)
{
  float fx, fy;
  float dx, dy;
  int xco, yco;
  float ui_imbx, ui_imby;
  float scaledx, scaledy;
  float scale;
  int ex, ey;
  bool show_outline = !is_icon && (file->typeflag & (FILE_TYPE_IMAGE | FILE_TYPE_OBJECT_IO |
                                                     FILE_TYPE_MOVIE | FILE_TYPE_BLENDER));
  const bool is_offline = (file->attributes & FILE_ATTR_OFFLINE);
  const bool is_loading = !filelist_is_ready(files) || file->flags & FILE_ENTRY_PREVIEW_LOADING;

  BLI_assert(preview.is_valid());

  ui_imbx = preview.w * UI_SCALE_FAC;
  ui_imby = preview.h * UI_SCALE_FAC;
  /* Unlike thumbnails, icons are not scaled up. */
  if (((ui_imbx > layout->prv_w) || (ui_imby > layout->prv_h)) ||
      (!is_icon && ((ui_imbx < layout->prv_w) || (ui_imby < layout->prv_h))))
  {
    if (preview.w > preview.h) {
      scaledx = float(layout->prv_w);
      scaledy = (float(preview.h) / float(preview.w)) * layout->prv_w;
      scale = scaledx / preview.w;
    }
    else {
      scaledy = float(layout->prv_h);
      scaledx = (float(preview.w) / float(preview.h)) * layout->prv_h;
      scale = scaledy / preview.h;
    }
  }
  else {
    scaledx = ui_imbx;
    scaledy = ui_imby;
    scale = UI_SCALE_FAC;
  }

  ex = int(scaledx);
  ey = int(scaledy);
  fx = (float(layout->prv_w) - float(ex)) / 2.0f;
  fy = (float(layout->prv_h) - float(ey)) / 2.0f;
  dx = (fx + 0.5f + layout->prv_border_x);
  dy = (fy + 0.5f - layout->prv_border_y);
  xco = tile_draw_rect->xmin + int(dx);
  yco = tile_draw_rect->ymax - layout->prv_h + int(dy);

  GPU_blend(GPU_BLEND_ALPHA);

  /* the large image */

  float document_img_col[4] = {1.0f, 1.0f, 1.0f, 1.0f};
  if (is_icon) {
    if (file->typeflag & FILE_TYPE_DIR) {
      UI_GetThemeColor4fv(TH_ICON_FOLDER, document_img_col);
    }
    else {
      UI_GetThemeColor4fv(TH_TEXT, document_img_col);
    }
  }
  else if (file->typeflag & FILE_TYPE_FTFONT) {
    UI_GetThemeColor4fv(TH_TEXT, document_img_col);
  }

  if (dimmed) {
    document_img_col[3] *= 0.3f;
  }

  if (!is_icon && ELEM(file->typeflag, FILE_TYPE_IMAGE, FILE_TYPE_OBJECT_IO)) {
    /* Draw checker pattern behind image previews in case they have transparency. */
    imm_draw_box_checker_2d(float(xco), float(yco), float(xco + ex), float(yco + ey));
  }

  if (!is_icon && file->typeflag & FILE_TYPE_BLENDERLIB) {
    /* Datablock preview images use premultiplied alpha. */
    GPU_blend(GPU_BLEND_ALPHA_PREMULT);
  }

  if (!is_loading) {
    /* Don't show outer document image if loading - too flashy. */
    IMMDrawPixelsTexState state = immDrawPixelsTexSetup(GPU_SHADER_3D_IMAGE_COLOR);
    immDrawPixelsTexTiled_scaling(&state,
                                  float(xco),
                                  float(yco),
                                  preview.w,
                                  preview.h,
                                  GPU_RGBA8,
                                  true,
                                  preview.data,
                                  scale,
                                  scale,
                                  1.0f,
                                  1.0f,
                                  document_img_col);
  }

  GPU_blend(GPU_BLEND_ALPHA);

  if (icon && is_icon) {
    /* Small icon in the middle of large image, scaled to fit container and UI scale */
    float icon_x, icon_y;
    const float icon_size = 16.0f / icon_aspect * UI_SCALE_FAC;
    float icon_opacity = 0.3f;
    uchar icon_color[4] = {0, 0, 0, 255};
    if (rgb_to_grayscale(document_img_col) < 0.5f) {
      icon_color[0] = 255;
      icon_color[1] = 255;
      icon_color[2] = 255;
    }

    if (is_loading) {
      /* Contrast with background since we are not showing the large document image. */
      UI_GetThemeColor4ubv(TH_TEXT, icon_color);
    }

    icon_x = xco + (ex / 2.0f) - (icon_size / 2.0f);
    icon_y = yco + (ey / 2.0f) - (icon_size * ((file->typeflag & FILE_TYPE_DIR) ? 0.78f : 0.75f));
    UI_icon_draw_ex(icon_x,
                    icon_y,
                    is_loading ? ICON_TEMP : icon,
                    icon_aspect / UI_SCALE_FAC,
                    icon_opacity,
                    0.0f,
                    icon_color,
                    false,
                    UI_NO_ICON_OVERLAY_TEXT);
  }

  if (is_link || is_offline) {
    /* Icon at bottom to indicate it is a shortcut, link, alias, or offline. */
    float icon_x, icon_y;
    icon_x = xco + (2.0f * UI_SCALE_FAC);
    icon_y = yco + (2.0f * UI_SCALE_FAC);
    const int arrow = is_link ? ICON_LOOP_FORWARDS : ICON_URL;
    if (!is_icon) {
      /* At very bottom-left if preview style. */
      const uchar dark[4] = {0, 0, 0, 255};
      const uchar light[4] = {255, 255, 255, 255};
      UI_icon_draw_ex(icon_x + 1,
                      icon_y - 1,
                      arrow,
                      1.0f / UI_SCALE_FAC,
                      0.2f,
                      0.0f,
                      dark,
                      false,
                      UI_NO_ICON_OVERLAY_TEXT);
      UI_icon_draw_ex(icon_x,
                      icon_y,
                      arrow,
                      1.0f / UI_SCALE_FAC,
                      0.6f,
                      0.0f,
                      light,
                      false,
                      UI_NO_ICON_OVERLAY_TEXT);
    }
    else {
      /* Link to folder or non-previewed file. */
      uchar icon_color[4];
      UI_GetThemeColor4ubv(TH_BACK, icon_color);
      icon_x = xco + ((file->typeflag & FILE_TYPE_DIR) ? 0.14f : 0.23f) * scaledx;
      icon_y = yco + ((file->typeflag & FILE_TYPE_DIR) ? 0.24f : 0.14f) * scaledy;
      UI_icon_draw_ex(icon_x,
                      icon_y,
                      arrow,
                      icon_aspect / UI_SCALE_FAC * 1.8f,
                      0.3f,
                      0.0f,
                      icon_color,
                      false,
                      UI_NO_ICON_OVERLAY_TEXT);
    }
  }
  else if (icon && ((!is_icon && !(file->typeflag & FILE_TYPE_FTFONT)) || is_loading)) {
    /* Smaller, fainter icon at bottom-left for preview image thumbnail, but not for fonts. */
    float icon_x, icon_y;
    const uchar dark[4] = {0, 0, 0, 255};
    const uchar light[4] = {255, 255, 255, 255};
    icon_x = xco + (2.0f * UI_SCALE_FAC);
    icon_y = yco + (2.0f * UI_SCALE_FAC);
    UI_icon_draw_ex(icon_x + 1,
                    icon_y - 1,
                    icon,
                    1.0f / UI_SCALE_FAC,
                    0.2f,
                    0.0f,
                    dark,
                    false,
                    UI_NO_ICON_OVERLAY_TEXT);
    UI_icon_draw_ex(icon_x,
                    icon_y,
                    icon,
                    1.0f / UI_SCALE_FAC,
                    0.6f,
                    0.0f,
                    light,
                    false,
                    UI_NO_ICON_OVERLAY_TEXT);
  }

  const bool is_current_main_data = filelist_file_get_id(file) != nullptr;
  if (is_current_main_data) {
    /* Smaller, fainter icon at the top-right indicating that the file represents data from the
     * current file (from current #Main in fact). */
    float icon_x, icon_y;
    const uchar light[4] = {255, 255, 255, 255};
    icon_x = xco + ex - UI_UNIT_X;
    icon_y = yco + ey - UI_UNIT_Y;
    UI_icon_draw_ex(icon_x,
                    icon_y,
                    ICON_CURRENT_FILE,
                    1.0f / UI_SCALE_FAC,
                    0.6f,
                    0.0f,
                    light,
                    false,
                    UI_NO_ICON_OVERLAY_TEXT);
  }

  /* Contrasting outline around some preview types. */
  if (show_outline) {
    GPUVertFormat *format = immVertexFormat();
    uint pos = GPU_vertformat_attr_add(format, "pos", GPU_COMP_F32, 2, GPU_FETCH_FLOAT);
    immBindBuiltinProgram(GPU_SHADER_3D_UNIFORM_COLOR);
    float border_color[4] = {1.0f, 1.0f, 1.0f, 0.15f};
    float bgcolor[4];
    UI_GetThemeColor4fv(TH_BACK, bgcolor);
    if (rgb_to_grayscale(bgcolor) > 0.5f) {
      border_color[0] = 0.0f;
      border_color[1] = 0.0f;
      border_color[2] = 0.0f;
    }
    immUniformColor4fv(border_color);
    imm_draw_box_wire_2d(pos, float(xco), float(yco), float(xco + ex + 1), float(yco + ey + 1));
    immUnbindProgram();
  }

  GPU_blend(GPU_BLEND_NONE);

  if (r_scale) {
    *r_scale = scale;
  }
}

static void renamebutton_cb(bContext *C, void * /*arg1*/, char *oldname)
{
  char newname[FILE_MAX + 12];
  char orgname[FILE_MAX + 12];
  char filename[FILE_MAX + 12];
  wmWindowManager *wm = CTX_wm_manager(C);
  wmWindow *win = CTX_wm_window(C);
  SpaceFile *sfile = (SpaceFile *)CTX_wm_space_data(C);
  ARegion *region = CTX_wm_region(C);
  FileSelectParams *params = ED_fileselect_get_active_params(sfile);

  BLI_path_join(orgname, sizeof(orgname), params->dir, oldname);
  STRNCPY(filename, params->renamefile);
  BLI_path_make_safe_filename(filename);
  BLI_path_join(newname, sizeof(newname), params->dir, filename);

  if (!STREQ(orgname, newname)) {
    if (!BLI_exists(newname)) {
      errno = 0;
      if ((BLI_rename(orgname, newname) != 0) || !BLI_exists(newname)) {
        WM_reportf(RPT_ERROR, "Could not rename: %s", errno ? strerror(errno) : "unknown error");
        WM_report_banner_show(wm, win);
      }
      else {
        /* If rename is successful, scroll to newly renamed entry. */
        STRNCPY(params->renamefile, filename);
        file_params_invoke_rename_postscroll(wm, win, sfile);
      }

      /* to make sure we show what is on disk */
      ED_fileselect_clear(wm, sfile);
    }
    else {
      /* Renaming failed, reset the name for further renaming handling. */
      STRNCPY(params->renamefile, oldname);
    }

    ED_region_tag_redraw(region);
  }
}

static void draw_background(FileLayout *layout, View2D *v2d)
{
  const int item_height = layout->tile_h + (2 * layout->tile_border_y);
  int i;
  int sy;

  uint pos = GPU_vertformat_attr_add(immVertexFormat(), "pos", GPU_COMP_F32, 2, GPU_FETCH_FLOAT);
  immBindBuiltinProgram(GPU_SHADER_3D_UNIFORM_COLOR);
  float col_alternating[4];
  UI_GetThemeColor4fv(TH_ROW_ALTERNATE, col_alternating);
  immUniformThemeColorBlend(TH_BACK, TH_ROW_ALTERNATE, col_alternating[3]);

  /* alternating flat shade background */
  for (i = 2; (i <= layout->rows + 1); i += 2) {
    sy = int(v2d->cur.ymax) - layout->offset_top - i * item_height - layout->tile_border_y;

    /* Offset pattern slightly to add scroll effect. */
    sy += round_fl_to_int(item_height * (v2d->tot.ymax - v2d->cur.ymax) / item_height);

    immRectf(pos,
             v2d->cur.xmin,
             float(sy),
             v2d->cur.xmax,
             float(sy + layout->tile_h + 2 * layout->tile_border_y));
  }

  immUnbindProgram();
}

static void draw_dividers(FileLayout *layout, View2D *v2d)
{
  /* vertical column dividers */

  const int step = (layout->tile_w + 2 * layout->tile_border_x);

  uint vertex_len = 0;
  int sx = int(v2d->tot.xmin);
  while (sx < v2d->cur.xmax) {
    sx += step;
    vertex_len += 4; /* vertex_count = 2 points per line * 2 lines per divider */
  }

  if (vertex_len > 0) {
    int v1[2], v2[2];
    uchar col_hi[3], col_lo[3];

    UI_GetThemeColorShade3ubv(TH_BACK, 30, col_hi);
    UI_GetThemeColorShade3ubv(TH_BACK, -30, col_lo);

    v1[1] = v2d->cur.ymax - layout->tile_border_y;
    v2[1] = v2d->cur.ymin;

    GPUVertFormat *format = immVertexFormat();
    uint pos = GPU_vertformat_attr_add(format, "pos", GPU_COMP_I32, 2, GPU_FETCH_INT_TO_FLOAT);
    uint color = GPU_vertformat_attr_add(
        format, "color", GPU_COMP_U8, 3, GPU_FETCH_INT_TO_FLOAT_UNIT);

    immBindBuiltinProgram(GPU_SHADER_3D_FLAT_COLOR);
    immBegin(GPU_PRIM_LINES, vertex_len);

    sx = int(v2d->tot.xmin);
    while (sx < v2d->cur.xmax) {
      sx += step;

      v1[0] = v2[0] = sx;
      immAttrSkip(color);
      immVertex2iv(pos, v1);
      immAttr3ubv(color, col_lo);
      immVertex2iv(pos, v2);

      v1[0] = v2[0] = sx + 1;
      immAttrSkip(color);
      immVertex2iv(pos, v1);
      immAttr3ubv(color, col_hi);
      immVertex2iv(pos, v2);
    }

    immEnd();
    immUnbindProgram();
  }
}

static void draw_columnheader_background(const FileLayout *layout, const View2D *v2d)
{
  uint pos = GPU_vertformat_attr_add(immVertexFormat(), "pos", GPU_COMP_F32, 2, GPU_FETCH_FLOAT);

  immBindBuiltinProgram(GPU_SHADER_3D_UNIFORM_COLOR);
  immUniformThemeColorShade(TH_BACK, 11);

  immRectf(pos,
           v2d->cur.xmin,
           v2d->cur.ymax - layout->attribute_column_header_h,
           v2d->cur.xmax,
           v2d->cur.ymax);

  immUnbindProgram();
}

static void draw_columnheader_columns(const FileSelectParams *params,
                                      FileLayout *layout,
                                      const View2D *v2d,
                                      const uchar text_col[4])
{
  const float divider_pad = 0.2 * layout->attribute_column_header_h;
  int sx = v2d->cur.xmin, sy = v2d->cur.ymax;

  for (int column_type = 0; column_type < ATTRIBUTE_COLUMN_MAX; column_type++) {
    if (!file_attribute_column_type_enabled(params, FileAttributeColumnType(column_type))) {
      continue;
    }
    const FileAttributeColumn *column = &layout->attribute_columns[column_type];

    /* Active sort type triangle */
    if (params->sort == column->sort_type) {
      float tri_color[4];

      rgba_uchar_to_float(tri_color, text_col);
      UI_draw_icon_tri(sx + column->width - (0.3f * U.widget_unit) -
                           ATTRIBUTE_COLUMN_PADDING / 2.0f,
                       sy + (0.1f * U.widget_unit) - (layout->attribute_column_header_h / 2),
                       (params->flag & FILE_SORT_INVERT) ? 't' : 'v',
                       tri_color);
    }

    file_draw_string(sx + ATTRIBUTE_COLUMN_PADDING,
                     sy - layout->tile_border_y,
                     IFACE_(column->name),
                     column->width - 2 * ATTRIBUTE_COLUMN_PADDING,
                     layout->attribute_column_header_h - layout->tile_border_y,
                     UI_STYLE_TEXT_LEFT,
                     text_col);

    /* Separator line */
    if (column_type != COLUMN_NAME) {
      uint pos = GPU_vertformat_attr_add(
          immVertexFormat(), "pos", GPU_COMP_F32, 2, GPU_FETCH_FLOAT);

      immBindBuiltinProgram(GPU_SHADER_3D_UNIFORM_COLOR);
      immUniformThemeColorShade(TH_BACK, -10);
      immBegin(GPU_PRIM_LINES, 2);
      immVertex2f(pos, sx - 1, sy - divider_pad);
      immVertex2f(pos, sx - 1, sy - layout->attribute_column_header_h + divider_pad);
      immEnd();
      immUnbindProgram();
    }

    sx += column->width;
  }

  /* Vertical separator lines line */
  {
    uint pos = GPU_vertformat_attr_add(immVertexFormat(), "pos", GPU_COMP_F32, 2, GPU_FETCH_FLOAT);
    immBindBuiltinProgram(GPU_SHADER_3D_UNIFORM_COLOR);
    immUniformThemeColorShade(TH_BACK, -10);
    immBegin(GPU_PRIM_LINES, 4);
    immVertex2f(pos, v2d->cur.xmin, sy);
    immVertex2f(pos, v2d->cur.xmax, sy);
    immVertex2f(pos, v2d->cur.xmin, sy - layout->attribute_column_header_h);
    immVertex2f(pos, v2d->cur.xmax, sy - layout->attribute_column_header_h);
    immEnd();
    immUnbindProgram();
  }
}

/**
 * Updates the stat string stored in file->entry if necessary.
 */
static const char *filelist_get_details_column_string(
    FileAttributeColumnType column,
    /* Generated string will be cached in the file, so non-const. */
    FileDirEntry *file,
    const bool small_size,
    const bool update_stat_strings)
{
  switch (column) {
    case COLUMN_DATETIME:
      if (!(file->typeflag & FILE_TYPE_BLENDERLIB) && !FILENAME_IS_CURRPAR(file->relpath)) {
        if ((file->draw_data.datetime_str[0] == '\0') || update_stat_strings) {
          char date[FILELIST_DIRENTRY_DATE_LEN], time[FILELIST_DIRENTRY_TIME_LEN];
          bool is_today, is_yesterday;

          BLI_filelist_entry_datetime_to_string(
              nullptr, file->time, small_size, time, date, &is_today, &is_yesterday);

          if (is_today || is_yesterday) {
            STRNCPY(date, is_today ? N_("Today") : N_("Yesterday"));
          }
          SNPRINTF(file->draw_data.datetime_str, "%s %s", date, time);
        }

        return file->draw_data.datetime_str;
      }
      break;
    case COLUMN_SIZE:
      if ((file->typeflag & (FILE_TYPE_BLENDER | FILE_TYPE_BLENDER_BACKUP)) ||
          !(file->typeflag & (FILE_TYPE_DIR | FILE_TYPE_BLENDERLIB)))
      {
        if ((file->draw_data.size_str[0] == '\0') || update_stat_strings) {
          BLI_filelist_entry_size_to_string(
              nullptr, file->size, small_size, file->draw_data.size_str);
        }

        return file->draw_data.size_str;
      }
      break;
    default:
      break;
  }

  return nullptr;
}

static void draw_details_columns(const FileSelectParams *params,
                                 const FileLayout *layout,
                                 FileDirEntry *file,
                                 const rcti *tile_draw_rect,
                                 const uchar text_col[4])
{
  const bool small_size = SMALL_SIZE_CHECK(params->thumbnail_size);
  const bool update_stat_strings = small_size != SMALL_SIZE_CHECK(layout->curr_size);
  int sx = tile_draw_rect->xmin - layout->tile_border_x - (UI_UNIT_X * 0.1f);

  for (int column_type = 0; column_type < ATTRIBUTE_COLUMN_MAX; column_type++) {
    const FileAttributeColumn *column = &layout->attribute_columns[column_type];

    /* Name column is not a detail column (should already be drawn), always skip here. */
    if (column_type == COLUMN_NAME) {
      sx += column->width;
      continue;
    }
    if (!file_attribute_column_type_enabled(params, FileAttributeColumnType(column_type))) {
      continue;
    }

    const char *str = filelist_get_details_column_string(
        FileAttributeColumnType(column_type), file, small_size, update_stat_strings);

    if (str) {
      file_draw_string(sx + ATTRIBUTE_COLUMN_PADDING,
                       tile_draw_rect->ymax - layout->tile_border_y,
                       IFACE_(str),
                       column->width - 2 * ATTRIBUTE_COLUMN_PADDING,
                       layout->tile_h,
                       eFontStyle_Align(column->text_align),
                       text_col);
    }

    sx += column->width;
  }
}

static rcti tile_draw_rect_get(const View2D *v2d,
                               const FileLayout *layout,
                               const eFileDisplayType display,
                               const int file_idx,
                               const int padx)
{
  int tile_pos_x, tile_pos_y;
  ED_fileselect_layout_tilepos(layout, file_idx, &tile_pos_x, &tile_pos_y);
  tile_pos_x += int(v2d->tot.xmin);
  tile_pos_y = int(v2d->tot.ymax - tile_pos_y);

  rcti rect;
  rect.xmin = tile_pos_x + padx;
  rect.xmax = rect.xmin + (ELEM(display, FILE_VERTICALDISPLAY, FILE_HORIZONTALDISPLAY) ?
                               layout->tile_w - (2 * padx) :
                               layout->tile_w);
  rect.ymax = tile_pos_y;
  rect.ymin = rect.ymax - layout->tile_h - layout->tile_border_y;

  return rect;
}

void file_draw_list(const bContext *C, ARegion *region)
{
  wmWindowManager *wm = CTX_wm_manager(C);
  wmWindow *win = CTX_wm_window(C);
  SpaceFile *sfile = CTX_wm_space_file(C);
  FileSelectParams *params = ED_fileselect_get_active_params(sfile);
  FileLayout *layout = ED_fileselect_get_layout(sfile, region);
  View2D *v2d = &region->v2d;
  FileList *files = sfile->files;
  FileDirEntry *file;
  uiBlock *block = UI_block_begin(C, region, __func__, UI_EMBOSS);
  int numfiles;
  int numfiles_layout;
  int offset;
  int column_width, textheight;
  int i;
  bool is_icon;
  eFontStyle_Align align;
  bool do_drag;
  uchar text_col[4];
  const bool draw_columnheader = (params->display == FILE_VERTICALDISPLAY);
  const float thumb_icon_aspect = MIN2(64.0f / float(params->thumbnail_size), 1.0f);

  numfiles = filelist_files_ensure(files);

  if (params->display != FILE_IMGDISPLAY) {
    draw_background(layout, v2d);
    draw_dividers(layout, v2d);
  }

  offset = ED_fileselect_layout_offset(
      layout, int(region->v2d.cur.xmin), int(-region->v2d.cur.ymax));
  if (offset < 0) {
    offset = 0;
  }

  numfiles_layout = ED_fileselect_layout_numfiles(layout, region);

  /* adjust, so the next row is already drawn when scrolling */
  if (layout->flag & FILE_LAYOUT_HOR) {
    numfiles_layout += layout->rows;
  }
  else {
    numfiles_layout += layout->flow_columns;
  }

  filelist_file_cache_slidingwindow_set(files, numfiles_layout);

  column_width = (FILE_IMGDISPLAY == params->display) ?
                     layout->tile_w :
                     round_fl_to_int(layout->attribute_columns[COLUMN_NAME].width);
  textheight = int(layout->textheight * 3.0 / 2.0 + 0.5);

  align = (FILE_IMGDISPLAY == params->display) ? UI_STYLE_TEXT_CENTER : UI_STYLE_TEXT_LEFT;

  if (numfiles > 0) {
    const bool success = filelist_file_cache_block(
        files, min_ii(offset + (numfiles_layout / 2), numfiles - 1));
    BLI_assert(success);
    UNUSED_VARS_NDEBUG(success);

    filelist_cache_previews_update(files);

    /* Handle preview timer here,
     * since it's filelist_file_cache_block() and filelist_cache_previews_update()
     * which controls previews task. */
    {
      const bool previews_running = filelist_cache_previews_running(files) &&
                                    !filelist_cache_previews_done(files);
      //          printf("%s: preview task: %d\n", __func__, previews_running);
      if (previews_running && !sfile->previews_timer) {
        sfile->previews_timer = WM_event_timer_add_notifier(
            wm, win, NC_SPACE | ND_SPACE_FILE_PREVIEW, 0.01);
      }
      if (!previews_running && sfile->previews_timer) {
        /* Preview is not running, no need to keep generating update events! */
        //              printf("%s: Inactive preview task, sleeping!\n", __func__);
        WM_event_timer_remove_notifier(wm, win, sfile->previews_timer);
        sfile->previews_timer = nullptr;
      }
    }
  }

  BLF_batch_draw_begin();

  UI_GetThemeColor4ubv(TH_TEXT, text_col);

  for (i = offset; (i < numfiles) && (i < offset + numfiles_layout); i++) {
    eDirEntry_SelectFlag file_selflag;
    const int padx = 0.1f * UI_UNIT_X;
    int icon_ofs = 0;

    const rcti tile_draw_rect = tile_draw_rect_get(
        v2d, layout, eFileDisplayType(params->display), i, padx);

    file = filelist_file(files, i);
    file_selflag = filelist_entry_select_get(sfile->files, file, CHECK_ALL);

    char path[FILE_MAX_LIBEXTRA];
    filelist_file_get_full_path(files, file, path);

    if (!(file_selflag & FILE_SEL_EDITING)) {
      if ((params->highlight_file == i) || (file_selflag & FILE_SEL_HIGHLIGHTED) ||
          (file_selflag & FILE_SEL_SELECTED))
      {
        int colorid = (file_selflag & FILE_SEL_SELECTED) ? TH_HILITE : TH_BACK;
        int shade = (params->highlight_file == i) || (file_selflag & FILE_SEL_HIGHLIGHTED) ? 35 :
                                                                                             0;
        BLI_assert(i == 0 || !FILENAME_IS_CURRPAR(file->relpath));

        rcti tile_bg_rect = tile_draw_rect;
        /* One pixel downwards, places it more in the center. */
        BLI_rcti_translate(&tile_bg_rect, 0, -U.pixelsize);
        draw_tile_background(&tile_bg_rect, colorid, shade);
      }
    }
    UI_draw_roundbox_corner_set(UI_CNR_NONE);

    /* don't drag parent or refresh items */
    do_drag = !FILENAME_IS_CURRPAR(file->relpath);
    const bool is_hidden = (file->attributes & FILE_ATTR_HIDDEN);
    const bool is_link = (file->attributes & FILE_ATTR_ANY_LINK);

    if (FILE_IMGDISPLAY == params->display) {
      const int icon = filelist_geticon(files, i, false);
<<<<<<< HEAD
      FilePreview preview_ref;
      ImBuf *imb = nullptr;

      filelist_prepare_preview_for_display(C, files, i);

      is_icon = 0;
      imb = filelist_getimage(files, i);
      if (imb) {
        preview_ref = {*imb};
      }
      else if (PreviewImage *preview = filelist_getpreview(files, i)) {
        preview_ref = {*preview};
      }
      else {
        imb = filelist_geticon_image(files, i);
        preview_ref = {*imb};
        is_icon = 1;
=======
      is_icon = false;
      const ImBuf *imb = filelist_getimage(files, i);
      if (!imb) {
        imb = filelist_geticon_image(files, i);
        is_icon = true;
>>>>>>> 89811cb9
      }

      float scale = 0;
      file_draw_preview(files,
                        file,
                        &tile_draw_rect,
                        thumb_icon_aspect,
                        preview_ref,
                        icon,
                        layout,
                        is_icon,
                        is_hidden,
                        is_link,
                        /* Returns the scale which is needed below. */
                        &scale);
      if (do_drag) {
        file_add_preview_drag_but(
            sfile, block, layout, file, path, &tile_draw_rect, imb, icon, scale);
      }
    }
    else {
      const int icon = filelist_geticon(files, i, true);

      icon_ofs += ICON_DEFAULT_WIDTH_SCALE + 0.2f * UI_UNIT_X;

      /* Add dummy draggable button covering the icon and the label. */
      if (do_drag) {
        const uiStyle *style = UI_style_get();
        const int str_width = UI_fontstyle_string_width(&style->widget, file->name);
        const int drag_width = MIN2(str_width + icon_ofs, column_width - ATTRIBUTE_COLUMN_PADDING);
        if (drag_width > 0) {
          uiBut *drag_but = uiDefBut(block,
                                     UI_BTYPE_LABEL,
                                     0,
                                     "",
                                     tile_draw_rect.xmin,
                                     tile_draw_rect.ymin - 1,
                                     drag_width,
                                     layout->tile_h + layout->tile_border_y * 2,
                                     nullptr,
                                     0,
                                     0,
                                     0,
                                     0,
                                     0);
          UI_but_dragflag_enable(drag_but, UI_BUT_DRAG_FULL_BUT);
          file_but_enable_drag(drag_but, sfile, file, path, nullptr, icon, UI_SCALE_FAC);
        }
      }

      /* Add this after the fake draggable button, so the icon button tooltip is displayed. */
      uiBut *icon_but = file_add_icon_but(sfile,
                                          block,
                                          path,
                                          file,
                                          &tile_draw_rect,
                                          icon,
                                          ICON_DEFAULT_WIDTH_SCALE,
                                          ICON_DEFAULT_HEIGHT_SCALE,
                                          is_hidden);
      if (do_drag) {
        /* For some reason the dragging is unreliable for the icon button if we don't explicitly
         * enable dragging, even though the dummy drag button above covers the same area. */
        file_but_enable_drag(icon_but, sfile, file, path, nullptr, icon, UI_SCALE_FAC);
      }
    }

    if (file_selflag & FILE_SEL_EDITING) {
      const short width = (params->display == FILE_IMGDISPLAY) ?
                              column_width :
                              layout->attribute_columns[COLUMN_NAME].width -
                                  ATTRIBUTE_COLUMN_PADDING;

      uiBut *but = uiDefBut(block,
                            UI_BTYPE_TEXT,
                            1,
                            "",
                            tile_draw_rect.xmin + icon_ofs,
                            tile_draw_rect.ymin + layout->tile_border_y - 0.15f * UI_UNIT_X,
                            width - icon_ofs,
                            textheight,
                            params->renamefile,
                            1.0f,
                            float(sizeof(params->renamefile)),
                            0,
                            0,
                            "");
      UI_but_func_rename_set(but, renamebutton_cb, file);
      UI_but_flag_enable(but, UI_BUT_NO_UTF8); /* allow non utf8 names */
      UI_but_flag_disable(but, UI_BUT_UNDO);
      if (false == UI_but_active_only(C, region, block, but)) {
        /* Note that this is the only place where we can also handle a cancelled renaming. */

        file_params_rename_end(wm, win, sfile, file);

        /* After the rename button is removed, we need to make sure the view is redrawn once more,
         * in case selection changed. Usually UI code would trigger that redraw, but the rename
         * operator may have been called from a different region.
         * Tagging regions for redrawing while drawing is rightfully prevented. However, this
         * active button removing basically introduces handling logic to drawing code. So a
         * notifier should be an acceptable workaround. */
        WM_event_add_notifier_ex(wm, win, NC_SPACE | ND_SPACE_FILE_PARAMS, nullptr);

        file_selflag = filelist_entry_select_get(sfile->files, file, CHECK_ALL);
      }
    }

    /* file_selflag might have been modified by branch above. */
    if ((file_selflag & FILE_SEL_EDITING) == 0) {
      const int txpos = (params->display == FILE_IMGDISPLAY) ? tile_draw_rect.xmin :
                                                               tile_draw_rect.xmin + 1 + icon_ofs;
      const int typos = (params->display == FILE_IMGDISPLAY) ?
                            tile_draw_rect.ymin + layout->tile_border_y + layout->textheight :
                            tile_draw_rect.ymax - layout->tile_border_y;
      const int twidth = (params->display == FILE_IMGDISPLAY) ?
                             column_width :
                             column_width - 1 - icon_ofs - padx - layout->tile_border_x;
      file_draw_string(txpos, typos, file->name, float(twidth), textheight, align, text_col);
    }

    if (params->display != FILE_IMGDISPLAY) {
      draw_details_columns(params, layout, file, &tile_draw_rect, text_col);
    }
  }

  BLF_batch_draw_end();

  UI_block_end(C, block);
  UI_block_draw(C, block);

  /* Draw last, on top of file list. */
  if (draw_columnheader) {
    draw_columnheader_background(layout, v2d);
    draw_columnheader_columns(params, layout, v2d, text_col);
  }

  layout->curr_size = params->thumbnail_size;
}

static void file_draw_invalid_library_hint(const bContext *C,
                                           const SpaceFile *sfile,
                                           ARegion *region)
{
  const FileAssetSelectParams *asset_params = ED_fileselect_get_asset_params(sfile);

  char library_ui_path[PATH_MAX];
  file_path_to_ui_path(asset_params->base_params.dir, library_ui_path, sizeof(library_ui_path));

  uchar text_col[4];
  UI_GetThemeColor4ubv(TH_TEXT, text_col);

  const View2D *v2d = &region->v2d;
  const int pad = sfile->layout->tile_border_x;
  const int width = BLI_rctf_size_x(&v2d->tot) - (2 * pad);
  const int line_height = sfile->layout->textheight;
  int sx = v2d->tot.xmin + pad;
  /* For some reason no padding needed. */
  int sy = v2d->tot.ymax;

  {
    const char *message = TIP_("Path to asset library does not exist:");
    file_draw_string_multiline(sx, sy, message, width, line_height, text_col, nullptr, &sy);

    sy -= line_height;
    file_draw_string(sx, sy, library_ui_path, width, line_height, UI_STYLE_TEXT_LEFT, text_col);
  }

  /* Separate a bit further. */
  sy -= line_height * 2.2f;

  {
    UI_icon_draw(sx, sy - UI_UNIT_Y, ICON_INFO);

    const char *suggestion = TIP_(
        "Asset Libraries are local directories that can contain .blend files with assets inside.\n"
        "Manage Asset Libraries from the File Paths section in Preferences");
    file_draw_string_multiline(
        sx + UI_UNIT_X, sy, suggestion, width - UI_UNIT_X, line_height, text_col, nullptr, &sy);

    uiBlock *block = UI_block_begin(C, region, __func__, UI_EMBOSS);
    uiBut *but = uiDefIconTextButO(block,
                                   UI_BTYPE_BUT,
                                   "SCREEN_OT_userpref_show",
                                   WM_OP_INVOKE_DEFAULT,
                                   ICON_PREFERENCES,
                                   nullptr,
                                   sx + UI_UNIT_X,
                                   sy - line_height - UI_UNIT_Y * 1.2f,
                                   UI_UNIT_X * 8,
                                   UI_UNIT_Y,
                                   nullptr);
    PointerRNA *but_opptr = UI_but_operator_ptr_get(but);
    RNA_enum_set(but_opptr, "section", USER_SECTION_FILE_PATHS);

    UI_block_end(C, block);
    UI_block_draw(C, block);
  }
}

bool file_draw_hint_if_invalid(const bContext *C, const SpaceFile *sfile, ARegion *region)
{
  FileAssetSelectParams *asset_params = ED_fileselect_get_asset_params(sfile);
  /* Only for asset browser. */
  if (!ED_fileselect_is_asset_browser(sfile)) {
    return false;
  }
  /* Check if the library exists. */
  if ((asset_params->asset_library_ref.type == ASSET_LIBRARY_LOCAL) ||
      filelist_is_dir(sfile->files, asset_params->base_params.dir))
  {
    return false;
  }

  file_draw_invalid_library_hint(C, sfile, region);

  return true;
}<|MERGE_RESOLUTION|>--- conflicted
+++ resolved
@@ -338,7 +338,6 @@
   }
 }
 
-<<<<<<< HEAD
 struct FilePreview {
   FilePreview() = default;
   FilePreview(ImBuf &ibuf) : w(ibuf.x), h(ibuf.y), data(ibuf.byte_buffer.data) {}
@@ -361,17 +360,11 @@
   uint8_t *data = nullptr;
 };
 
-static void file_draw_preview(const FileDirEntry *file,
-                              const rcti *tile_draw_rect,
-                              const float icon_aspect,
-                              const FilePreview &preview,
-=======
 static void file_draw_preview(const FileList *files,
                               const FileDirEntry *file,
                               const rcti *tile_draw_rect,
                               const float icon_aspect,
-                              const ImBuf *imb,
->>>>>>> 89811cb9
+                              const FilePreview &preview,
                               const int icon,
                               FileLayout *layout,
                               const bool is_icon,
@@ -1062,7 +1055,6 @@
 
     if (FILE_IMGDISPLAY == params->display) {
       const int icon = filelist_geticon(files, i, false);
-<<<<<<< HEAD
       FilePreview preview_ref;
       ImBuf *imb = nullptr;
 
@@ -1080,13 +1072,6 @@
         imb = filelist_geticon_image(files, i);
         preview_ref = {*imb};
         is_icon = 1;
-=======
-      is_icon = false;
-      const ImBuf *imb = filelist_getimage(files, i);
-      if (!imb) {
-        imb = filelist_geticon_image(files, i);
-        is_icon = true;
->>>>>>> 89811cb9
       }
 
       float scale = 0;
