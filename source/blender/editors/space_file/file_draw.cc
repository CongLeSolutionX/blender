/* SPDX-FileCopyrightText: 2008 Blender Foundation
 *
 * SPDX-License-Identifier: GPL-2.0-or-later */

/** \file
 * \ingroup spfile
 */

#include <cerrno>
#include <cmath>
#include <cstring>

#include "MEM_guardedalloc.h"

#include "AS_asset_representation.hh"

#include "BLI_blenlib.h"
#include "BLI_fileops_types.h"
#include "BLI_math_color.h"
#include "BLI_utildefines.h"

#ifdef WIN32
#  include "BLI_winstuff.h"
#endif

#include "BIF_glutil.hh"

#include "BKE_blendfile.h"
#include "BKE_context.h"
<<<<<<< HEAD
#include "BKE_icons.h"
=======
#include "BKE_report.h"
>>>>>>> 6fa4519b

#include "BLT_translation.h"

#include "BLF_api.h"

#include "IMB_imbuf_types.h"

#include "DNA_userdef_types.h"
#include "DNA_windowmanager_types.h"

#include "RNA_access.hh"
#include "RNA_prototypes.h"

#include "ED_fileselect.hh"
#include "ED_screen.hh"

#include "UI_interface.hh"
#include "UI_interface_icons.hh"
#include "UI_resources.hh"
#include "UI_view2d.hh"

#include "WM_api.hh"
#include "WM_types.hh"

#include "GPU_immediate.h"
#include "GPU_immediate_util.h"
#include "GPU_state.h"

#include "filelist.hh"

#include "file_intern.hh" /* own include */

void ED_file_path_button(bScreen *screen,
                         const SpaceFile *sfile,
                         FileSelectParams *params,
                         uiBlock *block)
{
  PointerRNA params_rna_ptr;
  uiBut *but;

  BLI_assert_msg(params != nullptr,
                 "File select parameters not set. The caller is expected to check this.");

  RNA_pointer_create(&screen->id, &RNA_FileSelectParams, params, &params_rna_ptr);

  /* callbacks for operator check functions */
  UI_block_func_set(block, file_draw_check_cb, nullptr, nullptr);

  but = uiDefButR(block,
                  UI_BTYPE_TEXT,
                  -1,
                  "",
                  0,
                  0,
                  UI_UNIT_X * 10,
                  UI_UNIT_Y,
                  &params_rna_ptr,
                  "directory",
                  0,
                  0.0f,
                  float(FILE_MAX),
                  0.0f,
                  0.0f,
                  TIP_("File path"));

  BLI_assert(!UI_but_flag_is_set(but, UI_BUT_UNDO));
  BLI_assert(!UI_but_is_utf8(but));

  UI_but_func_complete_set(but, autocomplete_directory, nullptr);
  UI_but_funcN_set(but, file_directory_enter_handle, nullptr, but);

  /* TODO: directory editing is non-functional while a library is loaded
   * until this is properly supported just disable it. */
  if (sfile && sfile->files && filelist_lib(sfile->files)) {
    UI_but_flag_enable(but, UI_BUT_DISABLED);
  }

  /* clear func */
  UI_block_func_set(block, nullptr, nullptr, nullptr);
}

/* Dummy helper - we need dynamic tooltips here. */
static char *file_draw_tooltip_func(bContext * /*C*/, void *argN, const char * /*tip*/)
{
  char *dyn_tooltip = static_cast<char *>(argN);
  return BLI_strdup(dyn_tooltip);
}

static char *file_draw_asset_tooltip_func(bContext * /*C*/, void *argN, const char * /*tip*/)
{
  const auto *asset = static_cast<blender::asset_system::AssetRepresentation *>(argN);
  std::string complete_string = asset->get_name();
  const AssetMetaData &meta_data = asset->get_metadata();
  if (meta_data.description) {
    complete_string += '\n';
    complete_string += meta_data.description;
  }
  return BLI_strdupn(complete_string.c_str(), complete_string.size());
}

static void draw_tile_background(const rcti *draw_rect, int colorid, int shade)
{
  float color[4];
  rctf draw_rect_fl;
  BLI_rctf_rcti_copy(&draw_rect_fl, draw_rect);

  UI_GetThemeColorShade4fv(colorid, shade, color);
  UI_draw_roundbox_corner_set(UI_CNR_ALL);
  UI_draw_roundbox_aa(&draw_rect_fl, true, 5.0f, color);
}

static void file_but_enable_drag(uiBut *but,
                                 const SpaceFile *sfile,
                                 const FileDirEntry *file,
                                 const char *path,
                                 const ImBuf *preview_image,
                                 int icon,
                                 float scale)
{
  ID *id;

  if ((id = filelist_file_get_id(file))) {
    UI_but_drag_set_id(but, id);
    if (preview_image) {
      UI_but_drag_attach_image(but, preview_image, scale);
    }
  }
  else if (sfile->browse_mode == FILE_BROWSE_MODE_ASSETS &&
           (file->typeflag & FILE_TYPE_ASSET) != 0) {
    const int import_method = ED_fileselect_asset_import_method_get(sfile, file);
    BLI_assert(import_method > -1);

    UI_but_drag_set_asset(but, file->asset, import_method, icon, preview_image, scale);
  }
  else if (preview_image) {
    UI_but_drag_set_image(but, path, icon, preview_image, scale);
  }
  else {
    /* path is no more static, cannot give it directly to but... */
    UI_but_drag_set_path(but, path);
  }
}

static uiBut *file_add_icon_but(const SpaceFile *sfile,
                                uiBlock *block,
                                const char *path,
                                const FileDirEntry *file,
                                const rcti *tile_draw_rect,
                                int icon,
                                int width,
                                int height,
                                bool dimmed)
{
  uiBut *but;

  const int x = tile_draw_rect->xmin;
  const int y = tile_draw_rect->ymax - sfile->layout->tile_border_y - height;

  /* For uiDefIconBut(), if a1==1.0 then a2 is alpha 0.0 - 1.0 */
  const float a1 = dimmed ? 1.0f : 0.0f;
  const float a2 = dimmed ? 0.3f : 0.0f;
  but = uiDefIconBut(
      block, UI_BTYPE_LABEL, 0, icon, x, y, width, height, nullptr, 0.0f, 0.0f, a1, a2, nullptr);

  if (file->asset) {
    UI_but_func_tooltip_set(but, file_draw_asset_tooltip_func, file->asset, nullptr);
  }
  else {
    UI_but_func_tooltip_set(but, file_draw_tooltip_func, BLI_strdup(path), MEM_freeN);
  }

  return but;
}

static void file_draw_string(int sx,
                             int sy,
                             const char *string,
                             float width,
                             int height,
                             eFontStyle_Align align,
                             const uchar col[4])
{
  uiFontStyle fs;
  rcti rect;
  char filename[FILE_MAXFILE];

  if (string[0] == '\0' || width < 1) {
    return;
  }

  const uiStyle *style = UI_style_get();
  fs = style->widget;

  STRNCPY(filename, string);
  UI_text_clip_middle_ex(&fs, filename, width, UI_ICON_SIZE, sizeof(filename), '\0');

  /* no text clipping needed, UI_fontstyle_draw does it but is a bit too strict
   * (for buttons it works) */
  rect.xmin = sx;
  rect.xmax = sx + round_fl_to_int(width);
  rect.ymin = sy - height;
  rect.ymax = sy;

  uiFontStyleDraw_Params font_style_params{};
  font_style_params.align = align;

  UI_fontstyle_draw(&fs, &rect, filename, sizeof(filename), col, &font_style_params);
}

/**
 * \param r_sx, r_sy: The lower right corner of the last line drawn, plus the height of the last
 *                    line. This is the cursor position on completion to allow drawing more text
 *                    behind that.
 */
static void file_draw_string_multiline(int sx,
                                       int sy,
                                       const char *string,
                                       int wrap_width,
                                       int line_height,
                                       const uchar text_col[4],
                                       int *r_sx,
                                       int *r_sy)
{
  rcti rect;

  if (string[0] == '\0' || wrap_width < 1) {
    return;
  }

  const uiStyle *style = UI_style_get();
  int font_id = style->widget.uifont_id;
  int len = strlen(string);

  rcti textbox;
  BLF_wordwrap(font_id, wrap_width);
  BLF_enable(font_id, BLF_WORD_WRAP);
  BLF_boundbox(font_id, string, len, &textbox);
  BLF_disable(font_id, BLF_WORD_WRAP);

  /* no text clipping needed, UI_fontstyle_draw does it but is a bit too strict
   * (for buttons it works) */
  rect.xmin = sx;
  rect.xmax = sx + wrap_width;
  /* Need to increase the clipping rect by one more line, since the #UI_fontstyle_draw_ex() will
   * actually start drawing at (ymax - line-height). */
  rect.ymin = sy - BLI_rcti_size_y(&textbox) - line_height;
  rect.ymax = sy;

  uiFontStyleDraw_Params font_style_params{};
  font_style_params.align = UI_STYLE_TEXT_LEFT;
  font_style_params.word_wrap = true;

  ResultBLF result;
  UI_fontstyle_draw_ex(
      &style->widget, &rect, string, len, text_col, &font_style_params, nullptr, nullptr, &result);
  if (r_sx) {
    *r_sx = result.width;
  }
  if (r_sy) {
    *r_sy = rect.ymin + line_height;
  }
}

void file_calc_previews(const bContext *C, ARegion *region)
{
  SpaceFile *sfile = CTX_wm_space_file(C);
  View2D *v2d = &region->v2d;

  ED_fileselect_init_layout(sfile, region);
  UI_view2d_totRect_set(v2d, sfile->layout->width, sfile->layout->height);
}

static void file_add_preview_drag_but(const SpaceFile *sfile,
                                      uiBlock *block,
                                      FileLayout *layout,
                                      const FileDirEntry *file,
                                      const char *path,
                                      const rcti *tile_draw_rect,
                                      const ImBuf *preview_image,
                                      const int icon,
                                      const float scale)
{
  /* Invisible button for dragging. */
  rcti drag_rect = *tile_draw_rect;
  /* A bit smaller than the full tile, to increase the gap between items that users can drag from
   * for box select. */
  BLI_rcti_pad(&drag_rect, -layout->tile_border_x, -layout->tile_border_y);

  uiBut *but = uiDefBut(block,
                        UI_BTYPE_LABEL,
                        0,
                        "",
                        drag_rect.xmin,
                        drag_rect.ymin,
                        BLI_rcti_size_x(&drag_rect),
                        BLI_rcti_size_y(&drag_rect),
                        nullptr,
                        0.0,
                        0.0,
                        0,
                        0,
                        nullptr);
  file_but_enable_drag(but, sfile, file, path, preview_image, icon, scale);

  if (file->asset) {
    UI_but_func_tooltip_set(but, file_draw_asset_tooltip_func, file->asset, nullptr);
  }
  else {
    UI_but_func_tooltip_set(but, file_draw_tooltip_func, BLI_strdup(path), MEM_freeN);
  }
}

struct FilePreview {
  FilePreview() = default;
  FilePreview(ImBuf &ibuf) : w(ibuf.x), h(ibuf.y), buffer(ibuf.byte_buffer.data) {}
  FilePreview(PreviewImage &preview)
      : w(preview.w[ICON_SIZE_PREVIEW]),
        h(preview.h[ICON_SIZE_PREVIEW]),
        buffer(reinterpret_cast<uint8_t *>(preview.rect[ICON_SIZE_PREVIEW])),
        is_loading(!BKE_previewimg_is_finished(&preview, ICON_SIZE_PREVIEW)),
        is_not_found(preview.flag[ICON_SIZE_PREVIEW] & PRV_DEFERRED_NOT_FOUND)
  {
  }
  FilePreview(const FilePreview &) = default;
  FilePreview &operator=(const FilePreview &) = default;

  int w = 0;
  int h = 0;
  uint8_t *buffer = nullptr;
  bool is_loading = false;
  bool is_not_found = false;
};

static void file_draw_preview(const FileList *files,
                              const FileDirEntry *file,
                              const rcti *tile_draw_rect,
                              const float icon_aspect,
                              const FilePreview &preview,
                              const int icon,
                              FileLayout *layout,
                              const bool is_icon,
                              const bool dimmed,
                              const bool is_link,
                              float *r_scale)
{
  float fx, fy;
  float dx, dy;
  int xco, yco;
  float ui_imbx, ui_imby;
  float scaledx, scaledy;
  float scale;
  int ex, ey;
  bool show_outline = !is_icon && (file->typeflag & (FILE_TYPE_IMAGE | FILE_TYPE_OBJECT_IO |
                                                     FILE_TYPE_MOVIE | FILE_TYPE_BLENDER));
  const bool is_offline = (file->attributes & FILE_ATTR_OFFLINE);
<<<<<<< HEAD
  /* Don't show previews while loading the file list, even when available already. Too much
   * flickering while things move around in the view. */
  const bool is_loading = !filelist_is_ready(files) || preview.is_loading;
=======
  const bool is_loading = filelist_file_is_preview_pending(files, file);
>>>>>>> 6fa4519b

  BLI_assert(preview.buffer != nullptr);

  ui_imbx = preview.w * UI_SCALE_FAC;
  ui_imby = preview.h * UI_SCALE_FAC;
  /* Unlike thumbnails, icons are not scaled up. */
  if (((ui_imbx > layout->prv_w) || (ui_imby > layout->prv_h)) ||
      (!is_icon && ((ui_imbx < layout->prv_w) || (ui_imby < layout->prv_h))))
  {
    if (preview.w > preview.h) {
      scaledx = float(layout->prv_w);
      scaledy = (float(preview.h) / float(preview.w)) * layout->prv_w;
      scale = scaledx / preview.w;
    }
    else {
      scaledy = float(layout->prv_h);
      scaledx = (float(preview.w) / float(preview.h)) * layout->prv_h;
      scale = scaledy / preview.h;
    }
  }
  else {
    scaledx = ui_imbx;
    scaledy = ui_imby;
    scale = UI_SCALE_FAC;
  }

  ex = int(scaledx);
  ey = int(scaledy);
  fx = (float(layout->prv_w) - float(ex)) / 2.0f;
  fy = (float(layout->prv_h) - float(ey)) / 2.0f;
  dx = (fx + 0.5f + layout->prv_border_x);
  dy = (fy + 0.5f - layout->prv_border_y);
  xco = tile_draw_rect->xmin + int(dx);
  yco = tile_draw_rect->ymax - layout->prv_h + int(dy);

  GPU_blend(GPU_BLEND_ALPHA);

  /* the large image */

  float document_img_col[4] = {1.0f, 1.0f, 1.0f, 1.0f};
  if (is_icon) {
    if (file->typeflag & FILE_TYPE_DIR) {
      UI_GetThemeColor4fv(TH_ICON_FOLDER, document_img_col);
    }
    else {
      UI_GetThemeColor4fv(TH_TEXT, document_img_col);
    }
  }
  else if (file->typeflag & FILE_TYPE_FTFONT) {
    UI_GetThemeColor4fv(TH_TEXT, document_img_col);
  }

  if (dimmed) {
    document_img_col[3] *= 0.3f;
  }

  if (!is_icon && ELEM(file->typeflag, FILE_TYPE_IMAGE, FILE_TYPE_OBJECT_IO)) {
    /* Draw checker pattern behind image previews in case they have transparency. */
    imm_draw_box_checker_2d(float(xco), float(yco), float(xco + ex), float(yco + ey));
  }

  if (!is_icon && file->typeflag & FILE_TYPE_BLENDERLIB) {
    /* Datablock preview images use premultiplied alpha. */
    GPU_blend(GPU_BLEND_ALPHA_PREMULT);
  }

  if (!is_loading) {
    /* Don't show outer document image if loading - too flashy. */
    IMMDrawPixelsTexState state = immDrawPixelsTexSetup(GPU_SHADER_3D_IMAGE_COLOR);
    immDrawPixelsTexTiled_scaling(&state,
                                  float(xco),
                                  float(yco),
                                  preview.w,
                                  preview.h,
                                  GPU_RGBA8,
                                  true,
                                  preview.buffer,
                                  scale,
                                  scale,
                                  1.0f,
                                  1.0f,
                                  document_img_col);
  }

  GPU_blend(GPU_BLEND_ALPHA);

  if ((icon && is_icon) || is_loading) {
    /* Small icon in the middle of large image, scaled to fit container and UI scale */
    float icon_x, icon_y;
    const float icon_size = 16.0f / icon_aspect * UI_SCALE_FAC;
    float icon_opacity = 0.3f;
    uchar icon_color[4] = {0, 0, 0, 255};
    if (rgb_to_grayscale(document_img_col) < 0.5f) {
      icon_color[0] = 255;
      icon_color[1] = 255;
      icon_color[2] = 255;
    }

    if (is_loading) {
      /* Contrast with background since we are not showing the large document image. */
      UI_GetThemeColor4ubv(TH_TEXT, icon_color);
    }

    icon_x = xco + (ex / 2.0f) - (icon_size / 2.0f);
    icon_y = yco + (ey / 2.0f) - (icon_size * ((file->typeflag & FILE_TYPE_DIR) ? 0.78f : 0.75f));
    UI_icon_draw_ex(icon_x,
                    icon_y,
                    is_loading ? ICON_TEMP : icon,
                    icon_aspect / UI_SCALE_FAC,
                    icon_opacity,
                    0.0f,
                    icon_color,
                    false,
                    UI_NO_ICON_OVERLAY_TEXT);
  }

  if (is_link || is_offline) {
    /* Icon at bottom to indicate it is a shortcut, link, alias, or offline. */
    float icon_x, icon_y;
    icon_x = xco + (2.0f * UI_SCALE_FAC);
    icon_y = yco + (2.0f * UI_SCALE_FAC);
    const int arrow = is_link ? ICON_LOOP_FORWARDS : ICON_URL;
    if (!is_icon) {
      /* At very bottom-left if preview style. */
      const uchar dark[4] = {0, 0, 0, 255};
      const uchar light[4] = {255, 255, 255, 255};
      UI_icon_draw_ex(icon_x + 1,
                      icon_y - 1,
                      arrow,
                      1.0f / UI_SCALE_FAC,
                      0.2f,
                      0.0f,
                      dark,
                      false,
                      UI_NO_ICON_OVERLAY_TEXT);
      UI_icon_draw_ex(icon_x,
                      icon_y,
                      arrow,
                      1.0f / UI_SCALE_FAC,
                      0.6f,
                      0.0f,
                      light,
                      false,
                      UI_NO_ICON_OVERLAY_TEXT);
    }
    else {
      /* Link to folder or non-previewed file. */
      uchar icon_color[4];
      UI_GetThemeColor4ubv(TH_BACK, icon_color);
      icon_x = xco + ((file->typeflag & FILE_TYPE_DIR) ? 0.14f : 0.23f) * scaledx;
      icon_y = yco + ((file->typeflag & FILE_TYPE_DIR) ? 0.24f : 0.14f) * scaledy;
      UI_icon_draw_ex(icon_x,
                      icon_y,
                      arrow,
                      icon_aspect / UI_SCALE_FAC * 1.8f,
                      0.3f,
                      0.0f,
                      icon_color,
                      false,
                      UI_NO_ICON_OVERLAY_TEXT);
    }
  }
  else if (icon && ((!is_icon && !(file->typeflag & FILE_TYPE_FTFONT)) || is_loading)) {
    /* Smaller, fainter icon at bottom-left for preview image thumbnail, but not for fonts. */
    float icon_x, icon_y;
    const uchar dark[4] = {0, 0, 0, 255};
    const uchar light[4] = {255, 255, 255, 255};
    icon_x = xco + (2.0f * UI_SCALE_FAC);
    icon_y = yco + (2.0f * UI_SCALE_FAC);
    UI_icon_draw_ex(icon_x + 1,
                    icon_y - 1,
                    icon,
                    1.0f / UI_SCALE_FAC,
                    0.2f,
                    0.0f,
                    dark,
                    false,
                    UI_NO_ICON_OVERLAY_TEXT);
    UI_icon_draw_ex(icon_x,
                    icon_y,
                    icon,
                    1.0f / UI_SCALE_FAC,
                    0.6f,
                    0.0f,
                    light,
                    false,
                    UI_NO_ICON_OVERLAY_TEXT);
  }

  const bool is_current_main_data = filelist_file_get_id(file) != nullptr;
  if (is_current_main_data) {
    /* Smaller, fainter icon at the top-right indicating that the file represents data from the
     * current file (from current #Main in fact). */
    float icon_x, icon_y;
    const uchar light[4] = {255, 255, 255, 255};
    icon_x = xco + ex - UI_UNIT_X;
    icon_y = yco + ey - UI_UNIT_Y;
    UI_icon_draw_ex(icon_x,
                    icon_y,
                    ICON_CURRENT_FILE,
                    1.0f / UI_SCALE_FAC,
                    0.6f,
                    0.0f,
                    light,
                    false,
                    UI_NO_ICON_OVERLAY_TEXT);
  }

  /* Contrasting outline around some preview types. */
  if (show_outline) {
    GPUVertFormat *format = immVertexFormat();
    uint pos = GPU_vertformat_attr_add(format, "pos", GPU_COMP_F32, 2, GPU_FETCH_FLOAT);
    immBindBuiltinProgram(GPU_SHADER_3D_UNIFORM_COLOR);
    float border_color[4] = {1.0f, 1.0f, 1.0f, 0.15f};
    float bgcolor[4];
    UI_GetThemeColor4fv(TH_BACK, bgcolor);
    if (rgb_to_grayscale(bgcolor) > 0.5f) {
      border_color[0] = 0.0f;
      border_color[1] = 0.0f;
      border_color[2] = 0.0f;
    }
    immUniformColor4fv(border_color);
    imm_draw_box_wire_2d(pos, float(xco), float(yco), float(xco + ex + 1), float(yco + ey + 1));
    immUnbindProgram();
  }

  GPU_blend(GPU_BLEND_NONE);

  if (r_scale) {
    *r_scale = scale;
  }
}

static void renamebutton_cb(bContext *C, void * /*arg1*/, char *oldname)
{
  char newname[FILE_MAX + 12];
  char orgname[FILE_MAX + 12];
  char filename[FILE_MAX + 12];
  wmWindowManager *wm = CTX_wm_manager(C);
  wmWindow *win = CTX_wm_window(C);
  SpaceFile *sfile = (SpaceFile *)CTX_wm_space_data(C);
  ARegion *region = CTX_wm_region(C);
  FileSelectParams *params = ED_fileselect_get_active_params(sfile);

  BLI_path_join(orgname, sizeof(orgname), params->dir, oldname);
  STRNCPY(filename, params->renamefile);
  BLI_path_make_safe_filename(filename);
  BLI_path_join(newname, sizeof(newname), params->dir, filename);

  if (!STREQ(orgname, newname)) {
    if (!BLI_exists(newname)) {
      errno = 0;
      if ((BLI_rename(orgname, newname) != 0) || !BLI_exists(newname)) {
        WM_reportf(RPT_ERROR, "Could not rename: %s", errno ? strerror(errno) : "unknown error");
        WM_report_banner_show(wm, win);
      }
      else {
        /* If rename is successful, scroll to newly renamed entry. */
        STRNCPY(params->renamefile, filename);
        file_params_invoke_rename_postscroll(wm, win, sfile);
      }

      /* to make sure we show what is on disk */
      ED_fileselect_clear(wm, sfile);
    }
    else {
      /* Renaming failed, reset the name for further renaming handling. */
      STRNCPY(params->renamefile, oldname);
    }

    ED_region_tag_redraw(region);
  }
}

static void draw_background(FileLayout *layout, View2D *v2d)
{
  const int item_height = layout->tile_h + (2 * layout->tile_border_y);
  int i;
  int sy;

  uint pos = GPU_vertformat_attr_add(immVertexFormat(), "pos", GPU_COMP_F32, 2, GPU_FETCH_FLOAT);
  immBindBuiltinProgram(GPU_SHADER_3D_UNIFORM_COLOR);
  float col_alternating[4];
  UI_GetThemeColor4fv(TH_ROW_ALTERNATE, col_alternating);
  immUniformThemeColorBlend(TH_BACK, TH_ROW_ALTERNATE, col_alternating[3]);

  /* alternating flat shade background */
  for (i = 2; (i <= layout->rows + 1); i += 2) {
    sy = int(v2d->cur.ymax) - layout->offset_top - i * item_height - layout->tile_border_y;

    /* Offset pattern slightly to add scroll effect. */
    sy += round_fl_to_int(item_height * (v2d->tot.ymax - v2d->cur.ymax) / item_height);

    immRectf(pos,
             v2d->cur.xmin,
             float(sy),
             v2d->cur.xmax,
             float(sy + layout->tile_h + 2 * layout->tile_border_y));
  }

  immUnbindProgram();
}

static void draw_dividers(FileLayout *layout, View2D *v2d)
{
  /* vertical column dividers */

  const int step = (layout->tile_w + 2 * layout->tile_border_x);

  uint vertex_len = 0;
  int sx = int(v2d->tot.xmin);
  while (sx < v2d->cur.xmax) {
    sx += step;
    vertex_len += 4; /* vertex_count = 2 points per line * 2 lines per divider */
  }

  if (vertex_len > 0) {
    int v1[2], v2[2];
    uchar col_hi[3], col_lo[3];

    UI_GetThemeColorShade3ubv(TH_BACK, 30, col_hi);
    UI_GetThemeColorShade3ubv(TH_BACK, -30, col_lo);

    v1[1] = v2d->cur.ymax - layout->tile_border_y;
    v2[1] = v2d->cur.ymin;

    GPUVertFormat *format = immVertexFormat();
    uint pos = GPU_vertformat_attr_add(format, "pos", GPU_COMP_I32, 2, GPU_FETCH_INT_TO_FLOAT);
    uint color = GPU_vertformat_attr_add(
        format, "color", GPU_COMP_U8, 3, GPU_FETCH_INT_TO_FLOAT_UNIT);

    immBindBuiltinProgram(GPU_SHADER_3D_FLAT_COLOR);
    immBegin(GPU_PRIM_LINES, vertex_len);

    sx = int(v2d->tot.xmin);
    while (sx < v2d->cur.xmax) {
      sx += step;

      v1[0] = v2[0] = sx;
      immAttrSkip(color);
      immVertex2iv(pos, v1);
      immAttr3ubv(color, col_lo);
      immVertex2iv(pos, v2);

      v1[0] = v2[0] = sx + 1;
      immAttrSkip(color);
      immVertex2iv(pos, v1);
      immAttr3ubv(color, col_hi);
      immVertex2iv(pos, v2);
    }

    immEnd();
    immUnbindProgram();
  }
}

static void draw_columnheader_background(const FileLayout *layout, const View2D *v2d)
{
  uint pos = GPU_vertformat_attr_add(immVertexFormat(), "pos", GPU_COMP_F32, 2, GPU_FETCH_FLOAT);

  immBindBuiltinProgram(GPU_SHADER_3D_UNIFORM_COLOR);
  immUniformThemeColorShade(TH_BACK, 11);

  immRectf(pos,
           v2d->cur.xmin,
           v2d->cur.ymax - layout->attribute_column_header_h,
           v2d->cur.xmax,
           v2d->cur.ymax);

  immUnbindProgram();
}

static void draw_columnheader_columns(const FileSelectParams *params,
                                      FileLayout *layout,
                                      const View2D *v2d,
                                      const uchar text_col[4])
{
  const float divider_pad = 0.2 * layout->attribute_column_header_h;
  int sx = v2d->cur.xmin, sy = v2d->cur.ymax;

  for (int column_type = 0; column_type < ATTRIBUTE_COLUMN_MAX; column_type++) {
    if (!file_attribute_column_type_enabled(params, FileAttributeColumnType(column_type))) {
      continue;
    }
    const FileAttributeColumn *column = &layout->attribute_columns[column_type];

    /* Active sort type triangle */
    if (params->sort == column->sort_type) {
      float tri_color[4];

      rgba_uchar_to_float(tri_color, text_col);
      UI_draw_icon_tri(sx + column->width - (0.3f * U.widget_unit) -
                           ATTRIBUTE_COLUMN_PADDING / 2.0f,
                       sy + (0.1f * U.widget_unit) - (layout->attribute_column_header_h / 2),
                       (params->flag & FILE_SORT_INVERT) ? 't' : 'v',
                       tri_color);
    }

    file_draw_string(sx + ATTRIBUTE_COLUMN_PADDING,
                     sy - layout->tile_border_y,
                     IFACE_(column->name),
                     column->width - 2 * ATTRIBUTE_COLUMN_PADDING,
                     layout->attribute_column_header_h - layout->tile_border_y,
                     UI_STYLE_TEXT_LEFT,
                     text_col);

    /* Separator line */
    if (column_type != COLUMN_NAME) {
      uint pos = GPU_vertformat_attr_add(
          immVertexFormat(), "pos", GPU_COMP_F32, 2, GPU_FETCH_FLOAT);

      immBindBuiltinProgram(GPU_SHADER_3D_UNIFORM_COLOR);
      immUniformThemeColorShade(TH_BACK, -10);
      immBegin(GPU_PRIM_LINES, 2);
      immVertex2f(pos, sx - 1, sy - divider_pad);
      immVertex2f(pos, sx - 1, sy - layout->attribute_column_header_h + divider_pad);
      immEnd();
      immUnbindProgram();
    }

    sx += column->width;
  }

  /* Vertical separator lines line */
  {
    uint pos = GPU_vertformat_attr_add(immVertexFormat(), "pos", GPU_COMP_F32, 2, GPU_FETCH_FLOAT);
    immBindBuiltinProgram(GPU_SHADER_3D_UNIFORM_COLOR);
    immUniformThemeColorShade(TH_BACK, -10);
    immBegin(GPU_PRIM_LINES, 4);
    immVertex2f(pos, v2d->cur.xmin, sy);
    immVertex2f(pos, v2d->cur.xmax, sy);
    immVertex2f(pos, v2d->cur.xmin, sy - layout->attribute_column_header_h);
    immVertex2f(pos, v2d->cur.xmax, sy - layout->attribute_column_header_h);
    immEnd();
    immUnbindProgram();
  }
}

/**
 * Updates the stat string stored in file->entry if necessary.
 */
static const char *filelist_get_details_column_string(
    FileAttributeColumnType column,
    /* Generated string will be cached in the file, so non-const. */
    FileDirEntry *file,
    const bool small_size,
    const bool update_stat_strings)
{
  switch (column) {
    case COLUMN_DATETIME:
      if (!(file->typeflag & FILE_TYPE_BLENDERLIB) && !FILENAME_IS_CURRPAR(file->relpath)) {
        if ((file->draw_data.datetime_str[0] == '\0') || update_stat_strings) {
          char date[FILELIST_DIRENTRY_DATE_LEN], time[FILELIST_DIRENTRY_TIME_LEN];
          bool is_today, is_yesterday;

          BLI_filelist_entry_datetime_to_string(
              nullptr, file->time, small_size, time, date, &is_today, &is_yesterday);

          if (is_today || is_yesterday) {
            STRNCPY(date, is_today ? N_("Today") : N_("Yesterday"));
          }
          SNPRINTF(file->draw_data.datetime_str, "%s %s", date, time);
        }

        return file->draw_data.datetime_str;
      }
      break;
    case COLUMN_SIZE:
      if ((file->typeflag & (FILE_TYPE_BLENDER | FILE_TYPE_BLENDER_BACKUP)) ||
          !(file->typeflag & (FILE_TYPE_DIR | FILE_TYPE_BLENDERLIB)))
      {
        if ((file->draw_data.size_str[0] == '\0') || update_stat_strings) {
          BLI_filelist_entry_size_to_string(
              nullptr, file->size, small_size, file->draw_data.size_str);
        }

        return file->draw_data.size_str;
      }
      break;
    default:
      break;
  }

  return nullptr;
}

static void draw_details_columns(const FileSelectParams *params,
                                 const FileLayout *layout,
                                 FileDirEntry *file,
                                 const rcti *tile_draw_rect,
                                 const uchar text_col[4])
{
  const bool small_size = SMALL_SIZE_CHECK(params->thumbnail_size);
  const bool update_stat_strings = small_size != SMALL_SIZE_CHECK(layout->curr_size);
  int sx = tile_draw_rect->xmin - layout->tile_border_x - (UI_UNIT_X * 0.1f);

  for (int column_type = 0; column_type < ATTRIBUTE_COLUMN_MAX; column_type++) {
    const FileAttributeColumn *column = &layout->attribute_columns[column_type];

    /* Name column is not a detail column (should already be drawn), always skip here. */
    if (column_type == COLUMN_NAME) {
      sx += column->width;
      continue;
    }
    if (!file_attribute_column_type_enabled(params, FileAttributeColumnType(column_type))) {
      continue;
    }

    const char *str = filelist_get_details_column_string(
        FileAttributeColumnType(column_type), file, small_size, update_stat_strings);

    if (str) {
      file_draw_string(sx + ATTRIBUTE_COLUMN_PADDING,
                       tile_draw_rect->ymax - layout->tile_border_y,
                       IFACE_(str),
                       column->width - 2 * ATTRIBUTE_COLUMN_PADDING,
                       layout->tile_h,
                       eFontStyle_Align(column->text_align),
                       text_col);
    }

    sx += column->width;
  }
}

static rcti tile_draw_rect_get(const View2D *v2d,
                               const FileLayout *layout,
                               const eFileDisplayType display,
                               const int file_idx,
                               const int padx)
{
  int tile_pos_x, tile_pos_y;
  ED_fileselect_layout_tilepos(layout, file_idx, &tile_pos_x, &tile_pos_y);
  tile_pos_x += int(v2d->tot.xmin);
  tile_pos_y = int(v2d->tot.ymax - tile_pos_y);

  rcti rect;
  rect.xmin = tile_pos_x + padx;
  rect.xmax = rect.xmin + (ELEM(display, FILE_VERTICALDISPLAY, FILE_HORIZONTALDISPLAY) ?
                               layout->tile_w - (2 * padx) :
                               layout->tile_w);
  rect.ymax = tile_pos_y;
  rect.ymin = rect.ymax - layout->tile_h - layout->tile_border_y;

  return rect;
}

void file_draw_list(const bContext *C, ARegion *region)
{
  wmWindowManager *wm = CTX_wm_manager(C);
  wmWindow *win = CTX_wm_window(C);
  SpaceFile *sfile = CTX_wm_space_file(C);
  FileSelectParams *params = ED_fileselect_get_active_params(sfile);
  FileLayout *layout = ED_fileselect_get_layout(sfile, region);
  View2D *v2d = &region->v2d;
  FileList *files = sfile->files;
  FileDirEntry *file;
  uiBlock *block = UI_block_begin(C, region, __func__, UI_EMBOSS);
  int numfiles;
  int numfiles_layout;
  int offset;
  int column_width, textheight;
  int i;
  eFontStyle_Align align;
  bool do_drag;
  uchar text_col[4];
  const bool draw_columnheader = (params->display == FILE_VERTICALDISPLAY);
  const float thumb_icon_aspect = MIN2(64.0f / float(params->thumbnail_size), 1.0f);

  numfiles = filelist_files_ensure(files);

  if (params->display != FILE_IMGDISPLAY) {
    draw_background(layout, v2d);
    draw_dividers(layout, v2d);
  }

  offset = ED_fileselect_layout_offset(
      layout, int(region->v2d.cur.xmin), int(-region->v2d.cur.ymax));
  if (offset < 0) {
    offset = 0;
  }

  numfiles_layout = ED_fileselect_layout_numfiles(layout, region);

  /* adjust, so the next row is already drawn when scrolling */
  if (layout->flag & FILE_LAYOUT_HOR) {
    numfiles_layout += layout->rows;
  }
  else {
    numfiles_layout += layout->flow_columns;
  }

  filelist_file_cache_slidingwindow_set(files, numfiles_layout);

  column_width = (FILE_IMGDISPLAY == params->display) ?
                     layout->tile_w :
                     round_fl_to_int(layout->attribute_columns[COLUMN_NAME].width);
  textheight = int(layout->textheight * 3.0 / 2.0 + 0.5);

  align = (FILE_IMGDISPLAY == params->display) ? UI_STYLE_TEXT_CENTER : UI_STYLE_TEXT_LEFT;

  if (numfiles > 0) {
    const bool success = filelist_file_cache_block(
        C, files, min_ii(offset + (numfiles_layout / 2), numfiles - 1));
    BLI_assert(success);
    UNUSED_VARS_NDEBUG(success);
  }

  BLF_batch_draw_begin();

  UI_GetThemeColor4ubv(TH_TEXT, text_col);

  for (i = offset; (i < numfiles) && (i < offset + numfiles_layout); i++) {
    eDirEntry_SelectFlag file_selflag;
    const int padx = 0.1f * UI_UNIT_X;
    int icon_ofs = 0;

    const rcti tile_draw_rect = tile_draw_rect_get(
        v2d, layout, eFileDisplayType(params->display), i, padx);

    file = filelist_file(files, i);
    file_selflag = filelist_entry_select_get(sfile->files, file, CHECK_ALL);

    char path[FILE_MAX_LIBEXTRA];
    filelist_file_get_full_path(files, file, path);

    if (!(file_selflag & FILE_SEL_EDITING)) {
      if ((params->highlight_file == i) || (file_selflag & FILE_SEL_HIGHLIGHTED) ||
          (file_selflag & FILE_SEL_SELECTED))
      {
        int colorid = (file_selflag & FILE_SEL_SELECTED) ? TH_HILITE : TH_BACK;
        int shade = (params->highlight_file == i) || (file_selflag & FILE_SEL_HIGHLIGHTED) ? 35 :
                                                                                             0;
        BLI_assert(i == 0 || !FILENAME_IS_CURRPAR(file->relpath));

        rcti tile_bg_rect = tile_draw_rect;
        /* One pixel downwards, places it more in the center. */
        BLI_rcti_translate(&tile_bg_rect, 0, -U.pixelsize);
        draw_tile_background(&tile_bg_rect, colorid, shade);
      }
    }
    UI_draw_roundbox_corner_set(UI_CNR_NONE);

    /* don't drag parent or refresh items */
    do_drag = !FILENAME_IS_CURRPAR(file->relpath);
    const bool is_hidden = (file->attributes & FILE_ATTR_HIDDEN);
    const bool is_link = (file->attributes & FILE_ATTR_ANY_LINK);

    if (FILE_IMGDISPLAY == params->display) {
      const int icon = filelist_geticon(files, i, false);
      //      ImBuf *imb = filelist_getimage(files, i);
      ImBuf *imb = nullptr;
      FilePreview preview;

      int is_icon = 0;
      if (file->preview && !(file->preview->flag[ICON_SIZE_PREVIEW] & PRV_DEFERRED_NOT_FOUND)) {
        preview = {*file->preview};
      }
      else if (imb) {
        preview = {*imb};
      }
      else {
        imb = filelist_geticon_image(files, i);
        preview = {*imb};
        is_icon = 1;
      }

      float scale = 0;
      file_draw_preview(files,
                        file,
                        &tile_draw_rect,
                        thumb_icon_aspect,
                        preview,
                        icon,
                        layout,
                        is_icon,
                        is_hidden,
                        is_link,
                        /* Returns the scale which is needed below. */
                        &scale);
      if (do_drag) {
        file_add_preview_drag_but(
            sfile, block, layout, file, path, &tile_draw_rect, imb, icon, scale);
      }
    }
    else {
      const int icon = filelist_geticon(files, i, true);

      icon_ofs += ICON_DEFAULT_WIDTH_SCALE + 0.2f * UI_UNIT_X;

      /* Add dummy draggable button covering the icon and the label. */
      if (do_drag) {
        const uiStyle *style = UI_style_get();
        const int str_width = UI_fontstyle_string_width(&style->widget, file->name);
        const int drag_width = MIN2(str_width + icon_ofs, column_width - ATTRIBUTE_COLUMN_PADDING);
        if (drag_width > 0) {
          uiBut *drag_but = uiDefBut(block,
                                     UI_BTYPE_LABEL,
                                     0,
                                     "",
                                     tile_draw_rect.xmin,
                                     tile_draw_rect.ymin - 1,
                                     drag_width,
                                     layout->tile_h + layout->tile_border_y * 2,
                                     nullptr,
                                     0,
                                     0,
                                     0,
                                     0,
                                     nullptr);
          UI_but_dragflag_enable(drag_but, UI_BUT_DRAG_FULL_BUT);
          file_but_enable_drag(drag_but, sfile, file, path, nullptr, icon, UI_SCALE_FAC);
        }
      }

      /* Add this after the fake draggable button, so the icon button tooltip is displayed. */
      uiBut *icon_but = file_add_icon_but(sfile,
                                          block,
                                          path,
                                          file,
                                          &tile_draw_rect,
                                          icon,
                                          ICON_DEFAULT_WIDTH_SCALE,
                                          ICON_DEFAULT_HEIGHT_SCALE,
                                          is_hidden);
      if (do_drag) {
        /* For some reason the dragging is unreliable for the icon button if we don't explicitly
         * enable dragging, even though the dummy drag button above covers the same area. */
        file_but_enable_drag(icon_but, sfile, file, path, nullptr, icon, UI_SCALE_FAC);
      }
    }

    if (file_selflag & FILE_SEL_EDITING) {
      const short width = (params->display == FILE_IMGDISPLAY) ?
                              column_width :
                              layout->attribute_columns[COLUMN_NAME].width -
                                  ATTRIBUTE_COLUMN_PADDING;

      uiBut *but = uiDefBut(block,
                            UI_BTYPE_TEXT,
                            1,
                            "",
                            tile_draw_rect.xmin + icon_ofs,
                            tile_draw_rect.ymin + layout->tile_border_y - 0.15f * UI_UNIT_X,
                            width - icon_ofs,
                            textheight,
                            params->renamefile,
                            1.0f,
                            float(sizeof(params->renamefile)),
                            0,
                            0,
                            "");
      UI_but_func_rename_set(but, renamebutton_cb, file);
      UI_but_flag_enable(but, UI_BUT_NO_UTF8); /* allow non utf8 names */
      UI_but_flag_disable(but, UI_BUT_UNDO);
      if (false == UI_but_active_only(C, region, block, but)) {
        /* Note that this is the only place where we can also handle a cancelled renaming. */

        file_params_rename_end(wm, win, sfile, file);

        /* After the rename button is removed, we need to make sure the view is redrawn once more,
         * in case selection changed. Usually UI code would trigger that redraw, but the rename
         * operator may have been called from a different region.
         * Tagging regions for redrawing while drawing is rightfully prevented. However, this
         * active button removing basically introduces handling logic to drawing code. So a
         * notifier should be an acceptable workaround. */
        WM_event_add_notifier_ex(wm, win, NC_SPACE | ND_SPACE_FILE_PARAMS, nullptr);

        file_selflag = filelist_entry_select_get(sfile->files, file, CHECK_ALL);
      }
    }

    /* file_selflag might have been modified by branch above. */
    if ((file_selflag & FILE_SEL_EDITING) == 0) {
      const int txpos = (params->display == FILE_IMGDISPLAY) ? tile_draw_rect.xmin :
                                                               tile_draw_rect.xmin + 1 + icon_ofs;
      const int typos = (params->display == FILE_IMGDISPLAY) ?
                            tile_draw_rect.ymin + layout->tile_border_y + layout->textheight :
                            tile_draw_rect.ymax - layout->tile_border_y;
      const int twidth = (params->display == FILE_IMGDISPLAY) ?
                             column_width :
                             column_width - 1 - icon_ofs - padx - layout->tile_border_x;
      file_draw_string(txpos, typos, file->name, float(twidth), textheight, align, text_col);
    }

    if (params->display != FILE_IMGDISPLAY) {
      draw_details_columns(params, layout, file, &tile_draw_rect, text_col);
    }
  }

  BLF_batch_draw_end();

  UI_block_end(C, block);
  UI_block_draw(C, block);

  /* Draw last, on top of file list. */
  if (draw_columnheader) {
    draw_columnheader_background(layout, v2d);
    draw_columnheader_columns(params, layout, v2d, text_col);
  }

  layout->curr_size = params->thumbnail_size;
}

static void file_draw_invalid_asset_library_hint(const bContext *C,
                                                 const SpaceFile *sfile,
                                                 ARegion *region,
                                                 FileAssetSelectParams *asset_params)
{
  char library_ui_path[PATH_MAX];
  file_path_to_ui_path(asset_params->base_params.dir, library_ui_path, sizeof(library_ui_path));

  uchar text_col[4];
  UI_GetThemeColor4ubv(TH_TEXT, text_col);

  const View2D *v2d = &region->v2d;
  const int pad = sfile->layout->tile_border_x;
  const int width = BLI_rctf_size_x(&v2d->tot) - (2 * pad);
  const int line_height = sfile->layout->textheight;
  int sx = v2d->tot.xmin + pad;
  /* For some reason no padding needed. */
  int sy = v2d->tot.ymax;

  {
    const char *message = TIP_("Path to asset library does not exist:");
    file_draw_string_multiline(sx, sy, message, width, line_height, text_col, nullptr, &sy);

    sy -= line_height;
    file_draw_string(sx, sy, library_ui_path, width, line_height, UI_STYLE_TEXT_LEFT, text_col);
  }

  /* Separate a bit further. */
  sy -= line_height * 2.2f;

  {
    UI_icon_draw(sx, sy - UI_UNIT_Y, ICON_INFO);

    const char *suggestion = TIP_(
        "Asset Libraries are local directories that can contain .blend files with assets inside.\n"
        "Manage Asset Libraries from the File Paths section in Preferences");
    file_draw_string_multiline(
        sx + UI_UNIT_X, sy, suggestion, width - UI_UNIT_X, line_height, text_col, nullptr, &sy);

    uiBlock *block = UI_block_begin(C, region, __func__, UI_EMBOSS);
    uiBut *but = uiDefIconTextButO(block,
                                   UI_BTYPE_BUT,
                                   "SCREEN_OT_userpref_show",
                                   WM_OP_INVOKE_DEFAULT,
                                   ICON_PREFERENCES,
                                   nullptr,
                                   sx + UI_UNIT_X,
                                   sy - line_height - UI_UNIT_Y * 1.2f,
                                   UI_UNIT_X * 8,
                                   UI_UNIT_Y,
                                   nullptr);
    PointerRNA *but_opptr = UI_but_operator_ptr_get(but);
    RNA_enum_set(but_opptr, "section", USER_SECTION_FILE_PATHS);

    UI_block_end(C, block);
    UI_block_draw(C, block);
  }
}

static void file_draw_invalid_library_hint(const bContext * /*C*/,
                                           const SpaceFile *sfile,
                                           ARegion *region,
                                           const char *blendfile_path,
                                           ReportList *reports)
{
  uchar text_col[4];
  UI_GetThemeColor4ubv(TH_TEXT, text_col);

  const View2D *v2d = &region->v2d;
  const int pad = sfile->layout->tile_border_x;
  const int width = BLI_rctf_size_x(&v2d->tot) - (2 * pad);
  const int line_height = sfile->layout->textheight;
  int sx = v2d->tot.xmin + pad;
  /* For some reason no padding needed. */
  int sy = v2d->tot.ymax;

  {
    const char *message = TIP_("Unreadable Blender library file:");
    file_draw_string_multiline(sx, sy, message, width, line_height, text_col, nullptr, &sy);

    sy -= line_height;
    file_draw_string(sx, sy, blendfile_path, width, line_height, UI_STYLE_TEXT_LEFT, text_col);
  }

  /* Separate a bit further. */
  sy -= line_height * 2.2f;

  LISTBASE_FOREACH (Report *, report, &reports->list) {
    const short report_type = report->type;
    if (report_type <= RPT_INFO) {
      continue;
    }

    int icon = ICON_INFO;
    if (report_type > RPT_WARNING) {
      icon = ICON_ERROR;
    }
    UI_icon_draw(sx, sy - UI_UNIT_Y, icon);

    file_draw_string_multiline(sx + UI_UNIT_X,
                               sy,
                               TIP_(report->message),
                               width - UI_UNIT_X,
                               line_height,
                               text_col,
                               nullptr,
                               &sy);
    sy -= line_height;
  }
}

bool file_draw_hint_if_invalid(const bContext *C, const SpaceFile *sfile, ARegion *region)
{
  char blendfile_path[FILE_MAX_LIBEXTRA];
  const bool is_asset_browser = ED_fileselect_is_asset_browser(sfile);
  const bool is_library_browser = !is_asset_browser &&
                                  filelist_islibrary(sfile->files, blendfile_path, nullptr);

  if (is_asset_browser) {
    FileAssetSelectParams *asset_params = ED_fileselect_get_asset_params(sfile);

    /* Check if the asset library exists. */
    if (!((asset_params->asset_library_ref.type == ASSET_LIBRARY_LOCAL) ||
          filelist_is_dir(sfile->files, asset_params->base_params.dir)))
    {
      file_draw_invalid_asset_library_hint(C, sfile, region, asset_params);
      return true;
    }
  }

  /* Check if the blendfile library is valid (has entries). */
  if (is_library_browser) {
    if (!filelist_is_ready(sfile->files)) {
      return false;
    }

    const int numfiles = filelist_files_num_entries(sfile->files);
    if (numfiles > 0) {
      return false;
    }

    /* This could all be part of the file-list loading:
     *   - When loading fails this could be saved in the file-list, e.g. when
     *     `BLO_blendhandle_from_file()` returns null in `filelist_readjob_list_lib()`, a
     *     `FL_HAS_INVALID_LIBRARY` file-list flag could be set.
     *   - Reports from it could also be stored in `FileList` rather than being ignored
     *     (`RPT_STORE` must be set!).
     *   - Then we could just check for `is_library_browser` and the `FL_HAS_INVALID_LIBRARY` flag
     *     here, and draw the hint with the reports in the file-list. (We would not draw a hint for
     *     recursive loading, even if the file-list has the "has invalid library" flag set, which
     *     seems like the wanted behavior.)
     *   - The call to BKE_blendfile_is_readable() would not be needed then.
     */
    if (!sfile->runtime->is_blendfile_status_set) {
      BKE_reports_clear(&sfile->runtime->is_blendfile_readable_reports);
      sfile->runtime->is_blendfile_readable = BKE_blendfile_is_readable(
          blendfile_path, &sfile->runtime->is_blendfile_readable_reports);
      sfile->runtime->is_blendfile_status_set = true;
    }
    if (!sfile->runtime->is_blendfile_readable) {
      file_draw_invalid_library_hint(
          C, sfile, region, blendfile_path, &sfile->runtime->is_blendfile_readable_reports);
      return true;
    }
  }

  return false;
}<|MERGE_RESOLUTION|>--- conflicted
+++ resolved
@@ -27,11 +27,8 @@
 
 #include "BKE_blendfile.h"
 #include "BKE_context.h"
-<<<<<<< HEAD
 #include "BKE_icons.h"
-=======
 #include "BKE_report.h"
->>>>>>> 6fa4519b
 
 #include "BLT_translation.h"
 
@@ -387,13 +384,7 @@
   bool show_outline = !is_icon && (file->typeflag & (FILE_TYPE_IMAGE | FILE_TYPE_OBJECT_IO |
                                                      FILE_TYPE_MOVIE | FILE_TYPE_BLENDER));
   const bool is_offline = (file->attributes & FILE_ATTR_OFFLINE);
-<<<<<<< HEAD
-  /* Don't show previews while loading the file list, even when available already. Too much
-   * flickering while things move around in the view. */
-  const bool is_loading = !filelist_is_ready(files) || preview.is_loading;
-=======
   const bool is_loading = filelist_file_is_preview_pending(files, file);
->>>>>>> 6fa4519b
 
   BLI_assert(preview.buffer != nullptr);
 
