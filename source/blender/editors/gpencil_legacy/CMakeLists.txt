--- conflicted
+++ resolved
@@ -4,11 +4,7 @@
 
 set(INC
   ../include
-<<<<<<< HEAD
   ../sculpt_paint
-  ../../blenfont
-=======
->>>>>>> f66ad2d9
   ../../blenkernel
   ../../blentranslation
   ../../bmesh
