--- conflicted
+++ resolved
@@ -62,55 +62,6 @@
 
 static void text_font_end(const TextDrawContext * /*tdc*/) {}
 
-<<<<<<< HEAD
-=======
-static int text_font_draw(const TextDrawContext *tdc, int x, int y, const char *str)
-{
-  const char tab_columns = 1; /* Tab characters aren't used here. */
-  BLF_position(tdc->font_id, x, y, 0);
-  const int columns = BLF_draw_mono(
-      tdc->font_id, str, BLF_DRAW_STR_DUMMY_MAX, tdc->cwidth_px, tab_columns);
-
-  return tdc->cwidth_px * columns;
-}
-
-static int text_font_draw_character(const TextDrawContext *tdc, int x, int y, char c)
-{
-  const char tab_columns = 1;
-  BLF_position(tdc->font_id, x, y, 0);
-  BLF_draw_mono(tdc->font_id, &c, 1, tdc->cwidth_px, tab_columns);
-
-  return tdc->cwidth_px;
-}
-
-static int text_font_draw_character_utf8(
-    const TextDrawContext *tdc, int x, int y, const char *c, const int c_len)
-{
-  BLI_assert(c_len == BLI_str_utf8_size_safe(c));
-  const char tab_columns = 1; /* Tab characters aren't used here. */
-  BLF_position(tdc->font_id, x, y, 0);
-  const int columns = BLF_draw_mono(tdc->font_id, c, c_len, tdc->cwidth_px, tab_columns);
-
-  return tdc->cwidth_px * columns;
-}
-
-#if 0
-/* Formats every line of the current text */
-static void txt_format_text(SpaceText *st)
-{
-  TextLine *linep;
-
-  if (!st->text) {
-    return;
-  }
-
-  for (linep = st->text->lines.first; linep; linep = linep->next) {
-    txt_format_line(st, linep, 0);
-  }
-}
-#endif
-
->>>>>>> cdac2b81
 /* Sets the current drawing color based on the format character specified */
 static void format_draw_color(const TextDrawContext *tdc, char formatchar)
 {
@@ -157,6 +108,7 @@
 {
   int columns = 0;
   int str_pos = 0;
+  const int tab_columns = 1; /* Tab characters aren't used here. */
 
   if (tdc->syntax_highlight && format) {
     char fmt_prev = 0xff;
@@ -165,7 +117,8 @@
         /* Change of format so ouptut the previous section. */
         if (a - str_pos > 0) {
           BLF_position(tdc->font_id, x + (columns * tdc->cwidth_px), y, 0);
-          columns += BLF_draw_mono(tdc->font_id, str + str_pos, a - str_pos, tdc->cwidth_px);
+          columns += BLF_draw_mono(
+              tdc->font_id, str + str_pos, a - str_pos, tdc->cwidth_px, tab_columns);
         }
         format_draw_color(tdc, fmt_prev = format[a]);
         str_pos = a;
@@ -173,14 +126,15 @@
       if (a == (str_len - 1)) {
         /* At end so output the last section. */
         BLF_position(tdc->font_id, x + (columns * tdc->cwidth_px), y, 0);
-        columns += BLF_draw_mono(tdc->font_id, str + str_pos, str_len - str_pos, tdc->cwidth_px);
+        columns += BLF_draw_mono(
+            tdc->font_id, str + str_pos, str_len - str_pos, tdc->cwidth_px, tab_columns);
       }
     }
   }
   else {
     /* Not syntax highlighted, so output the entire line. */
     BLF_position(tdc->font_id, x, y, 0);
-    columns = BLF_draw_mono(tdc->font_id, str, str_len, tdc->cwidth_px);
+    columns = BLF_draw_mono(tdc->font_id, str, str_len, tdc->cwidth_px, tab_columns);
   }
   return tdc->cwidth_px * columns;
 }
