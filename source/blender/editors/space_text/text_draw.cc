/* SPDX-FileCopyrightText: 2001-2002 NaN Holding BV. All rights reserved.
 *
 * SPDX-License-Identifier: GPL-2.0-or-later */

/** \file
 * \ingroup sptext
 */

#include "MEM_guardedalloc.h"

#include "BLF_api.h"

#include "BLI_blenlib.h"

#include "DNA_screen_types.h"
#include "DNA_space_types.h"
#include "DNA_text_types.h"

#include "BKE_context.hh"
#include "BKE_screen.hh"
#include "BKE_text.h"
#include "BKE_text_suggestions.h"

#include "ED_text.hh"

#include "GPU_immediate.h"
#include "GPU_state.h"

#include "UI_interface.hh"
#include "UI_resources.hh"
#include "UI_view2d.hh"

#include "text_format.hh"
#include "text_intern.hh"

#include "WM_api.hh"
#include "WM_types.hh"

/* -------------------------------------------------------------------- */
/** \name Text Font Drawing
 * \{ */

struct TextDrawContext {
  int font_id;
  int cwidth_px;
  int lheight_px;
  bool syntax_highlight;
};

static void text_draw_context_init(const SpaceText *st, TextDrawContext *tdc)
{
  tdc->font_id = blf_mono_font;
  tdc->cwidth_px = 0;
  tdc->lheight_px = st->runtime->lheight_px;
  tdc->syntax_highlight = st->showsyntax && ED_text_is_syntax_highlight_supported(st->text);
}

static void text_font_begin(const TextDrawContext *tdc)
{
  BLF_size(tdc->font_id, float(tdc->lheight_px));
}

static void text_font_end(const TextDrawContext * /*tdc*/) {}

static int text_font_draw(const TextDrawContext *tdc, int x, int y, const char *str)
{
  const char tab_columns = 1; /* Tab characters aren't used here. */
  BLF_position(tdc->font_id, x, y, 0);
  const int columns = BLF_draw_mono(
      tdc->font_id, str, BLF_DRAW_STR_DUMMY_MAX, tdc->cwidth_px, tab_columns);

  return tdc->cwidth_px * columns;
}

static int text_font_draw_character(const TextDrawContext *tdc, int x, int y, char c)
{
  const char tab_columns = 1;
  BLF_position(tdc->font_id, x, y, 0);
  BLF_draw_mono(tdc->font_id, &c, 1, tdc->cwidth_px, tab_columns);

  return tdc->cwidth_px;
}

static int text_font_draw_character_utf8(
    const TextDrawContext *tdc, int x, int y, const char *c, const int c_len)
{
  BLI_assert(c_len == BLI_str_utf8_size_safe(c));
  const char tab_columns = 1; /* Tab characters aren't used here. */
  BLF_position(tdc->font_id, x, y, 0);
  const int columns = BLF_draw_mono(tdc->font_id, c, c_len, tdc->cwidth_px, tab_columns);

  return tdc->cwidth_px * columns;
}

#if 0
/* Formats every line of the current text */
static void txt_format_text(SpaceText *st)
{
  TextLine *linep;

  if (!st->text) {
    return;
  }

  for (linep = st->text->lines.first; linep; linep = linep->next) {
    txt_format_line(st, linep, 0);
  }
}
#endif

/* Sets the current drawing color based on the format character specified */
static void format_draw_color(const TextDrawContext *tdc, char formatchar)
{
  switch (formatchar) {
    case FMT_TYPE_WHITESPACE:
      break;
    case FMT_TYPE_SYMBOL:
      UI_FontThemeColor(tdc->font_id, TH_SYNTAX_S);
      break;
    case FMT_TYPE_COMMENT:
      UI_FontThemeColor(tdc->font_id, TH_SYNTAX_C);
      break;
    case FMT_TYPE_NUMERAL:
      UI_FontThemeColor(tdc->font_id, TH_SYNTAX_N);
      break;
    case FMT_TYPE_STRING:
      UI_FontThemeColor(tdc->font_id, TH_SYNTAX_L);
      break;
    case FMT_TYPE_DIRECTIVE:
      UI_FontThemeColor(tdc->font_id, TH_SYNTAX_D);
      break;
    case FMT_TYPE_SPECIAL:
      UI_FontThemeColor(tdc->font_id, TH_SYNTAX_V);
      break;
    case FMT_TYPE_RESERVED:
      UI_FontThemeColor(tdc->font_id, TH_SYNTAX_R);
      break;
    case FMT_TYPE_KEYWORD:
      UI_FontThemeColor(tdc->font_id, TH_SYNTAX_B);
      break;
    case FMT_TYPE_DEFAULT:
    default:
      UI_FontThemeColor(tdc->font_id, TH_TEXT);
      break;
  }
}

/** \} */

/* -------------------------------------------------------------------- */
/** \name Draw Text
 *
 * Notes on Word-Wrap
 * ==================
 *
 * All word-wrap functions follow the algorithm below to maintain consistency:
 * - line:
 *   The line to wrap (tabs converted to spaces)
 * - view_width:
 *   The maximum number of characters displayable in the region
 *   This equals region_width/font_width for the region
 * - wrap_chars:
 *   Characters that allow wrapping. This equals [' ', '\t', '-']
 *
 * \code{.py}
 * def wrap(line, view_width, wrap_chars):
 *     draw_start = 0
 *     draw_end = view_width
 *     pos = 0
 *     for c in line:
 *         if pos-draw_start >= view_width:
 *             print line[draw_start:draw_end]
 *             draw_start = draw_end
 *             draw_end += view_width
 *         elif c in wrap_chars:
 *             draw_end = pos+1
 *         pos += 1
 *     print line[draw_start:]
 * \encode
 *
 * \{ */

int wrap_width(const SpaceText *st, ARegion *region)
{
  int winx = region->winx - TXT_SCROLL_WIDTH;
  int x, max;

  x = TXT_BODY_LEFT(st);
  max = st->runtime->cwidth_px ? (winx - x) / st->runtime->cwidth_px : 0;
  return max > 8 ? max : 8;
}

void wrap_offset(
    const SpaceText *st, ARegion *region, TextLine *linein, int cursin, int *offl, int *offc)
{
  Text *text;
  TextLine *linep;
  int i, j, start, end, max;
  bool chop;
  char ch;

  *offl = *offc = 0;

  if (!st->text) {
    return;
  }
  if (!st->wordwrap) {
    return;
  }

  text = st->text;

  /* Move pointer to first visible line (top) */
  linep = static_cast<TextLine *>(text->lines.first);
  i = st->top;
  while (i > 0 && linep) {
    int lines = text_get_visible_lines(st, region, linep->line);

    /* Line before top */
    if (linep == linein) {
      if (lines <= i) {
        /* no visible part of line */
        return;
      }
    }

    if (i - lines < 0) {
      break;
    }

    linep = linep->next;
    (*offl) += lines - 1;
    i -= lines;
  }

  max = wrap_width(st, region);
  cursin = BLI_str_utf8_offset_to_column(linein->line, linein->len, cursin);

  while (linep) {
    start = 0;
    end = max;
    chop = true;
    *offc = 0;
    for (i = 0, j = 0; linep->line[j]; j += BLI_str_utf8_size_safe(linep->line + j)) {
      int chars;
      int columns = BLI_str_utf8_char_width_safe(linep->line + j); /* = 1 for tab */

      /* Mimic replacement of tabs */
      ch = linep->line[j];
      if (ch == '\t') {
        chars = st->tabnumber - i % st->tabnumber;
        if (linep == linein && i < cursin) {
          cursin += chars - 1;
        }
        ch = ' ';
      }
      else {
        chars = 1;
      }

      while (chars--) {
        if (i + columns - start > max) {
          end = MIN2(end, i);

          if (chop && linep == linein && i >= cursin) {
            if (i == cursin) {
              (*offl)++;
              *offc -= end - start;
            }

            return;
          }

          (*offl)++;
          *offc -= end - start;

          start = end;
          end += max;
          chop = true;
        }
        else if (ELEM(ch, ' ', '-')) {
          end = i + 1;
          chop = false;
          if (linep == linein && i >= cursin) {
            return;
          }
        }
        i += columns;
      }
    }
    if (linep == linein) {
      break;
    }
    linep = linep->next;
  }
}

void wrap_offset_in_line(
    const SpaceText *st, ARegion *region, TextLine *linein, int cursin, int *offl, int *offc)
{
  int i, j, start, end, chars, max;
  bool chop;
  char ch;

  *offl = *offc = 0;

  if (!st->text) {
    return;
  }
  if (!st->wordwrap) {
    return;
  }

  max = wrap_width(st, region);

  start = 0;
  end = max;
  chop = true;
  *offc = 0;
  cursin = BLI_str_utf8_offset_to_column(linein->line, linein->len, cursin);

  for (i = 0, j = 0; linein->line[j]; j += BLI_str_utf8_size_safe(linein->line + j)) {
    int columns = BLI_str_utf8_char_width_safe(linein->line + j); /* = 1 for tab */

    /* Mimic replacement of tabs */
    ch = linein->line[j];
    if (ch == '\t') {
      chars = st->tabnumber - i % st->tabnumber;
      if (i < cursin) {
        cursin += chars - 1;
      }
      ch = ' ';
    }
    else {
      chars = 1;
    }

    while (chars--) {
      if (i + columns - start > max) {
        end = MIN2(end, i);

        if (chop && i >= cursin) {
          if (i == cursin) {
            (*offl)++;
            *offc -= end - start;
          }

          return;
        }

        (*offl)++;
        *offc -= end - start;

        start = end;
        end += max;
        chop = true;
      }
      else if (ELEM(ch, ' ', '-')) {
        end = i + 1;
        chop = false;
        if (i >= cursin) {
          return;
        }
      }
      i += columns;
    }
  }
}

int text_get_char_pos(const SpaceText *st, const char *line, int cur)
{
  int a = 0, i;

  for (i = 0; i < cur && line[i]; i += BLI_str_utf8_size_safe(line + i)) {
    if (line[i] == '\t') {
      a += st->tabnumber - a % st->tabnumber;
    }
    else {
      a += BLI_str_utf8_char_width_safe(line + i);
    }
  }
  return a;
}

static const char *txt_utf8_forward_columns(const char *str, int columns, int *padding)
{
  int col;
  const char *p = str;
  while (*p) {
    col = BLI_str_utf8_char_width_safe(p);
    if (columns - col < 0) {
      break;
    }
    columns -= col;
    p += BLI_str_utf8_size_safe(p);
    if (columns == 0) {
      break;
    }
  }
  if (padding) {
    *padding = *p ? columns : 0;
  }
  return p;
}

static int text_draw_wrapped(const SpaceText *st,
                             const TextDrawContext *tdc,
                             const char *str,
                             int x,
                             int y,
                             int w,
                             const char *format,
                             int skip)
{
  const bool use_syntax = (tdc->syntax_highlight && format);
  FlattenString fs;
  int basex, lines;
  int i, wrap, end, max, columns, padding; /* column */
  /* warning, only valid when 'use_syntax' is set */
  int a, fstart, fpos;      /* utf8 chars */
  int mi, ma, mstart, mend; /* mem */
  char fmt_prev = 0xff;
  /* don't draw lines below this */
  const int clip_min_y = -int(st->runtime->lheight_px - 1);

  flatten_string(st, &fs, str);
  str = fs.buf;
  max = w / st->runtime->cwidth_px;
  if (max < 8) {
    max = 8;
  }
  basex = x;
  lines = 1;

  fpos = fstart = 0;
  mstart = 0;
  mend = txt_utf8_forward_columns(str, max, &padding) - str;
  end = wrap = max - padding;

  for (i = 0, mi = 0; str[mi]; i += columns, mi += BLI_str_utf8_size_safe(str + mi)) {
    columns = BLI_str_utf8_char_width_safe(str + mi);
    if (i + columns > end) {
      /* skip hidden part of line */
      if (skip) {
        skip--;
        if (use_syntax) {
          /* currently fpos only used when formatting */
          fpos += BLI_strnlen_utf8(str + mstart, mend - mstart);
        }
        fstart = fpos;
        mstart = mend;
        mend = txt_utf8_forward_columns(str + mend, max, &padding) - str;
        end = (wrap += max - padding);
        continue;
      }

      /* Draw the visible portion of text on the overshot line */
      for (a = fstart, ma = mstart; ma < mend; a++) {
        if (use_syntax) {
          if (fmt_prev != format[a]) {
            format_draw_color(tdc, fmt_prev = format[a]);
          }
        }
        const int c_len = BLI_str_utf8_size_safe(str + ma);
        x += text_font_draw_character_utf8(tdc, x, y, str + ma, c_len);
        ma += c_len;
        fpos++;
      }
      y -= TXT_LINE_HEIGHT(st);
      x = basex;
      lines++;
      fstart = fpos;
      mstart = mend;
      mend = txt_utf8_forward_columns(str + mend, max, &padding) - str;
      end = (wrap += max - padding);

      if (y <= clip_min_y) {
        break;
      }
    }
    else if (ELEM(str[mi], ' ', '-')) {
      wrap = i + 1;
      mend = mi + 1;
    }
  }

  /* Draw the remaining text */
  for (a = fstart, ma = mstart; str[ma] && y > clip_min_y; a++) {
    if (use_syntax) {
      if (fmt_prev != format[a]) {
        format_draw_color(tdc, fmt_prev = format[a]);
      }
    }

    const int c_len = BLI_str_utf8_size_safe(str + ma);
    x += text_font_draw_character_utf8(tdc, x, y, str + ma, c_len);
    ma += c_len;
  }

  flatten_string_free(&fs);

  return lines;
}

static void text_draw(const SpaceText *st,
                      const TextDrawContext *tdc,
                      char *str,
                      int cshift,
                      int maxwidth,
                      int x,
                      int y,
                      const char *format)
{
  const bool use_syntax = (tdc->syntax_highlight && format);
  FlattenString fs;
  int columns, size, n, w = 0, padding, amount = 0;
  const char *in = nullptr;

  for (n = flatten_string(st, &fs, str), str = fs.buf; n > 0; n--) {
    columns = BLI_str_utf8_char_width_safe(str);
    size = BLI_str_utf8_size_safe(str);

    if (!in) {
      if (w >= cshift) {
        padding = w - cshift;
        in = str;
      }
      else if (format) {
        format++;
      }
    }
    if (in) {
      if (maxwidth && w + columns > cshift + maxwidth) {
        break;
      }
      amount++;
    }

    w += columns;
    str += size;
  }
  if (!in) {
    flatten_string_free(&fs);
    return; /* String is shorter than shift or ends with a padding */
  }

  x += tdc->cwidth_px * padding;

  if (use_syntax) {
    int a, str_shift = 0;
    char fmt_prev = 0xff;

    for (a = 0; a < amount; a++) {
      if (format[a] != fmt_prev) {
        format_draw_color(tdc, fmt_prev = format[a]);
      }
      const int c_len = BLI_str_utf8_size_safe(in + str_shift);
      x += text_font_draw_character_utf8(tdc, x, y, in + str_shift, c_len);
      str_shift += c_len;
    }
  }
  else {
    text_font_draw(tdc, x, y, in);
  }

  flatten_string_free(&fs);
}

/** \} */

/* -------------------------------------------------------------------- */
/** \name Cache Utilities
 * \{ */

struct DrawCache {
  int *line_height;
  int total_lines, nlines;

  /* this is needed to check cache relevance */
  int winx, wordwrap, showlinenrs, tabnumber;
  short lheight;
  char cwidth_px;
  char text_id[MAX_ID_NAME];

  /** For partial lines recalculation. */
  bool update;
  int valid_head, valid_tail; /* amount of unchanged lines */
};

static void text_drawcache_init(SpaceText *st)
{
  DrawCache *drawcache = static_cast<DrawCache *>(
      MEM_callocN(sizeof(DrawCache), "text draw cache"));

  drawcache->winx = -1;
  drawcache->nlines = BLI_listbase_count(&st->text->lines);
  drawcache->text_id[0] = '\0';

  st->runtime->drawcache = drawcache;
}

static void text_update_drawcache(SpaceText *st, ARegion *region)
{
  DrawCache *drawcache;
  bool full_update = false;
  int nlines = 0;
  Text *txt = st->text;

  if (st->runtime->drawcache == nullptr) {
    text_drawcache_init(st);
  }

  text_update_character_width(st);

  drawcache = static_cast<DrawCache *>(st->runtime->drawcache);
  nlines = drawcache->nlines;

  /* check if full cache update is needed */

  /* area was resized */
  full_update |= drawcache->winx != region->winx;
  /* word-wrapping option was toggled */
  full_update |= drawcache->wordwrap != st->wordwrap;
  /* word-wrapping option was toggled */
  full_update |= drawcache->showlinenrs != st->showlinenrs;
  /* word-wrapping option was toggled */
  full_update |= drawcache->tabnumber != st->tabnumber;
  /* word-wrapping option was toggled */
  full_update |= drawcache->lheight != st->runtime->lheight_px;
  /* word-wrapping option was toggled */
  full_update |= drawcache->cwidth_px != st->runtime->cwidth_px;
  /* text datablock was changed */
  full_update |= !STREQLEN(drawcache->text_id, txt->id.name, MAX_ID_NAME);

  if (st->wordwrap) {
    /* update line heights */
    if (full_update || !drawcache->line_height) {
      drawcache->valid_head = 0;
      drawcache->valid_tail = 0;
      drawcache->update = true;
    }

    if (drawcache->update) {
      TextLine *line = static_cast<TextLine *>(st->text->lines.first);
      int lineno = 0, size, lines_count;
      int *fp = drawcache->line_height, *new_tail, *old_tail;

      nlines = BLI_listbase_count(&txt->lines);
      size = sizeof(int) * nlines;

      if (fp) {
        fp = static_cast<int *>(MEM_reallocN(fp, size));
      }
      else {
        fp = static_cast<int *>(MEM_callocN(size, "text drawcache line_height"));
      }

      drawcache->valid_tail = drawcache->valid_head = 0;
      old_tail = fp + drawcache->nlines - drawcache->valid_tail;
      new_tail = fp + nlines - drawcache->valid_tail;
      memmove(new_tail, old_tail, drawcache->valid_tail);

      drawcache->total_lines = 0;

      if (st->showlinenrs) {
        st->runtime->line_number_display_digits = integer_digits_i(nlines);
      }

      while (line) {
        if (drawcache->valid_head) { /* we're inside valid head lines */
          lines_count = fp[lineno];
          drawcache->valid_head--;
        }
        else if (lineno > new_tail - fp) { /* we-re inside valid tail lines */
          lines_count = fp[lineno];
        }
        else {
          lines_count = text_get_visible_lines(st, region, line->line);
        }

        fp[lineno] = lines_count;

        line = line->next;
        lineno++;
        drawcache->total_lines += lines_count;
      }

      drawcache->line_height = fp;
    }
  }
  else {
    MEM_SAFE_FREE(drawcache->line_height);

    if (full_update || drawcache->update) {
      nlines = BLI_listbase_count(&txt->lines);

      if (st->showlinenrs) {
        st->runtime->line_number_display_digits = integer_digits_i(nlines);
      }
    }

    drawcache->total_lines = nlines;
  }

  drawcache->nlines = nlines;

  /* store settings */
  drawcache->winx = region->winx;
  drawcache->wordwrap = st->wordwrap;
  drawcache->lheight = st->runtime->lheight_px;
  drawcache->cwidth_px = st->runtime->cwidth_px;
  drawcache->showlinenrs = st->showlinenrs;
  drawcache->tabnumber = st->tabnumber;

  STRNCPY(drawcache->text_id, txt->id.name);

  /* clear update flag */
  drawcache->update = false;
  drawcache->valid_head = 0;
  drawcache->valid_tail = 0;
}

void text_drawcache_tag_update(SpaceText *st, const bool full)
{
  /* This happens if text editor ops are called from Python. */
  if (st == nullptr) {
    return;
  }

  if (st->runtime->drawcache != nullptr) {
    DrawCache *drawcache = static_cast<DrawCache *>(st->runtime->drawcache);
    Text *txt = st->text;

    if (drawcache->update) {
      /* happens when tagging update from space listener */
      /* should do nothing to prevent locally tagged cache be fully recalculated */
      return;
    }

    if (!full) {
      int sellno = BLI_findindex(&txt->lines, txt->sell);
      int curlno = BLI_findindex(&txt->lines, txt->curl);

      if (curlno < sellno) {
        drawcache->valid_head = curlno;
        drawcache->valid_tail = drawcache->nlines - sellno - 1;
      }
      else {
        drawcache->valid_head = sellno;
        drawcache->valid_tail = drawcache->nlines - curlno - 1;
      }

      /* quick cache recalculation is also used in delete operator,
       * which could merge lines which are adjacent to current selection lines
       * expand recalculate area to this lines */
      if (drawcache->valid_head > 0) {
        drawcache->valid_head--;
      }
      if (drawcache->valid_tail > 0) {
        drawcache->valid_tail--;
      }
    }
    else {
      drawcache->valid_head = 0;
      drawcache->valid_tail = 0;
    }

    drawcache->update = true;
  }
}

void text_free_caches(SpaceText *st)
{
  DrawCache *drawcache = static_cast<DrawCache *>(st->runtime->drawcache);

  if (drawcache) {
    if (drawcache->line_height) {
      MEM_freeN(drawcache->line_height);
    }

    MEM_freeN(drawcache);
  }
}

/** \} */

/* -------------------------------------------------------------------- */
/** \name Word-Wrap Utilities
 * \{ */

/* cache should be updated in caller */
static int text_get_visible_lines_no(const SpaceText *st, int lineno)
{
  const DrawCache *drawcache = static_cast<const DrawCache *>(st->runtime->drawcache);

  return drawcache->line_height[lineno];
}

int text_get_visible_lines(const SpaceText *st, ARegion *region, const char *str)
{
  int i, j, start, end, max, lines, chars;
  char ch;

  max = wrap_width(st, region);
  lines = 1;
  start = 0;
  end = max;
  for (i = 0, j = 0; str[j]; j += BLI_str_utf8_size_safe(str + j)) {
    int columns = BLI_str_utf8_char_width_safe(str + j); /* = 1 for tab */

    /* Mimic replacement of tabs */
    ch = str[j];
    if (ch == '\t') {
      chars = st->tabnumber - i % st->tabnumber;
      ch = ' ';
    }
    else {
      chars = 1;
    }

    while (chars--) {
      if (i + columns - start > max) {
        lines++;
        start = std::min(end, i);
        end += max;
      }
      else if (ELEM(ch, ' ', '-')) {
        end = i + 1;
      }

      i += columns;
    }
  }

  return lines;
}

int text_get_span_wrap(const SpaceText *st, ARegion *region, TextLine *from, TextLine *to)
{
  if (st->wordwrap) {
    int ret = 0;
    TextLine *tmp = from;

    /* Look forwards */
    while (tmp) {
      if (tmp == to) {
        return ret;
      }
      ret += text_get_visible_lines(st, region, tmp->line);
      tmp = tmp->next;
    }

    return ret;
  }
  return txt_get_span(from, to);
}

int text_get_total_lines(SpaceText *st, ARegion *region)
{
  DrawCache *drawcache;

  text_update_drawcache(st, region);
  drawcache = static_cast<DrawCache *>(st->runtime->drawcache);

  return drawcache->total_lines;
}

/** \} */

/* -------------------------------------------------------------------- */
/** \name Draw Scroll-Bar
 * \{ */

static void calc_text_rcts(SpaceText *st, ARegion *region, rcti *scroll, rcti *back)
{
  int lhlstart, lhlend, ltexth, sell_off, curl_off;
  short barheight, barstart, hlstart, hlend, blank_lines;
  short pix_available, pix_top_margin, pix_bottom_margin, pix_bardiff;

  pix_top_margin = (0.4 * U.widget_unit);
  pix_bottom_margin = (0.4 * U.widget_unit);
  pix_available = region->winy - pix_top_margin - pix_bottom_margin;
  ltexth = text_get_total_lines(st, region);
  blank_lines = st->runtime->viewlines / 2;

  /* nicer code: use scroll rect for entire bar */
  back->xmin = region->winx - (0.6 * U.widget_unit);
  back->xmax = region->winx;
  back->ymin = 0;
  back->ymax = region->winy;

  scroll->xmax = region->winx - (0.2 * U.widget_unit);
  scroll->xmin = scroll->xmax - (0.4 * U.widget_unit);
  scroll->ymin = pix_top_margin;
  scroll->ymax = pix_available;

  /* when re-sizing a 2D Viewport with the bar at the bottom to a greater height
   * more blank lines will be added */
  if (ltexth + blank_lines < st->top + st->runtime->viewlines) {
    blank_lines = st->top + st->runtime->viewlines - ltexth;
  }

  ltexth += blank_lines;

  barheight = (ltexth > 0) ? (st->runtime->viewlines * pix_available) / ltexth : 0;
  pix_bardiff = 0;
  if (barheight < 20) {
    pix_bardiff = 20 - barheight; /* take into account the now non-linear sizing of the bar */
    barheight = 20;
  }
  barstart = (ltexth > 0) ? ((pix_available - pix_bardiff) * st->top) / ltexth : 0;

  st->runtime->scroll_region_handle = *scroll;
  st->runtime->scroll_region_handle.ymax -= barstart;
  st->runtime->scroll_region_handle.ymin = st->runtime->scroll_region_handle.ymax - barheight;

  CLAMP(st->runtime->scroll_region_handle.ymin, pix_bottom_margin, region->winy - pix_top_margin);
  CLAMP(st->runtime->scroll_region_handle.ymax, pix_bottom_margin, region->winy - pix_top_margin);

  st->runtime->scroll_px_per_line = (pix_available > 0) ? float(ltexth) / pix_available : 0;
  if (st->runtime->scroll_px_per_line < 0.1f) {
    st->runtime->scroll_px_per_line = 0.1f;
  }

  curl_off = text_get_span_wrap(
      st, region, static_cast<TextLine *>(st->text->lines.first), st->text->curl);
  sell_off = text_get_span_wrap(
      st, region, static_cast<TextLine *>(st->text->lines.first), st->text->sell);
  lhlstart = MIN2(curl_off, sell_off);
  lhlend = std::max(curl_off, sell_off);

  if (ltexth > 0) {
    hlstart = (lhlstart * pix_available) / ltexth;
    hlend = (lhlend * pix_available) / ltexth;

    /* The scroll-bar is non-linear sized. */
    if (pix_bardiff > 0) {
      /* the start of the highlight is in the current viewport */
      if (st->runtime->viewlines && lhlstart >= st->top &&
          lhlstart <= st->top + st->runtime->viewlines) {
        /* Speed the progression of the start of the highlight through the scroll-bar. */
        hlstart = (((pix_available - pix_bardiff) * lhlstart) / ltexth) +
                  (pix_bardiff * (lhlstart - st->top) / st->runtime->viewlines);
      }
      else if (lhlstart > st->top + st->runtime->viewlines && hlstart < barstart + barheight &&
               hlstart > barstart)
      {
        /* push hl start down */
        hlstart = barstart + barheight;
      }
      else if (lhlend > st->top && lhlstart < st->top && hlstart > barstart) {
        /* Fill out start. */
        hlstart = barstart;
      }

      if (hlend <= hlstart) {
        hlend = hlstart + 2;
      }

      /* the end of the highlight is in the current viewport */
      if (st->runtime->viewlines && lhlend >= st->top && lhlend <= st->top + st->runtime->viewlines)
      {
        /* Speed the progression of the end of the highlight through the scroll-bar. */
        hlend = (((pix_available - pix_bardiff) * lhlend) / ltexth) +
                (pix_bardiff * (lhlend - st->top) / st->runtime->viewlines);
      }
      else if (lhlend < st->top && hlend >= barstart - 2 && hlend < barstart + barheight) {
        /* push hl end up */
        hlend = barstart;
      }
      else if (lhlend > st->top + st->runtime->viewlines &&
               lhlstart < st->top + st->runtime->viewlines && hlend < barstart + barheight)
      {
        /* fill out end */
        hlend = barstart + barheight;
      }

      if (hlend <= hlstart) {
        hlstart = hlend - 2;
      }
    }
  }
  else {
    hlstart = 0;
    hlend = 0;
  }

  if (hlend - hlstart < 2) {
    hlend = hlstart + 2;
  }

  st->runtime->scroll_region_select = *scroll;
  st->runtime->scroll_region_select.ymax = region->winy - pix_top_margin - hlstart;
  st->runtime->scroll_region_select.ymin = region->winy - pix_top_margin - hlend;

  CLAMP(st->runtime->scroll_region_select.ymin, pix_bottom_margin, region->winy - pix_top_margin);
  CLAMP(st->runtime->scroll_region_select.ymax, pix_bottom_margin, region->winy - pix_top_margin);
}

static void draw_textscroll(const SpaceText *st, rcti *scroll, rcti *back)
{
  bTheme *btheme = UI_GetTheme();
  uiWidgetColors wcol = btheme->tui.wcol_scroll;
  float col[4];
  float rad;

  /* Background so highlights don't go behind the scroll-bar. */
  uint pos = GPU_vertformat_attr_add(
      immVertexFormat(), "pos", GPU_COMP_I32, 2, GPU_FETCH_INT_TO_FLOAT);
  immBindBuiltinProgram(GPU_SHADER_3D_UNIFORM_COLOR);
  immUniformThemeColor(TH_BACK);
  immRecti(pos, back->xmin, back->ymin, back->xmax, back->ymax);
  immUnbindProgram();

  UI_draw_widget_scroll(&wcol,
                        scroll,
                        &st->runtime->scroll_region_handle,
                        (st->flags & ST_SCROLL_SELECT) ? UI_SCROLL_PRESSED : 0);

  UI_draw_roundbox_corner_set(UI_CNR_ALL);
  rad = 0.4f * min_ii(BLI_rcti_size_x(&st->runtime->scroll_region_select),
                      BLI_rcti_size_y(&st->runtime->scroll_region_select));
  UI_GetThemeColor3fv(TH_HILITE, col);
  col[3] = 0.18f;

  rctf rect;
  rect.xmin = st->runtime->scroll_region_select.xmin + 1;
  rect.xmax = st->runtime->scroll_region_select.xmax - 1;
  rect.ymin = st->runtime->scroll_region_select.ymin;
  rect.ymax = st->runtime->scroll_region_select.ymax;
  UI_draw_roundbox_aa(&rect, true, rad, col);
}

/** \} */

/* -------------------------------------------------------------------- */
/** \name Draw Documentation
 * \{ */

/* -------------------------------------------------------------------- */
/** \name Draw Suggestion List
 * \{ */

static void draw_suggestion_list(const SpaceText *st, const TextDrawContext *tdc, ARegion *region)
{
  SuggItem *item, *first, *last, *sel;
  char str[SUGG_LIST_WIDTH * BLI_UTF8_MAX + 1];
  int offl, offc, vcurl, vcurc;
  int w, boxw = 0, boxh, i, x, y, *top;
  const int lheight = TXT_LINE_HEIGHT(st);
  const int margin_x = 2;

  if (!st->text) {
    return;
  }
  if (!texttool_text_is_active(st->text)) {
    return;
  }

  first = texttool_suggest_first();
  last = texttool_suggest_last();

  if (!first || !last) {
    return;
  }

  text_pop_suggest_list();
  sel = texttool_suggest_selected();
  top = texttool_suggest_top();

  wrap_offset(st, region, st->text->curl, st->text->curc, &offl, &offc);
  vcurl = txt_get_span(static_cast<TextLine *>(st->text->lines.first), st->text->curl) - st->top +
          offl;
  vcurc = text_get_char_pos(st, st->text->curl->line, st->text->curc) - st->left + offc;

  x = TXT_BODY_LEFT(st) + (vcurc * st->runtime->cwidth_px);
  y = region->winy - (vcurl + 1) * lheight - 2;

  /* offset back so the start of the text lines up with the suggestions,
   * not essential but makes suggestions easier to follow */
  x -= st->runtime->cwidth_px *
       (st->text->curc - text_find_identifier_start(st->text->curl->line, st->text->curc));

  boxw = SUGG_LIST_WIDTH * st->runtime->cwidth_px + 20;
  boxh = SUGG_LIST_SIZE * lheight + 8;

  if (x + boxw > region->winx) {
    x = std::max(0, region->winx - boxw);
  }

  /* not needed but stands out nicer */
  {
    rctf rect;
    rect.xmin = x;
    rect.xmax = x + boxw;
    rect.ymin = y - boxh;
    rect.ymax = y;
    ui_draw_dropshadow(&rect, 0.0f, 8.0f, 1.0f, 0.5f);
  }

  uint pos = GPU_vertformat_attr_add(
      immVertexFormat(), "pos", GPU_COMP_I32, 2, GPU_FETCH_INT_TO_FLOAT);
  immBindBuiltinProgram(GPU_SHADER_3D_UNIFORM_COLOR);

  immUniformThemeColor(TH_SHADE1);
  immRecti(pos, x - 1, y + 1, x + boxw + 1, y - boxh - 1);
  immUniformThemeColorShade(TH_BACK, 16);
  immRecti(pos, x, y, x + boxw, y - boxh);

  immUnbindProgram();

  /* Set the top 'item' of the visible list */
  for (i = 0, item = first; i < *top && item->next; i++, item = item->next) {
    /* pass */
  }

  for (i = 0; i < SUGG_LIST_SIZE && item; i++, item = item->next) {
    int len = txt_utf8_forward_columns(item->name, SUGG_LIST_WIDTH, nullptr) - item->name;

    y -= lheight;

    BLI_strncpy(str, item->name, len + 1);

    w = st->runtime->cwidth_px * text_get_char_pos(st, str, len);

    if (item == sel) {
      uint posi = GPU_vertformat_attr_add(
          immVertexFormat(), "pos", GPU_COMP_I32, 2, GPU_FETCH_INT_TO_FLOAT);
      immBindBuiltinProgram(GPU_SHADER_3D_UNIFORM_COLOR);

      immUniformThemeColor(TH_SHADE2);
      immRecti(posi, x + margin_x, y - 3, x + margin_x + w, y + lheight - 3);

      immUnbindProgram();
    }

    format_draw_color(tdc, item->type);
    text_draw(st, tdc, str, 0, 0, x + margin_x, y - 1, nullptr);

    if (item == last) {
      break;
    }
  }
}

/** \} */

/* -------------------------------------------------------------------- */
/** \name Draw Cursor
 * \{ */

static void draw_text_decoration(SpaceText *st, ARegion *region)
{
  Text *text = st->text;
  int vcurl, vcurc, vsell, vselc;
  bool hidden = false;
  int x, y, w, i;
  int offl, offc;
  const int lheight = TXT_LINE_HEIGHT(st);

  /* Convert to view space character coordinates to determine if cursor is hidden */
  wrap_offset(st, region, text->sell, text->selc, &offl, &offc);
  vsell = txt_get_span(static_cast<TextLine *>(text->lines.first), text->sell) - st->top + offl;
  vselc = text_get_char_pos(st, text->sell->line, text->selc) - st->left + offc;

  if (vselc < 0) {
    vselc = 0;
    hidden = true;
  }

  if (text->curl == text->sell && text->curc == text->selc && !st->line_hlight && hidden) {
    /* Nothing to draw here */
    return;
  }

  uint pos = GPU_vertformat_attr_add(
      immVertexFormat(), "pos", GPU_COMP_I32, 2, GPU_FETCH_INT_TO_FLOAT);
  immBindBuiltinProgram(GPU_SHADER_3D_UNIFORM_COLOR);

  /* Draw the selection */
  if (text->curl != text->sell || text->curc != text->selc) {
    /* Convert all to view space character coordinates */
    wrap_offset(st, region, text->curl, text->curc, &offl, &offc);
    vcurl = txt_get_span(static_cast<TextLine *>(text->lines.first), text->curl) - st->top + offl;
    vcurc = text_get_char_pos(st, text->curl->line, text->curc) - st->left + offc;

    if (vcurc < 0) {
      vcurc = 0;
    }

    immUniformThemeColor(TH_SHADE2);

    x = TXT_BODY_LEFT(st);
    y = region->winy;
    if (st->flags & ST_SCROLL_SELECT) {
      y += st->runtime->scroll_ofs_px[1];
    }

    if (vcurl == vsell) {
      y -= vcurl * lheight;

      if (vcurc < vselc) {
        immRecti(pos,
                 x + vcurc * st->runtime->cwidth_px,
                 y,
                 x + vselc * st->runtime->cwidth_px,
                 y - lheight);
      }
      else {
        immRecti(pos,
                 x + vselc * st->runtime->cwidth_px,
                 y,
                 x + vcurc * st->runtime->cwidth_px,
                 y - lheight);
      }
    }
    else {
      int froml, fromc, tol, toc;

      if (vcurl < vsell) {
        froml = vcurl;
        tol = vsell;
        fromc = vcurc;
        toc = vselc;
      }
      else {
        froml = vsell;
        tol = vcurl;
        fromc = vselc;
        toc = vcurc;
      }

      y -= froml * lheight;

      immRecti(pos, x + fromc * st->runtime->cwidth_px - U.pixelsize, y, region->winx, y - lheight);
      y -= lheight;

      for (i = froml + 1; i < tol; i++) {
        immRecti(pos, x - U.pixelsize, y, region->winx, y - lheight);
        y -= lheight;
      }

      if (x + toc * st->runtime->cwidth_px > x) {
        immRecti(pos, x - U.pixelsize, y, x + toc * st->runtime->cwidth_px, y - lheight);
      }
      y -= lheight;
    }
  }

  if (st->line_hlight) {
    int y1, y2;

    if (st->wordwrap) {
      int visible_lines = text_get_visible_lines(st, region, text->sell->line);

      wrap_offset_in_line(st, region, text->sell, text->selc, &offl, &offc);

      y1 = region->winy - (vsell - offl) * lheight;
      if (st->flags & ST_SCROLL_SELECT) {
        y1 += st->runtime->scroll_ofs_px[1];
      }
      y2 = y1 - (lheight * visible_lines);
    }
    else {
      y1 = region->winy - vsell * lheight;
      if (st->flags & ST_SCROLL_SELECT) {
        y1 += st->runtime->scroll_ofs_px[1];
      }
      y2 = y1 - (lheight);
    }

    if (!(y1 < 0 || y2 > region->winy)) { /* check we need to draw */
      float highlight_color[4];
      UI_GetThemeColor4fv(TH_TEXT, highlight_color);
      highlight_color[3] = 0.1f;
      immUniformColor4fv(highlight_color);
      GPU_blend(GPU_BLEND_ALPHA);
      immRecti(pos, 0, y1, region->winx, y2);
      GPU_blend(GPU_BLEND_NONE);
    }
  }

  if (!hidden) {
    /* Draw the cursor itself (we draw the sel. cursor as this is the leading edge) */
    x = TXT_BODY_LEFT(st) + (vselc * st->runtime->cwidth_px);
    y = region->winy - vsell * lheight;
    if (st->flags & ST_SCROLL_SELECT) {
      y += st->runtime->scroll_ofs_px[1];
    }

    immUniformThemeColor(TH_HILITE);

    if (st->overwrite) {
      char ch = text->sell->line[text->selc];

      y += TXT_LINE_SPACING(st);
      w = st->runtime->cwidth_px;
      if (ch == '\t') {
        w *= st->tabnumber - (vselc + st->left) % st->tabnumber;
      }

      immRecti(
          pos, x, y - lheight - U.pixelsize, x + w + U.pixelsize, y - lheight - (3 * U.pixelsize));
    }
    else {
      immRecti(pos, x - U.pixelsize, y, x + U.pixelsize, y - lheight);
    }
  }

  immUnbindProgram();
}

/** \} */

/* -------------------------------------------------------------------- */
/** \name Draw Matching Brackets
 * \{ */

static void draw_brackets(const SpaceText *st, const TextDrawContext *tdc, ARegion *region)
{
  TextLine *startl, *endl, *linep;
  Text *text = st->text;
  int b, fc, find, stack, viewc, viewl, offl, offc, x, y;
  int startc, endc, c;

  char ch;

  /* syntax_highlight must be on or else the format string will be null */
  if (!text->curl || !tdc->syntax_highlight) {
    return;
  }

  startl = text->curl;
  startc = text->curc;
  b = text_check_bracket(startl->line[startc]);
  if (b == 0 && startc > 0) {
    b = text_check_bracket(startl->line[--startc]);
  }
  if (b == 0) {
    return;
  }

  linep = startl;
  c = startc;
  fc = BLI_str_utf8_offset_to_index(linep->line, linep->len, startc);
  endl = nullptr;
  endc = -1;
  find = -b;
  stack = 0;

  /* Don't highlight brackets if syntax HL is off or bracket in string or comment. */
  if (!linep->format || linep->format[fc] == FMT_TYPE_STRING ||
      linep->format[fc] == FMT_TYPE_COMMENT)
  {
    return;
  }

  if (b > 0) {
    /* opening bracket, search forward for close */
    fc++;
    c += BLI_str_utf8_size_safe(linep->line + c);
    while (linep) {
      while (c < linep->len) {
        if (linep->format && linep->format[fc] != FMT_TYPE_STRING &&
            linep->format[fc] != FMT_TYPE_COMMENT) {
          b = text_check_bracket(linep->line[c]);
          if (b == find) {
            if (stack == 0) {
              endl = linep;
              endc = c;
              break;
            }
            stack--;
          }
          else if (b == -find) {
            stack++;
          }
        }
        fc++;
        c += BLI_str_utf8_size_safe(linep->line + c);
      }
      if (endl) {
        break;
      }
      linep = linep->next;
      c = 0;
      fc = 0;
    }
  }
  else {
    /* closing bracket, search backward for open */
    fc--;
    if (c > 0) {
      c -= linep->line + c - BLI_str_find_prev_char_utf8(linep->line + c, linep->line);
    }
    while (linep) {
      while (fc >= 0) {
        if (linep->format && linep->format[fc] != FMT_TYPE_STRING &&
            linep->format[fc] != FMT_TYPE_COMMENT) {
          b = text_check_bracket(linep->line[c]);
          if (b == find) {
            if (stack == 0) {
              endl = linep;
              endc = c;
              break;
            }
            stack--;
          }
          else if (b == -find) {
            stack++;
          }
        }
        fc--;
        if (c > 0) {
          c -= linep->line + c - BLI_str_find_prev_char_utf8(linep->line + c, linep->line);
        }
      }
      if (endl) {
        break;
      }
      linep = linep->prev;
      if (linep) {
        if (linep->format) {
          fc = strlen(linep->format) - 1;
        }
        else {
          fc = -1;
        }
        if (linep->len) {
          c = BLI_str_find_prev_char_utf8(linep->line + linep->len, linep->line) - linep->line;
        }
        else {
          fc = -1;
        }
      }
    }
  }

  if (!endl || endc == -1) {
    return;
  }

  UI_FontThemeColor(tdc->font_id, TH_HILITE);
  x = TXT_BODY_LEFT(st);
  y = region->winy - st->runtime->lheight_px;
  if (st->flags & ST_SCROLL_SELECT) {
    y += st->runtime->scroll_ofs_px[1];
  }

  /* draw opening bracket */
  ch = startl->line[startc];
  wrap_offset(st, region, startl, startc, &offl, &offc);
  viewc = text_get_char_pos(st, startl->line, startc) - st->left + offc;

  if (viewc >= 0) {
    viewl = txt_get_span(static_cast<TextLine *>(text->lines.first), startl) - st->top + offl;
<<<<<<< HEAD
    BLF_enable(tdc->font_id, BLF_BOLD);
    text_font_draw(
        tdc, x + viewc * st->runtime->cwidth_px, y - viewl * TXT_LINE_HEIGHT(st), &ch, 1, nullptr);
    BLF_disable(tdc->font_id, BLF_BOLD);
=======

    text_font_draw_character(
        tdc, x + viewc * st->runtime.cwidth_px, y - viewl * TXT_LINE_HEIGHT(st), ch);
    text_font_draw_character(
        tdc, x + viewc * st->runtime.cwidth_px + 1, y - viewl * TXT_LINE_HEIGHT(st), ch);
>>>>>>> b022457b
  }

  /* draw closing bracket */
  ch = endl->line[endc];
  wrap_offset(st, region, endl, endc, &offl, &offc);
  viewc = text_get_char_pos(st, endl->line, endc) - st->left + offc;

  if (viewc >= 0) {
    viewl = txt_get_span(static_cast<TextLine *>(text->lines.first), endl) - st->top + offl;
<<<<<<< HEAD
    BLF_enable(tdc->font_id, BLF_BOLD);
    text_font_draw(
        tdc, x + viewc * st->runtime->cwidth_px, y - viewl * TXT_LINE_HEIGHT(st), &ch, 1, nullptr);
    BLF_disable(tdc->font_id, BLF_BOLD);
=======

    text_font_draw_character(
        tdc, x + viewc * st->runtime.cwidth_px, y - viewl * TXT_LINE_HEIGHT(st), ch);
    text_font_draw_character(
        tdc, x + viewc * st->runtime.cwidth_px + 1, y - viewl * TXT_LINE_HEIGHT(st), ch);
>>>>>>> b022457b
  }
}

/** \} */

/* -------------------------------------------------------------------- */
/** \name Main Region Drawing
 * \{ */

void draw_text_main(SpaceText *st, ARegion *region)
{
  TextDrawContext tdc = {0};
  Text *text = st->text;
  TextFormatType *tft;
  TextLine *tmp;
  rcti scroll, back;
  char linenr[12];
  int i, x, y, winx, linecount = 0, lineno = 0;
  int wraplinecount = 0, wrap_skip = 0;
  int margin_column_x;

  /* if no text, nothing to do */
  if (!text) {
    return;
  }

  /* DPI controlled line height and font size. */
  st->runtime->lheight_px = (U.widget_unit * st->lheight) / 20;

  /* don't draw lines below this */
  const int clip_min_y = -int(st->runtime->lheight_px - 1);

  st->runtime->viewlines = (st->runtime->lheight_px) ?
                              int(region->winy - clip_min_y) / TXT_LINE_HEIGHT(st) :
                              0;

  text_draw_context_init(st, &tdc);

  text_update_drawcache(st, region);

  /* make sure all the positional pointers exist */
  if (!text->curl || !text->sell || !text->lines.first || !text->lines.last) {
    txt_clean_text(text);
  }

  /* Update rectangles for scroll. */
  calc_text_rcts(st, region, &scroll, &back); /* scroll will hold the entire bar size */

  /* update syntax formatting if needed */
  tft = ED_text_format_get(text);
  tmp = static_cast<TextLine *>(text->lines.first);
  lineno = 0;
  for (i = 0; i < st->top && tmp; i++) {
    if (tdc.syntax_highlight && !tmp->format) {
      tft->format_line(st, tmp, false);
    }

    if (st->wordwrap) {
      int lines = text_get_visible_lines_no(st, lineno);

      if (wraplinecount + lines > st->top) {
        wrap_skip = st->top - wraplinecount;
        break;
      }

      wraplinecount += lines;
      tmp = tmp->next;
      linecount++;
    }
    else {
      tmp = tmp->next;
      linecount++;
    }

    lineno++;
  }

  text_font_begin(&tdc);

  tdc.cwidth_px = max_ii(int(BLF_fixed_width(tdc.font_id)), 1);
  st->runtime->cwidth_px = tdc.cwidth_px;

  /* draw line numbers background */
  if (st->showlinenrs) {
    uint pos = GPU_vertformat_attr_add(
        immVertexFormat(), "pos", GPU_COMP_I32, 2, GPU_FETCH_INT_TO_FLOAT);
    immBindBuiltinProgram(GPU_SHADER_3D_UNIFORM_COLOR);
    immUniformThemeColor(TH_GRID);
    immRecti(pos, 0, 0, TXT_NUMCOL_WIDTH(st), region->winy);
    immUnbindProgram();
  }
  else {
    st->runtime->line_number_display_digits = 0; /* not used */
  }

  x = TXT_BODY_LEFT(st);
  y = region->winy - st->runtime->lheight_px;
  int viewlines = st->runtime->viewlines;
  if (st->flags & ST_SCROLL_SELECT) {
    y += st->runtime->scroll_ofs_px[1];
    viewlines += 1;
  }

  winx = region->winx - TXT_SCROLL_WIDTH;

  /* draw cursor, margin, selection and highlight */
  draw_text_decoration(st, region);

  /* draw the text */
  UI_FontThemeColor(tdc.font_id, TH_TEXT);

  for (i = 0; y > clip_min_y && i < viewlines && tmp; i++, tmp = tmp->next) {
    if (tdc.syntax_highlight && !tmp->format) {
      tft->format_line(st, tmp, false);
    }

    if (st->showlinenrs && !wrap_skip) {
      /* Draw line number. */
      UI_FontThemeColor(tdc.font_id, (tmp == text->sell) ? TH_HILITE : TH_LINENUMBERS);
<<<<<<< HEAD
      SNPRINTF(linenr, "%*d", st->runtime->line_number_display_digits, i + linecount + 1);
      text_font_draw(&tdc,
                     TXT_NUMCOL_PAD * st->runtime->cwidth_px,
                     y,
                     linenr,
                     st->runtime->line_number_display_digits,
                     nullptr);
=======
      SNPRINTF(linenr, "%*d", st->runtime.line_number_display_digits, i + linecount + 1);
      text_font_draw(&tdc, TXT_NUMCOL_PAD * st->runtime.cwidth_px, y, linenr);
>>>>>>> b022457b
      /* Change back to text color. */
      UI_FontThemeColor(tdc.font_id, TH_TEXT);
    }

    if (st->wordwrap) {
      /* draw word wrapped text */
      int lines = text_draw_wrapped(st, &tdc, tmp->line, x, y, winx - x, tmp->format, wrap_skip);
      y -= lines * TXT_LINE_HEIGHT(st);
    }
    else {
      /* draw unwrapped text */
      text_draw(
          st, &tdc, tmp->line, st->left, region->winx / st->runtime->cwidth_px, x, y, tmp->format);
      y -= TXT_LINE_HEIGHT(st);
    }

    wrap_skip = 0;
  }

  if (st->flags & ST_SHOW_MARGIN) {
    margin_column_x = x + st->runtime->cwidth_px * (st->margin_column - st->left);
    if (margin_column_x >= x) {
      uint pos = GPU_vertformat_attr_add(
          immVertexFormat(), "pos", GPU_COMP_I32, 2, GPU_FETCH_INT_TO_FLOAT);
      immBindBuiltinProgram(GPU_SHADER_3D_UNIFORM_COLOR);
      float margin_color[4];
      UI_GetThemeColor4fv(TH_TEXT, margin_color);
      margin_color[3] = 0.2f;
      immUniformColor4fv(margin_color);
      GPU_blend(GPU_BLEND_ALPHA);
      immRecti(pos, margin_column_x, 0, margin_column_x + U.pixelsize, region->winy);
      GPU_blend(GPU_BLEND_NONE);
      immUnbindProgram();
    }
  }

  /* draw other stuff */
  draw_brackets(st, &tdc, region);
  draw_textscroll(st, &scroll, &back);
  /* draw_documentation(st, region); - No longer supported */
  draw_suggestion_list(st, &tdc, region);

  text_font_end(&tdc);
}

/** \} */

/* -------------------------------------------------------------------- */
/** \name Update & Coordinate Conversion
 * \{ */

void text_update_character_width(SpaceText *st)
{
  TextDrawContext tdc = {0};

  text_draw_context_init(st, &tdc);

  text_font_begin(&tdc);
  st->runtime->cwidth_px = BLF_fixed_width(tdc.font_id);
  st->runtime->cwidth_px = MAX2(st->runtime->cwidth_px, char(1));
  text_font_end(&tdc);
}

bool ED_text_activate_in_screen(bContext *C, Text *text)
{
  ScrArea *area = BKE_screen_find_big_area(CTX_wm_screen(C), SPACE_TEXT, 0);
  if (area) {
    SpaceText *st = static_cast<SpaceText *>(area->spacedata.first);
    ARegion *region = BKE_area_find_region_type(area, RGN_TYPE_WINDOW);
    st->text = text;
    if (region) {
      ED_text_scroll_to_cursor(st, region, true);
    }
    WM_event_add_notifier(C, NC_TEXT | ND_CURSOR, text);
    return true;
  }

  return false;
}

void ED_text_scroll_to_cursor(SpaceText *st, ARegion *region, const bool center)
{
  Text *text;
  int i, x, winx = region->winx;

  if (ELEM(nullptr, st, st->text, st->text->curl)) {
    return;
  }

  text = st->text;

  text_update_character_width(st);

  i = txt_get_span(static_cast<TextLine *>(text->lines.first), text->sell);
  if (st->wordwrap) {
    int offl, offc;
    wrap_offset(st, region, text->sell, text->selc, &offl, &offc);
    i += offl;
  }

  if (center) {
    if (st->top + st->runtime->viewlines <= i || st->top > i) {
      st->top = i - st->runtime->viewlines / 2;
    }
  }
  else {
    if (st->top + st->runtime->viewlines <= i) {
      st->top = i - (st->runtime->viewlines - 1);
    }
    else if (st->top > i) {
      st->top = i;
    }
  }

  if (st->wordwrap) {
    st->left = 0;
  }
  else {
    x = st->runtime->cwidth_px * (text_get_char_pos(st, text->sell->line, text->selc) - st->left);
    winx -= TXT_BODY_LEFT(st) + TXT_SCROLL_WIDTH;

    if (center) {
      if (x <= 0 || x > winx) {
        st->left += (x - winx / 2) / st->runtime->cwidth_px;
      }
    }
    else {
      if (x <= 0) {
        st->left += ((x + 1) / st->runtime->cwidth_px) - 1;
      }
      else if (x > winx) {
        st->left += ((x - (winx + 1)) / st->runtime->cwidth_px) + 1;
      }
    }
  }

  if (st->top < 0) {
    st->top = 0;
  }
  if (st->left < 0) {
    st->left = 0;
  }

  st->runtime->scroll_ofs_px[0] = 0;
  st->runtime->scroll_ofs_px[1] = 0;
}

void text_scroll_to_cursor__area(SpaceText *st, ScrArea *area, const bool center)
{
  ARegion *region;

  if (ELEM(nullptr, st, st->text, st->text->curl)) {
    return;
  }

  region = BKE_area_find_region_type(area, RGN_TYPE_WINDOW);

  if (region) {
    ED_text_scroll_to_cursor(st, region, center);
  }
}

void text_update_cursor_moved(bContext *C)
{
  ScrArea *area = CTX_wm_area(C);
  SpaceText *st = CTX_wm_space_text(C);

  text_scroll_to_cursor__area(st, area, true);
}

bool ED_text_region_location_from_cursor(SpaceText *st,
                                         ARegion *region,
                                         const int cursor_co[2],
                                         int r_pixel_co[2])
{
  TextLine *line = nullptr;

  if (!st->text) {
    goto error;
  }

  line = static_cast<TextLine *>(BLI_findlink(&st->text->lines, cursor_co[0]));
  if (!line || (cursor_co[1] < 0) || (cursor_co[1] > line->len)) {
    goto error;
  }
  else {
    int offl, offc;
    int linenr_offset = TXT_BODY_LEFT(st);
    /* handle tabs as well! */
    int char_pos = text_get_char_pos(st, line->line, cursor_co[1]);

    wrap_offset(st, region, line, cursor_co[1], &offl, &offc);
    r_pixel_co[0] = (char_pos + offc - st->left) * st->runtime->cwidth_px + linenr_offset;
    r_pixel_co[1] = (cursor_co[0] + offl - st->top) * TXT_LINE_HEIGHT(st);
    r_pixel_co[1] = (region->winy - (r_pixel_co[1] + (TXT_BODY_LPAD * st->runtime->cwidth_px))) -
                    st->runtime->lheight_px;
  }
  return true;

error:
  r_pixel_co[0] = r_pixel_co[1] = -1;
  return false;
}

/** \} */<|MERGE_RESOLUTION|>--- conflicted
+++ resolved
@@ -1454,18 +1454,10 @@
 
   if (viewc >= 0) {
     viewl = txt_get_span(static_cast<TextLine *>(text->lines.first), startl) - st->top + offl;
-<<<<<<< HEAD
     BLF_enable(tdc->font_id, BLF_BOLD);
     text_font_draw(
         tdc, x + viewc * st->runtime->cwidth_px, y - viewl * TXT_LINE_HEIGHT(st), &ch, 1, nullptr);
     BLF_disable(tdc->font_id, BLF_BOLD);
-=======
-
-    text_font_draw_character(
-        tdc, x + viewc * st->runtime.cwidth_px, y - viewl * TXT_LINE_HEIGHT(st), ch);
-    text_font_draw_character(
-        tdc, x + viewc * st->runtime.cwidth_px + 1, y - viewl * TXT_LINE_HEIGHT(st), ch);
->>>>>>> b022457b
   }
 
   /* draw closing bracket */
@@ -1475,18 +1467,9 @@
 
   if (viewc >= 0) {
     viewl = txt_get_span(static_cast<TextLine *>(text->lines.first), endl) - st->top + offl;
-<<<<<<< HEAD
-    BLF_enable(tdc->font_id, BLF_BOLD);
-    text_font_draw(
-        tdc, x + viewc * st->runtime->cwidth_px, y - viewl * TXT_LINE_HEIGHT(st), &ch, 1, nullptr);
-    BLF_disable(tdc->font_id, BLF_BOLD);
-=======
 
     text_font_draw_character(
-        tdc, x + viewc * st->runtime.cwidth_px, y - viewl * TXT_LINE_HEIGHT(st), ch);
-    text_font_draw_character(
-        tdc, x + viewc * st->runtime.cwidth_px + 1, y - viewl * TXT_LINE_HEIGHT(st), ch);
->>>>>>> b022457b
+        tdc, x + viewc * st->runtime->cwidth_px + 1, y - viewl * TXT_LINE_HEIGHT(st), ch);
   }
 }
 
@@ -1606,7 +1589,6 @@
     if (st->showlinenrs && !wrap_skip) {
       /* Draw line number. */
       UI_FontThemeColor(tdc.font_id, (tmp == text->sell) ? TH_HILITE : TH_LINENUMBERS);
-<<<<<<< HEAD
       SNPRINTF(linenr, "%*d", st->runtime->line_number_display_digits, i + linecount + 1);
       text_font_draw(&tdc,
                      TXT_NUMCOL_PAD * st->runtime->cwidth_px,
@@ -1614,10 +1596,6 @@
                      linenr,
                      st->runtime->line_number_display_digits,
                      nullptr);
-=======
-      SNPRINTF(linenr, "%*d", st->runtime.line_number_display_digits, i + linecount + 1);
-      text_font_draw(&tdc, TXT_NUMCOL_PAD * st->runtime.cwidth_px, y, linenr);
->>>>>>> b022457b
       /* Change back to text color. */
       UI_FontThemeColor(tdc.font_id, TH_TEXT);
     }
