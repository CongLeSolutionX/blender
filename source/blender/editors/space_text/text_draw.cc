/* SPDX-FileCopyrightText: 2001-2002 NaN Holding BV. All rights reserved.
 *
 * SPDX-License-Identifier: GPL-2.0-or-later */

/** \file
 * \ingroup sptext
 */

#include "MEM_guardedalloc.h"

#include "BLF_api.h"

#include "BLI_blenlib.h"

#include "DNA_screen_types.h"
#include "DNA_space_types.h"
#include "DNA_text_types.h"

#include "BKE_context.hh"
#include "BKE_screen.hh"
#include "BKE_text.h"
#include "BKE_text_suggestions.h"

#include "ED_text.hh"

#include "GPU_immediate.h"
#include "GPU_state.h"

#include "UI_interface.hh"
#include "UI_resources.hh"
#include "UI_view2d.hh"

#include "text_format.hh"
#include "text_intern.hh"

#include "WM_api.hh"
#include "WM_types.hh"

/* -------------------------------------------------------------------- */
/** \name Text Font Drawing
 * \{ */

struct TextDrawContext {
  int font_id;
  int cwidth_px;
  int lheight_px;
  bool syntax_highlight;
};

static void text_draw_context_init(const SpaceText *st, TextDrawContext *tdc)
{
  tdc->font_id = blf_mono_font;
  tdc->cwidth_px = 0;
  tdc->lheight_px = st->runtime->lheight_px;
  tdc->syntax_highlight = st->showsyntax && ED_text_is_syntax_highlight_supported(st->text);
}

static void text_font_begin(const TextDrawContext *tdc)
{
  BLF_size(tdc->font_id, float(tdc->lheight_px));
}

static void text_font_end(const TextDrawContext * /*tdc*/) {}

static int text_font_draw(const TextDrawContext *tdc, int x, int y, const char *str)
{
  const char tab_columns = 1; /* Tab characters aren't used here. */
  BLF_position(tdc->font_id, x, y, 0);
  const int columns = BLF_draw_mono(
      tdc->font_id, str, BLF_DRAW_STR_DUMMY_MAX, tdc->cwidth_px, tab_columns);

  return tdc->cwidth_px * columns;
}

static int text_font_draw_character(const TextDrawContext *tdc, int x, int y, char c)
{
  const char tab_columns = 1;
  BLF_position(tdc->font_id, x, y, 0);
  BLF_draw_mono(tdc->font_id, &c, 1, tdc->cwidth_px, tab_columns);

  return tdc->cwidth_px;
}

static int text_font_draw_character_utf8(
    const TextDrawContext *tdc, int x, int y, const char *c, const int c_len)
{
  BLI_assert(c_len == BLI_str_utf8_size_safe(c));
  const char tab_columns = 1; /* Tab characters aren't used here. */
  BLF_position(tdc->font_id, x, y, 0);
  const int columns = BLF_draw_mono(tdc->font_id, c, c_len, tdc->cwidth_px, tab_columns);

  return tdc->cwidth_px * columns;
}

#if 0
/* Formats every line of the current text */
static void txt_format_text(SpaceText *st)
{
  TextLine *linep;

  if (!st->text) {
    return;
  }

  for (linep = st->text->lines.first; linep; linep = linep->next) {
    txt_format_line(st, linep, 0);
  }
}
#endif

/* Sets the current drawing color based on the format character specified */
static void format_draw_color(const TextDrawContext *tdc, char formatchar)
{
  switch (formatchar) {
    case FMT_TYPE_WHITESPACE:
      break;
    case FMT_TYPE_SYMBOL:
      UI_FontThemeColor(tdc->font_id, TH_SYNTAX_S);
      break;
    case FMT_TYPE_COMMENT:
      UI_FontThemeColor(tdc->font_id, TH_SYNTAX_C);
      break;
    case FMT_TYPE_NUMERAL:
      UI_FontThemeColor(tdc->font_id, TH_SYNTAX_N);
      break;
    case FMT_TYPE_STRING:
      UI_FontThemeColor(tdc->font_id, TH_SYNTAX_L);
      break;
    case FMT_TYPE_DIRECTIVE:
      UI_FontThemeColor(tdc->font_id, TH_SYNTAX_D);
      break;
    case FMT_TYPE_SPECIAL:
      UI_FontThemeColor(tdc->font_id, TH_SYNTAX_V);
      break;
    case FMT_TYPE_RESERVED:
      UI_FontThemeColor(tdc->font_id, TH_SYNTAX_R);
      break;
    case FMT_TYPE_KEYWORD:
      UI_FontThemeColor(tdc->font_id, TH_SYNTAX_B);
      break;
    case FMT_TYPE_DEFAULT:
    default:
      UI_FontThemeColor(tdc->font_id, TH_TEXT);
      break;
  }
}

/** \} */

/* -------------------------------------------------------------------- */
/** \name Draw Text
 *
 * Notes on Word-Wrap
 * ==================
 *
 * All word-wrap functions follow the algorithm below to maintain consistency:
 * - line:
 *   The line to wrap (tabs converted to spaces)
 * - view_width:
 *   The maximum number of characters displayable in the region
 *   This equals region_width/font_width for the region
 * - wrap_chars:
 *   Characters that allow wrapping. This equals [' ', '\t', '-']
 *
 * \code{.py}
 * def wrap(line, view_width, wrap_chars):
 *     draw_start = 0
 *     draw_end = view_width
 *     pos = 0
 *     for c in line:
 *         if pos-draw_start >= view_width:
 *             print line[draw_start:draw_end]
 *             draw_start = draw_end
 *             draw_end += view_width
 *         elif c in wrap_chars:
 *             draw_end = pos+1
 *         pos += 1
 *     print line[draw_start:]
 * \encode
 *
 * \{ */

int wrap_width(const SpaceText *st, ARegion *region)
{
  int winx = region->winx - TXT_SCROLL_WIDTH;
  int x, max;

  x = TXT_BODY_LEFT(st);
  max = st->runtime->cwidth_px ? (winx - x) / st->runtime->cwidth_px : 0;
  return max > 8 ? max : 8;
}

void wrap_offset(
    const SpaceText *st, ARegion *region, TextLine *linein, int cursin, int *offl, int *offc)
{
  Text *text;
  TextLine *linep;
  int i, j, start, end, max;
  bool chop;
  char ch;

  *offl = *offc = 0;

  if (!st->text) {
    return;
  }
  if (!st->wordwrap) {
    return;
  }

  text = st->text;

  /* Move pointer to first visible line (top) */
  linep = static_cast<TextLine *>(text->lines.first);
  i = st->top;
  while (i > 0 && linep) {
    int lines = text_get_visible_lines(st, region, linep->line);

    /* Line before top */
    if (linep == linein) {
      if (lines <= i) {
        /* no visible part of line */
        return;
      }
    }

    if (i - lines < 0) {
      break;
    }

    linep = linep->next;
    (*offl) += lines - 1;
    i -= lines;
  }

  max = wrap_width(st, region);
  cursin = BLI_str_utf8_offset_to_column(linein->line, linein->len, cursin);

  while (linep) {
    start = 0;
    end = max;
    chop = true;
    *offc = 0;
    for (i = 0, j = 0; linep->line[j]; j += BLI_str_utf8_size_safe(linep->line + j)) {
      int chars;
      int columns = BLI_str_utf8_char_width_safe(linep->line + j); /* = 1 for tab */

      /* Mimic replacement of tabs */
      ch = linep->line[j];
      if (ch == '\t') {
        chars = st->tabnumber - i % st->tabnumber;
        if (linep == linein && i < cursin) {
          cursin += chars - 1;
        }
        ch = ' ';
      }
      else {
        chars = 1;
      }

      while (chars--) {
        if (i + columns - start > max) {
          end = MIN2(end, i);

          if (chop && linep == linein && i >= cursin) {
            if (i == cursin) {
              (*offl)++;
              *offc -= end - start;
            }

            return;
          }

          (*offl)++;
          *offc -= end - start;

          start = end;
          end += max;
          chop = true;
        }
        else if (ELEM(ch, ' ', '-')) {
          end = i + 1;
          chop = false;
          if (linep == linein && i >= cursin) {
            return;
          }
        }
        i += columns;
      }
    }
    if (linep == linein) {
      break;
    }
    linep = linep->next;
  }
}

void wrap_offset_in_line(
    const SpaceText *st, ARegion *region, TextLine *linein, int cursin, int *offl, int *offc)
{
  int i, j, start, end, chars, max;
  bool chop;
  char ch;

  *offl = *offc = 0;

  if (!st->text) {
    return;
  }
  if (!st->wordwrap) {
    return;
  }

  max = wrap_width(st, region);

  start = 0;
  end = max;
  chop = true;
  *offc = 0;
  cursin = BLI_str_utf8_offset_to_column(linein->line, linein->len, cursin);

  for (i = 0, j = 0; linein->line[j]; j += BLI_str_utf8_size_safe(linein->line + j)) {
    int columns = BLI_str_utf8_char_width_safe(linein->line + j); /* = 1 for tab */

    /* Mimic replacement of tabs */
    ch = linein->line[j];
    if (ch == '\t') {
      chars = st->tabnumber - i % st->tabnumber;
      if (i < cursin) {
        cursin += chars - 1;
      }
      ch = ' ';
    }
    else {
      chars = 1;
    }

    while (chars--) {
      if (i + columns - start > max) {
        end = MIN2(end, i);

        if (chop && i >= cursin) {
          if (i == cursin) {
            (*offl)++;
            *offc -= end - start;
          }

          return;
        }

        (*offl)++;
        *offc -= end - start;

        start = end;
        end += max;
        chop = true;
      }
      else if (ELEM(ch, ' ', '-')) {
        end = i + 1;
        chop = false;
        if (i >= cursin) {
          return;
        }
      }
      i += columns;
    }
  }
}

int text_get_char_pos(const SpaceText *st, const char *line, int cur)
{
  int a = 0, i;

  for (i = 0; i < cur && line[i]; i += BLI_str_utf8_size_safe(line + i)) {
    if (line[i] == '\t') {
      a += st->tabnumber - a % st->tabnumber;
    }
    else {
      a += BLI_str_utf8_char_width_safe(line + i);
    }
  }
  return a;
}

static const char *txt_utf8_forward_columns(const char *str, int columns, int *padding)
{
  int col;
  const char *p = str;
  while (*p) {
    col = BLI_str_utf8_char_width_safe(p);
    if (columns - col < 0) {
      break;
    }
    columns -= col;
    p += BLI_str_utf8_size_safe(p);
    if (columns == 0) {
      break;
    }
  }
  if (padding) {
    *padding = *p ? columns : 0;
  }
  return p;
}

static int text_draw_wrapped(const SpaceText *st,
                             const TextDrawContext *tdc,
                             const char *str,
                             int x,
                             int y,
                             int w,
                             const char *format,
                             int skip)
{
  const bool use_syntax = (tdc->syntax_highlight && format);
  FlattenString fs;
  int basex, lines;
  int i, wrap, end, max, columns, padding; /* column */
  /* warning, only valid when 'use_syntax' is set */
  int a, fstart, fpos;      /* utf8 chars */
  int mi, ma, mstart, mend; /* mem */
  char fmt_prev = 0xff;
  /* don't draw lines below this */
  const int clip_min_y = -int(st->runtime->lheight_px - 1);

  flatten_string(st, &fs, str);
  str = fs.buf;
  max = w / st->runtime->cwidth_px;
  if (max < 8) {
    max = 8;
  }
  basex = x;
  lines = 1;

  fpos = fstart = 0;
  mstart = 0;
  mend = txt_utf8_forward_columns(str, max, &padding) - str;
  end = wrap = max - padding;

  for (i = 0, mi = 0; str[mi]; i += columns, mi += BLI_str_utf8_size_safe(str + mi)) {
    columns = BLI_str_utf8_char_width_safe(str + mi);
    if (i + columns > end) {
      /* skip hidden part of line */
      if (skip) {
        skip--;
        if (use_syntax) {
          /* currently fpos only used when formatting */
          fpos += BLI_strnlen_utf8(str + mstart, mend - mstart);
        }
        fstart = fpos;
        mstart = mend;
        mend = txt_utf8_forward_columns(str + mend, max, &padding) - str;
        end = (wrap += max - padding);
        continue;
      }

      /* Draw the visible portion of text on the overshot line */
      for (a = fstart, ma = mstart; ma < mend; a++) {
        if (use_syntax) {
          if (fmt_prev != format[a]) {
            format_draw_color(tdc, fmt_prev = format[a]);
          }
        }
        const int c_len = BLI_str_utf8_size_safe(str + ma);
        x += text_font_draw_character_utf8(tdc, x, y, str + ma, c_len);
        ma += c_len;
        fpos++;
      }
      y -= TXT_LINE_HEIGHT(st);
      x = basex;
      lines++;
      fstart = fpos;
      mstart = mend;
      mend = txt_utf8_forward_columns(str + mend, max, &padding) - str;
      end = (wrap += max - padding);

      if (y <= clip_min_y) {
        break;
      }
    }
    else if (ELEM(str[mi], ' ', '-')) {
      wrap = i + 1;
      mend = mi + 1;
    }
  }

  /* Draw the remaining text */
  for (a = fstart, ma = mstart; str[ma] && y > clip_min_y; a++) {
    if (use_syntax) {
      if (fmt_prev != format[a]) {
        format_draw_color(tdc, fmt_prev = format[a]);
      }
    }

    const int c_len = BLI_str_utf8_size_safe(str + ma);
    x += text_font_draw_character_utf8(tdc, x, y, str + ma, c_len);
    ma += c_len;
  }

  flatten_string_free(&fs);

  return lines;
}

static void text_draw(const SpaceText *st,
                      const TextDrawContext *tdc,
                      char *str,
                      int cshift,
                      int maxwidth,
                      int x,
                      int y,
                      const char *format)
{
  const bool use_syntax = (tdc->syntax_highlight && format);
  FlattenString fs;
  int columns, size, n, w = 0, padding, amount = 0;
  const char *in = nullptr;

  for (n = flatten_string(st, &fs, str), str = fs.buf; n > 0; n--) {
    columns = BLI_str_utf8_char_width_safe(str);
    size = BLI_str_utf8_size_safe(str);

    if (!in) {
      if (w >= cshift) {
        padding = w - cshift;
        in = str;
      }
      else if (format) {
        format++;
      }
    }
    if (in) {
      if (maxwidth && w + columns > cshift + maxwidth) {
        break;
      }
      amount++;
    }

    w += columns;
    str += size;
  }
  if (!in) {
    flatten_string_free(&fs);
    return; /* String is shorter than shift or ends with a padding */
  }

  x += tdc->cwidth_px * padding;

  if (use_syntax) {
    int a, str_shift = 0;
    char fmt_prev = 0xff;

    for (a = 0; a < amount; a++) {
      if (format[a] != fmt_prev) {
        format_draw_color(tdc, fmt_prev = format[a]);
      }
      const int c_len = BLI_str_utf8_size_safe(in + str_shift);
      x += text_font_draw_character_utf8(tdc, x, y, in + str_shift, c_len);
      str_shift += c_len;
    }
  }
  else {
    text_font_draw(tdc, x, y, in);
  }

  flatten_string_free(&fs);
}

/** \} */

/* -------------------------------------------------------------------- */
/** \name Cache Utilities
 * \{ */

struct DrawCache {
  int *line_height;
  int total_lines, nlines;

  /* this is needed to check cache relevance */
  int winx, wordwrap, showlinenrs, tabnumber;
  short lheight;
  char cwidth_px;
  char text_id[MAX_ID_NAME];

  /** For partial lines recalculation. */
  bool update;
  int valid_head, valid_tail; /* amount of unchanged lines */
};

static void text_drawcache_init(SpaceText *st)
{
  DrawCache *drawcache = static_cast<DrawCache *>(
      MEM_callocN(sizeof(DrawCache), "text draw cache"));

  drawcache->winx = -1;
  drawcache->nlines = BLI_listbase_count(&st->text->lines);
  drawcache->text_id[0] = '\0';

  st->runtime->drawcache = drawcache;
}

static void text_update_drawcache(SpaceText *st, ARegion *region)
{
  DrawCache *drawcache;
  bool full_update = false;
  int nlines = 0;
  Text *txt = st->text;

  if (st->runtime->drawcache == nullptr) {
    text_drawcache_init(st);
  }

  text_update_character_width(st);

  drawcache = static_cast<DrawCache *>(st->runtime->drawcache);
  nlines = drawcache->nlines;

  /* check if full cache update is needed */

  /* area was resized */
  full_update |= drawcache->winx != region->winx;
  /* word-wrapping option was toggled */
  full_update |= drawcache->wordwrap != st->wordwrap;
  /* word-wrapping option was toggled */
  full_update |= drawcache->showlinenrs != st->showlinenrs;
  /* word-wrapping option was toggled */
  full_update |= drawcache->tabnumber != st->tabnumber;
  /* word-wrapping option was toggled */
  full_update |= drawcache->lheight != st->runtime->lheight_px;
  /* word-wrapping option was toggled */
  full_update |= drawcache->cwidth_px != st->runtime->cwidth_px;
  /* text datablock was changed */
  full_update |= !STREQLEN(drawcache->text_id, txt->id.name, MAX_ID_NAME);

  if (st->wordwrap) {
    /* update line heights */
    if (full_update || !drawcache->line_height) {
      drawcache->valid_head = 0;
      drawcache->valid_tail = 0;
      drawcache->update = true;
    }

    if (drawcache->update) {
      TextLine *line = static_cast<TextLine *>(st->text->lines.first);
      int lineno = 0, size, lines_count;
      int *fp = drawcache->line_height, *new_tail, *old_tail;

      nlines = BLI_listbase_count(&txt->lines);
      size = sizeof(int) * nlines;

      if (fp) {
        fp = static_cast<int *>(MEM_reallocN(fp, size));
      }
      else {
        fp = static_cast<int *>(MEM_callocN(size, "text drawcache line_height"));
      }

      drawcache->valid_tail = drawcache->valid_head = 0;
      old_tail = fp + drawcache->nlines - drawcache->valid_tail;
      new_tail = fp + nlines - drawcache->valid_tail;
      memmove(new_tail, old_tail, drawcache->valid_tail);

      drawcache->total_lines = 0;

      if (st->showlinenrs) {
        st->runtime->line_number_display_digits = integer_digits_i(nlines);
      }

      while (line) {
        if (drawcache->valid_head) { /* we're inside valid head lines */
          lines_count = fp[lineno];
          drawcache->valid_head--;
        }
        else if (lineno > new_tail - fp) { /* we-re inside valid tail lines */
          lines_count = fp[lineno];
        }
        else {
          lines_count = text_get_visible_lines(st, region, line->line);
        }

        fp[lineno] = lines_count;

        line = line->next;
        lineno++;
        drawcache->total_lines += lines_count;
      }

      drawcache->line_height = fp;
    }
  }
  else {
    MEM_SAFE_FREE(drawcache->line_height);

    if (full_update || drawcache->update) {
      nlines = BLI_listbase_count(&txt->lines);

      if (st->showlinenrs) {
        st->runtime->line_number_display_digits = integer_digits_i(nlines);
      }
    }

    drawcache->total_lines = nlines;
  }

  drawcache->nlines = nlines;

  /* store settings */
  drawcache->winx = region->winx;
  drawcache->wordwrap = st->wordwrap;
  drawcache->lheight = st->runtime->lheight_px;
  drawcache->cwidth_px = st->runtime->cwidth_px;
  drawcache->showlinenrs = st->showlinenrs;
  drawcache->tabnumber = st->tabnumber;

  STRNCPY(drawcache->text_id, txt->id.name);

  /* clear update flag */
  drawcache->update = false;
  drawcache->valid_head = 0;
  drawcache->valid_tail = 0;
}

void text_drawcache_tag_update(SpaceText *st, const bool full)
{
  /* This happens if text editor ops are called from Python. */
  if (st == nullptr) {
    return;
  }

  if (st->runtime->drawcache != nullptr) {
    DrawCache *drawcache = static_cast<DrawCache *>(st->runtime->drawcache);
    Text *txt = st->text;

    if (drawcache->update) {
      /* happens when tagging update from space listener */
      /* should do nothing to prevent locally tagged cache be fully recalculated */
      return;
    }

    if (!full) {
      int sellno = BLI_findindex(&txt->lines, txt->sell);
      int curlno = BLI_findindex(&txt->lines, txt->curl);

      if (curlno < sellno) {
        drawcache->valid_head = curlno;
        drawcache->valid_tail = drawcache->nlines - sellno - 1;
      }
      else {
        drawcache->valid_head = sellno;
        drawcache->valid_tail = drawcache->nlines - curlno - 1;
      }

      /* quick cache recalculation is also used in delete operator,
       * which could merge lines which are adjacent to current selection lines
       * expand recalculate area to this lines */
      if (drawcache->valid_head > 0) {
        drawcache->valid_head--;
      }
      if (drawcache->valid_tail > 0) {
        drawcache->valid_tail--;
      }
    }
    else {
      drawcache->valid_head = 0;
      drawcache->valid_tail = 0;
    }

    drawcache->update = true;
  }
}

void text_free_caches(SpaceText *st)
{
  DrawCache *drawcache = static_cast<DrawCache *>(st->runtime->drawcache);

  if (drawcache) {
    if (drawcache->line_height) {
      MEM_freeN(drawcache->line_height);
    }

    MEM_freeN(drawcache);
  }
}

/** \} */

/* -------------------------------------------------------------------- */
/** \name Word-Wrap Utilities
 * \{ */

/* cache should be updated in caller */
static int text_get_visible_lines_no(const SpaceText *st, int lineno)
{
  const DrawCache *drawcache = static_cast<const DrawCache *>(st->runtime->drawcache);

  return drawcache->line_height[lineno];
}

int text_get_visible_lines(const SpaceText *st, ARegion *region, const char *str)
{
  int i, j, start, end, max, lines, chars;
  char ch;

  max = wrap_width(st, region);
  lines = 1;
  start = 0;
  end = max;
  for (i = 0, j = 0; str[j]; j += BLI_str_utf8_size_safe(str + j)) {
    int columns = BLI_str_utf8_char_width_safe(str + j); /* = 1 for tab */

    /* Mimic replacement of tabs */
    ch = str[j];
    if (ch == '\t') {
      chars = st->tabnumber - i % st->tabnumber;
      ch = ' ';
    }
    else {
      chars = 1;
    }

    while (chars--) {
      if (i + columns - start > max) {
        lines++;
        start = std::min(end, i);
        end += max;
      }
      else if (ELEM(ch, ' ', '-')) {
        end = i + 1;
      }

      i += columns;
    }
  }

  return lines;
}

int text_get_span_wrap(const SpaceText *st, ARegion *region, TextLine *from, TextLine *to)
{
  if (st->wordwrap) {
    int ret = 0;
    TextLine *tmp = from;

    /* Look forwards */
    while (tmp) {
      if (tmp == to) {
        return ret;
      }
      ret += text_get_visible_lines(st, region, tmp->line);
      tmp = tmp->next;
    }

    return ret;
  }
  return txt_get_span(from, to);
}

int text_get_total_lines(SpaceText *st, ARegion *region)
{
  DrawCache *drawcache;

  text_update_drawcache(st, region);
  drawcache = static_cast<DrawCache *>(st->runtime->drawcache);

  return drawcache->total_lines;
}

/** \} */

/* -------------------------------------------------------------------- */
/** \name Draw Scroll-Bar
 * \{ */

static void calc_text_rcts(SpaceText *st, ARegion *region, rcti *scroll, rcti *back)
{
  int lhlstart, lhlend, ltexth, sell_off, curl_off;
  short barheight, barstart, hlstart, hlend, blank_lines;
  short pix_available, pix_top_margin, pix_bottom_margin, pix_bardiff;

  pix_top_margin = (0.4 * U.widget_unit);
  pix_bottom_margin = (0.4 * U.widget_unit);
  pix_available = region->winy - pix_top_margin - pix_bottom_margin;
  ltexth = text_get_total_lines(st, region);
  blank_lines = st->runtime->viewlines / 2;

  /* nicer code: use scroll rect for entire bar */
  back->xmin = region->winx - (0.6 * U.widget_unit);
  back->xmax = region->winx;
  back->ymin = 0;
  back->ymax = region->winy;

  scroll->xmax = region->winx - (0.2 * U.widget_unit);
  scroll->xmin = scroll->xmax - (0.4 * U.widget_unit);
  scroll->ymin = pix_top_margin;
  scroll->ymax = pix_available;

  /* when re-sizing a 2D Viewport with the bar at the bottom to a greater height
   * more blank lines will be added */
  if (ltexth + blank_lines < st->top + st->runtime->viewlines) {
    blank_lines = st->top + st->runtime->viewlines - ltexth;
  }

  ltexth += blank_lines;

  barheight = (ltexth > 0) ? (st->runtime->viewlines * pix_available) / ltexth : 0;
  pix_bardiff = 0;
  if (barheight < 20) {
    pix_bardiff = 20 - barheight; /* take into account the now non-linear sizing of the bar */
    barheight = 20;
  }
  barstart = (ltexth > 0) ? ((pix_available - pix_bardiff) * st->top) / ltexth : 0;

  st->runtime->scroll_region_handle = *scroll;
  st->runtime->scroll_region_handle.ymax -= barstart;
  st->runtime->scroll_region_handle.ymin = st->runtime->scroll_region_handle.ymax - barheight;

  CLAMP(st->runtime->scroll_region_handle.ymin, pix_bottom_margin, region->winy - pix_top_margin);
  CLAMP(st->runtime->scroll_region_handle.ymax, pix_bottom_margin, region->winy - pix_top_margin);

  st->runtime->scroll_px_per_line = (pix_available > 0) ? float(ltexth) / pix_available : 0;
  if (st->runtime->scroll_px_per_line < 0.1f) {
    st->runtime->scroll_px_per_line = 0.1f;
  }

  curl_off = text_get_span_wrap(
      st, region, static_cast<TextLine *>(st->text->lines.first), st->text->curl);
  sell_off = text_get_span_wrap(
      st, region, static_cast<TextLine *>(st->text->lines.first), st->text->sell);
  lhlstart = MIN2(curl_off, sell_off);
  lhlend = std::max(curl_off, sell_off);

  if (ltexth > 0) {
    hlstart = (lhlstart * pix_available) / ltexth;
    hlend = (lhlend * pix_available) / ltexth;

    /* The scroll-bar is non-linear sized. */
    if (pix_bardiff > 0) {
      /* the start of the highlight is in the current viewport */
<<<<<<< HEAD
      if (st->runtime->viewlines && lhlstart >= st->top &&
          lhlstart <= st->top + st->runtime->viewlines) {
=======
      if (st->runtime.viewlines && lhlstart >= st->top &&
          lhlstart <= st->top + st->runtime.viewlines)
      {
>>>>>>> c78a0f3a
        /* Speed the progression of the start of the highlight through the scroll-bar. */
        hlstart = (((pix_available - pix_bardiff) * lhlstart) / ltexth) +
                  (pix_bardiff * (lhlstart - st->top) / st->runtime->viewlines);
      }
      else if (lhlstart > st->top + st->runtime->viewlines && hlstart < barstart + barheight &&
               hlstart > barstart)
      {
        /* push hl start down */
        hlstart = barstart + barheight;
      }
      else if (lhlend > st->top && lhlstart < st->top && hlstart > barstart) {
        /* Fill out start. */
        hlstart = barstart;
      }

      if (hlend <= hlstart) {
        hlend = hlstart + 2;
      }

      /* the end of the highlight is in the current viewport */
      if (st->runtime->viewlines && lhlend >= st->top &&
          lhlend <= st->top + st->runtime->viewlines) {
        /* Speed the progression of the end of the highlight through the scroll-bar. */
        hlend = (((pix_available - pix_bardiff) * lhlend) / ltexth) +
                (pix_bardiff * (lhlend - st->top) / st->runtime->viewlines);
      }
      else if (lhlend < st->top && hlend >= barstart - 2 && hlend < barstart + barheight) {
        /* push hl end up */
        hlend = barstart;
      }
      else if (lhlend > st->top + st->runtime->viewlines &&
               lhlstart < st->top + st->runtime->viewlines && hlend < barstart + barheight)
      {
        /* fill out end */
        hlend = barstart + barheight;
      }

      if (hlend <= hlstart) {
        hlstart = hlend - 2;
      }
    }
  }
  else {
    hlstart = 0;
    hlend = 0;
  }

  if (hlend - hlstart < 2) {
    hlend = hlstart + 2;
  }

  st->runtime->scroll_region_select = *scroll;
  st->runtime->scroll_region_select.ymax = region->winy - pix_top_margin - hlstart;
  st->runtime->scroll_region_select.ymin = region->winy - pix_top_margin - hlend;

  CLAMP(st->runtime->scroll_region_select.ymin, pix_bottom_margin, region->winy - pix_top_margin);
  CLAMP(st->runtime->scroll_region_select.ymax, pix_bottom_margin, region->winy - pix_top_margin);
}

static void draw_textscroll(const SpaceText *st, rcti *scroll, rcti *back)
{
  bTheme *btheme = UI_GetTheme();
  uiWidgetColors wcol = btheme->tui.wcol_scroll;
  float col[4];
  float rad;

  /* Background so highlights don't go behind the scroll-bar. */
  uint pos = GPU_vertformat_attr_add(
      immVertexFormat(), "pos", GPU_COMP_I32, 2, GPU_FETCH_INT_TO_FLOAT);
  immBindBuiltinProgram(GPU_SHADER_3D_UNIFORM_COLOR);
  immUniformThemeColor(TH_BACK);
  immRecti(pos, back->xmin, back->ymin, back->xmax, back->ymax);
  immUnbindProgram();

  UI_draw_widget_scroll(&wcol,
                        scroll,
                        &st->runtime->scroll_region_handle,
                        (st->flags & ST_SCROLL_SELECT) ? UI_SCROLL_PRESSED : 0);

  UI_draw_roundbox_corner_set(UI_CNR_ALL);
  rad = 0.4f * min_ii(BLI_rcti_size_x(&st->runtime->scroll_region_select),
                      BLI_rcti_size_y(&st->runtime->scroll_region_select));
  UI_GetThemeColor3fv(TH_HILITE, col);
  col[3] = 0.18f;

  rctf rect;
  rect.xmin = st->runtime->scroll_region_select.xmin + 1;
  rect.xmax = st->runtime->scroll_region_select.xmax - 1;
  rect.ymin = st->runtime->scroll_region_select.ymin;
  rect.ymax = st->runtime->scroll_region_select.ymax;
  UI_draw_roundbox_aa(&rect, true, rad, col);
}

/** \} */

/* -------------------------------------------------------------------- */
/** \name Draw Documentation
 * \{ */

/* -------------------------------------------------------------------- */
/** \name Draw Suggestion List
 * \{ */

static void draw_suggestion_list(const SpaceText *st, const TextDrawContext *tdc, ARegion *region)
{
  SuggItem *item, *first, *last, *sel;
  char str[SUGG_LIST_WIDTH * BLI_UTF8_MAX + 1];
  int offl, offc, vcurl, vcurc;
  int w, boxw = 0, boxh, i, x, y, *top;
  const int lheight = TXT_LINE_HEIGHT(st);
  const int margin_x = 2;

  if (!st->text) {
    return;
  }
  if (!texttool_text_is_active(st->text)) {
    return;
  }

  first = texttool_suggest_first();
  last = texttool_suggest_last();

  if (!first || !last) {
    return;
  }

  text_pop_suggest_list();
  sel = texttool_suggest_selected();
  top = texttool_suggest_top();

  wrap_offset(st, region, st->text->curl, st->text->curc, &offl, &offc);
  vcurl = txt_get_span(static_cast<TextLine *>(st->text->lines.first), st->text->curl) - st->top +
          offl;
  vcurc = text_get_char_pos(st, st->text->curl->line, st->text->curc) - st->left + offc;

  x = TXT_BODY_LEFT(st) + (vcurc * st->runtime->cwidth_px);
  y = region->winy - (vcurl + 1) * lheight - 2;

  /* offset back so the start of the text lines up with the suggestions,
   * not essential but makes suggestions easier to follow */
  x -= st->runtime->cwidth_px *
       (st->text->curc - text_find_identifier_start(st->text->curl->line, st->text->curc));

  boxw = SUGG_LIST_WIDTH * st->runtime->cwidth_px + 20;
  boxh = SUGG_LIST_SIZE * lheight + 8;

  if (x + boxw > region->winx) {
    x = std::max(0, region->winx - boxw);
  }

  /* not needed but stands out nicer */
  {
    rctf rect;
    rect.xmin = x;
    rect.xmax = x + boxw;
    rect.ymin = y - boxh;
    rect.ymax = y;
    ui_draw_dropshadow(&rect, 0.0f, 8.0f, 1.0f, 0.5f);
  }

  uint pos = GPU_vertformat_attr_add(
      immVertexFormat(), "pos", GPU_COMP_I32, 2, GPU_FETCH_INT_TO_FLOAT);
  immBindBuiltinProgram(GPU_SHADER_3D_UNIFORM_COLOR);

  immUniformThemeColor(TH_SHADE1);
  immRecti(pos, x - 1, y + 1, x + boxw + 1, y - boxh - 1);
  immUniformThemeColorShade(TH_BACK, 16);
  immRecti(pos, x, y, x + boxw, y - boxh);

  immUnbindProgram();

  /* Set the top 'item' of the visible list */
  for (i = 0, item = first; i < *top && item->next; i++, item = item->next) {
    /* pass */
  }

  for (i = 0; i < SUGG_LIST_SIZE && item; i++, item = item->next) {
    int len = txt_utf8_forward_columns(item->name, SUGG_LIST_WIDTH, nullptr) - item->name;

    y -= lheight;

    BLI_strncpy(str, item->name, len + 1);

    w = st->runtime->cwidth_px * text_get_char_pos(st, str, len);

    if (item == sel) {
      uint posi = GPU_vertformat_attr_add(
          immVertexFormat(), "pos", GPU_COMP_I32, 2, GPU_FETCH_INT_TO_FLOAT);
      immBindBuiltinProgram(GPU_SHADER_3D_UNIFORM_COLOR);

      immUniformThemeColor(TH_SHADE2);
      immRecti(posi, x + margin_x, y - 3, x + margin_x + w, y + lheight - 3);

      immUnbindProgram();
    }

    format_draw_color(tdc, item->type);
    text_draw(st, tdc, str, 0, 0, x + margin_x, y - 1, nullptr);

    if (item == last) {
      break;
    }
  }
}

/** \} */

/* -------------------------------------------------------------------- */
/** \name Draw Cursor
 * \{ */

static void draw_text_decoration(SpaceText *st, ARegion *region)
{
  Text *text = st->text;
  int vcurl, vcurc, vsell, vselc;
  bool hidden = false;
  int x, y, w, i;
  int offl, offc;
  const int lheight = TXT_LINE_HEIGHT(st);

  /* Convert to view space character coordinates to determine if cursor is hidden */
  wrap_offset(st, region, text->sell, text->selc, &offl, &offc);
  vsell = txt_get_span(static_cast<TextLine *>(text->lines.first), text->sell) - st->top + offl;
  vselc = text_get_char_pos(st, text->sell->line, text->selc) - st->left + offc;

  if (vselc < 0) {
    vselc = 0;
    hidden = true;
  }

  if (text->curl == text->sell && text->curc == text->selc && !st->line_hlight && hidden) {
    /* Nothing to draw here */
    return;
  }

  uint pos = GPU_vertformat_attr_add(
      immVertexFormat(), "pos", GPU_COMP_I32, 2, GPU_FETCH_INT_TO_FLOAT);
  immBindBuiltinProgram(GPU_SHADER_3D_UNIFORM_COLOR);

  /* Draw the selection */
  if (text->curl != text->sell || text->curc != text->selc) {
    /* Convert all to view space character coordinates */
    wrap_offset(st, region, text->curl, text->curc, &offl, &offc);
    vcurl = txt_get_span(static_cast<TextLine *>(text->lines.first), text->curl) - st->top + offl;
    vcurc = text_get_char_pos(st, text->curl->line, text->curc) - st->left + offc;

    if (vcurc < 0) {
      vcurc = 0;
    }

    immUniformThemeColor(TH_SHADE2);

    x = TXT_BODY_LEFT(st);
    y = region->winy;
    if (st->flags & ST_SCROLL_SELECT) {
      y += st->runtime->scroll_ofs_px[1];
    }

    if (vcurl == vsell) {
      y -= vcurl * lheight;

      if (vcurc < vselc) {
        immRecti(pos,
                 x + vcurc * st->runtime->cwidth_px,
                 y,
                 x + vselc * st->runtime->cwidth_px,
                 y - lheight);
      }
      else {
        immRecti(pos,
                 x + vselc * st->runtime->cwidth_px,
                 y,
                 x + vcurc * st->runtime->cwidth_px,
                 y - lheight);
      }
    }
    else {
      int froml, fromc, tol, toc;

      if (vcurl < vsell) {
        froml = vcurl;
        tol = vsell;
        fromc = vcurc;
        toc = vselc;
      }
      else {
        froml = vsell;
        tol = vcurl;
        fromc = vselc;
        toc = vcurc;
      }

      y -= froml * lheight;

      immRecti(
          pos, x + fromc * st->runtime->cwidth_px - U.pixelsize, y, region->winx, y - lheight);
      y -= lheight;

      for (i = froml + 1; i < tol; i++) {
        immRecti(pos, x - U.pixelsize, y, region->winx, y - lheight);
        y -= lheight;
      }

      if (x + toc * st->runtime->cwidth_px > x) {
        immRecti(pos, x - U.pixelsize, y, x + toc * st->runtime->cwidth_px, y - lheight);
      }
      y -= lheight;
    }
  }

  if (st->line_hlight) {
    int y1, y2;

    if (st->wordwrap) {
      int visible_lines = text_get_visible_lines(st, region, text->sell->line);

      wrap_offset_in_line(st, region, text->sell, text->selc, &offl, &offc);

      y1 = region->winy - (vsell - offl) * lheight;
      if (st->flags & ST_SCROLL_SELECT) {
        y1 += st->runtime->scroll_ofs_px[1];
      }
      y2 = y1 - (lheight * visible_lines);
    }
    else {
      y1 = region->winy - vsell * lheight;
      if (st->flags & ST_SCROLL_SELECT) {
        y1 += st->runtime->scroll_ofs_px[1];
      }
      y2 = y1 - (lheight);
    }

    if (!(y1 < 0 || y2 > region->winy)) { /* check we need to draw */
      float highlight_color[4];
      UI_GetThemeColor4fv(TH_TEXT, highlight_color);
      highlight_color[3] = 0.1f;
      immUniformColor4fv(highlight_color);
      GPU_blend(GPU_BLEND_ALPHA);
      immRecti(pos, 0, y1, region->winx, y2);
      GPU_blend(GPU_BLEND_NONE);
    }
  }

  if (!hidden) {
    /* Draw the cursor itself (we draw the sel. cursor as this is the leading edge) */
    x = TXT_BODY_LEFT(st) + (vselc * st->runtime->cwidth_px);
    y = region->winy - vsell * lheight;
    if (st->flags & ST_SCROLL_SELECT) {
      y += st->runtime->scroll_ofs_px[1];
    }

    immUniformThemeColor(TH_HILITE);

    if (st->overwrite) {
      char ch = text->sell->line[text->selc];

      y += TXT_LINE_SPACING(st);
      w = st->runtime->cwidth_px;
      if (ch == '\t') {
        w *= st->tabnumber - (vselc + st->left) % st->tabnumber;
      }

      immRecti(
          pos, x, y - lheight - U.pixelsize, x + w + U.pixelsize, y - lheight - (3 * U.pixelsize));
    }
    else {
      immRecti(pos, x - U.pixelsize, y, x + U.pixelsize, y - lheight);
    }
  }

  immUnbindProgram();
}

/** \} */

/* -------------------------------------------------------------------- */
/** \name Draw Matching Brackets
 * \{ */

static void draw_brackets(const SpaceText *st, const TextDrawContext *tdc, ARegion *region)
{
  TextLine *startl, *endl, *linep;
  Text *text = st->text;
  int b, fc, find, stack, viewc, viewl, offl, offc, x, y;
  int startc, endc, c;

  char ch;

  /* syntax_highlight must be on or else the format string will be null */
  if (!text->curl || !tdc->syntax_highlight) {
    return;
  }

  startl = text->curl;
  startc = text->curc;
  b = text_check_bracket(startl->line[startc]);
  if (b == 0 && startc > 0) {
    b = text_check_bracket(startl->line[--startc]);
  }
  if (b == 0) {
    return;
  }

  linep = startl;
  c = startc;
  fc = BLI_str_utf8_offset_to_index(linep->line, linep->len, startc);
  endl = nullptr;
  endc = -1;
  find = -b;
  stack = 0;

  /* Don't highlight brackets if syntax HL is off or bracket in string or comment. */
  if (!linep->format || linep->format[fc] == FMT_TYPE_STRING ||
      linep->format[fc] == FMT_TYPE_COMMENT)
  {
    return;
  }

  if (b > 0) {
    /* opening bracket, search forward for close */
    fc++;
    c += BLI_str_utf8_size_safe(linep->line + c);
    while (linep) {
      while (c < linep->len) {
        if (linep->format && linep->format[fc] != FMT_TYPE_STRING &&
            linep->format[fc] != FMT_TYPE_COMMENT)
        {
          b = text_check_bracket(linep->line[c]);
          if (b == find) {
            if (stack == 0) {
              endl = linep;
              endc = c;
              break;
            }
            stack--;
          }
          else if (b == -find) {
            stack++;
          }
        }
        fc++;
        c += BLI_str_utf8_size_safe(linep->line + c);
      }
      if (endl) {
        break;
      }
      linep = linep->next;
      c = 0;
      fc = 0;
    }
  }
  else {
    /* closing bracket, search backward for open */
    fc--;
    if (c > 0) {
      c -= linep->line + c - BLI_str_find_prev_char_utf8(linep->line + c, linep->line);
    }
    while (linep) {
      while (fc >= 0) {
        if (linep->format && linep->format[fc] != FMT_TYPE_STRING &&
            linep->format[fc] != FMT_TYPE_COMMENT)
        {
          b = text_check_bracket(linep->line[c]);
          if (b == find) {
            if (stack == 0) {
              endl = linep;
              endc = c;
              break;
            }
            stack--;
          }
          else if (b == -find) {
            stack++;
          }
        }
        fc--;
        if (c > 0) {
          c -= linep->line + c - BLI_str_find_prev_char_utf8(linep->line + c, linep->line);
        }
      }
      if (endl) {
        break;
      }
      linep = linep->prev;
      if (linep) {
        if (linep->format) {
          fc = strlen(linep->format) - 1;
        }
        else {
          fc = -1;
        }
        if (linep->len) {
          c = BLI_str_find_prev_char_utf8(linep->line + linep->len, linep->line) - linep->line;
        }
        else {
          fc = -1;
        }
      }
    }
  }

  if (!endl || endc == -1) {
    return;
  }

  UI_FontThemeColor(tdc->font_id, TH_HILITE);
  x = TXT_BODY_LEFT(st);
  y = region->winy - st->runtime->lheight_px;
  if (st->flags & ST_SCROLL_SELECT) {
    y += st->runtime->scroll_ofs_px[1];
  }

  /* draw opening bracket */
  ch = startl->line[startc];
  wrap_offset(st, region, startl, startc, &offl, &offc);
  viewc = text_get_char_pos(st, startl->line, startc) - st->left + offc;

  if (viewc >= 0) {
    viewl = txt_get_span(static_cast<TextLine *>(text->lines.first), startl) - st->top + offl;

    text_font_draw_character(
        tdc, x + viewc * st->runtime->cwidth_px, y - viewl * TXT_LINE_HEIGHT(st), ch);
    text_font_draw_character(
        tdc, x + viewc * st->runtime->cwidth_px + 1, y - viewl * TXT_LINE_HEIGHT(st), ch);
  }

  /* draw closing bracket */
  ch = endl->line[endc];
  wrap_offset(st, region, endl, endc, &offl, &offc);
  viewc = text_get_char_pos(st, endl->line, endc) - st->left + offc;

  if (viewc >= 0) {
    viewl = txt_get_span(static_cast<TextLine *>(text->lines.first), endl) - st->top + offl;

    text_font_draw_character(
        tdc, x + viewc * st->runtime->cwidth_px, y - viewl * TXT_LINE_HEIGHT(st), ch);
    text_font_draw_character(
        tdc, x + viewc * st->runtime->cwidth_px + 1, y - viewl * TXT_LINE_HEIGHT(st), ch);
  }
}

/** \} */

/* -------------------------------------------------------------------- */
/** \name Main Region Drawing
 * \{ */

void draw_text_main(SpaceText *st, ARegion *region)
{
  TextDrawContext tdc = {0};
  Text *text = st->text;
  TextFormatType *tft;
  TextLine *tmp;
  rcti scroll, back;
  char linenr[12];
  int i, x, y, winx, linecount = 0, lineno = 0;
  int wraplinecount = 0, wrap_skip = 0;
  int margin_column_x;

  /* if no text, nothing to do */
  if (!text) {
    return;
  }

  /* DPI controlled line height and font size. */
  st->runtime->lheight_px = (U.widget_unit * st->lheight) / 20;

  /* don't draw lines below this */
  const int clip_min_y = -int(st->runtime->lheight_px - 1);

  st->runtime->viewlines = (st->runtime->lheight_px) ?
                               int(region->winy - clip_min_y) / TXT_LINE_HEIGHT(st) :
                               0;

  text_draw_context_init(st, &tdc);

  text_update_drawcache(st, region);

  /* make sure all the positional pointers exist */
  if (!text->curl || !text->sell || !text->lines.first || !text->lines.last) {
    txt_clean_text(text);
  }

  /* Update rectangles for scroll. */
  calc_text_rcts(st, region, &scroll, &back); /* scroll will hold the entire bar size */

  /* update syntax formatting if needed */
  tft = ED_text_format_get(text);
  tmp = static_cast<TextLine *>(text->lines.first);
  lineno = 0;
  for (i = 0; i < st->top && tmp; i++) {
    if (tdc.syntax_highlight && !tmp->format) {
      tft->format_line(st, tmp, false);
    }

    if (st->wordwrap) {
      int lines = text_get_visible_lines_no(st, lineno);

      if (wraplinecount + lines > st->top) {
        wrap_skip = st->top - wraplinecount;
        break;
      }

      wraplinecount += lines;
      tmp = tmp->next;
      linecount++;
    }
    else {
      tmp = tmp->next;
      linecount++;
    }

    lineno++;
  }

  text_font_begin(&tdc);

  tdc.cwidth_px = max_ii(int(BLF_fixed_width(tdc.font_id)), 1);
  st->runtime->cwidth_px = tdc.cwidth_px;

  /* draw line numbers background */
  if (st->showlinenrs) {
    uint pos = GPU_vertformat_attr_add(
        immVertexFormat(), "pos", GPU_COMP_I32, 2, GPU_FETCH_INT_TO_FLOAT);
    immBindBuiltinProgram(GPU_SHADER_3D_UNIFORM_COLOR);
    immUniformThemeColor(TH_GRID);
    immRecti(pos, 0, 0, TXT_NUMCOL_WIDTH(st), region->winy);
    immUnbindProgram();
  }
  else {
    st->runtime->line_number_display_digits = 0; /* not used */
  }

  x = TXT_BODY_LEFT(st);
  y = region->winy - st->runtime->lheight_px;
  int viewlines = st->runtime->viewlines;
  if (st->flags & ST_SCROLL_SELECT) {
    y += st->runtime->scroll_ofs_px[1];
    viewlines += 1;
  }

  winx = region->winx - TXT_SCROLL_WIDTH;

  /* draw cursor, margin, selection and highlight */
  draw_text_decoration(st, region);

  /* draw the text */
  UI_FontThemeColor(tdc.font_id, TH_TEXT);

  for (i = 0; y > clip_min_y && i < viewlines && tmp; i++, tmp = tmp->next) {
    if (tdc.syntax_highlight && !tmp->format) {
      tft->format_line(st, tmp, false);
    }

    if (st->showlinenrs && !wrap_skip) {
      /* Draw line number. */
      UI_FontThemeColor(tdc.font_id, (tmp == text->sell) ? TH_HILITE : TH_LINENUMBERS);
      SNPRINTF(linenr, "%*d", st->runtime->line_number_display_digits, i + linecount + 1);
      text_font_draw(&tdc, TXT_NUMCOL_PAD * st->runtime->cwidth_px, y, linenr);
      /* Change back to text color. */
      UI_FontThemeColor(tdc.font_id, TH_TEXT);
    }

    if (st->wordwrap) {
      /* draw word wrapped text */
      int lines = text_draw_wrapped(st, &tdc, tmp->line, x, y, winx - x, tmp->format, wrap_skip);
      y -= lines * TXT_LINE_HEIGHT(st);
    }
    else {
      /* draw unwrapped text */
      text_draw(
          st, &tdc, tmp->line, st->left, region->winx / st->runtime->cwidth_px, x, y, tmp->format);
      y -= TXT_LINE_HEIGHT(st);
    }

    wrap_skip = 0;
  }

  if (st->flags & ST_SHOW_MARGIN) {
    margin_column_x = x + st->runtime->cwidth_px * (st->margin_column - st->left);
    if (margin_column_x >= x) {
      uint pos = GPU_vertformat_attr_add(
          immVertexFormat(), "pos", GPU_COMP_I32, 2, GPU_FETCH_INT_TO_FLOAT);
      immBindBuiltinProgram(GPU_SHADER_3D_UNIFORM_COLOR);
      float margin_color[4];
      UI_GetThemeColor4fv(TH_TEXT, margin_color);
      margin_color[3] = 0.2f;
      immUniformColor4fv(margin_color);
      GPU_blend(GPU_BLEND_ALPHA);
      immRecti(pos, margin_column_x, 0, margin_column_x + U.pixelsize, region->winy);
      GPU_blend(GPU_BLEND_NONE);
      immUnbindProgram();
    }
  }

  /* draw other stuff */
  draw_brackets(st, &tdc, region);
  draw_textscroll(st, &scroll, &back);
  /* draw_documentation(st, region); - No longer supported */
  draw_suggestion_list(st, &tdc, region);

  text_font_end(&tdc);
}

/** \} */

/* -------------------------------------------------------------------- */
/** \name Update & Coordinate Conversion
 * \{ */

void text_update_character_width(SpaceText *st)
{
  TextDrawContext tdc = {0};

  text_draw_context_init(st, &tdc);

  text_font_begin(&tdc);
  st->runtime->cwidth_px = BLF_fixed_width(tdc.font_id);
  st->runtime->cwidth_px = MAX2(st->runtime->cwidth_px, char(1));
  text_font_end(&tdc);
}

bool ED_text_activate_in_screen(bContext *C, Text *text)
{
  ScrArea *area = BKE_screen_find_big_area(CTX_wm_screen(C), SPACE_TEXT, 0);
  if (area) {
    SpaceText *st = static_cast<SpaceText *>(area->spacedata.first);
    ARegion *region = BKE_area_find_region_type(area, RGN_TYPE_WINDOW);
    st->text = text;
    if (region) {
      ED_text_scroll_to_cursor(st, region, true);
    }
    WM_event_add_notifier(C, NC_TEXT | ND_CURSOR, text);
    return true;
  }

  return false;
}

void ED_text_scroll_to_cursor(SpaceText *st, ARegion *region, const bool center)
{
  Text *text;
  int i, x, winx = region->winx;

  if (ELEM(nullptr, st, st->text, st->text->curl)) {
    return;
  }

  text = st->text;

  text_update_character_width(st);

  i = txt_get_span(static_cast<TextLine *>(text->lines.first), text->sell);
  if (st->wordwrap) {
    int offl, offc;
    wrap_offset(st, region, text->sell, text->selc, &offl, &offc);
    i += offl;
  }

  if (center) {
    if (st->top + st->runtime->viewlines <= i || st->top > i) {
      st->top = i - st->runtime->viewlines / 2;
    }
  }
  else {
    if (st->top + st->runtime->viewlines <= i) {
      st->top = i - (st->runtime->viewlines - 1);
    }
    else if (st->top > i) {
      st->top = i;
    }
  }

  if (st->wordwrap) {
    st->left = 0;
  }
  else {
    x = st->runtime->cwidth_px * (text_get_char_pos(st, text->sell->line, text->selc) - st->left);
    winx -= TXT_BODY_LEFT(st) + TXT_SCROLL_WIDTH;

    if (center) {
      if (x <= 0 || x > winx) {
        st->left += (x - winx / 2) / st->runtime->cwidth_px;
      }
    }
    else {
      if (x <= 0) {
        st->left += ((x + 1) / st->runtime->cwidth_px) - 1;
      }
      else if (x > winx) {
        st->left += ((x - (winx + 1)) / st->runtime->cwidth_px) + 1;
      }
    }
  }

  if (st->top < 0) {
    st->top = 0;
  }
  if (st->left < 0) {
    st->left = 0;
  }

  st->runtime->scroll_ofs_px[0] = 0;
  st->runtime->scroll_ofs_px[1] = 0;
}

void text_scroll_to_cursor__area(SpaceText *st, ScrArea *area, const bool center)
{
  ARegion *region;

  if (ELEM(nullptr, st, st->text, st->text->curl)) {
    return;
  }

  region = BKE_area_find_region_type(area, RGN_TYPE_WINDOW);

  if (region) {
    ED_text_scroll_to_cursor(st, region, center);
  }
}

void text_update_cursor_moved(bContext *C)
{
  ScrArea *area = CTX_wm_area(C);
  SpaceText *st = CTX_wm_space_text(C);

  text_scroll_to_cursor__area(st, area, true);
}

bool ED_text_region_location_from_cursor(SpaceText *st,
                                         ARegion *region,
                                         const int cursor_co[2],
                                         int r_pixel_co[2])
{
  TextLine *line = nullptr;

  if (!st->text) {
    goto error;
  }

  line = static_cast<TextLine *>(BLI_findlink(&st->text->lines, cursor_co[0]));
  if (!line || (cursor_co[1] < 0) || (cursor_co[1] > line->len)) {
    goto error;
  }
  else {
    int offl, offc;
    int linenr_offset = TXT_BODY_LEFT(st);
    /* handle tabs as well! */
    int char_pos = text_get_char_pos(st, line->line, cursor_co[1]);

    wrap_offset(st, region, line, cursor_co[1], &offl, &offc);
    r_pixel_co[0] = (char_pos + offc - st->left) * st->runtime->cwidth_px + linenr_offset;
    r_pixel_co[1] = (cursor_co[0] + offl - st->top) * TXT_LINE_HEIGHT(st);
    r_pixel_co[1] = (region->winy - (r_pixel_co[1] + (TXT_BODY_LPAD * st->runtime->cwidth_px))) -
                    st->runtime->lheight_px;
  }
  return true;

error:
  r_pixel_co[0] = r_pixel_co[1] = -1;
  return false;
}

/** \} */<|MERGE_RESOLUTION|>--- conflicted
+++ resolved
@@ -936,14 +936,8 @@
     /* The scroll-bar is non-linear sized. */
     if (pix_bardiff > 0) {
       /* the start of the highlight is in the current viewport */
-<<<<<<< HEAD
       if (st->runtime->viewlines && lhlstart >= st->top &&
           lhlstart <= st->top + st->runtime->viewlines) {
-=======
-      if (st->runtime.viewlines && lhlstart >= st->top &&
-          lhlstart <= st->top + st->runtime.viewlines)
-      {
->>>>>>> c78a0f3a
         /* Speed the progression of the start of the highlight through the scroll-bar. */
         hlstart = (((pix_available - pix_bardiff) * lhlstart) / ltexth) +
                   (pix_bardiff * (lhlstart - st->top) / st->runtime->viewlines);
