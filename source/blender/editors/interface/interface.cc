/* SPDX-FileCopyrightText: 2001-2002 NaN Holding BV. All rights reserved.
 *
 * SPDX-License-Identifier: GPL-2.0-or-later */

/** \file
 * \ingroup edinterface
 */
#include <algorithm>
#include <cctype>
#include <cfloat>
#include <climits>
#include <cmath>
#include <cstddef> /* `offsetof()` */
#include <cstring>

#include <fmt/format.h>

#include "MEM_guardedalloc.h"

#include "DNA_object_types.h"
#include "DNA_scene_types.h"
#include "DNA_screen_types.h"
#include "DNA_userdef_types.h"

#include "BLI_ghash.h"
#include "BLI_listbase.h"
#include "BLI_rect.h"
#include "BLI_string.h"
#include "BLI_string_utf8.h"
#include "BLI_vector.hh"

#include "BLI_utildefines.h"

#include "BKE_animsys.h"
#include "BKE_context.hh"
#include "BKE_idprop.hh"
#include "BKE_report.hh"
#include "BKE_scene.hh"
#include "BKE_screen.hh"
#include "BKE_unit.hh"

#include "GPU_matrix.hh"
#include "GPU_state.hh"

#include "BLF_api.hh"
#include "BLT_translation.hh"

#include "UI_abstract_view.hh"
#include "UI_interface.hh"
#include "UI_interface_icons.hh"
#include "UI_string_search.hh"
#include "UI_view2d.hh"

#include "IMB_imbuf.hh"

#include "WM_api.hh"
#include "WM_message.hh"
#include "WM_types.hh"

#include "RNA_access.hh"
#include "RNA_enum_types.hh"

#ifdef WITH_PYTHON
#  include "BPY_extern_run.hh"
#endif

#include "ED_numinput.hh"
#include "ED_screen.hh"

#include "IMB_colormanagement.hh"

#include "interface_intern.hh"

using blender::StringRef;
using blender::Vector;

/* prototypes. */
static void ui_def_but_rna__menu(bContext *C, uiLayout *layout, void *but_p);
static void ui_def_but_rna__panel_type(bContext * /*C*/, uiLayout *layout, void *arg);
static void ui_def_but_rna__menu_type(bContext * /*C*/, uiLayout *layout, void *but_p);

/* avoid unneeded calls to ui_but_value_get */
#define UI_BUT_VALUE_UNSET DBL_MAX
#define UI_GET_BUT_VALUE_INIT(_but, _value) \
  if (_value == DBL_MAX) { \
    (_value) = ui_but_value_get(_but); \
  } \
  ((void)0)

#define B_NOP -1

/**
 * a full doc with API notes can be found in 'blender/doc/guides/interface_API.txt'
 *
 * `uiBlahBlah()`   external function.
 * `ui_blah_blah()` internal function.
 */

static void ui_but_free(const bContext *C, uiBut *but);

static bool ui_but_is_unit_radians_ex(const UnitSettings *unit, const int unit_type)
{
  return (unit->system_rotation == USER_UNIT_ROT_RADIANS && unit_type == PROP_UNIT_ROTATION);
}

static bool ui_but_is_unit_radians(const uiBut *but)
{
  const UnitSettings *unit = but->block->unit;
  const int unit_type = UI_but_unit_type_get(but);

  return ui_but_is_unit_radians_ex(unit, unit_type);
}

/* ************* window matrix ************** */

void ui_block_to_region_fl(const ARegion *region, const uiBlock *block, float *x, float *y)
{
  const int getsizex = BLI_rcti_size_x(&region->winrct) + 1;
  const int getsizey = BLI_rcti_size_y(&region->winrct) + 1;

  float gx = *x;
  float gy = *y;

  if (block->panel) {
    gx += block->panel->ofsx;
    gy += block->panel->ofsy;
  }

  *x = float(getsizex) *
       (0.5f + 0.5f * (gx * block->winmat[0][0] + gy * block->winmat[1][0] + block->winmat[3][0]));
  *y = float(getsizey) *
       (0.5f + 0.5f * (gx * block->winmat[0][1] + gy * block->winmat[1][1] + block->winmat[3][1]));
}

void ui_block_to_window_fl(const ARegion *region, const uiBlock *block, float *x, float *y)
{
  ui_block_to_region_fl(region, block, x, y);
  *x += region->winrct.xmin;
  *y += region->winrct.ymin;
}

void ui_block_to_window(const ARegion *region, const uiBlock *block, int *x, int *y)
{
  float fx = *x;
  float fy = *y;

  ui_block_to_window_fl(region, block, &fx, &fy);

  *x = int(lround(fx));
  *y = int(lround(fy));
}

void ui_block_to_region_rctf(const ARegion *region,
                             const uiBlock *block,
                             rctf *rct_dst,
                             const rctf *rct_src)
{
  *rct_dst = *rct_src;
  ui_block_to_region_fl(region, block, &rct_dst->xmin, &rct_dst->ymin);
  ui_block_to_region_fl(region, block, &rct_dst->xmax, &rct_dst->ymax);
}

void ui_block_to_window_rctf(const ARegion *region,
                             const uiBlock *block,
                             rctf *rct_dst,
                             const rctf *rct_src)
{
  *rct_dst = *rct_src;
  ui_block_to_window_fl(region, block, &rct_dst->xmin, &rct_dst->ymin);
  ui_block_to_window_fl(region, block, &rct_dst->xmax, &rct_dst->ymax);
}

float ui_block_to_window_scale(const ARegion *region, const uiBlock *block)
{
  /* We could have function for this to avoid dummy arg. */
  float min_y = 0, max_y = 1;
  float dummy_x = 0.0f;
  ui_block_to_window_fl(region, block, &dummy_x, &min_y);
  dummy_x = 0.0f;
  ui_block_to_window_fl(region, block, &dummy_x, &max_y);
  return max_y - min_y;
}

void ui_window_to_block_fl(const ARegion *region, const uiBlock *block, float *x, float *y)
{
  const int getsizex = BLI_rcti_size_x(&region->winrct) + 1;
  const int getsizey = BLI_rcti_size_y(&region->winrct) + 1;
  const int sx = region->winrct.xmin;
  const int sy = region->winrct.ymin;

  const float a = 0.5f * float(getsizex) * block->winmat[0][0];
  const float b = 0.5f * float(getsizex) * block->winmat[1][0];
  const float c = 0.5f * float(getsizex) * (1.0f + block->winmat[3][0]);

  const float d = 0.5f * float(getsizey) * block->winmat[0][1];
  const float e = 0.5f * float(getsizey) * block->winmat[1][1];
  const float f = 0.5f * float(getsizey) * (1.0f + block->winmat[3][1]);

  const float px = *x - sx;
  const float py = *y - sy;

  *y = (a * (py - f) + d * (c - px)) / (a * e - d * b);
  *x = (px - b * (*y) - c) / a;

  if (block->panel) {
    *x -= block->panel->ofsx;
    *y -= block->panel->ofsy;
  }
}

void ui_window_to_block_rctf(const ARegion *region,
                             const uiBlock *block,
                             rctf *rct_dst,
                             const rctf *rct_src)
{
  *rct_dst = *rct_src;
  ui_window_to_block_fl(region, block, &rct_dst->xmin, &rct_dst->ymin);
  ui_window_to_block_fl(region, block, &rct_dst->xmax, &rct_dst->ymax);
}

void ui_window_to_block(const ARegion *region, const uiBlock *block, int *x, int *y)
{
  float fx = *x;
  float fy = *y;

  ui_window_to_block_fl(region, block, &fx, &fy);

  *x = int(lround(fx));
  *y = int(lround(fy));
}

void ui_window_to_region(const ARegion *region, int *x, int *y)
{
  *x -= region->winrct.xmin;
  *y -= region->winrct.ymin;
}

void ui_window_to_region_rcti(const ARegion *region, rcti *rect_dst, const rcti *rct_src)
{
  rect_dst->xmin = rct_src->xmin - region->winrct.xmin;
  rect_dst->xmax = rct_src->xmax - region->winrct.xmin;
  rect_dst->ymin = rct_src->ymin - region->winrct.ymin;
  rect_dst->ymax = rct_src->ymax - region->winrct.ymin;
}

void ui_window_to_region_rctf(const ARegion *region, rctf *rect_dst, const rctf *rct_src)
{
  rect_dst->xmin = rct_src->xmin - region->winrct.xmin;
  rect_dst->xmax = rct_src->xmax - region->winrct.xmin;
  rect_dst->ymin = rct_src->ymin - region->winrct.ymin;
  rect_dst->ymax = rct_src->ymax - region->winrct.ymin;
}

void ui_region_to_window(const ARegion *region, int *x, int *y)
{
  *x += region->winrct.xmin;
  *y += region->winrct.ymin;
}

int uiBlock::but_index(const uiBut *but) const
{
  BLI_assert(!buttons.is_empty() && but);
  auto index = std::distance(
      buttons.begin(),
      std::find_if(buttons.begin(), buttons.end(), [but](const std::unique_ptr<uiBut> &test) {
        return test.get() == but;
      }));
  BLI_assert(index != std::distance(buttons.begin(), buttons.end()));
  return index;
}

uiBut *uiBlock::next_but(const uiBut *but) const
{
  const int idx = this->but_index(but) + 1;
  return idx < this->buttons.size() ? this->buttons[idx].get() : nullptr;
}

uiBut *uiBlock::prev_but(const uiBut *but) const
{
  const int idx = this->but_index(but) - 1;
  return idx >= 0 ? this->buttons[idx].get() : nullptr;
}

void uiBlock::remove_but(const uiBut *but)
{
  int64_t target_index = this->but_index(but);
  this->buttons.remove(target_index);
}

uiBut *uiBlock::first_but_or_null() const
{
  return !this->buttons.is_empty() ? this->buttons.first().get() : nullptr;
}

uiBut *uiBlock::last_but_or_null() const
{
  return !this->buttons.is_empty() ? this->buttons.last().get() : nullptr;
}

static void ui_update_flexible_spacing(const ARegion *region, uiBlock *block)
{
  int sepr_flex_len = 0;
  for (const std::unique_ptr<uiBut> &but : block->buttons) {
    if (but->type == UI_BTYPE_SEPR_SPACER) {
      sepr_flex_len++;
    }
  }

  if (sepr_flex_len == 0) {
    return;
  }

  rcti rect;
  ui_but_to_pixelrect(&rect, region, block, block->buttons.last().get());
  const float buttons_width = float(rect.xmax) + UI_HEADER_OFFSET;
  const float region_width = float(region->sizex) * UI_SCALE_FAC;

  if (region_width <= buttons_width) {
    return;
  }

  /* We could get rid of this loop if we agree on a max number of spacer */
  Vector<int, 8> spacers_pos;
  for (const std::unique_ptr<uiBut> &but : block->buttons) {
    if (but->type == UI_BTYPE_SEPR_SPACER) {
      ui_but_to_pixelrect(&rect, region, block, but.get());
      spacers_pos.append(rect.xmax + UI_HEADER_OFFSET);
    }
  }

  const float view_scale_x = UI_view2d_scale_get_x(&region->v2d);
  const float segment_width = region_width / float(sepr_flex_len);
  float offset = 0, remaining_space = region_width - buttons_width;
  int i = 0;
  for (const std::unique_ptr<uiBut> &but : block->buttons) {
    BLI_rctf_translate(&but->rect, offset / view_scale_x, 0);
    if (but->type == UI_BTYPE_SEPR_SPACER) {
      /* How much the next block overlap with the current segment */
      int overlap = ((i == sepr_flex_len - 1) ? buttons_width - spacers_pos[i] :
                                                (spacers_pos[i + 1] - spacers_pos[i]) / 2);
      const int segment_end = segment_width * (i + 1);
      const int spacer_end = segment_end - overlap;
      const int spacer_sta = spacers_pos[i] + offset;
      if (spacer_end > spacer_sta) {
        const float step = min_ff(remaining_space, spacer_end - spacer_sta);
        remaining_space -= step;
        offset += step;
      }
      i++;
    }
  }
  ui_block_bounds_calc(block);
}

static void ui_update_window_matrix(const wmWindow *window, const ARegion *region, uiBlock *block)
{
  /* window matrix and aspect */
  if (region && region->runtime->visible) {
    /* Get projection matrix which includes View2D translation and zoom. */
    GPU_matrix_projection_get(block->winmat);
    block->aspect = 2.0f / fabsf(region->winx * block->winmat[0][0]);
  }
  else {
    /* No sub-window created yet, for menus for example, so we use the main
     * window instead, since buttons are created there anyway. */
    const blender::int2 win_size = WM_window_native_pixel_size(window);
    const rcti winrct = {0, win_size[0] - 1, 0, win_size[1] - 1};

    wmGetProjectionMatrix(block->winmat, &winrct);
    block->aspect = 2.0f / fabsf(win_size[0] * block->winmat[0][0]);
  }
}

void ui_region_winrct_get_no_margin(const ARegion *region, rcti *r_rect)
{
  uiBlock *block = static_cast<uiBlock *>(region->runtime->uiblocks.first);
  if (block && (block->flag & UI_BLOCK_LOOP) && (block->flag & UI_BLOCK_PIE_MENU) == 0) {
    BLI_rcti_rctf_copy_floor(r_rect, &block->rect);
    BLI_rcti_translate(r_rect, region->winrct.xmin, region->winrct.ymin);
  }
  else {
    *r_rect = region->winrct;
  }
}

/* ******************* block calc ************************* */

void UI_block_translate(uiBlock *block, float x, float y)
{
  for (const std::unique_ptr<uiBut> &but : block->buttons) {
    BLI_rctf_translate(&but->rect, x, y);
  }

  BLI_rctf_translate(&block->rect, x, y);
}

static bool ui_but_is_row_alignment_group(const uiBut *left, const uiBut *right)
{
  const bool is_same_align_group = (left->alignnr && (left->alignnr == right->alignnr));
  return is_same_align_group && (left->rect.xmin < right->rect.xmin);
}

static void ui_block_bounds_calc_text(uiBlock *block, float offset)
{
  if (block->buttons.is_empty()) {
    return;
  }
  const uiStyle *style = UI_style_get();
  std::unique_ptr<uiBut> *col_bt;
  int i = 0, j, x1addval = offset;

  UI_fontstyle_set(&style->widget);
  std::unique_ptr<uiBut> *end = block->buttons.end();

  std::unique_ptr<uiBut> *init_col_bt = block->buttons.begin();
  for (std::unique_ptr<uiBut> *bt = init_col_bt; bt < end; bt++) {
    if (!ELEM((*bt)->type, UI_BTYPE_SEPR, UI_BTYPE_SEPR_LINE, UI_BTYPE_SEPR_SPACER)) {
      j = BLF_width(style->widget.uifont_id, (*bt)->drawstr.c_str(), (*bt)->drawstr.size());

      if (j > i) {
        i = j;
      }
    }

    /* Skip all buttons that are in a horizontal alignment group.
     * We don't want to split them apart (but still check the row's width and apply current
     * offsets). */
    if (bt + 1 < end && ui_but_is_row_alignment_group((*bt).get(), bt[1].get())) {
      int width = 0;
      const int alignnr = (*bt)->alignnr;
      for (col_bt = bt; col_bt < end && (*col_bt)->alignnr == alignnr; col_bt++) {
        width += BLI_rctf_size_x(&(*col_bt)->rect);
        (*col_bt)->rect.xmin += x1addval;
        (*col_bt)->rect.xmax += x1addval;
      }
      if (width > i) {
        i = width;
      }
      /* Give the following code the last button in the alignment group, there might have to be a
       * split immediately after. */
      bt = col_bt != end ? col_bt-- : nullptr;
    }

    if (bt < end && (bt + 1 < end) && (*bt)->rect.xmin < bt[1]->rect.xmin) {
      /* End of this column, and it's not the last one. */
      for (col_bt = init_col_bt; (col_bt - 1) != bt; col_bt++) {
        (*col_bt)->rect.xmin = x1addval;
        (*col_bt)->rect.xmax = x1addval + i + block->bounds;

        ui_but_update((*col_bt).get()); /* clips text again */
      }

      /* And we prepare next column. */
      x1addval += i + block->bounds;
      i = 0;
      init_col_bt = col_bt;
    }
  }

  /* Last column. */
  for (col_bt = init_col_bt; col_bt < end; col_bt++) {
    /* Recognize a horizontally arranged alignment group and skip its items. */
    if ((col_bt + 1 < end) && ui_but_is_row_alignment_group((*col_bt).get(), col_bt[1].get())) {
      const int alignnr = (*col_bt)->alignnr;
      for (; col_bt < end && (*col_bt)->alignnr == alignnr; col_bt++) {
        /* pass */
      }
    }
    if (col_bt == end) {
      break;
    }

    (*col_bt)->rect.xmin = x1addval;
    (*col_bt)->rect.xmax = max_ff(x1addval + i + block->bounds, offset + block->minbounds);

    ui_but_update((*col_bt).get()); /* clips text again */
  }
}

void ui_block_bounds_calc(uiBlock *block)
{
  if (block->buttons.is_empty()) {
    if (block->panel) {
      block->rect.xmin = 0.0;
      block->rect.xmax = block->panel->sizex;
      block->rect.ymin = 0.0;
      block->rect.ymax = block->panel->sizey;
    }
  }
  else {

    BLI_rctf_init_minmax(&block->rect);

    for (const std::unique_ptr<uiBut> &bt : block->buttons) {
      BLI_rctf_union(&block->rect, &bt->rect);
    }

    block->rect.xmin -= block->bounds;
    block->rect.ymin -= block->bounds;
    block->rect.xmax += block->bounds;
    block->rect.ymax += block->bounds;
  }

  block->rect.xmax = block->rect.xmin + max_ff(BLI_rctf_size_x(&block->rect), block->minbounds);

  /* hardcoded exception... but that one is annoying with larger safety */
  uiBut *bt = block->first_but_or_null();
  const int xof = ((bt && STRPREFIX(bt->str.c_str(), "ERROR")) ? 10 : 40) * UI_SCALE_FAC;

  block->safety.xmin = block->rect.xmin - xof;
  block->safety.ymin = block->rect.ymin - xof;
  block->safety.xmax = block->rect.xmax + xof;
  block->safety.ymax = block->rect.ymax + xof;
}

static void ui_block_bounds_calc_centered(wmWindow *window, uiBlock *block)
{
  /* NOTE: this is used for the splash where window bounds event has not been
   * updated by ghost, get the window bounds from ghost directly */

  /* Clamp to the window size. */
  const blender::int2 win_size = WM_window_native_pixel_size(window);

  ui_block_bounds_calc(block);

  const int width = BLI_rctf_size_x(&block->rect);
  const int height = BLI_rctf_size_y(&block->rect);

  const int startx = (win_size[0] * 0.5f) - (width * 0.5f);
  const int starty = (win_size[1] * 0.5f) - (height * 0.5f);

  UI_block_translate(block, startx - block->rect.xmin, starty - block->rect.ymin);

  /* now recompute bounds and safety */
  ui_block_bounds_calc(block);
}

static void ui_block_bounds_calc_centered_pie(uiBlock *block)
{
  const int xy[2] = {
      int(block->pie_data.pie_center_spawned[0]),
      int(block->pie_data.pie_center_spawned[1]),
  };

  UI_block_translate(block, xy[0], xy[1]);

  /* now recompute bounds and safety */
  ui_block_bounds_calc(block);
}

static void ui_block_bounds_calc_popup(
    wmWindow *window, uiBlock *block, eBlockBoundsCalc bounds_calc, const int xy[2], int r_xy[2])
{
  const int oldbounds = block->bounds;

  /* compute mouse position with user defined offset */
  ui_block_bounds_calc(block);

  /* Clamp to the window size. */
  const blender::int2 win_size = WM_window_native_pixel_size(window);

  int oldwidth = BLI_rctf_size_x(&block->rect);
  int oldheight = BLI_rctf_size_y(&block->rect);

  /* first we ensure wide enough text bounds */
  if (bounds_calc == UI_BLOCK_BOUNDS_POPUP_MENU) {
    if (block->flag & UI_BLOCK_LOOP) {
      block->bounds = 2.5f * UI_UNIT_X;
      ui_block_bounds_calc_text(block, block->rect.xmin);
    }
  }

  /* next we recompute bounds */
  block->bounds = oldbounds;
  ui_block_bounds_calc(block);

  /* and we adjust the position to fit within window */
  const int width = BLI_rctf_size_x(&block->rect);
  const int height = BLI_rctf_size_y(&block->rect);

  /* avoid divide by zero below, caused by calling with no UI, but better not crash */
  oldwidth = oldwidth > 0 ? oldwidth : std::max(1, width);
  oldheight = oldheight > 0 ? oldheight : std::max(1, height);

  /* offset block based on mouse position, user offset is scaled
   * along in case we resized the block in ui_block_bounds_calc_text */
  rcti rect;
  const int raw_x = rect.xmin = xy[0] + block->rect.xmin +
                                (block->bounds_offset[0] * width) / oldwidth;
  int raw_y = rect.ymin = xy[1] + block->rect.ymin +
                          (block->bounds_offset[1] * height) / oldheight;
  rect.xmax = rect.xmin + width;
  rect.ymax = rect.ymin + height;

  rcti rect_bounds;
  const int margin = UI_SCREEN_MARGIN;
  rect_bounds.xmin = margin;
  rect_bounds.ymin = margin;
  rect_bounds.xmax = win_size[0] - margin;
  rect_bounds.ymax = win_size[1] - UI_POPUP_MENU_TOP;

  int ofs_dummy[2];
  BLI_rcti_clamp(&rect, &rect_bounds, ofs_dummy);
  UI_block_translate(block, rect.xmin - block->rect.xmin, rect.ymin - block->rect.ymin);

  /* now recompute bounds and safety */
  ui_block_bounds_calc(block);

  /* If given, adjust input coordinates such that they would generate real final popup position.
   * Needed to handle correctly floating panels once they have been dragged around,
   * see #52999. */
  if (r_xy) {
    r_xy[0] = xy[0] + block->rect.xmin - raw_x;
    r_xy[1] = xy[1] + block->rect.ymin - raw_y;
  }
}

void UI_block_bounds_set_normal(uiBlock *block, int addval)
{
  if (block == nullptr) {
    return;
  }

  block->bounds = addval;
  block->bounds_type = UI_BLOCK_BOUNDS;
}

void UI_block_bounds_set_text(uiBlock *block, int addval)
{
  block->bounds = addval;
  block->bounds_type = UI_BLOCK_BOUNDS_TEXT;
}

void UI_block_bounds_set_popup(uiBlock *block, int addval, const int bounds_offset[2])
{
  block->bounds = addval;
  block->bounds_type = UI_BLOCK_BOUNDS_POPUP_MOUSE;
  if (bounds_offset != nullptr) {
    block->bounds_offset[0] = bounds_offset[0];
    block->bounds_offset[1] = bounds_offset[1];
  }
  else {
    block->bounds_offset[0] = 0;
    block->bounds_offset[1] = 0;
  }
}

void UI_block_bounds_set_menu(uiBlock *block, int addval, const int bounds_offset[2])
{
  block->bounds = addval;
  block->bounds_type = UI_BLOCK_BOUNDS_POPUP_MENU;
  if (bounds_offset != nullptr) {
    copy_v2_v2_int(block->bounds_offset, bounds_offset);
  }
  else {
    zero_v2_int(block->bounds_offset);
  }
}

void UI_block_bounds_set_centered(uiBlock *block, int addval)
{
  block->bounds = addval;
  block->bounds_type = UI_BLOCK_BOUNDS_POPUP_CENTER;
}

void UI_block_bounds_set_explicit(uiBlock *block, int minx, int miny, int maxx, int maxy)
{
  block->rect.xmin = minx;
  block->rect.ymin = miny;
  block->rect.xmax = maxx;
  block->rect.ymax = maxy;
  block->bounds_type = UI_BLOCK_BOUNDS_NONE;
}

static float ui_but_get_float_precision(uiBut *but)
{
  if (but->type == UI_BTYPE_NUM) {
    return ((uiButNumber *)but)->precision;
  }
  if (but->type == UI_BTYPE_NUM_SLIDER) {
    return ((uiButNumberSlider *)but)->precision;
  }
  BLI_assert_unreachable();
  return 1.0f;
}

static float ui_but_get_float_step_size(uiBut *but)
{
  if (but->type == UI_BTYPE_NUM) {
    return ((uiButNumber *)but)->step_size;
  }
  if (but->type == UI_BTYPE_NUM_SLIDER) {
    return ((uiButNumberSlider *)but)->step_size;
  }
  BLI_assert_unreachable();
  return 1.0f;
}

static bool ui_but_hide_fraction(uiBut *but, double value)
{
  /* Hide the fraction if both the value and the step are exact integers. */
  if (floor(value) == value) {
    const float step = ui_but_get_float_step_size(but) * UI_PRECISION_FLOAT_SCALE;

    if (floorf(step) == step) {
      /* Don't hide if it has any unit except frame count. */
      switch (UI_but_unit_type_get(but)) {
        case PROP_UNIT_NONE:
        case PROP_UNIT_TIME:
          return true;

        default:
          return false;
      }
    }
  }

  return false;
}

static int ui_but_calc_float_precision(uiBut *but, double value)
{
  if (ui_but_hide_fraction(but, value)) {
    return 0;
  }

  int prec = int(ui_but_get_float_precision(but));

  /* first check for various special cases:
   * * If button is radians, we want additional precision (see #39861).
   * * If prec is not set, we fallback to a simple default */
  if (ui_but_is_unit_radians(but) && prec < 5) {
    prec = 5;
  }
  else if (prec == -1) {
    prec = (but->hardmax < 10.001f) ? 3 : 2;
  }
  else {
    CLAMP(prec, 0, UI_PRECISION_FLOAT_MAX);
  }

  return UI_calc_float_precision(prec, value);
}

/* ************** BLOCK ENDING FUNCTION ************* */

bool ui_but_rna_equals(const uiBut *a, const uiBut *b)
{
  return ui_but_rna_equals_ex(a, &b->rnapoin, b->rnaprop, b->rnaindex);
}

bool ui_but_rna_equals_ex(const uiBut *but,
                          const PointerRNA *ptr,
                          const PropertyRNA *prop,
                          int index)
{
  if (but->rnapoin.data != ptr->data) {
    return false;
  }
  if (but->rnaprop != prop || but->rnaindex != index) {
    return false;
  }

  return true;
}

/* NOTE: if `but->poin` is allocated memory for every `uiDefBut*`, things fail. */
static bool ui_but_equals_old(const uiBut *but, const uiBut *oldbut)
{
  if (but->identity_cmp_func) {
    /* If the buttons have their own identity comparator callbacks (and they match), use this to
     * determine equality. */
    if (but->identity_cmp_func && (but->type == oldbut->type) &&
        (but->identity_cmp_func == oldbut->identity_cmp_func))
    {
      /* Test if the comparison is symmetrical (if a == b then b == a), may help catch some issues.
       */
      BLI_assert(but->identity_cmp_func(but, oldbut) == but->identity_cmp_func(oldbut, but));

      return but->identity_cmp_func(but, oldbut);
    }
  }

  /* various properties are being compared here, hopefully sufficient
   * to catch all cases, but it is simple to add more checks later */
  if (but->retval != oldbut->retval) {
    return false;
  }
  if (!ui_but_rna_equals(but, oldbut)) {
    return false;
  }
  if (but->func != oldbut->func) {
    return false;
  }
  /* Compares the contained function pointers. Buttons with different apply functions can be
   * considered to do different things, and as such do not equal each other. */
  if (but->apply_func.target<void(bContext &)>() != oldbut->apply_func.target<void(bContext &)>())
  {
    return false;
  }
  if (but->funcN != oldbut->funcN) {
    return false;
  }
  if (!ELEM(oldbut->func_arg1, oldbut, but->func_arg1)) {
    return false;
  }
  if (!ELEM(oldbut->func_arg2, oldbut, but->func_arg2)) {
    return false;
  }
  if (but->block_create_func != oldbut->block_create_func) {
    return false;
  }
  if (!but->funcN && ((but->poin != oldbut->poin && (uiBut *)oldbut->poin != oldbut) ||
                      (but->pointype != oldbut->pointype)))
  {
    return false;
  }
  if (but->optype != oldbut->optype) {
    return false;
  }
  if (but->dragtype != oldbut->dragtype) {
    return false;
  }

  if ((but->type == UI_BTYPE_VIEW_ITEM) && (oldbut->type == UI_BTYPE_VIEW_ITEM)) {
    uiButViewItem *but_item = (uiButViewItem *)but;
    uiButViewItem *oldbut_item = (uiButViewItem *)oldbut;
    if (!but_item->view_item || !oldbut_item->view_item ||
        !UI_view_item_matches(*but_item->view_item, *oldbut_item->view_item))
    {
      return false;
    }
  }

  return true;
}

uiBut *ui_but_find_old(uiBlock *block_old, const uiBut *but_new)
{
  for (const std::unique_ptr<uiBut> &but : block_old->buttons) {
    if (ui_but_equals_old(but_new, but.get())) {
      return but.get();
    }
  }
  return nullptr;
}

uiBut *ui_but_find_new(uiBlock *block_new, const uiBut *but_old)
{
  for (const std::unique_ptr<uiBut> &but : block_new->buttons) {
    if (ui_but_equals_old(but.get(), but_old)) {
      return but.get();
    }
  }
  return nullptr;
}

static bool ui_but_extra_icons_equals_old(const uiButExtraOpIcon *new_extra_icon,
                                          const uiButExtraOpIcon *old_extra_icon)
{
  return (new_extra_icon->optype_params->optype == old_extra_icon->optype_params->optype) &&
         (new_extra_icon->icon == old_extra_icon->icon);
}

static uiButExtraOpIcon *ui_but_extra_icon_find_old(const uiButExtraOpIcon *new_extra_icon,
                                                    const uiBut *old_but)
{
  LISTBASE_FOREACH (uiButExtraOpIcon *, op_icon, &old_but->extra_op_icons) {
    if (ui_but_extra_icons_equals_old(new_extra_icon, op_icon)) {
      return op_icon;
    }
  }
  return nullptr;
}

static void ui_but_extra_icons_update_from_old_but(const uiBut *new_but, const uiBut *old_but)
{
  /* Specifically for keeping some state info for the active button. */
  BLI_assert(old_but->active || old_but->semi_modal_state);

  LISTBASE_FOREACH (uiButExtraOpIcon *, new_extra_icon, &new_but->extra_op_icons) {
    uiButExtraOpIcon *old_extra_icon = ui_but_extra_icon_find_old(new_extra_icon, old_but);
    /* Keep the highlighting state, and let handling update it later. */
    if (old_extra_icon) {
      new_extra_icon->highlighted = old_extra_icon->highlighted;
    }
  }
}

/**
 * Update pointers and other information in the old active button based on new information in the
 * corresponding new button from the current layout pass.
 *
 * \param oldbut: The button from the last layout pass that will be moved to the new block.
 * \param but: The newly added button with much of the up to date information, to be feed later.
 *
 * \note #uiBut has ownership of many of its pointers. When the button is freed all these
 * pointers are freed as well, so ownership has to be moved out of \a but in order to free it.
 */
static void ui_but_update_old_active_from_new(uiBut *oldbut, uiBut *but)
{
  BLI_assert(oldbut->active || oldbut->semi_modal_state);

  /* flags from the buttons we want to refresh, may want to add more here... */
  const int flag_copy = UI_BUT_REDALERT | UI_HAS_ICON | UI_SELECT_DRAW;
  const int drawflag_copy = UI_BUT_HAS_TOOLTIP_LABEL;

  /* still stuff needs to be copied */
  oldbut->rect = but->rect;
  oldbut->context = but->context; /* set by Layout */

  /* drawing */
  oldbut->icon = but->icon;
  oldbut->iconadd = but->iconadd;
  oldbut->alignnr = but->alignnr;

  /* typically the same pointers, but not on undo/redo */
  /* XXX some menu buttons store button itself in but->poin. Ugly */
  if (oldbut->poin != (char *)oldbut) {
    std::swap(oldbut->poin, but->poin);
    std::swap(oldbut->func_argN, but->func_argN);
  }

  /* Move tooltip from new to old. */
  std::swap(oldbut->tip_func, but->tip_func);
  std::swap(oldbut->tip_arg, but->tip_arg);
  std::swap(oldbut->tip_arg_free, but->tip_arg_free);
  std::swap(oldbut->tip_label_func, but->tip_label_func);

  oldbut->flag = (oldbut->flag & ~flag_copy) | (but->flag & flag_copy);
  oldbut->drawflag = (oldbut->drawflag & ~drawflag_copy) | (but->drawflag & drawflag_copy);

  ui_but_extra_icons_update_from_old_but(but, oldbut);
  std::swap(but->extra_op_icons, oldbut->extra_op_icons);

  if (oldbut->type == UI_BTYPE_SEARCH_MENU) {
    uiButSearch *search_oldbut = (uiButSearch *)oldbut, *search_but = (uiButSearch *)but;

    std::swap(search_oldbut->arg_free_fn, search_but->arg_free_fn);
    std::swap(search_oldbut->arg, search_but->arg);
  }

  /* copy hardmin for list rows to prevent 'sticking' highlight to mouse position
   * when scrolling without moving mouse (see #28432) */
  if (ELEM(oldbut->type, UI_BTYPE_ROW, UI_BTYPE_LISTROW)) {
    oldbut->hardmax = but->hardmax;
  }

  switch (oldbut->type) {
    case UI_BTYPE_PROGRESS: {
      uiButProgress *progress_oldbut = (uiButProgress *)oldbut;
      uiButProgress *progress_but = (uiButProgress *)but;
      progress_oldbut->progress_factor = progress_but->progress_factor;
      break;
    }
    case UI_BTYPE_SEPR_LINE: {
      uiButSeparatorLine *line_oldbut = (uiButSeparatorLine *)oldbut;
      uiButSeparatorLine *line_but = (uiButSeparatorLine *)but;
      line_oldbut->is_vertical = line_but->is_vertical;
      break;
    }
    case UI_BTYPE_LABEL: {
      uiButLabel *label_oldbut = (uiButLabel *)oldbut;
      uiButLabel *label_but = (uiButLabel *)but;
      label_oldbut->alpha_factor = label_but->alpha_factor;
      break;
    }
    case UI_BTYPE_SCROLL: {
      uiButScrollBar *scroll_oldbut = (uiButScrollBar *)oldbut;
      uiButScrollBar *scroll_but = (uiButScrollBar *)but;
      scroll_oldbut->visual_height = scroll_but->visual_height;
      break;
    }
    case UI_BTYPE_VIEW_ITEM: {
      uiButViewItem *view_item_oldbut = (uiButViewItem *)oldbut;
      uiButViewItem *view_item_newbut = (uiButViewItem *)but;
      ui_view_item_swap_button_pointers(*view_item_newbut->view_item,
                                        *view_item_oldbut->view_item);
      std::swap(view_item_newbut->view_item, view_item_oldbut->view_item);
      break;
    }
    default:
      break;
  }

  /* move/copy string from the new button to the old */
  /* needed for alt+mouse wheel over enums */
  std::swap(but->str, oldbut->str);

  if (but->dragpoin) {
    std::swap(but->dragpoin, oldbut->dragpoin);
  }
  if (but->imb) {
    std::swap(but->imb, oldbut->imb);
  }

  /* NOTE: if layout hasn't been applied yet, it uses old button pointers... */
}

static bool but_itr_in_range(const std::unique_ptr<uiBut> *but, const uiBlock *block)
{
  return block->buttons.begin() <= but && but < block->buttons.end();
}

std::unique_ptr<uiBut> *but_rfind_old_itr(uiBlock *block_old,
                                          const std::unique_ptr<uiBut> &but_new)
{
  for (int i = block_old->buttons.size() - 1; i >= 0; i--) {
    std::unique_ptr<uiBut> *but = block_old->buttons.begin() + i;
    if (ui_but_equals_old(but_new.get(), but->get())) {
      return but;
    }
  }
  return nullptr;
}

/**
 * \return true when \a but_p is set (only done for active buttons).
 */
static bool ui_but_update_from_old_block(const bContext *C,
                                         uiBlock *block,
                                         std::unique_ptr<uiBut> &but,
                                         std::unique_ptr<uiBut> *&oldbut)
{
  uiBlock *oldblock = block->oldblock;

#if 0
  /* Simple method - search every time. Keep this for easy testing of the "fast path." */
  oldbut = but_rfind_old_itr(oldblock, but);
  UNUSED_VARS(oldbut);
#else
  BLI_assert(oldbut == nullptr || but_itr_in_range(oldbut, oldblock));

  /* As long as old and new buttons are aligned, avoid loop-in-loop (calling #ui_but_find_old). */
  if (!LIKELY(but_itr_in_range(oldbut, oldblock) && ui_but_equals_old(but.get(), oldbut->get()))) {
    /* Fallback to block search. */
    oldbut = but_rfind_old_itr(oldblock, but);
  }
#endif

  bool found_active = false;

  if (!but_itr_in_range(oldbut, oldblock)) {
    return false;
  }

  if ((*oldbut)->active || (*oldbut)->semi_modal_state) {
    /* Add the old button to the button groups in the new block. */
    ui_button_group_replace_but_ptr(block, oldbut->get(), but.get());
    (*oldbut)->block = block;

    ui_but_update_old_active_from_new(oldbut->get(), but.get());

    if (!BLI_listbase_is_empty(&block->butstore)) {
      UI_butstore_register_update(block, oldbut->get(), but.get());
    }
    /* Swap old and new buttons, new button will be removed as `oldbut`. */
    std::swap(but, *oldbut);

    found_active = true;
  }
  else {
    int flag_copy = UI_BUT_DRAG_MULTI;

    /* Stupid special case: The active button may be inside (as in, overlapped on top) a row
     * button which we also want to keep highlighted then. */
    if (ELEM(but->type, UI_BTYPE_VIEW_ITEM, UI_BTYPE_LISTROW)) {
      flag_copy |= UI_HOVER;
    }

    but->flag = (but->flag & ~flag_copy) | ((*oldbut)->flag & flag_copy);
  }
  ui_but_free(C, oldbut->get());
  /* In the reversed `oldblock->buttons` vector and as long as old and new buttons
   * are aligned this is likely `oldblock->buttons.remove_last()`, with O(1). */
  oldblock->buttons.remove(oldbut - oldblock->buttons.begin());
  oldbut = oldblock->buttons.begin() < oldbut ? oldbut - 1 : nullptr;
  return found_active;
}

bool UI_but_active_only_ex(
    const bContext *C, ARegion *region, uiBlock *block, uiBut *but, const bool remove_on_failure)
{
  bool activate = false, found = false, isactive = false;

  uiBlock *oldblock = block->oldblock;
  if (!oldblock) {
    activate = true;
  }
  else {
    uiBut *oldbut = ui_but_find_old(oldblock, but);
    if (oldbut) {
      found = true;

      if (oldbut->active) {
        isactive = true;
      }
    }
  }
  if ((activate == true) || (found == false)) {
    /* There might still be another active button. */
    uiBut *old_active = ui_region_find_active_but(region);
    if (old_active) {
      ui_but_active_free(C, old_active);
    }

    ui_but_activate_event((bContext *)C, region, but);
  }
  else if ((found == true) && (isactive == false)) {
    if (remove_on_failure) {
      if (but->layout) {
        ui_layout_remove_but(but->layout, but);
      }
      ui_but_free(C, but);
      block->remove_but(but);
    }
    return false;
  }

  return true;
}

bool UI_but_active_only(const bContext *C, ARegion *region, uiBlock *block, uiBut *but)
{
  return UI_but_active_only_ex(C, region, block, but, true);
}

bool UI_block_active_only_flagged_buttons(const bContext *C, ARegion *region, uiBlock *block)
{
  /* Running this command before end-block has run, means buttons that open menus
   * won't have those menus correctly positioned, see #83539. */
  BLI_assert(block->endblock);

  bool done = false;
  for (const std::unique_ptr<uiBut> &but : block->buttons) {
    if (but->flag & UI_BUT_ACTIVATE_ON_INIT) {
      but->flag &= ~UI_BUT_ACTIVATE_ON_INIT;
      if (ui_but_is_editable(but.get())) {
        if (UI_but_active_only_ex(C, region, block, but.get(), false)) {
          done = true;
          break;
        }
      }
    }
  }

  if (done) {
    /* Run this in a second pass since it's possible activating the button
     * removes the buttons being looped over. */
    for (const std::unique_ptr<uiBut> &but : block->buttons) {
      but->flag &= ~UI_BUT_ACTIVATE_ON_INIT;
    }
  }

  return done;
}

void UI_but_execute(const bContext *C, ARegion *region, uiBut *but)
{
  void *active_back;
  ui_but_execute_begin((bContext *)C, region, but, &active_back);
  /* Value is applied in begin. No further action required. */
  ui_but_execute_end((bContext *)C, region, but, active_back);
}

/* use to check if we need to disable undo, but don't make any changes
 * returns false if undo needs to be disabled. */
static bool ui_but_is_rna_undo(const uiBut *but)
{
  if (but->rnaprop == nullptr) {
    return true;
  }

  /* No owner or type known. Assume we do not undo push as it may be a property from
   * the preferences stored outside datablocks. */
  if (but->rnapoin.owner_id == nullptr || but->rnapoin.type == nullptr) {
    return false;
  }

  return ID_CHECK_UNDO(but->rnapoin.owner_id) && RNA_struct_undo_check(but->rnapoin.type);
}

/* assigns automatic keybindings to menu items for fast access
 * (underline key in menu) */
static void ui_menu_block_set_keyaccels(uiBlock *block)
{
  uint menu_key_mask = 0;
  int tot_missing = 0;

  /* only do it before bounding */
  if (block->rect.xmin != block->rect.xmax) {
    return;
  }

  for (int pass = 0; pass < 2; pass++) {
    /* 2 Passes: One for first letter only, second for any letter if the first pass fails.
     * Run first pass on all buttons so first word chars always get first priority. */

    for (const std::unique_ptr<uiBut> &but : block->buttons) {
      if (!ELEM(but->type,
                UI_BTYPE_BUT,
                UI_BTYPE_BUT_MENU,
                UI_BTYPE_MENU,
                UI_BTYPE_BLOCK,
                UI_BTYPE_PULLDOWN,
                /* For PIE-menus. */
                UI_BTYPE_ROW) ||
          (but->flag & UI_HIDDEN))
      {
        continue;
      }

      if (but->menu_key != '\0') {
        continue;
      }

      if (but->str.empty()) {
        continue;
      }

      const char *str_pt = but->str.c_str();
      uchar menu_key;
      do {
        menu_key = tolower(*str_pt);
        if ((menu_key >= 'a' && menu_key <= 'z') && !(menu_key_mask & 1 << (menu_key - 'a'))) {
          menu_key_mask |= 1 << (menu_key - 'a');
          break;
        }

        if (pass == 0) {
          /* Skip to next delimiter on first pass (be picky) */
          while (isalpha(*str_pt)) {
            str_pt++;
          }

          if (*str_pt) {
            str_pt++;
          }
        }
        else {
          /* just step over every char second pass and find first usable key */
          str_pt++;
        }
      } while (*str_pt);

      if (*str_pt) {
        but->menu_key = menu_key;
      }
      else {
        /* run second pass */
        tot_missing++;
      }

      /* if all keys have been used just exit, unlikely */
      if (menu_key_mask == (1 << 26) - 1) {
        return;
      }
    }

    /* check if second pass is needed */
    if (!tot_missing) {
      break;
    }
  }
}

void ui_but_add_shortcut(uiBut *but, const char *shortcut_str, const bool do_strip)
{
  if (do_strip && (but->flag & UI_BUT_HAS_SEP_CHAR)) {
    const size_t sep_index = but->str.find_first_of(UI_SEP_CHAR);
    if (sep_index != std::string::npos) {
      but->str = but->str.substr(0, sep_index);
    }
    but->flag &= ~UI_BUT_HAS_SEP_CHAR;
  }

  /* without this, just allow stripping of the shortcut */
  if (shortcut_str == nullptr) {
    return;
  }

  but->str = fmt::format("{}" UI_SEP_CHAR_S "{}", but->str, shortcut_str);
  but->flag |= UI_BUT_HAS_SEP_CHAR;
  ui_but_update(but);
}

/* -------------------------------------------------------------------- */
/** \name Find Key Shortcut for Button
 *
 * - #ui_but_event_operator_string (and helpers)
 * - #ui_but_event_property_operator_string
 * \{ */

static std::optional<std::string> ui_but_event_operator_string_from_operator(
    const bContext *C, wmOperatorCallParams *op_call_params)
{
  BLI_assert(op_call_params->optype != nullptr);
  IDProperty *prop = op_call_params->opptr ?
                         static_cast<IDProperty *>(op_call_params->opptr->data) :
                         nullptr;

  return WM_key_event_operator_string(
      C, op_call_params->optype->idname, op_call_params->opcontext, prop, true);
}

static std::optional<std::string> ui_but_event_operator_string_from_menu(const bContext *C,
                                                                         uiBut *but)
{
  MenuType *mt = UI_but_menutype_get(but);
  BLI_assert(mt != nullptr);

  /* Dummy, name is unimportant. */
  IDProperty *prop_menu = blender::bke::idprop::create_group(__func__).release();
  IDP_AddToGroup(prop_menu, IDP_NewStringMaxSize(mt->idname, sizeof(mt->idname), "name"));

  const std::optional<std::string> result = WM_key_event_operator_string(
      C, "WM_OT_call_menu", WM_OP_INVOKE_REGION_WIN, prop_menu, true);

  IDP_FreeProperty(prop_menu);
  return result;
}

static std::optional<std::string> ui_but_event_operator_string_from_panel(const bContext *C,
                                                                          uiBut *but)
{
  using namespace blender;
  /** Nearly exact copy of #ui_but_event_operator_string_from_menu */
  PanelType *pt = UI_but_paneltype_get(but);
  BLI_assert(pt != nullptr);

  /* Dummy, name is unimportant. */
  IDProperty *prop_panel = bke::idprop::create_group(__func__).release();
  IDP_AddToGroup(prop_panel, IDP_NewStringMaxSize(pt->idname, sizeof(pt->idname), "name"));
  IDP_AddToGroup(prop_panel, bke::idprop::create("space_type", pt->space_type).release());
  IDP_AddToGroup(prop_panel, bke::idprop::create("region_type", pt->region_type).release());
  BLI_SCOPED_DEFER([&]() { IDP_FreeProperty(prop_panel); });

  for (int i = 0; i < 2; i++) {
    /* FIXME(@ideasman42): We can't reasonably search all configurations - long term. */
    IDP_ReplaceInGroup(prop_panel, bke::idprop::create("keep_open", i).release());
    if (std::optional<std::string> result = WM_key_event_operator_string(
            C, "WM_OT_call_panel", WM_OP_INVOKE_REGION_WIN, prop_panel, true))
    {
      return result;
    }
  }

  return std::nullopt;
}

static std::optional<std::string> ui_but_event_operator_string(const bContext *C, uiBut *but)
{
  if (but->optype != nullptr) {
    wmOperatorCallParams params = {};
    params.optype = but->optype;
    params.opptr = but->opptr;
    params.opcontext = but->opcontext;
    return ui_but_event_operator_string_from_operator(C, &params);
  }
  if (UI_but_menutype_get(but) != nullptr) {
    return ui_but_event_operator_string_from_menu(C, but);
  }
  if (UI_but_paneltype_get(but) != nullptr) {
    return ui_but_event_operator_string_from_panel(C, but);
  }

  return std::nullopt;
}

static std::optional<std::string> ui_but_extra_icon_event_operator_string(
    const bContext *C, const uiButExtraOpIcon *extra_icon)
{
  wmOperatorType *extra_icon_optype = UI_but_extra_operator_icon_optype_get(extra_icon);

  if (extra_icon_optype) {
    return ui_but_event_operator_string_from_operator(C, extra_icon->optype_params);
  }

  return std::nullopt;
}

static std::optional<std::string> ui_but_event_property_operator_string(const bContext *C,
                                                                        uiBut *but)
{
  using namespace blender;
  /* Context toggle operator names to check. */

  /* NOTE(@ideasman42): This function could use a refactor to generalize button type to operator
   * relationship as well as which operators use properties. */
  const char *ctx_toggle_opnames[] = {
      "WM_OT_context_toggle",
      "WM_OT_context_toggle_enum",
      "WM_OT_context_cycle_int",
      "WM_OT_context_cycle_enum",
      "WM_OT_context_cycle_array",
      "WM_OT_context_menu_enum",
      nullptr,
  };

  const char *ctx_enum_opnames[] = {
      "WM_OT_context_set_enum",
      nullptr,
  };

  const char *ctx_enum_opnames_for_Area_ui_type[] = {
      "SCREEN_OT_space_type_set_or_cycle",
      nullptr,
  };

  const char **opnames = ctx_toggle_opnames;
  int opnames_len = ARRAY_SIZE(ctx_toggle_opnames);

  int prop_enum_value = -1;
  bool prop_enum_value_ok = false;
  bool prop_enum_value_is_int = false;
  const char *prop_enum_value_id = "value";
  PointerRNA *ptr = &but->rnapoin;
  PropertyRNA *prop = but->rnaprop;
  int prop_index = but->rnaindex;
  if ((but->type == UI_BTYPE_BUT_MENU) && (but->block->handle != nullptr)) {
    uiBut *but_parent = but->block->handle->popup_create_vars.but;
    if ((but_parent && but_parent->rnaprop) &&
        (RNA_property_type(but_parent->rnaprop) == PROP_ENUM) &&
        ELEM(but_parent->menu_create_func,
             ui_def_but_rna__menu,
             ui_def_but_rna__panel_type,
             ui_def_but_rna__menu_type))
    {
      prop_enum_value = int(but->hardmin);
      ptr = &but_parent->rnapoin;
      prop = but_parent->rnaprop;
      prop_enum_value_ok = true;

      opnames = ctx_enum_opnames;
      opnames_len = ARRAY_SIZE(ctx_enum_opnames);
    }
  }
  /* Don't use the button again. */
  but = nullptr;

  if (prop == nullptr) {
    return std::nullopt;
  }

  /* This version is only for finding hotkeys for properties.
   * These are set via a data-path which is appended to the context,
   * manipulated using operators (see #ctx_toggle_opnames). */

  if (ptr->owner_id) {
    ID *id = ptr->owner_id;

    if (GS(id->name) == ID_SCR) {
      if (RNA_struct_is_a(ptr->type, &RNA_Area)) {
        /* data should be directly on here... */
        const char *prop_id = RNA_property_identifier(prop);
        /* Hack since keys access 'type', UI shows 'ui_type'. */
        if (STREQ(prop_id, "ui_type")) {
          prop_id = "type";
          prop_enum_value >>= 16;
          prop = RNA_struct_find_property(ptr, prop_id);
          prop_index = -1;

          opnames = ctx_enum_opnames_for_Area_ui_type;
          opnames_len = ARRAY_SIZE(ctx_enum_opnames_for_Area_ui_type);
          prop_enum_value_id = "space_type";
          prop_enum_value_is_int = true;
        }
      }
    }
  }

  /* There may be multiple data-paths to the same properties,
   * support different variations so key bindings are properly detected no matter which are used.
   */
  Vector<std::string, 2> data_path_variations;

  {
    std::optional<std::string> data_path = WM_context_path_resolve_property_full(
        C, ptr, prop, prop_index);

    /* Always iterate once, even if data-path isn't set. */
    data_path_variations.append(data_path.value_or(""));

    if (data_path.has_value()) {
      StringRef data_path_ref = StringRef(data_path.value());
      if (data_path_ref.startswith("scene.tool_settings.")) {
        data_path_variations.append(data_path_ref.drop_known_prefix("scene."));
      }
    }
  }

  /* We have a data-path! */
  for (int data_path_index = 0; data_path_index < data_path_variations.size(); data_path_index++) {
    const StringRefNull data_path = data_path_variations[data_path_index];
    if (!data_path.is_empty() || (prop_enum_value_ok && prop_enum_value_id)) {
      /* Create a property to host the "data_path" property we're sending to the operators. */
      IDProperty *prop_path = blender::bke::idprop::create_group(__func__).release();
      BLI_SCOPED_DEFER([&]() { IDP_FreeProperty(prop_path); });
      if (!data_path.is_empty()) {
        IDP_AddToGroup(prop_path, bke::idprop::create("data_path", data_path).release());
      }
      if (prop_enum_value_ok) {
        const EnumPropertyItem *item;
        bool free;
        RNA_property_enum_items((bContext *)C, ptr, prop, &item, nullptr, &free);
        const int index = RNA_enum_from_value(item, prop_enum_value);
        if (index != -1) {
          IDProperty *prop_value;
          if (prop_enum_value_is_int) {
            const int value = item[index].value;
            prop_value = bke::idprop::create(prop_enum_value_id, value).release();
          }
          else {
            prop_value = bke::idprop::create(prop_enum_value_id, item[index].identifier).release();
          }
          IDP_AddToGroup(prop_path, prop_value);
        }
        else {
          opnames_len = 0; /* Do nothing. */
        }
        if (free) {
          MEM_freeN((void *)item);
        }
      }

      /* check each until one works... */

      for (int i = 0; (i < opnames_len) && (opnames[i]); i++) {
        if (const std::optional<std::string> str = WM_key_event_operator_string(
                C, opnames[i], WM_OP_INVOKE_REGION_WIN, prop_path, false))
        {
          return str;
        }
      }
    }
  }

  return std::nullopt;
}

/** \} */

/* -------------------------------------------------------------------- */
/** \name Pie Menu Direction
 *
 * This goes in a seemingly weird pattern:
 *
 * <pre>
 *     4
 *  5     6
 * 1       2
 *  7     8
 *     3
 * </pre>
 *
 * but it's actually quite logical. It's designed to be 'upwards compatible'
 * for muscle memory so that the menu item locations are fixed and don't move
 * as new items are added to the menu later on. It also optimizes efficiency -
 * a radial menu is best kept symmetrical, with as large an angle between
 * items as possible, so that the gestural mouse movements can be fast and inexact.
 *
 * It starts off with two opposite sides for the first two items
 * then joined by the one below for the third (this way, even with three items,
 * the menu seems to still be 'in order' reading left to right). Then the fourth is
 * added to complete the compass directions. From here, it's just a matter of
 * subdividing the rest of the angles for the last 4 items.
 *
 * --Matt 07/2006
 * \{ */

const char ui_radial_dir_order[8] = {
    UI_RADIAL_W,
    UI_RADIAL_E,
    UI_RADIAL_S,
    UI_RADIAL_N,
    UI_RADIAL_NW,
    UI_RADIAL_NE,
    UI_RADIAL_SW,
    UI_RADIAL_SE,
};

const char ui_radial_dir_to_numpad[8] = {8, 9, 6, 3, 2, 1, 4, 7};
const short ui_radial_dir_to_angle[8] = {90, 45, 0, 315, 270, 225, 180, 135};

static std::string ui_but_pie_direction_string(const uiBut *but)
{
  BLI_assert(but->pie_dir < ARRAY_SIZE(ui_radial_dir_to_numpad));
  return fmt::to_string(int(ui_radial_dir_to_numpad[but->pie_dir]));
}

/** \} */

static void ui_menu_block_set_keymaps(const bContext *C, uiBlock *block)
{
  BLI_assert(block->flag & (UI_BLOCK_LOOP | UI_BLOCK_SHOW_SHORTCUT_ALWAYS));

  /* only do it before bounding */
  if (block->rect.xmin != block->rect.xmax) {
    return;
  }
  if (block->name == "splash") {
    return;
  }

  if (block->flag & UI_BLOCK_PIE_MENU) {
    for (const std::unique_ptr<uiBut> &but : block->buttons) {
      if (but->pie_dir != UI_RADIAL_NONE) {
        const std::string str = ui_but_pie_direction_string(but.get());
        ui_but_add_shortcut(but.get(), str.c_str(), false);
      }
    }
  }
  else {
    for (const std::unique_ptr<uiBut> &but : block->buttons) {
      if (block->flag & UI_BLOCK_SHOW_SHORTCUT_ALWAYS) {
        /* Skip icon-only buttons (as used in the toolbar). */
        if (but->drawstr[0] == '\0') {
          continue;
        }
        if (((block->flag & UI_BLOCK_POPOVER) == 0) && UI_but_is_tool(but.get())) {
          /* For non-popovers, shown in shortcut only
           * (has special shortcut handling code). */
          continue;
        }
      }
      else if (but->emboss != UI_EMBOSS_PULLDOWN) {
        continue;
      }

      if (const std::optional<std::string> str = ui_but_event_operator_string(C, but.get())) {
        ui_but_add_shortcut(but.get(), str->c_str(), false);
      }
      else if (const std::optional<std::string> str = ui_but_event_property_operator_string(
                   C, but.get()))
      {
        ui_but_add_shortcut(but.get(), str->c_str(), false);
      }
    }
  }
}

void ui_but_override_flag(Main *bmain, uiBut *but)
{
  const uint override_status = RNA_property_override_library_status(
      bmain, &but->rnapoin, but->rnaprop, but->rnaindex);

  if (override_status & RNA_OVERRIDE_STATUS_OVERRIDDEN) {
    but->flag |= UI_BUT_OVERRIDDEN;
  }
  else {
    but->flag &= ~UI_BUT_OVERRIDDEN;
  }
}

/* -------------------------------------------------------------------- */
/** \name Button Extra Operator Icons
 *
 * Extra icons are shown on the right hand side of buttons. They can be clicked to invoke custom
 * operators.
 * There are some predefined here, which get added to buttons automatically based on button data
 * (type, flags, state, etc).
 * \{ */

/**
 * Predefined types for generic extra operator icons (uiButExtraOpIcon).
 */
enum PredefinedExtraOpIconType {
  PREDEFINED_EXTRA_OP_ICON_NONE = 1,
  PREDEFINED_EXTRA_OP_ICON_CLEAR,
  PREDEFINED_EXTRA_OP_ICON_EYEDROPPER,
  PREDEFINED_EXTRA_OP_ICON_BONE_EYEDROPPER
};

static PointerRNA *ui_but_extra_operator_icon_add_ptr(uiBut *but,
                                                      wmOperatorType *optype,
                                                      wmOperatorCallContext opcontext,
                                                      int icon)
{
  uiButExtraOpIcon *extra_op_icon = MEM_cnew<uiButExtraOpIcon>(__func__);

  extra_op_icon->icon = icon;
  extra_op_icon->optype_params = MEM_cnew<wmOperatorCallParams>(__func__);
  extra_op_icon->optype_params->optype = optype;
  extra_op_icon->optype_params->opptr = MEM_new<PointerRNA>(__func__);
  WM_operator_properties_create_ptr(extra_op_icon->optype_params->opptr,
                                    extra_op_icon->optype_params->optype);
  extra_op_icon->optype_params->opcontext = opcontext;
  extra_op_icon->highlighted = false;
  extra_op_icon->disabled = false;

  BLI_addtail(&but->extra_op_icons, extra_op_icon);

  return extra_op_icon->optype_params->opptr;
}

static void ui_but_extra_operator_icon_free(uiButExtraOpIcon *extra_icon)
{
  WM_operator_properties_free(extra_icon->optype_params->opptr);
  MEM_delete(extra_icon->optype_params->opptr);
  MEM_freeN(extra_icon->optype_params);
  MEM_freeN(extra_icon);
}

void ui_but_extra_operator_icons_free(uiBut *but)
{
  LISTBASE_FOREACH_MUTABLE (uiButExtraOpIcon *, op_icon, &but->extra_op_icons) {
    ui_but_extra_operator_icon_free(op_icon);
  }
  BLI_listbase_clear(&but->extra_op_icons);
}

PointerRNA *UI_but_extra_operator_icon_add(uiBut *but,
                                           const char *opname,
                                           wmOperatorCallContext opcontext,
                                           int icon)
{
  wmOperatorType *optype = WM_operatortype_find(opname, false);

  if (optype) {
    return ui_but_extra_operator_icon_add_ptr(but, optype, opcontext, icon);
  }

  return nullptr;
}

wmOperatorType *UI_but_extra_operator_icon_optype_get(const uiButExtraOpIcon *extra_icon)
{
  return extra_icon ? extra_icon->optype_params->optype : nullptr;
}

PointerRNA *UI_but_extra_operator_icon_opptr_get(const uiButExtraOpIcon *extra_icon)
{
  return extra_icon->optype_params->opptr;
}

static bool ui_but_icon_extra_is_visible_text_clear(const uiBut *but)
{
  BLI_assert(but->type == UI_BTYPE_TEXT);
  return ((but->flag & UI_BUT_VALUE_CLEAR) && but->drawstr[0]);
}

static bool ui_but_icon_extra_is_visible_search_unlink(const uiBut *but)
{
  BLI_assert(ELEM(but->type, UI_BTYPE_SEARCH_MENU));
  return ((but->editstr == nullptr) && (but->drawstr[0] != '\0') &&
          (but->flag & UI_BUT_VALUE_CLEAR));
}

static bool ui_but_icon_extra_is_visible_search_eyedropper(uiBut *but)
{
  BLI_assert(but->type == UI_BTYPE_SEARCH_MENU && (but->flag & UI_BUT_VALUE_CLEAR));

  if (but->rnaprop == nullptr) {
    return false;
  }

  StructRNA *type = RNA_property_pointer_type(&but->rnapoin, but->rnaprop);
  const short idcode = RNA_type_to_ID_code(type);

  return ((but->editstr == nullptr) && (idcode == ID_OB || OB_DATA_SUPPORT_ID(idcode)));
}

static bool ui_but_icon_extra_is_visible_bone_eyedropper(uiBut *but)
{
  if (but->type != UI_BTYPE_SEARCH_MENU || !(but->flag & UI_BUT_VALUE_CLEAR)) {
    return false;
  }
  if (but->editstr != nullptr) {
    return false;
  }
  if (!ELEM(RNA_property_type(but->rnaprop), PROP_STRING, PROP_POINTER)) {
    return false;
  }
  uiButSearch *search_but = (uiButSearch *)but;
  if (!search_but->rnasearchprop) {
    return false;
  }
  const StructRNA *type = RNA_property_pointer_type(&search_but->rnasearchpoin,
                                                    search_but->rnasearchprop);
  return type == &RNA_Bone || type == &RNA_EditBone;
}

static PredefinedExtraOpIconType ui_but_icon_extra_get(uiBut *but)
{
  switch (but->type) {
    case UI_BTYPE_TEXT:
      if (ui_but_icon_extra_is_visible_text_clear(but)) {
        return PREDEFINED_EXTRA_OP_ICON_CLEAR;
      }
      break;
    case UI_BTYPE_SEARCH_MENU:
      if ((but->flag & UI_BUT_VALUE_CLEAR) == 0) {
        /* pass */
      }
      else if (ui_but_icon_extra_is_visible_search_unlink(but)) {
        return PREDEFINED_EXTRA_OP_ICON_CLEAR;
      }
      else if (ui_but_icon_extra_is_visible_search_eyedropper(but)) {
        return PREDEFINED_EXTRA_OP_ICON_EYEDROPPER;
      }
      else if (ui_but_icon_extra_is_visible_bone_eyedropper(but)) {
        return PREDEFINED_EXTRA_OP_ICON_BONE_EYEDROPPER;
      }
      break;
    default:
      break;
  }

  return PREDEFINED_EXTRA_OP_ICON_NONE;
}

/**
 * While some extra operator icons have to be set explicitly upon button creating, this code adds
 * some generic ones based on button data. Currently these are mutually exclusive, so there's only
 * ever one predefined extra icon.
 */
static void ui_but_predefined_extra_operator_icons_add(uiBut *but)
{
  const PredefinedExtraOpIconType extra_icon = ui_but_icon_extra_get(but);
  wmOperatorType *optype = nullptr;
  BIFIconID icon = ICON_NONE;

  switch (extra_icon) {
    case PREDEFINED_EXTRA_OP_ICON_EYEDROPPER: {
      static wmOperatorType *id_eyedropper_ot = nullptr;
      if (!id_eyedropper_ot) {
        id_eyedropper_ot = WM_operatortype_find("UI_OT_eyedropper_id", false);
      }
      BLI_assert(id_eyedropper_ot);

      optype = id_eyedropper_ot;
      icon = ICON_EYEDROPPER;

      break;
    }
    case PREDEFINED_EXTRA_OP_ICON_BONE_EYEDROPPER: {
      static wmOperatorType *id_eyedropper_ot = nullptr;
      if (!id_eyedropper_ot) {
        id_eyedropper_ot = WM_operatortype_find("UI_OT_eyedropper_bone", false);
      }
      BLI_assert(id_eyedropper_ot);

      optype = id_eyedropper_ot;
      icon = ICON_EYEDROPPER;
      break;
    }
    case PREDEFINED_EXTRA_OP_ICON_CLEAR: {
      static wmOperatorType *clear_ot = nullptr;
      if (!clear_ot) {
        clear_ot = WM_operatortype_find("UI_OT_button_string_clear", false);
      }
      BLI_assert(clear_ot);

      optype = clear_ot;
      icon = ICON_PANEL_CLOSE;

      break;
    }
    default:
      break;
  }

  if (optype) {
    LISTBASE_FOREACH (uiButExtraOpIcon *, op_icon, &but->extra_op_icons) {
      if ((op_icon->optype_params->optype == optype) && (op_icon->icon == icon)) {
        /* Don't add the same operator icon twice (happens if button is kept alive while active).
         */
        return;
      }
    }
    ui_but_extra_operator_icon_add_ptr(but, optype, WM_OP_INVOKE_DEFAULT, icon);
  }
}

/** \} */

void UI_block_update_from_old(const bContext *C, uiBlock *block)
{
  if (!block->oldblock) {
    return;
  }
  uiBlock *oldblock = block->oldblock;
  /* Remove all back `buts` until an active `but` is found, most `blocks` do not even have an
   * active `but`. */
  int count = 0;
  for (int i = oldblock->buttons.size() - 1; i >= 0; i--) {
    std::unique_ptr<uiBut> &oldbut = oldblock->buttons[i];
    if (oldbut->active || oldbut->semi_modal_state ||
        (oldbut->flag & (UI_BUT_DRAG_MULTI | UI_HOVER)))
    {
      break;
    }
    count++;
    ui_but_free(C, oldbut.get());
  }
  oldblock->buttons.remove(oldblock->buttons.size() - count, count);
  /* Reverse `oldblock` buttons to allow popping out `buts`. */
  std::reverse(oldblock->buttons.begin(), oldblock->buttons.end());
  std::unique_ptr<uiBut> *oldbut = !oldblock->buttons.is_empty() ? oldblock->buttons.end() - 1 :
                                                                   nullptr;

  if (BLI_listbase_is_empty(&block->oldblock->butstore) == false) {
    UI_butstore_update(block);
  }

  for (std::unique_ptr<uiBut> &but : block->buttons) {
    if (oldblock->buttons.is_empty()) {
      break;
    }
    if (ui_but_update_from_old_block(C, block, but, oldbut)) {
      ui_but_update(but.get());

      /* redraw dynamic tooltip if we have one open */
      if (but->tip_func) {
        UI_but_tooltip_refresh((bContext *)C, but.get());
      }
    }
  }

  block->auto_open = block->oldblock->auto_open;
  block->auto_open_last = block->oldblock->auto_open_last;
  block->tooltipdisabled = block->oldblock->tooltipdisabled;
  BLI_movelisttolist(&block->color_pickers.list, &block->oldblock->color_pickers.list);

  block->oldblock = nullptr;
}

#ifndef NDEBUG
/**
 * Extra sanity checks for invariants (debug builds only).
 */
static void ui_but_validate(const uiBut *but)
{
  /* Number buttons must have a click-step,
   * assert instead of correcting the value to ensure the caller knows what they're doing. */
  if (but->type == UI_BTYPE_NUM) {
    uiButNumber *number_but = (uiButNumber *)but;

    if (ELEM(but->pointype, UI_BUT_POIN_CHAR, UI_BUT_POIN_SHORT, UI_BUT_POIN_INT)) {
      BLI_assert(int(number_but->step_size) > 0);
    }
  }
}
#endif

bool ui_but_context_poll_operator_ex(bContext *C,
                                     const uiBut *but,
                                     const wmOperatorCallParams *optype_params)
{
  bool result;
  int old_but_flag = 0;

  if (but) {
    old_but_flag = but->flag;

    /* Temporarily make this button override the active one, in case the poll acts on the active
     * button. */
    const_cast<uiBut *>(but)->flag |= UI_BUT_ACTIVE_OVERRIDE;

    if (but->context) {
      CTX_store_set(C, but->context);
    }
  }

  result = WM_operator_poll_context(C, optype_params->optype, optype_params->opcontext);

  if (but) {
    BLI_assert_msg((but->flag & ~UI_BUT_ACTIVE_OVERRIDE) ==
                       (old_but_flag & ~UI_BUT_ACTIVE_OVERRIDE),
                   "Operator polls shouldn't change button flags");

    const_cast<uiBut *>(but)->flag = old_but_flag;

    if (but->context) {
      CTX_store_set(C, nullptr);
    }
  }

  return result;
}

bool ui_but_context_poll_operator(bContext *C, wmOperatorType *ot, const uiBut *but)
{
  const wmOperatorCallContext opcontext = but ? but->opcontext : WM_OP_INVOKE_DEFAULT;
  wmOperatorCallParams params = {};
  params.optype = ot;
  params.opcontext = opcontext;
  return ui_but_context_poll_operator_ex(C, but, &params);
}

void UI_block_end_ex(const bContext *C,
                     Main *bmain,
                     wmWindow *window,
                     Scene *scene,
                     ARegion *region,
                     Depsgraph *depsgraph,
                     uiBlock *block,
                     const int xy[2],
                     int r_xy[2])
{
  BLI_assert(block->active);

  /* Extend button data. This needs to be done before the block updating. */
  for (const std::unique_ptr<uiBut> &but : block->buttons) {
    ui_but_predefined_extra_operator_icons_add(but.get());
  }

  UI_block_update_from_old(C, block);

  /* inherit flags from 'old' buttons that was drawn here previous, based
   * on matching buttons, we need this to make button event handling non
   * blocking, while still allowing buttons to be remade each redraw as it
   * is expected by blender code */
  for (const std::unique_ptr<uiBut> &but : block->buttons) {
    /* temp? Proper check for graying out */
    if (but->optype) {
      wmOperatorType *ot = but->optype;

      if (ot == nullptr || !ui_but_context_poll_operator((bContext *)C, ot, but.get())) {
        but->flag |= UI_BUT_DISABLED;
      }
    }

    LISTBASE_FOREACH (uiButExtraOpIcon *, op_icon, &but->extra_op_icons) {
      if (!ui_but_context_poll_operator_ex((bContext *)C, but.get(), op_icon->optype_params)) {
        op_icon->disabled = true;
      }
    }

    const AnimationEvalContext anim_eval_context = BKE_animsys_eval_context_construct(
        depsgraph, (scene) ? scene->r.cfra : 0.0f);
<<<<<<< HEAD
    ui_but_anim_flag(but.get(), &anim_eval_context);
    ui_but_override_flag(CTX_data_main(C), but.get());
=======
    ui_but_anim_flag(but, &anim_eval_context);
    ui_but_override_flag(bmain, but);
>>>>>>> 8534a421
    if (UI_but_is_decorator(but)) {
      ui_but_anim_decorate_update_from_flag((uiButDecorator *)but.get());
    }

#ifndef NDEBUG
    ui_but_validate(but.get());
#endif
  }

  /* handle pending stuff */
  if (block->layouts.first) {
    UI_block_layout_resolve(block, nullptr, nullptr);
  }
  ui_block_align_calc(block, region);
  if ((block->flag & UI_BLOCK_LOOP) && (block->flag & UI_BLOCK_NUMSELECT) &&
      (block->flag & UI_BLOCK_NO_ACCELERATOR_KEYS) == 0)
  {
    ui_menu_block_set_keyaccels(block); /* could use a different flag to check */
  }

  if (block->flag & (UI_BLOCK_LOOP | UI_BLOCK_SHOW_SHORTCUT_ALWAYS)) {
    ui_menu_block_set_keymaps(C, block);
  }

  /* after keymaps! */
  switch (block->bounds_type) {
    case UI_BLOCK_BOUNDS_NONE:
      break;
    case UI_BLOCK_BOUNDS:
      ui_block_bounds_calc(block);
      break;
    case UI_BLOCK_BOUNDS_TEXT:
      ui_block_bounds_calc_text(block, 0.0f);
      break;
    case UI_BLOCK_BOUNDS_POPUP_CENTER:
      ui_block_bounds_calc_centered(window, block);
      break;
    case UI_BLOCK_BOUNDS_PIE_CENTER:
      ui_block_bounds_calc_centered_pie(block);
      break;

      /* fallback */
    case UI_BLOCK_BOUNDS_POPUP_MOUSE:
    case UI_BLOCK_BOUNDS_POPUP_MENU:
      ui_block_bounds_calc_popup(window, block, block->bounds_type, xy, r_xy);
      break;
  }

  /* Update bounds of all views in this block. If this block is a panel, this will be done later in
   * #UI_panels_end(), because buttons are offset there. */
  if (!block->panel) {
    ui_block_views_end(region, block);
  }

  if (block->rect.xmin == 0.0f && block->rect.xmax == 0.0f) {
    UI_block_bounds_set_normal(block, 0);
  }
  if (block->flag & UI_BUT_ALIGN) {
    UI_block_align_end(block);
  }

  ui_update_flexible_spacing(region, block);

  block->endblock = true;
}

void UI_block_end(const bContext *C, uiBlock *block)
{
  wmWindow *window = CTX_wm_window(C);

  UI_block_end_ex(C,
                  CTX_data_main(C),
                  window,
                  CTX_data_scene(C),
                  CTX_wm_region(C),
                  CTX_data_depsgraph_pointer(C),
                  block,
                  window->eventstate->xy,
                  nullptr);
}

/* ************** BLOCK DRAWING FUNCTION ************* */

void ui_fontscale(float *points, float aspect)
{
  *points /= aspect;
}

void ui_but_to_pixelrect(rcti *rect, const ARegion *region, const uiBlock *block, const uiBut *but)
{
  *rect = ui_to_pixelrect(region, block, (but) ? &but->rect : &block->rect);
}

rcti ui_to_pixelrect(const ARegion *region, const uiBlock *block, const rctf *src_rect)
{
  rctf rectf;
  ui_block_to_window_rctf(region, block, &rectf, src_rect);
  rcti recti;
  BLI_rcti_rctf_copy_round(&recti, &rectf);
  BLI_rcti_translate(&recti, -region->winrct.xmin, -region->winrct.ymin);
  return recti;
}

static bool ui_but_pixelrect_in_view(const ARegion *region, const rcti *rect)
{
  rcti rect_winspace = *rect;
  BLI_rcti_translate(&rect_winspace, region->winrct.xmin, region->winrct.ymin);
  return BLI_rcti_isect(&region->winrct, &rect_winspace, nullptr);
}

void UI_block_draw(const bContext *C, uiBlock *block)
{
  uiStyle style = *UI_style_get_dpi(); /* XXX pass on as arg */

  /* get menu region or area region */
  ARegion *region = CTX_wm_region_popup(C);
  if (!region) {
    region = CTX_wm_region(C);
  }

  if (!block->endblock) {
    UI_block_end(C, block);
  }

  /* we set this only once */
  GPU_blend(GPU_BLEND_ALPHA);

  /* scale fonts */
  ui_fontscale(&style.paneltitle.points, block->aspect);
  ui_fontscale(&style.grouplabel.points, block->aspect);
  ui_fontscale(&style.widget.points, block->aspect);
  ui_fontscale(&style.tooltip.points, block->aspect);

  /* scale block min/max to rect */
  rcti rect;
  ui_but_to_pixelrect(&rect, region, block, nullptr);

  /* pixel space for AA widgets */
  GPU_matrix_push_projection();
  GPU_matrix_push();
  GPU_matrix_identity_set();

  wmOrtho2_region_pixelspace(region);

  /* back */
  if (block->flag & UI_BLOCK_PIE_MENU) {
    ui_draw_pie_center(block);
  }
  else if (block->flag & UI_BLOCK_POPOVER) {
    ui_draw_popover_back(region, &style, block, &rect);
  }
  else if (block->flag & UI_BLOCK_LOOP) {
    ui_draw_menu_back(&style, block, &rect);
  }
  else if (block->panel) {
    ui_draw_aligned_panel(region,
                          &style,
                          block,
                          &rect,
                          UI_panel_category_is_visible(region),
                          UI_panel_should_show_background(region, block->panel->type),
                          region->flag & RGN_FLAG_SEARCH_FILTER_ACTIVE);
  }
  /* Shared layout panel backdrop style between redo region and popups. */
  if (block->panel && ELEM(region->regiontype, RGN_TYPE_HUD, RGN_TYPE_TEMPORARY)) {
    /* TODO: Add as theme color. */
    float subpanel_backcolor[4]{0.2f, 0.3f, 0.33f, 0.05f};
    const bTheme *btheme = UI_GetTheme();
    const float aspect = block->panel->runtime->block->aspect;
    const float radius = btheme->tui.panel_roundness * U.widget_unit * 0.5f / aspect;
    ui_draw_layout_panels_backdrop(region, block->panel, radius, subpanel_backcolor);
  }

  BLF_batch_draw_begin();
  UI_widgetbase_draw_cache_begin();

  /* widgets */
  for (const std::unique_ptr<uiBut> &but : block->buttons) {
    if (but->flag & (UI_HIDDEN | UI_SCROLLED)) {
      continue;
    }

    ui_but_to_pixelrect(&rect, region, block, but.get());
    /* Optimization: Don't draw buttons that are not visible (outside view bounds). */
    if (!ui_but_pixelrect_in_view(region, &rect)) {
      continue;
    }

    /* XXX: figure out why invalid coordinates happen when closing render window */
    /* and material preview is redrawn in main window (temp fix for bug #23848) */
    if (rect.xmin < rect.xmax && rect.ymin < rect.ymax) {
      ui_draw_but(C, region, &style, but.get(), &rect);
    }
  }

  UI_widgetbase_draw_cache_end();
  BLF_batch_draw_end();

  ui_block_views_draw_overlays(region, block);

  /* restore matrix */
  GPU_matrix_pop_projection();
  GPU_matrix_pop();
}

static void ui_block_message_subscribe(ARegion *region, wmMsgBus *mbus, uiBlock *block)
{
  uiBut *but_prev = nullptr;
  /* possibly we should keep the region this block is contained in? */
  for (const std::unique_ptr<uiBut> &but : block->buttons) {
    if (but->rnapoin.type && but->rnaprop) {
      /* quick check to avoid adding buttons representing a vector, multiple times. */
      if ((but_prev && (but_prev->rnaprop == but->rnaprop) &&
           (but_prev->rnapoin.type == but->rnapoin.type) &&
           (but_prev->rnapoin.data == but->rnapoin.data) &&
           (but_prev->rnapoin.owner_id == but->rnapoin.owner_id)) == false)
      {
        /* TODO: could make this into utility function. */
        wmMsgSubscribeValue value = {};
        value.owner = region;
        value.user_data = region;
        value.notify = ED_region_do_msg_notify_tag_redraw;
        WM_msg_subscribe_rna(mbus, &but->rnapoin, but->rnaprop, &value, __func__);
        but_prev = but.get();
      }
    }
  }
}

void UI_region_message_subscribe(ARegion *region, wmMsgBus *mbus)
{
  LISTBASE_FOREACH (uiBlock *, block, &region->runtime->uiblocks) {
    ui_block_message_subscribe(region, mbus, block);
  }
}

/* ************* EVENTS ************* */

int ui_but_is_pushed_ex(uiBut *but, double *value)
{
  int is_push = 0;
  if (but->pushed_state_func) {
    return but->pushed_state_func(*but);
  }

  if (but->bit) {
    const bool state = !ELEM(
        but->type, UI_BTYPE_TOGGLE_N, UI_BTYPE_ICON_TOGGLE_N, UI_BTYPE_CHECKBOX_N);
    int lvalue;
    UI_GET_BUT_VALUE_INIT(but, *value);
    lvalue = int(*value);
    if (UI_BITBUT_TEST(lvalue, (but->bitnr))) {
      is_push = state;
    }
    else {
      is_push = !state;
    }
  }
  else {
    switch (but->type) {
      case UI_BTYPE_BUT:
      case UI_BTYPE_HOTKEY_EVENT:
      case UI_BTYPE_KEY_EVENT:
      case UI_BTYPE_COLOR:
      case UI_BTYPE_DECORATOR:
        is_push = -1;
        break;
      case UI_BTYPE_BUT_TOGGLE:
      case UI_BTYPE_TOGGLE:
      case UI_BTYPE_ICON_TOGGLE:
      case UI_BTYPE_CHECKBOX:
        UI_GET_BUT_VALUE_INIT(but, *value);
        if (*value != double(but->hardmin)) {
          is_push = true;
        }
        break;
      case UI_BTYPE_ICON_TOGGLE_N:
      case UI_BTYPE_TOGGLE_N:
      case UI_BTYPE_CHECKBOX_N:
        UI_GET_BUT_VALUE_INIT(but, *value);
        if (*value == 0.0) {
          is_push = true;
        }
        break;
      case UI_BTYPE_ROW:
      case UI_BTYPE_LISTROW:
      case UI_BTYPE_TAB:
        if ((but->type == UI_BTYPE_TAB) && but->rnaprop && but->custom_data) {
          /* uiBut.custom_data points to data this tab represents (e.g. workspace).
           * uiBut.rnapoin/prop store an active value (e.g. active workspace). */
          if (RNA_property_type(but->rnaprop) == PROP_POINTER) {
            const PointerRNA active_ptr = RNA_property_pointer_get(&but->rnapoin, but->rnaprop);
            if (active_ptr.data == but->custom_data) {
              is_push = true;
            }
          }
          break;
        }
        else if (but->optype) {
          break;
        }

        UI_GET_BUT_VALUE_INIT(but, *value);
        /* support for rna enum buts */
        if (but->rnaprop && (RNA_property_flag(but->rnaprop) & PROP_ENUM_FLAG)) {
          if (int(*value) & int(but->hardmax)) {
            is_push = true;
          }
        }
        else {
          if (*value == double(but->hardmax)) {
            is_push = true;
          }
        }
        break;
      case UI_BTYPE_VIEW_ITEM: {
        const uiButViewItem *view_item_but = (const uiButViewItem *)but;

        is_push = -1;
        if (view_item_but->view_item) {
          is_push = view_item_but->view_item->is_active();
        }
        break;
      }
      default:
        is_push = -1;
        break;
    }
  }

  if ((but->drawflag & UI_BUT_CHECKBOX_INVERT) && (is_push != -1)) {
    is_push = !bool(is_push);
  }
  return is_push;
}
int ui_but_is_pushed(uiBut *but)
{
  double value = UI_BUT_VALUE_UNSET;
  return ui_but_is_pushed_ex(but, &value);
}

static void ui_but_update_select_flag(uiBut *but, double *value)
{
  switch (ui_but_is_pushed_ex(but, value)) {
    case true:
      but->flag |= UI_SELECT;
      break;
    case false:
      but->flag &= ~UI_SELECT;
      break;
  }
}

/* ************************************************ */

void UI_block_lock_set(uiBlock *block, bool val, const char *lockstr)
{
  if (val) {
    block->lock = val;
    block->lockstr = lockstr;
  }
}

void UI_block_lock_clear(uiBlock *block)
{
  block->lock = false;
  block->lockstr = nullptr;
}

/* *********************** data get/set ***********************
 * this either works with the pointed to data, or can work with
 * an edit override pointer while dragging for example */

void ui_but_v3_get(uiBut *but, float vec[3])
{
  if (but->editvec) {
    copy_v3_v3(vec, but->editvec);
  }

  if (but->rnaprop) {
    PropertyRNA *prop = but->rnaprop;

    zero_v3(vec);

    if (RNA_property_type(prop) == PROP_FLOAT) {
      int tot = RNA_property_array_length(&but->rnapoin, prop);
      BLI_assert(tot > 0);
      if (tot == 3) {
        RNA_property_float_get_array(&but->rnapoin, prop, vec);
      }
      else {
        tot = min_ii(tot, 3);
        for (int a = 0; a < tot; a++) {
          vec[a] = RNA_property_float_get_index(&but->rnapoin, prop, a);
        }
      }
    }
  }
  else if (but->pointype == UI_BUT_POIN_CHAR) {
    const char *cp = but->poin;
    vec[0] = float(cp[0]) / 255.0f;
    vec[1] = float(cp[1]) / 255.0f;
    vec[2] = float(cp[2]) / 255.0f;
  }
  else if (but->pointype == UI_BUT_POIN_FLOAT) {
    const float *fp = reinterpret_cast<float *>(but->poin);
    copy_v3_v3(vec, fp);
  }
  else {
    if (but->editvec == nullptr) {
      fprintf(stderr, "%s: can't get color, should never happen\n", __func__);
      zero_v3(vec);
    }
  }

  if (but->type == UI_BTYPE_UNITVEC) {
    normalize_v3(vec);
  }
}

void ui_but_v3_set(uiBut *but, const float vec[3])
{
  if (but->editvec) {
    copy_v3_v3(but->editvec, vec);
  }

  if (but->rnaprop) {
    PropertyRNA *prop = but->rnaprop;

    if (RNA_property_type(prop) == PROP_FLOAT) {
      int tot = RNA_property_array_length(&but->rnapoin, prop);

      BLI_assert(tot > 0);
      if (tot == 3) {
        RNA_property_float_set_array(&but->rnapoin, prop, vec);
      }
      else {
        tot = min_ii(tot, 3);
        for (int a = 0; a < tot; a++) {
          RNA_property_float_set_index(&but->rnapoin, prop, a, vec[a]);
        }
      }
    }
  }
  else if (but->pointype == UI_BUT_POIN_CHAR) {
    char *cp = but->poin;
    cp[0] = char(lround(vec[0] * 255.0f));
    cp[1] = char(lround(vec[1] * 255.0f));
    cp[2] = char(lround(vec[2] * 255.0f));
  }
  else if (but->pointype == UI_BUT_POIN_FLOAT) {
    float *fp = reinterpret_cast<float *>(but->poin);
    copy_v3_v3(fp, vec);
  }
}

void ui_but_v4_get(uiBut *but, float vec[4])
{
  if (but->editvec) {
    copy_v4_v4(vec, but->editvec);
  }

  if (but->rnaprop) {
    PropertyRNA *prop = but->rnaprop;

    zero_v4(vec);

    if (RNA_property_type(prop) == PROP_FLOAT) {
      int tot = RNA_property_array_length(&but->rnapoin, prop);
      BLI_assert(tot > 0);
      if (tot == 4) {
        RNA_property_float_get_array(&but->rnapoin, prop, vec);
      }
      else {
        tot = min_ii(tot, 4);
        for (int a = 0; a < tot; a++) {
          vec[a] = RNA_property_float_get_index(&but->rnapoin, prop, a);
        }
      }
    }
  }
  else if (but->pointype == UI_BUT_POIN_CHAR) {
    const char *cp = but->poin;
    vec[0] = float(cp[0]) / 255.0f;
    vec[1] = float(cp[1]) / 255.0f;
    vec[2] = float(cp[2]) / 255.0f;
    vec[3] = float(cp[3]) / 255.0f;
  }
  else if (but->pointype == UI_BUT_POIN_FLOAT) {
    const float *fp = reinterpret_cast<float *>(but->poin);
    copy_v4_v4(vec, fp);
  }
  else {
    if (but->editvec == nullptr) {
      fprintf(stderr, "%s: can't get color, should never happen\n", __func__);
      zero_v4(vec);
    }
  }
}

void ui_but_v4_set(uiBut *but, const float vec[4])
{
  if (but->editvec) {
    copy_v4_v4(but->editvec, vec);
  }

  if (but->rnaprop) {
    PropertyRNA *prop = but->rnaprop;

    if (RNA_property_type(prop) == PROP_FLOAT) {
      int tot = RNA_property_array_length(&but->rnapoin, prop);

      BLI_assert(tot > 0);
      if (tot == 4) {
        RNA_property_float_set_array(&but->rnapoin, prop, vec);
      }
      else {
        tot = min_ii(tot, 4);
        for (int a = 0; a < tot; a++) {
          RNA_property_float_set_index(&but->rnapoin, prop, a, vec[a]);
        }
      }
    }
  }
  else if (but->pointype == UI_BUT_POIN_CHAR) {
    char *cp = but->poin;
    cp[0] = char(lround(vec[0] * 255.0f));
    cp[1] = char(lround(vec[1] * 255.0f));
    cp[2] = char(lround(vec[2] * 255.0f));
    cp[3] = char(lround(vec[3] * 255.0f));
  }
  else if (but->pointype == UI_BUT_POIN_FLOAT) {
    float *fp = reinterpret_cast<float *>(but->poin);
    copy_v4_v4(fp, vec);
  }
}

bool ui_but_is_float(const uiBut *but)
{
  if (but->pointype == UI_BUT_POIN_FLOAT && but->poin) {
    return true;
  }

  if (but->rnaprop && RNA_property_type(but->rnaprop) == PROP_FLOAT) {
    return true;
  }

  return false;
}

PropertyScaleType ui_but_scale_type(const uiBut *but)
{
  if (but->rnaprop) {
    return RNA_property_ui_scale(but->rnaprop);
  }
  return PROP_SCALE_LINEAR;
}

bool ui_but_is_bool(const uiBut *but)
{
  if (ELEM(but->type,
           UI_BTYPE_TOGGLE,
           UI_BTYPE_TOGGLE_N,
           UI_BTYPE_ICON_TOGGLE,
           UI_BTYPE_ICON_TOGGLE_N,
           UI_BTYPE_CHECKBOX,
           UI_BTYPE_CHECKBOX_N,
           UI_BTYPE_BUT_TOGGLE,
           UI_BTYPE_TAB))
  {
    return true;
  }

  if (but->rnaprop && RNA_property_type(but->rnaprop) == PROP_BOOLEAN) {
    return true;
  }

  if ((but->rnaprop && RNA_property_type(but->rnaprop) == PROP_ENUM) &&
      (but->type == UI_BTYPE_ROW))
  {
    return true;
  }

  return false;
}

bool ui_but_is_unit(const uiBut *but)
{
  const UnitSettings *unit = but->block->unit;
  const int unit_type = UI_but_unit_type_get(but);

  if (unit_type == PROP_UNIT_NONE) {
    return false;
  }

#if 1 /* removed so angle buttons get correct snapping */
  if (ui_but_is_unit_radians_ex(unit, unit_type)) {
    return false;
  }
#endif

  /* for now disable time unit conversion */
  if (unit_type == PROP_UNIT_TIME) {
    return false;
  }

  if (unit->system == USER_UNIT_NONE) {
    /* These types have units irrespective of scene units. */
    if (!ELEM(unit_type, PROP_UNIT_ROTATION, PROP_UNIT_TIME_ABSOLUTE)) {
      return false;
    }
  }

  return true;
}

bool ui_but_is_compatible(const uiBut *but_a, const uiBut *but_b)
{
  if (but_a->type != but_b->type) {
    return false;
  }
  if (but_a->pointype != but_b->pointype) {
    return false;
  }

  if (but_a->rnaprop) {
    /* skip 'rnapoin.data', 'rnapoin.owner_id'
     * allow different data to have the same props edited at once */
    if (but_a->rnapoin.type != but_b->rnapoin.type) {
      return false;
    }
    if (RNA_property_type(but_a->rnaprop) != RNA_property_type(but_b->rnaprop)) {
      return false;
    }
    if (RNA_property_subtype(but_a->rnaprop) != RNA_property_subtype(but_b->rnaprop)) {
      return false;
    }
  }

  return true;
}

bool ui_but_is_rna_valid(uiBut *but)
{
  if (but->rnaprop == nullptr || RNA_struct_contains_property(&but->rnapoin, but->rnaprop)) {
    return true;
  }
  printf("property removed %s: %p\n", but->drawstr.c_str(), but->rnaprop);
  return false;
}

bool ui_but_supports_cycling(const uiBut *but)
{
  return (ELEM(but->type, UI_BTYPE_ROW, UI_BTYPE_NUM, UI_BTYPE_NUM_SLIDER, UI_BTYPE_LISTBOX) ||
          (but->type == UI_BTYPE_MENU && ui_but_menu_step_poll(but)) ||
          (but->type == UI_BTYPE_COLOR && ((uiButColor *)but)->is_pallete_color) ||
          (but->menu_step_func != nullptr));
}

double ui_but_value_get(uiBut *but)
{
  double value = 0.0;

  if (but->editval) {
    return *(but->editval);
  }
  if (but->poin == nullptr && but->rnapoin.data == nullptr) {
    return 0.0;
  }

  if (but->rnaprop) {
    PropertyRNA *prop = but->rnaprop;

    BLI_assert(but->rnaindex != -1);

    switch (RNA_property_type(prop)) {
      case PROP_BOOLEAN:
        if (RNA_property_array_check(prop)) {
          value = double(RNA_property_boolean_get_index(&but->rnapoin, prop, but->rnaindex));
        }
        else {
          value = double(RNA_property_boolean_get(&but->rnapoin, prop));
        }
        break;
      case PROP_INT:
        if (RNA_property_array_check(prop)) {
          value = RNA_property_int_get_index(&but->rnapoin, prop, but->rnaindex);
        }
        else {
          value = RNA_property_int_get(&but->rnapoin, prop);
        }
        break;
      case PROP_FLOAT:
        if (RNA_property_array_check(prop)) {
          value = RNA_property_float_get_index(&but->rnapoin, prop, but->rnaindex);
        }
        else {
          value = RNA_property_float_get(&but->rnapoin, prop);
        }
        break;
      case PROP_ENUM:
        value = RNA_property_enum_get(&but->rnapoin, prop);
        break;
      default:
        value = 0.0;
        break;
    }
  }
  else if (but->pointype == UI_BUT_POIN_CHAR) {
    value = *(char *)but->poin;
  }
  else if (but->pointype == UI_BUT_POIN_SHORT) {
    value = *(short *)but->poin;
  }
  else if (but->pointype == UI_BUT_POIN_INT) {
    value = *(int *)but->poin;
  }
  else if (but->pointype == UI_BUT_POIN_FLOAT) {
    value = *(float *)but->poin;
  }

  return value;
}

void ui_but_value_set(uiBut *but, double value)
{
  /* Value is a HSV value: convert to RGB. */
  if (but->rnaprop) {
    PropertyRNA *prop = but->rnaprop;

    if (RNA_property_editable(&but->rnapoin, prop)) {
      switch (RNA_property_type(prop)) {
        case PROP_BOOLEAN:
          if (RNA_property_array_check(prop)) {
            RNA_property_boolean_set_index(&but->rnapoin, prop, but->rnaindex, value);
          }
          else {
            RNA_property_boolean_set(&but->rnapoin, prop, value);
          }
          break;
        case PROP_INT:
          if (RNA_property_array_check(prop)) {
            RNA_property_int_set_index(&but->rnapoin, prop, but->rnaindex, int(value));
          }
          else {
            RNA_property_int_set(&but->rnapoin, prop, int(value));
          }
          break;
        case PROP_FLOAT:
          if (RNA_property_array_check(prop)) {
            RNA_property_float_set_index(&but->rnapoin, prop, but->rnaindex, value);
          }
          else {
            RNA_property_float_set(&but->rnapoin, prop, value);
          }
          break;
        case PROP_ENUM:
          if (RNA_property_flag(prop) & PROP_ENUM_FLAG) {
            int ivalue = int(value);
            /* toggle for enum/flag buttons */
            ivalue ^= RNA_property_enum_get(&but->rnapoin, prop);
            RNA_property_enum_set(&but->rnapoin, prop, ivalue);
          }
          else {
            RNA_property_enum_set(&but->rnapoin, prop, value);
          }
          break;
        default:
          break;
      }
    }

    /* we can't be sure what RNA set functions actually do,
     * so leave this unset */
    value = UI_BUT_VALUE_UNSET;
  }
  else if (but->pointype == 0) {
    /* pass */
  }
  else {
    /* first do rounding */
    if (but->pointype == UI_BUT_POIN_CHAR) {
      value = round_db_to_uchar_clamp(value);
    }
    else if (but->pointype == UI_BUT_POIN_SHORT) {
      value = round_db_to_short_clamp(value);
    }
    else if (but->pointype == UI_BUT_POIN_INT) {
      value = round_db_to_int_clamp(value);
    }
    else if (but->pointype == UI_BUT_POIN_FLOAT) {
      float fval = float(value);
      if (fval >= -0.00001f && fval <= 0.00001f) {
        /* prevent negative zero */
        fval = 0.0f;
      }
      value = fval;
    }

    /* then set value with possible edit override */
    if (but->editval) {
      value = *but->editval = value;
    }
    else if (but->pointype == UI_BUT_POIN_CHAR) {
      value = *((char *)but->poin) = char(value);
    }
    else if (but->pointype == UI_BUT_POIN_SHORT) {
      value = *((short *)but->poin) = short(value);
    }
    else if (but->pointype == UI_BUT_POIN_INT) {
      value = *((int *)but->poin) = int(value);
    }
    else if (but->pointype == UI_BUT_POIN_FLOAT) {
      value = *((float *)but->poin) = float(value);
    }
  }

  ui_but_update_select_flag(but, &value);
}

int ui_but_string_get_maxncpy(uiBut *but)
{
  if (ELEM(but->type, UI_BTYPE_TEXT, UI_BTYPE_SEARCH_MENU)) {
    return but->hardmax;
  }
  return UI_MAX_DRAW_STR;
}

uiBut *ui_but_drag_multi_edit_get(uiBut *but)
{
  uiBut *return_but = nullptr;

  BLI_assert(but->flag & UI_BUT_DRAG_MULTI);

  for (const std::unique_ptr<uiBut> &but_iter : but->block->buttons) {
    if (but_iter->editstr) {
      return_but = but_iter.get();
      break;
    }
  }

  return return_but;
}

static double ui_get_but_scale_unit(uiBut *but, double value)
{
  const UnitSettings *unit = but->block->unit;
  const int unit_type = UI_but_unit_type_get(but);

  /* Time unit is a bit special, not handled by BKE_scene_unit_scale() for now. */
  if (unit_type == PROP_UNIT_TIME) { /* WARNING: using evil_C :| */
    Scene *scene = CTX_data_scene(static_cast<const bContext *>(but->block->evil_C));
    return FRA2TIME(value);
  }
  return BKE_scene_unit_scale(unit, RNA_SUBTYPE_UNIT_VALUE(unit_type), value);
}

void ui_but_convert_to_unit_alt_name(uiBut *but, char *str, size_t str_maxncpy)
{
  if (!ui_but_is_unit(but)) {
    return;
  }

  const UnitSettings *unit = but->block->unit;
  const int unit_type = UI_but_unit_type_get(but);
  char *orig_str;

  orig_str = BLI_strdup(str);

  BKE_unit_name_to_alt(
      str, str_maxncpy, orig_str, unit->system, RNA_SUBTYPE_UNIT_VALUE(unit_type));

  MEM_freeN(orig_str);
}

/**
 * \param float_precision: Override the button precision.
 */
static void ui_get_but_string_unit(
    uiBut *but, char *str, int str_maxncpy, double value, bool pad, int float_precision)
{
  const UnitSettings *unit = but->block->unit;
  const int unit_type = UI_but_unit_type_get(but);
  int precision;

  BLI_assert(unit->scale_length > 0.0f);

  /* Use precision override? */
  if (float_precision == -1) {
    /* Sanity checks */
    precision = int(ui_but_get_float_precision(but));
    if (precision > UI_PRECISION_FLOAT_MAX) {
      precision = UI_PRECISION_FLOAT_MAX;
    }
    else if (precision == -1) {
      precision = 2;
    }
  }
  else {
    precision = float_precision;
  }

  BKE_unit_value_as_string(str,
                           str_maxncpy,
                           ui_get_but_scale_unit(but, value),
                           precision,
                           RNA_SUBTYPE_UNIT_VALUE(unit_type),
                           unit,
                           pad);
}

static float ui_get_but_step_unit(uiBut *but, float step_default)
{
  const int unit_type = RNA_SUBTYPE_UNIT_VALUE(UI_but_unit_type_get(but));
  const double step_orig = step_default * UI_PRECISION_FLOAT_SCALE;
  /* Scaling up 'step_origg ' here is a bit arbitrary,
   * its just giving better scales from user POV */
  const double scale_step = ui_get_but_scale_unit(but, step_orig * 10);
  const double step = BKE_unit_closest_scalar(scale_step, but->block->unit->system, unit_type);

  /* -1 is an error value */
  if (step == -1.0f) {
    return step_default;
  }

  const double scale_unit = ui_get_but_scale_unit(but, 1.0);
  const double step_unit = BKE_unit_closest_scalar(
      scale_unit, but->block->unit->system, unit_type);
  double step_final;

  BLI_assert(step > 0.0);

  step_final = (step / scale_unit) / double(UI_PRECISION_FLOAT_SCALE);

  if (step == step_unit) {
    /* Logic here is to scale by the original 'step_orig'
     * only when the unit step matches the scaled step.
     *
     * This is needed for units that don't have a wide range of scales (degrees for eg.).
     * Without this we can't select between a single degree, or a 10th of a degree.
     */
    step_final *= step_orig;
  }

  return float(step_final);
}

void ui_but_string_get_ex(uiBut *but,
                          char *str,
                          const size_t str_maxncpy,
                          const int float_precision,
                          const bool use_exp_float,
                          bool *r_use_exp_float)
{
  if (r_use_exp_float) {
    *r_use_exp_float = false;
  }

  if (but->rnaprop && ELEM(but->type, UI_BTYPE_TEXT, UI_BTYPE_SEARCH_MENU, UI_BTYPE_TAB)) {
    const PropertyType type = RNA_property_type(but->rnaprop);

    int buf_len;
    const char *buf = nullptr;
    if ((but->type == UI_BTYPE_TAB) && (but->custom_data)) {
      StructRNA *ptr_type = RNA_property_pointer_type(&but->rnapoin, but->rnaprop);

      /* uiBut.custom_data points to data this tab represents (e.g. workspace).
       * uiBut.rnapoin/prop store an active value (e.g. active workspace). */
      PointerRNA ptr = RNA_pointer_create(but->rnapoin.owner_id, ptr_type, but->custom_data);
      buf = RNA_struct_name_get_alloc(&ptr, str, str_maxncpy, &buf_len);
    }
    else if (type == PROP_STRING) {
      /* RNA string */
      buf = RNA_property_string_get_alloc(&but->rnapoin, but->rnaprop, str, str_maxncpy, &buf_len);
    }
    else if (type == PROP_ENUM) {
      /* RNA enum */
      const int value = RNA_property_enum_get(&but->rnapoin, but->rnaprop);
      if (RNA_property_enum_name(static_cast<bContext *>(but->block->evil_C),
                                 &but->rnapoin,
                                 but->rnaprop,
                                 value,
                                 &buf))
      {
        BLI_strncpy(str, buf, str_maxncpy);
        buf = str;
      }
    }
    else if (type == PROP_POINTER) {
      /* RNA pointer */
      PointerRNA ptr = RNA_property_pointer_get(&but->rnapoin, but->rnaprop);
      buf = RNA_struct_name_get_alloc(&ptr, str, str_maxncpy, &buf_len);
    }
    else {
      BLI_assert(0);
    }

    if (buf == nullptr) {
      str[0] = '\0';
    }
    else if (buf != str) {
      BLI_assert(str_maxncpy <= buf_len + 1);
      /* string was too long, we have to truncate */
      if (UI_but_is_utf8(but)) {
        BLI_strncpy_utf8(str, buf, str_maxncpy);
      }
      else {
        BLI_strncpy(str, buf, str_maxncpy);
      }
      MEM_freeN((void *)buf);
    }
  }
  else if (ELEM(but->type, UI_BTYPE_TEXT, UI_BTYPE_SEARCH_MENU)) {
    /* string */
    BLI_strncpy(str, but->poin, str_maxncpy);
    return;
  }
  else if (ui_but_anim_expression_get(but, str, str_maxncpy)) {
    /* driver expression */
  }
  else {
    /* number editing */
    const double value = ui_but_value_get(but);

    PropertySubType subtype = PROP_NONE;
    if (but->rnaprop) {
      subtype = RNA_property_subtype(but->rnaprop);
    }

    if (ui_but_is_float(but)) {
      int prec = float_precision;

      if (float_precision == -1) {
        prec = ui_but_calc_float_precision(but, value);
      }
      else if (!use_exp_float && ui_but_hide_fraction(but, value)) {
        prec = 0;
      }

      if (ui_but_is_unit(but)) {
        ui_get_but_string_unit(but, str, str_maxncpy, value, false, prec);
      }
      else if (subtype == PROP_FACTOR) {
        if (U.factor_display_type == USER_FACTOR_AS_FACTOR) {
          BLI_snprintf(str, str_maxncpy, "%.*f", prec, value);
        }
        else {
          BLI_snprintf(str, str_maxncpy, "%.*f", std::max(0, prec - 2), value * 100);
        }
      }
      else {
        const int int_digits_num = integer_digits_f(value);
        if (use_exp_float) {
          if (int_digits_num < -6 || int_digits_num > 12) {
            BLI_snprintf(str, str_maxncpy, "%.*g", prec, value);
            if (r_use_exp_float) {
              *r_use_exp_float = true;
            }
          }
          else {
            prec -= int_digits_num;
            CLAMP(prec, 0, UI_PRECISION_FLOAT_MAX);
            BLI_snprintf(str, str_maxncpy, "%.*f", prec, value);
          }
        }
        else {
          prec -= int_digits_num;
          CLAMP(prec, 0, UI_PRECISION_FLOAT_MAX);
          BLI_snprintf(str, str_maxncpy, "%.*f", prec, value);
        }
      }
    }
    else {
      BLI_snprintf(str, str_maxncpy, "%d", int(value));
    }
  }
}
void ui_but_string_get(uiBut *but, char *str, const size_t str_maxncpy)
{
  ui_but_string_get_ex(but, str, str_maxncpy, -1, false, nullptr);
}

char *ui_but_string_get_dynamic(uiBut *but, int *r_str_size)
{
  char *str = nullptr;
  *r_str_size = 1;

  if (but->rnaprop && ELEM(but->type, UI_BTYPE_TEXT, UI_BTYPE_SEARCH_MENU)) {
    const PropertyType type = RNA_property_type(but->rnaprop);

    if (type == PROP_STRING) {
      /* RNA string */
      str = RNA_property_string_get_alloc(&but->rnapoin, but->rnaprop, nullptr, 0, r_str_size);
      (*r_str_size) += 1;
    }
    else if (type == PROP_ENUM) {
      /* RNA enum */
      const int value = RNA_property_enum_get(&but->rnapoin, but->rnaprop);
      const char *value_id;
      if (!RNA_property_enum_name(static_cast<bContext *>(but->block->evil_C),
                                  &but->rnapoin,
                                  but->rnaprop,
                                  value,
                                  &value_id))
      {
        value_id = "";
      }

      *r_str_size = strlen(value_id) + 1;
      str = BLI_strdupn(value_id, *r_str_size);
    }
    else if (type == PROP_POINTER) {
      /* RNA pointer */
      PointerRNA ptr = RNA_property_pointer_get(&but->rnapoin, but->rnaprop);
      str = RNA_struct_name_get_alloc(&ptr, nullptr, 0, r_str_size);
      (*r_str_size) += 1;
    }
    else {
      BLI_assert(0);
    }
  }
  else {
    BLI_assert(0);
  }

  if (UNLIKELY(str == nullptr)) {
    /* should never happen, paranoid check */
    *r_str_size = 1;
    str = BLI_strdup("");
    BLI_assert(0);
  }

  return str;
}

/**
 * Report a generic error prefix when evaluating a string with #BPY_run_string_as_number
 * as the Python error on its own doesn't provide enough context.
 */
#define UI_NUMBER_EVAL_ERROR_PREFIX RPT_("Error evaluating number, see Info editor for details")

static bool ui_number_from_string_units(
    bContext *C, const char *str, const int unit_type, const UnitSettings *unit, double *r_value)
{
  char *error = nullptr;
  const bool ok = user_string_to_number(C, str, unit, unit_type, r_value, true, &error);
  if (error) {
    ReportList *reports = CTX_wm_reports(C);
    BKE_reportf(reports, RPT_ERROR, "%s: %s", UI_NUMBER_EVAL_ERROR_PREFIX, error);
    MEM_freeN(error);
  }
  return ok;
}

static bool ui_number_from_string_units_with_but(bContext *C,
                                                 const char *str,
                                                 const uiBut *but,
                                                 double *r_value)
{
  const int unit_type = RNA_SUBTYPE_UNIT_VALUE(UI_but_unit_type_get(but));
  const UnitSettings *unit = but->block->unit;
  return ui_number_from_string_units(C, str, unit_type, unit, r_value);
}

static bool ui_number_from_string(bContext *C, const char *str, double *r_value)
{
  bool ok;
#ifdef WITH_PYTHON
  BPy_RunErrInfo err_info = {};
  err_info.reports = CTX_wm_reports(C);
  err_info.report_prefix = UI_NUMBER_EVAL_ERROR_PREFIX;
  ok = BPY_run_string_as_number(C, nullptr, str, &err_info, r_value);
#else
  UNUSED_VARS(C);
  *r_value = atof(str);
  ok = true;
#endif
  return ok;
}

static bool ui_number_from_string_factor(bContext *C, const char *str, double *r_value)
{
  const int len = strlen(str);
  if (BLI_strn_endswith(str, "%", len)) {
    char *str_new = BLI_strdupn(str, len - 1);
    const bool success = ui_number_from_string(C, str_new, r_value);
    MEM_freeN(str_new);
    *r_value /= 100.0;
    return success;
  }
  if (!ui_number_from_string(C, str, r_value)) {
    return false;
  }
  if (U.factor_display_type == USER_FACTOR_AS_PERCENTAGE) {
    *r_value /= 100.0;
  }
  return true;
}

static bool ui_number_from_string_percentage(bContext *C, const char *str, double *r_value)
{
  const int len = strlen(str);
  if (BLI_strn_endswith(str, "%", len)) {
    char *str_new = BLI_strdupn(str, len - 1);
    const bool success = ui_number_from_string(C, str_new, r_value);
    MEM_freeN(str_new);
    return success;
  }
  return ui_number_from_string(C, str, r_value);
}

bool ui_but_string_eval_number(bContext *C, const uiBut *but, const char *str, double *r_value)
{
  if (str[0] == '\0') {
    *r_value = 0.0;
    return true;
  }

  PropertySubType subtype = PROP_NONE;
  if (but->rnaprop) {
    subtype = RNA_property_subtype(but->rnaprop);
  }

  if (ui_but_is_float(but)) {
    if (ui_but_is_unit(but)) {
      return ui_number_from_string_units_with_but(C, str, but, r_value);
    }
    if (subtype == PROP_FACTOR) {
      return ui_number_from_string_factor(C, str, r_value);
    }
    if (subtype == PROP_PERCENTAGE) {
      return ui_number_from_string_percentage(C, str, r_value);
    }
    return ui_number_from_string(C, str, r_value);
  }
  return ui_number_from_string(C, str, r_value);
}

bool ui_but_string_set(bContext *C, uiBut *but, const char *str)
{
  if (but->rnaprop && but->rnapoin.data && ELEM(but->type, UI_BTYPE_TEXT, UI_BTYPE_SEARCH_MENU)) {
    if (RNA_property_editable(&but->rnapoin, but->rnaprop)) {
      const PropertyType type = RNA_property_type(but->rnaprop);

      if (type == PROP_STRING) {
        /* RNA string, only set it if full rename callback is not defined, otherwise just store the
         * user-defined new name to call the callback later. */
        if (but->rename_full_func) {
          but->rename_full_new = str;
        }
        else {
          RNA_property_string_set(&but->rnapoin, but->rnaprop, str);
        }
        return true;
      }

      if (type == PROP_POINTER) {
        if (str[0] == '\0') {
          RNA_property_pointer_set(&but->rnapoin, but->rnaprop, PointerRNA_NULL, nullptr);
          return true;
        }

        uiButSearch *search_but = (but->type == UI_BTYPE_SEARCH_MENU) ? (uiButSearch *)but :
                                                                        nullptr;
        /* RNA pointer */
        PointerRNA rptr;

        /* This is kind of hackish, in theory think we could only ever use the second member of
         * this if/else, since #ui_searchbox_apply() is supposed to always set that pointer when
         * we are storing pointers... But keeping str search first for now,
         * to try to break as little as possible existing code. All this is band-aids anyway.
         * Fact remains, using `editstr` as main 'reference' over whole search button thingy
         * is utterly weak and should be redesigned IMHO, but that's not a simple task. */
        if (search_but && search_but->rnasearchprop &&
            RNA_property_collection_lookup_string(
                &search_but->rnasearchpoin, search_but->rnasearchprop, str, &rptr))
        {
          RNA_property_pointer_set(&but->rnapoin, but->rnaprop, rptr, nullptr);
        }
        else if (search_but && search_but->item_active != nullptr) {
          rptr = RNA_pointer_create(nullptr,
                                    RNA_property_pointer_type(&but->rnapoin, but->rnaprop),
                                    search_but->item_active);
          RNA_property_pointer_set(&but->rnapoin, but->rnaprop, rptr, nullptr);
        }

        return true;
      }

      if (type == PROP_ENUM) {
        int value;
        if (RNA_property_enum_value(static_cast<bContext *>(but->block->evil_C),
                                    &but->rnapoin,
                                    but->rnaprop,
                                    str,
                                    &value))
        {
          RNA_property_enum_set(&but->rnapoin, but->rnaprop, value);
          return true;
        }
        return false;
      }
      BLI_assert(0);
    }
  }
  else if (but->type == UI_BTYPE_TAB) {
    if (but->rnaprop && but->custom_data) {
      StructRNA *ptr_type = RNA_property_pointer_type(&but->rnapoin, but->rnaprop);
      PropertyRNA *prop;

      /* uiBut.custom_data points to data this tab represents (e.g. workspace).
       * uiBut.rnapoin/prop store an active value (e.g. active workspace). */
      PointerRNA ptr = RNA_pointer_create(but->rnapoin.owner_id, ptr_type, but->custom_data);
      prop = RNA_struct_name_property(ptr_type);
      if (RNA_property_editable(&ptr, prop)) {
        RNA_property_string_set(&ptr, prop, str);
      }
    }
  }
  else if (but->type == UI_BTYPE_TEXT) {
    /* string */
    if (!but->poin) {
      str = "";
    }
    else if (UI_but_is_utf8(but)) {
      BLI_strncpy_utf8(but->poin, str, but->hardmax);
    }
    else {
      BLI_strncpy(but->poin, str, but->hardmax);
    }

    return true;
  }
  else if (but->type == UI_BTYPE_SEARCH_MENU) {
    /* string */
    BLI_strncpy(but->poin, str, but->hardmax);
    return true;
  }
  else if (ui_but_anim_expression_set(but, str)) {
    /* driver expression */
    return true;
  }
  else if (str[0] == '#') {
    /* Shortcut to create new driver expression (versus immediate Python-execution). */
    return ui_but_anim_expression_create(but, str + 1);
  }
  else {
    /* number editing */
    double value;

    if (ui_but_string_eval_number(C, but, str, &value) == false) {
      WM_report_banner_show(CTX_wm_manager(C), CTX_wm_window(C));
      return false;
    }

    if (!ui_but_is_float(but)) {
      value = floor(value + 0.5);
    }

    /* not that we use hard limits here */
    if (value < double(but->hardmin)) {
      value = but->hardmin;
    }
    if (value > double(but->hardmax)) {
      value = but->hardmax;
    }

    ui_but_value_set(but, value);
    return true;
  }

  return false;
}

static double soft_range_round_up(double value, double max)
{
  /* round up to .., 0.1, 0.2, 0.5, 1, 2, 5, 10, 20, 50, ..
   * checking for 0.0 prevents floating point exceptions */
  const double newmax = (value != 0.0) ? pow(10.0, ceil(log(value) / M_LN10)) : 0.0;

  if (newmax * 0.2 >= max && newmax * 0.2 >= value) {
    return newmax * 0.2;
  }
  if (newmax * 0.5 >= max && newmax * 0.5 >= value) {
    return newmax * 0.5;
  }
  return newmax;
}

static double soft_range_round_down(double value, double max)
{
  /* round down to .., 0.1, 0.2, 0.5, 1, 2, 5, 10, 20, 50, ..
   * checking for 0.0 prevents floating point exceptions */
  const double newmax = (value != 0.0) ? pow(10.0, floor(log(value) / M_LN10)) : 0.0;

  if (newmax * 5.0 <= max && newmax * 5.0 <= value) {
    return newmax * 5.0;
  }
  if (newmax * 2.0 <= max && newmax * 2.0 <= value) {
    return newmax * 2.0;
  }
  return newmax;
}

void ui_but_range_set_hard(uiBut *but)
{
  if (but->rnaprop == nullptr) {
    return;
  }

  const PropertyType type = RNA_property_type(but->rnaprop);

  if (type == PROP_INT) {
    int imin, imax;
    RNA_property_int_range(&but->rnapoin, but->rnaprop, &imin, &imax);
    but->hardmin = imin;
    but->hardmax = imax;
  }
  else if (type == PROP_FLOAT) {
    float fmin, fmax;
    RNA_property_float_range(&but->rnapoin, but->rnaprop, &fmin, &fmax);
    but->hardmin = fmin;
    but->hardmax = fmax;
  }
}

void ui_but_range_set_soft(uiBut *but)
{
  /* This could be split up into functions which handle arrays and not. */

  /* Ideally we would not limit this, but practically it's more than
   * enough. Worst case is very long vectors won't use a smart soft-range,
   * which isn't so bad. */

  if (but->rnaprop) {
    const PropertyType type = RNA_property_type(but->rnaprop);
    const PropertySubType subtype = RNA_property_subtype(but->rnaprop);
    double softmin, softmax;
    // double step, precision; /* UNUSED. */
    double value_min;
    double value_max;

    /* clamp button range to something reasonable in case
     * we get -inf/inf from RNA properties */
    if (type == PROP_INT) {
      const bool is_array = RNA_property_array_check(but->rnaprop);
      int imin, imax, istep;

      RNA_property_int_ui_range(&but->rnapoin, but->rnaprop, &imin, &imax, &istep);
      softmin = std::max(imin, INT_MIN);
      softmax = std::min(imax, INT_MAX);
      // step = istep;  /* UNUSED */
      // precision = 1; /* UNUSED */

      if (is_array) {
        int value_range[2];
        RNA_property_int_get_array_range(&but->rnapoin, but->rnaprop, value_range);
        value_min = double(value_range[0]);
        value_max = double(value_range[1]);
      }
      else {
        value_min = value_max = ui_but_value_get(but);
      }
    }
    else if (type == PROP_FLOAT) {
      const bool is_array = RNA_property_array_check(but->rnaprop);
      float fmin, fmax, fstep, fprecision;

      RNA_property_float_ui_range(&but->rnapoin, but->rnaprop, &fmin, &fmax, &fstep, &fprecision);
      softmin = (fmin == -FLT_MAX) ? float(-1e4) : fmin;
      softmax = (fmax == FLT_MAX) ? float(1e4) : fmax;
      // step = fstep;           /* UNUSED */
      // precision = fprecision; /* UNUSED */

      /* Use shared min/max for array values, except for color alpha. */
      if (is_array && !(subtype == PROP_COLOR && but->rnaindex == 3)) {
        float value_range[2];
        RNA_property_float_get_array_range(&but->rnapoin, but->rnaprop, value_range);
        value_min = double(value_range[0]);
        value_max = double(value_range[1]);
      }
      else {
        value_min = value_max = ui_but_value_get(but);
      }
    }
    else {
      return;
    }

    /* if the value goes out of the soft/max range, adapt the range */
    if (value_min + 1e-10 < softmin) {
      if (value_min < 0.0) {
        softmin = -soft_range_round_up(-value_min, -softmin);
      }
      else {
        softmin = soft_range_round_down(value_min, softmin);
      }

      if (softmin < double(but->hardmin)) {
        softmin = double(but->hardmin);
      }
    }
    if (value_max - 1e-10 > softmax) {
      if (value_max < 0.0) {
        softmax = -soft_range_round_down(-value_max, -softmax);
      }
      else {
        softmax = soft_range_round_up(value_max, softmax);
      }

      if (softmax > double(but->hardmax)) {
        softmax = but->hardmax;
      }
    }

    but->softmin = softmin;
    but->softmax = softmax;
  }
  else if (but->poin && (but->pointype & UI_BUT_POIN_TYPES)) {
    float value = ui_but_value_get(but);
    if (isfinite(value)) {
      CLAMP(value, but->hardmin, but->hardmax);
      but->softmin = min_ff(but->softmin, value);
      but->softmax = max_ff(but->softmax, value);
    }
  }
}

/* ******************* Free ********************/

/**
 * Free data specific to a certain button type.
 * For now just do in a switch-case, we could instead have a callback stored in #uiBut and set that
 * in #ui_but_alloc_info().
 */
static void ui_but_free_type_specific(uiBut *but)
{
  switch (but->type) {
    case UI_BTYPE_SEARCH_MENU: {
      uiButSearch *search_but = (uiButSearch *)but;
      MEM_SAFE_FREE(search_but->item_active_str);

      if (search_but->arg_free_fn) {
        search_but->arg_free_fn(search_but->arg);
        search_but->arg = nullptr;
      }
      break;
    }
    default:
      break;
  }
}

/* can be called with C==nullptr */
static void ui_but_free(const bContext *C, uiBut *but)
{
  if (but->opptr) {
    WM_operator_properties_free(but->opptr);
    MEM_delete(but->opptr);
  }

  if (but->func_argN) {
    but->func_argN_free_fn(but->func_argN);
  }

  if (but->tip_arg_free) {
    but->tip_arg_free(but->tip_arg);
  }

  if (but->hold_argN) {
    MEM_freeN(but->hold_argN);
  }

  if (but->placeholder) {
    MEM_freeN(but->placeholder);
  }

  ui_but_free_type_specific(but);

  if (but->semi_modal_state && but->semi_modal_state != but->active) {
    if (C) {
      /* XXX without this we're stuck in modal state with text edit cursor after closing popup.
       * Should exit active buttons as part of popup closing. */
      ui_but_semi_modal_state_free(C, but);
    }
    else {
      MEM_freeN(but->semi_modal_state);
    }
  }
  if (but->active) {
    /* XXX solve later, buttons should be free-able without context ideally,
     * however they may have open tooltips or popup windows, which need to
     * be closed using a context pointer */
    if (C) {
      ui_but_active_free(C, but);
    }
    else {
      MEM_freeN(but->active);
    }
  }

  if ((but->type == UI_BTYPE_IMAGE) && but->poin) {
    IMB_freeImBuf((ImBuf *)but->poin);
  }

  ui_but_drag_free(but);
  ui_but_extra_operator_icons_free(but);

  BLI_assert(UI_butstore_is_registered(but->block, but) == false);
}

static void ui_block_free_active_operator(uiBlock *block)
{
  if (block->ui_operator_free) {
    /* This assumes the operator instance owns the pointer. This is not
     * true for all operators by default, but it can be copied when needed. */
    MEM_delete(block->ui_operator->ptr);
    MEM_freeN(block->ui_operator);
  }

  block->ui_operator_free = false;
  block->ui_operator = nullptr;
}

void UI_block_set_active_operator(uiBlock *block, wmOperator *op, const bool free)
{
  if (op != block->ui_operator) {
    ui_block_free_active_operator(block);

    block->ui_operator = op;
    block->ui_operator_free = free;
  }
}

void UI_block_free(const bContext *C, uiBlock *block)
{
  UI_butstore_clear(block);

  for (const std::unique_ptr<uiBut> &but : block->buttons) {
    ui_but_free(C, but.get());
  }
  block->buttons.clear();

  if (block->unit) {
    MEM_freeN((void *)block->unit);
  }

  if (block->func_argN) {
    block->func_argN_free_fn(block->func_argN);
  }

  ui_block_free_active_operator(block);

  BLI_freelistN(&block->saferct);
  BLI_freelistN(&block->color_pickers.list);
  BLI_freelistN(&block->dynamic_listeners);

  ui_block_free_views(block);

  MEM_delete(block);
}

void UI_block_listen(const uiBlock *block, const wmRegionListenerParams *listener_params)
{
  /* Note that #uiBlock.active shouldn't be checked here, since notifier listening happens before
   * drawing, so there are no active blocks at this point. */

  LISTBASE_FOREACH (uiBlockDynamicListener *, listener, &block->dynamic_listeners) {
    listener->listener_func(listener_params);
  }

  ui_block_views_listen(block, listener_params);
}

void UI_blocklist_update_window_matrix(const bContext *C, const ListBase *lb)
{
  ARegion *region = CTX_wm_region(C);
  wmWindow *window = CTX_wm_window(C);

  LISTBASE_FOREACH (uiBlock *, block, lb) {
    if (block->active) {
      ui_update_window_matrix(window, region, block);
    }
  }
}

void UI_blocklist_update_view_for_buttons(const bContext *C, const ListBase *lb)
{
  LISTBASE_FOREACH (uiBlock *, block, lb) {
    if (block->active) {
      ui_but_update_view_for_active(C, block);
    }
  }
}

void UI_blocklist_draw(const bContext *C, const ListBase *lb)
{
  LISTBASE_FOREACH (uiBlock *, block, lb) {
    if (block->active) {
      UI_block_draw(C, block);
    }
  }
}

void UI_blocklist_free(const bContext *C, ARegion *region)
{
  ListBase *lb = &region->runtime->uiblocks;
  while (uiBlock *block = static_cast<uiBlock *>(BLI_pophead(lb))) {
    UI_block_free(C, block);
  }
  region->runtime->block_name_map.clear_and_shrink();
}

void UI_blocklist_free_inactive(const bContext *C, ARegion *region)
{
  ListBase *lb = &region->runtime->uiblocks;

  LISTBASE_FOREACH_MUTABLE (uiBlock *, block, lb) {
    if (!block->handle) {
      if (block->active) {
        block->active = false;
      }
      else {
        if (region->runtime->block_name_map.lookup_default(block->name, nullptr) == block) {
          region->runtime->block_name_map.remove_as(block->name);
        }
        BLI_remlink(lb, block);
        UI_block_free(C, block);
      }
    }
  }
}

void UI_block_region_set(uiBlock *block, ARegion *region)
{
  ListBase *lb = &region->runtime->uiblocks;
  uiBlock *oldblock = nullptr;

  /* each listbase only has one block with this name, free block
   * if is already there so it can be rebuilt from scratch */
  if (lb) {
    oldblock = region->runtime->block_name_map.lookup_default(block->name, nullptr);

    if (oldblock) {
      oldblock->active = false;
      oldblock->panel = nullptr;
      oldblock->handle = nullptr;
    }

    /* at the beginning of the list! for dynamical menus/blocks */
    BLI_addhead(lb, block);
    region->runtime->block_name_map.add_overwrite_as(block->name, block);
  }

  block->oldblock = oldblock;
}

uiBlock *UI_block_begin(const bContext *C,
                        Scene *scene,
                        wmWindow *window,
                        ARegion *region,
                        std::string name,
                        eUIEmbossType emboss)
{
  uiBlock *block = MEM_new<uiBlock>(__func__);
  block->active = true;
  block->emboss = emboss;
  block->evil_C = (void *)C; /* XXX */

  if (scene) {
    /* store display device name, don't lookup for transformations yet
     * block could be used for non-color displays where looking up for transformation
     * would slow down redraw, so only lookup for actual transform when it's indeed
     * needed
     */
    STRNCPY(block->display_device, scene->display_settings.display_device);

    /* Copy to avoid crash when scene gets deleted with UI still open. */
    UnitSettings *unit = MEM_cnew<UnitSettings>(__func__);
    memcpy(unit, &scene->unit, sizeof(scene->unit));
    block->unit = unit;
  }
  else {
    STRNCPY(block->display_device, IMB_colormanagement_display_get_default_name());
  }

  block->name = std::move(name);

  if (region) {
    UI_block_region_set(block, region);
  }

  /* Set window matrix and aspect for region and OpenGL state. */
  ui_update_window_matrix(window, region, block);

  /* Tag as popup menu if not created within a region. */
  if (!(region && region->runtime->visible)) {
    block->auto_open = true;
    block->flag |= UI_BLOCK_LOOP;
  }

  return block;
}

uiBlock *UI_block_begin(const bContext *C, ARegion *region, std::string name, eUIEmbossType emboss)
{
  return UI_block_begin(C, CTX_data_scene(C), CTX_wm_window(C), region, std::move(name), emboss);
}

void ui_block_add_dynamic_listener(uiBlock *block,
                                   void (*listener_func)(const wmRegionListenerParams *params))
{
  uiBlockDynamicListener *listener = static_cast<uiBlockDynamicListener *>(
      MEM_mallocN(sizeof(*listener), __func__));
  listener->listener_func = listener_func;
  BLI_addtail(&block->dynamic_listeners, listener);
}

eUIEmbossType UI_block_emboss_get(uiBlock *block)
{
  return block->emboss;
}

void UI_block_emboss_set(uiBlock *block, eUIEmbossType emboss)
{
  block->emboss = emboss;
}

void UI_block_theme_style_set(uiBlock *block, char theme_style)
{
  block->theme_style = theme_style;
}

bool UI_block_is_search_only(const uiBlock *block)
{
  return block->flag & UI_BLOCK_SEARCH_ONLY;
}

void UI_block_set_search_only(uiBlock *block, bool search_only)
{
  SET_FLAG_FROM_TEST(block->flag, search_only, UI_BLOCK_SEARCH_ONLY);
}

static void ui_but_build_drawstr_float(uiBut *but, double value)
{
  PropertySubType subtype = PROP_NONE;
  if (but->rnaprop) {
    subtype = RNA_property_subtype(but->rnaprop);
  }

  /* Change negative zero to regular zero, without altering anything else. */
  value += +0.0f;

  if (value == double(FLT_MAX)) {
    but->drawstr = but->str + "inf";
  }
  else if (value == double(-FLT_MAX)) {
    but->drawstr = but->str + "-inf";
  }
  else if (subtype == PROP_PERCENTAGE) {
    const int prec = ui_but_calc_float_precision(but, value);
    but->drawstr = fmt::format("{}{:.{}f}%", but->str, value, prec);
  }
  else if (subtype == PROP_PIXEL) {
    const int prec = ui_but_calc_float_precision(but, value);
    but->drawstr = fmt::format("{}{:.{}f} px", but->str, value, prec);
  }
  else if (subtype == PROP_FACTOR) {
    const int precision = ui_but_calc_float_precision(but, value);

    if (U.factor_display_type == USER_FACTOR_AS_FACTOR) {
      but->drawstr = fmt::format("{}{:.{}f}", but->str, value, precision);
    }
    else {
      but->drawstr = fmt::format("{}{:.{}f}", but->str, value * 100, std::max(0, precision - 2));
    }
  }
  else if (ui_but_is_unit(but)) {
    char new_str[UI_MAX_DRAW_STR];
    ui_get_but_string_unit(but, new_str, sizeof(new_str), value, true, -1);
    but->drawstr = but->str + new_str;
  }
  else {
    const int prec = ui_but_calc_float_precision(but, value);
    but->drawstr = fmt::format("{}{:.{}f}", but->str, value, prec);
  }
}

static void ui_but_build_drawstr_int(uiBut *but, int value)
{
  PropertySubType subtype = PROP_NONE;
  if (but->rnaprop) {
    subtype = RNA_property_subtype(but->rnaprop);
  }

  but->drawstr = but->str + std::to_string(value);

  if (subtype == PROP_PERCENTAGE) {
    but->drawstr += "%";
  }
  else if (subtype == PROP_PIXEL) {
    but->drawstr += " px";
  }
}

/**
 * \param but: Button to update.
 * \param validate: When set, this function may change the button value.
 * Otherwise treat the button value as read-only.
 */
static void ui_but_update_ex(uiBut *but, const bool validate)
{
  /* if something changed in the button */
  double value = UI_BUT_VALUE_UNSET;

  ui_but_update_select_flag(but, &value);

  /* only update soft range while not editing */
  if (!ui_but_is_editing(but)) {
    if ((but->rnaprop != nullptr) || (but->poin && (but->pointype & UI_BUT_POIN_TYPES))) {
      ui_but_range_set_soft(but);
    }
  }

  /* test for min and max, icon sliders, etc */
  switch (but->type) {
    case UI_BTYPE_NUM:
    case UI_BTYPE_SCROLL:
    case UI_BTYPE_NUM_SLIDER:
      if (validate) {
        UI_GET_BUT_VALUE_INIT(but, value);
        if (value < double(but->hardmin)) {
          ui_but_value_set(but, but->hardmin);
        }
        else if (value > double(but->hardmax)) {
          ui_but_value_set(but, but->hardmax);
        }

        /* max must never be smaller than min! Both being equal is allowed though */
        BLI_assert(but->softmin <= but->softmax && but->hardmin <= but->hardmax);
      }
      break;

    case UI_BTYPE_ICON_TOGGLE:
    case UI_BTYPE_ICON_TOGGLE_N:
      if ((but->rnaprop == nullptr) || (RNA_property_flag(but->rnaprop) & PROP_ICONS_CONSECUTIVE))
      {
        if (but->rnaprop && RNA_property_flag(but->rnaprop) & PROP_ICONS_REVERSE) {
          but->drawflag |= UI_BUT_ICON_REVERSE;
        }

        but->iconadd = (but->flag & UI_SELECT) ? 1 : 0;
      }
      break;

      /* quiet warnings for unhandled types */
    default:
      break;
  }

  switch (but->type) {
    case UI_BTYPE_MENU:
      if (BLI_rctf_size_x(&but->rect) >= (UI_UNIT_X * 2)) {
        /* only needed for menus in popup blocks that don't recreate buttons on redraw */
        if (but->block->flag & UI_BLOCK_LOOP) {
          if (but->rnaprop && (RNA_property_type(but->rnaprop) == PROP_ENUM)) {
            const int value_enum = RNA_property_enum_get(&but->rnapoin, but->rnaprop);

            EnumPropertyItem item;
            if (RNA_property_enum_item_from_value_gettexted(
                    static_cast<bContext *>(but->block->evil_C),
                    &but->rnapoin,
                    but->rnaprop,
                    value_enum,
                    &item))
            {
              but->str = item.name;
              but->icon = item.icon;
            }
          }
        }
        but->drawstr = but->str;
      }
      break;

    case UI_BTYPE_NUM:
    case UI_BTYPE_NUM_SLIDER:
      if (but->editstr) {
        break;
      }
      UI_GET_BUT_VALUE_INIT(but, value);
      if (ui_but_is_float(but)) {
        ui_but_build_drawstr_float(but, value);
      }
      else {
        ui_but_build_drawstr_int(but, int(value));
      }
      break;

    case UI_BTYPE_LABEL:
      if (ui_but_is_float(but)) {
        UI_GET_BUT_VALUE_INIT(but, value);
        const int prec = ui_but_calc_float_precision(but, value);
        but->drawstr = fmt::format("{}{:.{}f}", but->str, value, prec);
      }
      else {
        but->drawstr = but->str;
      }

      break;

    case UI_BTYPE_TEXT:
    case UI_BTYPE_SEARCH_MENU:
      if (!but->editstr) {
        char str[UI_MAX_DRAW_STR];
        ui_but_string_get(but, str, UI_MAX_DRAW_STR);
        but->drawstr = fmt::format("{}{}", but->str, str);
      }
      break;

    case UI_BTYPE_KEY_EVENT: {
      const char *str;
      if (but->flag & UI_SELECT) {
        str = IFACE_("Press a key");
      }
      else {
        UI_GET_BUT_VALUE_INIT(but, value);
        str = WM_key_event_string(short(value), false);
      }
      but->drawstr = fmt::format("{}{}", but->str, str);
      break;
    }
    case UI_BTYPE_HOTKEY_EVENT:
      if (but->flag & UI_SELECT) {
        const uiButHotkeyEvent *hotkey_but = (uiButHotkeyEvent *)but;

        if (hotkey_but->modifier_key) {
          /* Rely on #KM_NOTHING being zero for `type`, `val` ... etc. */
          wmKeyMapItem kmi_dummy = {nullptr};
          kmi_dummy.shift = (hotkey_but->modifier_key & KM_SHIFT) ? KM_PRESS : KM_NOTHING;
          kmi_dummy.ctrl = (hotkey_but->modifier_key & KM_CTRL) ? KM_PRESS : KM_NOTHING;
          kmi_dummy.alt = (hotkey_but->modifier_key & KM_ALT) ? KM_PRESS : KM_NOTHING;
          kmi_dummy.oskey = (hotkey_but->modifier_key & KM_OSKEY) ? KM_PRESS : KM_NOTHING;

          but->drawstr = WM_keymap_item_to_string(&kmi_dummy, true).value_or("");
        }
        else {
          but->drawstr = IFACE_("Press a key");
        }
      }
      else {
        but->drawstr = but->str;
      }

      break;

    case UI_BTYPE_HSVCUBE:
    case UI_BTYPE_HSVCIRCLE:
      break;
    default:
      but->drawstr = but->str;
      break;
  }

  /* if we are doing text editing, this will override the drawstr */
  if (but->editstr) {
    but->drawstr.clear();
  }

  /* text clipping moved to widget drawing code itself */
}

void ui_but_update(uiBut *but)
{
  ui_but_update_ex(but, false);
}

void ui_but_update_edited(uiBut *but)
{
  ui_but_update_ex(but, true);
}

void UI_block_align_begin(uiBlock *block)
{
  /* if other align was active, end it */
  if (block->flag & UI_BUT_ALIGN) {
    UI_block_align_end(block);
  }

  block->flag |= UI_BUT_ALIGN_DOWN;
  block->alignnr++;

  /* Buttons declared after this call will get this `alignnr`. */ /* XXX flag? */
}

void UI_block_align_end(uiBlock *block)
{
  block->flag &= ~UI_BUT_ALIGN; /* all 4 flags */
}

ColorManagedDisplay *ui_block_cm_display_get(uiBlock *block)
{
  return IMB_colormanagement_display_get_named(block->display_device);
}

void ui_block_cm_to_display_space_v3(uiBlock *block, float pixel[3])
{
  ColorManagedDisplay *display = ui_block_cm_display_get(block);

  IMB_colormanagement_scene_linear_to_display_v3(pixel, display);
}

/**
 * Factory function: Allocate button and set #uiBut.type.
 */
static std::unique_ptr<uiBut> ui_but_new(const eButType type)
{
  std::unique_ptr<uiBut> but{};

  switch (type) {
    case UI_BTYPE_NUM:
      but = std::make_unique<uiButNumber>();
      break;
    case UI_BTYPE_NUM_SLIDER:
      but = std::make_unique<uiButNumberSlider>();
      break;
    case UI_BTYPE_COLOR:
      but = std::make_unique<uiButColor>();
      break;
    case UI_BTYPE_DECORATOR:
      but = std::make_unique<uiButDecorator>();
      break;
    case UI_BTYPE_TAB:
      but = std::make_unique<uiButTab>();
      break;
    case UI_BTYPE_SEARCH_MENU:
      but = std::make_unique<uiButSearch>();
      break;
    case UI_BTYPE_PROGRESS:
      but = std::make_unique<uiButProgress>();
      break;
    case UI_BTYPE_SEPR_LINE:
      but = std::make_unique<uiButSeparatorLine>();
      break;
    case UI_BTYPE_HSVCUBE:
      but = std::make_unique<uiButHSVCube>();
      break;
    case UI_BTYPE_COLORBAND:
      but = std::make_unique<uiButColorBand>();
      break;
    case UI_BTYPE_CURVE:
      but = std::make_unique<uiButCurveMapping>();
      break;
    case UI_BTYPE_CURVEPROFILE:
      but = std::make_unique<uiButCurveProfile>();
      break;
    case UI_BTYPE_HOTKEY_EVENT:
      but = std::make_unique<uiButHotkeyEvent>();
      break;
    case UI_BTYPE_VIEW_ITEM:
      but = std::make_unique<uiButViewItem>();
      break;
    case UI_BTYPE_LABEL:
      but = std::make_unique<uiButLabel>();
      break;
    case UI_BTYPE_SCROLL:
      but = std::make_unique<uiButScrollBar>();
      break;
    default:
      but = std::make_unique<uiBut>();
      break;
  }

  but->type = type;
  return but;
}

uiBut *ui_but_change_type(uiBut *but, eButType new_type)
{
  if (but->type == new_type) {
    /* Nothing to do. */
    return but;
  }

  const int64_t but_index = but->block->but_index(but);

  /* Remove old button address */
  std::unique_ptr<uiBut> old_but_ptr = std::move(but->block->buttons[but_index]);

  /* Button may have pointer to a member within itself, this will have to be updated. */
  const bool has_poin_ptr_to_self = but->poin == (char *)but;

  /* Copy construct button with the new type. */
  but->block->buttons[but_index] = ui_but_new(new_type);
  but = but->block->buttons.last().get();
  *but = *old_but_ptr;
  /* We didn't mean to override this :) */
  but->type = new_type;
  if (has_poin_ptr_to_self) {
    but->poin = (char *)but;
  }

  if (but->layout) {
    const bool found_layout = ui_layout_replace_but_ptr(but->layout, old_but_ptr.get(), but);
    BLI_assert(found_layout);
    UNUSED_VARS_NDEBUG(found_layout);
    ui_button_group_replace_but_ptr(uiLayoutGetBlock(but->layout), old_but_ptr.get(), but);
  }
#ifdef WITH_PYTHON
  if (UI_editsource_enable_check()) {
    UI_editsource_but_replace(old_but_ptr.get(), but);
  }
#endif

  return but;
}

/**
 * \param x, y: The lower left hand corner of the button (X axis)
 * \param width, height: The size of the button.
 */
static uiBut *ui_def_but(uiBlock *block,
                         int type,
                         int retval,
                         const StringRef str,
                         int x,
                         int y,
                         short width,
                         short height,
                         void *poin,
                         float min,
                         float max,
                         const char *tip)
{
  /* Allow negative separators. */
  BLI_assert((width >= 0 && height >= 0) || (type == UI_BTYPE_SEPR));

  if (type & UI_BUT_POIN_TYPES) { /* a pointer is required */
    if (poin == nullptr) {
      BLI_assert(0);
      return nullptr;
    }
  }

  block->buttons.append(ui_but_new((eButType)(type & BUTTYPE)));
  uiBut *but = block->buttons.last().get();

  but->pointype = (eButPointerType)(type & UI_BUT_POIN_TYPES);
  but->bit = type & UI_BUT_POIN_BIT;
  but->bitnr = type & 31;

  but->retval = retval;

  but->str = str;

  but->rect.xmin = x;
  but->rect.ymin = y;
  but->rect.xmax = but->rect.xmin + width;
  but->rect.ymax = but->rect.ymin + height;

  but->poin = (char *)poin;
  but->hardmin = but->softmin = min;
  but->hardmax = but->softmax = max;
  but->tip = tip;

  but->disabled_info = block->lockstr;
  but->emboss = block->emboss;

  but->block = block; /* pointer back, used for front-buffer status, and picker. */

  if ((block->flag & UI_BUT_ALIGN) && ui_but_can_align(but)) {
    but->alignnr = block->alignnr;
  }

  but->func = block->func;
  but->func_arg1 = block->func_arg1;
  but->func_arg2 = block->func_arg2;

  but->funcN = block->funcN;
  if (block->func_argN) {
    but->func_argN = block->func_argN_copy_fn(block->func_argN);
    but->func_argN_free_fn = block->func_argN_free_fn;
    but->func_argN_copy_fn = block->func_argN_copy_fn;
  }

  but->pos = -1; /* cursor invisible */

  if (ELEM(but->type, UI_BTYPE_NUM, UI_BTYPE_NUM_SLIDER)) { /* add a space to name */
    if (!but->str.empty() && but->str.size() < UI_MAX_NAME_STR - 2) {
      if (but->str[but->str.size() - 1] != ' ') {
        but->str += ' ';
      }
    }
  }

  if (block->flag & UI_BLOCK_PIE_MENU) {
    but->drawflag |= UI_BUT_TEXT_LEFT;
    if (!but->str.empty()) {
      but->drawflag |= UI_BUT_ICON_LEFT;
    }
  }
  else if (((block->flag & UI_BLOCK_LOOP) && !ui_block_is_popover(block) &&
            !(block->flag & UI_BLOCK_QUICK_SETUP)) ||
           ELEM(but->type,
                UI_BTYPE_MENU,
                UI_BTYPE_TEXT,
                UI_BTYPE_LABEL,
                UI_BTYPE_BLOCK,
                UI_BTYPE_BUT_MENU,
                UI_BTYPE_SEARCH_MENU,
                UI_BTYPE_POPOVER))
  {
    but->drawflag |= (UI_BUT_TEXT_LEFT | UI_BUT_ICON_LEFT);
  }
#ifdef USE_NUMBUTS_LR_ALIGN
  else if (ELEM(but->type, UI_BTYPE_NUM, UI_BTYPE_NUM_SLIDER)) {
    if (!but->str.empty()) {
      but->drawflag |= UI_BUT_TEXT_LEFT;
    }
  }
#endif

  but->drawflag |= (block->flag & UI_BUT_ALIGN);

  if (block->lock == true) {
    but->flag |= UI_BUT_DISABLED;
  }

  /* keep track of UI_interface.hh */
  if (ELEM(but->type,
           UI_BTYPE_BLOCK,
           UI_BTYPE_BUT,
           UI_BTYPE_DECORATOR,
           UI_BTYPE_LABEL,
           UI_BTYPE_PULLDOWN,
           UI_BTYPE_ROUNDBOX,
           UI_BTYPE_LISTBOX,
           UI_BTYPE_BUT_MENU,
           UI_BTYPE_SCROLL,
           UI_BTYPE_GRIP,
           UI_BTYPE_SEPR,
           UI_BTYPE_SEPR_LINE,
           UI_BTYPE_SEPR_SPACER) ||
      (but->type >= UI_BTYPE_SEARCH_MENU))
  {
    /* pass */
  }
  else {
    but->flag |= UI_BUT_UNDO;
  }

  if (ELEM(but->type, UI_BTYPE_COLOR)) {
    but->dragflag |= UI_BUT_DRAG_FULL_BUT;
  }

  if (block->curlayout) {
    ui_layout_add_but(block->curlayout, but);
  }

#ifdef WITH_PYTHON
  /* If the 'UI_OT_editsource' is running, extract the source info from the button. */
  if (UI_editsource_enable_check()) {
    UI_editsource_active_but_test(but);
  }
#endif

  return but;
}

void ui_def_but_icon(uiBut *but, const int icon, const int flag)
{
  if (icon) {
    ui_icon_ensure_deferred(static_cast<const bContext *>(but->block->evil_C),
                            icon,
                            (flag & UI_BUT_ICON_PREVIEW) != 0);
  }
  but->icon = icon;
  but->flag |= flag;

  if (!but->str.empty()) {
    but->drawflag |= UI_BUT_ICON_LEFT;
  }
}

void ui_def_but_icon_clear(uiBut *but)
{
  but->icon = ICON_NONE;
  but->flag &= ~UI_HAS_ICON;
  but->drawflag &= ~UI_BUT_ICON_LEFT;
}

static void ui_def_but_rna__menu(bContext *C, uiLayout *layout, void *but_p)
{
  uiBlock *block = uiLayoutGetBlock(layout);
  uiPopupBlockHandle *handle = block->handle;
  uiBut *but = (uiBut *)but_p;
  const int current_value = RNA_property_enum_get(&but->rnapoin, but->rnaprop);

  /* see comment in ui_item_enum_expand, re: `uiname`. */
  const EnumPropertyItem *item_array;

  UI_block_flag_enable(block, UI_BLOCK_MOVEMOUSE_QUIT);

  bool free;
  RNA_property_enum_items_gettexted(static_cast<bContext *>(block->evil_C),
                                    &but->rnapoin,
                                    but->rnaprop,
                                    &item_array,
                                    nullptr,
                                    &free);

  /* We don't want nested rows, cols in menus. */
  UI_block_layout_set_current(block, layout);

  int totitems = 0;
  int categories = 0;
  bool has_item_with_icon = false;
  int columns = 1;
  int rows = 0;

  const wmWindow *win = CTX_wm_window(C);
  const int row_height = int(float(UI_UNIT_Y) / but->block->aspect);
  /* Calculate max_rows from how many rows can fit in this window. */
  const int max_rows = (win->sizey - (4 * row_height)) / row_height;
  float text_width = 0.0f;

  BLF_size(BLF_default(), UI_style_get()->widget.points * UI_SCALE_FAC);
  int col_rows = 0;
  float col_width = 0.0f;

  for (const EnumPropertyItem *item = item_array; item->identifier; item++, totitems++) {
    col_rows++;
    if (col_rows > 1 && (col_rows > max_rows || (!item->identifier[0] && item->name))) {
      columns++;
      text_width += col_width;
      col_width = 0;
      col_rows = 0;
    }
    if (!item->identifier[0] && item->name) {
      categories++;
      /* The category name adds to the column length. */
      col_rows++;
    }
    if (item->icon) {
      has_item_with_icon = true;
    }
    if (item->name && item->name[0]) {
      float item_width = BLF_width(BLF_default(), item->name, BLF_DRAW_STR_DUMMY_MAX);
      col_width = std::max(col_width, item_width + (100.0f * UI_SCALE_FAC));
    }
    rows = std::max(rows, col_rows);
  }
  text_width += col_width;
  text_width /= but->block->aspect;

  /* Wrap long single-column lists. */
  if (categories == 0) {
    columns = std::max((totitems + 20) / 20, 1);
    if (columns > 8) {
      columns = (totitems + 25) / 25;
    }
    rows = std::max(totitems / columns, 1);
    while (rows * columns < totitems) {
      rows++;
    }
  }

  /* If the estimated width is greater than available size, collapse to one column. */
  if (columns > 1 && text_width > WM_window_native_pixel_x(win)) {
    columns = 1;
    rows = totitems;
  }

  const char *title = RNA_property_ui_name(but->rnaprop);

  /* Is there a non-blank label before this button on the same row? */
  uiBut *but_prev = but->block->prev_but(but);
  const bool prior_label = but_prev && but_prev->type == UI_BTYPE_LABEL && but_prev->str[0] &&
                           but_prev->alignnr == but->alignnr;

  /* When true, store a copy of the description and use the tool-tip callback to return that copy.
   * This way, further calls to #EnumPropertyRNA::item_fn which occur when evaluating shortcuts
   * don't cause strings to be freed. See #ui_but_event_property_operator_string, see: #129151.
   *
   * - This is *not* a generic fix for #126541,
   *   references to strings still need to be held by Python.
   *
   * - Duplicating descriptions in most UI logic should be avoided.
   *   Make an exception for menus as they aren't typically refreshed during animation
   *   playback or other situations where the overhead would be noticeable.
   */
  bool use_enum_copy_description = free && (RNA_property_py_data_get(but->rnaprop) != nullptr);

  if (title && title[0] && (categories == 0) && (!but->str[0] || !prior_label)) {
    /* Show title when no categories and calling button has no text or prior label. */
    uiDefBut(
        block, UI_BTYPE_LABEL, 0, title, 0, 0, UI_UNIT_X * 5, UI_UNIT_Y, nullptr, 0.0, 0.0, "");
    uiItemS(layout);
  }

  /* NOTE: `item_array[...]` is reversed on access. */

  /* create items */
  uiLayout *split = uiLayoutSplit(layout, 0.0f, false);

  bool new_column;

  int column_end = 0;
  uiLayout *column = nullptr;
  for (int a = 0; a < totitems; a++) {
    new_column = (a == column_end);
    if (new_column) {
      /* start new column, and find out where it ends in advance, so we
       * can flip the order of items properly per column */
      column_end = totitems;

      for (int b = a + 1; b < totitems; b++) {
        const EnumPropertyItem *item = &item_array[b];

        /* new column on N rows or on separation label */
        if (((b - a) % rows == 0) || (columns > 1 && !item->identifier[0] && item->name)) {
          column_end = b;
          break;
        }
      }

      column = uiLayoutColumn(split, false);
    }

    const EnumPropertyItem *item = &item_array[a];

    if (new_column && (categories > 0) && (columns > 1) && item->identifier[0]) {
      uiItemL(column, "", ICON_NONE);
      uiItemS(column);
    }

    if (!item->identifier[0]) {
      if (item->name || columns > 1) {
        if (item->icon) {
          uiItemL(column, item->name, item->icon);
        }
        else if (item->name) {
          /* Do not use uiItemL here, as our root layout is a menu one,
           * it will add a fake blank icon! */
          uiDefBut(block,
                   UI_BTYPE_LABEL,
                   0,
                   item->name,
                   0,
                   0,
                   UI_UNIT_X * 5,
                   UI_UNIT_Y,
                   nullptr,
                   0.0,
                   0.0,
                   "");
        }
      }
      uiItemS(column);
    }
    else {
      int icon = item->icon;
      const char *description_static = use_enum_copy_description ? nullptr : item->description;

      /* Use blank icon if there is none for this item (but for some other one) to make sure labels
       * align. */
      if (icon == ICON_NONE && has_item_with_icon) {
        icon = ICON_BLANK1;
      }

      uiBut *item_but;
      if (icon) {
        item_but = uiDefIconTextButI(block,
                                     UI_BTYPE_BUT_MENU,
                                     B_NOP,
                                     icon,
                                     item->name,
                                     0,
                                     0,
                                     UI_UNIT_X * 5,
                                     UI_UNIT_Y,
                                     &handle->retvalue,
                                     item->value,
                                     0.0,
                                     description_static);
      }
      else {
        item_but = uiDefButI(block,
                             UI_BTYPE_BUT_MENU,
                             B_NOP,
                             item->name,
                             0,
                             0,
                             UI_UNIT_X * 5,
                             UI_UNIT_X,
                             &handle->retvalue,
                             item->value,
                             0.0,
                             description_static);
      }
      if (item->value == current_value) {
        item_but->flag |= UI_SELECT_DRAW;
      }

      if (use_enum_copy_description) {
        if (item->description && item->description[0]) {
          char *description_copy = BLI_strdup(item->description);
          UI_but_func_tooltip_set(
              item_but,
              [](bContext * /*C*/, void *argN, const char * /*tip*/) -> std::string {
                return static_cast<const char *>(argN);
              },
              description_copy,
              MEM_freeN);
        }
      }
    }
  }

  UI_block_layout_set_current(block, layout);

  if (free) {
    MEM_freeN((void *)item_array);
  }
}

static void ui_def_but_rna__panel_type(bContext *C, uiLayout *layout, void *arg)
{
  PanelType *panel_type = static_cast<PanelType *>(arg);
  if (panel_type) {
    ui_item_paneltype_func(C, layout, panel_type);
  }
  else {
    uiItemL(layout, RPT_("Missing Panel"), ICON_NONE);
  }
}

void ui_but_rna_menu_convert_to_panel_type(uiBut *but, const char *panel_type)
{
  BLI_assert(ELEM(but->type, UI_BTYPE_MENU, UI_BTYPE_COLOR));
  //  BLI_assert(but->menu_create_func == ui_def_but_rna__menu);
  //  BLI_assert((void *)but->poin == but);
  but->menu_create_func = ui_def_but_rna__panel_type;
  but->func_argN = BLI_strdup(panel_type);
  but->func_argN_free_fn = MEM_freeN;
  but->func_argN_copy_fn = MEM_dupallocN;
}

bool ui_but_menu_draw_as_popover(const uiBut *but)
{
  return (but->menu_create_func == ui_def_but_rna__panel_type);
}

static void ui_def_but_rna__menu_type(bContext *C, uiLayout *layout, void *but_p)
{
  uiBut *but = static_cast<uiBut *>(but_p);
  const char *menu_type = static_cast<const char *>(but->func_argN);
  MenuType *mt = WM_menutype_find(menu_type, true);
  if (mt) {
    ui_item_menutype_func(C, layout, mt);
  }
  else {
    char msg[256];
    SNPRINTF(msg, RPT_("Missing Menu: %s"), menu_type);
    uiItemL(layout, msg, ICON_NONE);
  }
}

void ui_but_rna_menu_convert_to_menu_type(uiBut *but, const char *menu_type)
{
  BLI_assert(but->type == UI_BTYPE_MENU);
  BLI_assert(but->menu_create_func == ui_def_but_rna__menu);
  BLI_assert((void *)but->poin == but);
  but->menu_create_func = ui_def_but_rna__menu_type;
  BLI_assert(but->func_argN_free_fn == MEM_freeN);
  BLI_assert(but->func_argN_copy_fn == MEM_dupallocN);
  but->func_argN = BLI_strdup(menu_type);
}

static void ui_but_submenu_enable(uiBlock *block, uiBut *but)
{
  but->flag |= UI_BUT_ICON_SUBMENU;
  block->content_hints |= UI_BLOCK_CONTAINS_SUBMENU_BUT;
}

/**
 * ui_def_but_rna_propname and ui_def_but_rna
 * both take the same args except for propname vs prop, this is done so we can
 * avoid an extra lookup on 'prop' when its already available.
 *
 * When this kind of change won't disrupt branches, best look into making more
 * of our UI functions take prop rather than propname.
 */
static uiBut *ui_def_but_rna(uiBlock *block,
                             int type,
                             int retval,
                             const char *str,
                             int x,
                             int y,
                             short width,
                             short height,
                             PointerRNA *ptr,
                             PropertyRNA *prop,
                             int index,
                             float min,
                             float max,
                             const char *tip)
{
  const PropertyType proptype = RNA_property_type(prop);
  int icon = 0;
  uiMenuCreateFunc func = nullptr;

  if (ELEM(type, UI_BTYPE_COLOR, UI_BTYPE_HSVCIRCLE, UI_BTYPE_HSVCUBE)) {
    BLI_assert(index == -1);
  }

  /* use rna values if parameters are not specified */
  if ((proptype == PROP_ENUM) && ELEM(type, UI_BTYPE_MENU, UI_BTYPE_ROW, UI_BTYPE_LISTROW)) {
    bool free;
    const EnumPropertyItem *item;
    RNA_property_enum_items(
        static_cast<bContext *>(block->evil_C), ptr, prop, &item, nullptr, &free);

    int value;
    /* UI_BTYPE_MENU is handled a little differently here */
    if (type == UI_BTYPE_MENU) {
      value = RNA_property_enum_get(ptr, prop);
    }
    else {
      value = int(max);
    }

    const int i = RNA_enum_from_value(item, value);
    if (i != -1) {

      if (!str) {
        str = item[i].name;
#ifdef WITH_INTERNATIONAL
        str = CTX_IFACE_(RNA_property_translation_context(prop), str);
#endif
      }

      icon = item[i].icon;
    }
    else {
      if (!str) {
        if (type == UI_BTYPE_MENU) {
          str = "";
        }
        else {
          str = RNA_property_ui_name(prop);
        }
      }
    }

    if (type == UI_BTYPE_MENU) {
      func = ui_def_but_rna__menu;
    }

    if (free) {
      MEM_freeN((void *)item);
    }
  }
  else {
    if (!str) {
      str = RNA_property_ui_name(prop);
    }
    icon = RNA_property_ui_icon(prop);
  }

  if (!tip && proptype != PROP_ENUM) {
    tip = RNA_property_ui_description(prop);
  }

  float step = -1.0f;
  float precision = -1.0f;
  if (proptype == PROP_INT) {
    int hardmin, hardmax, softmin, softmax, int_step;

    RNA_property_int_range(ptr, prop, &hardmin, &hardmax);
    RNA_property_int_ui_range(ptr, prop, &softmin, &softmax, &int_step);

    if (!ELEM(type, UI_BTYPE_ROW, UI_BTYPE_LISTROW) && min == max) {
      min = hardmin;
      max = hardmax;
    }
    step = int_step;
    precision = 0;
  }
  else if (proptype == PROP_FLOAT) {
    float hardmin, hardmax, softmin, softmax;

    RNA_property_float_range(ptr, prop, &hardmin, &hardmax);
    RNA_property_float_ui_range(ptr, prop, &softmin, &softmax, &step, &precision);

    if (!ELEM(type, UI_BTYPE_ROW, UI_BTYPE_LISTROW) && min == max) {
      min = hardmin;
      max = hardmax;
    }
  }
  else if (proptype == PROP_STRING) {
    min = 0;
    max = RNA_property_string_maxlength(prop);
    /* NOTE: 'max' may be zero (code for dynamically resized array). */
  }

  /* now create button */
  uiBut *but = ui_def_but(block, type, retval, str, x, y, width, height, nullptr, min, max, tip);

  if (but->type == UI_BTYPE_NUM) {
    /* Set default values, can be overridden later. */
    UI_but_number_step_size_set(but, step);
    UI_but_number_precision_set(but, precision);
  }
  else if (but->type == UI_BTYPE_NUM_SLIDER) {
    /* Set default values, can be overridden later. */
    UI_but_number_slider_step_size_set(but, step);
    UI_but_number_slider_precision_set(but, precision);
  }

  but->rnapoin = *ptr;
  but->rnaprop = prop;

  if (RNA_property_array_check(but->rnaprop)) {
    but->rnaindex = index;
  }
  else {
    but->rnaindex = 0;
  }

  if (icon) {
    ui_def_but_icon(but, icon, UI_HAS_ICON);
  }

  if (type == UI_BTYPE_MENU) {
    if (but->emboss == UI_EMBOSS_PULLDOWN) {
      ui_but_submenu_enable(block, but);
    }
  }
  else if (type == UI_BTYPE_SEARCH_MENU) {
    if (proptype == PROP_POINTER) {
      /* Search buttons normally don't get undo, see: #54580. */
      but->flag |= UI_BUT_UNDO;
    }
  }

  const char *info;
  if (but->rnapoin.data && !RNA_property_editable_info(&but->rnapoin, prop, &info)) {
    UI_but_disable(but, info);
  }

  if (proptype == PROP_POINTER) {
    /* If the button shows an ID, automatically set it as focused in context so operators can
     * access it. */
    const PointerRNA pptr = RNA_property_pointer_get(ptr, prop);
    if (pptr.data && RNA_struct_is_ID(pptr.type)) {
      but->context = CTX_store_add(block->contexts, "id", &pptr);
    }
  }

  if (but->flag & UI_BUT_UNDO && (ui_but_is_rna_undo(but) == false)) {
    but->flag &= ~UI_BUT_UNDO;
  }

  /* If this button uses units, calculate the step from this */
  if ((proptype == PROP_FLOAT) && ui_but_is_unit(but)) {
    if (type == UI_BTYPE_NUM) {
      uiButNumber *number_but = (uiButNumber *)but;
      number_but->step_size = ui_get_but_step_unit(but, number_but->step_size);
    }
    if (type == UI_BTYPE_NUM_SLIDER) {
      uiButNumberSlider *number_but = (uiButNumberSlider *)but;
      number_but->step_size = ui_get_but_step_unit(but, number_but->step_size);
    }
  }

  if (func) {
    but->menu_create_func = func;
    but->poin = (char *)but;
  }

  return but;
}

static uiBut *ui_def_but_rna_propname(uiBlock *block,
                                      int type,
                                      int retval,
                                      const char *str,
                                      int x,
                                      int y,
                                      short width,
                                      short height,
                                      PointerRNA *ptr,
                                      const char *propname,
                                      int index,
                                      float min,
                                      float max,
                                      const char *tip)
{
  PropertyRNA *prop = RNA_struct_find_property(ptr, propname);

  uiBut *but;
  if (prop) {
    but = ui_def_but_rna(
        block, type, retval, str, x, y, width, height, ptr, prop, index, min, max, tip);
  }
  else {
    but = ui_def_but(block, type, retval, propname, x, y, width, height, nullptr, min, max, tip);

    UI_but_disable(but, N_("Unknown Property"));
  }

  return but;
}

static uiBut *ui_def_but_operator_ptr(uiBlock *block,
                                      int type,
                                      wmOperatorType *ot,
                                      wmOperatorCallContext opcontext,
                                      const StringRef str,
                                      int x,
                                      int y,
                                      short width,
                                      short height,
                                      const char *tip)
{
  if ((!tip || tip[0] == '\0') && ot && ot->srna && !ot->get_description) {
    tip = RNA_struct_ui_description(ot->srna);
  }

  uiBut *but = ui_def_but(block, type, -1, str, x, y, width, height, nullptr, 0, 0, tip);
  UI_but_operator_set(but, ot, opcontext);

  /* Enable quick tooltip label if this is a tool button without a label. */
  if (str.is_empty() && !ui_block_is_popover(block) && UI_but_is_tool(but)) {
    UI_but_drawflag_enable(but, UI_BUT_HAS_TOOLTIP_LABEL);
  }

  if (!ot) {
    UI_but_disable(but, "");
  }

  return but;
}

uiBut *uiDefBut(uiBlock *block,
                int type,
                int retval,
                const StringRef str,
                int x,
                int y,
                short width,
                short height,
                void *poin,
                float min,
                float max,
                const char *tip)
{
  uiBut *but = ui_def_but(block, type, retval, str, x, y, width, height, poin, min, max, tip);

  ui_but_update(but);

  return but;
}

uiBut *uiDefButImage(
    uiBlock *block, void *imbuf, int x, int y, short width, short height, const uchar color[4])
{
  uiBut *but = ui_def_but(block, UI_BTYPE_IMAGE, 0, "", x, y, width, height, imbuf, 0, 0, "");
  if (color) {
    copy_v4_v4_uchar(but->col, color);
  }
  else {
    but->col[0] = 255;
    but->col[1] = 255;
    but->col[2] = 255;
    but->col[3] = 255;
  }
  ui_but_update(but);
  return but;
}

uiBut *uiDefButAlert(uiBlock *block, int icon, int x, int y, short width, short /*height*/)
{
  ImBuf *ibuf = UI_icon_alert_imbuf_get((eAlertIcon)icon, float(width));
  if (ibuf) {
    bTheme *btheme = UI_GetTheme();
    return uiDefButImage(block, ibuf, x, y, ibuf->x, ibuf->y, btheme->tui.wcol_menu_back.text);
  }
  return nullptr;
}

/**
 * if \a _x_ is a power of two (only one bit) return the power,
 * otherwise return -1.
 *
 * for powers of two:
 * \code{.c}
 *     ((1 << findBitIndex(x)) == x);
 * \endcode
 */
static int findBitIndex(uint x)
{
  if (!x || !is_power_of_2_i(x)) { /* is_power_of_2_i(x) strips lowest bit */
    return -1;
  }
  int idx = 0;

  if (x & 0xFFFF0000) {
    idx += 16;
    x >>= 16;
  }
  if (x & 0xFF00) {
    idx += 8;
    x >>= 8;
  }
  if (x & 0xF0) {
    idx += 4;
    x >>= 4;
  }
  if (x & 0xC) {
    idx += 2;
    x >>= 2;
  }
  if (x & 0x2) {
    idx += 1;
  }

  return idx;
}

/* Auto-complete helper functions. */
struct AutoComplete {
  size_t maxncpy;
  int matches;
  char *truncate;
  const char *startname;
};

AutoComplete *UI_autocomplete_begin(const char *startname, size_t maxncpy)
{
  AutoComplete *autocpl;

  autocpl = MEM_cnew<AutoComplete>(__func__);
  autocpl->maxncpy = maxncpy;
  autocpl->matches = 0;
  autocpl->truncate = static_cast<char *>(MEM_callocN(sizeof(char) * maxncpy, __func__));
  autocpl->startname = startname;

  return autocpl;
}

void UI_autocomplete_update_name(AutoComplete *autocpl, const char *name)
{
  char *truncate = autocpl->truncate;
  const char *startname = autocpl->startname;
  int match_index = 0;
  for (int a = 0; a < autocpl->maxncpy - 1; a++) {
    if (startname[a] == 0 || startname[a] != name[a]) {
      match_index = a;
      break;
    }
  }

  /* found a match */
  if (startname[match_index] == 0) {
    autocpl->matches++;
    /* first match */
    if (truncate[0] == 0) {
      BLI_strncpy(truncate, name, autocpl->maxncpy);
    }
    else {
      /* remove from truncate what is not in bone->name */
      for (int a = 0; a < autocpl->maxncpy - 1; a++) {
        if (name[a] == 0) {
          truncate[a] = 0;
          break;
        }
        if (truncate[a] != name[a]) {
          truncate[a] = 0;
        }
      }
    }
  }
}

int UI_autocomplete_end(AutoComplete *autocpl, char *autoname)
{
  int match = AUTOCOMPLETE_NO_MATCH;
  if (autocpl->truncate[0]) {
    if (autocpl->matches == 1) {
      match = AUTOCOMPLETE_FULL_MATCH;
    }
    else {
      match = AUTOCOMPLETE_PARTIAL_MATCH;
    }
    BLI_strncpy(autoname, autocpl->truncate, autocpl->maxncpy);
  }
  else {
    if (autoname != autocpl->startname) { /* don't copy a string over itself */
      BLI_strncpy(autoname, autocpl->startname, autocpl->maxncpy);
    }
  }

  MEM_freeN(autocpl->truncate);
  MEM_freeN(autocpl);
  return match;
}

#define PREVIEW_TILE_PAD (0.225f * UI_UNIT_X)

int UI_preview_tile_size_x(const int size_px)
{
  const float pad = PREVIEW_TILE_PAD;
  return round_fl_to_int((size_px / 20.0f) * UI_UNIT_X + 2.0f * pad);
}

int UI_preview_tile_size_y(const int size_px)
{
  const float font_height = UI_UNIT_Y;
  /* Add some extra padding to make things less tight vertically. */
  const float pad = PREVIEW_TILE_PAD;

  return round_fl_to_int(UI_preview_tile_size_y_no_label(size_px) + font_height + pad);
}

int UI_preview_tile_size_y_no_label(const int size_px)
{
  const float pad = PREVIEW_TILE_PAD;
  return round_fl_to_int((size_px / 20.0f) * UI_UNIT_Y + 2.0f * pad);
}

#undef PREVIEW_TILE_PAD

static void ui_but_update_and_icon_set(uiBut *but, int icon)
{
  if (icon) {
    ui_def_but_icon(but, icon, UI_HAS_ICON);
  }

  ui_but_update(but);
}

static uiBut *uiDefButBit(uiBlock *block,
                          int type,
                          int bit,
                          int retval,
                          const StringRef str,
                          int x,
                          int y,
                          short width,
                          short height,
                          void *poin,
                          float min,
                          float max,
                          const char *tip)
{
  const int bitIdx = findBitIndex(bit);
  if (bitIdx == -1) {
    return nullptr;
  }
  return uiDefBut(block,
                  type | UI_BUT_POIN_BIT | bitIdx,
                  retval,
                  str,
                  x,
                  y,
                  width,
                  height,
                  poin,
                  min,
                  max,
                  tip);
}
uiBut *uiDefButF(uiBlock *block,
                 int type,
                 int retval,
                 const StringRef str,
                 int x,
                 int y,
                 short width,
                 short height,
                 float *poin,
                 float min,
                 float max,
                 const char *tip)
{
  return uiDefBut(block,
                  type | UI_BUT_POIN_FLOAT,
                  retval,
                  str,
                  x,
                  y,
                  width,
                  height,
                  (void *)poin,
                  min,
                  max,
                  tip);
}
uiBut *uiDefButI(uiBlock *block,
                 int type,
                 int retval,
                 const StringRef str,
                 int x,
                 int y,
                 short width,
                 short height,
                 int *poin,
                 float min,
                 float max,
                 const char *tip)
{
  return uiDefBut(block,
                  type | UI_BUT_POIN_INT,
                  retval,
                  str,
                  x,
                  y,
                  width,
                  height,
                  (void *)poin,
                  min,
                  max,
                  tip);
}
uiBut *uiDefButBitI(uiBlock *block,
                    int type,
                    int bit,
                    int retval,
                    const StringRef str,
                    int x,
                    int y,
                    short width,
                    short height,
                    int *poin,
                    float min,
                    float max,
                    const char *tip)
{
  return uiDefButBit(block,
                     type | UI_BUT_POIN_INT,
                     bit,
                     retval,
                     str,
                     x,
                     y,
                     width,
                     height,
                     (void *)poin,
                     min,
                     max,
                     tip);
}
uiBut *uiDefButS(uiBlock *block,
                 int type,
                 int retval,
                 const StringRef str,
                 int x,
                 int y,
                 short width,
                 short height,
                 short *poin,
                 float min,
                 float max,
                 const char *tip)
{
  return uiDefBut(block,
                  type | UI_BUT_POIN_SHORT,
                  retval,
                  str,
                  x,
                  y,
                  width,
                  height,
                  (void *)poin,
                  min,
                  max,
                  tip);
}
uiBut *uiDefButBitS(uiBlock *block,
                    int type,
                    int bit,
                    int retval,
                    const StringRef str,
                    int x,
                    int y,
                    short width,
                    short height,
                    short *poin,
                    float min,
                    float max,
                    const char *tip)
{
  return uiDefButBit(block,
                     type | UI_BUT_POIN_SHORT,
                     bit,
                     retval,
                     str,
                     x,
                     y,
                     width,
                     height,
                     (void *)poin,
                     min,
                     max,
                     tip);
}
uiBut *uiDefButC(uiBlock *block,
                 int type,
                 int retval,
                 const StringRef str,
                 int x,
                 int y,
                 short width,
                 short height,
                 char *poin,
                 float min,
                 float max,
                 const char *tip)
{
  return uiDefBut(block,
                  type | UI_BUT_POIN_CHAR,
                  retval,
                  str,
                  x,
                  y,
                  width,
                  height,
                  (void *)poin,
                  min,
                  max,
                  tip);
}
uiBut *uiDefButBitC(uiBlock *block,
                    int type,
                    int bit,
                    int retval,
                    const StringRef str,
                    int x,
                    int y,
                    short width,
                    short height,
                    char *poin,
                    float min,
                    float max,
                    const char *tip)
{
  return uiDefButBit(block,
                     type | UI_BUT_POIN_CHAR,
                     bit,
                     retval,
                     str,
                     x,
                     y,
                     width,
                     height,
                     (void *)poin,
                     min,
                     max,
                     tip);
}
uiBut *uiDefButR(uiBlock *block,
                 int type,
                 int retval,
                 const char *str,
                 int x,
                 int y,
                 short width,
                 short height,
                 PointerRNA *ptr,
                 const char *propname,
                 int index,
                 float min,
                 float max,
                 const char *tip)
{
  uiBut *but = ui_def_but_rna_propname(
      block, type, retval, str, x, y, width, height, ptr, propname, index, min, max, tip);
  ui_but_update(but);
  return but;
}
uiBut *uiDefButR_prop(uiBlock *block,
                      int type,
                      int retval,
                      const char *str,
                      int x,
                      int y,
                      short width,
                      short height,
                      PointerRNA *ptr,
                      PropertyRNA *prop,
                      int index,
                      float min,
                      float max,
                      const char *tip)
{
  uiBut *but = ui_def_but_rna(
      block, type, retval, str, x, y, width, height, ptr, prop, index, min, max, tip);
  ui_but_update(but);
  return but;
}

uiBut *uiDefButO_ptr(uiBlock *block,
                     int type,
                     wmOperatorType *ot,
                     wmOperatorCallContext opcontext,
                     const StringRef str,
                     int x,
                     int y,
                     short width,
                     short height,
                     const char *tip)
{
  uiBut *but = ui_def_but_operator_ptr(block, type, ot, opcontext, str, x, y, width, height, tip);
  ui_but_update(but);
  return but;
}
uiBut *uiDefButO(uiBlock *block,
                 int type,
                 const char *opname,
                 wmOperatorCallContext opcontext,
                 const char *str,
                 int x,
                 int y,
                 short width,
                 short height,
                 const char *tip)
{
  wmOperatorType *ot = WM_operatortype_find(opname, false);
  if (str == nullptr && ot == nullptr) {
    str = opname;
  }
  return uiDefButO_ptr(block, type, ot, opcontext, str, x, y, width, height, tip);
}

uiBut *uiDefIconBut(uiBlock *block,
                    int type,
                    int retval,
                    int icon,
                    int x,
                    int y,
                    short width,
                    short height,
                    void *poin,
                    float min,
                    float max,
                    const char *tip)
{
  uiBut *but = ui_def_but(block, type, retval, "", x, y, width, height, poin, min, max, tip);
  ui_but_update_and_icon_set(but, icon);
  return but;
}
static uiBut *uiDefIconButBit(uiBlock *block,
                              int type,
                              int bit,
                              int retval,
                              int icon,
                              int x,
                              int y,
                              short width,
                              short height,
                              void *poin,
                              float min,
                              float max,
                              const char *tip)
{
  const int bitIdx = findBitIndex(bit);
  if (bitIdx == -1) {
    return nullptr;
  }
  return uiDefIconBut(block,
                      type | UI_BUT_POIN_BIT | bitIdx,
                      retval,
                      icon,
                      x,
                      y,
                      width,
                      height,
                      poin,
                      min,
                      max,
                      tip);
}

uiBut *uiDefIconButI(uiBlock *block,
                     int type,
                     int retval,
                     int icon,
                     int x,
                     int y,
                     short width,
                     short height,
                     int *poin,
                     float min,
                     float max,
                     const char *tip)
{
  return uiDefIconBut(block,
                      type | UI_BUT_POIN_INT,
                      retval,
                      icon,
                      x,
                      y,
                      width,
                      height,
                      (void *)poin,
                      min,
                      max,
                      tip);
}
uiBut *uiDefIconButBitI(uiBlock *block,
                        int type,
                        int bit,
                        int retval,
                        int icon,
                        int x,
                        int y,
                        short width,
                        short height,
                        int *poin,
                        float min,
                        float max,
                        const char *tip)
{
  return uiDefIconButBit(block,
                         type | UI_BUT_POIN_INT,
                         bit,
                         retval,
                         icon,
                         x,
                         y,
                         width,
                         height,
                         (void *)poin,
                         min,
                         max,
                         tip);
}
uiBut *uiDefIconButS(uiBlock *block,
                     int type,
                     int retval,
                     int icon,
                     int x,
                     int y,
                     short width,
                     short height,
                     short *poin,
                     float min,
                     float max,
                     const char *tip)
{
  return uiDefIconBut(block,
                      type | UI_BUT_POIN_SHORT,
                      retval,
                      icon,
                      x,
                      y,
                      width,
                      height,
                      (void *)poin,
                      min,
                      max,
                      tip);
}
uiBut *uiDefIconButBitS(uiBlock *block,
                        int type,
                        int bit,
                        int retval,
                        int icon,
                        int x,
                        int y,
                        short width,
                        short height,
                        short *poin,
                        float min,
                        float max,
                        const char *tip)
{
  return uiDefIconButBit(block,
                         type | UI_BUT_POIN_SHORT,
                         bit,
                         retval,
                         icon,
                         x,
                         y,
                         width,
                         height,
                         (void *)poin,
                         min,
                         max,
                         tip);
}
uiBut *uiDefIconButBitC(uiBlock *block,
                        int type,
                        int bit,
                        int retval,
                        int icon,
                        int x,
                        int y,
                        short width,
                        short height,
                        char *poin,
                        float min,
                        float max,
                        const char *tip)
{
  return uiDefIconButBit(block,
                         type | UI_BUT_POIN_CHAR,
                         bit,
                         retval,
                         icon,
                         x,
                         y,
                         width,
                         height,
                         (void *)poin,
                         min,
                         max,
                         tip);
}
uiBut *uiDefIconButR(uiBlock *block,
                     int type,
                     int retval,
                     int icon,
                     int x,
                     int y,
                     short width,
                     short height,
                     PointerRNA *ptr,
                     const char *propname,
                     int index,
                     float min,
                     float max,
                     const char *tip)
{
  uiBut *but = ui_def_but_rna_propname(
      block, type, retval, "", x, y, width, height, ptr, propname, index, min, max, tip);
  ui_but_update_and_icon_set(but, icon);
  return but;
}
uiBut *uiDefIconButR_prop(uiBlock *block,
                          int type,
                          int retval,
                          int icon,
                          int x,
                          int y,
                          short width,
                          short height,
                          PointerRNA *ptr,
                          PropertyRNA *prop,
                          int index,
                          float min,
                          float max,
                          const char *tip)
{
  uiBut *but = ui_def_but_rna(
      block, type, retval, "", x, y, width, height, ptr, prop, index, min, max, tip);
  ui_but_update_and_icon_set(but, icon);
  return but;
}

uiBut *uiDefIconButO_ptr(uiBlock *block,
                         int type,
                         wmOperatorType *ot,
                         wmOperatorCallContext opcontext,
                         int icon,
                         int x,
                         int y,
                         short width,
                         short height,
                         const char *tip)
{
  uiBut *but = ui_def_but_operator_ptr(block, type, ot, opcontext, "", x, y, width, height, tip);
  ui_but_update_and_icon_set(but, icon);
  return but;
}
uiBut *uiDefIconButO(uiBlock *block,
                     int type,
                     const char *opname,
                     wmOperatorCallContext opcontext,
                     int icon,
                     int x,
                     int y,
                     short width,
                     short height,
                     const char *tip)
{
  wmOperatorType *ot = WM_operatortype_find(opname, false);
  return uiDefIconButO_ptr(block, type, ot, opcontext, icon, x, y, width, height, tip);
}

uiBut *uiDefIconTextBut(uiBlock *block,
                        int type,
                        int retval,
                        int icon,
                        const StringRef str,
                        int x,
                        int y,
                        short width,
                        short height,
                        void *poin,
                        float min,
                        float max,
                        const char *tip)
{
  uiBut *but = ui_def_but(block, type, retval, str, x, y, width, height, poin, min, max, tip);
  ui_but_update_and_icon_set(but, icon);
  but->drawflag |= UI_BUT_ICON_LEFT;
  return but;
}
uiBut *uiDefIconTextButI(uiBlock *block,
                         int type,
                         int retval,
                         int icon,
                         const StringRef str,
                         int x,
                         int y,
                         short width,
                         short height,
                         int *poin,
                         float min,
                         float max,
                         const char *tip)
{
  return uiDefIconTextBut(block,
                          type | UI_BUT_POIN_INT,
                          retval,
                          icon,
                          str,
                          x,
                          y,
                          width,
                          height,
                          (void *)poin,
                          min,
                          max,
                          tip);
}
uiBut *uiDefIconTextButR(uiBlock *block,
                         int type,
                         int retval,
                         int icon,
                         const char *str,
                         int x,
                         int y,
                         short width,
                         short height,
                         PointerRNA *ptr,
                         const char *propname,
                         int index,
                         float min,
                         float max,
                         const char *tip)
{
  uiBut *but = ui_def_but_rna_propname(
      block, type, retval, str, x, y, width, height, ptr, propname, index, min, max, tip);
  ui_but_update_and_icon_set(but, icon);
  but->drawflag |= UI_BUT_ICON_LEFT;
  return but;
}
uiBut *uiDefIconTextButR_prop(uiBlock *block,
                              int type,
                              int retval,
                              int icon,
                              const char *str,
                              int x,
                              int y,
                              short width,
                              short height,
                              PointerRNA *ptr,
                              PropertyRNA *prop,
                              int index,
                              float min,
                              float max,
                              const char *tip)
{
  uiBut *but = ui_def_but_rna(
      block, type, retval, str, x, y, width, height, ptr, prop, index, min, max, tip);
  ui_but_update_and_icon_set(but, icon);
  but->drawflag |= UI_BUT_ICON_LEFT;
  return but;
}
uiBut *uiDefIconTextButO_ptr(uiBlock *block,
                             int type,
                             wmOperatorType *ot,
                             wmOperatorCallContext opcontext,
                             int icon,
                             const StringRef str,
                             int x,
                             int y,
                             short width,
                             short height,
                             const char *tip)
{
  uiBut *but = ui_def_but_operator_ptr(block, type, ot, opcontext, str, x, y, width, height, tip);
  ui_but_update_and_icon_set(but, icon);
  but->drawflag |= UI_BUT_ICON_LEFT;
  return but;
}
uiBut *uiDefIconTextButO(uiBlock *block,
                         int type,
                         const char *opname,
                         wmOperatorCallContext opcontext,
                         int icon,
                         const StringRef str,
                         int x,
                         int y,
                         short width,
                         short height,
                         const char *tip)
{
  wmOperatorType *ot = WM_operatortype_find(opname, false);
  if (str.is_empty()) {
    return uiDefIconButO_ptr(block, type, ot, opcontext, icon, x, y, width, height, tip);
  }
  return uiDefIconTextButO_ptr(block, type, ot, opcontext, icon, str, x, y, width, height, tip);
}

void UI_but_operator_set(uiBut *but,
                         wmOperatorType *optype,
                         wmOperatorCallContext opcontext,
                         const PointerRNA *opptr)
{
  but->optype = optype;
  but->opcontext = opcontext;
  but->flag &= ~UI_BUT_UNDO; /* no need for ui_but_is_rna_undo(), we never need undo here */

  if (but->opptr) {
    MEM_delete(but->opptr);
    but->opptr = nullptr;
  }
  if (opptr) {
    but->opptr = MEM_new<PointerRNA>(__func__, *opptr);
  }
}

void UI_but_operator_set_never_call(uiBut *but)
{
  but->operator_never_call = true;
}

/* END Button containing both string label and icon */

/* cruft to make uiBlock and uiBut private */

int UI_blocklist_min_y_get(ListBase *lb)
{
  int min = 0;

  LISTBASE_FOREACH (uiBlock *, block, lb) {
    if (block == lb->first || block->rect.ymin < min) {
      min = block->rect.ymin;
    }
  }

  return min;
}

void UI_block_direction_set(uiBlock *block, char direction)
{
  block->direction = direction;
}

void UI_block_flag_enable(uiBlock *block, int flag)
{
  block->flag |= flag;
}

void UI_block_flag_disable(uiBlock *block, int flag)
{
  block->flag &= ~flag;
}

void UI_but_flag_enable(uiBut *but, int flag)
{
  but->flag |= flag;
}

void UI_but_flag2_enable(uiBut *but, int flag)
{
  but->flag2 |= flag;
}

void UI_but_flag_disable(uiBut *but, int flag)
{
  but->flag &= ~flag;
}

bool UI_but_flag_is_set(uiBut *but, int flag)
{
  return (but->flag & flag) != 0;
}

void UI_but_drawflag_enable(uiBut *but, int flag)
{
  but->drawflag |= flag;
}

void UI_but_drawflag_disable(uiBut *but, int flag)
{
  but->drawflag &= ~flag;
}

void UI_but_dragflag_enable(uiBut *but, int flag)
{
  but->dragflag |= flag;
}

void UI_but_dragflag_disable(uiBut *but, int flag)
{
  but->dragflag &= ~flag;
}

void UI_but_disable(uiBut *but, const char *disabled_hint)
{
  UI_but_flag_enable(but, UI_BUT_DISABLED);

  /* Only one disabled hint at a time currently. Don't override the previous one here. */
  if (but->disabled_info && but->disabled_info[0]) {
    return;
  }

  but->disabled_info = disabled_hint;
}

void UI_but_color_set(uiBut *but, const uchar color[4])
{
  copy_v4_v4_uchar(but->col, color);
}

void UI_but_placeholder_set(uiBut *but, const char *placeholder_text)
{
  MEM_SAFE_FREE(but->placeholder);
  but->placeholder = BLI_strdup_null(placeholder_text);
}

const char *ui_but_placeholder_get(uiBut *but)
{
  const char *placeholder = (but->placeholder) ? but->placeholder : nullptr;

  if (!placeholder && but->rnaprop) {
    if (but->type == UI_BTYPE_SEARCH_MENU) {
      StructRNA *type = RNA_property_pointer_type(&but->rnapoin, but->rnaprop);
      const short idcode = RNA_type_to_ID_code(type);
      if (idcode != 0) {
        RNA_enum_name(rna_enum_id_type_items, idcode, &placeholder);
        placeholder = CTX_IFACE_(BLT_I18NCONTEXT_ID_ID, placeholder);
      }
      else if (type && !STREQ(RNA_struct_identifier(type), "UnknownType")) {
        placeholder = RNA_struct_ui_name(type);
      }
    }
    else if (but->type == UI_BTYPE_TEXT && but->icon == ICON_VIEWZOOM) {
      placeholder = CTX_IFACE_(BLT_I18NCONTEXT_ID_WINDOWMANAGER, "Search");
    }
  }

  return placeholder;
}

void UI_but_type_set_menu_from_pulldown(uiBut *but)
{
  BLI_assert(but->type == UI_BTYPE_PULLDOWN);
  but->type = UI_BTYPE_MENU;
  UI_but_drawflag_disable(but, UI_BUT_TEXT_RIGHT);
  UI_but_drawflag_enable(but, UI_BUT_TEXT_LEFT);
}

int UI_but_return_value_get(uiBut *but)
{
  return but->retval;
}

PointerRNA *UI_but_operator_ptr_ensure(uiBut *but)
{
  if (but->optype && !but->opptr) {
    but->opptr = MEM_new<PointerRNA>(__func__);
    WM_operator_properties_create_ptr(but->opptr, but->optype);
  }

  return but->opptr;
}

void UI_but_context_ptr_set(uiBlock *block, uiBut *but, const char *name, const PointerRNA *ptr)
{
  bContextStore *ctx = CTX_store_add(block->contexts, name, ptr);
  ctx->used = true;
  but->context = ctx;
}

const PointerRNA *UI_but_context_ptr_get(const uiBut *but, const char *name, const StructRNA *type)
{
  return CTX_store_ptr_lookup(but->context, name, type);
}

std::optional<blender::StringRefNull> UI_but_context_string_get(const uiBut *but, const char *name)
{
  if (!but->context) {
    return {};
  }
  return CTX_store_string_lookup(but->context, name);
}

const bContextStore *UI_but_context_get(const uiBut *but)
{
  return but->context;
}

void UI_but_unit_type_set(uiBut *but, const int unit_type)
{
  but->unit_type = uchar(RNA_SUBTYPE_UNIT_VALUE(unit_type));
}

int UI_but_unit_type_get(const uiBut *but)
{
  const int ownUnit = int(but->unit_type);

  /* own unit define always takes precedence over RNA provided, allowing for overriding
   * default value provided in RNA in a few special cases (i.e. Active Keyframe in Graph Edit)
   */
  /* XXX: this doesn't allow clearing unit completely, though the same could be said for icons */
  if ((ownUnit != 0) || (but->rnaprop == nullptr)) {
    return ownUnit << 16;
  }
  return RNA_SUBTYPE_UNIT(RNA_property_subtype(but->rnaprop));
}

void UI_block_func_handle_set(uiBlock *block, uiBlockHandleFunc func, void *arg)
{
  block->handle_func = func;
  block->handle_func_arg = arg;
}

void UI_block_func_set(uiBlock *block, uiButHandleFunc func, void *arg1, void *arg2)
{
  block->func = func;
  block->func_arg1 = arg1;
  block->func_arg2 = arg2;
}

void UI_block_funcN_set(uiBlock *block,
                        uiButHandleNFunc funcN,
                        void *argN,
                        void *arg2,
                        uiButArgNFree func_argN_free_fn,
                        uiButArgNCopy func_argN_copy_fn)
{
  if (block->func_argN) {
    block->func_argN_free_fn(block->func_argN);
  }

  block->funcN = funcN;
  block->func_argN = argN;
  block->func_argN_free_fn = func_argN_free_fn;
  block->func_argN_copy_fn = func_argN_copy_fn;
  block->func_arg2 = arg2;
}

void UI_but_func_rename_set(uiBut *but, uiButHandleRenameFunc func, void *arg1)
{
  but->rename_func = func;
  but->rename_arg1 = arg1;
}

void UI_but_func_rename_full_set(uiBut *but,
                                 std::function<void(std::string &new_name)> rename_full_func)
{
  but->rename_full_func = rename_full_func;
}

void UI_but_func_drawextra_set(uiBlock *block,
                               std::function<void(const bContext *C, rcti *rect)> func)
{
  block->drawextra = func;
}

void UI_but_func_set(uiBut *but, uiButHandleFunc func, void *arg1, void *arg2)
{
  but->func = func;
  but->func_arg1 = arg1;
  but->func_arg2 = arg2;
}

void UI_but_func_set(uiBut *but, std::function<void(bContext &)> func)
{
  but->apply_func = std::move(func);
}

void UI_but_funcN_set(uiBut *but,
                      uiButHandleNFunc funcN,
                      void *argN,
                      void *arg2,
                      uiButArgNFree func_argN_free_fn,
                      uiButArgNCopy func_argN_copy_fn)
{
  if (but->func_argN) {
    but->func_argN_free_fn(but->func_argN);
  }

  but->funcN = funcN;
  but->func_argN = argN;
  but->func_argN_free_fn = func_argN_free_fn;
  but->func_argN_copy_fn = func_argN_copy_fn;
  but->func_arg2 = arg2;
}

void UI_but_func_complete_set(uiBut *but, uiButCompleteFunc func, void *arg)
{
  but->autocomplete_func = func;
  but->autofunc_arg = arg;
}

void UI_but_func_menu_step_set(uiBut *but, uiMenuStepFunc func)
{
  but->menu_step_func = func;
}

void UI_but_func_tooltip_label_set(uiBut *but, std::function<std::string(const uiBut *but)> func)
{
  but->tip_label_func = std::move(func);
  UI_but_drawflag_enable(but, UI_BUT_HAS_TOOLTIP_LABEL);
}

void UI_but_func_tooltip_set(uiBut *but, uiButToolTipFunc func, void *arg, uiFreeArgFunc free_arg)
{
  but->tip_func = func;
  if (but->tip_arg_free) {
    but->tip_arg_free(but->tip_arg);
  }
  but->tip_arg = arg;
  but->tip_arg_free = free_arg;
}

void UI_but_func_tooltip_custom_set(uiBut *but,
                                    uiButToolTipCustomFunc func,
                                    void *arg,
                                    uiFreeArgFunc free_arg)
{
  but->tip_custom_func = func;
  if (but->tip_arg_free) {
    but->tip_arg_free(but->tip_arg);
  }
  but->tip_arg = arg;
  but->tip_arg_free = free_arg;
}

void UI_but_func_pushed_state_set(uiBut *but, std::function<bool(const uiBut &)> func)
{
  but->pushed_state_func = func;
  ui_but_update(but);
}

uiBut *uiDefBlockBut(uiBlock *block,
                     uiBlockCreateFunc func,
                     void *arg,
                     const StringRef str,
                     int x,
                     int y,
                     short width,
                     short height,
                     const char *tip)
{
  uiBut *but = ui_def_but(block, UI_BTYPE_BLOCK, 0, str, x, y, width, height, arg, 0.0, 0.0, tip);
  but->block_create_func = func;
  ui_but_update(but);
  return but;
}

uiBut *uiDefBlockButN(uiBlock *block,
                      uiBlockCreateFunc func,
                      void *argN,
                      const StringRef str,
                      int x,
                      int y,
                      short width,
                      short height,
                      const char *tip,
                      uiButArgNFree func_argN_free_fn,
                      uiButArgNCopy func_argN_copy_fn)
{
  uiBut *but = ui_def_but(
      block, UI_BTYPE_BLOCK, 0, str, x, y, width, height, nullptr, 0.0, 0.0, tip);
  but->block_create_func = func;
  if (but->func_argN) {
    but->func_argN_free_fn(but->func_argN);
  }
  but->func_argN = argN;
  but->func_argN_free_fn = func_argN_free_fn;
  but->func_argN_copy_fn = func_argN_copy_fn;
  ui_but_update(but);
  return but;
}

uiBut *uiDefMenuBut(uiBlock *block,
                    uiMenuCreateFunc func,
                    void *arg,
                    const StringRef str,
                    int x,
                    int y,
                    short width,
                    short height,
                    const char *tip)
{
  uiBut *but = ui_def_but(
      block, UI_BTYPE_PULLDOWN, 0, str, x, y, width, height, arg, 0.0, 0.0, tip);
  but->menu_create_func = func;
  ui_but_update(but);
  return but;
}

uiBut *uiDefIconTextMenuBut(uiBlock *block,
                            uiMenuCreateFunc func,
                            void *arg,
                            int icon,
                            const StringRef str,
                            int x,
                            int y,
                            short width,
                            short height,
                            const char *tip)
{
  uiBut *but = ui_def_but(
      block, UI_BTYPE_PULLDOWN, 0, str, x, y, width, height, arg, 0.0, 0.0, tip);

  ui_def_but_icon(but, icon, UI_HAS_ICON);

  but->drawflag |= UI_BUT_ICON_LEFT;
  ui_but_submenu_enable(block, but);

  but->menu_create_func = func;
  ui_but_update(but);

  return but;
}

uiBut *uiDefIconMenuBut(uiBlock *block,
                        uiMenuCreateFunc func,
                        void *arg,
                        int icon,
                        int x,
                        int y,
                        short width,
                        short height,
                        const char *tip)
{
  uiBut *but = ui_def_but(
      block, UI_BTYPE_PULLDOWN, 0, "", x, y, width, height, arg, 0.0, 0.0, tip);

  ui_def_but_icon(but, icon, UI_HAS_ICON);
  but->drawflag &= ~UI_BUT_ICON_LEFT;

  but->menu_create_func = func;
  ui_but_update(but);

  return but;
}

uiBut *uiDefIconBlockBut(uiBlock *block,
                         uiBlockCreateFunc func,
                         void *arg,
                         int retval,
                         int icon,
                         int x,
                         int y,
                         short width,
                         short height,
                         const char *tip)
{
  uiBut *but = ui_def_but(
      block, UI_BTYPE_BLOCK, retval, "", x, y, width, height, arg, 0.0, 0.0, tip);

  ui_def_but_icon(but, icon, UI_HAS_ICON);

  but->drawflag |= UI_BUT_ICON_LEFT;

  but->block_create_func = func;
  ui_but_update(but);

  return but;
}

uiBut *uiDefSearchBut(uiBlock *block,
                      void *arg,
                      int retval,
                      int icon,
                      int maxncpy,
                      int x,
                      int y,
                      short width,
                      short height,
                      const char *tip)
{
  uiBut *but = ui_def_but(
      block, UI_BTYPE_SEARCH_MENU, retval, "", x, y, width, height, arg, 0.0, maxncpy, tip);

  ui_def_but_icon(but, icon, UI_HAS_ICON);

  but->drawflag |= UI_BUT_ICON_LEFT | UI_BUT_TEXT_LEFT;

  ui_but_update(but);

  return but;
}

void UI_but_func_search_set(uiBut *but,
                            uiButSearchCreateFn search_create_fn,
                            uiButSearchUpdateFn search_update_fn,
                            void *arg,
                            const bool free_arg,
                            uiFreeArgFunc search_arg_free_fn,
                            uiButHandleFunc search_exec_fn,
                            void *active)
{
  uiButSearch *search_but = (uiButSearch *)but;

  BLI_assert(but->type == UI_BTYPE_SEARCH_MENU);

  /* needed since callers don't have access to internal functions
   * (as an alternative we could expose it) */
  if (search_create_fn == nullptr) {
    search_create_fn = ui_searchbox_create_generic;
  }

  if (search_but->arg_free_fn != nullptr) {
    search_but->arg_free_fn(search_but->arg);
    search_but->arg = nullptr;
  }

  search_but->popup_create_fn = search_create_fn;
  search_but->items_update_fn = search_update_fn;
  search_but->item_active = active;

  search_but->arg = arg;
  search_but->arg_free_fn = search_arg_free_fn;

  if (search_exec_fn) {
#ifndef NDEBUG
    if (but->func) {
      /* watch this, can be cause of much confusion, see: #47691 */
      printf("%s: warning, overwriting button callback with search function callback!\n",
             __func__);
    }
#endif
    /* Handling will pass the active item as arg2 later, so keep it nullptr here. */
    if (free_arg) {
      UI_but_funcN_set(but, search_exec_fn, search_but->arg, nullptr);
    }
    else {
      UI_but_func_set(but, search_exec_fn, search_but->arg, nullptr);
    }
  }

  /* search buttons show red-alert if item doesn't exist, not for menus. Don't do this for
   * buttons where any result is valid anyway, since any string will be valid anyway. */
  if (0 == (but->block->flag & UI_BLOCK_LOOP) && !search_but->results_are_suggestions) {
    /* skip empty buttons, not all buttons need input, we only show invalid */
    if (!but->drawstr.empty()) {
      ui_but_search_refresh(search_but);
    }
  }
}

void UI_but_func_search_set_context_menu(uiBut *but, uiButSearchContextMenuFn context_menu_fn)
{
  uiButSearch *but_search = (uiButSearch *)but;
  BLI_assert(but->type == UI_BTYPE_SEARCH_MENU);

  but_search->item_context_menu_fn = context_menu_fn;
}

void UI_but_func_search_set_sep_string(uiBut *but, const char *search_sep_string)
{
  uiButSearch *but_search = (uiButSearch *)but;
  BLI_assert(but->type == UI_BTYPE_SEARCH_MENU);

  but_search->item_sep_string = search_sep_string;
}

void UI_but_func_search_set_tooltip(uiBut *but, uiButSearchTooltipFn tooltip_fn)
{
  uiButSearch *but_search = (uiButSearch *)but;
  BLI_assert(but->type == UI_BTYPE_SEARCH_MENU);

  but_search->item_tooltip_fn = tooltip_fn;
}

void UI_but_func_search_set_listen(uiBut *but, uiButSearchListenFn listen_fn)
{
  uiButSearch *but_search = (uiButSearch *)but;
  BLI_assert(but->type == UI_BTYPE_SEARCH_MENU);
  but_search->listen_fn = listen_fn;
}

void UI_but_func_search_set_results_are_suggestions(uiBut *but, const bool value)
{
  uiButSearch *but_search = (uiButSearch *)but;
  BLI_assert(but->type == UI_BTYPE_SEARCH_MENU);

  but_search->results_are_suggestions = value;
}

/* Callbacks for operator search button. */
static void operator_enum_search_update_fn(
    const bContext *C, void *but, const char *str, uiSearchItems *items, const bool /*is_first*/)
{
  wmOperatorType *ot = ((uiBut *)but)->optype;
  PropertyRNA *prop = ot->prop;

  if (prop == nullptr) {
    printf("%s: %s has no enum property set\n", __func__, ot->idname);
  }
  else if (RNA_property_type(prop) != PROP_ENUM) {
    printf("%s: %s \"%s\" is not an enum property\n",
           __func__,
           ot->idname,
           RNA_property_identifier(prop));
  }
  else {
    /* Will create it if needed! */
    PointerRNA *ptr = UI_but_operator_ptr_ensure(static_cast<uiBut *>(but));

    bool do_free;
    const EnumPropertyItem *all_items;
    RNA_property_enum_items_gettexted((bContext *)C, ptr, prop, &all_items, nullptr, &do_free);

    blender::ui::string_search::StringSearch<const EnumPropertyItem> search;

    for (const EnumPropertyItem *item = all_items; item->identifier; item++) {
      search.add(item->name, item);
    }

    const blender::Vector<const EnumPropertyItem *> filtered_items = search.query(str);
    for (const EnumPropertyItem *item : filtered_items) {
      /* NOTE: need to give the index rather than the
       * identifier because the enum can be freed */
      if (!UI_search_item_add(items, item->name, POINTER_FROM_INT(item->value), item->icon, 0, 0))
      {
        break;
      }
    }

    if (do_free) {
      MEM_freeN((void *)all_items);
    }
  }
}

static void operator_enum_search_exec_fn(bContext * /*C*/, void *but, void *arg2)
{
  wmOperatorType *ot = ((uiBut *)but)->optype;
  /* Will create it if needed! */
  PointerRNA *opptr = UI_but_operator_ptr_ensure(static_cast<uiBut *>(but));

  if (ot) {
    if (ot->prop) {
      RNA_property_enum_set(opptr, ot->prop, POINTER_AS_INT(arg2));
      /* We do not call op from here, will be called by button code.
       * ui_apply_but_funcs_after() (in `interface_handlers.cc`)
       * called this func before checking operators,
       * because one of its parameters is the button itself! */
    }
    else {
      printf("%s: op->prop for '%s' is nullptr\n", __func__, ot->idname);
    }
  }
}

uiBut *uiDefSearchButO_ptr(uiBlock *block,
                           wmOperatorType *ot,
                           IDProperty *properties,
                           void *arg,
                           int retval,
                           int icon,
                           int maxncpy,
                           int x,
                           int y,
                           short width,
                           short height,
                           const char *tip)
{
  uiBut *but = uiDefSearchBut(block, arg, retval, icon, maxncpy, x, y, width, height, tip);
  UI_but_func_search_set(but,
                         ui_searchbox_create_generic,
                         operator_enum_search_update_fn,
                         but,
                         false,
                         nullptr,
                         operator_enum_search_exec_fn,
                         nullptr);

  but->optype = ot;
  but->opcontext = WM_OP_EXEC_DEFAULT;

  if (properties) {
    PointerRNA *ptr = UI_but_operator_ptr_ensure(but);
    /* Copy id-properties. */
    ptr->data = IDP_CopyProperty(properties);
  }

  return but;
}

void UI_but_hint_drawstr_set(uiBut *but, const char *string)
{
  ui_but_add_shortcut(but, string, false);
}

void UI_but_icon_indicator_number_set(uiBut *but, const int indicator_number)
{
  UI_icon_text_overlay_init_from_count(&but->icon_overlay_text, indicator_number);
}

void UI_but_icon_indicator_set(uiBut *but, const char *string)
{
  STRNCPY(but->icon_overlay_text.text, string);
}

void UI_but_icon_indicator_color_set(uiBut *but, const uchar color[4])
{
  copy_v4_v4_uchar(but->icon_overlay_text.color, color);
}

void UI_but_node_link_set(uiBut *but, bNodeSocket *socket, const float draw_color[4])
{
  but->flag |= UI_BUT_NODE_LINK;
  but->custom_data = socket;
  rgba_float_to_uchar(but->col, draw_color);
}

void UI_but_number_step_size_set(uiBut *but, float step_size)
{
  uiButNumber *but_number = (uiButNumber *)but;
  BLI_assert(but->type == UI_BTYPE_NUM);

  but_number->step_size = step_size;
  BLI_assert(step_size > 0);
}

void UI_but_number_precision_set(uiBut *but, float precision)
{
  uiButNumber *but_number = (uiButNumber *)but;
  BLI_assert(but->type == UI_BTYPE_NUM);

  but_number->precision = precision;
  /* -1 is a valid value, UI code figures out an appropriate precision then. */
  BLI_assert(precision > -2);
}

void UI_but_number_slider_step_size_set(uiBut *but, float step_size)
{
  uiButNumberSlider *but_number = (uiButNumberSlider *)but;
  BLI_assert(but->type == UI_BTYPE_NUM_SLIDER);

  but_number->step_size = step_size;
  BLI_assert(step_size > 0);
}

void UI_but_number_slider_precision_set(uiBut *but, float precision)
{
  uiButNumberSlider *but_number = (uiButNumberSlider *)but;
  BLI_assert(but->type == UI_BTYPE_NUM_SLIDER);

  but_number->precision = precision;
  /* -1 is a valid value, UI code figures out an appropriate precision then. */
  BLI_assert(precision > -2);
}

void UI_but_label_alpha_factor_set(uiBut *but, const float alpha_factor)
{
  uiButLabel *but_label = reinterpret_cast<uiButLabel *>(but);
  BLI_assert(but->type == UI_BTYPE_LABEL);
  but_label->alpha_factor = alpha_factor;
}

void UI_but_search_preview_grid_size_set(uiBut *but, int rows, int cols)
{
  BLI_assert(but->type == UI_BTYPE_SEARCH_MENU);
  uiButSearch *but_search = reinterpret_cast<uiButSearch *>(but);
  but_search->preview_rows = rows;
  but_search->preview_cols = cols;
}

void UI_but_view_item_draw_size_set(uiBut *but,
                                    const std::optional<int> draw_width,
                                    const std::optional<int> draw_height)
{
  BLI_assert(but->type == UI_BTYPE_VIEW_ITEM);
  uiButViewItem *but_view_item = reinterpret_cast<uiButViewItem *>(but);
  but_view_item->draw_width = draw_width.value_or(0);
  but_view_item->draw_height = draw_height.value_or(0);
}

void UI_but_focus_on_enter_event(wmWindow *win, uiBut *but)
{
  wmEvent event;
  wm_event_init_from_window(win, &event);

  event.type = EVT_BUT_OPEN;
  event.val = KM_PRESS;
  event.flag = static_cast<eWM_EventFlag>(0);
  event.customdata = but;
  event.customdata_free = false;

  wm_event_add(win, &event);
}

void UI_but_func_hold_set(uiBut *but, uiButHandleHoldFunc func, void *argN)
{
  but->hold_func = func;
  but->hold_argN = argN;
}

std::optional<EnumPropertyItem> UI_but_rna_enum_item_get(bContext &C, uiBut &but)
{
  PointerRNA *ptr = nullptr;
  PropertyRNA *prop = nullptr;
  int value = 0;
  if (but.rnaprop && RNA_property_type(but.rnaprop) == PROP_ENUM) {
    ptr = &but.rnapoin;
    prop = but.rnaprop;
    value = ELEM(but.type, UI_BTYPE_ROW, UI_BTYPE_TAB) ? int(but.hardmax) :
                                                         int(ui_but_value_get(&but));
  }
  else if (but.optype) {
    wmOperatorType *ot = but.optype;

    /* So the context is passed to `itemf` functions. */
    PointerRNA *opptr = UI_but_operator_ptr_ensure(&but);
    WM_operator_properties_sanitize(opptr, false);

    /* If the default property of the operator is an enum and is set, fetch the tooltip of the
     * selected value so that "Snap" and "Mirror" operator menus in the Animation Editors will
     * show tooltips for the different operations instead of the meaningless generic tooltip. */
    if (ot->prop && RNA_property_type(ot->prop) == PROP_ENUM) {
      if (RNA_struct_contains_property(opptr, ot->prop)) {
        ptr = opptr;
        prop = ot->prop;
        value = RNA_property_enum_get(opptr, ot->prop);
      }
    }
  }

  if (!ptr || !prop) {
    return std::nullopt;
  }

  EnumPropertyItem item;
  if (!RNA_property_enum_item_from_value_gettexted(&C, ptr, prop, value, &item)) {
    return std::nullopt;
  }

  return item;
}

std::string UI_but_string_get_rna_property_identifier(const uiBut &but)
{
  if (!but.rnaprop) {
    return {};
  }
  return RNA_property_identifier(but.rnaprop);
}

std::string UI_but_string_get_rna_struct_identifier(const uiBut &but)
{
  if (but.rnaprop && but.rnapoin.data) {
    return RNA_struct_identifier(but.rnapoin.type);
  }
  if (but.optype) {
    return but.optype->idname;
  }
  if (ELEM(but.type, UI_BTYPE_MENU, UI_BTYPE_PULLDOWN)) {
    if (MenuType *mt = UI_but_menutype_get(&but)) {
      return mt->idname;
    }
  }
  if (but.type == UI_BTYPE_POPOVER) {
    if (PanelType *pt = UI_but_paneltype_get(&but)) {
      return pt->idname;
    }
  }
  return {};
}

std::string UI_but_string_get_label(uiBut &but)
{
  if (!but.str.empty()) {
    size_t str_len = but.str.size();
    if (but.flag & UI_BUT_HAS_SEP_CHAR) {
      const size_t sep_index = but.str.find_first_of(UI_SEP_CHAR);
      if (sep_index != std::string::npos) {
        str_len = sep_index;
      }
    }
    return but.str.substr(0, str_len);
  }

  return UI_but_string_get_rna_label(but);
}

std::string UI_but_context_menu_title_from_button(uiBut &but)
{
  if (but.type == UI_BTYPE_VIEW_ITEM) {
    const uiButViewItem &view_item_but = static_cast<const uiButViewItem &>(but);
    if (view_item_but.view_item == nullptr) {
      return "";
    }
    const blender::ui::AbstractView &tree_view = view_item_but.view_item->get_view();
    return IFACE_(tree_view.get_context_menu_title().c_str());
  }
  return UI_but_string_get_label(but);
}

std::string UI_but_string_get_tooltip_label(const uiBut &but)
{
  if (!but.tip_label_func) {
    return {};
  }
  return but.tip_label_func(&but);
}

std::string UI_but_string_get_rna_label(uiBut &but)
{
  if (but.rnaprop) {
    return RNA_property_ui_name(but.rnaprop);
  }
  if (but.optype) {
    PointerRNA *opptr = UI_but_operator_ptr_ensure(&but);
    return WM_operatortype_name(but.optype, opptr);
  }
  if (ELEM(but.type, UI_BTYPE_MENU, UI_BTYPE_PULLDOWN, UI_BTYPE_POPOVER)) {
    if (MenuType *mt = UI_but_menutype_get(&but)) {
      return CTX_TIP_(mt->translation_context, mt->label);
    }

    if (wmOperatorType *ot = UI_but_operatortype_get_from_enum_menu(&but, nullptr)) {
      return WM_operatortype_name(ot, nullptr);
    }

    if (PanelType *pt = UI_but_paneltype_get(&but)) {
      return CTX_TIP_(pt->translation_context, pt->label);
    }
  }
  return {};
}

std::string UI_but_string_get_rna_label_context(const uiBut &but)
{
  if (but.rnaprop) {
    return RNA_property_translation_context(but.rnaprop);
  }
  if (but.optype) {
    return RNA_struct_translation_context(but.optype->srna);
  }
  if (ELEM(but.type, UI_BTYPE_MENU, UI_BTYPE_PULLDOWN)) {
    if (MenuType *mt = UI_but_menutype_get(&but)) {
      return RNA_struct_translation_context(mt->rna_ext.srna);
    }
  }
  return BLT_I18NCONTEXT_DEFAULT_BPYRNA;
}

std::string UI_but_string_get_tooltip(bContext &C, uiBut &but)
{
  if (but.tip_func) {
    return but.tip_func(&C, but.tip_arg, but.tip);
  }
  if (but.tip && but.tip[0]) {
    return but.tip;
  }
  return UI_but_string_get_rna_tooltip(C, but);
}

std::string UI_but_string_get_rna_tooltip(bContext &C, uiBut &but)
{
  if (but.rnaprop) {
    const char *t = RNA_property_ui_description(but.rnaprop);
    if (t && t[0]) {
      return t;
    }
  }
  else if (but.optype) {
    PointerRNA *opptr = UI_but_operator_ptr_ensure(&but);
    const bContextStore *previous_ctx = CTX_store_get(&C);
    CTX_store_set(&C, but.context);
    std::string tmp = WM_operatortype_description(&C, but.optype, opptr).c_str();
    CTX_store_set(&C, previous_ctx);
    return tmp;
  }
  if (ELEM(but.type, UI_BTYPE_MENU, UI_BTYPE_PULLDOWN, UI_BTYPE_POPOVER)) {
    if (MenuType *mt = UI_but_menutype_get(&but)) {
      /* Not all menus are from Python. */
      if (mt->rna_ext.srna) {
        const char *t = RNA_struct_ui_description(mt->rna_ext.srna);
        if (t && t[0]) {
          return t;
        }
      }
    }

    if (wmOperatorType *ot = UI_but_operatortype_get_from_enum_menu(&but, nullptr)) {
      return WM_operatortype_description(&C, ot, nullptr);
    }
  }

  return {};
}

std::string UI_but_string_get_operator_keymap(bContext &C, uiBut &but)
{
  return ui_but_event_operator_string(&C, &but).value_or("");
}

std::string UI_but_string_get_property_keymap(bContext &C, uiBut &but)
{
  return ui_but_event_property_operator_string(&C, &but).value_or("");
}

std::string UI_but_extra_icon_string_get_label(const uiButExtraOpIcon &extra_icon)
{
  wmOperatorType *optype = UI_but_extra_operator_icon_optype_get(&extra_icon);
  PointerRNA *opptr = UI_but_extra_operator_icon_opptr_get(&extra_icon);
  return WM_operatortype_name(optype, opptr);
}

std::string UI_but_extra_icon_string_get_tooltip(bContext &C, const uiButExtraOpIcon &extra_icon)
{
  wmOperatorType *optype = UI_but_extra_operator_icon_optype_get(&extra_icon);
  PointerRNA *opptr = UI_but_extra_operator_icon_opptr_get(&extra_icon);
  return WM_operatortype_description(&C, optype, opptr);
}

std::string UI_but_extra_icon_string_get_operator_keymap(const bContext &C,
                                                         const uiButExtraOpIcon &extra_icon)
{
  return ui_but_extra_icon_event_operator_string(&C, &extra_icon).value_or("");
}

/* Program Init/Exit */

void UI_init()
{
  ui_resources_init();
}

void UI_init_userdef()
{
  /* Initialize UI variables from values set in the preferences. */
  uiStyleInit();
}

void UI_reinit_font()
{
  uiStyleInit();
}

void UI_update_text_styles()
{
  if (BLF_has_variable_weight(0)) {
    return;
  }

  uiStyle *style = static_cast<uiStyle *>(U.uistyles.first);
  const int weight = BLF_default_weight(0);
  style->paneltitle.character_weight = weight;
  style->grouplabel.character_weight = weight;
  style->widget.character_weight = weight;
  style->tooltip.character_weight = weight;
}

void UI_exit()
{
  ui_resources_free();
  ui_but_clipboard_free();
}

void UI_interface_tag_script_reload()
{
  ui_interface_tag_script_reload_queries();
}<|MERGE_RESOLUTION|>--- conflicted
+++ resolved
@@ -2029,13 +2029,8 @@
 
     const AnimationEvalContext anim_eval_context = BKE_animsys_eval_context_construct(
         depsgraph, (scene) ? scene->r.cfra : 0.0f);
-<<<<<<< HEAD
     ui_but_anim_flag(but.get(), &anim_eval_context);
-    ui_but_override_flag(CTX_data_main(C), but.get());
-=======
-    ui_but_anim_flag(but, &anim_eval_context);
-    ui_but_override_flag(bmain, but);
->>>>>>> 8534a421
+    ui_but_override_flag(bmain, but.get());
     if (UI_but_is_decorator(but)) {
       ui_but_anim_decorate_update_from_flag((uiButDecorator *)but.get());
     }
