--- conflicted
+++ resolved
@@ -323,6 +323,7 @@
 			case ID_MA:  return N_("Browse Material to be linked");
 			case ID_TE:  return N_("Browse Texture to be linked");
 			case ID_IM:  return N_("Browse Image to be linked");
+			case ID_LS:  return N_("Browse Line Style Data to be linked");
 			case ID_LT:  return N_("Browse Lattice Data to be linked");
 			case ID_LA:  return N_("Browse Lamp Data to be linked");
 			case ID_CA:  return N_("Browse Camera Data to be linked");
@@ -330,16 +331,6 @@
 			case ID_SCR: return N_("Choose Screen lay-out");
 			case ID_TXT: return N_("Browse Text to be linked");
 			case ID_SPK: return N_("Browse Speaker Data to be linked");
-<<<<<<< HEAD
-			case ID_SO: return N_("Browse Sound to be linked");
-			case ID_AR: return N_("Browse Armature data to be linked");
-			case ID_AC: return N_("Browse Action to be linked");
-			case ID_NT: return N_("Browse Node Tree to be linked");
-			case ID_BR: return N_("Browse Brush to be linked");
-			case ID_PA: return N_("Browse Particle System to be linked");
-			case ID_GD: return N_("Browse Grease Pencil Data to be linked");
-			case ID_LS: return N_("Browse Line Style Data to be linked");
-=======
 			case ID_SO:  return N_("Browse Sound to be linked");
 			case ID_AR:  return N_("Browse Armature data to be linked");
 			case ID_AC:  return N_("Browse Action to be linked");
@@ -347,7 +338,6 @@
 			case ID_BR:  return N_("Browse Brush to be linked");
 			case ID_PA:  return N_("Browse Particle System to be linked");
 			case ID_GD:  return N_("Browse Grease Pencil Data to be linked");
->>>>>>> 97b8a1f7
 		}
 	}
 	return N_("Browse ID data to be linked");
@@ -368,6 +358,7 @@
 			case ID_MA:  return BLF_I18NCONTEXT_ID_MATERIAL;
 			case ID_TE:  return BLF_I18NCONTEXT_ID_TEXTURE;
 			case ID_IM:  return BLF_I18NCONTEXT_ID_IMAGE;
+			case ID_LS:  return BLF_I18NCONTEXT_ID_FREESTYLELINESTYLE;
 			case ID_LT:  return BLF_I18NCONTEXT_ID_LATTICE;
 			case ID_LA:  return BLF_I18NCONTEXT_ID_LAMP;
 			case ID_CA:  return BLF_I18NCONTEXT_ID_CAMERA;
