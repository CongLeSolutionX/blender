/* SPDX-FileCopyrightText: 2008 Blender Authors
 *
 * SPDX-License-Identifier: GPL-2.0-or-later */

/** \file
 * \ingroup edinterface
 *
 * PopUp Region (Generic)
 */

#include <cstdarg>
#include <cstdlib>
#include <cstring>

#include "MEM_guardedalloc.h"

#include "DNA_userdef_types.h"

#include "BLI_listbase.h"
#include "BLI_math_vector.h"
#include "BLI_rect.h"
#include "BLI_utildefines.h"

#include "BKE_context.hh"
#include "BKE_screen.hh"

#include "WM_api.hh"
#include "WM_types.hh"

#include "UI_interface.hh"

#include "ED_screen.hh"

#include "interface_intern.hh"
#include "interface_regions_intern.hh"

/* -------------------------------------------------------------------- */
/** \name Utility Functions
 * \{ */

void ui_popup_translate(ARegion *region, const int mdiff[2])
{
  BLI_rcti_translate(&region->winrct, UNPACK2(mdiff));

  ED_region_update_rect(region);

  ED_region_tag_redraw(region);

  /* update blocks */
  LISTBASE_FOREACH (uiBlock *, block, &region->uiblocks) {
    uiPopupBlockHandle *handle = block->handle;
    /* Make empty, will be initialized on next use, see #60608. */
    BLI_rctf_init(&handle->prev_block_rect, 0, 0, 0, 0);

    LISTBASE_FOREACH (uiSafetyRct *, saferct, &block->saferct) {
      BLI_rctf_translate(&saferct->parent, UNPACK2(mdiff));
      BLI_rctf_translate(&saferct->safety, UNPACK2(mdiff));
    }
  }
}

/* position block relative to but, result is in window space */
static void ui_popup_block_position(wmWindow *window,
                                    ARegion *butregion,
                                    uiBut *but,
                                    uiBlock *block)
{
  uiPopupBlockHandle *handle = block->handle;

  /* Compute button position in window coordinates using the source
   * button region/block, to position the popup attached to it. */
  rctf butrct;
  if (!handle->refresh) {
    ui_block_to_window_rctf(butregion, but->block, &butrct, &but->rect);

    /* widget_roundbox_set has this correction too, keep in sync */
    if (but->type != UI_BTYPE_PULLDOWN) {
      if (but->drawflag & UI_BUT_ALIGN_TOP) {
        butrct.ymax += U.pixelsize;
      }
      if (but->drawflag & UI_BUT_ALIGN_LEFT) {
        butrct.xmin -= U.pixelsize;
      }
    }

    handle->prev_butrct = butrct;
  }
  else {
    /* For refreshes, keep same button position so popup doesn't move. */
    butrct = handle->prev_butrct;
  }

  /* Compute block size in window space, based on buttons contained in it. */
  if (block->rect.xmin == 0.0f && block->rect.xmax == 0.0f) {
    if (!block->buttons.is_empty()) {
      BLI_rctf_init_minmax(&block->rect);

      for (uiBut *bt : block->buttons) {
        if (block->content_hints & UI_BLOCK_CONTAINS_SUBMENU_BUT) {
          bt->rect.xmax += UI_MENU_SUBMENU_PADDING;
        }
        BLI_rctf_union(&block->rect, &bt->rect);
      }
    }
    else {
      /* we're nice and allow empty blocks too */
      block->rect.xmin = block->rect.ymin = 0;
      block->rect.xmax = block->rect.ymax = 20;
    }
  }

  /* Trim the popup and its contents to the width of the button if the size difference
   * is small. This avoids cases where the rounded corner clips underneath the button. */
  const int delta = BLI_rctf_size_x(&block->rect) - BLI_rctf_size_x(&butrct);
  const float max_radius = (0.5f * U.widget_unit);

  if (delta >= 0 && delta < max_radius) {
    for (uiBut *bt : block->buttons) {
      /* Only trim the right most buttons in multi-column popovers. */
      if (bt->rect.xmax == block->rect.xmax) {
        bt->rect.xmax -= delta;
      }
    }
    block->rect.xmax -= delta;
  }

  ui_block_to_window_rctf(butregion, but->block, &block->rect, &block->rect);

  /* `block->rect` is already scaled with `butregion->winrct`,
   * apply this scale to layout panels too. */
  if (Panel *panel = block->panel) {
    for (LayoutPanelBody &body : panel->runtime->layout_panels.bodies) {
      body.start_y /= block->aspect;
      body.end_y /= block->aspect;
    }
    for (LayoutPanelHeader &header : panel->runtime->layout_panels.headers) {
      header.start_y /= block->aspect;
      header.end_y /= block->aspect;
    }
  }

  /* Compute direction relative to button, based on available space. */
  const int size_x = BLI_rctf_size_x(&block->rect) + 0.2f * UI_UNIT_X; /* 4 for shadow */
  const int size_y = BLI_rctf_size_y(&block->rect) + 0.2f * UI_UNIT_Y;
  const int center_x = (block->direction & UI_DIR_CENTER_X) ? size_x / 2 : 0;
  const int center_y = (block->direction & UI_DIR_CENTER_Y) ? size_y / 2 : 0;

  const int win_x = WM_window_native_pixel_x(window);
  const int win_y = WM_window_native_pixel_y(window);

  /* Take into account maximum size so we don't have to flip on refresh. */
  const float max_size_x = max_ff(size_x, handle->max_size_x);
  const float max_size_y = max_ff(size_y, handle->max_size_y);

  short dir1 = 0, dir2 = 0;

  if (!handle->refresh) {
    bool left = false, right = false, top = false, down = false;

    /* check if there's space at all */
    if (butrct.xmin - max_size_x + center_x > 0.0f) {
      left = true;
    }
    if (butrct.xmax + max_size_x - center_x < win_x) {
      right = true;
    }
    if (butrct.ymin - max_size_y + center_y > 0.0f) {
      down = true;
    }
    if (butrct.ymax + max_size_y - center_y < win_y) {
      top = true;
    }

    if (top == 0 && down == 0) {
      if (butrct.ymin - max_size_y < win_y - butrct.ymax - max_size_y) {
        top = true;
      }
      else {
        down = true;
      }
    }

    dir1 = (block->direction & UI_DIR_ALL);

    /* Secondary directions. */
    if (dir1 & (UI_DIR_UP | UI_DIR_DOWN)) {
      if (dir1 & UI_DIR_LEFT) {
        dir2 = UI_DIR_LEFT;
      }
      else if (dir1 & UI_DIR_RIGHT) {
        dir2 = UI_DIR_RIGHT;
      }
      dir1 &= (UI_DIR_UP | UI_DIR_DOWN);
    }

    if ((dir2 == 0) && ELEM(dir1, UI_DIR_LEFT, UI_DIR_RIGHT)) {
      dir2 = UI_DIR_DOWN;
    }
    if ((dir2 == 0) && ELEM(dir1, UI_DIR_UP, UI_DIR_DOWN)) {
      dir2 = UI_DIR_LEFT;
    }

    /* no space at all? don't change */
    if (left || right) {
      if (dir1 == UI_DIR_LEFT && left == 0) {
        dir1 = UI_DIR_RIGHT;
      }
      if (dir1 == UI_DIR_RIGHT && right == 0) {
        dir1 = UI_DIR_LEFT;
      }
      /* this is aligning, not append! */
      if (dir2 == UI_DIR_LEFT && right == 0) {
        dir2 = UI_DIR_RIGHT;
      }
      if (dir2 == UI_DIR_RIGHT && left == 0) {
        dir2 = UI_DIR_LEFT;
      }
    }
    if (down || top) {
      if (dir1 == UI_DIR_UP && top == 0) {
        dir1 = UI_DIR_DOWN;
      }
      if (dir1 == UI_DIR_DOWN && down == 0) {
        dir1 = UI_DIR_UP;
      }
      BLI_assert(dir2 != UI_DIR_UP);
      //          if (dir2 == UI_DIR_UP   && top == 0)  { dir2 = UI_DIR_DOWN; }
      if (dir2 == UI_DIR_DOWN && down == 0) {
        dir2 = UI_DIR_UP;
      }
    }

    handle->prev_dir1 = dir1;
    handle->prev_dir2 = dir2;
  }
  else {
    /* For refreshes, keep same popup direct so popup doesn't move
     * to a totally different position while editing in it. */
    dir1 = handle->prev_dir1;
    dir2 = handle->prev_dir2;
  }

  /* Compute offset based on direction. */
  float offset_x = 0, offset_y = 0;

  /* Ensure buttons don't come between the parent button and the popup, see: #63566. */
  const float offset_overlap = max_ff(U.pixelsize, 1.0f);

  if (dir1 == UI_DIR_LEFT) {
    offset_x = (butrct.xmin - block->rect.xmax) + offset_overlap;
    if (dir2 == UI_DIR_UP) {
      offset_y = butrct.ymin - block->rect.ymin - center_y - UI_MENU_PADDING;
    }
    else {
      offset_y = butrct.ymax - block->rect.ymax + center_y + UI_MENU_PADDING;
    }
  }
  else if (dir1 == UI_DIR_RIGHT) {
    offset_x = (butrct.xmax - block->rect.xmin) - offset_overlap;
    if (dir2 == UI_DIR_UP) {
      offset_y = butrct.ymin - block->rect.ymin - center_y - UI_MENU_PADDING;
    }
    else {
      offset_y = butrct.ymax - block->rect.ymax + center_y + UI_MENU_PADDING;
    }
  }
  else if (dir1 == UI_DIR_UP) {
    offset_y = (butrct.ymax - block->rect.ymin) - offset_overlap;

    if (but->type == UI_BTYPE_COLOR && block->rect.ymax + offset_y > win_y - UI_POPUP_MENU_TOP) {
      /* Shift this down, aligning the top edge close to the window top. */
      offset_y = win_y - block->rect.ymax - UI_POPUP_MENU_TOP;
      /* All four corners should be rounded since this no longer button-aligned. */
      block->direction = UI_DIR_CENTER_Y;
      dir1 = UI_DIR_CENTER_Y;
    }

    if (dir2 == UI_DIR_RIGHT) {
      offset_x = butrct.xmax - block->rect.xmax + center_x;
    }
    else {
      offset_x = butrct.xmin - block->rect.xmin - center_x;
    }
  }
  else if (dir1 == UI_DIR_DOWN) {
    offset_y = (butrct.ymin - block->rect.ymax) + offset_overlap;

    if (but->type == UI_BTYPE_COLOR && block->rect.ymin + offset_y < UI_SCREEN_MARGIN) {
      /* Shift this up, aligning the bottom edge close to the window bottom. */
      offset_y = -block->rect.ymin + UI_SCREEN_MARGIN;
      /* All four corners should be rounded since this no longer button-aligned. */
      block->direction = UI_DIR_CENTER_Y;
      dir1 = UI_DIR_CENTER_Y;
    }

    if (dir2 == UI_DIR_RIGHT) {
      offset_x = butrct.xmax - block->rect.xmax + center_x;
    }
    else {
      offset_x = butrct.xmin - block->rect.xmin - center_x;
    }
  }

  /* Center over popovers for eg. */
  if (block->direction & UI_DIR_CENTER_X) {
    offset_x += BLI_rctf_size_x(&butrct) / ((dir2 == UI_DIR_LEFT) ? 2 : -2);
  }

  /* Apply offset, buttons in window coords. */
  for (uiBut *bt : block->buttons) {
    ui_block_to_window_rctf(butregion, but->block, &bt->rect, &bt->rect);

    BLI_rctf_translate(&bt->rect, offset_x, offset_y);

    /* ui_but_update recalculates drawstring size in pixels */
    ui_but_update(bt);
  }

  BLI_rctf_translate(&block->rect, offset_x, offset_y);

  /* Safety calculus. */
  {
    const float midx = BLI_rctf_cent_x(&butrct);
    const float midy = BLI_rctf_cent_y(&butrct);

    /* when you are outside parent button, safety there should be smaller */

    const int s1 = 40 * UI_SCALE_FAC;
    const int s2 = 3 * UI_SCALE_FAC;

    /* parent button to left */
    if (midx < block->rect.xmin) {
      block->safety.xmin = block->rect.xmin - s2;
    }
    else {
      block->safety.xmin = block->rect.xmin - s1;
    }
    /* parent button to right */
    if (midx > block->rect.xmax) {
      block->safety.xmax = block->rect.xmax + s2;
    }
    else {
      block->safety.xmax = block->rect.xmax + s1;
    }

    /* parent button on bottom */
    if (midy < block->rect.ymin) {
      block->safety.ymin = block->rect.ymin - s2;
    }
    else {
      block->safety.ymin = block->rect.ymin - s1;
    }
    /* parent button on top */
    if (midy > block->rect.ymax) {
      block->safety.ymax = block->rect.ymax + s2;
    }
    else {
      block->safety.ymax = block->rect.ymax + s1;
    }

    /* Exception for switched pull-downs. */
    if (dir1 && (dir1 & block->direction) == 0) {
      if (dir2 == UI_DIR_RIGHT) {
        block->safety.xmax = block->rect.xmax + s2;
      }
      if (dir2 == UI_DIR_LEFT) {
        block->safety.xmin = block->rect.xmin - s2;
      }
    }

    const bool fully_aligned_with_button = BLI_rctf_size_x(&block->rect) <=
                                           BLI_rctf_size_x(&butrct) + 1;
    const bool off_screen_left = (block->rect.xmin < 0);
    const bool off_screen_right = (block->rect.xmax > win_x);

    if (fully_aligned_with_button) {
      /* Popup is neither left or right from the button. */
      dir2 &= ~(UI_DIR_LEFT | UI_DIR_RIGHT);
    }
    else if (off_screen_left || off_screen_right) {
      /* Popup is both left and right from the button. */
      dir2 |= (UI_DIR_LEFT | UI_DIR_RIGHT);
    }

    /* Popovers don't need secondary direction. Pull-downs to
     * the left or right are currently not supported. */
    const bool no_2nd_dir = (but->type == UI_BTYPE_POPOVER || ui_but_menu_draw_as_popover(but) ||
                             dir1 & (UI_DIR_RIGHT | UI_DIR_LEFT));
    block->direction = no_2nd_dir ? dir1 : (dir1 | dir2);
  }

  /* Keep a list of these, needed for pull-down menus. */
  uiSafetyRct *saferct = MEM_cnew<uiSafetyRct>(__func__);
  saferct->parent = butrct;
  saferct->safety = block->safety;
  BLI_freelistN(&block->saferct);
  BLI_duplicatelist(&block->saferct, &but->block->saferct);
  BLI_addhead(&block->saferct, saferct);
}

/** \} */

/* -------------------------------------------------------------------- */
/** \name Menu Block Creation
 * \{ */

static void ui_block_region_refresh(const bContext *C, ARegion *region)
{
  BLI_assert(region->regiontype == RGN_TYPE_TEMPORARY);

  ScrArea *ctx_area = CTX_wm_area(C);
  ARegion *ctx_region = CTX_wm_region(C);

  if (region->do_draw & RGN_REFRESH_UI) {
    ScrArea *handle_ctx_area;
    ARegion *handle_ctx_region;

    region->do_draw &= ~RGN_REFRESH_UI;
    LISTBASE_FOREACH_MUTABLE (uiBlock *, block, &region->uiblocks) {
      uiPopupBlockHandle *handle = block->handle;

      if (handle->can_refresh) {
        handle_ctx_area = handle->ctx_area;
        handle_ctx_region = handle->ctx_region;

        if (handle_ctx_area) {
          CTX_wm_area_set((bContext *)C, handle_ctx_area);
        }
        if (handle_ctx_region) {
          CTX_wm_region_set((bContext *)C, handle_ctx_region);
        }

        uiBut *but = handle->popup_create_vars.but;
        ARegion *butregion = handle->popup_create_vars.butregion;
        ui_popup_block_refresh((bContext *)C, handle, butregion, but);
      }
    }
  }

  CTX_wm_area_set((bContext *)C, ctx_area);
  CTX_wm_region_set((bContext *)C, ctx_region);
}

static void ui_block_region_draw(const bContext *C, ARegion *region)
{
  LISTBASE_FOREACH (uiBlock *, block, &region->uiblocks) {
    UI_block_draw(C, block);
  }
}

/**
 * Use to refresh centered popups on screen resizing (for splash).
 */
static void ui_block_region_popup_window_listener(const wmRegionListenerParams *params)
{
  ARegion *region = params->region;
  const wmNotifier *wmn = params->notifier;

  switch (wmn->category) {
    case NC_WINDOW: {
      switch (wmn->action) {
        case NA_EDITED: {
          /* window resize */
          ED_region_tag_refresh_ui(region);
          break;
        }
      }
      break;
    }
  }
}

static void ui_popup_block_clip(wmWindow *window, uiBlock *block)
{
  const float xmin_orig = block->rect.xmin;
  const int margin = UI_SCREEN_MARGIN;

  if (block->flag & UI_BLOCK_NO_WIN_CLIP) {
    return;
  }

  const int winx = WM_window_native_pixel_x(window);
  const int winy = WM_window_native_pixel_y(window);

  /* shift to left if outside of view */
  if (block->rect.xmax > winx - margin) {
    const float xofs = winx - margin - block->rect.xmax;
    block->rect.xmin += xofs;
    block->rect.xmax += xofs;
  }
  /* shift menus to right if outside of view */
  if (block->rect.xmin < margin) {
    const float xofs = (margin - block->rect.xmin);
    block->rect.xmin += xofs;
    block->rect.xmax += xofs;
  }

  if (block->rect.ymin < margin) {
    block->rect.ymin = margin;
  }
  if (block->rect.ymax > winy - UI_POPUP_MENU_TOP) {
    block->rect.ymax = winy - UI_POPUP_MENU_TOP;
  }

  /* ensure menu items draw inside left/right boundary */
  const float xofs = block->rect.xmin - xmin_orig;
  for (uiBut *bt : block->buttons) {
    bt->rect.xmin += xofs;
    bt->rect.xmax += xofs;
  }
}

void ui_popup_block_scrolltest(uiBlock *block)
{
  block->flag &= ~(UI_BLOCK_CLIPBOTTOM | UI_BLOCK_CLIPTOP);

  for (uiBut *bt : block->buttons) {
    bt->flag &= ~UI_SCROLLED;
  }

  if (block->buttons.size() < 2) {
    return;
  }

  /* mark buttons that are outside boundary */
  for (uiBut *bt : block->buttons) {
    if (bt->rect.ymin < block->rect.ymin) {
      bt->flag |= UI_SCROLLED;
      block->flag |= UI_BLOCK_CLIPBOTTOM;
    }
    if (bt->rect.ymax > block->rect.ymax) {
      bt->flag |= UI_SCROLLED;
      block->flag |= UI_BLOCK_CLIPTOP;
    }
  }

  /* mark buttons overlapping arrows, if we have them */
  for (uiBut *bt : block->buttons) {
    if (block->flag & UI_BLOCK_CLIPBOTTOM) {
      if (bt->rect.ymin < block->rect.ymin + UI_MENU_SCROLL_ARROW) {
        bt->flag |= UI_SCROLLED;
      }
    }
    if (block->flag & UI_BLOCK_CLIPTOP) {
      if (bt->rect.ymax > block->rect.ymax - UI_MENU_SCROLL_ARROW) {
        bt->flag |= UI_SCROLLED;
      }
    }
  }
}

static void ui_popup_block_remove(bContext *C, uiPopupBlockHandle *handle)
{
  wmWindow *ctx_win = CTX_wm_window(C);
  ScrArea *ctx_area = CTX_wm_area(C);
  ARegion *ctx_region = CTX_wm_region(C);

  wmWindowManager *wm = CTX_wm_manager(C);
  wmWindow *win = ctx_win;
  bScreen *screen = CTX_wm_screen(C);

  /* There may actually be a different window active than the one showing the popup, so lookup real
   * one. */
  if (BLI_findindex(&screen->regionbase, handle->region) == -1) {
    LISTBASE_FOREACH (wmWindow *, win_iter, &wm->windows) {
      screen = WM_window_get_active_screen(win_iter);
      if (BLI_findindex(&screen->regionbase, handle->region) != -1) {
        win = win_iter;
        break;
      }
    }
  }

  BLI_assert(win && screen);

  CTX_wm_window_set(C, win);
  ui_region_temp_remove(C, screen, handle->region);

  /* Reset context (area and region were null'ed when changing context window). */
  CTX_wm_window_set(C, ctx_win);
  CTX_wm_area_set(C, ctx_area);
  CTX_wm_region_set(C, ctx_region);

  /* reset to region cursor (only if there's not another menu open) */
  if (BLI_listbase_is_empty(&screen->regionbase)) {
    win->tag_cursor_refresh = true;
  }

  if (handle->scrolltimer) {
    WM_event_timer_remove(wm, win, handle->scrolltimer);
  }
}

void ui_layout_panel_popup_scroll_apply(Panel *panel, const float dy)
{
  if (!panel || dy == 0.0f) {
    return;
  }
  for (LayoutPanelBody &body : panel->runtime->layout_panels.bodies) {
    body.start_y += dy;
    body.end_y += dy;
  }
  for (LayoutPanelHeader &headcer : panel->runtime->layout_panels.headers) {
    headcer.start_y += dy;
    headcer.end_y += dy;
  }
}

void UI_popup_dummy_panel_set(ARegion *region, uiBlock *block)
{
  Panel *&panel = region->runtime.popup_block_panel;
  if (!panel) {
    /* Dummy popup panel type. */
    static PanelType panel_type = []() {
      PanelType type{};
      type.flag = PANEL_TYPE_NO_HEADER;
      return type;
    }();
    panel = BKE_panel_new(&panel_type);
  }
  panel->runtime->layout_panels.clear();
  block->panel = panel;
  panel->runtime->block = block;
}

uiBlock *ui_popup_block_refresh(bContext *C,
                                uiPopupBlockHandle *handle,
                                ARegion *butregion,
                                uiBut *but)
{
  const int margin = UI_POPUP_MARGIN;
  wmWindow *window = CTX_wm_window(C);
  ARegion *region = handle->region;

  const uiBlockCreateFunc create_func = handle->popup_create_vars.create_func;
  const uiBlockHandleCreateFunc handle_create_func = handle->popup_create_vars.handle_create_func;
  void *arg = handle->popup_create_vars.arg;

  uiBlock *block_old = static_cast<uiBlock *>(region->uiblocks.first);

  handle->refresh = (block_old != nullptr);

  BLI_assert(!handle->refresh || handle->can_refresh);

#ifndef NDEBUG
  wmEvent *event_back = window->eventstate;
  wmEvent *event_last_back = window->event_last_handled;
#endif

  /* create ui block */
  uiBlock *block;
  if (create_func) {
    block = create_func(C, region, arg);
  }
  else {
    block = handle_create_func(C, handle, arg);
  }

  /* Don't create accelerator keys if the parent menu does not have them. */
  if (but && but->block->flag & UI_BLOCK_NO_ACCELERATOR_KEYS) {
    block->flag |= UI_BLOCK_NO_ACCELERATOR_KEYS;
  }

  /* callbacks _must_ leave this for us, otherwise we can't call UI_block_update_from_old */
  BLI_assert(!block->endblock);

  /* Ensure we don't use mouse coords here.
   *
   * NOTE(@ideasman42): Important because failing to do will cause glitches refreshing the popup.
   *
   * - Many popups use #wmEvent::xy to position them.
   * - Refreshing a pop-up must only ever change it's contents. Consider that refreshing
   *   might be used to show a menu item as grayed out, or change a text label,
   *   we *never* want the popup to move based on the cursor location while refreshing.
   * - The location of the cursor at the time of creation is stored in:
   *   `handle->popup_create_vars.event_xy` which must be used instead.
   *
   * Since it's difficult to control logic which is called indirectly here,
   * clear the `eventstate` entirely to ensure it's never used when refreshing a popup. */
#ifndef NDEBUG
  window->eventstate = nullptr;
#endif

  if (block->handle) {
    memcpy(block->handle, handle, sizeof(uiPopupBlockHandle));
    MEM_freeN(handle);
    handle = block->handle;
  }
  else {
    block->handle = handle;
  }

  region->regiondata = handle;

  /* set UI_BLOCK_NUMSELECT before UI_block_end() so we get alphanumeric keys assigned */
  if (but == nullptr) {
    block->flag |= UI_BLOCK_POPUP;
  }

  block->flag |= UI_BLOCK_LOOP;
  UI_block_theme_style_set(block, UI_BLOCK_THEME_STYLE_POPUP);

  /* defer this until blocks are translated (below) */
  block->oldblock = nullptr;

  if (!block->endblock) {
    UI_block_end_ex(
        C, block, handle->popup_create_vars.event_xy, handle->popup_create_vars.event_xy);
  }

  /* if this is being created from a button */
  if (but) {
    block->aspect = but->block->aspect;
    ui_popup_block_position(window, butregion, but, block);
    handle->direction = block->direction;
  }
  else {
    /* Keep a list of these, needed for pull-down menus. */
    uiSafetyRct *saferct = MEM_cnew<uiSafetyRct>(__func__);
    saferct->safety = block->safety;
    BLI_addhead(&block->saferct, saferct);
  }

  if (block->flag & UI_BLOCK_PIE_MENU) {
    const int win_width = UI_SCREEN_MARGIN;

    const int winx = WM_window_native_pixel_x(window);
    const int winy = WM_window_native_pixel_y(window);

    copy_v2_v2(block->pie_data.pie_center_init, block->pie_data.pie_center_spawned);

    /* only try translation if area is large enough */
    int x_offset = 0;
    if (BLI_rctf_size_x(&block->rect) < winx - (2.0f * win_width)) {
      if (block->rect.xmin < win_width) {
        x_offset += win_width - block->rect.xmin;
      }
      if (block->rect.xmax > winx - win_width) {
        x_offset += winx - win_width - block->rect.xmax;
      }
    }

    int y_offset = 0;
    if (BLI_rctf_size_y(&block->rect) < winy - (2.0f * win_width)) {
      if (block->rect.ymin < win_width) {
        y_offset += win_width - block->rect.ymin;
      }
      if (block->rect.ymax > winy - win_width) {
        y_offset += winy - win_width - block->rect.ymax;
      }
    }
    /* if we are offsetting set up initial data for timeout functionality */

    if ((x_offset != 0) || (y_offset != 0)) {
      block->pie_data.pie_center_spawned[0] += x_offset;
      block->pie_data.pie_center_spawned[1] += y_offset;

      UI_block_translate(block, x_offset, y_offset);

      if (U.pie_initial_timeout > 0) {
        block->pie_data.flags |= UI_PIE_INITIAL_DIRECTION;
      }
    }

    region->winrct.xmin = 0;
    region->winrct.xmax = winx;
    region->winrct.ymin = 0;
    region->winrct.ymax = winy;

    ui_block_calc_pie_segment(block, block->pie_data.pie_center_init);

    /* lastly set the buttons at the center of the pie menu, ready for animation */
    if (U.pie_animation_timeout > 0) {
      for (uiBut *but_iter : block->buttons) {
        if (but_iter->pie_dir != UI_RADIAL_NONE) {
          BLI_rctf_recenter(&but_iter->rect, UNPACK2(block->pie_data.pie_center_spawned));
        }
      }
    }
  }
  else {
    /* Add an offset to draw the popover arrow. */
    if ((block->flag & UI_BLOCK_POPOVER) && ELEM(block->direction, UI_DIR_UP, UI_DIR_DOWN)) {
      /* Keep sync with 'ui_draw_popover_back_impl'. */
      const float unit_size = U.widget_unit / block->aspect;
      const float unit_half = unit_size * (block->direction == UI_DIR_DOWN ? 0.5 : -0.5);

      UI_block_translate(block, 0, -unit_half);
    }

    /* clip block with window boundary */
    ui_popup_block_clip(window, block);

    /* Avoid menu moving down and losing cursor focus by keeping it at
     * the same height. */
    if (handle->refresh && handle->prev_block_rect.ymax > block->rect.ymax) {
      if (block->bounds_type != UI_BLOCK_BOUNDS_POPUP_CENTER) {
        const float offset = handle->prev_block_rect.ymax - block->rect.ymax;
        UI_block_translate(block, 0, offset);
        block->rect.ymin = handle->prev_block_rect.ymin;
      }
    }

    handle->prev_block_rect = block->rect;

    /* the block and buttons were positioned in window space as in 2.4x, now
     * these menu blocks are regions so we bring it back to region space.
     * additionally we add some padding for the menu shadow or rounded menus */
    region->winrct.xmin = block->rect.xmin - margin;
    region->winrct.xmax = block->rect.xmax + margin;
    region->winrct.ymin = block->rect.ymin - margin;
    region->winrct.ymax = block->rect.ymax + UI_POPUP_MENU_TOP;

    UI_block_translate(block, -region->winrct.xmin, -region->winrct.ymin);
    /* Popups can change size, fix scroll offset if a panel was closed. */
    float ymin = FLT_MAX;
<<<<<<< HEAD
    for (uiBut *bt : block->buttons) {
=======
    float ymax = -FLT_MAX;
    LISTBASE_FOREACH (uiBut *, bt, &block->buttons) {
>>>>>>> 324e1441
      ymin = min_ff(ymin, bt->rect.ymin);
      ymax = max_ff(ymax, bt->rect.ymax);
    }
    const int scroll_pad = ui_block_is_menu(block) ? UI_MENU_SCROLL_PAD : UI_UNIT_Y * 0.5f;
    const float scroll_min = std::min(block->rect.ymax - ymax - scroll_pad, 0.0f);
    const float scroll_max = std::max(block->rect.ymin - ymin + scroll_pad, 0.0f);
    handle->scrolloffset = std::clamp(handle->scrolloffset, scroll_min, scroll_max);
    /* apply scroll offset */
    if (handle->scrolloffset != 0.0f) {
      for (uiBut *bt : block->buttons) {
        bt->rect.ymin += handle->scrolloffset;
        bt->rect.ymax += handle->scrolloffset;
      }
    }
  }
  /* Apply popup scroll offset to layout panels. */
  ui_layout_panel_popup_scroll_apply(block->panel, handle->scrolloffset);

  if (block_old) {
    block->oldblock = block_old;
    UI_block_update_from_old(C, block);
    UI_blocklist_free_inactive(C, region);
  }

  /* checks which buttons are visible, sets flags to prevent draw (do after region init) */
  ui_popup_block_scrolltest(block);

  /* Adds sub-window. */
  ED_region_floating_init(region);

  /* Get `winmat` now that we actually have the sub-window. */
  wmGetProjectionMatrix(block->winmat, &region->winrct);

  /* notify change and redraw */
  ED_region_tag_redraw(region);

  ED_region_update_rect(region);

#ifndef NDEBUG
  window->eventstate = event_back;
  window->event_last_handled = event_last_back;
#endif

  return block;
}

uiPopupBlockHandle *ui_popup_block_create(bContext *C,
                                          ARegion *butregion,
                                          uiBut *but,
                                          uiBlockCreateFunc create_func,
                                          uiBlockHandleCreateFunc handle_create_func,
                                          void *arg,
                                          uiFreeArgFunc arg_free,
                                          const bool can_refresh)
{
  wmWindow *window = CTX_wm_window(C);
  uiBut *activebut = UI_context_active_but_get(C);

  /* disable tooltips from buttons below */
  if (activebut) {
    UI_but_tooltip_timer_remove(C, activebut);
  }
  /* standard cursor by default */
  WM_cursor_set(window, WM_CURSOR_DEFAULT);

  /* create handle */
  uiPopupBlockHandle *handle = MEM_cnew<uiPopupBlockHandle>(__func__);

  /* store context for operator */
  handle->ctx_area = CTX_wm_area(C);
  handle->ctx_region = CTX_wm_region(C);
  handle->can_refresh = can_refresh;

  /* store vars to refresh popup (RGN_REFRESH_UI) */
  handle->popup_create_vars.create_func = create_func;
  handle->popup_create_vars.handle_create_func = handle_create_func;
  handle->popup_create_vars.arg = arg;
  handle->popup_create_vars.arg_free = arg_free;
  handle->popup_create_vars.but = but;
  handle->popup_create_vars.butregion = but ? butregion : nullptr;
  copy_v2_v2_int(handle->popup_create_vars.event_xy, window->eventstate->xy);

  /* create area region */
  ARegion *region = ui_region_temp_add(CTX_wm_screen(C));
  handle->region = region;

  static ARegionType type;
  memset(&type, 0, sizeof(ARegionType));
  type.draw = ui_block_region_draw;
  type.layout = ui_block_region_refresh;
  type.regionid = RGN_TYPE_TEMPORARY;
  region->type = &type;

  UI_region_handlers_add(&region->handlers);

  /* Note that this will be set in the code-path that typically calls refreshing
   * (that loops over #Screen::regionbase and refreshes regions tagged with #RGN_REFRESH_UI).
   * Whereas this only runs on initial creation.
   * Set the region here so drawing logic can rely on it being set.
   * Note that restoring the previous value may not be needed, it just avoids potential
   * problems caused by popups manipulating the context which created them.
   *
   * The check for `can_refresh` exists because the context when refreshing sets the "region_popup"
   * so failing to do so here would cause callbacks draw function to have a different context
   * the first time it's called. Setting this in every context causes button context menus to
   * fail because setting the "region_popup" causes poll functions to reference the popup region
   * instead of the region where the button was created, see #121728.
   *
   * NOTE(@ideasman42): the logic for which popups run with their region set to
   * #bContext::wm::region_popup could be adjusted, making this context member depend on
   * the ability to refresh seems somewhat arbitrary although it does make *some* sense
   * because accessing the region later (to tag for refreshing for example)
   * only makes sense if that region supports refreshing. */
  ARegion *region_popup_prev = nullptr;
  if (can_refresh) {
    region_popup_prev = CTX_wm_region_popup(C);
    CTX_wm_region_popup_set(C, region);
  }

  uiBlock *block = ui_popup_block_refresh(C, handle, butregion, but);
  handle = block->handle;

  /* Wait with tooltips until the mouse is moved, button handling will re-enable them on the first
   * actual mouse move. */
  block->tooltipdisabled = true;

  if (can_refresh) {
    CTX_wm_region_popup_set(C, region_popup_prev);
  }

  /* keep centered on window resizing */
  if (block->bounds_type == UI_BLOCK_BOUNDS_POPUP_CENTER) {
    type.listener = ui_block_region_popup_window_listener;
  }

  return handle;
}

void ui_popup_block_free(bContext *C, uiPopupBlockHandle *handle)
{
  bool is_submenu = false;

  /* If this popup is created from a popover which does NOT have keep-open flag set,
   * then close the popover too. We could extend this to other popup types too. */
  ARegion *region = handle->popup_create_vars.butregion;
  if (region != nullptr) {
    LISTBASE_FOREACH (uiBlock *, block, &region->uiblocks) {
      if (block->handle && (block->flag & UI_BLOCK_POPOVER) &&
          (block->flag & UI_BLOCK_KEEP_OPEN) == 0)
      {
        uiPopupBlockHandle *menu = block->handle;
        menu->menuretval = UI_RETURN_OK;
      }

      if (ui_block_is_menu(block)) {
        is_submenu = true;
      }
    }
  }

  /* Clear the status bar text that is set when opening a menu. */
  if (!is_submenu) {
    ED_workspace_status_text(C, nullptr);
  }

  if (handle->popup_create_vars.arg_free) {
    handle->popup_create_vars.arg_free(handle->popup_create_vars.arg);
  }

  if (handle->region->runtime.popup_block_panel) {
    BKE_panel_free(handle->region->runtime.popup_block_panel);
  }

  ui_popup_block_remove(C, handle);

  MEM_freeN(handle);
}

/** \} */<|MERGE_RESOLUTION|>--- conflicted
+++ resolved
@@ -814,12 +814,8 @@
     UI_block_translate(block, -region->winrct.xmin, -region->winrct.ymin);
     /* Popups can change size, fix scroll offset if a panel was closed. */
     float ymin = FLT_MAX;
-<<<<<<< HEAD
+    float ymax = -FLT_MAX;
     for (uiBut *bt : block->buttons) {
-=======
-    float ymax = -FLT_MAX;
-    LISTBASE_FOREACH (uiBut *, bt, &block->buttons) {
->>>>>>> 324e1441
       ymin = min_ff(ymin, bt->rect.ymin);
       ymax = max_ff(ymax, bt->rect.ymax);
     }
