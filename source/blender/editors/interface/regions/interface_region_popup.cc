/* SPDX-FileCopyrightText: 2008 Blender Authors
 *
 * SPDX-License-Identifier: GPL-2.0-or-later */

/** \file
 * \ingroup edinterface
 *
 * PopUp Region (Generic)
 */

#include <cstdarg>
#include <cstdlib>
#include <cstring>

#include "MEM_guardedalloc.h"

#include "DNA_userdef_types.h"

#include "BLI_listbase.h"
#include "BLI_math_vector.h"
#include "BLI_rect.h"
#include "BLI_utildefines.h"

#include "BKE_context.hh"
#include "BKE_screen.hh"

#include "WM_api.hh"
#include "WM_types.hh"

#include "UI_interface.hh"

#include "ED_screen.hh"

#include "interface_intern.hh"
#include "interface_regions_intern.hh"

/* -------------------------------------------------------------------- */
/** \name Utility Functions
 * \{ */

void ui_popup_translate(ARegion *region, const int mdiff[2])
{
  BLI_rcti_translate(&region->winrct, UNPACK2(mdiff));

  ED_region_update_rect(region);

  ED_region_tag_redraw(region);

  /* update blocks */
  LISTBASE_FOREACH (uiBlock *, block, &region->uiblocks) {
    uiPopupBlockHandle *handle = block->handle;
    /* Make empty, will be initialized on next use, see #60608. */
    BLI_rctf_init(&handle->prev_block_rect, 0, 0, 0, 0);

    LISTBASE_FOREACH (uiSafetyRct *, saferct, &block->saferct) {
      BLI_rctf_translate(&saferct->parent, UNPACK2(mdiff));
      BLI_rctf_translate(&saferct->safety, UNPACK2(mdiff));
    }
  }
}

/* position block relative to but, result is in window space */
static void ui_popup_block_position(wmWindow *window,
                                    ARegion *butregion,
                                    uiBut *but,
                                    uiBlock *block)
{
  uiPopupBlockHandle *handle = block->handle;

  /* Compute button position in window coordinates using the source
   * button region/block, to position the popup attached to it. */
  rctf butrct;
  if (!handle->refresh) {
    ui_block_to_window_rctf(butregion, but->block, &butrct, &but->rect);

    /* widget_roundbox_set has this correction too, keep in sync */
    if (but->type != UI_BTYPE_PULLDOWN) {
      if (but->drawflag & UI_BUT_ALIGN_TOP) {
        butrct.ymax += U.pixelsize;
      }
      if (but->drawflag & UI_BUT_ALIGN_LEFT) {
        butrct.xmin -= U.pixelsize;
      }
    }

    handle->prev_butrct = butrct;
  }
  else {
    /* For refreshes, keep same button position so popup doesn't move. */
    butrct = handle->prev_butrct;
  }

  /* Compute block size in window space, based on buttons contained in it. */
  if (block->rect.xmin == 0.0f && block->rect.xmax == 0.0f) {
    if (block->buttons.first) {
      BLI_rctf_init_minmax(&block->rect);

      LISTBASE_FOREACH (uiBut *, bt, &block->buttons) {
        if (block->content_hints & UI_BLOCK_CONTAINS_SUBMENU_BUT) {
          bt->rect.xmax += UI_MENU_SUBMENU_PADDING;
        }
        BLI_rctf_union(&block->rect, &bt->rect);
      }
    }
    else {
      /* we're nice and allow empty blocks too */
      block->rect.xmin = block->rect.ymin = 0;
      block->rect.xmax = block->rect.ymax = 20;
    }
  }

  /* Trim the popup and its contents to the width of the button if the size difference
   * is small. This avoids cases where the rounded corner clips underneath the button. */
  const int delta = BLI_rctf_size_x(&block->rect) - BLI_rctf_size_x(&butrct);
  const float max_radius = (0.5f * U.widget_unit);

  if (delta >= 0 && delta < max_radius) {
    LISTBASE_FOREACH (uiBut *, bt, &block->buttons) {
      /* Only trim the right most buttons in multi-column popovers. */
      if (bt->rect.xmax == block->rect.xmax) {
        bt->rect.xmax -= delta;
      }
    }
    block->rect.xmax -= delta;
  }

  ui_block_to_window_rctf(butregion, but->block, &block->rect, &block->rect);

  /* Compute direction relative to button, based on available space. */
  const int size_x = BLI_rctf_size_x(&block->rect) + 0.2f * UI_UNIT_X; /* 4 for shadow */
  const int size_y = BLI_rctf_size_y(&block->rect) + 0.2f * UI_UNIT_Y;
  const int center_x = (block->direction & UI_DIR_CENTER_X) ? size_x / 2 : 0;
  const int center_y = (block->direction & UI_DIR_CENTER_Y) ? size_y / 2 : 0;

  const int win_x = WM_window_pixels_x(window);
  const int win_y = WM_window_pixels_y(window);

  /* Take into account maximum size so we don't have to flip on refresh. */
  const float max_size_x = max_ff(size_x, handle->max_size_x);
  const float max_size_y = max_ff(size_y, handle->max_size_y);

  short dir1 = 0, dir2 = 0;

  if (!handle->refresh) {
    bool left = false, right = false, top = false, down = false;

    /* check if there's space at all */
    if (butrct.xmin - max_size_x + center_x > 0.0f) {
      left = true;
    }
    if (butrct.xmax + max_size_x - center_x < win_x) {
      right = true;
    }
    if (butrct.ymin - max_size_y + center_y > 0.0f) {
      down = true;
    }
    if (butrct.ymax + max_size_y - center_y < win_y) {
      top = true;
    }

    if (top == 0 && down == 0) {
      if (butrct.ymin - max_size_y < win_y - butrct.ymax - max_size_y) {
        top = true;
      }
      else {
        down = true;
      }
    }

    dir1 = (block->direction & UI_DIR_ALL);

    /* Secondary directions. */
    if (dir1 & (UI_DIR_UP | UI_DIR_DOWN)) {
      if (dir1 & UI_DIR_LEFT) {
        dir2 = UI_DIR_LEFT;
      }
      else if (dir1 & UI_DIR_RIGHT) {
        dir2 = UI_DIR_RIGHT;
      }
      dir1 &= (UI_DIR_UP | UI_DIR_DOWN);
    }

    if ((dir2 == 0) && ELEM(dir1, UI_DIR_LEFT, UI_DIR_RIGHT)) {
      dir2 = UI_DIR_DOWN;
    }
    if ((dir2 == 0) && ELEM(dir1, UI_DIR_UP, UI_DIR_DOWN)) {
      dir2 = UI_DIR_LEFT;
    }

    /* no space at all? don't change */
    if (left || right) {
      if (dir1 == UI_DIR_LEFT && left == 0) {
        dir1 = UI_DIR_RIGHT;
      }
      if (dir1 == UI_DIR_RIGHT && right == 0) {
        dir1 = UI_DIR_LEFT;
      }
      /* this is aligning, not append! */
      if (dir2 == UI_DIR_LEFT && right == 0) {
        dir2 = UI_DIR_RIGHT;
      }
      if (dir2 == UI_DIR_RIGHT && left == 0) {
        dir2 = UI_DIR_LEFT;
      }
    }
    if (down || top) {
      if (dir1 == UI_DIR_UP && top == 0) {
        dir1 = UI_DIR_DOWN;
      }
      if (dir1 == UI_DIR_DOWN && down == 0) {
        dir1 = UI_DIR_UP;
      }
      BLI_assert(dir2 != UI_DIR_UP);
      //          if (dir2 == UI_DIR_UP   && top == 0)  { dir2 = UI_DIR_DOWN; }
      if (dir2 == UI_DIR_DOWN && down == 0) {
        dir2 = UI_DIR_UP;
      }
    }

    handle->prev_dir1 = dir1;
    handle->prev_dir2 = dir2;
  }
  else {
    /* For refreshes, keep same popup direct so popup doesn't move
     * to a totally different position while editing in it. */
    dir1 = handle->prev_dir1;
    dir2 = handle->prev_dir2;
  }

  /* Compute offset based on direction. */
  float offset_x = 0, offset_y = 0;

  /* Ensure buttons don't come between the parent button and the popup, see: #63566. */
  const float offset_overlap = max_ff(U.pixelsize, 1.0f);

  if (dir1 == UI_DIR_LEFT) {
    offset_x = (butrct.xmin - block->rect.xmax) + offset_overlap;
    if (dir2 == UI_DIR_UP) {
      offset_y = butrct.ymin - block->rect.ymin - center_y - UI_MENU_PADDING;
    }
    else {
      offset_y = butrct.ymax - block->rect.ymax + center_y + UI_MENU_PADDING;
    }
  }
  else if (dir1 == UI_DIR_RIGHT) {
    offset_x = (butrct.xmax - block->rect.xmin) - offset_overlap;
    if (dir2 == UI_DIR_UP) {
      offset_y = butrct.ymin - block->rect.ymin - center_y - UI_MENU_PADDING;
    }
    else {
      offset_y = butrct.ymax - block->rect.ymax + center_y + UI_MENU_PADDING;
    }
  }
  else if (dir1 == UI_DIR_UP) {
    offset_y = (butrct.ymax - block->rect.ymin) - offset_overlap;

    if (but->type == UI_BTYPE_COLOR && block->rect.ymax + offset_y > win_y - UI_POPUP_MENU_TOP) {
      /* Shift this down, aligning the top edge close to the window top. */
      offset_y = win_y - block->rect.ymax - UI_POPUP_MENU_TOP;
      /* All four corners should be rounded since this no longer button-aligned. */
      block->direction = UI_DIR_CENTER_Y;
      dir1 = UI_DIR_CENTER_Y;
    }

    if (dir2 == UI_DIR_RIGHT) {
      offset_x = butrct.xmax - block->rect.xmax + center_x;
    }
    else {
      offset_x = butrct.xmin - block->rect.xmin - center_x;
    }
  }
  else if (dir1 == UI_DIR_DOWN) {
    offset_y = (butrct.ymin - block->rect.ymax) + offset_overlap;

    if (but->type == UI_BTYPE_COLOR && block->rect.ymin + offset_y < UI_SCREEN_MARGIN) {
      /* Shift this up, aligning the bottom edge close to the window bottom. */
      offset_y = -block->rect.ymin + UI_SCREEN_MARGIN;
      /* All four corners should be rounded since this no longer button-aligned. */
      block->direction = UI_DIR_CENTER_Y;
      dir1 = UI_DIR_CENTER_Y;
    }

    if (dir2 == UI_DIR_RIGHT) {
      offset_x = butrct.xmax - block->rect.xmax + center_x;
    }
    else {
      offset_x = butrct.xmin - block->rect.xmin - center_x;
    }
  }

  /* Center over popovers for eg. */
  if (block->direction & UI_DIR_CENTER_X) {
    offset_x += BLI_rctf_size_x(&butrct) / ((dir2 == UI_DIR_LEFT) ? 2 : -2);
  }

  /* Apply offset, buttons in window coords. */
  LISTBASE_FOREACH (uiBut *, bt, &block->buttons) {
    ui_block_to_window_rctf(butregion, but->block, &bt->rect, &bt->rect);

    BLI_rctf_translate(&bt->rect, offset_x, offset_y);

    /* ui_but_update recalculates drawstring size in pixels */
    ui_but_update(bt);
  }

  BLI_rctf_translate(&block->rect, offset_x, offset_y);

  /* Safety calculus. */
  {
    const float midx = BLI_rctf_cent_x(&butrct);
    const float midy = BLI_rctf_cent_y(&butrct);

    /* when you are outside parent button, safety there should be smaller */

    const int s1 = 40 * UI_SCALE_FAC;
    const int s2 = 3 * UI_SCALE_FAC;

    /* parent button to left */
    if (midx < block->rect.xmin) {
      block->safety.xmin = block->rect.xmin - s2;
    }
    else {
      block->safety.xmin = block->rect.xmin - s1;
    }
    /* parent button to right */
    if (midx > block->rect.xmax) {
      block->safety.xmax = block->rect.xmax + s2;
    }
    else {
      block->safety.xmax = block->rect.xmax + s1;
    }

    /* parent button on bottom */
    if (midy < block->rect.ymin) {
      block->safety.ymin = block->rect.ymin - s2;
    }
    else {
      block->safety.ymin = block->rect.ymin - s1;
    }
    /* parent button on top */
    if (midy > block->rect.ymax) {
      block->safety.ymax = block->rect.ymax + s2;
    }
    else {
      block->safety.ymax = block->rect.ymax + s1;
    }

    /* Exception for switched pull-downs. */
    if (dir1 && (dir1 & block->direction) == 0) {
      if (dir2 == UI_DIR_RIGHT) {
        block->safety.xmax = block->rect.xmax + s2;
      }
      if (dir2 == UI_DIR_LEFT) {
        block->safety.xmin = block->rect.xmin - s2;
      }
    }

    const bool fully_aligned_with_button = BLI_rctf_size_x(&block->rect) <=
                                           BLI_rctf_size_x(&butrct) + 1;
    const bool off_screen_left = (block->rect.xmin < 0);
    const bool off_screen_right = (block->rect.xmax > win_x);

    if (fully_aligned_with_button) {
      /* Popup is neither left or right from the button. */
      dir2 &= ~(UI_DIR_LEFT | UI_DIR_RIGHT);
    }
    else if (off_screen_left || off_screen_right) {
      /* Popup is both left and right from the button. */
      dir2 |= (UI_DIR_LEFT | UI_DIR_RIGHT);
    }

    /* Popovers don't need secondary direction. Pull-downs to
     * the left or right are currently not supported. */
    const bool no_2nd_dir = (but->type == UI_BTYPE_POPOVER || ui_but_menu_draw_as_popover(but) ||
                             dir1 & (UI_DIR_RIGHT | UI_DIR_LEFT));
    block->direction = no_2nd_dir ? dir1 : (dir1 | dir2);
  }

  /* Keep a list of these, needed for pull-down menus. */
  uiSafetyRct *saferct = MEM_cnew<uiSafetyRct>(__func__);
  saferct->parent = butrct;
  saferct->safety = block->safety;
  BLI_freelistN(&block->saferct);
  BLI_duplicatelist(&block->saferct, &but->block->saferct);
  BLI_addhead(&block->saferct, saferct);
}

/** \} */

/* -------------------------------------------------------------------- */
/** \name Menu Block Creation
 * \{ */

static void ui_block_region_refresh(const bContext *C, ARegion *region)
{
  BLI_assert(region->regiontype == RGN_TYPE_TEMPORARY);

  ScrArea *ctx_area = CTX_wm_area(C);
  ARegion *ctx_region = CTX_wm_region(C);

  if (region->do_draw & RGN_REFRESH_UI) {
    ScrArea *handle_ctx_area;
    ARegion *handle_ctx_region;

    region->do_draw &= ~RGN_REFRESH_UI;
    LISTBASE_FOREACH_MUTABLE (uiBlock *, block, &region->uiblocks) {
      uiPopupBlockHandle *handle = block->handle;

      if (handle->can_refresh) {
        handle_ctx_area = handle->ctx_area;
        handle_ctx_region = handle->ctx_region;

        if (handle_ctx_area) {
          CTX_wm_area_set((bContext *)C, handle_ctx_area);
        }
        if (handle_ctx_region) {
          CTX_wm_region_set((bContext *)C, handle_ctx_region);
        }

        uiBut *but = handle->popup_create_vars.but;
        ARegion *butregion = handle->popup_create_vars.butregion;
        ui_popup_block_refresh((bContext *)C, handle, butregion, but);
      }
    }
  }

  CTX_wm_area_set((bContext *)C, ctx_area);
  CTX_wm_region_set((bContext *)C, ctx_region);
}

static void ui_block_region_draw(const bContext *C, ARegion *region)
{
  LISTBASE_FOREACH (uiBlock *, block, &region->uiblocks) {
    UI_block_draw(C, block);
  }
}

/**
 * Use to refresh centered popups on screen resizing (for splash).
 */
static void ui_block_region_popup_window_listener(const wmRegionListenerParams *params)
{
  ARegion *region = params->region;
  const wmNotifier *wmn = params->notifier;

  switch (wmn->category) {
    case NC_WINDOW: {
      switch (wmn->action) {
        case NA_EDITED: {
          /* window resize */
          ED_region_tag_refresh_ui(region);
          break;
        }
      }
      break;
    }
  }
}

static void ui_popup_block_clip(wmWindow *window, uiBlock *block)
{
  const float xmin_orig = block->rect.xmin;
  const int margin = UI_SCREEN_MARGIN;

  if (block->flag & UI_BLOCK_NO_WIN_CLIP) {
    return;
  }

  const int winx = WM_window_pixels_x(window);
  const int winy = WM_window_pixels_y(window);

  /* shift to left if outside of view */
  if (block->rect.xmax > winx - margin) {
    const float xofs = winx - margin - block->rect.xmax;
    block->rect.xmin += xofs;
    block->rect.xmax += xofs;
  }
  /* shift menus to right if outside of view */
  if (block->rect.xmin < margin) {
    const float xofs = (margin - block->rect.xmin);
    block->rect.xmin += xofs;
    block->rect.xmax += xofs;
  }

  if (block->rect.ymin < margin) {
    block->rect.ymin = margin;
  }
  if (block->rect.ymax > winy - UI_POPUP_MENU_TOP) {
    block->rect.ymax = winy - UI_POPUP_MENU_TOP;
  }

  /* ensure menu items draw inside left/right boundary */
  const float xofs = block->rect.xmin - xmin_orig;
  LISTBASE_FOREACH (uiBut *, bt, &block->buttons) {
    bt->rect.xmin += xofs;
    bt->rect.xmax += xofs;
  }
}

void ui_popup_block_scrolltest(uiBlock *block)
{
  block->flag &= ~(UI_BLOCK_CLIPBOTTOM | UI_BLOCK_CLIPTOP);

  LISTBASE_FOREACH (uiBut *, bt, &block->buttons) {
    bt->flag &= ~UI_SCROLLED;
  }

  if (block->buttons.first == block->buttons.last) {
    return;
  }

  /* mark buttons that are outside boundary */
  LISTBASE_FOREACH (uiBut *, bt, &block->buttons) {
    if (bt->rect.ymin < block->rect.ymin) {
      bt->flag |= UI_SCROLLED;
      block->flag |= UI_BLOCK_CLIPBOTTOM;
    }
    if (bt->rect.ymax > block->rect.ymax) {
      bt->flag |= UI_SCROLLED;
      block->flag |= UI_BLOCK_CLIPTOP;
    }
  }

  /* mark buttons overlapping arrows, if we have them */
  LISTBASE_FOREACH (uiBut *, bt, &block->buttons) {
    if (block->flag & UI_BLOCK_CLIPBOTTOM) {
      if (bt->rect.ymin < block->rect.ymin + UI_MENU_SCROLL_ARROW) {
        bt->flag |= UI_SCROLLED;
      }
    }
    if (block->flag & UI_BLOCK_CLIPTOP) {
      if (bt->rect.ymax > block->rect.ymax - UI_MENU_SCROLL_ARROW) {
        bt->flag |= UI_SCROLLED;
      }
    }
  }
}

static void ui_popup_block_remove(bContext *C, uiPopupBlockHandle *handle)
{
  wmWindow *ctx_win = CTX_wm_window(C);
  ScrArea *ctx_area = CTX_wm_area(C);
  ARegion *ctx_region = CTX_wm_region(C);

  wmWindowManager *wm = CTX_wm_manager(C);
  wmWindow *win = ctx_win;
  bScreen *screen = CTX_wm_screen(C);

  /* There may actually be a different window active than the one showing the popup, so lookup real
   * one. */
  if (BLI_findindex(&screen->regionbase, handle->region) == -1) {
    LISTBASE_FOREACH (wmWindow *, win_iter, &wm->windows) {
      screen = WM_window_get_active_screen(win_iter);
      if (BLI_findindex(&screen->regionbase, handle->region) != -1) {
        win = win_iter;
        break;
      }
    }
  }

  BLI_assert(win && screen);

  CTX_wm_window_set(C, win);
  ui_region_temp_remove(C, screen, handle->region);

  /* Reset context (area and region were null'ed when changing context window). */
  CTX_wm_window_set(C, ctx_win);
  CTX_wm_area_set(C, ctx_area);
  CTX_wm_region_set(C, ctx_region);

  /* reset to region cursor (only if there's not another menu open) */
  if (BLI_listbase_is_empty(&screen->regionbase)) {
    win->tag_cursor_refresh = true;
  }

  if (handle->scrolltimer) {
    WM_event_timer_remove(wm, win, handle->scrolltimer);
  }
}

void UI_layout_panel_popup_scroll_apply(Panel *panel, const float dy)
{
  if (!panel || dy == 0.0f) {
    return;
  }
  for (LayoutPanelBody &body : panel->runtime->layout_panels.bodies) {
    body.start_y += dy;
    body.end_y += dy;
  }
  for (LayoutPanelHeader &headcer : panel->runtime->layout_panels.headers) {
    headcer.start_y += dy;
    headcer.end_y += dy;
  }
}

void UI_popup_dummy_panel_set(ARegion *region, uiBlock *block)
{
  Panel *&panel = region->runtime.popup_block_panel;
  if (!panel) {
    /* Dummy popup panel type. */
    static PanelType panel_type = []() {
      PanelType type{};
      type.flag = PANEL_TYPE_NO_HEADER;
      return type;
    }();
    panel = BKE_panel_new(&panel_type);
  }
  panel->runtime->layout_panels.clear();
  block->panel = panel;
  panel->runtime->block = block;
}

uiBlock *ui_popup_block_refresh(bContext *C,
                                uiPopupBlockHandle *handle,
                                ARegion *butregion,
                                uiBut *but)
{
  const int margin = UI_POPUP_MARGIN;
  wmWindow *window = CTX_wm_window(C);
  ARegion *region = handle->region;

  const uiBlockCreateFunc create_func = handle->popup_create_vars.create_func;
  const uiBlockHandleCreateFunc handle_create_func = handle->popup_create_vars.handle_create_func;
  void *arg = handle->popup_create_vars.arg;

  uiBlock *block_old = static_cast<uiBlock *>(region->uiblocks.first);

  handle->refresh = (block_old != nullptr);

  BLI_assert(!handle->refresh || handle->can_refresh);

#ifndef NDEBUG
  wmEvent *event_back = window->eventstate;
  wmEvent *event_last_back = window->event_last_handled;
#endif

  /* create ui block */
  uiBlock *block;
  if (create_func) {
    block = create_func(C, region, arg);
  }
  else {
    block = handle_create_func(C, handle, arg);
  }

  /* Don't create accelerator keys if the parent menu does not have them. */
  if (but && but->block->flag & UI_BLOCK_NO_ACCELERATOR_KEYS) {
    block->flag |= UI_BLOCK_NO_ACCELERATOR_KEYS;
  }

  /* callbacks _must_ leave this for us, otherwise we can't call UI_block_update_from_old */
  BLI_assert(!block->endblock);

  /* Ensure we don't use mouse coords here.
   *
   * NOTE(@ideasman42): Important because failing to do will cause glitches refreshing the popup.
   *
   * - Many popups use #wmEvent::xy to position them.
   * - Refreshing a pop-up must only ever change it's contents. Consider that refreshing
   *   might be used to show a menu item as grayed out, or change a text label,
   *   we *never* want the popup to move based on the cursor location while refreshing.
   * - The location of the cursor at the time of creation is stored in:
   *   `handle->popup_create_vars.event_xy` which must be used instead.
   *
   * Since it's difficult to control logic which is called indirectly here,
   * clear the `eventstate` entirely to ensure it's never used when refreshing a popup. */
#ifndef NDEBUG
  window->eventstate = nullptr;
#endif

  if (block->handle) {
    memcpy(block->handle, handle, sizeof(uiPopupBlockHandle));
    MEM_freeN(handle);
    handle = block->handle;
  }
  else {
    block->handle = handle;
  }

  region->regiondata = handle;

  /* set UI_BLOCK_NUMSELECT before UI_block_end() so we get alphanumeric keys assigned */
  if (but == nullptr) {
    block->flag |= UI_BLOCK_POPUP;
  }

  block->flag |= UI_BLOCK_LOOP;
  UI_block_theme_style_set(block, UI_BLOCK_THEME_STYLE_POPUP);

  /* defer this until blocks are translated (below) */
  block->oldblock = nullptr;

  if (!block->endblock) {
    UI_block_end_ex(
        C, block, handle->popup_create_vars.event_xy, handle->popup_create_vars.event_xy);
  }

  /* if this is being created from a button */
  if (but) {
    block->aspect = but->block->aspect;
    ui_popup_block_position(window, butregion, but, block);
    handle->direction = block->direction;
  }
  else {
    /* Keep a list of these, needed for pull-down menus. */
    uiSafetyRct *saferct = MEM_cnew<uiSafetyRct>(__func__);
    saferct->safety = block->safety;
    BLI_addhead(&block->saferct, saferct);
  }

  if (block->flag & UI_BLOCK_RADIAL) {
    const int win_width = UI_SCREEN_MARGIN;

    const int winx = WM_window_pixels_x(window);
    const int winy = WM_window_pixels_y(window);

    copy_v2_v2(block->pie_data.pie_center_init, block->pie_data.pie_center_spawned);

    /* only try translation if area is large enough */
    int x_offset = 0;
    if (BLI_rctf_size_x(&block->rect) < winx - (2.0f * win_width)) {
      if (block->rect.xmin < win_width) {
        x_offset += win_width - block->rect.xmin;
      }
      if (block->rect.xmax > winx - win_width) {
        x_offset += winx - win_width - block->rect.xmax;
      }
    }

    int y_offset = 0;
    if (BLI_rctf_size_y(&block->rect) < winy - (2.0f * win_width)) {
      if (block->rect.ymin < win_width) {
        y_offset += win_width - block->rect.ymin;
      }
      if (block->rect.ymax > winy - win_width) {
        y_offset += winy - win_width - block->rect.ymax;
      }
    }
    /* if we are offsetting set up initial data for timeout functionality */

    if ((x_offset != 0) || (y_offset != 0)) {
      block->pie_data.pie_center_spawned[0] += x_offset;
      block->pie_data.pie_center_spawned[1] += y_offset;

      UI_block_translate(block, x_offset, y_offset);

      if (U.pie_initial_timeout > 0) {
        block->pie_data.flags |= UI_PIE_INITIAL_DIRECTION;
      }
    }

    region->winrct.xmin = 0;
    region->winrct.xmax = winx;
    region->winrct.ymin = 0;
    region->winrct.ymax = winy;

    ui_block_calc_pie_segment(block, block->pie_data.pie_center_init);

    /* lastly set the buttons at the center of the pie menu, ready for animation */
    if (U.pie_animation_timeout > 0) {
      LISTBASE_FOREACH (uiBut *, but_iter, &block->buttons) {
        if (but_iter->pie_dir != UI_RADIAL_NONE) {
          BLI_rctf_recenter(&but_iter->rect, UNPACK2(block->pie_data.pie_center_spawned));
        }
      }
    }
  }
  else {
    /* Add an offset to draw the popover arrow. */
    if ((block->flag & UI_BLOCK_POPOVER) && ELEM(block->direction, UI_DIR_UP, UI_DIR_DOWN)) {
      /* Keep sync with 'ui_draw_popover_back_impl'. */
      const float unit_size = U.widget_unit / block->aspect;
      const float unit_half = unit_size * (block->direction == UI_DIR_DOWN ? 0.5 : -0.5);

      UI_block_translate(block, 0, -unit_half);
    }

    /* clip block with window boundary */
    ui_popup_block_clip(window, block);

    /* Avoid menu moving down and losing cursor focus by keeping it at
     * the same height. */
    if (handle->refresh && handle->prev_block_rect.ymax > block->rect.ymax) {
      if (block->bounds_type != UI_BLOCK_BOUNDS_POPUP_CENTER) {
        const float offset = handle->prev_block_rect.ymax - block->rect.ymax;
        UI_block_translate(block, 0, offset);
        block->rect.ymin = handle->prev_block_rect.ymin;
      }
    }

    handle->prev_block_rect = block->rect;

    /* the block and buttons were positioned in window space as in 2.4x, now
     * these menu blocks are regions so we bring it back to region space.
     * additionally we add some padding for the menu shadow or rounded menus */
    region->winrct.xmin = block->rect.xmin - margin;
    region->winrct.xmax = block->rect.xmax + margin;
    region->winrct.ymin = block->rect.ymin - margin;
    region->winrct.ymax = block->rect.ymax + UI_POPUP_MENU_TOP;

    UI_block_translate(block, -region->winrct.xmin, -region->winrct.ymin);
    /* Popups can change size, fix scroll offset if a panel was closed. */
    float ymin = FLT_MAX;
    LISTBASE_FOREACH (uiBut *, bt, &block->buttons) {
      ymin = min_ff(ymin, bt->rect.ymin);
    }

    handle->scrolloffset = std::clamp<float>(
        handle->scrolloffset, 0.0f, std::max<float>(block->rect.ymin - ymin, 0.0f));
    /* apply scroll offset */
    if (handle->scrolloffset != 0.0f) {
      LISTBASE_FOREACH (uiBut *, bt, &block->buttons) {
        bt->rect.ymin += handle->scrolloffset;
        bt->rect.ymax += handle->scrolloffset;
      }
    }
  }
  /* Apply popup scroll offset to layout panels. */
  UI_layout_panel_popup_scroll_apply(block->panel, handle->scrolloffset);

  if (block_old) {
    block->oldblock = block_old;
    UI_block_update_from_old(C, block);
    UI_blocklist_free_inactive(C, region);
  }

  /* checks which buttons are visible, sets flags to prevent draw (do after region init) */
  ui_popup_block_scrolltest(block);

  /* Adds sub-window. */
  ED_region_floating_init(region);

  /* Get `winmat` now that we actually have the sub-window. */
  wmGetProjectionMatrix(block->winmat, &region->winrct);

  /* notify change and redraw */
  ED_region_tag_redraw(region);

  ED_region_update_rect(region);

#ifndef NDEBUG
  window->eventstate = event_back;
  window->event_last_handled = event_last_back;
#endif

  return block;
}

uiPopupBlockHandle *ui_popup_block_create(bContext *C,
                                          ARegion *butregion,
                                          uiBut *but,
                                          uiBlockCreateFunc create_func,
                                          uiBlockHandleCreateFunc handle_create_func,
                                          void *arg,
                                          uiFreeArgFunc arg_free,
                                          const bool can_refresh)
{
  wmWindow *window = CTX_wm_window(C);
  uiBut *activebut = UI_context_active_but_get(C);

  /* disable tooltips from buttons below */
  if (activebut) {
    UI_but_tooltip_timer_remove(C, activebut);
  }
  /* standard cursor by default */
  WM_cursor_set(window, WM_CURSOR_DEFAULT);

  /* create handle */
  uiPopupBlockHandle *handle = MEM_cnew<uiPopupBlockHandle>(__func__);

  /* store context for operator */
  handle->ctx_area = CTX_wm_area(C);
  handle->ctx_region = CTX_wm_region(C);
  handle->can_refresh = can_refresh;

  /* store vars to refresh popup (RGN_REFRESH_UI) */
  handle->popup_create_vars.create_func = create_func;
  handle->popup_create_vars.handle_create_func = handle_create_func;
  handle->popup_create_vars.arg = arg;
  handle->popup_create_vars.arg_free = arg_free;
  handle->popup_create_vars.but = but;
  handle->popup_create_vars.butregion = but ? butregion : nullptr;
  copy_v2_v2_int(handle->popup_create_vars.event_xy, window->eventstate->xy);

  /* create area region */
  ARegion *region = ui_region_temp_add(CTX_wm_screen(C));
  handle->region = region;

  static ARegionType type;
  memset(&type, 0, sizeof(ARegionType));
  type.draw = ui_block_region_draw;
  type.layout = ui_block_region_refresh;
  type.regionid = RGN_TYPE_TEMPORARY;
  region->type = &type;

  UI_region_handlers_add(&region->handlers);

  /* Note that this will be set in the code-path that typically calls refreshing
   * (that loops over #Screen::regionbase and refreshes regions tagged with #RGN_REFRESH_UI).
   * Whereas this only runs on initial creation.
   * Set the region here so drawing logic can rely on it being set.
   * Note that restoring the previous value may not be needed, it just avoids potential
   * problems caused by popups manipulating the context which created them.
   *
   * The check for `can_refresh` exists because the context when refreshing sets the "region_popup"
   * so failing to do so here would cause callbacks draw function to have a different context
   * the first time it's called. Setting this in every context causes button context menus to
   * fail because setting the "region_popup" causes poll functions to reference the popup region
   * instead of the region where the button was created, see #121728.
   *
   * NOTE(@ideasman42): the logic for which popups run with their region set to
   * #bContext::wm::region_popup could be adjusted, making this context member depend on
   * the ability to refresh seems somewhat arbitrary although it does make *some* sense
   * because accessing the region later (to tag for refreshing for example)
   * only makes sense if that region supports refreshing. */
  ARegion *region_popup_prev = nullptr;
  if (can_refresh) {
    region_popup_prev = CTX_wm_region_popup(C);
    CTX_wm_region_popup_set(C, region);
  }

  uiBlock *block = ui_popup_block_refresh(C, handle, butregion, but);
  handle = block->handle;

<<<<<<< HEAD
  if (block->flag & UI_BLOCK_KEEP_OPEN) {
    handle->can_refresh = true;
=======
  if (can_refresh) {
    CTX_wm_region_popup_set(C, region_popup_prev);
>>>>>>> ea5e1fef
  }

  /* keep centered on window resizing */
  if (block->bounds_type == UI_BLOCK_BOUNDS_POPUP_CENTER) {
    type.listener = ui_block_region_popup_window_listener;
  }

  return handle;
}

void ui_popup_block_free(bContext *C, uiPopupBlockHandle *handle)
{
  bool is_submenu = false;

  /* If this popup is created from a popover which does NOT have keep-open flag set,
   * then close the popover too. We could extend this to other popup types too. */
  ARegion *region = handle->popup_create_vars.butregion;
  if (region != nullptr) {
    LISTBASE_FOREACH (uiBlock *, block, &region->uiblocks) {
      if (block->handle && (block->flag & UI_BLOCK_POPOVER) &&
          (block->flag & UI_BLOCK_KEEP_OPEN) == 0)
      {
        uiPopupBlockHandle *menu = block->handle;
        menu->menuretval = UI_RETURN_OK;
      }

      if (ui_block_is_menu(block)) {
        is_submenu = true;
      }
    }
  }

  /* Clear the status bar text that is set when opening a menu. */
  if (!is_submenu) {
    ED_workspace_status_text(C, nullptr);
  }

  if (handle->popup_create_vars.arg_free) {
    handle->popup_create_vars.arg_free(handle->popup_create_vars.arg);
  }

  if (handle->region->runtime.popup_block_panel) {
    BKE_panel_free(handle->region->runtime.popup_block_panel);
  }

  ui_popup_block_remove(C, handle);

  MEM_freeN(handle);
}

/** \} */<|MERGE_RESOLUTION|>--- conflicted
+++ resolved
@@ -922,13 +922,12 @@
   uiBlock *block = ui_popup_block_refresh(C, handle, butregion, but);
   handle = block->handle;
 
-<<<<<<< HEAD
+  if (can_refresh) {
+    CTX_wm_region_popup_set(C, region_popup_prev);
+  }
+
   if (block->flag & UI_BLOCK_KEEP_OPEN) {
     handle->can_refresh = true;
-=======
-  if (can_refresh) {
-    CTX_wm_region_popup_set(C, region_popup_prev);
->>>>>>> ea5e1fef
   }
 
   /* keep centered on window resizing */
