--- conflicted
+++ resolved
@@ -392,14 +392,9 @@
  * \{ */
 
 static struct {
-<<<<<<< HEAD
-  GPUBatch *roundbox_widget;
-  GPUBatch *roundbox_shadow;
-  GPUBatch *node_socket;
-=======
   blender::gpu::Batch *roundbox_widget;
   blender::gpu::Batch *roundbox_shadow;
->>>>>>> 4365d049
+  blender::gpu::Batch *node_socket;
 
   /* TODO: remove. */
   GPUVertFormat format;
@@ -526,7 +521,6 @@
   }
   return g_ui_batch_cache.node_socket;
 }
-
 
 #undef INNER
 #undef OUTLINE
