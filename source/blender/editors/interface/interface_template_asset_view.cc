/* SPDX-License-Identifier: GPL-2.0-or-later */

/** \file
 * \ingroup edinterface
 */

#include "DNA_space_types.h"
#include "DNA_userdef_types.h"

#include "BKE_screen.h"

#include "BLI_path_util.h"
#include "BLI_string.h"
#include "BLI_string_ref.hh"

#include "BLO_readfile.h"

#include "ED_asset.h"
#include "ED_screen.h"

#include "MEM_guardedalloc.h"

#include "RNA_access.h"
#include "RNA_prototypes.h"

#include "UI_interface.h"
#include "UI_interface.hh"

#include "WM_api.h"
#include "WM_types.h"

#include "interface_intern.hh"

struct AssetViewListData {
  AssetLibraryReference asset_library_ref;
  AssetFilterSettings filter_settings;
  bScreen *screen;
  bool show_names;
};

static void asset_view_item_but_drag_set(uiBut *but,
                                         AssetViewListData *list_data,
                                         AssetHandle *asset_handle)
{
  ID *id = ED_asset_handle_get_local_id(asset_handle);
  if (id != nullptr) {
    UI_but_drag_set_id(but, id);
    return;
  }

  char blend_path[FILE_MAX_LIBEXTRA];
  ED_asset_handle_get_full_library_path(asset_handle, blend_path);

  const eAssetImportMethod import_method =
      ED_asset_handle_get_import_method(asset_handle).value_or(ASSET_IMPORT_APPEND_REUSE);

  if (blend_path[0]) {
    ImBuf *imbuf = ED_assetlist_asset_image_get(asset_handle);
    UI_but_drag_set_asset(
        but,
        asset_handle,
        BLI_strdup(blend_path),
        import_method,
        ED_assetlist_asset_preview_icon_id_request(&list_data->asset_library_ref, asset_handle),
        imbuf,
        1.0f);
  }
}

static void asset_view_draw_item(uiList *ui_list,
                                 const bContext * /*C*/,
                                 uiLayout *layout,
                                 PointerRNA * /*dataptr*/,
                                 PointerRNA * /*itemptr*/,
                                 int /*icon*/,
                                 PointerRNA * /*active_dataptr*/,
                                 const char * /*active_propname*/,
                                 int index,
                                 int /*flt_flag*/)
{
  AssetViewListData *list_data = (AssetViewListData *)ui_list->dyn_data->customdata;

  AssetHandle asset_handle = ED_assetlist_asset_get_by_index(&list_data->asset_library_ref, index);

  PointerRNA file_ptr;
  RNA_pointer_create(&list_data->screen->id,
                     &RNA_FileSelectEntry,
                     const_cast<FileDirEntry *>(asset_handle.file_data),
                     &file_ptr);
  uiLayoutSetContextPointer(layout, "active_file", &file_ptr);

  uiBlock *block = uiLayoutGetBlock(layout);
  const bool show_names = list_data->show_names;
<<<<<<< HEAD
  const int size_x = UI_preview_tile_size_x();
  const int size_y = show_names ? UI_preview_tile_size_y() : UI_preview_tile_size_y_no_label();
  uiBut *but = uiDefIconTextBut(
      block,
      UI_BTYPE_PREVIEW_TILE,
      0,
      ED_assetlist_asset_preview_icon_id_request(&list_data->asset_library_ref, asset_handle),
      show_names ? ED_asset_handle_get_name(asset_handle) : "",
      0,
      0,
      size_x,
      size_y,
      nullptr,
      0,
      0,
      0,
      0,
      "");
  ui_def_but_icon(
      but,
      ED_assetlist_asset_preview_icon_id_request(&list_data->asset_library_ref, asset_handle),
      /* NOLINTNEXTLINE: bugprone-suspicious-enum-usage */
      UI_HAS_ICON | UI_BUT_ICON_PREVIEW);
  if (!ui_list->dyn_data->custom_drag_optype) {
    asset_view_item_but_drag_set(but, list_data, asset_handle);
=======
  /* TODO ED_fileselect_init_layout(). Share somehow? */
  const float size_x = (96.0f / 20.0f) * UI_UNIT_X;
  const float size_y = (96.0f / 20.0f) * UI_UNIT_Y - (show_names ? 0 : UI_UNIT_Y);
  uiBut *but = uiDefIconTextBut(block,
                                UI_BTYPE_PREVIEW_TILE,
                                0,
                                ED_asset_handle_get_preview_icon_id(&asset_handle),
                                show_names ? ED_asset_handle_get_name(&asset_handle) : "",
                                0,
                                0,
                                size_x,
                                size_y,
                                nullptr,
                                0,
                                0,
                                0,
                                0,
                                "");
  ui_def_but_icon(but,
                  ED_asset_handle_get_preview_icon_id(&asset_handle),
                  /* NOLINTNEXTLINE: bugprone-suspicious-enum-usage */
                  UI_HAS_ICON | UI_BUT_ICON_PREVIEW);
  if (!ui_list->dyn_data->custom_drag_optype) {
    asset_view_item_but_drag_set(but, &asset_handle);
>>>>>>> 892f9852
  }
}

static void asset_view_filter_items(uiList *ui_list,
                                    const bContext *C,
                                    PointerRNA *dataptr,
                                    const char *propname)
{
  AssetViewListData *list_data = (AssetViewListData *)ui_list->dyn_data->customdata;
  AssetFilterSettings &filter_settings = list_data->filter_settings;

  uiListNameFilter name_filter(*ui_list);

  UI_list_filter_and_sort_items(
      ui_list,
      C,
      [&name_filter, list_data, &filter_settings](
          const PointerRNA &itemptr, blender::StringRefNull name, int index) {
        AssetHandle asset = ED_assetlist_asset_get_by_index(&list_data->asset_library_ref, index);
        if (!ED_asset_filter_matches_asset(&filter_settings, &asset)) {
          return UI_LIST_ITEM_NEVER_SHOW;
        }
        return name_filter(itemptr, name, index);
      },
      dataptr,
      propname,
      [list_data](const PointerRNA & /*itemptr*/, int index) -> std::string {
        AssetHandle asset = ED_assetlist_asset_get_by_index(&list_data->asset_library_ref, index);
        return ED_asset_handle_get_name(&asset);
      });
}

static void asset_view_listener(uiList *ui_list, wmRegionListenerParams *params)
{
  AssetViewListData *list_data = (AssetViewListData *)ui_list->dyn_data->customdata;
  const wmNotifier *notifier = params->notifier;

  switch (notifier->category) {
    case NC_ID: {
      if (ELEM(notifier->action, NA_RENAME)) {
        ED_assetlist_storage_tag_main_data_dirty();
      }
      break;
    }
  }

  if (ED_assetlist_listen(&list_data->asset_library_ref, params->notifier)) {
    ED_region_tag_redraw(params->region);
  }
}

uiListType *UI_UL_asset_view()
{
  uiListType *list_type = (uiListType *)MEM_callocN(sizeof(*list_type), __func__);

  BLI_strncpy(list_type->idname, "UI_UL_asset_view", sizeof(list_type->idname));
  list_type->draw_item = asset_view_draw_item;
  list_type->filter_items = asset_view_filter_items;
  list_type->listener = asset_view_listener;

  return list_type;
}

static void populate_asset_collection(const AssetLibraryReference &asset_library_ref,
                                      PointerRNA &assets_dataptr,
                                      const char *assets_propname)
{
  PropertyRNA *assets_prop = RNA_struct_find_property(&assets_dataptr, assets_propname);
  if (!assets_prop) {
    RNA_warning("Asset collection not found");
    return;
  }
  if (RNA_property_type(assets_prop) != PROP_COLLECTION) {
    RNA_warning("Expected a collection property");
    return;
  }
  if (!RNA_struct_is_a(RNA_property_pointer_type(&assets_dataptr, assets_prop),
                       &RNA_AssetHandle)) {
    RNA_warning("Expected a collection property for AssetHandle items");
    return;
  }

  RNA_property_collection_clear(&assets_dataptr, assets_prop);

<<<<<<< HEAD
  ED_assetlist_iterate(asset_library_ref, [&](AssetHandle &asset) {
    if (!ED_asset_filter_matches_asset(&filter_settings, &asset)) {
      /* Don't do anything else, but return true to continue iterating. */
      return true;
    }
=======
  ED_assetlist_iterate(asset_library_ref, [&](AssetHandle /*asset*/) {
    /* XXX creating a dummy #RNA_AssetHandle collection item. It's #file_data will be null. This is
     * because the #FileDirEntry may be freed while iterating, there's a cache for them with a
     * maximum size. Further code will query as needed it using the collection index. */
>>>>>>> 892f9852

    PointerRNA itemptr, fileptr;
    RNA_property_collection_add(&assets_dataptr, assets_prop, &itemptr);

    RNA_pointer_create(nullptr, &RNA_FileSelectEntry, nullptr, &fileptr);
    RNA_pointer_set(&itemptr, "file_data", fileptr);

    return true;
  });
}

void uiTemplateAssetView(uiLayout *layout,
                         const bContext *C,
                         const char *list_id,
                         PointerRNA *asset_library_dataptr,
                         const char *asset_library_propname,
                         PointerRNA *assets_dataptr,
                         const char *assets_propname,
                         PointerRNA *active_dataptr,
                         const char *active_propname,
                         const AssetFilterSettings *filter_settings,
                         const int display_flags,
                         const char *activate_opname,
                         PointerRNA *r_activate_op_properties,
                         const char *drag_opname,
                         PointerRNA *r_drag_op_properties)
{
  if (!list_id || !list_id[0]) {
    RNA_warning("Asset view needs a valid identifier");
    return;
  }

  uiLayout *col = uiLayoutColumn(layout, false);

  PropertyRNA *asset_library_prop = RNA_struct_find_property(asset_library_dataptr,
                                                             asset_library_propname);
  AssetLibraryReference asset_library_ref = ED_asset_library_reference_from_enum_value(
      RNA_property_enum_get(asset_library_dataptr, asset_library_prop));

  uiLayout *row = uiLayoutRow(col, true);
  if ((display_flags & UI_TEMPLATE_ASSET_DRAW_NO_LIBRARY) == 0) {
    uiItemFullR(row, asset_library_dataptr, asset_library_prop, RNA_NO_INDEX, 0, 0, "", 0);
    if (asset_library_ref.type != ASSET_LIBRARY_LOCAL) {
      uiItemO(row, "", ICON_FILE_REFRESH, "ASSET_OT_library_refresh");
    }
  }

  ED_assetlist_storage_fetch(&asset_library_ref, C);
  const int tot_items = ED_assetlist_size(&asset_library_ref);

  populate_asset_collection(asset_library_ref, *assets_dataptr, assets_propname);

  AssetViewListData *list_data = (AssetViewListData *)MEM_mallocN(sizeof(*list_data),
                                                                  "AssetViewListData");
  list_data->asset_library_ref = asset_library_ref;
  list_data->filter_settings = *filter_settings;
  list_data->screen = CTX_wm_screen(C);
  list_data->show_names = (display_flags & UI_TEMPLATE_ASSET_DRAW_NO_NAMES) == 0;

  uiTemplateListFlags template_list_flags = UI_TEMPLATE_LIST_NO_GRIP;
  if ((display_flags & UI_TEMPLATE_ASSET_DRAW_NO_NAMES) != 0) {
    template_list_flags |= UI_TEMPLATE_LIST_NO_NAMES;
  }
  if ((display_flags & UI_TEMPLATE_ASSET_DRAW_NO_FILTER) != 0) {
    template_list_flags |= UI_TEMPLATE_LIST_NO_FILTER_OPTIONS;
  }

  /* TODO can we have some kind of model-view API to handle referencing, filtering and lazy loading
   * (of previews) of the items? */
  uiList *list = uiTemplateList_ex(col,
                                   C,
                                   "UI_UL_asset_view",
                                   list_id,
                                   assets_dataptr,
                                   assets_propname,
                                   active_dataptr,
                                   active_propname,
                                   nullptr,
                                   tot_items,
                                   0,
                                   UILST_LAYOUT_BIG_PREVIEW_GRID,
                                   0,
                                   template_list_flags,
                                   list_data);
  if (!list) {
    /* List creation failed. */
    MEM_freeN(list_data);
    return;
  }

  if (activate_opname) {
    PointerRNA *ptr = UI_list_custom_activate_operator_set(
        list, activate_opname, r_activate_op_properties != nullptr);
    if (r_activate_op_properties && ptr) {
      *r_activate_op_properties = *ptr;
    }
  }
  if (drag_opname) {
    PointerRNA *ptr = UI_list_custom_drag_operator_set(
        list, drag_opname, r_drag_op_properties != nullptr);
    if (r_drag_op_properties && ptr) {
      *r_drag_op_properties = *ptr;
    }
  }
}<|MERGE_RESOLUTION|>--- conflicted
+++ resolved
@@ -91,40 +91,12 @@
 
   uiBlock *block = uiLayoutGetBlock(layout);
   const bool show_names = list_data->show_names;
-<<<<<<< HEAD
   const int size_x = UI_preview_tile_size_x();
   const int size_y = show_names ? UI_preview_tile_size_y() : UI_preview_tile_size_y_no_label();
-  uiBut *but = uiDefIconTextBut(
-      block,
-      UI_BTYPE_PREVIEW_TILE,
-      0,
-      ED_assetlist_asset_preview_icon_id_request(&list_data->asset_library_ref, asset_handle),
-      show_names ? ED_asset_handle_get_name(asset_handle) : "",
-      0,
-      0,
-      size_x,
-      size_y,
-      nullptr,
-      0,
-      0,
-      0,
-      0,
-      "");
-  ui_def_but_icon(
-      but,
-      ED_assetlist_asset_preview_icon_id_request(&list_data->asset_library_ref, asset_handle),
-      /* NOLINTNEXTLINE: bugprone-suspicious-enum-usage */
-      UI_HAS_ICON | UI_BUT_ICON_PREVIEW);
-  if (!ui_list->dyn_data->custom_drag_optype) {
-    asset_view_item_but_drag_set(but, list_data, asset_handle);
-=======
-  /* TODO ED_fileselect_init_layout(). Share somehow? */
-  const float size_x = (96.0f / 20.0f) * UI_UNIT_X;
-  const float size_y = (96.0f / 20.0f) * UI_UNIT_Y - (show_names ? 0 : UI_UNIT_Y);
   uiBut *but = uiDefIconTextBut(block,
                                 UI_BTYPE_PREVIEW_TILE,
                                 0,
-                                ED_asset_handle_get_preview_icon_id(&asset_handle),
+                                ED_assetlist_asset_preview_icon_id_request(&list_data->asset_library_ref, asset_handle),
                                 show_names ? ED_asset_handle_get_name(&asset_handle) : "",
                                 0,
                                 0,
@@ -136,13 +108,11 @@
                                 0,
                                 0,
                                 "");
-  ui_def_but_icon(but,
-                  ED_asset_handle_get_preview_icon_id(&asset_handle),
+  ui_def_but_icon(but,ED_assetlist_asset_preview_icon_id_request(&list_data->asset_library_ref, asset_handle),
                   /* NOLINTNEXTLINE: bugprone-suspicious-enum-usage */
                   UI_HAS_ICON | UI_BUT_ICON_PREVIEW);
   if (!ui_list->dyn_data->custom_drag_optype) {
     asset_view_item_but_drag_set(but, &asset_handle);
->>>>>>> 892f9852
   }
 }
 
@@ -227,18 +197,10 @@
 
   RNA_property_collection_clear(&assets_dataptr, assets_prop);
 
-<<<<<<< HEAD
-  ED_assetlist_iterate(asset_library_ref, [&](AssetHandle &asset) {
-    if (!ED_asset_filter_matches_asset(&filter_settings, &asset)) {
-      /* Don't do anything else, but return true to continue iterating. */
-      return true;
-    }
-=======
   ED_assetlist_iterate(asset_library_ref, [&](AssetHandle /*asset*/) {
     /* XXX creating a dummy #RNA_AssetHandle collection item. It's #file_data will be null. This is
      * because the #FileDirEntry may be freed while iterating, there's a cache for them with a
      * maximum size. Further code will query as needed it using the collection index. */
->>>>>>> 892f9852
 
     PointerRNA itemptr, fileptr;
     RNA_property_collection_add(&assets_dataptr, assets_prop, &itemptr);
