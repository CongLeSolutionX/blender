/* SPDX-FileCopyrightText: 2023 Blender Authors
 *
 * SPDX-License-Identifier: GPL-2.0-or-later */

/** \file
 * \ingroup edinterface
 */

#include "AS_asset_representation.hh"

#include "DNA_space_types.h"
#include "DNA_userdef_types.h"

#include "BKE_screen.h"

#include "BLI_path_util.h"
#include "BLI_string.h"
#include "BLI_string_ref.hh"

#include "BLO_readfile.h"

#include "ED_asset.hh"
#include "ED_screen.hh"

#include "MEM_guardedalloc.h"

#include "RNA_access.hh"
#include "RNA_prototypes.h"

#include "UI_interface.hh"

#include "WM_api.hh"
#include "WM_types.hh"

#include "interface_intern.hh"

using namespace blender;

struct AssetViewListData {
  AssetLibraryReference asset_library_ref;
  AssetFilterSettings filter_settings;
  bScreen *screen;
  bool show_names;
};

static void asset_view_item_but_drag_set(uiBut *but, AssetHandle *asset_handle)
{
  blender::asset_system::AssetRepresentation *asset = ED_asset_handle_get_representation(
      asset_handle);

  ID *id = asset->local_id();
  if (id != nullptr) {
    UI_but_drag_set_id(but, id);
    return;
  }

  BIFIconID preview_icon_id = ED_assetlist_asset_preview_icon_id_request(asset_handle);
  const eAssetImportMethod import_method = asset->get_import_method().value_or(
      ASSET_IMPORT_APPEND_REUSE);

  ImBuf *imbuf = ED_assetlist_asset_image_get(asset_handle);
  UI_but_drag_set_asset(but, asset, import_method, preview_icon_id, imbuf, 1.0f);
}

static void asset_view_draw_item(uiList *ui_list,
                                 const bContext * /*C*/,
                                 uiLayout *layout,
                                 PointerRNA * /*dataptr*/,
                                 PointerRNA * /*itemptr*/,
                                 int /*icon*/,
                                 PointerRNA * /*active_dataptr*/,
                                 const char * /*active_propname*/,
                                 int index,
                                 int /*flt_flag*/)
{
  AssetViewListData *list_data = (AssetViewListData *)ui_list->dyn_data->customdata;

  AssetHandle *asset_handle = ED_assetlist_asset_handle_get_by_index(&list_data->asset_library_ref,
                                                                     index);

<<<<<<< HEAD
  PointerRNA file_ptr;
  RNA_pointer_create(&list_data->screen->id,
                     &RNA_FileSelectEntry,
                     const_cast<FileDirEntry *>(asset_handle->file_data),
                     &file_ptr);
=======
  PointerRNA file_ptr = RNA_pointer_create(&list_data->screen->id,
                                           &RNA_FileSelectEntry,
                                           const_cast<FileDirEntry *>(asset_handle.file_data));
>>>>>>> fb5629ad
  uiLayoutSetContextPointer(layout, "active_file", &file_ptr);

  uiBlock *block = uiLayoutGetBlock(layout);
  const bool show_names = list_data->show_names;
  const float size_x = UI_preview_tile_size_x();
  const float size_y = show_names ? UI_preview_tile_size_y() : UI_preview_tile_size_y_no_label();
  uiBut *but = uiDefIconTextBut(
      block,
      UI_BTYPE_PREVIEW_TILE,
      0,
      ED_assetlist_asset_preview_icon_id_request(asset_handle),
      show_names ? ED_asset_handle_get_representation(asset_handle)->get_name().c_str() : "",
      0,
      0,
      size_x,
      size_y,
      nullptr,
      0,
      0,
      0,
      0,
      "");
  ui_def_but_icon(but,
                  ED_assetlist_asset_preview_icon_id_request(asset_handle),
                  /* NOLINTNEXTLINE: bugprone-suspicious-enum-usage */
                  UI_HAS_ICON | UI_BUT_ICON_PREVIEW);
  but->emboss = UI_EMBOSS_NONE;
  if (!ui_list->dyn_data->custom_drag_optype) {
    asset_view_item_but_drag_set(but, asset_handle);
  }
}

static void asset_view_filter_items(uiList *ui_list,
                                    const bContext *C,
                                    PointerRNA *dataptr,
                                    const char *propname)
{
  AssetViewListData *list_data = (AssetViewListData *)ui_list->dyn_data->customdata;
  AssetFilterSettings &filter_settings = list_data->filter_settings;

  uiListNameFilter name_filter(*ui_list);

  UI_list_filter_and_sort_items(
      ui_list,
      C,
      [&name_filter, list_data, &filter_settings](
          const PointerRNA &itemptr, blender::StringRefNull name, int index) {
        asset_system::AssetRepresentation *asset = ED_assetlist_asset_get_by_index(
            list_data->asset_library_ref, index);

        if (!ED_asset_filter_matches_asset(&filter_settings, *asset)) {
          return UI_LIST_ITEM_NEVER_SHOW;
        }
        return name_filter(itemptr, name, index);
      },
      dataptr,
      propname,
      [list_data](const PointerRNA & /*itemptr*/, int index) -> std::string {
        asset_system::AssetRepresentation *asset = ED_assetlist_asset_get_by_index(
            list_data->asset_library_ref, index);

        return asset->get_name();
      });
}

static void asset_view_listener(uiList *ui_list, wmRegionListenerParams *params)
{
  const AssetViewListData *list_data = (AssetViewListData *)ui_list->dyn_data->customdata;
  const wmNotifier *notifier = params->notifier;

  switch (notifier->category) {
    case NC_ID: {
      if (ELEM(notifier->action, NA_RENAME)) {
        ED_assetlist_storage_tag_main_data_dirty();
      }
      break;
    }
  }

  if (ED_assetlist_listen(&list_data->asset_library_ref, params->notifier)) {
    ED_region_tag_redraw(params->region);
  }
}

uiListType *UI_UL_asset_view()
{
  uiListType *list_type = (uiListType *)MEM_callocN(sizeof(*list_type), __func__);

  STRNCPY(list_type->idname, "UI_UL_asset_view");
  list_type->draw_item = asset_view_draw_item;
  list_type->filter_items = asset_view_filter_items;
  list_type->listener = asset_view_listener;

  return list_type;
}

static void populate_asset_collection(const AssetLibraryReference &asset_library_ref,
                                      PointerRNA &assets_dataptr,
                                      const char *assets_propname)
{
  PropertyRNA *assets_prop = RNA_struct_find_property(&assets_dataptr, assets_propname);
  if (!assets_prop) {
    RNA_warning("Asset collection not found");
    return;
  }
  if (RNA_property_type(assets_prop) != PROP_COLLECTION) {
    RNA_warning("Expected a collection property");
    return;
  }
  if (!RNA_struct_is_a(RNA_property_pointer_type(&assets_dataptr, assets_prop), &RNA_AssetHandle))
  {
    RNA_warning("Expected a collection property for AssetHandle items");
    return;
  }

  RNA_property_collection_clear(&assets_dataptr, assets_prop);

  ED_assetlist_iterate(asset_library_ref, [&](AssetHandle /*asset*/) {
    /* XXX creating a dummy #RNA_AssetHandle collection item. It's #file_data will be null. This is
     * because the #FileDirEntry may be freed while iterating, there's a cache for them with a
     * maximum size. Further code will query as needed it using the collection index. */

    PointerRNA itemptr;
    RNA_property_collection_add(&assets_dataptr, assets_prop, &itemptr);
    PointerRNA fileptr = RNA_pointer_create(nullptr, &RNA_FileSelectEntry, nullptr);
    RNA_pointer_set(&itemptr, "file_data", fileptr);

    return true;
  });
}

void uiTemplateAssetView(uiLayout *layout,
                         const bContext *C,
                         const char *list_id,
                         PointerRNA *asset_library_dataptr,
                         const char *asset_library_propname,
                         PointerRNA *assets_dataptr,
                         const char *assets_propname,
                         PointerRNA *active_dataptr,
                         const char *active_propname,
                         const AssetFilterSettings *filter_settings,
                         const int display_flags,
                         const char *activate_opname,
                         PointerRNA *r_activate_op_properties,
                         const char *drag_opname,
                         PointerRNA *r_drag_op_properties)
{
  if (!list_id || !list_id[0]) {
    RNA_warning("Asset view needs a valid identifier");
    return;
  }

  uiLayout *col = uiLayoutColumn(layout, false);

  PropertyRNA *asset_library_prop = RNA_struct_find_property(asset_library_dataptr,
                                                             asset_library_propname);
  AssetLibraryReference asset_library_ref = ED_asset_library_reference_from_enum_value(
      RNA_property_enum_get(asset_library_dataptr, asset_library_prop));

  uiLayout *row = uiLayoutRow(col, true);
  if ((display_flags & UI_TEMPLATE_ASSET_DRAW_NO_LIBRARY) == 0) {
    uiItemFullR(row,
                asset_library_dataptr,
                asset_library_prop,
                RNA_NO_INDEX,
                0,
                UI_ITEM_NONE,
                "",
                ICON_NONE);
    if (asset_library_ref.type != ASSET_LIBRARY_LOCAL) {
      uiItemO(row, "", ICON_FILE_REFRESH, "ASSET_OT_library_refresh");
    }
  }

  ED_assetlist_storage_fetch(&asset_library_ref, C);
  const int tot_items = ED_assetlist_size(&asset_library_ref);

  populate_asset_collection(asset_library_ref, *assets_dataptr, assets_propname);

  AssetViewListData *list_data = (AssetViewListData *)MEM_mallocN(sizeof(*list_data),
                                                                  "AssetViewListData");
  list_data->asset_library_ref = asset_library_ref;
  list_data->filter_settings = *filter_settings;
  list_data->screen = CTX_wm_screen(C);
  list_data->show_names = (display_flags & UI_TEMPLATE_ASSET_DRAW_NO_NAMES) == 0;

  uiTemplateListFlags template_list_flags = UI_TEMPLATE_LIST_NO_GRIP;
  if ((display_flags & UI_TEMPLATE_ASSET_DRAW_NO_NAMES) != 0) {
    template_list_flags |= UI_TEMPLATE_LIST_NO_NAMES;
  }
  if ((display_flags & UI_TEMPLATE_ASSET_DRAW_NO_FILTER) != 0) {
    template_list_flags |= UI_TEMPLATE_LIST_NO_FILTER_OPTIONS;
  }

  uiLayout *subcol = uiLayoutColumn(col, false);

  uiLayoutSetScaleX(subcol, 0.8f);
  uiLayoutSetScaleY(subcol, 0.8f);

  /* TODO can we have some kind of model-view API to handle referencing, filtering and lazy loading
   * (of previews) of the items? */
  uiList *list = uiTemplateList_ex(subcol,
                                   C,
                                   "UI_UL_asset_view",
                                   list_id,
                                   assets_dataptr,
                                   assets_propname,
                                   active_dataptr,
                                   active_propname,
                                   nullptr,
                                   tot_items,
                                   0,
                                   UILST_LAYOUT_BIG_PREVIEW_GRID,
                                   0,
                                   template_list_flags,
                                   list_data);
  if (!list) {
    /* List creation failed. */
    MEM_freeN(list_data);
    return;
  }

  if (activate_opname) {
    PointerRNA *ptr = UI_list_custom_activate_operator_set(
        list, activate_opname, r_activate_op_properties != nullptr);
    if (r_activate_op_properties && ptr) {
      *r_activate_op_properties = *ptr;
    }
  }
  if (drag_opname) {
    PointerRNA *ptr = UI_list_custom_drag_operator_set(
        list, drag_opname, r_drag_op_properties != nullptr);
    if (r_drag_op_properties && ptr) {
      *r_drag_op_properties = *ptr;
    }
  }
}<|MERGE_RESOLUTION|>--- conflicted
+++ resolved
@@ -78,17 +78,9 @@
   AssetHandle *asset_handle = ED_assetlist_asset_handle_get_by_index(&list_data->asset_library_ref,
                                                                      index);
 
-<<<<<<< HEAD
-  PointerRNA file_ptr;
-  RNA_pointer_create(&list_data->screen->id,
-                     &RNA_FileSelectEntry,
-                     const_cast<FileDirEntry *>(asset_handle->file_data),
-                     &file_ptr);
-=======
   PointerRNA file_ptr = RNA_pointer_create(&list_data->screen->id,
                                            &RNA_FileSelectEntry,
-                                           const_cast<FileDirEntry *>(asset_handle.file_data));
->>>>>>> fb5629ad
+                                           const_cast<FileDirEntry *>(asset_handle->file_data));
   uiLayoutSetContextPointer(layout, "active_file", &file_ptr);
 
   uiBlock *block = uiLayoutGetBlock(layout);
