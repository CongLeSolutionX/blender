/* SPDX-FileCopyrightText: 2023 Blender Authors
 *
 * SPDX-License-Identifier: GPL-2.0-or-later */

/** \file
 * \ingroup edinterface
 */

#include "DNA_userdef_types.h"
#include "DNA_windowmanager_types.h"

#include "BKE_context.hh"

#include "BLT_translation.h"

#include "GPU_immediate.h"

#include "interface_intern.hh"

#include "UI_interface.hh"

#include "WM_api.hh"
#include "WM_types.hh"

#include "UI_tree_view.hh"

namespace blender::ui {

static int unpadded_item_height()
{
  return UI_UNIT_Y;
}
static int padded_item_height()
{
  const uiStyle *style = UI_style_get_dpi();
  return unpadded_item_height() + style->buttonspacey;
}

/* ---------------------------------------------------------------------- */

AbstractTreeViewItem &TreeViewItemContainer::add_tree_item(
    std::unique_ptr<AbstractTreeViewItem> item)
{
  children_.append(std::move(item));

  /* The first item that will be added to the root sets this. */
  if (root_ == nullptr) {
    root_ = this;
  }
  AbstractTreeView &tree_view = static_cast<AbstractTreeView &>(*root_);
  AbstractTreeViewItem &added_item = *children_.last();
  added_item.root_ = root_;
  tree_view.register_item(added_item);

  if (root_ != this) {
    /* Any item that isn't the root can be assumed to the a #AbstractTreeViewItem. Not entirely
     * nice to static_cast this, but well... */
    added_item.parent_ = static_cast<AbstractTreeViewItem *>(this);
  }

  return added_item;
}

void TreeViewItemContainer::foreach_item_recursive(ItemIterFn iter_fn, IterOptions options) const
{
  for (const auto &child : children_) {
    bool skip = false;
    if (bool(options & IterOptions::SkipFiltered) && !child->is_filtered_visible_cached()) {
      skip = true;
    }

    if (!skip) {
      iter_fn(*child);
    }

    if (bool(options & IterOptions::SkipCollapsed) && child->is_collapsed()) {
      continue;
    }

    child->foreach_item_recursive(iter_fn, options);
  }
}

/* ---------------------------------------------------------------------- */

/* Implementation for the base class virtual function. More specialized iterators below. */
void AbstractTreeView::foreach_view_item(FunctionRef<void(AbstractViewItem &)> iter_fn) const
{
  foreach_item_recursive(iter_fn);
}

void AbstractTreeView::foreach_item(ItemIterFn iter_fn, IterOptions options) const
{
  foreach_item_recursive(iter_fn, options);
}

AbstractTreeViewItem *AbstractTreeView::find_hovered(const ARegion &region, const int2 &xy)
{
  AbstractTreeViewItem *hovered_item = nullptr;
  foreach_item_recursive(
      [&](AbstractTreeViewItem &item) {
        if (hovered_item) {
          return;
        }

        std::optional<rctf> win_rect = item.get_win_rect(region);
        if (win_rect && BLI_rctf_isect_y(&*win_rect, xy[1])) {
          hovered_item = &item;
        }
      },
      IterOptions::SkipCollapsed | IterOptions::SkipFiltered);

  return hovered_item;
}

void AbstractTreeView::set_min_rows(int min_rows)
{
  min_rows_ = min_rows;
}

AbstractTreeViewItem *AbstractTreeView::find_last_visible_descendant(
    const AbstractTreeViewItem &parent) const
{
  if (parent.is_collapsed()) {
    return nullptr;
  }

  AbstractTreeViewItem *last_descendant = parent.children_.last().get();
  while (!last_descendant->children_.is_empty() && !last_descendant->is_collapsed()) {
    last_descendant = last_descendant->children_.last().get();
  }

  return last_descendant;
}

void AbstractTreeView::draw_hierarchy_lines_recursive(const ARegion &region,
                                                      const TreeViewOrItem &parent,
                                                      const uint pos,
                                                      const float aspect) const
{
  for (const auto &item : parent.children_) {
    if (!item->is_collapsible() || item->is_collapsed()) {
      continue;
    }

    draw_hierarchy_lines_recursive(region, *item, pos, aspect);

    const AbstractTreeViewItem *first_descendant = item->children_.first().get();
    const AbstractTreeViewItem *last_descendant = find_last_visible_descendant(*item);
    if (!first_descendant->view_item_but_ || !last_descendant || !last_descendant->view_item_but_)
    {
      return;
    }
    const uiButViewItem &first_child_but = *first_descendant->view_item_button();
    const uiButViewItem &last_child_but = *last_descendant->view_item_button();

    BLI_assert(first_child_but.block == last_child_but.block);
    const uiBlock *block = first_child_but.block;

    rcti first_child_rect;
    ui_but_to_pixelrect(&first_child_rect, &region, block, &first_child_but);
    rcti last_child_rect;
    ui_but_to_pixelrect(&last_child_rect, &region, block, &last_child_but);

<<<<<<< HEAD
    const float x = first_child_rect.xmin +
                    ((first_descendant->indent_width() - (6.5f * UI_SCALE_FAC)) / aspect);
    const int first_child_top = first_child_rect.ymax + (4.0f * UI_SCALE_FAC / aspect);
    const int last_child_bottom = last_child_rect.ymin + (2.0f * UI_SCALE_FAC / aspect);

    immBegin(GPU_PRIM_LINE_STRIP, 3);
    immVertex2f(pos, x, first_child_top);
    immVertex2f(pos, x, last_child_bottom);
    immVertex2f(pos, x + (UI_UNIT_X * 0.2f / aspect), last_child_bottom);
=======
    /* Small vertical padding. */
    const short line_padding = UI_UNIT_Y / 4.0f / aspect;
    const float x = first_child_rect.xmin + ((first_descendant->indent_width() -
                                              (0.5f * UI_ICON_SIZE) + U.pixelsize + UI_SCALE_FAC) /
                                             aspect);
    immBegin(GPU_PRIM_LINES, 2);
    immVertex2f(pos, x, first_child_rect.ymax - line_padding);
    immVertex2f(pos, x, last_child_rect.ymin + line_padding);
>>>>>>> ba096bae
    immEnd();
  }
}

void AbstractTreeView::draw_hierarchy_lines(const ARegion &region) const
{
  const float aspect = BLI_rctf_size_y(&region.v2d.cur) / (BLI_rcti_size_y(&region.v2d.mask) + 1);

  GPUVertFormat *format = immVertexFormat();
  uint pos = GPU_vertformat_attr_add(format, "pos", GPU_COMP_F32, 2, GPU_FETCH_FLOAT);
<<<<<<< HEAD
  immBindBuiltinProgram(GPU_SHADER_3D_UNIFORM_COLOR);
  immUniformThemeColorAlpha(TH_TEXT, 0.3f);
=======
  uchar col[4];

  immBindBuiltinProgram(GPU_SHADER_3D_LINE_DASHED_UNIFORM_COLOR);

  float viewport_size[4];
  GPU_viewport_size_get_f(viewport_size);
  immUniform2f("viewport_size", viewport_size[2] / UI_SCALE_FAC, viewport_size[3] / UI_SCALE_FAC);
  immUniform1i("colors_len", 0); /* "simple"  mode */
  immUniform1f("dash_width", 8.0f);
  /* >= is 1.0 for un-dashed lines. */
  immUniform1f("udash_factor", 1.0f);
  UI_GetThemeColorBlend3ubv(TH_BACK, TH_TEXT, 0.4f, col);
  col[3] = 255;
  immUniformColor4ubv(col);
>>>>>>> ba096bae

  GPU_line_width(1.0f / aspect);
  GPU_blend(GPU_BLEND_ALPHA);
  draw_hierarchy_lines_recursive(region, *this, pos, aspect);
  GPU_blend(GPU_BLEND_NONE);

  immUnbindProgram();
}

void AbstractTreeView::draw_overlays(const ARegion &region) const
{
  draw_hierarchy_lines(region);
}

void AbstractTreeView::update_children_from_old(const AbstractView &old_view)
{
  const AbstractTreeView &old_tree_view = dynamic_cast<const AbstractTreeView &>(old_view);

  update_children_from_old_recursive(*this, old_tree_view);
}

void AbstractTreeView::update_children_from_old_recursive(const TreeViewOrItem &new_items,
                                                          const TreeViewOrItem &old_items)
{
  for (const auto &new_item : new_items.children_) {
    AbstractTreeViewItem *matching_old_item = find_matching_child(*new_item, old_items);
    if (!matching_old_item) {
      continue;
    }

    new_item->update_from_old(*matching_old_item);

    /* Recurse into children of the matched item. */
    update_children_from_old_recursive(*new_item, *matching_old_item);
  }
}

AbstractTreeViewItem *AbstractTreeView::find_matching_child(
    const AbstractTreeViewItem &lookup_item, const TreeViewOrItem &items)
{
  for (const auto &iter_item : items.children_) {
    if (lookup_item.matches(*iter_item)) {
      /* We have a matching item! */
      return iter_item.get();
    }
  }

  return nullptr;
}

/* ---------------------------------------------------------------------- */

TreeViewItemDropTarget::TreeViewItemDropTarget(AbstractTreeViewItem &view_item,
                                               DropBehavior behavior)
    : view_item_(view_item), behavior_(behavior)
{
}

std::optional<DropLocation> TreeViewItemDropTarget::choose_drop_location(
    const ARegion &region, const wmEvent &event) const
{
  if (behavior_ == DropBehavior::Insert) {
    return DropLocation::Into;
  }

  std::optional<rctf> win_rect = view_item_.get_win_rect(region);
  if (!win_rect) {
    BLI_assert_unreachable();
    return std::nullopt;
  }
  const float item_height = BLI_rctf_size_y(&*win_rect);

  BLI_assert(ELEM(behavior_, DropBehavior::Reorder, DropBehavior::ReorderAndInsert));

  const int segment_count =
      (behavior_ == DropBehavior::Reorder) ?
          /* Divide into upper (insert before) and lower (insert after) half. */
          2 :
          /* Upper (insert before), middle (insert into) and lower (insert after) third. */
          3;
  const float segment_height = item_height / segment_count;

  if (event.xy[1] - win_rect->ymin > (item_height - segment_height)) {
    return DropLocation::Before;
  }
  if (event.xy[1] - win_rect->ymin <= segment_height) {
    if (behavior_ == DropBehavior::ReorderAndInsert && view_item_.is_collapsible() &&
        !view_item_.is_collapsed())
    {
      /* Special case: Dropping at the lower 3rd of an uncollapsed item should insert into it, not
       * after. */
      return DropLocation::Into;
    }
    return DropLocation::After;
  }

  BLI_assert(behavior_ == DropBehavior::ReorderAndInsert);
  return DropLocation::Into;
}

/* ---------------------------------------------------------------------- */

void AbstractTreeViewItem::tree_row_click_fn(bContext *C, void *but_arg1, void * /*arg2*/)
{
  uiButViewItem *item_but = (uiButViewItem *)but_arg1;
  AbstractTreeViewItem &tree_item = reinterpret_cast<AbstractTreeViewItem &>(*item_but->view_item);

  tree_item.activate(*C);
  /* Not only activate the item, also show its children. Maybe this should be optional, or
   * controlled by the specific tree-view. */
  tree_item.set_collapsed(false);
}

void AbstractTreeViewItem::add_treerow_button(uiBlock &block)
{
  /* For some reason a width > (UI_UNIT_X * 2) make the layout system use all available width. */
  view_item_but_ = (uiButViewItem *)uiDefBut(
      &block, UI_BTYPE_VIEW_ITEM, 0, "", 0, 0, UI_UNIT_X * 10, UI_UNIT_Y, nullptr, 0, 0, 0, 0, "");

  view_item_but_->view_item = reinterpret_cast<uiViewItemHandle *>(this);
  view_item_but_->draw_height = unpadded_item_height();
  UI_but_func_set(view_item_but_, tree_row_click_fn, view_item_but_, nullptr);
}

int AbstractTreeViewItem::indent_width() const
{
  return count_parents() * UI_ICON_SIZE;
}

void AbstractTreeViewItem::add_indent(uiLayout &row) const
{
  uiBlock *block = uiLayoutGetBlock(&row);
  uiLayout *subrow = uiLayoutRow(&row, true);
  uiLayoutSetFixedSize(subrow, true);

  uiDefBut(block, UI_BTYPE_SEPR, 0, "", 0, 0, indent_width(), 0, nullptr, 0.0, 0.0, 0, 0, "");

  if (!is_collapsible()) {
    uiDefBut(block,
             UI_BTYPE_SEPR,
             0,
             "",
             0,
             0,
             ((parent_) ? 0.7f : 0.25f) * UI_UNIT_X,
             0,
             nullptr,
             0.0,
             0.0,
             0,
             0,
             "");
  }

  /* Indent items without collapsing icon some more within their parent. Makes it clear that they
   * are actually nested and not just a row at the same level without a chevron. */



  if (!is_collapsible() && parent_) {
  }
  else if (!is_collapsible() && !parent_) {
  }

  /* Restore. */
  UI_block_layout_set_current(block, &row);
}

void AbstractTreeViewItem::collapse_chevron_click_fn(bContext *C,
                                                     void * /*but_arg1*/,
                                                     void * /*arg2*/)
{
  /* There's no data we could pass to this callback. It must be either the button itself or a
   * consistent address to match buttons over redraws. So instead of passing it somehow, just
   * lookup the hovered item via context here. */

  const wmWindow *win = CTX_wm_window(C);
  const ARegion *region = CTX_wm_menu(C) ? CTX_wm_menu(C) : CTX_wm_region(C);
  uiViewItemHandle *hovered_item_handle = UI_region_views_find_item_at(region,
                                                                       win->eventstate->xy);

  AbstractTreeViewItem *hovered_item = from_item_handle<AbstractTreeViewItem>(hovered_item_handle);
  BLI_assert(hovered_item != nullptr);

  hovered_item->toggle_collapsed();
  /* When collapsing an item with an active child, make this collapsed item active instead so the
   * active item stays visible. */
  if (hovered_item->has_active_child()) {
    hovered_item->activate(*C);
  }
}

void AbstractTreeViewItem::add_collapse_chevron(uiBlock &block) const
{
  if (!is_collapsible()) {
    return;
  }

  const BIFIconID icon = is_collapsed() ? ICON_TRIA_RIGHT : ICON_TRIA_DOWN;
  uiBut *but = uiDefIconBut(
      &block, UI_BTYPE_BUT_TOGGLE, 0, icon, 0, 0, UI_UNIT_X, UI_UNIT_Y, nullptr, 0, 0, 0, 0, "");
  /* Note that we're passing the tree-row button here, not the chevron one. */
  UI_but_func_set(but, collapse_chevron_click_fn, nullptr, nullptr);
  UI_but_flag_disable(but, UI_BUT_UNDO);
}

void AbstractTreeViewItem::add_rename_button(uiLayout &row)
{
  uiBlock *block = uiLayoutGetBlock(&row);
  eUIEmbossType previous_emboss = UI_block_emboss_get(block);

  uiLayoutRow(&row, false);
  /* Enable emboss for the text button. */
  UI_block_emboss_set(block, UI_EMBOSS);

  AbstractViewItem::add_rename_button(*block);

  UI_block_emboss_set(block, previous_emboss);
  UI_block_layout_set_current(block, &row);
}

bool AbstractTreeViewItem::has_active_child() const
{
  bool found = false;
  foreach_item_recursive([&found](const AbstractTreeViewItem &item) {
    if (item.is_active()) {
      found = true;
    }
  });

  return found;
}

bool AbstractTreeViewItem::supports_collapsing() const
{
  return true;
}

StringRef AbstractTreeViewItem::get_rename_string() const
{
  return label_;
}

bool AbstractTreeViewItem::rename(const bContext & /*C*/, StringRefNull new_name)
{
  /* It is important to update the label after renaming, so #AbstractTreeViewItem::matches_single()
   * recognizes the item. (It only compares labels by default.) */
  label_ = new_name;
  return true;
}

void AbstractTreeViewItem::update_from_old(const AbstractViewItem &old)
{
  AbstractViewItem::update_from_old(old);

  const AbstractTreeViewItem &old_tree_item = dynamic_cast<const AbstractTreeViewItem &>(old);
  is_open_ = old_tree_item.is_open_;
}

bool AbstractTreeViewItem::matches_single(const AbstractTreeViewItem &other) const
{
  return label_ == other.label_;
}

std::unique_ptr<DropTargetInterface> AbstractTreeViewItem::create_item_drop_target()
{
  return create_drop_target();
}

std::unique_ptr<TreeViewItemDropTarget> AbstractTreeViewItem::create_drop_target()
{
  return nullptr;
}

AbstractTreeView &AbstractTreeViewItem::get_tree_view() const
{
  return dynamic_cast<AbstractTreeView &>(get_view());
}

std::optional<rctf> AbstractTreeViewItem::get_win_rect(const ARegion &region) const
{
  uiButViewItem *item_but = view_item_button();
  if (!item_but) {
    return std::nullopt;
  }

  rctf win_rect;
  ui_block_to_window_rctf(&region, item_but->block, &win_rect, &item_but->rect);

  return win_rect;
}

int AbstractTreeViewItem::count_parents() const
{
  int i = 0;
  for (AbstractTreeViewItem *parent = parent_; parent; parent = parent->parent_) {
    i++;
  }
  return i;
}

bool AbstractTreeViewItem::set_state_active()
{
  if (AbstractViewItem::set_state_active()) {
    /* Make sure the active item is always visible. */
    ensure_parents_uncollapsed();
    return true;
  }

  return false;
}

bool AbstractTreeViewItem::is_hovered() const
{
  BLI_assert_msg(get_tree_view().is_reconstructed(),
                 "State can't be queried until reconstruction is completed");
  BLI_assert_msg(view_item_but_ != nullptr,
                 "Hovered state can't be queried before the tree row is being built");

  const uiViewItemHandle *this_item_handle = reinterpret_cast<const uiViewItemHandle *>(this);
  /* The new layout hasn't finished construction yet, so the final state of the button is unknown.
   * Get the matching button from the previous redraw instead. */
  uiButViewItem *old_item_but = ui_block_view_find_matching_view_item_but_in_old_block(
      view_item_but_->block, this_item_handle);
  return old_item_but && (old_item_but->flag & UI_HOVER);
}

bool AbstractTreeViewItem::is_collapsed() const
{
  BLI_assert_msg(get_tree_view().is_reconstructed(),
                 "State can't be queried until reconstruction is completed");
  return is_collapsible() && !is_open_;
}

void AbstractTreeViewItem::toggle_collapsed()
{
  is_open_ = !is_open_;
}

void AbstractTreeViewItem::set_collapsed(const bool collapsed)
{
  is_open_ = !collapsed;
}

bool AbstractTreeViewItem::is_collapsible() const
{
  if (children_.is_empty()) {
    return false;
  }
  return this->supports_collapsing();
}

void AbstractTreeViewItem::ensure_parents_uncollapsed()
{
  for (AbstractTreeViewItem *parent = parent_; parent; parent = parent->parent_) {
    parent->set_collapsed(false);
  }
}

bool AbstractTreeViewItem::matches(const AbstractViewItem &other) const
{
  const AbstractTreeViewItem &other_tree_item = dynamic_cast<const AbstractTreeViewItem &>(other);

  if (!matches_single(other_tree_item)) {
    return false;
  }
  if (count_parents() != other_tree_item.count_parents()) {
    return false;
  }

  for (AbstractTreeViewItem *parent = parent_, *other_parent = other_tree_item.parent_;
       parent && other_parent;
       parent = parent->parent_, other_parent = other_parent->parent_)
  {
    if (!parent->matches_single(*other_parent)) {
      return false;
    }
  }

  return true;
}

/* ---------------------------------------------------------------------- */

class TreeViewLayoutBuilder {
  uiBlock &block_;

  friend TreeViewBuilder;

 public:
  void build_from_tree(const AbstractTreeView &tree_view);
  void build_row(AbstractTreeViewItem &item) const;

  uiBlock &block() const;
  uiLayout &current_layout() const;

 private:
  /* Created through #TreeViewBuilder (friend class). */
  TreeViewLayoutBuilder(uiLayout &layout);
};

TreeViewLayoutBuilder::TreeViewLayoutBuilder(uiLayout &layout) : block_(*uiLayoutGetBlock(&layout))
{
}

void TreeViewLayoutBuilder::build_from_tree(const AbstractTreeView &tree_view)
{
  uiLayout &parent_layout = current_layout();

  uiLayout *box = uiLayoutBox(&parent_layout);
  uiLayoutColumn(box, true);

  tree_view.foreach_item([this](AbstractTreeViewItem &item) { build_row(item); },
                         AbstractTreeView::IterOptions::SkipCollapsed |
                             AbstractTreeView::IterOptions::SkipFiltered);

  UI_block_layout_set_current(&block(), &parent_layout);
}

void TreeViewLayoutBuilder::build_row(AbstractTreeViewItem &item) const
{
  uiBlock &block_ = block();

  uiLayout &prev_layout = current_layout();
  eUIEmbossType previous_emboss = UI_block_emboss_get(&block_);

  uiLayout *overlap = uiLayoutOverlap(&prev_layout);

  if (!item.is_interactive_) {
    uiLayoutSetActive(overlap, false);
  }
  /* Scale the layout for the padded height. Widgets will be vertically centered then. */
  uiLayoutSetScaleY(overlap, float(padded_item_height()) / UI_UNIT_Y);

  uiLayout *row = uiLayoutRow(overlap, false);
  /* Enable emboss for mouse hover highlight. */
  uiLayoutSetEmboss(row, UI_EMBOSS);
  /* Every item gets one! Other buttons can be overlapped on top. */
  item.add_treerow_button(block_);

  /* After adding tree-row button (would disable hover highlighting). */
  UI_block_emboss_set(&block_, UI_EMBOSS_NONE);

  row = uiLayoutRow(overlap, true);
  item.add_indent(*row);
  item.add_collapse_chevron(block_);

  if (item.is_renaming()) {
    item.add_rename_button(*row);
  }
  else {
    item.build_row(*row);
  }

  UI_block_emboss_set(&block_, previous_emboss);
  UI_block_layout_set_current(&block_, &prev_layout);
}

uiBlock &TreeViewLayoutBuilder::block() const
{
  return block_;
}

uiLayout &TreeViewLayoutBuilder::current_layout() const
{
  return *block().curlayout;
}

/* ---------------------------------------------------------------------- */

void TreeViewBuilder::ensure_min_rows_items(AbstractTreeView &tree_view)
{
  int tot_visible_items = 0;
  tree_view.foreach_item(
      [&tot_visible_items](AbstractTreeViewItem & /*item*/) { tot_visible_items++; },
      AbstractTreeView::IterOptions::SkipCollapsed | AbstractTreeView::IterOptions::SkipFiltered);

  if (tot_visible_items >= tree_view.min_rows_) {
    return;
  }

  for (int i = 0; i < (tree_view.min_rows_ - tot_visible_items); i++) {
    BasicTreeViewItem &new_item = tree_view.add_tree_item<BasicTreeViewItem>("");
    new_item.disable_interaction();
  }
}

void TreeViewBuilder::build_tree_view(AbstractTreeView &tree_view, uiLayout &layout)
{
  uiBlock &block = *uiLayoutGetBlock(&layout);

  tree_view.build_tree();
  tree_view.update_from_old(block);
  tree_view.change_state_delayed();

  ensure_min_rows_items(tree_view);

  /* Ensure the given layout is actually active. */
  UI_block_layout_set_current(&block, &layout);

  TreeViewLayoutBuilder builder(layout);
  builder.build_from_tree(tree_view);
}

/* ---------------------------------------------------------------------- */

BasicTreeViewItem::BasicTreeViewItem(StringRef label, BIFIconID icon_) : icon(icon_)
{
  label_ = label;
}

void BasicTreeViewItem::build_row(uiLayout &row)
{
  add_label(row);
}

void BasicTreeViewItem::add_label(uiLayout &layout, StringRefNull label_override)
{
  const StringRefNull label = label_override.is_empty() ? StringRefNull(label_) : label_override;

  /* Some padding for labels without collapse chevron and no icon. Looks weird without. */
  if (icon == ICON_NONE && !is_collapsible()) {
    uiItemS_ex(&layout, 0.8f);
  }
  uiItemL(&layout, IFACE_(label.c_str()), icon);
}

void BasicTreeViewItem::on_activate(bContext &C)
{
  if (activate_fn_) {
    activate_fn_(C, *this);
  }
}

void BasicTreeViewItem::set_on_activate_fn(ActivateFn fn)
{
  activate_fn_ = fn;
}

void BasicTreeViewItem::set_is_active_fn(IsActiveFn is_active_fn)
{
  is_active_fn_ = is_active_fn;
}

std::optional<bool> BasicTreeViewItem::should_be_active() const
{
  if (is_active_fn_) {
    return is_active_fn_();
  }
  return std::nullopt;
}

}  // namespace blender::ui<|MERGE_RESOLUTION|>--- conflicted
+++ resolved
@@ -162,7 +162,6 @@
     rcti last_child_rect;
     ui_but_to_pixelrect(&last_child_rect, &region, block, &last_child_but);
 
-<<<<<<< HEAD
     const float x = first_child_rect.xmin +
                     ((first_descendant->indent_width() - (6.5f * UI_SCALE_FAC)) / aspect);
     const int first_child_top = first_child_rect.ymax + (4.0f * UI_SCALE_FAC / aspect);
@@ -172,16 +171,6 @@
     immVertex2f(pos, x, first_child_top);
     immVertex2f(pos, x, last_child_bottom);
     immVertex2f(pos, x + (UI_UNIT_X * 0.2f / aspect), last_child_bottom);
-=======
-    /* Small vertical padding. */
-    const short line_padding = UI_UNIT_Y / 4.0f / aspect;
-    const float x = first_child_rect.xmin + ((first_descendant->indent_width() -
-                                              (0.5f * UI_ICON_SIZE) + U.pixelsize + UI_SCALE_FAC) /
-                                             aspect);
-    immBegin(GPU_PRIM_LINES, 2);
-    immVertex2f(pos, x, first_child_rect.ymax - line_padding);
-    immVertex2f(pos, x, last_child_rect.ymin + line_padding);
->>>>>>> ba096bae
     immEnd();
   }
 }
@@ -192,25 +181,8 @@
 
   GPUVertFormat *format = immVertexFormat();
   uint pos = GPU_vertformat_attr_add(format, "pos", GPU_COMP_F32, 2, GPU_FETCH_FLOAT);
-<<<<<<< HEAD
   immBindBuiltinProgram(GPU_SHADER_3D_UNIFORM_COLOR);
   immUniformThemeColorAlpha(TH_TEXT, 0.3f);
-=======
-  uchar col[4];
-
-  immBindBuiltinProgram(GPU_SHADER_3D_LINE_DASHED_UNIFORM_COLOR);
-
-  float viewport_size[4];
-  GPU_viewport_size_get_f(viewport_size);
-  immUniform2f("viewport_size", viewport_size[2] / UI_SCALE_FAC, viewport_size[3] / UI_SCALE_FAC);
-  immUniform1i("colors_len", 0); /* "simple"  mode */
-  immUniform1f("dash_width", 8.0f);
-  /* >= is 1.0 for un-dashed lines. */
-  immUniform1f("udash_factor", 1.0f);
-  UI_GetThemeColorBlend3ubv(TH_BACK, TH_TEXT, 0.4f, col);
-  col[3] = 255;
-  immUniformColor4ubv(col);
->>>>>>> ba096bae
 
   GPU_line_width(1.0f / aspect);
   GPU_blend(GPU_BLEND_ALPHA);
@@ -368,8 +340,6 @@
   /* Indent items without collapsing icon some more within their parent. Makes it clear that they
    * are actually nested and not just a row at the same level without a chevron. */
 
-
-
   if (!is_collapsible() && parent_) {
   }
   else if (!is_collapsible() && !parent_) {
