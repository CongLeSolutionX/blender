/* SPDX-FileCopyrightText: 2023 Blender Authors
 *
 * SPDX-License-Identifier: GPL-2.0-or-later */

/** \file
 * \ingroup edinterface
 */

#include <cfloat>
#include <cmath>
#include <limits>
#include <stdexcept>

#include "BKE_icons.h"

#include "BLI_index_range.hh"

#include "WM_types.hh"

#include "RNA_access.hh"

#include "UI_interface.hh"
#include "interface_intern.hh"

#include "UI_grid_view.hh"

namespace blender::ui {

/* ---------------------------------------------------------------------- */

AbstractGridView::AbstractGridView() : style_(UI_preview_tile_size_x(), UI_preview_tile_size_y())
{
}

AbstractGridViewItem &AbstractGridView::add_item(std::unique_ptr<AbstractGridViewItem> item)
{
  items_.append(std::move(item));

  AbstractGridViewItem &added_item = *items_.last();
  item_map_.add(added_item.identifier_, &added_item);
  this->register_item(added_item);

  return added_item;
}

/* Implementation for the base class virtual function. More specialized iterators below. */
void AbstractGridView::foreach_view_item(FunctionRef<void(AbstractViewItem &)> iter_fn) const
{
  for (const auto &item_ptr : items_) {
    iter_fn(*item_ptr);
  }
}

void AbstractGridView::foreach_item(ItemIterFn iter_fn) const
{
  for (const auto &item_ptr : items_) {
    iter_fn(*item_ptr);
  }
}

void AbstractGridView::foreach_filtered_item(ItemIterFn iter_fn) const
{
  for (const auto &item_ptr : items_) {
    if (item_ptr->is_filtered_visible_cached()) {
      iter_fn(*item_ptr);
    }
  }
}

AbstractGridViewItem *AbstractGridView::find_matching_item(
    const AbstractGridViewItem &item_to_match, const AbstractGridView &view_to_search_in) const
{
  AbstractGridViewItem *const *match = view_to_search_in.item_map_.lookup_ptr(
      item_to_match.identifier_);
  BLI_assert(!match || item_to_match.matches(**match));

  return match ? *match : nullptr;
}

void AbstractGridView::update_children_from_old(const AbstractView &old_view)
{
  const AbstractGridView &old_grid_view = dynamic_cast<const AbstractGridView &>(old_view);

  foreach_item([this, &old_grid_view](AbstractGridViewItem &new_item) {
    const AbstractGridViewItem *matching_old_item = find_matching_item(new_item, old_grid_view);
    if (!matching_old_item) {
      return;
    }

    new_item.update_from_old(*matching_old_item);
  });
}

const GridViewStyle &AbstractGridView::get_style() const
{
  return style_;
}

int AbstractGridView::get_item_count() const
{
  return items_.size();
}

int AbstractGridView::get_item_count_filtered() const
{
  if (item_count_filtered_) {
    return *item_count_filtered_;
  }

  int i = 0;
  this->foreach_filtered_item([&i](const auto &) { i++; });

  BLI_assert(i <= this->get_item_count());
  item_count_filtered_ = i;
  return i;
}

void AbstractGridView::set_tile_size(int tile_width, int tile_height)
{
  style_.tile_width = tile_width;
  style_.tile_height = tile_height;
}

GridViewStyle::GridViewStyle(int width, int height) : tile_width(width), tile_height(height) {}

/* ---------------------------------------------------------------------- */

AbstractGridViewItem::AbstractGridViewItem(StringRef identifier) : identifier_(identifier) {}

bool AbstractGridViewItem::matches(const AbstractViewItem &other) const
{
  const AbstractGridViewItem &other_grid_item = dynamic_cast<const AbstractGridViewItem &>(other);
  return identifier_ == other_grid_item.identifier_;
}

void AbstractGridViewItem::grid_tile_click_fn(bContext *C, void *but_arg1, void * /*arg2*/)
{
  uiButViewItem *view_item_but = (uiButViewItem *)but_arg1;
  AbstractGridViewItem &grid_item = reinterpret_cast<AbstractGridViewItem &>(
      *view_item_but->view_item);

  grid_item.activate(*C);
}

void AbstractGridViewItem::add_grid_tile_button(uiBlock &block)
{
  const GridViewStyle &style = this->get_view().get_style();
  view_item_but_ = (uiButViewItem *)uiDefBut(&block,
                                             UI_BTYPE_VIEW_ITEM,
                                             0,
                                             "",
                                             0,
                                             0,
                                             style.tile_width,
                                             style.tile_height,
                                             nullptr,
                                             0,
                                             0,
                                             0,
                                             0,
                                             "");

  view_item_but_->view_item = reinterpret_cast<uiViewItemHandle *>(this);
  UI_but_func_set(view_item_but_, grid_tile_click_fn, view_item_but_, nullptr);
}

AbstractGridView &AbstractGridViewItem::get_view() const
{
  if (UNLIKELY(!view_)) {
    throw std::runtime_error(
        "Invalid state, item must be added through AbstractGridView::add_item()");
  }
  return dynamic_cast<AbstractGridView &>(*view_);
}

/* ---------------------------------------------------------------------- */

std::unique_ptr<DropTargetInterface> AbstractGridViewItem::create_item_drop_target()
{
  return create_drop_target();
}

std::unique_ptr<GridViewItemDropTarget> AbstractGridViewItem::create_drop_target()
{
  return nullptr;
}

GridViewItemDropTarget::GridViewItemDropTarget(AbstractGridView &view) : view_(view) {}

/* ---------------------------------------------------------------------- */

/**
 * Helper for only adding layout items for grid items that are actually in view. 3 main functions:
 * - #is_item_visible(): Query if an item of a given index is visible in the view (others should be
 * skipped when building the layout).
 * - #fill_layout_before_visible(): Add empty space to the layout before a visible row is drawn, so
 *   the layout height is the same as if all items were added (important to get the correct scroll
 *   height).
 * - #fill_layout_after_visible(): Same thing, just adds empty space for after the last visible
 *   row.
 *
 * Does two assumptions:
 * - Top-to-bottom flow (ymax = 0 and ymin < 0). If that's not good enough, View2D should
 *   probably provide queries for the scroll offset.
 * - Only vertical scrolling. For horizontal scrolling, spacers would have to be added on the
 *   side(s) as well.
 */
class BuildOnlyVisibleButtonsHelper {
  const View2D &v2d_;
  const AbstractGridView &grid_view_;
  const GridViewStyle &style_;
  const int cols_per_row_ = 0;
  /* Indices of items within the view. Calculated by constructor */
  IndexRange visible_items_range_{};

 public:
  BuildOnlyVisibleButtonsHelper(const View2D &v2d,
                                const AbstractGridView &grid_view,
                                int cols_per_row);

  bool is_item_visible(int item_idx) const;
  void fill_layout_before_visible(uiBlock &block) const;
  void fill_layout_after_visible(uiBlock &block) const;

 private:
  IndexRange get_visible_range() const;
  void add_spacer_button(uiBlock &block, int row_count) const;
};

BuildOnlyVisibleButtonsHelper::BuildOnlyVisibleButtonsHelper(const View2D &v2d,
                                                             const AbstractGridView &grid_view,
                                                             const int cols_per_row)
    : v2d_(v2d), grid_view_(grid_view), style_(grid_view.get_style()), cols_per_row_(cols_per_row)
{
  visible_items_range_ = this->get_visible_range();
}

IndexRange BuildOnlyVisibleButtonsHelper::get_visible_range() const
{
  int first_idx_in_view = 0;

  const float scroll_ofs_y = std::abs(v2d_.cur.ymax - v2d_.tot.ymax);
  if (!IS_EQF(scroll_ofs_y, 0)) {
    const int scrolled_away_rows = int(scroll_ofs_y) / style_.tile_height;

    first_idx_in_view = scrolled_away_rows * cols_per_row_;
  }

  const int view_height = BLI_rcti_size_y(&v2d_.mask);
  const int count_rows_in_view = std::max(view_height / style_.tile_height, 1);
  const int max_items_in_view = (count_rows_in_view + 1) * cols_per_row_;

  BLI_assert(max_items_in_view > 0);
  return IndexRange(first_idx_in_view, max_items_in_view);
}

bool BuildOnlyVisibleButtonsHelper::is_item_visible(const int item_idx) const
{
  return visible_items_range_.contains(item_idx);
}

void BuildOnlyVisibleButtonsHelper::fill_layout_before_visible(uiBlock &block) const
{
  const int first_idx_in_view = visible_items_range_.first();
  if (first_idx_in_view < 1) {
    return;
  }
  const int tot_tiles_before_visible = first_idx_in_view;
  const int scrolled_away_rows = tot_tiles_before_visible / cols_per_row_;
  this->add_spacer_button(block, scrolled_away_rows);
}

void BuildOnlyVisibleButtonsHelper::fill_layout_after_visible(uiBlock &block) const
{
  const int last_item_idx = grid_view_.get_item_count_filtered() - 1;
  const int last_visible_idx = visible_items_range_.last();

  if (last_item_idx > last_visible_idx) {
    const int remaining_rows = (cols_per_row_ > 0) ? ceilf((last_item_idx - last_visible_idx) /
                                                           float(cols_per_row_)) :
                                                     0;
    BuildOnlyVisibleButtonsHelper::add_spacer_button(block, remaining_rows);
  }
}

void BuildOnlyVisibleButtonsHelper::add_spacer_button(uiBlock &block, const int row_count) const
{
  /* UI code only supports button dimensions of `signed short` size, the layout height we want to
   * fill may be bigger than that. So add multiple labels of the maximum size if necessary. */
  for (int remaining_rows = row_count; remaining_rows > 0;) {
    const short row_count_this_iter = std::min(
        std::numeric_limits<short>::max() / style_.tile_height, remaining_rows);

    uiDefBut(&block,
             UI_BTYPE_LABEL,
             0,
             "",
             0,
             0,
             UI_UNIT_X,
             row_count_this_iter * style_.tile_height,
             nullptr,
             0,
             0,
             0,
             0,
             "");
    remaining_rows -= row_count_this_iter;
  }
}

/* ---------------------------------------------------------------------- */

class GridViewLayoutBuilder {
  uiBlock &block_;

  friend class GridViewBuilder;

 public:
  GridViewLayoutBuilder(uiLayout &layout);

  void build_from_view(const AbstractGridView &grid_view, const View2D &v2d) const;

 private:
  void build_grid_tile(uiLayout &grid_layout, AbstractGridViewItem &item) const;

  uiLayout *current_layout() const;
};

GridViewLayoutBuilder::GridViewLayoutBuilder(uiLayout &layout) : block_(*uiLayoutGetBlock(&layout))
{
}

void GridViewLayoutBuilder::build_grid_tile(uiLayout &grid_layout,
                                            AbstractGridViewItem &item) const
{
  uiLayout *overlap = uiLayoutOverlap(&grid_layout);
  uiLayoutSetFixedSize(overlap, true);

  item.add_grid_tile_button(block_);
  item.build_grid_tile(*uiLayoutRow(overlap, false));
}

void GridViewLayoutBuilder::build_from_view(const AbstractGridView &grid_view,
                                            const View2D &v2d) const
{
  uiLayout *parent_layout = this->current_layout();

  uiLayout &layout = *uiLayoutColumn(parent_layout, true);
  const GridViewStyle &style = grid_view.get_style();

  const int cols_per_row = std::max(uiLayoutGetWidth(&layout) / style.tile_width, 1);

  BuildOnlyVisibleButtonsHelper build_visible_helper(v2d, grid_view, cols_per_row);

  build_visible_helper.fill_layout_before_visible(block_);

  int item_idx = 0;
  uiLayout *row = nullptr;
  grid_view.foreach_filtered_item([&](AbstractGridViewItem &item) {
    /* Skip if item isn't visible. */
    if (!build_visible_helper.is_item_visible(item_idx)) {
      item_idx++;
      return;
    }

    /* Start a new row for every first item in the row. */
    if ((item_idx % cols_per_row) == 0) {
      row = uiLayoutRow(&layout, true);
    }

    this->build_grid_tile(*row, item);
    item_idx++;
  });

  UI_block_layout_set_current(&block_, parent_layout);

  build_visible_helper.fill_layout_after_visible(block_);
}

uiLayout *GridViewLayoutBuilder::current_layout() const
{
  return block_.curlayout;
}

/* ---------------------------------------------------------------------- */

GridViewBuilder::GridViewBuilder(uiBlock & /*block*/) {}

void GridViewBuilder::build_grid_view(AbstractGridView &grid_view,
                                      const View2D &v2d,
                                      uiLayout &layout)
{
  uiBlock &block = *uiLayoutGetBlock(&layout);

  grid_view.build_items();
  grid_view.update_from_old(block);
  grid_view.change_state_delayed();

  /* Ensure the given layout is actually active. */
  UI_block_layout_set_current(&block, &layout);

  GridViewLayoutBuilder builder(layout);
  builder.build_from_view(grid_view, v2d);
}

/* ---------------------------------------------------------------------- */

PreviewGridItem::PreviewGridItem(StringRef identifier, StringRef label, int preview_icon_id)
    : AbstractGridViewItem(identifier), label(label), preview_icon_id(preview_icon_id)
{
}

void PreviewGridItem::build_grid_tile_button(uiLayout &layout,
                                             const wmOperatorType *ot,
                                             const PointerRNA &op_props) const
{
  const GridViewStyle &style = this->get_view().get_style();
  uiBlock *block = uiLayoutGetBlock(&layout);

  uiBut *but;
  if (ot) {
    but = uiDefButO_ptr(block,
                        UI_BTYPE_PREVIEW_TILE,
<<<<<<< HEAD
                        const_cast<wmOperatorType *>(ot),
                        WM_OP_INVOKE_REGION_WIN,
                        hide_label_ ? "" : label.c_str(),
=======
                        0,
                        hide_label_ ? "" : label,
>>>>>>> 13c7bb4e
                        0,
                        0,
                        style.tile_width,
                        style.tile_height,
                        "");
    but->opptr = MEM_new<PointerRNA>(__func__, op_props);
  }
  else {
    but = uiDefBut(block,
                   UI_BTYPE_PREVIEW_TILE,
                   0,
                   hide_label_ ? "" : label.c_str(),
                   0,
                   0,
                   style.tile_width,
                   style.tile_height,
                   nullptr,
                   0,
                   0,
                   0,
                   0,
                   "");
  }

  /* Draw icons that are not previews or images as normal icons with a fixed icon size. Otherwise
   * they will be upscaled to the button size. Should probably be done by the widget code. */
  const int is_preview_flag = (BKE_icon_is_preview(preview_icon_id) ||
                               BKE_icon_is_image(preview_icon_id)) ?
                                  int(UI_BUT_ICON_PREVIEW) :
                                  0;
  ui_def_but_icon(but,
                  preview_icon_id,
                  /* NOLINTNEXTLINE: bugprone-suspicious-enum-usage */
                  UI_HAS_ICON | is_preview_flag);
  UI_but_func_tooltip_label_set(but, [this](const uiBut * /*but*/) { return label; });
  but->emboss = UI_EMBOSS_NONE;
}

void PreviewGridItem::build_grid_tile(uiLayout &layout) const
{
  this->build_grid_tile_button(layout, nullptr, {});
}

void PreviewGridItem::set_on_activate_fn(ActivateFn fn)
{
  activate_fn_ = fn;
}

void PreviewGridItem::set_is_active_fn(IsActiveFn fn)
{
  is_active_fn_ = fn;
}

void PreviewGridItem::hide_label()
{
  hide_label_ = true;
}

void PreviewGridItem::on_activate(bContext &C)
{
  if (activate_fn_) {
    activate_fn_(C, *this);
  }
}

std::optional<bool> PreviewGridItem::should_be_active() const
{
  if (is_active_fn_) {
    return is_active_fn_();
  }
  return std::nullopt;
}

}  // namespace blender::ui<|MERGE_RESOLUTION|>--- conflicted
+++ resolved
@@ -422,14 +422,9 @@
   if (ot) {
     but = uiDefButO_ptr(block,
                         UI_BTYPE_PREVIEW_TILE,
-<<<<<<< HEAD
                         const_cast<wmOperatorType *>(ot),
                         WM_OP_INVOKE_REGION_WIN,
-                        hide_label_ ? "" : label.c_str(),
-=======
-                        0,
                         hide_label_ ? "" : label,
->>>>>>> 13c7bb4e
                         0,
                         0,
                         style.tile_width,
@@ -441,7 +436,7 @@
     but = uiDefBut(block,
                    UI_BTYPE_PREVIEW_TILE,
                    0,
-                   hide_label_ ? "" : label.c_str(),
+                   hide_label_ ? "" : label,
                    0,
                    0,
                    style.tile_width,
