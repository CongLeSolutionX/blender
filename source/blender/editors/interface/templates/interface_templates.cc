--- conflicted
+++ resolved
@@ -6305,9 +6305,7 @@
 static bool uiTemplateInputStatusAzone(uiLayout *layout, AZone *az, ARegion *region)
 {
   if (az->type == AZONE_AREA) {
-    uiItemS_ex(layout, 0.5f);
     uiItemL(layout, nullptr, ICON_MOUSE_LMB_DRAG);
-    uiItemS_ex(layout, 0.3f);
     if (U.experimental.use_docking) {
       uiItemL(layout, IFACE_("Split/Dock"), ICON_NONE);
     }
@@ -6317,12 +6315,10 @@
     uiItemS_ex(layout, 0.7f);
     uiItemL(layout, "", ICON_EVENT_SHIFT);
     uiItemL(layout, nullptr, ICON_MOUSE_LMB_DRAG);
-    uiItemS_ex(layout, 0.3f);
     uiItemL(layout, IFACE_("Duplicate into Window"), ICON_NONE);
     uiItemS_ex(layout, 0.7f);
     uiItemL(layout, "", ICON_EVENT_CTRL);
     uiItemL(layout, nullptr, ICON_MOUSE_LMB_DRAG);
-    uiItemS_ex(layout, 0.3f);
     uiItemL(layout, IFACE_("Swap Areas"), ICON_NONE);
     return true;
   }
@@ -6386,13 +6382,11 @@
 
   if (!region) {
     /* On a gap between editors. */
-    uiItemS_ex(row, 0.5f);
     uiItemL(row, nullptr, ICON_MOUSE_LMB_DRAG);
-    uiItemS_ex(layout, 0.3f);
     uiItemL(row, IFACE_("Resize"), ICON_NONE);
-    uiItemS_ex(layout, 0.7f);
+    uiItemS_ex(row, 0.7f);
     uiItemL(row, nullptr, ICON_MOUSE_RMB);
-    uiItemS_ex(layout, 0.3f);
+    uiItemS_ex(row, -0.6f);
     uiItemL(row, IFACE_("Options"), ICON_NONE);
     return;
   }
@@ -6409,12 +6403,15 @@
     if (msg) {
       /* Icon and text separately are closer together with aligned layout. */
       uiItemL(row, "", (ICON_MOUSE_LMB + i));
+      uiItemS_ex(row, -0.6f);
       uiItemL(row, msg ? msg : "", ICON_NONE);
+      uiItemS_ex(row, 0.7f);
     }
 
     if (msg_drag) {
       uiItemL(row, "", (ICON_MOUSE_LMB_DRAG + i));
       uiItemL(row, msg_drag, ICON_NONE);
+      uiItemS_ex(row, 0.7f);
     }
   }
 }
@@ -6863,15 +6860,6 @@
 
     /* Icon and text separately is closer together with aligned layout. */
 
-<<<<<<< HEAD
-    if (icon >= ICON_MOUSE_LMB && icon <= ICON_MOUSE_RMB_DRAG) {
-      /* Negative space before all narrow mice icons. Except first item. */
-      if (!UI_block_is_empty(uiLayoutGetBlock(layout))) {
-        uiItemS_ex(layout, -0.5f);
-      }
-    }
-=======
->>>>>>> 989fcc2c
     uiItemL(layout, "", icon);
     if (icon >= ICON_MOUSE_LMB && icon <= ICON_MOUSE_MMB_SCROLL) {
       /* Negative space after narrow mice icons. */
