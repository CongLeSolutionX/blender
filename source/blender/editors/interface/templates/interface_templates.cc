/* SPDX-FileCopyrightText: 2023 Blender Authors
 *
 * SPDX-License-Identifier: GPL-2.0-or-later */

/** \file
 * \ingroup edinterface
 */

#include <algorithm>
#include <cctype>
#include <cstddef>
#include <cstdlib>
#include <cstring>

#include <fmt/format.h>

#include "MEM_guardedalloc.h"

#include "DNA_brush_types.h"
#include "DNA_cachefile_types.h"
#include "DNA_collection_types.h"
#include "DNA_constraint_types.h"
#include "DNA_curveprofile_types.h"
#include "DNA_gpencil_modifier_types.h"
#include "DNA_node_types.h"
#include "DNA_object_types.h"
#include "DNA_scene_types.h"
#include "DNA_shader_fx_types.h"
#include "DNA_texture_types.h"

#include "BLI_fileops.h"
#include "BLI_listbase.h"
#include "BLI_math_color.h"
#include "BLI_math_vector.h"
#include "BLI_path_util.h"
#include "BLI_rect.h"
#include "BLI_string.h"
#include "BLI_string_utils.hh"
#include "BLI_time.h"
#include "BLI_timecode.h"
#include "BLI_utildefines.h"

#include "BLF_api.hh"
#include "BLT_translation.hh"

#include "BKE_blender_version.h"
#include "BKE_blendfile.hh"
#include "BKE_colorband.hh"
#include "BKE_colortools.hh"
#include "BKE_constraint.h"
#include "BKE_context.hh"
#include "BKE_curveprofile.h"
#include "BKE_global.hh"
#include "BKE_gpencil_modifier_legacy.h"
#include "BKE_idprop.hh"
#include "BKE_idtype.hh"
#include "BKE_layer.hh"
#include "BKE_lib_id.hh"
#include "BKE_lib_override.hh"
#include "BKE_linestyle.h"
#include "BKE_main.hh"
#include "BKE_modifier.hh"
#include "BKE_packedFile.h"
#include "BKE_report.hh"
#include "BKE_scene.hh"
#include "BKE_screen.hh"
#include "BKE_shader_fx.h"

#include "BLO_readfile.hh"

#include "DEG_depsgraph.hh"
#include "DEG_depsgraph_build.hh"
#include "DEG_depsgraph_query.hh"

#include "ED_fileselect.hh"
#include "ED_info.hh"
#include "ED_object.hh"
#include "ED_render.hh"
#include "ED_screen.hh"
#include "ED_undo.hh"

#include "IMB_imbuf.hh"
#include "IMB_imbuf_types.hh"
#include "IMB_metadata.hh"
#include "IMB_thumbs.hh"

#include "RE_engine.h"

#include "RNA_access.hh"
#include "RNA_prototypes.h"

#include "WM_api.hh"
#include "WM_types.hh"

#include "UI_interface.hh"
#include "UI_interface_icons.hh"
#include "UI_string_search.hh"
#include "interface_intern.hh"

using blender::StringRef;
using blender::Vector;

/* we may want to make this optional, disable for now. */
// #define USE_OP_RESET_BUT

/* defines for templateID/TemplateSearch */
#define TEMPLATE_SEARCH_TEXTBUT_MIN_WIDTH (UI_UNIT_X * 4)
#define TEMPLATE_SEARCH_TEXTBUT_HEIGHT UI_UNIT_Y

/* -------------------------------------------------------------------- */
/** \name Header Template
 * \{ */

void uiTemplateHeader(uiLayout *layout, bContext *C)
{
  uiBlock *block = uiLayoutAbsoluteBlock(layout);
  ED_area_header_switchbutton(C, block, 0);
}

/** \} */

/* -------------------------------------------------------------------- */
/** \name Search Menu Helpers
 * \{ */

static int template_search_textbut_width(PointerRNA *ptr, PropertyRNA *name_prop)
{
  char str[UI_MAX_DRAW_STR];
  int buf_len = 0;

  BLI_assert(RNA_property_type(name_prop) == PROP_STRING);

  const char *name = RNA_property_string_get_alloc(ptr, name_prop, str, sizeof(str), &buf_len);

  const uiFontStyle *fstyle = UI_FSTYLE_WIDGET;
  const int margin = UI_UNIT_X * 0.75f;
  const int estimated_width = UI_fontstyle_string_width(fstyle, name) + margin;

  if (name != str) {
    MEM_freeN((void *)name);
  }

  /* Clamp to some min/max width. */
  return std::clamp(
      estimated_width, TEMPLATE_SEARCH_TEXTBUT_MIN_WIDTH, TEMPLATE_SEARCH_TEXTBUT_MIN_WIDTH * 4);
}

static int template_search_textbut_height()
{
  return TEMPLATE_SEARCH_TEXTBUT_HEIGHT;
}

/**
 * Add a block button for the search menu for templateID and templateSearch.
 */
static void template_add_button_search_menu(const bContext *C,
                                            uiLayout *layout,
                                            uiBlock *block,
                                            PointerRNA *ptr,
                                            PropertyRNA *prop,
                                            uiBlockCreateFunc block_func,
                                            void *block_argN,
                                            const char *const tip,
                                            const bool use_previews,
                                            const bool editable,
                                            const bool live_icon)
{
  const PointerRNA active_ptr = RNA_property_pointer_get(ptr, prop);
  ID *id = (active_ptr.data && RNA_struct_is_ID(active_ptr.type)) ?
               static_cast<ID *>(active_ptr.data) :
               nullptr;
  const ID *idfrom = ptr->owner_id;
  const StructRNA *type = active_ptr.type ? active_ptr.type : RNA_property_pointer_type(ptr, prop);
  uiBut *but;

  if (use_previews) {
    ARegion *region = CTX_wm_region(C);
    /* Ugly tool header exception. */
    const bool use_big_size = (region->regiontype != RGN_TYPE_TOOL_HEADER);
    /* Ugly exception for screens here,
     * drawing their preview in icon size looks ugly/useless */
    const bool use_preview_icon = use_big_size || (id && (GS(id->name) != ID_SCR));
    const short width = UI_UNIT_X * (use_big_size ? 6 : 1.6f);
    const short height = UI_UNIT_Y * (use_big_size ? 6 : 1);
    uiLayout *col = nullptr;

    if (use_big_size) {
      /* Assume column layout here. To be more correct, we should check if the layout passed to
       * template_id is a column one, but this should work well in practice. */
      col = uiLayoutColumn(layout, true);
    }

    but = uiDefBlockButN(block, block_func, block_argN, "", 0, 0, width, height, tip);
    if (use_preview_icon) {
      const int icon = id ? ui_id_icon_get(C, id, use_big_size) : RNA_struct_ui_icon(type);
      ui_def_but_icon(but, icon, UI_HAS_ICON | UI_BUT_ICON_PREVIEW);
    }
    else {
      ui_def_but_icon(but, RNA_struct_ui_icon(type), UI_HAS_ICON);
      UI_but_drawflag_enable(but, UI_BUT_ICON_LEFT);
    }

    if ((idfrom && idfrom->lib) || !editable) {
      UI_but_flag_enable(but, UI_BUT_DISABLED);
    }
    if (use_big_size) {
      uiLayoutRow(col ? col : layout, true);
    }
  }
  else {
    but = uiDefBlockButN(block, block_func, block_argN, "", 0, 0, UI_UNIT_X * 1.6, UI_UNIT_Y, tip);

    if (live_icon) {
      const int icon = id ? ui_id_icon_get(C, id, false) : RNA_struct_ui_icon(type);
      ui_def_but_icon(but, icon, UI_HAS_ICON | UI_BUT_ICON_PREVIEW);
    }
    else {
      ui_def_but_icon(but, RNA_struct_ui_icon(type), UI_HAS_ICON);
    }
    if (id) {
      /* default dragging of icon for id browse buttons */
      UI_but_drag_set_id(but, id);
    }
    UI_but_drawflag_enable(but, UI_BUT_ICON_LEFT);

    if ((idfrom && idfrom->lib) || !editable) {
      UI_but_flag_enable(but, UI_BUT_DISABLED);
    }
  }
}

static uiBlock *template_common_search_menu(const bContext *C,
                                            ARegion *region,
                                            uiButSearchUpdateFn search_update_fn,
                                            void *search_arg,
                                            uiButHandleFunc search_exec_fn,
                                            void *active_item,
                                            uiButSearchTooltipFn item_tooltip_fn,
                                            const int preview_rows,
                                            const int preview_cols,
                                            float scale)
{
  static char search[256];
  wmWindow *win = CTX_wm_window(C);
  uiBut *but;

  /* clear initial search string, then all items show */
  search[0] = 0;

  uiBlock *block = UI_block_begin(C, region, "_popup", UI_EMBOSS);
  UI_block_flag_enable(block, UI_BLOCK_LOOP | UI_BLOCK_SEARCH_MENU);
  UI_block_theme_style_set(block, UI_BLOCK_THEME_STYLE_POPUP);

  /* preview thumbnails */
  if (preview_rows > 0 && preview_cols > 0) {
    const int w = 4 * U.widget_unit * preview_cols * scale;
    const int h = 5 * U.widget_unit * preview_rows * scale;

    /* fake button, it holds space for search items */
    uiDefBut(block, UI_BTYPE_LABEL, 0, "", 10, 26, w, h, nullptr, 0, 0, nullptr);

    but = uiDefSearchBut(block, search, 0, ICON_VIEWZOOM, sizeof(search), 10, 0, w, UI_UNIT_Y, "");
    UI_but_search_preview_grid_size_set(but, preview_rows, preview_cols);
  }
  /* list view */
  else {
    const int searchbox_width = UI_searchbox_size_x();
    const int searchbox_height = UI_searchbox_size_y();

    /* fake button, it holds space for search items */
    uiDefBut(block,
             UI_BTYPE_LABEL,
             0,
             "",
             10,
             15,
             searchbox_width,
             searchbox_height,
             nullptr,
             0,
             0,
             nullptr);
    but = uiDefSearchBut(block,
                         search,
                         0,
                         ICON_VIEWZOOM,
                         sizeof(search),
                         10,
                         0,
                         searchbox_width,
                         UI_UNIT_Y - 1,
                         "");
  }
  UI_but_func_search_set(but,
                         ui_searchbox_create_generic,
                         search_update_fn,
                         search_arg,
                         false,
                         nullptr,
                         search_exec_fn,
                         active_item);
  UI_but_func_search_set_tooltip(but, item_tooltip_fn);

  UI_block_bounds_set_normal(block, 0.3f * U.widget_unit);
  UI_block_direction_set(block, UI_DIR_DOWN);

  /* give search-field focus */
  UI_but_focus_on_enter_event(win, but);
  /* this type of search menu requires undo */
  but->flag |= UI_BUT_UNDO;

  return block;
}

/** \} */

/* -------------------------------------------------------------------- */
/** \name Search Callbacks
 * \{ */

struct TemplateID {
  PointerRNA ptr;
  PropertyRNA *prop;

  ListBase *idlb;
  short idcode;
  short filter;
  int prv_rows, prv_cols;
  bool preview;
  float scale;
};

/* Search browse menu, assign. */
static void template_ID_set_property_exec_fn(bContext *C, void *arg_template, void *item)
{
  TemplateID *template_ui = (TemplateID *)arg_template;

  /* ID */
  if (item) {
    PointerRNA idptr = RNA_id_pointer_create(static_cast<ID *>(item));
    RNA_property_pointer_set(&template_ui->ptr, template_ui->prop, idptr, nullptr);
    RNA_property_update(C, &template_ui->ptr, template_ui->prop);
  }
}

static bool id_search_allows_id(TemplateID *template_ui, const int flag, ID *id, const char *query)
{
  ID *id_from = template_ui->ptr.owner_id;

  /* Do self check. */
  if ((flag & PROP_ID_SELF_CHECK) && id == id_from) {
    return false;
  }

  /* Use filter. */
  if (RNA_property_type(template_ui->prop) == PROP_POINTER) {
    PointerRNA ptr = RNA_id_pointer_create(id);
    if (RNA_property_pointer_poll(&template_ui->ptr, template_ui->prop, &ptr) == 0) {
      return false;
    }
  }

  /* Hide dot prefixed data-blocks, but only if filter does not force them visible. */
  if (U.uiflag & USER_HIDE_DOT) {
    if ((id->name[2] == '.') && (query[0] != '.')) {
      return false;
    }
  }

  return true;
}

static bool id_search_add(const bContext *C, TemplateID *template_ui, uiSearchItems *items, ID *id)
{
  /* +1 is needed because BKE_id_ui_prefix used 3 letter prefix
   * followed by ID_NAME-2 characters from id->name
   */
  char name_ui[MAX_ID_FULL_NAME_UI];
  int iconid = ui_id_icon_get(C, id, template_ui->preview);
  const bool use_lib_prefix = template_ui->preview || iconid;
  const bool has_sep_char = ID_IS_LINKED(id);

  /* When using previews, the library hint (linked, overridden, missing) is added with a
   * character prefix, otherwise we can use a icon. */
  int name_prefix_offset;
  BKE_id_full_name_ui_prefix_get(name_ui, id, use_lib_prefix, UI_SEP_CHAR, &name_prefix_offset);
  if (!use_lib_prefix) {
    iconid = UI_icon_from_library(id);
  }

  if (!UI_search_item_add(items,
                          name_ui,
                          id,
                          iconid,
                          has_sep_char ? int(UI_BUT_HAS_SEP_CHAR) : 0,
                          name_prefix_offset))
  {
    return false;
  }

  return true;
}

/* ID Search browse menu, do the search */
static void id_search_cb(const bContext *C,
                         void *arg_template,
                         const char *str,
                         uiSearchItems *items,
                         const bool /*is_first*/)
{
  TemplateID *template_ui = (TemplateID *)arg_template;
  ListBase *lb = template_ui->idlb;
  const int flag = RNA_property_flag(template_ui->prop);

  blender::ui::string_search::StringSearch<ID> search;

  /* ID listbase */
  LISTBASE_FOREACH (ID *, id, lb) {
    if (id_search_allows_id(template_ui, flag, id, str)) {
      search.add(id->name + 2, id);
    }
  }

  const blender::Vector<ID *> filtered_ids = search.query(str);

  for (ID *id : filtered_ids) {
    if (!id_search_add(C, template_ui, items, id)) {
      break;
    }
  }
}

/**
 * Use id tags for filtering.
 */
static void id_search_cb_tagged(const bContext *C,
                                void *arg_template,
                                const char *str,
                                uiSearchItems *items)
{
  TemplateID *template_ui = (TemplateID *)arg_template;
  ListBase *lb = template_ui->idlb;
  const int flag = RNA_property_flag(template_ui->prop);

  blender::string_search::StringSearch<ID> search{nullptr,
                                                  blender::string_search::MainWordsHeuristic::All};

  /* ID listbase */
  LISTBASE_FOREACH (ID *, id, lb) {
    if (id->tag & LIB_TAG_DOIT) {
      if (id_search_allows_id(template_ui, flag, id, str)) {
        search.add(id->name + 2, id);
      }
      id->tag &= ~LIB_TAG_DOIT;
    }
  }

  blender::Vector<ID *> filtered_ids = search.query(str);

  for (ID *id : filtered_ids) {
    if (!id_search_add(C, template_ui, items, id)) {
      break;
    }
  }
}

/**
 * A version of 'id_search_cb' that lists scene objects.
 */
static void id_search_cb_objects_from_scene(const bContext *C,
                                            void *arg_template,
                                            const char *str,
                                            uiSearchItems *items,
                                            const bool /*is_first*/)
{
  TemplateID *template_ui = (TemplateID *)arg_template;
  ListBase *lb = template_ui->idlb;
  Scene *scene = nullptr;
  ID *id_from = template_ui->ptr.owner_id;

  if (id_from && GS(id_from->name) == ID_SCE) {
    scene = (Scene *)id_from;
  }
  else {
    scene = CTX_data_scene(C);
  }

  BKE_main_id_flag_listbase(lb, LIB_TAG_DOIT, false);

  FOREACH_SCENE_OBJECT_BEGIN (scene, ob_iter) {
    ob_iter->id.tag |= LIB_TAG_DOIT;
  }
  FOREACH_SCENE_OBJECT_END;
  id_search_cb_tagged(C, arg_template, str, items);
}

static ARegion *template_ID_search_menu_item_tooltip(
    bContext *C, ARegion *region, const rcti *item_rect, void *arg, void *active)
{
  TemplateID *template_ui = static_cast<TemplateID *>(arg);
  ID *active_id = static_cast<ID *>(active);
  StructRNA *type = RNA_property_pointer_type(&template_ui->ptr, template_ui->prop);

  uiSearchItemTooltipData tooltip_data = {{0}};

  tooltip_data.name = active_id->name + 2;
  SNPRINTF(tooltip_data.description,
           TIP_("Choose %s data-block to be assigned to this user"),
           RNA_struct_ui_name(type));
  if (ID_IS_LINKED(active_id)) {
    SNPRINTF(tooltip_data.hint,
             TIP_("Source library: %s\n%s"),
             active_id->lib->id.name + 2,
             active_id->lib->filepath);
  }

  return UI_tooltip_create_from_search_item_generic(C, region, item_rect, &tooltip_data);
}

/* ID Search browse menu, open */
static uiBlock *id_search_menu(bContext *C, ARegion *region, void *arg_litem)
{
  static TemplateID template_ui;
  PointerRNA active_item_ptr;
  void (*id_search_update_fn)(
      const bContext *, void *, const char *, uiSearchItems *, const bool) = id_search_cb;

  /* arg_litem is malloced, can be freed by parent button */
  template_ui = *((TemplateID *)arg_litem);
  active_item_ptr = RNA_property_pointer_get(&template_ui.ptr, template_ui.prop);

  if (template_ui.filter) {
    /* Currently only used for objects. */
    if (template_ui.idcode == ID_OB) {
      if (template_ui.filter == UI_TEMPLATE_ID_FILTER_AVAILABLE) {
        id_search_update_fn = id_search_cb_objects_from_scene;
      }
    }
  }

  return template_common_search_menu(C,
                                     region,
                                     id_search_update_fn,
                                     &template_ui,
                                     template_ID_set_property_exec_fn,
                                     active_item_ptr.data,
                                     template_ID_search_menu_item_tooltip,
                                     template_ui.prv_rows,
                                     template_ui.prv_cols,
                                     template_ui.scale);
}

/** \} */

/* -------------------------------------------------------------------- */
/** \name ID Template
 * \{ */

static void template_id_cb(bContext *C, void *arg_litem, void *arg_event);

void UI_context_active_but_prop_get_templateID(bContext *C,
                                               PointerRNA *r_ptr,
                                               PropertyRNA **r_prop)
{
  uiBut *but = UI_context_active_but_get(C);

  memset(r_ptr, 0, sizeof(*r_ptr));
  *r_prop = nullptr;

  if (but && (but->funcN == template_id_cb) && but->func_argN) {
    TemplateID *template_ui = static_cast<TemplateID *>(but->func_argN);
    *r_ptr = template_ui->ptr;
    *r_prop = template_ui->prop;
  }
}

static void template_id_liboverride_hierarchy_collection_root_find_recursive(
    Collection *collection,
    const int parent_level,
    Collection **r_collection_parent_best,
    int *r_parent_level_best)
{
  if (!ID_IS_LINKED(collection) && !ID_IS_OVERRIDE_LIBRARY_REAL(collection)) {
    return;
  }
  if (ID_IS_OVERRIDABLE_LIBRARY(collection) || ID_IS_OVERRIDE_LIBRARY_REAL(collection)) {
    if (parent_level > *r_parent_level_best) {
      *r_parent_level_best = parent_level;
      *r_collection_parent_best = collection;
    }
  }
  for (CollectionParent *iter = static_cast<CollectionParent *>(collection->runtime.parents.first);
       iter != nullptr;
       iter = iter->next)
  {
    if (iter->collection->id.lib != collection->id.lib && ID_IS_LINKED(iter->collection)) {
      continue;
    }
    template_id_liboverride_hierarchy_collection_root_find_recursive(
        iter->collection, parent_level + 1, r_collection_parent_best, r_parent_level_best);
  }
}

static void template_id_liboverride_hierarchy_collections_tag_recursive(
    Collection *root_collection, ID *target_id, const bool do_parents)
{
  root_collection->id.tag |= LIB_TAG_DOIT;

  /* Tag all local parents of the root collection, so that usages of the root collection and other
   * linked ones can be replaced by the local overrides in those parents too. */
  if (do_parents) {
    for (CollectionParent *iter =
             static_cast<CollectionParent *>(root_collection->runtime.parents.first);
         iter != nullptr;
         iter = iter->next)
    {
      if (ID_IS_LINKED(iter->collection)) {
        continue;
      }
      iter->collection->id.tag |= LIB_TAG_DOIT;
    }
  }

  for (CollectionChild *iter = static_cast<CollectionChild *>(root_collection->children.first);
       iter != nullptr;
       iter = iter->next)
  {
    if (ID_IS_LINKED(iter->collection) && iter->collection->id.lib != target_id->lib) {
      continue;
    }
    if (GS(target_id->name) == ID_OB &&
        !BKE_collection_has_object_recursive(iter->collection, (Object *)target_id))
    {
      continue;
    }
    if (GS(target_id->name) == ID_GR &&
        !BKE_collection_has_collection(iter->collection, (Collection *)target_id))
    {
      continue;
    }
    template_id_liboverride_hierarchy_collections_tag_recursive(
        iter->collection, target_id, false);
  }
}

ID *ui_template_id_liboverride_hierarchy_make(
    bContext *C, Main *bmain, ID *owner_id, ID *id, const char **r_undo_push_label)
{
  const char *undo_push_label;
  if (r_undo_push_label == nullptr) {
    r_undo_push_label = &undo_push_label;
  }

  /* If this is called on an already local override, 'toggle' between user-editable state, and
   * system override with reset. */
  if (!ID_IS_LINKED(id) && ID_IS_OVERRIDE_LIBRARY(id)) {
    if (!ID_IS_OVERRIDE_LIBRARY_REAL(id)) {
      BKE_lib_override_library_get(bmain, id, nullptr, &id);
    }
    if (id->override_library->flag & LIBOVERRIDE_FLAG_SYSTEM_DEFINED) {
      id->override_library->flag &= ~LIBOVERRIDE_FLAG_SYSTEM_DEFINED;
      *r_undo_push_label = "Make Library Override Hierarchy Editable";
    }
    else {
      BKE_lib_override_library_id_reset(bmain, id, true);
      *r_undo_push_label = "Clear Library Override Hierarchy";
    }

    WM_event_add_notifier(C, NC_WM | ND_DATACHANGED, nullptr);
    WM_event_add_notifier(C, NC_WM | ND_LIB_OVERRIDE_CHANGED, nullptr);
    WM_event_add_notifier(C, NC_SPACE | ND_SPACE_VIEW3D, nullptr);
    return id;
  }

  /* Attempt to perform a hierarchy override, based on contextual data available.
   * NOTE: do not attempt to perform such hierarchy override at all cost, if there is not enough
   * context, better to abort than create random overrides all over the place. */
  if (!ID_IS_OVERRIDABLE_LIBRARY_HIERARCHY(id)) {
    WM_reportf(RPT_ERROR, "The data-block %s is not overridable", id->name);
    return nullptr;
  }

  Object *object_active = CTX_data_active_object(C);
  if (object_active == nullptr && GS(owner_id->name) == ID_OB) {
    object_active = (Object *)owner_id;
  }
  if (object_active != nullptr) {
    if (ID_IS_LINKED(object_active)) {
      if (object_active->id.lib != id->lib || !ID_IS_OVERRIDABLE_LIBRARY_HIERARCHY(object_active))
      {
        /* The active object is from a different library than the overridden ID, or otherwise
         * cannot be used in hierarchy. */
        object_active = nullptr;
      }
    }
    else if (!ID_IS_OVERRIDE_LIBRARY_REAL(object_active)) {
      /* Fully local object cannot be used in override hierarchy either. */
      object_active = nullptr;
    }
  }

  Collection *collection_active_context = CTX_data_collection(C);
  Collection *collection_active = collection_active_context;
  if (collection_active == nullptr && GS(owner_id->name) == ID_GR) {
    collection_active = (Collection *)owner_id;
  }
  if (collection_active != nullptr) {
    if (ID_IS_LINKED(collection_active)) {
      if (collection_active->id.lib != id->lib ||
          !ID_IS_OVERRIDABLE_LIBRARY_HIERARCHY(collection_active))
      {
        /* The active collection is from a different library than the overridden ID, or otherwise
         * cannot be used in hierarchy. */
        collection_active = nullptr;
      }
      else {
        int parent_level_best = -1;
        Collection *collection_parent_best = nullptr;
        template_id_liboverride_hierarchy_collection_root_find_recursive(
            collection_active, 0, &collection_parent_best, &parent_level_best);
        collection_active = collection_parent_best;
      }
    }
    else if (!ID_IS_OVERRIDE_LIBRARY_REAL(collection_active)) {
      /* Fully local collection cannot be used in override hierarchy either. */
      collection_active = nullptr;
    }
  }
  if (collection_active == nullptr && object_active != nullptr &&
      (ID_IS_LINKED(object_active) || ID_IS_OVERRIDE_LIBRARY_REAL(object_active)))
  {
    /* If we failed to find a valid 'active' collection so far for our override hierarchy, but do
     * have a valid 'active' object, try to find a collection from that object. */
    LISTBASE_FOREACH (Collection *, collection_iter, &bmain->collections) {
      if (ID_IS_LINKED(collection_iter) && collection_iter->id.lib != id->lib) {
        continue;
      }
      if (!ID_IS_OVERRIDE_LIBRARY_REAL(collection_iter)) {
        continue;
      }
      if (!BKE_collection_has_object_recursive(collection_iter, object_active)) {
        continue;
      }
      int parent_level_best = -1;
      Collection *collection_parent_best = nullptr;
      template_id_liboverride_hierarchy_collection_root_find_recursive(
          collection_iter, 0, &collection_parent_best, &parent_level_best);
      collection_active = collection_parent_best;
      break;
    }
  }

  ID *id_override = nullptr;
  Scene *scene = CTX_data_scene(C);
  ViewLayer *view_layer = CTX_data_view_layer(C);
  switch (GS(id->name)) {
    case ID_GR:
      if (collection_active != nullptr &&
          BKE_collection_has_collection(collection_active, (Collection *)id))
      {
        template_id_liboverride_hierarchy_collections_tag_recursive(collection_active, id, true);
        if (object_active != nullptr) {
          object_active->id.tag |= LIB_TAG_DOIT;
        }
        BKE_lib_override_library_create(bmain,
                                        scene,
                                        view_layer,
                                        nullptr,
                                        id,
                                        &collection_active->id,
                                        nullptr,
                                        &id_override,
                                        false);
      }
      else if (object_active != nullptr && !ID_IS_LINKED(object_active) &&
               &object_active->instance_collection->id == id)
      {
        object_active->id.tag |= LIB_TAG_DOIT;
        BKE_lib_override_library_create(bmain,
                                        scene,
                                        view_layer,
                                        id->lib,
                                        id,
                                        &object_active->id,
                                        &object_active->id,
                                        &id_override,
                                        false);
      }
      break;
    case ID_OB:
      if (collection_active != nullptr &&
          BKE_collection_has_object_recursive(collection_active, (Object *)id))
      {
        template_id_liboverride_hierarchy_collections_tag_recursive(collection_active, id, true);
        if (object_active != nullptr) {
          object_active->id.tag |= LIB_TAG_DOIT;
        }
        BKE_lib_override_library_create(bmain,
                                        scene,
                                        view_layer,
                                        nullptr,
                                        id,
                                        &collection_active->id,
                                        nullptr,
                                        &id_override,
                                        false);
      }
      else {
        if (object_active != nullptr) {
          object_active->id.tag |= LIB_TAG_DOIT;
        }
        BKE_lib_override_library_create(
            bmain, scene, view_layer, nullptr, id, nullptr, nullptr, &id_override, false);
        BKE_scene_collections_object_remove(bmain, scene, (Object *)id, true);
        WM_event_add_notifier(C, NC_ID | NA_REMOVED, nullptr);
      }
      break;
    case ID_ME:
    case ID_CU_LEGACY:
    case ID_MB:
    case ID_LT:
    case ID_LA:
    case ID_CA:
    case ID_SPK:
    case ID_AR:
    case ID_GD_LEGACY:
    case ID_CV:
    case ID_PT:
    case ID_VO:
    case ID_NT: /* Essentially geometry nodes from modifier currently. */
      if (object_active != nullptr) {
        if (collection_active != nullptr &&
            BKE_collection_has_object_recursive(collection_active, object_active))
        {
          template_id_liboverride_hierarchy_collections_tag_recursive(collection_active, id, true);
          if (object_active != nullptr) {
            object_active->id.tag |= LIB_TAG_DOIT;
          }
          BKE_lib_override_library_create(bmain,
                                          scene,
                                          view_layer,
                                          nullptr,
                                          id,
                                          &collection_active->id,
                                          nullptr,
                                          &id_override,
                                          false);
        }
        else {
          object_active->id.tag |= LIB_TAG_DOIT;
          BKE_lib_override_library_create(bmain,
                                          scene,
                                          view_layer,
                                          nullptr,
                                          id,
                                          &object_active->id,
                                          nullptr,
                                          &id_override,
                                          false);
        }
      }
      else {
        BKE_lib_override_library_create(
            bmain, scene, view_layer, nullptr, id, id, nullptr, &id_override, false);
      }
      break;
    case ID_MA:
    case ID_TE:
    case ID_IM:
      WM_reportf(RPT_WARNING, "The type of data-block %s is not yet implemented", id->name);
      break;
    case ID_WO:
      WM_reportf(RPT_WARNING, "The type of data-block %s is not yet implemented", id->name);
      break;
    case ID_PA:
      WM_reportf(RPT_WARNING, "The type of data-block %s is not yet implemented", id->name);
      break;
    default:
      WM_reportf(RPT_WARNING, "The type of data-block %s is not yet implemented", id->name);
      break;
  }

  if (id_override != nullptr) {
    id_override->override_library->flag &= ~LIBOVERRIDE_FLAG_SYSTEM_DEFINED;

    /* Ensure that the hierarchy root of the newly overridden data is instantiated in the scene, in
     * case it's a collection or object. */
    ID *hierarchy_root = id_override->override_library->hierarchy_root;
    if (GS(hierarchy_root->name) == ID_OB) {
      Object *object_hierarchy_root = reinterpret_cast<Object *>(hierarchy_root);
      if (!BKE_scene_has_object(scene, object_hierarchy_root)) {
        if (!ID_IS_LINKED(collection_active_context)) {
          BKE_collection_object_add(bmain, collection_active_context, object_hierarchy_root);
        }
        else {
          BKE_collection_object_add(bmain, scene->master_collection, object_hierarchy_root);
        }
      }
    }
    else if (GS(hierarchy_root->name) == ID_GR) {
      Collection *collection_hierarchy_root = reinterpret_cast<Collection *>(hierarchy_root);
      if (!BKE_collection_has_collection(scene->master_collection, collection_hierarchy_root)) {
        if (!ID_IS_LINKED(collection_active_context)) {
          BKE_collection_child_add(bmain, collection_active_context, collection_hierarchy_root);
        }
        else {
          BKE_collection_child_add(bmain, scene->master_collection, collection_hierarchy_root);
        }
      }
    }

    *r_undo_push_label = "Make Library Override Hierarchy";

    /* In theory we could rely on setting/updating the RNA ID pointer property (as done by calling
     * code) to be enough.
     *
     * However, some rare ID pointers properties (like the 'active object in viewlayer' one used
     * for the Object templateID in the Object properties) use notifiers that do not enforce a
     * rebuild of outliner trees, leading to crashes.
     *
     * So for now, add some extra notifiers here. */
    WM_event_add_notifier(C, NC_ID | NA_ADDED, nullptr);
    WM_event_add_notifier(C, NC_SPACE | ND_SPACE_OUTLINER, nullptr);
  }
  return id_override;
}

static void template_id_liboverride_hierarchy_make(bContext *C,
                                                   Main *bmain,
                                                   TemplateID *template_ui,
                                                   PointerRNA *idptr,
                                                   const char **r_undo_push_label)
{
  ID *id = static_cast<ID *>(idptr->data);
  ID *owner_id = template_ui->ptr.owner_id;

  ID *id_override = ui_template_id_liboverride_hierarchy_make(
      C, bmain, owner_id, id, r_undo_push_label);

  if (id_override != nullptr) {
    /* `idptr` is re-assigned to owner property to ensure proper updates etc. Here we also use it
     * to ensure remapping of the owner property from the linked data to the newly created
     * liboverride (note that in theory this remapping has already been done by code above), but
     * only in case owner ID was already local ID (override or pure local data).
     *
     * Otherwise, owner ID will also have been overridden, and remapped already to use it's
     * override of the data too. */
    if (!ID_IS_LINKED(owner_id)) {
      *idptr = RNA_id_pointer_create(id_override);
    }
  }
  else {
    WM_reportf(RPT_ERROR, "The data-block %s could not be overridden", id->name);
  }
}

static void template_id_cb(bContext *C, void *arg_litem, void *arg_event)
{
  TemplateID *template_ui = (TemplateID *)arg_litem;
  PointerRNA idptr = RNA_property_pointer_get(&template_ui->ptr, template_ui->prop);
  ID *id = static_cast<ID *>(idptr.data);
  const int event = POINTER_AS_INT(arg_event);
  const char *undo_push_label = nullptr;

  switch (event) {
    case UI_ID_NOP:
      /* Don't do anything, typically set for buttons that execute an operator instead. They may
       * still assign the callback so the button can be identified as part of an ID-template. See
       * #UI_context_active_but_prop_get_templateID(). */
      break;
    case UI_ID_BROWSE:
    case UI_ID_PIN:
      RNA_warning("warning, id event %d shouldn't come here", event);
      break;
    case UI_ID_OPEN:
    case UI_ID_ADD_NEW:
      /* these call UI_context_active_but_prop_get_templateID */
      break;
    case UI_ID_DELETE:
      memset(&idptr, 0, sizeof(idptr));
      RNA_property_pointer_set(&template_ui->ptr, template_ui->prop, idptr, nullptr);
      RNA_property_update(C, &template_ui->ptr, template_ui->prop);

      if (id && CTX_wm_window(C)->eventstate->modifier & KM_SHIFT) {
        /* only way to force-remove data (on save) */
        id_us_clear_real(id);
        id_fake_user_clear(id);
        id->us = 0;
        undo_push_label = "Delete Data-Block";
      }
      else {
        undo_push_label = "Unlink Data-Block";
      }

      break;
    case UI_ID_FAKE_USER:
      if (id) {
        if (id->flag & LIB_FAKEUSER) {
          id_us_plus(id);
        }
        else {
          id_us_min(id);
        }
        undo_push_label = "Fake User";
      }
      else {
        return;
      }
      break;
    case UI_ID_LOCAL:
      if (id) {
        Main *bmain = CTX_data_main(C);
        if (CTX_wm_window(C)->eventstate->modifier & KM_SHIFT) {
          template_id_liboverride_hierarchy_make(C, bmain, template_ui, &idptr, &undo_push_label);
        }
        else {
          if (BKE_lib_id_make_local(bmain, id, 0)) {
            BKE_id_newptr_and_tag_clear(id);

            /* Reassign to get proper updates/notifiers. */
            idptr = RNA_property_pointer_get(&template_ui->ptr, template_ui->prop);
            undo_push_label = "Make Local";
          }
        }
        if (undo_push_label != nullptr) {
          RNA_property_pointer_set(&template_ui->ptr, template_ui->prop, idptr, nullptr);
          RNA_property_update(C, &template_ui->ptr, template_ui->prop);
        }
      }
      break;
    case UI_ID_OVERRIDE:
      if (id && ID_IS_OVERRIDE_LIBRARY(id)) {
        Main *bmain = CTX_data_main(C);
        if (CTX_wm_window(C)->eventstate->modifier & KM_SHIFT) {
          template_id_liboverride_hierarchy_make(C, bmain, template_ui, &idptr, &undo_push_label);
        }
        else {
          BKE_lib_override_library_make_local(bmain, id);
          /* Reassign to get proper updates/notifiers. */
          idptr = RNA_property_pointer_get(&template_ui->ptr, template_ui->prop);
          RNA_property_pointer_set(&template_ui->ptr, template_ui->prop, idptr, nullptr);
          RNA_property_update(C, &template_ui->ptr, template_ui->prop);
          undo_push_label = "Make Local";
        }
      }
      break;
    case UI_ID_ALONE:
      if (id) {
        const bool do_scene_obj = ((GS(id->name) == ID_OB) &&
                                   (template_ui->ptr.type == &RNA_LayerObjects));

        /* make copy */
        if (do_scene_obj) {
          Main *bmain = CTX_data_main(C);
          Scene *scene = CTX_data_scene(C);
          blender::ed::object::object_single_user_make(bmain, scene, (Object *)id);
          WM_event_add_notifier(C, NC_WINDOW, nullptr);
          DEG_relations_tag_update(bmain);
        }
        else {
          Main *bmain = CTX_data_main(C);
          id_single_user(C, id, &template_ui->ptr, template_ui->prop);
          DEG_relations_tag_update(bmain);
        }
        undo_push_label = "Make Single User";
      }
      break;
#if 0
    case UI_ID_AUTO_NAME:
      break;
#endif
  }

  if (undo_push_label != nullptr) {
    ED_undo_push(C, undo_push_label);
  }
}

static const char *template_id_browse_tip(const StructRNA *type)
{
  if (type) {
    switch ((ID_Type)RNA_type_to_ID_code(type)) {
      case ID_SCE:
        return N_("Browse Scene to be linked");
      case ID_OB:
        return N_("Browse Object to be linked");
      case ID_ME:
        return N_("Browse Mesh Data to be linked");
      case ID_CU_LEGACY:
        return N_("Browse Curve Data to be linked");
      case ID_MB:
        return N_("Browse Metaball Data to be linked");
      case ID_MA:
        return N_("Browse Material to be linked");
      case ID_TE:
        return N_("Browse Texture to be linked");
      case ID_IM:
        return N_("Browse Image to be linked");
      case ID_LS:
        return N_("Browse Line Style Data to be linked");
      case ID_LT:
        return N_("Browse Lattice Data to be linked");
      case ID_LA:
        return N_("Browse Light Data to be linked");
      case ID_CA:
        return N_("Browse Camera Data to be linked");
      case ID_WO:
        return N_("Browse World Settings to be linked");
      case ID_SCR:
        return N_("Choose Screen layout");
      case ID_TXT:
        return N_("Browse Text to be linked");
      case ID_SPK:
        return N_("Browse Speaker Data to be linked");
      case ID_SO:
        return N_("Browse Sound to be linked");
      case ID_AR:
        return N_("Browse Armature data to be linked");
      case ID_AC:
        return N_("Browse Action to be linked");
      case ID_AN:
        return N_("Browse Animation to be linked");
      case ID_NT:
        return N_("Browse Node Tree to be linked");
      case ID_BR:
        return N_("Browse Brush to be linked");
      case ID_PA:
        return N_("Browse Particle Settings to be linked");
      case ID_GD_LEGACY:
        return N_("Browse Grease Pencil Data to be linked");
      case ID_MC:
        return N_("Browse Movie Clip to be linked");
      case ID_MSK:
        return N_("Browse Mask to be linked");
      case ID_PAL:
        return N_("Browse Palette Data to be linked");
      case ID_PC:
        return N_("Browse Paint Curve Data to be linked");
      case ID_CF:
        return N_("Browse Cache Files to be linked");
      case ID_WS:
        return N_("Browse Workspace to be linked");
      case ID_LP:
        return N_("Browse LightProbe to be linked");
      case ID_CV:
        return N_("Browse Curves Data to be linked");
      case ID_PT:
        return N_("Browse Point Cloud Data to be linked");
      case ID_VO:
        return N_("Browse Volume Data to be linked");
      case ID_GP:
        return N_("Browse Grease Pencil v3 Data to be linked");

      /* Use generic text. */
      case ID_LI:
      case ID_IP:
      case ID_KE:
      case ID_VF:
      case ID_GR:
      case ID_WM:
        break;
    }
  }
  return N_("Browse ID data to be linked");
}

/**
 * Add a superimposed extra icon to \a but, for workspace pinning.
 * Rather ugly special handling, but this is really a special case at this point, nothing worth
 * generalizing.
 */
static void template_id_workspace_pin_extra_icon(const TemplateID *template_ui, uiBut *but)
{
  if ((template_ui->idcode != ID_SCE) || (template_ui->ptr.type != &RNA_Window)) {
    return;
  }

  const wmWindow *win = static_cast<const wmWindow *>(template_ui->ptr.data);
  const WorkSpace *workspace = WM_window_get_active_workspace(win);
  UI_but_extra_operator_icon_add(but,
                                 "WORKSPACE_OT_scene_pin_toggle",
                                 WM_OP_INVOKE_DEFAULT,
                                 (workspace->flags & WORKSPACE_USE_PIN_SCENE) ? ICON_PINNED :
                                                                                ICON_UNPINNED);
}

/**
 * \return a type-based i18n context, needed e.g. by "New" button.
 * In most languages, this adjective takes different form based on gender of type name...
 */
#ifdef WITH_INTERNATIONAL
static const char *template_id_context(StructRNA *type)
{
  if (type) {
    return BKE_idtype_idcode_to_translation_context(RNA_type_to_ID_code(type));
  }
  return BLT_I18NCONTEXT_DEFAULT;
}
#else
#  define template_id_context(type) 0
#endif

static uiBut *template_id_def_new_but(uiBlock *block,
                                      const ID *id,
                                      const TemplateID *template_ui,
                                      StructRNA *type,
                                      const char *const newop,
                                      const bool editable,
                                      const bool id_open,
                                      const bool use_tab_but,
                                      int but_height)
{
  ID *idfrom = template_ui->ptr.owner_id;
  uiBut *but;
  const int but_type = use_tab_but ? UI_BTYPE_TAB : UI_BTYPE_BUT;

  /* i18n markup, does nothing! */
  BLT_I18N_MSGID_MULTI_CTXT("New",
                            BLT_I18NCONTEXT_DEFAULT,
                            BLT_I18NCONTEXT_ID_SCENE,
                            BLT_I18NCONTEXT_ID_OBJECT,
                            BLT_I18NCONTEXT_ID_MESH,
                            BLT_I18NCONTEXT_ID_CURVE_LEGACY,
                            BLT_I18NCONTEXT_ID_METABALL,
                            BLT_I18NCONTEXT_ID_MATERIAL,
                            BLT_I18NCONTEXT_ID_TEXTURE,
                            BLT_I18NCONTEXT_ID_IMAGE,
                            BLT_I18NCONTEXT_ID_LATTICE,
                            BLT_I18NCONTEXT_ID_LIGHT,
                            BLT_I18NCONTEXT_ID_CAMERA,
                            BLT_I18NCONTEXT_ID_WORLD,
                            BLT_I18NCONTEXT_ID_SCREEN,
                            BLT_I18NCONTEXT_ID_TEXT, );
  BLT_I18N_MSGID_MULTI_CTXT("New",
                            BLT_I18NCONTEXT_ID_SPEAKER,
                            BLT_I18NCONTEXT_ID_SOUND,
                            BLT_I18NCONTEXT_ID_ARMATURE,
                            BLT_I18NCONTEXT_ID_ACTION,
                            BLT_I18NCONTEXT_ID_NODETREE,
                            BLT_I18NCONTEXT_ID_BRUSH,
                            BLT_I18NCONTEXT_ID_PARTICLESETTINGS,
                            BLT_I18NCONTEXT_ID_GPENCIL,
                            BLT_I18NCONTEXT_ID_FREESTYLELINESTYLE,
                            BLT_I18NCONTEXT_ID_WORKSPACE,
                            BLT_I18NCONTEXT_ID_LIGHTPROBE,
                            BLT_I18NCONTEXT_ID_CURVES,
                            BLT_I18NCONTEXT_ID_POINTCLOUD,
                            BLT_I18NCONTEXT_ID_VOLUME, );
  BLT_I18N_MSGID_MULTI_CTXT("New", BLT_I18NCONTEXT_ID_PAINTCURVE, );
  /* NOTE: BLT_I18N_MSGID_MULTI_CTXT takes a maximum number of parameters,
   * check the definition to see if a new call must be added when the limit
   * is exceeded. */

  const char *button_text = (id) ? "" : CTX_IFACE_(template_id_context(type), "New");
  const int icon = (id && !use_tab_but) ? ICON_DUPLICATE : ICON_ADD;
  const uiFontStyle *fstyle = UI_FSTYLE_WIDGET;

  int w = id ? UI_UNIT_X : id_open ? UI_UNIT_X * 3 : UI_UNIT_X * 6;
  if (!id) {
    w = std::max(UI_fontstyle_string_width(fstyle, button_text) + int((UI_UNIT_X * 1.5f)), w);
  }

  if (newop) {
    but = uiDefIconTextButO(block,
                            but_type,
                            newop,
                            WM_OP_INVOKE_DEFAULT,
                            icon,
                            button_text,
                            0,
                            0,
                            w,
                            but_height,
                            nullptr);
    UI_but_funcN_set(
        but, template_id_cb, MEM_dupallocN(template_ui), POINTER_FROM_INT(UI_ID_ADD_NEW));
  }
  else {
    but = uiDefIconTextBut(
        block, but_type, 0, icon, button_text, 0, 0, w, but_height, nullptr, 0, 0, nullptr);
    UI_but_funcN_set(
        but, template_id_cb, MEM_dupallocN(template_ui), POINTER_FROM_INT(UI_ID_ADD_NEW));
  }

  if ((idfrom && idfrom->lib) || !editable) {
    UI_but_flag_enable(but, UI_BUT_DISABLED);
  }

#ifndef WITH_INTERNATIONAL
  UNUSED_VARS(type);
#endif

  return but;
}

static void template_ID(const bContext *C,
                        uiLayout *layout,
                        TemplateID *template_ui,
                        StructRNA *type,
                        int flag,
                        const char *newop,
                        const char *openop,
                        const char *unlinkop,
                        const char *text,
                        const bool live_icon,
                        const bool hide_buttons)
{
  uiBut *but;
  const bool editable = RNA_property_editable(&template_ui->ptr, template_ui->prop);
  const bool use_previews = template_ui->preview = (flag & UI_ID_PREVIEWS) != 0;

  PointerRNA idptr = RNA_property_pointer_get(&template_ui->ptr, template_ui->prop);
  ID *id = static_cast<ID *>(idptr.data);
  ID *idfrom = template_ui->ptr.owner_id;
  // lb = template_ui->idlb;

  /* Allow operators to take the ID from context. */
  uiLayoutSetContextPointer(layout, "id", &idptr);

  uiBlock *block = uiLayoutGetBlock(layout);
  UI_block_align_begin(block);

  if (idptr.type) {
    type = idptr.type;
  }

  if (text && text[0]) {
    /* Add label respecting the separated layout property split state. */
    uiItemL_respect_property_split(layout, text, ICON_NONE);
  }

  if (flag & UI_ID_BROWSE) {
    template_add_button_search_menu(C,
                                    layout,
                                    block,
                                    &template_ui->ptr,
                                    template_ui->prop,
                                    id_search_menu,
                                    MEM_dupallocN(template_ui),
                                    TIP_(template_id_browse_tip(type)),
                                    use_previews,
                                    editable,
                                    live_icon);
  }

  /* text button with name */
  if (id) {
    char name[UI_MAX_NAME_STR];
    const bool user_alert = (id->us <= 0);

    int width = template_search_textbut_width(&idptr, RNA_struct_find_property(&idptr, "name"));

    if ((template_ui->idcode == ID_SCE) && (template_ui->ptr.type == &RNA_Window)) {
      /* More room needed for "pin" icon. */
      width += UI_UNIT_X;
    }

    const int height = template_search_textbut_height();

    // text_idbutton(id, name);
    name[0] = '\0';
    but = uiDefButR(block,
                    UI_BTYPE_TEXT,
                    0,
                    name,
                    0,
                    0,
                    width,
                    height,
                    &idptr,
                    "name",
                    -1,
                    0,
                    0,
                    RNA_struct_ui_description(type));
    UI_but_funcN_set(
        but, template_id_cb, MEM_dupallocN(template_ui), POINTER_FROM_INT(UI_ID_RENAME));
    if (user_alert) {
      UI_but_flag_enable(but, UI_BUT_REDALERT);
    }

    template_id_workspace_pin_extra_icon(template_ui, but);

    if (!hide_buttons) {
      if (ID_IS_LINKED(id)) {
        const bool disabled = !BKE_idtype_idcode_is_localizable(GS(id->name));
        if (id->tag & LIB_TAG_INDIRECT) {
          but = uiDefIconBut(block,
                             UI_BTYPE_BUT,
                             0,
                             ICON_LIBRARY_DATA_INDIRECT,
                             0,
                             0,
                             UI_UNIT_X,
                             UI_UNIT_Y,
                             nullptr,
                             0,
                             0,
                             TIP_("Indirect library data-block, cannot be made local, "
                                  "Shift + Click to create a library override hierarchy"));
        }
        else {
          but = uiDefIconBut(block,
                             UI_BTYPE_BUT,
                             0,
                             ICON_LIBRARY_DATA_DIRECT,
                             0,
                             0,
                             UI_UNIT_X,
                             UI_UNIT_Y,
                             nullptr,
                             0,
                             0,
                             TIP_("Direct linked library data-block, click to make local, "
                                  "Shift + Click to create a library override"));
        }
        if (disabled) {
          UI_but_flag_enable(but, UI_BUT_DISABLED);
        }
        else {
          UI_but_funcN_set(
              but, template_id_cb, MEM_dupallocN(template_ui), POINTER_FROM_INT(UI_ID_LOCAL));
        }
      }
      else if (ID_IS_OVERRIDE_LIBRARY(id)) {
        but = uiDefIconBut(
            block,
            UI_BTYPE_BUT,
            0,
            ICON_LIBRARY_DATA_OVERRIDE,
            0,
            0,
            UI_UNIT_X,
            UI_UNIT_Y,
            nullptr,
            0,
            0,
            TIP_("Library override of linked data-block, click to make fully local, "
                 "Shift + Click to clear the library override and toggle if it can be edited"));
        UI_but_funcN_set(
            but, template_id_cb, MEM_dupallocN(template_ui), POINTER_FROM_INT(UI_ID_OVERRIDE));
      }
    }

    if ((ID_REAL_USERS(id) > 1) && (hide_buttons == false)) {
      char numstr[32];
      short numstr_len;

      numstr_len = SNPRINTF_RLEN(numstr, "%d", ID_REAL_USERS(id));

      but = uiDefBut(
          block,
          UI_BTYPE_BUT,
          0,
          numstr,
          0,
          0,
          numstr_len * 0.2f * UI_UNIT_X + UI_UNIT_X,
          UI_UNIT_Y,
          nullptr,
          0,
          0,
          TIP_("Display number of users of this data (click to make a single-user copy)"));
      but->flag |= UI_BUT_UNDO;

      UI_but_funcN_set(
          but, template_id_cb, MEM_dupallocN(template_ui), POINTER_FROM_INT(UI_ID_ALONE));
      if (!BKE_id_copy_is_allowed(id) || (idfrom && idfrom->lib) || (!editable) ||
          /* object in editmode - don't change data */
          (idfrom && GS(idfrom->name) == ID_OB && (((Object *)idfrom)->mode & OB_MODE_EDIT)))
      {
        UI_but_flag_enable(but, UI_BUT_DISABLED);
      }
    }

    if (user_alert) {
      UI_but_flag_enable(but, UI_BUT_REDALERT);
    }

    if (!ID_IS_LINKED(id)) {
      if (ID_IS_ASSET(id)) {
        uiDefIconButO(block,
                      /* Using `_N` version allows us to get the 'active' state by default. */
                      UI_BTYPE_ICON_TOGGLE_N,
                      "ASSET_OT_clear_single",
                      WM_OP_INVOKE_DEFAULT,
                      /* 'active' state of a toggle button uses icon + 1, so to get proper asset
                       * icon we need to pass its value - 1 here. */
                      ICON_ASSET_MANAGER - 1,
                      0,
                      0,
                      UI_UNIT_X,
                      UI_UNIT_Y,
                      nullptr);
      }
      else if (!ELEM(GS(id->name), ID_GR, ID_SCE, ID_SCR, ID_OB, ID_WS) && (hide_buttons == false))
      {
        uiDefIconButR(block,
                      UI_BTYPE_ICON_TOGGLE,
                      0,
                      ICON_FAKE_USER_OFF,
                      0,
                      0,
                      UI_UNIT_X,
                      UI_UNIT_Y,
                      &idptr,
                      "use_fake_user",
                      -1,
                      0,
                      0,
                      nullptr);
      }
    }
  }

  if ((flag & UI_ID_ADD_NEW) && (hide_buttons == false)) {
    template_id_def_new_but(
        block, id, template_ui, type, newop, editable, flag & UI_ID_OPEN, false, UI_UNIT_X);
  }

  /* Due to space limit in UI - skip the "open" icon for packed data, and allow to unpack.
   * Only for images, sound and fonts */
  if (id && BKE_packedfile_id_check(id)) {
    but = uiDefIconButO(block,
                        UI_BTYPE_BUT,
                        "FILE_OT_unpack_item",
                        WM_OP_INVOKE_REGION_WIN,
                        ICON_PACKAGE,
                        0,
                        0,
                        UI_UNIT_X,
                        UI_UNIT_Y,
                        TIP_("Packed File, click to unpack"));
    UI_but_operator_ptr_ensure(but);

    RNA_string_set(but->opptr, "id_name", id->name + 2);
    RNA_int_set(but->opptr, "id_type", GS(id->name));
  }
  else if (flag & UI_ID_OPEN) {
    const char *button_text = (id) ? "" : IFACE_("Open");
    const uiFontStyle *fstyle = UI_FSTYLE_WIDGET;

    int w = id ? UI_UNIT_X : (flag & UI_ID_ADD_NEW) ? UI_UNIT_X * 3 : UI_UNIT_X * 6;
    if (!id) {
      w = std::max(UI_fontstyle_string_width(fstyle, button_text) + int((UI_UNIT_X * 1.5f)), w);
    }

    if (openop) {
      but = uiDefIconTextButO(block,
                              UI_BTYPE_BUT,
                              openop,
                              WM_OP_INVOKE_DEFAULT,
                              ICON_FILEBROWSER,
                              (id) ? "" : IFACE_("Open"),
                              0,
                              0,
                              w,
                              UI_UNIT_Y,
                              nullptr);
      UI_but_funcN_set(
          but, template_id_cb, MEM_dupallocN(template_ui), POINTER_FROM_INT(UI_ID_OPEN));
    }
    else {
      but = uiDefIconTextBut(block,
                             UI_BTYPE_BUT,
                             0,
                             ICON_FILEBROWSER,
                             (id) ? "" : IFACE_("Open"),
                             0,
                             0,
                             w,
                             UI_UNIT_Y,
                             nullptr,
                             0,
                             0,
                             nullptr);
      UI_but_funcN_set(
          but, template_id_cb, MEM_dupallocN(template_ui), POINTER_FROM_INT(UI_ID_OPEN));
    }

    if ((idfrom && idfrom->lib) || !editable) {
      UI_but_flag_enable(but, UI_BUT_DISABLED);
    }
  }

  /* delete button */
  /* don't use RNA_property_is_unlink here */
  if (id && (flag & UI_ID_DELETE) && (hide_buttons == false)) {
    /* allow unlink if 'unlinkop' is passed, even when 'PROP_NEVER_UNLINK' is set */
    but = nullptr;

    if (unlinkop) {
      but = uiDefIconButO(block,
                          UI_BTYPE_BUT,
                          unlinkop,
                          WM_OP_INVOKE_DEFAULT,
                          ICON_X,
                          0,
                          0,
                          UI_UNIT_X,
                          UI_UNIT_Y,
                          nullptr);
      /* so we can access the template from operators, font unlinking needs this */
      UI_but_funcN_set(
          but, template_id_cb, MEM_dupallocN(template_ui), POINTER_FROM_INT(UI_ID_NOP));
    }
    else {
      if ((RNA_property_flag(template_ui->prop) & PROP_NEVER_UNLINK) == 0) {
        but = uiDefIconBut(
            block,
            UI_BTYPE_BUT,
            0,
            ICON_X,
            0,
            0,
            UI_UNIT_X,
            UI_UNIT_Y,
            nullptr,
            0,
            0,
            TIP_("Unlink data-block "
                 "(Shift + Click to set users to zero, data will then not be saved)"));
        UI_but_funcN_set(
            but, template_id_cb, MEM_dupallocN(template_ui), POINTER_FROM_INT(UI_ID_DELETE));

        if (RNA_property_flag(template_ui->prop) & PROP_NEVER_NULL) {
          UI_but_flag_enable(but, UI_BUT_DISABLED);
        }
      }
    }

    if (but) {
      if ((idfrom && idfrom->lib) || !editable) {
        UI_but_flag_enable(but, UI_BUT_DISABLED);
      }
    }
  }

  if (template_ui->idcode == ID_TE) {
    uiTemplateTextureShow(layout, C, &template_ui->ptr, template_ui->prop);
  }
  UI_block_align_end(block);
}

ID *UI_context_active_but_get_tab_ID(bContext *C)
{
  uiBut *but = UI_context_active_but_get(C);

  if (but && but->type == UI_BTYPE_TAB) {
    return static_cast<ID *>(but->custom_data);
  }
  return nullptr;
}

static void template_ID_tabs(const bContext *C,
                             uiLayout *layout,
                             TemplateID *template_id,
                             StructRNA *type,
                             int flag,
                             const char *newop,
                             const char *menu)
{
  const ARegion *region = CTX_wm_region(C);
  const PointerRNA active_ptr = RNA_property_pointer_get(&template_id->ptr, template_id->prop);
  MenuType *mt = menu ? WM_menutype_find(menu, false) : nullptr;

  const int but_align = ui_but_align_opposite_to_area_align_get(region);
  const int but_height = UI_UNIT_Y * 1.1;

  uiBlock *block = uiLayoutGetBlock(layout);
  const uiStyle *style = UI_style_get_dpi();

  for (ID *id : BKE_id_ordered_list(template_id->idlb)) {
    const int name_width = UI_fontstyle_string_width(&style->widget, id->name + 2);
    const int but_width = name_width + UI_UNIT_X;

    uiButTab *tab = (uiButTab *)uiDefButR_prop(block,
                                               UI_BTYPE_TAB,
                                               0,
                                               id->name + 2,
                                               0,
                                               0,
                                               but_width,
                                               but_height,
                                               &template_id->ptr,
                                               template_id->prop,
                                               0,
                                               0.0f,
                                               sizeof(id->name) - 2,
                                               "");
    UI_but_funcN_set(tab, template_ID_set_property_exec_fn, MEM_dupallocN(template_id), id);
    UI_but_drag_set_id(tab, id);
    tab->custom_data = (void *)id;
    tab->menu = mt;

    UI_but_drawflag_enable(tab, but_align);
  }

  if (flag & UI_ID_ADD_NEW) {
    const bool editable = RNA_property_editable(&template_id->ptr, template_id->prop);
    uiBut *but;

    if (active_ptr.type) {
      type = active_ptr.type;
    }

    but = template_id_def_new_but(block,
                                  static_cast<const ID *>(active_ptr.data),
                                  template_id,
                                  type,
                                  newop,
                                  editable,
                                  flag & UI_ID_OPEN,
                                  true,
                                  but_height);
    UI_but_drawflag_enable(but, but_align);
  }
}

static void ui_template_id(uiLayout *layout,
                           const bContext *C,
                           PointerRNA *ptr,
                           const char *propname,
                           const char *newop,
                           const char *openop,
                           const char *unlinkop,
                           /* Only respected by tabs (use_tabs). */
                           const char *menu,
                           const char *text,
                           int flag,
                           int prv_rows,
                           int prv_cols,
                           int filter,
                           bool use_tabs,
                           float scale,
                           const bool live_icon,
                           const bool hide_buttons)
{
  PropertyRNA *prop = RNA_struct_find_property(ptr, propname);

  if (!prop || RNA_property_type(prop) != PROP_POINTER) {
    RNA_warning("pointer property not found: %s.%s", RNA_struct_identifier(ptr->type), propname);
    return;
  }

  TemplateID *template_ui = MEM_cnew<TemplateID>(__func__);
  template_ui->ptr = *ptr;
  template_ui->prop = prop;
  template_ui->prv_rows = prv_rows;
  template_ui->prv_cols = prv_cols;
  template_ui->scale = scale;

  if ((flag & UI_ID_PIN) == 0) {
    template_ui->filter = filter;
  }
  else {
    template_ui->filter = 0;
  }

  if (newop) {
    flag |= UI_ID_ADD_NEW;
  }
  if (openop) {
    flag |= UI_ID_OPEN;
  }

  StructRNA *type = RNA_property_pointer_type(ptr, prop);
  short idcode = RNA_type_to_ID_code(type);
  template_ui->idcode = idcode;
  template_ui->idlb = which_libbase(CTX_data_main(C), idcode);

  /* create UI elements for this template
   * - template_ID makes a copy of the template data and assigns it to the relevant buttons
   */
  if (template_ui->idlb) {
    if (use_tabs) {
      layout = uiLayoutRow(layout, true);
      template_ID_tabs(C, layout, template_ui, type, flag, newop, menu);
    }
    else {
      layout = uiLayoutRow(layout, true);
      template_ID(C,
                  layout,
                  template_ui,
                  type,
                  flag,
                  newop,
                  openop,
                  unlinkop,
                  text,
                  live_icon,
                  hide_buttons);
    }
  }

  MEM_freeN(template_ui);
}

void uiTemplateID(uiLayout *layout,
                  const bContext *C,
                  PointerRNA *ptr,
                  const char *propname,
                  const char *newop,
                  const char *openop,
                  const char *unlinkop,
                  int filter,
                  const bool live_icon,
                  const char *text)
{
  ui_template_id(layout,
                 C,
                 ptr,
                 propname,
                 newop,
                 openop,
                 unlinkop,
                 nullptr,
                 text,
                 UI_ID_BROWSE | UI_ID_RENAME | UI_ID_DELETE,
                 0,
                 0,
                 filter,
                 false,
                 1.0f,
                 live_icon,
                 false);
}

void uiTemplateIDBrowse(uiLayout *layout,
                        bContext *C,
                        PointerRNA *ptr,
                        const char *propname,
                        const char *newop,
                        const char *openop,
                        const char *unlinkop,
                        int filter,
                        const char *text)
{
  ui_template_id(layout,
                 C,
                 ptr,
                 propname,
                 newop,
                 openop,
                 unlinkop,
                 nullptr,
                 text,
                 UI_ID_BROWSE | UI_ID_RENAME,
                 0,
                 0,
                 filter,
                 false,
                 1.0f,
                 false,
                 false);
}

void uiTemplateIDPreview(uiLayout *layout,
                         bContext *C,
                         PointerRNA *ptr,
                         const char *propname,
                         const char *newop,
                         const char *openop,
                         const char *unlinkop,
                         int rows,
                         int cols,
                         int filter,
                         const bool hide_buttons)
{
  ui_template_id(layout,
                 C,
                 ptr,
                 propname,
                 newop,
                 openop,
                 unlinkop,
                 nullptr,
                 nullptr,
                 UI_ID_BROWSE | UI_ID_RENAME | UI_ID_DELETE | UI_ID_PREVIEWS,
                 rows,
                 cols,
                 filter,
                 false,
                 1.0f,
                 false,
                 hide_buttons);
}

void uiTemplateGpencilColorPreview(uiLayout *layout,
                                   bContext *C,
                                   PointerRNA *ptr,
                                   const char *propname,
                                   int rows,
                                   int cols,
                                   float scale,
                                   int filter)
{
  ui_template_id(layout,
                 C,
                 ptr,
                 propname,
                 nullptr,
                 nullptr,
                 nullptr,
                 nullptr,
                 nullptr,
                 UI_ID_BROWSE | UI_ID_PREVIEWS | UI_ID_DELETE,
                 rows,
                 cols,
                 filter,
                 false,
                 scale < 0.5f ? 0.5f : scale,
                 false,
                 false);
}

void uiTemplateIDTabs(uiLayout *layout,
                      bContext *C,
                      PointerRNA *ptr,
                      const char *propname,
                      const char *newop,
                      const char *menu,
                      int filter)
{
  ui_template_id(layout,
                 C,
                 ptr,
                 propname,
                 newop,
                 nullptr,
                 nullptr,
                 menu,
                 nullptr,
                 UI_ID_BROWSE | UI_ID_RENAME,
                 0,
                 0,
                 filter,
                 true,
                 1.0f,
                 false,
                 false);
}

/** \} */

/* -------------------------------------------------------------------- */
/** \name ID Chooser Template
 * \{ */

void uiTemplateAnyID(uiLayout *layout,
                     PointerRNA *ptr,
                     const char *propname,
                     const char *proptypename,
                     const char *text)
{
  /* get properties... */
  PropertyRNA *propID = RNA_struct_find_property(ptr, propname);
  PropertyRNA *propType = RNA_struct_find_property(ptr, proptypename);

  if (!propID || RNA_property_type(propID) != PROP_POINTER) {
    RNA_warning("pointer property not found: %s.%s", RNA_struct_identifier(ptr->type), propname);
    return;
  }
  if (!propType || RNA_property_type(propType) != PROP_ENUM) {
    RNA_warning(
        "pointer-type property not found: %s.%s", RNA_struct_identifier(ptr->type), proptypename);
    return;
  }

  /* Start drawing UI Elements using standard defines */

  /* NOTE: split amount here needs to be synced with normal labels */
  uiLayout *split = uiLayoutSplit(layout, 0.33f, false);

  /* FIRST PART ................................................ */
  uiLayout *row = uiLayoutRow(split, false);

  /* Label - either use the provided text, or will become "ID-Block:" */
  if (text) {
    if (text[0]) {
      uiItemL(row, text, ICON_NONE);
    }
  }
  else {
    uiItemL(row, IFACE_("ID-Block:"), ICON_NONE);
  }

  /* SECOND PART ................................................ */
  row = uiLayoutRow(split, true);

  /* ID-Type Selector - just have a menu of icons */

  /* HACK: special group just for the enum,
   * otherwise we get ugly layout with text included too... */
  uiLayout *sub = uiLayoutRow(row, true);
  uiLayoutSetAlignment(sub, UI_LAYOUT_ALIGN_LEFT);

  uiItemFullR(sub, ptr, propType, 0, 0, UI_ITEM_R_ICON_ONLY, "", ICON_NONE);

  /* ID-Block Selector - just use pointer widget... */

  /* HACK: special group to counteract the effects of the previous enum,
   * which now pushes everything too far right. */
  sub = uiLayoutRow(row, true);
  uiLayoutSetAlignment(sub, UI_LAYOUT_ALIGN_EXPAND);

  uiItemFullR(sub, ptr, propID, 0, 0, UI_ITEM_NONE, "", ICON_NONE);
}

/** \} */

/* -------------------------------------------------------------------- */
/** \name Search Template
 * \{ */

struct TemplateSearch {
  uiRNACollectionSearch search_data;

  bool use_previews;
  int preview_rows, preview_cols;
};

static void template_search_exec_fn(bContext *C, void *arg_template, void *item)
{
  TemplateSearch *template_search = static_cast<TemplateSearch *>(arg_template);
  uiRNACollectionSearch *coll_search = &template_search->search_data;
  StructRNA *type = RNA_property_pointer_type(&coll_search->target_ptr, coll_search->target_prop);

  PointerRNA item_ptr = RNA_pointer_create(nullptr, type, item);
  RNA_property_pointer_set(&coll_search->target_ptr, coll_search->target_prop, item_ptr, nullptr);
  RNA_property_update(C, &coll_search->target_ptr, coll_search->target_prop);
}

static uiBlock *template_search_menu(bContext *C, ARegion *region, void *arg_template)
{
  static TemplateSearch template_search;

  /* arg_template is malloced, can be freed by parent button */
  template_search = *((TemplateSearch *)arg_template);
  PointerRNA active_ptr = RNA_property_pointer_get(&template_search.search_data.target_ptr,
                                                   template_search.search_data.target_prop);

  return template_common_search_menu(C,
                                     region,
                                     ui_rna_collection_search_update_fn,
                                     &template_search,
                                     template_search_exec_fn,
                                     active_ptr.data,
                                     nullptr,
                                     template_search.preview_rows,
                                     template_search.preview_cols,
                                     1.0f);
}

static void template_search_add_button_searchmenu(const bContext *C,
                                                  uiLayout *layout,
                                                  uiBlock *block,
                                                  TemplateSearch *template_search,
                                                  const bool editable,
                                                  const bool live_icon)
{
  const char *ui_description = RNA_property_ui_description(
      template_search->search_data.target_prop);

  template_add_button_search_menu(C,
                                  layout,
                                  block,
                                  &template_search->search_data.target_ptr,
                                  template_search->search_data.target_prop,
                                  template_search_menu,
                                  MEM_dupallocN(template_search),
                                  ui_description,
                                  template_search->use_previews,
                                  editable,
                                  live_icon);
}

static void template_search_add_button_name(uiBlock *block,
                                            PointerRNA *active_ptr,
                                            const StructRNA *type)
{
  PropertyRNA *name_prop = RNA_struct_name_property(type);
  const int width = template_search_textbut_width(active_ptr, name_prop);
  const int height = template_search_textbut_height();
  uiDefAutoButR(block, active_ptr, name_prop, 0, "", ICON_NONE, 0, 0, width, height);
}

static void template_search_add_button_operator(uiBlock *block,
                                                const char *const operator_name,
                                                const wmOperatorCallContext opcontext,
                                                const int icon,
                                                const bool editable)
{
  if (!operator_name) {
    return;
  }

  uiBut *but = uiDefIconButO(
      block, UI_BTYPE_BUT, operator_name, opcontext, icon, 0, 0, UI_UNIT_X, UI_UNIT_Y, nullptr);

  if (!editable) {
    UI_but_drawflag_enable(but, UI_BUT_DISABLED);
  }
}

static void template_search_buttons(const bContext *C,
                                    uiLayout *layout,
                                    TemplateSearch *template_search,
                                    const char *newop,
                                    const char *unlinkop)
{
  uiBlock *block = uiLayoutGetBlock(layout);
  uiRNACollectionSearch *search_data = &template_search->search_data;
  StructRNA *type = RNA_property_pointer_type(&search_data->target_ptr, search_data->target_prop);
  const bool editable = RNA_property_editable(&search_data->target_ptr, search_data->target_prop);
  PointerRNA active_ptr = RNA_property_pointer_get(&search_data->target_ptr,
                                                   search_data->target_prop);

  if (active_ptr.type) {
    /* can only get correct type when there is an active item */
    type = active_ptr.type;
  }

  uiLayoutRow(layout, true);
  UI_block_align_begin(block);

  template_search_add_button_searchmenu(C, layout, block, template_search, editable, false);
  template_search_add_button_name(block, &active_ptr, type);
  template_search_add_button_operator(
      block, newop, WM_OP_INVOKE_DEFAULT, ICON_DUPLICATE, editable);
  template_search_add_button_operator(block, unlinkop, WM_OP_INVOKE_REGION_WIN, ICON_X, editable);

  UI_block_align_end(block);
}

static PropertyRNA *template_search_get_searchprop(PointerRNA *targetptr,
                                                   PropertyRNA *targetprop,
                                                   PointerRNA *searchptr,
                                                   const char *const searchpropname)
{
  PropertyRNA *searchprop;

  if (searchptr && !searchptr->data) {
    searchptr = nullptr;
  }

  if (!searchptr && !searchpropname) {
    /* both nullptr means we don't use a custom rna collection to search in */
  }
  else if (!searchptr && searchpropname) {
    RNA_warning("searchpropname defined (%s) but searchptr is missing", searchpropname);
  }
  else if (searchptr && !searchpropname) {
    RNA_warning("searchptr defined (%s) but searchpropname is missing",
                RNA_struct_identifier(searchptr->type));
  }
  else if (!(searchprop = RNA_struct_find_property(searchptr, searchpropname))) {
    RNA_warning("search collection property not found: %s.%s",
                RNA_struct_identifier(searchptr->type),
                searchpropname);
  }
  else if (RNA_property_type(searchprop) != PROP_COLLECTION) {
    RNA_warning("search collection property is not a collection type: %s.%s",
                RNA_struct_identifier(searchptr->type),
                searchpropname);
  }
  /* check if searchprop has same type as targetprop */
  else if (RNA_property_pointer_type(searchptr, searchprop) !=
           RNA_property_pointer_type(targetptr, targetprop))
  {
    RNA_warning("search collection items from %s.%s are not of type %s",
                RNA_struct_identifier(searchptr->type),
                searchpropname,
                RNA_struct_identifier(RNA_property_pointer_type(targetptr, targetprop)));
  }
  else {
    return searchprop;
  }

  return nullptr;
}

static TemplateSearch *template_search_setup(PointerRNA *ptr,
                                             const char *const propname,
                                             PointerRNA *searchptr,
                                             const char *const searchpropname)
{
  PropertyRNA *prop = RNA_struct_find_property(ptr, propname);

  if (!prop || RNA_property_type(prop) != PROP_POINTER) {
    RNA_warning("pointer property not found: %s.%s", RNA_struct_identifier(ptr->type), propname);
    return nullptr;
  }
  PropertyRNA *searchprop = template_search_get_searchprop(ptr, prop, searchptr, searchpropname);

  TemplateSearch *template_search = MEM_cnew<TemplateSearch>(__func__);
  template_search->search_data.target_ptr = *ptr;
  template_search->search_data.target_prop = prop;
  template_search->search_data.search_ptr = *searchptr;
  template_search->search_data.search_prop = searchprop;

  return template_search;
}

void uiTemplateSearch(uiLayout *layout,
                      bContext *C,
                      PointerRNA *ptr,
                      const char *propname,
                      PointerRNA *searchptr,
                      const char *searchpropname,
                      const char *newop,
                      const char *unlinkop)
{
  TemplateSearch *template_search = template_search_setup(
      ptr, propname, searchptr, searchpropname);
  if (template_search != nullptr) {
    template_search_buttons(C, layout, template_search, newop, unlinkop);
    MEM_freeN(template_search);
  }
}

void uiTemplateSearchPreview(uiLayout *layout,
                             bContext *C,
                             PointerRNA *ptr,
                             const char *propname,
                             PointerRNA *searchptr,
                             const char *searchpropname,
                             const char *newop,
                             const char *unlinkop,
                             const int rows,
                             const int cols)
{
  TemplateSearch *template_search = template_search_setup(
      ptr, propname, searchptr, searchpropname);

  if (template_search != nullptr) {
    template_search->use_previews = true;
    template_search->preview_rows = rows;
    template_search->preview_cols = cols;

    template_search_buttons(C, layout, template_search, newop, unlinkop);

    MEM_freeN(template_search);
  }
}

/** \} */

/* -------------------------------------------------------------------- */
/** \name RNA Path Builder Template
 * \{ */

/* ---------- */

void uiTemplatePathBuilder(uiLayout *layout,
                           PointerRNA *ptr,
                           const char *propname,
                           PointerRNA * /*root_ptr*/,
                           const char *text)
{
  /* check that properties are valid */
  PropertyRNA *propPath = RNA_struct_find_property(ptr, propname);
  if (!propPath || RNA_property_type(propPath) != PROP_STRING) {
    RNA_warning("path property not found: %s.%s", RNA_struct_identifier(ptr->type), propname);
    return;
  }

  /* Start drawing UI Elements using standard defines */
  uiLayout *row = uiLayoutRow(layout, true);

  /* Path (existing string) Widget */
  uiItemR(row, ptr, propname, UI_ITEM_NONE, text, ICON_RNA);

  /* TODO: attach something to this to make allow
   * searching of nested properties to 'build' the path */
}

/** \} */

/* -------------------------------------------------------------------- */
/** \name Modifiers Template
 *
 *  Template for building the panel layout for the active object's modifiers.
 * \{ */

static void modifier_panel_id(void *md_link, char *r_name)
{
  ModifierData *md = (ModifierData *)md_link;
  BKE_modifier_type_panel_id(ModifierType(md->type), r_name);
}

void uiTemplateModifiers(uiLayout * /*layout*/, bContext *C)
{
  ARegion *region = CTX_wm_region(C);

  Object *ob = blender::ed::object::context_active_object(C);
  ListBase *modifiers = &ob->modifiers;

  const bool panels_match = UI_panel_list_matches_data(region, modifiers, modifier_panel_id);

  if (!panels_match) {
    UI_panels_free_instanced(C, region);
    LISTBASE_FOREACH (ModifierData *, md, modifiers) {
      const ModifierTypeInfo *mti = BKE_modifier_get_info(ModifierType(md->type));
      if (mti->panel_register == nullptr) {
        continue;
      }

      char panel_idname[MAX_NAME];
      modifier_panel_id(md, panel_idname);

      /* Create custom data RNA pointer. */
      PointerRNA *md_ptr = static_cast<PointerRNA *>(MEM_mallocN(sizeof(PointerRNA), __func__));
      *md_ptr = RNA_pointer_create(&ob->id, &RNA_Modifier, md);

      UI_panel_add_instanced(C, region, &region->panels, panel_idname, md_ptr);
    }
  }
  else {
    /* Assuming there's only one group of instanced panels, update the custom data pointers. */
    Panel *panel = static_cast<Panel *>(region->panels.first);
    LISTBASE_FOREACH (ModifierData *, md, modifiers) {
      const ModifierTypeInfo *mti = BKE_modifier_get_info(ModifierType(md->type));
      if (mti->panel_register == nullptr) {
        continue;
      }

      /* Move to the next instanced panel corresponding to the next modifier. */
      while ((panel->type == nullptr) || !(panel->type->flag & PANEL_TYPE_INSTANCED)) {
        panel = panel->next;
        BLI_assert(panel !=
                   nullptr); /* There shouldn't be fewer panels than modifiers with UIs. */
      }

      PointerRNA *md_ptr = static_cast<PointerRNA *>(MEM_mallocN(sizeof(PointerRNA), __func__));
      *md_ptr = RNA_pointer_create(&ob->id, &RNA_Modifier, md);
      UI_panel_custom_data_set(panel, md_ptr);

      panel = panel->next;
    }
  }
}

/** \} */

/* -------------------------------------------------------------------- */
/** \name Constraints Template
 *
 * Template for building the panel layout for the active object or bone's constraints.
 * \{ */

/** For building the panel UI for constraints. */
#define CONSTRAINT_TYPE_PANEL_PREFIX "OBJECT_PT_"
#define CONSTRAINT_BONE_TYPE_PANEL_PREFIX "BONE_PT_"

/**
 * Check if the panel's ID starts with 'BONE', meaning it is a bone constraint.
 */
static bool constraint_panel_is_bone(Panel *panel)
{
  return (panel->panelname[0] == 'B') && (panel->panelname[1] == 'O') &&
         (panel->panelname[2] == 'N') && (panel->panelname[3] == 'E');
}

/**
 * Move a constraint to the index it's moved to after a drag and drop.
 */
static void constraint_reorder(bContext *C, Panel *panel, int new_index)
{
  const bool constraint_from_bone = constraint_panel_is_bone(panel);

  PointerRNA *con_ptr = UI_panel_custom_data_get(panel);
  bConstraint *con = (bConstraint *)con_ptr->data;

  PointerRNA props_ptr;
  wmOperatorType *ot = WM_operatortype_find("CONSTRAINT_OT_move_to_index", false);
  WM_operator_properties_create_ptr(&props_ptr, ot);
  RNA_string_set(&props_ptr, "constraint", con->name);
  RNA_int_set(&props_ptr, "index", new_index);
  /* Set owner to #EDIT_CONSTRAINT_OWNER_OBJECT or #EDIT_CONSTRAINT_OWNER_BONE. */
  RNA_enum_set(&props_ptr, "owner", constraint_from_bone ? 1 : 0);
  WM_operator_name_call_ptr(C, ot, WM_OP_INVOKE_DEFAULT, &props_ptr, nullptr);
  WM_operator_properties_free(&props_ptr);
}

/**
 * Get the expand flag from the active constraint to use for the panel.
 */
static short get_constraint_expand_flag(const bContext * /*C*/, Panel *panel)
{
  PointerRNA *con_ptr = UI_panel_custom_data_get(panel);
  bConstraint *con = (bConstraint *)con_ptr->data;

  return con->ui_expand_flag;
}

/**
 * Save the expand flag for the panel and sub-panels to the constraint.
 */
static void set_constraint_expand_flag(const bContext * /*C*/, Panel *panel, short expand_flag)
{
  PointerRNA *con_ptr = UI_panel_custom_data_get(panel);
  bConstraint *con = (bConstraint *)con_ptr->data;
  con->ui_expand_flag = expand_flag;
}

/**
 * Function with void * argument for #uiListPanelIDFromDataFunc.
 *
 * \note Constraint panel types are assumed to be named with the struct name field
 * concatenated to the defined prefix.
 */
static void object_constraint_panel_id(void *md_link, char *r_idname)
{
  bConstraint *con = (bConstraint *)md_link;
  const bConstraintTypeInfo *cti = BKE_constraint_typeinfo_from_type(con->type);

  /* Cannot get TypeInfo for invalid/legacy constraints. */
  if (cti == nullptr) {
    return;
  }
  BLI_string_join(r_idname, BKE_ST_MAXNAME, CONSTRAINT_TYPE_PANEL_PREFIX, cti->struct_name);
}

static void bone_constraint_panel_id(void *md_link, char *r_idname)
{
  bConstraint *con = (bConstraint *)md_link;
  const bConstraintTypeInfo *cti = BKE_constraint_typeinfo_from_type(con->type);

  /* Cannot get TypeInfo for invalid/legacy constraints. */
  if (cti == nullptr) {
    return;
  }
  BLI_string_join(r_idname, BKE_ST_MAXNAME, CONSTRAINT_BONE_TYPE_PANEL_PREFIX, cti->struct_name);
}

void uiTemplateConstraints(uiLayout * /*layout*/, bContext *C, bool use_bone_constraints)
{
  ARegion *region = CTX_wm_region(C);

  Object *ob = blender::ed::object::context_active_object(C);
  ListBase *constraints = {nullptr};
  if (use_bone_constraints) {
    constraints = blender::ed::object::pose_constraint_list(C);
  }
  else if (ob != nullptr) {
    constraints = &ob->constraints;
  }

  /* Switch between the bone panel ID function and the object panel ID function. */
  uiListPanelIDFromDataFunc panel_id_func = use_bone_constraints ? bone_constraint_panel_id :
                                                                   object_constraint_panel_id;

  const bool panels_match = UI_panel_list_matches_data(region, constraints, panel_id_func);

  if (!panels_match) {
    UI_panels_free_instanced(C, region);
    for (bConstraint *con =
             (constraints == nullptr) ? nullptr : static_cast<bConstraint *>(constraints->first);
         con;
         con = con->next)
    {
      /* Don't show invalid/legacy constraints. */
      if (con->type == CONSTRAINT_TYPE_NULL) {
        continue;
      }
      /* Don't show temporary constraints (AutoIK and target-less IK constraints). */
      if (con->type == CONSTRAINT_TYPE_KINEMATIC) {
        bKinematicConstraint *data = static_cast<bKinematicConstraint *>(con->data);
        if (data->flag & CONSTRAINT_IK_TEMP) {
          continue;
        }
      }

      char panel_idname[MAX_NAME];
      panel_id_func(con, panel_idname);

      /* Create custom data RNA pointer. */
      PointerRNA *con_ptr = static_cast<PointerRNA *>(MEM_mallocN(sizeof(PointerRNA), __func__));
      *con_ptr = RNA_pointer_create(&ob->id, &RNA_Constraint, con);

      Panel *new_panel = UI_panel_add_instanced(C, region, &region->panels, panel_idname, con_ptr);

      if (new_panel) {
        /* Set the list panel functionality function pointers since we don't do it with python. */
        new_panel->type->set_list_data_expand_flag = set_constraint_expand_flag;
        new_panel->type->get_list_data_expand_flag = get_constraint_expand_flag;
        new_panel->type->reorder = constraint_reorder;
      }
    }
  }
  else {
    /* Assuming there's only one group of instanced panels, update the custom data pointers. */
    Panel *panel = static_cast<Panel *>(region->panels.first);
    LISTBASE_FOREACH (bConstraint *, con, constraints) {
      /* Don't show invalid/legacy constraints. */
      if (con->type == CONSTRAINT_TYPE_NULL) {
        continue;
      }
      /* Don't show temporary constraints (AutoIK and target-less IK constraints). */
      if (con->type == CONSTRAINT_TYPE_KINEMATIC) {
        bKinematicConstraint *data = static_cast<bKinematicConstraint *>(con->data);
        if (data->flag & CONSTRAINT_IK_TEMP) {
          continue;
        }
      }

      /* Move to the next instanced panel corresponding to the next constraint. */
      while ((panel->type == nullptr) || !(panel->type->flag & PANEL_TYPE_INSTANCED)) {
        panel = panel->next;
        BLI_assert(panel != nullptr); /* There shouldn't be fewer panels than constraint panels. */
      }

      PointerRNA *con_ptr = static_cast<PointerRNA *>(MEM_mallocN(sizeof(PointerRNA), __func__));
      *con_ptr = RNA_pointer_create(&ob->id, &RNA_Constraint, con);
      UI_panel_custom_data_set(panel, con_ptr);

      panel = panel->next;
    }
  }
}

#undef CONSTRAINT_TYPE_PANEL_PREFIX
#undef CONSTRAINT_BONE_TYPE_PANEL_PREFIX

/** \} */

/* -------------------------------------------------------------------- */
/** \name Grease Pencil Modifiers Template
 * \{ */

/**
 * Function with void * argument for #uiListPanelIDFromDataFunc.
 */
static void gpencil_modifier_panel_id(void *md_link, char *r_name)
{
  ModifierData *md = (ModifierData *)md_link;
  BKE_gpencil_modifierType_panel_id(GpencilModifierType(md->type), r_name);
}

void uiTemplateGpencilModifiers(uiLayout * /*layout*/, bContext *C)
{
  ARegion *region = CTX_wm_region(C);
  Object *ob = blender::ed::object::context_active_object(C);
  ListBase *modifiers = &ob->greasepencil_modifiers;

  const bool panels_match = UI_panel_list_matches_data(
      region, modifiers, gpencil_modifier_panel_id);

  if (!panels_match) {
    UI_panels_free_instanced(C, region);
    LISTBASE_FOREACH (GpencilModifierData *, md, modifiers) {
      const GpencilModifierTypeInfo *mti = BKE_gpencil_modifier_get_info(
          GpencilModifierType(md->type));
      if (mti->panel_register == nullptr) {
        continue;
      }

      char panel_idname[MAX_NAME];
      gpencil_modifier_panel_id(md, panel_idname);

      /* Create custom data RNA pointer. */
      PointerRNA *md_ptr = static_cast<PointerRNA *>(MEM_mallocN(sizeof(PointerRNA), __func__));
      *md_ptr = RNA_pointer_create(&ob->id, &RNA_GpencilModifier, md);

      UI_panel_add_instanced(C, region, &region->panels, panel_idname, md_ptr);
    }
  }
  else {
    /* Assuming there's only one group of instanced panels, update the custom data pointers. */
    Panel *panel = static_cast<Panel *>(region->panels.first);
    LISTBASE_FOREACH (ModifierData *, md, modifiers) {
      const GpencilModifierTypeInfo *mti = BKE_gpencil_modifier_get_info(
          GpencilModifierType(md->type));
      if (mti->panel_register == nullptr) {
        continue;
      }

      /* Move to the next instanced panel corresponding to the next modifier. */
      while ((panel->type == nullptr) || !(panel->type->flag & PANEL_TYPE_INSTANCED)) {
        panel = panel->next;
        BLI_assert(panel !=
                   nullptr); /* There shouldn't be fewer panels than modifiers with UIs. */
      }

      PointerRNA *md_ptr = static_cast<PointerRNA *>(MEM_mallocN(sizeof(PointerRNA), __func__));
      *md_ptr = RNA_pointer_create(&ob->id, &RNA_GpencilModifier, md);
      UI_panel_custom_data_set(panel, md_ptr);

      panel = panel->next;
    }
  }
}

/** \} */

#define ERROR_LIBDATA_MESSAGE N_("Can't edit external library data")

/* -------------------------------------------------------------------- */
/** \name ShaderFx Template
 *
 *  Template for building the panel layout for the active object's grease pencil shader
 * effects.
 * \{ */

/**
 * Function with void * argument for #uiListPanelIDFromDataFunc.
 */
static void shaderfx_panel_id(void *fx_v, char *r_idname)
{
  ShaderFxData *fx = (ShaderFxData *)fx_v;
  BKE_shaderfxType_panel_id(ShaderFxType(fx->type), r_idname);
}

void uiTemplateShaderFx(uiLayout * /*layout*/, bContext *C)
{
  ARegion *region = CTX_wm_region(C);
  Object *ob = blender::ed::object::context_active_object(C);
  ListBase *shaderfx = &ob->shader_fx;

  const bool panels_match = UI_panel_list_matches_data(region, shaderfx, shaderfx_panel_id);

  if (!panels_match) {
    UI_panels_free_instanced(C, region);
    LISTBASE_FOREACH (ShaderFxData *, fx, shaderfx) {
      char panel_idname[MAX_NAME];
      shaderfx_panel_id(fx, panel_idname);

      /* Create custom data RNA pointer. */
      PointerRNA *fx_ptr = static_cast<PointerRNA *>(MEM_mallocN(sizeof(PointerRNA), __func__));
      *fx_ptr = RNA_pointer_create(&ob->id, &RNA_ShaderFx, fx);

      UI_panel_add_instanced(C, region, &region->panels, panel_idname, fx_ptr);
    }
  }
  else {
    /* Assuming there's only one group of instanced panels, update the custom data pointers. */
    Panel *panel = static_cast<Panel *>(region->panels.first);
    LISTBASE_FOREACH (ShaderFxData *, fx, shaderfx) {
      const ShaderFxTypeInfo *fxi = BKE_shaderfx_get_info(ShaderFxType(fx->type));
      if (fxi->panel_register == nullptr) {
        continue;
      }

      /* Move to the next instanced panel corresponding to the next modifier. */
      while ((panel->type == nullptr) || !(panel->type->flag & PANEL_TYPE_INSTANCED)) {
        panel = panel->next;
        BLI_assert(panel !=
                   nullptr); /* There shouldn't be fewer panels than modifiers with UIs. */
      }

      PointerRNA *fx_ptr = static_cast<PointerRNA *>(MEM_mallocN(sizeof(PointerRNA), __func__));
      *fx_ptr = RNA_pointer_create(&ob->id, &RNA_ShaderFx, fx);
      UI_panel_custom_data_set(panel, fx_ptr);

      panel = panel->next;
    }
  }
}

/** \} */

/* -------------------------------------------------------------------- */
/** \name Operator Property Buttons Template
 * \{ */

struct uiTemplateOperatorPropertyPollParam {
  const bContext *C;
  wmOperator *op;
  short flag;
};

#ifdef USE_OP_RESET_BUT
static void ui_layout_operator_buts__reset_cb(bContext * /*C*/, void *op_pt, void * /*arg_dummy2*/)
{
  WM_operator_properties_reset((wmOperator *)op_pt);
}
#endif

static bool ui_layout_operator_buts_poll_property(PointerRNA * /*ptr*/,
                                                  PropertyRNA *prop,
                                                  void *user_data)
{
  uiTemplateOperatorPropertyPollParam *params = static_cast<uiTemplateOperatorPropertyPollParam *>(
      user_data);

  if ((params->flag & UI_TEMPLATE_OP_PROPS_HIDE_ADVANCED) &&
      (RNA_property_tags(prop) & OP_PROP_TAG_ADVANCED))
  {
    return false;
  }
  return params->op->type->poll_property(params->C, params->op, prop);
}

static eAutoPropButsReturn template_operator_property_buts_draw_single(
    const bContext *C,
    wmOperator *op,
    uiLayout *layout,
    const eButLabelAlign label_align,
    int layout_flags)
{
  uiBlock *block = uiLayoutGetBlock(layout);
  eAutoPropButsReturn return_info = eAutoPropButsReturn(0);

  if (!op->properties) {
    op->properties = blender::bke::idprop::create_group("wmOperatorProperties").release();
  }

  /* poll() on this operator may still fail,
   * at the moment there is no nice feedback when this happens just fails silently. */
  if (!WM_operator_repeat_check(C, op)) {
    UI_block_lock_set(block, true, N_("Operator cannot redo"));
    return return_info;
  }

  /* useful for macros where only one of the steps can't be re-done */
  UI_block_lock_clear(block);

  if (layout_flags & UI_TEMPLATE_OP_PROPS_SHOW_TITLE) {
    uiItemL(layout, WM_operatortype_name(op->type, op->ptr).c_str(), ICON_NONE);
  }

  /* menu */
  if (op->type->flag & OPTYPE_PRESET) {
    /* XXX, no simple way to get WM_MT_operator_presets.bl_label
     * from python! Label remains the same always! */
    PointerRNA op_ptr;
    uiLayout *row;

    UI_block_set_active_operator(block, op, false);

    row = uiLayoutRow(layout, true);
    uiItemM(row, "WM_MT_operator_presets", nullptr, ICON_NONE);

    wmOperatorType *ot = WM_operatortype_find("WM_OT_operator_preset_add", false);
    uiItemFullO_ptr(row, ot, "", ICON_ADD, nullptr, WM_OP_INVOKE_DEFAULT, UI_ITEM_NONE, &op_ptr);
    RNA_string_set(&op_ptr, "operator", op->type->idname);

    uiItemFullO_ptr(
        row, ot, "", ICON_REMOVE, nullptr, WM_OP_INVOKE_DEFAULT, UI_ITEM_NONE, &op_ptr);
    RNA_string_set(&op_ptr, "operator", op->type->idname);
    RNA_boolean_set(&op_ptr, "remove_active", true);
  }

  if (op->type->ui) {
    op->layout = layout;
    op->type->ui((bContext *)C, op);
    op->layout = nullptr;

    /* #UI_LAYOUT_OP_SHOW_EMPTY ignored. retun_info is ignored too.
     * We could allow #wmOperatorType.ui callback to return this, but not needed right now. */
  }
  else {
    wmWindowManager *wm = CTX_wm_manager(C);
    uiTemplateOperatorPropertyPollParam user_data{};
    user_data.C = C;
    user_data.op = op;
    user_data.flag = layout_flags;
    const bool use_prop_split = (layout_flags & UI_TEMPLATE_OP_PROPS_NO_SPLIT_LAYOUT) == 0;

    PointerRNA ptr = RNA_pointer_create(&wm->id, op->type->srna, op->properties);

    uiLayoutSetPropSep(layout, use_prop_split);
    uiLayoutSetPropDecorate(layout, false);

    /* main draw call */
    return_info = uiDefAutoButsRNA(
        layout,
        &ptr,
        op->type->poll_property ? ui_layout_operator_buts_poll_property : nullptr,
        op->type->poll_property ? &user_data : nullptr,
        op->type->prop,
        label_align,
        (layout_flags & UI_TEMPLATE_OP_PROPS_COMPACT));

    if ((return_info & UI_PROP_BUTS_NONE_ADDED) &&
        (layout_flags & UI_TEMPLATE_OP_PROPS_SHOW_EMPTY))
    {
      uiItemL(layout, IFACE_("No Properties"), ICON_NONE);
    }
  }

#ifdef USE_OP_RESET_BUT
  /* its possible that reset can do nothing if all have PROP_SKIP_SAVE enabled
   * but this is not so important if this button is drawn in those cases
   * (which isn't all that likely anyway) - campbell */
  if (op->properties->len) {
    uiBut *but;
    uiLayout *col; /* needed to avoid alignment errors with previous buttons */

    col = uiLayoutColumn(layout, false);
    block = uiLayoutGetBlock(col);
    but = uiDefIconTextBut(block,
                           UI_BTYPE_BUT,
                           0,
                           ICON_FILE_REFRESH,
                           IFACE_("Reset"),
                           0,
                           0,
                           UI_UNIT_X,
                           UI_UNIT_Y,
                           nullptr,
                           0.0,
                           0.0,
                           0.0,
                           0.0,
                           TIP_("Reset operator defaults"));
    UI_but_func_set(but, ui_layout_operator_buts__reset_cb, op, nullptr);
  }
#endif

  /* set various special settings for buttons */

  /* Only do this if we're not refreshing an existing UI. */
  if (block->oldblock == nullptr) {
    const bool is_popup = (block->flag & UI_BLOCK_KEEP_OPEN) != 0;

    LISTBASE_FOREACH (uiBut *, but, &block->buttons) {
      /* no undo for buttons for operator redo panels */
      UI_but_flag_disable(but, UI_BUT_UNDO);

      /* only for popups, see #36109. */

      /* if button is operator's default property, and a text-field, enable focus for it
       * - this is used for allowing operators with popups to rename stuff with fewer clicks
       */
      if (is_popup) {
        if ((but->rnaprop == op->type->prop) && (ELEM(but->type, UI_BTYPE_TEXT, UI_BTYPE_NUM))) {
          UI_but_focus_on_enter_event(CTX_wm_window(C), but);
        }
      }
    }
  }

  return return_info;
}

static void template_operator_property_buts_draw_recursive(const bContext *C,
                                                           wmOperator *op,
                                                           uiLayout *layout,
                                                           const eButLabelAlign label_align,
                                                           int layout_flags,
                                                           bool *r_has_advanced)
{
  if (op->type->flag & OPTYPE_MACRO) {
    LISTBASE_FOREACH (wmOperator *, macro_op, &op->macro) {
      template_operator_property_buts_draw_recursive(
          C, macro_op, layout, label_align, layout_flags, r_has_advanced);
    }
  }
  else {
    /* Might want to make label_align adjustable somehow. */
    eAutoPropButsReturn return_info = template_operator_property_buts_draw_single(
        C, op, layout, label_align, layout_flags);
    if (return_info & UI_PROP_BUTS_ANY_FAILED_CHECK) {
      if (r_has_advanced) {
        *r_has_advanced = true;
      }
    }
  }
}

static bool ui_layout_operator_properties_only_booleans(const bContext *C,
                                                        wmWindowManager *wm,
                                                        wmOperator *op,
                                                        int layout_flags)
{
  if (op->type->flag & OPTYPE_MACRO) {
    LISTBASE_FOREACH (wmOperator *, macro_op, &op->macro) {
      if (!ui_layout_operator_properties_only_booleans(C, wm, macro_op, layout_flags)) {
        return false;
      }
    }
  }
  else {
    uiTemplateOperatorPropertyPollParam user_data{};
    user_data.C = C;
    user_data.op = op;
    user_data.flag = layout_flags;

    PointerRNA ptr = RNA_pointer_create(&wm->id, op->type->srna, op->properties);

    bool all_booleans = true;
    RNA_STRUCT_BEGIN (&ptr, prop) {
      if (RNA_property_flag(prop) & PROP_HIDDEN) {
        continue;
      }
      if (op->type->poll_property &&
          !ui_layout_operator_buts_poll_property(&ptr, prop, &user_data))
      {
        continue;
      }
      if (RNA_property_type(prop) != PROP_BOOLEAN) {
        all_booleans = false;
        break;
      }
    }
    RNA_STRUCT_END;
    if (all_booleans == false) {
      return false;
    }
  }

  return true;
}

void uiTemplateOperatorPropertyButs(
    const bContext *C, uiLayout *layout, wmOperator *op, eButLabelAlign label_align, short flag)
{
  wmWindowManager *wm = CTX_wm_manager(C);

  /* If there are only checkbox items, don't use split layout by default. It looks weird if the
   * check-boxes only use half the width. */
  if (ui_layout_operator_properties_only_booleans(C, wm, op, flag)) {
    flag |= UI_TEMPLATE_OP_PROPS_NO_SPLIT_LAYOUT;
  }

  template_operator_property_buts_draw_recursive(C, op, layout, label_align, flag, nullptr);
}

void uiTemplateOperatorRedoProperties(uiLayout *layout, const bContext *C)
{
  wmOperator *op = WM_operator_last_redo(C);
  uiBlock *block = uiLayoutGetBlock(layout);

  if (op == nullptr) {
    return;
  }

  /* Disable for now, doesn't fit well in popover. */
#if 0
  /* Repeat button with operator name as text. */
  uiItemFullO(layout,
              "SCREEN_OT_repeat_last",
              WM_operatortype_name(op->type, op->ptr),
              ICON_NONE,
              nullptr,
              WM_OP_INVOKE_DEFAULT,
              0,
              nullptr);
#endif

  if (WM_operator_repeat_check(C, op)) {
    int layout_flags = 0;
    if (block->panel == nullptr) {
      layout_flags = UI_TEMPLATE_OP_PROPS_SHOW_TITLE;
    }
#if 0
    bool has_advanced = false;
#endif

    UI_block_func_handle_set(block, ED_undo_operator_repeat_cb_evt, op);
    template_operator_property_buts_draw_recursive(
        C, op, layout, UI_BUT_LABEL_ALIGN_NONE, layout_flags, nullptr /* &has_advanced */);
    /* Warning! this leaves the handle function for any other users of this block. */

#if 0
    if (has_advanced) {
      uiItemO(layout, IFACE_("More..."), ICON_NONE, "SCREEN_OT_redo_last");
    }
#endif
  }
}

/** \} */

/* -------------------------------------------------------------------- */
/** \name Constraint Header Template
 * \{ */

#define ERROR_LIBDATA_MESSAGE N_("Can't edit external library data")

static void constraint_active_func(bContext * /*C*/, void *ob_v, void *con_v)
{
  blender::ed::object::constraint_active_set(static_cast<Object *>(ob_v),
                                             static_cast<bConstraint *>(con_v));
}

static void constraint_ops_extra_draw(bContext *C, uiLayout *layout, void *con_v)
{
  PointerRNA op_ptr;
  uiLayout *row;
  bConstraint *con = (bConstraint *)con_v;

  Object *ob = blender::ed::object::context_active_object(C);

  PointerRNA ptr = RNA_pointer_create(&ob->id, &RNA_Constraint, con);
  uiLayoutSetContextPointer(layout, "constraint", &ptr);
  uiLayoutSetOperatorContext(layout, WM_OP_INVOKE_DEFAULT);

  uiLayoutSetUnitsX(layout, 4.0f);

  /* Apply. */
  uiItemO(layout,
          CTX_IFACE_(BLT_I18NCONTEXT_OPERATOR_DEFAULT, "Apply"),
          ICON_CHECKMARK,
          "CONSTRAINT_OT_apply");

  /* Duplicate. */
  uiItemO(layout,
          CTX_IFACE_(BLT_I18NCONTEXT_OPERATOR_DEFAULT, "Duplicate"),
          ICON_DUPLICATE,
          "CONSTRAINT_OT_copy");

  uiItemO(layout,
          CTX_IFACE_(BLT_I18NCONTEXT_OPERATOR_DEFAULT, "Copy to Selected"),
          0,
          "CONSTRAINT_OT_copy_to_selected");

  uiItemS(layout);

  /* Move to first. */
  row = uiLayoutColumn(layout, false);
  uiItemFullO(row,
              "CONSTRAINT_OT_move_to_index",
              IFACE_("Move to First"),
              ICON_TRIA_UP,
              nullptr,
              WM_OP_INVOKE_DEFAULT,
              UI_ITEM_NONE,
              &op_ptr);
  RNA_int_set(&op_ptr, "index", 0);
  if (!con->prev) {
    uiLayoutSetEnabled(row, false);
  }

  /* Move to last. */
  row = uiLayoutColumn(layout, false);
  uiItemFullO(row,
              "CONSTRAINT_OT_move_to_index",
              IFACE_("Move to Last"),
              ICON_TRIA_DOWN,
              nullptr,
              WM_OP_INVOKE_DEFAULT,
              UI_ITEM_NONE,
              &op_ptr);
  ListBase *constraint_list = blender::ed::object::constraint_list_from_constraint(
      ob, con, nullptr);
  RNA_int_set(&op_ptr, "index", BLI_listbase_count(constraint_list) - 1);
  if (!con->next) {
    uiLayoutSetEnabled(row, false);
  }
}

static void draw_constraint_header(uiLayout *layout, Object *ob, bConstraint *con)
{
  /* unless button has its own callback, it adds this callback to button */
  uiBlock *block = uiLayoutGetBlock(layout);
  UI_block_func_set(block, constraint_active_func, ob, con);

  PointerRNA ptr = RNA_pointer_create(&ob->id, &RNA_Constraint, con);

  if (block->panel) {
    UI_panel_context_pointer_set(block->panel, "constraint", &ptr);
  }
  else {
    uiLayoutSetContextPointer(layout, "constraint", &ptr);
  }

  /* Constraint type icon. */
  uiLayout *sub = uiLayoutRow(layout, false);
  uiLayoutSetEmboss(sub, UI_EMBOSS);
  uiLayoutSetRedAlert(sub, (con->flag & CONSTRAINT_DISABLE));
  uiItemL(sub, "", RNA_struct_ui_icon(ptr.type));

  UI_block_emboss_set(block, UI_EMBOSS);

  uiLayout *row = uiLayoutRow(layout, true);

  uiItemR(row, &ptr, "name", UI_ITEM_NONE, "", ICON_NONE);

  /* Enabled eye icon. */
  uiItemR(row, &ptr, "enabled", UI_ITEM_NONE, "", ICON_NONE);

  /* Extra operators menu. */
  uiItemMenuF(row, "", ICON_DOWNARROW_HLT, constraint_ops_extra_draw, con);

  /* Close 'button' - emboss calls here disable drawing of 'button' behind X */
  sub = uiLayoutRow(row, false);
  uiLayoutSetEmboss(sub, UI_EMBOSS_NONE);
  uiLayoutSetOperatorContext(sub, WM_OP_INVOKE_DEFAULT);
  uiItemO(sub, "", ICON_X, "CONSTRAINT_OT_delete");

  /* Some extra padding at the end, so the 'x' icon isn't too close to drag button. */
  uiItemS(layout);

  /* clear any locks set up for proxies/lib-linking */
  UI_block_lock_clear(block);
}

void uiTemplateConstraintHeader(uiLayout *layout, PointerRNA *ptr)
{
  /* verify we have valid data */
  if (!RNA_struct_is_a(ptr->type, &RNA_Constraint)) {
    RNA_warning("Expected constraint on object");
    return;
  }

  Object *ob = (Object *)ptr->owner_id;
  bConstraint *con = static_cast<bConstraint *>(ptr->data);

  if (!ob || !(GS(ob->id.name) == ID_OB)) {
    RNA_warning("Expected constraint on object");
    return;
  }

  UI_block_lock_set(uiLayoutGetBlock(layout), (ob && ID_IS_LINKED(ob)), ERROR_LIBDATA_MESSAGE);

  draw_constraint_header(layout, ob, con);
}

/** \} */

/* -------------------------------------------------------------------- */
/** \name Preview Template
 * \{ */

#include "DNA_light_types.h"
#include "DNA_material_types.h"
#include "DNA_world_types.h"

#define B_MATPRV 1

static void do_preview_buttons(bContext *C, void *arg, int event)
{
  switch (event) {
    case B_MATPRV:
      WM_event_add_notifier(C, NC_MATERIAL | ND_SHADING_PREVIEW, arg);
      break;
  }
}

void uiTemplatePreview(uiLayout *layout,
                       bContext *C,
                       ID *id,
                       bool show_buttons,
                       ID *parent,
                       MTex *slot,
                       const char *preview_id)
{
  Material *ma = nullptr;
  Tex *tex = (Tex *)id;
  short *pr_texture = nullptr;

  char _preview_id[sizeof(uiPreview::preview_id)];

  if (id && !ELEM(GS(id->name), ID_MA, ID_TE, ID_WO, ID_LA, ID_LS)) {
    RNA_warning("Expected ID of type material, texture, light, world or line style");
    return;
  }

  /* decide what to render */
  ID *pid = id;
  ID *pparent = nullptr;

  if (id && (GS(id->name) == ID_TE)) {
    if (parent && (GS(parent->name) == ID_MA)) {
      pr_texture = &((Material *)parent)->pr_texture;
    }
    else if (parent && (GS(parent->name) == ID_WO)) {
      pr_texture = &((World *)parent)->pr_texture;
    }
    else if (parent && (GS(parent->name) == ID_LA)) {
      pr_texture = &((Light *)parent)->pr_texture;
    }
    else if (parent && (GS(parent->name) == ID_LS)) {
      pr_texture = &((FreestyleLineStyle *)parent)->pr_texture;
    }

    if (pr_texture) {
      if (*pr_texture == TEX_PR_OTHER) {
        pid = parent;
      }
      else if (*pr_texture == TEX_PR_BOTH) {
        pparent = parent;
      }
    }
  }

  if (!preview_id || (preview_id[0] == '\0')) {
    /* If no identifier given, generate one from ID type. */
    SNPRINTF(_preview_id, "uiPreview_%s", BKE_idtype_idcode_to_name(GS(id->name)));
    preview_id = _preview_id;
  }

  /* Find or add the uiPreview to the current Region. */
  ARegion *region = CTX_wm_region(C);
  uiPreview *ui_preview = static_cast<uiPreview *>(
      BLI_findstring(&region->ui_previews, preview_id, offsetof(uiPreview, preview_id)));

  if (!ui_preview) {
    ui_preview = MEM_cnew<uiPreview>(__func__);
    STRNCPY(ui_preview->preview_id, preview_id);
    ui_preview->height = short(UI_UNIT_Y * 7.6f);
    BLI_addtail(&region->ui_previews, ui_preview);
  }

  if (ui_preview->height < UI_UNIT_Y) {
    ui_preview->height = UI_UNIT_Y;
  }
  else if (ui_preview->height > UI_UNIT_Y * 50) { /* Rather high upper limit, yet not insane! */
    ui_preview->height = UI_UNIT_Y * 50;
  }

  /* layout */
  uiBlock *block = uiLayoutGetBlock(layout);
  uiLayout *row = uiLayoutRow(layout, false);
  uiLayout *col = uiLayoutColumn(row, false);
  uiLayoutSetKeepAspect(col, true);

  /* add preview */
  uiDefBut(
      block, UI_BTYPE_EXTRA, 0, "", 0, 0, UI_UNIT_X * 10, ui_preview->height, pid, 0.0, 0.0, "");
  UI_but_func_drawextra_set(block, ED_preview_draw, pparent, slot);
  UI_block_func_handle_set(block, do_preview_buttons, nullptr);

  uiDefIconButS(block,
                UI_BTYPE_GRIP,
                0,
                ICON_GRIP,
                0,
                0,
                UI_UNIT_X * 10,
                short(UI_UNIT_Y * 0.3f),
                &ui_preview->height,
                UI_UNIT_Y,
                UI_UNIT_Y * 50.0f,
                "");

  /* add buttons */
  if (pid && show_buttons) {
    if (GS(pid->name) == ID_MA || (pparent && GS(pparent->name) == ID_MA)) {
      if (GS(pid->name) == ID_MA) {
        ma = (Material *)pid;
      }
      else {
        ma = (Material *)pparent;
      }

      /* Create RNA Pointer */
      PointerRNA material_ptr = RNA_pointer_create(&ma->id, &RNA_Material, ma);

      col = uiLayoutColumn(row, true);
      uiLayoutSetScaleX(col, 1.5);
      uiItemR(col, &material_ptr, "preview_render_type", UI_ITEM_R_EXPAND, "", ICON_NONE);

      /* EEVEE preview file has baked lighting so use_preview_world has no effect,
       * just hide the option until this feature is supported. */
      if (!BKE_scene_uses_blender_eevee(CTX_data_scene(C))) {
        uiItemS(col);
        uiItemR(col, &material_ptr, "use_preview_world", UI_ITEM_NONE, "", ICON_WORLD);
      }
    }

    if (pr_texture) {
      /* Create RNA Pointer */
      PointerRNA texture_ptr = RNA_pointer_create(id, &RNA_Texture, tex);

      uiLayoutRow(layout, true);
      uiDefButS(block,
                UI_BTYPE_ROW,
                B_MATPRV,
                IFACE_("Texture"),
                0,
                0,
                UI_UNIT_X * 10,
                UI_UNIT_Y,
                pr_texture,
                10,
                TEX_PR_TEXTURE,
                "");
      if (GS(parent->name) == ID_MA) {
        uiDefButS(block,
                  UI_BTYPE_ROW,
                  B_MATPRV,
                  IFACE_("Material"),
                  0,
                  0,
                  UI_UNIT_X * 10,
                  UI_UNIT_Y,
                  pr_texture,
                  10,
                  TEX_PR_OTHER,
                  "");
      }
      else if (GS(parent->name) == ID_LA) {
        uiDefButS(block,
                  UI_BTYPE_ROW,
                  B_MATPRV,
                  CTX_IFACE_(BLT_I18NCONTEXT_ID_LIGHT, "Light"),
                  0,
                  0,
                  UI_UNIT_X * 10,
                  UI_UNIT_Y,
                  pr_texture,
                  10,
                  TEX_PR_OTHER,
                  "");
      }
      else if (GS(parent->name) == ID_WO) {
        uiDefButS(block,
                  UI_BTYPE_ROW,
                  B_MATPRV,
                  CTX_IFACE_(BLT_I18NCONTEXT_ID_WORLD, "World"),
                  0,
                  0,
                  UI_UNIT_X * 10,
                  UI_UNIT_Y,
                  pr_texture,
                  10,
                  TEX_PR_OTHER,
                  "");
      }
      else if (GS(parent->name) == ID_LS) {
        uiDefButS(block,
                  UI_BTYPE_ROW,
                  B_MATPRV,
                  IFACE_("Line Style"),
                  0,
                  0,
                  UI_UNIT_X * 10,
                  UI_UNIT_Y,
                  pr_texture,
                  10,
                  TEX_PR_OTHER,
                  "");
      }
      uiDefButS(block,
                UI_BTYPE_ROW,
                B_MATPRV,
                IFACE_("Both"),
                0,
                0,
                UI_UNIT_X * 10,
                UI_UNIT_Y,
                pr_texture,
                10,
                TEX_PR_BOTH,
                "");

      /* Alpha button for texture preview */
      if (*pr_texture != TEX_PR_OTHER) {
        row = uiLayoutRow(layout, false);
        uiItemR(row, &texture_ptr, "use_preview_alpha", UI_ITEM_NONE, nullptr, ICON_NONE);
      }
    }
  }
}

/** \} */

/* -------------------------------------------------------------------- */
/** \name ColorRamp Template
 * \{ */

struct RNAUpdateCb {
  PointerRNA ptr;
  PropertyRNA *prop;
};

static void rna_update_cb(bContext &C, const RNAUpdateCb &cb)
{
  /* we call update here on the pointer property, this way the
   * owner of the curve mapping can still define its own update
   * and notifier, even if the CurveMapping struct is shared. */
  RNA_property_update(&C, &const_cast<PointerRNA &>(cb.ptr), cb.prop);
}

static void rna_update_cb(bContext *C, void *arg_cb, void * /*arg*/)
{
  RNAUpdateCb *cb = (RNAUpdateCb *)arg_cb;
  rna_update_cb(*C, *cb);
}

static void colorband_flip(bContext *C, ColorBand *coba)
{
  CBData data_tmp[MAXCOLORBAND];

  for (int a = 0; a < coba->tot; a++) {
    data_tmp[a] = coba->data[coba->tot - (a + 1)];
  }
  for (int a = 0; a < coba->tot; a++) {
    data_tmp[a].pos = 1.0f - data_tmp[a].pos;
    coba->data[a] = data_tmp[a];
  }

  /* May as well flip the `cur`. */
  coba->cur = coba->tot - (coba->cur + 1);

  ED_undo_push(C, "Flip Color Ramp");
}

static void colorband_distribute(bContext *C, ColorBand *coba, bool evenly)
{
  if (coba->tot > 1) {
    const int tot = evenly ? coba->tot - 1 : coba->tot;
    const float gap = 1.0f / tot;
    float pos = 0.0f;
    for (int a = 0; a < coba->tot; a++) {
      coba->data[a].pos = pos;
      pos += gap;
    }
    ED_undo_push(C, evenly ? "Distribute Stops Evenly" : "Distribute Stops from Left");
  }
}

static uiBlock *colorband_tools_fn(bContext *C, ARegion *region, void *cb_v)
{
  RNAUpdateCb &cb = *static_cast<RNAUpdateCb *>(cb_v);
  const uiStyle *style = UI_style_get_dpi();
  PointerRNA coba_ptr = RNA_property_pointer_get(&cb.ptr, cb.prop);
  ColorBand *coba = static_cast<ColorBand *>(coba_ptr.data);
  short yco = 0;
  const short menuwidth = 10 * UI_UNIT_X;

  uiBlock *block = UI_block_begin(C, region, __func__, UI_EMBOSS_PULLDOWN);

  uiLayout *layout = UI_block_layout(block,
                                     UI_LAYOUT_VERTICAL,
                                     UI_LAYOUT_MENU,
                                     0,
                                     0,
                                     UI_MENU_WIDTH_MIN,
                                     0,
                                     UI_MENU_PADDING,
                                     style);
  UI_block_layout_set_current(block, layout);
  {
    uiLayoutSetContextPointer(layout, "color_ramp", &coba_ptr);
  }

  /* We could move these to operators,
   * although this isn't important unless we want to assign key shortcuts to them. */
  {
    uiBut *but = uiDefIconTextBut(block,
                                  UI_BTYPE_BUT_MENU,
                                  1,
                                  ICON_ARROW_LEFTRIGHT,
                                  IFACE_("Flip Color Ramp"),
                                  0,
                                  yco -= UI_UNIT_Y,
                                  menuwidth,
                                  UI_UNIT_Y,
                                  nullptr,
                                  0.0,
                                  0.0,
                                  "");
    UI_but_func_set(but, [coba, cb](bContext &C) {
      colorband_flip(&C, coba);
      ED_region_tag_redraw(CTX_wm_region(&C));
      rna_update_cb(C, cb);
    });
  }
  {
    uiBut *but = uiDefIconTextBut(block,
                                  UI_BTYPE_BUT_MENU,
                                  1,
                                  ICON_BLANK1,
                                  IFACE_("Distribute Stops from Left"),
                                  0,
                                  yco -= UI_UNIT_Y,
                                  menuwidth,
                                  UI_UNIT_Y,
                                  nullptr,
                                  0.0,
                                  0.0,
                                  "");
    UI_but_func_set(but, [coba, cb](bContext &C) {
      colorband_distribute(&C, coba, false);
      ED_region_tag_redraw(CTX_wm_region(&C));
      rna_update_cb(C, cb);
    });
  }
  {
    uiBut *but = uiDefIconTextBut(block,
                                  UI_BTYPE_BUT_MENU,
                                  1,
                                  ICON_BLANK1,
                                  IFACE_("Distribute Stops Evenly"),
                                  0,
                                  yco -= UI_UNIT_Y,
                                  menuwidth,
                                  UI_UNIT_Y,
                                  nullptr,
                                  0.0,
                                  0.0,
                                  "");
    UI_but_func_set(but, [coba, cb](bContext &C) {
      colorband_distribute(&C, coba, true);
      ED_region_tag_redraw(CTX_wm_region(&C));
      rna_update_cb(C, cb);
    });
  }

  uiItemS(layout);

  uiItemO(layout, IFACE_("Eyedropper"), ICON_EYEDROPPER, "UI_OT_eyedropper_colorramp");

  uiItemS(layout);

  {
    uiBut *but = uiDefIconTextBut(block,
                                  UI_BTYPE_BUT_MENU,
                                  1,
                                  ICON_LOOP_BACK,
                                  IFACE_("Reset Color Ramp"),
                                  0,
                                  yco -= UI_UNIT_Y,
                                  menuwidth,
                                  UI_UNIT_Y,
                                  nullptr,
                                  0.0,
                                  0.0,
                                  "");
    UI_but_func_set(but, [coba, cb](bContext &C) {
      BKE_colorband_init(coba, true);
      ED_undo_push(&C, "Reset Color Ramp");
      ED_region_tag_redraw(CTX_wm_region(&C));
      rna_update_cb(C, cb);
    });
  }

  UI_block_direction_set(block, UI_DIR_DOWN);
  UI_block_bounds_set_text(block, 3.0f * UI_UNIT_X);

  return block;
}

static void colorband_add(bContext &C, const RNAUpdateCb &cb, ColorBand &coba)
{
  float pos = 0.5f;

  if (coba.tot > 1) {
    if (coba.cur > 0) {
      pos = (coba.data[coba.cur - 1].pos + coba.data[coba.cur].pos) * 0.5f;
    }
    else {
      pos = (coba.data[coba.cur + 1].pos + coba.data[coba.cur].pos) * 0.5f;
    }
  }

  if (BKE_colorband_element_add(&coba, pos)) {
    rna_update_cb(C, cb);
    ED_undo_push(&C, "Add Color Ramp Stop");
  }
}

static void colorband_update_cb(bContext * /*C*/, void *bt_v, void *coba_v)
{
  uiBut *bt = static_cast<uiBut *>(bt_v);
  ColorBand *coba = static_cast<ColorBand *>(coba_v);

  /* Sneaky update here, we need to sort the color-band points to be in order,
   * however the RNA pointer then is wrong, so we update it */
  BKE_colorband_update_sort(coba);
  bt->rnapoin.data = coba->data + coba->cur;
}

static void colorband_buttons_layout(uiLayout *layout,
                                     uiBlock *block,
                                     ColorBand *coba,
                                     const rctf *butr,
                                     const RNAUpdateCb &cb,
                                     int expand)
{
  uiBut *bt;
  const float unit = BLI_rctf_size_x(butr) / 14.0f;
  const float xs = butr->xmin;
  const float ys = butr->ymin;

  PointerRNA ptr = RNA_pointer_create(cb.ptr.owner_id, &RNA_ColorRamp, coba);

  uiLayout *split = uiLayoutSplit(layout, 0.4f, false);

  UI_block_emboss_set(block, UI_EMBOSS_NONE);
  UI_block_align_begin(block);
  uiLayout *row = uiLayoutRow(split, false);

  bt = uiDefIconTextBut(block,
                        UI_BTYPE_BUT,
                        0,
                        ICON_ADD,
                        "",
                        0,
                        0,
                        2.0f * unit,
                        UI_UNIT_Y,
                        nullptr,
                        0,
                        0,
                        TIP_("Add a new color stop to the color ramp"));
  UI_but_func_set(bt, [coba, cb](bContext &C) { colorband_add(C, cb, *coba); });

  bt = uiDefIconTextBut(block,
                        UI_BTYPE_BUT,
                        0,
                        ICON_REMOVE,
                        "",
                        xs + 2.0f * unit,
                        ys + UI_UNIT_Y,
                        2.0f * unit,
                        UI_UNIT_Y,
                        nullptr,
                        0,
                        0,
                        TIP_("Delete the active position"));
  UI_but_func_set(bt, [coba, cb](bContext &C) {
    if (BKE_colorband_element_remove(coba, coba->cur)) {
      rna_update_cb(C, cb);
      ED_undo_push(&C, "Delete Color Ramp Stop");
    }
  });

  RNAUpdateCb *tools_cb = MEM_new<RNAUpdateCb>(__func__, cb);
  bt = uiDefIconBlockBut(block,
                         colorband_tools_fn,
                         tools_cb,
                         0,
                         ICON_DOWNARROW_HLT,
                         xs + 4.0f * unit,
                         ys + UI_UNIT_Y,
                         2.0f * unit,
                         UI_UNIT_Y,
                         TIP_("Tools"));
  /* Pass ownership of `tools_cb` to the button. */
  UI_but_funcN_set(
      bt, [](bContext *, void *, void *) {}, tools_cb, nullptr);

  UI_block_align_end(block);
  UI_block_emboss_set(block, UI_EMBOSS);

  row = uiLayoutRow(split, false);

  UI_block_align_begin(block);
  uiItemR(row, &ptr, "color_mode", UI_ITEM_NONE, "", ICON_NONE);
  if (ELEM(coba->color_mode, COLBAND_BLEND_HSV, COLBAND_BLEND_HSL)) {
    uiItemR(row, &ptr, "hue_interpolation", UI_ITEM_NONE, "", ICON_NONE);
  }
  else { /* COLBAND_BLEND_RGB */
    uiItemR(row, &ptr, "interpolation", UI_ITEM_NONE, "", ICON_NONE);
  }
  UI_block_align_end(block);

  row = uiLayoutRow(layout, false);

  bt = uiDefBut(
      block, UI_BTYPE_COLORBAND, 0, "", xs, ys, BLI_rctf_size_x(butr), UI_UNIT_Y, coba, 0, 0, "");
  UI_but_func_set(bt, [cb](bContext &C) { rna_update_cb(C, cb); });

  row = uiLayoutRow(layout, false);

  if (coba->tot) {
    CBData *cbd = coba->data + coba->cur;

    ptr = RNA_pointer_create(cb.ptr.owner_id, &RNA_ColorRampElement, cbd);

    if (!expand) {
      split = uiLayoutSplit(layout, 0.3f, false);

      row = uiLayoutRow(split, false);
      bt = uiDefButS(block,
                     UI_BTYPE_NUM,
                     0,
                     "",
                     0,
                     0,
                     5.0f * UI_UNIT_X,
                     UI_UNIT_Y,
                     &coba->cur,
                     0.0,
                     float(std::max(0, coba->tot - 1)),
                     TIP_("Choose active color stop"));
      UI_but_number_step_size_set(bt, 1);

      row = uiLayoutRow(split, false);
      uiItemR(row, &ptr, "position", UI_ITEM_NONE, IFACE_("Pos"), ICON_NONE);

      row = uiLayoutRow(layout, false);
      uiItemR(row, &ptr, "color", UI_ITEM_NONE, "", ICON_NONE);
    }
    else {
      split = uiLayoutSplit(layout, 0.5f, false);
      uiLayout *subsplit = uiLayoutSplit(split, 0.35f, false);

      row = uiLayoutRow(subsplit, false);
      bt = uiDefButS(block,
                     UI_BTYPE_NUM,
                     0,
                     "",
                     0,
                     0,
                     5.0f * UI_UNIT_X,
                     UI_UNIT_Y,
                     &coba->cur,
                     0.0,
                     float(std::max(0, coba->tot - 1)),
                     TIP_("Choose active color stop"));
      UI_but_number_step_size_set(bt, 1);

      row = uiLayoutRow(subsplit, false);
      uiItemR(row, &ptr, "position", UI_ITEM_R_SLIDER, IFACE_("Pos"), ICON_NONE);

      row = uiLayoutRow(split, false);
      uiItemR(row, &ptr, "color", UI_ITEM_NONE, "", ICON_NONE);
    }

    /* Some special (rather awkward) treatment to update UI state on certain property changes. */
    LISTBASE_FOREACH_BACKWARD (uiBut *, but, &block->buttons) {
      if (but->rnapoin.data != ptr.data) {
        continue;
      }
      if (!but->rnaprop) {
        continue;
      }

      const char *prop_identifier = RNA_property_identifier(but->rnaprop);
      if (STREQ(prop_identifier, "position")) {
        UI_but_func_set(but, colorband_update_cb, but, coba);
      }

      if (STREQ(prop_identifier, "color")) {
        UI_but_func_set(bt, [cb](bContext &C) { rna_update_cb(C, cb); });
      }
    }
  }
}

void uiTemplateColorRamp(uiLayout *layout, PointerRNA *ptr, const char *propname, bool expand)
{
  PropertyRNA *prop = RNA_struct_find_property(ptr, propname);

  if (!prop || RNA_property_type(prop) != PROP_POINTER) {
    return;
  }

  const PointerRNA cptr = RNA_property_pointer_get(ptr, prop);
  if (!cptr.data || !RNA_struct_is_a(cptr.type, &RNA_ColorRamp)) {
    return;
  }

  rctf rect;
  rect.xmin = 0;
  rect.xmax = 10.0f * UI_UNIT_X;
  rect.ymin = 0;
  rect.ymax = 19.5f * UI_UNIT_X;

  uiBlock *block = uiLayoutAbsoluteBlock(layout);

  ID *id = cptr.owner_id;
  UI_block_lock_set(block, (id && ID_IS_LINKED(id)), ERROR_LIBDATA_MESSAGE);

  colorband_buttons_layout(
      layout, block, static_cast<ColorBand *>(cptr.data), &rect, RNAUpdateCb{*ptr, prop}, expand);

  UI_block_lock_clear(block);
}

/** \} */

/* -------------------------------------------------------------------- */
/** \name Icon Template
 * \{ */

void uiTemplateIcon(uiLayout *layout, int icon_value, float icon_scale)
{
  uiBlock *block = uiLayoutAbsoluteBlock(layout);
  uiBut *but = uiDefIconBut(block,
                            UI_BTYPE_LABEL,
                            0,
                            ICON_X,
                            0,
                            0,
                            UI_UNIT_X * icon_scale,
                            UI_UNIT_Y * icon_scale,
                            nullptr,
                            0.0,
                            0.0,
                            "");
  ui_def_but_icon(but, icon_value, UI_HAS_ICON | UI_BUT_ICON_PREVIEW);
}

/** \} */

/* -------------------------------------------------------------------- */
/** \name Icon viewer Template
 * \{ */

struct IconViewMenuArgs {
  PointerRNA ptr;
  PropertyRNA *prop;
  bool show_labels;
  float icon_scale;
};

/* ID Search browse menu, open */
static uiBlock *ui_icon_view_menu_cb(bContext *C, ARegion *region, void *arg_litem)
{
  static IconViewMenuArgs args;

  /* arg_litem is malloced, can be freed by parent button */
  args = *((IconViewMenuArgs *)arg_litem);
  const int w = UI_UNIT_X * (args.icon_scale);
  const int h = UI_UNIT_X * (args.icon_scale + args.show_labels);

  uiBlock *block = UI_block_begin(C, region, "_popup", UI_EMBOSS_PULLDOWN);
  UI_block_flag_enable(block, UI_BLOCK_LOOP);
  UI_block_theme_style_set(block, UI_BLOCK_THEME_STYLE_POPUP);

  bool free;
  const EnumPropertyItem *item;
  RNA_property_enum_items(C, &args.ptr, args.prop, &item, nullptr, &free);

  for (int a = 0; item[a].identifier; a++) {
    const int x = (a % 8) * w;
    const int y = -(a / 8) * h;

    const int icon = item[a].icon;
    const int value = item[a].value;
    uiBut *but;
    if (args.show_labels) {
      but = uiDefIconTextButR_prop(block,
                                   UI_BTYPE_ROW,
                                   0,
                                   icon,
                                   item[a].name,
                                   x,
                                   y,
                                   w,
                                   h,
                                   &args.ptr,
                                   args.prop,
                                   -1,
                                   0,
                                   value,
                                   nullptr);
    }
    else {
      but = uiDefIconButR_prop(
          block, UI_BTYPE_ROW, 0, icon, x, y, w, h, &args.ptr, args.prop, -1, 0, value, nullptr);
    }
    ui_def_but_icon(but, icon, UI_HAS_ICON | UI_BUT_ICON_PREVIEW);
  }

  UI_block_bounds_set_normal(block, 0.3f * U.widget_unit);
  UI_block_direction_set(block, UI_DIR_DOWN);

  if (free) {
    MEM_freeN((void *)item);
  }

  return block;
}

void uiTemplateIconView(uiLayout *layout,
                        PointerRNA *ptr,
                        const char *propname,
                        bool show_labels,
                        float icon_scale,
                        float icon_scale_popup)
{
  PropertyRNA *prop = RNA_struct_find_property(ptr, propname);

  if (!prop || RNA_property_type(prop) != PROP_ENUM) {
    RNA_warning(
        "property of type Enum not found: %s.%s", RNA_struct_identifier(ptr->type), propname);
    return;
  }

  uiBlock *block = uiLayoutAbsoluteBlock(layout);

  int tot_items;
  bool free_items;
  const EnumPropertyItem *items;
  RNA_property_enum_items(
      static_cast<bContext *>(block->evil_C), ptr, prop, &items, &tot_items, &free_items);
  const int value = RNA_property_enum_get(ptr, prop);
  int icon = ICON_NONE;
  RNA_enum_icon_from_value(items, value, &icon);

  uiBut *but;
  if (RNA_property_editable(ptr, prop)) {
    IconViewMenuArgs *cb_args = MEM_cnew<IconViewMenuArgs>(__func__);
    cb_args->ptr = *ptr;
    cb_args->prop = prop;
    cb_args->show_labels = show_labels;
    cb_args->icon_scale = icon_scale_popup;

    but = uiDefBlockButN(block,
                         ui_icon_view_menu_cb,
                         cb_args,
                         "",
                         0,
                         0,
                         UI_UNIT_X * icon_scale,
                         UI_UNIT_Y * icon_scale,
                         "");
  }
  else {
    but = uiDefIconBut(block,
                       UI_BTYPE_LABEL,
                       0,
                       ICON_X,
                       0,
                       0,
                       UI_UNIT_X * icon_scale,
                       UI_UNIT_Y * icon_scale,
                       nullptr,
                       0.0,
                       0.0,
                       "");
  }

  ui_def_but_icon(but, icon, UI_HAS_ICON | UI_BUT_ICON_PREVIEW);

  if (free_items) {
    MEM_freeN((void *)items);
  }
}

/** \} */

/* -------------------------------------------------------------------- */
/** \name Histogram Template
 * \{ */

void uiTemplateHistogram(uiLayout *layout, PointerRNA *ptr, const char *propname)
{
  PropertyRNA *prop = RNA_struct_find_property(ptr, propname);

  if (!prop || RNA_property_type(prop) != PROP_POINTER) {
    return;
  }

  const PointerRNA cptr = RNA_property_pointer_get(ptr, prop);
  if (!cptr.data || !RNA_struct_is_a(cptr.type, &RNA_Histogram)) {
    return;
  }
  Histogram *hist = (Histogram *)cptr.data;

  if (hist->height < UI_UNIT_Y) {
    hist->height = UI_UNIT_Y;
  }
  else if (hist->height > UI_UNIT_Y * 20) {
    hist->height = UI_UNIT_Y * 20;
  }

  uiLayout *col = uiLayoutColumn(layout, true);
  uiBlock *block = uiLayoutGetBlock(col);

  uiDefBut(block, UI_BTYPE_HISTOGRAM, 0, "", 0, 0, UI_UNIT_X * 10, hist->height, hist, 0, 0, "");

  /* Resize grip. */
  uiDefIconButI(block,
                UI_BTYPE_GRIP,
                0,
                ICON_GRIP,
                0,
                0,
                UI_UNIT_X * 10,
                short(UI_UNIT_Y * 0.3f),
                &hist->height,
                UI_UNIT_Y,
                UI_UNIT_Y * 20.0f,
                "");
}

/** \} */

/* -------------------------------------------------------------------- */
/** \name Waveform Template
 * \{ */

void uiTemplateWaveform(uiLayout *layout, PointerRNA *ptr, const char *propname)
{
  PropertyRNA *prop = RNA_struct_find_property(ptr, propname);

  if (!prop || RNA_property_type(prop) != PROP_POINTER) {
    return;
  }

  const PointerRNA cptr = RNA_property_pointer_get(ptr, prop);
  if (!cptr.data || !RNA_struct_is_a(cptr.type, &RNA_Scopes)) {
    return;
  }
  Scopes *scopes = (Scopes *)cptr.data;

  uiLayout *col = uiLayoutColumn(layout, true);
  uiBlock *block = uiLayoutGetBlock(col);

  if (scopes->wavefrm_height < UI_UNIT_Y) {
    scopes->wavefrm_height = UI_UNIT_Y;
  }
  else if (scopes->wavefrm_height > UI_UNIT_Y * 20) {
    scopes->wavefrm_height = UI_UNIT_Y * 20;
  }

  uiDefBut(block,
           UI_BTYPE_WAVEFORM,
           0,
           "",
           0,
           0,
           UI_UNIT_X * 10,
           scopes->wavefrm_height,
           scopes,
           0,
           0,
           "");

  /* Resize grip. */
  uiDefIconButI(block,
                UI_BTYPE_GRIP,
                0,
                ICON_GRIP,
                0,
                0,
                UI_UNIT_X * 10,
                short(UI_UNIT_Y * 0.3f),
                &scopes->wavefrm_height,
                UI_UNIT_Y,
                UI_UNIT_Y * 20.0f,
                "");
}

/** \} */

/* -------------------------------------------------------------------- */
/** \name Vector-Scope Template
 * \{ */

void uiTemplateVectorscope(uiLayout *layout, PointerRNA *ptr, const char *propname)
{
  PropertyRNA *prop = RNA_struct_find_property(ptr, propname);

  if (!prop || RNA_property_type(prop) != PROP_POINTER) {
    return;
  }

  const PointerRNA cptr = RNA_property_pointer_get(ptr, prop);
  if (!cptr.data || !RNA_struct_is_a(cptr.type, &RNA_Scopes)) {
    return;
  }
  Scopes *scopes = (Scopes *)cptr.data;

  if (scopes->vecscope_height < UI_UNIT_Y) {
    scopes->vecscope_height = UI_UNIT_Y;
  }
  else if (scopes->vecscope_height > UI_UNIT_Y * 20) {
    scopes->vecscope_height = UI_UNIT_Y * 20;
  }

  uiLayout *col = uiLayoutColumn(layout, true);
  uiBlock *block = uiLayoutGetBlock(col);

  uiDefBut(block,
           UI_BTYPE_VECTORSCOPE,
           0,
           "",
           0,
           0,
           UI_UNIT_X * 10,
           scopes->vecscope_height,
           scopes,
           0,
           0,
           "");

  /* Resize grip. */
  uiDefIconButI(block,
                UI_BTYPE_GRIP,
                0,
                ICON_GRIP,
                0,
                0,
                UI_UNIT_X * 10,
                short(UI_UNIT_Y * 0.3f),
                &scopes->vecscope_height,
                UI_UNIT_Y,
                UI_UNIT_Y * 20.0f,
                "");
}

/** \} */

/* -------------------------------------------------------------------- */
/** \name CurveMapping Template
 * \{ */

#define CURVE_ZOOM_MAX (1.0f / 25.0f)

static bool curvemap_can_zoom_out(CurveMapping *cumap)
{
  return BLI_rctf_size_x(&cumap->curr) < BLI_rctf_size_x(&cumap->clipr);
}

static bool curvemap_can_zoom_in(CurveMapping *cumap)
{
  return BLI_rctf_size_x(&cumap->curr) > CURVE_ZOOM_MAX * BLI_rctf_size_x(&cumap->clipr);
}

static void curvemap_buttons_zoom_in(bContext *C, CurveMapping *cumap)
{
  if (curvemap_can_zoom_in(cumap)) {
    const float dx = 0.1154f * BLI_rctf_size_x(&cumap->curr);
    cumap->curr.xmin += dx;
    cumap->curr.xmax -= dx;
    const float dy = 0.1154f * BLI_rctf_size_y(&cumap->curr);
    cumap->curr.ymin += dy;
    cumap->curr.ymax -= dy;
  }

  ED_region_tag_redraw(CTX_wm_region(C));
}

static void curvemap_buttons_zoom_out(bContext *C, CurveMapping *cumap)
{
  float d, d1;

  if (curvemap_can_zoom_out(cumap)) {
    d = d1 = 0.15f * BLI_rctf_size_x(&cumap->curr);

    if (cumap->flag & CUMA_DO_CLIP) {
      if (cumap->curr.xmin - d < cumap->clipr.xmin) {
        d1 = cumap->curr.xmin - cumap->clipr.xmin;
      }
    }
    cumap->curr.xmin -= d1;

    d1 = d;
    if (cumap->flag & CUMA_DO_CLIP) {
      if (cumap->curr.xmax + d > cumap->clipr.xmax) {
        d1 = -cumap->curr.xmax + cumap->clipr.xmax;
      }
    }
    cumap->curr.xmax += d1;

    d = d1 = 0.15f * BLI_rctf_size_y(&cumap->curr);

    if (cumap->flag & CUMA_DO_CLIP) {
      if (cumap->curr.ymin - d < cumap->clipr.ymin) {
        d1 = cumap->curr.ymin - cumap->clipr.ymin;
      }
    }
    cumap->curr.ymin -= d1;

    d1 = d;
    if (cumap->flag & CUMA_DO_CLIP) {
      if (cumap->curr.ymax + d > cumap->clipr.ymax) {
        d1 = -cumap->curr.ymax + cumap->clipr.ymax;
      }
    }
    cumap->curr.ymax += d1;
  }

  ED_region_tag_redraw(CTX_wm_region(C));
}

/* NOTE: this is a block-menu, needs 0 events, otherwise the menu closes */
static uiBlock *curvemap_clipping_func(bContext *C, ARegion *region, void *cumap_v)
{
  CurveMapping *cumap = static_cast<CurveMapping *>(cumap_v);
  uiBut *bt;
  const float width = 8 * UI_UNIT_X;

  uiBlock *block = UI_block_begin(C, region, __func__, UI_EMBOSS);
  UI_block_flag_enable(block, UI_BLOCK_KEEP_OPEN | UI_BLOCK_MOVEMOUSE_QUIT);
  UI_block_theme_style_set(block, UI_BLOCK_THEME_STYLE_POPUP);

  bt = uiDefButBitI(block,
                    UI_BTYPE_CHECKBOX,
                    CUMA_DO_CLIP,
                    1,
                    IFACE_("Use Clipping"),
                    0,
                    5 * UI_UNIT_Y,
                    width,
                    UI_UNIT_Y,
                    &cumap->flag,
                    0.0,
                    0.0,
                    "");
  UI_but_func_set(bt, [cumap](bContext & /*C*/) { BKE_curvemapping_changed(cumap, false); });

  UI_block_align_begin(block);
  bt = uiDefButF(block,
                 UI_BTYPE_NUM,
                 0,
                 IFACE_("Min X:"),
                 0,
                 4 * UI_UNIT_Y,
                 width,
                 UI_UNIT_Y,
                 &cumap->clipr.xmin,
                 -100.0,
                 cumap->clipr.xmax,
                 "");
  UI_but_number_step_size_set(bt, 10);
  UI_but_number_precision_set(bt, 2);
  bt = uiDefButF(block,
                 UI_BTYPE_NUM,
                 0,
                 IFACE_("Min Y:"),
                 0,
                 3 * UI_UNIT_Y,
                 width,
                 UI_UNIT_Y,
                 &cumap->clipr.ymin,
                 -100.0,
                 cumap->clipr.ymax,
                 "");
  UI_but_number_step_size_set(bt, 10);
  UI_but_number_precision_set(bt, 2);
  bt = uiDefButF(block,
                 UI_BTYPE_NUM,
                 0,
                 IFACE_("Max X:"),
                 0,
                 2 * UI_UNIT_Y,
                 width,
                 UI_UNIT_Y,
                 &cumap->clipr.xmax,
                 cumap->clipr.xmin,
                 100.0,
                 "");
  UI_but_number_step_size_set(bt, 10);
  UI_but_number_precision_set(bt, 2);
  bt = uiDefButF(block,
                 UI_BTYPE_NUM,
                 0,
                 IFACE_("Max Y:"),
                 0,
                 UI_UNIT_Y,
                 width,
                 UI_UNIT_Y,
                 &cumap->clipr.ymax,
                 cumap->clipr.ymin,
                 100.0,
                 "");
  UI_but_number_step_size_set(bt, 10);
  UI_but_number_precision_set(bt, 2);

  UI_block_bounds_set_normal(block, 0.3f * U.widget_unit);
  UI_block_direction_set(block, UI_DIR_DOWN);

  return block;
}

static uiBlock *curvemap_tools_func(
    bContext *C, ARegion *region, RNAUpdateCb &cb, bool show_extend, int reset_mode)
{
  PointerRNA cumap_ptr = RNA_property_pointer_get(&cb.ptr, cb.prop);
  CurveMapping *cumap = static_cast<CurveMapping *>(cumap_ptr.data);

  short yco = 0;
  const short menuwidth = 10 * UI_UNIT_X;

  uiBlock *block = UI_block_begin(C, region, __func__, UI_EMBOSS);

  {
    uiBut *but = uiDefIconTextBut(block,
                                  UI_BTYPE_BUT_MENU,
                                  1,
                                  ICON_BLANK1,
                                  IFACE_("Reset View"),
                                  0,
                                  yco -= UI_UNIT_Y,
                                  menuwidth,
                                  UI_UNIT_Y,
                                  nullptr,
                                  0.0,
                                  0.0,
                                  "");
    UI_but_func_set(but, [cumap](bContext &C) {
      BKE_curvemapping_reset_view(cumap);
      ED_region_tag_redraw(CTX_wm_region(&C));
    });
  }

  if (show_extend && !(cumap->flag & CUMA_USE_WRAPPING)) {
    {
      uiBut *but = uiDefIconTextBut(block,
                                    UI_BTYPE_BUT_MENU,
                                    1,
                                    ICON_BLANK1,
                                    IFACE_("Extend Horizontal"),
                                    0,
                                    yco -= UI_UNIT_Y,
                                    menuwidth,
                                    UI_UNIT_Y,
                                    nullptr,
                                    0.0,
                                    0.0,
                                    "");
      UI_but_func_set(but, [cumap, cb](bContext &C) {
        cumap->flag &= ~CUMA_EXTEND_EXTRAPOLATE;
        BKE_curvemapping_changed(cumap, false);
        rna_update_cb(C, cb);
        ED_undo_push(&C, "CurveMap tools");
        ED_region_tag_redraw(CTX_wm_region(&C));
      });
    }
    {
      uiBut *but = uiDefIconTextBut(block,
                                    UI_BTYPE_BUT_MENU,
                                    1,
                                    ICON_BLANK1,
                                    IFACE_("Extend Extrapolated"),
                                    0,
                                    yco -= UI_UNIT_Y,
                                    menuwidth,
                                    UI_UNIT_Y,
                                    nullptr,
                                    0.0,
                                    0.0,
                                    "");
      UI_but_func_set(but, [cumap, cb](bContext &C) {
        cumap->flag |= CUMA_EXTEND_EXTRAPOLATE;
        BKE_curvemapping_changed(cumap, false);
        rna_update_cb(C, cb);
        ED_undo_push(&C, "CurveMap tools");
        ED_region_tag_redraw(CTX_wm_region(&C));
      });
    }
  }

  {
    uiBut *but = uiDefIconTextBut(block,
                                  UI_BTYPE_BUT_MENU,
                                  1,
                                  ICON_BLANK1,
                                  IFACE_("Reset Curve"),
                                  0,
                                  yco -= UI_UNIT_Y,
                                  menuwidth,
                                  UI_UNIT_Y,
                                  nullptr,
                                  0.0,
                                  0.0,
                                  "");
    UI_but_func_set(but, [cumap, cb, reset_mode](bContext &C) {
      CurveMap *cuma = cumap->cm + cumap->cur;
      BKE_curvemap_reset(cuma, &cumap->clipr, cumap->preset, reset_mode);
      BKE_curvemapping_changed(cumap, false);
      rna_update_cb(C, cb);
      ED_undo_push(&C, "CurveMap tools");
      ED_region_tag_redraw(CTX_wm_region(&C));
    });
  }

  UI_block_direction_set(block, UI_DIR_DOWN);
  UI_block_bounds_set_text(block, 3.0f * UI_UNIT_X);

  return block;
}

static uiBlock *curvemap_tools_posslope_func(bContext *C, ARegion *region, void *cb_v)
{
  return curvemap_tools_func(
      C, region, *static_cast<RNAUpdateCb *>(cb_v), true, CURVEMAP_SLOPE_POSITIVE);
}

static uiBlock *curvemap_tools_negslope_func(bContext *C, ARegion *region, void *cb_v)
{
  return curvemap_tools_func(
      C, region, *static_cast<RNAUpdateCb *>(cb_v), true, CURVEMAP_SLOPE_NEGATIVE);
}

static uiBlock *curvemap_brush_tools_func(bContext *C, ARegion *region, void *cb_v)
{
  return curvemap_tools_func(
      C, region, *static_cast<RNAUpdateCb *>(cb_v), false, CURVEMAP_SLOPE_POSITIVE);
}

static uiBlock *curvemap_brush_tools_negslope_func(bContext *C, ARegion *region, void *cb_v)
{
  return curvemap_tools_func(
      C, region, *static_cast<RNAUpdateCb *>(cb_v), false, CURVEMAP_SLOPE_POSITIVE);
}

static void curvemap_buttons_redraw(bContext &C)
{
  ED_region_tag_redraw(CTX_wm_region(&C));
}

/**
 * \note Still unsure how this call evolves.
 *
 * \param labeltype: Used for defining which curve-channels to show.
 */
static void curvemap_buttons_layout(uiLayout *layout,
                                    PointerRNA *ptr,
                                    char labeltype,
                                    bool levels,
                                    bool brush,
                                    bool neg_slope,
                                    bool tone,
                                    const RNAUpdateCb &cb)
{
  CurveMapping *cumap = static_cast<CurveMapping *>(ptr->data);
  CurveMap *cm = &cumap->cm[cumap->cur];
  uiBut *bt;
  const float dx = UI_UNIT_X;
  eButGradientType bg = UI_GRAD_NONE;

  uiBlock *block = uiLayoutGetBlock(layout);

  UI_block_emboss_set(block, UI_EMBOSS);

  if (tone) {
    uiLayout *split = uiLayoutSplit(layout, 0.0f, false);
    uiItemR(uiLayoutRow(split, false), ptr, "tone", UI_ITEM_R_EXPAND, nullptr, ICON_NONE);
  }

  /* curve chooser */
  uiLayout *row = uiLayoutRow(layout, false);

  if (labeltype == 'v') {
    /* vector */
    uiLayout *sub = uiLayoutRow(row, true);
    uiLayoutSetAlignment(sub, UI_LAYOUT_ALIGN_LEFT);

    if (cumap->cm[0].curve) {
      bt = uiDefButI(block, UI_BTYPE_ROW, 0, "X", 0, 0, dx, dx, &cumap->cur, 0.0, 0.0, "");
      UI_but_func_set(bt, curvemap_buttons_redraw);
    }
    if (cumap->cm[1].curve) {
      bt = uiDefButI(block, UI_BTYPE_ROW, 0, "Y", 0, 0, dx, dx, &cumap->cur, 0.0, 1.0, "");
      UI_but_func_set(bt, curvemap_buttons_redraw);
    }
    if (cumap->cm[2].curve) {
      bt = uiDefButI(block, UI_BTYPE_ROW, 0, "Z", 0, 0, dx, dx, &cumap->cur, 0.0, 2.0, "");
      UI_but_func_set(bt, curvemap_buttons_redraw);
    }
  }
  else if (labeltype == 'c') {
    /* color */
    uiLayout *sub = uiLayoutRow(row, true);
    uiLayoutSetAlignment(sub, UI_LAYOUT_ALIGN_LEFT);

    if (cumap->cm[3].curve) {
      bt = uiDefButI(block,
                     UI_BTYPE_ROW,
                     0,
                     CTX_IFACE_(BLT_I18NCONTEXT_COLOR, "C"),
                     0,
                     0,
                     dx,
                     dx,
                     &cumap->cur,
                     0.0,
                     3.0,
                     "");
      UI_but_func_set(bt, curvemap_buttons_redraw);
    }
    if (cumap->cm[0].curve) {
      bt = uiDefButI(block, UI_BTYPE_ROW, 0, IFACE_("R"), 0, 0, dx, dx, &cumap->cur, 0.0, 0.0, "");
      UI_but_func_set(bt, curvemap_buttons_redraw);
    }
    if (cumap->cm[1].curve) {
      bt = uiDefButI(block, UI_BTYPE_ROW, 0, IFACE_("G"), 0, 0, dx, dx, &cumap->cur, 0.0, 1.0, "");
      UI_but_func_set(bt, curvemap_buttons_redraw);
    }
    if (cumap->cm[2].curve) {
      bt = uiDefButI(block, UI_BTYPE_ROW, 0, IFACE_("B"), 0, 0, dx, dx, &cumap->cur, 0.0, 2.0, "");
      UI_but_func_set(bt, curvemap_buttons_redraw);
    }
  }
  else if (labeltype == 'h') {
    /* HSV */
    uiLayout *sub = uiLayoutRow(row, true);
    uiLayoutSetAlignment(sub, UI_LAYOUT_ALIGN_LEFT);

    if (cumap->cm[0].curve) {
      bt = uiDefButI(block, UI_BTYPE_ROW, 0, IFACE_("H"), 0, 0, dx, dx, &cumap->cur, 0.0, 0.0, "");
      UI_but_func_set(bt, curvemap_buttons_redraw);
    }
    if (cumap->cm[1].curve) {
      bt = uiDefButI(block, UI_BTYPE_ROW, 0, IFACE_("S"), 0, 0, dx, dx, &cumap->cur, 0.0, 1.0, "");
      UI_but_func_set(bt, curvemap_buttons_redraw);
    }
    if (cumap->cm[2].curve) {
      bt = uiDefButI(block, UI_BTYPE_ROW, 0, IFACE_("V"), 0, 0, dx, dx, &cumap->cur, 0.0, 2.0, "");
      UI_but_func_set(bt, curvemap_buttons_redraw);
    }
  }
  else {
    uiLayoutSetAlignment(row, UI_LAYOUT_ALIGN_RIGHT);
  }

  if (labeltype == 'h') {
    bg = UI_GRAD_H;
  }

  /* operation buttons */
  /* (Right aligned) */
  uiLayout *sub = uiLayoutRow(row, true);
  uiLayoutSetAlignment(sub, UI_LAYOUT_ALIGN_RIGHT);

  /* Zoom in */
  bt = uiDefIconBut(
      block, UI_BTYPE_BUT, 0, ICON_ZOOM_IN, 0, 0, dx, dx, nullptr, 0.0, 0.0, TIP_("Zoom in"));
  UI_but_func_set(bt, [cumap](bContext &C) { curvemap_buttons_zoom_in(&C, cumap); });
  if (!curvemap_can_zoom_in(cumap)) {
    UI_but_disable(bt, "");
  }

  /* Zoom out */
  bt = uiDefIconBut(
      block, UI_BTYPE_BUT, 0, ICON_ZOOM_OUT, 0, 0, dx, dx, nullptr, 0.0, 0.0, TIP_("Zoom out"));
  UI_but_func_set(bt, [cumap](bContext &C) { curvemap_buttons_zoom_out(&C, cumap); });
  if (!curvemap_can_zoom_out(cumap)) {
    UI_but_disable(bt, "");
  }

  /* Clipping button. */
  const int icon = (cumap->flag & CUMA_DO_CLIP) ? ICON_CLIPUV_HLT : ICON_CLIPUV_DEHLT;
  bt = uiDefIconBlockBut(
      block, curvemap_clipping_func, cumap, 0, icon, 0, 0, dx, dx, TIP_("Clipping Options"));
  bt->drawflag &= ~UI_BUT_ICON_LEFT;
  UI_but_func_set(bt, [cb](bContext &C) { rna_update_cb(C, cb); });

  RNAUpdateCb *tools_cb = MEM_new<RNAUpdateCb>(__func__, cb);
  if (brush && neg_slope) {
    bt = uiDefIconBlockBut(block,
                           curvemap_brush_tools_negslope_func,
                           tools_cb,
                           0,
                           ICON_NONE,
                           0,
                           0,
                           dx,
                           dx,
                           TIP_("Tools"));
  }
  else if (brush) {
    bt = uiDefIconBlockBut(
        block, curvemap_brush_tools_func, tools_cb, 0, ICON_NONE, 0, 0, dx, dx, TIP_("Tools"));
  }
  else if (neg_slope) {
    bt = uiDefIconBlockBut(
        block, curvemap_tools_negslope_func, tools_cb, 0, ICON_NONE, 0, 0, dx, dx, TIP_("Tools"));
  }
  else {
    bt = uiDefIconBlockBut(
        block, curvemap_tools_posslope_func, tools_cb, 0, ICON_NONE, 0, 0, dx, dx, TIP_("Tools"));
  }
  /* Pass ownership of `tools_cb` to the button. */
  UI_but_funcN_set(
      bt, [](bContext *, void *, void *) {}, tools_cb, nullptr);

  UI_block_funcN_set(block, rna_update_cb, MEM_new<RNAUpdateCb>(__func__, cb), nullptr);

  /* Curve itself. */
  const int size = max_ii(uiLayoutGetWidth(layout), UI_UNIT_X);
  row = uiLayoutRow(layout, false);
  uiButCurveMapping *curve_but = (uiButCurveMapping *)uiDefBut(
      block, UI_BTYPE_CURVE, 0, "", 0, 0, size, 8.0f * UI_UNIT_X, cumap, 0.0f, 1.0f, "");
  curve_but->gradient_type = bg;

  /* Sliders for selected curve point. */
  int i;
  CurveMapPoint *cmp = nullptr;
  bool point_last_or_first = false;
  for (i = 0; i < cm->totpoint; i++) {
    if (cm->curve[i].flag & CUMA_SELECT) {
      cmp = &cm->curve[i];
      break;
    }
  }
  if (ELEM(i, 0, cm->totpoint - 1)) {
    point_last_or_first = true;
  }

  if (cmp) {
    rctf bounds;
    if (cumap->flag & CUMA_DO_CLIP) {
      bounds = cumap->clipr;
    }
    else {
      bounds.xmin = bounds.ymin = -1000.0;
      bounds.xmax = bounds.ymax = 1000.0;
    }

    UI_block_emboss_set(block, UI_EMBOSS);

    uiLayoutRow(layout, true);

    /* Curve handle buttons. */
    bt = uiDefIconBut(block,
                      UI_BTYPE_BUT,
                      1,
                      ICON_HANDLE_AUTO,
                      0,
                      UI_UNIT_Y,
                      UI_UNIT_X,
                      UI_UNIT_Y,
                      nullptr,
                      0.0,
                      0.0,
                      TIP_("Auto Handle"));
    UI_but_func_set(bt, [cumap, cb](bContext &C) {
      CurveMap *cuma = cumap->cm + cumap->cur;
      BKE_curvemap_handle_set(cuma, HD_AUTO);
      BKE_curvemapping_changed(cumap, false);
      rna_update_cb(C, cb);
    });
    if (((cmp->flag & CUMA_HANDLE_AUTO_ANIM) == false) &&
        ((cmp->flag & CUMA_HANDLE_VECTOR) == false))
    {
      bt->flag |= UI_SELECT_DRAW;
    }

    bt = uiDefIconBut(block,
                      UI_BTYPE_BUT,
                      1,
                      ICON_HANDLE_VECTOR,
                      0,
                      UI_UNIT_Y,
                      UI_UNIT_X,
                      UI_UNIT_Y,
                      nullptr,
                      0.0,
                      0.0,
                      TIP_("Vector Handle"));
    UI_but_func_set(bt, [cumap, cb](bContext &C) {
      CurveMap *cuma = cumap->cm + cumap->cur;
      BKE_curvemap_handle_set(cuma, HD_VECT);
      BKE_curvemapping_changed(cumap, false);
      rna_update_cb(C, cb);
    });
    if (cmp->flag & CUMA_HANDLE_VECTOR) {
      bt->flag |= UI_SELECT_DRAW;
    }

    bt = uiDefIconBut(block,
                      UI_BTYPE_BUT,
                      1,
                      ICON_HANDLE_AUTOCLAMPED,
                      0,
                      UI_UNIT_Y,
                      UI_UNIT_X,
                      UI_UNIT_Y,
                      nullptr,
                      0.0,
                      0.0,
                      TIP_("Auto Clamped"));
    UI_but_func_set(bt, [cumap, cb](bContext &C) {
      CurveMap *cuma = cumap->cm + cumap->cur;
      BKE_curvemap_handle_set(cuma, HD_AUTO_ANIM);
      BKE_curvemapping_changed(cumap, false);
      rna_update_cb(C, cb);
    });
    if (cmp->flag & CUMA_HANDLE_AUTO_ANIM) {
      bt->flag |= UI_SELECT_DRAW;
    }

    /* Curve handle position */
    bt = uiDefButF(block,
                   UI_BTYPE_NUM,
                   0,
                   "X:",
                   0,
                   2 * UI_UNIT_Y,
                   UI_UNIT_X * 10,
                   UI_UNIT_Y,
                   &cmp->x,
                   bounds.xmin,
                   bounds.xmax,
                   "");
    UI_but_number_step_size_set(bt, 1);
    UI_but_number_precision_set(bt, 5);
    UI_but_func_set(bt, [cumap, cb](bContext &C) {
      BKE_curvemapping_changed(cumap, true);
      rna_update_cb(C, cb);
    });

    bt = uiDefButF(block,
                   UI_BTYPE_NUM,
                   0,
                   "Y:",
                   0,
                   1 * UI_UNIT_Y,
                   UI_UNIT_X * 10,
                   UI_UNIT_Y,
                   &cmp->y,
                   bounds.ymin,
                   bounds.ymax,
                   "");
    UI_but_number_step_size_set(bt, 1);
    UI_but_number_precision_set(bt, 5);
    UI_but_func_set(bt, [cumap, cb](bContext &C) {
      BKE_curvemapping_changed(cumap, true);
      rna_update_cb(C, cb);
    });

    /* Curve handle delete point */
    bt = uiDefIconBut(
        block, UI_BTYPE_BUT, 0, ICON_X, 0, 0, dx, dx, nullptr, 0.0, 0.0, TIP_("Delete points"));
    UI_but_func_set(bt, [cumap, cb](bContext &C) {
      BKE_curvemap_remove(cumap->cm + cumap->cur, SELECT);
      BKE_curvemapping_changed(cumap, false);
      rna_update_cb(C, cb);
    });
    if (point_last_or_first) {
      UI_but_flag_enable(bt, UI_BUT_DISABLED);
    }
  }

  /* black/white levels */
  if (levels) {
    uiLayout *split = uiLayoutSplit(layout, 0.0f, false);
    uiItemR(
        uiLayoutColumn(split, false), ptr, "black_level", UI_ITEM_R_EXPAND, nullptr, ICON_NONE);
    uiItemR(
        uiLayoutColumn(split, false), ptr, "white_level", UI_ITEM_R_EXPAND, nullptr, ICON_NONE);

    uiLayoutRow(layout, false);
    bt = uiDefBut(block,
                  UI_BTYPE_BUT,
                  0,
                  IFACE_("Reset"),
                  0,
                  0,
                  UI_UNIT_X * 10,
                  UI_UNIT_Y,
                  nullptr,
                  0.0f,
                  0.0f,
                  TIP_("Reset Black/White point and curves"));
    UI_but_func_set(bt, [cumap, cb](bContext &C) {
      cumap->preset = CURVE_PRESET_LINE;
      for (int a = 0; a < CM_TOT; a++) {
        BKE_curvemap_reset(cumap->cm + a, &cumap->clipr, cumap->preset, CURVEMAP_SLOPE_POSITIVE);
      }

      cumap->black[0] = cumap->black[1] = cumap->black[2] = 0.0f;
      cumap->white[0] = cumap->white[1] = cumap->white[2] = 1.0f;
      BKE_curvemapping_set_black_white(cumap, nullptr, nullptr);

      BKE_curvemapping_changed(cumap, false);
      rna_update_cb(C, cb);
    });
  }

  UI_block_funcN_set(block, nullptr, nullptr, nullptr);
}

void uiTemplateCurveMapping(uiLayout *layout,
                            PointerRNA *ptr,
                            const char *propname,
                            int type,
                            bool levels,
                            bool brush,
                            bool neg_slope,
                            bool tone)
{
  PropertyRNA *prop = RNA_struct_find_property(ptr, propname);
  uiBlock *block = uiLayoutGetBlock(layout);

  if (!prop) {
    RNA_warning("curve property not found: %s.%s", RNA_struct_identifier(ptr->type), propname);
    return;
  }

  if (RNA_property_type(prop) != PROP_POINTER) {
    RNA_warning("curve is not a pointer: %s.%s", RNA_struct_identifier(ptr->type), propname);
    return;
  }

  PointerRNA cptr = RNA_property_pointer_get(ptr, prop);
  if (!cptr.data || !RNA_struct_is_a(cptr.type, &RNA_CurveMapping)) {
    return;
  }

  ID *id = cptr.owner_id;
  UI_block_lock_set(block, (id && ID_IS_LINKED(id)), ERROR_LIBDATA_MESSAGE);

  curvemap_buttons_layout(
      layout, &cptr, type, levels, brush, neg_slope, tone, RNAUpdateCb{*ptr, prop});

  UI_block_lock_clear(block);
}

/** \} */

/* -------------------------------------------------------------------- */
/** \name Curve Profile Template
 * \{ */

static uiBlock *curve_profile_presets_fn(bContext *C, ARegion *region, void *cb_v)
{
  RNAUpdateCb &cb = *static_cast<RNAUpdateCb *>(cb_v);
  PointerRNA profile_ptr = RNA_property_pointer_get(&cb.ptr, cb.prop);
  CurveProfile *profile = static_cast<CurveProfile *>(profile_ptr.data);
  short yco = 0;

  uiBlock *block = UI_block_begin(C, region, __func__, UI_EMBOSS);

  for (const auto &item :
       {std::pair<StringRef, eCurveProfilePresets>(IFACE_("Default"), PROF_PRESET_LINE),
        std::pair<StringRef, eCurveProfilePresets>(IFACE_("Support Loops"), PROF_PRESET_SUPPORTS),
        std::pair<StringRef, eCurveProfilePresets>(IFACE_("Cornice Molding"), PROF_PRESET_CORNICE),
        std::pair<StringRef, eCurveProfilePresets>(IFACE_("Crown Molding"), PROF_PRESET_CROWN),
        std::pair<StringRef, eCurveProfilePresets>(IFACE_("Steps"), PROF_PRESET_STEPS)})
  {
    uiBut *but = uiDefIconTextBut(block,
                                  UI_BTYPE_BUT_MENU,
                                  1,
                                  ICON_BLANK1,
                                  item.first,
                                  0,
                                  yco -= UI_UNIT_Y,
                                  0,
                                  UI_UNIT_Y,
                                  nullptr,
                                  0.0,
                                  0.0,
                                  "");
    const eCurveProfilePresets preset = item.second;
    UI_but_func_set(but, [profile, cb, preset](bContext &C) {
      profile->preset = preset;
      BKE_curveprofile_reset(profile);
      BKE_curveprofile_update(profile, PROF_UPDATE_NONE);
      ED_undo_push(&C, "Reset Curve Profile");
      ED_region_tag_redraw(CTX_wm_region(&C));
      rna_update_cb(C, cb);
    });
  }

  UI_block_direction_set(block, UI_DIR_DOWN);
  UI_block_bounds_set_text(block, int(3.0f * UI_UNIT_X));

  return block;
}

static uiBlock *curve_profile_tools_fn(bContext *C, ARegion *region, void *cb_v)
{
  RNAUpdateCb &cb = *static_cast<RNAUpdateCb *>(cb_v);
  PointerRNA profile_ptr = RNA_property_pointer_get(&cb.ptr, cb.prop);
  CurveProfile *profile = static_cast<CurveProfile *>(profile_ptr.data);
  short yco = 0;

  uiBlock *block = UI_block_begin(C, region, __func__, UI_EMBOSS);

  {
    uiBut *but = uiDefIconTextBut(block,
                                  UI_BTYPE_BUT_MENU,
                                  1,
                                  ICON_BLANK1,
                                  IFACE_("Reset View"),
                                  0,
                                  yco -= UI_UNIT_Y,
                                  0,
                                  UI_UNIT_Y,
                                  nullptr,
                                  0.0,
                                  0.0,
                                  "");
    UI_but_func_set(but, [profile](bContext &C) {
      BKE_curveprofile_reset_view(profile);
      ED_region_tag_redraw(CTX_wm_region(&C));
    });
  }
  {
    uiBut *but = uiDefIconTextBut(block,
                                  UI_BTYPE_BUT_MENU,
                                  1,
                                  ICON_BLANK1,
                                  IFACE_("Reset Curve"),
                                  0,
                                  yco -= UI_UNIT_Y,
                                  0,
                                  UI_UNIT_Y,
                                  nullptr,
                                  0.0,
                                  0.0,
                                  "");
    UI_but_func_set(but, [profile, cb](bContext &C) {
      BKE_curveprofile_reset(profile);
      BKE_curveprofile_update(profile, PROF_UPDATE_NONE);
      ED_undo_push(&C, "Reset Profile");
      ED_region_tag_redraw(CTX_wm_region(&C));
      rna_update_cb(C, cb);
    });
  }

  UI_block_direction_set(block, UI_DIR_DOWN);
  UI_block_bounds_set_text(block, int(3.0f * UI_UNIT_X));

  return block;
}

static bool curve_profile_can_zoom_in(CurveProfile *profile)
{
  return BLI_rctf_size_x(&profile->view_rect) >
         CURVE_ZOOM_MAX * BLI_rctf_size_x(&profile->clip_rect);
}

static bool curve_profile_can_zoom_out(CurveProfile *profile)
{
  return BLI_rctf_size_x(&profile->view_rect) < BLI_rctf_size_x(&profile->clip_rect);
}

static void curve_profile_zoom_in(bContext *C, CurveProfile *profile)
{
  if (curve_profile_can_zoom_in(profile)) {
    const float dx = 0.1154f * BLI_rctf_size_x(&profile->view_rect);
    profile->view_rect.xmin += dx;
    profile->view_rect.xmax -= dx;
    const float dy = 0.1154f * BLI_rctf_size_y(&profile->view_rect);
    profile->view_rect.ymin += dy;
    profile->view_rect.ymax -= dy;
  }

  ED_region_tag_redraw(CTX_wm_region(C));
}

static void curve_profile_zoom_out(bContext *C, CurveProfile *profile)
{
  if (curve_profile_can_zoom_out(profile)) {
    float d = 0.15f * BLI_rctf_size_x(&profile->view_rect);
    float d1 = d;

    if (profile->flag & PROF_USE_CLIP) {
      if (profile->view_rect.xmin - d < profile->clip_rect.xmin) {
        d1 = profile->view_rect.xmin - profile->clip_rect.xmin;
      }
    }
    profile->view_rect.xmin -= d1;

    d1 = d;
    if (profile->flag & PROF_USE_CLIP) {
      if (profile->view_rect.xmax + d > profile->clip_rect.xmax) {
        d1 = -profile->view_rect.xmax + profile->clip_rect.xmax;
      }
    }
    profile->view_rect.xmax += d1;

    d = d1 = 0.15f * BLI_rctf_size_y(&profile->view_rect);

    if (profile->flag & PROF_USE_CLIP) {
      if (profile->view_rect.ymin - d < profile->clip_rect.ymin) {
        d1 = profile->view_rect.ymin - profile->clip_rect.ymin;
      }
    }
    profile->view_rect.ymin -= d1;

    d1 = d;
    if (profile->flag & PROF_USE_CLIP) {
      if (profile->view_rect.ymax + d > profile->clip_rect.ymax) {
        d1 = -profile->view_rect.ymax + profile->clip_rect.ymax;
      }
    }
    profile->view_rect.ymax += d1;
  }

  ED_region_tag_redraw(CTX_wm_region(C));
}

static void CurveProfile_buttons_layout(uiLayout *layout, PointerRNA *ptr, const RNAUpdateCb &cb)
{
  CurveProfile *profile = static_cast<CurveProfile *>(ptr->data);
  uiBut *bt;

  uiBlock *block = uiLayoutGetBlock(layout);

  UI_block_emboss_set(block, UI_EMBOSS);

  uiLayoutSetPropSep(layout, false);

  /* Preset selector */
  /* There is probably potential to use simpler "uiItemR" functions here, but automatic updating
   * after a preset is selected would be more complicated. */
  uiLayout *row = uiLayoutRow(layout, true);
  RNAUpdateCb *presets_cb = MEM_new<RNAUpdateCb>(__func__, cb);
  bt = uiDefBlockBut(block,
                     curve_profile_presets_fn,
                     presets_cb,
                     IFACE_("Preset"),
                     0,
                     0,
                     UI_UNIT_X,
                     UI_UNIT_X,
                     "");
  /* Pass ownership of `presets_cb` to the button. */
  UI_but_funcN_set(
      bt, [](bContext *, void *, void *) {}, presets_cb, nullptr);

  /* Show a "re-apply" preset button when it has been changed from the preset. */
  if (profile->flag & PROF_DIRTY_PRESET) {
    /* Only for dynamic presets. */
    if (ELEM(profile->preset, PROF_PRESET_STEPS, PROF_PRESET_SUPPORTS)) {
      bt = uiDefIconTextBut(block,
                            UI_BTYPE_BUT,
                            0,
                            ICON_NONE,
                            IFACE_("Apply Preset"),
                            0,
                            0,
                            UI_UNIT_X,
                            UI_UNIT_X,
                            nullptr,
                            0.0,
                            0.0,
                            TIP_("Reapply and update the preset, removing changes"));
      UI_but_func_set(bt, [profile, cb](bContext &C) {
        BKE_curveprofile_reset(profile);
        BKE_curveprofile_update(profile, PROF_UPDATE_NONE);
        rna_update_cb(C, cb);
      });
    }
  }

  row = uiLayoutRow(layout, false);

  /* (Left aligned) */
  uiLayout *sub = uiLayoutRow(row, true);
  uiLayoutSetAlignment(sub, UI_LAYOUT_ALIGN_LEFT);

  /* Zoom in */
  bt = uiDefIconBut(block,
                    UI_BTYPE_BUT,
                    0,
                    ICON_ZOOM_IN,
                    0,
                    0,
                    UI_UNIT_X,
                    UI_UNIT_X,
                    nullptr,
                    0.0,
                    0.0,
                    TIP_("Zoom in"));
  UI_but_func_set(bt, [profile](bContext &C) { curve_profile_zoom_in(&C, profile); });
  if (!curve_profile_can_zoom_in(profile)) {
    UI_but_disable(bt, "");
  }

  /* Zoom out */
  bt = uiDefIconBut(block,
                    UI_BTYPE_BUT,
                    0,
                    ICON_ZOOM_OUT,
                    0,
                    0,
                    UI_UNIT_X,
                    UI_UNIT_X,
                    nullptr,
                    0.0,
                    0.0,
                    TIP_("Zoom out"));
  UI_but_func_set(bt, [profile](bContext &C) { curve_profile_zoom_out(&C, profile); });
  if (!curve_profile_can_zoom_out(profile)) {
    UI_but_disable(bt, "");
  }

  /* (Right aligned) */
  sub = uiLayoutRow(row, true);
  uiLayoutSetAlignment(sub, UI_LAYOUT_ALIGN_RIGHT);

  /* Flip path */
  bt = uiDefIconBut(block,
                    UI_BTYPE_BUT,
                    0,
                    ICON_ARROW_LEFTRIGHT,
                    0,
                    0,
                    UI_UNIT_X,
                    UI_UNIT_X,
                    nullptr,
                    0.0,
                    0.0,
                    TIP_("Reverse Path"));
  UI_but_func_set(bt, [profile, cb](bContext &C) {
    BKE_curveprofile_reverse(profile);
    BKE_curveprofile_update(profile, PROF_UPDATE_NONE);
    rna_update_cb(C, cb);
  });

  /* Clipping toggle */
  const int icon = (profile->flag & PROF_USE_CLIP) ? ICON_CLIPUV_HLT : ICON_CLIPUV_DEHLT;
  bt = uiDefIconBut(block,
                    UI_BTYPE_BUT,
                    0,
                    icon,
                    0,
                    0,
                    UI_UNIT_X,
                    UI_UNIT_X,
                    nullptr,
                    0.0,
                    0.0,
                    TIP_("Toggle Profile Clipping"));
  UI_but_func_set(bt, [profile, cb](bContext &C) {
    profile->flag ^= PROF_USE_CLIP;
    BKE_curveprofile_update(profile, PROF_UPDATE_NONE);
    rna_update_cb(C, cb);
  });

  /* Reset view, reset curve */
  RNAUpdateCb *tools_cb = MEM_new<RNAUpdateCb>(__func__, cb);
  bt = uiDefIconBlockBut(block,
                         curve_profile_tools_fn,
                         tools_cb,
                         0,
                         ICON_NONE,
                         0,
                         0,
                         UI_UNIT_X,
                         UI_UNIT_X,
                         TIP_("Tools"));
  /* Pass ownership of `presets_cb` to the button. */
  UI_but_funcN_set(
      bt, [](bContext *, void *, void *) {}, tools_cb, nullptr);

  UI_block_funcN_set(block, rna_update_cb, MEM_new<RNAUpdateCb>(__func__, cb), nullptr);

  /* The path itself */
  int path_width = max_ii(uiLayoutGetWidth(layout), UI_UNIT_X);
  path_width = min_ii(path_width, int(16.0f * UI_UNIT_X));
  const int path_height = path_width;
  uiLayoutRow(layout, false);
  uiDefBut(block,
           UI_BTYPE_CURVEPROFILE,
           0,
           "",
           0,
           0,
           short(path_width),
           short(path_height),
           profile,
           0.0f,
           1.0f,
           "");

  /* Position sliders for (first) selected point */
  int i;
  float *selection_x, *selection_y;
  bool point_last_or_first = false;
  CurveProfilePoint *point = nullptr;
  for (i = 0; i < profile->path_len; i++) {
    if (profile->path[i].flag & PROF_SELECT) {
      point = &profile->path[i];
      selection_x = &point->x;
      selection_y = &point->y;
      break;
    }
    if (profile->path[i].flag & PROF_H1_SELECT) {
      point = &profile->path[i];
      selection_x = &point->h1_loc[0];
      selection_y = &point->h1_loc[1];
    }
    else if (profile->path[i].flag & PROF_H2_SELECT) {
      point = &profile->path[i];
      selection_x = &point->h2_loc[0];
      selection_y = &point->h2_loc[1];
    }
  }
  if (ELEM(i, 0, profile->path_len - 1)) {
    point_last_or_first = true;
  }

  /* Selected point data */
  rctf bounds;
  if (point) {
    if (profile->flag & PROF_USE_CLIP) {
      bounds = profile->clip_rect;
    }
    else {
      bounds.xmin = bounds.ymin = -1000.0;
      bounds.xmax = bounds.ymax = 1000.0;
    }

    row = uiLayoutRow(layout, true);

    PointerRNA point_ptr = RNA_pointer_create(ptr->owner_id, &RNA_CurveProfilePoint, point);
    PropertyRNA *prop_handle_type = RNA_struct_find_property(&point_ptr, "handle_type_1");
    uiItemFullR(row,
                &point_ptr,
                prop_handle_type,
                RNA_NO_INDEX,
                0,
                UI_ITEM_R_EXPAND | UI_ITEM_R_ICON_ONLY,
                "",
                ICON_NONE);

    /* Position */
    bt = uiDefButF(block,
                   UI_BTYPE_NUM,
                   0,
                   "X:",
                   0,
                   2 * UI_UNIT_Y,
                   UI_UNIT_X * 10,
                   UI_UNIT_Y,
                   selection_x,
                   bounds.xmin,
                   bounds.xmax,
                   "");
    UI_but_number_step_size_set(bt, 1);
    UI_but_number_precision_set(bt, 5);
    UI_but_func_set(bt, [profile, cb](bContext &C) {
      BKE_curveprofile_update(profile, PROF_UPDATE_REMOVE_DOUBLES | PROF_UPDATE_CLIP);
      rna_update_cb(C, cb);
    });
    if (point_last_or_first) {
      UI_but_flag_enable(bt, UI_BUT_DISABLED);
    }
    bt = uiDefButF(block,
                   UI_BTYPE_NUM,
                   0,
                   "Y:",
                   0,
                   1 * UI_UNIT_Y,
                   UI_UNIT_X * 10,
                   UI_UNIT_Y,
                   selection_y,
                   bounds.ymin,
                   bounds.ymax,
                   "");
    UI_but_number_step_size_set(bt, 1);
    UI_but_number_precision_set(bt, 5);
    UI_but_func_set(bt, [profile, cb](bContext &C) {
      BKE_curveprofile_update(profile, PROF_UPDATE_REMOVE_DOUBLES | PROF_UPDATE_CLIP);
      rna_update_cb(C, cb);
    });
    if (point_last_or_first) {
      UI_but_flag_enable(bt, UI_BUT_DISABLED);
    }

    /* Delete points */
    bt = uiDefIconBut(block,
                      UI_BTYPE_BUT,
                      0,
                      ICON_X,
                      0,
                      0,
                      UI_UNIT_X,
                      UI_UNIT_X,
                      nullptr,
                      0.0,
                      0.0,
                      TIP_("Delete points"));
    UI_but_func_set(bt, [profile, cb](bContext &C) {
      BKE_curveprofile_remove_by_flag(profile, SELECT);
      BKE_curveprofile_update(profile, PROF_UPDATE_NONE);
      rna_update_cb(C, cb);
    });
    if (point_last_or_first) {
      UI_but_flag_enable(bt, UI_BUT_DISABLED);
    }
  }

  uiItemR(layout, ptr, "use_sample_straight_edges", UI_ITEM_NONE, nullptr, ICON_NONE);
  uiItemR(layout, ptr, "use_sample_even_lengths", UI_ITEM_NONE, nullptr, ICON_NONE);

  UI_block_funcN_set(block, nullptr, nullptr, nullptr);
}

void uiTemplateCurveProfile(uiLayout *layout, PointerRNA *ptr, const char *propname)
{
  PropertyRNA *prop = RNA_struct_find_property(ptr, propname);

  uiBlock *block = uiLayoutGetBlock(layout);

  if (!prop) {
    RNA_warning(
        "Curve Profile property not found: %s.%s", RNA_struct_identifier(ptr->type), propname);
    return;
  }

  if (RNA_property_type(prop) != PROP_POINTER) {
    RNA_warning(
        "Curve Profile is not a pointer: %s.%s", RNA_struct_identifier(ptr->type), propname);
    return;
  }

  PointerRNA cptr = RNA_property_pointer_get(ptr, prop);
  if (!cptr.data || !RNA_struct_is_a(cptr.type, &RNA_CurveProfile)) {
    return;
  }

  ID *id = cptr.owner_id;
  UI_block_lock_set(block, (id && ID_IS_LINKED(id)), ERROR_LIBDATA_MESSAGE);

  CurveProfile_buttons_layout(layout, &cptr, RNAUpdateCb{*ptr, prop});

  UI_block_lock_clear(block);
}

/** \} */

/* -------------------------------------------------------------------- */
/** \name ColorPicker Template
 * \{ */

#define WHEEL_SIZE (5 * U.widget_unit)

void uiTemplateColorPicker(uiLayout *layout,
                           PointerRNA *ptr,
                           const char *propname,
                           bool value_slider,
                           bool lock,
                           bool lock_luminosity,
                           bool cubic)
{
  PropertyRNA *prop = RNA_struct_find_property(ptr, propname);
  uiBlock *block = uiLayoutGetBlock(layout);
  ColorPicker *cpicker = ui_block_colorpicker_create(block);

  if (!prop) {
    RNA_warning("property not found: %s.%s", RNA_struct_identifier(ptr->type), propname);
    return;
  }

  float softmin, softmax, step, precision;
  RNA_property_float_ui_range(ptr, prop, &softmin, &softmax, &step, &precision);

  uiLayout *col = uiLayoutColumn(layout, true);
  uiLayout *row = uiLayoutRow(col, true);

  uiBut *but = nullptr;
  uiButHSVCube *hsv_but;
  switch (U.color_picker_type) {
    case USER_CP_SQUARE_SV:
    case USER_CP_SQUARE_HS:
    case USER_CP_SQUARE_HV:
      hsv_but = (uiButHSVCube *)uiDefButR_prop(block,
                                               UI_BTYPE_HSVCUBE,
                                               0,
                                               "",
                                               0,
                                               0,
                                               WHEEL_SIZE,
                                               WHEEL_SIZE,
                                               ptr,
                                               prop,
                                               -1,
                                               0.0,
                                               0.0,
                                               "");
      switch (U.color_picker_type) {
        case USER_CP_SQUARE_SV:
          hsv_but->gradient_type = UI_GRAD_SV;
          break;
        case USER_CP_SQUARE_HS:
          hsv_but->gradient_type = UI_GRAD_HS;
          break;
        case USER_CP_SQUARE_HV:
          hsv_but->gradient_type = UI_GRAD_HV;
          break;
      }
      but = hsv_but;
      break;

    /* user default */
    case USER_CP_CIRCLE_HSV:
    case USER_CP_CIRCLE_HSL:
    default:
      but = uiDefButR_prop(block,
                           UI_BTYPE_HSVCIRCLE,
                           0,
                           "",
                           0,
                           0,
                           WHEEL_SIZE,
                           WHEEL_SIZE,
                           ptr,
                           prop,
                           -1,
                           0.0,
                           0.0,
                           "");
      break;
  }

  but->custom_data = cpicker;

  cpicker->use_color_lock = lock;
  cpicker->use_color_cubic = cubic;
  cpicker->use_luminosity_lock = lock_luminosity;

  if (lock_luminosity) {
    float color[4]; /* in case of alpha */
    RNA_property_float_get_array(ptr, prop, color);
    cpicker->luminosity_lock_value = len_v3(color);
  }

  if (value_slider) {
    switch (U.color_picker_type) {
      case USER_CP_CIRCLE_HSL:
        uiItemS(row);
        hsv_but = (uiButHSVCube *)uiDefButR_prop(block,
                                                 UI_BTYPE_HSVCUBE,
                                                 0,
                                                 "",
                                                 WHEEL_SIZE + 6,
                                                 0,
                                                 14 * UI_SCALE_FAC,
                                                 WHEEL_SIZE,
                                                 ptr,
                                                 prop,
                                                 -1,
                                                 softmin,
                                                 softmax,
                                                 "");
        hsv_but->gradient_type = UI_GRAD_L_ALT;
        break;
      case USER_CP_SQUARE_SV:
        uiItemS(col);
        hsv_but = (uiButHSVCube *)uiDefButR_prop(block,
                                                 UI_BTYPE_HSVCUBE,
                                                 0,
                                                 "",
                                                 0,
                                                 4,
                                                 WHEEL_SIZE,
                                                 18 * UI_SCALE_FAC,
                                                 ptr,
                                                 prop,
                                                 -1,
                                                 softmin,
                                                 softmax,
                                                 "");
        hsv_but->gradient_type = eButGradientType(UI_GRAD_SV + 3);
        break;
      case USER_CP_SQUARE_HS:
        uiItemS(col);
        hsv_but = (uiButHSVCube *)uiDefButR_prop(block,
                                                 UI_BTYPE_HSVCUBE,
                                                 0,
                                                 "",
                                                 0,
                                                 4,
                                                 WHEEL_SIZE,
                                                 18 * UI_SCALE_FAC,
                                                 ptr,
                                                 prop,
                                                 -1,
                                                 softmin,
                                                 softmax,
                                                 "");
        hsv_but->gradient_type = eButGradientType(UI_GRAD_HS + 3);
        break;
      case USER_CP_SQUARE_HV:
        uiItemS(col);
        hsv_but = (uiButHSVCube *)uiDefButR_prop(block,
                                                 UI_BTYPE_HSVCUBE,
                                                 0,
                                                 "",
                                                 0,
                                                 4,
                                                 WHEEL_SIZE,
                                                 18 * UI_SCALE_FAC,
                                                 ptr,
                                                 prop,
                                                 -1,
                                                 softmin,
                                                 softmax,
                                                 "");
        hsv_but->gradient_type = eButGradientType(UI_GRAD_HV + 3);
        break;

      /* user default */
      case USER_CP_CIRCLE_HSV:
      default:
        uiItemS(row);
        hsv_but = (uiButHSVCube *)uiDefButR_prop(block,
                                                 UI_BTYPE_HSVCUBE,
                                                 0,
                                                 "",
                                                 WHEEL_SIZE + 6,
                                                 0,
                                                 14 * UI_SCALE_FAC,
                                                 WHEEL_SIZE,
                                                 ptr,
                                                 prop,
                                                 -1,
                                                 softmin,
                                                 softmax,
                                                 "");
        hsv_but->gradient_type = UI_GRAD_V_ALT;
        break;
    }

    hsv_but->custom_data = cpicker;
  }
}

static void ui_template_palette_menu(bContext * /*C*/, uiLayout *layout, void * /*but_p*/)
{
  uiLayout *row;

  uiItemL(layout, IFACE_("Sort By:"), ICON_NONE);
  row = uiLayoutRow(layout, false);
  uiItemEnumO_value(row, IFACE_("Hue"), ICON_NONE, "PALETTE_OT_sort", "type", 1);
  row = uiLayoutRow(layout, false);
  uiItemEnumO_value(row, IFACE_("Saturation"), ICON_NONE, "PALETTE_OT_sort", "type", 2);
  row = uiLayoutRow(layout, false);
  uiItemEnumO_value(row, IFACE_("Value"), ICON_NONE, "PALETTE_OT_sort", "type", 3);
  row = uiLayoutRow(layout, false);
  uiItemEnumO_value(row, IFACE_("Luminance"), ICON_NONE, "PALETTE_OT_sort", "type", 4);
}

void uiTemplatePalette(uiLayout *layout, PointerRNA *ptr, const char *propname, bool /*colors*/)
{
  PropertyRNA *prop = RNA_struct_find_property(ptr, propname);
  uiBut *but = nullptr;

  const int cols_per_row = std::max(uiLayoutGetWidth(layout) / UI_UNIT_X, 1);

  if (!prop) {
    RNA_warning("property not found: %s.%s", RNA_struct_identifier(ptr->type), propname);
    return;
  }

  const PointerRNA cptr = RNA_property_pointer_get(ptr, prop);
  if (!cptr.data || !RNA_struct_is_a(cptr.type, &RNA_Palette)) {
    return;
  }

  uiBlock *block = uiLayoutGetBlock(layout);

  Palette *palette = static_cast<Palette *>(cptr.data);

  uiLayout *col = uiLayoutColumn(layout, true);
  uiLayoutRow(col, true);
  uiDefIconButO(block,
                UI_BTYPE_BUT,
                "PALETTE_OT_color_add",
                WM_OP_INVOKE_DEFAULT,
                ICON_ADD,
                0,
                0,
                UI_UNIT_X,
                UI_UNIT_Y,
                nullptr);
  uiDefIconButO(block,
                UI_BTYPE_BUT,
                "PALETTE_OT_color_delete",
                WM_OP_INVOKE_DEFAULT,
                ICON_REMOVE,
                0,
                0,
                UI_UNIT_X,
                UI_UNIT_Y,
                nullptr);
  if (palette->colors.first != nullptr) {
    but = uiDefIconButO(block,
                        UI_BTYPE_BUT,
                        "PALETTE_OT_color_move",
                        WM_OP_INVOKE_DEFAULT,
                        ICON_TRIA_UP,
                        0,
                        0,
                        UI_UNIT_X,
                        UI_UNIT_Y,
                        nullptr);
    UI_but_operator_ptr_ensure(but);
    RNA_enum_set(but->opptr, "type", -1);

    but = uiDefIconButO(block,
                        UI_BTYPE_BUT,
                        "PALETTE_OT_color_move",
                        WM_OP_INVOKE_DEFAULT,
                        ICON_TRIA_DOWN,
                        0,
                        0,
                        UI_UNIT_X,
                        UI_UNIT_Y,
                        nullptr);
    UI_but_operator_ptr_ensure(but);
    RNA_enum_set(but->opptr, "type", 1);

    /* Menu. */
    uiDefIconMenuBut(
        block, ui_template_palette_menu, nullptr, ICON_SORTSIZE, 0, 0, UI_UNIT_X, UI_UNIT_Y, "");
  }

  col = uiLayoutColumn(layout, true);
  uiLayoutRow(col, true);

  int row_cols = 0, col_id = 0;
  LISTBASE_FOREACH (PaletteColor *, color, &palette->colors) {
    if (row_cols >= cols_per_row) {
      uiLayoutRow(col, true);
      row_cols = 0;
    }

    PointerRNA color_ptr = RNA_pointer_create(&palette->id, &RNA_PaletteColor, color);
    uiButColor *color_but = (uiButColor *)uiDefButR(block,
                                                    UI_BTYPE_COLOR,
                                                    0,
                                                    "",
                                                    0,
                                                    0,
                                                    UI_UNIT_X,
                                                    UI_UNIT_Y,
                                                    &color_ptr,
                                                    "color",
                                                    -1,
                                                    0.0,
                                                    1.0,
                                                    "");
    color_but->is_pallete_color = true;
    color_but->palette_color_index = col_id;
    row_cols++;
    col_id++;
  }
}

void uiTemplateCryptoPicker(uiLayout *layout, PointerRNA *ptr, const char *propname, int icon)
{
  PropertyRNA *prop = RNA_struct_find_property(ptr, propname);

  if (!prop) {
    RNA_warning("property not found: %s.%s", RNA_struct_identifier(ptr->type), propname);
    return;
  }

  uiBlock *block = uiLayoutGetBlock(layout);

  uiBut *but = uiDefIconButO(block,
                             UI_BTYPE_BUT,
                             "UI_OT_eyedropper_color",
                             WM_OP_INVOKE_DEFAULT,
                             icon,
                             0,
                             0,
                             UI_UNIT_X,
                             UI_UNIT_Y,
                             RNA_property_ui_description(prop));
  but->rnapoin = *ptr;
  but->rnaprop = prop;
  but->rnaindex = -1;
}

/** \} */

/* -------------------------------------------------------------------- */
/** \name Layer Buttons Template
 * \{ */

static void handle_layer_buttons(bContext *C, void *arg1, void *arg2)
{
  uiBut *but = static_cast<uiBut *>(arg1);
  const int cur = POINTER_AS_INT(arg2);
  wmWindow *win = CTX_wm_window(C);
  const bool shift = win->eventstate->modifier & KM_SHIFT;

  if (!shift) {
    const int tot = RNA_property_array_length(&but->rnapoin, but->rnaprop);

    /* Normally clicking only selects one layer */
    RNA_property_boolean_set_index(&but->rnapoin, but->rnaprop, cur, true);
    for (int i = 0; i < tot; i++) {
      if (i != cur) {
        RNA_property_boolean_set_index(&but->rnapoin, but->rnaprop, i, false);
      }
    }
  }

  /* view3d layer change should update depsgraph (invisible object changed maybe) */
  /* see `view3d_header.cc` */
}

void uiTemplateLayers(uiLayout *layout,
                      PointerRNA *ptr,
                      const char *propname,
                      PointerRNA *used_ptr,
                      const char *used_propname,
                      int active_layer)
{
  const int cols_per_group = 5;

  PropertyRNA *prop = RNA_struct_find_property(ptr, propname);
  if (!prop) {
    RNA_warning("layers property not found: %s.%s", RNA_struct_identifier(ptr->type), propname);
    return;
  }

  /* the number of layers determines the way we group them
   * - we want 2 rows only (for now)
   * - The number of columns (cols) is the total number of buttons per row the 'remainder'
   *   is added to this, as it will be ok to have first row slightly wider if need be.
   * - For now, only split into groups if group will have at least 5 items.
   */
  const int layers = RNA_property_array_length(ptr, prop);
  const int cols = (layers / 2) + (layers % 2);
  const int groups = ((cols / 2) < cols_per_group) ? (1) : (cols / cols_per_group);

  PropertyRNA *used_prop = nullptr;
  if (used_ptr && used_propname) {
    used_prop = RNA_struct_find_property(used_ptr, used_propname);
    if (!used_prop) {
      RNA_warning("used layers property not found: %s.%s",
                  RNA_struct_identifier(ptr->type),
                  used_propname);
      return;
    }

    if (RNA_property_array_length(used_ptr, used_prop) < layers) {
      used_prop = nullptr;
    }
  }

  /* layers are laid out going across rows, with the columns being divided into groups */

  for (int group = 0; group < groups; group++) {
    uiLayout *uCol = uiLayoutColumn(layout, true);

    for (int row = 0; row < 2; row++) {
      uiLayout *uRow = uiLayoutRow(uCol, true);
      uiBlock *block = uiLayoutGetBlock(uRow);
      int layer = groups * cols_per_group * row + cols_per_group * group;

      /* add layers as toggle buts */
      for (int col = 0; (col < cols_per_group) && (layer < layers); col++, layer++) {
        int icon = 0;
        const int butlay = 1 << layer;

        if (active_layer & butlay) {
          icon = ICON_LAYER_ACTIVE;
        }
        else if (used_prop && RNA_property_boolean_get_index(used_ptr, used_prop, layer)) {
          icon = ICON_LAYER_USED;
        }

        uiBut *but = uiDefAutoButR(
            block, ptr, prop, layer, "", icon, 0, 0, UI_UNIT_X / 2, UI_UNIT_Y / 2);
        UI_but_func_set(but, handle_layer_buttons, but, POINTER_FROM_INT(layer));
        but->type = UI_BTYPE_TOGGLE;
      }
    }
  }
}

/** \} */

/* -------------------------------------------------------------------- */
/** \name Running Jobs Template
 * \{ */

#define B_STOPRENDER 1
#define B_STOPCAST 2
#define B_STOPANIM 3
#define B_STOPCOMPO 4
#define B_STOPSEQ 5
#define B_STOPCLIP 6
#define B_STOPFILE 7
#define B_STOPOTHER 8

static void do_running_jobs(bContext *C, void * /*arg*/, int event)
{
  switch (event) {
    case B_STOPRENDER:
      G.is_break = true;
      break;
    case B_STOPCAST:
      WM_jobs_stop(CTX_wm_manager(C), CTX_wm_screen(C), nullptr);
      break;
    case B_STOPANIM:
      WM_operator_name_call(C, "SCREEN_OT_animation_play", WM_OP_INVOKE_SCREEN, nullptr, nullptr);
      break;
    case B_STOPCOMPO:
      WM_jobs_stop(CTX_wm_manager(C), CTX_data_scene(C), nullptr);
      break;
    case B_STOPSEQ:
      WM_jobs_stop(CTX_wm_manager(C), CTX_data_scene(C), nullptr);
      break;
    case B_STOPCLIP:
      WM_jobs_stop(CTX_wm_manager(C), CTX_data_scene(C), nullptr);
      break;
    case B_STOPFILE:
      WM_jobs_stop(CTX_wm_manager(C), CTX_data_scene(C), nullptr);
      break;
    case B_STOPOTHER:
      G.is_break = true;
      break;
  }
}

struct ProgressTooltip_Store {
  wmWindowManager *wm;
  void *owner;
};

static std::string progress_tooltip_func(bContext * /*C*/, void *argN, const char * /*tip*/)
{
  ProgressTooltip_Store *arg = static_cast<ProgressTooltip_Store *>(argN);
  wmWindowManager *wm = arg->wm;
  void *owner = arg->owner;

  const float progress = WM_jobs_progress(wm, owner);

  /* create tooltip text and associate it with the job */
  char elapsed_str[32];
  char remaining_str[32] = "Unknown";
  const double elapsed = BLI_time_now_seconds() - WM_jobs_starttime(wm, owner);
  BLI_timecode_string_from_time_simple(elapsed_str, sizeof(elapsed_str), elapsed);

  if (progress) {
    const double remaining = (elapsed / double(progress)) - elapsed;
    BLI_timecode_string_from_time_simple(remaining_str, sizeof(remaining_str), remaining);
  }

  return fmt::format(
      "Time Remaining: {}\n"
      "Time Elapsed: {}",
      remaining_str,
      elapsed_str);
}

void uiTemplateRunningJobs(uiLayout *layout, bContext *C)
{
  Main *bmain = CTX_data_main(C);
  wmWindowManager *wm = CTX_wm_manager(C);
  ScrArea *area = CTX_wm_area(C);
  void *owner = nullptr;
  int handle_event, icon = 0;
  const char *op_name = nullptr;
  const char *op_description = nullptr;

  uiBlock *block = uiLayoutGetBlock(layout);
  UI_block_layout_set_current(block, layout);

  UI_block_func_handle_set(block, do_running_jobs, nullptr);

  /* another scene can be rendering too, for example via compositor */
  LISTBASE_FOREACH (Scene *, scene, &bmain->scenes) {
    if (WM_jobs_test(wm, scene, WM_JOB_TYPE_ANY)) {
      handle_event = B_STOPOTHER;
      icon = ICON_NONE;
      owner = scene;
    }
    else {
      continue;
    }

    if (WM_jobs_test(wm, scene, WM_JOB_TYPE_SEQ_BUILD_PROXY)) {
      handle_event = B_STOPSEQ;
      icon = ICON_SEQUENCE;
      owner = scene;
      break;
    }
    if (WM_jobs_test(wm, scene, WM_JOB_TYPE_SEQ_BUILD_PREVIEW)) {
      handle_event = B_STOPSEQ;
      icon = ICON_SEQUENCE;
      break;
    }
    if (WM_jobs_test(wm, scene, WM_JOB_TYPE_SEQ_DRAW_THUMBNAIL)) {
      handle_event = B_STOPSEQ;
      icon = ICON_SEQUENCE;
      break;
    }
    if (WM_jobs_test(wm, scene, WM_JOB_TYPE_CLIP_BUILD_PROXY)) {
      handle_event = B_STOPCLIP;
      icon = ICON_TRACKER;
      break;
    }
    if (WM_jobs_test(wm, scene, WM_JOB_TYPE_CLIP_PREFETCH)) {
      handle_event = B_STOPCLIP;
      icon = ICON_TRACKER;
      break;
    }
    if (WM_jobs_test(wm, scene, WM_JOB_TYPE_CLIP_TRACK_MARKERS)) {
      handle_event = B_STOPCLIP;
      icon = ICON_TRACKER;
      break;
    }
    if (WM_jobs_test(wm, scene, WM_JOB_TYPE_CLIP_SOLVE_CAMERA)) {
      handle_event = B_STOPCLIP;
      icon = ICON_TRACKER;
      break;
    }
    if (WM_jobs_test(wm, scene, WM_JOB_TYPE_FILESEL_READDIR)) {
      handle_event = B_STOPFILE;
      icon = ICON_FILEBROWSER;
      break;
    }
    if (WM_jobs_test(wm, scene, WM_JOB_TYPE_RENDER)) {
      handle_event = B_STOPRENDER;
      icon = ICON_SCENE;
      if (U.render_display_type != USER_RENDER_DISPLAY_NONE) {
        op_name = "RENDER_OT_view_show";
        op_description = "Show the render window";
      }
      break;
    }
    if (WM_jobs_test(wm, scene, WM_JOB_TYPE_COMPOSITE)) {
      handle_event = B_STOPCOMPO;
      icon = ICON_RENDERLAYERS;
      break;
    }
    if (WM_jobs_test(wm, scene, WM_JOB_TYPE_OBJECT_BAKE_TEXTURE) ||
        WM_jobs_test(wm, scene, WM_JOB_TYPE_OBJECT_BAKE))
    {
      /* Skip bake jobs in compositor to avoid compo header displaying
       * progress bar which is not being updated (bake jobs only need
       * to update NC_IMAGE context.
       */
      if (area->spacetype != SPACE_NODE) {
        handle_event = B_STOPOTHER;
        icon = ICON_IMAGE;
        break;
      }
      continue;
    }
    if (WM_jobs_test(wm, scene, WM_JOB_TYPE_DPAINT_BAKE)) {
      handle_event = B_STOPOTHER;
      icon = ICON_MOD_DYNAMICPAINT;
      break;
    }
    if (WM_jobs_test(wm, scene, WM_JOB_TYPE_POINTCACHE)) {
      handle_event = B_STOPOTHER;
      icon = ICON_PHYSICS;
      break;
    }
    if (WM_jobs_test(wm, scene, WM_JOB_TYPE_OBJECT_SIM_FLUID)) {
      handle_event = B_STOPOTHER;
      icon = ICON_MOD_FLUIDSIM;
      break;
    }
    if (WM_jobs_test(wm, scene, WM_JOB_TYPE_OBJECT_SIM_OCEAN)) {
      handle_event = B_STOPOTHER;
      icon = ICON_MOD_OCEAN;
      break;
    }
  }

  if (owner) {
    const uiFontStyle *fstyle = UI_FSTYLE_WIDGET;
    const bool active = !(G.is_break || WM_jobs_is_stopped(wm, owner));

    uiLayout *row = uiLayoutRow(layout, false);
    block = uiLayoutGetBlock(row);

    /* get percentage done and set it as the UI text */
    const float progress = WM_jobs_progress(wm, owner);
    char text[8];
    SNPRINTF(text, "%d%%", int(progress * 100));

    const char *name = active ? WM_jobs_name(wm, owner) : "Canceling...";

    /* job icon as a button */
    if (op_name) {
      uiDefIconButO(block,
                    UI_BTYPE_BUT,
                    op_name,
                    WM_OP_INVOKE_DEFAULT,
                    icon,
                    0,
                    0,
                    UI_UNIT_X,
                    UI_UNIT_Y,
                    TIP_(op_description));
    }

    /* job name and icon if not previously set */
    const int textwidth = UI_fontstyle_string_width(fstyle, name);
    uiDefIconTextBut(block,
                     UI_BTYPE_LABEL,
                     0,
                     op_name ? 0 : icon,
                     name,
                     0,
                     0,
                     textwidth + UI_UNIT_X * 1.5f,
                     UI_UNIT_Y,
                     nullptr,
                     0.0f,
                     0.0f,
                     "");

    /* stick progress bar and cancel button together */
    row = uiLayoutRow(layout, true);
    uiLayoutSetActive(row, active);
    block = uiLayoutGetBlock(row);

    {
      ProgressTooltip_Store *tip_arg = static_cast<ProgressTooltip_Store *>(
          MEM_mallocN(sizeof(*tip_arg), __func__));
      tip_arg->wm = wm;
      tip_arg->owner = owner;
      uiButProgress *but_progress = (uiButProgress *)uiDefIconTextBut(block,
                                                                      UI_BTYPE_PROGRESS,
                                                                      0,
                                                                      ICON_NONE,
                                                                      text,
                                                                      UI_UNIT_X,
                                                                      0,
                                                                      UI_UNIT_X * 6.0f,
                                                                      UI_UNIT_Y,
                                                                      nullptr,
                                                                      0.0f,
                                                                      0.0f,
                                                                      nullptr);

      but_progress->progress_factor = progress;
      UI_but_func_tooltip_set(but_progress, progress_tooltip_func, tip_arg, MEM_freeN);
    }

    if (!wm->runtime->is_interface_locked) {
      uiDefIconTextBut(block,
                       UI_BTYPE_BUT,
                       handle_event,
                       ICON_PANEL_CLOSE,
                       "",
                       0,
                       0,
                       UI_UNIT_X,
                       UI_UNIT_Y,
                       nullptr,
                       0.0f,
                       0.0f,
                       TIP_("Stop this job"));
    }
  }

  if (ED_screen_animation_no_scrub(wm)) {
    uiDefIconTextBut(block,
                     UI_BTYPE_BUT,
                     B_STOPANIM,
                     ICON_CANCEL,
                     IFACE_("Anim Player"),
                     0,
                     0,
                     UI_UNIT_X * 5.0f,
                     UI_UNIT_Y,
                     nullptr,
                     0.0f,
                     0.0f,
                     TIP_("Stop animation playback"));
  }
}

/** \} */

/* -------------------------------------------------------------------- */
/** \name Reports for Last Operator Template
 * \{ */

void uiTemplateReportsBanner(uiLayout *layout, bContext *C)
{
  ReportList *reports = CTX_wm_reports(C);
  Report *report = BKE_reports_last_displayable(reports);
  const uiStyle *style = UI_style_get();

  uiBut *but;

  /* if the report display has timed out, don't show */
  if (!reports->reporttimer) {
    return;
  }

  ReportTimerInfo *rti = (ReportTimerInfo *)reports->reporttimer->customdata;

  if (!rti || rti->widthfac == 0.0f || !report) {
    return;
  }

  uiLayout *ui_abs = uiLayoutAbsolute(layout, false);
  uiBlock *block = uiLayoutGetBlock(ui_abs);
  eUIEmbossType previous_emboss = UI_block_emboss_get(block);

  uchar report_icon_color[4];
  uchar report_text_color[4];

  UI_GetThemeColorType4ubv(
      UI_icon_colorid_from_report_type(report->type), SPACE_INFO, report_icon_color);
  UI_GetThemeColorType4ubv(
      UI_text_colorid_from_report_type(report->type), SPACE_INFO, report_text_color);
  report_text_color[3] = 255; /* This theme color is RGB only, so have to set alpha here. */

  if (rti->flash_progress <= 1.0) {
    /* Flash report briefly according to progress through fade-out duration. */
    const int brighten_amount = int(32 * (1.0f - rti->flash_progress));
    add_v3_uchar_clamped(report_icon_color, brighten_amount);
  }

  UI_fontstyle_set(&style->widgetlabel);
  int width = BLF_width(style->widgetlabel.uifont_id, report->message, report->len);
  width = min_ii(int(rti->widthfac * width), width);
  width = max_ii(width, 10 * UI_SCALE_FAC);

  UI_block_align_begin(block);

  /* Background for icon. */
  but = uiDefBut(block,
                 UI_BTYPE_ROUNDBOX,
                 0,
                 "",
                 0,
                 0,
                 UI_UNIT_X + (6 * UI_SCALE_FAC),
                 UI_UNIT_Y,
                 nullptr,
                 0.0f,
                 0.0f,
                 "");
  /* UI_BTYPE_ROUNDBOX's bg color is set in but->col. */
  copy_v4_v4_uchar(but->col, report_icon_color);

  /* Background for the rest of the message. */
  but = uiDefBut(block,
                 UI_BTYPE_ROUNDBOX,
                 0,
                 "",
                 UI_UNIT_X + (6 * UI_SCALE_FAC),
                 0,
                 UI_UNIT_X + width,
                 UI_UNIT_Y,
                 nullptr,
                 0.0f,
                 0.0f,
                 "");
  /* Use icon background at low opacity to highlight, but still contrasting with area TH_TEXT. */
  copy_v3_v3_uchar(but->col, report_icon_color);
  but->col[3] = 64;

  UI_block_align_end(block);
  UI_block_emboss_set(block, UI_EMBOSS_NONE);

  /* The report icon itself. */
  but = uiDefIconButO(block,
                      UI_BTYPE_BUT,
                      "SCREEN_OT_info_log_show",
                      WM_OP_INVOKE_REGION_WIN,
                      UI_icon_from_report_type(report->type),
                      (3 * UI_SCALE_FAC),
                      0,
                      UI_UNIT_X,
                      UI_UNIT_Y,
                      TIP_("Click to open the info editor"));
  copy_v4_v4_uchar(but->col, report_text_color);

  /* The report message. */
  but = uiDefButO(block,
                  UI_BTYPE_BUT,
                  "SCREEN_OT_info_log_show",
                  WM_OP_INVOKE_REGION_WIN,
                  report->message,
                  UI_UNIT_X,
                  0,
                  width + UI_UNIT_X,
                  UI_UNIT_Y,
                  TIP_("Show in Info Log"));

  UI_block_emboss_set(block, previous_emboss);
}

void uiTemplateInputStatus(uiLayout *layout, bContext *C)
{
  wmWindow *win = CTX_wm_window(C);
  WorkSpace *workspace = CTX_wm_workspace(C);

  /* Workspace status text has priority. */
  if (workspace->status_text) {
    uiItemL(layout, workspace->status_text, ICON_NONE);
    return;
  }

  if (WM_window_modal_keymap_status_draw(C, win, layout)) {
    return;
  }

  /* Otherwise should cursor keymap status. */
  for (int i = 0; i < 3; i++) {
    uiLayout *box = uiLayoutRow(layout, false);
    uiLayout *col = uiLayoutColumn(box, false);
    uiLayout *row = uiLayoutRow(col, true);
    uiLayoutSetAlignment(row, UI_LAYOUT_ALIGN_LEFT);

    const char *msg = CTX_IFACE_(BLT_I18NCONTEXT_OPERATOR_DEFAULT,
                                 WM_window_cursor_keymap_status_get(win, i, 0));
    const char *msg_drag = CTX_IFACE_(BLT_I18NCONTEXT_OPERATOR_DEFAULT,
                                      WM_window_cursor_keymap_status_get(win, i, 1));

    if (msg || (msg_drag == nullptr)) {
<<<<<<< HEAD
=======
      /* Icon and text separately are closer together with aligned layout. */
>>>>>>> 56c78a92
      uiItemL(row, "", (ICON_MOUSE_LMB + i));
      uiItemL(row, msg ? msg : "", ICON_NONE);
    }

    if (msg_drag) {
      uiItemL(row, "", (ICON_MOUSE_LMB_DRAG + i));
      uiItemL(row, msg_drag, ICON_NONE);
    }

    /* Use trick with empty string to keep icons in same position. */
    row = uiLayoutRow(col, false);
    uiItemL(row, "                                                                   ", ICON_NONE);
  }
}

void uiTemplateStatusInfo(uiLayout *layout, bContext *C)
{
  Main *bmain = CTX_data_main(C);
  Scene *scene = CTX_data_scene(C);
  ViewLayer *view_layer = CTX_data_view_layer(C);

  if (!bmain->has_forward_compatibility_issues) {
    const char *status_info_txt = ED_info_statusbar_string(bmain, scene, view_layer);
    uiItemL(layout, status_info_txt, ICON_NONE);
    return;
  }

  /* Blender version part is shown as warning area when there are forward compatibility issues with
   * currently loaded .blend file. */

  const char *status_info_txt = ED_info_statusbar_string_ex(
      bmain, scene, view_layer, (U.statusbar_flag & ~STATUSBAR_SHOW_VERSION));
  uiItemL(layout, status_info_txt, ICON_NONE);

  status_info_txt = ED_info_statusbar_string_ex(bmain, scene, view_layer, STATUSBAR_SHOW_VERSION);

  uiBut *but;

  const uiStyle *style = UI_style_get();
  uiLayout *ui_abs = uiLayoutAbsolute(layout, false);
  uiBlock *block = uiLayoutGetBlock(ui_abs);
  eUIEmbossType previous_emboss = UI_block_emboss_get(block);

  UI_fontstyle_set(&style->widgetlabel);
  int width = int(
      BLF_width(style->widgetlabel.uifont_id, status_info_txt, strlen(status_info_txt)));
  width = max_ii(width, int(10 * UI_SCALE_FAC));

  UI_block_align_begin(block);

  /* Background for icon. */
  but = uiDefBut(block,
                 UI_BTYPE_ROUNDBOX,
                 0,
                 "",
                 0,
                 0,
                 UI_UNIT_X + (6 * UI_SCALE_FAC),
                 UI_UNIT_Y,
                 nullptr,
                 0.0f,
                 0.0f,
                 "");
  /* UI_BTYPE_ROUNDBOX's bg color is set in but->col. */
  UI_GetThemeColorType4ubv(TH_INFO_WARNING, SPACE_INFO, but->col);

  /* Background for the rest of the message. */
  but = uiDefBut(block,
                 UI_BTYPE_ROUNDBOX,
                 0,
                 "",
                 UI_UNIT_X + (6 * UI_SCALE_FAC),
                 0,
                 UI_UNIT_X + width,
                 UI_UNIT_Y,
                 nullptr,
                 0.0f,
                 0.0f,
                 "");

  /* Use icon background at low opacity to highlight, but still contrasting with area TH_TEXT. */
  UI_GetThemeColorType4ubv(TH_INFO_WARNING, SPACE_INFO, but->col);
  but->col[3] = 64;

  UI_block_align_end(block);
  UI_block_emboss_set(block, UI_EMBOSS_NONE);

  /* The report icon itself. */
  static char compat_error_msg[256];
  char writer_ver_str[12];
  BKE_blender_version_blendfile_string_from_values(
      writer_ver_str, sizeof(writer_ver_str), bmain->versionfile, -1);
  SNPRINTF(compat_error_msg,
           RPT_("File saved by newer Blender\n(%s), expect loss of data"),
           writer_ver_str);
  but = uiDefIconBut(block,
                     UI_BTYPE_BUT,
                     0,
                     ICON_ERROR,
                     int(3 * UI_SCALE_FAC),
                     0,
                     UI_UNIT_X,
                     UI_UNIT_Y,
                     nullptr,
                     0.0f,
                     0.0f,
                     compat_error_msg);
  UI_GetThemeColorType4ubv(TH_INFO_WARNING_TEXT, SPACE_INFO, but->col);
  but->col[3] = 255; /* This theme color is RBG only, so have to set alpha here. */

  /* The report message. */
  but = uiDefBut(block,
                 UI_BTYPE_BUT,
                 0,
                 status_info_txt,
                 UI_UNIT_X,
                 0,
                 short(width + UI_UNIT_X),
                 UI_UNIT_Y,
                 nullptr,
                 0.0f,
                 0.0f,
                 compat_error_msg);

  UI_block_emboss_set(block, previous_emboss);
}

/** \} */

/* -------------------------------------------------------------------- */
/** \name Keymap Template
 * \{ */

static void keymap_item_modified(bContext * /*C*/, void *kmi_p, void * /*unused*/)
{
  wmKeyMapItem *kmi = (wmKeyMapItem *)kmi_p;
  WM_keyconfig_update_tag(nullptr, kmi);
}

static void template_keymap_item_properties(uiLayout *layout, const char *title, PointerRNA *ptr)
{
  uiItemS(layout);

  if (title) {
    uiItemL(layout, title, ICON_NONE);
  }

  uiLayout *flow = uiLayoutColumnFlow(layout, 2, false);

  RNA_STRUCT_BEGIN_SKIP_RNA_TYPE (ptr, prop) {
    const bool is_set = RNA_property_is_set(ptr, prop);
    uiBut *but;

    /* recurse for nested properties */
    if (RNA_property_type(prop) == PROP_POINTER) {
      PointerRNA propptr = RNA_property_pointer_get(ptr, prop);

      if (propptr.data && RNA_struct_is_a(propptr.type, &RNA_OperatorProperties)) {
        const char *name = RNA_property_ui_name(prop);
        template_keymap_item_properties(layout, name, &propptr);
        continue;
      }
    }

    uiLayout *box = uiLayoutBox(flow);
    uiLayoutSetActive(box, is_set);
    uiLayout *row = uiLayoutRow(box, false);

    /* property value */
    uiItemFullR(row, ptr, prop, -1, 0, UI_ITEM_NONE, nullptr, ICON_NONE);

    if (is_set) {
      /* unset operator */
      uiBlock *block = uiLayoutGetBlock(row);
      UI_block_emboss_set(block, UI_EMBOSS_NONE);
      but = uiDefIconButO(block,
                          UI_BTYPE_BUT,
                          "UI_OT_unset_property_button",
                          WM_OP_EXEC_DEFAULT,
                          ICON_X,
                          0,
                          0,
                          UI_UNIT_X,
                          UI_UNIT_Y,
                          nullptr);
      but->rnapoin = *ptr;
      but->rnaprop = prop;
      UI_block_emboss_set(block, UI_EMBOSS);
    }
  }
  RNA_STRUCT_END;
}

void uiTemplateKeymapItemProperties(uiLayout *layout, PointerRNA *ptr)
{
  PointerRNA propptr = RNA_pointer_get(ptr, "properties");

  if (propptr.data) {
    uiBut *but = static_cast<uiBut *>(uiLayoutGetBlock(layout)->buttons.last);

    WM_operator_properties_sanitize(&propptr, false);
    template_keymap_item_properties(layout, nullptr, &propptr);

    /* attach callbacks to compensate for missing properties update,
     * we don't know which keymap (item) is being modified there */
    for (; but; but = but->next) {
      /* operator buttons may store props for use (file selector, #36492) */
      if (but->rnaprop) {
        UI_but_func_set(but, keymap_item_modified, ptr->data, nullptr);

        /* Otherwise the keymap will be re-generated which we're trying to edit,
         * see: #47685 */
        UI_but_flag_enable(but, UI_BUT_UPDATE_DELAY);
      }
    }
  }
}

/** \} */

/* -------------------------------------------------------------------- */
/** \name Event Icon Template
 * \{ */

static bool uiTemplateEventXYZ(
    uiLayout *layout, int icon, int icon_mod[4], const char *text, const wmKeyMapItem *kmi)
{
  if (!ELEM(icon, ICON_EVENT_X, ICON_EVENT_Y, ICON_EVENT_Z)) {
    return false;
  }

  if (icon != ICON_EVENT_Z) {
    return true;
  }

  for (int j = 0; j < 4 && icon_mod[j]; j++) {
    uiItemL(layout, "", icon_mod[j]);
  }

  uiItemL(layout, "", ICON_EVENT_X);
  uiItemL(layout, "", ICON_EVENT_Y);
  uiItemL(layout, "", ICON_EVENT_Z);

  uiItemS_ex(layout, 0.6f);

  std::string name(text);
  int index = name.find("Z ");
  if (index != std::string::npos) {
    name.erase(index, 2);
  }

  uiItemL(layout, CTX_IFACE_(BLT_I18NCONTEXT_ID_WINDOWMANAGER, name.c_str()), ICON_NONE);
  uiItemS_ex(layout, 0.7f);

  return true;
}

bool uiTemplateEventFromKeymapItem(uiLayout *layout,
                                   const char *text,
                                   const wmKeyMapItem *kmi,
                                   bool text_fallback)
{
  bool ok = false;

  int icon_mod[4];
#ifdef WITH_HEADLESS
  int icon = 0;
#else
  const int icon = UI_icon_from_keymap_item(kmi, icon_mod);
#endif
  if (icon != 0) {

    if (uiTemplateEventXYZ(layout, icon, icon_mod, text, kmi)) {
      return true;
    }

    for (int j = 0; j < ARRAY_SIZE(icon_mod) && icon_mod[j]; j++) {
      uiItemL(layout, "", icon_mod[j]);
    }

<<<<<<< HEAD
    uiItemL(layout, "", icon);
    if (icon < ICON_MOUSE_LMB || icon > ICON_MOUSE_RMB_DRAG) {
      uiItemS_ex(layout, 0.6f);
    }
    uiItemL(layout, CTX_IFACE_(BLT_I18NCONTEXT_ID_WINDOWMANAGER, text), ICON_NONE);
    uiItemS_ex(layout, 0.7f);

=======
    /* Icon and text separately is closer together with aligned layout. */
    uiItemL(layout, "", icon);
    if (icon < ICON_MOUSE_LMB || icon > ICON_MOUSE_RMB_DRAG) {
      /* Mouse icons are left-aliged. Everything else needs a bit of space here. */
      uiItemS_ex(layout, 0.6f);
    }
    uiItemL(layout, CTX_IFACE_(BLT_I18NCONTEXT_ID_WINDOWMANAGER, text), ICON_NONE);
    /* Separate items with some extra space. */
    uiItemS_ex(layout, 0.7f);
>>>>>>> 56c78a92
    ok = true;
  }
  else if (text_fallback) {
    const char *event_text = WM_key_event_string(kmi->type, true);
    uiItemL(layout, event_text, ICON_NONE);
    uiItemL(layout, CTX_IFACE_(BLT_I18NCONTEXT_ID_WINDOWMANAGER, text), ICON_NONE);
    uiItemS_ex(layout, 0.5f);
    ok = true;
  }
  return ok;
}

/** \} */

/* -------------------------------------------------------------------- */
/** \name Color Management Template
 * \{ */

void uiTemplateColorspaceSettings(uiLayout *layout, PointerRNA *ptr, const char *propname)
{
  PropertyRNA *prop = RNA_struct_find_property(ptr, propname);

  if (!prop) {
    printf(
        "%s: property not found: %s.%s\n", __func__, RNA_struct_identifier(ptr->type), propname);
    return;
  }

  PointerRNA colorspace_settings_ptr = RNA_property_pointer_get(ptr, prop);

  uiItemR(
      layout, &colorspace_settings_ptr, "name", UI_ITEM_NONE, IFACE_("Color Space"), ICON_NONE);
}

void uiTemplateColormanagedViewSettings(uiLayout *layout,
                                        bContext * /*C*/,
                                        PointerRNA *ptr,
                                        const char *propname)
{
  PropertyRNA *prop = RNA_struct_find_property(ptr, propname);

  if (!prop) {
    printf(
        "%s: property not found: %s.%s\n", __func__, RNA_struct_identifier(ptr->type), propname);
    return;
  }

  PointerRNA view_transform_ptr = RNA_property_pointer_get(ptr, prop);
  ColorManagedViewSettings *view_settings = static_cast<ColorManagedViewSettings *>(
      view_transform_ptr.data);

  uiLayout *col = uiLayoutColumn(layout, false);
  uiItemR(col, &view_transform_ptr, "view_transform", UI_ITEM_NONE, IFACE_("View"), ICON_NONE);
  uiItemR(col, &view_transform_ptr, "look", UI_ITEM_NONE, IFACE_("Look"), ICON_NONE);

  col = uiLayoutColumn(layout, false);
  uiItemR(col, &view_transform_ptr, "exposure", UI_ITEM_NONE, nullptr, ICON_NONE);
  uiItemR(col, &view_transform_ptr, "gamma", UI_ITEM_NONE, nullptr, ICON_NONE);

  col = uiLayoutColumn(layout, false);
  uiItemR(col, &view_transform_ptr, "use_curve_mapping", UI_ITEM_NONE, nullptr, ICON_NONE);
  if (view_settings->flag & COLORMANAGE_VIEW_USE_CURVES) {
    uiTemplateCurveMapping(
        col, &view_transform_ptr, "curve_mapping", 'c', true, false, false, false);
  }
}

/** \} */

/* -------------------------------------------------------------------- */
/** \name Component Menu
 * \{ */

struct ComponentMenuArgs {
  PointerRNA ptr;
  char propname[64]; /* XXX arbitrary */
};
/* NOTE: this is a block-menu, needs 0 events, otherwise the menu closes */
static uiBlock *component_menu(bContext *C, ARegion *region, void *args_v)
{
  ComponentMenuArgs *args = (ComponentMenuArgs *)args_v;

  uiBlock *block = UI_block_begin(C, region, __func__, UI_EMBOSS);
  UI_block_flag_enable(block, UI_BLOCK_KEEP_OPEN);

  uiLayout *layout = uiLayoutColumn(UI_block_layout(block,
                                                    UI_LAYOUT_VERTICAL,
                                                    UI_LAYOUT_PANEL,
                                                    0,
                                                    0,
                                                    UI_UNIT_X * 6,
                                                    UI_UNIT_Y,
                                                    0,
                                                    UI_style_get()),
                                    false);

  uiItemR(layout, &args->ptr, args->propname, UI_ITEM_R_EXPAND, "", ICON_NONE);

  UI_block_bounds_set_normal(block, 0.3f * U.widget_unit);
  UI_block_direction_set(block, UI_DIR_DOWN);

  return block;
}
void uiTemplateComponentMenu(uiLayout *layout,
                             PointerRNA *ptr,
                             const char *propname,
                             const char *name)
{
  ComponentMenuArgs *args = MEM_cnew<ComponentMenuArgs>(__func__);

  args->ptr = *ptr;
  STRNCPY(args->propname, propname);

  uiBlock *block = uiLayoutGetBlock(layout);
  UI_block_align_begin(block);

  uiBut *but = uiDefBlockButN(
      block, component_menu, args, name, 0, 0, UI_UNIT_X * 6, UI_UNIT_Y, "");
  /* set rna directly, uiDefBlockButN doesn't do this */
  but->rnapoin = *ptr;
  but->rnaprop = RNA_struct_find_property(ptr, propname);
  but->rnaindex = 0;

  UI_block_align_end(block);
}

/** \} */

/* -------------------------------------------------------------------- */
/** \name Node Socket Icon Template
 * \{ */

void uiTemplateNodeSocket(uiLayout *layout, bContext * /*C*/, const float color[4])
{
  uiBlock *block = uiLayoutGetBlock(layout);
  UI_block_align_begin(block);

  /* XXX using explicit socket colors is not quite ideal.
   * Eventually it should be possible to use theme colors for this purpose,
   * but this requires a better design for extendable color palettes in user preferences. */
  uiBut *but = uiDefBut(
      block, UI_BTYPE_NODE_SOCKET, 0, "", 0, 0, UI_UNIT_X, UI_UNIT_Y, nullptr, 0, 0, "");
  rgba_float_to_uchar(but->col, color);

  UI_block_align_end(block);
}

/** \} */

/* -------------------------------------------------------------------- */
/** \name Cache File Template
 * \{ */

void uiTemplateCacheFileVelocity(uiLayout *layout, PointerRNA *fileptr)
{
  if (RNA_pointer_is_null(fileptr)) {
    return;
  }

  /* Ensure that the context has a CacheFile as this may not be set inside of modifiers panels. */
  uiLayoutSetContextPointer(layout, "edit_cachefile", fileptr);

  uiItemR(layout, fileptr, "velocity_name", UI_ITEM_NONE, nullptr, ICON_NONE);
  uiItemR(layout, fileptr, "velocity_unit", UI_ITEM_NONE, nullptr, ICON_NONE);
}

void uiTemplateCacheFileProcedural(uiLayout *layout, const bContext *C, PointerRNA *fileptr)
{
  if (RNA_pointer_is_null(fileptr)) {
    return;
  }

  /* Ensure that the context has a CacheFile as this may not be set inside of modifiers panels. */
  uiLayoutSetContextPointer(layout, "edit_cachefile", fileptr);

  uiLayout *row, *sub;

  /* Only enable render procedural option if the active engine supports it. */
  const RenderEngineType *engine_type = CTX_data_engine_type(C);

  Scene *scene = CTX_data_scene(C);
  const bool engine_supports_procedural = RE_engine_supports_alembic_procedural(engine_type,
                                                                                scene);
  CacheFile *cache_file = static_cast<CacheFile *>(fileptr->data);
  CacheFile *cache_file_eval = reinterpret_cast<CacheFile *>(
      DEG_get_evaluated_id(CTX_data_depsgraph_pointer(C), &cache_file->id));
  bool is_alembic = cache_file_eval->type == CACHEFILE_TYPE_ALEMBIC;

  if (!is_alembic) {
    row = uiLayoutRow(layout, false);
    uiItemL(row, RPT_("Only Alembic Procedurals supported"), ICON_INFO);
  }
  else if (!engine_supports_procedural) {
    row = uiLayoutRow(layout, false);
    /* For Cycles, verify that experimental features are enabled. */
    if (BKE_scene_uses_cycles(scene) && !BKE_scene_uses_cycles_experimental_features(scene)) {
      uiItemL(
          row,
          RPT_(
              "The Cycles Alembic Procedural is only available with the experimental feature set"),
          ICON_INFO);
    }
    else {
      uiItemL(
          row, RPT_("The active render engine does not have an Alembic Procedural"), ICON_INFO);
    }
  }

  row = uiLayoutRow(layout, false);
  uiLayoutSetActive(row, is_alembic && engine_supports_procedural);
  uiItemR(row, fileptr, "use_render_procedural", UI_ITEM_NONE, nullptr, ICON_NONE);

  const bool use_render_procedural = RNA_boolean_get(fileptr, "use_render_procedural");
  const bool use_prefetch = RNA_boolean_get(fileptr, "use_prefetch");

  row = uiLayoutRow(layout, false);
  uiLayoutSetEnabled(row, use_render_procedural);
  uiItemR(row, fileptr, "use_prefetch", UI_ITEM_NONE, nullptr, ICON_NONE);

  sub = uiLayoutRow(layout, false);
  uiLayoutSetEnabled(sub, use_prefetch && use_render_procedural);
  uiItemR(sub, fileptr, "prefetch_cache_size", UI_ITEM_NONE, nullptr, ICON_NONE);
}

void uiTemplateCacheFileTimeSettings(uiLayout *layout, PointerRNA *fileptr)
{
  if (RNA_pointer_is_null(fileptr)) {
    return;
  }

  /* Ensure that the context has a CacheFile as this may not be set inside of modifiers panels. */
  uiLayoutSetContextPointer(layout, "edit_cachefile", fileptr);

  uiLayout *row, *sub, *subsub;

  row = uiLayoutRow(layout, false);
  uiItemR(row, fileptr, "is_sequence", UI_ITEM_NONE, nullptr, ICON_NONE);

  row = uiLayoutRowWithHeading(layout, true, IFACE_("Override Frame"));
  sub = uiLayoutRow(row, true);
  uiLayoutSetPropDecorate(sub, false);
  uiItemR(sub, fileptr, "override_frame", UI_ITEM_NONE, "", ICON_NONE);
  subsub = uiLayoutRow(sub, true);
  uiLayoutSetActive(subsub, RNA_boolean_get(fileptr, "override_frame"));
  uiItemR(subsub, fileptr, "frame", UI_ITEM_NONE, "", ICON_NONE);
  uiItemDecoratorR(row, fileptr, "frame", 0);

  row = uiLayoutRow(layout, false);
  uiItemR(row, fileptr, "frame_offset", UI_ITEM_NONE, nullptr, ICON_NONE);
  uiLayoutSetActive(row, !RNA_boolean_get(fileptr, "is_sequence"));
}

static void cache_file_layer_item(uiList * /*ui_list*/,
                                  const bContext * /*C*/,
                                  uiLayout *layout,
                                  PointerRNA * /*dataptr*/,
                                  PointerRNA *itemptr,
                                  int /*icon*/,
                                  PointerRNA * /*active_dataptr*/,
                                  const char * /*active_propname*/,
                                  int /*index*/,
                                  int /*flt_flag*/)
{
  uiLayout *row = uiLayoutRow(layout, true);
  uiItemR(row, itemptr, "hide_layer", UI_ITEM_R_NO_BG, "", ICON_NONE);
  uiItemR(row, itemptr, "filepath", UI_ITEM_R_NO_BG, "", ICON_NONE);
}

uiListType *UI_UL_cache_file_layers()
{
  uiListType *list_type = (uiListType *)MEM_callocN(sizeof(*list_type), __func__);

  STRNCPY(list_type->idname, "UI_UL_cache_file_layers");
  list_type->draw_item = cache_file_layer_item;

  return list_type;
}

void uiTemplateCacheFileLayers(uiLayout *layout, const bContext *C, PointerRNA *fileptr)
{
  if (RNA_pointer_is_null(fileptr)) {
    return;
  }

  /* Ensure that the context has a CacheFile as this may not be set inside of modifiers panels. */
  uiLayoutSetContextPointer(layout, "edit_cachefile", fileptr);

  uiLayout *row = uiLayoutRow(layout, false);
  uiLayout *col = uiLayoutColumn(row, true);

  uiTemplateList(col,
                 (bContext *)C,
                 "UI_UL_cache_file_layers",
                 "cache_file_layers",
                 fileptr,
                 "layers",
                 fileptr,
                 "active_index",
                 "",
                 1,
                 5,
                 UILST_LAYOUT_DEFAULT,
                 1,
                 UI_TEMPLATE_LIST_FLAG_NONE);

  col = uiLayoutColumn(row, true);
  uiItemO(col, "", ICON_ADD, "cachefile.layer_add");
  uiItemO(col, "", ICON_REMOVE, "cachefile.layer_remove");

  CacheFile *file = static_cast<CacheFile *>(fileptr->data);
  if (BLI_listbase_count(&file->layers) > 1) {
    uiItemS_ex(col, 1.0f);
    uiItemO(col, "", ICON_TRIA_UP, "cachefile.layer_move");
    uiItemO(col, "", ICON_TRIA_DOWN, "cachefile.layer_move");
  }
}

bool uiTemplateCacheFilePointer(PointerRNA *ptr, const char *propname, PointerRNA *r_file_ptr)
{
  PropertyRNA *prop = RNA_struct_find_property(ptr, propname);

  if (!prop) {
    printf(
        "%s: property not found: %s.%s\n", __func__, RNA_struct_identifier(ptr->type), propname);
    return false;
  }

  if (RNA_property_type(prop) != PROP_POINTER) {
    printf("%s: expected pointer property for %s.%s\n",
           __func__,
           RNA_struct_identifier(ptr->type),
           propname);
    return false;
  }

  *r_file_ptr = RNA_property_pointer_get(ptr, prop);
  return true;
}

void uiTemplateCacheFile(uiLayout *layout,
                         const bContext *C,
                         PointerRNA *ptr,
                         const char *propname)
{
  if (!ptr->data) {
    return;
  }

  PointerRNA fileptr;
  if (!uiTemplateCacheFilePointer(ptr, propname, &fileptr)) {
    return;
  }

  CacheFile *file = static_cast<CacheFile *>(fileptr.data);

  uiLayoutSetContextPointer(layout, "edit_cachefile", &fileptr);

  uiTemplateID(layout,
               C,
               ptr,
               propname,
               nullptr,
               "CACHEFILE_OT_open",
               nullptr,
               UI_TEMPLATE_ID_FILTER_ALL,
               false,
               nullptr);

  if (!file) {
    return;
  }

  SpaceProperties *sbuts = CTX_wm_space_properties(C);

  uiLayout *row, *sub;

  uiLayoutSetPropSep(layout, true);

  row = uiLayoutRow(layout, true);
  uiItemR(row, &fileptr, "filepath", UI_ITEM_NONE, nullptr, ICON_NONE);
  sub = uiLayoutRow(row, true);
  uiItemO(sub, "", ICON_FILE_REFRESH, "cachefile.reload");

  if (sbuts->mainb == BCONTEXT_CONSTRAINT) {
    row = uiLayoutRow(layout, false);
    uiItemR(row, &fileptr, "scale", UI_ITEM_NONE, IFACE_("Manual Scale"), ICON_NONE);
  }

  /* TODO: unused for now, so no need to expose. */
#if 0
  row = uiLayoutRow(layout, false);
  uiItemR(row, &fileptr, "forward_axis", UI_ITEM_NONE, "Forward Axis", ICON_NONE);

  row = uiLayoutRow(layout, false);
  uiItemR(row, &fileptr, "up_axis", UI_ITEM_NONE, "Up Axis", ICON_NONE);
#endif
}

/** \} */

/* -------------------------------------------------------------------- */
/** \name Recent Files Template
 * \{ */
static void uiTemplateRecentFiles_tooltip_func(bContext * /*C*/, uiTooltipData *tip, void *argN)
{
  char *path = (char *)argN;

  /* File path. */
  char root[FILE_MAX];
  BLI_path_split_dir_part(path, root, FILE_MAX);
  UI_tooltip_text_field_add(tip, root, {}, UI_TIP_STYLE_HEADER, UI_TIP_LC_NORMAL);
  UI_tooltip_text_field_add(tip, {}, {}, UI_TIP_STYLE_SPACER, UI_TIP_LC_NORMAL);

  if (!BLI_exists(path)) {
    UI_tooltip_text_field_add(tip, N_("File Not Found"), {}, UI_TIP_STYLE_NORMAL, UI_TIP_LC_ALERT);
    return;
  }

  /* Blender version. */
  char version_st[128] = {0};
  /* Load the thumbnail from cache if existing, but don't create if not. */
  ImBuf *thumb = IMB_thumb_read(path, THB_LARGE);
  if (thumb) {
    /* Look for version in existing thumbnail if available. */
    IMB_metadata_get_field(
        thumb->metadata, "Thumb::Blender::Version", version_st, sizeof(version_st));
  }

  eFileAttributes attributes = BLI_file_attributes(path);
  if (!version_st[0] && !(attributes & FILE_ATTR_OFFLINE)) {
    /* Load Blender version directly from the file. */
    short version = BLO_version_from_file(path);
    if (version != 0) {
      SNPRINTF(version_st, "%d.%01d", version / 100, version % 100);
    }
  }

  if (version_st[0]) {
    UI_tooltip_text_field_add(
        tip, fmt::format("Blender {}", version_st), {}, UI_TIP_STYLE_NORMAL, UI_TIP_LC_NORMAL);
    UI_tooltip_text_field_add(tip, {}, {}, UI_TIP_STYLE_SPACER, UI_TIP_LC_NORMAL);
  }

  BLI_stat_t status;
  if (BLI_stat(path, &status) != -1) {
    char date_st[FILELIST_DIRENTRY_DATE_LEN], time_st[FILELIST_DIRENTRY_TIME_LEN];
    bool is_today, is_yesterday;
    std::string day_string;
    BLI_filelist_entry_datetime_to_string(
        nullptr, int64_t(status.st_mtime), false, time_st, date_st, &is_today, &is_yesterday);
    if (is_today || is_yesterday) {
      day_string = (is_today ? N_("Today") : N_("Yesterday")) + std::string(" ");
    }
    UI_tooltip_text_field_add(tip,
                              fmt::format("{}: {}{}{}",
                                          N_("Modified"),
                                          day_string,
                                          (is_today || is_yesterday) ? "" : date_st,
                                          (is_today || is_yesterday) ? time_st : ""),
                              {},
                              UI_TIP_STYLE_NORMAL,
                              UI_TIP_LC_NORMAL);

    if (status.st_size > 0) {
      char size[16];
      BLI_filelist_entry_size_to_string(nullptr, status.st_size, false, size);
      UI_tooltip_text_field_add(
          tip, fmt::format("{}: {}", N_("Size"), size), {}, UI_TIP_STYLE_NORMAL, UI_TIP_LC_NORMAL);
    }
  }

  if (!thumb) {
    /* try to load from the blend file itself. */
    BlendThumbnail *data = BLO_thumbnail_from_file(path);
    thumb = BKE_main_thumbnail_to_imbuf(nullptr, data);
    if (data) {
      MEM_freeN(data);
    }
  }

  if (thumb) {
    UI_tooltip_text_field_add(tip, {}, {}, UI_TIP_STYLE_SPACER, UI_TIP_LC_NORMAL);
    UI_tooltip_text_field_add(tip, {}, {}, UI_TIP_STYLE_SPACER, UI_TIP_LC_NORMAL);

    uiTooltipImage image_data;
    float scale = (72.0f * UI_SCALE_FAC) / float(std::max(thumb->x, thumb->y));
    image_data.ibuf = thumb;
    image_data.width = short(float(thumb->x) * scale);
    image_data.height = short(float(thumb->y) * scale);
    image_data.border = true;
    image_data.background = uiTooltipImageBackground::Checkerboard_Themed;
    image_data.premultiplied = true;
    UI_tooltip_image_field_add(tip, image_data);
    IMB_freeImBuf(thumb);
  }
}

int uiTemplateRecentFiles(uiLayout *layout, int rows)
{
  int i = 0;
  LISTBASE_FOREACH_INDEX (RecentFile *, recent, &G.recent_files, i) {
    if (i >= rows) {
      break;
    }

    const char *filename = BLI_path_basename(recent->filepath);
    PointerRNA ptr;
    uiItemFullO(layout,
                "WM_OT_open_mainfile",
                filename,
                BKE_blendfile_extension_check(filename) ? ICON_FILE_BLEND : ICON_FILE_BACKUP,
                nullptr,
                WM_OP_INVOKE_DEFAULT,
                UI_ITEM_NONE,
                &ptr);
    RNA_string_set(&ptr, "filepath", recent->filepath);
    RNA_boolean_set(&ptr, "display_file_selector", false);

    uiBlock *block = uiLayoutGetBlock(layout);
    uiBut *but = ui_but_last(block);
    UI_but_func_tooltip_custom_set(
        but, uiTemplateRecentFiles_tooltip_func, BLI_strdup(recent->filepath), MEM_freeN);
  }

  return i;
}

/** \} */

/* -------------------------------------------------------------------- */
/** \name FileSelectParams Path Button Template
 * \{ */

void uiTemplateFileSelectPath(uiLayout *layout, bContext *C, FileSelectParams *params)
{
  bScreen *screen = CTX_wm_screen(C);
  SpaceFile *sfile = CTX_wm_space_file(C);

  ED_file_path_button(screen, sfile, params, uiLayoutGetBlock(layout));
}

/** \} */<|MERGE_RESOLUTION|>--- conflicted
+++ resolved
@@ -6176,10 +6176,7 @@
                                       WM_window_cursor_keymap_status_get(win, i, 1));
 
     if (msg || (msg_drag == nullptr)) {
-<<<<<<< HEAD
-=======
       /* Icon and text separately are closer together with aligned layout. */
->>>>>>> 56c78a92
       uiItemL(row, "", (ICON_MOUSE_LMB + i));
       uiItemL(row, msg ? msg : "", ICON_NONE);
     }
@@ -6460,15 +6457,6 @@
       uiItemL(layout, "", icon_mod[j]);
     }
 
-<<<<<<< HEAD
-    uiItemL(layout, "", icon);
-    if (icon < ICON_MOUSE_LMB || icon > ICON_MOUSE_RMB_DRAG) {
-      uiItemS_ex(layout, 0.6f);
-    }
-    uiItemL(layout, CTX_IFACE_(BLT_I18NCONTEXT_ID_WINDOWMANAGER, text), ICON_NONE);
-    uiItemS_ex(layout, 0.7f);
-
-=======
     /* Icon and text separately is closer together with aligned layout. */
     uiItemL(layout, "", icon);
     if (icon < ICON_MOUSE_LMB || icon > ICON_MOUSE_RMB_DRAG) {
@@ -6478,7 +6466,6 @@
     uiItemL(layout, CTX_IFACE_(BLT_I18NCONTEXT_ID_WINDOWMANAGER, text), ICON_NONE);
     /* Separate items with some extra space. */
     uiItemS_ex(layout, 0.7f);
->>>>>>> 56c78a92
     ok = true;
   }
   else if (text_fallback) {
