--- conflicted
+++ resolved
@@ -473,11 +473,7 @@
       "Grease Pencil Layer Tree View",
       std::make_unique<blender::ui::greasepencil::LayerTreeView>(grease_pencil));
   tree_view->set_context_menu_title("Grease Pencil Layer");
-<<<<<<< HEAD
-  tree_view->set_default_rows(3);
-=======
-  tree_view->set_min_rows(6);
->>>>>>> 0f3fdd25
+  tree_view->set_default_rows(6);
 
   ui::TreeViewBuilder::build_tree_view(*tree_view, *layout);
 }