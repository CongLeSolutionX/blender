/* SPDX-FileCopyrightText: 2023 Blender Authors
 *
 * SPDX-License-Identifier: GPL-2.0-or-later */

/** \file
 * \ingroup edinterface
 */

#include "BKE_context.hh"
#include "BKE_grease_pencil.hh"

#include "BLT_translation.hh"

#include "DEG_depsgraph.hh"

#include "UI_interface.hh"
#include "UI_tree_view.hh"

#include "RNA_access.hh"
#include "RNA_prototypes.hh"

#include "ED_undo.hh"

#include "WM_api.hh"

#include <fmt/format.h>

namespace blender::ui::greasepencil {

using namespace blender::bke::greasepencil;

class LayerTreeView : public AbstractTreeView {
 public:
  explicit LayerTreeView(GreasePencil &grease_pencil) : grease_pencil_(grease_pencil) {}

  void build_tree() override;

 private:
  void build_tree_node_recursive(TreeViewOrItem &parent, TreeNode &node);
  GreasePencil &grease_pencil_;
};

class LayerNodeDropTarget : public TreeViewItemDropTarget {
  TreeNode &drop_tree_node_;

 public:
  LayerNodeDropTarget(AbstractTreeViewItem &item, TreeNode &drop_tree_node, DropBehavior behavior)
      : TreeViewItemDropTarget(item, behavior), drop_tree_node_(drop_tree_node)
  {
  }

  bool can_drop(const wmDrag &drag, const char ** /*r_disabled_hint*/) const override
  {
    wmDragGreasePencilLayer *active_drag_node = static_cast<wmDragGreasePencilLayer *>(drag.poin);
    if (active_drag_node->node->wrap().is_layer()) {
      return drag.type == WM_DRAG_GREASE_PENCIL_LAYER;
    }

    LayerGroup &group = active_drag_node->node->wrap().as_group();
    if (drop_tree_node_.is_child_of(group)) {
      /* Don't drop group node into its child node. */
      return false;
    }
    return true;
  }

  std::string drop_tooltip(const DragInfo &drag_info) const override
  {
    const wmDragGreasePencilLayer *drag_grease_pencil =
        static_cast<const wmDragGreasePencilLayer *>(drag_info.drag_data.poin);
    TreeNode &drag_node = drag_grease_pencil->node->wrap();

    const StringRef drag_name = drag_node.name();
    const StringRef drop_name = drop_tree_node_.name();
    const StringRef node_type = drag_node.is_layer() ? "layer" : "group";

    switch (drag_info.drop_location) {
      case DropLocation::Into:
        return fmt::format(TIP_("Move {} {} into {}"), node_type, drag_name, drop_name);
      case DropLocation::Before:
        return fmt::format(TIP_("Move {} {} above {}"), node_type, drag_name, drop_name);
      case DropLocation::After:
        return fmt::format(TIP_("Move {} {} below {}"), node_type, drag_name, drop_name);
      default:
        BLI_assert_unreachable();
        break;
    }

    return "";
  }

  bool on_drop(bContext *C, const DragInfo &drag_info) const override
  {
    const wmDragGreasePencilLayer *drag_grease_pencil =
        static_cast<const wmDragGreasePencilLayer *>(drag_info.drag_data.poin);
    GreasePencil &grease_pencil = *drag_grease_pencil->grease_pencil;
    TreeNode &drag_node = drag_grease_pencil->node->wrap();

    if (!drop_tree_node_.parent_group()) {
      /* Root node is not added to the tree view, so there should never be a drop target for this.
       */
      BLI_assert_unreachable();
      return false;
    }

    if (&drop_tree_node_ == &drag_node) {
      return false;
    }

    switch (drag_info.drop_location) {
      case DropLocation::Into: {
        BLI_assert_msg(drop_tree_node_.is_group(),
                       "Inserting should not be possible for layers, only for groups, because "
                       "only groups use DropBehavior::Reorder_and_Insert");
        LayerGroup &drop_group = drop_tree_node_.as_group();
        grease_pencil.move_node_into(drag_node, drop_group);
        break;
      }
      case DropLocation::Before: {
        /* Draw order is inverted, so inserting before (above) means inserting the node after. */
        grease_pencil.move_node_after(drag_node, drop_tree_node_);
        break;
      }
      case DropLocation::After: {
        /* Draw order is inverted, so inserting after (below) means inserting the node before. */
        grease_pencil.move_node_before(drag_node, drop_tree_node_);
        break;
      }
      default: {
        BLI_assert_unreachable();
        return false;
      }
    }

    DEG_id_tag_update(&grease_pencil.id, ID_RECALC_GEOMETRY);
    WM_event_add_notifier(C, NC_GPENCIL | NA_EDITED, nullptr);
    return true;
  }
};

class LayerViewItemDragController : public AbstractViewItemDragController {
  GreasePencil &grease_pencil_;
  TreeNode &dragged_node_;

 public:
  LayerViewItemDragController(LayerTreeView &tree_view,
                              GreasePencil &grease_pencil,
                              GreasePencilLayerTreeNode &node)
      : AbstractViewItemDragController(tree_view),
        grease_pencil_(grease_pencil),
        dragged_node_(node.wrap())
  {
  }

  eWM_DragDataType get_drag_type() const override
  {
    if (dragged_node_.wrap().is_layer()) {
      return WM_DRAG_GREASE_PENCIL_LAYER;
    }
    return WM_DRAG_GREASE_PENCIL_GROUP;
  }

  void *create_drag_data() const override
  {
    wmDragGreasePencilLayer *drag_data = MEM_cnew<wmDragGreasePencilLayer>(__func__);
    drag_data->node = &dragged_node_;
    drag_data->grease_pencil = &grease_pencil_;
    return drag_data;
  }

  void on_drag_start() override
  {
    grease_pencil_.set_active_node(&dragged_node_);
  }
};

class LayerViewItem : public AbstractTreeViewItem {
 public:
  LayerViewItem(GreasePencil &grease_pencil, Layer &layer)
      : grease_pencil_(grease_pencil), layer_(layer)
  {
    this->label_ = layer.name();
  }

  void build_row(uiLayout &row) override
  {
    build_layer_name(row);

    uiLayout *sub = uiLayoutRow(&row, true);
    uiLayoutSetPropDecorate(sub, false);

    build_layer_buttons(*sub);
  }

  bool supports_collapsing() const override
  {
    /* This is a bit redundant since `LayerViewItem` can't have children.
     * But being explicit might catch errors. */
    return false;
  }

  std::optional<bool> should_be_active() const override
  {
    if (this->grease_pencil_.has_active_layer()) {
      return reinterpret_cast<GreasePencilLayer *>(&layer_) ==
             reinterpret_cast<GreasePencilLayer *>(this->grease_pencil_.get_active_layer());
    }
    return {};
  }

  void on_activate(bContext &C) override
  {
    PointerRNA layers_ptr = RNA_pointer_create(
        &grease_pencil_.id, &RNA_GreasePencilv3Layers, nullptr);
    PointerRNA value_ptr = RNA_pointer_create(&grease_pencil_.id, &RNA_GreasePencilLayer, &layer_);

    PropertyRNA *prop = RNA_struct_find_property(&layers_ptr, "active");

    RNA_property_pointer_set(&layers_ptr, prop, value_ptr, nullptr);
    RNA_property_update(&C, &layers_ptr, prop);

    ED_undo_push(&C, "Active Grease Pencil Layer");
  }

  bool supports_renaming() const override
  {
    return true;
  }

  bool rename(const bContext &C, StringRefNull new_name) override
  {
    PointerRNA layer_ptr = RNA_pointer_create(&grease_pencil_.id, &RNA_GreasePencilLayer, &layer_);
    PropertyRNA *prop = RNA_struct_find_property(&layer_ptr, "name");

    RNA_property_string_set(&layer_ptr, prop, new_name.c_str());
    RNA_property_update(&const_cast<bContext &>(C), &layer_ptr, prop);

    ED_undo_push(&const_cast<bContext &>(C), "Rename Grease Pencil Layer");
    return true;
  }

  StringRef get_rename_string() const override
  {
    return layer_.name();
  }

  std::unique_ptr<AbstractViewItemDragController> create_drag_controller() const override
  {
    return std::make_unique<LayerViewItemDragController>(
        static_cast<LayerTreeView &>(get_tree_view()), grease_pencil_, layer_.base);
  }

  std::unique_ptr<TreeViewItemDropTarget> create_drop_target() override
  {
    return std::make_unique<LayerNodeDropTarget>(*this, layer_.as_node(), DropBehavior::Reorder);
  }

 private:
  GreasePencil &grease_pencil_;
  Layer &layer_;

  void build_layer_name(uiLayout &row)
  {
    uiBut *but = uiItemL_ex(
        &row, layer_.name().c_str(), ICON_OUTLINER_DATA_GP_LAYER, false, false);
    if (!layer_.is_editable()) {
      UI_but_disable(but, "Layer is locked or not visible");
    }
  }

  void build_layer_buttons(uiLayout &row)
  {
    uiLayout *sub;
    PointerRNA layer_ptr = RNA_pointer_create(&grease_pencil_.id, &RNA_GreasePencilLayer, &layer_);

    sub = uiLayoutRow(&row, true);
    uiLayoutSetActive(sub, layer_.parent_group().use_masks());
    uiItemR(sub, &layer_ptr, "use_masks", UI_ITEM_R_ICON_ONLY, nullptr, ICON_NONE);

    sub = uiLayoutRow(&row, true);
    uiLayoutSetActive(sub, layer_.parent_group().use_onion_skinning());
    uiItemR(sub, &layer_ptr, "use_onion_skinning", UI_ITEM_R_ICON_ONLY, nullptr, ICON_NONE);

    sub = uiLayoutRow(&row, true);
    uiLayoutSetActive(sub, layer_.parent_group().is_visible());
    uiItemR(sub, &layer_ptr, "hide", UI_ITEM_R_ICON_ONLY, nullptr, ICON_NONE);

    sub = uiLayoutRow(&row, true);
    uiLayoutSetActive(sub, !layer_.parent_group().is_locked());
    uiItemR(sub, &layer_ptr, "lock", UI_ITEM_R_ICON_ONLY, nullptr, ICON_NONE);
  }
};

class LayerGroupViewItem : public AbstractTreeViewItem {
 public:
  LayerGroupViewItem(GreasePencil &grease_pencil, LayerGroup &group)
      : grease_pencil_(grease_pencil), group_(group)
  {
    this->label_ = group_.name();
  }

  void build_row(uiLayout &row) override
  {
    build_layer_group_name(row);

    uiLayout *sub = uiLayoutRow(&row, true);
    uiLayoutSetPropDecorate(sub, false);

    build_layer_group_buttons(*sub);
  }

  std::optional<bool> should_be_active() const override
  {
    if (this->grease_pencil_.has_active_group()) {
      return &group_ == this->grease_pencil_.get_active_group();
    }
    return {};
  }

  void build_context_menu(bContext &C, uiLayout &layout) const override
  {
    MenuType *mt = WM_menutype_find("GREASE_PENCIL_MT_group_context_menu", true);
    if (!mt) {
      return;
    }
    UI_menutype_draw(&C, mt, &layout);
  }

  void on_activate(bContext &C) override
  {
    PointerRNA grease_pencil_ptr = RNA_pointer_create(
        &grease_pencil_.id, &RNA_GreasePencilv3LayerGroup, nullptr);
    PointerRNA value_ptr = RNA_pointer_create(
        &grease_pencil_.id, &RNA_GreasePencilLayerGroup, &group_);

    PropertyRNA *prop = RNA_struct_find_property(&grease_pencil_ptr, "active");

    RNA_property_pointer_set(&grease_pencil_ptr, prop, value_ptr, nullptr);
    RNA_property_update(&C, &grease_pencil_ptr, prop);

    ED_undo_push(&C, "Active Grease Pencil Group");
  }

  bool supports_renaming() const override
  {
    return true;
  }

  bool rename(const bContext &C, StringRefNull new_name) override
  {
    PointerRNA group_ptr = RNA_pointer_create(
        &grease_pencil_.id, &RNA_GreasePencilLayerGroup, &group_);
    PropertyRNA *prop = RNA_struct_find_property(&group_ptr, "name");

    RNA_property_string_set(&group_ptr, prop, new_name.c_str());
    RNA_property_update(&const_cast<bContext &>(C), &group_ptr, prop);

    ED_undo_push(&const_cast<bContext &>(C), "Rename Grease Pencil Layer Group");
    return true;
  }

  StringRef get_rename_string() const override
  {
    return group_.name();
  }

  std::unique_ptr<AbstractViewItemDragController> create_drag_controller() const override
  {
    return std::make_unique<LayerViewItemDragController>(
        static_cast<LayerTreeView &>(get_tree_view()), grease_pencil_, group_.base);
  }

  std::unique_ptr<TreeViewItemDropTarget> create_drop_target() override
  {
    return std::make_unique<LayerNodeDropTarget>(
        *this, group_.as_node(), DropBehavior::ReorderAndInsert);
  }

 private:
  GreasePencil &grease_pencil_;
  LayerGroup &group_;

  void build_layer_group_name(uiLayout &row)
  {
    uiItemS_ex(&row, 0.8f);

    short icon = ICON_FILE_FOLDER;
    if (group_.color_tag != LAYERGROUP_COLOR_NONE) {
      icon = ICON_LAYERGROUP_COLOR_01 + group_.color_tag;
    }

    uiBut *but = uiItemL_ex(&row, group_.name().c_str(), icon, false, false);
    if (!group_.is_editable()) {
      UI_but_disable(but, "Layer Group is locked or not visible");
    }
  }

  void build_layer_group_buttons(uiLayout &row)
  {
    uiLayout *sub;
    PointerRNA group_ptr = RNA_pointer_create(
        &grease_pencil_.id, &RNA_GreasePencilLayerGroup, &group_);

    sub = uiLayoutRow(&row, true);
    if (group_.as_node().parent_group()) {
      uiLayoutSetActive(sub, group_.as_node().parent_group()->use_masks());
    }
    const int icon_mask = (group_.base.flag & GP_LAYER_TREE_NODE_HIDE_MASKS) == 0 ?
                              ICON_CLIPUV_DEHLT :
                              ICON_CLIPUV_HLT;
    uiItemR(sub, &group_ptr, "use_masks", UI_ITEM_R_ICON_ONLY, nullptr, icon_mask);

    sub = uiLayoutRow(&row, true);
    if (group_.as_node().parent_group()) {
      uiLayoutSetActive(sub, group_.as_node().parent_group()->use_onion_skinning());
    }
    uiItemR(sub, &group_ptr, "use_onion_skinning", UI_ITEM_R_ICON_ONLY, nullptr, ICON_NONE);

    sub = uiLayoutRow(&row, true);
    if (group_.as_node().parent_group()) {
      uiLayoutSetActive(sub, group_.as_node().parent_group()->is_visible());
    }
    uiItemR(sub, &group_ptr, "hide", UI_ITEM_R_ICON_ONLY, nullptr, ICON_NONE);

    sub = uiLayoutRow(&row, true);
    if (group_.as_node().parent_group()) {
      uiLayoutSetActive(sub, !group_.as_node().parent_group()->is_locked());
    }
    uiItemR(sub, &group_ptr, "lock", UI_ITEM_R_ICON_ONLY, nullptr, ICON_NONE);
  }
};

void LayerTreeView::build_tree_node_recursive(TreeViewOrItem &parent, TreeNode &node)
{
  using namespace blender::bke::greasepencil;
  if (node.is_layer()) {
    parent.add_tree_item<LayerViewItem>(this->grease_pencil_, node.as_layer());
  }
  else if (node.is_group()) {
    LayerGroupViewItem &group_item = parent.add_tree_item<LayerGroupViewItem>(this->grease_pencil_,
                                                                              node.as_group());
    group_item.uncollapse_by_default();
    LISTBASE_FOREACH_BACKWARD (GreasePencilLayerTreeNode *, node_, &node.as_group().children) {
      build_tree_node_recursive(group_item, node_->wrap());
    }
  }
}

void LayerTreeView::build_tree()
{
  using namespace blender::bke::greasepencil;
  LISTBASE_FOREACH_BACKWARD (
      GreasePencilLayerTreeNode *, node, &this->grease_pencil_.root_group_ptr->children)
  {
    this->build_tree_node_recursive(*this, node->wrap());
  }
}

}  // namespace blender::ui::greasepencil

void uiTemplateGreasePencilLayerTree(uiLayout *layout, bContext *C)
{
  using namespace blender;

  Object *object = CTX_data_active_object(C);
  if (!object || object->type != OB_GREASE_PENCIL) {
    return;
  }
  GreasePencil &grease_pencil = *static_cast<GreasePencil *>(object->data);

  uiBlock *block = uiLayoutGetBlock(layout);

  ui::AbstractTreeView *tree_view = UI_block_add_view(
      *block,
      "Grease Pencil Layer Tree View",
      std::make_unique<blender::ui::greasepencil::LayerTreeView>(grease_pencil));
<<<<<<< HEAD
  tree_view->set_default_rows(3);
=======
  tree_view->set_context_menu_title("Grease Pencil Layer");
  tree_view->set_min_rows(3);
>>>>>>> a79f9100

  ui::TreeViewBuilder::build_tree_view(*tree_view, *layout);
}<|MERGE_RESOLUTION|>--- conflicted
+++ resolved
@@ -474,12 +474,8 @@
       *block,
       "Grease Pencil Layer Tree View",
       std::make_unique<blender::ui::greasepencil::LayerTreeView>(grease_pencil));
-<<<<<<< HEAD
+  tree_view->set_context_menu_title("Grease Pencil Layer");
   tree_view->set_default_rows(3);
-=======
-  tree_view->set_context_menu_title("Grease Pencil Layer");
-  tree_view->set_min_rows(3);
->>>>>>> a79f9100
 
   ui::TreeViewBuilder::build_tree_view(*tree_view, *layout);
 }