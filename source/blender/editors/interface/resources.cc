--- conflicted
+++ resolved
@@ -641,13 +641,8 @@
         case TH_NODE_GRID_LEVELS:
           cp = &ts->grid_levels;
           break;
-<<<<<<< HEAD
-        case TH_NODE_REGION_SIMULATION:
-          cp = ts->node_region_simulation;
-=======
         case TH_NODE_ZONE_SIMULATION:
           cp = ts->node_zone_simulation;
->>>>>>> c13005fe
           break;
 
         case TH_SEQ_MOVIE:
