/* SPDX-FileCopyrightText: 2001-2002 NaN Holding BV. All rights reserved.
 *
 * SPDX-License-Identifier: GPL-2.0-or-later */

/** \file
 * \ingroup editorui
 */

#pragma once

#include "BLI_compiler_attrs.h"
#include "BLI_sys_types.h" /* size_t */
#include "BLI_utildefines.h"
#include "UI_interface_icons.h"
#include "WM_types.h"

#ifdef __cplusplus
extern "C" {
#endif

/* Struct Declarations */

struct ARegion;
struct AssetFilterSettings;
struct AssetRepresentation;
struct AutoComplete;
struct EnumPropertyItem;
struct FileSelectParams;
struct ID;
struct IDProperty;
struct ImBuf;
struct Image;
struct ImageUser;
struct ListBase;
struct MTex;
struct Panel;
struct PanelType;
struct PointerRNA;
struct PropertyRNA;
struct ReportList;
struct ResultBLF;
struct bContext;
struct bContextStore;
struct bNode;
struct bNodeSocket;
struct bNodeTree;
struct bScreen;
struct rctf;
struct rcti;
struct uiButSearch;
struct uiFontStyle;
struct uiList;
struct uiStyle;
struct uiWidgetColors;
struct wmDrag;
struct wmDropBox;
struct wmEvent;
struct wmGizmo;
struct wmKeyConfig;
struct wmKeyMap;
struct wmKeyMapItem;
struct wmMsgBus;
struct wmOperator;
struct wmOperatorType;
struct wmRegionListenerParams;
struct wmWindow;

typedef struct uiBlock uiBlock;
typedef struct uiBut uiBut;
typedef struct uiButExtraOpIcon uiButExtraOpIcon;
typedef struct uiLayout uiLayout;
typedef struct uiPopupBlockHandle uiPopupBlockHandle;
/* C handle for C++ #ui::AbstractView type. */
typedef struct uiViewHandle uiViewHandle;
/* C handle for C++ #ui::AbstractViewItem type. */
typedef struct uiViewItemHandle uiViewItemHandle;

/* Defines */

/**
 * Character used for splitting labels (right align text after this character).
 * Users should never see this character.
 * Only applied when #UI_BUT_HAS_SEP_CHAR flag is enabled, see it's doc-string for details.
 */
#define UI_SEP_CHAR '|'
#define UI_SEP_CHAR_S "|"

/* Separator for text in search menus (right pointing arrow).
 * keep in sync with `string_search.cc`. */
#define UI_MENU_ARROW_SEP "\xe2\x96\xb8"

/* names */
#define UI_MAX_DRAW_STR 400
#define UI_MAX_NAME_STR 128
#define UI_MAX_SHORTCUT_STR 64

/**
 * For #ARegion.overlap regions, pass events though if they don't overlap
 * the regions contents (the usable part of the #View2D and buttons).
 *
 * The margin is needed so it's not possible to accidentally click in between buttons.
 */
#define UI_REGION_OVERLAP_MARGIN (U.widget_unit / 3)

/* use for clamping popups within the screen */
#define UI_SCREEN_MARGIN 10

/** #uiBlock.emboss and #uiBut.emboss */
typedef enum eUIEmbossType {
  UI_EMBOSS = 0,          /* use widget style for drawing */
  UI_EMBOSS_NONE = 1,     /* Nothing, only icon and/or text */
  UI_EMBOSS_PULLDOWN = 2, /* Pull-down menu style */
  UI_EMBOSS_RADIAL = 3,   /* Pie Menu */
  /**
   * The same as #UI_EMBOSS_NONE, unless the button has
   * a coloring status like an animation state or red alert.
   */
  UI_EMBOSS_NONE_OR_STATUS = 4,

  UI_EMBOSS_UNDEFINED = 255, /* For layout engine, use emboss from block. */
} eUIEmbossType;

/* uiBlock->direction */
enum {
  UI_DIR_UP = 1 << 0,
  UI_DIR_DOWN = 1 << 1,
  UI_DIR_LEFT = 1 << 2,
  UI_DIR_RIGHT = 1 << 3,
  UI_DIR_CENTER_X = 1 << 4,
  UI_DIR_CENTER_Y = 1 << 5,

  UI_DIR_ALL = UI_DIR_UP | UI_DIR_DOWN | UI_DIR_LEFT | UI_DIR_RIGHT,
};

/** #uiBlock.flag (controls) */
enum {
  UI_BLOCK_LOOP = 1 << 0,
  /** Indicate that items in a popup are drawn with inverted order. Used for arrow key navigation
   *  so that it knows to invert the navigation direction to match the drawing order. */
  UI_BLOCK_IS_FLIP = 1 << 1,
  UI_BLOCK_NO_FLIP = 1 << 2,
  UI_BLOCK_NUMSELECT = 1 << 3,
  /** Don't apply window clipping. */
  UI_BLOCK_NO_WIN_CLIP = 1 << 4,
  UI_BLOCK_CLIPBOTTOM = 1 << 5,
  UI_BLOCK_CLIPTOP = 1 << 6,
  UI_BLOCK_MOVEMOUSE_QUIT = 1 << 7,
  UI_BLOCK_KEEP_OPEN = 1 << 8,
  UI_BLOCK_POPUP = 1 << 9,
  UI_BLOCK_OUT_1 = 1 << 10,
  UI_BLOCK_SEARCH_MENU = 1 << 11,
  UI_BLOCK_POPUP_MEMORY = 1 << 12,
  /* Stop handling mouse events. */
  UI_BLOCK_CLIP_EVENTS = 1 << 13,

  /* block->flag bits 14-17 are identical to but->drawflag bits */

  UI_BLOCK_POPUP_HOLD = 1 << 18,
  UI_BLOCK_LIST_ITEM = 1 << 19,
  UI_BLOCK_RADIAL = 1 << 20,
  UI_BLOCK_POPOVER = 1 << 21,
  UI_BLOCK_POPOVER_ONCE = 1 << 22,
  /** Always show key-maps, even for non-menus. */
  UI_BLOCK_SHOW_SHORTCUT_ALWAYS = 1 << 23,
  /** Don't show library override state for buttons in this block. */
  UI_BLOCK_NO_DRAW_OVERRIDDEN_STATE = 1 << 24,
  /** The block is only used during the search process and will not be drawn.
   * Currently just for the case of a closed panel's sub-panel (and its sub-panels). */
  UI_BLOCK_SEARCH_ONLY = 1 << 25,
  /** Hack for quick setup (splash screen) to draw text centered. */
  UI_BLOCK_QUICK_SETUP = 1 << 26,
};

/** #uiPopupBlockHandle.menuretval */
enum {
  /** Cancel all menus cascading. */
  UI_RETURN_CANCEL = 1 << 0,
  /** Choice made. */
  UI_RETURN_OK = 1 << 1,
  /** Left the menu. */
  UI_RETURN_OUT = 1 << 2,
  /** Let the parent handle this event. */
  UI_RETURN_OUT_PARENT = 1 << 3,
  /** Update the button that opened. */
  UI_RETURN_UPDATE = 1 << 4,
  /** Popup is ok to be handled. */
  UI_RETURN_POPUP_OK = 1 << 5,
};

/** #uiBut.flag general state flags. */
enum {
  /* WARNING: the first 8 flags are internal (see #UI_SELECT definition). */
  UI_BUT_ICON_SUBMENU = 1 << 8,
  UI_BUT_ICON_PREVIEW = 1 << 9,

  UI_BUT_NODE_LINK = 1 << 10,
  UI_BUT_NODE_ACTIVE = 1 << 11,
  UI_BUT_DRAG_LOCK = 1 << 12,
  /** Grayed out and un-editable. */
  UI_BUT_DISABLED = 1 << 13,

  UI_BUT_ANIMATED = 1 << 14,
  UI_BUT_ANIMATED_KEY = 1 << 15,
  UI_BUT_DRIVEN = 1 << 16,
  UI_BUT_REDALERT = 1 << 17,
  /** Grayed out but still editable. */
  UI_BUT_INACTIVE = 1 << 18,
  UI_BUT_LAST_ACTIVE = 1 << 19,
  UI_BUT_UNDO = 1 << 20,
  /* UNUSED = 1 << 21, */
  UI_BUT_NO_UTF8 = 1 << 22,

  /** For popups, pressing return activates this button, overriding the highlighted button.
   * For non-popups this is just used as a display hint for the user to let them
   * know the action which is activated when pressing return (file selector for eg). */
  UI_BUT_ACTIVE_DEFAULT = 1 << 23,

  /** This but is "inside" a list item (currently used to change theme colors). */
  UI_BUT_LIST_ITEM = 1 << 24,
  /** edit this button as well as the active button (not just dragging) */
  UI_BUT_DRAG_MULTI = 1 << 25,
  /** Use for popups to start editing the button on initialization. */
  UI_BUT_ACTIVATE_ON_INIT = 1 << 26,

  /**
   * #uiBut.str contains #UI_SEP_CHAR, used to show key-shortcuts right aligned.
   *
   * Since a label may contain #UI_SEP_CHAR, it's important to split on the last occurrence
   * (meaning the right aligned text can't contain this character).
   */
  UI_BUT_HAS_SEP_CHAR = 1 << 27,
  /** Don't run updates while dragging (needed in rare cases). */
  UI_BUT_UPDATE_DELAY = 1 << 28,
  /** When widget is in text-edit mode, update value on each char stroke. */
  UI_BUT_TEXTEDIT_UPDATE = 1 << 29,
  /** Show 'x' icon to clear/unlink value of text or search button. */
  UI_BUT_VALUE_CLEAR = 1 << 30,

  /** RNA property of the button is overridden from linked reference data. */
  UI_BUT_OVERRIDDEN = 1u << 31u,
};

/** #uiBut.dragflag */
enum {
  /** By default only the left part of a button triggers dragging. A questionable design to make
   * the icon but not other parts of the button draggable. Set this flag so the entire button can
   * be dragged. */
  UI_BUT_DRAG_FULL_BUT = (1 << 0),

  /* --- Internal flags. --- */
  UI_BUT_DRAGPOIN_FREE = (1 << 1),
};

/* Default font size for normal text. */
#define UI_DEFAULT_TEXT_POINTS 11.0f

/* Larger size used for title text. */
#define UI_DEFAULT_TITLE_POINTS 11.0f

#define UI_PANEL_WIDTH 340
#define UI_COMPACT_PANEL_WIDTH 160
#define UI_SIDEBAR_PANEL_WIDTH 220
#define UI_NAVIGATION_REGION_WIDTH UI_COMPACT_PANEL_WIDTH
#define UI_NARROW_NAVIGATION_REGION_WIDTH 100

/* The width of one icon column of the Toolbar. */
#define UI_TOOLBAR_COLUMN (1.25f * ICON_DEFAULT_HEIGHT_TOOLBAR)
/* The space between the Toolbar and the area's edge. */
#define UI_TOOLBAR_MARGIN (0.5f * ICON_DEFAULT_HEIGHT_TOOLBAR)
/* Total width of Toolbar showing one icon column. */
#define UI_TOOLBAR_WIDTH UI_TOOLBAR_MARGIN + UI_TOOLBAR_COLUMN

#define UI_PANEL_CATEGORY_MARGIN_WIDTH (U.widget_unit * 1.0f)

/* Both these margins should be ignored if the panel doesn't show a background (check
 * #UI_panel_should_show_background()). */
#define UI_PANEL_MARGIN_X (U.widget_unit * 0.4f)
#define UI_PANEL_MARGIN_Y (U.widget_unit * 0.1f)

/* but->drawflag - these flags should only affect how the button is drawn. */
/* NOTE: currently, these flags *are not passed* to the widget's state() or draw() functions
 *       (except for the 'align' ones)!
 */
enum {
  /** Text and icon alignment (by default, they are centered). */
  UI_BUT_TEXT_LEFT = 1 << 1,
  UI_BUT_ICON_LEFT = 1 << 2,
  UI_BUT_TEXT_RIGHT = 1 << 3,
  /** Prevent the button to show any tooltip. */
  UI_BUT_NO_TOOLTIP = 1 << 4,
  /** Do not add the usual horizontal padding for text drawing. */
  UI_BUT_NO_TEXT_PADDING = 1 << 5,

  /* Button align flag, for drawing groups together.
   * Used in 'uiBlock.flag', take care! */
  UI_BUT_ALIGN_TOP = 1 << 14,
  UI_BUT_ALIGN_LEFT = 1 << 15,
  UI_BUT_ALIGN_RIGHT = 1 << 16,
  UI_BUT_ALIGN_DOWN = 1 << 17,
  UI_BUT_ALIGN = UI_BUT_ALIGN_TOP | UI_BUT_ALIGN_LEFT | UI_BUT_ALIGN_RIGHT | UI_BUT_ALIGN_DOWN,
  /* end bits shared with 'uiBlock.flag' */

  /**
   * Warning - HACK!
   * Needed for buttons which are not TOP/LEFT aligned,
   * but have some top/left corner stitched to some other TOP/LEFT-aligned button,
   * because of 'corrective' hack in widget_roundbox_set()... */
  UI_BUT_ALIGN_STITCH_TOP = 1 << 18,
  UI_BUT_ALIGN_STITCH_LEFT = 1 << 19,
  UI_BUT_ALIGN_ALL = UI_BUT_ALIGN | UI_BUT_ALIGN_STITCH_TOP | UI_BUT_ALIGN_STITCH_LEFT,

  /** This but is "inside" a box item (currently used to change theme colors). */
  UI_BUT_BOX_ITEM = 1 << 20,

  /** Active left part of number button */
  UI_BUT_ACTIVE_LEFT = 1 << 21,
  /** Active right part of number button */
  UI_BUT_ACTIVE_RIGHT = 1 << 22,

  /** Reverse order of consecutive off/on icons */
  UI_BUT_ICON_REVERSE = 1 << 23,

  /** Value is animated, but the current value differs from the animated one. */
  UI_BUT_ANIMATED_CHANGED = 1 << 24,

  /* Draw the checkbox buttons inverted. */
  UI_BUT_CHECKBOX_INVERT = 1 << 25,
};

/**
 * Button types, bits stored in 1 value... and a short even!
 * - bits 0-4:  #uiBut.bitnr (0-31)
 * - bits 5-7:  pointer type
 * - bit  8:    for 'bit'
 * - bit  9-15: button type (now 6 bits, 64 types)
 */
typedef enum {
  UI_BUT_POIN_NONE = 0,

  UI_BUT_POIN_CHAR = 32,
  UI_BUT_POIN_SHORT = 64,
  UI_BUT_POIN_INT = 96,
  UI_BUT_POIN_FLOAT = 128,
  // UI_BUT_POIN_FUNCTION = 192, /* UNUSED */
  UI_BUT_POIN_BIT = 256, /* OR'd with a bit index. */
} eButPointerType;

/* requires (but->poin != NULL) */
#define UI_BUT_POIN_TYPES (UI_BUT_POIN_FLOAT | UI_BUT_POIN_SHORT | UI_BUT_POIN_CHAR)

/* assigned to but->type, OR'd with the flags above when passing args */
typedef enum {
  UI_BTYPE_BUT = 1 << 9,
  UI_BTYPE_ROW = 2 << 9,
  UI_BTYPE_TEXT = 3 << 9,
  /** Drop-down list. */
  UI_BTYPE_MENU = 4 << 9,
  UI_BTYPE_BUT_MENU = 5 << 9,
  /** number button */
  UI_BTYPE_NUM = 6 << 9,
  /** number slider */
  UI_BTYPE_NUM_SLIDER = 7 << 9,
  UI_BTYPE_TOGGLE = 8 << 9,
  UI_BTYPE_TOGGLE_N = 9 << 9,
  UI_BTYPE_ICON_TOGGLE = 10 << 9,
  UI_BTYPE_ICON_TOGGLE_N = 11 << 9,
  /** same as regular toggle, but no on/off state displayed */
  UI_BTYPE_BUT_TOGGLE = 12 << 9,
  /** similar to toggle, display a 'tick' */
  UI_BTYPE_CHECKBOX = 13 << 9,
  UI_BTYPE_CHECKBOX_N = 14 << 9,
  UI_BTYPE_COLOR = 15 << 9,
  UI_BTYPE_TAB = 16 << 9,
  UI_BTYPE_POPOVER = 17 << 9,
  UI_BTYPE_SCROLL = 18 << 9,
  UI_BTYPE_BLOCK = 19 << 9,
  UI_BTYPE_LABEL = 20 << 9,
  UI_BTYPE_KEY_EVENT = 24 << 9,
  UI_BTYPE_HSVCUBE = 26 << 9,
  /** Menu (often used in headers), `*_MENU` with different draw-type. */
  UI_BTYPE_PULLDOWN = 27 << 9,
  UI_BTYPE_ROUNDBOX = 28 << 9,
  UI_BTYPE_COLORBAND = 30 << 9,
  /** sphere widget (used to input a unit-vector, aka normal) */
  UI_BTYPE_UNITVEC = 31 << 9,
  UI_BTYPE_CURVE = 32 << 9,
  /** Profile editing widget */
  UI_BTYPE_CURVEPROFILE = 33 << 9,
  UI_BTYPE_LISTBOX = 36 << 9,
  UI_BTYPE_LISTROW = 37 << 9,
  UI_BTYPE_HSVCIRCLE = 38 << 9,
  UI_BTYPE_TRACK_PREVIEW = 40 << 9,

  /** Buttons with value >= #UI_BTYPE_SEARCH_MENU don't get undo pushes. */
  UI_BTYPE_SEARCH_MENU = 41 << 9,
  UI_BTYPE_EXTRA = 42 << 9,
  /** A preview image (#PreviewImage), with text under it. Typically bigger than normal buttons and
   * laid out in a grid, e.g. like the File Browser in thumbnail display mode. */
  UI_BTYPE_PREVIEW_TILE = 43 << 9,
  UI_BTYPE_HOTKEY_EVENT = 46 << 9,
  /** Non-interactive image, used for splash screen */
  UI_BTYPE_IMAGE = 47 << 9,
  UI_BTYPE_HISTOGRAM = 48 << 9,
  UI_BTYPE_WAVEFORM = 49 << 9,
  UI_BTYPE_VECTORSCOPE = 50 << 9,
  UI_BTYPE_PROGRESS_BAR = 51 << 9,
  UI_BTYPE_NODE_SOCKET = 53 << 9,
  UI_BTYPE_SEPR = 54 << 9,
  UI_BTYPE_SEPR_LINE = 55 << 9,
  /** Dynamically fill available space. */
  UI_BTYPE_SEPR_SPACER = 56 << 9,
  /** Resize handle (resize UI-list). */
  UI_BTYPE_GRIP = 57 << 9,
  UI_BTYPE_DECORATOR = 58 << 9,
  /* An item a view (see #ui::AbstractViewItem). */
  UI_BTYPE_VIEW_ITEM = 59 << 9,
} eButType;

#define BUTTYPE (63 << 9)

/** Gradient types, for color picker #UI_BTYPE_HSVCUBE etc. */
typedef enum eButGradientType {
  UI_GRAD_SV = 0,
  UI_GRAD_HV = 1,
  UI_GRAD_HS = 2,
  UI_GRAD_H = 3,
  UI_GRAD_S = 4,
  UI_GRAD_V = 5,

  UI_GRAD_V_ALT = 9,
  UI_GRAD_L_ALT = 10,
} eButGradientType;

/* Drawing
 *
 * Functions to draw various shapes, taking theme settings into account.
 * Used for code that draws its own UI style elements. */

void UI_draw_roundbox_corner_set(int type);
void UI_draw_roundbox_aa(const struct rctf *rect, bool filled, float rad, const float color[4]);
void UI_draw_roundbox_4fv(const struct rctf *rect, bool filled, float rad, const float col[4]);
void UI_draw_roundbox_3ub_alpha(const struct rctf *rect,
                                bool filled,
                                float rad,
                                const unsigned char col[3],
                                unsigned char alpha);
void UI_draw_roundbox_3fv_alpha(
    const struct rctf *rect, bool filled, float rad, const float col[3], float alpha);
void UI_draw_roundbox_4fv_ex(const struct rctf *rect,
                             const float inner1[4],
                             const float inner2[4],
                             float shade_dir,
                             const float outline[4],
                             float outline_width,
                             float rad);

#if 0 /* unused */
int UI_draw_roundbox_corner_get(void);
#endif

void UI_draw_box_shadow(const struct rctf *rect, unsigned char alpha);
void UI_draw_text_underline(int pos_x, int pos_y, int len, int height, const float color[4]);

/**
 * Draw title and text safe areas.
 *
 * \note This function is to be used with the 2D dashed shader enabled.
 *
 * \param pos: is a #PRIM_FLOAT, 2, #GPU_FETCH_FLOAT vertex attribute.
 * \param rect: The offsets for the view, not the zones.
 */
void UI_draw_safe_areas(uint pos,
                        const struct rctf *rect,
                        const float title_aspect[2],
                        const float action_aspect[2]);

/** State for scroll-drawing. */
enum {
  UI_SCROLL_PRESSED = 1 << 0,
  UI_SCROLL_ARROWS = 1 << 1,
};
/**
 * Function in use for buttons and for view2d sliders.
 */
void UI_draw_widget_scroll(struct uiWidgetColors *wcol,
                           const struct rcti *rect,
                           const struct rcti *slider,
                           int state);

/**
 * Shortening string helper.
 *
 * Cut off the middle of the text to fit into the given width.
 *
 * \note in case this middle clipping would just remove a few chars,
 * it rather clips right, which is more readable.
 *
 * If rpart_sep is not Null, the part of str starting to first occurrence of rpart_sep
 * is preserved at all cost.
 * Useful for strings with shortcuts
 * (like 'AVeryLongFooBarLabelForMenuEntry|Ctrl O' -> 'AVeryLong...MenuEntry|Ctrl O').
 */
float UI_text_clip_middle_ex(const struct uiFontStyle *fstyle,
                             char *str,
                             float okwidth,
                             float minwidth,
                             size_t max_len,
                             char rpart_sep);

/**
 * Callbacks
 *
 * UI_block_func_handle_set/ButmFunc are for handling events through a callback.
 * HandleFunc gets the retval passed on, and ButmFunc gets a2. The latter is
 * mostly for compatibility with older code.
 *
 * - #UI_but_func_complete_set is for tab completion.
 *
 * - #uiButSearchFunc is for name buttons, showing a popup with matches
 *
 * - #UI_block_func_set and UI_but_func_set are callbacks run when a button is used,
 *   in case events, operators or RNA are not sufficient to handle the button.
 *
 * - #UI_but_funcN_set will free the argument with MEM_freeN. */

typedef struct uiSearchItems uiSearchItems;

typedef void (*uiButHandleFunc)(struct bContext *C, void *arg1, void *arg2);
typedef void (*uiButHandleRenameFunc)(struct bContext *C, void *arg, char *origstr);
typedef void (*uiButHandleNFunc)(struct bContext *C, void *argN, void *arg2);
typedef void (*uiButHandleHoldFunc)(struct bContext *C, struct ARegion *butregion, uiBut *but);
typedef int (*uiButCompleteFunc)(struct bContext *C, char *str, void *arg);

/** Function to compare the identity of two buttons over redraws, to check if they represent the
 * same data, and thus should be considered the same button over redraws. */
typedef bool (*uiButIdentityCompareFunc)(const uiBut *a, const uiBut *b);

/* Search types. */
typedef struct ARegion *(*uiButSearchCreateFn)(struct bContext *C,
                                               struct ARegion *butregion,
                                               struct uiButSearch *search_but);
/**
 * `is_first` is typically used to ignore search filtering when the menu is first opened in order
 * to display the full list of options. The value will be false after the button's text is edited
 * (for every call except the first).
 */
typedef void (*uiButSearchUpdateFn)(
    const struct bContext *C, void *arg, const char *str, uiSearchItems *items, bool is_first);
typedef bool (*uiButSearchContextMenuFn)(struct bContext *C,
                                         void *arg,
                                         void *active,
                                         const struct wmEvent *event);
typedef struct ARegion *(*uiButSearchTooltipFn)(struct bContext *C,
                                                struct ARegion *region,
                                                const struct rcti *item_rect,
                                                void *arg,
                                                void *active);
typedef void (*uiButSearchListenFn)(const struct wmRegionListenerParams *params, void *arg);

/* Must return allocated string. */
typedef char *(*uiButToolTipFunc)(struct bContext *C, void *argN, const char *tip);

typedef void (*uiBlockHandleFunc)(struct bContext *C, void *arg, int event);

/* -------------------------------------------------------------------- */
/** \name Custom Interaction
 *
 * Sometimes it's useful to create data that remains available
 * while the user interacts with a button.
 *
 * A common case is dragging a number button or slider
 * however this could be used in other cases too.
 * \{ */

struct uiBlockInteraction_Params {
  /**
   * When true, this interaction is not modal
   * (user clicking on a number button arrows or pasting a value for example).
   */
  bool is_click;
  /**
   * Array of unique event ID's (values from #uiBut.retval).
   * There may be more than one for multi-button editing (see #UI_BUT_DRAG_MULTI).
   */
  int *unique_retval_ids;
  uint unique_retval_ids_len;
};

/** Returns 'user_data', freed by #uiBlockInteractionEndFn. */
typedef void *(*uiBlockInteractionBeginFn)(struct bContext *C,
                                           const struct uiBlockInteraction_Params *params,
                                           void *arg1);
typedef void (*uiBlockInteractionEndFn)(struct bContext *C,
                                        const struct uiBlockInteraction_Params *params,
                                        void *arg1,
                                        void *user_data);
typedef void (*uiBlockInteractionUpdateFn)(struct bContext *C,
                                           const struct uiBlockInteraction_Params *params,
                                           void *arg1,
                                           void *user_data);

typedef struct uiBlockInteraction_CallbackData {
  uiBlockInteractionBeginFn begin_fn;
  uiBlockInteractionEndFn end_fn;
  uiBlockInteractionUpdateFn update_fn;
  void *arg1;
} uiBlockInteraction_CallbackData;

void UI_block_interaction_set(uiBlock *block, uiBlockInteraction_CallbackData *callbacks);

/** \} */

/* Menu Callbacks */

typedef void (*uiMenuCreateFunc)(struct bContext *C, struct uiLayout *layout, void *arg1);
typedef void (*uiMenuHandleFunc)(struct bContext *C, void *arg, int event);
/**
 * Used for cycling menu values without opening the menu (Ctrl-Wheel).
 * \param direction: forward or backwards [1 / -1].
 * \param arg1: uiBut.poin (as with #uiMenuCreateFunc).
 * \return true when the button was changed.
 */
typedef bool (*uiMenuStepFunc)(struct bContext *C, int direction, void *arg1);

typedef void *(*uiCopyArgFunc)(const void *arg);
typedef void (*uiFreeArgFunc)(void *arg);

/* interface_query.c */

bool UI_but_has_tooltip_label(const uiBut *but);
bool UI_but_is_tool(const uiBut *but);
/* file selectors are exempt from utf-8 checks */
bool UI_but_is_utf8(const uiBut *but);
#define UI_but_is_decorator(but) ((but)->type == UI_BTYPE_DECORATOR)

bool UI_block_is_empty_ex(const uiBlock *block, bool skip_title);
bool UI_block_is_empty(const uiBlock *block);
bool UI_block_can_add_separator(const uiBlock *block);

struct uiList *UI_list_find_mouse_over(const struct ARegion *region, const struct wmEvent *event);

/* interface_region_menu_popup.c */

/**
 * Popup Menus
 *
 * Functions used to create popup menus. For more extended menus the
 * UI_popup_menu_begin/End functions can be used to define own items with
 * the uiItem functions in between. If it is a simple confirmation menu
 * or similar, popups can be created with a single function call.
 */
typedef struct uiPopupMenu uiPopupMenu;

uiPopupMenu *UI_popup_menu_begin(struct bContext *C, const char *title, int icon) ATTR_NONNULL();
/**
 * Directly create a popup menu that is not refreshed on redraw.
 *
 * Only return handler, and set optional title.
 * \param block_name: Assigned to uiBlock.name (useful info for debugging).
 */
uiPopupMenu *UI_popup_menu_begin_ex(struct bContext *C,
                                    const char *title,
                                    const char *block_name,
                                    int icon) ATTR_NONNULL();
/**
 * Set the whole structure to work.
 */
void UI_popup_menu_end(struct bContext *C, struct uiPopupMenu *pup);
bool UI_popup_menu_end_or_cancel(struct bContext *C, struct uiPopupMenu *pup);
struct uiLayout *UI_popup_menu_layout(uiPopupMenu *pup);

void UI_popup_menu_reports(struct bContext *C, struct ReportList *reports) ATTR_NONNULL();
int UI_popup_menu_invoke(struct bContext *C, const char *idname, struct ReportList *reports)
    ATTR_NONNULL(1, 2);

/**
 * Allow setting menu return value from externals.
 * E.g. WM might need to do this for exiting files correctly.
 */
void UI_popup_menu_retval_set(const uiBlock *block, int retval, bool enable);
/**
 * Setting the button makes the popup open from the button instead of the cursor.
 */
void UI_popup_menu_but_set(uiPopupMenu *pup, struct ARegion *butregion, uiBut *but);

/* interface_region_popover.c */

typedef struct uiPopover uiPopover;

int UI_popover_panel_invoke(struct bContext *C,
                            const char *idname,
                            bool keep_open,
                            struct ReportList *reports);

/**
 * Only return handler, and set optional title.
 *
 * \param from_active_button: Use the active button for positioning,
 * use when the popover is activated from an operator instead of directly from the button.
 */
uiPopover *UI_popover_begin(struct bContext *C, int menu_width, bool from_active_button)
    ATTR_NONNULL(1);
/**
 * Set the whole structure to work.
 */
void UI_popover_end(struct bContext *C, struct uiPopover *pup, struct wmKeyMap *keymap);
struct uiLayout *UI_popover_layout(uiPopover *pup);
void UI_popover_once_clear(uiPopover *pup);

/* interface_region_menu_pie.c */

/* Pie menus */
typedef struct uiPieMenu uiPieMenu;

int UI_pie_menu_invoke(struct bContext *C, const char *idname, const struct wmEvent *event);
int UI_pie_menu_invoke_from_operator_enum(struct bContext *C,
                                          const char *title,
                                          const char *opname,
                                          const char *propname,
                                          const struct wmEvent *event);
int UI_pie_menu_invoke_from_rna_enum(struct bContext *C,
                                     const char *title,
                                     const char *path,
                                     const struct wmEvent *event);

struct uiPieMenu *UI_pie_menu_begin(struct bContext *C,
                                    const char *title,
                                    int icon,
                                    const struct wmEvent *event) ATTR_NONNULL();
void UI_pie_menu_end(struct bContext *C, uiPieMenu *pie);
struct uiLayout *UI_pie_menu_layout(struct uiPieMenu *pie);

/* interface_region_menu_popup.c */

/* Popup Blocks
 *
 * Functions used to create popup blocks. These are like popup menus
 * but allow using all button types and creating an own layout. */
typedef uiBlock *(*uiBlockCreateFunc)(struct bContext *C, struct ARegion *region, void *arg1);
typedef void (*uiBlockCancelFunc)(struct bContext *C, void *arg1);

void UI_popup_block_invoke(struct bContext *C,
                           uiBlockCreateFunc func,
                           void *arg,
                           uiFreeArgFunc arg_free);
void UI_popup_block_invoke_ex(struct bContext *C,
                              uiBlockCreateFunc func,
                              void *arg,
                              uiFreeArgFunc arg_free,
                              bool can_refresh);
void UI_popup_block_ex(struct bContext *C,
                       uiBlockCreateFunc func,
                       uiBlockHandleFunc popup_func,
                       uiBlockCancelFunc cancel_func,
                       void *arg,
                       struct wmOperator *op);
#if 0 /* UNUSED */
void uiPupBlockOperator(struct bContext *C,
                        uiBlockCreateFunc func,
                        struct wmOperator *op,
                        wmOperatorCallContext opcontext);
#endif

void UI_popup_block_close(struct bContext *C, struct wmWindow *win, uiBlock *block);

bool UI_popup_block_name_exists(const struct bScreen *screen, const char *name);

/* Blocks
 *
 * Functions for creating, drawing and freeing blocks. A Block is a
 * container of buttons and used for various purposes.
 *
 * Begin/Define Buttons/End/Draw is the typical order in which these
 * function should be called, though for popup blocks Draw is left out.
 * Freeing blocks is done by the screen/ module automatically.
 */

uiBlock *UI_block_begin(const struct bContext *C,
                        struct ARegion *region,
                        const char *name,
                        eUIEmbossType emboss);
void UI_block_end_ex(const struct bContext *C, uiBlock *block, const int xy[2], int r_xy[2]);
void UI_block_end(const struct bContext *C, uiBlock *block);
/**
 * Uses local copy of style, to scale things down, and allow widgets to change stuff.
 */
void UI_block_draw(const struct bContext *C, struct uiBlock *block);
void UI_blocklist_update_window_matrix(const struct bContext *C, const struct ListBase *lb);
void UI_blocklist_update_view_for_buttons(const struct bContext *C, const struct ListBase *lb);
void UI_blocklist_draw(const struct bContext *C, const struct ListBase *lb);
void UI_block_update_from_old(const struct bContext *C, struct uiBlock *block);

enum {
  UI_BLOCK_THEME_STYLE_REGULAR = 0,
  UI_BLOCK_THEME_STYLE_POPUP = 1,
};
void UI_block_theme_style_set(uiBlock *block, char theme_style);
eUIEmbossType UI_block_emboss_get(uiBlock *block);
void UI_block_emboss_set(uiBlock *block, eUIEmbossType emboss);
bool UI_block_is_search_only(const uiBlock *block);
/**
 * Use when a block must be searched to give accurate results
 * for the whole region but shouldn't be displayed.
 */
void UI_block_set_search_only(uiBlock *block, bool search_only);

/**
 * Can be called with C==NULL.
 */
void UI_block_free(const struct bContext *C, uiBlock *block);

void UI_block_listen(const uiBlock *block, const struct wmRegionListenerParams *listener_params);

/**
 * Can be called with C==NULL.
 */
void UI_blocklist_free(const struct bContext *C, struct ARegion *region);
void UI_blocklist_free_inactive(const struct bContext *C, struct ARegion *region);

/**
 * Is called by notifier.
 */
void UI_screen_free_active_but_highlight(const struct bContext *C, struct bScreen *screen);
void UI_region_free_active_but_all(struct bContext *context, struct ARegion *region);

void UI_block_region_set(uiBlock *block, struct ARegion *region);

void UI_block_lock_set(uiBlock *block, bool val, const char *lockstr);
void UI_block_lock_clear(uiBlock *block);

/**
 * Automatic aligning, horizontal or vertical.
 */
void UI_block_align_begin(uiBlock *block);
void UI_block_align_end(uiBlock *block);

/* block bounds/position calculation */
typedef enum {
  UI_BLOCK_BOUNDS_NONE = 0,
  UI_BLOCK_BOUNDS = 1,
  UI_BLOCK_BOUNDS_TEXT,
  UI_BLOCK_BOUNDS_POPUP_MOUSE,
  UI_BLOCK_BOUNDS_POPUP_MENU,
  UI_BLOCK_BOUNDS_POPUP_CENTER,
  UI_BLOCK_BOUNDS_PIE_CENTER,
} eBlockBoundsCalc;

/**
 * Used for various cases.
 */
void UI_block_bounds_set_normal(struct uiBlock *block, int addval);
/**
 * Used for pull-downs.
 */
void UI_block_bounds_set_text(uiBlock *block, int addval);
/**
 * Used for block popups.
 */
void UI_block_bounds_set_popup(uiBlock *block, int addval, const int bounds_offset[2]);
/**
 * Used for menu popups.
 */
void UI_block_bounds_set_menu(uiBlock *block, int addval, const int bounds_offset[2]);
/**
 * Used for centered popups, i.e. splash.
 */
void UI_block_bounds_set_centered(uiBlock *block, int addval);
void UI_block_bounds_set_explicit(uiBlock *block, int minx, int miny, int maxx, int maxy);

int UI_blocklist_min_y_get(struct ListBase *lb);

void UI_block_direction_set(uiBlock *block, char direction);
/**
 * This call escapes if there's alignment flags.
 */
void UI_block_order_flip(uiBlock *block);
void UI_block_flag_enable(uiBlock *block, int flag);
void UI_block_flag_disable(uiBlock *block, int flag);
void UI_block_translate(uiBlock *block, int x, int y);

int UI_but_return_value_get(uiBut *but);

uiBut *UI_but_active_drop_name_button(const struct bContext *C);
/**
 * Returns true if highlighted button allows drop of names.
 * called in region context.
 */
bool UI_but_active_drop_name(const struct bContext *C);
bool UI_but_active_drop_color(struct bContext *C);

void UI_but_flag_enable(uiBut *but, int flag);
void UI_but_flag_disable(uiBut *but, int flag);
bool UI_but_flag_is_set(uiBut *but, int flag);

void UI_but_drawflag_enable(uiBut *but, int flag);
void UI_but_drawflag_disable(uiBut *but, int flag);

void UI_but_dragflag_enable(uiBut *but, int flag);
void UI_but_dragflag_disable(uiBut *but, int flag);

void UI_but_disable(uiBut *but, const char *disabled_hint);

void UI_but_type_set_menu_from_pulldown(uiBut *but);

/**
 * Special button case, only draw it when used actively, for outliner etc.
 *
 * Needed for temporarily rename buttons, such as in outliner or file-select,
 * they should keep calling #uiDefBut to keep them alive.
 * \return false when button removed.
 */
bool UI_but_active_only_ex(const struct bContext *C,
                           struct ARegion *region,
                           uiBlock *block,
                           uiBut *but,
                           bool remove_on_failure);
bool UI_but_active_only(const struct bContext *C,
                        struct ARegion *region,
                        uiBlock *block,
                        uiBut *but);
/**
 * \warning This must run after other handlers have been added,
 * otherwise the handler won't be removed, see: #71112.
 */
bool UI_block_active_only_flagged_buttons(const struct bContext *C,
                                          struct ARegion *region,
                                          struct uiBlock *block);

/**
 * Simulate button click.
 */
void UI_but_execute(const struct bContext *C, struct ARegion *region, uiBut *but);

bool UI_but_online_manual_id(const uiBut *but,
                             char *r_str,
                             size_t str_maxncpy) ATTR_WARN_UNUSED_RESULT;
bool UI_but_online_manual_id_from_active(const struct bContext *C,
                                         char *r_str,
                                         size_t str_maxncpy) ATTR_WARN_UNUSED_RESULT;
bool UI_but_is_userdef(const uiBut *but);

/* Buttons
 *
 * Functions to define various types of buttons in a block. Postfixes:
 * - F: float
 * - I: int
 * - S: short
 * - C: char
 * - R: RNA
 * - O: operator */

uiBut *uiDefBut(uiBlock *block,
                int type,
                int retval,
                const char *str,
                int x,
                int y,
                short width,
                short height,
                void *poin,
                float min,
                float max,
                float a1,
                float a2,
                const char *tip);
uiBut *uiDefButF(uiBlock *block,
                 int type,
                 int retval,
                 const char *str,
                 int x,
                 int y,
                 short width,
                 short height,
                 float *poin,
                 float min,
                 float max,
                 float a1,
                 float a2,
                 const char *tip);
uiBut *uiDefButI(uiBlock *block,
                 int type,
                 int retval,
                 const char *str,
                 int x,
                 int y,
                 short width,
                 short height,
                 int *poin,
                 float min,
                 float max,
                 float a1,
                 float a2,
                 const char *tip);
uiBut *uiDefButBitI(uiBlock *block,
                    int type,
                    int bit,
                    int retval,
                    const char *str,
                    int x,
                    int y,
                    short width,
                    short height,
                    int *poin,
                    float min,
                    float max,
                    float a1,
                    float a2,
                    const char *tip);
uiBut *uiDefButS(uiBlock *block,
                 int type,
                 int retval,
                 const char *str,
                 int x,
                 int y,
                 short width,
                 short height,
                 short *poin,
                 float min,
                 float max,
                 float a1,
                 float a2,
                 const char *tip);
uiBut *uiDefButBitS(uiBlock *block,
                    int type,
                    int bit,
                    int retval,
                    const char *str,
                    int x,
                    int y,
                    short width,
                    short height,
                    short *poin,
                    float min,
                    float max,
                    float a1,
                    float a2,
                    const char *tip);
uiBut *uiDefButC(uiBlock *block,
                 int type,
                 int retval,
                 const char *str,
                 int x,
                 int y,
                 short width,
                 short height,
                 char *poin,
                 float min,
                 float max,
                 float a1,
                 float a2,
                 const char *tip);
uiBut *uiDefButBitC(uiBlock *block,
                    int type,
                    int bit,
                    int retval,
                    const char *str,
                    int x,
                    int y,
                    short width,
                    short height,
                    char *poin,
                    float min,
                    float max,
                    float a1,
                    float a2,
                    const char *tip);
uiBut *uiDefButR(uiBlock *block,
                 int type,
                 int retval,
                 const char *str,
                 int x,
                 int y,
                 short width,
                 short height,
                 struct PointerRNA *ptr,
                 const char *propname,
                 int index,
                 float min,
                 float max,
                 float a1,
                 float a2,
                 const char *tip);
uiBut *uiDefButR_prop(uiBlock *block,
                      int type,
                      int retval,
                      const char *str,
                      int x,
                      int y,
                      short width,
                      short height,
                      struct PointerRNA *ptr,
                      struct PropertyRNA *prop,
                      int index,
                      float min,
                      float max,
                      float a1,
                      float a2,
                      const char *tip);
uiBut *uiDefButO(uiBlock *block,
                 int type,
                 const char *opname,
                 wmOperatorCallContext opcontext,
                 const char *str,
                 int x,
                 int y,
                 short width,
                 short height,
                 const char *tip);
uiBut *uiDefButO_ptr(uiBlock *block,
                     int type,
                     struct wmOperatorType *ot,
                     wmOperatorCallContext opcontext,
                     const char *str,
                     int x,
                     int y,
                     short width,
                     short height,
                     const char *tip);

/**
 * If a1==1.0 then a2 is an extra icon blending factor (alpha 0.0 - 1.0).
 */
uiBut *uiDefIconBut(uiBlock *block,
                    int type,
                    int retval,
                    int icon,
                    int x,
                    int y,
                    short width,
                    short height,
                    void *poin,
                    float min,
                    float max,
                    float a1,
                    float a2,
                    const char *tip);
uiBut *uiDefIconButI(uiBlock *block,
                     int type,
                     int retval,
                     int icon,
                     int x,
                     int y,
                     short width,
                     short height,
                     int *poin,
                     float min,
                     float max,
                     float a1,
                     float a2,
                     const char *tip);
uiBut *uiDefIconButBitI(uiBlock *block,
                        int type,
                        int bit,
                        int retval,
                        int icon,
                        int x,
                        int y,
                        short width,
                        short height,
                        int *poin,
                        float min,
                        float max,
                        float a1,
                        float a2,
                        const char *tip);
uiBut *uiDefIconButS(uiBlock *block,
                     int type,
                     int retval,
                     int icon,
                     int x,
                     int y,
                     short width,
                     short height,
                     short *poin,
                     float min,
                     float max,
                     float a1,
                     float a2,
                     const char *tip);
uiBut *uiDefIconButBitS(uiBlock *block,
                        int type,
                        int bit,
                        int retval,
                        int icon,
                        int x,
                        int y,
                        short width,
                        short height,
                        short *poin,
                        float min,
                        float max,
                        float a1,
                        float a2,
                        const char *tip);
uiBut *uiDefIconButBitC(uiBlock *block,
                        int type,
                        int bit,
                        int retval,
                        int icon,
                        int x,
                        int y,
                        short width,
                        short height,
                        char *poin,
                        float min,
                        float max,
                        float a1,
                        float a2,
                        const char *tip);
uiBut *uiDefIconButR(uiBlock *block,
                     int type,
                     int retval,
                     int icon,
                     int x,
                     int y,
                     short width,
                     short height,
                     struct PointerRNA *ptr,
                     const char *propname,
                     int index,
                     float min,
                     float max,
                     float a1,
                     float a2,
                     const char *tip);
uiBut *uiDefIconButR_prop(uiBlock *block,
                          int type,
                          int retval,
                          int icon,
                          int x,
                          int y,
                          short width,
                          short height,
                          struct PointerRNA *ptr,
                          struct PropertyRNA *prop,
                          int index,
                          float min,
                          float max,
                          float a1,
                          float a2,
                          const char *tip);
uiBut *uiDefIconButO(uiBlock *block,
                     int type,
                     const char *opname,
                     wmOperatorCallContext opcontext,
                     int icon,
                     int x,
                     int y,
                     short width,
                     short height,
                     const char *tip);
uiBut *uiDefIconButO_ptr(uiBlock *block,
                         int type,
                         struct wmOperatorType *ot,
                         wmOperatorCallContext opcontext,
                         int icon,
                         int x,
                         int y,
                         short width,
                         short height,
                         const char *tip);
uiBut *uiDefButImage(
    uiBlock *block, void *imbuf, int x, int y, short width, short height, const uchar color[4]);
uiBut *uiDefButAlert(uiBlock *block, int icon, int x, int y, short width, short height);
/* Button containing both string label and icon */
uiBut *uiDefIconTextBut(uiBlock *block,
                        int type,
                        int retval,
                        int icon,
                        const char *str,
                        int x,
                        int y,
                        short width,
                        short height,
                        void *poin,
                        float min,
                        float max,
                        float a1,
                        float a2,
                        const char *tip);
uiBut *uiDefIconTextButF(uiBlock *block,
                         int type,
                         int retval,
                         int icon,
                         const char *str,
                         int x,
                         int y,
                         short width,
                         short height,
                         float *poin,
                         float min,
                         float max,
                         float a1,
                         float a2,
                         const char *tip);
uiBut *uiDefIconTextButI(uiBlock *block,
                         int type,
                         int retval,
                         int icon,
                         const char *str,
                         int x,
                         int y,
                         short width,
                         short height,
                         int *poin,
                         float min,
                         float max,
                         float a1,
                         float a2,
                         const char *tip);
uiBut *uiDefIconTextButR(uiBlock *block,
                         int type,
                         int retval,
                         int icon,
                         const char *str,
                         int x,
                         int y,
                         short width,
                         short height,
                         struct PointerRNA *ptr,
                         const char *propname,
                         int index,
                         float min,
                         float max,
                         float a1,
                         float a2,
                         const char *tip);
uiBut *uiDefIconTextButR_prop(uiBlock *block,
                              int type,
                              int retval,
                              int icon,
                              const char *str,
                              int x,
                              int y,
                              short width,
                              short height,
                              struct PointerRNA *ptr,
                              struct PropertyRNA *prop,
                              int index,
                              float min,
                              float max,
                              float a1,
                              float a2,
                              const char *tip);
uiBut *uiDefIconTextButO(uiBlock *block,
                         int type,
                         const char *opname,
                         wmOperatorCallContext opcontext,
                         int icon,
                         const char *str,
                         int x,
                         int y,
                         short width,
                         short height,
                         const char *tip);
uiBut *uiDefIconTextButO_ptr(uiBlock *block,
                             int type,
                             struct wmOperatorType *ot,
                             wmOperatorCallContext opcontext,
                             int icon,
                             const char *str,
                             int x,
                             int y,
                             short width,
                             short height,
                             const char *tip);

/* for passing inputs to ButO buttons */
struct PointerRNA *UI_but_operator_ptr_get(uiBut *but);

void UI_but_context_ptr_set(uiBlock *block,
                            uiBut *but,
                            const char *name,
                            const struct PointerRNA *ptr);
const struct PointerRNA *UI_but_context_ptr_get(const uiBut *but,
                                                const char *name,
                                                const StructRNA *type CPP_ARG_DEFAULT(nullptr));
struct bContextStore *UI_but_context_get(const uiBut *but);

void UI_but_unit_type_set(uiBut *but, int unit_type);
int UI_but_unit_type_get(const uiBut *but);

typedef enum uiStringInfoType {
  BUT_GET_RNAPROP_IDENTIFIER = 1,
  BUT_GET_RNASTRUCT_IDENTIFIER,
  BUT_GET_RNAENUM_IDENTIFIER,
  BUT_GET_LABEL,
  BUT_GET_RNA_LABEL,
  BUT_GET_RNAENUM_LABEL,
  BUT_GET_RNA_LABEL_CONTEXT, /* Context specified in CTX_XXX_ macros are just unreachable! */
  BUT_GET_TIP,
  BUT_GET_RNA_TIP,
  BUT_GET_RNAENUM_TIP,
  BUT_GET_OP_KEYMAP,
  BUT_GET_PROP_KEYMAP,
} uiStringInfoType;

typedef struct uiStringInfo {
  uiStringInfoType type;
  char *strinfo;
} uiStringInfo;

/* NOTE: Expects pointers to uiStringInfo structs as parameters.
 *       Will fill them with translated strings, when possible.
 *       Strings in uiStringInfo must be MEM_freeN'ed by caller. */
void UI_but_string_info_get(struct bContext *C, uiBut *but, ...) ATTR_SENTINEL(0);
void UI_but_extra_icon_string_info_get(struct bContext *C, uiButExtraOpIcon *extra_icon, ...)
    ATTR_SENTINEL(0);

/* Edit i18n stuff. */
/* Name of the main py op from i18n addon. */
#define EDTSRC_I18N_OP_NAME "UI_OT_edittranslation"

/**
 * Special Buttons
 *
 * Buttons with a more specific purpose:
 * - MenuBut: buttons that popup a menu (in headers usually).
 * - PulldownBut: like MenuBut, but creating a uiBlock (for compatibility).
 * - BlockBut: buttons that popup a block with more buttons.
 * - KeyevtBut: buttons that can be used to turn key events into values.
 * - PickerButtons: buttons like the color picker (for code sharing).
 * - AutoButR: RNA property button with type automatically defined.
 */
enum {
  UI_ID_NOP = 0,
  UI_ID_RENAME = 1 << 0,
  UI_ID_BROWSE = 1 << 1,
  UI_ID_ADD_NEW = 1 << 2,
  UI_ID_ALONE = 1 << 4,
  UI_ID_OPEN = 1 << 3,
  UI_ID_DELETE = 1 << 5,
  UI_ID_LOCAL = 1 << 6,
  UI_ID_AUTO_NAME = 1 << 7,
  UI_ID_FAKE_USER = 1 << 8,
  UI_ID_PIN = 1 << 9,
  UI_ID_PREVIEWS = 1 << 10,
  UI_ID_OVERRIDE = 1 << 11,
  UI_ID_FULL = UI_ID_RENAME | UI_ID_BROWSE | UI_ID_ADD_NEW | UI_ID_OPEN | UI_ID_ALONE |
               UI_ID_DELETE | UI_ID_LOCAL,
};

/**
 * Ways to limit what is displayed in ID-search popup.
 * \note We may want to add LOCAL, LIBRARY ... as needed.
 */
enum {
  UI_TEMPLATE_ID_FILTER_ALL = 0,
  UI_TEMPLATE_ID_FILTER_AVAILABLE = 1,
};

/***************************** ID Utilities *******************************/

int UI_icon_from_id(const struct ID *id);
/** See: #BKE_report_type_str */
int UI_icon_from_report_type(int type);
int UI_icon_colorid_from_report_type(int type);
int UI_text_colorid_from_report_type(int type);

int UI_icon_from_event_type(short event_type, short event_value);
int UI_icon_from_keymap_item(const struct wmKeyMapItem *kmi, int r_icon_mod[4]);

uiBut *uiDefPulldownBut(uiBlock *block,
                        uiBlockCreateFunc func,
                        void *arg,
                        const char *str,
                        int x,
                        int y,
                        short width,
                        short height,
                        const char *tip);
uiBut *uiDefMenuBut(uiBlock *block,
                    uiMenuCreateFunc func,
                    void *arg,
                    const char *str,
                    int x,
                    int y,
                    short width,
                    short height,
                    const char *tip);
uiBut *uiDefIconTextMenuBut(uiBlock *block,
                            uiMenuCreateFunc func,
                            void *arg,
                            int icon,
                            const char *str,
                            int x,
                            int y,
                            short width,
                            short height,
                            const char *tip);
uiBut *uiDefIconMenuBut(uiBlock *block,
                        uiMenuCreateFunc func,
                        void *arg,
                        int icon,
                        int x,
                        int y,
                        short width,
                        short height,
                        const char *tip);

uiBut *uiDefBlockBut(uiBlock *block,
                     uiBlockCreateFunc func,
                     void *arg,
                     const char *str,
                     int x,
                     int y,
                     short width,
                     short height,
                     const char *tip);
uiBut *uiDefBlockButN(uiBlock *block,
                      uiBlockCreateFunc func,
                      void *argN,
                      const char *str,
                      int x,
                      int y,
                      short width,
                      short height,
                      const char *tip);

/**
 * Block button containing icon.
 */
uiBut *uiDefIconBlockBut(uiBlock *block,
                         uiBlockCreateFunc func,
                         void *arg,
                         int retval,
                         int icon,
                         int x,
                         int y,
                         short width,
                         short height,
                         const char *tip);
/**
 * Block button containing both string label and icon.
 */
uiBut *uiDefIconTextBlockBut(uiBlock *block,
                             uiBlockCreateFunc func,
                             void *arg,
                             int icon,
                             const char *str,
                             int x,
                             int y,
                             short width,
                             short height,
                             const char *tip);

/**
 * \param arg: A pointer to string/name, use #UI_but_func_search_set() below to make this work.
 * here `a1` and `a2`, if set, control thumbnail preview rows/cols.
 */
uiBut *uiDefSearchBut(uiBlock *block,
                      void *arg,
                      int retval,
                      int icon,
                      int maxlen,
                      int x,
                      int y,
                      short width,
                      short height,
                      float a1,
                      float a2,
                      const char *tip);
/**
 * Same parameters as for #uiDefSearchBut, with additional operator type and properties,
 * used by callback to call again the right op with the right options (properties values).
 */
uiBut *uiDefSearchButO_ptr(uiBlock *block,
                           struct wmOperatorType *ot,
                           struct IDProperty *properties,
                           void *arg,
                           int retval,
                           int icon,
                           int maxlen,
                           int x,
                           int y,
                           short width,
                           short height,
                           float a1,
                           float a2,
                           const char *tip);

/* For uiDefAutoButsRNA */
typedef enum {
  /* Keep current layout for aligning label with property button. */
  UI_BUT_LABEL_ALIGN_NONE,
  /* Align label and property button vertically. */
  UI_BUT_LABEL_ALIGN_COLUMN,
  /* Split layout into a column for the label and one for property button. */
  UI_BUT_LABEL_ALIGN_SPLIT_COLUMN,
} eButLabelAlign;

/* Return info for uiDefAutoButsRNA */
typedef enum eAutoPropButsReturn {
  /* Returns when no buttons were added */
  UI_PROP_BUTS_NONE_ADDED = 1 << 0,
  /* Returned when any property failed the custom check callback (check_prop) */
  UI_PROP_BUTS_ANY_FAILED_CHECK = 1 << 1,
} eAutoPropButsReturn;

ENUM_OPERATORS(eAutoPropButsReturn, UI_PROP_BUTS_ANY_FAILED_CHECK);

uiBut *uiDefAutoButR(uiBlock *block,
                     struct PointerRNA *ptr,
                     struct PropertyRNA *prop,
                     int index,
                     const char *name,
                     int icon,
                     int x,
                     int y,
                     int width,
                     int height);
void uiDefAutoButsArrayR(uiBlock *block,
                         PointerRNA *ptr,
                         PropertyRNA *prop,
                         const int icon,
                         const int x,
                         const int y,
                         const int tot_width,
                         const int height);
/**
 * \a check_prop callback filters functions to avoid drawing certain properties,
 * in cases where PROP_HIDDEN flag can't be used for a property.
 *
 * \param prop_activate_init: Property to activate on initial popup (#UI_BUT_ACTIVATE_ON_INIT).
 */
eAutoPropButsReturn uiDefAutoButsRNA(uiLayout *layout,
                                     struct PointerRNA *ptr,
                                     bool (*check_prop)(struct PointerRNA *ptr,
                                                        struct PropertyRNA *prop,
                                                        void *user_data),
                                     void *user_data,
                                     struct PropertyRNA *prop_activate_init,
                                     eButLabelAlign label_align,
                                     bool compact);

/**
 * Callback to compare the identity of two buttons, used to identify buttons over redraws. If the
 * callback returns true, the given buttons are considered to be matching and relevant state is
 * preserved (copied from the old to the new button). If it returns false, it's considered
 * non-matching and no further checks are done.
 *
 * If this is set, it is always executed instead of the default comparisons. However it is only
 * executed for buttons that have the same type and the same callback. So callbacks can assume the
 * button types match.
 */
void UI_but_func_identity_compare_set(uiBut *but, uiButIdentityCompareFunc cmp_fn);

/**
 * Public function exported for functions that use #UI_BTYPE_SEARCH_MENU.
 *
 * Use inside searchfunc to add items.
 *
 * \param items: Stores the items.
 * \param name: Text to display for the item.
 * \param poin: Opaque pointer (for use by the caller).
 * \param iconid: The icon, #ICON_NONE for no icon.
 * \param but_flag: Button flags (#uiBut.flag) indicating the state of the item, typically
 *                  #UI_BUT_DISABLED, #UI_BUT_INACTIVE or #UI_BUT_HAS_SEP_CHAR.
 *
 * \return false if there is nothing to add.
 */
bool UI_search_item_add(uiSearchItems *items,
                        const char *name,
                        void *poin,
                        int iconid,
                        int but_flag,
                        uint8_t name_prefix_offset);

/**
 * \note The item-pointer (referred to below) is a per search item user pointer
 * passed to #UI_search_item_add (stored in  #uiSearchItems.pointers).
 *
 * \param search_create_fn: Function to create the menu.
 * \param search_update_fn: Function to refresh search content after the search text has changed.
 * \param arg: user value.
 * \param free_arg: Set to true if the argument is newly allocated memory for every redraw and
 * should be freed when the button is destroyed.
 * \param search_arg_free_fn: When non-null, use this function to free \a arg.
 * \param search_exec_fn: Function that executes the action, gets \a arg as the first argument.
 * The second argument as the active item-pointer
 * \param active: When non-null, this item-pointer item will be visible and selected,
 * otherwise the first item will be selected.
 */
void UI_but_func_search_set(uiBut *but,
                            uiButSearchCreateFn search_create_fn,
                            uiButSearchUpdateFn search_update_fn,
                            void *arg,
                            bool free_arg,
                            uiFreeArgFunc search_arg_free_fn,
                            uiButHandleFunc search_exec_fn,
                            void *active);
void UI_but_func_search_set_context_menu(uiBut *but, uiButSearchContextMenuFn context_menu_fn);
void UI_but_func_search_set_tooltip(uiBut *but, uiButSearchTooltipFn tooltip_fn);
void UI_but_func_search_set_listen(uiBut *but, uiButSearchListenFn listen_fn);
/**
 * \param search_sep_string: when not NULL, this string is used as a separator,
 * showing the icon and highlighted text after the last instance of this string.
 */
void UI_but_func_search_set_sep_string(uiBut *but, const char *search_sep_string);
void UI_but_func_search_set_results_are_suggestions(uiBut *but, bool value);

/**
 * Height in pixels, it's using hard-coded values still.
 */
int UI_searchbox_size_y(void);
int UI_searchbox_size_x(void);
/**
 * Check if a string is in an existing search box.
 */
int UI_search_items_find_index(uiSearchItems *items, const char *name);

/**
 * Adds a hint to the button which draws right aligned, grayed out and never clipped.
 */
void UI_but_hint_drawstr_set(uiBut *but, const char *string);
void UI_but_icon_indicator_number_set(uiBut *but, const int indicator_number);

void UI_but_node_link_set(uiBut *but, struct bNodeSocket *socket, const float draw_color[4]);

void UI_but_number_step_size_set(uiBut *but, float step_size);
void UI_but_number_precision_set(uiBut *but, float precision);

void UI_block_func_handle_set(uiBlock *block, uiBlockHandleFunc func, void *arg);
void UI_block_func_butmenu_set(uiBlock *block, uiMenuHandleFunc func, void *arg);
void UI_block_func_set(uiBlock *block, uiButHandleFunc func, void *arg1, void *arg2);
void UI_block_funcN_set(uiBlock *block, uiButHandleNFunc funcN, void *argN, void *arg2);

void UI_but_func_rename_set(uiBut *but, uiButHandleRenameFunc func, void *arg1);
void UI_but_func_set(uiBut *but, uiButHandleFunc func, void *arg1, void *arg2);
void UI_but_funcN_set(uiBut *but, uiButHandleNFunc funcN, void *argN, void *arg2);

void UI_but_func_complete_set(uiBut *but, uiButCompleteFunc func, void *arg);

void UI_but_func_drawextra_set(
    uiBlock *block,
    void (*func)(const struct bContext *C, void *, void *, void *, struct rcti *rect),
    void *arg1,
    void *arg2);

void UI_but_func_menu_step_set(uiBut *but, uiMenuStepFunc func);

void UI_but_func_tooltip_set(uiBut *but, uiButToolTipFunc func, void *arg, uiFreeArgFunc free_arg);
/**
 * Recreate tool-tip (use to update dynamic tips)
 */
void UI_but_tooltip_refresh(struct bContext *C, uiBut *but);
/**
 * Removes tool-tip timer from active but
 * (meaning tool-tip is disabled until it's re-enabled again).
 */
void UI_but_tooltip_timer_remove(struct bContext *C, uiBut *but);

bool UI_textbutton_activate_rna(const struct bContext *C,
                                struct ARegion *region,
                                const void *rna_poin_data,
                                const char *rna_prop_id);
bool UI_textbutton_activate_but(const struct bContext *C, uiBut *but);

/**
 * push a new event onto event queue to activate the given button
 * (usually a text-field) upon entering a popup
 */
void UI_but_focus_on_enter_event(struct wmWindow *win, uiBut *but);

void UI_but_func_hold_set(uiBut *but, uiButHandleHoldFunc func, void *argN);

struct PointerRNA *UI_but_extra_operator_icon_add(uiBut *but,
                                                  const char *opname,
                                                  wmOperatorCallContext opcontext,
                                                  int icon);
struct wmOperatorType *UI_but_extra_operator_icon_optype_get(struct uiButExtraOpIcon *extra_icon);
struct PointerRNA *UI_but_extra_operator_icon_opptr_get(struct uiButExtraOpIcon *extra_icon);

/**
 * A decent size for a button (typically #UI_BTYPE_PREVIEW_TILE) to display a nicely readable
 * preview with label in.
 */
int UI_preview_tile_size_x(void);
int UI_preview_tile_size_y(void);
int UI_preview_tile_size_y_no_label(void);

/* Autocomplete
 *
 * Tab complete helper functions, for use in uiButCompleteFunc callbacks.
 * Call begin once, then multiple times do_name with all possibilities,
 * and finally end to finish and get the completed name. */

typedef struct AutoComplete AutoComplete;

#define AUTOCOMPLETE_NO_MATCH 0
#define AUTOCOMPLETE_FULL_MATCH 1
#define AUTOCOMPLETE_PARTIAL_MATCH 2

AutoComplete *UI_autocomplete_begin(const char *startname, size_t maxlen);
void UI_autocomplete_update_name(AutoComplete *autocpl, const char *name);
int UI_autocomplete_end(AutoComplete *autocpl, char *autoname);

/* Button drag-data (interface_drag.cc).
 *
 * Functions to set drag data for buttons. This enables dragging support, whereby the drag data is
 * "dragged", not the button itself. */

void UI_but_drag_set_id(uiBut *but, struct ID *id);
/**
 * Set an image to display while dragging. This works for any drag type (`WM_DRAG_XXX`).
 * Not to be confused with #UI_but_drag_set_image(), which sets up dragging of an image.
 *
 * Sets #UI_BUT_DRAG_FULL_BUT so the full button can be dragged.
 */
void UI_but_drag_attach_image(uiBut *but, struct ImBuf *imb, float scale);
/**
 * Sets #UI_BUT_DRAG_FULL_BUT so the full button can be dragged.
 * \param asset: May be passed from a temporary variable, drag data only stores a copy of this.
 */
void UI_but_drag_set_asset(uiBut *but,
                           const struct AssetRepresentation *asset,
                           int import_type, /* eAssetImportType */
                           int icon,
                           struct ImBuf *imb,
                           float scale);
void UI_but_drag_set_rna(uiBut *but, struct PointerRNA *ptr);
/**
 * Enable dragging a path from this button.
 * \param path: The path to drag. The passed string may be destructed, button keeps a copy.
 */
void UI_but_drag_set_path(uiBut *but, const char *path);
void UI_but_drag_set_name(uiBut *but, const char *name);
/**
 * Value from button itself.
 */
void UI_but_drag_set_value(uiBut *but);

/**
 * Sets #UI_BUT_DRAG_FULL_BUT so the full button can be dragged.
 * \param path: The path to drag. The passed string may be destructed, button keeps a copy.
 */
void UI_but_drag_set_image(uiBut *but, const char *path, int icon, struct ImBuf *imb, float scale);

/* Panels
 *
 * Functions for creating, freeing and drawing panels. The API here
 * could use a good cleanup, though how they will function in 2.5 is
 * not clear yet so we postpone that. */

void UI_panels_begin(const struct bContext *C, struct ARegion *region);
void UI_panels_end(const struct bContext *C, struct ARegion *region, int *r_x, int *r_y);
/**
 * Draw panels, selected (panels currently being dragged) on top.
 */
void UI_panels_draw(const struct bContext *C, struct ARegion *region);

struct Panel *UI_panel_find_by_type(struct ListBase *lb, const struct PanelType *pt);
/**
 * \note \a panel should be return value from #UI_panel_find_by_type and can be NULL.
 */
struct Panel *UI_panel_begin(struct ARegion *region,
                             struct ListBase *lb,
                             uiBlock *block,
                             struct PanelType *pt,
                             struct Panel *panel,
                             bool *r_open);
/**
 * Create the panel header button group, used to mark which buttons are part of
 * panel headers for the panel search process that happens later. This Should be
 * called before adding buttons for the panel's header layout.
 */
void UI_panel_header_buttons_begin(struct Panel *panel);
/**
 * Finish the button group for the panel header to avoid putting panel body buttons in it.
 */
void UI_panel_header_buttons_end(struct Panel *panel);
void UI_panel_end(struct Panel *panel, int width, int height);

/**
 * Set a context for this entire panel and its current layout. This should be used whenever panel
 * callbacks that are called outside of regular drawing might require context. Currently it affects
 * the #PanelType.reorder callback only.
 */
void UI_panel_context_pointer_set(struct Panel *panel, const char *name, struct PointerRNA *ptr);

/**
 * Get the panel's expansion state, taking into account
 * expansion set from property search if it applies.
 */
bool UI_panel_is_closed(const struct Panel *panel);
bool UI_panel_is_active(const struct Panel *panel);
/**
 * For button layout next to label.
 */
void UI_panel_label_offset(const struct uiBlock *block, int *r_x, int *r_y);
bool UI_panel_should_show_background(const struct ARegion *region,
                                     const struct PanelType *panel_type);
int UI_panel_size_y(const struct Panel *panel);
bool UI_panel_is_dragging(const struct Panel *panel);
/**
 * Find whether a panel or any of its sub-panels contain a property that matches the search filter,
 * depending on the search process running in #UI_block_apply_search_filter earlier.
 */
bool UI_panel_matches_search_filter(const struct Panel *panel);
bool UI_panel_can_be_pinned(const struct Panel *panel);

bool UI_panel_category_is_visible(const struct ARegion *region);
void UI_panel_category_add(struct ARegion *region, const char *name);
struct PanelCategoryDyn *UI_panel_category_find(const struct ARegion *region, const char *idname);
struct PanelCategoryStack *UI_panel_category_active_find(struct ARegion *region,
                                                         const char *idname);
const char *UI_panel_category_active_get(struct ARegion *region, bool set_fallback);
void UI_panel_category_active_set(struct ARegion *region, const char *idname);
void UI_panel_category_active_set_default(struct ARegion *region, const char *idname);
void UI_panel_category_clear_all(struct ARegion *region);
/**
 * Draw vertical tabs on the left side of the region, one tab per category.
 */
void UI_panel_category_draw_all(struct ARegion *region, const char *category_id_active);

/* Panel custom data. */
struct PointerRNA *UI_panel_custom_data_get(const struct Panel *panel);
struct PointerRNA *UI_region_panel_custom_data_under_cursor(const struct bContext *C,
                                                            const struct wmEvent *event);
void UI_panel_custom_data_set(struct Panel *panel, struct PointerRNA *custom_data);

/* Poly-instantiated panels for representing a list of data. */
/**
 * Called in situations where panels need to be added dynamically rather than
 * having only one panel corresponding to each #PanelType.
 */
struct Panel *UI_panel_add_instanced(const struct bContext *C,
                                     struct ARegion *region,
                                     struct ListBase *panels,
                                     const char *panel_idname,
                                     struct PointerRNA *custom_data);
/**
 * Remove instanced panels from the region's panel list.
 *
 * \note Can be called with NULL \a C, but it should be avoided because
 * handlers might not be removed.
 */
void UI_panels_free_instanced(const struct bContext *C, struct ARegion *region);

#define INSTANCED_PANEL_UNIQUE_STR_LEN 16
/**
 * Find a unique key to append to the #PanelType.idname for the lookup to the panel's #uiBlock.
 * Needed for instanced panels, where there can be multiple with the same type and identifier.
 */
void UI_list_panel_unique_str(struct Panel *panel, char *r_name);

typedef void (*uiListPanelIDFromDataFunc)(void *data_link, char *r_idname);
/**
 * Check if the instanced panels in the region's panels correspond to the list of data the panels
 * represent. Returns false if the panels have been reordered or if the types from the list data
 * don't match in any way.
 *
 * \param data: The list of data to check against the instanced panels.
 * \param panel_idname_func: Function to find the #PanelType.idname for each item in the data list.
 * For a readability and generality, this lookup happens separately for each type of panel list.
 */
bool UI_panel_list_matches_data(struct ARegion *region,
                                struct ListBase *data,
                                uiListPanelIDFromDataFunc panel_idname_func);

/* Handlers
 *
 * Handlers that can be registered in regions, areas and windows for
 * handling WM events. Mostly this is done automatic by modules such
 * as screen/ if ED_KEYMAP_UI is set, or internally in popup functions. */

void UI_region_handlers_add(struct ListBase *handlers);
void UI_popup_handlers_add(struct bContext *C,
                           struct ListBase *handlers,
                           uiPopupBlockHandle *popup,
                           char flag);
void UI_popup_handlers_remove(struct ListBase *handlers, uiPopupBlockHandle *popup);
void UI_popup_handlers_remove_all(struct bContext *C, struct ListBase *handlers);

/* Module
 *
 * init and exit should be called before using this module. init_userdef must
 * be used to reinitialize some internal state if user preferences change. */

void UI_init(void);
/* after reading userdef file */
void UI_init_userdef(void);
void UI_reinit_font(void);
void UI_exit(void);

/* Layout
 *
 * More automated layout of buttons. Has three levels:
 * - Layout: contains a number templates, within a bounded width or height.
 * - Template: predefined layouts for buttons with a number of slots, each
 *   slot can contain multiple items.
 * - Item: item to put in a template slot, being either an RNA property,
 *   operator, label or menu. Also regular buttons can be used when setting
 *   uiBlockCurLayout. */

/* layout */
enum {
  UI_LAYOUT_HORIZONTAL = 0,
  UI_LAYOUT_VERTICAL = 1,
};

enum {
  UI_LAYOUT_PANEL = 0,
  UI_LAYOUT_HEADER = 1,
  UI_LAYOUT_MENU = 2,
  UI_LAYOUT_TOOLBAR = 3,
  UI_LAYOUT_PIEMENU = 4,
  UI_LAYOUT_VERT_BAR = 5,
};

#define UI_UNIT_X ((void)0, U.widget_unit)
#define UI_UNIT_Y ((void)0, U.widget_unit)

enum {
  UI_LAYOUT_ALIGN_EXPAND = 0,
  UI_LAYOUT_ALIGN_LEFT = 1,
  UI_LAYOUT_ALIGN_CENTER = 2,
  UI_LAYOUT_ALIGN_RIGHT = 3,
};

enum {
  /* UI_ITEM_O_RETURN_PROPS = 1 << 0, */ /* UNUSED */
  UI_ITEM_R_EXPAND = 1 << 1,
  UI_ITEM_R_SLIDER = 1 << 2,
  /**
   * Use for booleans, causes the button to draw with an outline (emboss),
   * instead of text with a checkbox.
   * This is implied when toggle buttons have an icon
   * unless #UI_ITEM_R_ICON_NEVER flag is set.
   */
  UI_ITEM_R_TOGGLE = 1 << 3,
  /**
   * Don't attempt to use an icon when the icon is set to #ICON_NONE.
   *
   * Use for boolean's, causes the buttons to always show as a checkbox
   * even when there is an icon (which would normally show the button as a toggle).
   */
  UI_ITEM_R_ICON_NEVER = 1 << 4,
  UI_ITEM_R_ICON_ONLY = 1 << 5,
  UI_ITEM_R_EVENT = 1 << 6,
  UI_ITEM_R_FULL_EVENT = 1 << 7,
  UI_ITEM_R_NO_BG = 1 << 8,
  UI_ITEM_R_IMMEDIATE = 1 << 9,
  UI_ITEM_O_DEPRESS = 1 << 10,
  UI_ITEM_R_COMPACT = 1 << 11,
  UI_ITEM_R_CHECKBOX_INVERT = 1 << 12,
  /** Don't add a real decorator item, just blank space. */
  UI_ITEM_R_FORCE_BLANK_DECORATE = 1 << 13,
  /* Even create the property split layout if there's no name to show there. */
  UI_ITEM_R_SPLIT_EMPTY_NAME = 1 << 14,
};

#define UI_HEADER_OFFSET ((void)0, 0.4f * UI_UNIT_X)

/* uiLayoutOperatorButs flags */
enum {
  UI_TEMPLATE_OP_PROPS_SHOW_TITLE = 1 << 0,
  UI_TEMPLATE_OP_PROPS_SHOW_EMPTY = 1 << 1,
  UI_TEMPLATE_OP_PROPS_COMPACT = 1 << 2,
  UI_TEMPLATE_OP_PROPS_HIDE_ADVANCED = 1 << 3,
  /* Disable property split for the default layout (custom ui callbacks still have full control
   * over the layout and can enable it). */
  UI_TEMPLATE_OP_PROPS_NO_SPLIT_LAYOUT = 1 << 4,
};

/* Used for transparent checkers shown under color buttons that have an alpha component. */
#define UI_ALPHA_CHECKER_DARK 100
#define UI_ALPHA_CHECKER_LIGHT 160

/* flags to set which corners will become rounded:
 *
 * 1------2
 * |      |
 * 8------4 */

enum {
  UI_CNR_TOP_LEFT = 1 << 0,
  UI_CNR_TOP_RIGHT = 1 << 1,
  UI_CNR_BOTTOM_RIGHT = 1 << 2,
  UI_CNR_BOTTOM_LEFT = 1 << 3,
  /* just for convenience */
  UI_CNR_NONE = 0,
  UI_CNR_ALL = (UI_CNR_TOP_LEFT | UI_CNR_TOP_RIGHT | UI_CNR_BOTTOM_RIGHT | UI_CNR_BOTTOM_LEFT),
};

uiLayout *UI_block_layout(uiBlock *block,
                          int dir,
                          int type,
                          int x,
                          int y,
                          int size,
                          int em,
                          int padding,
                          const struct uiStyle *style);
void UI_block_layout_set_current(uiBlock *block, uiLayout *layout);
void UI_block_layout_resolve(uiBlock *block, int *r_x, int *r_y);
bool UI_block_layout_needs_resolving(const uiBlock *block);
/**
 * Used for property search when the layout process needs to be cancelled in order to avoid
 * computing the locations for buttons, but the layout items created while adding the buttons
 * must still be freed.
 */
void UI_block_layout_free(uiBlock *block);

/**
 * Apply property search behavior, setting panel flags and deactivating buttons that don't match.
 *
 * \note Must not be run after #UI_block_layout_resolve.
 */
bool UI_block_apply_search_filter(uiBlock *block, const char *search_filter);

void UI_region_message_subscribe(struct ARegion *region, struct wmMsgBus *mbus);

uiBlock *uiLayoutGetBlock(uiLayout *layout);

void uiLayoutSetFunc(uiLayout *layout, uiMenuHandleFunc handlefunc, void *argv);
void uiLayoutSetContextPointer(uiLayout *layout, const char *name, struct PointerRNA *ptr);
struct bContextStore *uiLayoutGetContextStore(uiLayout *layout);
void uiLayoutContextCopy(uiLayout *layout, struct bContextStore *context);

/**
 * Set tooltip function for all buttons in the layout.
 * func, arg and free_arg are passed on to UI_but_func_tooltip_set, so their meaning is the same.
 *
 * \param func: The callback function that gets called to get tooltip content
 * \param arg: An optional opaque pointer that gets passed to func
 * \param free_arg: An optional callback for freeing arg (can be set to e.g. MEM_freeN)
 * \param copy_arg: An optional callback for duplicating arg in case UI_but_func_tooltip_set
 * is being called on multiple buttons (can be set to e.g. MEM_dupallocN). If set to NULL, arg will
 * be passed as-is to all buttons.
 */
void uiLayoutSetTooltipFunc(uiLayout *layout,
                            uiButToolTipFunc func,
                            void *arg,
                            uiCopyArgFunc copy_arg,
                            uiFreeArgFunc free_arg);

/**
 * This is a bit of a hack but best keep it in one place at least.
 */
struct wmOperatorType *UI_but_operatortype_get_from_enum_menu(struct uiBut *but,
                                                              struct PropertyRNA **r_prop);
/**
 * This is a bit of a hack but best keep it in one place at least.
 */
struct MenuType *UI_but_menutype_get(uiBut *but);
/**
 * This is a bit of a hack but best keep it in one place at least.
 */
struct PanelType *UI_but_paneltype_get(uiBut *but);
void UI_menutype_draw(struct bContext *C, struct MenuType *mt, struct uiLayout *layout);
/**
 * Used for popup panels only.
 */
void UI_paneltype_draw(struct bContext *C, struct PanelType *pt, struct uiLayout *layout);

/* Only for convenience. */
void uiLayoutSetContextFromBut(uiLayout *layout, uiBut *but);

void uiLayoutSetOperatorContext(uiLayout *layout, wmOperatorCallContext opcontext);
void uiLayoutSetActive(uiLayout *layout, bool active);
void uiLayoutSetActiveDefault(uiLayout *layout, bool active_default);
void uiLayoutSetActivateInit(uiLayout *layout, bool activate_init);
void uiLayoutSetEnabled(uiLayout *layout, bool enabled);
void uiLayoutSetRedAlert(uiLayout *layout, bool redalert);
void uiLayoutSetAlignment(uiLayout *layout, char alignment);
void uiLayoutSetFixedSize(uiLayout *layout, bool fixed_size);
void uiLayoutSetKeepAspect(uiLayout *layout, bool keepaspect);
void uiLayoutSetScaleX(uiLayout *layout, float scale);
void uiLayoutSetScaleY(uiLayout *layout, float scale);
void uiLayoutSetUnitsX(uiLayout *layout, float unit);
void uiLayoutSetUnitsY(uiLayout *layout, float unit);
void uiLayoutSetEmboss(uiLayout *layout, eUIEmbossType emboss);
void uiLayoutSetPropSep(uiLayout *layout, bool is_sep);
void uiLayoutSetPropDecorate(uiLayout *layout, bool is_sep);
int uiLayoutGetLocalDir(const uiLayout *layout);

wmOperatorCallContext uiLayoutGetOperatorContext(uiLayout *layout);
bool uiLayoutGetActive(uiLayout *layout);
bool uiLayoutGetActiveDefault(uiLayout *layout);
bool uiLayoutGetActivateInit(uiLayout *layout);
bool uiLayoutGetEnabled(uiLayout *layout);
bool uiLayoutGetRedAlert(uiLayout *layout);
int uiLayoutGetAlignment(uiLayout *layout);
bool uiLayoutGetFixedSize(uiLayout *layout);
bool uiLayoutGetKeepAspect(uiLayout *layout);
int uiLayoutGetWidth(uiLayout *layout);
float uiLayoutGetScaleX(uiLayout *layout);
float uiLayoutGetScaleY(uiLayout *layout);
float uiLayoutGetUnitsX(uiLayout *layout);
float uiLayoutGetUnitsY(uiLayout *layout);
eUIEmbossType uiLayoutGetEmboss(uiLayout *layout);
bool uiLayoutGetPropSep(uiLayout *layout);
bool uiLayoutGetPropDecorate(uiLayout *layout);

/* Layout create functions. */

uiLayout *uiLayoutRow(uiLayout *layout, bool align);
/**
 * See #uiLayoutColumnWithHeading().
 */
uiLayout *uiLayoutRowWithHeading(uiLayout *layout, bool align, const char *heading);
uiLayout *uiLayoutColumn(uiLayout *layout, bool align);
/**
 * Variant of #uiLayoutColumn() that sets a heading label for the layout if the first item is
 * added through #uiItemFullR(). If split layout is used and the item has no string to add to the
 * first split-column, the heading is added there instead. Otherwise the heading inserted with a
 * new row.
 */
uiLayout *uiLayoutColumnWithHeading(uiLayout *layout, bool align, const char *heading);
uiLayout *uiLayoutColumnFlow(uiLayout *layout, int number, bool align);
uiLayout *uiLayoutGridFlow(uiLayout *layout,
                           bool row_major,
                           int columns_len,
                           bool even_columns,
                           bool even_rows,
                           bool align);
uiLayout *uiLayoutBox(uiLayout *layout);
uiLayout *uiLayoutListBox(uiLayout *layout,
                          struct uiList *ui_list,
                          struct PointerRNA *actptr,
                          struct PropertyRNA *actprop);
uiLayout *uiLayoutAbsolute(uiLayout *layout, bool align);
uiLayout *uiLayoutSplit(uiLayout *layout, float percentage, bool align);
uiLayout *uiLayoutOverlap(uiLayout *layout);
uiBlock *uiLayoutAbsoluteBlock(uiLayout *layout);
uiLayout *uiLayoutRadial(uiLayout *layout);

/* templates */
void uiTemplateHeader(uiLayout *layout, struct bContext *C);
void uiTemplateID(uiLayout *layout,
                  const struct bContext *C,
                  struct PointerRNA *ptr,
                  const char *propname,
                  const char *newop,
                  const char *openop,
                  const char *unlinkop,
                  int filter,
                  bool live_icon,
                  const char *text);
void uiTemplateIDBrowse(uiLayout *layout,
                        struct bContext *C,
                        struct PointerRNA *ptr,
                        const char *propname,
                        const char *newop,
                        const char *openop,
                        const char *unlinkop,
                        int filter,
                        const char *text);
void uiTemplateIDPreview(uiLayout *layout,
                         struct bContext *C,
                         struct PointerRNA *ptr,
                         const char *propname,
                         const char *newop,
                         const char *openop,
                         const char *unlinkop,
                         int rows,
                         int cols,
                         int filter,
                         bool hide_buttons);
/**
 * Version of #uiTemplateID using tabs.
 */
void uiTemplateIDTabs(uiLayout *layout,
                      struct bContext *C,
                      struct PointerRNA *ptr,
                      const char *propname,
                      const char *newop,
                      const char *menu,
                      int filter);
/**
 * This is for selecting the type of ID-block to use,
 * and then from the relevant type choosing the block to use.
 *
 * \param propname: property identifier for property that ID-pointer gets stored to.
 * \param proptypename: property identifier for property
 * used to determine the type of ID-pointer that can be used.
 */
void uiTemplateAnyID(uiLayout *layout,
                     struct PointerRNA *ptr,
                     const char *propname,
                     const char *proptypename,
                     const char *text);
/**
 * Search menu to pick an item from a collection.
 * A version of uiTemplateID that works for non-ID types.
 */
void uiTemplateSearch(uiLayout *layout,
                      struct bContext *C,
                      struct PointerRNA *ptr,
                      const char *propname,
                      struct PointerRNA *searchptr,
                      const char *searchpropname,
                      const char *newop,
                      const char *unlinkop);
void uiTemplateSearchPreview(uiLayout *layout,
                             struct bContext *C,
                             struct PointerRNA *ptr,
                             const char *propname,
                             struct PointerRNA *searchptr,
                             const char *searchpropname,
                             const char *newop,
                             const char *unlinkop,
                             int rows,
                             int cols);
/**
 * This is creating/editing RNA-Paths
 *
 * - ptr: struct which holds the path property
 * - propname: property identifier for property that path gets stored to
 * - root_ptr: struct that path gets built from
 */
void uiTemplatePathBuilder(uiLayout *layout,
                           struct PointerRNA *ptr,
                           const char *propname,
                           struct PointerRNA *root_ptr,
                           const char *text);
void uiTemplateModifiers(uiLayout *layout, struct bContext *C);
void uiTemplateGpencilModifiers(uiLayout *layout, struct bContext *C);
/**
 * Check if the shader effect panels don't match the data and rebuild the panels if so.
 */
void uiTemplateShaderFx(uiLayout *layout, struct bContext *C);
/**
 * Check if the constraint panels don't match the data and rebuild the panels if so.
 */
void uiTemplateConstraints(uiLayout *layout, struct bContext *C, bool use_bone_constraints);

uiLayout *uiTemplateGpencilModifier(uiLayout *layout, struct bContext *C, struct PointerRNA *ptr);
void uiTemplateGpencilColorPreview(uiLayout *layout,
                                   struct bContext *C,
                                   struct PointerRNA *ptr,
                                   const char *propname,
                                   int rows,
                                   int cols,
                                   float scale,
                                   int filter);

void uiTemplateOperatorRedoProperties(uiLayout *layout, const struct bContext *C);

void uiTemplateConstraintHeader(uiLayout *layout, struct PointerRNA *ptr);
void uiTemplatePreview(uiLayout *layout,
                       struct bContext *C,
                       struct ID *id,
                       bool show_buttons,
                       struct ID *parent,
                       struct MTex *slot,
                       const char *preview_id);
void uiTemplateColorRamp(uiLayout *layout,
                         struct PointerRNA *ptr,
                         const char *propname,
                         bool expand);
/**
 * \param icon_scale: Scale of the icon, 1x == button height.
 */
void uiTemplateIcon(uiLayout *layout, int icon_value, float icon_scale);
/**
 * \param icon_scale: Scale of the icon, 1x == button height.
 */
void uiTemplateIconView(uiLayout *layout,
                        struct PointerRNA *ptr,
                        const char *propname,
                        bool show_labels,
                        float icon_scale,
                        float icon_scale_popup);
void uiTemplateHistogram(uiLayout *layout, struct PointerRNA *ptr, const char *propname);
void uiTemplateWaveform(uiLayout *layout, struct PointerRNA *ptr, const char *propname);
void uiTemplateVectorscope(uiLayout *layout, struct PointerRNA *ptr, const char *propname);
void uiTemplateCurveMapping(uiLayout *layout,
                            struct PointerRNA *ptr,
                            const char *propname,
                            int type,
                            bool levels,
                            bool brush,
                            bool neg_slope,
                            bool tone);
/**
 * Template for a path creation widget intended for custom bevel profiles.
 * This section is quite similar to #uiTemplateCurveMapping, but with reduced complexity.
 */
void uiTemplateCurveProfile(uiLayout *layout, struct PointerRNA *ptr, const char *propname);
/**
 * This template now follows User Preference for type - name is not correct anymore.
 */
void uiTemplateColorPicker(uiLayout *layout,
                           struct PointerRNA *ptr,
                           const char *propname,
                           bool value_slider,
                           bool lock,
                           bool lock_luminosity,
                           bool cubic);
void uiTemplatePalette(uiLayout *layout,
                       struct PointerRNA *ptr,
                       const char *propname,
                       bool colors);
void uiTemplateCryptoPicker(uiLayout *layout,
                            struct PointerRNA *ptr,
                            const char *propname,
                            int icon);
/**
 * \todo for now, grouping of layers is determined by dividing up the length of
 * the array of layer bitflags
 */
void uiTemplateLayers(uiLayout *layout,
                      struct PointerRNA *ptr,
                      const char *propname,
                      struct PointerRNA *used_ptr,
                      const char *used_propname,
                      int active_layer);
void uiTemplateImage(uiLayout *layout,
                     struct bContext *C,
                     struct PointerRNA *ptr,
                     const char *propname,
                     struct PointerRNA *userptr,
                     bool compact,
                     bool multiview);
void uiTemplateImageSettings(uiLayout *layout,
                             struct PointerRNA *imfptr,
                             bool color_management,
                             bool show_z_buffer);
void uiTemplateImageStereo3d(uiLayout *layout, struct PointerRNA *stereo3d_format_ptr);
void uiTemplateImageViews(uiLayout *layout, struct PointerRNA *imaptr);
void uiTemplateImageFormatViews(uiLayout *layout,
                                struct PointerRNA *imfptr,
                                struct PointerRNA *ptr);
void uiTemplateImageLayers(uiLayout *layout,
                           struct bContext *C,
                           struct Image *ima,
                           struct ImageUser *iuser);
void uiTemplateImageInfo(uiLayout *layout,
                         struct bContext *C,
                         struct Image *ima,
                         struct ImageUser *iuser);
void uiTemplateRunningJobs(uiLayout *layout, struct bContext *C);
void UI_but_func_operator_search(uiBut *but);
void uiTemplateOperatorSearch(uiLayout *layout);

void UI_but_func_menu_search(uiBut *but);
void uiTemplateMenuSearch(uiLayout *layout);

/**
 * Draw Operator property buttons for redoing execution with different settings.
 * This function does not initialize the layout,
 * functions can be called on the layout before and after.
 */
void uiTemplateOperatorPropertyButs(const struct bContext *C,
                                    uiLayout *layout,
                                    struct wmOperator *op,
                                    eButLabelAlign label_align,
                                    short flag);
void uiTemplateHeader3D_mode(uiLayout *layout, struct bContext *C);
void uiTemplateEditModeSelection(uiLayout *layout, struct bContext *C);
void uiTemplateReportsBanner(uiLayout *layout, struct bContext *C);
void uiTemplateInputStatus(uiLayout *layout, struct bContext *C);
void uiTemplateKeymapItemProperties(uiLayout *layout, struct PointerRNA *ptr);

bool uiTemplateEventFromKeymapItem(struct uiLayout *layout,
                                   const char *text,
                                   const struct wmKeyMapItem *kmi,
                                   bool text_fallback);

void uiTemplateComponentMenu(uiLayout *layout,
                             struct PointerRNA *ptr,
                             const char *propname,
                             const char *name);
void uiTemplateNodeSocket(uiLayout *layout, struct bContext *C, float color[4]);

/**
 * Draw the main CacheFile properties and operators (file path, scale, etc.), that is those which
 * do not have their own dedicated template functions.
 */
void uiTemplateCacheFile(uiLayout *layout,
                         const struct bContext *C,
                         struct PointerRNA *ptr,
                         const char *propname);

/**
 * Lookup the CacheFile PointerRNA of the given pointer and return it in the output parameter.
 * Returns true if `ptr` has a RNACacheFile, false otherwise. If false, the output parameter is not
 * initialized.
 */
bool uiTemplateCacheFilePointer(struct PointerRNA *ptr,
                                const char *propname,
                                struct PointerRNA *r_file_ptr);

/**
 * Draw the velocity related properties of the CacheFile.
 */
void uiTemplateCacheFileVelocity(uiLayout *layout, struct PointerRNA *fileptr);

/**
 * Draw the render procedural related properties of the CacheFile.
 */
void uiTemplateCacheFileProcedural(uiLayout *layout,
                                   const struct bContext *C,
                                   struct PointerRNA *fileptr);

/**
 * Draw the time related properties of the CacheFile.
 */
void uiTemplateCacheFileTimeSettings(uiLayout *layout, struct PointerRNA *fileptr);

/**
 * Draw the override layers related properties of the CacheFile.
 */
void uiTemplateCacheFileLayers(uiLayout *layout,
                               const struct bContext *C,
                               struct PointerRNA *fileptr);

/* Default UIList class name, keep in sync with its declaration in bl_ui/__init__.py */
#define UI_UL_DEFAULT_CLASS_NAME "UI_UL_list"
enum uiTemplateListFlags {
  UI_TEMPLATE_LIST_FLAG_NONE = 0,
  UI_TEMPLATE_LIST_SORT_REVERSE = (1 << 0),
  UI_TEMPLATE_LIST_SORT_LOCK = (1 << 1),
  /* Don't allow resizing the list, i.e. don't add the grip button. */
  UI_TEMPLATE_LIST_NO_GRIP = (1 << 2),
  /** Do not show filtering options, not even the button to expand/collapse them. Also hides the
   * grip button. */
  UI_TEMPLATE_LIST_NO_FILTER_OPTIONS = (1 << 3),
  /** For #UILST_LAYOUT_BIG_PREVIEW_GRID, don't reserve space for the name label. */
  UI_TEMPLATE_LIST_NO_NAMES = (1 << 4),

  UI_TEMPLATE_LIST_FLAGS_LAST
};
ENUM_OPERATORS(uiTemplateListFlags, UI_TEMPLATE_LIST_FLAGS_LAST);

void uiTemplateList(uiLayout *layout,
                    const struct bContext *C,
                    const char *listtype_name,
                    const char *list_id,
                    struct PointerRNA *dataptr,
                    const char *propname,
                    struct PointerRNA *active_dataptr,
                    const char *active_propname,
                    const char *item_dyntip_propname,
                    int rows,
                    int maxrows,
                    int layout_type,
                    int columns,
                    enum uiTemplateListFlags flags);
struct uiList *uiTemplateList_ex(uiLayout *layout,
                                 const struct bContext *C,
                                 const char *listtype_name,
                                 const char *list_id,
                                 struct PointerRNA *dataptr,
                                 const char *propname,
                                 struct PointerRNA *active_dataptr,
                                 const char *active_propname,
                                 const char *item_dyntip_propname,
                                 int rows,
                                 int maxrows,
                                 int layout_type,
                                 int columns,
                                 enum uiTemplateListFlags flags,
                                 void *customdata);

void uiTemplateNodeLink(uiLayout *layout,
                        struct bContext *C,
                        struct bNodeTree *ntree,
                        struct bNode *node,
                        struct bNodeSocket *input);
void uiTemplateNodeView(uiLayout *layout,
                        struct bContext *C,
                        struct bNodeTree *ntree,
                        struct bNode *node,
                        struct bNodeSocket *input);
void uiTemplateNodeAssetMenuItems(uiLayout *layout, struct bContext *C, const char *catalog_path);
void uiTemplateTextureUser(uiLayout *layout, struct bContext *C);
/**
 * Button to quickly show texture in Properties Editor texture tab.
 */
void uiTemplateTextureShow(uiLayout *layout,
                           const struct bContext *C,
                           struct PointerRNA *ptr,
                           struct PropertyRNA *prop);

void uiTemplateMovieClip(struct uiLayout *layout,
                         struct bContext *C,
                         struct PointerRNA *ptr,
                         const char *propname,
                         bool compact);
void uiTemplateTrack(struct uiLayout *layout, struct PointerRNA *ptr, const char *propname);
void uiTemplateMarker(struct uiLayout *layout,
                      struct PointerRNA *ptr,
                      const char *propname,
                      struct PointerRNA *userptr,
                      struct PointerRNA *trackptr,
                      bool compact);
void uiTemplateMovieclipInformation(struct uiLayout *layout,
                                    struct PointerRNA *ptr,
                                    const char *propname,
                                    struct PointerRNA *userptr);

void uiTemplateColorspaceSettings(struct uiLayout *layout,
                                  struct PointerRNA *ptr,
                                  const char *propname);
void uiTemplateColormanagedViewSettings(struct uiLayout *layout,
                                        struct bContext *C,
                                        struct PointerRNA *ptr,
                                        const char *propname);

int uiTemplateRecentFiles(struct uiLayout *layout, int rows);
void uiTemplateFileSelectPath(uiLayout *layout,
                              struct bContext *C,
                              struct FileSelectParams *params);

enum {
  UI_TEMPLATE_ASSET_DRAW_NO_NAMES = (1 << 0),
  UI_TEMPLATE_ASSET_DRAW_NO_FILTER = (1 << 1),
  UI_TEMPLATE_ASSET_DRAW_NO_LIBRARY = (1 << 2),
};
void uiTemplateAssetView(struct uiLayout *layout,
                         const struct bContext *C,
                         const char *list_id,
                         struct PointerRNA *asset_library_dataptr,
                         const char *asset_library_propname,
                         struct PointerRNA *assets_dataptr,
                         const char *assets_propname,
                         struct PointerRNA *active_dataptr,
                         const char *active_propname,
                         const struct AssetFilterSettings *filter_settings,
                         int display_flags,
                         const char *activate_opname,
                         struct PointerRNA *r_activate_op_properties,
                         const char *drag_opname,
                         struct PointerRNA *r_drag_op_properties);

void uiTemplateLightLinkingCollection(struct uiLayout *layout,
                                      struct PointerRNA *ptr,
                                      const char *propname);

<<<<<<< HEAD
void uiTemplateNodeTreeDeclaration(struct uiLayout *layout, struct PointerRNA *ptr);
=======
void uiTemplateGreasePencilLayerTree(uiLayout *layout, struct bContext *C);
>>>>>>> b3f3b41d

/**
 * \return: A RNA pointer for the operator properties.
 */
struct PointerRNA *UI_list_custom_activate_operator_set(struct uiList *ui_list,
                                                        const char *opname,
                                                        bool create_properties);
/**
 * \return: A RNA pointer for the operator properties.
 */
struct PointerRNA *UI_list_custom_drag_operator_set(struct uiList *ui_list,
                                                    const char *opname,
                                                    bool create_properties);

/* items */
void uiItemO(uiLayout *layout, const char *name, int icon, const char *opname);
void uiItemEnumO_ptr(uiLayout *layout,
                     struct wmOperatorType *ot,
                     const char *name,
                     int icon,
                     const char *propname,
                     int value);
void uiItemEnumO(uiLayout *layout,
                 const char *opname,
                 const char *name,
                 int icon,
                 const char *propname,
                 int value);
/**
 * For use in cases where we have.
 */
void uiItemEnumO_value(uiLayout *layout,
                       const char *name,
                       int icon,
                       const char *opname,
                       const char *propname,
                       int value);
void uiItemEnumO_string(uiLayout *layout,
                        const char *name,
                        int icon,
                        const char *opname,
                        const char *propname,
                        const char *value);
void uiItemsEnumO(uiLayout *layout, const char *opname, const char *propname);
void uiItemBooleanO(uiLayout *layout,
                    const char *name,
                    int icon,
                    const char *opname,
                    const char *propname,
                    int value);
void uiItemIntO(uiLayout *layout,
                const char *name,
                int icon,
                const char *opname,
                const char *propname,
                int value);
void uiItemFloatO(uiLayout *layout,
                  const char *name,
                  int icon,
                  const char *opname,
                  const char *propname,
                  float value);
void uiItemStringO(uiLayout *layout,
                   const char *name,
                   int icon,
                   const char *opname,
                   const char *propname,
                   const char *value);

void uiItemFullO_ptr(uiLayout *layout,
                     struct wmOperatorType *ot,
                     const char *name,
                     int icon,
                     struct IDProperty *properties,
                     wmOperatorCallContext context,
                     int flag,
                     struct PointerRNA *r_opptr);
void uiItemFullO(uiLayout *layout,
                 const char *opname,
                 const char *name,
                 int icon,
                 struct IDProperty *properties,
                 wmOperatorCallContext context,
                 int flag,
                 struct PointerRNA *r_opptr);
void uiItemFullOMenuHold_ptr(uiLayout *layout,
                             struct wmOperatorType *ot,
                             const char *name,
                             int icon,
                             struct IDProperty *properties,
                             wmOperatorCallContext context,
                             int flag,
                             const char *menu_id, /* extra menu arg. */
                             struct PointerRNA *r_opptr);

void uiItemR(uiLayout *layout,
             struct PointerRNA *ptr,
             const char *propname,
             int flag,
             const char *name,
             int icon);
void uiItemFullR(uiLayout *layout,
                 struct PointerRNA *ptr,
                 struct PropertyRNA *prop,
                 int index,
                 int value,
                 int flag,
                 const char *name,
                 int icon);
/**
 * Use a wrapper function since re-implementing all the logic in this function would be messy.
 */
void uiItemFullR_with_popover(uiLayout *layout,
                              struct PointerRNA *ptr,
                              struct PropertyRNA *prop,
                              int index,
                              int value,
                              int flag,
                              const char *name,
                              int icon,
                              const char *panel_type);
void uiItemFullR_with_menu(uiLayout *layout,
                           struct PointerRNA *ptr,
                           struct PropertyRNA *prop,
                           int index,
                           int value,
                           int flag,
                           const char *name,
                           int icon,
                           const char *menu_type);
void uiItemEnumR_prop(uiLayout *layout,
                      const char *name,
                      int icon,
                      struct PointerRNA *ptr,
                      struct PropertyRNA *prop,
                      int value);
void uiItemEnumR(uiLayout *layout,
                 const char *name,
                 int icon,
                 struct PointerRNA *ptr,
                 const char *propname,
                 int value);
void uiItemEnumR_string_prop(uiLayout *layout,
                             struct PointerRNA *ptr,
                             struct PropertyRNA *prop,
                             const char *value,
                             const char *name,
                             int icon);
void uiItemEnumR_string(uiLayout *layout,
                        struct PointerRNA *ptr,
                        const char *propname,
                        const char *value,
                        const char *name,
                        int icon);
void uiItemsEnumR(uiLayout *layout, struct PointerRNA *ptr, const char *propname);
void uiItemPointerR_prop(uiLayout *layout,
                         struct PointerRNA *ptr,
                         struct PropertyRNA *prop,
                         struct PointerRNA *searchptr,
                         struct PropertyRNA *searchprop,
                         const char *name,
                         int icon,
                         bool results_are_suggestions);
void uiItemPointerR(uiLayout *layout,
                    struct PointerRNA *ptr,
                    const char *propname,
                    struct PointerRNA *searchptr,
                    const char *searchpropname,
                    const char *name,
                    int icon);
void uiItemsFullEnumO(uiLayout *layout,
                      const char *opname,
                      const char *propname,
                      struct IDProperty *properties,
                      wmOperatorCallContext context,
                      int flag);
/**
 * Create UI items for enum items in \a item_array.
 *
 * A version of #uiItemsFullEnumO that takes pre-calculated item array.
 */
void uiItemsFullEnumO_items(uiLayout *layout,
                            struct wmOperatorType *ot,
                            struct PointerRNA ptr,
                            struct PropertyRNA *prop,
                            struct IDProperty *properties,
                            wmOperatorCallContext context,
                            int flag,
                            const struct EnumPropertyItem *item_array,
                            int totitem);

typedef struct uiPropertySplitWrapper {
  uiLayout *label_column;
  uiLayout *property_row;
  uiLayout *decorate_column;
} uiPropertySplitWrapper;

/**
 * Normally, we handle the split layout in #uiItemFullR(), but there are other cases where the
 * logic is needed. Ideally, #uiItemFullR() could just call this, but it currently has too many
 * special needs.
 */
uiPropertySplitWrapper uiItemPropertySplitWrapperCreate(uiLayout *parent_layout);

void uiItemL(uiLayout *layout, const char *name, int icon); /* label */
struct uiBut *uiItemL_ex(
    uiLayout *layout, const char *name, int icon, bool highlight, bool redalert);
/**
 * Helper to add a label and creates a property split layout if needed.
 */
uiLayout *uiItemL_respect_property_split(uiLayout *layout, const char *text, int icon);
/**
 * Label icon for dragging.
 */
void uiItemLDrag(uiLayout *layout, struct PointerRNA *ptr, const char *name, int icon);
/**
 * Menu.
 */
void uiItemM_ptr(uiLayout *layout, struct MenuType *mt, const char *name, int icon);
void uiItemM(uiLayout *layout, const char *menuname, const char *name, int icon);
/**
 * Menu contents.
 */
void uiItemMContents(uiLayout *layout, const char *menuname);

/* Decorators. */

/**
 * Insert a decorator item for a button with the same property as \a prop.
 * To force inserting a blank dummy element, NULL can be passed for \a ptr and \a prop.
 */
void uiItemDecoratorR_prop(uiLayout *layout,
                           struct PointerRNA *ptr,
                           struct PropertyRNA *prop,
                           int index);
/**
 * Insert a decorator item for a button with the same property as \a prop.
 * To force inserting a blank dummy element, NULL can be passed for \a ptr and \a propname.
 */
void uiItemDecoratorR(uiLayout *layout, struct PointerRNA *ptr, const char *propname, int index);
/** Value item */
void uiItemV(uiLayout *layout, const char *name, int icon, int argval);
/** Separator item */
void uiItemS(uiLayout *layout);
/** Separator item */
void uiItemS_ex(uiLayout *layout, float factor);
/** Flexible spacing. */
void uiItemSpacer(uiLayout *layout);

/* popover */
void uiItemPopoverPanel_ptr(
    uiLayout *layout, const struct bContext *C, struct PanelType *pt, const char *name, int icon);
void uiItemPopoverPanel(uiLayout *layout,
                        const struct bContext *C,
                        const char *panel_type,
                        const char *name,
                        int icon);
void uiItemPopoverPanelFromGroup(uiLayout *layout,
                                 struct bContext *C,
                                 int space_id,
                                 int region_id,
                                 const char *context,
                                 const char *category);

/**
 * Level items.
 */
void uiItemMenuF(uiLayout *layout, const char *name, int icon, uiMenuCreateFunc func, void *arg);
/**
 * Version of #uiItemMenuF that free's `argN`.
 */
void uiItemMenuFN(uiLayout *layout, const char *name, int icon, uiMenuCreateFunc func, void *argN);
void uiItemMenuEnumFullO_ptr(uiLayout *layout,
                             const struct bContext *C,
                             struct wmOperatorType *ot,
                             const char *propname,
                             const char *name,
                             int icon,
                             struct PointerRNA *r_opptr);
void uiItemMenuEnumFullO(uiLayout *layout,
                         const struct bContext *C,
                         const char *opname,
                         const char *propname,
                         const char *name,
                         int icon,
                         struct PointerRNA *r_opptr);
void uiItemMenuEnumO(uiLayout *layout,
                     const struct bContext *C,
                     const char *opname,
                     const char *propname,
                     const char *name,
                     int icon);
void uiItemMenuEnumR_prop(uiLayout *layout,
                          struct PointerRNA *ptr,
                          struct PropertyRNA *prop,
                          const char *name,
                          int icon);
void uiItemMenuEnumR(
    uiLayout *layout, struct PointerRNA *ptr, const char *propname, const char *name, int icon);
void uiItemTabsEnumR_prop(uiLayout *layout,
                          struct bContext *C,
                          struct PointerRNA *ptr,
                          struct PropertyRNA *prop,
                          struct PointerRNA *ptr_highlight,
                          struct PropertyRNA *prop_highlight,
                          bool icon_only);

/* Only for testing, inspecting layouts. */
/**
 * Evaluate layout items as a Python dictionary.
 */
const char *UI_layout_introspect(uiLayout *layout);

/**
 * Helper to add a big icon and create a split layout for alert popups.
 * Returns the layout to place further items into the alert box.
 */
uiLayout *uiItemsAlertBox(uiBlock *block, int size, eAlertIcon icon);

/* UI Operators */
typedef struct uiDragColorHandle {
  float color[3];
  bool gamma_corrected;
} uiDragColorHandle;

void ED_operatortypes_ui(void);
/**
 * \brief User Interface Keymap
 */
void ED_keymap_ui(struct wmKeyConfig *keyconf);
void ED_dropboxes_ui(void);
void ED_uilisttypes_ui(void);

void UI_drop_color_copy(struct bContext *C, struct wmDrag *drag, struct wmDropBox *drop);
bool UI_drop_color_poll(struct bContext *C, struct wmDrag *drag, const struct wmEvent *event);

bool UI_context_copy_to_selected_list(struct bContext *C,
                                      struct PointerRNA *ptr,
                                      struct PropertyRNA *prop,
                                      struct ListBase *r_lb,
                                      bool *r_use_path_from_id,
                                      char **r_path);
bool UI_context_copy_to_selected_check(struct PointerRNA *ptr,
                                       struct PointerRNA *ptr_link,
                                       struct PropertyRNA *prop,
                                       const char *path,
                                       bool use_path_from_id,
                                       struct PointerRNA *r_ptr,
                                       struct PropertyRNA **r_prop);

/* Helpers for Operators */
uiBut *UI_context_active_but_get(const struct bContext *C);
/**
 * Version of #UI_context_active_get() that uses the result of #CTX_wm_menu()
 * if set. Does not traverse into parent menus, which may be wanted in some
 * cases.
 */
uiBut *UI_context_active_but_get_respect_menu(const struct bContext *C);
/**
 * Version of #UI_context_active_but_get that also returns RNA property info.
 * Helper function for insert keyframe, reset to default, etc operators.
 *
 * \return active button, NULL if none found or if it doesn't contain valid RNA data.
 */
uiBut *UI_context_active_but_prop_get(const struct bContext *C,
                                      struct PointerRNA *r_ptr,
                                      struct PropertyRNA **r_prop,
                                      int *r_index);

/**
 * As above, but for a specified region.
 *
 * \return active button, NULL if none found or if it doesn't contain valid RNA data.
 */
uiBut *UI_region_active_but_prop_get(const struct ARegion *region,
                                     struct PointerRNA *r_ptr,
                                     struct PropertyRNA **r_prop,
                                     int *r_index);

void UI_context_active_but_prop_handle(struct bContext *C, bool handle_undo);
void UI_context_active_but_clear(struct bContext *C, struct wmWindow *win, struct ARegion *region);

struct wmOperator *UI_context_active_operator_get(const struct bContext *C);
/**
 * Helper function for insert keyframe, reset to default, etc operators.
 */
void UI_context_update_anim_flag(const struct bContext *C);
void UI_context_active_but_prop_get_filebrowser(const struct bContext *C,
                                                struct PointerRNA *r_ptr,
                                                struct PropertyRNA **r_prop,
                                                bool *r_is_undo,
                                                bool *r_is_userdef);
/**
 * For new/open operators.
 *
 * This is for browsing and editing the ID-blocks used.
 */
void UI_context_active_but_prop_get_templateID(struct bContext *C,
                                               struct PointerRNA *r_ptr,
                                               struct PropertyRNA **r_prop);
struct ID *UI_context_active_but_get_tab_ID(struct bContext *C);

uiBut *UI_region_active_but_get(const struct ARegion *region);
uiBut *UI_region_but_find_rect_over(const struct ARegion *region, const struct rcti *rect_px);
uiBlock *UI_region_block_find_mouse_over(const struct ARegion *region,
                                         const int xy[2],
                                         bool only_clip);
/**
 * Try to find a search-box region opened from a button in \a button_region.
 */
struct ARegion *UI_region_searchbox_region_get(const struct ARegion *button_region);

/** #uiFontStyle.align */
typedef enum eFontStyle_Align {
  UI_STYLE_TEXT_LEFT = 0,
  UI_STYLE_TEXT_CENTER = 1,
  UI_STYLE_TEXT_RIGHT = 2,
} eFontStyle_Align;

struct uiFontStyleDraw_Params {
  eFontStyle_Align align;
  uint word_wrap : 1;
};

/* Styled text draw */
void UI_fontstyle_set(const struct uiFontStyle *fs);
void UI_fontstyle_draw_ex(const struct uiFontStyle *fs,
                          const struct rcti *rect,
                          const char *str,
                          size_t str_len,
                          const uchar col[4],
                          const struct uiFontStyleDraw_Params *fs_params,
                          int *r_xofs,
                          int *r_yofs,
                          struct ResultBLF *r_info);

void UI_fontstyle_draw(const struct uiFontStyle *fs,
                       const struct rcti *rect,
                       const char *str,
                       size_t str_len,
                       const uchar col[4],
                       const struct uiFontStyleDraw_Params *fs_params);
/**
 * Drawn same as above, but at 90 degree angle.
 */
void UI_fontstyle_draw_rotated(const struct uiFontStyle *fs,
                               const struct rcti *rect,
                               const char *str,
                               const uchar col[4]);
/**
 * Similar to #UI_fontstyle_draw
 * but ignore alignment, shadow & no clipping rect.
 *
 * For drawing on-screen labels.
 */
void UI_fontstyle_draw_simple(
    const struct uiFontStyle *fs, float x, float y, const char *str, const uchar col[4]);
/**
 * Same as #UI_fontstyle_draw but draw a colored backdrop.
 */
void UI_fontstyle_draw_simple_backdrop(const struct uiFontStyle *fs,
                                       float x,
                                       float y,
                                       const char *str,
                                       const float col_fg[4],
                                       const float col_bg[4]);

int UI_fontstyle_string_width(const struct uiFontStyle *fs,
                              const char *str) ATTR_WARN_UNUSED_RESULT ATTR_NONNULL(1, 2);
/**
 * Return the width of `str` with the spacing & kerning of `fs` with `aspect`
 * (representing #uiBlock.aspect) applied.
 *
 * When calculating text width, the UI layout logic calculate widths without scale,
 * only applying scale when drawing. This causes problems for fonts since kerning at
 * smaller sizes often makes them wider than a scaled down version of the larger text.
 * Resolve this by calculating the text at the on-screen size,
 * returning the result scaled back to 1:1. See #92361.
 */
int UI_fontstyle_string_width_with_block_aspect(const struct uiFontStyle *fs,
                                                const char *str,
                                                float aspect) ATTR_WARN_UNUSED_RESULT
    ATTR_NONNULL(1, 2);
int UI_fontstyle_height_max(const struct uiFontStyle *fs);

/**
 * Triangle 'icon' for panel header and other cases.
 */
void UI_draw_icon_tri(float x, float y, char dir, const float[4]);

/* XXX: read a style configure */
const struct uiStyle *UI_style_get(void); /* use for fonts etc */
/* for drawing, scaled with DPI setting */
const struct uiStyle *UI_style_get_dpi(void); /* DPI scaled settings for drawing */

/* linker workaround ack! */
void UI_template_fix_linking(void);

/* UI_OT_editsource helpers */
bool UI_editsource_enable_check(void);
void UI_editsource_active_but_test(uiBut *but);
/**
 * Remove the editsource data for \a old_but and reinsert it for \a new_but. Use when the button
 * was reallocated, e.g. to have a new type (#ui_but_change_type()).
 */
void UI_editsource_but_replace(const uiBut *old_but, uiBut *new_but);

/**
 * Adjust the view so the rectangle of \a but is in view, with some extra margin.
 *
 * It's important that this is only executed after buttons received their final #uiBut.rect. E.g.
 * #UI_panels_end() modifies them, so if that is executed, this function must not be called before
 * it.
 *
 * \param region: The region the button is placed in. Make sure this is actually the one the button
 *                is placed in, not just the context region.
 */
void UI_but_ensure_in_view(const struct bContext *C, struct ARegion *region, const uiBut *but);

/* UI_butstore_ helpers */
typedef struct uiButStore uiButStore;
typedef struct uiButStoreElem uiButStoreElem;

/**
 * Create a new button store, the caller must manage and run #UI_butstore_free
 */
uiButStore *UI_butstore_create(uiBlock *block);
/**
 * NULL all pointers, don't free since the owner needs to be able to inspect.
 */
void UI_butstore_clear(uiBlock *block);
/**
 * Map freed buttons from the old block and update pointers.
 */
void UI_butstore_update(uiBlock *block);
void UI_butstore_free(uiBlock *block, uiButStore *bs);
bool UI_butstore_is_valid(uiButStore *bs);
bool UI_butstore_is_registered(uiBlock *block, uiBut *but);
void UI_butstore_register(uiButStore *bs_handle, uiBut **but_p);
/**
 * Update the pointer for a registered button.
 */
bool UI_butstore_register_update(uiBlock *block, uiBut *but_dst, const uiBut *but_src);
void UI_butstore_unregister(uiButStore *bs_handle, uiBut **but_p);

/**
 * A version of #WM_key_event_operator_string that's limited to UI elements.
 *
 * This supports showing shortcuts in context-menus (for example),
 * for actions that can also be activated using shortcuts while the cursor is over the button.
 * Without this those shortcuts aren't discoverable for users.
 */
const char *UI_key_event_operator_string(const struct bContext *C,
                                         const char *opname,
                                         IDProperty *properties,
                                         const bool is_strict,
                                         char *result,
                                         const int result_maxncpy);

/* ui_interface_region_tooltip.c */

/**
 * \param is_label: When true, show a small tip that only shows the name, otherwise show the full
 *                  tooltip.
 */
struct ARegion *UI_tooltip_create_from_button(struct bContext *C,
                                              struct ARegion *butregion,
                                              uiBut *but,
                                              bool is_label);
struct ARegion *UI_tooltip_create_from_button_or_extra_icon(struct bContext *C,
                                                            struct ARegion *butregion,
                                                            uiBut *but,
                                                            uiButExtraOpIcon *extra_icon,
                                                            bool is_label);
struct ARegion *UI_tooltip_create_from_gizmo(struct bContext *C, struct wmGizmo *gz);
void UI_tooltip_free(struct bContext *C, struct bScreen *screen, struct ARegion *region);

typedef struct {
  /** A description for the item, e.g. what happens when selecting it. */
  char description[UI_MAX_DRAW_STR];
  /* The full name of the item, without prefixes or suffixes (e.g. hint with UI_SEP_CHARP). */
  const char *name;
  /** Additional info about the item (e.g. library name of a linked data-block). */
  char hint[UI_MAX_DRAW_STR];
} uiSearchItemTooltipData;

/**
 * Create a tooltip from search-item tooltip data \a item_tooltip data.
 * To be called from a callback set with #UI_but_func_search_set_tooltip().
 *
 * \param item_rect: Rectangle of the search item in search region space (#ui_searchbox_butrect())
 *                   which is passed to the tooltip callback.
 */
struct ARegion *UI_tooltip_create_from_search_item_generic(
    struct bContext *C,
    const struct ARegion *searchbox_region,
    const struct rcti *item_rect,
    const uiSearchItemTooltipData *item_tooltip_data);

/* How long before a tool-tip shows. */
#define UI_TOOLTIP_DELAY 0.5
#define UI_TOOLTIP_DELAY_LABEL 0.2

/* Float precision helpers */
#define UI_PRECISION_FLOAT_MAX 6
/* For float buttons the 'step' (or a1), is scaled */
#define UI_PRECISION_FLOAT_SCALE 0.01f

/* Typical UI text */
#define UI_FSTYLE_WIDGET (const uiFontStyle *)&(UI_style_get()->widget)

/**
 * Returns the best "UI" precision for given floating value,
 * so that e.g. 10.000001 rather gets drawn as '10'...
 */
int UI_calc_float_precision(int prec, double value);

/* widget batched drawing */
void UI_widgetbase_draw_cache_begin(void);
void UI_widgetbase_draw_cache_flush(void);
void UI_widgetbase_draw_cache_end(void);

/* Use for resetting the theme. */
/**
 * Initialize default theme.
 *
 * \note When you add new colors, created & saved themes need initialized
 * use function below, #init_userdef_do_versions.
 */
void UI_theme_init_default(void);
void UI_style_init_default(void);

void UI_interface_tag_script_reload(void);

/* Special drawing for toolbar, mainly workarounds for inflexible icon sizing. */
#define USE_UI_TOOLBAR_HACK

/* Support click-drag motion which presses the button and closes a popover (like a menu). */
#define USE_UI_POPOVER_ONCE

/**
 * Call the #ui::AbstractView::begin_filtering() function of the view to enable filtering.
 * Typically used to enable a filter text button. Triggered on Ctrl+F by default.
 * \return True when filtering was enabled successfully.
 */
bool UI_view_begin_filtering(const struct bContext *C, const uiViewHandle *view_handle);

bool UI_view_item_is_interactive(const uiViewItemHandle *item_handle);
bool UI_view_item_is_active(const uiViewItemHandle *item_handle);
bool UI_view_item_matches(const uiViewItemHandle *a_handle, const uiViewItemHandle *b_handle);
/**
 * Can \a item_handle be renamed right now? Note that this isn't just a mere wrapper around
 * #AbstractViewItem::supports_renaming(). This also checks if there is another item being renamed,
 * and returns false if so.
 */
bool UI_view_item_can_rename(const uiViewItemHandle *item_handle);
void UI_view_item_begin_rename(uiViewItemHandle *item_handle);

void UI_view_item_context_menu_build(struct bContext *C,
                                     const uiViewItemHandle *item_handle,
                                     uiLayout *column);

/**
 * Attempt to start dragging \a item_. This will not work if the view item doesn't
 * support dragging, i.e. if it won't create a drag-controller upon request.
 * \return True if dragging started successfully, otherwise false.
 */
bool UI_view_item_drag_start(struct bContext *C, const uiViewItemHandle *item_);

/**
 * \param xy: Coordinate to find a view item at, in window space.
 * \param pad: Extra padding added to the bounding box of the view.
 */
uiViewHandle *UI_region_view_find_at(const struct ARegion *region, const int xy[2], int pad);
/**
 * \param xy: Coordinate to find a view item at, in window space.
 */
uiViewItemHandle *UI_region_views_find_item_at(const struct ARegion *region, const int xy[2])
    ATTR_NONNULL();
uiViewItemHandle *UI_region_views_find_active_item(const struct ARegion *region);

#ifdef __cplusplus
}
#endif<|MERGE_RESOLUTION|>--- conflicted
+++ resolved
@@ -2630,11 +2630,9 @@
                                       struct PointerRNA *ptr,
                                       const char *propname);
 
-<<<<<<< HEAD
+void uiTemplateGreasePencilLayerTree(uiLayout *layout, struct bContext *C);
+
 void uiTemplateNodeTreeDeclaration(struct uiLayout *layout, struct PointerRNA *ptr);
-=======
-void uiTemplateGreasePencilLayerTree(uiLayout *layout, struct bContext *C);
->>>>>>> b3f3b41d
 
 /**
  * \return: A RNA pointer for the operator properties.
