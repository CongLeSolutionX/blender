--- conflicted
+++ resolved
@@ -16,13 +16,6 @@
 struct bContext;
 struct View2D;
 
-enum eSeqHandle {
-  SEQ_HANDLE_NONE,
-  SEQ_HANDLE_LEFT,
-  SEQ_HANDLE_RIGHT,
-  SEQ_HANDLE_BOTH,
-};
-
 struct StripSelection {
   Sequence *seq1;
   Sequence *seq2;
@@ -33,6 +26,7 @@
   SEQ_HANDLE_NONE,
   SEQ_HANDLE_LEFT,
   SEQ_HANDLE_RIGHT,
+  SEQ_HANDLE_BOTH,
 };
 
 void ED_sequencer_select_sequence_single(Scene *scene, Sequence *seq, bool deselect_all);
@@ -91,13 +85,8 @@
  * \return collection of strips (`Sequence`)
  */
 blender::VectorSet<Sequence *> ED_sequencer_selected_strips_from_context(bContext *C);
-<<<<<<< HEAD
 StripSelection ED_sequencer_pick_strip_and_side(const struct Scene *scene,
                                                 const View2D *v2d,
                                                 float mouse_co[2]);
-
 bool ED_sequencer_can_select_handle(const Scene *scene, const Sequence *seq, const View2D *v2d);
-=======
-bool ED_sequencer_can_select_handle(const Sequence *seq);
-bool ED_sequencer_handle_is_selected(const Sequence *seq, eSeqHandle handle);
->>>>>>> 94b1d21e
+bool ED_sequencer_handle_is_selected(const Sequence *seq, eSeqHandle handle);