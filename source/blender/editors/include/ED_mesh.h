--- conflicted
+++ resolved
@@ -99,24 +99,10 @@
 
 float *bm_get_cd_float(struct CustomData *cdata, void *data, int type);
 
-<<<<<<< HEAD
+intptr_t    mesh_octree_table(struct Object *ob, struct BMEditMesh *em, float *co, char mode);
+int         mesh_mirrtopo_table(struct Object *ob, char mode);
+
 /* bmeshutils.c */
-=======
-intptr_t   mesh_octree_table(struct Object *ob, struct EditMesh *em, float *co, char mode);
-int        mesh_mirrtopo_table(struct Object *ob, char mode);
-
-struct EditVert   *editmesh_get_x_mirror_vert(struct Object *ob, struct EditMesh *em, struct EditVert *eve, float *co, int index);
-int			mesh_get_x_mirror_vert(struct Object *ob, int index);
-int			*mesh_get_x_mirror_faces(struct Object *ob, struct EditMesh *em);
-
-int			join_mesh_exec(struct bContext *C, struct wmOperator *op);
-int			join_mesh_shapes_exec(struct bContext *C, struct wmOperator *op);
-
-/* mesh_ops.c */
-void		ED_operatortypes_mesh(void);
-void		ED_operatormacros_mesh(void);
-void		ED_keymap_mesh(struct wmKeyConfig *keyconf);
->>>>>>> 3c8ab559
 
 /*
  [note: I've decided to use ideasman's code for non-editmode stuff, but since
@@ -215,9 +201,6 @@
 /* editmesh_mods.c */
 extern unsigned int bm_vertoffs, bm_solidoffs, bm_wireoffs;
 
-intptr_t	mesh_octree_table(struct Object *ob, struct BMEditMesh *em, float *co, char mode);
-long		mesh_mirrtopo_table(struct Object *ob, char mode);
-
 int			mouse_mesh(struct bContext *C, const int mval[2], short extend);
 
 struct BMVert   *editbmesh_get_x_mirror_vert(struct Object *ob, struct BMEditMesh *em, struct BMVert *eve, float *co, int index);
