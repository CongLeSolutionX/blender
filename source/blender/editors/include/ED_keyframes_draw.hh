/* SPDX-FileCopyrightText: 2009 Blender Authors, Joshua Leung. All rights reserved.
 *
 * SPDX-License-Identifier: GPL-2.0-or-later */

/** \file
 * \ingroup editors
 */

#pragma once

#include "BLI_sys_types.h"

#include "DNA_curve_types.h"

<<<<<<< HEAD
struct Animation;
=======
#include "ED_keyframes_keylist.hh"

>>>>>>> 2b475272
struct AnimData;
struct ChannelDrawList;
struct FCurve;
struct MaskLayer;
struct Object;
struct Scene;
struct View2D;
struct bAction;
struct bActionGroup;
struct bAnimContext;
struct bDopeSheet;
struct bGPDlayer;
struct GreasePencil;
struct GreasePencilLayer;
struct GreasePencilLayerTreeGroup;

/**
 * Draw simple diamond-shape keyframe.
 *
 * The caller should set up vertex format, bind #GPU_SHADER_KEYFRAME_SHAPE,
 * `immBegin(GPU_PRIM_POINTS, n)`, then call this `n` times.
 */
struct KeyframeShaderBindings {
  uint pos_id;
  uint size_id;
  uint color_id;
  uint outline_color_id;
  uint flags_id;
};

void draw_keyframe_shape(float x,
                         float y,
                         float size,
                         bool sel,
                         eBezTriple_KeyframeType key_type,
                         eKeyframeShapeDrawOpts mode,
                         float alpha,
                         const KeyframeShaderBindings *sh_bindings,
                         short handle_type,
                         short extreme_type);

/* ******************************* Methods ****************************** */

/* Channel Drawing ------------------ */
/* F-Curve */
void ED_add_fcurve_channel(ChannelDrawList *draw_list,
                           AnimData *adt,
                           FCurve *fcu,
                           float ypos,
                           float yscale_fac,
                           int saction_flag);
/* Action Group Summary */
void ED_add_action_group_channel(ChannelDrawList *draw_list,
                                 AnimData *adt,
                                 bActionGroup *agrp,
                                 float ypos,
                                 float yscale_fac,
                                 int saction_flag);
/* Animation Summary.*/
void ED_add_animation_channel(ChannelDrawList *channel_list,
                              AnimData *adt,
                              Animation *anim,
                              float ypos,
                              float yscale_fac,
                              int saction_flag);
/* Action Summary */
void ED_add_action_channel(ChannelDrawList *draw_list,
                           AnimData *adt,
                           bAction *act,
                           float ypos,
                           float yscale_fac,
                           int saction_flag);
/* Object Summary */
void ED_add_object_channel(ChannelDrawList *draw_list,
                           bDopeSheet *ads,
                           Object *ob,
                           float ypos,
                           float yscale_fac,
                           int saction_flag);
/* Scene Summary */
void ED_add_scene_channel(ChannelDrawList *draw_list,
                          bDopeSheet *ads,
                          Scene *sce,
                          float ypos,
                          float yscale_fac,
                          int saction_flag);
/* DopeSheet Summary */
void ED_add_summary_channel(
    ChannelDrawList *draw_list, bAnimContext *ac, float ypos, float yscale_fac, int saction_flag);

/* Grease Pencil cels channels */
void ED_add_grease_pencil_cels_channel(ChannelDrawList *draw_list,
                                       bDopeSheet *ads,
                                       const GreasePencilLayer *layer,
                                       float ypos,
                                       float yscale_fac,
                                       int saction_flag);

/* Grease Pencil layer group channels */
void ED_add_grease_pencil_layer_group_channel(ChannelDrawList *draw_list,
                                              bDopeSheet *ads,
                                              const GreasePencilLayerTreeGroup *layer,
                                              float ypos,
                                              float yscale_fac,
                                              int saction_flag);

/* Grease Pencil data channels */
void ED_add_grease_pencil_datablock_channel(ChannelDrawList *draw_list,
                                            bDopeSheet *ads,
                                            const GreasePencil *grease_pencil,
                                            const float ypos,
                                            const float yscale_fac,
                                            int saction_flag);

/* Grease Pencil Layer */
void ED_add_grease_pencil_layer_legacy_channel(ChannelDrawList *draw_list,
                                               bDopeSheet *ads,
                                               bGPDlayer *gpl,
                                               float ypos,
                                               float yscale_fac,
                                               int saction_flag);
/* Mask Layer */
void ED_add_mask_layer_channel(ChannelDrawList *draw_list,
                               bDopeSheet *ads,
                               MaskLayer *masklay,
                               float ypos,
                               float yscale_fac,
                               int saction_flag);

ChannelDrawList *ED_channel_draw_list_create();
void ED_channel_list_flush(ChannelDrawList *draw_list, View2D *v2d);
void ED_channel_list_free(ChannelDrawList *draw_list);<|MERGE_RESOLUTION|>--- conflicted
+++ resolved
@@ -12,12 +12,9 @@
 
 #include "DNA_curve_types.h"
 
-<<<<<<< HEAD
-struct Animation;
-=======
 #include "ED_keyframes_keylist.hh"
 
->>>>>>> 2b475272
+struct Animation;
 struct AnimData;
 struct ChannelDrawList;
 struct FCurve;
