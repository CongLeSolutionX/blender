/* SPDX-FileCopyrightText: 2001-2002 NaN Holding BV. All rights reserved.
 *
 * SPDX-License-Identifier: GPL-2.0-or-later */

/** \file
 * \ingroup editorui
 */

#pragma once

#include <functional>
#include <optional>
#include <string>

#include "BLI_compiler_attrs.h"
#include "BLI_string_ref.hh"
#include "BLI_string_utf8_symbols.h"
#include "BLI_sys_types.h" /* size_t */
#include "BLI_utildefines.h"
#include "UI_interface_icons.hh"
#include "WM_types.hh"

/* Struct Declarations */

struct ARegion;
struct AutoComplete;
struct EnumPropertyItem;
struct FileSelectParams;
struct ID;
struct IDProperty;
struct ImBuf;
struct Image;
struct ImageUser;
struct ListBase;
struct MTex;
struct Panel;
struct PanelType;
struct PanelCategoryDyn;
struct PanelCategoryStack;
struct PointerRNA;
struct PropertyRNA;
struct ReportList;
struct ResultBLF;
struct bContext;
struct bContextStore;
struct bNode;
struct bNodeSocket;
struct bNodeTree;
struct bScreen;
struct MenuType;
struct rctf;
struct rcti;
struct uiButSearch;
struct uiFontStyle;
struct uiList;
struct uiStyle;
struct uiWidgetColors;
struct wmDrag;
struct wmDropBox;
struct wmEvent;
struct wmGizmo;
struct wmKeyConfig;
struct wmKeyMap;
struct wmKeyMapItem;
struct wmMsgBus;
struct wmOperator;
struct wmOperatorType;
struct wmRegionListenerParams;
struct wmWindow;
namespace blender::ed::asset {
struct AssetFilterSettings;
}
namespace blender::ui {
class AbstractView;
class AbstractViewItem;
}  // namespace blender::ui

struct uiBlock;
struct uiBut;
struct uiButExtraOpIcon;
struct uiLayout;
struct uiPopupBlockHandle;
struct uiTooltipData;

/* Defines */

/**
 * Character used for splitting labels (right align text after this character).
 * Users should never see this character.
 * Only applied when #UI_BUT_HAS_SEP_CHAR flag is enabled, see it's doc-string for details.
 */
#define UI_SEP_CHAR '|'
#define UI_SEP_CHAR_S "|"

/**
 * Character used when value is indeterminate (multiple, unknown, unset).
 */
#define UI_VALUE_INDETERMINATE_CHAR BLI_STR_UTF8_EM_DASH

/**
 * Separator for text in search menus (right pointing arrow).
 * keep in sync with `string_search.cc`.
 */
#define UI_MENU_ARROW_SEP BLI_STR_UTF8_BLACK_RIGHT_POINTING_SMALL_TRIANGLE

/* names */
#define UI_MAX_DRAW_STR 400
#define UI_MAX_NAME_STR 128
#define UI_MAX_SHORTCUT_STR 64

/**
 * For #ARegion.overlap regions, pass events though if they don't overlap
 * the regions contents (the usable part of the #View2D and buttons).
 *
 * The margin is needed so it's not possible to accidentally click in between buttons.
 */
#define UI_REGION_OVERLAP_MARGIN (U.widget_unit / 3)

/** Use for clamping popups within the screen. */
#define UI_SCREEN_MARGIN 10

/** #uiBlock.emboss and #uiBut.emboss */
enum eUIEmbossType {
  /** Use widget style for drawing. */
  UI_EMBOSS = 0,
  /** Nothing, only icon and/or text */
  UI_EMBOSS_NONE = 1,
  /** Pull-down menu style */
  UI_EMBOSS_PULLDOWN = 2,
  /** Pie Menu */
  UI_EMBOSS_PIE_MENU = 3,
  /**
   * The same as #UI_EMBOSS_NONE, unless the button has
   * a coloring status like an animation state or red alert.
   */
  UI_EMBOSS_NONE_OR_STATUS = 4,
  /** For layout engine, use emboss from block. */
  UI_EMBOSS_UNDEFINED = 255,
};

/** #uiBlock::direction */
enum {
  UI_DIR_UP = 1 << 0,
  UI_DIR_DOWN = 1 << 1,
  UI_DIR_LEFT = 1 << 2,
  UI_DIR_RIGHT = 1 << 3,
  UI_DIR_CENTER_X = 1 << 4,
  UI_DIR_CENTER_Y = 1 << 5,

  UI_DIR_ALL = UI_DIR_UP | UI_DIR_DOWN | UI_DIR_LEFT | UI_DIR_RIGHT,
};

/** #uiBlock.flag (controls) */
enum {
  UI_BLOCK_LOOP = 1 << 0,
  UI_BLOCK_NUMSELECT = 1 << 1,
  /** Don't apply window clipping. */
  UI_BLOCK_NO_WIN_CLIP = 1 << 2,
  UI_BLOCK_CLIPBOTTOM = 1 << 3,
  UI_BLOCK_CLIPTOP = 1 << 4,
  UI_BLOCK_MOVEMOUSE_QUIT = 1 << 5,
  UI_BLOCK_KEEP_OPEN = 1 << 6,
  UI_BLOCK_POPUP = 1 << 7,
  UI_BLOCK_OUT_1 = 1 << 8,
  UI_BLOCK_SEARCH_MENU = 1 << 9,
  UI_BLOCK_POPUP_MEMORY = 1 << 10,
  /** Stop handling mouse events. */
  UI_BLOCK_CLIP_EVENTS = 1 << 11,

  /* #uiBlock::flags bits 14-17 are identical to #uiBut::drawflag bits. */

  UI_BLOCK_POPUP_HOLD = 1 << 18,
  UI_BLOCK_LIST_ITEM = 1 << 19,
  UI_BLOCK_PIE_MENU = 1 << 20,
  UI_BLOCK_POPOVER = 1 << 21,
  UI_BLOCK_POPOVER_ONCE = 1 << 22,
  /** Always show key-maps, even for non-menus. */
  UI_BLOCK_SHOW_SHORTCUT_ALWAYS = 1 << 23,
  /** Don't show library override state for buttons in this block. */
  UI_BLOCK_NO_DRAW_OVERRIDDEN_STATE = 1 << 24,
  /** The block is only used during the search process and will not be drawn.
   * Currently just for the case of a closed panel's sub-panel (and its sub-panels). */
  UI_BLOCK_SEARCH_ONLY = 1 << 25,
  /** Hack for quick setup (splash screen) to draw text centered. */
  UI_BLOCK_QUICK_SETUP = 1 << 26,
  /** Don't accelerator keys for the items in the block. */
  UI_BLOCK_NO_ACCELERATOR_KEYS = 1 << 27,
};

/** #uiPopupBlockHandle.menuretval */
enum {
  /** Cancel all menus cascading. */
  UI_RETURN_CANCEL = 1 << 0,
  /** Choice made. */
  UI_RETURN_OK = 1 << 1,
  /** Left the menu. */
  UI_RETURN_OUT = 1 << 2,
  /** Let the parent handle this event. */
  UI_RETURN_OUT_PARENT = 1 << 3,
  /** Update the button that opened. */
  UI_RETURN_UPDATE = 1 << 4,
  /** Popup is ok to be handled. */
  UI_RETURN_POPUP_OK = 1 << 5,
};

/** #uiBut.flag general state flags. */
enum {
  /* WARNING: the first 8 flags are internal (see #UI_SELECT definition). */

  UI_BUT_ICON_SUBMENU = 1 << 8,
  UI_BUT_ICON_PREVIEW = 1 << 9,

  UI_BUT_NODE_LINK = 1 << 10,
  UI_BUT_NODE_ACTIVE = 1 << 11,
  UI_BUT_DRAG_LOCK = 1 << 12,
  /** Grayed out and un-editable. */
  UI_BUT_DISABLED = 1 << 13,

  UI_BUT_ANIMATED = 1 << 14,
  UI_BUT_ANIMATED_KEY = 1 << 15,
  UI_BUT_DRIVEN = 1 << 16,
  UI_BUT_REDALERT = 1 << 17,
  /** Grayed out but still editable. */
  UI_BUT_INACTIVE = 1 << 18,
  UI_BUT_LAST_ACTIVE = 1 << 19,
  UI_BUT_UNDO = 1 << 20,
  /* UNUSED = 1 << 21, */
  UI_BUT_NO_UTF8 = 1 << 22,

  /** For popups, pressing return activates this button, overriding the highlighted button.
   * For non-popups this is just used as a display hint for the user to let them
   * know the action which is activated when pressing return (file selector for eg). */
  UI_BUT_ACTIVE_DEFAULT = 1 << 23,

  /** This but is "inside" a list item (currently used to change theme colors). */
  UI_BUT_LIST_ITEM = 1 << 24,
  /** edit this button as well as the active button (not just dragging) */
  UI_BUT_DRAG_MULTI = 1 << 25,
  /** Use for popups to start editing the button on initialization. */
  UI_BUT_ACTIVATE_ON_INIT = 1 << 26,

  /**
   * #uiBut.str contains #UI_SEP_CHAR, used to show key-shortcuts right aligned.
   *
   * Since a label may contain #UI_SEP_CHAR, it's important to split on the last occurrence
   * (meaning the right aligned text can't contain this character).
   */
  UI_BUT_HAS_SEP_CHAR = 1 << 27,
  /** Don't run updates while dragging (needed in rare cases). */
  UI_BUT_UPDATE_DELAY = 1 << 28,
  /** When widget is in text-edit mode, update value on each char stroke. */
  UI_BUT_TEXTEDIT_UPDATE = 1 << 29,
  /** Show 'x' icon to clear/unlink value of text or search button. */
  UI_BUT_VALUE_CLEAR = 1 << 30,

  /** RNA property of the button is overridden from linked reference data. */
  UI_BUT_OVERRIDDEN = 1u << 31u,
};

enum {
  /**
   * This is used when `UI_BUT_ACTIVATE_ON_INIT` is used, which is used to activate e.g. a search
   * box as soon as a popup opens. Usually, the text in the search box is selected by default.
   * However, sometimes this behavior is not desired, so it can be disabled with this flag.
   */
  UI_BUT2_ACTIVATE_ON_INIT_NO_SELECT = 1 << 0,
<<<<<<< HEAD
  UI_BUT2_IGNORE_POPOVER_POSITIONING = 1 << 1,
=======
  /**
   * Force the button as active in a semi-modal state. For example, text buttons can continuously
   * capture text input, while leaving the remaining UI interactive. Only supported well for text
   * buttons currently.
   */
  UI_BUT2_FORCE_SEMI_MODAL_ACTIVE = 1 << 1,
>>>>>>> 7ddd841d
};

/** #uiBut.dragflag */
enum {
  /** By default only the left part of a button triggers dragging. A questionable design to make
   * the icon but not other parts of the button draggable. Set this flag so the entire button can
   * be dragged. */
  UI_BUT_DRAG_FULL_BUT = (1 << 0),

  /* --- Internal flags. --- */
  UI_BUT_DRAGPOIN_FREE = (1 << 1),
};

/** Default font size for normal text. */
#define UI_DEFAULT_TEXT_POINTS 11.0f

/** Larger size used for title text. */
#define UI_DEFAULT_TITLE_POINTS 11.0f

#define UI_PANEL_WIDTH 340
#define UI_COMPACT_PANEL_WIDTH 160
#define UI_SIDEBAR_PANEL_WIDTH 280
#define UI_NAVIGATION_REGION_WIDTH UI_COMPACT_PANEL_WIDTH
#define UI_NARROW_NAVIGATION_REGION_WIDTH 100

/** The width of one icon column of the Toolbar. */
#define UI_TOOLBAR_COLUMN (1.25f * ICON_DEFAULT_HEIGHT_TOOLBAR)
/** The space between the Toolbar and the area's edge. */
#define UI_TOOLBAR_MARGIN (0.5f * ICON_DEFAULT_HEIGHT_TOOLBAR)
/** Total width of Toolbar showing one icon column. */
#define UI_TOOLBAR_WIDTH UI_TOOLBAR_MARGIN + UI_TOOLBAR_COLUMN

#define UI_PANEL_CATEGORY_MARGIN_WIDTH (U.widget_unit * 1.0f)

/* Both these margins should be ignored if the panel doesn't show a background (check
 * #UI_panel_should_show_background()). */
#define UI_PANEL_MARGIN_X (U.widget_unit * 0.4f)
#define UI_PANEL_MARGIN_Y (U.widget_unit * 0.1f)

/**
 * #uiBut::drawflag, these flags should only affect how the button is drawn.
 *
 * \note currently, these flags *are not passed* to the widgets state() or draw() functions
 * (except for the 'align' ones)!
 */
enum {
  /** Text and icon alignment (by default, they are centered). */
  UI_BUT_TEXT_LEFT = 1 << 1,
  UI_BUT_ICON_LEFT = 1 << 2,
  UI_BUT_TEXT_RIGHT = 1 << 3,
  /** Prevent the button to show any tool-tip. */
  UI_BUT_NO_TOOLTIP = 1 << 4,
  /**
   * Show a quick tool-tip label, that is, a short tool-tip that appears faster than the full one
   * and only shows the label. After a short delay the full tool-tip is shown if any.
   */
  UI_BUT_HAS_TOOLTIP_LABEL = 1 << 5,
  /** Do not add the usual horizontal padding for text drawing. */
  UI_BUT_NO_TEXT_PADDING = 1 << 6,

  /* Button align flag, for drawing groups together.
   * Used in 'uiBlock.flag', take care! */
  UI_BUT_ALIGN_TOP = 1 << 14,
  UI_BUT_ALIGN_LEFT = 1 << 15,
  UI_BUT_ALIGN_RIGHT = 1 << 16,
  UI_BUT_ALIGN_DOWN = 1 << 17,
  UI_BUT_ALIGN = UI_BUT_ALIGN_TOP | UI_BUT_ALIGN_LEFT | UI_BUT_ALIGN_RIGHT | UI_BUT_ALIGN_DOWN,
  /* end bits shared with 'uiBlock.flag' */

  /**
   * Warning - HACK!
   * Needed for buttons which are not TOP/LEFT aligned,
   * but have some top/left corner stitched to some other TOP/LEFT-aligned button,
   * because of "corrective" hack in #widget_roundbox_set().
   */
  UI_BUT_ALIGN_STITCH_TOP = 1 << 18,
  UI_BUT_ALIGN_STITCH_LEFT = 1 << 19,
  UI_BUT_ALIGN_ALL = UI_BUT_ALIGN | UI_BUT_ALIGN_STITCH_TOP | UI_BUT_ALIGN_STITCH_LEFT,

  /** This but is "inside" a box item (currently used to change theme colors). */
  UI_BUT_BOX_ITEM = 1 << 20,

  /** Mouse is hovering left part of number button */
  UI_BUT_HOVER_LEFT = 1 << 21,
  /** Mouse is hovering right part of number button */
  UI_BUT_HOVER_RIGHT = 1 << 22,

  /** Reverse order of consecutive off/on icons */
  UI_BUT_ICON_REVERSE = 1 << 23,

  /** Value is animated, but the current value differs from the animated one. */
  UI_BUT_ANIMATED_CHANGED = 1 << 24,

  /** Draw the checkbox buttons inverted. */
  UI_BUT_CHECKBOX_INVERT = 1 << 25,

  /** Drawn in a way that indicates that the state/value is unknown. */
  UI_BUT_INDETERMINATE = 1 << 26,

  /** Draw icon inverted to indicate a special state. */
  UI_BUT_ICON_INVERT = 1 << 27,
};

/**
 * Button types, bits stored in 1 value... and a short even!
 * - bits 0-4:  #uiBut.bitnr (0-31)
 * - bits 5-7:  pointer type
 * - bit  8:    for 'bit'
 * - bit  9-15: button type (now 6 bits, 64 types)
 */
enum eButPointerType {
  UI_BUT_POIN_NONE = 0,

  UI_BUT_POIN_CHAR = 32,
  UI_BUT_POIN_SHORT = 64,
  UI_BUT_POIN_INT = 96,
  UI_BUT_POIN_FLOAT = 128,
  // UI_BUT_POIN_FUNCTION = 192, /* UNUSED */
  UI_BUT_POIN_BIT = 256, /* OR'd with a bit index. */
};

/** \note requires `but->poin != NULL`. */
#define UI_BUT_POIN_TYPES (UI_BUT_POIN_FLOAT | UI_BUT_POIN_SHORT | UI_BUT_POIN_CHAR)

/**
 * #uiBut::type
 * OR'd with #eButPointerType when passing as an argument.
 */
enum eButType {
  UI_BTYPE_BUT = 1 << 9,
  UI_BTYPE_ROW = 2 << 9,
  UI_BTYPE_TEXT = 3 << 9,
  /** Drop-down list. */
  UI_BTYPE_MENU = 4 << 9,
  UI_BTYPE_BUT_MENU = 5 << 9,
  /** number button */
  UI_BTYPE_NUM = 6 << 9,
  /** number slider */
  UI_BTYPE_NUM_SLIDER = 7 << 9,
  UI_BTYPE_TOGGLE = 8 << 9,
  UI_BTYPE_TOGGLE_N = 9 << 9,
  UI_BTYPE_ICON_TOGGLE = 10 << 9,
  UI_BTYPE_ICON_TOGGLE_N = 11 << 9,
  /** same as regular toggle, but no on/off state displayed */
  UI_BTYPE_BUT_TOGGLE = 12 << 9,
  /** similar to toggle, display a 'tick' */
  UI_BTYPE_CHECKBOX = 13 << 9,
  UI_BTYPE_CHECKBOX_N = 14 << 9,
  UI_BTYPE_COLOR = 15 << 9,
  UI_BTYPE_TAB = 16 << 9,
  UI_BTYPE_POPOVER = 17 << 9,
  UI_BTYPE_SCROLL = 18 << 9,
  UI_BTYPE_BLOCK = 19 << 9,
  UI_BTYPE_LABEL = 20 << 9,
  UI_BTYPE_KEY_EVENT = 24 << 9,
  UI_BTYPE_HSVCUBE = 26 << 9,
  /** Menu (often used in headers), `*_MENU` with different draw-type. */
  UI_BTYPE_PULLDOWN = 27 << 9,
  UI_BTYPE_ROUNDBOX = 28 << 9,
  UI_BTYPE_COLORBAND = 30 << 9,
  /** sphere widget (used to input a unit-vector, aka normal) */
  UI_BTYPE_UNITVEC = 31 << 9,
  UI_BTYPE_CURVE = 32 << 9,
  /** Profile editing widget */
  UI_BTYPE_CURVEPROFILE = 33 << 9,
  UI_BTYPE_LISTBOX = 36 << 9,
  UI_BTYPE_LISTROW = 37 << 9,
  UI_BTYPE_HSVCIRCLE = 38 << 9,
  UI_BTYPE_TRACK_PREVIEW = 40 << 9,

  /** Buttons with value >= #UI_BTYPE_SEARCH_MENU don't get undo pushes. */
  UI_BTYPE_SEARCH_MENU = 41 << 9,
  UI_BTYPE_EXTRA = 42 << 9,
  /** A preview image (#PreviewImage), with text under it. Typically bigger than normal buttons and
   * laid out in a grid, e.g. like the File Browser in thumbnail display mode. */
  UI_BTYPE_PREVIEW_TILE = 43 << 9,
  UI_BTYPE_HOTKEY_EVENT = 46 << 9,
  /** Non-interactive image, used for splash screen */
  UI_BTYPE_IMAGE = 47 << 9,
  UI_BTYPE_HISTOGRAM = 48 << 9,
  UI_BTYPE_WAVEFORM = 49 << 9,
  UI_BTYPE_VECTORSCOPE = 50 << 9,
  UI_BTYPE_PROGRESS = 51 << 9,
  UI_BTYPE_NODE_SOCKET = 53 << 9,
  UI_BTYPE_SEPR = 54 << 9,
  UI_BTYPE_SEPR_LINE = 55 << 9,
  /** Dynamically fill available space. */
  UI_BTYPE_SEPR_SPACER = 56 << 9,
  /** Resize handle (resize UI-list). */
  UI_BTYPE_GRIP = 57 << 9,
  UI_BTYPE_DECORATOR = 58 << 9,
  /** An item a view (see #ui::AbstractViewItem). */
  UI_BTYPE_VIEW_ITEM = 59 << 9,
};

#define BUTTYPE (63 << 9)

/** Gradient types, for color picker #UI_BTYPE_HSVCUBE etc. */
enum eButGradientType {
  UI_GRAD_NONE = -1,
  UI_GRAD_SV = 0,
  UI_GRAD_HV = 1,
  UI_GRAD_HS = 2,
  UI_GRAD_H = 3,
  UI_GRAD_S = 4,
  UI_GRAD_V = 5,

  UI_GRAD_V_ALT = 9,
  UI_GRAD_L_ALT = 10,
};

/* Drawing
 *
 * Functions to draw various shapes, taking theme settings into account.
 * Used for code that draws its own UI style elements. */

void UI_draw_roundbox_corner_set(int type);
void UI_draw_roundbox_aa(const rctf *rect, bool filled, float rad, const float color[4]);
void UI_draw_roundbox_4fv(const rctf *rect, bool filled, float rad, const float col[4]);
void UI_draw_roundbox_3ub_alpha(
    const rctf *rect, bool filled, float rad, const unsigned char col[3], unsigned char alpha);
void UI_draw_roundbox_3fv_alpha(
    const rctf *rect, bool filled, float rad, const float col[3], float alpha);
void UI_draw_roundbox_4fv_ex(const rctf *rect,
                             const float inner1[4],
                             const float inner2[4],
                             float shade_dir,
                             const float outline[4],
                             float outline_width,
                             float rad);

#if 0 /* unused */
int UI_draw_roundbox_corner_get();
#endif

void ui_draw_dropshadow(const rctf *rct, float radius, float width, float aspect, float alpha);

void UI_draw_text_underline(int pos_x, int pos_y, int len, int height, const float color[4]);

/**
 * Draw title and text safe areas.
 *
 * \note This function is to be used with the 2D dashed shader enabled.
 *
 * \param pos: is a #PRIM_FLOAT, 2, #GPU_FETCH_FLOAT vertex attribute.
 * \param rect: The offsets for the view, not the zones.
 */
void UI_draw_safe_areas(uint pos,
                        const rctf *rect,
                        const float title_aspect[2],
                        const float action_aspect[2]);

/** State for scroll-drawing. */
enum {
  UI_SCROLL_PRESSED = 1 << 0,
  UI_SCROLL_ARROWS = 1 << 1,
};
/**
 * Function in use for buttons and for view2d sliders.
 */
void UI_draw_widget_scroll(uiWidgetColors *wcol, const rcti *rect, const rcti *slider, int state);

/**
 * Shortening string helper.
 *
 * Cut off the middle of the text to fit into the given width.
 *
 * \note in case this middle clipping would just remove a few chars,
 * it rather clips right, which is more readable.
 *
 * If `rpart_sep` is not null, the part of `str` starting to first occurrence of `rpart_sep`
 * is preserved at all cost.
 * Useful for strings with shortcuts
 * (like `A Very Long Foo Bar Label For Menu Entry|Ctrl O' -> 'AVeryLong...MenuEntry|Ctrl O`).
 */
float UI_text_clip_middle_ex(const uiFontStyle *fstyle,
                             char *str,
                             float okwidth,
                             float minwidth,
                             size_t max_len,
                             char rpart_sep);

/**
 * Callbacks.
 *
 * #UI_block_func_handle_set/ButmFunc are for handling events through a callback.
 * HandleFunc gets the retval passed on, and ButmFunc gets a2. The latter is
 * mostly for compatibility with older code.
 *
 * - #UI_but_func_complete_set is for tab completion.
 *
 * - #uiButSearchFunc is for name buttons, showing a popup with matches
 *
 * - #UI_block_func_set and UI_but_func_set are callbacks run when a button is used,
 *   in case events, operators or RNA are not sufficient to handle the button.
 *
 * - #UI_but_funcN_set will free the argument with MEM_freeN. */

struct uiSearchItems;

using uiButHandleFunc = void (*)(bContext *C, void *arg1, void *arg2);
using uiButHandleRenameFunc = void (*)(bContext *C, void *arg, char *origstr);
using uiButHandleNFunc = void (*)(bContext *C, void *argN, void *arg2);
using uiButHandleHoldFunc = void (*)(bContext *C, ARegion *butregion, uiBut *but);
using uiButCompleteFunc = int (*)(bContext *C, char *str, void *arg);

/**
 * Function to compare the identity of two buttons over redraws, to check if they represent the
 * same data, and thus should be considered the same button over redraws.
 */
using uiButIdentityCompareFunc = bool (*)(const uiBut *a, const uiBut *b);

/* Search types. */
using uiButSearchCreateFn = ARegion *(*)(bContext *C, ARegion *butregion, uiButSearch *search_but);
/**
 * `is_first` is typically used to ignore search filtering when the menu is first opened in order
 * to display the full list of options. The value will be false after the button's text is edited
 * (for every call except the first).
 */
using uiButSearchUpdateFn =
    void (*)(const bContext *C, void *arg, const char *str, uiSearchItems *items, bool is_first);
using uiButSearchContextMenuFn = bool (*)(bContext *C,
                                          void *arg,
                                          void *active,
                                          const wmEvent *event);
using uiButSearchTooltipFn =
    ARegion *(*)(bContext *C, ARegion *region, const rcti *item_rect, void *arg, void *active);
using uiButSearchListenFn = void (*)(const wmRegionListenerParams *params, void *arg);

/** Must return an allocated string. */
using uiButToolTipFunc = std::string (*)(bContext *C, void *argN, const char *tip);

using uiButToolTipCustomFunc = void (*)(bContext *C, uiTooltipData *data, void *argN);

using uiBlockHandleFunc = void (*)(bContext *C, void *arg, int event);

/* -------------------------------------------------------------------- */
/** \name Custom Interaction
 *
 * Sometimes it's useful to create data that remains available
 * while the user interacts with a button.
 *
 * A common case is dragging a number button or slider
 * however this could be used in other cases too.
 * \{ */

struct uiBlockInteraction_Params {
  /**
   * When true, this interaction is not modal
   * (user clicking on a number button arrows or pasting a value for example).
   */
  bool is_click;
  /**
   * Array of unique event ID's (values from #uiBut.retval).
   * There may be more than one for multi-button editing (see #UI_BUT_DRAG_MULTI).
   */
  int *unique_retval_ids;
  uint unique_retval_ids_len;
};

/** Returns 'user_data', freed by #uiBlockInteractionEndFn. */
using uiBlockInteractionBeginFn = void *(*)(bContext *C,
                                            const uiBlockInteraction_Params *params,
                                            void *arg1);
using uiBlockInteractionEndFn = void (*)(bContext *C,
                                         const uiBlockInteraction_Params *params,
                                         void *arg1,
                                         void *user_data);
using uiBlockInteractionUpdateFn = void (*)(bContext *C,
                                            const uiBlockInteraction_Params *params,
                                            void *arg1,
                                            void *user_data);

struct uiBlockInteraction_CallbackData {
  uiBlockInteractionBeginFn begin_fn;
  uiBlockInteractionEndFn end_fn;
  uiBlockInteractionUpdateFn update_fn;
  void *arg1;
};

void UI_block_interaction_set(uiBlock *block, uiBlockInteraction_CallbackData *callbacks);

/** \} */

/* Menu Callbacks */

using uiMenuCreateFunc = void (*)(bContext *C, uiLayout *layout, void *arg1);
using uiMenuHandleFunc = void (*)(bContext *C, void *arg, int event);
/**
 * Used for cycling menu values without opening the menu (Ctrl-Wheel).
 * \param direction: forward or backwards [1 / -1].
 * \param arg1: uiBut.poin (as with #uiMenuCreateFunc).
 * \return true when the button was changed.
 */
using uiMenuStepFunc = bool (*)(bContext *C, int direction, void *arg1);

using uiCopyArgFunc = void *(*)(const void *arg);
using uiFreeArgFunc = void (*)(void *arg);

/* `interface_query.cc` */

bool UI_but_has_tooltip_label(const uiBut *but);
bool UI_but_is_tool(const uiBut *but);
/* file selectors are exempt from utf-8 checks */
bool UI_but_is_utf8(const uiBut *but);
#define UI_but_is_decorator(but) ((but)->type == UI_BTYPE_DECORATOR)

bool UI_block_is_empty_ex(const uiBlock *block, bool skip_title);
bool UI_block_is_empty(const uiBlock *block);
bool UI_block_can_add_separator(const uiBlock *block);

uiList *UI_list_find_mouse_over(const ARegion *region, const wmEvent *event);

/* `interface_region_menu_popup.cc` */

/**
 * Popup Menus
 *
 * Functions used to create popup menus. For more extended menus the
 * UI_popup_menu_begin/End functions can be used to define own items with
 * the uiItem functions in between. If it is a simple confirmation menu
 * or similar, popups can be created with a single function call.
 */
struct uiPopupMenu;

uiPopupMenu *UI_popup_menu_begin(bContext *C, const char *title, int icon) ATTR_NONNULL();
/**
 * Directly create a popup menu that is not refreshed on redraw.
 *
 * Only return handler, and set optional title.
 * \param block_name: Assigned to uiBlock.name (useful info for debugging).
 */
uiPopupMenu *UI_popup_menu_begin_ex(bContext *C,
                                    const char *title,
                                    const char *block_name,
                                    int icon) ATTR_NONNULL();
/**
 * Set the whole structure to work.
 */
void UI_popup_menu_end(bContext *C, uiPopupMenu *pup);
bool UI_popup_menu_end_or_cancel(bContext *C, uiPopupMenu *pup);
uiLayout *UI_popup_menu_layout(uiPopupMenu *pup);

void UI_popup_menu_reports(bContext *C, ReportList *reports) ATTR_NONNULL();
int UI_popup_menu_invoke(bContext *C, const char *idname, ReportList *reports) ATTR_NONNULL(1, 2);

/**
 * If \a block is displayed in a popup menu, tag it for closing.
 * \param is_cancel: If set to true, the popup will be closed as being cancelled (e.g. when
 *                   pressing escape) as opposed to being handled successfully.
 */
void UI_popup_menu_close(const uiBlock *block, bool is_cancel = false);
/**
 * Version of #UI_popup_menu_close() that can be called on a button contained in a popup menu
 * block. Convenience since the block may not be available.
 */
void UI_popup_menu_close_from_but(const uiBut *but, bool is_cancel = false);

/**
 * Allow setting menu return value from externals.
 * E.g. WM might need to do this for exiting files correctly.
 */
void UI_popup_menu_retval_set(const uiBlock *block, int retval, bool enable);
/**
 * Set a dummy panel in the popup `block` to support using layout panels, the panel is linked
 * to the popup `region` so layout panels state can be persistent until the popup is closed.
 */
void UI_popup_dummy_panel_set(ARegion *region, uiBlock *block);
/**
 * Setting the button makes the popup open from the button instead of the cursor.
 */
void UI_popup_menu_but_set(uiPopupMenu *pup, ARegion *butregion, uiBut *but);

/* `interface_region_popover.cc` */

struct uiPopover;

int UI_popover_panel_invoke(bContext *C, const char *idname, bool keep_open, ReportList *reports);

/**
 * Only return handler, and set optional title.
 *
 * \param from_active_button: Use the active button for positioning,
 * use when the popover is activated from an operator instead of directly from the button.
 */
uiPopover *UI_popover_begin(bContext *C, int menu_width, bool from_active_button) ATTR_NONNULL(1);
/**
 * Set the whole structure to work.
 */
void UI_popover_end(bContext *C, uiPopover *pup, wmKeyMap *keymap);
uiLayout *UI_popover_layout(uiPopover *pup);
void UI_popover_once_clear(uiPopover *pup);

/* `interface_region_menu_pie.cc` */

/* Pie menus */
struct uiPieMenu;

int UI_pie_menu_invoke(bContext *C, const char *idname, const wmEvent *event);
int UI_pie_menu_invoke_from_operator_enum(bContext *C,
                                          const char *title,
                                          const char *opname,
                                          const char *propname,
                                          const wmEvent *event);
int UI_pie_menu_invoke_from_rna_enum(bContext *C,
                                     const char *title,
                                     const char *path,
                                     const wmEvent *event);

uiPieMenu *UI_pie_menu_begin(bContext *C, const char *title, int icon, const wmEvent *event)
    ATTR_NONNULL();
void UI_pie_menu_end(bContext *C, uiPieMenu *pie);
uiLayout *UI_pie_menu_layout(uiPieMenu *pie);

/* `interface_region_menu_popup.cc` */

/* Popup Blocks
 *
 * Functions used to create popup blocks. These are like popup menus
 * but allow using all button types and creating their own layout. */
using uiBlockCreateFunc = uiBlock *(*)(bContext *C, ARegion *region, void *arg1);
using uiBlockCancelFunc = void (*)(bContext *C, void *arg1);

void UI_popup_block_invoke(bContext *C, uiBlockCreateFunc func, void *arg, uiFreeArgFunc arg_free);
/**
 * \param can_refresh: When true, the popup may be refreshed (updated after creation).
 * \note It can be useful to disable refresh (even though it will work)
 * as this exits text fields which can be disruptive if refresh isn't needed.
 */
void UI_popup_block_invoke_ex(
    bContext *C, uiBlockCreateFunc func, void *arg, uiFreeArgFunc arg_free, bool can_refresh);
void UI_popup_block_ex(bContext *C,
                       uiBlockCreateFunc func,
                       uiBlockHandleFunc popup_func,
                       uiBlockCancelFunc cancel_func,
                       void *arg,
                       wmOperator *op);
#if 0 /* UNUSED */
void uiPupBlockOperator(bContext *C,
                        uiBlockCreateFunc func,
                        wmOperator *op,
                        wmOperatorCallContext opcontext);
#endif

void UI_popup_block_close(bContext *C, wmWindow *win, uiBlock *block);

bool UI_popup_block_name_exists(const bScreen *screen, blender::StringRef name);

/* Blocks
 *
 * Functions for creating, drawing and freeing blocks. A Block is a
 * container of buttons and used for various purposes.
 *
 * Begin/Define Buttons/End/Draw is the typical order in which these
 * function should be called, though for popup blocks Draw is left out.
 * Freeing blocks is done by the screen/ module automatically.
 */

uiBlock *UI_block_begin(const bContext *C,
                        ARegion *region,
                        std::string name,
                        eUIEmbossType emboss);
void UI_block_end_ex(const bContext *C, uiBlock *block, const int xy[2], int r_xy[2]);
void UI_block_end(const bContext *C, uiBlock *block);
/**
 * Uses local copy of style, to scale things down, and allow widgets to change stuff.
 */
void UI_block_draw(const bContext *C, uiBlock *block);
void UI_blocklist_update_window_matrix(const bContext *C, const ListBase *lb);
void UI_blocklist_update_view_for_buttons(const bContext *C, const ListBase *lb);
void UI_blocklist_draw(const bContext *C, const ListBase *lb);
void UI_block_update_from_old(const bContext *C, uiBlock *block);

enum {
  UI_BLOCK_THEME_STYLE_REGULAR = 0,
  UI_BLOCK_THEME_STYLE_POPUP = 1,
};
void UI_block_theme_style_set(uiBlock *block, char theme_style);
eUIEmbossType UI_block_emboss_get(uiBlock *block);
void UI_block_emboss_set(uiBlock *block, eUIEmbossType emboss);
bool UI_block_is_search_only(const uiBlock *block);
/**
 * Use when a block must be searched to give accurate results
 * for the whole region but shouldn't be displayed.
 */
void UI_block_set_search_only(uiBlock *block, bool search_only);

/**
 * Used for operator presets.
 */
void UI_block_set_active_operator(uiBlock *block, wmOperator *op, const bool free);

/**
 * Can be called with C==NULL.
 */
void UI_block_free(const bContext *C, uiBlock *block);

void UI_block_listen(const uiBlock *block, const wmRegionListenerParams *listener_params);

/**
 * Can be called with C==NULL.
 */
void UI_blocklist_free(const bContext *C, ARegion *region);
void UI_blocklist_free_inactive(const bContext *C, ARegion *region);

/**
 * Is called by notifier.
 */
void UI_screen_free_active_but_highlight(const bContext *C, bScreen *screen);
void UI_region_free_active_but_all(bContext *context, ARegion *region);

void UI_block_region_set(uiBlock *block, ARegion *region);

void UI_block_lock_set(uiBlock *block, bool val, const char *lockstr);
void UI_block_lock_clear(uiBlock *block);

#define UI_BUTTON_SECTION_MERGE_DISTANCE (UI_UNIT_X * 3)
/* Separator line between regions if the #uiButtonSectionsAlign is not #None. */
#define UI_BUTTON_SECTION_SEPERATOR_LINE_WITH (U.pixelsize * 2)

enum class uiButtonSectionsAlign : int8_t { None = 1, Top, Bottom };
/**
 * Draw a background with rounded corners behind each visual group of buttons. The visual groups
 * are separated by spacer buttons (#uiItemSpacer()). Button groups that are closer than
 * #UI_BUTTON_SECTION_MERGE_DISTANCE will be merged into one visual section. If the group is closer
 * than that to a region edge, it will also be extended to that, and the rounded corners will be
 * removed on that edge.
 *
 * \note This currently only works well for horizontal, header like regions.
 */
void UI_region_button_sections_draw(const ARegion *region,
                                    int /*THemeColorID*/ colorid,
                                    uiButtonSectionsAlign align);
bool UI_region_button_sections_is_inside_x(const ARegion *region, const int mval_x);

/**
 * Automatic aligning, horizontal or vertical.
 */
void UI_block_align_begin(uiBlock *block);
void UI_block_align_end(uiBlock *block);

/** Block bounds/position calculation. */
enum eBlockBoundsCalc {
  UI_BLOCK_BOUNDS_NONE = 0,
  UI_BLOCK_BOUNDS = 1,
  UI_BLOCK_BOUNDS_TEXT,
  UI_BLOCK_BOUNDS_POPUP_MOUSE,
  UI_BLOCK_BOUNDS_POPUP_MENU,
  UI_BLOCK_BOUNDS_POPUP_CENTER,
  UI_BLOCK_BOUNDS_PIE_CENTER,
};

/**
 * Used for various cases.
 */
void UI_block_bounds_set_normal(uiBlock *block, int addval);
/**
 * Used for pull-downs.
 */
void UI_block_bounds_set_text(uiBlock *block, int addval);
/**
 * Used for block popups.
 */
void UI_block_bounds_set_popup(uiBlock *block, int addval, const int bounds_offset[2]);
/**
 * Used for menu popups.
 */
void UI_block_bounds_set_menu(uiBlock *block, int addval, const int bounds_offset[2]);
/**
 * Used for centered popups, i.e. splash.
 */
void UI_block_bounds_set_centered(uiBlock *block, int addval);
void UI_block_bounds_set_explicit(uiBlock *block, int minx, int miny, int maxx, int maxy);

int UI_blocklist_min_y_get(ListBase *lb);

void UI_block_direction_set(uiBlock *block, char direction);
/**
 * This call escapes if there's alignment flags.
 */
void UI_block_flag_enable(uiBlock *block, int flag);
void UI_block_flag_disable(uiBlock *block, int flag);
void UI_block_translate(uiBlock *block, int x, int y);

int UI_but_return_value_get(uiBut *but);

uiBut *UI_but_active_drop_name_button(const bContext *C);
/**
 * Returns true if highlighted button allows drop of names.
 * called in region context.
 */
bool UI_but_active_drop_name(const bContext *C);
bool UI_but_active_drop_color(bContext *C);

void UI_but_flag_enable(uiBut *but, int flag);
void UI_but_flag_disable(uiBut *but, int flag);
bool UI_but_flag_is_set(uiBut *but, int flag);
void UI_but_flag2_enable(uiBut *but, int flag);

void UI_but_drawflag_enable(uiBut *but, int flag);
void UI_but_drawflag_disable(uiBut *but, int flag);

void UI_but_dragflag_enable(uiBut *but, int flag);
void UI_but_dragflag_disable(uiBut *but, int flag);

void UI_but_disable(uiBut *but, const char *disabled_hint);

void UI_but_type_set_menu_from_pulldown(uiBut *but);

/**
 * Set at hint that describes the expected value when empty.
 */
void UI_but_placeholder_set(uiBut *but, const char *placeholder_text) ATTR_NONNULL(1);

/**
 * Special button case, only draw it when used actively, for outliner etc.
 *
 * Needed for temporarily rename buttons, such as in outliner or file-select,
 * they should keep calling #uiDefBut to keep them alive.
 * \return false when button removed.
 */
bool UI_but_active_only_ex(
    const bContext *C, ARegion *region, uiBlock *block, uiBut *but, bool remove_on_failure);
bool UI_but_active_only(const bContext *C, ARegion *region, uiBlock *block, uiBut *but);
/**
 * \warning This must run after other handlers have been added,
 * otherwise the handler won't be removed, see: #71112.
 */
bool UI_block_active_only_flagged_buttons(const bContext *C, ARegion *region, uiBlock *block);

/**
 * Simulate button click.
 */
void UI_but_execute(const bContext *C, ARegion *region, uiBut *but);

std::optional<std::string> UI_but_online_manual_id(const uiBut *but) ATTR_WARN_UNUSED_RESULT;
std::optional<std::string> UI_but_online_manual_id_from_active(const bContext *C)
    ATTR_WARN_UNUSED_RESULT;
bool UI_but_is_userdef(const uiBut *but);

/* Buttons
 *
 * Functions to define various types of buttons in a block. Postfixes:
 * - F: float
 * - I: int
 * - S: short
 * - C: char
 * - R: RNA
 * - O: operator */

uiBut *uiDefBut(uiBlock *block,
                int type,
                int retval,
                blender::StringRef str,
                int x,
                int y,
                short width,
                short height,
                void *poin,
                float min,
                float max,
                const char *tip);
uiBut *uiDefButF(uiBlock *block,
                 int type,
                 int retval,
                 blender::StringRef str,
                 int x,
                 int y,
                 short width,
                 short height,
                 float *poin,
                 float min,
                 float max,
                 const char *tip);
uiBut *uiDefButI(uiBlock *block,
                 int type,
                 int retval,
                 blender::StringRef str,
                 int x,
                 int y,
                 short width,
                 short height,
                 int *poin,
                 float min,
                 float max,
                 const char *tip);
uiBut *uiDefButBitI(uiBlock *block,
                    int type,
                    int bit,
                    int retval,
                    blender::StringRef str,
                    int x,
                    int y,
                    short width,
                    short height,
                    int *poin,
                    float min,
                    float max,
                    const char *tip);
uiBut *uiDefButS(uiBlock *block,
                 int type,
                 int retval,
                 blender::StringRef str,
                 int x,
                 int y,
                 short width,
                 short height,
                 short *poin,
                 float min,
                 float max,
                 const char *tip);
uiBut *uiDefButBitS(uiBlock *block,
                    int type,
                    int bit,
                    int retval,
                    blender::StringRef str,
                    int x,
                    int y,
                    short width,
                    short height,
                    short *poin,
                    float min,
                    float max,
                    const char *tip);
uiBut *uiDefButC(uiBlock *block,
                 int type,
                 int retval,
                 blender::StringRef str,
                 int x,
                 int y,
                 short width,
                 short height,
                 char *poin,
                 float min,
                 float max,
                 const char *tip);
uiBut *uiDefButBitC(uiBlock *block,
                    int type,
                    int bit,
                    int retval,
                    blender::StringRef str,
                    int x,
                    int y,
                    short width,
                    short height,
                    char *poin,
                    float min,
                    float max,
                    const char *tip);
uiBut *uiDefButR(uiBlock *block,
                 int type,
                 int retval,
                 const char *str,
                 int x,
                 int y,
                 short width,
                 short height,
                 PointerRNA *ptr,
                 const char *propname,
                 int index,
                 float min,
                 float max,
                 const char *tip);
uiBut *uiDefButR_prop(uiBlock *block,
                      int type,
                      int retval,
                      const char *str,
                      int x,
                      int y,
                      short width,
                      short height,
                      PointerRNA *ptr,
                      PropertyRNA *prop,
                      int index,
                      float min,
                      float max,
                      const char *tip);
uiBut *uiDefButO(uiBlock *block,
                 int type,
                 const char *opname,
                 wmOperatorCallContext opcontext,
                 const char *str,
                 int x,
                 int y,
                 short width,
                 short height,
                 const char *tip);
uiBut *uiDefButO_ptr(uiBlock *block,
                     int type,
                     wmOperatorType *ot,
                     wmOperatorCallContext opcontext,
                     blender::StringRef str,
                     int x,
                     int y,
                     short width,
                     short height,
                     const char *tip);

uiBut *uiDefIconBut(uiBlock *block,
                    int type,
                    int retval,
                    int icon,
                    int x,
                    int y,
                    short width,
                    short height,
                    void *poin,
                    float min,
                    float max,
                    const char *tip);
uiBut *uiDefIconButI(uiBlock *block,
                     int type,
                     int retval,
                     int icon,
                     int x,
                     int y,
                     short width,
                     short height,
                     int *poin,
                     float min,
                     float max,
                     const char *tip);
uiBut *uiDefIconButBitI(uiBlock *block,
                        int type,
                        int bit,
                        int retval,
                        int icon,
                        int x,
                        int y,
                        short width,
                        short height,
                        int *poin,
                        float min,
                        float max,
                        const char *tip);
uiBut *uiDefIconButS(uiBlock *block,
                     int type,
                     int retval,
                     int icon,
                     int x,
                     int y,
                     short width,
                     short height,
                     short *poin,
                     float min,
                     float max,
                     const char *tip);
uiBut *uiDefIconButBitS(uiBlock *block,
                        int type,
                        int bit,
                        int retval,
                        int icon,
                        int x,
                        int y,
                        short width,
                        short height,
                        short *poin,
                        float min,
                        float max,
                        const char *tip);
uiBut *uiDefIconButBitC(uiBlock *block,
                        int type,
                        int bit,
                        int retval,
                        int icon,
                        int x,
                        int y,
                        short width,
                        short height,
                        char *poin,
                        float min,
                        float max,
                        const char *tip);
uiBut *uiDefIconButR(uiBlock *block,
                     int type,
                     int retval,
                     int icon,
                     int x,
                     int y,
                     short width,
                     short height,
                     PointerRNA *ptr,
                     const char *propname,
                     int index,
                     float min,
                     float max,
                     const char *tip);
uiBut *uiDefIconButR_prop(uiBlock *block,
                          int type,
                          int retval,
                          int icon,
                          int x,
                          int y,
                          short width,
                          short height,
                          PointerRNA *ptr,
                          PropertyRNA *prop,
                          int index,
                          float min,
                          float max,
                          const char *tip);
uiBut *uiDefIconButO(uiBlock *block,
                     int type,
                     const char *opname,
                     wmOperatorCallContext opcontext,
                     int icon,
                     int x,
                     int y,
                     short width,
                     short height,
                     const char *tip);
uiBut *uiDefIconButO_ptr(uiBlock *block,
                         int type,
                         wmOperatorType *ot,
                         wmOperatorCallContext opcontext,
                         int icon,
                         int x,
                         int y,
                         short width,
                         short height,
                         const char *tip);
uiBut *uiDefButImage(
    uiBlock *block, void *imbuf, int x, int y, short width, short height, const uchar color[4]);
uiBut *uiDefButAlert(uiBlock *block, int icon, int x, int y, short width, short height);
/** Button containing both string label and icon. */
uiBut *uiDefIconTextBut(uiBlock *block,
                        int type,
                        int retval,
                        int icon,
                        blender::StringRef str,
                        int x,
                        int y,
                        short width,
                        short height,
                        void *poin,
                        float min,
                        float max,
                        const char *tip);
uiBut *uiDefIconTextButI(uiBlock *block,
                         int type,
                         int retval,
                         int icon,
                         blender::StringRef str,
                         int x,
                         int y,
                         short width,
                         short height,
                         int *poin,
                         float min,
                         float max,
                         const char *tip);
uiBut *uiDefIconTextButR(uiBlock *block,
                         int type,
                         int retval,
                         int icon,
                         const char *str,
                         int x,
                         int y,
                         short width,
                         short height,
                         PointerRNA *ptr,
                         const char *propname,
                         int index,
                         float min,
                         float max,
                         const char *tip);
uiBut *uiDefIconTextButR_prop(uiBlock *block,
                              int type,
                              int retval,
                              int icon,
                              const char *str,
                              int x,
                              int y,
                              short width,
                              short height,
                              PointerRNA *ptr,
                              PropertyRNA *prop,
                              int index,
                              float min,
                              float max,
                              const char *tip);
uiBut *uiDefIconTextButO(uiBlock *block,
                         int type,
                         const char *opname,
                         wmOperatorCallContext opcontext,
                         int icon,
                         blender::StringRef str,
                         int x,
                         int y,
                         short width,
                         short height,
                         const char *tip);
uiBut *uiDefIconTextButO_ptr(uiBlock *block,
                             int type,
                             wmOperatorType *ot,
                             wmOperatorCallContext opcontext,
                             int icon,
                             blender::StringRef str,
                             int x,
                             int y,
                             short width,
                             short height,
                             const char *tip);

/** For passing inputs to ButO buttons. */
PointerRNA *UI_but_operator_ptr_ensure(uiBut *but);

void UI_but_context_ptr_set(uiBlock *block, uiBut *but, const char *name, const PointerRNA *ptr);
const PointerRNA *UI_but_context_ptr_get(const uiBut *but,
                                         const char *name,
                                         const StructRNA *type = nullptr);
std::optional<blender::StringRefNull> UI_but_context_string_get(const uiBut *but,
                                                                const char *name);
const bContextStore *UI_but_context_get(const uiBut *but);

void UI_but_unit_type_set(uiBut *but, int unit_type);
int UI_but_unit_type_get(const uiBut *but);

std::optional<EnumPropertyItem> UI_but_rna_enum_item_get(bContext &C, uiBut &but);

std::string UI_but_string_get_rna_property_identifier(const uiBut &but);
std::string UI_but_string_get_rna_struct_identifier(const uiBut &but);
std::string UI_but_string_get_label(uiBut &but);
std::string UI_but_context_menu_title_from_button(uiBut &but);
/**
 * Query the result of #uiBut::tip_label_func().
 * Meant to allow overriding the label to be displayed in the tool-tip.
 */
std::string UI_but_string_get_tooltip_label(const uiBut &but);
std::string UI_but_string_get_rna_label(uiBut &but);
/** Context specified in `CTX_*_` macros are just unreachable! */
std::string UI_but_string_get_rna_label_context(const uiBut &but);
std::string UI_but_string_get_tooltip(bContext &C, uiBut &but);
std::string UI_but_string_get_rna_tooltip(bContext &C, uiBut &but);
/** Buttons assigned to an operator (common case). */
std::string UI_but_string_get_operator_keymap(bContext &C, uiBut &but);
/** Use for properties that are bound to one of the context cycle, etc. keys. */
std::string UI_but_string_get_property_keymap(bContext &C, uiBut &but);

std::string UI_but_extra_icon_string_get_label(const uiButExtraOpIcon &extra_icon);
std::string UI_but_extra_icon_string_get_tooltip(bContext &C, const uiButExtraOpIcon &extra_icon);
std::string UI_but_extra_icon_string_get_operator_keymap(const bContext &C,
                                                         const uiButExtraOpIcon &extra_icon);

/* Edit i18n stuff. */
/* Name of the main py op from i18n addon. */
#define EDTSRC_I18N_OP_NAME "UI_OT_edittranslation"

/**
 * Special Buttons
 *
 * Buttons with a more specific purpose:
 * - MenuBut: buttons that popup a menu (in headers usually).
 * - PulldownBut: like MenuBut, but creating a uiBlock (for compatibility).
 * - BlockBut: buttons that popup a block with more buttons.
 * - KeyevtBut: buttons that can be used to turn key events into values.
 * - PickerButtons: buttons like the color picker (for code sharing).
 * - AutoButR: RNA property button with type automatically defined.
 */
enum {
  UI_ID_NOP = 0,
  UI_ID_RENAME = 1 << 0,
  UI_ID_BROWSE = 1 << 1,
  UI_ID_ADD_NEW = 1 << 2,
  UI_ID_ALONE = 1 << 4,
  UI_ID_OPEN = 1 << 3,
  UI_ID_DELETE = 1 << 5,
  UI_ID_LOCAL = 1 << 6,
  UI_ID_AUTO_NAME = 1 << 7,
  UI_ID_FAKE_USER = 1 << 8,
  UI_ID_PIN = 1 << 9,
  UI_ID_PREVIEWS = 1 << 10,
  UI_ID_OVERRIDE = 1 << 11,
  UI_ID_FULL = UI_ID_RENAME | UI_ID_BROWSE | UI_ID_ADD_NEW | UI_ID_OPEN | UI_ID_ALONE |
               UI_ID_DELETE | UI_ID_LOCAL,
};

/**
 * Ways to limit what is displayed in ID-search popup.
 * \note We may want to add LOCAL, LIBRARY ... as needed.
 */
enum {
  UI_TEMPLATE_ID_FILTER_ALL = 0,
  UI_TEMPLATE_ID_FILTER_AVAILABLE = 1,
};

enum eButProgressType {
  UI_BUT_PROGRESS_TYPE_BAR = 0,
  UI_BUT_PROGRESS_TYPE_RING = 1,
};

enum class LayoutSeparatorType : int8_t {
  Auto,
  Space,
  Line,
};

/***************************** ID Utilities *******************************/

int UI_icon_from_id(const ID *id);
/** See: #BKE_report_type_str */
int UI_icon_from_report_type(int type);
int UI_icon_colorid_from_report_type(int type);
int UI_text_colorid_from_report_type(int type);

int UI_icon_from_event_type(short event_type, short event_value);
int UI_icon_from_keymap_item(const wmKeyMapItem *kmi, int r_icon_mod[4]);

uiBut *uiDefMenuBut(uiBlock *block,
                    uiMenuCreateFunc func,
                    void *arg,
                    blender::StringRef str,
                    int x,
                    int y,
                    short width,
                    short height,
                    const char *tip);
uiBut *uiDefIconTextMenuBut(uiBlock *block,
                            uiMenuCreateFunc func,
                            void *arg,
                            int icon,
                            blender::StringRef str,
                            int x,
                            int y,
                            short width,
                            short height,
                            const char *tip);
uiBut *uiDefIconMenuBut(uiBlock *block,
                        uiMenuCreateFunc func,
                        void *arg,
                        int icon,
                        int x,
                        int y,
                        short width,
                        short height,
                        const char *tip);

uiBut *uiDefBlockBut(uiBlock *block,
                     uiBlockCreateFunc func,
                     void *arg,
                     blender::StringRef str,
                     int x,
                     int y,
                     short width,
                     short height,
                     const char *tip);
uiBut *uiDefBlockButN(uiBlock *block,
                      uiBlockCreateFunc func,
                      void *argN,
                      blender::StringRef str,
                      int x,
                      int y,
                      short width,
                      short height,
                      const char *tip);

/**
 * Block button containing icon.
 */
uiBut *uiDefIconBlockBut(uiBlock *block,
                         uiBlockCreateFunc func,
                         void *arg,
                         int retval,
                         int icon,
                         int x,
                         int y,
                         short width,
                         short height,
                         const char *tip);

/**
 * \param arg: A pointer to string/name, use #UI_but_func_search_set() below to make this work.
 */
uiBut *uiDefSearchBut(uiBlock *block,
                      void *arg,
                      int retval,
                      int icon,
                      int maxlen,
                      int x,
                      int y,
                      short width,
                      short height,
                      const char *tip);
/**
 * Same parameters as for #uiDefSearchBut, with additional operator type and properties,
 * used by callback to call again the right op with the right options (properties values).
 */
uiBut *uiDefSearchButO_ptr(uiBlock *block,
                           wmOperatorType *ot,
                           IDProperty *properties,
                           void *arg,
                           int retval,
                           int icon,
                           int maxlen,
                           int x,
                           int y,
                           short width,
                           short height,
                           const char *tip);

/** For #uiDefAutoButsRNA. */
enum eButLabelAlign {
  /** Keep current layout for aligning label with property button. */
  UI_BUT_LABEL_ALIGN_NONE,
  /** Align label and property button vertically. */
  UI_BUT_LABEL_ALIGN_COLUMN,
  /** Split layout into a column for the label and one for property button. */
  UI_BUT_LABEL_ALIGN_SPLIT_COLUMN,
};

/** Return info for uiDefAutoButsRNA. */
enum eAutoPropButsReturn {
  /** Returns when no buttons were added */
  UI_PROP_BUTS_NONE_ADDED = 1 << 0,
  /** Returned when any property failed the custom check callback (check_prop) */
  UI_PROP_BUTS_ANY_FAILED_CHECK = 1 << 1,
};

ENUM_OPERATORS(eAutoPropButsReturn, UI_PROP_BUTS_ANY_FAILED_CHECK);

uiBut *uiDefAutoButR(uiBlock *block,
                     PointerRNA *ptr,
                     PropertyRNA *prop,
                     int index,
                     const char *name,
                     int icon,
                     int x,
                     int y,
                     int width,
                     int height);
void uiDefAutoButsArrayR(uiBlock *block,
                         PointerRNA *ptr,
                         PropertyRNA *prop,
                         const int icon,
                         const int x,
                         const int y,
                         const int tot_width,
                         const int height);
/**
 * \a check_prop callback filters functions to avoid drawing certain properties,
 * in cases where PROP_HIDDEN flag can't be used for a property.
 *
 * \param prop_activate_init: Property to activate on initial popup (#UI_BUT_ACTIVATE_ON_INIT).
 */
eAutoPropButsReturn uiDefAutoButsRNA(uiLayout *layout,
                                     PointerRNA *ptr,
                                     bool (*check_prop)(PointerRNA *ptr,
                                                        PropertyRNA *prop,
                                                        void *user_data),
                                     void *user_data,
                                     PropertyRNA *prop_activate_init,
                                     eButLabelAlign label_align,
                                     bool compact);

/**
 * Callback to compare the identity of two buttons, used to identify buttons over redraws. If the
 * callback returns true, the given buttons are considered to be matching and relevant state is
 * preserved (copied from the old to the new button). If it returns false, it's considered
 * non-matching and no further checks are done.
 *
 * If this is set, it is always executed instead of the default comparisons. However it is only
 * executed for buttons that have the same type and the same callback. So callbacks can assume the
 * button types match.
 */
void UI_but_func_identity_compare_set(uiBut *but, uiButIdentityCompareFunc cmp_fn);

/**
 * Public function exported for functions that use #UI_BTYPE_SEARCH_MENU.
 *
 * Use inside searchfunc to add items.
 *
 * \param items: Stores the items.
 * \param name: Text to display for the item.
 * \param poin: Opaque pointer (for use by the caller).
 * \param iconid: The icon, #ICON_NONE for no icon.
 * \param but_flag: Button flags (#uiBut.flag) indicating the state of the item, typically
 *                  #UI_BUT_DISABLED, #UI_BUT_INACTIVE or #UI_BUT_HAS_SEP_CHAR.
 *
 * \return false if there is nothing to add.
 */
bool UI_search_item_add(uiSearchItems *items,
                        const char *name,
                        void *poin,
                        int iconid,
                        int but_flag,
                        uint8_t name_prefix_offset);

/**
 * \note The item-pointer (referred to below) is a per search item user pointer
 * passed to #UI_search_item_add (stored in  #uiSearchItems.pointers).
 *
 * \param search_create_fn: Function to create the menu.
 * \param search_update_fn: Function to refresh search content after the search text has changed.
 * \param arg: user value.
 * \param free_arg: Set to true if the argument is newly allocated memory for every redraw and
 * should be freed when the button is destroyed.
 * \param search_arg_free_fn: When non-null, use this function to free \a arg.
 * \param search_exec_fn: Function that executes the action, gets \a arg as the first argument.
 * The second argument as the active item-pointer
 * \param active: When non-null, this item-pointer item will be visible and selected,
 * otherwise the first item will be selected.
 */
void UI_but_func_search_set(uiBut *but,
                            uiButSearchCreateFn search_create_fn,
                            uiButSearchUpdateFn search_update_fn,
                            void *arg,
                            bool free_arg,
                            uiFreeArgFunc search_arg_free_fn,
                            uiButHandleFunc search_exec_fn,
                            void *active);
void UI_but_func_search_set_context_menu(uiBut *but, uiButSearchContextMenuFn context_menu_fn);
void UI_but_func_search_set_tooltip(uiBut *but, uiButSearchTooltipFn tooltip_fn);
void UI_but_func_search_set_listen(uiBut *but, uiButSearchListenFn listen_fn);
/**
 * \param search_sep_string: when not NULL, this string is used as a separator,
 * showing the icon and highlighted text after the last instance of this string.
 */
void UI_but_func_search_set_sep_string(uiBut *but, const char *search_sep_string);
void UI_but_func_search_set_results_are_suggestions(uiBut *but, bool value);

/**
 * Height in pixels, it's using hard-coded values still.
 */
int UI_searchbox_size_y();
int UI_searchbox_size_x();
/**
 * Check if a string is in an existing search box.
 */
int UI_search_items_find_index(const uiSearchItems *items, const char *name);

/**
 * Adds a hint to the button which draws right aligned, grayed out and never clipped.
 */
void UI_but_hint_drawstr_set(uiBut *but, const char *string);
void UI_but_icon_indicator_number_set(uiBut *but, const int indicator_number);
void UI_but_icon_indicator_set(uiBut *but, const char *string);
void UI_but_icon_indicator_color_set(uiBut *but, const uchar color[4]);

void UI_but_node_link_set(uiBut *but, bNodeSocket *socket, const float draw_color[4]);

void UI_but_number_step_size_set(uiBut *but, float step_size);
void UI_but_number_precision_set(uiBut *but, float precision);

void UI_but_number_slider_step_size_set(uiBut *but, float step_size);
void UI_but_number_slider_precision_set(uiBut *but, float precision);

void UI_but_label_alpha_factor_set(uiBut *but, float alpha_factor);

void UI_but_search_preview_grid_size_set(uiBut *but, int rows, int cols);

void UI_block_func_handle_set(uiBlock *block, uiBlockHandleFunc func, void *arg);
void UI_block_func_set(uiBlock *block, uiButHandleFunc func, void *arg1, void *arg2);
void UI_block_funcN_set(uiBlock *block, uiButHandleNFunc funcN, void *argN, void *arg2);

void UI_but_func_rename_set(uiBut *but, uiButHandleRenameFunc func, void *arg1);
void UI_but_func_set(uiBut *but, uiButHandleFunc func, void *arg1, void *arg2);
void UI_but_funcN_set(uiBut *but, uiButHandleNFunc funcN, void *argN, void *arg2);

void UI_but_func_complete_set(uiBut *but, uiButCompleteFunc func, void *arg);

void UI_but_func_drawextra_set(uiBlock *block,
                               void (*func)(const bContext *C, void *, void *, void *, rcti *rect),
                               void *arg1,
                               void *arg2);

void UI_but_func_menu_step_set(uiBut *but, uiMenuStepFunc func);

void UI_but_func_tooltip_set(uiBut *but, uiButToolTipFunc func, void *arg, uiFreeArgFunc free_arg);
/**
 * Enable a custom quick tooltip label. That is, a short tooltip that appears faster than the full
 * one and only shows the label string returned by \a func. After a short delay the full tooltip is
 * shown, including the same label.
 */
void UI_but_func_tooltip_label_set(uiBut *but, std::function<std::string(const uiBut *but)> func);

enum uiTooltipStyle {
  UI_TIP_STYLE_NORMAL = 0, /* Regular text. */
  UI_TIP_STYLE_HEADER,     /* Header text. */
  UI_TIP_STYLE_MONO,       /* Mono-spaced text. */
  UI_TIP_STYLE_IMAGE,      /* Image field. */
  UI_TIP_STYLE_SPACER,     /* Padding to separate sections. */
};

enum uiTooltipColorID {
  UI_TIP_LC_MAIN = 0, /* Color of primary text. */
  UI_TIP_LC_VALUE,    /* Color for the value of buttons (also shortcuts). */
  UI_TIP_LC_ACTIVE,   /* Color of titles of active enum values. */
  UI_TIP_LC_NORMAL,   /* Color of regular text. */
  UI_TIP_LC_PYTHON,   /* Color of python snippets. */
  UI_TIP_LC_ALERT,    /* Warning text color, eg: why operator can't run. */
  UI_TIP_LC_MAX
};

enum class uiTooltipImageBackground {
  None = 0,
  Checkerboard_Themed,
  Checkerboard_Fixed,
};

struct uiTooltipImage {
  ImBuf *ibuf = nullptr;
  short width = 0;
  short height = 0;
  bool premultiplied = false;
  bool border = false;
  bool text_color = false;
  uiTooltipImageBackground background = uiTooltipImageBackground::None;
};

void UI_but_func_tooltip_custom_set(uiBut *but,
                                    uiButToolTipCustomFunc func,
                                    void *arg,
                                    uiFreeArgFunc free_arg);

/**
 * \param text: Allocated text (transfer ownership to `data`) or null.
 * \param suffix: Allocated text (transfer ownership to `data`) or null.
 */
void UI_tooltip_text_field_add(uiTooltipData *data,
                               std::string text,
                               std::string suffix,
                               const uiTooltipStyle style,
                               const uiTooltipColorID color_id,
                               const bool is_pad = false);

/**
 * \param image: Image buffer (duplicated, ownership is *not* transferred to `data`).
 * \param image_size: Display size for the image (pixels without UI scale applied).
 */
void UI_tooltip_image_field_add(uiTooltipData *data, const uiTooltipImage &image_data);

/**
 * Recreate tool-tip (use to update dynamic tips)
 */
void UI_but_tooltip_refresh(bContext *C, uiBut *but);
/**
 * Removes tool-tip timer from active but
 * (meaning tool-tip is disabled until it's re-enabled again).
 */
void UI_but_tooltip_timer_remove(bContext *C, uiBut *but);

bool UI_textbutton_activate_rna(const bContext *C,
                                ARegion *region,
                                const void *rna_poin_data,
                                const char *rna_prop_id);
bool UI_textbutton_activate_but(const bContext *C, uiBut *but);

/**
 * push a new event onto event queue to activate the given button
 * (usually a text-field) upon entering a popup
 */
void UI_but_focus_on_enter_event(wmWindow *win, uiBut *but);

void UI_but_func_hold_set(uiBut *but, uiButHandleHoldFunc func, void *argN);

PointerRNA *UI_but_extra_operator_icon_add(uiBut *but,
                                           const char *opname,
                                           wmOperatorCallContext opcontext,
                                           int icon);
wmOperatorType *UI_but_extra_operator_icon_optype_get(const uiButExtraOpIcon *extra_icon);
PointerRNA *UI_but_extra_operator_icon_opptr_get(const uiButExtraOpIcon *extra_icon);

/**
 * Get the scaled size for a preview button (typically #UI_BTyPE_PREVIEW_TILE) based on \a
 * size_px plus padding.
 */
int UI_preview_tile_size_x(const int size_px = 96);
int UI_preview_tile_size_y(const int size_px = 96);
int UI_preview_tile_size_y_no_label(const int size_px = 96);

/* Autocomplete
 *
 * Tab complete helper functions, for use in uiButCompleteFunc callbacks.
 * Call begin once, then multiple times do_name with all possibilities,
 * and finally end to finish and get the completed name. */

struct AutoComplete;

#define AUTOCOMPLETE_NO_MATCH 0
#define AUTOCOMPLETE_FULL_MATCH 1
#define AUTOCOMPLETE_PARTIAL_MATCH 2

AutoComplete *UI_autocomplete_begin(const char *startname, size_t maxlen);
void UI_autocomplete_update_name(AutoComplete *autocpl, const char *name);
int UI_autocomplete_end(AutoComplete *autocpl, char *autoname);

/* Button drag-data (interface_drag.cc).
 *
 * Functions to set drag data for buttons. This enables dragging support, whereby the drag data is
 * "dragged", not the button itself. */

void UI_but_drag_set_id(uiBut *but, ID *id);
/**
 * Set an image to display while dragging. This works for any drag type (`WM_DRAG_XXX`).
 * Not to be confused with #UI_but_drag_set_image(), which sets up dragging of an image.
 *
 * Sets #UI_BUT_DRAG_FULL_BUT so the full button can be dragged.
 */
void UI_but_drag_attach_image(uiBut *but, const ImBuf *imb, float scale);

/**
 * Sets #UI_BUT_DRAG_FULL_BUT so the full button can be dragged.
 * \param asset: May be passed from a temporary variable, drag data only stores a copy of this.
 */
void UI_but_drag_set_asset(uiBut *but,
                           const blender::asset_system::AssetRepresentation *asset,
                           int import_method, /* eAssetImportMethod */
                           int icon,
                           const ImBuf *imb,
                           float scale);

void UI_but_drag_set_rna(uiBut *but, PointerRNA *ptr);
/**
 * Enable dragging a path from this button.
 * \param path: The path to drag. The passed string may be destructed, button keeps a copy.
 */
void UI_but_drag_set_path(uiBut *but, const char *path);
void UI_but_drag_set_name(uiBut *but, const char *name);

/**
 * Sets #UI_BUT_DRAG_FULL_BUT so the full button can be dragged.
 * \param path: The path to drag. The passed string may be destructed, button keeps a copy.
 */
void UI_but_drag_set_image(uiBut *but, const char *path, int icon, const ImBuf *imb, float scale);

/* Panels
 *
 * Functions for creating, freeing and drawing panels. The API here
 * could use a good cleanup, though how they will function in 2.5 is
 * not clear yet so we postpone that. */

void UI_panels_begin(const bContext *C, ARegion *region);
void UI_panels_end(const bContext *C, ARegion *region, int *r_x, int *r_y);
/**
 * Draw panels, selected (panels currently being dragged) on top.
 */
void UI_panels_draw(const bContext *C, ARegion *region);

Panel *UI_panel_find_by_type(ListBase *lb, const PanelType *pt);
/**
 * \note \a panel should be return value from #UI_panel_find_by_type and can be NULL.
 */
Panel *UI_panel_begin(
    ARegion *region, ListBase *lb, uiBlock *block, PanelType *pt, Panel *panel, bool *r_open);
/**
 * Create the panel header button group, used to mark which buttons are part of
 * panel headers for the panel search process that happens later. This Should be
 * called before adding buttons for the panel's header layout.
 */
void UI_panel_header_buttons_begin(Panel *panel);
/**
 * Finish the button group for the panel header to avoid putting panel body buttons in it.
 */
void UI_panel_header_buttons_end(Panel *panel);
void UI_panel_end(Panel *panel, int width, int height);

/** Set the name that should be drawn in the UI. Should be a translated string. */
void UI_panel_drawname_set(Panel *panel, blender::StringRef name);

/**
 * Set a context for this entire panel and its current layout. This should be used whenever panel
 * callbacks that are called outside of regular drawing might require context. Currently it affects
 * the #PanelType.reorder callback only.
 */
void UI_panel_context_pointer_set(Panel *panel, const char *name, PointerRNA *ptr);

/**
 * Get the panel's expansion state, taking into account
 * expansion set from property search if it applies.
 */
bool UI_panel_is_closed(const Panel *panel);
bool UI_panel_is_active(const Panel *panel);
/**
 * For button layout next to label.
 */
void UI_panel_label_offset(const uiBlock *block, int *r_x, int *r_y);
bool UI_panel_should_show_background(const ARegion *region, const PanelType *panel_type);
int UI_panel_size_y(const Panel *panel);
bool UI_panel_is_dragging(const Panel *panel);
/**
 * Find whether a panel or any of its sub-panels contain a property that matches the search filter,
 * depending on the search process running in #UI_block_apply_search_filter earlier.
 */
bool UI_panel_matches_search_filter(const Panel *panel);
bool UI_panel_can_be_pinned(const Panel *panel);

bool UI_panel_category_is_visible(const ARegion *region);
void UI_panel_category_add(ARegion *region, const char *name);
PanelCategoryDyn *UI_panel_category_find(const ARegion *region, const char *idname);
int UI_panel_category_index_find(ARegion *region, const char *idname);
PanelCategoryStack *UI_panel_category_active_find(ARegion *region, const char *idname);
const char *UI_panel_category_active_get(ARegion *region, bool set_fallback);
void UI_panel_category_active_set(ARegion *region, const char *idname);
/** \param index: index of item _in #ARegion.panels_category list_. */
void UI_panel_category_index_active_set(ARegion *region, const int index);
void UI_panel_category_active_set_default(ARegion *region, const char *idname);
void UI_panel_category_clear_all(ARegion *region);
/**
 * Draw vertical tabs on the left side of the region, one tab per category.
 */
void UI_panel_category_draw_all(ARegion *region, const char *category_id_active);

/* Panel custom data. */
PointerRNA *UI_panel_custom_data_get(const Panel *panel);
PointerRNA *UI_region_panel_custom_data_under_cursor(const bContext *C, const wmEvent *event);
void UI_panel_custom_data_set(Panel *panel, PointerRNA *custom_data);

/* Poly-instantiated panels for representing a list of data. */
/**
 * Called in situations where panels need to be added dynamically rather than
 * having only one panel corresponding to each #PanelType.
 */
Panel *UI_panel_add_instanced(const bContext *C,
                              ARegion *region,
                              ListBase *panels,
                              const char *panel_idname,
                              PointerRNA *custom_data);
/**
 * Remove instanced panels from the region's panel list.
 *
 * \note Can be called with NULL \a C, but it should be avoided because
 * handlers might not be removed.
 */
void UI_panels_free_instanced(const bContext *C, ARegion *region);

#define INSTANCED_PANEL_UNIQUE_STR_SIZE 16
/**
 * Find a unique key to append to the #PanelType.idname for the lookup to the panel's #uiBlock.
 * Needed for instanced panels, where there can be multiple with the same type and identifier.
 */
void UI_list_panel_unique_str(Panel *panel, char *r_name);

using uiListPanelIDFromDataFunc = void (*)(void *data_link, char *r_idname);
/**
 * Check if the instanced panels in the region's panels correspond to the list of data the panels
 * represent. Returns false if the panels have been reordered or if the types from the list data
 * don't match in any way.
 *
 * \param data: The list of data to check against the instanced panels.
 * \param panel_idname_func: Function to find the #PanelType.idname for each item in the data list.
 * For a readability and generality, this lookup happens separately for each type of panel list.
 */
bool UI_panel_list_matches_data(ARegion *region,
                                ListBase *data,
                                uiListPanelIDFromDataFunc panel_idname_func);

/* Handlers
 *
 * Handlers that can be registered in regions, areas and windows for
 * handling WM events. Mostly this is done automatic by modules such
 * as screen/ if ED_KEYMAP_UI is set, or internally in popup functions. */

void UI_region_handlers_add(ListBase *handlers);
void UI_popup_handlers_add(bContext *C, ListBase *handlers, uiPopupBlockHandle *popup, char flag);
void UI_popup_handlers_remove(ListBase *handlers, uiPopupBlockHandle *popup);
void UI_popup_handlers_remove_all(bContext *C, ListBase *handlers);

/* Module
 *
 * init and exit should be called before using this module. init_userdef must
 * be used to reinitialize some internal state if user preferences change. */

void UI_init();
/* after reading userdef file */
void UI_init_userdef();
void UI_reinit_font();
void UI_exit();

/* Layout
 *
 * More automated layout of buttons. Has three levels:
 * - Layout: contains a number templates, within a bounded width or height.
 * - Template: predefined layouts for buttons with a number of slots, each
 *   slot can contain multiple items.
 * - Item: item to put in a template slot, being either an RNA property,
 *   operator, label or menu. Also regular buttons can be used when setting
 *   uiBlockCurLayout. */

/* layout */
enum {
  UI_LAYOUT_HORIZONTAL = 0,
  UI_LAYOUT_VERTICAL = 1,
};

enum {
  UI_LAYOUT_PANEL = 0,
  UI_LAYOUT_HEADER = 1,
  UI_LAYOUT_MENU = 2,
  UI_LAYOUT_TOOLBAR = 3,
  UI_LAYOUT_PIEMENU = 4,
  UI_LAYOUT_VERT_BAR = 5,
};

#define UI_UNIT_X ((void)0, U.widget_unit)
#define UI_UNIT_Y ((void)0, U.widget_unit)

enum {
  UI_LAYOUT_ALIGN_EXPAND = 0,
  UI_LAYOUT_ALIGN_LEFT = 1,
  UI_LAYOUT_ALIGN_CENTER = 2,
  UI_LAYOUT_ALIGN_RIGHT = 3,
};

enum eUI_Item_Flag {
  /* UI_ITEM_O_RETURN_PROPS = 1 << 0, */ /* UNUSED */
  UI_ITEM_R_EXPAND = 1 << 1,
  UI_ITEM_R_SLIDER = 1 << 2,
  /**
   * Use for booleans, causes the button to draw with an outline (emboss),
   * instead of text with a checkbox.
   * This is implied when toggle buttons have an icon
   * unless #UI_ITEM_R_ICON_NEVER flag is set.
   */
  UI_ITEM_R_TOGGLE = 1 << 3,
  /**
   * Don't attempt to use an icon when the icon is set to #ICON_NONE.
   *
   * Use for booleans, causes the buttons to always show as a checkbox
   * even when there is an icon (which would normally show the button as a toggle).
   */
  UI_ITEM_R_ICON_NEVER = 1 << 4,
  UI_ITEM_R_ICON_ONLY = 1 << 5,
  UI_ITEM_R_EVENT = 1 << 6,
  UI_ITEM_R_FULL_EVENT = 1 << 7,
  UI_ITEM_R_NO_BG = 1 << 8,
  UI_ITEM_R_IMMEDIATE = 1 << 9,
  UI_ITEM_O_DEPRESS = 1 << 10,
  UI_ITEM_R_COMPACT = 1 << 11,
  UI_ITEM_R_CHECKBOX_INVERT = 1 << 12,
  /** Don't add a real decorator item, just blank space. */
  UI_ITEM_R_FORCE_BLANK_DECORATE = 1 << 13,
  /* Even create the property split layout if there's no name to show there. */
  UI_ITEM_R_SPLIT_EMPTY_NAME = 1 << 14,
  /**
   * Only for text buttons (for now): Force the button as active in a semi-modal state (capturing
   * text input while leaving the remaining UI interactive).
   */
  UI_ITEM_R_TEXT_BUT_FORCE_SEMI_MODAL_ACTIVE = 1 << 15,
};
ENUM_OPERATORS(eUI_Item_Flag, UI_ITEM_R_TEXT_BUT_FORCE_SEMI_MODAL_ACTIVE)
#define UI_ITEM_NONE eUI_Item_Flag(0)

#define UI_HEADER_OFFSET ((void)0, 0.4f * UI_UNIT_X)

/* uiLayoutOperatorButs flags */
enum {
  UI_TEMPLATE_OP_PROPS_SHOW_TITLE = 1 << 0,
  UI_TEMPLATE_OP_PROPS_SHOW_EMPTY = 1 << 1,
  UI_TEMPLATE_OP_PROPS_COMPACT = 1 << 2,
  UI_TEMPLATE_OP_PROPS_HIDE_ADVANCED = 1 << 3,
  /* Disable property split for the default layout (custom ui callbacks still have full control
   * over the layout and can enable it). */
  UI_TEMPLATE_OP_PROPS_NO_SPLIT_LAYOUT = 1 << 4,
  UI_TEMPLATE_OP_PROPS_HIDE_PRESETS = 1 << 5,
};

/* Used for transparent checkers shown under color buttons that have an alpha component. */
#define UI_ALPHA_CHECKER_DARK 100
#define UI_ALPHA_CHECKER_LIGHT 160

/* flags to set which corners will become rounded:
 *
 * 1------2
 * |      |
 * 8------4 */

enum {
  UI_CNR_TOP_LEFT = 1 << 0,
  UI_CNR_TOP_RIGHT = 1 << 1,
  UI_CNR_BOTTOM_RIGHT = 1 << 2,
  UI_CNR_BOTTOM_LEFT = 1 << 3,
  /* just for convenience */
  UI_CNR_NONE = 0,
  UI_CNR_ALL = (UI_CNR_TOP_LEFT | UI_CNR_TOP_RIGHT | UI_CNR_BOTTOM_RIGHT | UI_CNR_BOTTOM_LEFT),
};

uiLayout *UI_block_layout(uiBlock *block,
                          int dir,
                          int type,
                          int x,
                          int y,
                          int size,
                          int em,
                          int padding,
                          const uiStyle *style);
void UI_block_layout_set_current(uiBlock *block, uiLayout *layout);
void UI_block_layout_resolve(uiBlock *block, int *r_x, int *r_y);
bool UI_block_layout_needs_resolving(const uiBlock *block);
/**
 * Used for property search when the layout process needs to be cancelled in order to avoid
 * computing the locations for buttons, but the layout items created while adding the buttons
 * must still be freed.
 */
void UI_block_layout_free(uiBlock *block);

/**
 * Apply property search behavior, setting panel flags and deactivating buttons that don't match.
 *
 * \note Must not be run after #UI_block_layout_resolve.
 */
bool UI_block_apply_search_filter(uiBlock *block, const char *search_filter);

void UI_region_message_subscribe(ARegion *region, wmMsgBus *mbus);

uiBlock *uiLayoutGetBlock(uiLayout *layout);

void uiLayoutSetFunc(uiLayout *layout, uiMenuHandleFunc handlefunc, void *argv);
void uiLayoutSetContextPointer(uiLayout *layout, const char *name, PointerRNA *ptr);
void uiLayoutSetContextString(uiLayout *layout, const char *name, blender::StringRef value);
bContextStore *uiLayoutGetContextStore(uiLayout *layout);
void uiLayoutContextCopy(uiLayout *layout, const bContextStore *context);

/**
 * Set tooltip function for all buttons in the layout.
 * func, arg and free_arg are passed on to UI_but_func_tooltip_set, so their meaning is the same.
 *
 * \param func: The callback function that gets called to get tooltip content
 * \param arg: An optional opaque pointer that gets passed to func
 * \param free_arg: An optional callback for freeing arg (can be set to e.g. MEM_freeN)
 * \param copy_arg: An optional callback for duplicating arg in case UI_but_func_tooltip_set
 * is being called on multiple buttons (can be set to e.g. MEM_dupallocN). If set to NULL, arg will
 * be passed as-is to all buttons.
 */
void uiLayoutSetTooltipFunc(uiLayout *layout,
                            uiButToolTipFunc func,
                            void *arg,
                            uiCopyArgFunc copy_arg,
                            uiFreeArgFunc free_arg);

/**
 * This is a bit of a hack but best keep it in one place at least.
 */
wmOperatorType *UI_but_operatortype_get_from_enum_menu(uiBut *but, PropertyRNA **r_prop);
/**
 * This is a bit of a hack but best keep it in one place at least.
 */
MenuType *UI_but_menutype_get(const uiBut *but);
/**
 * This is a bit of a hack but best keep it in one place at least.
 */
PanelType *UI_but_paneltype_get(const uiBut *but);
/**
 * This is a bit of a hack but best keep it in one place at least.
 */
std::optional<blender::StringRefNull> UI_but_asset_shelf_type_idname_get(const uiBut *but);
void UI_menutype_draw(bContext *C, MenuType *mt, uiLayout *layout);
/**
 * Used for popup panels only.
 */
void UI_paneltype_draw(bContext *C, PanelType *pt, uiLayout *layout);

/* Only for convenience. */
void uiLayoutSetContextFromBut(uiLayout *layout, uiBut *but);

void uiLayoutSetOperatorContext(uiLayout *layout, wmOperatorCallContext opcontext);
void uiLayoutSetActive(uiLayout *layout, bool active);
void uiLayoutSetActiveDefault(uiLayout *layout, bool active_default);
void uiLayoutSetActivateInit(uiLayout *layout, bool activate_init);
void uiLayoutSetEnabled(uiLayout *layout, bool enabled);
void uiLayoutSetRedAlert(uiLayout *layout, bool redalert);
void uiLayoutSetAlignment(uiLayout *layout, char alignment);
void uiLayoutSetFixedSize(uiLayout *layout, bool fixed_size);
void uiLayoutSetKeepAspect(uiLayout *layout, bool keepaspect);
void uiLayoutSetScaleX(uiLayout *layout, float scale);
void uiLayoutSetScaleY(uiLayout *layout, float scale);
void uiLayoutSetUnitsX(uiLayout *layout, float unit);
void uiLayoutSetUnitsY(uiLayout *layout, float unit);
void uiLayoutSetEmboss(uiLayout *layout, eUIEmbossType emboss);
void uiLayoutSetPropSep(uiLayout *layout, bool is_sep);
void uiLayoutSetPropDecorate(uiLayout *layout, bool is_sep);
int uiLayoutGetLocalDir(const uiLayout *layout);
void uiLayoutSetSearchWeight(uiLayout *layout, float weight);

wmOperatorCallContext uiLayoutGetOperatorContext(uiLayout *layout);
bool uiLayoutGetActive(uiLayout *layout);
bool uiLayoutGetActiveDefault(uiLayout *layout);
bool uiLayoutGetActivateInit(uiLayout *layout);
bool uiLayoutGetEnabled(uiLayout *layout);
bool uiLayoutGetRedAlert(uiLayout *layout);
int uiLayoutGetAlignment(uiLayout *layout);
bool uiLayoutGetFixedSize(uiLayout *layout);
bool uiLayoutGetKeepAspect(uiLayout *layout);
int uiLayoutGetWidth(uiLayout *layout);
float uiLayoutGetScaleX(uiLayout *layout);
float uiLayoutGetScaleY(uiLayout *layout);
float uiLayoutGetUnitsX(uiLayout *layout);
float uiLayoutGetUnitsY(uiLayout *layout);
eUIEmbossType uiLayoutGetEmboss(uiLayout *layout);
bool uiLayoutGetPropSep(uiLayout *layout);
bool uiLayoutGetPropDecorate(uiLayout *layout);
Panel *uiLayoutGetRootPanel(uiLayout *layout);
float uiLayoutGetSearchWeight(uiLayout *layout);

/* Layout create functions. */

uiLayout *uiLayoutRow(uiLayout *layout, bool align);

struct PanelLayout {
  uiLayout *header;
  uiLayout *body;
};

/**
 * Create a "layout panel" which is a panel that is defined as part of the `uiLayout`. This allows
 * creating expandable sections which can also be nested.
 *
 * The open-state of the panel is defined by an RNA property which is passed in as a pointer +
 * property name pair. This gives the caller flexibility to decide who should own the open-state.
 *
 * \param C: The context is necessary because sometimes the panel may be forced to be open by the
 * context even of the open-property is `false`. This can happen with e.g. property search.
 * \param layout: The `uiLayout` that should contain the sub-panel.
 * Only layouts that span the full width of the region are supported for now.
 * \param open_prop_owner: Data that contains the open-property.
 * \param open_prop_name: Name of the open-property in `open_prop_owner`.
 *
 * \return A #PanelLayout containing layouts for both the header row and the panel body. If the
 * panel is closed and should not be drawn, the body layout will be NULL.
 */
PanelLayout uiLayoutPanelProp(const bContext *C,
                              uiLayout *layout,
                              PointerRNA *open_prop_owner,
                              const char *open_prop_name);

/**
 * Variant of #uiLayoutPanelProp that automatically creates the header row with the
 * given label and only returns the body layout.
 *
 * \param label: Text that's shown in the panel header. It should already be translated.
 *
 * \return NULL if the panel is closed and should not be drawn, otherwise the layout where the
 * sub-panel should be inserted into.
 */
uiLayout *uiLayoutPanelProp(const bContext *C,
                            uiLayout *layout,
                            PointerRNA *open_prop_owner,
                            const char *open_prop_name,
                            const char *label);

/**
 * Variant of #uiLayoutPanelProp that automatically stores the open-close-state in the root
 * panel. When a dynamic number of panels is required, it's recommended to use #uiLayoutPanelProp
 * instead of passing in generated id names.
 *
 * \param idname: String that identifies the open-close-state in the root panel.
 */
PanelLayout uiLayoutPanel(const bContext *C,
                          uiLayout *layout,
                          const char *idname,
                          bool default_closed);

/**
 * Variant of #uiLayoutPanel that automatically creates the header row with the given label and
 * only returns the body layout.
 *
 * \param label:  Text that's shown in the panel header. It should already be translated.
 *
 * \return NULL if the panel is closed and should not be drawn, otherwise the layout where the
 * sub-panel should be inserted into.
 */
uiLayout *uiLayoutPanel(const bContext *C,
                        uiLayout *layout,
                        const char *idname,
                        bool default_closed,
                        const char *label);

bool uiLayoutEndsWithPanelHeader(const uiLayout &layout);

/**
 * See #uiLayoutColumnWithHeading().
 */
uiLayout *uiLayoutRowWithHeading(uiLayout *layout, bool align, const char *heading);
uiLayout *uiLayoutColumn(uiLayout *layout, bool align);
/**
 * Variant of #uiLayoutColumn() that sets a heading label for the layout if the first item is
 * added through #uiItemFullR(). If split layout is used and the item has no string to add to the
 * first split-column, the heading is added there instead. Otherwise the heading inserted with a
 * new row.
 */
uiLayout *uiLayoutColumnWithHeading(uiLayout *layout, bool align, const char *heading);
uiLayout *uiLayoutColumnFlow(uiLayout *layout, int number, bool align);
uiLayout *uiLayoutGridFlow(uiLayout *layout,
                           bool row_major,
                           int columns_len,
                           bool even_columns,
                           bool even_rows,
                           bool align);
uiLayout *uiLayoutBox(uiLayout *layout);
uiLayout *uiLayoutListBox(uiLayout *layout,
                          uiList *ui_list,
                          PointerRNA *actptr,
                          PropertyRNA *actprop);
uiLayout *uiLayoutAbsolute(uiLayout *layout, bool align);
uiLayout *uiLayoutSplit(uiLayout *layout, float percentage, bool align);
uiLayout *uiLayoutOverlap(uiLayout *layout);
uiBlock *uiLayoutAbsoluteBlock(uiLayout *layout);
/** Pie menu layout: Buttons are arranged around a center. */
uiLayout *uiLayoutRadial(uiLayout *layout);

/* templates */
void uiTemplateHeader(uiLayout *layout, bContext *C);
void uiTemplateID(uiLayout *layout,
                  const bContext *C,
                  PointerRNA *ptr,
                  const char *propname,
                  const char *newop,
                  const char *openop,
                  const char *unlinkop,
                  int filter,
                  bool live_icon,
                  const char *text);
void uiTemplateIDBrowse(uiLayout *layout,
                        bContext *C,
                        PointerRNA *ptr,
                        const char *propname,
                        const char *newop,
                        const char *openop,
                        const char *unlinkop,
                        int filter,
                        const char *text);
void uiTemplateIDPreview(uiLayout *layout,
                         bContext *C,
                         PointerRNA *ptr,
                         const char *propname,
                         const char *newop,
                         const char *openop,
                         const char *unlinkop,
                         int rows,
                         int cols,
                         int filter,
                         bool hide_buttons);
/**
 * Version of #uiTemplateID using tabs.
 */
void uiTemplateIDTabs(uiLayout *layout,
                      bContext *C,
                      PointerRNA *ptr,
                      const char *propname,
                      const char *newop,
                      const char *menu,
                      int filter);
/**
 * This is for selecting the type of ID-block to use,
 * and then from the relevant type choosing the block to use.
 *
 * \param propname: property identifier for property that ID-pointer gets stored to.
 * \param proptypename: property identifier for property
 * used to determine the type of ID-pointer that can be used.
 */
void uiTemplateAnyID(uiLayout *layout,
                     PointerRNA *ptr,
                     const char *propname,
                     const char *proptypename,
                     const char *text);
/**
 * Search menu to pick an item from a collection.
 * A version of uiTemplateID that works for non-ID types.
 */
void uiTemplateSearch(uiLayout *layout,
                      bContext *C,
                      PointerRNA *ptr,
                      const char *propname,
                      PointerRNA *searchptr,
                      const char *searchpropname,
                      const char *newop,
                      const char *unlinkop);
void uiTemplateSearchPreview(uiLayout *layout,
                             bContext *C,
                             PointerRNA *ptr,
                             const char *propname,
                             PointerRNA *searchptr,
                             const char *searchpropname,
                             const char *newop,
                             const char *unlinkop,
                             int rows,
                             int cols);
/**
 * This is creating/editing RNA-Paths
 *
 * - ptr: struct which holds the path property
 * - propname: property identifier for property that path gets stored to
 * - root_ptr: struct that path gets built from
 */
void uiTemplatePathBuilder(uiLayout *layout,
                           PointerRNA *ptr,
                           const char *propname,
                           PointerRNA *root_ptr,
                           const char *text);
void uiTemplateModifiers(uiLayout *layout, bContext *C);
void uiTemplateGpencilModifiers(uiLayout *layout, bContext *C);
/**
 * Check if the shader effect panels don't match the data and rebuild the panels if so.
 */
void uiTemplateShaderFx(uiLayout *layout, bContext *C);
/**
 * Check if the constraint panels don't match the data and rebuild the panels if so.
 */
void uiTemplateConstraints(uiLayout *layout, bContext *C, bool use_bone_constraints);

uiLayout *uiTemplateGpencilModifier(uiLayout *layout, bContext *C, PointerRNA *ptr);
void uiTemplateGpencilColorPreview(uiLayout *layout,
                                   bContext *C,
                                   PointerRNA *ptr,
                                   const char *propname,
                                   int rows,
                                   int cols,
                                   float scale,
                                   int filter);

void uiTemplateOperatorRedoProperties(uiLayout *layout, const bContext *C);

void uiTemplateConstraintHeader(uiLayout *layout, PointerRNA *ptr);
void uiTemplatePreview(uiLayout *layout,
                       bContext *C,
                       ID *id,
                       bool show_buttons,
                       ID *parent,
                       MTex *slot,
                       const char *preview_id);
void uiTemplateColorRamp(uiLayout *layout, PointerRNA *ptr, const char *propname, bool expand);
/**
 * \param icon_scale: Scale of the icon, 1x == button height.
 */
void uiTemplateIcon(uiLayout *layout, int icon_value, float icon_scale);
/**
 * \param icon_scale: Scale of the icon, 1x == button height.
 */
void uiTemplateIconView(uiLayout *layout,
                        PointerRNA *ptr,
                        const char *propname,
                        bool show_labels,
                        float icon_scale,
                        float icon_scale_popup);
void uiTemplateHistogram(uiLayout *layout, PointerRNA *ptr, const char *propname);
void uiTemplateWaveform(uiLayout *layout, PointerRNA *ptr, const char *propname);
void uiTemplateVectorscope(uiLayout *layout, PointerRNA *ptr, const char *propname);
void uiTemplateCurveMapping(uiLayout *layout,
                            PointerRNA *ptr,
                            const char *propname,
                            int type,
                            bool levels,
                            bool brush,
                            bool neg_slope,
                            bool tone);
/**
 * Template for a path creation widget intended for custom bevel profiles.
 * This section is quite similar to #uiTemplateCurveMapping, but with reduced complexity.
 */
void uiTemplateCurveProfile(uiLayout *layout, PointerRNA *ptr, const char *propname);
/**
 * This template now follows User Preference for type - name is not correct anymore.
 */
void uiTemplateColorPicker(uiLayout *layout,
                           PointerRNA *ptr,
                           const char *propname,
                           bool value_slider,
                           bool lock,
                           bool lock_luminosity,
                           bool cubic);
void uiTemplatePalette(uiLayout *layout, PointerRNA *ptr, const char *propname, bool colors);
void uiTemplateCryptoPicker(uiLayout *layout, PointerRNA *ptr, const char *propname, int icon);
/**
 * \todo for now, grouping of layers is determined by dividing up the length of
 * the array of layer bitflags
 */
void uiTemplateLayers(uiLayout *layout,
                      PointerRNA *ptr,
                      const char *propname,
                      PointerRNA *used_ptr,
                      const char *used_propname,
                      int active_layer);
void uiTemplateImage(uiLayout *layout,
                     bContext *C,
                     PointerRNA *ptr,
                     const char *propname,
                     PointerRNA *userptr,
                     bool compact,
                     bool multiview);
void uiTemplateImageSettings(uiLayout *layout, PointerRNA *imfptr, bool color_management);
void uiTemplateImageStereo3d(uiLayout *layout, PointerRNA *stereo3d_format_ptr);
void uiTemplateImageViews(uiLayout *layout, PointerRNA *imaptr);
void uiTemplateImageFormatViews(uiLayout *layout, PointerRNA *imfptr, PointerRNA *ptr);
void uiTemplateImageLayers(uiLayout *layout, bContext *C, Image *ima, ImageUser *iuser);
void uiTemplateImageInfo(uiLayout *layout, bContext *C, Image *ima, ImageUser *iuser);
void uiTemplateRunningJobs(uiLayout *layout, bContext *C);
void UI_but_func_operator_search(uiBut *but);
void uiTemplateOperatorSearch(uiLayout *layout);

void UI_but_func_menu_search(uiBut *but, const char *single_menu_idname = nullptr);
void uiTemplateMenuSearch(uiLayout *layout);

/**
 * Draw Operator property buttons for redoing execution with different settings.
 * This function does not initialize the layout,
 * functions can be called on the layout before and after.
 */
void uiTemplateOperatorPropertyButs(
    const bContext *C, uiLayout *layout, wmOperator *op, eButLabelAlign label_align, short flag);
void uiTemplateHeader3D_mode(uiLayout *layout, bContext *C);
void uiTemplateEditModeSelection(uiLayout *layout, bContext *C);
void uiTemplateReportsBanner(uiLayout *layout, bContext *C);
void uiTemplateInputStatus(uiLayout *layout, bContext *C);
void uiTemplateStatusInfo(uiLayout *layout, bContext *C);
void uiTemplateKeymapItemProperties(uiLayout *layout, PointerRNA *ptr);

bool uiTemplateEventFromKeymapItem(uiLayout *layout,
                                   const char *text,
                                   const wmKeyMapItem *kmi,
                                   bool text_fallback);

/* Draw keymap item for status bar. Returns number of items consumed,
 * as X/Y/Z items may get merged to use less space. */
int uiTemplateStatusBarModalItem(uiLayout *layout,
                                 const wmKeyMap *keymap,
                                 const EnumPropertyItem *item);

void uiTemplateComponentMenu(uiLayout *layout,
                             PointerRNA *ptr,
                             const char *propname,
                             const char *name);
void uiTemplateNodeSocket(uiLayout *layout, bContext *C, const float color[4]);

/**
 * Draw the main CacheFile properties and operators (file path, scale, etc.), that is those which
 * do not have their own dedicated template functions.
 */
void uiTemplateCacheFile(uiLayout *layout,
                         const bContext *C,
                         PointerRNA *ptr,
                         const char *propname);

/**
 * Lookup the CacheFile PointerRNA of the given pointer and return it in the output parameter.
 * Returns true if `ptr` has a RNACacheFile, false otherwise. If false, the output parameter is not
 * initialized.
 */
bool uiTemplateCacheFilePointer(PointerRNA *ptr, const char *propname, PointerRNA *r_file_ptr);

/**
 * Draw the velocity related properties of the CacheFile.
 */
void uiTemplateCacheFileVelocity(uiLayout *layout, PointerRNA *fileptr);

/**
 * Draw the render procedural related properties of the CacheFile.
 */
void uiTemplateCacheFileProcedural(uiLayout *layout, const bContext *C, PointerRNA *fileptr);

/**
 * Draw the time related properties of the CacheFile.
 */
void uiTemplateCacheFileTimeSettings(uiLayout *layout, PointerRNA *fileptr);

/**
 * Draw the override layers related properties of the CacheFile.
 */
void uiTemplateCacheFileLayers(uiLayout *layout, const bContext *C, PointerRNA *fileptr);

/** Default UIList class name, keep in sync with its declaration in `bl_ui/__init__.py`. */
#define UI_UL_DEFAULT_CLASS_NAME "UI_UL_list"
enum uiTemplateListFlags {
  UI_TEMPLATE_LIST_FLAG_NONE = 0,
  UI_TEMPLATE_LIST_SORT_REVERSE = (1 << 0),
  UI_TEMPLATE_LIST_SORT_LOCK = (1 << 1),
  /** Don't allow resizing the list, i.e. don't add the grip button. */
  UI_TEMPLATE_LIST_NO_GRIP = (1 << 2),
  /** Do not show filtering options, not even the button to expand/collapse them. Also hides the
   * grip button. */
  UI_TEMPLATE_LIST_NO_FILTER_OPTIONS = (1 << 3),
  /** For #UILST_LAYOUT_BIG_PREVIEW_GRID, don't reserve space for the name label. */
  UI_TEMPLATE_LIST_NO_NAMES = (1 << 4),

  UI_TEMPLATE_LIST_FLAGS_LAST
};
ENUM_OPERATORS(uiTemplateListFlags, UI_TEMPLATE_LIST_FLAGS_LAST);

void uiTemplateList(uiLayout *layout,
                    const bContext *C,
                    const char *listtype_name,
                    const char *list_id,
                    PointerRNA *dataptr,
                    const char *propname,
                    PointerRNA *active_dataptr,
                    const char *active_propname,
                    const char *item_dyntip_propname,
                    int rows,
                    int maxrows,
                    int layout_type,
                    int columns,
                    enum uiTemplateListFlags flags);
uiList *uiTemplateList_ex(uiLayout *layout,
                          const bContext *C,
                          const char *listtype_name,
                          const char *list_id,
                          PointerRNA *dataptr,
                          const char *propname,
                          PointerRNA *active_dataptr,
                          const char *active_propname,
                          const char *item_dyntip_propname,
                          int rows,
                          int maxrows,
                          int layout_type,
                          int columns,
                          enum uiTemplateListFlags flags,
                          void *customdata);

void uiTemplateNodeLink(
    uiLayout *layout, bContext *C, bNodeTree *ntree, bNode *node, bNodeSocket *input);
void uiTemplateNodeView(
    uiLayout *layout, bContext *C, bNodeTree *ntree, bNode *node, bNodeSocket *input);
void uiTemplateTextureUser(uiLayout *layout, bContext *C);
/**
 * Button to quickly show texture in Properties Editor texture tab.
 */
void uiTemplateTextureShow(uiLayout *layout,
                           const bContext *C,
                           PointerRNA *ptr,
                           PropertyRNA *prop);

void uiTemplateMovieClip(
    uiLayout *layout, bContext *C, PointerRNA *ptr, const char *propname, bool compact);
void uiTemplateTrack(uiLayout *layout, PointerRNA *ptr, const char *propname);
void uiTemplateMarker(uiLayout *layout,
                      PointerRNA *ptr,
                      const char *propname,
                      PointerRNA *userptr,
                      PointerRNA *trackptr,
                      bool compact);
void uiTemplateMovieclipInformation(uiLayout *layout,
                                    PointerRNA *ptr,
                                    const char *propname,
                                    PointerRNA *userptr);

void uiTemplateColorspaceSettings(uiLayout *layout, PointerRNA *ptr, const char *propname);
void uiTemplateColormanagedViewSettings(uiLayout *layout,
                                        bContext *C,
                                        PointerRNA *ptr,
                                        const char *propname);

int uiTemplateRecentFiles(uiLayout *layout, int rows);
void uiTemplateFileSelectPath(uiLayout *layout, bContext *C, FileSelectParams *params);

enum {
  UI_TEMPLATE_ASSET_DRAW_NO_NAMES = (1 << 0),
  UI_TEMPLATE_ASSET_DRAW_NO_FILTER = (1 << 1),
  UI_TEMPLATE_ASSET_DRAW_NO_LIBRARY = (1 << 2),
};
void uiTemplateAssetView(uiLayout *layout,
                         const bContext *C,
                         const char *list_id,
                         PointerRNA *asset_library_dataptr,
                         const char *asset_library_propname,
                         PointerRNA *assets_dataptr,
                         const char *assets_propname,
                         PointerRNA *active_dataptr,
                         const char *active_propname,
                         const blender::ed::asset::AssetFilterSettings *filter_settings,
                         int display_flags,
                         const char *activate_opname,
                         PointerRNA *r_activate_op_properties,
                         const char *drag_opname,
                         PointerRNA *r_drag_op_properties);

namespace blender::ui {

void template_asset_shelf_popover(uiLayout &layout,
                                  const bContext &C,
                                  StringRefNull asset_shelf_id,
                                  StringRefNull name,
                                  int icon);

}

void uiTemplateLightLinkingCollection(uiLayout *layout,
                                      uiLayout *context_layout,
                                      PointerRNA *ptr,
                                      const char *propname);

void uiTemplateBoneCollectionTree(uiLayout *layout, bContext *C);

#ifdef WITH_GREASE_PENCIL_V3
void uiTemplateGreasePencilLayerTree(uiLayout *layout, bContext *C);
#endif

void uiTemplateNodeTreeInterface(uiLayout *layout, PointerRNA *ptr);
/**
 * Draw all node buttons and socket default values with the same panel structure used by the node.
 */
void uiTemplateNodeInputs(uiLayout *layout, bContext *C, PointerRNA *ptr);

void uiTemplateCollectionExporters(uiLayout *layout, bContext *C);

/**
 * \return: True if the list item with unfiltered, unordered index \a item_idx is visible given the
 *          current filter settings.
 */
bool UI_list_item_index_is_filtered_visible(const struct uiList *ui_list, int item_idx);

/**
 * \return An RNA pointer for the operator properties.
 */
PointerRNA *UI_list_custom_activate_operator_set(uiList *ui_list,
                                                 const char *opname,
                                                 bool create_properties);
/**
 * \return An RNA pointer for the operator properties.
 */
PointerRNA *UI_list_custom_drag_operator_set(uiList *ui_list,
                                             const char *opname,
                                             bool create_properties);

/* items */
void uiItemO(uiLayout *layout, const char *name, int icon, const char *opname);
void uiItemEnumO_ptr(uiLayout *layout,
                     wmOperatorType *ot,
                     const char *name,
                     int icon,
                     const char *propname,
                     int value);
void uiItemEnumO(uiLayout *layout,
                 const char *opname,
                 const char *name,
                 int icon,
                 const char *propname,
                 int value);
/**
 * For use in cases where we have.
 */
void uiItemEnumO_value(uiLayout *layout,
                       const char *name,
                       int icon,
                       const char *opname,
                       const char *propname,
                       int value);
void uiItemEnumO_string(uiLayout *layout,
                        const char *name,
                        int icon,
                        const char *opname,
                        const char *propname,
                        const char *value);
void uiItemsEnumO(uiLayout *layout, const char *opname, const char *propname);
void uiItemBooleanO(uiLayout *layout,
                    const char *name,
                    int icon,
                    const char *opname,
                    const char *propname,
                    int value);
void uiItemIntO(uiLayout *layout,
                const char *name,
                int icon,
                const char *opname,
                const char *propname,
                int value);
void uiItemFloatO(uiLayout *layout,
                  const char *name,
                  int icon,
                  const char *opname,
                  const char *propname,
                  float value);
void uiItemStringO(uiLayout *layout,
                   const char *name,
                   int icon,
                   const char *opname,
                   const char *propname,
                   const char *value);

void uiItemFullO_ptr(uiLayout *layout,
                     wmOperatorType *ot,
                     const char *name,
                     int icon,
                     IDProperty *properties,
                     wmOperatorCallContext context,
                     eUI_Item_Flag flag,
                     PointerRNA *r_opptr);
void uiItemFullO(uiLayout *layout,
                 const char *opname,
                 const char *name,
                 int icon,
                 IDProperty *properties,
                 wmOperatorCallContext context,
                 eUI_Item_Flag flag,
                 PointerRNA *r_opptr);
void uiItemFullOMenuHold_ptr(uiLayout *layout,
                             wmOperatorType *ot,
                             const char *name,
                             int icon,
                             IDProperty *properties,
                             wmOperatorCallContext context,
                             eUI_Item_Flag flag,
                             const char *menu_id, /* extra menu arg. */
                             PointerRNA *r_opptr);

void uiItemR(uiLayout *layout,
             PointerRNA *ptr,
             const char *propname,
             eUI_Item_Flag flag,
             const char *name,
             int icon);
void uiItemFullR(uiLayout *layout,
                 PointerRNA *ptr,
                 PropertyRNA *prop,
                 int index,
                 int value,
                 eUI_Item_Flag flag,
                 const char *name,
                 int icon,
                 const char *placeholder = nullptr);
/**
 * Use a wrapper function since re-implementing all the logic in this function would be messy.
 */
void uiItemFullR_with_popover(uiLayout *layout,
                              PointerRNA *ptr,
                              PropertyRNA *prop,
                              int index,
                              int value,
                              eUI_Item_Flag flag,
                              const char *name,
                              int icon,
                              const char *panel_type);
void uiItemFullR_with_menu(uiLayout *layout,
                           PointerRNA *ptr,
                           PropertyRNA *prop,
                           int index,
                           int value,
                           eUI_Item_Flag flag,
                           const char *name,
                           int icon,
                           const char *menu_type);
void uiItemEnumR_prop(
    uiLayout *layout, const char *name, int icon, PointerRNA *ptr, PropertyRNA *prop, int value);
void uiItemEnumR(uiLayout *layout,
                 const char *name,
                 int icon,
                 PointerRNA *ptr,
                 const char *propname,
                 int value);
void uiItemEnumR_string_prop(uiLayout *layout,
                             PointerRNA *ptr,
                             PropertyRNA *prop,
                             const char *value,
                             const char *name,
                             int icon);
void uiItemEnumR_string(uiLayout *layout,
                        PointerRNA *ptr,
                        const char *propname,
                        const char *value,
                        const char *name,
                        int icon);
void uiItemsEnumR(uiLayout *layout, PointerRNA *ptr, const char *propname);
void uiItemPointerR_prop(uiLayout *layout,
                         PointerRNA *ptr,
                         PropertyRNA *prop,
                         PointerRNA *searchptr,
                         PropertyRNA *searchprop,
                         const char *name,
                         int icon,
                         bool results_are_suggestions);
void uiItemPointerR(uiLayout *layout,
                    PointerRNA *ptr,
                    const char *propname,
                    PointerRNA *searchptr,
                    const char *searchpropname,
                    const char *name,
                    int icon);

/**
 * Create a list of enum items.
 *
 * \param active: an optional item to highlight.
 */
void uiItemsFullEnumO(uiLayout *layout,
                      const char *opname,
                      const char *propname,
                      IDProperty *properties,
                      wmOperatorCallContext context,
                      eUI_Item_Flag flag,
                      const int active = -1);
/**
 * Create UI items for enum items in \a item_array.
 *
 * A version of #uiItemsFullEnumO that takes pre-calculated item array.
 * \param active: if not -1, will highlight that item.
 */
void uiItemsFullEnumO_items(uiLayout *layout,
                            wmOperatorType *ot,
                            const PointerRNA &ptr,
                            PropertyRNA *prop,
                            IDProperty *properties,
                            wmOperatorCallContext context,
                            eUI_Item_Flag flag,
                            const EnumPropertyItem *item_array,
                            int totitem,
                            int active = -1);

struct uiPropertySplitWrapper {
  uiLayout *label_column;
  uiLayout *property_row;
  uiLayout *decorate_column;
};

/**
 * Normally, we handle the split layout in #uiItemFullR(), but there are other cases where the
 * logic is needed. Ideally, #uiItemFullR() could just call this, but it currently has too many
 * special needs.
 */
uiPropertySplitWrapper uiItemPropertySplitWrapperCreate(uiLayout *parent_layout);

void uiItemL(uiLayout *layout, const char *name, int icon); /* label */
uiBut *uiItemL_ex(uiLayout *layout, const char *name, int icon, bool highlight, bool redalert);
/**
 * Helper to add a label and creates a property split layout if needed.
 */
uiLayout *uiItemL_respect_property_split(uiLayout *layout, const char *text, int icon);
/**
 * Label icon for dragging.
 */
void uiItemLDrag(uiLayout *layout, PointerRNA *ptr, const char *name, int icon);
/**
 * Menu.
 */
void uiItemM_ptr(uiLayout *layout, MenuType *mt, const char *name, int icon);
void uiItemM(uiLayout *layout, const char *menuname, const char *name, int icon);
/**
 * Menu contents.
 */
void uiItemMContents(uiLayout *layout, const char *menuname);

/* Decorators. */

/**
 * Insert a decorator item for a button with the same property as \a prop.
 * To force inserting a blank dummy element, NULL can be passed for \a ptr and \a prop.
 */
void uiItemDecoratorR_prop(uiLayout *layout, PointerRNA *ptr, PropertyRNA *prop, int index);
/**
 * Insert a decorator item for a button with the same property as \a prop.
 * To force inserting a blank dummy element, NULL can be passed for \a ptr and \a propname.
 */
void uiItemDecoratorR(uiLayout *layout, PointerRNA *ptr, const char *propname, int index);
/** Separator item */
void uiItemS(uiLayout *layout);
/** Separator item */
void uiItemS_ex(uiLayout *layout,
                float factor,
                LayoutSeparatorType type = LayoutSeparatorType::Auto);
/** Flexible spacing. */
void uiItemSpacer(uiLayout *layout);

void uiItemProgressIndicator(uiLayout *layout,
                             const char *text,
                             float factor,
                             enum eButProgressType progress_type);

/* popover */
void uiItemPopoverPanel_ptr(
    uiLayout *layout, const bContext *C, PanelType *pt, const char *name, int icon);
void uiItemPopoverPanel(
    uiLayout *layout, const bContext *C, const char *panel_type, const char *name, int icon);
void uiItemPopoverPanelFromGroup(uiLayout *layout,
                                 bContext *C,
                                 int space_id,
                                 int region_id,
                                 const char *context,
                                 const char *category);

/**
 * Level items.
 */
void uiItemMenuF(uiLayout *layout, const char *name, int icon, uiMenuCreateFunc func, void *arg);
/**
 * Version of #uiItemMenuF that free's `argN`.
 */
void uiItemMenuFN(uiLayout *layout, const char *name, int icon, uiMenuCreateFunc func, void *argN);
void uiItemMenuEnumFullO_ptr(uiLayout *layout,
                             const bContext *C,
                             wmOperatorType *ot,
                             const char *propname,
                             const char *name,
                             int icon,
                             PointerRNA *r_opptr);
void uiItemMenuEnumFullO(uiLayout *layout,
                         const bContext *C,
                         const char *opname,
                         const char *propname,
                         const char *name,
                         int icon,
                         PointerRNA *r_opptr);
void uiItemMenuEnumO(uiLayout *layout,
                     const bContext *C,
                     const char *opname,
                     const char *propname,
                     const char *name,
                     int icon);
void uiItemMenuEnumR_prop(
    uiLayout *layout, PointerRNA *ptr, PropertyRNA *prop, const char *name, int icon);
void uiItemMenuEnumR(
    uiLayout *layout, PointerRNA *ptr, const char *propname, const char *name, int icon);
void uiItemTabsEnumR_prop(uiLayout *layout,
                          bContext *C,
                          PointerRNA *ptr,
                          PropertyRNA *prop,
                          PointerRNA *ptr_highlight,
                          PropertyRNA *prop_highlight,
                          bool icon_only);

/* Only for testing, inspecting layouts. */
/**
 * Evaluate layout items as a Python dictionary.
 */
const char *UI_layout_introspect(uiLayout *layout);

/**
 * Helpers to add a big icon and create a split layout for alert popups.
 * Returns the layout to place further items into the alert box.
 */
uiLayout *uiItemsAlertBox(uiBlock *block,
                          const uiStyle *style,
                          const int dialog_width,
                          const eAlertIcon icon,
                          const int icon_size);
uiLayout *uiItemsAlertBox(uiBlock *block, const int size, const eAlertIcon icon);

/* UI Operators */
struct uiDragColorHandle {
  float color[3];
  bool gamma_corrected;
};

void ED_operatortypes_ui();
/**
 * \brief User Interface Keymap
 */
void ED_keymap_ui(wmKeyConfig *keyconf);
void ED_dropboxes_ui();
void ED_uilisttypes_ui();

void UI_drop_color_copy(bContext *C, wmDrag *drag, wmDropBox *drop);
bool UI_drop_color_poll(bContext *C, wmDrag *drag, const wmEvent *event);

bool UI_context_copy_to_selected_list(bContext *C,
                                      PointerRNA *ptr,
                                      PropertyRNA *prop,
                                      blender::Vector<PointerRNA> *r_lb,
                                      bool *r_use_path_from_id,
                                      std::optional<std::string> *r_path);
bool UI_context_copy_to_selected_check(PointerRNA *ptr,
                                       PointerRNA *ptr_link,
                                       PropertyRNA *prop,
                                       const char *path,
                                       bool use_path_from_id,
                                       PointerRNA *r_ptr,
                                       PropertyRNA **r_prop);

/* Helpers for Operators */
uiBut *UI_context_active_but_get(const bContext *C);
/**
 * Version of #UI_context_active_get() that uses the result of #CTX_wm_region_popup() if set.
 * Does not traverse into parent menus, which may be wanted in some cases.
 */
uiBut *UI_context_active_but_get_respect_popup(const bContext *C);
/**
 * Version of #UI_context_active_but_get that also returns RNA property info.
 * Helper function for insert keyframe, reset to default, etc operators.
 *
 * \return active button, NULL if none found or if it doesn't contain valid RNA data.
 */
uiBut *UI_context_active_but_prop_get(const bContext *C,
                                      PointerRNA *r_ptr,
                                      PropertyRNA **r_prop,
                                      int *r_index);

/**
 * As above, but for a specified region.
 *
 * \return active button, NULL if none found or if it doesn't contain valid RNA data.
 */
uiBut *UI_region_active_but_prop_get(const ARegion *region,
                                     PointerRNA *r_ptr,
                                     PropertyRNA **r_prop,
                                     int *r_index);

void UI_context_active_but_prop_handle(bContext *C, bool handle_undo);
void UI_context_active_but_clear(bContext *C, wmWindow *win, ARegion *region);

wmOperator *UI_context_active_operator_get(const bContext *C);
/**
 * Helper function for insert keyframe, reset to default, etc operators.
 */
void UI_context_update_anim_flag(const bContext *C);
void UI_context_active_but_prop_get_filebrowser(const bContext *C,
                                                PointerRNA *r_ptr,
                                                PropertyRNA **r_prop,
                                                bool *r_is_undo,
                                                bool *r_is_userdef);
/**
 * For new/open operators.
 *
 * This is for browsing and editing the ID-blocks used.
 */
void UI_context_active_but_prop_get_templateID(bContext *C,
                                               PointerRNA *r_ptr,
                                               PropertyRNA **r_prop);
ID *UI_context_active_but_get_tab_ID(bContext *C);

uiBut *UI_region_active_but_get(const ARegion *region);
uiBut *UI_region_but_find_rect_over(const ARegion *region, const rcti *rect_px);
uiBlock *UI_region_block_find_mouse_over(const ARegion *region, const int xy[2], bool only_clip);
/**
 * Try to find a search-box region opened from a button in \a button_region.
 */
ARegion *UI_region_searchbox_region_get(const ARegion *button_region);

/** #uiFontStyle.align */
enum eFontStyle_Align {
  UI_STYLE_TEXT_LEFT = 0,
  UI_STYLE_TEXT_CENTER = 1,
  UI_STYLE_TEXT_RIGHT = 2,
};

struct uiFontStyleDraw_Params {
  eFontStyle_Align align;
  uint word_wrap : 1;
};

/* Styled text draw */
void UI_fontstyle_set(const uiFontStyle *fs);
void UI_fontstyle_draw_ex(const uiFontStyle *fs,
                          const rcti *rect,
                          const char *str,
                          size_t str_len,
                          const uchar col[4],
                          const uiFontStyleDraw_Params *fs_params,
                          int *r_xofs,
                          int *r_yofs,
                          ResultBLF *r_info);

void UI_fontstyle_draw(const uiFontStyle *fs,
                       const rcti *rect,
                       const char *str,
                       size_t str_len,
                       const uchar col[4],
                       const uiFontStyleDraw_Params *fs_params);
/**
 * Drawn same as above, but at 90 degree angle.
 */
void UI_fontstyle_draw_rotated(const uiFontStyle *fs,
                               const rcti *rect,
                               const char *str,
                               const uchar col[4]);
/**
 * Similar to #UI_fontstyle_draw
 * but ignore alignment, shadow & no clipping rect.
 *
 * For drawing on-screen labels.
 */
void UI_fontstyle_draw_simple(
    const uiFontStyle *fs, float x, float y, const char *str, const uchar col[4]);
/**
 * Same as #UI_fontstyle_draw but draw a colored backdrop.
 */
void UI_fontstyle_draw_simple_backdrop(const uiFontStyle *fs,
                                       float x,
                                       float y,
                                       blender::StringRef str,
                                       const float col_fg[4],
                                       const float col_bg[4]);

int UI_fontstyle_string_width(const uiFontStyle *fs, const char *str) ATTR_WARN_UNUSED_RESULT
    ATTR_NONNULL(1, 2);
/**
 * Return the width of `str` with the spacing & kerning of `fs` with `aspect`
 * (representing #uiBlock.aspect) applied.
 *
 * When calculating text width, the UI layout logic calculate widths without scale,
 * only applying scale when drawing. This causes problems for fonts since kerning at
 * smaller sizes often makes them wider than a scaled down version of the larger text.
 * Resolve this by calculating the text at the on-screen size,
 * returning the result scaled back to 1:1. See #92361.
 */
int UI_fontstyle_string_width_with_block_aspect(const uiFontStyle *fs,
                                                const char *str,
                                                float aspect) ATTR_WARN_UNUSED_RESULT
    ATTR_NONNULL(1, 2);
int UI_fontstyle_height_max(const uiFontStyle *fs);

/**
 * Triangle 'icon' for panel header and other cases.
 */
void UI_draw_icon_tri(float x, float y, char dir, const float[4]);

/**
 * Read a style (without any scaling applied).
 */
const uiStyle *UI_style_get(); /* use for fonts etc */
/**
 * Read a style (with the current DPI applied).
 */
const uiStyle *UI_style_get_dpi();

/* UI_OT_editsource helpers */
bool UI_editsource_enable_check();
void UI_editsource_active_but_test(uiBut *but);
/**
 * Remove the editsource data for \a old_but and reinsert it for \a new_but. Use when the button
 * was reallocated, e.g. to have a new type (#ui_but_change_type()).
 */
void UI_editsource_but_replace(const uiBut *old_but, uiBut *new_but);

/**
 * Adjust the view so the rectangle of \a but is in view, with some extra margin.
 *
 * It's important that this is only executed after buttons received their final #uiBut.rect. E.g.
 * #UI_panels_end() modifies them, so if that is executed, this function must not be called before
 * it.
 *
 * \param region: The region the button is placed in. Make sure this is actually the one the button
 *                is placed in, not just the context region.
 */
void UI_but_ensure_in_view(const bContext *C, ARegion *region, const uiBut *but);

/* UI_butstore_ helpers */
struct uiButStore;
struct uiButStoreElem;

/**
 * Create a new button store, the caller must manage and run #UI_butstore_free
 */
uiButStore *UI_butstore_create(uiBlock *block);
/**
 * NULL all pointers, don't free since the owner needs to be able to inspect.
 */
void UI_butstore_clear(uiBlock *block);
/**
 * Map freed buttons from the old block and update pointers.
 */
void UI_butstore_update(uiBlock *block);
void UI_butstore_free(uiBlock *block, uiButStore *bs);
bool UI_butstore_is_valid(uiButStore *bs);
bool UI_butstore_is_registered(uiBlock *block, uiBut *but);
void UI_butstore_register(uiButStore *bs_handle, uiBut **but_p);
/**
 * Update the pointer for a registered button.
 */
bool UI_butstore_register_update(uiBlock *block, uiBut *but_dst, const uiBut *but_src);
void UI_butstore_unregister(uiButStore *bs_handle, uiBut **but_p);

/**
 * A version of #WM_key_event_operator_string that's limited to UI elements.
 *
 * This supports showing shortcuts in context-menus (for example),
 * for actions that can also be activated using shortcuts while the cursor is over the button.
 * Without this those shortcuts aren't discoverable for users.
 */
std::optional<std::string> UI_key_event_operator_string(const bContext *C,
                                                        const char *opname,
                                                        IDProperty *properties,
                                                        bool is_strict);

/* ui_interface_region_tooltip.c */

/**
 * \param is_label: When true, show a small tip that only shows the name, otherwise show the full
 *                  tooltip.
 */
ARegion *UI_tooltip_create_from_button(bContext *C, ARegion *butregion, uiBut *but, bool is_label);
ARegion *UI_tooltip_create_from_button_or_extra_icon(
    bContext *C, ARegion *butregion, uiBut *but, uiButExtraOpIcon *extra_icon, bool is_label);
ARegion *UI_tooltip_create_from_gizmo(bContext *C, wmGizmo *gz);
void UI_tooltip_free(bContext *C, bScreen *screen, ARegion *region);

/**
 * Create a tooltip from search-item tooltip data \a item_tooltip data.
 * To be called from a callback set with #UI_but_func_search_set_tooltip().
 *
 * \param item_rect: Rectangle of the search item in search region space (#ui_searchbox_butrect())
 *                   which is passed to the tooltip callback.
 */
ARegion *UI_tooltip_create_from_search_item_generic(bContext *C,
                                                    const ARegion *searchbox_region,
                                                    const rcti *item_rect,
                                                    ID *id);

/* How long before a tool-tip shows. */
#define UI_TOOLTIP_DELAY 0.5
#define UI_TOOLTIP_DELAY_LABEL 0.2

/* Float precision helpers */
#define UI_PRECISION_FLOAT_MAX 6
/* For float buttons the 'step', is scaled */
#define UI_PRECISION_FLOAT_SCALE 0.01f

/* Typical UI text */
#define UI_FSTYLE_WIDGET (const uiFontStyle *)&(UI_style_get()->widget)
#define UI_FSTYLE_WIDGET_LABEL (const uiFontStyle *)&(UI_style_get()->widgetlabel)

/**
 * Returns the best "UI" precision for given floating value,
 * so that e.g. 10.000001 rather gets drawn as '10'...
 */
int UI_calc_float_precision(int prec, double value);

/* widget batched drawing */
void UI_widgetbase_draw_cache_begin();
void UI_widgetbase_draw_cache_flush();
void UI_widgetbase_draw_cache_end();

/* Use for resetting the theme. */
/**
 * Initialize default theme.
 *
 * \note When you add new colors, created & saved themes need initialized
 * use function below, #init_userdef_do_versions.
 */
void UI_theme_init_default();
void UI_style_init_default();

void UI_interface_tag_script_reload();

/** Special drawing for toolbar, mainly workarounds for inflexible icon sizing. */
#define USE_UI_TOOLBAR_HACK

/** Support click-drag motion which presses the button and closes a popover (like a menu). */
#define USE_UI_POPOVER_ONCE

bool UI_view_item_matches(const blender::ui::AbstractViewItem &a,
                          const blender::ui::AbstractViewItem &b);
/**
 * Can \a item be renamed right now? Note that this isn't just a mere wrapper around
 * #AbstractViewItem::supports_renaming(). This also checks if there is another item being renamed,
 * and returns false if so.
 */
bool UI_view_item_can_rename(const blender::ui::AbstractViewItem &item);
void UI_view_item_begin_rename(blender::ui::AbstractViewItem &item);

bool UI_view_item_supports_drag(const blender::ui::AbstractViewItem &item);
/**
 * Attempt to start dragging \a item_. This will not work if the view item doesn't
 * support dragging, i.e. if it won't create a drag-controller upon request.
 * \return True if dragging started successfully, otherwise false.
 */
bool UI_view_item_drag_start(bContext &C, const blender::ui::AbstractViewItem &item);

/**
 * \param xy: Coordinate to find a view item at, in window space.
 * \param pad: Extra padding added to the bounding box of the view.
 */
blender::ui::AbstractView *UI_region_view_find_at(const ARegion *region, const int xy[2], int pad);
/**
 * \param xy: Coordinate to find a view item at, in window space.
 */
blender::ui::AbstractViewItem *UI_region_views_find_item_at(const ARegion &region,
                                                            const int xy[2]);
blender::ui::AbstractViewItem *UI_region_views_find_active_item(const ARegion *region);
uiBut *UI_region_views_find_active_item_but(const ARegion *region);<|MERGE_RESOLUTION|>--- conflicted
+++ resolved
@@ -264,16 +264,13 @@
    * However, sometimes this behavior is not desired, so it can be disabled with this flag.
    */
   UI_BUT2_ACTIVATE_ON_INIT_NO_SELECT = 1 << 0,
-<<<<<<< HEAD
-  UI_BUT2_IGNORE_POPOVER_POSITIONING = 1 << 1,
-=======
   /**
    * Force the button as active in a semi-modal state. For example, text buttons can continuously
    * capture text input, while leaving the remaining UI interactive. Only supported well for text
    * buttons currently.
    */
   UI_BUT2_FORCE_SEMI_MODAL_ACTIVE = 1 << 1,
->>>>>>> 7ddd841d
+  UI_BUT2_IGNORE_POPOVER_POSITIONING = 1 << 2,
 };
 
 /** #uiBut.dragflag */
