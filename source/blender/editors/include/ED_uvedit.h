--- conflicted
+++ resolved
@@ -25,11 +25,8 @@
 struct SpaceImage;
 struct ToolSettings;
 struct ViewLayer;
-<<<<<<< HEAD
 struct UnwrapProperties;
-=======
 struct bContext;
->>>>>>> 484af996
 struct bNode;
 struct bNodeTree;
 struct wmKeyConfig;
