--- conflicted
+++ resolved
@@ -6,10 +6,7 @@
 
 #include <optional>
 
-<<<<<<< HEAD
-=======
 #include "BLI_compute_context.hh"
->>>>>>> 83625639
 #include "BLI_vector_set.hh"
 
 #include "ED_node_c.hh"
@@ -41,12 +38,11 @@
  */
 void node_socket_draw(bNodeSocket *sock, const rcti *rect, const float color[4], float scale);
 
-<<<<<<< HEAD
 /**
  * Find the nested node id of a currently visible node in the root tree.
  */
 std::optional<int32_t> find_nested_node_id_in_root(const SpaceNode &snode, const bNode &node);
-=======
+
 struct ObjectAndModifier {
   const Object *object;
   const NodesModifierData *nmd;
@@ -61,6 +57,5 @@
  */
 [[nodiscard]] bool push_compute_context_for_tree_path(
     const SpaceNode &snode, ComputeContextBuilder &compute_context_builder);
->>>>>>> 83625639
 
 }  // namespace blender::ed::space_node