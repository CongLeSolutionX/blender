--- conflicted
+++ resolved
@@ -179,11 +179,7 @@
   TH_NODE_GEOMETRY,
   TH_NODE_ATTRIBUTE,
 
-<<<<<<< HEAD
-  TH_NODE_REGION_SIMULATION,
-=======
   TH_NODE_ZONE_SIMULATION,
->>>>>>> c13005fe
 
   TH_CONSOLE_OUTPUT,
   TH_CONSOLE_INPUT,
