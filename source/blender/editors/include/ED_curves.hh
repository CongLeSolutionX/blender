--- conflicted
+++ resolved
@@ -8,13 +8,10 @@
 
 #pragma once
 
-<<<<<<< HEAD
 #include "DNA_grease_pencil_types.h"
 #include "DNA_scene_types.h"
 
 #include "BKE_attribute.hh"
-=======
->>>>>>> c9144983
 #include "BKE_crazyspace.hh"
 #include "BKE_curves.hh"
 #include "BKE_grease_pencil.hh"
@@ -439,7 +436,7 @@
     currentlySelectedValuesPerDrawing.append(
             blender::ed::curves::selected_values_for_attribute_in_curve<T>(
                 info.drawing.strokes_for_write(), type, attribute_id));
-  });  
+  });
 
   Set<T> currentlySelectedValues = join_sets<T>(currentlySelectedValuesPerDrawing);
 
@@ -449,7 +446,7 @@
                                                               threshold,
                                                               type,
                                                               attribute_id);
-  });  
+  });
 }
 
 /**
