--- conflicted
+++ resolved
@@ -32,9 +32,9 @@
   /** Use this map to keep track of the latest #ImBuf used (after freeing the renderresult). */
   blender::Map<const int32_t, std::pair<ImBuf *, DirtyState>> previews_map;
   int preview_size;
-<<<<<<< HEAD
   ShaderNodesPreviewJob *running_job = nullptr;
 
+  ePreviewType preview_type = MA_FLAT;
   /**
    * Dirty state of the bNodeTreePath vector. It is the sum of the tree_dirty_state of all the
    * nodetrees plus the sum of all the dirty_state of the group nodes.
@@ -52,14 +52,6 @@
    */
   DirtyState any_node_dirtystate;
 
-=======
-  bool rendering = false;
-  bool restart_needed = false;
-  ePreviewType cached_preview_type = MA_FLAT;
-  ePreviewType rendering_preview_type = MA_FLAT;
-  uint32_t cached_previews_refresh_state = -1;
-  uint32_t rendering_previews_refresh_state = -1;
->>>>>>> 0810d2ec
   NestedTreePreviews(const int size) : preview_size(size) {}
   ~NestedTreePreviews()
   {
@@ -73,7 +65,7 @@
 };
 
 void free_previews(wmWindowManager &wm, SpaceNode &snode);
-ImBuf *node_preview_acquire_ibuf(NestedTreePreviews &tree_previews, const bNode &node);
+ImBuf *node_preview_acquire_ibuf(bNodeTree &ntree, NestedTreePreviews &tree_previews, const bNode &node);
 void node_release_preview_ibuf(NestedTreePreviews &tree_previews);
 NestedTreePreviews *get_nested_previews(const bContext &C, SpaceNode &snode);
 void stop_preview_job(wmWindowManager &wm);
