--- conflicted
+++ resolved
@@ -179,19 +179,12 @@
                                                       GreasePencil &grease_pencil);
 Vector<MutableDrawingInfo> retrieve_editable_drawings_with_falloff(const Scene &scene,
                                                                    GreasePencil &grease_pencil);
+Vector<Vector<MutableDrawingInfo>> retrieve_editable_drawings_per_frame(
+    const Scene &scene, GreasePencil &grease_pencil);
 Vector<MutableDrawingInfo> retrieve_editable_drawings_from_layer(
     const Scene &scene, GreasePencil &grease_pencil, const bke::greasepencil::Layer &layer);
-<<<<<<< HEAD
-
-Vector<Vector<MutableDrawingInfo>> retrieve_editable_drawings_per_frame(
-    const Scene &scene, GreasePencil &grease_pencil);
-
-Array<DrawingInfo> retrieve_visible_drawings(const Scene &scene,
-                                             const GreasePencil &grease_pencil);
-=======
 Vector<DrawingInfo> retrieve_visible_drawings(const Scene &scene,
                                               const GreasePencil &grease_pencil);
->>>>>>> 8a4c45a2
 
 IndexMask retrieve_editable_strokes(Object &grease_pencil_object,
                                     const bke::greasepencil::Drawing &drawing,
