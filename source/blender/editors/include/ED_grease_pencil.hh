/* SPDX-FileCopyrightText: 2023 Blender Authors
 *
 * SPDX-License-Identifier: GPL-2.0-or-later */

/** \file
 * \ingroup editors
 */

#pragma once

#include "BKE_grease_pencil.hh"

#include "BLI_generic_span.hh"
#include "BLI_index_mask_fwd.hh"
#include "BLI_math_matrix_types.hh"

#include "ED_keyframes_edit.hh"

#include "WM_api.hh"

struct bContext;
struct Main;
struct Object;
struct KeyframeEditData;
struct wmKeyConfig;
struct wmOperator;
struct ToolSettings;
struct Scene;
struct UndoType;
struct ViewDepths;
struct View3D;
struct ViewContext;
namespace blender {
namespace bke {
enum class AttrDomain : int8_t;
class CurvesGeometry;
}  // namespace bke
}  // namespace blender

enum {
  LAYER_REORDER_ABOVE,
  LAYER_REORDER_BELOW,
};

/* -------------------------------------------------------------------- */
/** \name C Wrappers
 * \{ */

void ED_operatortypes_grease_pencil();
void ED_operatortypes_grease_pencil_draw();
void ED_operatortypes_grease_pencil_frames();
void ED_operatortypes_grease_pencil_layers();
void ED_operatortypes_grease_pencil_select();
void ED_operatortypes_grease_pencil_edit();
void ED_operatortypes_grease_pencil_material();
void ED_operatortypes_grease_pencil_primitives();
void ED_operatormacros_grease_pencil();
void ED_keymap_grease_pencil(wmKeyConfig *keyconf);
void ED_primitivetool_modal_keymap(wmKeyConfig *keyconf);

void GREASE_PENCIL_OT_stroke_cutter(wmOperatorType *ot);

void ED_undosys_type_grease_pencil(UndoType *undo_type);

/**
 * Get the selection mode for Grease Pencil selection operators: point, stroke, segment.
 */
blender::bke::AttrDomain ED_grease_pencil_selection_domain_get(const ToolSettings *tool_settings);

/** \} */

namespace blender::ed::greasepencil {

enum class DrawingPlacementDepth { ObjectOrigin, Cursor, Surface, NearestStroke };

enum class DrawingPlacementPlane { View, Front, Side, Top, Cursor };

class DrawingPlacement {
  const ARegion *region_;
  const View3D *view3d_;

  DrawingPlacementDepth depth_;
  DrawingPlacementPlane plane_;
  ViewDepths *depth_cache_ = nullptr;
  float surface_offset_;

  float3 placement_loc_;
  float3 placement_normal_;
  float4 placement_plane_;

  float4x4 layer_space_to_world_space_;
  float4x4 world_space_to_layer_space_;

 public:
  DrawingPlacement() = default;
  DrawingPlacement(const Scene &scene,
                   const ARegion &region,
                   const View3D &view3d,
                   const Object &eval_object,
                   const bke::greasepencil::Layer &layer);
  ~DrawingPlacement();

 public:
  bool use_project_to_surface() const;
  bool use_project_to_nearest_stroke() const;

  void cache_viewport_depths(Depsgraph *depsgraph, ARegion *region, View3D *view3d);
  void set_origin_to_nearest_stroke(float2 co);

  /**
   * Projects a screen space coordinate to the local drawing space.
   */
  float3 project(float2 co) const;
  void project(Span<float2> src, MutableSpan<float3> dst) const;
};

void set_selected_frames_type(bke::greasepencil::Layer &layer,
                              const eBezTriple_KeyframeType key_type);

bool snap_selected_frames(GreasePencil &grease_pencil,
                          bke::greasepencil::Layer &layer,
                          Scene &scene,
                          const eEditKeyframes_Snap mode);

bool mirror_selected_frames(GreasePencil &grease_pencil,
                            bke::greasepencil::Layer &layer,
                            Scene &scene,
                            const eEditKeyframes_Mirror mode);

/**
 * Creates duplicate frames for each selected frame in the layer.
 * The duplicates are stored in the LayerTransformData structure of the layer runtime data.
 * This function also deselects the selected frames, while keeping the duplicates selected.
 */
bool duplicate_selected_frames(GreasePencil &grease_pencil, bke::greasepencil::Layer &layer);

bool remove_all_selected_frames(GreasePencil &grease_pencil, bke::greasepencil::Layer &layer);

void select_layer_channel(GreasePencil &grease_pencil, bke::greasepencil::Layer *layer);

struct KeyframeClipboard {
  /* Datatype for use in copy/paste buffer. */
  struct DrawingBufferItem {
    blender::bke::greasepencil::FramesMapKey frame_number;
    bke::greasepencil::Drawing drawing;
    int duration;
  };

  struct LayerBufferItem {
    Vector<DrawingBufferItem> drawing_buffers;
    blender::bke::greasepencil::FramesMapKey first_frame;
    blender::bke::greasepencil::FramesMapKey last_frame;
  };

  Map<std::string, LayerBufferItem> copy_buffer{};
  int first_frame{std::numeric_limits<int>::max()};
  int last_frame{std::numeric_limits<int>::min()};
  int cfra{0};

  void clear()
  {
    copy_buffer.clear();
    first_frame = std::numeric_limits<int>::max();
    last_frame = std::numeric_limits<int>::min();
    cfra = 0;
  }
};

bool grease_pencil_copy_keyframes(bAnimContext *ac, KeyframeClipboard &clipboard);

bool grease_pencil_paste_keyframes(bAnimContext *ac,
                                   const eKeyPasteOffset offset_mode,
                                   const eKeyMergeMode merge_mode,
                                   const KeyframeClipboard &clipboard);

/**
 * Sets the selection flag, according to \a selection_mode to the frame at \a frame_number in the
 * \a layer if such frame exists. Returns false if no such frame exists.
 */
bool select_frame_at(bke::greasepencil::Layer &layer,
                     const int frame_number,
                     const short select_mode);

void select_frames_at(bke::greasepencil::LayerGroup &layer_group,
                      const int frame_number,
                      const short select_mode);

void select_all_frames(bke::greasepencil::Layer &layer, const short select_mode);

void select_frames_region(KeyframeEditData *ked,
                          bke::greasepencil::TreeNode &node,
                          const short tool,
                          const short select_mode);

void select_frames_range(bke::greasepencil::TreeNode &node,
                         const float min,
                         const float max,
                         const short select_mode);

/**
 * Returns true if any frame of the \a layer is selected.
 */
bool has_any_frame_selected(const bke::greasepencil::Layer &layer);

/**
 * Check for an active keyframe at the current scene time. When there is not,
 * create one when auto-key is on (taking additive drawing setting into account).
 * \return false when no keyframe could be found or created.
 */
bool ensure_active_keyframe(const Scene &scene, GreasePencil &grease_pencil);

void create_keyframe_edit_data_selected_frames_list(KeyframeEditData *ked,
                                                    const bke::greasepencil::Layer &layer);

bool active_grease_pencil_poll(bContext *C);
bool editable_grease_pencil_poll(bContext *C);
bool active_grease_pencil_layer_poll(bContext *C);
bool editable_grease_pencil_point_selection_poll(bContext *C);
bool grease_pencil_painting_poll(bContext *C);
bool grease_pencil_sculpting_poll(bContext *C);

float opacity_from_input_sample(const float pressure,
                                const Brush *brush,
                                const Scene *scene,
                                const BrushGpencilSettings *settings);
float radius_from_input_sample(const float pressure,
                               const float3 location,
                               ViewContext vc,
                               const Brush *brush,
                               const Scene *scene,
                               const BrushGpencilSettings *settings);
int grease_pencil_draw_operator_invoke(bContext *C, wmOperator *op);

struct DrawingInfo {
  const bke::greasepencil::Drawing &drawing;
  const int layer_index;
  const int frame_number;
  /* This is used by the onion skinning system. A value of 0 means the drawing is on the current
   * frame. Negative values are before the current frame, positive values are drawings after the
   * current frame. The magnitude of the value indicates how far the drawing is from the current
   * frame (either in absolute frames, or in number of keyframes). */
  const int onion_id;
};
struct MutableDrawingInfo {
  bke::greasepencil::Drawing &drawing;
  const int layer_index;
  const int frame_number;
  const float multi_frame_falloff;
};
Vector<MutableDrawingInfo> retrieve_editable_drawings(const Scene &scene,
                                                      GreasePencil &grease_pencil);
Vector<MutableDrawingInfo> retrieve_editable_drawings_with_falloff(const Scene &scene,
                                                                   GreasePencil &grease_pencil);
Vector<MutableDrawingInfo> retrieve_editable_drawings_from_layer(
    const Scene &scene, GreasePencil &grease_pencil, const bke::greasepencil::Layer &layer);
Vector<MutableDrawingInfo> retrieve_editable_drawings_from_layer_with_falloff(
    const Scene &scene, GreasePencil &grease_pencil, const bke::greasepencil::Layer &layer);
Vector<DrawingInfo> retrieve_visible_drawings(const Scene &scene,
                                              const GreasePencil &grease_pencil,
                                              bool do_onion_skinning);

IndexMask retrieve_editable_strokes(Object &grease_pencil_object,
                                    const bke::greasepencil::Drawing &drawing,
                                    IndexMaskMemory &memory);
IndexMask retrieve_editable_strokes_by_material(Object &object,
                                                const bke::greasepencil::Drawing &drawing,
                                                const int mat_i,
                                                IndexMaskMemory &memory);
IndexMask retrieve_editable_points(Object &object,
                                   const bke::greasepencil::Drawing &drawing,
                                   IndexMaskMemory &memory);
IndexMask retrieve_editable_elements(Object &object,
                                     const bke::greasepencil::Drawing &drawing,
                                     bke::AttrDomain selection_domain,
                                     IndexMaskMemory &memory);

IndexMask retrieve_visible_strokes(Object &grease_pencil_object,
                                   const bke::greasepencil::Drawing &drawing,
                                   IndexMaskMemory &memory);

IndexMask retrieve_editable_and_selected_strokes(Object &grease_pencil_object,
                                                 const bke::greasepencil::Drawing &drawing,
                                                 IndexMaskMemory &memory);
IndexMask retrieve_editable_and_selected_points(Object &object,
                                                const bke::greasepencil::Drawing &drawing,
                                                IndexMaskMemory &memory);
IndexMask retrieve_editable_and_selected_elements(Object &object,
                                                  const bke::greasepencil::Drawing &drawing,
                                                  bke::AttrDomain selection_domain,
                                                  IndexMaskMemory &memory);

void create_blank(Main &bmain, Object &object, int frame_number);
void create_stroke(Main &bmain, Object &object, const float4x4 &matrix, int frame_number);
void create_suzanne(Main &bmain, Object &object, const float4x4 &matrix, int frame_number);

/**
 * An implementation of the Ramer-Douglas-Peucker algorithm.
 *
 * \param range: The range to simplify.
 * \param epsilon: The threshold distance from the coord between two points for when a point
 * in-between needs to be kept.
 * \param dist_function: A function that computes the distance to a point at an index in the range.
 * The IndexRange is a subrange of \a range and the index is an index relative to the subrange.
 * \param points_to_delete: Writes true to the indices for which the points should be removed.
 * \returns the total number of points to remove.
 */
int64_t ramer_douglas_peucker_simplify(IndexRange range,
                                       float epsilon,
                                       FunctionRef<float(int64_t, int64_t, int64_t)> dist_function,
                                       MutableSpan<bool> points_to_delete);

Array<float2> polyline_fit_curve(Span<float2> points,
                                 float error_threshold,
                                 const IndexMask &corner_mask);

IndexMask polyline_detect_corners(Span<float2> points,
                                  float radius_min,
                                  float radius_max,
                                  int samples_max,
                                  float angle_threshold,
                                  IndexMaskMemory &memory);

<<<<<<< HEAD
void clipboard_free();
const bke::CurvesGeometry &clipboard_curves();
/**
 * Paste curves from the clipboard into the drawing.
 * \param paste_back Render behind existing curves by inserting curves at the front.
 * \return Index range of the new curves in the drawing after pasting.
 */
IndexRange clipboard_paste_strokes(Main &bmain,
                                   Object &object,
                                   bke::greasepencil::Drawing &drawing,
                                   bool paste_back);
=======
/**
 * Structure describing a point in the destination relatively to the source.
 * If a point in the destination \a is_src_point, then it corresponds
 * exactly to the point at \a src_point index in the source geometry.
 * Otherwise, it is a linear combination of points at \a src_point and \a src_next_point in the
 * source geometry, with the given \a factor.
 * A point in the destination is a \a cut if it splits the source curves geometry, meaning it is
 * the first point of a new curve in the destination.
 */
struct PointTransferData {
  int src_point;
  int src_next_point;
  float factor;
  bool is_src_point;
  bool is_cut;

  /**
   * Source point is the last of the curve.
   */
  bool is_src_end_point() const
  {
    /* The src_next_point index increments for all points except the last, where it is set to the
     * first point index. This can be used to detect the curve end from the source index alone.
     */
    return is_src_point && src_point >= src_next_point;
  }
};

/**
 * Computes a \a dst curves geometry by applying a change of topology from a \a src curves
 * geometry.
 * The change of topology is described by \a src_to_dst_points, which size should be
 * equal to the number of points in the source.
 * For each point in the source, the corresponding vector in \a src_to_dst_points contains a set
 * of destination points (PointTransferData), which can correspond to points of the source, or
 * linear combination of them. Note that this vector can be empty, if we want to remove points
 * for example. Curves can also be split if a destination point is marked as a cut.
 *
 * \returns an array containing the same elements as \a src_to_dst_points, but in the destination
 * points domain.
 */
Array<PointTransferData> compute_topology_change(
    const bke::CurvesGeometry &src,
    bke::CurvesGeometry &dst,
    const Span<Vector<PointTransferData>> src_to_dst_points,
    const bool keep_caps);
>>>>>>> e8229fcc

}  // namespace blender::ed::greasepencil<|MERGE_RESOLUTION|>--- conflicted
+++ resolved
@@ -320,19 +320,6 @@
                                   float angle_threshold,
                                   IndexMaskMemory &memory);
 
-<<<<<<< HEAD
-void clipboard_free();
-const bke::CurvesGeometry &clipboard_curves();
-/**
- * Paste curves from the clipboard into the drawing.
- * \param paste_back Render behind existing curves by inserting curves at the front.
- * \return Index range of the new curves in the drawing after pasting.
- */
-IndexRange clipboard_paste_strokes(Main &bmain,
-                                   Object &object,
-                                   bke::greasepencil::Drawing &drawing,
-                                   bool paste_back);
-=======
 /**
  * Structure describing a point in the destination relatively to the source.
  * If a point in the destination \a is_src_point, then it corresponds
@@ -379,6 +366,17 @@
     bke::CurvesGeometry &dst,
     const Span<Vector<PointTransferData>> src_to_dst_points,
     const bool keep_caps);
->>>>>>> e8229fcc
+
+void clipboard_free();
+const bke::CurvesGeometry &clipboard_curves();
+/**
+ * Paste curves from the clipboard into the drawing.
+ * \param paste_back Render behind existing curves by inserting curves at the front.
+ * \return Index range of the new curves in the drawing after pasting.
+ */
+IndexRange clipboard_paste_strokes(Main &bmain,
+                                   Object &object,
+                                   bke::greasepencil::Drawing &drawing,
+                                   bool paste_back);
 
 }  // namespace blender::ed::greasepencil