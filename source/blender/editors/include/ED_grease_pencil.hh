--- conflicted
+++ resolved
@@ -53,11 +53,8 @@
 void ED_operatortypes_grease_pencil_select();
 void ED_operatortypes_grease_pencil_edit();
 void ED_operatortypes_grease_pencil_material();
-<<<<<<< HEAD
+void ED_operatortypes_grease_pencil_primitives();
 void ED_operatortypes_grease_pencil_weight_paint();
-=======
-void ED_operatortypes_grease_pencil_primitives();
->>>>>>> a6525435
 void ED_operatormacros_grease_pencil();
 void ED_keymap_grease_pencil(wmKeyConfig *keyconf);
 void ED_primitivetool_modal_keymap(wmKeyConfig *keyconf);
@@ -327,17 +324,6 @@
                                   float angle_threshold,
                                   IndexMaskMemory &memory);
 
-<<<<<<< HEAD
-/** Returns a set of vertex group names that are deformed by a bone in an armature. */
-Set<std::string> get_bone_deformed_vertex_group_names(const Object &object);
-
-/** For a point in a stroke, normalize the weights of vertex groups deformed by bones so that the
- * sum is 1.0f. */
-void normalize_vertex_weights(MDeformVert &dvert,
-                              int active_vertex_group,
-                              Span<bool> vertex_group_is_locked,
-                              Span<bool> vertex_group_is_bone_deformed);
-=======
 /**
  * Structure describing a point in the destination relatively to the source.
  * If a point in the destination \a is_src_point, then it corresponds
@@ -384,6 +370,15 @@
     bke::CurvesGeometry &dst,
     const Span<Vector<PointTransferData>> src_to_dst_points,
     const bool keep_caps);
->>>>>>> a6525435
+
+/** Returns a set of vertex group names that are deformed by a bone in an armature. */
+Set<std::string> get_bone_deformed_vertex_group_names(const Object &object);
+
+/** For a point in a stroke, normalize the weights of vertex groups deformed by bones so that the
+ * sum is 1.0f. */
+void normalize_vertex_weights(MDeformVert &dvert,
+                              int active_vertex_group,
+                              Span<bool> vertex_group_is_locked,
+                              Span<bool> vertex_group_is_bone_deformed);
 
 }  // namespace blender::ed::greasepencil