--- conflicted
+++ resolved
@@ -56,10 +56,7 @@
 void ED_operatortypes_grease_pencil_select();
 void ED_operatortypes_grease_pencil_edit();
 void ED_operatortypes_grease_pencil_material();
-<<<<<<< HEAD
-=======
 void ED_operatortypes_grease_pencil_primitives();
->>>>>>> cf3323fe
 void ED_operatortypes_grease_pencil_weight_paint();
 void ED_operatormacros_grease_pencil();
 void ED_keymap_grease_pencil(wmKeyConfig *keyconf);
@@ -219,9 +216,7 @@
  * create one when auto-key is on (taking additive drawing setting into account).
  * \return false when no keyframe could be found or created.
  */
-bool ensure_active_keyframe(const Scene &scene,
-                            GreasePencil &grease_pencil,
-                            bool &r_inserted_keyframe);
+bool ensure_active_keyframe(const Scene &scene, GreasePencil &grease_pencil);
 
 void create_keyframe_edit_data_selected_frames_list(KeyframeEditData *ked,
                                                     const bke::greasepencil::Layer &layer);
@@ -233,8 +228,6 @@
 bool grease_pencil_painting_poll(bContext *C);
 bool grease_pencil_sculpting_poll(bContext *C);
 bool grease_pencil_weight_painting_poll(bContext *C);
-<<<<<<< HEAD
-=======
 
 float opacity_from_input_sample(const float pressure,
                                 const Brush *brush,
@@ -247,7 +240,6 @@
                                float4x4 to_world,
                                const BrushGpencilSettings *settings);
 int grease_pencil_draw_operator_invoke(bContext *C, wmOperator *op);
->>>>>>> cf3323fe
 
 struct DrawingInfo {
   const bke::greasepencil::Drawing &drawing;
@@ -348,20 +340,6 @@
                                   float angle_threshold,
                                   IndexMaskMemory &memory);
 
-<<<<<<< HEAD
-/** Create a vertex group in a GP object with a general name or the name of an active bone. */
-int create_vertex_group_in_object(Object &ob);
-
-/** Returns a set of vertex group names that are deformed by a bone in an armature. */
-Set<std::string> get_bone_deformed_vertex_groups(Object &object);
-
-/** For a point in a stroke, normalize the weights of vertex groups deformed by bones so that the
- * sum is 1.0f. */
-void normalize_vertex_weights(const MDeformVert &dvert,
-                              int active_vertex_group,
-                              const Span<bool> &vertex_group_is_locked,
-                              const Span<bool> &vertex_group_is_bone_deformed);
-=======
 bke::CurvesGeometry curves_merge_by_distance(
     const bke::CurvesGeometry &src_curves,
     const float merge_distance,
@@ -577,6 +555,5 @@
                                 float radius_scale = 1.0f);
 
 }  // namespace image_render
->>>>>>> cf3323fe
 
 }  // namespace blender::ed::greasepencil