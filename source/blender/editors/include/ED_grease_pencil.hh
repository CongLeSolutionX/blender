--- conflicted
+++ resolved
@@ -688,12 +688,11 @@
                                           float outline_offset,
                                           int material_index);
 
-<<<<<<< HEAD
 void merge_layers(Object &object,
                   GreasePencil &grease_pencil,
                   Span<const bke::greasepencil::Layer *> src_layers,
                   bke::greasepencil::Layer &target_layer);
-=======
+
 /* Function that generates an update mask for a selection operation. */
 using SelectionUpdateFunc = FunctionRef<IndexMask(const ed::greasepencil::MutableDrawingInfo &info,
                                                   const IndexMask &universe,
@@ -815,7 +814,6 @@
                                      IndexRange tree_data_range,
                                      GrainSize grain_size,
                                      eSelectOp sel_op);
->>>>>>> 81870ce4
 
 namespace cutter {
 bke::CurvesGeometry trim_curve_segments(const bke::CurvesGeometry &src,
