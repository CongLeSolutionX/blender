/* SPDX-FileCopyrightText: 2023 Blender Authors
 *
 * SPDX-License-Identifier: GPL-2.0-or-later */

/** \file
 * \ingroup editors
 */

#pragma once

#include "BKE_grease_pencil.hh"

#include "BLI_generic_span.hh"
#include "BLI_index_mask.hh"
#include "BLI_math_matrix_types.hh"

#include "ED_keyframes_edit.hh"

#include "WM_api.hh"

struct bContext;
struct Main;
struct Object;
struct KeyframeEditData;
struct wmKeyConfig;
<<<<<<< HEAD
struct wmKeyMap;
=======
struct wmOperator;
>>>>>>> 5f16d239
struct ToolSettings;
struct Scene;
struct UndoType;
struct ViewDepths;
struct View3D;
namespace blender {
namespace bke {
enum class AttrDomain : int8_t;
}
}  // namespace blender

enum {
  LAYER_REORDER_ABOVE,
  LAYER_REORDER_BELOW,
};

/* -------------------------------------------------------------------- */
/** \name C Wrappers
 * \{ */

void ED_operatortypes_grease_pencil();
void ED_operatortypes_grease_pencil_draw();
void ED_operatortypes_grease_pencil_frames();
void ED_operatortypes_grease_pencil_layers();
void ED_operatortypes_grease_pencil_select();
void ED_operatortypes_grease_pencil_edit();
void ED_operatortypes_grease_pencil_material();
void ED_operatortypes_grease_pencil_primitives();
void ED_operatormacros_grease_pencil();
void ED_keymap_grease_pencil(wmKeyConfig *keyconf);
wmKeyMap *ED_primitivetool_modal_keymap(wmKeyConfig *keyconf);

void ED_undosys_type_grease_pencil(UndoType *undo_type);
/**
 * Get the selection mode for Grease Pencil selection operators: point, stroke, segment.
 */
blender::bke::AttrDomain ED_grease_pencil_selection_domain_get(const ToolSettings *tool_settings);

/** \} */

namespace blender::ed::greasepencil {

enum class DrawingPlacementDepth { ObjectOrigin, Cursor, Surface, NearestStroke };

enum class DrawingPlacementPlane { View, Front, Side, Top, Cursor };

class DrawingPlacement {
  const ARegion *region_;
  const View3D *view3d_;

  DrawingPlacementDepth depth_;
  DrawingPlacementPlane plane_;
  ViewDepths *depth_cache_ = nullptr;
  float surface_offset_;

  float3 placement_loc_;
  float3 placement_normal_;
  float4 placement_plane_;

  float4x4 layer_space_to_world_space_;
  float4x4 world_space_to_layer_space_;

 public:
  DrawingPlacement() = default;
  DrawingPlacement(const Scene &scene,
                   const ARegion &region,
                   const View3D &view3d,
                   const Object &eval_object,
                   const bke::greasepencil::Layer &layer);
  ~DrawingPlacement();

 public:
  bool use_project_to_surface() const;
  bool use_project_to_nearest_stroke() const;

  void cache_viewport_depths(Depsgraph *depsgraph, ARegion *region, View3D *view3d);
  void set_origin_to_nearest_stroke(float2 co);

  /**
   * Projects a screen space coordinate to the local drawing space.
   */
  float3 project(float2 co) const;
  void project(Span<float2> src, MutableSpan<float3> dst) const;
};

void set_selected_frames_type(bke::greasepencil::Layer &layer,
                              const eBezTriple_KeyframeType key_type);

bool snap_selected_frames(GreasePencil &grease_pencil,
                          bke::greasepencil::Layer &layer,
                          Scene &scene,
                          const eEditKeyframes_Snap mode);

bool mirror_selected_frames(GreasePencil &grease_pencil,
                            bke::greasepencil::Layer &layer,
                            Scene &scene,
                            const eEditKeyframes_Mirror mode);

/* Creates duplicate frames for each selected frame in the layer. The duplicates are stored in the
 * LayerTransformData structure of the layer runtime data. This function also deselects the
 * selected frames, while keeping the duplicates selected. */
bool duplicate_selected_frames(GreasePencil &grease_pencil, bke::greasepencil::Layer &layer);

bool remove_all_selected_frames(GreasePencil &grease_pencil, bke::greasepencil::Layer &layer);

void select_layer_channel(GreasePencil &grease_pencil, bke::greasepencil::Layer *layer);

/**
 * Sets the selection flag, according to \a selection_mode to the frame at \a frame_number in the
 * \a layer if such frame exists. Returns false if no such frame exists.
 */
bool select_frame_at(bke::greasepencil::Layer &layer,
                     const int frame_number,
                     const short select_mode);

void select_frames_at(bke::greasepencil::LayerGroup &layer_group,
                      const int frame_number,
                      const short select_mode);

void select_all_frames(bke::greasepencil::Layer &layer, const short select_mode);

void select_frames_region(KeyframeEditData *ked,
                          bke::greasepencil::TreeNode &node,
                          const short tool,
                          const short select_mode);

void select_frames_range(bke::greasepencil::TreeNode &node,
                         const float min,
                         const float max,
                         const short select_mode);

/**
 * Returns true if any frame of the \a layer is selected.
 */
bool has_any_frame_selected(const bke::greasepencil::Layer &layer);

/**
 * Check for an active keyframe at the current scene time. When there is not, create one when
 * Autokey is on (taking Additive drawing setting into account).
 * Returns false when no keyframe could be found or created.
 */
bool ensure_active_keyframe(const Scene &scene, GreasePencil &grease_pencil);

void create_keyframe_edit_data_selected_frames_list(KeyframeEditData *ked,
                                                    const bke::greasepencil::Layer &layer);

bool active_grease_pencil_poll(bContext *C);
bool editable_grease_pencil_poll(bContext *C);
bool active_grease_pencil_layer_poll(bContext *C);
bool editable_grease_pencil_point_selection_poll(bContext *C);
bool grease_pencil_painting_poll(bContext *C);

struct DrawingInfo {
  const bke::greasepencil::Drawing &drawing;
  const int layer_index;
  const int frame_number;
};
struct MutableDrawingInfo {
  bke::greasepencil::Drawing &drawing;
  const int layer_index;
  const int frame_number;
  const float multi_frame_falloff;
};
Vector<MutableDrawingInfo> retrieve_editable_drawings(const Scene &scene,
                                                      GreasePencil &grease_pencil);
Vector<MutableDrawingInfo> retrieve_editable_drawings_with_falloff(const Scene &scene,
                                                                   GreasePencil &grease_pencil);
Vector<MutableDrawingInfo> retrieve_editable_drawings_from_layer(
    const Scene &scene, GreasePencil &grease_pencil, const bke::greasepencil::Layer &layer);
Vector<DrawingInfo> retrieve_visible_drawings(const Scene &scene,
                                              const GreasePencil &grease_pencil);

IndexMask retrieve_editable_strokes(Object &grease_pencil_object,
                                    const bke::greasepencil::Drawing &drawing,
                                    IndexMaskMemory &memory);
IndexMask retrieve_editable_strokes_by_material(Object &object,
                                                const bke::greasepencil::Drawing &drawing,
                                                const int mat_i,
                                                IndexMaskMemory &memory);
IndexMask retrieve_editable_points(Object &object,
                                   const bke::greasepencil::Drawing &drawing,
                                   IndexMaskMemory &memory);
IndexMask retrieve_editable_elements(Object &object,
                                     const bke::greasepencil::Drawing &drawing,
                                     bke::AttrDomain selection_domain,
                                     IndexMaskMemory &memory);

IndexMask retrieve_visible_strokes(Object &grease_pencil_object,
                                   const bke::greasepencil::Drawing &drawing,
                                   IndexMaskMemory &memory);

IndexMask retrieve_editable_and_selected_strokes(Object &grease_pencil_object,
                                                 const bke::greasepencil::Drawing &drawing,
                                                 IndexMaskMemory &memory);
IndexMask retrieve_editable_and_selected_points(Object &object,
                                                const bke::greasepencil::Drawing &drawing,
                                                IndexMaskMemory &memory);
IndexMask retrieve_editable_and_selected_elements(Object &object,
                                                  const bke::greasepencil::Drawing &drawing,
                                                  bke::AttrDomain selection_domain,
                                                  IndexMaskMemory &memory);

void create_blank(Main &bmain, Object &object, int frame_number);
void create_stroke(Main &bmain, Object &object, const float4x4 &matrix, int frame_number);
void create_suzanne(Main &bmain, Object &object, const float4x4 &matrix, int frame_number);

int64_t ramer_douglas_peucker_simplify(IndexRange range,
                                       float epsilon,
                                       FunctionRef<float(int64_t, int64_t, int64_t)> dist_function,
                                       MutableSpan<bool> dst);

Array<float2> polyline_fit_curve(Span<float2> points,
                                 float error_threshold,
                                 const IndexMask &corner_mask);

IndexMask polyline_detect_corners(Span<float2> points,
                                  float radius_min,
                                  float radius_max,
                                  int samples_max,
                                  float angle_threshold,
                                  IndexMaskMemory &memory);

}  // namespace blender::ed::greasepencil<|MERGE_RESOLUTION|>--- conflicted
+++ resolved
@@ -23,11 +23,8 @@
 struct Object;
 struct KeyframeEditData;
 struct wmKeyConfig;
-<<<<<<< HEAD
 struct wmKeyMap;
-=======
 struct wmOperator;
->>>>>>> 5f16d239
 struct ToolSettings;
 struct Scene;
 struct UndoType;
