/* SPDX-FileCopyrightText: 2008 Blender Foundation
 *
 * SPDX-License-Identifier: GPL-2.0-or-later */

/** \file
 * \ingroup editors
 */

#pragma once

#include "ED_anim_api.hh" /* for enum eAnimFilter_Flags */

struct BezTriple;
struct ButterworthCoefficients;
struct FCurve;
struct Scene;
struct bAnimContext;
struct bAnimListElem;
struct bDopeSheet;

/* ************************************************ */
/* Common Macros and Defines */

/* -------------------------------------------------------------------- */
/** \name Tool Flags
 * \{ */

/* bezt validation */
enum eEditKeyframes_Validate {
  /* Frame range */
  BEZT_OK_FRAME = 1,
  BEZT_OK_FRAMERANGE,
  /* Selection status */
  BEZT_OK_SELECTED,
  /* Values (y-val) only */
  BEZT_OK_VALUE,
  BEZT_OK_VALUERANGE,
  /* For graph editor keyframes (2D tests) */
  BEZT_OK_REGION,
  BEZT_OK_REGION_LASSO,
  BEZT_OK_REGION_CIRCLE,
  /* Only for keyframes a certain Dopesheet channel */
  BEZT_OK_CHANNEL_LASSO,
  BEZT_OK_CHANNEL_CIRCLE,
};

/** \} */

/* select modes */
enum eEditKeyframes_Select {
  /* SELECT_SUBTRACT for all, followed by SELECT_ADD for some */
  SELECT_REPLACE = (1 << 0),
  /* add ok keyframes to selection */
  SELECT_ADD = (1 << 1),
  /* remove ok keyframes from selection */
  SELECT_SUBTRACT = (1 << 2),
  /* flip ok status of keyframes based on key status */
  SELECT_INVERT = (1 << 3),
  SELECT_EXTEND_RANGE = (1 << 4),
};

/* "selection map" building modes */
enum eEditKeyframes_SelMap {
  SELMAP_MORE = 0,
  SELMAP_LESS,
};

/* snapping tools */
enum eEditKeyframes_Snap {
  SNAP_KEYS_CURFRAME = 1,
  SNAP_KEYS_NEARFRAME,
  SNAP_KEYS_NEARSEC,
  SNAP_KEYS_NEARMARKER,
  SNAP_KEYS_HORIZONTAL,
  SNAP_KEYS_VALUE,
  SNAP_KEYS_TIME,
};

/* equalizing tools */
enum eEditKeyframes_Equalize {
  EQUALIZE_HANDLES_LEFT = (1 << 0),
  EQUALIZE_HANDLES_RIGHT = (1 << 1),
  EQUALIZE_HANDLES_BOTH = (EQUALIZE_HANDLES_LEFT | EQUALIZE_HANDLES_RIGHT),
};

/* mirroring tools */
enum eEditKeyframes_Mirror {
  MIRROR_KEYS_CURFRAME = 1,
  MIRROR_KEYS_YAXIS,
  MIRROR_KEYS_XAXIS,
  MIRROR_KEYS_MARKER,
  MIRROR_KEYS_VALUE,
  MIRROR_KEYS_TIME,
};

/* use with BEZT_OK_REGION_LASSO */
struct KeyframeEdit_LassoData {
  rctf *rectf_scaled;
  const rctf *rectf_view;
  const int (*mcoords)[2];
  int mcoords_len;
};

/* use with BEZT_OK_REGION_CIRCLE */
struct KeyframeEdit_CircleData {
  rctf *rectf_scaled;
  const rctf *rectf_view;
  float mval[2];
  float radius_squared;
};

/* ************************************************ */
/* Non-Destructive Editing API (keyframes_edit.cc) */

/* -------------------------------------------------------------------- */
/** \name Defines for 'OK' polls + KeyframeEditData Flags
 * \{ */

/* which verts of a keyframe is active (after polling) */
enum eKeyframeVertOk {
  KEYFRAME_NONE = 0,
  /* 'key' itself is ok */
  KEYFRAME_OK_KEY = (1 << 0),
  /* 'handle 1' is ok */
  KEYFRAME_OK_H1 = (1 << 1),
  /* 'handle 2' is ok */
  KEYFRAME_OK_H2 = (1 << 2),
  /* all flags */
  KEYFRAME_OK_ALL = (KEYFRAME_OK_KEY | KEYFRAME_OK_H1 | KEYFRAME_OK_H2),
};

/* Flags for use during iteration */
enum eKeyframeIterFlags {
  /* consider handles in addition to key itself */
  KEYFRAME_ITER_INCL_HANDLES = (1 << 0),

  /* Perform NLA time remapping (global -> strip) for the "f1" parameter
   * (e.g. used for selection tools on summary tracks)
   */
  KED_F1_NLA_UNMAP = (1 << 1),

  /* Perform NLA time remapping (global -> strip) for the "f2" parameter */
  KED_F2_NLA_UNMAP = (1 << 2),

  /* Set this when handles aren't visible by default and you want to perform additional checks to
   * get the actual visibility state. E.g. in some cases handles are only drawn if either a handle
   * or their control point is selected. The selection state will have to be checked in the
   * iterator callbacks then. */
  KEYFRAME_ITER_HANDLES_DEFAULT_INVISIBLE = (1 << 3),
};
ENUM_OPERATORS(eKeyframeIterFlags, KEYFRAME_ITER_HANDLES_DEFAULT_INVISIBLE)

/** \} */

/* -------------------------------------------------------------------- */
/** \name Generic Properties for Keyframe Edit Tools
 * \{ */

/**
 * Temporary struct used to store frame time and selection status.
 * Used for example by `columnselect_action_keys` to select all keyframes in a column.
 */
struct CfraElem {
  CfraElem *next, *prev;
  float cfra;
  int sel;
};

struct KeyframeEditData {
  /* generic properties/data access */
  /** temp list for storing custom list of data to check */
  ListBase list;
  /** pointer to current scene - many tools need access to cfra/etc. */
  Scene *scene;
  /** pointer to custom data - usually 'Object' but also 'rectf', but could be other types too */
  void *data;
  /** storage of times/values as 'decimals' */
  float f1, f2;
  /** storage of times/values/flags as 'whole' numbers */
  int i1, i2;

  /* current iteration data */
  /** F-Curve that is being iterated over */
  FCurve *fcu;
  /** index of current keyframe being iterated over */
  int curIndex;
  /** y-position of midpoint of the channel (for the dopesheet) */
  float channel_y;

  /* flags */
  /** current flags for the keyframe we're reached in the iteration process */
  eKeyframeVertOk curflags;
  /** settings for iteration process */
  eKeyframeIterFlags iterflags;
};

/** \} */

/* -------------------------------------------------------------------- */
/** \name Function Pointer Typedefs
 * \{ */

/* callback function that refreshes the F-Curve after use */
using FcuEditFunc = void (*)(FCurve *fcu);
/* callback function that operates on the given BezTriple */
using KeyframeEditFunc = short (*)(KeyframeEditData *ked, BezTriple *bezt);

/** \} */

/* -------------------------------------------------------------------- */
/** \name Custom Data Type Defines
 * \{ */

/* Custom data for remapping one range to another in a fixed way */
struct KeyframeEditCD_Remap {
  float oldMin, oldMax; /* old range */
  float newMin, newMax; /* new range */
};

/* Paste options */
enum eKeyPasteOffset {
  /* paste keys starting at current frame */
  KEYFRAME_PASTE_OFFSET_CFRA_START,
  /* paste keys ending at current frame */
  KEYFRAME_PASTE_OFFSET_CFRA_END,
  /* paste keys relative to the current frame when copying */
  KEYFRAME_PASTE_OFFSET_CFRA_RELATIVE,
  /* paste keys from original time */
  KEYFRAME_PASTE_OFFSET_NONE,
};

enum eKeyPasteValueOffset {
  /* Paste keys with the first key matching the key left of the cursor. */
  KEYFRAME_PASTE_VALUE_OFFSET_LEFT_KEY,
  /* Paste keys with the last key matching the key right of the cursor. */
  KEYFRAME_PASTE_VALUE_OFFSET_RIGHT_KEY,
  /* Paste keys relative to the value of the curve under the cursor. */
  KEYFRAME_PASTE_VALUE_OFFSET_CFRA,
  /* Paste values relative to the cursor position. */
  KEYFRAME_PASTE_VALUE_OFFSET_CURSOR,
  /* Paste keys with the exact copied value. */
  KEYFRAME_PASTE_VALUE_OFFSET_NONE,
};

enum eKeyMergeMode {
  /* overlay existing with new keys */
  KEYFRAME_PASTE_MERGE_MIX,
  /* replace entire fcurve */
  KEYFRAME_PASTE_MERGE_OVER,
  /* overwrite keys in pasted range */
  KEYFRAME_PASTE_MERGE_OVER_RANGE,
  /* overwrite keys in pasted range (use all keyframe start & end for range) */
  KEYFRAME_PASTE_MERGE_OVER_RANGE_ALL,
};

/* Possible errors occurring while pasting keys. */
enum eKeyPasteError {
  /* No errors occurred */
  KEYFRAME_PASTE_OK,
  /* Nothing was copied */
  KEYFRAME_PASTE_NOTHING_TO_PASTE,
  /* No F-curves was selected to paste into. */
  KEYFRAME_PASTE_NOWHERE_TO_PASTE
};

/** \} */

/* -------------------------------------------------------------------- */
/** \name Looping API
 *
 * Functions for looping over keyframes.
 * \{ */

/**
 * This function is used to loop over BezTriples in the given F-Curve, applying a given
 * operation on them, and optionally applies an F-Curve validation function afterwards.
 *
 * function for working with F-Curve data only
 * (i.e. when filters have been chosen to explicitly use this).
 */
short ANIM_fcurve_keyframes_loop(KeyframeEditData *ked,
                                 FCurve *fcu,
                                 KeyframeEditFunc key_ok,
                                 KeyframeEditFunc key_cb,
                                 FcuEditFunc fcu_cb);
/**
 * Sets selected keyframes' bezier handles to an equal length and optionally makes
 * the keyframes' handles horizontal.
 * \param handle_length: Desired handle length, must be positive.
 * \param flatten: Makes the keyframes' handles the same value as the keyframe,
 * flattening the curve at that point.
 */
void ANIM_fcurve_equalize_keyframes_loop(FCurve *fcu,
                                         eEditKeyframes_Equalize mode,
                                         float handle_length,
                                         bool flatten);

/**
 * Function for working with any type (i.e. one of the known types) of animation channel.
 */
short ANIM_animchannel_keyframes_loop(KeyframeEditData *ked,
                                      bDopeSheet *ads,
                                      bAnimListElem *ale,
                                      KeyframeEditFunc key_ok,
                                      KeyframeEditFunc key_cb,
                                      FcuEditFunc fcu_cb);
/**
 * Same as above, except bAnimListElem wrapper is not needed.
 * \param keytype: is #eAnim_KeyType.
 */
short ANIM_animchanneldata_keyframes_loop(KeyframeEditData *ked,
                                          bDopeSheet *ads,
                                          void *data,
                                          int keytype,
                                          KeyframeEditFunc key_ok,
                                          KeyframeEditFunc key_cb,
                                          FcuEditFunc fcu_cb);

/**
 * Calls callback_fn() for each keyframe in each fcurve in the filtered animation context.
 * Assumes the callback updates keys.
 */
void ANIM_animdata_keyframe_callback(bAnimContext *ac,
                                     eAnimFilter_Flags filter,
                                     KeyframeEditFunc callback_fn);

/**
 * Functions for making sure all keyframes are in good order.
 */
void ANIM_editkeyframes_refresh(bAnimContext *ac);

/** \} */

/* -------------------------------------------------------------------- */
/** \name BezTriple Callback Getters
 * \{ */

/* accessories */
KeyframeEditFunc ANIM_editkeyframes_ok(short mode);

/* edit */
KeyframeEditFunc ANIM_editkeyframes_snap(short mode);
/**
 * \note for markers and 'value', the values to use must be supplied as the first float value.
 */
KeyframeEditFunc ANIM_editkeyframes_mirror(short mode);
KeyframeEditFunc ANIM_editkeyframes_select(short mode);
/**
 * Set all selected Bezier Handles to a single type.
 */
KeyframeEditFunc ANIM_editkeyframes_handles(short mode);
/**
 * Set the interpolation type of the selected BezTriples in each F-Curve to the specified one.
 */
KeyframeEditFunc ANIM_editkeyframes_ipo(short mode);
KeyframeEditFunc ANIM_editkeyframes_keytype(short mode);
KeyframeEditFunc ANIM_editkeyframes_easing(short mode);

/** \} */

/* -------------------------------------------------------------------- */
/** \name BezTriple Callbacks (Selection Map)
 * \{ */

/**
 * Get a callback to populate the selection settings map
 * requires: `ked->custom = char[]` of length `fcurve->totvert`.
 */
KeyframeEditFunc ANIM_editkeyframes_buildselmap(short mode);

/**
 * Change the selection status of the keyframe based on the map entry for this vert
 * requires: `ked->custom = char[]` of length `fcurve->totvert`.
 */
short bezt_selmap_flush(KeyframeEditData *ked, BezTriple *bezt);

/** \} */

/* -------------------------------------------------------------------- */
/** \name BezTriple Callback (Assorted Utilities)
 * \{ */

/**
 * Used to calculate the average location of all relevant BezTriples by summing their locations.
 */
short bezt_calc_average(KeyframeEditData *ked, BezTriple *bezt);

/**
 * Used to extract a set of cfra-elems from the keyframes.
 */
short bezt_to_cfraelem(KeyframeEditData *ked, BezTriple *bezt);

/**
 * Used to remap times from one range to another.
 * requires: `ked->custom = KeyframeEditCD_Remap`.
 */
void bezt_remap_times(KeyframeEditData *ked, BezTriple *bezt);

/** \} */

/* -------------------------------------------------------------------- */
/** \name 1.5-D Region Testing Utilities (Lasso/Circle Select)
 * \{ */

/* XXX: These are temporary,
 * until we can unify GP/Mask Keyframe handling and standard FCurve Keyframe handling */

bool keyframe_region_lasso_test(const KeyframeEdit_LassoData *data_lasso, const float xy[2]);

bool keyframe_region_circle_test(const KeyframeEdit_CircleData *data_circle, const float xy[2]);

/* ************************************************ */
/* Destructive Editing API `keyframes_general.cc`. */

bool duplicate_fcurve_keys(FCurve *fcu);
float get_default_rna_value(FCurve *fcu, PropertyRNA *prop, PointerRNA *ptr);

struct FCurveSegment {
  FCurveSegment *next, *prev;
  int start_index, length;
};

/**
 * Return a list of #FCurveSegment with a start index and a length.
 * A segment is a continuous selection of keyframes.
 * Keys that have BEZT_FLAG_IGNORE_TAG set are treated as unselected.
 * The caller is responsible for freeing the memory.
 */
ListBase find_fcurve_segments(FCurve *fcu);
void clean_fcurve(bAnimContext *ac, bAnimListElem *ale, float thresh, bool cleardefault);
void blend_to_neighbor_fcurve_segment(FCurve *fcu, FCurveSegment *segment, float factor);
void breakdown_fcurve_segment(FCurve *fcu, FCurveSegment *segment, float factor);

/**
 * Get a 1D gauss kernel. Since the kernel is symmetrical, only calculates the positive side.
 * \param sigma: The shape of the gauss distribution.
 * \param kernel_size: How long the kernel array is.
 */
void ED_ANIM_get_1d_gauss_kernel(const float sigma, int kernel_size, double *r_kernel);

ButterworthCoefficients *ED_anim_allocate_butterworth_coefficients(const int filter_order);
void ED_anim_free_butterworth_coefficients(ButterworthCoefficients *bw_coeff);
void ED_anim_calculate_butterworth_coefficients(float cutoff,
                                                float sampling_frequency,
                                                ButterworthCoefficients *bw_coeff);
void butterworth_smooth_fcurve_segment(FCurve *fcu,
                                       FCurveSegment *segment,
                                       float *samples,
                                       int sample_count,
                                       float factor,
                                       int blend_in_out,
                                       int sample_rate,
                                       ButterworthCoefficients *bw_coeff);
void smooth_fcurve_segment(FCurve *fcu,
                           FCurveSegment *segment,
                           float *samples,
                           float factor,
                           int kernel_size,
                           double *kernel);
void ease_fcurve_segment(FCurve *fcu, FCurveSegment *segment, float factor);
<<<<<<< HEAD
void blend_to_ease_fcurve_segment(FCurve *fcu, FCurveSegment *segment, float factor);
=======
/**
 * Shift the FCurve segment up/down so that it aligns with the key before/after
 * the segment.
 *
 * \param factor blend factor from -1.0 to 1.0. The sign determines whether the
 * segment is aligned with the key before or after the segment.
 */
void blend_offset_fcurve_segment(FCurve *fcu, FCurveSegment *segment, float factor);
>>>>>>> a0aa5480
bool decimate_fcurve(bAnimListElem *ale, float remove_ratio, float error_sq_max);

/**
 * Blends the selected keyframes to the default value of the property the F-curve drives.
 */
void blend_to_default_fcurve(PointerRNA *id_ptr, FCurve *fcu, float factor);
/**
 * Use a weighted moving-means method to reduce intensity of fluctuations.
 */
void smooth_fcurve(FCurve *fcu);
void sample_fcurve(FCurve *fcu);
/**
 * \param sample_rate: indicates how many samples per frame should be generated.
 */
void sample_fcurve_segment(
    FCurve *fcu, float start_frame, int sample_rate, float *r_samples, int sample_count);

/* ----------- */

void ANIM_fcurves_copybuf_free();
short copy_animedit_keys(bAnimContext *ac, ListBase *anim_data);
eKeyPasteError paste_animedit_keys(bAnimContext *ac,
                                   ListBase *anim_data,
                                   eKeyPasteOffset offset_mode,
                                   eKeyPasteValueOffset value_offset_mode,
                                   eKeyMergeMode merge_mode,
                                   bool flip);

/* ************************************************ */

/** \} */<|MERGE_RESOLUTION|>--- conflicted
+++ resolved
@@ -458,9 +458,6 @@
                            int kernel_size,
                            double *kernel);
 void ease_fcurve_segment(FCurve *fcu, FCurveSegment *segment, float factor);
-<<<<<<< HEAD
-void blend_to_ease_fcurve_segment(FCurve *fcu, FCurveSegment *segment, float factor);
-=======
 /**
  * Shift the FCurve segment up/down so that it aligns with the key before/after
  * the segment.
@@ -469,7 +466,7 @@
  * segment is aligned with the key before or after the segment.
  */
 void blend_offset_fcurve_segment(FCurve *fcu, FCurveSegment *segment, float factor);
->>>>>>> a0aa5480
+void blend_to_ease_fcurve_segment(FCurve *fcu, FCurveSegment *segment, float factor);
 bool decimate_fcurve(bAnimListElem *ale, float remove_ratio, float error_sq_max);
 
 /**
