/* SPDX-FileCopyrightText: 2008 Blender Authors
 *
 * SPDX-License-Identifier: GPL-2.0-or-later */

/** \file
 * \ingroup editors
 */

#pragma once

#include "BLI_math_vector_types.hh"
#include "ED_anim_api.hh" /* for enum eAnimFilter_Flags */

struct BezTriple;
struct ButterworthCoefficients;
struct FCurve;
struct Scene;
struct bAnimContext;
struct bAnimListElem;
struct bDopeSheet;

/* ************************************************ */
/* Common Macros and Defines */

/* -------------------------------------------------------------------- */
/** \name Tool Flags
 * \{ */

/* bezt validation */
enum eEditKeyframes_Validate {
  /* Frame range */
  BEZT_OK_FRAME = 1,
  BEZT_OK_FRAMERANGE,
  /* Selection status */
  BEZT_OK_SELECTED,
  /* Values (y-val) only */
  BEZT_OK_VALUE,
  BEZT_OK_VALUERANGE,
  /* For graph editor keyframes (2D tests) */
  BEZT_OK_REGION,
  BEZT_OK_REGION_LASSO,
  BEZT_OK_REGION_CIRCLE,
  /* Only for keyframes a certain Dopesheet channel */
  BEZT_OK_CHANNEL_LASSO,
  BEZT_OK_CHANNEL_CIRCLE,
};

/** \} */

/* select modes */
enum eEditKeyframes_Select {
  /* SELECT_SUBTRACT for all, followed by SELECT_ADD for some */
  SELECT_REPLACE = (1 << 0),
  /* add ok keyframes to selection */
  SELECT_ADD = (1 << 1),
  /* remove ok keyframes from selection */
  SELECT_SUBTRACT = (1 << 2),
  /* flip ok status of keyframes based on key status */
  SELECT_INVERT = (1 << 3),
  SELECT_EXTEND_RANGE = (1 << 4),
};

/* "selection map" building modes */
enum eEditKeyframes_SelMap {
  SELMAP_MORE = 0,
  SELMAP_LESS,
};

/* snapping tools */
enum eEditKeyframes_Snap {
  SNAP_KEYS_CURFRAME = 1,
  SNAP_KEYS_NEARFRAME,
  SNAP_KEYS_NEARSEC,
  SNAP_KEYS_NEARMARKER,
  SNAP_KEYS_HORIZONTAL,
  SNAP_KEYS_VALUE,
  SNAP_KEYS_TIME,
};

/* equalizing tools */
enum eEditKeyframes_Equalize {
  EQUALIZE_HANDLES_LEFT = (1 << 0),
  EQUALIZE_HANDLES_RIGHT = (1 << 1),
  EQUALIZE_HANDLES_BOTH = (EQUALIZE_HANDLES_LEFT | EQUALIZE_HANDLES_RIGHT),
};

/* mirroring tools */
enum eEditKeyframes_Mirror {
  MIRROR_KEYS_CURFRAME = 1,
  MIRROR_KEYS_YAXIS,
  MIRROR_KEYS_XAXIS,
  MIRROR_KEYS_MARKER,
  MIRROR_KEYS_VALUE,
  MIRROR_KEYS_TIME,
};

/* use with BEZT_OK_REGION_LASSO */
struct KeyframeEdit_LassoData {
  rctf *rectf_scaled;
  const rctf *rectf_view;
  const int (*mcoords)[2];
  int mcoords_len;
};

/* use with BEZT_OK_REGION_CIRCLE */
struct KeyframeEdit_CircleData {
  rctf *rectf_scaled;
  const rctf *rectf_view;
  float mval[2];
  float radius_squared;
};

/* ************************************************ */
/* Non-Destructive Editing API (keyframes_edit.cc) */

/* -------------------------------------------------------------------- */
/** \name Defines for 'OK' polls + KeyframeEditData Flags
 * \{ */

/* which verts of a keyframe is active (after polling) */
enum eKeyframeVertOk {
  KEYFRAME_NONE = 0,
  /* 'key' itself is ok */
  KEYFRAME_OK_KEY = (1 << 0),
  /* 'handle 1' is ok */
  KEYFRAME_OK_H1 = (1 << 1),
  /* 'handle 2' is ok */
  KEYFRAME_OK_H2 = (1 << 2),
  /* all flags */
  KEYFRAME_OK_ALL = (KEYFRAME_OK_KEY | KEYFRAME_OK_H1 | KEYFRAME_OK_H2),
};

/* Flags for use during iteration */
enum eKeyframeIterFlags {
  /* consider handles in addition to key itself */
  KEYFRAME_ITER_INCL_HANDLES = (1 << 0),

  /* Perform NLA time remapping (global -> strip) for the "f1" parameter
   * (e.g. used for selection tools on summary tracks)
   */
  KED_F1_NLA_UNMAP = (1 << 1),

  /* Perform NLA time remapping (global -> strip) for the "f2" parameter */
  KED_F2_NLA_UNMAP = (1 << 2),

  /* Set this when handles aren't visible by default and you want to perform additional checks to
   * get the actual visibility state. E.g. in some cases handles are only drawn if either a handle
   * or their control point is selected. The selection state will have to be checked in the
   * iterator callbacks then. */
  KEYFRAME_ITER_HANDLES_DEFAULT_INVISIBLE = (1 << 3),
};
ENUM_OPERATORS(eKeyframeIterFlags, KEYFRAME_ITER_HANDLES_DEFAULT_INVISIBLE)

/** \} */

/* -------------------------------------------------------------------- */
/** \name Generic Properties for Keyframe Edit Tools
 * \{ */

/**
 * Temporary struct used to store frame time and selection status.
 * Used for example by `columnselect_action_keys` to select all keyframes in a column.
 */
struct CfraElem {
  CfraElem *next, *prev;
  float cfra;
  int sel;
};

struct KeyframeEditData {
  /* generic properties/data access */
  /** temp list for storing custom list of data to check */
  ListBase list;
  /** pointer to current scene - many tools need access to cfra/etc. */
  Scene *scene;
  /** pointer to custom data - usually 'Object' but also 'rectf', but could be other types too */
  void *data;
  /** storage of times/values as 'decimals' */
  float f1, f2;
  /** storage of times/values/flags as 'whole' numbers */
  int i1, i2;

  /* current iteration data */
  /** F-Curve that is being iterated over */
  FCurve *fcu;
  /** index of current keyframe being iterated over */
  int curIndex;
  /** y-position of midpoint of the channel (for the dopesheet) */
  float channel_y;

  /* flags */
  /** current flags for the keyframe we're reached in the iteration process */
  eKeyframeVertOk curflags;
  /** settings for iteration process */
  eKeyframeIterFlags iterflags;
};

/** \} */

/* -------------------------------------------------------------------- */
/** \name Function Pointer Typedefs
 * \{ */

/* callback function that refreshes the F-Curve after use */
using FcuEditFunc = void (*)(FCurve *fcu);
/* callback function that operates on the given BezTriple */
using KeyframeEditFunc = short (*)(KeyframeEditData *ked, BezTriple *bezt);

/** \} */

/* -------------------------------------------------------------------- */
/** \name Custom Data Type Defines
 * \{ */

/* Custom data for remapping one range to another in a fixed way */
struct KeyframeEditCD_Remap {
  float oldMin, oldMax; /* old range */
  float newMin, newMax; /* new range */
};

/* Paste options */
enum eKeyPasteOffset {
  /* paste keys starting at current frame */
  KEYFRAME_PASTE_OFFSET_CFRA_START,
  /* paste keys ending at current frame */
  KEYFRAME_PASTE_OFFSET_CFRA_END,
  /* paste keys relative to the current frame when copying */
  KEYFRAME_PASTE_OFFSET_CFRA_RELATIVE,
  /* paste keys from original time */
  KEYFRAME_PASTE_OFFSET_NONE,
};

enum eKeyPasteValueOffset {
  /* Paste keys with the first key matching the key left of the cursor. */
  KEYFRAME_PASTE_VALUE_OFFSET_LEFT_KEY,
  /* Paste keys with the last key matching the key right of the cursor. */
  KEYFRAME_PASTE_VALUE_OFFSET_RIGHT_KEY,
  /* Paste keys relative to the value of the curve under the cursor. */
  KEYFRAME_PASTE_VALUE_OFFSET_CFRA,
  /* Paste values relative to the cursor position. */
  KEYFRAME_PASTE_VALUE_OFFSET_CURSOR,
  /* Paste keys with the exact copied value. */
  KEYFRAME_PASTE_VALUE_OFFSET_NONE,
};

enum eKeyMergeMode {
  /* overlay existing with new keys */
  KEYFRAME_PASTE_MERGE_MIX,
  /* replace entire fcurve */
  KEYFRAME_PASTE_MERGE_OVER,
  /* overwrite keys in pasted range */
  KEYFRAME_PASTE_MERGE_OVER_RANGE,
  /* overwrite keys in pasted range (use all keyframe start & end for range) */
  KEYFRAME_PASTE_MERGE_OVER_RANGE_ALL,
};

/* Possible errors occurring while pasting keys. */
enum eKeyPasteError {
  /* No errors occurred */
  KEYFRAME_PASTE_OK,
  /* Nothing was copied */
  KEYFRAME_PASTE_NOTHING_TO_PASTE,
  /* No F-curves was selected to paste into. */
  KEYFRAME_PASTE_NOWHERE_TO_PASTE
};

/** \} */

/* -------------------------------------------------------------------- */
/** \name Looping API
 *
 * Functions for looping over keyframes.
 * \{ */

/**
 * This function is used to loop over BezTriples in the given F-Curve, applying a given
 * operation on them, and optionally applies an F-Curve validation function afterwards.
 *
 * function for working with F-Curve data only
 * (i.e. when filters have been chosen to explicitly use this).
 */
short ANIM_fcurve_keyframes_loop(KeyframeEditData *ked,
                                 FCurve *fcu,
                                 KeyframeEditFunc key_ok,
                                 KeyframeEditFunc key_cb,
                                 FcuEditFunc fcu_cb);
/**
 * Sets selected keyframes' bezier handles to an equal length and optionally makes
 * the keyframes' handles horizontal.
 * \param handle_length: Desired handle length, must be positive.
 * \param flatten: Makes the keyframes' handles the same value as the keyframe,
 * flattening the curve at that point.
 */
void ANIM_fcurve_equalize_keyframes_loop(FCurve *fcu,
                                         eEditKeyframes_Equalize mode,
                                         float handle_length,
                                         bool flatten);

/**
 * Function for working with any type (i.e. one of the known types) of animation channel.
 */
short ANIM_animchannel_keyframes_loop(KeyframeEditData *ked,
                                      bDopeSheet *ads,
                                      bAnimListElem *ale,
                                      KeyframeEditFunc key_ok,
                                      KeyframeEditFunc key_cb,
                                      FcuEditFunc fcu_cb);
/**
 * Same as above, except bAnimListElem wrapper is not needed.
 * \param keytype: is #eAnim_KeyType.
 */
short ANIM_animchanneldata_keyframes_loop(KeyframeEditData *ked,
                                          bDopeSheet *ads,
                                          void *data,
                                          int keytype,
                                          KeyframeEditFunc key_ok,
                                          KeyframeEditFunc key_cb,
                                          FcuEditFunc fcu_cb);

/**
 * Calls callback_fn() for each keyframe in each fcurve in the filtered animation context.
 * Assumes the callback updates keys.
 */
void ANIM_animdata_keyframe_callback(bAnimContext *ac,
                                     eAnimFilter_Flags filter,
                                     KeyframeEditFunc callback_fn);

/**
 * Functions for making sure all keyframes are in good order.
 */
void ANIM_editkeyframes_refresh(bAnimContext *ac);

/** \} */

/* -------------------------------------------------------------------- */
/** \name BezTriple Callback Getters
 * \{ */

/* accessories */
KeyframeEditFunc ANIM_editkeyframes_ok(short mode);

/* edit */
KeyframeEditFunc ANIM_editkeyframes_snap(short mode);
/**
 * \note for markers and 'value', the values to use must be supplied as the first float value.
 */
KeyframeEditFunc ANIM_editkeyframes_mirror(short mode);
KeyframeEditFunc ANIM_editkeyframes_select(short mode);
/**
 * Set all selected Bezier Handles to a single type.
 */
KeyframeEditFunc ANIM_editkeyframes_handles(short mode);
/**
 * Set the interpolation type of the selected BezTriples in each F-Curve to the specified one.
 */
KeyframeEditFunc ANIM_editkeyframes_ipo(short mode);
KeyframeEditFunc ANIM_editkeyframes_keytype(short mode);
KeyframeEditFunc ANIM_editkeyframes_easing(short mode);

/** \} */

/* -------------------------------------------------------------------- */
/** \name BezTriple Callbacks (Selection Map)
 * \{ */

/**
 * Get a callback to populate the selection settings map
 * requires: `ked->custom = char[]` of length `fcurve->totvert`.
 */
KeyframeEditFunc ANIM_editkeyframes_buildselmap(short mode);

/**
 * Change the selection status of the keyframe based on the map entry for this vert
 * requires: `ked->custom = char[]` of length `fcurve->totvert`.
 */
short bezt_selmap_flush(KeyframeEditData *ked, BezTriple *bezt);

/** \} */

/* -------------------------------------------------------------------- */
/** \name BezTriple Callback (Assorted Utilities)
 * \{ */

/**
 * Used to calculate the average location of all relevant BezTriples by summing their locations.
 */
short bezt_calc_average(KeyframeEditData *ked, BezTriple *bezt);

/**
 * Used to extract a set of cfra-elems from the keyframes.
 */
short bezt_to_cfraelem(KeyframeEditData *ked, BezTriple *bezt);

/**
 * Used to remap times from one range to another.
 * requires: `ked->custom = KeyframeEditCD_Remap`.
 */
void bezt_remap_times(KeyframeEditData *ked, BezTriple *bezt);

/** \} */

/* -------------------------------------------------------------------- */
/** \name 1.5-D Region Testing Utilities (Lasso/Circle Select)
 * \{ */

/* XXX: These are temporary,
 * until we can unify GP/Mask Keyframe handling and standard FCurve Keyframe handling */

bool keyframe_region_lasso_test(const KeyframeEdit_LassoData *data_lasso, const float xy[2]);

bool keyframe_region_circle_test(const KeyframeEdit_CircleData *data_circle, const float xy[2]);

/* ************************************************ */
/* Destructive Editing API `keyframes_general.cc`. */

bool duplicate_fcurve_keys(FCurve *fcu);
float get_default_rna_value(FCurve *fcu, PropertyRNA *prop, PointerRNA *ptr);

struct FCurveSegment {
  FCurveSegment *next, *prev;
  int start_index, length;
};

/**
 * Return a list of #FCurveSegment with a start index and a length.
 * A segment is a continuous selection of keyframes.
 * Keys that have BEZT_FLAG_IGNORE_TAG set are treated as unselected.
 * The caller is responsible for freeing the memory.
 */
ListBase find_fcurve_segments(FCurve *fcu);
void clean_fcurve(bAnimContext *ac,
                  bAnimListElem *ale,
                  float thresh,
                  bool cleardefault,
                  bool only_selected_keys);
void blend_to_neighbor_fcurve_segment(FCurve *fcu, FCurveSegment *segment, float factor);
void breakdown_fcurve_segment(FCurve *fcu, FCurveSegment *segment, float factor);
<<<<<<< HEAD
void scale_average_fcurve_segment(struct FCurve *fcu, struct FCurveSegment *segment, float factor);
/* Used for operators that need a reference key of the segment to work. */
enum class FCurveSegmentAnchor { LEFT, RIGHT };
void scale_from_fcurve_segment_neighbor(struct FCurve *fcu,
                                        struct FCurveSegment *segment,
                                        float factor,
                                        FCurveSegmentAnchor anchor);
=======
void scale_average_fcurve_segment(FCurve *fcu, FCurveSegment *segment, float factor);
void push_pull_fcurve_segment(FCurve *fcu, FCurveSegment *segment, float factor);
>>>>>>> bc51f541
/**
 * Get a 1D gauss kernel. Since the kernel is symmetrical, only calculates the positive side.
 * \param sigma: The shape of the gauss distribution.
 * \param kernel_size: How long the kernel array is.
 */
void ED_ANIM_get_1d_gauss_kernel(const float sigma, int kernel_size, double *r_kernel);

ButterworthCoefficients *ED_anim_allocate_butterworth_coefficients(const int filter_order);
void ED_anim_free_butterworth_coefficients(ButterworthCoefficients *bw_coeff);
void ED_anim_calculate_butterworth_coefficients(float cutoff,
                                                float sampling_frequency,
                                                ButterworthCoefficients *bw_coeff);
void butterworth_smooth_fcurve_segment(FCurve *fcu,
                                       FCurveSegment *segment,
                                       float *samples,
                                       int sample_count,
                                       float factor,
                                       int blend_in_out,
                                       int sample_rate,
                                       ButterworthCoefficients *bw_coeff);
void smooth_fcurve_segment(FCurve *fcu,
                           FCurveSegment *segment,
                           float *samples,
                           float factor,
                           int kernel_size,
                           double *kernel);
void ease_fcurve_segment(FCurve *fcu, FCurveSegment *segment, float factor);
enum tShearDirection {
  SHEAR_FROM_LEFT = 1,
  SHEAR_FROM_RIGHT,
};
void shear_fcurve_segment(FCurve *fcu,
                          FCurveSegment *segment,
                          float factor,
                          tShearDirection direction);
/**
 * Shift the FCurve segment up/down so that it aligns with the key before/after
 * the segment.
 *
 * \param factor: blend factor from -1.0 to 1.0. The sign determines whether the
 * segment is aligned with the key before or after the segment.
 */
void blend_offset_fcurve_segment(FCurve *fcu, FCurveSegment *segment, float factor);
void blend_to_ease_fcurve_segment(FCurve *fcu, FCurveSegment *segment, float factor);
void time_offset_fcurve_segment(FCurve *fcu, FCurveSegment *segment, float frame_offset);
bool decimate_fcurve(bAnimListElem *ale, float remove_ratio, float error_sq_max);
bool match_slope_fcurve_segment(FCurve *fcu, FCurveSegment *segment, float factor);

/**
 * Blends the selected keyframes to the default value of the property the F-curve drives.
 */
void blend_to_default_fcurve(PointerRNA *id_ptr, FCurve *fcu, float factor);
/**
 * Use a weighted moving-means method to reduce intensity of fluctuations.
 */
void smooth_fcurve(FCurve *fcu);
void bake_fcurve_segments(FCurve *fcu);
/**
 * \param sample_rate: indicates how many samples per frame should be generated.
 */
void sample_fcurve_segment(
    FCurve *fcu, float start_frame, float sample_rate, float *r_samples, int sample_count);

enum class BakeCurveRemove { REMOVE_NONE, REMOVE_IN_RANGE, REMOVE_OUT_RANGE, REMOVE_ALL };
/** Creates keyframes in the given range at the given step interval.
 * \param range: start and end frame to bake. Is inclusive on both ends.
 * \param remove_existing: choice which keys to remove in relation to the given range.
 */
void bake_fcurve(FCurve *fcu, blender::int2 range, float step, BakeCurveRemove remove_existing);

/* ----------- */

void ANIM_fcurves_copybuf_free();
short copy_animedit_keys(bAnimContext *ac, ListBase *anim_data);
eKeyPasteError paste_animedit_keys(bAnimContext *ac,
                                   ListBase *anim_data,
                                   eKeyPasteOffset offset_mode,
                                   eKeyPasteValueOffset value_offset_mode,
                                   eKeyMergeMode merge_mode,
                                   bool flip);

/* ************************************************ */

/** \} */<|MERGE_RESOLUTION|>--- conflicted
+++ resolved
@@ -435,18 +435,14 @@
                   bool only_selected_keys);
 void blend_to_neighbor_fcurve_segment(FCurve *fcu, FCurveSegment *segment, float factor);
 void breakdown_fcurve_segment(FCurve *fcu, FCurveSegment *segment, float factor);
-<<<<<<< HEAD
-void scale_average_fcurve_segment(struct FCurve *fcu, struct FCurveSegment *segment, float factor);
+void scale_average_fcurve_segment(FCurve *fcu, FCurveSegment *segment, float factor);
+void push_pull_fcurve_segment(FCurve *fcu, FCurveSegment *segment, float factor);
 /* Used for operators that need a reference key of the segment to work. */
 enum class FCurveSegmentAnchor { LEFT, RIGHT };
-void scale_from_fcurve_segment_neighbor(struct FCurve *fcu,
-                                        struct FCurveSegment *segment,
+void scale_from_fcurve_segment_neighbor(FCurve *fcu,
+                                        FCurveSegment *segment,
                                         float factor,
                                         FCurveSegmentAnchor anchor);
-=======
-void scale_average_fcurve_segment(FCurve *fcu, FCurveSegment *segment, float factor);
-void push_pull_fcurve_segment(FCurve *fcu, FCurveSegment *segment, float factor);
->>>>>>> bc51f541
 /**
  * Get a 1D gauss kernel. Since the kernel is symmetrical, only calculates the positive side.
  * \param sigma: The shape of the gauss distribution.
