/* SPDX-FileCopyrightText: 2023 Blender Foundation
 *
 * SPDX-License-Identifier: GPL-2.0-or-later */

#pragma once

#include <mutex>

#include "BLI_resource_scope.hh"

#include "BKE_geometry_set.hh"

#include "spreadsheet_data_source.hh"

struct bContext;

namespace blender::ed::spreadsheet {

/**
 * Contains additional named columns that should be displayed that are not stored on the geometry
 * directly. This is used for displaying the evaluated fields connected to a viewer node.
 */
class ExtraColumns {
 private:
  /** Maps column names to their data. The data is actually stored in the spreadsheet cache. */
  Map<std::string, GSpan> columns_;

 public:
  void add(std::string name, GSpan data)
  {
    columns_.add(std::move(name), data);
  }

  void foreach_default_column_ids(
      FunctionRef<void(const SpreadsheetColumnID &, bool is_extra)> fn) const;

  std::unique_ptr<ColumnValues> get_column_values(const SpreadsheetColumnID &column_id) const;
};

class GeometryDataSource : public DataSource {
 private:
  Object *object_eval_;
  const bke::GeometrySet geometry_set_;
  const bke::GeometryComponent *component_;
  eAttrDomain domain_;
  ExtraColumns extra_columns_;

  /* Some data is computed on the fly only when it is requested. Computing it does not change the
   * logical state of this data source. Therefore, the corresponding methods are const and need to
   * be protected with a mutex. */
  mutable std::mutex mutex_;
  mutable ResourceScope scope_;

 public:
  GeometryDataSource(Object *object_eval,
                     bke::GeometrySet geometry_set,
                     const bke::GeometryComponent::Type component_type,
                     const eAttrDomain domain,
                     ExtraColumns extra_columns = {})
      : object_eval_(object_eval),
        geometry_set_(std::move(geometry_set)),
        component_(geometry_set_.get_component(component_type)),
        domain_(domain),
        extra_columns_(std::move(extra_columns))
  {
  }

  Object *object_eval() const
  {
    return object_eval_;
  }

  bool has_selection_filter() const override;
  IndexMask apply_selection_filter(IndexMaskMemory &memory) const;

  void foreach_default_column_ids(
      FunctionRef<void(const SpreadsheetColumnID &, bool is_extra)> fn) const override;

  std::unique_ptr<ColumnValues> get_column_values(
      const SpreadsheetColumnID &column_id) const override;

  int tot_rows() const override;
};

<<<<<<< HEAD
// class VolumeDataSource : public DataSource {
//   const bke::GeometrySet geometry_set_;
//   const bke::VolumeComponent *component_;
//
//  public:
//   VolumeDataSource(bke::GeometrySet geometry_set)
//       : geometry_set_(std::move(geometry_set)),
//         component_(geometry_set_.get_component_for_read<bke::VolumeComponent>())
//   {
//   }
//
//   void foreach_default_column_ids(
//       FunctionRef<void(const SpreadsheetColumnID &, bool is_extra)> fn) const override;
//
//   std::unique_ptr<ColumnValues> get_column_values(
//       const SpreadsheetColumnID &column_id) const override;
//
//   int tot_rows() const override;
// };
=======
class VolumeDataSource : public DataSource {
  const bke::GeometrySet geometry_set_;
  const bke::VolumeComponent *component_;

 public:
  VolumeDataSource(bke::GeometrySet geometry_set)
      : geometry_set_(std::move(geometry_set)),
        component_(geometry_set_.get_component<bke::VolumeComponent>())
  {
  }

  void foreach_default_column_ids(
      FunctionRef<void(const SpreadsheetColumnID &, bool is_extra)> fn) const override;

  std::unique_ptr<ColumnValues> get_column_values(
      const SpreadsheetColumnID &column_id) const override;

  int tot_rows() const override;
};
>>>>>>> b879a4f2

std::unique_ptr<DataSource> data_source_from_geometry(const bContext *C, Object *object_eval);

}  // namespace blender::ed::spreadsheet<|MERGE_RESOLUTION|>--- conflicted
+++ resolved
@@ -82,7 +82,6 @@
   int tot_rows() const override;
 };
 
-<<<<<<< HEAD
 // class VolumeDataSource : public DataSource {
 //   const bke::GeometrySet geometry_set_;
 //   const bke::VolumeComponent *component_;
@@ -90,7 +89,7 @@
 //  public:
 //   VolumeDataSource(bke::GeometrySet geometry_set)
 //       : geometry_set_(std::move(geometry_set)),
-//         component_(geometry_set_.get_component_for_read<bke::VolumeComponent>())
+//         component_(geometry_set_.get_component<bke::VolumeComponent>())
 //   {
 //   }
 //
@@ -102,27 +101,6 @@
 //
 //   int tot_rows() const override;
 // };
-=======
-class VolumeDataSource : public DataSource {
-  const bke::GeometrySet geometry_set_;
-  const bke::VolumeComponent *component_;
-
- public:
-  VolumeDataSource(bke::GeometrySet geometry_set)
-      : geometry_set_(std::move(geometry_set)),
-        component_(geometry_set_.get_component<bke::VolumeComponent>())
-  {
-  }
-
-  void foreach_default_column_ids(
-      FunctionRef<void(const SpreadsheetColumnID &, bool is_extra)> fn) const override;
-
-  std::unique_ptr<ColumnValues> get_column_values(
-      const SpreadsheetColumnID &column_id) const override;
-
-  int tot_rows() const override;
-};
->>>>>>> b879a4f2
 
 std::unique_ptr<DataSource> data_source_from_geometry(const bContext *C, Object *object_eval);
 
