/* SPDX-FileCopyrightText: 2023 Blender Authors
 *
 * SPDX-License-Identifier: GPL-2.0-or-later */

#include "BLI_string.h"

#include "DNA_space_types.h"
#include "DNA_windowmanager_types.h"

#include "BKE_context.h"
#include "BKE_curves.hh"
#include "BKE_grease_pencil.hh"
#include "BKE_volume.h"

#include "RNA_access.hh"
#include "RNA_prototypes.h"

#include "UI_interface.hh"
#include "UI_tree_view.hh"

#include "WM_types.hh"

#include "BLT_translation.h"

#include "spreadsheet_dataset_draw.hh"
#include "spreadsheet_draw.hh"
#include "spreadsheet_intern.hh"

namespace blender::ed::spreadsheet {

class GeometryDataSetTreeView;

class GeometryDataSetTreeViewItem : public ui::AbstractTreeViewItem {
  bke::GeometryComponent::Type component_type_;
  std::optional<int> layer_index_;
  std::optional<eAttrDomain> domain_;
  BIFIconID icon_;

 public:
  GeometryDataSetTreeViewItem(bke::GeometryComponent::Type component_type,
                              StringRef label,
                              BIFIconID icon);
  GeometryDataSetTreeViewItem(bke::GeometryComponent::Type component_type,
                              int component_index,
                              StringRef label,
                              BIFIconID icon);
  GeometryDataSetTreeViewItem(bke::GeometryComponent::Type component_type,
                              eAttrDomain domain,
                              StringRef label,
                              BIFIconID icon);
  GeometryDataSetTreeViewItem(bke::GeometryComponent::Type component_type,
                              int component_index,
                              eAttrDomain domain,
                              StringRef label,
                              BIFIconID icon);

  void on_activate(bContext &C) override;

  void build_row(uiLayout &row) override;

 protected:
  std::optional<bool> should_be_active() const override;
  bool supports_collapsing() const override;

 private:
  GeometryDataSetTreeView &get_tree() const;
  std::optional<int> count() const;
};

class GeometryDataSetTreeView : public ui::AbstractTreeView {
  bke::GeometrySet geometry_set_;
  SpaceSpreadsheet &sspreadsheet_;
  bScreen &screen_;

  friend class GeometryDataSetTreeViewItem;

 public:
  GeometryDataSetTreeView(bke::GeometrySet geometry_set, const bContext &C)
      : geometry_set_(std::move(geometry_set)),
        sspreadsheet_(*CTX_wm_space_spreadsheet(&C)),
        screen_(*CTX_wm_screen(&C))
  {
  }

  void build_grease_pencil()
  {
    if (!U.experimental.use_grease_pencil_version3) {
      return;
    }

    GeometryDataSetTreeViewItem &grease_pencil = this->add_tree_item<GeometryDataSetTreeViewItem>(
        bke::GeometryComponent::Type::GreasePencil,
        IFACE_("Grease Pencil"),
        ICON_OUTLINER_DATA_GREASEPENCIL);
    GeometryDataSetTreeViewItem &grease_pencil_layers =
        grease_pencil.add_tree_item<GeometryDataSetTreeViewItem>(
            bke::GeometryComponent::Type::GreasePencil,
            ATTR_DOMAIN_GREASE_PENCIL_LAYER,
            IFACE_("Layer"),
            ICON_OUTLINER_DATA_GP_LAYER);

    if (!geometry_set_.has_grease_pencil()) {
      return;
    }

    const Span<const bke::greasepencil::Layer *> layers =
        geometry_set_.get_grease_pencil()->layers();
    for (const int layer_i : layers.index_range()) {
      const bke::greasepencil::Layer *layer = layers[layer_i];
      GeometryDataSetTreeViewItem &curve =
          grease_pencil_layers.add_tree_item<GeometryDataSetTreeViewItem>(
              bke::GeometryComponent::Type::GreasePencil, layer_i, layer->name(), ICON_CURVE_DATA);
      curve.add_tree_item<GeometryDataSetTreeViewItem>(bke::GeometryComponent::Type::GreasePencil,
                                                       layer_i,
                                                       ATTR_DOMAIN_POINT,
                                                       IFACE_("Control Point"),
                                                       ICON_CURVE_BEZCIRCLE);
      curve.add_tree_item<GeometryDataSetTreeViewItem>(bke::GeometryComponent::Type::GreasePencil,
                                                       layer_i,
                                                       ATTR_DOMAIN_CURVE,
                                                       IFACE_("Spline"),
                                                       ICON_CURVE_PATH);
    }
  }

  void build_tree() override
  {
    GeometryDataSetTreeViewItem &mesh = this->add_tree_item<GeometryDataSetTreeViewItem>(
        bke::GeometryComponent::Type::Mesh, IFACE_("Mesh"), ICON_MESH_DATA);
    mesh.add_tree_item<GeometryDataSetTreeViewItem>(
        bke::GeometryComponent::Type::Mesh, ATTR_DOMAIN_POINT, IFACE_("Vertex"), ICON_VERTEXSEL);
    mesh.add_tree_item<GeometryDataSetTreeViewItem>(
        bke::GeometryComponent::Type::Mesh, ATTR_DOMAIN_EDGE, IFACE_("Edge"), ICON_EDGESEL);
    mesh.add_tree_item<GeometryDataSetTreeViewItem>(
        bke::GeometryComponent::Type::Mesh, ATTR_DOMAIN_FACE, IFACE_("Face"), ICON_FACESEL);
    mesh.add_tree_item<GeometryDataSetTreeViewItem>(bke::GeometryComponent::Type::Mesh,
                                                    ATTR_DOMAIN_CORNER,
                                                    IFACE_("Face Corner"),
                                                    ICON_NODE_CORNER);

    GeometryDataSetTreeViewItem &curve = this->add_tree_item<GeometryDataSetTreeViewItem>(
        bke::GeometryComponent::Type::Curve, IFACE_("Curve"), ICON_CURVE_DATA);
    curve.add_tree_item<GeometryDataSetTreeViewItem>(bke::GeometryComponent::Type::Curve,
                                                     ATTR_DOMAIN_POINT,
                                                     IFACE_("Control Point"),
                                                     ICON_CURVE_BEZCIRCLE);
    curve.add_tree_item<GeometryDataSetTreeViewItem>(
        bke::GeometryComponent::Type::Curve, ATTR_DOMAIN_CURVE, IFACE_("Spline"), ICON_CURVE_PATH);

<<<<<<< HEAD
    this->build_grease_pencil();
=======
    if (U.experimental.use_grease_pencil_version3) {
      GeometryDataSetTreeViewItem &grease_pencil =
          this->add_tree_item<GeometryDataSetTreeViewItem>(
              bke::GeometryComponent::Type::GreasePencil,
              IFACE_("Grease Pencil"),
              ICON_OUTLINER_DATA_GREASEPENCIL);
      grease_pencil.add_tree_item<GeometryDataSetTreeViewItem>(
          bke::GeometryComponent::Type::GreasePencil,
          ATTR_DOMAIN_LAYER,
          IFACE_("Layer"),
          ICON_OUTLINER_DATA_GP_LAYER);
    }
>>>>>>> 444241fb

    GeometryDataSetTreeViewItem &pointcloud = this->add_tree_item<GeometryDataSetTreeViewItem>(
        bke::GeometryComponent::Type::PointCloud, IFACE_("Point Cloud"), ICON_POINTCLOUD_DATA);
    pointcloud.add_tree_item<GeometryDataSetTreeViewItem>(bke::GeometryComponent::Type::PointCloud,
                                                          ATTR_DOMAIN_POINT,
                                                          IFACE_("Point"),
                                                          ICON_PARTICLE_POINT);

    this->add_tree_item<GeometryDataSetTreeViewItem>(
        bke::GeometryComponent::Type::Volume, IFACE_("Volume Grids"), ICON_VOLUME_DATA);

    this->add_tree_item<GeometryDataSetTreeViewItem>(bke::GeometryComponent::Type::Instance,
                                                     ATTR_DOMAIN_INSTANCE,
                                                     IFACE_("Instances"),
                                                     ICON_EMPTY_AXIS);
  }
};

GeometryDataSetTreeViewItem::GeometryDataSetTreeViewItem(
    bke::GeometryComponent::Type component_type, StringRef label, BIFIconID icon)
    : component_type_(component_type), domain_(std::nullopt), icon_(icon)
{
  label_ = label;
  this->set_collapsed(false);
}
GeometryDataSetTreeViewItem::GeometryDataSetTreeViewItem(
    bke::GeometryComponent::Type component_type,
    int component_index,
    StringRef label,
    BIFIconID icon)
    : component_type_(component_type), layer_index_(component_index), icon_(icon)
{
  label_ = label;
}
GeometryDataSetTreeViewItem::GeometryDataSetTreeViewItem(
    bke::GeometryComponent::Type component_type,
    eAttrDomain domain,
    StringRef label,
    BIFIconID icon)
    : component_type_(component_type), domain_(domain), icon_(icon)
{
  label_ = label;
}
GeometryDataSetTreeViewItem::GeometryDataSetTreeViewItem(
    bke::GeometryComponent::Type component_type,
    int component_index,
    eAttrDomain domain,
    StringRef label,
    BIFIconID icon)
    : component_type_(component_type), layer_index_(component_index), domain_(domain), icon_(icon)
{
  label_ = label;
}

void GeometryDataSetTreeViewItem::on_activate(bContext &C)
{
  GeometryDataSetTreeView &tree_view = this->get_tree();
  SpaceSpreadsheet &sspreadsheet = tree_view.sspreadsheet_;
  tree_view.sspreadsheet_.geometry_component_type = uint8_t(component_type_);
  if (domain_) {
    tree_view.sspreadsheet_.attribute_domain = *domain_;
  }
  if (layer_index_) {
    tree_view.sspreadsheet_.active_layer_index = *layer_index_;
  }
  PointerRNA ptr = RNA_pointer_create(&tree_view.screen_.id, &RNA_SpaceSpreadsheet, &sspreadsheet);
  RNA_property_update(&C, &ptr, RNA_struct_find_property(&ptr, "attribute_domain"));
  RNA_property_update(&C, &ptr, RNA_struct_find_property(&ptr, "geometry_component_type"));
}

void GeometryDataSetTreeViewItem::build_row(uiLayout &row)
{
  uiItemL(&row, label_.c_str(), icon_);

  if (const std::optional<int> count = this->count()) {
    /* Using the tree row button instead of a separate right aligned button gives padding
     * to the right side of the number, which it didn't have with the button. */
    char element_count[BLI_STR_FORMAT_INT32_DECIMAL_UNIT_SIZE];
    BLI_str_format_decimal_unit(element_count, *count);
    UI_but_hint_drawstr_set((uiBut *)this->view_item_button(), element_count);
  }
}

std::optional<bool> GeometryDataSetTreeViewItem::should_be_active() const
{
  GeometryDataSetTreeView &tree_view = this->get_tree();
  SpaceSpreadsheet &sspreadsheet = tree_view.sspreadsheet_;

  if (component_type_ == bke::GeometryComponent::Type::Volume) {
    return sspreadsheet.geometry_component_type == uint8_t(component_type_);
  }

  if (!domain_) {
    return false;
  }

  if (!layer_index_) {
    return sspreadsheet.geometry_component_type == uint8_t(component_type_) &&
           sspreadsheet.attribute_domain == *domain_;
  }

  return sspreadsheet.geometry_component_type == uint8_t(component_type_) &&
         sspreadsheet.attribute_domain == *domain_ &&
         sspreadsheet.active_layer_index == *layer_index_;
}

bool GeometryDataSetTreeViewItem::supports_collapsing() const
{
  return domain_.has_value() || layer_index_.has_value();
}

GeometryDataSetTreeView &GeometryDataSetTreeViewItem::get_tree() const
{
  return static_cast<GeometryDataSetTreeView &>(this->get_tree_view());
}

std::optional<int> GeometryDataSetTreeViewItem::count() const
{
  GeometryDataSetTreeView &tree_view = this->get_tree();
  bke::GeometrySet &geometry = tree_view.geometry_set_;

  /* Special case for volumes since there is no grid domain. */
  if (component_type_ == bke::GeometryComponent::Type::Volume) {
    if (const Volume *volume = geometry.get_volume()) {
      return BKE_volume_num_grids(volume);
    }
    return 0;
  }

  if (!domain_) {
    return std::nullopt;
  }

  if (component_type_ == bke::GeometryComponent::Type::GreasePencil && layer_index_) {
    if (const bke::greasepencil::Drawing *drawing =
            bke::greasepencil::get_eval_grease_pencil_layer_drawing(*geometry.get_grease_pencil(),
                                                                    *layer_index_))
    {
      return drawing->strokes().attributes().domain_size(*domain_);
    }
  }

  if (const bke::GeometryComponent *component = geometry.get_component(component_type_)) {
    return component->attribute_domain_size(*domain_);
  }

  return 0;
}

void spreadsheet_data_set_panel_draw(const bContext *C, Panel *panel)
{
  const SpaceSpreadsheet *sspreadsheet = CTX_wm_space_spreadsheet(C);
  Object *object = spreadsheet_get_object_eval(sspreadsheet, CTX_data_depsgraph_pointer(C));
  if (!object) {
    return;
  }
  uiLayout *layout = panel->layout;

  uiBlock *block = uiLayoutGetBlock(layout);

  UI_block_layout_set_current(block, layout);

  ui::AbstractTreeView *tree_view = UI_block_add_view(
      *block,
      "Data Set Tree View",
      std::make_unique<GeometryDataSetTreeView>(
          spreadsheet_get_display_geometry_set(sspreadsheet, object), *C));

  ui::TreeViewBuilder::build_tree_view(*tree_view, *layout);
}

}  // namespace blender::ed::spreadsheet<|MERGE_RESOLUTION|>--- conflicted
+++ resolved
@@ -95,7 +95,7 @@
     GeometryDataSetTreeViewItem &grease_pencil_layers =
         grease_pencil.add_tree_item<GeometryDataSetTreeViewItem>(
             bke::GeometryComponent::Type::GreasePencil,
-            ATTR_DOMAIN_GREASE_PENCIL_LAYER,
+            ATTR_DOMAIN_LAYER,
             IFACE_("Layer"),
             ICON_OUTLINER_DATA_GP_LAYER);
 
@@ -147,22 +147,7 @@
     curve.add_tree_item<GeometryDataSetTreeViewItem>(
         bke::GeometryComponent::Type::Curve, ATTR_DOMAIN_CURVE, IFACE_("Spline"), ICON_CURVE_PATH);
 
-<<<<<<< HEAD
     this->build_grease_pencil();
-=======
-    if (U.experimental.use_grease_pencil_version3) {
-      GeometryDataSetTreeViewItem &grease_pencil =
-          this->add_tree_item<GeometryDataSetTreeViewItem>(
-              bke::GeometryComponent::Type::GreasePencil,
-              IFACE_("Grease Pencil"),
-              ICON_OUTLINER_DATA_GREASEPENCIL);
-      grease_pencil.add_tree_item<GeometryDataSetTreeViewItem>(
-          bke::GeometryComponent::Type::GreasePencil,
-          ATTR_DOMAIN_LAYER,
-          IFACE_("Layer"),
-          ICON_OUTLINER_DATA_GP_LAYER);
-    }
->>>>>>> 444241fb
 
     GeometryDataSetTreeViewItem &pointcloud = this->add_tree_item<GeometryDataSetTreeViewItem>(
         bke::GeometryComponent::Type::PointCloud, IFACE_("Point Cloud"), ICON_POINTCLOUD_DATA);
