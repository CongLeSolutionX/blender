/* SPDX-FileCopyrightText: 2023 Blender Foundation
 *
 * SPDX-License-Identifier: GPL-2.0-or-later */

#include "BLI_math_matrix.hh"
#include "BLI_virtual_array.hh"

#include "BKE_attribute.hh"
#include "BKE_compute_contexts.hh"
#include "BKE_context.h"
#include "BKE_curves.hh"
#include "BKE_editmesh.h"
#include "BKE_geometry_fields.hh"
#include "BKE_global.h"
#include "BKE_instances.hh"
#include "BKE_lib_id.h"
#include "BKE_mesh.hh"
#include "BKE_mesh_wrapper.hh"
#include "BKE_modifier.h"
#include "BKE_volume.h"
#include "BKE_volume_openvdb.hh"

#include "DNA_ID.h"
#include "DNA_mesh_types.h"
#include "DNA_meshdata_types.h"
#include "DNA_pointcloud_types.h"
#include "DNA_space_types.h"
#include "DNA_userdef_types.h"

#include "DEG_depsgraph_query.h"

#include "ED_curves.hh"
#include "ED_spreadsheet.hh"

#include "NOD_geometry_nodes_lazy_function.hh"
#include "NOD_geometry_nodes_log.hh"

#include "BLT_translation.h"

#include "RNA_access.h"
#include "RNA_enum_types.h"

#include "FN_field_cpp_type.hh"

#include "bmesh.h"

#include "spreadsheet_data_source_geometry.hh"
#include "spreadsheet_intern.hh"

using blender::nodes::geo_eval_log::ViewerNodeLog;

namespace blender::ed::spreadsheet {

void ExtraColumns::foreach_default_column_ids(
    FunctionRef<void(const SpreadsheetColumnID &, bool is_extra)> fn) const
{
  for (const auto item : columns_.items()) {
    SpreadsheetColumnID column_id;
    column_id.name = (char *)item.key.c_str();
    fn(column_id, true);
  }
}

std::unique_ptr<ColumnValues> ExtraColumns::get_column_values(
    const SpreadsheetColumnID &column_id) const
{
  const GSpan *values = columns_.lookup_ptr(column_id.name);
  if (values == nullptr) {
    return {};
  }
  return std::make_unique<ColumnValues>(column_id.name, GVArray::ForSpan(*values));
}

static void add_mesh_debug_column_names(
    const Mesh &mesh,
    const eAttrDomain domain,
    FunctionRef<void(const SpreadsheetColumnID &, bool is_extra)> fn)
{
  switch (domain) {
    case ATTR_DOMAIN_POINT:
      if (CustomData_has_layer(&mesh.vert_data, CD_ORIGINDEX)) {
        fn({(char *)"Original Index"}, false);
      }
      break;
    case ATTR_DOMAIN_EDGE:
      if (CustomData_has_layer(&mesh.edge_data, CD_ORIGINDEX)) {
        fn({(char *)"Original Index"}, false);
      }
      fn({(char *)"Vertices"}, false);
      break;
    case ATTR_DOMAIN_FACE:
      if (CustomData_has_layer(&mesh.face_data, CD_ORIGINDEX)) {
        fn({(char *)"Original Index"}, false);
      }
      fn({(char *)"Corner Start"}, false);
      fn({(char *)"Corner Size"}, false);
      break;
    case ATTR_DOMAIN_CORNER:
      fn({(char *)"Vertex"}, false);
      fn({(char *)"Edge"}, false);
      break;
    default:
      BLI_assert_unreachable();
      break;
  }
}

static std::unique_ptr<ColumnValues> build_mesh_debug_columns(const Mesh &mesh,
                                                              const eAttrDomain domain,
                                                              const StringRef name)
{
  switch (domain) {
    case ATTR_DOMAIN_POINT: {
      if (name == "Original Index") {
        const int *data = static_cast<const int *>(
            CustomData_get_layer(&mesh.vert_data, CD_ORIGINDEX));
        if (data) {
          return std::make_unique<ColumnValues>(name, VArray<int>::ForSpan({data, mesh.totvert}));
        }
      }
      return {};
    }
    case ATTR_DOMAIN_EDGE: {
      if (name == "Original Index") {
        const int *data = static_cast<const int *>(
            CustomData_get_layer(&mesh.edge_data, CD_ORIGINDEX));
        if (data) {
          return std::make_unique<ColumnValues>(name, VArray<int>::ForSpan({data, mesh.totedge}));
        }
      }
      if (name == "Vertices") {
        return std::make_unique<ColumnValues>(name, VArray<int2>::ForSpan(mesh.edges()));
      }
      return {};
    }
    case ATTR_DOMAIN_FACE: {
      if (name == "Original Index") {
        const int *data = static_cast<const int *>(
            CustomData_get_layer(&mesh.face_data, CD_ORIGINDEX));
        if (data) {
          return std::make_unique<ColumnValues>(name,
                                                VArray<int>::ForSpan({data, mesh.faces_num}));
        }
      }
      if (name == "Corner Start") {
        return std::make_unique<ColumnValues>(
            name, VArray<int>::ForSpan(mesh.face_offsets().drop_back(1)));
      }
      if (name == "Corner Size") {
        const OffsetIndices faces = mesh.faces();
        return std::make_unique<ColumnValues>(
            name, VArray<int>::ForFunc(faces.size(), [faces](int64_t index) {
              return faces[index].size();
            }));
      }
      return {};
    }
    case ATTR_DOMAIN_CORNER: {
      if (name == "Vertex") {
        return std::make_unique<ColumnValues>(name, VArray<int>::ForSpan(mesh.corner_verts()));
      }
      if (name == "Edge") {
        return std::make_unique<ColumnValues>(name, VArray<int>::ForSpan(mesh.corner_edges()));
      }
      return {};
    }
    default:
      BLI_assert_unreachable();
      return {};
  }
}

void GeometryDataSource::foreach_default_column_ids(
    FunctionRef<void(const SpreadsheetColumnID &, bool is_extra)> fn) const
{
  if (!component_->attributes().has_value()) {
    return;
  }
  const bke::AttributeAccessor attributes = *component_->attributes();

  if (attributes.domain_size(domain_) == 0) {
    return;
  }

  if (component_->type() == bke::GeometryComponent::Type::Instance) {
    fn({(char *)"Name"}, false);
  }

  extra_columns_.foreach_default_column_ids(fn);

  attributes.for_all(
      [&](const bke::AttributeIDRef &attribute_id, const bke::AttributeMetaData &meta_data) {
        if (meta_data.domain != domain_) {
          return true;
        }
        if (attribute_id.is_anonymous()) {
          return true;
        }
        if (!bke::allow_procedural_attribute_access(attribute_id.name())) {
          return true;
        }
        SpreadsheetColumnID column_id;
        column_id.name = (char *)attribute_id.name().data();
        const bool is_front = attribute_id.name() == ".viewer";
        fn(column_id, is_front);
        return true;
      });

  if (component_->type() == bke::GeometryComponent::Type::Instance) {
    fn({(char *)"Rotation"}, false);
    fn({(char *)"Scale"}, false);
  }
  else if (G.debug_value == 4001 && component_->type() == bke::GeometryComponent::Type::Mesh) {
    const bke::MeshComponent &component = static_cast<const bke::MeshComponent &>(*component_);
    if (const Mesh *mesh = component.get()) {
      add_mesh_debug_column_names(*mesh, domain_, fn);
    }
  }
}

std::unique_ptr<ColumnValues> GeometryDataSource::get_column_values(
    const SpreadsheetColumnID &column_id) const
{
  if (!component_->attributes().has_value()) {
    return {};
  }
  const bke::AttributeAccessor attributes = *component_->attributes();
  const int domain_num = attributes.domain_size(domain_);
  if (domain_num == 0) {
    return {};
  }

  std::lock_guard lock{mutex_};

  std::unique_ptr<ColumnValues> extra_column_values = extra_columns_.get_column_values(column_id);
  if (extra_column_values) {
    return extra_column_values;
  }

  if (component_->type() == bke::GeometryComponent::Type::Instance) {
    if (const bke::Instances *instances =
            static_cast<const bke::InstancesComponent &>(*component_).get())
    {
      if (STREQ(column_id.name, "Name")) {
        Span<int> reference_handles = instances->reference_handles();
        Span<bke::InstanceReference> references = instances->references();
        return std::make_unique<ColumnValues>(
            column_id.name,
            VArray<bke::InstanceReference>::ForFunc(
                domain_num, [reference_handles, references](int64_t index) {
                  return references[reference_handles[index]];
                }));
      }
      Span<float4x4> transforms = instances->transforms();
      if (STREQ(column_id.name, "Rotation")) {
        return std::make_unique<ColumnValues>(
            column_id.name, VArray<float3>::ForFunc(domain_num, [transforms](int64_t index) {
              return float3(math::to_euler(math::normalize(transforms[index])));
            }));
      }
      if (STREQ(column_id.name, "Scale")) {
        return std::make_unique<ColumnValues>(
            column_id.name, VArray<float3>::ForFunc(domain_num, [transforms](int64_t index) {
              return math::to_scale(transforms[index]);
            }));
      }
    }
  }
  else if (G.debug_value == 4001 && component_->type() == bke::GeometryComponent::Type::Mesh) {
    const bke::MeshComponent &component = static_cast<const bke::MeshComponent &>(*component_);
    if (const Mesh *mesh = component.get()) {
      if (std::unique_ptr<ColumnValues> values = build_mesh_debug_columns(
              *mesh, domain_, column_id.name))
      {
        return values;
      }
    }
  }

  bke::GAttributeReader attribute = attributes.lookup(column_id.name);
  if (!attribute) {
    return {};
  }
  GVArray varray = std::move(attribute.varray);
  if (attribute.domain != domain_) {
    return {};
  }

  StringRefNull column_display_name = column_id.name;
  if (column_display_name == ".viewer") {
    column_display_name = "Viewer";
  }

  return std::make_unique<ColumnValues>(column_display_name, std::move(varray));
}

int GeometryDataSource::tot_rows() const
{
  if (!component_->attributes().has_value()) {
    return {};
  }
  const bke::AttributeAccessor attributes = *component_->attributes();
  return attributes.domain_size(domain_);
}

bool GeometryDataSource::has_selection_filter() const
{
  Object *object_orig = DEG_get_original_object(object_eval_);
  switch (component_->type()) {
    case bke::GeometryComponent::Type::Mesh: {
      if (object_orig->type != OB_MESH) {
        return false;
      }
      if (object_orig->mode != OB_MODE_EDIT) {
        return false;
      }
      return true;
    }
    case bke::GeometryComponent::Type::Curve: {
      if (object_orig->type != OB_CURVES) {
        return false;
      }
      if (!ELEM(object_orig->mode, OB_MODE_SCULPT_CURVES, OB_MODE_EDIT)) {
        return false;
      }
      return true;
    }
    case bke::GeometryComponent::Type::PointCloud: {
      if (object_orig->type != OB_POINTCLOUD) {
        return false;
      }
      if (object_orig->mode != OB_MODE_EDIT) {
        return false;
      }
      return true;
    }
    default:
      return false;
  }
}

IndexMask GeometryDataSource::apply_selection_filter(IndexMaskMemory &memory) const
{
  std::lock_guard lock{mutex_};
  const IndexMask full_range(this->tot_rows());
  if (full_range.is_empty()) {
    return full_range;
  }

  switch (component_->type()) {
    case bke::GeometryComponent::Type::Mesh: {
      BLI_assert(object_eval_->type == OB_MESH);
      BLI_assert(object_eval_->mode == OB_MODE_EDIT);
      Object *object_orig = DEG_get_original_object(object_eval_);
      const Mesh *mesh_eval = geometry_set_.get_mesh();
      const bke::AttributeAccessor attributes_eval = mesh_eval->attributes();
      Mesh *mesh_orig = (Mesh *)object_orig->data;
      BMesh *bm = mesh_orig->edit_mesh->bm;
      BM_mesh_elem_table_ensure(bm, BM_VERT);

      const int *orig_indices = (const int *)CustomData_get_layer(&mesh_eval->vert_data,
                                                                  CD_ORIGINDEX);
      if (orig_indices != nullptr) {
        /* Use CD_ORIGINDEX layer if it exists. */
        VArray<bool> selection = attributes_eval.adapt_domain<bool>(
            VArray<bool>::ForFunc(mesh_eval->totvert,
                                  [bm, orig_indices](int vertex_index) -> bool {
                                    const int i_orig = orig_indices[vertex_index];
                                    if (i_orig < 0) {
                                      return false;
                                    }
                                    if (i_orig >= bm->totvert) {
                                      return false;
                                    }
                                    const BMVert *vert = BM_vert_at_index(bm, i_orig);
                                    return BM_elem_flag_test(vert, BM_ELEM_SELECT);
                                  }),
            ATTR_DOMAIN_POINT,
            domain_);
        return IndexMask::from_bools(selection, memory);
      }

      if (mesh_eval->totvert == bm->totvert) {
        /* Use a simple heuristic to match original vertices to evaluated ones. */
        VArray<bool> selection = attributes_eval.adapt_domain<bool>(
            VArray<bool>::ForFunc(mesh_eval->totvert,
                                  [bm](int vertex_index) -> bool {
                                    const BMVert *vert = BM_vert_at_index(bm, vertex_index);
                                    return BM_elem_flag_test(vert, BM_ELEM_SELECT);
                                  }),
            ATTR_DOMAIN_POINT,
            domain_);
        return IndexMask::from_bools(selection, memory);
      }

      return full_range;
    }
    case bke::GeometryComponent::Type::Curve: {
      BLI_assert(object_eval_->type == OB_CURVES);
      const bke::CurveComponent &component = static_cast<const bke::CurveComponent &>(*component_);
      const Curves &curves_id = *component.get();
      switch (domain_) {
        case ATTR_DOMAIN_POINT:
          return curves::retrieve_selected_points(curves_id, memory);
        case ATTR_DOMAIN_CURVE:
          return curves::retrieve_selected_curves(curves_id, memory);
        default:
          BLI_assert_unreachable();
      }
      return full_range;
    }
    case bke::GeometryComponent::Type::PointCloud: {
      BLI_assert(object_eval_->type == OB_POINTCLOUD);
      const bke::AttributeAccessor attributes = *component_->attributes();
      const VArray<bool> &selection = *attributes.lookup_or_default(
          ".selection", ATTR_DOMAIN_POINT, false);
      return IndexMask::from_bools(selection, memory);
    }
    default:
      return full_range;
  }
}

<<<<<<< HEAD
// void VolumeDataSource::foreach_default_column_ids(
//     FunctionRef<void(const SpreadsheetColumnID &, bool is_extra)> fn) const
//{
//   if (component_->is_empty()) {
//     return;
//   }
//
//   for (const char *name : {"Grid Name", "Data Type", "Class"}) {
//     SpreadsheetColumnID column_id{(char *)name};
//     fn(column_id, false);
//   }
// }
//
// std::unique_ptr<ColumnValues> VolumeDataSource::get_column_values(
//     const SpreadsheetColumnID &column_id) const
//{
//   const Volume *volume = component_->get_for_read();
//   if (volume == nullptr) {
//     return {};
//   }
//
// #ifdef WITH_OPENVDB
//   const int size = this->tot_rows();
//   if (STREQ(column_id.name, "Grid Name")) {
//     return std::make_unique<ColumnValues>(
//         IFACE_("Grid Name"), VArray<std::string>::ForFunc(size, [volume](int64_t index) {
//           const VolumeGrid *volume_grid = BKE_volume_grid_get_for_read(volume, index);
//           return BKE_volume_grid_name(volume_grid);
//         }));
//   }
//   if (STREQ(column_id.name, "Data Type")) {
//     return std::make_unique<ColumnValues>(
//         IFACE_("Data Type"), VArray<std::string>::ForFunc(size, [volume](int64_t index) {
//           const VolumeGrid *volume_grid = BKE_volume_grid_get_for_read(volume, index);
//           const VolumeGridType type = BKE_volume_grid_type(volume_grid);
//           const char *name = nullptr;
//           RNA_enum_name_from_value(rna_enum_volume_grid_data_type_items, type, &name);
//           return IFACE_(name);
//         }));
//   }
//   if (STREQ(column_id.name, "Class")) {
//     return std::make_unique<ColumnValues>(
//         IFACE_("Class"), VArray<std::string>::ForFunc(size, [volume](int64_t index) {
//           const VolumeGrid *volume_grid = BKE_volume_grid_get_for_read(volume, index);
//           openvdb::GridBase::ConstPtr grid = BKE_volume_grid_openvdb_for_read(volume,
//           volume_grid); openvdb::GridClass grid_class = grid->getGridClass(); if (grid_class ==
//           openvdb::GridClass::GRID_FOG_VOLUME) {
//             return IFACE_("Fog Volume");
//           }
//           if (grid_class == openvdb::GridClass::GRID_LEVEL_SET) {
//             return IFACE_("Level Set");
//           }
//           return IFACE_("Unknown");
//         }));
//   }
// #else
//   UNUSED_VARS(column_id);
// #endif
//
//   return {};
// }
//
// int VolumeDataSource::tot_rows() const
//{
//   const Volume *volume = component_->get_for_read();
//   if (volume == nullptr) {
//     return 0;
//   }
//   return BKE_volume_num_grids(volume);
// }
=======
void VolumeDataSource::foreach_default_column_ids(
    FunctionRef<void(const SpreadsheetColumnID &, bool is_extra)> fn) const
{
  if (component_->is_empty()) {
    return;
  }

  for (const char *name : {"Grid Name", "Data Type", "Class"}) {
    SpreadsheetColumnID column_id{(char *)name};
    fn(column_id, false);
  }
}

std::unique_ptr<ColumnValues> VolumeDataSource::get_column_values(
    const SpreadsheetColumnID &column_id) const
{
  const Volume *volume = component_->get();
  if (volume == nullptr) {
    return {};
  }

#ifdef WITH_OPENVDB
  const int size = this->tot_rows();
  if (STREQ(column_id.name, "Grid Name")) {
    return std::make_unique<ColumnValues>(
        IFACE_("Grid Name"), VArray<std::string>::ForFunc(size, [volume](int64_t index) {
          const VolumeGrid *volume_grid = BKE_volume_grid_get_for_read(volume, index);
          return BKE_volume_grid_name(volume_grid);
        }));
  }
  if (STREQ(column_id.name, "Data Type")) {
    return std::make_unique<ColumnValues>(
        IFACE_("Data Type"), VArray<std::string>::ForFunc(size, [volume](int64_t index) {
          const VolumeGrid *volume_grid = BKE_volume_grid_get_for_read(volume, index);
          const VolumeGridType type = BKE_volume_grid_type(volume_grid);
          const char *name = nullptr;
          RNA_enum_name_from_value(rna_enum_volume_grid_data_type_items, type, &name);
          return IFACE_(name);
        }));
  }
  if (STREQ(column_id.name, "Class")) {
    return std::make_unique<ColumnValues>(
        IFACE_("Class"), VArray<std::string>::ForFunc(size, [volume](int64_t index) {
          const VolumeGrid *volume_grid = BKE_volume_grid_get_for_read(volume, index);
          openvdb::GridBase::ConstPtr grid = BKE_volume_grid_openvdb_for_read(volume, volume_grid);
          openvdb::GridClass grid_class = grid->getGridClass();
          if (grid_class == openvdb::GridClass::GRID_FOG_VOLUME) {
            return IFACE_("Fog Volume");
          }
          if (grid_class == openvdb::GridClass::GRID_LEVEL_SET) {
            return IFACE_("Level Set");
          }
          return IFACE_("Unknown");
        }));
  }
#else
  UNUSED_VARS(column_id);
#endif

  return {};
}

int VolumeDataSource::tot_rows() const
{
  const Volume *volume = component_->get();
  if (volume == nullptr) {
    return 0;
  }
  return BKE_volume_num_grids(volume);
}
>>>>>>> b879a4f2

bke::GeometrySet spreadsheet_get_display_geometry_set(const SpaceSpreadsheet *sspreadsheet,
                                                      Object *object_eval)
{
  bke::GeometrySet geometry_set;
  if (sspreadsheet->object_eval_state == SPREADSHEET_OBJECT_EVAL_STATE_ORIGINAL) {
    const Object *object_orig = DEG_get_original_object(object_eval);
    if (object_orig->type == OB_MESH) {
      const Mesh *mesh = static_cast<const Mesh *>(object_orig->data);
      if (object_orig->mode == OB_MODE_EDIT) {
        if (const BMEditMesh *em = mesh->edit_mesh) {
          Mesh *new_mesh = (Mesh *)BKE_id_new_nomain(ID_ME, nullptr);
          /* This is a potentially heavy operation to do on every redraw. The best solution here is
           * to display the data directly from the bmesh without a conversion, which can be
           * implemented a bit later. */
          BM_mesh_bm_to_me_for_eval(em->bm, new_mesh, nullptr);
          geometry_set.replace_mesh(new_mesh, bke::GeometryOwnershipType::Owned);
        }
      }
      else {
        geometry_set.replace_mesh(const_cast<Mesh *>(mesh), bke::GeometryOwnershipType::ReadOnly);
      }
    }
    else if (object_orig->type == OB_POINTCLOUD) {
      const PointCloud *pointcloud = static_cast<const PointCloud *>(object_orig->data);
      geometry_set.replace_pointcloud(const_cast<PointCloud *>(pointcloud),
                                      bke::GeometryOwnershipType::ReadOnly);
    }
    else if (object_orig->type == OB_CURVES) {
      const Curves &curves_id = *static_cast<const Curves *>(object_orig->data);
      geometry_set.replace_curves(&const_cast<Curves &>(curves_id),
                                  bke::GeometryOwnershipType::ReadOnly);
    }
  }
  else {
    if (BLI_listbase_is_single(&sspreadsheet->viewer_path.path)) {
      if (const bke::GeometrySet *geometry_eval = object_eval->runtime.geometry_set_eval) {
        geometry_set = *geometry_eval;
      }

      if (object_eval->mode == OB_MODE_EDIT && object_eval->type == OB_MESH) {
        if (Mesh *mesh = BKE_modifier_get_evaluated_mesh_from_evaluated_object(object_eval)) {
          BKE_mesh_wrapper_ensure_mdata(mesh);
          geometry_set.replace_mesh(mesh, bke::GeometryOwnershipType::ReadOnly);
        }
      }
    }
    else {
      if (const ViewerNodeLog *viewer_log =
              nodes::geo_eval_log::GeoModifierLog::find_viewer_node_log_for_path(
                  sspreadsheet->viewer_path))
      {
        geometry_set = viewer_log->geometry;
      }
    }
  }
  return geometry_set;
}

std::unique_ptr<DataSource> data_source_from_geometry(const bContext *C, Object *object_eval)
{
  SpaceSpreadsheet *sspreadsheet = CTX_wm_space_spreadsheet(C);
  const eAttrDomain domain = (eAttrDomain)sspreadsheet->attribute_domain;
  const auto component_type = bke::GeometryComponent::Type(sspreadsheet->geometry_component_type);
  bke::GeometrySet geometry_set = spreadsheet_get_display_geometry_set(sspreadsheet, object_eval);
  if (!geometry_set.has(component_type)) {
    return {};
  }

  return std::make_unique<GeometryDataSource>(
      object_eval, std::move(geometry_set), component_type, domain);
}

}  // namespace blender::ed::spreadsheet<|MERGE_RESOLUTION|>--- conflicted
+++ resolved
@@ -421,7 +421,6 @@
   }
 }
 
-<<<<<<< HEAD
 // void VolumeDataSource::foreach_default_column_ids(
 //     FunctionRef<void(const SpreadsheetColumnID &, bool is_extra)> fn) const
 //{
@@ -438,7 +437,7 @@
 // std::unique_ptr<ColumnValues> VolumeDataSource::get_column_values(
 //     const SpreadsheetColumnID &column_id) const
 //{
-//   const Volume *volume = component_->get_for_read();
+//   const Volume *volume = component_->get();
 //   if (volume == nullptr) {
 //     return {};
 //   }
@@ -486,84 +485,12 @@
 //
 // int VolumeDataSource::tot_rows() const
 //{
-//   const Volume *volume = component_->get_for_read();
+//   const Volume *volume = component_->get();
 //   if (volume == nullptr) {
 //     return 0;
 //   }
 //   return BKE_volume_num_grids(volume);
 // }
-=======
-void VolumeDataSource::foreach_default_column_ids(
-    FunctionRef<void(const SpreadsheetColumnID &, bool is_extra)> fn) const
-{
-  if (component_->is_empty()) {
-    return;
-  }
-
-  for (const char *name : {"Grid Name", "Data Type", "Class"}) {
-    SpreadsheetColumnID column_id{(char *)name};
-    fn(column_id, false);
-  }
-}
-
-std::unique_ptr<ColumnValues> VolumeDataSource::get_column_values(
-    const SpreadsheetColumnID &column_id) const
-{
-  const Volume *volume = component_->get();
-  if (volume == nullptr) {
-    return {};
-  }
-
-#ifdef WITH_OPENVDB
-  const int size = this->tot_rows();
-  if (STREQ(column_id.name, "Grid Name")) {
-    return std::make_unique<ColumnValues>(
-        IFACE_("Grid Name"), VArray<std::string>::ForFunc(size, [volume](int64_t index) {
-          const VolumeGrid *volume_grid = BKE_volume_grid_get_for_read(volume, index);
-          return BKE_volume_grid_name(volume_grid);
-        }));
-  }
-  if (STREQ(column_id.name, "Data Type")) {
-    return std::make_unique<ColumnValues>(
-        IFACE_("Data Type"), VArray<std::string>::ForFunc(size, [volume](int64_t index) {
-          const VolumeGrid *volume_grid = BKE_volume_grid_get_for_read(volume, index);
-          const VolumeGridType type = BKE_volume_grid_type(volume_grid);
-          const char *name = nullptr;
-          RNA_enum_name_from_value(rna_enum_volume_grid_data_type_items, type, &name);
-          return IFACE_(name);
-        }));
-  }
-  if (STREQ(column_id.name, "Class")) {
-    return std::make_unique<ColumnValues>(
-        IFACE_("Class"), VArray<std::string>::ForFunc(size, [volume](int64_t index) {
-          const VolumeGrid *volume_grid = BKE_volume_grid_get_for_read(volume, index);
-          openvdb::GridBase::ConstPtr grid = BKE_volume_grid_openvdb_for_read(volume, volume_grid);
-          openvdb::GridClass grid_class = grid->getGridClass();
-          if (grid_class == openvdb::GridClass::GRID_FOG_VOLUME) {
-            return IFACE_("Fog Volume");
-          }
-          if (grid_class == openvdb::GridClass::GRID_LEVEL_SET) {
-            return IFACE_("Level Set");
-          }
-          return IFACE_("Unknown");
-        }));
-  }
-#else
-  UNUSED_VARS(column_id);
-#endif
-
-  return {};
-}
-
-int VolumeDataSource::tot_rows() const
-{
-  const Volume *volume = component_->get();
-  if (volume == nullptr) {
-    return 0;
-  }
-  return BKE_volume_num_grids(volume);
-}
->>>>>>> b879a4f2
 
 bke::GeometrySet spreadsheet_get_display_geometry_set(const SpaceSpreadsheet *sspreadsheet,
                                                       Object *object_eval)
