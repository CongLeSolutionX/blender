/* SPDX-License-Identifier: GPL-2.0-or-later
 * Copyright 2001-2002 NaN Holding BV. All rights reserved. */

/** \file
 * \ingroup eduv
 */

#include <math.h>
#include <stdlib.h>
#include <string.h>

#include "MEM_guardedalloc.h"

#include "DNA_camera_types.h"
#include "DNA_mesh_types.h"
#include "DNA_meshdata_types.h"
#include "DNA_modifier_types.h"
#include "DNA_object_types.h"
#include "DNA_scene_types.h"
#include "DNA_scene_defaults.h"

#include "BLI_alloca.h"
#include "BLI_array.h"
#include "BLI_linklist.h"
#include "BLI_listbase.h"
#include "BLI_math.h"
#include "BLI_memarena.h"
#include "BLI_string.h"
#include "BLI_utildefines.h"
#include "BLI_uvproject.h"

#include "BLT_translation.h"

#include "BKE_cdderivedmesh.h"
#include "BKE_context.h"
#include "BKE_customdata.h"
#include "BKE_deform.h"
#include "BKE_editmesh.h"
#include "BKE_image.h"
#include "BKE_layer.h"
#include "BKE_lib_id.h"
#include "BKE_main.h"
#include "BKE_material.h"
#include "BKE_mesh.h"
#include "BKE_report.h"
#include "BKE_scene.h"
#include "BKE_subsurf.h"

#include "DEG_depsgraph.h"

#include "GEO_uv_parametrizer.h"

#include "PIL_time.h"

#include "UI_interface.h"
#include "UI_view2d.h"

#include "ED_image.h"
#include "ED_mesh.h"
#include "ED_screen.h"
#include "ED_uvedit.h"
#include "ED_view3d.h"

#include "RNA_access.h"
#include "RNA_define.h"

#include "WM_api.h"
#include "WM_types.h"

#include "uvedit_intern.h"

/* -------------------------------------------------------------------- */
/** \name Utility Functions
 * \{ */

static bool ED_uvedit_ensure_uvs(Object *obedit)
{
  if (ED_uvedit_test(obedit)) {
    return 1;
  }

  BMEditMesh *em = BKE_editmesh_from_object(obedit);
  BMFace *efa;
  BMIter iter;
  int cd_loop_uv_offset;

  if (em && em->bm->totface && !CustomData_has_layer(&em->bm->ldata, CD_MLOOPUV)) {
    ED_mesh_uv_add(obedit->data, NULL, true, true, NULL);
  }

  /* Happens when there are no faces. */
  if (!ED_uvedit_test(obedit)) {
    return 0;
  }

  cd_loop_uv_offset = CustomData_get_offset(&em->bm->ldata, CD_MLOOPUV);

  /* select new UV's (ignore UV_SYNC_SELECTION in this case) */
  BM_ITER_MESH (efa, &iter, em->bm, BM_FACES_OF_MESH) {
    BMIter liter;
    BMLoop *l;

    BM_ITER_ELEM (l, &liter, efa, BM_LOOPS_OF_FACE) {
      MLoopUV *luv = BM_ELEM_CD_GET_VOID_P(l, cd_loop_uv_offset);
      luv->flag |= (MLOOPUV_VERTSEL | MLOOPUV_EDGESEL);
    }
  }

  return 1;
}

/** \} */

/* -------------------------------------------------------------------- */
/** \name UDIM Access
 * \{ */

bool ED_uvedit_udim_params_from_image_space(const SpaceImage *sima,
                                            bool use_active,
                                            struct UVMapUDIM_Params *udim_params)
{
  memset(udim_params, 0, sizeof(*udim_params));

  udim_params->grid_shape[0] = 1;
  udim_params->grid_shape[1] = 1;
  udim_params->target_udim = 0;
  udim_params->use_target_udim = false;

  if (sima == NULL) {
    return false;
  }

  udim_params->image = sima->image;
  udim_params->grid_shape[0] = sima->tile_grid_shape[0];
  udim_params->grid_shape[1] = sima->tile_grid_shape[1];

  if (use_active) {
    int active_udim = 1001;
    /* NOTE: Presently, when UDIM grid and tiled image are present together, only active tile for
     * the tiled image is considered. */
    const Image *image = sima->image;
    if (image && image->source == IMA_SRC_TILED) {
      ImageTile *active_tile = BLI_findlink(&image->tiles, image->active_tile_index);
      if (active_tile) {
        active_udim = active_tile->tile_number;
      }
    }
    else {
      /* TODO: Support storing an active UDIM when there are no tiles present.
       * Until then, use 2D cursor to find the active tile index for the UDIM grid. */
      if (uv_coords_isect_udim(sima->image, sima->tile_grid_shape, sima->cursor)) {
        int tile_number = 1001;
        tile_number += floorf(sima->cursor[1]) * 10;
        tile_number += floorf(sima->cursor[0]);
        active_udim = tile_number;
      }
    }

    udim_params->target_udim = active_udim;
    udim_params->use_target_udim = true;
  }

  return true;
}

/** \} */

/* -------------------------------------------------------------------- */
/** \name Parametrizer Conversion
 * \{ */

typedef struct UnwrapOptions {
  /** Connectivity based on UV coordinates instead of seams. */
  bool topology_from_uvs;
  /** Also use seams as well as UV coordinates (only valid when `topology_from_uvs` is enabled). */
  bool topology_from_uvs_use_seams;
  /** Only affect selected faces. */
  bool only_selected_faces;
  /**
   * Only affect selected UV's.
   * \note Disable this for operations that don't run in the image-window.
   * Unwrapping from the 3D view for example, where only 'only_selected_faces' should be used.
   */
  bool only_selected_uvs;
  /** Fill holes to better preserve shape. */
  bool fill_holes;
  /** Correct for mapped image texture aspect ratio. */
  bool correct_aspect;
  /** Treat unselected uvs as if they were pinned. */
  bool pin_unselected;

  int method;
  bool use_slim;
  bool use_abf;
  bool use_subsurf;
  int reflection_mode;

  MatrixTransferOptions mt_options;
} UnwrapOptions;

typedef struct UnwrapResultInfo {
  int count_changed;
  int count_failed;
} UnwrapResultInfo;

static void modifier_unwrap_state(Object *obedit,
                                  const UnwrapOptions *options,
                                  bool *r_use_subsurf)
{
  ModifierData *md;
  bool subsurf = options->use_subsurf;

  md = obedit->modifiers.first;

  /* Subsurf will take the modifier settings only if modifier is first or right after mirror */
  if (subsurf) {
    if (md && md->type == eModifierType_Subsurf) {
      subsurf = true;
    }
    else {
      subsurf = false;
    }
  }

  *r_use_subsurf = subsurf;
}

static UnwrapOptions unwrap_options_get(wmOperator *op, Object *ob, const ToolSettings* ts)
{
  UnwrapOptions options;

  /* To be set by the upper layer */
  options.topology_from_uvs = false;
  options.topology_from_uvs_use_seams = false;
  options.only_selected_faces = false;
  options.only_selected_uvs = false;
  options.pin_unselected = false;

  if (ts)
  {
    options.method = ts->unwrapper;
    options.correct_aspect = (ts->uvcalc_flag & UVCALC_NO_ASPECT_CORRECT) == 0;
    options.fill_holes = (ts->uvcalc_flag & UVCALC_FILLHOLES) != 0;
    options.use_subsurf = (ts->uvcalc_flag & UVCALC_USESUBSURF) != 0;
    options.reflection_mode = ts->uvcalc_reflection_mode;

    static_assert(sizeof(options.mt_options.vertex_group) == sizeof(ts->uvcalc_vertex_group), "vertex_group size mismatch.");
    memcpy(options.mt_options.vertex_group, ts->uvcalc_vertex_group, sizeof(options.mt_options.vertex_group));

    options.mt_options.vertex_group_factor = ts->uvcalc_vertex_group_factor;
    options.mt_options.relative_scale = ts->uvcalc_relative_scale;
    options.mt_options.iterations = ts->uvcalc_iterations;
  }
  else
  {
    /* We use the properties from the last unwrap operator for subsequent
     * live unwrap and minize stretch operators. */
    PointerRNA ptr;
    WM_operator_current_or_default_properties_alloc(op, "UV_OT_unwrap", &ptr);

    options.method = RNA_enum_get(&ptr, "method");
    options.correct_aspect = RNA_boolean_get(&ptr, "correct_aspect");
    options.fill_holes = RNA_boolean_get(&ptr, "fill_holes");
    options.use_subsurf = RNA_boolean_get(&ptr, "use_subsurf_data");
    options.reflection_mode = RNA_enum_get(&ptr, "reflection_mode");

    RNA_string_get(&ptr, "vertex_group", options.mt_options.vertex_group);
    options.mt_options.vertex_group_factor = RNA_float_get(&ptr, "vertex_group_factor");
    options.mt_options.relative_scale = RNA_float_get(&ptr, "relative_scale");
    options.mt_options.iterations = RNA_int_get(&ptr, "iterations");

    WM_operator_properties_free(&ptr);
  }

  options.use_abf = options.method == 0;
  options.use_slim = options.method == 2;

  /* SLIM requires hole filling */
  if (options.use_slim) {
    options.fill_holes = true;
  }

  if (ob) {
    bool use_subsurf_final;
    modifier_unwrap_state(ob, &options, &use_subsurf_final);
    options.use_subsurf = use_subsurf_final;
  }

  return options;
}

static void unwrap_options_sync_flag(wmOperator* op, ToolSettings* ts, const char* property_name, char flag, bool flipped)
{
  if (RNA_struct_property_is_set(op->ptr, property_name)) {
    if (RNA_boolean_get(op->ptr, property_name) ^ flipped) {
      ts->uvcalc_flag |= flag;
    }
    else {
      ts->uvcalc_flag &= ~flag;
    }
  }
  else {
    RNA_boolean_set(op->ptr, property_name, ((ts->uvcalc_flag & flag) > 0) ^ flipped);
  }
}

static void unwrap_options_sync_toolsettings(wmOperator* op, ToolSettings* ts)
{
  /* remember last method for live unwrap */
  if (RNA_struct_property_is_set(op->ptr, "method")) {
    ts->unwrapper = RNA_enum_get(op->ptr, "method");
  }
  else {
    RNA_enum_set(op->ptr, "method", ts->unwrapper);
  }

  /* remember packing margin */
  if (RNA_struct_property_is_set(op->ptr, "margin")) {
    ts->uvcalc_margin = RNA_float_get(op->ptr, "margin");
  }
  else {
    RNA_float_set(op->ptr, "margin", ts->uvcalc_margin);
  }

  if (RNA_struct_property_is_set(op->ptr, "reflection_mode")) {
    ts->uvcalc_reflection_mode = RNA_enum_get(op->ptr, "reflection_mode");
  }
  else {
    RNA_enum_set(op->ptr, "reflection_mode", ts->uvcalc_reflection_mode);
  }

  if (RNA_struct_property_is_set(op->ptr, "iterations")) {
    ts->uvcalc_iterations = RNA_int_get(op->ptr, "iterations");
  }
  else {
    RNA_int_set(op->ptr, "iterations", ts->uvcalc_iterations);
  }

  if (RNA_struct_property_is_set(op->ptr, "vertex_group_factor")) {
    ts->uvcalc_vertex_group_factor = RNA_float_get(op->ptr, "vertex_group_factor");
  }
  else {
    RNA_float_set(op->ptr, "vertex_group_factor", ts->uvcalc_vertex_group_factor);
  }

  if (RNA_struct_property_is_set(op->ptr, "relative_scale")) {
    ts->uvcalc_relative_scale = RNA_float_get(op->ptr, "relative_scale");
  }
  else {
    RNA_float_set(op->ptr, "relative_scale", ts->uvcalc_relative_scale);
  }

  if (RNA_struct_property_is_set(op->ptr, "vertex_group")) {
    RNA_string_get(op->ptr, "vertex_group", ts->uvcalc_vertex_group);
  }
  else {
    RNA_string_set(op->ptr, "vertex_group", ts->uvcalc_vertex_group);
  }

  unwrap_options_sync_flag(op, ts, "fill_holes", UVCALC_FILLHOLES, false);
  unwrap_options_sync_flag(op, ts, "correct_aspect", UVCALC_NO_ASPECT_CORRECT, true);
  unwrap_options_sync_flag(op, ts, "use_subsurf_data", UVCALC_USESUBSURF, false);
}


static bool uvedit_have_selection(const Scene *scene, BMEditMesh *em, const UnwrapOptions *options)
{
  BMFace *efa;
  BMLoop *l;
  BMIter iter, liter;
  const int cd_loop_uv_offset = CustomData_get_offset(&em->bm->ldata, CD_MLOOPUV);

  if (cd_loop_uv_offset == -1) {
    return (em->bm->totfacesel != 0);
  }

  /* verify if we have any selected uv's before unwrapping,
   * so we can cancel the operator early */
  BM_ITER_MESH (efa, &iter, em->bm, BM_FACES_OF_MESH) {
    if (scene->toolsettings->uv_flag & UV_SYNC_SELECTION) {
      if (BM_elem_flag_test(efa, BM_ELEM_HIDDEN)) {
        continue;
      }
    }
    else if (!BM_elem_flag_test(efa, BM_ELEM_SELECT)) {
      continue;
    }

    BM_ITER_ELEM (l, &liter, efa, BM_LOOPS_OF_FACE) {
      if (uvedit_uv_select_test(scene, l, cd_loop_uv_offset)) {
        break;
      }
    }

    if (options->only_selected_uvs && !l) {
      continue;
    }

    return true;
  }

  return false;
}

static bool uvedit_have_selection_multi(const Scene *scene,
                                        Object **objects,
                                        const uint objects_len,
                                        const UnwrapOptions *options)
{
  bool have_select = false;
  for (uint ob_index = 0; ob_index < objects_len; ob_index++) {
    Object *obedit = objects[ob_index];
    BMEditMesh *em = BKE_editmesh_from_object(obedit);
    if (uvedit_have_selection(scene, em, options)) {
      have_select = true;
      break;
    }
  }
  return have_select;
}

void ED_uvedit_get_aspect_from_material(Object *ob,
                                        const int material_index,
                                        float *r_aspx,
                                        float *r_aspy)
{
  if (UNLIKELY(material_index < 0 || material_index >= ob->totcol)) {
    *r_aspx = 1.0f;
    *r_aspy = 1.0f;
    return;
  }
  Image *ima;
  ED_object_get_active_image(ob, material_index + 1, &ima, NULL, NULL, NULL);
  ED_image_get_uv_aspect(ima, NULL, r_aspx, r_aspy);
}

void ED_uvedit_get_aspect(Object *ob, float *r_aspx, float *r_aspy)
{
  BMEditMesh *em = BKE_editmesh_from_object(ob);
  BLI_assert(em != NULL);
  bool sloppy = true;
  bool selected = false;
  BMFace *efa = BM_mesh_active_face_get(em->bm, sloppy, selected);
  if (!efa) {
    *r_aspx = 1.0f;
    *r_aspy = 1.0f;
    return;
  }

  ED_uvedit_get_aspect_from_material(ob, efa->mat_nr, r_aspx, r_aspy);
}

static bool uvedit_is_face_affected(const Scene *scene,
                                    BMFace *efa,
                                    const UnwrapOptions *options,
                                    const int cd_loop_uv_offset)
{
  if (BM_elem_flag_test(efa, BM_ELEM_HIDDEN)) {
    return false;
  }

  if (options->only_selected_faces && !BM_elem_flag_test(efa, BM_ELEM_SELECT)) {
    return false;
  }

  if (options->only_selected_uvs) {
    BMLoop *l;
    BMIter iter;
    BM_ITER_ELEM (l, &iter, efa, BM_LOOPS_OF_FACE) {
      if (uvedit_uv_select_test(scene, l, cd_loop_uv_offset)) {
        return true;
      }
    }
    return false;
  }

  return true;
}

/* Prepare unique indices for each unique pinned UV, even if it shares a BMVert.
 */
static void uvedit_prepare_pinned_indices(ParamHandle *handle,
                                          const Scene *scene,
                                          BMFace *efa,
                                          const UnwrapOptions *options,
                                          const int cd_loop_uv_offset)
{
  BMIter liter;
  BMLoop *l;
  BM_ITER_ELEM (l, &liter, efa, BM_LOOPS_OF_FACE) {
    MLoopUV *luv = BM_ELEM_CD_GET_VOID_P(l, cd_loop_uv_offset);
    bool pin = luv->flag & MLOOPUV_PINNED;
    if (options->pin_unselected && !pin) {
      pin = !uvedit_uv_select_test(scene, l, cd_loop_uv_offset);
    }
    if (pin) {
      int bmvertindex = BM_elem_index_get(l->v);
      GEO_uv_prepare_pin_index(handle, bmvertindex, luv->uv);
    }
  }
}

static void construct_param_handle_face_add(ParamHandle *handle,
                                            const Scene *scene,
                                            BMFace *efa,
                                            ParamKey face_index,
                                            const UnwrapOptions *options,
                                            const int cd_loop_uv_offset,
                                            const int cd_weight_offset,
                                            const int cd_weight_index)
{
  ParamKey *vkeys = BLI_array_alloca(vkeys, efa->len);
  bool *pin = BLI_array_alloca(pin, efa->len);
  bool *select = BLI_array_alloca(select, efa->len);
  const float **co = BLI_array_alloca(co, efa->len);
  float **uv = BLI_array_alloca(uv, efa->len);
  float *weight = BLI_array_alloca(weight, efa->len);
  int i;

  BMIter liter;
  BMLoop *l;

  /* let parametrizer split the ngon, it can make better decisions
   * about which split is best for unwrapping than poly-fill. */
  BM_ITER_ELEM_INDEX (l, &liter, efa, BM_LOOPS_OF_FACE, i) {
    MLoopUV *luv = BM_ELEM_CD_GET_VOID_P(l, cd_loop_uv_offset);

    vkeys[i] = GEO_uv_find_pin_index(handle, BM_elem_index_get(l->v), luv->uv);
    co[i] = l->v->co;
    uv[i] = luv->uv;
    pin[i] = (luv->flag & MLOOPUV_PINNED) != 0;
    select[i] = uvedit_uv_select_test(scene, l, cd_loop_uv_offset);
    if (options->pin_unselected && !select[i]) {
      pin[i] = true;
    }

    /* optional vertex group weighting */
    if (cd_weight_offset >= 0 && cd_weight_index >= 0) {
      MDeformVert *dv = BM_ELEM_CD_GET_VOID_P(l->v, cd_weight_offset);
      weight[i] = BKE_defvert_find_weight(dv, cd_weight_index);
    }
    else {
      weight[i] = 1.0f;
    }
  }

  GEO_uv_parametrizer_face_add(handle, face_index, i, vkeys, co, uv, weight, pin, select);
}

/* Set seams on UV Parametrizer based on options. */
static void construct_param_edge_set_seams(ParamHandle *handle,
                                           BMesh *bm,
                                           const UnwrapOptions *options)
{
  if (options->topology_from_uvs && !options->topology_from_uvs_use_seams) {
    return; /* Seams are not required with these options. */
  }

  const int cd_loop_uv_offset = CustomData_get_offset(&bm->ldata, CD_MLOOPUV);
  if (cd_loop_uv_offset == -1) {
    return; /* UVs aren't present on BMesh. Nothing to do. */
  }

  BMEdge *edge;
  BMIter iter;
  BM_ITER_MESH (edge, &iter, bm, BM_EDGES_OF_MESH) {
    if (!BM_elem_flag_test(edge, BM_ELEM_SEAM)) {
      continue; /* No seam on this edge, nothing to do. */
    }

    /* Pinned vertices might have more than one ParamKey per BMVert.
     * Check all the BM_LOOPS_OF_EDGE to find all the ParamKeys.
     */
    BMLoop *l;
    BMIter liter;
    BM_ITER_ELEM (l, &liter, edge, BM_LOOPS_OF_EDGE) {
      MLoopUV *luv = BM_ELEM_CD_GET_VOID_P(l, cd_loop_uv_offset);
      MLoopUV *luv_next = BM_ELEM_CD_GET_VOID_P(l->next, cd_loop_uv_offset);
      ParamKey vkeys[2];
      vkeys[0] = GEO_uv_find_pin_index(handle, BM_elem_index_get(l->v), luv->uv);
      vkeys[1] = GEO_uv_find_pin_index(handle, BM_elem_index_get(l->next->v), luv_next->uv);

      /* Set the seam. */
      GEO_uv_parametrizer_edge_set_seam(handle, vkeys);
    }
  }
}

/*
 * Version of #construct_param_handle_multi with a separate BMesh parameter.
 */
static ParamHandle *construct_param_handle(const Scene *scene,
                                           Object *ob,
                                           BMesh *bm,
                                           const UnwrapOptions *options,
                                           UnwrapResultInfo *result_info)
{
  BMFace *efa;
  BMIter iter;
  int i;

  ParamHandle *handle = GEO_uv_parametrizer_construct_begin();

  if (options->correct_aspect) {
    float aspx, aspy;

    ED_uvedit_get_aspect(ob, &aspx, &aspy);

    if (aspx != aspy) {
      GEO_uv_parametrizer_aspect_ratio(handle, aspx, aspy);
    }
  }

  /* we need the vert indices */
  BM_mesh_elem_index_ensure(bm, BM_VERT);

  const int cd_loop_uv_offset = CustomData_get_offset(&bm->ldata, CD_MLOOPUV);
  const int cd_weight_offset = CustomData_get_offset(&bm->vdata, CD_MDEFORMVERT);
  const int cd_weight_index = BKE_object_defgroup_name_index(ob, options->mt_options.vertex_group);

  BM_ITER_MESH_INDEX (efa, &iter, bm, BM_FACES_OF_MESH, i) {
    if (uvedit_is_face_affected(scene, efa, options, cd_loop_uv_offset)) {
      uvedit_prepare_pinned_indices(handle, scene, efa, options, cd_loop_uv_offset);
    }
  }

  BM_ITER_MESH_INDEX (efa, &iter, bm, BM_FACES_OF_MESH, i) {
    if (uvedit_is_face_affected(scene, efa, options, cd_loop_uv_offset)) {
      construct_param_handle_face_add(
          handle, scene, efa, i, options, cd_loop_uv_offset, cd_weight_offset, cd_weight_index);
    }
  }

  construct_param_edge_set_seams(handle, bm, options);

  GEO_uv_parametrizer_construct_end(handle,
                                    options->fill_holes,
                                    options->topology_from_uvs,
                                    result_info ? &result_info->count_failed : NULL);

  return handle;
}

/**
 * Version of #construct_param_handle that handles multiple objects.
 */
static ParamHandle *construct_param_handle_multi(const Scene *scene,
                                                 Object **objects,
                                                 const uint objects_len,
                                                 const UnwrapOptions *options)
{
  BMFace *efa;
  BMIter iter;
  int i;

  ParamHandle *handle = GEO_uv_parametrizer_construct_begin();

  if (options->correct_aspect) {
    Object *ob = objects[0];
    float aspx, aspy;

    ED_uvedit_get_aspect(ob, &aspx, &aspy);
    if (aspx != aspy) {
      GEO_uv_parametrizer_aspect_ratio(handle, aspx, aspy);
    }
  }

  /* we need the vert indices */
  EDBM_mesh_elem_index_ensure_multi(objects, objects_len, BM_VERT);

  int offset = 0;

  for (uint ob_index = 0; ob_index < objects_len; ob_index++) {
    Object *obedit = objects[ob_index];
    BMEditMesh *em = BKE_editmesh_from_object(obedit);
    BMesh *bm = em->bm;

    const int cd_loop_uv_offset = CustomData_get_offset(&bm->ldata, CD_MLOOPUV);
    const int cd_weight_offset = CustomData_get_offset(&bm->vdata, CD_MDEFORMVERT);
    const int cd_weight_index = BKE_object_defgroup_name_index(obedit, options->mt_options.vertex_group);

    if (cd_loop_uv_offset == -1) {
      continue;
    }

    BM_ITER_MESH_INDEX (efa, &iter, bm, BM_FACES_OF_MESH, i) {
      if (uvedit_is_face_affected(scene, efa, options, cd_loop_uv_offset)) {
        uvedit_prepare_pinned_indices(handle, scene, efa, options, cd_loop_uv_offset);
      }
    }

    BM_ITER_MESH_INDEX (efa, &iter, bm, BM_FACES_OF_MESH, i) {
      if (uvedit_is_face_affected(scene, efa, options, cd_loop_uv_offset)) {
        construct_param_handle_face_add(handle,
                                        scene,
                                        efa,
                                        i + offset,
                                        options,
                                        cd_loop_uv_offset,
                                        cd_weight_offset,
                                        cd_weight_index);
      }
    }

    construct_param_edge_set_seams(handle, bm, options);

    offset += bm->totface;
  }

  GEO_uv_parametrizer_construct_end(handle, options->fill_holes, options->topology_from_uvs, NULL);

  return handle;
}

static void texface_from_original_index(const Scene *scene,
                                        const int cd_loop_uv_offset,
                                        BMFace *efa,
                                        int index,
                                        float **r_uv,
                                        bool *r_pin,
                                        bool *r_select)
{
  BMLoop *l;
  BMIter liter;
  MLoopUV *luv;

  *r_uv = NULL;
  *r_pin = 0;
  *r_select = 1;

  if (index == ORIGINDEX_NONE) {
    return;
  }

  BM_ITER_ELEM (l, &liter, efa, BM_LOOPS_OF_FACE) {
    if (BM_elem_index_get(l->v) == index) {
      luv = BM_ELEM_CD_GET_VOID_P(l, cd_loop_uv_offset);
      *r_uv = luv->uv;
      *r_pin = (luv->flag & MLOOPUV_PINNED) ? 1 : 0;
      *r_select = uvedit_uv_select_test(scene, l, cd_loop_uv_offset);
      break;
    }
  }
}

/**
 * Unwrap handle initialization for subsurf aware-unwrapper.
 * The many modifications required to make the original function(see above)
 * work justified the existence of a new function.
 */
static ParamHandle *construct_param_handle_subsurfed(const Scene *scene,
                                                     Object *ob,
                                                     BMEditMesh *em,
                                                     const UnwrapOptions *options,
                                                     UnwrapResultInfo *result_info)
{
  /* index pointers */
  MPoly *mpoly;
  MLoop *mloop;
  MEdge *edge;
  int i;

  /* pointers to modifier data for unwrap control */
  ModifierData *md;
  SubsurfModifierData *smd_real;
  /* Modifier initialization data, will  control what type of subdivision will happen. */
  SubsurfModifierData smd = {{NULL}};
  /* Used to hold subsurfed Mesh */
  DerivedMesh *derivedMesh, *initialDerived;
  /* holds original indices for subsurfed mesh */
  const int *origVertIndices, *origEdgeIndices, *origPolyIndices;
  /* Holds vertices of subsurfed mesh */
  MVert *subsurfedVerts;
  MEdge *subsurfedEdges;
  MPoly *subsurfedPolys;
  MLoop *subsurfedLoops;
  MDeformVert *subsurfedDVerts = NULL;

  /* Number of vertices and faces for subsurfed mesh. */
  int numOfEdges, numOfFaces;

  /* holds a map to editfaces for every subsurfed MFace.
   * These will be used to get hidden/ selected flags etc. */
  BMFace **faceMap;
  /* similar to the above, we need a way to map edges to their original ones */
  BMEdge **edgeMap;

  const int cd_weight_index = BKE_object_defgroup_name_index(ob, options->mt_options.vertex_group);
  const int cd_loop_uv_offset = CustomData_get_offset(&em->bm->ldata, CD_MLOOPUV);

  ParamHandle *handle = GEO_uv_parametrizer_construct_begin();

  if (options->correct_aspect) {
    float aspx, aspy;

    ED_uvedit_get_aspect(ob, &aspx, &aspy);

    if (aspx != aspy) {
      GEO_uv_parametrizer_aspect_ratio(handle, aspx, aspy);
    }
  }

  /* number of subdivisions to perform */
  md = ob->modifiers.first;
  smd_real = (SubsurfModifierData *)md;

  smd.levels = smd_real->levels;
  smd.subdivType = smd_real->subdivType;

  {
    Mesh *me_from_em = BKE_mesh_from_bmesh_for_eval_nomain(em->bm, NULL, ob->data);
    initialDerived = CDDM_from_mesh(me_from_em);
    derivedMesh = subsurf_make_derived_from_derived(
        initialDerived, &smd, scene, NULL, SUBSURF_IN_EDIT_MODE);

    initialDerived->release(initialDerived);
    BKE_id_free(NULL, me_from_em);
  }

  /* get the derived data */
  subsurfedVerts = derivedMesh->getVertArray(derivedMesh);
  subsurfedEdges = derivedMesh->getEdgeArray(derivedMesh);
  subsurfedPolys = derivedMesh->getPolyArray(derivedMesh);
  subsurfedLoops = derivedMesh->getLoopArray(derivedMesh);
  if (cd_weight_index >= 0)
    subsurfedDVerts = derivedMesh->getVertDataArray(derivedMesh, CD_MDEFORMVERT);

  origVertIndices = derivedMesh->getVertDataArray(derivedMesh, CD_ORIGINDEX);
  origEdgeIndices = derivedMesh->getEdgeDataArray(derivedMesh, CD_ORIGINDEX);
  origPolyIndices = derivedMesh->getPolyDataArray(derivedMesh, CD_ORIGINDEX);

  numOfEdges = derivedMesh->getNumEdges(derivedMesh);
  numOfFaces = derivedMesh->getNumPolys(derivedMesh);

  faceMap = MEM_mallocN(numOfFaces * sizeof(BMFace *), "unwrap_edit_face_map");

  BM_mesh_elem_index_ensure(em->bm, BM_VERT);
  BM_mesh_elem_table_ensure(em->bm, BM_EDGE | BM_FACE);

  /* map subsurfed faces to original editFaces */
  for (i = 0; i < numOfFaces; i++) {
    faceMap[i] = BM_face_at_index(em->bm, origPolyIndices[i]);
  }

  edgeMap = MEM_mallocN(numOfEdges * sizeof(BMEdge *), "unwrap_edit_edge_map");

  /* map subsurfed edges to original editEdges */
  for (i = 0; i < numOfEdges; i++) {
    /* not all edges correspond to an old edge */
    edgeMap[i] = (origEdgeIndices[i] != ORIGINDEX_NONE) ?
                     BM_edge_at_index(em->bm, origEdgeIndices[i]) :
                     NULL;
  }

  /* Prepare and feed faces to the solver */
  for (i = 0, mpoly = subsurfedPolys; i < numOfFaces; i++, mpoly++) {
    ParamKey key, vkeys[4];
    bool pin[4], select[4];
    const float *co[4];
    float *uv[4];
    float weight[4];
    BMFace *origFace = faceMap[i];

    if (scene->toolsettings->uv_flag & UV_SYNC_SELECTION) {
      if (BM_elem_flag_test(origFace, BM_ELEM_HIDDEN)) {
        continue;
      }
    }
    else {
      if (BM_elem_flag_test(origFace, BM_ELEM_HIDDEN) ||
          (options->only_selected_faces && !BM_elem_flag_test(origFace, BM_ELEM_SELECT))) {
        continue;
      }
    }

    mloop = &subsurfedLoops[mpoly->loopstart];

    /* We will not check for v4 here. Sub-surface faces always have 4 vertices. */
    BLI_assert(mpoly->totloop == 4);
    key = (ParamKey)i;
    vkeys[0] = (ParamKey)mloop[0].v;
    vkeys[1] = (ParamKey)mloop[1].v;
    vkeys[2] = (ParamKey)mloop[2].v;
    vkeys[3] = (ParamKey)mloop[3].v;

    co[0] = subsurfedVerts[mloop[0].v].co;
    co[1] = subsurfedVerts[mloop[1].v].co;
    co[2] = subsurfedVerts[mloop[2].v].co;
    co[3] = subsurfedVerts[mloop[3].v].co;

    /* Optional vertex group weights. */
    if (subsurfedDVerts) {
      weight[0] = BKE_defvert_find_weight(subsurfedDVerts + mloop[0].v, cd_weight_index);
      weight[1] = BKE_defvert_find_weight(subsurfedDVerts + mloop[1].v, cd_weight_index);
      weight[2] = BKE_defvert_find_weight(subsurfedDVerts + mloop[2].v, cd_weight_index);
      weight[3] = BKE_defvert_find_weight(subsurfedDVerts + mloop[3].v, cd_weight_index);
    }
    else {
      weight[0] = 1.0f;
      weight[1] = 1.0f;
      weight[2] = 1.0f;
      weight[3] = 1.0f;
    }

    /* This is where all the magic is done.
     * If the vertex exists in the, we pass the original uv pointer to the solver, thus
     * flushing the solution to the edit mesh. */
    texface_from_original_index(scene,
                                cd_loop_uv_offset,
                                origFace,
                                origVertIndices[mloop[0].v],
                                &uv[0],
                                &pin[0],
                                &select[0]);
    texface_from_original_index(scene,
                                cd_loop_uv_offset,
                                origFace,
                                origVertIndices[mloop[1].v],
                                &uv[1],
                                &pin[1],
                                &select[1]);
    texface_from_original_index(scene,
                                cd_loop_uv_offset,
                                origFace,
                                origVertIndices[mloop[2].v],
                                &uv[2],
                                &pin[2],
                                &select[2]);
    texface_from_original_index(scene,
                                cd_loop_uv_offset,
                                origFace,
                                origVertIndices[mloop[3].v],
                                &uv[3],
                                &pin[3],
                                &select[3]);

    GEO_uv_parametrizer_face_add(handle, key, 4, vkeys, co, uv, weight, pin, select);
  }

  /* these are calculated from original mesh too */
  for (edge = subsurfedEdges, i = 0; i < numOfEdges; i++, edge++) {
    if ((edgeMap[i] != NULL) && BM_elem_flag_test(edgeMap[i], BM_ELEM_SEAM)) {
      ParamKey vkeys[2];
      vkeys[0] = (ParamKey)edge->v1;
      vkeys[1] = (ParamKey)edge->v2;
      GEO_uv_parametrizer_edge_set_seam(handle, vkeys);
    }
  }

  GEO_uv_parametrizer_construct_end(handle,
                                    options->fill_holes,
                                    options->topology_from_uvs,
                                    result_info ? &result_info->count_failed : NULL);

  /* cleanup */
  MEM_freeN(faceMap);
  MEM_freeN(edgeMap);
  derivedMesh->release(derivedMesh);

  return handle;
}

/** \} */

/* -------------------------------------------------------------------- */
/** \name Minimize Stretch Operator
 * \{ */

typedef struct MinStretch {
  const Scene *scene;
  Object **objects_edit;
  uint objects_len;
  ParamHandle *handle;
  float blend;
  double lasttime;
  int i, iterations;
  wmTimer *timer;
} MinStretch;

static bool minimize_stretch_init(bContext *C, wmOperator *op)
{
  const Scene *scene = CTX_data_scene(C);
  ViewLayer *view_layer = CTX_data_view_layer(C);

  const UnwrapOptions options = {
      .topology_from_uvs = true,
      .fill_holes = RNA_boolean_get(op->ptr, "fill_holes"),
      .only_selected_faces = true,
      .only_selected_uvs = true,
      .correct_aspect = true,
  };

  uint objects_len = 0;
  Object **objects = BKE_view_layer_array_from_objects_in_edit_mode_unique_data_with_uvs(
      view_layer, CTX_wm_view3d(C), &objects_len);

  if (!uvedit_have_selection_multi(scene, objects, objects_len, &options)) {
    MEM_freeN(objects);
    return false;
  }

  MinStretch *ms = MEM_callocN(sizeof(MinStretch), "MinStretch");
  ms->scene = scene;
  ms->objects_edit = objects;
  ms->objects_len = objects_len;
  ms->blend = RNA_float_get(op->ptr, "blend");
  ms->iterations = RNA_int_get(op->ptr, "iterations");
  ms->i = 0;
  ms->handle = construct_param_handle_multi(scene, objects, objects_len, &options);
  ms->lasttime = PIL_check_seconds_timer();

  GEO_uv_parametrizer_stretch_begin(ms->handle);
  if (ms->blend != 0.0f) {
    GEO_uv_parametrizer_stretch_blend(ms->handle, ms->blend);
  }

  op->customdata = ms;

  return true;
}

static void minimize_stretch_iteration(bContext *C, wmOperator *op, bool interactive)
{
  MinStretch *ms = op->customdata;
  ScrArea *area = CTX_wm_area(C);
  const Scene *scene = CTX_data_scene(C);
  ToolSettings *ts = scene->toolsettings;
  const bool synced_selection = (ts->uv_flag & UV_SYNC_SELECTION) != 0;

  GEO_uv_parametrizer_stretch_blend(ms->handle, ms->blend);
  GEO_uv_parametrizer_stretch_iter(ms->handle);

  ms->i++;
  RNA_int_set(op->ptr, "iterations", ms->i);

  if (interactive && (PIL_check_seconds_timer() - ms->lasttime > 0.5)) {
    char str[UI_MAX_DRAW_STR];

    GEO_uv_parametrizer_flush(ms->handle);

    if (area) {
      BLI_snprintf(str, sizeof(str), TIP_("Minimize Stretch. Blend %.2f"), ms->blend);
      ED_area_status_text(area, str);
      ED_workspace_status_text(C, TIP_("Press + and -, or scroll wheel to set blending"));
    }

    ms->lasttime = PIL_check_seconds_timer();

    for (uint ob_index = 0; ob_index < ms->objects_len; ob_index++) {
      Object *obedit = ms->objects_edit[ob_index];
      BMEditMesh *em = BKE_editmesh_from_object(obedit);

      if (synced_selection && (em->bm->totfacesel == 0)) {
        continue;
      }

      DEG_id_tag_update(obedit->data, ID_RECALC_GEOMETRY);
      WM_event_add_notifier(C, NC_GEOM | ND_DATA, obedit->data);
    }
  }
}

static void minimize_stretch_exit(bContext *C, wmOperator *op, bool cancel)
{
  MinStretch *ms = op->customdata;
  ScrArea *area = CTX_wm_area(C);
  const Scene *scene = CTX_data_scene(C);
  ToolSettings *ts = scene->toolsettings;
  const bool synced_selection = (ts->uv_flag & UV_SYNC_SELECTION) != 0;

  ED_area_status_text(area, NULL);
  ED_workspace_status_text(C, NULL);

  if (ms->timer) {
    WM_event_remove_timer(CTX_wm_manager(C), CTX_wm_window(C), ms->timer);
  }

  if (cancel) {
    GEO_uv_parametrizer_flush_restore(ms->handle);
  }
  else {
    GEO_uv_parametrizer_flush(ms->handle);
  }

  GEO_uv_parametrizer_stretch_end(ms->handle);
  GEO_uv_parametrizer_delete(ms->handle);

  for (uint ob_index = 0; ob_index < ms->objects_len; ob_index++) {
    Object *obedit = ms->objects_edit[ob_index];
    BMEditMesh *em = BKE_editmesh_from_object(obedit);

    if (synced_selection && (em->bm->totfacesel == 0)) {
      continue;
    }

    DEG_id_tag_update(obedit->data, ID_RECALC_GEOMETRY);
    WM_event_add_notifier(C, NC_GEOM | ND_DATA, obedit->data);
  }

  MEM_freeN(ms->objects_edit);
  MEM_freeN(ms);
  op->customdata = NULL;
}

static int minimize_stretch_exec(bContext *C, wmOperator *op)
{
  int i, iterations;

  if (!minimize_stretch_init(C, op)) {
    return OPERATOR_CANCELLED;
  }

  iterations = RNA_int_get(op->ptr, "iterations");
  for (i = 0; i < iterations; i++) {
    minimize_stretch_iteration(C, op, false);
  }
  minimize_stretch_exit(C, op, false);

  return OPERATOR_FINISHED;
}

static int minimize_stretch_invoke(bContext *C, wmOperator *op, const wmEvent *UNUSED(event))
{
  MinStretch *ms;

  if (!minimize_stretch_init(C, op)) {
    return OPERATOR_CANCELLED;
  }

  minimize_stretch_iteration(C, op, true);

  ms = op->customdata;
  WM_event_add_modal_handler(C, op);
  ms->timer = WM_event_add_timer(CTX_wm_manager(C), CTX_wm_window(C), TIMER, 0.01f);

  return OPERATOR_RUNNING_MODAL;
}

static int minimize_stretch_modal(bContext *C, wmOperator *op, const wmEvent *event)
{
  MinStretch *ms = op->customdata;

  switch (event->type) {
    case EVT_ESCKEY:
    case RIGHTMOUSE:
      minimize_stretch_exit(C, op, true);
      return OPERATOR_CANCELLED;
    case EVT_RETKEY:
    case EVT_PADENTER:
    case LEFTMOUSE:
      minimize_stretch_exit(C, op, false);
      return OPERATOR_FINISHED;
    case EVT_PADPLUSKEY:
    case WHEELUPMOUSE:
      if (event->val == KM_PRESS) {
        if (ms->blend < 0.95f) {
          ms->blend += 0.1f;
          ms->lasttime = 0.0f;
          RNA_float_set(op->ptr, "blend", ms->blend);
          minimize_stretch_iteration(C, op, true);
        }
      }
      break;
    case EVT_PADMINUS:
    case WHEELDOWNMOUSE:
      if (event->val == KM_PRESS) {
        if (ms->blend > 0.05f) {
          ms->blend -= 0.1f;
          ms->lasttime = 0.0f;
          RNA_float_set(op->ptr, "blend", ms->blend);
          minimize_stretch_iteration(C, op, true);
        }
      }
      break;
    case TIMER:
      if (ms->timer == event->customdata) {
        double start = PIL_check_seconds_timer();

        do {
          minimize_stretch_iteration(C, op, true);
        } while (PIL_check_seconds_timer() - start < 0.01);
      }
      break;
  }

  if (ms->iterations && ms->i >= ms->iterations) {
    minimize_stretch_exit(C, op, false);
    return OPERATOR_FINISHED;
  }

  return OPERATOR_RUNNING_MODAL;
}

static void minimize_stretch_cancel(bContext *C, wmOperator *op)
{
  minimize_stretch_exit(C, op, true);
}

void UV_OT_minimize_stretch(wmOperatorType *ot)
{
  /* identifiers */
  ot->name = "Minimize Stretch";
  ot->idname = "UV_OT_minimize_stretch";
  ot->flag = OPTYPE_REGISTER | OPTYPE_UNDO | OPTYPE_GRAB_CURSOR_XY | OPTYPE_BLOCKING;
  ot->description = "Reduce UV stretching by relaxing angles";

  /* api callbacks */
  ot->exec = minimize_stretch_exec;
  ot->invoke = minimize_stretch_invoke;
  ot->modal = minimize_stretch_modal;
  ot->cancel = minimize_stretch_cancel;
  ot->poll = ED_operator_uvedit;

  /* properties */
  RNA_def_boolean(ot->srna,
                  "fill_holes",
                  1,
                  "Fill Holes",
                  "Virtual fill holes in mesh before unwrapping, to better avoid overlaps and "
                  "preserve symmetry");
  RNA_def_float_factor(ot->srna,
                       "blend",
                       0.0f,
                       0.0f,
                       1.0f,
                       "Blend",
                       "Blend factor between stretch minimized and original",
                       0.0f,
                       1.0f);
  RNA_def_int(ot->srna,
              "iterations",
              0,
              0,
              INT_MAX,
              "Iterations",
              "Number of iterations to run, 0 is unlimited when run interactively",
              0,
              100);
}

/** \} */

/* -------------------------------------------------------------------- */
/** \name Pack UV Islands Operator
 * \{ */

static void uvedit_pack_islands(const Scene *scene, Object *ob, BMesh *bm)
{
  UnwrapOptions options = unwrap_options_get(NULL, ob, NULL);
  options.topology_from_uvs = true;
  options.only_selected_faces = false;
  options.only_selected_uvs = true;
  options.fill_holes = false;
  options.correct_aspect = false;

  bool rotate = true;
  bool ignore_pinned = false;

  ParamHandle *handle = construct_param_handle(scene, ob, bm, &options, NULL);
  GEO_uv_parametrizer_pack(handle, scene->toolsettings->uvcalc_margin, rotate, ignore_pinned);
  GEO_uv_parametrizer_flush(handle);
  GEO_uv_parametrizer_delete(handle);
}

/**
 * \warning Since this uses #ParamHandle it doesn't work with non-manifold meshes (see T82637).
 * Use #ED_uvedit_pack_islands_multi for a more general solution.
 *
 * TODO: remove this function, in favor of #ED_uvedit_pack_islands_multi.
 */
static void uvedit_pack_islands_multi(const Scene *scene,
                                      Object **objects,
                                      const uint objects_len,
                                      const UnwrapOptions *options,
                                      bool rotate,
                                      bool ignore_pinned)
{
  ParamHandle *handle = construct_param_handle_multi(scene, objects, objects_len, options);
  GEO_uv_parametrizer_pack(handle, scene->toolsettings->uvcalc_margin, rotate, ignore_pinned);
  GEO_uv_parametrizer_flush(handle);
  GEO_uv_parametrizer_delete(handle);

  for (uint ob_index = 0; ob_index < objects_len; ob_index++) {
    Object *obedit = objects[ob_index];
    DEG_id_tag_update(obedit->data, ID_RECALC_GEOMETRY);
    WM_main_add_notifier(NC_GEOM | ND_DATA, obedit->data);
  }
}

/* Packing targets. */
enum {
  PACK_UDIM_SRC_CLOSEST = 0,
  PACK_UDIM_SRC_ACTIVE = 1,
};

static int pack_islands_exec(bContext *C, wmOperator *op)
{
  ViewLayer *view_layer = CTX_data_view_layer(C);
  const Scene *scene = CTX_data_scene(C);
  const SpaceImage *sima = CTX_wm_space_image(C);

  UnwrapOptions options = unwrap_options_get(op, NULL, NULL);
  options.topology_from_uvs = true;
  options.only_selected_faces = true;
  options.only_selected_uvs = true;
  options.fill_holes = false;
  options.correct_aspect = true;

  uint objects_len = 0;
  Object **objects = BKE_view_layer_array_from_objects_in_edit_mode_unique_data_with_uvs(
      view_layer, CTX_wm_view3d(C), &objects_len);

  /* Early exit in case no UVs are selected. */
  if (!uvedit_have_selection_multi(scene, objects, objects_len, &options)) {
    MEM_freeN(objects);
    return OPERATOR_CANCELLED;
  }

  /* RNA props */
  const bool rotate = RNA_boolean_get(op->ptr, "rotate");
  const int udim_source = RNA_enum_get(op->ptr, "udim_source");
  if (RNA_struct_property_is_set(op->ptr, "margin")) {
    scene->toolsettings->uvcalc_margin = RNA_float_get(op->ptr, "margin");
  }
  else {
    RNA_float_set(op->ptr, "margin", scene->toolsettings->uvcalc_margin);
  }

  struct UVMapUDIM_Params udim_params;
  const bool use_active = (udim_source == PACK_UDIM_SRC_ACTIVE);
  const bool use_udim_params = ED_uvedit_udim_params_from_image_space(
      sima, use_active, &udim_params);

  ED_uvedit_pack_islands_multi(scene,
                               objects,
                               objects_len,
                               use_udim_params ? &udim_params : NULL,
                               &(struct UVPackIsland_Params){
                                   .rotate = rotate,
                                   .rotate_align_axis = -1,
                                   .only_selected_uvs = true,
                                   .only_selected_faces = true,
                                   .correct_aspect = true,
                               });

  MEM_freeN(objects);
  return OPERATOR_FINISHED;
}

void UV_OT_pack_islands(wmOperatorType *ot)
{
  static const EnumPropertyItem pack_target[] = {
      {PACK_UDIM_SRC_CLOSEST, "CLOSEST_UDIM", 0, "Closest UDIM", "Pack islands to closest UDIM"},
      {PACK_UDIM_SRC_ACTIVE,
       "ACTIVE_UDIM",
       0,
       "Active UDIM",
       "Pack islands to active UDIM image tile or UDIM grid tile where 2D cursor is located"},
      {0, NULL, 0, NULL, NULL},
  };
  /* identifiers */
  ot->name = "Pack Islands";
  ot->idname = "UV_OT_pack_islands";
  ot->description =
      "Transform all islands so that they fill up the UV/UDIM space as much as possible";

  ot->flag = OPTYPE_REGISTER | OPTYPE_UNDO;

  /* api callbacks */
  ot->exec = pack_islands_exec;
  ot->poll = ED_operator_uvedit;

  /* properties */
  RNA_def_enum(ot->srna, "udim_source", pack_target, PACK_UDIM_SRC_CLOSEST, "Pack to", "");
  RNA_def_boolean(ot->srna, "rotate", true, "Rotate", "Rotate islands for best fit");
  RNA_def_float_factor(
      ot->srna, "margin", 0.001f, 0.0f, 1.0f, "Margin", "Space between islands", 0.0f, 1.0f);
}

/** \} */

/* -------------------------------------------------------------------- */
/** \name Average UV Islands Scale Operator
 * \{ */

static int average_islands_scale_exec(bContext *C, wmOperator *op)
{
  const Scene *scene = CTX_data_scene(C);
  ViewLayer *view_layer = CTX_data_view_layer(C);
  ToolSettings *ts = scene->toolsettings;
  const bool synced_selection = (ts->uv_flag & UV_SYNC_SELECTION) != 0;

  UnwrapOptions options = unwrap_options_get(NULL, NULL, NULL);
  options.topology_from_uvs = true;
  options.only_selected_faces = true;
  options.only_selected_uvs = true;
  options.fill_holes = false;
  options.correct_aspect = true;

  uint objects_len = 0;
  Object **objects = BKE_view_layer_array_from_objects_in_edit_mode_unique_data_with_uvs(
      view_layer, CTX_wm_view3d(C), &objects_len);

  if (!uvedit_have_selection_multi(scene, objects, objects_len, &options)) {
    MEM_freeN(objects);
    return OPERATOR_CANCELLED;
  }

  /* RNA props */
  const bool scale_uv = RNA_boolean_get(op->ptr, "scale_uv");
  const bool shear = RNA_boolean_get(op->ptr, "shear");

  ParamHandle *handle = construct_param_handle_multi(scene, objects, objects_len, &options);
  GEO_uv_parametrizer_average(handle, false, scale_uv, shear);
  GEO_uv_parametrizer_flush(handle);
  GEO_uv_parametrizer_delete(handle);

  for (uint ob_index = 0; ob_index < objects_len; ob_index++) {
    Object *obedit = objects[ob_index];
    BMEditMesh *em = BKE_editmesh_from_object(obedit);

    if (synced_selection && (em->bm->totvertsel == 0)) {
      continue;
    }

    DEG_id_tag_update(obedit->data, ID_RECALC_GEOMETRY);
    WM_event_add_notifier(C, NC_GEOM | ND_DATA, obedit->data);
  }
  MEM_freeN(objects);
  return OPERATOR_FINISHED;
}

void UV_OT_average_islands_scale(wmOperatorType *ot)
{
  /* identifiers */
  ot->name = "Average Islands Scale";
  ot->idname = "UV_OT_average_islands_scale";
  ot->description = "Average the size of separate UV islands, based on their area in 3D space";

  ot->flag = OPTYPE_REGISTER | OPTYPE_UNDO;

  /* api callbacks */
  ot->exec = average_islands_scale_exec;
  ot->poll = ED_operator_uvedit;

  /* properties */
  RNA_def_boolean(ot->srna, "scale_uv", false, "Non-Uniform", "Scale U and V independently");
  RNA_def_boolean(ot->srna, "shear", false, "Shear", "Reduce shear within islands");
}

/** \} */

/* -------------------------------------------------------------------- */
/** \name Live UV Unwrap
 * \{ */

static struct {
  ParamHandle **handles;
  uint len, len_alloc;
} g_live_unwrap = {NULL};

void ED_uvedit_live_unwrap_begin(Scene *scene, Object *obedit)
{
  ParamHandle *handle = NULL;
  BMEditMesh *em = BKE_editmesh_from_object(obedit);

  if (!ED_uvedit_test(obedit)) {
    return;
  }

  UnwrapOptions options = unwrap_options_get(NULL, obedit, scene->toolsettings);
  options.topology_from_uvs = false;
  options.only_selected_faces = false;
  options.only_selected_uvs = false;

  if (options.use_subsurf) {
    handle = construct_param_handle_subsurfed(scene, obedit, em, &options, NULL);
  }
  else {
    handle = construct_param_handle(scene, obedit, em->bm, &options, NULL);
  }

  if (options.use_slim) {
    GEO_uv_parametrizer_slim_begin(handle, &options.mt_options);
  }
  else {
    GEO_uv_parametrizer_lscm_begin(handle, true, options.use_abf);
  }

  /* Create or increase size of g_live_unwrap.handles array */
  if (g_live_unwrap.handles == NULL) {
    g_live_unwrap.len_alloc = 32;
    g_live_unwrap.handles = MEM_mallocN(sizeof(ParamHandle *) * g_live_unwrap.len_alloc,
                                        "uvedit_live_unwrap_liveHandles");
    g_live_unwrap.len = 0;
  }
  if (g_live_unwrap.len >= g_live_unwrap.len_alloc) {
    g_live_unwrap.len_alloc *= 2;
    g_live_unwrap.handles = MEM_reallocN(g_live_unwrap.handles,
                                         sizeof(ParamHandle *) * g_live_unwrap.len_alloc);
  }
  g_live_unwrap.handles[g_live_unwrap.len] = handle;
  g_live_unwrap.len++;
}

void ED_uvedit_live_unwrap_re_solve(void)
{
  if (g_live_unwrap.handles) {
    for (int i = 0; i < g_live_unwrap.len; i++) {
      if (GEO_uv_parametrizer_is_slim(g_live_unwrap.handles[i])) {
        GEO_uv_parametrizer_slim_reload_all_uvs(g_live_unwrap.handles[i]);
        GEO_uv_parametrizer_slim_solve_iteration(g_live_unwrap.handles[i]);
      }
      else {
        GEO_uv_parametrizer_lscm_solve(g_live_unwrap.handles[i], NULL, NULL);
      }

      GEO_uv_parametrizer_flush(g_live_unwrap.handles[i]);
    }
  }
}

void ED_uvedit_live_unwrap_end(short cancel)
{
  if (g_live_unwrap.handles) {
    for (int i = 0; i < g_live_unwrap.len; i++) {
      if (GEO_uv_parametrizer_is_slim(g_live_unwrap.handles[i])) {
        GEO_uv_parametrizer_slim_end(g_live_unwrap.handles[i]);
      }
      else {
        GEO_uv_parametrizer_lscm_end(g_live_unwrap.handles[i]);
      }

      if (cancel) {
        GEO_uv_parametrizer_flush_restore(g_live_unwrap.handles[i]);
      }
      GEO_uv_parametrizer_delete(g_live_unwrap.handles[i]);
    }
    MEM_freeN(g_live_unwrap.handles);
    g_live_unwrap.handles = NULL;
    g_live_unwrap.len = 0;
    g_live_unwrap.len_alloc = 0;
  }
}

/** \} */

/* -------------------------------------------------------------------- */
/** \name UV Map Common Transforms
 * \{ */

#define VIEW_ON_EQUATOR 0
#define VIEW_ON_POLES 1
#define ALIGN_TO_OBJECT 2

#define POLAR_ZX 0
#define POLAR_ZY 1

static void uv_map_transform_calc_bounds(BMEditMesh *em, float r_min[3], float r_max[3])
{
  BMFace *efa;
  BMIter iter;
  INIT_MINMAX(r_min, r_max);
  BM_ITER_MESH (efa, &iter, em->bm, BM_FACES_OF_MESH) {
    if (BM_elem_flag_test(efa, BM_ELEM_SELECT)) {
      BM_face_calc_bounds_expand(efa, r_min, r_max);
    }
  }
}

static void uv_map_transform_calc_center_median(BMEditMesh *em, float r_center[3])
{
  BMFace *efa;
  BMIter iter;
  uint center_accum_num = 0;
  zero_v3(r_center);
  BM_ITER_MESH (efa, &iter, em->bm, BM_FACES_OF_MESH) {
    if (BM_elem_flag_test(efa, BM_ELEM_SELECT)) {
      float center[3];
      BM_face_calc_center_median(efa, center);
      add_v3_v3(r_center, center);
      center_accum_num += 1;
    }
  }
  mul_v3_fl(r_center, 1.0f / (float)center_accum_num);
}

static void uv_map_transform_center(const Scene *scene,
                                    View3D *v3d,
                                    Object *ob,
                                    BMEditMesh *em,
                                    float r_center[3],
                                    float r_bounds[2][3])
{
  /* only operates on the edit object - this is all that's needed now */
  const int around = (v3d) ? scene->toolsettings->transform_pivot_point : V3D_AROUND_CENTER_BOUNDS;

  float bounds[2][3];
  INIT_MINMAX(bounds[0], bounds[1]);
  bool is_minmax_set = false;

  switch (around) {
    case V3D_AROUND_CENTER_BOUNDS: /* bounding box center */
    {
      uv_map_transform_calc_bounds(em, bounds[0], bounds[1]);
      is_minmax_set = true;
      mid_v3_v3v3(r_center, bounds[0], bounds[1]);
      break;
    }
    case V3D_AROUND_CENTER_MEDIAN: {
      uv_map_transform_calc_center_median(em, r_center);
      break;
    }
    case V3D_AROUND_CURSOR: /* cursor center */
    {
      invert_m4_m4(ob->imat, ob->obmat);
      mul_v3_m4v3(r_center, ob->imat, scene->cursor.location);
      break;
    }
    case V3D_AROUND_ACTIVE: {
      BMEditSelection ese;
      if (BM_select_history_active_get(em->bm, &ese)) {
        BM_editselection_center(&ese, r_center);
        break;
      }
      ATTR_FALLTHROUGH;
    }
    case V3D_AROUND_LOCAL_ORIGINS: /* object center */
    default:
      zero_v3(r_center);
      break;
  }

  /* if this is passed, always set! */
  if (r_bounds) {
    if (!is_minmax_set) {
      uv_map_transform_calc_bounds(em, bounds[0], bounds[1]);
    }
    copy_v3_v3(r_bounds[0], bounds[0]);
    copy_v3_v3(r_bounds[1], bounds[1]);
  }
}

static void uv_map_rotation_matrix_ex(float result[4][4],
                                      RegionView3D *rv3d,
                                      Object *ob,
                                      float upangledeg,
                                      float sideangledeg,
                                      float radius,
                                      const float offset[4])
{
  float rotup[4][4], rotside[4][4], viewmatrix[4][4], rotobj[4][4];
  float sideangle = 0.0f, upangle = 0.0f;

  /* get rotation of the current view matrix */
  if (rv3d) {
    copy_m4_m4(viewmatrix, rv3d->viewmat);
  }
  else {
    unit_m4(viewmatrix);
  }

  /* but shifting */
  zero_v3(viewmatrix[3]);

  /* get rotation of the current object matrix */
  copy_m4_m4(rotobj, ob->obmat);
  zero_v3(rotobj[3]);

  /* but shifting */
  add_v4_v4(rotobj[3], offset);
  rotobj[3][3] = 0.0f;

  zero_m4(rotup);
  zero_m4(rotside);

  /* Compensate front/side.. against opengl x,y,z world definition.
   * This is "a sledgehammer to crack a nut" (overkill), a few plus minus 1 will do here.
   * I wanted to keep the reason here, so we're rotating. */
  sideangle = (float)M_PI * (sideangledeg + 180.0f) / 180.0f;
  rotside[0][0] = cosf(sideangle);
  rotside[0][1] = -sinf(sideangle);
  rotside[1][0] = sinf(sideangle);
  rotside[1][1] = cosf(sideangle);
  rotside[2][2] = 1.0f;

  upangle = (float)M_PI * upangledeg / 180.0f;
  rotup[1][1] = cosf(upangle) / radius;
  rotup[1][2] = -sinf(upangle) / radius;
  rotup[2][1] = sinf(upangle) / radius;
  rotup[2][2] = cosf(upangle) / radius;
  rotup[0][0] = 1.0f / radius;

  /* Calculate transforms. */
  mul_m4_series(result, rotup, rotside, viewmatrix, rotobj);
}

static void uv_map_rotation_matrix(float result[4][4],
                                   RegionView3D *rv3d,
                                   Object *ob,
                                   float upangledeg,
                                   float sideangledeg,
                                   float radius)
{
  const float offset[4] = {0};
  uv_map_rotation_matrix_ex(result, rv3d, ob, upangledeg, sideangledeg, radius, offset);
}

static void uv_map_transform(bContext *C, wmOperator *op, float rotmat[4][4])
{
  /* context checks are messy here, making it work in both 3d view and uv editor */
  Object *obedit = CTX_data_edit_object(C);
  RegionView3D *rv3d = CTX_wm_region_view3d(C);
  /* common operator properties */
  int align = RNA_enum_get(op->ptr, "align");
  int direction = RNA_enum_get(op->ptr, "direction");
  float radius = RNA_struct_find_property(op->ptr, "radius") ? RNA_float_get(op->ptr, "radius") :
                                                               1.0f;
  float upangledeg, sideangledeg;

  if (direction == VIEW_ON_EQUATOR) {
    upangledeg = 90.0f;
    sideangledeg = 0.0f;
  }
  else {
    upangledeg = 0.0f;
    if (align == POLAR_ZY) {
      sideangledeg = 0.0f;
    }
    else {
      sideangledeg = 90.0f;
    }
  }

  /* be compatible to the "old" sphere/cylinder mode */
  if (direction == ALIGN_TO_OBJECT) {
    unit_m4(rotmat);
  }
  else {
    uv_map_rotation_matrix(rotmat, rv3d, obedit, upangledeg, sideangledeg, radius);
  }
}

static void uv_transform_properties(wmOperatorType *ot, int radius)
{
  static const EnumPropertyItem direction_items[] = {
      {VIEW_ON_EQUATOR, "VIEW_ON_EQUATOR", 0, "View on Equator", "3D view is on the equator"},
      {VIEW_ON_POLES, "VIEW_ON_POLES", 0, "View on Poles", "3D view is on the poles"},
      {ALIGN_TO_OBJECT,
       "ALIGN_TO_OBJECT",
       0,
       "Align to Object",
       "Align according to object transform"},
      {0, NULL, 0, NULL, NULL},
  };
  static const EnumPropertyItem align_items[] = {
      {POLAR_ZX, "POLAR_ZX", 0, "Polar ZX", "Polar 0 is X"},
      {POLAR_ZY, "POLAR_ZY", 0, "Polar ZY", "Polar 0 is Y"},
      {0, NULL, 0, NULL, NULL},
  };

  RNA_def_enum(ot->srna,
               "direction",
               direction_items,
               VIEW_ON_EQUATOR,
               "Direction",
               "Direction of the sphere or cylinder");
  RNA_def_enum(ot->srna,
               "align",
               align_items,
               VIEW_ON_EQUATOR,
               "Align",
               "How to determine rotation around the pole");
  if (radius) {
    RNA_def_float(ot->srna,
                  "radius",
                  1.0f,
                  0.0f,
                  FLT_MAX,
                  "Radius",
                  "Radius of the sphere or cylinder",
                  0.0001f,
                  100.0f);
  }
}

static void shrink_loop_uv_by_aspect_ratio(BMFace *efa,
                                           const int cd_loop_uv_offset,
                                           const float aspect_y)
{
  BLI_assert(aspect_y != 1.0f); /* Nothing to do, should be handled by caller. */
  BLI_assert(aspect_y > 0.0f);  /* Negative aspect ratios are not supported. */

  BMLoop *l;
  BMIter iter;
  BM_ITER_ELEM (l, &iter, efa, BM_LOOPS_OF_FACE) {
    MLoopUV *luv = BM_ELEM_CD_GET_VOID_P(l, cd_loop_uv_offset);
    if (aspect_y > 1.0f) {
      /* Reduce round-off error, i.e. `u = (u - 0.5) / aspect_y + 0.5`. */
      luv->uv[0] = luv->uv[0] / aspect_y + (0.5f - 0.5f / aspect_y);
    }
    else {
      /* Reduce round-off error, i.e. `v = (v - 0.5) * aspect_y + 0.5`. */
      luv->uv[1] = luv->uv[1] * aspect_y + (0.5f - 0.5f * aspect_y);
    }
  }
}

static void correct_uv_aspect(Object *ob, BMEditMesh *em)
{
  const int cd_loop_uv_offset = CustomData_get_offset(&em->bm->ldata, CD_MLOOPUV);
  float aspx, aspy;
  ED_uvedit_get_aspect(ob, &aspx, &aspy);
  const float aspect_y = aspx / aspy;
  if (aspect_y == 1.0f) {
    /* Scaling by 1.0 has no effect. */
    return;
  }
  BMFace *efa;
  BMIter iter;
  BM_ITER_MESH (efa, &iter, em->bm, BM_FACES_OF_MESH) {
    if (BM_elem_flag_test(efa, BM_ELEM_SELECT)) {
      shrink_loop_uv_by_aspect_ratio(efa, cd_loop_uv_offset, aspect_y);
    }
  }
}

static void correct_uv_aspect_per_face(Object *ob, BMEditMesh *em)
{
  const int materials_num = ob->totcol;
  if (materials_num == 0) {
    /* Without any materials, there is no aspect_y information and nothing to do. */
    return;
  }

  float *material_aspect_y = BLI_array_alloca(material_aspect_y, materials_num);
  /* Lazily initialize aspect ratio for materials. */
  copy_vn_fl(material_aspect_y, materials_num, -1.0f);

  const int cd_loop_uv_offset = CustomData_get_offset(&em->bm->ldata, CD_MLOOPUV);

  BMFace *efa;
  BMIter iter;
  BM_ITER_MESH (efa, &iter, em->bm, BM_FACES_OF_MESH) {
    if (!BM_elem_flag_test(efa, BM_ELEM_SELECT)) {
      continue;
    }

    const int material_index = efa->mat_nr;
    if (UNLIKELY(material_index < 0 || material_index >= materials_num)) {
      /* The index might be for a material slot which is not currently setup. */
      continue;
    }

    float aspect_y = material_aspect_y[material_index];
    if (aspect_y == -1.0f) {
      /* Lazily initialize aspect ratio for materials. */
      float aspx, aspy;
      ED_uvedit_get_aspect_from_material(ob, material_index, &aspx, &aspy);
      aspect_y = aspx / aspy;
      material_aspect_y[material_index] = aspect_y;
    }

    if (aspect_y == 1.0f) {
      /* Scaling by 1.0 has no effect. */
      continue;
    }
    shrink_loop_uv_by_aspect_ratio(efa, cd_loop_uv_offset, aspect_y);
  }
}

#undef VIEW_ON_EQUATOR
#undef VIEW_ON_POLES
#undef ALIGN_TO_OBJECT

#undef POLAR_ZX
#undef POLAR_ZY

/** \} */

/* -------------------------------------------------------------------- */
/** \name UV Map Clip & Correct
 * \{ */

static void uv_map_clip_correct_properties_ex(wmOperatorType *ot, bool clip_to_bounds)
{
  RNA_def_boolean(ot->srna,
                  "correct_aspect",
                  1,
                  "Correct Aspect",
                  "Map UVs taking image aspect ratio into account");
  /* Optional, since not all unwrapping types need to be clipped. */
  if (clip_to_bounds) {
    RNA_def_boolean(ot->srna,
                    "clip_to_bounds",
                    0,
                    "Clip to Bounds",
                    "Clip UV coordinates to bounds after unwrapping");
  }
  RNA_def_boolean(ot->srna,
                  "scale_to_bounds",
                  0,
                  "Scale to Bounds",
                  "Scale UV coordinates to bounds after unwrapping");
}

static void uv_map_clip_correct_properties(wmOperatorType *ot)
{
  uv_map_clip_correct_properties_ex(ot, true);
}

/**
 * \param per_face_aspect: Calculate the aspect ratio per-face,
 * otherwise use a single aspect for all UV's based on the material of the active face.
 * TODO: using per-face aspect may split UV islands so more advanced UV projection methods
 * such as "Unwrap" & "Smart UV Projections" will need to handle aspect correction themselves.
 * For now keep using a single aspect for all faces in this case.
 */
static void uv_map_clip_correct_multi(Object **objects,
                                      uint objects_len,
                                      wmOperator *op,
                                      bool per_face_aspect)
{
  BMFace *efa;
  BMLoop *l;
  BMIter iter, liter;
  MLoopUV *luv;
  float dx, dy, min[2], max[2];
  const bool correct_aspect = RNA_boolean_get(op->ptr, "correct_aspect");
  const bool clip_to_bounds = (RNA_struct_find_property(op->ptr, "clip_to_bounds") &&
                               RNA_boolean_get(op->ptr, "clip_to_bounds"));
  const bool scale_to_bounds = RNA_boolean_get(op->ptr, "scale_to_bounds");

  INIT_MINMAX2(min, max);

  for (uint ob_index = 0; ob_index < objects_len; ob_index++) {
    Object *ob = objects[ob_index];

    BMEditMesh *em = BKE_editmesh_from_object(ob);
    const int cd_loop_uv_offset = CustomData_get_offset(&em->bm->ldata, CD_MLOOPUV);

    /* Correct for image aspect ratio. */
    if (correct_aspect) {
      if (per_face_aspect) {
        correct_uv_aspect_per_face(ob, em);
      }
      else {
        correct_uv_aspect(ob, em);
      }
    }

    if (scale_to_bounds) {
      /* find uv limits */
      BM_ITER_MESH (efa, &iter, em->bm, BM_FACES_OF_MESH) {
        if (!BM_elem_flag_test(efa, BM_ELEM_SELECT)) {
          continue;
        }

        BM_ITER_ELEM (l, &liter, efa, BM_LOOPS_OF_FACE) {
          luv = BM_ELEM_CD_GET_VOID_P(l, cd_loop_uv_offset);
          minmax_v2v2_v2(min, max, luv->uv);
        }
      }
    }
    else if (clip_to_bounds) {
      /* clipping and wrapping */
      BM_ITER_MESH (efa, &iter, em->bm, BM_FACES_OF_MESH) {
        if (!BM_elem_flag_test(efa, BM_ELEM_SELECT)) {
          continue;
        }

        BM_ITER_ELEM (l, &liter, efa, BM_LOOPS_OF_FACE) {
          luv = BM_ELEM_CD_GET_VOID_P(l, cd_loop_uv_offset);
          clamp_v2(luv->uv, 0.0f, 1.0f);
        }
      }
    }
  }

  if (scale_to_bounds) {
    /* rescale UV to be in 1/1 */
    dx = (max[0] - min[0]);
    dy = (max[1] - min[1]);

    if (dx > 0.0f) {
      dx = 1.0f / dx;
    }
    if (dy > 0.0f) {
      dy = 1.0f / dy;
    }

    if (dx == 1.0f && dy == 1.0f) {
      /* Scaling by 1.0 has no effect. */
      return;
    }

    for (uint ob_index = 0; ob_index < objects_len; ob_index++) {
      Object *ob = objects[ob_index];

      BMEditMesh *em = BKE_editmesh_from_object(ob);
      const int cd_loop_uv_offset = CustomData_get_offset(&em->bm->ldata, CD_MLOOPUV);

      BM_ITER_MESH (efa, &iter, em->bm, BM_FACES_OF_MESH) {
        if (!BM_elem_flag_test(efa, BM_ELEM_SELECT)) {
          continue;
        }

        BM_ITER_ELEM (l, &liter, efa, BM_LOOPS_OF_FACE) {
          luv = BM_ELEM_CD_GET_VOID_P(l, cd_loop_uv_offset);

          luv->uv[0] = (luv->uv[0] - min[0]) * dx;
          luv->uv[1] = (luv->uv[1] - min[1]) * dy;
        }
      }
    }
  }
}

static void uv_map_clip_correct(Object *ob, wmOperator *op)
{
  uv_map_clip_correct_multi(&ob, 1, op, true);
}

/** \} */

/* -------------------------------------------------------------------- */
/** \name UV Unwrap Operator
 * \{ */

/* Assumes UV Map exists, doesn't run update funcs. */
static void uvedit_unwrap(const Scene *scene,
                          Object *obedit,
                          const UnwrapOptions *options,
                          UnwrapResultInfo *result_info)
{
  BMEditMesh *em = BKE_editmesh_from_object(obedit);
  if (!CustomData_has_layer(&em->bm->ldata, CD_MLOOPUV)) {
    return;
  }

  bool use_subsurf;
  modifier_unwrap_state(obedit, options, &use_subsurf);

  ParamHandle *handle;
  if (use_subsurf) {
    handle = construct_param_handle_subsurfed(scene, obedit, em, options, result_info);
  }
  else {
    handle = construct_param_handle(scene, obedit, em->bm, options, result_info);
  }

  if (options->use_slim) {
    GEO_uv_parametrizer_slim_solve(handle,
                                   &options->mt_options,
                                   options->reflection_mode,
                                   result_info ? &result_info->count_changed : NULL,
                                   result_info ? &result_info->count_failed : NULL);
  }
  else {
    GEO_uv_parametrizer_lscm_begin(handle, false, options->use_abf);
    GEO_uv_parametrizer_lscm_solve(handle,
                                   result_info ? &result_info->count_changed : NULL,
                                   result_info ? &result_info->count_failed : NULL);
    GEO_uv_parametrizer_lscm_end(handle);
  }

  GEO_uv_parametrizer_average(handle, true, false, false);

  GEO_uv_parametrizer_flush(handle);

  GEO_uv_parametrizer_delete(handle);
}

static void uvedit_unwrap_multi(const Scene *scene,
                                Object **objects,
                                const int objects_len,
                                const UnwrapOptions *options,
                                UnwrapResultInfo *result_info)
{
  for (uint ob_index = 0; ob_index < objects_len; ob_index++) {
    Object *obedit = objects[ob_index];
    uvedit_unwrap(scene, obedit, options, result_info);
    DEG_id_tag_update(obedit->data, ID_RECALC_GEOMETRY);
    WM_main_add_notifier(NC_GEOM | ND_DATA, obedit->data);
  }
}

void ED_uvedit_live_unwrap(const Scene *scene, Object **objects, int objects_len)
{
  if (scene->toolsettings->edge_mode_live_unwrap) {
    UnwrapOptions options = unwrap_options_get(NULL, NULL, scene->toolsettings);
    options.topology_from_uvs = false;
    options.only_selected_faces = false;
    options.only_selected_uvs = false;

    bool rotate = true;
    bool ignore_pinned = true;

    uvedit_unwrap_multi(scene, objects, objects_len, &options, NULL);
    uvedit_pack_islands_multi(scene, objects, objects_len, &options, rotate, ignore_pinned);
  }
}

enum {
  UNWRAP_ERROR_NONUNIFORM = (1 << 0),
  UNWRAP_ERROR_NEGATIVE = (1 << 1),
};

static int unwrap_exec(bContext *C, wmOperator *op)
{
  ViewLayer *view_layer = CTX_data_view_layer(C);
  const Scene *scene = CTX_data_scene(C);

  int reported_errors = 0;

  uint objects_len = 0;
  Object **objects = BKE_view_layer_array_from_objects_in_edit_mode_unique_data(
      view_layer, CTX_wm_view3d(C), &objects_len);

<<<<<<< HEAD
  unwrap_options_sync_toolsettings(op, scene->toolsettings);

  UnwrapOptions options = unwrap_options_get(op, NULL, NULL);
  options.topology_from_uvs = false;
  options.only_selected_faces = false;
  options.only_selected_uvs = false;

  /* We will report an error unless at least one object
   * has the subsurf modifier in the right place. */
  bool subsurf_error = options.use_subsurf;
=======
  UnwrapOptions options = {
      .topology_from_uvs = false,
      .only_selected_faces = true,
      .only_selected_uvs = false,
      .fill_holes = RNA_boolean_get(op->ptr, "fill_holes"),
      .correct_aspect = RNA_boolean_get(op->ptr, "correct_aspect"),
  };
>>>>>>> e22628c7

  bool rotate = true;
  bool ignore_pinned = true;
  if (CTX_wm_space_image(C)) {
    /* Inside the UV Editor, only unwrap selected UVs. */
    options.only_selected_uvs = true;
    options.pin_unselected = true;
  }

  if (!uvedit_have_selection_multi(scene, objects, objects_len, &options)) {
    MEM_freeN(objects);
    return OPERATOR_CANCELLED;
  }

  /* add uvs if they don't exist yet */
  for (uint ob_index = 0; ob_index < objects_len; ob_index++) {
    Object *obedit = objects[ob_index];
    float obsize[3];
    bool use_subsurf_final;

    if (!ED_uvedit_ensure_uvs(obedit)) {
      continue;
    }

    if (subsurf_error) {
      /* Double up the check here but better keep uvedit_unwrap interface simple and not
       * pass operator for warning append. */
      modifier_unwrap_state(obedit, &options, &use_subsurf_final);
      if (use_subsurf_final) {
        subsurf_error = false;
      }
    }

    if (reported_errors & (UNWRAP_ERROR_NONUNIFORM | UNWRAP_ERROR_NEGATIVE)) {
      continue;
    }

    mat4_to_size(obsize, obedit->obmat);
    if (!(fabsf(obsize[0] - obsize[1]) < 1e-4f && fabsf(obsize[1] - obsize[2]) < 1e-4f)) {
      if ((reported_errors & UNWRAP_ERROR_NONUNIFORM) == 0) {
        BKE_report(op->reports,
                   RPT_INFO,
                   "Object has non-uniform scale, unwrap will operate on a non-scaled version of "
                   "the mesh");
        reported_errors |= UNWRAP_ERROR_NONUNIFORM;
      }
    }
    else if (is_negative_m4(obedit->obmat)) {
      if ((reported_errors & UNWRAP_ERROR_NEGATIVE) == 0) {
        BKE_report(
            op->reports,
            RPT_INFO,
            "Object has negative scale, unwrap will operate on a non-flipped version of the mesh");
        reported_errors |= UNWRAP_ERROR_NEGATIVE;
      }
    }
  }

  if (subsurf_error) {
    BKE_report(op->reports,
               RPT_INFO,
               "Subdivision Surface modifier needs to be first to work with unwrap");
  }

  /* execute unwrap */
  UnwrapResultInfo result_info = {
      .count_changed = 0,
      .count_failed = 0,
  };
  uvedit_unwrap_multi(scene, objects, objects_len, &options, &result_info);
  uvedit_pack_islands_multi(scene, objects, objects_len, &options, rotate, ignore_pinned);

  MEM_freeN(objects);

  if (result_info.count_failed == 0 && result_info.count_changed == 0) {
    BKE_report(op->reports,
               RPT_WARNING,
               "Unwrap could not solve any island(s), edge seams may need to be added");
  }
  else if (result_info.count_failed) {
    BKE_reportf(op->reports,
                RPT_WARNING,
                "Unwrap failed to solve %d of %d island(s), edge seams may need to be added",
                result_info.count_failed,
                result_info.count_changed + result_info.count_failed);
  }

  return OPERATOR_FINISHED;
}

static bool unwrap_draw_check_prop_slim(PointerRNA *UNUSED(ptr), PropertyRNA *prop)
{
  const char *prop_id = RNA_property_identifier(prop);

  return !(STREQ(prop_id, "fill_holes"));
}

static bool unwrap_draw_check_prop_abf(PointerRNA *UNUSED(ptr), PropertyRNA *prop)
{
  const char *prop_id = RNA_property_identifier(prop);

  return !(STREQ(prop_id, "reflection_mode") || STREQ(prop_id, "iterations") ||
           STREQ(prop_id, "relative_scale") || STREQ(prop_id, "vertex_group") ||
           STREQ(prop_id, "vertex_group_factor"));
}

static void unwrap_draw(bContext *UNUSED(C), wmOperator *op)
{
  uiLayout *layout = op->layout;
  PointerRNA ptr;

  /* Main draw call */
  RNA_pointer_create(NULL, op->type->srna, op->properties, &ptr);

  if (RNA_enum_get(op->ptr, "method") == 2) {
    uiDefAutoButsRNA(layout, &ptr, unwrap_draw_check_prop_slim, NULL, NULL, '\0', false);
  }
  else {
    uiDefAutoButsRNA(layout, &ptr, unwrap_draw_check_prop_abf, NULL, NULL, '\0', false);
  }
}

void UV_OT_unwrap(wmOperatorType *ot)
{
  static const EnumPropertyItem method_items[] = {
      {0, "ANGLE_BASED", 0, "Angle Based", ""},
      {1, "CONFORMAL", 0, "Conformal", ""},
      {2, "SLIM", 0, "SLIM", ""},
      {0, NULL, 0, NULL, NULL},
  };

  static const EnumPropertyItem reflection_items[] = {{0, "ALLOW", 0, "Allow Flips", ""},
                                                      {1, "DISALLOW", 0, "Don't Allow Flips", ""},
                                                      {0, NULL, 0, NULL, NULL}};

  /* identifiers */
  ot->name = "Unwrap";
  ot->description = "Unwrap the mesh of the object being edited";
  ot->idname = "UV_OT_unwrap";
  ot->flag = OPTYPE_REGISTER | OPTYPE_UNDO;

  /* api callbacks */
  ot->exec = unwrap_exec;
  ot->poll = ED_operator_uvmap;

  /* Only draw relevant ui elements */
  ot->ui = unwrap_draw;

  /* properties */
  RNA_def_enum(ot->srna,
               "method",
               method_items,
               _DNA_DEFAULT_ToolSettings_UVCalc_Unwrapper,
               "Method",
               "Unwrapping method (Angle Based usually gives better results than Conformal, while "
               "being somewhat slower)");
  RNA_def_boolean(ot->srna,
                  "correct_aspect",
                  !(_DNA_DEFAULT_ToolSettings_UVCalc_Flag & UVCALC_NO_ASPECT_CORRECT),
                  "Correct Aspect",
                  "Map UVs taking image aspect ratio into account");
  RNA_def_boolean(
      ot->srna,
      "use_subsurf_data",
      _DNA_DEFAULT_ToolSettings_UVCalc_Flag & UVCALC_USESUBSURF,
      "Use Subdivision Surface",
      "Map UVs taking vertex position after Subdivision Surface modifier has been applied");
  RNA_def_float_factor(
      ot->srna, "margin", _DNA_DEFAULT_ToolSettings_UVCalc_Margin, 0.0f, 1.0f, "Margin", "Space between islands", 0.0f, 1.0f);

  /* ABF / LSCM only */
  RNA_def_boolean(ot->srna,
                  "fill_holes",
                  _DNA_DEFAULT_ToolSettings_UVCalc_Flag & UVCALC_FILLHOLES,
                  "Fill Holes",
                  "Virtual fill holes in mesh before unwrapping, to better avoid overlaps and "
                  "preserve symmetry");

  /* SLIM only */
  RNA_def_enum(ot->srna,
               "reflection_mode",
               reflection_items,
               _DNA_DEFAULT_ToolSettings_UVCalc_ReflectionMode,
               "Reflection Mode",
               "Allowing reflections means that depending on the position of pins, the map may be "
               "flipped. Lower distortion");
  RNA_def_int(ot->srna,
              "iterations",
              _DNA_DEFAULT_ToolSettings_UVCalc_Iterations,
              0,
              10000,
              "Iterations",
              "Number of Iterations if the SLIM algorithm is used",
              1,
              30);
  RNA_def_float(ot->srna,
                "relative_scale",
                _DNA_DEFAULT_ToolSettings_UVCalc_RelativeScale,
                0.001,
                1000.0,
                "Relative Scale",
                "Relative Scale of UV Map with respect to pins",
                0.1,
                10.0);
  RNA_def_string(ot->srna,
                 "vertex_group",
                 NULL,
                 MAX_ID_NAME,
                 "Vertex Group",
                 "Vertex group name for modulating the deform");
  RNA_def_float(
      ot->srna,
      "vertex_group_factor",
      _DNA_DEFAULT_ToolSettings_UVCalc_VertexGroupFactor,
      -10000.0,
      10000.0,
      "Factor",
      "How much influence the weightmap has for weighted parameterization, 0 being no influence",
      -10.0,
      10.0);
}

/** \} */

/* -------------------------------------------------------------------- */
/** \name Smart UV Project Operator
 * \{ */

/* Ignore all areas below this, as the UV's get zeroed. */
static const float smart_uv_project_area_ignore = 1e-12f;

typedef struct ThickFace {
  float area;
  BMFace *efa;
} ThickFace;

static int smart_uv_project_thickface_area_cmp_fn(const void *tf_a_p, const void *tf_b_p)
{

  const ThickFace *tf_a = (ThickFace *)tf_a_p;
  const ThickFace *tf_b = (ThickFace *)tf_b_p;

  /* Ignore the area of small faces.
   * Also, order checks so `!isfinite(...)` values are counted as zero area. */
  if (!((tf_a->area > smart_uv_project_area_ignore) ||
        (tf_b->area > smart_uv_project_area_ignore))) {
    return 0;
  }

  if (tf_a->area < tf_b->area) {
    return 1;
  }
  if (tf_a->area > tf_b->area) {
    return -1;
  }
  return 0;
}

static uint smart_uv_project_calculate_project_normals(const ThickFace *thick_faces,
                                                       const uint thick_faces_len,
                                                       BMesh *bm,
                                                       const float project_angle_limit_half_cos,
                                                       const float project_angle_limit_cos,
                                                       const float area_weight,
                                                       float (**r_project_normal_array)[3])
{
  if (UNLIKELY(thick_faces_len == 0)) {
    *r_project_normal_array = NULL;
    return 0;
  }

  const float *project_normal = thick_faces[0].efa->no;

  const ThickFace **project_thick_faces = NULL;
  BLI_array_declare(project_thick_faces);

  float(*project_normal_array)[3] = NULL;
  BLI_array_declare(project_normal_array);

  BM_mesh_elem_hflag_disable_all(bm, BM_FACE, BM_ELEM_TAG, false);

  while (true) {
    for (int f_index = thick_faces_len - 1; f_index >= 0; f_index--) {
      if (BM_elem_flag_test(thick_faces[f_index].efa, BM_ELEM_TAG)) {
        continue;
      }

      if (dot_v3v3(thick_faces[f_index].efa->no, project_normal) > project_angle_limit_half_cos) {
        BLI_array_append(project_thick_faces, &thick_faces[f_index]);
        BM_elem_flag_set(thick_faces[f_index].efa, BM_ELEM_TAG, true);
      }
    }

    float average_normal[3] = {0.0f, 0.0f, 0.0f};

    if (area_weight <= 0.0f) {
      for (int f_proj_index = 0; f_proj_index < BLI_array_len(project_thick_faces);
           f_proj_index++) {
        const ThickFace *tf = project_thick_faces[f_proj_index];
        add_v3_v3(average_normal, tf->efa->no);
      }
    }
    else if (area_weight >= 1.0f) {
      for (int f_proj_index = 0; f_proj_index < BLI_array_len(project_thick_faces);
           f_proj_index++) {
        const ThickFace *tf = project_thick_faces[f_proj_index];
        madd_v3_v3fl(average_normal, tf->efa->no, tf->area);
      }
    }
    else {
      for (int f_proj_index = 0; f_proj_index < BLI_array_len(project_thick_faces);
           f_proj_index++) {
        const ThickFace *tf = project_thick_faces[f_proj_index];
        const float area_blend = (tf->area * area_weight) + (1.0f - area_weight);
        madd_v3_v3fl(average_normal, tf->efa->no, area_blend);
      }
    }

    /* Avoid NAN. */
    if (normalize_v3(average_normal) != 0.0f) {
      float(*normal)[3] = BLI_array_append_ret(project_normal_array);
      copy_v3_v3(*normal, average_normal);
    }

    /* Find the most unique angle that points away from other normals. */
    float anble_best = 1.0f;
    uint angle_best_index = 0;

    for (int f_index = thick_faces_len - 1; f_index >= 0; f_index--) {
      if (BM_elem_flag_test(thick_faces[f_index].efa, BM_ELEM_TAG)) {
        continue;
      }

      float angle_test = -1.0f;
      for (int p_index = 0; p_index < BLI_array_len(project_normal_array); p_index++) {
        angle_test = max_ff(angle_test,
                            dot_v3v3(project_normal_array[p_index], thick_faces[f_index].efa->no));
      }

      if (angle_test < anble_best) {
        anble_best = angle_test;
        angle_best_index = f_index;
      }
    }

    if (anble_best < project_angle_limit_cos) {
      project_normal = thick_faces[angle_best_index].efa->no;
      BLI_array_clear(project_thick_faces);
      BLI_array_append(project_thick_faces, &thick_faces[angle_best_index]);
      BM_elem_flag_enable(thick_faces[angle_best_index].efa, BM_ELEM_TAG);
    }
    else {
      if (BLI_array_len(project_normal_array) >= 1) {
        break;
      }
    }
  }

  BLI_array_free(project_thick_faces);
  BM_mesh_elem_hflag_disable_all(bm, BM_FACE, BM_ELEM_TAG, false);

  *r_project_normal_array = project_normal_array;
  return BLI_array_len(project_normal_array);
}

static int smart_project_exec(bContext *C, wmOperator *op)
{
  Scene *scene = CTX_data_scene(C);
  ViewLayer *view_layer = CTX_data_view_layer(C);

  /* May be NULL. */
  View3D *v3d = CTX_wm_view3d(C);

  const float project_angle_limit = RNA_float_get(op->ptr, "angle_limit");
  const float island_margin = RNA_float_get(op->ptr, "island_margin");
  const float area_weight = RNA_float_get(op->ptr, "area_weight");

  const float project_angle_limit_cos = cosf(project_angle_limit);
  const float project_angle_limit_half_cos = cosf(project_angle_limit / 2);

  /* Memory arena for list links (cleared for each object). */
  MemArena *arena = BLI_memarena_new(BLI_MEMARENA_STD_BUFSIZE, __func__);

  uint objects_len = 0;
  Object **objects = BKE_view_layer_array_from_objects_in_edit_mode_unique_data(
      view_layer, v3d, &objects_len);

  Object **objects_changed = MEM_mallocN(sizeof(*objects_changed) * objects_len, __func__);
  uint object_changed_len = 0;

  BMFace *efa;
  BMIter iter;
  uint ob_index;

  for (ob_index = 0; ob_index < objects_len; ob_index++) {
    Object *obedit = objects[ob_index];
    BMEditMesh *em = BKE_editmesh_from_object(obedit);
    bool changed = false;

    if (!ED_uvedit_ensure_uvs(obedit)) {
      continue;
    }

    const uint cd_loop_uv_offset = CustomData_get_offset(&em->bm->ldata, CD_MLOOPUV);
    ThickFace *thick_faces = MEM_mallocN(sizeof(*thick_faces) * em->bm->totface, __func__);

    uint thick_faces_len = 0;
    BM_ITER_MESH (efa, &iter, em->bm, BM_FACES_OF_MESH) {
      if (!BM_elem_flag_test(efa, BM_ELEM_SELECT)) {
        continue;
      }
      thick_faces[thick_faces_len].area = BM_face_calc_area(efa);
      thick_faces[thick_faces_len].efa = efa;
      thick_faces_len++;
    }

    qsort(thick_faces, thick_faces_len, sizeof(ThickFace), smart_uv_project_thickface_area_cmp_fn);

    /* Remove all zero area faces. */
    while ((thick_faces_len > 0) &&
           !(thick_faces[thick_faces_len - 1].area > smart_uv_project_area_ignore)) {

      /* Zero UV's so they don't overlap with other faces being unwrapped. */
      BMIter liter;
      BMLoop *l;
      BM_ITER_ELEM (l, &liter, thick_faces[thick_faces_len - 1].efa, BM_LOOPS_OF_FACE) {
        MLoopUV *luv = BM_ELEM_CD_GET_VOID_P(l, cd_loop_uv_offset);
        zero_v2(luv->uv);
        changed = true;
      }

      thick_faces_len -= 1;
    }

    float(*project_normal_array)[3] = NULL;
    int project_normals_len = smart_uv_project_calculate_project_normals(
        thick_faces,
        thick_faces_len,
        em->bm,
        project_angle_limit_half_cos,
        project_angle_limit_cos,
        area_weight,
        &project_normal_array);

    if (project_normals_len == 0) {
      MEM_freeN(thick_faces);
      BLI_assert(project_normal_array == NULL);
      continue;
    }

    /* After finding projection vectors, we find the uv positions. */
    LinkNode **thickface_project_groups = MEM_callocN(
        sizeof(*thickface_project_groups) * project_normals_len, __func__);

    BLI_memarena_clear(arena);

    for (int f_index = thick_faces_len - 1; f_index >= 0; f_index--) {
      const float *f_normal = thick_faces[f_index].efa->no;

      float angle_best = dot_v3v3(f_normal, project_normal_array[0]);
      uint angle_best_index = 0;

      for (int p_index = 1; p_index < project_normals_len; p_index++) {
        const float angle_test = dot_v3v3(f_normal, project_normal_array[p_index]);
        if (angle_test > angle_best) {
          angle_best = angle_test;
          angle_best_index = p_index;
        }
      }

      BLI_linklist_prepend_arena(
          &thickface_project_groups[angle_best_index], &thick_faces[f_index], arena);
    }

    for (int p_index = 0; p_index < project_normals_len; p_index++) {
      if (thickface_project_groups[p_index] == NULL) {
        continue;
      }

      float axis_mat[3][3];
      axis_dominant_v3_to_m3(axis_mat, project_normal_array[p_index]);

      for (LinkNode *list = thickface_project_groups[p_index]; list; list = list->next) {
        ThickFace *tf = list->link;
        BMIter liter;
        BMLoop *l;
        BM_ITER_ELEM (l, &liter, tf->efa, BM_LOOPS_OF_FACE) {
          MLoopUV *luv = BM_ELEM_CD_GET_VOID_P(l, cd_loop_uv_offset);
          mul_v2_m3v3(luv->uv, axis_mat, l->v->co);
        }
        changed = true;
      }
    }

    MEM_freeN(thick_faces);
    MEM_freeN(project_normal_array);

    /* No need to free the lists in 'thickface_project_groups' values as the 'arena' is used. */
    MEM_freeN(thickface_project_groups);

    if (changed) {
      objects_changed[object_changed_len] = objects[ob_index];
      object_changed_len += 1;
    }
  }

  BLI_memarena_free(arena);

  MEM_freeN(objects);

  /* Pack islands & Stretch to UV bounds */
  if (object_changed_len > 0) {

    scene->toolsettings->uvcalc_margin = island_margin;

    /* Depsgraph refresh functions are called here. */
    const bool correct_aspect = RNA_boolean_get(op->ptr, "correct_aspect");
    ED_uvedit_pack_islands_multi(scene,
                                 objects_changed,
                                 object_changed_len,
                                 NULL,
                                 &(struct UVPackIsland_Params){
                                     .rotate = true,
                                     /* We could make this optional. */
                                     .rotate_align_axis = 1,
                                     .only_selected_faces = true,
                                     .correct_aspect = correct_aspect,
                                     .use_seams = true,
                                 });

    /* #ED_uvedit_pack_islands_multi only supports `per_face_aspect = false`. */
    const bool per_face_aspect = false;
    uv_map_clip_correct_multi(objects_changed, object_changed_len, op, per_face_aspect);
  }

  MEM_freeN(objects_changed);

  return OPERATOR_FINISHED;
}

void UV_OT_smart_project(wmOperatorType *ot)
{
  PropertyRNA *prop;

  /* identifiers */
  ot->name = "Smart UV Project";
  ot->idname = "UV_OT_smart_project";
  ot->description = "Projection unwraps the selected faces of mesh objects";

  ot->flag = OPTYPE_REGISTER | OPTYPE_UNDO;

  /* api callbacks */
  ot->exec = smart_project_exec;
  ot->poll = ED_operator_uvmap;
  ot->invoke = WM_operator_props_popup_confirm;

  /* properties */
  prop = RNA_def_float_rotation(ot->srna,
                                "angle_limit",
                                0,
                                NULL,
                                DEG2RADF(0.0f),
                                DEG2RADF(90.0f),
                                "Angle Limit",
                                "Lower for more projection groups, higher for less distortion",
                                DEG2RADF(0.0f),
                                DEG2RADF(89.0f));
  RNA_def_property_float_default(prop, DEG2RADF(66.0f));

  RNA_def_float(ot->srna,
                "island_margin",
                0.0f,
                0.0f,
                1.0f,
                "Island Margin",
                "Margin to reduce bleed from adjacent islands",
                0.0f,
                1.0f);
  RNA_def_float(ot->srna,
                "area_weight",
                0.0f,
                0.0f,
                1.0f,
                "Area Weight",
                "Weight projection's vector by faces with larger areas",
                0.0f,
                1.0f);

  uv_map_clip_correct_properties_ex(ot, false);
}

/** \} */

/* -------------------------------------------------------------------- */
/** \name Project UV From View Operator
 * \{ */

static int uv_from_view_exec(bContext *C, wmOperator *op);

static int uv_from_view_invoke(bContext *C, wmOperator *op, const wmEvent *UNUSED(event))
{
  View3D *v3d = CTX_wm_view3d(C);
  RegionView3D *rv3d = CTX_wm_region_view3d(C);
  Camera *camera = ED_view3d_camera_data_get(v3d, rv3d);
  PropertyRNA *prop;

  prop = RNA_struct_find_property(op->ptr, "camera_bounds");
  if (!RNA_property_is_set(op->ptr, prop)) {
    RNA_property_boolean_set(op->ptr, prop, (camera != NULL));
  }
  prop = RNA_struct_find_property(op->ptr, "correct_aspect");
  if (!RNA_property_is_set(op->ptr, prop)) {
    RNA_property_boolean_set(op->ptr, prop, (camera == NULL));
  }

  return uv_from_view_exec(C, op);
}

static int uv_from_view_exec(bContext *C, wmOperator *op)
{
  ViewLayer *view_layer = CTX_data_view_layer(C);
  const Scene *scene = CTX_data_scene(C);
  ARegion *region = CTX_wm_region(C);
  View3D *v3d = CTX_wm_view3d(C);
  RegionView3D *rv3d = CTX_wm_region_view3d(C);
  Camera *camera = ED_view3d_camera_data_get(v3d, rv3d);
  BMFace *efa;
  BMLoop *l;
  BMIter iter, liter;
  MLoopUV *luv;
  float rotmat[4][4];
  float objects_pos_offset[4];
  bool changed_multi = false;

  const bool use_orthographic = RNA_boolean_get(op->ptr, "orthographic");

  /* NOTE: objects that aren't touched are set to NULL (to skip clipping). */
  uint objects_len = 0;
  Object **objects = BKE_view_layer_array_from_objects_in_edit_mode_unique_data(
      view_layer, v3d, &objects_len);

  if (use_orthographic) {
    /* Calculate average object position. */
    float objects_pos_avg[4] = {0};

    for (uint ob_index = 0; ob_index < objects_len; ob_index++) {
      add_v4_v4(objects_pos_avg, objects[ob_index]->obmat[3]);
    }

    mul_v4_fl(objects_pos_avg, 1.0f / objects_len);
    negate_v4_v4(objects_pos_offset, objects_pos_avg);
  }

  for (uint ob_index = 0; ob_index < objects_len; ob_index++) {
    Object *obedit = objects[ob_index];
    BMEditMesh *em = BKE_editmesh_from_object(obedit);
    bool changed = false;

    /* add uvs if they don't exist yet */
    if (!ED_uvedit_ensure_uvs(obedit)) {
      continue;
    }

    const int cd_loop_uv_offset = CustomData_get_offset(&em->bm->ldata, CD_MLOOPUV);

    if (use_orthographic) {
      uv_map_rotation_matrix_ex(rotmat, rv3d, obedit, 90.0f, 0.0f, 1.0f, objects_pos_offset);

      BM_ITER_MESH (efa, &iter, em->bm, BM_FACES_OF_MESH) {
        if (!BM_elem_flag_test(efa, BM_ELEM_SELECT)) {
          continue;
        }

        BM_ITER_ELEM (l, &liter, efa, BM_LOOPS_OF_FACE) {
          luv = BM_ELEM_CD_GET_VOID_P(l, cd_loop_uv_offset);
          BLI_uvproject_from_view_ortho(luv->uv, l->v->co, rotmat);
        }
        changed = true;
      }
    }
    else if (camera) {
      const bool camera_bounds = RNA_boolean_get(op->ptr, "camera_bounds");
      struct ProjCameraInfo *uci = BLI_uvproject_camera_info(
          v3d->camera,
          obedit->obmat,
          camera_bounds ? (scene->r.xsch * scene->r.xasp) : 1.0f,
          camera_bounds ? (scene->r.ysch * scene->r.yasp) : 1.0f);

      if (uci) {
        BM_ITER_MESH (efa, &iter, em->bm, BM_FACES_OF_MESH) {
          if (!BM_elem_flag_test(efa, BM_ELEM_SELECT)) {
            continue;
          }

          BM_ITER_ELEM (l, &liter, efa, BM_LOOPS_OF_FACE) {
            luv = BM_ELEM_CD_GET_VOID_P(l, cd_loop_uv_offset);
            BLI_uvproject_from_camera(luv->uv, l->v->co, uci);
          }
          changed = true;
        }

        MEM_freeN(uci);
      }
    }
    else {
      copy_m4_m4(rotmat, obedit->obmat);

      BM_ITER_MESH (efa, &iter, em->bm, BM_FACES_OF_MESH) {
        if (!BM_elem_flag_test(efa, BM_ELEM_SELECT)) {
          continue;
        }

        BM_ITER_ELEM (l, &liter, efa, BM_LOOPS_OF_FACE) {
          luv = BM_ELEM_CD_GET_VOID_P(l, cd_loop_uv_offset);
          BLI_uvproject_from_view(
              luv->uv, l->v->co, rv3d->persmat, rotmat, region->winx, region->winy);
        }
        changed = true;
      }
    }

    if (changed) {
      changed_multi = true;
      DEG_id_tag_update(obedit->data, ID_RECALC_GEOMETRY);
      WM_event_add_notifier(C, NC_GEOM | ND_DATA, obedit->data);
    }
    else {
      ARRAY_DELETE_REORDER_LAST(objects, ob_index, 1, objects_len);
      objects_len -= 1;
      ob_index -= 1;
    }
  }

  if (changed_multi) {
    uv_map_clip_correct_multi(objects, objects_len, op, true);
  }

  MEM_freeN(objects);

  if (changed_multi) {
    return OPERATOR_FINISHED;
  }
  return OPERATOR_CANCELLED;
}

static bool uv_from_view_poll(bContext *C)
{
  RegionView3D *rv3d = CTX_wm_region_view3d(C);

  if (!ED_operator_uvmap(C)) {
    return 0;
  }

  return (rv3d != NULL);
}

void UV_OT_project_from_view(wmOperatorType *ot)
{
  /* identifiers */
  ot->name = "Project from View";
  ot->idname = "UV_OT_project_from_view";
  ot->description = "Project the UV vertices of the mesh as seen in current 3D view";

  ot->flag = OPTYPE_REGISTER | OPTYPE_UNDO;

  /* api callbacks */
  ot->invoke = uv_from_view_invoke;
  ot->exec = uv_from_view_exec;
  ot->poll = uv_from_view_poll;

  /* properties */
  RNA_def_boolean(ot->srna, "orthographic", 0, "Orthographic", "Use orthographic projection");
  RNA_def_boolean(ot->srna,
                  "camera_bounds",
                  1,
                  "Camera Bounds",
                  "Map UVs to the camera region taking resolution and aspect into account");
  uv_map_clip_correct_properties(ot);
}

/** \} */

/* -------------------------------------------------------------------- */
/** \name Reset UV Operator
 * \{ */

static int reset_exec(bContext *C, wmOperator *UNUSED(op))
{
  ViewLayer *view_layer = CTX_data_view_layer(C);
  View3D *v3d = CTX_wm_view3d(C);

  uint objects_len = 0;
  Object **objects = BKE_view_layer_array_from_objects_in_edit_mode_unique_data(
      view_layer, v3d, &objects_len);
  for (uint ob_index = 0; ob_index < objects_len; ob_index++) {
    Object *obedit = objects[ob_index];
    Mesh *me = (Mesh *)obedit->data;
    BMEditMesh *em = BKE_editmesh_from_object(obedit);

    if (em->bm->totfacesel == 0) {
      continue;
    }

    /* add uvs if they don't exist yet */
    if (!ED_uvedit_ensure_uvs(obedit)) {
      continue;
    }

    ED_mesh_uv_loop_reset(C, me);

    DEG_id_tag_update(obedit->data, ID_RECALC_GEOMETRY);
    WM_event_add_notifier(C, NC_GEOM | ND_DATA, obedit->data);
  }
  MEM_freeN(objects);

  return OPERATOR_FINISHED;
}

void UV_OT_reset(wmOperatorType *ot)
{
  /* identifiers */
  ot->name = "Reset";
  ot->idname = "UV_OT_reset";
  ot->description = "Reset UV projection";

  ot->flag = OPTYPE_REGISTER | OPTYPE_UNDO;

  /* api callbacks */
  ot->exec = reset_exec;
  ot->poll = ED_operator_uvmap;
}

/** \} */

/* -------------------------------------------------------------------- */
/** \name Sphere UV Project Operator
 * \{ */

static void uv_sphere_project(float target[2],
                              const float source[3],
                              const float center[3],
                              const float rotmat[4][4])
{
  float pv[3];

  sub_v3_v3v3(pv, source, center);
  mul_m4_v3(rotmat, pv);

  map_to_sphere(&target[0], &target[1], pv[0], pv[1], pv[2]);

  /* split line is always zero */
  if (target[0] >= 1.0f) {
    target[0] -= 1.0f;
  }
}

static void uv_map_mirror(BMEditMesh *em, BMFace *efa)
{
  BMLoop *l;
  BMIter liter;
  MLoopUV *luv;
  float **uvs = BLI_array_alloca(uvs, efa->len);
  float dx;
  int i, mi;

  const int cd_loop_uv_offset = CustomData_get_offset(&em->bm->ldata, CD_MLOOPUV);

  BM_ITER_ELEM_INDEX (l, &liter, efa, BM_LOOPS_OF_FACE, i) {
    luv = BM_ELEM_CD_GET_VOID_P(l, cd_loop_uv_offset);
    uvs[i] = luv->uv;
  }

  mi = 0;
  for (i = 1; i < efa->len; i++) {
    if (uvs[i][0] > uvs[mi][0]) {
      mi = i;
    }
  }

  for (i = 0; i < efa->len; i++) {
    if (i != mi) {
      dx = uvs[mi][0] - uvs[i][0];
      if (dx > 0.5f) {
        uvs[i][0] += 1.0f;
      }
    }
  }
}

static int sphere_project_exec(bContext *C, wmOperator *op)
{
  const Scene *scene = CTX_data_scene(C);
  View3D *v3d = CTX_wm_view3d(C);

  ViewLayer *view_layer = CTX_data_view_layer(C);
  uint objects_len = 0;
  Object **objects = BKE_view_layer_array_from_objects_in_edit_mode_unique_data(
      view_layer, v3d, &objects_len);
  for (uint ob_index = 0; ob_index < objects_len; ob_index++) {
    Object *obedit = objects[ob_index];
    BMEditMesh *em = BKE_editmesh_from_object(obedit);
    BMFace *efa;
    BMLoop *l;
    BMIter iter, liter;
    MLoopUV *luv;

    if (em->bm->totfacesel == 0) {
      continue;
    }

    /* add uvs if they don't exist yet */
    if (!ED_uvedit_ensure_uvs(obedit)) {
      continue;
    }

    const int cd_loop_uv_offset = CustomData_get_offset(&em->bm->ldata, CD_MLOOPUV);
    float center[3], rotmat[4][4];

    uv_map_transform(C, op, rotmat);
    uv_map_transform_center(scene, v3d, obedit, em, center, NULL);

    BM_ITER_MESH (efa, &iter, em->bm, BM_FACES_OF_MESH) {
      if (!BM_elem_flag_test(efa, BM_ELEM_SELECT)) {
        continue;
      }

      BM_ITER_ELEM (l, &liter, efa, BM_LOOPS_OF_FACE) {
        luv = BM_ELEM_CD_GET_VOID_P(l, cd_loop_uv_offset);

        uv_sphere_project(luv->uv, l->v->co, center, rotmat);
      }

      uv_map_mirror(em, efa);
    }

    uv_map_clip_correct(obedit, op);

    DEG_id_tag_update(obedit->data, ID_RECALC_GEOMETRY);
    WM_event_add_notifier(C, NC_GEOM | ND_DATA, obedit->data);
  }
  MEM_freeN(objects);

  return OPERATOR_FINISHED;
}

void UV_OT_sphere_project(wmOperatorType *ot)
{
  /* identifiers */
  ot->name = "Sphere Projection";
  ot->idname = "UV_OT_sphere_project";
  ot->description = "Project the UV vertices of the mesh over the curved surface of a sphere";

  ot->flag = OPTYPE_REGISTER | OPTYPE_UNDO;

  /* api callbacks */
  ot->exec = sphere_project_exec;
  ot->poll = ED_operator_uvmap;

  /* properties */
  uv_transform_properties(ot, 0);
  uv_map_clip_correct_properties(ot);
}

/** \} */

/* -------------------------------------------------------------------- */
/** \name Cylinder UV Project Operator
 * \{ */

static void uv_cylinder_project(float target[2],
                                const float source[3],
                                const float center[3],
                                const float rotmat[4][4])
{
  float pv[3];

  sub_v3_v3v3(pv, source, center);
  mul_m4_v3(rotmat, pv);

  map_to_tube(&target[0], &target[1], pv[0], pv[1], pv[2]);

  /* split line is always zero */
  if (target[0] >= 1.0f) {
    target[0] -= 1.0f;
  }
}

static int cylinder_project_exec(bContext *C, wmOperator *op)
{
  const Scene *scene = CTX_data_scene(C);
  View3D *v3d = CTX_wm_view3d(C);

  ViewLayer *view_layer = CTX_data_view_layer(C);
  uint objects_len = 0;
  Object **objects = BKE_view_layer_array_from_objects_in_edit_mode_unique_data(
      view_layer, v3d, &objects_len);
  for (uint ob_index = 0; ob_index < objects_len; ob_index++) {
    Object *obedit = objects[ob_index];
    BMEditMesh *em = BKE_editmesh_from_object(obedit);
    BMFace *efa;
    BMLoop *l;
    BMIter iter, liter;
    MLoopUV *luv;

    if (em->bm->totfacesel == 0) {
      continue;
    }

    /* add uvs if they don't exist yet */
    if (!ED_uvedit_ensure_uvs(obedit)) {
      continue;
    }

    const int cd_loop_uv_offset = CustomData_get_offset(&em->bm->ldata, CD_MLOOPUV);
    float center[3], rotmat[4][4];

    uv_map_transform(C, op, rotmat);
    uv_map_transform_center(scene, v3d, obedit, em, center, NULL);

    BM_ITER_MESH (efa, &iter, em->bm, BM_FACES_OF_MESH) {
      if (!BM_elem_flag_test(efa, BM_ELEM_SELECT)) {
        continue;
      }

      BM_ITER_ELEM (l, &liter, efa, BM_LOOPS_OF_FACE) {
        luv = BM_ELEM_CD_GET_VOID_P(l, cd_loop_uv_offset);

        uv_cylinder_project(luv->uv, l->v->co, center, rotmat);
      }

      uv_map_mirror(em, efa);
    }

    uv_map_clip_correct(obedit, op);

    DEG_id_tag_update(obedit->data, ID_RECALC_GEOMETRY);
    WM_event_add_notifier(C, NC_GEOM | ND_DATA, obedit->data);
  }
  MEM_freeN(objects);

  return OPERATOR_FINISHED;
}

void UV_OT_cylinder_project(wmOperatorType *ot)
{
  /* identifiers */
  ot->name = "Cylinder Projection";
  ot->idname = "UV_OT_cylinder_project";
  ot->description = "Project the UV vertices of the mesh over the curved wall of a cylinder";

  ot->flag = OPTYPE_REGISTER | OPTYPE_UNDO;

  /* api callbacks */
  ot->exec = cylinder_project_exec;
  ot->poll = ED_operator_uvmap;

  /* properties */
  uv_transform_properties(ot, 1);
  uv_map_clip_correct_properties(ot);
}

/** \} */

/* -------------------------------------------------------------------- */
/** \name Cube UV Project Operator
 * \{ */

static void uvedit_unwrap_cube_project(BMesh *bm,
                                       float cube_size,
                                       bool use_select,
                                       const float center[3])
{
  BMFace *efa;
  BMLoop *l;
  BMIter iter, liter;
  MLoopUV *luv;
  float loc[3];
  int cox, coy;

  int cd_loop_uv_offset;

  cd_loop_uv_offset = CustomData_get_offset(&bm->ldata, CD_MLOOPUV);

  if (center) {
    copy_v3_v3(loc, center);
  }
  else {
    zero_v3(loc);
  }

  if (UNLIKELY(cube_size == 0.0f)) {
    cube_size = 1.0f;
  }

  /* choose x,y,z axis for projection depending on the largest normal
   * component, but clusters all together around the center of map. */

  BM_ITER_MESH (efa, &iter, bm, BM_FACES_OF_MESH) {
    if (use_select && !BM_elem_flag_test(efa, BM_ELEM_SELECT)) {
      continue;
    }

    axis_dominant_v3(&cox, &coy, efa->no);

    BM_ITER_ELEM (l, &liter, efa, BM_LOOPS_OF_FACE) {
      luv = BM_ELEM_CD_GET_VOID_P(l, cd_loop_uv_offset);
      luv->uv[0] = 0.5f + ((l->v->co[cox] - loc[cox]) / cube_size);
      luv->uv[1] = 0.5f + ((l->v->co[coy] - loc[coy]) / cube_size);
    }
  }
}

static int cube_project_exec(bContext *C, wmOperator *op)
{
  const Scene *scene = CTX_data_scene(C);
  View3D *v3d = CTX_wm_view3d(C);

  PropertyRNA *prop_cube_size = RNA_struct_find_property(op->ptr, "cube_size");
  const float cube_size_init = RNA_property_float_get(op->ptr, prop_cube_size);

  ViewLayer *view_layer = CTX_data_view_layer(C);
  uint objects_len = 0;
  Object **objects = BKE_view_layer_array_from_objects_in_edit_mode_unique_data(
      view_layer, v3d, &objects_len);
  for (uint ob_index = 0; ob_index < objects_len; ob_index++) {
    Object *obedit = objects[ob_index];
    BMEditMesh *em = BKE_editmesh_from_object(obedit);

    if (em->bm->totfacesel == 0) {
      continue;
    }

    /* add uvs if they don't exist yet */
    if (!ED_uvedit_ensure_uvs(obedit)) {
      continue;
    }

    float bounds[2][3];
    float(*bounds_buf)[3] = NULL;

    if (!RNA_property_is_set(op->ptr, prop_cube_size)) {
      bounds_buf = bounds;
    }

    float center[3];
    uv_map_transform_center(scene, v3d, obedit, em, center, bounds_buf);

    /* calculate based on bounds */
    float cube_size = cube_size_init;
    if (bounds_buf) {
      float dims[3];
      sub_v3_v3v3(dims, bounds[1], bounds[0]);
      cube_size = max_fff(UNPACK3(dims));
      if (ob_index == 0) {
        /* This doesn't fit well with, multiple objects. */
        RNA_property_float_set(op->ptr, prop_cube_size, cube_size);
      }
    }

    uvedit_unwrap_cube_project(em->bm, cube_size, true, center);

    uv_map_clip_correct(obedit, op);

    DEG_id_tag_update(obedit->data, ID_RECALC_GEOMETRY);
    WM_event_add_notifier(C, NC_GEOM | ND_DATA, obedit->data);
  }
  MEM_freeN(objects);

  return OPERATOR_FINISHED;
}

void UV_OT_cube_project(wmOperatorType *ot)
{
  /* identifiers */
  ot->name = "Cube Projection";
  ot->idname = "UV_OT_cube_project";
  ot->description = "Project the UV vertices of the mesh over the six faces of a cube";

  ot->flag = OPTYPE_REGISTER | OPTYPE_UNDO;

  /* api callbacks */
  ot->exec = cube_project_exec;
  ot->poll = ED_operator_uvmap;

  /* properties */
  RNA_def_float(ot->srna,
                "cube_size",
                1.0f,
                0.0f,
                FLT_MAX,
                "Cube Size",
                "Size of the cube to project on",
                0.001f,
                100.0f);
  uv_map_clip_correct_properties(ot);
}

/** \} */

/* -------------------------------------------------------------------- */
/** \name Simple UVs for Texture Painting
 * \{ */

void ED_uvedit_add_simple_uvs(Main *bmain, const Scene *scene, Object *ob)
{
  Mesh *me = ob->data;
  bool sync_selection = (scene->toolsettings->uv_flag & UV_SYNC_SELECTION) != 0;

  BMesh *bm = BM_mesh_create(&bm_mesh_allocsize_default,
                             &((struct BMeshCreateParams){
                                 .use_toolflags = false,
                             }));

  /* turn sync selection off,
   * since we are not in edit mode we need to ensure only the uv flags are tested */
  scene->toolsettings->uv_flag &= ~UV_SYNC_SELECTION;

  ED_mesh_uv_ensure(me, NULL);

  BM_mesh_bm_from_me(bm,
                     me,
                     (&(struct BMeshFromMeshParams){
                         .calc_face_normal = true,
                         .calc_vert_normal = true,
                     }));
  /* select all uv loops first - pack parameters needs this to make sure charts are registered */
  ED_uvedit_select_all(bm);
  /* A cube size of 2.0 maps [-1..1] vertex coords to [0.0..1.0] in UV coords. */
  uvedit_unwrap_cube_project(bm, 2.0, false, NULL);
  /* Set the margin really quickly before the packing operation. */
  scene->toolsettings->uvcalc_margin = 0.001f;
  uvedit_pack_islands(scene, ob, bm);
  BM_mesh_bm_to_me(bmain, bm, me, (&(struct BMeshToMeshParams){0}));
  BM_mesh_free(bm);

  if (sync_selection) {
    scene->toolsettings->uv_flag |= UV_SYNC_SELECTION;
  }
}

/** \} */<|MERGE_RESOLUTION|>--- conflicted
+++ resolved
@@ -2117,26 +2117,16 @@
   Object **objects = BKE_view_layer_array_from_objects_in_edit_mode_unique_data(
       view_layer, CTX_wm_view3d(C), &objects_len);
 
-<<<<<<< HEAD
   unwrap_options_sync_toolsettings(op, scene->toolsettings);
 
   UnwrapOptions options = unwrap_options_get(op, NULL, NULL);
   options.topology_from_uvs = false;
-  options.only_selected_faces = false;
+  options.only_selected_faces = true;
   options.only_selected_uvs = false;
 
   /* We will report an error unless at least one object
    * has the subsurf modifier in the right place. */
   bool subsurf_error = options.use_subsurf;
-=======
-  UnwrapOptions options = {
-      .topology_from_uvs = false,
-      .only_selected_faces = true,
-      .only_selected_uvs = false,
-      .fill_holes = RNA_boolean_get(op->ptr, "fill_holes"),
-      .correct_aspect = RNA_boolean_get(op->ptr, "correct_aspect"),
-  };
->>>>>>> e22628c7
 
   bool rotate = true;
   bool ignore_pinned = true;
