--- conflicted
+++ resolved
@@ -690,11 +690,7 @@
       }
     }
 
-<<<<<<< HEAD
-    const int *poly_corner_verts = &subsurf_corner_verts[mpoly->loopstart];
-=======
-    const MLoop *mloop = &subsurf_loops[poly->loopstart];
->>>>>>> 2a9f792c
+    const int *poly_corner_verts = &subsurf_corner_verts[poly->loopstart];
 
     /* We will not check for v4 here. Sub-surface faces always have 4 vertices. */
     BLI_assert(poly->totloop == 4);
