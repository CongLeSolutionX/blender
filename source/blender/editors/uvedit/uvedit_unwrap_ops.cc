--- conflicted
+++ resolved
@@ -2002,11 +2002,7 @@
 static struct {
   ParamHandle **handles;
   uint len, len_alloc;
-<<<<<<< HEAD
-  wmTimer* timer;
-=======
   wmTimer *timer;
->>>>>>> 207136da
 } g_live_unwrap = {nullptr};
 
 void ED_uvedit_live_unwrap_begin(bContext *C, Scene *scene, Object *obedit)
@@ -2079,11 +2075,7 @@
   }
 }
 
-<<<<<<< HEAD
-void ED_uvedit_live_unwrap_end(bContext* C, short cancel)
-=======
 void ED_uvedit_live_unwrap_end(bContext *C, short cancel)
->>>>>>> 207136da
 {
   if (C && g_live_unwrap.timer) {
     WM_event_timer_remove(CTX_wm_manager(C), CTX_wm_window(C), g_live_unwrap.timer);
