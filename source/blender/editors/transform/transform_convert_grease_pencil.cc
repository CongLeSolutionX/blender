/* SPDX-FileCopyrightText: 2023 Blender Authors
 *
 * SPDX-License-Identifier: GPL-2.0-or-later */

/** \file
 * \ingroup edtransform
 */

#include "BKE_context.hh"

#include "DEG_depsgraph_query.hh"

#include "ED_grease_pencil.hh"

#include "transform.hh"
#include "transform_convert.hh"

/* -------------------------------------------------------------------- */
/** \name Grease Pencil Transform Creation
 * \{ */

namespace blender::ed::transform::greasepencil {

static void createTransGreasePencilVerts(bContext *C, TransInfo *t)
{
  Depsgraph *depsgraph = CTX_data_depsgraph_pointer(C);
  Scene *scene = CTX_data_scene(C);
  Object *object = CTX_data_active_object(C);
  MutableSpan<TransDataContainer> trans_data_contrainers(t->data_container, t->data_container_len);
  const bool use_proportional_edit = (t->flag & T_PROP_EDIT_ALL) != 0;
  const bool use_connected_only = (t->flag & T_PROP_CONNECTED) != 0;

  int total_number_of_drawings = 0;
  Vector<Vector<ed::greasepencil::MutableDrawingInfo>> all_drawings;
  /* Count the number layers in all objects. */
  for (const int i : trans_data_contrainers.index_range()) {
    TransDataContainer &tc = trans_data_contrainers[i];
    GreasePencil &grease_pencil = *static_cast<GreasePencil *>(tc.obedit->data);

    const Vector<ed::greasepencil::MutableDrawingInfo> drawings =
        ed::greasepencil::retrieve_editable_drawings(*scene, grease_pencil);
    all_drawings.append(drawings);
    total_number_of_drawings += drawings.size();
  }

  int layer_offset = 0;
  Array<IndexMask> points_per_layer_per_object(total_number_of_drawings);

  /* Count selected elements per layer per object and create TransData structs. */
  for (const int i : trans_data_contrainers.index_range()) {
    TransDataContainer &tc = trans_data_contrainers[i];
    CurvesTransformData *curves_transform_data = create_curves_transform_custom_data(
        tc.custom.type);

    const Vector<ed::greasepencil::MutableDrawingInfo> drawings = all_drawings[i];
    for (ed::greasepencil::MutableDrawingInfo info : drawings) {
      if (use_proportional_edit) {
        points_per_layer_per_object[layer_offset] = ed::greasepencil::retrieve_editable_points(
            *object, info.drawing, curves_transform_data->memory);
        tc.data_len += points_per_layer_per_object[layer_offset].size();
      }
      else {
        points_per_layer_per_object[layer_offset] =
            ed::greasepencil::retrieve_editable_and_selected_points(
                *object, info.drawing, curves_transform_data->memory);
        tc.data_len += points_per_layer_per_object[layer_offset].size();
      }

      layer_offset++;
    }

    if (tc.data_len > 0) {
      tc.data = MEM_cnew_array<TransData>(tc.data_len, __func__);
      curves_transform_data->positions.reinitialize(tc.data_len);
    }
  }

  /* Reuse the variable `layer_offset`. */
  layer_offset = 0;
  IndexMaskMemory memory;

  /* Populate TransData structs. */
  for (const int i : trans_data_contrainers.index_range()) {
    TransDataContainer &tc = trans_data_contrainers[i];
    if (tc.data_len == 0) {
      continue;
    }
    Object *object_eval = DEG_get_evaluated_object(depsgraph, tc.obedit);
    GreasePencil &grease_pencil = *static_cast<GreasePencil *>(tc.obedit->data);
    Span<const bke::greasepencil::Layer *> layers = grease_pencil.layers();

    int layer_points_offset = 0;
    const Vector<ed::greasepencil::MutableDrawingInfo> drawings = all_drawings[i];
    for (ed::greasepencil::MutableDrawingInfo info : drawings) {
      const bke::greasepencil::Layer &layer = *layers[info.layer_index];
      const float4x4 layer_space_to_world_space = layer.to_world_space(*object_eval);
      bke::CurvesGeometry &curves = info.drawing.strokes_for_write();
      const IndexMask points = points_per_layer_per_object[layer_offset];

      std::optional<MutableSpan<float>> value_attribute;
      if (t->mode == TFM_CURVE_SHRINKFATTEN) {
        MutableSpan<float> radii = info.drawing.radii_for_write();
        value_attribute = radii;
      }
      else if (t->mode == TFM_GPENCIL_OPACITY) {
        MutableSpan<float> opacities = info.drawing.opacities_for_write();
        value_attribute = opacities;
      }

<<<<<<< HEAD
      if (use_proportional_edit) {
        const IndexMask affected_strokes = ed::greasepencil::retrieve_editable_strokes(
            *object, info.drawing, memory);
        curve_populate_trans_data_structs(tc,
                                          curves,
                                          layer_space_to_world_space,
                                          value_attribute,
                                          Span(&points, 1),
                                          true,
                                          affected_strokes,
                                          use_connected_only,
                                          layer_points_offset,
                                          IndexMask());
      }
      else {
        curve_populate_trans_data_structs(tc,
                                          curves,
                                          layer_space_to_world_space,
                                          value_attribute,
                                          Span(&points, 1),
                                          false,
                                          {},
                                          use_connected_only,
                                          layer_points_offset,
                                          IndexMask());
      }
=======
      const IndexMask affected_strokes = use_proportional_edit ?
                                             ed::greasepencil::retrieve_editable_strokes(
                                                 *object, info.drawing, memory) :
                                             IndexMask();
      curve_populate_trans_data_structs(tc,
                                        curves,
                                        layer_space_to_world_space,
                                        value_attribute,
                                        points,
                                        use_proportional_edit,
                                        affected_strokes,
                                        use_connected_only,
                                        layer_points_offset);
>>>>>>> f1d4859e

      layer_points_offset += points.size();
      layer_offset++;
    }
  }
}

static void recalcData_grease_pencil(TransInfo *t)
{
  bContext *C = t->context;
  Scene *scene = CTX_data_scene(C);

  const Span<TransDataContainer> trans_data_contrainers(t->data_container, t->data_container_len);
  for (const TransDataContainer &tc : trans_data_contrainers) {
    GreasePencil &grease_pencil = *static_cast<GreasePencil *>(tc.obedit->data);

    const Vector<ed::greasepencil::MutableDrawingInfo> drawings =
        ed::greasepencil::retrieve_editable_drawings(*scene, grease_pencil);
    for (const int64_t i : drawings.index_range()) {
      ed::greasepencil::MutableDrawingInfo info = drawings[i];
      bke::CurvesGeometry &curves = info.drawing.strokes_for_write();
      copy_positions_from_curves_transform_custom_data(
          tc.custom.type, i, curves.positions_for_write());

      curves.calculate_bezier_auto_handles();
      curves.tag_positions_changed();
      info.drawing.tag_positions_changed();
    }

    DEG_id_tag_update(&grease_pencil.id, ID_RECALC_GEOMETRY);
  }
}

}  // namespace blender::ed::transform::greasepencil

/** \} */

TransConvertTypeInfo TransConvertType_GreasePencil = {
    /*flags*/ (T_EDIT | T_POINTS),
    /*create_trans_data*/ blender::ed::transform::greasepencil::createTransGreasePencilVerts,
    /*recalc_data*/ blender::ed::transform::greasepencil::recalcData_grease_pencil,
    /*special_aftertrans_update*/ nullptr,
};<|MERGE_RESOLUTION|>--- conflicted
+++ resolved
@@ -107,34 +107,6 @@
         value_attribute = opacities;
       }
 
-<<<<<<< HEAD
-      if (use_proportional_edit) {
-        const IndexMask affected_strokes = ed::greasepencil::retrieve_editable_strokes(
-            *object, info.drawing, memory);
-        curve_populate_trans_data_structs(tc,
-                                          curves,
-                                          layer_space_to_world_space,
-                                          value_attribute,
-                                          Span(&points, 1),
-                                          true,
-                                          affected_strokes,
-                                          use_connected_only,
-                                          layer_points_offset,
-                                          IndexMask());
-      }
-      else {
-        curve_populate_trans_data_structs(tc,
-                                          curves,
-                                          layer_space_to_world_space,
-                                          value_attribute,
-                                          Span(&points, 1),
-                                          false,
-                                          {},
-                                          use_connected_only,
-                                          layer_points_offset,
-                                          IndexMask());
-      }
-=======
       const IndexMask affected_strokes = use_proportional_edit ?
                                              ed::greasepencil::retrieve_editable_strokes(
                                                  *object, info.drawing, memory) :
@@ -143,12 +115,12 @@
                                         curves,
                                         layer_space_to_world_space,
                                         value_attribute,
-                                        points,
+                                        Span(&points, 1),
                                         use_proportional_edit,
                                         affected_strokes,
                                         use_connected_only,
-                                        layer_points_offset);
->>>>>>> f1d4859e
+                                        layer_points_offset,
+                                        IndexMask());
 
       layer_points_offset += points.size();
       layer_offset++;
