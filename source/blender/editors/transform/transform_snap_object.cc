/* SPDX-License-Identifier: GPL-2.0-or-later */

/** \file
 * \ingroup edtransform
 */

#include <cstdlib>

#include "MEM_guardedalloc.h"

#include "BLI_bitmap.h"
#include "BLI_kdopbvh.h"
#include "BLI_listbase.h"
#include "BLI_map.hh"
#include "BLI_math.h"
#include "BLI_math_matrix_types.hh"
#include "BLI_math_vector.hh"
#include "BLI_utildefines.h"

#include "DNA_armature_types.h"
#include "DNA_curve_types.h"
#include "DNA_mesh_types.h"
#include "DNA_meshdata_types.h"
#include "DNA_object_types.h"
#include "DNA_scene_types.h"
#include "DNA_screen_types.h"
#include "DNA_view3d_types.h"

#include "BKE_armature.h"
#include "BKE_bvhutils.h"
#include "BKE_curve.h"
#include "BKE_duplilist.h"
#include "BKE_editmesh.h"
#include "BKE_geometry_set.h"
#include "BKE_global.h"
#include "BKE_layer.h"
#include "BKE_mesh.h"
#include "BKE_mesh_runtime.h"
#include "BKE_mesh_wrapper.h"
#include "BKE_object.h"
#include "BKE_tracking.h"

#include "DEG_depsgraph_query.h"

#include "ED_armature.h"
#include "ED_transform_snap_object_context.h"
#include "ED_view3d.h"

using blender::float3;
using blender::float4x4;
using blender::Map;
using blender::Span;

/* -------------------------------------------------------------------- */
/** \name Internal Data Types
 * \{ */

#define MAX_CLIPPLANE_LEN 3

enum eViewProj {
  VIEW_PROJ_NONE = -1,
  VIEW_PROJ_ORTHO = 0,
  VIEW_PROJ_PERSP = -1,
};

/** #SnapObjectContext.editmesh_caches */
struct SnapData_EditMesh {
  /* Verts, Edges. */
  BVHTree *bvhtree[2];
  bool cached[2];

  /* BVH tree from #BMEditMesh.looptris. */
  BVHTreeFromEditMesh treedata_editmesh;

  blender::bke::MeshRuntime *mesh_runtime;
  float min[3], max[3];

  void clear()
  {
    for (int i = 0; i < ARRAY_SIZE(this->bvhtree); i++) {
      if (!this->cached[i]) {
        BLI_bvhtree_free(this->bvhtree[i]);
      }
      this->bvhtree[i] = nullptr;
    }
    free_bvhtree_from_editmesh(&this->treedata_editmesh);
  }

  ~SnapData_EditMesh()
  {
    this->clear();
  }

#ifdef WITH_CXX_GUARDEDALLOC
  MEM_CXX_CLASS_ALLOC_FUNCS("SnapData_EditMesh")
#endif
};

struct SnapObjectContext {
  Scene *scene;

  int flag;

  Map<const BMEditMesh *, std::unique_ptr<SnapData_EditMesh>> editmesh_caches;

  /* Filter data, returns true to check this value */
  struct {
    struct {
      bool (*test_vert_fn)(BMVert *, void *user_data);
      bool (*test_edge_fn)(BMEdge *, void *user_data);
      bool (*test_face_fn)(BMFace *, void *user_data);
      void *user_data;
    } edit_mesh;
  } callbacks;

  struct {
    Depsgraph *depsgraph;
    const ARegion *region;
    const View3D *v3d;

    float mval[2];
    float pmat[4][4];  /* perspective matrix */
    float win_size[2]; /* win x and y */
    enum eViewProj view_proj;
    float clip_plane[MAX_CLIPPLANE_LEN][4];
    short clip_plane_len;
    eSnapMode snap_to_flag;
    bool has_occlusion_plane; /* Ignore plane of occlusion in curves. */
  } runtime;

  /* Output. */
  struct {
    /* Location of snapped point on target surface. */
    float loc[3];
    /* Normal of snapped point on target surface. */
    float no[3];
    /* Index of snapped element on target object (-1 when no valid index is found). */
    int index;
    /* Matrix of target object (may not be #Object.object_to_world with dupli-instances). */
    float obmat[4][4];
    /* List of #SnapObjectHitDepth (caller must free). */
    ListBase *hit_list;
    /* Snapped object. */
    Object *ob;
    /* Snapped data. */
    ID *data;

    float dist_sq;

    bool is_edit;
  } ret;
};

/** \} */

/* -------------------------------------------------------------------- */
/** \name Utilities
 * \{ */

/**
 * Mesh used for snapping.
 *
 * - When the return value is null the `BKE_editmesh_from_object(ob_eval)` should be used.
 * - In rare cases there is no evaluated mesh available and a null result doesn't imply an
 *   edit-mesh, so callers need to account for a null edit-mesh too, see: #96536.
 */
static ID *data_for_snap(Object *ob_eval, eSnapEditType edit_mode_type, bool *r_use_hide)
{
  bool use_hide = false;

  switch (ob_eval->type) {
    case OB_MESH: {
      Mesh *me_eval = BKE_object_get_evaluated_mesh(ob_eval);
      if (BKE_object_is_in_editmode(ob_eval)) {
        if (edit_mode_type == SNAP_GEOM_EDIT) {
          return nullptr;
        }

        Mesh *editmesh_eval_final = BKE_object_get_editmesh_eval_final(ob_eval);
        Mesh *editmesh_eval_cage = BKE_object_get_editmesh_eval_cage(ob_eval);

        if ((edit_mode_type == SNAP_GEOM_FINAL) && editmesh_eval_final) {
          if (editmesh_eval_final->runtime->wrapper_type == ME_WRAPPER_TYPE_BMESH) {
            return nullptr;
          }
          me_eval = editmesh_eval_final;
          use_hide = true;
        }
        else if ((edit_mode_type == SNAP_GEOM_CAGE) && editmesh_eval_cage) {
          if (editmesh_eval_cage->runtime->wrapper_type == ME_WRAPPER_TYPE_BMESH) {
            return nullptr;
          }
          me_eval = editmesh_eval_cage;
          use_hide = true;
        }
      }
      if (r_use_hide) {
        *r_use_hide = use_hide;
      }
      return (ID *)me_eval;
    }
    default:
      break;
  }
  if (r_use_hide) {
    *r_use_hide = use_hide;
  }
  return (ID *)ob_eval->data;
}

/** \} */

/* -------------------------------------------------------------------- */
/** \name Snap Object Data
 * \{ */

/**
 * Calculate the minimum and maximum coordinates of the box that encompasses this mesh.
 */
static void snap_editmesh_minmax(SnapObjectContext *sctx,
                                 BMesh *bm,
                                 float r_min[3],
                                 float r_max[3])
{
  INIT_MINMAX(r_min, r_max);
  BMIter iter;
  BMVert *v;

  BM_ITER_MESH (v, &iter, bm, BM_VERTS_OF_MESH) {
    if (sctx->callbacks.edit_mesh.test_vert_fn &&
        !sctx->callbacks.edit_mesh.test_vert_fn(v, sctx->callbacks.edit_mesh.user_data)) {
      continue;
    }
    minmax_v3v3_v3(r_min, r_max, v->co);
  }
}

static void snap_object_data_mesh_get(SnapObjectContext *sctx,
                                      Object *ob_eval,
                                      const Mesh *me_eval,
                                      bool use_hide,
                                      BVHTreeFromMesh *r_treedata)
{
  const Span<float3> vert_positions = me_eval->vert_positions();
  const Span<MPoly> polys = me_eval->polys();
  const Span<int> corner_verts = me_eval->corner_verts();

  if (ob_eval->type == OB_MESH) {
    /* Any existing #SnapData_EditMesh is now invalid. */
    sctx->editmesh_caches.remove(BKE_editmesh_from_object(ob_eval));
  }

  /* The BVHTree from looptris is always required. */
  BKE_bvhtree_from_mesh_get(
      r_treedata, me_eval, use_hide ? BVHTREE_FROM_LOOPTRI_NO_HIDDEN : BVHTREE_FROM_LOOPTRI, 4);

  BLI_assert(reinterpret_cast<const float3 *>(r_treedata->vert_positions) ==
             vert_positions.data());
  BLI_assert(r_treedata->corner_verts == corner_verts.data());
  BLI_assert(!polys.data() || r_treedata->looptri);
  BLI_assert(!r_treedata->tree || r_treedata->looptri);

  UNUSED_VARS_NDEBUG(vert_positions, polys, corner_verts);
}

/* Searches for the #Mesh_Runtime associated with the object that is most likely to be updated due
 * to changes in the `edit_mesh`. */
static blender::bke::MeshRuntime *snap_object_data_editmesh_runtime_get(Object *ob_eval)
{
  Mesh *editmesh_eval_final = BKE_object_get_editmesh_eval_final(ob_eval);
  if (editmesh_eval_final) {
    return editmesh_eval_final->runtime;
  }

  Mesh *editmesh_eval_cage = BKE_object_get_editmesh_eval_cage(ob_eval);
  if (editmesh_eval_cage) {
    return editmesh_eval_cage->runtime;
  }

  return ((Mesh *)ob_eval->data)->runtime;
}

static SnapData_EditMesh *snap_object_data_editmesh_get(SnapObjectContext *sctx,
                                                        Object *ob_eval,
                                                        BMEditMesh *em)
{
  SnapData_EditMesh *sod;
  bool init = false;

  if (std::unique_ptr<SnapData_EditMesh> *sod_p = sctx->editmesh_caches.lookup_ptr(em)) {
    sod = sod_p->get();
    bool is_dirty = false;
    /* Check if the geometry has changed. */
    if (sod->treedata_editmesh.em != em) {
      is_dirty = true;
    }
    else if (sod->mesh_runtime) {
      if (sod->mesh_runtime != snap_object_data_editmesh_runtime_get(ob_eval)) {
        if (G.moving) {
          /* Hack to avoid updating while transforming. */
          BLI_assert(!sod->treedata_editmesh.cached && !sod->cached[0] && !sod->cached[1]);
          sod->mesh_runtime = snap_object_data_editmesh_runtime_get(ob_eval);
        }
        else {
          is_dirty = true;
        }
      }
      else if (sod->treedata_editmesh.tree && sod->treedata_editmesh.cached &&
               !bvhcache_has_tree(sod->mesh_runtime->bvh_cache, sod->treedata_editmesh.tree)) {
        /* The tree is owned by the EditMesh and may have been freed since we last used! */
        is_dirty = true;
      }
      else if (sod->bvhtree[0] && sod->cached[0] &&
               !bvhcache_has_tree(sod->mesh_runtime->bvh_cache, sod->bvhtree[0])) {
        /* The tree is owned by the EditMesh and may have been freed since we last used! */
        is_dirty = true;
      }
      else if (sod->bvhtree[1] && sod->cached[1] &&
               !bvhcache_has_tree(sod->mesh_runtime->bvh_cache, sod->bvhtree[1])) {
        /* The tree is owned by the EditMesh and may have been freed since we last used! */
        is_dirty = true;
      }
    }

    if (is_dirty) {
      sod->clear();
      init = true;
    }
  }
  else {
    std::unique_ptr<SnapData_EditMesh> sod_ptr = std::make_unique<SnapData_EditMesh>();
    sod = sod_ptr.get();
    sctx->editmesh_caches.add_new(em, std::move(sod_ptr));
    init = true;
  }

  if (init) {
    sod->treedata_editmesh.em = em;
    sod->mesh_runtime = snap_object_data_editmesh_runtime_get(ob_eval);
    snap_editmesh_minmax(sctx, em->bm, sod->min, sod->max);
  }

  return sod;
}

static BVHTreeFromEditMesh *snap_object_data_editmesh_treedata_get(SnapObjectContext *sctx,
                                                                   Object *ob_eval,
                                                                   BMEditMesh *em)
{
  SnapData_EditMesh *sod = snap_object_data_editmesh_get(sctx, ob_eval, em);

  BVHTreeFromEditMesh *treedata = &sod->treedata_editmesh;

  if (treedata->tree == nullptr) {
    /* Operators only update the editmesh looptris of the original mesh. */
    BLI_assert(sod->treedata_editmesh.em ==
               BKE_editmesh_from_object(DEG_get_original_object(ob_eval)));
    em = sod->treedata_editmesh.em;

    if (sctx->callbacks.edit_mesh.test_face_fn) {
      BMesh *bm = em->bm;
      BLI_assert(poly_to_tri_count(bm->totface, bm->totloop) == em->tottri);

      blender::BitVector<> elem_mask(em->tottri);
      int looptri_num_active = BM_iter_mesh_bitmap_from_filter_tessface(
          bm,
          elem_mask,
          sctx->callbacks.edit_mesh.test_face_fn,
          sctx->callbacks.edit_mesh.user_data);

      bvhtree_from_editmesh_looptri_ex(treedata, em, elem_mask, looptri_num_active, 0.0f, 4, 6);
    }
    else {
      /* Only cache if BVH-tree is created without a mask.
       * This helps keep a standardized BVH-tree in cache. */
      BKE_bvhtree_from_editmesh_get(treedata,
                                    em,
                                    4,
                                    BVHTREE_FROM_EM_LOOPTRI,
                                    &sod->mesh_runtime->bvh_cache,
                                    &sod->mesh_runtime->eval_mutex);
    }
  }
  if (treedata == nullptr || treedata->tree == nullptr) {
    return nullptr;
  }

  return treedata;
}

/** \} */

/* -------------------------------------------------------------------- */
/** \name Iterator
 * \{ */

using IterSnapObjsCallback = eSnapMode (*)(SnapObjectContext *sctx,
                                           const SnapObjectParams *params,
                                           Object *ob_eval,
                                           ID *ob_data,
                                           const float obmat[4][4],
                                           bool is_object_active,
                                           bool use_hide,
                                           void *data);

static bool snap_object_is_snappable(const SnapObjectContext *sctx,
                                     const eSnapTargetOP snap_target_select,
                                     const Base *base_act,
                                     const Base *base)
{
  if (!BASE_VISIBLE(sctx->runtime.v3d, base)) {
    return false;
  }

  if ((snap_target_select == SCE_SNAP_TARGET_ALL) ||
      (base->flag_legacy & BA_TRANSFORM_LOCKED_IN_PLACE)) {
    return true;
  }

  if (base->flag_legacy & BA_SNAP_FIX_DEPS_FIASCO) {
    return false;
  }

  /* Get attributes of potential target. */
  const bool is_active = (base_act == base);
  const bool is_selected = (base->flag & BASE_SELECTED) || (base->flag_legacy & BA_WAS_SEL);
  const bool is_edited = (base->object->mode == OB_MODE_EDIT);
  const bool is_selectable = (base->flag & BASE_SELECTABLE);
  /* Get attributes of state. */
  const bool is_in_object_mode = (base_act == nullptr) ||
                                 (base_act->object->mode == OB_MODE_OBJECT);

  if (is_in_object_mode) {
    /* Handle target selection options that make sense for object mode. */
    if ((snap_target_select & SCE_SNAP_TARGET_NOT_SELECTED) && is_selected) {
      /* What is selectable or not is part of the object and depends on the mode. */
      return false;
    }
  }
  else {
    /* Handle target selection options that make sense for edit/pose mode. */
    if ((snap_target_select & SCE_SNAP_TARGET_NOT_ACTIVE) && is_active) {
      return false;
    }
    if ((snap_target_select & SCE_SNAP_TARGET_NOT_EDITED) && is_edited && !is_active) {
      /* Base is edited, but not active. */
      return false;
    }
    if ((snap_target_select & SCE_SNAP_TARGET_NOT_NONEDITED) && !is_edited) {
      return false;
    }
  }

  if ((snap_target_select & SCE_SNAP_TARGET_ONLY_SELECTABLE) && !is_selectable) {
    return false;
  }

  return true;
}

/**
 * Walks through all objects in the scene to create the list of objects to snap.
 */
static eSnapMode iter_snap_objects(SnapObjectContext *sctx,
                                   const SnapObjectParams *params,
                                   IterSnapObjsCallback sob_callback,
                                   void *data)
{
  eSnapMode ret = SCE_SNAP_MODE_NONE;
  eSnapMode tmp;

  Scene *scene = DEG_get_input_scene(sctx->runtime.depsgraph);
  ViewLayer *view_layer = DEG_get_input_view_layer(sctx->runtime.depsgraph);
  const eSnapTargetOP snap_target_select = params->snap_target_select;
  BKE_view_layer_synced_ensure(scene, view_layer);
  Base *base_act = BKE_view_layer_active_base_get(view_layer);

  LISTBASE_FOREACH (Base *, base, BKE_view_layer_object_bases_get(view_layer)) {
    if (!snap_object_is_snappable(sctx, snap_target_select, base_act, base)) {
      continue;
    }

    const bool is_object_active = (base == base_act);
    Object *obj_eval = DEG_get_evaluated_object(sctx->runtime.depsgraph, base->object);
    if (obj_eval->transflag & OB_DUPLI || BKE_object_has_geometry_set_instances(obj_eval)) {
      ListBase *lb = object_duplilist(sctx->runtime.depsgraph, sctx->scene, obj_eval);
      LISTBASE_FOREACH (DupliObject *, dupli_ob, lb) {
        BLI_assert(DEG_is_evaluated_object(dupli_ob->ob));
        if ((tmp = sob_callback(sctx,
                                params,
                                dupli_ob->ob,
                                dupli_ob->ob_data,
                                dupli_ob->mat,
                                is_object_active,
                                false,
                                data)) != SCE_SNAP_MODE_NONE) {
          ret = tmp;
        }
      }
      free_object_duplilist(lb);
    }

    bool use_hide = false;
    ID *ob_data = data_for_snap(obj_eval, params->edit_mode_type, &use_hide);
    if ((tmp = sob_callback(sctx,
                            params,
                            obj_eval,
                            ob_data,
                            obj_eval->object_to_world,
                            is_object_active,
                            use_hide,
                            data)) != SCE_SNAP_MODE_NONE) {
      ret = tmp;
    }
  }
  return ret;
}

/** \} */

/* -------------------------------------------------------------------- */
/** \name Ray Cast Functions
 * \{ */

/* Store all ray-hits
 * Support for storing all depths, not just the first (ray-cast 'all'). */

struct RayCastAll_Data {
  void *bvhdata;

  /* internal vars for adding depths */
  BVHTree_RayCastCallback raycast_callback;

  const float (*obmat)[4];
  const float (*timat)[3];

  float len_diff;
  float local_scale;

  Object *ob_eval;
  uint ob_uuid;

  /* output data */
  ListBase *hit_list;
  bool retval;
};

static SnapObjectHitDepth *hit_depth_create(const float depth,
                                            const float co[3],
                                            const float no[3],
                                            int index,
                                            Object *ob_eval,
                                            const float obmat[4][4],
                                            uint ob_uuid)
{
  SnapObjectHitDepth *hit = MEM_new<SnapObjectHitDepth>(__func__);

  hit->depth = depth;
  copy_v3_v3(hit->co, co);
  copy_v3_v3(hit->no, no);
  hit->index = index;

  hit->ob_eval = ob_eval;
  copy_m4_m4(hit->obmat, (float(*)[4])obmat);
  hit->ob_uuid = ob_uuid;

  return hit;
}

static int hit_depth_cmp(const void *arg1, const void *arg2)
{
  const SnapObjectHitDepth *h1 = static_cast<const SnapObjectHitDepth *>(arg1);
  const SnapObjectHitDepth *h2 = static_cast<const SnapObjectHitDepth *>(arg2);
  int val = 0;

  if (h1->depth < h2->depth) {
    val = -1;
  }
  else if (h1->depth > h2->depth) {
    val = 1;
  }

  return val;
}

static void raycast_all_cb(void *userdata, int index, const BVHTreeRay *ray, BVHTreeRayHit *hit)
{
  RayCastAll_Data *data = static_cast<RayCastAll_Data *>(userdata);
  data->raycast_callback(data->bvhdata, index, ray, hit);
  if (hit->index != -1) {
    /* Get all values in world-space. */
    float location[3], normal[3];
    float depth;

    /* World-space location. */
    mul_v3_m4v3(location, (float(*)[4])data->obmat, hit->co);
    depth = (hit->dist + data->len_diff) / data->local_scale;

    /* World-space normal. */
    copy_v3_v3(normal, hit->no);
    mul_m3_v3((float(*)[3])data->timat, normal);
    normalize_v3(normal);

    SnapObjectHitDepth *hit_item = hit_depth_create(
        depth, location, normal, hit->index, data->ob_eval, data->obmat, data->ob_uuid);
    BLI_addtail(data->hit_list, hit_item);
  }
}

static bool raycast_tri_backface_culling_test(
    const float dir[3], const float v0[3], const float v1[3], const float v2[3], float no[3])
{
  cross_tri_v3(no, v0, v1, v2);
  return dot_v3v3(no, dir) < 0.0f;
}

/* Callback to ray-cast with back-face culling (#Mesh). */
static void mesh_looptri_raycast_backface_culling_cb(void *userdata,
                                                     int index,
                                                     const BVHTreeRay *ray,
                                                     BVHTreeRayHit *hit)
{
  const BVHTreeFromMesh *data = (BVHTreeFromMesh *)userdata;
  const float(*vert_positions)[3] = data->vert_positions;
  const MLoopTri *lt = &data->looptri[index];
  const float *vtri_co[3] = {
      vert_positions[data->corner_verts[lt->tri[0]]],
      vert_positions[data->corner_verts[lt->tri[1]]],
      vert_positions[data->corner_verts[lt->tri[2]]],
  };
  float dist = bvhtree_ray_tri_intersection(ray, hit->dist, UNPACK3(vtri_co));

  if (dist >= 0 && dist < hit->dist) {
    float no[3];
    if (raycast_tri_backface_culling_test(ray->direction, UNPACK3(vtri_co), no)) {
      hit->index = index;
      hit->dist = dist;
      madd_v3_v3v3fl(hit->co, ray->origin, ray->direction, dist);
      normalize_v3_v3(hit->no, no);
    }
  }
}

/* Callback to ray-cast with back-face culling (#EditMesh). */
static void editmesh_looptri_raycast_backface_culling_cb(void *userdata,
                                                         int index,
                                                         const BVHTreeRay *ray,
                                                         BVHTreeRayHit *hit)
{
  const BVHTreeFromEditMesh *data = (BVHTreeFromEditMesh *)userdata;
  BMEditMesh *em = data->em;
  const BMLoop **ltri = (const BMLoop **)em->looptris[index];

  const float *t0, *t1, *t2;
  t0 = ltri[0]->v->co;
  t1 = ltri[1]->v->co;
  t2 = ltri[2]->v->co;

  {
    float dist = bvhtree_ray_tri_intersection(ray, hit->dist, t0, t1, t2);

    if (dist >= 0 && dist < hit->dist) {
      float no[3];
      if (raycast_tri_backface_culling_test(ray->direction, t0, t1, t2, no)) {
        hit->index = index;
        hit->dist = dist;
        madd_v3_v3v3fl(hit->co, ray->origin, ray->direction, dist);
        normalize_v3_v3(hit->no, no);
      }
    }
  }
}

static bool raycastMesh(SnapObjectContext *sctx,
                        const SnapObjectParams *params,
                        const float ray_start[3],
                        const float ray_dir[3],
                        Object *ob_eval,
                        const Mesh *me_eval,
                        const float obmat[4][4],
                        const uint ob_index,
                        bool use_hide,
                        /* read/write args */
                        float *ray_depth,
                        /* return args */
                        float r_loc[3],
                        float r_no[3],
                        int *r_index,
                        ListBase *r_hit_list)
{
  bool retval = false;

  if (me_eval->totpoly == 0) {
    return retval;
  }

  float imat[4][4];
  float ray_start_local[3], ray_normal_local[3];
  float local_scale, local_depth, len_diff = 0.0f;

  invert_m4_m4(imat, obmat);

  copy_v3_v3(ray_start_local, ray_start);
  copy_v3_v3(ray_normal_local, ray_dir);

  mul_m4_v3(imat, ray_start_local);
  mul_mat3_m4_v3(imat, ray_normal_local);

  /* local scale in normal direction */
  local_scale = normalize_v3(ray_normal_local);
  local_depth = *ray_depth;
  if (local_depth != BVH_RAYCAST_DIST_MAX) {
    local_depth *= local_scale;
  }

  /* Test BoundBox */
  if (ob_eval->data == me_eval) {
    const BoundBox *bb = BKE_object_boundbox_get(ob_eval);
    if (bb) {
      /* was BKE_boundbox_ray_hit_check, see: cf6ca226fa58 */
      if (!isect_ray_aabb_v3_simple(
              ray_start_local, ray_normal_local, bb->vec[0], bb->vec[6], &len_diff, nullptr)) {
        return retval;
      }
    }
  }

  /* We pass a temp ray_start, set from object's boundbox, to avoid precision issues with
   * very far away ray_start values (as returned in case of ortho view3d), see #50486, #38358.
   */
  if (len_diff > 400.0f) {
    /* Make temporary start point a bit away from bounding-box hit point. */
    len_diff -= local_scale;
    madd_v3_v3fl(ray_start_local, ray_normal_local, len_diff);
    local_depth -= len_diff;
  }
  else {
    len_diff = 0.0f;
  }

  BVHTreeFromMesh treedata;
  snap_object_data_mesh_get(sctx, ob_eval, me_eval, use_hide, &treedata);

  if (treedata.tree == nullptr) {
    return retval;
  }

  float timat[3][3]; /* transpose inverse matrix for normals */
  transpose_m3_m4(timat, imat);

  BLI_assert(treedata.raycast_callback != nullptr);
  if (r_hit_list) {
    RayCastAll_Data data;

    data.bvhdata = &treedata;
    data.raycast_callback = treedata.raycast_callback;
    data.obmat = obmat;
    data.timat = timat;
    data.len_diff = len_diff;
    data.local_scale = local_scale;
    data.ob_eval = ob_eval;
    data.ob_uuid = ob_index;
    data.hit_list = r_hit_list;
    data.retval = retval;

    BLI_bvhtree_ray_cast_all(
        treedata.tree, ray_start_local, ray_normal_local, 0.0f, *ray_depth, raycast_all_cb, &data);

    retval = data.retval;
  }
  else {
    BVHTreeRayHit hit{};
    hit.index = -1;
    hit.dist = local_depth;

    if (BLI_bvhtree_ray_cast(treedata.tree,
                             ray_start_local,
                             ray_normal_local,
                             0.0f,
                             &hit,
                             params->use_backface_culling ?
                                 mesh_looptri_raycast_backface_culling_cb :
                                 treedata.raycast_callback,
                             &treedata) != -1) {
      hit.dist += len_diff;
      hit.dist /= local_scale;
      if (hit.dist <= *ray_depth) {
        *ray_depth = hit.dist;
        copy_v3_v3(r_loc, hit.co);

        /* Back to world-space. */
        mul_m4_v3(obmat, r_loc);

        if (r_no) {
          copy_v3_v3(r_no, hit.no);
          mul_m3_v3(timat, r_no);
          normalize_v3(r_no);
        }

        retval = true;

        if (r_index) {
          *r_index = treedata.looptri[hit.index].poly;
        }
      }
    }
  }

  return retval;
}

static bool raycastEditMesh(SnapObjectContext *sctx,
                            const SnapObjectParams *params,
                            const float ray_start[3],
                            const float ray_dir[3],
                            Object *ob_eval,
                            BMEditMesh *em,
                            const float obmat[4][4],
                            const uint ob_index,
                            /* read/write args */
                            float *ray_depth,
                            /* return args */
                            float r_loc[3],
                            float r_no[3],
                            int *r_index,
                            ListBase *r_hit_list)
{
  bool retval = false;
  if (em->bm->totface == 0) {
    return retval;
  }

  float imat[4][4];
  float ray_start_local[3], ray_normal_local[3];
  float local_scale, local_depth, len_diff = 0.0f;

  invert_m4_m4(imat, obmat);

  copy_v3_v3(ray_start_local, ray_start);
  copy_v3_v3(ray_normal_local, ray_dir);

  mul_m4_v3(imat, ray_start_local);
  mul_mat3_m4_v3(imat, ray_normal_local);

  /* local scale in normal direction */
  local_scale = normalize_v3(ray_normal_local);
  local_depth = *ray_depth;
  if (local_depth != BVH_RAYCAST_DIST_MAX) {
    local_depth *= local_scale;
  }

  SnapData_EditMesh *sod = snap_object_data_editmesh_get(sctx, ob_eval, em);

  /* Test BoundBox */

  /* was BKE_boundbox_ray_hit_check, see: cf6ca226fa58 */
  if (!isect_ray_aabb_v3_simple(
          ray_start_local, ray_normal_local, sod->min, sod->max, &len_diff, nullptr)) {
    return retval;
  }

  /* We pass a temp ray_start, set from object's boundbox, to avoid precision issues with
   * very far away ray_start values (as returned in case of ortho view3d), see #50486, #38358.
   */
  if (len_diff > 400.0f) {
    len_diff -= local_scale; /* make temp start point a bit away from bbox hit point. */
    madd_v3_v3fl(ray_start_local, ray_normal_local, len_diff);
    local_depth -= len_diff;
  }
  else {
    len_diff = 0.0f;
  }

  BVHTreeFromEditMesh *treedata = snap_object_data_editmesh_treedata_get(sctx, ob_eval, em);
  if (treedata == nullptr) {
    return retval;
  }

  float timat[3][3]; /* transpose inverse matrix for normals */
  transpose_m3_m4(timat, imat);

  if (r_hit_list) {
    RayCastAll_Data data;

    data.bvhdata = treedata;
    data.raycast_callback = treedata->raycast_callback;
    data.obmat = obmat;
    data.timat = timat;
    data.len_diff = len_diff;
    data.local_scale = local_scale;
    data.ob_eval = ob_eval;
    data.ob_uuid = ob_index;
    data.hit_list = r_hit_list;
    data.retval = retval;

    BLI_bvhtree_ray_cast_all(treedata->tree,
                             ray_start_local,
                             ray_normal_local,
                             0.0f,
                             *ray_depth,
                             raycast_all_cb,
                             &data);

    retval = data.retval;
  }
  else {
    BVHTreeRayHit hit{};
    hit.index = -1;
    hit.dist = local_depth;

    if (BLI_bvhtree_ray_cast(treedata->tree,
                             ray_start_local,
                             ray_normal_local,
                             0.0f,
                             &hit,
                             params->use_backface_culling ?
                                 editmesh_looptri_raycast_backface_culling_cb :
                                 treedata->raycast_callback,
                             treedata) != -1) {
      hit.dist += len_diff;
      hit.dist /= local_scale;
      if (hit.dist <= *ray_depth) {
        *ray_depth = hit.dist;
        copy_v3_v3(r_loc, hit.co);

        /* Back to world-space. */
        mul_m4_v3(obmat, r_loc);

        if (r_no) {
          copy_v3_v3(r_no, hit.no);
          mul_m3_v3(timat, r_no);
          normalize_v3(r_no);
        }

        retval = true;

        if (r_index) {
          em = sod->treedata_editmesh.em;

          *r_index = BM_elem_index_get(em->looptris[hit.index][0]->f);
        }
      }
    }
  }

  return retval;
}

struct RaycastObjUserData {
  const float *ray_start;
  const float *ray_dir;
  uint ob_index;
  /* read/write args */
  float *ray_depth;

  bool use_occlusion_test;
};

/**
 * \note Duplicate args here are documented at #snapObjectsRay
 */
static eSnapMode raycast_obj_fn(SnapObjectContext *sctx,
                                const SnapObjectParams *params,
                                Object *ob_eval,
                                ID *ob_data,
                                const float obmat[4][4],
                                bool is_object_active,
                                bool use_hide,
                                void *data)
{
  RaycastObjUserData *dt = static_cast<RaycastObjUserData *>(data);
  const uint ob_index = dt->ob_index++;
  bool use_occlusion_test = dt->use_occlusion_test;
  /* read/write args */
  float *ray_depth = dt->ray_depth;

  bool retval = false;
  bool is_edit = false;
  if (use_occlusion_test) {
    if (ELEM(ob_eval->dt, OB_BOUNDBOX, OB_WIRE)) {
      /* Do not hit objects that are in wire or bounding box
       * display mode. */
      return SCE_SNAP_MODE_NONE;
    }
  }

  if (ob_data == nullptr) {
    if (ob_eval->type == OB_MESH) {
      BMEditMesh *em = BKE_editmesh_from_object(ob_eval);
      if (UNLIKELY(!em)) { /* See #mesh_for_snap doc-string. */
        return SCE_SNAP_MODE_NONE;
      }
      if (raycastEditMesh(sctx,
                          params,
                          dt->ray_start,
                          dt->ray_dir,
                          ob_eval,
                          em,
                          obmat,
                          ob_index,
                          ray_depth,
                          sctx->ret.loc,
                          sctx->ret.no,
                          &sctx->ret.index,
                          sctx->ret.hit_list)) {
        retval = true;
        is_edit = true;
      }
    }
    else {
      return SCE_SNAP_MODE_NONE;
    }
  }
  else if (GS(ob_data->name) != ID_ME) {
    return SCE_SNAP_MODE_NONE;
  }
  else if (is_object_active && ELEM(ob_eval->type, OB_CURVES_LEGACY, OB_SURF, OB_FONT)) {
    return SCE_SNAP_MODE_NONE;
  }
  else {
    const Mesh *me_eval = (const Mesh *)ob_data;
    retval = raycastMesh(sctx,
                         params,
                         dt->ray_start,
                         dt->ray_dir,
                         ob_eval,
                         me_eval,
                         obmat,
                         ob_index,
                         use_hide,
                         ray_depth,
                         sctx->ret.loc,
                         sctx->ret.no,
                         &sctx->ret.index,
                         sctx->ret.hit_list);
  }

  if (retval) {
    copy_m4_m4(sctx->ret.obmat, obmat);
    sctx->ret.ob = ob_eval;
    sctx->ret.data = ob_data;
    sctx->ret.is_edit = is_edit;
    return SCE_SNAP_MODE_FACE_RAYCAST;
  }
  return SCE_SNAP_MODE_NONE;
}

/**
 * Main RayCast Function
 * ======================
 *
 * Walks through all objects in the scene to find the `hit` on object surface.
 *
 * \param sctx: Snap context to store data.
 *
 * Read/Write Args
 * ---------------
 *
 * \param ray_depth: maximum depth allowed for r_co,
 * elements deeper than this value will be ignored.
 */
static bool raycastObjects(SnapObjectContext *sctx,
                           const SnapObjectParams *params,
                           const float ray_start[3],
                           const float ray_dir[3],
                           /* read/write args */
                           /* Parameters below cannot be const, because they are assigned to a
                            * non-const variable (readability-non-const-parameter). */
                           float *ray_depth /* NOLINT */)
{
  const View3D *v3d = sctx->runtime.v3d;
  if (params->use_occlusion_test && v3d && XRAY_FLAG_ENABLED(v3d)) {
    /* General testing of occlusion geometry is disabled if the snap is not intended for the edit
     * cage. */
    if (params->edit_mode_type == SNAP_GEOM_EDIT) {
      return false;
    }
  }

  RaycastObjUserData data = {};
  data.ray_start = ray_start;
  data.ray_dir = ray_dir;
  data.ob_index = 0;
  data.ray_depth = ray_depth;
  data.use_occlusion_test = params->use_occlusion_test;

  return iter_snap_objects(sctx, params, raycast_obj_fn, &data) != SCE_SNAP_MODE_NONE;
}

/** \} */

/* -------------------------------------------------------------------- */
/** \name Surface Snap Functions
 * \{ */

struct NearestWorldObjUserData {
  const float *init_co;
  const float *curr_co;
};

static void nearest_world_tree_co(BVHTree *tree,
                                  BVHTree_NearestPointCallback nearest_cb,
                                  void *treedata,
                                  float co[3],
                                  float r_co[3],
                                  float r_no[3],
                                  int *r_index,
                                  float *r_dist_sq)
{
  BVHTreeNearest nearest = {};
  nearest.index = -1;
  copy_v3_fl(nearest.co, FLT_MAX);
  nearest.dist_sq = FLT_MAX;

  BLI_bvhtree_find_nearest(tree, co, &nearest, nearest_cb, treedata);

  if (r_co) {
    copy_v3_v3(r_co, nearest.co);
  }
  if (r_no) {
    copy_v3_v3(r_no, nearest.no);
  }
  if (r_index) {
    *r_index = nearest.index;
  }
  if (r_dist_sq) {
    float diff[3];
    sub_v3_v3v3(diff, co, nearest.co);
    *r_dist_sq = len_squared_v3(diff);
  }
}

static bool nearest_world_tree(SnapObjectContext * /*sctx*/,
                               const struct SnapObjectParams *params,
                               BVHTree *tree,
                               BVHTree_NearestPointCallback nearest_cb,
                               void *treedata,
                               const float (*obmat)[4],
                               const float init_co[3],
                               const float curr_co[3],
                               float *r_dist_sq,
                               float *r_loc,
                               float *r_no,
                               int *r_index)
{
  if (curr_co == nullptr || init_co == nullptr) {
    /* No location to work with, so just return. */
    return false;
  }

  float imat[4][4];
  invert_m4_m4(imat, obmat);

  float timat[3][3]; /* transpose inverse matrix for normals */
  transpose_m3_m4(timat, imat);

  /* compute offset between init co and prev co in local space */
  float init_co_local[3], curr_co_local[3];
  float delta_local[3];
  mul_v3_m4v3(init_co_local, imat, init_co);
  mul_v3_m4v3(curr_co_local, imat, curr_co);
  sub_v3_v3v3(delta_local, curr_co_local, init_co_local);

  float dist_sq;
  if (params->keep_on_same_target) {
    nearest_world_tree_co(
        tree, nearest_cb, treedata, init_co_local, nullptr, nullptr, nullptr, &dist_sq);
  }
  else {
    /* NOTE: when `params->face_nearest_steps == 1`, the return variables of function below contain
     * the answer.  We could return immediately after updating r_loc, r_no, r_index, but that would
     * also complicate the code. Foregoing slight optimization for code clarity. */
    nearest_world_tree_co(
        tree, nearest_cb, treedata, curr_co_local, nullptr, nullptr, nullptr, &dist_sq);
  }
  if (*r_dist_sq <= dist_sq) {
    return false;
  }
  *r_dist_sq = dist_sq;

  /* scale to make `snap_face_nearest_steps` steps */
  float step_scale_factor = 1.0f / max_ff(1.0f, float(params->face_nearest_steps));
  mul_v3_fl(delta_local, step_scale_factor);

  float co_local[3];
  float no_local[3];

  copy_v3_v3(co_local, init_co_local);

  for (int i = 0; i < params->face_nearest_steps; i++) {
    add_v3_v3(co_local, delta_local);
    nearest_world_tree_co(
        tree, nearest_cb, treedata, co_local, co_local, no_local, r_index, nullptr);
  }

  mul_v3_m4v3(r_loc, obmat, co_local);

  if (r_no) {
    mul_v3_m3v3(r_no, timat, no_local);
    normalize_v3(r_no);
  }

  return true;
}

static bool nearest_world_mesh(SnapObjectContext *sctx,
                               const struct SnapObjectParams *params,
                               Object *ob_eval,
                               const Mesh *me_eval,
                               const float (*obmat)[4],
                               bool use_hide,
                               const float init_co[3],
                               const float curr_co[3],
                               float *r_dist_sq,
                               float *r_loc,
                               float *r_no,
                               int *r_index)
{
  BVHTreeFromMesh treedata;
  snap_object_data_mesh_get(sctx, ob_eval, me_eval, use_hide, &treedata);
  if (treedata.tree == nullptr) {
    return false;
  }

  return nearest_world_tree(sctx,
                            params,
                            treedata.tree,
                            treedata.nearest_callback,
                            &treedata,
                            obmat,
                            init_co,
                            curr_co,
                            r_dist_sq,
                            r_loc,
                            r_no,
                            r_index);
}

static bool nearest_world_editmesh(SnapObjectContext *sctx,
                                   const struct SnapObjectParams *params,
                                   Object *ob_eval,
                                   BMEditMesh *em,
                                   const float (*obmat)[4],
                                   const float init_co[3],
                                   const float curr_co[3],
                                   float *r_dist_sq,
                                   float *r_loc,
                                   float *r_no,
                                   int *r_index)
{
  BVHTreeFromEditMesh *treedata = snap_object_data_editmesh_treedata_get(sctx, ob_eval, em);
  if (treedata == nullptr || treedata->tree == nullptr) {
    return false;
  }

  return nearest_world_tree(sctx,
                            params,
                            treedata->tree,
                            treedata->nearest_callback,
                            treedata,
                            obmat,
                            init_co,
                            curr_co,
                            r_dist_sq,
                            r_loc,
                            r_no,
                            r_index);
}
static eSnapMode nearest_world_object_fn(SnapObjectContext *sctx,
                                         const SnapObjectParams *params,
                                         Object *ob_eval,
                                         ID *ob_data,
                                         const float obmat[4][4],
                                         bool is_object_active,
                                         bool use_hide,
                                         void *data)
{
  struct NearestWorldObjUserData *dt = static_cast<NearestWorldObjUserData *>(data);

  bool retval = false;
  bool is_edit = false;

  if (ob_data == nullptr) {
    if (ob_eval->type == OB_MESH) {
      BMEditMesh *em = BKE_editmesh_from_object(ob_eval);
      if (UNLIKELY(!em)) { /* See #data_for_snap doc-string. */
        return SCE_SNAP_MODE_NONE;
      }
      if (nearest_world_editmesh(sctx,
                                 params,
                                 ob_eval,
                                 em,
                                 obmat,
                                 dt->init_co,
                                 dt->curr_co,
                                 &sctx->ret.dist_sq,
                                 sctx->ret.loc,
                                 sctx->ret.no,
                                 &sctx->ret.index)) {
        retval = true;
        is_edit = true;
      }
    }
    else {
      return SCE_SNAP_MODE_NONE;
    }
  }
  else if (GS(ob_data->name) != ID_ME) {
    return SCE_SNAP_MODE_NONE;
  }
  else if (is_object_active && ELEM(ob_eval->type, OB_CURVES_LEGACY, OB_SURF, OB_FONT)) {
    return SCE_SNAP_MODE_NONE;
  }
  else {
    const Mesh *me_eval = (const Mesh *)ob_data;
    retval = nearest_world_mesh(sctx,
                                params,
                                ob_eval,
                                me_eval,
                                obmat,
                                use_hide,
                                dt->init_co,
                                dt->curr_co,
                                &sctx->ret.dist_sq,
                                sctx->ret.loc,
                                sctx->ret.no,
                                &sctx->ret.index);
  }

  if (retval) {
    copy_m4_m4(sctx->ret.obmat, obmat);
    sctx->ret.ob = ob_eval;
    sctx->ret.data = ob_data;
    sctx->ret.is_edit = is_edit;
    return SCE_SNAP_MODE_FACE_NEAREST;
  }
  return SCE_SNAP_MODE_NONE;
}

/**
 * Main Nearest World Surface Function
 * ===================================
 *
 * Walks through all objects in the scene to find the nearest location on target surface.
 *
 * \param sctx: Snap context to store data.
 * \param params: Settings for snapping.
 * \param init_co: Initial location of source point.
 * \param prev_co: Current location of source point after transformation but before snapping.
 */
static bool nearestWorldObjects(SnapObjectContext *sctx,
                                const struct SnapObjectParams *params,
                                const float init_co[3],
                                const float curr_co[3])
{
  NearestWorldObjUserData data = {};
  data.init_co = init_co;
  data.curr_co = curr_co;

  return iter_snap_objects(sctx, params, nearest_world_object_fn, &data) != SCE_SNAP_MODE_NONE;
}

/** \} */

/* -------------------------------------------------------------------- */
/** \name Snap Nearest utilities
 * \{ */

/* Test BoundBox */
static bool snap_bound_box_check_dist(const float min[3],
                                      const float max[3],
                                      const float lpmat[4][4],
                                      const float win_size[2],
                                      const float mval[2],
                                      float dist_px_sq)
{
  /* In vertex and edges you need to get the pixel distance from ray to BoundBox,
   * see: #46099, #46816 */

  DistProjectedAABBPrecalc data_precalc;
  dist_squared_to_projected_aabb_precalc(&data_precalc, lpmat, win_size, mval);

  bool dummy[3];
  float bb_dist_px_sq = dist_squared_to_projected_aabb(&data_precalc, min, max, dummy);

  if (bb_dist_px_sq > dist_px_sq) {
    return false;
  }
  return true;
}

/** \} */

/* -------------------------------------------------------------------- */
/** \name Callbacks
 * \{ */

struct Nearest2dUserData;

using Nearest2DGetVertCoCallback = void (*)(const int index,
                                            const Nearest2dUserData *data,
                                            const float **r_co);
using Nearest2DGetEdgeVertsCallback = void (*)(const int index,
                                               const Nearest2dUserData *data,
                                               int r_v_index[2]);
using Nearest2DGetTriVertsCallback = void (*)(const int index,
                                              const Nearest2dUserData *data,
                                              int r_v_index[3]);
/* Equal the previous one */
using Nearest2DGetTriEdgesCallback = void (*)(const int index,
                                              const Nearest2dUserData *data,
                                              int r_e_index[3]);
using Nearest2DCopyVertNoCallback = void (*)(const int index,
                                             const Nearest2dUserData *data,
                                             float r_no[3]);

struct Nearest2dUserData {
  Nearest2DGetVertCoCallback get_vert_co;
  Nearest2DGetEdgeVertsCallback get_edge_verts_index;
  Nearest2DGetTriVertsCallback get_tri_verts_index;
  Nearest2DGetTriEdgesCallback get_tri_edges_index;
  Nearest2DCopyVertNoCallback copy_vert_no;

  union {
    struct {
      BMesh *bm;
    };
    struct {
      const float (*vert_positions)[3];
      const float (*vert_normals)[3];
      const MEdge *edge; /* only used for #BVHTreeFromMeshEdges */
<<<<<<< HEAD
      const int *corner_verts;
      const int *corner_edges;
      const MLoopTri *looptri;
=======
      const MLoop *loop;
      const MLoopTri *looptris;
>>>>>>> 4ffae99d
    };
  };

  bool is_persp;
  bool use_backface_culling;
};

static void cb_mvert_co_get(const int index, const Nearest2dUserData *data, const float **r_co)
{
  *r_co = data->vert_positions[index];
}

static void cb_bvert_co_get(const int index, const Nearest2dUserData *data, const float **r_co)
{
  BMVert *eve = BM_vert_at_index(data->bm, index);
  *r_co = eve->co;
}

static void cb_mvert_no_copy(const int index, const Nearest2dUserData *data, float r_no[3])
{
  copy_v3_v3(r_no, data->vert_normals[index]);
}

static void cb_bvert_no_copy(const int index, const Nearest2dUserData *data, float r_no[3])
{
  BMVert *eve = BM_vert_at_index(data->bm, index);

  copy_v3_v3(r_no, eve->no);
}

static void cb_medge_verts_get(const int index, const Nearest2dUserData *data, int r_v_index[2])
{
  const MEdge *edge = &data->edge[index];

  r_v_index[0] = edge->v1;
  r_v_index[1] = edge->v2;
}

static void cb_bedge_verts_get(const int index, const Nearest2dUserData *data, int r_v_index[2])
{
  BMEdge *eed = BM_edge_at_index(data->bm, index);

  r_v_index[0] = BM_elem_index_get(eed->v1);
  r_v_index[1] = BM_elem_index_get(eed->v2);
}

static void cb_mlooptri_edges_get(const int index, const Nearest2dUserData *data, int r_v_index[3])
{
  const MEdge *medge = data->edge;
<<<<<<< HEAD
  const int *corner_verts = data->corner_verts;
  const int *corner_edges = data->corner_edges;
  const MLoopTri *lt = &data->looptri[index];
=======
  const MLoop *mloop = data->loop;
  const MLoopTri *lt = &data->looptris[index];
>>>>>>> 4ffae99d
  for (int j = 2, j_next = 0; j_next < 3; j = j_next++) {
    const MEdge *ed = &medge[corner_edges[lt->tri[j]]];
    const int tri_edge[2] = {corner_verts[lt->tri[j]], corner_verts[lt->tri[j_next]]};
    if (ELEM(ed->v1, tri_edge[0], tri_edge[1]) && ELEM(ed->v2, tri_edge[0], tri_edge[1])) {
      // printf("real edge found\n");
      r_v_index[j] = corner_edges[lt->tri[j]];
    }
    else {
      r_v_index[j] = -1;
    }
  }
}

static void cb_mlooptri_verts_get(const int index, const Nearest2dUserData *data, int r_v_index[3])
{
<<<<<<< HEAD
  const int *corner_verts = data->corner_verts;
  const MLoopTri *looptri = &data->looptri[index];
=======
  const MLoop *loop = data->loop;
  const MLoopTri *looptri = &data->looptris[index];
>>>>>>> 4ffae99d

  r_v_index[0] = corner_verts[looptri->tri[0]];
  r_v_index[1] = corner_verts[looptri->tri[1]];
  r_v_index[2] = corner_verts[looptri->tri[2]];
}

static bool test_projected_vert_dist(const DistProjectedAABBPrecalc *precalc,
                                     const float (*clip_plane)[4],
                                     const int clip_plane_len,
                                     const bool is_persp,
                                     const float co[3],
                                     float *dist_px_sq,
                                     float r_co[3])
{
  if (!isect_point_planes_v3_negated(clip_plane, clip_plane_len, co)) {
    return false;
  }

  float co2d[2] = {
      (dot_m4_v3_row_x(precalc->pmat, co) + precalc->pmat[3][0]),
      (dot_m4_v3_row_y(precalc->pmat, co) + precalc->pmat[3][1]),
  };

  if (is_persp) {
    float w = mul_project_m4_v3_zfac(precalc->pmat, co);
    mul_v2_fl(co2d, 1.0f / w);
  }

  const float dist_sq = len_squared_v2v2(precalc->mval, co2d);
  if (dist_sq < *dist_px_sq) {
    copy_v3_v3(r_co, co);
    *dist_px_sq = dist_sq;
    return true;
  }
  return false;
}

static bool test_projected_edge_dist(const DistProjectedAABBPrecalc *precalc,
                                     const float (*clip_plane)[4],
                                     const int clip_plane_len,
                                     const bool is_persp,
                                     const float va[3],
                                     const float vb[3],
                                     float *dist_px_sq,
                                     float r_co[3])
{
  float near_co[3], lambda;
  if (!isect_ray_line_v3(precalc->ray_origin, precalc->ray_direction, va, vb, &lambda)) {
    copy_v3_v3(near_co, va);
  }
  else {
    if (lambda <= 0.0f) {
      copy_v3_v3(near_co, va);
    }
    else if (lambda >= 1.0f) {
      copy_v3_v3(near_co, vb);
    }
    else {
      interp_v3_v3v3(near_co, va, vb, lambda);
    }
  }

  return test_projected_vert_dist(
      precalc, clip_plane, clip_plane_len, is_persp, near_co, dist_px_sq, r_co);
}

static void cb_snap_vert(void *userdata,
                         int index,
                         const DistProjectedAABBPrecalc *precalc,
                         const float (*clip_plane)[4],
                         const int clip_plane_len,
                         BVHTreeNearest *nearest)
{
  Nearest2dUserData *data = static_cast<Nearest2dUserData *>(userdata);

  const float *co;
  data->get_vert_co(index, data, &co);

  if (test_projected_vert_dist(precalc,
                               clip_plane,
                               clip_plane_len,
                               data->is_persp,
                               co,
                               &nearest->dist_sq,
                               nearest->co)) {
    data->copy_vert_no(index, data, nearest->no);
    nearest->index = index;
  }
}

static void cb_snap_edge(void *userdata,
                         int index,
                         const DistProjectedAABBPrecalc *precalc,
                         const float (*clip_plane)[4],
                         const int clip_plane_len,
                         BVHTreeNearest *nearest)
{
  Nearest2dUserData *data = static_cast<Nearest2dUserData *>(userdata);

  int vindex[2];
  data->get_edge_verts_index(index, data, vindex);

  const float *v_pair[2];
  data->get_vert_co(vindex[0], data, &v_pair[0]);
  data->get_vert_co(vindex[1], data, &v_pair[1]);

  if (test_projected_edge_dist(precalc,
                               clip_plane,
                               clip_plane_len,
                               data->is_persp,
                               v_pair[0],
                               v_pair[1],
                               &nearest->dist_sq,
                               nearest->co)) {
    sub_v3_v3v3(nearest->no, v_pair[0], v_pair[1]);
    nearest->index = index;
  }
}

static void cb_snap_edge_verts(void *userdata,
                               int index,
                               const DistProjectedAABBPrecalc *precalc,
                               const float (*clip_plane)[4],
                               const int clip_plane_len,
                               BVHTreeNearest *nearest)
{
  Nearest2dUserData *data = static_cast<Nearest2dUserData *>(userdata);

  int vindex[2];
  data->get_edge_verts_index(index, data, vindex);

  for (int i = 2; i--;) {
    if (vindex[i] == nearest->index) {
      continue;
    }
    cb_snap_vert(userdata, vindex[i], precalc, clip_plane, clip_plane_len, nearest);
  }
}

static void cb_snap_tri_edges(void *userdata,
                              int index,
                              const DistProjectedAABBPrecalc *precalc,
                              const float (*clip_plane)[4],
                              const int clip_plane_len,
                              BVHTreeNearest *nearest)
{
  Nearest2dUserData *data = static_cast<Nearest2dUserData *>(userdata);

  if (data->use_backface_culling) {
    int vindex[3];
    data->get_tri_verts_index(index, data, vindex);

    const float *t0, *t1, *t2;
    data->get_vert_co(vindex[0], data, &t0);
    data->get_vert_co(vindex[1], data, &t1);
    data->get_vert_co(vindex[2], data, &t2);
    float dummy[3];
    if (raycast_tri_backface_culling_test(precalc->ray_direction, t0, t1, t2, dummy)) {
      return;
    }
  }

  int eindex[3];
  data->get_tri_edges_index(index, data, eindex);
  for (int i = 3; i--;) {
    if (eindex[i] != -1) {
      if (eindex[i] == nearest->index) {
        continue;
      }
      cb_snap_edge(userdata, eindex[i], precalc, clip_plane, clip_plane_len, nearest);
    }
  }
}

static void cb_snap_tri_verts(void *userdata,
                              int index,
                              const DistProjectedAABBPrecalc *precalc,
                              const float (*clip_plane)[4],
                              const int clip_plane_len,
                              BVHTreeNearest *nearest)
{
  Nearest2dUserData *data = static_cast<Nearest2dUserData *>(userdata);

  int vindex[3];
  data->get_tri_verts_index(index, data, vindex);

  if (data->use_backface_culling) {
    const float *t0, *t1, *t2;
    data->get_vert_co(vindex[0], data, &t0);
    data->get_vert_co(vindex[1], data, &t1);
    data->get_vert_co(vindex[2], data, &t2);
    float dummy[3];
    if (raycast_tri_backface_culling_test(precalc->ray_direction, t0, t1, t2, dummy)) {
      return;
    }
  }

  for (int i = 3; i--;) {
    if (vindex[i] == nearest->index) {
      continue;
    }
    cb_snap_vert(userdata, vindex[i], precalc, clip_plane, clip_plane_len, nearest);
  }
}

static void nearest2d_data_init_mesh(const Mesh *mesh,
                                     bool is_persp,
                                     bool use_backface_culling,
                                     Nearest2dUserData *r_nearest2d)
{
  r_nearest2d->get_vert_co = cb_mvert_co_get;
  r_nearest2d->get_edge_verts_index = cb_medge_verts_get;
  r_nearest2d->copy_vert_no = cb_mvert_no_copy;
  r_nearest2d->get_tri_verts_index = cb_mlooptri_verts_get;
  r_nearest2d->get_tri_edges_index = cb_mlooptri_edges_get;

  r_nearest2d->vert_positions = BKE_mesh_vert_positions(mesh);
  r_nearest2d->vert_normals = BKE_mesh_vert_normals_ensure(mesh);
  r_nearest2d->edge = mesh->edges().data();
<<<<<<< HEAD
  r_nearest2d->corner_verts = mesh->corner_verts().data();
  r_nearest2d->corner_edges = mesh->corner_edges().data();
  r_nearest2d->looptri = BKE_mesh_runtime_looptri_ensure(mesh);
=======
  r_nearest2d->loop = mesh->loops().data();
  r_nearest2d->looptris = mesh->looptris().data();
>>>>>>> 4ffae99d

  r_nearest2d->is_persp = is_persp;
  r_nearest2d->use_backface_culling = use_backface_culling;
}

static void nearest2d_data_init_editmesh(SnapData_EditMesh *sod,
                                         bool is_persp,
                                         bool use_backface_culling,
                                         Nearest2dUserData *r_nearest2d)
{
  r_nearest2d->get_vert_co = cb_bvert_co_get;
  r_nearest2d->get_edge_verts_index = cb_bedge_verts_get;
  r_nearest2d->copy_vert_no = cb_bvert_no_copy;
  r_nearest2d->get_tri_verts_index = nullptr;
  r_nearest2d->get_tri_edges_index = nullptr;

  r_nearest2d->bm = sod->treedata_editmesh.em->bm;

  r_nearest2d->is_persp = is_persp;
  r_nearest2d->use_backface_culling = use_backface_culling;
}

/** \} */

/* -------------------------------------------------------------------- */
/** \name Internal Object Snapping API
 * \{ */

static eSnapMode snap_mesh_polygon(SnapObjectContext *sctx,
                                   const SnapObjectParams *params,
                                   /* read/write args */
                                   float *dist_px)
{
  eSnapMode elem = SCE_SNAP_MODE_NONE;

  float lpmat[4][4];
  mul_m4_m4m4(lpmat, sctx->runtime.pmat, sctx->ret.obmat);

  DistProjectedAABBPrecalc neasrest_precalc;
  dist_squared_to_projected_aabb_precalc(
      &neasrest_precalc, lpmat, sctx->runtime.win_size, sctx->runtime.mval);

  float tobmat[4][4], clip_planes_local[MAX_CLIPPLANE_LEN][4];
  transpose_m4_m4(tobmat, sctx->ret.obmat);
  for (int i = sctx->runtime.clip_plane_len; i--;) {
    mul_v4_m4v4(clip_planes_local[i], tobmat, sctx->runtime.clip_plane[i]);
  }

  BVHTreeNearest nearest{};
  nearest.index = -1;
  nearest.dist_sq = square_f(*dist_px);

  Nearest2dUserData nearest2d;
  const Mesh *mesh = sctx->ret.data && GS(sctx->ret.data->name) == ID_ME ?
                         (const Mesh *)sctx->ret.data :
                         nullptr;
  if (mesh) {
    nearest2d_data_init_mesh(mesh,
                             sctx->runtime.view_proj == VIEW_PROJ_PERSP,
                             params->use_backface_culling,
                             &nearest2d);

    const MPoly *mp = &mesh->polys()[sctx->ret.index];

    if (sctx->runtime.snap_to_flag & SCE_SNAP_MODE_EDGE) {
      elem = SCE_SNAP_MODE_EDGE;
      BLI_assert(nearest2d.edge != nullptr);
      const int *poly_edges = &nearest2d.corner_edges[mp->loopstart];
      for (int i = mp->totloop; i--;) {
        cb_snap_edge(&nearest2d,
                     poly_edges[i],
                     &neasrest_precalc,
                     clip_planes_local,
                     sctx->runtime.clip_plane_len,
                     &nearest);
      }
    }
    else {
      elem = SCE_SNAP_MODE_VERTEX;
      const int *poly_verts = &nearest2d.corner_verts[mp->loopstart];
      for (int i = mp->totloop; i--;) {
        cb_snap_vert(&nearest2d,
                     poly_verts[i],
                     &neasrest_precalc,
                     clip_planes_local,
                     sctx->runtime.clip_plane_len,
                     &nearest);
      }
    }
  }
  else if (sctx->ret.is_edit) {
    /* The object's #BMEditMesh was used to snap instead. */
    std::unique_ptr<SnapData_EditMesh> &sod_editmesh = sctx->editmesh_caches.lookup(
        BKE_editmesh_from_object(sctx->ret.ob));
    BLI_assert(sod_editmesh.get() != nullptr);

    nearest2d_data_init_editmesh(sod_editmesh.get(),
                                 sctx->runtime.view_proj == VIEW_PROJ_PERSP,
                                 params->use_backface_culling,
                                 &nearest2d);

    BMEditMesh *em = sod_editmesh->treedata_editmesh.em;

    BM_mesh_elem_table_ensure(em->bm, BM_FACE);
    BMFace *f = BM_face_at_index(em->bm, sctx->ret.index);
    BMLoop *l_iter, *l_first;
    l_iter = l_first = BM_FACE_FIRST_LOOP(f);
    if (sctx->runtime.snap_to_flag & SCE_SNAP_MODE_EDGE) {
      elem = SCE_SNAP_MODE_EDGE;
      BM_mesh_elem_index_ensure(em->bm, BM_VERT | BM_EDGE);
      BM_mesh_elem_table_ensure(em->bm, BM_VERT | BM_EDGE);
      do {
        cb_snap_edge(&nearest2d,
                     BM_elem_index_get(l_iter->e),
                     &neasrest_precalc,
                     clip_planes_local,
                     sctx->runtime.clip_plane_len,
                     &nearest);
      } while ((l_iter = l_iter->next) != l_first);
    }
    else {
      elem = SCE_SNAP_MODE_VERTEX;
      BM_mesh_elem_index_ensure(em->bm, BM_VERT);
      BM_mesh_elem_table_ensure(em->bm, BM_VERT);
      do {
        cb_snap_vert(&nearest2d,
                     BM_elem_index_get(l_iter->v),
                     &neasrest_precalc,
                     clip_planes_local,
                     sctx->runtime.clip_plane_len,
                     &nearest);
      } while ((l_iter = l_iter->next) != l_first);
    }
  }

  if (nearest.index != -1) {
    *dist_px = sqrtf(nearest.dist_sq);

    copy_v3_v3(sctx->ret.loc, nearest.co);
    mul_m4_v3(sctx->ret.obmat, sctx->ret.loc);

    {
      float imat[4][4];
      invert_m4_m4(imat, sctx->ret.obmat);

      copy_v3_v3(sctx->ret.no, nearest.no);
      mul_transposed_mat3_m4_v3(imat, sctx->ret.no);
      normalize_v3(sctx->ret.no);
    }

    sctx->ret.index = nearest.index;
    return elem;
  }

  return SCE_SNAP_MODE_NONE;
}

static eSnapMode snap_mesh_edge_verts_mixed(SnapObjectContext *sctx,
                                            const SnapObjectParams *params,
                                            float original_dist_px,
                                            const float prev_co[3],
                                            /* read/write args */
                                            float *dist_px)
{
  eSnapMode elem = SCE_SNAP_MODE_EDGE;

  if (sctx->ret.ob->type != OB_MESH) {
    return elem;
  }

  Nearest2dUserData nearest2d;
  {
    const Mesh *mesh = sctx->ret.data && GS(sctx->ret.data->name) == ID_ME ?
                           (const Mesh *)sctx->ret.data :
                           nullptr;
    if (mesh) {
      nearest2d_data_init_mesh(mesh,
                               sctx->runtime.view_proj == VIEW_PROJ_PERSP,
                               params->use_backface_culling,
                               &nearest2d);
    }
    else if (sctx->ret.is_edit) {
      /* The object's #BMEditMesh was used to snap instead. */
      std::unique_ptr<SnapData_EditMesh> &sod_editmesh = sctx->editmesh_caches.lookup(
          BKE_editmesh_from_object(sctx->ret.ob));
      nearest2d_data_init_editmesh(sod_editmesh.get(),
                                   sctx->runtime.view_proj == VIEW_PROJ_PERSP,
                                   params->use_backface_culling,
                                   &nearest2d);
    }
    else {
      return elem;
    }
  }

  int vindex[2];
  nearest2d.get_edge_verts_index(sctx->ret.index, &nearest2d, vindex);

  const float *v_pair[2];
  nearest2d.get_vert_co(vindex[0], &nearest2d, &v_pair[0]);
  nearest2d.get_vert_co(vindex[1], &nearest2d, &v_pair[1]);

  DistProjectedAABBPrecalc neasrest_precalc;
  {
    float lpmat[4][4];
    mul_m4_m4m4(lpmat, sctx->runtime.pmat, sctx->ret.obmat);

    dist_squared_to_projected_aabb_precalc(
        &neasrest_precalc, lpmat, sctx->runtime.win_size, sctx->runtime.mval);
  }

  BVHTreeNearest nearest{};
  nearest.index = -1;
  nearest.dist_sq = square_f(original_dist_px);

  float lambda;
  if (!isect_ray_line_v3(neasrest_precalc.ray_origin,
                         neasrest_precalc.ray_direction,
                         v_pair[0],
                         v_pair[1],
                         &lambda)) {
    /* do nothing */
  }
  else {
    short snap_to_flag = sctx->runtime.snap_to_flag;
    int e_mode_len = ((snap_to_flag & SCE_SNAP_MODE_EDGE) != 0) +
                     ((snap_to_flag & SCE_SNAP_MODE_VERTEX) != 0) +
                     ((snap_to_flag & SCE_SNAP_MODE_EDGE_MIDPOINT) != 0);

    float range = 1.0f / (2 * e_mode_len - 1);
    if (snap_to_flag & SCE_SNAP_MODE_VERTEX) {
      if (lambda < (range) || (1.0f - range) < lambda) {
        int v_id = lambda < 0.5f ? 0 : 1;

        if (test_projected_vert_dist(&neasrest_precalc,
                                     nullptr,
                                     0,
                                     nearest2d.is_persp,
                                     v_pair[v_id],
                                     &nearest.dist_sq,
                                     nearest.co)) {
          nearest.index = vindex[v_id];
          elem = SCE_SNAP_MODE_VERTEX;
          {
            float imat[4][4];
            invert_m4_m4(imat, sctx->ret.obmat);
            nearest2d.copy_vert_no(vindex[v_id], &nearest2d, sctx->ret.no);
            mul_transposed_mat3_m4_v3(imat, sctx->ret.no);
            normalize_v3(sctx->ret.no);
          }
        }
      }
    }

    if (snap_to_flag & SCE_SNAP_MODE_EDGE_MIDPOINT) {
      range *= e_mode_len - 1;
      if ((range) < lambda && lambda < (1.0f - range)) {
        float vmid[3];
        mid_v3_v3v3(vmid, v_pair[0], v_pair[1]);

        if (test_projected_vert_dist(&neasrest_precalc,
                                     nullptr,
                                     0,
                                     nearest2d.is_persp,
                                     vmid,
                                     &nearest.dist_sq,
                                     nearest.co)) {
          nearest.index = sctx->ret.index;
          elem = SCE_SNAP_MODE_EDGE_MIDPOINT;
        }
      }
    }

    if (prev_co && (sctx->runtime.snap_to_flag & SCE_SNAP_MODE_EDGE_PERPENDICULAR)) {
      float v_near[3], va_g[3], vb_g[3];

      mul_v3_m4v3(va_g, sctx->ret.obmat, v_pair[0]);
      mul_v3_m4v3(vb_g, sctx->ret.obmat, v_pair[1]);
      lambda = line_point_factor_v3(prev_co, va_g, vb_g);

      if (IN_RANGE(lambda, 0.0f, 1.0f)) {
        interp_v3_v3v3(v_near, va_g, vb_g, lambda);

        if (len_squared_v3v3(prev_co, v_near) > FLT_EPSILON) {
          dist_squared_to_projected_aabb_precalc(
              &neasrest_precalc, sctx->runtime.pmat, sctx->runtime.win_size, sctx->runtime.mval);

          if (test_projected_vert_dist(&neasrest_precalc,
                                       nullptr,
                                       0,
                                       nearest2d.is_persp,
                                       v_near,
                                       &nearest.dist_sq,
                                       nearest.co)) {
            nearest.index = sctx->ret.index;
            elem = SCE_SNAP_MODE_EDGE_PERPENDICULAR;
          }
        }
      }
    }
  }

  if (nearest.index != -1) {
    *dist_px = sqrtf(nearest.dist_sq);

    copy_v3_v3(sctx->ret.loc, nearest.co);
    if (elem != SCE_SNAP_MODE_EDGE_PERPENDICULAR) {
      mul_m4_v3(sctx->ret.obmat, sctx->ret.loc);
    }

    sctx->ret.index = nearest.index;
  }

  return elem;
}

static eSnapMode snapArmature(SnapObjectContext *sctx,
                              const SnapObjectParams *params,
                              Object *ob_eval,
                              const float obmat[4][4],
                              bool is_object_active,
                              /* read/write args */
                              float *dist_px,
                              /* return args */
                              float r_loc[3],
                              float * /*r_no*/,
                              int *r_index)
{
  eSnapMode retval = SCE_SNAP_MODE_NONE;

  if (sctx->runtime.snap_to_flag == SCE_SNAP_MODE_FACE_RAYCAST) {
    /* Currently only edge and vert */
    return retval;
  }

  float lpmat[4][4], dist_px_sq = square_f(*dist_px);
  mul_m4_m4m4(lpmat, sctx->runtime.pmat, obmat);

  DistProjectedAABBPrecalc neasrest_precalc;
  dist_squared_to_projected_aabb_precalc(
      &neasrest_precalc, lpmat, sctx->runtime.win_size, sctx->runtime.mval);

  bArmature *arm = static_cast<bArmature *>(ob_eval->data);
  const bool is_editmode = arm->edbo != nullptr;

  if (is_editmode == false) {
    /* Test BoundBox */
    const BoundBox *bb = BKE_armature_boundbox_get(ob_eval);
    if (bb && !snap_bound_box_check_dist(bb->vec[0],
                                         bb->vec[6],
                                         lpmat,
                                         sctx->runtime.win_size,
                                         sctx->runtime.mval,
                                         dist_px_sq)) {
      return retval;
    }
  }

  float tobmat[4][4], clip_planes_local[MAX_CLIPPLANE_LEN][4];
  transpose_m4_m4(tobmat, obmat);
  for (int i = sctx->runtime.clip_plane_len; i--;) {
    mul_v4_m4v4(clip_planes_local[i], tobmat, sctx->runtime.clip_plane[i]);
  }

  const bool is_posemode = is_object_active && (ob_eval->mode & OB_MODE_POSE);
  const bool skip_selected = (is_editmode || is_posemode) &&
                             (params->snap_target_select & SCE_SNAP_TARGET_NOT_SELECTED);
  const bool is_persp = sctx->runtime.view_proj == VIEW_PROJ_PERSP;

  if (arm->edbo) {
    LISTBASE_FOREACH (EditBone *, eBone, arm->edbo) {
      if (eBone->layer & arm->layer) {
        if (eBone->flag & BONE_HIDDEN_A) {
          /* Skip hidden bones. */
          continue;
        }

        const bool is_selected = (eBone->flag & (BONE_ROOTSEL | BONE_TIPSEL)) != 0;
        if (is_selected && skip_selected) {
          continue;
        }
        bool has_vert_snap = false;

        if (sctx->runtime.snap_to_flag & SCE_SNAP_MODE_VERTEX) {
          has_vert_snap = test_projected_vert_dist(&neasrest_precalc,
                                                   clip_planes_local,
                                                   sctx->runtime.clip_plane_len,
                                                   is_persp,
                                                   eBone->head,
                                                   &dist_px_sq,
                                                   r_loc);
          has_vert_snap |= test_projected_vert_dist(&neasrest_precalc,
                                                    clip_planes_local,
                                                    sctx->runtime.clip_plane_len,
                                                    is_persp,
                                                    eBone->tail,

                                                    &dist_px_sq,
                                                    r_loc);

          if (has_vert_snap) {
            retval = SCE_SNAP_MODE_VERTEX;
          }
        }
        if (!has_vert_snap && sctx->runtime.snap_to_flag & SCE_SNAP_MODE_EDGE) {
          if (test_projected_edge_dist(&neasrest_precalc,
                                       clip_planes_local,
                                       sctx->runtime.clip_plane_len,
                                       is_persp,
                                       eBone->head,
                                       eBone->tail,
                                       &dist_px_sq,
                                       r_loc)) {
            retval = SCE_SNAP_MODE_EDGE;
          }
        }
      }
    }
  }
  else if (ob_eval->pose && ob_eval->pose->chanbase.first) {
    LISTBASE_FOREACH (bPoseChannel *, pchan, &ob_eval->pose->chanbase) {
      Bone *bone = pchan->bone;
      if (!bone || (bone->flag & (BONE_HIDDEN_P | BONE_HIDDEN_PG))) {
        /* Skip hidden bones. */
        continue;
      }

      const bool is_selected = (bone->flag & (BONE_SELECTED | BONE_ROOTSEL | BONE_TIPSEL)) != 0;
      if (is_selected && skip_selected) {
        continue;
      }

      bool has_vert_snap = false;
      const float *head_vec = pchan->pose_head;
      const float *tail_vec = pchan->pose_tail;

      if (sctx->runtime.snap_to_flag & SCE_SNAP_MODE_VERTEX) {
        has_vert_snap = test_projected_vert_dist(&neasrest_precalc,
                                                 clip_planes_local,
                                                 sctx->runtime.clip_plane_len,
                                                 is_persp,
                                                 head_vec,
                                                 &dist_px_sq,
                                                 r_loc);
        has_vert_snap |= test_projected_vert_dist(&neasrest_precalc,
                                                  clip_planes_local,
                                                  sctx->runtime.clip_plane_len,
                                                  is_persp,
                                                  tail_vec,
                                                  &dist_px_sq,
                                                  r_loc);

        if (has_vert_snap) {
          retval = SCE_SNAP_MODE_VERTEX;
        }
      }
      if (!has_vert_snap && sctx->runtime.snap_to_flag & SCE_SNAP_MODE_EDGE) {
        if (test_projected_edge_dist(&neasrest_precalc,
                                     clip_planes_local,
                                     sctx->runtime.clip_plane_len,
                                     is_persp,
                                     head_vec,
                                     tail_vec,
                                     &dist_px_sq,
                                     r_loc)) {
          retval = SCE_SNAP_MODE_EDGE;
        }
      }
    }
  }

  if (retval) {
    *dist_px = sqrtf(dist_px_sq);
    mul_m4_v3(obmat, r_loc);
    if (r_index) {
      /* Does not support index. */
      *r_index = -1;
    }
    return retval;
  }

  return SCE_SNAP_MODE_NONE;
}

static eSnapMode snapCurve(SnapObjectContext *sctx,
                           const SnapObjectParams *params,
                           Object *ob_eval,
                           const float obmat[4][4],
                           /* read/write args */
                           float *dist_px,
                           /* return args */
                           float r_loc[3],
                           float * /*r_no*/,
                           int *r_index)
{
  bool has_snap = false;

  /* only vertex snapping mode (eg control points and handles) supported for now) */
  if ((sctx->runtime.snap_to_flag & SCE_SNAP_MODE_VERTEX) == 0) {
    return SCE_SNAP_MODE_NONE;
  }

  Curve *cu = static_cast<Curve *>(ob_eval->data);
  float dist_px_sq = square_f(*dist_px);

  float lpmat[4][4];
  mul_m4_m4m4(lpmat, sctx->runtime.pmat, obmat);

  DistProjectedAABBPrecalc neasrest_precalc;
  dist_squared_to_projected_aabb_precalc(
      &neasrest_precalc, lpmat, sctx->runtime.win_size, sctx->runtime.mval);

  const bool use_obedit = BKE_object_is_in_editmode(ob_eval);

  if (use_obedit == false) {
    /* Test BoundBox */
    BoundBox *bb = BKE_curve_boundbox_get(ob_eval);
    if (bb && !snap_bound_box_check_dist(bb->vec[0],
                                         bb->vec[6],
                                         lpmat,
                                         sctx->runtime.win_size,
                                         sctx->runtime.mval,
                                         dist_px_sq)) {
      return SCE_SNAP_MODE_NONE;
    }
  }

  float tobmat[4][4];
  transpose_m4_m4(tobmat, obmat);

  float(*clip_planes)[4] = sctx->runtime.clip_plane;
  int clip_plane_len = sctx->runtime.clip_plane_len;

  if (sctx->runtime.has_occlusion_plane) {
    /* We snap to vertices even if occluded. */
    clip_planes++;
    clip_plane_len--;
  }

  float clip_planes_local[MAX_CLIPPLANE_LEN][4];
  for (int i = clip_plane_len; i--;) {
    mul_v4_m4v4(clip_planes_local[i], tobmat, clip_planes[i]);
  }

  bool is_persp = sctx->runtime.view_proj == VIEW_PROJ_PERSP;
  bool skip_selected = params->snap_target_select & SCE_SNAP_TARGET_NOT_SELECTED;

  LISTBASE_FOREACH (Nurb *, nu, (use_obedit ? &cu->editnurb->nurbs : &cu->nurb)) {
    for (int u = 0; u < nu->pntsu; u++) {
      if (sctx->runtime.snap_to_flag & SCE_SNAP_MODE_VERTEX) {
        if (use_obedit) {
          if (nu->bezt) {
            if (nu->bezt[u].hide) {
              /* Skip hidden. */
              continue;
            }

            bool is_selected = (nu->bezt[u].f2 & SELECT) != 0;
            if (is_selected && skip_selected) {
              continue;
            }
            has_snap |= test_projected_vert_dist(&neasrest_precalc,
                                                 clip_planes_local,
                                                 clip_plane_len,
                                                 is_persp,
                                                 nu->bezt[u].vec[1],
                                                 &dist_px_sq,
                                                 r_loc);

            /* Don't snap if handle is selected (moving),
             * or if it is aligning to a moving handle. */
            bool is_selected_h1 = (nu->bezt[u].f1 & SELECT) != 0;
            bool is_selected_h2 = (nu->bezt[u].f3 & SELECT) != 0;
            bool is_autoalign_h1 = (nu->bezt[u].h1 & HD_ALIGN) != 0;
            bool is_autoalign_h2 = (nu->bezt[u].h2 & HD_ALIGN) != 0;
            if (!skip_selected || !(is_selected_h1 || (is_autoalign_h1 && is_selected_h2))) {
              has_snap |= test_projected_vert_dist(&neasrest_precalc,
                                                   clip_planes_local,
                                                   clip_plane_len,
                                                   is_persp,
                                                   nu->bezt[u].vec[0],
                                                   &dist_px_sq,
                                                   r_loc);
            }

            if (!skip_selected || !(is_selected_h2 || (is_autoalign_h2 && is_selected_h1))) {
              has_snap |= test_projected_vert_dist(&neasrest_precalc,
                                                   clip_planes_local,
                                                   clip_plane_len,
                                                   is_persp,
                                                   nu->bezt[u].vec[2],
                                                   &dist_px_sq,
                                                   r_loc);
            }
          }
          else {
            if (nu->bp[u].hide) {
              /* Skip hidden. */
              continue;
            }

            bool is_selected = (nu->bp[u].f1 & SELECT) != 0;
            if (is_selected && skip_selected) {
              continue;
            }

            has_snap |= test_projected_vert_dist(&neasrest_precalc,
                                                 clip_planes_local,
                                                 clip_plane_len,
                                                 is_persp,
                                                 nu->bp[u].vec,
                                                 &dist_px_sq,
                                                 r_loc);
          }
        }
        else {
          /* curve is not visible outside editmode if nurb length less than two */
          if (nu->pntsu > 1) {
            if (nu->bezt) {
              has_snap |= test_projected_vert_dist(&neasrest_precalc,
                                                   clip_planes_local,
                                                   clip_plane_len,
                                                   is_persp,
                                                   nu->bezt[u].vec[1],
                                                   &dist_px_sq,
                                                   r_loc);
            }
            else {
              has_snap |= test_projected_vert_dist(&neasrest_precalc,
                                                   clip_planes_local,
                                                   clip_plane_len,
                                                   is_persp,
                                                   nu->bp[u].vec,
                                                   &dist_px_sq,
                                                   r_loc);
            }
          }
        }
      }
    }
  }
  if (has_snap) {
    *dist_px = sqrtf(dist_px_sq);
    mul_m4_v3(obmat, r_loc);
    if (r_index) {
      /* Does not support index yet. */
      *r_index = -1;
    }
    return SCE_SNAP_MODE_VERTEX;
  }

  return SCE_SNAP_MODE_NONE;
}

/* may extend later (for now just snaps to empty center) */
static eSnapMode snap_object_center(const SnapObjectContext *sctx,
                                    Object *ob_eval,
                                    const float obmat[4][4],
                                    /* read/write args */
                                    float *dist_px,
                                    /* return args */
                                    float r_loc[3],
                                    float * /*r_no*/,
                                    int *r_index)
{
  eSnapMode retval = SCE_SNAP_MODE_NONE;

  if (ob_eval->transflag & OB_DUPLI) {
    return retval;
  }

  /* for now only vertex supported */
  if ((sctx->runtime.snap_to_flag & SCE_SNAP_MODE_VERTEX) == 0) {
    return retval;
  }

  DistProjectedAABBPrecalc neasrest_precalc;
  dist_squared_to_projected_aabb_precalc(
      &neasrest_precalc, sctx->runtime.pmat, sctx->runtime.win_size, sctx->runtime.mval);

  bool is_persp = sctx->runtime.view_proj == VIEW_PROJ_PERSP;
  float dist_px_sq = square_f(*dist_px);

  if (test_projected_vert_dist(&neasrest_precalc,
                               sctx->runtime.clip_plane,
                               sctx->runtime.clip_plane_len,
                               is_persp,
                               obmat[3],
                               &dist_px_sq,
                               r_loc)) {
    *dist_px = sqrtf(dist_px_sq);
    retval = SCE_SNAP_MODE_VERTEX;
  }

  if (retval) {
    if (r_index) {
      /* Does not support index. */
      *r_index = -1;
    }
    return retval;
  }

  return SCE_SNAP_MODE_NONE;
}

static eSnapMode snapCamera(const SnapObjectContext *sctx,
                            Object *object,
                            const float obmat[4][4],
                            /* read/write args */
                            float *dist_px,
                            /* return args */
                            float r_loc[3],
                            float *r_no,
                            int *r_index)
{
  eSnapMode retval = SCE_SNAP_MODE_NONE;

  Scene *scene = sctx->scene;

  bool is_persp = sctx->runtime.view_proj == VIEW_PROJ_PERSP;
  float dist_px_sq = square_f(*dist_px);

  float orig_camera_mat[4][4], orig_camera_imat[4][4], imat[4][4];
  MovieClip *clip = BKE_object_movieclip_get(scene, object, false);
  MovieTracking *tracking;

  if (clip == nullptr) {
    return snap_object_center(sctx, object, obmat, dist_px, r_loc, r_no, r_index);
  }
  if (object->transflag & OB_DUPLI) {
    return retval;
  }

  tracking = &clip->tracking;

  BKE_tracking_get_camera_object_matrix(object, orig_camera_mat);

  invert_m4_m4(orig_camera_imat, orig_camera_mat);
  invert_m4_m4(imat, obmat);

  if (sctx->runtime.snap_to_flag & SCE_SNAP_MODE_VERTEX) {
    DistProjectedAABBPrecalc neasrest_precalc;
    dist_squared_to_projected_aabb_precalc(
        &neasrest_precalc, sctx->runtime.pmat, sctx->runtime.win_size, sctx->runtime.mval);

    LISTBASE_FOREACH (MovieTrackingObject *, tracking_object, &tracking->objects) {
      float reconstructed_camera_mat[4][4], reconstructed_camera_imat[4][4];
      const float(*vertex_obmat)[4];

      if ((tracking_object->flag & TRACKING_OBJECT_CAMERA) == 0) {
        BKE_tracking_camera_get_reconstructed_interpolate(
            tracking, tracking_object, scene->r.cfra, reconstructed_camera_mat);

        invert_m4_m4(reconstructed_camera_imat, reconstructed_camera_mat);
      }

      LISTBASE_FOREACH (MovieTrackingTrack *, track, &tracking_object->tracks) {
        float bundle_pos[3];

        if ((track->flag & TRACK_HAS_BUNDLE) == 0) {
          continue;
        }

        copy_v3_v3(bundle_pos, track->bundle_pos);
        if (tracking_object->flag & TRACKING_OBJECT_CAMERA) {
          vertex_obmat = orig_camera_mat;
        }
        else {
          mul_m4_v3(reconstructed_camera_imat, bundle_pos);
          vertex_obmat = obmat;
        }

        mul_m4_v3(vertex_obmat, bundle_pos);
        if (test_projected_vert_dist(&neasrest_precalc,
                                     sctx->runtime.clip_plane,
                                     sctx->runtime.clip_plane_len,
                                     is_persp,
                                     bundle_pos,
                                     &dist_px_sq,
                                     r_loc)) {
          retval = SCE_SNAP_MODE_VERTEX;
        }
      }
    }
  }

  if (retval) {
    *dist_px = sqrtf(dist_px_sq);
    if (r_index) {
      /* Does not support index. */
      *r_index = -1;
    }
    return retval;
  }

  return SCE_SNAP_MODE_NONE;
}

static eSnapMode snapMesh(SnapObjectContext *sctx,
                          const SnapObjectParams *params,
                          Object *ob_eval,
                          const Mesh *me_eval,
                          const float obmat[4][4],
                          bool use_hide,
                          /* read/write args */
                          float *dist_px,
                          /* return args */
                          float r_loc[3],
                          float r_no[3],
                          int *r_index)
{
  BLI_assert(sctx->runtime.snap_to_flag != SCE_SNAP_MODE_FACE_RAYCAST);
  if (me_eval->totvert == 0) {
    return SCE_SNAP_MODE_NONE;
  }
  if (me_eval->totedge == 0 && !(sctx->runtime.snap_to_flag & SCE_SNAP_MODE_VERTEX)) {
    return SCE_SNAP_MODE_NONE;
  }

  float lpmat[4][4];
  mul_m4_m4m4(lpmat, sctx->runtime.pmat, obmat);

  float dist_px_sq = square_f(*dist_px);

  /* Test BoundBox */
  if (ob_eval->data == me_eval) {
    const BoundBox *bb = BKE_object_boundbox_get(ob_eval);
    if (!snap_bound_box_check_dist(bb->vec[0],
                                   bb->vec[6],
                                   lpmat,
                                   sctx->runtime.win_size,
                                   sctx->runtime.mval,
                                   dist_px_sq)) {
      return SCE_SNAP_MODE_NONE;
    }
  }

  BVHTreeFromMesh treedata, treedata_dummy;
  snap_object_data_mesh_get(sctx, ob_eval, me_eval, use_hide, &treedata);

  BVHTree *bvhtree[2] = {nullptr};
  bvhtree[0] = BKE_bvhtree_from_mesh_get(&treedata_dummy, me_eval, BVHTREE_FROM_LOOSEEDGES, 2);
  BLI_assert(treedata_dummy.cached);
  if (sctx->runtime.snap_to_flag & SCE_SNAP_MODE_VERTEX) {
    bvhtree[1] = BKE_bvhtree_from_mesh_get(&treedata_dummy, me_eval, BVHTREE_FROM_LOOSEVERTS, 2);
    BLI_assert(treedata_dummy.cached);
  }

  Nearest2dUserData nearest2d;
  nearest2d_data_init_mesh(me_eval,
                           sctx->runtime.view_proj == VIEW_PROJ_PERSP,
                           params->use_backface_culling,
                           &nearest2d);

  BVHTreeNearest nearest{};
  nearest.index = -1;
  nearest.dist_sq = dist_px_sq;

  int last_index = nearest.index;
  eSnapMode elem = SCE_SNAP_MODE_VERTEX;

  float tobmat[4][4], clip_planes_local[MAX_CLIPPLANE_LEN][4];
  transpose_m4_m4(tobmat, obmat);
  for (int i = sctx->runtime.clip_plane_len; i--;) {
    mul_v4_m4v4(clip_planes_local[i], tobmat, sctx->runtime.clip_plane[i]);
  }

  if (bvhtree[1]) {
    BLI_assert(sctx->runtime.snap_to_flag & SCE_SNAP_MODE_VERTEX);
    /* snap to loose verts */
    BLI_bvhtree_find_nearest_projected(bvhtree[1],
                                       lpmat,
                                       sctx->runtime.win_size,
                                       sctx->runtime.mval,
                                       clip_planes_local,
                                       sctx->runtime.clip_plane_len,
                                       &nearest,
                                       cb_snap_vert,
                                       &nearest2d);

    last_index = nearest.index;
  }

  if (sctx->runtime.snap_to_flag & SCE_SNAP_MODE_EDGE) {
    if (bvhtree[0]) {
      /* snap to loose edges */
      BLI_bvhtree_find_nearest_projected(bvhtree[0],
                                         lpmat,
                                         sctx->runtime.win_size,
                                         sctx->runtime.mval,
                                         clip_planes_local,
                                         sctx->runtime.clip_plane_len,
                                         &nearest,
                                         cb_snap_edge,
                                         &nearest2d);
    }

    if (treedata.tree) {
      /* snap to looptris */
      BLI_bvhtree_find_nearest_projected(treedata.tree,
                                         lpmat,
                                         sctx->runtime.win_size,
                                         sctx->runtime.mval,
                                         clip_planes_local,
                                         sctx->runtime.clip_plane_len,
                                         &nearest,
                                         cb_snap_tri_edges,
                                         &nearest2d);
    }

    if (last_index != nearest.index) {
      elem = SCE_SNAP_MODE_EDGE;
    }
  }
  else {
    BLI_assert(sctx->runtime.snap_to_flag & SCE_SNAP_MODE_VERTEX);
    if (bvhtree[0]) {
      /* snap to loose edge verts */
      BLI_bvhtree_find_nearest_projected(bvhtree[0],
                                         lpmat,
                                         sctx->runtime.win_size,
                                         sctx->runtime.mval,
                                         clip_planes_local,
                                         sctx->runtime.clip_plane_len,
                                         &nearest,
                                         cb_snap_edge_verts,
                                         &nearest2d);
    }

    if (treedata.tree) {
      /* snap to looptri verts */
      BLI_bvhtree_find_nearest_projected(treedata.tree,
                                         lpmat,
                                         sctx->runtime.win_size,
                                         sctx->runtime.mval,
                                         clip_planes_local,
                                         sctx->runtime.clip_plane_len,
                                         &nearest,
                                         cb_snap_tri_verts,
                                         &nearest2d);
    }
  }

  if (nearest.index != -1) {
    *dist_px = sqrtf(nearest.dist_sq);

    copy_v3_v3(r_loc, nearest.co);
    mul_m4_v3(obmat, r_loc);

    if (r_no) {
      float imat[4][4];
      invert_m4_m4(imat, obmat);

      copy_v3_v3(r_no, nearest.no);
      mul_transposed_mat3_m4_v3(imat, r_no);
      normalize_v3(r_no);
    }
    if (r_index) {
      *r_index = nearest.index;
    }

    return elem;
  }

  return SCE_SNAP_MODE_NONE;
}

static eSnapMode snapEditMesh(SnapObjectContext *sctx,
                              const SnapObjectParams *params,
                              Object *ob_eval,
                              BMEditMesh *em,
                              const float obmat[4][4],
                              /* read/write args */
                              float *dist_px,
                              /* return args */
                              float r_loc[3],
                              float r_no[3],
                              int *r_index)
{
  BLI_assert(sctx->runtime.snap_to_flag != SCE_SNAP_MODE_FACE_RAYCAST);

  if ((sctx->runtime.snap_to_flag & ~SCE_SNAP_MODE_FACE_RAYCAST) == SCE_SNAP_MODE_VERTEX) {
    if (em->bm->totvert == 0) {
      return SCE_SNAP_MODE_NONE;
    }
  }
  else {
    if (em->bm->totedge == 0) {
      return SCE_SNAP_MODE_NONE;
    }
  }

  float lpmat[4][4];
  mul_m4_m4m4(lpmat, sctx->runtime.pmat, obmat);

  float dist_px_sq = square_f(*dist_px);

  SnapData_EditMesh *sod = snap_object_data_editmesh_get(sctx, ob_eval, em);

  /* Test BoundBox */

  /* was BKE_boundbox_ray_hit_check, see: cf6ca226fa58 */
  if (!snap_bound_box_check_dist(
          sod->min, sod->max, lpmat, sctx->runtime.win_size, sctx->runtime.mval, dist_px_sq)) {
    return SCE_SNAP_MODE_NONE;
  }

  if (sctx->runtime.snap_to_flag & SCE_SNAP_MODE_VERTEX) {
    BVHTreeFromEditMesh treedata{};
    treedata.tree = sod->bvhtree[0];

    if (treedata.tree == nullptr) {
      if (sctx->callbacks.edit_mesh.test_vert_fn) {
        blender::BitVector<> verts_mask(em->bm->totvert);
        const int verts_num_active = BM_iter_mesh_bitmap_from_filter(
            BM_VERTS_OF_MESH,
            em->bm,
            verts_mask,
            (bool (*)(BMElem *, void *))sctx->callbacks.edit_mesh.test_vert_fn,
            sctx->callbacks.edit_mesh.user_data);

        bvhtree_from_editmesh_verts_ex(&treedata, em, verts_mask, verts_num_active, 0.0f, 2, 6);
      }
      else {
        BKE_bvhtree_from_editmesh_get(&treedata,
                                      em,
                                      2,
                                      BVHTREE_FROM_EM_VERTS,
                                      &sod->mesh_runtime->bvh_cache,
                                      &sod->mesh_runtime->eval_mutex);
      }
      sod->bvhtree[0] = treedata.tree;
      sod->cached[0] = treedata.cached;
    }
  }

  if (sctx->runtime.snap_to_flag & SCE_SNAP_MODE_EDGE) {
    BVHTreeFromEditMesh treedata{};
    treedata.tree = sod->bvhtree[1];

    if (treedata.tree == nullptr) {
      if (sctx->callbacks.edit_mesh.test_edge_fn) {
        blender::BitVector<> edges_mask(em->bm->totedge);
        const int edges_num_active = BM_iter_mesh_bitmap_from_filter(
            BM_EDGES_OF_MESH,
            em->bm,
            edges_mask,
            (bool (*)(BMElem *, void *))sctx->callbacks.edit_mesh.test_edge_fn,
            sctx->callbacks.edit_mesh.user_data);

        bvhtree_from_editmesh_edges_ex(&treedata, em, edges_mask, edges_num_active, 0.0f, 2, 6);
      }
      else {
        BKE_bvhtree_from_editmesh_get(&treedata,
                                      em,
                                      2,
                                      BVHTREE_FROM_EM_EDGES,
                                      &sod->mesh_runtime->bvh_cache,
                                      &sod->mesh_runtime->eval_mutex);
      }
      sod->bvhtree[1] = treedata.tree;
      sod->cached[1] = treedata.cached;
    }
  }

  Nearest2dUserData nearest2d;
  nearest2d_data_init_editmesh(
      sod, sctx->runtime.view_proj == VIEW_PROJ_PERSP, params->use_backface_culling, &nearest2d);

  BVHTreeNearest nearest{};
  nearest.index = -1;
  nearest.dist_sq = dist_px_sq;

  eSnapMode elem = SCE_SNAP_MODE_VERTEX;

  float tobmat[4][4], clip_planes_local[MAX_CLIPPLANE_LEN][4];
  transpose_m4_m4(tobmat, obmat);

  for (int i = sctx->runtime.clip_plane_len; i--;) {
    mul_v4_m4v4(clip_planes_local[i], tobmat, sctx->runtime.clip_plane[i]);
  }

  if (sod->bvhtree[0] && (sctx->runtime.snap_to_flag & SCE_SNAP_MODE_VERTEX)) {
    BM_mesh_elem_table_ensure(em->bm, BM_VERT);
    BM_mesh_elem_index_ensure(em->bm, BM_VERT);
    BLI_bvhtree_find_nearest_projected(sod->bvhtree[0],
                                       lpmat,
                                       sctx->runtime.win_size,
                                       sctx->runtime.mval,
                                       clip_planes_local,
                                       sctx->runtime.clip_plane_len,
                                       &nearest,
                                       cb_snap_vert,
                                       &nearest2d);
  }

  if (sod->bvhtree[1] && (sctx->runtime.snap_to_flag & SCE_SNAP_MODE_EDGE)) {
    int last_index = nearest.index;
    nearest.index = -1;
    BM_mesh_elem_table_ensure(em->bm, BM_EDGE | BM_VERT);
    BM_mesh_elem_index_ensure(em->bm, BM_EDGE | BM_VERT);
    BLI_bvhtree_find_nearest_projected(sod->bvhtree[1],
                                       lpmat,
                                       sctx->runtime.win_size,
                                       sctx->runtime.mval,
                                       clip_planes_local,
                                       sctx->runtime.clip_plane_len,
                                       &nearest,
                                       cb_snap_edge,
                                       &nearest2d);

    if (nearest.index != -1) {
      elem = SCE_SNAP_MODE_EDGE;
    }
    else {
      nearest.index = last_index;
    }
  }

  if (nearest.index != -1) {
    *dist_px = sqrtf(nearest.dist_sq);

    copy_v3_v3(r_loc, nearest.co);
    mul_m4_v3(obmat, r_loc);
    if (r_no) {
      float imat[4][4];
      invert_m4_m4(imat, obmat);

      copy_v3_v3(r_no, nearest.no);
      mul_transposed_mat3_m4_v3(imat, r_no);
      normalize_v3(r_no);
    }
    if (r_index) {
      *r_index = nearest.index;
    }

    return elem;
  }

  return SCE_SNAP_MODE_NONE;
}

struct SnapObjUserData {
  /* read/write args */
  float *dist_px;
};

/**
 * \note Duplicate args here are documented at #snapObjectsRay
 */
static eSnapMode snap_obj_fn(SnapObjectContext *sctx,
                             const SnapObjectParams *params,
                             Object *ob_eval,
                             ID *ob_data,
                             const float obmat[4][4],
                             bool is_object_active,
                             bool use_hide,
                             void *data)
{
  SnapObjUserData *dt = static_cast<SnapObjUserData *>(data);
  eSnapMode retval = SCE_SNAP_MODE_NONE;
  bool is_edit = false;

  if (ob_data == nullptr && (ob_eval->type == OB_MESH)) {
    BMEditMesh *em = BKE_editmesh_from_object(ob_eval);
    if (UNLIKELY(!em)) { /* See #data_for_snap doc-string. */
      return SCE_SNAP_MODE_NONE;
    }
    retval = snapEditMesh(sctx,
                          params,
                          ob_eval,
                          em,
                          obmat,
                          dt->dist_px,
                          sctx->ret.loc,
                          sctx->ret.no,
                          &sctx->ret.index);
    if (retval) {
      is_edit = true;
    }
  }
  else if (ob_data == nullptr) {
    retval = snap_object_center(
        sctx, ob_eval, obmat, dt->dist_px, sctx->ret.loc, sctx->ret.no, &sctx->ret.index);
  }
  else {
    switch (ob_eval->type) {
      case OB_MESH: {
        if (ob_eval->dt == OB_BOUNDBOX) {
          /* Do not snap to objects that are in bounding box display mode */
          return SCE_SNAP_MODE_NONE;
        }
        if (GS(ob_data->name) == ID_ME) {
          retval = snapMesh(sctx,
                            params,
                            ob_eval,
                            (const Mesh *)ob_data,
                            obmat,
                            use_hide,
                            dt->dist_px,
                            sctx->ret.loc,
                            sctx->ret.no,
                            &sctx->ret.index);
        }
        break;
      }
      case OB_ARMATURE:
        retval = snapArmature(sctx,
                              params,
                              ob_eval,
                              obmat,
                              is_object_active,
                              dt->dist_px,
                              sctx->ret.loc,
                              sctx->ret.no,
                              &sctx->ret.index);
        break;
      case OB_CURVES_LEGACY:
      case OB_SURF:
        if (ob_eval->type == OB_CURVES_LEGACY || BKE_object_is_in_editmode(ob_eval)) {
          retval = snapCurve(sctx,
                             params,
                             ob_eval,
                             obmat,
                             dt->dist_px,
                             sctx->ret.loc,
                             sctx->ret.no,
                             &sctx->ret.index);
          if (params->edit_mode_type != SNAP_GEOM_FINAL) {
            break;
          }
        }
        ATTR_FALLTHROUGH;
      case OB_FONT: {
        const Mesh *mesh_eval = BKE_object_get_evaluated_mesh(ob_eval);
        if (mesh_eval) {
          retval |= snapMesh(sctx,
                             params,
                             ob_eval,
                             mesh_eval,
                             obmat,
                             false,
                             dt->dist_px,
                             sctx->ret.loc,
                             sctx->ret.no,
                             &sctx->ret.index);
        }
        break;
      }
      case OB_EMPTY:
      case OB_GPENCIL:
      case OB_LAMP:
        retval = snap_object_center(
            sctx, ob_eval, obmat, dt->dist_px, sctx->ret.loc, sctx->ret.no, &sctx->ret.index);
        break;
      case OB_CAMERA:
        retval = snapCamera(
            sctx, ob_eval, obmat, dt->dist_px, sctx->ret.loc, sctx->ret.no, &sctx->ret.index);
        break;
    }
  }

  if (retval) {
    copy_m4_m4(sctx->ret.obmat, obmat);
    sctx->ret.ob = ob_eval;
    sctx->ret.data = ob_data;
    sctx->ret.is_edit = is_edit;
  }
  return retval;
}

/**
 * Main Snapping Function
 * ======================
 *
 * Walks through all objects in the scene to find the closest snap element ray.
 *
 * \param sctx: Snap context to store data.
 *
 * Read/Write Args
 * ---------------
 *
 * \param dist_px: Maximum threshold distance (in pixels).
 */
static eSnapMode snapObjectsRay(SnapObjectContext *sctx,
                                const SnapObjectParams *params,
                                /* read/write args */
                                /* Parameters below cannot be const, because they are assigned to a
                                 * non-const variable (readability-non-const-parameter). */
                                float *dist_px /* NOLINT */)
{
  SnapObjUserData data = {};
  data.dist_px = dist_px;

  return iter_snap_objects(sctx, params, snap_obj_fn, &data);
}

/** \} */

/* -------------------------------------------------------------------- */
/** \name Public Object Snapping API
 * \{ */

SnapObjectContext *ED_transform_snap_object_context_create(Scene *scene, int flag)
{
  SnapObjectContext *sctx = MEM_new<SnapObjectContext>(__func__);

  sctx->flag = flag;

  sctx->scene = scene;

  return sctx;
}

void ED_transform_snap_object_context_destroy(SnapObjectContext *sctx)
{
  MEM_delete(sctx);
}

void ED_transform_snap_object_context_set_editmesh_callbacks(
    SnapObjectContext *sctx,
    bool (*test_vert_fn)(BMVert *, void *user_data),
    bool (*test_edge_fn)(BMEdge *, void *user_data),
    bool (*test_face_fn)(BMFace *, void *user_data),
    void *user_data)
{
  sctx->callbacks.edit_mesh.test_vert_fn = test_vert_fn;
  sctx->callbacks.edit_mesh.test_edge_fn = test_edge_fn;
  sctx->callbacks.edit_mesh.test_face_fn = test_face_fn;

  sctx->callbacks.edit_mesh.user_data = user_data;
}

bool ED_transform_snap_object_project_ray_ex(SnapObjectContext *sctx,
                                             Depsgraph *depsgraph,
                                             const View3D *v3d,
                                             const SnapObjectParams *params,
                                             const float ray_start[3],
                                             const float ray_normal[3],
                                             float *ray_depth,
                                             float r_loc[3],
                                             float r_no[3],
                                             int *r_index,
                                             Object **r_ob,
                                             float r_obmat[4][4])
{
  sctx->runtime.depsgraph = depsgraph;
  sctx->runtime.v3d = v3d;

  zero_v3(sctx->ret.loc);
  zero_v3(sctx->ret.no);
  sctx->ret.index = -1;
  zero_m4(sctx->ret.obmat);
  sctx->ret.hit_list = nullptr;
  sctx->ret.ob = nullptr;
  sctx->ret.data = nullptr;
  sctx->ret.dist_sq = FLT_MAX;
  sctx->ret.is_edit = false;

  if (raycastObjects(sctx, params, ray_start, ray_normal, ray_depth)) {
    copy_v3_v3(r_loc, sctx->ret.loc);
    if (r_no) {
      copy_v3_v3(r_no, sctx->ret.no);
    }
    if (r_index) {
      *r_index = sctx->ret.index;
    }
    if (r_ob) {
      *r_ob = sctx->ret.ob;
    }
    if (r_obmat) {
      copy_m4_m4(r_obmat, sctx->ret.obmat);
    }
    return true;
  }
  return false;
}

bool ED_transform_snap_object_project_ray_all(SnapObjectContext *sctx,
                                              Depsgraph *depsgraph,
                                              const View3D *v3d,
                                              const SnapObjectParams *params,
                                              const float ray_start[3],
                                              const float ray_normal[3],
                                              float ray_depth,
                                              bool sort,
                                              ListBase *r_hit_list)
{
  sctx->runtime.depsgraph = depsgraph;
  sctx->runtime.v3d = v3d;

  zero_v3(sctx->ret.loc);
  zero_v3(sctx->ret.no);
  sctx->ret.index = -1;
  zero_m4(sctx->ret.obmat);
  sctx->ret.hit_list = r_hit_list;
  sctx->ret.ob = nullptr;
  sctx->ret.data = nullptr;
  sctx->ret.dist_sq = FLT_MAX;
  sctx->ret.is_edit = false;

  if (ray_depth == -1.0f) {
    ray_depth = BVH_RAYCAST_DIST_MAX;
  }

#ifdef DEBUG
  float ray_depth_prev = ray_depth;
#endif

  if (raycastObjects(sctx, params, ray_start, ray_normal, &ray_depth)) {
    if (sort) {
      BLI_listbase_sort(r_hit_list, hit_depth_cmp);
    }
    /* meant to be readonly for 'all' hits, ensure it is */
#ifdef DEBUG
    BLI_assert(ray_depth_prev == ray_depth);
#endif
    return true;
  }
  return false;
}

/**
 * Convenience function for snap ray-casting.
 *
 * Given a ray, cast it into the scene (snapping to faces).
 *
 * \return Snap success
 */
static bool transform_snap_context_project_ray_impl(SnapObjectContext *sctx,
                                                    Depsgraph *depsgraph,
                                                    const View3D *v3d,
                                                    const SnapObjectParams *params,
                                                    const float ray_start[3],
                                                    const float ray_normal[3],
                                                    float *ray_depth,
                                                    float r_co[3],
                                                    float r_no[3])
{
  bool ret;

  /* try snap edge, then face if it fails */
  ret = ED_transform_snap_object_project_ray_ex(sctx,
                                                depsgraph,
                                                v3d,
                                                params,
                                                ray_start,
                                                ray_normal,
                                                ray_depth,
                                                r_co,
                                                r_no,
                                                nullptr,
                                                nullptr,
                                                nullptr);

  return ret;
}

bool ED_transform_snap_object_project_ray(SnapObjectContext *sctx,
                                          Depsgraph *depsgraph,
                                          const View3D *v3d,
                                          const SnapObjectParams *params,
                                          const float ray_origin[3],
                                          const float ray_direction[3],
                                          float *ray_depth,
                                          float r_co[3],
                                          float r_no[3])
{
  float ray_depth_fallback;
  if (ray_depth == nullptr) {
    ray_depth_fallback = BVH_RAYCAST_DIST_MAX;
    ray_depth = &ray_depth_fallback;
  }

  return transform_snap_context_project_ray_impl(
      sctx, depsgraph, v3d, params, ray_origin, ray_direction, ray_depth, r_co, r_no);
}

static eSnapMode transform_snap_context_project_view3d_mixed_impl(SnapObjectContext *sctx,
                                                                  Depsgraph *depsgraph,
                                                                  const ARegion *region,
                                                                  const View3D *v3d,
                                                                  const eSnapMode snap_to_flag,
                                                                  const SnapObjectParams *params,
                                                                  const float init_co[3],
                                                                  const float mval[2],
                                                                  const float prev_co[3],
                                                                  float *dist_px,
                                                                  float r_loc[3],
                                                                  float r_no[3],
                                                                  int *r_index,
                                                                  Object **r_ob,
                                                                  float r_obmat[4][4],
                                                                  float r_face_nor[3])
{
  sctx->runtime.depsgraph = depsgraph;
  sctx->runtime.region = region;
  sctx->runtime.v3d = v3d;

  zero_v3(sctx->ret.loc);
  zero_v3(sctx->ret.no);
  sctx->ret.index = -1;
  zero_m4(sctx->ret.obmat);
  sctx->ret.hit_list = nullptr;
  sctx->ret.ob = nullptr;
  sctx->ret.data = nullptr;
  sctx->ret.dist_sq = FLT_MAX;
  sctx->ret.is_edit = false;

  BLI_assert((snap_to_flag & SCE_SNAP_MODE_GEOM) != 0);

  eSnapMode retval = SCE_SNAP_MODE_NONE;

  bool has_hit = false;

  const RegionView3D *rv3d = static_cast<RegionView3D *>(region->regiondata);

  bool use_occlusion_test = params->use_occlusion_test && !XRAY_ENABLED(v3d);

  /* NOTE: if both face ray-cast and face nearest are enabled, first find result of nearest, then
   * override with ray-cast. */
  if ((snap_to_flag & SCE_SNAP_MODE_FACE_NEAREST) && !has_hit) {
    has_hit = nearestWorldObjects(sctx, params, init_co, prev_co);

    if (has_hit) {
      retval = SCE_SNAP_MODE_FACE_NEAREST;

      copy_v3_v3(r_loc, sctx->ret.loc);
      if (r_no) {
        copy_v3_v3(r_no, sctx->ret.no);
      }
      if (r_ob) {
        *r_ob = sctx->ret.ob;
      }
      if (r_obmat) {
        copy_m4_m4(r_obmat, sctx->ret.obmat);
      }
      if (r_index) {
        *r_index = sctx->ret.index;
      }
    }
  }

  if (snap_to_flag & SCE_SNAP_MODE_FACE_RAYCAST || use_occlusion_test) {
    float ray_start[3], ray_normal[3];
    if (!ED_view3d_win_to_ray_clipped_ex(
            depsgraph, region, v3d, mval, nullptr, ray_normal, ray_start, true)) {
      return retval;
    }

    float dummy_ray_depth = BVH_RAYCAST_DIST_MAX;

    has_hit = raycastObjects(sctx, params, ray_start, ray_normal, &dummy_ray_depth);

    if (has_hit) {
      if (r_face_nor) {
        copy_v3_v3(r_face_nor, sctx->ret.no);
      }

      if (snap_to_flag & SCE_SNAP_MODE_FACE_RAYCAST) {
        retval = SCE_SNAP_MODE_FACE_RAYCAST;

        copy_v3_v3(r_loc, sctx->ret.loc);
        if (r_no) {
          copy_v3_v3(r_no, sctx->ret.no);
        }
        if (r_ob) {
          *r_ob = sctx->ret.ob;
        }
        if (r_obmat) {
          copy_m4_m4(r_obmat, sctx->ret.obmat);
        }
        if (r_index) {
          *r_index = sctx->ret.index;
        }
      }
    }
  }

  if (snap_to_flag & (SCE_SNAP_MODE_VERTEX | SCE_SNAP_MODE_EDGE | SCE_SNAP_MODE_EDGE_MIDPOINT |
                      SCE_SNAP_MODE_EDGE_PERPENDICULAR)) {
    eSnapMode elem_test, elem = SCE_SNAP_MODE_NONE;
    float dist_px_tmp = *dist_px;

    copy_m4_m4(sctx->runtime.pmat, rv3d->persmat);
    sctx->runtime.win_size[0] = region->winx;
    sctx->runtime.win_size[1] = region->winy;
    copy_v2_v2(sctx->runtime.mval, mval);
    sctx->runtime.view_proj = rv3d->is_persp ? VIEW_PROJ_PERSP : VIEW_PROJ_ORTHO;

    /* First snap to edge instead of middle or perpendicular. */
    sctx->runtime.snap_to_flag = static_cast<eSnapMode>(
        snap_to_flag & (SCE_SNAP_MODE_VERTEX | SCE_SNAP_MODE_EDGE));
    if (snap_to_flag & (SCE_SNAP_MODE_EDGE_MIDPOINT | SCE_SNAP_MODE_EDGE_PERPENDICULAR)) {
      sctx->runtime.snap_to_flag = static_cast<eSnapMode>(sctx->runtime.snap_to_flag |
                                                          SCE_SNAP_MODE_EDGE);
    }

    planes_from_projmat(sctx->runtime.pmat,
                        nullptr,
                        nullptr,
                        nullptr,
                        nullptr,
                        sctx->runtime.clip_plane[0],
                        sctx->runtime.clip_plane[1]);

    sctx->runtime.clip_plane_len = 2;
    sctx->runtime.has_occlusion_plane = false;

    /* By convention we only snap to the original elements of a curve. */
    if (has_hit && sctx->ret.ob->type != OB_CURVES_LEGACY) {
      /* Compute the new clip_pane but do not add it yet. */
      float new_clipplane[4];
      BLI_ASSERT_UNIT_V3(sctx->ret.no);
      plane_from_point_normal_v3(new_clipplane, sctx->ret.loc, sctx->ret.no);
      if (dot_v3v3(sctx->runtime.clip_plane[0], new_clipplane) > 0.0f) {
        /* The plane is facing the wrong direction. */
        negate_v4(new_clipplane);
      }

      /* Small offset to simulate a kind of volume for edges and vertices. */
      new_clipplane[3] += 0.01f;

      /* Try to snap only to the polygon. */
      elem_test = snap_mesh_polygon(sctx, params, &dist_px_tmp);
      if (elem_test) {
        elem = elem_test;
      }

      /* Add the new clip plane to the beginning of the list. */
      for (int i = sctx->runtime.clip_plane_len; i != 0; i--) {
        copy_v4_v4(sctx->runtime.clip_plane[i], sctx->runtime.clip_plane[i - 1]);
      }
      copy_v4_v4(sctx->runtime.clip_plane[0], new_clipplane);
      sctx->runtime.clip_plane_len++;
      sctx->runtime.has_occlusion_plane = true;
    }

    elem_test = snapObjectsRay(sctx, params, &dist_px_tmp);
    if (elem_test) {
      elem = elem_test;
    }

    if ((elem == SCE_SNAP_MODE_EDGE) &&
        (snap_to_flag & (SCE_SNAP_MODE_VERTEX | SCE_SNAP_MODE_EDGE_MIDPOINT |
                         SCE_SNAP_MODE_EDGE_PERPENDICULAR))) {
      sctx->runtime.snap_to_flag = snap_to_flag;
      elem = snap_mesh_edge_verts_mixed(sctx, params, *dist_px, prev_co, &dist_px_tmp);
    }

    if (elem & snap_to_flag) {
      retval = elem;

      copy_v3_v3(r_loc, sctx->ret.loc);
      if (r_no) {
        copy_v3_v3(r_no, sctx->ret.no);
      }
      if (r_ob) {
        *r_ob = sctx->ret.ob;
      }
      if (r_obmat) {
        copy_m4_m4(r_obmat, sctx->ret.obmat);
      }
      if (r_index) {
        *r_index = sctx->ret.index;
      }

      *dist_px = dist_px_tmp;
    }
  }

  return retval;
}

eSnapMode ED_transform_snap_object_project_view3d_ex(SnapObjectContext *sctx,
                                                     Depsgraph *depsgraph,
                                                     const ARegion *region,
                                                     const View3D *v3d,
                                                     const eSnapMode snap_to,
                                                     const SnapObjectParams *params,
                                                     const float init_co[3],
                                                     const float mval[2],
                                                     const float prev_co[3],
                                                     float *dist_px,
                                                     float r_loc[3],
                                                     float r_no[3],
                                                     int *r_index,
                                                     Object **r_ob,
                                                     float r_obmat[4][4],
                                                     float r_face_nor[3])
{
  return transform_snap_context_project_view3d_mixed_impl(sctx,
                                                          depsgraph,
                                                          region,
                                                          v3d,
                                                          snap_to,
                                                          params,
                                                          init_co,
                                                          mval,
                                                          prev_co,
                                                          dist_px,
                                                          r_loc,
                                                          r_no,
                                                          r_index,
                                                          r_ob,
                                                          r_obmat,
                                                          r_face_nor);
}

eSnapMode ED_transform_snap_object_project_view3d(SnapObjectContext *sctx,
                                                  Depsgraph *depsgraph,
                                                  const ARegion *region,
                                                  const View3D *v3d,
                                                  const eSnapMode snap_to,
                                                  const SnapObjectParams *params,
                                                  const float init_co[3],
                                                  const float mval[2],
                                                  const float prev_co[3],
                                                  float *dist_px,
                                                  float r_loc[3],
                                                  float r_no[3])
{
  return ED_transform_snap_object_project_view3d_ex(sctx,
                                                    depsgraph,
                                                    region,
                                                    v3d,
                                                    snap_to,
                                                    params,
                                                    init_co,
                                                    mval,
                                                    prev_co,
                                                    dist_px,
                                                    r_loc,
                                                    r_no,
                                                    nullptr,
                                                    nullptr,
                                                    nullptr,
                                                    nullptr);
}

bool ED_transform_snap_object_project_all_view3d_ex(SnapObjectContext *sctx,
                                                    Depsgraph *depsgraph,
                                                    const ARegion *region,
                                                    const View3D *v3d,
                                                    const SnapObjectParams *params,
                                                    const float mval[2],
                                                    float ray_depth,
                                                    bool sort,
                                                    ListBase *r_hit_list)
{
  float ray_start[3], ray_normal[3];

  if (!ED_view3d_win_to_ray_clipped_ex(
          depsgraph, region, v3d, mval, nullptr, ray_normal, ray_start, true)) {
    return false;
  }

  return ED_transform_snap_object_project_ray_all(
      sctx, depsgraph, v3d, params, ray_start, ray_normal, ray_depth, sort, r_hit_list);
}

/** \} */<|MERGE_RESOLUTION|>--- conflicted
+++ resolved
@@ -1429,14 +1429,9 @@
       const float (*vert_positions)[3];
       const float (*vert_normals)[3];
       const MEdge *edge; /* only used for #BVHTreeFromMeshEdges */
-<<<<<<< HEAD
       const int *corner_verts;
       const int *corner_edges;
-      const MLoopTri *looptri;
-=======
-      const MLoop *loop;
       const MLoopTri *looptris;
->>>>>>> 4ffae99d
     };
   };
 
@@ -1486,14 +1481,9 @@
 static void cb_mlooptri_edges_get(const int index, const Nearest2dUserData *data, int r_v_index[3])
 {
   const MEdge *medge = data->edge;
-<<<<<<< HEAD
   const int *corner_verts = data->corner_verts;
   const int *corner_edges = data->corner_edges;
-  const MLoopTri *lt = &data->looptri[index];
-=======
-  const MLoop *mloop = data->loop;
   const MLoopTri *lt = &data->looptris[index];
->>>>>>> 4ffae99d
   for (int j = 2, j_next = 0; j_next < 3; j = j_next++) {
     const MEdge *ed = &medge[corner_edges[lt->tri[j]]];
     const int tri_edge[2] = {corner_verts[lt->tri[j]], corner_verts[lt->tri[j_next]]};
@@ -1509,13 +1499,8 @@
 
 static void cb_mlooptri_verts_get(const int index, const Nearest2dUserData *data, int r_v_index[3])
 {
-<<<<<<< HEAD
   const int *corner_verts = data->corner_verts;
-  const MLoopTri *looptri = &data->looptri[index];
-=======
-  const MLoop *loop = data->loop;
   const MLoopTri *looptri = &data->looptris[index];
->>>>>>> 4ffae99d
 
   r_v_index[0] = corner_verts[looptri->tri[0]];
   r_v_index[1] = corner_verts[looptri->tri[1]];
@@ -1735,14 +1720,9 @@
   r_nearest2d->vert_positions = BKE_mesh_vert_positions(mesh);
   r_nearest2d->vert_normals = BKE_mesh_vert_normals_ensure(mesh);
   r_nearest2d->edge = mesh->edges().data();
-<<<<<<< HEAD
   r_nearest2d->corner_verts = mesh->corner_verts().data();
   r_nearest2d->corner_edges = mesh->corner_edges().data();
-  r_nearest2d->looptri = BKE_mesh_runtime_looptri_ensure(mesh);
-=======
-  r_nearest2d->loop = mesh->loops().data();
   r_nearest2d->looptris = mesh->looptris().data();
->>>>>>> 4ffae99d
 
   r_nearest2d->is_persp = is_persp;
   r_nearest2d->use_backface_culling = use_backface_culling;
