/* SPDX-License-Identifier: GPL-2.0-or-later */

/** \file
 * \ingroup edtransform
 */

#include <cstdlib>

#include "MEM_guardedalloc.h"

#include "BLI_bitmap.h"
#include "BLI_kdopbvh.h"
#include "BLI_listbase.h"
#include "BLI_map.hh"
#include "BLI_math.h"
#include "BLI_math_matrix_types.hh"
#include "BLI_math_vector.hh"
#include "BLI_utildefines.h"

#include "DNA_armature_types.h"
#include "DNA_curve_types.h"
#include "DNA_mesh_types.h"
#include "DNA_meshdata_types.h"
#include "DNA_object_types.h"
#include "DNA_scene_types.h"
#include "DNA_screen_types.h"
#include "DNA_view3d_types.h"

#include "BKE_armature.h"
#include "BKE_bvhutils.h"
#include "BKE_curve.h"
#include "BKE_duplilist.h"
#include "BKE_editmesh.h"
#include "BKE_geometry_set.h"
#include "BKE_global.h"
#include "BKE_layer.h"
#include "BKE_mesh.h"
#include "BKE_mesh_runtime.h"
#include "BKE_mesh_wrapper.h"
#include "BKE_object.h"
#include "BKE_tracking.h"

#include "DEG_depsgraph_query.h"

#include "ED_armature.h"
#include "ED_transform_snap_object_context.h"
#include "ED_view3d.h"

using blender::float3;
using blender::float4x4;
using blender::Map;
using blender::Span;

/* -------------------------------------------------------------------- */
/** \name Internal Data Types
 * \{ */

#define MAX_CLIPPLANE_LEN 3

enum eViewProj {
  VIEW_PROJ_NONE = -1,
  VIEW_PROJ_ORTHO = 0,
  VIEW_PROJ_PERSP = -1,
};

/** #SnapObjectContext.editmesh_caches */
struct SnapData_EditMesh {
  /* Verts, Edges. */
  BVHTree *bvhtree[2];
  bool cached[2];

  /* BVH tree from #BMEditMesh.looptris. */
  BVHTreeFromEditMesh treedata_editmesh;

  blender::bke::MeshRuntime *mesh_runtime;
  float min[3], max[3];

  void clear()
  {
    for (int i = 0; i < ARRAY_SIZE(this->bvhtree); i++) {
      if (!this->cached[i]) {
        BLI_bvhtree_free(this->bvhtree[i]);
      }
      this->bvhtree[i] = nullptr;
    }
    free_bvhtree_from_editmesh(&this->treedata_editmesh);
  }

  ~SnapData_EditMesh()
  {
    this->clear();
  }

#ifdef WITH_CXX_GUARDEDALLOC
  MEM_CXX_CLASS_ALLOC_FUNCS("SnapData_EditMesh")
#endif
};

struct SnapObjectContext {
  Scene *scene;

  int flag;

  Map<const BMEditMesh *, std::unique_ptr<SnapData_EditMesh>> editmesh_caches;

  /* Filter data, returns true to check this value */
  struct {
    struct {
      bool (*test_vert_fn)(BMVert *, void *user_data);
      bool (*test_edge_fn)(BMEdge *, void *user_data);
      bool (*test_face_fn)(BMFace *, void *user_data);
      void *user_data;
    } edit_mesh;
  } callbacks;

  struct {
    Depsgraph *depsgraph;
    const ARegion *region;
    const View3D *v3d;

    float mval[2];
    float pmat[4][4];  /* perspective matrix */
    float win_size[2]; /* win x and y */
    enum eViewProj view_proj;
    float clip_plane[MAX_CLIPPLANE_LEN][4];
    short clip_plane_len;
    eSnapMode snap_to_flag;
    bool has_occlusion_plane; /* Ignore plane of occlusion in curves. */
  } runtime;

  /* Output. */
  struct {
    /* Location of snapped point on target surface. */
    float loc[3];
    /* Normal of snapped point on target surface. */
    float no[3];
    /* Index of snapped element on target object (-1 when no valid index is found). */
    int index;
    /* Matrix of target object (may not be #Object.object_to_world with dupli-instances). */
    float obmat[4][4];
    /* List of #SnapObjectHitDepth (caller must free). */
    ListBase *hit_list;
    /* Snapped object. */
    Object *ob;
    /* Snapped data. */
    ID *data;

    float dist_sq;

    bool is_edit;
  } ret;
};

/** \} */

/* -------------------------------------------------------------------- */
/** \name Utilities
 * \{ */

/**
 * Mesh used for snapping.
 *
 * - When the return value is null the `BKE_editmesh_from_object(ob_eval)` should be used.
 * - In rare cases there is no evaluated mesh available and a null result doesn't imply an
 *   edit-mesh, so callers need to account for a null edit-mesh too, see: #96536.
 */
static ID *data_for_snap(Object *ob_eval, eSnapEditType edit_mode_type, bool *r_use_hide)
{
  bool use_hide = false;

  switch (ob_eval->type) {
    case OB_MESH: {
      Mesh *me_eval = BKE_object_get_evaluated_mesh(ob_eval);
      if (BKE_object_is_in_editmode(ob_eval)) {
        if (edit_mode_type == SNAP_GEOM_EDIT) {
          return nullptr;
        }

        Mesh *editmesh_eval_final = BKE_object_get_editmesh_eval_final(ob_eval);
        Mesh *editmesh_eval_cage = BKE_object_get_editmesh_eval_cage(ob_eval);

        if ((edit_mode_type == SNAP_GEOM_FINAL) && editmesh_eval_final) {
          if (editmesh_eval_final->runtime->wrapper_type == ME_WRAPPER_TYPE_BMESH) {
            return nullptr;
          }
          me_eval = editmesh_eval_final;
          use_hide = true;
        }
        else if ((edit_mode_type == SNAP_GEOM_CAGE) && editmesh_eval_cage) {
          if (editmesh_eval_cage->runtime->wrapper_type == ME_WRAPPER_TYPE_BMESH) {
            return nullptr;
          }
          me_eval = editmesh_eval_cage;
          use_hide = true;
        }
      }
      if (r_use_hide) {
        *r_use_hide = use_hide;
      }
      return (ID *)me_eval;
    }
    default:
      break;
  }
  if (r_use_hide) {
    *r_use_hide = use_hide;
  }
  return (ID *)ob_eval->data;
}

/** \} */

/* -------------------------------------------------------------------- */
/** \name Snap Object Data
 * \{ */

/**
 * Calculate the minimum and maximum coordinates of the box that encompasses this mesh.
 */
static void snap_editmesh_minmax(SnapObjectContext *sctx,
                                 BMesh *bm,
                                 float r_min[3],
                                 float r_max[3])
{
  INIT_MINMAX(r_min, r_max);
  BMIter iter;
  BMVert *v;

  BM_ITER_MESH (v, &iter, bm, BM_VERTS_OF_MESH) {
    if (sctx->callbacks.edit_mesh.test_vert_fn &&
        !sctx->callbacks.edit_mesh.test_vert_fn(v, sctx->callbacks.edit_mesh.user_data)) {
      continue;
    }
    minmax_v3v3_v3(r_min, r_max, v->co);
  }
}

static void snap_object_data_mesh_get(SnapObjectContext *sctx,
                                      Object *ob_eval,
                                      const Mesh *me_eval,
                                      bool use_hide,
                                      BVHTreeFromMesh *r_treedata)
{
  const Span<float3> vert_positions = me_eval->vert_positions();
  const Span<MPoly> polys = me_eval->polys();
  const Span<int> corner_verts = me_eval->corner_verts();

  if (ob_eval->type == OB_MESH) {
    /* Any existing #SnapData_EditMesh is now invalid. */
    sctx->editmesh_caches.remove(BKE_editmesh_from_object(ob_eval));
  }

  /* The BVHTree from looptris is always required. */
  BKE_bvhtree_from_mesh_get(
      r_treedata, me_eval, use_hide ? BVHTREE_FROM_LOOPTRI_NO_HIDDEN : BVHTREE_FROM_LOOPTRI, 4);

  BLI_assert(reinterpret_cast<const float3 *>(r_treedata->vert_positions) ==
             vert_positions.data());
  BLI_assert(r_treedata->corner_verts == corner_verts.data());
  BLI_assert(!polys.data() || r_treedata->looptri);
  BLI_assert(!r_treedata->tree || r_treedata->looptri);

  UNUSED_VARS_NDEBUG(vert_positions, polys, corner_verts);
}

/* Searches for the #Mesh_Runtime associated with the object that is most likely to be updated due
 * to changes in the `edit_mesh`. */
static blender::bke::MeshRuntime *snap_object_data_editmesh_runtime_get(Object *ob_eval)
{
  Mesh *editmesh_eval_final = BKE_object_get_editmesh_eval_final(ob_eval);
  if (editmesh_eval_final) {
    return editmesh_eval_final->runtime;
  }

  Mesh *editmesh_eval_cage = BKE_object_get_editmesh_eval_cage(ob_eval);
  if (editmesh_eval_cage) {
    return editmesh_eval_cage->runtime;
  }

  return ((Mesh *)ob_eval->data)->runtime;
}

static SnapData_EditMesh *snap_object_data_editmesh_get(SnapObjectContext *sctx,
                                                        Object *ob_eval,
                                                        BMEditMesh *em)
{
  SnapData_EditMesh *sod;
  bool init = false;

  if (std::unique_ptr<SnapData_EditMesh> *sod_p = sctx->editmesh_caches.lookup_ptr(em)) {
    sod = sod_p->get();
    bool is_dirty = false;
    /* Check if the geometry has changed. */
    if (sod->treedata_editmesh.em != em) {
      is_dirty = true;
    }
    else if (sod->mesh_runtime) {
      if (sod->mesh_runtime != snap_object_data_editmesh_runtime_get(ob_eval)) {
        if (G.moving) {
          /* Hack to avoid updating while transforming. */
          BLI_assert(!sod->treedata_editmesh.cached && !sod->cached[0] && !sod->cached[1]);
          sod->mesh_runtime = snap_object_data_editmesh_runtime_get(ob_eval);
        }
        else {
          is_dirty = true;
        }
      }
      else if (sod->treedata_editmesh.tree && sod->treedata_editmesh.cached &&
               !bvhcache_has_tree(sod->mesh_runtime->bvh_cache, sod->treedata_editmesh.tree)) {
        /* The tree is owned by the EditMesh and may have been freed since we last used! */
        is_dirty = true;
      }
      else if (sod->bvhtree[0] && sod->cached[0] &&
               !bvhcache_has_tree(sod->mesh_runtime->bvh_cache, sod->bvhtree[0])) {
        /* The tree is owned by the EditMesh and may have been freed since we last used! */
        is_dirty = true;
      }
      else if (sod->bvhtree[1] && sod->cached[1] &&
               !bvhcache_has_tree(sod->mesh_runtime->bvh_cache, sod->bvhtree[1])) {
        /* The tree is owned by the EditMesh and may have been freed since we last used! */
        is_dirty = true;
      }
    }

    if (is_dirty) {
      sod->clear();
      init = true;
    }
  }
  else {
    std::unique_ptr<SnapData_EditMesh> sod_ptr = std::make_unique<SnapData_EditMesh>();
    sod = sod_ptr.get();
    sctx->editmesh_caches.add_new(em, std::move(sod_ptr));
    init = true;
  }

  if (init) {
    sod->treedata_editmesh.em = em;
    sod->mesh_runtime = snap_object_data_editmesh_runtime_get(ob_eval);
    snap_editmesh_minmax(sctx, em->bm, sod->min, sod->max);
  }

  return sod;
}

static BVHTreeFromEditMesh *snap_object_data_editmesh_treedata_get(SnapObjectContext *sctx,
                                                                   Object *ob_eval,
                                                                   BMEditMesh *em)
{
  SnapData_EditMesh *sod = snap_object_data_editmesh_get(sctx, ob_eval, em);

  BVHTreeFromEditMesh *treedata = &sod->treedata_editmesh;

  if (treedata->tree == nullptr) {
    /* Operators only update the editmesh looptris of the original mesh. */
    BLI_assert(sod->treedata_editmesh.em ==
               BKE_editmesh_from_object(DEG_get_original_object(ob_eval)));
    em = sod->treedata_editmesh.em;

    if (sctx->callbacks.edit_mesh.test_face_fn) {
      BMesh *bm = em->bm;
      BLI_assert(poly_to_tri_count(bm->totface, bm->totloop) == em->tottri);

      blender::BitVector<> elem_mask(em->tottri);
      int looptri_num_active = BM_iter_mesh_bitmap_from_filter_tessface(
          bm,
          elem_mask,
          sctx->callbacks.edit_mesh.test_face_fn,
          sctx->callbacks.edit_mesh.user_data);

      bvhtree_from_editmesh_looptri_ex(treedata, em, elem_mask, looptri_num_active, 0.0f, 4, 6);
    }
    else {
      /* Only cache if BVH-tree is created without a mask.
       * This helps keep a standardized BVH-tree in cache. */
      BKE_bvhtree_from_editmesh_get(treedata,
                                    em,
                                    4,
                                    BVHTREE_FROM_EM_LOOPTRI,
                                    &sod->mesh_runtime->bvh_cache,
                                    &sod->mesh_runtime->eval_mutex);
    }
  }
  if (treedata == nullptr || treedata->tree == nullptr) {
    return nullptr;
  }

  return treedata;
}

/** \} */

/* -------------------------------------------------------------------- */
/** \name Iterator
 * \{ */

using IterSnapObjsCallback = eSnapMode (*)(SnapObjectContext *sctx,
                                           const SnapObjectParams *params,
                                           Object *ob_eval,
                                           ID *ob_data,
                                           const float obmat[4][4],
                                           bool is_object_active,
                                           bool use_hide,
                                           void *data);

static bool snap_object_is_snappable(const SnapObjectContext *sctx,
                                     const eSnapTargetOP snap_target_select,
                                     const Base *base_act,
                                     const Base *base)
{
  if (!BASE_VISIBLE(sctx->runtime.v3d, base)) {
    return false;
  }

  if ((snap_target_select == SCE_SNAP_TARGET_ALL) ||
      (base->flag_legacy & BA_TRANSFORM_LOCKED_IN_PLACE)) {
    return true;
  }

  if (base->flag_legacy & BA_SNAP_FIX_DEPS_FIASCO) {
    return false;
  }

  /* Get attributes of potential target. */
  const bool is_active = (base_act == base);
  const bool is_selected = (base->flag & BASE_SELECTED) || (base->flag_legacy & BA_WAS_SEL);
  const bool is_edited = (base->object->mode == OB_MODE_EDIT);
  const bool is_selectable = (base->flag & BASE_SELECTABLE);
  /* Get attributes of state. */
  const bool is_in_object_mode = (base_act == nullptr) ||
                                 (base_act->object->mode == OB_MODE_OBJECT);

  if (is_in_object_mode) {
    /* Handle target selection options that make sense for object mode. */
    if ((snap_target_select & SCE_SNAP_TARGET_NOT_SELECTED) && is_selected) {
      /* What is selectable or not is part of the object and depends on the mode. */
      return false;
    }
  }
  else {
    /* Handle target selection options that make sense for edit/pose mode. */
    if ((snap_target_select & SCE_SNAP_TARGET_NOT_ACTIVE) && is_active) {
      return false;
    }
    if ((snap_target_select & SCE_SNAP_TARGET_NOT_EDITED) && is_edited && !is_active) {
      /* Base is edited, but not active. */
      return false;
    }
    if ((snap_target_select & SCE_SNAP_TARGET_NOT_NONEDITED) && !is_edited) {
      return false;
    }
  }

  if ((snap_target_select & SCE_SNAP_TARGET_ONLY_SELECTABLE) && !is_selectable) {
    return false;
  }

  return true;
}

/**
 * Walks through all objects in the scene to create the list of objects to snap.
 */
static eSnapMode iter_snap_objects(SnapObjectContext *sctx,
                                   const SnapObjectParams *params,
                                   IterSnapObjsCallback sob_callback,
                                   void *data)
{
  eSnapMode ret = SCE_SNAP_MODE_NONE;
  eSnapMode tmp;

  Scene *scene = DEG_get_input_scene(sctx->runtime.depsgraph);
  ViewLayer *view_layer = DEG_get_input_view_layer(sctx->runtime.depsgraph);
  const eSnapTargetOP snap_target_select = params->snap_target_select;
  BKE_view_layer_synced_ensure(scene, view_layer);
  Base *base_act = BKE_view_layer_active_base_get(view_layer);

  LISTBASE_FOREACH (Base *, base, BKE_view_layer_object_bases_get(view_layer)) {
    if (!snap_object_is_snappable(sctx, snap_target_select, base_act, base)) {
      continue;
    }

    const bool is_object_active = (base == base_act);
    Object *obj_eval = DEG_get_evaluated_object(sctx->runtime.depsgraph, base->object);
    if (obj_eval->transflag & OB_DUPLI || BKE_object_has_geometry_set_instances(obj_eval)) {
      ListBase *lb = object_duplilist(sctx->runtime.depsgraph, sctx->scene, obj_eval);
      LISTBASE_FOREACH (DupliObject *, dupli_ob, lb) {
        BLI_assert(DEG_is_evaluated_object(dupli_ob->ob));
        if ((tmp = sob_callback(sctx,
                                params,
                                dupli_ob->ob,
                                dupli_ob->ob_data,
                                dupli_ob->mat,
                                is_object_active,
                                false,
                                data)) != SCE_SNAP_MODE_NONE) {
          ret = tmp;
        }
      }
      free_object_duplilist(lb);
    }

    bool use_hide = false;
    ID *ob_data = data_for_snap(obj_eval, params->edit_mode_type, &use_hide);
    if ((tmp = sob_callback(sctx,
                            params,
                            obj_eval,
                            ob_data,
                            obj_eval->object_to_world,
                            is_object_active,
                            use_hide,
                            data)) != SCE_SNAP_MODE_NONE) {
      ret = tmp;
    }
  }
  return ret;
}

/** \} */

/* -------------------------------------------------------------------- */
/** \name Ray Cast Functions
 * \{ */

/* Store all ray-hits
 * Support for storing all depths, not just the first (ray-cast 'all'). */

struct RayCastAll_Data {
  void *bvhdata;

  /* internal vars for adding depths */
  BVHTree_RayCastCallback raycast_callback;

  const float (*obmat)[4];
  const float (*timat)[3];

  float len_diff;
  float local_scale;

  Object *ob_eval;
  uint ob_uuid;

  /* output data */
  ListBase *hit_list;
  bool retval;
};

static SnapObjectHitDepth *hit_depth_create(const float depth,
                                            const float co[3],
                                            const float no[3],
                                            int index,
                                            Object *ob_eval,
                                            const float obmat[4][4],
                                            uint ob_uuid)
{
  SnapObjectHitDepth *hit = MEM_new<SnapObjectHitDepth>(__func__);

  hit->depth = depth;
  copy_v3_v3(hit->co, co);
  copy_v3_v3(hit->no, no);
  hit->index = index;

  hit->ob_eval = ob_eval;
  copy_m4_m4(hit->obmat, (float(*)[4])obmat);
  hit->ob_uuid = ob_uuid;

  return hit;
}

static int hit_depth_cmp(const void *arg1, const void *arg2)
{
  const SnapObjectHitDepth *h1 = static_cast<const SnapObjectHitDepth *>(arg1);
  const SnapObjectHitDepth *h2 = static_cast<const SnapObjectHitDepth *>(arg2);
  int val = 0;

  if (h1->depth < h2->depth) {
    val = -1;
  }
  else if (h1->depth > h2->depth) {
    val = 1;
  }

  return val;
}

static void raycast_all_cb(void *userdata, int index, const BVHTreeRay *ray, BVHTreeRayHit *hit)
{
  RayCastAll_Data *data = static_cast<RayCastAll_Data *>(userdata);
  data->raycast_callback(data->bvhdata, index, ray, hit);
  if (hit->index != -1) {
    /* Get all values in world-space. */
    float location[3], normal[3];
    float depth;

    /* World-space location. */
    mul_v3_m4v3(location, (float(*)[4])data->obmat, hit->co);
    depth = (hit->dist + data->len_diff) / data->local_scale;

    /* World-space normal. */
    copy_v3_v3(normal, hit->no);
    mul_m3_v3((float(*)[3])data->timat, normal);
    normalize_v3(normal);

    SnapObjectHitDepth *hit_item = hit_depth_create(
        depth, location, normal, hit->index, data->ob_eval, data->obmat, data->ob_uuid);
    BLI_addtail(data->hit_list, hit_item);
  }
}

static bool raycast_tri_backface_culling_test(
    const float dir[3], const float v0[3], const float v1[3], const float v2[3], float no[3])
{
  cross_tri_v3(no, v0, v1, v2);
  return dot_v3v3(no, dir) < 0.0f;
}

/* Callback to ray-cast with back-face culling (#Mesh). */
static void mesh_looptri_raycast_backface_culling_cb(void *userdata,
                                                     int index,
                                                     const BVHTreeRay *ray,
                                                     BVHTreeRayHit *hit)
{
  const BVHTreeFromMesh *data = (BVHTreeFromMesh *)userdata;
  const float(*vert_positions)[3] = data->vert_positions;
  const MLoopTri *lt = &data->looptri[index];
  const float *vtri_co[3] = {
      vert_positions[data->corner_verts[lt->tri[0]]],
      vert_positions[data->corner_verts[lt->tri[1]]],
      vert_positions[data->corner_verts[lt->tri[2]]],
  };
  float dist = bvhtree_ray_tri_intersection(ray, hit->dist, UNPACK3(vtri_co));

  if (dist >= 0 && dist < hit->dist) {
    float no[3];
    if (raycast_tri_backface_culling_test(ray->direction, UNPACK3(vtri_co), no)) {
      hit->index = index;
      hit->dist = dist;
      madd_v3_v3v3fl(hit->co, ray->origin, ray->direction, dist);
      normalize_v3_v3(hit->no, no);
    }
  }
}

/* Callback to ray-cast with back-face culling (#EditMesh). */
static void editmesh_looptri_raycast_backface_culling_cb(void *userdata,
                                                         int index,
                                                         const BVHTreeRay *ray,
                                                         BVHTreeRayHit *hit)
{
  const BVHTreeFromEditMesh *data = (BVHTreeFromEditMesh *)userdata;
  BMEditMesh *em = data->em;
  const BMLoop **ltri = (const BMLoop **)em->looptris[index];

  const float *t0, *t1, *t2;
  t0 = ltri[0]->v->co;
  t1 = ltri[1]->v->co;
  t2 = ltri[2]->v->co;

  {
    float dist = bvhtree_ray_tri_intersection(ray, hit->dist, t0, t1, t2);

    if (dist >= 0 && dist < hit->dist) {
      float no[3];
      if (raycast_tri_backface_culling_test(ray->direction, t0, t1, t2, no)) {
        hit->index = index;
        hit->dist = dist;
        madd_v3_v3v3fl(hit->co, ray->origin, ray->direction, dist);
        normalize_v3_v3(hit->no, no);
      }
    }
  }
}

static bool raycastMesh(SnapObjectContext *sctx,
                        const SnapObjectParams *params,
                        const float ray_start[3],
                        const float ray_dir[3],
                        Object *ob_eval,
                        const Mesh *me_eval,
                        const float obmat[4][4],
                        const uint ob_index,
                        bool use_hide,
                        /* read/write args */
                        float *ray_depth,
                        /* return args */
                        float r_loc[3],
                        float r_no[3],
                        int *r_index,
                        ListBase *r_hit_list)
{
  bool retval = false;

  if (me_eval->totpoly == 0) {
    return retval;
  }

  float imat[4][4];
  float ray_start_local[3], ray_normal_local[3];
  float local_scale, local_depth, len_diff = 0.0f;

  invert_m4_m4(imat, obmat);

  copy_v3_v3(ray_start_local, ray_start);
  copy_v3_v3(ray_normal_local, ray_dir);

  mul_m4_v3(imat, ray_start_local);
  mul_mat3_m4_v3(imat, ray_normal_local);

  /* local scale in normal direction */
  local_scale = normalize_v3(ray_normal_local);
  local_depth = *ray_depth;
  if (local_depth != BVH_RAYCAST_DIST_MAX) {
    local_depth *= local_scale;
  }

  /* Test BoundBox */
  if (ob_eval->data == me_eval) {
    const BoundBox *bb = BKE_object_boundbox_get(ob_eval);
    if (bb) {
      /* was BKE_boundbox_ray_hit_check, see: cf6ca226fa58 */
      if (!isect_ray_aabb_v3_simple(
              ray_start_local, ray_normal_local, bb->vec[0], bb->vec[6], &len_diff, nullptr)) {
        return retval;
      }
    }
  }

  /* We pass a temp ray_start, set from object's boundbox, to avoid precision issues with
   * very far away ray_start values (as returned in case of ortho view3d), see #50486, #38358.
   */
  if (len_diff > 400.0f) {
    /* Make temporary start point a bit away from bounding-box hit point. */
    len_diff -= local_scale;
    madd_v3_v3fl(ray_start_local, ray_normal_local, len_diff);
    local_depth -= len_diff;
  }
  else {
    len_diff = 0.0f;
  }

  BVHTreeFromMesh treedata;
  snap_object_data_mesh_get(sctx, ob_eval, me_eval, use_hide, &treedata);

  if (treedata.tree == nullptr) {
    return retval;
  }

  float timat[3][3]; /* transpose inverse matrix for normals */
  transpose_m3_m4(timat, imat);

  BLI_assert(treedata.raycast_callback != nullptr);
  if (r_hit_list) {
    RayCastAll_Data data;

    data.bvhdata = &treedata;
    data.raycast_callback = treedata.raycast_callback;
    data.obmat = obmat;
    data.timat = timat;
    data.len_diff = len_diff;
    data.local_scale = local_scale;
    data.ob_eval = ob_eval;
    data.ob_uuid = ob_index;
    data.hit_list = r_hit_list;
    data.retval = retval;

    BLI_bvhtree_ray_cast_all(
        treedata.tree, ray_start_local, ray_normal_local, 0.0f, *ray_depth, raycast_all_cb, &data);

    retval = data.retval;
  }
  else {
    BVHTreeRayHit hit{};
    hit.index = -1;
    hit.dist = local_depth;

    if (BLI_bvhtree_ray_cast(treedata.tree,
                             ray_start_local,
                             ray_normal_local,
                             0.0f,
                             &hit,
                             params->use_backface_culling ?
                                 mesh_looptri_raycast_backface_culling_cb :
                                 treedata.raycast_callback,
                             &treedata) != -1) {
      hit.dist += len_diff;
      hit.dist /= local_scale;
      if (hit.dist <= *ray_depth) {
        *ray_depth = hit.dist;
        copy_v3_v3(r_loc, hit.co);

        /* Back to world-space. */
        mul_m4_v3(obmat, r_loc);

        if (r_no) {
          copy_v3_v3(r_no, hit.no);
          mul_m3_v3(timat, r_no);
          normalize_v3(r_no);
        }

        retval = true;

        if (r_index) {
          *r_index = treedata.looptri[hit.index].poly;
        }
      }
    }
  }

  return retval;
}

static bool raycastEditMesh(SnapObjectContext *sctx,
                            const SnapObjectParams *params,
                            const float ray_start[3],
                            const float ray_dir[3],
                            Object *ob_eval,
                            BMEditMesh *em,
                            const float obmat[4][4],
                            const uint ob_index,
                            /* read/write args */
                            float *ray_depth,
                            /* return args */
                            float r_loc[3],
                            float r_no[3],
                            int *r_index,
                            ListBase *r_hit_list)
{
  bool retval = false;
  if (em->bm->totface == 0) {
    return retval;
  }

  float imat[4][4];
  float ray_start_local[3], ray_normal_local[3];
  float local_scale, local_depth, len_diff = 0.0f;

  invert_m4_m4(imat, obmat);

  copy_v3_v3(ray_start_local, ray_start);
  copy_v3_v3(ray_normal_local, ray_dir);

  mul_m4_v3(imat, ray_start_local);
  mul_mat3_m4_v3(imat, ray_normal_local);

  /* local scale in normal direction */
  local_scale = normalize_v3(ray_normal_local);
  local_depth = *ray_depth;
  if (local_depth != BVH_RAYCAST_DIST_MAX) {
    local_depth *= local_scale;
  }

  SnapData_EditMesh *sod = snap_object_data_editmesh_get(sctx, ob_eval, em);

  /* Test BoundBox */

  /* was BKE_boundbox_ray_hit_check, see: cf6ca226fa58 */
  if (!isect_ray_aabb_v3_simple(
          ray_start_local, ray_normal_local, sod->min, sod->max, &len_diff, nullptr)) {
    return retval;
  }

  /* We pass a temp ray_start, set from object's boundbox, to avoid precision issues with
   * very far away ray_start values (as returned in case of ortho view3d), see #50486, #38358.
   */
  if (len_diff > 400.0f) {
    len_diff -= local_scale; /* make temp start point a bit away from bbox hit point. */
    madd_v3_v3fl(ray_start_local, ray_normal_local, len_diff);
    local_depth -= len_diff;
  }
  else {
    len_diff = 0.0f;
  }

  BVHTreeFromEditMesh *treedata = snap_object_data_editmesh_treedata_get(sctx, ob_eval, em);
  if (treedata == nullptr) {
    return retval;
  }

  float timat[3][3]; /* transpose inverse matrix for normals */
  transpose_m3_m4(timat, imat);

  if (r_hit_list) {
    RayCastAll_Data data;

    data.bvhdata = treedata;
    data.raycast_callback = treedata->raycast_callback;
    data.obmat = obmat;
    data.timat = timat;
    data.len_diff = len_diff;
    data.local_scale = local_scale;
    data.ob_eval = ob_eval;
    data.ob_uuid = ob_index;
    data.hit_list = r_hit_list;
    data.retval = retval;

    BLI_bvhtree_ray_cast_all(treedata->tree,
                             ray_start_local,
                             ray_normal_local,
                             0.0f,
                             *ray_depth,
                             raycast_all_cb,
                             &data);

    retval = data.retval;
  }
  else {
    BVHTreeRayHit hit{};
    hit.index = -1;
    hit.dist = local_depth;

    if (BLI_bvhtree_ray_cast(treedata->tree,
                             ray_start_local,
                             ray_normal_local,
                             0.0f,
                             &hit,
                             params->use_backface_culling ?
                                 editmesh_looptri_raycast_backface_culling_cb :
                                 treedata->raycast_callback,
                             treedata) != -1) {
      hit.dist += len_diff;
      hit.dist /= local_scale;
      if (hit.dist <= *ray_depth) {
        *ray_depth = hit.dist;
        copy_v3_v3(r_loc, hit.co);

        /* Back to world-space. */
        mul_m4_v3(obmat, r_loc);

        if (r_no) {
          copy_v3_v3(r_no, hit.no);
          mul_m3_v3(timat, r_no);
          normalize_v3(r_no);
        }

        retval = true;

        if (r_index) {
          em = sod->treedata_editmesh.em;

          *r_index = BM_elem_index_get(em->looptris[hit.index][0]->f);
        }
      }
    }
  }

  return retval;
}

struct RaycastObjUserData {
  const float *ray_start;
  const float *ray_dir;
  uint ob_index;
  /* read/write args */
  float *ray_depth;

  bool use_occlusion_test;
};

/**
 * \note Duplicate args here are documented at #snapObjectsRay
 */
static eSnapMode raycast_obj_fn(SnapObjectContext *sctx,
                                const SnapObjectParams *params,
                                Object *ob_eval,
                                ID *ob_data,
                                const float obmat[4][4],
                                bool is_object_active,
                                bool use_hide,
                                void *data)
{
  RaycastObjUserData *dt = static_cast<RaycastObjUserData *>(data);
  const uint ob_index = dt->ob_index++;
  bool use_occlusion_test = dt->use_occlusion_test;
  /* read/write args */
  float *ray_depth = dt->ray_depth;

  bool retval = false;
  bool is_edit = false;
  if (use_occlusion_test) {
    if (ELEM(ob_eval->dt, OB_BOUNDBOX, OB_WIRE)) {
      /* Do not hit objects that are in wire or bounding box
       * display mode. */
      return SCE_SNAP_MODE_NONE;
    }
  }

  if (ob_data == nullptr) {
    if (ob_eval->type == OB_MESH) {
      BMEditMesh *em = BKE_editmesh_from_object(ob_eval);
      if (UNLIKELY(!em)) { /* See #mesh_for_snap doc-string. */
        return SCE_SNAP_MODE_NONE;
      }
      if (raycastEditMesh(sctx,
                          params,
                          dt->ray_start,
                          dt->ray_dir,
                          ob_eval,
                          em,
                          obmat,
                          ob_index,
                          ray_depth,
                          sctx->ret.loc,
                          sctx->ret.no,
                          &sctx->ret.index,
                          sctx->ret.hit_list)) {
        retval = true;
        is_edit = true;
      }
    }
    else {
      return SCE_SNAP_MODE_NONE;
    }
  }
  else if (GS(ob_data->name) != ID_ME) {
    return SCE_SNAP_MODE_NONE;
  }
  else if (is_object_active && ELEM(ob_eval->type, OB_CURVES_LEGACY, OB_SURF, OB_FONT)) {
    return SCE_SNAP_MODE_NONE;
  }
  else {
    const Mesh *me_eval = (const Mesh *)ob_data;
    retval = raycastMesh(sctx,
                         params,
                         dt->ray_start,
                         dt->ray_dir,
                         ob_eval,
                         me_eval,
                         obmat,
                         ob_index,
                         use_hide,
                         ray_depth,
                         sctx->ret.loc,
                         sctx->ret.no,
                         &sctx->ret.index,
                         sctx->ret.hit_list);
  }

  if (retval) {
    copy_m4_m4(sctx->ret.obmat, obmat);
    sctx->ret.ob = ob_eval;
    sctx->ret.data = ob_data;
    sctx->ret.is_edit = is_edit;
    return SCE_SNAP_MODE_FACE_RAYCAST;
  }
  return SCE_SNAP_MODE_NONE;
}

/**
 * Main RayCast Function
 * ======================
 *
 * Walks through all objects in the scene to find the `hit` on object surface.
 *
 * \param sctx: Snap context to store data.
 *
 * Read/Write Args
 * ---------------
 *
 * \param ray_depth: maximum depth allowed for r_co,
 * elements deeper than this value will be ignored.
 */
static bool raycastObjects(SnapObjectContext *sctx,
                           const SnapObjectParams *params,
                           const float ray_start[3],
                           const float ray_dir[3],
                           /* read/write args */
                           /* Parameters below cannot be const, because they are assigned to a
                            * non-const variable (readability-non-const-parameter). */
                           float *ray_depth /* NOLINT */)
{
  const View3D *v3d = sctx->runtime.v3d;
  if (params->use_occlusion_test && v3d && XRAY_FLAG_ENABLED(v3d)) {
    /* General testing of occlusion geometry is disabled if the snap is not intended for the edit
     * cage. */
    if (params->edit_mode_type == SNAP_GEOM_EDIT) {
      return false;
    }
  }

  RaycastObjUserData data = {};
  data.ray_start = ray_start;
  data.ray_dir = ray_dir;
  data.ob_index = 0;
  data.ray_depth = ray_depth;
  data.use_occlusion_test = params->use_occlusion_test;

  return iter_snap_objects(sctx, params, raycast_obj_fn, &data) != SCE_SNAP_MODE_NONE;
}

/** \} */

/* -------------------------------------------------------------------- */
/** \name Surface Snap Functions
 * \{ */

struct NearestWorldObjUserData {
  const float *init_co;
  const float *curr_co;
};

static void nearest_world_tree_co(BVHTree *tree,
                                  BVHTree_NearestPointCallback nearest_cb,
                                  void *treedata,
                                  float co[3],
                                  float r_co[3],
                                  float r_no[3],
                                  int *r_index,
                                  float *r_dist_sq)
{
  BVHTreeNearest nearest = {};
  nearest.index = -1;
  copy_v3_fl(nearest.co, FLT_MAX);
  nearest.dist_sq = FLT_MAX;

  BLI_bvhtree_find_nearest(tree, co, &nearest, nearest_cb, treedata);

  if (r_co) {
    copy_v3_v3(r_co, nearest.co);
  }
  if (r_no) {
    copy_v3_v3(r_no, nearest.no);
  }
  if (r_index) {
    *r_index = nearest.index;
  }
  if (r_dist_sq) {
    float diff[3];
    sub_v3_v3v3(diff, co, nearest.co);
    *r_dist_sq = len_squared_v3(diff);
  }
}

static bool nearest_world_tree(SnapObjectContext * /*sctx*/,
                               const struct SnapObjectParams *params,
                               BVHTree *tree,
                               BVHTree_NearestPointCallback nearest_cb,
                               void *treedata,
                               const float (*obmat)[4],
                               const float init_co[3],
                               const float curr_co[3],
                               float *r_dist_sq,
                               float *r_loc,
                               float *r_no,
                               int *r_index)
{
  if (curr_co == nullptr || init_co == nullptr) {
    /* No location to work with, so just return. */
    return false;
  }

  float imat[4][4];
  invert_m4_m4(imat, obmat);

  float timat[3][3]; /* transpose inverse matrix for normals */
  transpose_m3_m4(timat, imat);

  /* compute offset between init co and prev co in local space */
  float init_co_local[3], curr_co_local[3];
  float delta_local[3];
  mul_v3_m4v3(init_co_local, imat, init_co);
  mul_v3_m4v3(curr_co_local, imat, curr_co);
  sub_v3_v3v3(delta_local, curr_co_local, init_co_local);

  float dist_sq;
  if (params->keep_on_same_target) {
    nearest_world_tree_co(
        tree, nearest_cb, treedata, init_co_local, nullptr, nullptr, nullptr, &dist_sq);
  }
  else {
    /* NOTE: when `params->face_nearest_steps == 1`, the return variables of function below contain
     * the answer.  We could return immediately after updating r_loc, r_no, r_index, but that would
     * also complicate the code. Foregoing slight optimization for code clarity. */
    nearest_world_tree_co(
        tree, nearest_cb, treedata, curr_co_local, nullptr, nullptr, nullptr, &dist_sq);
  }
  if (*r_dist_sq <= dist_sq) {
    return false;
  }
  *r_dist_sq = dist_sq;

  /* scale to make `snap_face_nearest_steps` steps */
  float step_scale_factor = 1.0f / max_ff(1.0f, float(params->face_nearest_steps));
  mul_v3_fl(delta_local, step_scale_factor);

  float co_local[3];
  float no_local[3];

  copy_v3_v3(co_local, init_co_local);

  for (int i = 0; i < params->face_nearest_steps; i++) {
    add_v3_v3(co_local, delta_local);
    nearest_world_tree_co(
        tree, nearest_cb, treedata, co_local, co_local, no_local, r_index, nullptr);
  }

  mul_v3_m4v3(r_loc, obmat, co_local);

  if (r_no) {
    mul_v3_m3v3(r_no, timat, no_local);
    normalize_v3(r_no);
  }

  return true;
}

static bool nearest_world_mesh(SnapObjectContext *sctx,
                               const struct SnapObjectParams *params,
                               Object *ob_eval,
                               const Mesh *me_eval,
                               const float (*obmat)[4],
                               bool use_hide,
                               const float init_co[3],
                               const float curr_co[3],
                               float *r_dist_sq,
                               float *r_loc,
                               float *r_no,
                               int *r_index)
{
  BVHTreeFromMesh treedata;
  snap_object_data_mesh_get(sctx, ob_eval, me_eval, use_hide, &treedata);
  if (treedata.tree == nullptr) {
    return false;
  }

  return nearest_world_tree(sctx,
                            params,
                            treedata.tree,
                            treedata.nearest_callback,
                            &treedata,
                            obmat,
                            init_co,
                            curr_co,
                            r_dist_sq,
                            r_loc,
                            r_no,
                            r_index);
}

static bool nearest_world_editmesh(SnapObjectContext *sctx,
                                   const struct SnapObjectParams *params,
                                   Object *ob_eval,
                                   BMEditMesh *em,
                                   const float (*obmat)[4],
                                   const float init_co[3],
                                   const float curr_co[3],
                                   float *r_dist_sq,
                                   float *r_loc,
                                   float *r_no,
                                   int *r_index)
{
  BVHTreeFromEditMesh *treedata = snap_object_data_editmesh_treedata_get(sctx, ob_eval, em);
  if (treedata == nullptr || treedata->tree == nullptr) {
    return false;
  }

  return nearest_world_tree(sctx,
                            params,
                            treedata->tree,
                            treedata->nearest_callback,
                            treedata,
                            obmat,
                            init_co,
                            curr_co,
                            r_dist_sq,
                            r_loc,
                            r_no,
                            r_index);
}
static eSnapMode nearest_world_object_fn(SnapObjectContext *sctx,
                                         const SnapObjectParams *params,
                                         Object *ob_eval,
                                         ID *ob_data,
                                         const float obmat[4][4],
                                         bool is_object_active,
                                         bool use_hide,
                                         void *data)
{
  struct NearestWorldObjUserData *dt = static_cast<NearestWorldObjUserData *>(data);

  bool retval = false;
  bool is_edit = false;

  if (ob_data == nullptr) {
    if (ob_eval->type == OB_MESH) {
      BMEditMesh *em = BKE_editmesh_from_object(ob_eval);
      if (UNLIKELY(!em)) { /* See #data_for_snap doc-string. */
        return SCE_SNAP_MODE_NONE;
      }
      if (nearest_world_editmesh(sctx,
                                 params,
                                 ob_eval,
                                 em,
                                 obmat,
                                 dt->init_co,
                                 dt->curr_co,
                                 &sctx->ret.dist_sq,
                                 sctx->ret.loc,
                                 sctx->ret.no,
                                 &sctx->ret.index)) {
        retval = true;
        is_edit = true;
      }
    }
    else {
      return SCE_SNAP_MODE_NONE;
    }
  }
  else if (GS(ob_data->name) != ID_ME) {
    return SCE_SNAP_MODE_NONE;
  }
  else if (is_object_active && ELEM(ob_eval->type, OB_CURVES_LEGACY, OB_SURF, OB_FONT)) {
    return SCE_SNAP_MODE_NONE;
  }
  else {
    const Mesh *me_eval = (const Mesh *)ob_data;
    retval = nearest_world_mesh(sctx,
                                params,
                                ob_eval,
                                me_eval,
                                obmat,
                                use_hide,
                                dt->init_co,
                                dt->curr_co,
                                &sctx->ret.dist_sq,
                                sctx->ret.loc,
                                sctx->ret.no,
                                &sctx->ret.index);
  }

  if (retval) {
    copy_m4_m4(sctx->ret.obmat, obmat);
    sctx->ret.ob = ob_eval;
    sctx->ret.data = ob_data;
    sctx->ret.is_edit = is_edit;
    return SCE_SNAP_MODE_FACE_NEAREST;
  }
  return SCE_SNAP_MODE_NONE;
}

/**
 * Main Nearest World Surface Function
 * ===================================
 *
 * Walks through all objects in the scene to find the nearest location on target surface.
 *
 * \param sctx: Snap context to store data.
 * \param params: Settings for snapping.
 * \param init_co: Initial location of source point.
 * \param prev_co: Current location of source point after transformation but before snapping.
 */
static bool nearestWorldObjects(SnapObjectContext *sctx,
                                const struct SnapObjectParams *params,
                                const float init_co[3],
                                const float curr_co[3])
{
  NearestWorldObjUserData data = {};
  data.init_co = init_co;
  data.curr_co = curr_co;

  return iter_snap_objects(sctx, params, nearest_world_object_fn, &data) != SCE_SNAP_MODE_NONE;
}

/** \} */

/* -------------------------------------------------------------------- */
/** \name Snap Nearest utilities
 * \{ */

/* Test BoundBox */
static bool snap_bound_box_check_dist(const float min[3],
                                      const float max[3],
                                      const float lpmat[4][4],
                                      const float win_size[2],
                                      const float mval[2],
                                      float dist_px_sq)
{
  /* In vertex and edges you need to get the pixel distance from ray to BoundBox,
   * see: #46099, #46816 */

  DistProjectedAABBPrecalc data_precalc;
  dist_squared_to_projected_aabb_precalc(&data_precalc, lpmat, win_size, mval);

  bool dummy[3];
  float bb_dist_px_sq = dist_squared_to_projected_aabb(&data_precalc, min, max, dummy);

  if (bb_dist_px_sq > dist_px_sq) {
    return false;
  }
  return true;
}

/** \} */

/* -------------------------------------------------------------------- */
/** \name Callbacks
 * \{ */

struct Nearest2dUserData;

using Nearest2DGetVertCoCallback = void (*)(const int index,
                                            const Nearest2dUserData *data,
                                            const float **r_co);
using Nearest2DGetEdgeVertsCallback = void (*)(const int index,
                                               const Nearest2dUserData *data,
                                               int r_v_index[2]);
using Nearest2DGetTriVertsCallback = void (*)(const int index,
                                              const Nearest2dUserData *data,
                                              int r_v_index[3]);
/* Equal the previous one */
using Nearest2DGetTriEdgesCallback = void (*)(const int index,
                                              const Nearest2dUserData *data,
                                              int r_e_index[3]);
using Nearest2DCopyVertNoCallback = void (*)(const int index,
                                             const Nearest2dUserData *data,
                                             float r_no[3]);

struct Nearest2dUserData {
  Nearest2DGetVertCoCallback get_vert_co;
  Nearest2DGetEdgeVertsCallback get_edge_verts_index;
  Nearest2DGetTriVertsCallback get_tri_verts_index;
  Nearest2DGetTriEdgesCallback get_tri_edges_index;
  Nearest2DCopyVertNoCallback copy_vert_no;

  union {
    struct {
      BMesh *bm;
    };
    struct {
      const float (*vert_positions)[3];
      const float (*vert_normals)[3];
      const MEdge *edges; /* only used for #BVHTreeFromMeshEdges */
      const int *corner_verts;
      const int *corner_edges;
      const MLoopTri *looptris;
    };
  };

  bool is_persp;
  bool use_backface_culling;
};

static void cb_mvert_co_get(const int index, const Nearest2dUserData *data, const float **r_co)
{
  *r_co = data->vert_positions[index];
}

static void cb_bvert_co_get(const int index, const Nearest2dUserData *data, const float **r_co)
{
  BMVert *eve = BM_vert_at_index(data->bm, index);
  *r_co = eve->co;
}

static void cb_mvert_no_copy(const int index, const Nearest2dUserData *data, float r_no[3])
{
  copy_v3_v3(r_no, data->vert_normals[index]);
}

static void cb_bvert_no_copy(const int index, const Nearest2dUserData *data, float r_no[3])
{
  BMVert *eve = BM_vert_at_index(data->bm, index);

  copy_v3_v3(r_no, eve->no);
}

static void cb_medge_verts_get(const int index, const Nearest2dUserData *data, int r_v_index[2])
{
  const MEdge *edge = &data->edges[index];

  r_v_index[0] = edge->v1;
  r_v_index[1] = edge->v2;
}

static void cb_bedge_verts_get(const int index, const Nearest2dUserData *data, int r_v_index[2])
{
  BMEdge *eed = BM_edge_at_index(data->bm, index);

  r_v_index[0] = BM_elem_index_get(eed->v1);
  r_v_index[1] = BM_elem_index_get(eed->v2);
}

static void cb_mlooptri_edges_get(const int index, const Nearest2dUserData *data, int r_v_index[3])
{
  const MEdge *edges = data->edges;
  const int *corner_verts = data->corner_verts;
  const int *corner_edges = data->corner_edges;
  const MLoopTri *lt = &data->looptris[index];
  for (int j = 2, j_next = 0; j_next < 3; j = j_next++) {
    const MEdge *edge = &edges[corner_edges[lt->tri[j]]];
    const int tri_edge[2] = {corner_verts[lt->tri[j]], corner_verts[lt->tri[j_next]]};
    if (ELEM(edge->v1, tri_edge[0], tri_edge[1]) && ELEM(edge->v2, tri_edge[0], tri_edge[1])) {
      // printf("real edge found\n");
      r_v_index[j] = corner_edges[lt->tri[j]];
    }
    else {
      r_v_index[j] = -1;
    }
  }
}

static void cb_mlooptri_verts_get(const int index, const Nearest2dUserData *data, int r_v_index[3])
{
  const int *corner_verts = data->corner_verts;
  const MLoopTri *looptri = &data->looptris[index];

  r_v_index[0] = corner_verts[looptri->tri[0]];
  r_v_index[1] = corner_verts[looptri->tri[1]];
  r_v_index[2] = corner_verts[looptri->tri[2]];
}

static bool test_projected_vert_dist(const DistProjectedAABBPrecalc *precalc,
                                     const float (*clip_plane)[4],
                                     const int clip_plane_len,
                                     const bool is_persp,
                                     const float co[3],
                                     float *dist_px_sq,
                                     float r_co[3])
{
  if (!isect_point_planes_v3_negated(clip_plane, clip_plane_len, co)) {
    return false;
  }

  float co2d[2] = {
      (dot_m4_v3_row_x(precalc->pmat, co) + precalc->pmat[3][0]),
      (dot_m4_v3_row_y(precalc->pmat, co) + precalc->pmat[3][1]),
  };

  if (is_persp) {
    float w = mul_project_m4_v3_zfac(precalc->pmat, co);
    mul_v2_fl(co2d, 1.0f / w);
  }

  const float dist_sq = len_squared_v2v2(precalc->mval, co2d);
  if (dist_sq < *dist_px_sq) {
    copy_v3_v3(r_co, co);
    *dist_px_sq = dist_sq;
    return true;
  }
  return false;
}

static bool test_projected_edge_dist(const DistProjectedAABBPrecalc *precalc,
                                     const float (*clip_plane)[4],
                                     const int clip_plane_len,
                                     const bool is_persp,
                                     const float va[3],
                                     const float vb[3],
                                     float *dist_px_sq,
                                     float r_co[3])
{
  float near_co[3], lambda;
  if (!isect_ray_line_v3(precalc->ray_origin, precalc->ray_direction, va, vb, &lambda)) {
    copy_v3_v3(near_co, va);
  }
  else {
    if (lambda <= 0.0f) {
      copy_v3_v3(near_co, va);
    }
    else if (lambda >= 1.0f) {
      copy_v3_v3(near_co, vb);
    }
    else {
      interp_v3_v3v3(near_co, va, vb, lambda);
    }
  }

  return test_projected_vert_dist(
      precalc, clip_plane, clip_plane_len, is_persp, near_co, dist_px_sq, r_co);
}

static void cb_snap_vert(void *userdata,
                         int index,
                         const DistProjectedAABBPrecalc *precalc,
                         const float (*clip_plane)[4],
                         const int clip_plane_len,
                         BVHTreeNearest *nearest)
{
  Nearest2dUserData *data = static_cast<Nearest2dUserData *>(userdata);

  const float *co;
  data->get_vert_co(index, data, &co);

  if (test_projected_vert_dist(precalc,
                               clip_plane,
                               clip_plane_len,
                               data->is_persp,
                               co,
                               &nearest->dist_sq,
                               nearest->co)) {
    data->copy_vert_no(index, data, nearest->no);
    nearest->index = index;
  }
}

static void cb_snap_edge(void *userdata,
                         int index,
                         const DistProjectedAABBPrecalc *precalc,
                         const float (*clip_plane)[4],
                         const int clip_plane_len,
                         BVHTreeNearest *nearest)
{
  Nearest2dUserData *data = static_cast<Nearest2dUserData *>(userdata);

  int vindex[2];
  data->get_edge_verts_index(index, data, vindex);

  const float *v_pair[2];
  data->get_vert_co(vindex[0], data, &v_pair[0]);
  data->get_vert_co(vindex[1], data, &v_pair[1]);

  if (test_projected_edge_dist(precalc,
                               clip_plane,
                               clip_plane_len,
                               data->is_persp,
                               v_pair[0],
                               v_pair[1],
                               &nearest->dist_sq,
                               nearest->co)) {
    sub_v3_v3v3(nearest->no, v_pair[0], v_pair[1]);
    nearest->index = index;
  }
}

static void cb_snap_edge_verts(void *userdata,
                               int index,
                               const DistProjectedAABBPrecalc *precalc,
                               const float (*clip_plane)[4],
                               const int clip_plane_len,
                               BVHTreeNearest *nearest)
{
  Nearest2dUserData *data = static_cast<Nearest2dUserData *>(userdata);

  int vindex[2];
  data->get_edge_verts_index(index, data, vindex);

  for (int i = 2; i--;) {
    if (vindex[i] == nearest->index) {
      continue;
    }
    cb_snap_vert(userdata, vindex[i], precalc, clip_plane, clip_plane_len, nearest);
  }
}

static void cb_snap_tri_edges(void *userdata,
                              int index,
                              const DistProjectedAABBPrecalc *precalc,
                              const float (*clip_plane)[4],
                              const int clip_plane_len,
                              BVHTreeNearest *nearest)
{
  Nearest2dUserData *data = static_cast<Nearest2dUserData *>(userdata);

  if (data->use_backface_culling) {
    int vindex[3];
    data->get_tri_verts_index(index, data, vindex);

    const float *t0, *t1, *t2;
    data->get_vert_co(vindex[0], data, &t0);
    data->get_vert_co(vindex[1], data, &t1);
    data->get_vert_co(vindex[2], data, &t2);
    float dummy[3];
    if (raycast_tri_backface_culling_test(precalc->ray_direction, t0, t1, t2, dummy)) {
      return;
    }
  }

  int eindex[3];
  data->get_tri_edges_index(index, data, eindex);
  for (int i = 3; i--;) {
    if (eindex[i] != -1) {
      if (eindex[i] == nearest->index) {
        continue;
      }
      cb_snap_edge(userdata, eindex[i], precalc, clip_plane, clip_plane_len, nearest);
    }
  }
}

static void cb_snap_tri_verts(void *userdata,
                              int index,
                              const DistProjectedAABBPrecalc *precalc,
                              const float (*clip_plane)[4],
                              const int clip_plane_len,
                              BVHTreeNearest *nearest)
{
  Nearest2dUserData *data = static_cast<Nearest2dUserData *>(userdata);

  int vindex[3];
  data->get_tri_verts_index(index, data, vindex);

  if (data->use_backface_culling) {
    const float *t0, *t1, *t2;
    data->get_vert_co(vindex[0], data, &t0);
    data->get_vert_co(vindex[1], data, &t1);
    data->get_vert_co(vindex[2], data, &t2);
    float dummy[3];
    if (raycast_tri_backface_culling_test(precalc->ray_direction, t0, t1, t2, dummy)) {
      return;
    }
  }

  for (int i = 3; i--;) {
    if (vindex[i] == nearest->index) {
      continue;
    }
    cb_snap_vert(userdata, vindex[i], precalc, clip_plane, clip_plane_len, nearest);
  }
}

static void nearest2d_data_init_mesh(const Mesh *mesh,
                                     bool is_persp,
                                     bool use_backface_culling,
                                     Nearest2dUserData *r_nearest2d)
{
  r_nearest2d->get_vert_co = cb_mvert_co_get;
  r_nearest2d->get_edge_verts_index = cb_medge_verts_get;
  r_nearest2d->copy_vert_no = cb_mvert_no_copy;
  r_nearest2d->get_tri_verts_index = cb_mlooptri_verts_get;
  r_nearest2d->get_tri_edges_index = cb_mlooptri_edges_get;

  r_nearest2d->vert_positions = BKE_mesh_vert_positions(mesh);
  r_nearest2d->vert_normals = BKE_mesh_vert_normals_ensure(mesh);
  r_nearest2d->edges = mesh->edges().data();
  r_nearest2d->corner_verts = mesh->corner_verts().data();
  r_nearest2d->corner_edges = mesh->corner_edges().data();
  r_nearest2d->looptris = mesh->looptris().data();

  r_nearest2d->is_persp = is_persp;
  r_nearest2d->use_backface_culling = use_backface_culling;
}

static void nearest2d_data_init_editmesh(SnapData_EditMesh *sod,
                                         bool is_persp,
                                         bool use_backface_culling,
                                         Nearest2dUserData *r_nearest2d)
{
  r_nearest2d->get_vert_co = cb_bvert_co_get;
  r_nearest2d->get_edge_verts_index = cb_bedge_verts_get;
  r_nearest2d->copy_vert_no = cb_bvert_no_copy;
  r_nearest2d->get_tri_verts_index = nullptr;
  r_nearest2d->get_tri_edges_index = nullptr;

  r_nearest2d->bm = sod->treedata_editmesh.em->bm;

  r_nearest2d->is_persp = is_persp;
  r_nearest2d->use_backface_culling = use_backface_culling;
}

/** \} */

/* -------------------------------------------------------------------- */
/** \name Internal Object Snapping API
 * \{ */

static eSnapMode snap_mesh_polygon(SnapObjectContext *sctx,
                                   const SnapObjectParams *params,
                                   /* read/write args */
                                   float *dist_px)
{
  eSnapMode elem = SCE_SNAP_MODE_NONE;

  float lpmat[4][4];
  mul_m4_m4m4(lpmat, sctx->runtime.pmat, sctx->ret.obmat);

  DistProjectedAABBPrecalc neasrest_precalc;
  dist_squared_to_projected_aabb_precalc(
      &neasrest_precalc, lpmat, sctx->runtime.win_size, sctx->runtime.mval);

  float tobmat[4][4], clip_planes_local[MAX_CLIPPLANE_LEN][4];
  transpose_m4_m4(tobmat, sctx->ret.obmat);
  for (int i = sctx->runtime.clip_plane_len; i--;) {
    mul_v4_m4v4(clip_planes_local[i], tobmat, sctx->runtime.clip_plane[i]);
  }

  BVHTreeNearest nearest{};
  nearest.index = -1;
  nearest.dist_sq = square_f(*dist_px);

  Nearest2dUserData nearest2d;
  const Mesh *mesh = sctx->ret.data && GS(sctx->ret.data->name) == ID_ME ?
                         (const Mesh *)sctx->ret.data :
                         nullptr;
  if (mesh) {
    nearest2d_data_init_mesh(mesh,
                             sctx->runtime.view_proj == VIEW_PROJ_PERSP,
                             params->use_backface_culling,
                             &nearest2d);

<<<<<<< HEAD
    const MPoly *poly = &mesh->polys()[sctx->ret.index];

    if (sctx->runtime.snap_to_flag & SCE_SNAP_MODE_EDGE) {
      elem = SCE_SNAP_MODE_EDGE;
      BLI_assert(nearest2d.edge != nullptr);
      const int *poly_edges = &nearest2d.corner_edges[poly->loopstart];
      for (int i = poly->totloop; i--;) {
=======
    const MPoly &poly = mesh->polys()[sctx->ret.index];
    const MLoop *ml = &nearest2d.loop[poly.loopstart];
    if (sctx->runtime.snap_to_flag & SCE_SNAP_MODE_EDGE) {
      elem = SCE_SNAP_MODE_EDGE;
      BLI_assert(nearest2d.edges != nullptr);
      for (int i = poly.totloop; i--; ml++) {
>>>>>>> 915ff8d1
        cb_snap_edge(&nearest2d,
                     poly_edges[i],
                     &neasrest_precalc,
                     clip_planes_local,
                     sctx->runtime.clip_plane_len,
                     &nearest);
      }
    }
    else {
      elem = SCE_SNAP_MODE_VERTEX;
<<<<<<< HEAD
      const int *poly_verts = &nearest2d.corner_verts[poly->loopstart];
      for (int i = poly->totloop; i--;) {
=======
      for (int i = poly.totloop; i--; ml++) {
>>>>>>> 915ff8d1
        cb_snap_vert(&nearest2d,
                     poly_verts[i],
                     &neasrest_precalc,
                     clip_planes_local,
                     sctx->runtime.clip_plane_len,
                     &nearest);
      }
    }
  }
  else if (sctx->ret.is_edit) {
    /* The object's #BMEditMesh was used to snap instead. */
    std::unique_ptr<SnapData_EditMesh> &sod_editmesh = sctx->editmesh_caches.lookup(
        BKE_editmesh_from_object(sctx->ret.ob));
    BLI_assert(sod_editmesh.get() != nullptr);

    nearest2d_data_init_editmesh(sod_editmesh.get(),
                                 sctx->runtime.view_proj == VIEW_PROJ_PERSP,
                                 params->use_backface_culling,
                                 &nearest2d);

    BMEditMesh *em = sod_editmesh->treedata_editmesh.em;

    BM_mesh_elem_table_ensure(em->bm, BM_FACE);
    BMFace *f = BM_face_at_index(em->bm, sctx->ret.index);
    BMLoop *l_iter, *l_first;
    l_iter = l_first = BM_FACE_FIRST_LOOP(f);
    if (sctx->runtime.snap_to_flag & SCE_SNAP_MODE_EDGE) {
      elem = SCE_SNAP_MODE_EDGE;
      BM_mesh_elem_index_ensure(em->bm, BM_VERT | BM_EDGE);
      BM_mesh_elem_table_ensure(em->bm, BM_VERT | BM_EDGE);
      do {
        cb_snap_edge(&nearest2d,
                     BM_elem_index_get(l_iter->e),
                     &neasrest_precalc,
                     clip_planes_local,
                     sctx->runtime.clip_plane_len,
                     &nearest);
      } while ((l_iter = l_iter->next) != l_first);
    }
    else {
      elem = SCE_SNAP_MODE_VERTEX;
      BM_mesh_elem_index_ensure(em->bm, BM_VERT);
      BM_mesh_elem_table_ensure(em->bm, BM_VERT);
      do {
        cb_snap_vert(&nearest2d,
                     BM_elem_index_get(l_iter->v),
                     &neasrest_precalc,
                     clip_planes_local,
                     sctx->runtime.clip_plane_len,
                     &nearest);
      } while ((l_iter = l_iter->next) != l_first);
    }
  }

  if (nearest.index != -1) {
    *dist_px = sqrtf(nearest.dist_sq);

    copy_v3_v3(sctx->ret.loc, nearest.co);
    mul_m4_v3(sctx->ret.obmat, sctx->ret.loc);

    {
      float imat[4][4];
      invert_m4_m4(imat, sctx->ret.obmat);

      copy_v3_v3(sctx->ret.no, nearest.no);
      mul_transposed_mat3_m4_v3(imat, sctx->ret.no);
      normalize_v3(sctx->ret.no);
    }

    sctx->ret.index = nearest.index;
    return elem;
  }

  return SCE_SNAP_MODE_NONE;
}

static eSnapMode snap_mesh_edge_verts_mixed(SnapObjectContext *sctx,
                                            const SnapObjectParams *params,
                                            float original_dist_px,
                                            const float prev_co[3],
                                            /* read/write args */
                                            float *dist_px)
{
  eSnapMode elem = SCE_SNAP_MODE_EDGE;

  if (sctx->ret.ob->type != OB_MESH) {
    return elem;
  }

  Nearest2dUserData nearest2d;
  {
    const Mesh *mesh = sctx->ret.data && GS(sctx->ret.data->name) == ID_ME ?
                           (const Mesh *)sctx->ret.data :
                           nullptr;
    if (mesh) {
      nearest2d_data_init_mesh(mesh,
                               sctx->runtime.view_proj == VIEW_PROJ_PERSP,
                               params->use_backface_culling,
                               &nearest2d);
    }
    else if (sctx->ret.is_edit) {
      /* The object's #BMEditMesh was used to snap instead. */
      std::unique_ptr<SnapData_EditMesh> &sod_editmesh = sctx->editmesh_caches.lookup(
          BKE_editmesh_from_object(sctx->ret.ob));
      nearest2d_data_init_editmesh(sod_editmesh.get(),
                                   sctx->runtime.view_proj == VIEW_PROJ_PERSP,
                                   params->use_backface_culling,
                                   &nearest2d);
    }
    else {
      return elem;
    }
  }

  int vindex[2];
  nearest2d.get_edge_verts_index(sctx->ret.index, &nearest2d, vindex);

  const float *v_pair[2];
  nearest2d.get_vert_co(vindex[0], &nearest2d, &v_pair[0]);
  nearest2d.get_vert_co(vindex[1], &nearest2d, &v_pair[1]);

  DistProjectedAABBPrecalc neasrest_precalc;
  {
    float lpmat[4][4];
    mul_m4_m4m4(lpmat, sctx->runtime.pmat, sctx->ret.obmat);

    dist_squared_to_projected_aabb_precalc(
        &neasrest_precalc, lpmat, sctx->runtime.win_size, sctx->runtime.mval);
  }

  BVHTreeNearest nearest{};
  nearest.index = -1;
  nearest.dist_sq = square_f(original_dist_px);

  float lambda;
  if (!isect_ray_line_v3(neasrest_precalc.ray_origin,
                         neasrest_precalc.ray_direction,
                         v_pair[0],
                         v_pair[1],
                         &lambda)) {
    /* Do nothing. */
  }
  else {
    short snap_to_flag = sctx->runtime.snap_to_flag;
    int e_mode_len = ((snap_to_flag & SCE_SNAP_MODE_EDGE) != 0) +
                     ((snap_to_flag & SCE_SNAP_MODE_VERTEX) != 0) +
                     ((snap_to_flag & SCE_SNAP_MODE_EDGE_MIDPOINT) != 0);

    float range = 1.0f / (2 * e_mode_len - 1);
    if (snap_to_flag & SCE_SNAP_MODE_VERTEX) {
      if (lambda < (range) || (1.0f - range) < lambda) {
        int v_id = lambda < 0.5f ? 0 : 1;

        if (test_projected_vert_dist(&neasrest_precalc,
                                     nullptr,
                                     0,
                                     nearest2d.is_persp,
                                     v_pair[v_id],
                                     &nearest.dist_sq,
                                     nearest.co)) {
          nearest.index = vindex[v_id];
          elem = SCE_SNAP_MODE_VERTEX;
          {
            float imat[4][4];
            invert_m4_m4(imat, sctx->ret.obmat);
            nearest2d.copy_vert_no(vindex[v_id], &nearest2d, sctx->ret.no);
            mul_transposed_mat3_m4_v3(imat, sctx->ret.no);
            normalize_v3(sctx->ret.no);
          }
        }
      }
    }

    if (snap_to_flag & SCE_SNAP_MODE_EDGE_MIDPOINT) {
      range *= e_mode_len - 1;
      if ((range) < lambda && lambda < (1.0f - range)) {
        float vmid[3];
        mid_v3_v3v3(vmid, v_pair[0], v_pair[1]);

        if (test_projected_vert_dist(&neasrest_precalc,
                                     nullptr,
                                     0,
                                     nearest2d.is_persp,
                                     vmid,
                                     &nearest.dist_sq,
                                     nearest.co)) {
          nearest.index = sctx->ret.index;
          elem = SCE_SNAP_MODE_EDGE_MIDPOINT;
        }
      }
    }

    if (prev_co && (sctx->runtime.snap_to_flag & SCE_SNAP_MODE_EDGE_PERPENDICULAR)) {
      float v_near[3], va_g[3], vb_g[3];

      mul_v3_m4v3(va_g, sctx->ret.obmat, v_pair[0]);
      mul_v3_m4v3(vb_g, sctx->ret.obmat, v_pair[1]);
      lambda = line_point_factor_v3(prev_co, va_g, vb_g);

      if (IN_RANGE(lambda, 0.0f, 1.0f)) {
        interp_v3_v3v3(v_near, va_g, vb_g, lambda);

        if (len_squared_v3v3(prev_co, v_near) > FLT_EPSILON) {
          dist_squared_to_projected_aabb_precalc(
              &neasrest_precalc, sctx->runtime.pmat, sctx->runtime.win_size, sctx->runtime.mval);

          if (test_projected_vert_dist(&neasrest_precalc,
                                       nullptr,
                                       0,
                                       nearest2d.is_persp,
                                       v_near,
                                       &nearest.dist_sq,
                                       nearest.co)) {
            nearest.index = sctx->ret.index;
            elem = SCE_SNAP_MODE_EDGE_PERPENDICULAR;
          }
        }
      }
    }
  }

  if (nearest.index != -1) {
    *dist_px = sqrtf(nearest.dist_sq);

    copy_v3_v3(sctx->ret.loc, nearest.co);
    if (elem != SCE_SNAP_MODE_EDGE_PERPENDICULAR) {
      mul_m4_v3(sctx->ret.obmat, sctx->ret.loc);
    }

    sctx->ret.index = nearest.index;
  }

  return elem;
}

static eSnapMode snapArmature(SnapObjectContext *sctx,
                              const SnapObjectParams *params,
                              Object *ob_eval,
                              const float obmat[4][4],
                              bool is_object_active,
                              /* read/write args */
                              float *dist_px,
                              /* return args */
                              float r_loc[3],
                              float * /*r_no*/,
                              int *r_index)
{
  eSnapMode retval = SCE_SNAP_MODE_NONE;

  if (sctx->runtime.snap_to_flag == SCE_SNAP_MODE_FACE_RAYCAST) {
    /* Currently only edge and vert. */
    return retval;
  }

  float lpmat[4][4], dist_px_sq = square_f(*dist_px);
  mul_m4_m4m4(lpmat, sctx->runtime.pmat, obmat);

  DistProjectedAABBPrecalc neasrest_precalc;
  dist_squared_to_projected_aabb_precalc(
      &neasrest_precalc, lpmat, sctx->runtime.win_size, sctx->runtime.mval);

  bArmature *arm = static_cast<bArmature *>(ob_eval->data);
  const bool is_editmode = arm->edbo != nullptr;

  if (is_editmode == false) {
    /* Test BoundBox. */
    const BoundBox *bb = BKE_armature_boundbox_get(ob_eval);
    if (bb && !snap_bound_box_check_dist(bb->vec[0],
                                         bb->vec[6],
                                         lpmat,
                                         sctx->runtime.win_size,
                                         sctx->runtime.mval,
                                         dist_px_sq)) {
      return retval;
    }
  }

  float tobmat[4][4], clip_planes_local[MAX_CLIPPLANE_LEN][4];
  transpose_m4_m4(tobmat, obmat);
  for (int i = sctx->runtime.clip_plane_len; i--;) {
    mul_v4_m4v4(clip_planes_local[i], tobmat, sctx->runtime.clip_plane[i]);
  }

  const bool is_posemode = is_object_active && (ob_eval->mode & OB_MODE_POSE);
  const bool skip_selected = (is_editmode || is_posemode) &&
                             (params->snap_target_select & SCE_SNAP_TARGET_NOT_SELECTED);
  const bool is_persp = sctx->runtime.view_proj == VIEW_PROJ_PERSP;

  if (arm->edbo) {
    LISTBASE_FOREACH (EditBone *, eBone, arm->edbo) {
      if (eBone->layer & arm->layer) {
        if (eBone->flag & BONE_HIDDEN_A) {
          /* Skip hidden bones. */
          continue;
        }

        const bool is_selected = (eBone->flag & (BONE_ROOTSEL | BONE_TIPSEL)) != 0;
        if (is_selected && skip_selected) {
          continue;
        }
        bool has_vert_snap = false;

        if (sctx->runtime.snap_to_flag & SCE_SNAP_MODE_VERTEX) {
          has_vert_snap = test_projected_vert_dist(&neasrest_precalc,
                                                   clip_planes_local,
                                                   sctx->runtime.clip_plane_len,
                                                   is_persp,
                                                   eBone->head,
                                                   &dist_px_sq,
                                                   r_loc);
          has_vert_snap |= test_projected_vert_dist(&neasrest_precalc,
                                                    clip_planes_local,
                                                    sctx->runtime.clip_plane_len,
                                                    is_persp,
                                                    eBone->tail,

                                                    &dist_px_sq,
                                                    r_loc);

          if (has_vert_snap) {
            retval = SCE_SNAP_MODE_VERTEX;
          }
        }
        if (!has_vert_snap && sctx->runtime.snap_to_flag & SCE_SNAP_MODE_EDGE) {
          if (test_projected_edge_dist(&neasrest_precalc,
                                       clip_planes_local,
                                       sctx->runtime.clip_plane_len,
                                       is_persp,
                                       eBone->head,
                                       eBone->tail,
                                       &dist_px_sq,
                                       r_loc)) {
            retval = SCE_SNAP_MODE_EDGE;
          }
        }
      }
    }
  }
  else if (ob_eval->pose && ob_eval->pose->chanbase.first) {
    LISTBASE_FOREACH (bPoseChannel *, pchan, &ob_eval->pose->chanbase) {
      Bone *bone = pchan->bone;
      if (!bone || (bone->flag & (BONE_HIDDEN_P | BONE_HIDDEN_PG))) {
        /* Skip hidden bones. */
        continue;
      }

      const bool is_selected = (bone->flag & (BONE_SELECTED | BONE_ROOTSEL | BONE_TIPSEL)) != 0;
      if (is_selected && skip_selected) {
        continue;
      }

      bool has_vert_snap = false;
      const float *head_vec = pchan->pose_head;
      const float *tail_vec = pchan->pose_tail;

      if (sctx->runtime.snap_to_flag & SCE_SNAP_MODE_VERTEX) {
        has_vert_snap = test_projected_vert_dist(&neasrest_precalc,
                                                 clip_planes_local,
                                                 sctx->runtime.clip_plane_len,
                                                 is_persp,
                                                 head_vec,
                                                 &dist_px_sq,
                                                 r_loc);
        has_vert_snap |= test_projected_vert_dist(&neasrest_precalc,
                                                  clip_planes_local,
                                                  sctx->runtime.clip_plane_len,
                                                  is_persp,
                                                  tail_vec,
                                                  &dist_px_sq,
                                                  r_loc);

        if (has_vert_snap) {
          retval = SCE_SNAP_MODE_VERTEX;
        }
      }
      if (!has_vert_snap && sctx->runtime.snap_to_flag & SCE_SNAP_MODE_EDGE) {
        if (test_projected_edge_dist(&neasrest_precalc,
                                     clip_planes_local,
                                     sctx->runtime.clip_plane_len,
                                     is_persp,
                                     head_vec,
                                     tail_vec,
                                     &dist_px_sq,
                                     r_loc)) {
          retval = SCE_SNAP_MODE_EDGE;
        }
      }
    }
  }

  if (retval) {
    *dist_px = sqrtf(dist_px_sq);
    mul_m4_v3(obmat, r_loc);
    if (r_index) {
      /* Does not support index. */
      *r_index = -1;
    }
    return retval;
  }

  return SCE_SNAP_MODE_NONE;
}

static eSnapMode snapCurve(SnapObjectContext *sctx,
                           const SnapObjectParams *params,
                           Object *ob_eval,
                           const float obmat[4][4],
                           /* read/write args */
                           float *dist_px,
                           /* return args */
                           float r_loc[3],
                           float * /*r_no*/,
                           int *r_index)
{
  bool has_snap = false;

  /* Only vertex snapping mode (eg control points and handles) supported for now). */
  if ((sctx->runtime.snap_to_flag & SCE_SNAP_MODE_VERTEX) == 0) {
    return SCE_SNAP_MODE_NONE;
  }

  Curve *cu = static_cast<Curve *>(ob_eval->data);
  float dist_px_sq = square_f(*dist_px);

  float lpmat[4][4];
  mul_m4_m4m4(lpmat, sctx->runtime.pmat, obmat);

  DistProjectedAABBPrecalc neasrest_precalc;
  dist_squared_to_projected_aabb_precalc(
      &neasrest_precalc, lpmat, sctx->runtime.win_size, sctx->runtime.mval);

  const bool use_obedit = BKE_object_is_in_editmode(ob_eval);

  if (use_obedit == false) {
    /* Test BoundBox */
    BoundBox *bb = BKE_curve_boundbox_get(ob_eval);
    if (bb && !snap_bound_box_check_dist(bb->vec[0],
                                         bb->vec[6],
                                         lpmat,
                                         sctx->runtime.win_size,
                                         sctx->runtime.mval,
                                         dist_px_sq)) {
      return SCE_SNAP_MODE_NONE;
    }
  }

  float tobmat[4][4];
  transpose_m4_m4(tobmat, obmat);

  float(*clip_planes)[4] = sctx->runtime.clip_plane;
  int clip_plane_len = sctx->runtime.clip_plane_len;

  if (sctx->runtime.has_occlusion_plane) {
    /* We snap to vertices even if occluded. */
    clip_planes++;
    clip_plane_len--;
  }

  float clip_planes_local[MAX_CLIPPLANE_LEN][4];
  for (int i = clip_plane_len; i--;) {
    mul_v4_m4v4(clip_planes_local[i], tobmat, clip_planes[i]);
  }

  bool is_persp = sctx->runtime.view_proj == VIEW_PROJ_PERSP;
  bool skip_selected = params->snap_target_select & SCE_SNAP_TARGET_NOT_SELECTED;

  LISTBASE_FOREACH (Nurb *, nu, (use_obedit ? &cu->editnurb->nurbs : &cu->nurb)) {
    for (int u = 0; u < nu->pntsu; u++) {
      if (sctx->runtime.snap_to_flag & SCE_SNAP_MODE_VERTEX) {
        if (use_obedit) {
          if (nu->bezt) {
            if (nu->bezt[u].hide) {
              /* Skip hidden. */
              continue;
            }

            bool is_selected = (nu->bezt[u].f2 & SELECT) != 0;
            if (is_selected && skip_selected) {
              continue;
            }
            has_snap |= test_projected_vert_dist(&neasrest_precalc,
                                                 clip_planes_local,
                                                 clip_plane_len,
                                                 is_persp,
                                                 nu->bezt[u].vec[1],
                                                 &dist_px_sq,
                                                 r_loc);

            /* Don't snap if handle is selected (moving),
             * or if it is aligning to a moving handle. */
            bool is_selected_h1 = (nu->bezt[u].f1 & SELECT) != 0;
            bool is_selected_h2 = (nu->bezt[u].f3 & SELECT) != 0;
            bool is_autoalign_h1 = (nu->bezt[u].h1 & HD_ALIGN) != 0;
            bool is_autoalign_h2 = (nu->bezt[u].h2 & HD_ALIGN) != 0;
            if (!skip_selected || !(is_selected_h1 || (is_autoalign_h1 && is_selected_h2))) {
              has_snap |= test_projected_vert_dist(&neasrest_precalc,
                                                   clip_planes_local,
                                                   clip_plane_len,
                                                   is_persp,
                                                   nu->bezt[u].vec[0],
                                                   &dist_px_sq,
                                                   r_loc);
            }

            if (!skip_selected || !(is_selected_h2 || (is_autoalign_h2 && is_selected_h1))) {
              has_snap |= test_projected_vert_dist(&neasrest_precalc,
                                                   clip_planes_local,
                                                   clip_plane_len,
                                                   is_persp,
                                                   nu->bezt[u].vec[2],
                                                   &dist_px_sq,
                                                   r_loc);
            }
          }
          else {
            if (nu->bp[u].hide) {
              /* Skip hidden. */
              continue;
            }

            bool is_selected = (nu->bp[u].f1 & SELECT) != 0;
            if (is_selected && skip_selected) {
              continue;
            }

            has_snap |= test_projected_vert_dist(&neasrest_precalc,
                                                 clip_planes_local,
                                                 clip_plane_len,
                                                 is_persp,
                                                 nu->bp[u].vec,
                                                 &dist_px_sq,
                                                 r_loc);
          }
        }
        else {
          /* Curve is not visible outside editmode if nurb length less than two. */
          if (nu->pntsu > 1) {
            if (nu->bezt) {
              has_snap |= test_projected_vert_dist(&neasrest_precalc,
                                                   clip_planes_local,
                                                   clip_plane_len,
                                                   is_persp,
                                                   nu->bezt[u].vec[1],
                                                   &dist_px_sq,
                                                   r_loc);
            }
            else {
              has_snap |= test_projected_vert_dist(&neasrest_precalc,
                                                   clip_planes_local,
                                                   clip_plane_len,
                                                   is_persp,
                                                   nu->bp[u].vec,
                                                   &dist_px_sq,
                                                   r_loc);
            }
          }
        }
      }
    }
  }
  if (has_snap) {
    *dist_px = sqrtf(dist_px_sq);
    mul_m4_v3(obmat, r_loc);
    if (r_index) {
      /* Does not support index yet. */
      *r_index = -1;
    }
    return SCE_SNAP_MODE_VERTEX;
  }

  return SCE_SNAP_MODE_NONE;
}

/* may extend later (for now just snaps to empty center) */
static eSnapMode snap_object_center(const SnapObjectContext *sctx,
                                    Object *ob_eval,
                                    const float obmat[4][4],
                                    /* read/write args */
                                    float *dist_px,
                                    /* return args */
                                    float r_loc[3],
                                    float * /*r_no*/,
                                    int *r_index)
{
  eSnapMode retval = SCE_SNAP_MODE_NONE;

  if (ob_eval->transflag & OB_DUPLI) {
    return retval;
  }

  /* For now only vertex supported. */
  if ((sctx->runtime.snap_to_flag & SCE_SNAP_MODE_VERTEX) == 0) {
    return retval;
  }

  DistProjectedAABBPrecalc neasrest_precalc;
  dist_squared_to_projected_aabb_precalc(
      &neasrest_precalc, sctx->runtime.pmat, sctx->runtime.win_size, sctx->runtime.mval);

  bool is_persp = sctx->runtime.view_proj == VIEW_PROJ_PERSP;
  float dist_px_sq = square_f(*dist_px);

  if (test_projected_vert_dist(&neasrest_precalc,
                               sctx->runtime.clip_plane,
                               sctx->runtime.clip_plane_len,
                               is_persp,
                               obmat[3],
                               &dist_px_sq,
                               r_loc)) {
    *dist_px = sqrtf(dist_px_sq);
    retval = SCE_SNAP_MODE_VERTEX;
  }

  if (retval) {
    if (r_index) {
      /* Does not support index. */
      *r_index = -1;
    }
    return retval;
  }

  return SCE_SNAP_MODE_NONE;
}

static eSnapMode snapCamera(const SnapObjectContext *sctx,
                            Object *object,
                            const float obmat[4][4],
                            /* read/write args */
                            float *dist_px,
                            /* return args */
                            float r_loc[3],
                            float *r_no,
                            int *r_index)
{
  eSnapMode retval = SCE_SNAP_MODE_NONE;

  Scene *scene = sctx->scene;

  bool is_persp = sctx->runtime.view_proj == VIEW_PROJ_PERSP;
  float dist_px_sq = square_f(*dist_px);

  float orig_camera_mat[4][4], orig_camera_imat[4][4], imat[4][4];
  MovieClip *clip = BKE_object_movieclip_get(scene, object, false);
  MovieTracking *tracking;

  if (clip == nullptr) {
    return snap_object_center(sctx, object, obmat, dist_px, r_loc, r_no, r_index);
  }
  if (object->transflag & OB_DUPLI) {
    return retval;
  }

  tracking = &clip->tracking;

  BKE_tracking_get_camera_object_matrix(object, orig_camera_mat);

  invert_m4_m4(orig_camera_imat, orig_camera_mat);
  invert_m4_m4(imat, obmat);

  if (sctx->runtime.snap_to_flag & SCE_SNAP_MODE_VERTEX) {
    DistProjectedAABBPrecalc neasrest_precalc;
    dist_squared_to_projected_aabb_precalc(
        &neasrest_precalc, sctx->runtime.pmat, sctx->runtime.win_size, sctx->runtime.mval);

    LISTBASE_FOREACH (MovieTrackingObject *, tracking_object, &tracking->objects) {
      float reconstructed_camera_mat[4][4], reconstructed_camera_imat[4][4];
      const float(*vertex_obmat)[4];

      if ((tracking_object->flag & TRACKING_OBJECT_CAMERA) == 0) {
        BKE_tracking_camera_get_reconstructed_interpolate(
            tracking, tracking_object, scene->r.cfra, reconstructed_camera_mat);

        invert_m4_m4(reconstructed_camera_imat, reconstructed_camera_mat);
      }

      LISTBASE_FOREACH (MovieTrackingTrack *, track, &tracking_object->tracks) {
        float bundle_pos[3];

        if ((track->flag & TRACK_HAS_BUNDLE) == 0) {
          continue;
        }

        copy_v3_v3(bundle_pos, track->bundle_pos);
        if (tracking_object->flag & TRACKING_OBJECT_CAMERA) {
          vertex_obmat = orig_camera_mat;
        }
        else {
          mul_m4_v3(reconstructed_camera_imat, bundle_pos);
          vertex_obmat = obmat;
        }

        mul_m4_v3(vertex_obmat, bundle_pos);
        if (test_projected_vert_dist(&neasrest_precalc,
                                     sctx->runtime.clip_plane,
                                     sctx->runtime.clip_plane_len,
                                     is_persp,
                                     bundle_pos,
                                     &dist_px_sq,
                                     r_loc)) {
          retval = SCE_SNAP_MODE_VERTEX;
        }
      }
    }
  }

  if (retval) {
    *dist_px = sqrtf(dist_px_sq);
    if (r_index) {
      /* Does not support index. */
      *r_index = -1;
    }
    return retval;
  }

  return SCE_SNAP_MODE_NONE;
}

static eSnapMode snapMesh(SnapObjectContext *sctx,
                          const SnapObjectParams *params,
                          Object *ob_eval,
                          const Mesh *me_eval,
                          const float obmat[4][4],
                          bool use_hide,
                          /* read/write args */
                          float *dist_px,
                          /* return args */
                          float r_loc[3],
                          float r_no[3],
                          int *r_index)
{
  BLI_assert(sctx->runtime.snap_to_flag != SCE_SNAP_MODE_FACE_RAYCAST);
  if (me_eval->totvert == 0) {
    return SCE_SNAP_MODE_NONE;
  }
  if (me_eval->totedge == 0 && !(sctx->runtime.snap_to_flag & SCE_SNAP_MODE_VERTEX)) {
    return SCE_SNAP_MODE_NONE;
  }

  float lpmat[4][4];
  mul_m4_m4m4(lpmat, sctx->runtime.pmat, obmat);

  float dist_px_sq = square_f(*dist_px);

  /* Test BoundBox */
  if (ob_eval->data == me_eval) {
    const BoundBox *bb = BKE_object_boundbox_get(ob_eval);
    if (!snap_bound_box_check_dist(bb->vec[0],
                                   bb->vec[6],
                                   lpmat,
                                   sctx->runtime.win_size,
                                   sctx->runtime.mval,
                                   dist_px_sq)) {
      return SCE_SNAP_MODE_NONE;
    }
  }

  BVHTreeFromMesh treedata, treedata_dummy;
  snap_object_data_mesh_get(sctx, ob_eval, me_eval, use_hide, &treedata);

  BVHTree *bvhtree[2] = {nullptr};
  bvhtree[0] = BKE_bvhtree_from_mesh_get(&treedata_dummy, me_eval, BVHTREE_FROM_LOOSEEDGES, 2);
  BLI_assert(treedata_dummy.cached);
  if (sctx->runtime.snap_to_flag & SCE_SNAP_MODE_VERTEX) {
    bvhtree[1] = BKE_bvhtree_from_mesh_get(&treedata_dummy, me_eval, BVHTREE_FROM_LOOSEVERTS, 2);
    BLI_assert(treedata_dummy.cached);
  }

  Nearest2dUserData nearest2d;
  nearest2d_data_init_mesh(me_eval,
                           sctx->runtime.view_proj == VIEW_PROJ_PERSP,
                           params->use_backface_culling,
                           &nearest2d);

  BVHTreeNearest nearest{};
  nearest.index = -1;
  nearest.dist_sq = dist_px_sq;

  int last_index = nearest.index;
  eSnapMode elem = SCE_SNAP_MODE_VERTEX;

  float tobmat[4][4], clip_planes_local[MAX_CLIPPLANE_LEN][4];
  transpose_m4_m4(tobmat, obmat);
  for (int i = sctx->runtime.clip_plane_len; i--;) {
    mul_v4_m4v4(clip_planes_local[i], tobmat, sctx->runtime.clip_plane[i]);
  }

  if (bvhtree[1]) {
    BLI_assert(sctx->runtime.snap_to_flag & SCE_SNAP_MODE_VERTEX);
    /* snap to loose verts */
    BLI_bvhtree_find_nearest_projected(bvhtree[1],
                                       lpmat,
                                       sctx->runtime.win_size,
                                       sctx->runtime.mval,
                                       clip_planes_local,
                                       sctx->runtime.clip_plane_len,
                                       &nearest,
                                       cb_snap_vert,
                                       &nearest2d);

    last_index = nearest.index;
  }

  if (sctx->runtime.snap_to_flag & SCE_SNAP_MODE_EDGE) {
    if (bvhtree[0]) {
      /* Snap to loose edges. */
      BLI_bvhtree_find_nearest_projected(bvhtree[0],
                                         lpmat,
                                         sctx->runtime.win_size,
                                         sctx->runtime.mval,
                                         clip_planes_local,
                                         sctx->runtime.clip_plane_len,
                                         &nearest,
                                         cb_snap_edge,
                                         &nearest2d);
    }

    if (treedata.tree) {
      /* Snap to looptris. */
      BLI_bvhtree_find_nearest_projected(treedata.tree,
                                         lpmat,
                                         sctx->runtime.win_size,
                                         sctx->runtime.mval,
                                         clip_planes_local,
                                         sctx->runtime.clip_plane_len,
                                         &nearest,
                                         cb_snap_tri_edges,
                                         &nearest2d);
    }

    if (last_index != nearest.index) {
      elem = SCE_SNAP_MODE_EDGE;
    }
  }
  else {
    BLI_assert(sctx->runtime.snap_to_flag & SCE_SNAP_MODE_VERTEX);
    if (bvhtree[0]) {
      /* Snap to loose edge verts. */
      BLI_bvhtree_find_nearest_projected(bvhtree[0],
                                         lpmat,
                                         sctx->runtime.win_size,
                                         sctx->runtime.mval,
                                         clip_planes_local,
                                         sctx->runtime.clip_plane_len,
                                         &nearest,
                                         cb_snap_edge_verts,
                                         &nearest2d);
    }

    if (treedata.tree) {
      /* Snap to looptri verts. */
      BLI_bvhtree_find_nearest_projected(treedata.tree,
                                         lpmat,
                                         sctx->runtime.win_size,
                                         sctx->runtime.mval,
                                         clip_planes_local,
                                         sctx->runtime.clip_plane_len,
                                         &nearest,
                                         cb_snap_tri_verts,
                                         &nearest2d);
    }
  }

  if (nearest.index != -1) {
    *dist_px = sqrtf(nearest.dist_sq);

    copy_v3_v3(r_loc, nearest.co);
    mul_m4_v3(obmat, r_loc);

    if (r_no) {
      float imat[4][4];
      invert_m4_m4(imat, obmat);

      copy_v3_v3(r_no, nearest.no);
      mul_transposed_mat3_m4_v3(imat, r_no);
      normalize_v3(r_no);
    }
    if (r_index) {
      *r_index = nearest.index;
    }

    return elem;
  }

  return SCE_SNAP_MODE_NONE;
}

static eSnapMode snapEditMesh(SnapObjectContext *sctx,
                              const SnapObjectParams *params,
                              Object *ob_eval,
                              BMEditMesh *em,
                              const float obmat[4][4],
                              /* read/write args */
                              float *dist_px,
                              /* return args */
                              float r_loc[3],
                              float r_no[3],
                              int *r_index)
{
  BLI_assert(sctx->runtime.snap_to_flag != SCE_SNAP_MODE_FACE_RAYCAST);

  if ((sctx->runtime.snap_to_flag & ~SCE_SNAP_MODE_FACE_RAYCAST) == SCE_SNAP_MODE_VERTEX) {
    if (em->bm->totvert == 0) {
      return SCE_SNAP_MODE_NONE;
    }
  }
  else {
    if (em->bm->totedge == 0) {
      return SCE_SNAP_MODE_NONE;
    }
  }

  float lpmat[4][4];
  mul_m4_m4m4(lpmat, sctx->runtime.pmat, obmat);

  float dist_px_sq = square_f(*dist_px);

  SnapData_EditMesh *sod = snap_object_data_editmesh_get(sctx, ob_eval, em);

  /* Test BoundBox */

  /* Was BKE_boundbox_ray_hit_check, see: cf6ca226fa58. */
  if (!snap_bound_box_check_dist(
          sod->min, sod->max, lpmat, sctx->runtime.win_size, sctx->runtime.mval, dist_px_sq)) {
    return SCE_SNAP_MODE_NONE;
  }

  if (sctx->runtime.snap_to_flag & SCE_SNAP_MODE_VERTEX) {
    BVHTreeFromEditMesh treedata{};
    treedata.tree = sod->bvhtree[0];

    if (treedata.tree == nullptr) {
      if (sctx->callbacks.edit_mesh.test_vert_fn) {
        blender::BitVector<> verts_mask(em->bm->totvert);
        const int verts_num_active = BM_iter_mesh_bitmap_from_filter(
            BM_VERTS_OF_MESH,
            em->bm,
            verts_mask,
            (bool (*)(BMElem *, void *))sctx->callbacks.edit_mesh.test_vert_fn,
            sctx->callbacks.edit_mesh.user_data);

        bvhtree_from_editmesh_verts_ex(&treedata, em, verts_mask, verts_num_active, 0.0f, 2, 6);
      }
      else {
        BKE_bvhtree_from_editmesh_get(&treedata,
                                      em,
                                      2,
                                      BVHTREE_FROM_EM_VERTS,
                                      &sod->mesh_runtime->bvh_cache,
                                      &sod->mesh_runtime->eval_mutex);
      }
      sod->bvhtree[0] = treedata.tree;
      sod->cached[0] = treedata.cached;
    }
  }

  if (sctx->runtime.snap_to_flag & SCE_SNAP_MODE_EDGE) {
    BVHTreeFromEditMesh treedata{};
    treedata.tree = sod->bvhtree[1];

    if (treedata.tree == nullptr) {
      if (sctx->callbacks.edit_mesh.test_edge_fn) {
        blender::BitVector<> edges_mask(em->bm->totedge);
        const int edges_num_active = BM_iter_mesh_bitmap_from_filter(
            BM_EDGES_OF_MESH,
            em->bm,
            edges_mask,
            (bool (*)(BMElem *, void *))sctx->callbacks.edit_mesh.test_edge_fn,
            sctx->callbacks.edit_mesh.user_data);

        bvhtree_from_editmesh_edges_ex(&treedata, em, edges_mask, edges_num_active, 0.0f, 2, 6);
      }
      else {
        BKE_bvhtree_from_editmesh_get(&treedata,
                                      em,
                                      2,
                                      BVHTREE_FROM_EM_EDGES,
                                      &sod->mesh_runtime->bvh_cache,
                                      &sod->mesh_runtime->eval_mutex);
      }
      sod->bvhtree[1] = treedata.tree;
      sod->cached[1] = treedata.cached;
    }
  }

  Nearest2dUserData nearest2d;
  nearest2d_data_init_editmesh(
      sod, sctx->runtime.view_proj == VIEW_PROJ_PERSP, params->use_backface_culling, &nearest2d);

  BVHTreeNearest nearest{};
  nearest.index = -1;
  nearest.dist_sq = dist_px_sq;

  eSnapMode elem = SCE_SNAP_MODE_VERTEX;

  float tobmat[4][4], clip_planes_local[MAX_CLIPPLANE_LEN][4];
  transpose_m4_m4(tobmat, obmat);

  for (int i = sctx->runtime.clip_plane_len; i--;) {
    mul_v4_m4v4(clip_planes_local[i], tobmat, sctx->runtime.clip_plane[i]);
  }

  if (sod->bvhtree[0] && (sctx->runtime.snap_to_flag & SCE_SNAP_MODE_VERTEX)) {
    BM_mesh_elem_table_ensure(em->bm, BM_VERT);
    BM_mesh_elem_index_ensure(em->bm, BM_VERT);
    BLI_bvhtree_find_nearest_projected(sod->bvhtree[0],
                                       lpmat,
                                       sctx->runtime.win_size,
                                       sctx->runtime.mval,
                                       clip_planes_local,
                                       sctx->runtime.clip_plane_len,
                                       &nearest,
                                       cb_snap_vert,
                                       &nearest2d);
  }

  if (sod->bvhtree[1] && (sctx->runtime.snap_to_flag & SCE_SNAP_MODE_EDGE)) {
    int last_index = nearest.index;
    nearest.index = -1;
    BM_mesh_elem_table_ensure(em->bm, BM_EDGE | BM_VERT);
    BM_mesh_elem_index_ensure(em->bm, BM_EDGE | BM_VERT);
    BLI_bvhtree_find_nearest_projected(sod->bvhtree[1],
                                       lpmat,
                                       sctx->runtime.win_size,
                                       sctx->runtime.mval,
                                       clip_planes_local,
                                       sctx->runtime.clip_plane_len,
                                       &nearest,
                                       cb_snap_edge,
                                       &nearest2d);

    if (nearest.index != -1) {
      elem = SCE_SNAP_MODE_EDGE;
    }
    else {
      nearest.index = last_index;
    }
  }

  if (nearest.index != -1) {
    *dist_px = sqrtf(nearest.dist_sq);

    copy_v3_v3(r_loc, nearest.co);
    mul_m4_v3(obmat, r_loc);
    if (r_no) {
      float imat[4][4];
      invert_m4_m4(imat, obmat);

      copy_v3_v3(r_no, nearest.no);
      mul_transposed_mat3_m4_v3(imat, r_no);
      normalize_v3(r_no);
    }
    if (r_index) {
      *r_index = nearest.index;
    }

    return elem;
  }

  return SCE_SNAP_MODE_NONE;
}

struct SnapObjUserData {
  /* read/write args */
  float *dist_px;
};

/**
 * \note Duplicate args here are documented at #snapObjectsRay
 */
static eSnapMode snap_obj_fn(SnapObjectContext *sctx,
                             const SnapObjectParams *params,
                             Object *ob_eval,
                             ID *ob_data,
                             const float obmat[4][4],
                             bool is_object_active,
                             bool use_hide,
                             void *data)
{
  SnapObjUserData *dt = static_cast<SnapObjUserData *>(data);
  eSnapMode retval = SCE_SNAP_MODE_NONE;
  bool is_edit = false;

  if (ob_data == nullptr && (ob_eval->type == OB_MESH)) {
    BMEditMesh *em = BKE_editmesh_from_object(ob_eval);
    if (UNLIKELY(!em)) { /* See #data_for_snap doc-string. */
      return SCE_SNAP_MODE_NONE;
    }
    retval = snapEditMesh(sctx,
                          params,
                          ob_eval,
                          em,
                          obmat,
                          dt->dist_px,
                          sctx->ret.loc,
                          sctx->ret.no,
                          &sctx->ret.index);
    if (retval) {
      is_edit = true;
    }
  }
  else if (ob_data == nullptr) {
    retval = snap_object_center(
        sctx, ob_eval, obmat, dt->dist_px, sctx->ret.loc, sctx->ret.no, &sctx->ret.index);
  }
  else {
    switch (ob_eval->type) {
      case OB_MESH: {
        if (ob_eval->dt == OB_BOUNDBOX) {
          /* Do not snap to objects that are in bounding box display mode */
          return SCE_SNAP_MODE_NONE;
        }
        if (GS(ob_data->name) == ID_ME) {
          retval = snapMesh(sctx,
                            params,
                            ob_eval,
                            (const Mesh *)ob_data,
                            obmat,
                            use_hide,
                            dt->dist_px,
                            sctx->ret.loc,
                            sctx->ret.no,
                            &sctx->ret.index);
        }
        break;
      }
      case OB_ARMATURE:
        retval = snapArmature(sctx,
                              params,
                              ob_eval,
                              obmat,
                              is_object_active,
                              dt->dist_px,
                              sctx->ret.loc,
                              sctx->ret.no,
                              &sctx->ret.index);
        break;
      case OB_CURVES_LEGACY:
      case OB_SURF:
        if (ob_eval->type == OB_CURVES_LEGACY || BKE_object_is_in_editmode(ob_eval)) {
          retval = snapCurve(sctx,
                             params,
                             ob_eval,
                             obmat,
                             dt->dist_px,
                             sctx->ret.loc,
                             sctx->ret.no,
                             &sctx->ret.index);
          if (params->edit_mode_type != SNAP_GEOM_FINAL) {
            break;
          }
        }
        ATTR_FALLTHROUGH;
      case OB_FONT: {
        const Mesh *mesh_eval = BKE_object_get_evaluated_mesh(ob_eval);
        if (mesh_eval) {
          retval |= snapMesh(sctx,
                             params,
                             ob_eval,
                             mesh_eval,
                             obmat,
                             false,
                             dt->dist_px,
                             sctx->ret.loc,
                             sctx->ret.no,
                             &sctx->ret.index);
        }
        break;
      }
      case OB_EMPTY:
      case OB_GPENCIL:
      case OB_LAMP:
        retval = snap_object_center(
            sctx, ob_eval, obmat, dt->dist_px, sctx->ret.loc, sctx->ret.no, &sctx->ret.index);
        break;
      case OB_CAMERA:
        retval = snapCamera(
            sctx, ob_eval, obmat, dt->dist_px, sctx->ret.loc, sctx->ret.no, &sctx->ret.index);
        break;
    }
  }

  if (retval) {
    copy_m4_m4(sctx->ret.obmat, obmat);
    sctx->ret.ob = ob_eval;
    sctx->ret.data = ob_data;
    sctx->ret.is_edit = is_edit;
  }
  return retval;
}

/**
 * Main Snapping Function
 * ======================
 *
 * Walks through all objects in the scene to find the closest snap element ray.
 *
 * \param sctx: Snap context to store data.
 *
 * Read/Write Args
 * ---------------
 *
 * \param dist_px: Maximum threshold distance (in pixels).
 */
static eSnapMode snapObjectsRay(SnapObjectContext *sctx,
                                const SnapObjectParams *params,
                                /* read/write args */
                                /* Parameters below cannot be const, because they are assigned to a
                                 * non-const variable (readability-non-const-parameter). */
                                float *dist_px /* NOLINT */)
{
  SnapObjUserData data = {};
  data.dist_px = dist_px;

  return iter_snap_objects(sctx, params, snap_obj_fn, &data);
}

/** \} */

/* -------------------------------------------------------------------- */
/** \name Public Object Snapping API
 * \{ */

SnapObjectContext *ED_transform_snap_object_context_create(Scene *scene, int flag)
{
  SnapObjectContext *sctx = MEM_new<SnapObjectContext>(__func__);

  sctx->flag = flag;

  sctx->scene = scene;

  return sctx;
}

void ED_transform_snap_object_context_destroy(SnapObjectContext *sctx)
{
  MEM_delete(sctx);
}

void ED_transform_snap_object_context_set_editmesh_callbacks(
    SnapObjectContext *sctx,
    bool (*test_vert_fn)(BMVert *, void *user_data),
    bool (*test_edge_fn)(BMEdge *, void *user_data),
    bool (*test_face_fn)(BMFace *, void *user_data),
    void *user_data)
{
  sctx->callbacks.edit_mesh.test_vert_fn = test_vert_fn;
  sctx->callbacks.edit_mesh.test_edge_fn = test_edge_fn;
  sctx->callbacks.edit_mesh.test_face_fn = test_face_fn;

  sctx->callbacks.edit_mesh.user_data = user_data;
}

bool ED_transform_snap_object_project_ray_ex(SnapObjectContext *sctx,
                                             Depsgraph *depsgraph,
                                             const View3D *v3d,
                                             const SnapObjectParams *params,
                                             const float ray_start[3],
                                             const float ray_normal[3],
                                             float *ray_depth,
                                             float r_loc[3],
                                             float r_no[3],
                                             int *r_index,
                                             Object **r_ob,
                                             float r_obmat[4][4])
{
  sctx->runtime.depsgraph = depsgraph;
  sctx->runtime.v3d = v3d;

  zero_v3(sctx->ret.loc);
  zero_v3(sctx->ret.no);
  sctx->ret.index = -1;
  zero_m4(sctx->ret.obmat);
  sctx->ret.hit_list = nullptr;
  sctx->ret.ob = nullptr;
  sctx->ret.data = nullptr;
  sctx->ret.dist_sq = FLT_MAX;
  sctx->ret.is_edit = false;

  if (raycastObjects(sctx, params, ray_start, ray_normal, ray_depth)) {
    copy_v3_v3(r_loc, sctx->ret.loc);
    if (r_no) {
      copy_v3_v3(r_no, sctx->ret.no);
    }
    if (r_index) {
      *r_index = sctx->ret.index;
    }
    if (r_ob) {
      *r_ob = sctx->ret.ob;
    }
    if (r_obmat) {
      copy_m4_m4(r_obmat, sctx->ret.obmat);
    }
    return true;
  }
  return false;
}

bool ED_transform_snap_object_project_ray_all(SnapObjectContext *sctx,
                                              Depsgraph *depsgraph,
                                              const View3D *v3d,
                                              const SnapObjectParams *params,
                                              const float ray_start[3],
                                              const float ray_normal[3],
                                              float ray_depth,
                                              bool sort,
                                              ListBase *r_hit_list)
{
  sctx->runtime.depsgraph = depsgraph;
  sctx->runtime.v3d = v3d;

  zero_v3(sctx->ret.loc);
  zero_v3(sctx->ret.no);
  sctx->ret.index = -1;
  zero_m4(sctx->ret.obmat);
  sctx->ret.hit_list = r_hit_list;
  sctx->ret.ob = nullptr;
  sctx->ret.data = nullptr;
  sctx->ret.dist_sq = FLT_MAX;
  sctx->ret.is_edit = false;

  if (ray_depth == -1.0f) {
    ray_depth = BVH_RAYCAST_DIST_MAX;
  }

#ifdef DEBUG
  float ray_depth_prev = ray_depth;
#endif

  if (raycastObjects(sctx, params, ray_start, ray_normal, &ray_depth)) {
    if (sort) {
      BLI_listbase_sort(r_hit_list, hit_depth_cmp);
    }
    /* meant to be readonly for 'all' hits, ensure it is */
#ifdef DEBUG
    BLI_assert(ray_depth_prev == ray_depth);
#endif
    return true;
  }
  return false;
}

/**
 * Convenience function for snap ray-casting.
 *
 * Given a ray, cast it into the scene (snapping to faces).
 *
 * \return Snap success
 */
static bool transform_snap_context_project_ray_impl(SnapObjectContext *sctx,
                                                    Depsgraph *depsgraph,
                                                    const View3D *v3d,
                                                    const SnapObjectParams *params,
                                                    const float ray_start[3],
                                                    const float ray_normal[3],
                                                    float *ray_depth,
                                                    float r_co[3],
                                                    float r_no[3])
{
  bool ret;

  /* try snap edge, then face if it fails */
  ret = ED_transform_snap_object_project_ray_ex(sctx,
                                                depsgraph,
                                                v3d,
                                                params,
                                                ray_start,
                                                ray_normal,
                                                ray_depth,
                                                r_co,
                                                r_no,
                                                nullptr,
                                                nullptr,
                                                nullptr);

  return ret;
}

bool ED_transform_snap_object_project_ray(SnapObjectContext *sctx,
                                          Depsgraph *depsgraph,
                                          const View3D *v3d,
                                          const SnapObjectParams *params,
                                          const float ray_origin[3],
                                          const float ray_direction[3],
                                          float *ray_depth,
                                          float r_co[3],
                                          float r_no[3])
{
  float ray_depth_fallback;
  if (ray_depth == nullptr) {
    ray_depth_fallback = BVH_RAYCAST_DIST_MAX;
    ray_depth = &ray_depth_fallback;
  }

  return transform_snap_context_project_ray_impl(
      sctx, depsgraph, v3d, params, ray_origin, ray_direction, ray_depth, r_co, r_no);
}

static eSnapMode transform_snap_context_project_view3d_mixed_impl(SnapObjectContext *sctx,
                                                                  Depsgraph *depsgraph,
                                                                  const ARegion *region,
                                                                  const View3D *v3d,
                                                                  const eSnapMode snap_to_flag,
                                                                  const SnapObjectParams *params,
                                                                  const float init_co[3],
                                                                  const float mval[2],
                                                                  const float prev_co[3],
                                                                  float *dist_px,
                                                                  float r_loc[3],
                                                                  float r_no[3],
                                                                  int *r_index,
                                                                  Object **r_ob,
                                                                  float r_obmat[4][4],
                                                                  float r_face_nor[3])
{
  sctx->runtime.depsgraph = depsgraph;
  sctx->runtime.region = region;
  sctx->runtime.v3d = v3d;

  zero_v3(sctx->ret.loc);
  zero_v3(sctx->ret.no);
  sctx->ret.index = -1;
  zero_m4(sctx->ret.obmat);
  sctx->ret.hit_list = nullptr;
  sctx->ret.ob = nullptr;
  sctx->ret.data = nullptr;
  sctx->ret.dist_sq = FLT_MAX;
  sctx->ret.is_edit = false;

  BLI_assert((snap_to_flag & SCE_SNAP_MODE_GEOM) != 0);

  eSnapMode retval = SCE_SNAP_MODE_NONE;

  bool has_hit = false;

  const RegionView3D *rv3d = static_cast<RegionView3D *>(region->regiondata);

  bool use_occlusion_test = params->use_occlusion_test && !XRAY_ENABLED(v3d);

  /* NOTE: if both face ray-cast and face nearest are enabled, first find result of nearest, then
   * override with ray-cast. */
  if ((snap_to_flag & SCE_SNAP_MODE_FACE_NEAREST) && !has_hit) {
    has_hit = nearestWorldObjects(sctx, params, init_co, prev_co);

    if (has_hit) {
      retval = SCE_SNAP_MODE_FACE_NEAREST;

      copy_v3_v3(r_loc, sctx->ret.loc);
      if (r_no) {
        copy_v3_v3(r_no, sctx->ret.no);
      }
      if (r_ob) {
        *r_ob = sctx->ret.ob;
      }
      if (r_obmat) {
        copy_m4_m4(r_obmat, sctx->ret.obmat);
      }
      if (r_index) {
        *r_index = sctx->ret.index;
      }
    }
  }

  if (snap_to_flag & SCE_SNAP_MODE_FACE_RAYCAST || use_occlusion_test) {
    float ray_start[3], ray_normal[3];
    if (!ED_view3d_win_to_ray_clipped_ex(
            depsgraph, region, v3d, mval, nullptr, ray_normal, ray_start, true)) {
      return retval;
    }

    float dummy_ray_depth = BVH_RAYCAST_DIST_MAX;

    has_hit = raycastObjects(sctx, params, ray_start, ray_normal, &dummy_ray_depth);

    if (has_hit) {
      if (r_face_nor) {
        copy_v3_v3(r_face_nor, sctx->ret.no);
      }

      if (snap_to_flag & SCE_SNAP_MODE_FACE_RAYCAST) {
        retval = SCE_SNAP_MODE_FACE_RAYCAST;

        copy_v3_v3(r_loc, sctx->ret.loc);
        if (r_no) {
          copy_v3_v3(r_no, sctx->ret.no);
        }
        if (r_ob) {
          *r_ob = sctx->ret.ob;
        }
        if (r_obmat) {
          copy_m4_m4(r_obmat, sctx->ret.obmat);
        }
        if (r_index) {
          *r_index = sctx->ret.index;
        }
      }
    }
  }

  if (snap_to_flag & (SCE_SNAP_MODE_VERTEX | SCE_SNAP_MODE_EDGE | SCE_SNAP_MODE_EDGE_MIDPOINT |
                      SCE_SNAP_MODE_EDGE_PERPENDICULAR)) {
    eSnapMode elem_test, elem = SCE_SNAP_MODE_NONE;
    float dist_px_tmp = *dist_px;

    copy_m4_m4(sctx->runtime.pmat, rv3d->persmat);
    sctx->runtime.win_size[0] = region->winx;
    sctx->runtime.win_size[1] = region->winy;
    copy_v2_v2(sctx->runtime.mval, mval);
    sctx->runtime.view_proj = rv3d->is_persp ? VIEW_PROJ_PERSP : VIEW_PROJ_ORTHO;

    /* First snap to edge instead of middle or perpendicular. */
    sctx->runtime.snap_to_flag = static_cast<eSnapMode>(
        snap_to_flag & (SCE_SNAP_MODE_VERTEX | SCE_SNAP_MODE_EDGE));
    if (snap_to_flag & (SCE_SNAP_MODE_EDGE_MIDPOINT | SCE_SNAP_MODE_EDGE_PERPENDICULAR)) {
      sctx->runtime.snap_to_flag = static_cast<eSnapMode>(sctx->runtime.snap_to_flag |
                                                          SCE_SNAP_MODE_EDGE);
    }

    planes_from_projmat(sctx->runtime.pmat,
                        nullptr,
                        nullptr,
                        nullptr,
                        nullptr,
                        sctx->runtime.clip_plane[0],
                        sctx->runtime.clip_plane[1]);

    sctx->runtime.clip_plane_len = 2;
    sctx->runtime.has_occlusion_plane = false;

    /* By convention we only snap to the original elements of a curve. */
    if (has_hit && sctx->ret.ob->type != OB_CURVES_LEGACY) {
      /* Compute the new clip_pane but do not add it yet. */
      float new_clipplane[4];
      BLI_ASSERT_UNIT_V3(sctx->ret.no);
      plane_from_point_normal_v3(new_clipplane, sctx->ret.loc, sctx->ret.no);
      if (dot_v3v3(sctx->runtime.clip_plane[0], new_clipplane) > 0.0f) {
        /* The plane is facing the wrong direction. */
        negate_v4(new_clipplane);
      }

      /* Small offset to simulate a kind of volume for edges and vertices. */
      new_clipplane[3] += 0.01f;

      /* Try to snap only to the polygon. */
      elem_test = snap_mesh_polygon(sctx, params, &dist_px_tmp);
      if (elem_test) {
        elem = elem_test;
      }

      /* Add the new clip plane to the beginning of the list. */
      for (int i = sctx->runtime.clip_plane_len; i != 0; i--) {
        copy_v4_v4(sctx->runtime.clip_plane[i], sctx->runtime.clip_plane[i - 1]);
      }
      copy_v4_v4(sctx->runtime.clip_plane[0], new_clipplane);
      sctx->runtime.clip_plane_len++;
      sctx->runtime.has_occlusion_plane = true;
    }

    elem_test = snapObjectsRay(sctx, params, &dist_px_tmp);
    if (elem_test) {
      elem = elem_test;
    }

    if ((elem == SCE_SNAP_MODE_EDGE) &&
        (snap_to_flag & (SCE_SNAP_MODE_VERTEX | SCE_SNAP_MODE_EDGE_MIDPOINT |
                         SCE_SNAP_MODE_EDGE_PERPENDICULAR))) {
      sctx->runtime.snap_to_flag = snap_to_flag;
      elem = snap_mesh_edge_verts_mixed(sctx, params, *dist_px, prev_co, &dist_px_tmp);
    }

    if (elem & snap_to_flag) {
      retval = elem;

      copy_v3_v3(r_loc, sctx->ret.loc);
      if (r_no) {
        copy_v3_v3(r_no, sctx->ret.no);
      }
      if (r_ob) {
        *r_ob = sctx->ret.ob;
      }
      if (r_obmat) {
        copy_m4_m4(r_obmat, sctx->ret.obmat);
      }
      if (r_index) {
        *r_index = sctx->ret.index;
      }

      *dist_px = dist_px_tmp;
    }
  }

  return retval;
}

eSnapMode ED_transform_snap_object_project_view3d_ex(SnapObjectContext *sctx,
                                                     Depsgraph *depsgraph,
                                                     const ARegion *region,
                                                     const View3D *v3d,
                                                     const eSnapMode snap_to,
                                                     const SnapObjectParams *params,
                                                     const float init_co[3],
                                                     const float mval[2],
                                                     const float prev_co[3],
                                                     float *dist_px,
                                                     float r_loc[3],
                                                     float r_no[3],
                                                     int *r_index,
                                                     Object **r_ob,
                                                     float r_obmat[4][4],
                                                     float r_face_nor[3])
{
  return transform_snap_context_project_view3d_mixed_impl(sctx,
                                                          depsgraph,
                                                          region,
                                                          v3d,
                                                          snap_to,
                                                          params,
                                                          init_co,
                                                          mval,
                                                          prev_co,
                                                          dist_px,
                                                          r_loc,
                                                          r_no,
                                                          r_index,
                                                          r_ob,
                                                          r_obmat,
                                                          r_face_nor);
}

eSnapMode ED_transform_snap_object_project_view3d(SnapObjectContext *sctx,
                                                  Depsgraph *depsgraph,
                                                  const ARegion *region,
                                                  const View3D *v3d,
                                                  const eSnapMode snap_to,
                                                  const SnapObjectParams *params,
                                                  const float init_co[3],
                                                  const float mval[2],
                                                  const float prev_co[3],
                                                  float *dist_px,
                                                  float r_loc[3],
                                                  float r_no[3])
{
  return ED_transform_snap_object_project_view3d_ex(sctx,
                                                    depsgraph,
                                                    region,
                                                    v3d,
                                                    snap_to,
                                                    params,
                                                    init_co,
                                                    mval,
                                                    prev_co,
                                                    dist_px,
                                                    r_loc,
                                                    r_no,
                                                    nullptr,
                                                    nullptr,
                                                    nullptr,
                                                    nullptr);
}

bool ED_transform_snap_object_project_all_view3d_ex(SnapObjectContext *sctx,
                                                    Depsgraph *depsgraph,
                                                    const ARegion *region,
                                                    const View3D *v3d,
                                                    const SnapObjectParams *params,
                                                    const float mval[2],
                                                    float ray_depth,
                                                    bool sort,
                                                    ListBase *r_hit_list)
{
  float ray_start[3], ray_normal[3];

  if (!ED_view3d_win_to_ray_clipped_ex(
          depsgraph, region, v3d, mval, nullptr, ray_normal, ray_start, true)) {
    return false;
  }

  return ED_transform_snap_object_project_ray_all(
      sctx, depsgraph, v3d, params, ray_start, ray_normal, ray_depth, sort, r_hit_list);
}

/** \} */<|MERGE_RESOLUTION|>--- conflicted
+++ resolved
@@ -1785,22 +1785,13 @@
                              params->use_backface_culling,
                              &nearest2d);
 
-<<<<<<< HEAD
-    const MPoly *poly = &mesh->polys()[sctx->ret.index];
+    const MPoly &poly = mesh->polys()[sctx->ret.index];
 
     if (sctx->runtime.snap_to_flag & SCE_SNAP_MODE_EDGE) {
       elem = SCE_SNAP_MODE_EDGE;
       BLI_assert(nearest2d.edge != nullptr);
-      const int *poly_edges = &nearest2d.corner_edges[poly->loopstart];
-      for (int i = poly->totloop; i--;) {
-=======
-    const MPoly &poly = mesh->polys()[sctx->ret.index];
-    const MLoop *ml = &nearest2d.loop[poly.loopstart];
-    if (sctx->runtime.snap_to_flag & SCE_SNAP_MODE_EDGE) {
-      elem = SCE_SNAP_MODE_EDGE;
-      BLI_assert(nearest2d.edges != nullptr);
-      for (int i = poly.totloop; i--; ml++) {
->>>>>>> 915ff8d1
+      const int *poly_edges = &nearest2d.corner_edges[poly.loopstart];
+      for (int i = poly.totloop; i--;) {
         cb_snap_edge(&nearest2d,
                      poly_edges[i],
                      &neasrest_precalc,
@@ -1811,12 +1802,8 @@
     }
     else {
       elem = SCE_SNAP_MODE_VERTEX;
-<<<<<<< HEAD
-      const int *poly_verts = &nearest2d.corner_verts[poly->loopstart];
-      for (int i = poly->totloop; i--;) {
-=======
-      for (int i = poly.totloop; i--; ml++) {
->>>>>>> 915ff8d1
+      const int *poly_verts = &nearest2d.corner_verts[poly.loopstart];
+      for (int i = poly.totloop; i--;) {
         cb_snap_vert(&nearest2d,
                      poly_verts[i],
                      &neasrest_precalc,
