/* SPDX-FileCopyrightText: 2001-2002 NaN Holding BV. All rights reserved.
 *
 * SPDX-License-Identifier: GPL-2.0-or-later */

/** \file
 * \ingroup edtransform
 */

#include "DNA_anim_types.h"
#include "DNA_space_types.h"

#include "MEM_guardedalloc.h"

#include "BLI_math_matrix.h"
#include "BLI_math_vector.h"

#include "BKE_context.hh"
#include "BKE_fcurve.hh"
#include "BKE_layer.hh"
#include "BKE_nla.h"
#include "BKE_report.hh"

#include "ED_anim_api.hh"
#include "ED_keyframes_edit.hh"

#include "UI_view2d.hh"

#include "transform.hh"
#include "transform_constraints.hh"
#include "transform_convert.hh"
#include "transform_snap.hh"

struct TransDataGraph {
  float unit_scale;
  float offset;
};

/* -------------------------------------------------------------------- */
/** \name Graph Editor Transform Creation
 * \{ */

/**
 * Helper function for createTransGraphEditData, which is responsible for associating
 * source data with transform data.
 */
static void bezt_to_transdata(TransData *td,
                              TransData2D *td2d,
                              TransDataGraph *tdg,
                              AnimData *adt,
                              BezTriple *bezt,
                              int bi,
                              bool selected,
                              bool ishandle,
                              bool intvals,
                              const float mtx[3][3],
                              const float smtx[3][3],
                              float unit_scale,
                              float offset)
{
  float *loc = bezt->vec[bi];
  const float *cent = bezt->vec[1];

  /* New location from td gets dumped onto the old-location of td2d, which then
   * gets copied to the actual data at td2d->loc2d (bezt->vec[n])
   *
   * Due to NLA mapping, we apply NLA mapping to some of the verts here,
   * and then that mapping will be undone after transform is done.
   */

  if (adt) {
    td2d->loc[0] = BKE_nla_tweakedit_remap(adt, loc[0], NLATIME_CONVERT_MAP);
    td2d->loc[1] = (loc[1] + offset) * unit_scale;
    td2d->loc[2] = 0.0f;
    td2d->loc2d = loc;

    td->loc = td2d->loc;
    td->center[0] = BKE_nla_tweakedit_remap(adt, cent[0], NLATIME_CONVERT_MAP);
    td->center[1] = (cent[1] + offset) * unit_scale;
    td->center[2] = 0.0f;

    copy_v3_v3(td->iloc, td->loc);
  }
  else {
    td2d->loc[0] = loc[0];
    td2d->loc[1] = (loc[1] + offset) * unit_scale;
    td2d->loc[2] = 0.0f;
    td2d->loc2d = loc;

    td->loc = td2d->loc;
    copy_v3_v3(td->center, cent);
    td->center[1] = (td->center[1] + offset) * unit_scale;
    copy_v3_v3(td->iloc, td->loc);
  }

  if (!ishandle) {
    td2d->h1 = bezt->vec[0];
    td2d->h2 = bezt->vec[2];
    copy_v2_v2(td2d->ih1, td2d->h1);
    copy_v2_v2(td2d->ih2, td2d->h2);
  }
  else {
    td2d->h1 = nullptr;
    td2d->h2 = nullptr;
  }

  memset(td->axismtx, 0, sizeof(td->axismtx));
  td->axismtx[2][2] = 1.0f;

  td->ext = nullptr;
  td->val = nullptr;

  /* Store AnimData info in td->extra, for applying mapping when flushing. */
  td->extra = adt;

  if (selected) {
    td->flag |= TD_SELECTED;
    td->dist = 0.0f;
  }
  else {
    td->dist = FLT_MAX;
  }

  if (ishandle) {
    td->flag |= TD_NOTIMESNAP;
  }
  if (intvals) {
    td->flag |= TD_INTVALUES;
  }

  /* Copy space-conversion matrices for dealing with non-uniform scales. */
  copy_m3_m3(td->mtx, mtx);
  copy_m3_m3(td->smtx, smtx);

  tdg->unit_scale = unit_scale;
  tdg->offset = offset;
}

static bool graph_edit_is_translation_mode(TransInfo *t)
{
  return ELEM(t->mode, TFM_TRANSLATION, TFM_TIME_TRANSLATE, TFM_TIME_SLIDE);
}

static bool graph_edit_use_local_center(TransInfo *t)
{
  return ((t->around == V3D_AROUND_LOCAL_ORIGINS) && (graph_edit_is_translation_mode(t) == false));
}

static void enable_autolock(TransInfo *t, SpaceGraph *space_graph)
{
  /* Locking the axis makes most sense for translation. We may want to enable it for scaling as
   * well if artists require that. */
  if (t->mode != TFM_TRANSLATION) {
    return;
  }

  /* These flags are set when using tweak mode on handles. */
  if ((space_graph->runtime.flag & SIPO_RUNTIME_FLAG_TWEAK_HANDLES_LEFT) ||
      (space_graph->runtime.flag & SIPO_RUNTIME_FLAG_TWEAK_HANDLES_RIGHT))
  {
    return;
  }

  initSelectConstraint(t);
}

/**
 * Get the effective selection of a triple for transform, i.e. return if the left handle, right
 * handle and/or the center point should be affected by transform.
 */
static void graph_bezt_get_transform_selection(const TransInfo *t,
                                               const BezTriple *bezt,
                                               const bool use_handle,
                                               bool *r_left_handle,
                                               bool *r_key,
                                               bool *r_right_handle)
{
  SpaceGraph *sipo = (SpaceGraph *)t->area->spacedata.first;
  bool key = (bezt->f2 & SELECT) != 0;
  bool left = use_handle ? ((bezt->f1 & SELECT) != 0) : key;
  bool right = use_handle ? ((bezt->f3 & SELECT) != 0) : key;

  if (use_handle && t->is_launch_event_drag) {
    if (sipo->runtime.flag & SIPO_RUNTIME_FLAG_TWEAK_HANDLES_LEFT) {
      key = right = false;
    }
    else if (sipo->runtime.flag & SIPO_RUNTIME_FLAG_TWEAK_HANDLES_RIGHT) {
      left = key = false;
    }
  }

  /* Whenever we move the key, we also move both handles. */
  if (key) {
    left = right = true;
  }

  *r_key = key;
  *r_left_handle = left;
  *r_right_handle = right;
}

static void graph_key_shortest_dist(
    TransInfo *t, FCurve *fcu, TransData *td_start, TransData *td, int cfra, bool use_handle)
{
  int j = 0;
  TransData *td_iter = td_start;
  bool sel_key, sel_left, sel_right;

  td->dist = FLT_MAX;
  for (; j < fcu->totvert; j++) {
    BezTriple *bezt = fcu->bezt + j;
    if (FrameOnMouseSide(t->frame_side, bezt->vec[1][0], cfra)) {
      graph_bezt_get_transform_selection(t, bezt, use_handle, &sel_left, &sel_key, &sel_right);

      if (sel_left || sel_key || sel_right) {
        td->dist = td->rdist = min_ff(td->dist, fabs(td_iter->center[0] - td->center[0]));
      }

      td_iter += 3;
    }
  }
}

/**
 * It is important to note that this doesn't always act on the selection (like it's usually done),
 * it acts on a subset of it. E.g. the selection code may leave a hint that we just dragged on a
 * left or right handle (SIPO_RUNTIME_FLAG_TWEAK_HANDLES_LEFT/RIGHT) and then we only transform the
 * selected left or right handles accordingly.
 * The points to be transformed are tagged with BEZT_FLAG_TEMP_TAG; some lower level curve
 * functions may need to be made aware of this. It's ugly that these act based on selection state
 * anyway.
 */
static void createTransGraphEditData(bContext *C, TransInfo *t)
{
  SpaceGraph *sipo = (SpaceGraph *)t->area->spacedata.first;
  Scene *scene = t->scene;
  ARegion *region = t->region;
  View2D *v2d = &region->v2d;

  TransData *td = nullptr;
  TransData2D *td2d = nullptr;
  TransDataGraph *tdg = nullptr;

  bAnimContext ac;
  ListBase anim_data = {nullptr, nullptr};
  int filter;

  BezTriple *bezt;
  int count = 0, i;
  float mtx[3][3], smtx[3][3];
  const bool use_handle = !(sipo->flag & SIPO_NOHANDLES);
  const bool use_local_center = graph_edit_use_local_center(t);
  const bool is_prop_edit = (t->flag & T_PROP_EDIT) != 0;
  short anim_map_flag = ANIM_UNITCONV_ONLYSEL | ANIM_UNITCONV_SELVERTS;
  bool sel_key, sel_left, sel_right;

  /* Determine what type of data we are operating on. */
  if (ANIM_animdata_get_context(C, &ac) == 0) {
    return;
  }

  anim_map_flag |= ANIM_get_normalization_flags(ac.sl);

  /* Filter data. */
  filter = (ANIMFILTER_DATA_VISIBLE | ANIMFILTER_FOREDIT | ANIMFILTER_CURVE_VISIBLE |
            ANIMFILTER_FCURVESONLY);
  ANIM_animdata_filter(
      &ac, &anim_data, eAnimFilter_Flags(filter), ac.data, eAnimCont_Types(ac.datatype));

  /* Which side of the current frame should be allowed. */
  /* XXX we still want this mode, but how to get this using standard transform too? */
  if (t->mode == TFM_TIME_EXTEND) {
    t->frame_side = transform_convert_frame_side_dir_get(t, float(scene->r.cfra));
  }
  else {
    /* Normal transform - both sides of current frame are considered. */
    t->frame_side = 'B';
  }

  /* Loop 1: count how many BezTriples (specifically their verts)
   * are selected (or should be edited). */
  LISTBASE_FOREACH (bAnimListElem *, ale, &anim_data) {
    AnimData *adt = ANIM_nla_mapping_get(&ac, ale);
    FCurve *fcu = (FCurve *)ale->key_data;
    float cfra;
    int curvecount = 0;
    bool selected = false;

    /* F-Curve may not have any keyframes. */
    if (fcu->bezt == nullptr) {
      continue;
    }

    /* Convert current-frame to action-time (slightly less accurate, especially under
     * higher scaling ratios, but is faster than converting all points). */
    if (adt) {
      cfra = BKE_nla_tweakedit_remap(adt, float(scene->r.cfra), NLATIME_CONVERT_UNMAP);
    }
    else {
      cfra = float(scene->r.cfra);
    }

    for (i = 0, bezt = fcu->bezt; i < fcu->totvert; i++, bezt++) {
      /* Only include BezTriples whose 'keyframe'
       * occurs on the same side of the current frame as mouse. */
      if (FrameOnMouseSide(t->frame_side, bezt->vec[1][0], cfra)) {
        graph_bezt_get_transform_selection(t, bezt, use_handle, &sel_left, &sel_key, &sel_right);

        if (is_prop_edit) {
          curvecount += 3;
          if (sel_key || sel_left || sel_right) {
            selected = true;
          }
        }
        else {
          if (sel_left) {
            count++;
          }

          if (sel_right) {
            count++;
          }

          /* Only include main vert if selected. */
          if (sel_key && !use_local_center) {
            count++;
          }
        }
      }
    }

    if (is_prop_edit) {
      if (selected) {
        count += curvecount;
        ale->tag = true;
      }
    }
  }

  /* Stop if trying to build list if nothing selected. */
  if (count == 0) {
    /* Cleanup temp list. */
    ANIM_animdata_freelist(&anim_data);
    return;
  }

  TransDataContainer *tc = TRANS_DATA_CONTAINER_FIRST_SINGLE(t);

  /* Allocate memory for data. */
  tc->data_len = count;

  tc->data = static_cast<TransData *>(
      MEM_callocN(tc->data_len * sizeof(TransData), "TransData (Graph Editor)"));
  /* For each 2d vert a 3d vector is allocated,
   * so that they can be treated just as if they were 3d verts. */
  tc->data_2d = static_cast<TransData2D *>(
      MEM_callocN(tc->data_len * sizeof(TransData2D), "TransData2D (Graph Editor)"));
  tc->custom.type.data = MEM_callocN(tc->data_len * sizeof(TransDataGraph), "TransDataGraph");
  tc->custom.type.use_free = true;

  td = tc->data;
  td2d = tc->data_2d;
  tdg = static_cast<TransDataGraph *>(tc->custom.type.data);

  /* Precompute space-conversion matrices for dealing with non-uniform scaling of Graph Editor. */
  unit_m3(mtx);
  unit_m3(smtx);

  if (ELEM(t->mode, TFM_ROTATION, TFM_RESIZE)) {
    float xscale, yscale;

    /* Apply scale factors to x and y axes of space-conversion matrices. */
    UI_view2d_scale_get(v2d, &xscale, &yscale);

    /* `mtx` is data to global (i.e. view) conversion. */
    mul_v3_fl(mtx[0], xscale);
    mul_v3_fl(mtx[1], yscale);

    /* `smtx` is global (i.e. view) to data conversion. */
    if (IS_EQF(xscale, 0.0f) == 0) {
      mul_v3_fl(smtx[0], 1.0f / xscale);
    }
    if (IS_EQF(yscale, 0.0f) == 0) {
      mul_v3_fl(smtx[1], 1.0f / yscale);
    }
  }

  bool at_least_one_key_selected = false;

  /* Loop 2: build transdata arrays. */
  LISTBASE_FOREACH (bAnimListElem *, ale, &anim_data) {
    AnimData *adt = ANIM_nla_mapping_get(&ac, ale);
    FCurve *fcu = (FCurve *)ale->key_data;
    bool intvals = (fcu->flag & FCURVE_INT_VALUES) != 0;
    float unit_scale, offset;
    float cfra;

    /* F-Curve may not have any keyframes. */
    if (fcu->bezt == nullptr || (is_prop_edit && ale->tag == 0)) {
      continue;
    }

    /* Convert current-frame to action-time (slightly less accurate, especially under
     * higher scaling ratios, but is faster than converting all points). */
    if (adt) {
      cfra = BKE_nla_tweakedit_remap(adt, float(scene->r.cfra), NLATIME_CONVERT_UNMAP);
    }
    else {
      cfra = float(scene->r.cfra);
    }

    unit_scale = ANIM_unit_mapping_get_factor(
        ac.scene, ale->id, static_cast<FCurve *>(ale->key_data), anim_map_flag, &offset);

    for (i = 0, bezt = fcu->bezt; i < fcu->totvert; i++, bezt++) {
      /* Ensure temp flag is cleared for all triples, we use it. */
      bezt->f1 &= ~BEZT_FLAG_TEMP_TAG;
      bezt->f2 &= ~BEZT_FLAG_TEMP_TAG;
      bezt->f3 &= ~BEZT_FLAG_TEMP_TAG;

      /* Only include BezTriples whose 'keyframe' occurs on the same side
       * of the current frame as mouse (if applicable). */
      if (FrameOnMouseSide(t->frame_side, bezt->vec[1][0], cfra)) {
        TransDataCurveHandleFlags *hdata = nullptr;

        graph_bezt_get_transform_selection(t, bezt, use_handle, &sel_left, &sel_key, &sel_right);
        at_least_one_key_selected |= sel_key;
        if (is_prop_edit) {
          bool is_sel = (sel_key || sel_left || sel_right);
          /* We always select all handles for proportional editing * if central handle is
           * selected. */
          initTransDataCurveHandles(td, bezt);
          bezt_to_transdata(td++,
                            td2d++,
                            tdg++,
                            adt,
                            bezt,
                            0,
                            is_sel,
                            true,
                            intvals,
                            mtx,
                            smtx,
                            unit_scale,
                            offset);
          initTransDataCurveHandles(td, bezt);
          bezt_to_transdata(td++,
                            td2d++,
                            tdg++,
                            adt,
                            bezt,
                            1,
                            is_sel,
                            false,
                            intvals,
                            mtx,
                            smtx,
                            unit_scale,
                            offset);
          initTransDataCurveHandles(td, bezt);
          bezt_to_transdata(td++,
                            td2d++,
                            tdg++,
                            adt,
                            bezt,
                            2,
                            is_sel,
                            true,
                            intvals,
                            mtx,
                            smtx,
                            unit_scale,
                            offset);

          if (is_sel) {
            bezt->f1 |= BEZT_FLAG_TEMP_TAG;
            bezt->f2 |= BEZT_FLAG_TEMP_TAG;
            bezt->f3 |= BEZT_FLAG_TEMP_TAG;
          }
        }
        else {
          /* Only include handles if selected, irrespective of the interpolation modes.
           * also, only treat handles specially if the center point isn't selected. */
          if (sel_left) {
            hdata = initTransDataCurveHandles(td, bezt);
            bezt_to_transdata(td++,
                              td2d++,
                              tdg++,
                              adt,
                              bezt,
                              0,
                              sel_left,
                              true,
                              intvals,
                              mtx,
                              smtx,
                              unit_scale,
                              offset);
            bezt->f1 |= BEZT_FLAG_TEMP_TAG;
          }

          if (sel_right) {
            if (hdata == nullptr) {
              hdata = initTransDataCurveHandles(td, bezt);
            }
            bezt_to_transdata(td++,
                              td2d++,
                              tdg++,
                              adt,
                              bezt,
                              2,
                              sel_right,
                              true,
                              intvals,
                              mtx,
                              smtx,
                              unit_scale,
                              offset);
            bezt->f3 |= BEZT_FLAG_TEMP_TAG;
          }

          /* Only include main vert if selected. */
          if (sel_key && !use_local_center) {
            /* Move handles relative to center. */
            if (graph_edit_is_translation_mode(t)) {
              if (sel_left) {
                td->flag |= TD_MOVEHANDLE1;
              }
              if (sel_right) {
                td->flag |= TD_MOVEHANDLE2;
              }
            }

            /* If handles were not selected, store their selection status. */
            if (!(sel_left) || !(sel_right)) {
              if (hdata == nullptr) {
                hdata = initTransDataCurveHandles(td, bezt);
              }
            }

            bezt_to_transdata(td++,
                              td2d++,
                              tdg++,
                              adt,
                              bezt,
                              1,
                              sel_key,
                              false,
                              intvals,
                              mtx,
                              smtx,
                              unit_scale,
                              offset);
            bezt->f2 |= BEZT_FLAG_TEMP_TAG;
          }
          /* Special hack (must be done after #initTransDataCurveHandles(),
           * as that stores handle settings to restore...):
           *
           * - Check if we've got entire BezTriple selected and we're scaling/rotating that point,
           *   then check if we're using auto-handles.
           * - If so, change them auto-handles to aligned handles so that handles get affected too.
           */
          if (ELEM(bezt->h1, HD_AUTO, HD_AUTO_ANIM) && ELEM(bezt->h2, HD_AUTO, HD_AUTO_ANIM) &&
              ELEM(t->mode, TFM_ROTATION, TFM_RESIZE))
          {
            if (hdata && (sel_left) && (sel_right)) {
              bezt->h1 = HD_ALIGN;
              bezt->h2 = HD_ALIGN;
            }
          }
        }
      }
    }

    /* Sets handles based on the selection. */
    testhandles_fcurve(fcu, BEZT_FLAG_TEMP_TAG, use_handle);
  }

  if (is_prop_edit) {
    /* Loop 2: build transdata arrays. */
    td = tc->data;

    LISTBASE_FOREACH (bAnimListElem *, ale, &anim_data) {
      AnimData *adt = ANIM_nla_mapping_get(&ac, ale);
      FCurve *fcu = (FCurve *)ale->key_data;
      TransData *td_start = td;
      float cfra;

      /* F-Curve may not have any keyframes. */
      if (fcu->bezt == nullptr || (ale->tag == 0)) {
        continue;
      }

      /* Convert current-frame to action-time (slightly less accurate, especially under
       * higher scaling ratios, but is faster than converting all points). */
      if (adt) {
        cfra = BKE_nla_tweakedit_remap(adt, float(scene->r.cfra), NLATIME_CONVERT_UNMAP);
      }
      else {
        cfra = float(scene->r.cfra);
      }

      for (i = 0, bezt = fcu->bezt; i < fcu->totvert; i++, bezt++) {
        /* Only include BezTriples whose 'keyframe' occurs on the
         * same side of the current frame as mouse (if applicable). */
        if (FrameOnMouseSide(t->frame_side, bezt->vec[1][0], cfra)) {
          graph_bezt_get_transform_selection(t, bezt, use_handle, &sel_left, &sel_key, &sel_right);

          if (sel_left || sel_key) {
            td->dist = td->rdist = 0.0f;
          }
          else {
            graph_key_shortest_dist(t, fcu, td_start, td, cfra, use_handle);
          }
          td++;

          if (sel_key) {
            td->dist = td->rdist = 0.0f;
          }
          else {
            graph_key_shortest_dist(t, fcu, td_start, td, cfra, use_handle);
          }
          td++;

          if (sel_right || sel_key) {
            td->dist = td->rdist = 0.0f;
          }
          else {
            graph_key_shortest_dist(t, fcu, td_start, td, cfra, use_handle);
          }
          td++;
        }
      }
    }
  }

  if (sipo->flag & SIPO_AUTOLOCK_AXIS && at_least_one_key_selected) {
    enable_autolock(t, sipo);
  }

  /* Cleanup temp list. */
  ANIM_animdata_freelist(&anim_data);
}

/** \} */

/* -------------------------------------------------------------------- */
/** \name Graph Editor Transform Flush
 * \{ */

static bool fcu_test_selected(FCurve *fcu)
{
  BezTriple *bezt = fcu->bezt;
  uint i;

  if (bezt == nullptr) { /* Ignore baked. */
    return false;
  }

  for (i = 0; i < fcu->totvert; i++, bezt++) {
    if (BEZT_ISSEL_ANY(bezt)) {
      return true;
    }
  }

  return false;
}

/**
 * This function is called on recalc_data to apply the transforms applied
 * to the transdata on to the actual keyframe data.
 */
static void flushTransGraphData(TransInfo *t)
{
  TransData *td;
  TransData2D *td2d;
  TransDataGraph *tdg;
  int a;

  eSnapMode snap_mode = t->tsnap.mode;

  TransDataContainer *tc = TRANS_DATA_CONTAINER_FIRST_SINGLE(t);
  /* Flush to 2d vector from internally used 3d vector. */
  for (a = 0,
      td = tc->data,
      td2d = tc->data_2d,
      tdg = static_cast<TransDataGraph *>(tc->custom.type.data);
       a < tc->data_len;
       a++, td++, td2d++, tdg++)
  {
    /* Pointers to relevant AnimData blocks are stored in the `td->extra` pointers. */
    AnimData *adt = (AnimData *)td->extra;

    float inv_unit_scale = 1.0f / tdg->unit_scale;

    /* Handle snapping for time values:
     * - We should still be in NLA-mapping time-space.
     * - Only apply to keyframes (but never to handles).
     * - Don't do this when canceling, or else these changes won't go away.
     */
    if ((t->tsnap.flag & SCE_SNAP) && (t->state != TRANS_CANCEL) && !(td->flag & TD_NOTIMESNAP)) {
      transform_snap_anim_flush_data(t, td, snap_mode, td->loc);
    }

    /* We need to unapply the nla-mapping from the time in some situations. */
    if (adt) {
      td2d->loc2d[0] = BKE_nla_tweakedit_remap(adt, td2d->loc[0], NLATIME_CONVERT_UNMAP);
    }
    else {
      td2d->loc2d[0] = td2d->loc[0];
    }

    /* If int-values only, truncate to integers. */
    if (td->flag & TD_INTVALUES) {
      td2d->loc2d[1] = floorf(td2d->loc[1] * inv_unit_scale - tdg->offset + 0.5f);
    }
    else {
      td2d->loc2d[1] = td2d->loc[1] * inv_unit_scale - tdg->offset;
    }

    transform_convert_flush_handle2D(td, td2d, inv_unit_scale);
  }
}

/** Struct for use in re-sorting BezTriples during Graph Editor transform. */
struct BeztMap {
  BezTriple *bezt;
  /** Index of `bezt` in `fcu->bezt` array before sorting. */
  uint oldIndex;
  /** Swap order of handles. Can happen when rotating keys around their common center. */
  bool swap_handles;
};

/**
 * Converts an FCurve's BezTriple array to a BeztMap vector.
 */
static blender::Vector<BeztMap> bezt_to_beztmaps(BezTriple *bezts, const int totvert)
{
  if (totvert == 0 || bezts == nullptr) {
    return {};
  }

  blender::Vector<BeztMap> bezms = blender::Vector<BeztMap>(totvert);

  for (const int i : bezms.index_range()) {
    BezTriple *bezt = &bezts[i];
    BeztMap &bezm = bezms[i];
    bezm.bezt = bezt;
    bezm.swap_handles = false;
    bezm.oldIndex = i;
  }

  return bezms;
}

/* This function copies the code of sort_time_ipocurve, but acts on BeztMap structs instead. */
static void sort_time_beztmaps(const blender::MutableSpan<BeztMap> bezms)
{
  BeztMap *bezm;

  /* Check if handles need to be swapped. */
  for (BeztMap &bezm : bezms) {
    /* Handles are only swapped if they are both on the wrong side of the key. Otherwise the one
     * handle out of place is just clamped at the key position later. */
    bezm.swap_handles = (bezm.bezt->vec[0][0] > bezm.bezt->vec[1][0] &&
                         bezm.bezt->vec[2][0] < bezm.bezt->vec[1][0]);
  }

  bool ok = true;
  /* Keep repeating the process until nothing is out of place anymore. */
  while (ok) {
    ok = false;

    for (const int i : bezms.index_range()) {
      bezm = &bezms[i];
      /* Is current bezm out of order (i.e. occurs later than next)? */
      if (i < bezms.size() - 1) {
        if (bezm->bezt->vec[1][0] > (bezm + 1)->bezt->vec[1][0]) {
          std::swap(*bezm, *(bezm + 1));
          ok = true;
        }
      }
    }
  }
}

static inline void update_trans_data(TransData *td,
                                     const FCurve *fcu,
                                     const int new_index,
                                     const short swap_handles)
{
  if (td->flag & TD_BEZTRIPLE && td->hdata) {
    if (swap_handles == 1) {
      td->hdata->h1 = &fcu->bezt[new_index].h2;
      td->hdata->h2 = &fcu->bezt[new_index].h1;
    }
    else {
      td->hdata->h1 = &fcu->bezt[new_index].h1;
      td->hdata->h2 = &fcu->bezt[new_index].h2;
    }
  }
}

/* Adjust the pointers that the transdata has to each BezTriple. */
static void beztmap_to_data(TransDataContainer *tc,
                            const blender::Map<float *, int> &trans_data_map,
                            const FCurve *fcu,
                            const blender::Span<BeztMap> bezms)
{
  /* At this point, beztmaps are already sorted, so their current index is assumed to be what the
   * BezTriple index will be after sorting. */
  for (const int new_index : bezms.index_range()) {
    const BeztMap &bezm = bezms[new_index];
    if (new_index == bezm.oldIndex && !bezm.swap_handles) {
      /* If the index is the same, any pointers to BezTriple will still point to the correct data.
       * Handles might need to be swapped though. */
      continue;
    }

    /* For the handles (vec[0]/vec[2]), we must also check if they need to be swapped. */
    TransData2D *td2d;
    TransData *td;

    if (trans_data_map.contains(bezm.bezt->vec[0])) {
      const int trans_data_index = trans_data_map.lookup(bezm.bezt->vec[0]);
      td2d = &tc->data_2d[trans_data_index];
      if (bezm.swap_handles == 1) {
        td2d->loc2d = fcu->bezt[new_index].vec[2];
      }
<<<<<<< HEAD
      else {
        td2d->loc2d = fcu->bezt[new_index].vec[0];
      }
      td = &tc->data[trans_data_index];
      update_trans_data(td, fcu, new_index, bezm.swap_handles);
    }
    if (trans_data_map.contains(bezm.bezt->vec[2])) {
      const int trans_data_index = trans_data_map.lookup(bezm.bezt->vec[2]);
      td2d = &tc->data_2d[trans_data_index];
      if (bezm.swap_handles == 1) {
        td2d->loc2d = fcu->bezt[new_index].vec[0];
=======

      /* Update all transdata pointers, no need to check for selections etc,
       * since only points that are really needed were created as transdata. */
      if (td2d->loc2d == bezm->bezt->vec[0]) {
        if (bezm->swap_handles) {
          td2d->loc2d = fcu->bezt[i].vec[2];
        }
        else {
          td2d->loc2d = fcu->bezt[i].vec[0];
        }
        adjusted[j] = true;
      }
      else if (td2d->loc2d == bezm->bezt->vec[2]) {
        if (bezm->swap_handles) {
          td2d->loc2d = fcu->bezt[i].vec[0];
        }
        else {
          td2d->loc2d = fcu->bezt[i].vec[2];
        }
        adjusted[j] = true;
>>>>>>> c4644264
      }
      else {
        td2d->loc2d = fcu->bezt[new_index].vec[2];
      }
<<<<<<< HEAD
      td = &tc->data[trans_data_index];
      update_trans_data(td, fcu, new_index, bezm.swap_handles);
    }
    if (trans_data_map.contains(bezm.bezt->vec[1])) {
      const int trans_data_index = trans_data_map.lookup(bezm.bezt->vec[1]);
      td2d = &tc->data_2d[trans_data_index];
      td2d->loc2d = fcu->bezt[new_index].vec[1];

      /* If only control point is selected, the handle pointers need to be updated as well. */
      if (td2d->h1) {
        td2d->h1 = fcu->bezt[new_index].vec[0];
      }
      if (td2d->h2) {
        td2d->h2 = fcu->bezt[new_index].vec[2];
=======

      /* The handle type pointer has to be updated too. */
      if (adjusted[j] && td->flag & TD_BEZTRIPLE && td->hdata) {
        if (bezm->swap_handles) {
          td->hdata->h1 = &fcu->bezt[i].h2;
          td->hdata->h2 = &fcu->bezt[i].h1;
        }
        else {
          td->hdata->h1 = &fcu->bezt[i].h1;
          td->hdata->h2 = &fcu->bezt[i].h2;
        }
>>>>>>> c4644264
      }
      td = &tc->data[trans_data_index];
      update_trans_data(td, fcu, new_index, bezm.swap_handles);
    }
  }
}

/* This function is called by recalc_data during the Transform loop to recalculate
 * the handles of curves and sort the keyframes so that the curves draw correctly.
 * The Span of FCurves should only contain those that need sorting.
 */
static void remake_graph_transdata(TransInfo *t, const blender::Span<FCurve *> fcurves)
{
  SpaceGraph *sipo = (SpaceGraph *)t->area->spacedata.first;
  const bool use_handle = (sipo->flag & SIPO_NOHANDLES) == 0;

  TransDataContainer *tc = TRANS_DATA_CONTAINER_FIRST_SINGLE(t);

  /* Build a map from the data that is being modified to its index. This is used to quickly update
   * the pointers to where the data ends up after sorting. */
  blender::Map<float *, int> trans_data_map;
  for (int i = 0; i < tc->data_len; i++) {
    trans_data_map.add(tc->data_2d[i].loc2d, i);
  }

  /* The grain size of 8 was chosen based on measured runtimes of this function. While 1 is the
   * fastest, larger grain sizes are generally preferred and the difference between 1 and 8 was
   * only minimal (~330ms to ~336ms). */
  blender::threading::parallel_for(fcurves.index_range(), 8, [&](const blender::IndexRange range) {
    for (const int i : range) {
      FCurve *fcu = fcurves[i];

      if (!fcu->bezt) {
        continue;
      }

      /* Adjust transform-data pointers. */
      /* NOTE: none of these functions use 'use_handle', it could be removed. */
      blender::Vector<BeztMap> bezms = bezt_to_beztmaps(fcu->bezt, fcu->totvert);
      sort_time_beztmaps(bezms);
      beztmap_to_data(tc, trans_data_map, fcu, bezms);

      /* Re-sort actual beztriples
       * (perhaps this could be done using the beztmaps to save time?). */
      sort_time_fcurve(fcu);

      testhandles_fcurve(fcu, BEZT_FLAG_TEMP_TAG, use_handle);
    }
  });
}

static void recalcData_graphedit(TransInfo *t)
{
  SpaceGraph *sipo = (SpaceGraph *)t->area->spacedata.first;
  ViewLayer *view_layer = t->view_layer;

  ListBase anim_data = {nullptr, nullptr};
  bAnimContext ac = {nullptr};
  int filter;

  BKE_view_layer_synced_ensure(t->scene, t->view_layer);

  /* Initialize relevant anim-context 'context' data from TransInfo data. */
  /* NOTE: sync this with the code in #ANIM_animdata_get_context(). */
  ac.bmain = CTX_data_main(t->context);
  ac.scene = t->scene;
  ac.view_layer = t->view_layer;
  ac.obact = BKE_view_layer_active_object_get(view_layer);
  ac.area = t->area;
  ac.region = t->region;
  ac.sl = static_cast<SpaceLink *>((t->area) ? t->area->spacedata.first : nullptr);
  ac.spacetype = (t->area) ? t->area->spacetype : 0;
  ac.regiontype = (t->region) ? t->region->regiontype : 0;

  ANIM_animdata_context_getdata(&ac);

  /* Do the flush first. */
  flushTransGraphData(t);

  /* Get curves to check if a re-sort is needed. */
  filter = (ANIMFILTER_DATA_VISIBLE | ANIMFILTER_FOREDIT | ANIMFILTER_CURVE_VISIBLE |
            ANIMFILTER_FCURVESONLY);
  ANIM_animdata_filter(
      &ac, &anim_data, eAnimFilter_Flags(filter), ac.data, eAnimCont_Types(ac.datatype));

  blender::Vector<FCurve *> unsorted_fcurves;
  /* Now test if there is a need to re-sort. */
  LISTBASE_FOREACH (bAnimListElem *, ale, &anim_data) {
    FCurve *fcu = (FCurve *)ale->key_data;

    /* Ignore FC-Curves without any selected verts. */
    if (!fcu_test_selected(fcu)) {
      continue;
    }

    /* Watch it: if the time is wrong: do not correct handles yet. */
    if (test_time_fcurve(fcu)) {
      unsorted_fcurves.append(fcu);
    }
    else {
      BKE_fcurve_handles_recalc_ex(fcu, BEZT_FLAG_TEMP_TAG);
    }

    /* Set refresh tags for objects using this animation,
     * BUT only if realtime updates are enabled. */
    if ((sipo->flag & SIPO_NOREALTIMEUPDATES) == 0) {
      ANIM_list_elem_update(CTX_data_main(t->context), t->scene, ale);
    }
  }

  /* Do resort and other updates? */
  if (!unsorted_fcurves.is_empty()) {
    remake_graph_transdata(t, unsorted_fcurves);
  }

  /* Now free temp channels. */
  ANIM_animdata_freelist(&anim_data);
}

/** \} */

/* -------------------------------------------------------------------- */
/** \name Special After Transform Graph
 * \{ */

static void special_aftertrans_update__graph(bContext *C, TransInfo *t)
{
  SpaceGraph *sipo = (SpaceGraph *)t->area->spacedata.first;
  bAnimContext ac;
  const bool use_handle = (sipo->flag & SIPO_NOHANDLES) == 0;

  const bool canceled = (t->state == TRANS_CANCEL);
  const bool duplicate = (t->flag & T_DUPLICATED_KEYFRAMES) != 0;

  /* Initialize relevant anim-context 'context' data. */
  if (ANIM_animdata_get_context(C, &ac) == 0) {
    return;
  }

  if (ac.datatype) {
    ListBase anim_data = {nullptr, nullptr};
    short filter = (ANIMFILTER_DATA_VISIBLE | ANIMFILTER_FOREDIT | ANIMFILTER_CURVE_VISIBLE |
                    ANIMFILTER_FCURVESONLY);

    /* Get channels to work on. */
    ANIM_animdata_filter(
        &ac, &anim_data, eAnimFilter_Flags(filter), ac.data, eAnimCont_Types(ac.datatype));

    LISTBASE_FOREACH (bAnimListElem *, ale, &anim_data) {
      AnimData *adt = ANIM_nla_mapping_get(&ac, ale);
      FCurve *fcu = (FCurve *)ale->key_data;

      /* 3 cases here for curve cleanups:
       * 1) NOTRANSKEYCULL on    -> cleanup of duplicates shouldn't be done.
       * 2) canceled == 0        -> user confirmed the transform,
       *                            so duplicates should be removed.
       * 3) canceled + duplicate -> user canceled the transform,
       *                            but we made duplicates, so get rid of these.
       */
      if ((sipo->flag & SIPO_NOTRANSKEYCULL) == 0 && ((canceled == 0) || (duplicate))) {
        if (adt) {
          ANIM_nla_mapping_apply_fcurve(adt, fcu, false, false);
          BKE_fcurve_merge_duplicate_keys(fcu, BEZT_FLAG_TEMP_TAG, use_handle);
          ANIM_nla_mapping_apply_fcurve(adt, fcu, true, false);
        }
        else {
          BKE_fcurve_merge_duplicate_keys(fcu, BEZT_FLAG_TEMP_TAG, use_handle);
        }
      }
    }

    /* Free temp memory. */
    ANIM_animdata_freelist(&anim_data);
  }

  /* Make sure all F-Curves are set correctly, but not if transform was
   * canceled, since then curves were already restored to initial state.
   * NOTE: if the refresh is really needed after cancel then some way
   *       has to be added to not update handle types, see #22289.
   */
  if (!canceled) {
    ANIM_editkeyframes_refresh(&ac);
  }
}

/** \} */

TransConvertTypeInfo TransConvertType_Graph = {
    /*flags*/ (T_POINTS | T_2D_EDIT),
    /*create_trans_data*/ createTransGraphEditData,
    /*recalc_data*/ recalcData_graphedit,
    /*special_aftertrans_update*/ special_aftertrans_update__graph,
};<|MERGE_RESOLUTION|>--- conflicted
+++ resolved
@@ -826,7 +826,6 @@
       if (bezm.swap_handles == 1) {
         td2d->loc2d = fcu->bezt[new_index].vec[2];
       }
-<<<<<<< HEAD
       else {
         td2d->loc2d = fcu->bezt[new_index].vec[0];
       }
@@ -838,33 +837,10 @@
       td2d = &tc->data_2d[trans_data_index];
       if (bezm.swap_handles == 1) {
         td2d->loc2d = fcu->bezt[new_index].vec[0];
-=======
-
-      /* Update all transdata pointers, no need to check for selections etc,
-       * since only points that are really needed were created as transdata. */
-      if (td2d->loc2d == bezm->bezt->vec[0]) {
-        if (bezm->swap_handles) {
-          td2d->loc2d = fcu->bezt[i].vec[2];
-        }
-        else {
-          td2d->loc2d = fcu->bezt[i].vec[0];
-        }
-        adjusted[j] = true;
-      }
-      else if (td2d->loc2d == bezm->bezt->vec[2]) {
-        if (bezm->swap_handles) {
-          td2d->loc2d = fcu->bezt[i].vec[0];
-        }
-        else {
-          td2d->loc2d = fcu->bezt[i].vec[2];
-        }
-        adjusted[j] = true;
->>>>>>> c4644264
       }
       else {
         td2d->loc2d = fcu->bezt[new_index].vec[2];
       }
-<<<<<<< HEAD
       td = &tc->data[trans_data_index];
       update_trans_data(td, fcu, new_index, bezm.swap_handles);
     }
@@ -879,19 +855,6 @@
       }
       if (td2d->h2) {
         td2d->h2 = fcu->bezt[new_index].vec[2];
-=======
-
-      /* The handle type pointer has to be updated too. */
-      if (adjusted[j] && td->flag & TD_BEZTRIPLE && td->hdata) {
-        if (bezm->swap_handles) {
-          td->hdata->h1 = &fcu->bezt[i].h2;
-          td->hdata->h2 = &fcu->bezt[i].h1;
-        }
-        else {
-          td->hdata->h1 = &fcu->bezt[i].h1;
-          td->hdata->h2 = &fcu->bezt[i].h2;
-        }
->>>>>>> c4644264
       }
       td = &tc->data[trans_data_index];
       update_trans_data(td, fcu, new_index, bezm.swap_handles);
