--- conflicted
+++ resolved
@@ -172,18 +172,6 @@
 /**
  * Used for both curves and grease pencil objects.
  */
-<<<<<<< HEAD
-void curve_populate_trans_data_structs(TransDataContainer &tc,
-                                       blender::bke::CurvesGeometry &curves,
-                                       const blender::float4x4 &matrix,
-                                       std::optional<blender::MutableSpan<float>> value_attribute,
-                                       const blender::IndexMask &selected_indices,
-                                       bool use_proportional_edit,
-                                       const blender::IndexMask &affected_curves,
-                                       bool use_connected_only,
-                                       int trans_data_offset,
-                                       const std::optional<float> frame_falloff = std::nullopt);
-=======
 void curve_populate_trans_data_structs(
     TransDataContainer &tc,
     blender::bke::CurvesGeometry &curves,
@@ -192,8 +180,8 @@
     const blender::Span<blender::IndexMask> points_to_transform_indices,
     const blender::IndexMask &affected_curves,
     bool use_connected_only,
-    const blender::IndexMask &bezier_curves);
->>>>>>> cf3323fe
+    const blender::IndexMask &bezier_curves,
+    const std::optional<float> frame_falloff = std::nullopt);
 
 CurvesTransformData *create_curves_transform_custom_data(TransCustomData &custom_data);
 
