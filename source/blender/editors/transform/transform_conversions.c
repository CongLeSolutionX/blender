--- conflicted
+++ resolved
@@ -94,11 +94,7 @@
 #include "ED_node.h"
 #include "ED_types.h"
 #include "ED_uvedit.h"
-<<<<<<< HEAD
 #include "ED_clip.h"
-#include "ED_curve.h" /* for ED_curve_editnurbs */
-=======
->>>>>>> 84966d86
 #include "ED_util.h"  /* for crazyspace correction */
 
 #include "WM_api.h"		/* for WM_event_add_notifier to deal with stabilization nodes */
