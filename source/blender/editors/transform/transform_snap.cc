/* SPDX-FileCopyrightText: 2001-2002 NaN Holding BV. All rights reserved.
 *
 * SPDX-License-Identifier: GPL-2.0-or-later */

/** \file
 * \ingroup edtransform
 */

#include "BLI_math_matrix.h"
#include "BLI_math_rotation.h"
#include "BLI_time.h"

#include "GPU_immediate.hh"
#include "GPU_matrix.hh"

#include "BKE_editmesh.hh"
#include "BKE_layer.hh"
#include "BKE_node_runtime.hh"
#include "BKE_object.hh"
#include "BKE_scene.hh"

#include "RNA_access.hh"
#include "RNA_prototypes.hh"

#include "WM_api.hh"

#include "ED_image.hh"
#include "ED_node.hh"
#include "ED_transform_snap_object_context.hh"
#include "ED_uvedit.hh"

#include "UI_resources.hh"
#include "UI_view2d.hh"

#include "SEQ_sequencer.hh"

#include "transform.hh"
#include "transform_constraints.hh"
#include "transform_convert.hh"
#include "transform_mode.hh"
#include "transform_snap.hh"

using namespace blender;

/* Use half of flt-max so we can scale up without an exception. */

/* -------------------------------------------------------------------- */
/** \name Prototypes
 * \{ */

static void setSnappingCallback(TransInfo *t);

static void snap_target_view3d_fn(TransInfo *t, float *vec);
static void snap_target_uv_fn(TransInfo *t, float *vec);
static void snap_target_sequencer_fn(TransInfo *t, float *vec);
static void snap_target_nla_fn(TransInfo *t, float *vec);

static void snap_source_median_fn(TransInfo *t);
static void snap_source_center_fn(TransInfo *t);
static void snap_source_closest_fn(TransInfo *t);
static void snap_source_active_fn(TransInfo *t);

static eSnapMode snapObjectsTransform(
    TransInfo *t, const float mval[2], float *dist_px, float r_loc[3], float r_no[3]);

/** \} */

/* -------------------------------------------------------------------- */
/** \name Implementations
 * \{ */

#if 0
int BIF_snappingSupported(Object *obedit)
{
  int status = 0;

  /* Only support object mesh, armature, curves. */
  if (obedit == nullptr ||
      ELEM(obedit->type, OB_MESH, OB_ARMATURE, OB_CURVES_LEGACY, OB_LATTICE, OB_MBALL))
  {
    status = 1;
  }

  return status;
}
#endif

static bool snap_use_backface_culling(const TransInfo *t)
{
  BLI_assert(t->spacetype == SPACE_VIEW3D);
  View3D *v3d = static_cast<View3D *>(t->view);
  if ((v3d->shading.type == OB_SOLID) && (v3d->shading.flag & V3D_SHADING_BACKFACE_CULLING)) {
    return true;
  }
  if (v3d->shading.type == OB_RENDER &&
      (t->scene->display.shading.flag & V3D_SHADING_BACKFACE_CULLING) &&
      BKE_scene_uses_blender_workbench(t->scene))
  {
    return true;
  }
  if (t->settings->snap_flag & SCE_SNAP_BACKFACE_CULLING) {
    return true;
  }
  return false;
}

bool validSnap(const TransInfo *t)
{
  return (t->tsnap.status & (SNAP_TARGET_FOUND | SNAP_SOURCE_FOUND)) ==
             (SNAP_TARGET_FOUND | SNAP_SOURCE_FOUND) ||
         (t->tsnap.status & (SNAP_MULTI_POINTS | SNAP_SOURCE_FOUND)) ==
             (SNAP_MULTI_POINTS | SNAP_SOURCE_FOUND);
}

void transform_snap_flag_from_modifiers_set(TransInfo *t)
{
  if (ELEM(t->spacetype, SPACE_ACTION, SPACE_NLA)) {
    /* Those space-types define their own invert behavior instead of toggling it on/off. */
    return;
  }
  if (t->spacetype == SPACE_GRAPH) {
    /* This is to stay consistent with the behavior from 3.6. */
    if (t->modifiers & MOD_SNAP_INVERT) {
      t->tsnap.mode |= SCE_SNAP_TO_INCREMENT;
    }
    else {
      t->tsnap.mode &= ~SCE_SNAP_TO_INCREMENT;
    }
    /* In 3.6 when snapping was disabled, pressing the invert button would turn on snapping.
     * But it wouldn't turn it off when it was enabled. */
    if ((t->modifiers & MOD_SNAP) || (t->modifiers & MOD_SNAP_INVERT)) {
      t->tsnap.flag |= SCE_SNAP;
    }
    else {
      t->tsnap.flag &= ~SCE_SNAP;
    }
    return;
  }
  SET_FLAG_FROM_TEST(t->tsnap.flag,
                     (((t->modifiers & (MOD_SNAP | MOD_SNAP_INVERT)) == MOD_SNAP) ||
                      ((t->modifiers & (MOD_SNAP | MOD_SNAP_INVERT)) == MOD_SNAP_INVERT)),
                     SCE_SNAP);
}

bool transform_snap_is_active(const TransInfo *t)
{
  return (t->tsnap.flag & SCE_SNAP) != 0;
}

bool transformModeUseSnap(const TransInfo *t)
{
  /* The animation editors should not depend on the snapping options of the 3D viewport. */
  if (ELEM(t->spacetype, SPACE_ACTION, SPACE_GRAPH, SPACE_NLA)) {
    return true;
  }
  ToolSettings *ts = t->settings;
  if (t->mode == TFM_TRANSLATION) {
    /* VSE preview snapping should also not depend on the 3D viewport. */
    if (t->spacetype == SPACE_SEQ) {
      return true;
    }
    return (ts->snap_transform_mode_flag & SCE_SNAP_TRANSFORM_MODE_TRANSLATE) != 0;
  }
  if (t->mode == TFM_ROTATION) {
    return (ts->snap_transform_mode_flag & SCE_SNAP_TRANSFORM_MODE_ROTATE) != 0;
  }
  if (t->mode == TFM_RESIZE) {
    return (ts->snap_transform_mode_flag & SCE_SNAP_TRANSFORM_MODE_SCALE) != 0;
  }
  if (ELEM(t->mode,
           TFM_VERT_SLIDE,
           TFM_EDGE_SLIDE,
           TFM_SEQ_SLIDE,
           TFM_TIME_TRANSLATE,
           TFM_TIME_EXTEND))
  {
    return true;
  }

  return false;
}

static bool doForceIncrementSnap(const TransInfo *t)
{
  if (ELEM(t->spacetype, SPACE_GRAPH, SPACE_ACTION, SPACE_NLA)) {
    /* These spaces don't support increment snapping. */
    return false;
  }
  if (t->modifiers & MOD_SNAP_FORCED) {
    return false;
  }

  return !transformModeUseSnap(t);
}

void drawSnapping(TransInfo *t)
{
  uchar col[4], selectedCol[4], activeCol[4];
  if (!(transform_snap_is_active(t) || t->modifiers & MOD_EDIT_SNAP_SOURCE)) {
    return;
  }

  const bool draw_source = (t->flag & T_DRAW_SNAP_SOURCE) &&
                           (t->tsnap.status & (SNAP_SOURCE_FOUND | SNAP_MULTI_POINTS));
  const bool draw_target = (t->tsnap.status & (SNAP_TARGET_FOUND | SNAP_MULTI_POINTS));

  if (!(draw_source || draw_target)) {
    return;
  }

  if (t->spacetype == SPACE_SEQ) {
    UI_GetThemeColor3ubv(TH_SEQ_ACTIVE, col);
    col[3] = 128;
  }
  else if (t->spacetype != SPACE_IMAGE) {
    UI_GetThemeColor3ubv(TH_TRANSFORM, col);
    col[3] = 128;

    UI_GetThemeColor3ubv(TH_SELECT, selectedCol);
    selectedCol[3] = 128;

    UI_GetThemeColor3ubv(TH_ACTIVE, activeCol);
    activeCol[3] = 192;
  }

  if (t->spacetype == SPACE_VIEW3D) {
    const float *source_loc = nullptr;
    const float *target_loc = nullptr;

    GPU_depth_test(GPU_DEPTH_NONE);

    RegionView3D *rv3d = (RegionView3D *)t->region->regiondata;
    if (!BLI_listbase_is_empty(&t->tsnap.points)) {
      /* Draw snap points. */

      float size = 2.0f * UI_GetThemeValuef(TH_VERTEX_SIZE);
      float view_inv[4][4];
      copy_m4_m4(view_inv, rv3d->viewinv);

      uint pos = GPU_vertformat_attr_add(
          immVertexFormat(), "pos", GPU_COMP_F32, 3, GPU_FETCH_FLOAT);

      immBindBuiltinProgram(GPU_SHADER_3D_UNIFORM_COLOR);

      if (!BLI_listbase_is_empty(&t->tsnap.points)) {
        LISTBASE_FOREACH (TransSnapPoint *, p, &t->tsnap.points) {
          if (p == t->tsnap.selectedPoint) {
            immUniformColor4ubv(selectedCol);
          }
          else {
            immUniformColor4ubv(col);
          }
          imm_drawcircball(p->co, ED_view3d_pixel_size(rv3d, p->co) * size, view_inv, pos);
        }
      }

      immUnbindProgram();
    }

    if (draw_source) {
      source_loc = t->tsnap.snap_source;
    }

    if (t->tsnap.status & SNAP_TARGET_FOUND) {
      target_loc = t->tsnap.snap_target;
    }

    ED_view3d_cursor_snap_draw_util(
        rv3d, source_loc, target_loc, t->tsnap.source_type, t->tsnap.target_type, col, activeCol);

    /* Draw normal if needed. */
    if (target_loc && usingSnappingNormal(t) && validSnappingNormal(t)) {
      uint pos = GPU_vertformat_attr_add(
          immVertexFormat(), "pos", GPU_COMP_F32, 3, GPU_FETCH_FLOAT);

      immBindBuiltinProgram(GPU_SHADER_3D_UNIFORM_COLOR);
      immUniformColor4ubv(activeCol);
      immBegin(GPU_PRIM_LINES, 2);
      immVertex3fv(pos, target_loc);
      immVertex3f(pos,
                  target_loc[0] + t->tsnap.snapNormal[0],
                  target_loc[1] + t->tsnap.snapNormal[1],
                  target_loc[2] + t->tsnap.snapNormal[2]);
      immEnd();
      immUnbindProgram();
    }

    GPU_depth_test(GPU_DEPTH_LESS_EQUAL);
  }
  else if (t->spacetype == SPACE_IMAGE) {
    uint pos = GPU_vertformat_attr_add(immVertexFormat(), "pos", GPU_COMP_F32, 2, GPU_FETCH_FLOAT);

    float x, y;
    const float snap_point[2] = {
        t->tsnap.snap_target[0] / t->aspect[0],
        t->tsnap.snap_target[1] / t->aspect[1],
    };
    UI_view2d_view_to_region_fl(&t->region->v2d, UNPACK2(snap_point), &x, &y);
    float radius = 2.5f * UI_GetThemeValuef(TH_VERTEX_SIZE) * U.pixelsize;

    GPU_matrix_push_projection();
    wmOrtho2_region_pixelspace(t->region);

    immBindBuiltinProgram(GPU_SHADER_3D_UNIFORM_COLOR);
    immUniformColor3ub(255, 255, 255);
    imm_draw_circle_wire_2d(pos, x, y, radius, 8);
    immUnbindProgram();

    GPU_matrix_pop_projection();
  }
  else if (t->spacetype == SPACE_SEQ) {
    const ARegion *region = t->region;
    GPU_blend(GPU_BLEND_ALPHA);
    uint pos = GPU_vertformat_attr_add(immVertexFormat(), "pos", GPU_COMP_F32, 2, GPU_FETCH_FLOAT);
    immBindBuiltinProgram(GPU_SHADER_3D_UNIFORM_COLOR);
    immUniformColor4ubv(col);
    float pixelx = BLI_rctf_size_x(&region->v2d.cur) / BLI_rcti_size_x(&region->v2d.mask);

    if (region->regiontype == RGN_TYPE_PREVIEW) {
      if (t->tsnap.direction & DIR_GLOBAL_X) {
        immRectf(pos,
                 t->tsnap.snap_target[0] - pixelx,
                 region->v2d.cur.ymax,
                 t->tsnap.snap_target[0] + pixelx,
                 region->v2d.cur.ymin);
      }
      if (t->tsnap.direction & DIR_GLOBAL_Y) {
        immRectf(pos,
                 region->v2d.cur.xmin,
                 t->tsnap.snap_target[1] - pixelx,
                 region->v2d.cur.xmax,
                 t->tsnap.snap_target[1] + pixelx);
      }
    }
    else {
      immRectf(pos,
               t->tsnap.snap_target[0] - pixelx,
               region->v2d.cur.ymax,
               t->tsnap.snap_target[0] + pixelx,
               region->v2d.cur.ymin);
    }

    immUnbindProgram();
    GPU_blend(GPU_BLEND_NONE);
  }
}

eRedrawFlag handleSnapping(TransInfo *t, const wmEvent *event)
{
  eRedrawFlag status = TREDRAW_NOTHING;

#if 0 /* XXX: need a proper selector for all snap mode. */
  if (BIF_snappingSupported(t->obedit) && (event->type == EVT_TABKEY) &&
      (event->modifier & KM_SHIFT))
  {
    /* Toggle snap and reinitialize. */
    t->settings->snap_flag ^= SCE_SNAP;
    initSnapping(t, nullptr);
    status = TREDRAW_HARD;
  }
#endif
  if (event->type == MOUSEMOVE) {
    status |= updateSelectedSnapPoint(t);
  }

  return status;
}

static bool applyFaceProject(TransInfo *t, TransDataContainer *tc, TransData *td)
{
  float iloc[3], loc[3], no[3];
  float mval_fl[2];

  copy_v3_v3(iloc, td->loc);
  if (tc->use_local_mat) {
    mul_m4_v3(tc->mat, iloc);
  }
  else if (t->options & CTX_OBJECT) {
    BKE_object_eval_transform_all(t->depsgraph, t->scene, td->ob);
    copy_v3_v3(iloc, td->ob->object_to_world().location());
  }

  if (ED_view3d_project_float_global(t->region, iloc, mval_fl, V3D_PROJ_TEST_NOP) !=
      V3D_PROJ_RET_OK)
  {
    return false;
  }

  SnapObjectParams snap_object_params{};
  snap_object_params.snap_target_select = t->tsnap.target_operation;
  snap_object_params.edit_mode_type = (t->flag & T_EDIT) != 0 ? SNAP_GEOM_EDIT : SNAP_GEOM_FINAL;
  snap_object_params.occlusion_test = SNAP_OCCLUSION_ALWAYS;
  snap_object_params.use_backface_culling = (t->tsnap.flag & SCE_SNAP_BACKFACE_CULLING) != 0;

  eSnapMode hit = ED_transform_snap_object_project_view3d(t->tsnap.object_context,
                                                          t->depsgraph,
                                                          t->region,
                                                          static_cast<const View3D *>(t->view),
                                                          SCE_SNAP_TO_FACE,
                                                          &snap_object_params,
                                                          nullptr,
                                                          mval_fl,
                                                          nullptr,
                                                          nullptr,
                                                          loc,
                                                          no);
  if (hit != SCE_SNAP_TO_FACE) {
    return false;
  }

  float tvec[3];
  sub_v3_v3v3(tvec, loc, iloc);

  mul_m3_v3(td->smtx, tvec);

  add_v3_v3(td->loc, tvec);

  if ((t->tsnap.flag & SCE_SNAP_ROTATE) && (t->options & CTX_OBJECT)) {
    /* Handle alignment as well. */
    const float *original_normal;
    float mat[3][3];

    /* In pose mode, we want to align normals with Y axis of bones. */
    original_normal = td->axismtx[2];

    rotation_between_vecs_to_mat3(mat, original_normal, no);

    transform_data_ext_rotate(td, mat, true);

    /* TODO: support constraints for rotation too? see #ElementRotation. */
  }
  return true;
}

static void applyFaceNearest(TransInfo *t, TransDataContainer *tc, TransData *td)
{
  float init_loc[3];
  float prev_loc[3];
  float snap_loc[3], snap_no[3];

  copy_v3_v3(init_loc, td->iloc);
  copy_v3_v3(prev_loc, td->loc);
  if (tc->use_local_mat) {
    mul_m4_v3(tc->mat, init_loc);
    mul_m4_v3(tc->mat, prev_loc);
  }
  else if (t->options & CTX_OBJECT) {
    BKE_object_eval_transform_all(t->depsgraph, t->scene, td->ob);
    copy_v3_v3(init_loc, td->ob->object_to_world().location());
  }

  SnapObjectParams snap_object_params{};
  snap_object_params.snap_target_select = t->tsnap.target_operation;
  snap_object_params.edit_mode_type = (t->flag & T_EDIT) != 0 ? SNAP_GEOM_EDIT : SNAP_GEOM_FINAL;
  snap_object_params.occlusion_test = SNAP_OCCLUSION_ALWAYS;
  snap_object_params.use_backface_culling = false;
  snap_object_params.face_nearest_steps = t->tsnap.face_nearest_steps;
  snap_object_params.keep_on_same_target = t->tsnap.flag & SCE_SNAP_KEEP_ON_SAME_OBJECT;

  eSnapMode hit = ED_transform_snap_object_project_view3d(t->tsnap.object_context,
                                                          t->depsgraph,
                                                          t->region,
                                                          static_cast<const View3D *>(t->view),
                                                          SCE_SNAP_INDIVIDUAL_NEAREST,
                                                          &snap_object_params,
                                                          init_loc,
                                                          nullptr,
                                                          prev_loc,
                                                          nullptr,
                                                          snap_loc,
                                                          snap_no);

  if (hit != SCE_SNAP_INDIVIDUAL_NEAREST) {
    return;
  }

  float tvec[3];
  sub_v3_v3v3(tvec, snap_loc, prev_loc);
  mul_m3_v3(td->smtx, tvec);
  add_v3_v3(td->loc, tvec);

  /* TODO: support snap alignment similar to #SCE_SNAP_INDIVIDUAL_PROJECT? */
}

bool transform_snap_project_individual_is_active(const TransInfo *t)
{
  if (!transform_snap_is_active(t)) {
    return false;
  }

  return (t->tsnap.mode & (SCE_SNAP_INDIVIDUAL_PROJECT | SCE_SNAP_INDIVIDUAL_NEAREST)) != 0;
}

void transform_snap_project_individual_apply(TransInfo *t)
{
  if (!transform_snap_project_individual_is_active(t)) {
    return;
  }

  /* XXX: flickers in object mode. */
  FOREACH_TRANS_DATA_CONTAINER (t, tc) {
    TransData *td = tc->data;
    for (int i = 0; i < tc->data_len; i++, td++) {
      if (td->flag & TD_SKIP) {
        continue;
      }

      if ((t->flag & T_PROP_EDIT) && (td->factor == 0.0f)) {
        continue;
      }

      /* If both face ray-cast and face nearest methods are enabled, start with face ray-cast and
       * fallback to face nearest ray-cast does not hit. */
      bool hit = false;
      if (t->tsnap.mode & SCE_SNAP_INDIVIDUAL_PROJECT) {
        hit = applyFaceProject(t, tc, td);
      }

      if (!hit && t->tsnap.mode & SCE_SNAP_INDIVIDUAL_NEAREST) {
        applyFaceNearest(t, tc, td);
      }
#if 0 /* TODO: support this? */
      constraintTransLim(t, td);
#endif
    }
  }
}

static bool transform_snap_mixed_is_active(const TransInfo *t)
{
  if (!transform_snap_is_active(t)) {
    return false;
  }

  return (t->tsnap.mode &
          (SCE_SNAP_TO_VERTEX | SCE_SNAP_TO_EDGE | SCE_SNAP_TO_FACE | SCE_SNAP_TO_VOLUME |
           SCE_SNAP_TO_EDGE_MIDPOINT | SCE_SNAP_TO_EDGE_PERPENDICULAR | SCE_SNAP_TO_GRID)) != 0;
}

void transform_snap_mixed_apply(TransInfo *t, float *vec)
{
  if (!transform_snap_mixed_is_active(t)) {
    return;
  }

  if (t->tsnap.mode != SCE_SNAP_TO_INCREMENT) {
    double current = BLI_time_now_seconds();

    /* Time base quirky code to go around find-nearest slowness. */
    /* TODO: add exception for object mode, no need to slow it down then. */
    if (current - t->tsnap.last >= 0.01) {
      if (t->tsnap.snap_target_fn) {
        t->tsnap.snap_target_fn(t, vec);
      }
      if (t->tsnap.snap_source_fn) {
        t->tsnap.snap_source_fn(t);
      }

      t->tsnap.last = current;
    }

    if (validSnap(t)) {
      t->mode_info->snap_apply_fn(t, vec);
    }
  }
}

void resetSnapping(TransInfo *t)
{
  t->tsnap.status = SNAP_RESETTED;
  t->tsnap.source_type = SCE_SNAP_TO_NONE;
  t->tsnap.target_type = SCE_SNAP_TO_NONE;
  t->tsnap.mode = SCE_SNAP_TO_NONE;
  t->tsnap.target_operation = SCE_SNAP_TARGET_ALL;
  t->tsnap.source_operation = SCE_SNAP_SOURCE_CLOSEST;
  t->tsnap.last = 0;

  t->tsnap.snapNormal[0] = 0;
  t->tsnap.snapNormal[1] = 0;
  t->tsnap.snapNormal[2] = 0;
}

bool usingSnappingNormal(const TransInfo *t)
{
  return (t->tsnap.flag & SCE_SNAP_ROTATE) != 0;
}

bool validSnappingNormal(const TransInfo *t)
{
  if (validSnap(t)) {
    if (!is_zero_v3(t->tsnap.snapNormal)) {
      return true;
    }
  }

  return false;
}

static bool bm_edge_is_snap_target(BMEdge *e, void * /*user_data*/)
{
  if (BM_elem_flag_test(e, BM_ELEM_SELECT | BM_ELEM_HIDDEN) ||
      BM_elem_flag_test(e->v1, BM_ELEM_SELECT) || BM_elem_flag_test(e->v2, BM_ELEM_SELECT))
  {
    return false;
  }

  return true;
}

static bool bm_face_is_snap_target(BMFace *f, void * /*user_data*/)
{
  if (BM_elem_flag_test(f, BM_ELEM_SELECT | BM_ELEM_HIDDEN)) {
    return false;
  }

  BMLoop *l_iter, *l_first;
  l_iter = l_first = BM_FACE_FIRST_LOOP(f);
  do {
    if (BM_elem_flag_test(l_iter->v, BM_ELEM_SELECT)) {
      return false;
    }
  } while ((l_iter = l_iter->next) != l_first);

  return true;
}

short *transform_snap_flag_from_spacetype_ptr(TransInfo *t, const PropertyRNA **r_prop = nullptr)
{
  ToolSettings *ts = t->settings;
  switch (t->spacetype) {
    case SPACE_VIEW3D:
      if (r_prop) {
        *r_prop = &rna_ToolSettings_use_snap;
      }
      return &ts->snap_flag;
    case SPACE_NODE:
      if (r_prop) {
        *r_prop = &rna_ToolSettings_use_snap_node;
      }
      return &ts->snap_flag_node;
    case SPACE_IMAGE:
      if (r_prop) {
        *r_prop = &rna_ToolSettings_use_snap_uv;
      }
      return &ts->snap_uv_flag;
    case SPACE_SEQ:
      if (r_prop) {
        *r_prop = &rna_ToolSettings_use_snap_sequencer;
      }
      return &ts->snap_flag_seq;
    case SPACE_GRAPH:
    case SPACE_ACTION:
    case SPACE_NLA:
      if (r_prop) {
        *r_prop = &rna_ToolSettings_use_snap_anim;
      }
      return &ts->snap_flag_anim;
  }
  /* #SPACE_EMPTY.
   * It can happen when the operator is called via a handle in `bpy.app.handlers`. */
  return nullptr;
}

static eSnapFlag snap_flag_from_spacetype(TransInfo *t)
{
  if (short *snap_flag = transform_snap_flag_from_spacetype_ptr(t)) {
    return eSnapFlag(*snap_flag);
  }

  /* #SPACE_EMPTY.
   * It can happen when the operator is called via a handle in `bpy.app.handlers`. */
  return eSnapFlag(0);
}

static eSnapMode snap_mode_from_spacetype(TransInfo *t)
{
  ToolSettings *ts = t->settings;

  if (t->spacetype == SPACE_NODE) {
    return eSnapMode(ts->snap_node_mode);
  }

  if (t->spacetype == SPACE_IMAGE) {
    return eSnapMode(ts->snap_uv_mode);
  }

  if (t->spacetype == SPACE_SEQ) {
    return eSnapMode(SEQ_tool_settings_snap_mode_get(t->scene));
  }

  if (t->spacetype == SPACE_VIEW3D) {
    if (t->options & (CTX_CAMERA | CTX_EDGE_DATA | CTX_PAINT_CURVE)) {
      return SCE_SNAP_TO_INCREMENT;
    }

    return eSnapMode(ts->snap_mode);
  }

  if (ELEM(t->spacetype, SPACE_ACTION, SPACE_NLA, SPACE_GRAPH)) {
    return eSnapMode(ts->snap_anim_mode);
  }

  return SCE_SNAP_TO_INCREMENT;
}

static eSnapTargetOP snap_target_select_from_spacetype(TransInfo *t)
{
  BKE_view_layer_synced_ensure(t->scene, t->view_layer);
  Base *base_act = BKE_view_layer_active_base_get(t->view_layer);

  eSnapTargetOP ret = SCE_SNAP_TARGET_ALL;

  /* `t->tsnap.target_operation` not initialized yet. */
  BLI_assert(t->tsnap.target_operation == SCE_SNAP_TARGET_ALL);

  if (ELEM(t->spacetype, SPACE_VIEW3D, SPACE_IMAGE) && !(t->options & CTX_CAMERA)) {
    if (base_act && (base_act->object->mode & OB_MODE_PARTICLE_EDIT)) {
      /* Particles edit mode. */
      return ret;
    }

    if (t->options & (CTX_GPENCIL_STROKES | CTX_CURSOR | CTX_OBMODE_XFORM_OBDATA)) {
      /* In "Edit Strokes" mode,
       * snap tool can perform snap to selected or active objects (see #49632)
       * TODO: perform self snap in gpencil_strokes.
       *
       * When we're moving the origins, allow snapping onto our own geometry (see #69132). */
      return ret;
    }

    const int obedit_type = t->obedit_type;
    if (obedit_type != -1) {
      /* Edit mode. */
      if (obedit_type == OB_MESH) {
        /* Editing a mesh. */
        if ((t->flag & T_PROP_EDIT) != 0) {
          /* Exclude editmesh when using proportional edit. */
          ret |= SCE_SNAP_TARGET_NOT_EDITED;
        }
        /* UV editing must never snap to the selection as this is what is transformed. */
        if (t->spacetype == SPACE_IMAGE) {
          ret |= SCE_SNAP_TARGET_NOT_SELECTED;
        }
      }
      else if (ELEM(obedit_type, OB_ARMATURE, OB_CURVES_LEGACY, OB_SURF, OB_LATTICE, OB_MBALL)) {
        /* Temporary limited to edit mode armature, curves, surfaces, lattices, and metaballs. */
        ret |= SCE_SNAP_TARGET_NOT_SELECTED;
      }
    }
    else {
      /* Object or pose mode. */
      ret |= SCE_SNAP_TARGET_NOT_SELECTED | SCE_SNAP_TARGET_NOT_ACTIVE;
    }
  }
  else if (ELEM(t->spacetype, SPACE_NODE, SPACE_SEQ)) {
    ret |= SCE_SNAP_TARGET_NOT_SELECTED;
  }

  return ret;
}

static void snap_object_context_init(TransInfo *t)
{
  if (t->data_type == &TransConvertType_Mesh) {
    /* Ignore elements being transformed. */
    ED_transform_snap_object_context_set_editmesh_callbacks(
        t->tsnap.object_context,
        (bool (*)(BMVert *, void *))BM_elem_cb_check_hflag_disabled,
        bm_edge_is_snap_target,
        bm_face_is_snap_target,
        POINTER_FROM_UINT(BM_ELEM_SELECT | BM_ELEM_HIDDEN));
  }
  else {
    /* Ignore hidden geometry in the general case. */
    ED_transform_snap_object_context_set_editmesh_callbacks(
        t->tsnap.object_context,
        (bool (*)(BMVert *, void *))BM_elem_cb_check_hflag_disabled,
        (bool (*)(BMEdge *, void *))BM_elem_cb_check_hflag_disabled,
        (bool (*)(BMFace *, void *))BM_elem_cb_check_hflag_disabled,
        POINTER_FROM_UINT(BM_ELEM_HIDDEN));
  }
}

static void initSnappingMode(TransInfo *t)
{
  if (!transformModeUseSnap(t)) {
    /* In this case, snapping is always disabled by default. */
    t->modifiers &= ~MOD_SNAP;
  }

  if (doForceIncrementSnap(t)) {
    t->tsnap.mode = SCE_SNAP_TO_INCREMENT;
  }

  if ((t->spacetype != SPACE_VIEW3D) || (t->flag & T_NO_PROJECT)) {
    /* Force project off when not supported. */
    t->tsnap.mode &= ~(SCE_SNAP_INDIVIDUAL_PROJECT | SCE_SNAP_INDIVIDUAL_NEAREST);
  }

  if (t->tsnap.mode & SCE_SNAP_TO_EDGE_PERPENDICULAR) {
    t->flag |= T_DRAW_SNAP_SOURCE;
  }

  setSnappingCallback(t);

  if (t->spacetype == SPACE_VIEW3D) {
    if (t->tsnap.object_context == nullptr) {
      SET_FLAG_FROM_TEST(t->tsnap.flag, snap_use_backface_culling(t), SCE_SNAP_BACKFACE_CULLING);
      t->tsnap.object_context = ED_transform_snap_object_context_create(t->scene, 0);
      snap_object_context_init(t);
    }
  }
  else if (t->spacetype == SPACE_SEQ) {
    if (t->tsnap.seq_context == nullptr) {
      t->tsnap.seq_context = transform_snap_sequencer_data_alloc(t);
    }
  }
}

void transform_snap_grid_init(const TransInfo *t, float r_snap[3], float *r_snap_precision)
{
  /* Default values. */
  r_snap[0] = r_snap[1] = 1.0f;
  r_snap[2] = 0.0f;
  *r_snap_precision = 0.1f;

  if (t->spacetype == SPACE_VIEW3D) {
    /* Used by incremental snap. */
    if (t->region->regiondata) {
      View3D *v3d = static_cast<View3D *>(t->area->spacedata.first);
      r_snap[0] = r_snap[1] = r_snap[2] = ED_view3d_grid_view_scale(
          t->scene, v3d, t->region, nullptr);
    }
  }
  else if (t->spacetype == SPACE_IMAGE) {
    SpaceImage *sima = static_cast<SpaceImage *>(t->area->spacedata.first);
    const View2D *v2d = &t->region->v2d;
    int grid_size = SI_GRID_STEPS_LEN;
    float zoom_factor = ED_space_image_zoom_level(v2d, grid_size);
    float grid_steps_x[SI_GRID_STEPS_LEN];
    float grid_steps_y[SI_GRID_STEPS_LEN];

    ED_space_image_grid_steps(sima, grid_steps_x, grid_steps_y, grid_size);
    /* Snapping value based on what type of grid is used (adaptive-subdividing or custom-grid). */
    r_snap[0] = ED_space_image_increment_snap_value(grid_size, grid_steps_x, zoom_factor);
    r_snap[1] = ED_space_image_increment_snap_value(grid_size, grid_steps_y, zoom_factor);
    *r_snap_precision = 0.5f;
  }
  else if (t->spacetype == SPACE_CLIP) {
    r_snap[0] = r_snap[1] = 0.125f;
    *r_snap_precision = 0.5f;
  }
  else if (t->spacetype == SPACE_NODE) {
    r_snap[0] = r_snap[1] = ED_node_grid_size();
  }
}

void initSnapping(TransInfo *t, wmOperator *op)
{
  ToolSettings *ts = t->settings;
  eSnapSourceOP snap_source = eSnapSourceOP(ts->snap_target);

  resetSnapping(t);
  t->tsnap.mode = snap_mode_from_spacetype(t);
  t->tsnap.flag = snap_flag_from_spacetype(t);
  t->tsnap.target_operation = snap_target_select_from_spacetype(t);
  t->tsnap.face_nearest_steps = max_ii(ts->snap_face_nearest_steps, 1);

  /* If snap property exists. */
  PropertyRNA *prop;
  if (op && (prop = RNA_struct_find_property(op->ptr, "snap")) &&
      RNA_property_is_set(op->ptr, prop))
  {
    if (RNA_property_boolean_get(op->ptr, prop)) {
      t->modifiers |= MOD_SNAP;

      if ((prop = RNA_struct_find_property(op->ptr, "snap_elements")) &&
          RNA_property_is_set(op->ptr, prop))
      {
        t->tsnap.mode = eSnapMode(RNA_property_enum_get(op->ptr, prop));
      }

      /* TODO(@gfxcoder): Rename `snap_target` to `snap_source` to avoid previous ambiguity of
       * "target" (now, "source" is geometry to be moved and "target" is geometry to which moved
       * geometry is snapped). */
      if ((prop = RNA_struct_find_property(op->ptr, "snap_target")) &&
          RNA_property_is_set(op->ptr, prop))
      {
        snap_source = eSnapSourceOP(RNA_property_enum_get(op->ptr, prop));
      }

      if ((prop = RNA_struct_find_property(op->ptr, "snap_point")) &&
          RNA_property_is_set(op->ptr, prop))
      {
        RNA_property_float_get_array(op->ptr, prop, t->tsnap.snap_target);
        t->modifiers |= MOD_SNAP_FORCED;
        t->tsnap.status |= SNAP_TARGET_FOUND;
      }

      /* Snap align only defined in specific cases. */
      if ((prop = RNA_struct_find_property(op->ptr, "snap_align")) &&
          RNA_property_is_set(op->ptr, prop))
      {
        SET_FLAG_FROM_TEST(
            t->tsnap.flag, RNA_property_boolean_get(op->ptr, prop), SCE_SNAP_ROTATE);

        RNA_float_get_array(op->ptr, "snap_normal", t->tsnap.snapNormal);
        normalize_v3(t->tsnap.snapNormal);
      }

      if ((prop = RNA_struct_find_property(op->ptr, "use_snap_project")) &&
          RNA_property_is_set(op->ptr, prop))
      {
        SET_FLAG_FROM_TEST(
            t->tsnap.mode, RNA_property_boolean_get(op->ptr, prop), SCE_SNAP_INDIVIDUAL_PROJECT);
      }

      /* Use_snap_self is misnamed and should be use_snap_active. */
      if ((prop = RNA_struct_find_property(op->ptr, "use_snap_self")) &&
          RNA_property_is_set(op->ptr, prop))
      {
        SET_FLAG_FROM_TEST(t->tsnap.target_operation,
                           !RNA_property_boolean_get(op->ptr, prop),
                           SCE_SNAP_TARGET_NOT_ACTIVE);
      }

      if ((prop = RNA_struct_find_property(op->ptr, "use_snap_edit")) &&
          RNA_property_is_set(op->ptr, prop))
      {
        SET_FLAG_FROM_TEST(t->tsnap.target_operation,
                           !RNA_property_boolean_get(op->ptr, prop),
                           SCE_SNAP_TARGET_NOT_EDITED);
      }

      if ((prop = RNA_struct_find_property(op->ptr, "use_snap_nonedit")) &&
          RNA_property_is_set(op->ptr, prop))
      {
        SET_FLAG_FROM_TEST(t->tsnap.target_operation,
                           !RNA_property_boolean_get(op->ptr, prop),
                           SCE_SNAP_TARGET_NOT_NONEDITED);
      }

      if ((prop = RNA_struct_find_property(op->ptr, "use_snap_selectable")) &&
          RNA_property_is_set(op->ptr, prop))
      {
        SET_FLAG_FROM_TEST(t->tsnap.target_operation,
                           RNA_property_boolean_get(op->ptr, prop),
                           SCE_SNAP_TARGET_ONLY_SELECTABLE);
      }
    }
  }
  /* Use scene defaults only when transform is modal. */
  else if (t->flag & T_MODAL) {
    if (t->tsnap.flag & SCE_SNAP) {
      t->modifiers |= MOD_SNAP;
    }

    SET_FLAG_FROM_TEST(t->tsnap.target_operation,
                       (ts->snap_flag & SCE_SNAP_NOT_TO_ACTIVE),
                       SCE_SNAP_TARGET_NOT_ACTIVE);
    SET_FLAG_FROM_TEST(t->tsnap.target_operation,
                       !(ts->snap_flag & SCE_SNAP_TO_INCLUDE_EDITED),
                       SCE_SNAP_TARGET_NOT_EDITED);
    SET_FLAG_FROM_TEST(t->tsnap.target_operation,
                       !(ts->snap_flag & SCE_SNAP_TO_INCLUDE_NONEDITED),
                       SCE_SNAP_TARGET_NOT_NONEDITED);
    SET_FLAG_FROM_TEST(t->tsnap.target_operation,
                       (ts->snap_flag & SCE_SNAP_TO_ONLY_SELECTABLE),
                       SCE_SNAP_TARGET_ONLY_SELECTABLE);
  }

  t->tsnap.source_operation = snap_source;

  initSnappingMode(t);
  transform_snap_grid_init(t, t->snap_spatial, &t->snap_spatial_precision);
  transform_snap_flag_from_modifiers_set(t);
}

void freeSnapping(TransInfo *t)
{
  if ((t->spacetype == SPACE_SEQ) && t->tsnap.seq_context) {
    transform_snap_sequencer_data_free(t->tsnap.seq_context);
    t->tsnap.seq_context = nullptr;
  }
  else if (t->tsnap.object_context) {
    ED_transform_snap_object_context_destroy(t->tsnap.object_context);
    t->tsnap.object_context = nullptr;

    ED_transform_snap_object_time_average_print();
  }
}

void initSnapAngleIncrements(TransInfo *t)
{
  if (t->spacetype == SPACE_VIEW3D) {
    t->snap[0] = t->settings->snap_angle_increment_3d;
    t->snap[1] = t->settings->snap_angle_increment_3d_precision;
  }
  else {
    t->snap[0] = t->settings->snap_angle_increment_2d;
    t->snap[1] = t->settings->snap_angle_increment_2d_precision;
  }
}

static void setSnappingCallback(TransInfo *t)
{
  if (t->spacetype == SPACE_VIEW3D) {
    if (t->options & CTX_CAMERA) {
      /* Not with camera selected in camera view. */
      return;
    }
    t->tsnap.snap_target_fn = snap_target_view3d_fn;
  }
  else if (t->spacetype == SPACE_IMAGE) {
    SpaceImage *sima = static_cast<SpaceImage *>(t->area->spacedata.first);
    BKE_view_layer_synced_ensure(t->scene, t->view_layer);
    Object *obact = BKE_view_layer_active_object_get(t->view_layer);

    const bool is_uv_editor = sima->mode == SI_MODE_UV;
    const bool has_edit_object = obact && BKE_object_is_in_editmode(obact);
    if (is_uv_editor && has_edit_object) {
      t->tsnap.snap_target_fn = snap_target_uv_fn;
    }
  }
  else if (t->spacetype == SPACE_NODE) {
    /* Pass. */
  }
  else if (t->spacetype == SPACE_SEQ) {
    t->tsnap.snap_target_fn = snap_target_sequencer_fn;
    /* The target is calculated along with the snap point. */
    return;
  }
  else if (t->spacetype == SPACE_NLA) {
    t->tsnap.snap_target_fn = snap_target_nla_fn;
    /* The target is calculated along with the snap point. */
    return;
  }
  else {
    return;
  }

  switch (t->tsnap.source_operation) {
    case SCE_SNAP_SOURCE_CLOSEST:
      t->tsnap.snap_source_fn = snap_source_closest_fn;
      break;
    case SCE_SNAP_SOURCE_CENTER:
      if (!ELEM(t->mode, TFM_ROTATION, TFM_RESIZE)) {
        t->tsnap.snap_source_fn = snap_source_center_fn;
        break;
      }
      /* Can't do TARGET_CENTER with these modes,
       * use TARGET_MEDIAN instead. */
      ATTR_FALLTHROUGH;
    case SCE_SNAP_SOURCE_MEDIAN:
      t->tsnap.snap_source_fn = snap_source_median_fn;
      break;
    case SCE_SNAP_SOURCE_ACTIVE:
      t->tsnap.snap_source_fn = snap_source_active_fn;

      /* XXX, workaround: active needs to be calculated before transforming, otherwise
       * `t->tsnap.snap_source` will be calculated with the transformed data since we're not
       * reading from 'td->center' in this case. (See: #40241 and #40348). */
      snap_source_active_fn(t);
      break;
  }
}

void addSnapPoint(TransInfo *t)
{
  /* Currently only 3D viewport works for snapping points. */
  if (t->tsnap.status & SNAP_TARGET_FOUND && t->spacetype == SPACE_VIEW3D) {
    TransSnapPoint *p = MEM_cnew<TransSnapPoint>("SnapPoint");

    t->tsnap.selectedPoint = p;

    copy_v3_v3(p->co, t->tsnap.snap_target);

    BLI_addtail(&t->tsnap.points, p);

    t->tsnap.status |= SNAP_MULTI_POINTS;
  }
}

eRedrawFlag updateSelectedSnapPoint(TransInfo *t)
{
  eRedrawFlag status = TREDRAW_NOTHING;

  if (t->tsnap.status & SNAP_MULTI_POINTS) {
    TransSnapPoint *closest_p = nullptr;
    float dist_min_sq = TRANSFORM_SNAP_MAX_PX;
    float screen_loc[2];

    LISTBASE_FOREACH (TransSnapPoint *, p, &t->tsnap.points) {
      float dist_sq;

      if (ED_view3d_project_float_global(t->region, p->co, screen_loc, V3D_PROJ_TEST_NOP) !=
          V3D_PROJ_RET_OK)
      {
        continue;
      }

      dist_sq = len_squared_v2v2(t->mval, screen_loc);

      if (dist_sq < dist_min_sq) {
        closest_p = p;
        dist_min_sq = dist_sq;
      }
    }

    if (closest_p) {
      if (t->tsnap.selectedPoint != closest_p) {
        status = TREDRAW_HARD;
      }

      t->tsnap.selectedPoint = closest_p;
    }
  }

  return status;
}

void removeSnapPoint(TransInfo *t)
{
  if (t->tsnap.status & SNAP_MULTI_POINTS) {
    updateSelectedSnapPoint(t);

    if (t->tsnap.selectedPoint) {
      BLI_freelinkN(&t->tsnap.points, t->tsnap.selectedPoint);

      if (BLI_listbase_is_empty(&t->tsnap.points)) {
        t->tsnap.status &= ~SNAP_MULTI_POINTS;
      }

      t->tsnap.selectedPoint = nullptr;
    }
  }
}

void getSnapPoint(const TransInfo *t, float vec[3])
{
  if (t->tsnap.points.first) {
    TransSnapPoint *p;
    int total = 0;

    vec[0] = vec[1] = vec[2] = 0;

    for (p = static_cast<TransSnapPoint *>(t->tsnap.points.first); p; p = p->next, total++) {
      add_v3_v3(vec, p->co);
    }

    if (t->tsnap.status & SNAP_TARGET_FOUND) {
      add_v3_v3(vec, t->tsnap.snap_target);
      total++;
    }

    mul_v3_fl(vec, 1.0f / total);
  }
  else {
    copy_v3_v3(vec, t->tsnap.snap_target);
  }
}

static void snap_multipoints_free(TransInfo *t)
{
  if (t->tsnap.status & SNAP_MULTI_POINTS) {
    BLI_freelistN(&t->tsnap.points);
    t->tsnap.status &= ~SNAP_MULTI_POINTS;
    t->tsnap.selectedPoint = nullptr;
  }
}

/** \} */

/* -------------------------------------------------------------------- */
/** \name Calc Snap
 * \{ */

static void snap_grid_uv_apply(TransInfo *t, const float grid_dist[2], float r_out[2])
{
  float3 in;
  convertViewVec(t, in, t->mval[0] - t->center2d[0], t->mval[1] - t->center2d[1]);

  if (t->con.mode & CON_APPLY) {
    /* We need to clear the previous Snap to Grid result,
     * otherwise #t->con.applyVec will have no effect. */
    t->tsnap.target_type = SCE_SNAP_TO_NONE;
    t->tsnap.status &= ~SNAP_TARGET_FOUND;
    transform_constraint_get_nearest(t, in, in);
  }

  const float *center_global = t->center_global;
  for (int i = 0; i < 2; i++) {
    const float iter_fac = grid_dist[i];
    r_out[i] = iter_fac * roundf((in[i] + center_global[i]) / iter_fac);
  }
}

static bool snap_grid_uv(TransInfo *t, float r_val[2])
{
  float grid_dist[2];
  mul_v2_v2v2(grid_dist, t->snap_spatial, t->aspect);
  if (t->modifiers & MOD_PRECISION) {
    mul_v2_fl(grid_dist, t->snap_spatial_precision);
  }

  /* Early bailing out if no need to snap */
  if (is_zero_v2(grid_dist)) {
    return false;
  }

  snap_grid_uv_apply(t, grid_dist, r_val);
  t->tsnap.target_type = SCE_SNAP_TO_GRID;
  return true;
}

/** \} */

/* -------------------------------------------------------------------- */
/** \name Calc Snap
 * \{ */

static void snap_target_view3d_fn(TransInfo *t, float * /*vec*/)
{
  BLI_assert(t->spacetype == SPACE_VIEW3D);
  float loc[3];
  float no[3];
  bool found = false;
  eSnapMode snap_elem = SCE_SNAP_TO_NONE;
  float dist_px = SNAP_MIN_DISTANCE; /* Use a user defined value here. */

  if (t->tsnap.mode & (SCE_SNAP_TO_GEOM | SCE_SNAP_TO_GRID)) {
    zero_v3(no); /* objects won't set this */
    snap_elem = snapObjectsTransform(t, t->mval, &dist_px, loc, no);
    found = (snap_elem != SCE_SNAP_TO_NONE);
  }
  if ((found == false) && (t->tsnap.mode & SCE_SNAP_TO_VOLUME)) {
    bool use_peel = (t->settings->snap_flag & SCE_SNAP_PEEL_OBJECT) != 0;
    found = peelObjectsTransform(t, t->mval, use_peel, loc, no, nullptr);

    if (found) {
      snap_elem = SCE_SNAP_TO_VOLUME;
    }
  }

  if (found == true) {
    copy_v3_v3(t->tsnap.snap_target, loc);
    copy_v3_v3(t->tsnap.snapNormal, no);

    t->tsnap.status |= SNAP_TARGET_FOUND;

    if (snap_elem == SCE_SNAP_TO_GRID && t->mode_info != &TransMode_translate) {
      /* Change it to #SCE_SNAP_TO_POINT so we can see the symbol for other modes. */
      snap_elem = SCE_SNAP_TO_POINT;
    }
  }
  else {
    t->tsnap.status &= ~SNAP_TARGET_FOUND;
  }

  t->tsnap.target_type = snap_elem;
}

static void snap_target_uv_fn(TransInfo *t, float * /*vec*/)
{
  BLI_assert(t->spacetype == SPACE_IMAGE);
  bool found = false;
  if (t->tsnap.mode & SCE_SNAP_TO_VERTEX) {
    const Vector<Object *> objects =
        BKE_view_layer_array_from_objects_in_edit_mode_unique_data_with_uvs(
            t->scene, t->view_layer, nullptr);

    float dist_sq = square_f(float(SNAP_MIN_DISTANCE));
    if (ED_uvedit_nearest_uv_multi(&t->region->v2d,
                                   t->scene,
                                   objects,
                                   t->mval,
                                   t->tsnap.target_operation & SCE_SNAP_TARGET_NOT_SELECTED,
                                   &dist_sq,
                                   t->tsnap.snap_target))
    {
      t->tsnap.snap_target[0] *= t->aspect[0];
      t->tsnap.snap_target[1] *= t->aspect[1];
      t->tsnap.target_type = SCE_SNAP_TO_EDGE_ENDPOINT;
      found = true;
    }
  }

  if (!found && (t->tsnap.mode & SCE_SNAP_TO_GRID)) {
    found = snap_grid_uv(t, t->tsnap.snap_target);
  }

  SET_FLAG_FROM_TEST(t->tsnap.status, found, SNAP_TARGET_FOUND);
}

static void snap_target_sequencer_fn(TransInfo *t, float * /*vec*/)
{
  BLI_assert(t->spacetype == SPACE_SEQ);
  if (transform_snap_sequencer_calc(t)) {
    t->tsnap.status |= (SNAP_TARGET_FOUND | SNAP_SOURCE_FOUND);
  }
  else {
    t->tsnap.status &= ~(SNAP_TARGET_FOUND | SNAP_SOURCE_FOUND);
  }
}

static void snap_target_nla_fn(TransInfo *t, float *vec)
{
  BLI_assert(t->spacetype == SPACE_NLA);
  if (transform_snap_nla_calc(t, vec)) {
    t->tsnap.status |= (SNAP_TARGET_FOUND | SNAP_SOURCE_FOUND);
  }
  else {
    t->tsnap.status &= ~(SNAP_TARGET_FOUND | SNAP_SOURCE_FOUND);
  }
}

/** \} */

/* -------------------------------------------------------------------- */
/** \name Target
 * \{ */

void tranform_snap_target_median_calc(const TransInfo *t, float r_median[3])
{
  int i_accum = 0;

  zero_v3(r_median);

  FOREACH_TRANS_DATA_CONTAINER (t, tc) {
    TransData *td = tc->data;
    int i;
    float v[3];
    zero_v3(v);

    for (i = 0; i < tc->data_len && td->flag & TD_SELECTED; i++, td++) {
      add_v3_v3(v, td->center);
    }

    if (i == 0) {
      /* Is this possible? */
      continue;
    }

    mul_v3_fl(v, 1.0 / i);

    if (tc->use_local_mat) {
      mul_m4_v3(tc->mat, v);
    }

    add_v3_v3(r_median, v);
    i_accum++;
  }

  mul_v3_fl(r_median, 1.0 / i_accum);
}

static void snap_source_center_fn(TransInfo *t)
{
  /* Only need to calculate once. */
  if ((t->tsnap.status & SNAP_SOURCE_FOUND) == 0) {
    copy_v3_v3(t->tsnap.snap_source, t->center_global);

    t->tsnap.status |= SNAP_SOURCE_FOUND;
    t->tsnap.source_type = SCE_SNAP_TO_NONE;
  }
}

static void snap_source_active_fn(TransInfo *t)
{
  /* Only need to calculate once. */
  if ((t->tsnap.status & SNAP_SOURCE_FOUND) == 0) {
    if (calculateCenterActive(t, true, t->tsnap.snap_source)) {
      t->tsnap.status |= SNAP_SOURCE_FOUND;
      t->tsnap.source_type = SCE_SNAP_TO_NONE;
    }
    else {
      /* No active, default to median, */
      t->tsnap.source_operation = SCE_SNAP_SOURCE_MEDIAN;
      t->tsnap.snap_source_fn = snap_source_median_fn;
      snap_source_median_fn(t);
    }
  }
}

static void snap_source_median_fn(TransInfo *t)
{
  /* Only need to calculate once. */
  if ((t->tsnap.status & SNAP_SOURCE_FOUND) == 0) {
    tranform_snap_target_median_calc(t, t->tsnap.snap_source);
    t->tsnap.status |= SNAP_SOURCE_FOUND;
    t->tsnap.source_type = SCE_SNAP_TO_NONE;
  }
}

static void snap_source_closest_fn(TransInfo *t)
{
  /* Only valid if a snap point has been selected. */
  if (!(t->tsnap.status & SNAP_TARGET_FOUND)) {
    return;
  }

  if (t->tsnap.target_type == SCE_SNAP_TO_GRID) {
    /* Previously Snap to Grid had its own snap source which was always the result of
     * #snap_source_median_fn. Now this mode shares the same code, so to not change the behavior
     * too much when using Closest, use the transform pivot as the snap source in this case. */
    if (t->tsnap.source_type != SCE_SNAP_TO_POINT) {
      tranform_snap_target_median_calc(t, t->tsnap.snap_source);
      /* Use #SCE_SNAP_TO_POINT to differentiate from 'Closest' bounds and thus avoid recalculating
       * the median center. */
      t->tsnap.source_type = SCE_SNAP_TO_POINT;
    }
  }
  else {
    float dist_closest = 0.0f;
    TransData *closest = nullptr;

    /* Object mode. */
    if (t->options & CTX_OBJECT) {
      int i;
      FOREACH_TRANS_DATA_CONTAINER (t, tc) {
        TransData *td;
        for (td = tc->data, i = 0; i < tc->data_len && td->flag & TD_SELECTED; i++, td++) {
          std::optional<blender::Bounds<blender::float3>> bounds;

          if ((t->options & CTX_OBMODE_XFORM_OBDATA) == 0) {
            bounds = BKE_object_boundbox_eval_cached_get(td->ob);
          }

          /* Use bound-box if possible. */
          if (bounds) {
            BoundBox bb;
            BKE_boundbox_init_from_minmax(&bb, bounds->min, bounds->max);
            int j;

            for (j = 0; j < 8; j++) {
              float loc[3];
              float dist;

              copy_v3_v3(loc, bb.vec[j]);
              mul_m4_v3(td->ext->obmat, loc);

              dist = t->mode_info->snap_distance_fn(t, loc, t->tsnap.snap_target);

              if ((dist != TRANSFORM_DIST_INVALID) &&
                  (closest == nullptr || fabsf(dist) < fabsf(dist_closest)))
              {
                copy_v3_v3(t->tsnap.snap_source, loc);
                closest = td;
                dist_closest = dist;
              }
            }
          }
          /* Use element center otherwise. */
          else {
            float loc[3];
            float dist;

            copy_v3_v3(loc, td->center);

            dist = t->mode_info->snap_distance_fn(t, loc, t->tsnap.snap_target);

            if ((dist != TRANSFORM_DIST_INVALID) &&
                (closest == nullptr || fabsf(dist) < fabsf(dist_closest)))
            {
              copy_v3_v3(t->tsnap.snap_source, loc);
              closest = td;
            }
          }
        }
      }
    }
    else {
      FOREACH_TRANS_DATA_CONTAINER (t, tc) {
        TransData *td = tc->data;
        int i;
        for (i = 0; i < tc->data_len && td->flag & TD_SELECTED; i++, td++) {
          float loc[3];
          float dist;

          copy_v3_v3(loc, td->center);

          if (tc->use_local_mat) {
            mul_m4_v3(tc->mat, loc);
          }

          dist = t->mode_info->snap_distance_fn(t, loc, t->tsnap.snap_target);

          if ((dist != TRANSFORM_DIST_INVALID) &&
              (closest == nullptr || fabsf(dist) < fabsf(dist_closest)))
          {
            copy_v3_v3(t->tsnap.snap_source, loc);
            closest = td;
            dist_closest = dist;
          }
        }
      }
    }
<<<<<<< HEAD
=======

    TargetSnapOffset(t, closest);
    t->tsnap.source_type = SCE_SNAP_TO_NONE;
>>>>>>> 85e12e7d
  }

  t->tsnap.status |= SNAP_SOURCE_FOUND;
}

/** \} */

/* -------------------------------------------------------------------- */
/** \name Snap Objects
 * \{ */

static eSnapMode snapObjectsTransform(
    TransInfo *t, const float mval[2], float *dist_px, float r_loc[3], float r_no[3])
{
  SnapObjectParams snap_object_params{};
  snap_object_params.snap_target_select = t->tsnap.target_operation;
  snap_object_params.grid_size = (t->modifiers & MOD_PRECISION) ?
                                     t->snap_spatial[0] * t->snap_spatial_precision :
                                     t->snap_spatial[0];
  snap_object_params.edit_mode_type = (t->flag & T_EDIT) != 0 ? SNAP_GEOM_EDIT : SNAP_GEOM_FINAL;
  snap_object_params.occlusion_test = SNAP_OCCLUSION_AS_SEEM;
  snap_object_params.use_backface_culling = (t->tsnap.flag & SCE_SNAP_BACKFACE_CULLING) != 0;

  float *prev_co = (t->tsnap.status & SNAP_SOURCE_FOUND) ? t->tsnap.snap_source : t->center_global;
  float *grid_co = nullptr, grid_co_stack[3];
  if ((t->tsnap.mode & SCE_SNAP_TO_GRID) && (t->con.mode & CON_APPLY) && t->mode != TFM_ROTATION) {
    /* Without this position adjustment, the snap may be far from the expected constraint point. */
    grid_co = grid_co_stack;
    convertViewVec(t, grid_co, mval[0] - t->center2d[0], mval[1] - t->center2d[1]);
    t->tsnap.status &= ~SNAP_TARGET_FOUND;
    transform_constraint_get_nearest(t, grid_co, grid_co);
    add_v3_v3(grid_co, t->center_global);
  }

  return ED_transform_snap_object_project_view3d(t->tsnap.object_context,
                                                 t->depsgraph,
                                                 t->region,
                                                 static_cast<const View3D *>(t->view),
                                                 t->tsnap.mode,
                                                 &snap_object_params,
                                                 grid_co,
                                                 mval,
                                                 prev_co,
                                                 dist_px,
                                                 r_loc,
                                                 r_no);
}

/** \} */

/* -------------------------------------------------------------------- */
/** \name Peeling
 * \{ */

bool peelObjectsTransform(TransInfo *t,
                          const float mval[2],
                          const bool use_peel_object,
                          /* Return args. */
                          float r_loc[3],
                          float r_no[3],
                          float *r_thickness)
{
  SnapObjectParams snap_object_params{};
  snap_object_params.snap_target_select = t->tsnap.target_operation;
  snap_object_params.edit_mode_type = (t->flag & T_EDIT) != 0 ? SNAP_GEOM_EDIT : SNAP_GEOM_FINAL;

  ListBase depths_peel = {nullptr};
  ED_transform_snap_object_project_all_view3d_ex(t->tsnap.object_context,
                                                 t->depsgraph,
                                                 t->region,
                                                 static_cast<const View3D *>(t->view),
                                                 &snap_object_params,
                                                 mval,
                                                 -1.0f,
                                                 false,
                                                 &depths_peel);

  if (!BLI_listbase_is_empty(&depths_peel)) {
    /* At the moment we only use the hits of the first object. */
    SnapObjectHitDepth *hit_min = static_cast<SnapObjectHitDepth *>(depths_peel.first);
    for (SnapObjectHitDepth *iter = hit_min->next; iter; iter = iter->next) {
      if (iter->depth < hit_min->depth) {
        hit_min = iter;
      }
    }
    SnapObjectHitDepth *hit_max = nullptr;

    if (use_peel_object) {
      /* If peeling objects, take the first and last from each object. */
      hit_max = hit_min;
      LISTBASE_FOREACH (SnapObjectHitDepth *, iter, &depths_peel) {
        if ((iter->depth > hit_max->depth) && (iter->ob_uuid == hit_min->ob_uuid)) {
          hit_max = iter;
        }
      }
    }
    else {
      /* Otherwise, pair first with second and so on. */
      LISTBASE_FOREACH (SnapObjectHitDepth *, iter, &depths_peel) {
        if ((iter != hit_min) && (iter->ob_uuid == hit_min->ob_uuid)) {
          if (hit_max == nullptr) {
            hit_max = iter;
          }
          else if (iter->depth < hit_max->depth) {
            hit_max = iter;
          }
        }
      }
      /* In this case has only one hit. treat as ray-cast. */
      if (hit_max == nullptr) {
        hit_max = hit_min;
      }
    }

    mid_v3_v3v3(r_loc, hit_min->co, hit_max->co);

    if (r_thickness) {
      *r_thickness = hit_max->depth - hit_min->depth;
    }

    /* XXX, is there a correct normal in this case ???, for now just z up. */
    r_no[0] = 0.0;
    r_no[1] = 0.0;
    r_no[2] = 1.0;

    BLI_freelistN(&depths_peel);
    return true;
  }
  return false;
}

/** \} */

/* -------------------------------------------------------------------- */
/** \name snap Grid
 * \{ */

static void snap_increment_apply_ex(const TransInfo * /*t*/,
                                    const int max_index,
                                    const float increment_val,
                                    const float aspect[3],
                                    const float loc[3],
                                    float r_out[3])
{
  /* Relative snapping in fixed increments. */
  for (int i = 0; i <= max_index; i++) {
    const float iter_fac = increment_val * aspect[i];
    r_out[i] = iter_fac * roundf(loc[i] / iter_fac);
  }
}

static void snap_increment_apply(const TransInfo *t,
                                 const int max_index,
                                 const float increment_dist,
                                 float *r_val)
{
  BLI_assert(t->tsnap.mode & SCE_SNAP_TO_INCREMENT);
  BLI_assert(max_index <= 2);

  /* Early bailing out if no need to snap. */
  if (increment_dist == 0.0f) {
    return;
  }

  float asp_local[3] = {1, 1, 1};
  const bool use_aspect = ELEM(t->mode, TFM_TRANSLATION);
  const float *asp = use_aspect ? t->aspect : asp_local;

  if (use_aspect) {
    /* Custom aspect for fcurve. */
    if (t->spacetype == SPACE_GRAPH) {
      View2D *v2d = &t->region->v2d;
      Scene *scene = t->scene;
      SpaceGraph *sipo = static_cast<SpaceGraph *>(t->area->spacedata.first);
      asp_local[0] = UI_view2d_grid_resolution_x__frames_or_seconds(
          v2d, scene, sipo->flag & SIPO_DRAWTIME);
      asp_local[1] = UI_view2d_grid_resolution_y__values(v2d);
      asp = asp_local;
    }
  }

  snap_increment_apply_ex(t, max_index, increment_dist, asp, r_val, r_val);
}

bool transform_snap_increment_ex(const TransInfo *t, bool use_local_space, float *r_val)
{
  if (!transform_snap_is_active(t)) {
    return false;
  }

  if (!(t->tsnap.mode & SCE_SNAP_TO_INCREMENT)) {
    return false;
  }

  if (t->spacetype != SPACE_VIEW3D && validSnap(t)) {
    /* Only do something if using absolute or incremental grid snapping
     * and there is no valid snap point. */
    return false;
  }

  if (use_local_space) {
    mul_m3_v3(t->spacemtx_inv, r_val);
  }

  float increment_dist = (t->modifiers & MOD_PRECISION) ? t->snap[1] : t->snap[0];
  snap_increment_apply(t, t->idx_max, increment_dist, r_val);

  if (use_local_space) {
    mul_m3_v3(t->spacemtx, r_val);
  }

  return true;
}

bool transform_snap_increment(const TransInfo *t, float *r_val)
{
  return transform_snap_increment_ex(t, false, r_val);
}

float transform_snap_increment_get(const TransInfo *t)
{
  if (transform_snap_is_active(t) && (t->tsnap.mode & (SCE_SNAP_TO_INCREMENT | SCE_SNAP_TO_GRID)))
  {
    return (t->modifiers & MOD_PRECISION) ? t->snap[1] : t->snap[0];
  }

  return 0.0f;
}

void tranform_snap_source_restore_context(TransInfo *t)
{
  if (t->spacetype == SPACE_VIEW3D) {
    snap_object_context_init(t);
  }
  snap_multipoints_free(t);
}

/** \} */

/* -------------------------------------------------------------------- */
/** \name Generic callbacks
 * \{ */

float transform_snap_distance_len_squared_fn(TransInfo * /*t*/,
                                             const float p1[3],
                                             const float p2[3])
{
  return len_squared_v3v3(p1, p2);
}

/** \} */<|MERGE_RESOLUTION|>--- conflicted
+++ resolved
@@ -1495,12 +1495,6 @@
         }
       }
     }
-<<<<<<< HEAD
-=======
-
-    TargetSnapOffset(t, closest);
-    t->tsnap.source_type = SCE_SNAP_TO_NONE;
->>>>>>> 85e12e7d
   }
 
   t->tsnap.status |= SNAP_SOURCE_FOUND;
