--- conflicted
+++ resolved
@@ -457,16 +457,9 @@
 
   int best_dist = MAXFRAME, best_target_frame = 0, best_source_frame = 0;
 
-<<<<<<< HEAD
-  for (int frame_src : snap_data->source_snap_frames) {
-    int snap_source_frame = frame_src + round_fl_to_int(t->values[0]);
+  for (int snap_source_frame : snap_data->source_snap_frames) {
     for (int snap_target_frame : snap_data->target_snap_frames) {
-      int dist = abs(snap_target_frame - snap_source_frame);
-=======
-  for (int snap_source_frame : snap_data->source_snap_points) {
-    for (int snap_target_frame : snap_data->target_snap_points) {
       int dist = abs(snap_target_frame - (snap_source_frame + round_fl_to_int(t->values[0])));
->>>>>>> 0a38a8d5
       if (dist > best_dist) {
         continue;
       }
