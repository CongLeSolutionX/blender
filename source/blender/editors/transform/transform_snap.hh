/* SPDX-FileCopyrightText: 2023 Blender Foundation
 *
 * SPDX-License-Identifier: GPL-2.0-or-later */

/** \file
 * \ingroup editors
 */

#pragma once

#define SNAP_MIN_DISTANCE 30

/* For enum. */
#include "DNA_scene_types.h"
#include "DNA_space_types.h"

bool peelObjectsTransform(TransInfo *t,
                          const float mval[2],
                          bool use_peel_object,
                          /* return args */
                          float r_loc[3],
                          float r_no[3],
                          float *r_thickness);

eSnapMode snapObjectsTransform(TransInfo *t,
                               const float mval[2],
                               float *dist_px,
                               /* return args */
                               float r_loc[3],
                               float r_no[3]);
bool snapNodesTransform(TransInfo *t,
                        const blender::float2 &mval,
                        /* return args */
                        float r_loc[2],
                        float *r_dist_px,
                        char *r_node_border);

bool transformModeUseSnap(const TransInfo *t);

void tranform_snap_target_median_calc(const TransInfo *t, float r_median[3]);
bool transform_snap_increment_ex(const TransInfo *t, bool use_local_space, float *r_val);
bool transform_snap_increment(const TransInfo *t, float *val);
float transform_snap_increment_get(const TransInfo *t);

void tranform_snap_source_restore_context(TransInfo *t);

void transform_snap_flag_from_modifiers_set(TransInfo *t);
bool transform_snap_is_active(const TransInfo *t);

bool validSnap(const TransInfo *t);

void initSnapping(TransInfo *t, wmOperator *op);
void freeSnapping(TransInfo *t);
bool transform_snap_project_individual_is_active(const TransInfo *t);
void transform_snap_project_individual_apply(TransInfo *t);
void transform_snap_mixed_apply(TransInfo *t, float *vec);
void resetSnapping(TransInfo *t);
eRedrawFlag handleSnapping(TransInfo *t, const wmEvent *event);
void drawSnapping(const bContext *C, TransInfo *t);
bool usingSnappingNormal(const TransInfo *t);
bool validSnappingNormal(const TransInfo *t);

void getSnapPoint(const TransInfo *t, float vec[3]);
void addSnapPoint(TransInfo *t);
eRedrawFlag updateSelectedSnapPoint(TransInfo *t);
void removeSnapPoint(TransInfo *t);

float transform_snap_distance_len_squared_fn(TransInfo *t, const float p1[3], const float p2[3]);

/* `transform_snap_sequencer.cc` */

TransSeqSnapData *transform_snap_sequencer_data_alloc(const TransInfo *t);
void transform_snap_sequencer_data_free(TransSeqSnapData *data);
bool transform_snap_sequencer_calc(TransInfo *t);
void transform_snap_sequencer_apply_translate(TransInfo *t, float *vec);

<<<<<<< HEAD
/* transform_snap_animation.c */
void snapFrameTransform(
    TransInfo *t, eSnapMode autosnap, float val_initial, float val_final, float *r_val_final);
=======
/* `transform_snap_animation.cc` */

/**
 * This function returns the snapping 'mode' for Animation Editors only.
 * We cannot use the standard snapping due to NLA-strip scaling complexities.
 *
 * TODO: these modifier checks should be accessible from the key-map.
 */
short getAnimEdit_SnapMode(TransInfo *t);
void snapFrameTransform(TransInfo *t,
                        eAnimEdit_AutoSnap autosnap,
                        float val_initial,
                        float val_final,
                        float *r_val_final);
>>>>>>> 13e9f553
/**
 * This function is used by Animation Editor specific transform functions to do
 * the Snap Keyframe to Nearest Frame/Marker
 */
void transform_snap_anim_flush_data(TransInfo *t,
                                    TransData *td,
                                    eSnapMode autosnap,
                                    float *r_val_final);<|MERGE_RESOLUTION|>--- conflicted
+++ resolved
@@ -74,26 +74,9 @@
 bool transform_snap_sequencer_calc(TransInfo *t);
 void transform_snap_sequencer_apply_translate(TransInfo *t, float *vec);
 
-<<<<<<< HEAD
 /* transform_snap_animation.c */
 void snapFrameTransform(
     TransInfo *t, eSnapMode autosnap, float val_initial, float val_final, float *r_val_final);
-=======
-/* `transform_snap_animation.cc` */
-
-/**
- * This function returns the snapping 'mode' for Animation Editors only.
- * We cannot use the standard snapping due to NLA-strip scaling complexities.
- *
- * TODO: these modifier checks should be accessible from the key-map.
- */
-short getAnimEdit_SnapMode(TransInfo *t);
-void snapFrameTransform(TransInfo *t,
-                        eAnimEdit_AutoSnap autosnap,
-                        float val_initial,
-                        float val_final,
-                        float *r_val_final);
->>>>>>> 13e9f553
 /**
  * This function is used by Animation Editor specific transform functions to do
  * the Snap Keyframe to Nearest Frame/Marker
