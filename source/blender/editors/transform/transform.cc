--- conflicted
+++ resolved
@@ -1403,13 +1403,8 @@
     switch (event->type) {
       case EVT_LEFTALTKEY:
       case EVT_RIGHTALTKEY:
-<<<<<<< HEAD
         /* TODO: Modal Map */
         if (ELEM(t->spacetype, SPACE_SEQ, SPACE_VIEW3D, SPACE_IMAGE)) {
-=======
-        /* TODO: Modal Map. */
-        if (ELEM(t->spacetype, SPACE_SEQ, SPACE_VIEW3D)) {
->>>>>>> 20dbcd88
           t->flag &= ~T_ALT_TRANSFORM;
           t->redraw |= TREDRAW_HARD;
           handled = true;
