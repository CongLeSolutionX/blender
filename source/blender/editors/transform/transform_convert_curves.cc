--- conflicted
+++ resolved
@@ -322,18 +322,6 @@
   array_utils::scatter(positions, selection, positions_dst);
 }
 
-<<<<<<< HEAD
-void curve_populate_trans_data_structs(TransDataContainer &tc,
-                                       blender::bke::CurvesGeometry &curves,
-                                       const blender::float4x4 &transform,
-                                       std::optional<blender::MutableSpan<float>> value_attribute,
-                                       const blender::IndexMask &selected_indices,
-                                       const bool use_proportional_edit,
-                                       const blender::IndexMask &affected_curves,
-                                       bool use_connected_only,
-                                       int trans_data_offset,
-                                       const std::optional<float> frame_falloff)
-=======
 void curve_populate_trans_data_structs(
     TransDataContainer &tc,
     blender::bke::CurvesGeometry &curves,
@@ -342,8 +330,8 @@
     const blender::Span<blender::IndexMask> points_to_transform_per_attr,
     const blender::IndexMask &affected_curves,
     bool use_connected_only,
-    const blender::IndexMask &bezier_curves)
->>>>>>> cf3323fe
+    const blender::IndexMask &bezier_curves,
+    const std::optional<float> frame_falloff)
 {
   using namespace blender;
   const std::array<Span<float3>, 3> src_positions_per_selection_attr = {
@@ -405,6 +393,11 @@
           td.ival = *value;
         }
         td.ext = nullptr;
+
+        if (frame_falloff) {
+          tc.frame_falloff[point_i + trans_data_offset] = frame_falloff.value();
+          td.extra = &tc.frame_falloff[point_i + trans_data_offset];
+        }
 
         copy_m3_m3(td.smtx, smtx);
         copy_m3_m3(td.mtx, mtx);
@@ -458,24 +451,6 @@
           if (td.flag & TD_SELECTED) {
             closest_distances[i] = 0.0f;
           }
-<<<<<<< HEAD
-
-          if (value_attribute) {
-            float *value = &((*value_attribute)[point_i]);
-            td.val = value;
-            td.ival = *value;
-          }
-
-          td.ext = nullptr;
-          if (frame_falloff) {
-            tc.frame_falloff[point_i + trans_data_offset] = frame_falloff.value();
-            td.extra = &tc.frame_falloff[point_i + trans_data_offset];
-          }
-
-          copy_m3_m3(td.smtx, smtx);
-          copy_m3_m3(td.mtx, mtx);
-=======
->>>>>>> cf3323fe
         }
         blender::ed::transform::curves::calculate_curve_point_distances_for_proportional_editing(
             mapped_curve_positions.as_span(), closest_distances.as_mutable_span());
@@ -483,19 +458,6 @@
           TransData &td = all_tc_data[map[i]];
           td.dist = closest_distances[i];
         }
-<<<<<<< HEAD
-
-        td->flag = TD_SELECTED;
-        td->ext = nullptr;
-        if (frame_falloff) {
-          tc.frame_falloff[selection_i + trans_data_offset] = frame_falloff.value();
-          td->extra = &tc.frame_falloff[selection_i + trans_data_offset];
-        }
-
-        copy_m3_m3(td->smtx, smtx);
-        copy_m3_m3(td->mtx, mtx);
-=======
->>>>>>> cf3323fe
       }
     });
   }
