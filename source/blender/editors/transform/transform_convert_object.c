/* SPDX-License-Identifier: GPL-2.0-or-later
 * Copyright 2001-2002 NaN Holding BV. All rights reserved. */

/** \file
 * \ingroup edtransform
 */

#include "MEM_guardedalloc.h"

#include "BLI_listbase.h"
#include "BLI_math.h"

#include "BKE_animsys.h"
#include "BKE_context.h"
#include "BKE_layer.h"
#include "BKE_lib_id.h"
#include "BKE_main.h"
#include "BKE_object.h"
#include "BKE_pointcache.h"
#include "BKE_report.h"
#include "BKE_rigidbody.h"
#include "BKE_scene.h"

#include "ED_keyframing.h"
#include "ED_object.h"

#include "DEG_depsgraph_query.h"

#include "transform.h"
#include "transform_orientations.h"
#include "transform_snap.h"

/* Own include. */
#include "transform_convert.h"

/* -------------------------------------------------------------------- */
/** \name Object Mode Custom Data
 * \{ */

typedef struct TransDataObject {

  /**
   * Object to object data transform table.
   * Don't add these to transform data because we may want to include child objects
   * which aren't being transformed.
   */
  struct XFormObjectData_Container *xds;

  /**
   * Transform
   * - The key is object data #Object.
   * - The value is #XFormObjectSkipChild.
   */
  struct XFormObjectSkipChild_Container *xcs;

} TransDataObject;

static void freeTransObjectCustomData(TransInfo *t,
                                      TransDataContainer *UNUSED(tc),
                                      TransCustomData *custom_data)
{
  TransDataObject *tdo = custom_data->data;
  custom_data->data = NULL;

  if (t->options & CTX_OBMODE_XFORM_OBDATA) {
    ED_object_data_xform_container_destroy(tdo->xds);
  }

  if (t->options & CTX_OBMODE_XFORM_SKIP_CHILDREN) {
    ED_object_xform_skip_child_container_destroy(tdo->xcs);
  }
  MEM_freeN(tdo);
}

/** \} */

/* -------------------------------------------------------------------- */
/** \name Object Data in Object Mode
 *
 * Use to implement 'Affect Only Origins' feature.
 * We need this to be detached from transform data because,
 * unlike transforming regular objects, we need to transform the children.
 *
 * Nearly all of the logic here is in the 'ED_object_data_xform_container_*' API.
 * \{ */

static void trans_obdata_in_obmode_update_all(TransInfo *t)
{
  TransDataObject *tdo = t->custom.type.data;
  if (tdo->xds == NULL) {
    return;
  }

  struct Main *bmain = CTX_data_main(t->context);
  ED_object_data_xform_container_update_all(tdo->xds, bmain, t->depsgraph);
}

/** \} */

/* -------------------------------------------------------------------- */
/** \name Object Child Skip
 *
 * Don't transform unselected children, this is done using the parent inverse matrix.
 *
 * \note The complex logic here is caused by mixed selection within a single selection chain,
 * otherwise we only need #XFORM_OB_SKIP_CHILD_PARENT_IS_XFORM for single objects.
 *
 * \{ */

static void trans_obchild_in_obmode_update_all(TransInfo *t)
{
  TransDataObject *tdo = t->custom.type.data;
  if (tdo->xcs == NULL) {
    return;
  }

  struct Main *bmain = CTX_data_main(t->context);
  ED_object_xform_skip_child_container_update_all(tdo->xcs, bmain, t->depsgraph);
}

/** \} */

/* -------------------------------------------------------------------- */
/** \name Object Transform Creation
 *
 * Instead of transforming the selection, move the 2D/3D cursor.
 *
 * \{ */

/* *********************** Object Transform data ******************* */

/* transcribe given object into TransData for Transforming */
static void ObjectToTransData(TransInfo *t, TransData *td, Object *ob)
{
  Scene *scene = t->scene;
  bool constinv;
  bool skip_invert = false;

  if (t->mode != TFM_DUMMY && ob->rigidbody_object) {
    float rot[3][3], scale[3];
    float ctime = BKE_scene_ctime_get(scene);

    /* only use rigid body transform if simulation is running,
     * avoids problems with initial setup of rigid bodies */
    if (BKE_rigidbody_check_sim_running(scene->rigidbody_world, ctime)) {

      /* save original object transform */
      copy_v3_v3(td->ext->oloc, ob->loc);

      if (ob->rotmode > 0) {
        copy_v3_v3(td->ext->orot, ob->rot);
      }
      else if (ob->rotmode == ROT_MODE_AXISANGLE) {
        td->ext->orotAngle = ob->rotAngle;
        copy_v3_v3(td->ext->orotAxis, ob->rotAxis);
      }
      else {
        copy_qt_qt(td->ext->oquat, ob->quat);
      }
      /* update object's loc/rot to get current rigid body transform */
      mat4_to_loc_rot_size(ob->loc, rot, scale, ob->obmat);
      sub_v3_v3(ob->loc, ob->dloc);
      BKE_object_mat3_to_rot(ob, rot, false); /* drot is already corrected here */
    }
  }

  /* axismtx has the real orientation */
  transform_orientations_create_from_axis(td->axismtx, UNPACK3(ob->obmat));
  if (t->orient_type_mask & (1 << V3D_ORIENT_GIMBAL)) {
    if (!gimbal_axis_object(ob, td->ext->axismtx_gimbal)) {
      copy_m3_m3(td->ext->axismtx_gimbal, td->axismtx);
    }
  }

  td->con = ob->constraints.first;

  /* hack: temporarily disable tracking and/or constraints when getting
   * object matrix, if tracking is on, or if constraints don't need
   * inverse correction to stop it from screwing up space conversion
   * matrix later
   */
  constinv = constraints_list_needinv(t, &ob->constraints);

  /* disable constraints inversion for dummy pass */
  if (t->mode == TFM_DUMMY) {
    skip_invert = true;
  }

  /* NOTE: This is not really following copy-on-write design and we should not
   * be re-evaluating the evaluated object. But as the comment above mentioned
   * this is part of a hack.
   * More proper solution would be to make a shallow copy of the object and
   * evaluate that, and access matrix of that evaluated copy of the object.
   * Might be more tricky than it sounds, if some logic later on accesses the
   * object matrix via td->ob->obmat. */
  Object *object_eval = DEG_get_evaluated_object(t->depsgraph, ob);
  if (skip_invert == false && constinv == false) {
    object_eval->transflag |= OB_NO_CONSTRAINTS; /* BKE_object_where_is_calc checks this */
    /* It is possible to have transform data initialization prior to a
     * complete dependency graph evaluated. Happens, for example, when
     * changing transformation mode. */
    BKE_object_tfm_copy(object_eval, ob);
    BKE_object_where_is_calc(t->depsgraph, t->scene, object_eval);
    object_eval->transflag &= ~OB_NO_CONSTRAINTS;
  }
  else {
    BKE_object_where_is_calc(t->depsgraph, t->scene, object_eval);
  }
  /* Copy newly evaluated fields to the original object, similar to how
   * active dependency graph will do it. */
  copy_m4_m4(ob->obmat, object_eval->obmat);
  /* Only copy negative scale flag, this is the only flag which is modified by
   * the BKE_object_where_is_calc(). The rest of the flags we need to keep,
   * otherwise we might lose dupli flags  (see T61787). */
  ob->transflag &= ~OB_NEG_SCALE;
  ob->transflag |= (object_eval->transflag & OB_NEG_SCALE);

  td->ob = ob;

  td->loc = ob->loc;
  copy_v3_v3(td->iloc, td->loc);

  if (ob->rotmode > 0) {
    td->ext->rot = ob->rot;
    td->ext->rotAxis = NULL;
    td->ext->rotAngle = NULL;
    td->ext->quat = NULL;

    copy_v3_v3(td->ext->irot, ob->rot);
    copy_v3_v3(td->ext->drot, ob->drot);
  }
  else if (ob->rotmode == ROT_MODE_AXISANGLE) {
    td->ext->rot = NULL;
    td->ext->rotAxis = ob->rotAxis;
    td->ext->rotAngle = &ob->rotAngle;
    td->ext->quat = NULL;

    td->ext->irotAngle = ob->rotAngle;
    copy_v3_v3(td->ext->irotAxis, ob->rotAxis);
    /* XXX, not implemented. */
#if 0
    td->ext->drotAngle = ob->drotAngle;
    copy_v3_v3(td->ext->drotAxis, ob->drotAxis);
#endif
  }
  else {
    td->ext->rot = NULL;
    td->ext->rotAxis = NULL;
    td->ext->rotAngle = NULL;
    td->ext->quat = ob->quat;

    copy_qt_qt(td->ext->iquat, ob->quat);
    copy_qt_qt(td->ext->dquat, ob->dquat);
  }
  td->ext->rotOrder = ob->rotmode;

  td->ext->size = ob->scale;
  copy_v3_v3(td->ext->isize, ob->scale);
  copy_v3_v3(td->ext->dscale, ob->dscale);

  copy_v3_v3(td->center, ob->obmat[3]);

  copy_m4_m4(td->ext->obmat, ob->obmat);

  /* is there a need to set the global<->data space conversion matrices? */
  if (ob->parent || constinv) {
    float obmtx[3][3], totmat[3][3], obinv[3][3];

    /* Get the effect of parenting, and/or certain constraints.
     * NOTE: some Constraints, and also Tracking should never get this
     *       done, as it doesn't work well.
     */
    BKE_object_to_mat3(ob, obmtx);
    copy_m3_m4(totmat, ob->obmat);

    /* If the object scale is zero on any axis, this might result in a zero matrix.
     * In this case, the transformation would not do anything, see: T50103. */
    orthogonalize_m3_zero_axes(obmtx, 1.0f);
    orthogonalize_m3_zero_axes(totmat, 1.0f);

    /* Use safe invert even though the input matrices have had zero axes set to unit length,
     * in the unlikely case of failure (float precision for eg) this uses unit matrix fallback. */
    invert_m3_m3_safe_ortho(obinv, totmat);
    mul_m3_m3m3(td->smtx, obmtx, obinv);
    invert_m3_m3_safe_ortho(td->mtx, td->smtx);
  }
  else {
    /* no conversion to/from dataspace */
    unit_m3(td->smtx);
    unit_m3(td->mtx);
  }
}

static void trans_object_base_deps_flag_prepare(ViewLayer *view_layer)
{
  LISTBASE_FOREACH (Base *, base, &view_layer->object_bases) {
    base->object->id.tag &= ~LIB_TAG_DOIT;
  }
}

static void set_trans_object_base_deps_flag_cb(ID *id,
                                               eDepsObjectComponentType component,
                                               void *UNUSED(user_data))
{
  /* Here we only handle object IDs. */
  if (GS(id->name) != ID_OB) {
    return;
  }
  if (!ELEM(component, DEG_OB_COMP_TRANSFORM, DEG_OB_COMP_GEOMETRY)) {
    return;
  }
  id->tag |= LIB_TAG_DOIT;
}

static void flush_trans_object_base_deps_flag(Depsgraph *depsgraph, Object *object)
{
  object->id.tag |= LIB_TAG_DOIT;
  DEG_foreach_dependent_ID_component(depsgraph,
                                     &object->id,
                                     DEG_OB_COMP_TRANSFORM,
                                     DEG_FOREACH_COMPONENT_IGNORE_TRANSFORM_SOLVERS,
                                     set_trans_object_base_deps_flag_cb,
                                     NULL);
}

static void trans_object_base_deps_flag_finish(const TransInfo *t, ViewLayer *view_layer)
{

  if ((t->options & CTX_OBMODE_XFORM_OBDATA) == 0) {
    LISTBASE_FOREACH (Base *, base, &view_layer->object_bases) {
      if (base->object->id.tag & LIB_TAG_DOIT) {
        base->flag_legacy |= BA_SNAP_FIX_DEPS_FIASCO;
      }
    }
  }
}

/* sets flags in Bases to define whether they take part in transform */
/* it deselects Bases, so we have to call the clear function always after */
static void set_trans_object_base_flags(TransInfo *t)
{
  Main *bmain = CTX_data_main(t->context);
  ViewLayer *view_layer = t->view_layer;
  View3D *v3d = t->view;
  Scene *scene = t->scene;
  Depsgraph *depsgraph = BKE_scene_ensure_depsgraph(bmain, scene, view_layer);
  /* NOTE: if Base selected and has parent selected:
   *   base->flag_legacy = BA_WAS_SEL
   */
  /* Don't do it if we're not actually going to recalculate anything. */
  if (t->mode == TFM_DUMMY) {
    return;
  }
  /* Makes sure base flags and object flags are identical. */
  BKE_scene_base_flag_to_objects(t->view_layer);
  /* Make sure depsgraph is here. */
  DEG_graph_relations_update(depsgraph);
  /* Clear all flags we need. It will be used to detect dependencies. */
  trans_object_base_deps_flag_prepare(view_layer);
  /* Traverse all bases and set all possible flags. */
  LISTBASE_FOREACH (Base *, base, &view_layer->object_bases) {
    base->flag_legacy &= ~(BA_WAS_SEL | BA_TRANSFORM_LOCKED_IN_PLACE);
    if (BASE_SELECTED_EDITABLE(v3d, base)) {
      Object *ob = base->object;
      Object *parsel = ob->parent;
      /* If parent selected, deselect. */
      while (parsel != NULL) {
        if (parsel->base_flag & BASE_SELECTED) {
          Base *parbase = BKE_view_layer_base_find(view_layer, parsel);
          if (parbase != NULL) { /* in rare cases this can fail */
            if (BASE_SELECTED_EDITABLE(v3d, parbase)) {
              break;
            }
          }
        }
        parsel = parsel->parent;
      }
      if (parsel != NULL) {
        /* Rotation around local centers are allowed to propagate. */
        if ((t->around == V3D_AROUND_LOCAL_ORIGINS) &&
            (ELEM(t->mode, TFM_ROTATION, TFM_TRACKBALL))) {
          base->flag_legacy |= BA_TRANSFORM_CHILD;
        }
        else {
          base->flag &= ~BASE_SELECTED;
          base->flag_legacy |= BA_WAS_SEL;
        }
      }
      flush_trans_object_base_deps_flag(depsgraph, ob);
    }
  }
  /* Store temporary bits in base indicating that base is being modified
   * (directly or indirectly) by transforming objects.
   */
  trans_object_base_deps_flag_finish(t, view_layer);
}

static bool mark_children(Object *ob)
{
  if (ob->flag & (SELECT | BA_TRANSFORM_CHILD)) {
    return true;
  }

  if (ob->parent) {
    if (mark_children(ob->parent)) {
      ob->flag |= BA_TRANSFORM_CHILD;
      return true;
    }
  }

  return false;
}

static int count_proportional_objects(TransInfo *t)
{
  int total = 0;
  ViewLayer *view_layer = t->view_layer;
  View3D *v3d = t->view;
  struct Main *bmain = CTX_data_main(t->context);
  Scene *scene = t->scene;
  Depsgraph *depsgraph = BKE_scene_ensure_depsgraph(bmain, scene, view_layer);
  /* Clear all flags we need. It will be used to detect dependencies. */
  trans_object_base_deps_flag_prepare(view_layer);
  /* Rotations around local centers are allowed to propagate, so we take all objects. */
  if (!((t->around == V3D_AROUND_LOCAL_ORIGINS) && (ELEM(t->mode, TFM_ROTATION, TFM_TRACKBALL)))) {
    /* Mark all parents. */
    LISTBASE_FOREACH (Base *, base, &view_layer->object_bases) {
      if (BASE_SELECTED_EDITABLE(v3d, base) && BASE_SELECTABLE(v3d, base)) {
        Object *parent = base->object->parent;
        /* flag all parents */
        while (parent != NULL) {
          parent->flag |= BA_TRANSFORM_PARENT;
          parent = parent->parent;
        }
      }
    }
    /* Mark all children. */
    LISTBASE_FOREACH (Base *, base, &view_layer->object_bases) {
      /* all base not already selected or marked that is editable */
      if ((base->object->flag & (BA_TRANSFORM_CHILD | BA_TRANSFORM_PARENT)) == 0 &&
          (base->flag & BASE_SELECTED) == 0 &&
          (BASE_EDITABLE(v3d, base) && BASE_SELECTABLE(v3d, base))) {
        mark_children(base->object);
      }
    }
  }
  /* Flush changed flags to all dependencies. */
  LISTBASE_FOREACH (Base *, base, &view_layer->object_bases) {
    Object *ob = base->object;
    /* If base is not selected, not a parent of selection or not a child of
     * selection and it is editable and selectable.
     */
    if ((ob->flag & (BA_TRANSFORM_CHILD | BA_TRANSFORM_PARENT)) == 0 &&
        (base->flag & BASE_SELECTED) == 0 &&
        (BASE_EDITABLE(v3d, base) && BASE_SELECTABLE(v3d, base))) {
      flush_trans_object_base_deps_flag(depsgraph, ob);
      total += 1;
    }
  }
  /* Store temporary bits in base indicating that base is being modified
   * (directly or indirectly) by transforming objects.
   */
  trans_object_base_deps_flag_finish(t, view_layer);
  return total;
}

static void clear_trans_object_base_flags(TransInfo *t)
{
  ViewLayer *view_layer = t->view_layer;
  Base *base;

  for (base = view_layer->object_bases.first; base; base = base->next) {
    if (base->flag_legacy & BA_WAS_SEL) {
      ED_object_base_select(base, BA_SELECT);
    }

    base->flag_legacy &= ~(BA_WAS_SEL | BA_SNAP_FIX_DEPS_FIASCO | BA_TEMP_TAG |
                           BA_TRANSFORM_CHILD | BA_TRANSFORM_PARENT |
                           BA_TRANSFORM_LOCKED_IN_PLACE);
  }
}

void createTransObject(bContext *C, TransInfo *t)
{
  Main *bmain = CTX_data_main(C);
  TransData *td = NULL;
  TransDataExtension *tx;
  const bool is_prop_edit = (t->flag & T_PROP_EDIT) != 0;

  set_trans_object_base_flags(t);

  TransDataContainer *tc = TRANS_DATA_CONTAINER_FIRST_SINGLE(t);

  /* count */
  tc->data_len = CTX_DATA_COUNT(C, selected_bases);

  if (!tc->data_len) {
    /* clear here, main transform function escapes too */
    clear_trans_object_base_flags(t);
    return;
  }

  if (is_prop_edit) {
    tc->data_len += count_proportional_objects(t);
  }

  td = tc->data = MEM_callocN(tc->data_len * sizeof(TransData), "TransOb");
  tx = tc->data_ext = MEM_callocN(tc->data_len * sizeof(TransDataExtension), "TransObExtension");

  TransDataObject *tdo = MEM_callocN(sizeof(*tdo), __func__);
  t->custom.type.data = tdo;
  t->custom.type.free_cb = freeTransObjectCustomData;

  if (t->options & CTX_OBMODE_XFORM_OBDATA) {
    tdo->xds = ED_object_data_xform_container_create();
  }

  CTX_DATA_BEGIN (C, Base *, base, selected_bases) {
    Object *ob = base->object;

    td->flag = TD_SELECTED;
    td->protectflag = ob->protectflag;
    td->ext = tx;
    td->ext->rotOrder = ob->rotmode;

    if (base->flag & BA_TRANSFORM_CHILD) {
      td->flag |= TD_NOCENTER;
      td->flag |= TD_NO_LOC;
    }

    /* select linked objects, but skip them later */
    if (!BKE_id_is_editable(bmain, &ob->id)) {
      td->flag |= TD_SKIP;
    }

    if (t->options & CTX_OBMODE_XFORM_OBDATA) {
      ID *id = ob->data;
      if (!id || id->lib) {
        td->flag |= TD_SKIP;
      }
      else if (BKE_object_is_in_editmode(ob)) {
        /* The object could have edit-mode data from another view-layer,
         * it's such a corner-case it can be skipped for now - Campbell. */
        td->flag |= TD_SKIP;
      }
    }

    if (t->options & CTX_OBMODE_XFORM_OBDATA) {
      if ((td->flag & TD_SKIP) == 0) {
        ED_object_data_xform_container_item_ensure(tdo->xds, ob);
      }
    }

    ObjectToTransData(t, td, ob);
    td->val = NULL;
    td++;
    tx++;
  }
  CTX_DATA_END;

  if (is_prop_edit) {
    ViewLayer *view_layer = t->view_layer;
    View3D *v3d = t->view;
    Base *base;

    for (base = view_layer->object_bases.first; base; base = base->next) {
      Object *ob = base->object;

      /* if base is not selected, not a parent of selection
       * or not a child of selection and it is editable and selectable */
      if ((ob->flag & (BA_TRANSFORM_CHILD | BA_TRANSFORM_PARENT)) == 0 &&
          (base->flag & BASE_SELECTED) == 0 && BASE_EDITABLE(v3d, base) &&
          BASE_SELECTABLE(v3d, base)) {
        td->protectflag = ob->protectflag;
        td->ext = tx;
        td->ext->rotOrder = ob->rotmode;

        ObjectToTransData(t, td, ob);
        td->val = NULL;
        td++;
        tx++;
      }
    }
  }

  if (t->options & CTX_OBMODE_XFORM_OBDATA) {
    GSet *objects_in_transdata = BLI_gset_ptr_new_ex(__func__, tc->data_len);
    td = tc->data;
    for (int i = 0; i < tc->data_len; i++, td++) {
      if ((td->flag & TD_SKIP) == 0) {
        BLI_gset_add(objects_in_transdata, td->ob);
      }
    }

    ViewLayer *view_layer = t->view_layer;
    View3D *v3d = t->view;

    LISTBASE_FOREACH (Base *, base, &view_layer->object_bases) {
      Object *ob = base->object;

      /* if base is not selected, not a parent of selection
       * or not a child of selection and it is editable and selectable */
      if ((base->flag_legacy & BA_WAS_SEL) && (base->flag & BASE_SELECTED) == 0 &&
          BASE_EDITABLE(v3d, base) && BASE_SELECTABLE(v3d, base)) {

        Object *ob_parent = ob->parent;
        if (ob_parent != NULL) {
          if (!BLI_gset_haskey(objects_in_transdata, ob)) {
            bool parent_in_transdata = false;
            while (ob_parent != NULL) {
              if (BLI_gset_haskey(objects_in_transdata, ob_parent)) {
                parent_in_transdata = true;
                break;
              }
              ob_parent = ob_parent->parent;
            }
            if (parent_in_transdata) {
              ED_object_data_xform_container_item_ensure(tdo->xds, ob);
            }
          }
        }
      }
    }
    BLI_gset_free(objects_in_transdata, NULL);
  }

  if (t->options & CTX_OBMODE_XFORM_SKIP_CHILDREN) {

    tdo->xcs = ED_object_xform_skip_child_container_create();

#define BASE_XFORM_INDIRECT(base) \
  ((base->flag_legacy & BA_WAS_SEL) && (base->flag & BASE_SELECTED) == 0)

    GSet *objects_in_transdata = BLI_gset_ptr_new_ex(__func__, tc->data_len);
    GHash *objects_parent_root = BLI_ghash_ptr_new_ex(__func__, tc->data_len);
    td = tc->data;
    for (int i = 0; i < tc->data_len; i++, td++) {
      if ((td->flag & TD_SKIP) == 0) {
        BLI_gset_add(objects_in_transdata, td->ob);
      }
    }

    ViewLayer *view_layer = t->view_layer;

    LISTBASE_FOREACH (Base *, base, &view_layer->object_bases) {
      Object *ob = base->object;
      if (ob->parent != NULL) {
        if (ob->parent && !BLI_gset_haskey(objects_in_transdata, ob->parent) &&
            !BLI_gset_haskey(objects_in_transdata, ob)) {
          if (((base->flag_legacy & BA_WAS_SEL) && (base->flag & BASE_SELECTED) == 0)) {
            Base *base_parent = BKE_view_layer_base_find(view_layer, ob->parent);
            if (base_parent && !BASE_XFORM_INDIRECT(base_parent)) {
              Object *ob_parent_recurse = ob->parent;
              if (ob_parent_recurse != NULL) {
                while (ob_parent_recurse != NULL) {
                  if (BLI_gset_haskey(objects_in_transdata, ob_parent_recurse)) {
                    break;
                  }
                  ob_parent_recurse = ob_parent_recurse->parent;
                }

                if (ob_parent_recurse) {
                  ED_object_xform_skip_child_container_item_ensure(
                      tdo->xcs, ob, ob_parent_recurse, XFORM_OB_SKIP_CHILD_PARENT_APPLY);
                  BLI_ghash_insert(objects_parent_root, ob, ob_parent_recurse);
                  base->flag_legacy |= BA_TRANSFORM_LOCKED_IN_PLACE;
                }
              }
            }
          }
        }
      }
    }

    LISTBASE_FOREACH (Base *, base, &view_layer->object_bases) {
      Object *ob = base->object;

      if (BASE_XFORM_INDIRECT(base) || BLI_gset_haskey(objects_in_transdata, ob)) {
        /* pass. */
      }
      else if (ob->parent != NULL) {
        Base *base_parent = BKE_view_layer_base_find(view_layer, ob->parent);
        if (base_parent) {
          if (BASE_XFORM_INDIRECT(base_parent) ||
              BLI_gset_haskey(objects_in_transdata, ob->parent)) {
            ED_object_xform_skip_child_container_item_ensure(
                tdo->xcs, ob, NULL, XFORM_OB_SKIP_CHILD_PARENT_IS_XFORM);
            base->flag_legacy |= BA_TRANSFORM_LOCKED_IN_PLACE;
          }
          else {
            Object *ob_parent_recurse = BLI_ghash_lookup(objects_parent_root, ob->parent);
            if (ob_parent_recurse) {
              ED_object_xform_skip_child_container_item_ensure(
                  tdo->xcs, ob, ob_parent_recurse, XFORM_OB_SKIP_CHILD_PARENT_IS_XFORM_INDIRECT);
            }
          }
        }
      }
    }
    BLI_gset_free(objects_in_transdata, NULL);
    BLI_ghash_free(objects_parent_root, NULL, NULL);

#undef BASE_XFORM_INDIRECT
  }
}

/** \} */

/* -------------------------------------------------------------------- */
/** \name Transform (Auto-Keyframing)
 * \{ */

/**
 * Auto-keyframing feature - for objects
 *
 * \param tmode: A transform mode.
 *
 * \note Context may not always be available,
 * so must check before using it as it's a luxury for a few cases.
 */
void ED_transform_autokeyframe_object(
    bContext *C, Scene *scene, ViewLayer *view_layer, Object *ob, int tmode)
{
  Main *bmain = CTX_data_main(C);
  ID *id = &ob->id;
  FCurve *fcu;

  /* TODO: this should probably be done per channel instead. */
  if (autokeyframe_cfra_can_key(scene, id)) {
    ReportList *reports = CTX_wm_reports(C);
    ToolSettings *ts = scene->toolsettings;
    KeyingSet *active_ks = ANIM_scene_get_active_keyingset(scene);
    ListBase dsources = {NULL, NULL};
    Depsgraph *depsgraph = CTX_data_depsgraph_pointer(C);
    const AnimationEvalContext anim_eval_context = BKE_animsys_eval_context_construct(depsgraph,
                                                                                      (float)CFRA);
    eInsertKeyFlags flag = 0;

    /* Get flags used for inserting keyframes. */
    flag = ANIM_get_keyframing_flags(scene, true);

    /* Add data-source override for the object. */
    ANIM_relative_keyingset_add_source(&dsources, id, NULL, NULL);

    if (IS_AUTOKEY_FLAG(scene, ONLYKEYINGSET) && (active_ks)) {
      /* Only insert into active keyingset
       * NOTE: we assume here that the active Keying Set
       * does not need to have its iterator overridden.
       */
      ANIM_apply_keyingset(
          C, &dsources, NULL, active_ks, MODIFYKEY_MODE_INSERT, anim_eval_context.eval_time);
    }
    else if (IS_AUTOKEY_FLAG(scene, INSERTAVAIL)) {
      AnimData *adt = ob->adt;

      /* only key on available channels */
      if (adt && adt->action) {
        ListBase nla_cache = {NULL, NULL};
        for (fcu = adt->action->curves.first; fcu; fcu = fcu->next) {
          insert_keyframe(bmain,
                          reports,
                          id,
                          adt->action,
                          (fcu->grp ? fcu->grp->name : NULL),
                          fcu->rna_path,
                          fcu->array_index,
                          &anim_eval_context,
                          ts->keyframe_type,
                          &nla_cache,
                          flag);
        }

        BKE_animsys_free_nla_keyframing_context_cache(&nla_cache);
      }
    }
    else if (IS_AUTOKEY_FLAG(scene, INSERTNEEDED)) {
      bool do_loc = false, do_rot = false, do_scale = false;

      /* filter the conditions when this happens (assume that curarea->spacetype==SPACE_VIE3D) */
      if (tmode == TFM_TRANSLATION) {
        do_loc = true;
      }
      else if (ELEM(tmode, TFM_ROTATION, TFM_TRACKBALL)) {
        if (scene->toolsettings->transform_pivot_point == V3D_AROUND_ACTIVE) {
          if (ob != OBACT(view_layer)) {
            do_loc = true;
          }
        }
        else if (scene->toolsettings->transform_pivot_point == V3D_AROUND_CURSOR) {
          do_loc = true;
        }

        if ((scene->toolsettings->transform_flag & SCE_XFORM_AXIS_ALIGN) == 0) {
          do_rot = true;
        }
      }
      else if (tmode == TFM_RESIZE) {
        if (scene->toolsettings->transform_pivot_point == V3D_AROUND_ACTIVE) {
          if (ob != OBACT(view_layer)) {
            do_loc = true;
          }
        }
        else if (scene->toolsettings->transform_pivot_point == V3D_AROUND_CURSOR) {
          do_loc = true;
        }

        if ((scene->toolsettings->transform_flag & SCE_XFORM_AXIS_ALIGN) == 0) {
          do_scale = true;
        }
      }

      /* insert keyframes for the affected sets of channels using the builtin KeyingSets found */
      if (do_loc) {
        KeyingSet *ks = ANIM_builtin_keyingset_get_named(NULL, ANIM_KS_LOCATION_ID);
        ANIM_apply_keyingset(
            C, &dsources, NULL, ks, MODIFYKEY_MODE_INSERT, anim_eval_context.eval_time);
      }
      if (do_rot) {
        KeyingSet *ks = ANIM_builtin_keyingset_get_named(NULL, ANIM_KS_ROTATION_ID);
        ANIM_apply_keyingset(
            C, &dsources, NULL, ks, MODIFYKEY_MODE_INSERT, anim_eval_context.eval_time);
      }
      if (do_scale) {
        KeyingSet *ks = ANIM_builtin_keyingset_get_named(NULL, ANIM_KS_SCALING_ID);
        ANIM_apply_keyingset(
            C, &dsources, NULL, ks, MODIFYKEY_MODE_INSERT, anim_eval_context.eval_time);
      }
    }
    /* insert keyframe in all (transform) channels */
    else {
      KeyingSet *ks = ANIM_builtin_keyingset_get_named(NULL, ANIM_KS_LOC_ROT_SCALE_ID);
      ANIM_apply_keyingset(
          C, &dsources, NULL, ks, MODIFYKEY_MODE_INSERT, anim_eval_context.eval_time);
    }

    /* free temp info */
    BLI_freelistN(&dsources);
  }
}

/* Return if we need to update motion paths, only if they already exist,
 * and we will insert a keyframe at the end of transform. */
bool ED_transform_motionpath_need_update_object(Scene *scene, Object *ob)
{
  /* XXX: there's potential here for problems with unkeyed rotations/scale,
   *      but for now (until proper data-locality for baking operations),
   *      this should be a better fix for T24451 and T37755
   */

  if (autokeyframe_cfra_can_key(scene, &ob->id)) {
    return (ob->avs.path_bakeflag & MOTIONPATH_BAKE_HAS_PATHS) != 0;
  }

  return false;
}

/** \} */

/* -------------------------------------------------------------------- */
/** \name Recalc Data object
 * \{ */

void recalcData_objects(TransInfo *t)
{
  bool motionpath_update = false;

  if (t->state != TRANS_CANCEL) {
    applyProject(t);
  }

  FOREACH_TRANS_DATA_CONTAINER (t, tc) {
    TransData *td = tc->data;

    for (int i = 0; i < tc->data_len; i++, td++) {
      Object *ob = td->ob;
      if (td->flag & TD_SKIP) {
        continue;
      }

      /* if animtimer is running, and the object already has animation data,
       * check if the auto-record feature means that we should record 'samples'
       * (i.e. uneditable animation values)
       */
      /* TODO: autokeyframe calls need some setting to specify to add samples
       * (FPoints) instead of keyframes? */
      if ((t->animtimer) && IS_AUTOKEY_ON(t->scene)) {
<<<<<<< HEAD
        ED_transform_animrecord_check_state(t->scene, t->animtimer, ob);
        ED_transform_autokeyframe_object(t->context, t->scene, t->view_layer, ob, t->mode);
=======
        animrecord_check_state(t, &ob->id);
        autokeyframe_object(t->context, t->scene, t->view_layer, ob, t->mode);
>>>>>>> 4ff9c0f4
      }

      motionpath_update |= ED_transform_motionpath_need_update_object(t->scene, ob);

      /* sets recalc flags fully, instead of flushing existing ones
       * otherwise proxies don't function correctly
       */
      DEG_id_tag_update(&ob->id, ID_RECALC_TRANSFORM);
    }
  }

  if (motionpath_update) {
    /* Update motion paths once for all transformed objects. */
    ED_objects_recalculate_paths_selected(
        t->context, t->scene, OBJECT_PATH_CALC_RANGE_CURRENT_FRAME);
  }

  if (t->options & CTX_OBMODE_XFORM_SKIP_CHILDREN) {
    trans_obchild_in_obmode_update_all(t);
  }

  if (t->options & CTX_OBMODE_XFORM_OBDATA) {
    trans_obdata_in_obmode_update_all(t);
  }
}

/** \} */

/* -------------------------------------------------------------------- */
/** \name Special After Transform Object
 * \{ */

void special_aftertrans_update__object(bContext *C, TransInfo *t)
{
  BLI_assert(t->options & CTX_OBJECT);

  Object *ob;
  const bool canceled = (t->state == TRANS_CANCEL);

  TransDataContainer *tc = TRANS_DATA_CONTAINER_FIRST_SINGLE(t);
  bool motionpath_update = false;

  for (int i = 0; i < tc->data_len; i++) {
    TransData *td = tc->data + i;
    ListBase pidlist;
    PTCacheID *pid;
    ob = td->ob;

    if (td->flag & TD_SKIP) {
      continue;
    }

    /* flag object caches as outdated */
    BKE_ptcache_ids_from_object(&pidlist, ob, t->scene, MAX_DUPLI_RECUR);
    for (pid = pidlist.first; pid; pid = pid->next) {
      if (pid->type != PTCACHE_TYPE_PARTICLES) {
        /* particles don't need reset on geometry change */
        pid->cache->flag |= PTCACHE_OUTDATED;
      }
    }
    BLI_freelistN(&pidlist);

    /* Point-cache refresh. */
    if (BKE_ptcache_object_reset(t->scene, ob, PTCACHE_RESET_OUTDATED)) {
      DEG_id_tag_update(&ob->id, ID_RECALC_GEOMETRY);
    }

    /* Needed for proper updating of "quick cached" dynamics.
     * Creates troubles for moving animated objects without
     * auto-key though, probably needed is an animation-system override?
     * NOTE(@jahka): Please remove if some other solution is found. */
    DEG_id_tag_update(&ob->id, ID_RECALC_TRANSFORM);

    /* Set auto-key if necessary. */
    if (!canceled) {
      ED_transform_autokeyframe_object(C, t->scene, t->view_layer, ob, t->mode);
    }

    motionpath_update |= ED_transform_motionpath_need_update_object(t->scene, ob);

    /* Restore rigid body transform. */
    if (ob->rigidbody_object && canceled) {
      float ctime = BKE_scene_ctime_get(t->scene);
      if (BKE_rigidbody_check_sim_running(t->scene->rigidbody_world, ctime)) {
        BKE_rigidbody_aftertrans_update(ob,
                                        td->ext->oloc,
                                        td->ext->orot,
                                        td->ext->oquat,
                                        td->ext->orotAxis,
                                        td->ext->orotAngle);
      }
    }
  }

  if (motionpath_update) {
    /* Update motion paths once for all transformed objects. */
    const eObjectPathCalcRange range = canceled ? OBJECT_PATH_CALC_RANGE_CURRENT_FRAME :
                                                  OBJECT_PATH_CALC_RANGE_CHANGED;
    ED_objects_recalculate_paths_selected(C, t->scene, range);
  }

  clear_trans_object_base_flags(t);
}

/** \} */<|MERGE_RESOLUTION|>--- conflicted
+++ resolved
@@ -884,13 +884,8 @@
       /* TODO: autokeyframe calls need some setting to specify to add samples
        * (FPoints) instead of keyframes? */
       if ((t->animtimer) && IS_AUTOKEY_ON(t->scene)) {
-<<<<<<< HEAD
-        ED_transform_animrecord_check_state(t->scene, t->animtimer, ob);
+        ED_transform_animrecord_check_state(t->scene, t->animtimer, &ob->id);
         ED_transform_autokeyframe_object(t->context, t->scene, t->view_layer, ob, t->mode);
-=======
-        animrecord_check_state(t, &ob->id);
-        autokeyframe_object(t->context, t->scene, t->view_layer, ob, t->mode);
->>>>>>> 4ff9c0f4
       }
 
       motionpath_update |= ED_transform_motionpath_need_update_object(t->scene, ob);
