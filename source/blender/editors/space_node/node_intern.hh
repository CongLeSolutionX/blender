--- conflicted
+++ resolved
@@ -41,11 +41,7 @@
 /** Temporary data used in node link drag modal operator. */
 struct bNodeLinkDrag {
   /** Links dragged by the operator. */
-<<<<<<< HEAD
-  Vector<bNodeLink *> links;
-=======
   Vector<bNodeLink> links;
->>>>>>> d9398bb5
   eNodeSocketInOut in_out;
 
   /** Draw handler for the tooltip icon when dragging a link in empty space. */
