--- conflicted
+++ resolved
@@ -378,13 +378,8 @@
 void NODE_OT_output_file_remove_active_socket(wmOperatorType *ot);
 void NODE_OT_output_file_move_active_socket(wmOperatorType *ot);
 
-<<<<<<< HEAD
-void NODE_OT_switch_view_update(wmOperatorType *ot);
-
 void NODE_OT_slide(wmOperatorType *ot);
 
-=======
->>>>>>> ee8e1959
 /**
  * \note clipboard_cut is a simple macro of copy + delete.
  */
