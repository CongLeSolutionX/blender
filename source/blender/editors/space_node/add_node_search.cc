/* SPDX-License-Identifier: GPL-2.0-or-later */

#include <optional>

#include "AS_asset_catalog.hh"
#include "AS_asset_library.hh"

#include "BLI_listbase.h"
#include "BLI_string_search.h"

#include "DNA_space_types.h"

#include "BKE_asset.h"
#include "BKE_context.h"
#include "BKE_idprop.h"
#include "BKE_lib_id.h"
#include "BKE_main.h"
#include "BKE_node_tree_update.h"
#include "BKE_screen.h"

#include "DEG_depsgraph_build.h"

#include "BLT_translation.h"

#include "RNA_access.h"

#include "WM_api.h"

#include "ED_asset.h"
#include "ED_node.h"

#include "node_intern.hh"

struct bContext;

namespace blender::ed::space_node {

struct AddNodeItem {
  std::string ui_name;
  std::string identifier;
  std::string description;
  std::optional<AssetHandle> asset;
  std::function<void(const bContext &, bNodeTree &, bNode &)> after_add_fn;
  int weight = 0;
};

struct AddNodeSearchStorage {
  float2 cursor;
  bool use_transform;
  Vector<AddNodeItem> search_add_items;
  char search[256];
  bool update_items_tag = true;
};

static void add_node_search_listen_fn(const wmRegionListenerParams *params, void *arg)
{
  AddNodeSearchStorage &storage = *static_cast<AddNodeSearchStorage *>(arg);
  const wmNotifier *wmn = params->notifier;

  switch (wmn->category) {
    case NC_ASSET:
      if (wmn->data == ND_ASSET_LIST_READING) {
        storage.update_items_tag = true;
      }
      break;
  }
}

static void search_items_for_asset_metadata(const bNodeTree &node_tree,
                                            const AssetHandle asset,
                                            Vector<AddNodeItem> &search_items)
{
  const AssetMetaData &asset_data = *ED_asset_handle_get_metadata(&asset);
  const IDProperty *tree_type = BKE_asset_metadata_idprop_find(&asset_data, "type");
  if (tree_type == nullptr || IDP_Int(tree_type) != node_tree.type) {
    return;
  }

  AddNodeItem item{};
  item.ui_name = ED_asset_handle_get_name(&asset);
  item.identifier = node_tree.typeinfo->group_idname;
  item.description = asset_data.description == nullptr ? "" : asset_data.description;
  item.asset = asset;
  item.after_add_fn = [asset](const bContext &C, bNodeTree &node_tree, bNode &node) {
    Main &bmain = *CTX_data_main(&C);
    node.flag &= ~NODE_OPTIONS;
    node.id = asset::get_local_id_from_asset_or_append_and_reuse(bmain, asset);
    id_us_plus(node.id);
    BKE_ntree_update_tag_node_property(&node_tree, &node);
    DEG_relations_tag_update(&bmain);
  };

  search_items.append(std::move(item));
}

static void gather_search_items_for_all_assets(const bContext &C,
                                               const bNodeTree &node_tree,
                                               Set<std::string> &r_added_assets,
                                               Vector<AddNodeItem> &search_items)
{
  AssetLibraryReference library_ref{};
  library_ref.custom_library_index = -1;
  library_ref.type = ASSET_LIBRARY_ALL;

  AssetFilterSettings filter_settings{};
  filter_settings.id_types = FILTER_ID_NT;

  ED_assetlist_storage_fetch(&library_ref, &C);
  ED_assetlist_ensure_previews_job(&library_ref, &C);
  ED_assetlist_iterate(library_ref, [&](AssetHandle asset) {
    if (!ED_asset_filter_matches_asset(&filter_settings, &asset)) {
      return true;
    }
    if (!r_added_assets.add(ED_asset_handle_get_name(&asset))) {
      /* If an asset with the same name has already been added, skip this. */
      return true;
    }
    search_items_for_asset_metadata(node_tree, asset, search_items);
    return true;
  });
}

<<<<<<< HEAD
static void gather_search_items_for_all_assets(const bContext &C,
                                               const bNodeTree &node_tree,
                                               Set<std::string> &r_added_assets,
                                               Vector<AddNodeItem> &search_items)
{
  int i;
  LISTBASE_FOREACH_INDEX (
      const CustomAssetLibraryDefinition *, asset_library, &U.asset_libraries, i) {
    AssetLibraryReference library_ref{};
    library_ref.custom_library_index = i;
    library_ref.type = ASSET_LIBRARY_CUSTOM_FROM_PREFERENCES;
    /* Skip local assets to avoid duplicates when the asset is part of the local file library. */
    gather_search_items_for_asset_library(C, node_tree, library_ref, r_added_assets, search_items);
  }

  AssetLibraryReference library_ref{};
  library_ref.custom_library_index = -1;
  library_ref.type = ASSET_LIBRARY_LOCAL;
  gather_search_items_for_asset_library(C, node_tree, library_ref, r_added_assets, search_items);
}

=======
>>>>>>> 66af1657
static void gather_search_items_for_node_groups(const bContext &C,
                                                const bNodeTree &node_tree,
                                                const Set<std::string> &local_assets,
                                                Vector<AddNodeItem> &search_items)
{
  const StringRef group_node_id = node_tree.typeinfo->group_idname;

  Main &bmain = *CTX_data_main(&C);
  LISTBASE_FOREACH (bNodeTree *, node_group, &bmain.nodetrees) {
    if (node_group->typeinfo->group_idname != group_node_id) {
      continue;
    }
    if (local_assets.contains(node_group->id.name)) {
      continue;
    }
    if (!nodeGroupPoll(&node_tree, node_group, nullptr)) {
      continue;
    }
    AddNodeItem item{};
    item.ui_name = node_group->id.name + 2;
    item.identifier = node_tree.typeinfo->group_idname;
    item.after_add_fn = [node_group](const bContext &C, bNodeTree &node_tree, bNode &node) {
      Main &bmain = *CTX_data_main(&C);
      node.id = &node_group->id;
      id_us_plus(node.id);
      BKE_ntree_update_tag_node_property(&node_tree, &node);
      DEG_relations_tag_update(&bmain);
    };
    search_items.append(std::move(item));
  }
}

static void gather_add_node_operations(const bContext &C,
                                       bNodeTree &node_tree,
                                       Vector<AddNodeItem> &r_search_items)
{
  NODE_TYPES_BEGIN (node_type) {
    const char *disabled_hint;
    if (!(node_type->poll && node_type->poll(node_type, &node_tree, &disabled_hint))) {
      continue;
    }
    if (StringRefNull(node_tree.typeinfo->group_idname) == node_type->idname) {
      /* Skip the empty group type. */
      continue;
    }
    if (StringRefNull(node_type->ui_name).endswith("(Legacy)")) {
      continue;
    }

    AddNodeItem item{};
    item.ui_name = IFACE_(node_type->ui_name);
    item.identifier = node_type->idname;
    item.description = TIP_(node_type->ui_description);
    r_search_items.append(std::move(item));
  }
  NODE_TYPES_END;

  /* Use a set to avoid adding items for node groups that are also assets. Using data-block
   * names is a crutch, since different assets may have the same name. However, an alternative
   * using #ED_asset_handle_get_local_id didn't work in this case. */
  Set<std::string> added_assets;
  gather_search_items_for_all_assets(C, node_tree, added_assets, r_search_items);
  gather_search_items_for_node_groups(C, node_tree, added_assets, r_search_items);
}

static void add_node_search_update_fn(
    const bContext *C, void *arg, const char *str, uiSearchItems *items, const bool is_first)
{
  AddNodeSearchStorage &storage = *static_cast<AddNodeSearchStorage *>(arg);
  if (storage.update_items_tag) {
    bNodeTree *node_tree = CTX_wm_space_node(C)->edittree;
    storage.search_add_items.clear();
    gather_add_node_operations(*C, *node_tree, storage.search_add_items);
    storage.update_items_tag = false;
  }

  StringSearch *search = BLI_string_search_new();

  for (AddNodeItem &item : storage.search_add_items) {
    BLI_string_search_add(search, item.ui_name.c_str(), &item, item.weight);
  }

  /* Don't filter when the menu is first opened, but still run the search
   * so the items are in the same order they will appear in while searching. */
  const char *string = is_first ? "" : str;
  AddNodeItem **filtered_items;
  const int filtered_amount = BLI_string_search_query(search, string, (void ***)&filtered_items);

  for (const int i : IndexRange(filtered_amount)) {
    AddNodeItem &item = *filtered_items[i];
    if (!UI_search_item_add(items, item.ui_name.c_str(), &item, ICON_NONE, 0, 0)) {
      break;
    }
  }

  MEM_freeN(filtered_items);
  BLI_string_search_free(search);
}

static void add_node_search_exec_fn(bContext *C, void *arg1, void *arg2)
{
  Main &bmain = *CTX_data_main(C);
  SpaceNode &snode = *CTX_wm_space_node(C);
  bNodeTree &node_tree = *snode.edittree;
  AddNodeSearchStorage &storage = *static_cast<AddNodeSearchStorage *>(arg1);
  AddNodeItem *item = static_cast<AddNodeItem *>(arg2);
  if (item == nullptr) {
    return;
  }

  node_deselect_all(node_tree);
  bNode *new_node = nodeAddNode(C, &node_tree, item->identifier.c_str());
  BLI_assert(new_node != nullptr);

  if (item->after_add_fn) {
    item->after_add_fn(*C, node_tree, *new_node);
  }

  new_node->locx = storage.cursor.x / UI_DPI_FAC;
  new_node->locy = storage.cursor.y / UI_DPI_FAC + 20;

  nodeSetSelected(new_node, true);
  nodeSetActive(&node_tree, new_node);

  /* Ideally it would be possible to tag the node tree in some way so it updates only after the
   * translate operation is finished, but normally moving nodes around doesn't cause updates. */
  ED_node_tree_propagate_change(C, &bmain, &node_tree);

  if (storage.use_transform) {
    wmOperatorType *ot = WM_operatortype_find("NODE_OT_translate_attach_remove_on_cancel", true);
    BLI_assert(ot);
    PointerRNA ptr;
    WM_operator_properties_create_ptr(&ptr, ot);
    WM_operator_name_call_ptr(C, ot, WM_OP_INVOKE_DEFAULT, &ptr, nullptr);
    WM_operator_properties_free(&ptr);
  }
}

static ARegion *add_node_search_tooltip_fn(
    bContext *C, ARegion *region, const rcti *item_rect, void * /*arg*/, void *active)
{
  const AddNodeItem *item = static_cast<const AddNodeItem *>(active);

  uiSearchItemTooltipData tooltip_data{};

  BLI_strncpy(tooltip_data.description,
              item->asset ? item->description.c_str() : TIP_(item->description.c_str()),
              sizeof(tooltip_data.description));

  return UI_tooltip_create_from_search_item_generic(C, region, item_rect, &tooltip_data);
}

static void add_node_search_free_fn(void *arg)
{
  AddNodeSearchStorage *storage = static_cast<AddNodeSearchStorage *>(arg);
  delete storage;
}

static uiBlock *create_search_popup_block(bContext *C, ARegion *region, void *arg_op)
{
  AddNodeSearchStorage &storage = *(AddNodeSearchStorage *)arg_op;

  uiBlock *block = UI_block_begin(C, region, "_popup", UI_EMBOSS);
  UI_block_flag_enable(block, UI_BLOCK_LOOP | UI_BLOCK_MOVEMOUSE_QUIT | UI_BLOCK_SEARCH_MENU);
  UI_block_theme_style_set(block, UI_BLOCK_THEME_STYLE_POPUP);

  uiBut *but = uiDefSearchBut(block,
                              storage.search,
                              0,
                              ICON_VIEWZOOM,
                              sizeof(storage.search),
                              10,
                              10,
                              UI_searchbox_size_x(),
                              UI_UNIT_Y,
                              0,
                              0,
                              "");
  UI_but_func_search_set_sep_string(but, UI_MENU_ARROW_SEP);
  UI_but_func_search_set(but,
                         nullptr,
                         add_node_search_update_fn,
                         &storage,
                         false,
                         add_node_search_free_fn,
                         add_node_search_exec_fn,
                         nullptr);
  UI_but_flag_enable(but, UI_BUT_ACTIVATE_ON_INIT);
  UI_but_func_search_set_tooltip(but, add_node_search_tooltip_fn);
  UI_but_func_search_set_listen(but, add_node_search_listen_fn);

  /* Fake button to hold space for the search items. */
  uiDefBut(block,
           UI_BTYPE_LABEL,
           0,
           "",
           10,
           10 - UI_searchbox_size_y(),
           UI_searchbox_size_x(),
           UI_searchbox_size_y(),
           nullptr,
           0,
           0,
           0,
           0,
           nullptr);

  const int offset[2] = {0, -UI_UNIT_Y};
  UI_block_bounds_set_popup(block, 0.3f * U.widget_unit, offset);
  return block;
}

void invoke_add_node_search_menu(bContext &C, const float2 &cursor, const bool use_transform)
{
  AddNodeSearchStorage *storage = new AddNodeSearchStorage{cursor, use_transform};
  /* Use the "_ex" variant with `can_refresh` false to avoid a double free when closing Blender. */
  UI_popup_block_invoke_ex(&C, create_search_popup_block, storage, nullptr, false);
}

}  // namespace blender::ed::space_node<|MERGE_RESOLUTION|>--- conflicted
+++ resolved
@@ -120,30 +120,6 @@
   });
 }
 
-<<<<<<< HEAD
-static void gather_search_items_for_all_assets(const bContext &C,
-                                               const bNodeTree &node_tree,
-                                               Set<std::string> &r_added_assets,
-                                               Vector<AddNodeItem> &search_items)
-{
-  int i;
-  LISTBASE_FOREACH_INDEX (
-      const CustomAssetLibraryDefinition *, asset_library, &U.asset_libraries, i) {
-    AssetLibraryReference library_ref{};
-    library_ref.custom_library_index = i;
-    library_ref.type = ASSET_LIBRARY_CUSTOM_FROM_PREFERENCES;
-    /* Skip local assets to avoid duplicates when the asset is part of the local file library. */
-    gather_search_items_for_asset_library(C, node_tree, library_ref, r_added_assets, search_items);
-  }
-
-  AssetLibraryReference library_ref{};
-  library_ref.custom_library_index = -1;
-  library_ref.type = ASSET_LIBRARY_LOCAL;
-  gather_search_items_for_asset_library(C, node_tree, library_ref, r_added_assets, search_items);
-}
-
-=======
->>>>>>> 66af1657
 static void gather_search_items_for_node_groups(const bContext &C,
                                                 const bNodeTree &node_tree,
                                                 const Set<std::string> &local_assets,
