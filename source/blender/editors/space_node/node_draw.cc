--- conflicted
+++ resolved
@@ -1473,22 +1473,12 @@
 static void create_inspection_string_for_geometry_info(const geo_log::GeometryInfoLog &value_log,
                                                        fmt::memory_buffer &buf)
 {
-<<<<<<< HEAD
-=======
-  Span<bke::GeometryComponent::Type> component_types = value_log.component_types;
-  if (component_types.is_empty()) {
-    fmt::format_to(fmt::appender(buf), TIP_("Empty Geometry"));
-    return;
-  }
-
->>>>>>> b821e561
   auto to_string = [](int value) {
     char str[BLI_STR_FORMAT_INT32_GROUPED_SIZE];
     BLI_str_format_int_grouped(str, value);
     return std::string(str);
   };
 
-<<<<<<< HEAD
   if (value_log.grid_info) {
     const geo_log::GeometryInfoLog::GridInfo &grid_info = *value_log.grid_info;
     if (grid_info.is_empty) {
@@ -1502,15 +1492,12 @@
 
   Span<bke::GeometryComponent::Type> component_types = value_log.component_types;
   if (component_types.is_empty()) {
-    ss << TIP_("Empty Geometry");
+    fmt::format_to(fmt::appender(buf), TIP_("Empty Geometry"));
     return;
   }
 
-  ss << TIP_("Geometry:") << "\n";
-=======
   fmt::format_to(fmt::appender(buf), TIP_("Geometry:"));
   fmt::format_to(fmt::appender(buf), "\n");
->>>>>>> b821e561
   for (bke::GeometryComponent::Type type : component_types) {
     switch (type) {
       case bke::GeometryComponent::Type::Mesh: {
@@ -1546,14 +1533,8 @@
         break;
       }
       case bke::GeometryComponent::Type::Volume: {
-<<<<<<< HEAD
         const geo_log::GeometryInfoLog::VolumeInfo &volume_info = *value_log.volume_info;
-        char line[256];
-        SNPRINTF(line, TIP_("\u2022 Volume: %s grids"), to_string(volume_info.grids_num).c_str());
-        ss << line;
-=======
-        fmt::format_to(fmt::appender(buf), TIP_("\u2022 Volume"));
->>>>>>> b821e561
+        fmt::format_to(fmt::appender(buf), TIP_("\u2022 Volume: {} grids"), volume_info.grids_num);
         break;
       }
       case bke::GeometryComponent::Type::Edit: {
