--- conflicted
+++ resolved
@@ -667,21 +667,13 @@
       is_parent_collapsed = parent_update->is_collapsed;
     }
 
-<<<<<<< HEAD
     if (const NodeInterfacePanelData data = interface_iter.try_next_panel()) {
-=======
-    if (nodes::PanelDeclaration *panel_decl = dynamic_cast<nodes::PanelDeclaration *>(
-            item_decl.get())) {
-      BLI_assert(node.panel_states().contains_ptr(current_panel_state));
-      BLI_assert(node.runtime->panels.as_span().contains_ptr(current_panel_runtime));
-
       /* Draw buttons before the first panel. */
       if (!buttons_drawn) {
         buttons_drawn = true;
         need_spacer_after_item = node_update_basis_buttons(C, ntree, node, block, locy);
       }
 
->>>>>>> 12522e1c
       if (!is_parent_collapsed) {
         locy -= NODE_DY;
         is_first = false;
@@ -693,13 +685,18 @@
       panel_updates.push({data.decl_->num_child_decls, is_collapsed, data.runtime_});
 
       /* Round the socket location to stop it from jiggling. */
-<<<<<<< HEAD
       data.runtime_->location_y = round(locy + NODE_DYS);
       data.runtime_->max_content_y = data.runtime_->min_content_y = round(locy);
     }
     else if (const NodeInterfaceSocketData data = interface_iter.try_next_socket()) {
       if (data.input_) {
         SET_FLAG_FROM_TEST(data.input_->flag, is_parent_collapsed, SOCK_PANEL_COLLAPSED);
+          /* Draw buttons before the first input. */
+          if (!buttons_drawn) {
+            buttons_drawn = true;
+            need_spacer_after_item = node_update_basis_buttons(C, ntree, node, block, locy);
+          }
+
         if (is_parent_collapsed) {
           data.input_->runtime->location = float2(locx, round(locy + NODE_DYS));
         }
@@ -707,30 +704,6 @@
           /* Space between items. */
           if (!is_first && data.input_->is_visible()) {
             locy -= NODE_SOCKDY;
-=======
-      current_panel_runtime->location_y = round(locy + NODE_DYS);
-      current_panel_runtime->max_content_y = current_panel_runtime->min_content_y = round(locy);
-      ++current_panel_state;
-      ++current_panel_runtime;
-    }
-    else if (nodes::SocketDeclaration *socket_decl = dynamic_cast<nodes::SocketDeclaration *>(
-                 item_decl.get()))
-    {
-      switch (socket_decl->in_out) {
-        case SOCK_IN:
-          /* Must match the declaration. */
-          BLI_assert(current_input != nullptr);
-
-          /* Draw buttons before the first input. */
-          if (!buttons_drawn) {
-            buttons_drawn = true;
-            need_spacer_after_item = node_update_basis_buttons(C, ntree, node, block, locy);
-          }
-
-          SET_FLAG_FROM_TEST(current_input->flag, is_parent_collapsed, SOCK_PANEL_COLLAPSED);
-          if (is_parent_collapsed) {
-            current_input->runtime->location = float2(locx, round(locy + NODE_DYS));
->>>>>>> 12522e1c
           }
         }
       }
