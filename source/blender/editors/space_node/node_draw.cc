--- conflicted
+++ resolved
@@ -1676,27 +1676,7 @@
     }
   }
 
-<<<<<<< HEAD
-  std::stringstream output;
-  if (socket.runtime->declaration != nullptr) {
-    const blender::nodes::SocketDeclaration &socket_decl = *socket.runtime->declaration;
-    blender::StringRef description = socket_decl.description;
-    if (!description.is_empty()) {
-      output << TIP_(description.data());
-    }
-  }
-
   geo_log::GeoTreeLog *geo_tree_log = geo_tree_log_for_socket(ntree, socket, tree_draw_ctx);
-=======
-  geo_log::GeoTreeLog *geo_tree_log = [&]() -> geo_log::GeoTreeLog * {
-    const bNodeTreeZones *zones = ntree.zones();
-    if (!zones) {
-      return nullptr;
-    }
-    const bNodeTreeZone *zone = zones->get_zone_by_socket(socket);
-    return tree_draw_ctx.geo_log_by_zone.lookup_default(zone, nullptr);
-  }();
->>>>>>> e545cbeb
 
   Vector<std::string> inspection_strings;
 
