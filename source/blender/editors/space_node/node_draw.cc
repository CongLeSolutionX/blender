/* SPDX-FileCopyrightText: 2008 Blender Authors
 *
 * SPDX-License-Identifier: GPL-2.0-or-later */

/** \file
 * \ingroup spnode
 * \brief higher level node drawing for the node editor.
 */

#include <iomanip>

#include "BKE_image.h"

#include "IMB_imbuf.hh"
#include "IMB_imbuf_types.hh"

#include "MEM_guardedalloc.h"

#include "DNA_light_types.h"
#include "DNA_linestyle_types.h"
#include "DNA_material_types.h"
#include "DNA_modifier_types.h"
#include "DNA_node_types.h"
#include "DNA_screen_types.h"
#include "DNA_space_types.h"
#include "DNA_text_types.h"
#include "DNA_texture_types.h"
#include "DNA_world_types.h"

#include "BLI_array.hh"
#include "BLI_bounds.hh"
#include "BLI_convexhull_2d.h"
#include "BLI_map.hh"
#include "BLI_set.hh"
#include "BLI_span.hh"
#include "BLI_string.h"
#include "BLI_string_ref.hh"
#include "BLI_vector.hh"

#include "BLT_translation.hh"

#include "BKE_compute_contexts.hh"
#include "BKE_context.hh"
#include "BKE_curves.hh"
#include "BKE_global.hh"
#include "BKE_idtype.hh"
#include "BKE_lib_id.hh"
#include "BKE_main.hh"
#include "BKE_node.hh"
#include "BKE_node_runtime.hh"
#include "BKE_node_tree_update.hh"
#include "BKE_node_tree_zones.hh"
#include "BKE_object.hh"
#include "BKE_scene.hh"
#include "BKE_scene_runtime.hh"
#include "BKE_type_conversions.hh"

#include "IMB_imbuf.hh"

#include "DEG_depsgraph.hh"

#include "BLF_api.hh"

#include "BIF_glutil.hh"

#include "GPU_framebuffer.hh"
#include "GPU_immediate.hh"
#include "GPU_immediate_util.hh"
#include "GPU_matrix.hh"
#include "GPU_shader_shared.hh"
#include "GPU_state.hh"
#include "GPU_viewport.hh"

#include "WM_api.hh"
#include "WM_types.hh"

#include "ED_gpencil_legacy.hh"
#include "ED_node.hh"
#include "ED_node_preview.hh"
#include "ED_screen.hh"
#include "ED_space_api.hh"
#include "ED_viewer_path.hh"

#include "UI_interface.hh"
#include "UI_resources.hh"
#include "UI_view2d.hh"

#include "RNA_access.hh"
#include "RNA_prototypes.h"

#include "NOD_geometry_exec.hh"
#include "NOD_geometry_nodes_log.hh"
#include "NOD_node_declaration.hh"
#include "NOD_node_extra_info.hh"
#include "NOD_socket_declarations_geometry.hh"

#include "FN_field.hh"

#include "GEO_fillet_curves.hh"

#include "COM_profile.hh"

#include "node_intern.hh" /* own include */

#include <fmt/format.h>
#include <sstream>

namespace geo_log = blender::nodes::geo_eval_log;
using blender::bke::bNodeTreeZone;
using blender::bke::bNodeTreeZones;
using blender::ed::space_node::NestedTreePreviews;
using blender::nodes::NodeExtraInfoRow;

/**
 * This is passed to many functions which draw the node editor.
 */
struct TreeDrawContext {
  /**
   * Whether a viewer node is active in geometry nodes can not be determined by a flag on the node
   * alone. That's because if the node group with the viewer is used multiple times, it's only
   * active in one of these cases.
   * The active node is cached here to avoid doing the more expensive check for every viewer node
   * in the tree.
   */
  const bNode *active_geometry_nodes_viewer = nullptr;
  /**
   * Geometry nodes logs various data during execution. The logged data that corresponds to the
   * currently drawn node tree can be retrieved from the log below.
   */
  blender::Map<const bNodeTreeZone *, geo_log::GeoTreeLog *> geo_log_by_zone;

  NestedTreePreviews *nested_group_infos = nullptr;
  /**
   * True if there is an active realtime compositor using the node tree, false otherwise.
   */
  bool used_by_realtime_compositor = false;

  blender::Map<bNodeInstanceKey, blender::timeit::Nanoseconds>
      *compositor_per_node_execution_time = nullptr;
};

float ED_node_grid_size()
{
  return NODE_GRID_STEP_SIZE;
}

void ED_node_tree_update(const bContext *C)
{
  using namespace blender::ed::space_node;

  SpaceNode *snode = CTX_wm_space_node(C);
  if (snode) {
    snode_set_context(*C);

    if (snode->nodetree) {
      id_us_ensure_real(&snode->nodetree->id);
    }
  }
}

/* id is supposed to contain a node tree */
static bNodeTree *node_tree_from_ID(ID *id)
{
  if (id) {
    if (GS(id->name) == ID_NT) {
      return (bNodeTree *)id;
    }
    return ntreeFromID(id);
  }

  return nullptr;
}

void ED_node_tag_update_id(ID *id)
{
  bNodeTree *ntree = node_tree_from_ID(id);
  if (id == nullptr || ntree == nullptr) {
    return;
  }

  /* TODO(sergey): With the new dependency graph it should be just enough to only tag ntree itself.
   * All the users of this tree will have update flushed from the tree. */
  DEG_id_tag_update(&ntree->id, 0);

  if (ntree->type == NTREE_SHADER) {
    DEG_id_tag_update(id, 0);

    if (GS(id->name) == ID_MA) {
      WM_main_add_notifier(NC_MATERIAL | ND_SHADING, id);
    }
    else if (GS(id->name) == ID_LA) {
      WM_main_add_notifier(NC_LAMP | ND_LIGHTING, id);
    }
    else if (GS(id->name) == ID_WO) {
      WM_main_add_notifier(NC_WORLD | ND_WORLD, id);
    }
  }
  else if (ntree->type == NTREE_COMPOSIT) {
    WM_main_add_notifier(NC_SCENE | ND_NODES, id);
  }
  else if (ntree->type == NTREE_TEXTURE) {
    DEG_id_tag_update(id, 0);
    WM_main_add_notifier(NC_TEXTURE | ND_NODES, id);
  }
  else if (ntree->type == NTREE_GEOMETRY) {
    WM_main_add_notifier(NC_OBJECT | ND_MODIFIER, id);
  }
  else if (id == &ntree->id) {
    /* Node groups. */
    DEG_id_tag_update(id, 0);
  }
}

namespace blender::ed::space_node {

static std::string node_socket_get_tooltip(const SpaceNode *snode,
                                           const bNodeTree &ntree,
                                           const bNodeSocket &socket);

static const char *node_socket_get_translation_context(const bNodeSocket &socket)
{
  /* The node is not explicitly defined. */
  if (socket.runtime->declaration == nullptr) {
    return nullptr;
  }

  blender::StringRefNull translation_context = socket.runtime->declaration->translation_context;

  /* Default context. */
  if (translation_context.is_empty()) {
    return nullptr;
  }

  return translation_context.data();
}

static void node_socket_add_tooltip_in_node_editor(const bNodeSocket &sock, uiLayout &layout);

/** Return true when \a a should be behind \a b and false otherwise. */
static bool compare_node_depth(const bNode *a, const bNode *b)
{
  /* These tell if either the node or any of the parent nodes is selected.
   * A selected parent means an unselected node is also in foreground! */
  bool a_select = (a->flag & NODE_SELECT) != 0, b_select = (b->flag & NODE_SELECT) != 0;
  bool a_active = (a->flag & NODE_ACTIVE) != 0, b_active = (b->flag & NODE_ACTIVE) != 0;

  /* If one is an ancestor of the other. */
  /* XXX there might be a better sorting algorithm for stable topological sort,
   * this is O(n^2) worst case. */
  for (bNode *parent = a->parent; parent; parent = parent->parent) {
    /* If B is an ancestor, it is always behind A. */
    if (parent == b) {
      return false;
    }
    /* Any selected ancestor moves the node forward. */
    if (parent->flag & NODE_ACTIVE) {
      a_active = true;
    }
    if (parent->flag & NODE_SELECT) {
      a_select = true;
    }
  }
  for (bNode *parent = b->parent; parent; parent = parent->parent) {
    /* If A is an ancestor, it is always behind B. */
    if (parent == a) {
      return true;
    }
    /* Any selected ancestor moves the node forward. */
    if (parent->flag & NODE_ACTIVE) {
      b_active = true;
    }
    if (parent->flag & NODE_SELECT) {
      b_select = true;
    }
  }

  /* One of the nodes is in the background and the other not. */
  if ((a->flag & NODE_BACKGROUND) && !(b->flag & NODE_BACKGROUND)) {
    return true;
  }
  if ((b->flag & NODE_BACKGROUND) && !(a->flag & NODE_BACKGROUND)) {
    return false;
  }

  /* One has a higher selection state (active > selected > nothing). */
  if (a_active && !b_active) {
    return false;
  }
  if (b_active && !a_active) {
    return true;
  }
  if (!b_select && (a_active || a_select)) {
    return false;
  }
  if (!a_select && (b_active || b_select)) {
    return true;
  }

  return false;
}

void tree_draw_order_update(bNodeTree &ntree)
{
  Array<bNode *> sort_nodes = ntree.all_nodes();
  std::sort(sort_nodes.begin(), sort_nodes.end(), [](bNode *a, bNode *b) {
    return a->ui_order < b->ui_order;
  });
  std::stable_sort(sort_nodes.begin(), sort_nodes.end(), compare_node_depth);
  for (const int i : sort_nodes.index_range()) {
    sort_nodes[i]->ui_order = i;
  }
}

Array<bNode *> tree_draw_order_calc_nodes(bNodeTree &ntree)
{
  Array<bNode *> nodes = ntree.all_nodes();
  if (nodes.is_empty()) {
    return {};
  }
  std::sort(nodes.begin(), nodes.end(), [](const bNode *a, const bNode *b) {
    return a->ui_order < b->ui_order;
  });
  return nodes;
}

Array<bNode *> tree_draw_order_calc_nodes_reversed(bNodeTree &ntree)
{
  Array<bNode *> nodes = ntree.all_nodes();
  if (nodes.is_empty()) {
    return {};
  }
  std::sort(nodes.begin(), nodes.end(), [](const bNode *a, const bNode *b) {
    return a->ui_order > b->ui_order;
  });
  return nodes;
}

static Array<uiBlock *> node_uiblocks_init(const bContext &C, const Span<bNode *> nodes)
{
  Array<uiBlock *> blocks(nodes.size());
  /* Add node uiBlocks in drawing order - prevents events going to overlapping nodes. */
  for (const int i : nodes.index_range()) {
    std::string block_name = "node_" + std::string(nodes[i]->name);
    blocks[i] = UI_block_begin(&C, CTX_wm_region(&C), std::move(block_name), UI_EMBOSS);
    /* This cancels events for background nodes. */
    UI_block_flag_enable(blocks[i], UI_BLOCK_CLIP_EVENTS);
  }

  return blocks;
}

float2 node_to_view(const bNode &node, const float2 &co)
{
  const float2 node_location = bke::nodeToView(&node, co);
  return node_location * UI_SCALE_FAC;
}

void node_to_updated_rect(const bNode &node, rctf &r_rect)
{
  const float2 xmin_ymax = node_to_view(node, {node.offsetx, node.offsety});
  r_rect.xmin = xmin_ymax.x;
  r_rect.ymax = xmin_ymax.y;
  const float2 xmax_ymin = node_to_view(node,
                                        {node.offsetx + node.width, node.offsety - node.height});
  r_rect.xmax = xmax_ymin.x;
  r_rect.ymin = xmax_ymin.y;
}

float2 node_from_view(const bNode &node, const float2 &co)
{
  const float2 node_location = co / UI_SCALE_FAC;
  return bke::nodeFromView(&node, node_location);
}

static bool is_node_panels_supported(const bNode &node)
{
  return node.declaration() && node.declaration()->use_custom_socket_order;
}

/* Draw UI for options, buttons, and previews. */
static bool node_update_basis_buttons(const bContext &C,
                                      bNodeTree &ntree,
                                      bNode &node,
                                      nodes::PanelDrawButtonsFunction draw_buttons,
                                      uiBlock &block,
                                      int &dy)
{
  /* Buttons rect? */
  const bool node_options = draw_buttons && (node.flag & NODE_OPTIONS);
  if (!node_options) {
    return false;
  }

  PointerRNA nodeptr = RNA_pointer_create(&ntree.id, &RNA_Node, &node);

  /* Get "global" coordinates. */
  float2 loc = node_to_view(node, float2(0));
  /* Round the node origin because text contents are always pixel-aligned. */
  loc.x = round(loc.x);
  loc.y = round(loc.y);

  dy -= NODE_DYS / 4;

  uiLayout *layout = UI_block_layout(&block,
                                     UI_LAYOUT_VERTICAL,
                                     UI_LAYOUT_PANEL,
                                     loc.x + NODE_DYS,
                                     dy,
                                     NODE_WIDTH(node) - NODE_DY,
                                     0,
                                     0,
                                     UI_style_get_dpi());

  if (node.flag & NODE_MUTED) {
    uiLayoutSetActive(layout, false);
  }

  uiLayoutSetContextPointer(layout, "node", &nodeptr);

  draw_buttons(layout, (bContext *)&C, &nodeptr);

  UI_block_align_end(&block);
  int buty;
  UI_block_layout_resolve(&block, nullptr, &buty);

  dy = buty - NODE_DYS / 4;
  return true;
}

const char *node_socket_get_label(const bNodeSocket *socket, const char *panel_label)
{
  /* Get the short label if possible. This is used when grouping sockets under panels,
   * to avoid redundancy in the label. */
  const char *socket_short_label = bke::nodeSocketShortLabel(socket);
  const char *socket_translation_context = node_socket_get_translation_context(*socket);

  if (socket_short_label) {
    return CTX_IFACE_(socket_translation_context, socket_short_label);
  }

  const char *socket_label = bke::nodeSocketLabel(socket);
  const char *translated_socket_label = CTX_IFACE_(socket_translation_context, socket_label);

  /* Shorten socket label if it begins with the panel label. */
  if (panel_label) {
    const int len_prefix = strlen(panel_label);
    if (STREQLEN(translated_socket_label, panel_label, len_prefix) &&
        translated_socket_label[len_prefix] == ' ')
    {
      return translated_socket_label + len_prefix + 1;
    }
  }

  /* Full label. */
  return translated_socket_label;
}

static bool node_update_basis_socket(const bContext &C,
                                     bNodeTree &ntree,
                                     bNode &node,
                                     const char *panel_label,
                                     bNodeSocket *input_socket,
                                     bNodeSocket *output_socket,
                                     uiBlock &block,
                                     const int &locx,
                                     int &locy)
{
  if ((!input_socket || !input_socket->is_visible()) &&
      (!output_socket || !output_socket->is_visible()))
  {
    return false;
  }

  const int topy = locy;

  /* Add the half the height of a multi-input socket to cursor Y
   * to account for the increased height of the taller sockets. */
  const bool is_multi_input = (input_socket ? input_socket->flag & SOCK_MULTI_INPUT : false);
  const float multi_input_socket_offset = is_multi_input ?
                                              std::max(input_socket->runtime->total_inputs - 2,
                                                       0) *
                                                  NODE_MULTI_INPUT_LINK_GAP :
                                              0.0f;
  locy -= multi_input_socket_offset * 0.5f;

  uiLayout *layout = UI_block_layout(&block,
                                     UI_LAYOUT_VERTICAL,
                                     UI_LAYOUT_PANEL,
                                     locx + NODE_DYS,
                                     locy,
                                     NODE_WIDTH(node) - NODE_DY,
                                     NODE_DY,
                                     0,
                                     UI_style_get_dpi());

  if (node.flag & NODE_MUTED) {
    uiLayoutSetActive(layout, false);
  }

  uiLayout *row = uiLayoutRow(layout, true);
  PointerRNA nodeptr = RNA_pointer_create(&ntree.id, &RNA_Node, &node);
  uiLayoutSetContextPointer(row, "node", &nodeptr);

  if (input_socket) {
    /* Context pointers for current node and socket. */
    PointerRNA sockptr = RNA_pointer_create(&ntree.id, &RNA_NodeSocket, input_socket);
    uiLayoutSetContextPointer(row, "socket", &sockptr);

    uiLayoutSetAlignment(row, UI_LAYOUT_ALIGN_EXPAND);

    input_socket->typeinfo->draw(
        (bContext *)&C, row, &sockptr, &nodeptr, node_socket_get_label(input_socket, panel_label));
  }
  else {
    /* Context pointers for current node and socket. */
    PointerRNA sockptr = RNA_pointer_create(&ntree.id, &RNA_NodeSocket, output_socket);
    uiLayoutSetContextPointer(row, "socket", &sockptr);

    /* Align output buttons to the right. */
    uiLayoutSetAlignment(row, UI_LAYOUT_ALIGN_RIGHT);

    output_socket->typeinfo->draw((bContext *)&C,
                                  row,
                                  &sockptr,
                                  &nodeptr,
                                  node_socket_get_label(output_socket, panel_label));
  }

  if (input_socket) {
    node_socket_add_tooltip_in_node_editor(*input_socket, *row);
    /* Round the socket location to stop it from jiggling. */
    input_socket->runtime->location = float2(round(locx), round(locy - NODE_DYS));
  }
  if (output_socket) {
    node_socket_add_tooltip_in_node_editor(*output_socket, *row);
    /* Round the socket location to stop it from jiggling. */
    output_socket->runtime->location = float2(round(locx + NODE_WIDTH(node)),
                                              round(locy - NODE_DYS));
  }

  UI_block_align_end(&block);

  int buty;
  UI_block_layout_resolve(&block, nullptr, &buty);
  /* Ensure minimum socket height in case layout is empty. */
  buty = min_ii(buty, topy - NODE_DY);
  locy = buty - multi_input_socket_offset * 0.5;
  return true;
}

struct NodeInterfaceItemData {
  /* Declaration of a socket (only for socket items). */
  const nodes::SocketDeclaration *socket_decl = nullptr;
  bNodeSocket *input = nullptr;
  bNodeSocket *output = nullptr;

  /* Declaration of a panel (only for panel items). */
  const nodes::PanelDeclaration *panel_decl = nullptr;
  /* State of the panel instance on the node.
   * Mutable so that panel visibility can be updated. */
  bNodePanelState *state = nullptr;
  /* Runtime panel state for draw locations. */
  bke::bNodePanelRuntime *runtime = nullptr;

  NodeInterfaceItemData(const nodes::SocketDeclaration *_socket_decl,
                        bNodeSocket *_input,
                        bNodeSocket *_output)
      : socket_decl(_socket_decl), input(_input), output(_output)
  {
  }
  NodeInterfaceItemData(const nodes::PanelDeclaration *_panel_decl,
                        bNodePanelState *_state,
                        bke::bNodePanelRuntime *_runtime)
      : panel_decl(_panel_decl), state(_state), runtime(_runtime)
  {
  }

  bool is_valid_socket() const
  {
    /* At least one socket pointer must be valid. */
    return this->socket_decl && (input || output);
  }

  bool is_valid_panel() const
  {
    /* Panel can only be drawn when state data is available. */
    return this->panel_decl && this->state && this->runtime;
  }
};

/* Compile relevant socket and panel pointer data into a vector.
 * This helps ensure correct pointer access in complex situations like inlined sockets.
 */
static Vector<NodeInterfaceItemData> node_build_item_data(bNode &node)
{
  namespace nodes = blender::nodes;
  using ItemDeclIterator = blender::Span<nodes::ItemDeclarationPtr>::iterator;
  using SocketIterator = blender::Span<bNodeSocket *>::iterator;
  using PanelStateIterator = blender::MutableSpan<bNodePanelState>::iterator;
  using PanelRuntimeIterator = blender::MutableSpan<bke::bNodePanelRuntime>::iterator;

  BLI_assert(is_node_panels_supported(node));
  BLI_assert(node.runtime->panels.size() == node.num_panel_states);

  ItemDeclIterator item_decl = node.declaration()->items.begin();
  SocketIterator input = node.input_sockets().begin();
  SocketIterator output = node.output_sockets().begin();
  PanelStateIterator panel_state = node.panel_states().begin();
  PanelRuntimeIterator panel_runtime = node.runtime->panels.begin();
  const ItemDeclIterator item_decl_end = node.declaration()->items.end();
  const SocketIterator input_end = node.input_sockets().end();
  const SocketIterator output_end = node.output_sockets().end();
  const PanelStateIterator panel_state_end = node.panel_states().end();
  const PanelRuntimeIterator panel_runtime_end = node.runtime->panels.end();
  UNUSED_VARS_NDEBUG(input_end, output_end, panel_state_end, panel_runtime_end);

  Vector<NodeInterfaceItemData> result;
  result.reserve(node.declaration()->items.size());

  while (item_decl != item_decl_end) {
    if (const nodes::SocketDeclaration *socket_decl =
            dynamic_cast<const nodes::SocketDeclaration *>(item_decl->get()))
    {
      if (socket_decl->align_with_previous_socket) {
        NodeInterfaceItemData &last_item = result.last();
        switch (socket_decl->in_out) {
          case SOCK_IN:
            BLI_assert(input != input_end);
            BLI_assert(last_item.input == nullptr);
            last_item.input = *input;
            ++input;
            break;
          case SOCK_OUT:
            BLI_assert(output != output_end);
            BLI_assert(last_item.output == nullptr);
            last_item.output = *output;
            ++output;
            break;
        }
      }
      else {
        switch (socket_decl->in_out) {
          case SOCK_IN:
            BLI_assert(input != input_end);
            result.append({socket_decl, *input, nullptr});
            ++input;
            break;
          case SOCK_OUT:
            BLI_assert(output != output_end);
            result.append({socket_decl, nullptr, *output});
            ++output;
            break;
        }
      }
      ++item_decl;
    }
    else if (const nodes::PanelDeclaration *panel_decl =
                 dynamic_cast<const nodes::PanelDeclaration *>(item_decl->get()))
    {
      BLI_assert(panel_state != panel_state_end);
      BLI_assert(panel_runtime != panel_runtime_end);
      result.append({panel_decl, panel_state, panel_runtime});
      ++item_decl;
      ++panel_state;
      ++panel_runtime;
    }
  }
  return result;
}

using ItemIterator = Vector<NodeInterfaceItemData>::const_iterator;

struct VisibilityUpdateState {
  ItemIterator item_iter;
  const ItemIterator item_end;

  explicit VisibilityUpdateState(const Span<NodeInterfaceItemData> items)
      : item_iter(items.begin()), item_end(items.end())
  {
  }
};

/* Recursive function to determine visibility of items before drawing. */
static void node_update_panel_items_visibility_recursive(int num_items,
                                                         const bool is_parent_collapsed,
                                                         bNodePanelState &parent_state,
                                                         VisibilityUpdateState &state)
{
  parent_state.flag &= ~NODE_PANEL_CONTENT_VISIBLE;
  while (state.item_iter != state.item_end) {
    /* Stop after adding the expected number of items.
     * Root panel consumes all remaining items (num_items == -1). */
    if (num_items == 0) {
      break;
    }
    else if (num_items > 0) {
      --num_items;
    }
    /* Consume item. */
    const NodeInterfaceItemData &item = *state.item_iter++;

    if (item.is_valid_panel()) {
      SET_FLAG_FROM_TEST(item.state->flag, is_parent_collapsed, NODE_PANEL_PARENT_COLLAPSED);
      /* New top panel is collapsed if self or parent is collapsed. */
      const bool is_collapsed = is_parent_collapsed || item.state->is_collapsed();

      node_update_panel_items_visibility_recursive(
          item.panel_decl->num_child_decls, is_collapsed, *item.state, state);
      if (item.panel_decl->draw_buttons) {
        item.state->flag |= NODE_PANEL_CONTENT_VISIBLE;
      }
      if (item.state->flag & NODE_PANEL_CONTENT_VISIBLE) {
        /* If child panel is visible so is the parent panel. */
        parent_state.flag |= NODE_PANEL_CONTENT_VISIBLE;
      }
    }
    else if (item.is_valid_socket()) {
      if (item.input) {
        SET_FLAG_FROM_TEST(item.input->flag, is_parent_collapsed, SOCK_PANEL_COLLAPSED);
        if (item.input->is_visible()) {
          parent_state.flag |= NODE_PANEL_CONTENT_VISIBLE;
        }
      }
      if (item.output) {
        SET_FLAG_FROM_TEST(item.output->flag, is_parent_collapsed, SOCK_PANEL_COLLAPSED);
        if (item.output->is_visible()) {
          parent_state.flag |= NODE_PANEL_CONTENT_VISIBLE;
        }
      }
    }
    else {
      /* Should not happen. */
      BLI_assert_unreachable();
    }
  }
}

struct LocationUpdateState {
  ItemIterator item_iter;
  const ItemIterator item_end;

  /* Checked at various places to avoid adding duplicate spacers without anything in between. */
  bool need_spacer_after_item = false;
  /* Makes sure buttons are only drawn once. */
  bool buttons_drawn = false;
  /* Only true for the first item in the layout. */
  bool is_first = true;

  explicit LocationUpdateState(const Span<NodeInterfaceItemData> items)
      : item_iter(items.begin()), item_end(items.end())
  {
  }
};

/* Recursive function that adds the expected number of items in a panel and advances the
 * iterator. */
static void add_panel_items_recursive(const bContext &C,
                                      bNodeTree &ntree,
                                      bNode &node,
                                      uiBlock &block,
                                      const int locx,
                                      int &locy,
                                      int num_items,
                                      const bool is_parent_collapsed,
                                      const char *parent_label,
                                      bke::bNodePanelRuntime *parent_runtime,
                                      LocationUpdateState &state)
{
  while (state.item_iter != state.item_end) {
    /* Stop after adding the expected number of items.
     * Root panel consumes all remaining items (num_items == -1). */
    if (num_items == 0) {
      break;
    }
    else if (num_items > 0) {
      --num_items;
    }
    /* Consume item. */
    const NodeInterfaceItemData &item = *state.item_iter++;

    if (item.is_valid_panel()) {
      /* Draw buttons before the first panel. */
      if (!state.buttons_drawn) {
        state.buttons_drawn = true;
        state.need_spacer_after_item = node_update_basis_buttons(
            C, ntree, node, node.typeinfo->draw_buttons, block, locy);
      }

      /* Panel visible if any content is visible. */
      if (item.state->has_visible_content()) {
        if (!is_parent_collapsed) {
          locy -= NODE_DY;
          state.is_first = false;
        }

        /* New top panel is collapsed if self or parent is collapsed. */
        const bool is_collapsed = is_parent_collapsed || item.state->is_collapsed();

        /* Round the socket location to stop it from jiggling. */
        item.runtime->location_y = round(locy + NODE_DYS);
        if (is_collapsed) {
          item.runtime->max_content_y = item.runtime->min_content_y = round(locy);
        }
        else {
          locy -= NODE_ITEM_SPACING_Y / 2; /* Space at bottom of panel header. */
          item.runtime->max_content_y = item.runtime->min_content_y = round(locy);
          locy -= NODE_ITEM_SPACING_Y; /* Space at top of panel contents. */

          node_update_basis_buttons(C, ntree, node, item.panel_decl->draw_buttons, block, locy);
        }

        add_panel_items_recursive(C,
                                  ntree,
                                  node,
                                  block,
                                  locx,
                                  locy,
                                  item.panel_decl->num_child_decls,
                                  is_collapsed,
                                  item.panel_decl->name.c_str(),
                                  item.runtime,
                                  state);
      }
    }
    else if (item.is_valid_socket()) {
      if (item.input) {
        /* Draw buttons before the first input. */
        if (!state.buttons_drawn) {
          state.buttons_drawn = true;
          state.need_spacer_after_item = node_update_basis_buttons(
              C, ntree, node, node.typeinfo->draw_buttons, block, locy);
        }

        if (is_parent_collapsed) {
          item.input->runtime->location = float2(locx, round(locy + NODE_DYS));
        }
        else {
          /* Space between items. */
          if (!state.is_first && item.input->is_visible()) {
            locy -= NODE_ITEM_SPACING_Y;
          }
        }
      }
      if (item.output) {
        if (is_parent_collapsed) {
          item.output->runtime->location = float2(round(locx + NODE_WIDTH(node)),
                                                  round(locy + NODE_DYS));
        }
        else {
          /* Space between items. */
          if (!state.is_first && item.output->is_visible()) {
            locy -= NODE_ITEM_SPACING_Y;
          }
        }
      }

      if (!is_parent_collapsed &&
          node_update_basis_socket(
              C, ntree, node, parent_label, item.input, item.output, block, locx, locy))
      {
        state.is_first = false;
        state.need_spacer_after_item = true;
      }
    }
    else {
      /* Should not happen. */
      BLI_assert_unreachable();
    }
  }

  /* Finalize the vertical extent of the content. */
  if (!is_parent_collapsed) {
    if (parent_runtime) {
      locy -= 2 * NODE_ITEM_SPACING_Y; /* Space at bottom of panel contents. */
      parent_runtime->min_content_y = round(locy);
    }
    locy -= NODE_ITEM_SPACING_Y / 2; /* Space at top of next panel header. */
  }
}

/* Advanced drawing with panels and arbitrary input/output ordering. */
static void node_update_basis_from_declaration(
    const bContext &C, bNodeTree &ntree, bNode &node, uiBlock &block, const int locx, int &locy)
{
  namespace nodes = blender::nodes;

  BLI_assert(is_node_panels_supported(node));
  BLI_assert(node.runtime->panels.size() == node.num_panel_states);

  const Vector<NodeInterfaceItemData> item_data = node_build_item_data(node);

  /* Update item visibility flags first. */
  VisibilityUpdateState visibility_state(item_data);
  /* Dummy state item to write into, unused. */
  bNodePanelState root_panel_state;
  node_update_panel_items_visibility_recursive(-1, false, root_panel_state, visibility_state);

  /* Space at the top. */
  locy -= NODE_DYS / 2;

  /* Start by adding root panel items. */
  LocationUpdateState location_state(item_data);
  add_panel_items_recursive(
      C, ntree, node, block, locx, locy, -1, false, "", nullptr, location_state);

  /* Draw buttons at the bottom if no inputs exist. */
  if (!location_state.buttons_drawn) {
    location_state.need_spacer_after_item = node_update_basis_buttons(
        C, ntree, node, node.typeinfo->draw_buttons, block, locy);
  }

  if (location_state.need_spacer_after_item) {
    locy -= NODE_DYS / 2;
  }
}

/* Conventional drawing in outputs/buttons/inputs order. */
static void node_update_basis_from_socket_lists(
    const bContext &C, bNodeTree &ntree, bNode &node, uiBlock &block, const int locx, int &locy)
{
  /* Space at the top. */
  locy -= NODE_DYS / 2;

  /* Output sockets. */
  bool add_output_space = false;

  for (bNodeSocket *socket : node.output_sockets()) {
    /* Clear flag, conventional drawing does not support panels. */
    socket->flag &= ~SOCK_PANEL_COLLAPSED;

    if (node_update_basis_socket(C, ntree, node, nullptr, nullptr, socket, block, locx, locy)) {
      if (socket->next) {
        locy -= NODE_ITEM_SPACING_Y;
      }
      add_output_space = true;
    }
  }

  if (add_output_space) {
    locy -= NODE_DY / 4;
  }

  const bool add_button_space = node_update_basis_buttons(
      C, ntree, node, node.typeinfo->draw_buttons, block, locy);

  bool add_input_space = false;

  /* Input sockets. */
  for (bNodeSocket *socket : node.input_sockets()) {
    /* Clear flag, conventional drawing does not support panels. */
    socket->flag &= ~SOCK_PANEL_COLLAPSED;

    if (node_update_basis_socket(C, ntree, node, nullptr, socket, nullptr, block, locx, locy)) {
      if (socket->next) {
        locy -= NODE_ITEM_SPACING_Y;
      }
      add_input_space = true;
    }
  }

  /* Little bit of padding at the bottom. */
  if (add_input_space || add_button_space) {
    locy -= NODE_DYS / 2;
  }
}

/**
 * Based on settings and sockets in node, set drawing rect info.
 */
static void node_update_basis(const bContext &C,
                              const TreeDrawContext & /*tree_draw_ctx*/,
                              bNodeTree &ntree,
                              bNode &node,
                              uiBlock &block)
{
  /* Get "global" coordinates. */
  float2 loc = node_to_view(node, float2(0));
  /* Round the node origin because text contents are always pixel-aligned. */
  loc.x = round(loc.x);
  loc.y = round(loc.y);

  int dy = loc.y;

  /* Header. */
  dy -= NODE_DY;

  if (is_node_panels_supported(node)) {
    node_update_basis_from_declaration(C, ntree, node, block, loc.x, dy);
  }
  else {
    node_update_basis_from_socket_lists(C, ntree, node, block, loc.x, dy);
  }

  node.runtime->totr.xmin = loc.x;
  node.runtime->totr.xmax = loc.x + NODE_WIDTH(node);
  node.runtime->totr.ymax = loc.y;
  node.runtime->totr.ymin = min_ff(dy, loc.y - 2 * NODE_DY);

  /* Set the block bounds to clip mouse events from underlying nodes.
   * Add a margin for sockets on each side. */
  UI_block_bounds_set_explicit(&block,
                               node.runtime->totr.xmin - NODE_SOCKSIZE,
                               node.runtime->totr.ymin,
                               node.runtime->totr.xmax + NODE_SOCKSIZE,
                               node.runtime->totr.ymax);
}

/**
 * Based on settings in node, sets drawing rect info.
 */
static void node_update_hidden(bNode &node, uiBlock &block)
{
  int totin = 0, totout = 0;

  /* Get "global" coordinates. */
  float2 loc = node_to_view(node, float2(0));
  /* Round the node origin because text contents are always pixel-aligned. */
  loc.x = round(loc.x);
  loc.y = round(loc.y);

  /* Calculate minimal radius. */
  for (const bNodeSocket *socket : node.input_sockets()) {
    if (socket->is_visible()) {
      totin++;
    }
  }
  for (const bNodeSocket *socket : node.output_sockets()) {
    if (socket->is_visible()) {
      totout++;
    }
  }

  float hiddenrad = HIDDEN_RAD;
  float tot = std::max(totin, totout);
  if (tot > 4) {
    hiddenrad += 5.0f * float(tot - 4);
  }

  node.runtime->totr.xmin = loc.x;
  node.runtime->totr.xmax = loc.x + max_ff(NODE_WIDTH(node), 2 * hiddenrad);
  node.runtime->totr.ymax = loc.y + (hiddenrad - 0.5f * NODE_DY);
  node.runtime->totr.ymin = node.runtime->totr.ymax - 2 * hiddenrad;

  /* Output sockets. */
  float rad = float(M_PI) / (1.0f + float(totout));
  float drad = rad;

  for (bNodeSocket *socket : node.output_sockets()) {
    if (socket->is_visible()) {
      /* Round the socket location to stop it from jiggling. */
      socket->runtime->location = {
          round(node.runtime->totr.xmax - hiddenrad + sinf(rad) * hiddenrad),
          round(node.runtime->totr.ymin + hiddenrad + cosf(rad) * hiddenrad)};
      rad += drad;
    }
  }

  /* Input sockets. */
  rad = drad = -float(M_PI) / (1.0f + float(totin));

  for (bNodeSocket *socket : node.input_sockets()) {
    if (socket->is_visible()) {
      /* Round the socket location to stop it from jiggling. */
      socket->runtime->location = {
          round(node.runtime->totr.xmin + hiddenrad + sinf(rad) * hiddenrad),
          round(node.runtime->totr.ymin + hiddenrad + cosf(rad) * hiddenrad)};
      rad += drad;
    }
  }

  /* Set the block bounds to clip mouse events from underlying nodes.
   * Add a margin for sockets on each side. */
  UI_block_bounds_set_explicit(&block,
                               node.runtime->totr.xmin - NODE_SOCKSIZE,
                               node.runtime->totr.ymin,
                               node.runtime->totr.xmax + NODE_SOCKSIZE,
                               node.runtime->totr.ymax);
}

static int node_get_colorid(TreeDrawContext &tree_draw_ctx, const bNode &node)
{
  const int nclass = (node.typeinfo->ui_class == nullptr) ? node.typeinfo->nclass :
                                                            node.typeinfo->ui_class(&node);
  switch (nclass) {
    case NODE_CLASS_INPUT:
      return TH_NODE_INPUT;
    case NODE_CLASS_OUTPUT: {
      if (node.type == GEO_NODE_VIEWER) {
        return &node == tree_draw_ctx.active_geometry_nodes_viewer ? TH_NODE_OUTPUT : TH_NODE;
      }
      return (node.flag & NODE_DO_OUTPUT) ? TH_NODE_OUTPUT : TH_NODE;
    }
    case NODE_CLASS_CONVERTER:
      return TH_NODE_CONVERTER;
    case NODE_CLASS_OP_COLOR:
      return TH_NODE_COLOR;
    case NODE_CLASS_OP_VECTOR:
      return TH_NODE_VECTOR;
    case NODE_CLASS_OP_FILTER:
      return TH_NODE_FILTER;
    case NODE_CLASS_GROUP:
      return TH_NODE_GROUP;
    case NODE_CLASS_INTERFACE:
      return TH_NODE_INTERFACE;
    case NODE_CLASS_MATTE:
      return TH_NODE_MATTE;
    case NODE_CLASS_DISTORT:
      return TH_NODE_DISTORT;
    case NODE_CLASS_TEXTURE:
      return TH_NODE_TEXTURE;
    case NODE_CLASS_SHADER:
      return TH_NODE_SHADER;
    case NODE_CLASS_SCRIPT:
      return TH_NODE_SCRIPT;
    case NODE_CLASS_PATTERN:
      return TH_NODE_PATTERN;
    case NODE_CLASS_LAYOUT:
      return TH_NODE_LAYOUT;
    case NODE_CLASS_GEOMETRY:
      return TH_NODE_GEOMETRY;
    case NODE_CLASS_ATTRIBUTE:
      return TH_NODE_ATTRIBUTE;
    default:
      return TH_NODE;
  }
}

static void node_draw_mute_line(const bContext &C,
                                const View2D &v2d,
                                const SpaceNode &snode,
                                const bNode &node)
{
  GPU_blend(GPU_BLEND_ALPHA);

  for (const bNodeLink &link : node.internal_links()) {
    if (!nodeLinkIsHidden(&link)) {
      node_draw_link_bezier(C, v2d, snode, link, TH_WIRE_INNER, TH_WIRE_INNER, TH_WIRE, false);
    }
  }

  GPU_blend(GPU_BLEND_NONE);
}

static void node_socket_draw(const bNodeSocket &sock,
                             const float color[4],
                             const float color_outline[4],
                             const float size,
                             const float locx,
                             const float locy,
                             uint pos_id,
                             uint col_id,
                             uint shape_id,
                             uint size_id,
                             uint outline_col_id)
{
  int flags;

  /* Set shape flags. */
  switch (sock.display_shape) {
    case SOCK_DISPLAY_SHAPE_DIAMOND:
    case SOCK_DISPLAY_SHAPE_DIAMOND_DOT:
      flags = GPU_KEYFRAME_SHAPE_DIAMOND;
      break;
    case SOCK_DISPLAY_SHAPE_SQUARE:
    case SOCK_DISPLAY_SHAPE_SQUARE_DOT:
      flags = GPU_KEYFRAME_SHAPE_SQUARE;
      break;
    default:
    case SOCK_DISPLAY_SHAPE_CIRCLE:
    case SOCK_DISPLAY_SHAPE_CIRCLE_DOT:
      flags = GPU_KEYFRAME_SHAPE_CIRCLE;
      break;
  }

  if (ELEM(sock.display_shape,
           SOCK_DISPLAY_SHAPE_DIAMOND_DOT,
           SOCK_DISPLAY_SHAPE_SQUARE_DOT,
           SOCK_DISPLAY_SHAPE_CIRCLE_DOT))
  {
    flags |= GPU_KEYFRAME_SHAPE_INNER_DOT;
  }

  immAttr4fv(col_id, color);
  immAttr1u(shape_id, flags);
  immAttr1f(size_id, size);
  immAttr4fv(outline_col_id, color_outline);
  immVertex2f(pos_id, locx, locy);
}

static void node_socket_tooltip_set(uiBlock &block,
                                    const int socket_index_in_tree,
                                    const float2 location,
                                    const float2 size)
{
  /* Ideally sockets themselves should be buttons, but they aren't currently. So add an invisible
   * button on top of them for the tooltip. */
  const eUIEmbossType old_emboss = UI_block_emboss_get(&block);
  UI_block_emboss_set(&block, UI_EMBOSS_NONE);
  uiBut *but = uiDefIconBut(&block,
                            UI_BTYPE_BUT,
                            0,
                            ICON_NONE,
                            location.x - size.x / 2.0f,
                            location.y - size.y / 2.0f,
                            size.x,
                            size.y,
                            nullptr,
                            0,
                            0,
                            nullptr);

  UI_but_func_tooltip_set(
      but,
      [](bContext *C, void *argN, const char * /*tip*/) {
        const SpaceNode &snode = *CTX_wm_space_node(C);
        const bNodeTree &ntree = *snode.edittree;
        const int index_in_tree = POINTER_AS_INT(argN);
        ntree.ensure_topology_cache();
        return node_socket_get_tooltip(&snode, ntree, *ntree.all_sockets()[index_in_tree]);
      },
      POINTER_FROM_INT(socket_index_in_tree),
      nullptr);
  /* Disable the button so that clicks on it are ignored the link operator still works. */
  UI_but_flag_enable(but, UI_BUT_DISABLED);
  UI_block_emboss_set(&block, old_emboss);
}

static void node_socket_draw_multi_input(uiBlock &block,
                                         const int index_in_tree,
                                         const float2 location,
                                         const float2 draw_size,
                                         const float color[4],
                                         const float color_outline[4],
                                         const float2 tooltip_size)
{
  /* The other sockets are drawn with the keyframe shader. There, the outline has a base
   * thickness that can be varied but always scales with the size the socket is drawn at. Using
   * `UI_SCALE_FAC` has the same effect here. It scales the outline correctly across different
   * screen DPI's and UI scales without being affected by the 'line-width'. */
  const float half_outline_width = NODE_SOCK_OUTLINE_SCALE * UI_SCALE_FAC * 0.5f;

  /* UI_draw_roundbox draws the outline on the outer side, so compensate for the outline width.
   */
  const rctf rect = {
      location.x - draw_size.x + half_outline_width,
      location.x + draw_size.x + half_outline_width,
      location.y - draw_size.y + half_outline_width,
      location.y + draw_size.y + half_outline_width,
  };

  UI_draw_roundbox_corner_set(UI_CNR_ALL);
  UI_draw_roundbox_4fv_ex(&rect,
                          color,
                          nullptr,
                          1.0f,
                          color_outline,
                          half_outline_width * 2.0f,
                          draw_size.x - half_outline_width);

  node_socket_tooltip_set(block, index_in_tree, location, tooltip_size);
}

static const float virtual_node_socket_outline_color[4] = {0.5, 0.5, 0.5, 1.0};

static void node_socket_outline_color_get(const bool selected,
                                          const int socket_type,
                                          float r_outline_color[4])
{
  if (selected) {
    UI_GetThemeColor4fv(TH_ACTIVE, r_outline_color);
  }
  else if (socket_type == SOCK_CUSTOM) {
    /* Until there is a better place for per socket color,
     * the outline color for virtual sockets is set here. */
    copy_v4_v4(r_outline_color, virtual_node_socket_outline_color);
  }
  else {
    UI_GetThemeColor4fv(TH_WIRE, r_outline_color);
    r_outline_color[3] = 1.0f;
  }
}

void node_socket_color_get(const bContext &C,
                           const bNodeTree &ntree,
                           PointerRNA &node_ptr,
                           const bNodeSocket &sock,
                           float r_color[4])
{
  if (!sock.typeinfo->draw_color) {
    /* Fallback to the simple variant. If not defined either, fallback to a magenta color. */
    if (sock.typeinfo->draw_color_simple) {
      sock.typeinfo->draw_color_simple(sock.typeinfo, r_color);
    }
    else {
      copy_v4_v4(r_color, float4(1.0f, 0.0f, 1.0f, 1.0f));
    }
    return;
  }

  BLI_assert(RNA_struct_is_a(node_ptr.type, &RNA_Node));
  PointerRNA ptr = RNA_pointer_create(
      &const_cast<ID &>(ntree.id), &RNA_NodeSocket, &const_cast<bNodeSocket &>(sock));
  sock.typeinfo->draw_color((bContext *)&C, &ptr, &node_ptr, r_color);
}

static void create_inspection_string_for_generic_value(const bNodeSocket &socket,
                                                       const GPointer value,
                                                       std::stringstream &ss)
{
  auto id_to_inspection_string = [&](const ID *id, const short idcode) {
    ss << (id ? id->name + 2 : TIP_("None")) << " (" << TIP_(BKE_idtype_idcode_to_name(idcode))
       << ")";
  };

  const CPPType &value_type = *value.type();
  const void *buffer = value.get();
  if (value_type.is<Object *>()) {
    id_to_inspection_string(*static_cast<const ID *const *>(buffer), ID_OB);
    return;
  }
  if (value_type.is<Material *>()) {
    id_to_inspection_string(*static_cast<const ID *const *>(buffer), ID_MA);
    return;
  }
  if (value_type.is<Tex *>()) {
    id_to_inspection_string(*static_cast<const ID *const *>(buffer), ID_TE);
    return;
  }
  if (value_type.is<Image *>()) {
    id_to_inspection_string(*static_cast<const ID *const *>(buffer), ID_IM);
    return;
  }
  if (value_type.is<Collection *>()) {
    id_to_inspection_string(*static_cast<const ID *const *>(buffer), ID_GR);
    return;
  }
  if (value_type.is<std::string>()) {
    ss << fmt::format(TIP_("{} (String)"), *static_cast<const std::string *>(buffer));
    return;
  }

  const CPPType &socket_type = *socket.typeinfo->base_cpp_type;
  const bke::DataTypeConversions &convert = bke::get_implicit_type_conversions();
  if (value_type != socket_type) {
    if (!convert.is_convertible(value_type, socket_type)) {
      return;
    }
  }
  BUFFER_FOR_CPP_TYPE_VALUE(socket_type, socket_value);
  /* This will just copy the value if the types are equal. */
  convert.convert_to_uninitialized(value_type, socket_type, buffer, socket_value);
  BLI_SCOPED_DEFER([&]() { socket_type.destruct(socket_value); });

  if (socket_type.is<int>()) {
    ss << fmt::format(TIP_("{} (Integer)"), *static_cast<int *>(socket_value));
  }
  else if (socket_type.is<float>()) {
    const float float_value = *static_cast<float *>(socket_value);
    /* Above that threshold floats can't represent fractions anymore. */
    if (std::abs(float_value) > (1 << 24)) {
      /* Use higher precision to display correct integer value instead of one that is rounded to
       * fewer significant digits. */
      ss << fmt::format(TIP_("{:.10} (Float)"), float_value);
    }
    else {
      ss << fmt::format(TIP_("{} (Float)"), float_value);
    }
  }
  else if (socket_type.is<blender::float3>()) {
    const blender::float3 &vector = *static_cast<blender::float3 *>(socket_value);
    ss << fmt::format(TIP_("({}, {}, {}) (Vector)"), vector.x, vector.y, vector.z);
  }
  else if (socket_type.is<blender::ColorGeometry4f>()) {
    const blender::ColorGeometry4f &color = *static_cast<blender::ColorGeometry4f *>(socket_value);
    ss << fmt::format(TIP_("({}, {}, {}, {}) (Color)"), color.r, color.g, color.b, color.a);
  }
  else if (socket_type.is<math::Quaternion>()) {
    const math::Quaternion &rotation = *static_cast<math::Quaternion *>(socket_value);
    const math::EulerXYZ euler = math::to_euler(rotation);
    ss << fmt::format(TIP_("({}" BLI_STR_UTF8_DEGREE_SIGN ", {}" BLI_STR_UTF8_DEGREE_SIGN
                           ", {}" BLI_STR_UTF8_DEGREE_SIGN ") (Rotation)"),
                      euler.x().degree(),
                      euler.y().degree(),
                      euler.z().degree());
  }
  else if (socket_type.is<bool>()) {
    ss << fmt::format(TIP_("{} (Boolean)"),
                      ((*static_cast<bool *>(socket_value)) ? TIP_("True") : TIP_("False")));
  }
  else if (socket_type.is<float4x4>()) {
    /* Transpose to be able to print row by row. */
    const float4x4 value = math::transpose(*static_cast<const float4x4 *>(socket_value));
    ss << value[0] << ",\n";
    ss << value[1] << ",\n";
    ss << value[2] << ",\n";
    ss << value[3] << ",\n";
    ss << TIP_("(Matrix)");
  }
}

static void create_inspection_string_for_field_info(const bNodeSocket &socket,
                                                    const geo_log::FieldInfoLog &value_log,
                                                    std::stringstream &ss)
{
  const CPPType &socket_type = *socket.typeinfo->base_cpp_type;
  const Span<std::string> input_tooltips = value_log.input_tooltips;

  if (input_tooltips.is_empty()) {
    /* Should have been logged as constant value. */
    BLI_assert_unreachable();
    ss << TIP_("Value has not been logged");
  }
  else {
    if (socket_type.is<int>()) {
      ss << TIP_("Integer field based on:");
    }
    else if (socket_type.is<float>()) {
      ss << TIP_("Float field based on:");
    }
    else if (socket_type.is<blender::float3>()) {
      ss << TIP_("Vector field based on:");
    }
    else if (socket_type.is<bool>()) {
      ss << TIP_("Boolean field based on:");
    }
    else if (socket_type.is<std::string>()) {
      ss << TIP_("String field based on:");
    }
    else if (socket_type.is<blender::ColorGeometry4f>()) {
      ss << TIP_("Color field based on:");
    }
    else if (socket_type.is<math::Quaternion>()) {
      ss << TIP_("Rotation field based on:");
    }
    ss << "\n";

    for (const int i : input_tooltips.index_range()) {
      const blender::StringRefNull tooltip = input_tooltips[i];
      ss << fmt::format(TIP_("\u2022 {}"), TIP_(tooltip.c_str()));
      if (i < input_tooltips.size() - 1) {
        ss << ".\n";
      }
    }
  }
}

static void create_inspection_string_for_geometry_info(const geo_log::GeometryInfoLog &value_log,
                                                       std::stringstream &ss)
{
  Span<bke::GeometryComponent::Type> component_types = value_log.component_types;
  if (component_types.is_empty()) {
    ss << TIP_("Empty Geometry");
    return;
  }

  auto to_string = [](int value) {
    char str[BLI_STR_FORMAT_INT32_GROUPED_SIZE];
    BLI_str_format_int_grouped(str, value);
    return std::string(str);
  };

  ss << TIP_("Geometry:") << "\n";
  for (bke::GeometryComponent::Type type : component_types) {
    switch (type) {
      case bke::GeometryComponent::Type::Mesh: {
        const geo_log::GeometryInfoLog::MeshInfo &mesh_info = *value_log.mesh_info;
        char line[256];
        SNPRINTF(line,
                 TIP_("\u2022 Mesh: %s vertices, %s edges, %s faces"),
                 to_string(mesh_info.verts_num).c_str(),
                 to_string(mesh_info.edges_num).c_str(),
                 to_string(mesh_info.faces_num).c_str());
        ss << line;
        break;
      }
      case bke::GeometryComponent::Type::PointCloud: {
        const geo_log::GeometryInfoLog::PointCloudInfo &pointcloud_info =
            *value_log.pointcloud_info;
        char line[256];
        SNPRINTF(line,
                 TIP_("\u2022 Point Cloud: %s points"),
                 to_string(pointcloud_info.points_num).c_str());
        ss << line;
        break;
      }
      case bke::GeometryComponent::Type::Curve: {
        const geo_log::GeometryInfoLog::CurveInfo &curve_info = *value_log.curve_info;
        char line[256];
        SNPRINTF(line,
                 TIP_("\u2022 Curve: %s points, %s splines"),
                 to_string(curve_info.points_num).c_str(),
                 to_string(curve_info.splines_num).c_str());
        ss << line;
        break;
      }
      case bke::GeometryComponent::Type::Instance: {
        const geo_log::GeometryInfoLog::InstancesInfo &instances_info = *value_log.instances_info;
        char line[256];
        SNPRINTF(
            line, TIP_("\u2022 Instances: %s"), to_string(instances_info.instances_num).c_str());
        ss << line;
        break;
      }
      case bke::GeometryComponent::Type::Volume: {
        ss << TIP_("\u2022 Volume");
        break;
      }
      case bke::GeometryComponent::Type::Edit: {
        if (value_log.edit_data_info.has_value()) {
          const geo_log::GeometryInfoLog::EditDataInfo &edit_info = *value_log.edit_data_info;
          char line[256];
          SNPRINTF(line,
                   TIP_("\u2022 Edit Curves: %s, %s"),
                   edit_info.has_deformed_positions ? TIP_("positions") : TIP_("no positions"),
                   edit_info.has_deform_matrices ? TIP_("matrices") : TIP_("no matrices"));
          ss << line;
        }
        break;
      }
      case bke::GeometryComponent::Type::GreasePencil: {
        if (U.experimental.use_grease_pencil_version3) {
          const geo_log::GeometryInfoLog::GreasePencilInfo &grease_pencil_info =
              *value_log.grease_pencil_info;
          char line[256];
          SNPRINTF(line,
                   TIP_("\u2022 Grease Pencil: %s layers"),
                   to_string(grease_pencil_info.layers_num).c_str());
          ss << line;
          break;
        }
      }
    }
    if (type != component_types.last()) {
      ss << ".\n";
    }
  }
}

static void create_inspection_string_for_geometry_socket(std::stringstream &ss,
                                                         const nodes::decl::Geometry *socket_decl)
{
  /* If the geometry declaration is null, as is the case for input to group output,
   * or it is an output socket don't show supported types. */
  if (socket_decl == nullptr || socket_decl->in_out == SOCK_OUT) {
    return;
  }

  Span<bke::GeometryComponent::Type> supported_types = socket_decl->supported_types();
  if (supported_types.is_empty()) {
    ss << TIP_("Supported: All Types");
    return;
  }

  ss << TIP_("Supported: ");
  for (bke::GeometryComponent::Type type : supported_types) {
    switch (type) {
      case bke::GeometryComponent::Type::Mesh: {
        ss << TIP_("Mesh");
        break;
      }
      case bke::GeometryComponent::Type::PointCloud: {
        ss << TIP_("Point Cloud");
        break;
      }
      case bke::GeometryComponent::Type::Curve: {
        ss << TIP_("Curve");
        break;
      }
      case bke::GeometryComponent::Type::Instance: {
        ss << TIP_("Instances");
        break;
      }
      case bke::GeometryComponent::Type::Volume: {
        ss << CTX_TIP_(BLT_I18NCONTEXT_ID_ID, "Volume");
        break;
      }
      case bke::GeometryComponent::Type::Edit: {
        break;
      }
      case bke::GeometryComponent::Type::GreasePencil: {
        ss << TIP_("Grease Pencil");
        break;
      }
    }
    if (type != supported_types.last()) {
      ss << ", ";
    }
  }
}

static void create_inspection_string_for_default_socket_value(const bNodeSocket &socket,
                                                              std::stringstream &ss)
{
  if (!socket.is_input()) {
    return;
  }
  if (socket.is_multi_input()) {
    return;
  }
  const Span<const bNodeSocket *> connected_sockets = socket.directly_linked_sockets();
  if (!connected_sockets.is_empty() && !connected_sockets[0]->owner_node().is_dangling_reroute()) {
    return;
  }
  if (const nodes::SocketDeclaration *socket_decl = socket.runtime->declaration) {
    if (socket_decl->input_field_type == nodes::InputSocketFieldType::Implicit) {
      return;
    }
  }
  if (socket.typeinfo->base_cpp_type == nullptr) {
    return;
  }

  const CPPType &value_type = *socket.typeinfo->base_cpp_type;
  BUFFER_FOR_CPP_TYPE_VALUE(value_type, socket_value);
  socket.typeinfo->get_base_cpp_value(socket.default_value, socket_value);
  create_inspection_string_for_generic_value(socket, GPointer(value_type, socket_value), ss);
  value_type.destruct(socket_value);
}

static std::optional<std::string> create_description_inspection_string(const bNodeSocket &socket)
{
  if (socket.runtime->declaration == nullptr) {
    return std::nullopt;
  }
  const blender::nodes::SocketDeclaration &socket_decl = *socket.runtime->declaration;
  blender::StringRefNull description = socket_decl.description;
  if (description.is_empty()) {
    return std::nullopt;
  }

  return TIP_(description.c_str());
}

static std::optional<std::string> create_log_inspection_string(geo_log::GeoTreeLog *geo_tree_log,
                                                               const bNodeSocket &socket)
{
  using namespace blender::nodes::geo_eval_log;

  if (geo_tree_log == nullptr) {
    return std::nullopt;
  }
  if (socket.typeinfo->base_cpp_type == nullptr) {
    return std::nullopt;
  }

  geo_tree_log->ensure_socket_values();
  ValueLog *value_log = geo_tree_log->find_socket_value_log(socket);
  std::stringstream ss;
  if (const geo_log::GenericValueLog *generic_value_log =
          dynamic_cast<const geo_log::GenericValueLog *>(value_log))
  {
    create_inspection_string_for_generic_value(socket, generic_value_log->value, ss);
  }
  else if (const geo_log::FieldInfoLog *gfield_value_log =
               dynamic_cast<const geo_log::FieldInfoLog *>(value_log))
  {
    create_inspection_string_for_field_info(socket, *gfield_value_log, ss);
  }
  else if (const geo_log::GeometryInfoLog *geo_value_log =
               dynamic_cast<const geo_log::GeometryInfoLog *>(value_log))
  {
    create_inspection_string_for_geometry_info(*geo_value_log, ss);
  }

  std::string str = ss.str();
  if (str.empty()) {
    return std::nullopt;
  }
  return str;
}

static std::optional<std::string> create_declaration_inspection_string(const bNodeSocket &socket)
{
  std::stringstream ss;
  if (const nodes::decl::Geometry *socket_decl = dynamic_cast<const nodes::decl::Geometry *>(
          socket.runtime->declaration))
  {
    create_inspection_string_for_geometry_socket(ss, socket_decl);
  }

  std::string str = ss.str();
  if (str.empty()) {
    return std::nullopt;
  }
  return str;
}

<<<<<<< HEAD
static Vector<nodes::NodeTooltipRow, 8> node_socket_get_tooltip(const SpaceNode *snode,
                                                                const bNodeTree &ntree,
                                                                const bNodeSocket &socket)
=======
static geo_log::GeoTreeLog *geo_tree_log_for_socket(const bNodeTree &ntree,
                                                    const bNodeSocket &socket,
                                                    TreeDrawContext &tree_draw_ctx)
{
  const bNodeTreeZones *zones = ntree.zones();
  if (!zones) {
    return nullptr;
  }
  const bNodeTreeZone *zone = zones->get_zone_by_socket(socket);
  return tree_draw_ctx.geo_log_by_zone.lookup_default(zone, nullptr);
}

static Vector<std::string> lines_of_text(std::string text)
{
  Vector<std::string> result;
  std::istringstream text_stream(text);
  for (std::string line; std::getline(text_stream, line);) {
    result.append(line);
  }
  return result;
}

static std::optional<std::string> create_multi_input_log_inspection_string(
    const bNodeTree &ntree, const bNodeSocket &socket, TreeDrawContext &tree_draw_ctx)
{
  if (!socket.is_multi_input()) {
    return std::nullopt;
  }

  Vector<std::pair<int, std::string>, 8> numerated_info;

  const Span<const bNodeLink *> connected_links = socket.directly_linked_links();
  for (const int index : connected_links.index_range()) {
    const bNodeLink *link = connected_links[index];
    const int connection_number = index + 1;
    if (!link->is_used()) {
      continue;
    }
    if (!(link->flag & NODE_LINK_VALID)) {
      continue;
    }
    if (link->fromnode->is_dangling_reroute()) {
      continue;
    }
    const bNodeSocket &connected_socket = *link->fromsock;
    geo_log::GeoTreeLog *geo_tree_log = geo_tree_log_for_socket(
        ntree, connected_socket, tree_draw_ctx);
    const std::optional<std::string> input_log = create_log_inspection_string(geo_tree_log,
                                                                              connected_socket);
    if (!input_log.has_value()) {
      continue;
    }
    numerated_info.append({connection_number, std::move(*input_log)});
  }

  if (numerated_info.is_empty()) {
    return std::nullopt;
  }

  constexpr const char *indentation = "  ";

  std::stringstream ss;
  for (const std::pair<int, std::string> &info : numerated_info) {
    const Vector<std::string> lines = lines_of_text(info.second);
    ss << info.first << ". " << lines.first();
    for (const std::string &line : lines.as_span().drop_front(1)) {
      ss << "\n" << indentation << line;
    }
    if (&info != &numerated_info.last()) {
      ss << ".\n";
    }
  }

  const std::string str = ss.str();
  if (str.empty()) {
    return std::nullopt;
  }

  return str;
}

static std::optional<std::string> create_default_value_inspection_string(const bNodeSocket &socket)
{
  std::stringstream ss;
  create_inspection_string_for_default_socket_value(socket, ss);

  std::string str = ss.str();
  if (str.empty()) {
    return std::nullopt;
  }
  return str;
}

static const bNodeSocket *target_for_reroute(const bNodeSocket &reroute_output)
{
  const bNodeSocket *output = &reroute_output;
  Set<const bNode *> visited_nodes;
  visited_nodes.add(&reroute_output.owner_node());
  while (true) {
    const Span<const bNodeSocket *> linked_sockets = output->directly_linked_sockets();
    if (linked_sockets.size() != 1) {
      return nullptr;
    }
    const bNode &target_node = linked_sockets[0]->owner_node();
    if (!visited_nodes.add(&target_node)) {
      return nullptr;
    }
    if (!target_node.is_dangling_reroute()) {
      return linked_sockets[0];
    }
    output = target_node.output_sockets()[0];
  }
}

static std::optional<std::string> create_dangling_reroute_inspection_string(
    const bNodeTree &ntree, const bNodeSocket &socket)
{
  if (ntree.type != NTREE_GEOMETRY) {
    return std::nullopt;
  }

  const bNode &node = socket.owner_node();
  if (!node.is_dangling_reroute()) {
    return std::nullopt;
  }

  const bNodeSocket &output_socket = *node.output_sockets()[0];
  const bNodeSocket *target_socket = target_for_reroute(output_socket);

  if (target_socket == nullptr) {
    if (!output_socket.directly_linked_sockets().is_empty()) {
      return TIP_("Dangling reroute is ignored by all targets");
    }
    return std::nullopt;
  }

  if (target_socket->is_multi_input()) {
    return TIP_("Dangling reroute branch is ignored by multi input socket");
  }

  std::stringstream ss;
  create_inspection_string_for_default_socket_value(*target_socket, ss);
  if (ss.str().empty()) {
    return TIP_("Dangling reroute is ignored");
  }
  ss << ".\n\n";
  ss << TIP_("Dangling reroute is ignored, default value of target socket is used");
  return ss.str();

  return std::nullopt;
}

static std::string node_socket_get_tooltip(const SpaceNode *snode,
                                           const bNodeTree &ntree,
                                           const bNodeSocket &socket)
>>>>>>> 1f10100f
{
  TreeDrawContext tree_draw_ctx;
  if (snode != nullptr) {
    if (ntree.type == NTREE_GEOMETRY) {
      tree_draw_ctx.geo_log_by_zone =
          geo_log::GeoModifierLog::get_tree_log_by_zone_for_node_editor(*snode);
    }
  }

  geo_log::GeoTreeLog *geo_tree_log = geo_tree_log_for_socket(ntree, socket, tree_draw_ctx);

  Vector<nodes::NodeTooltipRow, 8> inspections;

  if (std::optional<std::string> info = create_description_inspection_string(socket)) {
    inspections.append({std::move(*info), UI_TIP_LC_MAIN});
  }
  if (std::optional<std::string> info = create_log_inspection_string(geo_tree_log, socket)) {
    inspections.append({std::move(*info), UI_TIP_LC_MAIN});
  }
  else if (std::optional<std::string> info = create_dangling_reroute_inspection_string(ntree,
                                                                                       socket))
  {
    inspection_strings.append(std::move(*info));
  }
  else if (std::optional<std::string> info = create_default_value_inspection_string(socket)) {
    inspection_strings.append(std::move(*info));
  }
  else if (std::optional<std::string> info = create_multi_input_log_inspection_string(
               ntree, socket, tree_draw_ctx))
  {
    inspection_strings.append(std::move(*info));
  }
  if (std::optional<std::string> info = create_declaration_inspection_string(socket)) {
    inspections.append({std::move(*info), UI_TIP_LC_MAIN});
  }

  /*
    std::stringstream output;
    for (const std::string &info : inspection_strings) {
      output << info;
      if (&info != &inspection_strings.last()) {
        output << ".\n\n";
      }
    }
  */

  if (inspections.is_empty()) {
    const bNode &node = socket.owner_node();
    if (node.is_reroute()) {
      char reroute_name[MAX_NAME];
      bke::nodeLabel(&ntree, &node, reroute_name, sizeof(reroute_name));
      // output << reroute_name;

      inspections.append({std::string(reroute_name), UI_TIP_LC_NORMAL});
    }
    else {
      // output << bke::nodeSocketLabel(&socket);
      inspections.append({std::string(bke::nodeSocketLabel(&socket)), UI_TIP_LC_NORMAL});
    }

    if (ntree.type == NTREE_GEOMETRY) {
      // output << TIP_("Unknown socket value. Either the socket was not used or its value was not
      // logged during the last evaluation");
      inspections.append({std::string("Unknown socket value. Either the socket was not used or "
                                      "its value was not logged during the last evaluation"),
                          UI_TIP_LC_NORMAL});
    }
  }

  if (socket.type == SOCK_IMAGE) {
    Image *image = socket.default_value_typed<bNodeSocketValueImage>()->value;
    if (image != nullptr) {
      inspections.append({"", UI_TIP_LC_MAIN, image});
    }
  }

  return inspections;
}

static void node_socket_add_tooltip_in_node_editor(const bNodeSocket &sock, uiLayout &layout)
{
  uiLayoutSetTooltipFunc(
      &layout,
      [](bContext *C, void *argN, const char * /*tip*/) {
        const SpaceNode &snode = *CTX_wm_space_node(C);
        const bNodeTree &ntree = *snode.edittree;
        const int index_in_tree = POINTER_AS_INT(argN);
        ntree.ensure_topology_cache();
        return std::string{};  // node_socket_get_tooltip(&snode, ntree,
                               // *ntree.all_sockets()[index_in_tree]) + " BBB";
      },
      POINTER_FROM_INT(sock.index_in_tree()),
      nullptr,
      nullptr);
}

void node_socket_add_tooltip(const bNodeTree &ntree, const bNodeSocket &sock, uiLayout &layout)
{
  struct SocketTooltipData {
    const bNodeTree *ntree;
    const bNodeSocket *socket;
  };

  SocketTooltipData *data = MEM_cnew<SocketTooltipData>(__func__);
  data->ntree = &ntree;
  data->socket = &sock;

  uiLayoutSetTooltipFunc(
      &layout,
      [](bContext *C, void *argN, const char * /*tip*/) {
        SocketTooltipData *data = static_cast<SocketTooltipData *>(argN);
        const SpaceNode *snode = CTX_wm_space_node(C);
        return std::string{};  // node_socket_get_tooltip(snode, *data->ntree, *data->socket) + "
                               // AAA";
      },
      data,
      MEM_dupallocN,
      MEM_freeN);
}

static void node_socket_draw_nested(const bContext &C,
                                    const bNodeTree &ntree,
                                    PointerRNA &node_ptr,
                                    uiBlock &block,
                                    const bNodeSocket &sock,
                                    const uint pos_id,
                                    const uint col_id,
                                    const uint shape_id,
                                    const uint size_id,
                                    const uint outline_col_id,
                                    const float size,
                                    const bool selected)
{
  const float2 location = sock.runtime->location;

  float color[4];
  float outline_color[4];
  node_socket_color_get(C, ntree, node_ptr, sock, color);
  node_socket_outline_color_get(selected, sock.type, outline_color);

  node_socket_draw(sock,
                   color,
                   outline_color,
                   size,
                   location.x,
                   location.y,
                   pos_id,
                   col_id,
                   shape_id,
                   size_id,
                   outline_col_id);

<<<<<<< HEAD
  /* Ideally sockets themselves should be buttons, but they aren't currently. So add an invisible
   * button on top of them for the tooltip. */
  const eUIEmbossType old_emboss = UI_block_emboss_get(&block);
  UI_block_emboss_set(&block, UI_EMBOSS_NONE);
  uiBut *but = uiDefIconBut(&block,
                            UI_BTYPE_BUT,
                            0,
                            ICON_NONE,
                            location.x - size / 2.0f,
                            location.y - size / 2.0f,
                            size,
                            size,
                            nullptr,
                            0,
                            0,
                            nullptr);

  UI_but_func_tooltip_custom_set(
      but,
      [](bContext *C, uiTooltipData *tip, void *argN) {
        const SpaceNode &snode = *CTX_wm_space_node(C);
        const bNodeTree &ntree = *snode.edittree;
        const int index_in_tree = POINTER_AS_INT(argN);
        ntree.ensure_topology_cache();

        Vector<nodes::NodeTooltipRow, 8> info_list = node_socket_get_tooltip(
            &snode, ntree, *ntree.all_sockets()[index_in_tree]);

        for (nodes::NodeTooltipRow &info : info_list) {
          UI_tooltip_text_field_add(tip, info.text, {}, UI_TIP_STYLE_NORMAL, info.color);

          if (info.image != nullptr) {
            Image *image = info.image;

            ImageUser image_user;
            BKE_imageuser_default(&image_user);
            image_user.frames = INT_MAX;
            image_user.framenr = 0;

            void *lock;
            ImBuf *ibuf = BKE_image_acquire_ibuf(image, &image_user, &lock);
            BLI_SCOPED_DEFER([&]() { BKE_image_release_ibuf(image, ibuf, lock); });

            if (ibuf != nullptr) {
              uiTooltipImage image_data;
              float scale = (96.0f * UI_SCALE_FAC) / float(std::max(ibuf->x, ibuf->y));
              image_data.ibuf = ibuf;
              image_data.width = short(float(ibuf->x) * scale);
              image_data.height = short(float(ibuf->y) * scale);
              image_data.border = true;
              image_data.background = uiTooltipImageBackground::Checkerboard_Themed;
              image_data.premultiplied = true;
              UI_tooltip_image_field_add(tip, image_data);
            }
          }
        }
      },
      POINTER_FROM_INT(sock.index_in_tree()),
      nullptr);

  if constexpr (false) {
    UI_but_func_tooltip_set(
        but,
        [](bContext *C, void *argN, const char * /*tip*/) {
          const SpaceNode &snode = *CTX_wm_space_node(C);
          const bNodeTree &ntree = *snode.edittree;
          const int index_in_tree = POINTER_AS_INT(argN);
          ntree.ensure_topology_cache();
          return std::string{};  // node_socket_get_tooltip(&snode, ntree,
                                 // *ntree.all_sockets()[index_in_tree]) + " CCC";
        },
        POINTER_FROM_INT(sock.index_in_tree()),
        nullptr);
  }

  /* Disable the button so that clicks on it are ignored the link operator still works. */
  UI_but_flag_enable(but, UI_BUT_DISABLED);
  UI_block_emboss_set(&block, old_emboss);
=======
  node_socket_tooltip_set(block, sock.index_in_tree(), location, float2(size, size));
>>>>>>> 1f10100f
}

void node_socket_draw(bNodeSocket *sock, const rcti *rect, const float color[4], float scale)
{
  const float size = NODE_SOCKSIZE_DRAW_MULIPLIER * NODE_SOCKSIZE * scale;
  rcti draw_rect = *rect;
  float outline_color[4] = {0};

  node_socket_outline_color_get(sock->flag & SELECT, sock->type, outline_color);

  BLI_rcti_resize(&draw_rect, size, size);

  GPUVertFormat *format = immVertexFormat();
  uint pos_id = GPU_vertformat_attr_add(format, "pos", GPU_COMP_F32, 2, GPU_FETCH_FLOAT);
  uint col_id = GPU_vertformat_attr_add(format, "color", GPU_COMP_F32, 4, GPU_FETCH_FLOAT);
  uint shape_id = GPU_vertformat_attr_add(format, "flags", GPU_COMP_U32, 1, GPU_FETCH_INT);
  uint size_id = GPU_vertformat_attr_add(format, "size", GPU_COMP_F32, 1, GPU_FETCH_FLOAT);
  uint outline_col_id = GPU_vertformat_attr_add(
      format, "outlineColor", GPU_COMP_F32, 4, GPU_FETCH_FLOAT);

  eGPUBlend state = GPU_blend_get();
  GPU_blend(GPU_BLEND_ALPHA);
  GPU_program_point_size(true);

  immBindBuiltinProgram(GPU_SHADER_KEYFRAME_SHAPE);
  immUniform1f("outline_scale", NODE_SOCK_OUTLINE_SCALE);
  immUniform2f("ViewportSize", -1.0f, -1.0f);

  /* Single point. */
  immBegin(GPU_PRIM_POINTS, 1);
  node_socket_draw(*sock,
                   color,
                   outline_color,
                   BLI_rcti_size_y(&draw_rect),
                   BLI_rcti_cent_x(&draw_rect),
                   BLI_rcti_cent_y(&draw_rect),
                   pos_id,
                   col_id,
                   shape_id,
                   size_id,
                   outline_col_id);
  immEnd();

  immUnbindProgram();
  GPU_program_point_size(false);

  /* Restore. */
  GPU_blend(state);
}

static void node_draw_preview_background(rctf *rect)
{
  GPUVertFormat *format = immVertexFormat();
  uint pos = GPU_vertformat_attr_add(format, "pos", GPU_COMP_F32, 2, GPU_FETCH_FLOAT);

  immBindBuiltinProgram(GPU_SHADER_2D_CHECKER);

  /* Drawing the checkerboard. */
  const float checker_dark = UI_ALPHA_CHECKER_DARK / 255.0f;
  const float checker_light = UI_ALPHA_CHECKER_LIGHT / 255.0f;
  immUniform4f("color1", checker_dark, checker_dark, checker_dark, 1.0f);
  immUniform4f("color2", checker_light, checker_light, checker_light, 1.0f);
  immUniform1i("size", 8);
  immRectf(pos, rect->xmin, rect->ymin, rect->xmax, rect->ymax);
  immUnbindProgram();
}

/* Not a callback. */
static void node_draw_preview(const Scene *scene, ImBuf *preview, rctf *prv)
{
  float xrect = BLI_rctf_size_x(prv);
  float yrect = BLI_rctf_size_y(prv);
  float xscale = xrect / float(preview->x);
  float yscale = yrect / float(preview->y);
  float scale;

  /* Uniform scale and offset. */
  rctf draw_rect = *prv;
  if (xscale < yscale) {
    float offset = 0.5f * (yrect - float(preview->y) * xscale);
    draw_rect.ymin += offset;
    draw_rect.ymax -= offset;
    scale = xscale;
  }
  else {
    float offset = 0.5f * (xrect - float(preview->x) * yscale);
    draw_rect.xmin += offset;
    draw_rect.xmax -= offset;
    scale = yscale;
  }

  node_draw_preview_background(&draw_rect);

  GPU_blend(GPU_BLEND_ALPHA);
  /* Premul graphics. */
  GPU_blend(GPU_BLEND_ALPHA);

  ED_draw_imbuf(preview,
                draw_rect.xmin,
                draw_rect.ymin,
                false,
                &scene->view_settings,
                &scene->display_settings,
                scale,
                scale);

  GPU_blend(GPU_BLEND_NONE);

  float black[4] = {0.0f, 0.0f, 0.0f, 1.0f};
  UI_draw_roundbox_corner_set(UI_CNR_ALL);
  const float outline_width = 1.0f;
  draw_rect.xmin -= outline_width;
  draw_rect.xmax += outline_width;
  draw_rect.ymin -= outline_width;
  draw_rect.ymax += outline_width;
  UI_draw_roundbox_4fv(&draw_rect, false, BASIS_RAD / 2, black);
}

/* Common handle function for operator buttons that need to select the node first. */
static void node_toggle_button_cb(bContext *C, void *node_argv, void *op_argv)
{
  SpaceNode &snode = *CTX_wm_space_node(C);
  bNodeTree &node_tree = *snode.edittree;
  bNode &node = *node_tree.node_by_id(POINTER_AS_INT(node_argv));
  const char *opname = (const char *)op_argv;

  /* Select & activate only the button's node. */
  node_select_single(*C, node);

  WM_operator_name_call(C, opname, WM_OP_INVOKE_DEFAULT, nullptr, nullptr);
}

static void node_draw_shadow(const SpaceNode &snode,
                             const bNode &node,
                             const float radius,
                             const float alpha)
{
  const rctf &rct = node.runtime->totr;
  UI_draw_roundbox_corner_set(UI_CNR_ALL);

  const float shadow_width = 0.6f * U.widget_unit;
  const float shadow_alpha = 0.5f * alpha;

  ui_draw_dropshadow(&rct, radius, shadow_width, snode.runtime->aspect, shadow_alpha);

  /* Outline emphasis. Slight darkening _inside_ the outline. */
  const float color[4] = {0.0f, 0.0f, 0.0f, 0.4f};
  rctf rect{};
  rect.xmin = rct.xmin - 0.5f;
  rect.xmax = rct.xmax + 0.5f;
  rect.ymin = rct.ymin - 0.5f;
  rect.ymax = rct.ymax + 0.5f;
  UI_draw_roundbox_4fv(&rect, false, radius + 0.5f, color);
}

static void node_draw_sockets(const View2D &v2d,
                              const bContext &C,
                              const bNodeTree &ntree,
                              const bNode &node,
                              uiBlock &block,
                              const bool draw_outputs,
                              const bool select_all)
{
  if (node.input_sockets().is_empty() && node.output_sockets().is_empty()) {
    return;
  }

  bool selected = false;

  GPUVertFormat *format = immVertexFormat();
  uint pos_id = GPU_vertformat_attr_add(format, "pos", GPU_COMP_F32, 2, GPU_FETCH_FLOAT);
  uint col_id = GPU_vertformat_attr_add(format, "color", GPU_COMP_F32, 4, GPU_FETCH_FLOAT);
  uint shape_id = GPU_vertformat_attr_add(format, "flags", GPU_COMP_U32, 1, GPU_FETCH_INT);
  uint size_id = GPU_vertformat_attr_add(format, "size", GPU_COMP_F32, 1, GPU_FETCH_FLOAT);
  uint outline_col_id = GPU_vertformat_attr_add(
      format, "outlineColor", GPU_COMP_F32, 4, GPU_FETCH_FLOAT);

  GPU_blend(GPU_BLEND_ALPHA);
  GPU_program_point_size(true);
  immBindBuiltinProgram(GPU_SHADER_KEYFRAME_SHAPE);
  immUniform1f("outline_scale", NODE_SOCK_OUTLINE_SCALE);
  immUniform2f("ViewportSize", -1.0f, -1.0f);

  /* Set handle size. */
  const float socket_draw_size = NODE_SOCKSIZE * NODE_SOCKSIZE_DRAW_MULIPLIER;
  float scale;
  UI_view2d_scale_get(&v2d, &scale, nullptr);
  scale *= socket_draw_size;

  if (!select_all) {
    immBeginAtMost(GPU_PRIM_POINTS, node.input_sockets().size() + node.output_sockets().size());
  }

  PointerRNA node_ptr = RNA_pointer_create(
      &const_cast<ID &>(ntree.id), &RNA_Node, &const_cast<bNode &>(node));

  /* Socket inputs. */
  int selected_input_len = 0;
  for (const bNodeSocket *sock : node.input_sockets()) {
    /* In "hidden" nodes: draw sockets even when panels are collapsed. */
    if (!node.is_socket_icon_drawn(*sock)) {
      continue;
    }
    if (select_all || (sock->flag & SELECT)) {
      if (!(sock->flag & SOCK_MULTI_INPUT)) {
        /* Don't add multi-input sockets here since they are drawn in a different batch. */
        selected_input_len++;
      }
      continue;
    }
    /* Don't draw multi-input sockets here since they are drawn in a different batch. */
    if (sock->flag & SOCK_MULTI_INPUT) {
      continue;
    }

    node_socket_draw_nested(C,
                            ntree,
                            node_ptr,
                            block,
                            *sock,
                            pos_id,
                            col_id,
                            shape_id,
                            size_id,
                            outline_col_id,
                            scale,
                            selected);
  }

  /* Socket outputs. */
  int selected_output_len = 0;
  if (draw_outputs) {
    for (const bNodeSocket *sock : node.output_sockets()) {
      /* In "hidden" nodes: draw sockets even when panels are collapsed. */
      if (!node.is_socket_icon_drawn(*sock)) {
        continue;
      }
      if (select_all || (sock->flag & SELECT)) {
        selected_output_len++;
        continue;
      }

      node_socket_draw_nested(C,
                              ntree,
                              node_ptr,
                              block,
                              *sock,
                              pos_id,
                              col_id,
                              shape_id,
                              size_id,
                              outline_col_id,
                              scale,
                              selected);
    }
  }

  if (!select_all) {
    immEnd();
  }

  /* Go back and draw selected sockets. */
  if (selected_input_len + selected_output_len > 0) {
    /* Outline for selected sockets. */

    selected = true;

    immBegin(GPU_PRIM_POINTS, selected_input_len + selected_output_len);

    if (selected_input_len) {
      /* Socket inputs. */
      for (const bNodeSocket *sock : node.input_sockets()) {
        if (!node.is_socket_icon_drawn(*sock)) {
          continue;
        }
        /* Don't draw multi-input sockets here since they are drawn in a different batch. */
        if (sock->flag & SOCK_MULTI_INPUT) {
          continue;
        }
        if (select_all || (sock->flag & SELECT)) {
          node_socket_draw_nested(C,
                                  ntree,
                                  node_ptr,
                                  block,
                                  *sock,
                                  pos_id,
                                  col_id,
                                  shape_id,
                                  size_id,
                                  outline_col_id,
                                  scale,
                                  selected);
          if (--selected_input_len == 0) {
            /* Stop as soon as last one is drawn. */
            break;
          }
        }
      }
    }

    if (selected_output_len) {
      /* Socket outputs. */
      for (const bNodeSocket *sock : node.output_sockets()) {
        if (!node.is_socket_icon_drawn(*sock)) {
          continue;
        }
        if (select_all || (sock->flag & SELECT)) {
          node_socket_draw_nested(C,
                                  ntree,
                                  node_ptr,
                                  block,
                                  *sock,
                                  pos_id,
                                  col_id,
                                  shape_id,
                                  size_id,
                                  outline_col_id,
                                  scale,
                                  selected);
          if (--selected_output_len == 0) {
            /* Stop as soon as last one is drawn. */
            break;
          }
        }
      }
    }

    immEnd();
  }

  immUnbindProgram();

  GPU_program_point_size(false);
  GPU_blend(GPU_BLEND_NONE);

  /* Draw multi-input sockets after the others because they are drawn with `UI_draw_roundbox`
   * rather than with `GL_POINT`. */
  for (const bNodeSocket *socket : node.input_sockets()) {
    if (!node.is_socket_icon_drawn(*socket)) {
      continue;
    }
    if (!(socket->flag & SOCK_MULTI_INPUT)) {
      continue;
    }

    const bool is_node_hidden = (node.flag & NODE_HIDDEN);
    const float width = 0.5f * socket_draw_size;
    float height = is_node_hidden ? width : node_socket_calculate_height(*socket) - width;

    float color[4];
    float outline_color[4];
    node_socket_color_get(C, ntree, node_ptr, *socket, color);
    node_socket_outline_color_get(socket->flag & SELECT, socket->type, outline_color);

    const int index_in_tree = socket->index_in_tree();
    const float2 location = socket->runtime->location;
    const float2 draw_size(width, height);
    const float2 tooltip_size(scale, height * 2.0f - socket_draw_size + scale);
    node_socket_draw_multi_input(
        block, index_in_tree, location, draw_size, color, outline_color, tooltip_size);
  }
}

static void node_panel_toggle_button_cb(bContext *C, void *panel_state_argv, void *ntree_argv)
{
  Main *bmain = CTX_data_main(C);
  bNodePanelState *panel_state = static_cast<bNodePanelState *>(panel_state_argv);
  bNodeTree *ntree = static_cast<bNodeTree *>(ntree_argv);

  panel_state->flag ^= NODE_PANEL_COLLAPSED;

  ED_node_tree_propagate_change(C, bmain, ntree);
}

/* Draw panel backgrounds first, so other node elements can be rendered on top. */
static void node_draw_panels_background(const bNode &node, uiBlock &block)
{
  namespace nodes = blender::nodes;

  BLI_assert(is_node_panels_supported(node));
  BLI_assert(node.runtime->panels.size() == node.panel_states().size());

  const nodes::NodeDeclaration &decl = *node.declaration();
  const rctf &rct = node.runtime->totr;
  float color_panel[4];
  UI_GetThemeColorShade4fv(TH_NODE, -15, color_panel);

  /* True if the last panel is open, draw bottom gap as background. */
  bool is_last_panel_visible = false;
  float last_panel_content_y = 0.0f;

  int panel_i = 0;
  for (const nodes::ItemDeclarationPtr &item_decl : decl.items) {
    const nodes::PanelDeclaration *panel_decl = dynamic_cast<nodes::PanelDeclaration *>(
        item_decl.get());
    if (panel_decl == nullptr) {
      /* Not a panel. */
      continue;
    }

    const bNodePanelState &state = node.panel_states()[panel_i];
    const bke::bNodePanelRuntime &runtime = node.runtime->panels[panel_i];

    /* Don't draw hidden or collapsed panels. */
    const bool is_background_visible = state.has_visible_content() &&
                                       !(state.is_collapsed() || state.is_parent_collapsed());
    is_last_panel_visible = is_background_visible;
    last_panel_content_y = runtime.max_content_y;
    if (!is_background_visible) {
      ++panel_i;
      continue;
    }

    UI_block_emboss_set(&block, UI_EMBOSS_NONE);

    /* Panel background. */
    const rctf content_rect = {rct.xmin, rct.xmax, runtime.min_content_y, runtime.max_content_y};
    UI_draw_roundbox_corner_set(UI_CNR_NONE);
    UI_draw_roundbox_4fv(&content_rect, true, BASIS_RAD, color_panel);

    UI_block_emboss_set(&block, UI_EMBOSS);

    ++panel_i;
  }

  /* If last item is an open panel, extend the panel background to cover the bottom border. */
  if (is_last_panel_visible) {
    UI_block_emboss_set(&block, UI_EMBOSS_NONE);

    const rctf content_rect = {rct.xmin, rct.xmax, rct.ymin, last_panel_content_y};
    UI_draw_roundbox_corner_set(UI_CNR_BOTTOM_RIGHT | UI_CNR_BOTTOM_LEFT);
    UI_draw_roundbox_4fv(&content_rect, true, BASIS_RAD, color_panel);

    UI_block_emboss_set(&block, UI_EMBOSS);
  }
}

static void node_draw_panels(bNodeTree &ntree, const bNode &node, uiBlock &block)
{
  namespace nodes = blender::nodes;

  BLI_assert(is_node_panels_supported(node));
  BLI_assert(node.runtime->panels.size() == node.panel_states().size());

  const nodes::NodeDeclaration &decl = *node.declaration();
  const rctf &rct = node.runtime->totr;

  int panel_i = 0;
  for (const nodes::ItemDeclarationPtr &item_decl : decl.items) {
    const nodes::PanelDeclaration *panel_decl = dynamic_cast<nodes::PanelDeclaration *>(
        item_decl.get());
    if (panel_decl == nullptr) {
      /* Not a panel. */
      continue;
    }

    const bNodePanelState &state = node.panel_states()[panel_i];
    /* Don't draw hidden panels. */
    const bool is_header_visible = state.has_visible_content() && !state.is_parent_collapsed();
    if (!is_header_visible) {
      ++panel_i;
      continue;
    }
    const bke::bNodePanelRuntime &runtime = node.runtime->panels[panel_i];

    const rctf rect = {
        rct.xmin,
        rct.xmax,
        runtime.location_y - NODE_DYS,
        runtime.location_y + NODE_DYS,
    };

    UI_block_emboss_set(&block, UI_EMBOSS_NONE);

    /* Collapse/expand icon. */
    const int but_size = U.widget_unit * 0.8f;
    uiDefIconBut(&block,
                 UI_BTYPE_BUT_TOGGLE,
                 0,
                 state.is_collapsed() ? ICON_RIGHTARROW : ICON_DOWNARROW_HLT,
                 rct.xmin + (NODE_MARGIN_X / 3),
                 runtime.location_y - but_size / 2,
                 but_size,
                 but_size,
                 nullptr,
                 0.0f,
                 0.0f,
                 "");

    /* Panel label. */
    uiBut *but = uiDefBut(&block,
                          UI_BTYPE_LABEL,
                          0,
                          IFACE_(panel_decl->name.c_str()),
                          int(rct.xmin + NODE_MARGIN_X + 0.4f),
                          int(runtime.location_y - NODE_DYS),
                          short(rct.xmax - rct.xmin - (30.0f * UI_SCALE_FAC)),
                          short(NODE_DY),
                          nullptr,
                          0,
                          0,
                          "");
    if (node.flag & NODE_MUTED) {
      UI_but_flag_enable(but, UI_BUT_INACTIVE);
    }

    /* Invisible button covering the entire header for collapsing/expanding. */
    const int header_but_margin = NODE_MARGIN_X / 3;
    but = uiDefIconBut(&block,
                       UI_BTYPE_BUT_TOGGLE,
                       0,
                       ICON_NONE,
                       rect.xmin + header_but_margin,
                       rect.ymin,
                       std::max(int(rect.xmax - rect.xmin - 2 * header_but_margin), 0),
                       rect.ymax - rect.ymin,
                       nullptr,
                       0.0f,
                       0.0f,
                       "");
    UI_but_func_pushed_state_set(but, [&state](const uiBut &) { return state.is_collapsed(); });
    UI_but_func_set(
        but, node_panel_toggle_button_cb, const_cast<bNodePanelState *>(&state), &ntree);

    UI_block_emboss_set(&block, UI_EMBOSS);

    ++panel_i;
  }
}

static int node_error_type_to_icon(const geo_log::NodeWarningType type)
{
  switch (type) {
    case geo_log::NodeWarningType::Error:
      return ICON_ERROR;
    case geo_log::NodeWarningType::Warning:
      return ICON_ERROR;
    case geo_log::NodeWarningType::Info:
      return ICON_INFO;
  }

  BLI_assert(false);
  return ICON_ERROR;
}

static uint8_t node_error_type_priority(const geo_log::NodeWarningType type)
{
  switch (type) {
    case geo_log::NodeWarningType::Error:
      return 3;
    case geo_log::NodeWarningType::Warning:
      return 2;
    case geo_log::NodeWarningType::Info:
      return 1;
  }

  BLI_assert(false);
  return 0;
}

static geo_log::NodeWarningType node_error_highest_priority(Span<geo_log::NodeWarning> warnings)
{
  uint8_t highest_priority = 0;
  geo_log::NodeWarningType highest_priority_type = geo_log::NodeWarningType::Info;
  for (const geo_log::NodeWarning &warning : warnings) {
    const uint8_t priority = node_error_type_priority(warning.type);
    if (priority > highest_priority) {
      highest_priority = priority;
      highest_priority_type = warning.type;
    }
  }
  return highest_priority_type;
}

struct NodeErrorsTooltipData {
  Span<geo_log::NodeWarning> warnings;
};

static std::string node_errors_tooltip_fn(bContext * /*C*/, void *argN, const char * /*tip*/)
{
  NodeErrorsTooltipData &data = *(NodeErrorsTooltipData *)argN;

  std::string complete_string;

  for (const geo_log::NodeWarning &warning : data.warnings.drop_back(1)) {
    complete_string += warning.message;
    /* Adding the period is not ideal for multi-line messages, but it is consistent
     * with other tooltip implementations in Blender, so it is added here. */
    complete_string += '.';
    complete_string += '\n';
  }

  /* Let the tooltip system automatically add the last period. */
  complete_string += data.warnings.last().message;

  return complete_string;
}

#define NODE_HEADER_ICON_SIZE (0.8f * U.widget_unit)

static void node_add_unsupported_compositor_operation_error_message_button(const bNode &node,
                                                                           uiBlock &block,
                                                                           const rctf &rect,
                                                                           float &icon_offset)
{
  icon_offset -= NODE_HEADER_ICON_SIZE;
  UI_block_emboss_set(&block, UI_EMBOSS_NONE);
  uiDefIconBut(&block,
               UI_BTYPE_BUT,
               0,
               ICON_ERROR,
               icon_offset,
               rect.ymax - NODE_DY,
               NODE_HEADER_ICON_SIZE,
               UI_UNIT_Y,
               nullptr,
               0,
               0,
               TIP_(node.typeinfo->realtime_compositor_unsupported_message));
  UI_block_emboss_set(&block, UI_EMBOSS);
}

static void node_add_error_message_button(const TreeDrawContext &tree_draw_ctx,
                                          const bNode &node,
                                          uiBlock &block,
                                          const rctf &rect,
                                          float &icon_offset)
{
  if (tree_draw_ctx.used_by_realtime_compositor &&
      node.typeinfo->realtime_compositor_unsupported_message)
  {
    node_add_unsupported_compositor_operation_error_message_button(node, block, rect, icon_offset);
    return;
  }

  geo_log::GeoTreeLog *geo_tree_log = [&]() -> geo_log::GeoTreeLog * {
    const bNodeTreeZones *zones = node.owner_tree().zones();
    if (!zones) {
      return nullptr;
    }
    const bNodeTreeZone *zone = zones->get_zone_by_node(node.identifier);
    if (zone && ELEM(&node, zone->input_node, zone->output_node)) {
      zone = zone->parent_zone;
    }
    return tree_draw_ctx.geo_log_by_zone.lookup_default(zone, nullptr);
  }();

  Span<geo_log::NodeWarning> warnings;
  if (geo_tree_log) {
    geo_log::GeoNodeLog *node_log = geo_tree_log->nodes.lookup_ptr(node.identifier);
    if (node_log != nullptr) {
      warnings = node_log->warnings;
    }
  }
  if (warnings.is_empty()) {
    return;
  }

  const geo_log::NodeWarningType display_type = node_error_highest_priority(warnings);
  NodeErrorsTooltipData *tooltip_data = MEM_new<NodeErrorsTooltipData>(__func__);
  tooltip_data->warnings = warnings;

  icon_offset -= NODE_HEADER_ICON_SIZE;
  UI_block_emboss_set(&block, UI_EMBOSS_NONE);
  uiBut *but = uiDefIconBut(&block,
                            UI_BTYPE_BUT,
                            0,
                            node_error_type_to_icon(display_type),
                            icon_offset,
                            rect.ymax - NODE_DY,
                            NODE_HEADER_ICON_SIZE,
                            UI_UNIT_Y,
                            nullptr,
                            0,
                            0,
                            nullptr);
  UI_but_func_tooltip_set(but, node_errors_tooltip_fn, tooltip_data, [](void *arg) {
    MEM_delete(static_cast<NodeErrorsTooltipData *>(arg));
  });
  UI_block_emboss_set(&block, UI_EMBOSS);
}

static std::optional<std::chrono::nanoseconds> geo_node_get_execution_time(
    const TreeDrawContext &tree_draw_ctx, const SpaceNode &snode, const bNode &node)
{
  const bNodeTree &ntree = *snode.edittree;

  geo_log::GeoTreeLog *tree_log = [&]() -> geo_log::GeoTreeLog * {
    const bNodeTreeZones *zones = ntree.zones();
    if (!zones) {
      return nullptr;
    }
    const bNodeTreeZone *zone = zones->get_zone_by_node(node.identifier);
    return tree_draw_ctx.geo_log_by_zone.lookup_default(zone, nullptr);
  }();

  if (tree_log == nullptr) {
    return std::nullopt;
  }
  if (node.type == NODE_GROUP_OUTPUT) {
    return tree_log->run_time_sum;
  }
  if (node.is_frame()) {
    /* Could be cached in the future if this recursive code turns out to be slow. */
    std::chrono::nanoseconds run_time{0};
    bool found_node = false;

    for (const bNode *tnode : node.direct_children_in_frame()) {
      if (tnode->is_frame()) {
        std::optional<std::chrono::nanoseconds> sub_frame_run_time = geo_node_get_execution_time(
            tree_draw_ctx, snode, *tnode);
        if (sub_frame_run_time.has_value()) {
          run_time += *sub_frame_run_time;
          found_node = true;
        }
      }
      else {
        if (const geo_log::GeoNodeLog *node_log = tree_log->nodes.lookup_ptr_as(tnode->identifier))
        {
          found_node = true;
          run_time += node_log->run_time;
        }
      }
    }
    if (found_node) {
      return run_time;
    }
    return std::nullopt;
  }
  if (const geo_log::GeoNodeLog *node_log = tree_log->nodes.lookup_ptr(node.identifier)) {
    return node_log->run_time;
  }
  return std::nullopt;
}

/* Create node key instance, assuming the node comes from the currently edited node tree. */
static bNodeInstanceKey current_node_instance_key(const SpaceNode &snode, const bNode &node)
{
  const bNodeTreePath *path = static_cast<const bNodeTreePath *>(snode.treepath.last);

  /* Some code in this file checks for the non-null elements of the tree path. However, if we did
   * iterate into a node it is expected that there is a tree, and it should be in the path.
   * Otherwise something else went wrong. */
  BLI_assert(path);

  /* Assume that the currently editing tree is the last in the path. */
  BLI_assert(snode.edittree == path->nodetree);

  return BKE_node_instance_key(path->parent_key, snode.edittree, &node);
}

static std::optional<std::chrono::nanoseconds> compositor_accumulate_frame_node_execution_time(
    const TreeDrawContext &tree_draw_ctx, const SpaceNode &snode, const bNode &node)
{
  BLI_assert(tree_draw_ctx.compositor_per_node_execution_time);

  timeit::Nanoseconds frame_execution_time(0);
  bool has_any_execution_time = false;

  for (const bNode *current_node : node.direct_children_in_frame()) {
    const bNodeInstanceKey key = current_node_instance_key(snode, *current_node);
    if (const timeit::Nanoseconds *node_execution_time =
            tree_draw_ctx.compositor_per_node_execution_time->lookup_ptr(key))
    {
      frame_execution_time += *node_execution_time;
      has_any_execution_time = true;
    }
  }

  if (!has_any_execution_time) {
    return std::nullopt;
  }

  return frame_execution_time;
}

static std::optional<std::chrono::nanoseconds> compositor_node_get_execution_time(
    const TreeDrawContext &tree_draw_ctx, const SpaceNode &snode, const bNode &node)
{
  BLI_assert(tree_draw_ctx.compositor_per_node_execution_time);

  /* For the frame nodes accumulate execution time of its children. */
  if (node.is_frame()) {
    return compositor_accumulate_frame_node_execution_time(tree_draw_ctx, snode, node);
  }

  /* For other nodes simply lookup execution time.
   * The group node instances have their own entries in the execution times map. */
  const bNodeInstanceKey key = current_node_instance_key(snode, node);
  if (const timeit::Nanoseconds *execution_time =
          tree_draw_ctx.compositor_per_node_execution_time->lookup_ptr(key))
  {
    return *execution_time;
  }

  return std::nullopt;
}

static std::optional<std::chrono::nanoseconds> node_get_execution_time(
    const TreeDrawContext &tree_draw_ctx, const SpaceNode &snode, const bNode &node)
{
  switch (snode.edittree->type) {
    case NTREE_GEOMETRY:
      return geo_node_get_execution_time(tree_draw_ctx, snode, node);
    case NTREE_COMPOSIT:
      return compositor_node_get_execution_time(tree_draw_ctx, snode, node);
  }
  return std::nullopt;
}

static std::string node_get_execution_time_label(TreeDrawContext &tree_draw_ctx,
                                                 const SpaceNode &snode,
                                                 const bNode &node)
{
  const std::optional<std::chrono::nanoseconds> exec_time = node_get_execution_time(
      tree_draw_ctx, snode, node);

  if (!exec_time.has_value()) {
    return std::string("");
  }

  const uint64_t exec_time_us =
      std::chrono::duration_cast<std::chrono::microseconds>(*exec_time).count();

  /* Don't show time if execution time is 0 microseconds. */
  if (exec_time_us == 0) {
    return std::string("-");
  }
  if (exec_time_us < 100) {
    return std::string("< 0.1 ms");
  }

  int precision = 0;
  /* Show decimal if value is below 1ms */
  if (exec_time_us < 1000) {
    precision = 2;
  }
  else if (exec_time_us < 10000) {
    precision = 1;
  }

  std::stringstream stream;
  stream << std::fixed << std::setprecision(precision) << (exec_time_us / 1000.0f);
  return stream.str() + " ms";
}

struct NamedAttributeTooltipArg {
  Map<StringRefNull, geo_log::NamedAttributeUsage> usage_by_attribute;
};

static std::string named_attribute_tooltip(bContext * /*C*/, void *argN, const char * /*tip*/)
{
  NamedAttributeTooltipArg &arg = *static_cast<NamedAttributeTooltipArg *>(argN);

  std::stringstream ss;
  ss << TIP_("Accessed named attributes:") << "\n";

  struct NameWithUsage {
    StringRefNull name;
    geo_log::NamedAttributeUsage usage;
  };

  Vector<NameWithUsage> sorted_used_attribute;
  for (auto &&item : arg.usage_by_attribute.items()) {
    sorted_used_attribute.append({item.key, item.value});
  }
  std::sort(sorted_used_attribute.begin(),
            sorted_used_attribute.end(),
            [](const NameWithUsage &a, const NameWithUsage &b) {
              return BLI_strcasecmp_natural(a.name.c_str(), b.name.c_str()) < 0;
            });

  for (const NameWithUsage &attribute : sorted_used_attribute) {
    const StringRefNull name = attribute.name;
    const geo_log::NamedAttributeUsage usage = attribute.usage;
    ss << fmt::format(TIP_("  \u2022 \"{}\": "), name);
    Vector<std::string> usages;
    if ((usage & geo_log::NamedAttributeUsage::Read) != geo_log::NamedAttributeUsage::None) {
      usages.append(TIP_("read"));
    }
    if ((usage & geo_log::NamedAttributeUsage::Write) != geo_log::NamedAttributeUsage::None) {
      usages.append(TIP_("write"));
    }
    if ((usage & geo_log::NamedAttributeUsage::Remove) != geo_log::NamedAttributeUsage::None) {
      usages.append(TIP_("remove"));
    }
    for (const int i : usages.index_range()) {
      ss << usages[i];
      if (i < usages.size() - 1) {
        ss << ", ";
      }
    }
    ss << "\n";
  }
  ss << "\n";
  ss << TIP_(
      "Attributes with these names used within the group may conflict with existing attributes");
  return ss.str();
}

static NodeExtraInfoRow row_from_used_named_attribute(
    const Map<StringRefNull, geo_log::NamedAttributeUsage> &usage_by_attribute_name)
{
  const int attributes_num = usage_by_attribute_name.size();

  NodeExtraInfoRow row;
  row.text = std::to_string(attributes_num) +
             (attributes_num == 1 ? RPT_(" Named Attribute") : RPT_(" Named Attributes"));
  row.icon = ICON_SPREADSHEET;
  row.tooltip_fn = named_attribute_tooltip;
  row.tooltip_fn_arg = new NamedAttributeTooltipArg{usage_by_attribute_name};
  row.tooltip_fn_free_arg = [](void *arg) { delete static_cast<NamedAttributeTooltipArg *>(arg); };
  return row;
}

static std::optional<NodeExtraInfoRow> node_get_accessed_attributes_row(
    TreeDrawContext &tree_draw_ctx, const bNode &node)
{
  geo_log::GeoTreeLog *geo_tree_log = [&]() -> geo_log::GeoTreeLog * {
    const bNodeTreeZones *zones = node.owner_tree().zones();
    if (!zones) {
      return nullptr;
    }
    const bNodeTreeZone *zone = zones->get_zone_by_node(node.identifier);
    return tree_draw_ctx.geo_log_by_zone.lookup_default(zone, nullptr);
  }();
  if (geo_tree_log == nullptr) {
    return std::nullopt;
  }
  if (ELEM(node.type,
           GEO_NODE_STORE_NAMED_ATTRIBUTE,
           GEO_NODE_REMOVE_ATTRIBUTE,
           GEO_NODE_INPUT_NAMED_ATTRIBUTE))
  {
    /* Only show the overlay when the name is passed in from somewhere else. */
    for (const bNodeSocket *socket : node.input_sockets()) {
      if (STREQ(socket->name, "Name")) {
        if (!socket->is_directly_linked()) {
          return std::nullopt;
        }
      }
    }
  }
  geo_tree_log->ensure_used_named_attributes();
  geo_log::GeoNodeLog *node_log = geo_tree_log->nodes.lookup_ptr(node.identifier);
  if (node_log == nullptr) {
    return std::nullopt;
  }
  if (node_log->used_named_attributes.is_empty()) {
    return std::nullopt;
  }
  return row_from_used_named_attribute(node_log->used_named_attributes);
}

static std::optional<NodeExtraInfoRow> node_get_execution_time_label_row(
    TreeDrawContext &tree_draw_ctx, const SpaceNode &snode, const bNode &node)
{
  NodeExtraInfoRow row;
  row.text = node_get_execution_time_label(tree_draw_ctx, snode, node);
  if (row.text.empty()) {
    return std::nullopt;
  }
  row.tooltip = TIP_(
      "The execution time from the node tree's latest evaluation. For frame and group "
      "nodes, the time for all sub-nodes");
  row.icon = ICON_PREVIEW_RANGE;
  return row;
}

static void node_get_compositor_extra_info(TreeDrawContext &tree_draw_ctx,
                                           const SpaceNode &snode,
                                           const bNode &node,
                                           Vector<NodeExtraInfoRow> &rows)
{
  if (snode.overlay.flag & SN_OVERLAY_SHOW_TIMINGS) {
    std::optional<NodeExtraInfoRow> row = node_get_execution_time_label_row(
        tree_draw_ctx, snode, node);
    if (row.has_value()) {
      rows.append(std::move(*row));
    }
  }
}

static Vector<NodeExtraInfoRow> node_get_extra_info(const bContext &C,
                                                    TreeDrawContext &tree_draw_ctx,
                                                    const SpaceNode &snode,
                                                    const bNode &node)
{
  Vector<NodeExtraInfoRow> rows;

  if (node.typeinfo->get_extra_info) {
    nodes::NodeExtraInfoParams params{rows, node, C};
    node.typeinfo->get_extra_info(params);
  }

  if (node.typeinfo->deprecation_notice) {
    NodeExtraInfoRow row;
    row.text = IFACE_("Deprecated");
    row.icon = ICON_INFO;
    row.tooltip = TIP_(node.typeinfo->deprecation_notice);
    rows.append(std::move(row));
  }

  if (snode.edittree->type == NTREE_COMPOSIT) {
    node_get_compositor_extra_info(tree_draw_ctx, snode, node, rows);
    return rows;
  }

  if (!(snode.edittree->type == NTREE_GEOMETRY)) {
    /* Currently geometry and compositor nodes are the only nodes to have extra info per nodes. */
    return rows;
  }

  if (snode.overlay.flag & SN_OVERLAY_SHOW_NAMED_ATTRIBUTES) {
    if (std::optional<NodeExtraInfoRow> row = node_get_accessed_attributes_row(tree_draw_ctx,
                                                                               node))
    {
      rows.append(std::move(*row));
    }
  }

  if (snode.overlay.flag & SN_OVERLAY_SHOW_TIMINGS &&
      (ELEM(node.typeinfo->nclass, NODE_CLASS_GEOMETRY, NODE_CLASS_GROUP, NODE_CLASS_ATTRIBUTE) ||
       ELEM(node.type, NODE_FRAME, NODE_GROUP_OUTPUT)))
  {
    std::optional<NodeExtraInfoRow> row = node_get_execution_time_label_row(
        tree_draw_ctx, snode, node);
    if (row.has_value()) {
      rows.append(std::move(*row));
    }
  }

  geo_log::GeoTreeLog *tree_log = [&]() -> geo_log::GeoTreeLog * {
    const bNodeTreeZones *tree_zones = node.owner_tree().zones();
    if (!tree_zones) {
      return nullptr;
    }
    const bNodeTreeZone *zone = tree_zones->get_zone_by_node(node.identifier);
    return tree_draw_ctx.geo_log_by_zone.lookup_default(zone, nullptr);
  }();

  if (tree_log) {
    tree_log->ensure_debug_messages();
    const geo_log::GeoNodeLog *node_log = tree_log->nodes.lookup_ptr(node.identifier);
    if (node_log != nullptr) {
      for (const StringRef message : node_log->debug_messages) {
        NodeExtraInfoRow row;
        row.text = message;
        row.icon = ICON_INFO;
        rows.append(std::move(row));
      }
    }
  }

  return rows;
}

static void node_draw_extra_info_row(const bNode &node,
                                     uiBlock &block,
                                     const rctf &rect,
                                     const int row,
                                     const NodeExtraInfoRow &extra_info_row)
{
  const float but_icon_left = rect.xmin + 6.0f * UI_SCALE_FAC;
  const float but_icon_width = NODE_HEADER_ICON_SIZE * 0.8f;
  const float but_icon_right = but_icon_left + but_icon_width;

  UI_block_emboss_set(&block, UI_EMBOSS_NONE);
  uiBut *but_icon = uiDefIconBut(&block,
                                 UI_BTYPE_BUT,
                                 0,
                                 extra_info_row.icon,
                                 int(but_icon_left),
                                 int(rect.ymin + row * (20.0f * UI_SCALE_FAC)),
                                 but_icon_width,
                                 UI_UNIT_Y,
                                 nullptr,
                                 0,
                                 0,
                                 extra_info_row.tooltip);
  if (extra_info_row.tooltip_fn != nullptr) {
    UI_but_func_tooltip_set(but_icon,
                            extra_info_row.tooltip_fn,
                            extra_info_row.tooltip_fn_arg,
                            extra_info_row.tooltip_fn_free_arg);
  }
  UI_block_emboss_set(&block, UI_EMBOSS);

  const float but_text_left = but_icon_right + 6.0f * UI_SCALE_FAC;
  const float but_text_right = rect.xmax;
  const float but_text_width = but_text_right - but_text_left;

  uiBut *but_text = uiDefBut(&block,
                             UI_BTYPE_LABEL,
                             0,
                             extra_info_row.text.c_str(),
                             int(but_text_left),
                             int(rect.ymin + row * (20.0f * UI_SCALE_FAC)),
                             short(but_text_width),
                             short(NODE_DY),
                             nullptr,
                             0,
                             0,
                             "");

  if (node.flag & NODE_MUTED) {
    UI_but_flag_enable(but_text, UI_BUT_INACTIVE);
    UI_but_flag_enable(but_icon, UI_BUT_INACTIVE);
  }
}

static void node_draw_extra_info_panel_back(const bNode &node, const rctf &extra_info_rect)
{
  const rctf &node_rect = node.runtime->totr;
  rctf panel_back_rect = extra_info_rect;
  /* Extend the panel behind hidden nodes to accommodate the large rounded corners. */
  if (node.flag & NODE_HIDDEN) {
    panel_back_rect.ymin = BLI_rctf_cent_y(&node_rect);
  }

  ColorTheme4f color;
  if (node.flag & NODE_MUTED) {
    UI_GetThemeColorBlend4f(TH_BACK, TH_NODE, 0.2f, color);
  }
  else {
    UI_GetThemeColorBlend4f(TH_BACK, TH_NODE, 0.75f, color);
  }
  color.a -= 0.35f;

  ColorTheme4f color_outline;
  UI_GetThemeColorBlendShade4fv(TH_BACK, TH_NODE, 0.4f, -20, color_outline);

  const float outline_width = U.pixelsize;
  BLI_rctf_pad(&panel_back_rect, outline_width, outline_width);

  UI_draw_roundbox_corner_set(UI_CNR_TOP_LEFT | UI_CNR_TOP_RIGHT);
  UI_draw_roundbox_4fv_ex(
      &panel_back_rect, color, nullptr, 0.0f, color_outline, outline_width, BASIS_RAD);
}

static void node_draw_extra_info_panel(const bContext &C,
                                       TreeDrawContext &tree_draw_ctx,
                                       const SpaceNode &snode,
                                       const bNode &node,
                                       ImBuf *preview,
                                       uiBlock &block)
{
  const Scene *scene = CTX_data_scene(&C);
  if (!(snode.overlay.flag & SN_OVERLAY_SHOW_OVERLAYS)) {
    return;
  }
  if (preview && !(preview->x > 0 && preview->y > 0)) {
    /* If the preview has an non-drawable size, just don't draw it. */
    preview = nullptr;
  }
  Vector<NodeExtraInfoRow> extra_info_rows = node_get_extra_info(C, tree_draw_ctx, snode, node);
  if (extra_info_rows.is_empty() && !preview) {
    return;
  }

  const rctf &rct = node.runtime->totr;
  rctf extra_info_rect;

  if (node.is_frame()) {
    extra_info_rect.xmin = rct.xmin;
    extra_info_rect.xmax = rct.xmin + 95.0f * UI_SCALE_FAC;
    extra_info_rect.ymin = rct.ymin + 2.0f * UI_SCALE_FAC;
    extra_info_rect.ymax = rct.ymin + 2.0f * UI_SCALE_FAC;
  }
  else {
    const float padding = 3.0f * UI_SCALE_FAC;

    extra_info_rect.xmin = rct.xmin + padding;
    extra_info_rect.xmax = rct.xmax - padding;
    extra_info_rect.ymin = rct.ymax;
    extra_info_rect.ymax = rct.ymax + extra_info_rows.size() * (20.0f * UI_SCALE_FAC);

    float preview_height = 0.0f;
    rctf preview_rect;
    if (preview) {
      const float width = BLI_rctf_size_x(&extra_info_rect);
      if (preview->x > preview->y) {
        preview_height = (width - 2.0f * padding) * float(preview->y) / float(preview->x) +
                         2.0f * padding;
        preview_rect.ymin = extra_info_rect.ymin + padding;
        preview_rect.ymax = extra_info_rect.ymin + preview_height - padding;
        preview_rect.xmin = extra_info_rect.xmin + padding;
        preview_rect.xmax = extra_info_rect.xmax - padding;
        extra_info_rect.ymax += preview_height;
      }
      else {
        preview_height = width;
        const float preview_width = (width - 2.0f * padding) * float(preview->x) /
                                        float(preview->y) +
                                    2.0f * padding;
        preview_rect.ymin = extra_info_rect.ymin + padding;
        preview_rect.ymax = extra_info_rect.ymin + preview_height - padding;
        preview_rect.xmin = extra_info_rect.xmin + padding + (width - preview_width) / 2;
        preview_rect.xmax = extra_info_rect.xmax - padding - (width - preview_width) / 2;
        extra_info_rect.ymax += preview_height;
      }
    }

    node_draw_extra_info_panel_back(node, extra_info_rect);

    if (preview) {
      node_draw_preview(scene, preview, &preview_rect);
    }

    /* Resize the rect to draw the textual infos on top of the preview. */
    extra_info_rect.ymin += preview_height;
  }

  for (int row : extra_info_rows.index_range()) {
    node_draw_extra_info_row(node, block, extra_info_rect, row, extra_info_rows[row]);
  }
}

static void node_draw_basis(const bContext &C,
                            TreeDrawContext &tree_draw_ctx,
                            const View2D &v2d,
                            const SpaceNode &snode,
                            bNodeTree &ntree,
                            const bNode &node,
                            uiBlock &block,
                            bNodeInstanceKey key)
{
  const float iconbutw = NODE_HEADER_ICON_SIZE;
  const bool show_preview = (snode.overlay.flag & SN_OVERLAY_SHOW_OVERLAYS) &&
                            (snode.overlay.flag & SN_OVERLAY_SHOW_PREVIEWS) &&
                            (node.flag & NODE_PREVIEW) &&
                            (U.experimental.use_shader_node_previews ||
                             ntree.type != NTREE_SHADER);

  /* Skip if out of view. */
  rctf rect_with_preview = node.runtime->totr;
  if (show_preview) {
    rect_with_preview.ymax += NODE_WIDTH(node);
  }
  if (BLI_rctf_isect(&rect_with_preview, &v2d.cur, nullptr) == false) {
    UI_block_end(&C, &block);
    return;
  }

  /* Shadow. */
  if (!bke::all_zone_node_types().contains(node.type)) {
    node_draw_shadow(snode, node, BASIS_RAD, 1.0f);
  }

  const rctf &rct = node.runtime->totr;
  float color[4];
  int color_id = node_get_colorid(tree_draw_ctx, node);

  GPU_line_width(1.0f);

  /* Overlay atop the node. */
  {
    bool drawn_with_previews = false;

    if (show_preview) {
      bNodeInstanceHash *previews_compo = static_cast<bNodeInstanceHash *>(
          CTX_data_pointer_get(&C, "node_previews").data);
      NestedTreePreviews *previews_shader = tree_draw_ctx.nested_group_infos;

      if (previews_shader) {
        ImBuf *preview = node_preview_acquire_ibuf(ntree, *previews_shader, node);
        node_draw_extra_info_panel(C, tree_draw_ctx, snode, node, preview, block);
        node_release_preview_ibuf(*previews_shader);
        drawn_with_previews = true;
      }
      else if (previews_compo) {
        bNodePreview *preview_compositor = static_cast<bNodePreview *>(
            BKE_node_instance_hash_lookup(previews_compo, key));
        if (preview_compositor) {
          node_draw_extra_info_panel(
              C, tree_draw_ctx, snode, node, preview_compositor->ibuf, block);
          drawn_with_previews = true;
        }
      }
    }

    if (drawn_with_previews == false) {
      node_draw_extra_info_panel(C, tree_draw_ctx, snode, node, nullptr, block);
    }
  }

  const float padding = 0.5f;
  const float corner_radius = BASIS_RAD + padding;
  /* Header. */
  {
    /* Add some padding to prevent transparent gaps with the outline. */
    const rctf rect = {
        rct.xmin - padding,
        rct.xmax + padding,
        rct.ymax - NODE_DY - padding,
        rct.ymax + padding,
    };

    float color_header[4];

    /* Muted nodes get a mix of the background with the node color. */
    if (node.flag & NODE_MUTED) {
      UI_GetThemeColorBlend4f(TH_BACK, color_id, 0.1f, color_header);
    }
    else {
      UI_GetThemeColorBlend4f(TH_NODE, color_id, 0.4f, color_header);
    }

    UI_draw_roundbox_corner_set(UI_CNR_TOP_LEFT | UI_CNR_TOP_RIGHT);
    UI_draw_roundbox_4fv(&rect, true, corner_radius, color_header);
  }

  /* Show/hide icons. */
  float iconofs = rct.xmax - 0.35f * U.widget_unit;

  /* Group edit. This icon should be the first for the node groups. */
  if (node.type == NODE_GROUP) {
    iconofs -= iconbutw;
    UI_block_emboss_set(&block, UI_EMBOSS_NONE);
    uiBut *but = uiDefIconBut(&block,
                              UI_BTYPE_BUT_TOGGLE,
                              0,
                              ICON_NODETREE,
                              iconofs,
                              rct.ymax - NODE_DY,
                              iconbutw,
                              UI_UNIT_Y,
                              nullptr,
                              0,
                              0,
                              "");
    UI_but_func_set(but,
                    node_toggle_button_cb,
                    POINTER_FROM_INT(node.identifier),
                    (void *)"NODE_OT_group_edit");
    if (node.id) {
      UI_but_icon_indicator_number_set(but, ID_REAL_USERS(node.id));
    }
    UI_block_emboss_set(&block, UI_EMBOSS);
  }
  /* Preview. */
  if (node_is_previewable(snode, ntree, node)) {
    iconofs -= iconbutw;
    UI_block_emboss_set(&block, UI_EMBOSS_NONE);
    uiBut *but = uiDefIconBut(&block,
                              UI_BTYPE_BUT_TOGGLE,
                              0,
                              ICON_MATERIAL,
                              iconofs,
                              rct.ymax - NODE_DY,
                              iconbutw,
                              UI_UNIT_Y,
                              nullptr,
                              0,
                              0,
                              "");
    UI_but_func_set(but,
                    node_toggle_button_cb,
                    POINTER_FROM_INT(node.identifier),
                    (void *)"NODE_OT_preview_toggle");
    UI_block_emboss_set(&block, UI_EMBOSS);
  }
  if (node.type == NODE_CUSTOM && node.typeinfo->ui_icon != ICON_NONE) {
    iconofs -= iconbutw;
    UI_block_emboss_set(&block, UI_EMBOSS_NONE);
    uiDefIconBut(&block,
                 UI_BTYPE_BUT,
                 0,
                 node.typeinfo->ui_icon,
                 iconofs,
                 rct.ymax - NODE_DY,
                 iconbutw,
                 UI_UNIT_Y,
                 nullptr,
                 0,
                 0,
                 "");
    UI_block_emboss_set(&block, UI_EMBOSS);
  }
  if (node.type == GEO_NODE_VIEWER) {
    const bool is_active = &node == tree_draw_ctx.active_geometry_nodes_viewer;
    iconofs -= iconbutw;
    UI_block_emboss_set(&block, UI_EMBOSS_NONE);
    uiBut *but = uiDefIconBut(&block,
                              UI_BTYPE_BUT,
                              0,
                              is_active ? ICON_HIDE_OFF : ICON_HIDE_ON,
                              iconofs,
                              rct.ymax - NODE_DY,
                              iconbutw,
                              UI_UNIT_Y,
                              nullptr,
                              0,
                              0,
                              "");
    /* Selection implicitly activates the node. */
    const char *operator_idname = is_active ? "NODE_OT_deactivate_viewer" : "NODE_OT_select";
    UI_but_func_set(
        but, node_toggle_button_cb, POINTER_FROM_INT(node.identifier), (void *)operator_idname);
    UI_block_emboss_set(&block, UI_EMBOSS);
  }

  node_add_error_message_button(tree_draw_ctx, node, block, rct, iconofs);

  /* Title. */
  if (node.flag & SELECT) {
    UI_GetThemeColor4fv(TH_SELECT, color);
  }
  else {
    UI_GetThemeColorBlendShade4fv(TH_SELECT, color_id, 0.4f, 10, color);
  }

  /* Collapse/expand icon. */
  {
    const int but_size = U.widget_unit * 0.8f;
    UI_block_emboss_set(&block, UI_EMBOSS_NONE);

    uiBut *but = uiDefIconBut(&block,
                              UI_BTYPE_BUT_TOGGLE,
                              0,
                              ICON_DOWNARROW_HLT,
                              rct.xmin + (NODE_MARGIN_X / 3),
                              rct.ymax - NODE_DY / 2.2f - but_size / 2,
                              but_size,
                              but_size,
                              nullptr,
                              0.0f,
                              0.0f,
                              "");

    UI_but_func_set(but,
                    node_toggle_button_cb,
                    POINTER_FROM_INT(node.identifier),
                    (void *)"NODE_OT_hide_toggle");
    UI_block_emboss_set(&block, UI_EMBOSS);
  }

  char showname[128];
  bke::nodeLabel(&ntree, &node, showname, sizeof(showname));

  uiBut *but = uiDefBut(&block,
                        UI_BTYPE_LABEL,
                        0,
                        showname,
                        int(rct.xmin + NODE_MARGIN_X + 0.4f),
                        int(rct.ymax - NODE_DY),
                        short(iconofs - rct.xmin - (18.0f * UI_SCALE_FAC)),
                        short(NODE_DY),
                        nullptr,
                        0,
                        0,
                        "");
  if (node.flag & NODE_MUTED) {
    UI_but_flag_enable(but, UI_BUT_INACTIVE);
  }

  /* Wire across the node when muted/disabled. */
  if (node.flag & NODE_MUTED) {
    node_draw_mute_line(C, v2d, snode, node);
  }

  /* Body. */
  const float outline_width = U.pixelsize;
  {
    /* Use warning color to indicate undefined types. */
    if (bke::node_type_is_undefined(&node)) {
      UI_GetThemeColorBlend4f(TH_REDALERT, TH_NODE, 0.4f, color);
    }
    /* Muted nodes get a mix of the background with the node color. */
    else if (node.flag & NODE_MUTED) {
      UI_GetThemeColorBlend4f(TH_BACK, TH_NODE, 0.2f, color);
    }
    else if (node.flag & NODE_CUSTOM_COLOR) {
      rgba_float_args_set(color, node.color[0], node.color[1], node.color[2], 1.0f);
    }
    else {
      UI_GetThemeColor4fv(TH_NODE, color);
    }

    /* Draw selected nodes fully opaque. */
    if (node.flag & SELECT) {
      color[3] = 1.0f;
    }

    /* Draw muted nodes slightly transparent so the wires inside are visible. */
    if (node.flag & NODE_MUTED) {
      color[3] -= 0.2f;
    }

    /* Add some padding to prevent transparent gaps with the outline. */
    const rctf rect = {
        rct.xmin - padding,
        rct.xmax + padding,
        rct.ymin - padding,
        rct.ymax - (NODE_DY + outline_width) + padding,
    };

    UI_draw_roundbox_corner_set(UI_CNR_BOTTOM_LEFT | UI_CNR_BOTTOM_RIGHT);
    UI_draw_roundbox_4fv(&rect, true, corner_radius, color);

    if (is_node_panels_supported(node)) {
      node_draw_panels_background(node, block);
    }
  }

  /* Header underline. */
  {
    float color_underline[4];

    if (node.flag & NODE_MUTED) {
      UI_GetThemeColorBlend4f(TH_BACK, color_id, 0.05f, color_underline);
      color_underline[3] = 1.0f;
    }
    else {
      UI_GetThemeColorBlend4f(TH_BACK, color_id, 0.2f, color_underline);
    }

    const rctf rect = {
        rct.xmin,
        rct.xmax,
        rct.ymax - (NODE_DY + outline_width),
        rct.ymax - NODE_DY,
    };

    UI_draw_roundbox_corner_set(UI_CNR_NONE);
    UI_draw_roundbox_4fv(&rect, true, 0.0f, color_underline);
  }

  /* Outline. */
  {
    const rctf rect = {
        rct.xmin - outline_width,
        rct.xmax + outline_width,
        rct.ymin - outline_width,
        rct.ymax + outline_width,
    };

    /* Color the outline according to active, selected, or undefined status. */
    float color_outline[4];

    if (node.flag & SELECT) {
      UI_GetThemeColor4fv((node.flag & NODE_ACTIVE) ? TH_ACTIVE : TH_SELECT, color_outline);
    }
    else if (bke::node_type_is_undefined(&node)) {
      UI_GetThemeColor4fv(TH_REDALERT, color_outline);
    }
    else if (const bke::bNodeZoneType *zone_type = bke::zone_type_by_node_type(node.type)) {
      UI_GetThemeColor4fv(zone_type->theme_id, color_outline);
      color_outline[3] = 1.0f;
    }
    else {
      UI_GetThemeColorBlendShade4fv(TH_BACK, TH_NODE, 0.4f, -20, color_outline);
    }

    UI_draw_roundbox_corner_set(UI_CNR_ALL);
    UI_draw_roundbox_4fv(&rect, false, BASIS_RAD + outline_width, color_outline);
  }

  float scale;
  UI_view2d_scale_get(&v2d, &scale, nullptr);

  /* Skip slow socket drawing if zoom is small. */
  if (scale > 0.2f) {
    node_draw_sockets(v2d, C, ntree, node, block, true, false);
  }

  if (is_node_panels_supported(node)) {
    node_draw_panels(ntree, node, block);
  }

  UI_block_end(&C, &block);
  UI_block_draw(&C, &block);
}

static void node_draw_hidden(const bContext &C,
                             TreeDrawContext &tree_draw_ctx,
                             const View2D &v2d,
                             const SpaceNode &snode,
                             bNodeTree &ntree,
                             bNode &node,
                             uiBlock &block)
{
  const rctf &rct = node.runtime->totr;
  float centy = BLI_rctf_cent_y(&rct);
  float hiddenrad = BLI_rctf_size_y(&rct) / 2.0f;

  float scale;
  UI_view2d_scale_get(&v2d, &scale, nullptr);

  const int color_id = node_get_colorid(tree_draw_ctx, node);

  node_draw_extra_info_panel(C, tree_draw_ctx, snode, node, nullptr, block);

  /* Shadow. */
  node_draw_shadow(snode, node, hiddenrad, 1.0f);

  /* Wire across the node when muted/disabled. */
  if (node.flag & NODE_MUTED) {
    node_draw_mute_line(C, v2d, snode, node);
  }

  /* Body. */
  float color[4];
  {
    if (bke::node_type_is_undefined(&node)) {
      /* Use warning color to indicate undefined types. */
      UI_GetThemeColorBlend4f(TH_REDALERT, TH_NODE, 0.4f, color);
    }
    else if (node.flag & NODE_MUTED) {
      /* Muted nodes get a mix of the background with the node color. */
      UI_GetThemeColorBlendShade4fv(TH_BACK, color_id, 0.1f, 0, color);
    }
    else if (node.flag & NODE_CUSTOM_COLOR) {
      rgba_float_args_set(color, node.color[0], node.color[1], node.color[2], 1.0f);
    }
    else {
      UI_GetThemeColorBlend4f(TH_NODE, color_id, 0.4f, color);
    }

    /* Draw selected nodes fully opaque. */
    if (node.flag & SELECT) {
      color[3] = 1.0f;
    }

    /* Draw muted nodes slightly transparent so the wires inside are visible. */
    if (node.flag & NODE_MUTED) {
      color[3] -= 0.2f;
    }

    /* Add some padding to prevent transparent gaps with the outline. */
    const float padding = 0.5f;
    const rctf rect = {
        rct.xmin - padding,
        rct.xmax + padding,
        rct.ymin - padding,
        rct.ymax + padding,
    };

    UI_draw_roundbox_4fv(&rect, true, hiddenrad + padding, color);
  }

  /* Title. */
  if (node.flag & SELECT) {
    UI_GetThemeColor4fv(TH_SELECT, color);
  }
  else {
    UI_GetThemeColorBlendShade4fv(TH_SELECT, color_id, 0.4f, 10, color);
  }

  /* Collapse/expand icon. */
  {
    const int but_size = U.widget_unit * 1.0f;
    UI_block_emboss_set(&block, UI_EMBOSS_NONE);

    uiBut *but = uiDefIconBut(&block,
                              UI_BTYPE_BUT_TOGGLE,
                              0,
                              ICON_RIGHTARROW,
                              rct.xmin + (NODE_MARGIN_X / 3),
                              centy - but_size / 2,
                              but_size,
                              but_size,
                              nullptr,
                              0.0f,
                              0.0f,
                              "");

    UI_but_func_set(but,
                    node_toggle_button_cb,
                    POINTER_FROM_INT(node.identifier),
                    (void *)"NODE_OT_hide_toggle");
    UI_block_emboss_set(&block, UI_EMBOSS);
  }

  char showname[128];
  bke::nodeLabel(&ntree, &node, showname, sizeof(showname));

  uiBut *but = uiDefBut(&block,
                        UI_BTYPE_LABEL,
                        0,
                        showname,
                        round_fl_to_int(rct.xmin + NODE_MARGIN_X),
                        round_fl_to_int(centy - NODE_DY * 0.5f),
                        short(BLI_rctf_size_x(&rct) - ((18.0f + 12.0f) * UI_SCALE_FAC)),
                        short(NODE_DY),
                        nullptr,
                        0,
                        0,
                        "");

  /* Outline. */
  {
    const float outline_width = U.pixelsize;
    const rctf rect = {
        rct.xmin - outline_width,
        rct.xmax + outline_width,
        rct.ymin - outline_width,
        rct.ymax + outline_width,
    };

    /* Color the outline according to active, selected, or undefined status. */
    float color_outline[4];

    if (node.flag & SELECT) {
      UI_GetThemeColor4fv((node.flag & NODE_ACTIVE) ? TH_ACTIVE : TH_SELECT, color_outline);
    }
    else if (bke::node_type_is_undefined(&node)) {
      UI_GetThemeColor4fv(TH_REDALERT, color_outline);
    }
    else {
      UI_GetThemeColorBlendShade4fv(TH_BACK, TH_NODE, 0.4f, -20, color_outline);
    }

    UI_draw_roundbox_corner_set(UI_CNR_ALL);
    UI_draw_roundbox_4fv(&rect, false, hiddenrad + outline_width, color_outline);
  }

  if (node.flag & NODE_MUTED) {
    UI_but_flag_enable(but, UI_BUT_INACTIVE);
  }

  /* Scale widget thing. */
  uint pos = GPU_vertformat_attr_add(immVertexFormat(), "pos", GPU_COMP_F32, 2, GPU_FETCH_FLOAT);
  GPU_blend(GPU_BLEND_ALPHA);
  immBindBuiltinProgram(GPU_SHADER_3D_UNIFORM_COLOR);

  immUniformThemeColorShadeAlpha(TH_TEXT, -40, -180);
  float dx = 0.5f * U.widget_unit;
  const float dx2 = 0.15f * U.widget_unit * snode.runtime->aspect;
  const float dy = 0.2f * U.widget_unit;

  immBegin(GPU_PRIM_LINES, 4);
  immVertex2f(pos, rct.xmax - dx, centy - dy);
  immVertex2f(pos, rct.xmax - dx, centy + dy);

  immVertex2f(pos, rct.xmax - dx - dx2, centy - dy);
  immVertex2f(pos, rct.xmax - dx - dx2, centy + dy);
  immEnd();

  immUniformThemeColorShadeAlpha(TH_TEXT, 0, -180);
  dx -= snode.runtime->aspect;

  immBegin(GPU_PRIM_LINES, 4);
  immVertex2f(pos, rct.xmax - dx, centy - dy);
  immVertex2f(pos, rct.xmax - dx, centy + dy);

  immVertex2f(pos, rct.xmax - dx - dx2, centy - dy);
  immVertex2f(pos, rct.xmax - dx - dx2, centy + dy);
  immEnd();

  immUnbindProgram();
  GPU_blend(GPU_BLEND_NONE);

  node_draw_sockets(v2d, C, ntree, node, block, true, false);

  UI_block_end(&C, &block);
  UI_block_draw(&C, &block);
}

int node_get_resize_cursor(NodeResizeDirection directions)
{
  if (directions == 0) {
    return WM_CURSOR_DEFAULT;
  }
  if ((directions & ~(NODE_RESIZE_TOP | NODE_RESIZE_BOTTOM)) == 0) {
    return WM_CURSOR_Y_MOVE;
  }
  if ((directions & ~(NODE_RESIZE_RIGHT | NODE_RESIZE_LEFT)) == 0) {
    return WM_CURSOR_X_MOVE;
  }
  return WM_CURSOR_EDIT;
}

static const bNode *find_node_under_cursor(SpaceNode &snode, const float2 &cursor)
{
  for (const bNode *node : tree_draw_order_calc_nodes_reversed(*snode.edittree)) {
    if (BLI_rctf_isect_pt(&node->runtime->totr, cursor[0], cursor[1])) {
      return node;
    }
  }
  return nullptr;
}

void node_set_cursor(wmWindow &win, ARegion &region, SpaceNode &snode, const float2 &cursor)
{
  const bNodeTree *ntree = snode.edittree;
  if (ntree == nullptr) {
    WM_cursor_set(&win, WM_CURSOR_DEFAULT);
    return;
  }
  if (node_find_indicated_socket(snode, region, cursor, SOCK_IN | SOCK_OUT)) {
    WM_cursor_set(&win, WM_CURSOR_DEFAULT);
    return;
  }
  const bNode *node = find_node_under_cursor(snode, cursor);
  if (!node) {
    WM_cursor_set(&win, WM_CURSOR_DEFAULT);
    return;
  }
  const NodeResizeDirection dir = node_get_resize_direction(snode, node, cursor[0], cursor[1]);
  if (node->is_frame() && dir == NODE_RESIZE_NONE) {
    /* Indicate that frame nodes can be moved/selected on their borders. */
    const rctf frame_inside = node_frame_rect_inside(snode, *node);
    if (!BLI_rctf_isect_pt(&frame_inside, cursor[0], cursor[1])) {
      WM_cursor_set(&win, WM_CURSOR_NSEW_SCROLL);
      return;
    }
    WM_cursor_set(&win, WM_CURSOR_DEFAULT);
    return;
  }

  WM_cursor_set(&win, node_get_resize_cursor(dir));
}

static void count_multi_input_socket_links(bNodeTree &ntree, SpaceNode &snode)
{
  for (bNode *node : ntree.all_nodes()) {
    for (bNodeSocket *socket : node->input_sockets()) {
      if (socket->is_multi_input()) {
        socket->runtime->total_inputs = socket->directly_linked_links().size();
      }
    }
  }
  /* Count temporary links going into this socket. */
  if (snode.runtime->linkdrag) {
    for (const bNodeLink &link : snode.runtime->linkdrag->links) {
      if (link.tosock && (link.tosock->flag & SOCK_MULTI_INPUT)) {
        link.tosock->runtime->total_inputs++;
      }
    }
  }
}

static float frame_node_label_height(const NodeFrame &frame_data)
{
  return frame_data.label_size * UI_SCALE_FAC;
}

#define NODE_FRAME_MARGIN (1.5f * U.widget_unit)

/* XXX Does a bounding box update by iterating over all children.
 * Not ideal to do this in every draw call, but doing as transform callback doesn't work,
 * since the child node totr rects are not updated properly at that point. */
static void frame_node_prepare_for_draw(bNode &node, Span<bNode *> nodes)
{
  NodeFrame *data = (NodeFrame *)node.storage;

  const float margin = NODE_FRAME_MARGIN;
  const float has_label = node.label[0] != '\0';

  const float label_height = frame_node_label_height(*data);
  /* Add an additional 25% to account for the glyphs descender.
   * This works well in most cases. */
  const float margin_top = 0.5f * margin + (has_label ? 1.25f * label_height : 0.5f * margin);

  /* Initialize rect from current frame size. */
  rctf rect;
  node_to_updated_rect(node, rect);

  /* Frame can be resized manually only if shrinking is disabled or no children are attached. */
  data->flag |= NODE_FRAME_RESIZEABLE;
  /* For shrinking bounding box, initialize the rect from first child node. */
  bool bbinit = (data->flag & NODE_FRAME_SHRINK);
  /* Fit bounding box to all children. */
  for (const bNode *tnode : nodes) {
    if (tnode->parent != &node) {
      continue;
    }

    /* Add margin to node rect. */
    rctf noderect = tnode->runtime->totr;
    noderect.xmin -= margin;
    noderect.xmax += margin;
    noderect.ymin -= margin;
    noderect.ymax += margin_top;

    /* First child initializes frame. */
    if (bbinit) {
      bbinit = false;
      rect = noderect;
      data->flag &= ~NODE_FRAME_RESIZEABLE;
    }
    else {
      BLI_rctf_union(&rect, &noderect);
    }
  }

  /* Now adjust the frame size from view-space bounding box. */
  const float2 offset = node_from_view(node, {rect.xmin, rect.ymax});
  node.offsetx = offset.x;
  node.offsety = offset.y;
  const float2 max = node_from_view(node, {rect.xmax, rect.ymin});
  node.width = max.x - node.offsetx;
  node.height = -max.y + node.offsety;

  node.runtime->totr = rect;
}

static void reroute_node_prepare_for_draw(bNode &node)
{
  const float2 loc = node_to_view(node, float2(0));

  /* Reroute node has exactly one input and one output, both in the same place. */
  node.input_socket(0).runtime->location = loc;
  node.output_socket(0).runtime->location = loc;

  const float size = 8.0f;
  node.width = size * 2;
  node.runtime->totr.xmin = loc.x - size;
  node.runtime->totr.xmax = loc.x + size;
  node.runtime->totr.ymax = loc.y + size;
  node.runtime->totr.ymin = loc.y - size;
}

static void node_update_nodetree(const bContext &C,
                                 TreeDrawContext &tree_draw_ctx,
                                 bNodeTree &ntree,
                                 Span<bNode *> nodes,
                                 Span<uiBlock *> blocks)
{
  /* Make sure socket "used" tags are correct, for displaying value buttons. */
  SpaceNode *snode = CTX_wm_space_node(&C);

  count_multi_input_socket_links(ntree, *snode);

  for (const int i : nodes.index_range()) {
    bNode &node = *nodes[i];
    uiBlock &block = *blocks[i];
    if (node.is_frame()) {
      /* Frame sizes are calculated after all other nodes have calculating their #totr. */
      continue;
    }

    if (node.is_reroute()) {
      reroute_node_prepare_for_draw(node);
    }
    else {
      if (node.flag & NODE_HIDDEN) {
        node_update_hidden(node, block);
      }
      else {
        node_update_basis(C, tree_draw_ctx, ntree, node, block);
      }
    }
  }

  /* Now calculate the size of frame nodes, which can depend on the size of other nodes.
   * Update nodes in reverse, so children sizes get updated before parents. */
  for (int i = nodes.size() - 1; i >= 0; i--) {
    if (nodes[i]->is_frame()) {
      frame_node_prepare_for_draw(*nodes[i], nodes);
    }
  }
}

static void frame_node_draw_label(TreeDrawContext &tree_draw_ctx,
                                  const bNodeTree &ntree,
                                  const bNode &node,
                                  const SpaceNode &snode)
{
  const float aspect = snode.runtime->aspect;
  /* XXX font id is crap design */
  const int fontid = UI_style_get()->widgetlabel.uifont_id;
  const NodeFrame *data = (const NodeFrame *)node.storage;
  const float font_size = data->label_size / aspect;

  char label[MAX_NAME];
  bke::nodeLabel(&ntree, &node, label, sizeof(label));

  BLF_enable(fontid, BLF_ASPECT);
  BLF_aspect(fontid, aspect, aspect, 1.0f);
  BLF_size(fontid, font_size * UI_SCALE_FAC);

  /* Title color. */
  int color_id = node_get_colorid(tree_draw_ctx, node);
  uchar color[3];
  UI_GetThemeColorBlendShade3ubv(TH_TEXT, color_id, 0.4f, 10, color);
  BLF_color3ubv(fontid, color);

  const float margin = NODE_FRAME_MARGIN;
  const float width = BLF_width(fontid, label, sizeof(label));
  const int label_height = frame_node_label_height(*data);

  const rctf &rct = node.runtime->totr;
  const float label_x = BLI_rctf_cent_x(&rct) - (0.5f * width);
  const float label_y = rct.ymax - label_height - (0.5f * margin);

  /* Label. */
  const bool has_label = node.label[0] != '\0';
  if (has_label) {
    BLF_position(fontid, label_x, label_y, 0);
    BLF_draw(fontid, label, sizeof(label));
  }

  /* Draw text body. */
  if (node.id) {
    const Text *text = (const Text *)node.id;
    const int line_height_max = BLF_height_max(fontid);
    const float line_spacing = (line_height_max * aspect);
    const float line_width = (BLI_rctf_size_x(&rct) - 2 * margin) / aspect;

    const float x = rct.xmin + margin;
    float y = rct.ymax - label_height - (has_label ? line_spacing + margin : 0);

    const int y_min = rct.ymin + margin;

    BLF_enable(fontid, BLF_CLIPPING | BLF_WORD_WRAP);
    BLF_clipping(fontid, rct.xmin, rct.ymin + margin, rct.xmax, rct.ymax);

    BLF_wordwrap(fontid, line_width);

    LISTBASE_FOREACH (const TextLine *, line, &text->lines) {
      if (line->line[0]) {
        BLF_position(fontid, x, y, 0);
        ResultBLF info;
        BLF_draw(fontid, line->line, line->len, &info);
        y -= line_spacing * info.lines;
      }
      else {
        y -= line_spacing;
      }
      if (y < y_min) {
        break;
      }
    }

    BLF_disable(fontid, BLF_CLIPPING | BLF_WORD_WRAP);
  }

  BLF_disable(fontid, BLF_ASPECT);
}

static void frame_node_draw(const bContext &C,
                            TreeDrawContext &tree_draw_ctx,
                            const ARegion &region,
                            const SpaceNode &snode,
                            bNodeTree &ntree,
                            bNode &node,
                            uiBlock &block)
{
  /* Skip if out of view. */
  if (BLI_rctf_isect(&node.runtime->totr, &region.v2d.cur, nullptr) == false) {
    UI_block_end(&C, &block);
    return;
  }

  float color[4];
  UI_GetThemeColor4fv(TH_NODE_FRAME, color);
  const float alpha = color[3];

  node_draw_shadow(snode, node, BASIS_RAD, alpha);

  if (node.flag & NODE_CUSTOM_COLOR) {
    rgba_float_args_set(color, node.color[0], node.color[1], node.color[2], alpha);
  }
  else {
    UI_GetThemeColor4fv(TH_NODE_FRAME, color);
  }

  const rctf &rct = node.runtime->totr;
  UI_draw_roundbox_corner_set(UI_CNR_ALL);
  UI_draw_roundbox_4fv(&rct, true, BASIS_RAD, color);

  /* Outline active and selected emphasis. */
  if (node.flag & SELECT) {
    if (node.flag & NODE_ACTIVE) {
      UI_GetThemeColorShadeAlpha4fv(TH_ACTIVE, 0, -40, color);
    }
    else {
      UI_GetThemeColorShadeAlpha4fv(TH_SELECT, 0, -40, color);
    }

    UI_draw_roundbox_aa(&rct, false, BASIS_RAD, color);
  }

  /* Label and text. */
  frame_node_draw_label(tree_draw_ctx, ntree, node, snode);

  node_draw_extra_info_panel(C, tree_draw_ctx, snode, node, nullptr, block);

  UI_block_end(&C, &block);
  UI_block_draw(&C, &block);
}

static void reroute_node_draw(
    const bContext &C, ARegion &region, bNodeTree &ntree, const bNode &node, uiBlock &block)
{
  /* Skip if out of view. */
  const rctf &rct = node.runtime->totr;
  if (rct.xmax < region.v2d.cur.xmin || rct.xmin > region.v2d.cur.xmax ||
      rct.ymax < region.v2d.cur.ymin || node.runtime->totr.ymin > region.v2d.cur.ymax)
  {
    UI_block_end(&C, &block);
    return;
  }

  if (node.label[0] != '\0') {
    /* Draw title (node label). */
    char showname[128]; /* 128 used below */
    STRNCPY(showname, node.label);
    const short width = 512;
    const int x = BLI_rctf_cent_x(&node.runtime->totr) - (width / 2);
    const int y = node.runtime->totr.ymax;

    uiBut *label_but = uiDefBut(
        &block, UI_BTYPE_LABEL, 0, showname, x, y, width, short(NODE_DY), nullptr, 0, 0, nullptr);

    UI_but_drawflag_disable(label_but, UI_BUT_TEXT_LEFT);
  }

  /* Only draw input socket as they all are placed on the same position highlight
   * if node itself is selected, since we don't display the node body separately. */
  node_draw_sockets(region.v2d, C, ntree, node, block, false, node.flag & SELECT);

  UI_block_end(&C, &block);
  UI_block_draw(&C, &block);
}

static void node_draw(const bContext &C,
                      TreeDrawContext &tree_draw_ctx,
                      ARegion &region,
                      const SpaceNode &snode,
                      bNodeTree &ntree,
                      bNode &node,
                      uiBlock &block,
                      bNodeInstanceKey key)
{
  if (node.is_frame()) {
    frame_node_draw(C, tree_draw_ctx, region, snode, ntree, node, block);
  }
  else if (node.is_reroute()) {
    reroute_node_draw(C, region, ntree, node, block);
  }
  else {
    const View2D &v2d = region.v2d;
    if (node.flag & NODE_HIDDEN) {
      node_draw_hidden(C, tree_draw_ctx, v2d, snode, ntree, node, block);
    }
    else {
      node_draw_basis(C, tree_draw_ctx, v2d, snode, ntree, node, block, key);
    }
  }
}

static void add_rect_corner_positions(Vector<float2> &positions, const rctf &rect)
{
  positions.append({rect.xmin, rect.ymin});
  positions.append({rect.xmin, rect.ymax});
  positions.append({rect.xmax, rect.ymin});
  positions.append({rect.xmax, rect.ymax});
}

static void find_bounds_by_zone_recursive(const SpaceNode &snode,
                                          const bNodeTreeZone &zone,
                                          const Span<std::unique_ptr<bNodeTreeZone>> all_zones,
                                          MutableSpan<Vector<float2>> r_bounds_by_zone)
{
  const float node_padding = UI_UNIT_X;
  const float zone_padding = 0.3f * UI_UNIT_X;

  Vector<float2> &bounds = r_bounds_by_zone[zone.index];
  if (!bounds.is_empty()) {
    return;
  }

  Vector<float2> possible_bounds;
  for (const bNodeTreeZone *child_zone : zone.child_zones) {
    find_bounds_by_zone_recursive(snode, *child_zone, all_zones, r_bounds_by_zone);
    const Span<float2> child_bounds = r_bounds_by_zone[child_zone->index];
    for (const float2 &pos : child_bounds) {
      rctf rect;
      BLI_rctf_init_pt_radius(&rect, pos, zone_padding);
      add_rect_corner_positions(possible_bounds, rect);
    }
  }
  for (const bNode *child_node : zone.child_nodes) {
    rctf rect = child_node->runtime->totr;
    BLI_rctf_pad(&rect, node_padding, node_padding);
    add_rect_corner_positions(possible_bounds, rect);
  }
  if (zone.input_node) {
    const rctf &totr = zone.input_node->runtime->totr;
    rctf rect = totr;
    BLI_rctf_pad(&rect, node_padding, node_padding);
    rect.xmin = math::interpolate(totr.xmin, totr.xmax, 0.25f);
    add_rect_corner_positions(possible_bounds, rect);
  }
  if (zone.output_node) {
    const rctf &totr = zone.output_node->runtime->totr;
    rctf rect = totr;
    BLI_rctf_pad(&rect, node_padding, node_padding);
    rect.xmax = math::interpolate(totr.xmin, totr.xmax, 0.75f);
    add_rect_corner_positions(possible_bounds, rect);
  }

  if (snode.runtime->linkdrag) {
    for (const bNodeLink &link : snode.runtime->linkdrag->links) {
      if (link.fromnode == nullptr) {
        continue;
      }
      if (zone.contains_node_recursively(*link.fromnode) && zone.output_node != link.fromnode) {
        const float2 pos = node_link_bezier_points_dragged(snode, link)[3];
        rctf rect;
        BLI_rctf_init_pt_radius(&rect, pos, node_padding);
        add_rect_corner_positions(possible_bounds, rect);
      }
    }
  }

  Vector<int> convex_indices(possible_bounds.size());
  const int convex_positions_num = BLI_convexhull_2d(
      reinterpret_cast<float(*)[2]>(possible_bounds.data()),
      possible_bounds.size(),
      convex_indices.data());
  convex_indices.resize(convex_positions_num);

  for (const int i : convex_indices) {
    bounds.append(possible_bounds[i]);
  }
}

static void node_draw_zones(TreeDrawContext & /*tree_draw_ctx*/,
                            const ARegion &region,
                            const SpaceNode &snode,
                            const bNodeTree &ntree)
{
  const bNodeTreeZones *zones = ntree.zones();
  if (zones == nullptr) {
    return;
  }

  Array<Vector<float2>> bounds_by_zone(zones->zones.size());
  Array<bke::CurvesGeometry> fillet_curve_by_zone(zones->zones.size());
  /* Bounding box area of zones is used to determine draw order. */
  Array<float> bounding_box_area_by_zone(zones->zones.size());

  for (const int zone_i : zones->zones.index_range()) {
    const bNodeTreeZone &zone = *zones->zones[zone_i];

    find_bounds_by_zone_recursive(snode, zone, zones->zones, bounds_by_zone);
    const Span<float2> boundary_positions = bounds_by_zone[zone_i];
    const int boundary_positions_num = boundary_positions.size();

    const Bounds<float2> bounding_box = *bounds::min_max(boundary_positions);
    const float bounding_box_area = (bounding_box.max.x - bounding_box.min.x) *
                                    (bounding_box.max.y - bounding_box.min.y);
    bounding_box_area_by_zone[zone_i] = bounding_box_area;

    bke::CurvesGeometry boundary_curve(boundary_positions_num, 1);
    boundary_curve.cyclic_for_write().first() = true;
    boundary_curve.fill_curve_types(CURVE_TYPE_POLY);
    MutableSpan<float3> boundary_curve_positions = boundary_curve.positions_for_write();
    boundary_curve.offsets_for_write().copy_from({0, boundary_positions_num});
    for (const int i : boundary_positions.index_range()) {
      boundary_curve_positions[i] = float3(boundary_positions[i], 0.0f);
    }

    fillet_curve_by_zone[zone_i] = geometry::fillet_curves_poly(
        boundary_curve,
        IndexRange(1),
        VArray<float>::ForSingle(BASIS_RAD, boundary_positions_num),
        VArray<int>::ForSingle(5, boundary_positions_num),
        true,
        {});
  }

  const View2D &v2d = region.v2d;
  float scale;
  UI_view2d_scale_get(&v2d, &scale, nullptr);
  float line_width = 1.0f * scale;
  float viewport[4] = {};
  GPU_viewport_size_get_f(viewport);

  const auto get_theme_id = [&](const int zone_i) {
    const bNode *node = zones->zones[zone_i]->output_node;
    return bke::zone_type_by_node_type(node->type)->theme_id;
  };

  const uint pos = GPU_vertformat_attr_add(
      immVertexFormat(), "pos", GPU_COMP_F32, 3, GPU_FETCH_FLOAT);

  Vector<int> zone_draw_order;
  for (const int zone_i : zones->zones.index_range()) {
    zone_draw_order.append(zone_i);
  }
  std::sort(zone_draw_order.begin(), zone_draw_order.end(), [&](const int a, const int b) {
    /* Draw zones with smaller bounding box on top to make them visible. */
    return bounding_box_area_by_zone[a] > bounding_box_area_by_zone[b];
  });

  /* Draw all the contour lines after to prevent them from getting hidden by overlapping zones.
   */
  for (const int zone_i : zone_draw_order) {
    float zone_color[4];
    UI_GetThemeColor4fv(get_theme_id(zone_i), zone_color);
    if (zone_color[3] == 0.0f) {
      break;
    }
    const Span<float3> fillet_boundary_positions = fillet_curve_by_zone[zone_i].positions();
    /* Draw the background. */
    immBindBuiltinProgram(GPU_SHADER_3D_UNIFORM_COLOR);
    immUniformThemeColorBlend(TH_BACK, get_theme_id(zone_i), zone_color[3]);

    immBegin(GPU_PRIM_TRI_FAN, fillet_boundary_positions.size() + 1);
    for (const float3 &p : fillet_boundary_positions) {
      immVertex3fv(pos, p);
    }
    immVertex3fv(pos, fillet_boundary_positions[0]);
    immEnd();

    immUnbindProgram();
  }

  for (const int zone_i : zone_draw_order) {
    const Span<float3> fillet_boundary_positions = fillet_curve_by_zone[zone_i].positions();
    /* Draw the contour lines. */
    immBindBuiltinProgram(GPU_SHADER_3D_POLYLINE_UNIFORM_COLOR);

    immUniform2fv("viewportSize", &viewport[2]);
    immUniform1f("lineWidth", line_width * U.pixelsize);

    immUniformThemeColorAlpha(get_theme_id(zone_i), 1.0f);
    immBegin(GPU_PRIM_LINE_STRIP, fillet_boundary_positions.size() + 1);
    for (const float3 &p : fillet_boundary_positions) {
      immVertex3fv(pos, p);
    }
    immVertex3fv(pos, fillet_boundary_positions[0]);
    immEnd();

    immUnbindProgram();
  }
}

#define USE_DRAW_TOT_UPDATE

static void node_draw_nodetree(const bContext &C,
                               TreeDrawContext &tree_draw_ctx,
                               ARegion &region,
                               SpaceNode &snode,
                               bNodeTree &ntree,
                               Span<bNode *> nodes,
                               Span<uiBlock *> blocks,
                               bNodeInstanceKey parent_key)
{
#ifdef USE_DRAW_TOT_UPDATE
  BLI_rctf_init_minmax(&region.v2d.tot);
#endif

  /* Draw background nodes, last nodes in front. */
  for (const int i : nodes.index_range()) {
#ifdef USE_DRAW_TOT_UPDATE
    /* Unrelated to background nodes, update the v2d->tot,
     * can be anywhere before we draw the scroll bars. */
    BLI_rctf_union(&region.v2d.tot, &nodes[i]->runtime->totr);
#endif

    if (!(nodes[i]->flag & NODE_BACKGROUND)) {
      continue;
    }

    const bNodeInstanceKey key = BKE_node_instance_key(parent_key, &ntree, nodes[i]);
    node_draw(C, tree_draw_ctx, region, snode, ntree, *nodes[i], *blocks[i], key);
  }

  /* Node lines. */
  GPU_blend(GPU_BLEND_ALPHA);
  nodelink_batch_start(snode);

  for (const bNodeLink *link : ntree.all_links()) {
    if (!nodeLinkIsHidden(link) && !bke::nodeLinkIsSelected(link)) {
      node_draw_link(C, region.v2d, snode, *link, false);
    }
  }

  /* Draw selected node links after the unselected ones, so they are shown on top. */
  for (const bNodeLink *link : ntree.all_links()) {
    if (!nodeLinkIsHidden(link) && bke::nodeLinkIsSelected(link)) {
      node_draw_link(C, region.v2d, snode, *link, true);
    }
  }

  nodelink_batch_end(snode);
  GPU_blend(GPU_BLEND_NONE);

  /* Draw foreground nodes, last nodes in front. */
  for (const int i : nodes.index_range()) {
    if (nodes[i]->flag & NODE_BACKGROUND) {
      continue;
    }

    const bNodeInstanceKey key = BKE_node_instance_key(parent_key, &ntree, nodes[i]);
    node_draw(C, tree_draw_ctx, region, snode, ntree, *nodes[i], *blocks[i], key);
  }
}

/* Draw the breadcrumb on the top of the editor. */
static void draw_tree_path(const bContext &C, ARegion &region)
{
  GPU_matrix_push_projection();
  wmOrtho2_region_pixelspace(&region);

  const rcti *rect = ED_region_visible_rect(&region);

  const uiStyle *style = UI_style_get_dpi();
  const float padding_x = 16 * UI_SCALE_FAC;
  const int x = rect->xmin + padding_x;
  const int y = region.winy - UI_UNIT_Y * 0.6f;
  const int width = BLI_rcti_size_x(rect) - 2 * padding_x;

  uiBlock *block = UI_block_begin(&C, &region, __func__, UI_EMBOSS_NONE);
  uiLayout *layout = UI_block_layout(
      block, UI_LAYOUT_VERTICAL, UI_LAYOUT_PANEL, x, y, width, 1, 0, style);

  const Vector<ui::ContextPathItem> context_path = ed::space_node::context_path_for_space_node(C);
  ui::template_breadcrumbs(*layout, context_path);

  UI_block_layout_resolve(block, nullptr, nullptr);
  UI_block_end(&C, block);
  UI_block_draw(&C, block);

  GPU_matrix_pop_projection();
}

static void snode_setup_v2d(SpaceNode &snode, ARegion &region, const float2 &center)
{
  View2D &v2d = region.v2d;

  /* Shift view to node tree center. */
  UI_view2d_center_set(&v2d, center[0], center[1]);
  UI_view2d_view_ortho(&v2d);

  snode.runtime->aspect = BLI_rctf_size_x(&v2d.cur) / float(region.winx);
}

/* Similar to is_compositor_enabled() in `draw_manager.cc` but checks all 3D views. */
static bool realtime_compositor_is_in_use(const bContext &context)
{
  const Scene *scene = CTX_data_scene(&context);
  if (!scene->use_nodes) {
    return false;
  }

  if (!scene->nodetree) {
    return false;
  }

  if (U.experimental.use_full_frame_compositor &&
      scene->nodetree->execution_mode == NTREE_EXECUTION_MODE_GPU)
  {
    return true;
  }

  wmWindowManager *wm = CTX_wm_manager(&context);
  LISTBASE_FOREACH (const wmWindow *, win, &wm->windows) {
    const bScreen *screen = WM_window_get_active_screen(win);
    LISTBASE_FOREACH (const ScrArea *, area, &screen->areabase) {
      const SpaceLink &space = *static_cast<const SpaceLink *>(area->spacedata.first);
      if (space.spacetype == SPACE_VIEW3D) {
        const View3D &view_3d = reinterpret_cast<const View3D &>(space);

        if (view_3d.shading.use_compositor == V3D_SHADING_USE_COMPOSITOR_DISABLED) {
          continue;
        }

        if (!(view_3d.shading.type >= OB_MATERIAL)) {
          continue;
        }

        return true;
      }
    }
  }

  return false;
}

static void draw_nodetree(const bContext &C,
                          ARegion &region,
                          bNodeTree &ntree,
                          bNodeInstanceKey parent_key)
{
  SpaceNode *snode = CTX_wm_space_node(&C);
  ntree.ensure_topology_cache();

  Array<bNode *> nodes = tree_draw_order_calc_nodes(ntree);

  Array<uiBlock *> blocks = node_uiblocks_init(C, nodes);

  TreeDrawContext tree_draw_ctx;
  if (ntree.type == NTREE_GEOMETRY) {
    tree_draw_ctx.geo_log_by_zone = geo_log::GeoModifierLog::get_tree_log_by_zone_for_node_editor(
        *snode);
    for (geo_log::GeoTreeLog *log : tree_draw_ctx.geo_log_by_zone.values()) {
      log->ensure_node_warnings();
      log->ensure_node_run_time();
    }
    const WorkSpace *workspace = CTX_wm_workspace(&C);
    tree_draw_ctx.active_geometry_nodes_viewer = viewer_path::find_geometry_nodes_viewer(
        workspace->viewer_path, *snode);
  }
  else if (ntree.type == NTREE_COMPOSIT) {
    const Scene *scene = CTX_data_scene(&C);
    tree_draw_ctx.used_by_realtime_compositor = realtime_compositor_is_in_use(C);
    tree_draw_ctx.compositor_per_node_execution_time =
        &scene->runtime->compositor.per_node_execution_time;
  }
  else if (ntree.type == NTREE_SHADER && U.experimental.use_shader_node_previews &&
           BKE_scene_uses_shader_previews(CTX_data_scene(&C)) &&
           snode->overlay.flag & SN_OVERLAY_SHOW_OVERLAYS &&
           snode->overlay.flag & SN_OVERLAY_SHOW_PREVIEWS)
  {
    tree_draw_ctx.nested_group_infos = get_nested_previews(C, *snode);
  }

  node_update_nodetree(C, tree_draw_ctx, ntree, nodes, blocks);
  node_draw_zones(tree_draw_ctx, region, *snode, ntree);
  node_draw_nodetree(C, tree_draw_ctx, region, *snode, ntree, nodes, blocks, parent_key);
}

/**
 * Make the background slightly brighter to indicate that users are inside a node-group.
 */
static void draw_background_color(const SpaceNode &snode)
{
  const int max_tree_length = 3;
  const float bright_factor = 0.25f;

  /* We ignore the first element of the path since it is the top-most tree and it doesn't need to
   * be brighter. We also set a cap to how many levels we want to set apart, to avoid the
   * background from getting too bright. */
  const int clamped_tree_path_length = BLI_listbase_count_at_most(&snode.treepath,
                                                                  max_tree_length);
  const int depth = max_ii(0, clamped_tree_path_length - 1);

  float color[3];
  UI_GetThemeColor3fv(TH_BACK, color);
  mul_v3_fl(color, 1.0f + bright_factor * depth);
  GPU_clear_color(color[0], color[1], color[2], 1.0);
}

void node_draw_space(const bContext &C, ARegion &region)
{
  wmWindow *win = CTX_wm_window(&C);
  SpaceNode &snode = *CTX_wm_space_node(&C);
  View2D &v2d = region.v2d;

  /* Setup off-screen buffers. */
  GPUViewport *viewport = WM_draw_region_get_viewport(&region);

  GPUFrameBuffer *framebuffer_overlay = GPU_viewport_framebuffer_overlay_get(viewport);
  GPU_framebuffer_bind_no_srgb(framebuffer_overlay);

  UI_view2d_view_ortho(&v2d);
  draw_background_color(snode);
  GPU_depth_test(GPU_DEPTH_NONE);
  GPU_scissor_test(true);

  /* XXX `snode->runtime->cursor` set in coordinate-space for placing new nodes,
   * used for drawing noodles too. */
  UI_view2d_region_to_view(&region.v2d,
                           win->eventstate->xy[0] - region.winrct.xmin,
                           win->eventstate->xy[1] - region.winrct.ymin,
                           &snode.runtime->cursor[0],
                           &snode.runtime->cursor[1]);
  snode.runtime->cursor[0] /= UI_SCALE_FAC;
  snode.runtime->cursor[1] /= UI_SCALE_FAC;

  ED_region_draw_cb_draw(&C, &region, REGION_DRAW_PRE_VIEW);

  /* Only set once. */
  GPU_blend(GPU_BLEND_ALPHA);

  /* Nodes. */
  snode_set_context(C);

  const int grid_levels = UI_GetThemeValueType(TH_NODE_GRID_LEVELS, SPACE_NODE);
  UI_view2d_dot_grid_draw(&v2d, TH_GRID, NODE_GRID_STEP_SIZE, grid_levels);

  /* Draw parent node trees. */
  if (snode.treepath.last) {
    bNodeTreePath *path = (bNodeTreePath *)snode.treepath.last;

    /* Update tree path name (drawn in the bottom left). */
    ID *name_id = (path->nodetree && path->nodetree != snode.nodetree) ? &path->nodetree->id :
                                                                         snode.id;

    if (name_id && UNLIKELY(!STREQ(path->display_name, name_id->name + 2))) {
      STRNCPY(path->display_name, name_id->name + 2);
    }

    /* Current View2D center, will be set temporarily for parent node trees. */
    float2 center;
    UI_view2d_center_get(&v2d, &center.x, &center.y);

    /* Store new view center in path and current edit tree. */
    copy_v2_v2(path->view_center, center);
    if (snode.edittree) {
      copy_v2_v2(snode.edittree->view_center, center);
    }

    /* Top-level edit tree. */
    bNodeTree *ntree = path->nodetree;
    if (ntree) {
      snode_setup_v2d(snode, region, center);

      /* Backdrop. */
      draw_nodespace_back_pix(C, region, snode, path->parent_key);

      {
        float original_proj[4][4];
        GPU_matrix_projection_get(original_proj);

        GPU_matrix_push();
        GPU_matrix_identity_set();

        wmOrtho2_pixelspace(region.winx, region.winy);

        WM_gizmomap_draw(region.gizmo_map, &C, WM_GIZMOMAP_DRAWSTEP_2D);

        GPU_matrix_pop();
        GPU_matrix_projection_set(original_proj);
      }

      draw_nodetree(C, region, *ntree, path->parent_key);
    }

    /* Temporary links. */
    GPU_blend(GPU_BLEND_ALPHA);
    GPU_line_smooth(true);
    if (snode.runtime->linkdrag) {
      for (const bNodeLink &link : snode.runtime->linkdrag->links) {
        node_draw_link_dragged(C, v2d, snode, link);
      }
    }
    GPU_line_smooth(false);
    GPU_blend(GPU_BLEND_NONE);

    if (snode.overlay.flag & SN_OVERLAY_SHOW_OVERLAYS && snode.flag & SNODE_SHOW_GPENCIL) {
      /* Draw grease-pencil annotations. */
      ED_annotation_draw_view2d(&C, true);
    }
  }
  else {

    /* Backdrop. */
    draw_nodespace_back_pix(C, region, snode, NODE_INSTANCE_KEY_NONE);
  }

  ED_region_draw_cb_draw(&C, &region, REGION_DRAW_POST_VIEW);

  /* Reset view matrix. */
  UI_view2d_view_restore(&C);

  if (snode.overlay.flag & SN_OVERLAY_SHOW_OVERLAYS) {
    if (snode.flag & SNODE_SHOW_GPENCIL && snode.treepath.last) {
      /* Draw grease-pencil (screen strokes, and also paint-buffer). */
      ED_annotation_draw_view2d(&C, false);
    }

    /* Draw context path. */
    if (snode.overlay.flag & SN_OVERLAY_SHOW_PATH && snode.edittree) {
      draw_tree_path(C, region);
    }
  }

  /* Scrollers. */
  UI_view2d_scrollers_draw(&v2d, nullptr);
}

}  // namespace blender::ed::space_node<|MERGE_RESOLUTION|>--- conflicted
+++ resolved
@@ -213,9 +213,9 @@
 
 namespace blender::ed::space_node {
 
-static std::string node_socket_get_tooltip(const SpaceNode *snode,
-                                           const bNodeTree &ntree,
-                                           const bNodeSocket &socket);
+static Vector<nodes::NodeTooltipRow, 8> node_socket_get_tooltip(const SpaceNode *snode,
+                                                                const bNodeTree &ntree,
+                                                                const bNodeSocket &socket);
 
 static const char *node_socket_get_translation_context(const bNodeSocket &socket)
 {
@@ -1209,813 +1209,6 @@
                             0,
                             nullptr);
 
-  UI_but_func_tooltip_set(
-      but,
-      [](bContext *C, void *argN, const char * /*tip*/) {
-        const SpaceNode &snode = *CTX_wm_space_node(C);
-        const bNodeTree &ntree = *snode.edittree;
-        const int index_in_tree = POINTER_AS_INT(argN);
-        ntree.ensure_topology_cache();
-        return node_socket_get_tooltip(&snode, ntree, *ntree.all_sockets()[index_in_tree]);
-      },
-      POINTER_FROM_INT(socket_index_in_tree),
-      nullptr);
-  /* Disable the button so that clicks on it are ignored the link operator still works. */
-  UI_but_flag_enable(but, UI_BUT_DISABLED);
-  UI_block_emboss_set(&block, old_emboss);
-}
-
-static void node_socket_draw_multi_input(uiBlock &block,
-                                         const int index_in_tree,
-                                         const float2 location,
-                                         const float2 draw_size,
-                                         const float color[4],
-                                         const float color_outline[4],
-                                         const float2 tooltip_size)
-{
-  /* The other sockets are drawn with the keyframe shader. There, the outline has a base
-   * thickness that can be varied but always scales with the size the socket is drawn at. Using
-   * `UI_SCALE_FAC` has the same effect here. It scales the outline correctly across different
-   * screen DPI's and UI scales without being affected by the 'line-width'. */
-  const float half_outline_width = NODE_SOCK_OUTLINE_SCALE * UI_SCALE_FAC * 0.5f;
-
-  /* UI_draw_roundbox draws the outline on the outer side, so compensate for the outline width.
-   */
-  const rctf rect = {
-      location.x - draw_size.x + half_outline_width,
-      location.x + draw_size.x + half_outline_width,
-      location.y - draw_size.y + half_outline_width,
-      location.y + draw_size.y + half_outline_width,
-  };
-
-  UI_draw_roundbox_corner_set(UI_CNR_ALL);
-  UI_draw_roundbox_4fv_ex(&rect,
-                          color,
-                          nullptr,
-                          1.0f,
-                          color_outline,
-                          half_outline_width * 2.0f,
-                          draw_size.x - half_outline_width);
-
-  node_socket_tooltip_set(block, index_in_tree, location, tooltip_size);
-}
-
-static const float virtual_node_socket_outline_color[4] = {0.5, 0.5, 0.5, 1.0};
-
-static void node_socket_outline_color_get(const bool selected,
-                                          const int socket_type,
-                                          float r_outline_color[4])
-{
-  if (selected) {
-    UI_GetThemeColor4fv(TH_ACTIVE, r_outline_color);
-  }
-  else if (socket_type == SOCK_CUSTOM) {
-    /* Until there is a better place for per socket color,
-     * the outline color for virtual sockets is set here. */
-    copy_v4_v4(r_outline_color, virtual_node_socket_outline_color);
-  }
-  else {
-    UI_GetThemeColor4fv(TH_WIRE, r_outline_color);
-    r_outline_color[3] = 1.0f;
-  }
-}
-
-void node_socket_color_get(const bContext &C,
-                           const bNodeTree &ntree,
-                           PointerRNA &node_ptr,
-                           const bNodeSocket &sock,
-                           float r_color[4])
-{
-  if (!sock.typeinfo->draw_color) {
-    /* Fallback to the simple variant. If not defined either, fallback to a magenta color. */
-    if (sock.typeinfo->draw_color_simple) {
-      sock.typeinfo->draw_color_simple(sock.typeinfo, r_color);
-    }
-    else {
-      copy_v4_v4(r_color, float4(1.0f, 0.0f, 1.0f, 1.0f));
-    }
-    return;
-  }
-
-  BLI_assert(RNA_struct_is_a(node_ptr.type, &RNA_Node));
-  PointerRNA ptr = RNA_pointer_create(
-      &const_cast<ID &>(ntree.id), &RNA_NodeSocket, &const_cast<bNodeSocket &>(sock));
-  sock.typeinfo->draw_color((bContext *)&C, &ptr, &node_ptr, r_color);
-}
-
-static void create_inspection_string_for_generic_value(const bNodeSocket &socket,
-                                                       const GPointer value,
-                                                       std::stringstream &ss)
-{
-  auto id_to_inspection_string = [&](const ID *id, const short idcode) {
-    ss << (id ? id->name + 2 : TIP_("None")) << " (" << TIP_(BKE_idtype_idcode_to_name(idcode))
-       << ")";
-  };
-
-  const CPPType &value_type = *value.type();
-  const void *buffer = value.get();
-  if (value_type.is<Object *>()) {
-    id_to_inspection_string(*static_cast<const ID *const *>(buffer), ID_OB);
-    return;
-  }
-  if (value_type.is<Material *>()) {
-    id_to_inspection_string(*static_cast<const ID *const *>(buffer), ID_MA);
-    return;
-  }
-  if (value_type.is<Tex *>()) {
-    id_to_inspection_string(*static_cast<const ID *const *>(buffer), ID_TE);
-    return;
-  }
-  if (value_type.is<Image *>()) {
-    id_to_inspection_string(*static_cast<const ID *const *>(buffer), ID_IM);
-    return;
-  }
-  if (value_type.is<Collection *>()) {
-    id_to_inspection_string(*static_cast<const ID *const *>(buffer), ID_GR);
-    return;
-  }
-  if (value_type.is<std::string>()) {
-    ss << fmt::format(TIP_("{} (String)"), *static_cast<const std::string *>(buffer));
-    return;
-  }
-
-  const CPPType &socket_type = *socket.typeinfo->base_cpp_type;
-  const bke::DataTypeConversions &convert = bke::get_implicit_type_conversions();
-  if (value_type != socket_type) {
-    if (!convert.is_convertible(value_type, socket_type)) {
-      return;
-    }
-  }
-  BUFFER_FOR_CPP_TYPE_VALUE(socket_type, socket_value);
-  /* This will just copy the value if the types are equal. */
-  convert.convert_to_uninitialized(value_type, socket_type, buffer, socket_value);
-  BLI_SCOPED_DEFER([&]() { socket_type.destruct(socket_value); });
-
-  if (socket_type.is<int>()) {
-    ss << fmt::format(TIP_("{} (Integer)"), *static_cast<int *>(socket_value));
-  }
-  else if (socket_type.is<float>()) {
-    const float float_value = *static_cast<float *>(socket_value);
-    /* Above that threshold floats can't represent fractions anymore. */
-    if (std::abs(float_value) > (1 << 24)) {
-      /* Use higher precision to display correct integer value instead of one that is rounded to
-       * fewer significant digits. */
-      ss << fmt::format(TIP_("{:.10} (Float)"), float_value);
-    }
-    else {
-      ss << fmt::format(TIP_("{} (Float)"), float_value);
-    }
-  }
-  else if (socket_type.is<blender::float3>()) {
-    const blender::float3 &vector = *static_cast<blender::float3 *>(socket_value);
-    ss << fmt::format(TIP_("({}, {}, {}) (Vector)"), vector.x, vector.y, vector.z);
-  }
-  else if (socket_type.is<blender::ColorGeometry4f>()) {
-    const blender::ColorGeometry4f &color = *static_cast<blender::ColorGeometry4f *>(socket_value);
-    ss << fmt::format(TIP_("({}, {}, {}, {}) (Color)"), color.r, color.g, color.b, color.a);
-  }
-  else if (socket_type.is<math::Quaternion>()) {
-    const math::Quaternion &rotation = *static_cast<math::Quaternion *>(socket_value);
-    const math::EulerXYZ euler = math::to_euler(rotation);
-    ss << fmt::format(TIP_("({}" BLI_STR_UTF8_DEGREE_SIGN ", {}" BLI_STR_UTF8_DEGREE_SIGN
-                           ", {}" BLI_STR_UTF8_DEGREE_SIGN ") (Rotation)"),
-                      euler.x().degree(),
-                      euler.y().degree(),
-                      euler.z().degree());
-  }
-  else if (socket_type.is<bool>()) {
-    ss << fmt::format(TIP_("{} (Boolean)"),
-                      ((*static_cast<bool *>(socket_value)) ? TIP_("True") : TIP_("False")));
-  }
-  else if (socket_type.is<float4x4>()) {
-    /* Transpose to be able to print row by row. */
-    const float4x4 value = math::transpose(*static_cast<const float4x4 *>(socket_value));
-    ss << value[0] << ",\n";
-    ss << value[1] << ",\n";
-    ss << value[2] << ",\n";
-    ss << value[3] << ",\n";
-    ss << TIP_("(Matrix)");
-  }
-}
-
-static void create_inspection_string_for_field_info(const bNodeSocket &socket,
-                                                    const geo_log::FieldInfoLog &value_log,
-                                                    std::stringstream &ss)
-{
-  const CPPType &socket_type = *socket.typeinfo->base_cpp_type;
-  const Span<std::string> input_tooltips = value_log.input_tooltips;
-
-  if (input_tooltips.is_empty()) {
-    /* Should have been logged as constant value. */
-    BLI_assert_unreachable();
-    ss << TIP_("Value has not been logged");
-  }
-  else {
-    if (socket_type.is<int>()) {
-      ss << TIP_("Integer field based on:");
-    }
-    else if (socket_type.is<float>()) {
-      ss << TIP_("Float field based on:");
-    }
-    else if (socket_type.is<blender::float3>()) {
-      ss << TIP_("Vector field based on:");
-    }
-    else if (socket_type.is<bool>()) {
-      ss << TIP_("Boolean field based on:");
-    }
-    else if (socket_type.is<std::string>()) {
-      ss << TIP_("String field based on:");
-    }
-    else if (socket_type.is<blender::ColorGeometry4f>()) {
-      ss << TIP_("Color field based on:");
-    }
-    else if (socket_type.is<math::Quaternion>()) {
-      ss << TIP_("Rotation field based on:");
-    }
-    ss << "\n";
-
-    for (const int i : input_tooltips.index_range()) {
-      const blender::StringRefNull tooltip = input_tooltips[i];
-      ss << fmt::format(TIP_("\u2022 {}"), TIP_(tooltip.c_str()));
-      if (i < input_tooltips.size() - 1) {
-        ss << ".\n";
-      }
-    }
-  }
-}
-
-static void create_inspection_string_for_geometry_info(const geo_log::GeometryInfoLog &value_log,
-                                                       std::stringstream &ss)
-{
-  Span<bke::GeometryComponent::Type> component_types = value_log.component_types;
-  if (component_types.is_empty()) {
-    ss << TIP_("Empty Geometry");
-    return;
-  }
-
-  auto to_string = [](int value) {
-    char str[BLI_STR_FORMAT_INT32_GROUPED_SIZE];
-    BLI_str_format_int_grouped(str, value);
-    return std::string(str);
-  };
-
-  ss << TIP_("Geometry:") << "\n";
-  for (bke::GeometryComponent::Type type : component_types) {
-    switch (type) {
-      case bke::GeometryComponent::Type::Mesh: {
-        const geo_log::GeometryInfoLog::MeshInfo &mesh_info = *value_log.mesh_info;
-        char line[256];
-        SNPRINTF(line,
-                 TIP_("\u2022 Mesh: %s vertices, %s edges, %s faces"),
-                 to_string(mesh_info.verts_num).c_str(),
-                 to_string(mesh_info.edges_num).c_str(),
-                 to_string(mesh_info.faces_num).c_str());
-        ss << line;
-        break;
-      }
-      case bke::GeometryComponent::Type::PointCloud: {
-        const geo_log::GeometryInfoLog::PointCloudInfo &pointcloud_info =
-            *value_log.pointcloud_info;
-        char line[256];
-        SNPRINTF(line,
-                 TIP_("\u2022 Point Cloud: %s points"),
-                 to_string(pointcloud_info.points_num).c_str());
-        ss << line;
-        break;
-      }
-      case bke::GeometryComponent::Type::Curve: {
-        const geo_log::GeometryInfoLog::CurveInfo &curve_info = *value_log.curve_info;
-        char line[256];
-        SNPRINTF(line,
-                 TIP_("\u2022 Curve: %s points, %s splines"),
-                 to_string(curve_info.points_num).c_str(),
-                 to_string(curve_info.splines_num).c_str());
-        ss << line;
-        break;
-      }
-      case bke::GeometryComponent::Type::Instance: {
-        const geo_log::GeometryInfoLog::InstancesInfo &instances_info = *value_log.instances_info;
-        char line[256];
-        SNPRINTF(
-            line, TIP_("\u2022 Instances: %s"), to_string(instances_info.instances_num).c_str());
-        ss << line;
-        break;
-      }
-      case bke::GeometryComponent::Type::Volume: {
-        ss << TIP_("\u2022 Volume");
-        break;
-      }
-      case bke::GeometryComponent::Type::Edit: {
-        if (value_log.edit_data_info.has_value()) {
-          const geo_log::GeometryInfoLog::EditDataInfo &edit_info = *value_log.edit_data_info;
-          char line[256];
-          SNPRINTF(line,
-                   TIP_("\u2022 Edit Curves: %s, %s"),
-                   edit_info.has_deformed_positions ? TIP_("positions") : TIP_("no positions"),
-                   edit_info.has_deform_matrices ? TIP_("matrices") : TIP_("no matrices"));
-          ss << line;
-        }
-        break;
-      }
-      case bke::GeometryComponent::Type::GreasePencil: {
-        if (U.experimental.use_grease_pencil_version3) {
-          const geo_log::GeometryInfoLog::GreasePencilInfo &grease_pencil_info =
-              *value_log.grease_pencil_info;
-          char line[256];
-          SNPRINTF(line,
-                   TIP_("\u2022 Grease Pencil: %s layers"),
-                   to_string(grease_pencil_info.layers_num).c_str());
-          ss << line;
-          break;
-        }
-      }
-    }
-    if (type != component_types.last()) {
-      ss << ".\n";
-    }
-  }
-}
-
-static void create_inspection_string_for_geometry_socket(std::stringstream &ss,
-                                                         const nodes::decl::Geometry *socket_decl)
-{
-  /* If the geometry declaration is null, as is the case for input to group output,
-   * or it is an output socket don't show supported types. */
-  if (socket_decl == nullptr || socket_decl->in_out == SOCK_OUT) {
-    return;
-  }
-
-  Span<bke::GeometryComponent::Type> supported_types = socket_decl->supported_types();
-  if (supported_types.is_empty()) {
-    ss << TIP_("Supported: All Types");
-    return;
-  }
-
-  ss << TIP_("Supported: ");
-  for (bke::GeometryComponent::Type type : supported_types) {
-    switch (type) {
-      case bke::GeometryComponent::Type::Mesh: {
-        ss << TIP_("Mesh");
-        break;
-      }
-      case bke::GeometryComponent::Type::PointCloud: {
-        ss << TIP_("Point Cloud");
-        break;
-      }
-      case bke::GeometryComponent::Type::Curve: {
-        ss << TIP_("Curve");
-        break;
-      }
-      case bke::GeometryComponent::Type::Instance: {
-        ss << TIP_("Instances");
-        break;
-      }
-      case bke::GeometryComponent::Type::Volume: {
-        ss << CTX_TIP_(BLT_I18NCONTEXT_ID_ID, "Volume");
-        break;
-      }
-      case bke::GeometryComponent::Type::Edit: {
-        break;
-      }
-      case bke::GeometryComponent::Type::GreasePencil: {
-        ss << TIP_("Grease Pencil");
-        break;
-      }
-    }
-    if (type != supported_types.last()) {
-      ss << ", ";
-    }
-  }
-}
-
-static void create_inspection_string_for_default_socket_value(const bNodeSocket &socket,
-                                                              std::stringstream &ss)
-{
-  if (!socket.is_input()) {
-    return;
-  }
-  if (socket.is_multi_input()) {
-    return;
-  }
-  const Span<const bNodeSocket *> connected_sockets = socket.directly_linked_sockets();
-  if (!connected_sockets.is_empty() && !connected_sockets[0]->owner_node().is_dangling_reroute()) {
-    return;
-  }
-  if (const nodes::SocketDeclaration *socket_decl = socket.runtime->declaration) {
-    if (socket_decl->input_field_type == nodes::InputSocketFieldType::Implicit) {
-      return;
-    }
-  }
-  if (socket.typeinfo->base_cpp_type == nullptr) {
-    return;
-  }
-
-  const CPPType &value_type = *socket.typeinfo->base_cpp_type;
-  BUFFER_FOR_CPP_TYPE_VALUE(value_type, socket_value);
-  socket.typeinfo->get_base_cpp_value(socket.default_value, socket_value);
-  create_inspection_string_for_generic_value(socket, GPointer(value_type, socket_value), ss);
-  value_type.destruct(socket_value);
-}
-
-static std::optional<std::string> create_description_inspection_string(const bNodeSocket &socket)
-{
-  if (socket.runtime->declaration == nullptr) {
-    return std::nullopt;
-  }
-  const blender::nodes::SocketDeclaration &socket_decl = *socket.runtime->declaration;
-  blender::StringRefNull description = socket_decl.description;
-  if (description.is_empty()) {
-    return std::nullopt;
-  }
-
-  return TIP_(description.c_str());
-}
-
-static std::optional<std::string> create_log_inspection_string(geo_log::GeoTreeLog *geo_tree_log,
-                                                               const bNodeSocket &socket)
-{
-  using namespace blender::nodes::geo_eval_log;
-
-  if (geo_tree_log == nullptr) {
-    return std::nullopt;
-  }
-  if (socket.typeinfo->base_cpp_type == nullptr) {
-    return std::nullopt;
-  }
-
-  geo_tree_log->ensure_socket_values();
-  ValueLog *value_log = geo_tree_log->find_socket_value_log(socket);
-  std::stringstream ss;
-  if (const geo_log::GenericValueLog *generic_value_log =
-          dynamic_cast<const geo_log::GenericValueLog *>(value_log))
-  {
-    create_inspection_string_for_generic_value(socket, generic_value_log->value, ss);
-  }
-  else if (const geo_log::FieldInfoLog *gfield_value_log =
-               dynamic_cast<const geo_log::FieldInfoLog *>(value_log))
-  {
-    create_inspection_string_for_field_info(socket, *gfield_value_log, ss);
-  }
-  else if (const geo_log::GeometryInfoLog *geo_value_log =
-               dynamic_cast<const geo_log::GeometryInfoLog *>(value_log))
-  {
-    create_inspection_string_for_geometry_info(*geo_value_log, ss);
-  }
-
-  std::string str = ss.str();
-  if (str.empty()) {
-    return std::nullopt;
-  }
-  return str;
-}
-
-static std::optional<std::string> create_declaration_inspection_string(const bNodeSocket &socket)
-{
-  std::stringstream ss;
-  if (const nodes::decl::Geometry *socket_decl = dynamic_cast<const nodes::decl::Geometry *>(
-          socket.runtime->declaration))
-  {
-    create_inspection_string_for_geometry_socket(ss, socket_decl);
-  }
-
-  std::string str = ss.str();
-  if (str.empty()) {
-    return std::nullopt;
-  }
-  return str;
-}
-
-<<<<<<< HEAD
-static Vector<nodes::NodeTooltipRow, 8> node_socket_get_tooltip(const SpaceNode *snode,
-                                                                const bNodeTree &ntree,
-                                                                const bNodeSocket &socket)
-=======
-static geo_log::GeoTreeLog *geo_tree_log_for_socket(const bNodeTree &ntree,
-                                                    const bNodeSocket &socket,
-                                                    TreeDrawContext &tree_draw_ctx)
-{
-  const bNodeTreeZones *zones = ntree.zones();
-  if (!zones) {
-    return nullptr;
-  }
-  const bNodeTreeZone *zone = zones->get_zone_by_socket(socket);
-  return tree_draw_ctx.geo_log_by_zone.lookup_default(zone, nullptr);
-}
-
-static Vector<std::string> lines_of_text(std::string text)
-{
-  Vector<std::string> result;
-  std::istringstream text_stream(text);
-  for (std::string line; std::getline(text_stream, line);) {
-    result.append(line);
-  }
-  return result;
-}
-
-static std::optional<std::string> create_multi_input_log_inspection_string(
-    const bNodeTree &ntree, const bNodeSocket &socket, TreeDrawContext &tree_draw_ctx)
-{
-  if (!socket.is_multi_input()) {
-    return std::nullopt;
-  }
-
-  Vector<std::pair<int, std::string>, 8> numerated_info;
-
-  const Span<const bNodeLink *> connected_links = socket.directly_linked_links();
-  for (const int index : connected_links.index_range()) {
-    const bNodeLink *link = connected_links[index];
-    const int connection_number = index + 1;
-    if (!link->is_used()) {
-      continue;
-    }
-    if (!(link->flag & NODE_LINK_VALID)) {
-      continue;
-    }
-    if (link->fromnode->is_dangling_reroute()) {
-      continue;
-    }
-    const bNodeSocket &connected_socket = *link->fromsock;
-    geo_log::GeoTreeLog *geo_tree_log = geo_tree_log_for_socket(
-        ntree, connected_socket, tree_draw_ctx);
-    const std::optional<std::string> input_log = create_log_inspection_string(geo_tree_log,
-                                                                              connected_socket);
-    if (!input_log.has_value()) {
-      continue;
-    }
-    numerated_info.append({connection_number, std::move(*input_log)});
-  }
-
-  if (numerated_info.is_empty()) {
-    return std::nullopt;
-  }
-
-  constexpr const char *indentation = "  ";
-
-  std::stringstream ss;
-  for (const std::pair<int, std::string> &info : numerated_info) {
-    const Vector<std::string> lines = lines_of_text(info.second);
-    ss << info.first << ". " << lines.first();
-    for (const std::string &line : lines.as_span().drop_front(1)) {
-      ss << "\n" << indentation << line;
-    }
-    if (&info != &numerated_info.last()) {
-      ss << ".\n";
-    }
-  }
-
-  const std::string str = ss.str();
-  if (str.empty()) {
-    return std::nullopt;
-  }
-
-  return str;
-}
-
-static std::optional<std::string> create_default_value_inspection_string(const bNodeSocket &socket)
-{
-  std::stringstream ss;
-  create_inspection_string_for_default_socket_value(socket, ss);
-
-  std::string str = ss.str();
-  if (str.empty()) {
-    return std::nullopt;
-  }
-  return str;
-}
-
-static const bNodeSocket *target_for_reroute(const bNodeSocket &reroute_output)
-{
-  const bNodeSocket *output = &reroute_output;
-  Set<const bNode *> visited_nodes;
-  visited_nodes.add(&reroute_output.owner_node());
-  while (true) {
-    const Span<const bNodeSocket *> linked_sockets = output->directly_linked_sockets();
-    if (linked_sockets.size() != 1) {
-      return nullptr;
-    }
-    const bNode &target_node = linked_sockets[0]->owner_node();
-    if (!visited_nodes.add(&target_node)) {
-      return nullptr;
-    }
-    if (!target_node.is_dangling_reroute()) {
-      return linked_sockets[0];
-    }
-    output = target_node.output_sockets()[0];
-  }
-}
-
-static std::optional<std::string> create_dangling_reroute_inspection_string(
-    const bNodeTree &ntree, const bNodeSocket &socket)
-{
-  if (ntree.type != NTREE_GEOMETRY) {
-    return std::nullopt;
-  }
-
-  const bNode &node = socket.owner_node();
-  if (!node.is_dangling_reroute()) {
-    return std::nullopt;
-  }
-
-  const bNodeSocket &output_socket = *node.output_sockets()[0];
-  const bNodeSocket *target_socket = target_for_reroute(output_socket);
-
-  if (target_socket == nullptr) {
-    if (!output_socket.directly_linked_sockets().is_empty()) {
-      return TIP_("Dangling reroute is ignored by all targets");
-    }
-    return std::nullopt;
-  }
-
-  if (target_socket->is_multi_input()) {
-    return TIP_("Dangling reroute branch is ignored by multi input socket");
-  }
-
-  std::stringstream ss;
-  create_inspection_string_for_default_socket_value(*target_socket, ss);
-  if (ss.str().empty()) {
-    return TIP_("Dangling reroute is ignored");
-  }
-  ss << ".\n\n";
-  ss << TIP_("Dangling reroute is ignored, default value of target socket is used");
-  return ss.str();
-
-  return std::nullopt;
-}
-
-static std::string node_socket_get_tooltip(const SpaceNode *snode,
-                                           const bNodeTree &ntree,
-                                           const bNodeSocket &socket)
->>>>>>> 1f10100f
-{
-  TreeDrawContext tree_draw_ctx;
-  if (snode != nullptr) {
-    if (ntree.type == NTREE_GEOMETRY) {
-      tree_draw_ctx.geo_log_by_zone =
-          geo_log::GeoModifierLog::get_tree_log_by_zone_for_node_editor(*snode);
-    }
-  }
-
-  geo_log::GeoTreeLog *geo_tree_log = geo_tree_log_for_socket(ntree, socket, tree_draw_ctx);
-
-  Vector<nodes::NodeTooltipRow, 8> inspections;
-
-  if (std::optional<std::string> info = create_description_inspection_string(socket)) {
-    inspections.append({std::move(*info), UI_TIP_LC_MAIN});
-  }
-  if (std::optional<std::string> info = create_log_inspection_string(geo_tree_log, socket)) {
-    inspections.append({std::move(*info), UI_TIP_LC_MAIN});
-  }
-  else if (std::optional<std::string> info = create_dangling_reroute_inspection_string(ntree,
-                                                                                       socket))
-  {
-    inspection_strings.append(std::move(*info));
-  }
-  else if (std::optional<std::string> info = create_default_value_inspection_string(socket)) {
-    inspection_strings.append(std::move(*info));
-  }
-  else if (std::optional<std::string> info = create_multi_input_log_inspection_string(
-               ntree, socket, tree_draw_ctx))
-  {
-    inspection_strings.append(std::move(*info));
-  }
-  if (std::optional<std::string> info = create_declaration_inspection_string(socket)) {
-    inspections.append({std::move(*info), UI_TIP_LC_MAIN});
-  }
-
-  /*
-    std::stringstream output;
-    for (const std::string &info : inspection_strings) {
-      output << info;
-      if (&info != &inspection_strings.last()) {
-        output << ".\n\n";
-      }
-    }
-  */
-
-  if (inspections.is_empty()) {
-    const bNode &node = socket.owner_node();
-    if (node.is_reroute()) {
-      char reroute_name[MAX_NAME];
-      bke::nodeLabel(&ntree, &node, reroute_name, sizeof(reroute_name));
-      // output << reroute_name;
-
-      inspections.append({std::string(reroute_name), UI_TIP_LC_NORMAL});
-    }
-    else {
-      // output << bke::nodeSocketLabel(&socket);
-      inspections.append({std::string(bke::nodeSocketLabel(&socket)), UI_TIP_LC_NORMAL});
-    }
-
-    if (ntree.type == NTREE_GEOMETRY) {
-      // output << TIP_("Unknown socket value. Either the socket was not used or its value was not
-      // logged during the last evaluation");
-      inspections.append({std::string("Unknown socket value. Either the socket was not used or "
-                                      "its value was not logged during the last evaluation"),
-                          UI_TIP_LC_NORMAL});
-    }
-  }
-
-  if (socket.type == SOCK_IMAGE) {
-    Image *image = socket.default_value_typed<bNodeSocketValueImage>()->value;
-    if (image != nullptr) {
-      inspections.append({"", UI_TIP_LC_MAIN, image});
-    }
-  }
-
-  return inspections;
-}
-
-static void node_socket_add_tooltip_in_node_editor(const bNodeSocket &sock, uiLayout &layout)
-{
-  uiLayoutSetTooltipFunc(
-      &layout,
-      [](bContext *C, void *argN, const char * /*tip*/) {
-        const SpaceNode &snode = *CTX_wm_space_node(C);
-        const bNodeTree &ntree = *snode.edittree;
-        const int index_in_tree = POINTER_AS_INT(argN);
-        ntree.ensure_topology_cache();
-        return std::string{};  // node_socket_get_tooltip(&snode, ntree,
-                               // *ntree.all_sockets()[index_in_tree]) + " BBB";
-      },
-      POINTER_FROM_INT(sock.index_in_tree()),
-      nullptr,
-      nullptr);
-}
-
-void node_socket_add_tooltip(const bNodeTree &ntree, const bNodeSocket &sock, uiLayout &layout)
-{
-  struct SocketTooltipData {
-    const bNodeTree *ntree;
-    const bNodeSocket *socket;
-  };
-
-  SocketTooltipData *data = MEM_cnew<SocketTooltipData>(__func__);
-  data->ntree = &ntree;
-  data->socket = &sock;
-
-  uiLayoutSetTooltipFunc(
-      &layout,
-      [](bContext *C, void *argN, const char * /*tip*/) {
-        SocketTooltipData *data = static_cast<SocketTooltipData *>(argN);
-        const SpaceNode *snode = CTX_wm_space_node(C);
-        return std::string{};  // node_socket_get_tooltip(snode, *data->ntree, *data->socket) + "
-                               // AAA";
-      },
-      data,
-      MEM_dupallocN,
-      MEM_freeN);
-}
-
-static void node_socket_draw_nested(const bContext &C,
-                                    const bNodeTree &ntree,
-                                    PointerRNA &node_ptr,
-                                    uiBlock &block,
-                                    const bNodeSocket &sock,
-                                    const uint pos_id,
-                                    const uint col_id,
-                                    const uint shape_id,
-                                    const uint size_id,
-                                    const uint outline_col_id,
-                                    const float size,
-                                    const bool selected)
-{
-  const float2 location = sock.runtime->location;
-
-  float color[4];
-  float outline_color[4];
-  node_socket_color_get(C, ntree, node_ptr, sock, color);
-  node_socket_outline_color_get(selected, sock.type, outline_color);
-
-  node_socket_draw(sock,
-                   color,
-                   outline_color,
-                   size,
-                   location.x,
-                   location.y,
-                   pos_id,
-                   col_id,
-                   shape_id,
-                   size_id,
-                   outline_col_id);
-
-<<<<<<< HEAD
-  /* Ideally sockets themselves should be buttons, but they aren't currently. So add an invisible
-   * button on top of them for the tooltip. */
-  const eUIEmbossType old_emboss = UI_block_emboss_get(&block);
-  UI_block_emboss_set(&block, UI_EMBOSS_NONE);
-  uiBut *but = uiDefIconBut(&block,
-                            UI_BTYPE_BUT,
-                            0,
-                            ICON_NONE,
-                            location.x - size / 2.0f,
-                            location.y - size / 2.0f,
-                            size,
-                            size,
-                            nullptr,
-                            0,
-                            0,
-                            nullptr);
-
   UI_but_func_tooltip_custom_set(
       but,
       [](bContext *C, uiTooltipData *tip, void *argN) {
@@ -2056,7 +1249,7 @@
           }
         }
       },
-      POINTER_FROM_INT(sock.index_in_tree()),
+      POINTER_FROM_INT(socket_index_in_tree),
       nullptr);
 
   if constexpr (false) {
@@ -2070,16 +1263,779 @@
           return std::string{};  // node_socket_get_tooltip(&snode, ntree,
                                  // *ntree.all_sockets()[index_in_tree]) + " CCC";
         },
-        POINTER_FROM_INT(sock.index_in_tree()),
+        POINTER_FROM_INT(socket_index_in_tree),
         nullptr);
   }
-
-  /* Disable the button so that clicks on it are ignored the link operator still works. */
-  UI_but_flag_enable(but, UI_BUT_DISABLED);
-  UI_block_emboss_set(&block, old_emboss);
-=======
+}
+
+static void node_socket_draw_multi_input(uiBlock &block,
+                                         const int index_in_tree,
+                                         const float2 location,
+                                         const float2 draw_size,
+                                         const float color[4],
+                                         const float color_outline[4],
+                                         const float2 tooltip_size)
+{
+  /* The other sockets are drawn with the keyframe shader. There, the outline has a base
+   * thickness that can be varied but always scales with the size the socket is drawn at. Using
+   * `UI_SCALE_FAC` has the same effect here. It scales the outline correctly across different
+   * screen DPI's and UI scales without being affected by the 'line-width'. */
+  const float half_outline_width = NODE_SOCK_OUTLINE_SCALE * UI_SCALE_FAC * 0.5f;
+
+  /* UI_draw_roundbox draws the outline on the outer side, so compensate for the outline width.
+   */
+  const rctf rect = {
+      location.x - draw_size.x + half_outline_width,
+      location.x + draw_size.x + half_outline_width,
+      location.y - draw_size.y + half_outline_width,
+      location.y + draw_size.y + half_outline_width,
+  };
+
+  UI_draw_roundbox_corner_set(UI_CNR_ALL);
+  UI_draw_roundbox_4fv_ex(&rect,
+                          color,
+                          nullptr,
+                          1.0f,
+                          color_outline,
+                          half_outline_width * 2.0f,
+                          draw_size.x - half_outline_width);
+
+  node_socket_tooltip_set(block, index_in_tree, location, tooltip_size);
+}
+
+static const float virtual_node_socket_outline_color[4] = {0.5, 0.5, 0.5, 1.0};
+
+static void node_socket_outline_color_get(const bool selected,
+                                          const int socket_type,
+                                          float r_outline_color[4])
+{
+  if (selected) {
+    UI_GetThemeColor4fv(TH_ACTIVE, r_outline_color);
+  }
+  else if (socket_type == SOCK_CUSTOM) {
+    /* Until there is a better place for per socket color,
+     * the outline color for virtual sockets is set here. */
+    copy_v4_v4(r_outline_color, virtual_node_socket_outline_color);
+  }
+  else {
+    UI_GetThemeColor4fv(TH_WIRE, r_outline_color);
+    r_outline_color[3] = 1.0f;
+  }
+}
+
+void node_socket_color_get(const bContext &C,
+                           const bNodeTree &ntree,
+                           PointerRNA &node_ptr,
+                           const bNodeSocket &sock,
+                           float r_color[4])
+{
+  if (!sock.typeinfo->draw_color) {
+    /* Fallback to the simple variant. If not defined either, fallback to a magenta color. */
+    if (sock.typeinfo->draw_color_simple) {
+      sock.typeinfo->draw_color_simple(sock.typeinfo, r_color);
+    }
+    else {
+      copy_v4_v4(r_color, float4(1.0f, 0.0f, 1.0f, 1.0f));
+    }
+    return;
+  }
+
+  BLI_assert(RNA_struct_is_a(node_ptr.type, &RNA_Node));
+  PointerRNA ptr = RNA_pointer_create(
+      &const_cast<ID &>(ntree.id), &RNA_NodeSocket, &const_cast<bNodeSocket &>(sock));
+  sock.typeinfo->draw_color((bContext *)&C, &ptr, &node_ptr, r_color);
+}
+
+static void create_inspection_string_for_generic_value(const bNodeSocket &socket,
+                                                       const GPointer value,
+                                                       std::stringstream &ss)
+{
+  auto id_to_inspection_string = [&](const ID *id, const short idcode) {
+    ss << (id ? id->name + 2 : TIP_("None")) << " (" << TIP_(BKE_idtype_idcode_to_name(idcode))
+       << ")";
+  };
+
+  const CPPType &value_type = *value.type();
+  const void *buffer = value.get();
+  if (value_type.is<Object *>()) {
+    id_to_inspection_string(*static_cast<const ID *const *>(buffer), ID_OB);
+    return;
+  }
+  if (value_type.is<Material *>()) {
+    id_to_inspection_string(*static_cast<const ID *const *>(buffer), ID_MA);
+    return;
+  }
+  if (value_type.is<Tex *>()) {
+    id_to_inspection_string(*static_cast<const ID *const *>(buffer), ID_TE);
+    return;
+  }
+  if (value_type.is<Image *>()) {
+    id_to_inspection_string(*static_cast<const ID *const *>(buffer), ID_IM);
+    return;
+  }
+  if (value_type.is<Collection *>()) {
+    id_to_inspection_string(*static_cast<const ID *const *>(buffer), ID_GR);
+    return;
+  }
+  if (value_type.is<std::string>()) {
+    ss << fmt::format(TIP_("{} (String)"), *static_cast<const std::string *>(buffer));
+    return;
+  }
+
+  const CPPType &socket_type = *socket.typeinfo->base_cpp_type;
+  const bke::DataTypeConversions &convert = bke::get_implicit_type_conversions();
+  if (value_type != socket_type) {
+    if (!convert.is_convertible(value_type, socket_type)) {
+      return;
+    }
+  }
+  BUFFER_FOR_CPP_TYPE_VALUE(socket_type, socket_value);
+  /* This will just copy the value if the types are equal. */
+  convert.convert_to_uninitialized(value_type, socket_type, buffer, socket_value);
+  BLI_SCOPED_DEFER([&]() { socket_type.destruct(socket_value); });
+
+  if (socket_type.is<int>()) {
+    ss << fmt::format(TIP_("{} (Integer)"), *static_cast<int *>(socket_value));
+  }
+  else if (socket_type.is<float>()) {
+    const float float_value = *static_cast<float *>(socket_value);
+    /* Above that threshold floats can't represent fractions anymore. */
+    if (std::abs(float_value) > (1 << 24)) {
+      /* Use higher precision to display correct integer value instead of one that is rounded to
+       * fewer significant digits. */
+      ss << fmt::format(TIP_("{:.10} (Float)"), float_value);
+    }
+    else {
+      ss << fmt::format(TIP_("{} (Float)"), float_value);
+    }
+  }
+  else if (socket_type.is<blender::float3>()) {
+    const blender::float3 &vector = *static_cast<blender::float3 *>(socket_value);
+    ss << fmt::format(TIP_("({}, {}, {}) (Vector)"), vector.x, vector.y, vector.z);
+  }
+  else if (socket_type.is<blender::ColorGeometry4f>()) {
+    const blender::ColorGeometry4f &color = *static_cast<blender::ColorGeometry4f *>(socket_value);
+    ss << fmt::format(TIP_("({}, {}, {}, {}) (Color)"), color.r, color.g, color.b, color.a);
+  }
+  else if (socket_type.is<math::Quaternion>()) {
+    const math::Quaternion &rotation = *static_cast<math::Quaternion *>(socket_value);
+    const math::EulerXYZ euler = math::to_euler(rotation);
+    ss << fmt::format(TIP_("({}" BLI_STR_UTF8_DEGREE_SIGN ", {}" BLI_STR_UTF8_DEGREE_SIGN
+                           ", {}" BLI_STR_UTF8_DEGREE_SIGN ") (Rotation)"),
+                      euler.x().degree(),
+                      euler.y().degree(),
+                      euler.z().degree());
+  }
+  else if (socket_type.is<bool>()) {
+    ss << fmt::format(TIP_("{} (Boolean)"),
+                      ((*static_cast<bool *>(socket_value)) ? TIP_("True") : TIP_("False")));
+  }
+  else if (socket_type.is<float4x4>()) {
+    /* Transpose to be able to print row by row. */
+    const float4x4 value = math::transpose(*static_cast<const float4x4 *>(socket_value));
+    ss << value[0] << ",\n";
+    ss << value[1] << ",\n";
+    ss << value[2] << ",\n";
+    ss << value[3] << ",\n";
+    ss << TIP_("(Matrix)");
+  }
+}
+
+static void create_inspection_string_for_field_info(const bNodeSocket &socket,
+                                                    const geo_log::FieldInfoLog &value_log,
+                                                    std::stringstream &ss)
+{
+  const CPPType &socket_type = *socket.typeinfo->base_cpp_type;
+  const Span<std::string> input_tooltips = value_log.input_tooltips;
+
+  if (input_tooltips.is_empty()) {
+    /* Should have been logged as constant value. */
+    BLI_assert_unreachable();
+    ss << TIP_("Value has not been logged");
+  }
+  else {
+    if (socket_type.is<int>()) {
+      ss << TIP_("Integer field based on:");
+    }
+    else if (socket_type.is<float>()) {
+      ss << TIP_("Float field based on:");
+    }
+    else if (socket_type.is<blender::float3>()) {
+      ss << TIP_("Vector field based on:");
+    }
+    else if (socket_type.is<bool>()) {
+      ss << TIP_("Boolean field based on:");
+    }
+    else if (socket_type.is<std::string>()) {
+      ss << TIP_("String field based on:");
+    }
+    else if (socket_type.is<blender::ColorGeometry4f>()) {
+      ss << TIP_("Color field based on:");
+    }
+    else if (socket_type.is<math::Quaternion>()) {
+      ss << TIP_("Rotation field based on:");
+    }
+    ss << "\n";
+
+    for (const int i : input_tooltips.index_range()) {
+      const blender::StringRefNull tooltip = input_tooltips[i];
+      ss << fmt::format(TIP_("\u2022 {}"), TIP_(tooltip.c_str()));
+      if (i < input_tooltips.size() - 1) {
+        ss << ".\n";
+      }
+    }
+  }
+}
+
+static void create_inspection_string_for_geometry_info(const geo_log::GeometryInfoLog &value_log,
+                                                       std::stringstream &ss)
+{
+  Span<bke::GeometryComponent::Type> component_types = value_log.component_types;
+  if (component_types.is_empty()) {
+    ss << TIP_("Empty Geometry");
+    return;
+  }
+
+  auto to_string = [](int value) {
+    char str[BLI_STR_FORMAT_INT32_GROUPED_SIZE];
+    BLI_str_format_int_grouped(str, value);
+    return std::string(str);
+  };
+
+  ss << TIP_("Geometry:") << "\n";
+  for (bke::GeometryComponent::Type type : component_types) {
+    switch (type) {
+      case bke::GeometryComponent::Type::Mesh: {
+        const geo_log::GeometryInfoLog::MeshInfo &mesh_info = *value_log.mesh_info;
+        char line[256];
+        SNPRINTF(line,
+                 TIP_("\u2022 Mesh: %s vertices, %s edges, %s faces"),
+                 to_string(mesh_info.verts_num).c_str(),
+                 to_string(mesh_info.edges_num).c_str(),
+                 to_string(mesh_info.faces_num).c_str());
+        ss << line;
+        break;
+      }
+      case bke::GeometryComponent::Type::PointCloud: {
+        const geo_log::GeometryInfoLog::PointCloudInfo &pointcloud_info =
+            *value_log.pointcloud_info;
+        char line[256];
+        SNPRINTF(line,
+                 TIP_("\u2022 Point Cloud: %s points"),
+                 to_string(pointcloud_info.points_num).c_str());
+        ss << line;
+        break;
+      }
+      case bke::GeometryComponent::Type::Curve: {
+        const geo_log::GeometryInfoLog::CurveInfo &curve_info = *value_log.curve_info;
+        char line[256];
+        SNPRINTF(line,
+                 TIP_("\u2022 Curve: %s points, %s splines"),
+                 to_string(curve_info.points_num).c_str(),
+                 to_string(curve_info.splines_num).c_str());
+        ss << line;
+        break;
+      }
+      case bke::GeometryComponent::Type::Instance: {
+        const geo_log::GeometryInfoLog::InstancesInfo &instances_info = *value_log.instances_info;
+        char line[256];
+        SNPRINTF(
+            line, TIP_("\u2022 Instances: %s"), to_string(instances_info.instances_num).c_str());
+        ss << line;
+        break;
+      }
+      case bke::GeometryComponent::Type::Volume: {
+        ss << TIP_("\u2022 Volume");
+        break;
+      }
+      case bke::GeometryComponent::Type::Edit: {
+        if (value_log.edit_data_info.has_value()) {
+          const geo_log::GeometryInfoLog::EditDataInfo &edit_info = *value_log.edit_data_info;
+          char line[256];
+          SNPRINTF(line,
+                   TIP_("\u2022 Edit Curves: %s, %s"),
+                   edit_info.has_deformed_positions ? TIP_("positions") : TIP_("no positions"),
+                   edit_info.has_deform_matrices ? TIP_("matrices") : TIP_("no matrices"));
+          ss << line;
+        }
+        break;
+      }
+      case bke::GeometryComponent::Type::GreasePencil: {
+        if (U.experimental.use_grease_pencil_version3) {
+          const geo_log::GeometryInfoLog::GreasePencilInfo &grease_pencil_info =
+              *value_log.grease_pencil_info;
+          char line[256];
+          SNPRINTF(line,
+                   TIP_("\u2022 Grease Pencil: %s layers"),
+                   to_string(grease_pencil_info.layers_num).c_str());
+          ss << line;
+          break;
+        }
+      }
+    }
+    if (type != component_types.last()) {
+      ss << ".\n";
+    }
+  }
+}
+
+static void create_inspection_string_for_geometry_socket(std::stringstream &ss,
+                                                         const nodes::decl::Geometry *socket_decl)
+{
+  /* If the geometry declaration is null, as is the case for input to group output,
+   * or it is an output socket don't show supported types. */
+  if (socket_decl == nullptr || socket_decl->in_out == SOCK_OUT) {
+    return;
+  }
+
+  Span<bke::GeometryComponent::Type> supported_types = socket_decl->supported_types();
+  if (supported_types.is_empty()) {
+    ss << TIP_("Supported: All Types");
+    return;
+  }
+
+  ss << TIP_("Supported: ");
+  for (bke::GeometryComponent::Type type : supported_types) {
+    switch (type) {
+      case bke::GeometryComponent::Type::Mesh: {
+        ss << TIP_("Mesh");
+        break;
+      }
+      case bke::GeometryComponent::Type::PointCloud: {
+        ss << TIP_("Point Cloud");
+        break;
+      }
+      case bke::GeometryComponent::Type::Curve: {
+        ss << TIP_("Curve");
+        break;
+      }
+      case bke::GeometryComponent::Type::Instance: {
+        ss << TIP_("Instances");
+        break;
+      }
+      case bke::GeometryComponent::Type::Volume: {
+        ss << CTX_TIP_(BLT_I18NCONTEXT_ID_ID, "Volume");
+        break;
+      }
+      case bke::GeometryComponent::Type::Edit: {
+        break;
+      }
+      case bke::GeometryComponent::Type::GreasePencil: {
+        ss << TIP_("Grease Pencil");
+        break;
+      }
+    }
+    if (type != supported_types.last()) {
+      ss << ", ";
+    }
+  }
+}
+
+static void create_inspection_string_for_default_socket_value(const bNodeSocket &socket,
+                                                              std::stringstream &ss)
+{
+  if (!socket.is_input()) {
+    return;
+  }
+  if (socket.is_multi_input()) {
+    return;
+  }
+  const Span<const bNodeSocket *> connected_sockets = socket.directly_linked_sockets();
+  if (!connected_sockets.is_empty() && !connected_sockets[0]->owner_node().is_dangling_reroute()) {
+    return;
+  }
+  if (const nodes::SocketDeclaration *socket_decl = socket.runtime->declaration) {
+    if (socket_decl->input_field_type == nodes::InputSocketFieldType::Implicit) {
+      return;
+    }
+  }
+  if (socket.typeinfo->base_cpp_type == nullptr) {
+    return;
+  }
+
+  const CPPType &value_type = *socket.typeinfo->base_cpp_type;
+  BUFFER_FOR_CPP_TYPE_VALUE(value_type, socket_value);
+  socket.typeinfo->get_base_cpp_value(socket.default_value, socket_value);
+  create_inspection_string_for_generic_value(socket, GPointer(value_type, socket_value), ss);
+  value_type.destruct(socket_value);
+}
+
+static std::optional<std::string> create_description_inspection_string(const bNodeSocket &socket)
+{
+  if (socket.runtime->declaration == nullptr) {
+    return std::nullopt;
+  }
+  const blender::nodes::SocketDeclaration &socket_decl = *socket.runtime->declaration;
+  blender::StringRefNull description = socket_decl.description;
+  if (description.is_empty()) {
+    return std::nullopt;
+  }
+
+  return TIP_(description.c_str());
+}
+
+static std::optional<std::string> create_log_inspection_string(geo_log::GeoTreeLog *geo_tree_log,
+                                                               const bNodeSocket &socket)
+{
+  using namespace blender::nodes::geo_eval_log;
+
+  if (geo_tree_log == nullptr) {
+    return std::nullopt;
+  }
+  if (socket.typeinfo->base_cpp_type == nullptr) {
+    return std::nullopt;
+  }
+
+  geo_tree_log->ensure_socket_values();
+  ValueLog *value_log = geo_tree_log->find_socket_value_log(socket);
+  std::stringstream ss;
+  if (const geo_log::GenericValueLog *generic_value_log =
+          dynamic_cast<const geo_log::GenericValueLog *>(value_log))
+  {
+    create_inspection_string_for_generic_value(socket, generic_value_log->value, ss);
+  }
+  else if (const geo_log::FieldInfoLog *gfield_value_log =
+               dynamic_cast<const geo_log::FieldInfoLog *>(value_log))
+  {
+    create_inspection_string_for_field_info(socket, *gfield_value_log, ss);
+  }
+  else if (const geo_log::GeometryInfoLog *geo_value_log =
+               dynamic_cast<const geo_log::GeometryInfoLog *>(value_log))
+  {
+    create_inspection_string_for_geometry_info(*geo_value_log, ss);
+  }
+
+  std::string str = ss.str();
+  if (str.empty()) {
+    return std::nullopt;
+  }
+  return str;
+}
+
+static std::optional<std::string> create_declaration_inspection_string(const bNodeSocket &socket)
+{
+  std::stringstream ss;
+  if (const nodes::decl::Geometry *socket_decl = dynamic_cast<const nodes::decl::Geometry *>(
+          socket.runtime->declaration))
+  {
+    create_inspection_string_for_geometry_socket(ss, socket_decl);
+  }
+
+  std::string str = ss.str();
+  if (str.empty()) {
+    return std::nullopt;
+  }
+  return str;
+}
+
+static geo_log::GeoTreeLog *geo_tree_log_for_socket(const bNodeTree &ntree,
+                                                    const bNodeSocket &socket,
+                                                    TreeDrawContext &tree_draw_ctx)
+{
+  const bNodeTreeZones *zones = ntree.zones();
+  if (!zones) {
+    return nullptr;
+  }
+  const bNodeTreeZone *zone = zones->get_zone_by_socket(socket);
+  return tree_draw_ctx.geo_log_by_zone.lookup_default(zone, nullptr);
+}
+
+static Vector<std::string> lines_of_text(std::string text)
+{
+  Vector<std::string> result;
+  std::istringstream text_stream(text);
+  for (std::string line; std::getline(text_stream, line);) {
+    result.append(line);
+  }
+  return result;
+}
+
+static std::optional<std::string> create_multi_input_log_inspection_string(
+    const bNodeTree &ntree, const bNodeSocket &socket, TreeDrawContext &tree_draw_ctx)
+{
+  if (!socket.is_multi_input()) {
+    return std::nullopt;
+  }
+
+  Vector<std::pair<int, std::string>, 8> numerated_info;
+
+  const Span<const bNodeLink *> connected_links = socket.directly_linked_links();
+  for (const int index : connected_links.index_range()) {
+    const bNodeLink *link = connected_links[index];
+    const int connection_number = index + 1;
+    if (!link->is_used()) {
+      continue;
+    }
+    if (!(link->flag & NODE_LINK_VALID)) {
+      continue;
+    }
+    if (link->fromnode->is_dangling_reroute()) {
+      continue;
+    }
+    const bNodeSocket &connected_socket = *link->fromsock;
+    geo_log::GeoTreeLog *geo_tree_log = geo_tree_log_for_socket(
+        ntree, connected_socket, tree_draw_ctx);
+    const std::optional<std::string> input_log = create_log_inspection_string(geo_tree_log,
+                                                                              connected_socket);
+    if (!input_log.has_value()) {
+      continue;
+    }
+    numerated_info.append({connection_number, std::move(*input_log)});
+  }
+
+  if (numerated_info.is_empty()) {
+    return std::nullopt;
+  }
+
+  constexpr const char *indentation = "  ";
+
+  std::stringstream ss;
+  for (const std::pair<int, std::string> &info : numerated_info) {
+    const Vector<std::string> lines = lines_of_text(info.second);
+    ss << info.first << ". " << lines.first();
+    for (const std::string &line : lines.as_span().drop_front(1)) {
+      ss << "\n" << indentation << line;
+    }
+    if (&info != &numerated_info.last()) {
+      ss << ".\n";
+    }
+  }
+
+  const std::string str = ss.str();
+  if (str.empty()) {
+    return std::nullopt;
+  }
+
+  return str;
+}
+
+static std::optional<std::string> create_default_value_inspection_string(const bNodeSocket &socket)
+{
+  std::stringstream ss;
+  create_inspection_string_for_default_socket_value(socket, ss);
+
+  std::string str = ss.str();
+  if (str.empty()) {
+    return std::nullopt;
+  }
+  return str;
+}
+
+static const bNodeSocket *target_for_reroute(const bNodeSocket &reroute_output)
+{
+  const bNodeSocket *output = &reroute_output;
+  Set<const bNode *> visited_nodes;
+  visited_nodes.add(&reroute_output.owner_node());
+  while (true) {
+    const Span<const bNodeSocket *> linked_sockets = output->directly_linked_sockets();
+    if (linked_sockets.size() != 1) {
+      return nullptr;
+    }
+    const bNode &target_node = linked_sockets[0]->owner_node();
+    if (!visited_nodes.add(&target_node)) {
+      return nullptr;
+    }
+    if (!target_node.is_dangling_reroute()) {
+      return linked_sockets[0];
+    }
+    output = target_node.output_sockets()[0];
+  }
+}
+
+static std::optional<std::string> create_dangling_reroute_inspection_string(
+    const bNodeTree &ntree, const bNodeSocket &socket)
+{
+  if (ntree.type != NTREE_GEOMETRY) {
+    return std::nullopt;
+  }
+
+  const bNode &node = socket.owner_node();
+  if (!node.is_dangling_reroute()) {
+    return std::nullopt;
+  }
+
+  const bNodeSocket &output_socket = *node.output_sockets()[0];
+  const bNodeSocket *target_socket = target_for_reroute(output_socket);
+
+  if (target_socket == nullptr) {
+    if (!output_socket.directly_linked_sockets().is_empty()) {
+      return TIP_("Dangling reroute is ignored by all targets");
+    }
+    return std::nullopt;
+  }
+
+  if (target_socket->is_multi_input()) {
+    return TIP_("Dangling reroute branch is ignored by multi input socket");
+  }
+
+  std::stringstream ss;
+  create_inspection_string_for_default_socket_value(*target_socket, ss);
+  if (ss.str().empty()) {
+    return TIP_("Dangling reroute is ignored");
+  }
+  ss << ".\n\n";
+  ss << TIP_("Dangling reroute is ignored, default value of target socket is used");
+  return ss.str();
+
+  return std::nullopt;
+}
+
+static Vector<nodes::NodeTooltipRow, 8> node_socket_get_tooltip(const SpaceNode *snode,
+                                                                const bNodeTree &ntree,
+                                                                const bNodeSocket &socket)
+{
+  TreeDrawContext tree_draw_ctx;
+  if (snode != nullptr) {
+    if (ntree.type == NTREE_GEOMETRY) {
+      tree_draw_ctx.geo_log_by_zone =
+          geo_log::GeoModifierLog::get_tree_log_by_zone_for_node_editor(*snode);
+    }
+  }
+
+  geo_log::GeoTreeLog *geo_tree_log = geo_tree_log_for_socket(ntree, socket, tree_draw_ctx);
+
+  Vector<nodes::NodeTooltipRow, 8> inspections;
+
+  if (std::optional<std::string> info = create_description_inspection_string(socket)) {
+    inspections.append({std::move(*info), UI_TIP_LC_MAIN});
+  }
+  if (std::optional<std::string> info = create_log_inspection_string(geo_tree_log, socket)) {
+    inspections.append({std::move(*info), UI_TIP_LC_MAIN});
+  }
+  else if (std::optional<std::string> info = create_dangling_reroute_inspection_string(ntree,
+                                                                                       socket))
+  {
+    inspections.append({std::move(*info), UI_TIP_LC_MAIN});
+  }
+  else if (std::optional<std::string> info = create_default_value_inspection_string(socket)) {
+    inspections.append({std::move(*info), UI_TIP_LC_MAIN});
+  }
+  else if (std::optional<std::string> info = create_multi_input_log_inspection_string(
+               ntree, socket, tree_draw_ctx))
+  {
+    inspections.append({std::move(*info), UI_TIP_LC_MAIN});
+  }
+  if (std::optional<std::string> info = create_declaration_inspection_string(socket)) {
+    inspections.append({std::move(*info), UI_TIP_LC_MAIN});
+  }
+
+  /*
+    std::stringstream output;
+    for (const std::string &info : inspection_strings) {
+      output << info;
+      if (&info != &inspection_strings.last()) {
+        output << ".\n\n";
+      }
+    }
+  */
+
+  if (inspections.is_empty()) {
+    const bNode &node = socket.owner_node();
+    if (node.is_reroute()) {
+      char reroute_name[MAX_NAME];
+      bke::nodeLabel(&ntree, &node, reroute_name, sizeof(reroute_name));
+      // output << reroute_name;
+
+      inspections.append({std::string(reroute_name), UI_TIP_LC_NORMAL});
+    }
+    else {
+      // output << bke::nodeSocketLabel(&socket);
+      inspections.append({std::string(bke::nodeSocketLabel(&socket)), UI_TIP_LC_NORMAL});
+    }
+
+    if (ntree.type == NTREE_GEOMETRY) {
+      // output << TIP_("Unknown socket value. Either the socket was not used or its value was not
+      // logged during the last evaluation");
+      inspections.append({std::string("Unknown socket value. Either the socket was not used or "
+                                      "its value was not logged during the last evaluation"),
+                          UI_TIP_LC_NORMAL});
+    }
+  }
+
+  if (socket.type == SOCK_IMAGE) {
+    Image *image = socket.default_value_typed<bNodeSocketValueImage>()->value;
+    if (image != nullptr) {
+      inspections.append({"", UI_TIP_LC_MAIN, image});
+    }
+  }
+
+  return inspections;
+}
+
+static void node_socket_add_tooltip_in_node_editor(const bNodeSocket &sock, uiLayout &layout)
+{
+  uiLayoutSetTooltipFunc(
+      &layout,
+      [](bContext *C, void *argN, const char * /*tip*/) {
+        const SpaceNode &snode = *CTX_wm_space_node(C);
+        const bNodeTree &ntree = *snode.edittree;
+        const int index_in_tree = POINTER_AS_INT(argN);
+        ntree.ensure_topology_cache();
+        return std::string{};  // node_socket_get_tooltip(&snode, ntree,
+                               // *ntree.all_sockets()[index_in_tree]) + " BBB";
+      },
+      POINTER_FROM_INT(sock.index_in_tree()),
+      nullptr,
+      nullptr);
+}
+
+void node_socket_add_tooltip(const bNodeTree &ntree, const bNodeSocket &sock, uiLayout &layout)
+{
+  struct SocketTooltipData {
+    const bNodeTree *ntree;
+    const bNodeSocket *socket;
+  };
+
+  SocketTooltipData *data = MEM_cnew<SocketTooltipData>(__func__);
+  data->ntree = &ntree;
+  data->socket = &sock;
+
+  uiLayoutSetTooltipFunc(
+      &layout,
+      [](bContext *C, void *argN, const char * /*tip*/) {
+        SocketTooltipData *data = static_cast<SocketTooltipData *>(argN);
+        const SpaceNode *snode = CTX_wm_space_node(C);
+        return std::string{};  // node_socket_get_tooltip(snode, *data->ntree, *data->socket) + "
+                               // AAA";
+      },
+      data,
+      MEM_dupallocN,
+      MEM_freeN);
+}
+
+static void node_socket_draw_nested(const bContext &C,
+                                    const bNodeTree &ntree,
+                                    PointerRNA &node_ptr,
+                                    uiBlock &block,
+                                    const bNodeSocket &sock,
+                                    const uint pos_id,
+                                    const uint col_id,
+                                    const uint shape_id,
+                                    const uint size_id,
+                                    const uint outline_col_id,
+                                    const float size,
+                                    const bool selected)
+{
+  const float2 location = sock.runtime->location;
+
+  float color[4];
+  float outline_color[4];
+  node_socket_color_get(C, ntree, node_ptr, sock, color);
+  node_socket_outline_color_get(selected, sock.type, outline_color);
+
+  node_socket_draw(sock,
+                   color,
+                   outline_color,
+                   size,
+                   location.x,
+                   location.y,
+                   pos_id,
+                   col_id,
+                   shape_id,
+                   size_id,
+                   outline_col_id);
+
   node_socket_tooltip_set(block, sock.index_in_tree(), location, float2(size, size));
->>>>>>> 1f10100f
 }
 
 void node_socket_draw(bNodeSocket *sock, const rcti *rect, const float color[4], float scale)
