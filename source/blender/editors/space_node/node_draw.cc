--- conflicted
+++ resolved
@@ -1532,7 +1532,6 @@
   }
 }
 
-<<<<<<< HEAD
 static void create_inspection_string_for_default_socket_value(const bNodeSocket &socket,
                                                               std::stringstream &ss)
 {
@@ -1558,8 +1557,6 @@
   value_type.destruct(socket_value);
 }
 
-=======
->>>>>>> 48694739
 static std::optional<std::string> create_description_inspection_string(const bNodeSocket &socket)
 {
   if (socket.runtime->declaration == nullptr) {
@@ -1669,12 +1666,9 @@
   if (std::optional<std::string> info = create_log_inspection_string(geo_tree_log, socket)) {
     inspection_strings.append(std::move(*info));
   }
-<<<<<<< HEAD
   else if (std::optional<std::string> info = create_default_value_inspection_string(socket)) {
     inspection_strings.append(std::move(*info));
   }
-=======
->>>>>>> 48694739
   if (std::optional<std::string> info = create_declaration_inspection_string(socket)) {
     inspection_strings.append(std::move(*info));
   }
