/* SPDX-FileCopyrightText: 2008 Blender Authors
 *
 * SPDX-License-Identifier: GPL-2.0-or-later */

/** \file
 * \ingroup spnode
 * \brief higher level node drawing for the node editor.
 */

#include <iomanip>

#include "MEM_guardedalloc.h"

#include "DNA_light_types.h"
#include "DNA_linestyle_types.h"
#include "DNA_material_types.h"
#include "DNA_modifier_types.h"
#include "DNA_node_types.h"
#include "DNA_screen_types.h"
#include "DNA_space_types.h"
#include "DNA_text_types.h"
#include "DNA_texture_types.h"
#include "DNA_world_types.h"

#include "BLI_array.hh"
#include "BLI_bounds.hh"
#include "BLI_convexhull_2d.h"
#include "BLI_function_ref.hh"
#include "BLI_map.hh"
#include "BLI_set.hh"
#include "BLI_span.hh"
#include "BLI_string.h"
#include "BLI_string_ref.hh"
#include "BLI_vector.hh"

#include "BLT_translation.hh"

#include "BKE_compute_contexts.hh"
#include "BKE_context.hh"
#include "BKE_curves.hh"
#include "BKE_global.hh"
#include "BKE_idtype.hh"
#include "BKE_lib_id.hh"
#include "BKE_main.hh"
#include "BKE_node.hh"
#include "BKE_node_enum.hh"
#include "BKE_node_runtime.hh"
#include "BKE_node_tree_update.hh"
#include "BKE_node_tree_zones.hh"
#include "BKE_object.hh"
#include "BKE_scene.hh"
#include "BKE_scene_runtime.hh"
#include "BKE_type_conversions.hh"

#include "IMB_imbuf.hh"

#include "DEG_depsgraph.hh"

#include "BLF_api.hh"

#include "BIF_glutil.hh"

#include "GPU_framebuffer.hh"
#include "GPU_immediate.hh"
#include "GPU_immediate_util.hh"
#include "GPU_matrix.hh"
#include "GPU_shader_shared.hh"
#include "GPU_state.hh"
#include "GPU_viewport.hh"

#include "WM_api.hh"
#include "WM_types.hh"

#include "ED_gpencil_legacy.hh"
#include "ED_node.hh"
#include "ED_node_preview.hh"
#include "ED_screen.hh"
#include "ED_space_api.hh"
#include "ED_viewer_path.hh"

#include "UI_interface.hh"
#include "UI_resources.hh"
#include "UI_view2d.hh"

#include "RNA_access.hh"
#include "RNA_prototypes.hh"

#include "NOD_geometry_exec.hh"
#include "NOD_geometry_nodes_gizmos.hh"
#include "NOD_geometry_nodes_log.hh"
#include "NOD_node_declaration.hh"
#include "NOD_node_extra_info.hh"
#include "NOD_socket_declarations_geometry.hh"

#include "FN_field.hh"

#include "GEO_fillet_curves.hh"

#include "node_intern.hh" /* own include */

#include <fmt/format.h>
#include <sstream>

namespace geo_log = blender::nodes::geo_eval_log;
using blender::bke::bNodeTreeZone;
using blender::bke::bNodeTreeZones;
using blender::ed::space_node::NestedTreePreviews;
using blender::nodes::NodeExtraInfoRow;

/**
 * This is passed to many functions which draw the node editor.
 */
struct TreeDrawContext {
  /**
   * Whether a viewer node is active in geometry nodes can not be determined by a flag on the node
   * alone. That's because if the node group with the viewer is used multiple times, it's only
   * active in one of these cases.
   * The active node is cached here to avoid doing the more expensive check for every viewer node
   * in the tree.
   */
  const bNode *active_geometry_nodes_viewer = nullptr;
  /**
   * Geometry nodes logs various data during execution. The logged data that corresponds to the
   * currently drawn node tree can be retrieved from the log below.
   */
  blender::Map<const bNodeTreeZone *, geo_log::GeoTreeLog *> geo_log_by_zone;

  NestedTreePreviews *nested_group_infos = nullptr;
  /**
   * True if there is an active realtime compositor using the node tree, false otherwise.
   */
  bool used_by_realtime_compositor = false;

  blender::Map<bNodeInstanceKey, blender::timeit::Nanoseconds>
      *compositor_per_node_execution_time = nullptr;

  /**
   * Label for reroute nodes that is derived from upstream reroute nodes.
   */
  blender::Map<const bNode *, blender::StringRefNull> reroute_auto_labels;
};

float ED_node_grid_size()
{
  return NODE_GRID_STEP_SIZE;
}

void ED_node_tree_update(const bContext *C)
{
  using namespace blender::ed::space_node;

  SpaceNode *snode = CTX_wm_space_node(C);
  if (snode) {
    snode_set_context(*C);

    if (snode->nodetree) {
      id_us_ensure_real(&snode->nodetree->id);
    }
  }
}

/* id is supposed to contain a node tree */
static bNodeTree *node_tree_from_ID(ID *id)
{
  if (id) {
    if (GS(id->name) == ID_NT) {
      return (bNodeTree *)id;
    }
    return blender::bke::node_tree_from_id(id);
  }

  return nullptr;
}

void ED_node_tag_update_id(ID *id)
{
  bNodeTree *ntree = node_tree_from_ID(id);
  if (id == nullptr || ntree == nullptr) {
    return;
  }

  /* TODO(sergey): With the new dependency graph it should be just enough to only tag ntree itself.
   * All the users of this tree will have update flushed from the tree. */
  DEG_id_tag_update(&ntree->id, 0);

  if (ntree->type == NTREE_SHADER) {
    DEG_id_tag_update(id, 0);

    if (GS(id->name) == ID_MA) {
      WM_main_add_notifier(NC_MATERIAL | ND_SHADING, id);
    }
    else if (GS(id->name) == ID_LA) {
      WM_main_add_notifier(NC_LAMP | ND_LIGHTING, id);
    }
    else if (GS(id->name) == ID_WO) {
      WM_main_add_notifier(NC_WORLD | ND_WORLD, id);
    }
  }
  else if (ntree->type == NTREE_COMPOSIT) {
    WM_main_add_notifier(NC_SCENE | ND_NODES, id);
  }
  else if (ntree->type == NTREE_TEXTURE) {
    DEG_id_tag_update(id, 0);
    WM_main_add_notifier(NC_TEXTURE | ND_NODES, id);
  }
  else if (ntree->type == NTREE_GEOMETRY) {
    WM_main_add_notifier(NC_OBJECT | ND_MODIFIER, id);
  }
  else if (id == &ntree->id) {
    /* Node groups. */
    DEG_id_tag_update(id, 0);
  }
}

namespace blender::ed::space_node {

static std::string node_socket_get_tooltip(const SpaceNode *snode,
                                           const bNodeTree &ntree,
                                           const bNodeSocket &socket);

static const char *node_socket_get_translation_context(const bNodeSocket &socket)
{
  /* The node is not explicitly defined. */
  if (socket.runtime->declaration == nullptr) {
    return nullptr;
  }

  blender::StringRefNull translation_context = socket.runtime->declaration->translation_context;

  /* Default context. */
  if (translation_context.is_empty()) {
    return nullptr;
  }

  return translation_context.data();
}

static void node_socket_add_tooltip_in_node_editor(const bNodeSocket &sock, uiLayout &layout);

/** Return true when \a a should be behind \a b and false otherwise. */
static bool compare_node_depth(const bNode *a, const bNode *b)
{
  /* These tell if either the node or any of the parent nodes is selected.
   * A selected parent means an unselected node is also in foreground! */
  bool a_select = (a->flag & NODE_SELECT) != 0, b_select = (b->flag & NODE_SELECT) != 0;
  bool a_active = (a->flag & NODE_ACTIVE) != 0, b_active = (b->flag & NODE_ACTIVE) != 0;

  /* If one is an ancestor of the other. */
  /* XXX there might be a better sorting algorithm for stable topological sort,
   * this is O(n^2) worst case. */
  for (bNode *parent = a->parent; parent; parent = parent->parent) {
    /* If B is an ancestor, it is always behind A. */
    if (parent == b) {
      return false;
    }
    /* Any selected ancestor moves the node forward. */
    if (parent->flag & NODE_ACTIVE) {
      a_active = true;
    }
    if (parent->flag & NODE_SELECT) {
      a_select = true;
    }
  }
  for (bNode *parent = b->parent; parent; parent = parent->parent) {
    /* If A is an ancestor, it is always behind B. */
    if (parent == a) {
      return true;
    }
    /* Any selected ancestor moves the node forward. */
    if (parent->flag & NODE_ACTIVE) {
      b_active = true;
    }
    if (parent->flag & NODE_SELECT) {
      b_select = true;
    }
  }

  /* One of the nodes is in the background and the other not. */
  if ((a->flag & NODE_BACKGROUND) && !(b->flag & NODE_BACKGROUND)) {
    return true;
  }
  if ((b->flag & NODE_BACKGROUND) && !(a->flag & NODE_BACKGROUND)) {
    return false;
  }

  /* One has a higher selection state (active > selected > nothing). */
  if (a_active && !b_active) {
    return false;
  }
  if (b_active && !a_active) {
    return true;
  }
  if (!b_select && (a_active || a_select)) {
    return false;
  }
  if (!a_select && (b_active || b_select)) {
    return true;
  }

  return false;
}

void tree_draw_order_update(bNodeTree &ntree)
{
  Array<bNode *> sort_nodes = ntree.all_nodes();
  std::sort(sort_nodes.begin(), sort_nodes.end(), [](bNode *a, bNode *b) {
    return a->ui_order < b->ui_order;
  });
  std::stable_sort(sort_nodes.begin(), sort_nodes.end(), compare_node_depth);
  for (const int i : sort_nodes.index_range()) {
    sort_nodes[i]->ui_order = i;
  }
}

Array<bNode *> tree_draw_order_calc_nodes(bNodeTree &ntree)
{
  Array<bNode *> nodes = ntree.all_nodes();
  if (nodes.is_empty()) {
    return {};
  }
  std::sort(nodes.begin(), nodes.end(), [](const bNode *a, const bNode *b) {
    return a->ui_order < b->ui_order;
  });
  return nodes;
}

Array<bNode *> tree_draw_order_calc_nodes_reversed(bNodeTree &ntree)
{
  Array<bNode *> nodes = ntree.all_nodes();
  if (nodes.is_empty()) {
    return {};
  }
  std::sort(nodes.begin(), nodes.end(), [](const bNode *a, const bNode *b) {
    return a->ui_order > b->ui_order;
  });
  return nodes;
}

static Array<uiBlock *> node_uiblocks_init(const bContext &C, const Span<bNode *> nodes)
{
  Array<uiBlock *> blocks(nodes.size());
  /* Add node uiBlocks in drawing order - prevents events going to overlapping nodes. */
  for (const int i : nodes.index_range()) {
    const bNode &node = *nodes[i];
    std::string block_name = "node_" + std::string(node.name);
    uiBlock *block = UI_block_begin(&C, CTX_wm_region(&C), std::move(block_name), UI_EMBOSS);
    blocks[node.index()] = block;
    /* This cancels events for background nodes. */
    UI_block_flag_enable(block, UI_BLOCK_CLIP_EVENTS);
  }

  return blocks;
}

float2 node_to_view(const bNode &node, const float2 &co)
{
  const float2 node_location = bke::node_to_view(&node, co);
  return node_location * UI_SCALE_FAC;
}

void node_to_updated_rect(const bNode &node, rctf &r_rect)
{
  const float2 xmin_ymax = node_to_view(node, {node.offsetx, node.offsety});
  r_rect.xmin = xmin_ymax.x;
  r_rect.ymax = xmin_ymax.y;
  const float2 xmax_ymin = node_to_view(node,
                                        {node.offsetx + node.width, node.offsety - node.height});
  r_rect.xmax = xmax_ymin.x;
  r_rect.ymin = xmax_ymin.y;
}

float2 node_from_view(const bNode &node, const float2 &co)
{
  const float2 node_location = co / UI_SCALE_FAC;
  return bke::node_from_view(&node, node_location);
}

static bool is_node_panels_supported(const bNode &node)
{
  return node.declaration() && node.declaration()->use_custom_socket_order;
}

/* Draw UI for options, buttons, and previews. */
static bool node_update_basis_buttons(const bContext &C,
                                      bNodeTree &ntree,
                                      bNode &node,
                                      blender::FunctionRef<nodes::DrawNodeLayoutFn> draw_buttons,
                                      uiBlock &block,
                                      int &dy)
{
  /* Buttons rect? */
  const bool node_options = draw_buttons && (node.flag & NODE_OPTIONS);
  if (!node_options) {
    return false;
  }

  PointerRNA nodeptr = RNA_pointer_create(&ntree.id, &RNA_Node, &node);

  /* Get "global" coordinates. */
  float2 loc = node_to_view(node, float2(0));
  /* Round the node origin because text contents are always pixel-aligned. */
  loc.x = round(loc.x);
  loc.y = round(loc.y);

  dy -= NODE_DYS / 4;

  uiLayout *layout = UI_block_layout(&block,
                                     UI_LAYOUT_VERTICAL,
                                     UI_LAYOUT_PANEL,
                                     loc.x + NODE_DYS,
                                     dy,
                                     NODE_WIDTH(node) - NODE_DY,
                                     0,
                                     0,
                                     UI_style_get_dpi());

  if (node.flag & NODE_MUTED) {
    uiLayoutSetActive(layout, false);
  }

  uiLayoutSetContextPointer(layout, "node", &nodeptr);

  draw_buttons(layout, (bContext *)&C, &nodeptr);

  UI_block_align_end(&block);
  int buty;
  UI_block_layout_resolve(&block, nullptr, &buty);

  dy = buty - NODE_DYS / 4;
  return true;
}

const char *node_socket_get_label(const bNodeSocket *socket, const char *panel_label)
{
  /* Get the short label if possible. This is used when grouping sockets under panels,
   * to avoid redundancy in the label. */
  const char *socket_short_label = bke::nodeSocketShortLabel(socket);
  const char *socket_translation_context = node_socket_get_translation_context(*socket);

  if (socket_short_label) {
    return CTX_IFACE_(socket_translation_context, socket_short_label);
  }

  const char *socket_label = bke::nodeSocketLabel(socket);
  const char *translated_socket_label = CTX_IFACE_(socket_translation_context, socket_label);

  /* Shorten socket label if it begins with the panel label. */
  if (panel_label) {
    const int len_prefix = strlen(panel_label);
    if (STREQLEN(translated_socket_label, panel_label, len_prefix) &&
        translated_socket_label[len_prefix] == ' ')
    {
      return translated_socket_label + len_prefix + 1;
    }
  }

  /* Full label. */
  return translated_socket_label;
}

static bool node_update_basis_socket(const bContext &C,
                                     bNodeTree &ntree,
                                     bNode &node,
                                     const char *panel_label,
                                     bNodeSocket *input_socket,
                                     bNodeSocket *output_socket,
                                     uiBlock &block,
                                     const int &locx,
                                     int &locy)
{
  if ((!input_socket || !input_socket->is_visible()) &&
      (!output_socket || !output_socket->is_visible()))
  {
    return false;
  }

  const int topy = locy;

  /* Add the half the height of a multi-input socket to cursor Y
   * to account for the increased height of the taller sockets. */
  const bool is_multi_input = (input_socket ? input_socket->flag & SOCK_MULTI_INPUT : false);
  const float multi_input_socket_offset = is_multi_input ?
                                              std::max(input_socket->runtime->total_inputs - 2,
                                                       0) *
                                                  NODE_MULTI_INPUT_LINK_GAP :
                                              0.0f;
  locy -= multi_input_socket_offset * 0.5f;

  uiLayout *layout = UI_block_layout(&block,
                                     UI_LAYOUT_VERTICAL,
                                     UI_LAYOUT_PANEL,
                                     locx + NODE_DYS,
                                     locy,
                                     NODE_WIDTH(node) - NODE_DY,
                                     NODE_DY,
                                     0,
                                     UI_style_get_dpi());

  if (node.flag & NODE_MUTED) {
    uiLayoutSetActive(layout, false);
  }

  uiLayout *row = uiLayoutRow(layout, true);
  PointerRNA nodeptr = RNA_pointer_create(&ntree.id, &RNA_Node, &node);
  uiLayoutSetContextPointer(row, "node", &nodeptr);

  if (input_socket) {
    /* Context pointers for current node and socket. */
    PointerRNA sockptr = RNA_pointer_create(&ntree.id, &RNA_NodeSocket, input_socket);
    uiLayoutSetContextPointer(row, "socket", &sockptr);

    uiLayoutSetAlignment(row, UI_LAYOUT_ALIGN_EXPAND);

    input_socket->typeinfo->draw(
        (bContext *)&C, row, &sockptr, &nodeptr, node_socket_get_label(input_socket, panel_label));
  }
  else {
    /* Context pointers for current node and socket. */
    PointerRNA sockptr = RNA_pointer_create(&ntree.id, &RNA_NodeSocket, output_socket);
    uiLayoutSetContextPointer(row, "socket", &sockptr);

    /* Align output buttons to the right. */
    uiLayoutSetAlignment(row, UI_LAYOUT_ALIGN_RIGHT);

    output_socket->typeinfo->draw((bContext *)&C,
                                  row,
                                  &sockptr,
                                  &nodeptr,
                                  node_socket_get_label(output_socket, panel_label));
  }

  if (input_socket) {
    node_socket_add_tooltip_in_node_editor(*input_socket, *row);
    /* Round the socket location to stop it from jiggling. */
    input_socket->runtime->location = float2(round(locx), round(locy - NODE_DYS));
  }
  if (output_socket) {
    node_socket_add_tooltip_in_node_editor(*output_socket, *row);
    /* Round the socket location to stop it from jiggling. */
    output_socket->runtime->location = float2(round(locx + NODE_WIDTH(node)),
                                              round(locy - NODE_DYS));
  }

  UI_block_align_end(&block);

  int buty;
  UI_block_layout_resolve(&block, nullptr, &buty);
  /* Ensure minimum socket height in case layout is empty. */
  buty = min_ii(buty, topy - NODE_DY);
  locy = buty - multi_input_socket_offset * 0.5;
  return true;
}

namespace flat_item {

enum class Type {
  Socket,
  Separator,
  Layout,
  PanelHeader,
  PanelContentBegin,
  PanelContentEnd,
};

struct Socket {
  static constexpr Type type = Type::Socket;
  bNodeSocket *input = nullptr;
  bNodeSocket *output = nullptr;
  const nodes::PanelDeclaration *panel_decl = nullptr;
};
struct Separator {
  static constexpr Type type = Type::Separator;
};
struct PanelHeader {
  static constexpr Type type = Type::PanelHeader;
  const nodes::PanelDeclaration *decl;
};
struct PanelContentBegin {
  static constexpr Type type = Type::PanelContentBegin;
  const nodes::PanelDeclaration *decl;
};
struct PanelContentEnd {
  static constexpr Type type = Type::PanelContentEnd;
  const nodes::PanelDeclaration *decl;
};
struct Layout {
  static constexpr Type type = Type::Layout;
  const nodes::LayoutDeclaration *decl;
};

}  // namespace flat_item

struct FlatNodeItem {
  std::variant<flat_item::Socket,
               flat_item::Separator,
               flat_item::PanelHeader,
               flat_item::PanelContentBegin,
               flat_item::PanelContentEnd,
               flat_item::Layout>
      item;

  flat_item::Type type() const
  {
    return std::visit([](auto &&item) { return item.type; }, this->item);
  }
};

static void determine_potentially_visible_panels_recursive(
    const bNode &node, const nodes::PanelDeclaration &panel_decl, MutableSpan<bool> r_result)
{
  bool potentially_visible = false;
  for (const nodes::ItemDeclaration *item_decl : panel_decl.items) {
    if (const auto *socket_decl = dynamic_cast<const nodes::SocketDeclaration *>(item_decl)) {
      const bNodeSocket &socket = node.socket_by_decl(*socket_decl);
      potentially_visible |= socket.is_visible();
    }
    else if (const auto *sub_panel_decl = dynamic_cast<const nodes::PanelDeclaration *>(item_decl))
    {
      determine_potentially_visible_panels_recursive(node, *sub_panel_decl, r_result);
      potentially_visible |= r_result[sub_panel_decl->index];
    }
  }
  r_result[panel_decl.index] = potentially_visible;
}

/**
 * A panel is potentially visible if it contains any socket that is available and not hidden.
 */
static void determine_potentially_visible_panels(const bNode &node, MutableSpan<bool> r_result)
{
  for (const nodes::ItemDeclaration *item_decl : node.declaration()->root_items) {
    if (const auto *panel_decl = dynamic_cast<const nodes::PanelDeclaration *>(item_decl)) {
      determine_potentially_visible_panels_recursive(node, *panel_decl, r_result);
    }
  }
}

static void determine_visible_panels_impl_recursive(const bNode &node,
                                                    const nodes::PanelDeclaration &panel_decl,
                                                    const Span<bool> potentially_visible_states,
                                                    MutableSpan<bool> r_result)
{
  if (!potentially_visible_states[panel_decl.index]) {
    /* This panel does not contain any visible sockets.*/
    return;
  }
  r_result[panel_decl.index] = true;
  const bNodePanelState &panel_state = node.panel_states_array[panel_decl.index];
  if (panel_state.is_collapsed()) {
    /* The sub-panels can't be visible if this panel is collapsed. */
    return;
  }
  for (const nodes::ItemDeclaration *item_decl : panel_decl.items) {
    if (const auto *sub_panel_decl = dynamic_cast<const nodes::PanelDeclaration *>(item_decl)) {
      determine_visible_panels_impl_recursive(
          node, *sub_panel_decl, potentially_visible_states, r_result);
    }
  }
}

static void determine_visible_panels_impl(const bNode &node,
                                          const Span<bool> potentially_visible_states,
                                          MutableSpan<bool> r_result)
{
  for (const nodes::ItemDeclaration *item_decl : node.declaration()->root_items) {
    if (const auto *panel_decl = dynamic_cast<const nodes::PanelDeclaration *>(item_decl)) {
      determine_visible_panels_impl_recursive(
          node, *panel_decl, potentially_visible_states, r_result);
    }
  }
}

/**
 * A panel is visible if all of the following are true:
 * - All parent panels are visible and not collapsed.
 * - The panel contains any visible sockets.
 */
static void determine_visible_panels(const bNode &node, MutableSpan<bool> r_visibility_states)
{
  Array<bool> potentially_visible_states(r_visibility_states.size(), false);
  determine_potentially_visible_panels(node, potentially_visible_states);
  determine_visible_panels_impl(node, potentially_visible_states, r_visibility_states);
}

static void add_flat_items_for_socket(bNode &node,
                                      const nodes::SocketDeclaration &socket_decl,
                                      const nodes::PanelDeclaration *panel_decl,
                                      Vector<FlatNodeItem> &r_items)
{
  bNodeSocket &socket = node.socket_by_decl(socket_decl);
  if (!socket_decl.align_with_previous_socket) {
    r_items.append({flat_item::Socket()});
  }
  flat_item::Socket &item = std::get<flat_item::Socket>(r_items.last().item);
  if (socket_decl.in_out == SOCK_IN) {
    BLI_assert(!item.input);
    item.input = &socket;
  }
  else {
    BLI_assert(!item.output);
    item.output = &socket;
  }
  item.panel_decl = panel_decl;
}

static void add_flat_items_for_separator(Vector<FlatNodeItem> &r_items)
{
  r_items.append({flat_item::Separator()});
}

static void add_flat_items_for_layout(const bNode &node,
                                      const nodes::LayoutDeclaration &layout_decl,
                                      Vector<FlatNodeItem> &r_items)
{
  if (!(node.flag & NODE_OPTIONS)) {
    return;
  }
  r_items.append({flat_item::Layout{&layout_decl}});
}

static void add_flat_items_for_panel(bNode &node,
                                     const nodes::PanelDeclaration &panel_decl,
                                     const Span<bool> panel_visibility,
                                     Vector<FlatNodeItem> &r_items)
{
  if (!panel_visibility[panel_decl.index]) {
    return;
  }
  r_items.append({flat_item::PanelHeader{&panel_decl}});
  const bNodePanelState &panel_state = node.panel_states_array[panel_decl.index];
  if (panel_state.is_collapsed()) {
    return;
  }
  r_items.append({flat_item::PanelContentBegin{&panel_decl}});
  for (const nodes::ItemDeclaration *item_decl : panel_decl.items) {
    if (const auto *socket_decl = dynamic_cast<const nodes::SocketDeclaration *>(item_decl)) {
      add_flat_items_for_socket(node, *socket_decl, &panel_decl, r_items);
    }
    else if (const auto *sub_panel_decl = dynamic_cast<const nodes::PanelDeclaration *>(item_decl))
    {
      add_flat_items_for_panel(node, *sub_panel_decl, panel_visibility, r_items);
    }
    else if (dynamic_cast<const nodes::SeparatorDeclaration *>(item_decl)) {
      add_flat_items_for_separator(r_items);
    }
    else if (const auto *layout_decl = dynamic_cast<const nodes::LayoutDeclaration *>(item_decl)) {
      add_flat_items_for_layout(node, *layout_decl, r_items);
    }
  }
  r_items.append({flat_item::PanelContentEnd{&panel_decl}});
}

/**
 * Flattens the visible panels, sockets etc. of the node into a list that is then used to draw it.
 */
static Vector<FlatNodeItem> make_flat_node_items(bNode &node)
{
  BLI_assert(is_node_panels_supported(node));
  BLI_assert(node.runtime->panels.size() == node.num_panel_states);

  const int panels_num = node.num_panel_states;
  Array<bool> panel_visibility(panels_num, false);
  determine_visible_panels(node, panel_visibility);

  Vector<FlatNodeItem> items;
  for (const nodes::ItemDeclaration *item_decl : node.declaration()->root_items) {
    if (const auto *socket_decl = dynamic_cast<const nodes::SocketDeclaration *>(item_decl)) {
      add_flat_items_for_socket(node, *socket_decl, nullptr, items);
    }
    else if (const auto *panel_decl = dynamic_cast<const nodes::PanelDeclaration *>(item_decl)) {
      add_flat_items_for_panel(node, *panel_decl, panel_visibility, items);
    }
    else if (dynamic_cast<const nodes::SeparatorDeclaration *>(item_decl)) {
      add_flat_items_for_separator(items);
    }
    else if (const auto *layout_decl = dynamic_cast<const nodes::LayoutDeclaration *>(item_decl)) {
      add_flat_items_for_layout(node, *layout_decl, items);
    }
  }
  return items;
}

/** Get the height of an empty node body. */
static float get_margin_empty()
{
  return NODE_DYS;
}

/** Get the margin between the node header and the first item. */
static float get_margin_from_top(const Span<FlatNodeItem> items)
{
  const FlatNodeItem &first_item = items[0];
  const flat_item::Type first_item_type = first_item.type();
  switch (first_item_type) {
    case flat_item::Type::Socket:
      return 2 * NODE_ITEM_SPACING_Y;
    case flat_item::Type::Separator:
      return NODE_ITEM_SPACING_Y / 2;
    case flat_item::Type::Layout:
      return 3 * NODE_ITEM_SPACING_Y;
    case flat_item::Type::PanelHeader:
      return 4 * NODE_ITEM_SPACING_Y;
    case flat_item::Type::PanelContentBegin:
    case flat_item::Type::PanelContentEnd:
      break;
  }
  BLI_assert_unreachable();
  return 0;
}

/** Get the margin between the last item and the node bottom. */
static float get_margin_to_bottom(const Span<FlatNodeItem> items)
{
  const FlatNodeItem &last_item = items.last();
  const flat_item::Type last_item_type = last_item.type();
  switch (last_item_type) {
    case flat_item::Type::Socket:
      return 5 * NODE_ITEM_SPACING_Y;
    case flat_item::Type::Separator:
      return NODE_ITEM_SPACING_Y;
    case flat_item::Type::Layout:
      return 5 * NODE_ITEM_SPACING_Y;
    case flat_item::Type::PanelHeader:
      return 4 * NODE_ITEM_SPACING_Y;
    case flat_item::Type::PanelContentBegin:
      break;
    case flat_item::Type::PanelContentEnd:
      return 1 * NODE_ITEM_SPACING_Y;
  }
  BLI_assert_unreachable();
  return 0;
}

/** Get the margin between two consecutive items. */
static float get_margin_between_elements(const Span<FlatNodeItem> items, const int next_index)
{
  BLI_assert(next_index >= 1);
  const FlatNodeItem &prev = items[next_index - 1];
  const FlatNodeItem &next = items[next_index];
  using flat_item::Type;
  const Type prev_type = prev.type();
  const Type next_type = next.type();

  /* Handle all cases explicitly. This simplifies modifying the margins for specific cases
   * without breaking other cases significantly. */
  switch (prev_type) {
    case Type::Socket: {
      switch (next_type) {
        case Type::Socket:
          return NODE_ITEM_SPACING_Y;
        case Type::Separator:
          return 0;
        case Type::Layout:
          return 2 * NODE_ITEM_SPACING_Y;
        case Type::PanelHeader:
          return 3 * NODE_ITEM_SPACING_Y;
        case Type::PanelContentBegin:
          break;
        case Type::PanelContentEnd:
          return 2 * NODE_ITEM_SPACING_Y;
      }
      break;
    }
    case Type::Layout: {
      switch (next_type) {
        case Type::Socket:
          return 2 * NODE_ITEM_SPACING_Y;
        case Type::Separator:
          return 0;
        case Type::Layout:
          return NODE_ITEM_SPACING_Y;
        case Type::PanelHeader:
          return 3 * NODE_ITEM_SPACING_Y;
        case Type::PanelContentBegin:
          break;
        case Type::PanelContentEnd:
          return 2 * NODE_ITEM_SPACING_Y;
      }
      break;
    }
    case Type::Separator: {
      switch (next_type) {
        case Type::Socket:
          return 2 * NODE_ITEM_SPACING_Y;
        case Type::Separator:
          return NODE_ITEM_SPACING_Y;
        case Type::Layout:
          return NODE_ITEM_SPACING_Y;
        case Type::PanelHeader:
          return NODE_ITEM_SPACING_Y;
        case Type::PanelContentBegin:
          break;
        case Type::PanelContentEnd:
          return NODE_ITEM_SPACING_Y;
      }
      break;
    }
    case Type::PanelHeader: {
      switch (next_type) {
        case Type::Socket:
          return 4 * NODE_ITEM_SPACING_Y;
        case Type::Separator:
          return 3 * NODE_ITEM_SPACING_Y;
        case Type::Layout:
          return 3 * NODE_ITEM_SPACING_Y;
        case Type::PanelHeader:
          return 5 * NODE_ITEM_SPACING_Y;
        case Type::PanelContentBegin:
          return 3 * NODE_ITEM_SPACING_Y;
        case Type::PanelContentEnd:
          return 3 * NODE_ITEM_SPACING_Y;
      }
      break;
    }
    case Type::PanelContentBegin: {
      switch (next_type) {
        case Type::Socket:
          return 2 * NODE_ITEM_SPACING_Y;
        case Type::Separator:
          return NODE_ITEM_SPACING_Y;
        case Type::Layout:
          return 2 * NODE_ITEM_SPACING_Y;
        case Type::PanelHeader:
          return 3 * NODE_ITEM_SPACING_Y;
        case Type::PanelContentBegin:
          break;
        case Type::PanelContentEnd:
          return NODE_ITEM_SPACING_Y;
      }
      break;
    }
    case Type::PanelContentEnd: {
      switch (next_type) {
        case Type::Socket:
          return NODE_ITEM_SPACING_Y;
        case Type::Separator:
          return NODE_ITEM_SPACING_Y;
        case Type::Layout:
          return NODE_ITEM_SPACING_Y;
        case Type::PanelHeader:
          return 3 * NODE_ITEM_SPACING_Y;
        case Type::PanelContentBegin:
          break;
        case Type::PanelContentEnd:
          return 0;
      }
      break;
    }
  }
  BLI_assert_unreachable();
  return 0.0f;
}

/** Tags all the sockets in the panel as collapsed and updates their positions. */
static void mark_sockets_collapsed_recursive(bNode &node,
                                             const int node_left_x,
                                             const nodes::PanelDeclaration &visible_panel_decl,
                                             const nodes::PanelDeclaration &panel_decl)
{
  const bke::bNodePanelRuntime &visible_panel_runtime =
      node.runtime->panels[visible_panel_decl.index];
  for (const nodes::ItemDeclaration *item_decl : panel_decl.items) {
    if (const auto *socket_decl = dynamic_cast<const nodes::SocketDeclaration *>(item_decl)) {
      bNodeSocket &socket = node.socket_by_decl(*socket_decl);
      const int socket_x = socket.in_out == SOCK_IN ? node_left_x : node_left_x + NODE_WIDTH(node);
      socket.runtime->location = math::round(
          float2(socket_x, *visible_panel_runtime.header_center_y));
      socket.flag |= SOCK_PANEL_COLLAPSED;
    }
    else if (const auto *sub_panel_decl = dynamic_cast<const nodes::PanelDeclaration *>(item_decl))
    {
      mark_sockets_collapsed_recursive(node, node_left_x, visible_panel_decl, *sub_panel_decl);
    }
  }
}

static void update_collapsed_sockets_recursive(bNode &node,
                                               const int node_left_x,
                                               const nodes::PanelDeclaration &panel_decl)
{
  const bNodePanelState &panel_state = node.panel_states_array[panel_decl.index];
  const bke::bNodePanelRuntime &panel_runtime = node.runtime->panels[panel_decl.index];
  const bool is_open = panel_runtime.header_center_y.has_value() && !panel_state.is_collapsed();
  if (!is_open) {
    mark_sockets_collapsed_recursive(node, node_left_x, panel_decl, panel_decl);
    return;
  }
  for (const nodes::ItemDeclaration *item_decl : panel_decl.items) {
    if (const auto *sub_panel_decl = dynamic_cast<const nodes::PanelDeclaration *>(item_decl)) {
      update_collapsed_sockets_recursive(node, node_left_x, *sub_panel_decl);
    }
  }
}

/**
 * Finds all collapsed sockets and updates them based on the visible parent panel that contains
 * them.
 */
static void update_collapsed_sockets(bNode &node, const int node_left_x)
{
  for (const nodes::ItemDeclaration *item_decl : node.declaration()->root_items) {
    if (const auto *panel_decl = dynamic_cast<const nodes::PanelDeclaration *>(item_decl)) {
      update_collapsed_sockets_recursive(node, node_left_x, *panel_decl);
    }
  }
}

/**
 * Tag the innermost panel that goes to the very end of the node. The background color of that
 * panel is extended to fill the entire rest of the node.
 */
static void tag_final_panel(bNode &node, const Span<FlatNodeItem> items)
{
  const flat_item::PanelContentEnd *final_panel = nullptr;
  for (int item_i = items.size() - 1; item_i >= 0; item_i--) {
    const FlatNodeItem &item = items[item_i];
    if (const auto *panel_item = std::get_if<flat_item::PanelContentEnd>(&item.item)) {
      final_panel = panel_item;
    }
    else {
      break;
    }
  }
  if (final_panel) {
    bke::bNodePanelRuntime &final_panel_runtime = node.runtime->panels[final_panel->decl->index];
    final_panel_runtime.content_extent->fill_node_end = true;
  }
}

/* Advanced drawing with panels and arbitrary input/output ordering. */
static void node_update_basis_from_declaration(
    const bContext &C, bNodeTree &ntree, bNode &node, uiBlock &block, const int locx, int &locy)
{
  BLI_assert(is_node_panels_supported(node));
  BLI_assert(node.runtime->panels.size() == node.num_panel_states);

  /* Reset states. */
  for (bke::bNodePanelRuntime &panel_runtime : node.runtime->panels) {
    panel_runtime.header_center_y.reset();
    panel_runtime.content_extent.reset();
  }
  for (bNodeSocket *socket : node.input_sockets()) {
    socket->flag &= ~SOCK_PANEL_COLLAPSED;
  }
  for (bNodeSocket *socket : node.output_sockets()) {
    socket->flag &= ~SOCK_PANEL_COLLAPSED;
  }

  /* Gather flattened list of items in the node.*/
  const Vector<FlatNodeItem> flat_items = make_flat_node_items(node);
  if (flat_items.is_empty()) {
    const float margin = get_margin_empty();
    locy -= margin;
    return;
  }

  for (const int item_i : flat_items.index_range()) {
    /* Apply margins. This should be the only place that applies margins between elements so that
     * it is easy change later on.*/
    if (item_i == 0) {
      const float margin = get_margin_from_top(flat_items);
      locy -= margin;
    }
    else {
      const float margin = get_margin_between_elements(flat_items, item_i);
      locy -= margin;
    }

    const FlatNodeItem &item_variant = flat_items[item_i];
    std::visit(
        [&](const auto &item) {
          using ItemT = std::decay_t<decltype(item)>;
          if constexpr (std::is_same_v<ItemT, flat_item::Socket>) {
            bNodeSocket *input_socket = item.input;
            bNodeSocket *output_socket = item.output;
            const nodes::PanelDeclaration *panel_decl = item.panel_decl;
            const char *parent_label = panel_decl ? panel_decl->name.c_str() : "";
            node_update_basis_socket(
                C, ntree, node, parent_label, input_socket, output_socket, block, locx, locy);
          }
          else if constexpr (std::is_same_v<ItemT, flat_item::Layout>) {
            const nodes::LayoutDeclaration &decl = *item.decl;
            /* Round the node origin because text contents are always pixel-aligned. */
            const float2 loc = math::round(node_to_view(node, float2(0)));
            uiLayout *layout = UI_block_layout(&block,
                                               UI_LAYOUT_VERTICAL,
                                               UI_LAYOUT_PANEL,
                                               loc.x + NODE_DYS,
                                               locy,
                                               NODE_WIDTH(node) - NODE_DY,
                                               0,
                                               0,
                                               UI_style_get_dpi());
            if (node.flag & NODE_MUTED) {
              uiLayoutSetActive(layout, false);
            }
            PointerRNA node_ptr = RNA_pointer_create(&ntree.id, &RNA_Node, &node);
            uiLayoutSetContextPointer(layout, "node", &node_ptr);
            decl.draw(layout, const_cast<bContext *>(&C), &node_ptr);
            UI_block_align_end(&block);
            int buty;
            UI_block_layout_resolve(&block, nullptr, &buty);
            locy = buty;
          }
          else if constexpr (std::is_same_v<ItemT, flat_item::Separator>) {
            uiLayout *layout = UI_block_layout(&block,
                                               UI_LAYOUT_VERTICAL,
                                               UI_LAYOUT_PANEL,
                                               locx + NODE_DYS,
                                               locy,
                                               NODE_WIDTH(node) - NODE_DY,
                                               NODE_DY,
                                               0,
                                               UI_style_get_dpi());
            uiItemS_ex(layout, 1.0, LayoutSeparatorType::Line);
            UI_block_layout_resolve(&block, nullptr, nullptr);
          }
          else if constexpr (std::is_same_v<ItemT, flat_item::PanelHeader>) {
            const nodes::PanelDeclaration &node_decl = *item.decl;
            bke::bNodePanelRuntime &panel_runtime = node.runtime->panels[node_decl.index];
            const float panel_header_height = NODE_DYS;
            locy -= panel_header_height / 2;
            panel_runtime.header_center_y = locy;
            locy -= panel_header_height / 2;
          }
          else if constexpr (std::is_same_v<ItemT, flat_item::PanelContentBegin>) {
            const nodes::PanelDeclaration &node_decl = *item.decl;
            bke::bNodePanelRuntime &panel_runtime = node.runtime->panels[node_decl.index];
            panel_runtime.content_extent.emplace();
            panel_runtime.content_extent->max_y = locy;
          }
          else if constexpr (std::is_same_v<ItemT, flat_item::PanelContentEnd>) {
            const nodes::PanelDeclaration &node_decl = *item.decl;
            bke::bNodePanelRuntime &panel_runtime = node.runtime->panels[node_decl.index];
            panel_runtime.content_extent->min_y = locy;
          }
        },
        item_variant.item);
  }

  const float bottom_margin = get_margin_to_bottom(flat_items);
  locy -= bottom_margin;

  update_collapsed_sockets(node, locx);
  tag_final_panel(node, flat_items);
}

/* Conventional drawing in outputs/buttons/inputs order. */
static void node_update_basis_from_socket_lists(
    const bContext &C, bNodeTree &ntree, bNode &node, uiBlock &block, const int locx, int &locy)
{
  /* Space at the top. */
  locy -= NODE_DYS / 2;

  /* Output sockets. */
  bool add_output_space = false;

  for (bNodeSocket *socket : node.output_sockets()) {
    /* Clear flag, conventional drawing does not support panels. */
    socket->flag &= ~SOCK_PANEL_COLLAPSED;

    if (node_update_basis_socket(C, ntree, node, nullptr, nullptr, socket, block, locx, locy)) {
      if (socket->next) {
        locy -= NODE_ITEM_SPACING_Y;
      }
      add_output_space = true;
    }
  }

  if (add_output_space) {
    locy -= NODE_DY / 4;
  }

  const bool add_button_space = node_update_basis_buttons(
      C, ntree, node, node.typeinfo->draw_buttons, block, locy);

  bool add_input_space = false;

  /* Input sockets. */
  for (bNodeSocket *socket : node.input_sockets()) {
    /* Clear flag, conventional drawing does not support panels. */
    socket->flag &= ~SOCK_PANEL_COLLAPSED;

    if (node_update_basis_socket(C, ntree, node, nullptr, socket, nullptr, block, locx, locy)) {
      if (socket->next) {
        locy -= NODE_ITEM_SPACING_Y;
      }
      add_input_space = true;
    }
  }

  /* Little bit of padding at the bottom. */
  if (add_input_space || add_button_space) {
    locy -= NODE_DYS / 2;
  }
}

/**
 * Based on settings and sockets in node, set drawing rect info.
 */
static void node_update_basis(const bContext &C,
                              const TreeDrawContext & /*tree_draw_ctx*/,
                              bNodeTree &ntree,
                              bNode &node,
                              uiBlock &block)
{
  /* Get "global" coordinates. */
  float2 loc = node_to_view(node, float2(0));
  /* Round the node origin because text contents are always pixel-aligned. */
  loc.x = round(loc.x);
  loc.y = round(loc.y);

  int dy = loc.y;

  /* Header. */
  dy -= NODE_DY;

  if (is_node_panels_supported(node)) {
    node_update_basis_from_declaration(C, ntree, node, block, loc.x, dy);
  }
  else {
    node_update_basis_from_socket_lists(C, ntree, node, block, loc.x, dy);
  }

  node.runtime->totr.xmin = loc.x;
  node.runtime->totr.xmax = loc.x + NODE_WIDTH(node);
  node.runtime->totr.ymax = loc.y;
  node.runtime->totr.ymin = min_ff(dy, loc.y - 2 * NODE_DY);

  /* Set the block bounds to clip mouse events from underlying nodes.
   * Add a margin for sockets on each side. */
  UI_block_bounds_set_explicit(&block,
                               node.runtime->totr.xmin - NODE_SOCKSIZE,
                               node.runtime->totr.ymin,
                               node.runtime->totr.xmax + NODE_SOCKSIZE,
                               node.runtime->totr.ymax);
}

/**
 * Based on settings in node, sets drawing rect info.
 */
static void node_update_hidden(bNode &node, uiBlock &block)
{
  int totin = 0, totout = 0;

  /* Get "global" coordinates. */
  float2 loc = node_to_view(node, float2(0));
  /* Round the node origin because text contents are always pixel-aligned. */
  loc.x = round(loc.x);
  loc.y = round(loc.y);

  /* Calculate minimal radius. */
  for (const bNodeSocket *socket : node.input_sockets()) {
    if (socket->is_visible()) {
      totin++;
    }
  }
  for (const bNodeSocket *socket : node.output_sockets()) {
    if (socket->is_visible()) {
      totout++;
    }
  }

  float hiddenrad = HIDDEN_RAD;
  float tot = std::max(totin, totout);
  if (tot > 4) {
    hiddenrad += 5.0f * float(tot - 4);
  }

  node.runtime->totr.xmin = loc.x;
  node.runtime->totr.xmax = loc.x + max_ff(NODE_WIDTH(node), 2 * hiddenrad);
  node.runtime->totr.ymax = loc.y + (hiddenrad - 0.5f * NODE_DY);
  node.runtime->totr.ymin = node.runtime->totr.ymax - 2 * hiddenrad;

  /* Output sockets. */
  float rad = float(M_PI) / (1.0f + float(totout));
  float drad = rad;

  for (bNodeSocket *socket : node.output_sockets()) {
    if (socket->is_visible()) {
      /* Round the socket location to stop it from jiggling. */
      socket->runtime->location = {
          round(node.runtime->totr.xmax - hiddenrad + sinf(rad) * hiddenrad),
          round(node.runtime->totr.ymin + hiddenrad + cosf(rad) * hiddenrad)};
      rad += drad;
    }
  }

  /* Input sockets. */
  rad = drad = -float(M_PI) / (1.0f + float(totin));

  for (bNodeSocket *socket : node.input_sockets()) {
    if (socket->is_visible()) {
      /* Round the socket location to stop it from jiggling. */
      socket->runtime->location = {
          round(node.runtime->totr.xmin + hiddenrad + sinf(rad) * hiddenrad),
          round(node.runtime->totr.ymin + hiddenrad + cosf(rad) * hiddenrad)};
      rad += drad;
    }
  }

  /* Set the block bounds to clip mouse events from underlying nodes.
   * Add a margin for sockets on each side. */
  UI_block_bounds_set_explicit(&block,
                               node.runtime->totr.xmin - NODE_SOCKSIZE,
                               node.runtime->totr.ymin,
                               node.runtime->totr.xmax + NODE_SOCKSIZE,
                               node.runtime->totr.ymax);
}

static int node_get_colorid(TreeDrawContext &tree_draw_ctx, const bNode &node)
{
  const int nclass = (node.typeinfo->ui_class == nullptr) ? node.typeinfo->nclass :
                                                            node.typeinfo->ui_class(&node);
  switch (nclass) {
    case NODE_CLASS_INPUT:
      return TH_NODE_INPUT;
    case NODE_CLASS_OUTPUT: {
      if (node.type == GEO_NODE_VIEWER) {
        return &node == tree_draw_ctx.active_geometry_nodes_viewer ? TH_NODE_OUTPUT : TH_NODE;
      }
      const bool is_output_node = (node.flag & NODE_DO_OUTPUT) ||
                                  (node.type == CMP_NODE_OUTPUT_FILE);
      return is_output_node ? TH_NODE_OUTPUT : TH_NODE;
    }
    case NODE_CLASS_CONVERTER:
      return TH_NODE_CONVERTER;
    case NODE_CLASS_OP_COLOR:
      return TH_NODE_COLOR;
    case NODE_CLASS_OP_VECTOR:
      return TH_NODE_VECTOR;
    case NODE_CLASS_OP_FILTER:
      return TH_NODE_FILTER;
    case NODE_CLASS_GROUP:
      return TH_NODE_GROUP;
    case NODE_CLASS_INTERFACE:
      return TH_NODE_INTERFACE;
    case NODE_CLASS_MATTE:
      return TH_NODE_MATTE;
    case NODE_CLASS_DISTORT:
      return TH_NODE_DISTORT;
    case NODE_CLASS_TEXTURE:
      return TH_NODE_TEXTURE;
    case NODE_CLASS_SHADER:
      return TH_NODE_SHADER;
    case NODE_CLASS_SCRIPT:
      return TH_NODE_SCRIPT;
    case NODE_CLASS_PATTERN:
      return TH_NODE_PATTERN;
    case NODE_CLASS_LAYOUT:
      return TH_NODE_LAYOUT;
    case NODE_CLASS_GEOMETRY:
      return TH_NODE_GEOMETRY;
    case NODE_CLASS_ATTRIBUTE:
      return TH_NODE_ATTRIBUTE;
    default:
      return TH_NODE;
  }
}

static void node_draw_mute_line(const bContext &C,
                                const View2D &v2d,
                                const SpaceNode &snode,
                                const bNode &node)
{
  GPU_blend(GPU_BLEND_ALPHA);

  for (const bNodeLink &link : node.internal_links()) {
    if (!bke::node_link_is_hidden(&link)) {
      node_draw_link_bezier(C, v2d, snode, link, TH_WIRE_INNER, TH_WIRE_INNER, TH_WIRE, false);
    }
  }

  GPU_blend(GPU_BLEND_NONE);
}

static const float virtual_node_socket_outline_color[4] = {0.5, 0.5, 0.5, 1.0};

static void node_socket_outline_color_get(const bool selected,
                                          const int socket_type,
                                          float r_outline_color[4])
{
  if (selected) {
    UI_GetThemeColor4fv(TH_ACTIVE, r_outline_color);
  }
  else if (socket_type == SOCK_CUSTOM) {
    /* Until there is a better place for per socket color,
     * the outline color for virtual sockets is set here. */
    copy_v4_v4(r_outline_color, virtual_node_socket_outline_color);
  }
  else {
    UI_GetThemeColor4fv(TH_WIRE, r_outline_color);
    r_outline_color[3] = 1.0f;
  }
}

void node_socket_color_get(const bContext &C,
                           const bNodeTree &ntree,
                           PointerRNA &node_ptr,
                           const bNodeSocket &sock,
                           float r_color[4])
{
  if (!sock.typeinfo->draw_color) {
    /* Fallback to the simple variant. If not defined either, fallback to a magenta color. */
    if (sock.typeinfo->draw_color_simple) {
      sock.typeinfo->draw_color_simple(sock.typeinfo, r_color);
    }
    else {
      copy_v4_v4(r_color, float4(1.0f, 0.0f, 1.0f, 1.0f));
    }
    return;
  }

  BLI_assert(RNA_struct_is_a(node_ptr.type, &RNA_Node));
  PointerRNA ptr = RNA_pointer_create(
      &const_cast<ID &>(ntree.id), &RNA_NodeSocket, &const_cast<bNodeSocket &>(sock));
  sock.typeinfo->draw_color((bContext *)&C, &ptr, &node_ptr, r_color);
}

static void create_inspection_string_for_generic_value(const bNodeSocket &socket,
                                                       const GPointer value,
                                                       fmt::memory_buffer &buf)
{
  auto id_to_inspection_string = [&](const ID *id, const short idcode) {
    fmt::format_to(fmt::appender(buf), (id ? id->name + 2 : TIP_("None")));
    fmt::format_to(fmt::appender(buf), " (");
    fmt::format_to(fmt::appender(buf), TIP_(BKE_idtype_idcode_to_name(idcode)));
    fmt::format_to(fmt::appender(buf), ")");
  };

  const CPPType &value_type = *value.type();
  const void *buffer = value.get();
  if (value_type.is<Object *>()) {
    id_to_inspection_string(*static_cast<const ID *const *>(buffer), ID_OB);
    return;
  }
  if (value_type.is<Material *>()) {
    id_to_inspection_string(*static_cast<const ID *const *>(buffer), ID_MA);
    return;
  }
  if (value_type.is<Tex *>()) {
    id_to_inspection_string(*static_cast<const ID *const *>(buffer), ID_TE);
    return;
  }
  if (value_type.is<Image *>()) {
    id_to_inspection_string(*static_cast<const ID *const *>(buffer), ID_IM);
    return;
  }
  if (value_type.is<Collection *>()) {
    id_to_inspection_string(*static_cast<const ID *const *>(buffer), ID_GR);
    return;
  }
  if (value_type.is<std::string>()) {
    fmt::format_to(
        fmt::appender(buf), TIP_("{} (String)"), *static_cast<const std::string *>(buffer));
    return;
  }

  const CPPType &socket_type = *socket.typeinfo->base_cpp_type;

  if (socket.type == SOCK_MENU) {
    if (!value_type.is<int>()) {
      return;
    }
    const int item_identifier = *static_cast<const int *>(buffer);
    const auto *socket_storage = socket.default_value_typed<bNodeSocketValueMenu>();
    if (!socket_storage->enum_items) {
      return;
    }
    if (socket_storage->has_conflict()) {
      return;
    }
    const bke::RuntimeNodeEnumItem *enum_item =
        socket_storage->enum_items->find_item_by_identifier(item_identifier);
    if (!enum_item) {
      return;
    }
    fmt::format_to(fmt::appender(buf), TIP_("{} (Menu)"), enum_item->name);
    return;
  }

  const bke::DataTypeConversions &convert = bke::get_implicit_type_conversions();
  if (value_type != socket_type) {
    if (!convert.is_convertible(value_type, socket_type)) {
      return;
    }
  }
  BUFFER_FOR_CPP_TYPE_VALUE(socket_type, socket_value);
  /* This will just copy the value if the types are equal. */
  convert.convert_to_uninitialized(value_type, socket_type, buffer, socket_value);
  BLI_SCOPED_DEFER([&]() { socket_type.destruct(socket_value); });

  if (socket_type.is<int>()) {
    fmt::format_to(fmt::appender(buf), TIP_("{} (Integer)"), *static_cast<int *>(socket_value));
  }
  else if (socket_type.is<float>()) {
    const float float_value = *static_cast<float *>(socket_value);
    /* Above that threshold floats can't represent fractions anymore. */
    if (std::abs(float_value) > (1 << 24)) {
      /* Use higher precision to display correct integer value instead of one that is rounded to
       * fewer significant digits. */
      fmt::format_to(fmt::appender(buf), TIP_("{:.10} (Float)"), float_value);
    }
    else {
      fmt::format_to(fmt::appender(buf), TIP_("{} (Float)"), float_value);
    }
  }
  else if (socket_type.is<blender::float3>()) {
    const blender::float3 &vector = *static_cast<blender::float3 *>(socket_value);
    fmt::format_to(
        fmt::appender(buf), TIP_("({}, {}, {}) (Vector)"), vector.x, vector.y, vector.z);
  }
  else if (socket_type.is<blender::ColorGeometry4f>()) {
    const blender::ColorGeometry4f &color = *static_cast<blender::ColorGeometry4f *>(socket_value);
    fmt::format_to(
        fmt::appender(buf), TIP_("({}, {}, {}, {}) (Color)"), color.r, color.g, color.b, color.a);
  }
  else if (socket_type.is<math::Quaternion>()) {
    const math::Quaternion &rotation = *static_cast<math::Quaternion *>(socket_value);
    const math::EulerXYZ euler = math::to_euler(rotation);
    fmt::format_to(fmt::appender(buf),
                   ("({}" BLI_STR_UTF8_DEGREE_SIGN ", {}" BLI_STR_UTF8_DEGREE_SIGN
                    ", {}" BLI_STR_UTF8_DEGREE_SIGN ")"),
                   euler.x().degree(),
                   euler.y().degree(),
                   euler.z().degree());
    fmt::format_to(fmt::appender(buf), TIP_("(Rotation)"));
  }
  else if (socket_type.is<bool>()) {
    fmt::format_to(fmt::appender(buf),
                   TIP_("{} (Boolean)"),
                   ((*static_cast<bool *>(socket_value)) ? TIP_("True") : TIP_("False")));
  }
  else if (socket_type.is<float4x4>()) {
    /* Transpose to be able to print row by row. */
    const float4x4 value = math::transpose(*static_cast<const float4x4 *>(socket_value));
    std::stringstream ss;
    ss << value[0] << ",\n";
    ss << value[1] << ",\n";
    ss << value[2] << ",\n";
    ss << value[3] << ",\n";
    buf.append(ss.str());
    fmt::format_to(fmt::appender(buf), TIP_("(Matrix)"));
  }
}

static void create_inspection_string_for_field_info(const bNodeSocket &socket,
                                                    const geo_log::FieldInfoLog &value_log,
                                                    fmt::memory_buffer &buf)
{
  const CPPType &socket_type = *socket.typeinfo->base_cpp_type;
  const Span<std::string> input_tooltips = value_log.input_tooltips;

  if (input_tooltips.is_empty()) {
    /* Should have been logged as constant value. */
    BLI_assert_unreachable();
    fmt::format_to(fmt::appender(buf), TIP_("Value has not been logged"));
  }
  else {
    if (socket_type.is<int>()) {
      fmt::format_to(fmt::appender(buf), TIP_("Integer field based on:"));
    }
    else if (socket_type.is<float>()) {
      fmt::format_to(fmt::appender(buf), TIP_("Float field based on:"));
    }
    else if (socket_type.is<blender::float3>()) {
      fmt::format_to(fmt::appender(buf), TIP_("Vector field based on:"));
    }
    else if (socket_type.is<bool>()) {
      fmt::format_to(fmt::appender(buf), TIP_("Boolean field based on:"));
    }
    else if (socket_type.is<std::string>()) {
      fmt::format_to(fmt::appender(buf), TIP_("String field based on:"));
    }
    else if (socket_type.is<blender::ColorGeometry4f>()) {
      fmt::format_to(fmt::appender(buf), TIP_("Color field based on:"));
    }
    else if (socket_type.is<math::Quaternion>()) {
      fmt::format_to(fmt::appender(buf), TIP_("Rotation field based on:"));
    }
    fmt::format_to(fmt::appender(buf), "\n");

    for (const int i : input_tooltips.index_range()) {
      const blender::StringRefNull tooltip = input_tooltips[i];
      fmt::format_to(fmt::appender(buf), TIP_("\u2022 {}"), TIP_(tooltip.c_str()));
      if (i < input_tooltips.size() - 1) {
        fmt::format_to(fmt::appender(buf), ".\n");
      }
    }
  }
}

static void create_inspection_string_for_geometry_info(const geo_log::GeometryInfoLog &value_log,
                                                       fmt::memory_buffer &buf)
{
  auto to_string = [](int value) {
    char str[BLI_STR_FORMAT_INT32_GROUPED_SIZE];
    BLI_str_format_int_grouped(str, value);
    return std::string(str);
  };

  if (value_log.grid_info) {
    const geo_log::GeometryInfoLog::GridInfo &grid_info = *value_log.grid_info;
    fmt::format_to(fmt::appender(buf),
                   grid_info.is_empty ? TIP_("Empty Grid") : TIP_("\u2022 Grid"));
    return;
  }

  Span<bke::GeometryComponent::Type> component_types = value_log.component_types;
  if (component_types.is_empty()) {
    fmt::format_to(fmt::appender(buf), TIP_("Empty Geometry"));
    return;
  }

  fmt::format_to(fmt::appender(buf), TIP_("Geometry:"));
  if (!value_log.name.empty()) {
    fmt::format_to(fmt::appender(buf), " \"{}\"", value_log.name);
  }
  fmt::format_to(fmt::appender(buf), "\n");
  for (bke::GeometryComponent::Type type : component_types) {
    switch (type) {
      case bke::GeometryComponent::Type::Mesh: {
        const geo_log::GeometryInfoLog::MeshInfo &mesh_info = *value_log.mesh_info;
        fmt::format_to(fmt::appender(buf),
                       TIP_("\u2022 Mesh: {} vertices, {} edges, {} faces"),
                       to_string(mesh_info.verts_num),
                       to_string(mesh_info.edges_num),
                       to_string(mesh_info.faces_num));
        break;
      }
      case bke::GeometryComponent::Type::PointCloud: {
        const geo_log::GeometryInfoLog::PointCloudInfo &pointcloud_info =
            *value_log.pointcloud_info;
        fmt::format_to(fmt::appender(buf),
                       TIP_("\u2022 Point Cloud: {} points"),
                       to_string(pointcloud_info.points_num));
        break;
      }
      case bke::GeometryComponent::Type::Curve: {
        const geo_log::GeometryInfoLog::CurveInfo &curve_info = *value_log.curve_info;
        fmt::format_to(fmt::appender(buf),
                       TIP_("\u2022 Curve: {} points, {} splines"),
                       to_string(curve_info.points_num),
                       to_string(curve_info.splines_num));
        break;
      }
      case bke::GeometryComponent::Type::Instance: {
        const geo_log::GeometryInfoLog::InstancesInfo &instances_info = *value_log.instances_info;
        fmt::format_to(fmt::appender(buf),
                       TIP_("\u2022 Instances: {}"),
                       to_string(instances_info.instances_num));
        break;
      }
      case bke::GeometryComponent::Type::Volume: {
        const geo_log::GeometryInfoLog::VolumeInfo &volume_info = *value_log.volume_info;
        fmt::format_to(fmt::appender(buf), TIP_("\u2022 Volume: {} grids"), volume_info.grids_num);
        break;
      }
      case bke::GeometryComponent::Type::Edit: {
        if (value_log.edit_data_info.has_value()) {
          const geo_log::GeometryInfoLog::EditDataInfo &edit_info = *value_log.edit_data_info;
          fmt::format_to(fmt::appender(buf),
                         TIP_("\u2022 Edit: {}, {}, {}"),
                         edit_info.has_deformed_positions ? TIP_("positions") :
                                                            TIP_("no positions"),
                         edit_info.has_deform_matrices ? TIP_("matrices") : TIP_("no matrices"),
                         edit_info.gizmo_transforms_num > 0 ? TIP_("gizmos") : TIP_("no gizmos"));
        }
        break;
      }
      case bke::GeometryComponent::Type::GreasePencil: {
        const geo_log::GeometryInfoLog::GreasePencilInfo &grease_pencil_info =
            *value_log.grease_pencil_info;
        fmt::format_to(fmt::appender(buf),
                       TIP_("\u2022 Grease Pencil: {} layers"),
                       to_string(grease_pencil_info.layers_num));
        break;
      }
    }
    if (type != component_types.last()) {
      fmt::format_to(fmt::appender(buf), ".\n");
    }
  }
}

static void create_inspection_string_for_geometry_socket(fmt::memory_buffer &buf,
                                                         const nodes::decl::Geometry *socket_decl)
{
  /* If the geometry declaration is null, as is the case for input to group output,
   * or it is an output socket don't show supported types. */
  if (socket_decl == nullptr || socket_decl->in_out == SOCK_OUT) {
    return;
  }

  Span<bke::GeometryComponent::Type> supported_types = socket_decl->supported_types();
  if (supported_types.is_empty()) {
    fmt::format_to(fmt::appender(buf), TIP_("Supported: All Types"));
    return;
  }

  fmt::format_to(fmt::appender(buf), TIP_("Supported: "));
  for (bke::GeometryComponent::Type type : supported_types) {
    switch (type) {
      case bke::GeometryComponent::Type::Mesh: {
        fmt::format_to(fmt::appender(buf), TIP_("Mesh"));
        break;
      }
      case bke::GeometryComponent::Type::PointCloud: {
        fmt::format_to(fmt::appender(buf), TIP_("Point Cloud"));
        break;
      }
      case bke::GeometryComponent::Type::Curve: {
        fmt::format_to(fmt::appender(buf), TIP_("Curve"));
        break;
      }
      case bke::GeometryComponent::Type::Instance: {
        fmt::format_to(fmt::appender(buf), TIP_("Instances"));
        break;
      }
      case bke::GeometryComponent::Type::Volume: {
        fmt::format_to(fmt::appender(buf), CTX_TIP_(BLT_I18NCONTEXT_ID_ID, "Volume"));
        break;
      }
      case bke::GeometryComponent::Type::Edit: {
        break;
      }
      case bke::GeometryComponent::Type::GreasePencil: {
        fmt::format_to(fmt::appender(buf), TIP_("Grease Pencil"));
        break;
      }
    }
    if (type != supported_types.last()) {
      fmt::format_to(fmt::appender(buf), ", ");
    }
  }
}

static void create_inspection_string_for_default_socket_value(const bNodeSocket &socket,
                                                              fmt::memory_buffer &buf)
{
  if (!socket.is_input()) {
    return;
  }
  if (socket.is_multi_input()) {
    return;
  }
  if (socket.owner_node().is_reroute()) {
    return;
  }
  const Span<const bNodeSocket *> connected_sockets = socket.directly_linked_sockets();
  if (!connected_sockets.is_empty() && !connected_sockets[0]->owner_node().is_dangling_reroute()) {
    return;
  }
  if (const nodes::SocketDeclaration *socket_decl = socket.runtime->declaration) {
    if (socket_decl->input_field_type == nodes::InputSocketFieldType::Implicit) {
      return;
    }
  }
  if (socket.typeinfo->base_cpp_type == nullptr) {
    return;
  }

  const CPPType &value_type = *socket.typeinfo->base_cpp_type;
  BUFFER_FOR_CPP_TYPE_VALUE(value_type, socket_value);
  socket.typeinfo->get_base_cpp_value(socket.default_value, socket_value);
  create_inspection_string_for_generic_value(socket, GPointer(value_type, socket_value), buf);
  value_type.destruct(socket_value);
}

static std::optional<std::string> create_description_inspection_string(const bNodeSocket &socket)
{
  if (socket.runtime->declaration == nullptr) {
    return std::nullopt;
  }
  const blender::nodes::SocketDeclaration &socket_decl = *socket.runtime->declaration;
  blender::StringRefNull description = socket_decl.description;
  if (description.is_empty()) {
    return std::nullopt;
  }

  return TIP_(description.c_str());
}

static std::optional<std::string> create_log_inspection_string(geo_log::GeoTreeLog *geo_tree_log,
                                                               const bNodeSocket &socket)
{
  using namespace blender::nodes::geo_eval_log;

  if (geo_tree_log == nullptr) {
    return std::nullopt;
  }
  if (socket.typeinfo->base_cpp_type == nullptr) {
    return std::nullopt;
  }

  geo_tree_log->ensure_socket_values();
  ValueLog *value_log = geo_tree_log->find_socket_value_log(socket);
  fmt::memory_buffer buf;
  if (const geo_log::GenericValueLog *generic_value_log =
          dynamic_cast<const geo_log::GenericValueLog *>(value_log))
  {
    create_inspection_string_for_generic_value(socket, generic_value_log->value, buf);
  }
  else if (const geo_log::FieldInfoLog *gfield_value_log =
               dynamic_cast<const geo_log::FieldInfoLog *>(value_log))
  {
    create_inspection_string_for_field_info(socket, *gfield_value_log, buf);
  }
  else if (const geo_log::GeometryInfoLog *geo_value_log =
               dynamic_cast<const geo_log::GeometryInfoLog *>(value_log))
  {
    create_inspection_string_for_geometry_info(*geo_value_log, buf);
  }

  std::string str = fmt::to_string(buf);
  if (str.empty()) {
    return std::nullopt;
  }
  return str;
}

static std::optional<std::string> create_declaration_inspection_string(const bNodeSocket &socket)
{
  fmt::memory_buffer buf;
  if (const nodes::decl::Geometry *socket_decl = dynamic_cast<const nodes::decl::Geometry *>(
          socket.runtime->declaration))
  {
    create_inspection_string_for_geometry_socket(buf, socket_decl);
  }

  std::string str = fmt::to_string(buf);
  if (str.empty()) {
    return std::nullopt;
  }
  return str;
}

static geo_log::GeoTreeLog *geo_tree_log_for_socket(const bNodeTree &ntree,
                                                    const bNodeSocket &socket,
                                                    TreeDrawContext &tree_draw_ctx)
{
  const bNodeTreeZones *zones = ntree.zones();
  if (!zones) {
    return nullptr;
  }
  const bNodeTreeZone *zone = zones->get_zone_by_socket(socket);
  return tree_draw_ctx.geo_log_by_zone.lookup_default(zone, nullptr);
}

static Vector<std::string> lines_of_text(std::string text)
{
  Vector<std::string> result;
  std::istringstream text_stream(text);
  for (std::string line; std::getline(text_stream, line);) {
    result.append(line);
  }
  return result;
}

static std::optional<std::string> create_multi_input_log_inspection_string(
    const bNodeTree &ntree, const bNodeSocket &socket, TreeDrawContext &tree_draw_ctx)
{
  if (!socket.is_multi_input()) {
    return std::nullopt;
  }

  Vector<std::pair<int, std::string>, 8> numerated_info;

  const Span<const bNodeLink *> connected_links = socket.directly_linked_links();
  for (const int index : connected_links.index_range()) {
    const bNodeLink *link = connected_links[index];
    const int connection_number = index + 1;
    if (!link->is_used()) {
      continue;
    }
    if (!(link->flag & NODE_LINK_VALID)) {
      continue;
    }
    if (link->fromnode->is_dangling_reroute()) {
      continue;
    }
    const bNodeSocket &connected_socket = *link->fromsock;
    geo_log::GeoTreeLog *geo_tree_log = geo_tree_log_for_socket(
        ntree, connected_socket, tree_draw_ctx);
    const std::optional<std::string> input_log = create_log_inspection_string(geo_tree_log,
                                                                              connected_socket);
    if (!input_log.has_value()) {
      continue;
    }
    numerated_info.append({connection_number, std::move(*input_log)});
  }

  if (numerated_info.is_empty()) {
    return std::nullopt;
  }

  fmt::memory_buffer buf;
  for (const std::pair<int, std::string> &info : numerated_info) {
    const Vector<std::string> lines = lines_of_text(info.second);
    fmt::format_to(fmt::appender(buf), "{}", info.first);
    fmt::format_to(fmt::appender(buf), ". ");
    fmt::format_to(fmt::appender(buf), lines.first());
    for (const std::string &line : lines.as_span().drop_front(1)) {
      fmt::format_to(fmt::appender(buf), "\n  {}", line);
    }
    if (&info != &numerated_info.last()) {
      buf.append(StringRef(".\n"));
    }
  }

  const std::string str = fmt::to_string(buf);
  if (str.empty()) {
    return std::nullopt;
  }

  return str;
}

static std::optional<std::string> create_default_value_inspection_string(const bNodeSocket &socket)
{
  fmt::memory_buffer buf;
  create_inspection_string_for_default_socket_value(socket, buf);

  std::string str = fmt::to_string(buf);
  if (str.empty()) {
    return std::nullopt;
  }
  return str;
}

static const bNodeSocket *target_for_reroute(const bNodeSocket &reroute_output)
{
  const bNodeSocket *output = &reroute_output;
  Set<const bNode *> visited_nodes;
  visited_nodes.add(&reroute_output.owner_node());
  while (true) {
    const Span<const bNodeSocket *> linked_sockets = output->directly_linked_sockets();
    if (linked_sockets.size() != 1) {
      return nullptr;
    }
    const bNode &target_node = linked_sockets[0]->owner_node();
    if (!visited_nodes.add(&target_node)) {
      return nullptr;
    }
    if (!target_node.is_dangling_reroute()) {
      return linked_sockets[0];
    }
    output = target_node.output_sockets()[0];
  }
}

static std::optional<std::string> create_dangling_reroute_inspection_string(
    const bNodeTree &ntree, const bNodeSocket &socket)
{
  if (ntree.type != NTREE_GEOMETRY) {
    return std::nullopt;
  }

  const bNode &node = socket.owner_node();
  if (!node.is_dangling_reroute()) {
    return std::nullopt;
  }

  const bNodeSocket &output_socket = *node.output_sockets()[0];
  const bNodeSocket *target_socket = target_for_reroute(output_socket);

  if (target_socket == nullptr) {
    if (!output_socket.directly_linked_sockets().is_empty()) {
      return TIP_("Dangling reroute is ignored by all targets");
    }
    return std::nullopt;
  }

  if (target_socket->is_multi_input()) {
    return TIP_("Dangling reroute branch is ignored by multi input socket");
  }

  fmt::memory_buffer buf;
  create_inspection_string_for_default_socket_value(*target_socket, buf);
  std::string str = fmt::to_string(buf);
  if (str.empty()) {
    return TIP_("Dangling reroute is ignored");
  }
  fmt::format_to(fmt::appender(buf), ".\n\n");
  fmt::format_to(fmt::appender(buf),
                 TIP_("Dangling reroute is ignored, default value of target socket is used"));
  return str;
}

static std::string node_socket_get_tooltip(const SpaceNode *snode,
                                           const bNodeTree &ntree,
                                           const bNodeSocket &socket)
{
  TreeDrawContext tree_draw_ctx;
  if (snode != nullptr) {
    if (ntree.type == NTREE_GEOMETRY) {
      tree_draw_ctx.geo_log_by_zone =
          geo_log::GeoModifierLog::get_tree_log_by_zone_for_node_editor(*snode);
    }
  }

  geo_log::GeoTreeLog *geo_tree_log = geo_tree_log_for_socket(ntree, socket, tree_draw_ctx);

  Vector<std::string> inspection_strings;

  if (std::optional<std::string> info = create_description_inspection_string(socket)) {
    inspection_strings.append(std::move(*info));
  }
  if (std::optional<std::string> info = create_log_inspection_string(geo_tree_log, socket)) {
    inspection_strings.append(std::move(*info));
  }
  else if (std::optional<std::string> info = create_dangling_reroute_inspection_string(ntree,
                                                                                       socket))
  {
    inspection_strings.append(std::move(*info));
  }
  else if (std::optional<std::string> info = create_default_value_inspection_string(socket)) {
    inspection_strings.append(std::move(*info));
  }
  else if (std::optional<std::string> info = create_multi_input_log_inspection_string(
               ntree, socket, tree_draw_ctx))
  {
    inspection_strings.append(std::move(*info));
  }
  if (std::optional<std::string> info = create_declaration_inspection_string(socket)) {
    inspection_strings.append(std::move(*info));
  }

  std::stringstream output;
  for (const std::string &info : inspection_strings) {
    output << info;
    if (&info != &inspection_strings.last()) {
      output << ".\n\n";
    }
  }

  if (inspection_strings.is_empty()) {
    const bool is_extend = StringRef(socket.idname) == "NodeSocketVirtual";
    const bNode &node = socket.owner_node();
    if (node.is_reroute()) {
      char reroute_name[MAX_NAME];
      bke::nodeLabel(&ntree, &node, reroute_name, sizeof(reroute_name));
      output << reroute_name;
    }
    else if (is_extend) {
      output << TIP_("Connect a link to create a new socket");
    }
    else {
      output << bke::nodeSocketLabel(&socket);
    }

    if (ntree.type == NTREE_GEOMETRY && !is_extend) {
      output << ".\n\n";
      output << TIP_(
          "Unknown socket value. Either the socket was not used or its value was not logged "
          "during the last evaluation");
    }
  }

  return output.str();
}

static void node_socket_add_tooltip_in_node_editor(const bNodeSocket &sock, uiLayout &layout)
{
  uiLayoutSetTooltipFunc(
      &layout,
      [](bContext *C, void *argN, const char * /*tip*/) {
        const SpaceNode &snode = *CTX_wm_space_node(C);
        const bNodeTree &ntree = *snode.edittree;
        const int index_in_tree = POINTER_AS_INT(argN);
        ntree.ensure_topology_cache();
        return node_socket_get_tooltip(&snode, ntree, *ntree.all_sockets()[index_in_tree]);
      },
      POINTER_FROM_INT(sock.index_in_tree()),
      nullptr,
      nullptr);
}

void node_socket_add_tooltip(const bNodeTree &ntree, const bNodeSocket &sock, uiLayout &layout)
{
  struct SocketTooltipData {
    const bNodeTree *ntree;
    const bNodeSocket *socket;
  };

  SocketTooltipData *data = MEM_cnew<SocketTooltipData>(__func__);
  data->ntree = &ntree;
  data->socket = &sock;

  uiLayoutSetTooltipFunc(
      &layout,
      [](bContext *C, void *argN, const char * /*tip*/) {
        SocketTooltipData *data = static_cast<SocketTooltipData *>(argN);
        const SpaceNode *snode = CTX_wm_space_node(C);
        return node_socket_get_tooltip(snode, *data->ntree, *data->socket);
      },
      data,
      MEM_dupallocN,
      MEM_freeN);
}

#define NODE_SOCKET_OUTLINE U.pixelsize
#define NODE_SOCKET_DOT U.scale_factor

void node_socket_draw(bNodeSocket *sock, const rcti *rect, const float color[4], float scale)
{
  const float radius = NODE_SOCKSIZE * scale;
  const float2 center = {BLI_rcti_cent_x_fl(rect), BLI_rcti_cent_y_fl(rect)};
  const rctf draw_rect = {
      center.x - radius,
      center.x + radius,
      center.y - radius,
      center.y + radius,
  };
  float outline_color[4] = {0};

  node_draw_nodesocket(&draw_rect,
                       color,
                       outline_color,
                       NODE_SOCKET_OUTLINE * scale,
                       0.0f,
                       NODE_SOCKET_DOT * scale,
                       sock->display_shape);
}

/** Some elements of the node UI are hidden, when they get too small. */
#define NODE_TREE_SCALE_SMALL 0.2f

/** The node tree scales both with the view and with the UI. */
static float node_tree_view_scale(const SpaceNode &snode)
{
  return (1.0f / snode.runtime->aspect) * UI_SCALE_FAC;
}

static void node_draw_preview_background(rctf *rect)
{
  GPUVertFormat *format = immVertexFormat();
  uint pos = GPU_vertformat_attr_add(format, "pos", GPU_COMP_F32, 2, GPU_FETCH_FLOAT);

  immBindBuiltinProgram(GPU_SHADER_2D_CHECKER);

  /* Drawing the checkerboard. */
  const float checker_dark = UI_ALPHA_CHECKER_DARK / 255.0f;
  const float checker_light = UI_ALPHA_CHECKER_LIGHT / 255.0f;
  immUniform4f("color1", checker_dark, checker_dark, checker_dark, 1.0f);
  immUniform4f("color2", checker_light, checker_light, checker_light, 1.0f);
  immUniform1i("size", 8);
  immRectf(pos, rect->xmin, rect->ymin, rect->xmax, rect->ymax);
  immUnbindProgram();
}

/* Not a callback. */
static void node_draw_preview(const Scene *scene, ImBuf *preview, const rctf *prv)
{
  float xrect = BLI_rctf_size_x(prv);
  float yrect = BLI_rctf_size_y(prv);
  float xscale = xrect / float(preview->x);
  float yscale = yrect / float(preview->y);
  float scale;

  /* Uniform scale and offset. */
  rctf draw_rect = *prv;
  if (xscale < yscale) {
    float offset = 0.5f * (yrect - float(preview->y) * xscale);
    draw_rect.ymin += offset;
    draw_rect.ymax -= offset;
    scale = xscale;
  }
  else {
    float offset = 0.5f * (xrect - float(preview->x) * yscale);
    draw_rect.xmin += offset;
    draw_rect.xmax -= offset;
    scale = yscale;
  }

  node_draw_preview_background(&draw_rect);

  GPU_blend(GPU_BLEND_ALPHA);
  /* Pre-multiply graphics. */
  GPU_blend(GPU_BLEND_ALPHA);

  ED_draw_imbuf(preview,
                draw_rect.xmin,
                draw_rect.ymin,
                false,
                &scene->view_settings,
                &scene->display_settings,
                scale,
                scale);

  GPU_blend(GPU_BLEND_NONE);

  float black[4] = {0.0f, 0.0f, 0.0f, 1.0f};
  UI_draw_roundbox_corner_set(UI_CNR_ALL);
  const float outline_width = 1.0f;
  draw_rect.xmin -= outline_width;
  draw_rect.xmax += outline_width;
  draw_rect.ymin -= outline_width;
  draw_rect.ymax += outline_width;
  UI_draw_roundbox_4fv(&draw_rect, false, BASIS_RAD / 2, black);
}

/* Common handle function for operator buttons that need to select the node first. */
static void node_toggle_button_cb(bContext *C, void *node_argv, void *op_argv)
{
  SpaceNode &snode = *CTX_wm_space_node(C);
  bNodeTree &node_tree = *snode.edittree;
  bNode &node = *node_tree.node_by_id(POINTER_AS_INT(node_argv));
  const char *opname = (const char *)op_argv;

  /* Select & activate only the button's node. */
  node_select_single(*C, node);

  WM_operator_name_call(C, opname, WM_OP_INVOKE_DEFAULT, nullptr, nullptr);
}

static void node_draw_shadow(const SpaceNode &snode,
                             const bNode &node,
                             const float radius,
                             const float alpha)
{
  const rctf &rct = node.runtime->totr;
  UI_draw_roundbox_corner_set(UI_CNR_ALL);

  const float shadow_width = 0.6f * U.widget_unit;
  const float shadow_alpha = 0.5f * alpha;

  ui_draw_dropshadow(&rct, radius, shadow_width, snode.runtime->aspect, shadow_alpha);

  /* Outline emphasis. Slight darkening _inside_ the outline. */
  const float color[4] = {0.0f, 0.0f, 0.0f, 0.4f};
  rctf rect{};
  rect.xmin = rct.xmin - 0.5f;
  rect.xmax = rct.xmax + 0.5f;
  rect.ymin = rct.ymin - 0.5f;
  rect.ymax = rct.ymax + 0.5f;
  UI_draw_roundbox_4fv(&rect, false, radius + 0.5f, color);
}

static void node_draw_socket(const bContext &C,
                             const bNodeTree &ntree,
                             const bNode &node,
                             PointerRNA &node_ptr,
                             const bNodeSocket &sock,
                             const float outline_thickness,
                             const float outline_offset,
                             const float dot_radius,
                             const bool selected)
{
  const float half_width = NODE_SOCKSIZE;

  const bool multi_socket = (sock.flag & SOCK_MULTI_INPUT) && !(node.flag & NODE_HIDDEN);
  float half_height = multi_socket ? node_socket_calculate_height(sock) : half_width;

  ColorTheme4f socket_color;
  ColorTheme4f outline_color;
  node_socket_color_get(C, ntree, node_ptr, sock, socket_color);
  node_socket_outline_color_get(selected, sock.type, outline_color);

  const float2 socket_location = sock.runtime->location;

  const rctf rect = {
      socket_location.x - half_width,
      socket_location.x + half_width,
      socket_location.y - half_height,
      socket_location.y + half_height,
  };

  node_draw_nodesocket(&rect,
                       socket_color,
                       outline_color,
                       outline_thickness,
                       outline_offset,
                       dot_radius,
                       sock.display_shape);
}

/* Some elements of the node tree like labels or node sockets are hardly visible when zoomed
 * out and can slow down the drawing quite a bit.
 * This function can be used to check if it's worth to draw those details and return
 * early. */
static bool draw_node_details(const View2D &v2d)
{
  float scale;
  UI_view2d_scale_get(&v2d, &scale, nullptr);
  return scale > 0.2f * UI_INV_SCALE_FAC;
}

void node_draw_sockets(const View2D &v2d, const bContext &C, bNodeTree &ntree, const bNode &node)
{
  if (!draw_node_details(v2d)) {
    return;
  }

  if (node.input_sockets().is_empty() && node.output_sockets().is_empty()) {
    return;
  }

  PointerRNA nodeptr = RNA_pointer_create(
      const_cast<ID *>(&ntree.id), &RNA_Node, const_cast<bNode *>(&node));

  const float outline_thickness = NODE_SOCKET_OUTLINE;
  const float border_offset = 0.0f;
  const float dot_radius = NODE_SOCKET_DOT;

  nodesocket_batch_start();
  /* Input sockets. */
  for (const bNodeSocket *sock : node.input_sockets()) {
    if (!node.is_socket_icon_drawn(*sock)) {
      continue;
    }
    const bool selected = (sock->flag & SELECT);
    node_draw_socket(
        C, ntree, node, nodeptr, *sock, outline_thickness, border_offset, dot_radius, selected);
  }

  /* Output sockets. */
  for (const bNodeSocket *sock : node.output_sockets()) {
    if (!node.is_socket_icon_drawn(*sock)) {
      continue;
    }
    const bool selected = (sock->flag & SELECT);
    node_draw_socket(
        C, ntree, node, nodeptr, *sock, outline_thickness, border_offset, dot_radius, selected);
  }
  nodesocket_batch_end();
}

static void node_panel_toggle_button_cb(bContext *C, void *panel_state_argv, void *ntree_argv)
{
  Main *bmain = CTX_data_main(C);
  bNodePanelState *panel_state = static_cast<bNodePanelState *>(panel_state_argv);
  bNodeTree *ntree = static_cast<bNodeTree *>(ntree_argv);

  panel_state->flag ^= NODE_PANEL_COLLAPSED;

  ED_node_tree_propagate_change(C, bmain, ntree);
}

/* Draw panel backgrounds first, so other node elements can be rendered on top. */
static void node_draw_panels_background(const bNode &node)
{
  BLI_assert(is_node_panels_supported(node));

  float panel_color[4];
  UI_GetThemeColorShade4fv(TH_NODE, -15, panel_color);
  const rctf &totr = node.runtime->totr;

  const nodes::PanelDeclaration *final_panel_decl = nullptr;

  const nodes::NodeDeclaration &node_decl = *node.declaration();
  for (const int panel_i : node_decl.panels.index_range()) {
    const nodes::PanelDeclaration &panel_decl = *node_decl.panels[panel_i];
    const bke::bNodePanelRuntime &panel_runtime = node.runtime->panels[panel_i];
    if (!panel_runtime.content_extent.has_value()) {
      continue;
    }
    const rctf content_rect = {totr.xmin,
                               totr.xmax,
                               panel_runtime.content_extent->min_y,
                               panel_runtime.content_extent->max_y};
    UI_draw_roundbox_corner_set(UI_CNR_NONE);
    UI_draw_roundbox_4fv(&content_rect, true, BASIS_RAD, panel_color);
    if (panel_runtime.content_extent->fill_node_end) {
      final_panel_decl = &panel_decl;
    }
  }
  if (final_panel_decl) {
    const bke::bNodePanelRuntime &final_panel_runtime =
        node.runtime->panels[final_panel_decl->index];
    const rctf content_rect = {
        totr.xmin, totr.xmax, totr.ymin, final_panel_runtime.content_extent->min_y};
    UI_draw_roundbox_corner_set(UI_CNR_BOTTOM_RIGHT | UI_CNR_BOTTOM_LEFT);
    const int repeats = final_panel_decl->depth() + 1;
    for ([[maybe_unused]] const int i : IndexRange(repeats)) {
      UI_draw_roundbox_4fv(&content_rect, true, BASIS_RAD, panel_color);
    }
  }
}

static void node_draw_panels(bNodeTree &ntree, const bNode &node, uiBlock &block)
{
  BLI_assert(is_node_panels_supported(node));
  const rctf &totr = node.runtime->totr;

  const nodes::NodeDeclaration &node_decl = *node.declaration();
  for (const int panel_i : node_decl.panels.index_range()) {
    const nodes::PanelDeclaration &panel_decl = *node_decl.panels[panel_i];
    const bke::bNodePanelRuntime &panel_runtime = node.runtime->panels[panel_i];
    const bNodePanelState &panel_state = node.panel_states_array[panel_i];
    if (!panel_runtime.header_center_y.has_value()) {
      continue;
    }

    const rctf header_rect = {totr.xmin,
                              totr.xmax,
                              *panel_runtime.header_center_y - NODE_DYS,
                              *panel_runtime.header_center_y + NODE_DYS};
    UI_block_emboss_set(&block, UI_EMBOSS_NONE);

    /* Collapse/expand icon. */
    const int but_size = U.widget_unit * 0.8f;
    uiDefIconBut(&block,
                 UI_BTYPE_BUT_TOGGLE,
                 0,
                 panel_state.is_collapsed() ? ICON_RIGHTARROW : ICON_DOWNARROW_HLT,
                 totr.xmin + (NODE_MARGIN_X / 3),
                 *panel_runtime.header_center_y - but_size / 2,
                 but_size,
                 but_size,
                 nullptr,
                 0.0f,
                 0.0f,
                 "");

    /* Panel label. */
    uiBut *label_but = uiDefBut(&block,
                                UI_BTYPE_LABEL,
                                0,
                                IFACE_(panel_decl.name.c_str()),
                                int(totr.xmin + NODE_MARGIN_X + 0.4f),
                                int(*panel_runtime.header_center_y - NODE_DYS),
                                short(totr.xmax - totr.xmin - (30.0f * UI_SCALE_FAC)),
                                short(NODE_DY),
                                nullptr,
                                0,
                                0,
                                "");
    if (node.flag & NODE_MUTED) {
      UI_but_flag_enable(label_but, UI_BUT_INACTIVE);
    }

    /* Invisible button covering the entire header for collapsing/expanding. */
    const int header_but_margin = NODE_MARGIN_X / 3;
    uiBut *toggle_action_but = uiDefIconBut(
        &block,
        UI_BTYPE_BUT_TOGGLE,
        0,
        ICON_NONE,
        header_rect.xmin + header_but_margin,
        header_rect.ymin,
        std::max(int(header_rect.xmax - header_rect.xmin - 2 * header_but_margin), 0),
        header_rect.ymax - header_rect.ymin,
        nullptr,
        0.0f,
        0.0f,
        panel_decl.description.c_str());
    UI_but_func_pushed_state_set(
        toggle_action_but, [&panel_state](const uiBut &) { return panel_state.is_collapsed(); });
    UI_but_func_set(toggle_action_but,
                    node_panel_toggle_button_cb,
                    const_cast<bNodePanelState *>(&panel_state),
                    &ntree);

    UI_block_emboss_set(&block, UI_EMBOSS);
  }
}

static geo_log::NodeWarningType node_error_highest_priority(Span<geo_log::NodeWarning> warnings)
{
  int highest_priority = 0;
  geo_log::NodeWarningType highest_priority_type = geo_log::NodeWarningType::Info;
  for (const geo_log::NodeWarning &warning : warnings) {
    const int priority = node_warning_type_severity(warning.type);
    if (priority > highest_priority) {
      highest_priority = priority;
      highest_priority_type = warning.type;
    }
  }
  return highest_priority_type;
}

struct NodeErrorsTooltipData {
  Span<geo_log::NodeWarning> warnings;
};

static std::string node_errors_tooltip_fn(bContext * /*C*/, void *argN, const char * /*tip*/)
{
  NodeErrorsTooltipData &data = *(NodeErrorsTooltipData *)argN;

  std::string complete_string;

  for (const geo_log::NodeWarning &warning : data.warnings.drop_back(1)) {
    complete_string += warning.message;
    /* Adding the period is not ideal for multi-line messages, but it is consistent
     * with other tooltip implementations in Blender, so it is added here. */
    complete_string += '.';
    complete_string += '\n';
  }

  /* Let the tooltip system automatically add the last period. */
  complete_string += data.warnings.last().message;

  return complete_string;
}

#define NODE_HEADER_ICON_SIZE (0.8f * U.widget_unit)

static void node_add_unsupported_compositor_operation_error_message_button(const bNode &node,
                                                                           uiBlock &block,
                                                                           const rctf &rect,
                                                                           float &icon_offset)
{
  icon_offset -= NODE_HEADER_ICON_SIZE;
  UI_block_emboss_set(&block, UI_EMBOSS_NONE);
  uiDefIconBut(&block,
               UI_BTYPE_BUT,
               0,
               ICON_ERROR,
               icon_offset,
               rect.ymax - NODE_DY,
               NODE_HEADER_ICON_SIZE,
               UI_UNIT_Y,
               nullptr,
               0,
               0,
               TIP_(node.typeinfo->realtime_compositor_unsupported_message));
  UI_block_emboss_set(&block, UI_EMBOSS);
}

static void node_add_error_message_button(const TreeDrawContext &tree_draw_ctx,
                                          const bNode &node,
                                          uiBlock &block,
                                          const rctf &rect,
                                          float &icon_offset)
{
  if (tree_draw_ctx.used_by_realtime_compositor &&
      node.typeinfo->realtime_compositor_unsupported_message)
  {
    node_add_unsupported_compositor_operation_error_message_button(node, block, rect, icon_offset);
    return;
  }

  geo_log::GeoTreeLog *geo_tree_log = [&]() -> geo_log::GeoTreeLog * {
    const bNodeTreeZones *zones = node.owner_tree().zones();
    if (!zones) {
      return nullptr;
    }
    const bNodeTreeZone *zone = zones->get_zone_by_node(node.identifier);
    if (zone && ELEM(&node, zone->input_node, zone->output_node)) {
      zone = zone->parent_zone;
    }
    return tree_draw_ctx.geo_log_by_zone.lookup_default(zone, nullptr);
  }();

  Span<geo_log::NodeWarning> warnings;
  if (geo_tree_log) {
    geo_log::GeoNodeLog *node_log = geo_tree_log->nodes.lookup_ptr(node.identifier);
    if (node_log != nullptr) {
      warnings = node_log->warnings;
    }
  }
  if (warnings.is_empty()) {
    return;
  }

  const geo_log::NodeWarningType display_type = node_error_highest_priority(warnings);
  NodeErrorsTooltipData *tooltip_data = MEM_new<NodeErrorsTooltipData>(__func__);
  tooltip_data->warnings = warnings;

  icon_offset -= NODE_HEADER_ICON_SIZE;
  UI_block_emboss_set(&block, UI_EMBOSS_NONE);
  uiBut *but = uiDefIconBut(&block,
                            UI_BTYPE_BUT,
                            0,
                            geo_log::node_warning_type_icon(display_type),
                            icon_offset,
                            rect.ymax - NODE_DY,
                            NODE_HEADER_ICON_SIZE,
                            UI_UNIT_Y,
                            nullptr,
                            0,
                            0,
                            nullptr);
  UI_but_func_tooltip_set(but, node_errors_tooltip_fn, tooltip_data, [](void *arg) {
    MEM_delete(static_cast<NodeErrorsTooltipData *>(arg));
  });
  UI_block_emboss_set(&block, UI_EMBOSS);
}

static std::optional<std::chrono::nanoseconds> geo_node_get_execution_time(
    const TreeDrawContext &tree_draw_ctx, const SpaceNode &snode, const bNode &node)
{
  const bNodeTree &ntree = *snode.edittree;

  geo_log::GeoTreeLog *tree_log = [&]() -> geo_log::GeoTreeLog * {
    const bNodeTreeZones *zones = ntree.zones();
    if (!zones) {
      return nullptr;
    }
    const bNodeTreeZone *zone = zones->get_zone_by_node(node.identifier);
    if (zone && ELEM(&node, zone->input_node, zone->output_node)) {
      zone = zone->parent_zone;
    }
    return tree_draw_ctx.geo_log_by_zone.lookup_default(zone, nullptr);
  }();

  if (tree_log == nullptr) {
    return std::nullopt;
  }
  if (node.type == NODE_GROUP_OUTPUT) {
    return tree_log->execution_time;
  }
  if (node.is_frame()) {
    /* Could be cached in the future if this recursive code turns out to be slow. */
    std::chrono::nanoseconds run_time{0};
    bool found_node = false;

    for (const bNode *tnode : node.direct_children_in_frame()) {
      if (tnode->is_frame()) {
        std::optional<std::chrono::nanoseconds> sub_frame_run_time = geo_node_get_execution_time(
            tree_draw_ctx, snode, *tnode);
        if (sub_frame_run_time.has_value()) {
          run_time += *sub_frame_run_time;
          found_node = true;
        }
      }
      else {
        if (const geo_log::GeoNodeLog *node_log = tree_log->nodes.lookup_ptr_as(tnode->identifier))
        {
          found_node = true;
          run_time += node_log->execution_time;
        }
      }
    }
    if (found_node) {
      return run_time;
    }
    return std::nullopt;
  }
  if (const geo_log::GeoNodeLog *node_log = tree_log->nodes.lookup_ptr(node.identifier)) {
    return node_log->execution_time;
  }
  return std::nullopt;
}

/* Create node key instance, assuming the node comes from the currently edited node tree. */
static bNodeInstanceKey current_node_instance_key(const SpaceNode &snode, const bNode &node)
{
  const bNodeTreePath *path = static_cast<const bNodeTreePath *>(snode.treepath.last);

  /* Some code in this file checks for the non-null elements of the tree path. However, if we did
   * iterate into a node it is expected that there is a tree, and it should be in the path.
   * Otherwise something else went wrong. */
  BLI_assert(path);

  /* Assume that the currently editing tree is the last in the path. */
  BLI_assert(snode.edittree == path->nodetree);

  return bke::node_instance_key(path->parent_key, snode.edittree, &node);
}

static std::optional<std::chrono::nanoseconds> compositor_accumulate_frame_node_execution_time(
    const TreeDrawContext &tree_draw_ctx, const SpaceNode &snode, const bNode &node)
{
  BLI_assert(tree_draw_ctx.compositor_per_node_execution_time);

  timeit::Nanoseconds frame_execution_time(0);
  bool has_any_execution_time = false;

  for (const bNode *current_node : node.direct_children_in_frame()) {
    const bNodeInstanceKey key = current_node_instance_key(snode, *current_node);
    if (const timeit::Nanoseconds *node_execution_time =
            tree_draw_ctx.compositor_per_node_execution_time->lookup_ptr(key))
    {
      frame_execution_time += *node_execution_time;
      has_any_execution_time = true;
    }
  }

  if (!has_any_execution_time) {
    return std::nullopt;
  }

  return frame_execution_time;
}

static std::optional<std::chrono::nanoseconds> compositor_node_get_execution_time(
    const TreeDrawContext &tree_draw_ctx, const SpaceNode &snode, const bNode &node)
{
  BLI_assert(tree_draw_ctx.compositor_per_node_execution_time);

  /* For the frame nodes accumulate execution time of its children. */
  if (node.is_frame()) {
    return compositor_accumulate_frame_node_execution_time(tree_draw_ctx, snode, node);
  }

  /* For other nodes simply lookup execution time.
   * The group node instances have their own entries in the execution times map. */
  const bNodeInstanceKey key = current_node_instance_key(snode, node);
  if (const timeit::Nanoseconds *execution_time =
          tree_draw_ctx.compositor_per_node_execution_time->lookup_ptr(key))
  {
    return *execution_time;
  }

  return std::nullopt;
}

static std::optional<std::chrono::nanoseconds> node_get_execution_time(
    const TreeDrawContext &tree_draw_ctx, const SpaceNode &snode, const bNode &node)
{
  switch (snode.edittree->type) {
    case NTREE_GEOMETRY:
      return geo_node_get_execution_time(tree_draw_ctx, snode, node);
    case NTREE_COMPOSIT:
      return compositor_node_get_execution_time(tree_draw_ctx, snode, node);
  }
  return std::nullopt;
}

static std::string node_get_execution_time_label(TreeDrawContext &tree_draw_ctx,
                                                 const SpaceNode &snode,
                                                 const bNode &node)
{
  const std::optional<std::chrono::nanoseconds> exec_time = node_get_execution_time(
      tree_draw_ctx, snode, node);

  if (!exec_time.has_value()) {
    return std::string("");
  }

  const uint64_t exec_time_us =
      std::chrono::duration_cast<std::chrono::microseconds>(*exec_time).count();

  /* Don't show time if execution time is 0 microseconds. */
  if (exec_time_us == 0) {
    return std::string("-");
  }
  if (exec_time_us < 100) {
    return std::string("< 0.1 ms");
  }

  int precision = 0;
  /* Show decimal if value is below 1ms */
  if (exec_time_us < 1000) {
    precision = 2;
  }
  else if (exec_time_us < 10000) {
    precision = 1;
  }

  std::stringstream stream;
  stream << std::fixed << std::setprecision(precision) << (exec_time_us / 1000.0f);
  return stream.str() + " ms";
}

struct NamedAttributeTooltipArg {
  Map<StringRefNull, geo_log::NamedAttributeUsage> usage_by_attribute;
};

static std::string named_attribute_tooltip(bContext * /*C*/, void *argN, const char * /*tip*/)
{
  NamedAttributeTooltipArg &arg = *static_cast<NamedAttributeTooltipArg *>(argN);

  fmt::memory_buffer buf;
  fmt::format_to(fmt::appender(buf), TIP_("Accessed named attributes:"));
  fmt::format_to(fmt::appender(buf), "\n");

  struct NameWithUsage {
    StringRefNull name;
    geo_log::NamedAttributeUsage usage;
  };

  Vector<NameWithUsage> sorted_used_attribute;
  for (auto &&item : arg.usage_by_attribute.items()) {
    sorted_used_attribute.append({item.key, item.value});
  }
  std::sort(sorted_used_attribute.begin(),
            sorted_used_attribute.end(),
            [](const NameWithUsage &a, const NameWithUsage &b) {
              return BLI_strcasecmp_natural(a.name.c_str(), b.name.c_str()) < 0;
            });

  for (const NameWithUsage &attribute : sorted_used_attribute) {
    const StringRefNull name = attribute.name;
    const geo_log::NamedAttributeUsage usage = attribute.usage;
    fmt::format_to(fmt::appender(buf), TIP_("  \u2022 \"{}\": "), name);
    Vector<std::string> usages;
    if ((usage & geo_log::NamedAttributeUsage::Read) != geo_log::NamedAttributeUsage::None) {
      usages.append(TIP_("read"));
    }
    if ((usage & geo_log::NamedAttributeUsage::Write) != geo_log::NamedAttributeUsage::None) {
      usages.append(TIP_("write"));
    }
    if ((usage & geo_log::NamedAttributeUsage::Remove) != geo_log::NamedAttributeUsage::None) {
      usages.append(TIP_("remove"));
    }
    for (const int i : usages.index_range()) {
      fmt::format_to(fmt::appender(buf), usages[i]);
      if (i < usages.size() - 1) {
        fmt::format_to(fmt::appender(buf), ", ");
      }
    }
    fmt::format_to(fmt::appender(buf), "\n");
  }
  fmt::format_to(fmt::appender(buf), "\n");
  fmt::format_to(fmt::appender(buf),
                 TIP_("Attributes with these names used within the group may conflict with "
                      "existing attributes"));
  return fmt::to_string(buf);
}

static NodeExtraInfoRow row_from_used_named_attribute(
    const Map<StringRefNull, geo_log::NamedAttributeUsage> &usage_by_attribute_name)
{
  const int attributes_num = usage_by_attribute_name.size();

  NodeExtraInfoRow row;
  row.text = std::to_string(attributes_num) +
             (attributes_num == 1 ? RPT_(" Named Attribute") : RPT_(" Named Attributes"));
  row.icon = ICON_SPREADSHEET;
  row.tooltip_fn = named_attribute_tooltip;
  row.tooltip_fn_arg = new NamedAttributeTooltipArg{usage_by_attribute_name};
  row.tooltip_fn_free_arg = [](void *arg) { delete static_cast<NamedAttributeTooltipArg *>(arg); };
  return row;
}

static std::optional<NodeExtraInfoRow> node_get_accessed_attributes_row(
    TreeDrawContext &tree_draw_ctx, const bNode &node)
{
  geo_log::GeoTreeLog *geo_tree_log = [&]() -> geo_log::GeoTreeLog * {
    const bNodeTreeZones *zones = node.owner_tree().zones();
    if (!zones) {
      return nullptr;
    }
    const bNodeTreeZone *zone = zones->get_zone_by_node(node.identifier);
    return tree_draw_ctx.geo_log_by_zone.lookup_default(zone, nullptr);
  }();
  if (geo_tree_log == nullptr) {
    return std::nullopt;
  }
  if (ELEM(node.type,
           GEO_NODE_STORE_NAMED_ATTRIBUTE,
           GEO_NODE_REMOVE_ATTRIBUTE,
           GEO_NODE_INPUT_NAMED_ATTRIBUTE))
  {
    /* Only show the overlay when the name is passed in from somewhere else. */
    for (const bNodeSocket *socket : node.input_sockets()) {
      if (STREQ(socket->name, "Name")) {
        if (!socket->is_directly_linked()) {
          return std::nullopt;
        }
      }
    }
  }
  geo_tree_log->ensure_used_named_attributes();
  geo_log::GeoNodeLog *node_log = geo_tree_log->nodes.lookup_ptr(node.identifier);
  if (node_log == nullptr) {
    return std::nullopt;
  }
  if (node_log->used_named_attributes.is_empty()) {
    return std::nullopt;
  }
  return row_from_used_named_attribute(node_log->used_named_attributes);
}

static std::optional<NodeExtraInfoRow> node_get_execution_time_label_row(
    TreeDrawContext &tree_draw_ctx, const SpaceNode &snode, const bNode &node)
{
  NodeExtraInfoRow row;
  row.text = node_get_execution_time_label(tree_draw_ctx, snode, node);
  if (row.text.empty()) {
    return std::nullopt;
  }
  row.tooltip = TIP_(
      "The execution time from the node tree's latest evaluation. For frame and group "
      "nodes, the time for all sub-nodes");
  row.icon = ICON_PREVIEW_RANGE;
  return row;
}

static void node_get_compositor_extra_info(TreeDrawContext &tree_draw_ctx,
                                           const SpaceNode &snode,
                                           const bNode &node,
                                           Vector<NodeExtraInfoRow> &rows)
{
  if (snode.overlay.flag & SN_OVERLAY_SHOW_TIMINGS) {
    std::optional<NodeExtraInfoRow> row = node_get_execution_time_label_row(
        tree_draw_ctx, snode, node);
    if (row.has_value()) {
      rows.append(std::move(*row));
    }
  }
}

static void node_get_invalid_links_extra_info(const SpaceNode &snode,
                                              const bNode &node,
                                              Vector<NodeExtraInfoRow> &rows)
{
  const bNodeTree &tree = *snode.edittree;
  const Span<bke::NodeLinkError> link_errors = tree.runtime->link_errors_by_target_node.lookup(
      node.identifier);
  if (link_errors.is_empty()) {
    return;
  }
  NodeExtraInfoRow row;
  row.text = IFACE_("Invalid Link");

  row.tooltip_fn = [](bContext *C, void *arg, const char * /*tip*/) {
    const bNodeTree &tree = *CTX_wm_space_node(C)->edittree;
    const bNode &node = *static_cast<const bNode *>(arg);
    const Span<bke::NodeLinkError> link_errors = tree.runtime->link_errors_by_target_node.lookup(
        node.identifier);
    std::stringstream ss;
    Set<StringRef> already_added_errors;
    for (const int i : link_errors.index_range()) {
      const StringRefNull tooltip = link_errors[i].tooltip;
      if (already_added_errors.add_as(tooltip)) {
        ss << "\u2022 " << tooltip << "\n";
      }
    }
    ss << "\n";
    ss << "Any invalid links are highlighted";
    return ss.str();
  };
  row.tooltip_fn_arg = const_cast<bNode *>(&node);
  row.icon = ICON_ERROR;
  rows.append(std::move(row));
}

static Vector<NodeExtraInfoRow> node_get_extra_info(const bContext &C,
                                                    TreeDrawContext &tree_draw_ctx,
                                                    const SpaceNode &snode,
                                                    const bNode &node)
{
  Vector<NodeExtraInfoRow> rows;

  if (node.typeinfo->get_extra_info) {
    nodes::NodeExtraInfoParams params{rows, node, C};
    node.typeinfo->get_extra_info(params);
  }

  if (node.typeinfo->deprecation_notice) {
    NodeExtraInfoRow row;
    row.text = IFACE_("Deprecated");
    row.icon = ICON_INFO;
    row.tooltip = TIP_(node.typeinfo->deprecation_notice);
    rows.append(std::move(row));
  }

  node_get_invalid_links_extra_info(snode, node, rows);

  if (snode.edittree->type == NTREE_COMPOSIT) {
    node_get_compositor_extra_info(tree_draw_ctx, snode, node, rows);
    return rows;
  }

  if (!(snode.edittree->type == NTREE_GEOMETRY)) {
    /* Currently geometry and compositor nodes are the only nodes to have extra info per nodes. */
    return rows;
  }

  if (snode.overlay.flag & SN_OVERLAY_SHOW_NAMED_ATTRIBUTES) {
    if (std::optional<NodeExtraInfoRow> row = node_get_accessed_attributes_row(tree_draw_ctx,
                                                                               node))
    {
      rows.append(std::move(*row));
    }
  }

  if (snode.overlay.flag & SN_OVERLAY_SHOW_TIMINGS &&
      (ELEM(node.typeinfo->nclass, NODE_CLASS_GEOMETRY, NODE_CLASS_GROUP, NODE_CLASS_ATTRIBUTE) ||
       ELEM(node.type,
            NODE_FRAME,
            NODE_GROUP_OUTPUT,
            GEO_NODE_SIMULATION_OUTPUT,
            GEO_NODE_REPEAT_OUTPUT,
            GEO_NODE_FOREACH_GEOMETRY_ELEMENT_OUTPUT)))
  {
    std::optional<NodeExtraInfoRow> row = node_get_execution_time_label_row(
        tree_draw_ctx, snode, node);
    if (row.has_value()) {
      rows.append(std::move(*row));
    }
  }

  geo_log::GeoTreeLog *tree_log = [&]() -> geo_log::GeoTreeLog * {
    const bNodeTreeZones *tree_zones = node.owner_tree().zones();
    if (!tree_zones) {
      return nullptr;
    }
    const bNodeTreeZone *zone = tree_zones->get_zone_by_node(node.identifier);
    return tree_draw_ctx.geo_log_by_zone.lookup_default(zone, nullptr);
  }();

  if (tree_log) {
    tree_log->ensure_debug_messages();
    const geo_log::GeoNodeLog *node_log = tree_log->nodes.lookup_ptr(node.identifier);
    if (node_log != nullptr) {
      for (const StringRef message : node_log->debug_messages) {
        NodeExtraInfoRow row;
        row.text = message;
        row.icon = ICON_INFO;
        rows.append(std::move(row));
      }
    }
  }

  return rows;
}

static void node_draw_extra_info_row(const bNode &node,
                                     uiBlock &block,
                                     const rctf &rect,
                                     const int row,
                                     const NodeExtraInfoRow &extra_info_row)
{
  const float but_icon_left = rect.xmin + 6.0f * UI_SCALE_FAC;
  const float but_icon_width = NODE_HEADER_ICON_SIZE * 0.8f;
  const float but_icon_right = but_icon_left + but_icon_width;

  UI_block_emboss_set(&block, UI_EMBOSS_NONE);
  uiBut *but_icon = uiDefIconBut(&block,
                                 UI_BTYPE_BUT,
                                 0,
                                 extra_info_row.icon,
                                 int(but_icon_left),
                                 int(rect.ymin + row * (20.0f * UI_SCALE_FAC)),
                                 but_icon_width,
                                 UI_UNIT_Y,
                                 nullptr,
                                 0,
                                 0,
                                 extra_info_row.tooltip);
  if (extra_info_row.tooltip_fn != nullptr) {
    UI_but_func_tooltip_set(but_icon,
                            extra_info_row.tooltip_fn,
                            extra_info_row.tooltip_fn_arg,
                            extra_info_row.tooltip_fn_free_arg);
  }
  UI_block_emboss_set(&block, UI_EMBOSS);

  const float but_text_left = but_icon_right + 6.0f * UI_SCALE_FAC;
  const float but_text_right = rect.xmax;
  const float but_text_width = but_text_right - but_text_left;

  uiBut *but_text = uiDefBut(&block,
                             UI_BTYPE_LABEL,
                             0,
                             extra_info_row.text.c_str(),
                             int(but_text_left),
                             int(rect.ymin + row * (20.0f * UI_SCALE_FAC)),
                             short(but_text_width),
                             short(NODE_DY),
                             nullptr,
                             0,
                             0,
                             extra_info_row.tooltip);

  if (extra_info_row.tooltip_fn != nullptr) {
    /* Don't pass tooltip free function because it's already used on the uiBut above. */
    UI_but_func_tooltip_set(
        but_text, extra_info_row.tooltip_fn, extra_info_row.tooltip_fn_arg, nullptr);
  }

  if (node.flag & NODE_MUTED) {
    UI_but_flag_enable(but_text, UI_BUT_INACTIVE);
    UI_but_flag_enable(but_icon, UI_BUT_INACTIVE);
  }
}

static void node_draw_extra_info_panel_back(const bNode &node, const rctf &extra_info_rect)
{
  const rctf &node_rect = node.runtime->totr;
  rctf panel_back_rect = extra_info_rect;
  /* Extend the panel behind hidden nodes to accommodate the large rounded corners. */
  if (node.flag & NODE_HIDDEN) {
    panel_back_rect.ymin = BLI_rctf_cent_y(&node_rect);
  }

  ColorTheme4f color;
  if (node.flag & NODE_MUTED) {
    UI_GetThemeColorBlend4f(TH_BACK, TH_NODE, 0.2f, color);
  }
  else {
    UI_GetThemeColorBlend4f(TH_BACK, TH_NODE, 0.75f, color);
  }
  color.a -= 0.35f;

  ColorTheme4f color_outline;
  UI_GetThemeColorBlendShade4fv(TH_BACK, TH_NODE, 0.4f, -20, color_outline);

  const float outline_width = U.pixelsize;
  BLI_rctf_pad(&panel_back_rect, outline_width, outline_width);

  UI_draw_roundbox_corner_set(UI_CNR_TOP_LEFT | UI_CNR_TOP_RIGHT);
  UI_draw_roundbox_4fv_ex(
      &panel_back_rect, color, nullptr, 0.0f, color_outline, outline_width, BASIS_RAD);
}

static void node_draw_extra_info_panel(const bContext &C,
                                       TreeDrawContext &tree_draw_ctx,
                                       const SpaceNode &snode,
                                       const bNode &node,
                                       ImBuf *preview,
                                       uiBlock &block)
{
  const Scene *scene = CTX_data_scene(&C);
  if (!(snode.overlay.flag & SN_OVERLAY_SHOW_OVERLAYS)) {
    return;
  }
  if (preview && !(preview->x > 0 && preview->y > 0)) {
    /* If the preview has an non-drawable size, just don't draw it. */
    preview = nullptr;
  }
  Vector<NodeExtraInfoRow> extra_info_rows = node_get_extra_info(C, tree_draw_ctx, snode, node);
  if (extra_info_rows.is_empty() && !preview) {
    return;
  }

  const rctf &rct = node.runtime->totr;
  rctf extra_info_rect;

  if (node.is_frame()) {
    extra_info_rect.xmin = rct.xmin;
    extra_info_rect.xmax = rct.xmin + 95.0f * UI_SCALE_FAC;
    extra_info_rect.ymin = rct.ymin + 2.0f * UI_SCALE_FAC;
    extra_info_rect.ymax = rct.ymin + 2.0f * UI_SCALE_FAC;
  }
  else {
    const float padding = 3.0f * UI_SCALE_FAC;

    extra_info_rect.xmin = rct.xmin + padding;
    extra_info_rect.xmax = rct.xmax - padding;
    extra_info_rect.ymin = rct.ymax;
    extra_info_rect.ymax = rct.ymax + extra_info_rows.size() * (20.0f * UI_SCALE_FAC);

    float preview_height = 0.0f;
    rctf preview_rect;
    if (preview) {
      const float width = BLI_rctf_size_x(&extra_info_rect);
      if (preview->x > preview->y) {
        preview_height = (width - 2.0f * padding) * float(preview->y) / float(preview->x) +
                         2.0f * padding;
        preview_rect.ymin = extra_info_rect.ymin + padding;
        preview_rect.ymax = extra_info_rect.ymin + preview_height - padding;
        preview_rect.xmin = extra_info_rect.xmin + padding;
        preview_rect.xmax = extra_info_rect.xmax - padding;
        extra_info_rect.ymax += preview_height;
      }
      else {
        preview_height = width;
        const float preview_width = (width - 2.0f * padding) * float(preview->x) /
                                        float(preview->y) +
                                    2.0f * padding;
        preview_rect.ymin = extra_info_rect.ymin + padding;
        preview_rect.ymax = extra_info_rect.ymin + preview_height - padding;
        preview_rect.xmin = extra_info_rect.xmin + padding + (width - preview_width) / 2;
        preview_rect.xmax = extra_info_rect.xmax - padding - (width - preview_width) / 2;
        extra_info_rect.ymax += preview_height;
      }
    }

    node_draw_extra_info_panel_back(node, extra_info_rect);

    if (preview) {
      node_draw_preview(scene, preview, &preview_rect);
    }

    /* Resize the rect to draw the textual infos on top of the preview. */
    extra_info_rect.ymin += preview_height;
  }

  for (int row : extra_info_rows.index_range()) {
    node_draw_extra_info_row(node, block, extra_info_rect, row, extra_info_rows[row]);
  }
}

static void node_draw_basis(const bContext &C,
                            TreeDrawContext &tree_draw_ctx,
                            const View2D &v2d,
                            const SpaceNode &snode,
                            bNodeTree &ntree,
                            const bNode &node,
                            uiBlock &block,
                            bNodeInstanceKey key)
{
  const float iconbutw = NODE_HEADER_ICON_SIZE;
  const bool show_preview = (snode.overlay.flag & SN_OVERLAY_SHOW_OVERLAYS) &&
                            (snode.overlay.flag & SN_OVERLAY_SHOW_PREVIEWS) &&
                            (node.flag & NODE_PREVIEW) &&
                            (U.experimental.use_shader_node_previews ||
                             ntree.type != NTREE_SHADER);

  /* Skip if out of view. */
  rctf rect_with_preview = node.runtime->totr;
  if (show_preview) {
    rect_with_preview.ymax += NODE_WIDTH(node);
  }
  if (BLI_rctf_isect(&rect_with_preview, &v2d.cur, nullptr) == false) {
    UI_block_end(&C, &block);
    return;
  }

  /* Shadow. */
  if (!bke::all_zone_node_types().contains(node.type)) {
    node_draw_shadow(snode, node, BASIS_RAD, 1.0f);
  }

  const rctf &rct = node.runtime->totr;
  float color[4];
  int color_id = node_get_colorid(tree_draw_ctx, node);

  GPU_line_width(1.0f);

  /* Overlay atop the node. */
  {
    bool drawn_with_previews = false;

    if (show_preview) {
      bke::bNodeInstanceHash *previews_compo = static_cast<bke::bNodeInstanceHash *>(
          CTX_data_pointer_get(&C, "node_previews").data);
      NestedTreePreviews *previews_shader = tree_draw_ctx.nested_group_infos;

      if (previews_shader) {
        ImBuf *preview = node_preview_acquire_ibuf(ntree, *previews_shader, node);
        node_draw_extra_info_panel(C, tree_draw_ctx, snode, node, preview, block);
        node_release_preview_ibuf(*previews_shader);
        drawn_with_previews = true;
      }
      else if (previews_compo) {
        bNodePreview *preview_compositor = static_cast<bNodePreview *>(
            bke::node_instance_hash_lookup(previews_compo, key));
        if (preview_compositor) {
          node_draw_extra_info_panel(
              C, tree_draw_ctx, snode, node, preview_compositor->ibuf, block);
          drawn_with_previews = true;
        }
      }
    }

    if (drawn_with_previews == false) {
      node_draw_extra_info_panel(C, tree_draw_ctx, snode, node, nullptr, block);
    }
  }

  const float padding = 0.5f;
  const float corner_radius = BASIS_RAD + padding;
  /* Header. */
  {
    /* Add some padding to prevent transparent gaps with the outline. */
    const rctf rect = {
        rct.xmin - padding,
        rct.xmax + padding,
        rct.ymax - NODE_DY - padding,
        rct.ymax + padding,
    };

    float color_header[4];

    /* Muted nodes get a mix of the background with the node color. */
    if (node.flag & NODE_MUTED) {
      UI_GetThemeColorBlend4f(TH_BACK, color_id, 0.1f, color_header);
    }
    else {
      UI_GetThemeColorBlend4f(TH_NODE, color_id, 0.4f, color_header);
    }

    UI_draw_roundbox_corner_set(UI_CNR_TOP_LEFT | UI_CNR_TOP_RIGHT);
    UI_draw_roundbox_4fv(&rect, true, corner_radius, color_header);
  }

  /* Show/hide icons. */
  float iconofs = rct.xmax - 0.35f * U.widget_unit;

  /* Group edit. This icon should be the first for the node groups. */
  if (node.is_group()) {
    iconofs -= iconbutw;
    UI_block_emboss_set(&block, UI_EMBOSS_NONE);
    uiBut *but = uiDefIconBut(&block,
                              UI_BTYPE_BUT_TOGGLE,
                              0,
                              ICON_NODETREE,
                              iconofs,
                              rct.ymax - NODE_DY,
                              iconbutw,
                              UI_UNIT_Y,
                              nullptr,
                              0,
                              0,
                              "");
    UI_but_func_set(but,
                    node_toggle_button_cb,
                    POINTER_FROM_INT(node.identifier),
                    (void *)"NODE_OT_group_edit");
    if (node.id) {
      UI_but_icon_indicator_number_set(but, ID_REAL_USERS(node.id));
    }
    UI_block_emboss_set(&block, UI_EMBOSS);
  }
  /* Preview. */
  if (node_is_previewable(snode, ntree, node)) {
    const bool is_active = node.flag & NODE_PREVIEW;
    iconofs -= iconbutw;
    UI_block_emboss_set(&block, UI_EMBOSS_NONE);
    uiBut *but = uiDefIconBut(&block,
                              UI_BTYPE_BUT_TOGGLE,
                              0,
                              is_active ? ICON_HIDE_OFF : ICON_HIDE_ON,
                              iconofs,
                              rct.ymax - NODE_DY,
                              iconbutw,
                              UI_UNIT_Y,
                              nullptr,
                              0,
                              0,
                              "");
    UI_but_func_set(but,
                    node_toggle_button_cb,
                    POINTER_FROM_INT(node.identifier),
                    (void *)"NODE_OT_preview_toggle");
    UI_block_emboss_set(&block, UI_EMBOSS);
  }
  if (ELEM(node.type, NODE_CUSTOM, NODE_CUSTOM_GROUP) && node.typeinfo->ui_icon != ICON_NONE) {
    iconofs -= iconbutw;
    UI_block_emboss_set(&block, UI_EMBOSS_NONE);
    uiDefIconBut(&block,
                 UI_BTYPE_BUT,
                 0,
                 node.typeinfo->ui_icon,
                 iconofs,
                 rct.ymax - NODE_DY,
                 iconbutw,
                 UI_UNIT_Y,
                 nullptr,
                 0,
                 0,
                 "");
    UI_block_emboss_set(&block, UI_EMBOSS);
  }
  if (node.type == GEO_NODE_VIEWER) {
    const bool is_active = &node == tree_draw_ctx.active_geometry_nodes_viewer;
    iconofs -= iconbutw;
    UI_block_emboss_set(&block, UI_EMBOSS_NONE);
    uiBut *but = uiDefIconBut(&block,
                              UI_BTYPE_BUT,
                              0,
                              is_active ? ICON_HIDE_OFF : ICON_HIDE_ON,
                              iconofs,
                              rct.ymax - NODE_DY,
                              iconbutw,
                              UI_UNIT_Y,
                              nullptr,
                              0,
                              0,
                              "");
    /* Selection implicitly activates the node. */
    const char *operator_idname = is_active ? "NODE_OT_deactivate_viewer" : "NODE_OT_select";
    UI_but_func_set(
        but, node_toggle_button_cb, POINTER_FROM_INT(node.identifier), (void *)operator_idname);
    UI_block_emboss_set(&block, UI_EMBOSS);
  }

  node_add_error_message_button(tree_draw_ctx, node, block, rct, iconofs);

  /* Title. */
  if (node.flag & SELECT) {
    UI_GetThemeColor4fv(TH_SELECT, color);
  }
  else {
    UI_GetThemeColorBlendShade4fv(TH_SELECT, color_id, 0.4f, 10, color);
  }

  /* Collapse/expand icon. */
  {
    const int but_size = U.widget_unit * 0.8f;
    UI_block_emboss_set(&block, UI_EMBOSS_NONE);

    uiBut *but = uiDefIconBut(&block,
                              UI_BTYPE_BUT_TOGGLE,
                              0,
                              ICON_DOWNARROW_HLT,
                              rct.xmin + (NODE_MARGIN_X / 3),
                              rct.ymax - NODE_DY / 2.2f - but_size / 2,
                              but_size,
                              but_size,
                              nullptr,
                              0.0f,
                              0.0f,
                              "");

    UI_but_func_set(but,
                    node_toggle_button_cb,
                    POINTER_FROM_INT(node.identifier),
                    (void *)"NODE_OT_hide_toggle");
    UI_block_emboss_set(&block, UI_EMBOSS);
  }

  char showname[128];
  bke::nodeLabel(&ntree, &node, showname, sizeof(showname));

  uiBut *but = uiDefBut(&block,
                        UI_BTYPE_LABEL,
                        0,
                        showname,
                        int(rct.xmin + NODE_MARGIN_X + 0.4f),
                        int(rct.ymax - NODE_DY),
                        short(iconofs - rct.xmin - (18.0f * UI_SCALE_FAC)),
                        short(NODE_DY),
                        nullptr,
                        0,
                        0,
                        TIP_(node.typeinfo->ui_description));
  UI_but_func_tooltip_set(
      but,
      [](bContext * /*C*/, void *arg, const char *tip) -> std::string {
        const bNode &node = *static_cast<const bNode *>(arg);
        if (node.typeinfo->ui_description_fn) {
          return node.typeinfo->ui_description_fn(node);
        }
        return StringRef(tip);
      },
      const_cast<bNode *>(&node),
      nullptr);

  if (node.flag & NODE_MUTED) {
    UI_but_flag_enable(but, UI_BUT_INACTIVE);
  }

  /* Wire across the node when muted/disabled. */
  if (node.flag & NODE_MUTED) {
    node_draw_mute_line(C, v2d, snode, node);
  }

  /* Body. */
  const float outline_width = U.pixelsize;
  {
    /* Use warning color to indicate undefined types. */
    if (bke::node_type_is_undefined(&node)) {
      UI_GetThemeColorBlend4f(TH_REDALERT, TH_NODE, 0.4f, color);
    }
    /* Muted nodes get a mix of the background with the node color. */
    else if (node.flag & NODE_MUTED) {
      UI_GetThemeColorBlend4f(TH_BACK, TH_NODE, 0.2f, color);
    }
    else if (node.flag & NODE_CUSTOM_COLOR) {
      rgba_float_args_set(color, node.color[0], node.color[1], node.color[2], 1.0f);
    }
    else {
      UI_GetThemeColor4fv(TH_NODE, color);
    }

    /* Draw selected nodes fully opaque. */
    if (node.flag & SELECT) {
      color[3] = 1.0f;
    }

    /* Draw muted nodes slightly transparent so the wires inside are visible. */
    if (node.flag & NODE_MUTED) {
      color[3] -= 0.2f;
    }

    /* Add some padding to prevent transparent gaps with the outline. */
    const rctf rect = {
        rct.xmin - padding,
        rct.xmax + padding,
        rct.ymin - padding,
        rct.ymax - (NODE_DY + outline_width) + padding,
    };

    UI_draw_roundbox_corner_set(UI_CNR_BOTTOM_LEFT | UI_CNR_BOTTOM_RIGHT);
    UI_draw_roundbox_4fv(&rect, true, corner_radius, color);

    if (is_node_panels_supported(node)) {
      node_draw_panels_background(node);
    }
  }

  /* Header underline. */
  {
    float color_underline[4];

    if (node.flag & NODE_MUTED) {
      UI_GetThemeColorBlend4f(TH_BACK, color_id, 0.05f, color_underline);
      color_underline[3] = 1.0f;
    }
    else {
      UI_GetThemeColorBlend4f(TH_BACK, color_id, 0.2f, color_underline);
    }

    const rctf rect = {
        rct.xmin,
        rct.xmax,
        rct.ymax - (NODE_DY + outline_width),
        rct.ymax - NODE_DY,
    };

    UI_draw_roundbox_corner_set(UI_CNR_NONE);
    UI_draw_roundbox_4fv(&rect, true, 0.0f, color_underline);
  }

  /* Outline. */
  {
    const rctf rect = {
        rct.xmin - outline_width,
        rct.xmax + outline_width,
        rct.ymin - outline_width,
        rct.ymax + outline_width,
    };

    /* Color the outline according to active, selected, or undefined status. */
    float color_outline[4];

    if (node.flag & SELECT) {
      UI_GetThemeColor4fv((node.flag & NODE_ACTIVE) ? TH_ACTIVE : TH_SELECT, color_outline);
    }
    else if (bke::node_type_is_undefined(&node)) {
      UI_GetThemeColor4fv(TH_REDALERT, color_outline);
    }
    else if (const bke::bNodeZoneType *zone_type = bke::zone_type_by_node_type(node.type)) {
      UI_GetThemeColor4fv(zone_type->theme_id, color_outline);
      color_outline[3] = 1.0f;
    }
    else {
      UI_GetThemeColorBlendShade4fv(TH_BACK, TH_NODE, 0.4f, -20, color_outline);
    }

    UI_draw_roundbox_corner_set(UI_CNR_ALL);
    UI_draw_roundbox_4fv(&rect, false, BASIS_RAD + outline_width, color_outline);
  }

<<<<<<< HEAD
  node_draw_sockets(v2d, C, ntree, node);
=======
  /* Skip slow socket drawing if zoom is small. */
  if (node_tree_view_scale(snode) > NODE_TREE_SCALE_SMALL) {
    node_draw_sockets(v2d, C, ntree, node, block, true, false);
  }
>>>>>>> 0d3b7ec8

  if (is_node_panels_supported(node)) {
    node_draw_panels(ntree, node, block);
  }

  UI_block_end(&C, &block);
  UI_block_draw(&C, &block);
}

static void node_draw_hidden(const bContext &C,
                             TreeDrawContext &tree_draw_ctx,
                             const View2D &v2d,
                             const SpaceNode &snode,
                             bNodeTree &ntree,
                             bNode &node,
                             uiBlock &block)
{
  const rctf &rct = node.runtime->totr;
  float centy = BLI_rctf_cent_y(&rct);
  float hiddenrad = BLI_rctf_size_y(&rct) / 2.0f;

  float scale;
  UI_view2d_scale_get(&v2d, &scale, nullptr);

  const int color_id = node_get_colorid(tree_draw_ctx, node);

  node_draw_extra_info_panel(C, tree_draw_ctx, snode, node, nullptr, block);

  /* Shadow. */
  node_draw_shadow(snode, node, hiddenrad, 1.0f);

  /* Wire across the node when muted/disabled. */
  if (node.flag & NODE_MUTED) {
    node_draw_mute_line(C, v2d, snode, node);
  }

  /* Body. */
  float color[4];
  {
    if (bke::node_type_is_undefined(&node)) {
      /* Use warning color to indicate undefined types. */
      UI_GetThemeColorBlend4f(TH_REDALERT, TH_NODE, 0.4f, color);
    }
    else if (node.flag & NODE_MUTED) {
      /* Muted nodes get a mix of the background with the node color. */
      UI_GetThemeColorBlendShade4fv(TH_BACK, color_id, 0.1f, 0, color);
    }
    else if (node.flag & NODE_CUSTOM_COLOR) {
      rgba_float_args_set(color, node.color[0], node.color[1], node.color[2], 1.0f);
    }
    else {
      UI_GetThemeColorBlend4f(TH_NODE, color_id, 0.4f, color);
    }

    /* Draw selected nodes fully opaque. */
    if (node.flag & SELECT) {
      color[3] = 1.0f;
    }

    /* Draw muted nodes slightly transparent so the wires inside are visible. */
    if (node.flag & NODE_MUTED) {
      color[3] -= 0.2f;
    }

    /* Add some padding to prevent transparent gaps with the outline. */
    const float padding = 0.5f;
    const rctf rect = {
        rct.xmin - padding,
        rct.xmax + padding,
        rct.ymin - padding,
        rct.ymax + padding,
    };

    UI_draw_roundbox_4fv(&rect, true, hiddenrad + padding, color);
  }

  /* Title. */
  if (node.flag & SELECT) {
    UI_GetThemeColor4fv(TH_SELECT, color);
  }
  else {
    UI_GetThemeColorBlendShade4fv(TH_SELECT, color_id, 0.4f, 10, color);
  }

  /* Collapse/expand icon. */
  {
    const int but_size = U.widget_unit * 1.0f;
    UI_block_emboss_set(&block, UI_EMBOSS_NONE);

    uiBut *but = uiDefIconBut(&block,
                              UI_BTYPE_BUT_TOGGLE,
                              0,
                              ICON_RIGHTARROW,
                              rct.xmin + (NODE_MARGIN_X / 3),
                              centy - but_size / 2,
                              but_size,
                              but_size,
                              nullptr,
                              0.0f,
                              0.0f,
                              "");

    UI_but_func_set(but,
                    node_toggle_button_cb,
                    POINTER_FROM_INT(node.identifier),
                    (void *)"NODE_OT_hide_toggle");
    UI_block_emboss_set(&block, UI_EMBOSS);
  }

  char showname[128];
  bke::nodeLabel(&ntree, &node, showname, sizeof(showname));

  uiBut *but = uiDefBut(&block,
                        UI_BTYPE_LABEL,
                        0,
                        showname,
                        round_fl_to_int(rct.xmin + NODE_MARGIN_X),
                        round_fl_to_int(centy - NODE_DY * 0.5f),
                        short(BLI_rctf_size_x(&rct) - ((18.0f + 12.0f) * UI_SCALE_FAC)),
                        short(NODE_DY),
                        nullptr,
                        0,
                        0,
                        TIP_(node.typeinfo->ui_description));

  /* Outline. */
  {
    const float outline_width = U.pixelsize;
    const rctf rect = {
        rct.xmin - outline_width,
        rct.xmax + outline_width,
        rct.ymin - outline_width,
        rct.ymax + outline_width,
    };

    /* Color the outline according to active, selected, or undefined status. */
    float color_outline[4];

    if (node.flag & SELECT) {
      UI_GetThemeColor4fv((node.flag & NODE_ACTIVE) ? TH_ACTIVE : TH_SELECT, color_outline);
    }
    else if (bke::node_type_is_undefined(&node)) {
      UI_GetThemeColor4fv(TH_REDALERT, color_outline);
    }
    else {
      UI_GetThemeColorBlendShade4fv(TH_BACK, TH_NODE, 0.4f, -20, color_outline);
    }

    UI_draw_roundbox_corner_set(UI_CNR_ALL);
    UI_draw_roundbox_4fv(&rect, false, hiddenrad + outline_width, color_outline);
  }

  if (node.flag & NODE_MUTED) {
    UI_but_flag_enable(but, UI_BUT_INACTIVE);
  }

  /* Scale widget thing. */
  uint pos = GPU_vertformat_attr_add(immVertexFormat(), "pos", GPU_COMP_F32, 2, GPU_FETCH_FLOAT);
  GPU_blend(GPU_BLEND_ALPHA);
  immBindBuiltinProgram(GPU_SHADER_3D_UNIFORM_COLOR);

  immUniformThemeColorShadeAlpha(TH_TEXT, -40, -180);
  float dx = 0.5f * U.widget_unit;
  const float dx2 = 0.15f * U.widget_unit * snode.runtime->aspect;
  const float dy = 0.2f * U.widget_unit;

  immBegin(GPU_PRIM_LINES, 4);
  immVertex2f(pos, rct.xmax - dx, centy - dy);
  immVertex2f(pos, rct.xmax - dx, centy + dy);

  immVertex2f(pos, rct.xmax - dx - dx2, centy - dy);
  immVertex2f(pos, rct.xmax - dx - dx2, centy + dy);
  immEnd();

  immUniformThemeColorShadeAlpha(TH_TEXT, 0, -180);
  dx -= snode.runtime->aspect;

  immBegin(GPU_PRIM_LINES, 4);
  immVertex2f(pos, rct.xmax - dx, centy - dy);
  immVertex2f(pos, rct.xmax - dx, centy + dy);

  immVertex2f(pos, rct.xmax - dx - dx2, centy - dy);
  immVertex2f(pos, rct.xmax - dx - dx2, centy + dy);
  immEnd();

  immUnbindProgram();
  GPU_blend(GPU_BLEND_NONE);

  node_draw_sockets(v2d, C, ntree, node);

  UI_block_end(&C, &block);
  UI_block_draw(&C, &block);
}

int node_get_resize_cursor(NodeResizeDirection directions)
{
  if (directions == 0) {
    return WM_CURSOR_DEFAULT;
  }
  if ((directions & ~(NODE_RESIZE_TOP | NODE_RESIZE_BOTTOM)) == 0) {
    return WM_CURSOR_Y_MOVE;
  }
  if ((directions & ~(NODE_RESIZE_RIGHT | NODE_RESIZE_LEFT)) == 0) {
    return WM_CURSOR_X_MOVE;
  }
  return WM_CURSOR_EDIT;
}

static const bNode *find_node_under_cursor(SpaceNode &snode, const float2 &cursor)
{
  for (const bNode *node : tree_draw_order_calc_nodes_reversed(*snode.edittree)) {
    if (BLI_rctf_isect_pt(&node->runtime->totr, cursor[0], cursor[1])) {
      return node;
    }
  }
  return nullptr;
}

void node_set_cursor(wmWindow &win, ARegion &region, SpaceNode &snode, const float2 &cursor)
{
  const bNodeTree *ntree = snode.edittree;
  if (ntree == nullptr) {
    WM_cursor_set(&win, WM_CURSOR_DEFAULT);
    return;
  }
  if (node_find_indicated_socket(snode, region, cursor, SOCK_IN | SOCK_OUT)) {
    WM_cursor_set(&win, WM_CURSOR_DEFAULT);
    return;
  }
  const bNode *node = find_node_under_cursor(snode, cursor);
  if (!node) {
    WM_cursor_set(&win, WM_CURSOR_DEFAULT);
    return;
  }
  const NodeResizeDirection dir = node_get_resize_direction(snode, node, cursor[0], cursor[1]);
  if (node->is_frame() && dir == NODE_RESIZE_NONE) {
    /* Indicate that frame nodes can be moved/selected on their borders. */
    const rctf frame_inside = node_frame_rect_inside(snode, *node);
    if (!BLI_rctf_isect_pt(&frame_inside, cursor[0], cursor[1])) {
      WM_cursor_set(&win, WM_CURSOR_NSEW_SCROLL);
      return;
    }
    WM_cursor_set(&win, WM_CURSOR_DEFAULT);
    return;
  }

  WM_cursor_set(&win, node_get_resize_cursor(dir));
}

static void count_multi_input_socket_links(bNodeTree &ntree, SpaceNode &snode)
{
  for (bNode *node : ntree.all_nodes()) {
    for (bNodeSocket *socket : node->input_sockets()) {
      if (socket->is_multi_input()) {
        socket->runtime->total_inputs = socket->directly_linked_links().size();
      }
    }
  }
  /* Count temporary links going into this socket. */
  if (snode.runtime->linkdrag) {
    for (const bNodeLink &link : snode.runtime->linkdrag->links) {
      if (link.tosock && (link.tosock->flag & SOCK_MULTI_INPUT)) {
        link.tosock->runtime->total_inputs++;
      }
    }
  }
}

static float frame_node_label_height(const NodeFrame &frame_data)
{
  return frame_data.label_size * UI_SCALE_FAC;
}

#define NODE_FRAME_MARGIN (1.5f * U.widget_unit)

/* XXX Does a bounding box update by iterating over all children.
 * Not ideal to do this in every draw call, but doing as transform callback doesn't work,
 * since the child node totr rects are not updated properly at that point. */
static void frame_node_prepare_for_draw(bNode &node, Span<bNode *> nodes)
{
  NodeFrame *data = (NodeFrame *)node.storage;

  const float margin = NODE_FRAME_MARGIN;
  const float has_label = node.label[0] != '\0';

  const float label_height = frame_node_label_height(*data);
  /* Add an additional 25% to account for the glyphs descender.
   * This works well in most cases. */
  const float margin_top = 0.5f * margin + (has_label ? 1.25f * label_height : 0.5f * margin);

  /* Initialize rect from current frame size. */
  rctf rect;
  node_to_updated_rect(node, rect);

  /* Frame can be resized manually only if shrinking is disabled or no children are attached. */
  data->flag |= NODE_FRAME_RESIZEABLE;
  /* For shrinking bounding box, initialize the rect from first child node. */
  bool bbinit = (data->flag & NODE_FRAME_SHRINK);
  /* Fit bounding box to all children. */
  for (const bNode *tnode : nodes) {
    if (tnode->parent != &node) {
      continue;
    }

    /* Add margin to node rect. */
    rctf noderect = tnode->runtime->totr;
    noderect.xmin -= margin;
    noderect.xmax += margin;
    noderect.ymin -= margin;
    noderect.ymax += margin_top;

    /* First child initializes frame. */
    if (bbinit) {
      bbinit = false;
      rect = noderect;
      data->flag &= ~NODE_FRAME_RESIZEABLE;
    }
    else {
      BLI_rctf_union(&rect, &noderect);
    }
  }

  /* Now adjust the frame size from view-space bounding box. */
  const float2 offset = node_from_view(node, {rect.xmin, rect.ymax});
  node.offsetx = offset.x;
  node.offsety = offset.y;
  const float2 max = node_from_view(node, {rect.xmax, rect.ymin});
  node.width = max.x - node.offsetx;
  node.height = -max.y + node.offsety;

  node.runtime->totr = rect;
}

static void reroute_node_prepare_for_draw(bNode &node)
{
  const float2 loc = node_to_view(node, float2(0));

  /* When the node is hidden, the input and output socket are both in the same place. */
  node.input_socket(0).runtime->location = loc;
  node.output_socket(0).runtime->location = loc;

  const float radius = NODE_SOCKSIZE;
  node.width = radius * 2;
  node.runtime->totr.xmin = loc.x - radius;
  node.runtime->totr.xmax = loc.x + radius;
  node.runtime->totr.ymax = loc.y + radius;
  node.runtime->totr.ymin = loc.y - radius;
}

static void node_update_nodetree(const bContext &C,
                                 TreeDrawContext &tree_draw_ctx,
                                 bNodeTree &ntree,
                                 Span<bNode *> nodes,
                                 Span<uiBlock *> blocks)
{
  /* Make sure socket "used" tags are correct, for displaying value buttons. */
  SpaceNode *snode = CTX_wm_space_node(&C);

  count_multi_input_socket_links(ntree, *snode);

  for (const int i : nodes.index_range()) {
    bNode &node = *nodes[i];
    uiBlock &block = *blocks[node.index()];
    if (node.is_frame()) {
      /* Frame sizes are calculated after all other nodes have calculating their #totr. */
      continue;
    }

    if (node.is_reroute()) {
      reroute_node_prepare_for_draw(node);
    }
    else {
      if (node.flag & NODE_HIDDEN) {
        node_update_hidden(node, block);
      }
      else {
        node_update_basis(C, tree_draw_ctx, ntree, node, block);
      }
    }
  }

  /* Now calculate the size of frame nodes, which can depend on the size of other nodes.
   * Update nodes in reverse, so children sizes get updated before parents. */
  for (int i = nodes.size() - 1; i >= 0; i--) {
    if (nodes[i]->is_frame()) {
      frame_node_prepare_for_draw(*nodes[i], nodes);
    }
  }
}

static void frame_node_draw_label(TreeDrawContext &tree_draw_ctx,
                                  const bNodeTree &ntree,
                                  const bNode &node,
                                  const SpaceNode &snode)
{
  const float aspect = snode.runtime->aspect;
  /* XXX font id is crap design */
  const int fontid = UI_style_get()->widget.uifont_id;
  const NodeFrame *data = (const NodeFrame *)node.storage;
  const float font_size = data->label_size / aspect;

  char label[MAX_NAME];
  bke::nodeLabel(&ntree, &node, label, sizeof(label));

  BLF_enable(fontid, BLF_ASPECT);
  BLF_aspect(fontid, aspect, aspect, 1.0f);
  BLF_size(fontid, font_size * UI_SCALE_FAC);

  /* Title color. */
  int color_id = node_get_colorid(tree_draw_ctx, node);
  uchar color[3];
  UI_GetThemeColorBlendShade3ubv(TH_TEXT, color_id, 0.4f, 10, color);
  BLF_color3ubv(fontid, color);

  const float margin = NODE_FRAME_MARGIN;
  const float width = BLF_width(fontid, label, sizeof(label));
  const int label_height = frame_node_label_height(*data);

  const rctf &rct = node.runtime->totr;
  const float label_x = BLI_rctf_cent_x(&rct) - (0.5f * width);
  const float label_y = rct.ymax - label_height - (0.5f * margin);

  /* Label. */
  const bool has_label = node.label[0] != '\0';
  if (has_label) {
    BLF_position(fontid, label_x, label_y, 0);
    BLF_draw(fontid, label, sizeof(label));
  }

  /* Draw text body. */
  if (node.id) {
    const Text *text = (const Text *)node.id;
    const int line_height_max = BLF_height_max(fontid);
    const float line_spacing = (line_height_max * aspect);
    const float line_width = (BLI_rctf_size_x(&rct) - 2 * margin) / aspect;

    const float x = rct.xmin + margin;
    float y = rct.ymax - label_height - (has_label ? line_spacing + margin : 0);

    const int y_min = rct.ymin + margin;

    BLF_enable(fontid, BLF_CLIPPING | BLF_WORD_WRAP);
    BLF_clipping(fontid, rct.xmin, rct.ymin + margin, rct.xmax, rct.ymax);

    BLF_wordwrap(fontid, line_width);

    LISTBASE_FOREACH (const TextLine *, line, &text->lines) {
      if (line->line[0]) {
        BLF_position(fontid, x, y, 0);
        ResultBLF info;
        BLF_draw(fontid, line->line, line->len, &info);
        y -= line_spacing * info.lines;
      }
      else {
        y -= line_spacing;
      }
      if (y < y_min) {
        break;
      }
    }

    BLF_disable(fontid, BLF_CLIPPING | BLF_WORD_WRAP);
  }

  BLF_disable(fontid, BLF_ASPECT);
}

static void frame_node_draw_background(const ARegion &region,
                                       const SpaceNode &snode,
                                       const bNode &node)
{
  /* Skip if out of view. */
  if (BLI_rctf_isect(&node.runtime->totr, &region.v2d.cur, nullptr) == false) {
    return;
  }

  float color[4];
  UI_GetThemeColor4fv(TH_NODE_FRAME, color);
  const float alpha = color[3];

  node_draw_shadow(snode, node, BASIS_RAD, alpha);

  if (node.flag & NODE_CUSTOM_COLOR) {
    rgba_float_args_set(color, node.color[0], node.color[1], node.color[2], alpha);
  }
  else {
    UI_GetThemeColor4fv(TH_NODE_FRAME, color);
  }

  const rctf &rct = node.runtime->totr;
  UI_draw_roundbox_corner_set(UI_CNR_ALL);
  UI_draw_roundbox_4fv(&rct, true, BASIS_RAD, color);

  /* Outline active and selected emphasis. */
  if (node.flag & SELECT) {
    if (node.flag & NODE_ACTIVE) {
      UI_GetThemeColorShadeAlpha4fv(TH_ACTIVE, 0, -40, color);
    }
    else {
      UI_GetThemeColorShadeAlpha4fv(TH_SELECT, 0, -40, color);
    }

    UI_draw_roundbox_aa(&rct, false, BASIS_RAD, color);
  }
}

static void frame_node_draw_overlay(const bContext &C,
                                    TreeDrawContext &tree_draw_ctx,
                                    const ARegion &region,
                                    const SpaceNode &snode,
                                    const bNodeTree &ntree,
                                    const bNode &node,
                                    uiBlock &block)
{
  /* Skip if out of view. */
  if (BLI_rctf_isect(&node.runtime->totr, &region.v2d.cur, nullptr) == false) {
    UI_block_end(&C, &block);
    return;
  }

  /* Label and text. */
  frame_node_draw_label(tree_draw_ctx, ntree, node, snode);

  node_draw_extra_info_panel(C, tree_draw_ctx, snode, node, nullptr, block);

  UI_block_end(&C, &block);
  UI_block_draw(&C, &block);
}

<<<<<<< HEAD
void reroute_node_draw_body(const bContext &C,
                            const bNodeTree &ntree,
                            const bNode &node,
                            const bool selected)
{
  BLI_assert(node.is_reroute());

  bNodeSocket &sock = *static_cast<bNodeSocket *>(node.inputs.first);

  PointerRNA nodeptr = RNA_pointer_create(
      const_cast<ID *>(&ntree.id), &RNA_Node, const_cast<bNode *>(&node));

  ColorTheme4f socket_color;
  ColorTheme4f outline_color;

  node_socket_color_get(C, ntree, nodeptr, sock, socket_color);
  node_socket_outline_color_get(selected, sock.type, outline_color);

  node_draw_nodesocket(&node.runtime->totr,
                       socket_color,
                       outline_color,
                       NODE_SOCKET_OUTLINE,
                       0.0f,
                       NODE_SOCKET_DOT,
                       sock.display_shape);
}

static void reroute_node_draw_label(const bNode &node, uiBlock &block)
{
  /* Draw title (node label). */
  char showname[128]; /* 128 used below */
  STRNCPY(showname, node.label);
=======
static Set<const bNodeSocket *> find_sockets_on_active_gizmo_paths(const bContext &C,
                                                                   const SpaceNode &snode)
{
  const std::optional<ed::space_node::ObjectAndModifier> object_and_modifier =
      ed::space_node::get_modifier_for_node_editor(snode);
  if (!object_and_modifier) {
    return {};
  }
  snode.edittree->ensure_topology_cache();

  /* Compute the compute context hash for the current node tree path. */
  std::optional<ComputeContextHash> current_compute_context_hash =
      [&]() -> std::optional<ComputeContextHash> {
    ComputeContextBuilder compute_context_builder;
    compute_context_builder.push<bke::ModifierComputeContext>(
        object_and_modifier->nmd->modifier.name);
    if (!ed::space_node::push_compute_context_for_tree_path(snode, compute_context_builder)) {
      return std::nullopt;
    }
    return compute_context_builder.current()->hash();
  }();
  if (!current_compute_context_hash) {
    return {};
  }

  Set<const bNodeSocket *> sockets_on_gizmo_paths;

  ComputeContextBuilder compute_context_builder;
  nodes::gizmos::foreach_active_gizmo(
      C,
      compute_context_builder,
      [&](const Object &gizmo_object,
          const NodesModifierData &gizmo_nmd,
          const ComputeContext &gizmo_context,
          const bNode &gizmo_node,
          const bNodeSocket &gizmo_socket) {
        if (&gizmo_object != object_and_modifier->object) {
          return;
        }
        if (&gizmo_nmd != object_and_modifier->nmd) {
          return;
        }
        nodes::gizmos::foreach_socket_on_gizmo_path(
            gizmo_context,
            gizmo_node,
            gizmo_socket,
            [&](const ComputeContext &compute_context,
                const bNodeSocket &socket,
                const nodes::inverse_eval::ElemVariant & /*elem*/) {
              if (compute_context.hash() == *current_compute_context_hash) {
                sockets_on_gizmo_paths.add(&socket);
              }
            });
      });

  return sockets_on_gizmo_paths;
}

/**
 * Returns the reroute node linked to the input of the given reroute, if there is one.
 */
static const bNode *reroute_node_get_linked_reroute(const bNode &reroute)
{
  BLI_assert(reroute.is_reroute());

  const bNodeSocket *input_socket = reroute.input_sockets().first();
  if (input_socket->directly_linked_links().is_empty()) {
    return nullptr;
  }
  const bNodeLink *input_link = input_socket->directly_linked_links().first();
  const bNode *from_node = input_link->fromnode;
  return from_node->is_reroute() ? from_node : nullptr;
}

/**
 * The auto label overlay displays a label on reroute nodes based on the user-defined label of a
 * linked reroute upstream.
 */
static StringRefNull reroute_node_get_auto_label(TreeDrawContext &tree_draw_ctx,
                                                 const bNode &src_reroute)
{
  BLI_assert(src_reroute.is_reroute());

  if (src_reroute.label[0] != '\0') {
    return StringRefNull(src_reroute.label);
  }

  Map<const bNode *, StringRefNull> &reroute_auto_labels = tree_draw_ctx.reroute_auto_labels;

  StringRefNull label;
  Vector<const bNode *> reroute_path;

  /* Traverse reroute path backwards until label, non-reroute node or link-cycle is found. */
  for (const bNode *reroute = &src_reroute; reroute;
       reroute = reroute_node_get_linked_reroute(*reroute))
  {
    reroute_path.append(reroute);
    if (const StringRefNull *label_ptr = reroute_auto_labels.lookup_ptr(reroute)) {
      label = *label_ptr;
      break;
    }
    if (reroute->label[0] != '\0') {
      label = reroute->label;
      break;
    }
    /* This makes sure that the loop eventually ends even if there are link-cycles. */
    reroute_auto_labels.add(reroute, "");
  }

  /* Remember the label for each node on the path to avoid recomputing it. */
  for (const bNode *reroute : reroute_path) {
    reroute_auto_labels.add_overwrite(reroute, label);
  }

  return label;
}

static void reroute_node_draw_label(TreeDrawContext &tree_draw_ctx,
                                    const SpaceNode &snode,
                                    const bNode &node,
                                    uiBlock &block)
{
  const bool has_label = node.label[0] != '\0';
  const bool use_auto_label = !has_label && (snode.overlay.flag & SN_OVERLAY_SHOW_OVERLAYS) &&
                              (snode.overlay.flag & SN_OVERLAY_SHOW_REROUTE_AUTO_LABELS);

  if (!has_label && !use_auto_label) {
    return;
  }

  /* Don't show the automatic label, when being zoomed out. */
  if (!has_label && node_tree_view_scale(snode) < NODE_TREE_SCALE_SMALL) {
    return;
  }

  char showname[128];
  STRNCPY(showname,
          has_label ? node.label : reroute_node_get_auto_label(tree_draw_ctx, node).c_str());

>>>>>>> 0d3b7ec8
  const short width = 512;
  const int x = BLI_rctf_cent_x(&node.runtime->totr) - (width / 2);
  const int y = node.runtime->totr.ymax;

  uiBut *label_but = uiDefBut(
      &block, UI_BTYPE_LABEL, 0, showname, x, y, width, short(NODE_DY), nullptr, 0, 0, nullptr);

  UI_but_drawflag_disable(label_but, UI_BUT_TEXT_LEFT);
<<<<<<< HEAD
}

static void reroute_node_draw(
    const bContext &C, ARegion &region, const bNodeTree &ntree, const bNode &node, uiBlock &block)
=======

  if (use_auto_label && !(node.flag & NODE_SELECT)) {
    UI_but_flag_enable(label_but, UI_BUT_INACTIVE);
  }
}

static void reroute_node_draw(const bContext &C,
                              TreeDrawContext &tree_draw_ctx,
                              ARegion &region,
                              const SpaceNode &snode,
                              bNodeTree &ntree,
                              const bNode &node,
                              uiBlock &block)
>>>>>>> 0d3b7ec8
{
  const rctf &rct = node.runtime->totr;
  const View2D &v2d = region.v2d;

  /* Skip if out of view. */
  if (rct.xmax < v2d.cur.xmin || rct.xmin > v2d.cur.xmax || rct.ymax < v2d.cur.ymin ||
      node.runtime->totr.ymin > v2d.cur.ymax)
  {
    UI_block_end(&C, &block);
    return;
  }

<<<<<<< HEAD
  if (draw_node_details(v2d)) {
    if (node.label[0] != '\n') {
      reroute_node_draw_label(node, block);
    }
  }
=======
  reroute_node_draw_label(tree_draw_ctx, snode, node, block);
>>>>>>> 0d3b7ec8

  /* Only draw the input socket, since all sockets are at the same location. */
  const bool selected = node.flag & NODE_SELECT;
  reroute_node_draw_body(C, ntree, node, selected);

  UI_block_end(&C, &block);
  UI_block_draw(&C, &block);
}

static void node_draw(const bContext &C,
                      TreeDrawContext &tree_draw_ctx,
                      ARegion &region,
                      const SpaceNode &snode,
                      bNodeTree &ntree,
                      bNode &node,
                      uiBlock &block,
                      bNodeInstanceKey key)
{
  if (node.is_frame()) {
    /* Should have been drawn before already. */
    BLI_assert_unreachable();
  }
  else if (node.is_reroute()) {
    reroute_node_draw(C, tree_draw_ctx, region, snode, ntree, node, block);
  }
  else {
    const View2D &v2d = region.v2d;
    if (node.flag & NODE_HIDDEN) {
      node_draw_hidden(C, tree_draw_ctx, v2d, snode, ntree, node, block);
    }
    else {
      node_draw_basis(C, tree_draw_ctx, v2d, snode, ntree, node, block, key);
    }
  }
}

static void add_rect_corner_positions(Vector<float2> &positions, const rctf &rect)
{
  positions.append({rect.xmin, rect.ymin});
  positions.append({rect.xmin, rect.ymax});
  positions.append({rect.xmax, rect.ymin});
  positions.append({rect.xmax, rect.ymax});
}

static void find_bounds_by_zone_recursive(const SpaceNode &snode,
                                          const bNodeTreeZone &zone,
                                          const Span<const bNodeTreeZone *> all_zones,
                                          MutableSpan<Vector<float2>> r_bounds_by_zone)
{
  const float node_padding = UI_UNIT_X;
  const float zone_padding = 0.3f * UI_UNIT_X;

  Vector<float2> &bounds = r_bounds_by_zone[zone.index];
  if (!bounds.is_empty()) {
    return;
  }

  Vector<float2> possible_bounds;
  for (const bNodeTreeZone *child_zone : zone.child_zones) {
    find_bounds_by_zone_recursive(snode, *child_zone, all_zones, r_bounds_by_zone);
    const Span<float2> child_bounds = r_bounds_by_zone[child_zone->index];
    for (const float2 &pos : child_bounds) {
      rctf rect;
      BLI_rctf_init_pt_radius(&rect, pos, zone_padding);
      add_rect_corner_positions(possible_bounds, rect);
    }
  }
  for (const bNode *child_node : zone.child_nodes) {
    rctf rect = child_node->runtime->totr;
    BLI_rctf_pad(&rect, node_padding, node_padding);
    add_rect_corner_positions(possible_bounds, rect);
  }
  if (zone.input_node) {
    const rctf &totr = zone.input_node->runtime->totr;
    rctf rect = totr;
    BLI_rctf_pad(&rect, node_padding, node_padding);
    rect.xmin = math::interpolate(totr.xmin, totr.xmax, 0.25f);
    add_rect_corner_positions(possible_bounds, rect);
  }
  if (zone.output_node) {
    const rctf &totr = zone.output_node->runtime->totr;
    rctf rect = totr;
    BLI_rctf_pad(&rect, node_padding, node_padding);
    rect.xmax = math::interpolate(totr.xmin, totr.xmax, 0.75f);
    add_rect_corner_positions(possible_bounds, rect);
  }

  if (snode.runtime->linkdrag) {
    for (const bNodeLink &link : snode.runtime->linkdrag->links) {
      if (link.fromnode == nullptr) {
        continue;
      }
      if (zone.contains_node_recursively(*link.fromnode) && zone.output_node != link.fromnode) {
        const float2 pos = node_link_bezier_points_dragged(snode, link)[3];
        rctf rect;
        BLI_rctf_init_pt_radius(&rect, pos, node_padding);
        add_rect_corner_positions(possible_bounds, rect);
      }
    }
  }

  Vector<int> convex_indices(possible_bounds.size());
  const int convex_positions_num = BLI_convexhull_2d(
      reinterpret_cast<float(*)[2]>(possible_bounds.data()),
      possible_bounds.size(),
      convex_indices.data());
  convex_indices.resize(convex_positions_num);

  for (const int i : convex_indices) {
    bounds.append(possible_bounds[i]);
  }
}

static void node_draw_zones_and_frames(const bContext &C,
                                       TreeDrawContext &tree_draw_ctx,
                                       const ARegion &region,
                                       const SpaceNode &snode,
                                       const bNodeTree &ntree,
                                       Span<uiBlock *> blocks)
{
  const bNodeTreeZones *zones = ntree.zones();
  const int zones_num = zones ? zones->zones.size() : 0;

  Array<Vector<float2>> bounds_by_zone(zones_num);
  Array<bke::CurvesGeometry> fillet_curve_by_zone(zones_num);
  /* Bounding box area of zones is used to determine draw order. */
  Array<float> bounding_box_width_by_zone(zones_num);

  for (const int zone_i : IndexRange(zones_num)) {
    const bNodeTreeZone &zone = *zones->zones[zone_i];

    find_bounds_by_zone_recursive(snode, zone, zones->zones, bounds_by_zone);
    const Span<float2> boundary_positions = bounds_by_zone[zone_i];
    const int boundary_positions_num = boundary_positions.size();

    const Bounds<float2> bounding_box = *bounds::min_max(boundary_positions);
    const float bounding_box_width = bounding_box.max.x - bounding_box.min.x;
    bounding_box_width_by_zone[zone_i] = bounding_box_width;

    bke::CurvesGeometry boundary_curve(boundary_positions_num, 1);
    boundary_curve.cyclic_for_write().first() = true;
    boundary_curve.fill_curve_types(CURVE_TYPE_POLY);
    MutableSpan<float3> boundary_curve_positions = boundary_curve.positions_for_write();
    boundary_curve.offsets_for_write().copy_from({0, boundary_positions_num});
    for (const int i : boundary_positions.index_range()) {
      boundary_curve_positions[i] = float3(boundary_positions[i], 0.0f);
    }

    fillet_curve_by_zone[zone_i] = geometry::fillet_curves_poly(
        boundary_curve,
        IndexRange(1),
        VArray<float>::ForSingle(BASIS_RAD, boundary_positions_num),
        VArray<int>::ForSingle(5, boundary_positions_num),
        true,
        {});
  }

  const View2D &v2d = region.v2d;
  float scale;
  UI_view2d_scale_get(&v2d, &scale, nullptr);
  float line_width = 1.0f * scale;
  float viewport[4] = {};
  GPU_viewport_size_get_f(viewport);

  const auto get_theme_id = [&](const int zone_i) {
    const bNode *node = zones->zones[zone_i]->output_node;
    return bke::zone_type_by_node_type(node->type)->theme_id;
  };

  const uint pos = GPU_vertformat_attr_add(
      immVertexFormat(), "pos", GPU_COMP_F32, 3, GPU_FETCH_FLOAT);

  using ZoneOrNode = std::variant<const bNodeTreeZone *, const bNode *>;
  Vector<ZoneOrNode> draw_order;
  for (const int zone_i : IndexRange(zones_num)) {
    draw_order.append(zones->zones[zone_i]);
  }
  for (const bNode *node : ntree.all_nodes()) {
    if (node->flag & NODE_BACKGROUND) {
      draw_order.append(node);
    }
  }
  auto get_zone_or_node_width = [&](const ZoneOrNode &zone_or_node) {
    if (const bNodeTreeZone *const *zone_p = std::get_if<const bNodeTreeZone *>(&zone_or_node)) {
      const bNodeTreeZone &zone = **zone_p;
      return bounding_box_width_by_zone[zone.index];
    }
    if (const bNode *const *node_p = std::get_if<const bNode *>(&zone_or_node)) {
      const bNode &node = **node_p;
      return BLI_rctf_size_x(&node.runtime->totr);
    }
    BLI_assert_unreachable();
    return 0.0f;
  };
  std::sort(draw_order.begin(), draw_order.end(), [&](const ZoneOrNode &a, const ZoneOrNode &b) {
    /* Draw zones with smaller bounding box on top to make them visible. */
    return get_zone_or_node_width(a) > get_zone_or_node_width(b);
  });

  for (const ZoneOrNode &zone_or_node : draw_order) {
    if (const bNodeTreeZone *const *zone_p = std::get_if<const bNodeTreeZone *>(&zone_or_node)) {
      const bNodeTreeZone &zone = **zone_p;
      const int zone_i = zone.index;
      float zone_color[4];
      UI_GetThemeColor4fv(get_theme_id(zone_i), zone_color);
      if (zone_color[3] == 0.0f) {
        continue;
      }
      const Span<float3> fillet_boundary_positions = fillet_curve_by_zone[zone_i].positions();
      /* Draw the background. */
      immBindBuiltinProgram(GPU_SHADER_3D_UNIFORM_COLOR);
      immUniformThemeColorBlend(TH_BACK, get_theme_id(zone_i), zone_color[3]);

      immBegin(GPU_PRIM_TRI_FAN, fillet_boundary_positions.size() + 1);
      for (const float3 &p : fillet_boundary_positions) {
        immVertex3fv(pos, p);
      }
      immVertex3fv(pos, fillet_boundary_positions[0]);
      immEnd();

      immUnbindProgram();
    }
    if (const bNode *const *node_p = std::get_if<const bNode *>(&zone_or_node)) {
      const bNode &node = **node_p;
      frame_node_draw_background(region, snode, node);
    }
  }

  GPU_blend(GPU_BLEND_ALPHA);

  /* Draw all the contour lines after to prevent them from getting hidden by overlapping zones. */
  for (const ZoneOrNode &zone_or_node : draw_order) {
    const bNodeTreeZone *const *zone_p = std::get_if<const bNodeTreeZone *>(&zone_or_node);
    if (!zone_p) {
      continue;
    }
    const bNodeTreeZone &zone = **zone_p;
    const int zone_i = zone.index;
    const Span<float3> fillet_boundary_positions = fillet_curve_by_zone[zone_i].positions();
    /* Draw the contour lines. */
    immBindBuiltinProgram(GPU_SHADER_3D_POLYLINE_UNIFORM_COLOR);

    immUniform2fv("viewportSize", &viewport[2]);
    immUniform1f("lineWidth", line_width * U.pixelsize);

    immUniformThemeColorAlpha(get_theme_id(zone_i), 1.0f);
    immBegin(GPU_PRIM_LINE_STRIP, fillet_boundary_positions.size() + 1);
    for (const float3 &p : fillet_boundary_positions) {
      immVertex3fv(pos, p);
    }
    immVertex3fv(pos, fillet_boundary_positions[0]);
    immEnd();

    immUnbindProgram();
  }

  GPU_blend(GPU_BLEND_NONE);

  /* Draw text on frame nodes. */
  for (const ZoneOrNode &zone_or_node : draw_order) {
    if (const bNode *const *node_p = std::get_if<const bNode *>(&zone_or_node)) {
      const bNode &node = **node_p;
      frame_node_draw_overlay(C, tree_draw_ctx, region, snode, ntree, node, *blocks[node.index()]);
    }
  }
}

#define USE_DRAW_TOT_UPDATE

static void node_draw_nodetree(const bContext &C,
                               TreeDrawContext &tree_draw_ctx,
                               ARegion &region,
                               SpaceNode &snode,
                               bNodeTree &ntree,
                               Span<bNode *> nodes,
                               Span<uiBlock *> blocks,
                               bNodeInstanceKey parent_key)
{
#ifdef USE_DRAW_TOT_UPDATE
  BLI_rctf_init_minmax(&region.v2d.tot);
#endif

  for (const int i : nodes.index_range()) {
#ifdef USE_DRAW_TOT_UPDATE
    /* Unrelated to background nodes, update the v2d->tot,
     * can be anywhere before we draw the scroll bars. */
    BLI_rctf_union(&region.v2d.tot, &nodes[i]->runtime->totr);
#endif
  }

  /* Node lines. */
  GPU_blend(GPU_BLEND_ALPHA);
  nodelink_batch_start(snode);

  for (const bNodeLink *link : ntree.all_links()) {
    if (!bke::node_link_is_hidden(link) && !bke::node_link_is_selected(link)) {
      node_draw_link(C, region.v2d, snode, *link, false);
    }
  }

  /* Draw selected node links after the unselected ones, so they are shown on top. */
  for (const bNodeLink *link : ntree.all_links()) {
    if (!bke::node_link_is_hidden(link) && bke::node_link_is_selected(link)) {
      node_draw_link(C, region.v2d, snode, *link, true);
    }
  }

  nodelink_batch_end(snode);
  GPU_blend(GPU_BLEND_NONE);

  /* Draw foreground nodes, last nodes in front. */
  for (const int i : nodes.index_range()) {
    bNode &node = *nodes[i];
    if (node.flag & NODE_BACKGROUND) {
      /* Background nodes are drawn before mixed with zones already. */
      continue;
    }

    const bNodeInstanceKey key = bke::node_instance_key(parent_key, &ntree, &node);
    node_draw(C, tree_draw_ctx, region, snode, ntree, node, *blocks[node.index()], key);
  }
}

/* Draw the breadcrumb on the top of the editor. */
static void draw_tree_path(const bContext &C, ARegion &region)
{
  GPU_matrix_push_projection();
  wmOrtho2_region_pixelspace(&region);

  const rcti *rect = ED_region_visible_rect(&region);

  const uiStyle *style = UI_style_get_dpi();
  const float padding_x = 16 * UI_SCALE_FAC;
  const int x = rect->xmin + padding_x;
  const int y = region.winy - UI_UNIT_Y * 0.6f;
  const int width = BLI_rcti_size_x(rect) - 2 * padding_x;

  uiBlock *block = UI_block_begin(&C, &region, __func__, UI_EMBOSS_NONE);
  uiLayout *layout = UI_block_layout(
      block, UI_LAYOUT_VERTICAL, UI_LAYOUT_PANEL, x, y, width, 1, 0, style);

  const Vector<ui::ContextPathItem> context_path = ed::space_node::context_path_for_space_node(C);
  ui::template_breadcrumbs(*layout, context_path);

  UI_block_layout_resolve(block, nullptr, nullptr);
  UI_block_end(&C, block);
  UI_block_draw(&C, block);

  GPU_matrix_pop_projection();
}

static void snode_setup_v2d(SpaceNode &snode, ARegion &region, const float2 &center)
{
  View2D &v2d = region.v2d;

  /* Shift view to node tree center. */
  UI_view2d_center_set(&v2d, center[0], center[1]);
  UI_view2d_view_ortho(&v2d);

  snode.runtime->aspect = BLI_rctf_size_x(&v2d.cur) / float(region.winx);
}

/* Similar to DRW_is_viewport_compositor_enabled() in `draw_manager.cc` but checks all 3D views. */
static bool realtime_compositor_is_in_use(const bContext &context)
{
  const Scene *scene = CTX_data_scene(&context);
  if (!scene->use_nodes) {
    return false;
  }

  if (!scene->nodetree) {
    return false;
  }

  if (scene->r.compositor_device == SCE_COMPOSITOR_DEVICE_GPU) {
    return true;
  }

  wmWindowManager *wm = CTX_wm_manager(&context);
  LISTBASE_FOREACH (const wmWindow *, win, &wm->windows) {
    const bScreen *screen = WM_window_get_active_screen(win);
    LISTBASE_FOREACH (const ScrArea *, area, &screen->areabase) {
      const SpaceLink &space = *static_cast<const SpaceLink *>(area->spacedata.first);
      if (space.spacetype == SPACE_VIEW3D) {
        const View3D &view_3d = reinterpret_cast<const View3D &>(space);

        if (view_3d.shading.use_compositor == V3D_SHADING_USE_COMPOSITOR_DISABLED) {
          continue;
        }

        if (!(view_3d.shading.type >= OB_MATERIAL)) {
          continue;
        }

        return true;
      }
    }
  }

  return false;
}

static void draw_nodetree(const bContext &C,
                          ARegion &region,
                          bNodeTree &ntree,
                          bNodeInstanceKey parent_key)
{
  SpaceNode *snode = CTX_wm_space_node(&C);
  ntree.ensure_topology_cache();

  Array<bNode *> nodes = tree_draw_order_calc_nodes(ntree);

  Array<uiBlock *> blocks = node_uiblocks_init(C, nodes);

  TreeDrawContext tree_draw_ctx;

  BLI_SCOPED_DEFER([&]() { ntree.runtime->sockets_on_active_gizmo_paths.clear(); });
  if (ntree.type == NTREE_GEOMETRY) {
    tree_draw_ctx.geo_log_by_zone = geo_log::GeoModifierLog::get_tree_log_by_zone_for_node_editor(
        *snode);
    for (geo_log::GeoTreeLog *log : tree_draw_ctx.geo_log_by_zone.values()) {
      log->ensure_node_warnings(&ntree);
      log->ensure_execution_times();
    }
    const WorkSpace *workspace = CTX_wm_workspace(&C);
    tree_draw_ctx.active_geometry_nodes_viewer = viewer_path::find_geometry_nodes_viewer(
        workspace->viewer_path, *snode);

    /* This set of socket is used when drawing links to determine which links should use the
     * special gizmo drawing. */
    ntree.runtime->sockets_on_active_gizmo_paths = find_sockets_on_active_gizmo_paths(C, *snode);
  }
  else if (ntree.type == NTREE_COMPOSIT) {
    const Scene *scene = CTX_data_scene(&C);
    tree_draw_ctx.used_by_realtime_compositor = realtime_compositor_is_in_use(C);
    tree_draw_ctx.compositor_per_node_execution_time =
        &scene->runtime->compositor.per_node_execution_time;
  }
  else if (ntree.type == NTREE_SHADER && U.experimental.use_shader_node_previews &&
           BKE_scene_uses_shader_previews(CTX_data_scene(&C)) &&
           snode->overlay.flag & SN_OVERLAY_SHOW_OVERLAYS &&
           snode->overlay.flag & SN_OVERLAY_SHOW_PREVIEWS)
  {
    tree_draw_ctx.nested_group_infos = get_nested_previews(C, *snode);
  }

  node_update_nodetree(C, tree_draw_ctx, ntree, nodes, blocks);
  node_draw_zones_and_frames(C, tree_draw_ctx, region, *snode, ntree, blocks);
  node_draw_nodetree(C, tree_draw_ctx, region, *snode, ntree, nodes, blocks, parent_key);
}

/**
 * Make the background slightly brighter to indicate that users are inside a node-group.
 */
static void draw_background_color(const SpaceNode &snode)
{
  const int max_tree_length = 3;
  const float bright_factor = 0.25f;

  /* We ignore the first element of the path since it is the top-most tree and it doesn't need to
   * be brighter. We also set a cap to how many levels we want to set apart, to avoid the
   * background from getting too bright. */
  const int clamped_tree_path_length = BLI_listbase_count_at_most(&snode.treepath,
                                                                  max_tree_length);
  const int depth = max_ii(0, clamped_tree_path_length - 1);

  float color[3];
  UI_GetThemeColor3fv(TH_BACK, color);
  mul_v3_fl(color, 1.0f + bright_factor * depth);
  GPU_clear_color(color[0], color[1], color[2], 1.0);
}

void node_draw_space(const bContext &C, ARegion &region)
{
  wmWindow *win = CTX_wm_window(&C);
  SpaceNode &snode = *CTX_wm_space_node(&C);
  View2D &v2d = region.v2d;

  /* Setup off-screen buffers. */
  GPUViewport *viewport = WM_draw_region_get_viewport(&region);

  GPUFrameBuffer *framebuffer_overlay = GPU_viewport_framebuffer_overlay_get(viewport);
  GPU_framebuffer_bind_no_srgb(framebuffer_overlay);

  UI_view2d_view_ortho(&v2d);
  draw_background_color(snode);
  GPU_depth_test(GPU_DEPTH_NONE);
  GPU_scissor_test(true);

  /* XXX `snode->runtime->cursor` set in coordinate-space for placing new nodes,
   * used for drawing noodles too. */
  UI_view2d_region_to_view(&region.v2d,
                           win->eventstate->xy[0] - region.winrct.xmin,
                           win->eventstate->xy[1] - region.winrct.ymin,
                           &snode.runtime->cursor[0],
                           &snode.runtime->cursor[1]);
  snode.runtime->cursor[0] /= UI_SCALE_FAC;
  snode.runtime->cursor[1] /= UI_SCALE_FAC;

  ED_region_draw_cb_draw(&C, &region, REGION_DRAW_PRE_VIEW);

  /* Only set once. */
  GPU_blend(GPU_BLEND_ALPHA);

  /* Nodes. */
  snode_set_context(C);

  const int grid_levels = UI_GetThemeValueType(TH_NODE_GRID_LEVELS, SPACE_NODE);
  UI_view2d_dot_grid_draw(&v2d, TH_GRID, NODE_GRID_STEP_SIZE, grid_levels);

  /* Draw parent node trees. */
  if (snode.treepath.last) {
    bNodeTreePath *path = (bNodeTreePath *)snode.treepath.last;

    /* Update tree path name (drawn in the bottom left). */
    ID *name_id = (path->nodetree && path->nodetree != snode.nodetree) ? &path->nodetree->id :
                                                                         snode.id;

    if (name_id && UNLIKELY(!STREQ(path->display_name, name_id->name + 2))) {
      STRNCPY(path->display_name, name_id->name + 2);
    }

    /* Current View2D center, will be set temporarily for parent node trees. */
    float2 center;
    UI_view2d_center_get(&v2d, &center.x, &center.y);

    /* Store new view center in path and current edit tree. */
    copy_v2_v2(path->view_center, center);
    if (snode.edittree) {
      copy_v2_v2(snode.edittree->view_center, center);
    }

    /* Top-level edit tree. */
    bNodeTree *ntree = path->nodetree;
    if (ntree) {
      snode_setup_v2d(snode, region, center);

      /* Backdrop. */
      draw_nodespace_back_pix(C, region, snode, path->parent_key);

      {
        float original_proj[4][4];
        GPU_matrix_projection_get(original_proj);

        GPU_matrix_push();
        GPU_matrix_identity_set();

        wmOrtho2_pixelspace(region.winx, region.winy);

        WM_gizmomap_draw(region.gizmo_map, &C, WM_GIZMOMAP_DRAWSTEP_2D);

        GPU_matrix_pop();
        GPU_matrix_projection_set(original_proj);
      }

      draw_nodetree(C, region, *ntree, path->parent_key);
    }

    /* Temporary links. */
    GPU_blend(GPU_BLEND_ALPHA);
    GPU_line_smooth(true);
    if (snode.runtime->linkdrag) {
      for (const bNodeLink &link : snode.runtime->linkdrag->links) {
        node_draw_link_dragged(C, v2d, snode, link);
      }
    }
    GPU_line_smooth(false);
    GPU_blend(GPU_BLEND_NONE);

    if (snode.overlay.flag & SN_OVERLAY_SHOW_OVERLAYS && snode.flag & SNODE_SHOW_GPENCIL) {
      /* Draw grease-pencil annotations. */
      ED_annotation_draw_view2d(&C, true);
    }
  }
  else {

    /* Backdrop. */
    draw_nodespace_back_pix(C, region, snode, bke::NODE_INSTANCE_KEY_NONE);
  }

  ED_region_draw_cb_draw(&C, &region, REGION_DRAW_POST_VIEW);

  /* Reset view matrix. */
  UI_view2d_view_restore(&C);

  if (snode.overlay.flag & SN_OVERLAY_SHOW_OVERLAYS) {
    if (snode.flag & SNODE_SHOW_GPENCIL && snode.treepath.last) {
      /* Draw grease-pencil (screen strokes, and also paint-buffer). */
      ED_annotation_draw_view2d(&C, false);
    }

    /* Draw context path. */
    if (snode.overlay.flag & SN_OVERLAY_SHOW_PATH && snode.edittree) {
      draw_tree_path(C, region);
    }
  }

  /* Scrollers. */
  UI_view2d_scrollers_draw(&v2d, nullptr);
}

}  // namespace blender::ed::space_node<|MERGE_RESOLUTION|>--- conflicted
+++ resolved
@@ -2132,6 +2132,15 @@
   return (1.0f / snode.runtime->aspect) * UI_SCALE_FAC;
 }
 
+/* Some elements of the node tree like labels or node sockets are hardly visible when zoomed
+ * out and can slow down the drawing quite a bit.
+ * This function can be used to check if it's worth to draw those details and return
+ * early. */
+static bool draw_node_details(const SpaceNode &snode)
+{
+  return node_tree_view_scale(snode) > NODE_TREE_SCALE_SMALL * UI_INV_SCALE_FAC;
+}
+
 static void node_draw_preview_background(rctf *rect)
 {
   GPUVertFormat *format = immVertexFormat();
@@ -2275,20 +2284,12 @@
                        sock.display_shape);
 }
 
-/* Some elements of the node tree like labels or node sockets are hardly visible when zoomed
- * out and can slow down the drawing quite a bit.
- * This function can be used to check if it's worth to draw those details and return
- * early. */
-static bool draw_node_details(const View2D &v2d)
-{
-  float scale;
-  UI_view2d_scale_get(&v2d, &scale, nullptr);
-  return scale > 0.2f * UI_INV_SCALE_FAC;
-}
-
-void node_draw_sockets(const View2D &v2d, const bContext &C, bNodeTree &ntree, const bNode &node)
-{
-  if (!draw_node_details(v2d)) {
+void node_draw_sockets(const SpaceNode &snode,
+                       const bContext &C,
+                       bNodeTree &ntree,
+                       const bNode &node)
+{
+  if (!draw_node_details(snode)) {
     return;
   }
 
@@ -3520,14 +3521,10 @@
     UI_draw_roundbox_4fv(&rect, false, BASIS_RAD + outline_width, color_outline);
   }
 
-<<<<<<< HEAD
-  node_draw_sockets(v2d, C, ntree, node);
-=======
   /* Skip slow socket drawing if zoom is small. */
-  if (node_tree_view_scale(snode) > NODE_TREE_SCALE_SMALL) {
-    node_draw_sockets(v2d, C, ntree, node, block, true, false);
-  }
->>>>>>> 0d3b7ec8
+  if (draw_node_details(snode)) {
+    node_draw_sockets(snode, C, ntree, node);
+  }
 
   if (is_node_panels_supported(node)) {
     node_draw_panels(ntree, node, block);
@@ -3716,7 +3713,7 @@
   immUnbindProgram();
   GPU_blend(GPU_BLEND_NONE);
 
-  node_draw_sockets(v2d, C, ntree, node);
+  node_draw_sockets(snode, C, ntree, node);
 
   UI_block_end(&C, &block);
   UI_block_draw(&C, &block);
@@ -4057,40 +4054,6 @@
   UI_block_draw(&C, &block);
 }
 
-<<<<<<< HEAD
-void reroute_node_draw_body(const bContext &C,
-                            const bNodeTree &ntree,
-                            const bNode &node,
-                            const bool selected)
-{
-  BLI_assert(node.is_reroute());
-
-  bNodeSocket &sock = *static_cast<bNodeSocket *>(node.inputs.first);
-
-  PointerRNA nodeptr = RNA_pointer_create(
-      const_cast<ID *>(&ntree.id), &RNA_Node, const_cast<bNode *>(&node));
-
-  ColorTheme4f socket_color;
-  ColorTheme4f outline_color;
-
-  node_socket_color_get(C, ntree, nodeptr, sock, socket_color);
-  node_socket_outline_color_get(selected, sock.type, outline_color);
-
-  node_draw_nodesocket(&node.runtime->totr,
-                       socket_color,
-                       outline_color,
-                       NODE_SOCKET_OUTLINE,
-                       0.0f,
-                       NODE_SOCKET_DOT,
-                       sock.display_shape);
-}
-
-static void reroute_node_draw_label(const bNode &node, uiBlock &block)
-{
-  /* Draw title (node label). */
-  char showname[128]; /* 128 used below */
-  STRNCPY(showname, node.label);
-=======
 static Set<const bNodeSocket *> find_sockets_on_active_gizmo_paths(const bContext &C,
                                                                    const SpaceNode &snode)
 {
@@ -4208,6 +4171,33 @@
   return label;
 }
 
+void reroute_node_draw_body(const bContext &C,
+                            const bNodeTree &ntree,
+                            const bNode &node,
+                            const bool selected)
+{
+  BLI_assert(node.is_reroute());
+
+  bNodeSocket &sock = *static_cast<bNodeSocket *>(node.inputs.first);
+
+  PointerRNA nodeptr = RNA_pointer_create(
+      const_cast<ID *>(&ntree.id), &RNA_Node, const_cast<bNode *>(&node));
+
+  ColorTheme4f socket_color;
+  ColorTheme4f outline_color;
+
+  node_socket_color_get(C, ntree, nodeptr, sock, socket_color);
+  node_socket_outline_color_get(selected, sock.type, outline_color);
+
+  node_draw_nodesocket(&node.runtime->totr,
+                       socket_color,
+                       outline_color,
+                       NODE_SOCKET_OUTLINE,
+                       0.0f,
+                       NODE_SOCKET_DOT,
+                       sock.display_shape);
+}
+
 static void reroute_node_draw_label(TreeDrawContext &tree_draw_ctx,
                                     const SpaceNode &snode,
                                     const bNode &node,
@@ -4222,7 +4212,7 @@
   }
 
   /* Don't show the automatic label, when being zoomed out. */
-  if (!has_label && node_tree_view_scale(snode) < NODE_TREE_SCALE_SMALL) {
+  if (!has_label && !draw_node_details(snode)) {
     return;
   }
 
@@ -4230,7 +4220,6 @@
   STRNCPY(showname,
           has_label ? node.label : reroute_node_get_auto_label(tree_draw_ctx, node).c_str());
 
->>>>>>> 0d3b7ec8
   const short width = 512;
   const int x = BLI_rctf_cent_x(&node.runtime->totr) - (width / 2);
   const int y = node.runtime->totr.ymax;
@@ -4239,12 +4228,6 @@
       &block, UI_BTYPE_LABEL, 0, showname, x, y, width, short(NODE_DY), nullptr, 0, 0, nullptr);
 
   UI_but_drawflag_disable(label_but, UI_BUT_TEXT_LEFT);
-<<<<<<< HEAD
-}
-
-static void reroute_node_draw(
-    const bContext &C, ARegion &region, const bNodeTree &ntree, const bNode &node, uiBlock &block)
-=======
 
   if (use_auto_label && !(node.flag & NODE_SELECT)) {
     UI_but_flag_enable(label_but, UI_BUT_INACTIVE);
@@ -4258,7 +4241,6 @@
                               bNodeTree &ntree,
                               const bNode &node,
                               uiBlock &block)
->>>>>>> 0d3b7ec8
 {
   const rctf &rct = node.runtime->totr;
   const View2D &v2d = region.v2d;
@@ -4271,15 +4253,9 @@
     return;
   }
 
-<<<<<<< HEAD
-  if (draw_node_details(v2d)) {
-    if (node.label[0] != '\n') {
-      reroute_node_draw_label(node, block);
-    }
-  }
-=======
-  reroute_node_draw_label(tree_draw_ctx, snode, node, block);
->>>>>>> 0d3b7ec8
+  if (draw_node_details(snode)) {
+    reroute_node_draw_label(tree_draw_ctx, snode, node, block);
+  }
 
   /* Only draw the input socket, since all sockets are at the same location. */
   const bool selected = node.flag & NODE_SELECT;
