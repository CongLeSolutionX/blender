--- conflicted
+++ resolved
@@ -1343,41 +1343,24 @@
 }
 
 /* Not a callback. */
-<<<<<<< HEAD
-static void node_draw_preview(NodePreviewImage image, rctf *prv)
-{
-  float xrect = BLI_rctf_size_x(prv);
-  float yrect = BLI_rctf_size_y(prv);
-  float xscale = xrect / float(image.xsize);
-  float yscale = yrect / float(image.ysize);
-=======
 static void node_draw_preview(const Scene *scene, ImBuf *preview, rctf *prv)
 {
   float xrect = BLI_rctf_size_x(prv);
   float yrect = BLI_rctf_size_y(prv);
   float xscale = xrect / float(preview->x);
   float yscale = yrect / float(preview->y);
->>>>>>> b199f102
   float scale;
 
   /* Uniform scale and offset. */
   rctf draw_rect = *prv;
   if (xscale < yscale) {
-<<<<<<< HEAD
-    float offset = 0.5f * (yrect - float(image.ysize) * xscale);
-=======
     float offset = 0.5f * (yrect - float(preview->y) * xscale);
->>>>>>> b199f102
     draw_rect.ymin += offset;
     draw_rect.ymax -= offset;
     scale = xscale;
   }
   else {
-<<<<<<< HEAD
-    float offset = 0.5f * (xrect - float(image.xsize) * yscale);
-=======
     float offset = 0.5f * (xrect - float(preview->x) * yscale);
->>>>>>> b199f102
     draw_rect.xmin += offset;
     draw_rect.xmax -= offset;
     scale = yscale;
@@ -1389,20 +1372,6 @@
   /* Premul graphics. */
   GPU_blend(GPU_BLEND_ALPHA);
 
-<<<<<<< HEAD
-  IMMDrawPixelsTexState state = immDrawPixelsTexSetup(GPU_SHADER_3D_IMAGE_COLOR);
-  immDrawPixelsTexTiled(&state,
-                        draw_rect.xmin,
-                        draw_rect.ymin,
-                        image.xsize,
-                        image.ysize,
-                        GPU_RGBA8,
-                        true,
-                        image.rect,
-                        scale,
-                        scale,
-                        nullptr);
-=======
   ED_draw_imbuf(preview,
                 draw_rect.xmin,
                 draw_rect.ymin,
@@ -1411,7 +1380,6 @@
                 &scene->display_settings,
                 scale,
                 scale);
->>>>>>> b199f102
 
   GPU_blend(GPU_BLEND_NONE);
 
@@ -2132,11 +2100,7 @@
                                        TreeDrawContext &tree_draw_ctx,
                                        const SpaceNode &snode,
                                        const bNode &node,
-<<<<<<< HEAD
-                                       NodePreviewImage *preview,
-=======
                                        ImBuf *preview,
->>>>>>> b199f102
                                        uiBlock &block)
 {
   Vector<NodeExtraInfoRow> extra_info_rows = node_get_extra_info(tree_draw_ctx, snode, node);
@@ -2215,11 +2179,7 @@
     UI_draw_roundbox_4fv(&extra_info_rect, false, BASIS_RAD, color);
 
     if (preview) {
-<<<<<<< HEAD
-      node_draw_preview(*preview, &preview_rect);
-=======
       node_draw_preview(scene, preview, &preview_rect);
->>>>>>> b199f102
     }
 
     /* Resize the rect to draw the textual infos on top of the preview. */
@@ -2268,49 +2228,33 @@
 
   GPU_line_width(1.0f);
 
-<<<<<<< HEAD
   /* Overlay atop the node. */
   {
-    NodePreviewImage *image = nullptr;
+    ImBuf *preview = nullptr;
 
     if (node.flag & NODE_PREVIEW && snode.overlay.flag & SN_OVERLAY_SHOW_PREVIEWS) {
       bNodeInstanceHash *previews_compo = static_cast<bNodeInstanceHash *>(
           CTX_data_pointer_get(&C, "node_previews").data);
       if (previews_compo) {
-        bNodePreview *preview = static_cast<bNodePreview *>(
+        bNodePreview *preview_compositor = static_cast<bNodePreview *>(
             BKE_node_instance_hash_lookup(previews_compo, key));
-        if (preview) {
-          image = &preview->image;
+        if (preview_compositor) {
+          preview = preview_compositor->ibuf;
         }
       }
 
       NestedNodePreviewMap *previews_sha = tree_draw_ctx.nested_group_infos;
       if (previews_sha) {
-        image = ED_node_get_preview_rect(&ntree, previews_sha, &node);
-      }
-
-      if (image && !(image->xsize && image->ysize && image->rect)) {
-        image = nullptr;
-      }
-    }
-
-    node_draw_extra_info_panel(tree_draw_ctx, snode, node, image, block);
-  }
-=======
-  ImBuf *preview = nullptr;
-  if (node.flag & NODE_PREVIEW && previews && snode.overlay.flag & SN_OVERLAY_SHOW_PREVIEWS) {
-    bNodePreview *preview_compositor = static_cast<bNodePreview *>(
-        BKE_node_instance_hash_lookup(previews, key));
-    if (preview_compositor) {
-      preview = preview_compositor->ibuf;
-    }
-  }
-  if (!preview || !(preview->x && preview->y)) {
-    preview = nullptr;
-  }
-
-  node_draw_extra_info_panel(CTX_data_scene(&C), tree_draw_ctx, snode, node, preview, block);
->>>>>>> b199f102
+        preview = ED_node_get_preview_ibuf(&ntree, previews_sha, &node);
+      }
+
+      if (preview && !(preview->x && preview->y)) {
+        preview = nullptr;
+      }
+    }
+
+    node_draw_extra_info_panel(CTX_data_scene(&C), tree_draw_ctx, snode, node, preview, block);
+  }
 
   /* Header. */
   {
