/* SPDX-FileCopyrightText: 2008 Blender Authors
 *
 * SPDX-License-Identifier: GPL-2.0-or-later */

/** \file
 * \ingroup spnode
 * \brief higher level node drawing for the node editor.
 */

#include <iomanip>

#include "MEM_guardedalloc.h"

#include "DNA_light_types.h"
#include "DNA_linestyle_types.h"
#include "DNA_material_types.h"
#include "DNA_modifier_types.h"
#include "DNA_node_types.h"
#include "DNA_screen_types.h"
#include "DNA_space_types.h"
#include "DNA_text_types.h"
#include "DNA_texture_types.h"
#include "DNA_world_types.h"

#include "BLI_array.hh"
#include "BLI_bounds.hh"
#include "BLI_convexhull_2d.h"
#include "BLI_function_ref.hh"
#include "BLI_map.hh"
#include "BLI_set.hh"
#include "BLI_span.hh"
#include "BLI_string.h"
#include "BLI_string_ref.hh"
#include "BLI_vector.hh"

#include "BLT_translation.hh"

#include "BKE_compute_contexts.hh"
#include "BKE_context.hh"
#include "BKE_curves.hh"
#include "BKE_global.hh"
#include "BKE_idtype.hh"
#include "BKE_lib_id.hh"
#include "BKE_main.hh"
#include "BKE_node.hh"
#include "BKE_node_enum.hh"
#include "BKE_node_runtime.hh"
#include "BKE_node_tree_update.hh"
#include "BKE_node_tree_zones.hh"
#include "BKE_object.hh"
#include "BKE_scene.hh"
#include "BKE_scene_runtime.hh"
#include "BKE_screen.hh"
#include "BKE_type_conversions.hh"

#include "IMB_imbuf.hh"

#include "DEG_depsgraph.hh"

#include "BLF_api.hh"

#include "BIF_glutil.hh"

#include "GPU_framebuffer.hh"
#include "GPU_immediate.hh"
#include "GPU_immediate_util.hh"
#include "GPU_matrix.hh"
#include "GPU_shader_shared.hh"
#include "GPU_state.hh"
#include "GPU_viewport.hh"

#include "WM_api.hh"
#include "WM_types.hh"

#include "ED_gpencil_legacy.hh"
#include "ED_node.hh"
#include "ED_node_preview.hh"
#include "ED_screen.hh"
#include "ED_space_api.hh"
#include "ED_viewer_path.hh"

#include "UI_interface.hh"
#include "UI_resources.hh"
#include "UI_view2d.hh"

#include "RNA_access.hh"
#include "RNA_prototypes.hh"

#include "NOD_geometry_exec.hh"
#include "NOD_geometry_nodes_gizmos.hh"
#include "NOD_geometry_nodes_log.hh"
#include "NOD_node_declaration.hh"
#include "NOD_node_extra_info.hh"
#include "NOD_socket_declarations_geometry.hh"

#include "FN_field.hh"

#include "GEO_fillet_curves.hh"

#include "node_intern.hh" /* own include */

#include <fmt/format.h>
#include <sstream>

namespace geo_log = blender::nodes::geo_eval_log;
using blender::bke::bNodeTreeZone;
using blender::bke::bNodeTreeZones;
using blender::ed::space_node::NestedTreePreviews;
using blender::nodes::NodeExtraInfoRow;

/**
 * This is passed to many functions which draw the node editor.
 */
struct TreeDrawContext {
  Main *bmain;
  wmWindow *window;
  Scene *scene;
  ARegion *region;
  Depsgraph *depsgraph;

  /**
   * Whether a viewer node is active in geometry nodes can not be determined by a flag on the node
   * alone. That's because if the node group with the viewer is used multiple times, it's only
   * active in one of these cases.
   * The active node is cached here to avoid doing the more expensive check for every viewer node
   * in the tree.
   */
  const bNode *active_geometry_nodes_viewer = nullptr;
  /**
   * Geometry nodes logs various data during execution. The logged data that corresponds to the
   * currently drawn node tree can be retrieved from the log below.
   */
  blender::Map<const bNodeTreeZone *, geo_log::GeoTreeLog *> geo_log_by_zone;

  NestedTreePreviews *nested_group_infos = nullptr;
  /**
   * True if there is an active realtime compositor using the node tree, false otherwise.
   */
  bool used_by_realtime_compositor = false;

  blender::Map<bNodeInstanceKey, blender::timeit::Nanoseconds>
      *compositor_per_node_execution_time = nullptr;

  /**
   * Label for reroute nodes that is derived from upstream reroute nodes.
   */
  blender::Map<const bNode *, blender::StringRefNull> reroute_auto_labels;
};

float ED_node_grid_size()
{
  return NODE_GRID_STEP_SIZE;
}

void ED_node_tree_update(const bContext *C)
{
  using namespace blender::ed::space_node;

  SpaceNode *snode = CTX_wm_space_node(C);
  if (snode) {
    snode_set_context(*C);

    if (snode->nodetree) {
      id_us_ensure_real(&snode->nodetree->id);
    }
  }
}

/* id is supposed to contain a node tree */
static bNodeTree *node_tree_from_ID(ID *id)
{
  if (id) {
    if (GS(id->name) == ID_NT) {
      return (bNodeTree *)id;
    }
    return blender::bke::node_tree_from_id(id);
  }

  return nullptr;
}

void ED_node_tag_update_id(ID *id)
{
  bNodeTree *ntree = node_tree_from_ID(id);
  if (id == nullptr || ntree == nullptr) {
    return;
  }

  /* TODO(sergey): With the new dependency graph it should be just enough to only tag ntree itself.
   * All the users of this tree will have update flushed from the tree. */
  DEG_id_tag_update(&ntree->id, 0);

  if (ntree->type == NTREE_SHADER) {
    DEG_id_tag_update(id, 0);

    if (GS(id->name) == ID_MA) {
      WM_main_add_notifier(NC_MATERIAL | ND_SHADING, id);
    }
    else if (GS(id->name) == ID_LA) {
      WM_main_add_notifier(NC_LAMP | ND_LIGHTING, id);
    }
    else if (GS(id->name) == ID_WO) {
      WM_main_add_notifier(NC_WORLD | ND_WORLD, id);
    }
  }
  else if (ntree->type == NTREE_COMPOSIT) {
    WM_main_add_notifier(NC_SCENE | ND_NODES, id);
  }
  else if (ntree->type == NTREE_TEXTURE) {
    DEG_id_tag_update(id, 0);
    WM_main_add_notifier(NC_TEXTURE | ND_NODES, id);
  }
  else if (ntree->type == NTREE_GEOMETRY) {
    WM_main_add_notifier(NC_OBJECT | ND_MODIFIER, id);
  }
  else if (id == &ntree->id) {
    /* Node groups. */
    DEG_id_tag_update(id, 0);
  }
}

namespace blender::ed::space_node {

static std::string node_socket_get_tooltip(const SpaceNode *snode,
                                           const bNodeTree &ntree,
                                           const bNodeSocket &socket);

static const char *node_socket_get_translation_context(const bNodeSocket &socket)
{
  /* The node is not explicitly defined. */
  if (socket.runtime->declaration == nullptr) {
    return nullptr;
  }

  const std::optional<std::string> &translation_context =
      socket.runtime->declaration->translation_context;

  /* Default context. */
  if (!translation_context.has_value()) {
    return nullptr;
  }

  return translation_context->c_str();
}

static void node_socket_add_tooltip_in_node_editor(const bNodeSocket &sock, uiLayout &layout);

/** Return true when \a a should be behind \a b and false otherwise. */
static bool compare_node_depth(const bNode *a, const bNode *b)
{
  /* These tell if either the node or any of the parent nodes is selected.
   * A selected parent means an unselected node is also in foreground! */
  bool a_select = (a->flag & NODE_SELECT) != 0, b_select = (b->flag & NODE_SELECT) != 0;
  bool a_active = (a->flag & NODE_ACTIVE) != 0, b_active = (b->flag & NODE_ACTIVE) != 0;

  /* If one is an ancestor of the other. */
  /* XXX there might be a better sorting algorithm for stable topological sort,
   * this is O(n^2) worst case. */
  for (bNode *parent = a->parent; parent; parent = parent->parent) {
    /* If B is an ancestor, it is always behind A. */
    if (parent == b) {
      return false;
    }
    /* Any selected ancestor moves the node forward. */
    if (parent->flag & NODE_ACTIVE) {
      a_active = true;
    }
    if (parent->flag & NODE_SELECT) {
      a_select = true;
    }
  }
  for (bNode *parent = b->parent; parent; parent = parent->parent) {
    /* If A is an ancestor, it is always behind B. */
    if (parent == a) {
      return true;
    }
    /* Any selected ancestor moves the node forward. */
    if (parent->flag & NODE_ACTIVE) {
      b_active = true;
    }
    if (parent->flag & NODE_SELECT) {
      b_select = true;
    }
  }

  /* One of the nodes is in the background and the other not. */
  if ((a->flag & NODE_BACKGROUND) && !(b->flag & NODE_BACKGROUND)) {
    return true;
  }
  if ((b->flag & NODE_BACKGROUND) && !(a->flag & NODE_BACKGROUND)) {
    return false;
  }

  /* One has a higher selection state (active > selected > nothing). */
  if (a_active && !b_active) {
    return false;
  }
  if (b_active && !a_active) {
    return true;
  }
  if (!b_select && (a_active || a_select)) {
    return false;
  }
  if (!a_select && (b_active || b_select)) {
    return true;
  }

  return false;
}

void tree_draw_order_update(bNodeTree &ntree)
{
  Array<bNode *> sort_nodes = ntree.all_nodes();
  std::sort(sort_nodes.begin(), sort_nodes.end(), [](bNode *a, bNode *b) {
    return a->ui_order < b->ui_order;
  });
  std::stable_sort(sort_nodes.begin(), sort_nodes.end(), compare_node_depth);
  for (const int i : sort_nodes.index_range()) {
    sort_nodes[i]->ui_order = i;
  }
}

Array<bNode *> tree_draw_order_calc_nodes(bNodeTree &ntree)
{
  Array<bNode *> nodes = ntree.all_nodes();
  if (nodes.is_empty()) {
    return {};
  }
  std::sort(nodes.begin(), nodes.end(), [](const bNode *a, const bNode *b) {
    return a->ui_order < b->ui_order;
  });
  return nodes;
}

Array<bNode *> tree_draw_order_calc_nodes_reversed(bNodeTree &ntree)
{
  Array<bNode *> nodes = ntree.all_nodes();
  if (nodes.is_empty()) {
    return {};
  }
  std::sort(nodes.begin(), nodes.end(), [](const bNode *a, const bNode *b) {
    return a->ui_order > b->ui_order;
  });
  return nodes;
}

static Array<uiBlock *> node_uiblocks_init(const bContext &C, const Span<bNode *> nodes)
{
  Array<uiBlock *> blocks(nodes.size());

  /* Add node uiBlocks in drawing order - prevents events going to overlapping nodes. */
  Scene *scene = CTX_data_scene(&C);
  wmWindow *window = CTX_wm_window(&C);
  ARegion *region = CTX_wm_region(&C);
  for (const int i : nodes.index_range()) {
    const bNode &node = *nodes[i];
    std::string block_name = "node_" + std::string(node.name);
    uiBlock *block = UI_block_begin(&C, scene, window, region, std::move(block_name), UI_EMBOSS);
    blocks[node.index()] = block;
    /* This cancels events for background nodes. */
    UI_block_flag_enable(block, UI_BLOCK_CLIP_EVENTS);
  }

  return blocks;
}

float2 node_to_view(const bNode &node, const float2 &co)
{
  const float2 node_location = bke::node_to_view(&node, co);
  return node_location * UI_SCALE_FAC;
}

void node_to_updated_rect(const bNode &node, rctf &r_rect)
{
  const float2 xmin_ymax = node_to_view(node, {node.offsetx, node.offsety});
  r_rect.xmin = xmin_ymax.x;
  r_rect.ymax = xmin_ymax.y;
  const float2 xmax_ymin = node_to_view(node,
                                        {node.offsetx + node.width, node.offsety - node.height});
  r_rect.xmax = xmax_ymin.x;
  r_rect.ymin = xmax_ymin.y;
}

float2 node_from_view(const bNode &node, const float2 &co)
{
  const float2 node_location = co / UI_SCALE_FAC;
  return bke::node_from_view(&node, node_location);
}

static bool is_node_panels_supported(const bNode &node)
{
  return node.declaration() && node.declaration()->use_custom_socket_order;
}

/* Draw UI for options, buttons, and previews. */
static bool node_update_basis_buttons(const bContext &C,
                                      bNodeTree &ntree,
                                      bNode &node,
                                      blender::FunctionRef<nodes::DrawNodeLayoutFn> draw_buttons,
                                      uiBlock &block,
                                      int &dy)
{
  /* Buttons rect? */
  const bool node_options = draw_buttons && (node.flag & NODE_OPTIONS);
  if (!node_options) {
    return false;
  }

  PointerRNA nodeptr = RNA_pointer_create(&ntree.id, &RNA_Node, &node);

  /* Get "global" coordinates. */
  float2 loc = node_to_view(node, float2(0));
  /* Round the node origin because text contents are always pixel-aligned. */
  loc.x = round(loc.x);
  loc.y = round(loc.y);

  dy -= NODE_DYS / 4;

  uiLayout *layout = UI_block_layout(&block,
                                     UI_LAYOUT_VERTICAL,
                                     UI_LAYOUT_PANEL,
                                     loc.x + NODE_DYS,
                                     dy,
                                     NODE_WIDTH(node) - NODE_DY,
                                     0,
                                     0,
                                     UI_style_get_dpi());

  if (node.flag & NODE_MUTED) {
    uiLayoutSetActive(layout, false);
  }

  uiLayoutSetContextPointer(layout, "node", &nodeptr);

  draw_buttons(layout, (bContext *)&C, &nodeptr);

  UI_block_align_end(&block);
  int buty;
  UI_block_layout_resolve(&block, nullptr, &buty);

  dy = buty - NODE_DYS / 4;
  return true;
}

const char *node_socket_get_label(const bNodeSocket *socket, const char *panel_label)
{
  /* Get the short label if possible. This is used when grouping sockets under panels,
   * to avoid redundancy in the label. */
  const char *socket_short_label = bke::nodeSocketShortLabel(socket);
  const char *socket_translation_context = node_socket_get_translation_context(*socket);

  if (socket_short_label) {
    return CTX_IFACE_(socket_translation_context, socket_short_label);
  }

  const char *socket_label = bke::nodeSocketLabel(socket);
  const char *translated_socket_label = CTX_IFACE_(socket_translation_context, socket_label);

  /* Shorten socket label if it begins with the panel label. */
  if (panel_label) {
    const int len_prefix = strlen(panel_label);
    if (STREQLEN(translated_socket_label, panel_label, len_prefix) &&
        translated_socket_label[len_prefix] == ' ')
    {
      return translated_socket_label + len_prefix + 1;
    }
  }

  /* Full label. */
  return translated_socket_label;
}

static bool node_update_basis_socket(const bContext &C,
                                     bNodeTree &ntree,
                                     bNode &node,
                                     const char *panel_label,
                                     bNodeSocket *input_socket,
                                     bNodeSocket *output_socket,
                                     uiBlock &block,
                                     const int &locx,
                                     int &locy)
{
  if ((!input_socket || !input_socket->is_visible()) &&
      (!output_socket || !output_socket->is_visible()))
  {
    return false;
  }

  const int topy = locy;

  /* Add the half the height of a multi-input socket to cursor Y
   * to account for the increased height of the taller sockets. */
  const bool is_multi_input = (input_socket ? input_socket->flag & SOCK_MULTI_INPUT : false);
  const float multi_input_socket_offset = is_multi_input ?
                                              std::max(input_socket->runtime->total_inputs - 2,
                                                       0) *
                                                  NODE_MULTI_INPUT_LINK_GAP :
                                              0.0f;
  locy -= multi_input_socket_offset * 0.5f;

  uiLayout *layout = UI_block_layout(&block,
                                     UI_LAYOUT_VERTICAL,
                                     UI_LAYOUT_PANEL,
                                     locx + NODE_DYS,
                                     locy,
                                     NODE_WIDTH(node) - NODE_DY,
                                     NODE_DY,
                                     0,
                                     UI_style_get_dpi());

  if (node.flag & NODE_MUTED) {
    uiLayoutSetActive(layout, false);
  }

  uiLayout *row = uiLayoutRow(layout, true);
  PointerRNA nodeptr = RNA_pointer_create(&ntree.id, &RNA_Node, &node);
  uiLayoutSetContextPointer(row, "node", &nodeptr);

  if (input_socket) {
    /* Context pointers for current node and socket. */
    PointerRNA sockptr = RNA_pointer_create(&ntree.id, &RNA_NodeSocket, input_socket);
    uiLayoutSetContextPointer(row, "socket", &sockptr);

    uiLayoutSetAlignment(row, UI_LAYOUT_ALIGN_EXPAND);

    input_socket->typeinfo->draw(
        (bContext *)&C, row, &sockptr, &nodeptr, node_socket_get_label(input_socket, panel_label));
  }
  else {
    /* Context pointers for current node and socket. */
    PointerRNA sockptr = RNA_pointer_create(&ntree.id, &RNA_NodeSocket, output_socket);
    uiLayoutSetContextPointer(row, "socket", &sockptr);

    /* Align output buttons to the right. */
    uiLayoutSetAlignment(row, UI_LAYOUT_ALIGN_RIGHT);

    output_socket->typeinfo->draw((bContext *)&C,
                                  row,
                                  &sockptr,
                                  &nodeptr,
                                  node_socket_get_label(output_socket, panel_label));
  }

  if (input_socket) {
    node_socket_add_tooltip_in_node_editor(*input_socket, *row);
    /* Round the socket location to stop it from jiggling. */
    input_socket->runtime->location = float2(round(locx), round(locy - NODE_DYS));
  }
  if (output_socket) {
    node_socket_add_tooltip_in_node_editor(*output_socket, *row);
    /* Round the socket location to stop it from jiggling. */
    output_socket->runtime->location = float2(round(locx + NODE_WIDTH(node)),
                                              round(locy - NODE_DYS));
  }

  UI_block_align_end(&block);

  int buty;
  UI_block_layout_resolve(&block, nullptr, &buty);
  /* Ensure minimum socket height in case layout is empty. */
  buty = min_ii(buty, topy - NODE_DY);
  locy = buty - multi_input_socket_offset * 0.5;
  return true;
}

namespace flat_item {

enum class Type {
  Socket,
  Separator,
  Layout,
  PanelHeader,
  PanelContentBegin,
  PanelContentEnd,
};

struct Socket {
  static constexpr Type type = Type::Socket;
  bNodeSocket *input = nullptr;
  bNodeSocket *output = nullptr;
  const nodes::PanelDeclaration *panel_decl = nullptr;
};
struct Separator {
  static constexpr Type type = Type::Separator;
};
struct PanelHeader {
  static constexpr Type type = Type::PanelHeader;
  const nodes::PanelDeclaration *decl;
};
struct PanelContentBegin {
  static constexpr Type type = Type::PanelContentBegin;
  const nodes::PanelDeclaration *decl;
};
struct PanelContentEnd {
  static constexpr Type type = Type::PanelContentEnd;
  const nodes::PanelDeclaration *decl;
};
struct Layout {
  static constexpr Type type = Type::Layout;
  const nodes::LayoutDeclaration *decl;
};

}  // namespace flat_item

struct FlatNodeItem {
  std::variant<flat_item::Socket,
               flat_item::Separator,
               flat_item::PanelHeader,
               flat_item::PanelContentBegin,
               flat_item::PanelContentEnd,
               flat_item::Layout>
      item;

  flat_item::Type type() const
  {
    return std::visit([](auto &&item) { return item.type; }, this->item);
  }
};

static void determine_potentially_visible_panels_recursive(
    const bNode &node, const nodes::PanelDeclaration &panel_decl, MutableSpan<bool> r_result)
{
  bool potentially_visible = false;
  for (const nodes::ItemDeclaration *item_decl : panel_decl.items) {
    if (const auto *socket_decl = dynamic_cast<const nodes::SocketDeclaration *>(item_decl)) {
      const bNodeSocket &socket = node.socket_by_decl(*socket_decl);
      potentially_visible |= socket.is_visible();
    }
    else if (const auto *sub_panel_decl = dynamic_cast<const nodes::PanelDeclaration *>(item_decl))
    {
      determine_potentially_visible_panels_recursive(node, *sub_panel_decl, r_result);
      potentially_visible |= r_result[sub_panel_decl->index];
    }
  }
  r_result[panel_decl.index] = potentially_visible;
}

/**
 * A panel is potentially visible if it contains any socket that is available and not hidden.
 */
static void determine_potentially_visible_panels(const bNode &node, MutableSpan<bool> r_result)
{
  for (const nodes::ItemDeclaration *item_decl : node.declaration()->root_items) {
    if (const auto *panel_decl = dynamic_cast<const nodes::PanelDeclaration *>(item_decl)) {
      determine_potentially_visible_panels_recursive(node, *panel_decl, r_result);
    }
  }
}

static void determine_visible_panels_impl_recursive(const bNode &node,
                                                    const nodes::PanelDeclaration &panel_decl,
                                                    const Span<bool> potentially_visible_states,
                                                    MutableSpan<bool> r_result)
{
  if (!potentially_visible_states[panel_decl.index]) {
    /* This panel does not contain any visible sockets.*/
    return;
  }
  r_result[panel_decl.index] = true;
  const bNodePanelState &panel_state = node.panel_states_array[panel_decl.index];
  if (panel_state.is_collapsed()) {
    /* The sub-panels can't be visible if this panel is collapsed. */
    return;
  }
  for (const nodes::ItemDeclaration *item_decl : panel_decl.items) {
    if (const auto *sub_panel_decl = dynamic_cast<const nodes::PanelDeclaration *>(item_decl)) {
      determine_visible_panels_impl_recursive(
          node, *sub_panel_decl, potentially_visible_states, r_result);
    }
  }
}

static void determine_visible_panels_impl(const bNode &node,
                                          const Span<bool> potentially_visible_states,
                                          MutableSpan<bool> r_result)
{
  for (const nodes::ItemDeclaration *item_decl : node.declaration()->root_items) {
    if (const auto *panel_decl = dynamic_cast<const nodes::PanelDeclaration *>(item_decl)) {
      determine_visible_panels_impl_recursive(
          node, *panel_decl, potentially_visible_states, r_result);
    }
  }
}

/**
 * A panel is visible if all of the following are true:
 * - All parent panels are visible and not collapsed.
 * - The panel contains any visible sockets.
 */
static void determine_visible_panels(const bNode &node, MutableSpan<bool> r_visibility_states)
{
  Array<bool> potentially_visible_states(r_visibility_states.size(), false);
  determine_potentially_visible_panels(node, potentially_visible_states);
  determine_visible_panels_impl(node, potentially_visible_states, r_visibility_states);
}

static void add_flat_items_for_socket(bNode &node,
                                      const nodes::SocketDeclaration &socket_decl,
                                      const nodes::PanelDeclaration *panel_decl,
                                      Vector<FlatNodeItem> &r_items)
{
  bNodeSocket &socket = node.socket_by_decl(socket_decl);
  if (!socket_decl.align_with_previous_socket) {
    r_items.append({flat_item::Socket()});
  }
  flat_item::Socket &item = std::get<flat_item::Socket>(r_items.last().item);
  if (socket_decl.in_out == SOCK_IN) {
    BLI_assert(!item.input);
    item.input = &socket;
  }
  else {
    BLI_assert(!item.output);
    item.output = &socket;
  }
  item.panel_decl = panel_decl;
}

static void add_flat_items_for_separator(Vector<FlatNodeItem> &r_items)
{
  r_items.append({flat_item::Separator()});
}

static void add_flat_items_for_layout(const bNode &node,
                                      const nodes::LayoutDeclaration &layout_decl,
                                      Vector<FlatNodeItem> &r_items)
{
  if (!(node.flag & NODE_OPTIONS)) {
    return;
  }
  r_items.append({flat_item::Layout{&layout_decl}});
}

static void add_flat_items_for_panel(bNode &node,
                                     const nodes::PanelDeclaration &panel_decl,
                                     const Span<bool> panel_visibility,
                                     Vector<FlatNodeItem> &r_items)
{
  if (!panel_visibility[panel_decl.index]) {
    return;
  }
  r_items.append({flat_item::PanelHeader{&panel_decl}});
  const bNodePanelState &panel_state = node.panel_states_array[panel_decl.index];
  if (panel_state.is_collapsed()) {
    return;
  }
  r_items.append({flat_item::PanelContentBegin{&panel_decl}});
  for (const nodes::ItemDeclaration *item_decl : panel_decl.items) {
    if (const auto *socket_decl = dynamic_cast<const nodes::SocketDeclaration *>(item_decl)) {
      add_flat_items_for_socket(node, *socket_decl, &panel_decl, r_items);
    }
    else if (const auto *sub_panel_decl = dynamic_cast<const nodes::PanelDeclaration *>(item_decl))
    {
      add_flat_items_for_panel(node, *sub_panel_decl, panel_visibility, r_items);
    }
    else if (dynamic_cast<const nodes::SeparatorDeclaration *>(item_decl)) {
      add_flat_items_for_separator(r_items);
    }
    else if (const auto *layout_decl = dynamic_cast<const nodes::LayoutDeclaration *>(item_decl)) {
      add_flat_items_for_layout(node, *layout_decl, r_items);
    }
  }
  r_items.append({flat_item::PanelContentEnd{&panel_decl}});
}

/**
 * Flattens the visible panels, sockets etc. of the node into a list that is then used to draw it.
 */
static Vector<FlatNodeItem> make_flat_node_items(bNode &node)
{
  BLI_assert(is_node_panels_supported(node));
  BLI_assert(node.runtime->panels.size() == node.num_panel_states);

  const int panels_num = node.num_panel_states;
  Array<bool> panel_visibility(panels_num, false);
  determine_visible_panels(node, panel_visibility);

  Vector<FlatNodeItem> items;
  for (const nodes::ItemDeclaration *item_decl : node.declaration()->root_items) {
    if (const auto *socket_decl = dynamic_cast<const nodes::SocketDeclaration *>(item_decl)) {
      add_flat_items_for_socket(node, *socket_decl, nullptr, items);
    }
    else if (const auto *panel_decl = dynamic_cast<const nodes::PanelDeclaration *>(item_decl)) {
      add_flat_items_for_panel(node, *panel_decl, panel_visibility, items);
    }
    else if (dynamic_cast<const nodes::SeparatorDeclaration *>(item_decl)) {
      add_flat_items_for_separator(items);
    }
    else if (const auto *layout_decl = dynamic_cast<const nodes::LayoutDeclaration *>(item_decl)) {
      add_flat_items_for_layout(node, *layout_decl, items);
    }
  }
  return items;
}

/** Get the height of an empty node body. */
static float get_margin_empty()
{
  return NODE_DYS;
}

/** Get the margin between the node header and the first item. */
static float get_margin_from_top(const Span<FlatNodeItem> items)
{
  const FlatNodeItem &first_item = items[0];
  const flat_item::Type first_item_type = first_item.type();
  switch (first_item_type) {
    case flat_item::Type::Socket:
      return 2 * NODE_ITEM_SPACING_Y;
    case flat_item::Type::Separator:
      return NODE_ITEM_SPACING_Y / 2;
    case flat_item::Type::Layout:
      return 3 * NODE_ITEM_SPACING_Y;
    case flat_item::Type::PanelHeader:
      return 4 * NODE_ITEM_SPACING_Y;
    case flat_item::Type::PanelContentBegin:
    case flat_item::Type::PanelContentEnd:
      break;
  }
  BLI_assert_unreachable();
  return 0;
}

/** Get the margin between the last item and the node bottom. */
static float get_margin_to_bottom(const Span<FlatNodeItem> items)
{
  const FlatNodeItem &last_item = items.last();
  const flat_item::Type last_item_type = last_item.type();
  switch (last_item_type) {
    case flat_item::Type::Socket:
      return 5 * NODE_ITEM_SPACING_Y;
    case flat_item::Type::Separator:
      return NODE_ITEM_SPACING_Y;
    case flat_item::Type::Layout:
      return 5 * NODE_ITEM_SPACING_Y;
    case flat_item::Type::PanelHeader:
      return 4 * NODE_ITEM_SPACING_Y;
    case flat_item::Type::PanelContentBegin:
      break;
    case flat_item::Type::PanelContentEnd:
      return 1 * NODE_ITEM_SPACING_Y;
  }
  BLI_assert_unreachable();
  return 0;
}

/** Get the margin between two consecutive items. */
static float get_margin_between_elements(const Span<FlatNodeItem> items, const int next_index)
{
  BLI_assert(next_index >= 1);
  const FlatNodeItem &prev = items[next_index - 1];
  const FlatNodeItem &next = items[next_index];
  using flat_item::Type;
  const Type prev_type = prev.type();
  const Type next_type = next.type();

  /* Handle all cases explicitly. This simplifies modifying the margins for specific cases
   * without breaking other cases significantly. */
  switch (prev_type) {
    case Type::Socket: {
      switch (next_type) {
        case Type::Socket:
          return NODE_ITEM_SPACING_Y;
        case Type::Separator:
          return 0;
        case Type::Layout:
          return 2 * NODE_ITEM_SPACING_Y;
        case Type::PanelHeader:
          return 3 * NODE_ITEM_SPACING_Y;
        case Type::PanelContentBegin:
          break;
        case Type::PanelContentEnd:
          return 2 * NODE_ITEM_SPACING_Y;
      }
      break;
    }
    case Type::Layout: {
      switch (next_type) {
        case Type::Socket:
          return 2 * NODE_ITEM_SPACING_Y;
        case Type::Separator:
          return 0;
        case Type::Layout:
          return NODE_ITEM_SPACING_Y;
        case Type::PanelHeader:
          return 3 * NODE_ITEM_SPACING_Y;
        case Type::PanelContentBegin:
          break;
        case Type::PanelContentEnd:
          return 2 * NODE_ITEM_SPACING_Y;
      }
      break;
    }
    case Type::Separator: {
      switch (next_type) {
        case Type::Socket:
          return 2 * NODE_ITEM_SPACING_Y;
        case Type::Separator:
          return NODE_ITEM_SPACING_Y;
        case Type::Layout:
          return NODE_ITEM_SPACING_Y;
        case Type::PanelHeader:
          return NODE_ITEM_SPACING_Y;
        case Type::PanelContentBegin:
          break;
        case Type::PanelContentEnd:
          return NODE_ITEM_SPACING_Y;
      }
      break;
    }
    case Type::PanelHeader: {
      switch (next_type) {
        case Type::Socket:
          return 4 * NODE_ITEM_SPACING_Y;
        case Type::Separator:
          return 3 * NODE_ITEM_SPACING_Y;
        case Type::Layout:
          return 3 * NODE_ITEM_SPACING_Y;
        case Type::PanelHeader:
          return 5 * NODE_ITEM_SPACING_Y;
        case Type::PanelContentBegin:
          return 3 * NODE_ITEM_SPACING_Y;
        case Type::PanelContentEnd:
          return 3 * NODE_ITEM_SPACING_Y;
      }
      break;
    }
    case Type::PanelContentBegin: {
      switch (next_type) {
        case Type::Socket:
          return 2 * NODE_ITEM_SPACING_Y;
        case Type::Separator:
          return NODE_ITEM_SPACING_Y;
        case Type::Layout:
          return 2 * NODE_ITEM_SPACING_Y;
        case Type::PanelHeader:
          return 3 * NODE_ITEM_SPACING_Y;
        case Type::PanelContentBegin:
          break;
        case Type::PanelContentEnd:
          return NODE_ITEM_SPACING_Y;
      }
      break;
    }
    case Type::PanelContentEnd: {
      switch (next_type) {
        case Type::Socket:
          return NODE_ITEM_SPACING_Y;
        case Type::Separator:
          return NODE_ITEM_SPACING_Y;
        case Type::Layout:
          return NODE_ITEM_SPACING_Y;
        case Type::PanelHeader:
          return 3 * NODE_ITEM_SPACING_Y;
        case Type::PanelContentBegin:
          break;
        case Type::PanelContentEnd:
          return 0;
      }
      break;
    }
  }
  BLI_assert_unreachable();
  return 0.0f;
}

/** Tags all the sockets in the panel as collapsed and updates their positions. */
static void mark_sockets_collapsed_recursive(bNode &node,
                                             const int node_left_x,
                                             const nodes::PanelDeclaration &visible_panel_decl,
                                             const nodes::PanelDeclaration &panel_decl)
{
  const bke::bNodePanelRuntime &visible_panel_runtime =
      node.runtime->panels[visible_panel_decl.index];
  for (const nodes::ItemDeclaration *item_decl : panel_decl.items) {
    if (const auto *socket_decl = dynamic_cast<const nodes::SocketDeclaration *>(item_decl)) {
      bNodeSocket &socket = node.socket_by_decl(*socket_decl);
      const int socket_x = socket.in_out == SOCK_IN ? node_left_x : node_left_x + NODE_WIDTH(node);
      socket.runtime->location = math::round(
          float2(socket_x, *visible_panel_runtime.header_center_y));
      socket.flag |= SOCK_PANEL_COLLAPSED;
    }
    else if (const auto *sub_panel_decl = dynamic_cast<const nodes::PanelDeclaration *>(item_decl))
    {
      mark_sockets_collapsed_recursive(node, node_left_x, visible_panel_decl, *sub_panel_decl);
    }
  }
}

static void update_collapsed_sockets_recursive(bNode &node,
                                               const int node_left_x,
                                               const nodes::PanelDeclaration &panel_decl)
{
  const bNodePanelState &panel_state = node.panel_states_array[panel_decl.index];
  const bke::bNodePanelRuntime &panel_runtime = node.runtime->panels[panel_decl.index];
  const bool is_open = panel_runtime.header_center_y.has_value() && !panel_state.is_collapsed();
  if (!is_open) {
    mark_sockets_collapsed_recursive(node, node_left_x, panel_decl, panel_decl);
    return;
  }
  for (const nodes::ItemDeclaration *item_decl : panel_decl.items) {
    if (const auto *sub_panel_decl = dynamic_cast<const nodes::PanelDeclaration *>(item_decl)) {
      update_collapsed_sockets_recursive(node, node_left_x, *sub_panel_decl);
    }
  }
}

/**
 * Finds all collapsed sockets and updates them based on the visible parent panel that contains
 * them.
 */
static void update_collapsed_sockets(bNode &node, const int node_left_x)
{
  for (const nodes::ItemDeclaration *item_decl : node.declaration()->root_items) {
    if (const auto *panel_decl = dynamic_cast<const nodes::PanelDeclaration *>(item_decl)) {
      update_collapsed_sockets_recursive(node, node_left_x, *panel_decl);
    }
  }
}

/**
 * Tag the innermost panel that goes to the very end of the node. The background color of that
 * panel is extended to fill the entire rest of the node.
 */
static void tag_final_panel(bNode &node, const Span<FlatNodeItem> items)
{
  const flat_item::PanelContentEnd *final_panel = nullptr;
  for (int item_i = items.size() - 1; item_i >= 0; item_i--) {
    const FlatNodeItem &item = items[item_i];
    if (const auto *panel_item = std::get_if<flat_item::PanelContentEnd>(&item.item)) {
      final_panel = panel_item;
    }
    else {
      break;
    }
  }
  if (final_panel) {
    bke::bNodePanelRuntime &final_panel_runtime = node.runtime->panels[final_panel->decl->index];
    final_panel_runtime.content_extent->fill_node_end = true;
  }
}

/* Advanced drawing with panels and arbitrary input/output ordering. */
static void node_update_basis_from_declaration(
    const bContext &C, bNodeTree &ntree, bNode &node, uiBlock &block, const int locx, int &locy)
{
  BLI_assert(is_node_panels_supported(node));
  BLI_assert(node.runtime->panels.size() == node.num_panel_states);

  /* Reset states. */
  for (bke::bNodePanelRuntime &panel_runtime : node.runtime->panels) {
    panel_runtime.header_center_y.reset();
    panel_runtime.content_extent.reset();
  }
  for (bNodeSocket *socket : node.input_sockets()) {
    socket->flag &= ~SOCK_PANEL_COLLAPSED;
  }
  for (bNodeSocket *socket : node.output_sockets()) {
    socket->flag &= ~SOCK_PANEL_COLLAPSED;
  }

  /* Gather flattened list of items in the node.*/
  const Vector<FlatNodeItem> flat_items = make_flat_node_items(node);
  if (flat_items.is_empty()) {
    const float margin = get_margin_empty();
    locy -= margin;
    return;
  }

  for (const int item_i : flat_items.index_range()) {
    /* Apply margins. This should be the only place that applies margins between elements so that
     * it is easy change later on.*/
    if (item_i == 0) {
      const float margin = get_margin_from_top(flat_items);
      locy -= margin;
    }
    else {
      const float margin = get_margin_between_elements(flat_items, item_i);
      locy -= margin;
    }

    const FlatNodeItem &item_variant = flat_items[item_i];
    std::visit(
        [&](const auto &item) {
          using ItemT = std::decay_t<decltype(item)>;
          if constexpr (std::is_same_v<ItemT, flat_item::Socket>) {
            bNodeSocket *input_socket = item.input;
            bNodeSocket *output_socket = item.output;
            const nodes::PanelDeclaration *panel_decl = item.panel_decl;
            const char *parent_label = panel_decl ? panel_decl->name.c_str() : "";
            node_update_basis_socket(
                C, ntree, node, parent_label, input_socket, output_socket, block, locx, locy);
          }
          else if constexpr (std::is_same_v<ItemT, flat_item::Layout>) {
            const nodes::LayoutDeclaration &decl = *item.decl;
            /* Round the node origin because text contents are always pixel-aligned. */
            const float2 loc = math::round(node_to_view(node, float2(0)));
            uiLayout *layout = UI_block_layout(&block,
                                               UI_LAYOUT_VERTICAL,
                                               UI_LAYOUT_PANEL,
                                               loc.x + NODE_DYS,
                                               locy,
                                               NODE_WIDTH(node) - NODE_DY,
                                               0,
                                               0,
                                               UI_style_get_dpi());
            if (node.flag & NODE_MUTED) {
              uiLayoutSetActive(layout, false);
            }
            PointerRNA node_ptr = RNA_pointer_create(&ntree.id, &RNA_Node, &node);
            uiLayoutSetContextPointer(layout, "node", &node_ptr);
            decl.draw(layout, const_cast<bContext *>(&C), &node_ptr);
            UI_block_align_end(&block);
            int buty;
            UI_block_layout_resolve(&block, nullptr, &buty);
            locy = buty;
          }
          else if constexpr (std::is_same_v<ItemT, flat_item::Separator>) {
            uiLayout *layout = UI_block_layout(&block,
                                               UI_LAYOUT_VERTICAL,
                                               UI_LAYOUT_PANEL,
                                               locx + NODE_DYS,
                                               locy,
                                               NODE_WIDTH(node) - NODE_DY,
                                               NODE_DY,
                                               0,
                                               UI_style_get_dpi());
            uiItemS_ex(layout, 1.0, LayoutSeparatorType::Line);
            UI_block_layout_resolve(&block, nullptr, nullptr);
          }
          else if constexpr (std::is_same_v<ItemT, flat_item::PanelHeader>) {
            const nodes::PanelDeclaration &node_decl = *item.decl;
            bke::bNodePanelRuntime &panel_runtime = node.runtime->panels[node_decl.index];
            const float panel_header_height = NODE_DYS;
            locy -= panel_header_height / 2;
            panel_runtime.header_center_y = locy;
            locy -= panel_header_height / 2;
          }
          else if constexpr (std::is_same_v<ItemT, flat_item::PanelContentBegin>) {
            const nodes::PanelDeclaration &node_decl = *item.decl;
            bke::bNodePanelRuntime &panel_runtime = node.runtime->panels[node_decl.index];
            panel_runtime.content_extent.emplace();
            panel_runtime.content_extent->max_y = locy;
          }
          else if constexpr (std::is_same_v<ItemT, flat_item::PanelContentEnd>) {
            const nodes::PanelDeclaration &node_decl = *item.decl;
            bke::bNodePanelRuntime &panel_runtime = node.runtime->panels[node_decl.index];
            panel_runtime.content_extent->min_y = locy;
          }
        },
        item_variant.item);
  }

  const float bottom_margin = get_margin_to_bottom(flat_items);
  locy -= bottom_margin;

  update_collapsed_sockets(node, locx);
  tag_final_panel(node, flat_items);
}

/* Conventional drawing in outputs/buttons/inputs order. */
static void node_update_basis_from_socket_lists(
    const bContext &C, bNodeTree &ntree, bNode &node, uiBlock &block, const int locx, int &locy)
{
  /* Space at the top. */
  locy -= NODE_DYS / 2;

  /* Output sockets. */
  bool add_output_space = false;

  for (bNodeSocket *socket : node.output_sockets()) {
    /* Clear flag, conventional drawing does not support panels. */
    socket->flag &= ~SOCK_PANEL_COLLAPSED;

    if (node_update_basis_socket(C, ntree, node, nullptr, nullptr, socket, block, locx, locy)) {
      if (socket->next) {
        locy -= NODE_ITEM_SPACING_Y;
      }
      add_output_space = true;
    }
  }

  if (add_output_space) {
    locy -= NODE_DY / 4;
  }

  const bool add_button_space = node_update_basis_buttons(
      C, ntree, node, node.typeinfo->draw_buttons, block, locy);

  bool add_input_space = false;

  /* Input sockets. */
  for (bNodeSocket *socket : node.input_sockets()) {
    /* Clear flag, conventional drawing does not support panels. */
    socket->flag &= ~SOCK_PANEL_COLLAPSED;

    if (node_update_basis_socket(C, ntree, node, nullptr, socket, nullptr, block, locx, locy)) {
      if (socket->next) {
        locy -= NODE_ITEM_SPACING_Y;
      }
      add_input_space = true;
    }
  }

  /* Little bit of padding at the bottom. */
  if (add_input_space || add_button_space) {
    locy -= NODE_DYS / 2;
  }
}

/**
 * Based on settings and sockets in node, set drawing rect info.
 */
static void node_update_basis(const bContext &C,
                              const TreeDrawContext & /*tree_draw_ctx*/,
                              bNodeTree &ntree,
                              bNode &node,
                              uiBlock &block)
{
  /* Get "global" coordinates. */
  float2 loc = node_to_view(node, float2(0));
  /* Round the node origin because text contents are always pixel-aligned. */
  loc.x = round(loc.x);
  loc.y = round(loc.y);

  int dy = loc.y;

  /* Header. */
  dy -= NODE_DY;

  if (is_node_panels_supported(node)) {
    node_update_basis_from_declaration(C, ntree, node, block, loc.x, dy);
  }
  else {
    node_update_basis_from_socket_lists(C, ntree, node, block, loc.x, dy);
  }

  node.runtime->totr.xmin = loc.x;
  node.runtime->totr.xmax = loc.x + NODE_WIDTH(node);
  node.runtime->totr.ymax = loc.y;
  node.runtime->totr.ymin = min_ff(dy, loc.y - 2 * NODE_DY);

  /* Set the block bounds to clip mouse events from underlying nodes.
   * Add a margin for sockets on each side. */
  UI_block_bounds_set_explicit(&block,
                               node.runtime->totr.xmin - NODE_SOCKSIZE,
                               node.runtime->totr.ymin,
                               node.runtime->totr.xmax + NODE_SOCKSIZE,
                               node.runtime->totr.ymax);
}

/**
 * Based on settings in node, sets drawing rect info.
 */
static void node_update_hidden(bNode &node, uiBlock &block)
{
  int totin = 0, totout = 0;

  /* Get "global" coordinates. */
  float2 loc = node_to_view(node, float2(0));
  /* Round the node origin because text contents are always pixel-aligned. */
  loc.x = round(loc.x);
  loc.y = round(loc.y);

  /* Calculate minimal radius. */
  for (const bNodeSocket *socket : node.input_sockets()) {
    if (socket->is_visible()) {
      totin++;
    }
  }
  for (const bNodeSocket *socket : node.output_sockets()) {
    if (socket->is_visible()) {
      totout++;
    }
  }

  float hiddenrad = HIDDEN_RAD;
  float tot = std::max(totin, totout);
  if (tot > 4) {
    hiddenrad += 5.0f * float(tot - 4);
  }

  node.runtime->totr.xmin = loc.x;
  node.runtime->totr.xmax = loc.x + max_ff(NODE_WIDTH(node), 2 * hiddenrad);
  node.runtime->totr.ymax = loc.y + (hiddenrad - 0.5f * NODE_DY);
  node.runtime->totr.ymin = node.runtime->totr.ymax - 2 * hiddenrad;

  /* Output sockets. */
  float rad = float(M_PI) / (1.0f + float(totout));
  float drad = rad;

  for (bNodeSocket *socket : node.output_sockets()) {
    if (socket->is_visible()) {
      /* Round the socket location to stop it from jiggling. */
      socket->runtime->location = {
          round(node.runtime->totr.xmax - hiddenrad + sinf(rad) * hiddenrad),
          round(node.runtime->totr.ymin + hiddenrad + cosf(rad) * hiddenrad)};
      rad += drad;
    }
  }

  /* Input sockets. */
  rad = drad = -float(M_PI) / (1.0f + float(totin));

  for (bNodeSocket *socket : node.input_sockets()) {
    if (socket->is_visible()) {
      /* Round the socket location to stop it from jiggling. */
      socket->runtime->location = {
          round(node.runtime->totr.xmin + hiddenrad + sinf(rad) * hiddenrad),
          round(node.runtime->totr.ymin + hiddenrad + cosf(rad) * hiddenrad)};
      rad += drad;
    }
  }

  /* Set the block bounds to clip mouse events from underlying nodes.
   * Add a margin for sockets on each side. */
  UI_block_bounds_set_explicit(&block,
                               node.runtime->totr.xmin - NODE_SOCKSIZE,
                               node.runtime->totr.ymin,
                               node.runtime->totr.xmax + NODE_SOCKSIZE,
                               node.runtime->totr.ymax);
}

static int node_get_colorid(TreeDrawContext &tree_draw_ctx, const bNode &node)
{
  const int nclass = (node.typeinfo->ui_class == nullptr) ? node.typeinfo->nclass :
                                                            node.typeinfo->ui_class(&node);
  switch (nclass) {
    case NODE_CLASS_INPUT:
      return TH_NODE_INPUT;
    case NODE_CLASS_OUTPUT: {
      if (node.type == GEO_NODE_VIEWER) {
        return &node == tree_draw_ctx.active_geometry_nodes_viewer ? TH_NODE_OUTPUT : TH_NODE;
      }
      const bool is_output_node = (node.flag & NODE_DO_OUTPUT) ||
                                  (node.type == CMP_NODE_OUTPUT_FILE);
      return is_output_node ? TH_NODE_OUTPUT : TH_NODE;
    }
    case NODE_CLASS_CONVERTER:
      return TH_NODE_CONVERTER;
    case NODE_CLASS_OP_COLOR:
      return TH_NODE_COLOR;
    case NODE_CLASS_OP_VECTOR:
      return TH_NODE_VECTOR;
    case NODE_CLASS_OP_FILTER:
      return TH_NODE_FILTER;
    case NODE_CLASS_GROUP:
      return TH_NODE_GROUP;
    case NODE_CLASS_INTERFACE:
      return TH_NODE_INTERFACE;
    case NODE_CLASS_MATTE:
      return TH_NODE_MATTE;
    case NODE_CLASS_DISTORT:
      return TH_NODE_DISTORT;
    case NODE_CLASS_TEXTURE:
      return TH_NODE_TEXTURE;
    case NODE_CLASS_SHADER:
      return TH_NODE_SHADER;
    case NODE_CLASS_SCRIPT:
      return TH_NODE_SCRIPT;
    case NODE_CLASS_PATTERN:
      return TH_NODE_PATTERN;
    case NODE_CLASS_LAYOUT:
      return TH_NODE_LAYOUT;
    case NODE_CLASS_GEOMETRY:
      return TH_NODE_GEOMETRY;
    case NODE_CLASS_ATTRIBUTE:
      return TH_NODE_ATTRIBUTE;
    default:
      return TH_NODE;
  }
}

static void node_draw_mute_line(const bContext &C,
                                const View2D &v2d,
                                const SpaceNode &snode,
                                const bNode &node)
{
  GPU_blend(GPU_BLEND_ALPHA);

  for (const bNodeLink &link : node.internal_links()) {
    if (!bke::node_link_is_hidden(&link)) {
      node_draw_link_bezier(C, v2d, snode, link, TH_WIRE_INNER, TH_WIRE_INNER, TH_WIRE, false);
    }
  }

  GPU_blend(GPU_BLEND_NONE);
}

<<<<<<< HEAD
static void node_socket_draw(const bNodeSocket &sock,
                             const float color[4],
                             const float color_outline[4],
                             const float size,
                             const float locx,
                             const float locy,
                             uint pos_id,
                             uint col_id,
                             uint shape_id,
                             uint size_id,
                             uint outline_col_id)
{
  int flags;

  /* Set shape flags. */
  switch (sock.display_shape) {
    case SOCK_DISPLAY_SHAPE_DIAMOND:
    case SOCK_DISPLAY_SHAPE_DIAMOND_DOT:
      flags = GPU_KEYFRAME_SHAPE_DIAMOND;
      break;
    case SOCK_DISPLAY_SHAPE_SQUARE:
    case SOCK_DISPLAY_SHAPE_SQUARE_DOT:
      flags = GPU_KEYFRAME_SHAPE_SQUARE;
      break;
    default:
    case SOCK_DISPLAY_SHAPE_CIRCLE:
    case SOCK_DISPLAY_SHAPE_CIRCLE_DOT:
      flags = GPU_KEYFRAME_SHAPE_CIRCLE;
      break;
    case SOCK_DISPLAY_SHAPE_LINE:
      flags = GPU_KEYFRAME_SHAPE_LINE;
      break;
  }

  if (ELEM(sock.display_shape,
           SOCK_DISPLAY_SHAPE_DIAMOND_DOT,
           SOCK_DISPLAY_SHAPE_SQUARE_DOT,
           SOCK_DISPLAY_SHAPE_CIRCLE_DOT))
  {
    flags |= GPU_KEYFRAME_SHAPE_INNER_DOT;
  }

  immAttr4fv(col_id, color);
  immAttr1u(shape_id, flags);
  immAttr1f(size_id, size);
  immAttr4fv(outline_col_id, color_outline);
  immVertex2f(pos_id, locx, locy);
}

=======
>>>>>>> 13e0077c
static void node_socket_tooltip_set(uiBlock &block,
                                    const int socket_index_in_tree,
                                    const float2 location,
                                    const float2 size)
{
  /* Ideally sockets themselves should be buttons, but they aren't currently. So add an invisible
   * button on top of them for the tooltip. */
  const eUIEmbossType old_emboss = UI_block_emboss_get(&block);
  UI_block_emboss_set(&block, UI_EMBOSS_NONE);
  uiBut *but = uiDefIconBut(&block,
                            UI_BTYPE_BUT,
                            0,
                            ICON_NONE,
                            location.x - size.x / 2.0f,
                            location.y - size.y / 2.0f,
                            size.x,
                            size.y,
                            nullptr,
                            0,
                            0,
                            nullptr);

  UI_but_func_tooltip_set(
      but,
      [](bContext *C, void *argN, const char * /*tip*/) {
        const SpaceNode &snode = *CTX_wm_space_node(C);
        const bNodeTree &ntree = *snode.edittree;
        const int index_in_tree = POINTER_AS_INT(argN);
        ntree.ensure_topology_cache();
        return node_socket_get_tooltip(&snode, ntree, *ntree.all_sockets()[index_in_tree]);
      },
      POINTER_FROM_INT(socket_index_in_tree),
      nullptr);
  /* Disable the button so that clicks on it are ignored the link operator still works. */
  UI_but_flag_enable(but, UI_BUT_DISABLED);
  UI_block_emboss_set(&block, old_emboss);
}

static const float virtual_node_socket_outline_color[4] = {0.5, 0.5, 0.5, 1.0};

static void node_socket_outline_color_get(const bool selected,
                                          const int socket_type,
                                          float r_outline_color[4])
{
  if (selected) {
    UI_GetThemeColor4fv(TH_ACTIVE, r_outline_color);
  }
  else if (socket_type == SOCK_CUSTOM) {
    /* Until there is a better place for per socket color,
     * the outline color for virtual sockets is set here. */
    copy_v4_v4(r_outline_color, virtual_node_socket_outline_color);
  }
  else {
    UI_GetThemeColor4fv(TH_WIRE, r_outline_color);
    r_outline_color[3] = 1.0f;
  }
}

void node_socket_color_get(const bContext &C,
                           const bNodeTree &ntree,
                           PointerRNA &node_ptr,
                           const bNodeSocket &sock,
                           float r_color[4])
{
  if (!sock.typeinfo->draw_color) {
    /* Fallback to the simple variant. If not defined either, fallback to a magenta color. */
    if (sock.typeinfo->draw_color_simple) {
      sock.typeinfo->draw_color_simple(sock.typeinfo, r_color);
    }
    else {
      copy_v4_v4(r_color, float4(1.0f, 0.0f, 1.0f, 1.0f));
    }
    return;
  }

  BLI_assert(RNA_struct_is_a(node_ptr.type, &RNA_Node));
  PointerRNA ptr = RNA_pointer_create(
      &const_cast<ID &>(ntree.id), &RNA_NodeSocket, &const_cast<bNodeSocket &>(sock));
  sock.typeinfo->draw_color((bContext *)&C, &ptr, &node_ptr, r_color);
}

static void create_inspection_string_for_generic_value(const bNodeSocket &socket,
                                                       const GPointer value,
                                                       fmt::memory_buffer &buf)
{
  auto id_to_inspection_string = [&](const ID *id, const short idcode) {
    fmt::format_to(fmt::appender(buf), "{}", id ? id->name + 2 : TIP_("None"));
    fmt::format_to(fmt::appender(buf), " (");
    fmt::format_to(fmt::appender(buf), "{}", TIP_(BKE_idtype_idcode_to_name(idcode)));
    fmt::format_to(fmt::appender(buf), ")");
  };

  const CPPType &value_type = *value.type();
  const void *buffer = value.get();
  if (value_type.is<Object *>()) {
    id_to_inspection_string(*static_cast<const ID *const *>(buffer), ID_OB);
    return;
  }
  if (value_type.is<Material *>()) {
    id_to_inspection_string(*static_cast<const ID *const *>(buffer), ID_MA);
    return;
  }
  if (value_type.is<Tex *>()) {
    id_to_inspection_string(*static_cast<const ID *const *>(buffer), ID_TE);
    return;
  }
  if (value_type.is<Image *>()) {
    id_to_inspection_string(*static_cast<const ID *const *>(buffer), ID_IM);
    return;
  }
  if (value_type.is<Collection *>()) {
    id_to_inspection_string(*static_cast<const ID *const *>(buffer), ID_GR);
    return;
  }
  if (value_type.is<std::string>()) {
    fmt::format_to(fmt::appender(buf),
                   fmt::runtime(TIP_("{} (String)")),
                   *static_cast<const std::string *>(buffer));
    return;
  }

  const CPPType &socket_type = *socket.typeinfo->base_cpp_type;

  if (socket.type == SOCK_MENU) {
    if (!value_type.is<int>()) {
      return;
    }
    const int item_identifier = *static_cast<const int *>(buffer);
    const auto *socket_storage = socket.default_value_typed<bNodeSocketValueMenu>();
    if (!socket_storage->enum_items) {
      return;
    }
    if (socket_storage->has_conflict()) {
      return;
    }
    const bke::RuntimeNodeEnumItem *enum_item =
        socket_storage->enum_items->find_item_by_identifier(item_identifier);
    if (!enum_item) {
      return;
    }
    fmt::format_to(fmt::appender(buf), fmt::runtime(TIP_("{} (Menu)")), enum_item->name);
    return;
  }

  const bke::DataTypeConversions &convert = bke::get_implicit_type_conversions();
  if (value_type != socket_type) {
    if (!convert.is_convertible(value_type, socket_type)) {
      return;
    }
  }
  BUFFER_FOR_CPP_TYPE_VALUE(socket_type, socket_value);
  /* This will just copy the value if the types are equal. */
  convert.convert_to_uninitialized(value_type, socket_type, buffer, socket_value);
  BLI_SCOPED_DEFER([&]() { socket_type.destruct(socket_value); });

  if (socket_type.is<int>()) {
    fmt::format_to(
        fmt::appender(buf), fmt::runtime(TIP_("{} (Integer)")), *static_cast<int *>(socket_value));
  }
  else if (socket_type.is<float>()) {
    const float float_value = *static_cast<float *>(socket_value);
    /* Above that threshold floats can't represent fractions anymore. */
    if (std::abs(float_value) > (1 << 24)) {
      /* Use higher precision to display correct integer value instead of one that is rounded to
       * fewer significant digits. */
      fmt::format_to(fmt::appender(buf), fmt::runtime(TIP_("{:.10} (Float)")), float_value);
    }
    else {
      fmt::format_to(fmt::appender(buf), fmt::runtime(TIP_("{} (Float)")), float_value);
    }
  }
  else if (socket_type.is<blender::float3>()) {
    const blender::float3 &vector = *static_cast<blender::float3 *>(socket_value);
    fmt::format_to(fmt::appender(buf),
                   fmt::runtime(TIP_("({}, {}, {}) (Vector)")),
                   vector.x,
                   vector.y,
                   vector.z);
  }
  else if (socket_type.is<blender::ColorGeometry4f>()) {
    const blender::ColorGeometry4f &color = *static_cast<blender::ColorGeometry4f *>(socket_value);
    fmt::format_to(fmt::appender(buf),
                   fmt::runtime(TIP_("({}, {}, {}, {}) (Color)")),
                   color.r,
                   color.g,
                   color.b,
                   color.a);
  }
  else if (socket_type.is<math::Quaternion>()) {
    const math::Quaternion &rotation = *static_cast<math::Quaternion *>(socket_value);
    const math::EulerXYZ euler = math::to_euler(rotation);
    fmt::format_to(fmt::appender(buf),
                   ("({}" BLI_STR_UTF8_DEGREE_SIGN ", {}" BLI_STR_UTF8_DEGREE_SIGN
                    ", {}" BLI_STR_UTF8_DEGREE_SIGN ")"),
                   euler.x().degree(),
                   euler.y().degree(),
                   euler.z().degree());
    fmt::format_to(fmt::appender(buf), "{}", TIP_("(Rotation)"));
  }
  else if (socket_type.is<bool>()) {
    fmt::format_to(fmt::appender(buf),
                   fmt::runtime(TIP_("{} (Boolean)")),
                   ((*static_cast<bool *>(socket_value)) ? TIP_("True") : TIP_("False")));
  }
  else if (socket_type.is<float4x4>()) {
    /* Transpose to be able to print row by row. */
    const float4x4 value = math::transpose(*static_cast<const float4x4 *>(socket_value));
    std::stringstream ss;
    ss << value[0] << ",\n";
    ss << value[1] << ",\n";
    ss << value[2] << ",\n";
    ss << value[3] << ",\n";
    buf.append(ss.str());
    fmt::format_to(fmt::appender(buf), "{}", TIP_("(Matrix)"));
  }
}

static void create_inspection_string_for_field_info(const bNodeSocket &socket,
                                                    const geo_log::FieldInfoLog &value_log,
                                                    fmt::memory_buffer &buf)
{
  const CPPType &socket_type = *socket.typeinfo->base_cpp_type;
  const Span<std::string> input_tooltips = value_log.input_tooltips;

  if (input_tooltips.is_empty()) {
    /* Should have been logged as constant value. */
    BLI_assert_unreachable();
    fmt::format_to(fmt::appender(buf), "{}", TIP_("Value has not been logged"));
  }
  else {
    if (socket_type.is<int>()) {
      fmt::format_to(fmt::appender(buf), "{}", TIP_("Integer field based on:"));
    }
    else if (socket_type.is<float>()) {
      fmt::format_to(fmt::appender(buf), "{}", TIP_("Float field based on:"));
    }
    else if (socket_type.is<blender::float3>()) {
      fmt::format_to(fmt::appender(buf), "{}", TIP_("Vector field based on:"));
    }
    else if (socket_type.is<bool>()) {
      fmt::format_to(fmt::appender(buf), "{}", TIP_("Boolean field based on:"));
    }
    else if (socket_type.is<std::string>()) {
      fmt::format_to(fmt::appender(buf), "{}", TIP_("String field based on:"));
    }
    else if (socket_type.is<blender::ColorGeometry4f>()) {
      fmt::format_to(fmt::appender(buf), "{}", TIP_("Color field based on:"));
    }
    else if (socket_type.is<math::Quaternion>()) {
      fmt::format_to(fmt::appender(buf), "{}", TIP_("Rotation field based on:"));
    }
    fmt::format_to(fmt::appender(buf), "\n");

    for (const int i : input_tooltips.index_range()) {
      const blender::StringRefNull tooltip = input_tooltips[i];
      fmt::format_to(fmt::appender(buf), fmt::runtime(TIP_("\u2022 {}")), TIP_(tooltip.c_str()));
      if (i < input_tooltips.size() - 1) {
        fmt::format_to(fmt::appender(buf), ".\n");
      }
    }
  }
}

static void create_inspection_string_for_geometry_info(const geo_log::GeometryInfoLog &value_log,
                                                       fmt::memory_buffer &buf)
{
  auto to_string = [](int value) {
    char str[BLI_STR_FORMAT_INT32_GROUPED_SIZE];
    BLI_str_format_int_grouped(str, value);
    return std::string(str);
  };

  if (value_log.grid_info) {
    const geo_log::GeometryInfoLog::GridInfo &grid_info = *value_log.grid_info;
    fmt::format_to(
        fmt::appender(buf), "{}", grid_info.is_empty ? TIP_("Empty Grid") : TIP_("\u2022 Grid"));
    return;
  }

  Span<bke::GeometryComponent::Type> component_types = value_log.component_types;
  if (component_types.is_empty()) {
    fmt::format_to(fmt::appender(buf), "{}", TIP_("Empty Geometry"));
    return;
  }

  fmt::format_to(fmt::appender(buf), "{}", TIP_("Geometry:"));
  if (!value_log.name.empty()) {
    fmt::format_to(fmt::appender(buf), " \"{}\"", value_log.name);
  }
  fmt::format_to(fmt::appender(buf), "\n");
  for (bke::GeometryComponent::Type type : component_types) {
    switch (type) {
      case bke::GeometryComponent::Type::Mesh: {
        const geo_log::GeometryInfoLog::MeshInfo &mesh_info = *value_log.mesh_info;
        fmt::format_to(fmt::appender(buf),
                       fmt::runtime(TIP_("\u2022 Mesh: {} vertices, {} edges, {} faces")),
                       to_string(mesh_info.verts_num),
                       to_string(mesh_info.edges_num),
                       to_string(mesh_info.faces_num));
        break;
      }
      case bke::GeometryComponent::Type::PointCloud: {
        const geo_log::GeometryInfoLog::PointCloudInfo &pointcloud_info =
            *value_log.pointcloud_info;
        fmt::format_to(fmt::appender(buf),
                       fmt::runtime(TIP_("\u2022 Point Cloud: {} points")),
                       to_string(pointcloud_info.points_num));
        break;
      }
      case bke::GeometryComponent::Type::Curve: {
        const geo_log::GeometryInfoLog::CurveInfo &curve_info = *value_log.curve_info;
        fmt::format_to(fmt::appender(buf),
                       fmt::runtime(TIP_("\u2022 Curve: {} points, {} splines")),
                       to_string(curve_info.points_num),
                       to_string(curve_info.splines_num));
        break;
      }
      case bke::GeometryComponent::Type::Instance: {
        const geo_log::GeometryInfoLog::InstancesInfo &instances_info = *value_log.instances_info;
        fmt::format_to(fmt::appender(buf),
                       fmt::runtime(TIP_("\u2022 Instances: {}")),
                       to_string(instances_info.instances_num));
        break;
      }
      case bke::GeometryComponent::Type::Volume: {
        const geo_log::GeometryInfoLog::VolumeInfo &volume_info = *value_log.volume_info;
        fmt::format_to(fmt::appender(buf),
                       fmt::runtime(TIP_("\u2022 Volume: {} grids")),
                       volume_info.grids_num);
        break;
      }
      case bke::GeometryComponent::Type::Edit: {
        if (value_log.edit_data_info.has_value()) {
          const geo_log::GeometryInfoLog::EditDataInfo &edit_info = *value_log.edit_data_info;
          fmt::format_to(fmt::appender(buf),
                         fmt::runtime(TIP_("\u2022 Edit: {}, {}, {}")),
                         edit_info.has_deformed_positions ? TIP_("positions") :
                                                            TIP_("no positions"),
                         edit_info.has_deform_matrices ? TIP_("matrices") : TIP_("no matrices"),
                         edit_info.gizmo_transforms_num > 0 ? TIP_("gizmos") : TIP_("no gizmos"));
        }
        break;
      }
      case bke::GeometryComponent::Type::GreasePencil: {
        const geo_log::GeometryInfoLog::GreasePencilInfo &grease_pencil_info =
            *value_log.grease_pencil_info;
        fmt::format_to(fmt::appender(buf),
                       fmt::runtime(TIP_("\u2022 Grease Pencil: {} layers")),
                       to_string(grease_pencil_info.layers_num));
        break;
      }
    }
    if (type != component_types.last()) {
      fmt::format_to(fmt::appender(buf), ".\n");
    }
  }
}

static void create_inspection_string_for_geometry_socket(fmt::memory_buffer &buf,
                                                         const nodes::decl::Geometry *socket_decl)
{
  /* If the geometry declaration is null, as is the case for input to group output,
   * or it is an output socket don't show supported types. */
  if (socket_decl == nullptr || socket_decl->in_out == SOCK_OUT) {
    return;
  }

  Span<bke::GeometryComponent::Type> supported_types = socket_decl->supported_types();
  if (supported_types.is_empty()) {
    fmt::format_to(fmt::appender(buf), "{}", TIP_("Supported: All Types"));
    return;
  }

  fmt::format_to(fmt::appender(buf), "{}", TIP_("Supported: "));
  for (bke::GeometryComponent::Type type : supported_types) {
    switch (type) {
      case bke::GeometryComponent::Type::Mesh: {
        fmt::format_to(fmt::appender(buf), "{}", TIP_("Mesh"));
        break;
      }
      case bke::GeometryComponent::Type::PointCloud: {
        fmt::format_to(fmt::appender(buf), "{}", TIP_("Point Cloud"));
        break;
      }
      case bke::GeometryComponent::Type::Curve: {
        fmt::format_to(fmt::appender(buf), "{}", TIP_("Curve"));
        break;
      }
      case bke::GeometryComponent::Type::Instance: {
        fmt::format_to(fmt::appender(buf), "{}", TIP_("Instances"));
        break;
      }
      case bke::GeometryComponent::Type::Volume: {
        fmt::format_to(fmt::appender(buf), "{}", CTX_TIP_(BLT_I18NCONTEXT_ID_ID, "Volume"));
        break;
      }
      case bke::GeometryComponent::Type::Edit: {
        break;
      }
      case bke::GeometryComponent::Type::GreasePencil: {
        fmt::format_to(fmt::appender(buf), "{}", TIP_("Grease Pencil"));
        break;
      }
    }
    if (type != supported_types.last()) {
      fmt::format_to(fmt::appender(buf), ", ");
    }
  }
}

static void create_inspection_string_for_default_socket_value(const bNodeSocket &socket,
                                                              fmt::memory_buffer &buf)
{
  if (!socket.is_input()) {
    return;
  }
  if (socket.is_multi_input()) {
    return;
  }
  if (socket.owner_node().is_reroute()) {
    return;
  }
  const Span<const bNodeSocket *> connected_sockets = socket.directly_linked_sockets();
  if (!connected_sockets.is_empty() && !connected_sockets[0]->owner_node().is_dangling_reroute()) {
    return;
  }
  if (const nodes::SocketDeclaration *socket_decl = socket.runtime->declaration) {
    if (socket_decl->input_field_type == nodes::InputSocketFieldType::Implicit) {
      return;
    }
  }
  if (socket.typeinfo->base_cpp_type == nullptr) {
    return;
  }

  const CPPType &value_type = *socket.typeinfo->base_cpp_type;
  BUFFER_FOR_CPP_TYPE_VALUE(value_type, socket_value);
  socket.typeinfo->get_base_cpp_value(socket.default_value, socket_value);
  create_inspection_string_for_generic_value(socket, GPointer(value_type, socket_value), buf);
  value_type.destruct(socket_value);
}

static std::optional<std::string> create_description_inspection_string(const bNodeSocket &socket)
{
  if (socket.runtime->declaration == nullptr) {
    return std::nullopt;
  }
  const blender::nodes::SocketDeclaration &socket_decl = *socket.runtime->declaration;
  blender::StringRefNull description = socket_decl.description;
  if (description.is_empty()) {
    return std::nullopt;
  }

  return TIP_(description.c_str());
}

static std::optional<std::string> create_log_inspection_string(geo_log::GeoTreeLog *geo_tree_log,
                                                               const bNodeSocket &socket)
{
  using namespace blender::nodes::geo_eval_log;

  if (geo_tree_log == nullptr) {
    return std::nullopt;
  }
  if (socket.typeinfo->base_cpp_type == nullptr) {
    return std::nullopt;
  }

  geo_tree_log->ensure_socket_values();
  ValueLog *value_log = geo_tree_log->find_socket_value_log(socket);
  fmt::memory_buffer buf;
  if (const geo_log::GenericValueLog *generic_value_log =
          dynamic_cast<const geo_log::GenericValueLog *>(value_log))
  {
    create_inspection_string_for_generic_value(socket, generic_value_log->value, buf);
  }
  else if (const geo_log::FieldInfoLog *gfield_value_log =
               dynamic_cast<const geo_log::FieldInfoLog *>(value_log))
  {
    create_inspection_string_for_field_info(socket, *gfield_value_log, buf);
  }
  else if (const geo_log::GeometryInfoLog *geo_value_log =
               dynamic_cast<const geo_log::GeometryInfoLog *>(value_log))
  {
    create_inspection_string_for_geometry_info(*geo_value_log, buf);
  }

  std::string str = fmt::to_string(buf);
  if (str.empty()) {
    return std::nullopt;
  }
  return str;
}

static std::optional<std::string> create_declaration_inspection_string(const bNodeSocket &socket)
{
  fmt::memory_buffer buf;
  if (const nodes::decl::Geometry *socket_decl = dynamic_cast<const nodes::decl::Geometry *>(
          socket.runtime->declaration))
  {
    create_inspection_string_for_geometry_socket(buf, socket_decl);
  }

  std::string str = fmt::to_string(buf);
  if (str.empty()) {
    return std::nullopt;
  }
  return str;
}

static geo_log::GeoTreeLog *geo_tree_log_for_socket(const bNodeTree &ntree,
                                                    const bNodeSocket &socket,
                                                    TreeDrawContext &tree_draw_ctx)
{
  const bNodeTreeZones *zones = ntree.zones();
  if (!zones) {
    return nullptr;
  }
  const bNodeTreeZone *zone = zones->get_zone_by_socket(socket);
  return tree_draw_ctx.geo_log_by_zone.lookup_default(zone, nullptr);
}

static Vector<std::string> lines_of_text(std::string text)
{
  Vector<std::string> result;
  std::istringstream text_stream(text);
  for (std::string line; std::getline(text_stream, line);) {
    result.append(line);
  }
  return result;
}

static std::optional<std::string> create_multi_input_log_inspection_string(
    const bNodeTree &ntree, const bNodeSocket &socket, TreeDrawContext &tree_draw_ctx)
{
  if (!socket.is_multi_input()) {
    return std::nullopt;
  }

  Vector<std::pair<int, std::string>, 8> numerated_info;

  const Span<const bNodeLink *> connected_links = socket.directly_linked_links();
  for (const int index : connected_links.index_range()) {
    const bNodeLink *link = connected_links[index];
    const int connection_number = index + 1;
    if (!link->is_used()) {
      continue;
    }
    if (!(link->flag & NODE_LINK_VALID)) {
      continue;
    }
    if (link->fromnode->is_dangling_reroute()) {
      continue;
    }
    const bNodeSocket &connected_socket = *link->fromsock;
    geo_log::GeoTreeLog *geo_tree_log = geo_tree_log_for_socket(
        ntree, connected_socket, tree_draw_ctx);
    const std::optional<std::string> input_log = create_log_inspection_string(geo_tree_log,
                                                                              connected_socket);
    if (!input_log.has_value()) {
      continue;
    }
    numerated_info.append({connection_number, std::move(*input_log)});
  }

  if (numerated_info.is_empty()) {
    return std::nullopt;
  }

  fmt::memory_buffer buf;
  for (const std::pair<int, std::string> &info : numerated_info) {
    const Vector<std::string> lines = lines_of_text(info.second);
    fmt::format_to(fmt::appender(buf), "{}", info.first);
    fmt::format_to(fmt::appender(buf), ". ");
    fmt::format_to(fmt::appender(buf), "{}", lines.first());
    for (const std::string &line : lines.as_span().drop_front(1)) {
      fmt::format_to(fmt::appender(buf), "\n  {}", line);
    }
    if (&info != &numerated_info.last()) {
      buf.append(StringRef(".\n"));
    }
  }

  const std::string str = fmt::to_string(buf);
  if (str.empty()) {
    return std::nullopt;
  }

  return str;
}

static std::optional<std::string> create_default_value_inspection_string(const bNodeSocket &socket)
{
  fmt::memory_buffer buf;
  create_inspection_string_for_default_socket_value(socket, buf);

  std::string str = fmt::to_string(buf);
  if (str.empty()) {
    return std::nullopt;
  }
  return str;
}

static const bNodeSocket *target_for_reroute(const bNodeSocket &reroute_output)
{
  const bNodeSocket *output = &reroute_output;
  Set<const bNode *> visited_nodes;
  visited_nodes.add(&reroute_output.owner_node());
  while (true) {
    const Span<const bNodeSocket *> linked_sockets = output->directly_linked_sockets();
    if (linked_sockets.size() != 1) {
      return nullptr;
    }
    const bNode &target_node = linked_sockets[0]->owner_node();
    if (!visited_nodes.add(&target_node)) {
      return nullptr;
    }
    if (!target_node.is_dangling_reroute()) {
      return linked_sockets[0];
    }
    output = target_node.output_sockets()[0];
  }
}

static std::optional<std::string> create_dangling_reroute_inspection_string(
    const bNodeTree &ntree, const bNodeSocket &socket)
{
  if (ntree.type != NTREE_GEOMETRY) {
    return std::nullopt;
  }

  const bNode &node = socket.owner_node();
  if (!node.is_dangling_reroute()) {
    return std::nullopt;
  }

  const bNodeSocket &output_socket = *node.output_sockets()[0];
  const bNodeSocket *target_socket = target_for_reroute(output_socket);

  if (target_socket == nullptr) {
    if (!output_socket.directly_linked_sockets().is_empty()) {
      return TIP_("Dangling reroute is ignored by all targets");
    }
    return std::nullopt;
  }

  if (target_socket->is_multi_input()) {
    return TIP_("Dangling reroute branch is ignored by multi input socket");
  }

  fmt::memory_buffer buf;
  create_inspection_string_for_default_socket_value(*target_socket, buf);
  std::string str = fmt::to_string(buf);
  if (str.empty()) {
    return TIP_("Dangling reroute is ignored");
  }
  fmt::format_to(fmt::appender(buf), ".\n\n");
  fmt::format_to(fmt::appender(buf),
                 "{}",
                 TIP_("Dangling reroute is ignored, default value of target socket is used"));
  return str;
}

static std::string node_socket_get_tooltip(const SpaceNode *snode,
                                           const bNodeTree &ntree,
                                           const bNodeSocket &socket)
{
  TreeDrawContext tree_draw_ctx;
  if (snode != nullptr) {
    if (ntree.type == NTREE_GEOMETRY) {
      tree_draw_ctx.geo_log_by_zone =
          geo_log::GeoModifierLog::get_tree_log_by_zone_for_node_editor(*snode);
    }
  }

  geo_log::GeoTreeLog *geo_tree_log = geo_tree_log_for_socket(ntree, socket, tree_draw_ctx);

  Vector<std::string> inspection_strings;

  if (std::optional<std::string> info = create_description_inspection_string(socket)) {
    inspection_strings.append(std::move(*info));
  }
  if (std::optional<std::string> info = create_log_inspection_string(geo_tree_log, socket)) {
    inspection_strings.append(std::move(*info));
  }
  else if (std::optional<std::string> info = create_dangling_reroute_inspection_string(ntree,
                                                                                       socket))
  {
    inspection_strings.append(std::move(*info));
  }
  else if (std::optional<std::string> info = create_default_value_inspection_string(socket)) {
    inspection_strings.append(std::move(*info));
  }
  else if (std::optional<std::string> info = create_multi_input_log_inspection_string(
               ntree, socket, tree_draw_ctx))
  {
    inspection_strings.append(std::move(*info));
  }
  if (std::optional<std::string> info = create_declaration_inspection_string(socket)) {
    inspection_strings.append(std::move(*info));
  }

  std::stringstream output;
  for (const std::string &info : inspection_strings) {
    output << info;
    if (&info != &inspection_strings.last()) {
      output << ".\n\n";
    }
  }

  if (inspection_strings.is_empty()) {
    const bool is_extend = StringRef(socket.idname) == "NodeSocketVirtual";
    const bNode &node = socket.owner_node();
    if (node.is_reroute()) {
      char reroute_name[MAX_NAME];
      bke::nodeLabel(&ntree, &node, reroute_name, sizeof(reroute_name));
      output << reroute_name;
    }
    else if (is_extend) {
      output << TIP_("Connect a link to create a new socket");
    }
    else {
      output << bke::nodeSocketLabel(&socket);
    }

    if (ntree.type == NTREE_GEOMETRY && !is_extend) {
      output << ".\n\n";
      output << TIP_(
          "Unknown socket value. Either the socket was not used or its value was not logged "
          "during the last evaluation");
    }
  }

  return output.str();
}

static void node_socket_add_tooltip_in_node_editor(const bNodeSocket &sock, uiLayout &layout)
{
  uiLayoutSetTooltipFunc(
      &layout,
      [](bContext *C, void *argN, const char * /*tip*/) {
        const SpaceNode &snode = *CTX_wm_space_node(C);
        const bNodeTree &ntree = *snode.edittree;
        const int index_in_tree = POINTER_AS_INT(argN);
        ntree.ensure_topology_cache();
        return node_socket_get_tooltip(&snode, ntree, *ntree.all_sockets()[index_in_tree]);
      },
      POINTER_FROM_INT(sock.index_in_tree()),
      nullptr,
      nullptr);
}

void node_socket_add_tooltip(const bNodeTree &ntree, const bNodeSocket &sock, uiLayout &layout)
{
  struct SocketTooltipData {
    const bNodeTree *ntree;
    const bNodeSocket *socket;
  };

  SocketTooltipData *data = MEM_cnew<SocketTooltipData>(__func__);
  data->ntree = &ntree;
  data->socket = &sock;

  uiLayoutSetTooltipFunc(
      &layout,
      [](bContext *C, void *argN, const char * /*tip*/) {
        SocketTooltipData *data = static_cast<SocketTooltipData *>(argN);
        const SpaceNode *snode = CTX_wm_space_node(C);
        return node_socket_get_tooltip(snode, *data->ntree, *data->socket);
      },
      data,
      MEM_dupallocN,
      MEM_freeN);
}

#define NODE_SOCKET_OUTLINE U.pixelsize

void node_socket_draw(bNodeSocket *sock, const rcti *rect, const float color[4], float scale)
{
  const float radius = NODE_SOCKSIZE * scale;
  const float2 center = {BLI_rcti_cent_x_fl(rect), BLI_rcti_cent_y_fl(rect)};
  const rctf draw_rect = {
      center.x - radius,
      center.x + radius,
      center.y - radius,
      center.y + radius,
  };
  float outline_color[4] = {0};

  node_draw_nodesocket(&draw_rect,
                       color,
                       outline_color,
                       NODE_SOCKET_OUTLINE * scale,
                       sock->display_shape,
                       1.0 / scale);
}

/** Some elements of the node UI are hidden, when they get too small. */
#define NODE_TREE_SCALE_SMALL 0.2f

/** The node tree scales both with the view and with the UI. */
static float node_tree_view_scale(const SpaceNode &snode)
{
  return (1.0f / snode.runtime->aspect) * UI_SCALE_FAC;
}

/* Some elements of the node tree like labels or node sockets are hardly visible when zoomed
 * out and can slow down the drawing quite a bit.
 * This function can be used to check if it's worth to draw those details and return
 * early. */
static bool draw_node_details(const SpaceNode &snode)
{
  return node_tree_view_scale(snode) > NODE_TREE_SCALE_SMALL * UI_INV_SCALE_FAC;
}

static void node_draw_preview_background(rctf *rect)
{
  GPUVertFormat *format = immVertexFormat();
  uint pos = GPU_vertformat_attr_add(format, "pos", GPU_COMP_F32, 2, GPU_FETCH_FLOAT);

  immBindBuiltinProgram(GPU_SHADER_2D_CHECKER);

  /* Drawing the checkerboard. */
  const float checker_dark = UI_ALPHA_CHECKER_DARK / 255.0f;
  const float checker_light = UI_ALPHA_CHECKER_LIGHT / 255.0f;
  immUniform4f("color1", checker_dark, checker_dark, checker_dark, 1.0f);
  immUniform4f("color2", checker_light, checker_light, checker_light, 1.0f);
  immUniform1i("size", 8);
  immRectf(pos, rect->xmin, rect->ymin, rect->xmax, rect->ymax);
  immUnbindProgram();
}

/* Not a callback. */
static void node_draw_preview(const Scene *scene, ImBuf *preview, const rctf *prv)
{
  float xrect = BLI_rctf_size_x(prv);
  float yrect = BLI_rctf_size_y(prv);
  float xscale = xrect / float(preview->x);
  float yscale = yrect / float(preview->y);
  float scale;

  /* Uniform scale and offset. */
  rctf draw_rect = *prv;
  if (xscale < yscale) {
    float offset = 0.5f * (yrect - float(preview->y) * xscale);
    draw_rect.ymin += offset;
    draw_rect.ymax -= offset;
    scale = xscale;
  }
  else {
    float offset = 0.5f * (xrect - float(preview->x) * yscale);
    draw_rect.xmin += offset;
    draw_rect.xmax -= offset;
    scale = yscale;
  }

  node_draw_preview_background(&draw_rect);

  GPU_blend(GPU_BLEND_ALPHA);
  /* Pre-multiply graphics. */
  GPU_blend(GPU_BLEND_ALPHA);

  ED_draw_imbuf(preview,
                draw_rect.xmin,
                draw_rect.ymin,
                false,
                &scene->view_settings,
                &scene->display_settings,
                scale,
                scale);

  GPU_blend(GPU_BLEND_NONE);

  float black[4] = {0.0f, 0.0f, 0.0f, 1.0f};
  UI_draw_roundbox_corner_set(UI_CNR_ALL);
  const float outline_width = 1.0f;
  draw_rect.xmin -= outline_width;
  draw_rect.xmax += outline_width;
  draw_rect.ymin -= outline_width;
  draw_rect.ymax += outline_width;
  UI_draw_roundbox_4fv(&draw_rect, false, BASIS_RAD / 2, black);
}

/* Common handle function for operator buttons that need to select the node first. */
static void node_toggle_button_cb(bContext *C, void *node_argv, void *op_argv)
{
  SpaceNode &snode = *CTX_wm_space_node(C);
  bNodeTree &node_tree = *snode.edittree;
  bNode &node = *node_tree.node_by_id(POINTER_AS_INT(node_argv));
  const char *opname = (const char *)op_argv;

  /* Select & activate only the button's node. */
  node_select_single(*C, node);

  WM_operator_name_call(C, opname, WM_OP_INVOKE_DEFAULT, nullptr, nullptr);
}

static void node_draw_shadow(const SpaceNode &snode,
                             const bNode &node,
                             const float radius,
                             const float alpha)
{
  const rctf &rct = node.runtime->totr;
  UI_draw_roundbox_corner_set(UI_CNR_ALL);

  const float shadow_width = 0.6f * U.widget_unit;
  const float shadow_alpha = 0.5f * alpha;

  ui_draw_dropshadow(&rct, radius, shadow_width, snode.runtime->aspect, shadow_alpha);

  /* Outline emphasis. Slight darkening _inside_ the outline. */
  const float color[4] = {0.0f, 0.0f, 0.0f, 0.4f};
  rctf rect{};
  rect.xmin = rct.xmin - 0.5f;
  rect.xmax = rct.xmax + 0.5f;
  rect.ymin = rct.ymin - 0.5f;
  rect.ymax = rct.ymax + 0.5f;
  UI_draw_roundbox_4fv(&rect, false, radius + 0.5f, color);
}

static void node_draw_socket(const bContext &C,
                             const bNodeTree &ntree,
                             const bNode &node,
                             PointerRNA &node_ptr,
                             uiBlock &block,
                             const bNodeSocket &sock,
                             const float outline_thickness,
                             const bool selected,
                             const float aspect)
{
  const float half_width = NODE_SOCKSIZE;

  const bool multi_socket = (sock.flag & SOCK_MULTI_INPUT) && !(node.flag & NODE_HIDDEN);
  float half_height = multi_socket ? node_socket_calculate_height(sock) : half_width;

  ColorTheme4f socket_color;
  ColorTheme4f outline_color;
  node_socket_color_get(C, ntree, node_ptr, sock, socket_color);
  node_socket_outline_color_get(selected, sock.type, outline_color);

  const float2 socket_location = sock.runtime->location;

  const rctf rect = {
      socket_location.x - half_width,
      socket_location.x + half_width,
      socket_location.y - half_height,
      socket_location.y + half_height,
  };

  node_draw_nodesocket(
      &rect, socket_color, outline_color, outline_thickness, sock.display_shape, aspect);

  node_socket_tooltip_set(
      block, sock.index_in_tree(), socket_location, float2(2.0f * half_width, 2.0f * half_height));
}

static void node_draw_sockets(
    const bContext &C, uiBlock &block, const SpaceNode &snode, bNodeTree &ntree, const bNode &node)
{
  if (!draw_node_details(snode)) {
    return;
  }

  if (node.input_sockets().is_empty() && node.output_sockets().is_empty()) {
    return;
  }

  PointerRNA nodeptr = RNA_pointer_create(
      const_cast<ID *>(&ntree.id), &RNA_Node, const_cast<bNode *>(&node));

  const float outline_thickness = NODE_SOCKET_OUTLINE;

  nodesocket_batch_start();
  /* Input sockets. */
  for (const bNodeSocket *sock : node.input_sockets()) {
    if (!node.is_socket_icon_drawn(*sock)) {
      continue;
    }
    const bool selected = (sock->flag & SELECT);
    node_draw_socket(
        C, ntree, node, nodeptr, block, *sock, outline_thickness, selected, snode.runtime->aspect);
  }

  /* Output sockets. */
  for (const bNodeSocket *sock : node.output_sockets()) {
    if (!node.is_socket_icon_drawn(*sock)) {
      continue;
    }
    const bool selected = (sock->flag & SELECT);
    node_draw_socket(
        C, ntree, node, nodeptr, block, *sock, outline_thickness, selected, snode.runtime->aspect);
  }
  nodesocket_batch_end();
}

static void node_panel_toggle_button_cb(bContext *C, void *panel_state_argv, void *ntree_argv)
{
  Main *bmain = CTX_data_main(C);
  bNodePanelState *panel_state = static_cast<bNodePanelState *>(panel_state_argv);
  bNodeTree *ntree = static_cast<bNodeTree *>(ntree_argv);

  panel_state->flag ^= NODE_PANEL_COLLAPSED;

  ED_node_tree_propagate_change(C, bmain, ntree);
}

/* Draw panel backgrounds first, so other node elements can be rendered on top. */
static void node_draw_panels_background(const bNode &node)
{
  BLI_assert(is_node_panels_supported(node));

  float panel_color[4];
  UI_GetThemeColorShade4fv(TH_NODE, -15, panel_color);
  const rctf &totr = node.runtime->totr;

  const nodes::PanelDeclaration *final_panel_decl = nullptr;

  const nodes::NodeDeclaration &node_decl = *node.declaration();
  for (const int panel_i : node_decl.panels.index_range()) {
    const nodes::PanelDeclaration &panel_decl = *node_decl.panels[panel_i];
    const bke::bNodePanelRuntime &panel_runtime = node.runtime->panels[panel_i];
    if (!panel_runtime.content_extent.has_value()) {
      continue;
    }
    const rctf content_rect = {totr.xmin,
                               totr.xmax,
                               panel_runtime.content_extent->min_y,
                               panel_runtime.content_extent->max_y};
    UI_draw_roundbox_corner_set(UI_CNR_NONE);
    UI_draw_roundbox_4fv(&content_rect, true, BASIS_RAD, panel_color);
    if (panel_runtime.content_extent->fill_node_end) {
      final_panel_decl = &panel_decl;
    }
  }
  if (final_panel_decl) {
    const bke::bNodePanelRuntime &final_panel_runtime =
        node.runtime->panels[final_panel_decl->index];
    const rctf content_rect = {
        totr.xmin, totr.xmax, totr.ymin, final_panel_runtime.content_extent->min_y};
    UI_draw_roundbox_corner_set(UI_CNR_BOTTOM_RIGHT | UI_CNR_BOTTOM_LEFT);
    const int repeats = final_panel_decl->depth() + 1;
    for ([[maybe_unused]] const int i : IndexRange(repeats)) {
      UI_draw_roundbox_4fv(&content_rect, true, BASIS_RAD, panel_color);
    }
  }
}

static void node_draw_panels(bNodeTree &ntree, const bNode &node, uiBlock &block)
{
  BLI_assert(is_node_panels_supported(node));
  const rctf &totr = node.runtime->totr;

  const nodes::NodeDeclaration &node_decl = *node.declaration();
  for (const int panel_i : node_decl.panels.index_range()) {
    const nodes::PanelDeclaration &panel_decl = *node_decl.panels[panel_i];
    const bke::bNodePanelRuntime &panel_runtime = node.runtime->panels[panel_i];
    const bNodePanelState &panel_state = node.panel_states_array[panel_i];
    if (!panel_runtime.header_center_y.has_value()) {
      continue;
    }

    const rctf header_rect = {totr.xmin,
                              totr.xmax,
                              *panel_runtime.header_center_y - NODE_DYS,
                              *panel_runtime.header_center_y + NODE_DYS};
    UI_block_emboss_set(&block, UI_EMBOSS_NONE);

    /* Collapse/expand icon. */
    const int but_size = U.widget_unit * 0.8f;
    uiDefIconBut(&block,
                 UI_BTYPE_BUT_TOGGLE,
                 0,
                 panel_state.is_collapsed() ? ICON_RIGHTARROW : ICON_DOWNARROW_HLT,
                 totr.xmin + (NODE_MARGIN_X / 3),
                 *panel_runtime.header_center_y - but_size / 2,
                 but_size,
                 but_size,
                 nullptr,
                 0.0f,
                 0.0f,
                 "");

    /* Panel label. */
    uiBut *label_but = uiDefBut(&block,
                                UI_BTYPE_LABEL,
                                0,
                                IFACE_(panel_decl.name.c_str()),
                                int(totr.xmin + NODE_MARGIN_X + 0.4f),
                                int(*panel_runtime.header_center_y - NODE_DYS),
                                short(totr.xmax - totr.xmin - (30.0f * UI_SCALE_FAC)),
                                short(NODE_DY),
                                nullptr,
                                0,
                                0,
                                "");
    if (node.flag & NODE_MUTED) {
      UI_but_flag_enable(label_but, UI_BUT_INACTIVE);
    }

    /* Invisible button covering the entire header for collapsing/expanding. */
    const int header_but_margin = NODE_MARGIN_X / 3;
    uiBut *toggle_action_but = uiDefIconBut(
        &block,
        UI_BTYPE_BUT_TOGGLE,
        0,
        ICON_NONE,
        header_rect.xmin + header_but_margin,
        header_rect.ymin,
        std::max(int(header_rect.xmax - header_rect.xmin - 2 * header_but_margin), 0),
        header_rect.ymax - header_rect.ymin,
        nullptr,
        0.0f,
        0.0f,
        panel_decl.description.c_str());
    UI_but_func_pushed_state_set(
        toggle_action_but, [&panel_state](const uiBut &) { return panel_state.is_collapsed(); });
    UI_but_func_set(toggle_action_but,
                    node_panel_toggle_button_cb,
                    const_cast<bNodePanelState *>(&panel_state),
                    &ntree);

    UI_block_emboss_set(&block, UI_EMBOSS);
  }
}

static geo_log::NodeWarningType node_error_highest_priority(Span<geo_log::NodeWarning> warnings)
{
  int highest_priority = 0;
  geo_log::NodeWarningType highest_priority_type = geo_log::NodeWarningType::Info;
  for (const geo_log::NodeWarning &warning : warnings) {
    const int priority = node_warning_type_severity(warning.type);
    if (priority > highest_priority) {
      highest_priority = priority;
      highest_priority_type = warning.type;
    }
  }
  return highest_priority_type;
}

struct NodeErrorsTooltipData {
  Span<geo_log::NodeWarning> warnings;
};

static std::string node_errors_tooltip_fn(bContext * /*C*/, void *argN, const char * /*tip*/)
{
  NodeErrorsTooltipData &data = *(NodeErrorsTooltipData *)argN;

  std::string complete_string;

  for (const geo_log::NodeWarning &warning : data.warnings.drop_back(1)) {
    complete_string += warning.message;
    /* Adding the period is not ideal for multi-line messages, but it is consistent
     * with other tooltip implementations in Blender, so it is added here. */
    complete_string += '.';
    complete_string += '\n';
  }

  /* Let the tooltip system automatically add the last period. */
  complete_string += data.warnings.last().message;

  return complete_string;
}

#define NODE_HEADER_ICON_SIZE (0.8f * U.widget_unit)

static void node_add_unsupported_compositor_operation_error_message_button(const bNode &node,
                                                                           uiBlock &block,
                                                                           const rctf &rect,
                                                                           float &icon_offset)
{
  icon_offset -= NODE_HEADER_ICON_SIZE;
  UI_block_emboss_set(&block, UI_EMBOSS_NONE);
  uiDefIconBut(&block,
               UI_BTYPE_BUT,
               0,
               ICON_ERROR,
               icon_offset,
               rect.ymax - NODE_DY,
               NODE_HEADER_ICON_SIZE,
               UI_UNIT_Y,
               nullptr,
               0,
               0,
               TIP_(node.typeinfo->realtime_compositor_unsupported_message));
  UI_block_emboss_set(&block, UI_EMBOSS);
}

static void node_add_error_message_button(const TreeDrawContext &tree_draw_ctx,
                                          const bNode &node,
                                          uiBlock &block,
                                          const rctf &rect,
                                          float &icon_offset)
{
  if (tree_draw_ctx.used_by_realtime_compositor &&
      node.typeinfo->realtime_compositor_unsupported_message)
  {
    node_add_unsupported_compositor_operation_error_message_button(node, block, rect, icon_offset);
    return;
  }

  geo_log::GeoTreeLog *geo_tree_log = [&]() -> geo_log::GeoTreeLog * {
    const bNodeTreeZones *zones = node.owner_tree().zones();
    if (!zones) {
      return nullptr;
    }
    const bNodeTreeZone *zone = zones->get_zone_by_node(node.identifier);
    if (zone && ELEM(&node, zone->input_node, zone->output_node)) {
      zone = zone->parent_zone;
    }
    return tree_draw_ctx.geo_log_by_zone.lookup_default(zone, nullptr);
  }();

  Span<geo_log::NodeWarning> warnings;
  if (geo_tree_log) {
    geo_log::GeoNodeLog *node_log = geo_tree_log->nodes.lookup_ptr(node.identifier);
    if (node_log != nullptr) {
      warnings = node_log->warnings;
    }
  }
  if (warnings.is_empty()) {
    return;
  }

  const geo_log::NodeWarningType display_type = node_error_highest_priority(warnings);
  NodeErrorsTooltipData *tooltip_data = MEM_new<NodeErrorsTooltipData>(__func__);
  tooltip_data->warnings = warnings;

  icon_offset -= NODE_HEADER_ICON_SIZE;
  UI_block_emboss_set(&block, UI_EMBOSS_NONE);
  uiBut *but = uiDefIconBut(&block,
                            UI_BTYPE_BUT,
                            0,
                            geo_log::node_warning_type_icon(display_type),
                            icon_offset,
                            rect.ymax - NODE_DY,
                            NODE_HEADER_ICON_SIZE,
                            UI_UNIT_Y,
                            nullptr,
                            0,
                            0,
                            nullptr);
  UI_but_func_tooltip_set(but, node_errors_tooltip_fn, tooltip_data, [](void *arg) {
    MEM_delete(static_cast<NodeErrorsTooltipData *>(arg));
  });
  UI_block_emboss_set(&block, UI_EMBOSS);
}

static std::optional<std::chrono::nanoseconds> geo_node_get_execution_time(
    const TreeDrawContext &tree_draw_ctx, const SpaceNode &snode, const bNode &node)
{
  const bNodeTree &ntree = *snode.edittree;

  geo_log::GeoTreeLog *tree_log = [&]() -> geo_log::GeoTreeLog * {
    const bNodeTreeZones *zones = ntree.zones();
    if (!zones) {
      return nullptr;
    }
    const bNodeTreeZone *zone = zones->get_zone_by_node(node.identifier);
    if (zone && ELEM(&node, zone->input_node, zone->output_node)) {
      zone = zone->parent_zone;
    }
    return tree_draw_ctx.geo_log_by_zone.lookup_default(zone, nullptr);
  }();

  if (tree_log == nullptr) {
    return std::nullopt;
  }
  if (node.type == NODE_GROUP_OUTPUT) {
    return tree_log->execution_time;
  }
  if (node.is_frame()) {
    /* Could be cached in the future if this recursive code turns out to be slow. */
    std::chrono::nanoseconds run_time{0};
    bool found_node = false;

    for (const bNode *tnode : node.direct_children_in_frame()) {
      if (tnode->is_frame()) {
        std::optional<std::chrono::nanoseconds> sub_frame_run_time = geo_node_get_execution_time(
            tree_draw_ctx, snode, *tnode);
        if (sub_frame_run_time.has_value()) {
          run_time += *sub_frame_run_time;
          found_node = true;
        }
      }
      else {
        if (const geo_log::GeoNodeLog *node_log = tree_log->nodes.lookup_ptr_as(tnode->identifier))
        {
          found_node = true;
          run_time += node_log->execution_time;
        }
      }
    }
    if (found_node) {
      return run_time;
    }
    return std::nullopt;
  }
  if (const geo_log::GeoNodeLog *node_log = tree_log->nodes.lookup_ptr(node.identifier)) {
    return node_log->execution_time;
  }
  return std::nullopt;
}

/* Create node key instance, assuming the node comes from the currently edited node tree. */
static bNodeInstanceKey current_node_instance_key(const SpaceNode &snode, const bNode &node)
{
  const bNodeTreePath *path = static_cast<const bNodeTreePath *>(snode.treepath.last);

  /* Some code in this file checks for the non-null elements of the tree path. However, if we did
   * iterate into a node it is expected that there is a tree, and it should be in the path.
   * Otherwise something else went wrong. */
  BLI_assert(path);

  /* Assume that the currently editing tree is the last in the path. */
  BLI_assert(snode.edittree == path->nodetree);

  return bke::node_instance_key(path->parent_key, snode.edittree, &node);
}

static std::optional<std::chrono::nanoseconds> compositor_accumulate_frame_node_execution_time(
    const TreeDrawContext &tree_draw_ctx, const SpaceNode &snode, const bNode &node)
{
  BLI_assert(tree_draw_ctx.compositor_per_node_execution_time);

  timeit::Nanoseconds frame_execution_time(0);
  bool has_any_execution_time = false;

  for (const bNode *current_node : node.direct_children_in_frame()) {
    const bNodeInstanceKey key = current_node_instance_key(snode, *current_node);
    if (const timeit::Nanoseconds *node_execution_time =
            tree_draw_ctx.compositor_per_node_execution_time->lookup_ptr(key))
    {
      frame_execution_time += *node_execution_time;
      has_any_execution_time = true;
    }
  }

  if (!has_any_execution_time) {
    return std::nullopt;
  }

  return frame_execution_time;
}

static std::optional<std::chrono::nanoseconds> compositor_node_get_execution_time(
    const TreeDrawContext &tree_draw_ctx, const SpaceNode &snode, const bNode &node)
{
  BLI_assert(tree_draw_ctx.compositor_per_node_execution_time);

  /* For the frame nodes accumulate execution time of its children. */
  if (node.is_frame()) {
    return compositor_accumulate_frame_node_execution_time(tree_draw_ctx, snode, node);
  }

  /* For other nodes simply lookup execution time.
   * The group node instances have their own entries in the execution times map. */
  const bNodeInstanceKey key = current_node_instance_key(snode, node);
  if (const timeit::Nanoseconds *execution_time =
          tree_draw_ctx.compositor_per_node_execution_time->lookup_ptr(key))
  {
    return *execution_time;
  }

  return std::nullopt;
}

static std::optional<std::chrono::nanoseconds> node_get_execution_time(
    const TreeDrawContext &tree_draw_ctx, const SpaceNode &snode, const bNode &node)
{
  switch (snode.edittree->type) {
    case NTREE_GEOMETRY:
      return geo_node_get_execution_time(tree_draw_ctx, snode, node);
    case NTREE_COMPOSIT:
      return compositor_node_get_execution_time(tree_draw_ctx, snode, node);
  }
  return std::nullopt;
}

static std::string node_get_execution_time_label(TreeDrawContext &tree_draw_ctx,
                                                 const SpaceNode &snode,
                                                 const bNode &node)
{
  const std::optional<std::chrono::nanoseconds> exec_time = node_get_execution_time(
      tree_draw_ctx, snode, node);

  if (!exec_time.has_value()) {
    return std::string("");
  }

  const uint64_t exec_time_us =
      std::chrono::duration_cast<std::chrono::microseconds>(*exec_time).count();

  /* Don't show time if execution time is 0 microseconds. */
  if (exec_time_us == 0) {
    return std::string("-");
  }
  if (exec_time_us < 100) {
    return std::string("< 0.1 ms");
  }

  int precision = 0;
  /* Show decimal if value is below 1ms */
  if (exec_time_us < 1000) {
    precision = 2;
  }
  else if (exec_time_us < 10000) {
    precision = 1;
  }

  std::stringstream stream;
  stream << std::fixed << std::setprecision(precision) << (exec_time_us / 1000.0f);
  return stream.str() + " ms";
}

struct NamedAttributeTooltipArg {
  Map<StringRefNull, geo_log::NamedAttributeUsage> usage_by_attribute;
};

static std::string named_attribute_tooltip(bContext * /*C*/, void *argN, const char * /*tip*/)
{
  NamedAttributeTooltipArg &arg = *static_cast<NamedAttributeTooltipArg *>(argN);

  fmt::memory_buffer buf;
  fmt::format_to(fmt::appender(buf), "{}", TIP_("Accessed named attributes:"));
  fmt::format_to(fmt::appender(buf), "\n");

  struct NameWithUsage {
    StringRefNull name;
    geo_log::NamedAttributeUsage usage;
  };

  Vector<NameWithUsage> sorted_used_attribute;
  for (auto &&item : arg.usage_by_attribute.items()) {
    sorted_used_attribute.append({item.key, item.value});
  }
  std::sort(sorted_used_attribute.begin(),
            sorted_used_attribute.end(),
            [](const NameWithUsage &a, const NameWithUsage &b) {
              return BLI_strcasecmp_natural(a.name.c_str(), b.name.c_str()) < 0;
            });

  for (const NameWithUsage &attribute : sorted_used_attribute) {
    const StringRefNull name = attribute.name;
    const geo_log::NamedAttributeUsage usage = attribute.usage;
    fmt::format_to(fmt::appender(buf), fmt::runtime(TIP_("  \u2022 \"{}\": ")), name);
    Vector<std::string> usages;
    if ((usage & geo_log::NamedAttributeUsage::Read) != geo_log::NamedAttributeUsage::None) {
      usages.append(TIP_("read"));
    }
    if ((usage & geo_log::NamedAttributeUsage::Write) != geo_log::NamedAttributeUsage::None) {
      usages.append(TIP_("write"));
    }
    if ((usage & geo_log::NamedAttributeUsage::Remove) != geo_log::NamedAttributeUsage::None) {
      usages.append(TIP_("remove"));
    }
    for (const int i : usages.index_range()) {
      fmt::format_to(fmt::appender(buf), "{}", usages[i]);
      if (i < usages.size() - 1) {
        fmt::format_to(fmt::appender(buf), ", ");
      }
    }
    fmt::format_to(fmt::appender(buf), "\n");
  }
  fmt::format_to(fmt::appender(buf), "\n");
  fmt::format_to(
      fmt::appender(buf),
      fmt::runtime(TIP_("Attributes with these names used within the group may conflict with "
                        "existing attributes")));
  return fmt::to_string(buf);
}

static NodeExtraInfoRow row_from_used_named_attribute(
    const Map<StringRefNull, geo_log::NamedAttributeUsage> &usage_by_attribute_name)
{
  const int attributes_num = usage_by_attribute_name.size();

  NodeExtraInfoRow row;
  row.text = std::to_string(attributes_num) +
             (attributes_num == 1 ? RPT_(" Named Attribute") : RPT_(" Named Attributes"));
  row.icon = ICON_SPREADSHEET;
  row.tooltip_fn = named_attribute_tooltip;
  row.tooltip_fn_arg = new NamedAttributeTooltipArg{usage_by_attribute_name};
  row.tooltip_fn_free_arg = [](void *arg) { delete static_cast<NamedAttributeTooltipArg *>(arg); };
  return row;
}

static std::optional<NodeExtraInfoRow> node_get_accessed_attributes_row(
    TreeDrawContext &tree_draw_ctx, const bNode &node)
{
  geo_log::GeoTreeLog *geo_tree_log = [&]() -> geo_log::GeoTreeLog * {
    const bNodeTreeZones *zones = node.owner_tree().zones();
    if (!zones) {
      return nullptr;
    }
    const bNodeTreeZone *zone = zones->get_zone_by_node(node.identifier);
    return tree_draw_ctx.geo_log_by_zone.lookup_default(zone, nullptr);
  }();
  if (geo_tree_log == nullptr) {
    return std::nullopt;
  }
  if (ELEM(node.type,
           GEO_NODE_STORE_NAMED_ATTRIBUTE,
           GEO_NODE_REMOVE_ATTRIBUTE,
           GEO_NODE_INPUT_NAMED_ATTRIBUTE))
  {
    /* Only show the overlay when the name is passed in from somewhere else. */
    for (const bNodeSocket *socket : node.input_sockets()) {
      if (STREQ(socket->name, "Name")) {
        if (!socket->is_directly_linked()) {
          return std::nullopt;
        }
      }
    }
  }
  geo_tree_log->ensure_used_named_attributes();
  geo_log::GeoNodeLog *node_log = geo_tree_log->nodes.lookup_ptr(node.identifier);
  if (node_log == nullptr) {
    return std::nullopt;
  }
  if (node_log->used_named_attributes.is_empty()) {
    return std::nullopt;
  }
  return row_from_used_named_attribute(node_log->used_named_attributes);
}

static std::optional<NodeExtraInfoRow> node_get_execution_time_label_row(
    TreeDrawContext &tree_draw_ctx, const SpaceNode &snode, const bNode &node)
{
  NodeExtraInfoRow row;
  row.text = node_get_execution_time_label(tree_draw_ctx, snode, node);
  if (row.text.empty()) {
    return std::nullopt;
  }
  row.tooltip = TIP_(
      "The execution time from the node tree's latest evaluation. For frame and group "
      "nodes, the time for all sub-nodes");
  row.icon = ICON_PREVIEW_RANGE;
  return row;
}

static void node_get_compositor_extra_info(TreeDrawContext &tree_draw_ctx,
                                           const SpaceNode &snode,
                                           const bNode &node,
                                           Vector<NodeExtraInfoRow> &rows)
{
  if (snode.overlay.flag & SN_OVERLAY_SHOW_TIMINGS) {
    std::optional<NodeExtraInfoRow> row = node_get_execution_time_label_row(
        tree_draw_ctx, snode, node);
    if (row.has_value()) {
      rows.append(std::move(*row));
    }
  }
}

static void node_get_invalid_links_extra_info(const SpaceNode &snode,
                                              const bNode &node,
                                              Vector<NodeExtraInfoRow> &rows)
{
  const bNodeTree &tree = *snode.edittree;
  const Span<bke::NodeLinkError> link_errors = tree.runtime->link_errors_by_target_node.lookup(
      node.identifier);
  if (link_errors.is_empty()) {
    return;
  }
  NodeExtraInfoRow row;
  row.text = IFACE_("Invalid Link");

  row.tooltip_fn = [](bContext *C, void *arg, const char * /*tip*/) {
    const bNodeTree &tree = *CTX_wm_space_node(C)->edittree;
    const bNode &node = *static_cast<const bNode *>(arg);
    const Span<bke::NodeLinkError> link_errors = tree.runtime->link_errors_by_target_node.lookup(
        node.identifier);
    std::stringstream ss;
    Set<StringRef> already_added_errors;
    for (const int i : link_errors.index_range()) {
      const StringRefNull tooltip = link_errors[i].tooltip;
      if (already_added_errors.add_as(tooltip)) {
        ss << "\u2022 " << tooltip << "\n";
      }
    }
    ss << "\n";
    ss << "Any invalid links are highlighted";
    return ss.str();
  };
  row.tooltip_fn_arg = const_cast<bNode *>(&node);
  row.icon = ICON_ERROR;
  rows.append(std::move(row));
}

static Vector<NodeExtraInfoRow> node_get_extra_info(const bContext &C,
                                                    TreeDrawContext &tree_draw_ctx,
                                                    const SpaceNode &snode,
                                                    const bNode &node)
{
  Vector<NodeExtraInfoRow> rows;

  if (node.typeinfo->get_extra_info) {
    nodes::NodeExtraInfoParams params{rows, node, C};
    node.typeinfo->get_extra_info(params);
  }

  if (node.typeinfo->deprecation_notice) {
    NodeExtraInfoRow row;
    row.text = IFACE_("Deprecated");
    row.icon = ICON_INFO;
    row.tooltip = TIP_(node.typeinfo->deprecation_notice);
    rows.append(std::move(row));
  }

  node_get_invalid_links_extra_info(snode, node, rows);

  if (snode.edittree->type == NTREE_COMPOSIT) {
    node_get_compositor_extra_info(tree_draw_ctx, snode, node, rows);
    return rows;
  }

  if (!(snode.edittree->type == NTREE_GEOMETRY)) {
    /* Currently geometry and compositor nodes are the only nodes to have extra info per nodes. */
    return rows;
  }

  if (snode.overlay.flag & SN_OVERLAY_SHOW_NAMED_ATTRIBUTES) {
    if (std::optional<NodeExtraInfoRow> row = node_get_accessed_attributes_row(tree_draw_ctx,
                                                                               node))
    {
      rows.append(std::move(*row));
    }
  }

  if (snode.overlay.flag & SN_OVERLAY_SHOW_TIMINGS &&
      (ELEM(node.typeinfo->nclass, NODE_CLASS_GEOMETRY, NODE_CLASS_GROUP, NODE_CLASS_ATTRIBUTE) ||
       ELEM(node.type,
            NODE_FRAME,
            NODE_GROUP_OUTPUT,
            GEO_NODE_SIMULATION_OUTPUT,
            GEO_NODE_REPEAT_OUTPUT,
            GEO_NODE_FOREACH_GEOMETRY_ELEMENT_OUTPUT)))
  {
    std::optional<NodeExtraInfoRow> row = node_get_execution_time_label_row(
        tree_draw_ctx, snode, node);
    if (row.has_value()) {
      rows.append(std::move(*row));
    }
  }

  geo_log::GeoTreeLog *tree_log = [&]() -> geo_log::GeoTreeLog * {
    const bNodeTreeZones *tree_zones = node.owner_tree().zones();
    if (!tree_zones) {
      return nullptr;
    }
    const bNodeTreeZone *zone = tree_zones->get_zone_by_node(node.identifier);
    return tree_draw_ctx.geo_log_by_zone.lookup_default(zone, nullptr);
  }();

  if (tree_log) {
    tree_log->ensure_debug_messages();
    const geo_log::GeoNodeLog *node_log = tree_log->nodes.lookup_ptr(node.identifier);
    if (node_log != nullptr) {
      for (const StringRef message : node_log->debug_messages) {
        NodeExtraInfoRow row;
        row.text = message;
        row.icon = ICON_INFO;
        rows.append(std::move(row));
      }
    }
  }

  return rows;
}

static void node_draw_extra_info_row(const bNode &node,
                                     uiBlock &block,
                                     const rctf &rect,
                                     const int row,
                                     const NodeExtraInfoRow &extra_info_row)
{
  const float but_icon_left = rect.xmin + 6.0f * UI_SCALE_FAC;
  const float but_icon_width = NODE_HEADER_ICON_SIZE * 0.8f;
  const float but_icon_right = but_icon_left + but_icon_width;

  UI_block_emboss_set(&block, UI_EMBOSS_NONE);
  uiBut *but_icon = uiDefIconBut(&block,
                                 UI_BTYPE_BUT,
                                 0,
                                 extra_info_row.icon,
                                 int(but_icon_left),
                                 int(rect.ymin + row * (20.0f * UI_SCALE_FAC)),
                                 but_icon_width,
                                 UI_UNIT_Y,
                                 nullptr,
                                 0,
                                 0,
                                 extra_info_row.tooltip);
  if (extra_info_row.tooltip_fn != nullptr) {
    UI_but_func_tooltip_set(but_icon,
                            extra_info_row.tooltip_fn,
                            extra_info_row.tooltip_fn_arg,
                            extra_info_row.tooltip_fn_free_arg);
  }
  UI_block_emboss_set(&block, UI_EMBOSS);

  const float but_text_left = but_icon_right + 6.0f * UI_SCALE_FAC;
  const float but_text_right = rect.xmax;
  const float but_text_width = but_text_right - but_text_left;

  uiBut *but_text = uiDefBut(&block,
                             UI_BTYPE_LABEL,
                             0,
                             extra_info_row.text.c_str(),
                             int(but_text_left),
                             int(rect.ymin + row * (20.0f * UI_SCALE_FAC)),
                             short(but_text_width),
                             short(NODE_DY),
                             nullptr,
                             0,
                             0,
                             extra_info_row.tooltip);

  if (extra_info_row.tooltip_fn != nullptr) {
    /* Don't pass tooltip free function because it's already used on the uiBut above. */
    UI_but_func_tooltip_set(
        but_text, extra_info_row.tooltip_fn, extra_info_row.tooltip_fn_arg, nullptr);
  }

  if (node.flag & NODE_MUTED) {
    UI_but_flag_enable(but_text, UI_BUT_INACTIVE);
    UI_but_flag_enable(but_icon, UI_BUT_INACTIVE);
  }
}

static void node_draw_extra_info_panel_back(const bNode &node, const rctf &extra_info_rect)
{
  const rctf &node_rect = node.runtime->totr;
  rctf panel_back_rect = extra_info_rect;
  /* Extend the panel behind hidden nodes to accommodate the large rounded corners. */
  if (node.flag & NODE_HIDDEN) {
    panel_back_rect.ymin = BLI_rctf_cent_y(&node_rect);
  }

  ColorTheme4f color;
  if (node.flag & NODE_MUTED) {
    UI_GetThemeColorBlend4f(TH_BACK, TH_NODE, 0.2f, color);
  }
  else {
    UI_GetThemeColorBlend4f(TH_BACK, TH_NODE, 0.75f, color);
  }
  color.a -= 0.35f;

  ColorTheme4f color_outline;
  UI_GetThemeColorBlendShade4fv(TH_BACK, TH_NODE, 0.4f, -20, color_outline);

  const float outline_width = U.pixelsize;
  BLI_rctf_pad(&panel_back_rect, outline_width, outline_width);

  UI_draw_roundbox_corner_set(UI_CNR_TOP_LEFT | UI_CNR_TOP_RIGHT);
  UI_draw_roundbox_4fv_ex(
      &panel_back_rect, color, nullptr, 0.0f, color_outline, outline_width, BASIS_RAD);
}

static void node_draw_extra_info_panel(const bContext &C,
                                       TreeDrawContext &tree_draw_ctx,
                                       const SpaceNode &snode,
                                       const bNode &node,
                                       ImBuf *preview,
                                       uiBlock &block)
{
  const Scene *scene = CTX_data_scene(&C);
  if (!(snode.overlay.flag & SN_OVERLAY_SHOW_OVERLAYS)) {
    return;
  }
  if (preview && !(preview->x > 0 && preview->y > 0)) {
    /* If the preview has an non-drawable size, just don't draw it. */
    preview = nullptr;
  }
  Vector<NodeExtraInfoRow> extra_info_rows = node_get_extra_info(C, tree_draw_ctx, snode, node);
  if (extra_info_rows.is_empty() && !preview) {
    return;
  }

  const rctf &rct = node.runtime->totr;
  rctf extra_info_rect;

  if (node.is_frame()) {
    extra_info_rect.xmin = rct.xmin;
    extra_info_rect.xmax = rct.xmin + 95.0f * UI_SCALE_FAC;
    extra_info_rect.ymin = rct.ymin + 2.0f * UI_SCALE_FAC;
    extra_info_rect.ymax = rct.ymin + 2.0f * UI_SCALE_FAC;
  }
  else {
    const float padding = 3.0f * UI_SCALE_FAC;

    extra_info_rect.xmin = rct.xmin + padding;
    extra_info_rect.xmax = rct.xmax - padding;
    extra_info_rect.ymin = rct.ymax;
    extra_info_rect.ymax = rct.ymax + extra_info_rows.size() * (20.0f * UI_SCALE_FAC);

    float preview_height = 0.0f;
    rctf preview_rect;
    if (preview) {
      const float width = BLI_rctf_size_x(&extra_info_rect);
      if (preview->x > preview->y) {
        preview_height = (width - 2.0f * padding) * float(preview->y) / float(preview->x) +
                         2.0f * padding;
        preview_rect.ymin = extra_info_rect.ymin + padding;
        preview_rect.ymax = extra_info_rect.ymin + preview_height - padding;
        preview_rect.xmin = extra_info_rect.xmin + padding;
        preview_rect.xmax = extra_info_rect.xmax - padding;
        extra_info_rect.ymax += preview_height;
      }
      else {
        preview_height = width;
        const float preview_width = (width - 2.0f * padding) * float(preview->x) /
                                        float(preview->y) +
                                    2.0f * padding;
        preview_rect.ymin = extra_info_rect.ymin + padding;
        preview_rect.ymax = extra_info_rect.ymin + preview_height - padding;
        preview_rect.xmin = extra_info_rect.xmin + padding + (width - preview_width) / 2;
        preview_rect.xmax = extra_info_rect.xmax - padding - (width - preview_width) / 2;
        extra_info_rect.ymax += preview_height;
      }
    }

    node_draw_extra_info_panel_back(node, extra_info_rect);

    if (preview) {
      node_draw_preview(scene, preview, &preview_rect);
    }

    /* Resize the rect to draw the textual infos on top of the preview. */
    extra_info_rect.ymin += preview_height;
  }

  for (int row : extra_info_rows.index_range()) {
    node_draw_extra_info_row(node, block, extra_info_rect, row, extra_info_rows[row]);
  }
}

static void node_draw_basis(const bContext &C,
                            TreeDrawContext &tree_draw_ctx,
                            const View2D &v2d,
                            const SpaceNode &snode,
                            bNodeTree &ntree,
                            const bNode &node,
                            uiBlock &block,
                            bNodeInstanceKey key)
{
  const float iconbutw = NODE_HEADER_ICON_SIZE;
  const bool show_preview = (snode.overlay.flag & SN_OVERLAY_SHOW_OVERLAYS) &&
                            (snode.overlay.flag & SN_OVERLAY_SHOW_PREVIEWS) &&
                            (node.flag & NODE_PREVIEW) &&
                            (U.experimental.use_shader_node_previews ||
                             ntree.type != NTREE_SHADER);

  /* Skip if out of view. */
  rctf rect_with_preview = node.runtime->totr;
  if (show_preview) {
    rect_with_preview.ymax += NODE_WIDTH(node);
  }
  if (BLI_rctf_isect(&rect_with_preview, &v2d.cur, nullptr) == false) {
    UI_block_end_ex(&C,
                    tree_draw_ctx.bmain,
                    tree_draw_ctx.window,
                    tree_draw_ctx.scene,
                    tree_draw_ctx.region,
                    tree_draw_ctx.depsgraph,
                    &block);
    return;
  }

  /* Shadow. */
  if (!bke::all_zone_node_types().contains(node.type)) {
    node_draw_shadow(snode, node, BASIS_RAD, 1.0f);
  }

  const rctf &rct = node.runtime->totr;
  float color[4];
  int color_id = node_get_colorid(tree_draw_ctx, node);

  GPU_line_width(1.0f);

  /* Overlay atop the node. */
  {
    bool drawn_with_previews = false;

    if (show_preview) {
      bke::bNodeInstanceHash *previews_compo = static_cast<bke::bNodeInstanceHash *>(
          CTX_data_pointer_get(&C, "node_previews").data);
      NestedTreePreviews *previews_shader = tree_draw_ctx.nested_group_infos;

      if (previews_shader) {
        ImBuf *preview = node_preview_acquire_ibuf(ntree, *previews_shader, node);
        node_draw_extra_info_panel(C, tree_draw_ctx, snode, node, preview, block);
        node_release_preview_ibuf(*previews_shader);
        drawn_with_previews = true;
      }
      else if (previews_compo) {
        bNodePreview *preview_compositor = static_cast<bNodePreview *>(
            bke::node_instance_hash_lookup(previews_compo, key));
        if (preview_compositor) {
          node_draw_extra_info_panel(
              C, tree_draw_ctx, snode, node, preview_compositor->ibuf, block);
          drawn_with_previews = true;
        }
      }
    }

    if (drawn_with_previews == false) {
      node_draw_extra_info_panel(C, tree_draw_ctx, snode, node, nullptr, block);
    }
  }

  const float padding = 0.5f;
  const float corner_radius = BASIS_RAD + padding;
  /* Header. */
  {
    /* Add some padding to prevent transparent gaps with the outline. */
    const rctf rect = {
        rct.xmin - padding,
        rct.xmax + padding,
        rct.ymax - NODE_DY - padding,
        rct.ymax + padding,
    };

    float color_header[4];

    /* Muted nodes get a mix of the background with the node color. */
    if (node.flag & NODE_MUTED) {
      UI_GetThemeColorBlend4f(TH_BACK, color_id, 0.1f, color_header);
    }
    else {
      UI_GetThemeColorBlend4f(TH_NODE, color_id, 0.4f, color_header);
    }

    UI_draw_roundbox_corner_set(UI_CNR_TOP_LEFT | UI_CNR_TOP_RIGHT);
    UI_draw_roundbox_4fv(&rect, true, corner_radius, color_header);
  }

  /* Show/hide icons. */
  float iconofs = rct.xmax - 0.35f * U.widget_unit;

  /* Group edit. This icon should be the first for the node groups. */
  if (node.type == NODE_GROUP) {
    iconofs -= iconbutw;
    UI_block_emboss_set(&block, UI_EMBOSS_NONE);
    uiBut *but = uiDefIconBut(&block,
                              UI_BTYPE_BUT_TOGGLE,
                              0,
                              ICON_NODETREE,
                              iconofs,
                              rct.ymax - NODE_DY,
                              iconbutw,
                              UI_UNIT_Y,
                              nullptr,
                              0,
                              0,
                              "");
    UI_but_func_set(but,
                    node_toggle_button_cb,
                    POINTER_FROM_INT(node.identifier),
                    (void *)"NODE_OT_group_edit");
    if (node.id) {
      UI_but_icon_indicator_number_set(but, ID_REAL_USERS(node.id));
    }
    UI_block_emboss_set(&block, UI_EMBOSS);
  }
  /* Preview. */
  if (node_is_previewable(snode, ntree, node)) {
    const bool is_active = node.flag & NODE_PREVIEW;
    iconofs -= iconbutw;
    UI_block_emboss_set(&block, UI_EMBOSS_NONE);
    uiBut *but = uiDefIconBut(&block,
                              UI_BTYPE_BUT_TOGGLE,
                              0,
                              is_active ? ICON_HIDE_OFF : ICON_HIDE_ON,
                              iconofs,
                              rct.ymax - NODE_DY,
                              iconbutw,
                              UI_UNIT_Y,
                              nullptr,
                              0,
                              0,
                              "");
    UI_but_func_set(but,
                    node_toggle_button_cb,
                    POINTER_FROM_INT(node.identifier),
                    (void *)"NODE_OT_preview_toggle");
    UI_block_emboss_set(&block, UI_EMBOSS);
  }
  if (ELEM(node.type, NODE_CUSTOM, NODE_CUSTOM_GROUP) && node.typeinfo->ui_icon != ICON_NONE) {
    iconofs -= iconbutw;
    UI_block_emboss_set(&block, UI_EMBOSS_NONE);
    uiDefIconBut(&block,
                 UI_BTYPE_BUT,
                 0,
                 node.typeinfo->ui_icon,
                 iconofs,
                 rct.ymax - NODE_DY,
                 iconbutw,
                 UI_UNIT_Y,
                 nullptr,
                 0,
                 0,
                 "");
    UI_block_emboss_set(&block, UI_EMBOSS);
  }
  if (node.type == GEO_NODE_VIEWER) {
    const bool is_active = &node == tree_draw_ctx.active_geometry_nodes_viewer;
    iconofs -= iconbutw;
    UI_block_emboss_set(&block, UI_EMBOSS_NONE);
    uiBut *but = uiDefIconBut(&block,
                              UI_BTYPE_BUT,
                              0,
                              is_active ? ICON_HIDE_OFF : ICON_HIDE_ON,
                              iconofs,
                              rct.ymax - NODE_DY,
                              iconbutw,
                              UI_UNIT_Y,
                              nullptr,
                              0,
                              0,
                              "");
    /* Selection implicitly activates the node. */
    const char *operator_idname = is_active ? "NODE_OT_deactivate_viewer" : "NODE_OT_select";
    UI_but_func_set(
        but, node_toggle_button_cb, POINTER_FROM_INT(node.identifier), (void *)operator_idname);
    UI_block_emboss_set(&block, UI_EMBOSS);
  }

  node_add_error_message_button(tree_draw_ctx, node, block, rct, iconofs);

  /* Title. */
  if (node.flag & SELECT) {
    UI_GetThemeColor4fv(TH_SELECT, color);
  }
  else {
    UI_GetThemeColorBlendShade4fv(TH_SELECT, color_id, 0.4f, 10, color);
  }

  /* Collapse/expand icon. */
  {
    const int but_size = U.widget_unit * 0.8f;
    UI_block_emboss_set(&block, UI_EMBOSS_NONE);

    uiBut *but = uiDefIconBut(&block,
                              UI_BTYPE_BUT_TOGGLE,
                              0,
                              ICON_DOWNARROW_HLT,
                              rct.xmin + (NODE_MARGIN_X / 3),
                              rct.ymax - NODE_DY / 2.2f - but_size / 2,
                              but_size,
                              but_size,
                              nullptr,
                              0.0f,
                              0.0f,
                              "");

    UI_but_func_set(but,
                    node_toggle_button_cb,
                    POINTER_FROM_INT(node.identifier),
                    (void *)"NODE_OT_hide_toggle");
    UI_block_emboss_set(&block, UI_EMBOSS);
  }

  char showname[128];
  bke::nodeLabel(&ntree, &node, showname, sizeof(showname));

  uiBut *but = uiDefBut(&block,
                        UI_BTYPE_LABEL,
                        0,
                        showname,
                        int(rct.xmin + NODE_MARGIN_X + 0.4f),
                        int(rct.ymax - NODE_DY),
                        short(iconofs - rct.xmin - (18.0f * UI_SCALE_FAC)),
                        short(NODE_DY),
                        nullptr,
                        0,
                        0,
                        TIP_(node.typeinfo->ui_description));
  UI_but_func_tooltip_set(
      but,
      [](bContext * /*C*/, void *arg, const char *tip) -> std::string {
        const bNode &node = *static_cast<const bNode *>(arg);
        if (node.typeinfo->ui_description_fn) {
          return node.typeinfo->ui_description_fn(node);
        }
        return StringRef(tip);
      },
      const_cast<bNode *>(&node),
      nullptr);

  if (node.flag & NODE_MUTED) {
    UI_but_flag_enable(but, UI_BUT_INACTIVE);
  }

  /* Wire across the node when muted/disabled. */
  if (node.flag & NODE_MUTED) {
    node_draw_mute_line(C, v2d, snode, node);
  }

  /* Body. */
  const float outline_width = U.pixelsize;
  {
    /* Use warning color to indicate undefined types. */
    if (bke::node_type_is_undefined(&node)) {
      UI_GetThemeColorBlend4f(TH_REDALERT, TH_NODE, 0.4f, color);
    }
    /* Muted nodes get a mix of the background with the node color. */
    else if (node.flag & NODE_MUTED) {
      UI_GetThemeColorBlend4f(TH_BACK, TH_NODE, 0.2f, color);
    }
    else if (node.flag & NODE_CUSTOM_COLOR) {
      rgba_float_args_set(color, node.color[0], node.color[1], node.color[2], 1.0f);
    }
    else {
      UI_GetThemeColor4fv(TH_NODE, color);
    }

    /* Draw selected nodes fully opaque. */
    if (node.flag & SELECT) {
      color[3] = 1.0f;
    }

    /* Draw muted nodes slightly transparent so the wires inside are visible. */
    if (node.flag & NODE_MUTED) {
      color[3] -= 0.2f;
    }

    /* Add some padding to prevent transparent gaps with the outline. */
    const rctf rect = {
        rct.xmin - padding,
        rct.xmax + padding,
        rct.ymin - padding,
        rct.ymax - (NODE_DY + outline_width) + padding,
    };

    UI_draw_roundbox_corner_set(UI_CNR_BOTTOM_LEFT | UI_CNR_BOTTOM_RIGHT);
    UI_draw_roundbox_4fv(&rect, true, corner_radius, color);

    if (is_node_panels_supported(node)) {
      node_draw_panels_background(node);
    }
  }

  /* Header underline. */
  {
    float color_underline[4];

    if (node.flag & NODE_MUTED) {
      UI_GetThemeColorBlend4f(TH_BACK, color_id, 0.05f, color_underline);
      color_underline[3] = 1.0f;
    }
    else {
      UI_GetThemeColorBlend4f(TH_BACK, color_id, 0.2f, color_underline);
    }

    const rctf rect = {
        rct.xmin,
        rct.xmax,
        rct.ymax - (NODE_DY + outline_width),
        rct.ymax - NODE_DY,
    };

    UI_draw_roundbox_corner_set(UI_CNR_NONE);
    UI_draw_roundbox_4fv(&rect, true, 0.0f, color_underline);
  }

  /* Outline. */
  {
    const rctf rect = {
        rct.xmin - outline_width,
        rct.xmax + outline_width,
        rct.ymin - outline_width,
        rct.ymax + outline_width,
    };

    /* Color the outline according to active, selected, or undefined status. */
    float color_outline[4];

    if (node.flag & SELECT) {
      UI_GetThemeColor4fv((node.flag & NODE_ACTIVE) ? TH_ACTIVE : TH_SELECT, color_outline);
    }
    else if (bke::node_type_is_undefined(&node)) {
      UI_GetThemeColor4fv(TH_REDALERT, color_outline);
    }
    else if (const bke::bNodeZoneType *zone_type = bke::zone_type_by_node_type(node.type)) {
      UI_GetThemeColor4fv(zone_type->theme_id, color_outline);
      color_outline[3] = 1.0f;
    }
    else {
      UI_GetThemeColorBlendShade4fv(TH_BACK, TH_NODE, 0.4f, -20, color_outline);
    }

    UI_draw_roundbox_corner_set(UI_CNR_ALL);
    UI_draw_roundbox_4fv(&rect, false, BASIS_RAD + outline_width, color_outline);
  }

  /* Skip slow socket drawing if zoom is small. */
  if (draw_node_details(snode)) {
    node_draw_sockets(C, block, snode, ntree, node);
  }

  if (is_node_panels_supported(node)) {
    node_draw_panels(ntree, node, block);
  }

  UI_block_end_ex(&C,
                  tree_draw_ctx.bmain,
                  tree_draw_ctx.window,
                  tree_draw_ctx.scene,
                  tree_draw_ctx.region,
                  tree_draw_ctx.depsgraph,
                  &block);
  UI_block_draw(&C, &block);
}

static void node_draw_hidden(const bContext &C,
                             TreeDrawContext &tree_draw_ctx,
                             const View2D &v2d,
                             const SpaceNode &snode,
                             bNodeTree &ntree,
                             bNode &node,
                             uiBlock &block)
{
  const rctf &rct = node.runtime->totr;
  float centy = BLI_rctf_cent_y(&rct);
  float hiddenrad = BLI_rctf_size_y(&rct) / 2.0f;

  float scale;
  UI_view2d_scale_get(&v2d, &scale, nullptr);

  const int color_id = node_get_colorid(tree_draw_ctx, node);

  node_draw_extra_info_panel(C, tree_draw_ctx, snode, node, nullptr, block);

  /* Shadow. */
  node_draw_shadow(snode, node, hiddenrad, 1.0f);

  /* Wire across the node when muted/disabled. */
  if (node.flag & NODE_MUTED) {
    node_draw_mute_line(C, v2d, snode, node);
  }

  /* Body. */
  float color[4];
  {
    if (bke::node_type_is_undefined(&node)) {
      /* Use warning color to indicate undefined types. */
      UI_GetThemeColorBlend4f(TH_REDALERT, TH_NODE, 0.4f, color);
    }
    else if (node.flag & NODE_MUTED) {
      /* Muted nodes get a mix of the background with the node color. */
      UI_GetThemeColorBlendShade4fv(TH_BACK, color_id, 0.1f, 0, color);
    }
    else if (node.flag & NODE_CUSTOM_COLOR) {
      rgba_float_args_set(color, node.color[0], node.color[1], node.color[2], 1.0f);
    }
    else {
      UI_GetThemeColorBlend4f(TH_NODE, color_id, 0.4f, color);
    }

    /* Draw selected nodes fully opaque. */
    if (node.flag & SELECT) {
      color[3] = 1.0f;
    }

    /* Draw muted nodes slightly transparent so the wires inside are visible. */
    if (node.flag & NODE_MUTED) {
      color[3] -= 0.2f;
    }

    /* Add some padding to prevent transparent gaps with the outline. */
    const float padding = 0.5f;
    const rctf rect = {
        rct.xmin - padding,
        rct.xmax + padding,
        rct.ymin - padding,
        rct.ymax + padding,
    };

    UI_draw_roundbox_4fv(&rect, true, hiddenrad + padding, color);
  }

  /* Title. */
  if (node.flag & SELECT) {
    UI_GetThemeColor4fv(TH_SELECT, color);
  }
  else {
    UI_GetThemeColorBlendShade4fv(TH_SELECT, color_id, 0.4f, 10, color);
  }

  /* Collapse/expand icon. */
  {
    const int but_size = U.widget_unit * 1.0f;
    UI_block_emboss_set(&block, UI_EMBOSS_NONE);

    uiBut *but = uiDefIconBut(&block,
                              UI_BTYPE_BUT_TOGGLE,
                              0,
                              ICON_RIGHTARROW,
                              rct.xmin + (NODE_MARGIN_X / 3),
                              centy - but_size / 2,
                              but_size,
                              but_size,
                              nullptr,
                              0.0f,
                              0.0f,
                              "");

    UI_but_func_set(but,
                    node_toggle_button_cb,
                    POINTER_FROM_INT(node.identifier),
                    (void *)"NODE_OT_hide_toggle");
    UI_block_emboss_set(&block, UI_EMBOSS);
  }

  char showname[128];
  bke::nodeLabel(&ntree, &node, showname, sizeof(showname));

  uiBut *but = uiDefBut(&block,
                        UI_BTYPE_LABEL,
                        0,
                        showname,
                        round_fl_to_int(rct.xmin + NODE_MARGIN_X),
                        round_fl_to_int(centy - NODE_DY * 0.5f),
                        short(BLI_rctf_size_x(&rct) - ((18.0f + 12.0f) * UI_SCALE_FAC)),
                        short(NODE_DY),
                        nullptr,
                        0,
                        0,
                        TIP_(node.typeinfo->ui_description));

  /* Outline. */
  {
    const float outline_width = U.pixelsize;
    const rctf rect = {
        rct.xmin - outline_width,
        rct.xmax + outline_width,
        rct.ymin - outline_width,
        rct.ymax + outline_width,
    };

    /* Color the outline according to active, selected, or undefined status. */
    float color_outline[4];

    if (node.flag & SELECT) {
      UI_GetThemeColor4fv((node.flag & NODE_ACTIVE) ? TH_ACTIVE : TH_SELECT, color_outline);
    }
    else if (bke::node_type_is_undefined(&node)) {
      UI_GetThemeColor4fv(TH_REDALERT, color_outline);
    }
    else {
      UI_GetThemeColorBlendShade4fv(TH_BACK, TH_NODE, 0.4f, -20, color_outline);
    }

    UI_draw_roundbox_corner_set(UI_CNR_ALL);
    UI_draw_roundbox_4fv(&rect, false, hiddenrad + outline_width, color_outline);
  }

  if (node.flag & NODE_MUTED) {
    UI_but_flag_enable(but, UI_BUT_INACTIVE);
  }

  /* Scale widget thing. */
  uint pos = GPU_vertformat_attr_add(immVertexFormat(), "pos", GPU_COMP_F32, 2, GPU_FETCH_FLOAT);
  GPU_blend(GPU_BLEND_ALPHA);
  immBindBuiltinProgram(GPU_SHADER_3D_UNIFORM_COLOR);

  immUniformThemeColorShadeAlpha(TH_TEXT, -40, -180);
  float dx = 0.5f * U.widget_unit;
  const float dx2 = 0.15f * U.widget_unit * snode.runtime->aspect;
  const float dy = 0.2f * U.widget_unit;

  immBegin(GPU_PRIM_LINES, 4);
  immVertex2f(pos, rct.xmax - dx, centy - dy);
  immVertex2f(pos, rct.xmax - dx, centy + dy);

  immVertex2f(pos, rct.xmax - dx - dx2, centy - dy);
  immVertex2f(pos, rct.xmax - dx - dx2, centy + dy);
  immEnd();

  immUniformThemeColorShadeAlpha(TH_TEXT, 0, -180);
  dx -= snode.runtime->aspect;

  immBegin(GPU_PRIM_LINES, 4);
  immVertex2f(pos, rct.xmax - dx, centy - dy);
  immVertex2f(pos, rct.xmax - dx, centy + dy);

  immVertex2f(pos, rct.xmax - dx - dx2, centy - dy);
  immVertex2f(pos, rct.xmax - dx - dx2, centy + dy);
  immEnd();

  immUnbindProgram();
  GPU_blend(GPU_BLEND_NONE);

  node_draw_sockets(C, block, snode, ntree, node);

  UI_block_end_ex(&C,
                  tree_draw_ctx.bmain,
                  tree_draw_ctx.window,
                  tree_draw_ctx.scene,
                  tree_draw_ctx.region,
                  tree_draw_ctx.depsgraph,
                  &block);
  UI_block_draw(&C, &block);
}

int node_get_resize_cursor(NodeResizeDirection directions)
{
  if (directions == 0) {
    return WM_CURSOR_DEFAULT;
  }
  if ((directions & ~(NODE_RESIZE_TOP | NODE_RESIZE_BOTTOM)) == 0) {
    return WM_CURSOR_Y_MOVE;
  }
  if ((directions & ~(NODE_RESIZE_RIGHT | NODE_RESIZE_LEFT)) == 0) {
    return WM_CURSOR_X_MOVE;
  }
  return WM_CURSOR_EDIT;
}

static const bNode *find_node_under_cursor(SpaceNode &snode, const float2 &cursor)
{
  for (const bNode *node : tree_draw_order_calc_nodes_reversed(*snode.edittree)) {
    if (BLI_rctf_isect_pt(&node->runtime->totr, cursor[0], cursor[1])) {
      return node;
    }
  }
  return nullptr;
}

void node_set_cursor(wmWindow &win, ARegion &region, SpaceNode &snode, const float2 &cursor)
{
  const bNodeTree *ntree = snode.edittree;
  if (ntree == nullptr) {
    WM_cursor_set(&win, WM_CURSOR_DEFAULT);
    return;
  }
  if (node_find_indicated_socket(snode, region, cursor, SOCK_IN | SOCK_OUT)) {
    WM_cursor_set(&win, WM_CURSOR_DEFAULT);
    return;
  }
  const bNode *node = find_node_under_cursor(snode, cursor);
  if (!node) {
    WM_cursor_set(&win, WM_CURSOR_DEFAULT);
    return;
  }
  const NodeResizeDirection dir = node_get_resize_direction(snode, node, cursor[0], cursor[1]);
  if (node->is_frame() && dir == NODE_RESIZE_NONE) {
    /* Indicate that frame nodes can be moved/selected on their borders. */
    const rctf frame_inside = node_frame_rect_inside(snode, *node);
    if (!BLI_rctf_isect_pt(&frame_inside, cursor[0], cursor[1])) {
      WM_cursor_set(&win, WM_CURSOR_NSEW_SCROLL);
      return;
    }
    WM_cursor_set(&win, WM_CURSOR_DEFAULT);
    return;
  }

  WM_cursor_set(&win, node_get_resize_cursor(dir));
}

static void count_multi_input_socket_links(bNodeTree &ntree, SpaceNode &snode)
{
  for (bNode *node : ntree.all_nodes()) {
    for (bNodeSocket *socket : node->input_sockets()) {
      if (socket->is_multi_input()) {
        socket->runtime->total_inputs = socket->directly_linked_links().size();
      }
    }
  }
  /* Count temporary links going into this socket. */
  if (snode.runtime->linkdrag) {
    for (const bNodeLink &link : snode.runtime->linkdrag->links) {
      if (link.tosock && (link.tosock->flag & SOCK_MULTI_INPUT)) {
        link.tosock->runtime->total_inputs++;
      }
    }
  }
}

static float frame_node_label_height(const NodeFrame &frame_data)
{
  return frame_data.label_size * UI_SCALE_FAC;
}

#define NODE_FRAME_MARGIN (1.5f * U.widget_unit)

/* XXX Does a bounding box update by iterating over all children.
 * Not ideal to do this in every draw call, but doing as transform callback doesn't work,
 * since the child node totr rects are not updated properly at that point. */
static void frame_node_prepare_for_draw(bNode &node, Span<bNode *> nodes)
{
  NodeFrame *data = (NodeFrame *)node.storage;

  const float margin = NODE_FRAME_MARGIN;
  const float has_label = node.label[0] != '\0';

  const float label_height = frame_node_label_height(*data);
  /* Add an additional 25% to account for the glyphs descender.
   * This works well in most cases. */
  const float margin_top = 0.5f * margin + (has_label ? 1.25f * label_height : 0.5f * margin);

  /* Initialize rect from current frame size. */
  rctf rect;
  node_to_updated_rect(node, rect);

  /* Frame can be resized manually only if shrinking is disabled or no children are attached. */
  data->flag |= NODE_FRAME_RESIZEABLE;
  /* For shrinking bounding box, initialize the rect from first child node. */
  bool bbinit = (data->flag & NODE_FRAME_SHRINK);
  /* Fit bounding box to all children. */
  for (const bNode *tnode : nodes) {
    if (tnode->parent != &node) {
      continue;
    }

    /* Add margin to node rect. */
    rctf noderect = tnode->runtime->totr;
    noderect.xmin -= margin;
    noderect.xmax += margin;
    noderect.ymin -= margin;
    noderect.ymax += margin_top;

    /* First child initializes frame. */
    if (bbinit) {
      bbinit = false;
      rect = noderect;
      data->flag &= ~NODE_FRAME_RESIZEABLE;
    }
    else {
      BLI_rctf_union(&rect, &noderect);
    }
  }

  /* Now adjust the frame size from view-space bounding box. */
  const float2 offset = node_from_view(node, {rect.xmin, rect.ymax});
  node.offsetx = offset.x;
  node.offsety = offset.y;
  const float2 max = node_from_view(node, {rect.xmax, rect.ymin});
  node.width = max.x - node.offsetx;
  node.height = -max.y + node.offsety;

  node.runtime->totr = rect;
}

static void reroute_node_prepare_for_draw(bNode &node)
{
  const float2 loc = node_to_view(node, float2(0));

  /* When the node is hidden, the input and output socket are both in the same place. */
  node.input_socket(0).runtime->location = loc;
  node.output_socket(0).runtime->location = loc;

  const float radius = NODE_SOCKSIZE;
  node.width = radius * 2;
  node.runtime->totr.xmin = loc.x - radius;
  node.runtime->totr.xmax = loc.x + radius;
  node.runtime->totr.ymax = loc.y + radius;
  node.runtime->totr.ymin = loc.y - radius;
}

static void node_update_nodetree(const bContext &C,
                                 TreeDrawContext &tree_draw_ctx,
                                 bNodeTree &ntree,
                                 Span<bNode *> nodes,
                                 Span<uiBlock *> blocks)
{
  /* Make sure socket "used" tags are correct, for displaying value buttons. */
  SpaceNode *snode = CTX_wm_space_node(&C);

  count_multi_input_socket_links(ntree, *snode);

  for (const int i : nodes.index_range()) {
    bNode &node = *nodes[i];
    uiBlock &block = *blocks[node.index()];
    if (node.is_frame()) {
      /* Frame sizes are calculated after all other nodes have calculating their #totr. */
      continue;
    }

    if (node.is_reroute()) {
      reroute_node_prepare_for_draw(node);
    }
    else {
      if (node.flag & NODE_HIDDEN) {
        node_update_hidden(node, block);
      }
      else {
        node_update_basis(C, tree_draw_ctx, ntree, node, block);
      }
    }
  }

  /* Now calculate the size of frame nodes, which can depend on the size of other nodes.
   * Update nodes in reverse, so children sizes get updated before parents. */
  for (int i = nodes.size() - 1; i >= 0; i--) {
    if (nodes[i]->is_frame()) {
      frame_node_prepare_for_draw(*nodes[i], nodes);
    }
  }
}

static void frame_node_draw_label(TreeDrawContext &tree_draw_ctx,
                                  const bNodeTree &ntree,
                                  const bNode &node,
                                  const SpaceNode &snode)
{
  const float aspect = snode.runtime->aspect;
  /* XXX font id is crap design */
  const int fontid = UI_style_get()->widget.uifont_id;
  const NodeFrame *data = (const NodeFrame *)node.storage;
  const float font_size = data->label_size / aspect;

  char label[MAX_NAME];
  bke::nodeLabel(&ntree, &node, label, sizeof(label));

  BLF_enable(fontid, BLF_ASPECT);
  BLF_aspect(fontid, aspect, aspect, 1.0f);
  BLF_size(fontid, font_size * UI_SCALE_FAC);

  /* Title color. */
  int color_id = node_get_colorid(tree_draw_ctx, node);
  uchar color[3];
  UI_GetThemeColorBlendShade3ubv(TH_TEXT, color_id, 0.4f, 10, color);
  BLF_color3ubv(fontid, color);

  const float margin = NODE_FRAME_MARGIN;
  const float width = BLF_width(fontid, label, sizeof(label));
  const int label_height = frame_node_label_height(*data);

  const rctf &rct = node.runtime->totr;
  const float label_x = BLI_rctf_cent_x(&rct) - (0.5f * width);
  const float label_y = rct.ymax - label_height - (0.5f * margin);

  /* Label. */
  const bool has_label = node.label[0] != '\0';
  if (has_label) {
    BLF_position(fontid, label_x, label_y, 0);
    BLF_draw(fontid, label, sizeof(label));
  }

  /* Draw text body. */
  if (node.id) {
    const Text *text = (const Text *)node.id;
    const int line_height_max = BLF_height_max(fontid);
    const float line_spacing = (line_height_max * aspect);
    const float line_width = (BLI_rctf_size_x(&rct) - 2 * margin) / aspect;

    const float x = rct.xmin + margin;
    float y = rct.ymax - label_height - (has_label ? line_spacing + margin : 0);

    const int y_min = rct.ymin + margin;

    BLF_enable(fontid, BLF_CLIPPING | BLF_WORD_WRAP);
    BLF_clipping(fontid, rct.xmin, rct.ymin + margin, rct.xmax, rct.ymax);

    BLF_wordwrap(fontid, line_width);

    LISTBASE_FOREACH (const TextLine *, line, &text->lines) {
      if (line->line[0]) {
        BLF_position(fontid, x, y, 0);
        ResultBLF info;
        BLF_draw(fontid, line->line, line->len, &info);
        y -= line_spacing * info.lines;
      }
      else {
        y -= line_spacing;
      }
      if (y < y_min) {
        break;
      }
    }

    BLF_disable(fontid, BLF_CLIPPING | BLF_WORD_WRAP);
  }

  BLF_disable(fontid, BLF_ASPECT);
}

static void frame_node_draw_background(const ARegion &region,
                                       const SpaceNode &snode,
                                       const bNode &node)
{
  /* Skip if out of view. */
  if (BLI_rctf_isect(&node.runtime->totr, &region.v2d.cur, nullptr) == false) {
    return;
  }

  float color[4];
  UI_GetThemeColor4fv(TH_NODE_FRAME, color);
  const float alpha = color[3];

  node_draw_shadow(snode, node, BASIS_RAD, alpha);

  if (node.flag & NODE_CUSTOM_COLOR) {
    rgba_float_args_set(color, node.color[0], node.color[1], node.color[2], alpha);
  }
  else {
    UI_GetThemeColor4fv(TH_NODE_FRAME, color);
  }

  const rctf &rct = node.runtime->totr;
  UI_draw_roundbox_corner_set(UI_CNR_ALL);
  UI_draw_roundbox_4fv(&rct, true, BASIS_RAD, color);

  /* Outline active and selected emphasis. */
  if (node.flag & SELECT) {
    if (node.flag & NODE_ACTIVE) {
      UI_GetThemeColorShadeAlpha4fv(TH_ACTIVE, 0, -40, color);
    }
    else {
      UI_GetThemeColorShadeAlpha4fv(TH_SELECT, 0, -40, color);
    }

    UI_draw_roundbox_aa(&rct, false, BASIS_RAD, color);
  }
}

static void frame_node_draw_overlay(const bContext &C,
                                    TreeDrawContext &tree_draw_ctx,
                                    const ARegion &region,
                                    const SpaceNode &snode,
                                    const bNodeTree &ntree,
                                    const bNode &node,
                                    uiBlock &block)
{
  /* Skip if out of view. */
  if (BLI_rctf_isect(&node.runtime->totr, &region.v2d.cur, nullptr) == false) {
    UI_block_end_ex(&C,
                    tree_draw_ctx.bmain,
                    tree_draw_ctx.window,
                    tree_draw_ctx.scene,
                    tree_draw_ctx.region,
                    tree_draw_ctx.depsgraph,
                    &block);
    return;
  }

  /* Label and text. */
  frame_node_draw_label(tree_draw_ctx, ntree, node, snode);

  node_draw_extra_info_panel(C, tree_draw_ctx, snode, node, nullptr, block);

  UI_block_end_ex(&C,
                  tree_draw_ctx.bmain,
                  tree_draw_ctx.window,
                  tree_draw_ctx.scene,
                  tree_draw_ctx.region,
                  tree_draw_ctx.depsgraph,
                  &block);
  UI_block_draw(&C, &block);
}

static Set<const bNodeSocket *> find_sockets_on_active_gizmo_paths(const bContext &C,
                                                                   const SpaceNode &snode)
{
  const std::optional<ed::space_node::ObjectAndModifier> object_and_modifier =
      ed::space_node::get_modifier_for_node_editor(snode);
  if (!object_and_modifier) {
    return {};
  }
  snode.edittree->ensure_topology_cache();

  /* Compute the compute context hash for the current node tree path. */
  std::optional<ComputeContextHash> current_compute_context_hash =
      [&]() -> std::optional<ComputeContextHash> {
    ComputeContextBuilder compute_context_builder;
    compute_context_builder.push<bke::ModifierComputeContext>(
        object_and_modifier->nmd->modifier.name);
    if (!ed::space_node::push_compute_context_for_tree_path(snode, compute_context_builder)) {
      return std::nullopt;
    }
    return compute_context_builder.current()->hash();
  }();
  if (!current_compute_context_hash) {
    return {};
  }

  Set<const bNodeSocket *> sockets_on_gizmo_paths;

  ComputeContextBuilder compute_context_builder;
  nodes::gizmos::foreach_active_gizmo(
      C,
      compute_context_builder,
      [&](const Object &gizmo_object,
          const NodesModifierData &gizmo_nmd,
          const ComputeContext &gizmo_context,
          const bNode &gizmo_node,
          const bNodeSocket &gizmo_socket) {
        if (&gizmo_object != object_and_modifier->object) {
          return;
        }
        if (&gizmo_nmd != object_and_modifier->nmd) {
          return;
        }
        nodes::gizmos::foreach_socket_on_gizmo_path(
            gizmo_context,
            gizmo_node,
            gizmo_socket,
            [&](const ComputeContext &compute_context,
                const bNodeSocket &socket,
                const nodes::inverse_eval::ElemVariant & /*elem*/) {
              if (compute_context.hash() == *current_compute_context_hash) {
                sockets_on_gizmo_paths.add(&socket);
              }
            });
      });

  return sockets_on_gizmo_paths;
}

/**
 * Returns the reroute node linked to the input of the given reroute, if there is one.
 */
static const bNode *reroute_node_get_linked_reroute(const bNode &reroute)
{
  BLI_assert(reroute.is_reroute());

  const bNodeSocket *input_socket = reroute.input_sockets().first();
  if (input_socket->directly_linked_links().is_empty()) {
    return nullptr;
  }
  const bNodeLink *input_link = input_socket->directly_linked_links().first();
  const bNode *from_node = input_link->fromnode;
  return from_node->is_reroute() ? from_node : nullptr;
}

/**
 * The auto label overlay displays a label on reroute nodes based on the user-defined label of a
 * linked reroute upstream.
 */
static StringRefNull reroute_node_get_auto_label(TreeDrawContext &tree_draw_ctx,
                                                 const bNode &src_reroute)
{
  BLI_assert(src_reroute.is_reroute());

  if (src_reroute.label[0] != '\0') {
    return StringRefNull(src_reroute.label);
  }

  Map<const bNode *, StringRefNull> &reroute_auto_labels = tree_draw_ctx.reroute_auto_labels;

  StringRefNull label;
  Vector<const bNode *> reroute_path;

  /* Traverse reroute path backwards until label, non-reroute node or link-cycle is found. */
  for (const bNode *reroute = &src_reroute; reroute;
       reroute = reroute_node_get_linked_reroute(*reroute))
  {
    reroute_path.append(reroute);
    if (const StringRefNull *label_ptr = reroute_auto_labels.lookup_ptr(reroute)) {
      label = *label_ptr;
      break;
    }
    if (reroute->label[0] != '\0') {
      label = reroute->label;
      break;
    }
    /* This makes sure that the loop eventually ends even if there are link-cycles. */
    reroute_auto_labels.add(reroute, "");
  }

  /* Remember the label for each node on the path to avoid recomputing it. */
  for (const bNode *reroute : reroute_path) {
    reroute_auto_labels.add_overwrite(reroute, label);
  }

  return label;
}

static void reroute_node_draw_body(const bContext &C,
                                   const SpaceNode &snode,
                                   const bNodeTree &ntree,
                                   const bNode &node,
                                   uiBlock &block,
                                   const bool selected)
{
  BLI_assert(node.is_reroute());

  bNodeSocket &sock = *static_cast<bNodeSocket *>(node.inputs.first);

  PointerRNA nodeptr = RNA_pointer_create(
      const_cast<ID *>(&ntree.id), &RNA_Node, const_cast<bNode *>(&node));

  ColorTheme4f socket_color;
  ColorTheme4f outline_color;

  node_socket_color_get(C, ntree, nodeptr, sock, socket_color);
  node_socket_outline_color_get(selected, sock.type, outline_color);

  node_draw_nodesocket(&node.runtime->totr,
                       socket_color,
                       outline_color,
                       NODE_SOCKET_OUTLINE,
                       sock.display_shape,
                       snode.runtime->aspect);

  const float2 location = float2(BLI_rctf_cent_x(&node.runtime->totr),
                                 BLI_rctf_cent_y(&node.runtime->totr));
  const float2 size = float2(BLI_rctf_size_x(&node.runtime->totr),
                             BLI_rctf_size_y(&node.runtime->totr));
  node_socket_tooltip_set(block, sock.index_in_tree(), location, size);
}

static void reroute_node_draw_label(TreeDrawContext &tree_draw_ctx,
                                    const SpaceNode &snode,
                                    const bNode &node,
                                    uiBlock &block)
{
  const bool has_label = node.label[0] != '\0';
  const bool use_auto_label = !has_label && (snode.overlay.flag & SN_OVERLAY_SHOW_OVERLAYS) &&
                              (snode.overlay.flag & SN_OVERLAY_SHOW_REROUTE_AUTO_LABELS);

  if (!has_label && !use_auto_label) {
    return;
  }

  /* Don't show the automatic label, when being zoomed out. */
  if (!has_label && !draw_node_details(snode)) {
    return;
  }

  char showname[128];
  STRNCPY(showname,
          has_label ? node.label : reroute_node_get_auto_label(tree_draw_ctx, node).c_str());

  const short width = 512;
  const int x = BLI_rctf_cent_x(&node.runtime->totr) - (width / 2);
  const int y = node.runtime->totr.ymax;

  uiBut *label_but = uiDefBut(
      &block, UI_BTYPE_LABEL, 0, showname, x, y, width, short(NODE_DY), nullptr, 0, 0, nullptr);

  UI_but_drawflag_disable(label_but, UI_BUT_TEXT_LEFT);

  if (use_auto_label && !(node.flag & NODE_SELECT)) {
    UI_but_flag_enable(label_but, UI_BUT_INACTIVE);
  }
}

static void reroute_node_draw(const bContext &C,
                              TreeDrawContext &tree_draw_ctx,
                              ARegion &region,
                              const SpaceNode &snode,
                              bNodeTree &ntree,
                              const bNode &node,
                              uiBlock &block)
{
  const rctf &rct = node.runtime->totr;
  const View2D &v2d = region.v2d;

  /* Skip if out of view. */
  if (rct.xmax < v2d.cur.xmin || rct.xmin > v2d.cur.xmax || rct.ymax < v2d.cur.ymin ||
      node.runtime->totr.ymin > v2d.cur.ymax)
  {
    UI_block_end_ex(&C,
                    tree_draw_ctx.bmain,
                    tree_draw_ctx.window,
                    tree_draw_ctx.scene,
                    tree_draw_ctx.region,
                    tree_draw_ctx.depsgraph,
                    &block);
    return;
  }

  if (draw_node_details(snode)) {
    reroute_node_draw_label(tree_draw_ctx, snode, node, block);
  }

  /* Only draw the input socket, since all sockets are at the same location. */
  const bool selected = node.flag & NODE_SELECT;
  reroute_node_draw_body(C, snode, ntree, node, block, selected);

  UI_block_end_ex(&C,
                  tree_draw_ctx.bmain,
                  tree_draw_ctx.window,
                  tree_draw_ctx.scene,
                  tree_draw_ctx.region,
                  tree_draw_ctx.depsgraph,
                  &block);
  UI_block_draw(&C, &block);
}

static void node_draw(const bContext &C,
                      TreeDrawContext &tree_draw_ctx,
                      ARegion &region,
                      const SpaceNode &snode,
                      bNodeTree &ntree,
                      bNode &node,
                      uiBlock &block,
                      bNodeInstanceKey key)
{
  if (node.is_frame()) {
    /* Should have been drawn before already. */
    BLI_assert_unreachable();
  }
  else if (node.is_reroute()) {
    reroute_node_draw(C, tree_draw_ctx, region, snode, ntree, node, block);
  }
  else {
    const View2D &v2d = region.v2d;
    if (node.flag & NODE_HIDDEN) {
      node_draw_hidden(C, tree_draw_ctx, v2d, snode, ntree, node, block);
    }
    else {
      node_draw_basis(C, tree_draw_ctx, v2d, snode, ntree, node, block, key);
    }
  }
}

static void add_rect_corner_positions(Vector<float2> &positions, const rctf &rect)
{
  positions.append({rect.xmin, rect.ymin});
  positions.append({rect.xmin, rect.ymax});
  positions.append({rect.xmax, rect.ymin});
  positions.append({rect.xmax, rect.ymax});
}

static void find_bounds_by_zone_recursive(const SpaceNode &snode,
                                          const bNodeTreeZone &zone,
                                          const Span<const bNodeTreeZone *> all_zones,
                                          MutableSpan<Vector<float2>> r_bounds_by_zone)
{
  const float node_padding = UI_UNIT_X;
  const float zone_padding = 0.3f * UI_UNIT_X;

  Vector<float2> &bounds = r_bounds_by_zone[zone.index];
  if (!bounds.is_empty()) {
    return;
  }

  Vector<float2> possible_bounds;
  for (const bNodeTreeZone *child_zone : zone.child_zones) {
    find_bounds_by_zone_recursive(snode, *child_zone, all_zones, r_bounds_by_zone);
    const Span<float2> child_bounds = r_bounds_by_zone[child_zone->index];
    for (const float2 &pos : child_bounds) {
      rctf rect;
      BLI_rctf_init_pt_radius(&rect, pos, zone_padding);
      add_rect_corner_positions(possible_bounds, rect);
    }
  }
  for (const bNode *child_node : zone.child_nodes) {
    rctf rect = child_node->runtime->totr;
    BLI_rctf_pad(&rect, node_padding, node_padding);
    add_rect_corner_positions(possible_bounds, rect);
  }
  if (zone.input_node) {
    const rctf &totr = zone.input_node->runtime->totr;
    rctf rect = totr;
    BLI_rctf_pad(&rect, node_padding, node_padding);
    rect.xmin = math::interpolate(totr.xmin, totr.xmax, 0.25f);
    add_rect_corner_positions(possible_bounds, rect);
  }
  if (zone.output_node) {
    const rctf &totr = zone.output_node->runtime->totr;
    rctf rect = totr;
    BLI_rctf_pad(&rect, node_padding, node_padding);
    rect.xmax = math::interpolate(totr.xmin, totr.xmax, 0.75f);
    add_rect_corner_positions(possible_bounds, rect);
  }

  if (snode.runtime->linkdrag) {
    for (const bNodeLink &link : snode.runtime->linkdrag->links) {
      if (link.fromnode == nullptr) {
        continue;
      }
      if (zone.contains_node_recursively(*link.fromnode) && zone.output_node != link.fromnode) {
        const float2 pos = node_link_bezier_points_dragged(snode, link)[3];
        rctf rect;
        BLI_rctf_init_pt_radius(&rect, pos, node_padding);
        add_rect_corner_positions(possible_bounds, rect);
      }
    }
  }

  Vector<int> convex_indices(possible_bounds.size());
  const int convex_positions_num = BLI_convexhull_2d(
      reinterpret_cast<float(*)[2]>(possible_bounds.data()),
      possible_bounds.size(),
      convex_indices.data());
  convex_indices.resize(convex_positions_num);

  for (const int i : convex_indices) {
    bounds.append(possible_bounds[i]);
  }
}

static void node_draw_zones_and_frames(const bContext &C,
                                       TreeDrawContext &tree_draw_ctx,
                                       const ARegion &region,
                                       const SpaceNode &snode,
                                       const bNodeTree &ntree,
                                       Span<uiBlock *> blocks)
{
  const bNodeTreeZones *zones = ntree.zones();
  const int zones_num = zones ? zones->zones.size() : 0;

  Array<Vector<float2>> bounds_by_zone(zones_num);
  Array<bke::CurvesGeometry> fillet_curve_by_zone(zones_num);
  /* Bounding box area of zones is used to determine draw order. */
  Array<float> bounding_box_width_by_zone(zones_num);

  for (const int zone_i : IndexRange(zones_num)) {
    const bNodeTreeZone &zone = *zones->zones[zone_i];

    find_bounds_by_zone_recursive(snode, zone, zones->zones, bounds_by_zone);
    const Span<float2> boundary_positions = bounds_by_zone[zone_i];
    const int boundary_positions_num = boundary_positions.size();

    const Bounds<float2> bounding_box = *bounds::min_max(boundary_positions);
    const float bounding_box_width = bounding_box.max.x - bounding_box.min.x;
    bounding_box_width_by_zone[zone_i] = bounding_box_width;

    bke::CurvesGeometry boundary_curve(boundary_positions_num, 1);
    boundary_curve.cyclic_for_write().first() = true;
    boundary_curve.fill_curve_types(CURVE_TYPE_POLY);
    MutableSpan<float3> boundary_curve_positions = boundary_curve.positions_for_write();
    boundary_curve.offsets_for_write().copy_from({0, boundary_positions_num});
    for (const int i : boundary_positions.index_range()) {
      boundary_curve_positions[i] = float3(boundary_positions[i], 0.0f);
    }

    fillet_curve_by_zone[zone_i] = geometry::fillet_curves_poly(
        boundary_curve,
        IndexRange(1),
        VArray<float>::ForSingle(BASIS_RAD, boundary_positions_num),
        VArray<int>::ForSingle(5, boundary_positions_num),
        true,
        {});
  }

  const View2D &v2d = region.v2d;
  float scale;
  UI_view2d_scale_get(&v2d, &scale, nullptr);
  float line_width = 1.0f * scale;
  float viewport[4] = {};
  GPU_viewport_size_get_f(viewport);

  const auto get_theme_id = [&](const int zone_i) {
    const bNode *node = zones->zones[zone_i]->output_node;
    return bke::zone_type_by_node_type(node->type)->theme_id;
  };

  const uint pos = GPU_vertformat_attr_add(
      immVertexFormat(), "pos", GPU_COMP_F32, 3, GPU_FETCH_FLOAT);

  using ZoneOrNode = std::variant<const bNodeTreeZone *, const bNode *>;
  Vector<ZoneOrNode> draw_order;
  for (const int zone_i : IndexRange(zones_num)) {
    draw_order.append(zones->zones[zone_i]);
  }
  for (const bNode *node : ntree.all_nodes()) {
    if (node->flag & NODE_BACKGROUND) {
      draw_order.append(node);
    }
  }
  auto get_zone_or_node_width = [&](const ZoneOrNode &zone_or_node) {
    if (const bNodeTreeZone *const *zone_p = std::get_if<const bNodeTreeZone *>(&zone_or_node)) {
      const bNodeTreeZone &zone = **zone_p;
      return bounding_box_width_by_zone[zone.index];
    }
    if (const bNode *const *node_p = std::get_if<const bNode *>(&zone_or_node)) {
      const bNode &node = **node_p;
      return BLI_rctf_size_x(&node.runtime->totr);
    }
    BLI_assert_unreachable();
    return 0.0f;
  };
  std::sort(draw_order.begin(), draw_order.end(), [&](const ZoneOrNode &a, const ZoneOrNode &b) {
    /* Draw zones with smaller bounding box on top to make them visible. */
    return get_zone_or_node_width(a) > get_zone_or_node_width(b);
  });

  for (const ZoneOrNode &zone_or_node : draw_order) {
    if (const bNodeTreeZone *const *zone_p = std::get_if<const bNodeTreeZone *>(&zone_or_node)) {
      const bNodeTreeZone &zone = **zone_p;
      const int zone_i = zone.index;
      float zone_color[4];
      UI_GetThemeColor4fv(get_theme_id(zone_i), zone_color);
      if (zone_color[3] == 0.0f) {
        continue;
      }
      const Span<float3> fillet_boundary_positions = fillet_curve_by_zone[zone_i].positions();
      /* Draw the background. */
      immBindBuiltinProgram(GPU_SHADER_3D_UNIFORM_COLOR);
      immUniformThemeColorBlend(TH_BACK, get_theme_id(zone_i), zone_color[3]);

      immBegin(GPU_PRIM_TRI_FAN, fillet_boundary_positions.size() + 1);
      for (const float3 &p : fillet_boundary_positions) {
        immVertex3fv(pos, p);
      }
      immVertex3fv(pos, fillet_boundary_positions[0]);
      immEnd();

      immUnbindProgram();
    }
    if (const bNode *const *node_p = std::get_if<const bNode *>(&zone_or_node)) {
      const bNode &node = **node_p;
      frame_node_draw_background(region, snode, node);
    }
  }

  GPU_blend(GPU_BLEND_ALPHA);

  /* Draw all the contour lines after to prevent them from getting hidden by overlapping zones. */
  for (const ZoneOrNode &zone_or_node : draw_order) {
    const bNodeTreeZone *const *zone_p = std::get_if<const bNodeTreeZone *>(&zone_or_node);
    if (!zone_p) {
      continue;
    }
    const bNodeTreeZone &zone = **zone_p;
    const int zone_i = zone.index;
    const Span<float3> fillet_boundary_positions = fillet_curve_by_zone[zone_i].positions();
    /* Draw the contour lines. */
    immBindBuiltinProgram(GPU_SHADER_3D_POLYLINE_UNIFORM_COLOR);

    immUniform2fv("viewportSize", &viewport[2]);
    immUniform1f("lineWidth", line_width * U.pixelsize);

    immUniformThemeColorAlpha(get_theme_id(zone_i), 1.0f);
    immBegin(GPU_PRIM_LINE_STRIP, fillet_boundary_positions.size() + 1);
    for (const float3 &p : fillet_boundary_positions) {
      immVertex3fv(pos, p);
    }
    immVertex3fv(pos, fillet_boundary_positions[0]);
    immEnd();

    immUnbindProgram();
  }

  GPU_blend(GPU_BLEND_NONE);

  /* Draw text on frame nodes. */
  for (const ZoneOrNode &zone_or_node : draw_order) {
    if (const bNode *const *node_p = std::get_if<const bNode *>(&zone_or_node)) {
      const bNode &node = **node_p;
      frame_node_draw_overlay(C, tree_draw_ctx, region, snode, ntree, node, *blocks[node.index()]);
    }
  }
}

#define USE_DRAW_TOT_UPDATE

static void node_draw_nodetree(const bContext &C,
                               TreeDrawContext &tree_draw_ctx,
                               ARegion &region,
                               SpaceNode &snode,
                               bNodeTree &ntree,
                               Span<bNode *> nodes,
                               Span<uiBlock *> blocks,
                               bNodeInstanceKey parent_key)
{
#ifdef USE_DRAW_TOT_UPDATE
  BLI_rctf_init_minmax(&region.v2d.tot);
#endif

  for (const int i : nodes.index_range()) {
#ifdef USE_DRAW_TOT_UPDATE
    /* Unrelated to background nodes, update the v2d->tot,
     * can be anywhere before we draw the scroll bars. */
    BLI_rctf_union(&region.v2d.tot, &nodes[i]->runtime->totr);
#endif
  }

  /* Node lines. */
  GPU_blend(GPU_BLEND_ALPHA);
  nodelink_batch_start(snode);

  for (const bNodeLink *link : ntree.all_links()) {
    if (!bke::node_link_is_hidden(link) && !bke::node_link_is_selected(link)) {
      node_draw_link(C, region.v2d, snode, *link, false);
    }
  }

  /* Draw selected node links after the unselected ones, so they are shown on top. */
  for (const bNodeLink *link : ntree.all_links()) {
    if (!bke::node_link_is_hidden(link) && bke::node_link_is_selected(link)) {
      node_draw_link(C, region.v2d, snode, *link, true);
    }
  }

  nodelink_batch_end(snode);
  GPU_blend(GPU_BLEND_NONE);

  /* Draw foreground nodes, last nodes in front. */
  for (const int i : nodes.index_range()) {
    bNode &node = *nodes[i];
    if (node.flag & NODE_BACKGROUND) {
      /* Background nodes are drawn before mixed with zones already. */
      continue;
    }

    const bNodeInstanceKey key = bke::node_instance_key(parent_key, &ntree, &node);
    node_draw(C, tree_draw_ctx, region, snode, ntree, node, *blocks[node.index()], key);
  }
}

/* Draw the breadcrumb on the top of the editor. */
static void draw_tree_path(const bContext &C, ARegion &region)
{
  GPU_matrix_push_projection();
  wmOrtho2_region_pixelspace(&region);

  const rcti *rect = ED_region_visible_rect(&region);

  const uiStyle *style = UI_style_get_dpi();
  const float padding_x = 16 * UI_SCALE_FAC;
  const int x = rect->xmin + padding_x;
  const int y = region.winy - UI_UNIT_Y * 0.6f;
  const int width = BLI_rcti_size_x(rect) - 2 * padding_x;

  uiBlock *block = UI_block_begin(&C, &region, __func__, UI_EMBOSS_NONE);
  uiLayout *layout = UI_block_layout(
      block, UI_LAYOUT_VERTICAL, UI_LAYOUT_PANEL, x, y, width, 1, 0, style);

  const Vector<ui::ContextPathItem> context_path = ed::space_node::context_path_for_space_node(C);
  ui::template_breadcrumbs(*layout, context_path);

  UI_block_layout_resolve(block, nullptr, nullptr);
  UI_block_end(&C, block);
  UI_block_draw(&C, block);

  GPU_matrix_pop_projection();
}

static void snode_setup_v2d(SpaceNode &snode, ARegion &region, const float2 &center)
{
  View2D &v2d = region.v2d;

  /* Shift view to node tree center. */
  UI_view2d_center_set(&v2d, center[0], center[1]);
  UI_view2d_view_ortho(&v2d);

  snode.runtime->aspect = BLI_rctf_size_x(&v2d.cur) / float(region.winx);
}

/* Similar to DRW_is_viewport_compositor_enabled() in `draw_manager.cc` but checks all 3D views. */
static bool realtime_compositor_is_in_use(const bContext &context)
{
  const Scene *scene = CTX_data_scene(&context);
  if (!scene->use_nodes) {
    return false;
  }

  if (!scene->nodetree) {
    return false;
  }

  if (scene->r.compositor_device == SCE_COMPOSITOR_DEVICE_GPU) {
    return true;
  }

  wmWindowManager *wm = CTX_wm_manager(&context);
  LISTBASE_FOREACH (const wmWindow *, win, &wm->windows) {
    const bScreen *screen = WM_window_get_active_screen(win);
    LISTBASE_FOREACH (const ScrArea *, area, &screen->areabase) {
      const SpaceLink &space = *static_cast<const SpaceLink *>(area->spacedata.first);
      if (space.spacetype == SPACE_VIEW3D) {
        const View3D &view_3d = reinterpret_cast<const View3D &>(space);

        if (view_3d.shading.use_compositor == V3D_SHADING_USE_COMPOSITOR_DISABLED) {
          continue;
        }

        if (!(view_3d.shading.type >= OB_MATERIAL)) {
          continue;
        }

        return true;
      }
    }
  }

  return false;
}

static void draw_nodetree(const bContext &C,
                          ARegion &region,
                          bNodeTree &ntree,
                          bNodeInstanceKey parent_key)
{
  SpaceNode *snode = CTX_wm_space_node(&C);
  ntree.ensure_topology_cache();

  Array<bNode *> nodes = tree_draw_order_calc_nodes(ntree);

  Array<uiBlock *> blocks = node_uiblocks_init(C, nodes);

  TreeDrawContext tree_draw_ctx;
  tree_draw_ctx.bmain = CTX_data_main(&C);
  tree_draw_ctx.window = CTX_wm_window(&C);
  tree_draw_ctx.scene = CTX_data_scene(&C);
  tree_draw_ctx.region = CTX_wm_region(&C);
  tree_draw_ctx.depsgraph = CTX_data_depsgraph_pointer(&C);

  BLI_SCOPED_DEFER([&]() { ntree.runtime->sockets_on_active_gizmo_paths.clear(); });
  if (ntree.type == NTREE_GEOMETRY) {
    tree_draw_ctx.geo_log_by_zone = geo_log::GeoModifierLog::get_tree_log_by_zone_for_node_editor(
        *snode);
    for (geo_log::GeoTreeLog *log : tree_draw_ctx.geo_log_by_zone.values()) {
      log->ensure_node_warnings(&ntree);
      log->ensure_execution_times();
    }
    const WorkSpace *workspace = CTX_wm_workspace(&C);
    tree_draw_ctx.active_geometry_nodes_viewer = viewer_path::find_geometry_nodes_viewer(
        workspace->viewer_path, *snode);

    /* This set of socket is used when drawing links to determine which links should use the
     * special gizmo drawing. */
    ntree.runtime->sockets_on_active_gizmo_paths = find_sockets_on_active_gizmo_paths(C, *snode);
  }
  else if (ntree.type == NTREE_COMPOSIT) {
    const Scene *scene = CTX_data_scene(&C);
    tree_draw_ctx.used_by_realtime_compositor = realtime_compositor_is_in_use(C);
    tree_draw_ctx.compositor_per_node_execution_time =
        &scene->runtime->compositor.per_node_execution_time;
  }
  else if (ntree.type == NTREE_SHADER && U.experimental.use_shader_node_previews &&
           BKE_scene_uses_shader_previews(CTX_data_scene(&C)) &&
           snode->overlay.flag & SN_OVERLAY_SHOW_OVERLAYS &&
           snode->overlay.flag & SN_OVERLAY_SHOW_PREVIEWS)
  {
    tree_draw_ctx.nested_group_infos = get_nested_previews(C, *snode);
  }

  node_update_nodetree(C, tree_draw_ctx, ntree, nodes, blocks);
  node_draw_zones_and_frames(C, tree_draw_ctx, region, *snode, ntree, blocks);
  node_draw_nodetree(C, tree_draw_ctx, region, *snode, ntree, nodes, blocks, parent_key);
}

/**
 * Make the background slightly brighter to indicate that users are inside a node-group.
 */
static void draw_background_color(const SpaceNode &snode)
{
  const int max_tree_length = 3;
  const float bright_factor = 0.25f;

  /* We ignore the first element of the path since it is the top-most tree and it doesn't need to
   * be brighter. We also set a cap to how many levels we want to set apart, to avoid the
   * background from getting too bright. */
  const int clamped_tree_path_length = BLI_listbase_count_at_most(&snode.treepath,
                                                                  max_tree_length);
  const int depth = max_ii(0, clamped_tree_path_length - 1);

  float color[3];
  UI_GetThemeColor3fv(TH_BACK, color);
  mul_v3_fl(color, 1.0f + bright_factor * depth);
  GPU_clear_color(color[0], color[1], color[2], 1.0);
}

void node_draw_space(const bContext &C, ARegion &region)
{
  wmWindow *win = CTX_wm_window(&C);
  SpaceNode &snode = *CTX_wm_space_node(&C);
  View2D &v2d = region.v2d;

  /* Setup off-screen buffers. */
  GPUViewport *viewport = WM_draw_region_get_viewport(&region);

  GPUFrameBuffer *framebuffer_overlay = GPU_viewport_framebuffer_overlay_get(viewport);
  GPU_framebuffer_bind_no_srgb(framebuffer_overlay);

  UI_view2d_view_ortho(&v2d);
  draw_background_color(snode);
  GPU_depth_test(GPU_DEPTH_NONE);
  GPU_scissor_test(true);

  /* XXX `snode->runtime->cursor` set in coordinate-space for placing new nodes,
   * used for drawing noodles too. */
  UI_view2d_region_to_view(&region.v2d,
                           win->eventstate->xy[0] - region.winrct.xmin,
                           win->eventstate->xy[1] - region.winrct.ymin,
                           &snode.runtime->cursor[0],
                           &snode.runtime->cursor[1]);
  snode.runtime->cursor[0] /= UI_SCALE_FAC;
  snode.runtime->cursor[1] /= UI_SCALE_FAC;

  ED_region_draw_cb_draw(&C, &region, REGION_DRAW_PRE_VIEW);

  /* Only set once. */
  GPU_blend(GPU_BLEND_ALPHA);

  /* Nodes. */
  snode_set_context(C);

  const int grid_levels = UI_GetThemeValueType(TH_NODE_GRID_LEVELS, SPACE_NODE);
  UI_view2d_dot_grid_draw(&v2d, TH_GRID, NODE_GRID_STEP_SIZE, grid_levels);

  /* Draw parent node trees. */
  if (snode.treepath.last) {
    bNodeTreePath *path = (bNodeTreePath *)snode.treepath.last;

    /* Update tree path name (drawn in the bottom left). */
    ID *name_id = (path->nodetree && path->nodetree != snode.nodetree) ? &path->nodetree->id :
                                                                         snode.id;

    if (name_id && UNLIKELY(!STREQ(path->display_name, name_id->name + 2))) {
      STRNCPY(path->display_name, name_id->name + 2);
    }

    /* Current View2D center, will be set temporarily for parent node trees. */
    float2 center;
    UI_view2d_center_get(&v2d, &center.x, &center.y);

    /* Store new view center in path and current edit tree. */
    copy_v2_v2(path->view_center, center);
    if (snode.edittree) {
      copy_v2_v2(snode.edittree->view_center, center);
    }

    /* Top-level edit tree. */
    bNodeTree *ntree = path->nodetree;
    if (ntree) {
      snode_setup_v2d(snode, region, center);

      /* Backdrop. */
      draw_nodespace_back_pix(C, region, snode, path->parent_key);

      {
        float original_proj[4][4];
        GPU_matrix_projection_get(original_proj);

        GPU_matrix_push();
        GPU_matrix_identity_set();

        wmOrtho2_pixelspace(region.winx, region.winy);

        WM_gizmomap_draw(region.runtime->gizmo_map, &C, WM_GIZMOMAP_DRAWSTEP_2D);

        GPU_matrix_pop();
        GPU_matrix_projection_set(original_proj);
      }

      draw_nodetree(C, region, *ntree, path->parent_key);
    }

    /* Temporary links. */
    GPU_blend(GPU_BLEND_ALPHA);
    GPU_line_smooth(true);
    if (snode.runtime->linkdrag) {
      for (const bNodeLink &link : snode.runtime->linkdrag->links) {
        node_draw_link_dragged(C, v2d, snode, link);
      }
    }
    GPU_line_smooth(false);
    GPU_blend(GPU_BLEND_NONE);

    if (snode.overlay.flag & SN_OVERLAY_SHOW_OVERLAYS && snode.flag & SNODE_SHOW_GPENCIL) {
      /* Draw grease-pencil annotations. */
      ED_annotation_draw_view2d(&C, true);
    }
  }
  else {

    /* Backdrop. */
    draw_nodespace_back_pix(C, region, snode, bke::NODE_INSTANCE_KEY_NONE);
  }

  ED_region_draw_cb_draw(&C, &region, REGION_DRAW_POST_VIEW);

  /* Reset view matrix. */
  UI_view2d_view_restore(&C);

  if (snode.overlay.flag & SN_OVERLAY_SHOW_OVERLAYS) {
    if (snode.flag & SNODE_SHOW_GPENCIL && snode.treepath.last) {
      /* Draw grease-pencil (screen strokes, and also paint-buffer). */
      ED_annotation_draw_view2d(&C, false);
    }

    /* Draw context path. */
    if (snode.overlay.flag & SN_OVERLAY_SHOW_PATH && snode.edittree) {
      draw_tree_path(C, region);
    }
  }

  /* Scrollers. */
  UI_view2d_scrollers_draw(&v2d, nullptr);
}

}  // namespace blender::ed::space_node<|MERGE_RESOLUTION|>--- conflicted
+++ resolved
@@ -1386,58 +1386,6 @@
   GPU_blend(GPU_BLEND_NONE);
 }
 
-<<<<<<< HEAD
-static void node_socket_draw(const bNodeSocket &sock,
-                             const float color[4],
-                             const float color_outline[4],
-                             const float size,
-                             const float locx,
-                             const float locy,
-                             uint pos_id,
-                             uint col_id,
-                             uint shape_id,
-                             uint size_id,
-                             uint outline_col_id)
-{
-  int flags;
-
-  /* Set shape flags. */
-  switch (sock.display_shape) {
-    case SOCK_DISPLAY_SHAPE_DIAMOND:
-    case SOCK_DISPLAY_SHAPE_DIAMOND_DOT:
-      flags = GPU_KEYFRAME_SHAPE_DIAMOND;
-      break;
-    case SOCK_DISPLAY_SHAPE_SQUARE:
-    case SOCK_DISPLAY_SHAPE_SQUARE_DOT:
-      flags = GPU_KEYFRAME_SHAPE_SQUARE;
-      break;
-    default:
-    case SOCK_DISPLAY_SHAPE_CIRCLE:
-    case SOCK_DISPLAY_SHAPE_CIRCLE_DOT:
-      flags = GPU_KEYFRAME_SHAPE_CIRCLE;
-      break;
-    case SOCK_DISPLAY_SHAPE_LINE:
-      flags = GPU_KEYFRAME_SHAPE_LINE;
-      break;
-  }
-
-  if (ELEM(sock.display_shape,
-           SOCK_DISPLAY_SHAPE_DIAMOND_DOT,
-           SOCK_DISPLAY_SHAPE_SQUARE_DOT,
-           SOCK_DISPLAY_SHAPE_CIRCLE_DOT))
-  {
-    flags |= GPU_KEYFRAME_SHAPE_INNER_DOT;
-  }
-
-  immAttr4fv(col_id, color);
-  immAttr1u(shape_id, flags);
-  immAttr1f(size_id, size);
-  immAttr4fv(outline_col_id, color_outline);
-  immVertex2f(pos_id, locx, locy);
-}
-
-=======
->>>>>>> 13e0077c
 static void node_socket_tooltip_set(uiBlock &block,
                                     const int socket_index_in_tree,
                                     const float2 location,
