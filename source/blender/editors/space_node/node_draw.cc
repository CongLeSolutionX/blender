/* SPDX-FileCopyrightText: 2008 Blender Authors
 *
 * SPDX-License-Identifier: GPL-2.0-or-later */

/** \file
 * \ingroup spnode
 * \brief higher level node drawing for the node editor.
 */

#include <iomanip>

#include "MEM_guardedalloc.h"

#include "DNA_light_types.h"
#include "DNA_linestyle_types.h"
#include "DNA_material_types.h"
#include "DNA_modifier_types.h"
#include "DNA_node_types.h"
#include "DNA_screen_types.h"
#include "DNA_space_types.h"
#include "DNA_text_types.h"
#include "DNA_texture_types.h"
#include "DNA_world_types.h"

#include "BLI_array.hh"
#include "BLI_bounds.hh"
#include "BLI_convexhull_2d.h"
#include "BLI_map.hh"
#include "BLI_set.hh"
#include "BLI_span.hh"
#include "BLI_string.h"
#include "BLI_string_ref.hh"
#include "BLI_vector.hh"

#include "BLT_translation.hh"

#include "BKE_compute_contexts.hh"
#include "BKE_context.hh"
#include "BKE_curves.hh"
#include "BKE_global.hh"
#include "BKE_idtype.hh"
#include "BKE_lib_id.hh"
#include "BKE_main.hh"
#include "BKE_node.hh"
#include "BKE_node_runtime.hh"
#include "BKE_node_tree_update.hh"
#include "BKE_node_tree_zones.hh"
#include "BKE_object.hh"
#include "BKE_scene.hh"
#include "BKE_scene_runtime.hh"
#include "BKE_type_conversions.hh"

#include "IMB_imbuf.hh"

#include "DEG_depsgraph.hh"

#include "BLF_api.hh"

#include "BIF_glutil.hh"

#include "GPU_framebuffer.hh"
#include "GPU_immediate.hh"
#include "GPU_immediate_util.hh"
#include "GPU_matrix.hh"
#include "GPU_shader_shared.hh"
#include "GPU_state.hh"
#include "GPU_viewport.hh"

#include "WM_api.hh"
#include "WM_types.hh"

#include "ED_gpencil_legacy.hh"
#include "ED_node.hh"
#include "ED_node_preview.hh"
#include "ED_screen.hh"
#include "ED_space_api.hh"
#include "ED_viewer_path.hh"

#include "UI_interface.hh"
#include "UI_resources.hh"
#include "UI_view2d.hh"

#include "RNA_access.hh"
#include "RNA_prototypes.h"

#include "NOD_geometry_exec.hh"
#include "NOD_geometry_nodes_log.hh"
#include "NOD_node_declaration.hh"
#include "NOD_node_extra_info.hh"
#include "NOD_socket_declarations_geometry.hh"

#include "FN_field.hh"

#include "GEO_fillet_curves.hh"

#include "COM_profile.hh"

#include "node_intern.hh" /* own include */

#include <fmt/format.h>
#include <sstream>

namespace geo_log = blender::nodes::geo_eval_log;
using blender::bke::bNodeTreeZone;
using blender::bke::bNodeTreeZones;
using blender::ed::space_node::NestedTreePreviews;
using blender::nodes::NodeExtraInfoRow;

/**
 * This is passed to many functions which draw the node editor.
 */
struct TreeDrawContext {
  /**
   * Whether a viewer node is active in geometry nodes can not be determined by a flag on the node
   * alone. That's because if the node group with the viewer is used multiple times, it's only
   * active in one of these cases.
   * The active node is cached here to avoid doing the more expensive check for every viewer node
   * in the tree.
   */
  const bNode *active_geometry_nodes_viewer = nullptr;
  /**
   * Geometry nodes logs various data during execution. The logged data that corresponds to the
   * currently drawn node tree can be retrieved from the log below.
   */
  blender::Map<const bNodeTreeZone *, geo_log::GeoTreeLog *> geo_log_by_zone;

  NestedTreePreviews *nested_group_infos = nullptr;
  /**
   * True if there is an active realtime compositor using the node tree, false otherwise.
   */
  bool used_by_realtime_compositor = false;

  blender::Map<bNodeInstanceKey, blender::timeit::Nanoseconds>
      *compositor_per_node_execution_time = nullptr;
};

float ED_node_grid_size()
{
  return NODE_GRID_STEP_SIZE;
}

void ED_node_tree_update(const bContext *C)
{
  using namespace blender::ed::space_node;

  SpaceNode *snode = CTX_wm_space_node(C);
  if (snode) {
    snode_set_context(*C);

    if (snode->nodetree) {
      id_us_ensure_real(&snode->nodetree->id);
    }
  }
}

/* id is supposed to contain a node tree */
static bNodeTree *node_tree_from_ID(ID *id)
{
  if (id) {
    if (GS(id->name) == ID_NT) {
      return (bNodeTree *)id;
    }
    return ntreeFromID(id);
  }

  return nullptr;
}

void ED_node_tag_update_id(ID *id)
{
  bNodeTree *ntree = node_tree_from_ID(id);
  if (id == nullptr || ntree == nullptr) {
    return;
  }

  /* TODO(sergey): With the new dependency graph it should be just enough to only tag ntree itself.
   * All the users of this tree will have update flushed from the tree. */
  DEG_id_tag_update(&ntree->id, 0);

  if (ntree->type == NTREE_SHADER) {
    DEG_id_tag_update(id, 0);

    if (GS(id->name) == ID_MA) {
      WM_main_add_notifier(NC_MATERIAL | ND_SHADING, id);
    }
    else if (GS(id->name) == ID_LA) {
      WM_main_add_notifier(NC_LAMP | ND_LIGHTING, id);
    }
    else if (GS(id->name) == ID_WO) {
      WM_main_add_notifier(NC_WORLD | ND_WORLD, id);
    }
  }
  else if (ntree->type == NTREE_COMPOSIT) {
    WM_main_add_notifier(NC_SCENE | ND_NODES, id);
  }
  else if (ntree->type == NTREE_TEXTURE) {
    DEG_id_tag_update(id, 0);
    WM_main_add_notifier(NC_TEXTURE | ND_NODES, id);
  }
  else if (ntree->type == NTREE_GEOMETRY) {
    WM_main_add_notifier(NC_OBJECT | ND_MODIFIER, id);
  }
  else if (id == &ntree->id) {
    /* Node groups. */
    DEG_id_tag_update(id, 0);
  }
}

namespace blender::ed::space_node {

static std::string node_socket_get_tooltip(const SpaceNode *snode,
                                           const bNodeTree &ntree,
                                           const bNodeSocket &socket);

static const char *node_socket_get_translation_context(const bNodeSocket &socket)
{
  /* The node is not explicitly defined. */
  if (socket.runtime->declaration == nullptr) {
    return nullptr;
  }

  blender::StringRefNull translation_context = socket.runtime->declaration->translation_context;

  /* Default context. */
  if (translation_context.is_empty()) {
    return nullptr;
  }

  return translation_context.data();
}

static void node_socket_add_tooltip_in_node_editor(const bNodeSocket &sock, uiLayout &layout);

/** Return true when \a a should be behind \a b and false otherwise. */
static bool compare_node_depth(const bNode *a, const bNode *b)
{
  /* These tell if either the node or any of the parent nodes is selected.
   * A selected parent means an unselected node is also in foreground! */
  bool a_select = (a->flag & NODE_SELECT) != 0, b_select = (b->flag & NODE_SELECT) != 0;
  bool a_active = (a->flag & NODE_ACTIVE) != 0, b_active = (b->flag & NODE_ACTIVE) != 0;

  /* If one is an ancestor of the other. */
  /* XXX there might be a better sorting algorithm for stable topological sort,
   * this is O(n^2) worst case. */
  for (bNode *parent = a->parent; parent; parent = parent->parent) {
    /* If B is an ancestor, it is always behind A. */
    if (parent == b) {
      return false;
    }
    /* Any selected ancestor moves the node forward. */
    if (parent->flag & NODE_ACTIVE) {
      a_active = true;
    }
    if (parent->flag & NODE_SELECT) {
      a_select = true;
    }
  }
  for (bNode *parent = b->parent; parent; parent = parent->parent) {
    /* If A is an ancestor, it is always behind B. */
    if (parent == a) {
      return true;
    }
    /* Any selected ancestor moves the node forward. */
    if (parent->flag & NODE_ACTIVE) {
      b_active = true;
    }
    if (parent->flag & NODE_SELECT) {
      b_select = true;
    }
  }

  /* One of the nodes is in the background and the other not. */
  if ((a->flag & NODE_BACKGROUND) && !(b->flag & NODE_BACKGROUND)) {
    return true;
  }
  if ((b->flag & NODE_BACKGROUND) && !(a->flag & NODE_BACKGROUND)) {
    return false;
  }

  /* One has a higher selection state (active > selected > nothing). */
  if (a_active && !b_active) {
    return false;
  }
  if (b_active && !a_active) {
    return true;
  }
  if (!b_select && (a_active || a_select)) {
    return false;
  }
  if (!a_select && (b_active || b_select)) {
    return true;
  }

  return false;
}

void tree_draw_order_update(bNodeTree &ntree)
{
  Array<bNode *> sort_nodes = ntree.all_nodes();
  std::sort(sort_nodes.begin(), sort_nodes.end(), [](bNode *a, bNode *b) {
    return a->ui_order < b->ui_order;
  });
  std::stable_sort(sort_nodes.begin(), sort_nodes.end(), compare_node_depth);
  for (const int i : sort_nodes.index_range()) {
    sort_nodes[i]->ui_order = i;
  }
}

Array<bNode *> tree_draw_order_calc_nodes(bNodeTree &ntree)
{
  Array<bNode *> nodes = ntree.all_nodes();
  if (nodes.is_empty()) {
    return {};
  }
  std::sort(nodes.begin(), nodes.end(), [](const bNode *a, const bNode *b) {
    return a->ui_order < b->ui_order;
  });
  return nodes;
}

Array<bNode *> tree_draw_order_calc_nodes_reversed(bNodeTree &ntree)
{
  Array<bNode *> nodes = ntree.all_nodes();
  if (nodes.is_empty()) {
    return {};
  }
  std::sort(nodes.begin(), nodes.end(), [](const bNode *a, const bNode *b) {
    return a->ui_order > b->ui_order;
  });
  return nodes;
}

static Array<uiBlock *> node_uiblocks_init(const bContext &C, const Span<bNode *> nodes)
{
  Array<uiBlock *> blocks(nodes.size());
  /* Add node uiBlocks in drawing order - prevents events going to overlapping nodes. */
  for (const int i : nodes.index_range()) {
    std::string block_name = "node_" + std::string(nodes[i]->name);
    blocks[i] = UI_block_begin(&C, CTX_wm_region(&C), std::move(block_name), UI_EMBOSS);
    /* This cancels events for background nodes. */
    UI_block_flag_enable(blocks[i], UI_BLOCK_CLIP_EVENTS);
  }

  return blocks;
}

float2 node_to_view(const bNode &node, const float2 &co)
{
  const float2 node_location = bke::nodeToView(&node, co);
  return node_location * UI_SCALE_FAC;
}

void node_to_updated_rect(const bNode &node, rctf &r_rect)
{
  const float2 xmin_ymax = node_to_view(node, {node.offsetx, node.offsety});
  r_rect.xmin = xmin_ymax.x;
  r_rect.ymax = xmin_ymax.y;
  const float2 xmax_ymin = node_to_view(node,
                                        {node.offsetx + node.width, node.offsety - node.height});
  r_rect.xmax = xmax_ymin.x;
  r_rect.ymin = xmax_ymin.y;
}

float2 node_from_view(const bNode &node, const float2 &co)
{
  const float2 node_location = co / UI_SCALE_FAC;
  return bke::nodeFromView(&node, node_location);
}

static bool is_node_panels_supported(const bNode &node)
{
  return node.declaration() && node.declaration()->use_custom_socket_order;
}

/* Draw UI for options, buttons, and previews. */
static bool node_update_basis_buttons(const bContext &C,
                                      bNodeTree &ntree,
                                      bNode &node,
                                      nodes::PanelDrawButtonsFunction draw_buttons,
                                      uiBlock &block,
                                      int &dy)
{
  /* Buttons rect? */
  const bool node_options = draw_buttons && (node.flag & NODE_OPTIONS);
  if (!node_options) {
    return false;
  }

  PointerRNA nodeptr = RNA_pointer_create(&ntree.id, &RNA_Node, &node);

  /* Get "global" coordinates. */
  float2 loc = node_to_view(node, float2(0));
  /* Round the node origin because text contents are always pixel-aligned. */
  loc.x = round(loc.x);
  loc.y = round(loc.y);

  dy -= NODE_DYS / 4;

  uiLayout *layout = UI_block_layout(&block,
                                     UI_LAYOUT_VERTICAL,
                                     UI_LAYOUT_PANEL,
                                     loc.x + NODE_DYS,
                                     dy,
                                     NODE_WIDTH(node) - NODE_DY,
                                     0,
                                     0,
                                     UI_style_get_dpi());

  if (node.flag & NODE_MUTED) {
    uiLayoutSetActive(layout, false);
  }

  uiLayoutSetContextPointer(layout, "node", &nodeptr);

  draw_buttons(layout, (bContext *)&C, &nodeptr);

  UI_block_align_end(&block);
  int buty;
  UI_block_layout_resolve(&block, nullptr, &buty);

  dy = buty - NODE_DYS / 4;
  return true;
}

const char *node_socket_get_label(const bNodeSocket *socket, const char *panel_label)
{
  /* Get the short label if possible. This is used when grouping sockets under panels,
   * to avoid redundancy in the label. */
  const char *socket_short_label = bke::nodeSocketShortLabel(socket);
  const char *socket_translation_context = node_socket_get_translation_context(*socket);

  if (socket_short_label) {
    return CTX_IFACE_(socket_translation_context, socket_short_label);
  }

  const char *socket_label = bke::nodeSocketLabel(socket);
  const char *translated_socket_label = CTX_IFACE_(socket_translation_context, socket_label);

  /* Shorten socket label if it begins with the panel label. */
  if (panel_label) {
    const int len_prefix = strlen(panel_label);
    if (STREQLEN(translated_socket_label, panel_label, len_prefix) &&
        translated_socket_label[len_prefix] == ' ')
    {
      return translated_socket_label + len_prefix + 1;
    }
  }

  /* Full label. */
  return translated_socket_label;
}

static bool node_update_basis_socket(const bContext &C,
                                     bNodeTree &ntree,
                                     bNode &node,
                                     const char *panel_label,
                                     bNodeSocket *input_socket,
                                     bNodeSocket *output_socket,
                                     uiBlock &block,
                                     const int &locx,
                                     int &locy)
{
  if ((!input_socket || !input_socket->is_visible()) &&
      (!output_socket || !output_socket->is_visible()))
  {
    return false;
  }

  const int topy = locy;

  /* Add the half the height of a multi-input socket to cursor Y
   * to account for the increased height of the taller sockets. */
  const bool is_multi_input = (input_socket ? input_socket->flag & SOCK_MULTI_INPUT : false);
  const float multi_input_socket_offset = is_multi_input ?
                                              std::max(input_socket->runtime->total_inputs - 2,
                                                       0) *
                                                  NODE_MULTI_INPUT_LINK_GAP :
                                              0.0f;
  locy -= multi_input_socket_offset * 0.5f;

  uiLayout *layout = UI_block_layout(&block,
                                     UI_LAYOUT_VERTICAL,
                                     UI_LAYOUT_PANEL,
                                     locx + NODE_DYS,
                                     locy,
                                     NODE_WIDTH(node) - NODE_DY,
                                     NODE_DY,
                                     0,
                                     UI_style_get_dpi());

  if (node.flag & NODE_MUTED) {
    uiLayoutSetActive(layout, false);
  }

  uiLayout *row = uiLayoutRow(layout, true);
  PointerRNA nodeptr = RNA_pointer_create(&ntree.id, &RNA_Node, &node);
  uiLayoutSetContextPointer(row, "node", &nodeptr);

  if (input_socket) {
    /* Context pointers for current node and socket. */
    PointerRNA sockptr = RNA_pointer_create(&ntree.id, &RNA_NodeSocket, input_socket);
    uiLayoutSetContextPointer(row, "socket", &sockptr);

    uiLayoutSetAlignment(row, UI_LAYOUT_ALIGN_EXPAND);

    input_socket->typeinfo->draw(
        (bContext *)&C, row, &sockptr, &nodeptr, node_socket_get_label(input_socket, panel_label));
  }
  else {
    /* Context pointers for current node and socket. */
    PointerRNA sockptr = RNA_pointer_create(&ntree.id, &RNA_NodeSocket, output_socket);
    uiLayoutSetContextPointer(row, "socket", &sockptr);

    /* Align output buttons to the right. */
    uiLayoutSetAlignment(row, UI_LAYOUT_ALIGN_RIGHT);

    output_socket->typeinfo->draw((bContext *)&C,
                                  row,
                                  &sockptr,
                                  &nodeptr,
                                  node_socket_get_label(output_socket, panel_label));
  }

  if (input_socket) {
    node_socket_add_tooltip_in_node_editor(*input_socket, *row);
    /* Round the socket location to stop it from jiggling. */
    input_socket->runtime->location = float2(round(locx), round(locy - NODE_DYS));
  }
  if (output_socket) {
    node_socket_add_tooltip_in_node_editor(*output_socket, *row);
    /* Round the socket location to stop it from jiggling. */
    output_socket->runtime->location = float2(round(locx + NODE_WIDTH(node)),
                                              round(locy - NODE_DYS));
  }

  UI_block_align_end(&block);

  int buty;
  UI_block_layout_resolve(&block, nullptr, &buty);
  /* Ensure minimum socket height in case layout is empty. */
  buty = min_ii(buty, topy - NODE_DY);
  locy = buty - multi_input_socket_offset * 0.5;
  return true;
}

struct NodeInterfaceItemData {
  /* Declaration of a socket (only for socket items). */
  const nodes::SocketDeclaration *socket_decl = nullptr;
  bNodeSocket *input = nullptr;
  bNodeSocket *output = nullptr;

  /* Declaration of a panel (only for panel items). */
  const nodes::PanelDeclaration *panel_decl = nullptr;
  /* State of the panel instance on the node.
   * Mutable so that panel visibility can be updated. */
  bNodePanelState *state = nullptr;
  /* Runtime panel state for draw locations. */
  bke::bNodePanelRuntime *runtime = nullptr;

  NodeInterfaceItemData(const nodes::SocketDeclaration *_socket_decl,
                        bNodeSocket *_input,
                        bNodeSocket *_output)
      : socket_decl(_socket_decl), input(_input), output(_output)
  {
  }
  NodeInterfaceItemData(const nodes::PanelDeclaration *_panel_decl,
                        bNodePanelState *_state,
                        bke::bNodePanelRuntime *_runtime)
      : panel_decl(_panel_decl), state(_state), runtime(_runtime)
  {
  }

  bool is_valid_socket() const
  {
    /* At least one socket pointer must be valid. */
    return this->socket_decl && (input || output);
  }

  bool is_valid_panel() const
  {
    /* Panel can only be drawn when state data is available. */
    return this->panel_decl && this->state && this->runtime;
  }
};

/* Compile relevant socket and panel pointer data into a vector.
 * This helps ensure correct pointer access in complex situations like inlined sockets.
 */
static Vector<NodeInterfaceItemData> node_build_item_data(bNode &node)
{
  namespace nodes = blender::nodes;
  using ItemDeclIterator = blender::Span<nodes::ItemDeclarationPtr>::iterator;
  using SocketIterator = blender::Span<bNodeSocket *>::iterator;
  using PanelStateIterator = blender::MutableSpan<bNodePanelState>::iterator;
  using PanelRuntimeIterator = blender::MutableSpan<bke::bNodePanelRuntime>::iterator;

  BLI_assert(is_node_panels_supported(node));
  BLI_assert(node.runtime->panels.size() == node.num_panel_states);

  ItemDeclIterator item_decl = node.declaration()->items.begin();
  SocketIterator input = node.input_sockets().begin();
  SocketIterator output = node.output_sockets().begin();
  PanelStateIterator panel_state = node.panel_states().begin();
  PanelRuntimeIterator panel_runtime = node.runtime->panels.begin();
  const ItemDeclIterator item_decl_end = node.declaration()->items.end();
  const SocketIterator input_end = node.input_sockets().end();
  const SocketIterator output_end = node.output_sockets().end();
  const PanelStateIterator panel_state_end = node.panel_states().end();
  const PanelRuntimeIterator panel_runtime_end = node.runtime->panels.end();
  UNUSED_VARS_NDEBUG(input_end, output_end, panel_state_end, panel_runtime_end);

  Vector<NodeInterfaceItemData> result;
  result.reserve(node.declaration()->items.size());

  while (item_decl != item_decl_end) {
    if (const nodes::SocketDeclaration *socket_decl =
            dynamic_cast<const nodes::SocketDeclaration *>(item_decl->get()))
    {
      if (socket_decl->align_with_previous_socket) {
        NodeInterfaceItemData &last_item = result.last();
        switch (socket_decl->in_out) {
          case SOCK_IN:
            BLI_assert(input != input_end);
            BLI_assert(last_item.input == nullptr);
            last_item.input = *input;
            ++input;
            break;
          case SOCK_OUT:
            BLI_assert(output != output_end);
            BLI_assert(last_item.output == nullptr);
            last_item.output = *output;
            ++output;
            break;
        }
      }
      else {
        switch (socket_decl->in_out) {
          case SOCK_IN:
            BLI_assert(input != input_end);
            result.append({socket_decl, *input, nullptr});
            ++input;
            break;
          case SOCK_OUT:
            BLI_assert(output != output_end);
            result.append({socket_decl, nullptr, *output});
            ++output;
            break;
        }
      }
      ++item_decl;
    }
    else if (const nodes::PanelDeclaration *panel_decl =
                 dynamic_cast<const nodes::PanelDeclaration *>(item_decl->get()))
    {
      BLI_assert(panel_state != panel_state_end);
      BLI_assert(panel_runtime != panel_runtime_end);
      result.append({panel_decl, panel_state, panel_runtime});
      ++item_decl;
      ++panel_state;
      ++panel_runtime;
    }
  }
  return result;
}

using ItemIterator = Vector<NodeInterfaceItemData>::const_iterator;

struct VisibilityUpdateState {
  ItemIterator item_iter;
  const ItemIterator item_end;

  explicit VisibilityUpdateState(const Span<NodeInterfaceItemData> items)
      : item_iter(items.begin()), item_end(items.end())
  {
  }
};

/* Recursive function to determine visibility of items before drawing. */
static void node_update_panel_items_visibility_recursive(int num_items,
                                                         const bool is_parent_collapsed,
                                                         bNodePanelState &parent_state,
                                                         VisibilityUpdateState &state)
{
  parent_state.flag &= ~NODE_PANEL_CONTENT_VISIBLE;
  while (state.item_iter != state.item_end) {
    /* Stop after adding the expected number of items.
     * Root panel consumes all remaining items (num_items == -1). */
    if (num_items == 0) {
      break;
    }
    else if (num_items > 0) {
      --num_items;
    }
    /* Consume item. */
    const NodeInterfaceItemData &item = *state.item_iter++;

    if (item.is_valid_panel()) {
      SET_FLAG_FROM_TEST(item.state->flag, is_parent_collapsed, NODE_PANEL_PARENT_COLLAPSED);
      /* New top panel is collapsed if self or parent is collapsed. */
      const bool is_collapsed = is_parent_collapsed || item.state->is_collapsed();

      node_update_panel_items_visibility_recursive(
          item.panel_decl->num_child_decls, is_collapsed, *item.state, state);
      if (item.panel_decl->draw_buttons) {
        item.state->flag |= NODE_PANEL_CONTENT_VISIBLE;
      }
      if (item.state->flag & NODE_PANEL_CONTENT_VISIBLE) {
        /* If child panel is visible so is the parent panel. */
        parent_state.flag |= NODE_PANEL_CONTENT_VISIBLE;
      }
    }
    else if (item.is_valid_socket()) {
      if (item.input) {
        SET_FLAG_FROM_TEST(item.input->flag, is_parent_collapsed, SOCK_PANEL_COLLAPSED);
        if (item.input->is_visible()) {
          parent_state.flag |= NODE_PANEL_CONTENT_VISIBLE;
        }
      }
      if (item.output) {
        SET_FLAG_FROM_TEST(item.output->flag, is_parent_collapsed, SOCK_PANEL_COLLAPSED);
        if (item.output->is_visible()) {
          parent_state.flag |= NODE_PANEL_CONTENT_VISIBLE;
        }
      }
    }
    else {
      /* Should not happen. */
      BLI_assert_unreachable();
    }
  }
}

struct LocationUpdateState {
  ItemIterator item_iter;
  const ItemIterator item_end;

  /* Checked at various places to avoid adding duplicate spacers without anything in between. */
  bool need_spacer_after_item = false;
  /* Makes sure buttons are only drawn once. */
  bool buttons_drawn = false;
  /* Only true for the first item in the layout. */
  bool is_first = true;

  explicit LocationUpdateState(const Span<NodeInterfaceItemData> items)
      : item_iter(items.begin()), item_end(items.end())
  {
  }
};

/* Recursive function that adds the expected number of items in a panel and advances the
 * iterator. */
static void add_panel_items_recursive(const bContext &C,
                                      bNodeTree &ntree,
                                      bNode &node,
                                      uiBlock &block,
                                      const int locx,
                                      int &locy,
                                      int num_items,
                                      const bool is_parent_collapsed,
                                      const char *parent_label,
                                      bke::bNodePanelRuntime *parent_runtime,
                                      LocationUpdateState &state)
{
  while (state.item_iter != state.item_end) {
    /* Stop after adding the expected number of items.
     * Root panel consumes all remaining items (num_items == -1). */
    if (num_items == 0) {
      break;
    }
    else if (num_items > 0) {
      --num_items;
    }
    /* Consume item. */
    const NodeInterfaceItemData &item = *state.item_iter++;

    if (item.is_valid_panel()) {
      /* Draw buttons before the first panel. */
      if (!state.buttons_drawn) {
        state.buttons_drawn = true;
        state.need_spacer_after_item = node_update_basis_buttons(
            C, ntree, node, node.typeinfo->draw_buttons, block, locy);
      }

      /* Panel visible if any content is visible. */
      if (item.state->has_visible_content()) {
        if (!is_parent_collapsed) {
          locy -= NODE_DY;
          state.is_first = false;
        }

        /* New top panel is collapsed if self or parent is collapsed. */
        const bool is_collapsed = is_parent_collapsed || item.state->is_collapsed();

        /* Round the socket location to stop it from jiggling. */
        item.runtime->location_y = round(locy + NODE_DYS);
        if (is_collapsed) {
          item.runtime->max_content_y = item.runtime->min_content_y = round(locy);
        }
        else {
          locy -= NODE_ITEM_SPACING_Y / 2; /* Space at bottom of panel header. */
          item.runtime->max_content_y = item.runtime->min_content_y = round(locy);
          locy -= NODE_ITEM_SPACING_Y; /* Space at top of panel contents. */

          node_update_basis_buttons(C, ntree, node, item.panel_decl->draw_buttons, block, locy);
        }

        add_panel_items_recursive(C,
                                  ntree,
                                  node,
                                  block,
                                  locx,
                                  locy,
                                  item.panel_decl->num_child_decls,
                                  is_collapsed,
                                  item.panel_decl->name.c_str(),
                                  item.runtime,
                                  state);
      }
    }
    else if (item.is_valid_socket()) {
      if (item.input) {
        /* Draw buttons before the first input. */
        if (!state.buttons_drawn) {
          state.buttons_drawn = true;
          state.need_spacer_after_item = node_update_basis_buttons(
              C, ntree, node, node.typeinfo->draw_buttons, block, locy);
        }

        if (is_parent_collapsed) {
          item.input->runtime->location = float2(locx, round(locy + NODE_DYS));
        }
        else {
          /* Space between items. */
          if (!state.is_first && item.input->is_visible()) {
            locy -= NODE_ITEM_SPACING_Y;
          }
        }
      }
      if (item.output) {
        if (is_parent_collapsed) {
          item.output->runtime->location = float2(round(locx + NODE_WIDTH(node)),
                                                  round(locy + NODE_DYS));
        }
        else {
          /* Space between items. */
          if (!state.is_first && item.output->is_visible()) {
            locy -= NODE_ITEM_SPACING_Y;
          }
        }
      }

      if (!is_parent_collapsed &&
          node_update_basis_socket(
              C, ntree, node, parent_label, item.input, item.output, block, locx, locy))
      {
        state.is_first = false;
        state.need_spacer_after_item = true;
      }
    }
    else {
      /* Should not happen. */
      BLI_assert_unreachable();
    }
  }

  /* Finalize the vertical extent of the content. */
  if (!is_parent_collapsed) {
    if (parent_runtime) {
      locy -= 2 * NODE_ITEM_SPACING_Y; /* Space at bottom of panel contents. */
      parent_runtime->min_content_y = round(locy);
    }
    locy -= NODE_ITEM_SPACING_Y / 2; /* Space at top of next panel header. */
  }
}

/* Advanced drawing with panels and arbitrary input/output ordering. */
static void node_update_basis_from_declaration(
    const bContext &C, bNodeTree &ntree, bNode &node, uiBlock &block, const int locx, int &locy)
{
  namespace nodes = blender::nodes;

  BLI_assert(is_node_panels_supported(node));
  BLI_assert(node.runtime->panels.size() == node.num_panel_states);

  const Vector<NodeInterfaceItemData> item_data = node_build_item_data(node);

  /* Update item visibility flags first. */
  VisibilityUpdateState visibility_state(item_data);
  /* Dummy state item to write into, unused. */
  bNodePanelState root_panel_state;
  node_update_panel_items_visibility_recursive(-1, false, root_panel_state, visibility_state);

  /* Space at the top. */
  locy -= NODE_DYS / 2;

  /* Start by adding root panel items. */
  LocationUpdateState location_state(item_data);
  add_panel_items_recursive(
      C, ntree, node, block, locx, locy, -1, false, "", nullptr, location_state);

  /* Draw buttons at the bottom if no inputs exist. */
  if (!location_state.buttons_drawn) {
    location_state.need_spacer_after_item = node_update_basis_buttons(
        C, ntree, node, node.typeinfo->draw_buttons, block, locy);
  }

  if (location_state.need_spacer_after_item) {
    locy -= NODE_DYS / 2;
  }
}

/* Conventional drawing in outputs/buttons/inputs order. */
static void node_update_basis_from_socket_lists(
    const bContext &C, bNodeTree &ntree, bNode &node, uiBlock &block, const int locx, int &locy)
{
  /* Space at the top. */
  locy -= NODE_DYS / 2;

  /* Output sockets. */
  bool add_output_space = false;

  for (bNodeSocket *socket : node.output_sockets()) {
    /* Clear flag, conventional drawing does not support panels. */
    socket->flag &= ~SOCK_PANEL_COLLAPSED;

    if (node_update_basis_socket(C, ntree, node, nullptr, nullptr, socket, block, locx, locy)) {
      if (socket->next) {
        locy -= NODE_ITEM_SPACING_Y;
      }
      add_output_space = true;
    }
  }

  if (add_output_space) {
    locy -= NODE_DY / 4;
  }

  const bool add_button_space = node_update_basis_buttons(
      C, ntree, node, node.typeinfo->draw_buttons, block, locy);

  bool add_input_space = false;

  /* Input sockets. */
  for (bNodeSocket *socket : node.input_sockets()) {
    /* Clear flag, conventional drawing does not support panels. */
    socket->flag &= ~SOCK_PANEL_COLLAPSED;

    if (node_update_basis_socket(C, ntree, node, nullptr, socket, nullptr, block, locx, locy)) {
      if (socket->next) {
        locy -= NODE_ITEM_SPACING_Y;
      }
      add_input_space = true;
    }
  }

  /* Little bit of padding at the bottom. */
  if (add_input_space || add_button_space) {
    locy -= NODE_DYS / 2;
  }
}

/**
 * Based on settings and sockets in node, set drawing rect info.
 */
static void node_update_basis(const bContext &C,
                              const TreeDrawContext & /*tree_draw_ctx*/,
                              bNodeTree &ntree,
                              bNode &node,
                              uiBlock &block)
{
  /* Get "global" coordinates. */
  float2 loc = node_to_view(node, float2(0));
  /* Round the node origin because text contents are always pixel-aligned. */
  loc.x = round(loc.x);
  loc.y = round(loc.y);

  int dy = loc.y;

  /* Header. */
  dy -= NODE_DY;

  if (is_node_panels_supported(node)) {
    node_update_basis_from_declaration(C, ntree, node, block, loc.x, dy);
  }
  else {
    node_update_basis_from_socket_lists(C, ntree, node, block, loc.x, dy);
  }

  node.runtime->totr.xmin = loc.x;
  node.runtime->totr.xmax = loc.x + NODE_WIDTH(node);
  node.runtime->totr.ymax = loc.y;
  node.runtime->totr.ymin = min_ff(dy, loc.y - 2 * NODE_DY);

  /* Set the block bounds to clip mouse events from underlying nodes.
   * Add a margin for sockets on each side. */
  UI_block_bounds_set_explicit(&block,
                               node.runtime->totr.xmin - NODE_SOCKSIZE,
                               node.runtime->totr.ymin,
                               node.runtime->totr.xmax + NODE_SOCKSIZE,
                               node.runtime->totr.ymax);
}

/**
 * Based on settings in node, sets drawing rect info.
 */
static void node_update_hidden(bNode &node, uiBlock &block)
{
  int totin = 0, totout = 0;

  /* Get "global" coordinates. */
  float2 loc = node_to_view(node, float2(0));
  /* Round the node origin because text contents are always pixel-aligned. */
  loc.x = round(loc.x);
  loc.y = round(loc.y);

  /* Calculate minimal radius. */
  for (const bNodeSocket *socket : node.input_sockets()) {
    if (socket->is_visible()) {
      totin++;
    }
  }
  for (const bNodeSocket *socket : node.output_sockets()) {
    if (socket->is_visible()) {
      totout++;
    }
  }

  float hiddenrad = HIDDEN_RAD;
  float tot = std::max(totin, totout);
  if (tot > 4) {
    hiddenrad += 5.0f * float(tot - 4);
  }

  node.runtime->totr.xmin = loc.x;
  node.runtime->totr.xmax = loc.x + max_ff(NODE_WIDTH(node), 2 * hiddenrad);
  node.runtime->totr.ymax = loc.y + (hiddenrad - 0.5f * NODE_DY);
  node.runtime->totr.ymin = node.runtime->totr.ymax - 2 * hiddenrad;

  /* Output sockets. */
  float rad = float(M_PI) / (1.0f + float(totout));
  float drad = rad;

  for (bNodeSocket *socket : node.output_sockets()) {
    if (socket->is_visible()) {
      /* Round the socket location to stop it from jiggling. */
      socket->runtime->location = {
          round(node.runtime->totr.xmax - hiddenrad + sinf(rad) * hiddenrad),
          round(node.runtime->totr.ymin + hiddenrad + cosf(rad) * hiddenrad)};
      rad += drad;
    }
  }

  /* Input sockets. */
  rad = drad = -float(M_PI) / (1.0f + float(totin));

  for (bNodeSocket *socket : node.input_sockets()) {
    if (socket->is_visible()) {
      /* Round the socket location to stop it from jiggling. */
      socket->runtime->location = {
          round(node.runtime->totr.xmin + hiddenrad + sinf(rad) * hiddenrad),
          round(node.runtime->totr.ymin + hiddenrad + cosf(rad) * hiddenrad)};
      rad += drad;
    }
  }

  /* Set the block bounds to clip mouse events from underlying nodes.
   * Add a margin for sockets on each side. */
  UI_block_bounds_set_explicit(&block,
                               node.runtime->totr.xmin - NODE_SOCKSIZE,
                               node.runtime->totr.ymin,
                               node.runtime->totr.xmax + NODE_SOCKSIZE,
                               node.runtime->totr.ymax);
}

static int node_get_colorid(TreeDrawContext &tree_draw_ctx, const bNode &node)
{
  const int nclass = (node.typeinfo->ui_class == nullptr) ? node.typeinfo->nclass :
                                                            node.typeinfo->ui_class(&node);
  switch (nclass) {
    case NODE_CLASS_INPUT:
      return TH_NODE_INPUT;
    case NODE_CLASS_OUTPUT: {
      if (node.type == GEO_NODE_VIEWER) {
        return &node == tree_draw_ctx.active_geometry_nodes_viewer ? TH_NODE_OUTPUT : TH_NODE;
      }
      return (node.flag & NODE_DO_OUTPUT) ? TH_NODE_OUTPUT : TH_NODE;
    }
    case NODE_CLASS_CONVERTER:
      return TH_NODE_CONVERTER;
    case NODE_CLASS_OP_COLOR:
      return TH_NODE_COLOR;
    case NODE_CLASS_OP_VECTOR:
      return TH_NODE_VECTOR;
    case NODE_CLASS_OP_FILTER:
      return TH_NODE_FILTER;
    case NODE_CLASS_GROUP:
      return TH_NODE_GROUP;
    case NODE_CLASS_INTERFACE:
      return TH_NODE_INTERFACE;
    case NODE_CLASS_MATTE:
      return TH_NODE_MATTE;
    case NODE_CLASS_DISTORT:
      return TH_NODE_DISTORT;
    case NODE_CLASS_TEXTURE:
      return TH_NODE_TEXTURE;
    case NODE_CLASS_SHADER:
      return TH_NODE_SHADER;
    case NODE_CLASS_SCRIPT:
      return TH_NODE_SCRIPT;
    case NODE_CLASS_PATTERN:
      return TH_NODE_PATTERN;
    case NODE_CLASS_LAYOUT:
      return TH_NODE_LAYOUT;
    case NODE_CLASS_GEOMETRY:
      return TH_NODE_GEOMETRY;
    case NODE_CLASS_ATTRIBUTE:
      return TH_NODE_ATTRIBUTE;
    default:
      return TH_NODE;
  }
}

static void node_draw_mute_line(const bContext &C,
                                const View2D &v2d,
                                const SpaceNode &snode,
                                const bNode &node)
{
  GPU_blend(GPU_BLEND_ALPHA);

  for (const bNodeLink &link : node.internal_links()) {
    if (!nodeLinkIsHidden(&link)) {
      node_draw_link_bezier(C, v2d, snode, link, TH_WIRE_INNER, TH_WIRE_INNER, TH_WIRE, false);
    }
  }

  GPU_blend(GPU_BLEND_NONE);
}

static void node_socket_draw(const bNodeSocket &sock,
                             const float color[4],
                             const float color_outline[4],
                             const float size,
                             const float locx,
                             const float locy,
                             uint pos_id,
                             uint col_id,
                             uint shape_id,
                             uint size_id,
                             uint outline_col_id)
{
  int flags;

  /* Set shape flags. */
  switch (sock.display_shape) {
    case SOCK_DISPLAY_SHAPE_DIAMOND:
    case SOCK_DISPLAY_SHAPE_DIAMOND_DOT:
      flags = GPU_KEYFRAME_SHAPE_DIAMOND;
      break;
    case SOCK_DISPLAY_SHAPE_SQUARE:
    case SOCK_DISPLAY_SHAPE_SQUARE_DOT:
      flags = GPU_KEYFRAME_SHAPE_SQUARE;
      break;
    default:
    case SOCK_DISPLAY_SHAPE_CIRCLE:
    case SOCK_DISPLAY_SHAPE_CIRCLE_DOT:
      flags = GPU_KEYFRAME_SHAPE_CIRCLE;
      break;
  }

  if (ELEM(sock.display_shape,
           SOCK_DISPLAY_SHAPE_DIAMOND_DOT,
           SOCK_DISPLAY_SHAPE_SQUARE_DOT,
           SOCK_DISPLAY_SHAPE_CIRCLE_DOT))
  {
    flags |= GPU_KEYFRAME_SHAPE_INNER_DOT;
  }

  immAttr4fv(col_id, color);
  immAttr1u(shape_id, flags);
  immAttr1f(size_id, size);
  immAttr4fv(outline_col_id, color_outline);
  immVertex2f(pos_id, locx, locy);
}

static void node_socket_tooltip_set(uiBlock &block,
                                    const int socket_index_in_tree,
                                    const float2 location,
                                    const float2 size)
{
  /* Ideally sockets themselves should be buttons, but they aren't currently. So add an invisible
   * button on top of them for the tooltip. */
  const eUIEmbossType old_emboss = UI_block_emboss_get(&block);
  UI_block_emboss_set(&block, UI_EMBOSS_NONE);
  uiBut *but = uiDefIconBut(&block,
                            UI_BTYPE_BUT,
                            0,
                            ICON_NONE,
                            location.x - size.x / 2.0f,
                            location.y - size.y / 2.0f,
                            size.x,
                            size.y,
                            nullptr,
                            0,
                            0,
                            nullptr);

  UI_but_func_tooltip_set(
      but,
      [](bContext *C, void *argN, const char * /*tip*/) {
        const SpaceNode &snode = *CTX_wm_space_node(C);
        const bNodeTree &ntree = *snode.edittree;
        const int index_in_tree = POINTER_AS_INT(argN);
        ntree.ensure_topology_cache();
        return node_socket_get_tooltip(&snode, ntree, *ntree.all_sockets()[index_in_tree]);
      },
      POINTER_FROM_INT(socket_index_in_tree),
      nullptr);
  /* Disable the button so that clicks on it are ignored the link operator still works. */
  UI_but_flag_enable(but, UI_BUT_DISABLED);
  UI_block_emboss_set(&block, old_emboss);
}

static void node_socket_draw_multi_input(uiBlock &block,
                                         const int index_in_tree,
                                         const float2 location,
                                         const float2 draw_size,
                                         const float color[4],
                                         const float color_outline[4],
                                         const float2 tooltip_size)
{
  /* The other sockets are drawn with the keyframe shader. There, the outline has a base
   * thickness that can be varied but always scales with the size the socket is drawn at. Using
   * `UI_SCALE_FAC` has the same effect here. It scales the outline correctly across different
   * screen DPI's and UI scales without being affected by the 'line-width'. */
  const float half_outline_width = NODE_SOCK_OUTLINE_SCALE * UI_SCALE_FAC * 0.5f;

  /* UI_draw_roundbox draws the outline on the outer side, so compensate for the outline width.
   */
  const rctf rect = {
      location.x - draw_size.x + half_outline_width,
      location.x + draw_size.x + half_outline_width,
      location.y - draw_size.y + half_outline_width,
      location.y + draw_size.y + half_outline_width,
  };

  UI_draw_roundbox_corner_set(UI_CNR_ALL);
  UI_draw_roundbox_4fv_ex(&rect,
                          color,
                          nullptr,
                          1.0f,
                          color_outline,
                          half_outline_width * 2.0f,
                          draw_size.x - half_outline_width);

  node_socket_tooltip_set(block, index_in_tree, location, tooltip_size);
}

static const float virtual_node_socket_outline_color[4] = {0.5, 0.5, 0.5, 1.0};

static void node_socket_outline_color_get(const bool selected,
                                          const int socket_type,
                                          float r_outline_color[4])
{
  if (selected) {
    UI_GetThemeColor4fv(TH_ACTIVE, r_outline_color);
  }
  else if (socket_type == SOCK_CUSTOM) {
    /* Until there is a better place for per socket color,
     * the outline color for virtual sockets is set here. */
    copy_v4_v4(r_outline_color, virtual_node_socket_outline_color);
  }
  else {
    UI_GetThemeColor4fv(TH_WIRE, r_outline_color);
    r_outline_color[3] = 1.0f;
  }
}

void node_socket_color_get(const bContext &C,
                           const bNodeTree &ntree,
                           PointerRNA &node_ptr,
                           const bNodeSocket &sock,
                           float r_color[4])
{
  if (!sock.typeinfo->draw_color) {
    /* Fallback to the simple variant. If not defined either, fallback to a magenta color. */
    if (sock.typeinfo->draw_color_simple) {
      sock.typeinfo->draw_color_simple(sock.typeinfo, r_color);
    }
    else {
      copy_v4_v4(r_color, float4(1.0f, 0.0f, 1.0f, 1.0f));
    }
    return;
  }

  BLI_assert(RNA_struct_is_a(node_ptr.type, &RNA_Node));
  PointerRNA ptr = RNA_pointer_create(
      &const_cast<ID &>(ntree.id), &RNA_NodeSocket, &const_cast<bNodeSocket &>(sock));
  sock.typeinfo->draw_color((bContext *)&C, &ptr, &node_ptr, r_color);
}

static void create_inspection_string_for_generic_value(const bNodeSocket &socket,
                                                       const GPointer value,
                                                       std::stringstream &ss)
{
  auto id_to_inspection_string = [&](const ID *id, const short idcode) {
    ss << (id ? id->name + 2 : TIP_("None")) << " (" << TIP_(BKE_idtype_idcode_to_name(idcode))
       << ")";
  };

  const CPPType &value_type = *value.type();
  const void *buffer = value.get();
  if (value_type.is<Object *>()) {
    id_to_inspection_string(*static_cast<const ID *const *>(buffer), ID_OB);
    return;
  }
  if (value_type.is<Material *>()) {
    id_to_inspection_string(*static_cast<const ID *const *>(buffer), ID_MA);
    return;
  }
  if (value_type.is<Tex *>()) {
    id_to_inspection_string(*static_cast<const ID *const *>(buffer), ID_TE);
    return;
  }
  if (value_type.is<Image *>()) {
    id_to_inspection_string(*static_cast<const ID *const *>(buffer), ID_IM);
    return;
  }
  if (value_type.is<Collection *>()) {
    id_to_inspection_string(*static_cast<const ID *const *>(buffer), ID_GR);
    return;
  }
  if (value_type.is<std::string>()) {
    ss << fmt::format(TIP_("{} (String)"), *static_cast<const std::string *>(buffer));
    return;
  }

  const CPPType &socket_type = *socket.typeinfo->base_cpp_type;
  const bke::DataTypeConversions &convert = bke::get_implicit_type_conversions();
  if (value_type != socket_type) {
    if (!convert.is_convertible(value_type, socket_type)) {
      return;
    }
  }
  BUFFER_FOR_CPP_TYPE_VALUE(socket_type, socket_value);
  /* This will just copy the value if the types are equal. */
  convert.convert_to_uninitialized(value_type, socket_type, buffer, socket_value);
  BLI_SCOPED_DEFER([&]() { socket_type.destruct(socket_value); });

  if (socket_type.is<int>()) {
    ss << fmt::format(TIP_("{} (Integer)"), *static_cast<int *>(socket_value));
  }
  else if (socket_type.is<float>()) {
    const float float_value = *static_cast<float *>(socket_value);
    /* Above that threshold floats can't represent fractions anymore. */
    if (std::abs(float_value) > (1 << 24)) {
      /* Use higher precision to display correct integer value instead of one that is rounded to
       * fewer significant digits. */
      ss << fmt::format(TIP_("{:.10} (Float)"), float_value);
    }
    else {
      ss << fmt::format(TIP_("{} (Float)"), float_value);
    }
  }
  else if (socket_type.is<blender::float3>()) {
    const blender::float3 &vector = *static_cast<blender::float3 *>(socket_value);
    ss << fmt::format(TIP_("({}, {}, {}) (Vector)"), vector.x, vector.y, vector.z);
  }
  else if (socket_type.is<blender::ColorGeometry4f>()) {
    const blender::ColorGeometry4f &color = *static_cast<blender::ColorGeometry4f *>(socket_value);
    ss << fmt::format(TIP_("({}, {}, {}, {}) (Color)"), color.r, color.g, color.b, color.a);
  }
  else if (socket_type.is<math::Quaternion>()) {
    const math::Quaternion &rotation = *static_cast<math::Quaternion *>(socket_value);
    const math::EulerXYZ euler = math::to_euler(rotation);
    ss << fmt::format(TIP_("({}" BLI_STR_UTF8_DEGREE_SIGN ", {}" BLI_STR_UTF8_DEGREE_SIGN
                           ", {}" BLI_STR_UTF8_DEGREE_SIGN ") (Rotation)"),
                      euler.x().degree(),
                      euler.y().degree(),
                      euler.z().degree());
  }
  else if (socket_type.is<bool>()) {
    ss << fmt::format(TIP_("{} (Boolean)"),
                      ((*static_cast<bool *>(socket_value)) ? TIP_("True") : TIP_("False")));
  }
  else if (socket_type.is<float4x4>()) {
    /* Transpose to be able to print row by row. */
    const float4x4 value = math::transpose(*static_cast<const float4x4 *>(socket_value));
    ss << value[0] << ",\n";
    ss << value[1] << ",\n";
    ss << value[2] << ",\n";
    ss << value[3] << ",\n";
    ss << TIP_("(Matrix)");
  }
}

static void create_inspection_string_for_field_info(const bNodeSocket &socket,
                                                    const geo_log::FieldInfoLog &value_log,
                                                    std::stringstream &ss)
{
  const CPPType &socket_type = *socket.typeinfo->base_cpp_type;
  const Span<std::string> input_tooltips = value_log.input_tooltips;

  if (input_tooltips.is_empty()) {
    /* Should have been logged as constant value. */
    BLI_assert_unreachable();
    ss << TIP_("Value has not been logged");
  }
  else {
    if (socket_type.is<int>()) {
      ss << TIP_("Integer field based on:");
    }
    else if (socket_type.is<float>()) {
      ss << TIP_("Float field based on:");
    }
    else if (socket_type.is<blender::float3>()) {
      ss << TIP_("Vector field based on:");
    }
    else if (socket_type.is<bool>()) {
      ss << TIP_("Boolean field based on:");
    }
    else if (socket_type.is<std::string>()) {
      ss << TIP_("String field based on:");
    }
    else if (socket_type.is<blender::ColorGeometry4f>()) {
      ss << TIP_("Color field based on:");
    }
    else if (socket_type.is<math::Quaternion>()) {
      ss << TIP_("Rotation field based on:");
    }
    ss << "\n";

    for (const int i : input_tooltips.index_range()) {
      const blender::StringRefNull tooltip = input_tooltips[i];
      ss << fmt::format(TIP_("\u2022 {}"), TIP_(tooltip.c_str()));
      if (i < input_tooltips.size() - 1) {
        ss << ".\n";
      }
    }
  }
}

static void create_inspection_string_for_geometry_info(const geo_log::GeometryInfoLog &value_log,
                                                       std::stringstream &ss)
{
  Span<bke::GeometryComponent::Type> component_types = value_log.component_types;
  if (component_types.is_empty()) {
    ss << TIP_("Empty Geometry");
    return;
  }

  auto to_string = [](int value) {
    char str[BLI_STR_FORMAT_INT32_GROUPED_SIZE];
    BLI_str_format_int_grouped(str, value);
    return std::string(str);
  };

  ss << TIP_("Geometry:") << "\n";
  for (bke::GeometryComponent::Type type : component_types) {
    switch (type) {
      case bke::GeometryComponent::Type::Mesh: {
        const geo_log::GeometryInfoLog::MeshInfo &mesh_info = *value_log.mesh_info;
        char line[256];
        SNPRINTF(line,
                 TIP_("\u2022 Mesh: %s vertices, %s edges, %s faces"),
                 to_string(mesh_info.verts_num).c_str(),
                 to_string(mesh_info.edges_num).c_str(),
                 to_string(mesh_info.faces_num).c_str());
        ss << line;
        break;
      }
      case bke::GeometryComponent::Type::PointCloud: {
        const geo_log::GeometryInfoLog::PointCloudInfo &pointcloud_info =
            *value_log.pointcloud_info;
        char line[256];
        SNPRINTF(line,
                 TIP_("\u2022 Point Cloud: %s points"),
                 to_string(pointcloud_info.points_num).c_str());
        ss << line;
        break;
      }
      case bke::GeometryComponent::Type::Curve: {
        const geo_log::GeometryInfoLog::CurveInfo &curve_info = *value_log.curve_info;
        char line[256];
        SNPRINTF(line,
                 TIP_("\u2022 Curve: %s points, %s splines"),
                 to_string(curve_info.points_num).c_str(),
                 to_string(curve_info.splines_num).c_str());
        ss << line;
        break;
      }
      case bke::GeometryComponent::Type::Instance: {
        const geo_log::GeometryInfoLog::InstancesInfo &instances_info = *value_log.instances_info;
        char line[256];
        SNPRINTF(
            line, TIP_("\u2022 Instances: %s"), to_string(instances_info.instances_num).c_str());
        ss << line;
        break;
      }
      case bke::GeometryComponent::Type::Volume: {
        ss << TIP_("\u2022 Volume");
        break;
      }
      case bke::GeometryComponent::Type::Edit: {
        if (value_log.edit_data_info.has_value()) {
          const geo_log::GeometryInfoLog::EditDataInfo &edit_info = *value_log.edit_data_info;
          char line[256];
          SNPRINTF(line,
                   TIP_("\u2022 Edit Curves: %s, %s"),
                   edit_info.has_deformed_positions ? TIP_("positions") : TIP_("no positions"),
                   edit_info.has_deform_matrices ? TIP_("matrices") : TIP_("no matrices"));
          ss << line;
        }
        break;
      }
      case bke::GeometryComponent::Type::GreasePencil: {
        if (U.experimental.use_grease_pencil_version3) {
          const geo_log::GeometryInfoLog::GreasePencilInfo &grease_pencil_info =
              *value_log.grease_pencil_info;
          char line[256];
          SNPRINTF(line,
                   TIP_("\u2022 Grease Pencil: %s layers"),
                   to_string(grease_pencil_info.layers_num).c_str());
          ss << line;
          break;
        }
      }
    }
    if (type != component_types.last()) {
      ss << ".\n";
    }
  }
}

static void create_inspection_string_for_geometry_socket(std::stringstream &ss,
                                                         const nodes::decl::Geometry *socket_decl)
{
  /* If the geometry declaration is null, as is the case for input to group output,
   * or it is an output socket don't show supported types. */
  if (socket_decl == nullptr || socket_decl->in_out == SOCK_OUT) {
    return;
  }

  Span<bke::GeometryComponent::Type> supported_types = socket_decl->supported_types();
  if (supported_types.is_empty()) {
    ss << TIP_("Supported: All Types");
    return;
  }

  ss << TIP_("Supported: ");
  for (bke::GeometryComponent::Type type : supported_types) {
    switch (type) {
      case bke::GeometryComponent::Type::Mesh: {
        ss << TIP_("Mesh");
        break;
      }
      case bke::GeometryComponent::Type::PointCloud: {
        ss << TIP_("Point Cloud");
        break;
      }
      case bke::GeometryComponent::Type::Curve: {
        ss << TIP_("Curve");
        break;
      }
      case bke::GeometryComponent::Type::Instance: {
        ss << TIP_("Instances");
        break;
      }
      case bke::GeometryComponent::Type::Volume: {
        ss << CTX_TIP_(BLT_I18NCONTEXT_ID_ID, "Volume");
        break;
      }
      case bke::GeometryComponent::Type::Edit: {
        break;
      }
      case bke::GeometryComponent::Type::GreasePencil: {
        ss << TIP_("Grease Pencil");
        break;
      }
    }
    if (type != supported_types.last()) {
      ss << ", ";
    }
  }
}

static void create_inspection_string_for_default_socket_value(const bNodeSocket &socket,
                                                              std::stringstream &ss)
{
  if (!socket.is_input()) {
    return;
  }
  if (socket.is_directly_linked()) {
    return;
  }
  if (const nodes::SocketDeclaration *socket_decl = socket.runtime->declaration) {
    if (socket_decl->input_field_type == nodes::InputSocketFieldType::Implicit) {
      return;
    }
  }
  if (socket.typeinfo->base_cpp_type == nullptr) {
    return;
  }

  const CPPType &value_type = *socket.typeinfo->base_cpp_type;
  BUFFER_FOR_CPP_TYPE_VALUE(value_type, socket_value);
  socket.typeinfo->get_base_cpp_value(socket.default_value, socket_value);
  create_inspection_string_for_generic_value(socket, GPointer(value_type, socket_value), ss);
  value_type.destruct(socket_value);
}

static std::optional<std::string> create_description_inspection_string(const bNodeSocket &socket)
{
  if (socket.runtime->declaration == nullptr) {
    return std::nullopt;
  }
  const blender::nodes::SocketDeclaration &socket_decl = *socket.runtime->declaration;
  blender::StringRefNull description = socket_decl.description;
  if (description.is_empty()) {
    return std::nullopt;
  }

  return TIP_(description.c_str());
}

static std::optional<std::string> create_log_inspection_string(geo_log::GeoTreeLog *geo_tree_log,
                                                               const bNodeSocket &socket)
{
  using namespace blender::nodes::geo_eval_log;

  if (geo_tree_log == nullptr) {
    return std::nullopt;
  }
  if (socket.typeinfo->base_cpp_type == nullptr) {
    return std::nullopt;
  }

  geo_tree_log->ensure_socket_values();
  ValueLog *value_log = geo_tree_log->find_socket_value_log(socket);
  std::stringstream ss;
  if (const geo_log::GenericValueLog *generic_value_log =
          dynamic_cast<const geo_log::GenericValueLog *>(value_log))
  {
    create_inspection_string_for_generic_value(socket, generic_value_log->value, ss);
  }
  else if (const geo_log::FieldInfoLog *gfield_value_log =
               dynamic_cast<const geo_log::FieldInfoLog *>(value_log))
  {
    create_inspection_string_for_field_info(socket, *gfield_value_log, ss);
  }
  else if (const geo_log::GeometryInfoLog *geo_value_log =
               dynamic_cast<const geo_log::GeometryInfoLog *>(value_log))
  {
    create_inspection_string_for_geometry_info(*geo_value_log, ss);
  }

  std::string str = ss.str();
  if (str.empty()) {
    return std::nullopt;
  }
  return str;
}

static std::optional<std::string> create_declaration_inspection_string(const bNodeSocket &socket)
{
  std::stringstream ss;
  if (const nodes::decl::Geometry *socket_decl = dynamic_cast<const nodes::decl::Geometry *>(
          socket.runtime->declaration))
  {
    create_inspection_string_for_geometry_socket(ss, socket_decl);
  }

  std::string str = ss.str();
  if (str.empty()) {
    return std::nullopt;
  }
  return str;
}

<<<<<<< HEAD
static std::optional<std::string> create_default_value_inspection_string(const bNodeSocket &socket)
{
  std::stringstream ss;
  create_inspection_string_for_default_socket_value(socket, ss);

  std::string str = ss.str();
  if (str.empty()) {
    return std::nullopt;
  }
=======
static geo_log::GeoTreeLog *geo_tree_log_for_socket(const bNodeTree &ntree,
                                                    const bNodeSocket &socket,
                                                    TreeDrawContext &tree_draw_ctx)
{
  const bNodeTreeZones *zones = ntree.zones();
  if (!zones) {
    return nullptr;
  }
  const bNodeTreeZone *zone = zones->get_zone_by_socket(socket);
  return tree_draw_ctx.geo_log_by_zone.lookup_default(zone, nullptr);
}

static Vector<std::string> lines_of_text(std::string text)
{
  Vector<std::string> result;
  std::istringstream text_stream(text);
  for (std::string line; std::getline(text_stream, line);) {
    result.append(line);
  }
  return result;
}

static std::optional<std::string> create_multi_input_log_inspection_string(
    const bNodeTree &ntree, const bNodeSocket &socket, TreeDrawContext &tree_draw_ctx)
{
  if (!socket.is_multi_input()) {
    return std::nullopt;
  }

  Vector<std::pair<int, std::string>, 8> numerated_info;

  const Span<const bNodeLink *> connected_links = socket.directly_linked_links();
  for (const int index : connected_links.index_range()) {
    const bNodeLink *link = connected_links[index];
    const int connection_number = index + 1;
    if (!link->is_used()) {
      continue;
    }
    if (!(link->flag & NODE_LINK_VALID)) {
      continue;
    }
    if (link->fromnode->is_dangling_reroute()) {
      continue;
    }
    const bNodeSocket &connected_socket = *link->fromsock;
    geo_log::GeoTreeLog *geo_tree_log = geo_tree_log_for_socket(
        ntree, connected_socket, tree_draw_ctx);
    const std::optional<std::string> input_log = create_log_inspection_string(geo_tree_log,
                                                                              connected_socket);
    if (!input_log.has_value()) {
      continue;
    }
    numerated_info.append({connection_number, std::move(*input_log)});
  }

  if (numerated_info.is_empty()) {
    return std::nullopt;
  }

  constexpr const char *indentation = "  ";

  std::stringstream ss;
  for (const std::pair<int, std::string> &info : numerated_info) {
    const Vector<std::string> lines = lines_of_text(info.second);
    ss << info.first << ". " << lines.first();
    for (const std::string &line : lines.as_span().drop_front(1)) {
      ss << "\n" << indentation << line;
    }
    if (&info != &numerated_info.last()) {
      ss << ".\n";
    }
  }

  const std::string str = ss.str();
  if (str.empty()) {
    return std::nullopt;
  }

>>>>>>> d7d8cefd
  return str;
}

static std::string node_socket_get_tooltip(const SpaceNode *snode,
                                           const bNodeTree &ntree,
                                           const bNodeSocket &socket)
{
  TreeDrawContext tree_draw_ctx;
  if (snode != nullptr) {
    if (ntree.type == NTREE_GEOMETRY) {
      tree_draw_ctx.geo_log_by_zone =
          geo_log::GeoModifierLog::get_tree_log_by_zone_for_node_editor(*snode);
    }
  }

  geo_log::GeoTreeLog *geo_tree_log = geo_tree_log_for_socket(ntree, socket, tree_draw_ctx);

  Vector<std::string> inspection_strings;

  if (std::optional<std::string> info = create_description_inspection_string(socket)) {
    inspection_strings.append(std::move(*info));
  }
  if (std::optional<std::string> info = create_log_inspection_string(geo_tree_log, socket)) {
    inspection_strings.append(std::move(*info));
  }
<<<<<<< HEAD
  else if (std::optional<std::string> info = create_default_value_inspection_string(socket)) {
=======
  else if (std::optional<std::string> info = create_multi_input_log_inspection_string(
               ntree, socket, tree_draw_ctx))
  {
>>>>>>> d7d8cefd
    inspection_strings.append(std::move(*info));
  }
  if (std::optional<std::string> info = create_declaration_inspection_string(socket)) {
    inspection_strings.append(std::move(*info));
  }

  std::stringstream output;
  for (const std::string &info : inspection_strings) {
    output << info;
    if (&info != &inspection_strings.last()) {
      output << ".\n\n";
    }
  }

  if (inspection_strings.is_empty()) {
    const bNode &node = socket.owner_node();
    if (node.is_reroute()) {
      char reroute_name[MAX_NAME];
      bke::nodeLabel(&ntree, &node, reroute_name, sizeof(reroute_name));
      output << reroute_name;
    }
    else {
      output << bke::nodeSocketLabel(&socket);
    }

    if (ntree.type == NTREE_GEOMETRY) {
      output << ".\n\n";
      output << TIP_(
          "Unknown socket value. Either the socket was not used or its value was not logged "
          "during the last evaluation");
    }
  }

  return output.str();
}

static void node_socket_add_tooltip_in_node_editor(const bNodeSocket &sock, uiLayout &layout)
{
  uiLayoutSetTooltipFunc(
      &layout,
      [](bContext *C, void *argN, const char * /*tip*/) {
        const SpaceNode &snode = *CTX_wm_space_node(C);
        const bNodeTree &ntree = *snode.edittree;
        const int index_in_tree = POINTER_AS_INT(argN);
        ntree.ensure_topology_cache();
        return node_socket_get_tooltip(&snode, ntree, *ntree.all_sockets()[index_in_tree]);
      },
      POINTER_FROM_INT(sock.index_in_tree()),
      nullptr,
      nullptr);
}

void node_socket_add_tooltip(const bNodeTree &ntree, const bNodeSocket &sock, uiLayout &layout)
{
  struct SocketTooltipData {
    const bNodeTree *ntree;
    const bNodeSocket *socket;
  };

  SocketTooltipData *data = MEM_cnew<SocketTooltipData>(__func__);
  data->ntree = &ntree;
  data->socket = &sock;

  uiLayoutSetTooltipFunc(
      &layout,
      [](bContext *C, void *argN, const char * /*tip*/) {
        SocketTooltipData *data = static_cast<SocketTooltipData *>(argN);
        const SpaceNode *snode = CTX_wm_space_node(C);
        return node_socket_get_tooltip(snode, *data->ntree, *data->socket);
      },
      data,
      MEM_dupallocN,
      MEM_freeN);
}

static void node_socket_draw_nested(const bContext &C,
                                    const bNodeTree &ntree,
                                    PointerRNA &node_ptr,
                                    uiBlock &block,
                                    const bNodeSocket &sock,
                                    const uint pos_id,
                                    const uint col_id,
                                    const uint shape_id,
                                    const uint size_id,
                                    const uint outline_col_id,
                                    const float size,
                                    const bool selected)
{
  const float2 location = sock.runtime->location;

  float color[4];
  float outline_color[4];
  node_socket_color_get(C, ntree, node_ptr, sock, color);
  node_socket_outline_color_get(selected, sock.type, outline_color);

  node_socket_draw(sock,
                   color,
                   outline_color,
                   size,
                   location.x,
                   location.y,
                   pos_id,
                   col_id,
                   shape_id,
                   size_id,
                   outline_col_id);

  node_socket_tooltip_set(block, sock.index_in_tree(), location, float2(size, size));
}

void node_socket_draw(bNodeSocket *sock, const rcti *rect, const float color[4], float scale)
{
  const float size = NODE_SOCKSIZE_DRAW_MULIPLIER * NODE_SOCKSIZE * scale;
  rcti draw_rect = *rect;
  float outline_color[4] = {0};

  node_socket_outline_color_get(sock->flag & SELECT, sock->type, outline_color);

  BLI_rcti_resize(&draw_rect, size, size);

  GPUVertFormat *format = immVertexFormat();
  uint pos_id = GPU_vertformat_attr_add(format, "pos", GPU_COMP_F32, 2, GPU_FETCH_FLOAT);
  uint col_id = GPU_vertformat_attr_add(format, "color", GPU_COMP_F32, 4, GPU_FETCH_FLOAT);
  uint shape_id = GPU_vertformat_attr_add(format, "flags", GPU_COMP_U32, 1, GPU_FETCH_INT);
  uint size_id = GPU_vertformat_attr_add(format, "size", GPU_COMP_F32, 1, GPU_FETCH_FLOAT);
  uint outline_col_id = GPU_vertformat_attr_add(
      format, "outlineColor", GPU_COMP_F32, 4, GPU_FETCH_FLOAT);

  eGPUBlend state = GPU_blend_get();
  GPU_blend(GPU_BLEND_ALPHA);
  GPU_program_point_size(true);

  immBindBuiltinProgram(GPU_SHADER_KEYFRAME_SHAPE);
  immUniform1f("outline_scale", NODE_SOCK_OUTLINE_SCALE);
  immUniform2f("ViewportSize", -1.0f, -1.0f);

  /* Single point. */
  immBegin(GPU_PRIM_POINTS, 1);
  node_socket_draw(*sock,
                   color,
                   outline_color,
                   BLI_rcti_size_y(&draw_rect),
                   BLI_rcti_cent_x(&draw_rect),
                   BLI_rcti_cent_y(&draw_rect),
                   pos_id,
                   col_id,
                   shape_id,
                   size_id,
                   outline_col_id);
  immEnd();

  immUnbindProgram();
  GPU_program_point_size(false);

  /* Restore. */
  GPU_blend(state);
}

static void node_draw_preview_background(rctf *rect)
{
  GPUVertFormat *format = immVertexFormat();
  uint pos = GPU_vertformat_attr_add(format, "pos", GPU_COMP_F32, 2, GPU_FETCH_FLOAT);

  immBindBuiltinProgram(GPU_SHADER_2D_CHECKER);

  /* Drawing the checkerboard. */
  const float checker_dark = UI_ALPHA_CHECKER_DARK / 255.0f;
  const float checker_light = UI_ALPHA_CHECKER_LIGHT / 255.0f;
  immUniform4f("color1", checker_dark, checker_dark, checker_dark, 1.0f);
  immUniform4f("color2", checker_light, checker_light, checker_light, 1.0f);
  immUniform1i("size", 8);
  immRectf(pos, rect->xmin, rect->ymin, rect->xmax, rect->ymax);
  immUnbindProgram();
}

/* Not a callback. */
static void node_draw_preview(const Scene *scene, ImBuf *preview, rctf *prv)
{
  float xrect = BLI_rctf_size_x(prv);
  float yrect = BLI_rctf_size_y(prv);
  float xscale = xrect / float(preview->x);
  float yscale = yrect / float(preview->y);
  float scale;

  /* Uniform scale and offset. */
  rctf draw_rect = *prv;
  if (xscale < yscale) {
    float offset = 0.5f * (yrect - float(preview->y) * xscale);
    draw_rect.ymin += offset;
    draw_rect.ymax -= offset;
    scale = xscale;
  }
  else {
    float offset = 0.5f * (xrect - float(preview->x) * yscale);
    draw_rect.xmin += offset;
    draw_rect.xmax -= offset;
    scale = yscale;
  }

  node_draw_preview_background(&draw_rect);

  GPU_blend(GPU_BLEND_ALPHA);
  /* Premul graphics. */
  GPU_blend(GPU_BLEND_ALPHA);

  ED_draw_imbuf(preview,
                draw_rect.xmin,
                draw_rect.ymin,
                false,
                &scene->view_settings,
                &scene->display_settings,
                scale,
                scale);

  GPU_blend(GPU_BLEND_NONE);

  float black[4] = {0.0f, 0.0f, 0.0f, 1.0f};
  UI_draw_roundbox_corner_set(UI_CNR_ALL);
  const float outline_width = 1.0f;
  draw_rect.xmin -= outline_width;
  draw_rect.xmax += outline_width;
  draw_rect.ymin -= outline_width;
  draw_rect.ymax += outline_width;
  UI_draw_roundbox_4fv(&draw_rect, false, BASIS_RAD / 2, black);
}

/* Common handle function for operator buttons that need to select the node first. */
static void node_toggle_button_cb(bContext *C, void *node_argv, void *op_argv)
{
  SpaceNode &snode = *CTX_wm_space_node(C);
  bNodeTree &node_tree = *snode.edittree;
  bNode &node = *node_tree.node_by_id(POINTER_AS_INT(node_argv));
  const char *opname = (const char *)op_argv;

  /* Select & activate only the button's node. */
  node_select_single(*C, node);

  WM_operator_name_call(C, opname, WM_OP_INVOKE_DEFAULT, nullptr, nullptr);
}

static void node_draw_shadow(const SpaceNode &snode,
                             const bNode &node,
                             const float radius,
                             const float alpha)
{
  const rctf &rct = node.runtime->totr;
  UI_draw_roundbox_corner_set(UI_CNR_ALL);

  const float shadow_width = 0.6f * U.widget_unit;
  const float shadow_alpha = 0.5f * alpha;

  ui_draw_dropshadow(&rct, radius, shadow_width, snode.runtime->aspect, shadow_alpha);

  /* Outline emphasis. Slight darkening _inside_ the outline. */
  const float color[4] = {0.0f, 0.0f, 0.0f, 0.4f};
  rctf rect{};
  rect.xmin = rct.xmin - 0.5f;
  rect.xmax = rct.xmax + 0.5f;
  rect.ymin = rct.ymin - 0.5f;
  rect.ymax = rct.ymax + 0.5f;
  UI_draw_roundbox_4fv(&rect, false, radius + 0.5f, color);
}

static void node_draw_sockets(const View2D &v2d,
                              const bContext &C,
                              const bNodeTree &ntree,
                              const bNode &node,
                              uiBlock &block,
                              const bool draw_outputs,
                              const bool select_all)
{
  if (node.input_sockets().is_empty() && node.output_sockets().is_empty()) {
    return;
  }

  bool selected = false;

  GPUVertFormat *format = immVertexFormat();
  uint pos_id = GPU_vertformat_attr_add(format, "pos", GPU_COMP_F32, 2, GPU_FETCH_FLOAT);
  uint col_id = GPU_vertformat_attr_add(format, "color", GPU_COMP_F32, 4, GPU_FETCH_FLOAT);
  uint shape_id = GPU_vertformat_attr_add(format, "flags", GPU_COMP_U32, 1, GPU_FETCH_INT);
  uint size_id = GPU_vertformat_attr_add(format, "size", GPU_COMP_F32, 1, GPU_FETCH_FLOAT);
  uint outline_col_id = GPU_vertformat_attr_add(
      format, "outlineColor", GPU_COMP_F32, 4, GPU_FETCH_FLOAT);

  GPU_blend(GPU_BLEND_ALPHA);
  GPU_program_point_size(true);
  immBindBuiltinProgram(GPU_SHADER_KEYFRAME_SHAPE);
  immUniform1f("outline_scale", NODE_SOCK_OUTLINE_SCALE);
  immUniform2f("ViewportSize", -1.0f, -1.0f);

  /* Set handle size. */
  const float socket_draw_size = NODE_SOCKSIZE * NODE_SOCKSIZE_DRAW_MULIPLIER;
  float scale;
  UI_view2d_scale_get(&v2d, &scale, nullptr);
  scale *= socket_draw_size;

  if (!select_all) {
    immBeginAtMost(GPU_PRIM_POINTS, node.input_sockets().size() + node.output_sockets().size());
  }

  PointerRNA node_ptr = RNA_pointer_create(
      &const_cast<ID &>(ntree.id), &RNA_Node, &const_cast<bNode &>(node));

  /* Socket inputs. */
  int selected_input_len = 0;
  for (const bNodeSocket *sock : node.input_sockets()) {
    /* In "hidden" nodes: draw sockets even when panels are collapsed. */
    if (!node.is_socket_icon_drawn(*sock)) {
      continue;
    }
    if (select_all || (sock->flag & SELECT)) {
      if (!(sock->flag & SOCK_MULTI_INPUT)) {
        /* Don't add multi-input sockets here since they are drawn in a different batch. */
        selected_input_len++;
      }
      continue;
    }
    /* Don't draw multi-input sockets here since they are drawn in a different batch. */
    if (sock->flag & SOCK_MULTI_INPUT) {
      continue;
    }

    node_socket_draw_nested(C,
                            ntree,
                            node_ptr,
                            block,
                            *sock,
                            pos_id,
                            col_id,
                            shape_id,
                            size_id,
                            outline_col_id,
                            scale,
                            selected);
  }

  /* Socket outputs. */
  int selected_output_len = 0;
  if (draw_outputs) {
    for (const bNodeSocket *sock : node.output_sockets()) {
      /* In "hidden" nodes: draw sockets even when panels are collapsed. */
      if (!node.is_socket_icon_drawn(*sock)) {
        continue;
      }
      if (select_all || (sock->flag & SELECT)) {
        selected_output_len++;
        continue;
      }

      node_socket_draw_nested(C,
                              ntree,
                              node_ptr,
                              block,
                              *sock,
                              pos_id,
                              col_id,
                              shape_id,
                              size_id,
                              outline_col_id,
                              scale,
                              selected);
    }
  }

  if (!select_all) {
    immEnd();
  }

  /* Go back and draw selected sockets. */
  if (selected_input_len + selected_output_len > 0) {
    /* Outline for selected sockets. */

    selected = true;

    immBegin(GPU_PRIM_POINTS, selected_input_len + selected_output_len);

    if (selected_input_len) {
      /* Socket inputs. */
      for (const bNodeSocket *sock : node.input_sockets()) {
        if (!node.is_socket_icon_drawn(*sock)) {
          continue;
        }
        /* Don't draw multi-input sockets here since they are drawn in a different batch. */
        if (sock->flag & SOCK_MULTI_INPUT) {
          continue;
        }
        if (select_all || (sock->flag & SELECT)) {
          node_socket_draw_nested(C,
                                  ntree,
                                  node_ptr,
                                  block,
                                  *sock,
                                  pos_id,
                                  col_id,
                                  shape_id,
                                  size_id,
                                  outline_col_id,
                                  scale,
                                  selected);
          if (--selected_input_len == 0) {
            /* Stop as soon as last one is drawn. */
            break;
          }
        }
      }
    }

    if (selected_output_len) {
      /* Socket outputs. */
      for (const bNodeSocket *sock : node.output_sockets()) {
        if (!node.is_socket_icon_drawn(*sock)) {
          continue;
        }
        if (select_all || (sock->flag & SELECT)) {
          node_socket_draw_nested(C,
                                  ntree,
                                  node_ptr,
                                  block,
                                  *sock,
                                  pos_id,
                                  col_id,
                                  shape_id,
                                  size_id,
                                  outline_col_id,
                                  scale,
                                  selected);
          if (--selected_output_len == 0) {
            /* Stop as soon as last one is drawn. */
            break;
          }
        }
      }
    }

    immEnd();
  }

  immUnbindProgram();

  GPU_program_point_size(false);
  GPU_blend(GPU_BLEND_NONE);

  /* Draw multi-input sockets after the others because they are drawn with `UI_draw_roundbox`
   * rather than with `GL_POINT`. */
  for (const bNodeSocket *socket : node.input_sockets()) {
    if (!node.is_socket_icon_drawn(*socket)) {
      continue;
    }
    if (!(socket->flag & SOCK_MULTI_INPUT)) {
      continue;
    }

    const bool is_node_hidden = (node.flag & NODE_HIDDEN);
    const float width = 0.5f * socket_draw_size;
    float height = is_node_hidden ? width : node_socket_calculate_height(*socket) - width;

    float color[4];
    float outline_color[4];
    node_socket_color_get(C, ntree, node_ptr, *socket, color);
    node_socket_outline_color_get(socket->flag & SELECT, socket->type, outline_color);

    const int index_in_tree = socket->index_in_tree();
    const float2 location = socket->runtime->location;
    const float2 draw_size(width, height);
    const float2 tooltip_size(scale, height * 2.0f - socket_draw_size + scale);
    node_socket_draw_multi_input(
        block, index_in_tree, location, draw_size, color, outline_color, tooltip_size);
  }
}

static void node_panel_toggle_button_cb(bContext *C, void *panel_state_argv, void *ntree_argv)
{
  Main *bmain = CTX_data_main(C);
  bNodePanelState *panel_state = static_cast<bNodePanelState *>(panel_state_argv);
  bNodeTree *ntree = static_cast<bNodeTree *>(ntree_argv);

  panel_state->flag ^= NODE_PANEL_COLLAPSED;

  ED_node_tree_propagate_change(C, bmain, ntree);
}

/* Draw panel backgrounds first, so other node elements can be rendered on top. */
static void node_draw_panels_background(const bNode &node, uiBlock &block)
{
  namespace nodes = blender::nodes;

  BLI_assert(is_node_panels_supported(node));
  BLI_assert(node.runtime->panels.size() == node.panel_states().size());

  const nodes::NodeDeclaration &decl = *node.declaration();
  const rctf &rct = node.runtime->totr;
  float color_panel[4];
  UI_GetThemeColorShade4fv(TH_NODE, -15, color_panel);

  /* True if the last panel is open, draw bottom gap as background. */
  bool is_last_panel_visible = false;
  float last_panel_content_y = 0.0f;

  int panel_i = 0;
  for (const nodes::ItemDeclarationPtr &item_decl : decl.items) {
    const nodes::PanelDeclaration *panel_decl = dynamic_cast<nodes::PanelDeclaration *>(
        item_decl.get());
    if (panel_decl == nullptr) {
      /* Not a panel. */
      continue;
    }

    const bNodePanelState &state = node.panel_states()[panel_i];
    const bke::bNodePanelRuntime &runtime = node.runtime->panels[panel_i];

    /* Don't draw hidden or collapsed panels. */
    const bool is_background_visible = state.has_visible_content() &&
                                       !(state.is_collapsed() || state.is_parent_collapsed());
    is_last_panel_visible = is_background_visible;
    last_panel_content_y = runtime.max_content_y;
    if (!is_background_visible) {
      ++panel_i;
      continue;
    }

    UI_block_emboss_set(&block, UI_EMBOSS_NONE);

    /* Panel background. */
    const rctf content_rect = {rct.xmin, rct.xmax, runtime.min_content_y, runtime.max_content_y};
    UI_draw_roundbox_corner_set(UI_CNR_NONE);
    UI_draw_roundbox_4fv(&content_rect, true, BASIS_RAD, color_panel);

    UI_block_emboss_set(&block, UI_EMBOSS);

    ++panel_i;
  }

  /* If last item is an open panel, extend the panel background to cover the bottom border. */
  if (is_last_panel_visible) {
    UI_block_emboss_set(&block, UI_EMBOSS_NONE);

    const rctf content_rect = {rct.xmin, rct.xmax, rct.ymin, last_panel_content_y};
    UI_draw_roundbox_corner_set(UI_CNR_BOTTOM_RIGHT | UI_CNR_BOTTOM_LEFT);
    UI_draw_roundbox_4fv(&content_rect, true, BASIS_RAD, color_panel);

    UI_block_emboss_set(&block, UI_EMBOSS);
  }
}

static void node_draw_panels(bNodeTree &ntree, const bNode &node, uiBlock &block)
{
  namespace nodes = blender::nodes;

  BLI_assert(is_node_panels_supported(node));
  BLI_assert(node.runtime->panels.size() == node.panel_states().size());

  const nodes::NodeDeclaration &decl = *node.declaration();
  const rctf &rct = node.runtime->totr;

  int panel_i = 0;
  for (const nodes::ItemDeclarationPtr &item_decl : decl.items) {
    const nodes::PanelDeclaration *panel_decl = dynamic_cast<nodes::PanelDeclaration *>(
        item_decl.get());
    if (panel_decl == nullptr) {
      /* Not a panel. */
      continue;
    }

    const bNodePanelState &state = node.panel_states()[panel_i];
    /* Don't draw hidden panels. */
    const bool is_header_visible = state.has_visible_content() && !state.is_parent_collapsed();
    if (!is_header_visible) {
      ++panel_i;
      continue;
    }
    const bke::bNodePanelRuntime &runtime = node.runtime->panels[panel_i];

    const rctf rect = {
        rct.xmin,
        rct.xmax,
        runtime.location_y - NODE_DYS,
        runtime.location_y + NODE_DYS,
    };

    UI_block_emboss_set(&block, UI_EMBOSS_NONE);

    /* Collapse/expand icon. */
    const int but_size = U.widget_unit * 0.8f;
    uiDefIconBut(&block,
                 UI_BTYPE_BUT_TOGGLE,
                 0,
                 state.is_collapsed() ? ICON_RIGHTARROW : ICON_DOWNARROW_HLT,
                 rct.xmin + (NODE_MARGIN_X / 3),
                 runtime.location_y - but_size / 2,
                 but_size,
                 but_size,
                 nullptr,
                 0.0f,
                 0.0f,
                 "");

    /* Panel label. */
    uiBut *but = uiDefBut(&block,
                          UI_BTYPE_LABEL,
                          0,
                          IFACE_(panel_decl->name.c_str()),
                          int(rct.xmin + NODE_MARGIN_X + 0.4f),
                          int(runtime.location_y - NODE_DYS),
                          short(rct.xmax - rct.xmin - (30.0f * UI_SCALE_FAC)),
                          short(NODE_DY),
                          nullptr,
                          0,
                          0,
                          "");
    if (node.flag & NODE_MUTED) {
      UI_but_flag_enable(but, UI_BUT_INACTIVE);
    }

    /* Invisible button covering the entire header for collapsing/expanding. */
    const int header_but_margin = NODE_MARGIN_X / 3;
    but = uiDefIconBut(&block,
                       UI_BTYPE_BUT_TOGGLE,
                       0,
                       ICON_NONE,
                       rect.xmin + header_but_margin,
                       rect.ymin,
                       std::max(int(rect.xmax - rect.xmin - 2 * header_but_margin), 0),
                       rect.ymax - rect.ymin,
                       nullptr,
                       0.0f,
                       0.0f,
                       "");
    UI_but_func_pushed_state_set(but, [&state](const uiBut &) { return state.is_collapsed(); });
    UI_but_func_set(
        but, node_panel_toggle_button_cb, const_cast<bNodePanelState *>(&state), &ntree);

    UI_block_emboss_set(&block, UI_EMBOSS);

    ++panel_i;
  }
}

static int node_error_type_to_icon(const geo_log::NodeWarningType type)
{
  switch (type) {
    case geo_log::NodeWarningType::Error:
      return ICON_ERROR;
    case geo_log::NodeWarningType::Warning:
      return ICON_ERROR;
    case geo_log::NodeWarningType::Info:
      return ICON_INFO;
  }

  BLI_assert(false);
  return ICON_ERROR;
}

static uint8_t node_error_type_priority(const geo_log::NodeWarningType type)
{
  switch (type) {
    case geo_log::NodeWarningType::Error:
      return 3;
    case geo_log::NodeWarningType::Warning:
      return 2;
    case geo_log::NodeWarningType::Info:
      return 1;
  }

  BLI_assert(false);
  return 0;
}

static geo_log::NodeWarningType node_error_highest_priority(Span<geo_log::NodeWarning> warnings)
{
  uint8_t highest_priority = 0;
  geo_log::NodeWarningType highest_priority_type = geo_log::NodeWarningType::Info;
  for (const geo_log::NodeWarning &warning : warnings) {
    const uint8_t priority = node_error_type_priority(warning.type);
    if (priority > highest_priority) {
      highest_priority = priority;
      highest_priority_type = warning.type;
    }
  }
  return highest_priority_type;
}

struct NodeErrorsTooltipData {
  Span<geo_log::NodeWarning> warnings;
};

static std::string node_errors_tooltip_fn(bContext * /*C*/, void *argN, const char * /*tip*/)
{
  NodeErrorsTooltipData &data = *(NodeErrorsTooltipData *)argN;

  std::string complete_string;

  for (const geo_log::NodeWarning &warning : data.warnings.drop_back(1)) {
    complete_string += warning.message;
    /* Adding the period is not ideal for multi-line messages, but it is consistent
     * with other tooltip implementations in Blender, so it is added here. */
    complete_string += '.';
    complete_string += '\n';
  }

  /* Let the tooltip system automatically add the last period. */
  complete_string += data.warnings.last().message;

  return complete_string;
}

#define NODE_HEADER_ICON_SIZE (0.8f * U.widget_unit)

static void node_add_unsupported_compositor_operation_error_message_button(const bNode &node,
                                                                           uiBlock &block,
                                                                           const rctf &rect,
                                                                           float &icon_offset)
{
  icon_offset -= NODE_HEADER_ICON_SIZE;
  UI_block_emboss_set(&block, UI_EMBOSS_NONE);
  uiDefIconBut(&block,
               UI_BTYPE_BUT,
               0,
               ICON_ERROR,
               icon_offset,
               rect.ymax - NODE_DY,
               NODE_HEADER_ICON_SIZE,
               UI_UNIT_Y,
               nullptr,
               0,
               0,
               TIP_(node.typeinfo->realtime_compositor_unsupported_message));
  UI_block_emboss_set(&block, UI_EMBOSS);
}

static void node_add_error_message_button(const TreeDrawContext &tree_draw_ctx,
                                          const bNode &node,
                                          uiBlock &block,
                                          const rctf &rect,
                                          float &icon_offset)
{
  if (tree_draw_ctx.used_by_realtime_compositor &&
      node.typeinfo->realtime_compositor_unsupported_message)
  {
    node_add_unsupported_compositor_operation_error_message_button(node, block, rect, icon_offset);
    return;
  }

  geo_log::GeoTreeLog *geo_tree_log = [&]() -> geo_log::GeoTreeLog * {
    const bNodeTreeZones *zones = node.owner_tree().zones();
    if (!zones) {
      return nullptr;
    }
    const bNodeTreeZone *zone = zones->get_zone_by_node(node.identifier);
    if (zone && ELEM(&node, zone->input_node, zone->output_node)) {
      zone = zone->parent_zone;
    }
    return tree_draw_ctx.geo_log_by_zone.lookup_default(zone, nullptr);
  }();

  Span<geo_log::NodeWarning> warnings;
  if (geo_tree_log) {
    geo_log::GeoNodeLog *node_log = geo_tree_log->nodes.lookup_ptr(node.identifier);
    if (node_log != nullptr) {
      warnings = node_log->warnings;
    }
  }
  if (warnings.is_empty()) {
    return;
  }

  const geo_log::NodeWarningType display_type = node_error_highest_priority(warnings);
  NodeErrorsTooltipData *tooltip_data = MEM_new<NodeErrorsTooltipData>(__func__);
  tooltip_data->warnings = warnings;

  icon_offset -= NODE_HEADER_ICON_SIZE;
  UI_block_emboss_set(&block, UI_EMBOSS_NONE);
  uiBut *but = uiDefIconBut(&block,
                            UI_BTYPE_BUT,
                            0,
                            node_error_type_to_icon(display_type),
                            icon_offset,
                            rect.ymax - NODE_DY,
                            NODE_HEADER_ICON_SIZE,
                            UI_UNIT_Y,
                            nullptr,
                            0,
                            0,
                            nullptr);
  UI_but_func_tooltip_set(but, node_errors_tooltip_fn, tooltip_data, [](void *arg) {
    MEM_delete(static_cast<NodeErrorsTooltipData *>(arg));
  });
  UI_block_emboss_set(&block, UI_EMBOSS);
}

static std::optional<std::chrono::nanoseconds> geo_node_get_execution_time(
    const TreeDrawContext &tree_draw_ctx, const SpaceNode &snode, const bNode &node)
{
  const bNodeTree &ntree = *snode.edittree;

  geo_log::GeoTreeLog *tree_log = [&]() -> geo_log::GeoTreeLog * {
    const bNodeTreeZones *zones = ntree.zones();
    if (!zones) {
      return nullptr;
    }
    const bNodeTreeZone *zone = zones->get_zone_by_node(node.identifier);
    return tree_draw_ctx.geo_log_by_zone.lookup_default(zone, nullptr);
  }();

  if (tree_log == nullptr) {
    return std::nullopt;
  }
  if (node.type == NODE_GROUP_OUTPUT) {
    return tree_log->run_time_sum;
  }
  if (node.is_frame()) {
    /* Could be cached in the future if this recursive code turns out to be slow. */
    std::chrono::nanoseconds run_time{0};
    bool found_node = false;

    for (const bNode *tnode : node.direct_children_in_frame()) {
      if (tnode->is_frame()) {
        std::optional<std::chrono::nanoseconds> sub_frame_run_time = geo_node_get_execution_time(
            tree_draw_ctx, snode, *tnode);
        if (sub_frame_run_time.has_value()) {
          run_time += *sub_frame_run_time;
          found_node = true;
        }
      }
      else {
        if (const geo_log::GeoNodeLog *node_log = tree_log->nodes.lookup_ptr_as(tnode->identifier))
        {
          found_node = true;
          run_time += node_log->run_time;
        }
      }
    }
    if (found_node) {
      return run_time;
    }
    return std::nullopt;
  }
  if (const geo_log::GeoNodeLog *node_log = tree_log->nodes.lookup_ptr(node.identifier)) {
    return node_log->run_time;
  }
  return std::nullopt;
}

/* Create node key instance, assuming the node comes from the currently edited node tree. */
static bNodeInstanceKey current_node_instance_key(const SpaceNode &snode, const bNode &node)
{
  const bNodeTreePath *path = static_cast<const bNodeTreePath *>(snode.treepath.last);

  /* Some code in this file checks for the non-null elements of the tree path. However, if we did
   * iterate into a node it is expected that there is a tree, and it should be in the path.
   * Otherwise something else went wrong. */
  BLI_assert(path);

  /* Assume that the currently editing tree is the last in the path. */
  BLI_assert(snode.edittree == path->nodetree);

  return BKE_node_instance_key(path->parent_key, snode.edittree, &node);
}

static std::optional<std::chrono::nanoseconds> compositor_accumulate_frame_node_execution_time(
    const TreeDrawContext &tree_draw_ctx, const SpaceNode &snode, const bNode &node)
{
  BLI_assert(tree_draw_ctx.compositor_per_node_execution_time);

  timeit::Nanoseconds frame_execution_time(0);
  bool has_any_execution_time = false;

  for (const bNode *current_node : node.direct_children_in_frame()) {
    const bNodeInstanceKey key = current_node_instance_key(snode, *current_node);
    if (const timeit::Nanoseconds *node_execution_time =
            tree_draw_ctx.compositor_per_node_execution_time->lookup_ptr(key))
    {
      frame_execution_time += *node_execution_time;
      has_any_execution_time = true;
    }
  }

  if (!has_any_execution_time) {
    return std::nullopt;
  }

  return frame_execution_time;
}

static std::optional<std::chrono::nanoseconds> compositor_node_get_execution_time(
    const TreeDrawContext &tree_draw_ctx, const SpaceNode &snode, const bNode &node)
{
  BLI_assert(tree_draw_ctx.compositor_per_node_execution_time);

  /* For the frame nodes accumulate execution time of its children. */
  if (node.is_frame()) {
    return compositor_accumulate_frame_node_execution_time(tree_draw_ctx, snode, node);
  }

  /* For other nodes simply lookup execution time.
   * The group node instances have their own entries in the execution times map. */
  const bNodeInstanceKey key = current_node_instance_key(snode, node);
  if (const timeit::Nanoseconds *execution_time =
          tree_draw_ctx.compositor_per_node_execution_time->lookup_ptr(key))
  {
    return *execution_time;
  }

  return std::nullopt;
}

static std::optional<std::chrono::nanoseconds> node_get_execution_time(
    const TreeDrawContext &tree_draw_ctx, const SpaceNode &snode, const bNode &node)
{
  switch (snode.edittree->type) {
    case NTREE_GEOMETRY:
      return geo_node_get_execution_time(tree_draw_ctx, snode, node);
    case NTREE_COMPOSIT:
      return compositor_node_get_execution_time(tree_draw_ctx, snode, node);
  }
  return std::nullopt;
}

static std::string node_get_execution_time_label(TreeDrawContext &tree_draw_ctx,
                                                 const SpaceNode &snode,
                                                 const bNode &node)
{
  const std::optional<std::chrono::nanoseconds> exec_time = node_get_execution_time(
      tree_draw_ctx, snode, node);

  if (!exec_time.has_value()) {
    return std::string("");
  }

  const uint64_t exec_time_us =
      std::chrono::duration_cast<std::chrono::microseconds>(*exec_time).count();

  /* Don't show time if execution time is 0 microseconds. */
  if (exec_time_us == 0) {
    return std::string("-");
  }
  if (exec_time_us < 100) {
    return std::string("< 0.1 ms");
  }

  int precision = 0;
  /* Show decimal if value is below 1ms */
  if (exec_time_us < 1000) {
    precision = 2;
  }
  else if (exec_time_us < 10000) {
    precision = 1;
  }

  std::stringstream stream;
  stream << std::fixed << std::setprecision(precision) << (exec_time_us / 1000.0f);
  return stream.str() + " ms";
}

struct NamedAttributeTooltipArg {
  Map<StringRefNull, geo_log::NamedAttributeUsage> usage_by_attribute;
};

static std::string named_attribute_tooltip(bContext * /*C*/, void *argN, const char * /*tip*/)
{
  NamedAttributeTooltipArg &arg = *static_cast<NamedAttributeTooltipArg *>(argN);

  std::stringstream ss;
  ss << TIP_("Accessed named attributes:") << "\n";

  struct NameWithUsage {
    StringRefNull name;
    geo_log::NamedAttributeUsage usage;
  };

  Vector<NameWithUsage> sorted_used_attribute;
  for (auto &&item : arg.usage_by_attribute.items()) {
    sorted_used_attribute.append({item.key, item.value});
  }
  std::sort(sorted_used_attribute.begin(),
            sorted_used_attribute.end(),
            [](const NameWithUsage &a, const NameWithUsage &b) {
              return BLI_strcasecmp_natural(a.name.c_str(), b.name.c_str()) < 0;
            });

  for (const NameWithUsage &attribute : sorted_used_attribute) {
    const StringRefNull name = attribute.name;
    const geo_log::NamedAttributeUsage usage = attribute.usage;
    ss << fmt::format(TIP_("  \u2022 \"{}\": "), name);
    Vector<std::string> usages;
    if ((usage & geo_log::NamedAttributeUsage::Read) != geo_log::NamedAttributeUsage::None) {
      usages.append(TIP_("read"));
    }
    if ((usage & geo_log::NamedAttributeUsage::Write) != geo_log::NamedAttributeUsage::None) {
      usages.append(TIP_("write"));
    }
    if ((usage & geo_log::NamedAttributeUsage::Remove) != geo_log::NamedAttributeUsage::None) {
      usages.append(TIP_("remove"));
    }
    for (const int i : usages.index_range()) {
      ss << usages[i];
      if (i < usages.size() - 1) {
        ss << ", ";
      }
    }
    ss << "\n";
  }
  ss << "\n";
  ss << TIP_(
      "Attributes with these names used within the group may conflict with existing attributes");
  return ss.str();
}

static NodeExtraInfoRow row_from_used_named_attribute(
    const Map<StringRefNull, geo_log::NamedAttributeUsage> &usage_by_attribute_name)
{
  const int attributes_num = usage_by_attribute_name.size();

  NodeExtraInfoRow row;
  row.text = std::to_string(attributes_num) +
             (attributes_num == 1 ? RPT_(" Named Attribute") : RPT_(" Named Attributes"));
  row.icon = ICON_SPREADSHEET;
  row.tooltip_fn = named_attribute_tooltip;
  row.tooltip_fn_arg = new NamedAttributeTooltipArg{usage_by_attribute_name};
  row.tooltip_fn_free_arg = [](void *arg) { delete static_cast<NamedAttributeTooltipArg *>(arg); };
  return row;
}

static std::optional<NodeExtraInfoRow> node_get_accessed_attributes_row(
    TreeDrawContext &tree_draw_ctx, const bNode &node)
{
  geo_log::GeoTreeLog *geo_tree_log = [&]() -> geo_log::GeoTreeLog * {
    const bNodeTreeZones *zones = node.owner_tree().zones();
    if (!zones) {
      return nullptr;
    }
    const bNodeTreeZone *zone = zones->get_zone_by_node(node.identifier);
    return tree_draw_ctx.geo_log_by_zone.lookup_default(zone, nullptr);
  }();
  if (geo_tree_log == nullptr) {
    return std::nullopt;
  }
  if (ELEM(node.type,
           GEO_NODE_STORE_NAMED_ATTRIBUTE,
           GEO_NODE_REMOVE_ATTRIBUTE,
           GEO_NODE_INPUT_NAMED_ATTRIBUTE))
  {
    /* Only show the overlay when the name is passed in from somewhere else. */
    for (const bNodeSocket *socket : node.input_sockets()) {
      if (STREQ(socket->name, "Name")) {
        if (!socket->is_directly_linked()) {
          return std::nullopt;
        }
      }
    }
  }
  geo_tree_log->ensure_used_named_attributes();
  geo_log::GeoNodeLog *node_log = geo_tree_log->nodes.lookup_ptr(node.identifier);
  if (node_log == nullptr) {
    return std::nullopt;
  }
  if (node_log->used_named_attributes.is_empty()) {
    return std::nullopt;
  }
  return row_from_used_named_attribute(node_log->used_named_attributes);
}

static std::optional<NodeExtraInfoRow> node_get_execution_time_label_row(
    TreeDrawContext &tree_draw_ctx, const SpaceNode &snode, const bNode &node)
{
  NodeExtraInfoRow row;
  row.text = node_get_execution_time_label(tree_draw_ctx, snode, node);
  if (row.text.empty()) {
    return std::nullopt;
  }
  row.tooltip = TIP_(
      "The execution time from the node tree's latest evaluation. For frame and group "
      "nodes, the time for all sub-nodes");
  row.icon = ICON_PREVIEW_RANGE;
  return row;
}

static void node_get_compositor_extra_info(TreeDrawContext &tree_draw_ctx,
                                           const SpaceNode &snode,
                                           const bNode &node,
                                           Vector<NodeExtraInfoRow> &rows)
{
  if (snode.overlay.flag & SN_OVERLAY_SHOW_TIMINGS) {
    std::optional<NodeExtraInfoRow> row = node_get_execution_time_label_row(
        tree_draw_ctx, snode, node);
    if (row.has_value()) {
      rows.append(std::move(*row));
    }
  }
}

static Vector<NodeExtraInfoRow> node_get_extra_info(const bContext &C,
                                                    TreeDrawContext &tree_draw_ctx,
                                                    const SpaceNode &snode,
                                                    const bNode &node)
{
  Vector<NodeExtraInfoRow> rows;

  if (node.typeinfo->get_extra_info) {
    nodes::NodeExtraInfoParams params{rows, node, C};
    node.typeinfo->get_extra_info(params);
  }

  if (node.typeinfo->deprecation_notice) {
    NodeExtraInfoRow row;
    row.text = IFACE_("Deprecated");
    row.icon = ICON_INFO;
    row.tooltip = TIP_(node.typeinfo->deprecation_notice);
    rows.append(std::move(row));
  }

  if (snode.edittree->type == NTREE_COMPOSIT) {
    node_get_compositor_extra_info(tree_draw_ctx, snode, node, rows);
    return rows;
  }

  if (!(snode.edittree->type == NTREE_GEOMETRY)) {
    /* Currently geometry and compositor nodes are the only nodes to have extra info per nodes. */
    return rows;
  }

  if (snode.overlay.flag & SN_OVERLAY_SHOW_NAMED_ATTRIBUTES) {
    if (std::optional<NodeExtraInfoRow> row = node_get_accessed_attributes_row(tree_draw_ctx,
                                                                               node))
    {
      rows.append(std::move(*row));
    }
  }

  if (snode.overlay.flag & SN_OVERLAY_SHOW_TIMINGS &&
      (ELEM(node.typeinfo->nclass, NODE_CLASS_GEOMETRY, NODE_CLASS_GROUP, NODE_CLASS_ATTRIBUTE) ||
       ELEM(node.type, NODE_FRAME, NODE_GROUP_OUTPUT)))
  {
    std::optional<NodeExtraInfoRow> row = node_get_execution_time_label_row(
        tree_draw_ctx, snode, node);
    if (row.has_value()) {
      rows.append(std::move(*row));
    }
  }

  geo_log::GeoTreeLog *tree_log = [&]() -> geo_log::GeoTreeLog * {
    const bNodeTreeZones *tree_zones = node.owner_tree().zones();
    if (!tree_zones) {
      return nullptr;
    }
    const bNodeTreeZone *zone = tree_zones->get_zone_by_node(node.identifier);
    return tree_draw_ctx.geo_log_by_zone.lookup_default(zone, nullptr);
  }();

  if (tree_log) {
    tree_log->ensure_debug_messages();
    const geo_log::GeoNodeLog *node_log = tree_log->nodes.lookup_ptr(node.identifier);
    if (node_log != nullptr) {
      for (const StringRef message : node_log->debug_messages) {
        NodeExtraInfoRow row;
        row.text = message;
        row.icon = ICON_INFO;
        rows.append(std::move(row));
      }
    }
  }

  return rows;
}

static void node_draw_extra_info_row(const bNode &node,
                                     uiBlock &block,
                                     const rctf &rect,
                                     const int row,
                                     const NodeExtraInfoRow &extra_info_row)
{
  const float but_icon_left = rect.xmin + 6.0f * UI_SCALE_FAC;
  const float but_icon_width = NODE_HEADER_ICON_SIZE * 0.8f;
  const float but_icon_right = but_icon_left + but_icon_width;

  UI_block_emboss_set(&block, UI_EMBOSS_NONE);
  uiBut *but_icon = uiDefIconBut(&block,
                                 UI_BTYPE_BUT,
                                 0,
                                 extra_info_row.icon,
                                 int(but_icon_left),
                                 int(rect.ymin + row * (20.0f * UI_SCALE_FAC)),
                                 but_icon_width,
                                 UI_UNIT_Y,
                                 nullptr,
                                 0,
                                 0,
                                 extra_info_row.tooltip);
  if (extra_info_row.tooltip_fn != nullptr) {
    UI_but_func_tooltip_set(but_icon,
                            extra_info_row.tooltip_fn,
                            extra_info_row.tooltip_fn_arg,
                            extra_info_row.tooltip_fn_free_arg);
  }
  UI_block_emboss_set(&block, UI_EMBOSS);

  const float but_text_left = but_icon_right + 6.0f * UI_SCALE_FAC;
  const float but_text_right = rect.xmax;
  const float but_text_width = but_text_right - but_text_left;

  uiBut *but_text = uiDefBut(&block,
                             UI_BTYPE_LABEL,
                             0,
                             extra_info_row.text.c_str(),
                             int(but_text_left),
                             int(rect.ymin + row * (20.0f * UI_SCALE_FAC)),
                             short(but_text_width),
                             short(NODE_DY),
                             nullptr,
                             0,
                             0,
                             "");

  if (node.flag & NODE_MUTED) {
    UI_but_flag_enable(but_text, UI_BUT_INACTIVE);
    UI_but_flag_enable(but_icon, UI_BUT_INACTIVE);
  }
}

static void node_draw_extra_info_panel_back(const bNode &node, const rctf &extra_info_rect)
{
  const rctf &node_rect = node.runtime->totr;
  rctf panel_back_rect = extra_info_rect;
  /* Extend the panel behind hidden nodes to accommodate the large rounded corners. */
  if (node.flag & NODE_HIDDEN) {
    panel_back_rect.ymin = BLI_rctf_cent_y(&node_rect);
  }

  ColorTheme4f color;
  if (node.flag & NODE_MUTED) {
    UI_GetThemeColorBlend4f(TH_BACK, TH_NODE, 0.2f, color);
  }
  else {
    UI_GetThemeColorBlend4f(TH_BACK, TH_NODE, 0.75f, color);
  }
  color.a -= 0.35f;

  ColorTheme4f color_outline;
  UI_GetThemeColorBlendShade4fv(TH_BACK, TH_NODE, 0.4f, -20, color_outline);

  const float outline_width = U.pixelsize;
  BLI_rctf_pad(&panel_back_rect, outline_width, outline_width);

  UI_draw_roundbox_corner_set(UI_CNR_TOP_LEFT | UI_CNR_TOP_RIGHT);
  UI_draw_roundbox_4fv_ex(
      &panel_back_rect, color, nullptr, 0.0f, color_outline, outline_width, BASIS_RAD);
}

static void node_draw_extra_info_panel(const bContext &C,
                                       TreeDrawContext &tree_draw_ctx,
                                       const SpaceNode &snode,
                                       const bNode &node,
                                       ImBuf *preview,
                                       uiBlock &block)
{
  const Scene *scene = CTX_data_scene(&C);
  if (!(snode.overlay.flag & SN_OVERLAY_SHOW_OVERLAYS)) {
    return;
  }
  if (preview && !(preview->x > 0 && preview->y > 0)) {
    /* If the preview has an non-drawable size, just don't draw it. */
    preview = nullptr;
  }
  Vector<NodeExtraInfoRow> extra_info_rows = node_get_extra_info(C, tree_draw_ctx, snode, node);
  if (extra_info_rows.is_empty() && !preview) {
    return;
  }

  const rctf &rct = node.runtime->totr;
  rctf extra_info_rect;

  if (node.is_frame()) {
    extra_info_rect.xmin = rct.xmin;
    extra_info_rect.xmax = rct.xmin + 95.0f * UI_SCALE_FAC;
    extra_info_rect.ymin = rct.ymin + 2.0f * UI_SCALE_FAC;
    extra_info_rect.ymax = rct.ymin + 2.0f * UI_SCALE_FAC;
  }
  else {
    const float padding = 3.0f * UI_SCALE_FAC;

    extra_info_rect.xmin = rct.xmin + padding;
    extra_info_rect.xmax = rct.xmax - padding;
    extra_info_rect.ymin = rct.ymax;
    extra_info_rect.ymax = rct.ymax + extra_info_rows.size() * (20.0f * UI_SCALE_FAC);

    float preview_height = 0.0f;
    rctf preview_rect;
    if (preview) {
      const float width = BLI_rctf_size_x(&extra_info_rect);
      if (preview->x > preview->y) {
        preview_height = (width - 2.0f * padding) * float(preview->y) / float(preview->x) +
                         2.0f * padding;
        preview_rect.ymin = extra_info_rect.ymin + padding;
        preview_rect.ymax = extra_info_rect.ymin + preview_height - padding;
        preview_rect.xmin = extra_info_rect.xmin + padding;
        preview_rect.xmax = extra_info_rect.xmax - padding;
        extra_info_rect.ymax += preview_height;
      }
      else {
        preview_height = width;
        const float preview_width = (width - 2.0f * padding) * float(preview->x) /
                                        float(preview->y) +
                                    2.0f * padding;
        preview_rect.ymin = extra_info_rect.ymin + padding;
        preview_rect.ymax = extra_info_rect.ymin + preview_height - padding;
        preview_rect.xmin = extra_info_rect.xmin + padding + (width - preview_width) / 2;
        preview_rect.xmax = extra_info_rect.xmax - padding - (width - preview_width) / 2;
        extra_info_rect.ymax += preview_height;
      }
    }

    node_draw_extra_info_panel_back(node, extra_info_rect);

    if (preview) {
      node_draw_preview(scene, preview, &preview_rect);
    }

    /* Resize the rect to draw the textual infos on top of the preview. */
    extra_info_rect.ymin += preview_height;
  }

  for (int row : extra_info_rows.index_range()) {
    node_draw_extra_info_row(node, block, extra_info_rect, row, extra_info_rows[row]);
  }
}

static void node_draw_basis(const bContext &C,
                            TreeDrawContext &tree_draw_ctx,
                            const View2D &v2d,
                            const SpaceNode &snode,
                            bNodeTree &ntree,
                            const bNode &node,
                            uiBlock &block,
                            bNodeInstanceKey key)
{
  const float iconbutw = NODE_HEADER_ICON_SIZE;
  const bool show_preview = (snode.overlay.flag & SN_OVERLAY_SHOW_OVERLAYS) &&
                            (snode.overlay.flag & SN_OVERLAY_SHOW_PREVIEWS) &&
                            (node.flag & NODE_PREVIEW) &&
                            (U.experimental.use_shader_node_previews ||
                             ntree.type != NTREE_SHADER);

  /* Skip if out of view. */
  rctf rect_with_preview = node.runtime->totr;
  if (show_preview) {
    rect_with_preview.ymax += NODE_WIDTH(node);
  }
  if (BLI_rctf_isect(&rect_with_preview, &v2d.cur, nullptr) == false) {
    UI_block_end(&C, &block);
    return;
  }

  /* Shadow. */
  if (!bke::all_zone_node_types().contains(node.type)) {
    node_draw_shadow(snode, node, BASIS_RAD, 1.0f);
  }

  const rctf &rct = node.runtime->totr;
  float color[4];
  int color_id = node_get_colorid(tree_draw_ctx, node);

  GPU_line_width(1.0f);

  /* Overlay atop the node. */
  {
    bool drawn_with_previews = false;

    if (show_preview) {
      bNodeInstanceHash *previews_compo = static_cast<bNodeInstanceHash *>(
          CTX_data_pointer_get(&C, "node_previews").data);
      NestedTreePreviews *previews_shader = tree_draw_ctx.nested_group_infos;

      if (previews_shader) {
        ImBuf *preview = node_preview_acquire_ibuf(ntree, *previews_shader, node);
        node_draw_extra_info_panel(C, tree_draw_ctx, snode, node, preview, block);
        node_release_preview_ibuf(*previews_shader);
        drawn_with_previews = true;
      }
      else if (previews_compo) {
        bNodePreview *preview_compositor = static_cast<bNodePreview *>(
            BKE_node_instance_hash_lookup(previews_compo, key));
        if (preview_compositor) {
          node_draw_extra_info_panel(
              C, tree_draw_ctx, snode, node, preview_compositor->ibuf, block);
          drawn_with_previews = true;
        }
      }
    }

    if (drawn_with_previews == false) {
      node_draw_extra_info_panel(C, tree_draw_ctx, snode, node, nullptr, block);
    }
  }

  const float padding = 0.5f;
  const float corner_radius = BASIS_RAD + padding;
  /* Header. */
  {
    /* Add some padding to prevent transparent gaps with the outline. */
    const rctf rect = {
        rct.xmin - padding,
        rct.xmax + padding,
        rct.ymax - NODE_DY - padding,
        rct.ymax + padding,
    };

    float color_header[4];

    /* Muted nodes get a mix of the background with the node color. */
    if (node.flag & NODE_MUTED) {
      UI_GetThemeColorBlend4f(TH_BACK, color_id, 0.1f, color_header);
    }
    else {
      UI_GetThemeColorBlend4f(TH_NODE, color_id, 0.4f, color_header);
    }

    UI_draw_roundbox_corner_set(UI_CNR_TOP_LEFT | UI_CNR_TOP_RIGHT);
    UI_draw_roundbox_4fv(&rect, true, corner_radius, color_header);
  }

  /* Show/hide icons. */
  float iconofs = rct.xmax - 0.35f * U.widget_unit;

  /* Group edit. This icon should be the first for the node groups. */
  if (node.type == NODE_GROUP) {
    iconofs -= iconbutw;
    UI_block_emboss_set(&block, UI_EMBOSS_NONE);
    uiBut *but = uiDefIconBut(&block,
                              UI_BTYPE_BUT_TOGGLE,
                              0,
                              ICON_NODETREE,
                              iconofs,
                              rct.ymax - NODE_DY,
                              iconbutw,
                              UI_UNIT_Y,
                              nullptr,
                              0,
                              0,
                              "");
    UI_but_func_set(but,
                    node_toggle_button_cb,
                    POINTER_FROM_INT(node.identifier),
                    (void *)"NODE_OT_group_edit");
    if (node.id) {
      UI_but_icon_indicator_number_set(but, ID_REAL_USERS(node.id));
    }
    UI_block_emboss_set(&block, UI_EMBOSS);
  }
  /* Preview. */
  if (node_is_previewable(snode, ntree, node)) {
    iconofs -= iconbutw;
    UI_block_emboss_set(&block, UI_EMBOSS_NONE);
    uiBut *but = uiDefIconBut(&block,
                              UI_BTYPE_BUT_TOGGLE,
                              0,
                              ICON_MATERIAL,
                              iconofs,
                              rct.ymax - NODE_DY,
                              iconbutw,
                              UI_UNIT_Y,
                              nullptr,
                              0,
                              0,
                              "");
    UI_but_func_set(but,
                    node_toggle_button_cb,
                    POINTER_FROM_INT(node.identifier),
                    (void *)"NODE_OT_preview_toggle");
    UI_block_emboss_set(&block, UI_EMBOSS);
  }
  if (node.type == NODE_CUSTOM && node.typeinfo->ui_icon != ICON_NONE) {
    iconofs -= iconbutw;
    UI_block_emboss_set(&block, UI_EMBOSS_NONE);
    uiDefIconBut(&block,
                 UI_BTYPE_BUT,
                 0,
                 node.typeinfo->ui_icon,
                 iconofs,
                 rct.ymax - NODE_DY,
                 iconbutw,
                 UI_UNIT_Y,
                 nullptr,
                 0,
                 0,
                 "");
    UI_block_emboss_set(&block, UI_EMBOSS);
  }
  if (node.type == GEO_NODE_VIEWER) {
    const bool is_active = &node == tree_draw_ctx.active_geometry_nodes_viewer;
    iconofs -= iconbutw;
    UI_block_emboss_set(&block, UI_EMBOSS_NONE);
    uiBut *but = uiDefIconBut(&block,
                              UI_BTYPE_BUT,
                              0,
                              is_active ? ICON_HIDE_OFF : ICON_HIDE_ON,
                              iconofs,
                              rct.ymax - NODE_DY,
                              iconbutw,
                              UI_UNIT_Y,
                              nullptr,
                              0,
                              0,
                              "");
    /* Selection implicitly activates the node. */
    const char *operator_idname = is_active ? "NODE_OT_deactivate_viewer" : "NODE_OT_select";
    UI_but_func_set(
        but, node_toggle_button_cb, POINTER_FROM_INT(node.identifier), (void *)operator_idname);
    UI_block_emboss_set(&block, UI_EMBOSS);
  }

  node_add_error_message_button(tree_draw_ctx, node, block, rct, iconofs);

  /* Title. */
  if (node.flag & SELECT) {
    UI_GetThemeColor4fv(TH_SELECT, color);
  }
  else {
    UI_GetThemeColorBlendShade4fv(TH_SELECT, color_id, 0.4f, 10, color);
  }

  /* Collapse/expand icon. */
  {
    const int but_size = U.widget_unit * 0.8f;
    UI_block_emboss_set(&block, UI_EMBOSS_NONE);

    uiBut *but = uiDefIconBut(&block,
                              UI_BTYPE_BUT_TOGGLE,
                              0,
                              ICON_DOWNARROW_HLT,
                              rct.xmin + (NODE_MARGIN_X / 3),
                              rct.ymax - NODE_DY / 2.2f - but_size / 2,
                              but_size,
                              but_size,
                              nullptr,
                              0.0f,
                              0.0f,
                              "");

    UI_but_func_set(but,
                    node_toggle_button_cb,
                    POINTER_FROM_INT(node.identifier),
                    (void *)"NODE_OT_hide_toggle");
    UI_block_emboss_set(&block, UI_EMBOSS);
  }

  char showname[128];
  bke::nodeLabel(&ntree, &node, showname, sizeof(showname));

  uiBut *but = uiDefBut(&block,
                        UI_BTYPE_LABEL,
                        0,
                        showname,
                        int(rct.xmin + NODE_MARGIN_X + 0.4f),
                        int(rct.ymax - NODE_DY),
                        short(iconofs - rct.xmin - (18.0f * UI_SCALE_FAC)),
                        short(NODE_DY),
                        nullptr,
                        0,
                        0,
                        "");
  if (node.flag & NODE_MUTED) {
    UI_but_flag_enable(but, UI_BUT_INACTIVE);
  }

  /* Wire across the node when muted/disabled. */
  if (node.flag & NODE_MUTED) {
    node_draw_mute_line(C, v2d, snode, node);
  }

  /* Body. */
  const float outline_width = U.pixelsize;
  {
    /* Use warning color to indicate undefined types. */
    if (bke::node_type_is_undefined(&node)) {
      UI_GetThemeColorBlend4f(TH_REDALERT, TH_NODE, 0.4f, color);
    }
    /* Muted nodes get a mix of the background with the node color. */
    else if (node.flag & NODE_MUTED) {
      UI_GetThemeColorBlend4f(TH_BACK, TH_NODE, 0.2f, color);
    }
    else if (node.flag & NODE_CUSTOM_COLOR) {
      rgba_float_args_set(color, node.color[0], node.color[1], node.color[2], 1.0f);
    }
    else {
      UI_GetThemeColor4fv(TH_NODE, color);
    }

    /* Draw selected nodes fully opaque. */
    if (node.flag & SELECT) {
      color[3] = 1.0f;
    }

    /* Draw muted nodes slightly transparent so the wires inside are visible. */
    if (node.flag & NODE_MUTED) {
      color[3] -= 0.2f;
    }

    /* Add some padding to prevent transparent gaps with the outline. */
    const rctf rect = {
        rct.xmin - padding,
        rct.xmax + padding,
        rct.ymin - padding,
        rct.ymax - (NODE_DY + outline_width) + padding,
    };

    UI_draw_roundbox_corner_set(UI_CNR_BOTTOM_LEFT | UI_CNR_BOTTOM_RIGHT);
    UI_draw_roundbox_4fv(&rect, true, corner_radius, color);

    if (is_node_panels_supported(node)) {
      node_draw_panels_background(node, block);
    }
  }

  /* Header underline. */
  {
    float color_underline[4];

    if (node.flag & NODE_MUTED) {
      UI_GetThemeColorBlend4f(TH_BACK, color_id, 0.05f, color_underline);
      color_underline[3] = 1.0f;
    }
    else {
      UI_GetThemeColorBlend4f(TH_BACK, color_id, 0.2f, color_underline);
    }

    const rctf rect = {
        rct.xmin,
        rct.xmax,
        rct.ymax - (NODE_DY + outline_width),
        rct.ymax - NODE_DY,
    };

    UI_draw_roundbox_corner_set(UI_CNR_NONE);
    UI_draw_roundbox_4fv(&rect, true, 0.0f, color_underline);
  }

  /* Outline. */
  {
    const rctf rect = {
        rct.xmin - outline_width,
        rct.xmax + outline_width,
        rct.ymin - outline_width,
        rct.ymax + outline_width,
    };

    /* Color the outline according to active, selected, or undefined status. */
    float color_outline[4];

    if (node.flag & SELECT) {
      UI_GetThemeColor4fv((node.flag & NODE_ACTIVE) ? TH_ACTIVE : TH_SELECT, color_outline);
    }
    else if (bke::node_type_is_undefined(&node)) {
      UI_GetThemeColor4fv(TH_REDALERT, color_outline);
    }
    else if (const bke::bNodeZoneType *zone_type = bke::zone_type_by_node_type(node.type)) {
      UI_GetThemeColor4fv(zone_type->theme_id, color_outline);
      color_outline[3] = 1.0f;
    }
    else {
      UI_GetThemeColorBlendShade4fv(TH_BACK, TH_NODE, 0.4f, -20, color_outline);
    }

    UI_draw_roundbox_corner_set(UI_CNR_ALL);
    UI_draw_roundbox_4fv(&rect, false, BASIS_RAD + outline_width, color_outline);
  }

  float scale;
  UI_view2d_scale_get(&v2d, &scale, nullptr);

  /* Skip slow socket drawing if zoom is small. */
  if (scale > 0.2f) {
    node_draw_sockets(v2d, C, ntree, node, block, true, false);
  }

  if (is_node_panels_supported(node)) {
    node_draw_panels(ntree, node, block);
  }

  UI_block_end(&C, &block);
  UI_block_draw(&C, &block);
}

static void node_draw_hidden(const bContext &C,
                             TreeDrawContext &tree_draw_ctx,
                             const View2D &v2d,
                             const SpaceNode &snode,
                             bNodeTree &ntree,
                             bNode &node,
                             uiBlock &block)
{
  const rctf &rct = node.runtime->totr;
  float centy = BLI_rctf_cent_y(&rct);
  float hiddenrad = BLI_rctf_size_y(&rct) / 2.0f;

  float scale;
  UI_view2d_scale_get(&v2d, &scale, nullptr);

  const int color_id = node_get_colorid(tree_draw_ctx, node);

  node_draw_extra_info_panel(C, tree_draw_ctx, snode, node, nullptr, block);

  /* Shadow. */
  node_draw_shadow(snode, node, hiddenrad, 1.0f);

  /* Wire across the node when muted/disabled. */
  if (node.flag & NODE_MUTED) {
    node_draw_mute_line(C, v2d, snode, node);
  }

  /* Body. */
  float color[4];
  {
    if (bke::node_type_is_undefined(&node)) {
      /* Use warning color to indicate undefined types. */
      UI_GetThemeColorBlend4f(TH_REDALERT, TH_NODE, 0.4f, color);
    }
    else if (node.flag & NODE_MUTED) {
      /* Muted nodes get a mix of the background with the node color. */
      UI_GetThemeColorBlendShade4fv(TH_BACK, color_id, 0.1f, 0, color);
    }
    else if (node.flag & NODE_CUSTOM_COLOR) {
      rgba_float_args_set(color, node.color[0], node.color[1], node.color[2], 1.0f);
    }
    else {
      UI_GetThemeColorBlend4f(TH_NODE, color_id, 0.4f, color);
    }

    /* Draw selected nodes fully opaque. */
    if (node.flag & SELECT) {
      color[3] = 1.0f;
    }

    /* Draw muted nodes slightly transparent so the wires inside are visible. */
    if (node.flag & NODE_MUTED) {
      color[3] -= 0.2f;
    }

    /* Add some padding to prevent transparent gaps with the outline. */
    const float padding = 0.5f;
    const rctf rect = {
        rct.xmin - padding,
        rct.xmax + padding,
        rct.ymin - padding,
        rct.ymax + padding,
    };

    UI_draw_roundbox_4fv(&rect, true, hiddenrad + padding, color);
  }

  /* Title. */
  if (node.flag & SELECT) {
    UI_GetThemeColor4fv(TH_SELECT, color);
  }
  else {
    UI_GetThemeColorBlendShade4fv(TH_SELECT, color_id, 0.4f, 10, color);
  }

  /* Collapse/expand icon. */
  {
    const int but_size = U.widget_unit * 1.0f;
    UI_block_emboss_set(&block, UI_EMBOSS_NONE);

    uiBut *but = uiDefIconBut(&block,
                              UI_BTYPE_BUT_TOGGLE,
                              0,
                              ICON_RIGHTARROW,
                              rct.xmin + (NODE_MARGIN_X / 3),
                              centy - but_size / 2,
                              but_size,
                              but_size,
                              nullptr,
                              0.0f,
                              0.0f,
                              "");

    UI_but_func_set(but,
                    node_toggle_button_cb,
                    POINTER_FROM_INT(node.identifier),
                    (void *)"NODE_OT_hide_toggle");
    UI_block_emboss_set(&block, UI_EMBOSS);
  }

  char showname[128];
  bke::nodeLabel(&ntree, &node, showname, sizeof(showname));

  uiBut *but = uiDefBut(&block,
                        UI_BTYPE_LABEL,
                        0,
                        showname,
                        round_fl_to_int(rct.xmin + NODE_MARGIN_X),
                        round_fl_to_int(centy - NODE_DY * 0.5f),
                        short(BLI_rctf_size_x(&rct) - ((18.0f + 12.0f) * UI_SCALE_FAC)),
                        short(NODE_DY),
                        nullptr,
                        0,
                        0,
                        "");

  /* Outline. */
  {
    const float outline_width = U.pixelsize;
    const rctf rect = {
        rct.xmin - outline_width,
        rct.xmax + outline_width,
        rct.ymin - outline_width,
        rct.ymax + outline_width,
    };

    /* Color the outline according to active, selected, or undefined status. */
    float color_outline[4];

    if (node.flag & SELECT) {
      UI_GetThemeColor4fv((node.flag & NODE_ACTIVE) ? TH_ACTIVE : TH_SELECT, color_outline);
    }
    else if (bke::node_type_is_undefined(&node)) {
      UI_GetThemeColor4fv(TH_REDALERT, color_outline);
    }
    else {
      UI_GetThemeColorBlendShade4fv(TH_BACK, TH_NODE, 0.4f, -20, color_outline);
    }

    UI_draw_roundbox_corner_set(UI_CNR_ALL);
    UI_draw_roundbox_4fv(&rect, false, hiddenrad + outline_width, color_outline);
  }

  if (node.flag & NODE_MUTED) {
    UI_but_flag_enable(but, UI_BUT_INACTIVE);
  }

  /* Scale widget thing. */
  uint pos = GPU_vertformat_attr_add(immVertexFormat(), "pos", GPU_COMP_F32, 2, GPU_FETCH_FLOAT);
  GPU_blend(GPU_BLEND_ALPHA);
  immBindBuiltinProgram(GPU_SHADER_3D_UNIFORM_COLOR);

  immUniformThemeColorShadeAlpha(TH_TEXT, -40, -180);
  float dx = 0.5f * U.widget_unit;
  const float dx2 = 0.15f * U.widget_unit * snode.runtime->aspect;
  const float dy = 0.2f * U.widget_unit;

  immBegin(GPU_PRIM_LINES, 4);
  immVertex2f(pos, rct.xmax - dx, centy - dy);
  immVertex2f(pos, rct.xmax - dx, centy + dy);

  immVertex2f(pos, rct.xmax - dx - dx2, centy - dy);
  immVertex2f(pos, rct.xmax - dx - dx2, centy + dy);
  immEnd();

  immUniformThemeColorShadeAlpha(TH_TEXT, 0, -180);
  dx -= snode.runtime->aspect;

  immBegin(GPU_PRIM_LINES, 4);
  immVertex2f(pos, rct.xmax - dx, centy - dy);
  immVertex2f(pos, rct.xmax - dx, centy + dy);

  immVertex2f(pos, rct.xmax - dx - dx2, centy - dy);
  immVertex2f(pos, rct.xmax - dx - dx2, centy + dy);
  immEnd();

  immUnbindProgram();
  GPU_blend(GPU_BLEND_NONE);

  node_draw_sockets(v2d, C, ntree, node, block, true, false);

  UI_block_end(&C, &block);
  UI_block_draw(&C, &block);
}

int node_get_resize_cursor(NodeResizeDirection directions)
{
  if (directions == 0) {
    return WM_CURSOR_DEFAULT;
  }
  if ((directions & ~(NODE_RESIZE_TOP | NODE_RESIZE_BOTTOM)) == 0) {
    return WM_CURSOR_Y_MOVE;
  }
  if ((directions & ~(NODE_RESIZE_RIGHT | NODE_RESIZE_LEFT)) == 0) {
    return WM_CURSOR_X_MOVE;
  }
  return WM_CURSOR_EDIT;
}

static const bNode *find_node_under_cursor(SpaceNode &snode, const float2 &cursor)
{
  for (const bNode *node : tree_draw_order_calc_nodes_reversed(*snode.edittree)) {
    if (BLI_rctf_isect_pt(&node->runtime->totr, cursor[0], cursor[1])) {
      return node;
    }
  }
  return nullptr;
}

void node_set_cursor(wmWindow &win, ARegion &region, SpaceNode &snode, const float2 &cursor)
{
  const bNodeTree *ntree = snode.edittree;
  if (ntree == nullptr) {
    WM_cursor_set(&win, WM_CURSOR_DEFAULT);
    return;
  }
  if (node_find_indicated_socket(snode, region, cursor, SOCK_IN | SOCK_OUT)) {
    WM_cursor_set(&win, WM_CURSOR_DEFAULT);
    return;
  }
  const bNode *node = find_node_under_cursor(snode, cursor);
  if (!node) {
    WM_cursor_set(&win, WM_CURSOR_DEFAULT);
    return;
  }
  const NodeResizeDirection dir = node_get_resize_direction(snode, node, cursor[0], cursor[1]);
  if (node->is_frame() && dir == NODE_RESIZE_NONE) {
    /* Indicate that frame nodes can be moved/selected on their borders. */
    const rctf frame_inside = node_frame_rect_inside(snode, *node);
    if (!BLI_rctf_isect_pt(&frame_inside, cursor[0], cursor[1])) {
      WM_cursor_set(&win, WM_CURSOR_NSEW_SCROLL);
      return;
    }
    WM_cursor_set(&win, WM_CURSOR_DEFAULT);
    return;
  }

  WM_cursor_set(&win, node_get_resize_cursor(dir));
}

static void count_multi_input_socket_links(bNodeTree &ntree, SpaceNode &snode)
{
  for (bNode *node : ntree.all_nodes()) {
    for (bNodeSocket *socket : node->input_sockets()) {
      if (socket->is_multi_input()) {
        socket->runtime->total_inputs = socket->directly_linked_links().size();
      }
    }
  }
  /* Count temporary links going into this socket. */
  if (snode.runtime->linkdrag) {
    for (const bNodeLink &link : snode.runtime->linkdrag->links) {
      if (link.tosock && (link.tosock->flag & SOCK_MULTI_INPUT)) {
        link.tosock->runtime->total_inputs++;
      }
    }
  }
}

static float frame_node_label_height(const NodeFrame &frame_data)
{
  return frame_data.label_size * UI_SCALE_FAC;
}

#define NODE_FRAME_MARGIN (1.5f * U.widget_unit)

/* XXX Does a bounding box update by iterating over all children.
 * Not ideal to do this in every draw call, but doing as transform callback doesn't work,
 * since the child node totr rects are not updated properly at that point. */
static void frame_node_prepare_for_draw(bNode &node, Span<bNode *> nodes)
{
  NodeFrame *data = (NodeFrame *)node.storage;

  const float margin = NODE_FRAME_MARGIN;
  const float has_label = node.label[0] != '\0';

  const float label_height = frame_node_label_height(*data);
  /* Add an additional 25% to account for the glyphs descender.
   * This works well in most cases. */
  const float margin_top = 0.5f * margin + (has_label ? 1.25f * label_height : 0.5f * margin);

  /* Initialize rect from current frame size. */
  rctf rect;
  node_to_updated_rect(node, rect);

  /* Frame can be resized manually only if shrinking is disabled or no children are attached. */
  data->flag |= NODE_FRAME_RESIZEABLE;
  /* For shrinking bounding box, initialize the rect from first child node. */
  bool bbinit = (data->flag & NODE_FRAME_SHRINK);
  /* Fit bounding box to all children. */
  for (const bNode *tnode : nodes) {
    if (tnode->parent != &node) {
      continue;
    }

    /* Add margin to node rect. */
    rctf noderect = tnode->runtime->totr;
    noderect.xmin -= margin;
    noderect.xmax += margin;
    noderect.ymin -= margin;
    noderect.ymax += margin_top;

    /* First child initializes frame. */
    if (bbinit) {
      bbinit = false;
      rect = noderect;
      data->flag &= ~NODE_FRAME_RESIZEABLE;
    }
    else {
      BLI_rctf_union(&rect, &noderect);
    }
  }

  /* Now adjust the frame size from view-space bounding box. */
  const float2 offset = node_from_view(node, {rect.xmin, rect.ymax});
  node.offsetx = offset.x;
  node.offsety = offset.y;
  const float2 max = node_from_view(node, {rect.xmax, rect.ymin});
  node.width = max.x - node.offsetx;
  node.height = -max.y + node.offsety;

  node.runtime->totr = rect;
}

static void reroute_node_prepare_for_draw(bNode &node)
{
  const float2 loc = node_to_view(node, float2(0));

  /* Reroute node has exactly one input and one output, both in the same place. */
  node.input_socket(0).runtime->location = loc;
  node.output_socket(0).runtime->location = loc;

  const float size = 8.0f;
  node.width = size * 2;
  node.runtime->totr.xmin = loc.x - size;
  node.runtime->totr.xmax = loc.x + size;
  node.runtime->totr.ymax = loc.y + size;
  node.runtime->totr.ymin = loc.y - size;
}

static void node_update_nodetree(const bContext &C,
                                 TreeDrawContext &tree_draw_ctx,
                                 bNodeTree &ntree,
                                 Span<bNode *> nodes,
                                 Span<uiBlock *> blocks)
{
  /* Make sure socket "used" tags are correct, for displaying value buttons. */
  SpaceNode *snode = CTX_wm_space_node(&C);

  count_multi_input_socket_links(ntree, *snode);

  for (const int i : nodes.index_range()) {
    bNode &node = *nodes[i];
    uiBlock &block = *blocks[i];
    if (node.is_frame()) {
      /* Frame sizes are calculated after all other nodes have calculating their #totr. */
      continue;
    }

    if (node.is_reroute()) {
      reroute_node_prepare_for_draw(node);
    }
    else {
      if (node.flag & NODE_HIDDEN) {
        node_update_hidden(node, block);
      }
      else {
        node_update_basis(C, tree_draw_ctx, ntree, node, block);
      }
    }
  }

  /* Now calculate the size of frame nodes, which can depend on the size of other nodes.
   * Update nodes in reverse, so children sizes get updated before parents. */
  for (int i = nodes.size() - 1; i >= 0; i--) {
    if (nodes[i]->is_frame()) {
      frame_node_prepare_for_draw(*nodes[i], nodes);
    }
  }
}

static void frame_node_draw_label(TreeDrawContext &tree_draw_ctx,
                                  const bNodeTree &ntree,
                                  const bNode &node,
                                  const SpaceNode &snode)
{
  const float aspect = snode.runtime->aspect;
  /* XXX font id is crap design */
  const int fontid = UI_style_get()->widgetlabel.uifont_id;
  const NodeFrame *data = (const NodeFrame *)node.storage;
  const float font_size = data->label_size / aspect;

  char label[MAX_NAME];
  bke::nodeLabel(&ntree, &node, label, sizeof(label));

  BLF_enable(fontid, BLF_ASPECT);
  BLF_aspect(fontid, aspect, aspect, 1.0f);
  BLF_size(fontid, font_size * UI_SCALE_FAC);

  /* Title color. */
  int color_id = node_get_colorid(tree_draw_ctx, node);
  uchar color[3];
  UI_GetThemeColorBlendShade3ubv(TH_TEXT, color_id, 0.4f, 10, color);
  BLF_color3ubv(fontid, color);

  const float margin = NODE_FRAME_MARGIN;
  const float width = BLF_width(fontid, label, sizeof(label));
  const int label_height = frame_node_label_height(*data);

  const rctf &rct = node.runtime->totr;
  const float label_x = BLI_rctf_cent_x(&rct) - (0.5f * width);
  const float label_y = rct.ymax - label_height - (0.5f * margin);

  /* Label. */
  const bool has_label = node.label[0] != '\0';
  if (has_label) {
    BLF_position(fontid, label_x, label_y, 0);
    BLF_draw(fontid, label, sizeof(label));
  }

  /* Draw text body. */
  if (node.id) {
    const Text *text = (const Text *)node.id;
    const int line_height_max = BLF_height_max(fontid);
    const float line_spacing = (line_height_max * aspect);
    const float line_width = (BLI_rctf_size_x(&rct) - 2 * margin) / aspect;

    const float x = rct.xmin + margin;
    float y = rct.ymax - label_height - (has_label ? line_spacing + margin : 0);

    const int y_min = rct.ymin + margin;

    BLF_enable(fontid, BLF_CLIPPING | BLF_WORD_WRAP);
    BLF_clipping(fontid, rct.xmin, rct.ymin + margin, rct.xmax, rct.ymax);

    BLF_wordwrap(fontid, line_width);

    LISTBASE_FOREACH (const TextLine *, line, &text->lines) {
      if (line->line[0]) {
        BLF_position(fontid, x, y, 0);
        ResultBLF info;
        BLF_draw(fontid, line->line, line->len, &info);
        y -= line_spacing * info.lines;
      }
      else {
        y -= line_spacing;
      }
      if (y < y_min) {
        break;
      }
    }

    BLF_disable(fontid, BLF_CLIPPING | BLF_WORD_WRAP);
  }

  BLF_disable(fontid, BLF_ASPECT);
}

static void frame_node_draw(const bContext &C,
                            TreeDrawContext &tree_draw_ctx,
                            const ARegion &region,
                            const SpaceNode &snode,
                            bNodeTree &ntree,
                            bNode &node,
                            uiBlock &block)
{
  /* Skip if out of view. */
  if (BLI_rctf_isect(&node.runtime->totr, &region.v2d.cur, nullptr) == false) {
    UI_block_end(&C, &block);
    return;
  }

  float color[4];
  UI_GetThemeColor4fv(TH_NODE_FRAME, color);
  const float alpha = color[3];

  node_draw_shadow(snode, node, BASIS_RAD, alpha);

  if (node.flag & NODE_CUSTOM_COLOR) {
    rgba_float_args_set(color, node.color[0], node.color[1], node.color[2], alpha);
  }
  else {
    UI_GetThemeColor4fv(TH_NODE_FRAME, color);
  }

  const rctf &rct = node.runtime->totr;
  UI_draw_roundbox_corner_set(UI_CNR_ALL);
  UI_draw_roundbox_4fv(&rct, true, BASIS_RAD, color);

  /* Outline active and selected emphasis. */
  if (node.flag & SELECT) {
    if (node.flag & NODE_ACTIVE) {
      UI_GetThemeColorShadeAlpha4fv(TH_ACTIVE, 0, -40, color);
    }
    else {
      UI_GetThemeColorShadeAlpha4fv(TH_SELECT, 0, -40, color);
    }

    UI_draw_roundbox_aa(&rct, false, BASIS_RAD, color);
  }

  /* Label and text. */
  frame_node_draw_label(tree_draw_ctx, ntree, node, snode);

  node_draw_extra_info_panel(C, tree_draw_ctx, snode, node, nullptr, block);

  UI_block_end(&C, &block);
  UI_block_draw(&C, &block);
}

static void reroute_node_draw(
    const bContext &C, ARegion &region, bNodeTree &ntree, const bNode &node, uiBlock &block)
{
  /* Skip if out of view. */
  const rctf &rct = node.runtime->totr;
  if (rct.xmax < region.v2d.cur.xmin || rct.xmin > region.v2d.cur.xmax ||
      rct.ymax < region.v2d.cur.ymin || node.runtime->totr.ymin > region.v2d.cur.ymax)
  {
    UI_block_end(&C, &block);
    return;
  }

  if (node.label[0] != '\0') {
    /* Draw title (node label). */
    char showname[128]; /* 128 used below */
    STRNCPY(showname, node.label);
    const short width = 512;
    const int x = BLI_rctf_cent_x(&node.runtime->totr) - (width / 2);
    const int y = node.runtime->totr.ymax;

    uiBut *label_but = uiDefBut(
        &block, UI_BTYPE_LABEL, 0, showname, x, y, width, short(NODE_DY), nullptr, 0, 0, nullptr);

    UI_but_drawflag_disable(label_but, UI_BUT_TEXT_LEFT);
  }

  /* Only draw input socket as they all are placed on the same position highlight
   * if node itself is selected, since we don't display the node body separately. */
  node_draw_sockets(region.v2d, C, ntree, node, block, false, node.flag & SELECT);

  UI_block_end(&C, &block);
  UI_block_draw(&C, &block);
}

static void node_draw(const bContext &C,
                      TreeDrawContext &tree_draw_ctx,
                      ARegion &region,
                      const SpaceNode &snode,
                      bNodeTree &ntree,
                      bNode &node,
                      uiBlock &block,
                      bNodeInstanceKey key)
{
  if (node.is_frame()) {
    frame_node_draw(C, tree_draw_ctx, region, snode, ntree, node, block);
  }
  else if (node.is_reroute()) {
    reroute_node_draw(C, region, ntree, node, block);
  }
  else {
    const View2D &v2d = region.v2d;
    if (node.flag & NODE_HIDDEN) {
      node_draw_hidden(C, tree_draw_ctx, v2d, snode, ntree, node, block);
    }
    else {
      node_draw_basis(C, tree_draw_ctx, v2d, snode, ntree, node, block, key);
    }
  }
}

static void add_rect_corner_positions(Vector<float2> &positions, const rctf &rect)
{
  positions.append({rect.xmin, rect.ymin});
  positions.append({rect.xmin, rect.ymax});
  positions.append({rect.xmax, rect.ymin});
  positions.append({rect.xmax, rect.ymax});
}

static void find_bounds_by_zone_recursive(const SpaceNode &snode,
                                          const bNodeTreeZone &zone,
                                          const Span<std::unique_ptr<bNodeTreeZone>> all_zones,
                                          MutableSpan<Vector<float2>> r_bounds_by_zone)
{
  const float node_padding = UI_UNIT_X;
  const float zone_padding = 0.3f * UI_UNIT_X;

  Vector<float2> &bounds = r_bounds_by_zone[zone.index];
  if (!bounds.is_empty()) {
    return;
  }

  Vector<float2> possible_bounds;
  for (const bNodeTreeZone *child_zone : zone.child_zones) {
    find_bounds_by_zone_recursive(snode, *child_zone, all_zones, r_bounds_by_zone);
    const Span<float2> child_bounds = r_bounds_by_zone[child_zone->index];
    for (const float2 &pos : child_bounds) {
      rctf rect;
      BLI_rctf_init_pt_radius(&rect, pos, zone_padding);
      add_rect_corner_positions(possible_bounds, rect);
    }
  }
  for (const bNode *child_node : zone.child_nodes) {
    rctf rect = child_node->runtime->totr;
    BLI_rctf_pad(&rect, node_padding, node_padding);
    add_rect_corner_positions(possible_bounds, rect);
  }
  if (zone.input_node) {
    const rctf &totr = zone.input_node->runtime->totr;
    rctf rect = totr;
    BLI_rctf_pad(&rect, node_padding, node_padding);
    rect.xmin = math::interpolate(totr.xmin, totr.xmax, 0.25f);
    add_rect_corner_positions(possible_bounds, rect);
  }
  if (zone.output_node) {
    const rctf &totr = zone.output_node->runtime->totr;
    rctf rect = totr;
    BLI_rctf_pad(&rect, node_padding, node_padding);
    rect.xmax = math::interpolate(totr.xmin, totr.xmax, 0.75f);
    add_rect_corner_positions(possible_bounds, rect);
  }

  if (snode.runtime->linkdrag) {
    for (const bNodeLink &link : snode.runtime->linkdrag->links) {
      if (link.fromnode == nullptr) {
        continue;
      }
      if (zone.contains_node_recursively(*link.fromnode) && zone.output_node != link.fromnode) {
        const float2 pos = node_link_bezier_points_dragged(snode, link)[3];
        rctf rect;
        BLI_rctf_init_pt_radius(&rect, pos, node_padding);
        add_rect_corner_positions(possible_bounds, rect);
      }
    }
  }

  Vector<int> convex_indices(possible_bounds.size());
  const int convex_positions_num = BLI_convexhull_2d(
      reinterpret_cast<float(*)[2]>(possible_bounds.data()),
      possible_bounds.size(),
      convex_indices.data());
  convex_indices.resize(convex_positions_num);

  for (const int i : convex_indices) {
    bounds.append(possible_bounds[i]);
  }
}

static void node_draw_zones(TreeDrawContext & /*tree_draw_ctx*/,
                            const ARegion &region,
                            const SpaceNode &snode,
                            const bNodeTree &ntree)
{
  const bNodeTreeZones *zones = ntree.zones();
  if (zones == nullptr) {
    return;
  }

  Array<Vector<float2>> bounds_by_zone(zones->zones.size());
  Array<bke::CurvesGeometry> fillet_curve_by_zone(zones->zones.size());
  /* Bounding box area of zones is used to determine draw order. */
  Array<float> bounding_box_area_by_zone(zones->zones.size());

  for (const int zone_i : zones->zones.index_range()) {
    const bNodeTreeZone &zone = *zones->zones[zone_i];

    find_bounds_by_zone_recursive(snode, zone, zones->zones, bounds_by_zone);
    const Span<float2> boundary_positions = bounds_by_zone[zone_i];
    const int boundary_positions_num = boundary_positions.size();

    const Bounds<float2> bounding_box = *bounds::min_max(boundary_positions);
    const float bounding_box_area = (bounding_box.max.x - bounding_box.min.x) *
                                    (bounding_box.max.y - bounding_box.min.y);
    bounding_box_area_by_zone[zone_i] = bounding_box_area;

    bke::CurvesGeometry boundary_curve(boundary_positions_num, 1);
    boundary_curve.cyclic_for_write().first() = true;
    boundary_curve.fill_curve_types(CURVE_TYPE_POLY);
    MutableSpan<float3> boundary_curve_positions = boundary_curve.positions_for_write();
    boundary_curve.offsets_for_write().copy_from({0, boundary_positions_num});
    for (const int i : boundary_positions.index_range()) {
      boundary_curve_positions[i] = float3(boundary_positions[i], 0.0f);
    }

    fillet_curve_by_zone[zone_i] = geometry::fillet_curves_poly(
        boundary_curve,
        IndexRange(1),
        VArray<float>::ForSingle(BASIS_RAD, boundary_positions_num),
        VArray<int>::ForSingle(5, boundary_positions_num),
        true,
        {});
  }

  const View2D &v2d = region.v2d;
  float scale;
  UI_view2d_scale_get(&v2d, &scale, nullptr);
  float line_width = 1.0f * scale;
  float viewport[4] = {};
  GPU_viewport_size_get_f(viewport);

  const auto get_theme_id = [&](const int zone_i) {
    const bNode *node = zones->zones[zone_i]->output_node;
    return bke::zone_type_by_node_type(node->type)->theme_id;
  };

  const uint pos = GPU_vertformat_attr_add(
      immVertexFormat(), "pos", GPU_COMP_F32, 3, GPU_FETCH_FLOAT);

  Vector<int> zone_draw_order;
  for (const int zone_i : zones->zones.index_range()) {
    zone_draw_order.append(zone_i);
  }
  std::sort(zone_draw_order.begin(), zone_draw_order.end(), [&](const int a, const int b) {
    /* Draw zones with smaller bounding box on top to make them visible. */
    return bounding_box_area_by_zone[a] > bounding_box_area_by_zone[b];
  });

  /* Draw all the contour lines after to prevent them from getting hidden by overlapping zones.
   */
  for (const int zone_i : zone_draw_order) {
    float zone_color[4];
    UI_GetThemeColor4fv(get_theme_id(zone_i), zone_color);
    if (zone_color[3] == 0.0f) {
      break;
    }
    const Span<float3> fillet_boundary_positions = fillet_curve_by_zone[zone_i].positions();
    /* Draw the background. */
    immBindBuiltinProgram(GPU_SHADER_3D_UNIFORM_COLOR);
    immUniformThemeColorBlend(TH_BACK, get_theme_id(zone_i), zone_color[3]);

    immBegin(GPU_PRIM_TRI_FAN, fillet_boundary_positions.size() + 1);
    for (const float3 &p : fillet_boundary_positions) {
      immVertex3fv(pos, p);
    }
    immVertex3fv(pos, fillet_boundary_positions[0]);
    immEnd();

    immUnbindProgram();
  }

  for (const int zone_i : zone_draw_order) {
    const Span<float3> fillet_boundary_positions = fillet_curve_by_zone[zone_i].positions();
    /* Draw the contour lines. */
    immBindBuiltinProgram(GPU_SHADER_3D_POLYLINE_UNIFORM_COLOR);

    immUniform2fv("viewportSize", &viewport[2]);
    immUniform1f("lineWidth", line_width * U.pixelsize);

    immUniformThemeColorAlpha(get_theme_id(zone_i), 1.0f);
    immBegin(GPU_PRIM_LINE_STRIP, fillet_boundary_positions.size() + 1);
    for (const float3 &p : fillet_boundary_positions) {
      immVertex3fv(pos, p);
    }
    immVertex3fv(pos, fillet_boundary_positions[0]);
    immEnd();

    immUnbindProgram();
  }
}

#define USE_DRAW_TOT_UPDATE

static void node_draw_nodetree(const bContext &C,
                               TreeDrawContext &tree_draw_ctx,
                               ARegion &region,
                               SpaceNode &snode,
                               bNodeTree &ntree,
                               Span<bNode *> nodes,
                               Span<uiBlock *> blocks,
                               bNodeInstanceKey parent_key)
{
#ifdef USE_DRAW_TOT_UPDATE
  BLI_rctf_init_minmax(&region.v2d.tot);
#endif

  /* Draw background nodes, last nodes in front. */
  for (const int i : nodes.index_range()) {
#ifdef USE_DRAW_TOT_UPDATE
    /* Unrelated to background nodes, update the v2d->tot,
     * can be anywhere before we draw the scroll bars. */
    BLI_rctf_union(&region.v2d.tot, &nodes[i]->runtime->totr);
#endif

    if (!(nodes[i]->flag & NODE_BACKGROUND)) {
      continue;
    }

    const bNodeInstanceKey key = BKE_node_instance_key(parent_key, &ntree, nodes[i]);
    node_draw(C, tree_draw_ctx, region, snode, ntree, *nodes[i], *blocks[i], key);
  }

  /* Node lines. */
  GPU_blend(GPU_BLEND_ALPHA);
  nodelink_batch_start(snode);

  for (const bNodeLink *link : ntree.all_links()) {
    if (!nodeLinkIsHidden(link) && !bke::nodeLinkIsSelected(link)) {
      node_draw_link(C, region.v2d, snode, *link, false);
    }
  }

  /* Draw selected node links after the unselected ones, so they are shown on top. */
  for (const bNodeLink *link : ntree.all_links()) {
    if (!nodeLinkIsHidden(link) && bke::nodeLinkIsSelected(link)) {
      node_draw_link(C, region.v2d, snode, *link, true);
    }
  }

  nodelink_batch_end(snode);
  GPU_blend(GPU_BLEND_NONE);

  /* Draw foreground nodes, last nodes in front. */
  for (const int i : nodes.index_range()) {
    if (nodes[i]->flag & NODE_BACKGROUND) {
      continue;
    }

    const bNodeInstanceKey key = BKE_node_instance_key(parent_key, &ntree, nodes[i]);
    node_draw(C, tree_draw_ctx, region, snode, ntree, *nodes[i], *blocks[i], key);
  }
}

/* Draw the breadcrumb on the top of the editor. */
static void draw_tree_path(const bContext &C, ARegion &region)
{
  GPU_matrix_push_projection();
  wmOrtho2_region_pixelspace(&region);

  const rcti *rect = ED_region_visible_rect(&region);

  const uiStyle *style = UI_style_get_dpi();
  const float padding_x = 16 * UI_SCALE_FAC;
  const int x = rect->xmin + padding_x;
  const int y = region.winy - UI_UNIT_Y * 0.6f;
  const int width = BLI_rcti_size_x(rect) - 2 * padding_x;

  uiBlock *block = UI_block_begin(&C, &region, __func__, UI_EMBOSS_NONE);
  uiLayout *layout = UI_block_layout(
      block, UI_LAYOUT_VERTICAL, UI_LAYOUT_PANEL, x, y, width, 1, 0, style);

  const Vector<ui::ContextPathItem> context_path = ed::space_node::context_path_for_space_node(C);
  ui::template_breadcrumbs(*layout, context_path);

  UI_block_layout_resolve(block, nullptr, nullptr);
  UI_block_end(&C, block);
  UI_block_draw(&C, block);

  GPU_matrix_pop_projection();
}

static void snode_setup_v2d(SpaceNode &snode, ARegion &region, const float2 &center)
{
  View2D &v2d = region.v2d;

  /* Shift view to node tree center. */
  UI_view2d_center_set(&v2d, center[0], center[1]);
  UI_view2d_view_ortho(&v2d);

  snode.runtime->aspect = BLI_rctf_size_x(&v2d.cur) / float(region.winx);
}

/* Similar to is_compositor_enabled() in `draw_manager.cc` but checks all 3D views. */
static bool realtime_compositor_is_in_use(const bContext &context)
{
  const Scene *scene = CTX_data_scene(&context);
  if (!scene->use_nodes) {
    return false;
  }

  if (!scene->nodetree) {
    return false;
  }

  if (U.experimental.use_full_frame_compositor &&
      scene->nodetree->execution_mode == NTREE_EXECUTION_MODE_GPU)
  {
    return true;
  }

  wmWindowManager *wm = CTX_wm_manager(&context);
  LISTBASE_FOREACH (const wmWindow *, win, &wm->windows) {
    const bScreen *screen = WM_window_get_active_screen(win);
    LISTBASE_FOREACH (const ScrArea *, area, &screen->areabase) {
      const SpaceLink &space = *static_cast<const SpaceLink *>(area->spacedata.first);
      if (space.spacetype == SPACE_VIEW3D) {
        const View3D &view_3d = reinterpret_cast<const View3D &>(space);

        if (view_3d.shading.use_compositor == V3D_SHADING_USE_COMPOSITOR_DISABLED) {
          continue;
        }

        if (!(view_3d.shading.type >= OB_MATERIAL)) {
          continue;
        }

        return true;
      }
    }
  }

  return false;
}

static void draw_nodetree(const bContext &C,
                          ARegion &region,
                          bNodeTree &ntree,
                          bNodeInstanceKey parent_key)
{
  SpaceNode *snode = CTX_wm_space_node(&C);
  ntree.ensure_topology_cache();

  Array<bNode *> nodes = tree_draw_order_calc_nodes(ntree);

  Array<uiBlock *> blocks = node_uiblocks_init(C, nodes);

  TreeDrawContext tree_draw_ctx;
  if (ntree.type == NTREE_GEOMETRY) {
    tree_draw_ctx.geo_log_by_zone = geo_log::GeoModifierLog::get_tree_log_by_zone_for_node_editor(
        *snode);
    for (geo_log::GeoTreeLog *log : tree_draw_ctx.geo_log_by_zone.values()) {
      log->ensure_node_warnings();
      log->ensure_node_run_time();
    }
    const WorkSpace *workspace = CTX_wm_workspace(&C);
    tree_draw_ctx.active_geometry_nodes_viewer = viewer_path::find_geometry_nodes_viewer(
        workspace->viewer_path, *snode);
  }
  else if (ntree.type == NTREE_COMPOSIT) {
    const Scene *scene = CTX_data_scene(&C);
    tree_draw_ctx.used_by_realtime_compositor = realtime_compositor_is_in_use(C);
    tree_draw_ctx.compositor_per_node_execution_time =
        &scene->runtime->compositor.per_node_execution_time;
  }
  else if (ntree.type == NTREE_SHADER && U.experimental.use_shader_node_previews &&
           BKE_scene_uses_shader_previews(CTX_data_scene(&C)) &&
           snode->overlay.flag & SN_OVERLAY_SHOW_OVERLAYS &&
           snode->overlay.flag & SN_OVERLAY_SHOW_PREVIEWS)
  {
    tree_draw_ctx.nested_group_infos = get_nested_previews(C, *snode);
  }

  node_update_nodetree(C, tree_draw_ctx, ntree, nodes, blocks);
  node_draw_zones(tree_draw_ctx, region, *snode, ntree);
  node_draw_nodetree(C, tree_draw_ctx, region, *snode, ntree, nodes, blocks, parent_key);
}

/**
 * Make the background slightly brighter to indicate that users are inside a node-group.
 */
static void draw_background_color(const SpaceNode &snode)
{
  const int max_tree_length = 3;
  const float bright_factor = 0.25f;

  /* We ignore the first element of the path since it is the top-most tree and it doesn't need to
   * be brighter. We also set a cap to how many levels we want to set apart, to avoid the
   * background from getting too bright. */
  const int clamped_tree_path_length = BLI_listbase_count_at_most(&snode.treepath,
                                                                  max_tree_length);
  const int depth = max_ii(0, clamped_tree_path_length - 1);

  float color[3];
  UI_GetThemeColor3fv(TH_BACK, color);
  mul_v3_fl(color, 1.0f + bright_factor * depth);
  GPU_clear_color(color[0], color[1], color[2], 1.0);
}

void node_draw_space(const bContext &C, ARegion &region)
{
  wmWindow *win = CTX_wm_window(&C);
  SpaceNode &snode = *CTX_wm_space_node(&C);
  View2D &v2d = region.v2d;

  /* Setup off-screen buffers. */
  GPUViewport *viewport = WM_draw_region_get_viewport(&region);

  GPUFrameBuffer *framebuffer_overlay = GPU_viewport_framebuffer_overlay_get(viewport);
  GPU_framebuffer_bind_no_srgb(framebuffer_overlay);

  UI_view2d_view_ortho(&v2d);
  draw_background_color(snode);
  GPU_depth_test(GPU_DEPTH_NONE);
  GPU_scissor_test(true);

  /* XXX `snode->runtime->cursor` set in coordinate-space for placing new nodes,
   * used for drawing noodles too. */
  UI_view2d_region_to_view(&region.v2d,
                           win->eventstate->xy[0] - region.winrct.xmin,
                           win->eventstate->xy[1] - region.winrct.ymin,
                           &snode.runtime->cursor[0],
                           &snode.runtime->cursor[1]);
  snode.runtime->cursor[0] /= UI_SCALE_FAC;
  snode.runtime->cursor[1] /= UI_SCALE_FAC;

  ED_region_draw_cb_draw(&C, &region, REGION_DRAW_PRE_VIEW);

  /* Only set once. */
  GPU_blend(GPU_BLEND_ALPHA);

  /* Nodes. */
  snode_set_context(C);

  const int grid_levels = UI_GetThemeValueType(TH_NODE_GRID_LEVELS, SPACE_NODE);
  UI_view2d_dot_grid_draw(&v2d, TH_GRID, NODE_GRID_STEP_SIZE, grid_levels);

  /* Draw parent node trees. */
  if (snode.treepath.last) {
    bNodeTreePath *path = (bNodeTreePath *)snode.treepath.last;

    /* Update tree path name (drawn in the bottom left). */
    ID *name_id = (path->nodetree && path->nodetree != snode.nodetree) ? &path->nodetree->id :
                                                                         snode.id;

    if (name_id && UNLIKELY(!STREQ(path->display_name, name_id->name + 2))) {
      STRNCPY(path->display_name, name_id->name + 2);
    }

    /* Current View2D center, will be set temporarily for parent node trees. */
    float2 center;
    UI_view2d_center_get(&v2d, &center.x, &center.y);

    /* Store new view center in path and current edit tree. */
    copy_v2_v2(path->view_center, center);
    if (snode.edittree) {
      copy_v2_v2(snode.edittree->view_center, center);
    }

    /* Top-level edit tree. */
    bNodeTree *ntree = path->nodetree;
    if (ntree) {
      snode_setup_v2d(snode, region, center);

      /* Backdrop. */
      draw_nodespace_back_pix(C, region, snode, path->parent_key);

      {
        float original_proj[4][4];
        GPU_matrix_projection_get(original_proj);

        GPU_matrix_push();
        GPU_matrix_identity_set();

        wmOrtho2_pixelspace(region.winx, region.winy);

        WM_gizmomap_draw(region.gizmo_map, &C, WM_GIZMOMAP_DRAWSTEP_2D);

        GPU_matrix_pop();
        GPU_matrix_projection_set(original_proj);
      }

      draw_nodetree(C, region, *ntree, path->parent_key);
    }

    /* Temporary links. */
    GPU_blend(GPU_BLEND_ALPHA);
    GPU_line_smooth(true);
    if (snode.runtime->linkdrag) {
      for (const bNodeLink &link : snode.runtime->linkdrag->links) {
        node_draw_link_dragged(C, v2d, snode, link);
      }
    }
    GPU_line_smooth(false);
    GPU_blend(GPU_BLEND_NONE);

    if (snode.overlay.flag & SN_OVERLAY_SHOW_OVERLAYS && snode.flag & SNODE_SHOW_GPENCIL) {
      /* Draw grease-pencil annotations. */
      ED_annotation_draw_view2d(&C, true);
    }
  }
  else {

    /* Backdrop. */
    draw_nodespace_back_pix(C, region, snode, NODE_INSTANCE_KEY_NONE);
  }

  ED_region_draw_cb_draw(&C, &region, REGION_DRAW_POST_VIEW);

  /* Reset view matrix. */
  UI_view2d_view_restore(&C);

  if (snode.overlay.flag & SN_OVERLAY_SHOW_OVERLAYS) {
    if (snode.flag & SNODE_SHOW_GPENCIL && snode.treepath.last) {
      /* Draw grease-pencil (screen strokes, and also paint-buffer). */
      ED_annotation_draw_view2d(&C, false);
    }

    /* Draw context path. */
    if (snode.overlay.flag & SN_OVERLAY_SHOW_PATH && snode.edittree) {
      draw_tree_path(C, region);
    }
  }

  /* Scrollers. */
  UI_view2d_scrollers_draw(&v2d, nullptr);
}

}  // namespace blender::ed::space_node<|MERGE_RESOLUTION|>--- conflicted
+++ resolved
@@ -1676,17 +1676,6 @@
   return str;
 }
 
-<<<<<<< HEAD
-static std::optional<std::string> create_default_value_inspection_string(const bNodeSocket &socket)
-{
-  std::stringstream ss;
-  create_inspection_string_for_default_socket_value(socket, ss);
-
-  std::string str = ss.str();
-  if (str.empty()) {
-    return std::nullopt;
-  }
-=======
 static geo_log::GeoTreeLog *geo_tree_log_for_socket(const bNodeTree &ntree,
                                                     const bNodeSocket &socket,
                                                     TreeDrawContext &tree_draw_ctx)
@@ -1765,7 +1754,18 @@
     return std::nullopt;
   }
 
->>>>>>> d7d8cefd
+  return str;
+}
+
+static std::optional<std::string> create_default_value_inspection_string(const bNodeSocket &socket)
+{
+  std::stringstream ss;
+  create_inspection_string_for_default_socket_value(socket, ss);
+
+  std::string str = ss.str();
+  if (str.empty()) {
+    return std::nullopt;
+  }
   return str;
 }
 
@@ -1791,13 +1791,12 @@
   if (std::optional<std::string> info = create_log_inspection_string(geo_tree_log, socket)) {
     inspection_strings.append(std::move(*info));
   }
-<<<<<<< HEAD
   else if (std::optional<std::string> info = create_default_value_inspection_string(socket)) {
-=======
+    inspection_strings.append(std::move(*info));
+  }
   else if (std::optional<std::string> info = create_multi_input_log_inspection_string(
                ntree, socket, tree_draw_ctx))
   {
->>>>>>> d7d8cefd
     inspection_strings.append(std::move(*info));
   }
   if (std::optional<std::string> info = create_declaration_inspection_string(socket)) {
