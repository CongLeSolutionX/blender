--- conflicted
+++ resolved
@@ -3856,20 +3856,8 @@
   const int x = BLI_rctf_cent_x(&node.runtime->totr) - (width / 2);
   const int y = node.runtime->totr.ymax;
 
-  uiBut *label_but = uiDefBut(&block,
-                              UI_BTYPE_LABEL,
-                              0,
-                              showname,
-                              x,
-                              y,
-                              width,
-                              short(NODE_DY),
-                              nullptr,
-                              0,
-                              0,
-                              0,
-                              0,
-                              nullptr);
+  uiBut *label_but = uiDefBut(
+      &block, UI_BTYPE_LABEL, 0, showname, x, y, width, short(NODE_DY), nullptr, 0, 0, nullptr);
 
   UI_but_drawflag_disable(label_but, UI_BUT_TEXT_LEFT);
 
@@ -3894,23 +3882,7 @@
     return;
   }
 
-<<<<<<< HEAD
   reroute_node_draw_label(snode, node, block);
-=======
-  if (node.label[0] != '\0') {
-    /* Draw title (node label). */
-    char showname[128]; /* 128 used below */
-    STRNCPY(showname, node.label);
-    const short width = 512;
-    const int x = BLI_rctf_cent_x(&node.runtime->totr) - (width / 2);
-    const int y = node.runtime->totr.ymax;
-
-    uiBut *label_but = uiDefBut(
-        &block, UI_BTYPE_LABEL, 0, showname, x, y, width, short(NODE_DY), nullptr, 0, 0, nullptr);
-
-    UI_but_drawflag_disable(label_but, UI_BUT_TEXT_LEFT);
-  }
->>>>>>> 62bb346a
 
   /* Only draw input socket as they all are placed on the same position highlight
    * if node itself is selected, since we don't display the node body separately. */
