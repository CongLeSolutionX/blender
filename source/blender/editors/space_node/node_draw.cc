--- conflicted
+++ resolved
@@ -131,17 +131,13 @@
 
 float ED_node_grid_size()
 {
-<<<<<<< HEAD
   const bool align_to_grid = UI_GetThemeValueType(TH_NODE_ALIGN_TO_GRID, SPACE_NODE);
 
   if (align_to_grid) {
     return NODE_DY + NODE_SOCKDY;
   }
 
-  return U.widget_unit;
-=======
   return NODE_GRID_STEP_SIZE;
->>>>>>> 8c1c7828
 }
 
 void ED_node_tree_update(const bContext *C)
@@ -357,24 +353,13 @@
   ;
 }
 
-<<<<<<< HEAD
 float grid_snap_floor(const float x, const float offset)
 {
   const float grid_size = ED_node_grid_size();
   return floor((x - offset) / grid_size) * grid_size + offset;
 }
 
-/**
- * Based on settings and sockets in node, set drawing rect info.
- */
-static void node_update_basis(const bContext &C,
-                              const TreeDrawContext & /*tree_draw_ctx*/,
-                              bNodeTree &ntree,
-                              bNode &node,
-                              uiBlock &block)
-=======
 static bool is_node_panels_supported(const bNode &node)
->>>>>>> 8c1c7828
 {
   return node.declaration() && node.declaration()->use_custom_socket_order;
 }
@@ -394,8 +379,6 @@
   }
 
   PointerRNA nodeptr = RNA_pointer_create(&ntree.id, &RNA_Node, &node);
-
-  const bool align_to_grid = UI_GetThemeValueType(TH_NODE_ALIGN_TO_GRID, SPACE_NODE);
 
   /* Get "global" coordinates. */
   float2 loc = node_to_view(node, float2(0));
@@ -427,18 +410,9 @@
   int buty;
   UI_block_layout_resolve(&block, nullptr, &buty);
 
-<<<<<<< HEAD
-    if (align_to_grid) {
-      dy = grid_snap_floor(dy, loc.y + NODE_DYS);
-    }
-
-    PointerRNA sockptr;
-    RNA_pointer_create(&ntree.id, &RNA_NodeSocket, socket, &sockptr);
-=======
   dy = buty - NODE_DYS / 4;
   return true;
 }
->>>>>>> 8c1c7828
 
 const char *node_socket_get_label(const bNodeSocket *socket, const char *panel_label)
 {
@@ -593,10 +567,6 @@
   }
 };
 
-<<<<<<< HEAD
-  if (add_output_space && !align_to_grid) {
-    dy -= NODE_DY / 4;
-=======
 /* Compile relevant socket and panel pointer data into a vector.
  * This helps ensure correct pointer access in complex situations like inlined sockets.
  */
@@ -654,7 +624,6 @@
       ++panel_state;
       ++panel_runtime;
     }
->>>>>>> 8c1c7828
   }
   return result;
 }
@@ -766,29 +735,6 @@
     /* Consume item. */
     const NodeInterfaceItemData &item = *state.item_iter++;
 
-<<<<<<< HEAD
-    if (align_to_grid) {
-      dy = grid_snap_floor(dy, loc.y + NODE_DYS);
-    }
-
-    PointerRNA sockptr;
-    RNA_pointer_create(&ntree.id, &RNA_NodeSocket, socket, &sockptr);
-
-    /* Add the half the height of a multi-input socket to cursor Y
-     * to account for the increased height of the taller sockets. */
-    float multi_input_socket_offset = 0.0f;
-    if (socket->flag & SOCK_MULTI_INPUT) {
-      if (align_to_grid) {
-        if (socket->runtime->total_inputs > 1) {
-          multi_input_socket_offset = (socket->runtime->total_inputs - 1) * ED_node_grid_size();
-        }
-      }
-      else {
-        if (socket->runtime->total_inputs > 2) {
-          multi_input_socket_offset = (socket->runtime->total_inputs - 2) *
-                                      NODE_MULTI_INPUT_LINK_GAP;
-        }
-=======
     if (item.is_valid_panel()) {
       /* Draw buttons before the first panel. */
       if (!state.buttons_drawn) {
@@ -831,7 +777,6 @@
                                   item.panel_decl->name.c_str(),
                                   item.runtime,
                                   state);
->>>>>>> 8c1c7828
       }
     }
     else if (item.is_valid_socket()) {
@@ -972,10 +917,6 @@
   }
 
   /* Little bit of space in end. */
-<<<<<<< HEAD
-  if ((node.inputs.first || (node.flag & NODE_OPTIONS) == 0) && !align_to_grid) {
-    dy -= NODE_DYS / 2;
-=======
   if (node.inputs.first || (node.flag & NODE_OPTIONS) == 0) {
     locy -= NODE_DYS / 2;
   }
@@ -1006,11 +947,6 @@
   }
   else {
     node_update_basis_from_socket_lists(C, ntree, node, block, loc.x, dy);
->>>>>>> 8c1c7828
-  }
-
-  if (align_to_grid) {
-    dy = grid_snap_floor(dy, loc.y);
   }
 
   node.runtime->totr.xmin = loc.x;
