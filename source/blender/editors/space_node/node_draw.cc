/* SPDX-FileCopyrightText: 2008 Blender Foundation
 *
 * SPDX-License-Identifier: GPL-2.0-or-later */

/** \file
 * \ingroup spnode
 * \brief higher level node drawing for the node editor.
 */

#include <iomanip>

#include "MEM_guardedalloc.h"

#include "DNA_light_types.h"
#include "DNA_linestyle_types.h"
#include "DNA_material_types.h"
#include "DNA_modifier_types.h"
#include "DNA_node_types.h"
#include "DNA_screen_types.h"
#include "DNA_space_types.h"
#include "DNA_text_types.h"
#include "DNA_texture_types.h"
#include "DNA_world_types.h"

#include "BLI_array.hh"
#include "BLI_bounds.hh"
#include "BLI_convexhull_2d.h"
#include "BLI_map.hh"
#include "BLI_set.hh"
#include "BLI_span.hh"
#include "BLI_string_ref.hh"
#include "BLI_vector.hh"

#include "BLT_translation.h"

#include "BKE_compute_contexts.hh"
#include "BKE_context.h"
#include "BKE_curves.hh"
#include "BKE_global.h"
#include "BKE_idtype.h"
#include "BKE_lib_id.h"
#include "BKE_main.h"
#include "BKE_node.hh"
#include "BKE_node_runtime.hh"
#include "BKE_node_tree_update.h"
#include "BKE_node_tree_zones.hh"
#include "BKE_object.h"
#include "BKE_scene.h"
#include "BKE_type_conversions.hh"

#include "IMB_imbuf.h"

#include "DEG_depsgraph.h"

#include "BLF_api.h"

#include "BIF_glutil.hh"

#include "GPU_framebuffer.h"
#include "GPU_immediate.h"
#include "GPU_immediate_util.h"
#include "GPU_matrix.h"
#include "GPU_shader_shared.h"
#include "GPU_state.h"
#include "GPU_viewport.h"

#include "WM_api.hh"
#include "WM_types.hh"

#include "ED_gpencil_legacy.hh"
#include "ED_node.hh"
#include "ED_node_preview.hh"
#include "ED_screen.hh"
#include "ED_space_api.hh"
#include "ED_viewer_path.hh"

#include "UI_interface.hh"
#include "UI_resources.hh"
#include "UI_view2d.hh"

#include "RNA_access.h"
#include "RNA_prototypes.h"

#include "NOD_geometry_exec.hh"
#include "NOD_geometry_nodes_log.hh"
#include "NOD_node_declaration.hh"
#include "NOD_socket_declarations_geometry.hh"

#include "FN_field.hh"
#include "FN_field_cpp_type.hh"

#include "GEO_fillet_curves.hh"

#include "../interface/interface_intern.hh" /* TODO: Remove */

#include "node_intern.hh" /* own include */

#include <fmt/format.h>

namespace geo_log = blender::nodes::geo_eval_log;
using blender::bke::bNodeTreeZone;
using blender::bke::bNodeTreeZones;
using blender::ed::space_node::NestedTreePreviews;

/**
 * This is passed to many functions which draw the node editor.
 */
struct TreeDrawContext {
  /**
   * Whether a viewer node is active in geometry nodes can not be determined by a flag on the node
   * alone. That's because if the node group with the viewer is used multiple times, it's only
   * active in one of these cases.
   * The active node is cached here to avoid doing the more expensive check for every viewer node
   * in the tree.
   */
  const bNode *active_geometry_nodes_viewer = nullptr;
  /**
   * Geometry nodes logs various data during execution. The logged data that corresponds to the
   * currently drawn node tree can be retrieved from the log below.
   */
  blender::Map<const bNodeTreeZone *, geo_log::GeoTreeLog *> geo_log_by_zone;

  NestedTreePreviews *nested_group_infos = nullptr;
  /**
   * True if there is an active realtime compositor using the node tree, false otherwise.
   */
  bool used_by_realtime_compositor = false;
};

float ED_node_grid_size()
{
  return U.widget_unit;
}

void ED_node_tree_update(const bContext *C)
{
  using namespace blender::ed::space_node;

  SpaceNode *snode = CTX_wm_space_node(C);
  if (snode) {
    snode_set_context(*C);

    id_us_ensure_real(&snode->nodetree->id);
  }
}

/* id is supposed to contain a node tree */
static bNodeTree *node_tree_from_ID(ID *id)
{
  if (id) {
    if (GS(id->name) == ID_NT) {
      return (bNodeTree *)id;
    }
    return ntreeFromID(id);
  }

  return nullptr;
}

void ED_node_tag_update_id(ID *id)
{
  bNodeTree *ntree = node_tree_from_ID(id);
  if (id == nullptr || ntree == nullptr) {
    return;
  }

  /* TODO(sergey): With the new dependency graph it should be just enough to only tag ntree itself.
   * All the users of this tree will have update flushed from the tree. */
  DEG_id_tag_update(&ntree->id, 0);

  if (ntree->type == NTREE_SHADER) {
    DEG_id_tag_update(id, 0);

    if (GS(id->name) == ID_MA) {
      WM_main_add_notifier(NC_MATERIAL | ND_SHADING, id);
    }
    else if (GS(id->name) == ID_LA) {
      WM_main_add_notifier(NC_LAMP | ND_LIGHTING, id);
    }
    else if (GS(id->name) == ID_WO) {
      WM_main_add_notifier(NC_WORLD | ND_WORLD, id);
    }
  }
  else if (ntree->type == NTREE_COMPOSIT) {
    WM_main_add_notifier(NC_SCENE | ND_NODES, id);
  }
  else if (ntree->type == NTREE_TEXTURE) {
    DEG_id_tag_update(id, 0);
    WM_main_add_notifier(NC_TEXTURE | ND_NODES, id);
  }
  else if (ntree->type == NTREE_GEOMETRY) {
    WM_main_add_notifier(NC_OBJECT | ND_MODIFIER, id);
  }
  else if (id == &ntree->id) {
    /* Node groups. */
    DEG_id_tag_update(id, 0);
  }
}

namespace blender::ed::space_node {

static const char *node_socket_get_translation_context(const bNodeSocket &socket)
{
  /* The node is not explicitly defined. */
  if (socket.runtime->declaration == nullptr) {
    return nullptr;
  }

  blender::StringRefNull translation_context = socket.runtime->declaration->translation_context;

  /* Default context. */
  if (translation_context.is_empty()) {
    return nullptr;
  }

  return translation_context.data();
}

static void node_socket_add_tooltip_in_node_editor(const bNodeTree &ntree,
                                                   const bNodeSocket &sock,
                                                   uiLayout &layout);

/** Return true when \a a should be behind \a b and false otherwise. */
static bool compare_node_depth(const bNode *a, const bNode *b)
{
  /* These tell if either the node or any of the parent nodes is selected.
   * A selected parent means an unselected node is also in foreground! */
  bool a_select = (a->flag & NODE_SELECT) != 0, b_select = (b->flag & NODE_SELECT) != 0;
  bool a_active = (a->flag & NODE_ACTIVE) != 0, b_active = (b->flag & NODE_ACTIVE) != 0;

  /* If one is an ancestor of the other. */
  /* XXX there might be a better sorting algorithm for stable topological sort,
   * this is O(n^2) worst case. */
  for (bNode *parent = a->parent; parent; parent = parent->parent) {
    /* If B is an ancestor, it is always behind A. */
    if (parent == b) {
      return false;
    }
    /* Any selected ancestor moves the node forward. */
    if (parent->flag & NODE_ACTIVE) {
      a_active = true;
    }
    if (parent->flag & NODE_SELECT) {
      a_select = true;
    }
  }
  for (bNode *parent = b->parent; parent; parent = parent->parent) {
    /* If A is an ancestor, it is always behind B. */
    if (parent == a) {
      return true;
    }
    /* Any selected ancestor moves the node forward. */
    if (parent->flag & NODE_ACTIVE) {
      b_active = true;
    }
    if (parent->flag & NODE_SELECT) {
      b_select = true;
    }
  }

  /* One of the nodes is in the background and the other not. */
  if ((a->flag & NODE_BACKGROUND) && !(b->flag & NODE_BACKGROUND)) {
    return true;
  }
  if ((b->flag & NODE_BACKGROUND) && !(a->flag & NODE_BACKGROUND)) {
    return false;
  }

  /* One has a higher selection state (active > selected > nothing). */
  if (a_active && !b_active) {
    return false;
  }
  if (b_active && !a_active) {
    return true;
  }
  if (!b_select && (a_active || a_select)) {
    return false;
  }
  if (!a_select && (b_active || b_select)) {
    return true;
  }

  return false;
}

void node_sort(bNodeTree &ntree)
{
  Array<bNode *> sort_nodes = ntree.all_nodes();
  std::stable_sort(sort_nodes.begin(), sort_nodes.end(), compare_node_depth);

  /* If nothing was changed, exit early. Otherwise the node tree's runtime
   * node vector needs to be rebuilt, since it cannot be reordered in place. */
  if (sort_nodes == ntree.all_nodes()) {
    return;
  }

  BKE_ntree_update_tag_node_reordered(&ntree);

  ntree.runtime->nodes_by_id.clear();
  BLI_listbase_clear(&ntree.nodes);
  for (const int i : sort_nodes.index_range()) {
    BLI_addtail(&ntree.nodes, sort_nodes[i]);
    ntree.runtime->nodes_by_id.add_new(sort_nodes[i]);
    sort_nodes[i]->runtime->index_in_tree = i;
  }
}

static Array<uiBlock *> node_uiblocks_init(const bContext &C, const Span<bNode *> nodes)
{
  Array<uiBlock *> blocks(nodes.size());
  /* Add node uiBlocks in drawing order - prevents events going to overlapping nodes. */
  for (const int i : nodes.index_range()) {
    const std::string block_name = "node_" + std::string(nodes[i]->name);
    blocks[i] = UI_block_begin(&C, CTX_wm_region(&C), block_name.c_str(), UI_EMBOSS);
    /* This cancels events for background nodes. */
    UI_block_flag_enable(blocks[i], UI_BLOCK_CLIP_EVENTS);
  }

  return blocks;
}

float2 node_to_view(const bNode &node, const float2 &co)
{
  const float2 node_location = bke::nodeToView(&node, co);
  return node_location * UI_SCALE_FAC;
}

void node_to_updated_rect(const bNode &node, rctf &r_rect)
{
  const float2 xmin_ymax = node_to_view(node, {node.offsetx, node.offsety});
  r_rect.xmin = xmin_ymax.x;
  r_rect.ymax = xmin_ymax.y;
  const float2 xmax_ymin = node_to_view(node,
                                        {node.offsetx + node.width, node.offsety - node.height});
  r_rect.xmax = xmax_ymin.x;
  r_rect.ymin = xmax_ymin.y;
}

float2 node_from_view(const bNode &node, const float2 &co)
{
  const float2 node_location = co / UI_SCALE_FAC;
  return bke::nodeFromView(&node, node_location);
  ;
}

/**
 * Based on settings and sockets in node, set drawing rect info.
 */
static void node_update_basis(const bContext &C,
                              const TreeDrawContext & /*tree_draw_ctx*/,
                              bNodeTree &ntree,
                              bNode &node,
                              uiBlock &block)
{
  PointerRNA nodeptr;
  RNA_pointer_create(&ntree.id, &RNA_Node, &node, &nodeptr);

  const bool node_options = node.typeinfo->draw_buttons && (node.flag & NODE_OPTIONS);
  const bool inputs_first = node.inputs.first && !(node.outputs.first || node_options);

  /* Get "global" coordinates. */
  float2 loc = node_to_view(node, float2(0));
  /* Round the node origin because text contents are always pixel-aligned. */
  loc.x = round(loc.x);
  loc.y = round(loc.y);

  int dy = loc.y;

  /* Header. */
  dy -= NODE_DY;

  /* Add a little bit of padding above the top socket. */
  if (node.outputs.first || inputs_first) {
    dy -= NODE_DYS / 2;
  }

  /* Output sockets. */
  bool add_output_space = false;

  int buty;
  for (bNodeSocket *socket : node.output_sockets()) {
    if (!socket->is_visible()) {
      continue;
    }

    PointerRNA sockptr;
    RNA_pointer_create(&ntree.id, &RNA_NodeSocket, socket, &sockptr);

    uiLayout *layout = UI_block_layout(&block,
                                       UI_LAYOUT_VERTICAL,
                                       UI_LAYOUT_PANEL,
                                       loc.x + NODE_DYS,
                                       dy,
                                       NODE_WIDTH(node) - NODE_DY,
                                       NODE_DY,
                                       0,
                                       UI_style_get_dpi());

    if (node.flag & NODE_MUTED) {
      uiLayoutSetActive(layout, false);
    }

    /* Context pointers for current node and socket. */
    uiLayoutSetContextPointer(layout, "node", &nodeptr);
    uiLayoutSetContextPointer(layout, "socket", &sockptr);

    /* Align output buttons to the right. */
    uiLayout *row = uiLayoutRow(layout, true);
    uiLayoutSetAlignment(row, UI_LAYOUT_ALIGN_RIGHT);

    const char *socket_label = bke::nodeSocketLabel(socket);
    const char *socket_translation_context = node_socket_get_translation_context(*socket);
    socket->typeinfo->draw((bContext *)&C,
                           row,
                           &sockptr,
                           &nodeptr,
                           CTX_IFACE_(socket_translation_context, socket_label));

    node_socket_add_tooltip_in_node_editor(ntree, *socket, *row);

    UI_block_align_end(&block);
    UI_block_layout_resolve(&block, nullptr, &buty);

    /* Ensure minimum socket height in case layout is empty. */
    buty = min_ii(buty, dy - NODE_DY);

    /* Round the socket location to stop it from jiggling. */
    socket->runtime->location = float2(round(loc.x + NODE_WIDTH(node)), round(dy - NODE_DYS));

    dy = buty;
    if (socket->next) {
      dy -= NODE_SOCKDY;
    }

    add_output_space = true;
  }

  if (add_output_space) {
    dy -= NODE_DY / 4;
  }

  /* Buttons rect? */
  if (node_options) {
    dy -= NODE_DYS / 2;

    uiLayout *layout = UI_block_layout(&block,
                                       UI_LAYOUT_VERTICAL,
                                       UI_LAYOUT_PANEL,
                                       loc.x + NODE_DYS,
                                       dy,
                                       NODE_WIDTH(node) - NODE_DY,
                                       0,
                                       0,
                                       UI_style_get_dpi());

    if (node.flag & NODE_MUTED) {
      uiLayoutSetActive(layout, false);
    }

    uiLayoutSetContextPointer(layout, "node", &nodeptr);

    node.typeinfo->draw_buttons(layout, (bContext *)&C, &nodeptr);

    UI_block_align_end(&block);
    UI_block_layout_resolve(&block, nullptr, &buty);

    dy = buty - NODE_DYS / 2;
  }

  /* Input sockets. */
  for (bNodeSocket *socket : node.input_sockets()) {
    if (!socket->is_visible()) {
      continue;
    }

    PointerRNA sockptr;
    RNA_pointer_create(&ntree.id, &RNA_NodeSocket, socket, &sockptr);

    /* Add the half the height of a multi-input socket to cursor Y
     * to account for the increased height of the taller sockets. */
    float multi_input_socket_offset = 0.0f;
    if (socket->flag & SOCK_MULTI_INPUT) {
      if (socket->runtime->total_inputs > 2) {
        multi_input_socket_offset = (socket->runtime->total_inputs - 2) *
                                    NODE_MULTI_INPUT_LINK_GAP;
      }
    }
    dy -= multi_input_socket_offset * 0.5f;

    uiLayout *layout = UI_block_layout(&block,
                                       UI_LAYOUT_VERTICAL,
                                       UI_LAYOUT_PANEL,
                                       loc.x + NODE_DYS,
                                       dy,
                                       NODE_WIDTH(node) - NODE_DY,
                                       NODE_DY,
                                       0,
                                       UI_style_get_dpi());

    if (node.flag & NODE_MUTED) {
      uiLayoutSetActive(layout, false);
    }

    /* Context pointers for current node and socket. */
    uiLayoutSetContextPointer(layout, "node", &nodeptr);
    uiLayoutSetContextPointer(layout, "socket", &sockptr);

    uiLayout *row = uiLayoutRow(layout, true);

    const char *socket_label = bke::nodeSocketLabel(socket);
    const char *socket_translation_context = node_socket_get_translation_context(*socket);
    socket->typeinfo->draw((bContext *)&C,
                           row,
                           &sockptr,
                           &nodeptr,
                           CTX_IFACE_(socket_translation_context, socket_label));

    node_socket_add_tooltip_in_node_editor(ntree, *socket, *row);

    UI_block_align_end(&block);
    UI_block_layout_resolve(&block, nullptr, &buty);

    /* Ensure minimum socket height in case layout is empty. */
    buty = min_ii(buty, dy - NODE_DY);

    /* Round the socket vertical position to stop it from jiggling. */
    socket->runtime->location = float2(loc.x, round(dy - NODE_DYS));

    dy = buty - multi_input_socket_offset * 0.5;
    if (socket->next) {
      dy -= NODE_SOCKDY;
    }
  }

  /* Little bit of space in end. */
  if (node.inputs.first || (node.flag & NODE_OPTIONS) == 0) {
    dy -= NODE_DYS / 2;
  }

  node.runtime->totr.xmin = loc.x;
  node.runtime->totr.xmax = loc.x + NODE_WIDTH(node);
  node.runtime->totr.ymax = loc.y;
  node.runtime->totr.ymin = min_ff(dy, loc.y - 2 * NODE_DY);

  /* Set the block bounds to clip mouse events from underlying nodes.
   * Add a margin for sockets on each side. */
  UI_block_bounds_set_explicit(&block,
                               node.runtime->totr.xmin - NODE_SOCKSIZE,
                               node.runtime->totr.ymin,
                               node.runtime->totr.xmax + NODE_SOCKSIZE,
                               node.runtime->totr.ymax);
}

/**
 * Based on settings in node, sets drawing rect info.
 */
static void node_update_hidden(bNode &node, uiBlock &block)
{
  int totin = 0, totout = 0;

  /* Get "global" coordinates. */
  float2 loc = node_to_view(node, float2(0));
  /* Round the node origin because text contents are always pixel-aligned. */
  loc.x = round(loc.x);
  loc.y = round(loc.y);

  /* Calculate minimal radius. */
  for (const bNodeSocket *socket : node.input_sockets()) {
    if (socket->is_visible()) {
      totin++;
    }
  }
  for (const bNodeSocket *socket : node.output_sockets()) {
    if (socket->is_visible()) {
      totout++;
    }
  }

  float hiddenrad = HIDDEN_RAD;
  float tot = MAX2(totin, totout);
  if (tot > 4) {
    hiddenrad += 5.0f * float(tot - 4);
  }

  node.runtime->totr.xmin = loc.x;
  node.runtime->totr.xmax = loc.x + max_ff(NODE_WIDTH(node), 2 * hiddenrad);
  node.runtime->totr.ymax = loc.y + (hiddenrad - 0.5f * NODE_DY);
  node.runtime->totr.ymin = node.runtime->totr.ymax - 2 * hiddenrad;

  /* Output sockets. */
  float rad = float(M_PI) / (1.0f + float(totout));
  float drad = rad;

  for (bNodeSocket *socket : node.output_sockets()) {
    if (socket->is_visible()) {
      /* Round the socket location to stop it from jiggling. */
      socket->runtime->location = {
          round(node.runtime->totr.xmax - hiddenrad + sinf(rad) * hiddenrad),
          round(node.runtime->totr.ymin + hiddenrad + cosf(rad) * hiddenrad)};
      rad += drad;
    }
  }

  /* Input sockets. */
  rad = drad = -float(M_PI) / (1.0f + float(totin));

  for (bNodeSocket *socket : node.input_sockets()) {
    if (socket->is_visible()) {
      /* Round the socket location to stop it from jiggling. */
      socket->runtime->location = {
          round(node.runtime->totr.xmin + hiddenrad + sinf(rad) * hiddenrad),
          round(node.runtime->totr.ymin + hiddenrad + cosf(rad) * hiddenrad)};
      rad += drad;
    }
  }

  /* Set the block bounds to clip mouse events from underlying nodes.
   * Add a margin for sockets on each side. */
  UI_block_bounds_set_explicit(&block,
                               node.runtime->totr.xmin - NODE_SOCKSIZE,
                               node.runtime->totr.ymin,
                               node.runtime->totr.xmax + NODE_SOCKSIZE,
                               node.runtime->totr.ymax);
}

static int node_get_colorid(TreeDrawContext &tree_draw_ctx, const bNode &node)
{
  const int nclass = (node.typeinfo->ui_class == nullptr) ? node.typeinfo->nclass :
                                                            node.typeinfo->ui_class(&node);
  switch (nclass) {
    case NODE_CLASS_INPUT:
      return TH_NODE_INPUT;
    case NODE_CLASS_OUTPUT: {
      if (node.type == GEO_NODE_VIEWER) {
        return &node == tree_draw_ctx.active_geometry_nodes_viewer ? TH_NODE_OUTPUT : TH_NODE;
      }
      return (node.flag & NODE_DO_OUTPUT) ? TH_NODE_OUTPUT : TH_NODE;
    }
    case NODE_CLASS_CONVERTER:
      return TH_NODE_CONVERTER;
    case NODE_CLASS_OP_COLOR:
      return TH_NODE_COLOR;
    case NODE_CLASS_OP_VECTOR:
      return TH_NODE_VECTOR;
    case NODE_CLASS_OP_FILTER:
      return TH_NODE_FILTER;
    case NODE_CLASS_GROUP:
      return TH_NODE_GROUP;
    case NODE_CLASS_INTERFACE:
      return TH_NODE_INTERFACE;
    case NODE_CLASS_MATTE:
      return TH_NODE_MATTE;
    case NODE_CLASS_DISTORT:
      return TH_NODE_DISTORT;
    case NODE_CLASS_TEXTURE:
      return TH_NODE_TEXTURE;
    case NODE_CLASS_SHADER:
      return TH_NODE_SHADER;
    case NODE_CLASS_SCRIPT:
      return TH_NODE_SCRIPT;
    case NODE_CLASS_PATTERN:
      return TH_NODE_PATTERN;
    case NODE_CLASS_LAYOUT:
      return TH_NODE_LAYOUT;
    case NODE_CLASS_GEOMETRY:
      return TH_NODE_GEOMETRY;
    case NODE_CLASS_ATTRIBUTE:
      return TH_NODE_ATTRIBUTE;
    default:
      return TH_NODE;
  }
}

static void node_draw_mute_line(const bContext &C,
                                const View2D &v2d,
                                const SpaceNode &snode,
                                const bNode &node)
{
  GPU_blend(GPU_BLEND_ALPHA);

  for (const bNodeLink &link : node.internal_links()) {
    if (!nodeLinkIsHidden(&link)) {
      node_draw_link_bezier(C, v2d, snode, link, TH_WIRE_INNER, TH_WIRE_INNER, TH_WIRE, false);
    }
  }

  GPU_blend(GPU_BLEND_NONE);
}

static void node_socket_draw(const bNodeSocket &sock,
                             const float color[4],
                             const float color_outline[4],
                             float size,
                             int locx,
                             int locy,
                             uint pos_id,
                             uint col_id,
                             uint shape_id,
                             uint size_id,
                             uint outline_col_id)
{
  int flags;

  /* Set shape flags. */
  switch (sock.display_shape) {
    case SOCK_DISPLAY_SHAPE_DIAMOND:
    case SOCK_DISPLAY_SHAPE_DIAMOND_DOT:
      flags = GPU_KEYFRAME_SHAPE_DIAMOND;
      break;
    case SOCK_DISPLAY_SHAPE_SQUARE:
    case SOCK_DISPLAY_SHAPE_SQUARE_DOT:
      flags = GPU_KEYFRAME_SHAPE_SQUARE;
      break;
    default:
    case SOCK_DISPLAY_SHAPE_CIRCLE:
    case SOCK_DISPLAY_SHAPE_CIRCLE_DOT:
      flags = GPU_KEYFRAME_SHAPE_CIRCLE;
      break;
  }

  if (ELEM(sock.display_shape,
           SOCK_DISPLAY_SHAPE_DIAMOND_DOT,
           SOCK_DISPLAY_SHAPE_SQUARE_DOT,
           SOCK_DISPLAY_SHAPE_CIRCLE_DOT))
  {
    flags |= GPU_KEYFRAME_SHAPE_INNER_DOT;
  }

  immAttr4fv(col_id, color);
  immAttr1u(shape_id, flags);
  immAttr1f(size_id, size);
  immAttr4fv(outline_col_id, color_outline);
  immVertex2f(pos_id, locx, locy);
}

static void node_socket_draw_multi_input(const float color[4],
                                         const float color_outline[4],
                                         const float width,
                                         const float height,
                                         const float2 location)
{
  /* The other sockets are drawn with the keyframe shader. There, the outline has a base thickness
   * that can be varied but always scales with the size the socket is drawn at. Using
   * `UI_SCALE_FAC` has the same effect here. It scales the outline correctly across different
   * screen DPI's and UI scales without being affected by the 'line-width'. */
  const float outline_width = NODE_SOCK_OUTLINE_SCALE * UI_SCALE_FAC;

  /* UI_draw_roundbox draws the outline on the outer side, so compensate for the outline width. */
  const rctf rect = {
      location.x - width + outline_width * 0.5f,
      location.x + width - outline_width * 0.5f,
      location.y - height + outline_width * 0.5f,
      location.y + height - outline_width * 0.5f,
  };

  UI_draw_roundbox_corner_set(UI_CNR_ALL);
  UI_draw_roundbox_4fv_ex(
      &rect, color, nullptr, 1.0f, color_outline, outline_width, width - outline_width * 0.5f);
}

static const float virtual_node_socket_outline_color[4] = {0.5, 0.5, 0.5, 1.0};

static void node_socket_outline_color_get(const bool selected,
                                          const int socket_type,
                                          float r_outline_color[4])
{
  if (selected) {
    UI_GetThemeColor4fv(TH_ACTIVE, r_outline_color);
  }
  else if (socket_type == SOCK_CUSTOM) {
    /* Until there is a better place for per socket color,
     * the outline color for virtual sockets is set  here. */
    copy_v4_v4(r_outline_color, virtual_node_socket_outline_color);
  }
  else {
    UI_GetThemeColor4fv(TH_WIRE, r_outline_color);
    r_outline_color[3] = 1.0f;
  }
}

void node_socket_color_get(const bContext &C,
                           const bNodeTree &ntree,
                           PointerRNA &node_ptr,
                           const bNodeSocket &sock,
                           float r_color[4])
{
  PointerRNA ptr;
  BLI_assert(RNA_struct_is_a(node_ptr.type, &RNA_Node));
  RNA_pointer_create(
      &const_cast<ID &>(ntree.id), &RNA_NodeSocket, &const_cast<bNodeSocket &>(sock), &ptr);

  sock.typeinfo->draw_color((bContext *)&C, &ptr, &node_ptr, r_color);
}

static void create_inspection_string_for_generic_value(const bNodeSocket &socket,
                                                       const GPointer value,
                                                       std::stringstream &ss)
{
  auto id_to_inspection_string = [&](const ID *id, const short idcode) {
    ss << (id ? id->name + 2 : TIP_("None")) << " (" << TIP_(BKE_idtype_idcode_to_name(idcode))
       << ")";
  };

  const CPPType &value_type = *value.type();
  const void *buffer = value.get();
  if (value_type.is<Object *>()) {
    id_to_inspection_string(*static_cast<const ID *const *>(buffer), ID_OB);
    return;
  }
  if (value_type.is<Material *>()) {
    id_to_inspection_string(*static_cast<const ID *const *>(buffer), ID_MA);
    return;
  }
  if (value_type.is<Tex *>()) {
    id_to_inspection_string(*static_cast<const ID *const *>(buffer), ID_TE);
    return;
  }
  if (value_type.is<Image *>()) {
    id_to_inspection_string(*static_cast<const ID *const *>(buffer), ID_IM);
    return;
  }
  if (value_type.is<Collection *>()) {
    id_to_inspection_string(*static_cast<const ID *const *>(buffer), ID_GR);
    return;
  }
  if (value_type.is<std::string>()) {
    ss << fmt::format(TIP_("{} (String)"), *static_cast<const std::string *>(buffer));
    return;
  }

  const CPPType &socket_type = *socket.typeinfo->base_cpp_type;
  const bke::DataTypeConversions &convert = bke::get_implicit_type_conversions();
  if (value_type != socket_type) {
    if (!convert.is_convertible(value_type, socket_type)) {
      return;
    }
  }
  BUFFER_FOR_CPP_TYPE_VALUE(socket_type, socket_value);
  /* This will just copy the value if the types are equal. */
  convert.convert_to_uninitialized(value_type, socket_type, buffer, socket_value);
  BLI_SCOPED_DEFER([&]() { socket_type.destruct(socket_value); });

  if (socket_type.is<int>()) {
    ss << fmt::format(TIP_("{} (Integer)"), *static_cast<int *>(socket_value));
  }
  else if (socket_type.is<float>()) {
    ss << fmt::format(TIP_("{} (Float)"), *static_cast<float *>(socket_value));
  }
  else if (socket_type.is<blender::float3>()) {
    const blender::float3 &vector = *static_cast<blender::float3 *>(socket_value);
    ss << fmt::format(TIP_("({}, {}, {}) (Vector)"), vector.x, vector.y, vector.z);
  }
  else if (socket_type.is<blender::ColorGeometry4f>()) {
    const blender::ColorGeometry4f &color = *static_cast<blender::ColorGeometry4f *>(socket_value);
    ss << fmt::format(TIP_("({}, {}, {}, {}) (Color)"), color.r, color.g, color.b, color.a);
  }
  else if (socket_type.is<math::Quaternion>()) {
    const math::Quaternion &rotation = *static_cast<math::Quaternion *>(socket_value);
    const math::EulerXYZ euler = math::to_euler(rotation);
    ss << fmt::format(TIP_("({}" BLI_STR_UTF8_DEGREE_SIGN ", {}" BLI_STR_UTF8_DEGREE_SIGN
                           ", {}" BLI_STR_UTF8_DEGREE_SIGN ") (Rotation)"),
                      euler.x().degree(),
                      euler.y().degree(),
                      euler.z().degree());
  }
  else if (socket_type.is<bool>()) {
    ss << fmt::format(TIP_("{} (Boolean)"),
                      ((*static_cast<bool *>(socket_value)) ? TIP_("True") : TIP_("False")));
  }
}

static void create_inspection_string_for_field_info(const bNodeSocket &socket,
                                                    const geo_log::FieldInfoLog &value_log,
                                                    std::stringstream &ss)
{
  const CPPType &socket_type = *socket.typeinfo->base_cpp_type;
  const Span<std::string> input_tooltips = value_log.input_tooltips;

  if (input_tooltips.is_empty()) {
    /* Should have been logged as constant value. */
    BLI_assert_unreachable();
    ss << TIP_("Value has not been logged");
  }
  else {
    if (socket_type.is<int>()) {
      ss << TIP_("Integer field based on:");
    }
    else if (socket_type.is<float>()) {
      ss << TIP_("Float field based on:");
    }
    else if (socket_type.is<blender::float3>()) {
      ss << TIP_("Vector field based on:");
    }
    else if (socket_type.is<bool>()) {
      ss << TIP_("Boolean field based on:");
    }
    else if (socket_type.is<std::string>()) {
      ss << TIP_("String field based on:");
    }
    else if (socket_type.is<blender::ColorGeometry4f>()) {
      ss << TIP_("Color field based on:");
    }
    else if (socket_type.is<math::Quaternion>()) {
      ss << TIP_("Rotation field based on:");
    }
    ss << "\n";

    for (const int i : input_tooltips.index_range()) {
      const blender::StringRef tooltip = input_tooltips[i];
      ss << fmt::format(TIP_("\u2022 {}"), TIP_(tooltip.data()));
      if (i < input_tooltips.size() - 1) {
        ss << ".\n";
      }
    }
  }
}

static void create_inspection_string_for_geometry_info(const geo_log::GeometryInfoLog &value_log,
                                                       std::stringstream &ss)
{
  Span<bke::GeometryComponent::Type> component_types = value_log.component_types;
  if (component_types.is_empty()) {
    ss << TIP_("Empty Geometry");
    return;
  }

  auto to_string = [](int value) {
    char str[BLI_STR_FORMAT_INT32_GROUPED_SIZE];
    BLI_str_format_int_grouped(str, value);
    return std::string(str);
  };

  ss << TIP_("Geometry:") << "\n";
  for (bke::GeometryComponent::Type type : component_types) {
    switch (type) {
      case bke::GeometryComponent::Type::Mesh: {
        const geo_log::GeometryInfoLog::MeshInfo &mesh_info = *value_log.mesh_info;
        char line[256];
        SNPRINTF(line,
                 TIP_("\u2022 Mesh: %s vertices, %s edges, %s faces"),
                 to_string(mesh_info.verts_num).c_str(),
                 to_string(mesh_info.edges_num).c_str(),
                 to_string(mesh_info.faces_num).c_str());
        ss << line;
        break;
      }
      case bke::GeometryComponent::Type::PointCloud: {
        const geo_log::GeometryInfoLog::PointCloudInfo &pointcloud_info =
            *value_log.pointcloud_info;
        char line[256];
        SNPRINTF(line,
                 TIP_("\u2022 Point Cloud: %s points"),
                 to_string(pointcloud_info.points_num).c_str());
        ss << line;
        break;
      }
      case bke::GeometryComponent::Type::Curve: {
        const geo_log::GeometryInfoLog::CurveInfo &curve_info = *value_log.curve_info;
        char line[256];
        SNPRINTF(line,
                 TIP_("\u2022 Curve: %s points, %s splines"),
                 to_string(curve_info.points_num).c_str(),
                 to_string(curve_info.splines_num).c_str());
        ss << line;
        break;
      }
      case bke::GeometryComponent::Type::Instance: {
        const geo_log::GeometryInfoLog::InstancesInfo &instances_info = *value_log.instances_info;
        char line[256];
        SNPRINTF(
            line, TIP_("\u2022 Instances: %s"), to_string(instances_info.instances_num).c_str());
        ss << line;
        break;
      }
      case bke::GeometryComponent::Type::Volume: {
        ss << TIP_("\u2022 Volume");
        break;
      }
      case bke::GeometryComponent::Type::Edit: {
        if (value_log.edit_data_info.has_value()) {
          const geo_log::GeometryInfoLog::EditDataInfo &edit_info = *value_log.edit_data_info;
          char line[256];
          SNPRINTF(line,
                   TIP_("\u2022 Edit Curves: %s, %s"),
                   edit_info.has_deformed_positions ? TIP_("positions") : TIP_("no positions"),
                   edit_info.has_deform_matrices ? TIP_("matrices") : TIP_("no matrices"));
          ss << line;
        }
        break;
      }
      case bke::GeometryComponent::Type::GreasePencil: {
        /* TODO. Do nothing for now. */
        break;
      }
    }
    if (type != component_types.last()) {
      ss << ".\n";
    }
  }
}

static void create_inspection_string_for_geometry_socket(std::stringstream &ss,
                                                         const nodes::decl::Geometry *socket_decl,
                                                         const bool after_log)
{
  /* If the geometry declaration is null, as is the case for input to group output,
   * or it is an output socket don't show supported types. */
  if (socket_decl == nullptr || socket_decl->in_out == SOCK_OUT) {
    return;
  }

  if (after_log) {
    ss << ".\n\n";
  }

  Span<bke::GeometryComponent::Type> supported_types = socket_decl->supported_types();
  if (supported_types.is_empty()) {
    ss << TIP_("Supported: All Types");
    return;
  }

  ss << TIP_("Supported: ");
  for (bke::GeometryComponent::Type type : supported_types) {
    switch (type) {
      case bke::GeometryComponent::Type::Mesh: {
        ss << TIP_("Mesh");
        break;
      }
      case bke::GeometryComponent::Type::PointCloud: {
        ss << TIP_("Point Cloud");
        break;
      }
      case bke::GeometryComponent::Type::Curve: {
        ss << TIP_("Curve");
        break;
      }
      case bke::GeometryComponent::Type::Instance: {
        ss << TIP_("Instances");
        break;
      }
      case bke::GeometryComponent::Type::Volume: {
        ss << CTX_TIP_(BLT_I18NCONTEXT_ID_ID, "Volume");
        break;
      }
      case bke::GeometryComponent::Type::Edit: {
        break;
      }
      case bke::GeometryComponent::Type::GreasePencil: {
        ss << TIP_("Grease Pencil");
        break;
      }
    }
    if (type != supported_types.last()) {
      ss << ", ";
    }
  }
}

static std::optional<std::string> create_socket_inspection_string(
    geo_log::GeoTreeLog &geo_tree_log, const bNodeSocket &socket)
{
  using namespace blender::nodes::geo_eval_log;

  if (socket.typeinfo->base_cpp_type == nullptr) {
    return std::nullopt;
  }

  geo_tree_log.ensure_socket_values();
  ValueLog *value_log = geo_tree_log.find_socket_value_log(socket);
  std::stringstream ss;
  if (const geo_log::GenericValueLog *generic_value_log =
          dynamic_cast<const geo_log::GenericValueLog *>(value_log))
  {
    create_inspection_string_for_generic_value(socket, generic_value_log->value, ss);
  }
  else if (const geo_log::FieldInfoLog *gfield_value_log =
               dynamic_cast<const geo_log::FieldInfoLog *>(value_log))
  {
    create_inspection_string_for_field_info(socket, *gfield_value_log, ss);
  }
  else if (const geo_log::GeometryInfoLog *geo_value_log =
               dynamic_cast<const geo_log::GeometryInfoLog *>(value_log))
  {
    create_inspection_string_for_geometry_info(*geo_value_log, ss);
  }

  if (const nodes::decl::Geometry *socket_decl = dynamic_cast<const nodes::decl::Geometry *>(
          socket.runtime->declaration))
  {
    const bool after_log = value_log != nullptr;
    create_inspection_string_for_geometry_socket(ss, socket_decl, after_log);
  }

  std::string str = ss.str();
  if (str.empty()) {
    return std::nullopt;
  }
  return str;
}

static bool node_socket_has_tooltip(const bNodeTree &ntree, const bNodeSocket &socket)
{
  if (ntree.type == NTREE_GEOMETRY) {
    return true;
  }

  if (socket.runtime->declaration != nullptr) {
    const nodes::SocketDeclaration &socket_decl = *socket.runtime->declaration;
    return !socket_decl.description.empty();
  }

  return false;
}

static char *node_socket_get_tooltip(const SpaceNode *snode,
                                     const bNodeTree &ntree,
                                     const bNodeSocket &socket)
{
  TreeDrawContext tree_draw_ctx;
  if (snode != nullptr) {
    if (ntree.type == NTREE_GEOMETRY) {
      tree_draw_ctx.geo_log_by_zone =
          geo_log::GeoModifierLog::get_tree_log_by_zone_for_node_editor(*snode);
    }
  }

  std::stringstream output;
  if (socket.runtime->declaration != nullptr) {
    const blender::nodes::SocketDeclaration &socket_decl = *socket.runtime->declaration;
    blender::StringRef description = socket_decl.description;
    if (!description.is_empty()) {
      output << TIP_(description.data());
    }
  }

  geo_log::GeoTreeLog *geo_tree_log = [&]() -> geo_log::GeoTreeLog * {
    const bNodeTreeZones *zones = ntree.zones();
    if (!zones) {
      return nullptr;
    }
    const bNodeTreeZone *zone = zones->get_zone_by_socket(socket);
    return tree_draw_ctx.geo_log_by_zone.lookup_default(zone, nullptr);
  }();

  if (ntree.type == NTREE_GEOMETRY && geo_tree_log != nullptr) {
    if (!output.str().empty()) {
      output << ".\n\n";
    }

    std::optional<std::string> socket_inspection_str = create_socket_inspection_string(
        *geo_tree_log, socket);
    if (socket_inspection_str.has_value()) {
      output << *socket_inspection_str;
    }
    else {
      output << TIP_(
          "Unknown socket value. Either the socket was not used or its value was not logged "
          "during the last evaluation");
    }
  }

  if (output.str().empty()) {
    output << bke::nodeSocketLabel(&socket);
  }

  return BLI_strdup(output.str().c_str());
}

static void node_socket_add_tooltip_in_node_editor(const bNodeTree &ntree,
                                                   const bNodeSocket &sock,
                                                   uiLayout &layout)
{
  if (!node_socket_has_tooltip(ntree, sock)) {
    return;
  }
  uiLayoutSetTooltipFunc(
      &layout,
      [](bContext *C, void *argN, const char * /*tip*/) {
        const SpaceNode &snode = *CTX_wm_space_node(C);
        const bNodeTree &ntree = *snode.edittree;
        const int index_in_tree = POINTER_AS_INT(argN);
        ntree.ensure_topology_cache();
        return node_socket_get_tooltip(&snode, ntree, *ntree.all_sockets()[index_in_tree]);
      },
      POINTER_FROM_INT(sock.index_in_tree()),
      nullptr,
      nullptr);
}

void node_socket_add_tooltip(const bNodeTree &ntree, const bNodeSocket &sock, uiLayout &layout)
{
  if (!node_socket_has_tooltip(ntree, sock)) {
    return;
  }

  struct SocketTooltipData {
    const bNodeTree *ntree;
    const bNodeSocket *socket;
  };

  SocketTooltipData *data = MEM_cnew<SocketTooltipData>(__func__);
  data->ntree = &ntree;
  data->socket = &sock;

  uiLayoutSetTooltipFunc(
      &layout,
      [](bContext *C, void *argN, const char * /*tip*/) {
        SocketTooltipData *data = static_cast<SocketTooltipData *>(argN);
        const SpaceNode *snode = CTX_wm_space_node(C);
        return node_socket_get_tooltip(snode, *data->ntree, *data->socket);
      },
      data,
      MEM_dupallocN,
      MEM_freeN);
}

static void node_socket_draw_nested(const bContext &C,
                                    const bNodeTree &ntree,
                                    PointerRNA &node_ptr,
                                    uiBlock &block,
                                    const bNodeSocket &sock,
                                    const uint pos_id,
                                    const uint col_id,
                                    const uint shape_id,
                                    const uint size_id,
                                    const uint outline_col_id,
                                    const float size,
                                    const bool selected)
{
  const float2 location = sock.runtime->location;

  float color[4];
  float outline_color[4];
  node_socket_color_get(C, ntree, node_ptr, sock, color);
  node_socket_outline_color_get(selected, sock.type, outline_color);

  node_socket_draw(sock,
                   color,
                   outline_color,
                   size,
                   location.x,
                   location.y,
                   pos_id,
                   col_id,
                   shape_id,
                   size_id,
                   outline_col_id);

  if (!node_socket_has_tooltip(ntree, sock)) {
    return;
  }

  /* Ideally sockets themselves should be buttons, but they aren't currently. So add an invisible
   * button on top of them for the tooltip. */
  const eUIEmbossType old_emboss = UI_block_emboss_get(&block);
  UI_block_emboss_set(&block, UI_EMBOSS_NONE);
  uiBut *but = uiDefIconBut(&block,
                            UI_BTYPE_BUT,
                            0,
                            ICON_NONE,
                            location.x - size / 2.0f,
                            location.y - size / 2.0f,
                            size,
                            size,
                            nullptr,
                            0,
                            0,
                            0,
                            0,
                            nullptr);

  UI_but_func_tooltip_set(
      but,
      [](bContext *C, void *argN, const char * /*tip*/) {
        const SpaceNode &snode = *CTX_wm_space_node(C);
        const bNodeTree &ntree = *snode.edittree;
        const int index_in_tree = POINTER_AS_INT(argN);
        ntree.ensure_topology_cache();
        return node_socket_get_tooltip(&snode, ntree, *ntree.all_sockets()[index_in_tree]);
      },
      POINTER_FROM_INT(sock.index_in_tree()),
      nullptr);
  /* Disable the button so that clicks on it are ignored the link operator still works. */
  UI_but_flag_enable(but, UI_BUT_DISABLED);
  UI_block_emboss_set(&block, old_emboss);
}

void node_socket_draw(bNodeSocket *sock, const rcti *rect, const float color[4], float scale)
{
  const float size = NODE_SOCKSIZE_DRAW_MULIPLIER * NODE_SOCKSIZE * scale;
  rcti draw_rect = *rect;
  float outline_color[4] = {0};

  node_socket_outline_color_get(sock->flag & SELECT, sock->type, outline_color);

  BLI_rcti_resize(&draw_rect, size, size);

  GPUVertFormat *format = immVertexFormat();
  uint pos_id = GPU_vertformat_attr_add(format, "pos", GPU_COMP_F32, 2, GPU_FETCH_FLOAT);
  uint col_id = GPU_vertformat_attr_add(format, "color", GPU_COMP_F32, 4, GPU_FETCH_FLOAT);
  uint shape_id = GPU_vertformat_attr_add(format, "flags", GPU_COMP_U32, 1, GPU_FETCH_INT);
  uint size_id = GPU_vertformat_attr_add(format, "size", GPU_COMP_F32, 1, GPU_FETCH_FLOAT);
  uint outline_col_id = GPU_vertformat_attr_add(
      format, "outlineColor", GPU_COMP_F32, 4, GPU_FETCH_FLOAT);

  eGPUBlend state = GPU_blend_get();
  GPU_blend(GPU_BLEND_ALPHA);
  GPU_program_point_size(true);

  immBindBuiltinProgram(GPU_SHADER_KEYFRAME_SHAPE);
  immUniform1f("outline_scale", NODE_SOCK_OUTLINE_SCALE);
  immUniform2f("ViewportSize", -1.0f, -1.0f);

  /* Single point. */
  immBegin(GPU_PRIM_POINTS, 1);
  node_socket_draw(*sock,
                   color,
                   outline_color,
                   BLI_rcti_size_y(&draw_rect),
                   BLI_rcti_cent_x(&draw_rect),
                   BLI_rcti_cent_y(&draw_rect),
                   pos_id,
                   col_id,
                   shape_id,
                   size_id,
                   outline_col_id);
  immEnd();

  immUnbindProgram();
  GPU_program_point_size(false);

  /* Restore. */
  GPU_blend(state);
}

static void node_draw_preview_background(rctf *rect)
{
  GPUVertFormat *format = immVertexFormat();
  uint pos = GPU_vertformat_attr_add(format, "pos", GPU_COMP_F32, 2, GPU_FETCH_FLOAT);

  immBindBuiltinProgram(GPU_SHADER_2D_CHECKER);

  /* Drawing the checkerboard. */
  const float checker_dark = UI_ALPHA_CHECKER_DARK / 255.0f;
  const float checker_light = UI_ALPHA_CHECKER_LIGHT / 255.0f;
  immUniform4f("color1", checker_dark, checker_dark, checker_dark, 1.0f);
  immUniform4f("color2", checker_light, checker_light, checker_light, 1.0f);
  immUniform1i("size", 8);
  immRectf(pos, rect->xmin, rect->ymin, rect->xmax, rect->ymax);
  immUnbindProgram();
}

/* Not a callback. */
static void node_draw_preview(const Scene *scene, ImBuf *preview, rctf *prv)
{
  float xrect = BLI_rctf_size_x(prv);
  float yrect = BLI_rctf_size_y(prv);
  float xscale = xrect / float(preview->x);
  float yscale = yrect / float(preview->y);
  float scale;

  /* Uniform scale and offset. */
  rctf draw_rect = *prv;
  if (xscale < yscale) {
    float offset = 0.5f * (yrect - float(preview->y) * xscale);
    draw_rect.ymin += offset;
    draw_rect.ymax -= offset;
    scale = xscale;
  }
  else {
    float offset = 0.5f * (xrect - float(preview->x) * yscale);
    draw_rect.xmin += offset;
    draw_rect.xmax -= offset;
    scale = yscale;
  }

  node_draw_preview_background(&draw_rect);

  GPU_blend(GPU_BLEND_ALPHA);
  /* Premul graphics. */
  GPU_blend(GPU_BLEND_ALPHA);

  ED_draw_imbuf(preview,
                draw_rect.xmin,
                draw_rect.ymin,
                false,
                &scene->view_settings,
                &scene->display_settings,
                scale,
                scale);

  GPU_blend(GPU_BLEND_NONE);

  float black[4] = {0.0f, 0.0f, 0.0f, 1.0f};
  UI_draw_roundbox_corner_set(UI_CNR_ALL);
  const float outline_width = 1.0f;
  draw_rect.xmin -= outline_width;
  draw_rect.xmax += outline_width;
  draw_rect.ymin -= outline_width;
  draw_rect.ymax += outline_width;
  UI_draw_roundbox_4fv(&draw_rect, false, BASIS_RAD / 2, black);
}

/* Common handle function for operator buttons that need to select the node first. */
static void node_toggle_button_cb(bContext *C, void *node_argv, void *op_argv)
{
  SpaceNode &snode = *CTX_wm_space_node(C);
  bNodeTree &node_tree = *snode.edittree;
  bNode &node = *node_tree.node_by_id(POINTER_AS_INT(node_argv));
  const char *opname = (const char *)op_argv;

  /* Select & activate only the button's node. */
  node_select_single(*C, node);

  WM_operator_name_call(C, opname, WM_OP_INVOKE_DEFAULT, nullptr, nullptr);
}

static void node_draw_shadow(const SpaceNode &snode,
                             const bNode &node,
                             const float radius,
                             const float alpha)
{
  const rctf &rct = node.runtime->totr;
  UI_draw_roundbox_corner_set(UI_CNR_ALL);
  ui_draw_dropshadow(&rct, radius, snode.runtime->aspect, alpha, node.flag & SELECT);
}

static void node_draw_sockets(const View2D &v2d,
                              const bContext &C,
                              const bNodeTree &ntree,
                              const bNode &node,
                              uiBlock &block,
                              const bool draw_outputs,
                              const bool select_all)
{
  if (node.input_sockets().is_empty() && node.output_sockets().is_empty()) {
    return;
  }

  PointerRNA node_ptr;
  RNA_pointer_create(
      &const_cast<ID &>(ntree.id), &RNA_Node, &const_cast<bNode &>(node), &node_ptr);

  bool selected = false;

  GPUVertFormat *format = immVertexFormat();
  uint pos_id = GPU_vertformat_attr_add(format, "pos", GPU_COMP_F32, 2, GPU_FETCH_FLOAT);
  uint col_id = GPU_vertformat_attr_add(format, "color", GPU_COMP_F32, 4, GPU_FETCH_FLOAT);
  uint shape_id = GPU_vertformat_attr_add(format, "flags", GPU_COMP_U32, 1, GPU_FETCH_INT);
  uint size_id = GPU_vertformat_attr_add(format, "size", GPU_COMP_F32, 1, GPU_FETCH_FLOAT);
  uint outline_col_id = GPU_vertformat_attr_add(
      format, "outlineColor", GPU_COMP_F32, 4, GPU_FETCH_FLOAT);

  GPU_blend(GPU_BLEND_ALPHA);
  GPU_program_point_size(true);
  immBindBuiltinProgram(GPU_SHADER_KEYFRAME_SHAPE);
  immUniform1f("outline_scale", NODE_SOCK_OUTLINE_SCALE);
  immUniform2f("ViewportSize", -1.0f, -1.0f);

  /* Set handle size. */
  const float socket_draw_size = NODE_SOCKSIZE * NODE_SOCKSIZE_DRAW_MULIPLIER;
  float scale;
  UI_view2d_scale_get(&v2d, &scale, nullptr);
  scale *= socket_draw_size;

  if (!select_all) {
    immBeginAtMost(GPU_PRIM_POINTS, node.input_sockets().size() + node.output_sockets().size());
  }

  /* Socket inputs. */
  int selected_input_len = 0;
  for (const bNodeSocket *sock : node.input_sockets()) {
    if (!sock->is_visible()) {
      continue;
    }
    if (select_all || (sock->flag & SELECT)) {
      if (!(sock->flag & SOCK_MULTI_INPUT)) {
        /* Don't add multi-input sockets here since they are drawn in a different batch. */
        selected_input_len++;
      }
      continue;
    }
    /* Don't draw multi-input sockets here since they are drawn in a different batch. */
    if (sock->flag & SOCK_MULTI_INPUT) {
      continue;
    }

    node_socket_draw_nested(C,
                            ntree,
                            node_ptr,
                            block,
                            *sock,
                            pos_id,
                            col_id,
                            shape_id,
                            size_id,
                            outline_col_id,
                            scale,
                            selected);
  }

  /* Socket outputs. */
  int selected_output_len = 0;
  if (draw_outputs) {
    for (const bNodeSocket *sock : node.output_sockets()) {
      if (!sock->is_visible()) {
        continue;
      }
      if (select_all || (sock->flag & SELECT)) {
        selected_output_len++;
        continue;
      }

      node_socket_draw_nested(C,
                              ntree,
                              node_ptr,
                              block,
                              *sock,
                              pos_id,
                              col_id,
                              shape_id,
                              size_id,
                              outline_col_id,
                              scale,
                              selected);
    }
  }

  if (!select_all) {
    immEnd();
  }

  /* Go back and draw selected sockets. */
  if (selected_input_len + selected_output_len > 0) {
    /* Outline for selected sockets. */

    selected = true;

    immBegin(GPU_PRIM_POINTS, selected_input_len + selected_output_len);

    if (selected_input_len) {
      /* Socket inputs. */
      for (const bNodeSocket *sock : node.input_sockets()) {
        if (!sock->is_visible()) {
          continue;
        }
        /* Don't draw multi-input sockets here since they are drawn in a different batch. */
        if (sock->flag & SOCK_MULTI_INPUT) {
          continue;
        }
        if (select_all || (sock->flag & SELECT)) {
          node_socket_draw_nested(C,
                                  ntree,
                                  node_ptr,
                                  block,
                                  *sock,
                                  pos_id,
                                  col_id,
                                  shape_id,
                                  size_id,
                                  outline_col_id,
                                  scale,
                                  selected);
          if (--selected_input_len == 0) {
            /* Stop as soon as last one is drawn. */
            break;
          }
        }
      }
    }

    if (selected_output_len) {
      /* Socket outputs. */
      for (const bNodeSocket *sock : node.output_sockets()) {
        if (!sock->is_visible()) {
          continue;
        }
        if (select_all || (sock->flag & SELECT)) {
          node_socket_draw_nested(C,
                                  ntree,
                                  node_ptr,
                                  block,
                                  *sock,
                                  pos_id,
                                  col_id,
                                  shape_id,
                                  size_id,
                                  outline_col_id,
                                  scale,
                                  selected);
          if (--selected_output_len == 0) {
            /* Stop as soon as last one is drawn. */
            break;
          }
        }
      }
    }

    immEnd();
  }

  immUnbindProgram();

  GPU_program_point_size(false);
  GPU_blend(GPU_BLEND_NONE);

  /* Draw multi-input sockets after the others because they are drawn with `UI_draw_roundbox`
   * rather than with `GL_POINT`. */
  for (const bNodeSocket *socket : node.input_sockets()) {
    if (!socket->is_visible()) {
      continue;
    }
    if (!(socket->flag & SOCK_MULTI_INPUT)) {
      continue;
    }

    const bool is_node_hidden = (node.flag & NODE_HIDDEN);
    const float width = 0.5f * socket_draw_size;
    float height = is_node_hidden ? width : node_socket_calculate_height(*socket) - width;

    float color[4];
    float outline_color[4];
    node_socket_color_get(C, ntree, node_ptr, *socket, color);
    node_socket_outline_color_get(socket->flag & SELECT, socket->type, outline_color);

    const float2 location = socket->runtime->location;
    node_socket_draw_multi_input(color, outline_color, width, height, location);
  }
}

static int node_error_type_to_icon(const geo_log::NodeWarningType type)
{
  switch (type) {
    case geo_log::NodeWarningType::Error:
      return ICON_ERROR;
    case geo_log::NodeWarningType::Warning:
      return ICON_ERROR;
    case geo_log::NodeWarningType::Info:
      return ICON_INFO;
  }

  BLI_assert(false);
  return ICON_ERROR;
}

static uint8_t node_error_type_priority(const geo_log::NodeWarningType type)
{
  switch (type) {
    case geo_log::NodeWarningType::Error:
      return 3;
    case geo_log::NodeWarningType::Warning:
      return 2;
    case geo_log::NodeWarningType::Info:
      return 1;
  }

  BLI_assert(false);
  return 0;
}

static geo_log::NodeWarningType node_error_highest_priority(Span<geo_log::NodeWarning> warnings)
{
  uint8_t highest_priority = 0;
  geo_log::NodeWarningType highest_priority_type = geo_log::NodeWarningType::Info;
  for (const geo_log::NodeWarning &warning : warnings) {
    const uint8_t priority = node_error_type_priority(warning.type);
    if (priority > highest_priority) {
      highest_priority = priority;
      highest_priority_type = warning.type;
    }
  }
  return highest_priority_type;
}

struct NodeErrorsTooltipData {
  Span<geo_log::NodeWarning> warnings;
};

static char *node_errors_tooltip_fn(bContext * /*C*/, void *argN, const char * /*tip*/)
{
  NodeErrorsTooltipData &data = *(NodeErrorsTooltipData *)argN;

  std::string complete_string;

  for (const geo_log::NodeWarning &warning : data.warnings.drop_back(1)) {
    complete_string += warning.message;
    /* Adding the period is not ideal for multi-line messages, but it is consistent
     * with other tooltip implementations in Blender, so it is added here. */
    complete_string += '.';
    complete_string += '\n';
  }

  /* Let the tooltip system automatically add the last period. */
  complete_string += data.warnings.last().message;

  return BLI_strdupn(complete_string.c_str(), complete_string.size());
}

#define NODE_HEADER_ICON_SIZE (0.8f * U.widget_unit)

static void node_add_unsupported_compositor_operation_error_message_button(const bNode &node,
                                                                           uiBlock &block,
                                                                           const rctf &rect,
                                                                           float &icon_offset)
{
  icon_offset -= NODE_HEADER_ICON_SIZE;
  UI_block_emboss_set(&block, UI_EMBOSS_NONE);
  uiDefIconBut(&block,
               UI_BTYPE_BUT,
               0,
               ICON_ERROR,
               icon_offset,
               rect.ymax - NODE_DY,
               NODE_HEADER_ICON_SIZE,
               UI_UNIT_Y,
               nullptr,
               0,
               0,
               0,
               0,
               TIP_(node.typeinfo->realtime_compositor_unsupported_message));
  UI_block_emboss_set(&block, UI_EMBOSS);
}

static void node_add_error_message_button(const TreeDrawContext &tree_draw_ctx,
                                          const bNode &node,
                                          uiBlock &block,
                                          const rctf &rect,
                                          float &icon_offset)
{
  if (tree_draw_ctx.used_by_realtime_compositor &&
      node.typeinfo->realtime_compositor_unsupported_message)
  {
    node_add_unsupported_compositor_operation_error_message_button(node, block, rect, icon_offset);
    return;
  }

  geo_log::GeoTreeLog *geo_tree_log = [&]() -> geo_log::GeoTreeLog * {
    const bNodeTreeZones *zones = node.owner_tree().zones();
    if (!zones) {
      return nullptr;
    }
    const bNodeTreeZone *zone = zones->get_zone_by_node(node.identifier);
    return tree_draw_ctx.geo_log_by_zone.lookup_default(zone, nullptr);
  }();

  Span<geo_log::NodeWarning> warnings;
  if (geo_tree_log) {
    geo_log::GeoNodeLog *node_log = geo_tree_log->nodes.lookup_ptr(node.identifier);
    if (node_log != nullptr) {
      warnings = node_log->warnings;
    }
  }
  if (warnings.is_empty()) {
    return;
  }

  const geo_log::NodeWarningType display_type = node_error_highest_priority(warnings);
  NodeErrorsTooltipData *tooltip_data = MEM_new<NodeErrorsTooltipData>(__func__);
  tooltip_data->warnings = warnings;

  icon_offset -= NODE_HEADER_ICON_SIZE;
  UI_block_emboss_set(&block, UI_EMBOSS_NONE);
  uiBut *but = uiDefIconBut(&block,
                            UI_BTYPE_BUT,
                            0,
                            node_error_type_to_icon(display_type),
                            icon_offset,
                            rect.ymax - NODE_DY,
                            NODE_HEADER_ICON_SIZE,
                            UI_UNIT_Y,
                            nullptr,
                            0,
                            0,
                            0,
                            0,
                            nullptr);
  UI_but_func_tooltip_set(but, node_errors_tooltip_fn, tooltip_data, [](void *arg) {
    MEM_delete(static_cast<NodeErrorsTooltipData *>(arg));
  });
  UI_block_emboss_set(&block, UI_EMBOSS);
}

static std::optional<std::chrono::nanoseconds> node_get_execution_time(
    const TreeDrawContext &tree_draw_ctx, const bNodeTree &ntree, const bNode &node)
{
  geo_log::GeoTreeLog *tree_log = [&]() -> geo_log::GeoTreeLog * {
    const bNodeTreeZones *zones = ntree.zones();
    if (!zones) {
      return nullptr;
    }
    const bNodeTreeZone *zone = zones->get_zone_by_node(node.identifier);
    return tree_draw_ctx.geo_log_by_zone.lookup_default(zone, nullptr);
  }();

  if (tree_log == nullptr) {
    return std::nullopt;
  }
  if (node.type == NODE_GROUP_OUTPUT) {
    return tree_log->run_time_sum;
  }
  if (node.is_frame()) {
    /* Could be cached in the future if this recursive code turns out to be slow. */
    std::chrono::nanoseconds run_time{0};
    bool found_node = false;

    for (const bNode *tnode : node.direct_children_in_frame()) {
      if (tnode->is_frame()) {
        std::optional<std::chrono::nanoseconds> sub_frame_run_time = node_get_execution_time(
            tree_draw_ctx, ntree, *tnode);
        if (sub_frame_run_time.has_value()) {
          run_time += *sub_frame_run_time;
          found_node = true;
        }
      }
      else {
        if (const geo_log::GeoNodeLog *node_log = tree_log->nodes.lookup_ptr_as(tnode->identifier))
        {
          found_node = true;
          run_time += node_log->run_time;
        }
      }
    }
    if (found_node) {
      return run_time;
    }
    return std::nullopt;
  }
  if (const geo_log::GeoNodeLog *node_log = tree_log->nodes.lookup_ptr(node.identifier)) {
    return node_log->run_time;
  }
  return std::nullopt;
}

static std::string node_get_execution_time_label(TreeDrawContext &tree_draw_ctx,
                                                 const SpaceNode &snode,
                                                 const bNode &node)
{
  const std::optional<std::chrono::nanoseconds> exec_time = node_get_execution_time(
      tree_draw_ctx, *snode.edittree, node);

  if (!exec_time.has_value()) {
    return std::string("");
  }

  const uint64_t exec_time_us =
      std::chrono::duration_cast<std::chrono::microseconds>(*exec_time).count();

  /* Don't show time if execution time is 0 microseconds. */
  if (exec_time_us == 0) {
    return std::string("-");
  }
  if (exec_time_us < 100) {
    return std::string("< 0.1 ms");
  }

  int precision = 0;
  /* Show decimal if value is below 1ms */
  if (exec_time_us < 1000) {
    precision = 2;
  }
  else if (exec_time_us < 10000) {
    precision = 1;
  }

  std::stringstream stream;
  stream << std::fixed << std::setprecision(precision) << (exec_time_us / 1000.0f);
  return stream.str() + " ms";
}

struct NodeExtraInfoRow {
  std::string text;
  int icon;
  const char *tooltip = nullptr;

  uiButToolTipFunc tooltip_fn = nullptr;
  void *tooltip_fn_arg = nullptr;
  void (*tooltip_fn_free_arg)(void *) = nullptr;
};

struct NamedAttributeTooltipArg {
  Map<StringRefNull, geo_log::NamedAttributeUsage> usage_by_attribute;
};

static char *named_attribute_tooltip(bContext * /*C*/, void *argN, const char * /*tip*/)
{
  NamedAttributeTooltipArg &arg = *static_cast<NamedAttributeTooltipArg *>(argN);

  std::stringstream ss;
  ss << TIP_("Accessed named attributes:") << "\n";

  struct NameWithUsage {
    StringRefNull name;
    geo_log::NamedAttributeUsage usage;
  };

  Vector<NameWithUsage> sorted_used_attribute;
  for (auto &&item : arg.usage_by_attribute.items()) {
    sorted_used_attribute.append({item.key, item.value});
  }
  std::sort(sorted_used_attribute.begin(),
            sorted_used_attribute.end(),
            [](const NameWithUsage &a, const NameWithUsage &b) {
              return BLI_strcasecmp_natural(a.name.c_str(), b.name.c_str()) <= 0;
            });

  for (const NameWithUsage &attribute : sorted_used_attribute) {
    const StringRefNull name = attribute.name;
    const geo_log::NamedAttributeUsage usage = attribute.usage;
    ss << fmt::format(TIP_("  \u2022 \"{}\": "), std::string_view(name));
    Vector<std::string> usages;
    if ((usage & geo_log::NamedAttributeUsage::Read) != geo_log::NamedAttributeUsage::None) {
      usages.append(TIP_("read"));
    }
    if ((usage & geo_log::NamedAttributeUsage::Write) != geo_log::NamedAttributeUsage::None) {
      usages.append(TIP_("write"));
    }
    if ((usage & geo_log::NamedAttributeUsage::Remove) != geo_log::NamedAttributeUsage::None) {
      usages.append(TIP_("remove"));
    }
    for (const int i : usages.index_range()) {
      ss << usages[i];
      if (i < usages.size() - 1) {
        ss << ", ";
      }
    }
    ss << "\n";
  }
  ss << "\n";
  ss << TIP_(
      "Attributes with these names used within the group may conflict with existing attributes");
  return BLI_strdup(ss.str().c_str());
}

static NodeExtraInfoRow row_from_used_named_attribute(
    const Map<StringRefNull, geo_log::NamedAttributeUsage> &usage_by_attribute_name)
{
  const int attributes_num = usage_by_attribute_name.size();

  NodeExtraInfoRow row;
  row.text = std::to_string(attributes_num) +
             (attributes_num == 1 ? TIP_(" Named Attribute") : TIP_(" Named Attributes"));
  row.icon = ICON_SPREADSHEET;
  row.tooltip_fn = named_attribute_tooltip;
  row.tooltip_fn_arg = new NamedAttributeTooltipArg{usage_by_attribute_name};
  row.tooltip_fn_free_arg = [](void *arg) { delete static_cast<NamedAttributeTooltipArg *>(arg); };
  return row;
}

static std::optional<NodeExtraInfoRow> node_get_accessed_attributes_row(
    TreeDrawContext &tree_draw_ctx, const bNode &node)
{
  geo_log::GeoTreeLog *geo_tree_log = [&]() -> geo_log::GeoTreeLog * {
    const bNodeTreeZones *zones = node.owner_tree().zones();
    if (!zones) {
      return nullptr;
    }
    const bNodeTreeZone *zone = zones->get_zone_by_node(node.identifier);
    return tree_draw_ctx.geo_log_by_zone.lookup_default(zone, nullptr);
  }();
  if (geo_tree_log == nullptr) {
    return std::nullopt;
  }
  if (ELEM(node.type,
           GEO_NODE_STORE_NAMED_ATTRIBUTE,
           GEO_NODE_REMOVE_ATTRIBUTE,
           GEO_NODE_INPUT_NAMED_ATTRIBUTE))
  {
    /* Only show the overlay when the name is passed in from somewhere else. */
    for (const bNodeSocket *socket : node.input_sockets()) {
      if (STREQ(socket->name, "Name")) {
        if (!socket->is_directly_linked()) {
          return std::nullopt;
        }
      }
    }
  }
  geo_tree_log->ensure_used_named_attributes();
  geo_log::GeoNodeLog *node_log = geo_tree_log->nodes.lookup_ptr(node.identifier);
  if (node_log == nullptr) {
    return std::nullopt;
  }
  if (node_log->used_named_attributes.is_empty()) {
    return std::nullopt;
  }
  return row_from_used_named_attribute(node_log->used_named_attributes);
}

static Vector<NodeExtraInfoRow> node_get_extra_info(TreeDrawContext &tree_draw_ctx,
                                                    const SpaceNode &snode,
                                                    const bNode &node)
{
  Vector<NodeExtraInfoRow> rows;
  if (!(snode.edittree->type == NTREE_GEOMETRY)) {
    /* Currently geometry nodes are the only nodes to have extra infos per nodes. */
    return rows;
  }

  if (snode.overlay.flag & SN_OVERLAY_SHOW_NAMED_ATTRIBUTES) {
    if (std::optional<NodeExtraInfoRow> row = node_get_accessed_attributes_row(tree_draw_ctx,
                                                                               node)) {
      rows.append(std::move(*row));
    }
  }

  if (snode.overlay.flag & SN_OVERLAY_SHOW_TIMINGS &&
      (ELEM(node.typeinfo->nclass, NODE_CLASS_GEOMETRY, NODE_CLASS_GROUP, NODE_CLASS_ATTRIBUTE) ||
       ELEM(node.type, NODE_FRAME, NODE_GROUP_OUTPUT)))
  {
    NodeExtraInfoRow row;
    row.text = node_get_execution_time_label(tree_draw_ctx, snode, node);
    if (!row.text.empty()) {
      row.tooltip = TIP_(
          "The execution time from the node tree's latest evaluation. For frame and group nodes, "
          "the time for all sub-nodes");
      row.icon = ICON_PREVIEW_RANGE;
      rows.append(std::move(row));
    }
  }

  geo_log::GeoTreeLog *tree_log = [&]() -> geo_log::GeoTreeLog * {
    const bNodeTreeZones *tree_zones = node.owner_tree().zones();
    if (!tree_zones) {
      return nullptr;
    }
    const bNodeTreeZone *zone = tree_zones->get_zone_by_node(node.identifier);
    return tree_draw_ctx.geo_log_by_zone.lookup_default(zone, nullptr);
  }();

  if (tree_log) {
    tree_log->ensure_debug_messages();
    const geo_log::GeoNodeLog *node_log = tree_log->nodes.lookup_ptr(node.identifier);
    if (node_log != nullptr) {
      for (const StringRef message : node_log->debug_messages) {
        NodeExtraInfoRow row;
        row.text = message;
        row.icon = ICON_INFO;
        rows.append(std::move(row));
      }
    }
  }

  return rows;
}

static void node_draw_extra_info_row(const bNode &node,
                                     uiBlock &block,
                                     const rctf &rect,
                                     const int row,
                                     const NodeExtraInfoRow &extra_info_row)
{
  const float but_icon_left = rect.xmin + 6.0f * UI_SCALE_FAC;
  const float but_icon_width = NODE_HEADER_ICON_SIZE * 0.8f;
  const float but_icon_right = but_icon_left + but_icon_width;

  UI_block_emboss_set(&block, UI_EMBOSS_NONE);
  uiBut *but_icon = uiDefIconBut(&block,
                                 UI_BTYPE_BUT,
                                 0,
                                 extra_info_row.icon,
                                 int(but_icon_left),
                                 int(rect.ymin + row * (20.0f * UI_SCALE_FAC)),
                                 but_icon_width,
                                 UI_UNIT_Y,
                                 nullptr,
                                 0,
                                 0,
                                 0,
                                 0,
                                 extra_info_row.tooltip);
  if (extra_info_row.tooltip_fn != nullptr) {
    UI_but_func_tooltip_set(but_icon,
                            extra_info_row.tooltip_fn,
                            extra_info_row.tooltip_fn_arg,
                            extra_info_row.tooltip_fn_free_arg);
  }
  UI_block_emboss_set(&block, UI_EMBOSS);

  const float but_text_left = but_icon_right + 6.0f * UI_SCALE_FAC;
  const float but_text_right = rect.xmax;
  const float but_text_width = but_text_right - but_text_left;

  uiBut *but_text = uiDefBut(&block,
                             UI_BTYPE_LABEL,
                             0,
                             extra_info_row.text.c_str(),
                             int(but_text_left),
                             int(rect.ymin + row * (20.0f * UI_SCALE_FAC)),
                             short(but_text_width),
                             short(NODE_DY),
                             nullptr,
                             0,
                             0,
                             0,
                             0,
                             "");

  if (node.flag & NODE_MUTED) {
    UI_but_flag_enable(but_text, UI_BUT_INACTIVE);
    UI_but_flag_enable(but_icon, UI_BUT_INACTIVE);
  }
}

static void node_draw_extra_info_panel(const Scene *scene,
                                       TreeDrawContext &tree_draw_ctx,
                                       const SpaceNode &snode,
                                       const bNode &node,
                                       ImBuf *preview,
                                       uiBlock &block)
{
  if (!(snode.overlay.flag & SN_OVERLAY_SHOW_OVERLAYS)) {
    return;
  }
  if (preview && !(preview->x > 0 && preview->y > 0)) {
<<<<<<< HEAD
    /* If the preview has an non-drawable size, just dont draw it. */
=======
    /* If the preview has an non-drawable size, just don't draw it. */
>>>>>>> 36cd1755
    preview = nullptr;
  }
  Vector<NodeExtraInfoRow> extra_info_rows = node_get_extra_info(tree_draw_ctx, snode, node);
  if (extra_info_rows.size() == 0 && !preview) {
    return;
  }

  const rctf &rct = node.runtime->totr;
  float color[4];
  rctf extra_info_rect;

  const float width = (node.width - 6.0f) * UI_SCALE_FAC;

  if (node.is_frame()) {
    extra_info_rect.xmin = rct.xmin;
    extra_info_rect.xmax = rct.xmin + 95.0f * UI_SCALE_FAC;
    extra_info_rect.ymin = rct.ymin + 2.0f * UI_SCALE_FAC;
    extra_info_rect.ymax = rct.ymin + 2.0f * UI_SCALE_FAC;
  }
  else {
    float preview_height = 0;
    rctf preview_rect;

    extra_info_rect.xmin = rct.xmin + 3.0f * UI_SCALE_FAC;
    extra_info_rect.xmax = extra_info_rect.xmin + width;
    extra_info_rect.ymin = rct.ymax;
    extra_info_rect.ymax = rct.ymax + extra_info_rows.size() * (20.0f * UI_SCALE_FAC);
    if (preview) {
      if (preview->x > preview->y) {
        const float preview_padding = 3.0f * UI_SCALE_FAC;
        preview_height = (width - 2.0 * preview_padding) * float(preview->y) / float(preview->x) +
                         2.0 * preview_padding;
        preview_rect.ymin = extra_info_rect.ymin + preview_padding;
        preview_rect.ymax = extra_info_rect.ymin + preview_height - preview_padding;
        preview_rect.xmin = extra_info_rect.xmin + preview_padding;
        preview_rect.xmax = extra_info_rect.xmax - preview_padding;
        extra_info_rect.ymax += preview_height;
      }
      else {
        const float preview_padding = 3.0f * UI_SCALE_FAC;
        preview_height = width;
        const float preview_width = (width - 2.0 * preview_padding) * float(preview->x) /
                                        float(preview->y) +
                                    2.0 * preview_padding;
        preview_rect.ymin = extra_info_rect.ymin + preview_padding;
        preview_rect.ymax = extra_info_rect.ymin + preview_height - preview_padding;
        preview_rect.xmin = extra_info_rect.xmin + preview_padding + (width - preview_width) / 2;
        preview_rect.xmax = extra_info_rect.xmax - preview_padding - (width - preview_width) / 2;
        extra_info_rect.ymax += preview_height;
      }
    }

    if (node.flag & NODE_MUTED) {
      UI_GetThemeColorBlend4f(TH_BACK, TH_NODE, 0.2f, color);
    }
    else {
      UI_GetThemeColorBlend4f(TH_BACK, TH_NODE, 0.75f, color);
    }
    color[3] -= 0.35f;
    UI_draw_roundbox_corner_set(
        UI_CNR_ALL & ~UI_CNR_BOTTOM_LEFT &
        ((rct.xmax) > extra_info_rect.xmax ? ~UI_CNR_BOTTOM_RIGHT : UI_CNR_ALL));
    UI_draw_roundbox_4fv(&extra_info_rect, true, BASIS_RAD, color);

    /* Draw outline. */
    const float outline_width = 1.0f;
    extra_info_rect.xmin -= outline_width;
    extra_info_rect.xmax += outline_width;
    extra_info_rect.ymin -= outline_width;
    extra_info_rect.ymax += outline_width;

    UI_GetThemeColorBlendShade4fv(TH_BACK, TH_NODE, 0.4f, -20, color);
    UI_draw_roundbox_corner_set(
        UI_CNR_ALL & ~UI_CNR_BOTTOM_LEFT &
        ((rct.xmax) > extra_info_rect.xmax ? ~UI_CNR_BOTTOM_RIGHT : UI_CNR_ALL));
    UI_draw_roundbox_4fv(&extra_info_rect, false, BASIS_RAD, color);

    if (preview) {
      node_draw_preview(scene, preview, &preview_rect);
    }

    /* Resize the rect to draw the textual infos on top of the preview. */
    extra_info_rect.ymin += preview_height;
  }

  for (int row : extra_info_rows.index_range()) {
    node_draw_extra_info_row(node, block, extra_info_rect, row, extra_info_rows[row]);
  }
}

static void node_draw_basis(const bContext &C,
                            TreeDrawContext &tree_draw_ctx,
                            const View2D &v2d,
                            const SpaceNode &snode,
                            bNodeTree &ntree,
                            const bNode &node,
                            uiBlock &block,
                            bNodeInstanceKey key)
{
  const float iconbutw = NODE_HEADER_ICON_SIZE;
<<<<<<< HEAD

  /* Skip if out of view. */
  rctf rect_with_preview = node.runtime->totr;
  if (node.flag & NODE_PREVIEW && snode.overlay.flag & SN_OVERLAY_SHOW_PREVIEWS) {
=======
  const bool show_preview = (snode.overlay.flag & SN_OVERLAY_SHOW_PREVIEWS) &&
                            (node.flag & NODE_PREVIEW) &&
                            (U.experimental.use_shader_node_previews ||
                             ntree.type != NTREE_SHADER);

  /* Skip if out of view. */
  rctf rect_with_preview = node.runtime->totr;
  if (show_preview) {
>>>>>>> 36cd1755
    rect_with_preview.ymax += NODE_WIDTH(node);
  }
  if (BLI_rctf_isect(&rect_with_preview, &v2d.cur, nullptr) == false) {
    UI_block_end(&C, &block);
    return;
  }

  /* Shadow. */
  if (!ELEM(node.type,
            GEO_NODE_SIMULATION_INPUT,
            GEO_NODE_SIMULATION_OUTPUT,
            GEO_NODE_REPEAT_INPUT,
            GEO_NODE_REPEAT_OUTPUT))
  {
    node_draw_shadow(snode, node, BASIS_RAD, 1.0f);
  }

  const rctf &rct = node.runtime->totr;
  float color[4];
  int color_id = node_get_colorid(tree_draw_ctx, node);

  GPU_line_width(1.0f);

  /* Overlay atop the node. */
  {
    bool drawn_with_previews = false;

<<<<<<< HEAD
    if (node.flag & NODE_PREVIEW && snode.overlay.flag & SN_OVERLAY_SHOW_PREVIEWS) {
=======
    if (show_preview) {
>>>>>>> 36cd1755
      bNodeInstanceHash *previews_compo = static_cast<bNodeInstanceHash *>(
          CTX_data_pointer_get(&C, "node_previews").data);
      NestedTreePreviews *previews_shader = tree_draw_ctx.nested_group_infos;

      if (previews_shader) {
<<<<<<< HEAD
        ImBuf *preview = ED_node_preview_acquire_ibuf(previews_shader, &node);
=======
        ImBuf *preview = node_preview_acquire_ibuf(ntree, *previews_shader, node);
>>>>>>> 36cd1755
        node_draw_extra_info_panel(CTX_data_scene(&C), tree_draw_ctx, snode, node, preview, block);
        node_release_preview_ibuf(*previews_shader);
        drawn_with_previews = true;
      }
      else if (previews_compo) {
        bNodePreview *preview_compositor = static_cast<bNodePreview *>(
            BKE_node_instance_hash_lookup(previews_compo, key));
        if (preview_compositor) {
          node_draw_extra_info_panel(
              CTX_data_scene(&C), tree_draw_ctx, snode, node, preview_compositor->ibuf, block);
          drawn_with_previews = true;
        }
      }
<<<<<<< HEAD
    }

    if (drawn_with_previews == false) {
      node_draw_extra_info_panel(CTX_data_scene(&C), tree_draw_ctx, snode, node, nullptr, block);
    }
=======
    }

    if (drawn_with_previews == false) {
      node_draw_extra_info_panel(CTX_data_scene(&C), tree_draw_ctx, snode, node, nullptr, block);
    }
>>>>>>> 36cd1755
  }

  /* Header. */
  {
    const rctf rect = {
        rct.xmin,
        rct.xmax,
        rct.ymax - NODE_DY,
        rct.ymax,
    };

    float color_header[4];

    /* Muted nodes get a mix of the background with the node color. */
    if (node.flag & NODE_MUTED) {
      UI_GetThemeColorBlend4f(TH_BACK, color_id, 0.1f, color_header);
    }
    else {
      UI_GetThemeColorBlend4f(TH_NODE, color_id, 0.4f, color_header);
    }

    UI_draw_roundbox_corner_set(UI_CNR_TOP_LEFT | UI_CNR_TOP_RIGHT);
    UI_draw_roundbox_4fv(&rect, true, BASIS_RAD, color_header);
  }

  /* Show/hide icons. */
  float iconofs = rct.xmax - 0.35f * U.widget_unit;

  /* Preview. */
  if (node_is_previewable(ntree, node)) {
    iconofs -= iconbutw;
    UI_block_emboss_set(&block, UI_EMBOSS_NONE);
    uiBut *but = uiDefIconBut(&block,
                              UI_BTYPE_BUT_TOGGLE,
                              0,
                              ICON_MATERIAL,
                              iconofs,
                              rct.ymax - NODE_DY,
                              iconbutw,
                              UI_UNIT_Y,
                              nullptr,
                              0,
                              0,
                              0,
                              0,
                              "");
    UI_but_func_set(but,
                    node_toggle_button_cb,
                    POINTER_FROM_INT(node.identifier),
                    (void *)"NODE_OT_preview_toggle");
    UI_block_emboss_set(&block, UI_EMBOSS);
  }
  /* Group edit. */
  if (node.type == NODE_GROUP) {
    iconofs -= iconbutw;
    UI_block_emboss_set(&block, UI_EMBOSS_NONE);
    uiBut *but = uiDefIconBut(&block,
                              UI_BTYPE_BUT_TOGGLE,
                              0,
                              ICON_NODETREE,
                              iconofs,
                              rct.ymax - NODE_DY,
                              iconbutw,
                              UI_UNIT_Y,
                              nullptr,
                              0,
                              0,
                              0,
                              0,
                              "");
    UI_but_func_set(but,
                    node_toggle_button_cb,
                    POINTER_FROM_INT(node.identifier),
                    (void *)"NODE_OT_group_edit");
    if (node.id) {
      UI_but_icon_indicator_number_set(but, ID_REAL_USERS(node.id));
    }
    UI_block_emboss_set(&block, UI_EMBOSS);
  }
  if (node.type == NODE_CUSTOM && node.typeinfo->ui_icon != ICON_NONE) {
    iconofs -= iconbutw;
    UI_block_emboss_set(&block, UI_EMBOSS_NONE);
    uiDefIconBut(&block,
                 UI_BTYPE_BUT,
                 0,
                 node.typeinfo->ui_icon,
                 iconofs,
                 rct.ymax - NODE_DY,
                 iconbutw,
                 UI_UNIT_Y,
                 nullptr,
                 0,
                 0,
                 0,
                 0,
                 "");
    UI_block_emboss_set(&block, UI_EMBOSS);
  }
  if (node.type == GEO_NODE_VIEWER) {
    const bool is_active = &node == tree_draw_ctx.active_geometry_nodes_viewer;
    iconofs -= iconbutw;
    UI_block_emboss_set(&block, UI_EMBOSS_NONE);
    uiBut *but = uiDefIconBut(&block,
                              UI_BTYPE_BUT,
                              0,
                              is_active ? ICON_HIDE_OFF : ICON_HIDE_ON,
                              iconofs,
                              rct.ymax - NODE_DY,
                              iconbutw,
                              UI_UNIT_Y,
                              nullptr,
                              0,
                              0,
                              0,
                              0,
                              "");
    /* Selection implicitly activates the node. */
    const char *operator_idname = is_active ? "NODE_OT_deactivate_viewer" : "NODE_OT_select";
    UI_but_func_set(
        but, node_toggle_button_cb, POINTER_FROM_INT(node.identifier), (void *)operator_idname);
    UI_block_emboss_set(&block, UI_EMBOSS);
  }

  node_add_error_message_button(tree_draw_ctx, node, block, rct, iconofs);

  /* Title. */
  if (node.flag & SELECT) {
    UI_GetThemeColor4fv(TH_SELECT, color);
  }
  else {
    UI_GetThemeColorBlendShade4fv(TH_SELECT, color_id, 0.4f, 10, color);
  }

  /* Collapse/expand icon. */
  {
    const int but_size = U.widget_unit * 0.8f;
    UI_block_emboss_set(&block, UI_EMBOSS_NONE);

    uiBut *but = uiDefIconBut(&block,
                              UI_BTYPE_BUT_TOGGLE,
                              0,
                              ICON_DOWNARROW_HLT,
                              rct.xmin + (NODE_MARGIN_X / 3),
                              rct.ymax - NODE_DY / 2.2f - but_size / 2,
                              but_size,
                              but_size,
                              nullptr,
                              0.0f,
                              0.0f,
                              0.0f,
                              0.0f,
                              "");

    UI_but_func_set(but,
                    node_toggle_button_cb,
                    POINTER_FROM_INT(node.identifier),
                    (void *)"NODE_OT_hide_toggle");
    UI_block_emboss_set(&block, UI_EMBOSS);
  }

  char showname[128];
  bke::nodeLabel(&ntree, &node, showname, sizeof(showname));

  uiBut *but = uiDefBut(&block,
                        UI_BTYPE_LABEL,
                        0,
                        showname,
                        int(rct.xmin + NODE_MARGIN_X + 0.4f),
                        int(rct.ymax - NODE_DY),
                        short(iconofs - rct.xmin - (18.0f * UI_SCALE_FAC)),
                        short(NODE_DY),
                        nullptr,
                        0,
                        0,
                        0,
                        0,
                        "");
  if (node.flag & NODE_MUTED) {
    UI_but_flag_enable(but, UI_BUT_INACTIVE);
  }

  /* Wire across the node when muted/disabled. */
  if (node.flag & NODE_MUTED) {
    node_draw_mute_line(C, v2d, snode, node);
  }

  /* Body. */
  const float outline_width = 1.0f;
  {
    /* Use warning color to indicate undefined types. */
    if (bke::node_type_is_undefined(&node)) {
      UI_GetThemeColorBlend4f(TH_REDALERT, TH_NODE, 0.4f, color);
    }
    /* Muted nodes get a mix of the background with the node color. */
    else if (node.flag & NODE_MUTED) {
      UI_GetThemeColorBlend4f(TH_BACK, TH_NODE, 0.2f, color);
    }
    else if (node.flag & NODE_CUSTOM_COLOR) {
      rgba_float_args_set(color, node.color[0], node.color[1], node.color[2], 1.0f);
    }
    else {
      UI_GetThemeColor4fv(TH_NODE, color);
    }

    /* Draw selected nodes fully opaque. */
    if (node.flag & SELECT) {
      color[3] = 1.0f;
    }

    /* Draw muted nodes slightly transparent so the wires inside are visible. */
    if (node.flag & NODE_MUTED) {
      color[3] -= 0.2f;
    }

    const rctf rect = {
        rct.xmin,
        rct.xmax,
        rct.ymin,
        rct.ymax - (NODE_DY + outline_width),
    };

    UI_draw_roundbox_corner_set(UI_CNR_BOTTOM_LEFT | UI_CNR_BOTTOM_RIGHT);
    UI_draw_roundbox_4fv(&rect, true, BASIS_RAD, color);
  }

  /* Header underline. */
  {
    float color_underline[4];

    if (node.flag & NODE_MUTED) {
      UI_GetThemeColor4fv(TH_WIRE, color_underline);
      color_underline[3] = 1.0f;
    }
    else {
      UI_GetThemeColorBlend4f(TH_BACK, color_id, 0.2f, color_underline);
    }

    const rctf rect = {
        rct.xmin,
        rct.xmax,
        rct.ymax - (NODE_DY + outline_width),
        rct.ymax - NODE_DY,
    };

    UI_draw_roundbox_corner_set(UI_CNR_NONE);
    UI_draw_roundbox_4fv(&rect, true, 0.0f, color_underline);
  }

  /* Outline. */
  {
    const rctf rect = {
        rct.xmin - outline_width,
        rct.xmax + outline_width,
        rct.ymin - outline_width,
        rct.ymax + outline_width,
    };

    /* Color the outline according to active, selected, or undefined status. */
    float color_outline[4];

    if (node.flag & SELECT) {
      UI_GetThemeColor4fv((node.flag & NODE_ACTIVE) ? TH_ACTIVE : TH_SELECT, color_outline);
    }
    else if (bke::node_type_is_undefined(&node)) {
      UI_GetThemeColor4fv(TH_REDALERT, color_outline);
    }
    else if (ELEM(node.type, GEO_NODE_SIMULATION_INPUT, GEO_NODE_SIMULATION_OUTPUT)) {
      UI_GetThemeColor4fv(TH_NODE_ZONE_SIMULATION, color_outline);
      color_outline[3] = 1.0f;
    }
    else if (ELEM(node.type, GEO_NODE_REPEAT_INPUT, GEO_NODE_REPEAT_OUTPUT)) {
      UI_GetThemeColor4fv(TH_NODE_ZONE_REPEAT, color_outline);
      color_outline[3] = 1.0f;
    }
    else {
      UI_GetThemeColorBlendShade4fv(TH_BACK, TH_NODE, 0.4f, -20, color_outline);
    }

    UI_draw_roundbox_corner_set(UI_CNR_ALL);
    UI_draw_roundbox_4fv(&rect, false, BASIS_RAD + outline_width, color_outline);
  }

  float scale;
  UI_view2d_scale_get(&v2d, &scale, nullptr);

  /* Skip slow socket drawing if zoom is small. */
  if (scale > 0.2f) {
    node_draw_sockets(v2d, C, ntree, node, block, true, false);
  }

  UI_block_end(&C, &block);
  UI_block_draw(&C, &block);
}

static void node_draw_hidden(const bContext &C,
                             TreeDrawContext &tree_draw_ctx,
                             const View2D &v2d,
                             const SpaceNode &snode,
                             bNodeTree &ntree,
                             bNode &node,
                             uiBlock &block)
{
  const rctf &rct = node.runtime->totr;
  float centy = BLI_rctf_cent_y(&rct);
  float hiddenrad = BLI_rctf_size_y(&rct) / 2.0f;

  float scale;
  UI_view2d_scale_get(&v2d, &scale, nullptr);

  const int color_id = node_get_colorid(tree_draw_ctx, node);

  node_draw_extra_info_panel(nullptr, tree_draw_ctx, snode, node, nullptr, block);

  /* Shadow. */
  node_draw_shadow(snode, node, hiddenrad, 1.0f);

  /* Wire across the node when muted/disabled. */
  if (node.flag & NODE_MUTED) {
    node_draw_mute_line(C, v2d, snode, node);
  }

  /* Body. */
  float color[4];
  {
    if (bke::node_type_is_undefined(&node)) {
      /* Use warning color to indicate undefined types. */
      UI_GetThemeColorBlend4f(TH_REDALERT, TH_NODE, 0.4f, color);
    }
    else if (node.flag & NODE_MUTED) {
      /* Muted nodes get a mix of the background with the node color. */
      UI_GetThemeColorBlendShade4fv(TH_BACK, color_id, 0.1f, 0, color);
    }
    else if (node.flag & NODE_CUSTOM_COLOR) {
      rgba_float_args_set(color, node.color[0], node.color[1], node.color[2], 1.0f);
    }
    else {
      UI_GetThemeColorBlend4f(TH_NODE, color_id, 0.4f, color);
    }

    /* Draw selected nodes fully opaque. */
    if (node.flag & SELECT) {
      color[3] = 1.0f;
    }

    /* Draw muted nodes slightly transparent so the wires inside are visible. */
    if (node.flag & NODE_MUTED) {
      color[3] -= 0.2f;
    }

    UI_draw_roundbox_4fv(&rct, true, hiddenrad, color);
  }

  /* Title. */
  if (node.flag & SELECT) {
    UI_GetThemeColor4fv(TH_SELECT, color);
  }
  else {
    UI_GetThemeColorBlendShade4fv(TH_SELECT, color_id, 0.4f, 10, color);
  }

  /* Collapse/expand icon. */
  {
    const int but_size = U.widget_unit * 1.0f;
    UI_block_emboss_set(&block, UI_EMBOSS_NONE);

    uiBut *but = uiDefIconBut(&block,
                              UI_BTYPE_BUT_TOGGLE,
                              0,
                              ICON_RIGHTARROW,
                              rct.xmin + (NODE_MARGIN_X / 3),
                              centy - but_size / 2,
                              but_size,
                              but_size,
                              nullptr,
                              0.0f,
                              0.0f,
                              0.0f,
                              0.0f,
                              "");

    UI_but_func_set(but,
                    node_toggle_button_cb,
                    POINTER_FROM_INT(node.identifier),
                    (void *)"NODE_OT_hide_toggle");
    UI_block_emboss_set(&block, UI_EMBOSS);
  }

  char showname[128];
  bke::nodeLabel(&ntree, &node, showname, sizeof(showname));

  uiBut *but = uiDefBut(&block,
                        UI_BTYPE_LABEL,
                        0,
                        showname,
                        round_fl_to_int(rct.xmin + NODE_MARGIN_X),
                        round_fl_to_int(centy - NODE_DY * 0.5f),
                        short(BLI_rctf_size_x(&rct) - ((18.0f + 12.0f) * UI_SCALE_FAC)),
                        short(NODE_DY),
                        nullptr,
                        0,
                        0,
                        0,
                        0,
                        "");

  /* Outline. */
  {
    const float outline_width = 1.0f;
    const rctf rect = {
        rct.xmin - outline_width,
        rct.xmax + outline_width,
        rct.ymin - outline_width,
        rct.ymax + outline_width,
    };

    /* Color the outline according to active, selected, or undefined status. */
    float color_outline[4];

    if (node.flag & SELECT) {
      UI_GetThemeColor4fv((node.flag & NODE_ACTIVE) ? TH_ACTIVE : TH_SELECT, color_outline);
    }
    else if (bke::node_type_is_undefined(&node)) {
      UI_GetThemeColor4fv(TH_REDALERT, color_outline);
    }
    else {
      UI_GetThemeColorBlendShade4fv(TH_BACK, TH_NODE, 0.4f, -20, color_outline);
    }

    UI_draw_roundbox_corner_set(UI_CNR_ALL);
    UI_draw_roundbox_4fv(&rect, false, hiddenrad, color_outline);
  }

  if (node.flag & NODE_MUTED) {
    UI_but_flag_enable(but, UI_BUT_INACTIVE);
  }

  /* Scale widget thing. */
  uint pos = GPU_vertformat_attr_add(immVertexFormat(), "pos", GPU_COMP_F32, 2, GPU_FETCH_FLOAT);
  GPU_blend(GPU_BLEND_ALPHA);
  immBindBuiltinProgram(GPU_SHADER_3D_UNIFORM_COLOR);

  immUniformThemeColorShadeAlpha(TH_TEXT, -40, -180);
  float dx = 0.5f * U.widget_unit;
  const float dx2 = 0.15f * U.widget_unit * snode.runtime->aspect;
  const float dy = 0.2f * U.widget_unit;

  immBegin(GPU_PRIM_LINES, 4);
  immVertex2f(pos, rct.xmax - dx, centy - dy);
  immVertex2f(pos, rct.xmax - dx, centy + dy);

  immVertex2f(pos, rct.xmax - dx - dx2, centy - dy);
  immVertex2f(pos, rct.xmax - dx - dx2, centy + dy);
  immEnd();

  immUniformThemeColorShadeAlpha(TH_TEXT, 0, -180);
  dx -= snode.runtime->aspect;

  immBegin(GPU_PRIM_LINES, 4);
  immVertex2f(pos, rct.xmax - dx, centy - dy);
  immVertex2f(pos, rct.xmax - dx, centy + dy);

  immVertex2f(pos, rct.xmax - dx - dx2, centy - dy);
  immVertex2f(pos, rct.xmax - dx - dx2, centy + dy);
  immEnd();

  immUnbindProgram();
  GPU_blend(GPU_BLEND_NONE);

  node_draw_sockets(v2d, C, ntree, node, block, true, false);

  UI_block_end(&C, &block);
  UI_block_draw(&C, &block);
}

int node_get_resize_cursor(NodeResizeDirection directions)
{
  if (directions == 0) {
    return WM_CURSOR_DEFAULT;
  }
  if ((directions & ~(NODE_RESIZE_TOP | NODE_RESIZE_BOTTOM)) == 0) {
    return WM_CURSOR_Y_MOVE;
  }
  if ((directions & ~(NODE_RESIZE_RIGHT | NODE_RESIZE_LEFT)) == 0) {
    return WM_CURSOR_X_MOVE;
  }
  return WM_CURSOR_EDIT;
}

static const bNode *find_node_under_cursor(SpaceNode &snode, const float2 &cursor)
{
  const Span<bNode *> nodes = snode.edittree->all_nodes();
  if (nodes.is_empty()) {
    return nullptr;
  }
  for (int i = nodes.index_range().last(); i >= 0; i--) {
    if (BLI_rctf_isect_pt(&nodes[i]->runtime->totr, cursor[0], cursor[1])) {
      return nodes[i];
    }
  }
  return nullptr;
}

void node_set_cursor(wmWindow &win, SpaceNode &snode, const float2 &cursor)
{
  const bNodeTree *ntree = snode.edittree;
  if (ntree == nullptr) {
    WM_cursor_set(&win, WM_CURSOR_DEFAULT);
    return;
  }
  if (node_find_indicated_socket(snode, cursor, SOCK_IN | SOCK_OUT)) {
    WM_cursor_set(&win, WM_CURSOR_DEFAULT);
    return;
  }
  const bNode *node = find_node_under_cursor(snode, cursor);
  if (!node) {
    WM_cursor_set(&win, WM_CURSOR_DEFAULT);
    return;
  }
  const NodeResizeDirection dir = node_get_resize_direction(snode, node, cursor[0], cursor[1]);
  if (node->is_frame() && dir == NODE_RESIZE_NONE) {
    /* Indicate that frame nodes can be moved/selected on their borders. */
    const rctf frame_inside = node_frame_rect_inside(snode, *node);
    if (!BLI_rctf_isect_pt(&frame_inside, cursor[0], cursor[1])) {
      WM_cursor_set(&win, WM_CURSOR_NSEW_SCROLL);
      return;
    }
    WM_cursor_set(&win, WM_CURSOR_DEFAULT);
    return;
  }

  WM_cursor_set(&win, node_get_resize_cursor(dir));
}

static void count_multi_input_socket_links(bNodeTree &ntree, SpaceNode &snode)
{
  for (bNode *node : ntree.all_nodes()) {
    for (bNodeSocket *socket : node->input_sockets()) {
      if (socket->is_multi_input()) {
        socket->runtime->total_inputs = socket->directly_linked_links().size();
      }
    }
  }
  /* Count temporary links going into this socket. */
  if (snode.runtime->linkdrag) {
    for (const bNodeLink &link : snode.runtime->linkdrag->links) {
      if (link.tosock && (link.tosock->flag & SOCK_MULTI_INPUT)) {
        link.tosock->runtime->total_inputs++;
      }
    }
  }
}

static float frame_node_label_height(const NodeFrame &frame_data)
{
  return frame_data.label_size * UI_SCALE_FAC;
}

#define NODE_FRAME_MARGIN (1.5f * U.widget_unit)

/* XXX Does a bounding box update by iterating over all children.
 * Not ideal to do this in every draw call, but doing as transform callback doesn't work,
 * since the child node totr rects are not updated properly at that point. */
static void frame_node_prepare_for_draw(bNode &node, Span<bNode *> nodes)
{
  NodeFrame *data = (NodeFrame *)node.storage;

  const float margin = NODE_FRAME_MARGIN;
  const float has_label = node.label[0] != '\0';

  const float label_height = frame_node_label_height(*data);
  /* Add an additional 25% to account for the glyphs descender.
   * This works well in most cases. */
  const float margin_top = 0.5f * margin + (has_label ? 1.25f * label_height : 0.5f * margin);

  /* Initialize rect from current frame size. */
  rctf rect;
  node_to_updated_rect(node, rect);

  /* Frame can be resized manually only if shrinking is disabled or no children are attached. */
  data->flag |= NODE_FRAME_RESIZEABLE;
  /* For shrinking bounding box, initialize the rect from first child node. */
  bool bbinit = (data->flag & NODE_FRAME_SHRINK);
  /* Fit bounding box to all children. */
  for (const bNode *tnode : nodes) {
    if (tnode->parent != &node) {
      continue;
    }

    /* Add margin to node rect. */
    rctf noderect = tnode->runtime->totr;
    noderect.xmin -= margin;
    noderect.xmax += margin;
    noderect.ymin -= margin;
    noderect.ymax += margin_top;

    /* First child initializes frame. */
    if (bbinit) {
      bbinit = false;
      rect = noderect;
      data->flag &= ~NODE_FRAME_RESIZEABLE;
    }
    else {
      BLI_rctf_union(&rect, &noderect);
    }
  }

  /* Now adjust the frame size from view-space bounding box. */
  const float2 offset = node_from_view(node, {rect.xmin, rect.ymax});
  node.offsetx = offset.x;
  node.offsety = offset.y;
  const float2 max = node_from_view(node, {rect.xmax, rect.ymin});
  node.width = max.x - node.offsetx;
  node.height = -max.y + node.offsety;

  node.runtime->totr = rect;
}

static void reroute_node_prepare_for_draw(bNode &node)
{
  const float2 loc = node_to_view(node, float2(0));

  /* Reroute node has exactly one input and one output, both in the same place. */
  node.input_socket(0).runtime->location = loc;
  node.output_socket(0).runtime->location = loc;

  const float size = 8.0f;
  node.width = size * 2;
  node.runtime->totr.xmin = loc.x - size;
  node.runtime->totr.xmax = loc.x + size;
  node.runtime->totr.ymax = loc.y + size;
  node.runtime->totr.ymin = loc.y - size;
}

static void node_update_nodetree(const bContext &C,
                                 TreeDrawContext &tree_draw_ctx,
                                 bNodeTree &ntree,
                                 Span<bNode *> nodes,
                                 Span<uiBlock *> blocks)
{
  /* Make sure socket "used" tags are correct, for displaying value buttons. */
  SpaceNode *snode = CTX_wm_space_node(&C);

  count_multi_input_socket_links(ntree, *snode);

  for (const int i : nodes.index_range()) {
    bNode &node = *nodes[i];
    uiBlock &block = *blocks[i];
    if (node.is_frame()) {
      /* Frame sizes are calculated after all other nodes have calculating their #totr. */
      continue;
    }

    if (node.is_reroute()) {
      reroute_node_prepare_for_draw(node);
    }
    else {
      if (node.flag & NODE_HIDDEN) {
        node_update_hidden(node, block);
      }
      else {
        node_update_basis(C, tree_draw_ctx, ntree, node, block);
      }
    }
  }

  /* Now calculate the size of frame nodes, which can depend on the size of other nodes.
   * Update nodes in reverse, so children sizes get updated before parents. */
  for (int i = nodes.size() - 1; i >= 0; i--) {
    if (nodes[i]->is_frame()) {
      frame_node_prepare_for_draw(*nodes[i], nodes);
    }
  }
}

static void frame_node_draw_label(TreeDrawContext &tree_draw_ctx,
                                  const bNodeTree &ntree,
                                  const bNode &node,
                                  const SpaceNode &snode)
{
  const float aspect = snode.runtime->aspect;
  /* XXX font id is crap design */
  const int fontid = UI_style_get()->widgetlabel.uifont_id;
  const NodeFrame *data = (const NodeFrame *)node.storage;
  const float font_size = data->label_size / aspect;

  char label[MAX_NAME];
  bke::nodeLabel(&ntree, &node, label, sizeof(label));

  BLF_enable(fontid, BLF_ASPECT);
  BLF_aspect(fontid, aspect, aspect, 1.0f);
  BLF_size(fontid, font_size * UI_SCALE_FAC);

  /* Title color. */
  int color_id = node_get_colorid(tree_draw_ctx, node);
  uchar color[3];
  UI_GetThemeColorBlendShade3ubv(TH_TEXT, color_id, 0.4f, 10, color);
  BLF_color3ubv(fontid, color);

  const float margin = NODE_FRAME_MARGIN;
  const float width = BLF_width(fontid, label, sizeof(label));
  const int label_height = frame_node_label_height(*data);

  const rctf &rct = node.runtime->totr;
  const float label_x = BLI_rctf_cent_x(&rct) - (0.5f * width);
  const float label_y = rct.ymax - label_height - (0.5f * margin);

  /* Label. */
  const bool has_label = node.label[0] != '\0';
  if (has_label) {
    BLF_position(fontid, label_x, label_y, 0);
    BLF_draw(fontid, label, sizeof(label));
  }

  /* Draw text body. */
  if (node.id) {
    const Text *text = (const Text *)node.id;
    const int line_height_max = BLF_height_max(fontid);
    const float line_spacing = (line_height_max * aspect);
    const float line_width = (BLI_rctf_size_x(&rct) - 2 * margin) / aspect;

    const float x = rct.xmin + margin;
    float y = rct.ymax - label_height - (has_label ? line_spacing + margin : 0);

    const int y_min = rct.ymin + margin;

    BLF_enable(fontid, BLF_CLIPPING | BLF_WORD_WRAP);
    BLF_clipping(fontid, rct.xmin, rct.ymin + margin, rct.xmax, rct.ymax);

    BLF_wordwrap(fontid, line_width);

    LISTBASE_FOREACH (const TextLine *, line, &text->lines) {
      if (line->line[0]) {
        BLF_position(fontid, x, y, 0);
        ResultBLF info;
        BLF_draw_ex(fontid, line->line, line->len, &info);
        y -= line_spacing * info.lines;
      }
      else {
        y -= line_spacing;
      }
      if (y < y_min) {
        break;
      }
    }

    BLF_disable(fontid, BLF_CLIPPING | BLF_WORD_WRAP);
  }

  BLF_disable(fontid, BLF_ASPECT);
}

static void frame_node_draw(const bContext &C,
                            TreeDrawContext &tree_draw_ctx,
                            const ARegion &region,
                            const SpaceNode &snode,
                            bNodeTree &ntree,
                            bNode &node,
                            uiBlock &block)
{
  /* Skip if out of view. */
  if (BLI_rctf_isect(&node.runtime->totr, &region.v2d.cur, nullptr) == false) {
    UI_block_end(&C, &block);
    return;
  }

  float color[4];
  UI_GetThemeColor4fv(TH_NODE_FRAME, color);
  const float alpha = color[3];

  node_draw_shadow(snode, node, BASIS_RAD, alpha);

  if (node.flag & NODE_CUSTOM_COLOR) {
    rgba_float_args_set(color, node.color[0], node.color[1], node.color[2], alpha);
  }
  else {
    UI_GetThemeColor4fv(TH_NODE_FRAME, color);
  }

  const rctf &rct = node.runtime->totr;
  UI_draw_roundbox_corner_set(UI_CNR_ALL);
  UI_draw_roundbox_4fv(&rct, true, BASIS_RAD, color);

  /* Outline active and selected emphasis. */
  if (node.flag & SELECT) {
    if (node.flag & NODE_ACTIVE) {
      UI_GetThemeColorShadeAlpha4fv(TH_ACTIVE, 0, -40, color);
    }
    else {
      UI_GetThemeColorShadeAlpha4fv(TH_SELECT, 0, -40, color);
    }

    UI_draw_roundbox_aa(&rct, false, BASIS_RAD, color);
  }

  /* Label and text. */
  frame_node_draw_label(tree_draw_ctx, ntree, node, snode);

  node_draw_extra_info_panel(nullptr, tree_draw_ctx, snode, node, nullptr, block);

  UI_block_end(&C, &block);
  UI_block_draw(&C, &block);
}

static void reroute_node_draw(
    const bContext &C, ARegion &region, bNodeTree &ntree, const bNode &node, uiBlock &block)
{
  /* Skip if out of view. */
  const rctf &rct = node.runtime->totr;
  if (rct.xmax < region.v2d.cur.xmin || rct.xmin > region.v2d.cur.xmax ||
      rct.ymax < region.v2d.cur.ymin || node.runtime->totr.ymin > region.v2d.cur.ymax)
  {
    UI_block_end(&C, &block);
    return;
  }

  if (node.label[0] != '\0') {
    /* Draw title (node label). */
    char showname[128]; /* 128 used below */
    STRNCPY(showname, node.label);
    const short width = 512;
    const int x = BLI_rctf_cent_x(&node.runtime->totr) - (width / 2);
    const int y = node.runtime->totr.ymax;

    uiBut *label_but = uiDefBut(&block,
                                UI_BTYPE_LABEL,
                                0,
                                showname,
                                x,
                                y,
                                width,
                                short(NODE_DY),
                                nullptr,
                                0,
                                0,
                                0,
                                0,
                                nullptr);

    UI_but_drawflag_disable(label_but, UI_BUT_TEXT_LEFT);
  }

  /* Only draw input socket as they all are placed on the same position highlight
   * if node itself is selected, since we don't display the node body separately. */
  node_draw_sockets(region.v2d, C, ntree, node, block, false, node.flag & SELECT);

  UI_block_end(&C, &block);
  UI_block_draw(&C, &block);
}

static void node_draw(const bContext &C,
                      TreeDrawContext &tree_draw_ctx,
                      ARegion &region,
                      const SpaceNode &snode,
                      bNodeTree &ntree,
                      bNode &node,
                      uiBlock &block,
                      bNodeInstanceKey key)
{
  if (node.is_frame()) {
    frame_node_draw(C, tree_draw_ctx, region, snode, ntree, node, block);
  }
  else if (node.is_reroute()) {
    reroute_node_draw(C, region, ntree, node, block);
  }
  else {
    const View2D &v2d = region.v2d;
    if (node.flag & NODE_HIDDEN) {
      node_draw_hidden(C, tree_draw_ctx, v2d, snode, ntree, node, block);
    }
    else {
      node_draw_basis(C, tree_draw_ctx, v2d, snode, ntree, node, block, key);
    }
  }
}

static void add_rect_corner_positions(Vector<float2> &positions, const rctf &rect)
{
  positions.append({rect.xmin, rect.ymin});
  positions.append({rect.xmin, rect.ymax});
  positions.append({rect.xmax, rect.ymin});
  positions.append({rect.xmax, rect.ymax});
}

static void find_bounds_by_zone_recursive(const SpaceNode &snode,
                                          const bNodeTreeZone &zone,
                                          const Span<std::unique_ptr<bNodeTreeZone>> all_zones,
                                          MutableSpan<Vector<float2>> r_bounds_by_zone)
{
  const float node_padding = UI_UNIT_X;
  const float zone_padding = 0.3f * UI_UNIT_X;

  Vector<float2> &bounds = r_bounds_by_zone[zone.index];
  if (!bounds.is_empty()) {
    return;
  }

  Vector<float2> possible_bounds;
  for (const bNodeTreeZone *child_zone : zone.child_zones) {
    find_bounds_by_zone_recursive(snode, *child_zone, all_zones, r_bounds_by_zone);
    const Span<float2> child_bounds = r_bounds_by_zone[child_zone->index];
    for (const float2 &pos : child_bounds) {
      rctf rect;
      BLI_rctf_init_pt_radius(&rect, pos, zone_padding);
      add_rect_corner_positions(possible_bounds, rect);
    }
  }
  for (const bNode *child_node : zone.child_nodes) {
    rctf rect = child_node->runtime->totr;
    BLI_rctf_pad(&rect, node_padding, node_padding);
    add_rect_corner_positions(possible_bounds, rect);
  }
  if (zone.input_node) {
    const rctf &totr = zone.input_node->runtime->totr;
    rctf rect = totr;
    BLI_rctf_pad(&rect, node_padding, node_padding);
    rect.xmin = math::interpolate(totr.xmin, totr.xmax, 0.25f);
    add_rect_corner_positions(possible_bounds, rect);
  }
  if (zone.output_node) {
    const rctf &totr = zone.output_node->runtime->totr;
    rctf rect = totr;
    BLI_rctf_pad(&rect, node_padding, node_padding);
    rect.xmax = math::interpolate(totr.xmin, totr.xmax, 0.75f);
    add_rect_corner_positions(possible_bounds, rect);
  }

  if (snode.runtime->linkdrag) {
    for (const bNodeLink &link : snode.runtime->linkdrag->links) {
      if (link.fromnode == nullptr) {
        continue;
      }
      if (zone.contains_node_recursively(*link.fromnode) && zone.output_node != link.fromnode) {
        const float2 pos = node_link_bezier_points_dragged(snode, link)[3];
        rctf rect;
        BLI_rctf_init_pt_radius(&rect, pos, node_padding);
        add_rect_corner_positions(possible_bounds, rect);
      }
    }
  }

  Vector<int> convex_indices(possible_bounds.size());
  const int convex_positions_num = BLI_convexhull_2d(
      reinterpret_cast<float(*)[2]>(possible_bounds.data()),
      possible_bounds.size(),
      convex_indices.data());
  convex_indices.resize(convex_positions_num);

  for (const int i : convex_indices) {
    bounds.append(possible_bounds[i]);
  }
}

static void node_draw_zones(TreeDrawContext & /*tree_draw_ctx*/,
                            const ARegion &region,
                            const SpaceNode &snode,
                            const bNodeTree &ntree)
{
  const bNodeTreeZones *zones = ntree.zones();
  if (zones == nullptr) {
    return;
  }

  Array<Vector<float2>> bounds_by_zone(zones->zones.size());
  Array<bke::CurvesGeometry> fillet_curve_by_zone(zones->zones.size());
  /* Bounding box area of zones is used to determine draw order. */
  Array<float> bounding_box_area_by_zone(zones->zones.size());

  for (const int zone_i : zones->zones.index_range()) {
    const bNodeTreeZone &zone = *zones->zones[zone_i];

    find_bounds_by_zone_recursive(snode, zone, zones->zones, bounds_by_zone);
    const Span<float2> boundary_positions = bounds_by_zone[zone_i];
    const int boundary_positions_num = boundary_positions.size();

    const Bounds<float2> bounding_box = *bounds::min_max(boundary_positions);
    const float bounding_box_area = (bounding_box.max.x - bounding_box.min.x) *
                                    (bounding_box.max.y - bounding_box.min.y);
    bounding_box_area_by_zone[zone_i] = bounding_box_area;

    bke::CurvesGeometry boundary_curve(boundary_positions_num, 1);
    boundary_curve.cyclic_for_write().first() = true;
    boundary_curve.fill_curve_types(CURVE_TYPE_POLY);
    MutableSpan<float3> boundary_curve_positions = boundary_curve.positions_for_write();
    boundary_curve.offsets_for_write().copy_from({0, boundary_positions_num});
    for (const int i : boundary_positions.index_range()) {
      boundary_curve_positions[i] = float3(boundary_positions[i], 0.0f);
    }

    fillet_curve_by_zone[zone_i] = geometry::fillet_curves_poly(
        boundary_curve,
        IndexRange(1),
        VArray<float>::ForSingle(BASIS_RAD, boundary_positions_num),
        VArray<int>::ForSingle(5, boundary_positions_num),
        true,
        {});
  }

  const View2D &v2d = region.v2d;
  float scale;
  UI_view2d_scale_get(&v2d, &scale, nullptr);
  float line_width = 1.0f * scale;
  float viewport[4] = {};
  GPU_viewport_size_get_f(viewport);

  const auto get_theme_id = [&](const int zone_i) {
    const bNode *node = zones->zones[zone_i]->output_node;
    if (node->type == GEO_NODE_SIMULATION_OUTPUT) {
      return TH_NODE_ZONE_SIMULATION;
    }
    return TH_NODE_ZONE_REPEAT;
  };

  const uint pos = GPU_vertformat_attr_add(
      immVertexFormat(), "pos", GPU_COMP_F32, 3, GPU_FETCH_FLOAT);

  Vector<int> zone_draw_order;
  for (const int zone_i : zones->zones.index_range()) {
    zone_draw_order.append(zone_i);
  }
  std::sort(zone_draw_order.begin(), zone_draw_order.end(), [&](const int a, const int b) {
    /* Draw zones with smaller bounding box on top to make them visible. */
    return bounding_box_area_by_zone[a] > bounding_box_area_by_zone[b];
  });

  /* Draw all the contour lines after to prevent them from getting hidden by overlapping zones. */
  for (const int zone_i : zone_draw_order) {
    float zone_color[4];
    UI_GetThemeColor4fv(get_theme_id(zone_i), zone_color);
    if (zone_color[3] == 0.0f) {
      break;
    }
    const Span<float3> fillet_boundary_positions = fillet_curve_by_zone[zone_i].positions();
    /* Draw the background. */
    immBindBuiltinProgram(GPU_SHADER_3D_UNIFORM_COLOR);
    immUniformThemeColorBlend(TH_BACK, get_theme_id(zone_i), zone_color[3]);

    immBegin(GPU_PRIM_TRI_FAN, fillet_boundary_positions.size() + 1);
    for (const float3 &p : fillet_boundary_positions) {
      immVertex3fv(pos, p);
    }
    immVertex3fv(pos, fillet_boundary_positions[0]);
    immEnd();

    immUnbindProgram();
  }

  for (const int zone_i : zone_draw_order) {
    const Span<float3> fillet_boundary_positions = fillet_curve_by_zone[zone_i].positions();
    /* Draw the contour lines. */
    immBindBuiltinProgram(GPU_SHADER_3D_POLYLINE_UNIFORM_COLOR);

    immUniform2fv("viewportSize", &viewport[2]);
    immUniform1f("lineWidth", line_width * U.pixelsize);

    immUniformThemeColorAlpha(get_theme_id(zone_i), 1.0f);
    immBegin(GPU_PRIM_LINE_STRIP, fillet_boundary_positions.size() + 1);
    for (const float3 &p : fillet_boundary_positions) {
      immVertex3fv(pos, p);
    }
    immVertex3fv(pos, fillet_boundary_positions[0]);
    immEnd();

    immUnbindProgram();
  }
}

#define USE_DRAW_TOT_UPDATE

static void node_draw_nodetree(const bContext &C,
                               TreeDrawContext &tree_draw_ctx,
                               ARegion &region,
                               SpaceNode &snode,
                               bNodeTree &ntree,
                               Span<bNode *> nodes,
                               Span<uiBlock *> blocks,
                               bNodeInstanceKey parent_key)
{
#ifdef USE_DRAW_TOT_UPDATE
  BLI_rctf_init_minmax(&region.v2d.tot);
#endif

  /* Draw background nodes, last nodes in front. */
  for (const int i : nodes.index_range()) {
#ifdef USE_DRAW_TOT_UPDATE
    /* Unrelated to background nodes, update the v2d->tot,
     * can be anywhere before we draw the scroll bars. */
    BLI_rctf_union(&region.v2d.tot, &nodes[i]->runtime->totr);
#endif

    if (!(nodes[i]->flag & NODE_BACKGROUND)) {
      continue;
    }

    const bNodeInstanceKey key = BKE_node_instance_key(parent_key, &ntree, nodes[i]);
    node_draw(C, tree_draw_ctx, region, snode, ntree, *nodes[i], *blocks[i], key);
  }

  /* Node lines. */
  GPU_blend(GPU_BLEND_ALPHA);
  nodelink_batch_start(snode);

  for (const bNodeLink *link : ntree.all_links()) {
    if (!nodeLinkIsHidden(link) && !bke::nodeLinkIsSelected(link)) {
      node_draw_link(C, region.v2d, snode, *link, false);
    }
  }

  /* Draw selected node links after the unselected ones, so they are shown on top. */
  for (const bNodeLink *link : ntree.all_links()) {
    if (!nodeLinkIsHidden(link) && bke::nodeLinkIsSelected(link)) {
      node_draw_link(C, region.v2d, snode, *link, true);
    }
  }

  nodelink_batch_end(snode);
  GPU_blend(GPU_BLEND_NONE);

  /* Draw foreground nodes, last nodes in front. */
  for (const int i : nodes.index_range()) {
    if (nodes[i]->flag & NODE_BACKGROUND) {
      continue;
    }

    const bNodeInstanceKey key = BKE_node_instance_key(parent_key, &ntree, nodes[i]);
    node_draw(C, tree_draw_ctx, region, snode, ntree, *nodes[i], *blocks[i], key);
  }
}

/* Draw the breadcrumb on the top of the editor. */
static void draw_tree_path(const bContext &C, ARegion &region)
{
  GPU_matrix_push_projection();
  wmOrtho2_region_pixelspace(&region);

  const rcti *rect = ED_region_visible_rect(&region);

  const uiStyle *style = UI_style_get_dpi();
  const float padding_x = 16 * UI_SCALE_FAC;
  const int x = rect->xmin + padding_x;
  const int y = region.winy - UI_UNIT_Y * 0.6f;
  const int width = BLI_rcti_size_x(rect) - 2 * padding_x;

  uiBlock *block = UI_block_begin(&C, &region, __func__, UI_EMBOSS_NONE);
  uiLayout *layout = UI_block_layout(
      block, UI_LAYOUT_VERTICAL, UI_LAYOUT_PANEL, x, y, width, 1, 0, style);

  const Vector<ui::ContextPathItem> context_path = ed::space_node::context_path_for_space_node(C);
  ui::template_breadcrumbs(*layout, context_path);

  UI_block_layout_resolve(block, nullptr, nullptr);
  UI_block_end(&C, block);
  UI_block_draw(&C, block);

  GPU_matrix_pop_projection();
}

static void snode_setup_v2d(SpaceNode &snode, ARegion &region, const float2 &center)
{
  View2D &v2d = region.v2d;

  /* Shift view to node tree center. */
  UI_view2d_center_set(&v2d, center[0], center[1]);
  UI_view2d_view_ortho(&v2d);

  snode.runtime->aspect = BLI_rctf_size_x(&v2d.cur) / float(region.winx);
}

/* Similar to is_compositor_enabled() in `draw_manager.cc` but checks all 3D views. */
static bool realtime_compositor_is_in_use(const bContext &context)
{
  const Scene *scene = CTX_data_scene(&context);
  if (!scene->use_nodes) {
    return false;
  }

  if (!scene->nodetree) {
    return false;
  }

  if (U.experimental.use_full_frame_compositor &&
      scene->nodetree->execution_mode == NTREE_EXECUTION_MODE_REALTIME)
  {
    return true;
  }

  wmWindowManager *wm = CTX_wm_manager(&context);
  LISTBASE_FOREACH (const wmWindow *, win, &wm->windows) {
    const bScreen *screen = WM_window_get_active_screen(win);
    LISTBASE_FOREACH (const ScrArea *, area, &screen->areabase) {
      const SpaceLink &space = *static_cast<const SpaceLink *>(area->spacedata.first);
      if (space.spacetype == SPACE_VIEW3D) {
        const View3D &view_3d = reinterpret_cast<const View3D &>(space);

        if (view_3d.shading.use_compositor == V3D_SHADING_USE_COMPOSITOR_DISABLED) {
          continue;
        }

        if (!(view_3d.shading.type >= OB_MATERIAL)) {
          continue;
        }

        return true;
      }
    }
  }

  return false;
}

static void draw_nodetree(const bContext &C,
                          ARegion &region,
                          bNodeTree &ntree,
                          bNodeInstanceKey parent_key)
{
  SpaceNode *snode = CTX_wm_space_node(&C);
  ntree.ensure_topology_cache();

  const Span<bNode *> nodes = ntree.all_nodes();

  Array<uiBlock *> blocks = node_uiblocks_init(C, nodes);

  TreeDrawContext tree_draw_ctx;
  if (ntree.type == NTREE_GEOMETRY) {
    tree_draw_ctx.geo_log_by_zone = geo_log::GeoModifierLog::get_tree_log_by_zone_for_node_editor(
        *snode);
    for (geo_log::GeoTreeLog *log : tree_draw_ctx.geo_log_by_zone.values()) {
      log->ensure_node_warnings();
      log->ensure_node_run_time();
    }
    const WorkSpace *workspace = CTX_wm_workspace(&C);
    tree_draw_ctx.active_geometry_nodes_viewer = viewer_path::find_geometry_nodes_viewer(
        workspace->viewer_path, *snode);
  }
  else if (ntree.type == NTREE_COMPOSIT) {
    tree_draw_ctx.used_by_realtime_compositor = realtime_compositor_is_in_use(C);
  }
<<<<<<< HEAD
  else if (ntree.type == NTREE_SHADER && BKE_scene_uses_shader_previews(CTX_data_scene(&C))) {
=======
  else if (ntree.type == NTREE_SHADER && U.experimental.use_shader_node_previews &&
           BKE_scene_uses_shader_previews(CTX_data_scene(&C)) &&
           U.experimental.use_shader_node_previews)
  {
>>>>>>> 36cd1755
    tree_draw_ctx.nested_group_infos = get_nested_previews(C, *snode);
  }

  node_update_nodetree(C, tree_draw_ctx, ntree, nodes, blocks);
  node_draw_zones(tree_draw_ctx, region, *snode, ntree);
  node_draw_nodetree(C, tree_draw_ctx, region, *snode, ntree, nodes, blocks, parent_key);
}

/**
 * Make the background slightly brighter to indicate that users are inside a node-group.
 */
static void draw_background_color(const SpaceNode &snode)
{
  const int max_tree_length = 3;
  const float bright_factor = 0.25f;

  /* We ignore the first element of the path since it is the top-most tree and it doesn't need to
   * be brighter. We also set a cap to how many levels we want to set apart, to avoid the
   * background from getting too bright. */
  const int clamped_tree_path_length = BLI_listbase_count_at_most(&snode.treepath,
                                                                  max_tree_length);
  const int depth = max_ii(0, clamped_tree_path_length - 1);

  float color[3];
  UI_GetThemeColor3fv(TH_BACK, color);
  mul_v3_fl(color, 1.0f + bright_factor * depth);
  GPU_clear_color(color[0], color[1], color[2], 1.0);
}

void node_draw_space(const bContext &C, ARegion &region)
{
  wmWindow *win = CTX_wm_window(&C);
  SpaceNode &snode = *CTX_wm_space_node(&C);
  View2D &v2d = region.v2d;

  /* Setup off-screen buffers. */
  GPUViewport *viewport = WM_draw_region_get_viewport(&region);

  GPUFrameBuffer *framebuffer_overlay = GPU_viewport_framebuffer_overlay_get(viewport);
  GPU_framebuffer_bind_no_srgb(framebuffer_overlay);

  UI_view2d_view_ortho(&v2d);
  draw_background_color(snode);
  GPU_depth_test(GPU_DEPTH_NONE);
  GPU_scissor_test(true);

  /* XXX `snode->runtime->cursor` set in coordinate-space for placing new nodes,
   * used for drawing noodles too. */
  UI_view2d_region_to_view(&region.v2d,
                           win->eventstate->xy[0] - region.winrct.xmin,
                           win->eventstate->xy[1] - region.winrct.ymin,
                           &snode.runtime->cursor[0],
                           &snode.runtime->cursor[1]);
  snode.runtime->cursor[0] /= UI_SCALE_FAC;
  snode.runtime->cursor[1] /= UI_SCALE_FAC;

  ED_region_draw_cb_draw(&C, &region, REGION_DRAW_PRE_VIEW);

  /* Only set once. */
  GPU_blend(GPU_BLEND_ALPHA);

  /* Nodes. */
  snode_set_context(C);

  const int grid_levels = UI_GetThemeValueType(TH_NODE_GRID_LEVELS, SPACE_NODE);
  UI_view2d_dot_grid_draw(&v2d, TH_GRID, NODE_GRID_STEP_SIZE, grid_levels);

  /* Draw parent node trees. */
  if (snode.treepath.last) {
    bNodeTreePath *path = (bNodeTreePath *)snode.treepath.last;

    /* Update tree path name (drawn in the bottom left). */
    ID *name_id = (path->nodetree && path->nodetree != snode.nodetree) ? &path->nodetree->id :
                                                                         snode.id;

    if (name_id && UNLIKELY(!STREQ(path->display_name, name_id->name + 2))) {
      STRNCPY(path->display_name, name_id->name + 2);
    }

    /* Current View2D center, will be set temporarily for parent node trees. */
    float2 center;
    UI_view2d_center_get(&v2d, &center.x, &center.y);

    /* Store new view center in path and current edit tree. */
    copy_v2_v2(path->view_center, center);
    if (snode.edittree) {
      copy_v2_v2(snode.edittree->view_center, center);
    }

    /* Top-level edit tree. */
    bNodeTree *ntree = path->nodetree;
    if (ntree) {
      snode_setup_v2d(snode, region, center);

      /* Backdrop. */
      draw_nodespace_back_pix(C, region, snode, path->parent_key);

      {
        float original_proj[4][4];
        GPU_matrix_projection_get(original_proj);

        GPU_matrix_push();
        GPU_matrix_identity_set();

        wmOrtho2_pixelspace(region.winx, region.winy);

        WM_gizmomap_draw(region.gizmo_map, &C, WM_GIZMOMAP_DRAWSTEP_2D);

        GPU_matrix_pop();
        GPU_matrix_projection_set(original_proj);
      }

      draw_nodetree(C, region, *ntree, path->parent_key);
    }

    /* Temporary links. */
    GPU_blend(GPU_BLEND_ALPHA);
    GPU_line_smooth(true);
    if (snode.runtime->linkdrag) {
      for (const bNodeLink &link : snode.runtime->linkdrag->links) {
        node_draw_link_dragged(C, v2d, snode, link);
      }
    }
    GPU_line_smooth(false);
    GPU_blend(GPU_BLEND_NONE);

    if (snode.overlay.flag & SN_OVERLAY_SHOW_OVERLAYS && snode.flag & SNODE_SHOW_GPENCIL) {
      /* Draw grease-pencil annotations. */
      ED_annotation_draw_view2d(&C, true);
    }
  }
  else {

    /* Backdrop. */
    draw_nodespace_back_pix(C, region, snode, NODE_INSTANCE_KEY_NONE);
  }

  ED_region_draw_cb_draw(&C, &region, REGION_DRAW_POST_VIEW);

  /* Reset view matrix. */
  UI_view2d_view_restore(&C);

  if (snode.overlay.flag & SN_OVERLAY_SHOW_OVERLAYS) {
    if (snode.flag & SNODE_SHOW_GPENCIL && snode.treepath.last) {
      /* Draw grease-pencil (screen strokes, and also paint-buffer). */
      ED_annotation_draw_view2d(&C, false);
    }

    /* Draw context path. */
    if (snode.overlay.flag & SN_OVERLAY_SHOW_PATH && snode.edittree) {
      draw_tree_path(C, region);
    }
  }

  /* Scrollers. */
  UI_view2d_scrollers_draw(&v2d, nullptr);
}

}  // namespace blender::ed::space_node<|MERGE_RESOLUTION|>--- conflicted
+++ resolved
@@ -2112,11 +2112,7 @@
     return;
   }
   if (preview && !(preview->x > 0 && preview->y > 0)) {
-<<<<<<< HEAD
     /* If the preview has an non-drawable size, just dont draw it. */
-=======
-    /* If the preview has an non-drawable size, just don't draw it. */
->>>>>>> 36cd1755
     preview = nullptr;
   }
   Vector<NodeExtraInfoRow> extra_info_rows = node_get_extra_info(tree_draw_ctx, snode, node);
@@ -2217,12 +2213,6 @@
                             bNodeInstanceKey key)
 {
   const float iconbutw = NODE_HEADER_ICON_SIZE;
-<<<<<<< HEAD
-
-  /* Skip if out of view. */
-  rctf rect_with_preview = node.runtime->totr;
-  if (node.flag & NODE_PREVIEW && snode.overlay.flag & SN_OVERLAY_SHOW_PREVIEWS) {
-=======
   const bool show_preview = (snode.overlay.flag & SN_OVERLAY_SHOW_PREVIEWS) &&
                             (node.flag & NODE_PREVIEW) &&
                             (U.experimental.use_shader_node_previews ||
@@ -2231,7 +2221,6 @@
   /* Skip if out of view. */
   rctf rect_with_preview = node.runtime->totr;
   if (show_preview) {
->>>>>>> 36cd1755
     rect_with_preview.ymax += NODE_WIDTH(node);
   }
   if (BLI_rctf_isect(&rect_with_preview, &v2d.cur, nullptr) == false) {
@@ -2259,21 +2248,13 @@
   {
     bool drawn_with_previews = false;
 
-<<<<<<< HEAD
     if (node.flag & NODE_PREVIEW && snode.overlay.flag & SN_OVERLAY_SHOW_PREVIEWS) {
-=======
-    if (show_preview) {
->>>>>>> 36cd1755
       bNodeInstanceHash *previews_compo = static_cast<bNodeInstanceHash *>(
           CTX_data_pointer_get(&C, "node_previews").data);
       NestedTreePreviews *previews_shader = tree_draw_ctx.nested_group_infos;
 
       if (previews_shader) {
-<<<<<<< HEAD
         ImBuf *preview = ED_node_preview_acquire_ibuf(previews_shader, &node);
-=======
-        ImBuf *preview = node_preview_acquire_ibuf(ntree, *previews_shader, node);
->>>>>>> 36cd1755
         node_draw_extra_info_panel(CTX_data_scene(&C), tree_draw_ctx, snode, node, preview, block);
         node_release_preview_ibuf(*previews_shader);
         drawn_with_previews = true;
@@ -2287,19 +2268,11 @@
           drawn_with_previews = true;
         }
       }
-<<<<<<< HEAD
     }
 
     if (drawn_with_previews == false) {
       node_draw_extra_info_panel(CTX_data_scene(&C), tree_draw_ctx, snode, node, nullptr, block);
     }
-=======
-    }
-
-    if (drawn_with_previews == false) {
-      node_draw_extra_info_panel(CTX_data_scene(&C), tree_draw_ctx, snode, node, nullptr, block);
-    }
->>>>>>> 36cd1755
   }
 
   /* Header. */
@@ -3536,14 +3509,10 @@
   else if (ntree.type == NTREE_COMPOSIT) {
     tree_draw_ctx.used_by_realtime_compositor = realtime_compositor_is_in_use(C);
   }
-<<<<<<< HEAD
-  else if (ntree.type == NTREE_SHADER && BKE_scene_uses_shader_previews(CTX_data_scene(&C))) {
-=======
   else if (ntree.type == NTREE_SHADER && U.experimental.use_shader_node_previews &&
            BKE_scene_uses_shader_previews(CTX_data_scene(&C)) &&
            U.experimental.use_shader_node_previews)
   {
->>>>>>> 36cd1755
     tree_draw_ctx.nested_group_infos = get_nested_previews(C, *snode);
   }
 
