--- conflicted
+++ resolved
@@ -34,10 +34,7 @@
 #include "BKE_compute_contexts.hh"
 #include "BKE_context.h"
 #include "BKE_curves.hh"
-<<<<<<< HEAD
-=======
 #include "BKE_global.h"
->>>>>>> c13005fe
 #include "BKE_idtype.h"
 #include "BKE_lib_id.h"
 #include "BKE_main.h"
@@ -2428,11 +2425,7 @@
       UI_GetThemeColor4fv(TH_REDALERT, color_outline);
     }
     else if (ELEM(node.type, GEO_NODE_SIMULATION_INPUT, GEO_NODE_SIMULATION_OUTPUT)) {
-<<<<<<< HEAD
-      UI_GetThemeColor4fv(TH_NODE_REGION_SIMULATION, color_outline);
-=======
       UI_GetThemeColor4fv(TH_NODE_ZONE_SIMULATION, color_outline);
->>>>>>> c13005fe
       color_outline[3] = 1.0f;
     }
     else {
@@ -3055,12 +3048,6 @@
   positions.append({rect.xmax, rect.ymax});
 }
 
-<<<<<<< HEAD
-std::array<float2, 4> node_link_bezier_points_dragged(const SpaceNode &snode,
-                                                      const bNodeLink &link);
-
-=======
->>>>>>> c13005fe
 static void find_bounds_by_zone_recursive(const SpaceNode &snode,
                                           const TreeZone &zone,
                                           const Span<int> parent_zone_by_node,
@@ -3111,11 +3098,7 @@
       if (link.fromnode == nullptr) {
         continue;
       }
-<<<<<<< HEAD
-      if (zone.constains_node_recursively(*link.fromnode) || zone.input_node == link.fromnode) {
-=======
       if (zone.contains_node_recursively(*link.fromnode) || zone.input_node == link.fromnode) {
->>>>>>> c13005fe
         const float2 pos = node_link_bezier_points_dragged(snode, link)[3];
         rctf rect;
         BLI_rctf_init_pt_radius(&rect, pos, node_padding);
@@ -3137,14 +3120,9 @@
 }
 
 static void node_draw_zones(TreeDrawContext & /*tree_draw_ctx*/,
-<<<<<<< HEAD
-                            SpaceNode &snode,
-                            bNodeTree &ntree)
-=======
                             const ARegion &region,
                             const SpaceNode &snode,
                             const bNodeTree &ntree)
->>>>>>> c13005fe
 {
   const TreeZones *zones = bke::node_tree_zones::get_tree_zones(ntree);
   if (zones == nullptr) {
@@ -3152,11 +3130,8 @@
   }
 
   Array<Vector<float2>> bounds_by_zone(zones->zones.size());
-<<<<<<< HEAD
-=======
   Array<bke::CurvesGeometry> fillet_curve_by_zone(zones->zones.size());
 
->>>>>>> c13005fe
   for (const int zone_i : zones->zones.index_range()) {
     const TreeZone &zone = *zones->zones[zone_i];
 
@@ -3169,31 +3144,6 @@
     boundary_curve.cyclic_for_write().first() = true;
     boundary_curve.fill_curve_types(CURVE_TYPE_POLY);
     MutableSpan<float3> boundary_curve_positions = boundary_curve.positions_for_write();
-<<<<<<< HEAD
-    MutableSpan<int> boundary_curve_offsets = boundary_curve.offsets_for_write();
-    boundary_curve_offsets[0] = 0;
-    boundary_curve_offsets[1] = boundary_positions_num;
-    for (const int i : boundary_positions.index_range()) {
-      boundary_curve_positions[i] = float3(boundary_positions[i], 0.0f);
-    }
-    boundary_curve.tag_topology_changed();
-
-    bke::CurvesGeometry fillet_curve = geometry::fillet_curves_poly(
-        boundary_curve,
-        IndexRange(1),
-        VArray<float>::ForSingle(UI_UNIT_X / 2, boundary_positions_num),
-        VArray<int>::ForSingle(5, boundary_positions_num),
-        true,
-        {});
-    const Span<float3> fillet_boundary_positions = fillet_curve.positions();
-
-    const uint pos = GPU_vertformat_attr_add(
-        immVertexFormat(), "pos", GPU_COMP_F32, 3, GPU_FETCH_FLOAT);
-    immBindBuiltinProgram(GPU_SHADER_3D_UNIFORM_COLOR);
-
-    GPU_blend(GPU_BLEND_ALPHA);
-    immUniformThemeColor(TH_NODE_REGION_SIMULATION);
-=======
     boundary_curve.offsets_for_write().copy_from({0, boundary_positions_num});
     for (const int i : boundary_positions.index_range()) {
       boundary_curve_positions[i] = float3(boundary_positions[i], 0.0f);
@@ -3230,16 +3180,12 @@
     immBindBuiltinProgram(GPU_SHADER_3D_UNIFORM_COLOR);
     immUniformThemeColorBlend(TH_BACK, TH_NODE_ZONE_SIMULATION, zone_color[3]);
 
->>>>>>> c13005fe
     immBegin(GPU_PRIM_TRI_FAN, fillet_boundary_positions.size() + 1);
     for (const float3 &p : fillet_boundary_positions) {
       immVertex3fv(pos, p);
     }
     immVertex3fv(pos, fillet_boundary_positions[0]);
     immEnd();
-<<<<<<< HEAD
-    immUniformThemeColorAlpha(TH_NODE_REGION_SIMULATION, 1.0f);
-=======
 
     immUnbindProgram();
   }
@@ -3253,7 +3199,6 @@
     immUniform1f("lineWidth", line_width * U.pixelsize);
 
     immUniformThemeColorAlpha(TH_NODE_ZONE_SIMULATION, 1.0f);
->>>>>>> c13005fe
     immBegin(GPU_PRIM_LINE_STRIP, fillet_boundary_positions.size() + 1);
     for (const float3 &p : fillet_boundary_positions) {
       immVertex3fv(pos, p);
@@ -3262,10 +3207,6 @@
     immEnd();
 
     immUnbindProgram();
-<<<<<<< HEAD
-    GPU_blend(GPU_BLEND_NONE);
-=======
->>>>>>> c13005fe
   }
 }
 
@@ -3436,11 +3377,7 @@
   }
 
   node_update_nodetree(C, tree_draw_ctx, ntree, nodes, blocks);
-<<<<<<< HEAD
-  node_draw_zones(tree_draw_ctx, *snode, ntree);
-=======
   node_draw_zones(tree_draw_ctx, region, *snode, ntree);
->>>>>>> c13005fe
   node_draw_nodetree(C, tree_draw_ctx, region, *snode, ntree, nodes, blocks, parent_key);
 }
 
