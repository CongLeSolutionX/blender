/* SPDX-FileCopyrightText: 2008 Blender Authors
 *
 * SPDX-License-Identifier: GPL-2.0-or-later */

/** \file
 * \ingroup spnode
 * \brief higher level node drawing for the node editor.
 */

#include <iomanip>

#include "MEM_guardedalloc.h"

#include "DNA_light_types.h"
#include "DNA_linestyle_types.h"
#include "DNA_material_types.h"
#include "DNA_modifier_types.h"
#include "DNA_node_types.h"
#include "DNA_screen_types.h"
#include "DNA_space_types.h"
#include "DNA_text_types.h"
#include "DNA_texture_types.h"
#include "DNA_world_types.h"

#include "BLI_array.hh"
#include "BLI_bounds.hh"
#include "BLI_convexhull_2d.h"
#include "BLI_map.hh"
#include "BLI_set.hh"
#include "BLI_span.hh"
#include "BLI_string.h"
#include "BLI_string_ref.hh"
#include "BLI_vector.hh"

#include "BLT_translation.hh"

#include "BKE_compute_contexts.hh"
#include "BKE_context.hh"
#include "BKE_curves.hh"
#include "BKE_global.hh"
#include "BKE_idtype.hh"
#include "BKE_lib_id.hh"
#include "BKE_main.hh"
#include "BKE_node.hh"
#include "BKE_node_runtime.hh"
#include "BKE_node_tree_update.hh"
#include "BKE_node_tree_zones.hh"
#include "BKE_object.hh"
#include "BKE_scene.hh"
#include "BKE_scene_runtime.hh"
#include "BKE_type_conversions.hh"

#include "IMB_imbuf.hh"

#include "DEG_depsgraph.hh"

#include "BLF_api.hh"

#include "BIF_glutil.hh"

#include "GPU_framebuffer.hh"
#include "GPU_immediate.hh"
#include "GPU_immediate_util.hh"
#include "GPU_matrix.hh"
#include "GPU_shader_shared.hh"
#include "GPU_state.hh"
#include "GPU_viewport.hh"

#include "WM_api.hh"
#include "WM_types.hh"

#include "ED_gpencil_legacy.hh"
#include "ED_node.hh"
#include "ED_node_preview.hh"
#include "ED_screen.hh"
#include "ED_space_api.hh"
#include "ED_viewer_path.hh"

#include "UI_interface.hh"
#include "UI_resources.hh"
#include "UI_view2d.hh"

#include "RNA_access.hh"
#include "RNA_prototypes.h"

#include "NOD_geometry_exec.hh"
#include "NOD_geometry_nodes_log.hh"
#include "NOD_node_declaration.hh"
#include "NOD_node_extra_info.hh"
#include "NOD_socket_declarations_geometry.hh"

#include "FN_field.hh"

#include "GEO_fillet_curves.hh"

#include "COM_profile.hh"

#include "node_intern.hh" /* own include */

#include <fmt/format.h>
#include <sstream>

namespace geo_log = blender::nodes::geo_eval_log;
using blender::bke::bNodeTreeZone;
using blender::bke::bNodeTreeZones;
using blender::ed::space_node::NestedTreePreviews;
using blender::nodes::NodeExtraInfoRow;

/**
 * This is passed to many functions which draw the node editor.
 */
struct TreeDrawContext {
  /**
   * Whether a viewer node is active in geometry nodes can not be determined by a flag on the node
   * alone. That's because if the node group with the viewer is used multiple times, it's only
   * active in one of these cases.
   * The active node is cached here to avoid doing the more expensive check for every viewer node
   * in the tree.
   */
  const bNode *active_geometry_nodes_viewer = nullptr;
  /**
   * Geometry nodes logs various data during execution. The logged data that corresponds to the
   * currently drawn node tree can be retrieved from the log below.
   */
  blender::Map<const bNodeTreeZone *, geo_log::GeoTreeLog *> geo_log_by_zone;

  NestedTreePreviews *nested_group_infos = nullptr;
  /**
   * True if there is an active realtime compositor using the node tree, false otherwise.
   */
  bool used_by_realtime_compositor = false;

  blender::Map<bNodeInstanceKey, blender::timeit::Nanoseconds>
      *compositor_per_node_execution_time = nullptr;
};

float ED_node_grid_size()
{
  return NODE_GRID_STEP_SIZE;
}

void ED_node_tree_update(const bContext *C)
{
  using namespace blender::ed::space_node;

  SpaceNode *snode = CTX_wm_space_node(C);
  if (snode) {
    snode_set_context(*C);

    if (snode->nodetree) {
      id_us_ensure_real(&snode->nodetree->id);
    }
  }
}

/* id is supposed to contain a node tree */
static bNodeTree *node_tree_from_ID(ID *id)
{
  if (id) {
    if (GS(id->name) == ID_NT) {
      return (bNodeTree *)id;
    }
    return ntreeFromID(id);
  }

  return nullptr;
}

void ED_node_tag_update_id(ID *id)
{
  bNodeTree *ntree = node_tree_from_ID(id);
  if (id == nullptr || ntree == nullptr) {
    return;
  }

  /* TODO(sergey): With the new dependency graph it should be just enough to only tag ntree itself.
   * All the users of this tree will have update flushed from the tree. */
  DEG_id_tag_update(&ntree->id, 0);

  if (ntree->type == NTREE_SHADER) {
    DEG_id_tag_update(id, 0);

    if (GS(id->name) == ID_MA) {
      WM_main_add_notifier(NC_MATERIAL | ND_SHADING, id);
    }
    else if (GS(id->name) == ID_LA) {
      WM_main_add_notifier(NC_LAMP | ND_LIGHTING, id);
    }
    else if (GS(id->name) == ID_WO) {
      WM_main_add_notifier(NC_WORLD | ND_WORLD, id);
    }
  }
  else if (ntree->type == NTREE_COMPOSIT) {
    WM_main_add_notifier(NC_SCENE | ND_NODES, id);
  }
  else if (ntree->type == NTREE_TEXTURE) {
    DEG_id_tag_update(id, 0);
    WM_main_add_notifier(NC_TEXTURE | ND_NODES, id);
  }
  else if (ntree->type == NTREE_GEOMETRY) {
    WM_main_add_notifier(NC_OBJECT | ND_MODIFIER, id);
  }
  else if (id == &ntree->id) {
    /* Node groups. */
    DEG_id_tag_update(id, 0);
  }
}

namespace blender::ed::space_node {

static std::string node_socket_get_tooltip(const SpaceNode *snode,
                                           const bNodeTree &ntree,
                                           const bNodeSocket &socket);

static const char *node_socket_get_translation_context(const bNodeSocket &socket)
{
  /* The node is not explicitly defined. */
  if (socket.runtime->declaration == nullptr) {
    return nullptr;
  }

  blender::StringRefNull translation_context = socket.runtime->declaration->translation_context;

  /* Default context. */
  if (translation_context.is_empty()) {
    return nullptr;
  }

  return translation_context.data();
}

static void node_socket_add_tooltip_in_node_editor(const bNodeSocket &sock, uiLayout &layout);

/** Return true when \a a should be behind \a b and false otherwise. */
static bool compare_node_depth(const bNode *a, const bNode *b)
{
  /* These tell if either the node or any of the parent nodes is selected.
   * A selected parent means an unselected node is also in foreground! */
  bool a_select = (a->flag & NODE_SELECT) != 0, b_select = (b->flag & NODE_SELECT) != 0;
  bool a_active = (a->flag & NODE_ACTIVE) != 0, b_active = (b->flag & NODE_ACTIVE) != 0;

  /* If one is an ancestor of the other. */
  /* XXX there might be a better sorting algorithm for stable topological sort,
   * this is O(n^2) worst case. */
  for (bNode *parent = a->parent; parent; parent = parent->parent) {
    /* If B is an ancestor, it is always behind A. */
    if (parent == b) {
      return false;
    }
    /* Any selected ancestor moves the node forward. */
    if (parent->flag & NODE_ACTIVE) {
      a_active = true;
    }
    if (parent->flag & NODE_SELECT) {
      a_select = true;
    }
  }
  for (bNode *parent = b->parent; parent; parent = parent->parent) {
    /* If A is an ancestor, it is always behind B. */
    if (parent == a) {
      return true;
    }
    /* Any selected ancestor moves the node forward. */
    if (parent->flag & NODE_ACTIVE) {
      b_active = true;
    }
    if (parent->flag & NODE_SELECT) {
      b_select = true;
    }
  }

  /* One of the nodes is in the background and the other not. */
  if ((a->flag & NODE_BACKGROUND) && !(b->flag & NODE_BACKGROUND)) {
    return true;
  }
  if ((b->flag & NODE_BACKGROUND) && !(a->flag & NODE_BACKGROUND)) {
    return false;
  }

  /* One has a higher selection state (active > selected > nothing). */
  if (a_active && !b_active) {
    return false;
  }
  if (b_active && !a_active) {
    return true;
  }
  if (!b_select && (a_active || a_select)) {
    return false;
  }
  if (!a_select && (b_active || b_select)) {
    return true;
  }

  return false;
}

void tree_draw_order_update(bNodeTree &ntree)
{
  Array<bNode *> sort_nodes = ntree.all_nodes();
  std::sort(sort_nodes.begin(), sort_nodes.end(), [](bNode *a, bNode *b) {
    return a->ui_order < b->ui_order;
  });
  std::stable_sort(sort_nodes.begin(), sort_nodes.end(), compare_node_depth);
  for (const int i : sort_nodes.index_range()) {
    sort_nodes[i]->ui_order = i;
  }
}

Array<bNode *> tree_draw_order_calc_nodes(bNodeTree &ntree)
{
  Array<bNode *> nodes = ntree.all_nodes();
  if (nodes.is_empty()) {
    return {};
  }
  std::sort(nodes.begin(), nodes.end(), [](const bNode *a, const bNode *b) {
    return a->ui_order < b->ui_order;
  });
  return nodes;
}

Array<bNode *> tree_draw_order_calc_nodes_reversed(bNodeTree &ntree)
{
  Array<bNode *> nodes = ntree.all_nodes();
  if (nodes.is_empty()) {
    return {};
  }
  std::sort(nodes.begin(), nodes.end(), [](const bNode *a, const bNode *b) {
    return a->ui_order > b->ui_order;
  });
  return nodes;
}

static Array<uiBlock *> node_uiblocks_init(const bContext &C, const Span<bNode *> nodes)
{
  Array<uiBlock *> blocks(nodes.size());
  /* Add node uiBlocks in drawing order - prevents events going to overlapping nodes. */
  for (const int i : nodes.index_range()) {
    std::string block_name = "node_" + std::string(nodes[i]->name);
    blocks[i] = UI_block_begin(&C, CTX_wm_region(&C), std::move(block_name), UI_EMBOSS);
    /* This cancels events for background nodes. */
    UI_block_flag_enable(blocks[i], UI_BLOCK_CLIP_EVENTS);
  }

  return blocks;
}

float2 node_to_view(const bNode &node, const float2 &co)
{
  const float2 node_location = bke::nodeToView(&node, co);
  return node_location * UI_SCALE_FAC;
}

void node_to_updated_rect(const bNode &node, rctf &r_rect)
{
  const float2 xmin_ymax = node_to_view(node, {node.offsetx, node.offsety});
  r_rect.xmin = xmin_ymax.x;
  r_rect.ymax = xmin_ymax.y;
  const float2 xmax_ymin = node_to_view(node,
                                        {node.offsetx + node.width, node.offsety - node.height});
  r_rect.xmax = xmax_ymin.x;
  r_rect.ymin = xmax_ymin.y;
}

float2 node_from_view(const bNode &node, const float2 &co)
{
  const float2 node_location = co / UI_SCALE_FAC;
  return bke::nodeFromView(&node, node_location);
}

static bool is_node_panels_supported(const bNode &node)
{
  return node.declaration() && node.declaration()->use_custom_socket_order;
}

/* Draw UI for options, buttons, and previews. */
static bool node_update_basis_buttons(const bContext &C,
                                      bNodeTree &ntree,
                                      bNode &node,
                                      nodes::PanelDrawButtonsFunction draw_buttons,
                                      uiBlock &block,
                                      int &dy)
{
  /* Buttons rect? */
  const bool node_options = draw_buttons && (node.flag & NODE_OPTIONS);
  if (!node_options) {
    return false;
  }

  PointerRNA nodeptr = RNA_pointer_create(&ntree.id, &RNA_Node, &node);

  /* Get "global" coordinates. */
  float2 loc = node_to_view(node, float2(0));
  /* Round the node origin because text contents are always pixel-aligned. */
  loc.x = round(loc.x);
  loc.y = round(loc.y);

  dy -= NODE_DYS / 4;

  uiLayout *layout = UI_block_layout(&block,
                                     UI_LAYOUT_VERTICAL,
                                     UI_LAYOUT_PANEL,
                                     loc.x + NODE_DYS,
                                     dy,
                                     NODE_WIDTH(node) - NODE_DY,
                                     0,
                                     0,
                                     UI_style_get_dpi());

  if (node.flag & NODE_MUTED) {
    uiLayoutSetActive(layout, false);
  }

  uiLayoutSetContextPointer(layout, "node", &nodeptr);

  draw_buttons(layout, (bContext *)&C, &nodeptr);

  UI_block_align_end(&block);
  int buty;
  UI_block_layout_resolve(&block, nullptr, &buty);

  dy = buty - NODE_DYS / 4;
  return true;
}

const char *node_socket_get_label(const bNodeSocket *socket, const char *panel_label)
{
  /* Get the short label if possible. This is used when grouping sockets under panels,
   * to avoid redundancy in the label. */
  const char *socket_short_label = bke::nodeSocketShortLabel(socket);
  const char *socket_translation_context = node_socket_get_translation_context(*socket);

  if (socket_short_label) {
    return CTX_IFACE_(socket_translation_context, socket_short_label);
  }

  const char *socket_label = bke::nodeSocketLabel(socket);
  const char *translated_socket_label = CTX_IFACE_(socket_translation_context, socket_label);

  /* Shorten socket label if it begins with the panel label. */
  if (panel_label) {
    const int len_prefix = strlen(panel_label);
    if (STREQLEN(translated_socket_label, panel_label, len_prefix) &&
        translated_socket_label[len_prefix] == ' ')
    {
      return translated_socket_label + len_prefix + 1;
    }
  }

  /* Full label. */
  return translated_socket_label;
}

static bool node_update_basis_socket(const bContext &C,
                                     bNodeTree &ntree,
                                     bNode &node,
                                     const char *panel_label,
                                     bNodeSocket *input_socket,
                                     bNodeSocket *output_socket,
                                     uiBlock &block,
                                     const int &locx,
                                     int &locy)
{
  if ((!input_socket || !input_socket->is_visible()) &&
      (!output_socket || !output_socket->is_visible()))
  {
    return false;
  }

  const int topy = locy;

  /* Add the half the height of a multi-input socket to cursor Y
   * to account for the increased height of the taller sockets. */
  const bool is_multi_input = (input_socket ? input_socket->flag & SOCK_MULTI_INPUT : false);
  const float multi_input_socket_offset = is_multi_input ?
                                              std::max(input_socket->runtime->total_inputs - 2,
                                                       0) *
                                                  NODE_MULTI_INPUT_LINK_GAP :
                                              0.0f;
  locy -= multi_input_socket_offset * 0.5f;

  uiLayout *layout = UI_block_layout(&block,
                                     UI_LAYOUT_VERTICAL,
                                     UI_LAYOUT_PANEL,
                                     locx + NODE_DYS,
                                     locy,
                                     NODE_WIDTH(node) - NODE_DY,
                                     NODE_DY,
                                     0,
                                     UI_style_get_dpi());

  if (node.flag & NODE_MUTED) {
    uiLayoutSetActive(layout, false);
  }

  uiLayout *row = uiLayoutRow(layout, true);
  PointerRNA nodeptr = RNA_pointer_create(&ntree.id, &RNA_Node, &node);
  uiLayoutSetContextPointer(row, "node", &nodeptr);

  if (input_socket) {
    /* Context pointers for current node and socket. */
    PointerRNA sockptr = RNA_pointer_create(&ntree.id, &RNA_NodeSocket, input_socket);
    uiLayoutSetContextPointer(row, "socket", &sockptr);

    uiLayoutSetAlignment(row, UI_LAYOUT_ALIGN_EXPAND);

    input_socket->typeinfo->draw(
        (bContext *)&C, row, &sockptr, &nodeptr, node_socket_get_label(input_socket, panel_label));
  }
  else {
    /* Context pointers for current node and socket. */
    PointerRNA sockptr = RNA_pointer_create(&ntree.id, &RNA_NodeSocket, output_socket);
    uiLayoutSetContextPointer(row, "socket", &sockptr);

    /* Align output buttons to the right. */
    uiLayoutSetAlignment(row, UI_LAYOUT_ALIGN_RIGHT);

    output_socket->typeinfo->draw((bContext *)&C,
                                  row,
                                  &sockptr,
                                  &nodeptr,
                                  node_socket_get_label(output_socket, panel_label));
  }

  if (input_socket) {
    node_socket_add_tooltip_in_node_editor(*input_socket, *row);
    /* Round the socket location to stop it from jiggling. */
    input_socket->runtime->location = float2(round(locx), round(locy - NODE_DYS));
  }
  if (output_socket) {
    node_socket_add_tooltip_in_node_editor(*output_socket, *row);
    /* Round the socket location to stop it from jiggling. */
    output_socket->runtime->location = float2(round(locx + NODE_WIDTH(node)),
                                              round(locy - NODE_DYS));
  }

  UI_block_align_end(&block);

  int buty;
  UI_block_layout_resolve(&block, nullptr, &buty);
  /* Ensure minimum socket height in case layout is empty. */
  buty = min_ii(buty, topy - NODE_DY);
  locy = buty - multi_input_socket_offset * 0.5;
  return true;
}

struct NodeInterfaceItemData {
  /* Declaration of a socket (only for socket items). */
  const nodes::SocketDeclaration *socket_decl = nullptr;
  bNodeSocket *input = nullptr;
  bNodeSocket *output = nullptr;

  /* Declaration of a panel (only for panel items). */
  const nodes::PanelDeclaration *panel_decl = nullptr;
  /* State of the panel instance on the node.
   * Mutable so that panel visibility can be updated. */
  bNodePanelState *state = nullptr;
  /* Runtime panel state for draw locations. */
  bke::bNodePanelRuntime *runtime = nullptr;

  NodeInterfaceItemData(const nodes::SocketDeclaration *_socket_decl,
                        bNodeSocket *_input,
                        bNodeSocket *_output)
      : socket_decl(_socket_decl), input(_input), output(_output)
  {
  }
  NodeInterfaceItemData(const nodes::PanelDeclaration *_panel_decl,
                        bNodePanelState *_state,
                        bke::bNodePanelRuntime *_runtime)
      : panel_decl(_panel_decl), state(_state), runtime(_runtime)
  {
  }

  bool is_valid_socket() const
  {
    /* At least one socket pointer must be valid. */
    return this->socket_decl && (input || output);
  }

  bool is_valid_panel() const
  {
    /* Panel can only be drawn when state data is available. */
    return this->panel_decl && this->state && this->runtime;
  }
};

/* Compile relevant socket and panel pointer data into a vector.
 * This helps ensure correct pointer access in complex situations like inlined sockets.
 */
static Vector<NodeInterfaceItemData> node_build_item_data(bNode &node)
{
  namespace nodes = blender::nodes;
  using ItemDeclIterator = blender::Span<nodes::ItemDeclarationPtr>::iterator;
  using SocketIterator = blender::Span<bNodeSocket *>::iterator;
  using PanelStateIterator = blender::MutableSpan<bNodePanelState>::iterator;
  using PanelRuntimeIterator = blender::MutableSpan<bke::bNodePanelRuntime>::iterator;

  BLI_assert(is_node_panels_supported(node));
  BLI_assert(node.runtime->panels.size() == node.num_panel_states);

  ItemDeclIterator item_decl = node.declaration()->items.begin();
  SocketIterator input = node.input_sockets().begin();
  SocketIterator output = node.output_sockets().begin();
  PanelStateIterator panel_state = node.panel_states().begin();
  PanelRuntimeIterator panel_runtime = node.runtime->panels.begin();
  const ItemDeclIterator item_decl_end = node.declaration()->items.end();
  const SocketIterator input_end = node.input_sockets().end();
  const SocketIterator output_end = node.output_sockets().end();
  const PanelStateIterator panel_state_end = node.panel_states().end();
  const PanelRuntimeIterator panel_runtime_end = node.runtime->panels.end();
  UNUSED_VARS_NDEBUG(input_end, output_end, panel_state_end, panel_runtime_end);

  Vector<NodeInterfaceItemData> result;
  result.reserve(node.declaration()->items.size());

  while (item_decl != item_decl_end) {
    if (const nodes::SocketDeclaration *socket_decl =
            dynamic_cast<const nodes::SocketDeclaration *>(item_decl->get()))
    {
      if (socket_decl->align_with_previous_socket) {
        NodeInterfaceItemData &last_item = result.last();
        switch (socket_decl->in_out) {
          case SOCK_IN:
            BLI_assert(input != input_end);
            BLI_assert(last_item.input == nullptr);
            last_item.input = *input;
            ++input;
            break;
          case SOCK_OUT:
            BLI_assert(output != output_end);
            BLI_assert(last_item.output == nullptr);
            last_item.output = *output;
            ++output;
            break;
        }
      }
      else {
        switch (socket_decl->in_out) {
          case SOCK_IN:
            BLI_assert(input != input_end);
            result.append({socket_decl, *input, nullptr});
            ++input;
            break;
          case SOCK_OUT:
            BLI_assert(output != output_end);
            result.append({socket_decl, nullptr, *output});
            ++output;
            break;
        }
      }
      ++item_decl;
    }
    else if (const nodes::PanelDeclaration *panel_decl =
                 dynamic_cast<const nodes::PanelDeclaration *>(item_decl->get()))
    {
      BLI_assert(panel_state != panel_state_end);
      BLI_assert(panel_runtime != panel_runtime_end);
      result.append({panel_decl, panel_state, panel_runtime});
      ++item_decl;
      ++panel_state;
      ++panel_runtime;
    }
  }
  return result;
}

using ItemIterator = Vector<NodeInterfaceItemData>::const_iterator;

struct VisibilityUpdateState {
  ItemIterator item_iter;
  const ItemIterator item_end;

  explicit VisibilityUpdateState(const Span<NodeInterfaceItemData> items)
      : item_iter(items.begin()), item_end(items.end())
  {
  }
};

/* Recursive function to determine visibility of items before drawing. */
static void node_update_panel_items_visibility_recursive(int num_items,
                                                         const bool is_parent_collapsed,
                                                         bNodePanelState &parent_state,
                                                         VisibilityUpdateState &state)
{
  parent_state.flag &= ~NODE_PANEL_CONTENT_VISIBLE;
  while (state.item_iter != state.item_end) {
    /* Stop after adding the expected number of items.
     * Root panel consumes all remaining items (num_items == -1). */
    if (num_items == 0) {
      break;
    }
    else if (num_items > 0) {
      --num_items;
    }
    /* Consume item. */
    const NodeInterfaceItemData &item = *state.item_iter++;

    if (item.is_valid_panel()) {
      SET_FLAG_FROM_TEST(item.state->flag, is_parent_collapsed, NODE_PANEL_PARENT_COLLAPSED);
      /* New top panel is collapsed if self or parent is collapsed. */
      const bool is_collapsed = is_parent_collapsed || item.state->is_collapsed();

      node_update_panel_items_visibility_recursive(
          item.panel_decl->num_child_decls, is_collapsed, *item.state, state);
      if (item.panel_decl->draw_buttons) {
        item.state->flag |= NODE_PANEL_CONTENT_VISIBLE;
      }
      if (item.state->flag & NODE_PANEL_CONTENT_VISIBLE) {
        /* If child panel is visible so is the parent panel. */
        parent_state.flag |= NODE_PANEL_CONTENT_VISIBLE;
      }
    }
    else if (item.is_valid_socket()) {
      if (item.input) {
        SET_FLAG_FROM_TEST(item.input->flag, is_parent_collapsed, SOCK_PANEL_COLLAPSED);
        if (item.input->is_visible()) {
          parent_state.flag |= NODE_PANEL_CONTENT_VISIBLE;
        }
      }
      if (item.output) {
        SET_FLAG_FROM_TEST(item.output->flag, is_parent_collapsed, SOCK_PANEL_COLLAPSED);
        if (item.output->is_visible()) {
          parent_state.flag |= NODE_PANEL_CONTENT_VISIBLE;
        }
      }
    }
    else {
      /* Should not happen. */
      BLI_assert_unreachable();
    }
  }
}

struct LocationUpdateState {
  ItemIterator item_iter;
  const ItemIterator item_end;

  /* Checked at various places to avoid adding duplicate spacers without anything in between. */
  bool need_spacer_after_item = false;
  /* Makes sure buttons are only drawn once. */
  bool buttons_drawn = false;
  /* Only true for the first item in the layout. */
  bool is_first = true;

  explicit LocationUpdateState(const Span<NodeInterfaceItemData> items)
      : item_iter(items.begin()), item_end(items.end())
  {
  }
};

/* Recursive function that adds the expected number of items in a panel and advances the
 * iterator. */
static void add_panel_items_recursive(const bContext &C,
                                      bNodeTree &ntree,
                                      bNode &node,
                                      uiBlock &block,
                                      const int locx,
                                      int &locy,
                                      int num_items,
                                      const bool is_parent_collapsed,
                                      const char *parent_label,
                                      bke::bNodePanelRuntime *parent_runtime,
                                      LocationUpdateState &state)
{
  while (state.item_iter != state.item_end) {
    /* Stop after adding the expected number of items.
     * Root panel consumes all remaining items (num_items == -1). */
    if (num_items == 0) {
      break;
    }
    else if (num_items > 0) {
      --num_items;
    }
    /* Consume item. */
    const NodeInterfaceItemData &item = *state.item_iter++;

    if (item.is_valid_panel()) {
      /* Draw buttons before the first panel. */
      if (!state.buttons_drawn) {
        state.buttons_drawn = true;
        state.need_spacer_after_item = node_update_basis_buttons(
            C, ntree, node, node.typeinfo->draw_buttons, block, locy);
      }

      /* Panel visible if any content is visible. */
      if (item.state->has_visible_content()) {
        if (!is_parent_collapsed) {
          locy -= NODE_DY;
          state.is_first = false;
        }

        /* New top panel is collapsed if self or parent is collapsed. */
        const bool is_collapsed = is_parent_collapsed || item.state->is_collapsed();

        /* Round the socket location to stop it from jiggling. */
        item.runtime->location_y = round(locy + NODE_DYS);
        if (is_collapsed) {
          item.runtime->max_content_y = item.runtime->min_content_y = round(locy);
        }
        else {
          locy -= NODE_ITEM_SPACING_Y / 2; /* Space at bottom of panel header. */
          item.runtime->max_content_y = item.runtime->min_content_y = round(locy);
          locy -= NODE_ITEM_SPACING_Y; /* Space at top of panel contents. */

          node_update_basis_buttons(C, ntree, node, item.panel_decl->draw_buttons, block, locy);
        }

        add_panel_items_recursive(C,
                                  ntree,
                                  node,
                                  block,
                                  locx,
                                  locy,
                                  item.panel_decl->num_child_decls,
                                  is_collapsed,
                                  item.panel_decl->name.c_str(),
                                  item.runtime,
                                  state);
      }
    }
    else if (item.is_valid_socket()) {
      if (item.input) {
        /* Draw buttons before the first input. */
        if (!state.buttons_drawn) {
          state.buttons_drawn = true;
          state.need_spacer_after_item = node_update_basis_buttons(
              C, ntree, node, node.typeinfo->draw_buttons, block, locy);
        }

        if (is_parent_collapsed) {
          item.input->runtime->location = float2(locx, round(locy + NODE_DYS));
        }
        else {
          /* Space between items. */
          if (!state.is_first && item.input->is_visible()) {
            locy -= NODE_ITEM_SPACING_Y;
          }
        }
      }
      if (item.output) {
        if (is_parent_collapsed) {
          item.output->runtime->location = float2(round(locx + NODE_WIDTH(node)),
                                                  round(locy + NODE_DYS));
        }
        else {
          /* Space between items. */
          if (!state.is_first && item.output->is_visible()) {
            locy -= NODE_ITEM_SPACING_Y;
          }
        }
      }

      if (!is_parent_collapsed &&
          node_update_basis_socket(
              C, ntree, node, parent_label, item.input, item.output, block, locx, locy))
      {
        state.is_first = false;
        state.need_spacer_after_item = true;
      }
    }
    else {
      /* Should not happen. */
      BLI_assert_unreachable();
    }
  }

  /* Finalize the vertical extent of the content. */
  if (!is_parent_collapsed) {
    if (parent_runtime) {
      locy -= 2 * NODE_ITEM_SPACING_Y; /* Space at bottom of panel contents. */
      parent_runtime->min_content_y = round(locy);
    }
    locy -= NODE_ITEM_SPACING_Y / 2; /* Space at top of next panel header. */
  }
}

/* Advanced drawing with panels and arbitrary input/output ordering. */
static void node_update_basis_from_declaration(
    const bContext &C, bNodeTree &ntree, bNode &node, uiBlock &block, const int locx, int &locy)
{
  namespace nodes = blender::nodes;

  BLI_assert(is_node_panels_supported(node));
  BLI_assert(node.runtime->panels.size() == node.num_panel_states);

  const Vector<NodeInterfaceItemData> item_data = node_build_item_data(node);

  /* Update item visibility flags first. */
  VisibilityUpdateState visibility_state(item_data);
  /* Dummy state item to write into, unused. */
  bNodePanelState root_panel_state;
  node_update_panel_items_visibility_recursive(-1, false, root_panel_state, visibility_state);

  /* Space at the top. */
  locy -= NODE_DYS / 2;

  /* Start by adding root panel items. */
  LocationUpdateState location_state(item_data);
  add_panel_items_recursive(
      C, ntree, node, block, locx, locy, -1, false, "", nullptr, location_state);

  /* Draw buttons at the bottom if no inputs exist. */
  if (!location_state.buttons_drawn) {
    location_state.need_spacer_after_item = node_update_basis_buttons(
        C, ntree, node, node.typeinfo->draw_buttons, block, locy);
  }

  if (location_state.need_spacer_after_item) {
    locy -= NODE_DYS / 2;
  }
}

/* Conventional drawing in outputs/buttons/inputs order. */
static void node_update_basis_from_socket_lists(
    const bContext &C, bNodeTree &ntree, bNode &node, uiBlock &block, const int locx, int &locy)
{
  /* Space at the top. */
  locy -= NODE_DYS / 2;

  /* Output sockets. */
  bool add_output_space = false;

  for (bNodeSocket *socket : node.output_sockets()) {
    /* Clear flag, conventional drawing does not support panels. */
    socket->flag &= ~SOCK_PANEL_COLLAPSED;

    if (node_update_basis_socket(C, ntree, node, nullptr, nullptr, socket, block, locx, locy)) {
      if (socket->next) {
        locy -= NODE_ITEM_SPACING_Y;
      }
      add_output_space = true;
    }
  }

  if (add_output_space) {
    locy -= NODE_DY / 4;
  }

  const bool add_button_space = node_update_basis_buttons(
      C, ntree, node, node.typeinfo->draw_buttons, block, locy);

  bool add_input_space = false;

  /* Input sockets. */
  for (bNodeSocket *socket : node.input_sockets()) {
    /* Clear flag, conventional drawing does not support panels. */
    socket->flag &= ~SOCK_PANEL_COLLAPSED;

    if (node_update_basis_socket(C, ntree, node, nullptr, socket, nullptr, block, locx, locy)) {
      if (socket->next) {
        locy -= NODE_ITEM_SPACING_Y;
      }
      add_input_space = true;
    }
  }

  /* Little bit of padding at the bottom. */
  if (add_input_space || add_button_space) {
    locy -= NODE_DYS / 2;
  }
}

/**
 * Based on settings and sockets in node, set drawing rect info.
 */
static void node_update_basis(const bContext &C,
                              const TreeDrawContext & /*tree_draw_ctx*/,
                              bNodeTree &ntree,
                              bNode &node,
                              uiBlock &block)
{
  /* Get "global" coordinates. */
  float2 loc = node_to_view(node, float2(0));
  /* Round the node origin because text contents are always pixel-aligned. */
  loc.x = round(loc.x);
  loc.y = round(loc.y);

  int dy = loc.y;

  /* Header. */
  dy -= NODE_DY;

  if (is_node_panels_supported(node)) {
    node_update_basis_from_declaration(C, ntree, node, block, loc.x, dy);
  }
  else {
    node_update_basis_from_socket_lists(C, ntree, node, block, loc.x, dy);
  }

  node.runtime->totr.xmin = loc.x;
  node.runtime->totr.xmax = loc.x + NODE_WIDTH(node);
  node.runtime->totr.ymax = loc.y;
  node.runtime->totr.ymin = min_ff(dy, loc.y - 2 * NODE_DY);

  /* Set the block bounds to clip mouse events from underlying nodes.
   * Add a margin for sockets on each side. */
  UI_block_bounds_set_explicit(&block,
                               node.runtime->totr.xmin - NODE_SOCKSIZE,
                               node.runtime->totr.ymin,
                               node.runtime->totr.xmax + NODE_SOCKSIZE,
                               node.runtime->totr.ymax);
}

/**
 * Based on settings in node, sets drawing rect info.
 */
static void node_update_hidden(bNode &node, uiBlock &block)
{
  int totin = 0, totout = 0;

  /* Get "global" coordinates. */
  float2 loc = node_to_view(node, float2(0));
  /* Round the node origin because text contents are always pixel-aligned. */
  loc.x = round(loc.x);
  loc.y = round(loc.y);

  /* Calculate minimal radius. */
  for (const bNodeSocket *socket : node.input_sockets()) {
    if (socket->is_visible()) {
      totin++;
    }
  }
  for (const bNodeSocket *socket : node.output_sockets()) {
    if (socket->is_visible()) {
      totout++;
    }
  }

  float hiddenrad = HIDDEN_RAD;
  float tot = std::max(totin, totout);
  if (tot > 4) {
    hiddenrad += 5.0f * float(tot - 4);
  }

  node.runtime->totr.xmin = loc.x;
  node.runtime->totr.xmax = loc.x + max_ff(NODE_WIDTH(node), 2 * hiddenrad);
  node.runtime->totr.ymax = loc.y + (hiddenrad - 0.5f * NODE_DY);
  node.runtime->totr.ymin = node.runtime->totr.ymax - 2 * hiddenrad;

  /* Output sockets. */
  float rad = float(M_PI) / (1.0f + float(totout));
  float drad = rad;

  for (bNodeSocket *socket : node.output_sockets()) {
    if (socket->is_visible()) {
      /* Round the socket location to stop it from jiggling. */
      socket->runtime->location = {
          round(node.runtime->totr.xmax - hiddenrad + sinf(rad) * hiddenrad),
          round(node.runtime->totr.ymin + hiddenrad + cosf(rad) * hiddenrad)};
      rad += drad;
    }
  }

  /* Input sockets. */
  rad = drad = -float(M_PI) / (1.0f + float(totin));

  for (bNodeSocket *socket : node.input_sockets()) {
    if (socket->is_visible()) {
      /* Round the socket location to stop it from jiggling. */
      socket->runtime->location = {
          round(node.runtime->totr.xmin + hiddenrad + sinf(rad) * hiddenrad),
          round(node.runtime->totr.ymin + hiddenrad + cosf(rad) * hiddenrad)};
      rad += drad;
    }
  }

  /* Set the block bounds to clip mouse events from underlying nodes.
   * Add a margin for sockets on each side. */
  UI_block_bounds_set_explicit(&block,
                               node.runtime->totr.xmin - NODE_SOCKSIZE,
                               node.runtime->totr.ymin,
                               node.runtime->totr.xmax + NODE_SOCKSIZE,
                               node.runtime->totr.ymax);
}

static int node_get_colorid(TreeDrawContext &tree_draw_ctx, const bNode &node)
{
  const int nclass = (node.typeinfo->ui_class == nullptr) ? node.typeinfo->nclass :
                                                            node.typeinfo->ui_class(&node);
  switch (nclass) {
    case NODE_CLASS_INPUT:
      return TH_NODE_INPUT;
    case NODE_CLASS_OUTPUT: {
      if (node.type == GEO_NODE_VIEWER) {
        return &node == tree_draw_ctx.active_geometry_nodes_viewer ? TH_NODE_OUTPUT : TH_NODE;
      }
      return (node.flag & NODE_DO_OUTPUT) ? TH_NODE_OUTPUT : TH_NODE;
    }
    case NODE_CLASS_CONVERTER:
      return TH_NODE_CONVERTER;
    case NODE_CLASS_OP_COLOR:
      return TH_NODE_COLOR;
    case NODE_CLASS_OP_VECTOR:
      return TH_NODE_VECTOR;
    case NODE_CLASS_OP_FILTER:
      return TH_NODE_FILTER;
    case NODE_CLASS_GROUP:
      return TH_NODE_GROUP;
    case NODE_CLASS_INTERFACE:
      return TH_NODE_INTERFACE;
    case NODE_CLASS_MATTE:
      return TH_NODE_MATTE;
    case NODE_CLASS_DISTORT:
      return TH_NODE_DISTORT;
    case NODE_CLASS_TEXTURE:
      return TH_NODE_TEXTURE;
    case NODE_CLASS_SHADER:
      return TH_NODE_SHADER;
    case NODE_CLASS_SCRIPT:
      return TH_NODE_SCRIPT;
    case NODE_CLASS_PATTERN:
      return TH_NODE_PATTERN;
    case NODE_CLASS_LAYOUT:
      return TH_NODE_LAYOUT;
    case NODE_CLASS_GEOMETRY:
      return TH_NODE_GEOMETRY;
    case NODE_CLASS_ATTRIBUTE:
      return TH_NODE_ATTRIBUTE;
    default:
      return TH_NODE;
  }
}

static void node_draw_mute_line(const bContext &C,
                                const View2D &v2d,
                                const SpaceNode &snode,
                                const bNode &node)
{
  GPU_blend(GPU_BLEND_ALPHA);

  for (const bNodeLink &link : node.internal_links()) {
    if (!nodeLinkIsHidden(&link)) {
      node_draw_link_bezier(C, v2d, snode, link, TH_WIRE_INNER, TH_WIRE_INNER, TH_WIRE, false);
    }
  }

  GPU_blend(GPU_BLEND_NONE);
}

static void node_socket_draw(const bNodeSocket &sock,
                             const float color[4],
                             const float color_outline[4],
                             const float size,
                             const float locx,
                             const float locy,
                             uint pos_id,
                             uint col_id,
                             uint shape_id,
                             uint size_id,
                             uint outline_col_id)
{
  int flags;

  /* Set shape flags. */
  switch (sock.display_shape) {
    case SOCK_DISPLAY_SHAPE_DIAMOND:
    case SOCK_DISPLAY_SHAPE_DIAMOND_DOT:
      flags = GPU_KEYFRAME_SHAPE_DIAMOND;
      break;
    case SOCK_DISPLAY_SHAPE_SQUARE:
    case SOCK_DISPLAY_SHAPE_SQUARE_DOT:
      flags = GPU_KEYFRAME_SHAPE_SQUARE;
      break;
    default:
    case SOCK_DISPLAY_SHAPE_CIRCLE:
    case SOCK_DISPLAY_SHAPE_CIRCLE_DOT:
      flags = GPU_KEYFRAME_SHAPE_CIRCLE;
      break;
  }

  if (ELEM(sock.display_shape,
           SOCK_DISPLAY_SHAPE_DIAMOND_DOT,
           SOCK_DISPLAY_SHAPE_SQUARE_DOT,
           SOCK_DISPLAY_SHAPE_CIRCLE_DOT))
  {
    flags |= GPU_KEYFRAME_SHAPE_INNER_DOT;
  }

  immAttr4fv(col_id, color);
  immAttr1u(shape_id, flags);
  immAttr1f(size_id, size);
  immAttr4fv(outline_col_id, color_outline);
  immVertex2f(pos_id, locx, locy);
}

static void node_socket_tooltip_set(uiBlock &block,
                                    const int socket_index_in_tree,
                                    const float2 location,
                                    const float2 size)
{
  /* Ideally sockets themselves should be buttons, but they aren't currently. So add an invisible
   * button on top of them for the tooltip. */
  const eUIEmbossType old_emboss = UI_block_emboss_get(&block);
  UI_block_emboss_set(&block, UI_EMBOSS_NONE);
  uiBut *but = uiDefIconBut(&block,
                            UI_BTYPE_BUT,
                            0,
                            ICON_NONE,
                            location.x - size.x / 2.0f,
                            location.y - size.y / 2.0f,
                            size.x,
                            size.y,
                            nullptr,
                            0,
                            0,
                            nullptr);

  UI_but_func_tooltip_set(
      but,
      [](bContext *C, void *argN, const char * /*tip*/) {
        const SpaceNode &snode = *CTX_wm_space_node(C);
        const bNodeTree &ntree = *snode.edittree;
        const int index_in_tree = POINTER_AS_INT(argN);
        ntree.ensure_topology_cache();
        return node_socket_get_tooltip(&snode, ntree, *ntree.all_sockets()[index_in_tree]);
      },
      POINTER_FROM_INT(socket_index_in_tree),
      nullptr);
  /* Disable the button so that clicks on it are ignored the link operator still works. */
  UI_but_flag_enable(but, UI_BUT_DISABLED);
  UI_block_emboss_set(&block, old_emboss);
}

static void node_socket_draw_multi_input(uiBlock &block,
                                         const int index_in_tree,
                                         const float2 location,
                                         const float2 draw_size,
                                         const float color[4],
                                         const float color_outline[4],
                                         const float2 tooltip_size)
{
  /* The other sockets are drawn with the keyframe shader. There, the outline has a base
   * thickness that can be varied but always scales with the size the socket is drawn at. Using
   * `UI_SCALE_FAC` has the same effect here. It scales the outline correctly across different
   * screen DPI's and UI scales without being affected by the 'line-width'. */
  const float half_outline_width = NODE_SOCK_OUTLINE_SCALE * UI_SCALE_FAC * 0.5f;

  /* UI_draw_roundbox draws the outline on the outer side, so compensate for the outline width.
   */
  const rctf rect = {
      location.x - draw_size.x + half_outline_width,
      location.x + draw_size.x + half_outline_width,
      location.y - draw_size.y + half_outline_width,
      location.y + draw_size.y + half_outline_width,
  };

  UI_draw_roundbox_corner_set(UI_CNR_ALL);
  UI_draw_roundbox_4fv_ex(&rect,
                          color,
                          nullptr,
                          1.0f,
                          color_outline,
                          half_outline_width * 2.0f,
                          draw_size.x - half_outline_width);

  node_socket_tooltip_set(block, index_in_tree, location, tooltip_size);
}

static const float virtual_node_socket_outline_color[4] = {0.5, 0.5, 0.5, 1.0};

static void node_socket_outline_color_get(const bool selected,
                                          const int socket_type,
                                          float r_outline_color[4])
{
  if (selected) {
    UI_GetThemeColor4fv(TH_ACTIVE, r_outline_color);
  }
  else if (socket_type == SOCK_CUSTOM) {
    /* Until there is a better place for per socket color,
     * the outline color for virtual sockets is set here. */
    copy_v4_v4(r_outline_color, virtual_node_socket_outline_color);
  }
  else {
    UI_GetThemeColor4fv(TH_WIRE, r_outline_color);
    r_outline_color[3] = 1.0f;
  }
}

void node_socket_color_get(const bContext &C,
                           const bNodeTree &ntree,
                           PointerRNA &node_ptr,
                           const bNodeSocket &sock,
                           float r_color[4])
{
  if (!sock.typeinfo->draw_color) {
    /* Fallback to the simple variant. If not defined either, fallback to a magenta color. */
    if (sock.typeinfo->draw_color_simple) {
      sock.typeinfo->draw_color_simple(sock.typeinfo, r_color);
    }
    else {
      copy_v4_v4(r_color, float4(1.0f, 0.0f, 1.0f, 1.0f));
    }
    return;
  }

  BLI_assert(RNA_struct_is_a(node_ptr.type, &RNA_Node));
  PointerRNA ptr = RNA_pointer_create(
      &const_cast<ID &>(ntree.id), &RNA_NodeSocket, &const_cast<bNodeSocket &>(sock));
  sock.typeinfo->draw_color((bContext *)&C, &ptr, &node_ptr, r_color);
}

static void create_inspection_string_for_generic_value(const bNodeSocket &socket,
                                                       const GPointer value,
                                                       std::stringstream &ss)
{
  auto id_to_inspection_string = [&](const ID *id, const short idcode) {
    ss << (id ? id->name + 2 : TIP_("None")) << " (" << TIP_(BKE_idtype_idcode_to_name(idcode))
       << ")";
  };

  const CPPType &value_type = *value.type();
  const void *buffer = value.get();
  if (value_type.is<Object *>()) {
    id_to_inspection_string(*static_cast<const ID *const *>(buffer), ID_OB);
    return;
  }
  if (value_type.is<Material *>()) {
    id_to_inspection_string(*static_cast<const ID *const *>(buffer), ID_MA);
    return;
  }
  if (value_type.is<Tex *>()) {
    id_to_inspection_string(*static_cast<const ID *const *>(buffer), ID_TE);
    return;
  }
  if (value_type.is<Image *>()) {
    id_to_inspection_string(*static_cast<const ID *const *>(buffer), ID_IM);
    return;
  }
  if (value_type.is<Collection *>()) {
    id_to_inspection_string(*static_cast<const ID *const *>(buffer), ID_GR);
    return;
  }
  if (value_type.is<std::string>()) {
    ss << fmt::format(TIP_("{} (String)"), *static_cast<const std::string *>(buffer));
    return;
  }

  const CPPType &socket_type = *socket.typeinfo->base_cpp_type;
  const bke::DataTypeConversions &convert = bke::get_implicit_type_conversions();
  if (value_type != socket_type) {
    if (!convert.is_convertible(value_type, socket_type)) {
      return;
    }
  }
  BUFFER_FOR_CPP_TYPE_VALUE(socket_type, socket_value);
  /* This will just copy the value if the types are equal. */
  convert.convert_to_uninitialized(value_type, socket_type, buffer, socket_value);
  BLI_SCOPED_DEFER([&]() { socket_type.destruct(socket_value); });

  if (socket_type.is<int>()) {
    ss << fmt::format(TIP_("{} (Integer)"), *static_cast<int *>(socket_value));
  }
  else if (socket_type.is<float>()) {
    const float float_value = *static_cast<float *>(socket_value);
    /* Above that threshold floats can't represent fractions anymore. */
    if (std::abs(float_value) > (1 << 24)) {
      /* Use higher precision to display correct integer value instead of one that is rounded to
       * fewer significant digits. */
      ss << fmt::format(TIP_("{:.10} (Float)"), float_value);
    }
    else {
      ss << fmt::format(TIP_("{} (Float)"), float_value);
    }
  }
  else if (socket_type.is<blender::float3>()) {
    const blender::float3 &vector = *static_cast<blender::float3 *>(socket_value);
    ss << fmt::format(TIP_("({}, {}, {}) (Vector)"), vector.x, vector.y, vector.z);
  }
  else if (socket_type.is<blender::ColorGeometry4f>()) {
    const blender::ColorGeometry4f &color = *static_cast<blender::ColorGeometry4f *>(socket_value);
    ss << fmt::format(TIP_("({}, {}, {}, {}) (Color)"), color.r, color.g, color.b, color.a);
  }
  else if (socket_type.is<math::Quaternion>()) {
    const math::Quaternion &rotation = *static_cast<math::Quaternion *>(socket_value);
    const math::EulerXYZ euler = math::to_euler(rotation);
    ss << fmt::format(TIP_("({}" BLI_STR_UTF8_DEGREE_SIGN ", {}" BLI_STR_UTF8_DEGREE_SIGN
                           ", {}" BLI_STR_UTF8_DEGREE_SIGN ") (Rotation)"),
                      euler.x().degree(),
                      euler.y().degree(),
                      euler.z().degree());
  }
  else if (socket_type.is<bool>()) {
    ss << fmt::format(TIP_("{} (Boolean)"),
                      ((*static_cast<bool *>(socket_value)) ? TIP_("True") : TIP_("False")));
  }
  else if (socket_type.is<float4x4>()) {
    /* Transpose to be able to print row by row. */
    const float4x4 value = math::transpose(*static_cast<const float4x4 *>(socket_value));
    ss << value[0] << ",\n";
    ss << value[1] << ",\n";
    ss << value[2] << ",\n";
    ss << value[3] << ",\n";
    ss << TIP_("(Matrix)");
  }
}

static void create_inspection_string_for_field_info(const bNodeSocket &socket,
                                                    const geo_log::FieldInfoLog &value_log,
                                                    std::stringstream &ss)
{
  const CPPType &socket_type = *socket.typeinfo->base_cpp_type;
  const Span<std::string> input_tooltips = value_log.input_tooltips;

  if (input_tooltips.is_empty()) {
    /* Should have been logged as constant value. */
    BLI_assert_unreachable();
    ss << TIP_("Value has not been logged");
  }
  else {
    if (socket_type.is<int>()) {
      ss << TIP_("Integer field based on:");
    }
    else if (socket_type.is<float>()) {
      ss << TIP_("Float field based on:");
    }
    else if (socket_type.is<blender::float3>()) {
      ss << TIP_("Vector field based on:");
    }
    else if (socket_type.is<bool>()) {
      ss << TIP_("Boolean field based on:");
    }
    else if (socket_type.is<std::string>()) {
      ss << TIP_("String field based on:");
    }
    else if (socket_type.is<blender::ColorGeometry4f>()) {
      ss << TIP_("Color field based on:");
    }
    else if (socket_type.is<math::Quaternion>()) {
      ss << TIP_("Rotation field based on:");
    }
    ss << "\n";

    for (const int i : input_tooltips.index_range()) {
      const blender::StringRefNull tooltip = input_tooltips[i];
      ss << fmt::format(TIP_("\u2022 {}"), TIP_(tooltip.c_str()));
      if (i < input_tooltips.size() - 1) {
        ss << ".\n";
      }
    }
  }
}

static void create_inspection_string_for_geometry_info(const geo_log::GeometryInfoLog &value_log,
                                                       std::stringstream &ss)
{
  Span<bke::GeometryComponent::Type> component_types = value_log.component_types;
  if (component_types.is_empty()) {
    ss << TIP_("Empty Geometry");
    return;
  }

  auto to_string = [](int value) {
    char str[BLI_STR_FORMAT_INT32_GROUPED_SIZE];
    BLI_str_format_int_grouped(str, value);
    return std::string(str);
  };

  ss << TIP_("Geometry:") << "\n";
  for (bke::GeometryComponent::Type type : component_types) {
    switch (type) {
      case bke::GeometryComponent::Type::Mesh: {
        const geo_log::GeometryInfoLog::MeshInfo &mesh_info = *value_log.mesh_info;
        char line[256];
        SNPRINTF(line,
                 TIP_("\u2022 Mesh: %s vertices, %s edges, %s faces"),
                 to_string(mesh_info.verts_num).c_str(),
                 to_string(mesh_info.edges_num).c_str(),
                 to_string(mesh_info.faces_num).c_str());
        ss << line;
        break;
      }
      case bke::GeometryComponent::Type::PointCloud: {
        const geo_log::GeometryInfoLog::PointCloudInfo &pointcloud_info =
            *value_log.pointcloud_info;
        char line[256];
        SNPRINTF(line,
                 TIP_("\u2022 Point Cloud: %s points"),
                 to_string(pointcloud_info.points_num).c_str());
        ss << line;
        break;
      }
      case bke::GeometryComponent::Type::Curve: {
        const geo_log::GeometryInfoLog::CurveInfo &curve_info = *value_log.curve_info;
        char line[256];
        SNPRINTF(line,
                 TIP_("\u2022 Curve: %s points, %s splines"),
                 to_string(curve_info.points_num).c_str(),
                 to_string(curve_info.splines_num).c_str());
        ss << line;
        break;
      }
      case bke::GeometryComponent::Type::Instance: {
        const geo_log::GeometryInfoLog::InstancesInfo &instances_info = *value_log.instances_info;
        char line[256];
        SNPRINTF(
            line, TIP_("\u2022 Instances: %s"), to_string(instances_info.instances_num).c_str());
        ss << line;
        break;
      }
      case bke::GeometryComponent::Type::Volume: {
        ss << TIP_("\u2022 Volume");
        break;
      }
      case bke::GeometryComponent::Type::Edit: {
        if (value_log.edit_data_info.has_value()) {
          const geo_log::GeometryInfoLog::EditDataInfo &edit_info = *value_log.edit_data_info;
          char line[256];
          SNPRINTF(line,
                   TIP_("\u2022 Edit Curves: %s, %s"),
                   edit_info.has_deformed_positions ? TIP_("positions") : TIP_("no positions"),
                   edit_info.has_deform_matrices ? TIP_("matrices") : TIP_("no matrices"));
          ss << line;
        }
        break;
      }
      case bke::GeometryComponent::Type::GreasePencil: {
        if (U.experimental.use_grease_pencil_version3) {
          const geo_log::GeometryInfoLog::GreasePencilInfo &grease_pencil_info =
              *value_log.grease_pencil_info;
          char line[256];
          SNPRINTF(line,
                   TIP_("\u2022 Grease Pencil: %s layers"),
                   to_string(grease_pencil_info.layers_num).c_str());
          ss << line;
          break;
        }
      }
    }
    if (type != component_types.last()) {
      ss << ".\n";
    }
  }
}

static void create_inspection_string_for_geometry_socket(std::stringstream &ss,
                                                         const nodes::decl::Geometry *socket_decl)
{
  /* If the geometry declaration is null, as is the case for input to group output,
   * or it is an output socket don't show supported types. */
  if (socket_decl == nullptr || socket_decl->in_out == SOCK_OUT) {
    return;
  }

  Span<bke::GeometryComponent::Type> supported_types = socket_decl->supported_types();
  if (supported_types.is_empty()) {
    ss << TIP_("Supported: All Types");
    return;
  }

  ss << TIP_("Supported: ");
  for (bke::GeometryComponent::Type type : supported_types) {
    switch (type) {
      case bke::GeometryComponent::Type::Mesh: {
        ss << TIP_("Mesh");
        break;
      }
      case bke::GeometryComponent::Type::PointCloud: {
        ss << TIP_("Point Cloud");
        break;
      }
      case bke::GeometryComponent::Type::Curve: {
        ss << TIP_("Curve");
        break;
      }
      case bke::GeometryComponent::Type::Instance: {
        ss << TIP_("Instances");
        break;
      }
      case bke::GeometryComponent::Type::Volume: {
        ss << CTX_TIP_(BLT_I18NCONTEXT_ID_ID, "Volume");
        break;
      }
      case bke::GeometryComponent::Type::Edit: {
        break;
      }
      case bke::GeometryComponent::Type::GreasePencil: {
        ss << TIP_("Grease Pencil");
        break;
      }
    }
    if (type != supported_types.last()) {
      ss << ", ";
    }
  }
}

static void create_inspection_string_for_default_socket_value(const bNodeSocket &socket,
                                                              std::stringstream &ss)
{
  if (!socket.is_input()) {
    return;
  }
<<<<<<< HEAD
  if (socket.is_multi_input()) {
    return;
  }
  const Span<const bNodeSocket *> connected_sockets = socket.directly_linked_sockets();
  if (!connected_sockets.is_empty() && !connected_sockets[0]->owner_node().is_dangling_reroute()) {
=======
  if (socket.is_directly_linked()) {
>>>>>>> f31f629b
    return;
  }
  if (const nodes::SocketDeclaration *socket_decl = socket.runtime->declaration) {
    if (socket_decl->input_field_type == nodes::InputSocketFieldType::Implicit) {
      return;
    }
  }
  if (socket.typeinfo->base_cpp_type == nullptr) {
    return;
  }

  const CPPType &value_type = *socket.typeinfo->base_cpp_type;
  BUFFER_FOR_CPP_TYPE_VALUE(value_type, socket_value);
  socket.typeinfo->get_base_cpp_value(socket.default_value, socket_value);
  create_inspection_string_for_generic_value(socket, GPointer(value_type, socket_value), ss);
  value_type.destruct(socket_value);
}

static std::optional<std::string> create_description_inspection_string(const bNodeSocket &socket)
{
  if (socket.runtime->declaration == nullptr) {
    return std::nullopt;
  }
  const blender::nodes::SocketDeclaration &socket_decl = *socket.runtime->declaration;
  blender::StringRefNull description = socket_decl.description;
  if (description.is_empty()) {
    return std::nullopt;
  }

  return TIP_(description.c_str());
}

static std::optional<std::string> create_log_inspection_string(geo_log::GeoTreeLog *geo_tree_log,
                                                               const bNodeSocket &socket)
{
  using namespace blender::nodes::geo_eval_log;

  if (geo_tree_log == nullptr) {
    return std::nullopt;
  }
  if (socket.typeinfo->base_cpp_type == nullptr) {
    return std::nullopt;
  }

  geo_tree_log->ensure_socket_values();
  ValueLog *value_log = geo_tree_log->find_socket_value_log(socket);
  std::stringstream ss;
  if (const geo_log::GenericValueLog *generic_value_log =
          dynamic_cast<const geo_log::GenericValueLog *>(value_log))
  {
    create_inspection_string_for_generic_value(socket, generic_value_log->value, ss);
  }
  else if (const geo_log::FieldInfoLog *gfield_value_log =
               dynamic_cast<const geo_log::FieldInfoLog *>(value_log))
  {
    create_inspection_string_for_field_info(socket, *gfield_value_log, ss);
  }
  else if (const geo_log::GeometryInfoLog *geo_value_log =
               dynamic_cast<const geo_log::GeometryInfoLog *>(value_log))
  {
    create_inspection_string_for_geometry_info(*geo_value_log, ss);
  }

  std::string str = ss.str();
  if (str.empty()) {
    return std::nullopt;
  }
  return str;
}

static std::optional<std::string> create_declaration_inspection_string(const bNodeSocket &socket)
{
  std::stringstream ss;
  if (const nodes::decl::Geometry *socket_decl = dynamic_cast<const nodes::decl::Geometry *>(
          socket.runtime->declaration))
  {
    create_inspection_string_for_geometry_socket(ss, socket_decl);
  }

  std::string str = ss.str();
  if (str.empty()) {
    return std::nullopt;
  }
  return str;
}

<<<<<<< HEAD
static std::optional<std::string> create_default_value_inspection_string(const bNodeSocket &socket)
{
  std::stringstream ss;
  create_inspection_string_for_default_socket_value(socket, ss);

  std::string str = ss.str();
  if (str.empty()) {
    return std::nullopt;
  }
  return str;
}

static const bNodeSocket *target_for_reroute(const bNodeSocket &reroute_output)
{
  const bNodeSocket *output = &reroute_output;
  Set<const bNode *> visited_nodes;
  visited_nodes.add(&reroute_output.owner_node());
  while (true) {
    const Span<const bNodeSocket *> linked_sockets = output->directly_linked_sockets();
    if (linked_sockets.size() != 1) {
      return nullptr;
    }
    const bNode &target_node = linked_sockets[0]->owner_node();
    if (!visited_nodes.add(&target_node)) {
      return nullptr;
    }
    if (!target_node.is_dangling_reroute()) {
      return linked_sockets[0];
    }
    output = target_node.output_sockets()[0];
  }
}

static std::optional<std::string> create_dangling_reroute_inspection_string(
    const bNodeTree &ntree, const bNodeSocket &socket)
{
  if (ntree.type != NTREE_GEOMETRY) {
    return std::nullopt;
  }

  const bNode &node = socket.owner_node();
  if (!node.is_dangling_reroute()) {
    return std::nullopt;
  }

  const bNodeSocket &output_socket = *node.output_sockets()[0];
  const bNodeSocket *target_socket = target_for_reroute(output_socket);

  if (target_socket != nullptr && target_socket->is_multi_input()) {
    return TIP_("Dangling reroute branch is ignored by multi input socket");
  }

  if (target_socket != nullptr) {
    std::stringstream ss;
    create_inspection_string_for_default_socket_value(*target_socket, ss);
    BLI_assert(!ss.str().empty());
    ss << ".\n\n";
    ss << TIP_("Dangling reroute is ignored and default value of target socket is used");
    return ss.str();
  }
  else if (!output_socket.directly_linked_sockets().is_empty()) {
    return TIP_("Dangling reroute is ignored by all targets");
  }

  return std::nullopt;
=======
static geo_log::GeoTreeLog *geo_tree_log_for_socket(const bNodeTree &ntree,
                                                    const bNodeSocket &socket,
                                                    TreeDrawContext &tree_draw_ctx)
{
  const bNodeTreeZones *zones = ntree.zones();
  if (!zones) {
    return nullptr;
  }
  const bNodeTreeZone *zone = zones->get_zone_by_socket(socket);
  return tree_draw_ctx.geo_log_by_zone.lookup_default(zone, nullptr);
}

static Vector<std::string> lines_of_text(std::string text)
{
  Vector<std::string> result;
  std::istringstream text_stream(text);
  for (std::string line; std::getline(text_stream, line);) {
    result.append(line);
  }
  return result;
}

static std::optional<std::string> create_multi_input_log_inspection_string(
    const bNodeTree &ntree, const bNodeSocket &socket, TreeDrawContext &tree_draw_ctx)
{
  if (!socket.is_multi_input()) {
    return std::nullopt;
  }

  Vector<std::pair<int, std::string>, 8> numerated_info;

  const Span<const bNodeLink *> connected_links = socket.directly_linked_links();
  for (const int index : connected_links.index_range()) {
    const bNodeLink *link = connected_links[index];
    const int connection_number = index + 1;
    if (!link->is_used()) {
      continue;
    }
    if (!(link->flag & NODE_LINK_VALID)) {
      continue;
    }
    if (link->fromnode->is_dangling_reroute()) {
      continue;
    }
    const bNodeSocket &connected_socket = *link->fromsock;
    geo_log::GeoTreeLog *geo_tree_log = geo_tree_log_for_socket(
        ntree, connected_socket, tree_draw_ctx);
    const std::optional<std::string> input_log = create_log_inspection_string(geo_tree_log,
                                                                              connected_socket);
    if (!input_log.has_value()) {
      continue;
    }
    numerated_info.append({connection_number, std::move(*input_log)});
  }

  if (numerated_info.is_empty()) {
    return std::nullopt;
  }

  constexpr const char *indentation = "  ";

  std::stringstream ss;
  for (const std::pair<int, std::string> &info : numerated_info) {
    const Vector<std::string> lines = lines_of_text(info.second);
    ss << info.first << ". " << lines.first();
    for (const std::string &line : lines.as_span().drop_front(1)) {
      ss << "\n" << indentation << line;
    }
    if (&info != &numerated_info.last()) {
      ss << ".\n";
    }
  }

  const std::string str = ss.str();
  if (str.empty()) {
    return std::nullopt;
  }

  return str;
}

static std::optional<std::string> create_default_value_inspection_string(const bNodeSocket &socket)
{
  std::stringstream ss;
  create_inspection_string_for_default_socket_value(socket, ss);

  std::string str = ss.str();
  if (str.empty()) {
    return std::nullopt;
  }
  return str;
>>>>>>> f31f629b
}

static std::string node_socket_get_tooltip(const SpaceNode *snode,
                                           const bNodeTree &ntree,
                                           const bNodeSocket &socket)
{
  TreeDrawContext tree_draw_ctx;
  if (snode != nullptr) {
    if (ntree.type == NTREE_GEOMETRY) {
      tree_draw_ctx.geo_log_by_zone =
          geo_log::GeoModifierLog::get_tree_log_by_zone_for_node_editor(*snode);
    }
  }

  geo_log::GeoTreeLog *geo_tree_log = geo_tree_log_for_socket(ntree, socket, tree_draw_ctx);

  Vector<std::string> inspection_strings;

  if (std::optional<std::string> info = create_description_inspection_string(socket)) {
    inspection_strings.append(std::move(*info));
  }
  if (std::optional<std::string> info = create_log_inspection_string(geo_tree_log, socket)) {
    inspection_strings.append(std::move(*info));
  }
<<<<<<< HEAD
  else if (std::optional<std::string> info = create_dangling_reroute_inspection_string(ntree,
                                                                                       socket))
  {
    inspection_strings.append(std::move(*info));
  }
  else if (std::optional<std::string> info = create_default_value_inspection_string(socket)) {
=======
  else if (std::optional<std::string> info = create_default_value_inspection_string(socket)) {
    inspection_strings.append(std::move(*info));
  }
  else if (std::optional<std::string> info = create_multi_input_log_inspection_string(
               ntree, socket, tree_draw_ctx))
  {
>>>>>>> f31f629b
    inspection_strings.append(std::move(*info));
  }
  if (std::optional<std::string> info = create_declaration_inspection_string(socket)) {
    inspection_strings.append(std::move(*info));
  }

  std::stringstream output;
  for (const std::string &info : inspection_strings) {
    output << info;
    if (&info != &inspection_strings.last()) {
      output << ".\n\n";
    }
  }

  if (inspection_strings.is_empty()) {
    const bNode &node = socket.owner_node();
    if (node.is_reroute()) {
      char reroute_name[MAX_NAME];
      bke::nodeLabel(&ntree, &node, reroute_name, sizeof(reroute_name));
      output << reroute_name;
    }
    else {
      output << bke::nodeSocketLabel(&socket);
    }

    if (ntree.type == NTREE_GEOMETRY) {
      output << ".\n\n";
      output << TIP_(
          "Unknown socket value. Either the socket was not used or its value was not logged "
          "during the last evaluation");
    }
  }

  return output.str();
}

static void node_socket_add_tooltip_in_node_editor(const bNodeSocket &sock, uiLayout &layout)
{
  uiLayoutSetTooltipFunc(
      &layout,
      [](bContext *C, void *argN, const char * /*tip*/) {
        const SpaceNode &snode = *CTX_wm_space_node(C);
        const bNodeTree &ntree = *snode.edittree;
        const int index_in_tree = POINTER_AS_INT(argN);
        ntree.ensure_topology_cache();
        return node_socket_get_tooltip(&snode, ntree, *ntree.all_sockets()[index_in_tree]);
      },
      POINTER_FROM_INT(sock.index_in_tree()),
      nullptr,
      nullptr);
}

void node_socket_add_tooltip(const bNodeTree &ntree, const bNodeSocket &sock, uiLayout &layout)
{
  struct SocketTooltipData {
    const bNodeTree *ntree;
    const bNodeSocket *socket;
  };

  SocketTooltipData *data = MEM_cnew<SocketTooltipData>(__func__);
  data->ntree = &ntree;
  data->socket = &sock;

  uiLayoutSetTooltipFunc(
      &layout,
      [](bContext *C, void *argN, const char * /*tip*/) {
        SocketTooltipData *data = static_cast<SocketTooltipData *>(argN);
        const SpaceNode *snode = CTX_wm_space_node(C);
        return node_socket_get_tooltip(snode, *data->ntree, *data->socket);
      },
      data,
      MEM_dupallocN,
      MEM_freeN);
}

static void node_socket_draw_nested(const bContext &C,
                                    const bNodeTree &ntree,
                                    PointerRNA &node_ptr,
                                    uiBlock &block,
                                    const bNodeSocket &sock,
                                    const uint pos_id,
                                    const uint col_id,
                                    const uint shape_id,
                                    const uint size_id,
                                    const uint outline_col_id,
                                    const float size,
                                    const bool selected)
{
  const float2 location = sock.runtime->location;

  float color[4];
  float outline_color[4];
  node_socket_color_get(C, ntree, node_ptr, sock, color);
  node_socket_outline_color_get(selected, sock.type, outline_color);

  node_socket_draw(sock,
                   color,
                   outline_color,
                   size,
                   location.x,
                   location.y,
                   pos_id,
                   col_id,
                   shape_id,
                   size_id,
                   outline_col_id);

  node_socket_tooltip_set(block, sock.index_in_tree(), location, float2(size, size));
}

void node_socket_draw(bNodeSocket *sock, const rcti *rect, const float color[4], float scale)
{
  const float size = NODE_SOCKSIZE_DRAW_MULIPLIER * NODE_SOCKSIZE * scale;
  rcti draw_rect = *rect;
  float outline_color[4] = {0};

  node_socket_outline_color_get(sock->flag & SELECT, sock->type, outline_color);

  BLI_rcti_resize(&draw_rect, size, size);

  GPUVertFormat *format = immVertexFormat();
  uint pos_id = GPU_vertformat_attr_add(format, "pos", GPU_COMP_F32, 2, GPU_FETCH_FLOAT);
  uint col_id = GPU_vertformat_attr_add(format, "color", GPU_COMP_F32, 4, GPU_FETCH_FLOAT);
  uint shape_id = GPU_vertformat_attr_add(format, "flags", GPU_COMP_U32, 1, GPU_FETCH_INT);
  uint size_id = GPU_vertformat_attr_add(format, "size", GPU_COMP_F32, 1, GPU_FETCH_FLOAT);
  uint outline_col_id = GPU_vertformat_attr_add(
      format, "outlineColor", GPU_COMP_F32, 4, GPU_FETCH_FLOAT);

  eGPUBlend state = GPU_blend_get();
  GPU_blend(GPU_BLEND_ALPHA);
  GPU_program_point_size(true);

  immBindBuiltinProgram(GPU_SHADER_KEYFRAME_SHAPE);
  immUniform1f("outline_scale", NODE_SOCK_OUTLINE_SCALE);
  immUniform2f("ViewportSize", -1.0f, -1.0f);

  /* Single point. */
  immBegin(GPU_PRIM_POINTS, 1);
  node_socket_draw(*sock,
                   color,
                   outline_color,
                   BLI_rcti_size_y(&draw_rect),
                   BLI_rcti_cent_x(&draw_rect),
                   BLI_rcti_cent_y(&draw_rect),
                   pos_id,
                   col_id,
                   shape_id,
                   size_id,
                   outline_col_id);
  immEnd();

  immUnbindProgram();
  GPU_program_point_size(false);

  /* Restore. */
  GPU_blend(state);
}

static void node_draw_preview_background(rctf *rect)
{
  GPUVertFormat *format = immVertexFormat();
  uint pos = GPU_vertformat_attr_add(format, "pos", GPU_COMP_F32, 2, GPU_FETCH_FLOAT);

  immBindBuiltinProgram(GPU_SHADER_2D_CHECKER);

  /* Drawing the checkerboard. */
  const float checker_dark = UI_ALPHA_CHECKER_DARK / 255.0f;
  const float checker_light = UI_ALPHA_CHECKER_LIGHT / 255.0f;
  immUniform4f("color1", checker_dark, checker_dark, checker_dark, 1.0f);
  immUniform4f("color2", checker_light, checker_light, checker_light, 1.0f);
  immUniform1i("size", 8);
  immRectf(pos, rect->xmin, rect->ymin, rect->xmax, rect->ymax);
  immUnbindProgram();
}

/* Not a callback. */
static void node_draw_preview(const Scene *scene, ImBuf *preview, rctf *prv)
{
  float xrect = BLI_rctf_size_x(prv);
  float yrect = BLI_rctf_size_y(prv);
  float xscale = xrect / float(preview->x);
  float yscale = yrect / float(preview->y);
  float scale;

  /* Uniform scale and offset. */
  rctf draw_rect = *prv;
  if (xscale < yscale) {
    float offset = 0.5f * (yrect - float(preview->y) * xscale);
    draw_rect.ymin += offset;
    draw_rect.ymax -= offset;
    scale = xscale;
  }
  else {
    float offset = 0.5f * (xrect - float(preview->x) * yscale);
    draw_rect.xmin += offset;
    draw_rect.xmax -= offset;
    scale = yscale;
  }

  node_draw_preview_background(&draw_rect);

  GPU_blend(GPU_BLEND_ALPHA);
  /* Premul graphics. */
  GPU_blend(GPU_BLEND_ALPHA);

  ED_draw_imbuf(preview,
                draw_rect.xmin,
                draw_rect.ymin,
                false,
                &scene->view_settings,
                &scene->display_settings,
                scale,
                scale);

  GPU_blend(GPU_BLEND_NONE);

  float black[4] = {0.0f, 0.0f, 0.0f, 1.0f};
  UI_draw_roundbox_corner_set(UI_CNR_ALL);
  const float outline_width = 1.0f;
  draw_rect.xmin -= outline_width;
  draw_rect.xmax += outline_width;
  draw_rect.ymin -= outline_width;
  draw_rect.ymax += outline_width;
  UI_draw_roundbox_4fv(&draw_rect, false, BASIS_RAD / 2, black);
}

/* Common handle function for operator buttons that need to select the node first. */
static void node_toggle_button_cb(bContext *C, void *node_argv, void *op_argv)
{
  SpaceNode &snode = *CTX_wm_space_node(C);
  bNodeTree &node_tree = *snode.edittree;
  bNode &node = *node_tree.node_by_id(POINTER_AS_INT(node_argv));
  const char *opname = (const char *)op_argv;

  /* Select & activate only the button's node. */
  node_select_single(*C, node);

  WM_operator_name_call(C, opname, WM_OP_INVOKE_DEFAULT, nullptr, nullptr);
}

static void node_draw_shadow(const SpaceNode &snode,
                             const bNode &node,
                             const float radius,
                             const float alpha)
{
  const rctf &rct = node.runtime->totr;
  UI_draw_roundbox_corner_set(UI_CNR_ALL);

  const float shadow_width = 0.6f * U.widget_unit;
  const float shadow_alpha = 0.5f * alpha;

  ui_draw_dropshadow(&rct, radius, shadow_width, snode.runtime->aspect, shadow_alpha);

  /* Outline emphasis. Slight darkening _inside_ the outline. */
  const float color[4] = {0.0f, 0.0f, 0.0f, 0.4f};
  rctf rect{};
  rect.xmin = rct.xmin - 0.5f;
  rect.xmax = rct.xmax + 0.5f;
  rect.ymin = rct.ymin - 0.5f;
  rect.ymax = rct.ymax + 0.5f;
  UI_draw_roundbox_4fv(&rect, false, radius + 0.5f, color);
}

static void node_draw_sockets(const View2D &v2d,
                              const bContext &C,
                              const bNodeTree &ntree,
                              const bNode &node,
                              uiBlock &block,
                              const bool draw_outputs,
                              const bool select_all)
{
  if (node.input_sockets().is_empty() && node.output_sockets().is_empty()) {
    return;
  }

  bool selected = false;

  GPUVertFormat *format = immVertexFormat();
  uint pos_id = GPU_vertformat_attr_add(format, "pos", GPU_COMP_F32, 2, GPU_FETCH_FLOAT);
  uint col_id = GPU_vertformat_attr_add(format, "color", GPU_COMP_F32, 4, GPU_FETCH_FLOAT);
  uint shape_id = GPU_vertformat_attr_add(format, "flags", GPU_COMP_U32, 1, GPU_FETCH_INT);
  uint size_id = GPU_vertformat_attr_add(format, "size", GPU_COMP_F32, 1, GPU_FETCH_FLOAT);
  uint outline_col_id = GPU_vertformat_attr_add(
      format, "outlineColor", GPU_COMP_F32, 4, GPU_FETCH_FLOAT);

  GPU_blend(GPU_BLEND_ALPHA);
  GPU_program_point_size(true);
  immBindBuiltinProgram(GPU_SHADER_KEYFRAME_SHAPE);
  immUniform1f("outline_scale", NODE_SOCK_OUTLINE_SCALE);
  immUniform2f("ViewportSize", -1.0f, -1.0f);

  /* Set handle size. */
  const float socket_draw_size = NODE_SOCKSIZE * NODE_SOCKSIZE_DRAW_MULIPLIER;
  float scale;
  UI_view2d_scale_get(&v2d, &scale, nullptr);
  scale *= socket_draw_size;

  if (!select_all) {
    immBeginAtMost(GPU_PRIM_POINTS, node.input_sockets().size() + node.output_sockets().size());
  }

  PointerRNA node_ptr = RNA_pointer_create(
      &const_cast<ID &>(ntree.id), &RNA_Node, &const_cast<bNode &>(node));

  /* Socket inputs. */
  int selected_input_len = 0;
  for (const bNodeSocket *sock : node.input_sockets()) {
    /* In "hidden" nodes: draw sockets even when panels are collapsed. */
    if (!node.is_socket_icon_drawn(*sock)) {
      continue;
    }
    if (select_all || (sock->flag & SELECT)) {
      if (!(sock->flag & SOCK_MULTI_INPUT)) {
        /* Don't add multi-input sockets here since they are drawn in a different batch. */
        selected_input_len++;
      }
      continue;
    }
    /* Don't draw multi-input sockets here since they are drawn in a different batch. */
    if (sock->flag & SOCK_MULTI_INPUT) {
      continue;
    }

    node_socket_draw_nested(C,
                            ntree,
                            node_ptr,
                            block,
                            *sock,
                            pos_id,
                            col_id,
                            shape_id,
                            size_id,
                            outline_col_id,
                            scale,
                            selected);
  }

  /* Socket outputs. */
  int selected_output_len = 0;
  if (draw_outputs) {
    for (const bNodeSocket *sock : node.output_sockets()) {
      /* In "hidden" nodes: draw sockets even when panels are collapsed. */
      if (!node.is_socket_icon_drawn(*sock)) {
        continue;
      }
      if (select_all || (sock->flag & SELECT)) {
        selected_output_len++;
        continue;
      }

      node_socket_draw_nested(C,
                              ntree,
                              node_ptr,
                              block,
                              *sock,
                              pos_id,
                              col_id,
                              shape_id,
                              size_id,
                              outline_col_id,
                              scale,
                              selected);
    }
  }

  if (!select_all) {
    immEnd();
  }

  /* Go back and draw selected sockets. */
  if (selected_input_len + selected_output_len > 0) {
    /* Outline for selected sockets. */

    selected = true;

    immBegin(GPU_PRIM_POINTS, selected_input_len + selected_output_len);

    if (selected_input_len) {
      /* Socket inputs. */
      for (const bNodeSocket *sock : node.input_sockets()) {
        if (!node.is_socket_icon_drawn(*sock)) {
          continue;
        }
        /* Don't draw multi-input sockets here since they are drawn in a different batch. */
        if (sock->flag & SOCK_MULTI_INPUT) {
          continue;
        }
        if (select_all || (sock->flag & SELECT)) {
          node_socket_draw_nested(C,
                                  ntree,
                                  node_ptr,
                                  block,
                                  *sock,
                                  pos_id,
                                  col_id,
                                  shape_id,
                                  size_id,
                                  outline_col_id,
                                  scale,
                                  selected);
          if (--selected_input_len == 0) {
            /* Stop as soon as last one is drawn. */
            break;
          }
        }
      }
    }

    if (selected_output_len) {
      /* Socket outputs. */
      for (const bNodeSocket *sock : node.output_sockets()) {
        if (!node.is_socket_icon_drawn(*sock)) {
          continue;
        }
        if (select_all || (sock->flag & SELECT)) {
          node_socket_draw_nested(C,
                                  ntree,
                                  node_ptr,
                                  block,
                                  *sock,
                                  pos_id,
                                  col_id,
                                  shape_id,
                                  size_id,
                                  outline_col_id,
                                  scale,
                                  selected);
          if (--selected_output_len == 0) {
            /* Stop as soon as last one is drawn. */
            break;
          }
        }
      }
    }

    immEnd();
  }

  immUnbindProgram();

  GPU_program_point_size(false);
  GPU_blend(GPU_BLEND_NONE);

  /* Draw multi-input sockets after the others because they are drawn with `UI_draw_roundbox`
   * rather than with `GL_POINT`. */
  for (const bNodeSocket *socket : node.input_sockets()) {
    if (!node.is_socket_icon_drawn(*socket)) {
      continue;
    }
    if (!(socket->flag & SOCK_MULTI_INPUT)) {
      continue;
    }

    const bool is_node_hidden = (node.flag & NODE_HIDDEN);
    const float width = 0.5f * socket_draw_size;
    float height = is_node_hidden ? width : node_socket_calculate_height(*socket) - width;

    float color[4];
    float outline_color[4];
    node_socket_color_get(C, ntree, node_ptr, *socket, color);
    node_socket_outline_color_get(socket->flag & SELECT, socket->type, outline_color);

    const int index_in_tree = socket->index_in_tree();
    const float2 location = socket->runtime->location;
    const float2 draw_size(width, height);
    const float2 tooltip_size(scale, height * 2.0f - socket_draw_size + scale);
    node_socket_draw_multi_input(
        block, index_in_tree, location, draw_size, color, outline_color, tooltip_size);
  }
}

static void node_panel_toggle_button_cb(bContext *C, void *panel_state_argv, void *ntree_argv)
{
  Main *bmain = CTX_data_main(C);
  bNodePanelState *panel_state = static_cast<bNodePanelState *>(panel_state_argv);
  bNodeTree *ntree = static_cast<bNodeTree *>(ntree_argv);

  panel_state->flag ^= NODE_PANEL_COLLAPSED;

  ED_node_tree_propagate_change(C, bmain, ntree);
}

/* Draw panel backgrounds first, so other node elements can be rendered on top. */
static void node_draw_panels_background(const bNode &node, uiBlock &block)
{
  namespace nodes = blender::nodes;

  BLI_assert(is_node_panels_supported(node));
  BLI_assert(node.runtime->panels.size() == node.panel_states().size());

  const nodes::NodeDeclaration &decl = *node.declaration();
  const rctf &rct = node.runtime->totr;
  float color_panel[4];
  UI_GetThemeColorShade4fv(TH_NODE, -15, color_panel);

  /* True if the last panel is open, draw bottom gap as background. */
  bool is_last_panel_visible = false;
  float last_panel_content_y = 0.0f;

  int panel_i = 0;
  for (const nodes::ItemDeclarationPtr &item_decl : decl.items) {
    const nodes::PanelDeclaration *panel_decl = dynamic_cast<nodes::PanelDeclaration *>(
        item_decl.get());
    if (panel_decl == nullptr) {
      /* Not a panel. */
      continue;
    }

    const bNodePanelState &state = node.panel_states()[panel_i];
    const bke::bNodePanelRuntime &runtime = node.runtime->panels[panel_i];

    /* Don't draw hidden or collapsed panels. */
    const bool is_background_visible = state.has_visible_content() &&
                                       !(state.is_collapsed() || state.is_parent_collapsed());
    is_last_panel_visible = is_background_visible;
    last_panel_content_y = runtime.max_content_y;
    if (!is_background_visible) {
      ++panel_i;
      continue;
    }

    UI_block_emboss_set(&block, UI_EMBOSS_NONE);

    /* Panel background. */
    const rctf content_rect = {rct.xmin, rct.xmax, runtime.min_content_y, runtime.max_content_y};
    UI_draw_roundbox_corner_set(UI_CNR_NONE);
    UI_draw_roundbox_4fv(&content_rect, true, BASIS_RAD, color_panel);

    UI_block_emboss_set(&block, UI_EMBOSS);

    ++panel_i;
  }

  /* If last item is an open panel, extend the panel background to cover the bottom border. */
  if (is_last_panel_visible) {
    UI_block_emboss_set(&block, UI_EMBOSS_NONE);

    const rctf content_rect = {rct.xmin, rct.xmax, rct.ymin, last_panel_content_y};
    UI_draw_roundbox_corner_set(UI_CNR_BOTTOM_RIGHT | UI_CNR_BOTTOM_LEFT);
    UI_draw_roundbox_4fv(&content_rect, true, BASIS_RAD, color_panel);

    UI_block_emboss_set(&block, UI_EMBOSS);
  }
}

static void node_draw_panels(bNodeTree &ntree, const bNode &node, uiBlock &block)
{
  namespace nodes = blender::nodes;

  BLI_assert(is_node_panels_supported(node));
  BLI_assert(node.runtime->panels.size() == node.panel_states().size());

  const nodes::NodeDeclaration &decl = *node.declaration();
  const rctf &rct = node.runtime->totr;

  int panel_i = 0;
  for (const nodes::ItemDeclarationPtr &item_decl : decl.items) {
    const nodes::PanelDeclaration *panel_decl = dynamic_cast<nodes::PanelDeclaration *>(
        item_decl.get());
    if (panel_decl == nullptr) {
      /* Not a panel. */
      continue;
    }

    const bNodePanelState &state = node.panel_states()[panel_i];
    /* Don't draw hidden panels. */
    const bool is_header_visible = state.has_visible_content() && !state.is_parent_collapsed();
    if (!is_header_visible) {
      ++panel_i;
      continue;
    }
    const bke::bNodePanelRuntime &runtime = node.runtime->panels[panel_i];

    const rctf rect = {
        rct.xmin,
        rct.xmax,
        runtime.location_y - NODE_DYS,
        runtime.location_y + NODE_DYS,
    };

    UI_block_emboss_set(&block, UI_EMBOSS_NONE);

    /* Collapse/expand icon. */
    const int but_size = U.widget_unit * 0.8f;
    uiDefIconBut(&block,
                 UI_BTYPE_BUT_TOGGLE,
                 0,
                 state.is_collapsed() ? ICON_RIGHTARROW : ICON_DOWNARROW_HLT,
                 rct.xmin + (NODE_MARGIN_X / 3),
                 runtime.location_y - but_size / 2,
                 but_size,
                 but_size,
                 nullptr,
                 0.0f,
                 0.0f,
                 "");

    /* Panel label. */
    uiBut *but = uiDefBut(&block,
                          UI_BTYPE_LABEL,
                          0,
                          IFACE_(panel_decl->name.c_str()),
                          int(rct.xmin + NODE_MARGIN_X + 0.4f),
                          int(runtime.location_y - NODE_DYS),
                          short(rct.xmax - rct.xmin - (30.0f * UI_SCALE_FAC)),
                          short(NODE_DY),
                          nullptr,
                          0,
                          0,
                          "");
    if (node.flag & NODE_MUTED) {
      UI_but_flag_enable(but, UI_BUT_INACTIVE);
    }

    /* Invisible button covering the entire header for collapsing/expanding. */
    const int header_but_margin = NODE_MARGIN_X / 3;
    but = uiDefIconBut(&block,
                       UI_BTYPE_BUT_TOGGLE,
                       0,
                       ICON_NONE,
                       rect.xmin + header_but_margin,
                       rect.ymin,
                       std::max(int(rect.xmax - rect.xmin - 2 * header_but_margin), 0),
                       rect.ymax - rect.ymin,
                       nullptr,
                       0.0f,
                       0.0f,
                       "");
    UI_but_func_pushed_state_set(but, [&state](const uiBut &) { return state.is_collapsed(); });
    UI_but_func_set(
        but, node_panel_toggle_button_cb, const_cast<bNodePanelState *>(&state), &ntree);

    UI_block_emboss_set(&block, UI_EMBOSS);

    ++panel_i;
  }
}

static int node_error_type_to_icon(const geo_log::NodeWarningType type)
{
  switch (type) {
    case geo_log::NodeWarningType::Error:
      return ICON_ERROR;
    case geo_log::NodeWarningType::Warning:
      return ICON_ERROR;
    case geo_log::NodeWarningType::Info:
      return ICON_INFO;
  }

  BLI_assert(false);
  return ICON_ERROR;
}

static uint8_t node_error_type_priority(const geo_log::NodeWarningType type)
{
  switch (type) {
    case geo_log::NodeWarningType::Error:
      return 3;
    case geo_log::NodeWarningType::Warning:
      return 2;
    case geo_log::NodeWarningType::Info:
      return 1;
  }

  BLI_assert(false);
  return 0;
}

static geo_log::NodeWarningType node_error_highest_priority(Span<geo_log::NodeWarning> warnings)
{
  uint8_t highest_priority = 0;
  geo_log::NodeWarningType highest_priority_type = geo_log::NodeWarningType::Info;
  for (const geo_log::NodeWarning &warning : warnings) {
    const uint8_t priority = node_error_type_priority(warning.type);
    if (priority > highest_priority) {
      highest_priority = priority;
      highest_priority_type = warning.type;
    }
  }
  return highest_priority_type;
}

struct NodeErrorsTooltipData {
  Span<geo_log::NodeWarning> warnings;
};

static std::string node_errors_tooltip_fn(bContext * /*C*/, void *argN, const char * /*tip*/)
{
  NodeErrorsTooltipData &data = *(NodeErrorsTooltipData *)argN;

  std::string complete_string;

  for (const geo_log::NodeWarning &warning : data.warnings.drop_back(1)) {
    complete_string += warning.message;
    /* Adding the period is not ideal for multi-line messages, but it is consistent
     * with other tooltip implementations in Blender, so it is added here. */
    complete_string += '.';
    complete_string += '\n';
  }

  /* Let the tooltip system automatically add the last period. */
  complete_string += data.warnings.last().message;

  return complete_string;
}

#define NODE_HEADER_ICON_SIZE (0.8f * U.widget_unit)

static void node_add_unsupported_compositor_operation_error_message_button(const bNode &node,
                                                                           uiBlock &block,
                                                                           const rctf &rect,
                                                                           float &icon_offset)
{
  icon_offset -= NODE_HEADER_ICON_SIZE;
  UI_block_emboss_set(&block, UI_EMBOSS_NONE);
  uiDefIconBut(&block,
               UI_BTYPE_BUT,
               0,
               ICON_ERROR,
               icon_offset,
               rect.ymax - NODE_DY,
               NODE_HEADER_ICON_SIZE,
               UI_UNIT_Y,
               nullptr,
               0,
               0,
               TIP_(node.typeinfo->realtime_compositor_unsupported_message));
  UI_block_emboss_set(&block, UI_EMBOSS);
}

static void node_add_error_message_button(const TreeDrawContext &tree_draw_ctx,
                                          const bNode &node,
                                          uiBlock &block,
                                          const rctf &rect,
                                          float &icon_offset)
{
  if (tree_draw_ctx.used_by_realtime_compositor &&
      node.typeinfo->realtime_compositor_unsupported_message)
  {
    node_add_unsupported_compositor_operation_error_message_button(node, block, rect, icon_offset);
    return;
  }

  geo_log::GeoTreeLog *geo_tree_log = [&]() -> geo_log::GeoTreeLog * {
    const bNodeTreeZones *zones = node.owner_tree().zones();
    if (!zones) {
      return nullptr;
    }
    const bNodeTreeZone *zone = zones->get_zone_by_node(node.identifier);
    if (zone && ELEM(&node, zone->input_node, zone->output_node)) {
      zone = zone->parent_zone;
    }
    return tree_draw_ctx.geo_log_by_zone.lookup_default(zone, nullptr);
  }();

  Span<geo_log::NodeWarning> warnings;
  if (geo_tree_log) {
    geo_log::GeoNodeLog *node_log = geo_tree_log->nodes.lookup_ptr(node.identifier);
    if (node_log != nullptr) {
      warnings = node_log->warnings;
    }
  }
  if (warnings.is_empty()) {
    return;
  }

  const geo_log::NodeWarningType display_type = node_error_highest_priority(warnings);
  NodeErrorsTooltipData *tooltip_data = MEM_new<NodeErrorsTooltipData>(__func__);
  tooltip_data->warnings = warnings;

  icon_offset -= NODE_HEADER_ICON_SIZE;
  UI_block_emboss_set(&block, UI_EMBOSS_NONE);
  uiBut *but = uiDefIconBut(&block,
                            UI_BTYPE_BUT,
                            0,
                            node_error_type_to_icon(display_type),
                            icon_offset,
                            rect.ymax - NODE_DY,
                            NODE_HEADER_ICON_SIZE,
                            UI_UNIT_Y,
                            nullptr,
                            0,
                            0,
                            nullptr);
  UI_but_func_tooltip_set(but, node_errors_tooltip_fn, tooltip_data, [](void *arg) {
    MEM_delete(static_cast<NodeErrorsTooltipData *>(arg));
  });
  UI_block_emboss_set(&block, UI_EMBOSS);
}

static std::optional<std::chrono::nanoseconds> geo_node_get_execution_time(
    const TreeDrawContext &tree_draw_ctx, const SpaceNode &snode, const bNode &node)
{
  const bNodeTree &ntree = *snode.edittree;

  geo_log::GeoTreeLog *tree_log = [&]() -> geo_log::GeoTreeLog * {
    const bNodeTreeZones *zones = ntree.zones();
    if (!zones) {
      return nullptr;
    }
    const bNodeTreeZone *zone = zones->get_zone_by_node(node.identifier);
    return tree_draw_ctx.geo_log_by_zone.lookup_default(zone, nullptr);
  }();

  if (tree_log == nullptr) {
    return std::nullopt;
  }
  if (node.type == NODE_GROUP_OUTPUT) {
    return tree_log->run_time_sum;
  }
  if (node.is_frame()) {
    /* Could be cached in the future if this recursive code turns out to be slow. */
    std::chrono::nanoseconds run_time{0};
    bool found_node = false;

    for (const bNode *tnode : node.direct_children_in_frame()) {
      if (tnode->is_frame()) {
        std::optional<std::chrono::nanoseconds> sub_frame_run_time = geo_node_get_execution_time(
            tree_draw_ctx, snode, *tnode);
        if (sub_frame_run_time.has_value()) {
          run_time += *sub_frame_run_time;
          found_node = true;
        }
      }
      else {
        if (const geo_log::GeoNodeLog *node_log = tree_log->nodes.lookup_ptr_as(tnode->identifier))
        {
          found_node = true;
          run_time += node_log->run_time;
        }
      }
    }
    if (found_node) {
      return run_time;
    }
    return std::nullopt;
  }
  if (const geo_log::GeoNodeLog *node_log = tree_log->nodes.lookup_ptr(node.identifier)) {
    return node_log->run_time;
  }
  return std::nullopt;
}

/* Create node key instance, assuming the node comes from the currently edited node tree. */
static bNodeInstanceKey current_node_instance_key(const SpaceNode &snode, const bNode &node)
{
  const bNodeTreePath *path = static_cast<const bNodeTreePath *>(snode.treepath.last);

  /* Some code in this file checks for the non-null elements of the tree path. However, if we did
   * iterate into a node it is expected that there is a tree, and it should be in the path.
   * Otherwise something else went wrong. */
  BLI_assert(path);

  /* Assume that the currently editing tree is the last in the path. */
  BLI_assert(snode.edittree == path->nodetree);

  return BKE_node_instance_key(path->parent_key, snode.edittree, &node);
}

static std::optional<std::chrono::nanoseconds> compositor_accumulate_frame_node_execution_time(
    const TreeDrawContext &tree_draw_ctx, const SpaceNode &snode, const bNode &node)
{
  BLI_assert(tree_draw_ctx.compositor_per_node_execution_time);

  timeit::Nanoseconds frame_execution_time(0);
  bool has_any_execution_time = false;

  for (const bNode *current_node : node.direct_children_in_frame()) {
    const bNodeInstanceKey key = current_node_instance_key(snode, *current_node);
    if (const timeit::Nanoseconds *node_execution_time =
            tree_draw_ctx.compositor_per_node_execution_time->lookup_ptr(key))
    {
      frame_execution_time += *node_execution_time;
      has_any_execution_time = true;
    }
  }

  if (!has_any_execution_time) {
    return std::nullopt;
  }

  return frame_execution_time;
}

static std::optional<std::chrono::nanoseconds> compositor_node_get_execution_time(
    const TreeDrawContext &tree_draw_ctx, const SpaceNode &snode, const bNode &node)
{
  BLI_assert(tree_draw_ctx.compositor_per_node_execution_time);

  /* For the frame nodes accumulate execution time of its children. */
  if (node.is_frame()) {
    return compositor_accumulate_frame_node_execution_time(tree_draw_ctx, snode, node);
  }

  /* For other nodes simply lookup execution time.
   * The group node instances have their own entries in the execution times map. */
  const bNodeInstanceKey key = current_node_instance_key(snode, node);
  if (const timeit::Nanoseconds *execution_time =
          tree_draw_ctx.compositor_per_node_execution_time->lookup_ptr(key))
  {
    return *execution_time;
  }

  return std::nullopt;
}

static std::optional<std::chrono::nanoseconds> node_get_execution_time(
    const TreeDrawContext &tree_draw_ctx, const SpaceNode &snode, const bNode &node)
{
  switch (snode.edittree->type) {
    case NTREE_GEOMETRY:
      return geo_node_get_execution_time(tree_draw_ctx, snode, node);
    case NTREE_COMPOSIT:
      return compositor_node_get_execution_time(tree_draw_ctx, snode, node);
  }
  return std::nullopt;
}

static std::string node_get_execution_time_label(TreeDrawContext &tree_draw_ctx,
                                                 const SpaceNode &snode,
                                                 const bNode &node)
{
  const std::optional<std::chrono::nanoseconds> exec_time = node_get_execution_time(
      tree_draw_ctx, snode, node);

  if (!exec_time.has_value()) {
    return std::string("");
  }

  const uint64_t exec_time_us =
      std::chrono::duration_cast<std::chrono::microseconds>(*exec_time).count();

  /* Don't show time if execution time is 0 microseconds. */
  if (exec_time_us == 0) {
    return std::string("-");
  }
  if (exec_time_us < 100) {
    return std::string("< 0.1 ms");
  }

  int precision = 0;
  /* Show decimal if value is below 1ms */
  if (exec_time_us < 1000) {
    precision = 2;
  }
  else if (exec_time_us < 10000) {
    precision = 1;
  }

  std::stringstream stream;
  stream << std::fixed << std::setprecision(precision) << (exec_time_us / 1000.0f);
  return stream.str() + " ms";
}

struct NamedAttributeTooltipArg {
  Map<StringRefNull, geo_log::NamedAttributeUsage> usage_by_attribute;
};

static std::string named_attribute_tooltip(bContext * /*C*/, void *argN, const char * /*tip*/)
{
  NamedAttributeTooltipArg &arg = *static_cast<NamedAttributeTooltipArg *>(argN);

  std::stringstream ss;
  ss << TIP_("Accessed named attributes:") << "\n";

  struct NameWithUsage {
    StringRefNull name;
    geo_log::NamedAttributeUsage usage;
  };

  Vector<NameWithUsage> sorted_used_attribute;
  for (auto &&item : arg.usage_by_attribute.items()) {
    sorted_used_attribute.append({item.key, item.value});
  }
  std::sort(sorted_used_attribute.begin(),
            sorted_used_attribute.end(),
            [](const NameWithUsage &a, const NameWithUsage &b) {
              return BLI_strcasecmp_natural(a.name.c_str(), b.name.c_str()) < 0;
            });

  for (const NameWithUsage &attribute : sorted_used_attribute) {
    const StringRefNull name = attribute.name;
    const geo_log::NamedAttributeUsage usage = attribute.usage;
    ss << fmt::format(TIP_("  \u2022 \"{}\": "), name);
    Vector<std::string> usages;
    if ((usage & geo_log::NamedAttributeUsage::Read) != geo_log::NamedAttributeUsage::None) {
      usages.append(TIP_("read"));
    }
    if ((usage & geo_log::NamedAttributeUsage::Write) != geo_log::NamedAttributeUsage::None) {
      usages.append(TIP_("write"));
    }
    if ((usage & geo_log::NamedAttributeUsage::Remove) != geo_log::NamedAttributeUsage::None) {
      usages.append(TIP_("remove"));
    }
    for (const int i : usages.index_range()) {
      ss << usages[i];
      if (i < usages.size() - 1) {
        ss << ", ";
      }
    }
    ss << "\n";
  }
  ss << "\n";
  ss << TIP_(
      "Attributes with these names used within the group may conflict with existing attributes");
  return ss.str();
}

static NodeExtraInfoRow row_from_used_named_attribute(
    const Map<StringRefNull, geo_log::NamedAttributeUsage> &usage_by_attribute_name)
{
  const int attributes_num = usage_by_attribute_name.size();

  NodeExtraInfoRow row;
  row.text = std::to_string(attributes_num) +
             (attributes_num == 1 ? RPT_(" Named Attribute") : RPT_(" Named Attributes"));
  row.icon = ICON_SPREADSHEET;
  row.tooltip_fn = named_attribute_tooltip;
  row.tooltip_fn_arg = new NamedAttributeTooltipArg{usage_by_attribute_name};
  row.tooltip_fn_free_arg = [](void *arg) { delete static_cast<NamedAttributeTooltipArg *>(arg); };
  return row;
}

static std::optional<NodeExtraInfoRow> node_get_accessed_attributes_row(
    TreeDrawContext &tree_draw_ctx, const bNode &node)
{
  geo_log::GeoTreeLog *geo_tree_log = [&]() -> geo_log::GeoTreeLog * {
    const bNodeTreeZones *zones = node.owner_tree().zones();
    if (!zones) {
      return nullptr;
    }
    const bNodeTreeZone *zone = zones->get_zone_by_node(node.identifier);
    return tree_draw_ctx.geo_log_by_zone.lookup_default(zone, nullptr);
  }();
  if (geo_tree_log == nullptr) {
    return std::nullopt;
  }
  if (ELEM(node.type,
           GEO_NODE_STORE_NAMED_ATTRIBUTE,
           GEO_NODE_REMOVE_ATTRIBUTE,
           GEO_NODE_INPUT_NAMED_ATTRIBUTE))
  {
    /* Only show the overlay when the name is passed in from somewhere else. */
    for (const bNodeSocket *socket : node.input_sockets()) {
      if (STREQ(socket->name, "Name")) {
        if (!socket->is_directly_linked()) {
          return std::nullopt;
        }
      }
    }
  }
  geo_tree_log->ensure_used_named_attributes();
  geo_log::GeoNodeLog *node_log = geo_tree_log->nodes.lookup_ptr(node.identifier);
  if (node_log == nullptr) {
    return std::nullopt;
  }
  if (node_log->used_named_attributes.is_empty()) {
    return std::nullopt;
  }
  return row_from_used_named_attribute(node_log->used_named_attributes);
}

static std::optional<NodeExtraInfoRow> node_get_execution_time_label_row(
    TreeDrawContext &tree_draw_ctx, const SpaceNode &snode, const bNode &node)
{
  NodeExtraInfoRow row;
  row.text = node_get_execution_time_label(tree_draw_ctx, snode, node);
  if (row.text.empty()) {
    return std::nullopt;
  }
  row.tooltip = TIP_(
      "The execution time from the node tree's latest evaluation. For frame and group "
      "nodes, the time for all sub-nodes");
  row.icon = ICON_PREVIEW_RANGE;
  return row;
}

static void node_get_compositor_extra_info(TreeDrawContext &tree_draw_ctx,
                                           const SpaceNode &snode,
                                           const bNode &node,
                                           Vector<NodeExtraInfoRow> &rows)
{
  if (snode.overlay.flag & SN_OVERLAY_SHOW_TIMINGS) {
    std::optional<NodeExtraInfoRow> row = node_get_execution_time_label_row(
        tree_draw_ctx, snode, node);
    if (row.has_value()) {
      rows.append(std::move(*row));
    }
  }
}

static Vector<NodeExtraInfoRow> node_get_extra_info(const bContext &C,
                                                    TreeDrawContext &tree_draw_ctx,
                                                    const SpaceNode &snode,
                                                    const bNode &node)
{
  Vector<NodeExtraInfoRow> rows;

  if (node.typeinfo->get_extra_info) {
    nodes::NodeExtraInfoParams params{rows, node, C};
    node.typeinfo->get_extra_info(params);
  }

  if (node.typeinfo->deprecation_notice) {
    NodeExtraInfoRow row;
    row.text = IFACE_("Deprecated");
    row.icon = ICON_INFO;
    row.tooltip = TIP_(node.typeinfo->deprecation_notice);
    rows.append(std::move(row));
  }

  if (snode.edittree->type == NTREE_COMPOSIT) {
    node_get_compositor_extra_info(tree_draw_ctx, snode, node, rows);
    return rows;
  }

  if (!(snode.edittree->type == NTREE_GEOMETRY)) {
    /* Currently geometry and compositor nodes are the only nodes to have extra info per nodes. */
    return rows;
  }

  if (snode.overlay.flag & SN_OVERLAY_SHOW_NAMED_ATTRIBUTES) {
    if (std::optional<NodeExtraInfoRow> row = node_get_accessed_attributes_row(tree_draw_ctx,
                                                                               node))
    {
      rows.append(std::move(*row));
    }
  }

  if (snode.overlay.flag & SN_OVERLAY_SHOW_TIMINGS &&
      (ELEM(node.typeinfo->nclass, NODE_CLASS_GEOMETRY, NODE_CLASS_GROUP, NODE_CLASS_ATTRIBUTE) ||
       ELEM(node.type, NODE_FRAME, NODE_GROUP_OUTPUT)))
  {
    std::optional<NodeExtraInfoRow> row = node_get_execution_time_label_row(
        tree_draw_ctx, snode, node);
    if (row.has_value()) {
      rows.append(std::move(*row));
    }
  }

  geo_log::GeoTreeLog *tree_log = [&]() -> geo_log::GeoTreeLog * {
    const bNodeTreeZones *tree_zones = node.owner_tree().zones();
    if (!tree_zones) {
      return nullptr;
    }
    const bNodeTreeZone *zone = tree_zones->get_zone_by_node(node.identifier);
    return tree_draw_ctx.geo_log_by_zone.lookup_default(zone, nullptr);
  }();

  if (tree_log) {
    tree_log->ensure_debug_messages();
    const geo_log::GeoNodeLog *node_log = tree_log->nodes.lookup_ptr(node.identifier);
    if (node_log != nullptr) {
      for (const StringRef message : node_log->debug_messages) {
        NodeExtraInfoRow row;
        row.text = message;
        row.icon = ICON_INFO;
        rows.append(std::move(row));
      }
    }
  }

  return rows;
}

static void node_draw_extra_info_row(const bNode &node,
                                     uiBlock &block,
                                     const rctf &rect,
                                     const int row,
                                     const NodeExtraInfoRow &extra_info_row)
{
  const float but_icon_left = rect.xmin + 6.0f * UI_SCALE_FAC;
  const float but_icon_width = NODE_HEADER_ICON_SIZE * 0.8f;
  const float but_icon_right = but_icon_left + but_icon_width;

  UI_block_emboss_set(&block, UI_EMBOSS_NONE);
  uiBut *but_icon = uiDefIconBut(&block,
                                 UI_BTYPE_BUT,
                                 0,
                                 extra_info_row.icon,
                                 int(but_icon_left),
                                 int(rect.ymin + row * (20.0f * UI_SCALE_FAC)),
                                 but_icon_width,
                                 UI_UNIT_Y,
                                 nullptr,
                                 0,
                                 0,
                                 extra_info_row.tooltip);
  if (extra_info_row.tooltip_fn != nullptr) {
    UI_but_func_tooltip_set(but_icon,
                            extra_info_row.tooltip_fn,
                            extra_info_row.tooltip_fn_arg,
                            extra_info_row.tooltip_fn_free_arg);
  }
  UI_block_emboss_set(&block, UI_EMBOSS);

  const float but_text_left = but_icon_right + 6.0f * UI_SCALE_FAC;
  const float but_text_right = rect.xmax;
  const float but_text_width = but_text_right - but_text_left;

  uiBut *but_text = uiDefBut(&block,
                             UI_BTYPE_LABEL,
                             0,
                             extra_info_row.text.c_str(),
                             int(but_text_left),
                             int(rect.ymin + row * (20.0f * UI_SCALE_FAC)),
                             short(but_text_width),
                             short(NODE_DY),
                             nullptr,
                             0,
                             0,
                             "");

  if (node.flag & NODE_MUTED) {
    UI_but_flag_enable(but_text, UI_BUT_INACTIVE);
    UI_but_flag_enable(but_icon, UI_BUT_INACTIVE);
  }
}

static void node_draw_extra_info_panel_back(const bNode &node, const rctf &extra_info_rect)
{
  const rctf &node_rect = node.runtime->totr;
  rctf panel_back_rect = extra_info_rect;
  /* Extend the panel behind hidden nodes to accommodate the large rounded corners. */
  if (node.flag & NODE_HIDDEN) {
    panel_back_rect.ymin = BLI_rctf_cent_y(&node_rect);
  }

  ColorTheme4f color;
  if (node.flag & NODE_MUTED) {
    UI_GetThemeColorBlend4f(TH_BACK, TH_NODE, 0.2f, color);
  }
  else {
    UI_GetThemeColorBlend4f(TH_BACK, TH_NODE, 0.75f, color);
  }
  color.a -= 0.35f;

  ColorTheme4f color_outline;
  UI_GetThemeColorBlendShade4fv(TH_BACK, TH_NODE, 0.4f, -20, color_outline);

  const float outline_width = U.pixelsize;
  BLI_rctf_pad(&panel_back_rect, outline_width, outline_width);

  UI_draw_roundbox_corner_set(UI_CNR_TOP_LEFT | UI_CNR_TOP_RIGHT);
  UI_draw_roundbox_4fv_ex(
      &panel_back_rect, color, nullptr, 0.0f, color_outline, outline_width, BASIS_RAD);
}

static void node_draw_extra_info_panel(const bContext &C,
                                       TreeDrawContext &tree_draw_ctx,
                                       const SpaceNode &snode,
                                       const bNode &node,
                                       ImBuf *preview,
                                       uiBlock &block)
{
  const Scene *scene = CTX_data_scene(&C);
  if (!(snode.overlay.flag & SN_OVERLAY_SHOW_OVERLAYS)) {
    return;
  }
  if (preview && !(preview->x > 0 && preview->y > 0)) {
    /* If the preview has an non-drawable size, just don't draw it. */
    preview = nullptr;
  }
  Vector<NodeExtraInfoRow> extra_info_rows = node_get_extra_info(C, tree_draw_ctx, snode, node);
  if (extra_info_rows.is_empty() && !preview) {
    return;
  }

  const rctf &rct = node.runtime->totr;
  rctf extra_info_rect;

  if (node.is_frame()) {
    extra_info_rect.xmin = rct.xmin;
    extra_info_rect.xmax = rct.xmin + 95.0f * UI_SCALE_FAC;
    extra_info_rect.ymin = rct.ymin + 2.0f * UI_SCALE_FAC;
    extra_info_rect.ymax = rct.ymin + 2.0f * UI_SCALE_FAC;
  }
  else {
    const float padding = 3.0f * UI_SCALE_FAC;

    extra_info_rect.xmin = rct.xmin + padding;
    extra_info_rect.xmax = rct.xmax - padding;
    extra_info_rect.ymin = rct.ymax;
    extra_info_rect.ymax = rct.ymax + extra_info_rows.size() * (20.0f * UI_SCALE_FAC);

    float preview_height = 0.0f;
    rctf preview_rect;
    if (preview) {
      const float width = BLI_rctf_size_x(&extra_info_rect);
      if (preview->x > preview->y) {
        preview_height = (width - 2.0f * padding) * float(preview->y) / float(preview->x) +
                         2.0f * padding;
        preview_rect.ymin = extra_info_rect.ymin + padding;
        preview_rect.ymax = extra_info_rect.ymin + preview_height - padding;
        preview_rect.xmin = extra_info_rect.xmin + padding;
        preview_rect.xmax = extra_info_rect.xmax - padding;
        extra_info_rect.ymax += preview_height;
      }
      else {
        preview_height = width;
        const float preview_width = (width - 2.0f * padding) * float(preview->x) /
                                        float(preview->y) +
                                    2.0f * padding;
        preview_rect.ymin = extra_info_rect.ymin + padding;
        preview_rect.ymax = extra_info_rect.ymin + preview_height - padding;
        preview_rect.xmin = extra_info_rect.xmin + padding + (width - preview_width) / 2;
        preview_rect.xmax = extra_info_rect.xmax - padding - (width - preview_width) / 2;
        extra_info_rect.ymax += preview_height;
      }
    }

    node_draw_extra_info_panel_back(node, extra_info_rect);

    if (preview) {
      node_draw_preview(scene, preview, &preview_rect);
    }

    /* Resize the rect to draw the textual infos on top of the preview. */
    extra_info_rect.ymin += preview_height;
  }

  for (int row : extra_info_rows.index_range()) {
    node_draw_extra_info_row(node, block, extra_info_rect, row, extra_info_rows[row]);
  }
}

static void node_draw_basis(const bContext &C,
                            TreeDrawContext &tree_draw_ctx,
                            const View2D &v2d,
                            const SpaceNode &snode,
                            bNodeTree &ntree,
                            const bNode &node,
                            uiBlock &block,
                            bNodeInstanceKey key)
{
  const float iconbutw = NODE_HEADER_ICON_SIZE;
  const bool show_preview = (snode.overlay.flag & SN_OVERLAY_SHOW_OVERLAYS) &&
                            (snode.overlay.flag & SN_OVERLAY_SHOW_PREVIEWS) &&
                            (node.flag & NODE_PREVIEW) &&
                            (U.experimental.use_shader_node_previews ||
                             ntree.type != NTREE_SHADER);

  /* Skip if out of view. */
  rctf rect_with_preview = node.runtime->totr;
  if (show_preview) {
    rect_with_preview.ymax += NODE_WIDTH(node);
  }
  if (BLI_rctf_isect(&rect_with_preview, &v2d.cur, nullptr) == false) {
    UI_block_end(&C, &block);
    return;
  }

  /* Shadow. */
  if (!bke::all_zone_node_types().contains(node.type)) {
    node_draw_shadow(snode, node, BASIS_RAD, 1.0f);
  }

  const rctf &rct = node.runtime->totr;
  float color[4];
  int color_id = node_get_colorid(tree_draw_ctx, node);

  GPU_line_width(1.0f);

  /* Overlay atop the node. */
  {
    bool drawn_with_previews = false;

    if (show_preview) {
      bNodeInstanceHash *previews_compo = static_cast<bNodeInstanceHash *>(
          CTX_data_pointer_get(&C, "node_previews").data);
      NestedTreePreviews *previews_shader = tree_draw_ctx.nested_group_infos;

      if (previews_shader) {
        ImBuf *preview = node_preview_acquire_ibuf(ntree, *previews_shader, node);
        node_draw_extra_info_panel(C, tree_draw_ctx, snode, node, preview, block);
        node_release_preview_ibuf(*previews_shader);
        drawn_with_previews = true;
      }
      else if (previews_compo) {
        bNodePreview *preview_compositor = static_cast<bNodePreview *>(
            BKE_node_instance_hash_lookup(previews_compo, key));
        if (preview_compositor) {
          node_draw_extra_info_panel(
              C, tree_draw_ctx, snode, node, preview_compositor->ibuf, block);
          drawn_with_previews = true;
        }
      }
    }

    if (drawn_with_previews == false) {
      node_draw_extra_info_panel(C, tree_draw_ctx, snode, node, nullptr, block);
    }
  }

  const float padding = 0.5f;
  const float corner_radius = BASIS_RAD + padding;
  /* Header. */
  {
    /* Add some padding to prevent transparent gaps with the outline. */
    const rctf rect = {
        rct.xmin - padding,
        rct.xmax + padding,
        rct.ymax - NODE_DY - padding,
        rct.ymax + padding,
    };

    float color_header[4];

    /* Muted nodes get a mix of the background with the node color. */
    if (node.flag & NODE_MUTED) {
      UI_GetThemeColorBlend4f(TH_BACK, color_id, 0.1f, color_header);
    }
    else {
      UI_GetThemeColorBlend4f(TH_NODE, color_id, 0.4f, color_header);
    }

    UI_draw_roundbox_corner_set(UI_CNR_TOP_LEFT | UI_CNR_TOP_RIGHT);
    UI_draw_roundbox_4fv(&rect, true, corner_radius, color_header);
  }

  /* Show/hide icons. */
  float iconofs = rct.xmax - 0.35f * U.widget_unit;

  /* Group edit. This icon should be the first for the node groups. */
  if (node.type == NODE_GROUP) {
    iconofs -= iconbutw;
    UI_block_emboss_set(&block, UI_EMBOSS_NONE);
    uiBut *but = uiDefIconBut(&block,
                              UI_BTYPE_BUT_TOGGLE,
                              0,
                              ICON_NODETREE,
                              iconofs,
                              rct.ymax - NODE_DY,
                              iconbutw,
                              UI_UNIT_Y,
                              nullptr,
                              0,
                              0,
                              "");
    UI_but_func_set(but,
                    node_toggle_button_cb,
                    POINTER_FROM_INT(node.identifier),
                    (void *)"NODE_OT_group_edit");
    if (node.id) {
      UI_but_icon_indicator_number_set(but, ID_REAL_USERS(node.id));
    }
    UI_block_emboss_set(&block, UI_EMBOSS);
  }
  /* Preview. */
  if (node_is_previewable(snode, ntree, node)) {
    iconofs -= iconbutw;
    UI_block_emboss_set(&block, UI_EMBOSS_NONE);
    uiBut *but = uiDefIconBut(&block,
                              UI_BTYPE_BUT_TOGGLE,
                              0,
                              ICON_MATERIAL,
                              iconofs,
                              rct.ymax - NODE_DY,
                              iconbutw,
                              UI_UNIT_Y,
                              nullptr,
                              0,
                              0,
                              "");
    UI_but_func_set(but,
                    node_toggle_button_cb,
                    POINTER_FROM_INT(node.identifier),
                    (void *)"NODE_OT_preview_toggle");
    UI_block_emboss_set(&block, UI_EMBOSS);
  }
  if (node.type == NODE_CUSTOM && node.typeinfo->ui_icon != ICON_NONE) {
    iconofs -= iconbutw;
    UI_block_emboss_set(&block, UI_EMBOSS_NONE);
    uiDefIconBut(&block,
                 UI_BTYPE_BUT,
                 0,
                 node.typeinfo->ui_icon,
                 iconofs,
                 rct.ymax - NODE_DY,
                 iconbutw,
                 UI_UNIT_Y,
                 nullptr,
                 0,
                 0,
                 "");
    UI_block_emboss_set(&block, UI_EMBOSS);
  }
  if (node.type == GEO_NODE_VIEWER) {
    const bool is_active = &node == tree_draw_ctx.active_geometry_nodes_viewer;
    iconofs -= iconbutw;
    UI_block_emboss_set(&block, UI_EMBOSS_NONE);
    uiBut *but = uiDefIconBut(&block,
                              UI_BTYPE_BUT,
                              0,
                              is_active ? ICON_HIDE_OFF : ICON_HIDE_ON,
                              iconofs,
                              rct.ymax - NODE_DY,
                              iconbutw,
                              UI_UNIT_Y,
                              nullptr,
                              0,
                              0,
                              "");
    /* Selection implicitly activates the node. */
    const char *operator_idname = is_active ? "NODE_OT_deactivate_viewer" : "NODE_OT_select";
    UI_but_func_set(
        but, node_toggle_button_cb, POINTER_FROM_INT(node.identifier), (void *)operator_idname);
    UI_block_emboss_set(&block, UI_EMBOSS);
  }

  node_add_error_message_button(tree_draw_ctx, node, block, rct, iconofs);

  /* Title. */
  if (node.flag & SELECT) {
    UI_GetThemeColor4fv(TH_SELECT, color);
  }
  else {
    UI_GetThemeColorBlendShade4fv(TH_SELECT, color_id, 0.4f, 10, color);
  }

  /* Collapse/expand icon. */
  {
    const int but_size = U.widget_unit * 0.8f;
    UI_block_emboss_set(&block, UI_EMBOSS_NONE);

    uiBut *but = uiDefIconBut(&block,
                              UI_BTYPE_BUT_TOGGLE,
                              0,
                              ICON_DOWNARROW_HLT,
                              rct.xmin + (NODE_MARGIN_X / 3),
                              rct.ymax - NODE_DY / 2.2f - but_size / 2,
                              but_size,
                              but_size,
                              nullptr,
                              0.0f,
                              0.0f,
                              "");

    UI_but_func_set(but,
                    node_toggle_button_cb,
                    POINTER_FROM_INT(node.identifier),
                    (void *)"NODE_OT_hide_toggle");
    UI_block_emboss_set(&block, UI_EMBOSS);
  }

  char showname[128];
  bke::nodeLabel(&ntree, &node, showname, sizeof(showname));

  uiBut *but = uiDefBut(&block,
                        UI_BTYPE_LABEL,
                        0,
                        showname,
                        int(rct.xmin + NODE_MARGIN_X + 0.4f),
                        int(rct.ymax - NODE_DY),
                        short(iconofs - rct.xmin - (18.0f * UI_SCALE_FAC)),
                        short(NODE_DY),
                        nullptr,
                        0,
                        0,
                        "");
  if (node.flag & NODE_MUTED) {
    UI_but_flag_enable(but, UI_BUT_INACTIVE);
  }

  /* Wire across the node when muted/disabled. */
  if (node.flag & NODE_MUTED) {
    node_draw_mute_line(C, v2d, snode, node);
  }

  /* Body. */
  const float outline_width = U.pixelsize;
  {
    /* Use warning color to indicate undefined types. */
    if (bke::node_type_is_undefined(&node)) {
      UI_GetThemeColorBlend4f(TH_REDALERT, TH_NODE, 0.4f, color);
    }
    /* Muted nodes get a mix of the background with the node color. */
    else if (node.flag & NODE_MUTED) {
      UI_GetThemeColorBlend4f(TH_BACK, TH_NODE, 0.2f, color);
    }
    else if (node.flag & NODE_CUSTOM_COLOR) {
      rgba_float_args_set(color, node.color[0], node.color[1], node.color[2], 1.0f);
    }
    else {
      UI_GetThemeColor4fv(TH_NODE, color);
    }

    /* Draw selected nodes fully opaque. */
    if (node.flag & SELECT) {
      color[3] = 1.0f;
    }

    /* Draw muted nodes slightly transparent so the wires inside are visible. */
    if (node.flag & NODE_MUTED) {
      color[3] -= 0.2f;
    }

    /* Add some padding to prevent transparent gaps with the outline. */
    const rctf rect = {
        rct.xmin - padding,
        rct.xmax + padding,
        rct.ymin - padding,
        rct.ymax - (NODE_DY + outline_width) + padding,
    };

    UI_draw_roundbox_corner_set(UI_CNR_BOTTOM_LEFT | UI_CNR_BOTTOM_RIGHT);
    UI_draw_roundbox_4fv(&rect, true, corner_radius, color);

    if (is_node_panels_supported(node)) {
      node_draw_panels_background(node, block);
    }
  }

  /* Header underline. */
  {
    float color_underline[4];

    if (node.flag & NODE_MUTED) {
      UI_GetThemeColorBlend4f(TH_BACK, color_id, 0.05f, color_underline);
      color_underline[3] = 1.0f;
    }
    else {
      UI_GetThemeColorBlend4f(TH_BACK, color_id, 0.2f, color_underline);
    }

    const rctf rect = {
        rct.xmin,
        rct.xmax,
        rct.ymax - (NODE_DY + outline_width),
        rct.ymax - NODE_DY,
    };

    UI_draw_roundbox_corner_set(UI_CNR_NONE);
    UI_draw_roundbox_4fv(&rect, true, 0.0f, color_underline);
  }

  /* Outline. */
  {
    const rctf rect = {
        rct.xmin - outline_width,
        rct.xmax + outline_width,
        rct.ymin - outline_width,
        rct.ymax + outline_width,
    };

    /* Color the outline according to active, selected, or undefined status. */
    float color_outline[4];

    if (node.flag & SELECT) {
      UI_GetThemeColor4fv((node.flag & NODE_ACTIVE) ? TH_ACTIVE : TH_SELECT, color_outline);
    }
    else if (bke::node_type_is_undefined(&node)) {
      UI_GetThemeColor4fv(TH_REDALERT, color_outline);
    }
    else if (const bke::bNodeZoneType *zone_type = bke::zone_type_by_node_type(node.type)) {
      UI_GetThemeColor4fv(zone_type->theme_id, color_outline);
      color_outline[3] = 1.0f;
    }
    else {
      UI_GetThemeColorBlendShade4fv(TH_BACK, TH_NODE, 0.4f, -20, color_outline);
    }

    UI_draw_roundbox_corner_set(UI_CNR_ALL);
    UI_draw_roundbox_4fv(&rect, false, BASIS_RAD + outline_width, color_outline);
  }

  float scale;
  UI_view2d_scale_get(&v2d, &scale, nullptr);

  /* Skip slow socket drawing if zoom is small. */
  if (scale > 0.2f) {
    node_draw_sockets(v2d, C, ntree, node, block, true, false);
  }

  if (is_node_panels_supported(node)) {
    node_draw_panels(ntree, node, block);
  }

  UI_block_end(&C, &block);
  UI_block_draw(&C, &block);
}

static void node_draw_hidden(const bContext &C,
                             TreeDrawContext &tree_draw_ctx,
                             const View2D &v2d,
                             const SpaceNode &snode,
                             bNodeTree &ntree,
                             bNode &node,
                             uiBlock &block)
{
  const rctf &rct = node.runtime->totr;
  float centy = BLI_rctf_cent_y(&rct);
  float hiddenrad = BLI_rctf_size_y(&rct) / 2.0f;

  float scale;
  UI_view2d_scale_get(&v2d, &scale, nullptr);

  const int color_id = node_get_colorid(tree_draw_ctx, node);

  node_draw_extra_info_panel(C, tree_draw_ctx, snode, node, nullptr, block);

  /* Shadow. */
  node_draw_shadow(snode, node, hiddenrad, 1.0f);

  /* Wire across the node when muted/disabled. */
  if (node.flag & NODE_MUTED) {
    node_draw_mute_line(C, v2d, snode, node);
  }

  /* Body. */
  float color[4];
  {
    if (bke::node_type_is_undefined(&node)) {
      /* Use warning color to indicate undefined types. */
      UI_GetThemeColorBlend4f(TH_REDALERT, TH_NODE, 0.4f, color);
    }
    else if (node.flag & NODE_MUTED) {
      /* Muted nodes get a mix of the background with the node color. */
      UI_GetThemeColorBlendShade4fv(TH_BACK, color_id, 0.1f, 0, color);
    }
    else if (node.flag & NODE_CUSTOM_COLOR) {
      rgba_float_args_set(color, node.color[0], node.color[1], node.color[2], 1.0f);
    }
    else {
      UI_GetThemeColorBlend4f(TH_NODE, color_id, 0.4f, color);
    }

    /* Draw selected nodes fully opaque. */
    if (node.flag & SELECT) {
      color[3] = 1.0f;
    }

    /* Draw muted nodes slightly transparent so the wires inside are visible. */
    if (node.flag & NODE_MUTED) {
      color[3] -= 0.2f;
    }

    /* Add some padding to prevent transparent gaps with the outline. */
    const float padding = 0.5f;
    const rctf rect = {
        rct.xmin - padding,
        rct.xmax + padding,
        rct.ymin - padding,
        rct.ymax + padding,
    };

    UI_draw_roundbox_4fv(&rect, true, hiddenrad + padding, color);
  }

  /* Title. */
  if (node.flag & SELECT) {
    UI_GetThemeColor4fv(TH_SELECT, color);
  }
  else {
    UI_GetThemeColorBlendShade4fv(TH_SELECT, color_id, 0.4f, 10, color);
  }

  /* Collapse/expand icon. */
  {
    const int but_size = U.widget_unit * 1.0f;
    UI_block_emboss_set(&block, UI_EMBOSS_NONE);

    uiBut *but = uiDefIconBut(&block,
                              UI_BTYPE_BUT_TOGGLE,
                              0,
                              ICON_RIGHTARROW,
                              rct.xmin + (NODE_MARGIN_X / 3),
                              centy - but_size / 2,
                              but_size,
                              but_size,
                              nullptr,
                              0.0f,
                              0.0f,
                              "");

    UI_but_func_set(but,
                    node_toggle_button_cb,
                    POINTER_FROM_INT(node.identifier),
                    (void *)"NODE_OT_hide_toggle");
    UI_block_emboss_set(&block, UI_EMBOSS);
  }

  char showname[128];
  bke::nodeLabel(&ntree, &node, showname, sizeof(showname));

  uiBut *but = uiDefBut(&block,
                        UI_BTYPE_LABEL,
                        0,
                        showname,
                        round_fl_to_int(rct.xmin + NODE_MARGIN_X),
                        round_fl_to_int(centy - NODE_DY * 0.5f),
                        short(BLI_rctf_size_x(&rct) - ((18.0f + 12.0f) * UI_SCALE_FAC)),
                        short(NODE_DY),
                        nullptr,
                        0,
                        0,
                        "");

  /* Outline. */
  {
    const float outline_width = U.pixelsize;
    const rctf rect = {
        rct.xmin - outline_width,
        rct.xmax + outline_width,
        rct.ymin - outline_width,
        rct.ymax + outline_width,
    };

    /* Color the outline according to active, selected, or undefined status. */
    float color_outline[4];

    if (node.flag & SELECT) {
      UI_GetThemeColor4fv((node.flag & NODE_ACTIVE) ? TH_ACTIVE : TH_SELECT, color_outline);
    }
    else if (bke::node_type_is_undefined(&node)) {
      UI_GetThemeColor4fv(TH_REDALERT, color_outline);
    }
    else {
      UI_GetThemeColorBlendShade4fv(TH_BACK, TH_NODE, 0.4f, -20, color_outline);
    }

    UI_draw_roundbox_corner_set(UI_CNR_ALL);
    UI_draw_roundbox_4fv(&rect, false, hiddenrad + outline_width, color_outline);
  }

  if (node.flag & NODE_MUTED) {
    UI_but_flag_enable(but, UI_BUT_INACTIVE);
  }

  /* Scale widget thing. */
  uint pos = GPU_vertformat_attr_add(immVertexFormat(), "pos", GPU_COMP_F32, 2, GPU_FETCH_FLOAT);
  GPU_blend(GPU_BLEND_ALPHA);
  immBindBuiltinProgram(GPU_SHADER_3D_UNIFORM_COLOR);

  immUniformThemeColorShadeAlpha(TH_TEXT, -40, -180);
  float dx = 0.5f * U.widget_unit;
  const float dx2 = 0.15f * U.widget_unit * snode.runtime->aspect;
  const float dy = 0.2f * U.widget_unit;

  immBegin(GPU_PRIM_LINES, 4);
  immVertex2f(pos, rct.xmax - dx, centy - dy);
  immVertex2f(pos, rct.xmax - dx, centy + dy);

  immVertex2f(pos, rct.xmax - dx - dx2, centy - dy);
  immVertex2f(pos, rct.xmax - dx - dx2, centy + dy);
  immEnd();

  immUniformThemeColorShadeAlpha(TH_TEXT, 0, -180);
  dx -= snode.runtime->aspect;

  immBegin(GPU_PRIM_LINES, 4);
  immVertex2f(pos, rct.xmax - dx, centy - dy);
  immVertex2f(pos, rct.xmax - dx, centy + dy);

  immVertex2f(pos, rct.xmax - dx - dx2, centy - dy);
  immVertex2f(pos, rct.xmax - dx - dx2, centy + dy);
  immEnd();

  immUnbindProgram();
  GPU_blend(GPU_BLEND_NONE);

  node_draw_sockets(v2d, C, ntree, node, block, true, false);

  UI_block_end(&C, &block);
  UI_block_draw(&C, &block);
}

int node_get_resize_cursor(NodeResizeDirection directions)
{
  if (directions == 0) {
    return WM_CURSOR_DEFAULT;
  }
  if ((directions & ~(NODE_RESIZE_TOP | NODE_RESIZE_BOTTOM)) == 0) {
    return WM_CURSOR_Y_MOVE;
  }
  if ((directions & ~(NODE_RESIZE_RIGHT | NODE_RESIZE_LEFT)) == 0) {
    return WM_CURSOR_X_MOVE;
  }
  return WM_CURSOR_EDIT;
}

static const bNode *find_node_under_cursor(SpaceNode &snode, const float2 &cursor)
{
  for (const bNode *node : tree_draw_order_calc_nodes_reversed(*snode.edittree)) {
    if (BLI_rctf_isect_pt(&node->runtime->totr, cursor[0], cursor[1])) {
      return node;
    }
  }
  return nullptr;
}

void node_set_cursor(wmWindow &win, ARegion &region, SpaceNode &snode, const float2 &cursor)
{
  const bNodeTree *ntree = snode.edittree;
  if (ntree == nullptr) {
    WM_cursor_set(&win, WM_CURSOR_DEFAULT);
    return;
  }
  if (node_find_indicated_socket(snode, region, cursor, SOCK_IN | SOCK_OUT)) {
    WM_cursor_set(&win, WM_CURSOR_DEFAULT);
    return;
  }
  const bNode *node = find_node_under_cursor(snode, cursor);
  if (!node) {
    WM_cursor_set(&win, WM_CURSOR_DEFAULT);
    return;
  }
  const NodeResizeDirection dir = node_get_resize_direction(snode, node, cursor[0], cursor[1]);
  if (node->is_frame() && dir == NODE_RESIZE_NONE) {
    /* Indicate that frame nodes can be moved/selected on their borders. */
    const rctf frame_inside = node_frame_rect_inside(snode, *node);
    if (!BLI_rctf_isect_pt(&frame_inside, cursor[0], cursor[1])) {
      WM_cursor_set(&win, WM_CURSOR_NSEW_SCROLL);
      return;
    }
    WM_cursor_set(&win, WM_CURSOR_DEFAULT);
    return;
  }

  WM_cursor_set(&win, node_get_resize_cursor(dir));
}

static void count_multi_input_socket_links(bNodeTree &ntree, SpaceNode &snode)
{
  for (bNode *node : ntree.all_nodes()) {
    for (bNodeSocket *socket : node->input_sockets()) {
      if (socket->is_multi_input()) {
        socket->runtime->total_inputs = socket->directly_linked_links().size();
      }
    }
  }
  /* Count temporary links going into this socket. */
  if (snode.runtime->linkdrag) {
    for (const bNodeLink &link : snode.runtime->linkdrag->links) {
      if (link.tosock && (link.tosock->flag & SOCK_MULTI_INPUT)) {
        link.tosock->runtime->total_inputs++;
      }
    }
  }
}

static float frame_node_label_height(const NodeFrame &frame_data)
{
  return frame_data.label_size * UI_SCALE_FAC;
}

#define NODE_FRAME_MARGIN (1.5f * U.widget_unit)

/* XXX Does a bounding box update by iterating over all children.
 * Not ideal to do this in every draw call, but doing as transform callback doesn't work,
 * since the child node totr rects are not updated properly at that point. */
static void frame_node_prepare_for_draw(bNode &node, Span<bNode *> nodes)
{
  NodeFrame *data = (NodeFrame *)node.storage;

  const float margin = NODE_FRAME_MARGIN;
  const float has_label = node.label[0] != '\0';

  const float label_height = frame_node_label_height(*data);
  /* Add an additional 25% to account for the glyphs descender.
   * This works well in most cases. */
  const float margin_top = 0.5f * margin + (has_label ? 1.25f * label_height : 0.5f * margin);

  /* Initialize rect from current frame size. */
  rctf rect;
  node_to_updated_rect(node, rect);

  /* Frame can be resized manually only if shrinking is disabled or no children are attached. */
  data->flag |= NODE_FRAME_RESIZEABLE;
  /* For shrinking bounding box, initialize the rect from first child node. */
  bool bbinit = (data->flag & NODE_FRAME_SHRINK);
  /* Fit bounding box to all children. */
  for (const bNode *tnode : nodes) {
    if (tnode->parent != &node) {
      continue;
    }

    /* Add margin to node rect. */
    rctf noderect = tnode->runtime->totr;
    noderect.xmin -= margin;
    noderect.xmax += margin;
    noderect.ymin -= margin;
    noderect.ymax += margin_top;

    /* First child initializes frame. */
    if (bbinit) {
      bbinit = false;
      rect = noderect;
      data->flag &= ~NODE_FRAME_RESIZEABLE;
    }
    else {
      BLI_rctf_union(&rect, &noderect);
    }
  }

  /* Now adjust the frame size from view-space bounding box. */
  const float2 offset = node_from_view(node, {rect.xmin, rect.ymax});
  node.offsetx = offset.x;
  node.offsety = offset.y;
  const float2 max = node_from_view(node, {rect.xmax, rect.ymin});
  node.width = max.x - node.offsetx;
  node.height = -max.y + node.offsety;

  node.runtime->totr = rect;
}

static void reroute_node_prepare_for_draw(bNode &node)
{
  const float2 loc = node_to_view(node, float2(0));

  /* Reroute node has exactly one input and one output, both in the same place. */
  node.input_socket(0).runtime->location = loc;
  node.output_socket(0).runtime->location = loc;

  const float size = 8.0f;
  node.width = size * 2;
  node.runtime->totr.xmin = loc.x - size;
  node.runtime->totr.xmax = loc.x + size;
  node.runtime->totr.ymax = loc.y + size;
  node.runtime->totr.ymin = loc.y - size;
}

static void node_update_nodetree(const bContext &C,
                                 TreeDrawContext &tree_draw_ctx,
                                 bNodeTree &ntree,
                                 Span<bNode *> nodes,
                                 Span<uiBlock *> blocks)
{
  /* Make sure socket "used" tags are correct, for displaying value buttons. */
  SpaceNode *snode = CTX_wm_space_node(&C);

  count_multi_input_socket_links(ntree, *snode);

  for (const int i : nodes.index_range()) {
    bNode &node = *nodes[i];
    uiBlock &block = *blocks[i];
    if (node.is_frame()) {
      /* Frame sizes are calculated after all other nodes have calculating their #totr. */
      continue;
    }

    if (node.is_reroute()) {
      reroute_node_prepare_for_draw(node);
    }
    else {
      if (node.flag & NODE_HIDDEN) {
        node_update_hidden(node, block);
      }
      else {
        node_update_basis(C, tree_draw_ctx, ntree, node, block);
      }
    }
  }

  /* Now calculate the size of frame nodes, which can depend on the size of other nodes.
   * Update nodes in reverse, so children sizes get updated before parents. */
  for (int i = nodes.size() - 1; i >= 0; i--) {
    if (nodes[i]->is_frame()) {
      frame_node_prepare_for_draw(*nodes[i], nodes);
    }
  }
}

static void frame_node_draw_label(TreeDrawContext &tree_draw_ctx,
                                  const bNodeTree &ntree,
                                  const bNode &node,
                                  const SpaceNode &snode)
{
  const float aspect = snode.runtime->aspect;
  /* XXX font id is crap design */
  const int fontid = UI_style_get()->widgetlabel.uifont_id;
  const NodeFrame *data = (const NodeFrame *)node.storage;
  const float font_size = data->label_size / aspect;

  char label[MAX_NAME];
  bke::nodeLabel(&ntree, &node, label, sizeof(label));

  BLF_enable(fontid, BLF_ASPECT);
  BLF_aspect(fontid, aspect, aspect, 1.0f);
  BLF_size(fontid, font_size * UI_SCALE_FAC);

  /* Title color. */
  int color_id = node_get_colorid(tree_draw_ctx, node);
  uchar color[3];
  UI_GetThemeColorBlendShade3ubv(TH_TEXT, color_id, 0.4f, 10, color);
  BLF_color3ubv(fontid, color);

  const float margin = NODE_FRAME_MARGIN;
  const float width = BLF_width(fontid, label, sizeof(label));
  const int label_height = frame_node_label_height(*data);

  const rctf &rct = node.runtime->totr;
  const float label_x = BLI_rctf_cent_x(&rct) - (0.5f * width);
  const float label_y = rct.ymax - label_height - (0.5f * margin);

  /* Label. */
  const bool has_label = node.label[0] != '\0';
  if (has_label) {
    BLF_position(fontid, label_x, label_y, 0);
    BLF_draw(fontid, label, sizeof(label));
  }

  /* Draw text body. */
  if (node.id) {
    const Text *text = (const Text *)node.id;
    const int line_height_max = BLF_height_max(fontid);
    const float line_spacing = (line_height_max * aspect);
    const float line_width = (BLI_rctf_size_x(&rct) - 2 * margin) / aspect;

    const float x = rct.xmin + margin;
    float y = rct.ymax - label_height - (has_label ? line_spacing + margin : 0);

    const int y_min = rct.ymin + margin;

    BLF_enable(fontid, BLF_CLIPPING | BLF_WORD_WRAP);
    BLF_clipping(fontid, rct.xmin, rct.ymin + margin, rct.xmax, rct.ymax);

    BLF_wordwrap(fontid, line_width);

    LISTBASE_FOREACH (const TextLine *, line, &text->lines) {
      if (line->line[0]) {
        BLF_position(fontid, x, y, 0);
        ResultBLF info;
        BLF_draw(fontid, line->line, line->len, &info);
        y -= line_spacing * info.lines;
      }
      else {
        y -= line_spacing;
      }
      if (y < y_min) {
        break;
      }
    }

    BLF_disable(fontid, BLF_CLIPPING | BLF_WORD_WRAP);
  }

  BLF_disable(fontid, BLF_ASPECT);
}

static void frame_node_draw(const bContext &C,
                            TreeDrawContext &tree_draw_ctx,
                            const ARegion &region,
                            const SpaceNode &snode,
                            bNodeTree &ntree,
                            bNode &node,
                            uiBlock &block)
{
  /* Skip if out of view. */
  if (BLI_rctf_isect(&node.runtime->totr, &region.v2d.cur, nullptr) == false) {
    UI_block_end(&C, &block);
    return;
  }

  float color[4];
  UI_GetThemeColor4fv(TH_NODE_FRAME, color);
  const float alpha = color[3];

  node_draw_shadow(snode, node, BASIS_RAD, alpha);

  if (node.flag & NODE_CUSTOM_COLOR) {
    rgba_float_args_set(color, node.color[0], node.color[1], node.color[2], alpha);
  }
  else {
    UI_GetThemeColor4fv(TH_NODE_FRAME, color);
  }

  const rctf &rct = node.runtime->totr;
  UI_draw_roundbox_corner_set(UI_CNR_ALL);
  UI_draw_roundbox_4fv(&rct, true, BASIS_RAD, color);

  /* Outline active and selected emphasis. */
  if (node.flag & SELECT) {
    if (node.flag & NODE_ACTIVE) {
      UI_GetThemeColorShadeAlpha4fv(TH_ACTIVE, 0, -40, color);
    }
    else {
      UI_GetThemeColorShadeAlpha4fv(TH_SELECT, 0, -40, color);
    }

    UI_draw_roundbox_aa(&rct, false, BASIS_RAD, color);
  }

  /* Label and text. */
  frame_node_draw_label(tree_draw_ctx, ntree, node, snode);

  node_draw_extra_info_panel(C, tree_draw_ctx, snode, node, nullptr, block);

  UI_block_end(&C, &block);
  UI_block_draw(&C, &block);
}

static void reroute_node_draw(
    const bContext &C, ARegion &region, bNodeTree &ntree, const bNode &node, uiBlock &block)
{
  /* Skip if out of view. */
  const rctf &rct = node.runtime->totr;
  if (rct.xmax < region.v2d.cur.xmin || rct.xmin > region.v2d.cur.xmax ||
      rct.ymax < region.v2d.cur.ymin || node.runtime->totr.ymin > region.v2d.cur.ymax)
  {
    UI_block_end(&C, &block);
    return;
  }

  if (node.label[0] != '\0') {
    /* Draw title (node label). */
    char showname[128]; /* 128 used below */
    STRNCPY(showname, node.label);
    const short width = 512;
    const int x = BLI_rctf_cent_x(&node.runtime->totr) - (width / 2);
    const int y = node.runtime->totr.ymax;

    uiBut *label_but = uiDefBut(
        &block, UI_BTYPE_LABEL, 0, showname, x, y, width, short(NODE_DY), nullptr, 0, 0, nullptr);

    UI_but_drawflag_disable(label_but, UI_BUT_TEXT_LEFT);
  }

  /* Only draw input socket as they all are placed on the same position highlight
   * if node itself is selected, since we don't display the node body separately. */
  node_draw_sockets(region.v2d, C, ntree, node, block, false, node.flag & SELECT);

  UI_block_end(&C, &block);
  UI_block_draw(&C, &block);
}

static void node_draw(const bContext &C,
                      TreeDrawContext &tree_draw_ctx,
                      ARegion &region,
                      const SpaceNode &snode,
                      bNodeTree &ntree,
                      bNode &node,
                      uiBlock &block,
                      bNodeInstanceKey key)
{
  if (node.is_frame()) {
    frame_node_draw(C, tree_draw_ctx, region, snode, ntree, node, block);
  }
  else if (node.is_reroute()) {
    reroute_node_draw(C, region, ntree, node, block);
  }
  else {
    const View2D &v2d = region.v2d;
    if (node.flag & NODE_HIDDEN) {
      node_draw_hidden(C, tree_draw_ctx, v2d, snode, ntree, node, block);
    }
    else {
      node_draw_basis(C, tree_draw_ctx, v2d, snode, ntree, node, block, key);
    }
  }
}

static void add_rect_corner_positions(Vector<float2> &positions, const rctf &rect)
{
  positions.append({rect.xmin, rect.ymin});
  positions.append({rect.xmin, rect.ymax});
  positions.append({rect.xmax, rect.ymin});
  positions.append({rect.xmax, rect.ymax});
}

static void find_bounds_by_zone_recursive(const SpaceNode &snode,
                                          const bNodeTreeZone &zone,
                                          const Span<std::unique_ptr<bNodeTreeZone>> all_zones,
                                          MutableSpan<Vector<float2>> r_bounds_by_zone)
{
  const float node_padding = UI_UNIT_X;
  const float zone_padding = 0.3f * UI_UNIT_X;

  Vector<float2> &bounds = r_bounds_by_zone[zone.index];
  if (!bounds.is_empty()) {
    return;
  }

  Vector<float2> possible_bounds;
  for (const bNodeTreeZone *child_zone : zone.child_zones) {
    find_bounds_by_zone_recursive(snode, *child_zone, all_zones, r_bounds_by_zone);
    const Span<float2> child_bounds = r_bounds_by_zone[child_zone->index];
    for (const float2 &pos : child_bounds) {
      rctf rect;
      BLI_rctf_init_pt_radius(&rect, pos, zone_padding);
      add_rect_corner_positions(possible_bounds, rect);
    }
  }
  for (const bNode *child_node : zone.child_nodes) {
    rctf rect = child_node->runtime->totr;
    BLI_rctf_pad(&rect, node_padding, node_padding);
    add_rect_corner_positions(possible_bounds, rect);
  }
  if (zone.input_node) {
    const rctf &totr = zone.input_node->runtime->totr;
    rctf rect = totr;
    BLI_rctf_pad(&rect, node_padding, node_padding);
    rect.xmin = math::interpolate(totr.xmin, totr.xmax, 0.25f);
    add_rect_corner_positions(possible_bounds, rect);
  }
  if (zone.output_node) {
    const rctf &totr = zone.output_node->runtime->totr;
    rctf rect = totr;
    BLI_rctf_pad(&rect, node_padding, node_padding);
    rect.xmax = math::interpolate(totr.xmin, totr.xmax, 0.75f);
    add_rect_corner_positions(possible_bounds, rect);
  }

  if (snode.runtime->linkdrag) {
    for (const bNodeLink &link : snode.runtime->linkdrag->links) {
      if (link.fromnode == nullptr) {
        continue;
      }
      if (zone.contains_node_recursively(*link.fromnode) && zone.output_node != link.fromnode) {
        const float2 pos = node_link_bezier_points_dragged(snode, link)[3];
        rctf rect;
        BLI_rctf_init_pt_radius(&rect, pos, node_padding);
        add_rect_corner_positions(possible_bounds, rect);
      }
    }
  }

  Vector<int> convex_indices(possible_bounds.size());
  const int convex_positions_num = BLI_convexhull_2d(
      reinterpret_cast<float(*)[2]>(possible_bounds.data()),
      possible_bounds.size(),
      convex_indices.data());
  convex_indices.resize(convex_positions_num);

  for (const int i : convex_indices) {
    bounds.append(possible_bounds[i]);
  }
}

static void node_draw_zones(TreeDrawContext & /*tree_draw_ctx*/,
                            const ARegion &region,
                            const SpaceNode &snode,
                            const bNodeTree &ntree)
{
  const bNodeTreeZones *zones = ntree.zones();
  if (zones == nullptr) {
    return;
  }

  Array<Vector<float2>> bounds_by_zone(zones->zones.size());
  Array<bke::CurvesGeometry> fillet_curve_by_zone(zones->zones.size());
  /* Bounding box area of zones is used to determine draw order. */
  Array<float> bounding_box_area_by_zone(zones->zones.size());

  for (const int zone_i : zones->zones.index_range()) {
    const bNodeTreeZone &zone = *zones->zones[zone_i];

    find_bounds_by_zone_recursive(snode, zone, zones->zones, bounds_by_zone);
    const Span<float2> boundary_positions = bounds_by_zone[zone_i];
    const int boundary_positions_num = boundary_positions.size();

    const Bounds<float2> bounding_box = *bounds::min_max(boundary_positions);
    const float bounding_box_area = (bounding_box.max.x - bounding_box.min.x) *
                                    (bounding_box.max.y - bounding_box.min.y);
    bounding_box_area_by_zone[zone_i] = bounding_box_area;

    bke::CurvesGeometry boundary_curve(boundary_positions_num, 1);
    boundary_curve.cyclic_for_write().first() = true;
    boundary_curve.fill_curve_types(CURVE_TYPE_POLY);
    MutableSpan<float3> boundary_curve_positions = boundary_curve.positions_for_write();
    boundary_curve.offsets_for_write().copy_from({0, boundary_positions_num});
    for (const int i : boundary_positions.index_range()) {
      boundary_curve_positions[i] = float3(boundary_positions[i], 0.0f);
    }

    fillet_curve_by_zone[zone_i] = geometry::fillet_curves_poly(
        boundary_curve,
        IndexRange(1),
        VArray<float>::ForSingle(BASIS_RAD, boundary_positions_num),
        VArray<int>::ForSingle(5, boundary_positions_num),
        true,
        {});
  }

  const View2D &v2d = region.v2d;
  float scale;
  UI_view2d_scale_get(&v2d, &scale, nullptr);
  float line_width = 1.0f * scale;
  float viewport[4] = {};
  GPU_viewport_size_get_f(viewport);

  const auto get_theme_id = [&](const int zone_i) {
    const bNode *node = zones->zones[zone_i]->output_node;
    return bke::zone_type_by_node_type(node->type)->theme_id;
  };

  const uint pos = GPU_vertformat_attr_add(
      immVertexFormat(), "pos", GPU_COMP_F32, 3, GPU_FETCH_FLOAT);

  Vector<int> zone_draw_order;
  for (const int zone_i : zones->zones.index_range()) {
    zone_draw_order.append(zone_i);
  }
  std::sort(zone_draw_order.begin(), zone_draw_order.end(), [&](const int a, const int b) {
    /* Draw zones with smaller bounding box on top to make them visible. */
    return bounding_box_area_by_zone[a] > bounding_box_area_by_zone[b];
  });

  /* Draw all the contour lines after to prevent them from getting hidden by overlapping zones.
   */
  for (const int zone_i : zone_draw_order) {
    float zone_color[4];
    UI_GetThemeColor4fv(get_theme_id(zone_i), zone_color);
    if (zone_color[3] == 0.0f) {
      break;
    }
    const Span<float3> fillet_boundary_positions = fillet_curve_by_zone[zone_i].positions();
    /* Draw the background. */
    immBindBuiltinProgram(GPU_SHADER_3D_UNIFORM_COLOR);
    immUniformThemeColorBlend(TH_BACK, get_theme_id(zone_i), zone_color[3]);

    immBegin(GPU_PRIM_TRI_FAN, fillet_boundary_positions.size() + 1);
    for (const float3 &p : fillet_boundary_positions) {
      immVertex3fv(pos, p);
    }
    immVertex3fv(pos, fillet_boundary_positions[0]);
    immEnd();

    immUnbindProgram();
  }

  for (const int zone_i : zone_draw_order) {
    const Span<float3> fillet_boundary_positions = fillet_curve_by_zone[zone_i].positions();
    /* Draw the contour lines. */
    immBindBuiltinProgram(GPU_SHADER_3D_POLYLINE_UNIFORM_COLOR);

    immUniform2fv("viewportSize", &viewport[2]);
    immUniform1f("lineWidth", line_width * U.pixelsize);

    immUniformThemeColorAlpha(get_theme_id(zone_i), 1.0f);
    immBegin(GPU_PRIM_LINE_STRIP, fillet_boundary_positions.size() + 1);
    for (const float3 &p : fillet_boundary_positions) {
      immVertex3fv(pos, p);
    }
    immVertex3fv(pos, fillet_boundary_positions[0]);
    immEnd();

    immUnbindProgram();
  }
}

#define USE_DRAW_TOT_UPDATE

static void node_draw_nodetree(const bContext &C,
                               TreeDrawContext &tree_draw_ctx,
                               ARegion &region,
                               SpaceNode &snode,
                               bNodeTree &ntree,
                               Span<bNode *> nodes,
                               Span<uiBlock *> blocks,
                               bNodeInstanceKey parent_key)
{
#ifdef USE_DRAW_TOT_UPDATE
  BLI_rctf_init_minmax(&region.v2d.tot);
#endif

  /* Draw background nodes, last nodes in front. */
  for (const int i : nodes.index_range()) {
#ifdef USE_DRAW_TOT_UPDATE
    /* Unrelated to background nodes, update the v2d->tot,
     * can be anywhere before we draw the scroll bars. */
    BLI_rctf_union(&region.v2d.tot, &nodes[i]->runtime->totr);
#endif

    if (!(nodes[i]->flag & NODE_BACKGROUND)) {
      continue;
    }

    const bNodeInstanceKey key = BKE_node_instance_key(parent_key, &ntree, nodes[i]);
    node_draw(C, tree_draw_ctx, region, snode, ntree, *nodes[i], *blocks[i], key);
  }

  /* Node lines. */
  GPU_blend(GPU_BLEND_ALPHA);
  nodelink_batch_start(snode);

  for (const bNodeLink *link : ntree.all_links()) {
    if (!nodeLinkIsHidden(link) && !bke::nodeLinkIsSelected(link)) {
      node_draw_link(C, region.v2d, snode, *link, false);
    }
  }

  /* Draw selected node links after the unselected ones, so they are shown on top. */
  for (const bNodeLink *link : ntree.all_links()) {
    if (!nodeLinkIsHidden(link) && bke::nodeLinkIsSelected(link)) {
      node_draw_link(C, region.v2d, snode, *link, true);
    }
  }

  nodelink_batch_end(snode);
  GPU_blend(GPU_BLEND_NONE);

  /* Draw foreground nodes, last nodes in front. */
  for (const int i : nodes.index_range()) {
    if (nodes[i]->flag & NODE_BACKGROUND) {
      continue;
    }

    const bNodeInstanceKey key = BKE_node_instance_key(parent_key, &ntree, nodes[i]);
    node_draw(C, tree_draw_ctx, region, snode, ntree, *nodes[i], *blocks[i], key);
  }
}

/* Draw the breadcrumb on the top of the editor. */
static void draw_tree_path(const bContext &C, ARegion &region)
{
  GPU_matrix_push_projection();
  wmOrtho2_region_pixelspace(&region);

  const rcti *rect = ED_region_visible_rect(&region);

  const uiStyle *style = UI_style_get_dpi();
  const float padding_x = 16 * UI_SCALE_FAC;
  const int x = rect->xmin + padding_x;
  const int y = region.winy - UI_UNIT_Y * 0.6f;
  const int width = BLI_rcti_size_x(rect) - 2 * padding_x;

  uiBlock *block = UI_block_begin(&C, &region, __func__, UI_EMBOSS_NONE);
  uiLayout *layout = UI_block_layout(
      block, UI_LAYOUT_VERTICAL, UI_LAYOUT_PANEL, x, y, width, 1, 0, style);

  const Vector<ui::ContextPathItem> context_path = ed::space_node::context_path_for_space_node(C);
  ui::template_breadcrumbs(*layout, context_path);

  UI_block_layout_resolve(block, nullptr, nullptr);
  UI_block_end(&C, block);
  UI_block_draw(&C, block);

  GPU_matrix_pop_projection();
}

static void snode_setup_v2d(SpaceNode &snode, ARegion &region, const float2 &center)
{
  View2D &v2d = region.v2d;

  /* Shift view to node tree center. */
  UI_view2d_center_set(&v2d, center[0], center[1]);
  UI_view2d_view_ortho(&v2d);

  snode.runtime->aspect = BLI_rctf_size_x(&v2d.cur) / float(region.winx);
}

/* Similar to is_compositor_enabled() in `draw_manager.cc` but checks all 3D views. */
static bool realtime_compositor_is_in_use(const bContext &context)
{
  const Scene *scene = CTX_data_scene(&context);
  if (!scene->use_nodes) {
    return false;
  }

  if (!scene->nodetree) {
    return false;
  }

  if (U.experimental.use_full_frame_compositor &&
      scene->nodetree->execution_mode == NTREE_EXECUTION_MODE_GPU)
  {
    return true;
  }

  wmWindowManager *wm = CTX_wm_manager(&context);
  LISTBASE_FOREACH (const wmWindow *, win, &wm->windows) {
    const bScreen *screen = WM_window_get_active_screen(win);
    LISTBASE_FOREACH (const ScrArea *, area, &screen->areabase) {
      const SpaceLink &space = *static_cast<const SpaceLink *>(area->spacedata.first);
      if (space.spacetype == SPACE_VIEW3D) {
        const View3D &view_3d = reinterpret_cast<const View3D &>(space);

        if (view_3d.shading.use_compositor == V3D_SHADING_USE_COMPOSITOR_DISABLED) {
          continue;
        }

        if (!(view_3d.shading.type >= OB_MATERIAL)) {
          continue;
        }

        return true;
      }
    }
  }

  return false;
}

static void draw_nodetree(const bContext &C,
                          ARegion &region,
                          bNodeTree &ntree,
                          bNodeInstanceKey parent_key)
{
  SpaceNode *snode = CTX_wm_space_node(&C);
  ntree.ensure_topology_cache();

  Array<bNode *> nodes = tree_draw_order_calc_nodes(ntree);

  Array<uiBlock *> blocks = node_uiblocks_init(C, nodes);

  TreeDrawContext tree_draw_ctx;
  if (ntree.type == NTREE_GEOMETRY) {
    tree_draw_ctx.geo_log_by_zone = geo_log::GeoModifierLog::get_tree_log_by_zone_for_node_editor(
        *snode);
    for (geo_log::GeoTreeLog *log : tree_draw_ctx.geo_log_by_zone.values()) {
      log->ensure_node_warnings();
      log->ensure_node_run_time();
    }
    const WorkSpace *workspace = CTX_wm_workspace(&C);
    tree_draw_ctx.active_geometry_nodes_viewer = viewer_path::find_geometry_nodes_viewer(
        workspace->viewer_path, *snode);
  }
  else if (ntree.type == NTREE_COMPOSIT) {
    const Scene *scene = CTX_data_scene(&C);
    tree_draw_ctx.used_by_realtime_compositor = realtime_compositor_is_in_use(C);
    tree_draw_ctx.compositor_per_node_execution_time =
        &scene->runtime->compositor.per_node_execution_time;
  }
  else if (ntree.type == NTREE_SHADER && U.experimental.use_shader_node_previews &&
           BKE_scene_uses_shader_previews(CTX_data_scene(&C)) &&
           snode->overlay.flag & SN_OVERLAY_SHOW_OVERLAYS &&
           snode->overlay.flag & SN_OVERLAY_SHOW_PREVIEWS)
  {
    tree_draw_ctx.nested_group_infos = get_nested_previews(C, *snode);
  }

  node_update_nodetree(C, tree_draw_ctx, ntree, nodes, blocks);
  node_draw_zones(tree_draw_ctx, region, *snode, ntree);
  node_draw_nodetree(C, tree_draw_ctx, region, *snode, ntree, nodes, blocks, parent_key);
}

/**
 * Make the background slightly brighter to indicate that users are inside a node-group.
 */
static void draw_background_color(const SpaceNode &snode)
{
  const int max_tree_length = 3;
  const float bright_factor = 0.25f;

  /* We ignore the first element of the path since it is the top-most tree and it doesn't need to
   * be brighter. We also set a cap to how many levels we want to set apart, to avoid the
   * background from getting too bright. */
  const int clamped_tree_path_length = BLI_listbase_count_at_most(&snode.treepath,
                                                                  max_tree_length);
  const int depth = max_ii(0, clamped_tree_path_length - 1);

  float color[3];
  UI_GetThemeColor3fv(TH_BACK, color);
  mul_v3_fl(color, 1.0f + bright_factor * depth);
  GPU_clear_color(color[0], color[1], color[2], 1.0);
}

void node_draw_space(const bContext &C, ARegion &region)
{
  wmWindow *win = CTX_wm_window(&C);
  SpaceNode &snode = *CTX_wm_space_node(&C);
  View2D &v2d = region.v2d;

  /* Setup off-screen buffers. */
  GPUViewport *viewport = WM_draw_region_get_viewport(&region);

  GPUFrameBuffer *framebuffer_overlay = GPU_viewport_framebuffer_overlay_get(viewport);
  GPU_framebuffer_bind_no_srgb(framebuffer_overlay);

  UI_view2d_view_ortho(&v2d);
  draw_background_color(snode);
  GPU_depth_test(GPU_DEPTH_NONE);
  GPU_scissor_test(true);

  /* XXX `snode->runtime->cursor` set in coordinate-space for placing new nodes,
   * used for drawing noodles too. */
  UI_view2d_region_to_view(&region.v2d,
                           win->eventstate->xy[0] - region.winrct.xmin,
                           win->eventstate->xy[1] - region.winrct.ymin,
                           &snode.runtime->cursor[0],
                           &snode.runtime->cursor[1]);
  snode.runtime->cursor[0] /= UI_SCALE_FAC;
  snode.runtime->cursor[1] /= UI_SCALE_FAC;

  ED_region_draw_cb_draw(&C, &region, REGION_DRAW_PRE_VIEW);

  /* Only set once. */
  GPU_blend(GPU_BLEND_ALPHA);

  /* Nodes. */
  snode_set_context(C);

  const int grid_levels = UI_GetThemeValueType(TH_NODE_GRID_LEVELS, SPACE_NODE);
  UI_view2d_dot_grid_draw(&v2d, TH_GRID, NODE_GRID_STEP_SIZE, grid_levels);

  /* Draw parent node trees. */
  if (snode.treepath.last) {
    bNodeTreePath *path = (bNodeTreePath *)snode.treepath.last;

    /* Update tree path name (drawn in the bottom left). */
    ID *name_id = (path->nodetree && path->nodetree != snode.nodetree) ? &path->nodetree->id :
                                                                         snode.id;

    if (name_id && UNLIKELY(!STREQ(path->display_name, name_id->name + 2))) {
      STRNCPY(path->display_name, name_id->name + 2);
    }

    /* Current View2D center, will be set temporarily for parent node trees. */
    float2 center;
    UI_view2d_center_get(&v2d, &center.x, &center.y);

    /* Store new view center in path and current edit tree. */
    copy_v2_v2(path->view_center, center);
    if (snode.edittree) {
      copy_v2_v2(snode.edittree->view_center, center);
    }

    /* Top-level edit tree. */
    bNodeTree *ntree = path->nodetree;
    if (ntree) {
      snode_setup_v2d(snode, region, center);

      /* Backdrop. */
      draw_nodespace_back_pix(C, region, snode, path->parent_key);

      {
        float original_proj[4][4];
        GPU_matrix_projection_get(original_proj);

        GPU_matrix_push();
        GPU_matrix_identity_set();

        wmOrtho2_pixelspace(region.winx, region.winy);

        WM_gizmomap_draw(region.gizmo_map, &C, WM_GIZMOMAP_DRAWSTEP_2D);

        GPU_matrix_pop();
        GPU_matrix_projection_set(original_proj);
      }

      draw_nodetree(C, region, *ntree, path->parent_key);
    }

    /* Temporary links. */
    GPU_blend(GPU_BLEND_ALPHA);
    GPU_line_smooth(true);
    if (snode.runtime->linkdrag) {
      for (const bNodeLink &link : snode.runtime->linkdrag->links) {
        node_draw_link_dragged(C, v2d, snode, link);
      }
    }
    GPU_line_smooth(false);
    GPU_blend(GPU_BLEND_NONE);

    if (snode.overlay.flag & SN_OVERLAY_SHOW_OVERLAYS && snode.flag & SNODE_SHOW_GPENCIL) {
      /* Draw grease-pencil annotations. */
      ED_annotation_draw_view2d(&C, true);
    }
  }
  else {

    /* Backdrop. */
    draw_nodespace_back_pix(C, region, snode, NODE_INSTANCE_KEY_NONE);
  }

  ED_region_draw_cb_draw(&C, &region, REGION_DRAW_POST_VIEW);

  /* Reset view matrix. */
  UI_view2d_view_restore(&C);

  if (snode.overlay.flag & SN_OVERLAY_SHOW_OVERLAYS) {
    if (snode.flag & SNODE_SHOW_GPENCIL && snode.treepath.last) {
      /* Draw grease-pencil (screen strokes, and also paint-buffer). */
      ED_annotation_draw_view2d(&C, false);
    }

    /* Draw context path. */
    if (snode.overlay.flag & SN_OVERLAY_SHOW_PATH && snode.edittree) {
      draw_tree_path(C, region);
    }
  }

  /* Scrollers. */
  UI_view2d_scrollers_draw(&v2d, nullptr);
}

}  // namespace blender::ed::space_node<|MERGE_RESOLUTION|>--- conflicted
+++ resolved
@@ -1589,15 +1589,11 @@
   if (!socket.is_input()) {
     return;
   }
-<<<<<<< HEAD
   if (socket.is_multi_input()) {
     return;
   }
   const Span<const bNodeSocket *> connected_sockets = socket.directly_linked_sockets();
   if (!connected_sockets.is_empty() && !connected_sockets[0]->owner_node().is_dangling_reroute()) {
-=======
-  if (socket.is_directly_linked()) {
->>>>>>> f31f629b
     return;
   }
   if (const nodes::SocketDeclaration *socket_decl = socket.runtime->declaration) {
@@ -1684,7 +1680,87 @@
   return str;
 }
 
-<<<<<<< HEAD
+static geo_log::GeoTreeLog *geo_tree_log_for_socket(const bNodeTree &ntree,
+                                                    const bNodeSocket &socket,
+                                                    TreeDrawContext &tree_draw_ctx)
+{
+  const bNodeTreeZones *zones = ntree.zones();
+  if (!zones) {
+    return nullptr;
+  }
+  const bNodeTreeZone *zone = zones->get_zone_by_socket(socket);
+  return tree_draw_ctx.geo_log_by_zone.lookup_default(zone, nullptr);
+}
+
+static Vector<std::string> lines_of_text(std::string text)
+{
+  Vector<std::string> result;
+  std::istringstream text_stream(text);
+  for (std::string line; std::getline(text_stream, line);) {
+    result.append(line);
+  }
+  return result;
+}
+
+static std::optional<std::string> create_multi_input_log_inspection_string(
+    const bNodeTree &ntree, const bNodeSocket &socket, TreeDrawContext &tree_draw_ctx)
+{
+  if (!socket.is_multi_input()) {
+    return std::nullopt;
+  }
+
+  Vector<std::pair<int, std::string>, 8> numerated_info;
+
+  const Span<const bNodeLink *> connected_links = socket.directly_linked_links();
+  for (const int index : connected_links.index_range()) {
+    const bNodeLink *link = connected_links[index];
+    const int connection_number = index + 1;
+    if (!link->is_used()) {
+      continue;
+    }
+    if (!(link->flag & NODE_LINK_VALID)) {
+      continue;
+    }
+    if (link->fromnode->is_dangling_reroute()) {
+      continue;
+    }
+    const bNodeSocket &connected_socket = *link->fromsock;
+    geo_log::GeoTreeLog *geo_tree_log = geo_tree_log_for_socket(
+        ntree, connected_socket, tree_draw_ctx);
+    const std::optional<std::string> input_log = create_log_inspection_string(geo_tree_log,
+                                                                              connected_socket);
+    if (!input_log.has_value()) {
+      continue;
+    }
+    numerated_info.append({connection_number, std::move(*input_log)});
+  }
+
+  if (numerated_info.is_empty()) {
+    return std::nullopt;
+  }
+
+  constexpr const char *indentation = "  ";
+
+  std::stringstream ss;
+  for (const std::pair<int, std::string> &info : numerated_info) {
+    const Vector<std::string> lines = lines_of_text(info.second);
+    ss << info.first << ". " << lines.first();
+    for (const std::string &line : lines.as_span().drop_front(1)) {
+      ss << "\n" << indentation << line;
+    }
+    if (&info != &numerated_info.last()) {
+      ss << ".\n";
+    }
+  }
+
+  const std::string str = ss.str();
+  if (str.empty()) {
+    return std::nullopt;
+  }
+
+  return str;
+}
+
 static std::optional<std::string> create_default_value_inspection_string(const bNodeSocket &socket)
 {
   std::stringstream ss;
@@ -1750,99 +1826,6 @@
   }
 
   return std::nullopt;
-=======
-static geo_log::GeoTreeLog *geo_tree_log_for_socket(const bNodeTree &ntree,
-                                                    const bNodeSocket &socket,
-                                                    TreeDrawContext &tree_draw_ctx)
-{
-  const bNodeTreeZones *zones = ntree.zones();
-  if (!zones) {
-    return nullptr;
-  }
-  const bNodeTreeZone *zone = zones->get_zone_by_socket(socket);
-  return tree_draw_ctx.geo_log_by_zone.lookup_default(zone, nullptr);
-}
-
-static Vector<std::string> lines_of_text(std::string text)
-{
-  Vector<std::string> result;
-  std::istringstream text_stream(text);
-  for (std::string line; std::getline(text_stream, line);) {
-    result.append(line);
-  }
-  return result;
-}
-
-static std::optional<std::string> create_multi_input_log_inspection_string(
-    const bNodeTree &ntree, const bNodeSocket &socket, TreeDrawContext &tree_draw_ctx)
-{
-  if (!socket.is_multi_input()) {
-    return std::nullopt;
-  }
-
-  Vector<std::pair<int, std::string>, 8> numerated_info;
-
-  const Span<const bNodeLink *> connected_links = socket.directly_linked_links();
-  for (const int index : connected_links.index_range()) {
-    const bNodeLink *link = connected_links[index];
-    const int connection_number = index + 1;
-    if (!link->is_used()) {
-      continue;
-    }
-    if (!(link->flag & NODE_LINK_VALID)) {
-      continue;
-    }
-    if (link->fromnode->is_dangling_reroute()) {
-      continue;
-    }
-    const bNodeSocket &connected_socket = *link->fromsock;
-    geo_log::GeoTreeLog *geo_tree_log = geo_tree_log_for_socket(
-        ntree, connected_socket, tree_draw_ctx);
-    const std::optional<std::string> input_log = create_log_inspection_string(geo_tree_log,
-                                                                              connected_socket);
-    if (!input_log.has_value()) {
-      continue;
-    }
-    numerated_info.append({connection_number, std::move(*input_log)});
-  }
-
-  if (numerated_info.is_empty()) {
-    return std::nullopt;
-  }
-
-  constexpr const char *indentation = "  ";
-
-  std::stringstream ss;
-  for (const std::pair<int, std::string> &info : numerated_info) {
-    const Vector<std::string> lines = lines_of_text(info.second);
-    ss << info.first << ". " << lines.first();
-    for (const std::string &line : lines.as_span().drop_front(1)) {
-      ss << "\n" << indentation << line;
-    }
-    if (&info != &numerated_info.last()) {
-      ss << ".\n";
-    }
-  }
-
-  const std::string str = ss.str();
-  if (str.empty()) {
-    return std::nullopt;
-  }
-
-  return str;
-}
-
-static std::optional<std::string> create_default_value_inspection_string(const bNodeSocket &socket)
-{
-  std::stringstream ss;
-  create_inspection_string_for_default_socket_value(socket, ss);
-
-  std::string str = ss.str();
-  if (str.empty()) {
-    return std::nullopt;
-  }
-  return str;
->>>>>>> f31f629b
 }
 
 static std::string node_socket_get_tooltip(const SpaceNode *snode,
@@ -1867,21 +1850,17 @@
   if (std::optional<std::string> info = create_log_inspection_string(geo_tree_log, socket)) {
     inspection_strings.append(std::move(*info));
   }
-<<<<<<< HEAD
   else if (std::optional<std::string> info = create_dangling_reroute_inspection_string(ntree,
                                                                                        socket))
   {
     inspection_strings.append(std::move(*info));
   }
   else if (std::optional<std::string> info = create_default_value_inspection_string(socket)) {
-=======
-  else if (std::optional<std::string> info = create_default_value_inspection_string(socket)) {
     inspection_strings.append(std::move(*info));
   }
   else if (std::optional<std::string> info = create_multi_input_log_inspection_string(
                ntree, socket, tree_draw_ctx))
   {
->>>>>>> f31f629b
     inspection_strings.append(std::move(*info));
   }
   if (std::optional<std::string> info = create_declaration_inspection_string(socket)) {
