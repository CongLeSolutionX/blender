/* SPDX-FileCopyrightText: 2008 Blender Foundation
 *
 * SPDX-License-Identifier: GPL-2.0-or-later */

/** \file
 * \ingroup spnode
 * \brief higher level node drawing for the node editor.
 */

#include <iomanip>

#include "MEM_guardedalloc.h"

#include "DNA_light_types.h"
#include "DNA_linestyle_types.h"
#include "DNA_material_types.h"
#include "DNA_modifier_types.h"
#include "DNA_node_types.h"
#include "DNA_screen_types.h"
#include "DNA_space_types.h"
#include "DNA_text_types.h"
#include "DNA_texture_types.h"
#include "DNA_world_types.h"

#include "BLI_array.hh"
#include "BLI_bounds.hh"
#include "BLI_convexhull_2d.h"
#include "BLI_map.hh"
#include "BLI_set.hh"
#include "BLI_span.hh"
#include "BLI_string_ref.hh"
#include "BLI_vector.hh"

#include "BLT_translation.h"

#include "BKE_compute_contexts.hh"
#include "BKE_context.h"
#include "BKE_curves.hh"
#include "BKE_global.h"
#include "BKE_idtype.h"
#include "BKE_lib_id.h"
#include "BKE_main.h"
#include "BKE_node.hh"
#include "BKE_node_runtime.hh"
#include "BKE_node_tree_update.h"
#include "BKE_node_tree_zones.hh"
#include "BKE_object.h"
#include "BKE_scene.h"
#include "BKE_type_conversions.hh"

#include "IMB_imbuf.h"

#include "DEG_depsgraph.h"

#include "BLF_api.h"

#include "BIF_glutil.hh"

#include "GPU_framebuffer.h"
#include "GPU_immediate.h"
#include "GPU_immediate_util.h"
#include "GPU_matrix.h"
#include "GPU_shader_shared.h"
#include "GPU_state.h"
#include "GPU_viewport.h"

#include "WM_api.hh"
#include "WM_types.hh"

#include "ED_gpencil_legacy.hh"
#include "ED_node.hh"
#include "ED_node_preview.hh"
#include "ED_screen.hh"
#include "ED_space_api.hh"
#include "ED_viewer_path.hh"

#include "UI_interface.hh"
#include "UI_resources.hh"
#include "UI_view2d.hh"

#include "RNA_access.h"
#include "RNA_prototypes.h"

#include "NOD_geometry_exec.hh"
#include "NOD_geometry_nodes_log.hh"
#include "NOD_node_declaration.hh"
#include "NOD_socket_declarations_geometry.hh"

#include "FN_field.hh"
#include "FN_field_cpp_type.hh"

#include "GEO_fillet_curves.hh"

#include "../interface/interface_intern.hh" /* TODO: Remove */

#include "node_intern.hh" /* own include */

#include <fmt/format.h>

namespace geo_log = blender::nodes::geo_eval_log;
using blender::bke::bNodeTreeZone;
using blender::bke::bNodeTreeZones;
using blender::ed::space_node::NestedTreePreviews;

/**
 * This is passed to many functions which draw the node editor.
 */
struct TreeDrawContext {
  /**
   * Whether a viewer node is active in geometry nodes can not be determined by a flag on the node
   * alone. That's because if the node group with the viewer is used multiple times, it's only
   * active in one of these cases.
   * The active node is cached here to avoid doing the more expensive check for every viewer node
   * in the tree.
   */
  const bNode *active_geometry_nodes_viewer = nullptr;
  /**
   * Geometry nodes logs various data during execution. The logged data that corresponds to the
   * currently drawn node tree can be retrieved from the log below.
   */
  blender::Map<const bNodeTreeZone *, geo_log::GeoTreeLog *> geo_log_by_zone;

  NestedTreePreviews *nested_group_infos = nullptr;
  /**
   * True if there is an active realtime compositor using the node tree, false otherwise.
   */
  bool used_by_realtime_compositor = false;
};

float ED_node_grid_size()
{
  return U.widget_unit;
}

void ED_node_tree_update(const bContext *C)
{
  using namespace blender::ed::space_node;

  SpaceNode *snode = CTX_wm_space_node(C);
  if (snode) {
    snode_set_context(*C);

    id_us_ensure_real(&snode->nodetree->id);
  }
}

/* id is supposed to contain a node tree */
static bNodeTree *node_tree_from_ID(ID *id)
{
  if (id) {
    if (GS(id->name) == ID_NT) {
      return (bNodeTree *)id;
    }
    return ntreeFromID(id);
  }

  return nullptr;
}

void ED_node_tag_update_id(ID *id)
{
  bNodeTree *ntree = node_tree_from_ID(id);
  if (id == nullptr || ntree == nullptr) {
    return;
  }

  /* TODO(sergey): With the new dependency graph it should be just enough to only tag ntree itself.
   * All the users of this tree will have update flushed from the tree. */
  DEG_id_tag_update(&ntree->id, 0);

  if (ntree->type == NTREE_SHADER) {
    DEG_id_tag_update(id, 0);

    if (GS(id->name) == ID_MA) {
      WM_main_add_notifier(NC_MATERIAL | ND_SHADING, id);
    }
    else if (GS(id->name) == ID_LA) {
      WM_main_add_notifier(NC_LAMP | ND_LIGHTING, id);
    }
    else if (GS(id->name) == ID_WO) {
      WM_main_add_notifier(NC_WORLD | ND_WORLD, id);
    }
  }
  else if (ntree->type == NTREE_COMPOSIT) {
    WM_main_add_notifier(NC_SCENE | ND_NODES, id);
  }
  else if (ntree->type == NTREE_TEXTURE) {
    DEG_id_tag_update(id, 0);
    WM_main_add_notifier(NC_TEXTURE | ND_NODES, id);
  }
  else if (ntree->type == NTREE_GEOMETRY) {
    WM_main_add_notifier(NC_OBJECT | ND_MODIFIER, id);
  }
  else if (id == &ntree->id) {
    /* Node groups. */
    DEG_id_tag_update(id, 0);
  }
}

namespace blender::ed::space_node {

static const char *node_socket_get_translation_context(const bNodeSocket &socket)
{
  /* The node is not explicitly defined. */
  if (socket.runtime->declaration == nullptr) {
    return nullptr;
  }

  blender::StringRefNull translation_context = socket.runtime->declaration->translation_context;

  /* Default context. */
  if (translation_context.is_empty()) {
    return nullptr;
  }

  return translation_context.data();
}

static void node_socket_add_tooltip_in_node_editor(const bNodeTree &ntree,
                                                   const bNodeSocket &sock,
                                                   uiLayout &layout);

/** Return true when \a a should be behind \a b and false otherwise. */
static bool compare_node_depth(const bNode *a, const bNode *b)
{
  /* These tell if either the node or any of the parent nodes is selected.
   * A selected parent means an unselected node is also in foreground! */
  bool a_select = (a->flag & NODE_SELECT) != 0, b_select = (b->flag & NODE_SELECT) != 0;
  bool a_active = (a->flag & NODE_ACTIVE) != 0, b_active = (b->flag & NODE_ACTIVE) != 0;

  /* If one is an ancestor of the other. */
  /* XXX there might be a better sorting algorithm for stable topological sort,
   * this is O(n^2) worst case. */
  for (bNode *parent = a->parent; parent; parent = parent->parent) {
    /* If B is an ancestor, it is always behind A. */
    if (parent == b) {
      return false;
    }
    /* Any selected ancestor moves the node forward. */
    if (parent->flag & NODE_ACTIVE) {
      a_active = true;
    }
    if (parent->flag & NODE_SELECT) {
      a_select = true;
    }
  }
  for (bNode *parent = b->parent; parent; parent = parent->parent) {
    /* If A is an ancestor, it is always behind B. */
    if (parent == a) {
      return true;
    }
    /* Any selected ancestor moves the node forward. */
    if (parent->flag & NODE_ACTIVE) {
      b_active = true;
    }
    if (parent->flag & NODE_SELECT) {
      b_select = true;
    }
  }

  /* One of the nodes is in the background and the other not. */
  if ((a->flag & NODE_BACKGROUND) && !(b->flag & NODE_BACKGROUND)) {
    return true;
  }
  if ((b->flag & NODE_BACKGROUND) && !(a->flag & NODE_BACKGROUND)) {
    return false;
  }

  /* One has a higher selection state (active > selected > nothing). */
  if (a_active && !b_active) {
    return false;
  }
  if (b_active && !a_active) {
    return true;
  }
  if (!b_select && (a_active || a_select)) {
    return false;
  }
  if (!a_select && (b_active || b_select)) {
    return true;
  }

  return false;
}

void node_sort(bNodeTree &ntree)
{
  Array<bNode *> sort_nodes = ntree.all_nodes();
  std::stable_sort(sort_nodes.begin(), sort_nodes.end(), compare_node_depth);

  /* If nothing was changed, exit early. Otherwise the node tree's runtime
   * node vector needs to be rebuilt, since it cannot be reordered in place. */
  if (sort_nodes == ntree.all_nodes()) {
    return;
  }

  BKE_ntree_update_tag_node_reordered(&ntree);

  ntree.runtime->nodes_by_id.clear();
  BLI_listbase_clear(&ntree.nodes);
  for (const int i : sort_nodes.index_range()) {
    BLI_addtail(&ntree.nodes, sort_nodes[i]);
    ntree.runtime->nodes_by_id.add_new(sort_nodes[i]);
    sort_nodes[i]->runtime->index_in_tree = i;
  }
}

static Array<uiBlock *> node_uiblocks_init(const bContext &C, const Span<bNode *> nodes)
{
  Array<uiBlock *> blocks(nodes.size());
  /* Add node uiBlocks in drawing order - prevents events going to overlapping nodes. */
  for (const int i : nodes.index_range()) {
    const std::string block_name = "node_" + std::string(nodes[i]->name);
    blocks[i] = UI_block_begin(&C, CTX_wm_region(&C), block_name.c_str(), UI_EMBOSS);
    /* This cancels events for background nodes. */
    UI_block_flag_enable(blocks[i], UI_BLOCK_CLIP_EVENTS);
  }

  return blocks;
}

float2 node_to_view(const bNode &node, const float2 &co)
{
  const float2 node_location = bke::nodeToView(&node, co);
  return node_location * UI_SCALE_FAC;
}

void node_to_updated_rect(const bNode &node, rctf &r_rect)
{
  const float2 xmin_ymax = node_to_view(node, {node.offsetx, node.offsety});
  r_rect.xmin = xmin_ymax.x;
  r_rect.ymax = xmin_ymax.y;
  const float2 xmax_ymin = node_to_view(node,
                                        {node.offsetx + node.width, node.offsety - node.height});
  r_rect.xmax = xmax_ymin.x;
  r_rect.ymin = xmax_ymin.y;
}

float2 node_from_view(const bNode &node, const float2 &co)
{
  const float2 node_location = co / UI_SCALE_FAC;
  return bke::nodeFromView(&node, node_location);
  ;
}

/**
 * Based on settings and sockets in node, set drawing rect info.
 */
static void node_update_basis(const bContext &C,
                              const TreeDrawContext & /*tree_draw_ctx*/,
                              bNodeTree &ntree,
                              bNode &node,
                              uiBlock &block)
{
  PointerRNA nodeptr;
  RNA_pointer_create(&ntree.id, &RNA_Node, &node, &nodeptr);

  const bool node_options = node.typeinfo->draw_buttons && (node.flag & NODE_OPTIONS);
  const bool inputs_first = node.inputs.first && !(node.outputs.first || node_options);

  /* Get "global" coordinates. */
  float2 loc = node_to_view(node, float2(0));
  /* Round the node origin because text contents are always pixel-aligned. */
  loc.x = round(loc.x);
  loc.y = round(loc.y);

  int dy = loc.y;

  /* Header. */
  dy -= NODE_DY;

  /* Add a little bit of padding above the top socket. */
  if (node.outputs.first || inputs_first) {
    dy -= NODE_DYS / 2;
  }

  /* Output sockets. */
  bool add_output_space = false;

  int buty;
  for (bNodeSocket *socket : node.output_sockets()) {
    if (!socket->is_visible()) {
      continue;
    }

    PointerRNA sockptr;
    RNA_pointer_create(&ntree.id, &RNA_NodeSocket, socket, &sockptr);

    uiLayout *layout = UI_block_layout(&block,
                                       UI_LAYOUT_VERTICAL,
                                       UI_LAYOUT_PANEL,
                                       loc.x + NODE_DYS,
                                       dy,
                                       NODE_WIDTH(node) - NODE_DY,
                                       NODE_DY,
                                       0,
                                       UI_style_get_dpi());

    if (node.flag & NODE_MUTED) {
      uiLayoutSetActive(layout, false);
    }

    /* Context pointers for current node and socket. */
    uiLayoutSetContextPointer(layout, "node", &nodeptr);
    uiLayoutSetContextPointer(layout, "socket", &sockptr);

    /* Align output buttons to the right. */
    uiLayout *row = uiLayoutRow(layout, true);
    uiLayoutSetAlignment(row, UI_LAYOUT_ALIGN_RIGHT);

    const char *socket_label = bke::nodeSocketLabel(socket);
    const char *socket_translation_context = node_socket_get_translation_context(*socket);
    socket->typeinfo->draw((bContext *)&C,
                           row,
                           &sockptr,
                           &nodeptr,
                           CTX_IFACE_(socket_translation_context, socket_label));

    node_socket_add_tooltip_in_node_editor(ntree, *socket, *row);

    UI_block_align_end(&block);
    UI_block_layout_resolve(&block, nullptr, &buty);

    /* Ensure minimum socket height in case layout is empty. */
    buty = min_ii(buty, dy - NODE_DY);

    /* Round the socket location to stop it from jiggling. */
    socket->runtime->location = float2(round(loc.x + NODE_WIDTH(node)), round(dy - NODE_DYS));

    dy = buty;
    if (socket->next) {
      dy -= NODE_SOCKDY;
    }

    add_output_space = true;
  }

  if (add_output_space) {
    dy -= NODE_DY / 4;
  }

  /* Buttons rect? */
  if (node_options) {
    dy -= NODE_DYS / 2;

    uiLayout *layout = UI_block_layout(&block,
                                       UI_LAYOUT_VERTICAL,
                                       UI_LAYOUT_PANEL,
                                       loc.x + NODE_DYS,
                                       dy,
                                       NODE_WIDTH(node) - NODE_DY,
                                       0,
                                       0,
                                       UI_style_get_dpi());

    if (node.flag & NODE_MUTED) {
      uiLayoutSetActive(layout, false);
    }

    uiLayoutSetContextPointer(layout, "node", &nodeptr);

    node.typeinfo->draw_buttons(layout, (bContext *)&C, &nodeptr);

    UI_block_align_end(&block);
    UI_block_layout_resolve(&block, nullptr, &buty);

    dy = buty - NODE_DYS / 2;
  }

  /* Input sockets. */
  for (bNodeSocket *socket : node.input_sockets()) {
    if (!socket->is_visible()) {
      continue;
    }

    PointerRNA sockptr;
    RNA_pointer_create(&ntree.id, &RNA_NodeSocket, socket, &sockptr);

    /* Add the half the height of a multi-input socket to cursor Y
     * to account for the increased height of the taller sockets. */
    float multi_input_socket_offset = 0.0f;
    if (socket->flag & SOCK_MULTI_INPUT) {
      if (socket->runtime->total_inputs > 2) {
        multi_input_socket_offset = (socket->runtime->total_inputs - 2) *
                                    NODE_MULTI_INPUT_LINK_GAP;
      }
    }
    dy -= multi_input_socket_offset * 0.5f;

    uiLayout *layout = UI_block_layout(&block,
                                       UI_LAYOUT_VERTICAL,
                                       UI_LAYOUT_PANEL,
                                       loc.x + NODE_DYS,
                                       dy,
                                       NODE_WIDTH(node) - NODE_DY,
                                       NODE_DY,
                                       0,
                                       UI_style_get_dpi());

    if (node.flag & NODE_MUTED) {
      uiLayoutSetActive(layout, false);
    }

    /* Context pointers for current node and socket. */
    uiLayoutSetContextPointer(layout, "node", &nodeptr);
    uiLayoutSetContextPointer(layout, "socket", &sockptr);

    uiLayout *row = uiLayoutRow(layout, true);

    const char *socket_label = bke::nodeSocketLabel(socket);
    const char *socket_translation_context = node_socket_get_translation_context(*socket);
    socket->typeinfo->draw((bContext *)&C,
                           row,
                           &sockptr,
                           &nodeptr,
                           CTX_IFACE_(socket_translation_context, socket_label));

    node_socket_add_tooltip_in_node_editor(ntree, *socket, *row);

    UI_block_align_end(&block);
    UI_block_layout_resolve(&block, nullptr, &buty);

    /* Ensure minimum socket height in case layout is empty. */
    buty = min_ii(buty, dy - NODE_DY);

    /* Round the socket vertical position to stop it from jiggling. */
    socket->runtime->location = float2(loc.x, round(dy - NODE_DYS));

    dy = buty - multi_input_socket_offset * 0.5;
    if (socket->next) {
      dy -= NODE_SOCKDY;
    }
  }

  /* Little bit of space in end. */
  if (node.inputs.first || (node.flag & NODE_OPTIONS) == 0) {
    dy -= NODE_DYS / 2;
  }

  node.runtime->totr.xmin = loc.x;
  node.runtime->totr.xmax = loc.x + NODE_WIDTH(node);
  node.runtime->totr.ymax = loc.y;
  node.runtime->totr.ymin = min_ff(dy, loc.y - 2 * NODE_DY);

  /* Set the block bounds to clip mouse events from underlying nodes.
   * Add a margin for sockets on each side. */
  UI_block_bounds_set_explicit(&block,
                               node.runtime->totr.xmin - NODE_SOCKSIZE,
                               node.runtime->totr.ymin,
                               node.runtime->totr.xmax + NODE_SOCKSIZE,
                               node.runtime->totr.ymax);
}

/**
 * Based on settings in node, sets drawing rect info.
 */
static void node_update_hidden(bNode &node, uiBlock &block)
{
  int totin = 0, totout = 0;

  /* Get "global" coordinates. */
  float2 loc = node_to_view(node, float2(0));
  /* Round the node origin because text contents are always pixel-aligned. */
  loc.x = round(loc.x);
  loc.y = round(loc.y);

  /* Calculate minimal radius. */
  for (const bNodeSocket *socket : node.input_sockets()) {
    if (socket->is_visible()) {
      totin++;
    }
  }
  for (const bNodeSocket *socket : node.output_sockets()) {
    if (socket->is_visible()) {
      totout++;
    }
  }

  float hiddenrad = HIDDEN_RAD;
  float tot = MAX2(totin, totout);
  if (tot > 4) {
    hiddenrad += 5.0f * float(tot - 4);
  }

  node.runtime->totr.xmin = loc.x;
  node.runtime->totr.xmax = loc.x + max_ff(NODE_WIDTH(node), 2 * hiddenrad);
  node.runtime->totr.ymax = loc.y + (hiddenrad - 0.5f * NODE_DY);
  node.runtime->totr.ymin = node.runtime->totr.ymax - 2 * hiddenrad;

  /* Output sockets. */
  float rad = float(M_PI) / (1.0f + float(totout));
  float drad = rad;

  for (bNodeSocket *socket : node.output_sockets()) {
    if (socket->is_visible()) {
      /* Round the socket location to stop it from jiggling. */
      socket->runtime->location = {
          round(node.runtime->totr.xmax - hiddenrad + sinf(rad) * hiddenrad),
          round(node.runtime->totr.ymin + hiddenrad + cosf(rad) * hiddenrad)};
      rad += drad;
    }
  }

  /* Input sockets. */
  rad = drad = -float(M_PI) / (1.0f + float(totin));

  for (bNodeSocket *socket : node.input_sockets()) {
    if (socket->is_visible()) {
      /* Round the socket location to stop it from jiggling. */
      socket->runtime->location = {
          round(node.runtime->totr.xmin + hiddenrad + sinf(rad) * hiddenrad),
          round(node.runtime->totr.ymin + hiddenrad + cosf(rad) * hiddenrad)};
      rad += drad;
    }
  }

  /* Set the block bounds to clip mouse events from underlying nodes.
   * Add a margin for sockets on each side. */
  UI_block_bounds_set_explicit(&block,
                               node.runtime->totr.xmin - NODE_SOCKSIZE,
                               node.runtime->totr.ymin,
                               node.runtime->totr.xmax + NODE_SOCKSIZE,
                               node.runtime->totr.ymax);
}

static int node_get_colorid(TreeDrawContext &tree_draw_ctx, const bNode &node)
{
  const int nclass = (node.typeinfo->ui_class == nullptr) ? node.typeinfo->nclass :
                                                            node.typeinfo->ui_class(&node);
  switch (nclass) {
    case NODE_CLASS_INPUT:
      return TH_NODE_INPUT;
    case NODE_CLASS_OUTPUT: {
      if (node.type == GEO_NODE_VIEWER) {
        return &node == tree_draw_ctx.active_geometry_nodes_viewer ? TH_NODE_OUTPUT : TH_NODE;
      }
      return (node.flag & NODE_DO_OUTPUT) ? TH_NODE_OUTPUT : TH_NODE;
    }
    case NODE_CLASS_CONVERTER:
      return TH_NODE_CONVERTER;
    case NODE_CLASS_OP_COLOR:
      return TH_NODE_COLOR;
    case NODE_CLASS_OP_VECTOR:
      return TH_NODE_VECTOR;
    case NODE_CLASS_OP_FILTER:
      return TH_NODE_FILTER;
    case NODE_CLASS_GROUP:
      return TH_NODE_GROUP;
    case NODE_CLASS_INTERFACE:
      return TH_NODE_INTERFACE;
    case NODE_CLASS_MATTE:
      return TH_NODE_MATTE;
    case NODE_CLASS_DISTORT:
      return TH_NODE_DISTORT;
    case NODE_CLASS_TEXTURE:
      return TH_NODE_TEXTURE;
    case NODE_CLASS_SHADER:
      return TH_NODE_SHADER;
    case NODE_CLASS_SCRIPT:
      return TH_NODE_SCRIPT;
    case NODE_CLASS_PATTERN:
      return TH_NODE_PATTERN;
    case NODE_CLASS_LAYOUT:
      return TH_NODE_LAYOUT;
    case NODE_CLASS_GEOMETRY:
      return TH_NODE_GEOMETRY;
    case NODE_CLASS_ATTRIBUTE:
      return TH_NODE_ATTRIBUTE;
    default:
      return TH_NODE;
  }
}

static void node_draw_mute_line(const bContext &C,
                                const View2D &v2d,
                                const SpaceNode &snode,
                                const bNode &node)
{
  GPU_blend(GPU_BLEND_ALPHA);

  for (const bNodeLink &link : node.internal_links()) {
    if (!nodeLinkIsHidden(&link)) {
      node_draw_link_bezier(C, v2d, snode, link, TH_WIRE_INNER, TH_WIRE_INNER, TH_WIRE, false);
    }
  }

  GPU_blend(GPU_BLEND_NONE);
}

static void node_socket_draw(const bNodeSocket &sock,
                             const float color[4],
                             const float color_outline[4],
                             float size,
                             int locx,
                             int locy,
                             uint pos_id,
                             uint col_id,
                             uint shape_id,
                             uint size_id,
                             uint outline_col_id)
{
  int flags;

  /* Set shape flags. */
  switch (sock.display_shape) {
    case SOCK_DISPLAY_SHAPE_DIAMOND:
    case SOCK_DISPLAY_SHAPE_DIAMOND_DOT:
      flags = GPU_KEYFRAME_SHAPE_DIAMOND;
      break;
    case SOCK_DISPLAY_SHAPE_SQUARE:
    case SOCK_DISPLAY_SHAPE_SQUARE_DOT:
      flags = GPU_KEYFRAME_SHAPE_SQUARE;
      break;
    default:
    case SOCK_DISPLAY_SHAPE_CIRCLE:
    case SOCK_DISPLAY_SHAPE_CIRCLE_DOT:
      flags = GPU_KEYFRAME_SHAPE_CIRCLE;
      break;
  }

  if (ELEM(sock.display_shape,
           SOCK_DISPLAY_SHAPE_DIAMOND_DOT,
           SOCK_DISPLAY_SHAPE_SQUARE_DOT,
           SOCK_DISPLAY_SHAPE_CIRCLE_DOT))
  {
    flags |= GPU_KEYFRAME_SHAPE_INNER_DOT;
  }

  immAttr4fv(col_id, color);
  immAttr1u(shape_id, flags);
  immAttr1f(size_id, size);
  immAttr4fv(outline_col_id, color_outline);
  immVertex2f(pos_id, locx, locy);
}

static void node_socket_draw_multi_input(const float color[4],
                                         const float color_outline[4],
                                         const float width,
                                         const float height,
                                         const float2 location)
{
  /* The other sockets are drawn with the keyframe shader. There, the outline has a base thickness
   * that can be varied but always scales with the size the socket is drawn at. Using
   * `UI_SCALE_FAC` has the same effect here. It scales the outline correctly across different
   * screen DPI's and UI scales without being affected by the 'line-width'. */
  const float outline_width = NODE_SOCK_OUTLINE_SCALE * UI_SCALE_FAC;

  /* UI_draw_roundbox draws the outline on the outer side, so compensate for the outline width. */
  const rctf rect = {
      location.x - width + outline_width * 0.5f,
      location.x + width - outline_width * 0.5f,
      location.y - height + outline_width * 0.5f,
      location.y + height - outline_width * 0.5f,
  };

  UI_draw_roundbox_corner_set(UI_CNR_ALL);
  UI_draw_roundbox_4fv_ex(
      &rect, color, nullptr, 1.0f, color_outline, outline_width, width - outline_width * 0.5f);
}

static const float virtual_node_socket_outline_color[4] = {0.5, 0.5, 0.5, 1.0};

static void node_socket_outline_color_get(const bool selected,
                                          const int socket_type,
                                          float r_outline_color[4])
{
  if (selected) {
    UI_GetThemeColor4fv(TH_ACTIVE, r_outline_color);
  }
  else if (socket_type == SOCK_CUSTOM) {
    /* Until there is a better place for per socket color,
     * the outline color for virtual sockets is set  here. */
    copy_v4_v4(r_outline_color, virtual_node_socket_outline_color);
  }
  else {
    UI_GetThemeColor4fv(TH_WIRE, r_outline_color);
    r_outline_color[3] = 1.0f;
  }
}

void node_socket_color_get(const bContext &C,
                           const bNodeTree &ntree,
                           PointerRNA &node_ptr,
                           const bNodeSocket &sock,
                           float r_color[4])
{
  PointerRNA ptr;
  BLI_assert(RNA_struct_is_a(node_ptr.type, &RNA_Node));
  RNA_pointer_create(
      &const_cast<ID &>(ntree.id), &RNA_NodeSocket, &const_cast<bNodeSocket &>(sock), &ptr);

  sock.typeinfo->draw_color((bContext *)&C, &ptr, &node_ptr, r_color);
}

static void create_inspection_string_for_generic_value(const bNodeSocket &socket,
                                                       const GPointer value,
                                                       std::stringstream &ss)
{
  auto id_to_inspection_string = [&](const ID *id, const short idcode) {
    ss << (id ? id->name + 2 : TIP_("None")) << " (" << TIP_(BKE_idtype_idcode_to_name(idcode))
       << ")";
  };

  const CPPType &value_type = *value.type();
  const void *buffer = value.get();
  if (value_type.is<Object *>()) {
    id_to_inspection_string(*static_cast<const ID *const *>(buffer), ID_OB);
    return;
  }
  if (value_type.is<Material *>()) {
    id_to_inspection_string(*static_cast<const ID *const *>(buffer), ID_MA);
    return;
  }
  if (value_type.is<Tex *>()) {
    id_to_inspection_string(*static_cast<const ID *const *>(buffer), ID_TE);
    return;
  }
  if (value_type.is<Image *>()) {
    id_to_inspection_string(*static_cast<const ID *const *>(buffer), ID_IM);
    return;
  }
  if (value_type.is<Collection *>()) {
    id_to_inspection_string(*static_cast<const ID *const *>(buffer), ID_GR);
    return;
  }
  if (value_type.is<std::string>()) {
    ss << fmt::format(TIP_("{} (String)"), *static_cast<const std::string *>(buffer));
    return;
  }

  const CPPType &socket_type = *socket.typeinfo->base_cpp_type;
  const bke::DataTypeConversions &convert = bke::get_implicit_type_conversions();
  if (value_type != socket_type) {
    if (!convert.is_convertible(value_type, socket_type)) {
      return;
    }
  }
  BUFFER_FOR_CPP_TYPE_VALUE(socket_type, socket_value);
  /* This will just copy the value if the types are equal. */
  convert.convert_to_uninitialized(value_type, socket_type, buffer, socket_value);
  BLI_SCOPED_DEFER([&]() { socket_type.destruct(socket_value); });

  if (socket_type.is<int>()) {
    ss << fmt::format(TIP_("{} (Integer)"), *static_cast<int *>(socket_value));
  }
  else if (socket_type.is<float>()) {
    ss << fmt::format(TIP_("{} (Float)"), *static_cast<float *>(socket_value));
  }
  else if (socket_type.is<blender::float3>()) {
    const blender::float3 &vector = *static_cast<blender::float3 *>(socket_value);
    ss << fmt::format(TIP_("({}, {}, {}) (Vector)"), vector.x, vector.y, vector.z);
  }
  else if (socket_type.is<blender::ColorGeometry4f>()) {
    const blender::ColorGeometry4f &color = *static_cast<blender::ColorGeometry4f *>(socket_value);
    ss << fmt::format(TIP_("({}, {}, {}, {}) (Color)"), color.r, color.g, color.b, color.a);
  }
  else if (socket_type.is<math::Quaternion>()) {
    const math::Quaternion &rotation = *static_cast<math::Quaternion *>(socket_value);
    const math::EulerXYZ euler = math::to_euler(rotation);
    ss << fmt::format(TIP_("({}" BLI_STR_UTF8_DEGREE_SIGN ", {}" BLI_STR_UTF8_DEGREE_SIGN
                           ", {}" BLI_STR_UTF8_DEGREE_SIGN ") (Rotation)"),
                      euler.x().degree(),
                      euler.y().degree(),
                      euler.z().degree());
  }
  else if (socket_type.is<bool>()) {
    ss << fmt::format(TIP_("{} (Boolean)"),
                      ((*static_cast<bool *>(socket_value)) ? TIP_("True") : TIP_("False")));
  }
}

static void create_inspection_string_for_field_info(const bNodeSocket &socket,
                                                    const geo_log::FieldInfoLog &value_log,
                                                    std::stringstream &ss)
{
  const CPPType &socket_type = *socket.typeinfo->base_cpp_type;
  const Span<std::string> input_tooltips = value_log.input_tooltips;

  if (input_tooltips.is_empty()) {
    /* Should have been logged as constant value. */
    BLI_assert_unreachable();
    ss << TIP_("Value has not been logged");
  }
  else {
    if (socket_type.is<int>()) {
      ss << TIP_("Integer field based on:");
    }
    else if (socket_type.is<float>()) {
      ss << TIP_("Float field based on:");
    }
    else if (socket_type.is<blender::float3>()) {
      ss << TIP_("Vector field based on:");
    }
    else if (socket_type.is<bool>()) {
      ss << TIP_("Boolean field based on:");
    }
    else if (socket_type.is<std::string>()) {
      ss << TIP_("String field based on:");
    }
    else if (socket_type.is<blender::ColorGeometry4f>()) {
      ss << TIP_("Color field based on:");
    }
    else if (socket_type.is<math::Quaternion>()) {
      ss << TIP_("Rotation field based on:");
    }
    ss << "\n";

    for (const int i : input_tooltips.index_range()) {
      const blender::StringRef tooltip = input_tooltips[i];
      ss << fmt::format(TIP_("\u2022 {}"), TIP_(tooltip.data()));
      if (i < input_tooltips.size() - 1) {
        ss << ".\n";
      }
    }
  }
}

static void create_inspection_string_for_geometry_info(const geo_log::GeometryInfoLog &value_log,
                                                       std::stringstream &ss)
{
  Span<bke::GeometryComponent::Type> component_types = value_log.component_types;
  if (component_types.is_empty()) {
    ss << TIP_("Empty Geometry");
    return;
  }

  auto to_string = [](int value) {
    char str[BLI_STR_FORMAT_INT32_GROUPED_SIZE];
    BLI_str_format_int_grouped(str, value);
    return std::string(str);
  };

  ss << TIP_("Geometry:") << "\n";
  for (bke::GeometryComponent::Type type : component_types) {
    switch (type) {
      case bke::GeometryComponent::Type::Mesh: {
        const geo_log::GeometryInfoLog::MeshInfo &mesh_info = *value_log.mesh_info;
        char line[256];
        SNPRINTF(line,
                 TIP_("\u2022 Mesh: %s vertices, %s edges, %s faces"),
                 to_string(mesh_info.verts_num).c_str(),
                 to_string(mesh_info.edges_num).c_str(),
                 to_string(mesh_info.faces_num).c_str());
        ss << line;
        break;
      }
      case bke::GeometryComponent::Type::PointCloud: {
        const geo_log::GeometryInfoLog::PointCloudInfo &pointcloud_info =
            *value_log.pointcloud_info;
        char line[256];
        SNPRINTF(line,
                 TIP_("\u2022 Point Cloud: %s points"),
                 to_string(pointcloud_info.points_num).c_str());
        ss << line;
        break;
      }
      case bke::GeometryComponent::Type::Curve: {
        const geo_log::GeometryInfoLog::CurveInfo &curve_info = *value_log.curve_info;
        char line[256];
        SNPRINTF(line,
                 TIP_("\u2022 Curve: %s points, %s splines"),
                 to_string(curve_info.points_num).c_str(),
                 to_string(curve_info.splines_num).c_str());
        ss << line;
        break;
      }
      case bke::GeometryComponent::Type::Instance: {
        const geo_log::GeometryInfoLog::InstancesInfo &instances_info = *value_log.instances_info;
        char line[256];
        SNPRINTF(
            line, TIP_("\u2022 Instances: %s"), to_string(instances_info.instances_num).c_str());
        ss << line;
        break;
      }
      case bke::GeometryComponent::Type::Volume: {
        ss << TIP_("\u2022 Volume");
        break;
      }
      case bke::GeometryComponent::Type::Edit: {
        if (value_log.edit_data_info.has_value()) {
          const geo_log::GeometryInfoLog::EditDataInfo &edit_info = *value_log.edit_data_info;
          char line[256];
          SNPRINTF(line,
                   TIP_("\u2022 Edit Curves: %s, %s"),
                   edit_info.has_deformed_positions ? TIP_("positions") : TIP_("no positions"),
                   edit_info.has_deform_matrices ? TIP_("matrices") : TIP_("no matrices"));
          ss << line;
        }
        break;
      }
      case bke::GeometryComponent::Type::GreasePencil: {
        /* TODO. Do nothing for now. */
        break;
      }
    }
    if (type != component_types.last()) {
      ss << ".\n";
    }
  }
}

static void create_inspection_string_for_geometry_socket(std::stringstream &ss,
                                                         const nodes::decl::Geometry *socket_decl,
                                                         const bool after_log)
{
  /* If the geometry declaration is null, as is the case for input to group output,
   * or it is an output socket don't show supported types. */
  if (socket_decl == nullptr || socket_decl->in_out == SOCK_OUT) {
    return;
  }

  if (after_log) {
    ss << ".\n\n";
  }

  Span<bke::GeometryComponent::Type> supported_types = socket_decl->supported_types();
  if (supported_types.is_empty()) {
    ss << TIP_("Supported: All Types");
    return;
  }

  ss << TIP_("Supported: ");
  for (bke::GeometryComponent::Type type : supported_types) {
    switch (type) {
      case bke::GeometryComponent::Type::Mesh: {
        ss << TIP_("Mesh");
        break;
      }
      case bke::GeometryComponent::Type::PointCloud: {
        ss << TIP_("Point Cloud");
        break;
      }
      case bke::GeometryComponent::Type::Curve: {
        ss << TIP_("Curve");
        break;
      }
      case bke::GeometryComponent::Type::Instance: {
        ss << TIP_("Instances");
        break;
      }
      case bke::GeometryComponent::Type::Volume: {
        ss << CTX_TIP_(BLT_I18NCONTEXT_ID_ID, "Volume");
        break;
      }
      case bke::GeometryComponent::Type::Edit: {
        break;
      }
      case bke::GeometryComponent::Type::GreasePencil: {
        ss << TIP_("Grease Pencil");
        break;
      }
    }
    if (type != supported_types.last()) {
      ss << ", ";
    }
  }
}

static std::optional<std::string> create_socket_inspection_string(
    geo_log::GeoTreeLog &geo_tree_log, const bNodeSocket &socket)
{
  using namespace blender::nodes::geo_eval_log;

  if (socket.typeinfo->base_cpp_type == nullptr) {
    return std::nullopt;
  }

  geo_tree_log.ensure_socket_values();
  ValueLog *value_log = geo_tree_log.find_socket_value_log(socket);
  std::stringstream ss;
  if (const geo_log::GenericValueLog *generic_value_log =
          dynamic_cast<const geo_log::GenericValueLog *>(value_log))
  {
    create_inspection_string_for_generic_value(socket, generic_value_log->value, ss);
  }
  else if (const geo_log::FieldInfoLog *gfield_value_log =
               dynamic_cast<const geo_log::FieldInfoLog *>(value_log))
  {
    create_inspection_string_for_field_info(socket, *gfield_value_log, ss);
  }
  else if (const geo_log::GeometryInfoLog *geo_value_log =
               dynamic_cast<const geo_log::GeometryInfoLog *>(value_log))
  {
    create_inspection_string_for_geometry_info(*geo_value_log, ss);
  }

  if (const nodes::decl::Geometry *socket_decl = dynamic_cast<const nodes::decl::Geometry *>(
          socket.runtime->declaration))
  {
    const bool after_log = value_log != nullptr;
    create_inspection_string_for_geometry_socket(ss, socket_decl, after_log);
  }

  std::string str = ss.str();
  if (str.empty()) {
    return std::nullopt;
  }
  return str;
}

static bool node_socket_has_tooltip(const bNodeTree &ntree, const bNodeSocket &socket)
{
  if (ntree.type == NTREE_GEOMETRY) {
    return true;
  }

  if (socket.runtime->declaration != nullptr) {
    const nodes::SocketDeclaration &socket_decl = *socket.runtime->declaration;
    return !socket_decl.description.empty();
  }

  return false;
}

static char *node_socket_get_tooltip(const SpaceNode *snode,
                                     const bNodeTree &ntree,
                                     const bNodeSocket &socket)
{
  TreeDrawContext tree_draw_ctx;
  if (snode != nullptr) {
    if (ntree.type == NTREE_GEOMETRY) {
      tree_draw_ctx.geo_log_by_zone =
          geo_log::GeoModifierLog::get_tree_log_by_zone_for_node_editor(*snode);
    }
  }

  std::stringstream output;
  if (socket.runtime->declaration != nullptr) {
    const blender::nodes::SocketDeclaration &socket_decl = *socket.runtime->declaration;
    blender::StringRef description = socket_decl.description;
    if (!description.is_empty()) {
      output << TIP_(description.data());
    }
  }

  geo_log::GeoTreeLog *geo_tree_log = [&]() -> geo_log::GeoTreeLog * {
    const bNodeTreeZones *zones = ntree.zones();
    if (!zones) {
      return nullptr;
    }
    const bNodeTreeZone *zone = zones->get_zone_by_socket(socket);
    return tree_draw_ctx.geo_log_by_zone.lookup_default(zone, nullptr);
  }();

  if (ntree.type == NTREE_GEOMETRY && geo_tree_log != nullptr) {
    if (!output.str().empty()) {
      output << ".\n\n";
    }

    std::optional<std::string> socket_inspection_str = create_socket_inspection_string(
        *geo_tree_log, socket);
    if (socket_inspection_str.has_value()) {
      output << *socket_inspection_str;
    }
    else {
      output << TIP_(
          "Unknown socket value. Either the socket was not used or its value was not logged "
          "during the last evaluation");
    }
  }

  if (output.str().empty()) {
    output << bke::nodeSocketLabel(&socket);
  }

  return BLI_strdup(output.str().c_str());
}

static void node_socket_add_tooltip_in_node_editor(const bNodeTree &ntree,
                                                   const bNodeSocket &sock,
                                                   uiLayout &layout)
{
  if (!node_socket_has_tooltip(ntree, sock)) {
    return;
  }
  uiLayoutSetTooltipFunc(
      &layout,
      [](bContext *C, void *argN, const char * /*tip*/) {
        const SpaceNode &snode = *CTX_wm_space_node(C);
        const bNodeTree &ntree = *snode.edittree;
        const int index_in_tree = POINTER_AS_INT(argN);
        ntree.ensure_topology_cache();
        return node_socket_get_tooltip(&snode, ntree, *ntree.all_sockets()[index_in_tree]);
      },
      POINTER_FROM_INT(sock.index_in_tree()),
      nullptr,
      nullptr);
}

void node_socket_add_tooltip(const bNodeTree &ntree, const bNodeSocket &sock, uiLayout &layout)
{
  if (!node_socket_has_tooltip(ntree, sock)) {
    return;
  }

  struct SocketTooltipData {
    const bNodeTree *ntree;
    const bNodeSocket *socket;
  };

  SocketTooltipData *data = MEM_cnew<SocketTooltipData>(__func__);
  data->ntree = &ntree;
  data->socket = &sock;

  uiLayoutSetTooltipFunc(
      &layout,
      [](bContext *C, void *argN, const char * /*tip*/) {
        SocketTooltipData *data = static_cast<SocketTooltipData *>(argN);
        const SpaceNode *snode = CTX_wm_space_node(C);
        return node_socket_get_tooltip(snode, *data->ntree, *data->socket);
      },
      data,
      MEM_dupallocN,
      MEM_freeN);
}

static void node_socket_draw_nested(const bContext &C,
                                    const bNodeTree &ntree,
                                    PointerRNA &node_ptr,
                                    uiBlock &block,
                                    const bNodeSocket &sock,
                                    const uint pos_id,
                                    const uint col_id,
                                    const uint shape_id,
                                    const uint size_id,
                                    const uint outline_col_id,
                                    const float size,
                                    const bool selected)
{
  const float2 location = sock.runtime->location;

  float color[4];
  float outline_color[4];
  node_socket_color_get(C, ntree, node_ptr, sock, color);
  node_socket_outline_color_get(selected, sock.type, outline_color);

  node_socket_draw(sock,
                   color,
                   outline_color,
                   size,
                   location.x,
                   location.y,
                   pos_id,
                   col_id,
                   shape_id,
                   size_id,
                   outline_col_id);

  if (!node_socket_has_tooltip(ntree, sock)) {
    return;
  }

  /* Ideally sockets themselves should be buttons, but they aren't currently. So add an invisible
   * button on top of them for the tooltip. */
  const eUIEmbossType old_emboss = UI_block_emboss_get(&block);
  UI_block_emboss_set(&block, UI_EMBOSS_NONE);
  uiBut *but = uiDefIconBut(&block,
                            UI_BTYPE_BUT,
                            0,
                            ICON_NONE,
                            location.x - size / 2.0f,
                            location.y - size / 2.0f,
                            size,
                            size,
                            nullptr,
                            0,
                            0,
                            0,
                            0,
                            nullptr);

  UI_but_func_tooltip_set(
      but,
      [](bContext *C, void *argN, const char * /*tip*/) {
        const SpaceNode &snode = *CTX_wm_space_node(C);
        const bNodeTree &ntree = *snode.edittree;
        const int index_in_tree = POINTER_AS_INT(argN);
        ntree.ensure_topology_cache();
        return node_socket_get_tooltip(&snode, ntree, *ntree.all_sockets()[index_in_tree]);
      },
      POINTER_FROM_INT(sock.index_in_tree()),
      nullptr);
  /* Disable the button so that clicks on it are ignored the link operator still works. */
  UI_but_flag_enable(but, UI_BUT_DISABLED);
  UI_block_emboss_set(&block, old_emboss);
}

void node_socket_draw(bNodeSocket *sock, const rcti *rect, const float color[4], float scale)
{
  const float size = NODE_SOCKSIZE_DRAW_MULIPLIER * NODE_SOCKSIZE * scale;
  rcti draw_rect = *rect;
  float outline_color[4] = {0};

  node_socket_outline_color_get(sock->flag & SELECT, sock->type, outline_color);

  BLI_rcti_resize(&draw_rect, size, size);

  GPUVertFormat *format = immVertexFormat();
  uint pos_id = GPU_vertformat_attr_add(format, "pos", GPU_COMP_F32, 2, GPU_FETCH_FLOAT);
  uint col_id = GPU_vertformat_attr_add(format, "color", GPU_COMP_F32, 4, GPU_FETCH_FLOAT);
  uint shape_id = GPU_vertformat_attr_add(format, "flags", GPU_COMP_U32, 1, GPU_FETCH_INT);
  uint size_id = GPU_vertformat_attr_add(format, "size", GPU_COMP_F32, 1, GPU_FETCH_FLOAT);
  uint outline_col_id = GPU_vertformat_attr_add(
      format, "outlineColor", GPU_COMP_F32, 4, GPU_FETCH_FLOAT);

  eGPUBlend state = GPU_blend_get();
  GPU_blend(GPU_BLEND_ALPHA);
  GPU_program_point_size(true);

  immBindBuiltinProgram(GPU_SHADER_KEYFRAME_SHAPE);
  immUniform1f("outline_scale", NODE_SOCK_OUTLINE_SCALE);
  immUniform2f("ViewportSize", -1.0f, -1.0f);

  /* Single point. */
  immBegin(GPU_PRIM_POINTS, 1);
  node_socket_draw(*sock,
                   color,
                   outline_color,
                   BLI_rcti_size_y(&draw_rect),
                   BLI_rcti_cent_x(&draw_rect),
                   BLI_rcti_cent_y(&draw_rect),
                   pos_id,
                   col_id,
                   shape_id,
                   size_id,
                   outline_col_id);
  immEnd();

  immUnbindProgram();
  GPU_program_point_size(false);

  /* Restore. */
  GPU_blend(state);
}

static void node_draw_preview_background(rctf *rect)
{
  GPUVertFormat *format = immVertexFormat();
  uint pos = GPU_vertformat_attr_add(format, "pos", GPU_COMP_F32, 2, GPU_FETCH_FLOAT);

  immBindBuiltinProgram(GPU_SHADER_2D_CHECKER);

  /* Drawing the checkerboard. */
  const float checker_dark = UI_ALPHA_CHECKER_DARK / 255.0f;
  const float checker_light = UI_ALPHA_CHECKER_LIGHT / 255.0f;
  immUniform4f("color1", checker_dark, checker_dark, checker_dark, 1.0f);
  immUniform4f("color2", checker_light, checker_light, checker_light, 1.0f);
  immUniform1i("size", 8);
  immRectf(pos, rect->xmin, rect->ymin, rect->xmax, rect->ymax);
  immUnbindProgram();
}

/* Not a callback. */
static void node_draw_preview(const Scene *scene, ImBuf *preview, rctf *prv)
{
  float xrect = BLI_rctf_size_x(prv);
  float yrect = BLI_rctf_size_y(prv);
  float xscale = xrect / float(preview->x);
  float yscale = yrect / float(preview->y);
  float scale;

  /* Uniform scale and offset. */
  rctf draw_rect = *prv;
  if (xscale < yscale) {
    float offset = 0.5f * (yrect - float(preview->y) * xscale);
    draw_rect.ymin += offset;
    draw_rect.ymax -= offset;
    scale = xscale;
  }
  else {
    float offset = 0.5f * (xrect - float(preview->x) * yscale);
    draw_rect.xmin += offset;
    draw_rect.xmax -= offset;
    scale = yscale;
  }

  node_draw_preview_background(&draw_rect);

  GPU_blend(GPU_BLEND_ALPHA);
  /* Premul graphics. */
  GPU_blend(GPU_BLEND_ALPHA);

  ED_draw_imbuf(preview,
                draw_rect.xmin,
                draw_rect.ymin,
                false,
                &scene->view_settings,
                &scene->display_settings,
                scale,
                scale);

  GPU_blend(GPU_BLEND_NONE);

  float black[4] = {0.0f, 0.0f, 0.0f, 1.0f};
  UI_draw_roundbox_corner_set(UI_CNR_ALL);
  const float outline_width = 1.0f;
  draw_rect.xmin -= outline_width;
  draw_rect.xmax += outline_width;
  draw_rect.ymin -= outline_width;
  draw_rect.ymax += outline_width;
  UI_draw_roundbox_4fv(&draw_rect, false, BASIS_RAD / 2, black);
}

/* Common handle function for operator buttons that need to select the node first. */
static void node_toggle_button_cb(bContext *C, void *node_argv, void *op_argv)
{
  SpaceNode &snode = *CTX_wm_space_node(C);
  bNodeTree &node_tree = *snode.edittree;
  bNode &node = *node_tree.node_by_id(POINTER_AS_INT(node_argv));
  const char *opname = (const char *)op_argv;

  /* Select & activate only the button's node. */
  node_select_single(*C, node);

  WM_operator_name_call(C, opname, WM_OP_INVOKE_DEFAULT, nullptr, nullptr);
}

static void node_draw_shadow(const SpaceNode &snode,
                             const bNode &node,
                             const float radius,
                             const float alpha)
{
  const rctf &rct = node.runtime->totr;
  UI_draw_roundbox_corner_set(UI_CNR_ALL);
  ui_draw_dropshadow(&rct, radius, snode.runtime->aspect, alpha, node.flag & SELECT);
}

static void node_draw_sockets(const View2D &v2d,
                              const bContext &C,
                              const bNodeTree &ntree,
                              const bNode &node,
                              uiBlock &block,
                              const bool draw_outputs,
                              const bool select_all)
{
  if (node.input_sockets().is_empty() && node.output_sockets().is_empty()) {
    return;
  }

  PointerRNA node_ptr;
  RNA_pointer_create(
      &const_cast<ID &>(ntree.id), &RNA_Node, &const_cast<bNode &>(node), &node_ptr);

  bool selected = false;

  GPUVertFormat *format = immVertexFormat();
  uint pos_id = GPU_vertformat_attr_add(format, "pos", GPU_COMP_F32, 2, GPU_FETCH_FLOAT);
  uint col_id = GPU_vertformat_attr_add(format, "color", GPU_COMP_F32, 4, GPU_FETCH_FLOAT);
  uint shape_id = GPU_vertformat_attr_add(format, "flags", GPU_COMP_U32, 1, GPU_FETCH_INT);
  uint size_id = GPU_vertformat_attr_add(format, "size", GPU_COMP_F32, 1, GPU_FETCH_FLOAT);
  uint outline_col_id = GPU_vertformat_attr_add(
      format, "outlineColor", GPU_COMP_F32, 4, GPU_FETCH_FLOAT);

  GPU_blend(GPU_BLEND_ALPHA);
  GPU_program_point_size(true);
  immBindBuiltinProgram(GPU_SHADER_KEYFRAME_SHAPE);
  immUniform1f("outline_scale", NODE_SOCK_OUTLINE_SCALE);
  immUniform2f("ViewportSize", -1.0f, -1.0f);

  /* Set handle size. */
  const float socket_draw_size = NODE_SOCKSIZE * NODE_SOCKSIZE_DRAW_MULIPLIER;
  float scale;
  UI_view2d_scale_get(&v2d, &scale, nullptr);
  scale *= socket_draw_size;

  if (!select_all) {
    immBeginAtMost(GPU_PRIM_POINTS, node.input_sockets().size() + node.output_sockets().size());
  }

  /* Socket inputs. */
  int selected_input_len = 0;
  for (const bNodeSocket *sock : node.input_sockets()) {
    if (!sock->is_visible()) {
      continue;
    }
    if (select_all || (sock->flag & SELECT)) {
      if (!(sock->flag & SOCK_MULTI_INPUT)) {
        /* Don't add multi-input sockets here since they are drawn in a different batch. */
        selected_input_len++;
      }
      continue;
    }
    /* Don't draw multi-input sockets here since they are drawn in a different batch. */
    if (sock->flag & SOCK_MULTI_INPUT) {
      continue;
    }

    node_socket_draw_nested(C,
                            ntree,
                            node_ptr,
                            block,
                            *sock,
                            pos_id,
                            col_id,
                            shape_id,
                            size_id,
                            outline_col_id,
                            scale,
                            selected);
  }

  /* Socket outputs. */
  int selected_output_len = 0;
  if (draw_outputs) {
    for (const bNodeSocket *sock : node.output_sockets()) {
      if (!sock->is_visible()) {
        continue;
      }
      if (select_all || (sock->flag & SELECT)) {
        selected_output_len++;
        continue;
      }

      node_socket_draw_nested(C,
                              ntree,
                              node_ptr,
                              block,
                              *sock,
                              pos_id,
                              col_id,
                              shape_id,
                              size_id,
                              outline_col_id,
                              scale,
                              selected);
    }
  }

  if (!select_all) {
    immEnd();
  }

  /* Go back and draw selected sockets. */
  if (selected_input_len + selected_output_len > 0) {
    /* Outline for selected sockets. */

    selected = true;

    immBegin(GPU_PRIM_POINTS, selected_input_len + selected_output_len);

    if (selected_input_len) {
      /* Socket inputs. */
      for (const bNodeSocket *sock : node.input_sockets()) {
        if (!sock->is_visible()) {
          continue;
        }
        /* Don't draw multi-input sockets here since they are drawn in a different batch. */
        if (sock->flag & SOCK_MULTI_INPUT) {
          continue;
        }
        if (select_all || (sock->flag & SELECT)) {
          node_socket_draw_nested(C,
                                  ntree,
                                  node_ptr,
                                  block,
                                  *sock,
                                  pos_id,
                                  col_id,
                                  shape_id,
                                  size_id,
                                  outline_col_id,
                                  scale,
                                  selected);
          if (--selected_input_len == 0) {
            /* Stop as soon as last one is drawn. */
            break;
          }
        }
      }
    }

    if (selected_output_len) {
      /* Socket outputs. */
      for (const bNodeSocket *sock : node.output_sockets()) {
        if (!sock->is_visible()) {
          continue;
        }
        if (select_all || (sock->flag & SELECT)) {
          node_socket_draw_nested(C,
                                  ntree,
                                  node_ptr,
                                  block,
                                  *sock,
                                  pos_id,
                                  col_id,
                                  shape_id,
                                  size_id,
                                  outline_col_id,
                                  scale,
                                  selected);
          if (--selected_output_len == 0) {
            /* Stop as soon as last one is drawn. */
            break;
          }
        }
      }
    }

    immEnd();
  }

  immUnbindProgram();

  GPU_program_point_size(false);
  GPU_blend(GPU_BLEND_NONE);

  /* Draw multi-input sockets after the others because they are drawn with `UI_draw_roundbox`
   * rather than with `GL_POINT`. */
  for (const bNodeSocket *socket : node.input_sockets()) {
    if (!socket->is_visible()) {
      continue;
    }
    if (!(socket->flag & SOCK_MULTI_INPUT)) {
      continue;
    }

    const bool is_node_hidden = (node.flag & NODE_HIDDEN);
    const float width = 0.5f * socket_draw_size;
    float height = is_node_hidden ? width : node_socket_calculate_height(*socket) - width;

    float color[4];
    float outline_color[4];
    node_socket_color_get(C, ntree, node_ptr, *socket, color);
    node_socket_outline_color_get(socket->flag & SELECT, socket->type, outline_color);

    const float2 location = socket->runtime->location;
    node_socket_draw_multi_input(color, outline_color, width, height, location);
  }
}

static int node_error_type_to_icon(const geo_log::NodeWarningType type)
{
  switch (type) {
    case geo_log::NodeWarningType::Error:
      return ICON_ERROR;
    case geo_log::NodeWarningType::Warning:
      return ICON_ERROR;
    case geo_log::NodeWarningType::Info:
      return ICON_INFO;
  }

  BLI_assert(false);
  return ICON_ERROR;
}

static uint8_t node_error_type_priority(const geo_log::NodeWarningType type)
{
  switch (type) {
    case geo_log::NodeWarningType::Error:
      return 3;
    case geo_log::NodeWarningType::Warning:
      return 2;
    case geo_log::NodeWarningType::Info:
      return 1;
  }

  BLI_assert(false);
  return 0;
}

static geo_log::NodeWarningType node_error_highest_priority(Span<geo_log::NodeWarning> warnings)
{
  uint8_t highest_priority = 0;
  geo_log::NodeWarningType highest_priority_type = geo_log::NodeWarningType::Info;
  for (const geo_log::NodeWarning &warning : warnings) {
    const uint8_t priority = node_error_type_priority(warning.type);
    if (priority > highest_priority) {
      highest_priority = priority;
      highest_priority_type = warning.type;
    }
  }
  return highest_priority_type;
}

struct NodeErrorsTooltipData {
  Span<geo_log::NodeWarning> warnings;
};

static char *node_errors_tooltip_fn(bContext * /*C*/, void *argN, const char * /*tip*/)
{
  NodeErrorsTooltipData &data = *(NodeErrorsTooltipData *)argN;

  std::string complete_string;

  for (const geo_log::NodeWarning &warning : data.warnings.drop_back(1)) {
    complete_string += warning.message;
    /* Adding the period is not ideal for multi-line messages, but it is consistent
     * with other tooltip implementations in Blender, so it is added here. */
    complete_string += '.';
    complete_string += '\n';
  }

  /* Let the tooltip system automatically add the last period. */
  complete_string += data.warnings.last().message;

  return BLI_strdupn(complete_string.c_str(), complete_string.size());
}

#define NODE_HEADER_ICON_SIZE (0.8f * U.widget_unit)

static void node_add_unsupported_compositor_operation_error_message_button(const bNode &node,
                                                                           uiBlock &block,
                                                                           const rctf &rect,
                                                                           float &icon_offset)
{
  icon_offset -= NODE_HEADER_ICON_SIZE;
  UI_block_emboss_set(&block, UI_EMBOSS_NONE);
  uiDefIconBut(&block,
               UI_BTYPE_BUT,
               0,
               ICON_ERROR,
               icon_offset,
               rect.ymax - NODE_DY,
               NODE_HEADER_ICON_SIZE,
               UI_UNIT_Y,
               nullptr,
               0,
               0,
               0,
               0,
               TIP_(node.typeinfo->realtime_compositor_unsupported_message));
  UI_block_emboss_set(&block, UI_EMBOSS);
}

static void node_add_error_message_button(const TreeDrawContext &tree_draw_ctx,
                                          const bNode &node,
                                          uiBlock &block,
                                          const rctf &rect,
                                          float &icon_offset)
{
  if (tree_draw_ctx.used_by_realtime_compositor &&
      node.typeinfo->realtime_compositor_unsupported_message)
  {
    node_add_unsupported_compositor_operation_error_message_button(node, block, rect, icon_offset);
    return;
  }

  geo_log::GeoTreeLog *geo_tree_log = [&]() -> geo_log::GeoTreeLog * {
    const bNodeTreeZones *zones = node.owner_tree().zones();
    if (!zones) {
      return nullptr;
    }
    const bNodeTreeZone *zone = zones->get_zone_by_node(node.identifier);
    return tree_draw_ctx.geo_log_by_zone.lookup_default(zone, nullptr);
  }();

  Span<geo_log::NodeWarning> warnings;
  if (geo_tree_log) {
    geo_log::GeoNodeLog *node_log = geo_tree_log->nodes.lookup_ptr(node.identifier);
    if (node_log != nullptr) {
      warnings = node_log->warnings;
    }
  }
  if (warnings.is_empty()) {
    return;
  }

  const geo_log::NodeWarningType display_type = node_error_highest_priority(warnings);
  NodeErrorsTooltipData *tooltip_data = MEM_new<NodeErrorsTooltipData>(__func__);
  tooltip_data->warnings = warnings;

  icon_offset -= NODE_HEADER_ICON_SIZE;
  UI_block_emboss_set(&block, UI_EMBOSS_NONE);
  uiBut *but = uiDefIconBut(&block,
                            UI_BTYPE_BUT,
                            0,
                            node_error_type_to_icon(display_type),
                            icon_offset,
                            rect.ymax - NODE_DY,
                            NODE_HEADER_ICON_SIZE,
                            UI_UNIT_Y,
                            nullptr,
                            0,
                            0,
                            0,
                            0,
                            nullptr);
  UI_but_func_tooltip_set(but, node_errors_tooltip_fn, tooltip_data, [](void *arg) {
    MEM_delete(static_cast<NodeErrorsTooltipData *>(arg));
  });
  UI_block_emboss_set(&block, UI_EMBOSS);
}

static std::optional<std::chrono::nanoseconds> node_get_execution_time(
    const TreeDrawContext &tree_draw_ctx, const bNodeTree &ntree, const bNode &node)
{
  geo_log::GeoTreeLog *tree_log = [&]() -> geo_log::GeoTreeLog * {
    const bNodeTreeZones *zones = ntree.zones();
    if (!zones) {
      return nullptr;
    }
    const bNodeTreeZone *zone = zones->get_zone_by_node(node.identifier);
    return tree_draw_ctx.geo_log_by_zone.lookup_default(zone, nullptr);
  }();

  if (tree_log == nullptr) {
    return std::nullopt;
  }
  if (node.type == NODE_GROUP_OUTPUT) {
    return tree_log->run_time_sum;
  }
  if (node.is_frame()) {
    /* Could be cached in the future if this recursive code turns out to be slow. */
    std::chrono::nanoseconds run_time{0};
    bool found_node = false;

    for (const bNode *tnode : node.direct_children_in_frame()) {
      if (tnode->is_frame()) {
        std::optional<std::chrono::nanoseconds> sub_frame_run_time = node_get_execution_time(
            tree_draw_ctx, ntree, *tnode);
        if (sub_frame_run_time.has_value()) {
          run_time += *sub_frame_run_time;
          found_node = true;
        }
      }
      else {
        if (const geo_log::GeoNodeLog *node_log = tree_log->nodes.lookup_ptr_as(tnode->identifier))
        {
          found_node = true;
          run_time += node_log->run_time;
        }
      }
    }
    if (found_node) {
      return run_time;
    }
    return std::nullopt;
  }
  if (const geo_log::GeoNodeLog *node_log = tree_log->nodes.lookup_ptr(node.identifier)) {
    return node_log->run_time;
  }
  return std::nullopt;
}

static std::string node_get_execution_time_label(TreeDrawContext &tree_draw_ctx,
                                                 const SpaceNode &snode,
                                                 const bNode &node)
{
  const std::optional<std::chrono::nanoseconds> exec_time = node_get_execution_time(
      tree_draw_ctx, *snode.edittree, node);

  if (!exec_time.has_value()) {
    return std::string("");
  }

  const uint64_t exec_time_us =
      std::chrono::duration_cast<std::chrono::microseconds>(*exec_time).count();

  /* Don't show time if execution time is 0 microseconds. */
  if (exec_time_us == 0) {
    return std::string("-");
  }
  if (exec_time_us < 100) {
    return std::string("< 0.1 ms");
  }

  int precision = 0;
  /* Show decimal if value is below 1ms */
  if (exec_time_us < 1000) {
    precision = 2;
  }
  else if (exec_time_us < 10000) {
    precision = 1;
  }

  std::stringstream stream;
  stream << std::fixed << std::setprecision(precision) << (exec_time_us / 1000.0f);
  return stream.str() + " ms";
}

struct NodeExtraInfoRow {
  std::string text;
  int icon;
  const char *tooltip = nullptr;

  uiButToolTipFunc tooltip_fn = nullptr;
  void *tooltip_fn_arg = nullptr;
  void (*tooltip_fn_free_arg)(void *) = nullptr;
};

struct NamedAttributeTooltipArg {
  Map<StringRefNull, geo_log::NamedAttributeUsage> usage_by_attribute;
};

static char *named_attribute_tooltip(bContext * /*C*/, void *argN, const char * /*tip*/)
{
  NamedAttributeTooltipArg &arg = *static_cast<NamedAttributeTooltipArg *>(argN);

  std::stringstream ss;
  ss << TIP_("Accessed named attributes:") << "\n";

  struct NameWithUsage {
    StringRefNull name;
    geo_log::NamedAttributeUsage usage;
  };

  Vector<NameWithUsage> sorted_used_attribute;
  for (auto &&item : arg.usage_by_attribute.items()) {
    sorted_used_attribute.append({item.key, item.value});
  }
  std::sort(sorted_used_attribute.begin(),
            sorted_used_attribute.end(),
            [](const NameWithUsage &a, const NameWithUsage &b) {
              return BLI_strcasecmp_natural(a.name.c_str(), b.name.c_str()) <= 0;
            });

  for (const NameWithUsage &attribute : sorted_used_attribute) {
    const StringRefNull name = attribute.name;
    const geo_log::NamedAttributeUsage usage = attribute.usage;
    ss << fmt::format(TIP_("  \u2022 \"{}\": "), std::string_view(name));
    Vector<std::string> usages;
    if ((usage & geo_log::NamedAttributeUsage::Read) != geo_log::NamedAttributeUsage::None) {
      usages.append(TIP_("read"));
    }
    if ((usage & geo_log::NamedAttributeUsage::Write) != geo_log::NamedAttributeUsage::None) {
      usages.append(TIP_("write"));
    }
    if ((usage & geo_log::NamedAttributeUsage::Remove) != geo_log::NamedAttributeUsage::None) {
      usages.append(TIP_("remove"));
    }
    for (const int i : usages.index_range()) {
      ss << usages[i];
      if (i < usages.size() - 1) {
        ss << ", ";
      }
    }
    ss << "\n";
  }
  ss << "\n";
  ss << TIP_(
      "Attributes with these names used within the group may conflict with existing attributes");
  return BLI_strdup(ss.str().c_str());
}

static NodeExtraInfoRow row_from_used_named_attribute(
    const Map<StringRefNull, geo_log::NamedAttributeUsage> &usage_by_attribute_name)
{
  const int attributes_num = usage_by_attribute_name.size();

  NodeExtraInfoRow row;
  row.text = std::to_string(attributes_num) +
             (attributes_num == 1 ? TIP_(" Named Attribute") : TIP_(" Named Attributes"));
  row.icon = ICON_SPREADSHEET;
  row.tooltip_fn = named_attribute_tooltip;
  row.tooltip_fn_arg = new NamedAttributeTooltipArg{usage_by_attribute_name};
  row.tooltip_fn_free_arg = [](void *arg) { delete static_cast<NamedAttributeTooltipArg *>(arg); };
  return row;
}

static std::optional<NodeExtraInfoRow> node_get_accessed_attributes_row(
    TreeDrawContext &tree_draw_ctx, const bNode &node)
{
  geo_log::GeoTreeLog *geo_tree_log = [&]() -> geo_log::GeoTreeLog * {
    const bNodeTreeZones *zones = node.owner_tree().zones();
    if (!zones) {
      return nullptr;
    }
    const bNodeTreeZone *zone = zones->get_zone_by_node(node.identifier);
    return tree_draw_ctx.geo_log_by_zone.lookup_default(zone, nullptr);
  }();
  if (geo_tree_log == nullptr) {
    return std::nullopt;
  }
  if (ELEM(node.type,
           GEO_NODE_STORE_NAMED_ATTRIBUTE,
           GEO_NODE_REMOVE_ATTRIBUTE,
           GEO_NODE_INPUT_NAMED_ATTRIBUTE))
  {
    /* Only show the overlay when the name is passed in from somewhere else. */
    for (const bNodeSocket *socket : node.input_sockets()) {
      if (STREQ(socket->name, "Name")) {
        if (!socket->is_directly_linked()) {
          return std::nullopt;
        }
      }
    }
  }
  geo_tree_log->ensure_used_named_attributes();
  geo_log::GeoNodeLog *node_log = geo_tree_log->nodes.lookup_ptr(node.identifier);
  if (node_log == nullptr) {
    return std::nullopt;
  }
  if (node_log->used_named_attributes.is_empty()) {
    return std::nullopt;
  }
  return row_from_used_named_attribute(node_log->used_named_attributes);
}

static Vector<NodeExtraInfoRow> node_get_extra_info(TreeDrawContext &tree_draw_ctx,
                                                    const SpaceNode &snode,
                                                    const bNode &node)
{
  Vector<NodeExtraInfoRow> rows;
  if (!(snode.edittree->type == NTREE_GEOMETRY)) {
    /* Currently geometry nodes are the only nodes to have extra infos per nodes. */
    return rows;
  }

  if (snode.overlay.flag & SN_OVERLAY_SHOW_NAMED_ATTRIBUTES) {
    if (std::optional<NodeExtraInfoRow> row = node_get_accessed_attributes_row(tree_draw_ctx,
                                                                               node)) {
      rows.append(std::move(*row));
    }
  }

  if (snode.overlay.flag & SN_OVERLAY_SHOW_TIMINGS &&
      (ELEM(node.typeinfo->nclass, NODE_CLASS_GEOMETRY, NODE_CLASS_GROUP, NODE_CLASS_ATTRIBUTE) ||
       ELEM(node.type, NODE_FRAME, NODE_GROUP_OUTPUT)))
  {
    NodeExtraInfoRow row;
    row.text = node_get_execution_time_label(tree_draw_ctx, snode, node);
    if (!row.text.empty()) {
      row.tooltip = TIP_(
          "The execution time from the node tree's latest evaluation. For frame and group nodes, "
          "the time for all sub-nodes");
      row.icon = ICON_PREVIEW_RANGE;
      rows.append(std::move(row));
    }
  }

  geo_log::GeoTreeLog *tree_log = [&]() -> geo_log::GeoTreeLog * {
    const bNodeTreeZones *tree_zones = node.owner_tree().zones();
    if (!tree_zones) {
      return nullptr;
    }
    const bNodeTreeZone *zone = tree_zones->get_zone_by_node(node.identifier);
    return tree_draw_ctx.geo_log_by_zone.lookup_default(zone, nullptr);
  }();

  if (tree_log) {
    tree_log->ensure_debug_messages();
    const geo_log::GeoNodeLog *node_log = tree_log->nodes.lookup_ptr(node.identifier);
    if (node_log != nullptr) {
      for (const StringRef message : node_log->debug_messages) {
        NodeExtraInfoRow row;
        row.text = message;
        row.icon = ICON_INFO;
        rows.append(std::move(row));
      }
    }
  }

  return rows;
}

static void node_draw_extra_info_row(const bNode &node,
                                     uiBlock &block,
                                     const rctf &rect,
                                     const int row,
                                     const NodeExtraInfoRow &extra_info_row)
{
  const float but_icon_left = rect.xmin + 6.0f * UI_SCALE_FAC;
  const float but_icon_width = NODE_HEADER_ICON_SIZE * 0.8f;
  const float but_icon_right = but_icon_left + but_icon_width;

  UI_block_emboss_set(&block, UI_EMBOSS_NONE);
  uiBut *but_icon = uiDefIconBut(&block,
                                 UI_BTYPE_BUT,
                                 0,
                                 extra_info_row.icon,
                                 int(but_icon_left),
                                 int(rect.ymin + row * (20.0f * UI_SCALE_FAC)),
                                 but_icon_width,
                                 UI_UNIT_Y,
                                 nullptr,
                                 0,
                                 0,
                                 0,
                                 0,
                                 extra_info_row.tooltip);
  if (extra_info_row.tooltip_fn != nullptr) {
    UI_but_func_tooltip_set(but_icon,
                            extra_info_row.tooltip_fn,
                            extra_info_row.tooltip_fn_arg,
                            extra_info_row.tooltip_fn_free_arg);
  }
  UI_block_emboss_set(&block, UI_EMBOSS);

  const float but_text_left = but_icon_right + 6.0f * UI_SCALE_FAC;
  const float but_text_right = rect.xmax;
  const float but_text_width = but_text_right - but_text_left;

  uiBut *but_text = uiDefBut(&block,
                             UI_BTYPE_LABEL,
                             0,
                             extra_info_row.text.c_str(),
                             int(but_text_left),
                             int(rect.ymin + row * (20.0f * UI_SCALE_FAC)),
                             short(but_text_width),
                             short(NODE_DY),
                             nullptr,
                             0,
                             0,
                             0,
                             0,
                             "");

  if (node.flag & NODE_MUTED) {
    UI_but_flag_enable(but_text, UI_BUT_INACTIVE);
    UI_but_flag_enable(but_icon, UI_BUT_INACTIVE);
  }
}

static void node_draw_extra_info_panel(const Scene *scene,
                                       TreeDrawContext &tree_draw_ctx,
                                       const SpaceNode &snode,
                                       const bNode &node,
                                       ImBuf *preview,
                                       uiBlock &block)
{
  if (!(snode.overlay.flag & SN_OVERLAY_SHOW_OVERLAYS)) {
    return;
  }
  if (preview && !(preview->x > 0 && preview->y > 0)) {
    /* If the preview has an non-drawable size, just dont draw it. */
    preview = nullptr;
  }
  Vector<NodeExtraInfoRow> extra_info_rows = node_get_extra_info(tree_draw_ctx, snode, node);
  if (extra_info_rows.size() == 0 && !preview) {
    return;
  }

  const rctf &rct = node.runtime->totr;
  float color[4];
  rctf extra_info_rect;

  const float width = (node.width - 6.0f) * UI_SCALE_FAC;

  if (node.is_frame()) {
    extra_info_rect.xmin = rct.xmin;
    extra_info_rect.xmax = rct.xmin + 95.0f * UI_SCALE_FAC;
    extra_info_rect.ymin = rct.ymin + 2.0f * UI_SCALE_FAC;
    extra_info_rect.ymax = rct.ymin + 2.0f * UI_SCALE_FAC;
  }
  else {
    float preview_height = 0;
    rctf preview_rect;

    extra_info_rect.xmin = rct.xmin + 3.0f * UI_SCALE_FAC;
    extra_info_rect.xmax = extra_info_rect.xmin + width;
    extra_info_rect.ymin = rct.ymax;
    extra_info_rect.ymax = rct.ymax + extra_info_rows.size() * (20.0f * UI_SCALE_FAC);
    if (preview) {
      if (preview->x > preview->y) {
        const float preview_padding = 3.0f * UI_SCALE_FAC;
        preview_height = (width - 2.0 * preview_padding) * float(preview->y) / float(preview->x) +
                         2.0 * preview_padding;
        preview_rect.ymin = extra_info_rect.ymin + preview_padding;
        preview_rect.ymax = extra_info_rect.ymin + preview_height - preview_padding;
        preview_rect.xmin = extra_info_rect.xmin + preview_padding;
        preview_rect.xmax = extra_info_rect.xmax - preview_padding;
        extra_info_rect.ymax += preview_height;
      }
      else {
        const float preview_padding = 3.0f * UI_SCALE_FAC;
        preview_height = width;
        const float preview_width = (width - 2.0 * preview_padding) * float(preview->x) /
                                        float(preview->y) +
                                    2.0 * preview_padding;
        preview_rect.ymin = extra_info_rect.ymin + preview_padding;
        preview_rect.ymax = extra_info_rect.ymin + preview_height - preview_padding;
        preview_rect.xmin = extra_info_rect.xmin + preview_padding + (width - preview_width) / 2;
        preview_rect.xmax = extra_info_rect.xmax - preview_padding - (width - preview_width) / 2;
        extra_info_rect.ymax += preview_height;
      }
    }

    if (node.flag & NODE_MUTED) {
      UI_GetThemeColorBlend4f(TH_BACK, TH_NODE, 0.2f, color);
    }
    else {
      UI_GetThemeColorBlend4f(TH_BACK, TH_NODE, 0.75f, color);
    }
    color[3] -= 0.35f;
    UI_draw_roundbox_corner_set(
        UI_CNR_ALL & ~UI_CNR_BOTTOM_LEFT &
        ((rct.xmax) > extra_info_rect.xmax ? ~UI_CNR_BOTTOM_RIGHT : UI_CNR_ALL));
    UI_draw_roundbox_4fv(&extra_info_rect, true, BASIS_RAD, color);

    /* Draw outline. */
    const float outline_width = 1.0f;
    extra_info_rect.xmin -= outline_width;
    extra_info_rect.xmax += outline_width;
    extra_info_rect.ymin -= outline_width;
    extra_info_rect.ymax += outline_width;

    UI_GetThemeColorBlendShade4fv(TH_BACK, TH_NODE, 0.4f, -20, color);
    UI_draw_roundbox_corner_set(
        UI_CNR_ALL & ~UI_CNR_BOTTOM_LEFT &
        ((rct.xmax) > extra_info_rect.xmax ? ~UI_CNR_BOTTOM_RIGHT : UI_CNR_ALL));
    UI_draw_roundbox_4fv(&extra_info_rect, false, BASIS_RAD, color);

    if (preview) {
      node_draw_preview(scene, preview, &preview_rect);
    }

    /* Resize the rect to draw the textual infos on top of the preview. */
    extra_info_rect.ymin += preview_height;
  }

  for (int row : extra_info_rows.index_range()) {
    node_draw_extra_info_row(node, block, extra_info_rect, row, extra_info_rows[row]);
  }
}

static void node_draw_basis(const bContext &C,
                            TreeDrawContext &tree_draw_ctx,
                            const View2D &v2d,
                            const SpaceNode &snode,
                            bNodeTree &ntree,
                            const bNode &node,
                            uiBlock &block,
                            bNodeInstanceKey key)
{
  const float iconbutw = NODE_HEADER_ICON_SIZE;

  /* Skip if out of view. */
  rctf rect_with_preview = node.runtime->totr;
  if (node.flag & NODE_PREVIEW && snode.overlay.flag & SN_OVERLAY_SHOW_PREVIEWS) {
    rect_with_preview.ymax += NODE_WIDTH(node);
  }
  if (BLI_rctf_isect(&rect_with_preview, &v2d.cur, nullptr) == false) {
    UI_block_end(&C, &block);
    return;
  }

  /* Shadow. */
  if (!ELEM(node.type,
            GEO_NODE_SIMULATION_INPUT,
            GEO_NODE_SIMULATION_OUTPUT,
            GEO_NODE_REPEAT_INPUT,
            GEO_NODE_REPEAT_OUTPUT))
  {
    node_draw_shadow(snode, node, BASIS_RAD, 1.0f);
  }

  const rctf &rct = node.runtime->totr;
  float color[4];
  int color_id = node_get_colorid(tree_draw_ctx, node);

  GPU_line_width(1.0f);

  /* Overlay atop the node. */
  {
    bool drawn_with_previews = false;

    if (node.flag & NODE_PREVIEW && snode.overlay.flag & SN_OVERLAY_SHOW_PREVIEWS) {
      bNodeInstanceHash *previews_compo = static_cast<bNodeInstanceHash *>(
          CTX_data_pointer_get(&C, "node_previews").data);
      NestedTreePreviews *previews_shader = tree_draw_ctx.nested_group_infos;

      if (previews_shader) {
<<<<<<< HEAD
        ImBuf *preview = ED_node_preview_acquire_ibuf(previews_shader, &node);
=======
        ImBuf *preview = node_preview_acquire_ibuf(ntree, *previews_shader, node);
>>>>>>> d6b02d96
        node_draw_extra_info_panel(CTX_data_scene(&C), tree_draw_ctx, snode, node, preview, block);
        node_release_preview_ibuf(*previews_shader);
        drawn_with_previews = true;
      }
      else if (previews_compo) {
        bNodePreview *preview_compositor = static_cast<bNodePreview *>(
            BKE_node_instance_hash_lookup(previews_compo, key));
        if (preview_compositor) {
          node_draw_extra_info_panel(
              CTX_data_scene(&C), tree_draw_ctx, snode, node, preview_compositor->ibuf, block);
          drawn_with_previews = true;
        }
      }
    }

    if (drawn_with_previews == false) {
      node_draw_extra_info_panel(CTX_data_scene(&C), tree_draw_ctx, snode, node, nullptr, block);
    }
  }

  /* Header. */
  {
    const rctf rect = {
        rct.xmin,
        rct.xmax,
        rct.ymax - NODE_DY,
        rct.ymax,
    };

    float color_header[4];

    /* Muted nodes get a mix of the background with the node color. */
    if (node.flag & NODE_MUTED) {
      UI_GetThemeColorBlend4f(TH_BACK, color_id, 0.1f, color_header);
    }
    else {
      UI_GetThemeColorBlend4f(TH_NODE, color_id, 0.4f, color_header);
    }

    UI_draw_roundbox_corner_set(UI_CNR_TOP_LEFT | UI_CNR_TOP_RIGHT);
    UI_draw_roundbox_4fv(&rect, true, BASIS_RAD, color_header);
  }

  /* Show/hide icons. */
  float iconofs = rct.xmax - 0.35f * U.widget_unit;

  /* Preview. */
  if (node_is_previewable(ntree, node)) {
    iconofs -= iconbutw;
    UI_block_emboss_set(&block, UI_EMBOSS_NONE);
    uiBut *but = uiDefIconBut(&block,
                              UI_BTYPE_BUT_TOGGLE,
                              0,
                              ICON_MATERIAL,
                              iconofs,
                              rct.ymax - NODE_DY,
                              iconbutw,
                              UI_UNIT_Y,
                              nullptr,
                              0,
                              0,
                              0,
                              0,
                              "");
    UI_but_func_set(but,
                    node_toggle_button_cb,
                    POINTER_FROM_INT(node.identifier),
                    (void *)"NODE_OT_preview_toggle");
    UI_block_emboss_set(&block, UI_EMBOSS);
  }
  /* Group edit. */
  if (node.type == NODE_GROUP) {
    iconofs -= iconbutw;
    UI_block_emboss_set(&block, UI_EMBOSS_NONE);
    uiBut *but = uiDefIconBut(&block,
                              UI_BTYPE_BUT_TOGGLE,
                              0,
                              ICON_NODETREE,
                              iconofs,
                              rct.ymax - NODE_DY,
                              iconbutw,
                              UI_UNIT_Y,
                              nullptr,
                              0,
                              0,
                              0,
                              0,
                              "");
    UI_but_func_set(but,
                    node_toggle_button_cb,
                    POINTER_FROM_INT(node.identifier),
                    (void *)"NODE_OT_group_edit");
    if (node.id) {
      UI_but_icon_indicator_number_set(but, ID_REAL_USERS(node.id));
    }
    UI_block_emboss_set(&block, UI_EMBOSS);
  }
  if (node.type == NODE_CUSTOM && node.typeinfo->ui_icon != ICON_NONE) {
    iconofs -= iconbutw;
    UI_block_emboss_set(&block, UI_EMBOSS_NONE);
    uiDefIconBut(&block,
                 UI_BTYPE_BUT,
                 0,
                 node.typeinfo->ui_icon,
                 iconofs,
                 rct.ymax - NODE_DY,
                 iconbutw,
                 UI_UNIT_Y,
                 nullptr,
                 0,
                 0,
                 0,
                 0,
                 "");
    UI_block_emboss_set(&block, UI_EMBOSS);
  }
  if (node.type == GEO_NODE_VIEWER) {
    const bool is_active = &node == tree_draw_ctx.active_geometry_nodes_viewer;
    iconofs -= iconbutw;
    UI_block_emboss_set(&block, UI_EMBOSS_NONE);
    uiBut *but = uiDefIconBut(&block,
                              UI_BTYPE_BUT,
                              0,
                              is_active ? ICON_HIDE_OFF : ICON_HIDE_ON,
                              iconofs,
                              rct.ymax - NODE_DY,
                              iconbutw,
                              UI_UNIT_Y,
                              nullptr,
                              0,
                              0,
                              0,
                              0,
                              "");
    /* Selection implicitly activates the node. */
    const char *operator_idname = is_active ? "NODE_OT_deactivate_viewer" : "NODE_OT_select";
    UI_but_func_set(
        but, node_toggle_button_cb, POINTER_FROM_INT(node.identifier), (void *)operator_idname);
    UI_block_emboss_set(&block, UI_EMBOSS);
  }

  node_add_error_message_button(tree_draw_ctx, node, block, rct, iconofs);

  /* Title. */
  if (node.flag & SELECT) {
    UI_GetThemeColor4fv(TH_SELECT, color);
  }
  else {
    UI_GetThemeColorBlendShade4fv(TH_SELECT, color_id, 0.4f, 10, color);
  }

  /* Collapse/expand icon. */
  {
    const int but_size = U.widget_unit * 0.8f;
    UI_block_emboss_set(&block, UI_EMBOSS_NONE);

    uiBut *but = uiDefIconBut(&block,
                              UI_BTYPE_BUT_TOGGLE,
                              0,
                              ICON_DOWNARROW_HLT,
                              rct.xmin + (NODE_MARGIN_X / 3),
                              rct.ymax - NODE_DY / 2.2f - but_size / 2,
                              but_size,
                              but_size,
                              nullptr,
                              0.0f,
                              0.0f,
                              0.0f,
                              0.0f,
                              "");

    UI_but_func_set(but,
                    node_toggle_button_cb,
                    POINTER_FROM_INT(node.identifier),
                    (void *)"NODE_OT_hide_toggle");
    UI_block_emboss_set(&block, UI_EMBOSS);
  }

  char showname[128];
  bke::nodeLabel(&ntree, &node, showname, sizeof(showname));

  uiBut *but = uiDefBut(&block,
                        UI_BTYPE_LABEL,
                        0,
                        showname,
                        int(rct.xmin + NODE_MARGIN_X + 0.4f),
                        int(rct.ymax - NODE_DY),
                        short(iconofs - rct.xmin - (18.0f * UI_SCALE_FAC)),
                        short(NODE_DY),
                        nullptr,
                        0,
                        0,
                        0,
                        0,
                        "");
  if (node.flag & NODE_MUTED) {
    UI_but_flag_enable(but, UI_BUT_INACTIVE);
  }

  /* Wire across the node when muted/disabled. */
  if (node.flag & NODE_MUTED) {
    node_draw_mute_line(C, v2d, snode, node);
  }

  /* Body. */
  const float outline_width = 1.0f;
  {
    /* Use warning color to indicate undefined types. */
    if (bke::node_type_is_undefined(&node)) {
      UI_GetThemeColorBlend4f(TH_REDALERT, TH_NODE, 0.4f, color);
    }
    /* Muted nodes get a mix of the background with the node color. */
    else if (node.flag & NODE_MUTED) {
      UI_GetThemeColorBlend4f(TH_BACK, TH_NODE, 0.2f, color);
    }
    else if (node.flag & NODE_CUSTOM_COLOR) {
      rgba_float_args_set(color, node.color[0], node.color[1], node.color[2], 1.0f);
    }
    else {
      UI_GetThemeColor4fv(TH_NODE, color);
    }

    /* Draw selected nodes fully opaque. */
    if (node.flag & SELECT) {
      color[3] = 1.0f;
    }

    /* Draw muted nodes slightly transparent so the wires inside are visible. */
    if (node.flag & NODE_MUTED) {
      color[3] -= 0.2f;
    }

    const rctf rect = {
        rct.xmin,
        rct.xmax,
        rct.ymin,
        rct.ymax - (NODE_DY + outline_width),
    };

    UI_draw_roundbox_corner_set(UI_CNR_BOTTOM_LEFT | UI_CNR_BOTTOM_RIGHT);
    UI_draw_roundbox_4fv(&rect, true, BASIS_RAD, color);
  }

  /* Header underline. */
  {
    float color_underline[4];

    if (node.flag & NODE_MUTED) {
      UI_GetThemeColor4fv(TH_WIRE, color_underline);
      color_underline[3] = 1.0f;
    }
    else {
      UI_GetThemeColorBlend4f(TH_BACK, color_id, 0.2f, color_underline);
    }

    const rctf rect = {
        rct.xmin,
        rct.xmax,
        rct.ymax - (NODE_DY + outline_width),
        rct.ymax - NODE_DY,
    };

    UI_draw_roundbox_corner_set(UI_CNR_NONE);
    UI_draw_roundbox_4fv(&rect, true, 0.0f, color_underline);
  }

  /* Outline. */
  {
    const rctf rect = {
        rct.xmin - outline_width,
        rct.xmax + outline_width,
        rct.ymin - outline_width,
        rct.ymax + outline_width,
    };

    /* Color the outline according to active, selected, or undefined status. */
    float color_outline[4];

    if (node.flag & SELECT) {
      UI_GetThemeColor4fv((node.flag & NODE_ACTIVE) ? TH_ACTIVE : TH_SELECT, color_outline);
    }
    else if (bke::node_type_is_undefined(&node)) {
      UI_GetThemeColor4fv(TH_REDALERT, color_outline);
    }
    else if (ELEM(node.type, GEO_NODE_SIMULATION_INPUT, GEO_NODE_SIMULATION_OUTPUT)) {
      UI_GetThemeColor4fv(TH_NODE_ZONE_SIMULATION, color_outline);
      color_outline[3] = 1.0f;
    }
    else if (ELEM(node.type, GEO_NODE_REPEAT_INPUT, GEO_NODE_REPEAT_OUTPUT)) {
      UI_GetThemeColor4fv(TH_NODE_ZONE_REPEAT, color_outline);
      color_outline[3] = 1.0f;
    }
    else {
      UI_GetThemeColorBlendShade4fv(TH_BACK, TH_NODE, 0.4f, -20, color_outline);
    }

    UI_draw_roundbox_corner_set(UI_CNR_ALL);
    UI_draw_roundbox_4fv(&rect, false, BASIS_RAD + outline_width, color_outline);
  }

  float scale;
  UI_view2d_scale_get(&v2d, &scale, nullptr);

  /* Skip slow socket drawing if zoom is small. */
  if (scale > 0.2f) {
    node_draw_sockets(v2d, C, ntree, node, block, true, false);
  }

  UI_block_end(&C, &block);
  UI_block_draw(&C, &block);
}

static void node_draw_hidden(const bContext &C,
                             TreeDrawContext &tree_draw_ctx,
                             const View2D &v2d,
                             const SpaceNode &snode,
                             bNodeTree &ntree,
                             bNode &node,
                             uiBlock &block)
{
  const rctf &rct = node.runtime->totr;
  float centy = BLI_rctf_cent_y(&rct);
  float hiddenrad = BLI_rctf_size_y(&rct) / 2.0f;

  float scale;
  UI_view2d_scale_get(&v2d, &scale, nullptr);

  const int color_id = node_get_colorid(tree_draw_ctx, node);

  node_draw_extra_info_panel(nullptr, tree_draw_ctx, snode, node, nullptr, block);

  /* Shadow. */
  node_draw_shadow(snode, node, hiddenrad, 1.0f);

  /* Wire across the node when muted/disabled. */
  if (node.flag & NODE_MUTED) {
    node_draw_mute_line(C, v2d, snode, node);
  }

  /* Body. */
  float color[4];
  {
    if (bke::node_type_is_undefined(&node)) {
      /* Use warning color to indicate undefined types. */
      UI_GetThemeColorBlend4f(TH_REDALERT, TH_NODE, 0.4f, color);
    }
    else if (node.flag & NODE_MUTED) {
      /* Muted nodes get a mix of the background with the node color. */
      UI_GetThemeColorBlendShade4fv(TH_BACK, color_id, 0.1f, 0, color);
    }
    else if (node.flag & NODE_CUSTOM_COLOR) {
      rgba_float_args_set(color, node.color[0], node.color[1], node.color[2], 1.0f);
    }
    else {
      UI_GetThemeColorBlend4f(TH_NODE, color_id, 0.4f, color);
    }

    /* Draw selected nodes fully opaque. */
    if (node.flag & SELECT) {
      color[3] = 1.0f;
    }

    /* Draw muted nodes slightly transparent so the wires inside are visible. */
    if (node.flag & NODE_MUTED) {
      color[3] -= 0.2f;
    }

    UI_draw_roundbox_4fv(&rct, true, hiddenrad, color);
  }

  /* Title. */
  if (node.flag & SELECT) {
    UI_GetThemeColor4fv(TH_SELECT, color);
  }
  else {
    UI_GetThemeColorBlendShade4fv(TH_SELECT, color_id, 0.4f, 10, color);
  }

  /* Collapse/expand icon. */
  {
    const int but_size = U.widget_unit * 1.0f;
    UI_block_emboss_set(&block, UI_EMBOSS_NONE);

    uiBut *but = uiDefIconBut(&block,
                              UI_BTYPE_BUT_TOGGLE,
                              0,
                              ICON_RIGHTARROW,
                              rct.xmin + (NODE_MARGIN_X / 3),
                              centy - but_size / 2,
                              but_size,
                              but_size,
                              nullptr,
                              0.0f,
                              0.0f,
                              0.0f,
                              0.0f,
                              "");

    UI_but_func_set(but,
                    node_toggle_button_cb,
                    POINTER_FROM_INT(node.identifier),
                    (void *)"NODE_OT_hide_toggle");
    UI_block_emboss_set(&block, UI_EMBOSS);
  }

  char showname[128];
  bke::nodeLabel(&ntree, &node, showname, sizeof(showname));

  uiBut *but = uiDefBut(&block,
                        UI_BTYPE_LABEL,
                        0,
                        showname,
                        round_fl_to_int(rct.xmin + NODE_MARGIN_X),
                        round_fl_to_int(centy - NODE_DY * 0.5f),
                        short(BLI_rctf_size_x(&rct) - ((18.0f + 12.0f) * UI_SCALE_FAC)),
                        short(NODE_DY),
                        nullptr,
                        0,
                        0,
                        0,
                        0,
                        "");

  /* Outline. */
  {
    const float outline_width = 1.0f;
    const rctf rect = {
        rct.xmin - outline_width,
        rct.xmax + outline_width,
        rct.ymin - outline_width,
        rct.ymax + outline_width,
    };

    /* Color the outline according to active, selected, or undefined status. */
    float color_outline[4];

    if (node.flag & SELECT) {
      UI_GetThemeColor4fv((node.flag & NODE_ACTIVE) ? TH_ACTIVE : TH_SELECT, color_outline);
    }
    else if (bke::node_type_is_undefined(&node)) {
      UI_GetThemeColor4fv(TH_REDALERT, color_outline);
    }
    else {
      UI_GetThemeColorBlendShade4fv(TH_BACK, TH_NODE, 0.4f, -20, color_outline);
    }

    UI_draw_roundbox_corner_set(UI_CNR_ALL);
    UI_draw_roundbox_4fv(&rect, false, hiddenrad, color_outline);
  }

  if (node.flag & NODE_MUTED) {
    UI_but_flag_enable(but, UI_BUT_INACTIVE);
  }

  /* Scale widget thing. */
  uint pos = GPU_vertformat_attr_add(immVertexFormat(), "pos", GPU_COMP_F32, 2, GPU_FETCH_FLOAT);
  GPU_blend(GPU_BLEND_ALPHA);
  immBindBuiltinProgram(GPU_SHADER_3D_UNIFORM_COLOR);

  immUniformThemeColorShadeAlpha(TH_TEXT, -40, -180);
  float dx = 0.5f * U.widget_unit;
  const float dx2 = 0.15f * U.widget_unit * snode.runtime->aspect;
  const float dy = 0.2f * U.widget_unit;

  immBegin(GPU_PRIM_LINES, 4);
  immVertex2f(pos, rct.xmax - dx, centy - dy);
  immVertex2f(pos, rct.xmax - dx, centy + dy);

  immVertex2f(pos, rct.xmax - dx - dx2, centy - dy);
  immVertex2f(pos, rct.xmax - dx - dx2, centy + dy);
  immEnd();

  immUniformThemeColorShadeAlpha(TH_TEXT, 0, -180);
  dx -= snode.runtime->aspect;

  immBegin(GPU_PRIM_LINES, 4);
  immVertex2f(pos, rct.xmax - dx, centy - dy);
  immVertex2f(pos, rct.xmax - dx, centy + dy);

  immVertex2f(pos, rct.xmax - dx - dx2, centy - dy);
  immVertex2f(pos, rct.xmax - dx - dx2, centy + dy);
  immEnd();

  immUnbindProgram();
  GPU_blend(GPU_BLEND_NONE);

  node_draw_sockets(v2d, C, ntree, node, block, true, false);

  UI_block_end(&C, &block);
  UI_block_draw(&C, &block);
}

int node_get_resize_cursor(NodeResizeDirection directions)
{
  if (directions == 0) {
    return WM_CURSOR_DEFAULT;
  }
  if ((directions & ~(NODE_RESIZE_TOP | NODE_RESIZE_BOTTOM)) == 0) {
    return WM_CURSOR_Y_MOVE;
  }
  if ((directions & ~(NODE_RESIZE_RIGHT | NODE_RESIZE_LEFT)) == 0) {
    return WM_CURSOR_X_MOVE;
  }
  return WM_CURSOR_EDIT;
}

static const bNode *find_node_under_cursor(SpaceNode &snode, const float2 &cursor)
{
  const Span<bNode *> nodes = snode.edittree->all_nodes();
  if (nodes.is_empty()) {
    return nullptr;
  }
  for (int i = nodes.index_range().last(); i >= 0; i--) {
    if (BLI_rctf_isect_pt(&nodes[i]->runtime->totr, cursor[0], cursor[1])) {
      return nodes[i];
    }
  }
  return nullptr;
}

void node_set_cursor(wmWindow &win, SpaceNode &snode, const float2 &cursor)
{
  const bNodeTree *ntree = snode.edittree;
  if (ntree == nullptr) {
    WM_cursor_set(&win, WM_CURSOR_DEFAULT);
    return;
  }
  if (node_find_indicated_socket(snode, cursor, SOCK_IN | SOCK_OUT)) {
    WM_cursor_set(&win, WM_CURSOR_DEFAULT);
    return;
  }
  const bNode *node = find_node_under_cursor(snode, cursor);
  if (!node) {
    WM_cursor_set(&win, WM_CURSOR_DEFAULT);
    return;
  }
  const NodeResizeDirection dir = node_get_resize_direction(snode, node, cursor[0], cursor[1]);
  if (node->is_frame() && dir == NODE_RESIZE_NONE) {
    /* Indicate that frame nodes can be moved/selected on their borders. */
    const rctf frame_inside = node_frame_rect_inside(snode, *node);
    if (!BLI_rctf_isect_pt(&frame_inside, cursor[0], cursor[1])) {
      WM_cursor_set(&win, WM_CURSOR_NSEW_SCROLL);
      return;
    }
    WM_cursor_set(&win, WM_CURSOR_DEFAULT);
    return;
  }

  WM_cursor_set(&win, node_get_resize_cursor(dir));
}

static void count_multi_input_socket_links(bNodeTree &ntree, SpaceNode &snode)
{
  for (bNode *node : ntree.all_nodes()) {
    for (bNodeSocket *socket : node->input_sockets()) {
      if (socket->is_multi_input()) {
        socket->runtime->total_inputs = socket->directly_linked_links().size();
      }
    }
  }
  /* Count temporary links going into this socket. */
  if (snode.runtime->linkdrag) {
    for (const bNodeLink &link : snode.runtime->linkdrag->links) {
      if (link.tosock && (link.tosock->flag & SOCK_MULTI_INPUT)) {
        link.tosock->runtime->total_inputs++;
      }
    }
  }
}

static float frame_node_label_height(const NodeFrame &frame_data)
{
  return frame_data.label_size * UI_SCALE_FAC;
}

#define NODE_FRAME_MARGIN (1.5f * U.widget_unit)

/* XXX Does a bounding box update by iterating over all children.
 * Not ideal to do this in every draw call, but doing as transform callback doesn't work,
 * since the child node totr rects are not updated properly at that point. */
static void frame_node_prepare_for_draw(bNode &node, Span<bNode *> nodes)
{
  NodeFrame *data = (NodeFrame *)node.storage;

  const float margin = NODE_FRAME_MARGIN;
  const float has_label = node.label[0] != '\0';

  const float label_height = frame_node_label_height(*data);
  /* Add an additional 25% to account for the glyphs descender.
   * This works well in most cases. */
  const float margin_top = 0.5f * margin + (has_label ? 1.25f * label_height : 0.5f * margin);

  /* Initialize rect from current frame size. */
  rctf rect;
  node_to_updated_rect(node, rect);

  /* Frame can be resized manually only if shrinking is disabled or no children are attached. */
  data->flag |= NODE_FRAME_RESIZEABLE;
  /* For shrinking bounding box, initialize the rect from first child node. */
  bool bbinit = (data->flag & NODE_FRAME_SHRINK);
  /* Fit bounding box to all children. */
  for (const bNode *tnode : nodes) {
    if (tnode->parent != &node) {
      continue;
    }

    /* Add margin to node rect. */
    rctf noderect = tnode->runtime->totr;
    noderect.xmin -= margin;
    noderect.xmax += margin;
    noderect.ymin -= margin;
    noderect.ymax += margin_top;

    /* First child initializes frame. */
    if (bbinit) {
      bbinit = false;
      rect = noderect;
      data->flag &= ~NODE_FRAME_RESIZEABLE;
    }
    else {
      BLI_rctf_union(&rect, &noderect);
    }
  }

  /* Now adjust the frame size from view-space bounding box. */
  const float2 offset = node_from_view(node, {rect.xmin, rect.ymax});
  node.offsetx = offset.x;
  node.offsety = offset.y;
  const float2 max = node_from_view(node, {rect.xmax, rect.ymin});
  node.width = max.x - node.offsetx;
  node.height = -max.y + node.offsety;

  node.runtime->totr = rect;
}

static void reroute_node_prepare_for_draw(bNode &node)
{
  const float2 loc = node_to_view(node, float2(0));

  /* Reroute node has exactly one input and one output, both in the same place. */
  node.input_socket(0).runtime->location = loc;
  node.output_socket(0).runtime->location = loc;

  const float size = 8.0f;
  node.width = size * 2;
  node.runtime->totr.xmin = loc.x - size;
  node.runtime->totr.xmax = loc.x + size;
  node.runtime->totr.ymax = loc.y + size;
  node.runtime->totr.ymin = loc.y - size;
}

static void node_update_nodetree(const bContext &C,
                                 TreeDrawContext &tree_draw_ctx,
                                 bNodeTree &ntree,
                                 Span<bNode *> nodes,
                                 Span<uiBlock *> blocks)
{
  /* Make sure socket "used" tags are correct, for displaying value buttons. */
  SpaceNode *snode = CTX_wm_space_node(&C);

  count_multi_input_socket_links(ntree, *snode);

  for (const int i : nodes.index_range()) {
    bNode &node = *nodes[i];
    uiBlock &block = *blocks[i];
    if (node.is_frame()) {
      /* Frame sizes are calculated after all other nodes have calculating their #totr. */
      continue;
    }

    if (node.is_reroute()) {
      reroute_node_prepare_for_draw(node);
    }
    else {
      if (node.flag & NODE_HIDDEN) {
        node_update_hidden(node, block);
      }
      else {
        node_update_basis(C, tree_draw_ctx, ntree, node, block);
      }
    }
  }

  /* Now calculate the size of frame nodes, which can depend on the size of other nodes.
   * Update nodes in reverse, so children sizes get updated before parents. */
  for (int i = nodes.size() - 1; i >= 0; i--) {
    if (nodes[i]->is_frame()) {
      frame_node_prepare_for_draw(*nodes[i], nodes);
    }
  }
}

static void frame_node_draw_label(TreeDrawContext &tree_draw_ctx,
                                  const bNodeTree &ntree,
                                  const bNode &node,
                                  const SpaceNode &snode)
{
  const float aspect = snode.runtime->aspect;
  /* XXX font id is crap design */
  const int fontid = UI_style_get()->widgetlabel.uifont_id;
  const NodeFrame *data = (const NodeFrame *)node.storage;
  const float font_size = data->label_size / aspect;

  char label[MAX_NAME];
  bke::nodeLabel(&ntree, &node, label, sizeof(label));

  BLF_enable(fontid, BLF_ASPECT);
  BLF_aspect(fontid, aspect, aspect, 1.0f);
  BLF_size(fontid, font_size * UI_SCALE_FAC);

  /* Title color. */
  int color_id = node_get_colorid(tree_draw_ctx, node);
  uchar color[3];
  UI_GetThemeColorBlendShade3ubv(TH_TEXT, color_id, 0.4f, 10, color);
  BLF_color3ubv(fontid, color);

  const float margin = NODE_FRAME_MARGIN;
  const float width = BLF_width(fontid, label, sizeof(label));
  const int label_height = frame_node_label_height(*data);

  const rctf &rct = node.runtime->totr;
  const float label_x = BLI_rctf_cent_x(&rct) - (0.5f * width);
  const float label_y = rct.ymax - label_height - (0.5f * margin);

  /* Label. */
  const bool has_label = node.label[0] != '\0';
  if (has_label) {
    BLF_position(fontid, label_x, label_y, 0);
    BLF_draw(fontid, label, sizeof(label));
  }

  /* Draw text body. */
  if (node.id) {
    const Text *text = (const Text *)node.id;
    const int line_height_max = BLF_height_max(fontid);
    const float line_spacing = (line_height_max * aspect);
    const float line_width = (BLI_rctf_size_x(&rct) - 2 * margin) / aspect;

    const float x = rct.xmin + margin;
    float y = rct.ymax - label_height - (has_label ? line_spacing + margin : 0);

    const int y_min = rct.ymin + margin;

    BLF_enable(fontid, BLF_CLIPPING | BLF_WORD_WRAP);
    BLF_clipping(fontid, rct.xmin, rct.ymin + margin, rct.xmax, rct.ymax);

    BLF_wordwrap(fontid, line_width);

    LISTBASE_FOREACH (const TextLine *, line, &text->lines) {
      if (line->line[0]) {
        BLF_position(fontid, x, y, 0);
        ResultBLF info;
        BLF_draw_ex(fontid, line->line, line->len, &info);
        y -= line_spacing * info.lines;
      }
      else {
        y -= line_spacing;
      }
      if (y < y_min) {
        break;
      }
    }

    BLF_disable(fontid, BLF_CLIPPING | BLF_WORD_WRAP);
  }

  BLF_disable(fontid, BLF_ASPECT);
}

static void frame_node_draw(const bContext &C,
                            TreeDrawContext &tree_draw_ctx,
                            const ARegion &region,
                            const SpaceNode &snode,
                            bNodeTree &ntree,
                            bNode &node,
                            uiBlock &block)
{
  /* Skip if out of view. */
  if (BLI_rctf_isect(&node.runtime->totr, &region.v2d.cur, nullptr) == false) {
    UI_block_end(&C, &block);
    return;
  }

  float color[4];
  UI_GetThemeColor4fv(TH_NODE_FRAME, color);
  const float alpha = color[3];

  node_draw_shadow(snode, node, BASIS_RAD, alpha);

  if (node.flag & NODE_CUSTOM_COLOR) {
    rgba_float_args_set(color, node.color[0], node.color[1], node.color[2], alpha);
  }
  else {
    UI_GetThemeColor4fv(TH_NODE_FRAME, color);
  }

  const rctf &rct = node.runtime->totr;
  UI_draw_roundbox_corner_set(UI_CNR_ALL);
  UI_draw_roundbox_4fv(&rct, true, BASIS_RAD, color);

  /* Outline active and selected emphasis. */
  if (node.flag & SELECT) {
    if (node.flag & NODE_ACTIVE) {
      UI_GetThemeColorShadeAlpha4fv(TH_ACTIVE, 0, -40, color);
    }
    else {
      UI_GetThemeColorShadeAlpha4fv(TH_SELECT, 0, -40, color);
    }

    UI_draw_roundbox_aa(&rct, false, BASIS_RAD, color);
  }

  /* Label and text. */
  frame_node_draw_label(tree_draw_ctx, ntree, node, snode);

  node_draw_extra_info_panel(nullptr, tree_draw_ctx, snode, node, nullptr, block);

  UI_block_end(&C, &block);
  UI_block_draw(&C, &block);
}

static void reroute_node_draw(
    const bContext &C, ARegion &region, bNodeTree &ntree, const bNode &node, uiBlock &block)
{
  /* Skip if out of view. */
  const rctf &rct = node.runtime->totr;
  if (rct.xmax < region.v2d.cur.xmin || rct.xmin > region.v2d.cur.xmax ||
      rct.ymax < region.v2d.cur.ymin || node.runtime->totr.ymin > region.v2d.cur.ymax)
  {
    UI_block_end(&C, &block);
    return;
  }

  if (node.label[0] != '\0') {
    /* Draw title (node label). */
    char showname[128]; /* 128 used below */
    STRNCPY(showname, node.label);
    const short width = 512;
    const int x = BLI_rctf_cent_x(&node.runtime->totr) - (width / 2);
    const int y = node.runtime->totr.ymax;

    uiBut *label_but = uiDefBut(&block,
                                UI_BTYPE_LABEL,
                                0,
                                showname,
                                x,
                                y,
                                width,
                                short(NODE_DY),
                                nullptr,
                                0,
                                0,
                                0,
                                0,
                                nullptr);

    UI_but_drawflag_disable(label_but, UI_BUT_TEXT_LEFT);
  }

  /* Only draw input socket as they all are placed on the same position highlight
   * if node itself is selected, since we don't display the node body separately. */
  node_draw_sockets(region.v2d, C, ntree, node, block, false, node.flag & SELECT);

  UI_block_end(&C, &block);
  UI_block_draw(&C, &block);
}

static void node_draw(const bContext &C,
                      TreeDrawContext &tree_draw_ctx,
                      ARegion &region,
                      const SpaceNode &snode,
                      bNodeTree &ntree,
                      bNode &node,
                      uiBlock &block,
                      bNodeInstanceKey key)
{
  if (node.is_frame()) {
    frame_node_draw(C, tree_draw_ctx, region, snode, ntree, node, block);
  }
  else if (node.is_reroute()) {
    reroute_node_draw(C, region, ntree, node, block);
  }
  else {
    const View2D &v2d = region.v2d;
    if (node.flag & NODE_HIDDEN) {
      node_draw_hidden(C, tree_draw_ctx, v2d, snode, ntree, node, block);
    }
    else {
      node_draw_basis(C, tree_draw_ctx, v2d, snode, ntree, node, block, key);
    }
  }
}

static void add_rect_corner_positions(Vector<float2> &positions, const rctf &rect)
{
  positions.append({rect.xmin, rect.ymin});
  positions.append({rect.xmin, rect.ymax});
  positions.append({rect.xmax, rect.ymin});
  positions.append({rect.xmax, rect.ymax});
}

static void find_bounds_by_zone_recursive(const SpaceNode &snode,
                                          const bNodeTreeZone &zone,
                                          const Span<std::unique_ptr<bNodeTreeZone>> all_zones,
                                          MutableSpan<Vector<float2>> r_bounds_by_zone)
{
  const float node_padding = UI_UNIT_X;
  const float zone_padding = 0.3f * UI_UNIT_X;

  Vector<float2> &bounds = r_bounds_by_zone[zone.index];
  if (!bounds.is_empty()) {
    return;
  }

  Vector<float2> possible_bounds;
  for (const bNodeTreeZone *child_zone : zone.child_zones) {
    find_bounds_by_zone_recursive(snode, *child_zone, all_zones, r_bounds_by_zone);
    const Span<float2> child_bounds = r_bounds_by_zone[child_zone->index];
    for (const float2 &pos : child_bounds) {
      rctf rect;
      BLI_rctf_init_pt_radius(&rect, pos, zone_padding);
      add_rect_corner_positions(possible_bounds, rect);
    }
  }
  for (const bNode *child_node : zone.child_nodes) {
    rctf rect = child_node->runtime->totr;
    BLI_rctf_pad(&rect, node_padding, node_padding);
    add_rect_corner_positions(possible_bounds, rect);
  }
  if (zone.input_node) {
    const rctf &totr = zone.input_node->runtime->totr;
    rctf rect = totr;
    BLI_rctf_pad(&rect, node_padding, node_padding);
    rect.xmin = math::interpolate(totr.xmin, totr.xmax, 0.25f);
    add_rect_corner_positions(possible_bounds, rect);
  }
  if (zone.output_node) {
    const rctf &totr = zone.output_node->runtime->totr;
    rctf rect = totr;
    BLI_rctf_pad(&rect, node_padding, node_padding);
    rect.xmax = math::interpolate(totr.xmin, totr.xmax, 0.75f);
    add_rect_corner_positions(possible_bounds, rect);
  }

  if (snode.runtime->linkdrag) {
    for (const bNodeLink &link : snode.runtime->linkdrag->links) {
      if (link.fromnode == nullptr) {
        continue;
      }
      if (zone.contains_node_recursively(*link.fromnode) && zone.output_node != link.fromnode) {
        const float2 pos = node_link_bezier_points_dragged(snode, link)[3];
        rctf rect;
        BLI_rctf_init_pt_radius(&rect, pos, node_padding);
        add_rect_corner_positions(possible_bounds, rect);
      }
    }
  }

  Vector<int> convex_indices(possible_bounds.size());
  const int convex_positions_num = BLI_convexhull_2d(
      reinterpret_cast<float(*)[2]>(possible_bounds.data()),
      possible_bounds.size(),
      convex_indices.data());
  convex_indices.resize(convex_positions_num);

  for (const int i : convex_indices) {
    bounds.append(possible_bounds[i]);
  }
}

static void node_draw_zones(TreeDrawContext & /*tree_draw_ctx*/,
                            const ARegion &region,
                            const SpaceNode &snode,
                            const bNodeTree &ntree)
{
  const bNodeTreeZones *zones = ntree.zones();
  if (zones == nullptr) {
    return;
  }

  Array<Vector<float2>> bounds_by_zone(zones->zones.size());
  Array<bke::CurvesGeometry> fillet_curve_by_zone(zones->zones.size());
  /* Bounding box area of zones is used to determine draw order. */
  Array<float> bounding_box_area_by_zone(zones->zones.size());

  for (const int zone_i : zones->zones.index_range()) {
    const bNodeTreeZone &zone = *zones->zones[zone_i];

    find_bounds_by_zone_recursive(snode, zone, zones->zones, bounds_by_zone);
    const Span<float2> boundary_positions = bounds_by_zone[zone_i];
    const int boundary_positions_num = boundary_positions.size();

    const Bounds<float2> bounding_box = *bounds::min_max(boundary_positions);
    const float bounding_box_area = (bounding_box.max.x - bounding_box.min.x) *
                                    (bounding_box.max.y - bounding_box.min.y);
    bounding_box_area_by_zone[zone_i] = bounding_box_area;

    bke::CurvesGeometry boundary_curve(boundary_positions_num, 1);
    boundary_curve.cyclic_for_write().first() = true;
    boundary_curve.fill_curve_types(CURVE_TYPE_POLY);
    MutableSpan<float3> boundary_curve_positions = boundary_curve.positions_for_write();
    boundary_curve.offsets_for_write().copy_from({0, boundary_positions_num});
    for (const int i : boundary_positions.index_range()) {
      boundary_curve_positions[i] = float3(boundary_positions[i], 0.0f);
    }

    fillet_curve_by_zone[zone_i] = geometry::fillet_curves_poly(
        boundary_curve,
        IndexRange(1),
        VArray<float>::ForSingle(BASIS_RAD, boundary_positions_num),
        VArray<int>::ForSingle(5, boundary_positions_num),
        true,
        {});
  }

  const View2D &v2d = region.v2d;
  float scale;
  UI_view2d_scale_get(&v2d, &scale, nullptr);
  float line_width = 1.0f * scale;
  float viewport[4] = {};
  GPU_viewport_size_get_f(viewport);

  const auto get_theme_id = [&](const int zone_i) {
    const bNode *node = zones->zones[zone_i]->output_node;
    if (node->type == GEO_NODE_SIMULATION_OUTPUT) {
      return TH_NODE_ZONE_SIMULATION;
    }
    return TH_NODE_ZONE_REPEAT;
  };

  const uint pos = GPU_vertformat_attr_add(
      immVertexFormat(), "pos", GPU_COMP_F32, 3, GPU_FETCH_FLOAT);

  Vector<int> zone_draw_order;
  for (const int zone_i : zones->zones.index_range()) {
    zone_draw_order.append(zone_i);
  }
  std::sort(zone_draw_order.begin(), zone_draw_order.end(), [&](const int a, const int b) {
    /* Draw zones with smaller bounding box on top to make them visible. */
    return bounding_box_area_by_zone[a] > bounding_box_area_by_zone[b];
  });

  /* Draw all the contour lines after to prevent them from getting hidden by overlapping zones. */
  for (const int zone_i : zone_draw_order) {
    float zone_color[4];
    UI_GetThemeColor4fv(get_theme_id(zone_i), zone_color);
    if (zone_color[3] == 0.0f) {
      break;
    }
    const Span<float3> fillet_boundary_positions = fillet_curve_by_zone[zone_i].positions();
    /* Draw the background. */
    immBindBuiltinProgram(GPU_SHADER_3D_UNIFORM_COLOR);
    immUniformThemeColorBlend(TH_BACK, get_theme_id(zone_i), zone_color[3]);

    immBegin(GPU_PRIM_TRI_FAN, fillet_boundary_positions.size() + 1);
    for (const float3 &p : fillet_boundary_positions) {
      immVertex3fv(pos, p);
    }
    immVertex3fv(pos, fillet_boundary_positions[0]);
    immEnd();

    immUnbindProgram();
  }

  for (const int zone_i : zone_draw_order) {
    const Span<float3> fillet_boundary_positions = fillet_curve_by_zone[zone_i].positions();
    /* Draw the contour lines. */
    immBindBuiltinProgram(GPU_SHADER_3D_POLYLINE_UNIFORM_COLOR);

    immUniform2fv("viewportSize", &viewport[2]);
    immUniform1f("lineWidth", line_width * U.pixelsize);

    immUniformThemeColorAlpha(get_theme_id(zone_i), 1.0f);
    immBegin(GPU_PRIM_LINE_STRIP, fillet_boundary_positions.size() + 1);
    for (const float3 &p : fillet_boundary_positions) {
      immVertex3fv(pos, p);
    }
    immVertex3fv(pos, fillet_boundary_positions[0]);
    immEnd();

    immUnbindProgram();
  }
}

#define USE_DRAW_TOT_UPDATE

static void node_draw_nodetree(const bContext &C,
                               TreeDrawContext &tree_draw_ctx,
                               ARegion &region,
                               SpaceNode &snode,
                               bNodeTree &ntree,
                               Span<bNode *> nodes,
                               Span<uiBlock *> blocks,
                               bNodeInstanceKey parent_key)
{
#ifdef USE_DRAW_TOT_UPDATE
  BLI_rctf_init_minmax(&region.v2d.tot);
#endif

  /* Draw background nodes, last nodes in front. */
  for (const int i : nodes.index_range()) {
#ifdef USE_DRAW_TOT_UPDATE
    /* Unrelated to background nodes, update the v2d->tot,
     * can be anywhere before we draw the scroll bars. */
    BLI_rctf_union(&region.v2d.tot, &nodes[i]->runtime->totr);
#endif

    if (!(nodes[i]->flag & NODE_BACKGROUND)) {
      continue;
    }

    const bNodeInstanceKey key = BKE_node_instance_key(parent_key, &ntree, nodes[i]);
    node_draw(C, tree_draw_ctx, region, snode, ntree, *nodes[i], *blocks[i], key);
  }

  /* Node lines. */
  GPU_blend(GPU_BLEND_ALPHA);
  nodelink_batch_start(snode);

  for (const bNodeLink *link : ntree.all_links()) {
    if (!nodeLinkIsHidden(link) && !bke::nodeLinkIsSelected(link)) {
      node_draw_link(C, region.v2d, snode, *link, false);
    }
  }

  /* Draw selected node links after the unselected ones, so they are shown on top. */
  for (const bNodeLink *link : ntree.all_links()) {
    if (!nodeLinkIsHidden(link) && bke::nodeLinkIsSelected(link)) {
      node_draw_link(C, region.v2d, snode, *link, true);
    }
  }

  nodelink_batch_end(snode);
  GPU_blend(GPU_BLEND_NONE);

  /* Draw foreground nodes, last nodes in front. */
  for (const int i : nodes.index_range()) {
    if (nodes[i]->flag & NODE_BACKGROUND) {
      continue;
    }

    const bNodeInstanceKey key = BKE_node_instance_key(parent_key, &ntree, nodes[i]);
    node_draw(C, tree_draw_ctx, region, snode, ntree, *nodes[i], *blocks[i], key);
  }
}

/* Draw the breadcrumb on the top of the editor. */
static void draw_tree_path(const bContext &C, ARegion &region)
{
  GPU_matrix_push_projection();
  wmOrtho2_region_pixelspace(&region);

  const rcti *rect = ED_region_visible_rect(&region);

  const uiStyle *style = UI_style_get_dpi();
  const float padding_x = 16 * UI_SCALE_FAC;
  const int x = rect->xmin + padding_x;
  const int y = region.winy - UI_UNIT_Y * 0.6f;
  const int width = BLI_rcti_size_x(rect) - 2 * padding_x;

  uiBlock *block = UI_block_begin(&C, &region, __func__, UI_EMBOSS_NONE);
  uiLayout *layout = UI_block_layout(
      block, UI_LAYOUT_VERTICAL, UI_LAYOUT_PANEL, x, y, width, 1, 0, style);

  const Vector<ui::ContextPathItem> context_path = ed::space_node::context_path_for_space_node(C);
  ui::template_breadcrumbs(*layout, context_path);

  UI_block_layout_resolve(block, nullptr, nullptr);
  UI_block_end(&C, block);
  UI_block_draw(&C, block);

  GPU_matrix_pop_projection();
}

static void snode_setup_v2d(SpaceNode &snode, ARegion &region, const float2 &center)
{
  View2D &v2d = region.v2d;

  /* Shift view to node tree center. */
  UI_view2d_center_set(&v2d, center[0], center[1]);
  UI_view2d_view_ortho(&v2d);

  snode.runtime->aspect = BLI_rctf_size_x(&v2d.cur) / float(region.winx);
}

/* Similar to is_compositor_enabled() in `draw_manager.cc` but checks all 3D views. */
static bool realtime_compositor_is_in_use(const bContext &context)
{
  const Scene *scene = CTX_data_scene(&context);
  if (!scene->use_nodes) {
    return false;
  }

  if (!scene->nodetree) {
    return false;
  }

  if (U.experimental.use_full_frame_compositor &&
      scene->nodetree->execution_mode == NTREE_EXECUTION_MODE_REALTIME)
  {
    return true;
  }

  wmWindowManager *wm = CTX_wm_manager(&context);
  LISTBASE_FOREACH (const wmWindow *, win, &wm->windows) {
    const bScreen *screen = WM_window_get_active_screen(win);
    LISTBASE_FOREACH (const ScrArea *, area, &screen->areabase) {
      const SpaceLink &space = *static_cast<const SpaceLink *>(area->spacedata.first);
      if (space.spacetype == SPACE_VIEW3D) {
        const View3D &view_3d = reinterpret_cast<const View3D &>(space);

        if (view_3d.shading.use_compositor == V3D_SHADING_USE_COMPOSITOR_DISABLED) {
          continue;
        }

        if (!(view_3d.shading.type >= OB_MATERIAL)) {
          continue;
        }

        return true;
      }
    }
  }

  return false;
}

static void draw_nodetree(const bContext &C,
                          ARegion &region,
                          bNodeTree &ntree,
                          bNodeInstanceKey parent_key)
{
  SpaceNode *snode = CTX_wm_space_node(&C);
  ntree.ensure_topology_cache();

  const Span<bNode *> nodes = ntree.all_nodes();

  Array<uiBlock *> blocks = node_uiblocks_init(C, nodes);

  TreeDrawContext tree_draw_ctx;
  if (ntree.type == NTREE_GEOMETRY) {
    tree_draw_ctx.geo_log_by_zone = geo_log::GeoModifierLog::get_tree_log_by_zone_for_node_editor(
        *snode);
    for (geo_log::GeoTreeLog *log : tree_draw_ctx.geo_log_by_zone.values()) {
      log->ensure_node_warnings();
      log->ensure_node_run_time();
    }
    const WorkSpace *workspace = CTX_wm_workspace(&C);
    tree_draw_ctx.active_geometry_nodes_viewer = viewer_path::find_geometry_nodes_viewer(
        workspace->viewer_path, *snode);
  }
  else if (ntree.type == NTREE_COMPOSIT) {
    tree_draw_ctx.used_by_realtime_compositor = realtime_compositor_is_in_use(C);
  }
  else if (ntree.type == NTREE_SHADER && BKE_scene_uses_shader_previews(CTX_data_scene(&C))) {
    tree_draw_ctx.nested_group_infos = get_nested_previews(C, *snode);
  }

  node_update_nodetree(C, tree_draw_ctx, ntree, nodes, blocks);
  node_draw_zones(tree_draw_ctx, region, *snode, ntree);
  node_draw_nodetree(C, tree_draw_ctx, region, *snode, ntree, nodes, blocks, parent_key);
}

/**
 * Make the background slightly brighter to indicate that users are inside a node-group.
 */
static void draw_background_color(const SpaceNode &snode)
{
  const int max_tree_length = 3;
  const float bright_factor = 0.25f;

  /* We ignore the first element of the path since it is the top-most tree and it doesn't need to
   * be brighter. We also set a cap to how many levels we want to set apart, to avoid the
   * background from getting too bright. */
  const int clamped_tree_path_length = BLI_listbase_count_at_most(&snode.treepath,
                                                                  max_tree_length);
  const int depth = max_ii(0, clamped_tree_path_length - 1);

  float color[3];
  UI_GetThemeColor3fv(TH_BACK, color);
  mul_v3_fl(color, 1.0f + bright_factor * depth);
  GPU_clear_color(color[0], color[1], color[2], 1.0);
}

void node_draw_space(const bContext &C, ARegion &region)
{
  wmWindow *win = CTX_wm_window(&C);
  SpaceNode &snode = *CTX_wm_space_node(&C);
  View2D &v2d = region.v2d;

  /* Setup off-screen buffers. */
  GPUViewport *viewport = WM_draw_region_get_viewport(&region);

  GPUFrameBuffer *framebuffer_overlay = GPU_viewport_framebuffer_overlay_get(viewport);
  GPU_framebuffer_bind_no_srgb(framebuffer_overlay);

  UI_view2d_view_ortho(&v2d);
  draw_background_color(snode);
  GPU_depth_test(GPU_DEPTH_NONE);
  GPU_scissor_test(true);

  /* XXX `snode->runtime->cursor` set in coordinate-space for placing new nodes,
   * used for drawing noodles too. */
  UI_view2d_region_to_view(&region.v2d,
                           win->eventstate->xy[0] - region.winrct.xmin,
                           win->eventstate->xy[1] - region.winrct.ymin,
                           &snode.runtime->cursor[0],
                           &snode.runtime->cursor[1]);
  snode.runtime->cursor[0] /= UI_SCALE_FAC;
  snode.runtime->cursor[1] /= UI_SCALE_FAC;

  ED_region_draw_cb_draw(&C, &region, REGION_DRAW_PRE_VIEW);

  /* Only set once. */
  GPU_blend(GPU_BLEND_ALPHA);

  /* Nodes. */
  snode_set_context(C);

  const int grid_levels = UI_GetThemeValueType(TH_NODE_GRID_LEVELS, SPACE_NODE);
  UI_view2d_dot_grid_draw(&v2d, TH_GRID, NODE_GRID_STEP_SIZE, grid_levels);

  /* Draw parent node trees. */
  if (snode.treepath.last) {
    bNodeTreePath *path = (bNodeTreePath *)snode.treepath.last;

    /* Update tree path name (drawn in the bottom left). */
    ID *name_id = (path->nodetree && path->nodetree != snode.nodetree) ? &path->nodetree->id :
                                                                         snode.id;

    if (name_id && UNLIKELY(!STREQ(path->display_name, name_id->name + 2))) {
      STRNCPY(path->display_name, name_id->name + 2);
    }

    /* Current View2D center, will be set temporarily for parent node trees. */
    float2 center;
    UI_view2d_center_get(&v2d, &center.x, &center.y);

    /* Store new view center in path and current edit tree. */
    copy_v2_v2(path->view_center, center);
    if (snode.edittree) {
      copy_v2_v2(snode.edittree->view_center, center);
    }

    /* Top-level edit tree. */
    bNodeTree *ntree = path->nodetree;
    if (ntree) {
      snode_setup_v2d(snode, region, center);

      /* Backdrop. */
      draw_nodespace_back_pix(C, region, snode, path->parent_key);

      {
        float original_proj[4][4];
        GPU_matrix_projection_get(original_proj);

        GPU_matrix_push();
        GPU_matrix_identity_set();

        wmOrtho2_pixelspace(region.winx, region.winy);

        WM_gizmomap_draw(region.gizmo_map, &C, WM_GIZMOMAP_DRAWSTEP_2D);

        GPU_matrix_pop();
        GPU_matrix_projection_set(original_proj);
      }

      draw_nodetree(C, region, *ntree, path->parent_key);
    }

    /* Temporary links. */
    GPU_blend(GPU_BLEND_ALPHA);
    GPU_line_smooth(true);
    if (snode.runtime->linkdrag) {
      for (const bNodeLink &link : snode.runtime->linkdrag->links) {
        node_draw_link_dragged(C, v2d, snode, link);
      }
    }
    GPU_line_smooth(false);
    GPU_blend(GPU_BLEND_NONE);

    if (snode.overlay.flag & SN_OVERLAY_SHOW_OVERLAYS && snode.flag & SNODE_SHOW_GPENCIL) {
      /* Draw grease-pencil annotations. */
      ED_annotation_draw_view2d(&C, true);
    }
  }
  else {

    /* Backdrop. */
    draw_nodespace_back_pix(C, region, snode, NODE_INSTANCE_KEY_NONE);
  }

  ED_region_draw_cb_draw(&C, &region, REGION_DRAW_POST_VIEW);

  /* Reset view matrix. */
  UI_view2d_view_restore(&C);

  if (snode.overlay.flag & SN_OVERLAY_SHOW_OVERLAYS) {
    if (snode.flag & SNODE_SHOW_GPENCIL && snode.treepath.last) {
      /* Draw grease-pencil (screen strokes, and also paint-buffer). */
      ED_annotation_draw_view2d(&C, false);
    }

    /* Draw context path. */
    if (snode.overlay.flag & SN_OVERLAY_SHOW_PATH && snode.edittree) {
      draw_tree_path(C, region);
    }
  }

  /* Scrollers. */
  UI_view2d_scrollers_draw(&v2d, nullptr);
}

}  // namespace blender::ed::space_node<|MERGE_RESOLUTION|>--- conflicted
+++ resolved
@@ -2250,11 +2250,7 @@
       NestedTreePreviews *previews_shader = tree_draw_ctx.nested_group_infos;
 
       if (previews_shader) {
-<<<<<<< HEAD
         ImBuf *preview = ED_node_preview_acquire_ibuf(previews_shader, &node);
-=======
-        ImBuf *preview = node_preview_acquire_ibuf(ntree, *previews_shader, node);
->>>>>>> d6b02d96
         node_draw_extra_info_panel(CTX_data_scene(&C), tree_draw_ctx, snode, node, preview, block);
         node_release_preview_ibuf(*previews_shader);
         drawn_with_previews = true;
