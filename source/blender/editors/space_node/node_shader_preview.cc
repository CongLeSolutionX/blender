--- conflicted
+++ resolved
@@ -83,20 +83,18 @@
    */
   bool *do_update;
   bool partial_tree_refresh;
-  int preview_size;
-
-  Material *mat_copy;
-<<<<<<< HEAD
+
   /**
    * When the rendering is happening, we compare the user dirty state with those rendering states
    * Comparing the cached states would be wrong, because they are set at the end of the render.
    */
+  ePreviewType preview_type;
+  int preview_size;
   DirtyState treepath_dirtystate;
   DirtyState whole_tree_dirtystate;
   DirtyState any_node_dirtystate;
-=======
-  ePreviewType preview_type;
->>>>>>> 0810d2ec
+
+  Material *mat_copy;
   bNode *mat_output_copy;
   NodeSocketPair mat_displacement_copy;
   /** TreePath used to locate the nodetree.
@@ -294,9 +292,9 @@
   return socket == nullptr || socket->type != SOCK_SHADER;
 }
 
-static bool node_use_aov(bNodeTree &ntree, const bNode *node)
-{
-  bNode *node_preview = const_cast<bNode *>(node);
+static bool node_use_aov(bNodeTree &ntree, const bNode &node)
+{
+  bNode *node_preview = const_cast<bNode *>(&node);
   bNodeSocket *socket_preview = node_find_preview_socket(ntree, *node_preview);
   return socket_use_aov(socket_preview);
 }
@@ -327,7 +325,9 @@
 }
 
 /* `node_release_preview_ibuf` should be called after this. */
-ImBuf *node_preview_acquire_ibuf(NestedTreePreviews &tree_previews, const bNode &node)
+ImBuf *node_preview_acquire_ibuf(bNodeTree &ntree,
+                                 NestedTreePreviews &tree_previews,
+                                 const bNode &node)
 {
   if (tree_previews.previews_render == nullptr) {
     return nullptr;
@@ -343,7 +343,7 @@
     if (tree_previews.running_job != nullptr) {
       /* When the render process is started, the user must see that the preview area is open. */
       ImBuf *image_latest = nullptr;
-      if (node_use_aov(ntree, &node)) {
+      if (node_use_aov(ntree, node)) {
         image_latest = get_image_from_viewlayer_and_pass(*rr, nullptr, node.name);
       }
       else {
@@ -400,17 +400,10 @@
       output_node->flag |= NODE_DO_OUTPUT;
     }
 
-<<<<<<< HEAD
-    ntreeAddSocketInterface(nested_nt, SOCK_OUT, nested_node_iter->idname, nested_node.name);
-    BKE_ntree_update_main_tree(G.pr_main, nested_nt, &params);
-    bNodeSocket *out_socket = blender::bke::node_find_enabled_input_socket(*output_node,
-                                                                           nested_node.name);
-=======
     ntreeAddSocketInterface(nested_nt, SOCK_OUT, nested_socket_iter->idname, route_name);
     BKE_ntree_update_main_tree(G.pr_main, nested_nt, nullptr);
     bNodeSocket *out_socket = blender::bke::node_find_enabled_input_socket(*output_node,
                                                                            route_name);
->>>>>>> 0810d2ec
 
     nodeAddLink(nested_nt, nested_node_iter, nested_socket_iter, output_node, out_socket);
     BKE_ntree_update_main_tree(G.pr_main, nested_nt, &params);
@@ -423,7 +416,7 @@
     BKE_ntree_update_tag_node_property(path_prev->nodetree, nested_node_iter);
     BKE_ntree_update_main_tree(G.pr_main, path_prev->nodetree, &params);
 
-    /* Now use the newly created socket of the node-group as previewing socket of the nodegroup
+    /* Now use the newly created socket of the node-group as previewing socket of the node-group
      * instance node. */
     nested_socket_iter = blender::bke::node_find_enabled_output_socket(*nested_node_iter,
                                                                        route_name);
@@ -462,18 +455,13 @@
     nodeRemLink(main_nt, out_surface_socket->link);
   }
 
-<<<<<<< HEAD
-  connect_nested_node_to_node(
-      treepath, node, *node_preview_socket, output_node, *out_surface_socket);
-=======
+  
   connect_nested_node_to_node(treepath,
                               *node_preview,
                               *socket_preview,
                               output_node,
                               *out_surface_socket,
                               nodesocket.first->name);
-  BKE_ntree_update_main_tree(G.pr_main, main_nt, nullptr);
->>>>>>> 0810d2ec
 }
 
 /* Connect the nodes to some aov nodes located in the first nodetree from `treepath`. Last element
@@ -584,10 +572,10 @@
 {
   ShaderNodesPreviewJob *job_data = static_cast<ShaderNodesPreviewJob *>(pvl_data);
   if (STREQ(vl->name, "View Layer")) {
-    for (bNode *node_iter : job_data->AOV_nodes) {
+    for (NodeSocketPair nodesocket_iter : job_data->AOV_nodes) {
       std::pair<ImBuf *, DirtyState> &cache = job_data->tree_previews->previews_map.lookup(
-          node_iter->identifier);
-      cache.second = node_iter->runtime->dirtystate;
+                                                                                           nodesocket_iter.first->identifier);
+      cache.second = nodesocket_iter.first->runtime->dirtystate;
     }
     return;
   }
@@ -602,7 +590,7 @@
 }
 
 /* Called by renderer, refresh the UI. */
-static void all_nodes_preview_update(void *npv, RenderResult *rr, struct rcti * /*rect*/)
+static void all_nodes_preview_update(void *npv, RenderResult *rr, rcti * /*rect*/)
 {
   ShaderNodesPreviewJob *job_data = static_cast<ShaderNodesPreviewJob *>(npv);
   *job_data->do_update = true;
@@ -623,19 +611,11 @@
     }
   }
   if (job_data->rendering_AOVs) {
-<<<<<<< HEAD
-    for (bNode *node : job_data->AOV_nodes) {
+    for (NodeSocketPair nodesocket_iter : job_data->AOV_nodes) {
       ImBuf *&image_cached = job_data->tree_previews->previews_map
-                                 .lookup_or_add(node->identifier, {nullptr, DirtyState()})
+                                 .lookup_or_add(nodesocket_iter.first->identifier, {nullptr, DirtyState()})
                                  .first;
-      ImBuf *image_latest = get_image_from_viewlayer_and_pass(*rr, nullptr, node->name);
-=======
-    for (NodeSocketPair nodesocket_iter : job_data->AOV_nodes) {
-      ImBuf *&image_cached = job_data->tree_previews->previews_map.lookup_or_add(
-          nodesocket_iter.first->identifier, nullptr);
-      ImBuf *image_latest = get_image_from_viewlayer_and_pass(
-          *rr, nullptr, nodesocket_iter.first->name);
->>>>>>> 0810d2ec
+      ImBuf *image_latest = get_image_from_viewlayer_and_pass(*rr, nullptr, nodesocket_iter.first->name);
       if (image_latest == nullptr) {
         continue;
       }
@@ -721,7 +701,6 @@
 /** \name Preview job management
  * \{ */
 
-<<<<<<< HEAD
 static DirtyState get_treepath_dirty_state(const ListBase *treepath)
 {
   DirtyState treepath_dirty_state =
@@ -738,52 +717,32 @@
 
 static bool update_needed(const ListBase *treepath,
                           NestedTreePreviews *tree_previews,
-                          bool &partial_tree_refresh)
+                          bool &partial_tree_refresh,
+                          const ePreviewType preview_type)
 {
   bNodeTree *nodetree = static_cast<bNodeTreePath *>(treepath->last)->nodetree;
   DirtyState *compare_whole_tree_dirtystate = nullptr;
   DirtyState *compare_any_node_dirtystate = nullptr;
   DirtyState *compare_treepath_dirtystate = nullptr;
   int *compare_preview_size = nullptr;
+  ePreviewType *compare_preview_type = nullptr;
   if (tree_previews->running_job) {
     compare_whole_tree_dirtystate = &tree_previews->running_job->whole_tree_dirtystate;
     compare_any_node_dirtystate = &tree_previews->running_job->any_node_dirtystate;
     compare_treepath_dirtystate = &tree_previews->running_job->treepath_dirtystate;
     compare_preview_size = &tree_previews->running_job->preview_size;
+    compare_preview_type = &tree_previews->running_job->preview_type;
   }
   else {
     compare_whole_tree_dirtystate = &tree_previews->whole_tree_dirtystate;
     compare_any_node_dirtystate = &tree_previews->any_node_dirtystate;
     compare_treepath_dirtystate = &tree_previews->treepath_dirtystate;
     compare_preview_size = &tree_previews->preview_size;
-=======
-static void update_needed_flag(NestedTreePreviews &tree_previews,
-                               const bNodeTree &nt,
-                               ePreviewType preview_type)
-{
-  if (tree_previews.rendering) {
-    if (nt.runtime->previews_refresh_state != tree_previews.rendering_previews_refresh_state) {
-      tree_previews.restart_needed = true;
-      return;
-    }
-    if (preview_type != tree_previews.rendering_preview_type) {
-      tree_previews.restart_needed = true;
-      return;
-    }
-  }
-  else {
-    if (nt.runtime->previews_refresh_state != tree_previews.cached_previews_refresh_state) {
-      tree_previews.restart_needed = true;
-      return;
-    }
-    if (preview_type != tree_previews.cached_preview_type) {
-      tree_previews.restart_needed = true;
-      return;
-    }
->>>>>>> 0810d2ec
-  }
-  if (*compare_preview_size != U.node_preview_res ||
-      nodetree->runtime->whole_tree_dirtystate != *compare_whole_tree_dirtystate)
+    compare_preview_type = &tree_previews->preview_type;
+  }
+  if (U.node_preview_res != *compare_preview_size ||
+      nodetree->runtime->whole_tree_dirtystate != *compare_whole_tree_dirtystate ||
+      preview_type != *compare_preview_type)
   {
     /* Force whole tree redraw. */
     partial_tree_refresh = false;
@@ -847,7 +806,6 @@
       }
       continue;
     }
-<<<<<<< HEAD
 
     std::pair<ImBuf *, DirtyState> &cache = job_data->tree_previews->previews_map.lookup_or_add(
         node->identifier, {nullptr, DirtyState()});
@@ -857,21 +815,14 @@
         continue;
       }
     }
-    if (node_use_aov(*node)) {
-      job_data->AOV_nodes.append(node);
-      render_needed = true;
-    }
-    else {
-      job_data->shader_nodes.append(node);
-      render_needed = true;
-=======
     bNodeSocket *preview_socket = node_find_preview_socket(*active_nodetree, *node);
     if (socket_use_aov(preview_socket)) {
       job_data->AOV_nodes.append({node, preview_socket});
+      render_needed = true;
     }
     else {
       job_data->shader_nodes.append({node, preview_socket});
->>>>>>> 0810d2ec
+      render_needed = true;
     }
   }
 
@@ -888,6 +839,7 @@
     tree_previews.any_node_dirtystate = job_data->any_node_dirtystate;
     tree_previews.whole_tree_dirtystate = job_data->whole_tree_dirtystate;
     tree_previews.preview_size = job_data->preview_size;
+    tree_previews.preview_type = job_data->preview_type;
   }
 }
 
@@ -898,14 +850,7 @@
     MEM_freeN(path);
   }
   job_data->treepath_copy.clear();
-<<<<<<< HEAD
   job_data->tree_previews->running_job = nullptr;
-=======
-  job_data->tree_previews->rendering = false;
-  job_data->tree_previews->cached_previews_refresh_state =
-      job_data->tree_previews->rendering_previews_refresh_state;
-  job_data->tree_previews->cached_preview_type = job_data->preview_type;
->>>>>>> 0810d2ec
   if (job_data->mat_copy != nullptr) {
     BLI_remlink(&G.pr_main->materials, job_data->mat_copy);
     BKE_id_free(G.pr_main, &job_data->mat_copy->id);
@@ -923,19 +868,14 @@
   if (!ED_check_engine_supports_preview(scene)) {
     return;
   }
-
-  bNodeTree *displayed_nodetree = static_cast<bNodeTreePath *>(treepath.last)->nodetree;
-<<<<<<< HEAD
-  bool partial_tree_refresh = false;
-  if (!update_needed(&treepath, &tree_previews, partial_tree_refresh)) {
-=======
   ePreviewType preview_type = MA_FLAT;
   if (CTX_wm_space_node(&C)->overlay.preview_shape == SN_OVERLAY_PREVIEW_3D) {
     preview_type = (ePreviewType)material.pr_type;
   }
-  update_needed_flag(tree_previews, *displayed_nodetree, preview_type);
-  if (!(tree_previews.restart_needed)) {
->>>>>>> 0810d2ec
+
+  bNodeTree *displayed_nodetree = static_cast<bNodeTreePath *>(treepath.last)->nodetree;
+  bool partial_tree_refresh = false;
+  if (!update_needed(&treepath, &tree_previews, partial_tree_refresh, preview_type)) {
     return;
   }
   if (tree_previews.running_job != nullptr) {
@@ -944,14 +884,6 @@
                  reinterpret_cast<void *>(shader_preview_startjob));
     return;
   }
-<<<<<<< HEAD
-=======
-  tree_previews.rendering = true;
-  tree_previews.restart_needed = false;
-  tree_previews.rendering_previews_refresh_state =
-      displayed_nodetree->runtime->previews_refresh_state;
-  tree_previews.rendering_preview_type = preview_type;
->>>>>>> 0810d2ec
 
   ED_preview_ensure_dbase(false);
 
@@ -970,7 +902,7 @@
   job_data->mat_copy = duplicate_material(material);
   job_data->rendering_node = nullptr;
   job_data->rendering_AOVs = false;
-<<<<<<< HEAD
+  job_data->preview_type = preview_type;
   job_data->partial_tree_refresh = partial_tree_refresh;
   job_data->preview_size = U.node_preview_res;
 
@@ -978,9 +910,6 @@
   job_data->treepath_dirtystate = treepath_dirty_state;
   job_data->any_node_dirtystate = displayed_nodetree->runtime->any_node_dirtystate;
   job_data->whole_tree_dirtystate = displayed_nodetree->runtime->whole_tree_dirtystate;
-=======
-  job_data->preview_type = preview_type;
->>>>>>> 0810d2ec
 
   /* Update the treepath copied to fit the structure of the nodetree copied. */
   bNodeTreePath *root_path = MEM_cnew<bNodeTreePath>(__func__);
