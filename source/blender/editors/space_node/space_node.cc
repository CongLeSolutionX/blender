/* SPDX-FileCopyrightText: 2008 Blender Authors
 *
 * SPDX-License-Identifier: GPL-2.0-or-later */

/** \file
 * \ingroup spnode
 */

#include "AS_asset_representation.hh"

#include "BLI_string.h"

#include "DNA_ID.h"
#include "DNA_gpencil_legacy_types.h"
#include "DNA_light_types.h"
#include "DNA_material_types.h"
#include "DNA_modifier_types.h"
#include "DNA_node_types.h"
#include "DNA_object_types.h"
#include "DNA_world_types.h"

#include "MEM_guardedalloc.h"

#include "BKE_asset.h"
#include "BKE_compute_contexts.hh"
#include "BKE_context.h"
#include "BKE_gpencil_legacy.h"
#include "BKE_idprop.h"
#include "BKE_lib_id.h"
#include "BKE_lib_query.h"
#include "BKE_lib_remap.h"
#include "BKE_node.hh"
#include "BKE_node_runtime.hh"
#include "BKE_node_tree_zones.hh"
#include "BKE_screen.h"

#include "ED_node.hh"
#include "ED_node_preview.hh"
#include "ED_render.hh"
#include "ED_screen.hh"
#include "ED_space_api.hh"

#include "UI_resources.hh"
#include "UI_view2d.hh"

#include "DEG_depsgraph.hh"

#include "BLO_read_write.hh"

#include "RNA_access.hh"
#include "RNA_define.hh"
#include "RNA_enum_types.hh"
#include "RNA_prototypes.h"

#include "WM_api.hh"
#include "WM_types.hh"

#include "node_intern.hh" /* own include */

using blender::float2;

/* ******************** tree path ********************* */

void ED_node_tree_start(SpaceNode *snode, bNodeTree *ntree, ID *id, ID *from)
{
  LISTBASE_FOREACH_MUTABLE (bNodeTreePath *, path, &snode->treepath) {
    MEM_freeN(path);
  }
  BLI_listbase_clear(&snode->treepath);

  if (ntree) {
    bNodeTreePath *path = MEM_cnew<bNodeTreePath>("node tree path");
    path->nodetree = ntree;
    path->parent_key = NODE_INSTANCE_KEY_BASE;

    /* copy initial offset from bNodeTree */
    copy_v2_v2(path->view_center, ntree->view_center);

    if (id) {
      STRNCPY(path->display_name, id->name + 2);
    }

    BLI_addtail(&snode->treepath, path);

    if (ntree->type != NTREE_GEOMETRY) {
      /* This can probably be removed for all node tree types. It mainly exists because it was not
       * possible to store id references in custom properties. Also see #36024. I don't want to
       * remove it for all tree types in bcon3 though. */
      id_us_ensure_real(&ntree->id);
    }
  }

  /* update current tree */
  snode->nodetree = snode->edittree = ntree;
  snode->id = id;
  snode->from = from;

  ED_node_set_active_viewer_key(snode);

  WM_main_add_notifier(NC_SCENE | ND_NODES, nullptr);
}

void ED_node_tree_push(SpaceNode *snode, bNodeTree *ntree, bNode *gnode)
{
  bNodeTreePath *path = MEM_cnew<bNodeTreePath>("node tree path");
  bNodeTreePath *prev_path = (bNodeTreePath *)snode->treepath.last;
  path->nodetree = ntree;
  if (gnode) {
    if (prev_path) {
      path->parent_key = BKE_node_instance_key(prev_path->parent_key, prev_path->nodetree, gnode);
    }
    else {
      path->parent_key = NODE_INSTANCE_KEY_BASE;
    }

    STRNCPY(path->node_name, gnode->name);
    STRNCPY(path->display_name, gnode->name);
  }
  else {
    path->parent_key = NODE_INSTANCE_KEY_BASE;
  }

  /* copy initial offset from bNodeTree */
  copy_v2_v2(path->view_center, ntree->view_center);

  BLI_addtail(&snode->treepath, path);

  id_us_ensure_real(&ntree->id);

  /* update current tree */
  snode->edittree = ntree;

  ED_node_set_active_viewer_key(snode);

  WM_main_add_notifier(NC_SCENE | ND_NODES, nullptr);
}

void ED_node_tree_pop(SpaceNode *snode)
{
  bNodeTreePath *path = (bNodeTreePath *)snode->treepath.last;

  /* don't remove root */
  if (path == snode->treepath.first) {
    return;
  }

  BLI_remlink(&snode->treepath, path);
  MEM_freeN(path);

  /* update current tree */
  path = (bNodeTreePath *)snode->treepath.last;
  snode->edittree = path->nodetree;

  ED_node_set_active_viewer_key(snode);

  /* listener updates the View2D center from edittree */
  WM_main_add_notifier(NC_SCENE | ND_NODES, nullptr);
}

int ED_node_tree_depth(SpaceNode *snode)
{
  return BLI_listbase_count(&snode->treepath);
}

bNodeTree *ED_node_tree_get(SpaceNode *snode, int level)
{
  bNodeTreePath *path;
  int i;
  for (path = (bNodeTreePath *)snode->treepath.last, i = 0; path; path = path->prev, i++) {
    if (i == level) {
      return path->nodetree;
    }
  }
  return nullptr;
}

int ED_node_tree_path_length(SpaceNode *snode)
{
  int length = 0;
  int i = 0;
  LISTBASE_FOREACH_INDEX (bNodeTreePath *, path, &snode->treepath, i) {
    length += strlen(path->display_name);
    if (i > 0) {
      length += 1; /* for separator char */
    }
  }
  return length;
}

void ED_node_tree_path_get(SpaceNode *snode, char *value)
{
  int i = 0;
#ifndef NDEBUG
  const char *value_orig = value;
#endif
  /* Note that the caller ensures there is enough space available. */
  LISTBASE_FOREACH_INDEX (bNodeTreePath *, path, &snode->treepath, i) {
    const int len = strlen(path->display_name);
    if (i != 0) {
      *value++ = '/';
    }
    memcpy(value, path->display_name, len);
    value += len;
  }
  *value = '\0';
  BLI_assert(ptrdiff_t(ED_node_tree_path_length(snode)) == ptrdiff_t(value - value_orig));
}

void ED_node_set_active_viewer_key(SpaceNode *snode)
{
  bNodeTreePath *path = (bNodeTreePath *)snode->treepath.last;
  if (snode->nodetree && path) {
    /* A change in active viewer may result in the change of the output node used by the
     * compositor, so we need to get notified about such changes. */
    if (snode->nodetree->active_viewer_key.value != path->parent_key.value &&
        snode->nodetree->type == NTREE_COMPOSIT)
    {
      DEG_id_tag_update(&snode->nodetree->id, ID_RECALC_NTREE_OUTPUT);
      WM_main_add_notifier(NC_NODE, nullptr);
    }

    snode->nodetree->active_viewer_key = path->parent_key;
  }
}

void ED_node_cursor_location_get(const SpaceNode *snode, float value[2])
{
  copy_v2_v2(value, snode->runtime->cursor);
}

void ED_node_cursor_location_set(SpaceNode *snode, const float value[2])
{
  copy_v2_v2(snode->runtime->cursor, value);
}

namespace blender::ed::space_node {

float2 space_node_group_offset(const SpaceNode &snode)
{
  const bNodeTreePath *path = (bNodeTreePath *)snode.treepath.last;

  if (path && path->prev) {
    return float2(path->view_center) - float2(path->prev->view_center);
  }
  return float2(0);
}

<<<<<<< HEAD
static const bNode *group_node_by_name(const bNodeTree &ntree, StringRef name)
{
  for (const bNode *node : ntree.group_nodes()) {
    if (node->name == name) {
      return node;
    }
  }
  return nullptr;
}

std::optional<int32_t> find_nested_node_id_in_root(const SpaceNode &snode, const bNode &query_node)
{
  BLI_assert(snode.edittree->runtime->nodes_by_id.contains(const_cast<bNode *>(&query_node)));

  std::optional<int32_t> id_in_node;
  const char *group_node_name = nullptr;
  const bNode *node = &query_node;
  LISTBASE_FOREACH_BACKWARD (const bNodeTreePath *, path, &snode.treepath) {
    const bNodeTree *ntree = path->nodetree;
    if (group_node_name) {
      node = group_node_by_name(*ntree, group_node_name);
    }
    bool found = false;
    for (const bNestedNodeRef &ref : ntree->nested_node_refs_span()) {
      if (node->is_group()) {
        if (ref.path.node_id == node->identifier && ref.path.id_in_node == id_in_node) {
          group_node_name = path->node_name;
          id_in_node = ref.id;
          found = true;
          break;
        }
      }
      else if (ref.path.node_id == node->identifier) {
        group_node_name = path->node_name;
        id_in_node = ref.id;
        found = true;
        break;
      }
    }
    if (!found) {
      return std::nullopt;
    }
  }
  return id_in_node;
=======
std::optional<ObjectAndModifier> get_modifier_for_node_editor(const SpaceNode &snode)
{
  if (snode.id == nullptr) {
    return std::nullopt;
  }
  if (GS(snode.id->name) != ID_OB) {
    return std::nullopt;
  }
  const Object *object = reinterpret_cast<Object *>(snode.id);
  const NodesModifierData *used_modifier = nullptr;
  if (snode.flag & SNODE_PIN) {
    LISTBASE_FOREACH (const ModifierData *, md, &object->modifiers) {
      if (md->type == eModifierType_Nodes) {
        const NodesModifierData *nmd = reinterpret_cast<const NodesModifierData *>(md);
        /* Would be good to store the name of the pinned modifier in the node editor. */
        if (nmd->node_group == snode.nodetree) {
          used_modifier = nmd;
          break;
        }
      }
    }
  }
  else {
    LISTBASE_FOREACH (const ModifierData *, md, &object->modifiers) {
      if (md->type == eModifierType_Nodes) {
        const NodesModifierData *nmd = reinterpret_cast<const NodesModifierData *>(md);
        if (nmd->node_group == snode.nodetree) {
          if (md->flag & eModifierFlag_Active) {
            used_modifier = nmd;
            break;
          }
        }
      }
    }
  }
  if (used_modifier == nullptr) {
    return std::nullopt;
  }
  return ObjectAndModifier{object, used_modifier};
}

bool push_compute_context_for_tree_path(const SpaceNode &snode,
                                        ComputeContextBuilder &compute_context_builder)
{
  Vector<const bNodeTreePath *> tree_path;
  LISTBASE_FOREACH (const bNodeTreePath *, item, &snode.treepath) {
    tree_path.append(item);
  }
  if (tree_path.is_empty()) {
    return true;
  }

  for (const int i : tree_path.index_range().drop_back(1)) {
    bNodeTree *tree = tree_path[i]->nodetree;
    const char *group_node_name = tree_path[i + 1]->node_name;
    const bNode *group_node = nodeFindNodebyName(tree, group_node_name);
    if (group_node == nullptr) {
      return false;
    }
    const bke::bNodeTreeZones *tree_zones = tree->zones();
    if (tree_zones == nullptr) {
      return false;
    }
    const Vector<const bke::bNodeTreeZone *> zone_stack = tree_zones->get_zone_stack_for_node(
        group_node->identifier);
    for (const bke::bNodeTreeZone *zone : zone_stack) {
      switch (zone->output_node->type) {
        case GEO_NODE_SIMULATION_OUTPUT: {
          compute_context_builder.push<bke::SimulationZoneComputeContext>(*zone->output_node);
          break;
        }
        case GEO_NODE_REPEAT_OUTPUT: {
          /* Only show data from the first iteration for now. */
          const int repeat_iteration = 0;
          compute_context_builder.push<bke::RepeatZoneComputeContext>(*zone->output_node,
                                                                      repeat_iteration);
          break;
        }
      }
    }
    compute_context_builder.push<bke::NodeGroupComputeContext>(*group_node);
  }
  return true;
>>>>>>> 83625639
}

/* ******************** default callbacks for node space ***************** */

static SpaceLink *node_create(const ScrArea * /*area*/, const Scene * /*scene*/)
{
  SpaceNode *snode = MEM_cnew<SpaceNode>("initnode");
  snode->spacetype = SPACE_NODE;

  snode->flag = SNODE_SHOW_GPENCIL | SNODE_USE_ALPHA;
  snode->overlay.flag = (SN_OVERLAY_SHOW_OVERLAYS | SN_OVERLAY_SHOW_WIRE_COLORS |
                         SN_OVERLAY_SHOW_PATH | SN_OVERLAY_SHOW_PREVIEWS);

  /* backdrop */
  snode->zoom = 1.0f;

  /* select the first tree type for valid type */
  NODE_TREE_TYPES_BEGIN (treetype) {
    STRNCPY(snode->tree_idname, treetype->idname);
    break;
  }
  NODE_TREE_TYPES_END;

  /* header */
  ARegion *region = MEM_cnew<ARegion>("header for node");

  BLI_addtail(&snode->regionbase, region);
  region->regiontype = RGN_TYPE_HEADER;
  region->alignment = (U.uiflag & USER_HEADER_BOTTOM) ? RGN_ALIGN_BOTTOM : RGN_ALIGN_TOP;

  /* buttons/list view */
  region = MEM_cnew<ARegion>("buttons for node");

  BLI_addtail(&snode->regionbase, region);
  region->regiontype = RGN_TYPE_UI;
  region->alignment = RGN_ALIGN_RIGHT;

  /* toolbar */
  region = MEM_cnew<ARegion>("node tools");

  BLI_addtail(&snode->regionbase, region);
  region->regiontype = RGN_TYPE_TOOLS;
  region->alignment = RGN_ALIGN_LEFT;

  region->flag = RGN_FLAG_HIDDEN;

  /* main region */
  region = MEM_cnew<ARegion>("main region for node");

  BLI_addtail(&snode->regionbase, region);
  region->regiontype = RGN_TYPE_WINDOW;

  region->v2d.tot.xmin = -12.8f * U.widget_unit;
  region->v2d.tot.ymin = -12.8f * U.widget_unit;
  region->v2d.tot.xmax = 38.4f * U.widget_unit;
  region->v2d.tot.ymax = 38.4f * U.widget_unit;

  region->v2d.cur = region->v2d.tot;

  region->v2d.min[0] = 1.0f;
  region->v2d.min[1] = 1.0f;

  region->v2d.max[0] = 32000.0f;
  region->v2d.max[1] = 32000.0f;

  region->v2d.minzoom = 0.05f;
  region->v2d.maxzoom = 2.31f;

  region->v2d.scroll = (V2D_SCROLL_RIGHT | V2D_SCROLL_BOTTOM);
  region->v2d.keepzoom = V2D_LIMITZOOM | V2D_KEEPASPECT;
  region->v2d.keeptot = 0;

  return (SpaceLink *)snode;
}

static void node_free(SpaceLink *sl)
{
  SpaceNode *snode = (SpaceNode *)sl;

  LISTBASE_FOREACH_MUTABLE (bNodeTreePath *, path, &snode->treepath) {
    MEM_freeN(path);
  }

  if (snode->runtime) {
    snode->runtime->linkdrag.reset();
    MEM_delete(snode->runtime);
  }
}

/* spacetype; init callback */
static void node_init(wmWindowManager * /*wm*/, ScrArea *area)
{
  SpaceNode *snode = (SpaceNode *)area->spacedata.first;

  if (snode->runtime == nullptr) {
    snode->runtime = MEM_new<SpaceNode_Runtime>(__func__);
  }
}

static void node_exit(wmWindowManager *wm, ScrArea *area)
{
  SpaceNode *snode = static_cast<SpaceNode *>(area->spacedata.first);

  if (snode->runtime) {
    free_previews(*wm, *snode);
  }
}

static bool any_node_uses_id(const bNodeTree *ntree, const ID *id)
{
  if (ELEM(nullptr, ntree, id)) {
    return false;
  }
  for (const bNode *node : ntree->all_nodes()) {
    if (node->id == id) {
      return true;
    }
  }
  return false;
}

/**
 * Tag the space to recalculate the compositing tree using auto-compositing pipeline.
 *
 * Will check the space to be using a compositing tree, and check whether auto-compositing
 * is enabled. If the checks do not pass then the function has no affect.
 */
static void node_area_tag_recalc_auto_compositing(SpaceNode *snode, ScrArea *area)
{
  if (!ED_node_is_compositor(snode)) {
    return;
  }

  if (snode->flag & SNODE_AUTO_RENDER) {
    snode->runtime->recalc_auto_compositing = true;
    ED_area_tag_refresh(area);
  }
}

/**
 * Tag the space to recalculate the current tree.
 *
 * For all node trees this will do `snode_set_context()` which takes care of setting an active
 * tree. This will be done in the area refresh callback.
 *
 * For compositor tree this will additionally start of the compositor job.
 */
static void node_area_tag_tree_recalc(SpaceNode *snode, ScrArea *area)
{
  if (ED_node_is_compositor(snode)) {
    snode->runtime->recalc_regular_compositing = true;
  }

  ED_area_tag_refresh(area);
}

static void node_area_listener(const wmSpaceTypeListenerParams *params)
{
  ScrArea *area = params->area;
  const wmNotifier *wmn = params->notifier;

  /* NOTE: #ED_area_tag_refresh will re-execute compositor. */
  SpaceNode *snode = (SpaceNode *)area->spacedata.first;
  /* shaderfrom is only used for new shading nodes, otherwise all shaders are from objects */
  short shader_type = snode->shaderfrom;

  /* preview renders */
  switch (wmn->category) {
    case NC_SCENE:
      switch (wmn->data) {
        case ND_NODES: {
          ARegion *region = BKE_area_find_region_type(area, RGN_TYPE_WINDOW);
          bNodeTreePath *path = (bNodeTreePath *)snode->treepath.last;
          /* shift view to node tree center */
          if (region && path) {
            UI_view2d_center_set(&region->v2d, path->view_center[0], path->view_center[1]);
          }

          node_area_tag_tree_recalc(snode, area);
          break;
        }
        case ND_FRAME:
          node_area_tag_tree_recalc(snode, area);
          break;
        case ND_COMPO_RESULT: {
          ED_area_tag_redraw(area);
          /* Backdrop image offset is calculated during compositing so gizmos need to be updated
           * afterwards. */
          const ARegion *region = BKE_area_find_region_type(area, RGN_TYPE_WINDOW);
          WM_gizmomap_tag_refresh(region->gizmo_map);
          break;
        }
        case ND_TRANSFORM_DONE:
          node_area_tag_recalc_auto_compositing(snode, area);
          break;
        case ND_LAYER_CONTENT:
          node_area_tag_tree_recalc(snode, area);
          break;
      }
      break;

    /* future: add ID checks? */
    case NC_MATERIAL:
      if (ED_node_is_shader(snode)) {
        if (wmn->data == ND_SHADING) {
          node_area_tag_tree_recalc(snode, area);
        }
        else if (wmn->data == ND_SHADING_DRAW) {
          node_area_tag_tree_recalc(snode, area);
        }
        else if (wmn->data == ND_SHADING_LINKS) {
          node_area_tag_tree_recalc(snode, area);
        }
      }
      break;
    case NC_TEXTURE:
      if (ED_node_is_shader(snode) || ED_node_is_texture(snode)) {
        if (wmn->data == ND_NODES) {
          node_area_tag_tree_recalc(snode, area);
        }
      }
      break;
    case NC_WORLD:
      if (ED_node_is_shader(snode) && shader_type == SNODE_SHADER_WORLD) {
        node_area_tag_tree_recalc(snode, area);
      }
      break;
    case NC_OBJECT:
      if (ED_node_is_shader(snode)) {
        if (wmn->data == ND_OB_SHADING) {
          node_area_tag_tree_recalc(snode, area);
        }
      }
      else if (ED_node_is_geometry(snode)) {
        /* Rather strict check: only redraw when the reference matches the current editor's ID. */
        if (wmn->data == ND_MODIFIER) {
          if (wmn->reference == snode->id || snode->id == nullptr) {
            node_area_tag_tree_recalc(snode, area);
          }
        }
      }
      break;
    case NC_SPACE:
      if (wmn->data == ND_SPACE_NODE) {
        node_area_tag_tree_recalc(snode, area);
      }
      else if (wmn->data == ND_SPACE_NODE_VIEW) {
        ED_area_tag_redraw(area);
      }
      break;
    case NC_NODE:
      if (wmn->action == NA_EDITED) {
        node_area_tag_tree_recalc(snode, area);
      }
      else if (wmn->action == NA_SELECTED) {
        ED_area_tag_redraw(area);
      }
      break;
    case NC_SCREEN:
      switch (wmn->data) {
        case ND_ANIMPLAY:
          node_area_tag_tree_recalc(snode, area);
          break;
      }
      break;
    case NC_MASK:
      if (wmn->action == NA_EDITED) {
        if (snode->nodetree && snode->nodetree->type == NTREE_COMPOSIT) {
          node_area_tag_tree_recalc(snode, area);
        }
      }
      break;

    case NC_IMAGE:
      if (wmn->action == NA_EDITED) {
        if (ED_node_is_compositor(snode)) {
          /* Without this check drawing on an image could become very slow when the compositor is
           * open. */
          if (any_node_uses_id(snode->nodetree, (ID *)wmn->reference)) {
            node_area_tag_tree_recalc(snode, area);
          }
        }
      }
      break;

    case NC_MOVIECLIP:
      if (wmn->action == NA_EDITED) {
        if (ED_node_is_compositor(snode)) {
          if (any_node_uses_id(snode->nodetree, (ID *)wmn->reference)) {
            node_area_tag_tree_recalc(snode, area);
          }
        }
      }
      break;

    case NC_LINESTYLE:
      if (ED_node_is_shader(snode) && shader_type == SNODE_SHADER_LINESTYLE) {
        node_area_tag_tree_recalc(snode, area);
      }
      break;
    case NC_WM:
      if (wmn->data == ND_UNDO) {
        node_area_tag_tree_recalc(snode, area);
      }
      break;
    case NC_GPENCIL:
      if (ELEM(wmn->action, NA_EDITED, NA_SELECTED)) {
        ED_area_tag_redraw(area);
      }
      break;
  }
}

static void node_area_refresh(const bContext *C, ScrArea *area)
{
  /* default now: refresh node is starting preview */
  SpaceNode *snode = (SpaceNode *)area->spacedata.first;

  snode_set_context(*C);

  if (snode->nodetree) {
    if (snode->nodetree->type == NTREE_COMPOSIT) {
      Scene *scene = (Scene *)snode->id;
      if (scene->use_nodes) {
        /* recalc is set on 3d view changes for auto compo */
        if (snode->runtime->recalc_auto_compositing) {
          snode->runtime->recalc_auto_compositing = false;
          snode->runtime->recalc_regular_compositing = false;
          node_render_changed_exec((bContext *)C, nullptr);
        }
        else if (snode->runtime->recalc_regular_compositing) {
          snode->runtime->recalc_regular_compositing = false;
          ED_node_composite_job(C, snode->nodetree, scene);
        }
      }
    }
  }
}

static SpaceLink *node_duplicate(SpaceLink *sl)
{
  SpaceNode *snode = (SpaceNode *)sl;
  SpaceNode *snoden = (SpaceNode *)MEM_dupallocN(snode);

  BLI_duplicatelist(&snoden->treepath, &snode->treepath);

  snoden->runtime = nullptr;

  /* NOTE: no need to set node tree user counts,
   * the editor only keeps at least 1 (id_us_ensure_real),
   * which is already done by the original SpaceNode.
   */

  return (SpaceLink *)snoden;
}

/* add handlers, stuff you only do once or on area/region changes */
static void node_buttons_region_init(wmWindowManager *wm, ARegion *region)
{
  wmKeyMap *keymap;

  ED_region_panels_init(wm, region);

  keymap = WM_keymap_ensure(wm->defaultconf, "Node Generic", SPACE_NODE, RGN_TYPE_WINDOW);
  WM_event_add_keymap_handler(&region->handlers, keymap);
}

static void node_buttons_region_draw(const bContext *C, ARegion *region)
{
  ED_region_panels(C, region);
}

/* add handlers, stuff you only do once or on area/region changes */
static void node_toolbar_region_init(wmWindowManager *wm, ARegion *region)
{
  wmKeyMap *keymap;

  ED_region_panels_init(wm, region);

  keymap = WM_keymap_ensure(wm->defaultconf, "Node Generic", SPACE_NODE, RGN_TYPE_WINDOW);
  WM_event_add_keymap_handler(&region->handlers, keymap);
}

static void node_toolbar_region_draw(const bContext *C, ARegion *region)
{
  ED_region_panels(C, region);
}

static void node_cursor(wmWindow *win, ScrArea *area, ARegion *region)
{
  SpaceNode *snode = (SpaceNode *)area->spacedata.first;

  /* convert mouse coordinates to v2d space */
  UI_view2d_region_to_view(&region->v2d,
                           win->eventstate->xy[0] - region->winrct.xmin,
                           win->eventstate->xy[1] - region->winrct.ymin,
                           &snode->runtime->cursor[0],
                           &snode->runtime->cursor[1]);

  /* here snode->runtime->cursor is used to detect the node edge for sizing */
  node_set_cursor(*win, *snode, snode->runtime->cursor);

  /* XXX snode->runtime->cursor is in placing new nodes space */
  snode->runtime->cursor[0] /= UI_SCALE_FAC;
  snode->runtime->cursor[1] /= UI_SCALE_FAC;
}

/* Initialize main region, setting handlers. */
static void node_main_region_init(wmWindowManager *wm, ARegion *region)
{
  wmKeyMap *keymap;
  ListBase *lb;

  UI_view2d_region_reinit(&region->v2d, V2D_COMMONVIEW_CUSTOM, region->winx, region->winy);

  /* own keymaps */
  keymap = WM_keymap_ensure(wm->defaultconf, "Node Generic", SPACE_NODE, RGN_TYPE_WINDOW);
  WM_event_add_keymap_handler(&region->handlers, keymap);

  keymap = WM_keymap_ensure(wm->defaultconf, "Node Editor", SPACE_NODE, RGN_TYPE_WINDOW);
  WM_event_add_keymap_handler_v2d_mask(&region->handlers, keymap);

  /* add drop boxes */
  lb = WM_dropboxmap_find("Node Editor", SPACE_NODE, RGN_TYPE_WINDOW);

  WM_event_add_dropbox_handler(&region->handlers, lb);

  /* The backdrop image gizmo needs to change together with the view. So always refresh gizmos on
   * region size changes. */
  WM_gizmomap_tag_refresh(region->gizmo_map);
}

static void node_main_region_draw(const bContext *C, ARegion *region)
{
  node_draw_space(*C, *region);
}

/* ************* dropboxes ************* */

static bool node_group_drop_poll(bContext *C, wmDrag *drag, const wmEvent * /*event*/)
{
  SpaceNode *snode = CTX_wm_space_node(C);

  if (snode->edittree == nullptr) {
    return false;
  }

  if (!WM_drag_is_ID_type(drag, ID_NT)) {
    return false;
  }

  if (drag->type == WM_DRAG_ID) {
    const bNodeTree *node_tree = reinterpret_cast<const bNodeTree *>(
        WM_drag_get_local_ID(drag, ID_NT));
    if (!node_tree) {
      return false;
    }
    return node_tree->type == snode->edittree->type;
  }

  if (drag->type == WM_DRAG_ASSET) {
    const wmDragAsset *asset_data = WM_drag_get_asset_data(drag, ID_NT);
    if (!asset_data) {
      return false;
    }
    const AssetMetaData *metadata = &asset_data->asset->get_metadata();
    const IDProperty *tree_type = BKE_asset_metadata_idprop_find(metadata, "type");
    if (!tree_type || IDP_Int(tree_type) != snode->edittree->type) {
      return false;
    }
  }

  return true;
}

static bool node_object_drop_poll(bContext *C, wmDrag *drag, const wmEvent * /*event*/)
{
  return WM_drag_is_ID_type(drag, ID_OB) && !UI_but_active_drop_name(C);
}

static bool node_collection_drop_poll(bContext *C, wmDrag *drag, const wmEvent * /*event*/)
{
  return WM_drag_is_ID_type(drag, ID_GR) && !UI_but_active_drop_name(C);
}

static bool node_ima_drop_poll(bContext * /*C*/, wmDrag *drag, const wmEvent * /*event*/)
{
  if (drag->type == WM_DRAG_PATH) {
    const eFileSel_File_Types file_type = static_cast<eFileSel_File_Types>(
        WM_drag_get_path_file_type(drag));
    return ELEM(file_type, 0, FILE_TYPE_IMAGE, FILE_TYPE_MOVIE);
  }
  return WM_drag_is_ID_type(drag, ID_IM);
}

static bool node_mask_drop_poll(bContext * /*C*/, wmDrag *drag, const wmEvent * /*event*/)
{
  return WM_drag_is_ID_type(drag, ID_MSK);
}

static bool node_material_drop_poll(bContext *C, wmDrag *drag, const wmEvent * /*event*/)
{
  return WM_drag_is_ID_type(drag, ID_MA) && !UI_but_active_drop_name(C);
}

static void node_group_drop_copy(bContext *C, wmDrag *drag, wmDropBox *drop)
{
  ID *id = WM_drag_get_local_ID_or_import_from_asset(C, drag, 0);

  RNA_int_set(drop->ptr, "session_uuid", int(id->session_uuid));

  RNA_boolean_set(drop->ptr, "show_datablock_in_node", (drag->type != WM_DRAG_ASSET));
}

static void node_id_drop_copy(bContext *C, wmDrag *drag, wmDropBox *drop)
{
  ID *id = WM_drag_get_local_ID_or_import_from_asset(C, drag, 0);

  RNA_int_set(drop->ptr, "session_uuid", int(id->session_uuid));
}

static void node_id_path_drop_copy(bContext *C, wmDrag *drag, wmDropBox *drop)
{
  ID *id = WM_drag_get_local_ID_or_import_from_asset(C, drag, 0);

  if (id) {
    RNA_int_set(drop->ptr, "session_uuid", int(id->session_uuid));
    RNA_struct_property_unset(drop->ptr, "filepath");
    return;
  }

  const char *path = WM_drag_get_path(drag);
  if (path) {
    RNA_string_set(drop->ptr, "filepath", path);
    RNA_struct_property_unset(drop->ptr, "name");
    return;
  }
}

/* this region dropbox definition */
static void node_dropboxes()
{
  ListBase *lb = WM_dropboxmap_find("Node Editor", SPACE_NODE, RGN_TYPE_WINDOW);

  WM_dropbox_add(lb,
                 "NODE_OT_add_object",
                 node_object_drop_poll,
                 node_id_drop_copy,
                 WM_drag_free_imported_drag_ID,
                 nullptr);
  WM_dropbox_add(lb,
                 "NODE_OT_add_collection",
                 node_collection_drop_poll,
                 node_id_drop_copy,
                 WM_drag_free_imported_drag_ID,
                 nullptr);
  WM_dropbox_add(lb,
                 "NODE_OT_add_group",
                 node_group_drop_poll,
                 node_group_drop_copy,
                 WM_drag_free_imported_drag_ID,
                 nullptr);
  WM_dropbox_add(lb,
                 "NODE_OT_add_file",
                 node_ima_drop_poll,
                 node_id_path_drop_copy,
                 WM_drag_free_imported_drag_ID,
                 nullptr);
  WM_dropbox_add(lb,
                 "NODE_OT_add_mask",
                 node_mask_drop_poll,
                 node_id_drop_copy,
                 WM_drag_free_imported_drag_ID,
                 nullptr);
  WM_dropbox_add(lb,
                 "NODE_OT_add_material",
                 node_material_drop_poll,
                 node_id_drop_copy,
                 WM_drag_free_imported_drag_ID,
                 nullptr);
}

/* ************* end drop *********** */

/* add handlers, stuff you only do once or on area/region changes */
static void node_header_region_init(wmWindowManager * /*wm*/, ARegion *region)
{
  ED_region_header_init(region);
}

static void node_header_region_draw(const bContext *C, ARegion *region)
{
  /* find and set the context */
  snode_set_context(*C);

  ED_region_header(C, region);
}

/* used for header + main region */
static void node_region_listener(const wmRegionListenerParams *params)
{
  ARegion *region = params->region;
  const wmNotifier *wmn = params->notifier;
  wmGizmoMap *gzmap = region->gizmo_map;

  /* context changes */
  switch (wmn->category) {
    case NC_SPACE:
      switch (wmn->data) {
        case ND_SPACE_NODE:
          ED_region_tag_redraw(region);
          break;
        case ND_SPACE_NODE_VIEW:
          WM_gizmomap_tag_refresh(gzmap);
          break;
      }
      break;
    case NC_SCREEN:
      if (wmn->data == ND_LAYOUTSET || wmn->action == NA_EDITED) {
        WM_gizmomap_tag_refresh(gzmap);
      }
      switch (wmn->data) {
        case ND_ANIMPLAY:
        case ND_LAYER:
          ED_region_tag_redraw(region);
          break;
      }
      break;
    case NC_WM:
      if (wmn->data == ND_JOB) {
        ED_region_tag_redraw(region);
      }
      break;
    case NC_SCENE:
      ED_region_tag_redraw(region);
      if (wmn->data == ND_RENDER_RESULT) {
        WM_gizmomap_tag_refresh(gzmap);
      }
      break;
    case NC_NODE:
      ED_region_tag_redraw(region);
      if (ELEM(wmn->action, NA_EDITED, NA_SELECTED)) {
        WM_gizmomap_tag_refresh(gzmap);
      }
      break;
    case NC_MATERIAL:
    case NC_TEXTURE:
    case NC_WORLD:
    case NC_LINESTYLE:
      ED_region_tag_redraw(region);
      break;
    case NC_OBJECT:
      if (wmn->data == ND_OB_SHADING) {
        ED_region_tag_redraw(region);
      }
      break;
    case NC_ID:
      if (ELEM(wmn->action, NA_RENAME, NA_EDITED)) {
        ED_region_tag_redraw(region);
      }
      break;
    case NC_GPENCIL:
      if (wmn->action == NA_EDITED) {
        ED_region_tag_redraw(region);
      }
      else if (wmn->data & ND_GPENCIL_EDITMODE) {
        ED_region_tag_redraw(region);
      }
      break;
    case NC_VIEWER_PATH:
      ED_region_tag_redraw(region);
      break;
  }
}

}  // namespace blender::ed::space_node

/* Outside of blender namespace to avoid Python documentation build error with `ctypes`. */
extern "C" {
const char *node_context_dir[] = {
    "selected_nodes", "active_node", "light", "material", "world", nullptr};
};

namespace blender::ed::space_node {

static int /*eContextResult*/ node_context(const bContext *C,
                                           const char *member,
                                           bContextDataResult *result)
{
  SpaceNode *snode = CTX_wm_space_node(C);

  if (CTX_data_dir(member)) {
    CTX_data_dir_set(result, node_context_dir);
    return CTX_RESULT_OK;
  }
  if (CTX_data_equals(member, "selected_nodes")) {
    if (snode->edittree) {
      LISTBASE_FOREACH_BACKWARD (bNode *, node, &snode->edittree->nodes) {
        if (node->flag & NODE_SELECT) {
          CTX_data_list_add(result, &snode->edittree->id, &RNA_Node, node);
        }
      }
    }
    CTX_data_type_set(result, CTX_DATA_TYPE_COLLECTION);
    return CTX_RESULT_OK;
  }
  if (CTX_data_equals(member, "active_node")) {
    if (snode->edittree) {
      bNode *node = nodeGetActive(snode->edittree);
      CTX_data_pointer_set(result, &snode->edittree->id, &RNA_Node, node);
    }

    CTX_data_type_set(result, CTX_DATA_TYPE_POINTER);
    return CTX_RESULT_OK;
  }
  if (CTX_data_equals(member, "node_previews")) {
    if (snode->nodetree) {
      CTX_data_pointer_set(
          result, &snode->nodetree->id, &RNA_NodeInstanceHash, snode->nodetree->previews);
    }

    CTX_data_type_set(result, CTX_DATA_TYPE_POINTER);
    return CTX_RESULT_OK;
  }
  if (CTX_data_equals(member, "material")) {
    if (snode->id && GS(snode->id->name) == ID_MA) {
      CTX_data_id_pointer_set(result, snode->id);
    }
    return CTX_RESULT_OK;
  }
  if (CTX_data_equals(member, "light")) {
    if (snode->id && GS(snode->id->name) == ID_LA) {
      CTX_data_id_pointer_set(result, snode->id);
    }
    return CTX_RESULT_OK;
  }
  if (CTX_data_equals(member, "world")) {
    if (snode->id && GS(snode->id->name) == ID_WO) {
      CTX_data_id_pointer_set(result, snode->id);
    }
    return CTX_RESULT_OK;
  }

  return CTX_RESULT_MEMBER_NOT_FOUND;
}

static void node_widgets()
{
  /* Create the widget-map for the area here. */
  wmGizmoMapType_Params params{SPACE_NODE, RGN_TYPE_WINDOW};
  wmGizmoMapType *gzmap_type = WM_gizmomaptype_ensure(&params);
  WM_gizmogrouptype_append_and_link(gzmap_type, NODE_GGT_backdrop_transform);
  WM_gizmogrouptype_append_and_link(gzmap_type, NODE_GGT_backdrop_crop);
  WM_gizmogrouptype_append_and_link(gzmap_type, NODE_GGT_backdrop_sun_beams);
  WM_gizmogrouptype_append_and_link(gzmap_type, NODE_GGT_backdrop_corner_pin);
}

static void node_id_remap_cb(ID *old_id, ID *new_id, void *user_data)
{
  SpaceNode *snode = static_cast<SpaceNode *>(user_data);

  if (snode->id == old_id) {
    /* nasty DNA logic for SpaceNode:
     * ideally should be handled by editor code, but would be bad level call
     */
    BLI_freelistN(&snode->treepath);

    /* XXX Untested in case new_id != nullptr... */
    snode->id = new_id;
    snode->from = nullptr;
    snode->nodetree = nullptr;
    snode->edittree = nullptr;
  }
  else if (GS(old_id->name) == ID_OB) {
    if (snode->from == old_id) {
      if (new_id == nullptr) {
        snode->flag &= ~SNODE_PIN;
      }
      snode->from = new_id;
    }
  }
  else if (GS(old_id->name) == ID_GD_LEGACY) {
    if ((ID *)snode->gpd == old_id) {
      snode->gpd = (bGPdata *)new_id;
      id_us_min(old_id);
      id_us_plus(new_id);
    }
  }
  else if (GS(old_id->name) == ID_NT) {
    bNodeTreePath *path, *path_next;

    for (path = (bNodeTreePath *)snode->treepath.first; path; path = path->next) {
      if ((ID *)path->nodetree == old_id) {
        path->nodetree = (bNodeTree *)new_id;
        id_us_ensure_real(new_id);
      }
      if (path == snode->treepath.first) {
        /* first nodetree in path is same as snode->nodetree */
        snode->nodetree = path->nodetree;
      }
      if (path->nodetree == nullptr) {
        break;
      }
    }

    /* remaining path entries are invalid, remove */
    for (; path; path = path_next) {
      path_next = path->next;

      BLI_remlink(&snode->treepath, path);
      MEM_freeN(path);
    }

    /* edittree is just the last in the path,
     * set this directly since the path may have been shortened above */
    if (snode->treepath.last) {
      path = (bNodeTreePath *)snode->treepath.last;
      snode->edittree = path->nodetree;
    }
    else {
      snode->edittree = nullptr;
    }
  }
}

static void node_id_remap(ScrArea * /*area*/, SpaceLink *slink, const IDRemapper *mappings)
{
  /* Although we should be able to perform all the mappings in a single go this lead to issues when
   * running the python test cases. Somehow the nodetree/edittree weren't updated to the new
   * pointers that generated a SEGFAULT.
   *
   * To move forward we should perhaps remove snode->edittree and snode->nodetree as they are just
   * copies of pointers. All usages should be calling a function that will receive the appropriate
   * instance.
   *
   * We could also move a remap address at a time to use the IDRemapper as that should get closer
   * to cleaner code. See {D13615} for more information about this topic.
   */
  BKE_id_remapper_iter(mappings, node_id_remap_cb, slink);
}

static void node_foreach_id(SpaceLink *space_link, LibraryForeachIDData *data)
{
  SpaceNode *snode = reinterpret_cast<SpaceNode *>(space_link);
  const int data_flags = BKE_lib_query_foreachid_process_flags_get(data);
  const bool is_readonly = (data_flags & IDWALK_READONLY) != 0;
  const bool allow_pointer_access = (data_flags & IDWALK_NO_ORIG_POINTERS_ACCESS) == 0;
  bool is_embedded_nodetree = snode->id != nullptr && allow_pointer_access &&
                              ntreeFromID(snode->id) == snode->nodetree;

  BKE_LIB_FOREACHID_PROCESS_ID(data, snode->id, IDWALK_CB_NOP);
  BKE_LIB_FOREACHID_PROCESS_ID(data, snode->from, IDWALK_CB_NOP);

  bNodeTreePath *path = static_cast<bNodeTreePath *>(snode->treepath.first);
  BLI_assert(path == nullptr || path->nodetree == snode->nodetree);

  if (is_embedded_nodetree) {
    BKE_LIB_FOREACHID_PROCESS_IDSUPER(data, snode->nodetree, IDWALK_CB_EMBEDDED_NOT_OWNING);
    if (path != nullptr) {
      BKE_LIB_FOREACHID_PROCESS_IDSUPER(data, path->nodetree, IDWALK_CB_EMBEDDED_NOT_OWNING);
    }

    /* Embedded ID pointers are not remapped (besides exceptions), ensure it still matches
     * actual data. Note that `snode->id` was already processed (and therefore potentially
     * remapped) above. */
    if (!is_readonly) {
      snode->nodetree = (snode->id == nullptr) ? nullptr : ntreeFromID(snode->id);
      if (path != nullptr) {
        path->nodetree = snode->nodetree;
      }
    }
  }
  else {
    BKE_LIB_FOREACHID_PROCESS_IDSUPER(data, snode->nodetree, IDWALK_CB_USER_ONE);
    if (path != nullptr) {
      BKE_LIB_FOREACHID_PROCESS_IDSUPER(data, path->nodetree, IDWALK_CB_USER_ONE);
    }
  }

  /* Both `snode->id` and `snode->nodetree` have been remapped now, so their data can be
   * accessed. */
  BLI_assert(snode->id == nullptr || snode->nodetree == nullptr ||
             (snode->nodetree->id.flag & LIB_EMBEDDED_DATA) == 0 ||
             snode->nodetree == ntreeFromID(snode->id));

  /* This is mainly here for readfile case ('lib_link' process), as in such case there is no access
   * to original data allowed, so no way to know whether the SpaceNode nodetree pointer is an
   * embedded one or not. */
  if (!is_readonly && snode->id && !snode->nodetree) {
    is_embedded_nodetree = true;
    snode->nodetree = ntreeFromID(snode->id);
    if (path != nullptr) {
      path->nodetree = snode->nodetree;
    }
  }

  if (path != nullptr) {
    for (path = path->next; path != nullptr; path = path->next) {
      BLI_assert(path->nodetree != nullptr);
      if (allow_pointer_access) {
        BLI_assert((path->nodetree->id.flag & LIB_EMBEDDED_DATA) == 0);
      }

      BKE_LIB_FOREACHID_PROCESS_IDSUPER(data, path->nodetree, IDWALK_CB_USER_ONE);

      if (path->nodetree == nullptr) {
        BLI_assert(!is_readonly);
        /* Remaining path entries are invalid, remove them. */
        for (bNodeTreePath *path_next; path; path = path_next) {
          path_next = path->next;
          BLI_remlink(&snode->treepath, path);
          MEM_freeN(path);
        }
        break;
      }
    }
  }
  BLI_assert(path == nullptr);

  if (!is_readonly) {
    /* `edittree` is just the last in the path, set this directly since the path may have
     * been shortened above. */
    if (snode->treepath.last != nullptr) {
      path = static_cast<bNodeTreePath *>(snode->treepath.last);
      snode->edittree = path->nodetree;
    }
    else {
      snode->edittree = nullptr;
    }
  }
  else {
    /* Only process this pointer in readonly case, otherwise could lead to a bad
     * double-remapping e.g. */
    if (is_embedded_nodetree && snode->edittree == snode->nodetree) {
      BKE_LIB_FOREACHID_PROCESS_IDSUPER(data, snode->edittree, IDWALK_CB_EMBEDDED_NOT_OWNING);
    }
    else {
      BKE_LIB_FOREACHID_PROCESS_IDSUPER(data, snode->edittree, IDWALK_CB_NOP);
    }
  }
}

static int node_space_subtype_get(ScrArea *area)
{
  SpaceNode *snode = (SpaceNode *)area->spacedata.first;
  return rna_node_tree_idname_to_enum(snode->tree_idname);
}

static void node_space_subtype_set(ScrArea *area, int value)
{
  SpaceNode *snode = (SpaceNode *)area->spacedata.first;
  ED_node_set_tree_type(snode, rna_node_tree_type_from_enum(value));
}

static void node_space_subtype_item_extend(bContext *C, EnumPropertyItem **item, int *totitem)
{
  bool free;
  const EnumPropertyItem *item_src = RNA_enum_node_tree_types_itemf_impl(C, &free);
  RNA_enum_items_add(item, totitem, item_src);
  if (free) {
    MEM_freeN((void *)item_src);
  }
}

static void node_space_blend_read_data(BlendDataReader *reader, SpaceLink *sl)
{
  SpaceNode *snode = (SpaceNode *)sl;

  if (snode->gpd) {
    BLO_read_data_address(reader, &snode->gpd);
    BKE_gpencil_blend_read_data(reader, snode->gpd);
  }

  BLO_read_list(reader, &snode->treepath);
  snode->edittree = nullptr;
  snode->runtime = nullptr;
}

static void node_space_blend_write(BlendWriter *writer, SpaceLink *sl)
{
  SpaceNode *snode = (SpaceNode *)sl;
  BLO_write_struct(writer, SpaceNode, snode);

  LISTBASE_FOREACH (bNodeTreePath *, path, &snode->treepath) {
    BLO_write_struct(writer, bNodeTreePath, path);
  }
}

}  // namespace blender::ed::space_node

void ED_spacetype_node()
{
  using namespace blender::ed::space_node;

  SpaceType *st = MEM_cnew<SpaceType>("spacetype node");
  ARegionType *art;

  st->spaceid = SPACE_NODE;
  STRNCPY(st->name, "Node");

  st->create = node_create;
  st->free = node_free;
  st->init = node_init;
  st->exit = node_exit;
  st->duplicate = node_duplicate;
  st->operatortypes = node_operatortypes;
  st->keymap = node_keymap;
  st->listener = node_area_listener;
  st->refresh = node_area_refresh;
  st->context = node_context;
  st->dropboxes = node_dropboxes;
  st->gizmos = node_widgets;
  st->id_remap = node_id_remap;
  st->foreach_id = node_foreach_id;
  st->space_subtype_item_extend = node_space_subtype_item_extend;
  st->space_subtype_get = node_space_subtype_get;
  st->space_subtype_set = node_space_subtype_set;
  st->blend_read_data = node_space_blend_read_data;
  st->blend_read_after_liblink = nullptr;
  st->blend_write = node_space_blend_write;

  /* regions: main window */
  art = MEM_cnew<ARegionType>("spacetype node region");
  art->regionid = RGN_TYPE_WINDOW;
  art->init = node_main_region_init;
  art->draw = node_main_region_draw;
  art->keymapflag = ED_KEYMAP_UI | ED_KEYMAP_GIZMO | ED_KEYMAP_TOOL | ED_KEYMAP_VIEW2D |
                    ED_KEYMAP_FRAMES | ED_KEYMAP_GPENCIL;
  art->listener = node_region_listener;
  art->cursor = node_cursor;
  art->event_cursor = true;
  art->clip_gizmo_events_by_ui = true;
  art->lock = 1;

  BLI_addhead(&st->regiontypes, art);

  /* regions: header */
  art = MEM_cnew<ARegionType>("spacetype node region");
  art->regionid = RGN_TYPE_HEADER;
  art->prefsizey = HEADERY;
  art->keymapflag = ED_KEYMAP_UI | ED_KEYMAP_VIEW2D | ED_KEYMAP_FRAMES | ED_KEYMAP_HEADER;
  art->listener = node_region_listener;
  art->init = node_header_region_init;
  art->draw = node_header_region_draw;

  BLI_addhead(&st->regiontypes, art);

  /* regions: list-view/buttons */
  art = MEM_cnew<ARegionType>("spacetype node region");
  art->regionid = RGN_TYPE_UI;
  art->prefsizex = UI_SIDEBAR_PANEL_WIDTH;
  art->keymapflag = ED_KEYMAP_UI | ED_KEYMAP_FRAMES;
  art->listener = node_region_listener;
  art->message_subscribe = ED_area_do_mgs_subscribe_for_tool_ui;
  art->init = node_buttons_region_init;
  art->draw = node_buttons_region_draw;
  BLI_addhead(&st->regiontypes, art);

  /* regions: toolbar */
  art = MEM_cnew<ARegionType>("spacetype view3d tools region");
  art->regionid = RGN_TYPE_TOOLS;
  art->prefsizex = int(UI_TOOLBAR_WIDTH);
  art->prefsizey = 50; /* XXX */
  art->keymapflag = ED_KEYMAP_UI | ED_KEYMAP_FRAMES;
  art->listener = node_region_listener;
  art->message_subscribe = ED_region_generic_tools_region_message_subscribe;
  art->snap_size = ED_region_generic_tools_region_snap_size;
  art->init = node_toolbar_region_init;
  art->draw = node_toolbar_region_draw;
  BLI_addhead(&st->regiontypes, art);

  WM_menutype_add(MEM_new<MenuType>(__func__, add_catalog_assets_menu_type()));
  WM_menutype_add(MEM_new<MenuType>(__func__, add_unassigned_assets_menu_type()));
  WM_menutype_add(MEM_new<MenuType>(__func__, add_root_catalogs_menu_type()));

  BKE_spacetype_register(st);
}<|MERGE_RESOLUTION|>--- conflicted
+++ resolved
@@ -245,7 +245,6 @@
   return float2(0);
 }
 
-<<<<<<< HEAD
 static const bNode *group_node_by_name(const bNodeTree &ntree, StringRef name)
 {
   for (const bNode *node : ntree.group_nodes()) {
@@ -290,7 +289,7 @@
     }
   }
   return id_in_node;
-=======
+}
 std::optional<ObjectAndModifier> get_modifier_for_node_editor(const SpaceNode &snode)
 {
   if (snode.id == nullptr) {
@@ -374,7 +373,6 @@
     compute_context_builder.push<bke::NodeGroupComputeContext>(*group_node);
   }
   return true;
->>>>>>> 83625639
 }
 
 /* ******************** default callbacks for node space ***************** */
