/* SPDX-FileCopyrightText: 2023 Blender Authors
 *
 * SPDX-License-Identifier: GPL-2.0-or-later */

/** \file
 * \ingroup spnode
 */

#include <cmath>

#include "BLI_math_matrix.h"
#include "BLI_math_vector.h"
#include "BLI_rect.h"
#include "BLI_utildefines.h"

#include "BKE_context.hh"
#include "BKE_image.h"

#include "ED_gizmo_library.hh"
#include "ED_screen.hh"

#include "IMB_imbuf_types.hh"

#include "MEM_guardedalloc.h"

#include "RNA_access.hh"
#include "RNA_prototypes.hh"

#include "WM_types.hh"

#include "node_intern.hh"

namespace blender::ed::space_node {

/* -------------------------------------------------------------------- */
/** \name Local Utilities
 * \{ */

static void node_gizmo_calc_matrix_space(const SpaceNode *snode,
                                         const ARegion *region,
                                         float matrix_space[4][4])
{
  unit_m4(matrix_space);
  mul_v3_fl(matrix_space[0], snode->zoom);
  mul_v3_fl(matrix_space[1], snode->zoom);
  matrix_space[3][0] = (region->winx / 2) + snode->xof;
  matrix_space[3][1] = (region->winy / 2) + snode->yof;
}

static void node_gizmo_calc_matrix_space_with_image_dims(const SpaceNode *snode,
                                                         const ARegion *region,
                                                         const float2 &image_dims,
                                                         const float2 &image_offset,
                                                         float matrix_space[4][4])
{
  unit_m4(matrix_space);
  mul_v3_fl(matrix_space[0], snode->zoom * image_dims.x);
  mul_v3_fl(matrix_space[1], snode->zoom * image_dims.y);
  matrix_space[3][0] = ((region->winx / 2) + snode->xof) -
                       ((image_dims.x / 2.0f - image_offset.x) * snode->zoom);
  matrix_space[3][1] = ((region->winy / 2) + snode->yof) -
                       ((image_dims.y / 2.0f - image_offset.y) * snode->zoom);
}

/** \} */

/* -------------------------------------------------------------------- */
/** \name Backdrop Gizmo
 * \{ */

static void gizmo_node_backdrop_prop_matrix_get(const wmGizmo * /*gz*/,
                                                wmGizmoProperty *gz_prop,
                                                void *value_p)
{
  float(*matrix)[4] = (float(*)[4])value_p;
  BLI_assert(gz_prop->type->array_length == 16);
  const SpaceNode *snode = (const SpaceNode *)gz_prop->custom_func.user_data;
  matrix[0][0] = snode->zoom;
  matrix[1][1] = snode->zoom;
  matrix[3][0] = snode->xof;
  matrix[3][1] = snode->yof;
}

static void gizmo_node_backdrop_prop_matrix_set(const wmGizmo * /*gz*/,
                                                wmGizmoProperty *gz_prop,
                                                const void *value_p)
{
  const float(*matrix)[4] = (const float(*)[4])value_p;
  BLI_assert(gz_prop->type->array_length == 16);
  SpaceNode *snode = (SpaceNode *)gz_prop->custom_func.user_data;
  snode->zoom = matrix[0][0];
  snode->xof = matrix[3][0];
  snode->yof = matrix[3][1];
}

static bool WIDGETGROUP_node_transform_poll(const bContext *C, wmGizmoGroupType * /*gzgt*/)
{
  SpaceNode *snode = CTX_wm_space_node(C);

  if ((snode->flag & SNODE_BACKDRAW) == 0) {
    return false;
  }

  if (snode && snode->edittree && snode->edittree->type == NTREE_COMPOSIT) {
    bNode *node = bke::node_get_active(snode->edittree);

    if (node && ELEM(node->type, CMP_NODE_VIEWER)) {
      return true;
    }
  }

  return false;
}

static void WIDGETGROUP_node_transform_setup(const bContext * /*C*/, wmGizmoGroup *gzgroup)
{
  wmGizmoWrapper *wwrapper = (wmGizmoWrapper *)MEM_mallocN(sizeof(wmGizmoWrapper), __func__);

  wwrapper->gizmo = WM_gizmo_new("GIZMO_GT_cage_2d", gzgroup, nullptr);

  RNA_enum_set(wwrapper->gizmo->ptr,
               "transform",
               ED_GIZMO_CAGE_XFORM_FLAG_TRANSLATE | ED_GIZMO_CAGE_XFORM_FLAG_SCALE_UNIFORM);

  gzgroup->customdata = wwrapper;
}

static void WIDGETGROUP_node_transform_refresh(const bContext *C, wmGizmoGroup *gzgroup)
{
  Main *bmain = CTX_data_main(C);
  wmGizmo *cage = ((wmGizmoWrapper *)gzgroup->customdata)->gizmo;
  const ARegion *region = CTX_wm_region(C);
  /* center is always at the origin */
  const float origin[3] = {float(region->winx / 2), float(region->winy / 2), 0.0f};

  void *lock;
  Image *ima = BKE_image_ensure_viewer(bmain, IMA_TYPE_COMPOSITE, "Viewer Node");
  ImBuf *ibuf = BKE_image_acquire_ibuf(ima, nullptr, &lock);

  if (ibuf) {
    const float2 dims = {
        (ibuf->x > 0) ? ibuf->x : 64.0f,
        (ibuf->y > 0) ? ibuf->y : 64.0f,
    };

    RNA_float_set_array(cage->ptr, "dimensions", dims);
    WM_gizmo_set_matrix_location(cage, origin);
    WM_gizmo_set_flag(cage, WM_GIZMO_HIDDEN, false);

    /* Need to set property here for undo. TODO: would prefer to do this in _init. */
    SpaceNode *snode = CTX_wm_space_node(C);
#if 0
    PointerRNA nodeptr = RNA_pointer_create(snode->id, &RNA_SpaceNodeEditor, snode);
    WM_gizmo_target_property_def_rna(cage, "offset", &nodeptr, "backdrop_offset", -1);
    WM_gizmo_target_property_def_rna(cage, "scale", &nodeptr, "backdrop_zoom", -1);
#endif

    wmGizmoPropertyFnParams params{};
    params.value_get_fn = gizmo_node_backdrop_prop_matrix_get;
    params.value_set_fn = gizmo_node_backdrop_prop_matrix_set;
    params.range_get_fn = nullptr;
    params.user_data = snode;
    WM_gizmo_target_property_def_func(cage, "matrix", &params);
  }
  else {
    WM_gizmo_set_flag(cage, WM_GIZMO_HIDDEN, true);
  }

  BKE_image_release_ibuf(ima, ibuf, lock);
}

void NODE_GGT_backdrop_transform(wmGizmoGroupType *gzgt)
{
  gzgt->name = "Backdrop Transform Widget";
  gzgt->idname = "NODE_GGT_backdrop_transform";

  gzgt->flag |= WM_GIZMOGROUPTYPE_PERSISTENT;

  gzgt->poll = WIDGETGROUP_node_transform_poll;
  gzgt->setup = WIDGETGROUP_node_transform_setup;
  gzgt->setup_keymap = WM_gizmogroup_setup_keymap_generic_maybe_drag;
  gzgt->refresh = WIDGETGROUP_node_transform_refresh;
}

/** \} */

/* -------------------------------------------------------------------- */
/** \name Crop Gizmo
 * \{ */

struct NodeCropWidgetGroup {
  wmGizmo *border;

  struct {
    float2 dims;
    float2 offset;
  } state;

  struct {
    PointerRNA ptr;
    PropertyRNA *prop;
    bContext *context;
  } update_data;
};

static void gizmo_node_crop_update(NodeCropWidgetGroup *crop_group)
{
  RNA_property_update(
      crop_group->update_data.context, &crop_group->update_data.ptr, crop_group->update_data.prop);
}

static void two_xy_to_rect(
    const NodeTwoXYs *nxy, const float2 &dims, const float2 offset, bool is_relative, rctf *r_rect)
{
  if (is_relative) {
<<<<<<< HEAD
    rect->xmin = nxy->fac_x1 + (offset.x / dims.x);
    rect->xmax = nxy->fac_x2 + (offset.x / dims.x);
    rect->ymin = nxy->fac_y2 + (offset.y / dims.y);
    rect->ymax = nxy->fac_y1 + (offset.y / dims.y);
  }
  else {
    rect->xmin = (nxy->x1 + offset.x) / dims.x;
    rect->xmax = (nxy->x2 + offset.x) / dims.x;
    rect->ymin = (nxy->y2 + offset.y) / dims.y;
    rect->ymax = (nxy->y1 + offset.y) / dims.y;
=======
    r_rect->xmin = nxy->fac_x1 + (offset.x / dims.x);
    r_rect->xmax = nxy->fac_x2 + (offset.x / dims.x);
    r_rect->ymin = nxy->fac_y1 + (offset.y / dims.y);
    r_rect->ymax = nxy->fac_y2 + (offset.y / dims.y);
  }
  else {
    r_rect->xmin = (nxy->x1 + offset.x) / dims.x;
    r_rect->xmax = (nxy->x2 + offset.x) / dims.x;
    r_rect->ymin = (nxy->y1 + offset.y) / dims.y;
    r_rect->ymax = (nxy->y2 + offset.y) / dims.y;
>>>>>>> 7b0c18af
  }
}

static void two_xy_from_rect(
    NodeTwoXYs *nxy, const rctf *rect, const float2 &dims, const float2 &offset, bool is_relative)
{
  if (is_relative) {
    nxy->fac_x1 = rect->xmin - (offset.x / dims.x);
    nxy->fac_x2 = rect->xmax - (offset.x / dims.x);
    nxy->fac_y2 = rect->ymin - (offset.y / dims.y);
    nxy->fac_y1 = rect->ymax - (offset.y / dims.y);
  }
  else {
    nxy->x1 = rect->xmin * dims.x - offset.x;
    nxy->x2 = rect->xmax * dims.x - offset.x;
    nxy->y2 = rect->ymin * dims.y - offset.y;
    nxy->y1 = rect->ymax * dims.y - offset.y;
  }
}

/* scale callbacks */
static void gizmo_node_crop_prop_matrix_get(const wmGizmo *gz,
                                            wmGizmoProperty *gz_prop,
                                            void *value_p)
{
  float(*matrix)[4] = (float(*)[4])value_p;
  BLI_assert(gz_prop->type->array_length == 16);
  NodeCropWidgetGroup *crop_group = (NodeCropWidgetGroup *)gz->parent_gzgroup->customdata;
  const float2 dims = crop_group->state.dims;
  const float2 offset = crop_group->state.offset;
  const bNode *node = (const bNode *)gz_prop->custom_func.user_data;
  const NodeTwoXYs *nxy = (const NodeTwoXYs *)node->storage;
  bool is_relative = bool(node->custom2);
  rctf rct;
  two_xy_to_rect(nxy, dims, offset, is_relative, &rct);
  matrix[0][0] = fabsf(BLI_rctf_size_x(&rct));
  matrix[1][1] = fabsf(BLI_rctf_size_y(&rct));
  matrix[3][0] = (BLI_rctf_cent_x(&rct) - 0.5f) * dims[0];
  matrix[3][1] = (BLI_rctf_cent_y(&rct) - 0.5f) * dims[1];
}

static void gizmo_node_crop_prop_matrix_set(const wmGizmo *gz,
                                            wmGizmoProperty *gz_prop,
                                            const void *value_p)
{
  const float(*matrix)[4] = (const float(*)[4])value_p;
  BLI_assert(gz_prop->type->array_length == 16);
  NodeCropWidgetGroup *crop_group = (NodeCropWidgetGroup *)gz->parent_gzgroup->customdata;
  const float2 dims = crop_group->state.dims;
  const float2 offset = crop_group->state.offset;
  bNode *node = (bNode *)gz_prop->custom_func.user_data;
  NodeTwoXYs *nxy = (NodeTwoXYs *)node->storage;
  bool is_relative = bool(node->custom2);
  rctf rct;
<<<<<<< HEAD
  two_xy_to_rect(nxy, &rct, dims, offset, is_relative);
=======
  two_xy_to_rect(nxy, dims, offset, is_relative, &rct);
  const bool nx = rct.xmin > rct.xmax;
  const bool ny = rct.ymin > rct.ymax;
>>>>>>> 7b0c18af
  BLI_rctf_resize(&rct, fabsf(matrix[0][0]), fabsf(matrix[1][1]));
  BLI_rctf_recenter(&rct, ((matrix[3][0]) / dims[0]) + 0.5f, ((matrix[3][1]) / dims[1]) + 0.5f);
  rctf rct_isect{};
  rct_isect.xmin = offset.x / dims.x;
  rct_isect.xmax = offset.x / dims.x + 1;
  rct_isect.ymin = offset.y;
  rct_isect.ymax = offset.y / dims.y + 1;
  BLI_rctf_isect(&rct_isect, &rct, &rct);
  two_xy_from_rect(nxy, &rct, dims, offset, is_relative);
  gizmo_node_crop_update(crop_group);
}

static bool WIDGETGROUP_node_crop_poll(const bContext *C, wmGizmoGroupType * /*gzgt*/)
{
  SpaceNode *snode = CTX_wm_space_node(C);

  if ((snode->flag & SNODE_BACKDRAW) == 0) {
    return false;
  }

  if (snode && snode->edittree && snode->edittree->type == NTREE_COMPOSIT) {
    bNode *node = bke::node_get_active(snode->edittree);

    if (node && ELEM(node->type, CMP_NODE_CROP)) {
      /* ignore 'use_crop_size', we can't usefully edit the crop in this case. */
      if ((node->custom1 & (1 << 0)) == 0) {
        return true;
      }
    }
  }

  return false;
}

static void WIDGETGROUP_node_crop_setup(const bContext * /*C*/, wmGizmoGroup *gzgroup)
{
  NodeCropWidgetGroup *crop_group = MEM_new<NodeCropWidgetGroup>(__func__);
  crop_group->border = WM_gizmo_new("GIZMO_GT_cage_2d", gzgroup, nullptr);

  RNA_enum_set(crop_group->border->ptr,
               "transform",
               ED_GIZMO_CAGE_XFORM_FLAG_TRANSLATE | ED_GIZMO_CAGE_XFORM_FLAG_SCALE);

  gzgroup->customdata = crop_group;
  gzgroup->customdata_free = [](void *customdata) {
    MEM_delete(static_cast<NodeCropWidgetGroup *>(customdata));
  };
}

static void WIDGETGROUP_node_crop_draw_prepare(const bContext *C, wmGizmoGroup *gzgroup)
{
  ARegion *region = CTX_wm_region(C);
  wmGizmo *gz = (wmGizmo *)gzgroup->gizmos.first;

  SpaceNode *snode = CTX_wm_space_node(C);

  node_gizmo_calc_matrix_space(snode, region, gz->matrix_space);
}

static void WIDGETGROUP_node_crop_refresh(const bContext *C, wmGizmoGroup *gzgroup)
{
  Main *bmain = CTX_data_main(C);
  NodeCropWidgetGroup *crop_group = (NodeCropWidgetGroup *)gzgroup->customdata;
  wmGizmo *gz = crop_group->border;

  void *lock;
  Image *ima = BKE_image_ensure_viewer(bmain, IMA_TYPE_COMPOSITE, "Viewer Node");
  ImBuf *ibuf = BKE_image_acquire_ibuf(ima, nullptr, &lock);

  if (ibuf) {
    crop_group->state.dims[0] = (ibuf->x > 0) ? ibuf->x : 64.0f;
    crop_group->state.dims[1] = (ibuf->y > 0) ? ibuf->y : 64.0f;
    copy_v2_v2(crop_group->state.offset, ima->runtime.backdrop_offset);

    RNA_float_set_array(gz->ptr, "dimensions", crop_group->state.dims);
    WM_gizmo_set_flag(gz, WM_GIZMO_HIDDEN, false);

    SpaceNode *snode = CTX_wm_space_node(C);
    bNode *node = bke::node_get_active(snode->edittree);

    crop_group->update_data.context = (bContext *)C;
    crop_group->update_data.ptr = RNA_pointer_create(
        (ID *)snode->edittree, &RNA_CompositorNodeCrop, node);
    crop_group->update_data.prop = RNA_struct_find_property(&crop_group->update_data.ptr,
                                                            "relative");

    wmGizmoPropertyFnParams params{};
    params.value_get_fn = gizmo_node_crop_prop_matrix_get;
    params.value_set_fn = gizmo_node_crop_prop_matrix_set;
    params.range_get_fn = nullptr;
    params.user_data = node;
    WM_gizmo_target_property_def_func(gz, "matrix", &params);
  }
  else {
    WM_gizmo_set_flag(gz, WM_GIZMO_HIDDEN, true);
  }

  BKE_image_release_ibuf(ima, ibuf, lock);
}

void NODE_GGT_backdrop_crop(wmGizmoGroupType *gzgt)
{
  gzgt->name = "Backdrop Crop Widget";
  gzgt->idname = "NODE_GGT_backdrop_crop";

  gzgt->flag |= WM_GIZMOGROUPTYPE_PERSISTENT;

  gzgt->poll = WIDGETGROUP_node_crop_poll;
  gzgt->setup = WIDGETGROUP_node_crop_setup;
  gzgt->setup_keymap = WM_gizmogroup_setup_keymap_generic_maybe_drag;
  gzgt->draw_prepare = WIDGETGROUP_node_crop_draw_prepare;
  gzgt->refresh = WIDGETGROUP_node_crop_refresh;
}

/** \} */

/* -------------------------------------------------------------------- */
/** \name Sun Beams
 * \{ */

struct NodeSunBeamsWidgetGroup {
  wmGizmo *gizmo;

  struct {
    float2 dims;
    float2 offset;
  } state;
};

static bool WIDGETGROUP_node_sbeam_poll(const bContext *C, wmGizmoGroupType * /*gzgt*/)
{
  SpaceNode *snode = CTX_wm_space_node(C);

  if ((snode->flag & SNODE_BACKDRAW) == 0) {
    return false;
  }

  if (snode && snode->edittree && snode->edittree->type == NTREE_COMPOSIT) {
    bNode *node = bke::node_get_active(snode->edittree);

    if (node && ELEM(node->type, CMP_NODE_SUNBEAMS)) {
      return true;
    }
  }

  return false;
}

static void WIDGETGROUP_node_sbeam_setup(const bContext * /*C*/, wmGizmoGroup *gzgroup)
{
  NodeSunBeamsWidgetGroup *sbeam_group = (NodeSunBeamsWidgetGroup *)MEM_mallocN(
      sizeof(NodeSunBeamsWidgetGroup), __func__);

  sbeam_group->gizmo = WM_gizmo_new("GIZMO_GT_move_3d", gzgroup, nullptr);
  wmGizmo *gz = sbeam_group->gizmo;

  RNA_enum_set(gz->ptr, "draw_style", ED_GIZMO_MOVE_STYLE_CROSS_2D);

  gz->scale_basis = 0.05f / 75.0f;

  gzgroup->customdata = sbeam_group;
}

static void WIDGETGROUP_node_sbeam_draw_prepare(const bContext *C, wmGizmoGroup *gzgroup)
{
  NodeSunBeamsWidgetGroup *sbeam_group = (NodeSunBeamsWidgetGroup *)gzgroup->customdata;
  ARegion *region = CTX_wm_region(C);
  wmGizmo *gz = (wmGizmo *)gzgroup->gizmos.first;

  SpaceNode *snode = CTX_wm_space_node(C);

  node_gizmo_calc_matrix_space_with_image_dims(
      snode, region, sbeam_group->state.dims, sbeam_group->state.offset, gz->matrix_space);
}

static void WIDGETGROUP_node_sbeam_refresh(const bContext *C, wmGizmoGroup *gzgroup)
{
  Main *bmain = CTX_data_main(C);
  NodeSunBeamsWidgetGroup *sbeam_group = (NodeSunBeamsWidgetGroup *)gzgroup->customdata;
  wmGizmo *gz = sbeam_group->gizmo;

  void *lock;
  Image *ima = BKE_image_ensure_viewer(bmain, IMA_TYPE_COMPOSITE, "Viewer Node");
  ImBuf *ibuf = BKE_image_acquire_ibuf(ima, nullptr, &lock);

  if (ibuf) {
    sbeam_group->state.dims[0] = (ibuf->x > 0) ? ibuf->x : 64.0f;
    sbeam_group->state.dims[1] = (ibuf->y > 0) ? ibuf->y : 64.0f;
    copy_v2_v2(sbeam_group->state.offset, ima->runtime.backdrop_offset);

    SpaceNode *snode = CTX_wm_space_node(C);
    bNode *node = bke::node_get_active(snode->edittree);

    /* Need to set property here for undo. TODO: would prefer to do this in _init. */
    PointerRNA nodeptr = RNA_pointer_create(
        (ID *)snode->edittree, &RNA_CompositorNodeSunBeams, node);
    WM_gizmo_target_property_def_rna(gz, "offset", &nodeptr, "source", -1);

    WM_gizmo_set_flag(gz, WM_GIZMO_DRAW_MODAL, true);
  }
  else {
    WM_gizmo_set_flag(gz, WM_GIZMO_HIDDEN, true);
  }

  BKE_image_release_ibuf(ima, ibuf, lock);
}

void NODE_GGT_backdrop_sun_beams(wmGizmoGroupType *gzgt)
{
  gzgt->name = "Sun Beams Widget";
  gzgt->idname = "NODE_GGT_sbeam";

  gzgt->flag |= WM_GIZMOGROUPTYPE_PERSISTENT;

  gzgt->poll = WIDGETGROUP_node_sbeam_poll;
  gzgt->setup = WIDGETGROUP_node_sbeam_setup;
  gzgt->setup_keymap = WM_gizmogroup_setup_keymap_generic_maybe_drag;
  gzgt->draw_prepare = WIDGETGROUP_node_sbeam_draw_prepare;
  gzgt->refresh = WIDGETGROUP_node_sbeam_refresh;
}

/** \} */

/* -------------------------------------------------------------------- */
/** \name Corner Pin
 * \{ */

struct NodeCornerPinWidgetGroup {
  wmGizmo *gizmos[4];

  struct {
    float2 dims;
    float2 offset;
  } state;
};

static bool WIDGETGROUP_node_corner_pin_poll(const bContext *C, wmGizmoGroupType * /*gzgt*/)
{
  SpaceNode *snode = CTX_wm_space_node(C);

  if ((snode->flag & SNODE_BACKDRAW) == 0) {
    return false;
  }

  if (snode && snode->edittree && snode->edittree->type == NTREE_COMPOSIT) {
    bNode *node = bke::node_get_active(snode->edittree);

    if (node && ELEM(node->type, CMP_NODE_CORNERPIN)) {
      return true;
    }
  }

  return false;
}

static void WIDGETGROUP_node_corner_pin_setup(const bContext * /*C*/, wmGizmoGroup *gzgroup)
{
  NodeCornerPinWidgetGroup *cpin_group = (NodeCornerPinWidgetGroup *)MEM_mallocN(
      sizeof(NodeCornerPinWidgetGroup), __func__);
  const wmGizmoType *gzt_move_3d = WM_gizmotype_find("GIZMO_GT_move_3d", false);

  for (int i = 0; i < 4; i++) {
    cpin_group->gizmos[i] = WM_gizmo_new_ptr(gzt_move_3d, gzgroup, nullptr);
    wmGizmo *gz = cpin_group->gizmos[i];

    RNA_enum_set(gz->ptr, "draw_style", ED_GIZMO_MOVE_STYLE_CROSS_2D);

    gz->scale_basis = 0.05f / 75.0;
  }

  gzgroup->customdata = cpin_group;
}

static void WIDGETGROUP_node_corner_pin_draw_prepare(const bContext *C, wmGizmoGroup *gzgroup)
{
  NodeCornerPinWidgetGroup *cpin_group = (NodeCornerPinWidgetGroup *)gzgroup->customdata;
  ARegion *region = CTX_wm_region(C);

  SpaceNode *snode = CTX_wm_space_node(C);

  float matrix_space[4][4];
  node_gizmo_calc_matrix_space_with_image_dims(
      snode, region, cpin_group->state.dims, cpin_group->state.offset, matrix_space);

  for (int i = 0; i < 4; i++) {
    wmGizmo *gz = cpin_group->gizmos[i];
    copy_m4_m4(gz->matrix_space, matrix_space);
  }
}

static void WIDGETGROUP_node_corner_pin_refresh(const bContext *C, wmGizmoGroup *gzgroup)
{
  Main *bmain = CTX_data_main(C);
  NodeCornerPinWidgetGroup *cpin_group = (NodeCornerPinWidgetGroup *)gzgroup->customdata;

  void *lock;
  Image *ima = BKE_image_ensure_viewer(bmain, IMA_TYPE_COMPOSITE, "Viewer Node");
  ImBuf *ibuf = BKE_image_acquire_ibuf(ima, nullptr, &lock);

  if (ibuf) {
    cpin_group->state.dims[0] = (ibuf->x > 0) ? ibuf->x : 64.0f;
    cpin_group->state.dims[1] = (ibuf->y > 0) ? ibuf->y : 64.0f;
    copy_v2_v2(cpin_group->state.offset, ima->runtime.backdrop_offset);

    SpaceNode *snode = CTX_wm_space_node(C);
    bNode *node = bke::node_get_active(snode->edittree);

    /* need to set property here for undo. TODO: would prefer to do this in _init. */
    int i = 0;
    for (bNodeSocket *sock = (bNodeSocket *)node->inputs.first; sock && i < 4; sock = sock->next) {
      if (sock->type == SOCK_VECTOR) {
        wmGizmo *gz = cpin_group->gizmos[i++];

        PointerRNA sockptr = RNA_pointer_create((ID *)snode->edittree, &RNA_NodeSocket, sock);
        WM_gizmo_target_property_def_rna(gz, "offset", &sockptr, "default_value", -1);

        WM_gizmo_set_flag(gz, WM_GIZMO_DRAW_MODAL, true);
      }
    }
  }
  else {
    for (int i = 0; i < 4; i++) {
      wmGizmo *gz = cpin_group->gizmos[i];
      WM_gizmo_set_flag(gz, WM_GIZMO_HIDDEN, true);
    }
  }

  BKE_image_release_ibuf(ima, ibuf, lock);
}

void NODE_GGT_backdrop_corner_pin(wmGizmoGroupType *gzgt)
{
  gzgt->name = "Corner Pin Widget";
  gzgt->idname = "NODE_GGT_backdrop_corner_pin";

  gzgt->flag |= WM_GIZMOGROUPTYPE_PERSISTENT;

  gzgt->poll = WIDGETGROUP_node_corner_pin_poll;
  gzgt->setup = WIDGETGROUP_node_corner_pin_setup;
  gzgt->setup_keymap = WM_gizmogroup_setup_keymap_generic_maybe_drag;
  gzgt->draw_prepare = WIDGETGROUP_node_corner_pin_draw_prepare;
  gzgt->refresh = WIDGETGROUP_node_corner_pin_refresh;
}

/** \} */

}  // namespace blender::ed::space_node<|MERGE_RESOLUTION|>--- conflicted
+++ resolved
@@ -213,7 +213,6 @@
     const NodeTwoXYs *nxy, const float2 &dims, const float2 offset, bool is_relative, rctf *r_rect)
 {
   if (is_relative) {
-<<<<<<< HEAD
     rect->xmin = nxy->fac_x1 + (offset.x / dims.x);
     rect->xmax = nxy->fac_x2 + (offset.x / dims.x);
     rect->ymin = nxy->fac_y2 + (offset.y / dims.y);
@@ -224,18 +223,6 @@
     rect->xmax = (nxy->x2 + offset.x) / dims.x;
     rect->ymin = (nxy->y2 + offset.y) / dims.y;
     rect->ymax = (nxy->y1 + offset.y) / dims.y;
-=======
-    r_rect->xmin = nxy->fac_x1 + (offset.x / dims.x);
-    r_rect->xmax = nxy->fac_x2 + (offset.x / dims.x);
-    r_rect->ymin = nxy->fac_y1 + (offset.y / dims.y);
-    r_rect->ymax = nxy->fac_y2 + (offset.y / dims.y);
-  }
-  else {
-    r_rect->xmin = (nxy->x1 + offset.x) / dims.x;
-    r_rect->xmax = (nxy->x2 + offset.x) / dims.x;
-    r_rect->ymin = (nxy->y1 + offset.y) / dims.y;
-    r_rect->ymax = (nxy->y2 + offset.y) / dims.y;
->>>>>>> 7b0c18af
   }
 }
 
@@ -290,13 +277,7 @@
   NodeTwoXYs *nxy = (NodeTwoXYs *)node->storage;
   bool is_relative = bool(node->custom2);
   rctf rct;
-<<<<<<< HEAD
   two_xy_to_rect(nxy, &rct, dims, offset, is_relative);
-=======
-  two_xy_to_rect(nxy, dims, offset, is_relative, &rct);
-  const bool nx = rct.xmin > rct.xmax;
-  const bool ny = rct.ymin > rct.ymax;
->>>>>>> 7b0c18af
   BLI_rctf_resize(&rct, fabsf(matrix[0][0]), fabsf(matrix[1][1]));
   BLI_rctf_recenter(&rct, ((matrix[3][0]) / dims[0]) + 0.5f, ((matrix[3][1]) / dims[1]) + 0.5f);
   rctf rct_isect{};
