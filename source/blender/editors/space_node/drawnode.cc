--- conflicted
+++ resolved
@@ -2547,35 +2547,4 @@
   node_draw_link_end_markers(link, draw_config, points, false);
 }
 
-<<<<<<< HEAD
-}  // namespace blender::ed::space_node
-=======
-}  // namespace blender::ed::space_node
-
-void ED_node_draw_snap(View2D *v2d, const float cent[2], float size, NodeBorder border, uint pos)
-{
-  immBegin(GPU_PRIM_LINES, 4);
-
-  if (border & (NODE_LEFT | NODE_RIGHT)) {
-    immVertex2f(pos, cent[0], v2d->cur.ymin);
-    immVertex2f(pos, cent[0], v2d->cur.ymax);
-  }
-  else {
-    immVertex2f(pos, cent[0], cent[1] - size);
-    immVertex2f(pos, cent[0], cent[1] + size);
-  }
-
-  if (border & (NODE_TOP | NODE_BOTTOM)) {
-    immVertex2f(pos, v2d->cur.xmin, cent[1]);
-    immVertex2f(pos, v2d->cur.xmax, cent[1]);
-  }
-  else {
-    immVertex2f(pos, cent[0] - size, cent[1]);
-    immVertex2f(pos, cent[0] + size, cent[1]);
-  }
-
-  immEnd();
-}
-
-/** \} */
->>>>>>> f1812626
+}  // namespace blender::ed::space_node