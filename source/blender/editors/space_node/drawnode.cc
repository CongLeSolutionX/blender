/* SPDX-FileCopyrightText: 2005 Blender Authors
 *
 * SPDX-License-Identifier: GPL-2.0-or-later */

/** \file
 * \ingroup spnode
 * \brief lower level node drawing for nodes (boarders, headers etc), also node layout.
 */

#include "BLI_color.hh"
#include "BLI_string.h"
#include "BLI_system.h"
#include "BLI_threads.h"

#include "DNA_node_types.h"
#include "DNA_object_types.h"
#include "DNA_screen_types.h"
#include "DNA_space_types.h"
#include "DNA_userdef_types.h"

#include "BKE_context.hh"
#include "BKE_curve.hh"
#include "BKE_image.h"
#include "BKE_main.hh"
#include "BKE_node.hh"
#include "BKE_node_enum.hh"
#include "BKE_node_runtime.hh"
#include "BKE_node_tree_update.hh"
#include "BKE_scene.hh"
#include "BKE_tracking.h"

#include "BLF_api.hh"
#include "BLT_translation.hh"

#include "BIF_glutil.hh"

#include "GPU_batch.hh"
#include "GPU_batch_presets.hh"
#include "GPU_framebuffer.hh"
#include "GPU_immediate.hh"
#include "GPU_matrix.hh"
#include "GPU_platform.hh"
#include "GPU_shader_shared.hh"
#include "GPU_state.hh"
#include "GPU_uniform_buffer.hh"

#include "DRW_engine.hh"

#include "RNA_access.hh"
#include "RNA_define.hh"
#include "RNA_prototypes.h"

#include "ED_node.hh"
#include "ED_space_api.hh"

#include "WM_api.hh"
#include "WM_types.hh"

#include "UI_resources.hh"
#include "UI_view2d.hh"

#include "IMB_colormanagement.hh"
#include "IMB_imbuf_types.hh"

#include "NOD_composite.hh"
#include "NOD_geometry.hh"
#include "NOD_node_declaration.hh"
#include "NOD_shader.h"
#include "NOD_socket.hh"
#include "NOD_texture.h"
#include "node_intern.hh" /* own include */

namespace blender::ed::space_node {

/* Default flags for uiItemR(). Name is kept short since this is used a lot in this file. */
#define DEFAULT_FLAGS UI_ITEM_R_SPLIT_EMPTY_NAME

/* ****************** SOCKET BUTTON DRAW FUNCTIONS ***************** */

static void node_socket_button_label(bContext * /*C*/,
                                     uiLayout *layout,
                                     PointerRNA * /*ptr*/,
                                     PointerRNA * /*node_ptr*/,
                                     const char *text)
{
  uiItemL(layout, text, ICON_NONE);
}

/* ****************** BUTTON CALLBACKS FOR ALL TREES ***************** */

static void node_buts_value(uiLayout *layout, bContext * /*C*/, PointerRNA *ptr)
{
  bNode *node = (bNode *)ptr->data;
  /* first output stores value */
  bNodeSocket *output = (bNodeSocket *)node->outputs.first;
  PointerRNA sockptr = RNA_pointer_create(ptr->owner_id, &RNA_NodeSocket, output);

  uiItemR(layout, &sockptr, "default_value", DEFAULT_FLAGS, "", ICON_NONE);
}

static void node_buts_rgb(uiLayout *layout, bContext * /*C*/, PointerRNA *ptr)
{
  bNode *node = (bNode *)ptr->data;
  /* first output stores value */
  bNodeSocket *output = (bNodeSocket *)node->outputs.first;
  uiLayout *col;
  PointerRNA sockptr = RNA_pointer_create(ptr->owner_id, &RNA_NodeSocket, output);

  col = uiLayoutColumn(layout, false);
  uiTemplateColorPicker(col, &sockptr, "default_value", true, false, false, false);
  uiItemR(col, &sockptr, "default_value", DEFAULT_FLAGS | UI_ITEM_R_SLIDER, "", ICON_NONE);
}

static void node_buts_mix_rgb(uiLayout *layout, bContext * /*C*/, PointerRNA *ptr)
{
  bNodeTree *ntree = (bNodeTree *)ptr->owner_id;

  uiLayout *col = uiLayoutColumn(layout, false);
  uiLayout *row = uiLayoutRow(col, true);
  uiItemR(row, ptr, "blend_type", DEFAULT_FLAGS, "", ICON_NONE);
  if (ELEM(ntree->type, NTREE_COMPOSIT, NTREE_TEXTURE)) {
    uiItemR(row, ptr, "use_alpha", DEFAULT_FLAGS, "", ICON_IMAGE_RGB_ALPHA);
  }

  uiItemR(col, ptr, "use_clamp", DEFAULT_FLAGS, nullptr, ICON_NONE);
}

static void node_buts_time(uiLayout *layout, bContext * /*C*/, PointerRNA *ptr)
{
  uiTemplateCurveMapping(layout, ptr, "curve", 's', false, false, false, false);

  uiLayout *col = uiLayoutColumn(layout, true);
  uiItemR(col, ptr, "frame_start", DEFAULT_FLAGS, IFACE_("Start"), ICON_NONE);
  uiItemR(col, ptr, "frame_end", DEFAULT_FLAGS, IFACE_("End"), ICON_NONE);
}

static void node_buts_colorramp(uiLayout *layout, bContext * /*C*/, PointerRNA *ptr)
{
  uiTemplateColorRamp(layout, ptr, "color_ramp", false);
}

static void node_buts_curvevec(uiLayout *layout, bContext * /*C*/, PointerRNA *ptr)
{
  uiTemplateCurveMapping(layout, ptr, "mapping", 'v', false, false, false, false);
}

static void node_buts_curvefloat(uiLayout *layout, bContext * /*C*/, PointerRNA *ptr)
{
  uiTemplateCurveMapping(layout, ptr, "mapping", 0, false, false, false, false);
}

}  // namespace blender::ed::space_node

#define SAMPLE_FLT_ISNONE FLT_MAX
/* Bad! 2.5 will do better? ... no it won't! */
static float _sample_col[4] = {SAMPLE_FLT_ISNONE};
void ED_node_sample_set(const float col[4])
{
  if (col) {
    copy_v4_v4(_sample_col, col);
  }
  else {
    copy_v4_fl(_sample_col, SAMPLE_FLT_ISNONE);
  }
}

namespace blender::ed::space_node {

static void node_buts_curvecol(uiLayout *layout, bContext * /*C*/, PointerRNA *ptr)
{
  bNode *node = (bNode *)ptr->data;
  CurveMapping *cumap = (CurveMapping *)node->storage;

  if (_sample_col[0] != SAMPLE_FLT_ISNONE) {
    cumap->flag |= CUMA_DRAW_SAMPLE;
    copy_v3_v3(cumap->sample, _sample_col);
  }
  else {
    cumap->flag &= ~CUMA_DRAW_SAMPLE;
  }

  /* "Tone" (Standard/Film-like) only used in the Compositor. */
  bNodeTree *ntree = (bNodeTree *)ptr->owner_id;
  uiTemplateCurveMapping(
      layout, ptr, "mapping", 'c', false, false, false, (ntree->type == NTREE_COMPOSIT));
}

static void node_buts_normal(uiLayout *layout, bContext * /*C*/, PointerRNA *ptr)
{
  bNode *node = (bNode *)ptr->data;
  /* first output stores normal */
  bNodeSocket *output = (bNodeSocket *)node->outputs.first;
  PointerRNA sockptr = RNA_pointer_create(ptr->owner_id, &RNA_NodeSocket, output);

  uiItemR(layout, &sockptr, "default_value", DEFAULT_FLAGS, "", ICON_NONE);
}

static void node_buts_texture(uiLayout *layout, bContext * /*C*/, PointerRNA *ptr)
{
  bNode *node = (bNode *)ptr->data;

  short multi = (node->id && ((Tex *)node->id)->use_nodes && (node->type != CMP_NODE_TEXTURE) &&
                 (node->type != TEX_NODE_TEXTURE));

  uiItemR(layout, ptr, "texture", DEFAULT_FLAGS, "", ICON_NONE);

  if (multi) {
    /* Number Drawing not optimal here, better have a list. */
    uiItemR(layout, ptr, "node_output", DEFAULT_FLAGS, "", ICON_NONE);
  }
}

static void node_buts_math(uiLayout *layout, bContext * /*C*/, PointerRNA *ptr)
{
  uiItemR(layout, ptr, "operation", DEFAULT_FLAGS, "", ICON_NONE);
  uiItemR(layout, ptr, "use_clamp", DEFAULT_FLAGS, nullptr, ICON_NONE);
}

static void node_buts_combsep_color(uiLayout *layout, bContext * /*C*/, PointerRNA *ptr)
{
  uiItemR(layout, ptr, "mode", DEFAULT_FLAGS, "", ICON_NONE);
}

NodeResizeDirection node_get_resize_direction(const SpaceNode &snode,
                                              const bNode *node,
                                              const int x,
                                              const int y)
{
  const float size = NODE_RESIZE_MARGIN * math::max(snode.runtime->aspect, 1.0f);

  if (node->type == NODE_FRAME) {
    NodeFrame *data = (NodeFrame *)node->storage;

    /* shrinking frame size is determined by child nodes */
    if (!(data->flag & NODE_FRAME_RESIZEABLE)) {
      return NODE_RESIZE_NONE;
    }

    NodeResizeDirection dir = NODE_RESIZE_NONE;

    const rctf &totr = node->runtime->totr;

    if (x > totr.xmax - size && x <= totr.xmax && y >= totr.ymin && y < totr.ymax) {
      dir |= NODE_RESIZE_RIGHT;
    }
    if (x >= totr.xmin && x < totr.xmin + size && y >= totr.ymin && y < totr.ymax) {
      dir |= NODE_RESIZE_LEFT;
    }
    if (x >= totr.xmin && x < totr.xmax && y >= totr.ymax - size && y < totr.ymax) {
      dir |= NODE_RESIZE_TOP;
    }
    if (x >= totr.xmin && x < totr.xmax && y >= totr.ymin && y < totr.ymin + size) {
      dir |= NODE_RESIZE_BOTTOM;
    }

    return dir;
  }

  if (node->flag & NODE_HIDDEN) {
    /* right part of node */
    rctf totr = node->runtime->totr;
    totr.xmin = node->runtime->totr.xmax - 1.0f * U.widget_unit;
    if (BLI_rctf_isect_pt(&totr, x, y)) {
      return NODE_RESIZE_RIGHT;
    }

    return NODE_RESIZE_NONE;
  }

  const rctf &totr = node->runtime->totr;
  NodeResizeDirection dir = NODE_RESIZE_NONE;

  if (x >= totr.xmax - size && x < totr.xmax && y >= totr.ymin && y < totr.ymax) {
    dir |= NODE_RESIZE_RIGHT;
  }
  if (x >= totr.xmin && x < totr.xmin + size && y >= totr.ymin && y < totr.ymax) {
    dir |= NODE_RESIZE_LEFT;
  }
  return dir;
}

/* ****************** BUTTON CALLBACKS FOR COMMON NODES ***************** */

static void node_draw_buttons_group(uiLayout *layout, bContext *C, PointerRNA *ptr)
{
  uiTemplateIDBrowse(
      layout, C, ptr, "node_tree", nullptr, nullptr, nullptr, UI_TEMPLATE_ID_FILTER_ALL, nullptr);
}

static void node_buts_frame_ex(uiLayout *layout, bContext * /*C*/, PointerRNA *ptr)
{
  uiItemR(layout, ptr, "label_size", DEFAULT_FLAGS, IFACE_("Label Size"), ICON_NONE);
  uiItemR(layout, ptr, "shrink", DEFAULT_FLAGS, IFACE_("Shrink"), ICON_NONE);
  uiItemR(layout, ptr, "text", DEFAULT_FLAGS, nullptr, ICON_NONE);
}

static void node_common_set_butfunc(blender::bke::bNodeType *ntype)
{
  switch (ntype->type) {
    case NODE_GROUP:
      ntype->draw_buttons = node_draw_buttons_group;
      break;
    case NODE_FRAME:
      ntype->draw_buttons_ex = node_buts_frame_ex;
      break;
  }
}

/* ****************** BUTTON CALLBACKS FOR SHADER NODES ***************** */

static void node_buts_image_user(uiLayout *layout,
                                 bContext *C,
                                 PointerRNA *ptr,
                                 PointerRNA *imaptr,
                                 PointerRNA *iuserptr,
                                 const bool show_layer_selection,
                                 const bool show_color_management)
{
  Image *image = (Image *)imaptr->data;
  if (!image) {
    return;
  }
  ImageUser *iuser = (ImageUser *)iuserptr->data;

  uiLayout *col = uiLayoutColumn(layout, false);

  uiItemR(col, imaptr, "source", DEFAULT_FLAGS, "", ICON_NONE);

  const int source = RNA_enum_get(imaptr, "source");

  if (source == IMA_SRC_SEQUENCE) {
    /* don't use iuser->framenr directly
     * because it may not be updated if auto-refresh is off */
    Scene *scene = CTX_data_scene(C);

    char numstr[32];
    const int framenr = BKE_image_user_frame_get(iuser, scene->r.cfra, nullptr);
    SNPRINTF(numstr, IFACE_("Frame: %d"), framenr);
    uiItemL(layout, numstr, ICON_NONE);
  }

  if (ELEM(source, IMA_SRC_SEQUENCE, IMA_SRC_MOVIE)) {
    col = uiLayoutColumn(layout, true);
    uiItemR(col, ptr, "frame_duration", DEFAULT_FLAGS, nullptr, ICON_NONE);
    uiItemR(col, ptr, "frame_start", DEFAULT_FLAGS, nullptr, ICON_NONE);
    uiItemR(col, ptr, "frame_offset", DEFAULT_FLAGS, nullptr, ICON_NONE);
    uiItemR(col, ptr, "use_cyclic", DEFAULT_FLAGS, nullptr, ICON_NONE);
    uiItemR(col, ptr, "use_auto_refresh", DEFAULT_FLAGS, nullptr, ICON_NONE);
  }

  if (show_layer_selection && RNA_enum_get(imaptr, "type") == IMA_TYPE_MULTILAYER &&
      RNA_boolean_get(ptr, "has_layers"))
  {
    col = uiLayoutColumn(layout, false);
    uiItemR(col, ptr, "layer", DEFAULT_FLAGS, nullptr, ICON_NONE);
  }

  if (show_color_management) {
    uiLayout *split = uiLayoutSplit(layout, 0.33f, true);
    PointerRNA colorspace_settings_ptr = RNA_pointer_get(imaptr, "colorspace_settings");
    uiItemL(split, IFACE_("Color Space"), ICON_NONE);
    uiItemR(split, &colorspace_settings_ptr, "name", DEFAULT_FLAGS, "", ICON_NONE);

    if (image->source != IMA_SRC_GENERATED) {
      split = uiLayoutSplit(layout, 0.33f, true);
      uiItemL(split, IFACE_("Alpha"), ICON_NONE);
      uiItemR(split, imaptr, "alpha_mode", DEFAULT_FLAGS, "", ICON_NONE);

      bool is_data = IMB_colormanagement_space_name_is_data(image->colorspace_settings.name);
      uiLayoutSetActive(split, !is_data);
    }

    /* Avoid losing changes image is painted. */
    if (BKE_image_is_dirty((Image *)imaptr->data)) {
      uiLayoutSetEnabled(split, false);
    }
  }
}

static void node_shader_buts_tex_image(uiLayout *layout, bContext *C, PointerRNA *ptr)
{
  PointerRNA imaptr = RNA_pointer_get(ptr, "image");
  PointerRNA iuserptr = RNA_pointer_get(ptr, "image_user");

  uiLayoutSetContextPointer(layout, "image_user", &iuserptr);
  uiTemplateID(layout,
               C,
               ptr,
               "image",
               "IMAGE_OT_new",
               "IMAGE_OT_open",
               nullptr,
               UI_TEMPLATE_ID_FILTER_ALL,
               false,
               nullptr);
  uiItemR(layout, ptr, "interpolation", DEFAULT_FLAGS, "", ICON_NONE);
  uiItemR(layout, ptr, "projection", DEFAULT_FLAGS, "", ICON_NONE);

  if (RNA_enum_get(ptr, "projection") == SHD_PROJ_BOX) {
    uiItemR(layout, ptr, "projection_blend", DEFAULT_FLAGS, "Blend", ICON_NONE);
  }

  uiItemR(layout, ptr, "extension", DEFAULT_FLAGS, "", ICON_NONE);

  /* NOTE: image user properties used directly here, unlike compositor image node,
   * which redefines them in the node struct RNA to get proper updates.
   */
  node_buts_image_user(layout, C, &iuserptr, &imaptr, &iuserptr, false, true);
}

static void node_shader_buts_tex_image_ex(uiLayout *layout, bContext *C, PointerRNA *ptr)
{
  PointerRNA iuserptr = RNA_pointer_get(ptr, "image_user");
  uiTemplateImage(layout, C, ptr, "image", &iuserptr, false, false);
}

static void node_shader_buts_tex_environment(uiLayout *layout, bContext *C, PointerRNA *ptr)
{
  PointerRNA imaptr = RNA_pointer_get(ptr, "image");
  PointerRNA iuserptr = RNA_pointer_get(ptr, "image_user");

  uiLayoutSetContextPointer(layout, "image_user", &iuserptr);
  uiTemplateID(layout,
               C,
               ptr,
               "image",
               "IMAGE_OT_new",
               "IMAGE_OT_open",
               nullptr,
               UI_TEMPLATE_ID_FILTER_ALL,
               false,
               nullptr);

  uiItemR(layout, ptr, "interpolation", DEFAULT_FLAGS, "", ICON_NONE);
  uiItemR(layout, ptr, "projection", DEFAULT_FLAGS, "", ICON_NONE);

  node_buts_image_user(layout, C, &iuserptr, &imaptr, &iuserptr, false, true);
}

static void node_shader_buts_tex_environment_ex(uiLayout *layout, bContext *C, PointerRNA *ptr)
{
  PointerRNA iuserptr = RNA_pointer_get(ptr, "image_user");
  uiTemplateImage(layout, C, ptr, "image", &iuserptr, false, false);

  uiItemR(layout, ptr, "interpolation", DEFAULT_FLAGS, IFACE_("Interpolation"), ICON_NONE);
  uiItemR(layout, ptr, "projection", DEFAULT_FLAGS, IFACE_("Projection"), ICON_NONE);
}

static void node_shader_buts_displacement(uiLayout *layout, bContext * /*C*/, PointerRNA *ptr)
{
  uiItemR(layout, ptr, "space", DEFAULT_FLAGS, "", ICON_NONE);
}

static void node_shader_buts_glossy(uiLayout *layout, bContext * /*C*/, PointerRNA *ptr)
{
  uiItemR(layout, ptr, "distribution", DEFAULT_FLAGS, "", ICON_NONE);
}

static void node_buts_output_shader(uiLayout *layout, bContext * /*C*/, PointerRNA *ptr)
{
  uiItemR(layout, ptr, "target", DEFAULT_FLAGS, "", ICON_NONE);
}

/* only once called */
static void node_shader_set_butfunc(blender::bke::bNodeType *ntype)
{
  switch (ntype->type) {
    case SH_NODE_NORMAL:
      ntype->draw_buttons = node_buts_normal;
      break;
    case SH_NODE_CURVE_VEC:
      ntype->draw_buttons = node_buts_curvevec;
      break;
    case SH_NODE_CURVE_RGB:
      ntype->draw_buttons = node_buts_curvecol;
      break;
    case SH_NODE_CURVE_FLOAT:
      ntype->draw_buttons = node_buts_curvefloat;
      break;
    case SH_NODE_VALUE:
      ntype->draw_buttons = node_buts_value;
      break;
    case SH_NODE_RGB:
      ntype->draw_buttons = node_buts_rgb;
      break;
    case SH_NODE_MIX_RGB_LEGACY:
      ntype->draw_buttons = node_buts_mix_rgb;
      break;
    case SH_NODE_VALTORGB:
      ntype->draw_buttons = node_buts_colorramp;
      break;
    case SH_NODE_MATH:
      ntype->draw_buttons = node_buts_math;
      break;
    case SH_NODE_COMBINE_COLOR:
    case SH_NODE_SEPARATE_COLOR:
      ntype->draw_buttons = node_buts_combsep_color;
      break;
    case SH_NODE_TEX_IMAGE:
      ntype->draw_buttons = node_shader_buts_tex_image;
      ntype->draw_buttons_ex = node_shader_buts_tex_image_ex;
      break;
    case SH_NODE_TEX_ENVIRONMENT:
      ntype->draw_buttons = node_shader_buts_tex_environment;
      ntype->draw_buttons_ex = node_shader_buts_tex_environment_ex;
      break;
    case SH_NODE_DISPLACEMENT:
    case SH_NODE_VECTOR_DISPLACEMENT:
      ntype->draw_buttons = node_shader_buts_displacement;
      break;
    case SH_NODE_BSDF_GLASS:
    case SH_NODE_BSDF_REFRACTION:
      ntype->draw_buttons = node_shader_buts_glossy;
      break;
    case SH_NODE_OUTPUT_MATERIAL:
    case SH_NODE_OUTPUT_LIGHT:
    case SH_NODE_OUTPUT_WORLD:
      ntype->draw_buttons = node_buts_output_shader;
      break;
  }
}

/* ****************** BUTTON CALLBACKS FOR COMPOSITE NODES ***************** */

static void node_buts_image_views(uiLayout *layout,
                                  bContext * /*C*/,
                                  PointerRNA *ptr,
                                  PointerRNA *imaptr)
{
  uiLayout *col;

  if (!imaptr->data) {
    return;
  }

  col = uiLayoutColumn(layout, false);

  if (RNA_boolean_get(ptr, "has_views")) {
    if (RNA_enum_get(ptr, "view") == 0) {
      uiItemR(col, ptr, "view", DEFAULT_FLAGS, nullptr, ICON_CAMERA_STEREO);
    }
    else {
      uiItemR(col, ptr, "view", DEFAULT_FLAGS, nullptr, ICON_SCENE);
    }
  }
}

static void node_composit_buts_image(uiLayout *layout, bContext *C, PointerRNA *ptr)
{
  bNode *node = (bNode *)ptr->data;

  PointerRNA iuserptr = RNA_pointer_create(ptr->owner_id, &RNA_ImageUser, node->storage);
  uiLayoutSetContextPointer(layout, "image_user", &iuserptr);
  uiTemplateID(layout,
               C,
               ptr,
               "image",
               "IMAGE_OT_new",
               "IMAGE_OT_open",
               nullptr,
               UI_TEMPLATE_ID_FILTER_ALL,
               false,
               nullptr);
  if (!node->id) {
    return;
  }

  PointerRNA imaptr = RNA_pointer_get(ptr, "image");

  node_buts_image_user(layout, C, ptr, &imaptr, &iuserptr, true, true);

  node_buts_image_views(layout, C, ptr, &imaptr);
}

static void node_composit_buts_image_ex(uiLayout *layout, bContext *C, PointerRNA *ptr)
{
  bNode *node = (bNode *)ptr->data;

  PointerRNA iuserptr = RNA_pointer_create(ptr->owner_id, &RNA_ImageUser, node->storage);
  uiLayoutSetContextPointer(layout, "image_user", &iuserptr);
  uiTemplateImage(layout, C, ptr, "image", &iuserptr, false, true);
}

static void node_composit_buts_huecorrect(uiLayout *layout, bContext * /*C*/, PointerRNA *ptr)
{
  bNode *node = (bNode *)ptr->data;
  CurveMapping *cumap = (CurveMapping *)node->storage;

  if (_sample_col[0] != SAMPLE_FLT_ISNONE) {
    cumap->flag |= CUMA_DRAW_SAMPLE;
    copy_v3_v3(cumap->sample, _sample_col);
  }
  else {
    cumap->flag &= ~CUMA_DRAW_SAMPLE;
  }

  uiTemplateCurveMapping(layout, ptr, "mapping", 'h', false, false, false, false);
}

static void node_composit_buts_ycc(uiLayout *layout, bContext * /*C*/, PointerRNA *ptr)
{
  uiItemR(layout, ptr, "mode", DEFAULT_FLAGS, "", ICON_NONE);
}

static void node_composit_buts_combsep_color(uiLayout *layout, bContext * /*C*/, PointerRNA *ptr)
{
  bNode *node = (bNode *)ptr->data;
  NodeCMPCombSepColor *storage = (NodeCMPCombSepColor *)node->storage;

  uiItemR(layout, ptr, "mode", DEFAULT_FLAGS, "", ICON_NONE);
  if (storage->mode == CMP_NODE_COMBSEP_COLOR_YCC) {
    uiItemR(layout, ptr, "ycc_mode", DEFAULT_FLAGS, "", ICON_NONE);
  }
}

<<<<<<< HEAD
static void node_composit_backdrop_viewer(
    SpaceNode *snode, ImBuf *backdrop, bNode *node, int x, int y)
{
  if (snode->gizmo_flag & (SNODE_GIZMO_HIDE | SNODE_GIZMO_HIDE_ACTIVE_NODE)) {
    return;
  }
  if (node->custom1 == 0) {
    const float backdropWidth = backdrop->x;
    const float backdropHeight = backdrop->y;
    const float cx = x + snode->zoom * backdropWidth * node->custom3;
    const float cy = y + snode->zoom * backdropHeight * node->custom4;
    const float cross_size = 12 * U.pixelsize;

    GPUVertFormat *format = immVertexFormat();
    uint pos = GPU_vertformat_attr_add(format, "pos", GPU_COMP_F32, 2, GPU_FETCH_FLOAT);

    immBindBuiltinProgram(GPU_SHADER_3D_UNIFORM_COLOR);

    immUniformColor3f(1.0f, 1.0f, 1.0f);

    immBegin(GPU_PRIM_LINES, 4);
    immVertex2f(pos, cx - cross_size, cy - cross_size);
    immVertex2f(pos, cx + cross_size, cy + cross_size);
    immVertex2f(pos, cx + cross_size, cy - cross_size);
    immVertex2f(pos, cx - cross_size, cy + cross_size);
    immEnd();

    immUnbindProgram();
  }
}

=======
>>>>>>> 3b9081d0
static void node_composit_backdrop_boxmask(
    SpaceNode *snode, ImBuf *backdrop, bNode *node, int x, int y)
{
  if (snode->gizmo_flag & (SNODE_GIZMO_HIDE | SNODE_GIZMO_HIDE_ACTIVE_NODE)) {
    return;
  }
  NodeBoxMask *boxmask = (NodeBoxMask *)node->storage;
  const float backdropWidth = backdrop->x;
  const float backdropHeight = backdrop->y;
  const float aspect = backdropWidth / backdropHeight;
  const float rad = -boxmask->rotation;
  const float cosine = cosf(rad);
  const float sine = sinf(rad);
  const float halveBoxWidth = backdropWidth * (boxmask->width / 2.0f);
  const float halveBoxHeight = backdropHeight * (boxmask->height / 2.0f) * aspect;

  float cx, cy, x1, x2, x3, x4;
  float y1, y2, y3, y4;

  cx = x + snode->zoom * backdropWidth * boxmask->x;
  cy = y + snode->zoom * backdropHeight * boxmask->y;

  x1 = cx - (cosine * halveBoxWidth + sine * halveBoxHeight) * snode->zoom;
  x2 = cx - (cosine * -halveBoxWidth + sine * halveBoxHeight) * snode->zoom;
  x3 = cx - (cosine * -halveBoxWidth + sine * -halveBoxHeight) * snode->zoom;
  x4 = cx - (cosine * halveBoxWidth + sine * -halveBoxHeight) * snode->zoom;
  y1 = cy - (-sine * halveBoxWidth + cosine * halveBoxHeight) * snode->zoom;
  y2 = cy - (-sine * -halveBoxWidth + cosine * halveBoxHeight) * snode->zoom;
  y3 = cy - (-sine * -halveBoxWidth + cosine * -halveBoxHeight) * snode->zoom;
  y4 = cy - (-sine * halveBoxWidth + cosine * -halveBoxHeight) * snode->zoom;

  GPUVertFormat *format = immVertexFormat();
  uint pos = GPU_vertformat_attr_add(format, "pos", GPU_COMP_F32, 2, GPU_FETCH_FLOAT);

  immBindBuiltinProgram(GPU_SHADER_3D_UNIFORM_COLOR);

  immUniformColor3f(1.0f, 1.0f, 1.0f);

  immBegin(GPU_PRIM_LINE_LOOP, 4);
  immVertex2f(pos, x1, y1);
  immVertex2f(pos, x2, y2);
  immVertex2f(pos, x3, y3);
  immVertex2f(pos, x4, y4);
  immEnd();

  immUnbindProgram();
}

static void node_composit_backdrop_ellipsemask(
    SpaceNode *snode, ImBuf *backdrop, bNode *node, int x, int y)
{
  if (snode->gizmo_flag & (SNODE_GIZMO_HIDE | SNODE_GIZMO_HIDE_ACTIVE_NODE)) {
    return;
  }
  NodeEllipseMask *ellipsemask = (NodeEllipseMask *)node->storage;
  const float backdropWidth = backdrop->x;
  const float backdropHeight = backdrop->y;
  const float aspect = backdropWidth / backdropHeight;
  const float rad = -ellipsemask->rotation;
  const float cosine = cosf(rad);
  const float sine = sinf(rad);
  const float halveBoxWidth = backdropWidth * (ellipsemask->width / 2.0f);
  const float halveBoxHeight = backdropHeight * (ellipsemask->height / 2.0f) * aspect;

  float cx, cy, x1, x2, x3, x4;
  float y1, y2, y3, y4;

  cx = x + snode->zoom * backdropWidth * ellipsemask->x;
  cy = y + snode->zoom * backdropHeight * ellipsemask->y;

  x1 = cx - (cosine * halveBoxWidth + sine * halveBoxHeight) * snode->zoom;
  x2 = cx - (cosine * -halveBoxWidth + sine * halveBoxHeight) * snode->zoom;
  x3 = cx - (cosine * -halveBoxWidth + sine * -halveBoxHeight) * snode->zoom;
  x4 = cx - (cosine * halveBoxWidth + sine * -halveBoxHeight) * snode->zoom;
  y1 = cy - (-sine * halveBoxWidth + cosine * halveBoxHeight) * snode->zoom;
  y2 = cy - (-sine * -halveBoxWidth + cosine * halveBoxHeight) * snode->zoom;
  y3 = cy - (-sine * -halveBoxWidth + cosine * -halveBoxHeight) * snode->zoom;
  y4 = cy - (-sine * halveBoxWidth + cosine * -halveBoxHeight) * snode->zoom;

  GPUVertFormat *format = immVertexFormat();
  uint pos = GPU_vertformat_attr_add(format, "pos", GPU_COMP_F32, 2, GPU_FETCH_FLOAT);

  immBindBuiltinProgram(GPU_SHADER_3D_UNIFORM_COLOR);

  immUniformColor3f(1.0f, 1.0f, 1.0f);

  immBegin(GPU_PRIM_LINE_LOOP, 4);
  immVertex2f(pos, x1, y1);
  immVertex2f(pos, x2, y2);
  immVertex2f(pos, x3, y3);
  immVertex2f(pos, x4, y4);
  immEnd();

  immUnbindProgram();
}

static void node_composit_buts_cryptomatte_legacy(uiLayout *layout,
                                                  bContext * /*C*/,
                                                  PointerRNA *ptr)
{
  uiLayout *col = uiLayoutColumn(layout, true);

  uiItemL(col, IFACE_("Matte Objects:"), ICON_NONE);

  uiLayout *row = uiLayoutRow(col, true);
  uiTemplateCryptoPicker(row, ptr, "add", ICON_ADD);
  uiTemplateCryptoPicker(row, ptr, "remove", ICON_REMOVE);

  uiItemR(col, ptr, "matte_id", DEFAULT_FLAGS, "", ICON_NONE);
}

static void node_composit_buts_cryptomatte_legacy_ex(uiLayout *layout,
                                                     bContext * /*C*/,
                                                     PointerRNA * /*ptr*/)
{
  uiItemO(layout, IFACE_("Add Crypto Layer"), ICON_ADD, "NODE_OT_cryptomatte_layer_add");
  uiItemO(layout, IFACE_("Remove Crypto Layer"), ICON_REMOVE, "NODE_OT_cryptomatte_layer_remove");
}

static void node_composit_buts_cryptomatte(uiLayout *layout, bContext *C, PointerRNA *ptr)
{
  bNode *node = (bNode *)ptr->data;

  uiLayout *row = uiLayoutRow(layout, true);
  uiItemR(row, ptr, "source", DEFAULT_FLAGS | UI_ITEM_R_EXPAND, nullptr, ICON_NONE);

  uiLayout *col = uiLayoutColumn(layout, false);
  if (node->custom1 == CMP_NODE_CRYPTOMATTE_SOURCE_RENDER) {
    uiTemplateID(col,
                 C,
                 ptr,
                 "scene",
                 nullptr,
                 nullptr,
                 nullptr,
                 UI_TEMPLATE_ID_FILTER_ALL,
                 false,
                 nullptr);
  }
  else {
    uiTemplateID(col,
                 C,
                 ptr,
                 "image",
                 nullptr,
                 "IMAGE_OT_open",
                 nullptr,
                 UI_TEMPLATE_ID_FILTER_ALL,
                 false,
                 nullptr);

    NodeCryptomatte *crypto = (NodeCryptomatte *)node->storage;
    PointerRNA imaptr = RNA_pointer_get(ptr, "image");
    PointerRNA iuserptr = RNA_pointer_create((ID *)ptr->owner_id, &RNA_ImageUser, &crypto->iuser);
    uiLayoutSetContextPointer(layout, "image_user", &iuserptr);

    node_buts_image_user(col, C, ptr, &imaptr, &iuserptr, false, false);
    node_buts_image_views(col, C, ptr, &imaptr);
  }

  col = uiLayoutColumn(layout, true);
  uiItemR(col, ptr, "layer_name", UI_ITEM_NONE, "", ICON_NONE);
  uiItemL(col, IFACE_("Matte ID:"), ICON_NONE);

  row = uiLayoutRow(col, true);
  uiItemR(row, ptr, "matte_id", DEFAULT_FLAGS, "", ICON_NONE);
  uiTemplateCryptoPicker(row, ptr, "add", ICON_ADD);
  uiTemplateCryptoPicker(row, ptr, "remove", ICON_REMOVE);
}

/* only once called */
static void node_composit_set_butfunc(blender::bke::bNodeType *ntype)
{
  switch (ntype->type) {
    case CMP_NODE_IMAGE:
      ntype->draw_buttons = node_composit_buts_image;
      ntype->draw_buttons_ex = node_composit_buts_image_ex;
      break;
    case CMP_NODE_NORMAL:
      ntype->draw_buttons = node_buts_normal;
      break;
    case CMP_NODE_CURVE_RGB:
      ntype->draw_buttons = node_buts_curvecol;
      break;
    case CMP_NODE_VALUE:
      ntype->draw_buttons = node_buts_value;
      break;
    case CMP_NODE_RGB:
      ntype->draw_buttons = node_buts_rgb;
      break;
    case CMP_NODE_MIX_RGB:
      ntype->draw_buttons = node_buts_mix_rgb;
      break;
    case CMP_NODE_VALTORGB:
      ntype->draw_buttons = node_buts_colorramp;
      break;
    case CMP_NODE_TIME:
      ntype->draw_buttons = node_buts_time;
      break;
    case CMP_NODE_TEXTURE:
      ntype->draw_buttons = node_buts_texture;
      break;
    case CMP_NODE_MATH:
      ntype->draw_buttons = node_buts_math;
      break;
    case CMP_NODE_HUECORRECT:
      ntype->draw_buttons = node_composit_buts_huecorrect;
      break;
    case CMP_NODE_COMBINE_COLOR:
    case CMP_NODE_SEPARATE_COLOR:
      ntype->draw_buttons = node_composit_buts_combsep_color;
      break;
    case CMP_NODE_COMBYCCA_LEGACY:
    case CMP_NODE_SEPYCCA_LEGACY:
      ntype->draw_buttons = node_composit_buts_ycc;
      break;
    case CMP_NODE_MASK_BOX:
      ntype->draw_backdrop = node_composit_backdrop_boxmask;
      break;
    case CMP_NODE_MASK_ELLIPSE:
      ntype->draw_backdrop = node_composit_backdrop_ellipsemask;
      break;
    case CMP_NODE_CRYPTOMATTE:
      ntype->draw_buttons = node_composit_buts_cryptomatte;
      break;
    case CMP_NODE_CRYPTOMATTE_LEGACY:
      ntype->draw_buttons = node_composit_buts_cryptomatte_legacy;
      ntype->draw_buttons_ex = node_composit_buts_cryptomatte_legacy_ex;
      break;
  }
}

/* ****************** BUTTON CALLBACKS FOR TEXTURE NODES ***************** */

static void node_texture_buts_bricks(uiLayout *layout, bContext * /*C*/, PointerRNA *ptr)
{
  uiLayout *col;

  col = uiLayoutColumn(layout, true);
  uiItemR(col, ptr, "offset", DEFAULT_FLAGS | UI_ITEM_R_SLIDER, IFACE_("Offset"), ICON_NONE);
  uiItemR(col, ptr, "offset_frequency", DEFAULT_FLAGS, IFACE_("Frequency"), ICON_NONE);

  col = uiLayoutColumn(layout, true);
  uiItemR(col, ptr, "squash", DEFAULT_FLAGS, IFACE_("Squash"), ICON_NONE);
  uiItemR(col, ptr, "squash_frequency", DEFAULT_FLAGS, IFACE_("Frequency"), ICON_NONE);
}

static void node_texture_buts_proc(uiLayout *layout, bContext * /*C*/, PointerRNA *ptr)
{
  bNode *node = (bNode *)ptr->data;
  ID *id = ptr->owner_id;
  Tex *tex = (Tex *)node->storage;
  uiLayout *col, *row;

  PointerRNA tex_ptr = RNA_pointer_create(id, &RNA_Texture, tex);

  col = uiLayoutColumn(layout, false);

  switch (tex->type) {
    case TEX_BLEND:
      uiItemR(col, &tex_ptr, "progression", DEFAULT_FLAGS, "", ICON_NONE);
      row = uiLayoutRow(col, false);
      uiItemR(
          row, &tex_ptr, "use_flip_axis", DEFAULT_FLAGS | UI_ITEM_R_EXPAND, nullptr, ICON_NONE);
      break;

    case TEX_MARBLE:
      row = uiLayoutRow(col, false);
      uiItemR(row, &tex_ptr, "marble_type", DEFAULT_FLAGS | UI_ITEM_R_EXPAND, nullptr, ICON_NONE);
      row = uiLayoutRow(col, false);
      uiItemR(row, &tex_ptr, "noise_type", DEFAULT_FLAGS | UI_ITEM_R_EXPAND, nullptr, ICON_NONE);
      row = uiLayoutRow(col, false);
      uiItemR(row, &tex_ptr, "noise_basis", DEFAULT_FLAGS, "", ICON_NONE);
      row = uiLayoutRow(col, false);
      uiItemR(
          row, &tex_ptr, "noise_basis_2", DEFAULT_FLAGS | UI_ITEM_R_EXPAND, nullptr, ICON_NONE);
      break;

    case TEX_MAGIC:
      uiItemR(col, &tex_ptr, "noise_depth", DEFAULT_FLAGS, nullptr, ICON_NONE);
      break;

    case TEX_STUCCI:
      row = uiLayoutRow(col, false);
      uiItemR(row, &tex_ptr, "stucci_type", DEFAULT_FLAGS | UI_ITEM_R_EXPAND, nullptr, ICON_NONE);
      row = uiLayoutRow(col, false);
      uiItemR(row, &tex_ptr, "noise_type", DEFAULT_FLAGS | UI_ITEM_R_EXPAND, nullptr, ICON_NONE);
      uiItemR(col, &tex_ptr, "noise_basis", DEFAULT_FLAGS, "", ICON_NONE);
      break;

    case TEX_WOOD:
      uiItemR(col, &tex_ptr, "noise_basis", DEFAULT_FLAGS, "", ICON_NONE);
      uiItemR(col, &tex_ptr, "wood_type", DEFAULT_FLAGS, "", ICON_NONE);
      row = uiLayoutRow(col, false);
      uiItemR(
          row, &tex_ptr, "noise_basis_2", DEFAULT_FLAGS | UI_ITEM_R_EXPAND, nullptr, ICON_NONE);
      row = uiLayoutRow(col, false);
      uiLayoutSetActive(row, !ELEM(tex->stype, TEX_BAND, TEX_RING));
      uiItemR(row, &tex_ptr, "noise_type", DEFAULT_FLAGS | UI_ITEM_R_EXPAND, nullptr, ICON_NONE);
      break;

    case TEX_CLOUDS:
      uiItemR(col, &tex_ptr, "noise_basis", DEFAULT_FLAGS, "", ICON_NONE);
      row = uiLayoutRow(col, false);
      uiItemR(row, &tex_ptr, "cloud_type", DEFAULT_FLAGS | UI_ITEM_R_EXPAND, nullptr, ICON_NONE);
      row = uiLayoutRow(col, false);
      uiItemR(row, &tex_ptr, "noise_type", DEFAULT_FLAGS | UI_ITEM_R_EXPAND, nullptr, ICON_NONE);
      uiItemR(col,
              &tex_ptr,
              "noise_depth",
              DEFAULT_FLAGS | UI_ITEM_R_EXPAND,
              IFACE_("Depth"),
              ICON_NONE);
      break;

    case TEX_DISTNOISE:
      uiItemR(col, &tex_ptr, "noise_basis", DEFAULT_FLAGS, "", ICON_NONE);
      uiItemR(col, &tex_ptr, "noise_distortion", DEFAULT_FLAGS, "", ICON_NONE);
      break;

    case TEX_MUSGRAVE:
      uiItemR(col, &tex_ptr, "musgrave_type", DEFAULT_FLAGS, "", ICON_NONE);
      uiItemR(col, &tex_ptr, "noise_basis", DEFAULT_FLAGS, "", ICON_NONE);
      break;
    case TEX_VORONOI:
      uiItemR(col, &tex_ptr, "distance_metric", DEFAULT_FLAGS, "", ICON_NONE);
      if (tex->vn_distm == TEX_MINKOVSKY) {
        uiItemR(col, &tex_ptr, "minkovsky_exponent", DEFAULT_FLAGS, nullptr, ICON_NONE);
      }
      uiItemR(col, &tex_ptr, "color_mode", DEFAULT_FLAGS, "", ICON_NONE);
      break;
  }
}

static void node_texture_buts_image(uiLayout *layout, bContext *C, PointerRNA *ptr)
{
  uiTemplateID(layout,
               C,
               ptr,
               "image",
               "IMAGE_OT_new",
               "IMAGE_OT_open",
               nullptr,
               UI_TEMPLATE_ID_FILTER_ALL,
               false,
               nullptr);
}

static void node_texture_buts_image_ex(uiLayout *layout, bContext *C, PointerRNA *ptr)
{
  bNode *node = (bNode *)ptr->data;
  PointerRNA iuserptr = RNA_pointer_create(ptr->owner_id, &RNA_ImageUser, node->storage);
  uiTemplateImage(layout, C, ptr, "image", &iuserptr, false, false);
}

static void node_texture_buts_output(uiLayout *layout, bContext * /*C*/, PointerRNA *ptr)
{
  uiItemR(layout, ptr, "filepath", DEFAULT_FLAGS, "", ICON_NONE);
}

static void node_texture_buts_combsep_color(uiLayout *layout, bContext * /*C*/, PointerRNA *ptr)
{
  uiItemR(layout, ptr, "mode", DEFAULT_FLAGS, "", ICON_NONE);
}

/* only once called */
static void node_texture_set_butfunc(blender::bke::bNodeType *ntype)
{
  if (ntype->type >= TEX_NODE_PROC && ntype->type < TEX_NODE_PROC_MAX) {
    ntype->draw_buttons = node_texture_buts_proc;
  }
  else {
    switch (ntype->type) {

      case TEX_NODE_MATH:
        ntype->draw_buttons = node_buts_math;
        break;

      case TEX_NODE_MIX_RGB:
        ntype->draw_buttons = node_buts_mix_rgb;
        break;

      case TEX_NODE_VALTORGB:
        ntype->draw_buttons = node_buts_colorramp;
        break;

      case TEX_NODE_CURVE_RGB:
        ntype->draw_buttons = node_buts_curvecol;
        break;

      case TEX_NODE_CURVE_TIME:
        ntype->draw_buttons = node_buts_time;
        break;

      case TEX_NODE_TEXTURE:
        ntype->draw_buttons = node_buts_texture;
        break;

      case TEX_NODE_BRICKS:
        ntype->draw_buttons = node_texture_buts_bricks;
        break;

      case TEX_NODE_IMAGE:
        ntype->draw_buttons = node_texture_buts_image;
        ntype->draw_buttons_ex = node_texture_buts_image_ex;
        break;

      case TEX_NODE_OUTPUT:
        ntype->draw_buttons = node_texture_buts_output;
        break;

      case TEX_NODE_COMBINE_COLOR:
      case TEX_NODE_SEPARATE_COLOR:
        ntype->draw_buttons = node_texture_buts_combsep_color;
        break;
    }
  }
}

/* -------------------------------------------------------------------- */
/** \name Init Draw Callbacks For All Tree Types
 *
 * Only called on node initialization, once.
 * \{ */

static void node_property_update_default(Main *bmain, Scene * /*scene*/, PointerRNA *ptr)
{
  bNodeTree *ntree = (bNodeTree *)ptr->owner_id;
  bNode *node = (bNode *)ptr->data;
  BKE_ntree_update_tag_node_property(ntree, node);
  ED_node_tree_propagate_change(nullptr, bmain, ntree);
}

static void node_socket_template_properties_update(blender::bke::bNodeType *ntype,
                                                   blender::bke::bNodeSocketTemplate *stemp)
{
  StructRNA *srna = ntype->rna_ext.srna;
  PropertyRNA *prop = RNA_struct_type_find_property(srna, stemp->identifier);

  if (prop) {
    RNA_def_property_update_runtime(prop, node_property_update_default);
  }
}

static void node_template_properties_update(blender::bke::bNodeType *ntype)
{
  blender::bke::bNodeSocketTemplate *stemp;

  if (ntype->inputs) {
    for (stemp = ntype->inputs; stemp->type >= 0; stemp++) {
      node_socket_template_properties_update(ntype, stemp);
    }
  }
  if (ntype->outputs) {
    for (stemp = ntype->outputs; stemp->type >= 0; stemp++) {
      node_socket_template_properties_update(ntype, stemp);
    }
  }
}

static void node_socket_undefined_draw(bContext * /*C*/,
                                       uiLayout *layout,
                                       PointerRNA * /*ptr*/,
                                       PointerRNA * /*node_ptr*/,
                                       const char * /*text*/)
{
  uiItemL(layout, IFACE_("Undefined Socket Type"), ICON_ERROR);
}

static void node_socket_undefined_draw_color(bContext * /*C*/,
                                             PointerRNA * /*ptr*/,
                                             PointerRNA * /*node_ptr*/,
                                             float *r_color)
{
  r_color[0] = 1.0f;
  r_color[1] = 0.0f;
  r_color[2] = 0.0f;
  r_color[3] = 1.0f;
}

static void node_socket_undefined_draw_color_simple(const bke::bNodeSocketType * /*type*/,
                                                    float *r_color)
{
  r_color[0] = 1.0f;
  r_color[1] = 0.0f;
  r_color[2] = 0.0f;
  r_color[3] = 1.0f;
}

static void node_socket_undefined_interface_draw(ID * /*id*/,
                                                 bNodeTreeInterfaceSocket * /*interface_socket*/,
                                                 bContext * /*C*/,
                                                 uiLayout *layout)
{
  uiItemL(layout, IFACE_("Undefined Socket Type"), ICON_ERROR);
}

/** \} */

}  // namespace blender::ed::space_node

void ED_node_init_butfuncs()
{
  using namespace blender::ed::space_node;

  /* Fallback types for undefined tree, nodes, sockets
   * Defined in blenkernel, but not registered in type hashes.
   */

  using blender::bke::NodeSocketTypeUndefined;
  using blender::bke::NodeTypeUndefined;

  NodeTypeUndefined.draw_buttons = nullptr;
  NodeTypeUndefined.draw_buttons_ex = nullptr;

  NodeSocketTypeUndefined.draw = node_socket_undefined_draw;
  NodeSocketTypeUndefined.draw_color = node_socket_undefined_draw_color;
  NodeSocketTypeUndefined.draw_color_simple = node_socket_undefined_draw_color_simple;
  NodeSocketTypeUndefined.interface_draw = node_socket_undefined_interface_draw;

  /* node type ui functions */
  NODE_TYPES_BEGIN (ntype) {
    node_common_set_butfunc(ntype);

    node_composit_set_butfunc(ntype);
    node_shader_set_butfunc(ntype);
    node_texture_set_butfunc(ntype);

    /* define update callbacks for socket properties */
    node_template_properties_update(ntype);
  }
  NODE_TYPES_END;
}

void ED_init_custom_node_type(blender::bke::bNodeType * /*ntype*/) {}

void ED_init_custom_node_socket_type(blender::bke::bNodeSocketType *stype)
{
  stype->draw = blender::ed::space_node::node_socket_button_label;
}

namespace blender::ed::space_node {

static const float virtual_node_socket_color[4] = {0.2, 0.2, 0.2, 1.0};

/* maps standard socket integer type to a color */
static const float std_node_socket_colors[][4] = {
    {0.63, 0.63, 0.63, 1.0}, /* SOCK_FLOAT */
    {0.39, 0.39, 0.78, 1.0}, /* SOCK_VECTOR */
    {0.78, 0.78, 0.16, 1.0}, /* SOCK_RGBA */
    {0.39, 0.78, 0.39, 1.0}, /* SOCK_SHADER */
    {0.80, 0.65, 0.84, 1.0}, /* SOCK_BOOLEAN */
    {0.0, 0.0, 0.0, 0.0},    /* UNUSED */
    {0.35, 0.55, 0.36, 1.0}, /* SOCK_INT */
    {0.44, 0.70, 1.00, 1.0}, /* SOCK_STRING */
    {0.93, 0.62, 0.36, 1.0}, /* SOCK_OBJECT */
    {0.39, 0.22, 0.39, 1.0}, /* SOCK_IMAGE */
    {0.00, 0.84, 0.64, 1.0}, /* SOCK_GEOMETRY */
    {0.96, 0.96, 0.96, 1.0}, /* SOCK_COLLECTION */
    {0.62, 0.31, 0.64, 1.0}, /* SOCK_TEXTURE */
    {0.92, 0.46, 0.51, 1.0}, /* SOCK_MATERIAL */
    {0.65, 0.39, 0.78, 1.0}, /* SOCK_ROTATION */
    {0.40, 0.40, 0.40, 1.0}, /* SOCK_MENU */
    {0.72, 0.20, 0.52, 1.0}, /* SOCK_MATRIX */
};

/* Callback for colors that does not depend on the socket pointer argument to get the type. */
template<int socket_type>
void std_node_socket_color_fn(bContext * /*C*/,
                              PointerRNA * /*ptr*/,
                              PointerRNA * /*node_ptr*/,
                              float *r_color)
{
  copy_v4_v4(r_color, std_node_socket_colors[socket_type]);
};
static void std_node_socket_color_simple_fn(const bke::bNodeSocketType *type, float *r_color)
{
  copy_v4_v4(r_color, std_node_socket_colors[type->type]);
};

using SocketColorFn = void (*)(bContext *C, PointerRNA *ptr, PointerRNA *node_ptr, float *r_color);
/* Callbacks for all built-in socket types. */
static const SocketColorFn std_node_socket_color_funcs[] = {
    std_node_socket_color_fn<SOCK_FLOAT>,
    std_node_socket_color_fn<SOCK_VECTOR>,
    std_node_socket_color_fn<SOCK_RGBA>,
    std_node_socket_color_fn<SOCK_SHADER>,
    std_node_socket_color_fn<SOCK_BOOLEAN>,
    nullptr /* UNUSED. */,
    std_node_socket_color_fn<SOCK_INT>,
    std_node_socket_color_fn<SOCK_STRING>,
    std_node_socket_color_fn<SOCK_OBJECT>,
    std_node_socket_color_fn<SOCK_IMAGE>,
    std_node_socket_color_fn<SOCK_GEOMETRY>,
    std_node_socket_color_fn<SOCK_COLLECTION>,
    std_node_socket_color_fn<SOCK_TEXTURE>,
    std_node_socket_color_fn<SOCK_MATERIAL>,
    std_node_socket_color_fn<SOCK_ROTATION>,
    std_node_socket_color_fn<SOCK_MENU>,
    std_node_socket_color_fn<SOCK_MATRIX>,
};

/* draw function for file output node sockets,
 * displays only sub-path and format, no value button */
static void node_file_output_socket_draw(bContext *C,
                                         uiLayout *layout,
                                         PointerRNA *ptr,
                                         PointerRNA *node_ptr)
{
  bNodeTree *ntree = (bNodeTree *)ptr->owner_id;
  bNodeSocket *sock = (bNodeSocket *)ptr->data;
  uiLayout *row;
  PointerRNA inputptr;

  row = uiLayoutRow(layout, false);

  PointerRNA imfptr = RNA_pointer_get(node_ptr, "format");
  int imtype = RNA_enum_get(&imfptr, "file_format");

  if (imtype == R_IMF_IMTYPE_MULTILAYER) {
    NodeImageMultiFileSocket *input = (NodeImageMultiFileSocket *)sock->storage;
    inputptr = RNA_pointer_create(&ntree->id, &RNA_NodeOutputFileSlotLayer, input);

    uiItemL(row, input->layer, ICON_NONE);
  }
  else {
    NodeImageMultiFileSocket *input = (NodeImageMultiFileSocket *)sock->storage;
    uiBlock *block;
    inputptr = RNA_pointer_create(&ntree->id, &RNA_NodeOutputFileSlotFile, input);

    uiItemL(row, input->path, ICON_NONE);

    if (!RNA_boolean_get(&inputptr, "use_node_format")) {
      imfptr = RNA_pointer_get(&inputptr, "format");
    }

    const char *imtype_name;
    PropertyRNA *imtype_prop = RNA_struct_find_property(&imfptr, "file_format");
    RNA_property_enum_name((bContext *)C,
                           &imfptr,
                           imtype_prop,
                           RNA_property_enum_get(&imfptr, imtype_prop),
                           &imtype_name);
    block = uiLayoutGetBlock(row);
    UI_block_emboss_set(block, UI_EMBOSS_PULLDOWN);
    uiItemL(row, imtype_name, ICON_NONE);
    UI_block_emboss_set(block, UI_EMBOSS_NONE);
  }
}

static bool socket_needs_attribute_search(bNode &node, bNodeSocket &socket)
{
  const nodes::NodeDeclaration *node_decl = node.declaration();
  if (node_decl == nullptr) {
    return false;
  }
  if (node_decl->skip_updating_sockets) {
    return false;
  }
  if (socket.in_out == SOCK_OUT) {
    return false;
  }
  const int socket_index = BLI_findindex(&node.inputs, &socket);
  return node_decl->inputs[socket_index]->is_attribute_name;
}

static void draw_node_socket_without_value(uiLayout *layout, bNodeSocket *sock, const char *text)
{
  if (sock->runtime->declaration) {
    if (sock->runtime->declaration->socket_name_rna) {
      uiLayoutSetEmboss(layout, UI_EMBOSS_NONE);
      uiItemR(layout,
              const_cast<PointerRNA *>(&sock->runtime->declaration->socket_name_rna->owner),
              sock->runtime->declaration->socket_name_rna->property_name.c_str(),
              UI_ITEM_NONE,
              "",
              ICON_NONE);
      return;
    }
  }
  uiItemL(layout, text, ICON_NONE);
}

static void std_node_socket_draw(
    bContext *C, uiLayout *layout, PointerRNA *ptr, PointerRNA *node_ptr, const char *text)
{
  bNode *node = (bNode *)node_ptr->data;
  bNodeSocket *sock = (bNodeSocket *)ptr->data;
  int type = sock->typeinfo->type;
  // int subtype = sock->typeinfo->subtype;

  /* XXX not nice, eventually give this node its own socket type ... */
  if (node->type == CMP_NODE_OUTPUT_FILE) {
    node_file_output_socket_draw(C, layout, ptr, node_ptr);
    return;
  }

  if ((sock->in_out == SOCK_OUT) || (sock->flag & SOCK_HIDE_VALUE) ||
      ((sock->flag & SOCK_IS_LINKED) && !all_links_muted(*sock)))
  {
    draw_node_socket_without_value(layout, sock, text);
    return;
  }

  text = (sock->flag & SOCK_HIDE_LABEL) ? "" : text;

  switch (type) {
    case SOCK_FLOAT:
    case SOCK_INT:
    case SOCK_BOOLEAN:
      uiItemR(layout, ptr, "default_value", DEFAULT_FLAGS, text, ICON_NONE);
      break;
    case SOCK_VECTOR:
      if (sock->flag & SOCK_COMPACT) {
        uiTemplateComponentMenu(layout, ptr, "default_value", text);
      }
      else {
        if (sock->typeinfo->subtype == PROP_DIRECTION) {
          uiItemR(layout, ptr, "default_value", DEFAULT_FLAGS, "", ICON_NONE);
        }
        else {
          uiLayout *column = uiLayoutColumn(layout, true);
          uiItemR(column, ptr, "default_value", DEFAULT_FLAGS, text, ICON_NONE);
        }
      }
      break;
    case SOCK_ROTATION: {
      uiLayout *column = uiLayoutColumn(layout, true);
      uiItemR(column, ptr, "default_value", DEFAULT_FLAGS, text, ICON_NONE);
      break;
    }
    case SOCK_MATRIX: {
      uiItemL(layout, text, ICON_NONE);
      break;
    }
    case SOCK_RGBA: {
      if (text[0] == '\0') {
        uiItemR(layout, ptr, "default_value", DEFAULT_FLAGS, "", ICON_NONE);
      }
      else {
        uiLayout *row = uiLayoutSplit(layout, 0.4f, false);
        uiItemL(row, text, ICON_NONE);
        uiItemR(row, ptr, "default_value", DEFAULT_FLAGS, "", ICON_NONE);
      }
      break;
    }
    case SOCK_STRING: {
      if (socket_needs_attribute_search(*node, *sock)) {
        if (text[0] == '\0') {
          node_geometry_add_attribute_search_button(*C, *node, *ptr, *layout);
        }
        else {
          uiLayout *row = uiLayoutSplit(layout, 0.4f, false);
          uiItemL(row, text, ICON_NONE);
          node_geometry_add_attribute_search_button(*C, *node, *ptr, *row);
        }
      }
      else {
        if (text[0] == '\0') {
          uiItemR(layout, ptr, "default_value", DEFAULT_FLAGS, "", ICON_NONE);
        }
        else {
          uiLayout *row = uiLayoutSplit(layout, 0.4f, false);
          uiItemL(row, text, ICON_NONE);
        }
      }
      break;
    }
    case SOCK_MENU: {
      const bNodeSocketValueMenu *default_value =
          sock->default_value_typed<bNodeSocketValueMenu>();
      if (default_value->enum_items) {
        if (default_value->enum_items->items.is_empty()) {
          uiLayout *row = uiLayoutSplit(layout, 0.4f, false);
          uiItemL(row, text, ICON_NONE);
          uiItemL(row, "No Items", ICON_NONE);
        }
        else {
          uiItemR(layout, ptr, "default_value", DEFAULT_FLAGS, "", ICON_NONE);
        }
      }
      else if (default_value->has_conflict()) {
        uiItemL(layout, IFACE_("Menu Error"), ICON_ERROR);
      }
      else {
        uiItemL(layout, IFACE_("Menu Undefined"), ICON_QUESTION);
      }
      break;
    }
    case SOCK_OBJECT: {
      uiItemR(layout, ptr, "default_value", DEFAULT_FLAGS, text, ICON_NONE);
      break;
    }
    case SOCK_IMAGE: {
      const bNodeTree *node_tree = (const bNodeTree *)node_ptr->owner_id;
      if (node_tree->type == NTREE_GEOMETRY) {
        if (text[0] == '\0') {
          uiTemplateID(layout,
                       C,
                       ptr,
                       "default_value",
                       "image.new",
                       "image.open",
                       nullptr,
                       0,
                       ICON_NONE,
                       nullptr);
        }
        else {
          /* 0.3 split ratio is inconsistent, but use it here because the "New" button is large. */
          uiLayout *row = uiLayoutSplit(layout, 0.3f, false);
          uiItemL(row, text, ICON_NONE);
          uiTemplateID(row,
                       C,
                       ptr,
                       "default_value",
                       "image.new",
                       "image.open",
                       nullptr,
                       0,
                       ICON_NONE,
                       nullptr);
        }
      }
      else {
        uiItemR(layout, ptr, "default_value", DEFAULT_FLAGS, text, ICON_NONE);
      }
      break;
    }
    case SOCK_COLLECTION: {
      uiItemR(layout, ptr, "default_value", DEFAULT_FLAGS, text, ICON_NONE);
      break;
    }
    case SOCK_TEXTURE: {
      if (text[0] == '\0') {
        uiTemplateID(layout,
                     C,
                     ptr,
                     "default_value",
                     "texture.new",
                     nullptr,
                     nullptr,
                     0,
                     ICON_NONE,
                     nullptr);
      }
      else {
        /* 0.3 split ratio is inconsistent, but use it here because the "New" button is large. */
        uiLayout *row = uiLayoutSplit(layout, 0.3f, false);
        uiItemL(row, text, ICON_NONE);
        uiTemplateID(
            row, C, ptr, "default_value", "texture.new", nullptr, nullptr, 0, ICON_NONE, nullptr);
      }

      break;
    }
    case SOCK_MATERIAL: {
      uiItemR(layout, ptr, "default_value", DEFAULT_FLAGS, text, ICON_NONE);
      break;
    }
    default:
      draw_node_socket_without_value(layout, sock, text);
      break;
  }
}

static void std_node_socket_interface_draw(ID *id,
                                           bNodeTreeInterfaceSocket *interface_socket,
                                           bContext * /*C*/,
                                           uiLayout *layout)
{
  PointerRNA ptr = RNA_pointer_create(id, &RNA_NodeTreeInterfaceSocket, interface_socket);

  const bke::bNodeSocketType *typeinfo = interface_socket->socket_typeinfo();
  BLI_assert(typeinfo != nullptr);
  eNodeSocketDatatype type = eNodeSocketDatatype(typeinfo->type);

  uiLayout *col = uiLayoutColumn(layout, false);

  switch (type) {
    case SOCK_FLOAT: {
      uiItemR(col, &ptr, "subtype", DEFAULT_FLAGS, IFACE_("Subtype"), ICON_NONE);
      uiItemR(col, &ptr, "default_value", DEFAULT_FLAGS, IFACE_("Default"), ICON_NONE);
      uiLayout *sub = uiLayoutColumn(col, true);
      uiItemR(sub, &ptr, "min_value", DEFAULT_FLAGS, IFACE_("Min"), ICON_NONE);
      uiItemR(sub, &ptr, "max_value", DEFAULT_FLAGS, IFACE_("Max"), ICON_NONE);
      break;
    }
    case SOCK_INT: {
      uiItemR(col, &ptr, "subtype", DEFAULT_FLAGS, IFACE_("Subtype"), ICON_NONE);
      uiItemR(col, &ptr, "default_value", DEFAULT_FLAGS, IFACE_("Default"), ICON_NONE);
      uiLayout *sub = uiLayoutColumn(col, true);
      uiItemR(sub, &ptr, "min_value", DEFAULT_FLAGS, IFACE_("Min"), ICON_NONE);
      uiItemR(sub, &ptr, "max_value", DEFAULT_FLAGS, IFACE_("Max"), ICON_NONE);
      break;
    }
    case SOCK_VECTOR: {
      uiItemR(col, &ptr, "subtype", DEFAULT_FLAGS, IFACE_("Subtype"), ICON_NONE);
      uiItemR(col, &ptr, "default_value", UI_ITEM_R_EXPAND, IFACE_("Default"), ICON_NONE);
      uiLayout *sub = uiLayoutColumn(col, true);
      uiItemR(sub, &ptr, "min_value", DEFAULT_FLAGS, IFACE_("Min"), ICON_NONE);
      uiItemR(sub, &ptr, "max_value", DEFAULT_FLAGS, IFACE_("Max"), ICON_NONE);
      break;
    }
    case SOCK_BOOLEAN:
    case SOCK_ROTATION:
    case SOCK_RGBA:
    case SOCK_STRING:
    case SOCK_OBJECT:
    case SOCK_COLLECTION:
    case SOCK_IMAGE:
    case SOCK_TEXTURE:
    case SOCK_MATERIAL: {
      uiItemR(col, &ptr, "default_value", DEFAULT_FLAGS, IFACE_("Default"), ICON_NONE);
      break;
    }
    case SOCK_MENU: {
      uiItemR(col, &ptr, "default_value", DEFAULT_FLAGS, IFACE_("Default"), ICON_NONE);
      break;
    }
    case SOCK_SHADER:
    case SOCK_GEOMETRY:
    case SOCK_MATRIX:
      break;

    case SOCK_CUSTOM:
      BLI_assert_unreachable();
      break;
  }

  col = uiLayoutColumn(layout, false);

  const bNodeTree *node_tree = reinterpret_cast<const bNodeTree *>(id);
  if (interface_socket->flag & NODE_INTERFACE_SOCKET_INPUT && node_tree->type == NTREE_GEOMETRY) {
    if (ELEM(type, SOCK_INT, SOCK_VECTOR, SOCK_MATRIX)) {
      uiItemR(col, &ptr, "default_input", DEFAULT_FLAGS, nullptr, ICON_NONE);
    }
  }

  {
    uiLayout *sub = uiLayoutColumn(col, false);
    uiLayoutSetActive(sub, interface_socket->default_input == NODE_INPUT_DEFAULT_VALUE);
    uiItemR(sub, &ptr, "hide_value", DEFAULT_FLAGS, nullptr, ICON_NONE);
  }

  if (interface_socket->flag & NODE_INTERFACE_SOCKET_INPUT && node_tree->type == NTREE_GEOMETRY) {
    if (type == SOCK_BOOLEAN) {
      uiItemR(col, &ptr, "layer_selection_field", DEFAULT_FLAGS, nullptr, ICON_NONE);
    }
    uiLayout *sub = uiLayoutColumn(col, false);
    uiLayoutSetActive(sub, !is_layer_selection_field(*interface_socket));
    uiItemR(sub, &ptr, "hide_in_modifier", DEFAULT_FLAGS, nullptr, ICON_NONE);
    if (nodes::socket_type_supports_fields(type)) {
      uiLayout *sub_sub = uiLayoutColumn(col, false);
      uiLayoutSetActive(sub_sub,
                        (interface_socket->default_input == NODE_INPUT_DEFAULT_VALUE) &&
                            !is_layer_selection_field(*interface_socket));
      uiItemR(sub_sub, &ptr, "force_non_field", DEFAULT_FLAGS, nullptr, ICON_NONE);
    }
  }
}

static void node_socket_virtual_draw_color(bContext * /*C*/,
                                           PointerRNA * /*ptr*/,
                                           PointerRNA * /*node_ptr*/,
                                           float *r_color)
{
  copy_v4_v4(r_color, virtual_node_socket_color);
}

static void node_socket_virtual_draw_color_simple(const bke::bNodeSocketType * /*type*/,
                                                  float *r_color)
{
  copy_v4_v4(r_color, virtual_node_socket_color);
}

}  // namespace blender::ed::space_node

void ED_init_standard_node_socket_type(blender::bke::bNodeSocketType *stype)
{
  using namespace blender::ed::space_node;
  stype->draw = std_node_socket_draw;
  stype->draw_color = std_node_socket_color_funcs[stype->type];
  stype->draw_color_simple = std_node_socket_color_simple_fn;
  stype->interface_draw = std_node_socket_interface_draw;
}

void ED_init_node_socket_type_virtual(blender::bke::bNodeSocketType *stype)
{
  using namespace blender::ed::space_node;
  stype->draw = node_socket_button_label;
  stype->draw_color = node_socket_virtual_draw_color;
  stype->draw_color_simple = node_socket_virtual_draw_color_simple;
}

void ED_node_type_draw_color(const char *idname, float *r_color)
{
  using namespace blender::ed::space_node;

  const blender::bke::bNodeSocketType *typeinfo = blender::bke::nodeSocketTypeFind(idname);
  if (!typeinfo || typeinfo->type == SOCK_CUSTOM) {
    r_color[0] = 0.0f;
    r_color[1] = 0.0f;
    r_color[2] = 0.0f;
    r_color[3] = 0.0f;
    return;
  }

  BLI_assert(typeinfo->type < ARRAY_SIZE(std_node_socket_colors));
  copy_v4_v4(r_color, std_node_socket_colors[typeinfo->type]);
}

namespace blender::ed::space_node {

/* ************** Generic drawing ************** */

void draw_nodespace_back_pix(const bContext &C,
                             ARegion &region,
                             SpaceNode &snode,
                             bNodeInstanceKey parent_key)
{
  Main *bmain = CTX_data_main(&C);
  bNodeInstanceKey active_viewer_key = (snode.nodetree ? snode.nodetree->active_viewer_key :
                                                         bke::NODE_INSTANCE_KEY_NONE);
  GPU_matrix_push_projection();
  GPU_matrix_push();
  wmOrtho2_region_pixelspace(&region);
  GPU_matrix_identity_set();
  ED_region_draw_cb_draw(&C, &region, REGION_DRAW_BACKDROP);
  GPU_matrix_pop_projection();
  GPU_matrix_pop();

  if (!(snode.flag & SNODE_BACKDRAW) || !ED_node_is_compositor(&snode)) {
    return;
  }

  if (parent_key.value != active_viewer_key.value) {
    return;
  }

  GPU_matrix_push_projection();
  GPU_matrix_push();

  /* The draw manager is used to draw the backdrop image. */
  GPUFrameBuffer *old_fb = GPU_framebuffer_active_get();
  GPU_framebuffer_restore();
  BLI_thread_lock(LOCK_DRAW_IMAGE);
  DRW_draw_view(&C);
  BLI_thread_unlock(LOCK_DRAW_IMAGE);
  GPU_framebuffer_bind_no_srgb(old_fb);
  /* Draw manager changes the depth state. Set it back to NONE. Without this the
   * node preview images aren't drawn correctly. */
  GPU_depth_test(GPU_DEPTH_NONE);

  void *lock;
  Image *ima = BKE_image_ensure_viewer(bmain, IMA_TYPE_COMPOSITE, "Viewer Node");
  ImBuf *ibuf = BKE_image_acquire_ibuf(ima, nullptr, &lock);
  if (ibuf) {
    /* somehow the offset has to be calculated inverse */
    wmOrtho2_region_pixelspace(&region);
    const float offset_x = snode.xof + ima->runtime.backdrop_offset[0] * snode.zoom;
    const float offset_y = snode.yof + ima->runtime.backdrop_offset[1] * snode.zoom;
    const float x = (region.winx - snode.zoom * ibuf->x) / 2 + offset_x;
    const float y = (region.winy - snode.zoom * ibuf->y) / 2 + offset_y;

    /** \note draw selected info on backdrop
     */
    if (snode.edittree) {
      bNode *node = (bNode *)snode.edittree->nodes.first;
      rctf *viewer_border = &snode.nodetree->viewer_border;
      while (node) {
        if (node->flag & NODE_SELECT) {
          if (node->typeinfo->draw_backdrop) {
            node->typeinfo->draw_backdrop(&snode, ibuf, node, x, y);
          }
        }
        node = node->next;
      }

      if ((snode.nodetree->flag & NTREE_VIEWER_BORDER) &&
          viewer_border->xmin < viewer_border->xmax && viewer_border->ymin < viewer_border->ymax)
      {
        rcti pixel_border;
        BLI_rcti_init(&pixel_border,
                      x + snode.zoom * viewer_border->xmin * ibuf->x,
                      x + snode.zoom * viewer_border->xmax * ibuf->x,
                      y + snode.zoom * viewer_border->ymin * ibuf->y,
                      y + snode.zoom * viewer_border->ymax * ibuf->y);

        uint pos = GPU_vertformat_attr_add(
            immVertexFormat(), "pos", GPU_COMP_F32, 2, GPU_FETCH_FLOAT);
        immBindBuiltinProgram(GPU_SHADER_3D_UNIFORM_COLOR);
        immUniformThemeColor(TH_ACTIVE);

        immDrawBorderCorners(pos, &pixel_border, 1.0f, 1.0f);

        immUnbindProgram();
      }
    }
  }

  BKE_image_release_ibuf(ima, ibuf, lock);
  GPU_matrix_pop_projection();
  GPU_matrix_pop();
}

static float2 socket_link_connection_location(const bNode &node,
                                              const bNodeSocket &socket,
                                              const bNodeLink &link)
{
  const float2 socket_location = socket.runtime->location;
  if (socket.is_multi_input() && socket.is_input() && !(node.flag & NODE_HIDDEN)) {
    /* For internal link case, handle number of links as at least 1. */
    const int clamped_total_inputs = math::max<int>(1, socket.runtime->total_inputs);
    return node_link_calculate_multi_input_position(
        socket_location, link.multi_input_sort_id, clamped_total_inputs);
  }
  return socket_location;
}

static void calculate_inner_link_bezier_points(std::array<float2, 4> &points)
{
  const int curving = UI_GetThemeValueType(TH_NODE_CURVING, SPACE_NODE);
  if (curving == 0) {
    /* Straight line: align all points. */
    points[1] = math::interpolate(points[0], points[3], 1.0f / 3.0f);
    points[2] = math::interpolate(points[0], points[3], 2.0f / 3.0f);
  }
  else {
    const float dist_x = math::distance(points[0].x, points[3].x);
    const float dist_y = math::distance(points[0].y, points[3].y);

    /* Reduce the handle offset when the link endpoints are close to horizontal. */
    const float slope = math::safe_divide(dist_y, dist_x);
    const float clamp_factor = math::min(1.0f, slope * (4.5f - 0.25f * float(curving)));

    const float handle_offset = curving * 0.1f * dist_x * clamp_factor;

    points[1].x = points[0].x + handle_offset;
    points[1].y = points[0].y;

    points[2].x = points[3].x - handle_offset;
    points[2].y = points[3].y;
  }
}

static std::array<float2, 4> node_link_bezier_points(const bNodeLink &link)
{
  std::array<float2, 4> points;
  points[0] = socket_link_connection_location(*link.fromnode, *link.fromsock, link);
  points[3] = socket_link_connection_location(*link.tonode, *link.tosock, link);
  calculate_inner_link_bezier_points(points);
  return points;
}

static bool node_link_draw_is_visible(const View2D &v2d, const std::array<float2, 4> &points)
{
  if (min_ffff(points[0].x, points[1].x, points[2].x, points[3].x) > v2d.cur.xmax) {
    return false;
  }
  if (max_ffff(points[0].x, points[1].x, points[2].x, points[3].x) < v2d.cur.xmin) {
    return false;
  }
  return true;
}

void node_link_bezier_points_evaluated(const bNodeLink &link,
                                       std::array<float2, NODE_LINK_RESOL + 1> &coords)
{
  const std::array<float2, 4> points = node_link_bezier_points(link);

  /* The extra +1 in size is required by these functions and would be removed ideally. */
  BKE_curve_forward_diff_bezier(points[0].x,
                                points[1].x,
                                points[2].x,
                                points[3].x,
                                &coords[0].x,
                                NODE_LINK_RESOL,
                                sizeof(float2));
  BKE_curve_forward_diff_bezier(points[0].y,
                                points[1].y,
                                points[2].y,
                                points[3].y,
                                &coords[0].y,
                                NODE_LINK_RESOL,
                                sizeof(float2));
}

#define NODELINK_GROUP_SIZE 256
#define LINK_RESOL 24
#define LINK_WIDTH 2.5f
#define ARROW_SIZE (7 * UI_SCALE_FAC)

/* Reroute arrow shape and mute bar. These are expanded here and shrunk in the GLSL code.
 * See: `gpu_shader_2D_nodelink_vert.glsl`. */
static float arrow_verts[3][2] = {{-1.0f, 1.0f}, {0.0f, 0.0f}, {-1.0f, -1.0f}};
static float arrow_expand_axis[3][2] = {{0.7071f, 0.7071f}, {M_SQRT2, 0.0f}, {0.7071f, -0.7071f}};
static float mute_verts[3][2] = {{0.7071f, 1.0f}, {0.7071f, 0.0f}, {0.7071f, -1.0f}};
static float mute_expand_axis[3][2] = {{1.0f, 0.0f}, {1.0f, 0.0f}, {1.0f, -0.0f}};

/* Is zero initialized because it is static data. */
static struct {
  gpu::Batch *batch;        /* for batching line together */
  gpu::Batch *batch_single; /* for single line */
  gpu::VertBuf *inst_vbo;
  uint p0_id, p1_id, p2_id, p3_id;
  uint colid_id, muted_id, start_color_id, end_color_id;
  uint dim_factor_id;
  uint thickness_id;
  uint dash_params_id;
  GPUVertBufRaw p0_step, p1_step, p2_step, p3_step;
  GPUVertBufRaw colid_step, muted_step, start_color_step, end_color_step;
  GPUVertBufRaw dim_factor_step;
  GPUVertBufRaw thickness_step;
  GPUVertBufRaw dash_params_step;
  uint count;
  bool enabled;
} g_batch_link;

static void nodelink_batch_reset()
{
  GPU_vertbuf_attr_get_raw_data(g_batch_link.inst_vbo, g_batch_link.p0_id, &g_batch_link.p0_step);
  GPU_vertbuf_attr_get_raw_data(g_batch_link.inst_vbo, g_batch_link.p1_id, &g_batch_link.p1_step);
  GPU_vertbuf_attr_get_raw_data(g_batch_link.inst_vbo, g_batch_link.p2_id, &g_batch_link.p2_step);
  GPU_vertbuf_attr_get_raw_data(g_batch_link.inst_vbo, g_batch_link.p3_id, &g_batch_link.p3_step);
  GPU_vertbuf_attr_get_raw_data(
      g_batch_link.inst_vbo, g_batch_link.colid_id, &g_batch_link.colid_step);
  GPU_vertbuf_attr_get_raw_data(
      g_batch_link.inst_vbo, g_batch_link.muted_id, &g_batch_link.muted_step);
  GPU_vertbuf_attr_get_raw_data(
      g_batch_link.inst_vbo, g_batch_link.dim_factor_id, &g_batch_link.dim_factor_step);
  GPU_vertbuf_attr_get_raw_data(
      g_batch_link.inst_vbo, g_batch_link.thickness_id, &g_batch_link.thickness_step);
  GPU_vertbuf_attr_get_raw_data(
      g_batch_link.inst_vbo, g_batch_link.dash_params_id, &g_batch_link.dash_params_step);
  GPU_vertbuf_attr_get_raw_data(
      g_batch_link.inst_vbo, g_batch_link.start_color_id, &g_batch_link.start_color_step);
  GPU_vertbuf_attr_get_raw_data(
      g_batch_link.inst_vbo, g_batch_link.end_color_id, &g_batch_link.end_color_step);
  g_batch_link.count = 0;
}

static void set_nodelink_vertex(gpu::VertBuf *vbo,
                                uint uv_id,
                                uint pos_id,
                                uint exp_id,
                                uint v,
                                const uchar uv[2],
                                const float pos[2],
                                const float exp[2])
{
  GPU_vertbuf_attr_set(vbo, uv_id, v, uv);
  GPU_vertbuf_attr_set(vbo, pos_id, v, pos);
  GPU_vertbuf_attr_set(vbo, exp_id, v, exp);
}

static void nodelink_batch_init()
{
  GPUVertFormat format = {0};
  uint uv_id = GPU_vertformat_attr_add(&format, "uv", GPU_COMP_U8, 2, GPU_FETCH_INT_TO_FLOAT_UNIT);
  uint pos_id = GPU_vertformat_attr_add(&format, "pos", GPU_COMP_F32, 2, GPU_FETCH_FLOAT);
  uint expand_id = GPU_vertformat_attr_add(&format, "expand", GPU_COMP_F32, 2, GPU_FETCH_FLOAT);
  gpu::VertBuf *vbo = GPU_vertbuf_create_with_format_ex(format, GPU_USAGE_STATIC);
  int vcount = LINK_RESOL * 2; /* curve */
  vcount += 2;                 /* restart strip */
  vcount += 3 * 2;             /* arrow */
  vcount += 2;                 /* restart strip */
  vcount += 3 * 2;             /* mute */
  vcount *= 2;                 /* shadow */
  vcount += 2;                 /* restart strip */
  GPU_vertbuf_data_alloc(*vbo, vcount);
  int v = 0;

  for (int k = 0; k < 2; k++) {
    uchar uv[2] = {0, 0};
    float pos[2] = {0.0f, 0.0f};
    float exp[2] = {0.0f, 1.0f};

    /* restart */
    if (k == 1) {
      set_nodelink_vertex(vbo, uv_id, pos_id, expand_id, v++, uv, pos, exp);
    }

    /* curve strip */
    for (int i = 0; i < LINK_RESOL; i++) {
      uv[0] = 255 * (i / float(LINK_RESOL - 1));
      uv[1] = 0;
      set_nodelink_vertex(vbo, uv_id, pos_id, expand_id, v++, uv, pos, exp);
      uv[1] = 255;
      set_nodelink_vertex(vbo, uv_id, pos_id, expand_id, v++, uv, pos, exp);
    }
    /* restart */
    set_nodelink_vertex(vbo, uv_id, pos_id, expand_id, v++, uv, pos, exp);

    uv[0] = 127;
    uv[1] = 0;
    copy_v2_v2(pos, arrow_verts[0]);
    copy_v2_v2(exp, arrow_expand_axis[0]);
    set_nodelink_vertex(vbo, uv_id, pos_id, expand_id, v++, uv, pos, exp);
    /* arrow */
    for (int i = 0; i < 3; i++) {
      uv[1] = 0;
      copy_v2_v2(pos, arrow_verts[i]);
      copy_v2_v2(exp, arrow_expand_axis[i]);
      set_nodelink_vertex(vbo, uv_id, pos_id, expand_id, v++, uv, pos, exp);

      uv[1] = 255;
      set_nodelink_vertex(vbo, uv_id, pos_id, expand_id, v++, uv, pos, exp);
    }

    /* restart */
    set_nodelink_vertex(vbo, uv_id, pos_id, expand_id, v++, uv, pos, exp);

    uv[0] = 127;
    uv[1] = 0;
    copy_v2_v2(pos, mute_verts[0]);
    copy_v2_v2(exp, mute_expand_axis[0]);
    set_nodelink_vertex(vbo, uv_id, pos_id, expand_id, v++, uv, pos, exp);
    /* bar */
    for (int i = 0; i < 3; ++i) {
      uv[1] = 0;
      copy_v2_v2(pos, mute_verts[i]);
      copy_v2_v2(exp, mute_expand_axis[i]);
      set_nodelink_vertex(vbo, uv_id, pos_id, expand_id, v++, uv, pos, exp);

      uv[1] = 255;
      set_nodelink_vertex(vbo, uv_id, pos_id, expand_id, v++, uv, pos, exp);
    }

    /* restart */
    if (k == 0) {
      set_nodelink_vertex(vbo, uv_id, pos_id, expand_id, v++, uv, pos, exp);
    }
  }

  g_batch_link.batch = GPU_batch_create_ex(GPU_PRIM_TRI_STRIP, vbo, nullptr, GPU_BATCH_OWNS_VBO);
  gpu_batch_presets_register(g_batch_link.batch);

  g_batch_link.batch_single = GPU_batch_create_ex(
      GPU_PRIM_TRI_STRIP, vbo, nullptr, GPU_BATCH_INVALID);
  gpu_batch_presets_register(g_batch_link.batch_single);

  /* Instances data */
  GPUVertFormat format_inst = {0};
  g_batch_link.p0_id = GPU_vertformat_attr_add(
      &format_inst, "P0", GPU_COMP_F32, 2, GPU_FETCH_FLOAT);
  g_batch_link.p1_id = GPU_vertformat_attr_add(
      &format_inst, "P1", GPU_COMP_F32, 2, GPU_FETCH_FLOAT);
  g_batch_link.p2_id = GPU_vertformat_attr_add(
      &format_inst, "P2", GPU_COMP_F32, 2, GPU_FETCH_FLOAT);
  g_batch_link.p3_id = GPU_vertformat_attr_add(
      &format_inst, "P3", GPU_COMP_F32, 2, GPU_FETCH_FLOAT);
  g_batch_link.colid_id = GPU_vertformat_attr_add(
      &format_inst, "colid_doarrow", GPU_COMP_U8, 4, GPU_FETCH_INT);
  g_batch_link.start_color_id = GPU_vertformat_attr_add(
      &format_inst, "start_color", GPU_COMP_F32, 4, GPU_FETCH_FLOAT);
  g_batch_link.end_color_id = GPU_vertformat_attr_add(
      &format_inst, "end_color", GPU_COMP_F32, 4, GPU_FETCH_FLOAT);
  g_batch_link.muted_id = GPU_vertformat_attr_add(
      &format_inst, "domuted", GPU_COMP_U8, 2, GPU_FETCH_INT);
  g_batch_link.dim_factor_id = GPU_vertformat_attr_add(
      &format_inst, "dim_factor", GPU_COMP_F32, 1, GPU_FETCH_FLOAT);
  g_batch_link.thickness_id = GPU_vertformat_attr_add(
      &format_inst, "thickness", GPU_COMP_F32, 1, GPU_FETCH_FLOAT);
  g_batch_link.dash_params_id = GPU_vertformat_attr_add(
      &format_inst, "dash_params", GPU_COMP_F32, 3, GPU_FETCH_FLOAT);
  g_batch_link.inst_vbo = GPU_vertbuf_create_with_format_ex(format_inst, GPU_USAGE_STREAM);
  /* Alloc max count but only draw the range we need. */
  GPU_vertbuf_data_alloc(*g_batch_link.inst_vbo, NODELINK_GROUP_SIZE);

  GPU_batch_instbuf_set(g_batch_link.batch, g_batch_link.inst_vbo, true);

  nodelink_batch_reset();
}

static char nodelink_get_color_id(int th_col)
{
  switch (th_col) {
    case TH_WIRE:
      return 1;
    case TH_WIRE_INNER:
      return 2;
    case TH_ACTIVE:
      return 3;
    case TH_EDGE_SELECT:
      return 4;
    case TH_REDALERT:
      return 5;
  }
  return 0;
}

static void nodelink_batch_draw(const SpaceNode &snode)
{
  if (g_batch_link.count == 0) {
    return;
  }

  GPU_blend(GPU_BLEND_ALPHA);
  NodeLinkInstanceData node_link_data;

  UI_GetThemeColor4fv(TH_WIRE_INNER, node_link_data.colors[nodelink_get_color_id(TH_WIRE_INNER)]);
  UI_GetThemeColor4fv(TH_WIRE, node_link_data.colors[nodelink_get_color_id(TH_WIRE)]);
  UI_GetThemeColor4fv(TH_ACTIVE, node_link_data.colors[nodelink_get_color_id(TH_ACTIVE)]);
  UI_GetThemeColor4fv(TH_EDGE_SELECT,
                      node_link_data.colors[nodelink_get_color_id(TH_EDGE_SELECT)]);
  UI_GetThemeColor4fv(TH_REDALERT, node_link_data.colors[nodelink_get_color_id(TH_REDALERT)]);
  node_link_data.aspect = snode.runtime->aspect;
  node_link_data.arrowSize = ARROW_SIZE;

  GPUUniformBuf *ubo = GPU_uniformbuf_create_ex(sizeof(node_link_data), &node_link_data, __func__);

  GPU_vertbuf_data_len_set(*g_batch_link.inst_vbo, g_batch_link.count);
  GPU_vertbuf_use(g_batch_link.inst_vbo); /* force update. */

  GPU_batch_program_set_builtin(g_batch_link.batch, GPU_SHADER_2D_NODELINK_INST);
  GPU_batch_uniformbuf_bind(g_batch_link.batch, "node_link_data", ubo);
  GPU_batch_draw(g_batch_link.batch);

  GPU_uniformbuf_unbind(ubo);
  GPU_uniformbuf_free(ubo);

  nodelink_batch_reset();

  GPU_blend(GPU_BLEND_NONE);
}

void nodelink_batch_start(SpaceNode & /*snode*/)
{
  g_batch_link.enabled = true;
}

void nodelink_batch_end(SpaceNode &snode)
{
  nodelink_batch_draw(snode);
  g_batch_link.enabled = false;
}

struct NodeLinkDrawConfig {
  int th_col1;
  int th_col2;
  int th_col3;

  ColorTheme4f start_color;
  ColorTheme4f end_color;
  ColorTheme4f outline_color;

  bool drawarrow;
  bool drawmuted;
  bool highlighted;

  float dim_factor;
  float thickness;
  float dash_length;
  float dash_factor;
  float dash_alpha;
};

static void nodelink_batch_add_link(const SpaceNode &snode,
                                    const std::array<float2, 4> &points,
                                    const NodeLinkDrawConfig &draw_config)
{
  /* Only allow these colors. If more is needed, you need to modify the shader accordingly. */
  BLI_assert(
      ELEM(draw_config.th_col1, TH_WIRE_INNER, TH_WIRE, TH_ACTIVE, TH_EDGE_SELECT, TH_REDALERT));
  BLI_assert(
      ELEM(draw_config.th_col2, TH_WIRE_INNER, TH_WIRE, TH_ACTIVE, TH_EDGE_SELECT, TH_REDALERT));
  BLI_assert(ELEM(draw_config.th_col3, TH_WIRE, TH_REDALERT, -1));

  g_batch_link.count++;
  copy_v2_v2((float *)GPU_vertbuf_raw_step(&g_batch_link.p0_step), points[0]);
  copy_v2_v2((float *)GPU_vertbuf_raw_step(&g_batch_link.p1_step), points[1]);
  copy_v2_v2((float *)GPU_vertbuf_raw_step(&g_batch_link.p2_step), points[2]);
  copy_v2_v2((float *)GPU_vertbuf_raw_step(&g_batch_link.p3_step), points[3]);
  char *colid = (char *)GPU_vertbuf_raw_step(&g_batch_link.colid_step);
  colid[0] = nodelink_get_color_id(draw_config.th_col1);
  colid[1] = nodelink_get_color_id(draw_config.th_col2);
  colid[2] = nodelink_get_color_id(draw_config.th_col3);
  colid[3] = draw_config.drawarrow;
  copy_v4_v4((float *)GPU_vertbuf_raw_step(&g_batch_link.start_color_step),
             draw_config.start_color);
  copy_v4_v4((float *)GPU_vertbuf_raw_step(&g_batch_link.end_color_step), draw_config.end_color);
  char *muted = (char *)GPU_vertbuf_raw_step(&g_batch_link.muted_step);
  muted[0] = draw_config.drawmuted;
  *(float *)GPU_vertbuf_raw_step(&g_batch_link.dim_factor_step) = draw_config.dim_factor;
  *(float *)GPU_vertbuf_raw_step(&g_batch_link.thickness_step) = draw_config.thickness;
  float3 dash_params(draw_config.dash_length, draw_config.dash_factor, draw_config.dash_alpha);
  copy_v3_v3((float *)GPU_vertbuf_raw_step(&g_batch_link.dash_params_step), dash_params);

  if (g_batch_link.count == NODELINK_GROUP_SIZE) {
    nodelink_batch_draw(snode);
  }
}

static void node_draw_link_end_marker(const float2 center,
                                      const float radius,
                                      const ColorTheme4f &color)
{
  rctf rect;
  BLI_rctf_init(&rect, center.x - radius, center.x + radius, center.y - radius, center.y + radius);

  UI_draw_roundbox_corner_set(UI_CNR_ALL);
  UI_draw_roundbox_4fv(&rect, true, radius, color);
  /* Round-box disables alpha. Re-enable it for node links that are drawn after this one. */
  GPU_blend(GPU_BLEND_ALPHA);
}

static void node_draw_link_end_markers(const bNodeLink &link,
                                       const NodeLinkDrawConfig &draw_config,
                                       const std::array<float2, 4> &points,
                                       const bool outline)
{
  const float radius = (outline ? 0.65f : 0.45f) * NODE_SOCKSIZE;
  if (link.fromsock) {
    node_draw_link_end_marker(
        points[0], radius, outline ? draw_config.outline_color : draw_config.start_color);
  }
  if (link.tosock) {
    node_draw_link_end_marker(
        points[3], radius, outline ? draw_config.outline_color : draw_config.end_color);
  }
}

static bool node_link_is_field_link(const SpaceNode &snode, const bNodeLink &link)
{
  if (snode.edittree->type != NTREE_GEOMETRY) {
    return false;
  }
  if (link.fromsock && link.fromsock->display_shape == SOCK_DISPLAY_SHAPE_DIAMOND) {
    return true;
  }
  return false;
}

static NodeLinkDrawConfig nodelink_get_draw_config(const bContext &C,
                                                   const View2D &v2d,
                                                   const SpaceNode &snode,
                                                   const bNodeLink &link,
                                                   const int th_col1,
                                                   const int th_col2,
                                                   const int th_col3,
                                                   const bool selected)
{
  NodeLinkDrawConfig draw_config;

  draw_config.th_col1 = th_col1;
  draw_config.th_col2 = th_col2;
  draw_config.th_col3 = th_col3;

  draw_config.dim_factor = selected ? 1.0f : node_link_dim_factor(v2d, link);

  bTheme *btheme = UI_GetTheme();
  draw_config.dash_alpha = btheme->space_node.dash_alpha;

  const bool field_link = node_link_is_field_link(snode, link);

  draw_config.dash_factor = field_link ? 0.75f : 1.0f;
  draw_config.dash_length = 10.0f * UI_SCALE_FAC;

  const float scale = UI_view2d_scale_get_x(&v2d);
  /* Clamp the thickness to make the links more readable when zooming out. */
  draw_config.thickness = LINK_WIDTH * max_ff(UI_SCALE_FAC * scale, 1.0f) *
                          (field_link ? 0.7f : 1.0f);
  draw_config.highlighted = link.flag & NODE_LINK_TEMP_HIGHLIGHT;
  draw_config.drawarrow = ((link.tonode && (link.tonode->type == NODE_REROUTE)) &&
                           (link.fromnode && (link.fromnode->type == NODE_REROUTE)));
  draw_config.drawmuted = (link.flag & NODE_LINK_MUTED);

  UI_GetThemeColor4fv(th_col3, draw_config.outline_color);

  if (snode.overlay.flag & SN_OVERLAY_SHOW_OVERLAYS &&
      snode.overlay.flag & SN_OVERLAY_SHOW_WIRE_COLORS)
  {
    const bNodeTree &node_tree = *snode.edittree;
    PointerRNA from_node_ptr = RNA_pointer_create(
        &const_cast<ID &>(node_tree.id), &RNA_Node, link.fromnode);
    PointerRNA to_node_ptr = RNA_pointer_create(
        &const_cast<ID &>(node_tree.id), &RNA_Node, link.tonode);

    if (link.fromsock) {
      node_socket_color_get(C, node_tree, from_node_ptr, *link.fromsock, draw_config.start_color);
    }
    else {
      node_socket_color_get(C, node_tree, to_node_ptr, *link.tosock, draw_config.start_color);
    }

    if (link.tosock) {
      node_socket_color_get(C, node_tree, to_node_ptr, *link.tosock, draw_config.end_color);
    }
    else {
      node_socket_color_get(C, node_tree, from_node_ptr, *link.fromsock, draw_config.end_color);
    }
  }
  else {
    UI_GetThemeColor4fv(th_col1, draw_config.start_color);
    UI_GetThemeColor4fv(th_col2, draw_config.end_color);
  }

  /* Highlight links connected to selected nodes. */
  if (selected) {
    ColorTheme4f color_selected;
    UI_GetThemeColor4fv(TH_EDGE_SELECT, color_selected);
    const float alpha = color_selected.a;

    /* Interpolate color if highlight color is not fully transparent. */
    if (alpha != 0.0) {
      if (link.fromsock) {
        interp_v3_v3v3(draw_config.start_color, draw_config.start_color, color_selected, alpha);
      }
      if (link.tosock) {
        interp_v3_v3v3(draw_config.end_color, draw_config.end_color, color_selected, alpha);
      }
    }
  }

  if (draw_config.highlighted) {
    ColorTheme4f link_preselection_highlight_color;
    UI_GetThemeColor4fv(TH_SELECT, link_preselection_highlight_color);
    /* Multi sockets can only be inputs. So we only have to highlight the end of the link. */
    copy_v4_v4(draw_config.end_color, link_preselection_highlight_color);
  }

  return draw_config;
}

static void node_draw_link_bezier_ex(const SpaceNode &snode,
                                     const NodeLinkDrawConfig &draw_config,
                                     const std::array<float2, 4> &points)
{
  if (g_batch_link.batch == nullptr) {
    nodelink_batch_init();
  }

  if (g_batch_link.enabled && !draw_config.highlighted) {
    /* Add link to batch. */
    nodelink_batch_add_link(snode, points, draw_config);
  }
  else {
    NodeLinkData node_link_data;
    for (const int i : IndexRange(points.size())) {
      copy_v2_v2(node_link_data.bezierPts[i], points[i]);
    }

    copy_v4_v4(node_link_data.colors[0], draw_config.outline_color);
    copy_v4_v4(node_link_data.colors[1], draw_config.start_color);
    copy_v4_v4(node_link_data.colors[2], draw_config.end_color);

    node_link_data.doArrow = draw_config.drawarrow;
    node_link_data.doMuted = draw_config.drawmuted;
    node_link_data.dim_factor = draw_config.dim_factor;
    node_link_data.thickness = draw_config.thickness;
    node_link_data.dash_params[0] = draw_config.dash_length;
    node_link_data.dash_params[1] = draw_config.dash_factor;
    node_link_data.dash_params[2] = draw_config.dash_alpha;
    node_link_data.aspect = snode.runtime->aspect;
    node_link_data.arrowSize = ARROW_SIZE;

    gpu::Batch *batch = g_batch_link.batch_single;
    GPUUniformBuf *ubo = GPU_uniformbuf_create_ex(sizeof(NodeLinkData), &node_link_data, __func__);

    GPU_batch_program_set_builtin(batch, GPU_SHADER_2D_NODELINK);
    GPU_batch_uniformbuf_bind(batch, "node_link_data", ubo);
    GPU_batch_draw(batch);

    GPU_uniformbuf_unbind(ubo);
    GPU_uniformbuf_free(ubo);
  }
}

void node_draw_link_bezier(const bContext &C,
                           const View2D &v2d,
                           const SpaceNode &snode,
                           const bNodeLink &link,
                           const int th_col1,
                           const int th_col2,
                           const int th_col3,
                           const bool selected)
{
  const std::array<float2, 4> points = node_link_bezier_points(link);
  if (!node_link_draw_is_visible(v2d, points)) {
    return;
  }
  const NodeLinkDrawConfig draw_config = nodelink_get_draw_config(
      C, v2d, snode, link, th_col1, th_col2, th_col3, selected);

  node_draw_link_bezier_ex(snode, draw_config, points);
}

void node_draw_link(const bContext &C,
                    const View2D &v2d,
                    const SpaceNode &snode,
                    const bNodeLink &link,
                    const bool selected)
{
  int th_col1 = TH_WIRE_INNER, th_col2 = TH_WIRE_INNER, th_col3 = TH_WIRE;

  if (link.fromsock == nullptr && link.tosock == nullptr) {
    return;
  }

  /* going to give issues once... */
  if (link.tosock->flag & SOCK_UNAVAIL) {
    return;
  }
  if (link.fromsock->flag & SOCK_UNAVAIL) {
    return;
  }

  if (link.flag & NODE_LINK_VALID) {
    /* special indicated link, on drop-node */
    if (link.flag & NODE_LINK_INSERT_TARGET && !(link.flag & NODE_LINK_INSERT_TARGET_INVALID)) {
      th_col1 = th_col2 = TH_ACTIVE;
    }
    else if (link.flag & NODE_LINK_MUTED) {
      th_col1 = th_col2 = TH_REDALERT;
    }
  }
  else {
    /* Invalid link. */
    th_col1 = th_col2 = th_col3 = TH_REDALERT;
    // th_col3 = -1; /* no shadow */
  }

  node_draw_link_bezier(C, v2d, snode, link, th_col1, th_col2, th_col3, selected);
}

std::array<float2, 4> node_link_bezier_points_dragged(const SpaceNode &snode,
                                                      const bNodeLink &link)
{
  const float2 cursor = snode.runtime->cursor * UI_SCALE_FAC;
  std::array<float2, 4> points;
  points[0] = link.fromsock ?
                  socket_link_connection_location(*link.fromnode, *link.fromsock, link) :
                  cursor;
  points[3] = link.tosock ? socket_link_connection_location(*link.tonode, *link.tosock, link) :
                            cursor;
  calculate_inner_link_bezier_points(points);
  return points;
}

void node_draw_link_dragged(const bContext &C,
                            const View2D &v2d,
                            const SpaceNode &snode,
                            const bNodeLink &link)
{
  if (link.fromsock == nullptr && link.tosock == nullptr) {
    return;
  }

  const std::array<float2, 4> points = node_link_bezier_points_dragged(snode, link);

  const NodeLinkDrawConfig draw_config = nodelink_get_draw_config(
      C, v2d, snode, link, TH_ACTIVE, TH_ACTIVE, TH_WIRE, true);
  /* End marker outline. */
  node_draw_link_end_markers(link, draw_config, points, true);
  /* Link. */
  node_draw_link_bezier_ex(snode, draw_config, points);
  /* End marker fill. */
  node_draw_link_end_markers(link, draw_config, points, false);
}

}  // namespace blender::ed::space_node

void ED_node_draw_snap(View2D *v2d, const float cent[2], float size, NodeBorder border, uint pos)
{
  immBegin(GPU_PRIM_LINES, 4);

  if (border & (NODE_LEFT | NODE_RIGHT)) {
    immVertex2f(pos, cent[0], v2d->cur.ymin);
    immVertex2f(pos, cent[0], v2d->cur.ymax);
  }
  else {
    immVertex2f(pos, cent[0], cent[1] - size);
    immVertex2f(pos, cent[0], cent[1] + size);
  }

  if (border & (NODE_TOP | NODE_BOTTOM)) {
    immVertex2f(pos, v2d->cur.xmin, cent[1]);
    immVertex2f(pos, v2d->cur.xmax, cent[1]);
  }
  else {
    immVertex2f(pos, cent[0] - size, cent[1]);
    immVertex2f(pos, cent[0] + size, cent[1]);
  }

  immEnd();
}<|MERGE_RESOLUTION|>--- conflicted
+++ resolved
@@ -613,40 +613,6 @@
   }
 }
 
-<<<<<<< HEAD
-static void node_composit_backdrop_viewer(
-    SpaceNode *snode, ImBuf *backdrop, bNode *node, int x, int y)
-{
-  if (snode->gizmo_flag & (SNODE_GIZMO_HIDE | SNODE_GIZMO_HIDE_ACTIVE_NODE)) {
-    return;
-  }
-  if (node->custom1 == 0) {
-    const float backdropWidth = backdrop->x;
-    const float backdropHeight = backdrop->y;
-    const float cx = x + snode->zoom * backdropWidth * node->custom3;
-    const float cy = y + snode->zoom * backdropHeight * node->custom4;
-    const float cross_size = 12 * U.pixelsize;
-
-    GPUVertFormat *format = immVertexFormat();
-    uint pos = GPU_vertformat_attr_add(format, "pos", GPU_COMP_F32, 2, GPU_FETCH_FLOAT);
-
-    immBindBuiltinProgram(GPU_SHADER_3D_UNIFORM_COLOR);
-
-    immUniformColor3f(1.0f, 1.0f, 1.0f);
-
-    immBegin(GPU_PRIM_LINES, 4);
-    immVertex2f(pos, cx - cross_size, cy - cross_size);
-    immVertex2f(pos, cx + cross_size, cy + cross_size);
-    immVertex2f(pos, cx + cross_size, cy - cross_size);
-    immVertex2f(pos, cx - cross_size, cy + cross_size);
-    immEnd();
-
-    immUnbindProgram();
-  }
-}
-
-=======
->>>>>>> 3b9081d0
 static void node_composit_backdrop_boxmask(
     SpaceNode *snode, ImBuf *backdrop, bNode *node, int x, int y)
 {
