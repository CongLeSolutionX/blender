/* SPDX-FileCopyrightText: 2023 Blender Foundation
 *
 * SPDX-License-Identifier: GPL-2.0-or-later */

#include "AS_asset_representation.hh"

#include "BLI_listbase.h"
#include "BLI_string_search.hh"

#include "DNA_space_types.h"

#include "BKE_asset.h"
#include "BKE_context.h"
#include "BKE_idprop.h"
#include "BKE_lib_id.h"
#include "BKE_node_runtime.hh"
#include "BKE_node_tree_update.h"
#include "BKE_screen.h"

#include "NOD_socket.hh"
#include "NOD_socket_search_link.hh"

#include "BLT_translation.h"

#include "RNA_access.h"

#include "WM_api.hh"

#include "DEG_depsgraph_build.h"

#include "ED_asset.hh"
#include "ED_node.hh"

#include "node_intern.hh"

using blender::nodes::SocketLinkOperation;

namespace blender::ed::space_node {

struct LinkDragSearchStorage {
  bNode &from_node;
  bNodeSocket &from_socket;
  float2 cursor;
  Vector<SocketLinkOperation> search_link_ops;
  char search[256];
  bool update_items_tag = true;

  eNodeSocketInOut in_out() const
  {
    return static_cast<eNodeSocketInOut>(from_socket.in_out);
  }
};

static void link_drag_search_listen_fn(const wmRegionListenerParams *params, void *arg)
{
  LinkDragSearchStorage &storage = *static_cast<LinkDragSearchStorage *>(arg);
  const wmNotifier *wmn = params->notifier;

  switch (wmn->category) {
    case NC_ASSET:
      if (wmn->data == ND_ASSET_LIST_READING) {
        storage.update_items_tag = true;
      }
      break;
  }
}

static void add_reroute_node_fn(nodes::LinkSearchOpParams &params)
{
  bNode &reroute = params.add_node("NodeReroute");
  if (params.socket.in_out == SOCK_IN) {
    nodeAddLink(&params.node_tree,
                &reroute,
                static_cast<bNodeSocket *>(reroute.outputs.first),
                &params.node,
                &params.socket);
  }
  else {
    nodeAddLink(&params.node_tree,
                &params.node,
                &params.socket,
                &reroute,
                static_cast<bNodeSocket *>(reroute.inputs.first));
  }
}

static void add_group_input_node_fn(nodes::LinkSearchOpParams &params)
{
  /* Add a group input based on the connected socket, and add a new group input node. */
<<<<<<< HEAD
  const eNodeSocketInOut in_out = eNodeSocketInOut(params.socket.in_out);
  eNodeTreeInterfaceSocketFlag flag = eNodeTreeInterfaceSocketFlag(0);
  SET_FLAG_FROM_TEST(flag, in_out & SOCK_IN, NODE_INTERFACE_SOCKET_INPUT);
  SET_FLAG_FROM_TEST(flag, in_out & SOCK_OUT, NODE_INTERFACE_SOCKET_OUTPUT);

  bNodeTreeInterfaceSocket *socket_iface = params.node_tree.tree_interface.add_socket(
      params.socket.name,
      params.socket.description,
      params.socket.typeinfo->idname,
      flag,
      nullptr);
=======
  bNodeSocket *interface_socket = bke::ntreeAddSocketInterfaceFromSocket(
      &params.node_tree, &params.node, &params.socket);
  const int group_input_index = BLI_findindex(&params.node_tree.inputs, interface_socket);
>>>>>>> ac5f6318
  bNode &group_input = params.add_node("NodeGroupInput");

  /* This is necessary to create the new sockets in the other input nodes. */
  ED_node_tree_propagate_change(&params.C, CTX_data_main(&params.C), &params.node_tree);

  /* Hide the new input in all other group input nodes, to avoid making them taller. */
  for (bNode *node : params.node_tree.all_nodes()) {
    if (node->type == NODE_GROUP_INPUT) {
      bNodeSocket *new_group_input_socket = nodeFindSocket(
          node, in_out, socket_iface->identifier);
      if (new_group_input_socket) {
        new_group_input_socket->flag |= SOCK_HIDDEN;
      }
    }
  }

  /* Hide all existing inputs in the new group input node, to only display the new one. */
  LISTBASE_FOREACH (bNodeSocket *, socket, &group_input.outputs) {
    socket->flag |= SOCK_HIDDEN;
  }

  bNodeSocket *socket = nodeFindSocket(&group_input, in_out, socket_iface->identifier);
  if (socket) {
    /* Unhide the socket for the new input in the new node and make a connection to it. */
    socket->flag &= ~SOCK_HIDDEN;
    nodeAddLink(&params.node_tree, &group_input, socket, &params.node, &params.socket);

    bke::node_socket_move_default_value(
        *CTX_data_main(&params.C), params.node_tree, params.socket, *socket);
  }
}

static void add_existing_group_input_fn(nodes::LinkSearchOpParams &params,
                                        const bNodeTreeInterfaceSocket &interface_socket)
{
  const eNodeSocketInOut in_out = eNodeSocketInOut(params.socket.in_out);
  eNodeTreeInterfaceSocketFlag flag = eNodeTreeInterfaceSocketFlag(0);
  SET_FLAG_FROM_TEST(flag, in_out & SOCK_IN, NODE_INTERFACE_SOCKET_INPUT);
  SET_FLAG_FROM_TEST(flag, in_out & SOCK_OUT, NODE_INTERFACE_SOCKET_OUTPUT);

  bNode &group_input = params.add_node("NodeGroupInput");

  LISTBASE_FOREACH (bNodeSocket *, socket, &group_input.outputs) {
    socket->flag |= SOCK_HIDDEN;
  }

  bNodeSocket *socket = nodeFindSocket(&group_input, in_out, interface_socket.identifier);
  if (socket != nullptr) {
    socket->flag &= ~SOCK_HIDDEN;
    nodeAddLink(&params.node_tree, &group_input, socket, &params.node, &params.socket);
  }
}

/**
 * \note This could use #search_link_ops_for_socket_templates, but we have to store the inputs and
 * outputs as IDProperties for assets because of asset indexing, so that's all we have without
 * loading the file.
 */
static void search_link_ops_for_asset_metadata(const bNodeTree &node_tree,
                                               const bNodeSocket &socket,
                                               const asset_system::AssetRepresentation &asset,
                                               Vector<SocketLinkOperation> &search_link_ops)
{
  const AssetMetaData &asset_data = asset.get_metadata();
  const IDProperty *tree_type = BKE_asset_metadata_idprop_find(&asset_data, "type");
  if (tree_type == nullptr || IDP_Int(tree_type) != node_tree.type) {
    return;
  }

  const bNodeTreeType &node_tree_type = *node_tree.typeinfo;
  const eNodeSocketInOut in_out = socket.in_out == SOCK_OUT ? SOCK_IN : SOCK_OUT;

  const IDProperty *sockets = BKE_asset_metadata_idprop_find(
      &asset_data, in_out == SOCK_IN ? "inputs" : "outputs");

  int weight = -1;
  Set<StringRef> socket_names;
  LISTBASE_FOREACH (IDProperty *, socket_property, &sockets->data.group) {
    if (socket_property->type != IDP_STRING) {
      continue;
    }
    const char *socket_idname = IDP_String(socket_property);
    const bNodeSocketType *socket_type = nodeSocketTypeFind(socket_idname);
    if (socket_type == nullptr) {
      continue;
    }
    eNodeSocketDatatype from = (eNodeSocketDatatype)socket.type;
    eNodeSocketDatatype to = (eNodeSocketDatatype)socket_type->type;
    if (socket.in_out == SOCK_OUT) {
      std::swap(from, to);
    }
    if (node_tree_type.validate_link && !node_tree_type.validate_link(from, to)) {
      continue;
    }
    if (!socket_names.add(socket_property->name)) {
      /* See comment in #search_link_ops_for_declarations. */
      continue;
    }

    const StringRef asset_name = asset.get_name();
    const StringRef socket_name = socket_property->name;

    search_link_ops.append(
        {asset_name + " " + UI_MENU_ARROW_SEP + socket_name,
         [&asset, socket_property, in_out](nodes::LinkSearchOpParams &params) {
           Main &bmain = *CTX_data_main(&params.C);

           bNode &node = params.add_node(params.node_tree.typeinfo->group_idname);
           node.flag &= ~NODE_OPTIONS;

           node.id = asset::asset_local_id_ensure_imported(bmain, asset);
           id_us_plus(node.id);
           BKE_ntree_update_tag_node_property(&params.node_tree, &node);
           DEG_relations_tag_update(&bmain);

           /* Create the inputs and outputs on the new node. */
           nodes::update_node_declaration_and_sockets(params.node_tree, node);

           bNodeSocket *new_node_socket = bke::node_find_enabled_socket(
               node, in_out, socket_property->name);
           if (new_node_socket != nullptr) {
             /* Rely on the way #nodeAddLink switches in/out if necessary. */
             nodeAddLink(&params.node_tree, &params.node, &params.socket, &node, new_node_socket);
           }
         },
         weight});

    weight--;
  }
}

static void gather_search_link_ops_for_asset_library(const bContext &C,
                                                     const bNodeTree &node_tree,
                                                     const bNodeSocket &socket,
                                                     const AssetLibraryReference &library_ref,
                                                     const bool skip_local,
                                                     Vector<SocketLinkOperation> &search_link_ops)
{
  AssetFilterSettings filter_settings{};
  filter_settings.id_types = FILTER_ID_NT;

  ED_assetlist_storage_fetch(&library_ref, &C);
  ED_assetlist_ensure_previews_job(&library_ref, &C);
  ED_assetlist_iterate(library_ref, [&](asset_system::AssetRepresentation &asset) {
    if (!ED_asset_filter_matches_asset(&filter_settings, asset)) {
      return true;
    }
    if (skip_local && asset.is_local_id()) {
      return true;
    }
    search_link_ops_for_asset_metadata(node_tree, socket, asset, search_link_ops);
    return true;
  });
}

static void gather_search_link_ops_for_all_assets(const bContext &C,
                                                  const bNodeTree &node_tree,
                                                  const bNodeSocket &socket,
                                                  Vector<SocketLinkOperation> &search_link_ops)
{
  int i;
  LISTBASE_FOREACH_INDEX (const bUserAssetLibrary *, asset_library, &U.asset_libraries, i) {
    AssetLibraryReference library_ref{};
    library_ref.custom_library_index = i;
    library_ref.type = ASSET_LIBRARY_CUSTOM;
    /* Skip local assets to avoid duplicates when the asset is part of the local file library. */
    gather_search_link_ops_for_asset_library(
        C, node_tree, socket, library_ref, true, search_link_ops);
  }

  {
    AssetLibraryReference library_ref{};
    library_ref.custom_library_index = -1;
    library_ref.type = ASSET_LIBRARY_ESSENTIALS;
    gather_search_link_ops_for_asset_library(
        C, node_tree, socket, library_ref, true, search_link_ops);
  }
  {
    AssetLibraryReference library_ref{};
    library_ref.custom_library_index = -1;
    library_ref.type = ASSET_LIBRARY_LOCAL;
    gather_search_link_ops_for_asset_library(
        C, node_tree, socket, library_ref, false, search_link_ops);
  }
}

/**
 * Call the callback to gather compatible socket connections for all node types, and the operations
 * that will actually make the connections. Also add some custom operations like connecting a group
 * output node.
 */
static void gather_socket_link_operations(const bContext &C,
                                          bNodeTree &node_tree,
                                          const bNodeSocket &socket,
                                          Vector<SocketLinkOperation> &search_link_ops)
{
  const SpaceNode &snode = *CTX_wm_space_node(&C);
  NODE_TYPES_BEGIN (node_type) {
    const char *disabled_hint;
    if (node_type->poll && !node_type->poll(node_type, &node_tree, &disabled_hint)) {
      continue;
    }
    if (node_type->add_ui_poll && !node_type->add_ui_poll(&C)) {
      continue;
    }
    if (StringRefNull(node_type->ui_name).endswith("(Legacy)")) {
      continue;
    }
    if (node_type->gather_link_search_ops) {
      nodes::GatherLinkSearchOpParams params{
          *node_type, snode, node_tree, socket, search_link_ops};
      node_type->gather_link_search_ops(params);
    }
  }
  NODE_TYPES_END;

  search_link_ops.append({IFACE_("Reroute"), add_reroute_node_fn});

  const bool is_node_group = !(node_tree.id.flag & LIB_EMBEDDED_DATA);

  if (is_node_group && socket.in_out == SOCK_IN) {
    search_link_ops.append({IFACE_("Group Input"), add_group_input_node_fn});

    int weight = -1;
    node_tree.tree_interface.foreach_item([&](const bNodeTreeInterfaceItem &item) {
      if (item.item_type != NODE_INTERFACE_SOCKET) {
        return true;
      }
      const bNodeTreeInterfaceSocket &interface_socket =
          reinterpret_cast<const bNodeTreeInterfaceSocket &>(item);
      {
        const bNodeSocketType *from_typeinfo = nodeSocketTypeFind(interface_socket.socket_type);
        const eNodeSocketDatatype from = from_typeinfo ? eNodeSocketDatatype(from_typeinfo->type) :
                                                         SOCK_CUSTOM;
        const eNodeSocketDatatype to = eNodeSocketDatatype(socket.typeinfo->type);
        if (node_tree.typeinfo->validate_link && !node_tree.typeinfo->validate_link(from, to)) {
          return true;
        }
      }
      search_link_ops.append(
          {std::string(IFACE_("Group Input")) + " " + UI_MENU_ARROW_SEP + interface_socket.name,
           [interface_socket](nodes::LinkSearchOpParams &params) {
             add_existing_group_input_fn(params, interface_socket);
           },
           weight});
      weight--;
      return true;
    });
  }

  gather_search_link_ops_for_all_assets(C, node_tree, socket, search_link_ops);
}

static void link_drag_search_update_fn(
    const bContext *C, void *arg, const char *str, uiSearchItems *items, const bool is_first)
{
  LinkDragSearchStorage &storage = *static_cast<LinkDragSearchStorage *>(arg);
  if (storage.update_items_tag) {
    bNodeTree *node_tree = CTX_wm_space_node(C)->edittree;
    storage.search_link_ops.clear();
    gather_socket_link_operations(*C, *node_tree, storage.from_socket, storage.search_link_ops);
    storage.update_items_tag = false;
  }

  string_search::StringSearch<SocketLinkOperation> search;

  for (SocketLinkOperation &op : storage.search_link_ops) {
    search.add(op.name, &op, op.weight);
  }

  /* Don't filter when the menu is first opened, but still run the search
   * so the items are in the same order they will appear in while searching. */
  const char *string = is_first ? "" : str;
  const Vector<SocketLinkOperation *> filtered_items = search.query(string);

  for (SocketLinkOperation *item : filtered_items) {
    if (!UI_search_item_add(items, item->name.c_str(), item, ICON_NONE, 0, 0)) {
      break;
    }
  }
}

static void link_drag_search_exec_fn(bContext *C, void *arg1, void *arg2)
{
  Main &bmain = *CTX_data_main(C);
  SpaceNode &snode = *CTX_wm_space_node(C);
  bNodeTree &node_tree = *snode.edittree;
  LinkDragSearchStorage &storage = *static_cast<LinkDragSearchStorage *>(arg1);
  SocketLinkOperation *item = static_cast<SocketLinkOperation *>(arg2);
  if (item == nullptr) {
    return;
  }

  node_deselect_all(node_tree);

  Vector<bNode *> new_nodes;
  nodes::LinkSearchOpParams params{
      *C, node_tree, storage.from_node, storage.from_socket, new_nodes};
  item->fn(params);
  if (new_nodes.is_empty()) {
    return;
  }

  /* For now, assume that only one node is created by the callback. */
  BLI_assert(new_nodes.size() == 1);
  bNode *new_node = new_nodes.first();

  new_node->locx = storage.cursor.x / UI_SCALE_FAC;
  new_node->locy = storage.cursor.y / UI_SCALE_FAC + 20;
  if (storage.in_out() == SOCK_IN) {
    new_node->locx -= new_node->width;
  }

  nodeSetSelected(new_node, true);
  nodeSetActive(&node_tree, new_node);

  /* Ideally it would be possible to tag the node tree in some way so it updates only after the
   * translate operation is finished, but normally moving nodes around doesn't cause updates. */
  ED_node_tree_propagate_change(C, &bmain, &node_tree);

  /* Start translation operator with the new node. */
  wmOperatorType *ot = WM_operatortype_find("NODE_OT_translate_attach_remove_on_cancel", true);
  BLI_assert(ot);
  PointerRNA ptr;
  WM_operator_properties_create_ptr(&ptr, ot);
  WM_operator_name_call_ptr(C, ot, WM_OP_INVOKE_DEFAULT, &ptr, nullptr);
  WM_operator_properties_free(&ptr);
}

static void link_drag_search_free_fn(void *arg)
{
  LinkDragSearchStorage *storage = static_cast<LinkDragSearchStorage *>(arg);
  delete storage;
}

static uiBlock *create_search_popup_block(bContext *C, ARegion *region, void *arg_op)
{
  LinkDragSearchStorage &storage = *(LinkDragSearchStorage *)arg_op;

  uiBlock *block = UI_block_begin(C, region, "_popup", UI_EMBOSS);
  UI_block_flag_enable(block, UI_BLOCK_LOOP | UI_BLOCK_MOVEMOUSE_QUIT | UI_BLOCK_SEARCH_MENU);
  UI_block_theme_style_set(block, UI_BLOCK_THEME_STYLE_POPUP);

  uiBut *but = uiDefSearchBut(block,
                              storage.search,
                              0,
                              ICON_VIEWZOOM,
                              sizeof(storage.search),
                              storage.in_out() == SOCK_OUT ? 10 : 10 - UI_searchbox_size_x(),
                              10,
                              UI_searchbox_size_x(),
                              UI_UNIT_Y,
                              0,
                              0,
                              "");
  UI_but_func_search_set_sep_string(but, UI_MENU_ARROW_SEP);
  UI_but_func_search_set_listen(but, link_drag_search_listen_fn);
  UI_but_func_search_set(but,
                         nullptr,
                         link_drag_search_update_fn,
                         &storage,
                         false,
                         link_drag_search_free_fn,
                         link_drag_search_exec_fn,
                         nullptr);
  UI_but_flag_enable(but, UI_BUT_ACTIVATE_ON_INIT);

  /* Fake button to hold space for the search items. */
  uiDefBut(block,
           UI_BTYPE_LABEL,
           0,
           "",
           storage.in_out() == SOCK_OUT ? 10 : 10 - UI_searchbox_size_x(),
           10 - UI_searchbox_size_y(),
           UI_searchbox_size_x(),
           UI_searchbox_size_y(),
           nullptr,
           0,
           0,
           0,
           0,
           nullptr);

  const int2 offset = {0, -UI_UNIT_Y};
  UI_block_bounds_set_popup(block, 0.3f * U.widget_unit, offset);
  return block;
}

void invoke_node_link_drag_add_menu(bContext &C,
                                    bNode &node,
                                    bNodeSocket &socket,
                                    const float2 &cursor)
{
  LinkDragSearchStorage *storage = new LinkDragSearchStorage{node, socket, cursor};
  /* Use the "_ex" variant with `can_refresh` false to avoid a double free when closing Blender. */
  UI_popup_block_invoke_ex(&C, create_search_popup_block, storage, nullptr, false);
}

}  // namespace blender::ed::space_node<|MERGE_RESOLUTION|>--- conflicted
+++ resolved
@@ -87,23 +87,16 @@
 static void add_group_input_node_fn(nodes::LinkSearchOpParams &params)
 {
   /* Add a group input based on the connected socket, and add a new group input node. */
-<<<<<<< HEAD
   const eNodeSocketInOut in_out = eNodeSocketInOut(params.socket.in_out);
   eNodeTreeInterfaceSocketFlag flag = eNodeTreeInterfaceSocketFlag(0);
   SET_FLAG_FROM_TEST(flag, in_out & SOCK_IN, NODE_INTERFACE_SOCKET_INPUT);
   SET_FLAG_FROM_TEST(flag, in_out & SOCK_OUT, NODE_INTERFACE_SOCKET_OUTPUT);
-
   bNodeTreeInterfaceSocket *socket_iface = params.node_tree.tree_interface.add_socket(
       params.socket.name,
       params.socket.description,
       params.socket.typeinfo->idname,
       flag,
       nullptr);
-=======
-  bNodeSocket *interface_socket = bke::ntreeAddSocketInterfaceFromSocket(
-      &params.node_tree, &params.node, &params.socket);
-  const int group_input_index = BLI_findindex(&params.node_tree.inputs, interface_socket);
->>>>>>> ac5f6318
   bNode &group_input = params.add_node("NodeGroupInput");
 
   /* This is necessary to create the new sockets in the other input nodes. */
