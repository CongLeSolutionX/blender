--- conflicted
+++ resolved
@@ -357,22 +357,14 @@
   const bool needs_new_drawing = is_first || !current_start_frame ||
                                  (current_start_frame < current_frame);
   if (blender::animrig::is_autokey_on(&scene) && needs_new_drawing) {
-<<<<<<< HEAD
     ViewLayer *view_layer = CTX_data_view_layer(C);
     const Brush *brush = BKE_paint_brush_for_read(
         BKE_paint_get_active(const_cast<Scene *>(&scene), view_layer));
-
-    if (((scene.toolsettings->gpencil_flags & GP_TOOL_FLAG_RETAIN_LAST) != 0) ||
-        (brush->gpencil_tool == GPAINT_TOOL_ERASE))
-    {
-=======
-    const Brush *brush = BKE_paint_brush_for_read(&scene.toolsettings->gp_paint->paint);
     const bool use_additive_drawing = (scene.toolsettings->gpencil_flags &
                                        GP_TOOL_FLAG_RETAIN_LAST) != 0;
     /* Eraser tool makes no sense on empty drawings, don't insert new frames. */
     const bool allow_empty_frame = (brush->gpencil_tool != GPAINT_TOOL_ERASE);
     if (current_start_frame && (use_additive_drawing || !allow_empty_frame)) {
->>>>>>> 2eaf85aa
       /* For additive drawing, we duplicate the frame that's currently visible and insert it at the
        * current frame.
        * NOTE: Also duplicate the frame when erasing, Otherwise empty drawing is added, see
