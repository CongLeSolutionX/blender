--- conflicted
+++ resolved
@@ -71,7 +71,6 @@
   return false;
 }
 
-<<<<<<< HEAD
 void select_frames_region(struct KeyframeEditData *ked,
                           bke::greasepencil::Layer *layer,
                           const short tool,
@@ -95,7 +94,10 @@
       {
         select_frame(frame, select_mode);
       }
-=======
+    }
+  }
+}
+
 static void append_frame_to_key_edit_data(KeyframeEditData *ked,
                                           const int frame_number,
                                           const GreasePencilFrame &frame)
@@ -114,7 +116,6 @@
   for (const auto &[frame_number, frame] : layer->frames().items()) {
     if (frame.is_selected()) {
       append_frame_to_key_edit_data(ked, frame_number, frame);
->>>>>>> 860196d5
     }
   }
 }
