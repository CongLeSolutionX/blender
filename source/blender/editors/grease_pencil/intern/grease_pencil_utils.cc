/* SPDX-FileCopyrightText: 2023 Blender Authors
 *
 * SPDX-License-Identifier: GPL-2.0-or-later */

/** \file
 * \ingroup edgreasepencil
 */

#include "BKE_brush.hh"
#include "BKE_context.hh"
#include "BKE_grease_pencil.hh"
#include "BKE_material.h"

#include "BLI_bit_span_ops.hh"
#include "BLI_bit_vector.hh"
#include "BLI_math_vector.hh"
<<<<<<< HEAD
#include "BLI_rect.h"
#include "BLI_threads.h"
=======
#include "BLI_vector_set.hh"
>>>>>>> 9cb2394d

#include "DNA_brush_types.h"
#include "DNA_material_types.h"
#include "DNA_object_types.h"
#include "DNA_scene_types.h"

<<<<<<< HEAD
#include "DEG_depsgraph_query.hh"

=======
>>>>>>> 9cb2394d
#include "ED_curves.hh"
#include "ED_grease_pencil.hh"
#include "ED_view3d.hh"

namespace blender::ed::greasepencil {

static float3 drawing_origin(const Scene *scene, const Object *object, char align_flag)
{
  BLI_assert(object != nullptr && object->type == OB_GREASE_PENCIL);
  if (align_flag & GP_PROJECT_VIEWSPACE) {
    if (align_flag & GP_PROJECT_CURSOR) {
      return float3(scene->cursor.location);
    }
    /* Use the object location. */
    return float3(object->object_to_world[3]);
  }
  return float3(scene->cursor.location);
}

static float3 screen_space_to_3d(
    const Scene *scene, const ARegion *region, const View3D *v3d, const Object *object, float2 co)
{
  float3 origin = drawing_origin(scene, object, scene->toolsettings->gpencil_v3d_align);
  float3 r_co;
  ED_view3d_win_to_3d(v3d, region, origin, co, r_co);
  return r_co;
}

float brush_radius_world_space(bContext &C, int x, int y)
{
  ARegion *region = CTX_wm_region(&C);
  View3D *v3d = CTX_wm_view3d(&C);
  Scene *scene = CTX_data_scene(&C);
  Object *object = CTX_data_active_object(&C);
  Brush *brush = scene->toolsettings->gp_paint->paint.brush;

  /* Default radius. */
  float radius = 2.0f;
  if (brush == nullptr || object->type != OB_GREASE_PENCIL) {
    return radius;
  }

  /* Use an (arbitrary) screen space offset in the x direction to measure the size. */
  const int x_offest = 64;
  const float brush_size = float(BKE_brush_size_get(scene, brush));

  /* Get two 3d coordinates to measure the distance from. */
  const float2 screen1(x, y);
  const float2 screen2(x + x_offest, y);
  const float3 pos1 = screen_space_to_3d(scene, region, v3d, object, screen1);
  const float3 pos2 = screen_space_to_3d(scene, region, v3d, object, screen2);

  /* Clip extreme zoom level (and avoid division by zero). */
  const float distance = math::max(math::distance(pos1, pos2), 0.001f);

  /* Calculate the radius of the brush in world space. */
  radius = (1.0f / distance) * (brush_size / 64.0f);

  return radius;
}

Array<int> get_frame_numbers_for_layer(const bke::greasepencil::Layer &layer,
                                       const int current_frame,
                                       const bool use_multi_frame_editing)
{
  Vector<int> frame_numbers({current_frame});
  if (use_multi_frame_editing) {
    for (const auto [frame_number, frame] : layer.frames().items()) {
<<<<<<< HEAD
      if (frame.is_selected() && frame_number != current_frame) {
=======
      if (frame_number != current_frame && frame.is_selected()) {
>>>>>>> 9cb2394d
        frame_numbers.append_unchecked(frame_number);
      }
    }
  }
  return frame_numbers.as_span();
}

Array<MutableDrawingInfo> retrieve_editable_drawings(const Scene &scene,
                                                     GreasePencil &grease_pencil)
{
  using namespace blender::bke::greasepencil;
  const int current_frame = scene.r.cfra;
  const ToolSettings *toolsettings = scene.toolsettings;
  const bool use_multi_frame_editing = (toolsettings->gpencil_flags &
                                        GP_USE_MULTI_FRAME_EDITING) != 0;

  Vector<MutableDrawingInfo> editable_drawings;
  Span<const Layer *> layers = grease_pencil.layers();
  for (const int layer_i : layers.index_range()) {
    const Layer *layer = layers[layer_i];
    if (!layer->is_editable()) {
      continue;
    }
    const Array<int> frame_numbers = get_frame_numbers_for_layer(
        *layer, current_frame, use_multi_frame_editing);
    for (const int frame_number : frame_numbers) {
      if (Drawing *drawing = grease_pencil.get_editable_drawing_at(layer, frame_number)) {
        editable_drawings.append({*drawing, layer_i, frame_number});
      }
    }
  }

  return editable_drawings.as_span();
}

Array<DrawingInfo> retrieve_visible_drawings(const Scene &scene, const GreasePencil &grease_pencil)
{
  using namespace blender::bke::greasepencil;
  const int current_frame = scene.r.cfra;
  const ToolSettings *toolsettings = scene.toolsettings;
  const bool use_multi_frame_editing = (toolsettings->gpencil_flags &
                                        GP_USE_MULTI_FRAME_EDITING) != 0;

  Vector<DrawingInfo> visible_drawings;
  Span<const Layer *> layers = grease_pencil.layers();
  for (const int layer_i : layers.index_range()) {
    const Layer *layer = layers[layer_i];
    if (!layer->is_visible()) {
      continue;
    }
    const Array<int> frame_numbers = get_frame_numbers_for_layer(
        *layer, current_frame, use_multi_frame_editing);
    for (const int frame_number : frame_numbers) {
      if (const Drawing *drawing = grease_pencil.get_drawing_at(layer, frame_number)) {
        visible_drawings.append({*drawing, layer_i, frame_number});
      }
    }
  }

  return visible_drawings.as_span();
}

<<<<<<< HEAD
Curves2DSpace curves_in_2d_space_get(ViewContext *vc,
                                     Object *ob,
                                     Vector<const bke::greasepencil::Drawing *> &drawings,
                                     Vector<int> &layer_index,
                                     const int frame_number,
                                     const bool get_stroke_flag)
{
  /* Get viewport projection matrix and evaluated GP object. */
  float4x4 projection;
  ED_view3d_ob_project_mat_get(vc->rv3d, ob, projection.ptr());
  const Object *ob_eval = DEG_get_evaluated_object(vc->depsgraph, ob);

  /* Count total number of editable curves and points in given Grease Pencil drawings. */
  Curves2DSpace cv2d;
  Vector<int> curve_point_offset;
  int curve_num = 0, point_num = 0;

  for (const auto &drawing : drawings) {
    cv2d.drawings.append(drawing);
    cv2d.curve_offset.append(curve_num);
    curve_point_offset.append(point_num);

    curve_num += drawing->geometry.curve_num;
    point_num += drawing->geometry.point_num;
  }

  /* Initialize the contiguous arrays for the 2D curve data. */
  cv2d.drawing_index_2d = Array<int>(curve_num);
  cv2d.is_cyclic = Array<bool>(curve_num);
  cv2d.point_offset = Array<int>(curve_num);
  cv2d.point_size = Array<int>(curve_num);
  cv2d.curve_bbox = Array<rctf>(curve_num);
  cv2d.points_2d = Array<float2>(point_num);
  if (get_stroke_flag) {
    cv2d.has_stroke = Array<bool>(curve_num);
  }

  /* Loop all drawings. */
  threading::parallel_for(cv2d.drawings.index_range(), 1, [&](const IndexRange range) {
    for (const int drawing_i : range) {
      /* Get deformed geomtry. */
      const bke::CurvesGeometry &curves = cv2d.drawings[drawing_i]->strokes();
      const OffsetIndices points_by_curve = curves.points_by_curve();
      const VArray<bool> cyclic = curves.cyclic();
      const bke::crazyspace::GeometryDeformation deformation =
          bke::crazyspace::get_evaluated_grease_pencil_drawing_deformation(
              ob_eval, *ob, layer_index[drawing_i], frame_number);

      /* Get the curve materials. */
      VArray<int> materials;
      if (get_stroke_flag) {
        materials = *curves.attributes().lookup_or_default<int>(
            "material_index", ATTR_DOMAIN_CURVE, 0);
      }

      /* Get the initial point index in the contiguous 2D point array for the curves in this
       * drawing. */
      int point_contiguous = curve_point_offset[drawing_i];

      /* Loop all curves. */
      for (const int curve_i : curves.curves_range()) {
        const int curve_contiguous = cv2d.curve_offset[drawing_i] + curve_i;
        const IndexRange points = points_by_curve[curve_i];

        /* Set curve data. */
        BLI_rctf_init_minmax(&cv2d.curve_bbox[curve_contiguous]);
        cv2d.point_size[curve_contiguous] = points.size();
        cv2d.point_offset[curve_contiguous] = point_contiguous;
        cv2d.is_cyclic[curve_contiguous] = cyclic[curve_i];
        cv2d.drawing_index_2d[curve_contiguous] = drawing_i;

        /* Set stroke flag: true when the stroke property is active in the curve material. */
        if (get_stroke_flag) {
          Material *material = BKE_object_material_get(ob, materials[curve_i] + 1);
          cv2d.has_stroke[curve_contiguous] = (material && (material->gp_style->flag &
                                                            GP_MATERIAL_STROKE_SHOW) != 0);
        }

        /* Loop all stroke points. */
        for (const int point_i : points) {
          float2 pos;

          /* Convert point to 2D. */
          ED_view3d_project_float_v2_m4(
              vc->region, deformation.positions[point_i], pos, projection.ptr());

          /* Store 2D point in contiguous array. */
          cv2d.points_2d[point_contiguous] = pos;

          /* Update stroke bounding box. */
          BLI_rctf_do_minmax_v(&cv2d.curve_bbox[curve_contiguous], pos);

          point_contiguous++;
        }
      }
    }
  });

  return cv2d;
=======
static VectorSet<int> get_locked_material_indices(Object &object)
{
  BLI_assert(object.type == OB_GREASE_PENCIL);
  VectorSet<int> locked_material_indices;
  for (const int mat_i : IndexRange(object.totcol)) {
    Material *material = BKE_object_material_get(&object, mat_i + 1);
    if (material != nullptr && material->gp_style != nullptr &&
        (material->gp_style->flag & GP_MATERIAL_LOCKED) != 0)
    {
      locked_material_indices.add(mat_i);
    }
  }
  return locked_material_indices;
}

IndexMask retrieve_editable_strokes(Object &object,
                                    const bke::greasepencil::Drawing &drawing,
                                    IndexMaskMemory &memory)
{
  using namespace blender;

  /* Get all the locked material indices */
  VectorSet<int> locked_material_indices = get_locked_material_indices(object);

  const bke::CurvesGeometry &curves = drawing.strokes();
  const IndexRange curves_range = drawing.strokes().curves_range();
  const bke::AttributeAccessor attributes = curves.attributes();

  /* Get all the strokes that have their material unlocked. */
  const VArray<int> materials = *attributes.lookup_or_default<int>(
      "material_index", ATTR_DOMAIN_CURVE, -1);
  return IndexMask::from_predicate(
      curves_range, GrainSize(4096), memory, [&](const int64_t curve_i) {
        const int material_index = materials[curve_i];
        return !locked_material_indices.contains(material_index);
      });
}

IndexMask retrieve_editable_points(Object &object,
                                   const bke::greasepencil::Drawing &drawing,
                                   IndexMaskMemory &memory)
{
  /* Get all the locked material indices */
  VectorSet<int> locked_material_indices = get_locked_material_indices(object);

  const bke::CurvesGeometry &curves = drawing.strokes();
  const IndexRange points_range = drawing.strokes().points_range();
  const bke::AttributeAccessor attributes = curves.attributes();

  /* Propagate the material index to the points. */
  const VArray<int> materials = *attributes.lookup_or_default<int>(
      "material_index", ATTR_DOMAIN_POINT, -1);
  /* Get all the points that are part of a stroke with an unlocked material. */
  return IndexMask::from_predicate(
      points_range, GrainSize(4096), memory, [&](const int64_t point_i) {
        const int material_index = materials[point_i];
        return !locked_material_indices.contains(material_index);
      });
}

IndexMask retrieve_editable_elements(Object &object,
                                     const bke::greasepencil::Drawing &drawing,
                                     const eAttrDomain selection_domain,
                                     IndexMaskMemory &memory)
{
  if (selection_domain == ATTR_DOMAIN_CURVE) {
    return ed::greasepencil::retrieve_editable_strokes(object, drawing, memory);
  }
  else if (selection_domain == ATTR_DOMAIN_POINT) {
    return ed::greasepencil::retrieve_editable_points(object, drawing, memory);
  }
  return {};
}

IndexMask retrieve_editable_and_selected_strokes(Object &object,
                                                 const bke::greasepencil::Drawing &drawing,
                                                 IndexMaskMemory &memory)
{
  using namespace blender;

  /* Get all the locked material indices */
  VectorSet<int> locked_material_indices = get_locked_material_indices(object);

  const bke::CurvesGeometry &curves = drawing.strokes();
  const IndexRange curves_range = drawing.strokes().curves_range();

  const IndexMask editable_strokes = retrieve_editable_strokes(object, drawing, memory);
  const IndexMask selected_strokes = ed::curves::retrieve_selected_curves(curves, memory);

  BitVector<> editable_strokes_bits(curves.curves_num(), false);
  editable_strokes.to_bits(editable_strokes_bits);
  BitVector<> selected_strokes_bits(curves.curves_num(), false);
  selected_strokes.to_bits(selected_strokes_bits);

  editable_strokes_bits &= selected_strokes_bits;
  return IndexMask::from_bits(curves_range, editable_strokes_bits, memory);
}

IndexMask retrieve_editable_and_selected_points(Object &object,
                                                const bke::greasepencil::Drawing &drawing,
                                                IndexMaskMemory &memory)
{
  /* Get all the locked material indices */
  VectorSet<int> locked_material_indices = get_locked_material_indices(object);

  const bke::CurvesGeometry &curves = drawing.strokes();
  const IndexRange points_range = drawing.strokes().points_range();

  const IndexMask editable_points = retrieve_editable_points(object, drawing, memory);
  const IndexMask selected_points = ed::curves::retrieve_selected_points(curves, memory);

  BitVector<> editable_points_bits(curves.points_num(), false);
  editable_points.to_bits(editable_points_bits);
  BitVector<> selected_points_bits(curves.points_num(), false);
  selected_points.to_bits(selected_points_bits);

  editable_points_bits &= selected_points_bits;
  return IndexMask::from_bits(points_range, editable_points_bits, memory);
}

IndexMask retrieve_editable_and_selected_elements(Object &object,
                                                  const bke::greasepencil::Drawing &drawing,
                                                  const eAttrDomain selection_domain,
                                                  IndexMaskMemory &memory)
{
  if (selection_domain == ATTR_DOMAIN_CURVE) {
    return ed::greasepencil::retrieve_editable_and_selected_strokes(object, drawing, memory);
  }
  else if (selection_domain == ATTR_DOMAIN_POINT) {
    return ed::greasepencil::retrieve_editable_and_selected_points(object, drawing, memory);
  }
  return {};
>>>>>>> 9cb2394d
}

}  // namespace blender::ed::greasepencil<|MERGE_RESOLUTION|>--- conflicted
+++ resolved
@@ -14,23 +14,17 @@
 #include "BLI_bit_span_ops.hh"
 #include "BLI_bit_vector.hh"
 #include "BLI_math_vector.hh"
-<<<<<<< HEAD
+#include "BLI_vector_set.hh"
 #include "BLI_rect.h"
 #include "BLI_threads.h"
-=======
-#include "BLI_vector_set.hh"
->>>>>>> 9cb2394d
 
 #include "DNA_brush_types.h"
 #include "DNA_material_types.h"
 #include "DNA_object_types.h"
 #include "DNA_scene_types.h"
 
-<<<<<<< HEAD
 #include "DEG_depsgraph_query.hh"
 
-=======
->>>>>>> 9cb2394d
 #include "ED_curves.hh"
 #include "ED_grease_pencil.hh"
 #include "ED_view3d.hh"
@@ -99,11 +93,7 @@
   Vector<int> frame_numbers({current_frame});
   if (use_multi_frame_editing) {
     for (const auto [frame_number, frame] : layer.frames().items()) {
-<<<<<<< HEAD
-      if (frame.is_selected() && frame_number != current_frame) {
-=======
       if (frame_number != current_frame && frame.is_selected()) {
->>>>>>> 9cb2394d
         frame_numbers.append_unchecked(frame_number);
       }
     }
@@ -166,7 +156,140 @@
   return visible_drawings.as_span();
 }
 
-<<<<<<< HEAD
+static VectorSet<int> get_locked_material_indices(Object &object)
+{
+  BLI_assert(object.type == OB_GREASE_PENCIL);
+  VectorSet<int> locked_material_indices;
+  for (const int mat_i : IndexRange(object.totcol)) {
+    Material *material = BKE_object_material_get(&object, mat_i + 1);
+    if (material != nullptr && material->gp_style != nullptr &&
+        (material->gp_style->flag & GP_MATERIAL_LOCKED) != 0)
+    {
+      locked_material_indices.add(mat_i);
+    }
+  }
+  return locked_material_indices;
+}
+
+IndexMask retrieve_editable_strokes(Object &object,
+                                    const bke::greasepencil::Drawing &drawing,
+                                    IndexMaskMemory &memory)
+{
+  using namespace blender;
+
+  /* Get all the locked material indices */
+  VectorSet<int> locked_material_indices = get_locked_material_indices(object);
+
+  const bke::CurvesGeometry &curves = drawing.strokes();
+  const IndexRange curves_range = drawing.strokes().curves_range();
+  const bke::AttributeAccessor attributes = curves.attributes();
+
+  /* Get all the strokes that have their material unlocked. */
+  const VArray<int> materials = *attributes.lookup_or_default<int>(
+      "material_index", ATTR_DOMAIN_CURVE, -1);
+  return IndexMask::from_predicate(
+      curves_range, GrainSize(4096), memory, [&](const int64_t curve_i) {
+        const int material_index = materials[curve_i];
+        return !locked_material_indices.contains(material_index);
+      });
+}
+
+IndexMask retrieve_editable_points(Object &object,
+                                   const bke::greasepencil::Drawing &drawing,
+                                   IndexMaskMemory &memory)
+{
+  /* Get all the locked material indices */
+  VectorSet<int> locked_material_indices = get_locked_material_indices(object);
+
+  const bke::CurvesGeometry &curves = drawing.strokes();
+  const IndexRange points_range = drawing.strokes().points_range();
+  const bke::AttributeAccessor attributes = curves.attributes();
+
+  /* Propagate the material index to the points. */
+  const VArray<int> materials = *attributes.lookup_or_default<int>(
+      "material_index", ATTR_DOMAIN_POINT, -1);
+  /* Get all the points that are part of a stroke with an unlocked material. */
+  return IndexMask::from_predicate(
+      points_range, GrainSize(4096), memory, [&](const int64_t point_i) {
+        const int material_index = materials[point_i];
+        return !locked_material_indices.contains(material_index);
+      });
+}
+
+IndexMask retrieve_editable_elements(Object &object,
+                                     const bke::greasepencil::Drawing &drawing,
+                                     const eAttrDomain selection_domain,
+                                     IndexMaskMemory &memory)
+{
+  if (selection_domain == ATTR_DOMAIN_CURVE) {
+    return ed::greasepencil::retrieve_editable_strokes(object, drawing, memory);
+  }
+  else if (selection_domain == ATTR_DOMAIN_POINT) {
+    return ed::greasepencil::retrieve_editable_points(object, drawing, memory);
+  }
+  return {};
+}
+
+IndexMask retrieve_editable_and_selected_strokes(Object &object,
+                                                 const bke::greasepencil::Drawing &drawing,
+                                                 IndexMaskMemory &memory)
+{
+  using namespace blender;
+
+  /* Get all the locked material indices */
+  VectorSet<int> locked_material_indices = get_locked_material_indices(object);
+
+  const bke::CurvesGeometry &curves = drawing.strokes();
+  const IndexRange curves_range = drawing.strokes().curves_range();
+
+  const IndexMask editable_strokes = retrieve_editable_strokes(object, drawing, memory);
+  const IndexMask selected_strokes = ed::curves::retrieve_selected_curves(curves, memory);
+
+  BitVector<> editable_strokes_bits(curves.curves_num(), false);
+  editable_strokes.to_bits(editable_strokes_bits);
+  BitVector<> selected_strokes_bits(curves.curves_num(), false);
+  selected_strokes.to_bits(selected_strokes_bits);
+
+  editable_strokes_bits &= selected_strokes_bits;
+  return IndexMask::from_bits(curves_range, editable_strokes_bits, memory);
+}
+
+IndexMask retrieve_editable_and_selected_points(Object &object,
+                                                const bke::greasepencil::Drawing &drawing,
+                                                IndexMaskMemory &memory)
+{
+  /* Get all the locked material indices */
+  VectorSet<int> locked_material_indices = get_locked_material_indices(object);
+
+  const bke::CurvesGeometry &curves = drawing.strokes();
+  const IndexRange points_range = drawing.strokes().points_range();
+
+  const IndexMask editable_points = retrieve_editable_points(object, drawing, memory);
+  const IndexMask selected_points = ed::curves::retrieve_selected_points(curves, memory);
+
+  BitVector<> editable_points_bits(curves.points_num(), false);
+  editable_points.to_bits(editable_points_bits);
+  BitVector<> selected_points_bits(curves.points_num(), false);
+  selected_points.to_bits(selected_points_bits);
+
+  editable_points_bits &= selected_points_bits;
+  return IndexMask::from_bits(points_range, editable_points_bits, memory);
+}
+
+IndexMask retrieve_editable_and_selected_elements(Object &object,
+                                                  const bke::greasepencil::Drawing &drawing,
+                                                  const eAttrDomain selection_domain,
+                                                  IndexMaskMemory &memory)
+{
+  if (selection_domain == ATTR_DOMAIN_CURVE) {
+    return ed::greasepencil::retrieve_editable_and_selected_strokes(object, drawing, memory);
+  }
+  else if (selection_domain == ATTR_DOMAIN_POINT) {
+    return ed::greasepencil::retrieve_editable_and_selected_points(object, drawing, memory);
+  }
+  return {};
+}
+
 Curves2DSpace curves_in_2d_space_get(ViewContext *vc,
                                      Object *ob,
                                      Vector<const bke::greasepencil::Drawing *> &drawings,
@@ -266,140 +389,6 @@
   });
 
   return cv2d;
-=======
-static VectorSet<int> get_locked_material_indices(Object &object)
-{
-  BLI_assert(object.type == OB_GREASE_PENCIL);
-  VectorSet<int> locked_material_indices;
-  for (const int mat_i : IndexRange(object.totcol)) {
-    Material *material = BKE_object_material_get(&object, mat_i + 1);
-    if (material != nullptr && material->gp_style != nullptr &&
-        (material->gp_style->flag & GP_MATERIAL_LOCKED) != 0)
-    {
-      locked_material_indices.add(mat_i);
-    }
-  }
-  return locked_material_indices;
-}
-
-IndexMask retrieve_editable_strokes(Object &object,
-                                    const bke::greasepencil::Drawing &drawing,
-                                    IndexMaskMemory &memory)
-{
-  using namespace blender;
-
-  /* Get all the locked material indices */
-  VectorSet<int> locked_material_indices = get_locked_material_indices(object);
-
-  const bke::CurvesGeometry &curves = drawing.strokes();
-  const IndexRange curves_range = drawing.strokes().curves_range();
-  const bke::AttributeAccessor attributes = curves.attributes();
-
-  /* Get all the strokes that have their material unlocked. */
-  const VArray<int> materials = *attributes.lookup_or_default<int>(
-      "material_index", ATTR_DOMAIN_CURVE, -1);
-  return IndexMask::from_predicate(
-      curves_range, GrainSize(4096), memory, [&](const int64_t curve_i) {
-        const int material_index = materials[curve_i];
-        return !locked_material_indices.contains(material_index);
-      });
-}
-
-IndexMask retrieve_editable_points(Object &object,
-                                   const bke::greasepencil::Drawing &drawing,
-                                   IndexMaskMemory &memory)
-{
-  /* Get all the locked material indices */
-  VectorSet<int> locked_material_indices = get_locked_material_indices(object);
-
-  const bke::CurvesGeometry &curves = drawing.strokes();
-  const IndexRange points_range = drawing.strokes().points_range();
-  const bke::AttributeAccessor attributes = curves.attributes();
-
-  /* Propagate the material index to the points. */
-  const VArray<int> materials = *attributes.lookup_or_default<int>(
-      "material_index", ATTR_DOMAIN_POINT, -1);
-  /* Get all the points that are part of a stroke with an unlocked material. */
-  return IndexMask::from_predicate(
-      points_range, GrainSize(4096), memory, [&](const int64_t point_i) {
-        const int material_index = materials[point_i];
-        return !locked_material_indices.contains(material_index);
-      });
-}
-
-IndexMask retrieve_editable_elements(Object &object,
-                                     const bke::greasepencil::Drawing &drawing,
-                                     const eAttrDomain selection_domain,
-                                     IndexMaskMemory &memory)
-{
-  if (selection_domain == ATTR_DOMAIN_CURVE) {
-    return ed::greasepencil::retrieve_editable_strokes(object, drawing, memory);
-  }
-  else if (selection_domain == ATTR_DOMAIN_POINT) {
-    return ed::greasepencil::retrieve_editable_points(object, drawing, memory);
-  }
-  return {};
-}
-
-IndexMask retrieve_editable_and_selected_strokes(Object &object,
-                                                 const bke::greasepencil::Drawing &drawing,
-                                                 IndexMaskMemory &memory)
-{
-  using namespace blender;
-
-  /* Get all the locked material indices */
-  VectorSet<int> locked_material_indices = get_locked_material_indices(object);
-
-  const bke::CurvesGeometry &curves = drawing.strokes();
-  const IndexRange curves_range = drawing.strokes().curves_range();
-
-  const IndexMask editable_strokes = retrieve_editable_strokes(object, drawing, memory);
-  const IndexMask selected_strokes = ed::curves::retrieve_selected_curves(curves, memory);
-
-  BitVector<> editable_strokes_bits(curves.curves_num(), false);
-  editable_strokes.to_bits(editable_strokes_bits);
-  BitVector<> selected_strokes_bits(curves.curves_num(), false);
-  selected_strokes.to_bits(selected_strokes_bits);
-
-  editable_strokes_bits &= selected_strokes_bits;
-  return IndexMask::from_bits(curves_range, editable_strokes_bits, memory);
-}
-
-IndexMask retrieve_editable_and_selected_points(Object &object,
-                                                const bke::greasepencil::Drawing &drawing,
-                                                IndexMaskMemory &memory)
-{
-  /* Get all the locked material indices */
-  VectorSet<int> locked_material_indices = get_locked_material_indices(object);
-
-  const bke::CurvesGeometry &curves = drawing.strokes();
-  const IndexRange points_range = drawing.strokes().points_range();
-
-  const IndexMask editable_points = retrieve_editable_points(object, drawing, memory);
-  const IndexMask selected_points = ed::curves::retrieve_selected_points(curves, memory);
-
-  BitVector<> editable_points_bits(curves.points_num(), false);
-  editable_points.to_bits(editable_points_bits);
-  BitVector<> selected_points_bits(curves.points_num(), false);
-  selected_points.to_bits(selected_points_bits);
-
-  editable_points_bits &= selected_points_bits;
-  return IndexMask::from_bits(points_range, editable_points_bits, memory);
-}
-
-IndexMask retrieve_editable_and_selected_elements(Object &object,
-                                                  const bke::greasepencil::Drawing &drawing,
-                                                  const eAttrDomain selection_domain,
-                                                  IndexMaskMemory &memory)
-{
-  if (selection_domain == ATTR_DOMAIN_CURVE) {
-    return ed::greasepencil::retrieve_editable_and_selected_strokes(object, drawing, memory);
-  }
-  else if (selection_domain == ATTR_DOMAIN_POINT) {
-    return ed::greasepencil::retrieve_editable_and_selected_points(object, drawing, memory);
-  }
-  return {};
->>>>>>> 9cb2394d
 }
 
 }  // namespace blender::ed::greasepencil