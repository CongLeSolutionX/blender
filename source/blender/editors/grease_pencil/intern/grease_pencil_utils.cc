/* SPDX-FileCopyrightText: 2023 Blender Authors
 *
 * SPDX-License-Identifier: GPL-2.0-or-later */

/** \file
 * \ingroup edgreasepencil
 */

#include "BKE_attribute.hh"
#include "BKE_brush.hh"
#include "BKE_colortools.hh"
#include "BKE_context.hh"
#include "BKE_grease_pencil.hh"
#include "BKE_material.h"
#include "BKE_paint.hh"
#include "BKE_report.hh"
#include "BKE_scene.hh"

#include "BLI_math_geom.h"
#include "BLI_math_numbers.hh"
#include "BLI_math_vector.hh"
#include "BLI_vector_set.hh"

#include "DNA_brush_types.h"
#include "DNA_material_types.h"
#include "DNA_object_types.h"
#include "DNA_scene_types.h"
#include "DNA_view3d_types.h"

#include "ED_curves.hh"
#include "ED_grease_pencil.hh"
#include "ED_view3d.hh"

namespace blender::ed::greasepencil {

DrawingPlacement::DrawingPlacement(const Scene &scene,
                                   const ARegion &region,
                                   const View3D &view3d,
                                   const Object &eval_object,
                                   const bke::greasepencil::Layer *layer)
    : region_(&region), view3d_(&view3d)
{
  layer_space_to_world_space_ = (layer != nullptr) ? layer->to_world_space(eval_object) :
                                                     eval_object.object_to_world();
  world_space_to_layer_space_ = math::invert(layer_space_to_world_space_);
  /* Initialize DrawingPlacementPlane from toolsettings. */
  switch (scene.toolsettings->gp_sculpt.lock_axis) {
    case GP_LOCKAXIS_VIEW:
      plane_ = DrawingPlacementPlane::View;
      break;
    case GP_LOCKAXIS_Y:
      plane_ = DrawingPlacementPlane::Front;
      placement_normal_ = float3(0, 1, 0);
      break;
    case GP_LOCKAXIS_X:
      plane_ = DrawingPlacementPlane::Side;
      placement_normal_ = float3(1, 0, 0);
      break;
    case GP_LOCKAXIS_Z:
      plane_ = DrawingPlacementPlane::Top;
      placement_normal_ = float3(0, 0, 1);
      break;
    case GP_LOCKAXIS_CURSOR: {
      plane_ = DrawingPlacementPlane::Cursor;
      float3x3 mat;
      BKE_scene_cursor_rot_to_mat3(&scene.cursor, mat.ptr());
      placement_normal_ = mat * float3(0, 0, 1);
      break;
    }
  }
  /* Initialize DrawingPlacementDepth from toolsettings. */
  const char align_flag = scene.toolsettings->gpencil_v3d_align;
  if (align_flag & GP_PROJECT_VIEWSPACE) {
    if (align_flag & GP_PROJECT_CURSOR) {
      depth_ = DrawingPlacementDepth::Cursor;
      surface_offset_ = 0.0f;
      placement_loc_ = float3(scene.cursor.location);
    }
    else if (align_flag & GP_PROJECT_DEPTH_VIEW) {
      depth_ = DrawingPlacementDepth::Surface;
      if (align_flag & GP_PROJECT_DEPTH_ONLY_SELECTED) {
        use_project_only_selected_ = true;
      }
      surface_offset_ = scene.toolsettings->gpencil_surface_offset;
      /* Default to view placement with the object origin if we don't hit a surface. */
      placement_loc_ = layer_space_to_world_space_.location();
    }
    else if (align_flag & GP_PROJECT_DEPTH_STROKE) {
      depth_ = DrawingPlacementDepth::NearestStroke;
      surface_offset_ = 0.0f;
      /* Default to view placement with the object origin if we don't hit a stroke. */
      placement_loc_ = layer_space_to_world_space_.location();
    }
    else {
      depth_ = DrawingPlacementDepth::ObjectOrigin;
      surface_offset_ = 0.0f;
      placement_loc_ = layer_space_to_world_space_.location();
    }
  }
  else {
    depth_ = DrawingPlacementDepth::ObjectOrigin;
    surface_offset_ = 0.0f;
    placement_loc_ = float3(0.0f);
  }

  if (ELEM(plane_,
           DrawingPlacementPlane::Front,
           DrawingPlacementPlane::Side,
           DrawingPlacementPlane::Top,
           DrawingPlacementPlane::Cursor) &&
      ELEM(depth_, DrawingPlacementDepth::ObjectOrigin, DrawingPlacementDepth::Cursor))
  {
    plane_from_point_normal_v3(placement_plane_, placement_loc_, placement_normal_);
  }
}

DrawingPlacement::~DrawingPlacement()
{
  if (depth_cache_ != nullptr) {
    ED_view3d_depths_free(depth_cache_);
  }
}

bool DrawingPlacement::use_project_to_surface() const
{
  return depth_ == DrawingPlacementDepth::Surface;
}

bool DrawingPlacement::use_project_to_nearest_stroke() const
{
  return depth_ == DrawingPlacementDepth::NearestStroke;
}

void DrawingPlacement::cache_viewport_depths(Depsgraph *depsgraph, ARegion *region, View3D *view3d)
{
  eV3DDepthOverrideMode mode = V3D_DEPTH_GPENCIL_ONLY;

  if (use_project_to_surface()) {
    if (use_project_only_selected_) {
      mode = V3D_DEPTH_SELECTED_ONLY;
    }
    else {
      mode = V3D_DEPTH_NO_OVERLAYS;
    }
  }
  ED_view3d_depth_override(depsgraph, region, view3d, nullptr, mode, &this->depth_cache_);
}

void DrawingPlacement::set_origin_to_nearest_stroke(const float2 co)
{
  BLI_assert(depth_cache_ != nullptr);
  float depth;
  if (ED_view3d_depth_read_cached(depth_cache_, int2(co), 4, &depth)) {
    float3 origin;
    ED_view3d_depth_unproject_v3(region_, int2(co), depth, origin);

    placement_loc_ = origin;
  }
  else {
    /* If nothing was hit, use origin. */
    placement_loc_ = layer_space_to_world_space_.location();
  }
  plane_from_point_normal_v3(placement_plane_, placement_loc_, placement_normal_);
}

float3 DrawingPlacement::project_depth(const float2 co) const
{
  float3 proj_point;
  BLI_assert(depth_cache_ != nullptr);
  float depth;
  if (ED_view3d_depth_read_cached(depth_cache_, int2(co), 4, &depth)) {
    ED_view3d_depth_unproject_v3(region_, int2(co), depth, proj_point);
    float3 normal;
    ED_view3d_depth_read_cached_normal(region_, depth_cache_, int2(co), normal);
    proj_point += normal * surface_offset_;
  }
  else {
    /* If we didn't hit anything, use the view plane for placement. */
    ED_view3d_win_to_3d(view3d_, region_, placement_loc_, co, proj_point);
  }
  return proj_point;
}

float3 DrawingPlacement::project(const float2 co) const
{
  float3 proj_point;
  if (depth_ == DrawingPlacementDepth::Surface) {
    /* Project using the viewport depth cache. */
<<<<<<< HEAD
    proj_point = this->project_depth(co);
  }
  else {
    if (plane_ == DrawingPlacementPlane::View) {
      ED_view3d_win_to_3d(view3d_, region_, placement_loc_, co, proj_point);
    }
    else {
      ED_view3d_win_to_3d_on_plane(region_, placement_plane_, co, false, proj_point);
=======
    float depth;
    if (depth_cache_ != nullptr && ED_view3d_depth_read_cached(depth_cache_, int2(co), 4, &depth))
    {
      ED_view3d_depth_unproject_v3(region_, int2(co), depth, proj_point);
      float3 normal;
      ED_view3d_depth_read_cached_normal(region_, depth_cache_, int2(co), normal);
      proj_point += normal * surface_offset_;
    }
    else {
      /* Fallback to `View` placement. */
      ED_view3d_win_to_3d(view3d_, region_, placement_loc_, co, proj_point);
>>>>>>> 60de2752
    }
  }
  return math::transform_point(world_space_to_layer_space_, proj_point);
}

void DrawingPlacement::project(const Span<float2> src, MutableSpan<float3> dst) const
{
  threading::parallel_for(src.index_range(), 1024, [&](const IndexRange range) {
    for (const int i : range) {
      dst[i] = this->project(src[i]);
    }
  });
}

float3 DrawingPlacement::reproject(const float3 pos) const
{
  float3 proj_point;
  if (depth_ == DrawingPlacementDepth::Surface) {
    /* First project the position into view space. */
    float2 co;
    if (ED_view3d_project_float_global(region_,
                                       math::transform_point(layer_space_to_world_space_, pos),
                                       co,
                                       V3D_PROJ_TEST_NOP) != V3D_PROJ_RET_OK)
    {
      /* Can't reproject the point. */
      return pos;
    }
    /* Project using the viewport depth cache. */
    proj_point = this->project_depth(co);
  }
  else {
    if (plane_ != DrawingPlacementPlane::View) {
      /* Reproject the point onto the `placement_plane_` from the current view. */
      RegionView3D *rv3d = static_cast<RegionView3D *>(region_->regiondata);

      float3 ray_co, ray_no;
      if (rv3d->is_persp) {
        ray_co = float3(rv3d->viewinv[3]);
        ray_no = math::normalize(ray_co - math::transform_point(layer_space_to_world_space_, pos));
      }
      else {
        ray_no = -float3(rv3d->viewinv[3]);
        ray_co = math::transform_point(layer_space_to_world_space_, pos);
      }
      float lambda;
      if (isect_ray_plane_v3(ray_co, ray_no, placement_plane_, &lambda, false)) {
        proj_point = ray_co + ray_no * lambda;
      }
    }
  }
  return math::transform_point(world_space_to_layer_space_, proj_point);
}

void DrawingPlacement::reproject(const Span<float3> src, MutableSpan<float3> dst) const
{
  threading::parallel_for(src.index_range(), 1024, [&](const IndexRange range) {
    for (const int i : range) {
      dst[i] = this->reproject(src[i]);
    }
  });
}

float4x4 DrawingPlacement::to_world_space() const
{
  return layer_space_to_world_space_;
}

static float get_multi_frame_falloff(const int frame_number,
                                     const int center_frame,
                                     const int min_frame,
                                     const int max_frame,
                                     const CurveMapping *falloff_curve)
{
  if (falloff_curve == nullptr) {
    return 1.0f;
  }

  /* Frame right of the center frame. */
  if (frame_number > center_frame) {
    const float frame_factor = 0.5f * float(center_frame - min_frame) / (frame_number - min_frame);
    return BKE_curvemapping_evaluateF(falloff_curve, 0, frame_factor);
  }
  /* Frame left of the center frame. */
  if (frame_number < center_frame) {
    const float frame_factor = 0.5f * float(center_frame - frame_number) /
                               (max_frame - frame_number);
    return BKE_curvemapping_evaluateF(falloff_curve, 0, frame_factor + 0.5f);
  }
  /* Frame at center. */
  return BKE_curvemapping_evaluateF(falloff_curve, 0, 0.5f);
}

static std::pair<int, int> get_minmax_selected_frame_numbers(const GreasePencil &grease_pencil,
                                                             const int current_frame)
{
  using namespace blender::bke::greasepencil;
  int frame_min = current_frame;
  int frame_max = current_frame;
  Span<const Layer *> layers = grease_pencil.layers();
  for (const int layer_i : layers.index_range()) {
    const Layer &layer = *layers[layer_i];
    if (!layer.is_editable()) {
      continue;
    }
    for (const auto [frame_number, frame] : layer.frames().items()) {
      if (frame_number != current_frame && frame.is_selected()) {
        frame_min = math::min(frame_min, frame_number);
        frame_max = math::max(frame_max, frame_number);
      }
    }
  }
  return std::pair<int, int>(frame_min, frame_max);
}

static std::optional<int> get_frame_id(const bke::greasepencil::Layer &layer,
                                       const GreasePencilFrame &frame,
                                       const int frame_number,
                                       const int frame_index,
                                       const int current_frame,
                                       const int current_frame_index,
                                       const int last_frame,
                                       const int last_frame_index,
                                       const bool use_multi_frame_editing,
                                       const bool do_onion_skinning,
                                       const bool is_before_first,
                                       const GreasePencilOnionSkinningSettings onion_settings)
{
  if (use_multi_frame_editing) {
    if (frame.is_selected()) {
      if (do_onion_skinning) {
        return (frame_number < current_frame) ? -1 : 1;
      }
      return 0;
    }
    return {};
  }
  if (do_onion_skinning && layer.use_onion_skinning()) {
    /* Keyframe type filter. */
    if (onion_settings.filter != 0 && (onion_settings.filter & (1 << frame.type)) == 0) {
      return {};
    }
    /* Selected mode filter. */
    if (onion_settings.mode == GP_ONION_SKINNING_MODE_SELECTED && !frame.is_selected()) {
      return {};
    }

    int delta = 0;
    if (onion_settings.mode == GP_ONION_SKINNING_MODE_ABSOLUTE) {
      delta = frame_number - current_frame;
    }
    else {
      delta = frame_index - current_frame_index;
    }

    if (is_before_first) {
      delta++;
    }
    if ((onion_settings.flag & GP_ONION_SKINNING_SHOW_LOOP) != 0 &&
        (-delta > onion_settings.num_frames_before || delta > onion_settings.num_frames_after))
    {
      /* We wrap the value using the last frame and 0 as reference. */
      /* FIXME: This might not be good for animations not starting at 0. */
      int shift = 0;
      if (onion_settings.mode == GP_ONION_SKINNING_MODE_ABSOLUTE) {
        shift = last_frame;
      }
      else {
        shift = last_frame_index;
      }
      delta += (delta < 0) ? (shift + 1) : -(shift + 1);
    }
    /* Frame range filter. */
    if (ELEM(onion_settings.mode,
             GP_ONION_SKINNING_MODE_ABSOLUTE,
             GP_ONION_SKINNING_MODE_RELATIVE) &&
        (-delta > onion_settings.num_frames_before || delta > onion_settings.num_frames_after))
    {
      return {};
    }

    return delta;
  }
  return {};
}

static Array<std::pair<int, int>> get_visible_frames_for_layer(
    const GreasePencil &grease_pencil,
    const bke::greasepencil::Layer &layer,
    const int current_frame,
    const bool use_multi_frame_editing,
    const bool do_onion_skinning)
{
  GreasePencilOnionSkinningSettings onion_settings = grease_pencil.onion_skinning_settings;
  Vector<std::pair<int, int>> frame_numbers;
  const Span<int> sorted_keys = layer.sorted_keys();
  if (sorted_keys.is_empty()) {
    return {};
  }
  const int current_frame_index = std::max(layer.sorted_keys_index_at(current_frame), 0);
  const int last_frame = sorted_keys.last();
  const int last_frame_index = sorted_keys.index_range().last();
  const bool is_before_first = (current_frame < sorted_keys.first());
  const std::optional<int> current_start_frame = layer.start_frame_at(current_frame);
  for (const int frame_i : sorted_keys.index_range()) {
    const int frame_number = sorted_keys[frame_i];
    if (current_start_frame && *current_start_frame == frame_number) {
      continue;
    }
    const GreasePencilFrame &frame = layer.frames().lookup(frame_number);
    const std::optional<int> frame_id = get_frame_id(layer,
                                                     frame,
                                                     frame_number,
                                                     frame_i,
                                                     current_frame,
                                                     current_frame_index,
                                                     last_frame,
                                                     last_frame_index,
                                                     use_multi_frame_editing,
                                                     do_onion_skinning,
                                                     is_before_first,
                                                     onion_settings);
    if (!frame_id.has_value()) {
      /* Drawing on this frame is not visible. */
      continue;
    }

    frame_numbers.append({frame_number, *frame_id});
  }

  frame_numbers.append({current_frame, 0});

  return frame_numbers.as_span();
}

static Array<int> get_editable_frames_for_layer(const GreasePencil &grease_pencil,
                                                const bke::greasepencil::Layer &layer,
                                                const int current_frame,
                                                const bool use_multi_frame_editing)
{
  using namespace blender::bke::greasepencil;
  Vector<int> frame_numbers;
  Set<const Drawing *> added_drawings;
  if (use_multi_frame_editing) {
    const Drawing *current_drawing = grease_pencil.get_drawing_at(layer, current_frame);
    for (const auto [frame_number, frame] : layer.frames().items()) {
      if (!frame.is_selected()) {
        continue;
      }
      frame_numbers.append(frame_number);
      added_drawings.add(grease_pencil.get_drawing_at(layer, frame_number));
    }
    if (added_drawings.contains(current_drawing)) {
      return frame_numbers.as_span();
    }
  }

  frame_numbers.append(current_frame);
  return frame_numbers.as_span();
}

Vector<MutableDrawingInfo> retrieve_editable_drawings(const Scene &scene,
                                                      GreasePencil &grease_pencil)
{
  using namespace blender::bke::greasepencil;
  const int current_frame = scene.r.cfra;
  const ToolSettings *toolsettings = scene.toolsettings;
  const bool use_multi_frame_editing = (toolsettings->gpencil_flags &
                                        GP_USE_MULTI_FRAME_EDITING) != 0;

  Vector<MutableDrawingInfo> editable_drawings;
  Span<const Layer *> layers = grease_pencil.layers();
  for (const int layer_i : layers.index_range()) {
    const Layer &layer = *layers[layer_i];
    if (!layer.is_editable()) {
      continue;
    }
    const Array<int> frame_numbers = get_editable_frames_for_layer(
        grease_pencil, layer, current_frame, use_multi_frame_editing);
    for (const int frame_number : frame_numbers) {
      if (Drawing *drawing = grease_pencil.get_editable_drawing_at(layer, frame_number)) {
        editable_drawings.append({*drawing, layer_i, frame_number, 1.0f});
      }
    }
  }

  return editable_drawings;
}

Vector<MutableDrawingInfo> retrieve_editable_drawings_with_falloff(const Scene &scene,
                                                                   GreasePencil &grease_pencil)
{
  using namespace blender::bke::greasepencil;
  const int current_frame = scene.r.cfra;
  const ToolSettings *toolsettings = scene.toolsettings;
  const bool use_multi_frame_editing = (toolsettings->gpencil_flags &
                                        GP_USE_MULTI_FRAME_EDITING) != 0;
  const bool use_multi_frame_falloff = use_multi_frame_editing &&
                                       (toolsettings->gp_sculpt.flag &
                                        GP_SCULPT_SETT_FLAG_FRAME_FALLOFF) != 0;
  int center_frame;
  std::pair<int, int> minmax_frame;
  if (use_multi_frame_falloff) {
    BKE_curvemapping_init(toolsettings->gp_sculpt.cur_falloff);
    minmax_frame = get_minmax_selected_frame_numbers(grease_pencil, current_frame);
    center_frame = math::clamp(current_frame, minmax_frame.first, minmax_frame.second);
  }

  Vector<MutableDrawingInfo> editable_drawings;
  Span<const Layer *> layers = grease_pencil.layers();
  for (const int layer_i : layers.index_range()) {
    const Layer &layer = *layers[layer_i];
    if (!layer.is_editable()) {
      continue;
    }
    const Array<int> frame_numbers = get_editable_frames_for_layer(
        grease_pencil, layer, current_frame, use_multi_frame_editing);
    for (const int frame_number : frame_numbers) {
      if (Drawing *drawing = grease_pencil.get_editable_drawing_at(layer, frame_number)) {
        const float falloff = use_multi_frame_falloff ?
                                  get_multi_frame_falloff(frame_number,
                                                          center_frame,
                                                          minmax_frame.first,
                                                          minmax_frame.second,
                                                          toolsettings->gp_sculpt.cur_falloff) :
                                  1.0f;
        editable_drawings.append({*drawing, layer_i, frame_number, falloff});
      }
    }
  }

  return editable_drawings;
}

Array<Vector<MutableDrawingInfo>> retrieve_editable_drawings_grouped_per_frame(
    const Scene &scene, GreasePencil &grease_pencil)
{
  using namespace blender::bke::greasepencil;
  int current_frame = scene.r.cfra;
  const ToolSettings *toolsettings = scene.toolsettings;
  const bool use_multi_frame_editing = (toolsettings->gpencil_flags &
                                        GP_USE_MULTI_FRAME_EDITING) != 0;
  const bool use_multi_frame_falloff = use_multi_frame_editing &&
                                       (toolsettings->gp_sculpt.flag &
                                        GP_SCULPT_SETT_FLAG_FRAME_FALLOFF) != 0;
  if (use_multi_frame_falloff) {
    BKE_curvemapping_init(toolsettings->gp_sculpt.cur_falloff);
  }

  /* Get a set of unique frame numbers with editable drawings on them. */
  VectorSet<int> selected_frames;
  int frame_min = current_frame, frame_max = current_frame;
  Span<const Layer *> layers = grease_pencil.layers();
  if (use_multi_frame_editing) {
    for (const int layer_i : layers.index_range()) {
      const Layer &layer = *layers[layer_i];
      if (!layer.is_editable()) {
        continue;
      }
      for (const auto [frame_number, frame] : layer.frames().items()) {
        if (frame_number != current_frame && frame.is_selected()) {
          selected_frames.add(frame_number);
          frame_min = math::min(frame_min, frame_number);
          frame_max = math::max(frame_max, frame_number);
        }
      }
    }
  }
  selected_frames.add(current_frame);

  /* Get multi frame falloff factor per selected frame. */
  Array<float> falloff_per_selected_frame(selected_frames.size(), 1.0f);
  if (use_multi_frame_falloff) {
    int frame_group = 0;
    for (const int frame_number : selected_frames) {
      falloff_per_selected_frame[frame_group] = get_multi_frame_falloff(
          frame_number, current_frame, frame_min, frame_max, toolsettings->gp_sculpt.cur_falloff);
      frame_group++;
    }
  }

  /* Get drawings grouped per frame. */
  Array<Vector<MutableDrawingInfo>> drawings_grouped_per_frame(selected_frames.size());
  Set<const Drawing *> added_drawings;
  for (const int layer_i : layers.index_range()) {
    const Layer &layer = *layers[layer_i];
    if (!layer.is_editable()) {
      continue;
    }
    /* In multi frame editing mode, add drawings at selected frames. */
    if (use_multi_frame_editing) {
      for (const auto [frame_number, frame] : layer.frames().items()) {
        Drawing *drawing = grease_pencil.get_editable_drawing_at(layer, frame_number);
        if (!frame.is_selected() || drawing == nullptr || added_drawings.contains(drawing)) {
          continue;
        }
        const int frame_group = selected_frames.index_of(frame_number);
        drawings_grouped_per_frame[frame_group].append(
            {*drawing, layer_i, frame_number, falloff_per_selected_frame[frame_group]});
        added_drawings.add_new(drawing);
      }
    }

    /* Add drawing at current frame. */
    Drawing *current_drawing = grease_pencil.get_drawing_at(layer, current_frame);
    if (!added_drawings.contains(current_drawing)) {
      const int frame_group = selected_frames.index_of(current_frame);
      drawings_grouped_per_frame[frame_group].append(
          {*current_drawing, layer_i, current_frame, falloff_per_selected_frame[frame_group]});
      added_drawings.add_new(current_drawing);
    }
  }

  return drawings_grouped_per_frame;
}

Vector<MutableDrawingInfo> retrieve_editable_drawings_from_layer(
    const Scene &scene,
    GreasePencil &grease_pencil,
    const blender::bke::greasepencil::Layer &layer)
{
  using namespace blender::bke::greasepencil;
  const int current_frame = scene.r.cfra;
  const ToolSettings *toolsettings = scene.toolsettings;
  const bool use_multi_frame_editing = (toolsettings->gpencil_flags &
                                        GP_USE_MULTI_FRAME_EDITING) != 0;
  const int layer_index = *grease_pencil.get_layer_index(layer);

  Vector<MutableDrawingInfo> editable_drawings;
  const Array<int> frame_numbers = get_editable_frames_for_layer(
      grease_pencil, layer, current_frame, use_multi_frame_editing);
  for (const int frame_number : frame_numbers) {
    if (Drawing *drawing = grease_pencil.get_editable_drawing_at(layer, frame_number)) {
      editable_drawings.append({*drawing, layer_index, frame_number, 1.0f});
    }
  }

  return editable_drawings;
}

Vector<MutableDrawingInfo> retrieve_editable_drawings_from_layer_with_falloff(
    const Scene &scene,
    GreasePencil &grease_pencil,
    const blender::bke::greasepencil::Layer &layer)
{
  using namespace blender::bke::greasepencil;
  const int current_frame = scene.r.cfra;
  const ToolSettings *toolsettings = scene.toolsettings;
  const bool use_multi_frame_editing = (toolsettings->gpencil_flags &
                                        GP_USE_MULTI_FRAME_EDITING) != 0;
  const bool use_multi_frame_falloff = use_multi_frame_editing &&
                                       (toolsettings->gp_sculpt.flag &
                                        GP_SCULPT_SETT_FLAG_FRAME_FALLOFF) != 0;
  const int layer_index = *grease_pencil.get_layer_index(layer);
  int center_frame;
  std::pair<int, int> minmax_frame;
  if (use_multi_frame_falloff) {
    BKE_curvemapping_init(toolsettings->gp_sculpt.cur_falloff);
    minmax_frame = get_minmax_selected_frame_numbers(grease_pencil, current_frame);
    center_frame = math::clamp(current_frame, minmax_frame.first, minmax_frame.second);
  }

  Vector<MutableDrawingInfo> editable_drawings;
  const Array<int> frame_numbers = get_editable_frames_for_layer(
      grease_pencil, layer, current_frame, use_multi_frame_editing);
  for (const int frame_number : frame_numbers) {
    if (Drawing *drawing = grease_pencil.get_editable_drawing_at(layer, frame_number)) {
      const float falloff = use_multi_frame_falloff ?
                                get_multi_frame_falloff(frame_number,
                                                        center_frame,
                                                        minmax_frame.first,
                                                        minmax_frame.second,
                                                        toolsettings->gp_sculpt.cur_falloff) :
                                1.0f;
      editable_drawings.append({*drawing, layer_index, frame_number, falloff});
    }
  }

  return editable_drawings;
}

Vector<DrawingInfo> retrieve_visible_drawings(const Scene &scene,
                                              const GreasePencil &grease_pencil,
                                              const bool do_onion_skinning)
{
  using namespace blender::bke::greasepencil;
  const int current_frame = scene.r.cfra;
  const ToolSettings *toolsettings = scene.toolsettings;
  const bool use_multi_frame_editing = (toolsettings->gpencil_flags &
                                        GP_USE_MULTI_FRAME_EDITING) != 0;

  Vector<DrawingInfo> visible_drawings;
  Span<const Layer *> layers = grease_pencil.layers();
  for (const int layer_i : layers.index_range()) {
    const Layer &layer = *layers[layer_i];
    if (!layer.is_visible()) {
      continue;
    }
    const Array<std::pair<int, int>> frames = get_visible_frames_for_layer(
        grease_pencil, layer, current_frame, use_multi_frame_editing, do_onion_skinning);
    for (const auto &[frame_number, onion_id] : frames) {
      if (const Drawing *drawing = grease_pencil.get_drawing_at(layer, frame_number)) {
        visible_drawings.append({*drawing, layer_i, frame_number, onion_id});
      }
    }
  }

  return visible_drawings;
}

static VectorSet<int> get_editable_material_indices(Object &object)
{
  BLI_assert(object.type == OB_GREASE_PENCIL);
  VectorSet<int> editable_material_indices;
  for (const int mat_i : IndexRange(object.totcol)) {
    Material *material = BKE_object_material_get(&object, mat_i + 1);
    /* The editable materials are unlocked and not hidden. */
    if (material != nullptr && material->gp_style != nullptr &&
        (material->gp_style->flag & GP_MATERIAL_LOCKED) == 0 &&
        (material->gp_style->flag & GP_MATERIAL_HIDE) == 0)
    {
      editable_material_indices.add_new(mat_i);
    }
  }
  return editable_material_indices;
}

static VectorSet<int> get_hidden_material_indices(Object &object)
{
  BLI_assert(object.type == OB_GREASE_PENCIL);
  VectorSet<int> hidden_material_indices;
  for (const int mat_i : IndexRange(object.totcol)) {
    Material *material = BKE_object_material_get(&object, mat_i + 1);
    if (material != nullptr && material->gp_style != nullptr &&
        (material->gp_style->flag & GP_MATERIAL_HIDE) != 0)
    {
      hidden_material_indices.add_new(mat_i);
    }
  }
  return hidden_material_indices;
}

IndexMask retrieve_editable_strokes(Object &object,
                                    const bke::greasepencil::Drawing &drawing,
                                    int layer_index,
                                    IndexMaskMemory &memory)
{
  using namespace blender;
  const bke::CurvesGeometry &curves = drawing.strokes();
  const IndexRange curves_range = drawing.strokes().curves_range();

  if (object.totcol == 0) {
    return IndexMask(curves_range);
  }

  /* Get all the editable material indices */
  VectorSet<int> editable_material_indices = get_editable_material_indices(object);
  if (editable_material_indices.is_empty()) {
    return {};
  }

  const bke::AttributeAccessor attributes = curves.attributes();
  GreasePencil &grease_pencil = *static_cast<GreasePencil *>(object.data);
  const bke::greasepencil::Layer &layer = *grease_pencil.layers()[layer_index];

  const VArray<int> materials = *attributes.lookup<int>("material_index", bke::AttrDomain::Curve);
  if (!materials) {
    /* If the attribute does not exist then the default is the first material. */
    if (editable_material_indices.contains(0)) {
      return curves_range;
    }
    return {};
  }
  /* Get all the strokes that have their material unlocked. */
  return IndexMask::from_predicate(
      curves_range, GrainSize(4096), memory, [&](const int64_t curve_i) {
        const int material_index = materials[curve_i];
        /* The stroke is editable if the material is editable. If the material is not editable,
         * then the stroke is only editable if the layer disables the locked material option. */
        return editable_material_indices.contains(material_index) || layer.use_locked_material();
      });
}

IndexMask retrieve_editable_strokes_by_material(Object &object,
                                                const bke::greasepencil::Drawing &drawing,
                                                const int mat_i,
                                                IndexMaskMemory &memory)
{
  using namespace blender;

  /* Get all the editable material indices */
  VectorSet<int> editable_material_indices = get_editable_material_indices(object);
  if (editable_material_indices.is_empty()) {
    return {};
  }

  const bke::CurvesGeometry &curves = drawing.strokes();
  const IndexRange curves_range = drawing.strokes().curves_range();
  const bke::AttributeAccessor attributes = curves.attributes();

  const VArray<int> materials = *attributes.lookup<int>("material_index", bke::AttrDomain::Curve);
  if (!materials) {
    /* If the attribute does not exist then the default is the first material. */
    if (editable_material_indices.contains(0)) {
      return curves_range;
    }
    return {};
  }
  /* Get all the strokes that share the same material and have it unlocked. */
  return IndexMask::from_predicate(
      curves_range, GrainSize(4096), memory, [&](const int64_t curve_i) {
        const int material_index = materials[curve_i];
        if (material_index == mat_i) {
          return editable_material_indices.contains(material_index);
        }
        return false;
      });
}

IndexMask retrieve_editable_points(Object &object,
                                   const bke::greasepencil::Drawing &drawing,
                                   int layer_index,
                                   IndexMaskMemory &memory)
{
  const bke::CurvesGeometry &curves = drawing.strokes();
  const IndexRange points_range = drawing.strokes().points_range();

  if (object.totcol == 0) {
    return IndexMask(points_range);
  }

  /* Get all the editable material indices */
  VectorSet<int> editable_material_indices = get_editable_material_indices(object);
  if (editable_material_indices.is_empty()) {
    return {};
  }

  const bke::AttributeAccessor attributes = curves.attributes();
  GreasePencil &grease_pencil = *static_cast<GreasePencil *>(object.data);
  const bke::greasepencil::Layer &layer = *grease_pencil.layers()[layer_index];

  /* Propagate the material index to the points. */
  const VArray<int> materials = *attributes.lookup<int>("material_index", bke::AttrDomain::Point);
  if (!materials) {
    /* If the attribute does not exist then the default is the first material. */
    if (editable_material_indices.contains(0)) {
      return points_range;
    }
    return {};
  }
  /* Get all the points that are part of a stroke with an unlocked material. */
  return IndexMask::from_predicate(
      points_range, GrainSize(4096), memory, [&](const int64_t point_i) {
        const int material_index = materials[point_i];
        /* The stroke is editable if the material is editable. If the material is not editable,
         * then the stroke is only editable if the layer disables the locked material option. */
        return editable_material_indices.contains(material_index) || layer.use_locked_material();
      });
}

IndexMask retrieve_editable_elements(Object &object,
                                     const MutableDrawingInfo &info,
                                     const bke::AttrDomain selection_domain,
                                     IndexMaskMemory &memory)
{

  const bke::greasepencil::Drawing &drawing = info.drawing;
  if (selection_domain == bke::AttrDomain::Curve) {
    return ed::greasepencil::retrieve_editable_strokes(object, drawing, info.layer_index, memory);
  }
  else if (selection_domain == bke::AttrDomain::Point) {
    return ed::greasepencil::retrieve_editable_points(object, drawing, info.layer_index, memory);
  }
  return {};
}

IndexMask retrieve_visible_strokes(Object &object,
                                   const bke::greasepencil::Drawing &drawing,
                                   IndexMaskMemory &memory)
{
  using namespace blender;

  /* Get all the hidden material indices. */
  VectorSet<int> hidden_material_indices = get_hidden_material_indices(object);

  if (hidden_material_indices.is_empty()) {
    return drawing.strokes().curves_range();
  }

  const bke::CurvesGeometry &curves = drawing.strokes();
  const IndexRange curves_range = drawing.strokes().curves_range();
  const bke::AttributeAccessor attributes = curves.attributes();

  /* Get all the strokes that have their material visible. */
  const VArray<int> materials = *attributes.lookup_or_default<int>(
      "material_index", bke::AttrDomain::Curve, -1);
  return IndexMask::from_predicate(
      curves_range, GrainSize(4096), memory, [&](const int64_t curve_i) {
        const int material_index = materials[curve_i];
        return !hidden_material_indices.contains(material_index);
      });
}

IndexMask retrieve_visible_points(Object &object,
                                  const bke::greasepencil::Drawing &drawing,
                                  IndexMaskMemory &memory)
{
  /* Get all the hidden material indices. */
  VectorSet<int> hidden_material_indices = get_hidden_material_indices(object);

  if (hidden_material_indices.is_empty()) {
    return drawing.strokes().points_range();
  }

  const bke::CurvesGeometry &curves = drawing.strokes();
  const IndexRange points_range = curves.points_range();
  const bke::AttributeAccessor attributes = curves.attributes();

  /* Propagate the material index to the points. */
  const VArray<int> materials = *attributes.lookup_or_default<int>(
      "material_index", bke::AttrDomain::Point, 0);
  if (const std::optional<int> single_material = materials.get_if_single()) {
    if (!hidden_material_indices.contains(*single_material)) {
      return points_range;
    }
    return {};
  }

  /* Get all the points that are part of a stroke with a visible material. */
  return IndexMask::from_predicate(
      points_range, GrainSize(4096), memory, [&](const int64_t point_i) {
        const int material_index = materials[point_i];
        return !hidden_material_indices.contains(material_index);
      });
}

IndexMask retrieve_editable_and_selected_strokes(Object &object,
                                                 const bke::greasepencil::Drawing &drawing,
                                                 int layer_index,
                                                 IndexMaskMemory &memory)
{
  using namespace blender;
  const bke::CurvesGeometry &curves = drawing.strokes();

  const IndexMask editable_strokes = retrieve_editable_strokes(
      object, drawing, layer_index, memory);
  const IndexMask selected_strokes = ed::curves::retrieve_selected_curves(curves, memory);

  return IndexMask::from_intersection(editable_strokes, selected_strokes, memory);
}

IndexMask retrieve_editable_and_selected_points(Object &object,
                                                const bke::greasepencil::Drawing &drawing,
                                                int layer_index,
                                                IndexMaskMemory &memory)
{
  const bke::CurvesGeometry &curves = drawing.strokes();

  const IndexMask editable_points = retrieve_editable_points(object, drawing, layer_index, memory);
  const IndexMask selected_points = ed::curves::retrieve_selected_points(curves, memory);

  return IndexMask::from_intersection(editable_points, selected_points, memory);
}

IndexMask retrieve_editable_and_selected_elements(Object &object,
                                                  const bke::greasepencil::Drawing &drawing,
                                                  int layer_index,
                                                  const bke::AttrDomain selection_domain,
                                                  IndexMaskMemory &memory)
{
  if (selection_domain == bke::AttrDomain::Curve) {
    return ed::greasepencil::retrieve_editable_and_selected_strokes(
        object, drawing, layer_index, memory);
  }
  else if (selection_domain == bke::AttrDomain::Point) {
    return ed::greasepencil::retrieve_editable_and_selected_points(
        object, drawing, layer_index, memory);
  }
  return {};
}

Array<PointTransferData> compute_topology_change(
    const bke::CurvesGeometry &src,
    bke::CurvesGeometry &dst,
    const Span<Vector<PointTransferData>> src_to_dst_points,
    const bool keep_caps)
{
  const int src_curves_num = src.curves_num();
  const OffsetIndices<int> src_points_by_curve = src.points_by_curve();
  const VArray<bool> src_cyclic = src.cyclic();

  int dst_points_num = 0;
  for (const Vector<PointTransferData> &src_transfer_data : src_to_dst_points) {
    dst_points_num += src_transfer_data.size();
  }
  if (dst_points_num == 0) {
    dst.resize(0, 0);
    return Array<PointTransferData>(0);
  }

  /* Set the intersection parameters in the destination domain : a pair of int and float
   * numbers for which the integer is the index of the corresponding segment in the
   * source curves, and the float part is the (0,1) factor representing its position in
   * the segment.
   */
  Array<PointTransferData> dst_transfer_data(dst_points_num);

  Array<int> src_pivot_point(src_curves_num, -1);
  Array<int> dst_interm_curves_offsets(src_curves_num + 1, 0);
  int dst_point = -1;
  for (const int src_curve : src.curves_range()) {
    const IndexRange src_points = src_points_by_curve[src_curve];

    for (const int src_point : src_points) {
      for (const PointTransferData &dst_point_transfer : src_to_dst_points[src_point]) {
        if (dst_point_transfer.is_src_point) {
          dst_transfer_data[++dst_point] = dst_point_transfer;
          continue;
        }

        /* Add an intersection with the eraser and mark it as a cut. */
        dst_transfer_data[++dst_point] = dst_point_transfer;

        /* For cyclic curves, mark the pivot point as the last intersection with the eraser
         * that starts a new segment in the destination.
         */
        if (src_cyclic[src_curve] && dst_point_transfer.is_cut) {
          src_pivot_point[src_curve] = dst_point;
        }
      }
    }
    /* We store intermediate curve offsets represent an intermediate state of the
     * destination curves before cutting the curves at eraser's intersection. Thus, it
     * contains the same number of curves than in the source, but the offsets are
     * different, because points may have been added or removed. */
    dst_interm_curves_offsets[src_curve + 1] = dst_point + 1;
  }

  /* Cyclic curves. */
  Array<bool> src_now_cyclic(src_curves_num);
  threading::parallel_for(src.curves_range(), 4096, [&](const IndexRange src_curves) {
    for (const int src_curve : src_curves) {
      const int pivot_point = src_pivot_point[src_curve];

      if (pivot_point == -1) {
        /* Either the curve was not cyclic or it wasn't cut : no need to change it. */
        src_now_cyclic[src_curve] = src_cyclic[src_curve];
        continue;
      }

      /* A cyclic curve was cut :
       *  - this curve is not cyclic anymore,
       *  - and we have to shift points to keep the closing segment.
       */
      src_now_cyclic[src_curve] = false;

      const int dst_interm_first = dst_interm_curves_offsets[src_curve];
      const int dst_interm_last = dst_interm_curves_offsets[src_curve + 1];
      std::rotate(dst_transfer_data.begin() + dst_interm_first,
                  dst_transfer_data.begin() + pivot_point,
                  dst_transfer_data.begin() + dst_interm_last);
    }
  });

  /* Compute the destination curve offsets. */
  Vector<int> dst_curves_offset;
  Vector<int> dst_to_src_curve;
  dst_curves_offset.append(0);
  for (int src_curve : src.curves_range()) {
    const IndexRange dst_points(dst_interm_curves_offsets[src_curve],
                                dst_interm_curves_offsets[src_curve + 1] -
                                    dst_interm_curves_offsets[src_curve]);
    int length_of_current = 0;

    for (int dst_point : dst_points) {

      if ((length_of_current > 0) && dst_transfer_data[dst_point].is_cut) {
        /* This is the new first point of a curve. */
        dst_curves_offset.append(dst_point);
        dst_to_src_curve.append(src_curve);
        length_of_current = 0;
      }
      ++length_of_current;
    }

    if (length_of_current != 0) {
      /* End of a source curve. */
      dst_curves_offset.append(dst_points.one_after_last());
      dst_to_src_curve.append(src_curve);
    }
  }
  const int dst_curves_num = dst_curves_offset.size() - 1;
  if (dst_curves_num == 0) {
    dst.resize(0, 0);
    return dst_transfer_data;
  }

  /* Build destination curves geometry. */
  dst.resize(dst_points_num, dst_curves_num);
  array_utils::copy(dst_curves_offset.as_span(), dst.offsets_for_write());
  const OffsetIndices<int> dst_points_by_curve = dst.points_by_curve();

  /* Attributes. */
  const bke::AttributeAccessor src_attributes = src.attributes();
  bke::MutableAttributeAccessor dst_attributes = dst.attributes_for_write();
  const bke::AnonymousAttributePropagationInfo propagation_info{};

  /* Copy curves attributes. */
  bke::gather_attributes(src_attributes,
                         bke::AttrDomain::Curve,
                         propagation_info,
                         {"cyclic"},
                         dst_to_src_curve,
                         dst_attributes);
  if (src_cyclic.get_if_single().value_or(true)) {
    array_utils::gather(
        src_now_cyclic.as_span(), dst_to_src_curve.as_span(), dst.cyclic_for_write());
  }

  dst.update_curve_types();

  /* Display intersections with flat caps. */
  if (!keep_caps) {
    bke::SpanAttributeWriter<int8_t> dst_start_caps =
        dst_attributes.lookup_or_add_for_write_span<int8_t>("start_cap", bke::AttrDomain::Curve);
    bke::SpanAttributeWriter<int8_t> dst_end_caps =
        dst_attributes.lookup_or_add_for_write_span<int8_t>("end_cap", bke::AttrDomain::Curve);

    threading::parallel_for(dst.curves_range(), 4096, [&](const IndexRange dst_curves) {
      for (const int dst_curve : dst_curves) {
        const IndexRange dst_curve_points = dst_points_by_curve[dst_curve];
        const PointTransferData &start_point_transfer =
            dst_transfer_data[dst_curve_points.first()];
        const PointTransferData &end_point_transfer = dst_transfer_data[dst_curve_points.last()];

        if (start_point_transfer.is_cut) {
          dst_start_caps.span[dst_curve] = GP_STROKE_CAP_TYPE_FLAT;
        }
        /* The is_cut flag does not work for end points, but any end point that isn't the source
         * point must also be a cut. */
        if (!end_point_transfer.is_src_end_point()) {
          dst_end_caps.span[dst_curve] = GP_STROKE_CAP_TYPE_FLAT;
        }
      }
    });

    dst_start_caps.finish();
    dst_end_caps.finish();
  }

  /* Copy/Interpolate point attributes. */
  for (bke::AttributeTransferData &attribute : bke::retrieve_attributes_for_transfer(
           src_attributes, dst_attributes, ATTR_DOMAIN_MASK_POINT, propagation_info))
  {
    bke::attribute_math::convert_to_static_type(attribute.dst.span.type(), [&](auto dummy) {
      using T = decltype(dummy);
      auto src_attr = attribute.src.typed<T>();
      auto dst_attr = attribute.dst.span.typed<T>();

      threading::parallel_for(dst.points_range(), 4096, [&](const IndexRange dst_points) {
        for (const int dst_point : dst_points) {
          const PointTransferData &point_transfer = dst_transfer_data[dst_point];
          if (point_transfer.is_src_point) {
            dst_attr[dst_point] = src_attr[point_transfer.src_point];
          }
          else {
            dst_attr[dst_point] = bke::attribute_math::mix2<T>(
                point_transfer.factor,
                src_attr[point_transfer.src_point],
                src_attr[point_transfer.src_next_point]);
          }
        }
      });

      attribute.dst.finish();
    });
  }

  return dst_transfer_data;
}

static float pixel_radius_to_world_space_radius(const RegionView3D *rv3d,
                                                const ARegion *region,
                                                const float3 center,
                                                const float4x4 to_world,
                                                const float pixel_radius)
{
  const float2 xy_delta = float2(pixel_radius, 0.0f);
  const float3 loc = math::transform_point(to_world, center);

  const float zfac = ED_view3d_calc_zfac(rv3d, loc);
  float3 delta;
  ED_view3d_win_to_delta(region, xy_delta, zfac, delta);

  const float scale = math::length(
      math::transform_direction(to_world, float3(math::numbers::inv_sqrt3)));

  return math::safe_divide(math::length(delta), scale);
}

static float brush_radius_at_location(const RegionView3D *rv3d,
                                      const ARegion *region,
                                      const Brush *brush,
                                      const float3 location,
                                      const float4x4 to_world)
{
  if ((brush->flag & BRUSH_LOCK_SIZE) == 0) {
    return pixel_radius_to_world_space_radius(rv3d, region, location, to_world, brush->size);
  }
  return brush->unprojected_radius;
}

float radius_from_input_sample(const RegionView3D *rv3d,
                               const ARegion *region,
                               const Brush *brush,
                               const float pressure,
                               const float3 location,
                               const float4x4 to_world,
                               const BrushGpencilSettings *settings)
{
  float radius = brush_radius_at_location(rv3d, region, brush, location, to_world);
  if (BKE_brush_use_size_pressure(brush)) {
    radius *= BKE_curvemapping_evaluateF(settings->curve_sensitivity, 0, pressure);
  }
  return radius;
}

float opacity_from_input_sample(const float pressure,
                                const Brush *brush,
                                const BrushGpencilSettings *settings)
{
  float opacity = brush->alpha;
  if (BKE_brush_use_alpha_pressure(brush)) {
    opacity *= BKE_curvemapping_evaluateF(settings->curve_strength, 0, pressure);
  }
  return opacity;
}

int grease_pencil_draw_operator_invoke(bContext *C, wmOperator *op)
{
  const Scene *scene = CTX_data_scene(C);
  const Object *object = CTX_data_active_object(C);
  if (!object || object->type != OB_GREASE_PENCIL) {
    return OPERATOR_CANCELLED;
  }

  GreasePencil &grease_pencil = *static_cast<GreasePencil *>(object->data);
  if (!grease_pencil.has_active_layer()) {
    BKE_report(op->reports, RPT_ERROR, "No active Grease Pencil layer");
    return OPERATOR_CANCELLED;
  }

  const Paint *paint = BKE_paint_get_active_from_context(C);
  const Brush *brush = BKE_paint_brush_for_read(paint);
  if (brush == nullptr) {
    return OPERATOR_CANCELLED;
  }

  bke::greasepencil::Layer &active_layer = *grease_pencil.get_active_layer();

  if (!active_layer.is_editable()) {
    BKE_report(op->reports, RPT_ERROR, "Active layer is locked or hidden");
    return OPERATOR_CANCELLED;
  }

  /* Ensure a drawing at the current keyframe. */
  bool inserted_keyframe = false;
  if (!ed::greasepencil::ensure_active_keyframe(*scene, grease_pencil, inserted_keyframe)) {
    BKE_report(op->reports, RPT_ERROR, "No Grease Pencil frame to draw on");
    return OPERATOR_CANCELLED;
  }
  if (inserted_keyframe) {
    WM_event_add_notifier(C, NC_GPENCIL | NA_EDITED, nullptr);
  }
  return OPERATOR_RUNNING_MODAL;
}

}  // namespace blender::ed::greasepencil<|MERGE_RESOLUTION|>--- conflicted
+++ resolved
@@ -166,16 +166,15 @@
 float3 DrawingPlacement::project_depth(const float2 co) const
 {
   float3 proj_point;
-  BLI_assert(depth_cache_ != nullptr);
   float depth;
-  if (ED_view3d_depth_read_cached(depth_cache_, int2(co), 4, &depth)) {
+  if (depth_cache_ != nullptr && ED_view3d_depth_read_cached(depth_cache_, int2(co), 4, &depth)) {
     ED_view3d_depth_unproject_v3(region_, int2(co), depth, proj_point);
     float3 normal;
     ED_view3d_depth_read_cached_normal(region_, depth_cache_, int2(co), normal);
     proj_point += normal * surface_offset_;
   }
   else {
-    /* If we didn't hit anything, use the view plane for placement. */
+    /* Fallback to `View` placement. */
     ED_view3d_win_to_3d(view3d_, region_, placement_loc_, co, proj_point);
   }
   return proj_point;
@@ -186,7 +185,6 @@
   float3 proj_point;
   if (depth_ == DrawingPlacementDepth::Surface) {
     /* Project using the viewport depth cache. */
-<<<<<<< HEAD
     proj_point = this->project_depth(co);
   }
   else {
@@ -195,19 +193,6 @@
     }
     else {
       ED_view3d_win_to_3d_on_plane(region_, placement_plane_, co, false, proj_point);
-=======
-    float depth;
-    if (depth_cache_ != nullptr && ED_view3d_depth_read_cached(depth_cache_, int2(co), 4, &depth))
-    {
-      ED_view3d_depth_unproject_v3(region_, int2(co), depth, proj_point);
-      float3 normal;
-      ED_view3d_depth_read_cached_normal(region_, depth_cache_, int2(co), normal);
-      proj_point += normal * surface_offset_;
-    }
-    else {
-      /* Fallback to `View` placement. */
-      ED_view3d_win_to_3d(view3d_, region_, placement_loc_, co, proj_point);
->>>>>>> 60de2752
     }
   }
   return math::transform_point(world_space_to_layer_space_, proj_point);
