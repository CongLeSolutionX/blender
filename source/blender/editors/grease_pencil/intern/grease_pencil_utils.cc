--- conflicted
+++ resolved
@@ -9,13 +9,7 @@
 #include <set>
 
 #include "BKE_attribute.hh"
-<<<<<<< HEAD
-#include "BKE_brush.hh"
 #include "BKE_colortools.hh"
-#include "BKE_context.hh"
-=======
-#include "BKE_colortools.hh"
->>>>>>> 8a4c45a2
 #include "BKE_grease_pencil.hh"
 #include "BKE_material.h"
 #include "BKE_scene.hh"
@@ -191,46 +185,18 @@
   });
 }
 
-<<<<<<< HEAD
-float get_multi_frame_falloff(const int frame_number,
-                              const int center_frame,
-                              const int min_frame,
-                              const int max_frame,
-                              const CurveMapping *falloff_curve)
-{
-  float frame_factor = 0.5f;
-  float falloff;
-
-=======
 static float get_multi_frame_falloff(const int frame_number,
                                      const int center_frame,
                                      const int min_frame,
                                      const int max_frame,
                                      const CurveMapping *falloff_curve)
 {
->>>>>>> 8a4c45a2
   if (falloff_curve == nullptr) {
     return 1.0f;
   }
 
   /* Frame right of the center frame. */
   if (frame_number > center_frame) {
-<<<<<<< HEAD
-    frame_factor = 0.5f * float(center_frame - min_frame) / (frame_number - min_frame);
-    falloff = BKE_curvemapping_evaluateF(falloff_curve, 0, frame_factor);
-  }
-  /* Frame left of the center frame. */
-  else if (frame_number < center_frame) {
-    frame_factor = 0.5f * float(center_frame - frame_number) / (max_frame - frame_number);
-    falloff = BKE_curvemapping_evaluateF(falloff_curve, 0, frame_factor + 0.5f);
-  }
-  /* Frame at center. */
-  else {
-    falloff = BKE_curvemapping_evaluateF(falloff_curve, 0, 0.5f);
-  }
-
-  return falloff;
-=======
     const float frame_factor = 0.5f * float(center_frame - min_frame) / (frame_number - min_frame);
     return BKE_curvemapping_evaluateF(falloff_curve, 0, frame_factor);
   }
@@ -264,7 +230,6 @@
     }
   }
   return std::pair<int, int>(frame_min, frame_max);
->>>>>>> 8a4c45a2
 }
 
 static Array<int> get_frame_numbers_for_layer(const bke::greasepencil::Layer &layer,
@@ -303,8 +268,6 @@
     for (const int frame_number : frame_numbers) {
       if (Drawing *drawing = grease_pencil.get_editable_drawing_at(layer, frame_number)) {
         editable_drawings.append({*drawing, layer_i, frame_number, 1.0f});
-<<<<<<< HEAD
-=======
       }
     }
   }
@@ -350,7 +313,6 @@
                                                           toolsettings->gp_sculpt.cur_falloff) :
                                   1.0f;
         editable_drawings.append({*drawing, layer_i, frame_number, falloff});
->>>>>>> 8a4c45a2
       }
     }
   }
@@ -358,31 +320,6 @@
   return editable_drawings;
 }
 
-Vector<MutableDrawingInfo> retrieve_editable_drawings_from_layer(
-    const Scene &scene,
-    GreasePencil &grease_pencil,
-    const blender::bke::greasepencil::Layer &layer)
-{
-  using namespace blender::bke::greasepencil;
-  const int current_frame = scene.r.cfra;
-  const ToolSettings *toolsettings = scene.toolsettings;
-  const bool use_multi_frame_editing = (toolsettings->gpencil_flags &
-                                        GP_USE_MULTI_FRAME_EDITING) != 0;
-
-  Vector<MutableDrawingInfo> editable_drawings;
-  const Array<int> frame_numbers = get_frame_numbers_for_layer(
-      layer, current_frame, use_multi_frame_editing);
-  for (const int frame_number : frame_numbers) {
-    if (Drawing *drawing = grease_pencil.get_editable_drawing_at(layer, frame_number)) {
-      editable_drawings.append(
-          {*drawing, layer.drawing_index_at(frame_number), frame_number, 1.0f});
-    }
-  }
-
-  return editable_drawings;
-}
-
-<<<<<<< HEAD
 Vector<Vector<MutableDrawingInfo>> retrieve_editable_drawings_per_frame(
     const Scene &scene, GreasePencil &grease_pencil)
 {
@@ -448,11 +385,33 @@
   return drawings_per_frame;
 }
 
-Array<DrawingInfo> retrieve_visible_drawings(const Scene &scene, const GreasePencil &grease_pencil)
-=======
+
+
+Vector<MutableDrawingInfo> retrieve_editable_drawings_from_layer(
+    const Scene &scene,
+    GreasePencil &grease_pencil,
+    const blender::bke::greasepencil::Layer &layer)
+{
+  using namespace blender::bke::greasepencil;
+  const int current_frame = scene.r.cfra;
+  const ToolSettings *toolsettings = scene.toolsettings;
+  const bool use_multi_frame_editing = (toolsettings->gpencil_flags &
+                                        GP_USE_MULTI_FRAME_EDITING) != 0;
+
+  Vector<MutableDrawingInfo> editable_drawings;
+  const Array<int> frame_numbers = get_frame_numbers_for_layer(
+      layer, current_frame, use_multi_frame_editing);
+  for (const int frame_number : frame_numbers) {
+    if (Drawing *drawing = grease_pencil.get_editable_drawing_at(layer, frame_number)) {
+      editable_drawings.append({*drawing, layer.drawing_index_at(frame_number), frame_number});
+    }
+  }
+
+  return editable_drawings.as_span();
+}
+
 Vector<DrawingInfo> retrieve_visible_drawings(const Scene &scene,
                                               const GreasePencil &grease_pencil)
->>>>>>> 8a4c45a2
 {
   using namespace blender::bke::greasepencil;
   const int current_frame = scene.r.cfra;
