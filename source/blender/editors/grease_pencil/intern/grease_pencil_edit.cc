/* SPDX-FileCopyrightText: 2023 Blender Authors
 *
 * SPDX-License-Identifier: GPL-2.0-or-later */

/** \file
 * \ingroup edgreasepencil
 */

#include "BLI_array_utils.hh"
#include "BLI_index_mask.hh"
#include "BLI_index_range.hh"
#include "BLI_math_geom.h"
#include "BLI_math_vector_types.hh"
#include "BLI_span.hh"
#include "BLI_stack.hh"
#include "BLI_string.h"
#include "BLT_translation.h"

#include "DNA_material_types.h"
#include "DNA_scene_types.h"

#include "BKE_attribute.hh"
#include "BKE_context.hh"
#include "BKE_curves_utils.hh"
#include "BKE_grease_pencil.hh"
#include "BKE_lib_id.hh"
#include "BKE_material.h"
#include "BKE_report.h"

#include "RNA_access.hh"
#include "RNA_define.hh"
#include "RNA_enum_types.hh"

#include "DEG_depsgraph.hh"

#include "ED_curves.hh"
#include "ED_grease_pencil.hh"
<<<<<<< HEAD
#include "ED_object.hh"
=======
>>>>>>> c14e9fc9
#include "ED_screen.hh"

#include "GEO_join_geometries.hh"
#include "GEO_reorder.hh"
#include "GEO_smooth_curves.hh"
#include "GEO_subdivide_curves.hh"

#include "UI_resources.hh"

namespace blender::ed::greasepencil {

/* -------------------------------------------------------------------- */
/** \name Smooth Stroke Operator
 * \{ */

static int grease_pencil_stroke_smooth_exec(bContext *C, wmOperator *op)
{
  const Scene *scene = CTX_data_scene(C);
  Object *object = CTX_data_active_object(C);
  GreasePencil &grease_pencil = *static_cast<GreasePencil *>(object->data);

  const int iterations = RNA_int_get(op->ptr, "iterations");
  const float influence = RNA_float_get(op->ptr, "factor");
  const bool keep_shape = RNA_boolean_get(op->ptr, "keep_shape");
  const bool smooth_ends = RNA_boolean_get(op->ptr, "smooth_ends");

  const bool smooth_position = RNA_boolean_get(op->ptr, "smooth_position");
  const bool smooth_radius = RNA_boolean_get(op->ptr, "smooth_radius");
  const bool smooth_opacity = RNA_boolean_get(op->ptr, "smooth_opacity");

  if (!(smooth_position || smooth_radius || smooth_opacity)) {
    /* There's nothing to be smoothed, return. */
    return OPERATOR_FINISHED;
  }

  bool changed = false;
  const Array<MutableDrawingInfo> drawings = retrieve_editable_drawings(*scene, grease_pencil);
  threading::parallel_for_each(drawings, [&](const MutableDrawingInfo &info) {
    bke::CurvesGeometry &curves = info.drawing.strokes_for_write();
    if (curves.points_num() == 0) {
      return;
    }

    IndexMaskMemory memory;
    const IndexMask strokes = ed::greasepencil::retrieve_editable_and_selected_strokes(
        *object, info.drawing, memory);
    if (strokes.is_empty()) {
      return;
    }

    bke::MutableAttributeAccessor attributes = curves.attributes_for_write();
    const OffsetIndices points_by_curve = curves.points_by_curve();
    const VArray<bool> cyclic = curves.cyclic();
    const VArray<bool> point_selection = *curves.attributes().lookup_or_default<bool>(
        ".selection", bke::AttrDomain::Point, true);

    if (smooth_position) {
      bke::GSpanAttributeWriter positions = attributes.lookup_for_write_span("position");
      geometry::smooth_curve_attribute(strokes,
                                       points_by_curve,
                                       point_selection,
                                       cyclic,
                                       iterations,
                                       influence,
                                       smooth_ends,
                                       keep_shape,
                                       positions.span);
      positions.finish();
      changed = true;
    }
    if (smooth_opacity && info.drawing.opacities().is_span()) {
      bke::GSpanAttributeWriter opacities = attributes.lookup_for_write_span("opacity");
      geometry::smooth_curve_attribute(strokes,
                                       points_by_curve,
                                       point_selection,
                                       cyclic,
                                       iterations,
                                       influence,
                                       smooth_ends,
                                       false,
                                       opacities.span);
      opacities.finish();
      changed = true;
    }
    if (smooth_radius && info.drawing.radii().is_span()) {
      bke::GSpanAttributeWriter radii = attributes.lookup_for_write_span("radius");
      geometry::smooth_curve_attribute(strokes,
                                       points_by_curve,
                                       point_selection,
                                       cyclic,
                                       iterations,
                                       influence,
                                       smooth_ends,
                                       false,
                                       radii.span);
      radii.finish();
      changed = true;
    }
  });

  if (changed) {
    DEG_id_tag_update(&grease_pencil.id, ID_RECALC_GEOMETRY);
    WM_event_add_notifier(C, NC_GEOM | ND_DATA, &grease_pencil);
  }

  return OPERATOR_FINISHED;
}

static void GREASE_PENCIL_OT_stroke_smooth(wmOperatorType *ot)
{
  PropertyRNA *prop;

  /* Identifiers. */
  ot->name = "Smooth Stroke";
  ot->idname = "GREASE_PENCIL_OT_stroke_smooth";
  ot->description = "Smooth selected strokes";

  /* Callbacks. */
  ot->exec = grease_pencil_stroke_smooth_exec;
  ot->poll = editable_grease_pencil_poll;

  ot->flag = OPTYPE_REGISTER | OPTYPE_UNDO;

  /* Smooth parameters. */
  prop = RNA_def_int(ot->srna, "iterations", 10, 1, 100, "Iterations", "", 1, 30);
  RNA_def_property_flag(prop, PROP_SKIP_SAVE);
  RNA_def_float(ot->srna, "factor", 1.0f, 0.0f, 1.0f, "Factor", "", 0.0f, 1.0f);
  RNA_def_boolean(ot->srna, "smooth_ends", false, "Smooth Endpoints", "");
  RNA_def_boolean(ot->srna, "keep_shape", false, "Keep Shape", "");

  RNA_def_boolean(ot->srna, "smooth_position", true, "Position", "");
  RNA_def_boolean(ot->srna, "smooth_radius", true, "Radius", "");
  RNA_def_boolean(ot->srna, "smooth_opacity", false, "Opacity", "");
}

/** \} */

/* -------------------------------------------------------------------- */
/** \name Simplify Stroke Operator
 * \{ */

static float dist_to_interpolated(
    float3 pos, float3 posA, float3 posB, float val, float valA, float valB)
{
  float dist1 = math::distance_squared(posA, pos);
  float dist2 = math::distance_squared(posB, pos);

  if (dist1 + dist2 > 0) {
    float interpolated_val = interpf(valB, valA, dist1 / (dist1 + dist2));
    return math::distance(interpolated_val, val);
  }
  return 0.0f;
}

static int64_t stroke_simplify(const IndexRange points,
                               const bool cyclic,
                               const float epsilon,
                               const FunctionRef<float(int64_t, int64_t, int64_t)> dist_function,
                               MutableSpan<bool> points_to_delete)
{
  int64_t total_points_to_delete = 0;
  const Span<bool> curve_selection = points_to_delete.slice(points);
  if (!curve_selection.contains(true)) {
    return total_points_to_delete;
  }

  const bool is_last_segment_selected = (curve_selection.first() && curve_selection.last());

  const Vector<IndexRange> selection_ranges = array_utils::find_all_ranges(curve_selection, true);
  threading::parallel_for(
      selection_ranges.index_range(), 1024, [&](const IndexRange range_of_ranges) {
        for (const IndexRange range : selection_ranges.as_span().slice(range_of_ranges)) {
          total_points_to_delete += ramer_douglas_peucker_simplify(
              range.shift(points.start()), epsilon, dist_function, points_to_delete);
        }
      });

  /* For cyclic curves, simplify the last segment. */
  if (cyclic && points.size() > 2 && is_last_segment_selected) {
    const float dist = dist_function(points.last(1), points.first(), points.last());
    if (dist <= epsilon) {
      points_to_delete[points.last()] = true;
      total_points_to_delete++;
    }
  }

  return total_points_to_delete;
}

static int grease_pencil_stroke_simplify_exec(bContext *C, wmOperator *op)
{
  const Scene *scene = CTX_data_scene(C);
  Object *object = CTX_data_active_object(C);
  GreasePencil &grease_pencil = *static_cast<GreasePencil *>(object->data);

  const float epsilon = RNA_float_get(op->ptr, "factor");

  bool changed = false;
  const Array<MutableDrawingInfo> drawings = retrieve_editable_drawings(*scene, grease_pencil);
  threading::parallel_for_each(drawings, [&](const MutableDrawingInfo &info) {
    bke::CurvesGeometry &curves = info.drawing.strokes_for_write();
    if (curves.points_num() == 0) {
      return;
    }

    IndexMaskMemory memory;
    const IndexMask strokes = ed::greasepencil::retrieve_editable_and_selected_strokes(
        *object, info.drawing, memory);
    if (strokes.is_empty()) {
      return;
    }

    const Span<float3> positions = curves.positions();
    const VArray<float> radii = info.drawing.radii();

    /* Distance functions for `ramer_douglas_peucker_simplify`. */
    const auto dist_function_positions =
        [positions](int64_t first_index, int64_t last_index, int64_t index) {
          const float dist_position = dist_to_line_v3(
              positions[index], positions[first_index], positions[last_index]);
          return dist_position;
        };
    const auto dist_function_positions_and_radii =
        [positions, radii](int64_t first_index, int64_t last_index, int64_t index) {
          const float dist_position = dist_to_line_v3(
              positions[index], positions[first_index], positions[last_index]);
          /* We divide the distance by 2000.0f to convert from "pixels" to an actual
           * distance. For some reason, grease pencil strokes the thickness of strokes in
           * pixels rather than object space distance. */
          const float dist_radii = dist_to_interpolated(positions[index],
                                                        positions[first_index],
                                                        positions[last_index],
                                                        radii[index],
                                                        radii[first_index],
                                                        radii[last_index]) /
                                   2000.0f;
          return math::max(dist_position, dist_radii);
        };

    const VArray<bool> cyclic = curves.cyclic();
    const OffsetIndices<int> points_by_curve = curves.points_by_curve();
    const VArray<bool> selection = *curves.attributes().lookup_or_default<bool>(
        ".selection", bke::AttrDomain::Point, true);

    /* Mark all points in the editable curves to be deleted. */
    Array<bool> points_to_delete(curves.points_num(), false);
    bke::curves::fill_points(points_by_curve, strokes, true, points_to_delete.as_mutable_span());

    std::atomic<int64_t> total_points_to_delete = 0;
    if (radii.is_single()) {
      strokes.foreach_index([&](const int64_t curve_i) {
        const IndexRange points = points_by_curve[curve_i];
        total_points_to_delete += stroke_simplify(points,
                                                  cyclic[curve_i],
                                                  epsilon,
                                                  dist_function_positions,
                                                  points_to_delete.as_mutable_span());
      });
    }
    else if (radii.is_span()) {
      strokes.foreach_index([&](const int64_t curve_i) {
        const IndexRange points = points_by_curve[curve_i];
        total_points_to_delete += stroke_simplify(points,
                                                  cyclic[curve_i],
                                                  epsilon,
                                                  dist_function_positions_and_radii,
                                                  points_to_delete.as_mutable_span());
      });
    }

    if (total_points_to_delete > 0) {
      IndexMaskMemory memory;
      curves.remove_points(IndexMask::from_bools(points_to_delete, memory), {});
      info.drawing.tag_topology_changed();
      changed = true;
    }
  });

  if (changed) {
    DEG_id_tag_update(&grease_pencil.id, ID_RECALC_GEOMETRY);
    WM_event_add_notifier(C, NC_GEOM | ND_DATA, &grease_pencil);
  }
  return OPERATOR_FINISHED;
}

static void GREASE_PENCIL_OT_stroke_simplify(wmOperatorType *ot)
{
  PropertyRNA *prop;

  /* Identifiers. */
  ot->name = "Simplify Stroke";
  ot->idname = "GREASE_PENCIL_OT_stroke_simplify";
  ot->description = "Simplify selected strokes";

  /* Callbacks. */
  ot->exec = grease_pencil_stroke_simplify_exec;
  ot->poll = editable_grease_pencil_point_selection_poll;

  ot->flag = OPTYPE_REGISTER | OPTYPE_UNDO;

  /* Simplify parameters. */
  prop = RNA_def_float(ot->srna, "factor", 0.01f, 0.0f, 100.0f, "Factor", "", 0.0f, 100.0f);
  RNA_def_property_flag(prop, PROP_SKIP_SAVE);
}

/** \} */

/* -------------------------------------------------------------------- */
/** \name Delete Operator
 * \{ */

static bke::CurvesGeometry remove_points_and_split(const bke::CurvesGeometry &curves,
                                                   const IndexMask &mask)
{
  const OffsetIndices<int> points_by_curve = curves.points_by_curve();
  const VArray<bool> src_cyclic = curves.cyclic();

  Array<bool> points_to_delete(curves.points_num());
  mask.to_bools(points_to_delete.as_mutable_span());
  const int total_points = points_to_delete.as_span().count(false);

  /* Return if deleting everything. */
  if (total_points == 0) {
    return {};
  }

  int curr_dst_point_id = 0;
  Array<int> dst_to_src_point(total_points);
  Vector<int> dst_curve_counts;
  Vector<int> dst_to_src_curve;
  Vector<bool> dst_cyclic;

  for (const int curve_i : curves.curves_range()) {
    const IndexRange points = points_by_curve[curve_i];
    const Span<bool> curve_points_to_delete = points_to_delete.as_span().slice(points);
    const bool curve_cyclic = src_cyclic[curve_i];

    /* Note, these ranges start at zero and needed to be shifted by `points.first()` */
    const Vector<IndexRange> ranges_to_keep = array_utils::find_all_ranges(curve_points_to_delete,
                                                                           false);

    if (ranges_to_keep.is_empty()) {
      continue;
    }

    const bool is_last_segment_selected = curve_cyclic && ranges_to_keep.first().first() == 0 &&
                                          ranges_to_keep.last().last() == points.size() - 1;
    const bool is_curve_self_joined = is_last_segment_selected && ranges_to_keep.size() != 1;
    const bool is_cyclic = ranges_to_keep.size() == 1 && is_last_segment_selected;

    IndexRange range_ids = ranges_to_keep.index_range();
    /* Skip the first range because it is joined to the end of the last range. */
    for (const int range_i : ranges_to_keep.index_range().drop_front(is_curve_self_joined)) {
      const IndexRange range = ranges_to_keep[range_i];

      int count = range.size();
      for (const int src_point : range.shift(points.first())) {
        dst_to_src_point[curr_dst_point_id++] = src_point;
      }

      /* Join the first range to the end of the last range. */
      if (is_curve_self_joined && range_i == range_ids.last()) {
        const IndexRange first_range = ranges_to_keep[range_ids.first()];
        for (const int src_point : first_range.shift(points.first())) {
          dst_to_src_point[curr_dst_point_id++] = src_point;
        }
        count += first_range.size();
      }

      dst_curve_counts.append(count);
      dst_to_src_curve.append(curve_i);
      dst_cyclic.append(is_cyclic);
    }
  }

  const int total_curves = dst_to_src_curve.size();

  bke::CurvesGeometry dst_curves(total_points, total_curves);

  MutableSpan<int> new_curve_offsets = dst_curves.offsets_for_write();
  array_utils::copy(dst_curve_counts.as_span(), new_curve_offsets.drop_back(1));
  offset_indices::accumulate_counts_to_offsets(new_curve_offsets);

  bke::MutableAttributeAccessor dst_attributes = dst_curves.attributes_for_write();
  const bke::AttributeAccessor src_attributes = curves.attributes();

  /* Transfer curve attributes. */
  gather_attributes(
      src_attributes, bke::AttrDomain::Curve, {}, {"cyclic"}, dst_to_src_curve, dst_attributes);
  array_utils::copy(dst_cyclic.as_span(), dst_curves.cyclic_for_write());

  /* Transfer point attributes. */
  gather_attributes(
      src_attributes, bke::AttrDomain::Point, {}, {}, dst_to_src_point, dst_attributes);

  dst_curves.update_curve_types();
  dst_curves.remove_attributes_based_on_types();

  return dst_curves;
}

static int grease_pencil_delete_exec(bContext *C, wmOperator * /*op*/)
{
  const Scene *scene = CTX_data_scene(C);
  Object *object = CTX_data_active_object(C);
  GreasePencil &grease_pencil = *static_cast<GreasePencil *>(object->data);

  const bke::AttrDomain selection_domain = ED_grease_pencil_selection_domain_get(
      scene->toolsettings);

  bool changed = false;
  const Array<MutableDrawingInfo> drawings = retrieve_editable_drawings(*scene, grease_pencil);
  threading::parallel_for_each(drawings, [&](const MutableDrawingInfo &info) {
    IndexMaskMemory memory;
    const IndexMask elements = ed::greasepencil::retrieve_editable_and_selected_elements(
        *object, info.drawing, selection_domain, memory);
    if (elements.is_empty()) {
      return;
    }

    bke::CurvesGeometry &curves = info.drawing.strokes_for_write();
    if (selection_domain == bke::AttrDomain::Curve) {
      curves.remove_curves(elements, {});
    }
    else if (selection_domain == bke::AttrDomain::Point) {
      curves = remove_points_and_split(curves, elements);
    }
    info.drawing.tag_topology_changed();
    changed = true;
  });

  if (changed) {
    DEG_id_tag_update(&grease_pencil.id, ID_RECALC_GEOMETRY);
    WM_event_add_notifier(C, NC_GEOM | ND_DATA, &grease_pencil);
  }
  return OPERATOR_FINISHED;
}

static void GREASE_PENCIL_OT_delete(wmOperatorType *ot)
{
  /* Identifiers. */
  ot->name = "Delete";
  ot->idname = "GREASE_PENCIL_OT_delete";
  ot->description = "Delete selected strokes or points";

  /* Callbacks. */
  ot->invoke = WM_menu_invoke;
  ot->exec = grease_pencil_delete_exec;
  ot->poll = editable_grease_pencil_poll;

  ot->flag = OPTYPE_REGISTER | OPTYPE_UNDO;
}

/** \} */

/* -------------------------------------------------------------------- */
/** \name Dissolve Points Operator
 * \{ */

enum class DissolveMode : int8_t {
  /** Dissolve all selected points. */
  POINTS = 0,
  /** Dissolve between selected points. */
  BETWEEN = 1,
  /** Dissolve unselected points. */
  UNSELECT = 2,
};

static const EnumPropertyItem prop_dissolve_types[] = {
    {int(DissolveMode::POINTS), "POINTS", 0, "Dissolve", "Dissolve selected points"},
    {int(DissolveMode::BETWEEN),
     "BETWEEN",
     0,
     "Dissolve Between",
     "Dissolve points between selected points"},
    {int(DissolveMode::UNSELECT),
     "UNSELECT",
     0,
     "Dissolve Unselect",
     "Dissolve all unselected points"},
    {0, nullptr, 0, nullptr, nullptr},
};

static Array<bool> get_points_to_dissolve(bke::CurvesGeometry &curves,
                                          const IndexMask &mask,
                                          const DissolveMode mode)
{
  const VArray<bool> selection = *curves.attributes().lookup_or_default<bool>(
      ".selection", bke::AttrDomain::Point, true);

  Array<bool> points_to_dissolve(curves.points_num(), false);
  selection.materialize(mask, points_to_dissolve);

  if (mode == DissolveMode::POINTS) {
    return points_to_dissolve;
  }

  /* Both `between` and `unselect` have the unselected point being the ones dissolved so we need
   * to invert. */
  BLI_assert(ELEM(mode, DissolveMode::BETWEEN, DissolveMode::UNSELECT));

  const OffsetIndices<int> points_by_curve = curves.points_by_curve();
  /* Because we are going to invert, these become the points to keep. */
  MutableSpan<bool> points_to_keep = points_to_dissolve.as_mutable_span();

  threading::parallel_for(curves.curves_range(), 128, [&](const IndexRange range) {
    for (const int64_t curve_i : range) {
      const IndexRange points = points_by_curve[curve_i];
      const Span<bool> curve_selection = points_to_dissolve.as_span().slice(points);
      /* The unselected curves should not be dissolved. */
      if (!curve_selection.contains(true)) {
        points_to_keep.slice(points).fill(true);
        continue;
      }

      /* `between` is just `unselect` but with the first and last segments not getting
       * dissolved. */
      if (mode != DissolveMode::BETWEEN) {
        continue;
      }

      const Vector<IndexRange> deselection_ranges = array_utils::find_all_ranges(curve_selection,
                                                                                 false);

      if (deselection_ranges.size() != 0) {
        const IndexRange first_range = deselection_ranges.first().shift(points.first());
        const IndexRange last_range = deselection_ranges.last().shift(points.first());

        /* Ranges should only be fill if the first/last point matches the start/end point
         * of the segment. */
        if (first_range.first() == points.first()) {
          points_to_keep.slice(first_range).fill(true);
        }
        if (last_range.last() == points.last()) {
          points_to_keep.slice(last_range).fill(true);
        }
      }
    }
  });

  array_utils::invert_booleans(points_to_dissolve);

  return points_to_dissolve;
}

static int grease_pencil_dissolve_exec(bContext *C, wmOperator *op)
{
  const Scene *scene = CTX_data_scene(C);
  Object *object = CTX_data_active_object(C);
  GreasePencil &grease_pencil = *static_cast<GreasePencil *>(object->data);

  const DissolveMode mode = DissolveMode(RNA_enum_get(op->ptr, "type"));

  bool changed = false;
  const Array<MutableDrawingInfo> drawings = retrieve_editable_drawings(*scene, grease_pencil);
  threading::parallel_for_each(drawings, [&](const MutableDrawingInfo &info) {
    bke::CurvesGeometry &curves = info.drawing.strokes_for_write();
    if (curves.points_num() == 0) {
      return;
    }

    IndexMaskMemory memory;
    const IndexMask points = ed::greasepencil::retrieve_editable_and_selected_points(
        *object, info.drawing, memory);
    if (points.is_empty()) {
      return;
    }

    const Array<bool> points_to_dissolve = get_points_to_dissolve(curves, points, mode);
    if (points_to_dissolve.as_span().contains(true)) {
      curves.remove_points(IndexMask::from_bools(points_to_dissolve, memory), {});
      info.drawing.tag_topology_changed();
      changed = true;
    }
  });

  if (changed) {
    DEG_id_tag_update(&grease_pencil.id, ID_RECALC_GEOMETRY);
    WM_event_add_notifier(C, NC_GEOM | ND_DATA, &grease_pencil);
  }
  return OPERATOR_FINISHED;
}

static void GREASE_PENCIL_OT_dissolve(wmOperatorType *ot)
{
  PropertyRNA *prop;

  /* Identifiers. */
  ot->name = "Dissolve";
  ot->idname = "GREASE_PENCIL_OT_dissolve";
  ot->description = "Delete selected points without splitting strokes";

  /* Callbacks. */
  ot->invoke = WM_menu_invoke;
  ot->exec = grease_pencil_dissolve_exec;
  ot->poll = editable_grease_pencil_point_selection_poll;

  ot->flag = OPTYPE_REGISTER | OPTYPE_UNDO;

  /* Simplify parameters. */
  ot->prop = prop = RNA_def_enum(ot->srna,
                                 "type",
                                 prop_dissolve_types,
                                 0,
                                 "Type",
                                 "Method used for dissolving stroke points");
  RNA_def_property_flag(prop, PROP_SKIP_SAVE);
}

/** \} */

/* -------------------------------------------------------------------- */
/** \name Delete Frame Operator
 * \{ */

enum class DeleteFrameMode : int8_t {
  /** Delete the active frame for the current layer. */
  ACTIVE_FRAME = 0,
  /** Delete the active frames for all layers. */
  ALL_FRAMES = 1,
};

static const EnumPropertyItem prop_greasepencil_deleteframe_types[] = {
    {int(DeleteFrameMode::ACTIVE_FRAME),
     "ACTIVE_FRAME",
     0,
     "Active Frame",
     "Deletes current frame in the active layer"},
    {int(DeleteFrameMode::ALL_FRAMES),
     "ALL_FRAMES",
     0,
     "All Active Frames",
     "Delete active frames for all layers"},
    {0, nullptr, 0, nullptr, nullptr},
};

static int grease_pencil_delete_frame_exec(bContext *C, wmOperator *op)
{
  const Scene *scene = CTX_data_scene(C);
  Object *object = CTX_data_active_object(C);
  GreasePencil &grease_pencil = *static_cast<GreasePencil *>(object->data);
  const int current_frame = scene->r.cfra;

  const DeleteFrameMode mode = DeleteFrameMode(RNA_enum_get(op->ptr, "type"));

  bool changed = false;
  if (mode == DeleteFrameMode::ACTIVE_FRAME && grease_pencil.has_active_layer()) {
    bke::greasepencil::Layer &layer = *grease_pencil.get_active_layer();
    if (layer.is_editable() && layer.frame_key_at(current_frame)) {
      changed |= grease_pencil.remove_frames(layer, {*layer.frame_key_at(current_frame)});
    }
  }
  else if (mode == DeleteFrameMode::ALL_FRAMES) {
    for (bke::greasepencil::Layer *layer : grease_pencil.layers_for_write()) {
      if (layer->is_editable() && layer->frame_key_at(current_frame)) {
        changed |= grease_pencil.remove_frames(*layer, {*layer->frame_key_at(current_frame)});
      }
    }
  }

  if (changed) {
    DEG_id_tag_update(&grease_pencil.id, ID_RECALC_GEOMETRY);
    WM_event_add_notifier(C, NC_GEOM | ND_DATA | NA_EDITED, &grease_pencil);
    WM_event_add_notifier(C, NC_GPENCIL | NA_EDITED, nullptr);
  }

  return OPERATOR_FINISHED;
}

static void GREASE_PENCIL_OT_delete_frame(wmOperatorType *ot)
{
  PropertyRNA *prop;

  /* Identifiers. */
  ot->name = "Delete Frame";
  ot->idname = "GREASE_PENCIL_OT_delete_frame";
  ot->description = "Delete Grease Pencil Frame(s)";

  /* Callbacks. */
  ot->invoke = WM_menu_invoke;
  ot->exec = grease_pencil_delete_frame_exec;
  ot->poll = editable_grease_pencil_poll;

  ot->flag = OPTYPE_REGISTER | OPTYPE_UNDO;

  ot->prop = prop = RNA_def_enum(ot->srna,
                                 "type",
                                 prop_greasepencil_deleteframe_types,
                                 0,
                                 "Type",
                                 "Method used for deleting Grease Pencil frames");
  RNA_def_property_flag(prop, PROP_SKIP_SAVE);
}
/** \} */

/* -------------------------------------------------------------------- */
/** \name Stroke Material Set Operator
 * \{ */

static int grease_pencil_stroke_material_set_exec(bContext *C, wmOperator *op)
{
  using namespace blender;
  Main *bmain = CTX_data_main(C);
  const Scene *scene = CTX_data_scene(C);
  Object *object = CTX_data_active_object(C);
  GreasePencil &grease_pencil = *static_cast<GreasePencil *>(object->data);
  Material *ma = nullptr;
  char name[MAX_ID_NAME - 2];
  RNA_string_get(op->ptr, "material", name);

  int material_index = object->actcol - 1;

  if (name[0] != '\0') {
    ma = reinterpret_cast<Material *>(BKE_libblock_find_name(bmain, ID_MA, name));
    if (ma == nullptr) {
      BKE_reportf(op->reports, RPT_WARNING, TIP_("Material '%s' could not be found"), name);
      return OPERATOR_CANCELLED;
    }

    /* Find slot index. */
    material_index = BKE_object_material_index_get(object, ma);
  }

  if (material_index == -1) {
    return OPERATOR_CANCELLED;
  }

  const Array<MutableDrawingInfo> drawings = retrieve_editable_drawings(*scene, grease_pencil);
  threading::parallel_for_each(drawings, [&](const MutableDrawingInfo &info) {
    IndexMaskMemory memory;
    IndexMask strokes = ed::greasepencil::retrieve_editable_and_selected_strokes(
        *object, info.drawing, memory);
    if (strokes.is_empty()) {
      return;
    }

    bke::CurvesGeometry &curves = info.drawing.strokes_for_write();
    bke::SpanAttributeWriter<int> materials =
        curves.attributes_for_write().lookup_or_add_for_write_span<int>("material_index",
                                                                        bke::AttrDomain::Curve);
    index_mask::masked_fill(materials.span, material_index, strokes);
    materials.finish();
  });

  DEG_id_tag_update(&grease_pencil.id, ID_RECALC_GEOMETRY);
  WM_event_add_notifier(C, NC_GEOM | ND_DATA | NA_EDITED, &grease_pencil);

  return OPERATOR_FINISHED;
}

static void GREASE_PENCIL_OT_stroke_material_set(wmOperatorType *ot)
{
  ot->name = "Assign Material";
  ot->idname = "GREASE_PENCIL_OT_stroke_material_set";
  ot->description = "Assign the active material slot to the selected strokes";

  ot->exec = grease_pencil_stroke_material_set_exec;
  ot->poll = editable_grease_pencil_poll;

  ot->flag = OPTYPE_REGISTER | OPTYPE_UNDO;

  ot->prop = RNA_def_string(
      ot->srna, "material", nullptr, MAX_ID_NAME - 2, "Material", "Name of the material");
  RNA_def_property_flag(ot->prop, PROP_SKIP_SAVE);
}
/** \} */

/* -------------------------------------------------------------------- */
/** \name Cyclical Set Operator
 * \{ */

enum class CyclicalMode : int8_t {
  /** Sets all strokes to cycle. */
  CLOSE = 0,
  /** Sets all strokes to not cycle. */
  OPEN = 1,
  /** Switches the cyclic state of the strokes. */
  TOGGLE = 2,
};

static const EnumPropertyItem prop_cyclical_types[] = {
    {int(CyclicalMode::CLOSE), "CLOSE", 0, "Close All", ""},
    {int(CyclicalMode::OPEN), "OPEN", 0, "Open All", ""},
    {int(CyclicalMode::TOGGLE), "TOGGLE", 0, "Toggle", ""},
    {0, nullptr, 0, nullptr, nullptr},
};

static int grease_pencil_cyclical_set_exec(bContext *C, wmOperator *op)
{
  const Scene *scene = CTX_data_scene(C);
  Object *object = CTX_data_active_object(C);
  GreasePencil &grease_pencil = *static_cast<GreasePencil *>(object->data);

  const CyclicalMode mode = CyclicalMode(RNA_enum_get(op->ptr, "type"));

  bool changed = false;
  const Array<MutableDrawingInfo> drawings = retrieve_editable_drawings(*scene, grease_pencil);
  threading::parallel_for_each(drawings, [&](const MutableDrawingInfo &info) {
    bke::CurvesGeometry &curves = info.drawing.strokes_for_write();
    if (mode == CyclicalMode::OPEN && !curves.attributes().contains("cyclic")) {
      /* Avoid creating unneeded attribute. */
      return;
    }

    IndexMaskMemory memory;
    const IndexMask strokes = ed::greasepencil::retrieve_editable_and_selected_strokes(
        *object, info.drawing, memory);
    if (strokes.is_empty()) {
      return;
    }

    MutableSpan<bool> cyclic = curves.cyclic_for_write();
    switch (mode) {
      case CyclicalMode::CLOSE:
        index_mask::masked_fill(cyclic, true, strokes);
        break;
      case CyclicalMode::OPEN:
        index_mask::masked_fill(cyclic, false, strokes);
        break;
      case CyclicalMode::TOGGLE:
        array_utils::invert_booleans(cyclic, strokes);
        break;
    }

    /* Remove the attribute if it is empty. */
    if (mode != CyclicalMode::CLOSE) {
      if (array_utils::booleans_mix_calc(curves.cyclic()) == array_utils::BooleanMix::AllFalse) {
        curves.attributes_for_write().remove("cyclic");
      }
    }

    changed = true;
  });

  if (changed) {
    DEG_id_tag_update(&grease_pencil.id, ID_RECALC_GEOMETRY);
    WM_event_add_notifier(C, NC_GEOM | ND_DATA, &grease_pencil);
  }

  return OPERATOR_FINISHED;
}

static void GREASE_PENCIL_OT_cyclical_set(wmOperatorType *ot)
{
  /* Identifiers. */
  ot->name = "Set Cyclical State";
  ot->idname = "GREASE_PENCIL_OT_cyclical_set";
  ot->description = "Close or open the selected stroke adding a segment from last to first point";

  /* Callbacks. */
  ot->invoke = WM_menu_invoke;
  ot->exec = grease_pencil_cyclical_set_exec;
  ot->poll = editable_grease_pencil_poll;

  ot->flag = OPTYPE_REGISTER | OPTYPE_UNDO;

  /* Simplify parameters. */
  ot->prop = RNA_def_enum(
      ot->srna, "type", prop_cyclical_types, int(CyclicalMode::TOGGLE), "Type", "");
}

/** \} */

/* -------------------------------------------------------------------- */
/** \name Set Active Material Operator
 * \{ */

static int grease_pencil_set_active_material_exec(bContext *C, wmOperator * /*op*/)
{
  const Scene *scene = CTX_data_scene(C);
  Object *object = CTX_data_active_object(C);
  GreasePencil &grease_pencil = *static_cast<GreasePencil *>(object->data);

  if (object->totcol == 0) {
    return OPERATOR_CANCELLED;
  }

  const Array<MutableDrawingInfo> drawings = retrieve_editable_drawings(*scene, grease_pencil);
  for (const MutableDrawingInfo &info : drawings) {
    IndexMaskMemory memory;
    const IndexMask strokes = ed::greasepencil::retrieve_editable_and_selected_strokes(
        *object, info.drawing, memory);
    if (strokes.is_empty()) {
      continue;
    }
    bke::CurvesGeometry &curves = info.drawing.strokes_for_write();

    const VArray<int> materials = *curves.attributes().lookup_or_default<int>(
        "material_index", bke::AttrDomain::Curve, 0);
    object->actcol = materials[strokes.first()] + 1;
    break;
  };

  WM_event_add_notifier(C, NC_GEOM | ND_DATA | NA_EDITED, &grease_pencil);

  return OPERATOR_FINISHED;
}

static void GREASE_PENCIL_OT_set_active_material(wmOperatorType *ot)
{
  ot->name = "Set Active Material";
  ot->idname = "GREASE_PENCIL_OT_set_active_material";
  ot->description = "Set the selected stroke material as the active material";

  ot->exec = grease_pencil_set_active_material_exec;
  ot->poll = editable_grease_pencil_poll;

  ot->flag = OPTYPE_REGISTER | OPTYPE_UNDO;
}
/** \} */

/* -------------------------------------------------------------------- */
/** \name Set Uniform Thickness Operator
 * \{ */

static int grease_pencil_set_uniform_thickness_exec(bContext *C, wmOperator *op)
{
  const Scene *scene = CTX_data_scene(C);
  Object *object = CTX_data_active_object(C);
  GreasePencil &grease_pencil = *static_cast<GreasePencil *>(object->data);

  /* Radius is half of the thickness. */
  const float radius = RNA_float_get(op->ptr, "thickness") * 0.5f;

  bool changed = false;
  const Array<MutableDrawingInfo> drawings = retrieve_editable_drawings(*scene, grease_pencil);
  threading::parallel_for_each(drawings, [&](const MutableDrawingInfo &info) {
    IndexMaskMemory memory;
    const IndexMask strokes = ed::greasepencil::retrieve_editable_and_selected_strokes(
        *object, info.drawing, memory);
    if (strokes.is_empty()) {
      return;
    }
    bke::CurvesGeometry &curves = info.drawing.strokes_for_write();

    const OffsetIndices<int> points_by_curve = curves.points_by_curve();
    MutableSpan<float> radii = info.drawing.radii_for_write();
    bke::curves::fill_points<float>(points_by_curve, strokes, radius, radii);
    changed = true;
  });

  if (changed) {
    DEG_id_tag_update(&grease_pencil.id, ID_RECALC_GEOMETRY);
    WM_event_add_notifier(C, NC_GEOM | ND_DATA, &grease_pencil);
  }

  return OPERATOR_FINISHED;
}

static void GREASE_PENCIL_OT_set_uniform_thickness(wmOperatorType *ot)
{
  /* Identifiers. */
  ot->name = "Set Uniform Thickness";
  ot->idname = "GREASE_PENCIL_OT_set_uniform_thickness";
  ot->description = "Set all stroke points to same thickness";

  /* Callbacks. */
  ot->exec = grease_pencil_set_uniform_thickness_exec;
  ot->poll = editable_grease_pencil_poll;

  /* flags */
  ot->flag = OPTYPE_REGISTER | OPTYPE_UNDO;

  /* props */
  ot->prop = RNA_def_float(
      ot->srna, "thickness", 0.1f, 0.0f, 1000.0f, "Thickness", "Thickness", 0.0f, 1000.0f);
}

/** \} */
/* -------------------------------------------------------------------- */
/** \name Set Uniform Opacity Operator
 * \{ */

static int grease_pencil_set_uniform_opacity_exec(bContext *C, wmOperator *op)
{
  const Scene *scene = CTX_data_scene(C);
  Object *object = CTX_data_active_object(C);
  GreasePencil &grease_pencil = *static_cast<GreasePencil *>(object->data);

  const float opacity = RNA_float_get(op->ptr, "opacity");

  bool changed = false;
  const Array<MutableDrawingInfo> drawings = retrieve_editable_drawings(*scene, grease_pencil);
  threading::parallel_for_each(drawings, [&](const MutableDrawingInfo &info) {
    IndexMaskMemory memory;
    const IndexMask strokes = ed::greasepencil::retrieve_editable_and_selected_strokes(
        *object, info.drawing, memory);
    if (strokes.is_empty()) {
      return;
    }
    bke::CurvesGeometry &curves = info.drawing.strokes_for_write();

    const OffsetIndices<int> points_by_curve = curves.points_by_curve();
    MutableSpan<float> opacities = info.drawing.opacities_for_write();
    bke::curves::fill_points<float>(points_by_curve, strokes, opacity, opacities);
    changed = true;
  });

  if (changed) {
    DEG_id_tag_update(&grease_pencil.id, ID_RECALC_GEOMETRY);
    WM_event_add_notifier(C, NC_GEOM | ND_DATA, &grease_pencil);
  }

  return OPERATOR_FINISHED;
}

static void GREASE_PENCIL_OT_set_uniform_opacity(wmOperatorType *ot)
{
  /* Identifiers. */
  ot->name = "Set Uniform Opacity";
  ot->idname = "GREASE_PENCIL_OT_set_uniform_opacity";
  ot->description = "Set all stroke points to same opacity";

  /* Callbacks. */
  ot->exec = grease_pencil_set_uniform_opacity_exec;
  ot->poll = editable_grease_pencil_poll;

  /* flags */
  ot->flag = OPTYPE_REGISTER | OPTYPE_UNDO;

  /* props */
  ot->prop = RNA_def_float(ot->srna, "opacity", 1.0f, 0.0f, 1.0f, "Opacity", "", 0.0f, 1.0f);
}

/** \} */

/* -------------------------------------------------------------------- */
/** \name Switch Direction Operator
 * \{ */

static int grease_pencil_stroke_switch_direction_exec(bContext *C, wmOperator * /*op*/)
{
  const Scene *scene = CTX_data_scene(C);
  Object *object = CTX_data_active_object(C);
  GreasePencil &grease_pencil = *static_cast<GreasePencil *>(object->data);

  bool changed = false;
  const Array<MutableDrawingInfo> drawings = retrieve_editable_drawings(*scene, grease_pencil);
  threading::parallel_for_each(drawings, [&](const MutableDrawingInfo &info) {
    IndexMaskMemory memory;
    const IndexMask strokes = ed::greasepencil::retrieve_editable_and_selected_strokes(
        *object, info.drawing, memory);
    if (strokes.is_empty()) {
      return;
    }
    bke::CurvesGeometry &curves = info.drawing.strokes_for_write();

    /* Switch stroke direction. */
    curves.reverse_curves(strokes);

    changed = true;
  });

  if (changed) {
    DEG_id_tag_update(&grease_pencil.id, ID_RECALC_GEOMETRY);
    WM_event_add_notifier(C, NC_GEOM | ND_DATA, &grease_pencil);
  }

  return OPERATOR_FINISHED;
}

static void GREASE_PENCIL_OT_stroke_switch_direction(wmOperatorType *ot)
{
  /* identifiers */
  ot->name = "Switch Direction";
  ot->idname = "GREASE_PENCIL_OT_stroke_switch_direction";
  ot->description = "Change direction of the points of the selected strokes";

  /* Callbacks. */
  ot->exec = grease_pencil_stroke_switch_direction_exec;
  ot->poll = editable_grease_pencil_poll;

  ot->flag = OPTYPE_REGISTER | OPTYPE_UNDO;
}

/** \} */

/* -------------------------------------------------------------------- */
/** \name Set Curve Caps Operator
 * \{ */

enum class CapsMode : int8_t {
  /** Switches both to Flat. */
  FLAT = 0,
  /** Change only start. */
  START = 1,
  /** Change only end. */
  END = 2,
  /** Switches both to default rounded. */
  ROUND = 3,
};

static void toggle_caps(MutableSpan<int8_t> caps, const IndexMask &strokes)
{
  strokes.foreach_index([&](const int stroke_i) {
    if (caps[stroke_i] == GP_STROKE_CAP_FLAT) {
      caps[stroke_i] = GP_STROKE_CAP_ROUND;
    }
    else {
      caps[stroke_i] = GP_STROKE_CAP_FLAT;
    }
  });
}

static int grease_pencil_caps_set_exec(bContext *C, wmOperator *op)
{
  const Scene *scene = CTX_data_scene(C);
  Object *object = CTX_data_active_object(C);
  GreasePencil &grease_pencil = *static_cast<GreasePencil *>(object->data);

  const CapsMode mode = CapsMode(RNA_enum_get(op->ptr, "type"));

  bool changed = false;
  const Array<MutableDrawingInfo> drawings = retrieve_editable_drawings(*scene, grease_pencil);
  threading::parallel_for_each(drawings, [&](const MutableDrawingInfo &info) {
    bke::CurvesGeometry &curves = info.drawing.strokes_for_write();
    IndexMaskMemory memory;
    const IndexMask strokes = ed::greasepencil::retrieve_editable_and_selected_strokes(
        *object, info.drawing, memory);
    if (strokes.is_empty()) {
      return;
    }

    bke::MutableAttributeAccessor attributes = curves.attributes_for_write();

    if (ELEM(mode, CapsMode::ROUND, CapsMode::FLAT)) {
      bke::SpanAttributeWriter<int8_t> start_caps =
          attributes.lookup_or_add_for_write_span<int8_t>("start_cap", bke::AttrDomain::Curve);
      bke::SpanAttributeWriter<int8_t> end_caps = attributes.lookup_or_add_for_write_span<int8_t>(
          "end_cap", bke::AttrDomain::Curve);

      const int8_t flag_set = (mode == CapsMode::ROUND) ? int8_t(GP_STROKE_CAP_TYPE_ROUND) :
                                                          int8_t(GP_STROKE_CAP_TYPE_FLAT);

      index_mask::masked_fill(start_caps.span, flag_set, strokes);
      index_mask::masked_fill(end_caps.span, flag_set, strokes);
      start_caps.finish();
      end_caps.finish();
    }
    else {
      switch (mode) {
        case CapsMode::START: {
          bke::SpanAttributeWriter<int8_t> caps = attributes.lookup_or_add_for_write_span<int8_t>(
              "start_cap", bke::AttrDomain::Curve);
          toggle_caps(caps.span, strokes);
          caps.finish();
          break;
        }
        case CapsMode::END: {
          bke::SpanAttributeWriter<int8_t> caps = attributes.lookup_or_add_for_write_span<int8_t>(
              "end_cap", bke::AttrDomain::Curve);
          toggle_caps(caps.span, strokes);
          caps.finish();
          break;
        }
        case CapsMode::ROUND:
        case CapsMode::FLAT:
          break;
      }
    }

    changed = true;
  });

  if (changed) {
    DEG_id_tag_update(&grease_pencil.id, ID_RECALC_GEOMETRY);
    WM_event_add_notifier(C, NC_GEOM | ND_DATA, &grease_pencil);
  }

  return OPERATOR_FINISHED;
}

static void GREASE_PENCIL_OT_caps_set(wmOperatorType *ot)
{
  static const EnumPropertyItem prop_caps_types[] = {
      {int(CapsMode::ROUND), "ROUND", 0, "Rounded", "Set as default rounded"},
      {int(CapsMode::FLAT), "FLAT", 0, "Flat", ""},
      RNA_ENUM_ITEM_SEPR,
      {int(CapsMode::START), "START", 0, "Toggle Start", ""},
      {int(CapsMode::END), "END", 0, "Toggle End", ""},
      {0, nullptr, 0, nullptr, nullptr},
  };

  /* Identifiers. */
  ot->name = "Set Curve Caps";
  ot->idname = "GREASE_PENCIL_OT_caps_set";
  ot->description = "Change curve caps mode (rounded or flat)";

  /* Callbacks. */
  ot->invoke = WM_menu_invoke;
  ot->exec = grease_pencil_caps_set_exec;
  ot->poll = editable_grease_pencil_poll;

  ot->flag = OPTYPE_REGISTER | OPTYPE_UNDO;

  /* Simplify parameters. */
  ot->prop = RNA_def_enum(ot->srna, "type", prop_caps_types, int(CapsMode::ROUND), "Type", "");
}

/** \} */

/* -------------------------------------------------------------------- */
/** \name Set Active Material Operator
 * \{ */

/* Retry enum items with object materials. */
static const EnumPropertyItem *material_enum_itemf(bContext *C,
                                                   PointerRNA * /*ptr*/,
                                                   PropertyRNA * /*prop*/,
                                                   bool *r_free)
{
  Object *ob = CTX_data_active_object(C);
  EnumPropertyItem *item = nullptr, item_tmp = {0};
  int totitem = 0;

  if (ob == nullptr) {
    return rna_enum_dummy_DEFAULT_items;
  }

  /* Existing materials */
  for (const int i : IndexRange(ob->totcol)) {
    if (Material *ma = BKE_object_material_get(ob, i + 1)) {
      item_tmp.identifier = ma->id.name + 2;
      item_tmp.name = ma->id.name + 2;
      item_tmp.value = i + 1;
      item_tmp.icon = ma->preview ? ma->preview->icon_id : ICON_NONE;

      RNA_enum_item_add(&item, &totitem, &item_tmp);
    }
  }
  RNA_enum_item_end(&item, &totitem);
  *r_free = true;

  return item;
}

static int grease_pencil_set_material_exec(bContext *C, wmOperator *op)
{
  Object *object = CTX_data_active_object(C);
  GreasePencil &grease_pencil = *static_cast<GreasePencil *>(object->data);
  const int slot = RNA_enum_get(op->ptr, "slot");

  /* Try to get material slot. */
  if ((slot < 1) || (slot > object->totcol)) {
    return OPERATOR_CANCELLED;
  }

  /* Set active material. */
  object->actcol = slot;

  WM_event_add_notifier(C, NC_GEOM | ND_DATA | NA_EDITED, &grease_pencil);

  return OPERATOR_FINISHED;
}

static void GREASE_PENCIL_OT_set_material(wmOperatorType *ot)
{
  /* identifiers */
  ot->name = "Set Active Material";
  ot->idname = "GREASE_PENCIL_OT_set_material";
  ot->description = "Set active material";

  /* callbacks */
  ot->exec = grease_pencil_set_material_exec;
  ot->poll = active_grease_pencil_poll;

  /* flags */
  ot->flag = OPTYPE_REGISTER | OPTYPE_UNDO;

  /* Material to use (dynamic enum) */
  ot->prop = RNA_def_enum(ot->srna, "slot", rna_enum_dummy_DEFAULT_items, 0, "Material Slot", "");
  RNA_def_enum_funcs(ot->prop, material_enum_itemf);
}
/** \} */

/* -------------------------------------------------------------------- */
/** \name Duplicate Operator
 * \{ */

static int grease_pencil_duplicate_exec(bContext *C, wmOperator * /*op*/)
{
  const Scene *scene = CTX_data_scene(C);
  Object *object = CTX_data_active_object(C);
  GreasePencil &grease_pencil = *static_cast<GreasePencil *>(object->data);

  const bke::AttrDomain selection_domain = ED_grease_pencil_selection_domain_get(
      scene->toolsettings);

  std::atomic<bool> changed = false;
  const Array<MutableDrawingInfo> drawings = retrieve_editable_drawings(*scene, grease_pencil);
  threading::parallel_for_each(drawings, [&](const MutableDrawingInfo &info) {
    IndexMaskMemory memory;
    const IndexMask elements = retrieve_editable_and_selected_elements(
        *object, info.drawing, selection_domain, memory);
    if (elements.is_empty()) {
      return;
    }

    bke::CurvesGeometry &curves = info.drawing.strokes_for_write();
    if (selection_domain == bke::AttrDomain::Curve) {
      curves::duplicate_curves(curves, elements);
    }
    else if (selection_domain == bke::AttrDomain::Point) {
      curves::duplicate_points(curves, elements);
    }
    info.drawing.tag_topology_changed();
    changed.store(true, std::memory_order_relaxed);
  });

  if (changed) {
    DEG_id_tag_update(&grease_pencil.id, ID_RECALC_GEOMETRY);
    WM_event_add_notifier(C, NC_GEOM | ND_DATA, &grease_pencil);
  }
  return OPERATOR_FINISHED;
}

static void GREASE_PENCIL_OT_duplicate(wmOperatorType *ot)
{
  /* Identifiers. */
  ot->name = "Duplicate";
  ot->idname = "GREASE_PENCIL_OT_duplicate";
  ot->description = "Duplicate the selected points";

  /* Callbacks. */
  ot->exec = grease_pencil_duplicate_exec;
  ot->poll = editable_grease_pencil_poll;

  ot->flag = OPTYPE_REGISTER | OPTYPE_UNDO;
}

static int grease_pencil_clean_loose_exec(bContext *C, wmOperator *op)
{
  Object *object = CTX_data_active_object(C);
  Scene &scene = *CTX_data_scene(C);
  const int limit = RNA_int_get(op->ptr, "limit");

  GreasePencil &grease_pencil = *static_cast<GreasePencil *>(object->data);
  Array<MutableDrawingInfo> drawings = retrieve_editable_drawings(scene, grease_pencil);

  threading::parallel_for_each(drawings, [&](MutableDrawingInfo &info) {
    bke::CurvesGeometry &curves = info.drawing.strokes_for_write();
    const OffsetIndices<int> points_by_curve = curves.points_by_curve();

    IndexMaskMemory memory;
    const IndexMask editable_strokes = ed::greasepencil::retrieve_editable_strokes(
        *object, info.drawing, memory);

    const IndexMask curves_to_delete = IndexMask::from_predicate(
        editable_strokes, GrainSize(4096), memory, [&](const int i) {
          return points_by_curve[i].size() <= limit;
        });

    curves.remove_curves(curves_to_delete, {});
  });

  DEG_id_tag_update(&grease_pencil.id, ID_RECALC_GEOMETRY);
  WM_event_add_notifier(C, NC_GEOM | ND_DATA, &grease_pencil);

  return OPERATOR_FINISHED;
}

static void GREASE_PENCIL_OT_clean_loose(wmOperatorType *ot)
{
  ot->name = "Clean Loose Points";
  ot->idname = "GREASE_PENCIL_OT_clean_loose";
  ot->description = "Remove loose points";

  ot->invoke = WM_operator_props_popup_confirm;
  ot->exec = grease_pencil_clean_loose_exec;
  ot->poll = editable_grease_pencil_poll;

  ot->flag = OPTYPE_REGISTER | OPTYPE_UNDO;

  RNA_def_int(ot->srna,
              "limit",
              1,
              1,
              INT_MAX,
              "Limit",
              "Number of points to consider stroke as loose",
              1,
              INT_MAX);
}

/** \} */

/* -------------------------------------------------------------------- */
/** \name Stroke Subdivide Operator
 * \{ */

static int gpencil_stroke_subdivide_exec(bContext *C, wmOperator *op)
{
  const int cuts = RNA_int_get(op->ptr, "number_cuts");
  const bool only_selected = RNA_boolean_get(op->ptr, "only_selected");

  std::atomic<bool> changed = false;

  const Scene *scene = CTX_data_scene(C);
  Object *object = CTX_data_active_object(C);
  GreasePencil &grease_pencil = *static_cast<GreasePencil *>(object->data);
  const bke::AttrDomain selection_domain = ED_grease_pencil_selection_domain_get(
      scene->toolsettings);

  const Array<MutableDrawingInfo> drawings = retrieve_editable_drawings(*scene, grease_pencil);

  threading::parallel_for_each(drawings, [&](const MutableDrawingInfo &info) {
    IndexMaskMemory memory;
    const IndexMask strokes = ed::greasepencil::retrieve_editable_and_selected_strokes(
        *object, info.drawing, memory);
    if (strokes.is_empty()) {
      return;
    }
    bke::CurvesGeometry &curves = info.drawing.strokes_for_write();

    VArray<int> vcuts = {};

    if (selection_domain == bke::AttrDomain::Curve || !only_selected) {
      /* Subdivide entire selected curve, every stroke subdivides to the same cut. */
      vcuts = VArray<int>::ForSingle(cuts, curves.points_num());
    }
    else if (selection_domain == bke::AttrDomain::Point) {
      /* Subdivide between selected points. Only cut between selected points.
       * Make the cut array the same length as point count for specifying
       * cut/uncut for each segment. */
      const VArray<bool> selection = *curves.attributes().lookup_or_default<bool>(
          ".selection", bke::AttrDomain::Point, true);

      const OffsetIndices points_by_curve = curves.points_by_curve();
      const VArray<bool> cyclic = curves.cyclic();

      Array<int> use_cuts(curves.points_num(), 0);

      /* The cut is after each point, so the last point selected wouldn't need to be registered. */
      for (const int curve : curves.curves_range()) {
        /* No need to loop to the last point since the cut is registered on the point before the
         * segment. */
        for (const int point : points_by_curve[curve].drop_back(1)) {
          /* The point itself should be selected. */
          if (!selection[point]) {
            continue;
          }
          /* If the next point in the curve is selected, then cut this segment. */
          if (selection[point + 1]) {
            use_cuts[point] = cuts;
          }
        }
        /* Check for cyclic and selection. */
        if (cyclic[curve]) {
          const int first_point = points_by_curve[curve].first();
          const int last_point = points_by_curve[curve].last();
          if (selection[first_point] && selection[last_point]) {
            use_cuts[last_point] = cuts;
          }
        }
      }
      vcuts = VArray<int>::ForContainer(std::move(use_cuts));
    }

    curves = geometry::subdivide_curves(curves, strokes, vcuts, {});
    info.drawing.tag_topology_changed();
    changed.store(true, std::memory_order_relaxed);
  });

  if (changed) {
    DEG_id_tag_update(&grease_pencil.id, ID_RECALC_GEOMETRY);
    WM_event_add_notifier(C, NC_GPENCIL | ND_DATA | NA_EDITED, nullptr);
  }

  return OPERATOR_FINISHED;
}

static void GREASE_PENCIL_OT_stroke_subdivide(wmOperatorType *ot)
{
  PropertyRNA *prop;

  /* identifiers */
  ot->name = "Subdivide Stroke";
  ot->idname = "GREASE_PENCIL_OT_stroke_subdivide";
  ot->description =
      "Subdivide between continuous selected points of the stroke adding a point half way "
      "between "
      "them";

  /* API callbacks. */
  ot->exec = gpencil_stroke_subdivide_exec;
  ot->poll = ed::greasepencil::editable_grease_pencil_poll;

  /* Flags. */
  ot->flag = OPTYPE_REGISTER | OPTYPE_UNDO;

  /* Properties. */
  prop = RNA_def_int(ot->srna, "number_cuts", 1, 1, 32, "Number of Cuts", "", 1, 5);
  /* Avoid re-using last var because it can cause _very_ high value and annoy users. */
  RNA_def_property_flag(prop, PROP_SKIP_SAVE);

  RNA_def_boolean(ot->srna,
                  "only_selected",
                  true,
                  "Selected Points",
                  "Smooth only selected points in the stroke");
}

/** \} */

/* -------------------------------------------------------------------- */
/** \name Reorder Operator
 * \{ */

enum class ReorderDirection : int8_t {
  /** Move the selected strokes to be drawn in front. */
  TOP = 0,
  /** Increase the draw order of the selected strokes. */
  UP = 1,
  /** Decrease the draw order of the selected strokes. */
  DOWN = 2,
  /** Move the selected strokes to be drawn behind. */
  BOTTOM = 3,
};

static Array<int> get_reordered_indices(const IndexRange universe,
                                        const IndexMask &selected,
                                        const ReorderDirection direction)
{
  Array<int> indices(universe.size());

  if (ELEM(direction, ReorderDirection::UP, ReorderDirection::DOWN)) {
    /* Initialize the indices. */
    array_utils::fill_index_range<int>(indices);
  }

  if (ELEM(direction, ReorderDirection::TOP, ReorderDirection::BOTTOM)) {
    /*
     * Take the selected indices and move them to the start for `Bottom` or the end for `Top`
     * And fill the reset with the unselected indices.
     *
     * Here's a diagram:
     *
     *        Input
     * 0 1 2 3 4 5 6 7 8 9
     *     ^   ^ ^
     *
     *         Top
     * |-----A-----| |-B-|
     * 0 1 3 6 7 8 9 2 4 5
     *               ^ ^ ^
     *
     *        Bottom
     * |-A-| |-----B-----|
     * 2 4 5 0 1 3 6 7 8 9
     * ^ ^ ^
     */

    IndexMaskMemory memory;
    const IndexMask unselected = selected.complement(universe, memory);

    const IndexMask &A = (direction == ReorderDirection::BOTTOM) ? selected : unselected;
    const IndexMask &B = (direction == ReorderDirection::BOTTOM) ? unselected : selected;

    A.to_indices(indices.as_mutable_span().take_front(A.size()));
    B.to_indices(indices.as_mutable_span().take_back(B.size()));
  }
  else if (direction == ReorderDirection::DOWN) {
    selected.foreach_index_optimized<int>([&](const int curve_i, const int pos) {
      /* Check if the curve index is touching the beginning without any gaps. */
      if (curve_i != pos) {
        /* Move a index down by flipping it with the one below it. */
        std::swap(indices[curve_i], indices[curve_i - 1]);
      }
    });
  }
  else if (direction == ReorderDirection::UP) {
    Array<int> selected_indices(selected.size());
    selected.to_indices(selected_indices.as_mutable_span());

    /* Because each index is moving up we need to loop through the indices backwards,
     * starting at the largest. */
    for (const int i : selected_indices.index_range()) {
      const int pos = selected_indices.index_range().last(i);
      const int curve_i = selected_indices[pos];

      /* Check if the curve index is touching the end without any gaps. */
      if (curve_i != universe.last(i)) {
        /* Move a index up by flipping it with the one above it. */
        std::swap(indices[curve_i], indices[curve_i + 1]);
      }
    }
  }

  return indices;
}

static int grease_pencil_stroke_reorder_exec(bContext *C, wmOperator *op)
{
  const Scene *scene = CTX_data_scene(C);
  Object *object = CTX_data_active_object(C);
  GreasePencil &grease_pencil = *static_cast<GreasePencil *>(object->data);

  const ReorderDirection direction = ReorderDirection(RNA_enum_get(op->ptr, "direction"));

  std::atomic<bool> changed = false;
  const Array<MutableDrawingInfo> drawings = retrieve_editable_drawings(*scene, grease_pencil);
  threading::parallel_for_each(drawings, [&](const MutableDrawingInfo &info) {
    IndexMaskMemory memory;
    const IndexMask strokes = ed::greasepencil::retrieve_editable_and_selected_strokes(
        *object, info.drawing, memory);
    if (strokes.is_empty()) {
      return;
    }
    bke::CurvesGeometry &curves = info.drawing.strokes_for_write();

    /* Return if everything is selected. */
    if (strokes.size() == curves.curves_num()) {
      return;
    }

    const Array<int> indices = get_reordered_indices(curves.curves_range(), strokes, direction);

    curves = geometry::reorder_curves_geometry(curves, indices, {});
    info.drawing.tag_topology_changed();
    changed.store(true, std::memory_order_relaxed);
  });

  if (changed) {
    DEG_id_tag_update(&grease_pencil.id, ID_RECALC_GEOMETRY);
    WM_event_add_notifier(C, NC_GEOM | ND_DATA, &grease_pencil);
  }

  return OPERATOR_FINISHED;
}

static void GREASE_PENCIL_OT_stroke_reorder(wmOperatorType *ot)
{
  static const EnumPropertyItem prop_reorder_direction[] = {
      {int(ReorderDirection::TOP), "TOP", 0, "Bring to Front", ""},
      {int(ReorderDirection::UP), "UP", 0, "Bring Forward", ""},
      RNA_ENUM_ITEM_SEPR,
      {int(ReorderDirection::DOWN), "DOWN", 0, "Send Backward", ""},
      {int(ReorderDirection::BOTTOM), "BOTTOM", 0, "Send to Back", ""},
      {0, nullptr, 0, nullptr, nullptr},
  };

  /* Identifiers. */
  ot->name = "Reorder";
  ot->idname = "GREASE_PENCIL_OT_reorder";
  ot->description = "Change the display order of the selected strokes";

  /* Callbacks. */
  ot->exec = grease_pencil_stroke_reorder_exec;
  ot->poll = editable_grease_pencil_poll;

  ot->flag = OPTYPE_REGISTER | OPTYPE_UNDO;

  /* Simplify parameters. */
  ot->prop = RNA_def_enum(
      ot->srna, "direction", prop_reorder_direction, int(ReorderDirection::TOP), "Direction", "");
}

/** \} */

/* -------------------------------------------------------------------- */
<<<<<<< HEAD
/** \name Stroke Separate Operator
 * \{ */

enum class SeparateMode : int8_t {
  /* Selected Points/Strokes. */
  SELECTED = 0,
  /* By Material. */
  MATERIAL = 1,
  /* By Active Layer. */
  LAYER = 2,
};

static const EnumPropertyItem prop_separate_modes[] = {
    {int(SeparateMode::SELECTED), "SELECTED", 0, "Selection", "Separate selected geometry"},
    {int(SeparateMode::MATERIAL), "MATERIAL", 0, "By Material", "Separate by material"},
    {int(SeparateMode::LAYER), "LAYER", 0, "By Layer", "Separate by layer"},
    {0, nullptr, 0, nullptr, nullptr},
};

static void remove_unused_materials(Main *bmain, Object *object)
{
  int actcol = object->actcol;
  for (int slot = 1; slot <= object->totcol; slot++) {
    while (slot <= object->totcol && !BKE_object_material_slot_used(object, slot)) {
      object->actcol = slot;
      BKE_object_material_slot_remove(bmain, object);
      if (actcol >= slot) {
        actcol--;
      }
    }
  }
  object->actcol = actcol;
}

static Object *duplicate_grease_pencil_object(Main *bmain,
                                              Scene *scene,
                                              ViewLayer *view_layer,
                                              Base *base_prev,
                                              GreasePencil &grease_pencil_src)
{
  const eDupli_ID_Flags dupflag = eDupli_ID_Flags(U.dupflag & USER_DUP_ACT);
  Base *base_new = ED_object_add_duplicate(bmain, scene, view_layer, base_prev, dupflag);
  Object *object_dst = base_new->object;
  object_dst->mode = OB_MODE_OBJECT;
  object_dst->data = BKE_grease_pencil_add(bmain, grease_pencil_src.id.name + 2);

  return object_dst;
}

static bke::greasepencil::Layer &find_or_create_layer_by_name(
    const int layer_index, const GreasePencil &grease_pencil_src, GreasePencil &grease_pencil_dst)
{
  using namespace bke::greasepencil;

  const Layer *layer_src = grease_pencil_src.layers().get(layer_index, layer_src);

  for (Layer *layer : grease_pencil_dst.layers_for_write()) {
    if (layer_src->name() == layer->name()) {
      return *layer;
    }
  }

  /* Transfer Layer attributes. */
  bke::gather_attributes(grease_pencil_src.attributes(),
                         bke::AttrDomain::Layer,
                         {},
                         {},
                         Span({layer_index}),
                         grease_pencil_dst.attributes_for_write());

  return grease_pencil_dst.add_layer(layer_src->name());
}

static bool grease_pencil_separate_selected(bContext &C,
                                            Main &bmain,
                                            Scene &scene,
                                            ViewLayer &view_layer,
                                            Base &base_prev,
                                            Object &object_src)
{
  using namespace bke::greasepencil;
  bool changed = false;

  GreasePencil &grease_pencil_src = *static_cast<GreasePencil *>(object_src.data);
  Object *object_dst = duplicate_grease_pencil_object(
      &bmain, &scene, &view_layer, &base_prev, grease_pencil_src);
  GreasePencil &grease_pencil_dst = *static_cast<GreasePencil *>(object_dst->data);

  /* Iterate through all the drawings at current scene frame. */
  const Array<MutableDrawingInfo> drawings_src = retrieve_editable_drawings(scene,
                                                                            grease_pencil_src);
  for (const MutableDrawingInfo &info : drawings_src) {
    bke::CurvesGeometry &curves_src = info.drawing.strokes_for_write();
    IndexMaskMemory memory;
    const IndexMask selected_points = ed::curves::retrieve_selected_points(curves_src, memory);
    if (selected_points.is_empty()) {
      continue;
    }

    /* Insert Keyframe at current frame/layer. */
    Layer &layer_dst = find_or_create_layer_by_name(
        info.layer_index, grease_pencil_src, grease_pencil_dst);
    grease_pencil_dst.insert_blank_frame(layer_dst, info.frame_number, 0, BEZT_KEYTYPE_KEYFRAME);

    /* Copy strokes to new CurvesGeometry. */
    Drawing &drawing_dst = *grease_pencil_dst.get_editable_drawing_at(layer_dst,
                                                                      info.frame_number);
    drawing_dst.strokes_for_write() = bke::curves_copy_point_selection(
        curves_src, selected_points, {});
    curves_src = remove_points_and_split(curves_src, selected_points);

    info.drawing.tag_topology_changed();
    drawing_dst.tag_topology_changed();

    changed = true;
  }

  if (changed) {
    grease_pencil_dst.set_active_layer(0);

    /* Add object materials to target object. */
    BKE_object_material_array_assign(&bmain,
                                     object_dst,
                                     BKE_object_material_array_p(&object_src),
                                     *BKE_object_material_len_p(&object_src),
                                     false);

    remove_unused_materials(&bmain, object_dst);
    DEG_id_tag_update(&grease_pencil_dst.id, ID_RECALC_GEOMETRY);
    WM_event_add_notifier(&C, NC_OBJECT | ND_DRAW, &grease_pencil_dst);
  }
  return changed;
}

static bool grease_pencil_separate_layer(bContext &C,
                                         Main &bmain,
                                         Scene &scene,
                                         ViewLayer &view_layer,
                                         Base &base_prev,
                                         Object &object_src)
{
  using namespace bke::greasepencil;
  bool changed = false;

  GreasePencil &grease_pencil_src = *static_cast<GreasePencil *>(object_src.data);

  /* Create a new object for each layer. */
  for (const Layer *layer_src : grease_pencil_src.layers()) {
    if (layer_src->is_selected() || layer_src->is_locked()) {
      continue;
    }

    Object *object_dst = duplicate_grease_pencil_object(
        &bmain, &scene, &view_layer, &base_prev, grease_pencil_src);
    GreasePencil &grease_pencil_dst = *static_cast<GreasePencil *>(object_dst->data);
    Layer &layer_dst = find_or_create_layer_by_name(
        grease_pencil_src.layers().first_index(layer_src), grease_pencil_src, grease_pencil_dst);

    /* Iterate through all the drawings at current frame. */
    const Array<MutableDrawingInfo> drawings_src = retrieve_editable_drawings_by_layer(
        scene, grease_pencil_src, *layer_src);
    for (const MutableDrawingInfo &info : drawings_src) {
      bke::CurvesGeometry &curves_src = info.drawing.strokes_for_write();
      IndexMaskMemory memory;
      const IndexMask strokes = retrieve_editable_strokes(object_src, info.drawing, memory);
      if (strokes.is_empty()) {
        continue;
      }

      /* Add object materials. */
      BKE_object_material_array_assign(&bmain,
                                       object_dst,
                                       BKE_object_material_array_p(&object_src),
                                       *BKE_object_material_len_p(&object_src),
                                       false);

      /* Insert Keyframe at current frame/layer. */
      grease_pencil_dst.insert_blank_frame(layer_dst, info.frame_number, 0, BEZT_KEYTYPE_KEYFRAME);

      /* Copy strokes to new CurvesGeometry. */
      Drawing &drawing_dst = *grease_pencil_dst.get_editable_drawing_at(layer_dst,
                                                                        info.frame_number);
      drawing_dst.strokes_for_write() = bke::curves_copy_curve_selection(
          info.drawing.strokes(), strokes, {});
      curves_src.remove_curves(strokes, {});

      info.drawing.tag_topology_changed();
      drawing_dst.tag_topology_changed();

      changed = true;
    }

    remove_unused_materials(&bmain, object_dst);

    DEG_id_tag_update(&grease_pencil_dst.id, ID_RECALC_GEOMETRY);
    WM_event_add_notifier(&C, NC_OBJECT | ND_DRAW, &grease_pencil_dst);
  }

  return changed;
}

static bool grease_pencil_separate_material(bContext &C,
                                            Main &bmain,
                                            Scene &scene,
                                            ViewLayer &view_layer,
                                            Base &base_prev,
                                            Object &object_src)
{
  using namespace blender::bke;
  using namespace bke::greasepencil;
  bool changed = false;

  GreasePencil &grease_pencil_src = *static_cast<GreasePencil *>(object_src.data);

  /* Create a new object for each material. */
  for (const int mat_i : IndexRange(object_src.totcol).drop_front(1)) {
    Object *object_dst = duplicate_grease_pencil_object(
        &bmain, &scene, &view_layer, &base_prev, grease_pencil_src);

    /* Add object materials. */
    BKE_object_material_array_assign(&bmain,
                                     object_dst,
                                     BKE_object_material_array_p(&object_src),
                                     *BKE_object_material_len_p(&object_src),
                                     false);

    /* Iterate through all the drawings at current scene frame. */
    const Array<MutableDrawingInfo> drawings_src = retrieve_editable_drawings(scene,
                                                                              grease_pencil_src);
    for (const MutableDrawingInfo &info : drawings_src) {
      bke::CurvesGeometry &curves_src = info.drawing.strokes_for_write();
      IndexMaskMemory memory;
      const IndexMask strokes = retrieve_editable_strokes_by_material(
          object_src, info.drawing, memory, mat_i);
      if (strokes.is_empty()) {
        continue;
      }

      GreasePencil &grease_pencil_dst = *static_cast<GreasePencil *>(object_dst->data);

      /* Insert Keyframe at current frame/layer. */
      Layer &layer_dst = find_or_create_layer_by_name(
          info.layer_index, grease_pencil_src, grease_pencil_dst);
      grease_pencil_dst.insert_blank_frame(layer_dst, info.frame_number, 0, BEZT_KEYTYPE_KEYFRAME);

      /* Copy strokes to new CurvesGeometry. */
      Drawing &drawing_dst = *grease_pencil_dst.get_editable_drawing_at(layer_dst,
                                                                        info.frame_number);
      drawing_dst.strokes_for_write() = bke::curves_copy_curve_selection(curves_src, strokes, {});
      curves_src.remove_curves(strokes, {});

      info.drawing.tag_topology_changed();
      drawing_dst.tag_topology_changed();
      DEG_id_tag_update(&grease_pencil_dst.id, ID_RECALC_GEOMETRY);
      WM_event_add_notifier(&C, NC_OBJECT | ND_DRAW, &grease_pencil_dst);

      changed = true;
    }

    remove_unused_materials(&bmain, object_dst);
  }

  if (changed) {
    remove_unused_materials(&bmain, &object_src);
  }

  return changed;
}

static int grease_pencil_separate_exec(bContext *C, wmOperator *op)
{
  using namespace bke::greasepencil;
  Main *bmain = CTX_data_main(C);
  Scene *scene = CTX_data_scene(C);
  ViewLayer *view_layer = CTX_data_view_layer(C);
  Base *base_prev = CTX_data_active_base(C);
  Object *object_src = CTX_data_active_object(C);
  GreasePencil &grease_pencil_src = *static_cast<GreasePencil *>(object_src->data);

  const SeparateMode mode = SeparateMode(RNA_enum_get(op->ptr, "mode"));
  bool changed = false;

  WM_cursor_wait(true);

  switch (mode) {
    case SeparateMode::SELECTED: {
      /* Cancel if nothing selected. */
      const Array<MutableDrawingInfo> drawings = retrieve_editable_drawings(*scene,
                                                                            grease_pencil_src);
      const bool has_selection = std::any_of(
          drawings.begin(), drawings.end(), [&](const MutableDrawingInfo &info) {
            return ed::curves::has_anything_selected(info.drawing.strokes());
          });
      if (!has_selection) {
        BKE_report(op->reports, RPT_ERROR, "Nothing selected");
        WM_cursor_wait(false);
        return OPERATOR_CANCELLED;
      }

      changed = grease_pencil_separate_selected(
          *C, *bmain, *scene, *view_layer, *base_prev, *object_src);
      break;
    }
    case SeparateMode::MATERIAL: {
      /* Cancel if the object only has one material. */
      if (object_src->totcol == 1) {
        BKE_report(op->reports, RPT_ERROR, "The object has only one material");
        WM_cursor_wait(false);
        return OPERATOR_CANCELLED;
      }

      changed = grease_pencil_separate_material(
          *C, *bmain, *scene, *view_layer, *base_prev, *object_src);
      break;
    }
    case SeparateMode::LAYER: {
      /* Cancel if the object only has one layer. */
      if (grease_pencil_src.layers().size() == 1) {
        BKE_report(op->reports, RPT_ERROR, "The object has only one layer");
        WM_cursor_wait(false);
        return OPERATOR_CANCELLED;
      }
      changed = grease_pencil_separate_layer(
          *C, *bmain, *scene, *view_layer, *base_prev, *object_src);
      break;
    }
  }

  WM_cursor_wait(false);

  if (changed) {
    DEG_id_tag_update(&grease_pencil_src.id, ID_RECALC_GEOMETRY);
    WM_event_add_notifier(C, NC_GEOM | ND_DATA | NA_EDITED, &grease_pencil_src);
=======
/** \name Move To Layer Operator
 * \{ */

static int grease_pencil_move_to_layer_exec(bContext *C, wmOperator *op)
{
  using namespace blender::bke;
  using namespace bke::greasepencil;
  const Scene *scene = CTX_data_scene(C);
  bool changed = false;

  Object *object = CTX_data_active_object(C);
  GreasePencil &grease_pencil = *static_cast<GreasePencil *>(object->data);

  int target_layer_name_length;
  char *target_layer_name = nullptr;
  BLI_SCOPED_DEFER([&] { MEM_SAFE_FREE(target_layer_name); });
  const bool add_new_layer = RNA_boolean_get(op->ptr, "add_new_layer");
  if (add_new_layer) {
    Layer &new_layer = grease_pencil.add_layer("Layer");
    target_layer_name = BLI_strdup_null(new_layer.name().c_str());
  }
  else {
    target_layer_name = RNA_string_get_alloc(
        op->ptr, "target_layer_name", nullptr, 0, &target_layer_name_length);
  }

  TreeNode *target_node = grease_pencil.find_node_by_name(target_layer_name);
  if (target_node == nullptr) {
    BKE_reportf(op->reports, RPT_ERROR, "There is no layer '%s'", target_layer_name);
    return OPERATOR_CANCELLED;
  }

  Layer *layer_dst = &target_node->as_layer();
  if (layer_dst->is_locked()) {
    BKE_reportf(op->reports, RPT_ERROR, "'%s' Layer is locked", target_layer_name);
    return OPERATOR_CANCELLED;
  }

  /* Iterate through all the drawings at current scene frame. */
  const Array<MutableDrawingInfo> drawings_src = retrieve_editable_drawings(*scene, grease_pencil);
  for (const MutableDrawingInfo &info : drawings_src) {
    bke::CurvesGeometry &curves_src = info.drawing.strokes_for_write();
    IndexMaskMemory memory;
    const IndexMask selected_strokes = ed::curves::retrieve_selected_curves(curves_src, memory);
    if (selected_strokes.is_empty()) {
      continue;
    }

    if (!layer_dst->has_drawing_at(info.frame_number)) {
      /* Move geometry to a new drawing in target layer. */
      grease_pencil.insert_blank_frame(*layer_dst, info.frame_number, 0, BEZT_KEYTYPE_KEYFRAME);
      Drawing &drawing_dst = *grease_pencil.get_editable_drawing_at(*layer_dst, info.frame_number);
      drawing_dst.strokes_for_write() = bke::curves_copy_curve_selection(
          curves_src, selected_strokes, {});

      curves_src.remove_curves(selected_strokes, {});

      drawing_dst.tag_topology_changed();
    }
    else {
      /* Append geometry to drawing in target layer. */
      Drawing &drawing_dst = *grease_pencil.get_editable_drawing_at(*layer_dst, info.frame_number);
      bke::CurvesGeometry selected_elems = curves_copy_curve_selection(
          curves_src, selected_strokes, {});
      Curves *selected_curves = bke::curves_new_nomain(std::move(selected_elems));
      Curves *layer_curves = bke::curves_new_nomain(std::move(drawing_dst.strokes_for_write()));
      std::array<GeometrySet, 2> geometry_sets{GeometrySet::from_curves(selected_curves),
                                               GeometrySet::from_curves(layer_curves)};
      GeometrySet joined = geometry::join_geometries(geometry_sets, {});
      drawing_dst.strokes_for_write() = std::move(joined.get_curves_for_write()->geometry.wrap());

      curves_src.remove_curves(selected_strokes, {});

      drawing_dst.tag_topology_changed();
    }

    info.drawing.tag_topology_changed();
    changed = true;
  }

  if (changed) {
    /* updates */
    DEG_id_tag_update(&grease_pencil.id, ID_RECALC_TRANSFORM | ID_RECALC_GEOMETRY);
    WM_event_add_notifier(C, NC_GPENCIL | ND_DATA | NA_EDITED, nullptr);
>>>>>>> c14e9fc9
  }

  return OPERATOR_FINISHED;
}

<<<<<<< HEAD
void GREASE_PENCIL_OT_separate(wmOperatorType *ot)
{
  /* identifiers. */
  ot->name = "Separate";
  ot->idname = "GREASE_PENCIL_OT_separate";
  ot->description = "Separate the selected geometry into a new grease pencil object";

  /* callbacks. */
  ot->invoke = WM_menu_invoke;
  ot->exec = grease_pencil_separate_exec;
=======
static void GREASE_PENCIL_OT_move_to_layer(wmOperatorType *ot)
{
  PropertyRNA *prop;

  /* identifiers. */
  ot->name = "Move to Layer";
  ot->idname = "GREASE_PENCIL_OT_move_to_layer";
  ot->description = "Move selected strokes to another layer";

  /* callbacks. */
  ot->exec = grease_pencil_move_to_layer_exec;
>>>>>>> c14e9fc9
  ot->poll = editable_grease_pencil_poll;

  /* flags. */
  ot->flag = OPTYPE_REGISTER | OPTYPE_UNDO;

<<<<<<< HEAD
  /* properties. */
  ot->prop = RNA_def_enum(
      ot->srna, "mode", prop_separate_modes, int(SeparateMode::SELECTED), "Mode", "");
=======
  prop = RNA_def_string(
      ot->srna, "target_layer_name", "Layer", INT16_MAX, "Name", "Target Grease Pencil Layer");
  RNA_def_property_flag(prop, PROP_HIDDEN | PROP_SKIP_SAVE);
  prop = RNA_def_boolean(
      ot->srna, "add_new_layer", false, "New Layer", "Move selection to a new layer");
  RNA_def_property_flag(prop, PROP_HIDDEN | PROP_SKIP_SAVE);
>>>>>>> c14e9fc9
}

/** \} */

}  // namespace blender::ed::greasepencil

void ED_operatortypes_grease_pencil_edit()
{
  using namespace blender::ed::greasepencil;
  WM_operatortype_append(GREASE_PENCIL_OT_stroke_smooth);
  WM_operatortype_append(GREASE_PENCIL_OT_stroke_simplify);
  WM_operatortype_append(GREASE_PENCIL_OT_delete);
  WM_operatortype_append(GREASE_PENCIL_OT_dissolve);
  WM_operatortype_append(GREASE_PENCIL_OT_delete_frame);
  WM_operatortype_append(GREASE_PENCIL_OT_stroke_material_set);
  WM_operatortype_append(GREASE_PENCIL_OT_cyclical_set);
  WM_operatortype_append(GREASE_PENCIL_OT_set_active_material);
  WM_operatortype_append(GREASE_PENCIL_OT_stroke_switch_direction);
  WM_operatortype_append(GREASE_PENCIL_OT_set_uniform_thickness);
  WM_operatortype_append(GREASE_PENCIL_OT_set_uniform_opacity);
  WM_operatortype_append(GREASE_PENCIL_OT_caps_set);
  WM_operatortype_append(GREASE_PENCIL_OT_duplicate);
  WM_operatortype_append(GREASE_PENCIL_OT_set_material);
  WM_operatortype_append(GREASE_PENCIL_OT_clean_loose);
  WM_operatortype_append(GREASE_PENCIL_OT_separate);
  WM_operatortype_append(GREASE_PENCIL_OT_stroke_subdivide);
  WM_operatortype_append(GREASE_PENCIL_OT_stroke_reorder);
  WM_operatortype_append(GREASE_PENCIL_OT_move_to_layer);
}<|MERGE_RESOLUTION|>--- conflicted
+++ resolved
@@ -35,10 +35,7 @@
 
 #include "ED_curves.hh"
 #include "ED_grease_pencil.hh"
-<<<<<<< HEAD
 #include "ED_object.hh"
-=======
->>>>>>> c14e9fc9
 #include "ED_screen.hh"
 
 #include "GEO_join_geometries.hh"
@@ -1699,7 +1696,122 @@
 /** \} */
 
 /* -------------------------------------------------------------------- */
-<<<<<<< HEAD
+/** \name Move To Layer Operator
+ * \{ */
+
+static int grease_pencil_move_to_layer_exec(bContext *C, wmOperator *op)
+{
+  using namespace blender::bke;
+  using namespace bke::greasepencil;
+  const Scene *scene = CTX_data_scene(C);
+  bool changed = false;
+
+  Object *object = CTX_data_active_object(C);
+  GreasePencil &grease_pencil = *static_cast<GreasePencil *>(object->data);
+
+  int target_layer_name_length;
+  char *target_layer_name = nullptr;
+  BLI_SCOPED_DEFER([&] { MEM_SAFE_FREE(target_layer_name); });
+  const bool add_new_layer = RNA_boolean_get(op->ptr, "add_new_layer");
+  if (add_new_layer) {
+    Layer &new_layer = grease_pencil.add_layer("Layer");
+    target_layer_name = BLI_strdup_null(new_layer.name().c_str());
+  }
+  else {
+    target_layer_name = RNA_string_get_alloc(
+        op->ptr, "target_layer_name", nullptr, 0, &target_layer_name_length);
+  }
+
+  TreeNode *target_node = grease_pencil.find_node_by_name(target_layer_name);
+  if (target_node == nullptr) {
+    BKE_reportf(op->reports, RPT_ERROR, "There is no layer '%s'", target_layer_name);
+    return OPERATOR_CANCELLED;
+  }
+
+  Layer *layer_dst = &target_node->as_layer();
+  if (layer_dst->is_locked()) {
+    BKE_reportf(op->reports, RPT_ERROR, "'%s' Layer is locked", target_layer_name);
+    return OPERATOR_CANCELLED;
+  }
+
+  /* Iterate through all the drawings at current scene frame. */
+  const Array<MutableDrawingInfo> drawings_src = retrieve_editable_drawings(*scene, grease_pencil);
+  for (const MutableDrawingInfo &info : drawings_src) {
+    bke::CurvesGeometry &curves_src = info.drawing.strokes_for_write();
+    IndexMaskMemory memory;
+    const IndexMask selected_strokes = ed::curves::retrieve_selected_curves(curves_src, memory);
+    if (selected_strokes.is_empty()) {
+      continue;
+    }
+
+    if (!layer_dst->has_drawing_at(info.frame_number)) {
+      /* Move geometry to a new drawing in target layer. */
+      grease_pencil.insert_blank_frame(*layer_dst, info.frame_number, 0, BEZT_KEYTYPE_KEYFRAME);
+      Drawing &drawing_dst = *grease_pencil.get_editable_drawing_at(*layer_dst, info.frame_number);
+      drawing_dst.strokes_for_write() = bke::curves_copy_curve_selection(
+          curves_src, selected_strokes, {});
+
+      curves_src.remove_curves(selected_strokes, {});
+
+      drawing_dst.tag_topology_changed();
+    }
+    else {
+      /* Append geometry to drawing in target layer. */
+      Drawing &drawing_dst = *grease_pencil.get_editable_drawing_at(*layer_dst, info.frame_number);
+      bke::CurvesGeometry selected_elems = curves_copy_curve_selection(
+          curves_src, selected_strokes, {});
+      Curves *selected_curves = bke::curves_new_nomain(std::move(selected_elems));
+      Curves *layer_curves = bke::curves_new_nomain(std::move(drawing_dst.strokes_for_write()));
+      std::array<GeometrySet, 2> geometry_sets{GeometrySet::from_curves(selected_curves),
+                                               GeometrySet::from_curves(layer_curves)};
+      GeometrySet joined = geometry::join_geometries(geometry_sets, {});
+      drawing_dst.strokes_for_write() = std::move(joined.get_curves_for_write()->geometry.wrap());
+
+      curves_src.remove_curves(selected_strokes, {});
+
+      drawing_dst.tag_topology_changed();
+    }
+
+    info.drawing.tag_topology_changed();
+    changed = true;
+  }
+
+  if (changed) {
+    /* updates */
+    DEG_id_tag_update(&grease_pencil.id, ID_RECALC_TRANSFORM | ID_RECALC_GEOMETRY);
+    WM_event_add_notifier(C, NC_GPENCIL | ND_DATA | NA_EDITED, nullptr);
+  }
+
+  return OPERATOR_FINISHED;
+}
+
+static void GREASE_PENCIL_OT_move_to_layer(wmOperatorType *ot)
+{
+  PropertyRNA *prop;
+
+  /* identifiers. */
+  ot->name = "Move to Layer";
+  ot->idname = "GREASE_PENCIL_OT_move_to_layer";
+  ot->description = "Move selected strokes to another layer";
+
+  /* callbacks. */
+  ot->exec = grease_pencil_move_to_layer_exec;
+  ot->poll = editable_grease_pencil_poll;
+
+  /* flags. */
+  ot->flag = OPTYPE_REGISTER | OPTYPE_UNDO;
+
+  prop = RNA_def_string(
+      ot->srna, "target_layer_name", "Layer", INT16_MAX, "Name", "Target Grease Pencil Layer");
+  RNA_def_property_flag(prop, PROP_HIDDEN | PROP_SKIP_SAVE);
+  prop = RNA_def_boolean(
+      ot->srna, "add_new_layer", false, "New Layer", "Move selection to a new layer");
+  RNA_def_property_flag(prop, PROP_HIDDEN | PROP_SKIP_SAVE);
+}
+
+/** \} */
+
+/* -------------------------------------------------------------------- */
 /** \name Stroke Separate Operator
  * \{ */
 
@@ -2033,98 +2145,11 @@
   if (changed) {
     DEG_id_tag_update(&grease_pencil_src.id, ID_RECALC_GEOMETRY);
     WM_event_add_notifier(C, NC_GEOM | ND_DATA | NA_EDITED, &grease_pencil_src);
-=======
-/** \name Move To Layer Operator
- * \{ */
-
-static int grease_pencil_move_to_layer_exec(bContext *C, wmOperator *op)
-{
-  using namespace blender::bke;
-  using namespace bke::greasepencil;
-  const Scene *scene = CTX_data_scene(C);
-  bool changed = false;
-
-  Object *object = CTX_data_active_object(C);
-  GreasePencil &grease_pencil = *static_cast<GreasePencil *>(object->data);
-
-  int target_layer_name_length;
-  char *target_layer_name = nullptr;
-  BLI_SCOPED_DEFER([&] { MEM_SAFE_FREE(target_layer_name); });
-  const bool add_new_layer = RNA_boolean_get(op->ptr, "add_new_layer");
-  if (add_new_layer) {
-    Layer &new_layer = grease_pencil.add_layer("Layer");
-    target_layer_name = BLI_strdup_null(new_layer.name().c_str());
-  }
-  else {
-    target_layer_name = RNA_string_get_alloc(
-        op->ptr, "target_layer_name", nullptr, 0, &target_layer_name_length);
-  }
-
-  TreeNode *target_node = grease_pencil.find_node_by_name(target_layer_name);
-  if (target_node == nullptr) {
-    BKE_reportf(op->reports, RPT_ERROR, "There is no layer '%s'", target_layer_name);
-    return OPERATOR_CANCELLED;
-  }
-
-  Layer *layer_dst = &target_node->as_layer();
-  if (layer_dst->is_locked()) {
-    BKE_reportf(op->reports, RPT_ERROR, "'%s' Layer is locked", target_layer_name);
-    return OPERATOR_CANCELLED;
-  }
-
-  /* Iterate through all the drawings at current scene frame. */
-  const Array<MutableDrawingInfo> drawings_src = retrieve_editable_drawings(*scene, grease_pencil);
-  for (const MutableDrawingInfo &info : drawings_src) {
-    bke::CurvesGeometry &curves_src = info.drawing.strokes_for_write();
-    IndexMaskMemory memory;
-    const IndexMask selected_strokes = ed::curves::retrieve_selected_curves(curves_src, memory);
-    if (selected_strokes.is_empty()) {
-      continue;
-    }
-
-    if (!layer_dst->has_drawing_at(info.frame_number)) {
-      /* Move geometry to a new drawing in target layer. */
-      grease_pencil.insert_blank_frame(*layer_dst, info.frame_number, 0, BEZT_KEYTYPE_KEYFRAME);
-      Drawing &drawing_dst = *grease_pencil.get_editable_drawing_at(*layer_dst, info.frame_number);
-      drawing_dst.strokes_for_write() = bke::curves_copy_curve_selection(
-          curves_src, selected_strokes, {});
-
-      curves_src.remove_curves(selected_strokes, {});
-
-      drawing_dst.tag_topology_changed();
-    }
-    else {
-      /* Append geometry to drawing in target layer. */
-      Drawing &drawing_dst = *grease_pencil.get_editable_drawing_at(*layer_dst, info.frame_number);
-      bke::CurvesGeometry selected_elems = curves_copy_curve_selection(
-          curves_src, selected_strokes, {});
-      Curves *selected_curves = bke::curves_new_nomain(std::move(selected_elems));
-      Curves *layer_curves = bke::curves_new_nomain(std::move(drawing_dst.strokes_for_write()));
-      std::array<GeometrySet, 2> geometry_sets{GeometrySet::from_curves(selected_curves),
-                                               GeometrySet::from_curves(layer_curves)};
-      GeometrySet joined = geometry::join_geometries(geometry_sets, {});
-      drawing_dst.strokes_for_write() = std::move(joined.get_curves_for_write()->geometry.wrap());
-
-      curves_src.remove_curves(selected_strokes, {});
-
-      drawing_dst.tag_topology_changed();
-    }
-
-    info.drawing.tag_topology_changed();
-    changed = true;
-  }
-
-  if (changed) {
-    /* updates */
-    DEG_id_tag_update(&grease_pencil.id, ID_RECALC_TRANSFORM | ID_RECALC_GEOMETRY);
-    WM_event_add_notifier(C, NC_GPENCIL | ND_DATA | NA_EDITED, nullptr);
->>>>>>> c14e9fc9
   }
 
   return OPERATOR_FINISHED;
 }
 
-<<<<<<< HEAD
 void GREASE_PENCIL_OT_separate(wmOperatorType *ot)
 {
   /* identifiers. */
@@ -2135,36 +2160,14 @@
   /* callbacks. */
   ot->invoke = WM_menu_invoke;
   ot->exec = grease_pencil_separate_exec;
-=======
-static void GREASE_PENCIL_OT_move_to_layer(wmOperatorType *ot)
-{
-  PropertyRNA *prop;
-
-  /* identifiers. */
-  ot->name = "Move to Layer";
-  ot->idname = "GREASE_PENCIL_OT_move_to_layer";
-  ot->description = "Move selected strokes to another layer";
-
-  /* callbacks. */
-  ot->exec = grease_pencil_move_to_layer_exec;
->>>>>>> c14e9fc9
   ot->poll = editable_grease_pencil_poll;
 
   /* flags. */
   ot->flag = OPTYPE_REGISTER | OPTYPE_UNDO;
 
-<<<<<<< HEAD
   /* properties. */
   ot->prop = RNA_def_enum(
       ot->srna, "mode", prop_separate_modes, int(SeparateMode::SELECTED), "Mode", "");
-=======
-  prop = RNA_def_string(
-      ot->srna, "target_layer_name", "Layer", INT16_MAX, "Name", "Target Grease Pencil Layer");
-  RNA_def_property_flag(prop, PROP_HIDDEN | PROP_SKIP_SAVE);
-  prop = RNA_def_boolean(
-      ot->srna, "add_new_layer", false, "New Layer", "Move selection to a new layer");
-  RNA_def_property_flag(prop, PROP_HIDDEN | PROP_SKIP_SAVE);
->>>>>>> c14e9fc9
 }
 
 /** \} */
