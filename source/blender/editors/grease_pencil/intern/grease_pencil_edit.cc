/* SPDX-FileCopyrightText: 2023 Blender Authors
 *
 * SPDX-License-Identifier: GPL-2.0-or-later */

/** \file
 * \ingroup edgreasepencil
 */

#include "BLI_array_utils.hh"
#include "BLI_index_mask.hh"
#include "BLI_index_range.hh"
#include "BLI_math_geom.h"
#include "BLI_math_vector_types.hh"
#include "BLI_span.hh"
#include "BLT_translation.hh"

#include "DNA_material_types.h"
#include "DNA_scene_types.h"

#include "BKE_attribute.hh"
#include "BKE_context.hh"
#include "BKE_curves_utils.hh"
#include "BKE_grease_pencil.hh"
#include "BKE_lib_id.hh"
#include "BKE_main.hh"
#include "BKE_material.h"
#include "BKE_report.hh"

#include "RNA_access.hh"
#include "RNA_define.hh"
#include "RNA_enum_types.hh"

#include "DEG_depsgraph.hh"

#include "ED_curves.hh"
#include "ED_grease_pencil.hh"
#include "ED_object.hh"

#include "GEO_join_geometries.hh"
#include "GEO_reorder.hh"
#include "GEO_smooth_curves.hh"
#include "GEO_subdivide_curves.hh"

<<<<<<< HEAD
bool grease_pencil_painting_fill_poll(bContext *C)
{
  if (!grease_pencil_painting_poll(C)) {
    return false;
  }

  ToolSettings *ts = CTX_data_tool_settings(C);

  return (ts->gp_paint->paint.brush->gpencil_tool == GPAINT_TOOL_FILL);
}

static void keymap_grease_pencil_editing(wmKeyConfig *keyconf)
{
  wmKeyMap *keymap = WM_keymap_ensure(
      keyconf, "Grease Pencil Edit Mode", SPACE_EMPTY, RGN_TYPE_WINDOW);
  keymap->poll = editable_grease_pencil_poll;
}
=======
#include "UI_resources.hh"
>>>>>>> 0ca9f633

namespace blender::ed::greasepencil {

static void keymap_grease_pencil_painting_fill(wmKeyConfig *keyconf)
{
  wmKeyMap *keymap = WM_keymap_ensure(keyconf, "Grease Pencil Paint Mode (Fill)", 0, 0);
  keymap->poll = grease_pencil_painting_fill_poll;
}

/* -------------------------------------------------------------------- */
/** \name Smooth Stroke Operator
 * \{ */

static int grease_pencil_stroke_smooth_exec(bContext *C, wmOperator *op)
{
  const Scene *scene = CTX_data_scene(C);
  Object *object = CTX_data_active_object(C);
  GreasePencil &grease_pencil = *static_cast<GreasePencil *>(object->data);

  const int iterations = RNA_int_get(op->ptr, "iterations");
  const float influence = RNA_float_get(op->ptr, "factor");
  const bool keep_shape = RNA_boolean_get(op->ptr, "keep_shape");
  const bool smooth_ends = RNA_boolean_get(op->ptr, "smooth_ends");

  const bool smooth_position = RNA_boolean_get(op->ptr, "smooth_position");
  const bool smooth_radius = RNA_boolean_get(op->ptr, "smooth_radius");
  const bool smooth_opacity = RNA_boolean_get(op->ptr, "smooth_opacity");

  if (!(smooth_position || smooth_radius || smooth_opacity)) {
    /* There's nothing to be smoothed, return. */
    return OPERATOR_FINISHED;
  }

  bool changed = false;
  const Vector<MutableDrawingInfo> drawings = retrieve_editable_drawings(*scene, grease_pencil);
  threading::parallel_for_each(drawings, [&](const MutableDrawingInfo &info) {
    bke::CurvesGeometry &curves = info.drawing.strokes_for_write();
    if (curves.points_num() == 0) {
      return;
    }

    IndexMaskMemory memory;
    const IndexMask strokes = ed::greasepencil::retrieve_editable_and_selected_strokes(
        *object, info.drawing, memory);
    if (strokes.is_empty()) {
      return;
    }

    bke::MutableAttributeAccessor attributes = curves.attributes_for_write();
    const OffsetIndices points_by_curve = curves.points_by_curve();
    const VArray<bool> cyclic = curves.cyclic();
    const VArray<bool> point_selection = *curves.attributes().lookup_or_default<bool>(
        ".selection", bke::AttrDomain::Point, true);

    if (smooth_position) {
      bke::GSpanAttributeWriter positions = attributes.lookup_for_write_span("position");
      geometry::smooth_curve_attribute(strokes,
                                       points_by_curve,
                                       point_selection,
                                       cyclic,
                                       iterations,
                                       influence,
                                       smooth_ends,
                                       keep_shape,
                                       positions.span);
      positions.finish();
      changed = true;
    }
    if (smooth_opacity && info.drawing.opacities().is_span()) {
      bke::GSpanAttributeWriter opacities = attributes.lookup_for_write_span("opacity");
      geometry::smooth_curve_attribute(strokes,
                                       points_by_curve,
                                       point_selection,
                                       cyclic,
                                       iterations,
                                       influence,
                                       smooth_ends,
                                       false,
                                       opacities.span);
      opacities.finish();
      changed = true;
    }
    if (smooth_radius && info.drawing.radii().is_span()) {
      bke::GSpanAttributeWriter radii = attributes.lookup_for_write_span("radius");
      geometry::smooth_curve_attribute(strokes,
                                       points_by_curve,
                                       point_selection,
                                       cyclic,
                                       iterations,
                                       influence,
                                       smooth_ends,
                                       false,
                                       radii.span);
      radii.finish();
      changed = true;
    }
  });

  if (changed) {
    DEG_id_tag_update(&grease_pencil.id, ID_RECALC_GEOMETRY);
    WM_event_add_notifier(C, NC_GEOM | ND_DATA, &grease_pencil);
  }

  return OPERATOR_FINISHED;
}

static void GREASE_PENCIL_OT_stroke_smooth(wmOperatorType *ot)
{
  PropertyRNA *prop;

  /* Identifiers. */
  ot->name = "Smooth Stroke";
  ot->idname = "GREASE_PENCIL_OT_stroke_smooth";
  ot->description = "Smooth selected strokes";

  /* Callbacks. */
  ot->exec = grease_pencil_stroke_smooth_exec;
  ot->poll = editable_grease_pencil_poll;

  ot->flag = OPTYPE_REGISTER | OPTYPE_UNDO;

  /* Smooth parameters. */
  prop = RNA_def_int(ot->srna, "iterations", 10, 1, 100, "Iterations", "", 1, 30);
  RNA_def_property_flag(prop, PROP_SKIP_SAVE);
  RNA_def_float(ot->srna, "factor", 1.0f, 0.0f, 1.0f, "Factor", "", 0.0f, 1.0f);
  RNA_def_boolean(ot->srna, "smooth_ends", false, "Smooth Endpoints", "");
  RNA_def_boolean(ot->srna, "keep_shape", false, "Keep Shape", "");

  RNA_def_boolean(ot->srna, "smooth_position", true, "Position", "");
  RNA_def_boolean(ot->srna, "smooth_radius", true, "Radius", "");
  RNA_def_boolean(ot->srna, "smooth_opacity", false, "Opacity", "");
}

/** \} */

/* -------------------------------------------------------------------- */
/** \name Simplify Stroke Operator
 * \{ */

static float dist_to_interpolated(
    float3 pos, float3 posA, float3 posB, float val, float valA, float valB)
{
  float dist1 = math::distance_squared(posA, pos);
  float dist2 = math::distance_squared(posB, pos);

  if (dist1 + dist2 > 0) {
    float interpolated_val = interpf(valB, valA, dist1 / (dist1 + dist2));
    return math::distance(interpolated_val, val);
  }
  return 0.0f;
}

static int64_t stroke_simplify(const IndexRange points,
                               const bool cyclic,
                               const float epsilon,
                               const FunctionRef<float(int64_t, int64_t, int64_t)> dist_function,
                               MutableSpan<bool> points_to_delete)
{
  int64_t total_points_to_delete = 0;
  const Span<bool> curve_selection = points_to_delete.slice(points);
  if (!curve_selection.contains(true)) {
    return total_points_to_delete;
  }

  const bool is_last_segment_selected = (curve_selection.first() && curve_selection.last());

  const Vector<IndexRange> selection_ranges = array_utils::find_all_ranges(curve_selection, true);
  threading::parallel_for(
      selection_ranges.index_range(), 1024, [&](const IndexRange range_of_ranges) {
        for (const IndexRange range : selection_ranges.as_span().slice(range_of_ranges)) {
          total_points_to_delete += ramer_douglas_peucker_simplify(
              range.shift(points.start()), epsilon, dist_function, points_to_delete);
        }
      });

  /* For cyclic curves, simplify the last segment. */
  if (cyclic && points.size() > 2 && is_last_segment_selected) {
    const float dist = dist_function(points.last(1), points.first(), points.last());
    if (dist <= epsilon) {
      points_to_delete[points.last()] = true;
      total_points_to_delete++;
    }
  }

  return total_points_to_delete;
}

static int grease_pencil_stroke_simplify_exec(bContext *C, wmOperator *op)
{
  const Scene *scene = CTX_data_scene(C);
  Object *object = CTX_data_active_object(C);
  GreasePencil &grease_pencil = *static_cast<GreasePencil *>(object->data);

  const float epsilon = RNA_float_get(op->ptr, "factor");

  bool changed = false;
  const Vector<MutableDrawingInfo> drawings = retrieve_editable_drawings(*scene, grease_pencil);
  threading::parallel_for_each(drawings, [&](const MutableDrawingInfo &info) {
    bke::CurvesGeometry &curves = info.drawing.strokes_for_write();
    if (curves.points_num() == 0) {
      return;
    }

    IndexMaskMemory memory;
    const IndexMask strokes = ed::greasepencil::retrieve_editable_and_selected_strokes(
        *object, info.drawing, memory);
    if (strokes.is_empty()) {
      return;
    }

    const Span<float3> positions = curves.positions();
    const VArray<float> radii = info.drawing.radii();

    /* Distance functions for `ramer_douglas_peucker_simplify`. */
    const auto dist_function_positions =
        [positions](int64_t first_index, int64_t last_index, int64_t index) {
          const float dist_position = dist_to_line_v3(
              positions[index], positions[first_index], positions[last_index]);
          return dist_position;
        };
    const auto dist_function_positions_and_radii =
        [positions, radii](int64_t first_index, int64_t last_index, int64_t index) {
          const float dist_position = dist_to_line_v3(
              positions[index], positions[first_index], positions[last_index]);
          /* We divide the distance by 2000.0f to convert from "pixels" to an actual
           * distance. For some reason, grease pencil strokes the thickness of strokes in
           * pixels rather than object space distance. */
          const float dist_radii = dist_to_interpolated(positions[index],
                                                        positions[first_index],
                                                        positions[last_index],
                                                        radii[index],
                                                        radii[first_index],
                                                        radii[last_index]) /
                                   2000.0f;
          return math::max(dist_position, dist_radii);
        };

    const VArray<bool> cyclic = curves.cyclic();
    const OffsetIndices<int> points_by_curve = curves.points_by_curve();
    const VArray<bool> selection = *curves.attributes().lookup_or_default<bool>(
        ".selection", bke::AttrDomain::Point, true);

    /* Mark all points in the editable curves to be deleted. */
    Array<bool> points_to_delete(curves.points_num(), false);
    bke::curves::fill_points(points_by_curve, strokes, true, points_to_delete.as_mutable_span());

    std::atomic<int64_t> total_points_to_delete = 0;
    if (radii.is_single()) {
      strokes.foreach_index([&](const int64_t curve_i) {
        const IndexRange points = points_by_curve[curve_i];
        total_points_to_delete += stroke_simplify(points,
                                                  cyclic[curve_i],
                                                  epsilon,
                                                  dist_function_positions,
                                                  points_to_delete.as_mutable_span());
      });
    }
    else if (radii.is_span()) {
      strokes.foreach_index([&](const int64_t curve_i) {
        const IndexRange points = points_by_curve[curve_i];
        total_points_to_delete += stroke_simplify(points,
                                                  cyclic[curve_i],
                                                  epsilon,
                                                  dist_function_positions_and_radii,
                                                  points_to_delete.as_mutable_span());
      });
    }

    if (total_points_to_delete > 0) {
      IndexMaskMemory memory;
      curves.remove_points(IndexMask::from_bools(points_to_delete, memory), {});
      info.drawing.tag_topology_changed();
      changed = true;
    }
  });

  if (changed) {
    DEG_id_tag_update(&grease_pencil.id, ID_RECALC_GEOMETRY);
    WM_event_add_notifier(C, NC_GEOM | ND_DATA, &grease_pencil);
  }
  return OPERATOR_FINISHED;
}

static void GREASE_PENCIL_OT_stroke_simplify(wmOperatorType *ot)
{
  PropertyRNA *prop;

  /* Identifiers. */
  ot->name = "Simplify Stroke";
  ot->idname = "GREASE_PENCIL_OT_stroke_simplify";
  ot->description = "Simplify selected strokes";

  /* Callbacks. */
  ot->exec = grease_pencil_stroke_simplify_exec;
  ot->poll = editable_grease_pencil_point_selection_poll;

  ot->flag = OPTYPE_REGISTER | OPTYPE_UNDO;

  /* Simplify parameters. */
  prop = RNA_def_float(ot->srna, "factor", 0.01f, 0.0f, 100.0f, "Factor", "", 0.0f, 100.0f);
  RNA_def_property_flag(prop, PROP_SKIP_SAVE);
}

/** \} */

/* -------------------------------------------------------------------- */
/** \name Delete Operator
 * \{ */

static bke::CurvesGeometry remove_points_and_split(const bke::CurvesGeometry &curves,
                                                   const IndexMask &mask)
{
  const OffsetIndices<int> points_by_curve = curves.points_by_curve();
  const VArray<bool> src_cyclic = curves.cyclic();

  Array<bool> points_to_delete(curves.points_num());
  mask.to_bools(points_to_delete.as_mutable_span());
  const int total_points = points_to_delete.as_span().count(false);

  /* Return if deleting everything. */
  if (total_points == 0) {
    return {};
  }

  int curr_dst_point_id = 0;
  Array<int> dst_to_src_point(total_points);
  Vector<int> dst_curve_counts;
  Vector<int> dst_to_src_curve;
  Vector<bool> dst_cyclic;

  for (const int curve_i : curves.curves_range()) {
    const IndexRange points = points_by_curve[curve_i];
    const Span<bool> curve_points_to_delete = points_to_delete.as_span().slice(points);
    const bool curve_cyclic = src_cyclic[curve_i];

    /* Note, these ranges start at zero and needed to be shifted by `points.first()` */
    const Vector<IndexRange> ranges_to_keep = array_utils::find_all_ranges(curve_points_to_delete,
                                                                           false);

    if (ranges_to_keep.is_empty()) {
      continue;
    }

    const bool is_last_segment_selected = curve_cyclic && ranges_to_keep.first().first() == 0 &&
                                          ranges_to_keep.last().last() == points.size() - 1;
    const bool is_curve_self_joined = is_last_segment_selected && ranges_to_keep.size() != 1;
    const bool is_cyclic = ranges_to_keep.size() == 1 && is_last_segment_selected;

    IndexRange range_ids = ranges_to_keep.index_range();
    /* Skip the first range because it is joined to the end of the last range. */
    for (const int range_i : ranges_to_keep.index_range().drop_front(is_curve_self_joined)) {
      const IndexRange range = ranges_to_keep[range_i];

      int count = range.size();
      for (const int src_point : range.shift(points.first())) {
        dst_to_src_point[curr_dst_point_id++] = src_point;
      }

      /* Join the first range to the end of the last range. */
      if (is_curve_self_joined && range_i == range_ids.last()) {
        const IndexRange first_range = ranges_to_keep[range_ids.first()];
        for (const int src_point : first_range.shift(points.first())) {
          dst_to_src_point[curr_dst_point_id++] = src_point;
        }
        count += first_range.size();
      }

      dst_curve_counts.append(count);
      dst_to_src_curve.append(curve_i);
      dst_cyclic.append(is_cyclic);
    }
  }

  const int total_curves = dst_to_src_curve.size();

  bke::CurvesGeometry dst_curves(total_points, total_curves);

  MutableSpan<int> new_curve_offsets = dst_curves.offsets_for_write();
  array_utils::copy(dst_curve_counts.as_span(), new_curve_offsets.drop_back(1));
  offset_indices::accumulate_counts_to_offsets(new_curve_offsets);

  bke::MutableAttributeAccessor dst_attributes = dst_curves.attributes_for_write();
  const bke::AttributeAccessor src_attributes = curves.attributes();

  /* Transfer curve attributes. */
  gather_attributes(
      src_attributes, bke::AttrDomain::Curve, {}, {"cyclic"}, dst_to_src_curve, dst_attributes);
  array_utils::copy(dst_cyclic.as_span(), dst_curves.cyclic_for_write());

  /* Transfer point attributes. */
  gather_attributes(
      src_attributes, bke::AttrDomain::Point, {}, {}, dst_to_src_point, dst_attributes);

  dst_curves.update_curve_types();
  dst_curves.remove_attributes_based_on_types();

  return dst_curves;
}

static int grease_pencil_delete_exec(bContext *C, wmOperator * /*op*/)
{
  const Scene *scene = CTX_data_scene(C);
  Object *object = CTX_data_active_object(C);
  GreasePencil &grease_pencil = *static_cast<GreasePencil *>(object->data);

  const bke::AttrDomain selection_domain = ED_grease_pencil_selection_domain_get(
      scene->toolsettings);

  bool changed = false;
  const Vector<MutableDrawingInfo> drawings = retrieve_editable_drawings(*scene, grease_pencil);
  threading::parallel_for_each(drawings, [&](const MutableDrawingInfo &info) {
    IndexMaskMemory memory;
    const IndexMask elements = ed::greasepencil::retrieve_editable_and_selected_elements(
        *object, info.drawing, selection_domain, memory);
    if (elements.is_empty()) {
      return;
    }

    bke::CurvesGeometry &curves = info.drawing.strokes_for_write();
    if (selection_domain == bke::AttrDomain::Curve) {
      curves.remove_curves(elements, {});
    }
    else if (selection_domain == bke::AttrDomain::Point) {
      curves = remove_points_and_split(curves, elements);
    }
    info.drawing.tag_topology_changed();
    changed = true;
  });

  if (changed) {
    DEG_id_tag_update(&grease_pencil.id, ID_RECALC_GEOMETRY);
    WM_event_add_notifier(C, NC_GEOM | ND_DATA, &grease_pencil);
  }
  return OPERATOR_FINISHED;
}

static void GREASE_PENCIL_OT_delete(wmOperatorType *ot)
{
  /* Identifiers. */
  ot->name = "Delete";
  ot->idname = "GREASE_PENCIL_OT_delete";
  ot->description = "Delete selected strokes or points";

  /* Callbacks. */
  ot->invoke = WM_menu_invoke;
  ot->exec = grease_pencil_delete_exec;
  ot->poll = editable_grease_pencil_poll;

  ot->flag = OPTYPE_REGISTER | OPTYPE_UNDO;
}

/** \} */

/* -------------------------------------------------------------------- */
/** \name Dissolve Points Operator
 * \{ */

enum class DissolveMode : int8_t {
  /** Dissolve all selected points. */
  POINTS = 0,
  /** Dissolve between selected points. */
  BETWEEN = 1,
  /** Dissolve unselected points. */
  UNSELECT = 2,
};

static const EnumPropertyItem prop_dissolve_types[] = {
    {int(DissolveMode::POINTS), "POINTS", 0, "Dissolve", "Dissolve selected points"},
    {int(DissolveMode::BETWEEN),
     "BETWEEN",
     0,
     "Dissolve Between",
     "Dissolve points between selected points"},
    {int(DissolveMode::UNSELECT),
     "UNSELECT",
     0,
     "Dissolve Unselect",
     "Dissolve all unselected points"},
    {0, nullptr, 0, nullptr, nullptr},
};

static Array<bool> get_points_to_dissolve(bke::CurvesGeometry &curves,
                                          const IndexMask &mask,
                                          const DissolveMode mode)
{
  const VArray<bool> selection = *curves.attributes().lookup_or_default<bool>(
      ".selection", bke::AttrDomain::Point, true);

  Array<bool> points_to_dissolve(curves.points_num(), false);
  selection.materialize(mask, points_to_dissolve);

  if (mode == DissolveMode::POINTS) {
    return points_to_dissolve;
  }

  /* Both `between` and `unselect` have the unselected point being the ones dissolved so we need
   * to invert. */
  BLI_assert(ELEM(mode, DissolveMode::BETWEEN, DissolveMode::UNSELECT));

  const OffsetIndices<int> points_by_curve = curves.points_by_curve();
  /* Because we are going to invert, these become the points to keep. */
  MutableSpan<bool> points_to_keep = points_to_dissolve.as_mutable_span();

  threading::parallel_for(curves.curves_range(), 128, [&](const IndexRange range) {
    for (const int64_t curve_i : range) {
      const IndexRange points = points_by_curve[curve_i];
      const Span<bool> curve_selection = points_to_dissolve.as_span().slice(points);
      /* The unselected curves should not be dissolved. */
      if (!curve_selection.contains(true)) {
        points_to_keep.slice(points).fill(true);
        continue;
      }

      /* `between` is just `unselect` but with the first and last segments not getting
       * dissolved. */
      if (mode != DissolveMode::BETWEEN) {
        continue;
      }

      const Vector<IndexRange> deselection_ranges = array_utils::find_all_ranges(curve_selection,
                                                                                 false);

      if (deselection_ranges.size() != 0) {
        const IndexRange first_range = deselection_ranges.first().shift(points.first());
        const IndexRange last_range = deselection_ranges.last().shift(points.first());

        /* Ranges should only be fill if the first/last point matches the start/end point
         * of the segment. */
        if (first_range.first() == points.first()) {
          points_to_keep.slice(first_range).fill(true);
        }
        if (last_range.last() == points.last()) {
          points_to_keep.slice(last_range).fill(true);
        }
      }
    }
  });

  array_utils::invert_booleans(points_to_dissolve);

  return points_to_dissolve;
}

static int grease_pencil_dissolve_exec(bContext *C, wmOperator *op)
{
  const Scene *scene = CTX_data_scene(C);
  Object *object = CTX_data_active_object(C);
  GreasePencil &grease_pencil = *static_cast<GreasePencil *>(object->data);

  const DissolveMode mode = DissolveMode(RNA_enum_get(op->ptr, "type"));

  bool changed = false;
  const Vector<MutableDrawingInfo> drawings = retrieve_editable_drawings(*scene, grease_pencil);
  threading::parallel_for_each(drawings, [&](const MutableDrawingInfo &info) {
    bke::CurvesGeometry &curves = info.drawing.strokes_for_write();
    if (curves.points_num() == 0) {
      return;
    }

    IndexMaskMemory memory;
    const IndexMask points = ed::greasepencil::retrieve_editable_and_selected_points(
        *object, info.drawing, memory);
    if (points.is_empty()) {
      return;
    }

    const Array<bool> points_to_dissolve = get_points_to_dissolve(curves, points, mode);
    if (points_to_dissolve.as_span().contains(true)) {
      curves.remove_points(IndexMask::from_bools(points_to_dissolve, memory), {});
      info.drawing.tag_topology_changed();
      changed = true;
    }
  });

  if (changed) {
    DEG_id_tag_update(&grease_pencil.id, ID_RECALC_GEOMETRY);
    WM_event_add_notifier(C, NC_GEOM | ND_DATA, &grease_pencil);
  }
  return OPERATOR_FINISHED;
}

static void GREASE_PENCIL_OT_dissolve(wmOperatorType *ot)
{
  PropertyRNA *prop;

  /* Identifiers. */
  ot->name = "Dissolve";
  ot->idname = "GREASE_PENCIL_OT_dissolve";
  ot->description = "Delete selected points without splitting strokes";

  /* Callbacks. */
  ot->invoke = WM_menu_invoke;
  ot->exec = grease_pencil_dissolve_exec;
  ot->poll = editable_grease_pencil_point_selection_poll;

  ot->flag = OPTYPE_REGISTER | OPTYPE_UNDO;

  /* Simplify parameters. */
  ot->prop = prop = RNA_def_enum(ot->srna,
                                 "type",
                                 prop_dissolve_types,
                                 0,
                                 "Type",
                                 "Method used for dissolving stroke points");
  RNA_def_property_flag(prop, PROP_SKIP_SAVE);
}

/** \} */

/* -------------------------------------------------------------------- */
/** \name Delete Frame Operator
 * \{ */

enum class DeleteFrameMode : int8_t {
  /** Delete the active frame for the current layer. */
  ACTIVE_FRAME = 0,
  /** Delete the active frames for all layers. */
  ALL_FRAMES = 1,
};

static const EnumPropertyItem prop_greasepencil_deleteframe_types[] = {
    {int(DeleteFrameMode::ACTIVE_FRAME),
     "ACTIVE_FRAME",
     0,
     "Active Frame",
     "Deletes current frame in the active layer"},
    {int(DeleteFrameMode::ALL_FRAMES),
     "ALL_FRAMES",
     0,
     "All Active Frames",
     "Delete active frames for all layers"},
    {0, nullptr, 0, nullptr, nullptr},
};

static int grease_pencil_delete_frame_exec(bContext *C, wmOperator *op)
{
  const Scene *scene = CTX_data_scene(C);
  Object *object = CTX_data_active_object(C);
  GreasePencil &grease_pencil = *static_cast<GreasePencil *>(object->data);
  const int current_frame = scene->r.cfra;

  const DeleteFrameMode mode = DeleteFrameMode(RNA_enum_get(op->ptr, "type"));

  bool changed = false;
  if (mode == DeleteFrameMode::ACTIVE_FRAME && grease_pencil.has_active_layer()) {
    bke::greasepencil::Layer &layer = *grease_pencil.get_active_layer();
    if (layer.is_editable() && layer.frame_key_at(current_frame)) {
      changed |= grease_pencil.remove_frames(layer, {*layer.frame_key_at(current_frame)});
    }
  }
  else if (mode == DeleteFrameMode::ALL_FRAMES) {
    for (bke::greasepencil::Layer *layer : grease_pencil.layers_for_write()) {
      if (layer->is_editable() && layer->frame_key_at(current_frame)) {
        changed |= grease_pencil.remove_frames(*layer, {*layer->frame_key_at(current_frame)});
      }
    }
  }

  if (changed) {
    DEG_id_tag_update(&grease_pencil.id, ID_RECALC_GEOMETRY);
    WM_event_add_notifier(C, NC_GEOM | ND_DATA | NA_EDITED, &grease_pencil);
    WM_event_add_notifier(C, NC_GPENCIL | NA_EDITED, nullptr);
  }

  return OPERATOR_FINISHED;
}

static void GREASE_PENCIL_OT_delete_frame(wmOperatorType *ot)
{
  PropertyRNA *prop;

  /* Identifiers. */
  ot->name = "Delete Frame";
  ot->idname = "GREASE_PENCIL_OT_delete_frame";
  ot->description = "Delete Grease Pencil Frame(s)";

  /* Callbacks. */
  ot->invoke = WM_menu_invoke;
  ot->exec = grease_pencil_delete_frame_exec;
  ot->poll = editable_grease_pencil_poll;

  ot->flag = OPTYPE_REGISTER | OPTYPE_UNDO;

  ot->prop = prop = RNA_def_enum(ot->srna,
                                 "type",
                                 prop_greasepencil_deleteframe_types,
                                 0,
                                 "Type",
                                 "Method used for deleting Grease Pencil frames");
  RNA_def_property_flag(prop, PROP_SKIP_SAVE);
}
/** \} */

/* -------------------------------------------------------------------- */
/** \name Stroke Material Set Operator
 * \{ */

static int grease_pencil_stroke_material_set_exec(bContext *C, wmOperator *op)
{
  using namespace blender;
  Main *bmain = CTX_data_main(C);
  const Scene *scene = CTX_data_scene(C);
  Object *object = CTX_data_active_object(C);
  GreasePencil &grease_pencil = *static_cast<GreasePencil *>(object->data);
  Material *ma = nullptr;
  char name[MAX_ID_NAME - 2];
  RNA_string_get(op->ptr, "material", name);

  int material_index = object->actcol - 1;

  if (name[0] != '\0') {
    ma = reinterpret_cast<Material *>(BKE_libblock_find_name(bmain, ID_MA, name));
    if (ma == nullptr) {
      BKE_reportf(op->reports, RPT_WARNING, TIP_("Material '%s' could not be found"), name);
      return OPERATOR_CANCELLED;
    }

    /* Find slot index. */
    material_index = BKE_object_material_index_get(object, ma);
  }

  if (material_index == -1) {
    return OPERATOR_CANCELLED;
  }

  const Vector<MutableDrawingInfo> drawings = retrieve_editable_drawings(*scene, grease_pencil);
  threading::parallel_for_each(drawings, [&](const MutableDrawingInfo &info) {
    IndexMaskMemory memory;
    IndexMask strokes = ed::greasepencil::retrieve_editable_and_selected_strokes(
        *object, info.drawing, memory);
    if (strokes.is_empty()) {
      return;
    }

    bke::CurvesGeometry &curves = info.drawing.strokes_for_write();
    bke::SpanAttributeWriter<int> materials =
        curves.attributes_for_write().lookup_or_add_for_write_span<int>("material_index",
                                                                        bke::AttrDomain::Curve);
    index_mask::masked_fill(materials.span, material_index, strokes);
    materials.finish();
  });

  DEG_id_tag_update(&grease_pencil.id, ID_RECALC_GEOMETRY);
  WM_event_add_notifier(C, NC_GEOM | ND_DATA | NA_EDITED, &grease_pencil);

  return OPERATOR_FINISHED;
}

static void GREASE_PENCIL_OT_stroke_material_set(wmOperatorType *ot)
{
  ot->name = "Assign Material";
  ot->idname = "GREASE_PENCIL_OT_stroke_material_set";
  ot->description = "Assign the active material slot to the selected strokes";

  ot->exec = grease_pencil_stroke_material_set_exec;
  ot->poll = editable_grease_pencil_poll;

  ot->flag = OPTYPE_REGISTER | OPTYPE_UNDO;

  ot->prop = RNA_def_string(
      ot->srna, "material", nullptr, MAX_ID_NAME - 2, "Material", "Name of the material");
  RNA_def_property_flag(ot->prop, PROP_SKIP_SAVE);
}
/** \} */

/* -------------------------------------------------------------------- */
/** \name Cyclical Set Operator
 * \{ */

enum class CyclicalMode : int8_t {
  /** Sets all strokes to cycle. */
  CLOSE = 0,
  /** Sets all strokes to not cycle. */
  OPEN = 1,
  /** Switches the cyclic state of the strokes. */
  TOGGLE = 2,
};

static const EnumPropertyItem prop_cyclical_types[] = {
    {int(CyclicalMode::CLOSE), "CLOSE", 0, "Close All", ""},
    {int(CyclicalMode::OPEN), "OPEN", 0, "Open All", ""},
    {int(CyclicalMode::TOGGLE), "TOGGLE", 0, "Toggle", ""},
    {0, nullptr, 0, nullptr, nullptr},
};

static int grease_pencil_cyclical_set_exec(bContext *C, wmOperator *op)
{
  const Scene *scene = CTX_data_scene(C);
  Object *object = CTX_data_active_object(C);
  GreasePencil &grease_pencil = *static_cast<GreasePencil *>(object->data);

  const CyclicalMode mode = CyclicalMode(RNA_enum_get(op->ptr, "type"));

  bool changed = false;
  const Vector<MutableDrawingInfo> drawings = retrieve_editable_drawings(*scene, grease_pencil);
  threading::parallel_for_each(drawings, [&](const MutableDrawingInfo &info) {
    bke::CurvesGeometry &curves = info.drawing.strokes_for_write();
    if (mode == CyclicalMode::OPEN && !curves.attributes().contains("cyclic")) {
      /* Avoid creating unneeded attribute. */
      return;
    }

    IndexMaskMemory memory;
    const IndexMask strokes = ed::greasepencil::retrieve_editable_and_selected_strokes(
        *object, info.drawing, memory);
    if (strokes.is_empty()) {
      return;
    }

    MutableSpan<bool> cyclic = curves.cyclic_for_write();
    switch (mode) {
      case CyclicalMode::CLOSE:
        index_mask::masked_fill(cyclic, true, strokes);
        break;
      case CyclicalMode::OPEN:
        index_mask::masked_fill(cyclic, false, strokes);
        break;
      case CyclicalMode::TOGGLE:
        array_utils::invert_booleans(cyclic, strokes);
        break;
    }

    /* Remove the attribute if it is empty. */
    if (mode != CyclicalMode::CLOSE) {
      if (array_utils::booleans_mix_calc(curves.cyclic()) == array_utils::BooleanMix::AllFalse) {
        curves.attributes_for_write().remove("cyclic");
      }
    }

    changed = true;
  });

  if (changed) {
    DEG_id_tag_update(&grease_pencil.id, ID_RECALC_GEOMETRY);
    WM_event_add_notifier(C, NC_GEOM | ND_DATA, &grease_pencil);
  }

  return OPERATOR_FINISHED;
}

static void GREASE_PENCIL_OT_cyclical_set(wmOperatorType *ot)
{
  /* Identifiers. */
  ot->name = "Set Cyclical State";
  ot->idname = "GREASE_PENCIL_OT_cyclical_set";
  ot->description = "Close or open the selected stroke adding a segment from last to first point";

  /* Callbacks. */
  ot->invoke = WM_menu_invoke;
  ot->exec = grease_pencil_cyclical_set_exec;
  ot->poll = editable_grease_pencil_poll;

  ot->flag = OPTYPE_REGISTER | OPTYPE_UNDO;

  /* Simplify parameters. */
  ot->prop = RNA_def_enum(
      ot->srna, "type", prop_cyclical_types, int(CyclicalMode::TOGGLE), "Type", "");
}

/** \} */

/* -------------------------------------------------------------------- */
/** \name Set Active Material Operator
 * \{ */

static int grease_pencil_set_active_material_exec(bContext *C, wmOperator * /*op*/)
{
  const Scene *scene = CTX_data_scene(C);
  Object *object = CTX_data_active_object(C);
  GreasePencil &grease_pencil = *static_cast<GreasePencil *>(object->data);

  if (object->totcol == 0) {
    return OPERATOR_CANCELLED;
  }

  const Vector<MutableDrawingInfo> drawings = retrieve_editable_drawings(*scene, grease_pencil);
  for (const MutableDrawingInfo &info : drawings) {
    IndexMaskMemory memory;
    const IndexMask strokes = ed::greasepencil::retrieve_editable_and_selected_strokes(
        *object, info.drawing, memory);
    if (strokes.is_empty()) {
      continue;
    }
    bke::CurvesGeometry &curves = info.drawing.strokes_for_write();

    const VArray<int> materials = *curves.attributes().lookup_or_default<int>(
        "material_index", bke::AttrDomain::Curve, 0);
    object->actcol = materials[strokes.first()] + 1;
    break;
  };

  WM_event_add_notifier(C, NC_GEOM | ND_DATA | NA_EDITED, &grease_pencil);

  return OPERATOR_FINISHED;
}

static void GREASE_PENCIL_OT_set_active_material(wmOperatorType *ot)
{
  ot->name = "Set Active Material";
  ot->idname = "GREASE_PENCIL_OT_set_active_material";
  ot->description = "Set the selected stroke material as the active material";

  ot->exec = grease_pencil_set_active_material_exec;
  ot->poll = editable_grease_pencil_poll;

  ot->flag = OPTYPE_REGISTER | OPTYPE_UNDO;
}
/** \} */

/* -------------------------------------------------------------------- */
/** \name Set Uniform Thickness Operator
 * \{ */

static int grease_pencil_set_uniform_thickness_exec(bContext *C, wmOperator *op)
{
  const Scene *scene = CTX_data_scene(C);
  Object *object = CTX_data_active_object(C);
  GreasePencil &grease_pencil = *static_cast<GreasePencil *>(object->data);

  /* Radius is half of the thickness. */
  const float radius = RNA_float_get(op->ptr, "thickness") * 0.5f;

  bool changed = false;
  const Vector<MutableDrawingInfo> drawings = retrieve_editable_drawings(*scene, grease_pencil);
  threading::parallel_for_each(drawings, [&](const MutableDrawingInfo &info) {
    IndexMaskMemory memory;
    const IndexMask strokes = ed::greasepencil::retrieve_editable_and_selected_strokes(
        *object, info.drawing, memory);
    if (strokes.is_empty()) {
      return;
    }
    bke::CurvesGeometry &curves = info.drawing.strokes_for_write();

    const OffsetIndices<int> points_by_curve = curves.points_by_curve();
    MutableSpan<float> radii = info.drawing.radii_for_write();
    bke::curves::fill_points<float>(points_by_curve, strokes, radius, radii);
    changed = true;
  });

  if (changed) {
    DEG_id_tag_update(&grease_pencil.id, ID_RECALC_GEOMETRY);
    WM_event_add_notifier(C, NC_GEOM | ND_DATA, &grease_pencil);
  }

  return OPERATOR_FINISHED;
}

static void GREASE_PENCIL_OT_set_uniform_thickness(wmOperatorType *ot)
{
  /* Identifiers. */
  ot->name = "Set Uniform Thickness";
  ot->idname = "GREASE_PENCIL_OT_set_uniform_thickness";
  ot->description = "Set all stroke points to same thickness";

  /* Callbacks. */
  ot->exec = grease_pencil_set_uniform_thickness_exec;
  ot->poll = editable_grease_pencil_poll;

  /* flags */
  ot->flag = OPTYPE_REGISTER | OPTYPE_UNDO;

  /* props */
  ot->prop = RNA_def_float(
      ot->srna, "thickness", 0.1f, 0.0f, 1000.0f, "Thickness", "Thickness", 0.0f, 1000.0f);
}

/** \} */
/* -------------------------------------------------------------------- */
/** \name Set Uniform Opacity Operator
 * \{ */

static int grease_pencil_set_uniform_opacity_exec(bContext *C, wmOperator *op)
{
  const Scene *scene = CTX_data_scene(C);
  Object *object = CTX_data_active_object(C);
  GreasePencil &grease_pencil = *static_cast<GreasePencil *>(object->data);

  const float opacity = RNA_float_get(op->ptr, "opacity");

  bool changed = false;
  const Vector<MutableDrawingInfo> drawings = retrieve_editable_drawings(*scene, grease_pencil);
  threading::parallel_for_each(drawings, [&](const MutableDrawingInfo &info) {
    IndexMaskMemory memory;
    const IndexMask strokes = ed::greasepencil::retrieve_editable_and_selected_strokes(
        *object, info.drawing, memory);
    if (strokes.is_empty()) {
      return;
    }
    bke::CurvesGeometry &curves = info.drawing.strokes_for_write();

    const OffsetIndices<int> points_by_curve = curves.points_by_curve();
    MutableSpan<float> opacities = info.drawing.opacities_for_write();
    bke::curves::fill_points<float>(points_by_curve, strokes, opacity, opacities);
    changed = true;
  });

  if (changed) {
    DEG_id_tag_update(&grease_pencil.id, ID_RECALC_GEOMETRY);
    WM_event_add_notifier(C, NC_GEOM | ND_DATA, &grease_pencil);
  }

  return OPERATOR_FINISHED;
}

static void GREASE_PENCIL_OT_set_uniform_opacity(wmOperatorType *ot)
{
  /* Identifiers. */
  ot->name = "Set Uniform Opacity";
  ot->idname = "GREASE_PENCIL_OT_set_uniform_opacity";
  ot->description = "Set all stroke points to same opacity";

  /* Callbacks. */
  ot->exec = grease_pencil_set_uniform_opacity_exec;
  ot->poll = editable_grease_pencil_poll;

  /* flags */
  ot->flag = OPTYPE_REGISTER | OPTYPE_UNDO;

  /* props */
  ot->prop = RNA_def_float(ot->srna, "opacity", 1.0f, 0.0f, 1.0f, "Opacity", "", 0.0f, 1.0f);
}

/** \} */

/* -------------------------------------------------------------------- */
/** \name Switch Direction Operator
 * \{ */

static int grease_pencil_stroke_switch_direction_exec(bContext *C, wmOperator * /*op*/)
{
  const Scene *scene = CTX_data_scene(C);
  Object *object = CTX_data_active_object(C);
  GreasePencil &grease_pencil = *static_cast<GreasePencil *>(object->data);

  bool changed = false;
  const Vector<MutableDrawingInfo> drawings = retrieve_editable_drawings(*scene, grease_pencil);
  threading::parallel_for_each(drawings, [&](const MutableDrawingInfo &info) {
    IndexMaskMemory memory;
    const IndexMask strokes = ed::greasepencil::retrieve_editable_and_selected_strokes(
        *object, info.drawing, memory);
    if (strokes.is_empty()) {
      return;
    }
    bke::CurvesGeometry &curves = info.drawing.strokes_for_write();

    /* Switch stroke direction. */
    curves.reverse_curves(strokes);

    changed = true;
  });

  if (changed) {
    DEG_id_tag_update(&grease_pencil.id, ID_RECALC_GEOMETRY);
    WM_event_add_notifier(C, NC_GEOM | ND_DATA, &grease_pencil);
  }

  return OPERATOR_FINISHED;
}

static void GREASE_PENCIL_OT_stroke_switch_direction(wmOperatorType *ot)
{
  /* identifiers */
  ot->name = "Switch Direction";
  ot->idname = "GREASE_PENCIL_OT_stroke_switch_direction";
  ot->description = "Change direction of the points of the selected strokes";

  /* Callbacks. */
  ot->exec = grease_pencil_stroke_switch_direction_exec;
  ot->poll = editable_grease_pencil_poll;

  ot->flag = OPTYPE_REGISTER | OPTYPE_UNDO;
}

/** \} */

/* -------------------------------------------------------------------- */
/** \name Set Curve Caps Operator
 * \{ */

enum class CapsMode : int8_t {
  /** Switches both to Flat. */
  FLAT = 0,
  /** Change only start. */
  START = 1,
  /** Change only end. */
  END = 2,
  /** Switches both to default rounded. */
  ROUND = 3,
};

static void toggle_caps(MutableSpan<int8_t> caps, const IndexMask &strokes)
{
  strokes.foreach_index([&](const int stroke_i) {
    if (caps[stroke_i] == GP_STROKE_CAP_FLAT) {
      caps[stroke_i] = GP_STROKE_CAP_ROUND;
    }
    else {
      caps[stroke_i] = GP_STROKE_CAP_FLAT;
    }
  });
}

static int grease_pencil_caps_set_exec(bContext *C, wmOperator *op)
{
  const Scene *scene = CTX_data_scene(C);
  Object *object = CTX_data_active_object(C);
  GreasePencil &grease_pencil = *static_cast<GreasePencil *>(object->data);

  const CapsMode mode = CapsMode(RNA_enum_get(op->ptr, "type"));

  bool changed = false;
  const Vector<MutableDrawingInfo> drawings = retrieve_editable_drawings(*scene, grease_pencil);
  threading::parallel_for_each(drawings, [&](const MutableDrawingInfo &info) {
    bke::CurvesGeometry &curves = info.drawing.strokes_for_write();
    IndexMaskMemory memory;
    const IndexMask strokes = ed::greasepencil::retrieve_editable_and_selected_strokes(
        *object, info.drawing, memory);
    if (strokes.is_empty()) {
      return;
    }

    bke::MutableAttributeAccessor attributes = curves.attributes_for_write();

    if (ELEM(mode, CapsMode::ROUND, CapsMode::FLAT)) {
      bke::SpanAttributeWriter<int8_t> start_caps =
          attributes.lookup_or_add_for_write_span<int8_t>("start_cap", bke::AttrDomain::Curve);
      bke::SpanAttributeWriter<int8_t> end_caps = attributes.lookup_or_add_for_write_span<int8_t>(
          "end_cap", bke::AttrDomain::Curve);

      const int8_t flag_set = (mode == CapsMode::ROUND) ? int8_t(GP_STROKE_CAP_TYPE_ROUND) :
                                                          int8_t(GP_STROKE_CAP_TYPE_FLAT);

      index_mask::masked_fill(start_caps.span, flag_set, strokes);
      index_mask::masked_fill(end_caps.span, flag_set, strokes);
      start_caps.finish();
      end_caps.finish();
    }
    else {
      switch (mode) {
        case CapsMode::START: {
          bke::SpanAttributeWriter<int8_t> caps = attributes.lookup_or_add_for_write_span<int8_t>(
              "start_cap", bke::AttrDomain::Curve);
          toggle_caps(caps.span, strokes);
          caps.finish();
          break;
        }
        case CapsMode::END: {
          bke::SpanAttributeWriter<int8_t> caps = attributes.lookup_or_add_for_write_span<int8_t>(
              "end_cap", bke::AttrDomain::Curve);
          toggle_caps(caps.span, strokes);
          caps.finish();
          break;
        }
        case CapsMode::ROUND:
        case CapsMode::FLAT:
          break;
      }
    }

    changed = true;
  });

  if (changed) {
    DEG_id_tag_update(&grease_pencil.id, ID_RECALC_GEOMETRY);
    WM_event_add_notifier(C, NC_GEOM | ND_DATA, &grease_pencil);
  }

  return OPERATOR_FINISHED;
}

static void GREASE_PENCIL_OT_caps_set(wmOperatorType *ot)
{
  static const EnumPropertyItem prop_caps_types[] = {
      {int(CapsMode::ROUND), "ROUND", 0, "Rounded", "Set as default rounded"},
      {int(CapsMode::FLAT), "FLAT", 0, "Flat", ""},
      RNA_ENUM_ITEM_SEPR,
      {int(CapsMode::START), "START", 0, "Toggle Start", ""},
      {int(CapsMode::END), "END", 0, "Toggle End", ""},
      {0, nullptr, 0, nullptr, nullptr},
  };

  /* Identifiers. */
  ot->name = "Set Curve Caps";
  ot->idname = "GREASE_PENCIL_OT_caps_set";
  ot->description = "Change curve caps mode (rounded or flat)";

  /* Callbacks. */
  ot->invoke = WM_menu_invoke;
  ot->exec = grease_pencil_caps_set_exec;
  ot->poll = editable_grease_pencil_poll;

  ot->flag = OPTYPE_REGISTER | OPTYPE_UNDO;

  /* Simplify parameters. */
  ot->prop = RNA_def_enum(ot->srna, "type", prop_caps_types, int(CapsMode::ROUND), "Type", "");
}

/** \} */

/* -------------------------------------------------------------------- */
/** \name Set Active Material Operator
 * \{ */

/* Retry enum items with object materials. */
static const EnumPropertyItem *material_enum_itemf(bContext *C,
                                                   PointerRNA * /*ptr*/,
                                                   PropertyRNA * /*prop*/,
                                                   bool *r_free)
{
  Object *ob = CTX_data_active_object(C);
  EnumPropertyItem *item = nullptr, item_tmp = {0};
  int totitem = 0;

  if (ob == nullptr) {
    return rna_enum_dummy_DEFAULT_items;
  }

  /* Existing materials */
  for (const int i : IndexRange(ob->totcol)) {
    if (Material *ma = BKE_object_material_get(ob, i + 1)) {
      item_tmp.identifier = ma->id.name + 2;
      item_tmp.name = ma->id.name + 2;
      item_tmp.value = i + 1;
      item_tmp.icon = ma->preview ? ma->preview->icon_id : ICON_NONE;

      RNA_enum_item_add(&item, &totitem, &item_tmp);
    }
  }
  RNA_enum_item_end(&item, &totitem);
  *r_free = true;

  return item;
}

static int grease_pencil_set_material_exec(bContext *C, wmOperator *op)
{
<<<<<<< HEAD
  using namespace blender::ed::greasepencil;
  keymap_grease_pencil_editing(keyconf);
  keymap_grease_pencil_painting_fill(keyconf);
  keymap_grease_pencil_painting(keyconf);
=======
  Object *object = CTX_data_active_object(C);
  GreasePencil &grease_pencil = *static_cast<GreasePencil *>(object->data);
  const int slot = RNA_enum_get(op->ptr, "slot");

  /* Try to get material slot. */
  if ((slot < 1) || (slot > object->totcol)) {
    return OPERATOR_CANCELLED;
  }

  /* Set active material. */
  object->actcol = slot;

  WM_event_add_notifier(C, NC_GEOM | ND_DATA | NA_EDITED, &grease_pencil);

  return OPERATOR_FINISHED;
}

static void GREASE_PENCIL_OT_set_material(wmOperatorType *ot)
{
  /* identifiers */
  ot->name = "Set Active Material";
  ot->idname = "GREASE_PENCIL_OT_set_material";
  ot->description = "Set active material";

  /* callbacks */
  ot->exec = grease_pencil_set_material_exec;
  ot->poll = active_grease_pencil_poll;

  /* flags */
  ot->flag = OPTYPE_REGISTER | OPTYPE_UNDO;

  /* Material to use (dynamic enum) */
  ot->prop = RNA_def_enum(ot->srna, "slot", rna_enum_dummy_DEFAULT_items, 0, "Material Slot", "");
  RNA_def_enum_funcs(ot->prop, material_enum_itemf);
}
/** \} */

/* -------------------------------------------------------------------- */
/** \name Duplicate Operator
 * \{ */

static int grease_pencil_duplicate_exec(bContext *C, wmOperator * /*op*/)
{
  const Scene *scene = CTX_data_scene(C);
  Object *object = CTX_data_active_object(C);
  GreasePencil &grease_pencil = *static_cast<GreasePencil *>(object->data);

  const bke::AttrDomain selection_domain = ED_grease_pencil_selection_domain_get(
      scene->toolsettings);

  std::atomic<bool> changed = false;
  const Vector<MutableDrawingInfo> drawings = retrieve_editable_drawings(*scene, grease_pencil);
  threading::parallel_for_each(drawings, [&](const MutableDrawingInfo &info) {
    IndexMaskMemory memory;
    const IndexMask elements = retrieve_editable_and_selected_elements(
        *object, info.drawing, selection_domain, memory);
    if (elements.is_empty()) {
      return;
    }

    bke::CurvesGeometry &curves = info.drawing.strokes_for_write();
    if (selection_domain == bke::AttrDomain::Curve) {
      curves::duplicate_curves(curves, elements);
    }
    else if (selection_domain == bke::AttrDomain::Point) {
      curves::duplicate_points(curves, elements);
    }
    info.drawing.tag_topology_changed();
    changed.store(true, std::memory_order_relaxed);
  });

  if (changed) {
    DEG_id_tag_update(&grease_pencil.id, ID_RECALC_GEOMETRY);
    WM_event_add_notifier(C, NC_GEOM | ND_DATA, &grease_pencil);
  }
  return OPERATOR_FINISHED;
}

static void GREASE_PENCIL_OT_duplicate(wmOperatorType *ot)
{
  /* Identifiers. */
  ot->name = "Duplicate";
  ot->idname = "GREASE_PENCIL_OT_duplicate";
  ot->description = "Duplicate the selected points";

  /* Callbacks. */
  ot->exec = grease_pencil_duplicate_exec;
  ot->poll = editable_grease_pencil_poll;

  ot->flag = OPTYPE_REGISTER | OPTYPE_UNDO;
}

static int grease_pencil_clean_loose_exec(bContext *C, wmOperator *op)
{
  Object *object = CTX_data_active_object(C);
  Scene &scene = *CTX_data_scene(C);
  const int limit = RNA_int_get(op->ptr, "limit");

  GreasePencil &grease_pencil = *static_cast<GreasePencil *>(object->data);
  const Vector<MutableDrawingInfo> drawings = retrieve_editable_drawings(scene, grease_pencil);

  threading::parallel_for_each(drawings, [&](const MutableDrawingInfo &info) {
    bke::CurvesGeometry &curves = info.drawing.strokes_for_write();
    const OffsetIndices<int> points_by_curve = curves.points_by_curve();

    IndexMaskMemory memory;
    const IndexMask editable_strokes = ed::greasepencil::retrieve_editable_strokes(
        *object, info.drawing, memory);

    const IndexMask curves_to_delete = IndexMask::from_predicate(
        editable_strokes, GrainSize(4096), memory, [&](const int i) {
          return points_by_curve[i].size() <= limit;
        });

    curves.remove_curves(curves_to_delete, {});
  });

  DEG_id_tag_update(&grease_pencil.id, ID_RECALC_GEOMETRY);
  WM_event_add_notifier(C, NC_GEOM | ND_DATA, &grease_pencil);

  return OPERATOR_FINISHED;
}

static void GREASE_PENCIL_OT_clean_loose(wmOperatorType *ot)
{
  ot->name = "Clean Loose Points";
  ot->idname = "GREASE_PENCIL_OT_clean_loose";
  ot->description = "Remove loose points";

  ot->invoke = WM_operator_props_popup_confirm;
  ot->exec = grease_pencil_clean_loose_exec;
  ot->poll = editable_grease_pencil_poll;

  ot->flag = OPTYPE_REGISTER | OPTYPE_UNDO;

  RNA_def_int(ot->srna,
              "limit",
              1,
              1,
              INT_MAX,
              "Limit",
              "Number of points to consider stroke as loose",
              1,
              INT_MAX);
}

/** \} */

/* -------------------------------------------------------------------- */
/** \name Stroke Subdivide Operator
 * \{ */

static int gpencil_stroke_subdivide_exec(bContext *C, wmOperator *op)
{
  const int cuts = RNA_int_get(op->ptr, "number_cuts");
  const bool only_selected = RNA_boolean_get(op->ptr, "only_selected");

  std::atomic<bool> changed = false;

  const Scene *scene = CTX_data_scene(C);
  Object *object = CTX_data_active_object(C);
  GreasePencil &grease_pencil = *static_cast<GreasePencil *>(object->data);
  const bke::AttrDomain selection_domain = ED_grease_pencil_selection_domain_get(
      scene->toolsettings);

  const Vector<MutableDrawingInfo> drawings = retrieve_editable_drawings(*scene, grease_pencil);

  threading::parallel_for_each(drawings, [&](const MutableDrawingInfo &info) {
    IndexMaskMemory memory;
    const IndexMask strokes = ed::greasepencil::retrieve_editable_and_selected_strokes(
        *object, info.drawing, memory);
    if (strokes.is_empty()) {
      return;
    }
    bke::CurvesGeometry &curves = info.drawing.strokes_for_write();

    VArray<int> vcuts = {};

    if (selection_domain == bke::AttrDomain::Curve || !only_selected) {
      /* Subdivide entire selected curve, every stroke subdivides to the same cut. */
      vcuts = VArray<int>::ForSingle(cuts, curves.points_num());
    }
    else if (selection_domain == bke::AttrDomain::Point) {
      /* Subdivide between selected points. Only cut between selected points.
       * Make the cut array the same length as point count for specifying
       * cut/uncut for each segment. */
      const VArray<bool> selection = *curves.attributes().lookup_or_default<bool>(
          ".selection", bke::AttrDomain::Point, true);

      const OffsetIndices points_by_curve = curves.points_by_curve();
      const VArray<bool> cyclic = curves.cyclic();

      Array<int> use_cuts(curves.points_num(), 0);

      /* The cut is after each point, so the last point selected wouldn't need to be registered. */
      for (const int curve : curves.curves_range()) {
        /* No need to loop to the last point since the cut is registered on the point before the
         * segment. */
        for (const int point : points_by_curve[curve].drop_back(1)) {
          /* The point itself should be selected. */
          if (!selection[point]) {
            continue;
          }
          /* If the next point in the curve is selected, then cut this segment. */
          if (selection[point + 1]) {
            use_cuts[point] = cuts;
          }
        }
        /* Check for cyclic and selection. */
        if (cyclic[curve]) {
          const int first_point = points_by_curve[curve].first();
          const int last_point = points_by_curve[curve].last();
          if (selection[first_point] && selection[last_point]) {
            use_cuts[last_point] = cuts;
          }
        }
      }
      vcuts = VArray<int>::ForContainer(std::move(use_cuts));
    }

    curves = geometry::subdivide_curves(curves, strokes, vcuts, {});
    info.drawing.tag_topology_changed();
    changed.store(true, std::memory_order_relaxed);
  });

  if (changed) {
    DEG_id_tag_update(&grease_pencil.id, ID_RECALC_GEOMETRY);
    WM_event_add_notifier(C, NC_GPENCIL | ND_DATA | NA_EDITED, nullptr);
  }

  return OPERATOR_FINISHED;
}

static void GREASE_PENCIL_OT_stroke_subdivide(wmOperatorType *ot)
{
  PropertyRNA *prop;

  /* identifiers */
  ot->name = "Subdivide Stroke";
  ot->idname = "GREASE_PENCIL_OT_stroke_subdivide";
  ot->description =
      "Subdivide between continuous selected points of the stroke adding a point half way "
      "between "
      "them";

  /* API callbacks. */
  ot->exec = gpencil_stroke_subdivide_exec;
  ot->poll = ed::greasepencil::editable_grease_pencil_poll;

  /* Flags. */
  ot->flag = OPTYPE_REGISTER | OPTYPE_UNDO;

  /* Properties. */
  prop = RNA_def_int(ot->srna, "number_cuts", 1, 1, 32, "Number of Cuts", "", 1, 5);
  /* Avoid re-using last var because it can cause _very_ high value and annoy users. */
  RNA_def_property_flag(prop, PROP_SKIP_SAVE);

  RNA_def_boolean(ot->srna,
                  "only_selected",
                  true,
                  "Selected Points",
                  "Smooth only selected points in the stroke");
}

/** \} */

/* -------------------------------------------------------------------- */
/** \name Reorder Operator
 * \{ */

enum class ReorderDirection : int8_t {
  /** Move the selected strokes to be drawn in front. */
  TOP = 0,
  /** Increase the draw order of the selected strokes. */
  UP = 1,
  /** Decrease the draw order of the selected strokes. */
  DOWN = 2,
  /** Move the selected strokes to be drawn behind. */
  BOTTOM = 3,
};

static Array<int> get_reordered_indices(const IndexRange universe,
                                        const IndexMask &selected,
                                        const ReorderDirection direction)
{
  Array<int> indices(universe.size());

  if (ELEM(direction, ReorderDirection::UP, ReorderDirection::DOWN)) {
    /* Initialize the indices. */
    array_utils::fill_index_range<int>(indices);
  }

  if (ELEM(direction, ReorderDirection::TOP, ReorderDirection::BOTTOM)) {
    /*
     * Take the selected indices and move them to the start for `Bottom` or the end for `Top`
     * And fill the reset with the unselected indices.
     *
     * Here's a diagram:
     *
     *        Input
     * 0 1 2 3 4 5 6 7 8 9
     *     ^   ^ ^
     *
     *         Top
     * |-----A-----| |-B-|
     * 0 1 3 6 7 8 9 2 4 5
     *               ^ ^ ^
     *
     *        Bottom
     * |-A-| |-----B-----|
     * 2 4 5 0 1 3 6 7 8 9
     * ^ ^ ^
     */

    IndexMaskMemory memory;
    const IndexMask unselected = selected.complement(universe, memory);

    const IndexMask &A = (direction == ReorderDirection::BOTTOM) ? selected : unselected;
    const IndexMask &B = (direction == ReorderDirection::BOTTOM) ? unselected : selected;

    A.to_indices(indices.as_mutable_span().take_front(A.size()));
    B.to_indices(indices.as_mutable_span().take_back(B.size()));
  }
  else if (direction == ReorderDirection::DOWN) {
    selected.foreach_index_optimized<int>([&](const int curve_i, const int pos) {
      /* Check if the curve index is touching the beginning without any gaps. */
      if (curve_i != pos) {
        /* Move a index down by flipping it with the one below it. */
        std::swap(indices[curve_i], indices[curve_i - 1]);
      }
    });
  }
  else if (direction == ReorderDirection::UP) {
    Array<int> selected_indices(selected.size());
    selected.to_indices(selected_indices.as_mutable_span());

    /* Because each index is moving up we need to loop through the indices backwards,
     * starting at the largest. */
    for (const int i : selected_indices.index_range()) {
      const int pos = selected_indices.index_range().last(i);
      const int curve_i = selected_indices[pos];

      /* Check if the curve index is touching the end without any gaps. */
      if (curve_i != universe.last(i)) {
        /* Move a index up by flipping it with the one above it. */
        std::swap(indices[curve_i], indices[curve_i + 1]);
      }
    }
  }

  return indices;
}

static int grease_pencil_stroke_reorder_exec(bContext *C, wmOperator *op)
{
  const Scene *scene = CTX_data_scene(C);
  Object *object = CTX_data_active_object(C);
  GreasePencil &grease_pencil = *static_cast<GreasePencil *>(object->data);

  const ReorderDirection direction = ReorderDirection(RNA_enum_get(op->ptr, "direction"));

  std::atomic<bool> changed = false;
  const Vector<MutableDrawingInfo> drawings = retrieve_editable_drawings(*scene, grease_pencil);
  threading::parallel_for_each(drawings, [&](const MutableDrawingInfo &info) {
    IndexMaskMemory memory;
    const IndexMask strokes = ed::greasepencil::retrieve_editable_and_selected_strokes(
        *object, info.drawing, memory);
    if (strokes.is_empty()) {
      return;
    }
    bke::CurvesGeometry &curves = info.drawing.strokes_for_write();

    /* Return if everything is selected. */
    if (strokes.size() == curves.curves_num()) {
      return;
    }

    const Array<int> indices = get_reordered_indices(curves.curves_range(), strokes, direction);

    curves = geometry::reorder_curves_geometry(curves, indices, {});
    info.drawing.tag_topology_changed();
    changed.store(true, std::memory_order_relaxed);
  });

  if (changed) {
    DEG_id_tag_update(&grease_pencil.id, ID_RECALC_GEOMETRY);
    WM_event_add_notifier(C, NC_GEOM | ND_DATA, &grease_pencil);
  }

  return OPERATOR_FINISHED;
}

static void GREASE_PENCIL_OT_stroke_reorder(wmOperatorType *ot)
{
  static const EnumPropertyItem prop_reorder_direction[] = {
      {int(ReorderDirection::TOP), "TOP", 0, "Bring to Front", ""},
      {int(ReorderDirection::UP), "UP", 0, "Bring Forward", ""},
      RNA_ENUM_ITEM_SEPR,
      {int(ReorderDirection::DOWN), "DOWN", 0, "Send Backward", ""},
      {int(ReorderDirection::BOTTOM), "BOTTOM", 0, "Send to Back", ""},
      {0, nullptr, 0, nullptr, nullptr},
  };

  /* Identifiers. */
  ot->name = "Reorder";
  ot->idname = "GREASE_PENCIL_OT_reorder";
  ot->description = "Change the display order of the selected strokes";

  /* Callbacks. */
  ot->exec = grease_pencil_stroke_reorder_exec;
  ot->poll = editable_grease_pencil_poll;

  ot->flag = OPTYPE_REGISTER | OPTYPE_UNDO;

  /* Simplify parameters. */
  ot->prop = RNA_def_enum(
      ot->srna, "direction", prop_reorder_direction, int(ReorderDirection::TOP), "Direction", "");
}

/** \} */

/* -------------------------------------------------------------------- */
/** \name Move To Layer Operator
 * \{ */

static int grease_pencil_move_to_layer_exec(bContext *C, wmOperator *op)
{
  using namespace bke::greasepencil;
  const Scene *scene = CTX_data_scene(C);
  bool changed = false;

  Object *object = CTX_data_active_object(C);
  GreasePencil &grease_pencil = *static_cast<GreasePencil *>(object->data);

  int target_layer_name_length;
  char *target_layer_name = RNA_string_get_alloc(
      op->ptr, "target_layer_name", nullptr, 0, &target_layer_name_length);
  BLI_SCOPED_DEFER([&] { MEM_SAFE_FREE(target_layer_name); });
  const bool add_new_layer = RNA_boolean_get(op->ptr, "add_new_layer");
  if (add_new_layer) {
    grease_pencil.add_layer(target_layer_name);
  }

  TreeNode *target_node = grease_pencil.find_node_by_name(target_layer_name);
  if (target_node == nullptr || !target_node->is_layer()) {
    BKE_reportf(op->reports, RPT_ERROR, "There is no layer '%s'", target_layer_name);
    return OPERATOR_CANCELLED;
  }

  Layer &layer_dst = target_node->as_layer();
  if (layer_dst.is_locked()) {
    BKE_reportf(op->reports, RPT_ERROR, "'%s' Layer is locked", target_layer_name);
    return OPERATOR_CANCELLED;
  }

  /* Iterate through all the drawings at current scene frame. */
  const Vector<MutableDrawingInfo> drawings_src = retrieve_editable_drawings(*scene,
                                                                             grease_pencil);
  for (const MutableDrawingInfo &info : drawings_src) {
    bke::CurvesGeometry &curves_src = info.drawing.strokes_for_write();
    IndexMaskMemory memory;
    const IndexMask selected_strokes = ed::curves::retrieve_selected_curves(curves_src, memory);
    if (selected_strokes.is_empty()) {
      continue;
    }

    if (!layer_dst.has_drawing_at(info.frame_number)) {
      /* Move geometry to a new drawing in target layer. */
      grease_pencil.insert_blank_frame(layer_dst, info.frame_number, 0, BEZT_KEYTYPE_KEYFRAME);
      Drawing &drawing_dst = *grease_pencil.get_editable_drawing_at(layer_dst, info.frame_number);
      drawing_dst.strokes_for_write() = bke::curves_copy_curve_selection(
          curves_src, selected_strokes, {});

      curves_src.remove_curves(selected_strokes, {});

      drawing_dst.tag_topology_changed();
    }
    else if (Drawing *drawing_dst = grease_pencil.get_editable_drawing_at(layer_dst,
                                                                          info.frame_number))
    {
      /* Append geometry to drawing in target layer. */
      bke::CurvesGeometry selected_elems = curves_copy_curve_selection(
          curves_src, selected_strokes, {});
      Curves *selected_curves = bke::curves_new_nomain(std::move(selected_elems));
      Curves *layer_curves = bke::curves_new_nomain(std::move(drawing_dst->strokes_for_write()));
      std::array<bke::GeometrySet, 2> geometry_sets{bke::GeometrySet::from_curves(selected_curves),
                                                    bke::GeometrySet::from_curves(layer_curves)};
      bke::GeometrySet joined = geometry::join_geometries(geometry_sets, {});
      drawing_dst->strokes_for_write() = std::move(joined.get_curves_for_write()->geometry.wrap());

      curves_src.remove_curves(selected_strokes, {});

      drawing_dst->tag_topology_changed();
    }

    info.drawing.tag_topology_changed();
    changed = true;
  }

  if (changed) {
    /* updates */
    DEG_id_tag_update(&grease_pencil.id, ID_RECALC_TRANSFORM | ID_RECALC_GEOMETRY);
    WM_event_add_notifier(C, NC_GPENCIL | ND_DATA | NA_EDITED, nullptr);
  }

  return OPERATOR_FINISHED;
}

static int grease_pencil_move_to_layer_invoke(bContext *C, wmOperator *op, const wmEvent *event)
{
  const bool add_new_layer = RNA_boolean_get(op->ptr, "add_new_layer");
  if (add_new_layer) {
    return WM_operator_props_popup_confirm(C, op, event);
  }
  return grease_pencil_move_to_layer_exec(C, op);
}

static void GREASE_PENCIL_OT_move_to_layer(wmOperatorType *ot)
{
  PropertyRNA *prop;

  /* identifiers. */
  ot->name = "Move to Layer";
  ot->idname = "GREASE_PENCIL_OT_move_to_layer";
  ot->description = "Move selected strokes to another layer";

  /* callbacks. */
  ot->invoke = grease_pencil_move_to_layer_invoke;
  ot->exec = grease_pencil_move_to_layer_exec;
  ot->poll = editable_grease_pencil_poll;

  /* flags. */
  ot->flag = OPTYPE_REGISTER | OPTYPE_UNDO;

  prop = RNA_def_string(
      ot->srna, "target_layer_name", "Layer", INT16_MAX, "Name", "Target Grease Pencil Layer");
  RNA_def_property_flag(prop, PROP_SKIP_SAVE);
  prop = RNA_def_boolean(
      ot->srna, "add_new_layer", false, "New Layer", "Move selection to a new layer");
  RNA_def_property_flag(prop, PROP_HIDDEN | PROP_SKIP_SAVE);
}

/** \} */

/* -------------------------------------------------------------------- */
/** \name Stroke Separate Operator
 * \{ */

enum class SeparateMode : int8_t {
  /* Selected Points/Strokes. */
  SELECTED = 0,
  /* By Material. */
  MATERIAL = 1,
  /* By Active Layer. */
  LAYER = 2,
};

static const EnumPropertyItem prop_separate_modes[] = {
    {int(SeparateMode::SELECTED), "SELECTED", 0, "Selection", "Separate selected geometry"},
    {int(SeparateMode::MATERIAL), "MATERIAL", 0, "By Material", "Separate by material"},
    {int(SeparateMode::LAYER), "LAYER", 0, "By Layer", "Separate by layer"},
    {0, nullptr, 0, nullptr, nullptr},
};

static void remove_unused_materials(Main *bmain, Object *object)
{
  int actcol = object->actcol;
  for (int slot = 1; slot <= object->totcol; slot++) {
    while (slot <= object->totcol && !BKE_object_material_slot_used(object, slot)) {
      object->actcol = slot;
      if (!BKE_object_material_slot_remove(bmain, object)) {
        break;
      }

      if (actcol >= slot) {
        actcol--;
      }
    }
  }
  object->actcol = actcol;
}

static Object *duplicate_grease_pencil_object(Main *bmain,
                                              Scene *scene,
                                              ViewLayer *view_layer,
                                              Base *base_prev,
                                              GreasePencil &grease_pencil_src)
{
  const eDupli_ID_Flags dupflag = eDupli_ID_Flags(U.dupflag & USER_DUP_ACT);
  Base *base_new = ED_object_add_duplicate(bmain, scene, view_layer, base_prev, dupflag);
  Object *object_dst = base_new->object;
  object_dst->mode = OB_MODE_OBJECT;
  object_dst->data = BKE_grease_pencil_add(bmain, grease_pencil_src.id.name + 2);

  return object_dst;
}

static bke::greasepencil::Layer &find_or_create_layer_in_dst_by_name(
    const int layer_index, const GreasePencil &grease_pencil_src, GreasePencil &grease_pencil_dst)
{
  using namespace bke::greasepencil;

  Layer layer_src = *grease_pencil_src.layers().get(layer_index, &layer_src);

  const int dst_layer_index = grease_pencil_dst.layers_for_write().first_index_try(&layer_src);
  if (dst_layer_index != -1) {
    return *grease_pencil_dst.layers_for_write()[dst_layer_index];
  }

  /* Transfer Layer attributes. */
  bke::gather_attributes(grease_pencil_src.attributes(),
                         bke::AttrDomain::Layer,
                         {},
                         {},
                         Span({layer_index}),
                         grease_pencil_dst.attributes_for_write());

  return grease_pencil_dst.add_layer(layer_src.name());
}

static bool grease_pencil_separate_selected(bContext &C,
                                            Main &bmain,
                                            Scene &scene,
                                            ViewLayer &view_layer,
                                            Base &base_prev,
                                            Object &object_src)
{
  using namespace bke::greasepencil;
  bool changed = false;

  GreasePencil &grease_pencil_src = *static_cast<GreasePencil *>(object_src.data);
  Object *object_dst = duplicate_grease_pencil_object(
      &bmain, &scene, &view_layer, &base_prev, grease_pencil_src);
  GreasePencil &grease_pencil_dst = *static_cast<GreasePencil *>(object_dst->data);

  /* Iterate through all the drawings at current scene frame. */
  const Vector<MutableDrawingInfo> drawings_src = retrieve_editable_drawings(scene,
                                                                             grease_pencil_src);
  for (const MutableDrawingInfo &info : drawings_src) {
    bke::CurvesGeometry &curves_src = info.drawing.strokes_for_write();
    IndexMaskMemory memory;
    const IndexMask selected_points = ed::curves::retrieve_selected_points(curves_src, memory);
    if (selected_points.is_empty()) {
      continue;
    }

    /* Insert Keyframe at current frame/layer. */
    Layer &layer_dst = find_or_create_layer_in_dst_by_name(
        info.layer_index, grease_pencil_src, grease_pencil_dst);
    grease_pencil_dst.insert_blank_frame(layer_dst, info.frame_number, 0, BEZT_KEYTYPE_KEYFRAME);

    /* Copy strokes to new CurvesGeometry. */
    Drawing &drawing_dst = *grease_pencil_dst.get_editable_drawing_at(layer_dst,
                                                                      info.frame_number);
    drawing_dst.strokes_for_write() = bke::curves_copy_point_selection(
        curves_src, selected_points, {});
    curves_src = remove_points_and_split(curves_src, selected_points);

    info.drawing.tag_topology_changed();
    drawing_dst.tag_topology_changed();

    changed = true;
  }

  if (changed) {
    grease_pencil_dst.set_active_layer(0);

    /* Add object materials to target object. */
    BKE_object_material_array_assign(&bmain,
                                     object_dst,
                                     BKE_object_material_array_p(&object_src),
                                     *BKE_object_material_len_p(&object_src),
                                     false);

    remove_unused_materials(&bmain, object_dst);
    DEG_id_tag_update(&grease_pencil_dst.id, ID_RECALC_GEOMETRY);
    WM_event_add_notifier(&C, NC_OBJECT | ND_DRAW, &grease_pencil_dst);
  }
  return changed;
}

static bool grease_pencil_separate_layer(bContext &C,
                                         Main &bmain,
                                         Scene &scene,
                                         ViewLayer &view_layer,
                                         Base &base_prev,
                                         Object &object_src)
{
  using namespace bke::greasepencil;
  bool changed = false;

  GreasePencil &grease_pencil_src = *static_cast<GreasePencil *>(object_src.data);

  /* Create a new object for each layer. */
  for (const Layer *layer_src : grease_pencil_src.layers()) {
    if (layer_src->is_selected() || layer_src->is_locked()) {
      continue;
    }

    Object *object_dst = duplicate_grease_pencil_object(
        &bmain, &scene, &view_layer, &base_prev, grease_pencil_src);
    GreasePencil &grease_pencil_dst = *static_cast<GreasePencil *>(object_dst->data);
    Layer &layer_dst = find_or_create_layer_in_dst_by_name(
        grease_pencil_src.layers().first_index(layer_src), grease_pencil_src, grease_pencil_dst);

    /* Iterate through all the drawings at current frame. */
    const Vector<MutableDrawingInfo> drawings_src = retrieve_editable_drawings_from_layer(
        scene, grease_pencil_src, *layer_src);
    for (const MutableDrawingInfo &info : drawings_src) {
      bke::CurvesGeometry &curves_src = info.drawing.strokes_for_write();
      IndexMaskMemory memory;
      const IndexMask strokes = retrieve_editable_strokes(object_src, info.drawing, memory);
      if (strokes.is_empty()) {
        continue;
      }

      /* Add object materials. */
      BKE_object_material_array_assign(&bmain,
                                       object_dst,
                                       BKE_object_material_array_p(&object_src),
                                       *BKE_object_material_len_p(&object_src),
                                       false);

      /* Insert Keyframe at current frame/layer. */
      grease_pencil_dst.insert_blank_frame(layer_dst, info.frame_number, 0, BEZT_KEYTYPE_KEYFRAME);

      /* Copy strokes to new CurvesGeometry. */
      Drawing &drawing_dst = *grease_pencil_dst.get_editable_drawing_at(layer_dst,
                                                                        info.frame_number);
      drawing_dst.strokes_for_write() = bke::curves_copy_curve_selection(
          info.drawing.strokes(), strokes, {});
      curves_src.remove_curves(strokes, {});

      info.drawing.tag_topology_changed();
      drawing_dst.tag_topology_changed();

      changed = true;
    }

    remove_unused_materials(&bmain, object_dst);

    DEG_id_tag_update(&grease_pencil_dst.id, ID_RECALC_GEOMETRY);
    WM_event_add_notifier(&C, NC_OBJECT | ND_DRAW, &grease_pencil_dst);
  }

  return changed;
}

static bool grease_pencil_separate_material(bContext &C,
                                            Main &bmain,
                                            Scene &scene,
                                            ViewLayer &view_layer,
                                            Base &base_prev,
                                            Object &object_src)
{
  using namespace blender::bke;
  using namespace bke::greasepencil;
  bool changed = false;

  GreasePencil &grease_pencil_src = *static_cast<GreasePencil *>(object_src.data);

  /* Create a new object for each material. */
  for (const int mat_i : IndexRange(object_src.totcol).drop_front(1)) {
    if (!BKE_object_material_slot_used(&object_src, mat_i + 1)) {
      continue;
    }

    Object *object_dst = duplicate_grease_pencil_object(
        &bmain, &scene, &view_layer, &base_prev, grease_pencil_src);

    /* Add object materials. */
    BKE_object_material_array_assign(&bmain,
                                     object_dst,
                                     BKE_object_material_array_p(&object_src),
                                     *BKE_object_material_len_p(&object_src),
                                     false);

    /* Iterate through all the drawings at current scene frame. */
    const Vector<MutableDrawingInfo> drawings_src = retrieve_editable_drawings(scene,
                                                                               grease_pencil_src);
    for (const MutableDrawingInfo &info : drawings_src) {
      bke::CurvesGeometry &curves_src = info.drawing.strokes_for_write();
      IndexMaskMemory memory;
      const IndexMask strokes = retrieve_editable_strokes_by_material(
          object_src, info.drawing, mat_i, memory);
      if (strokes.is_empty()) {
        continue;
      }

      GreasePencil &grease_pencil_dst = *static_cast<GreasePencil *>(object_dst->data);

      /* Insert Keyframe at current frame/layer. */
      Layer &layer_dst = find_or_create_layer_in_dst_by_name(
          info.layer_index, grease_pencil_src, grease_pencil_dst);
      grease_pencil_dst.insert_blank_frame(layer_dst, info.frame_number, 0, BEZT_KEYTYPE_KEYFRAME);

      /* Copy strokes to new CurvesGeometry. */
      Drawing &drawing_dst = *grease_pencil_dst.get_editable_drawing_at(layer_dst,
                                                                        info.frame_number);
      drawing_dst.strokes_for_write() = bke::curves_copy_curve_selection(curves_src, strokes, {});
      curves_src.remove_curves(strokes, {});

      info.drawing.tag_topology_changed();
      drawing_dst.tag_topology_changed();
      DEG_id_tag_update(&grease_pencil_dst.id, ID_RECALC_GEOMETRY);
      WM_event_add_notifier(&C, NC_OBJECT | ND_DRAW, &grease_pencil_dst);

      changed = true;
    }

    remove_unused_materials(&bmain, object_dst);
  }

  if (changed) {
    remove_unused_materials(&bmain, &object_src);
  }

  return changed;
}

static int grease_pencil_separate_exec(bContext *C, wmOperator *op)
{
  using namespace bke::greasepencil;
  Main *bmain = CTX_data_main(C);
  Scene *scene = CTX_data_scene(C);
  ViewLayer *view_layer = CTX_data_view_layer(C);
  Base *base_prev = CTX_data_active_base(C);
  Object *object_src = CTX_data_active_object(C);
  GreasePencil &grease_pencil_src = *static_cast<GreasePencil *>(object_src->data);

  const SeparateMode mode = SeparateMode(RNA_enum_get(op->ptr, "mode"));
  bool changed = false;

  WM_cursor_wait(true);

  switch (mode) {
    case SeparateMode::SELECTED: {
      /* Cancel if nothing selected. */
      const Vector<MutableDrawingInfo> drawings = retrieve_editable_drawings(*scene,
                                                                             grease_pencil_src);
      const bool has_selection = std::any_of(
          drawings.begin(), drawings.end(), [&](const MutableDrawingInfo &info) {
            return ed::curves::has_anything_selected(info.drawing.strokes());
          });
      if (!has_selection) {
        BKE_report(op->reports, RPT_ERROR, "Nothing selected");
        WM_cursor_wait(false);
        return OPERATOR_CANCELLED;
      }

      changed = grease_pencil_separate_selected(
          *C, *bmain, *scene, *view_layer, *base_prev, *object_src);
      break;
    }
    case SeparateMode::MATERIAL: {
      /* Cancel if the object only has one material. */
      if (object_src->totcol == 1) {
        BKE_report(op->reports, RPT_ERROR, "The object has only one material");
        WM_cursor_wait(false);
        return OPERATOR_CANCELLED;
      }

      changed = grease_pencil_separate_material(
          *C, *bmain, *scene, *view_layer, *base_prev, *object_src);
      break;
    }
    case SeparateMode::LAYER: {
      /* Cancel if the object only has one layer. */
      if (grease_pencil_src.layers().size() == 1) {
        BKE_report(op->reports, RPT_ERROR, "The object has only one layer");
        WM_cursor_wait(false);
        return OPERATOR_CANCELLED;
      }
      changed = grease_pencil_separate_layer(
          *C, *bmain, *scene, *view_layer, *base_prev, *object_src);
      break;
    }
  }

  WM_cursor_wait(false);

  if (changed) {
    DEG_id_tag_update(&grease_pencil_src.id, ID_RECALC_GEOMETRY);
    WM_event_add_notifier(C, NC_GEOM | ND_DATA | NA_EDITED, &grease_pencil_src);
  }

  return OPERATOR_FINISHED;
}

static void GREASE_PENCIL_OT_separate(wmOperatorType *ot)
{
  /* identifiers. */
  ot->name = "Separate";
  ot->idname = "GREASE_PENCIL_OT_separate";
  ot->description = "Separate the selected geometry into a new grease pencil object";

  /* callbacks. */
  ot->invoke = WM_menu_invoke;
  ot->exec = grease_pencil_separate_exec;
  ot->poll = editable_grease_pencil_poll;

  /* flags. */
  ot->flag = OPTYPE_REGISTER | OPTYPE_UNDO;

  /* properties. */
  ot->prop = RNA_def_enum(
      ot->srna, "mode", prop_separate_modes, int(SeparateMode::SELECTED), "Mode", "");
}

/** \} */

/* -------------------------------------------------------------------- */
/** \name Copy and Paste Operator
 * \{ */

/* Global clipboard for Grease Pencil curves. */
struct Clipboard {
  bke::CurvesGeometry curves;
  /* We store the material uid's of the copied curves, so we can match those when pasting the
   * clipboard into another object. */
  Vector<std::pair<uint, int>> materials;
  int materials_in_source_num;
};

static Clipboard &get_grease_pencil_clipboard()
{
  static Clipboard clipboard;
  return clipboard;
}

static int grease_pencil_paste_strokes_exec(bContext *C, wmOperator *op)
{
  Main *bmain = CTX_data_main(C);
  const Scene &scene = *CTX_data_scene(C);
  Object *object = CTX_data_active_object(C);
  const bke::AttrDomain selection_domain = ED_grease_pencil_selection_domain_get(
      scene.toolsettings);
  GreasePencil &grease_pencil = *static_cast<GreasePencil *>(object->data);
  const bool paste_on_back = RNA_boolean_get(op->ptr, "paste_back");

  Clipboard &clipboard = get_grease_pencil_clipboard();

  /* Get active layer in the target object. */
  if (!grease_pencil.has_active_layer()) {
    BKE_report(op->reports, RPT_ERROR, "No active Grease Pencil layer");
    return OPERATOR_CANCELLED;
  }
  const bke::greasepencil::Layer &active_layer = *grease_pencil.get_active_layer();
  if (!active_layer.is_editable()) {
    BKE_report(op->reports, RPT_ERROR, "Active layer is locked or hidden");
    return OPERATOR_CANCELLED;
  }

  /* Ensure active keyframe. */
  if (!ensure_active_keyframe(scene, grease_pencil)) {
    BKE_report(op->reports, RPT_ERROR, "No Grease Pencil frame to draw on");
    return OPERATOR_CANCELLED;
  }
  bke::greasepencil::Drawing *target_drawing = grease_pencil.get_editable_drawing_at(active_layer,
                                                                                     scene.r.cfra);
  if (target_drawing == nullptr) {
    return OPERATOR_CANCELLED;
  }

  /* Deselect everything in the target layer. The pasted strokes are the only ones then after the
   * paste. That's convenient for the user. */
  bke::GSpanAttributeWriter selection_in_target = ed::curves::ensure_selection_attribute(
      target_drawing->strokes_for_write(), selection_domain, CD_PROP_BOOL);
  ed::curves::fill_selection_false(selection_in_target.span);
  selection_in_target.finish();

  /* Get a list of all materials in the scene. */
  Map<uint, Material *> scene_materials;
  LISTBASE_FOREACH (Material *, material, &bmain->materials) {
    scene_materials.add(material->id.session_uid, material);
  }

  /* Map the materials used in the clipboard curves to the materials in the target object. */
  Array<int> clipboard_material_remap(clipboard.materials_in_source_num, 0);
  for (const int i : clipboard.materials.index_range()) {
    /* Check if the material name exists in the scene. */
    int target_index;
    uint material_id = clipboard.materials[i].first;
    Material *material = scene_materials.lookup_default(material_id, nullptr);
    if (!material) {
      /* Material is removed, so create a new material. */
      BKE_grease_pencil_object_material_new(bmain, object, nullptr, &target_index);
      clipboard_material_remap[clipboard.materials[i].second] = target_index;
      continue;
    }

    /* Find or add the material to the target object. */
    target_index = BKE_object_material_ensure(bmain, object, material);
    clipboard_material_remap[clipboard.materials[i].second] = target_index;
  }

  /* Get the index range of the pasted curves in the target layer. */
  IndexRange pasted_curves_range = paste_on_back ?
                                       IndexRange(0, clipboard.curves.curves_num()) :
                                       IndexRange(target_drawing->strokes().curves_num(),
                                                  clipboard.curves.curves_num());

  /* Append the geometry from the clipboard to the target layer. */
  Curves *clipboard_curves = curves_new_nomain(clipboard.curves);
  Curves *target_curves = curves_new_nomain(std::move(target_drawing->strokes_for_write()));
  Array<bke::GeometrySet> geometry_sets = {
      bke::GeometrySet::from_curves(paste_on_back ? clipboard_curves : target_curves),
      bke::GeometrySet::from_curves(paste_on_back ? target_curves : clipboard_curves)};
  bke::GeometrySet joined_curves = geometry::join_geometries(geometry_sets, {});
  target_drawing->strokes_for_write() = std::move(
      joined_curves.get_curves_for_write()->geometry.wrap());

  /* Remap the material indices of the pasted curves to the target object material indices. */
  bke::MutableAttributeAccessor attributes =
      target_drawing->strokes_for_write().attributes_for_write();
  bke::SpanAttributeWriter<int> material_indices = attributes.lookup_or_add_for_write_span<int>(
      "material_index", bke::AttrDomain::Curve);
  if (material_indices) {
    for (const int i : pasted_curves_range) {
      material_indices.span[i] = clipboard_material_remap[material_indices.span[i]];
    }
    material_indices.finish();
  }

  target_drawing->tag_topology_changed();
  DEG_id_tag_update(&grease_pencil.id, ID_RECALC_GEOMETRY);
  WM_event_add_notifier(C, NC_GEOM | ND_DATA, &grease_pencil);

  return OPERATOR_FINISHED;
}

static int grease_pencil_copy_strokes_exec(bContext *C, wmOperator *op)
{
  const Scene *scene = CTX_data_scene(C);
  const Object *object = CTX_data_active_object(C);
  GreasePencil &grease_pencil = *static_cast<GreasePencil *>(object->data);
  const bke::AttrDomain selection_domain = ED_grease_pencil_selection_domain_get(
      scene->toolsettings);

  Clipboard &clipboard = get_grease_pencil_clipboard();

  bool anything_copied = false;
  int num_copied = 0;
  Vector<bke::GeometrySet> set_of_copied_curves;

  /* Collect all selected strokes/points on all editable layers. */
  const Vector<MutableDrawingInfo> drawings = retrieve_editable_drawings(*scene, grease_pencil);
  for (const MutableDrawingInfo &drawing_info : drawings) {
    const bke::CurvesGeometry &curves = drawing_info.drawing.strokes();

    if (curves.curves_num() == 0) {
      continue;
    }
    if (!ed::curves::has_anything_selected(curves)) {
      continue;
    }

    /* Get a copy of the selected geometry on this layer. */
    IndexMaskMemory memory;
    bke::CurvesGeometry copied_curves;

    if (selection_domain == bke::AttrDomain::Curve) {
      const IndexMask selected_curves = ed::curves::retrieve_selected_curves(curves, memory);
      copied_curves = curves_copy_curve_selection(curves, selected_curves, {});
      num_copied += copied_curves.curves_num();
    }
    else if (selection_domain == bke::AttrDomain::Point) {
      const IndexMask selected_points = ed::curves::retrieve_selected_points(curves, memory);
      copied_curves = curves_copy_point_selection(curves, selected_points, {});
      num_copied += copied_curves.points_num();
    }

    /* Add the layer selection to the set of copied curves. */
    Curves *layer_curves = curves_new_nomain(std::move(copied_curves));
    set_of_copied_curves.append(bke::GeometrySet::from_curves(layer_curves));
    anything_copied = true;
  }

  if (!anything_copied) {
    return OPERATOR_CANCELLED;
  }

  /* Merge all copied curves into one CurvesGeometry object and assign it to the clipboard. */
  bke::GeometrySet joined_copied_curves = geometry::join_geometries(set_of_copied_curves, {});
  clipboard.curves = std::move(joined_copied_curves.get_curves_for_write()->geometry.wrap());

  /* Store the session uid of the materials used by the curves in the clipboard. We use the uid to
   * remap the material indices when pasting. */
  clipboard.materials.clear();
  clipboard.materials_in_source_num = grease_pencil.material_array_num;
  const bke::AttributeAccessor attributes = clipboard.curves.attributes();
  const VArraySpan<int> material_indices = *attributes.lookup_or_default<int>(
      "material_index", bke::AttrDomain::Curve, 0);
  for (const int material_index : IndexRange(grease_pencil.material_array_num)) {
    if (!material_indices.contains(material_index)) {
      continue;
    }
    const Material *material = grease_pencil.material_array[material_index];
    clipboard.materials.append({material->id.session_uid, material_index});
  }

  /* Report the numbers. */
  if (selection_domain == bke::AttrDomain::Curve) {
    BKE_reportf(op->reports, RPT_INFO, "Copied %d selected curve(s)", num_copied);
  }
  else if (selection_domain == bke::AttrDomain::Point) {
    BKE_reportf(op->reports, RPT_INFO, "Copied %d selected point(s)", num_copied);
  }

  return OPERATOR_FINISHED;
}

static bool grease_pencil_paste_strokes_poll(bContext *C)
{
  if (!editable_grease_pencil_poll(C)) {
    return false;
  }

  /* Check for curves in the Grease Pencil clipboard. */
  Clipboard &clipboard = get_grease_pencil_clipboard();
  return (clipboard.curves.curves_num() > 0);
}

static void GREASE_PENCIL_OT_paste(wmOperatorType *ot)
{
  /* Identifiers. */
  ot->name = "Paste Strokes";
  ot->idname = "GREASE_PENCIL_OT_paste";
  ot->description =
      "Paste Grease Pencil points or strokes from the internal clipboard to the active layer";

  /* Callbacks. */
  ot->exec = grease_pencil_paste_strokes_exec;
  ot->poll = grease_pencil_paste_strokes_poll;

  ot->flag = OPTYPE_REGISTER | OPTYPE_UNDO;

  ot->prop = RNA_def_boolean(
      ot->srna, "paste_back", false, "Paste on Back", "Add pasted strokes behind all strokes");
  RNA_def_property_flag(ot->prop, PROP_SKIP_SAVE);
}

static void GREASE_PENCIL_OT_copy(wmOperatorType *ot)
{
  /* Identifiers. */
  ot->name = "Copy Strokes";
  ot->idname = "GREASE_PENCIL_OT_copy";
  ot->description = "Copy the selected Grease Pencil points or strokes to the internal clipboard";

  /* Callbacks. */
  ot->exec = grease_pencil_copy_strokes_exec;
  ot->poll = editable_grease_pencil_poll;

  ot->flag = OPTYPE_REGISTER;
}

/** \} */

}  // namespace blender::ed::greasepencil

void ED_operatortypes_grease_pencil_edit()
{
  using namespace blender::ed::greasepencil;
  WM_operatortype_append(GREASE_PENCIL_OT_stroke_smooth);
  WM_operatortype_append(GREASE_PENCIL_OT_stroke_simplify);
  WM_operatortype_append(GREASE_PENCIL_OT_delete);
  WM_operatortype_append(GREASE_PENCIL_OT_dissolve);
  WM_operatortype_append(GREASE_PENCIL_OT_delete_frame);
  WM_operatortype_append(GREASE_PENCIL_OT_stroke_material_set);
  WM_operatortype_append(GREASE_PENCIL_OT_cyclical_set);
  WM_operatortype_append(GREASE_PENCIL_OT_set_active_material);
  WM_operatortype_append(GREASE_PENCIL_OT_stroke_switch_direction);
  WM_operatortype_append(GREASE_PENCIL_OT_set_uniform_thickness);
  WM_operatortype_append(GREASE_PENCIL_OT_set_uniform_opacity);
  WM_operatortype_append(GREASE_PENCIL_OT_caps_set);
  WM_operatortype_append(GREASE_PENCIL_OT_duplicate);
  WM_operatortype_append(GREASE_PENCIL_OT_set_material);
  WM_operatortype_append(GREASE_PENCIL_OT_clean_loose);
  WM_operatortype_append(GREASE_PENCIL_OT_separate);
  WM_operatortype_append(GREASE_PENCIL_OT_stroke_subdivide);
  WM_operatortype_append(GREASE_PENCIL_OT_stroke_reorder);
  WM_operatortype_append(GREASE_PENCIL_OT_move_to_layer);
  WM_operatortype_append(GREASE_PENCIL_OT_copy);
  WM_operatortype_append(GREASE_PENCIL_OT_paste);
>>>>>>> 0ca9f633
}<|MERGE_RESOLUTION|>--- conflicted
+++ resolved
@@ -41,35 +41,9 @@
 #include "GEO_smooth_curves.hh"
 #include "GEO_subdivide_curves.hh"
 
-<<<<<<< HEAD
-bool grease_pencil_painting_fill_poll(bContext *C)
-{
-  if (!grease_pencil_painting_poll(C)) {
-    return false;
-  }
-
-  ToolSettings *ts = CTX_data_tool_settings(C);
-
-  return (ts->gp_paint->paint.brush->gpencil_tool == GPAINT_TOOL_FILL);
-}
-
-static void keymap_grease_pencil_editing(wmKeyConfig *keyconf)
-{
-  wmKeyMap *keymap = WM_keymap_ensure(
-      keyconf, "Grease Pencil Edit Mode", SPACE_EMPTY, RGN_TYPE_WINDOW);
-  keymap->poll = editable_grease_pencil_poll;
-}
-=======
 #include "UI_resources.hh"
->>>>>>> 0ca9f633
 
 namespace blender::ed::greasepencil {
-
-static void keymap_grease_pencil_painting_fill(wmKeyConfig *keyconf)
-{
-  wmKeyMap *keymap = WM_keymap_ensure(keyconf, "Grease Pencil Paint Mode (Fill)", 0, 0);
-  keymap->poll = grease_pencil_painting_fill_poll;
-}
 
 /* -------------------------------------------------------------------- */
 /** \name Smooth Stroke Operator
@@ -1298,12 +1272,6 @@
 
 static int grease_pencil_set_material_exec(bContext *C, wmOperator *op)
 {
-<<<<<<< HEAD
-  using namespace blender::ed::greasepencil;
-  keymap_grease_pencil_editing(keyconf);
-  keymap_grease_pencil_painting_fill(keyconf);
-  keymap_grease_pencil_painting(keyconf);
-=======
   Object *object = CTX_data_active_object(C);
   GreasePencil &grease_pencil = *static_cast<GreasePencil *>(object->data);
   const int slot = RNA_enum_get(op->ptr, "slot");
@@ -2488,5 +2456,4 @@
   WM_operatortype_append(GREASE_PENCIL_OT_move_to_layer);
   WM_operatortype_append(GREASE_PENCIL_OT_copy);
   WM_operatortype_append(GREASE_PENCIL_OT_paste);
->>>>>>> 0ca9f633
 }