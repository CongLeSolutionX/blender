--- conflicted
+++ resolved
@@ -35,12 +35,10 @@
 
 #include "ED_curves.hh"
 #include "ED_grease_pencil.hh"
-
-<<<<<<< HEAD
+#include "ED_screen.hh"
+
 #include "GEO_join_geometries.hh"
-=======
 #include "GEO_reorder.hh"
->>>>>>> 046f2ac2
 #include "GEO_smooth_curves.hh"
 #include "GEO_subdivide_curves.hh"
 
@@ -1542,131 +1540,6 @@
 /** \} */
 
 /* -------------------------------------------------------------------- */
-<<<<<<< HEAD
-/** \name Move To Layer Operator
- * \{ */
-
-static int grease_pencil_move_to_layer_exec(bContext *C, wmOperator *op)
-{
-  using namespace blender::bke;
-  using namespace bke::greasepencil;
-  const Scene *scene = CTX_data_scene(C);
-  bool changed = false;
-
-  Object *object = CTX_data_active_object(C);
-  GreasePencil &grease_pencil = *static_cast<GreasePencil *>(object->data);
-  Layer *layer_dst = nullptr;
-
-  int target_layer_name_length;
-  char *target_layer_name = RNA_string_get_alloc(
-      op->ptr, "target_layer_name", nullptr, 0, &target_layer_name_length);
-
-  TreeNode *target_node = grease_pencil.find_node_by_name(target_layer_name);
-  layer_dst = &target_node->as_layer();
-
-  if (layer_dst == nullptr) {
-    BKE_reportf(op->reports, RPT_ERROR, "There is no layer '%s'", target_layer_name);
-    return OPERATOR_CANCELLED;
-  }
-
-  if (layer_dst->is_locked()) {
-    BKE_reportf(op->reports, RPT_ERROR, "'%s' Layer is locked", target_layer_name);
-    return OPERATOR_CANCELLED;
-  }
-
-  /* Iterate through all the drawings at current scene frame. */
-  const Array<MutableDrawingInfo> drawings_src = retrieve_editable_drawings(*scene, grease_pencil);
-  for (const MutableDrawingInfo &info : drawings_src) {
-    bke::CurvesGeometry &curves_src = info.drawing.strokes_for_write();
-    IndexMaskMemory memory;
-    const IndexMask selected_strokes = ed::curves::retrieve_selected_curves(curves_src, memory);
-    if (selected_strokes.is_empty()) {
-      continue;
-    }
-
-    if (!layer_dst->has_drawing_at(info.frame_number)) {
-      /* Move geometry to a new drawing in target layer. */
-      grease_pencil.insert_blank_frame(*layer_dst, info.frame_number, 0, BEZT_KEYTYPE_KEYFRAME);
-      Drawing &drawing_dst = *grease_pencil.get_editable_drawing_at(*layer_dst, info.frame_number);
-      drawing_dst.strokes_for_write() = bke::curves_copy_curve_selection(
-          curves_src, selected_strokes, {});
-
-      curves_src.remove_curves(selected_strokes, {});
-
-      drawing_dst.tag_topology_changed();
-    }
-    else {
-      /* Append geometry to drawing in target layer. */
-      Drawing &drawing_dst = *grease_pencil.get_editable_drawing_at(*layer_dst, info.frame_number);
-      bke::CurvesGeometry selected_elems = curves_copy_curve_selection(
-          curves_src, selected_strokes, {});
-      Curves *selected_curves = bke::curves_new_nomain(std::move(selected_elems));
-      Curves *layer_curves = bke::curves_new_nomain(std::move(drawing_dst.strokes_for_write()));
-      std::array<GeometrySet, 2> geometry_sets{GeometrySet::from_curves(selected_curves),
-                                               GeometrySet::from_curves(layer_curves)};
-      GeometrySet joined = geometry::join_geometries(geometry_sets, {});
-      drawing_dst.strokes_for_write() = std::move(joined.get_curves_for_write()->geometry.wrap());
-
-      curves_src.remove_curves(selected_strokes, {});
-
-      drawing_dst.tag_topology_changed();
-    }
-
-    info.drawing.tag_topology_changed();
-    changed = true;
-  }
-
-  if (changed) {
-    /* updates */
-    DEG_id_tag_update(&grease_pencil.id, ID_RECALC_TRANSFORM | ID_RECALC_GEOMETRY);
-    WM_event_add_notifier(C, NC_GPENCIL | ND_DATA | NA_EDITED, nullptr);
-  }
-
-  return OPERATOR_FINISHED;
-}
-
-static void GREASE_PENCIL_OT_move_to_layer(wmOperatorType *ot)
-{
-
-  /* identifiers. */
-  ot->name = "Move to Layer";
-  ot->idname = "GREASE_PENCIL_OT_move_to_layer";
-  ot->description = "Move selected strokes to another layer";
-
-  /* callbacks. */
-  ot->exec = grease_pencil_move_to_layer_exec;
-  ot->poll = editable_grease_pencil_poll;
-
-  /* flags. */
-  ot->flag = OPTYPE_REGISTER | OPTYPE_UNDO;
-
-  PropertyRNA *prop = RNA_def_string(
-      ot->srna, "target_layer_name", "Layer", INT16_MAX, "Name", "Target Grease Pencil Layer");
-  RNA_def_property_flag(prop, PROP_HIDDEN | PROP_SKIP_SAVE);
-}
-
-/** \} */
-
-static void grease_pencil_operatormacros_define()
-{
-  wmOperatorType *ot;
-
-  /* Subdivide and smooth strokes */
-  ot = WM_operatortype_append_macro("GREASE_PENCIL_OT_stroke_subdivide_smooth",
-                                    "Subdivide and Smooth",
-                                    "Subdivide strokes and smooth them",
-                                    OPTYPE_UNDO | OPTYPE_REGISTER);
-  WM_operatortype_macro_define(ot, "GREASE_PENCIL_OT_stroke_subdivide");
-  WM_operatortype_macro_define(ot, "GREASE_PENCIL_OT_stroke_smooth");
-
-  /* Add a new layer and move selected strokes */
-  ot = WM_operatortype_append_macro("GREASE_PENCIL_OT_move_to_new_layer",
-                                    "Move strokes to new Layer",
-                                    "Move selected strokes to a new Layer",
-                                    OPTYPE_UNDO | OPTYPE_REGISTER);
-  WM_operatortype_macro_define(ot, "GREASE_PENCIL_OT_layer_add");
-  WM_operatortype_macro_define(ot, "GREASE_PENCIL_OT_move_to_layer");
-=======
 /** \name Reorder Operator
  * \{ */
 
@@ -1751,7 +1624,6 @@
   }
 
   return indices;
->>>>>>> 046f2ac2
 }
 
 static int grease_pencil_stroke_reorder_exec(bContext *C, wmOperator *op)
@@ -1794,33 +1666,153 @@
 }
 
 static void GREASE_PENCIL_OT_stroke_reorder(wmOperatorType *ot)
-{
-  static const EnumPropertyItem prop_reorder_direction[] = {
+
+static const EnumPropertyItem prop_reorder_direction[] = {
       {int(ReorderDirection::TOP), "TOP", 0, "Bring to Front", ""},
       {int(ReorderDirection::UP), "UP", 0, "Bring Forward", ""},
       RNA_ENUM_ITEM_SEPR,
       {int(ReorderDirection::DOWN), "DOWN", 0, "Send Backward", ""},
       {int(ReorderDirection::BOTTOM), "BOTTOM", 0, "Send to Back", ""},
       {0, nullptr, 0, nullptr, nullptr},
-  };
-
-  /* Identifiers. */
-  ot->name = "Reorder";
-  ot->idname = "GREASE_PENCIL_OT_reorder";
-  ot->description = "Change the display order of the selected strokes";
-
-  /* Callbacks. */
-  ot->exec = grease_pencil_stroke_reorder_exec;
+};
+
+/* Identifiers. */
+ot->name = "Reorder";
+ot->idname = "GREASE_PENCIL_OT_reorder";
+ot->description = "Change the display order of the selected strokes";
+
+/* Callbacks. */
+ot->exec = grease_pencil_stroke_reorder_exec;
+ot->poll = editable_grease_pencil_poll;
+
+ot->flag = OPTYPE_REGISTER | OPTYPE_UNDO;
+
+/* Simplify parameters. */
+ot->prop = RNA_def_enum(
+    ot->srna, "direction", prop_reorder_direction, int(ReorderDirection::TOP), "Direction", "");
+}
+
+/** \} */
+
+
+/* -------------------------------------------------------------------- */
+/** \name Move To Layer Operator
+ * \{ */
+
+static int grease_pencil_move_to_layer_exec(bContext *C, wmOperator *op)
+{
+  using namespace blender::bke;
+  using namespace bke::greasepencil;
+  const Scene *scene = CTX_data_scene(C);
+  bool changed = false;
+
+  Object *object = CTX_data_active_object(C);
+  GreasePencil &grease_pencil = *static_cast<GreasePencil *>(object->data);
+  Layer *layer_dst = nullptr;
+
+  int target_layer_name_length;
+  char *target_layer_name = RNA_string_get_alloc(
+      op->ptr, "target_layer_name", nullptr, 0, &target_layer_name_length);
+
+  TreeNode *target_node = grease_pencil.find_node_by_name(target_layer_name);
+  layer_dst = &target_node->as_layer();
+
+  if (layer_dst == nullptr) {
+    BKE_reportf(op->reports, RPT_ERROR, "There is no layer '%s'", target_layer_name);
+    return OPERATOR_CANCELLED;
+  }
+
+  if (layer_dst->is_locked()) {
+    BKE_reportf(op->reports, RPT_ERROR, "'%s' Layer is locked", target_layer_name);
+    return OPERATOR_CANCELLED;
+  }
+
+  /* Iterate through all the drawings at current scene frame. */
+  const Array<MutableDrawingInfo> drawings_src = retrieve_editable_drawings(*scene, grease_pencil);
+  for (const MutableDrawingInfo &info : drawings_src) {
+    bke::CurvesGeometry &curves_src = info.drawing.strokes_for_write();
+    IndexMaskMemory memory;
+    const IndexMask selected_strokes = ed::curves::retrieve_selected_curves(curves_src, memory);
+    if (selected_strokes.is_empty()) {
+      continue;
+    }
+
+    if (!layer_dst->has_drawing_at(info.frame_number)) {
+      /* Move geometry to a new drawing in target layer. */
+      grease_pencil.insert_blank_frame(*layer_dst, info.frame_number, 0, BEZT_KEYTYPE_KEYFRAME);
+      Drawing &drawing_dst = *grease_pencil.get_editable_drawing_at(*layer_dst, info.frame_number);
+      drawing_dst.strokes_for_write() = bke::curves_copy_curve_selection(
+          curves_src, selected_strokes, {});
+
+      curves_src.remove_curves(selected_strokes, {});
+
+      drawing_dst.tag_topology_changed();
+    }
+    else {
+      /* Append geometry to drawing in target layer. */
+      Drawing &drawing_dst = *grease_pencil.get_editable_drawing_at(*layer_dst, info.frame_number);
+      bke::CurvesGeometry selected_elems = curves_copy_curve_selection(
+          curves_src, selected_strokes, {});
+      Curves *selected_curves = bke::curves_new_nomain(std::move(selected_elems));
+      Curves *layer_curves = bke::curves_new_nomain(std::move(drawing_dst.strokes_for_write()));
+      std::array<GeometrySet, 2> geometry_sets{GeometrySet::from_curves(selected_curves),
+                                               GeometrySet::from_curves(layer_curves)};
+      GeometrySet joined = geometry::join_geometries(geometry_sets, {});
+      drawing_dst.strokes_for_write() = std::move(joined.get_curves_for_write()->geometry.wrap());
+
+      curves_src.remove_curves(selected_strokes, {});
+
+      drawing_dst.tag_topology_changed();
+    }
+
+    info.drawing.tag_topology_changed();
+    changed = true;
+  }
+
+  if (changed) {
+    /* updates */
+    DEG_id_tag_update(&grease_pencil.id, ID_RECALC_TRANSFORM | ID_RECALC_GEOMETRY);
+    WM_event_add_notifier(C, NC_GPENCIL | ND_DATA | NA_EDITED, nullptr);
+  }
+
+  return OPERATOR_FINISHED;
+}
+
+static void GREASE_PENCIL_OT_move_to_layer(wmOperatorType *ot)
+{
+
+  /* identifiers. */
+  ot->name = "Move to Layer";
+  ot->idname = "GREASE_PENCIL_OT_move_to_layer";
+  ot->description = "Move selected strokes to another layer";
+
+  /* callbacks. */
+  ot->exec = grease_pencil_move_to_layer_exec;
   ot->poll = editable_grease_pencil_poll;
 
+  /* flags. */
   ot->flag = OPTYPE_REGISTER | OPTYPE_UNDO;
 
-  /* Simplify parameters. */
-  ot->prop = RNA_def_enum(
-      ot->srna, "direction", prop_reorder_direction, int(ReorderDirection::TOP), "Direction", "");
+  PropertyRNA *prop = RNA_def_string(
+      ot->srna, "target_layer_name", "Layer", INT16_MAX, "Name", "Target Grease Pencil Layer");
+  RNA_def_property_flag(prop, PROP_HIDDEN | PROP_SKIP_SAVE);
 }
 
 /** \} */
+
+static void grease_pencil_operatormacros_define()
+{
+    wmOperatorType* ot;
+
+
+    /* Add a new layer and move selected strokes */
+    ot = WM_operatortype_append_macro("GREASE_PENCIL_OT_move_to_new_layer",
+        "Move strokes to new Layer",
+        "Move selected strokes to a new Layer",
+        OPTYPE_UNDO | OPTYPE_REGISTER);
+    WM_operatortype_macro_define(ot, "GREASE_PENCIL_OT_layer_add");
+    WM_operatortype_macro_define(ot, "GREASE_PENCIL_OT_move_to_layer");
+}
 
 }  // namespace blender::ed::greasepencil
 
@@ -1843,18 +1835,8 @@
   WM_operatortype_append(GREASE_PENCIL_OT_set_material);
   WM_operatortype_append(GREASE_PENCIL_OT_clean_loose);
   WM_operatortype_append(GREASE_PENCIL_OT_stroke_subdivide);
-<<<<<<< HEAD
+  WM_operatortype_append(GREASE_PENCIL_OT_stroke_reorder);
   WM_operatortype_append(GREASE_PENCIL_OT_move_to_layer);
 
   grease_pencil_operatormacros_define();
-}
-
-void ED_keymap_grease_pencil(wmKeyConfig *keyconf)
-{
-  using namespace blender::ed::greasepencil;
-  keymap_grease_pencil_editing(keyconf);
-  keymap_grease_pencil_painting(keyconf);
-=======
-  WM_operatortype_append(GREASE_PENCIL_OT_stroke_reorder);
->>>>>>> 046f2ac2
 }