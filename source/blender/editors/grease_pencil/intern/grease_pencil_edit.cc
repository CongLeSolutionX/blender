/* SPDX-FileCopyrightText: 2023 Blender Authors
 *
 * SPDX-License-Identifier: GPL-2.0-or-later */

/** \file
 * \ingroup edgreasepencil
 */

#include "BLI_array_utils.hh"
#include "BLI_index_mask.hh"
#include "BLI_index_range.hh"
#include "BLI_math_geom.h"
#include "BLI_math_vector_types.hh"
#include "BLI_span.hh"
#include "BLI_stack.hh"

#include "DNA_material_types.h"

#include "BKE_context.hh"
#include "BKE_curves_utils.hh"
#include "BKE_grease_pencil.hh"
#include "BKE_material.h"

#include "RNA_access.hh"
#include "RNA_define.hh"
#include "RNA_enum_types.hh"

#include "DEG_depsgraph.hh"

#include "ED_curves.hh"
#include "ED_grease_pencil.hh"
#include "ED_screen.hh"

#include "WM_api.hh"

#include "UI_resources.hh"

namespace blender::ed::greasepencil {

bool active_grease_pencil_poll(bContext *C)
{
  Object *object = CTX_data_active_object(C);
  if (object == nullptr || object->type != OB_GREASE_PENCIL) {
    return false;
  }
  return true;
}

bool editable_grease_pencil_poll(bContext *C)
{
  Object *object = CTX_data_active_object(C);
  if (object == nullptr || object->type != OB_GREASE_PENCIL) {
    return false;
  }
  if (!ED_operator_object_active_editable_ex(C, object)) {
    return false;
  }
  if ((object->mode & OB_MODE_EDIT) == 0) {
    return false;
  }
  return true;
}

bool editable_grease_pencil_point_selection_poll(bContext *C)
{
  if (!editable_grease_pencil_poll(C)) {
    return false;
  }

  /* Allowed: point and segment selection mode, not allowed: stroke selection mode. */
  ToolSettings *ts = CTX_data_tool_settings(C);
  return (ts->gpencil_selectmode_edit != GP_SELECTMODE_STROKE);
}

bool grease_pencil_painting_poll(bContext *C)
{
  if (!active_grease_pencil_poll(C)) {
    return false;
  }
  Object *object = CTX_data_active_object(C);
  if ((object->mode & OB_MODE_PAINT_GREASE_PENCIL) == 0) {
    return false;
  }
  ToolSettings *ts = CTX_data_tool_settings(C);
  if (!ts || !ts->gp_paint) {
    return false;
  }
  return true;
}

static void keymap_grease_pencil_editing(wmKeyConfig *keyconf)
{
  wmKeyMap *keymap = WM_keymap_ensure(
      keyconf, "Grease Pencil Edit Mode", SPACE_EMPTY, RGN_TYPE_WINDOW);
  keymap->poll = editable_grease_pencil_poll;
}

static void keymap_grease_pencil_painting(wmKeyConfig *keyconf)
{
  wmKeyMap *keymap = WM_keymap_ensure(
      keyconf, "Grease Pencil Paint Mode", SPACE_EMPTY, RGN_TYPE_WINDOW);
  keymap->poll = grease_pencil_painting_poll;
}

/* -------------------------------------------------------------------- */
/** \name Smooth Stroke Operator
 * \{ */

template<typename T>
static void gaussian_blur_1D(const Span<T> src,
                             const int64_t iterations,
                             const float influence,
                             const bool smooth_ends,
                             const bool keep_shape,
                             const bool is_cyclic,
                             MutableSpan<T> dst)
{
  /**
   * 1D Gaussian-like smoothing function.
   *
   * NOTE: This is the algorithm used by #BKE_gpencil_stroke_smooth_point (legacy),
   *       but generalized and written in C++.
   *
   * This function uses a binomial kernel, which is the discrete version of gaussian blur.
   * The weight for a value at the relative index is:
   * `w = nCr(n, j + n/2) / 2^n = (n/1 * (n-1)/2 * ... * (n-j-n/2)/(j+n/2)) / 2^n`.
   * All weights together sum up to 1.
   * This is equivalent to doing multiple iterations of averaging neighbors,
   * where: `n = iterations * 2 and -n/2 <= j <= n/2`.
   *
   * Now the problem is that `nCr(n, j + n/2)` is very hard to compute for `n > 500`, since even
   * double precision isn't sufficient. A very good robust approximation for `n > 20` is:
   * `nCr(n, j + n/2) / 2^n = sqrt(2/(pi*n)) * exp(-2*j*j/n)`.
   *
   * `keep_shape` is a new option to stop the points from severely deforming.
   * It uses different partially negative weights.
   * `w = 2 * (nCr(n, j + n/2) / 2^n) - (nCr(3*n, j + n) / 2^(3*n))`
   * `  ~ 2 * sqrt(2/(pi*n)) * exp(-2*j*j/n) - sqrt(2/(pi*3*n)) * exp(-2*j*j/(3*n))`
   * All weights still sum up to 1.
   * Note that these weights only work because the averaging is done in relative coordinates.
   */

  BLI_assert(!src.is_empty());
  BLI_assert(src.size() == dst.size());

  /* Avoid computation if the there is just one point. */
  if (src.size() == 1) {
    return;
  }

  /* Weight Initialization. */
  const int64_t n_half = keep_shape ? (iterations * iterations) / 8 + iterations :
                                      (iterations * iterations) / 4 + 2 * iterations + 12;
  double w = keep_shape ? 2.0 : 1.0;
  double w2 = keep_shape ?
                  (1.0 / M_SQRT3) * exp((2 * iterations * iterations) / double(n_half * 3)) :
                  0.0;
  Array<double> total_weight(src.size(), 0.0);

  const int64_t total_points = src.size();
  const int64_t last_pt = total_points - 1;

  auto is_end_and_fixed = [smooth_ends, is_cyclic, last_pt](int index) {
    return !smooth_ends && !is_cyclic && ELEM(index, 0, last_pt);
  };

  /* Initialize at zero. */
  threading::parallel_for(dst.index_range(), 256, [&](const IndexRange range) {
    for (const int64_t index : range) {
      if (!is_end_and_fixed(index)) {
        dst[index] = T(0);
      }
    }
  });

  for (const int64_t step : IndexRange(iterations)) {
    const int64_t offset = iterations - step;
    threading::parallel_for(dst.index_range(), 256, [&](const IndexRange range) {
      for (const int64_t index : range) {
        /* Filter out endpoints. */
        if (is_end_and_fixed(index)) {
          continue;
        }

        double w_before = w - w2;
        double w_after = w - w2;

        /* Compute the neighboring points. */
        int64_t before = index - offset;
        int64_t after = index + offset;
        if (is_cyclic) {
          before = (before % total_points + total_points) % total_points;
          after = after % total_points;
        }
        else {
          if (!smooth_ends && (before < 0)) {
            w_before *= -before / float(index);
          }
          before = math::max(before, int64_t(0));

          if (!smooth_ends && (after > last_pt)) {
            w_after *= (after - (total_points - 1)) / float(total_points - 1 - index);
          }
          after = math::min(after, last_pt);
        }

        /* Add the neighboring values. */
        const T bval = src[before];
        const T aval = src[after];
        const T cval = src[index];

        dst[index] += (bval - cval) * w_before;
        dst[index] += (aval - cval) * w_after;

        /* Update the weight values. */
        total_weight[index] += w_before;
        total_weight[index] += w_after;
      }
    });

    w *= (n_half + offset) / double(n_half + 1 - offset);
    w2 *= (n_half * 3 + offset) / double(n_half * 3 + 1 - offset);
  }

  /* Normalize the weights. */
  threading::parallel_for(dst.index_range(), 256, [&](const IndexRange range) {
    for (const int64_t index : range) {
      if (!is_end_and_fixed(index)) {
        total_weight[index] += w - w2;
        dst[index] = src[index] + influence * dst[index] / total_weight[index];
      }
    }
  });
}

void gaussian_blur_1D(const GSpan src,
                      const int64_t iterations,
                      const float influence,
                      const bool smooth_ends,
                      const bool keep_shape,
                      const bool is_cyclic,
                      GMutableSpan dst)
{
  bke::attribute_math::convert_to_static_type(src.type(), [&](auto dummy) {
    using T = decltype(dummy);
    /* Reduces unnecessary code generation. */
    if constexpr (std::is_same_v<T, float> || std::is_same_v<T, float2> ||
                  std::is_same_v<T, float3>) {
      gaussian_blur_1D(src.typed<T>(),
                       iterations,
                       influence,
                       smooth_ends,
                       keep_shape,
                       is_cyclic,
                       dst.typed<T>());
    }
  });
}

static void smooth_curve_attribute(const OffsetIndices<int> points_by_curve,
                                   const VArray<bool> &point_selection,
                                   const VArray<bool> &cyclic,
                                   const IndexMask &curves_to_smooth,
                                   const int64_t iterations,
                                   const float influence,
                                   const bool smooth_ends,
                                   const bool keep_shape,
                                   GMutableSpan data)
{
  curves_to_smooth.foreach_index_optimized<int64_t>(GrainSize(512), [&](const int64_t curve_i) {
    Vector<std::byte> orig_data;
    const IndexRange points = points_by_curve[curve_i];

    IndexMaskMemory memory;
    const IndexMask selection_mask = IndexMask::from_bools(points, point_selection, memory);
    if (selection_mask.is_empty()) {
      return;
    }

    Vector<IndexRange> selection_ranges = selection_mask.to_ranges();
    for (const IndexRange range : selection_ranges) {
      GMutableSpan dst_data = data.slice(range);

      orig_data.resize(dst_data.size_in_bytes());
      dst_data.type().copy_assign_n(dst_data.data(), orig_data.data(), range.size());
      const GSpan src_data(dst_data.type(), orig_data.data(), range.size());

      gaussian_blur_1D(
          src_data, iterations, influence, smooth_ends, keep_shape, cyclic[curve_i], dst_data);
    }
  });
}

static int grease_pencil_stroke_smooth_exec(bContext *C, wmOperator *op)
{
  const Scene *scene = CTX_data_scene(C);
  Object *object = CTX_data_active_object(C);
  GreasePencil &grease_pencil = *static_cast<GreasePencil *>(object->data);

  const int iterations = RNA_int_get(op->ptr, "iterations");
  const float influence = RNA_float_get(op->ptr, "factor");
  const bool keep_shape = RNA_boolean_get(op->ptr, "keep_shape");
  const bool smooth_ends = RNA_boolean_get(op->ptr, "smooth_ends");

  const bool smooth_position = RNA_boolean_get(op->ptr, "smooth_position");
  const bool smooth_radius = RNA_boolean_get(op->ptr, "smooth_radius");
  const bool smooth_opacity = RNA_boolean_get(op->ptr, "smooth_opacity");

  if (!(smooth_position || smooth_radius || smooth_opacity)) {
    /* There's nothing to be smoothed, return. */
    return OPERATOR_FINISHED;
  }

  bool changed = false;
  const Array<MutableDrawingInfo> drawings = retrieve_editable_drawings(*scene, grease_pencil);
  threading::parallel_for_each(drawings, [&](const MutableDrawingInfo &info) {
    bke::CurvesGeometry &curves = info.drawing.strokes_for_write();
    if (curves.points_num() == 0) {
      return;
    }

    IndexMaskMemory memory;
    const IndexMask strokes = ed::greasepencil::retrieve_editable_and_selected_strokes(
        *object, info.drawing, memory);
    if (strokes.is_empty()) {
      return;
    }

    bke::MutableAttributeAccessor attributes = curves.attributes_for_write();
    const OffsetIndices points_by_curve = curves.points_by_curve();
    const VArray<bool> cyclic = curves.cyclic();
    const VArray<bool> point_selection = *curves.attributes().lookup_or_default<bool>(
        ".selection", ATTR_DOMAIN_POINT, true);

    if (smooth_position) {
      bke::GSpanAttributeWriter positions = attributes.lookup_for_write_span("position");
      smooth_curve_attribute(points_by_curve,
                             point_selection,
                             cyclic,
                             strokes,
                             iterations,
                             influence,
                             smooth_ends,
                             keep_shape,
                             positions.span);
      positions.finish();
      changed = true;
    }
    if (smooth_opacity && info.drawing.opacities().is_span()) {
      bke::GSpanAttributeWriter opacities = attributes.lookup_for_write_span("opacity");
      smooth_curve_attribute(points_by_curve,
                             point_selection,
                             cyclic,
                             strokes,
                             iterations,
                             influence,
                             smooth_ends,
                             false,
                             opacities.span);
      opacities.finish();
      changed = true;
    }
    if (smooth_radius && info.drawing.radii().is_span()) {
      bke::GSpanAttributeWriter radii = attributes.lookup_for_write_span("radius");
      smooth_curve_attribute(points_by_curve,
                             point_selection,
                             cyclic,
                             strokes,
                             iterations,
                             influence,
                             smooth_ends,
                             false,
                             radii.span);
      radii.finish();
      changed = true;
    }
  });

  if (changed) {
    DEG_id_tag_update(&grease_pencil.id, ID_RECALC_GEOMETRY);
    WM_event_add_notifier(C, NC_GEOM | ND_DATA, &grease_pencil);
  }

  return OPERATOR_FINISHED;
}

static void GREASE_PENCIL_OT_stroke_smooth(wmOperatorType *ot)
{
  PropertyRNA *prop;

  /* Identifiers. */
  ot->name = "Smooth Stroke";
  ot->idname = "GREASE_PENCIL_OT_stroke_smooth";
  ot->description = "Smooth selected strokes";

  /* Callbacks. */
  ot->exec = grease_pencil_stroke_smooth_exec;
  ot->poll = editable_grease_pencil_poll;

  ot->flag = OPTYPE_REGISTER | OPTYPE_UNDO;

  /* Smooth parameters. */
  prop = RNA_def_int(ot->srna, "iterations", 10, 1, 100, "Iterations", "", 1, 30);
  RNA_def_property_flag(prop, PROP_SKIP_SAVE);
  RNA_def_float(ot->srna, "factor", 1.0f, 0.0f, 1.0f, "Factor", "", 0.0f, 1.0f);
  RNA_def_boolean(ot->srna, "smooth_ends", false, "Smooth Endpoints", "");
  RNA_def_boolean(ot->srna, "keep_shape", false, "Keep Shape", "");

  RNA_def_boolean(ot->srna, "smooth_position", true, "Position", "");
  RNA_def_boolean(ot->srna, "smooth_radius", true, "Radius", "");
  RNA_def_boolean(ot->srna, "smooth_opacity", false, "Opacity", "");
}

/** \} */

/* -------------------------------------------------------------------- */
/** \name Simplify Stroke Operator
 * \{ */

static float dist_to_interpolated(
    float3 pos, float3 posA, float3 posB, float val, float valA, float valB)
{
  float dist1 = math::distance_squared(posA, pos);
  float dist2 = math::distance_squared(posB, pos);

  if (dist1 + dist2 > 0) {
    float interpolated_val = interpf(valB, valA, dist1 / (dist1 + dist2));
    return math::distance(interpolated_val, val);
  }
  return 0.0f;
}

static int64_t stroke_simplify(const IndexRange points,
                               const bool cyclic,
                               const float epsilon,
                               const FunctionRef<float(int64_t, int64_t, int64_t)> dist_function,
                               MutableSpan<bool> points_to_delete)
{
  int64_t total_points_to_delete = 0;
  const Span<bool> curve_selection = points_to_delete.slice(points);
  if (!curve_selection.contains(true)) {
    return total_points_to_delete;
  }

  const bool is_last_segment_selected = (curve_selection.first() && curve_selection.last());

  const Vector<IndexRange> selection_ranges = array_utils::find_all_ranges(curve_selection, true);
  threading::parallel_for(
      selection_ranges.index_range(), 1024, [&](const IndexRange range_of_ranges) {
        for (const IndexRange range : selection_ranges.as_span().slice(range_of_ranges)) {
          total_points_to_delete += ramer_douglas_peucker_simplify(
              range.shift(points.start()), epsilon, dist_function, points_to_delete);
        }
      });

  /* For cyclic curves, simplify the last segment. */
  if (cyclic && points.size() > 2 && is_last_segment_selected) {
    const float dist = dist_function(points.last(1), points.first(), points.last());
    if (dist <= epsilon) {
      points_to_delete[points.last()] = true;
      total_points_to_delete++;
    }
  }

  return total_points_to_delete;
}

static int grease_pencil_stroke_simplify_exec(bContext *C, wmOperator *op)
{
  const Scene *scene = CTX_data_scene(C);
  Object *object = CTX_data_active_object(C);
  GreasePencil &grease_pencil = *static_cast<GreasePencil *>(object->data);

  const float epsilon = RNA_float_get(op->ptr, "factor");

  bool changed = false;
  const Array<MutableDrawingInfo> drawings = retrieve_editable_drawings(*scene, grease_pencil);
  threading::parallel_for_each(drawings, [&](const MutableDrawingInfo &info) {
    bke::CurvesGeometry &curves = info.drawing.strokes_for_write();
    if (curves.points_num() == 0) {
      return;
    }

    IndexMaskMemory memory;
    const IndexMask strokes = ed::greasepencil::retrieve_editable_and_selected_strokes(
        *object, info.drawing, memory);
    if (strokes.is_empty()) {
      return;
    }

    const Span<float3> positions = curves.positions();
    const VArray<float> radii = info.drawing.radii();

    /* Distance functions for `ramer_douglas_peucker_simplify`. */
    const auto dist_function_positions =
        [positions](int64_t first_index, int64_t last_index, int64_t index) {
          const float dist_position = dist_to_line_v3(
              positions[index], positions[first_index], positions[last_index]);
          return dist_position;
        };
    const auto dist_function_positions_and_radii =
        [positions, radii](int64_t first_index, int64_t last_index, int64_t index) {
          const float dist_position = dist_to_line_v3(
              positions[index], positions[first_index], positions[last_index]);
          /* We divide the distance by 2000.0f to convert from "pixels" to an actual
           * distance. For some reason, grease pencil strokes the thickness of strokes in
           * pixels rather than object space distance. */
          const float dist_radii = dist_to_interpolated(positions[index],
                                                        positions[first_index],
                                                        positions[last_index],
                                                        radii[index],
                                                        radii[first_index],
                                                        radii[last_index]) /
                                   2000.0f;
          return math::max(dist_position, dist_radii);
        };

    const VArray<bool> cyclic = curves.cyclic();
    const OffsetIndices<int> points_by_curve = curves.points_by_curve();
    const VArray<bool> selection = *curves.attributes().lookup_or_default<bool>(
        ".selection", ATTR_DOMAIN_POINT, true);

    /* Mark all points in the editable curves to be deleted. */
    Array<bool> points_to_delete(curves.points_num(), false);
    bke::curves::fill_points(points_by_curve, strokes, true, points_to_delete.as_mutable_span());

    std::atomic<int64_t> total_points_to_delete = 0;
    if (radii.is_single()) {
      strokes.foreach_index([&](const int64_t curve_i) {
        const IndexRange points = points_by_curve[curve_i];
        total_points_to_delete += stroke_simplify(points,
                                                  cyclic[curve_i],
                                                  epsilon,
                                                  dist_function_positions,
                                                  points_to_delete.as_mutable_span());
      });
    }
    else if (radii.is_span()) {
      strokes.foreach_index([&](const int64_t curve_i) {
        const IndexRange points = points_by_curve[curve_i];
        total_points_to_delete += stroke_simplify(points,
                                                  cyclic[curve_i],
                                                  epsilon,
                                                  dist_function_positions_and_radii,
                                                  points_to_delete.as_mutable_span());
      });
    }

    if (total_points_to_delete > 0) {
      IndexMaskMemory memory;
      curves.remove_points(IndexMask::from_bools(points_to_delete, memory));
      info.drawing.tag_topology_changed();
      changed = true;
    }
  });

  if (changed) {
    DEG_id_tag_update(&grease_pencil.id, ID_RECALC_GEOMETRY);
    WM_event_add_notifier(C, NC_GEOM | ND_DATA, &grease_pencil);
  }
  return OPERATOR_FINISHED;
}

static void GREASE_PENCIL_OT_stroke_simplify(wmOperatorType *ot)
{
  PropertyRNA *prop;

  /* Identifiers. */
  ot->name = "Simplify Stroke";
  ot->idname = "GREASE_PENCIL_OT_stroke_simplify";
  ot->description = "Simplify selected strokes";

  /* Callbacks. */
  ot->exec = grease_pencil_stroke_simplify_exec;
  ot->poll = editable_grease_pencil_point_selection_poll;

  ot->flag = OPTYPE_REGISTER | OPTYPE_UNDO;

  /* Simplify parameters. */
  prop = RNA_def_float(ot->srna, "factor", 0.01f, 0.0f, 100.0f, "Factor", "", 0.0f, 100.0f);
  RNA_def_property_flag(prop, PROP_SKIP_SAVE);
}

/** \} */

/* -------------------------------------------------------------------- */
/** \name Delete Operator
 * \{ */

static bke::CurvesGeometry remove_points_and_split(const bke::CurvesGeometry &curves,
                                                   const IndexMask &mask)
{
  const OffsetIndices<int> points_by_curve = curves.points_by_curve();
  const VArray<bool> src_cyclic = curves.cyclic();

  Array<bool> points_to_delete(curves.points_num());
  mask.to_bools(points_to_delete.as_mutable_span());
  const int total_points = points_to_delete.as_span().count(false);

  /* Return if deleting everything. */
  if (total_points == 0) {
    return {};
  }

  int curr_dst_point_id = 0;
  Array<int> dst_to_src_point(total_points);
  Vector<int> dst_curve_counts;
  Vector<int> dst_to_src_curve;
  Vector<bool> dst_cyclic;

  for (const int curve_i : curves.curves_range()) {
    const IndexRange points = points_by_curve[curve_i];
    const Span<bool> curve_points_to_delete = points_to_delete.as_span().slice(points);
    const bool curve_cyclic = src_cyclic[curve_i];

    /* Note, these ranges start at zero and needed to be shifted by `points.first()` */
    const Vector<IndexRange> ranges_to_keep = array_utils::find_all_ranges(curve_points_to_delete,
                                                                           false);

    if (ranges_to_keep.size() == 0) {
      continue;
    }

    const bool is_last_segment_selected = curve_cyclic && ranges_to_keep.first().first() == 0 &&
                                          ranges_to_keep.last().last() == points.size() - 1;
    const bool is_curve_self_joined = is_last_segment_selected && ranges_to_keep.size() != 1;
    const bool is_cyclic = ranges_to_keep.size() == 1 && is_last_segment_selected;

    IndexRange range_ids = ranges_to_keep.index_range();
    /* Skip the first range because it is joined to the end of the last range. */
    for (const int range_i : ranges_to_keep.index_range().drop_front(is_curve_self_joined)) {
      const IndexRange range = ranges_to_keep[range_i];

      int count = range.size();
      for (const int src_point : range.shift(points.first())) {
        dst_to_src_point[curr_dst_point_id++] = src_point;
      }

      /* Join the first range to the end of the last range. */
      if (is_curve_self_joined && range_i == range_ids.last()) {
        const IndexRange first_range = ranges_to_keep[range_ids.first()];
        for (const int src_point : first_range.shift(points.first())) {
          dst_to_src_point[curr_dst_point_id++] = src_point;
        }
        count += first_range.size();
      }

      dst_curve_counts.append(count);
      dst_to_src_curve.append(curve_i);
      dst_cyclic.append(is_cyclic);
    }
  }

  const int total_curves = dst_to_src_curve.size();

  bke::CurvesGeometry dst_curves(total_points, total_curves);

  MutableSpan<int> new_curve_offsets = dst_curves.offsets_for_write();
  array_utils::copy(dst_curve_counts.as_span(), new_curve_offsets.drop_back(1));
  offset_indices::accumulate_counts_to_offsets(new_curve_offsets);

  bke::MutableAttributeAccessor dst_attributes = dst_curves.attributes_for_write();
  const bke::AttributeAccessor src_attributes = curves.attributes();

  /* Transfer curve attributes. */
  gather_attributes(
      src_attributes, ATTR_DOMAIN_CURVE, {}, {"cyclic"}, dst_to_src_curve, dst_attributes);
  array_utils::copy(dst_cyclic.as_span(), dst_curves.cyclic_for_write());

  /* Transfer point attributes. */
  gather_attributes(src_attributes, ATTR_DOMAIN_POINT, {}, {}, dst_to_src_point, dst_attributes);

  dst_curves.remove_attributes_based_on_types();

  return dst_curves;
}

static int grease_pencil_delete_exec(bContext *C, wmOperator * /*op*/)
{
  using namespace blender;
  const Scene *scene = CTX_data_scene(C);
  Object *object = CTX_data_active_object(C);
  GreasePencil &grease_pencil = *static_cast<GreasePencil *>(object->data);

  const eAttrDomain selection_domain = ED_grease_pencil_selection_domain_get(scene->toolsettings);

  bool changed = false;
  const Array<MutableDrawingInfo> drawings = retrieve_editable_drawings(*scene, grease_pencil);
  threading::parallel_for_each(drawings, [&](const MutableDrawingInfo &info) {
    IndexMaskMemory memory;
    const IndexMask elements = ed::greasepencil::retrieve_editable_and_selected_elements(
        *object, info.drawing, selection_domain, memory);
    if (elements.is_empty()) {
      return;
    }

    bke::CurvesGeometry &curves = info.drawing.strokes_for_write();
    if (selection_domain == ATTR_DOMAIN_CURVE) {
      curves.remove_curves(elements);
    }
    else if (selection_domain == ATTR_DOMAIN_POINT) {
      curves = remove_points_and_split(curves, elements);
    }
    info.drawing.tag_topology_changed();
    changed = true;
  });

  if (changed) {
    DEG_id_tag_update(&grease_pencil.id, ID_RECALC_GEOMETRY);
    WM_event_add_notifier(C, NC_GEOM | ND_DATA, &grease_pencil);
  }
  return OPERATOR_FINISHED;
}

static void GREASE_PENCIL_OT_delete(wmOperatorType *ot)
{
  /* Identifiers. */
  ot->name = "Delete";
  ot->idname = "GREASE_PENCIL_OT_delete";
  ot->description = "Delete selected strokes or points";

  /* Callbacks. */
  ot->invoke = WM_menu_invoke;
  ot->exec = grease_pencil_delete_exec;
  ot->poll = editable_grease_pencil_poll;

  ot->flag = OPTYPE_REGISTER | OPTYPE_UNDO;
}

/** \} */

/* -------------------------------------------------------------------- */
/** \name Dissolve Points Operator
 * \{ */

enum class DissolveMode : int8_t {
  /** Dissolve all selected points. */
  POINTS = 0,
  /** Dissolve between selected points. */
  BETWEEN = 1,
  /** Dissolve unselected points. */
  UNSELECT = 2,
};

static const EnumPropertyItem prop_dissolve_types[] = {
    {int(DissolveMode::POINTS), "POINTS", 0, "Dissolve", "Dissolve selected points"},
    {int(DissolveMode::BETWEEN),
     "BETWEEN",
     0,
     "Dissolve Between",
     "Dissolve points between selected points"},
    {int(DissolveMode::UNSELECT),
     "UNSELECT",
     0,
     "Dissolve Unselect",
     "Dissolve all unselected points"},
    {0, nullptr, 0, nullptr, nullptr},
};

static Array<bool> get_points_to_dissolve(bke::CurvesGeometry &curves,
                                          const IndexMask &mask,
                                          const DissolveMode mode)
{
  const VArray<bool> selection = *curves.attributes().lookup_or_default<bool>(
      ".selection", ATTR_DOMAIN_POINT, true);

  Array<bool> points_to_dissolve(curves.points_num(), false);
  selection.materialize(mask, points_to_dissolve);

  if (mode == DissolveMode::POINTS) {
    return points_to_dissolve;
  }

  /* Both `between` and `unselect` have the unselected point being the ones dissolved so we need
   * to invert. */
  BLI_assert(ELEM(mode, DissolveMode::BETWEEN, DissolveMode::UNSELECT));

  const OffsetIndices<int> points_by_curve = curves.points_by_curve();
  /* Because we are going to invert, these become the points to keep. */
  MutableSpan<bool> points_to_keep = points_to_dissolve.as_mutable_span();

  threading::parallel_for(curves.curves_range(), 128, [&](const IndexRange range) {
    for (const int64_t curve_i : range) {
      const IndexRange points = points_by_curve[curve_i];
      const Span<bool> curve_selection = points_to_dissolve.as_span().slice(points);
      /* The unselected curves should not be dissolved. */
      if (!curve_selection.contains(true)) {
        points_to_keep.slice(points).fill(true);
        continue;
      }

      /* `between` is just `unselect` but with the first and last segments not getting
       * dissolved. */
      if (mode != DissolveMode::BETWEEN) {
        continue;
      }

      const Vector<IndexRange> deselection_ranges = array_utils::find_all_ranges(curve_selection,
                                                                                 false);

      if (deselection_ranges.size() != 0) {
        const IndexRange first_range = deselection_ranges.first().shift(points.first());
        const IndexRange last_range = deselection_ranges.last().shift(points.first());

        /* Ranges should only be fill if the first/last point matches the start/end point
         * of the segment. */
        if (first_range.first() == points.first()) {
          points_to_keep.slice(first_range).fill(true);
        }
        if (last_range.last() == points.last()) {
          points_to_keep.slice(last_range).fill(true);
        }
      }
    }
  });

  array_utils::invert_booleans(points_to_dissolve);

  return points_to_dissolve;
}

static int grease_pencil_dissolve_exec(bContext *C, wmOperator *op)
{
  const Scene *scene = CTX_data_scene(C);
  Object *object = CTX_data_active_object(C);
  GreasePencil &grease_pencil = *static_cast<GreasePencil *>(object->data);

  const DissolveMode mode = DissolveMode(RNA_enum_get(op->ptr, "type"));

  bool changed = false;
  const Array<MutableDrawingInfo> drawings = retrieve_editable_drawings(*scene, grease_pencil);
  threading::parallel_for_each(drawings, [&](const MutableDrawingInfo &info) {
    bke::CurvesGeometry &curves = info.drawing.strokes_for_write();
    if (curves.points_num() == 0) {
      return;
    }

    IndexMaskMemory memory;
    const IndexMask points = ed::greasepencil::retrieve_editable_and_selected_points(
        *object, info.drawing, memory);
    if (points.is_empty()) {
      return;
    }

    const Array<bool> points_to_dissolve = get_points_to_dissolve(curves, points, mode);
    if (points_to_dissolve.as_span().contains(true)) {
      curves.remove_points(IndexMask::from_bools(points_to_dissolve, memory));
      info.drawing.tag_topology_changed();
      changed = true;
    }
  });

  if (changed) {
    DEG_id_tag_update(&grease_pencil.id, ID_RECALC_GEOMETRY);
    WM_event_add_notifier(C, NC_GEOM | ND_DATA, &grease_pencil);
  }
  return OPERATOR_FINISHED;
}

static void GREASE_PENCIL_OT_dissolve(wmOperatorType *ot)
{
  PropertyRNA *prop;

  /* Identifiers. */
  ot->name = "Dissolve";
  ot->idname = "GREASE_PENCIL_OT_dissolve";
  ot->description = "Delete selected points without splitting strokes";

  /* Callbacks. */
  ot->invoke = WM_menu_invoke;
  ot->exec = grease_pencil_dissolve_exec;
  ot->poll = editable_grease_pencil_point_selection_poll;

  ot->flag = OPTYPE_REGISTER | OPTYPE_UNDO;

  /* Simplify parameters. */
  ot->prop = prop = RNA_def_enum(ot->srna,
                                 "type",
                                 prop_dissolve_types,
                                 0,
                                 "Type",
                                 "Method used for dissolving stroke points");
  RNA_def_property_flag(prop, PROP_SKIP_SAVE);
}

/** \} */

/* -------------------------------------------------------------------- */
/** \name Delete Frame Operator
 * \{ */

enum class DeleteFrameMode : int8_t {
  /** Delete the active frame for the current layer. */
  ACTIVE_FRAME = 0,
  /** Delete the active frames for all layers. */
  ALL_FRAMES = 1,
};

static const EnumPropertyItem prop_greasepencil_deleteframe_types[] = {
    {int(DeleteFrameMode::ACTIVE_FRAME),
     "ACTIVE_FRAME",
     0,
     "Active Frame",
     "Deletes current frame in the active layer"},
    {int(DeleteFrameMode::ALL_FRAMES),
     "ALL_FRAMES",
     0,
     "All Active Frames",
     "Delete active frames for all layers"},
    {0, nullptr, 0, nullptr, nullptr},
};

static int grease_pencil_delete_frame_exec(bContext *C, wmOperator *op)
{
  const Scene *scene = CTX_data_scene(C);
  Object *object = CTX_data_active_object(C);
  GreasePencil &grease_pencil = *static_cast<GreasePencil *>(object->data);
  const int current_frame = scene->r.cfra;

  const DeleteFrameMode mode = DeleteFrameMode(RNA_enum_get(op->ptr, "type"));

  bool changed = false;
  if (mode == DeleteFrameMode::ACTIVE_FRAME && grease_pencil.has_active_layer()) {
    bke::greasepencil::Layer &layer = *grease_pencil.get_active_layer_for_write();
    if (layer.is_editable()) {
      changed |= grease_pencil.remove_frames(layer, {layer.frame_key_at(current_frame)});
    }
  }
  else if (mode == DeleteFrameMode::ALL_FRAMES) {
    for (bke::greasepencil::Layer *layer : grease_pencil.layers_for_write()) {
      if (layer->is_editable()) {
        changed |= grease_pencil.remove_frames(*layer, {layer->frame_key_at(current_frame)});
      }
    }
  }

  if (changed) {
    DEG_id_tag_update(&grease_pencil.id, ID_RECALC_GEOMETRY);
    WM_event_add_notifier(C, NC_GEOM | ND_DATA | NA_EDITED, &grease_pencil);
    WM_event_add_notifier(C, NC_GPENCIL | NA_EDITED, nullptr);
  }

  return OPERATOR_FINISHED;
}

static void GREASE_PENCIL_OT_delete_frame(wmOperatorType *ot)
{
  PropertyRNA *prop;

  /* Identifiers. */
  ot->name = "Delete Frame";
  ot->idname = "GREASE_PENCIL_OT_delete_frame";
  ot->description = "Delete Grease Pencil Frame(s)";

  /* Callbacks. */
  ot->invoke = WM_menu_invoke;
  ot->exec = grease_pencil_delete_frame_exec;
  ot->poll = editable_grease_pencil_poll;

  ot->flag = OPTYPE_REGISTER | OPTYPE_UNDO;

  ot->prop = prop = RNA_def_enum(ot->srna,
                                 "type",
                                 prop_greasepencil_deleteframe_types,
                                 0,
                                 "Type",
                                 "Method used for deleting Grease Pencil frames");
  RNA_def_property_flag(prop, PROP_SKIP_SAVE);
}
/** \} */

/* -------------------------------------------------------------------- */
/** \name Stroke Material Set Operator
 * \{ */

static int grease_pencil_stroke_material_set_exec(bContext *C, wmOperator * /*op*/)
{
  const Scene *scene = CTX_data_scene(C);
  Object *object = CTX_data_active_object(C);
  GreasePencil &grease_pencil = *static_cast<GreasePencil *>(object->data);
  const int material_index = object->actcol - 1;

  if (material_index == -1) {
    return OPERATOR_CANCELLED;
  }

  const Array<MutableDrawingInfo> drawings = retrieve_editable_drawings(*scene, grease_pencil);
  threading::parallel_for_each(drawings, [&](const MutableDrawingInfo &info) {
    IndexMaskMemory memory;
    IndexMask strokes = ed::greasepencil::retrieve_editable_and_selected_strokes(
        *object, info.drawing, memory);
    if (strokes.is_empty()) {
      return;
    }

    bke::CurvesGeometry &curves = info.drawing.strokes_for_write();
    bke::SpanAttributeWriter<int> materials =
        curves.attributes_for_write().lookup_or_add_for_write_span<int>("material_index",
                                                                        ATTR_DOMAIN_CURVE);
    index_mask::masked_fill(materials.span, material_index, strokes);
    materials.finish();
  });

  DEG_id_tag_update(&grease_pencil.id, ID_RECALC_GEOMETRY);
  WM_event_add_notifier(C, NC_GEOM | ND_DATA | NA_EDITED, &grease_pencil);

  return OPERATOR_FINISHED;
}

static void GREASE_PENCIL_OT_stroke_material_set(wmOperatorType *ot)
{
  ot->name = "Assign Material";
  ot->idname = "GREASE_PENCIL_OT_stroke_material_set";
  ot->description = "Change Stroke material with selected material";

  ot->exec = grease_pencil_stroke_material_set_exec;
  ot->poll = editable_grease_pencil_poll;

  ot->flag = OPTYPE_REGISTER | OPTYPE_UNDO;
}
/** \} */

/* -------------------------------------------------------------------- */
/** \name Cyclical Set Operator
 * \{ */

enum class CyclicalMode : int8_t {
  /** Sets all strokes to cycle. */
  CLOSE = 0,
  /** Sets all strokes to not cycle. */
  OPEN = 1,
  /** Switches the cyclic state of the strokes. */
  TOGGLE = 2,
};

static const EnumPropertyItem prop_cyclical_types[] = {
    {int(CyclicalMode::CLOSE), "CLOSE", 0, "Close All", ""},
    {int(CyclicalMode::OPEN), "OPEN", 0, "Open All", ""},
    {int(CyclicalMode::TOGGLE), "TOGGLE", 0, "Toggle", ""},
    {0, nullptr, 0, nullptr, nullptr},
};

static int grease_pencil_cyclical_set_exec(bContext *C, wmOperator *op)
{
  const Scene *scene = CTX_data_scene(C);
  Object *object = CTX_data_active_object(C);
  GreasePencil &grease_pencil = *static_cast<GreasePencil *>(object->data);

  const CyclicalMode mode = CyclicalMode(RNA_enum_get(op->ptr, "type"));

  bool changed = false;
  const Array<MutableDrawingInfo> drawings = retrieve_editable_drawings(*scene, grease_pencil);
  threading::parallel_for_each(drawings, [&](const MutableDrawingInfo &info) {
    bke::CurvesGeometry &curves = info.drawing.strokes_for_write();
    if (mode == CyclicalMode::OPEN && !curves.attributes().contains("cyclic")) {
      /* Avoid creating unneeded attribute. */
      return;
    }

    IndexMaskMemory memory;
    const IndexMask strokes = ed::greasepencil::retrieve_editable_and_selected_strokes(
        *object, info.drawing, memory);
    if (strokes.is_empty()) {
      return;
    }

    MutableSpan<bool> cyclic = curves.cyclic_for_write();
    switch (mode) {
      case CyclicalMode::CLOSE:
        index_mask::masked_fill(cyclic, true, strokes);
        break;
      case CyclicalMode::OPEN:
        index_mask::masked_fill(cyclic, false, strokes);
        break;
      case CyclicalMode::TOGGLE:
        array_utils::invert_booleans(cyclic, strokes);
        break;
    }

    /* Remove the attribute if it is empty. */
    if (mode != CyclicalMode::CLOSE) {
      if (array_utils::booleans_mix_calc(curves.cyclic()) == array_utils::BooleanMix::AllFalse) {
        curves.attributes_for_write().remove("cyclic");
      }
    }

    changed = true;
  });

  if (changed) {
    DEG_id_tag_update(&grease_pencil.id, ID_RECALC_GEOMETRY);
    WM_event_add_notifier(C, NC_GEOM | ND_DATA, &grease_pencil);
  }

  return OPERATOR_FINISHED;
}

static void GREASE_PENCIL_OT_cyclical_set(wmOperatorType *ot)
{
  /* Identifiers. */
  ot->name = "Set Cyclical State";
  ot->idname = "GREASE_PENCIL_OT_cyclical_set";
  ot->description = "Close or open the selected stroke adding a segment from last to first point";

  /* Callbacks. */
  ot->invoke = WM_menu_invoke;
  ot->exec = grease_pencil_cyclical_set_exec;
  ot->poll = editable_grease_pencil_poll;

  ot->flag = OPTYPE_REGISTER | OPTYPE_UNDO;

  /* Simplify parameters. */
  ot->prop = RNA_def_enum(
      ot->srna, "type", prop_cyclical_types, int(CyclicalMode::TOGGLE), "Type", "");
}

/** \} */

/* -------------------------------------------------------------------- */
/** \name Set selected material as active material
 * \{ */
static int grease_pencil_set_active_material_exec(bContext *C, wmOperator * /*op*/)
{
  using namespace blender;
  const Scene *scene = CTX_data_scene(C);
  Object *object = CTX_data_active_object(C);
  GreasePencil &grease_pencil = *static_cast<GreasePencil *>(object->data);

  if (object->totcol == 0) {
    return OPERATOR_CANCELLED;
  }

  const Array<MutableDrawingInfo> drawings = retrieve_editable_drawings(*scene, grease_pencil);
  for (const MutableDrawingInfo &info : drawings) {
    IndexMaskMemory memory;
    const IndexMask strokes = ed::greasepencil::retrieve_editable_and_selected_strokes(
        *object, info.drawing, memory);
    if (strokes.is_empty()) {
      continue;
    }
    bke::CurvesGeometry &curves = info.drawing.strokes_for_write();

    const blender::VArray<int> materials = *curves.attributes().lookup_or_default<int>(
        "material_index", ATTR_DOMAIN_CURVE, 0);
    object->actcol = materials[strokes.first()] + 1;
    break;
  };

  WM_event_add_notifier(C, NC_GEOM | ND_DATA | NA_EDITED, &grease_pencil);

  return OPERATOR_FINISHED;
}

static void GREASE_PENCIL_OT_set_active_material(wmOperatorType *ot)
{
  ot->name = "Set Active Material";
  ot->idname = "GREASE_PENCIL_OT_set_active_material";
  ot->description = "Set the selected stroke material as the active material";

  ot->exec = grease_pencil_set_active_material_exec;
  ot->poll = editable_grease_pencil_poll;

  ot->flag = OPTYPE_REGISTER | OPTYPE_UNDO;
}
/** \} */

/* -------------------------------------------------------------------- */
/** \name Set stroke uniform Thickness
 * \{ */

static int grease_pencil_set_uniform_thickness_exec(bContext *C, wmOperator *op)
{
  const Scene *scene = CTX_data_scene(C);
  Object *object = CTX_data_active_object(C);
  GreasePencil &grease_pencil = *static_cast<GreasePencil *>(object->data);

  /* Radius is half of the thickness. */
  const float radius = RNA_float_get(op->ptr, "thickness") * 0.5f;

  bool changed = false;
  const Array<MutableDrawingInfo> drawings = retrieve_editable_drawings(*scene, grease_pencil);
  threading::parallel_for_each(drawings, [&](const MutableDrawingInfo &info) {
    IndexMaskMemory memory;
    const IndexMask strokes = ed::greasepencil::retrieve_editable_and_selected_strokes(
        *object, info.drawing, memory);
    if (strokes.is_empty()) {
      return;
    }
    bke::CurvesGeometry &curves = info.drawing.strokes_for_write();

    const OffsetIndices<int> points_by_curve = curves.points_by_curve();
    MutableSpan<float> radii = info.drawing.radii_for_write();
    bke::curves::fill_points<float>(points_by_curve, strokes, radius, radii);
    changed = true;
  });

  if (changed) {
    DEG_id_tag_update(&grease_pencil.id, ID_RECALC_GEOMETRY);
    WM_event_add_notifier(C, NC_GEOM | ND_DATA, &grease_pencil);
  }

  return OPERATOR_FINISHED;
}

static void GREASE_PENCIL_OT_set_uniform_thickness(wmOperatorType *ot)
{
  /* Identifiers. */
  ot->name = "Set Uniform Thickness";
  ot->idname = "GREASE_PENCIL_OT_set_uniform_thickness";
  ot->description = "Set all stroke points to same thickness";

  /* Callbacks. */
  ot->exec = grease_pencil_set_uniform_thickness_exec;
  ot->poll = editable_grease_pencil_poll;

  /* flags */
  ot->flag = OPTYPE_REGISTER | OPTYPE_UNDO;

  /* props */
  ot->prop = RNA_def_float(
      ot->srna, "thickness", 0.1f, 0.0f, 1000.0f, "Thickness", "Thickness", 0.0f, 1000.0f);
}

/** \} */
/* -------------------------------------------------------------------- */
/** \name Set stroke uniform Opacity
 * \{ */

static int grease_pencil_set_uniform_opacity_exec(bContext *C, wmOperator *op)
{
  const Scene *scene = CTX_data_scene(C);
  Object *object = CTX_data_active_object(C);
  GreasePencil &grease_pencil = *static_cast<GreasePencil *>(object->data);

  const float opacity = RNA_float_get(op->ptr, "opacity");

  bool changed = false;
  const Array<MutableDrawingInfo> drawings = retrieve_editable_drawings(*scene, grease_pencil);
  threading::parallel_for_each(drawings, [&](const MutableDrawingInfo &info) {
    IndexMaskMemory memory;
    const IndexMask strokes = ed::greasepencil::retrieve_editable_and_selected_strokes(
        *object, info.drawing, memory);
    if (strokes.is_empty()) {
      return;
    }
    bke::CurvesGeometry &curves = info.drawing.strokes_for_write();

    const OffsetIndices<int> points_by_curve = curves.points_by_curve();
    MutableSpan<float> opacities = info.drawing.opacities_for_write();
    bke::curves::fill_points<float>(points_by_curve, strokes, opacity, opacities);
    changed = true;
  });

  if (changed) {
    DEG_id_tag_update(&grease_pencil.id, ID_RECALC_GEOMETRY);
    WM_event_add_notifier(C, NC_GEOM | ND_DATA, &grease_pencil);
  }

  return OPERATOR_FINISHED;
}

static void GREASE_PENCIL_OT_set_uniform_opacity(wmOperatorType *ot)
{
  /* Identifiers. */
  ot->name = "Set Uniform Opacity";
  ot->idname = "GREASE_PENCIL_OT_set_uniform_opacity";
  ot->description = "Set all stroke points to same opacity";

  /* Callbacks. */
  ot->exec = grease_pencil_set_uniform_opacity_exec;
  ot->poll = editable_grease_pencil_poll;

  /* flags */
  ot->flag = OPTYPE_REGISTER | OPTYPE_UNDO;

  /* props */
  ot->prop = RNA_def_float(ot->srna, "opacity", 1.0f, 0.0f, 1.0f, "Opacity", "", 0.0f, 1.0f);
}

/** \} */

/* -------------------------------------------------------------------- */
/** \name Switch Direction Operator
 * \{ */

static int grease_pencil_stroke_switch_direction_exec(bContext *C, wmOperator * /*op*/)
{
  const Scene *scene = CTX_data_scene(C);
  Object *object = CTX_data_active_object(C);
  GreasePencil &grease_pencil = *static_cast<GreasePencil *>(object->data);

  bool changed = false;
  const Array<MutableDrawingInfo> drawings = retrieve_editable_drawings(*scene, grease_pencil);
  threading::parallel_for_each(drawings, [&](const MutableDrawingInfo &info) {
    IndexMaskMemory memory;
    const IndexMask strokes = ed::greasepencil::retrieve_editable_and_selected_strokes(
        *object, info.drawing, memory);
    if (strokes.is_empty()) {
      return;
    }
    bke::CurvesGeometry &curves = info.drawing.strokes_for_write();

    /* Switch stroke direction. */
    curves.reverse_curves(strokes);

    changed = true;
  });

  if (changed) {
    DEG_id_tag_update(&grease_pencil.id, ID_RECALC_GEOMETRY);
    WM_event_add_notifier(C, NC_GEOM | ND_DATA, &grease_pencil);
  }

  return OPERATOR_FINISHED;
}

static void GREASE_PENCIL_OT_stroke_switch_direction(wmOperatorType *ot)
{
  /* identifiers */
  ot->name = "Switch Direction";
  ot->idname = "GREASE_PENCIL_OT_stroke_switch_direction";
  ot->description = "Change direction of the points of the selected strokes";

  /* Callbacks. */
  ot->exec = grease_pencil_stroke_switch_direction_exec;
  ot->poll = editable_grease_pencil_poll;

  ot->flag = OPTYPE_REGISTER | OPTYPE_UNDO;
}

/** \} */

/* -------------------------------------------------------------------- */
/** \name Caps mode Set Operator
 * \{ */

enum class CapsMode : int8_t {
  /** Switches both to Flat. */
  FLAT = 0,
  /** Change only start. */
  START = 1,
  /** Change only end. */
  END = 2,
  /** Switches both to default rounded. */
  ROUND = 3,
};

static void toggle_caps(MutableSpan<int8_t> caps, const IndexMask &strokes)
{
  strokes.foreach_index([&](const int stroke_i) {
    if (caps[stroke_i] == GP_STROKE_CAP_FLAT) {
      caps[stroke_i] = GP_STROKE_CAP_ROUND;
    }
    else {
      caps[stroke_i] = GP_STROKE_CAP_FLAT;
    }
  });
}

static int grease_pencil_caps_set_exec(bContext *C, wmOperator *op)
{
  const Scene *scene = CTX_data_scene(C);
  Object *object = CTX_data_active_object(C);
  GreasePencil &grease_pencil = *static_cast<GreasePencil *>(object->data);

  const CapsMode mode = CapsMode(RNA_enum_get(op->ptr, "type"));

  bool changed = false;
  const Array<MutableDrawingInfo> drawings = retrieve_editable_drawings(*scene, grease_pencil);
  threading::parallel_for_each(drawings, [&](const MutableDrawingInfo &info) {
    bke::CurvesGeometry &curves = info.drawing.strokes_for_write();
    IndexMaskMemory memory;
    const IndexMask strokes = ed::greasepencil::retrieve_editable_and_selected_strokes(
        *object, info.drawing, memory);
    if (strokes.is_empty()) {
      return;
    }

    bke::MutableAttributeAccessor attributes = curves.attributes_for_write();

    if (mode == CapsMode::ROUND || mode == CapsMode::FLAT) {
      bke::SpanAttributeWriter<int8_t> start_caps =
          attributes.lookup_or_add_for_write_span<int8_t>("start_cap", ATTR_DOMAIN_CURVE);
      bke::SpanAttributeWriter<int8_t> end_caps = attributes.lookup_or_add_for_write_span<int8_t>(
          "end_cap", ATTR_DOMAIN_CURVE);

      const int8_t flag_set = (mode == CapsMode::ROUND) ? int8_t(GP_STROKE_CAP_TYPE_ROUND) :
                                                          int8_t(GP_STROKE_CAP_TYPE_FLAT);

      index_mask::masked_fill(start_caps.span, flag_set, strokes);
      index_mask::masked_fill(end_caps.span, flag_set, strokes);
      start_caps.finish();
      end_caps.finish();
    }
    else {
      switch (mode) {
        case CapsMode::START: {
          bke::SpanAttributeWriter<int8_t> caps = attributes.lookup_or_add_for_write_span<int8_t>(
              "start_cap", ATTR_DOMAIN_CURVE);
          toggle_caps(caps.span, strokes);
          caps.finish();
          break;
        }
        case CapsMode::END: {
          bke::SpanAttributeWriter<int8_t> caps = attributes.lookup_or_add_for_write_span<int8_t>(
              "end_cap", ATTR_DOMAIN_CURVE);
          toggle_caps(caps.span, strokes);
          caps.finish();
          break;
        }
        case CapsMode::ROUND:
        case CapsMode::FLAT:
          break;
      }
    }

    changed = true;
  });

  if (changed) {
    DEG_id_tag_update(&grease_pencil.id, ID_RECALC_GEOMETRY);
    WM_event_add_notifier(C, NC_GEOM | ND_DATA, &grease_pencil);
  }

  return OPERATOR_FINISHED;
}

static void GREASE_PENCIL_OT_caps_set(wmOperatorType *ot)
{
  static const EnumPropertyItem prop_caps_types[] = {
      {int(CapsMode::ROUND), "ROUND", 0, "Rounded", "Set as default rounded"},
      {int(CapsMode::FLAT), "FLAT", 0, "Flat", ""},
      RNA_ENUM_ITEM_SEPR,
      {int(CapsMode::START), "START", 0, "Toggle Start", ""},
      {int(CapsMode::END), "END", 0, "Toggle End", ""},
      {0, nullptr, 0, nullptr, nullptr},
  };

  /* Identifiers. */
  ot->name = "Set Curve Caps";
  ot->idname = "GREASE_PENCIL_OT_caps_set";
  ot->description = "Change curve caps mode (rounded or flat)";

  /* Callbacks. */
  ot->invoke = WM_menu_invoke;
  ot->exec = grease_pencil_caps_set_exec;
  ot->poll = editable_grease_pencil_poll;

  ot->flag = OPTYPE_REGISTER | OPTYPE_UNDO;

  /* Simplify parameters. */
  ot->prop = RNA_def_enum(ot->srna, "type", prop_caps_types, int(CapsMode::ROUND), "Type", "");
}

/** \} */

/* -------------------------------------------------------------------- */
<<<<<<< HEAD
/** \name Set Active Material Operator
 * \{ */
/* Retry enum items with object materials. */
static const EnumPropertyItem *material_enum_itemf(bContext *C,
                                                   PointerRNA * /*ptr*/,
                                                   PropertyRNA * /*prop*/,
                                                   bool *r_free)
{
  Object *ob = CTX_data_active_object(C);
  EnumPropertyItem *item = nullptr, item_tmp = {0};
  int totitem = 0;

  if (ob == nullptr) {
    return rna_enum_dummy_DEFAULT_items;
  }

  /* Existing materials */
  for (const int i : IndexRange(ob->totcol)) {
    if (Material *ma = BKE_object_material_get(ob, i + 1)) {
      item_tmp.identifier = ma->id.name + 2;
      item_tmp.name = ma->id.name + 2;
      item_tmp.value = i + 1;
      item_tmp.icon = ma->preview ? ma->preview->icon_id : ICON_NONE;

      RNA_enum_item_add(&item, &totitem, &item_tmp);
    }
  }
  RNA_enum_item_end(&item, &totitem);
  *r_free = true;

  return item;
}

static int grease_pencil_set_material_exec(bContext *C, wmOperator *op)
{
  Object *object = CTX_data_active_object(C);
  GreasePencil &grease_pencil = *static_cast<GreasePencil *>(object->data);
  const int slot = RNA_enum_get(op->ptr, "slot");

  /* Try to get material slot. */
  if ((slot < 1) || (slot > object->totcol)) {
    return OPERATOR_CANCELLED;
  }

  /* Set active material. */
  object->actcol = slot;

  WM_event_add_notifier(C, NC_GEOM | ND_DATA | NA_EDITED, &grease_pencil);

  return OPERATOR_FINISHED;
}

void GREASE_PENCIL_OT_set_material(wmOperatorType *ot)
{
  /* identifiers */
  ot->name = "Set Active Material";
  ot->idname = "GREASE_PENCIL_OT_set_material";
  ot->description = "Set active material";

  /* callbacks */
  ot->exec = grease_pencil_set_material_exec;
  ot->poll = active_grease_pencil_poll;

  /* flags */
  ot->flag = OPTYPE_REGISTER | OPTYPE_UNDO;

  /* Material to use (dynamic enum) */
  ot->prop = RNA_def_enum(ot->srna, "slot", rna_enum_dummy_DEFAULT_items, 0, "Material Slot", "");
  RNA_def_enum_funcs(ot->prop, material_enum_itemf);
}
=======
/** \name Duplicate Operator
 * \{ */

static void duplicate_points(bke::CurvesGeometry &curves, const IndexMask &mask)
{
  const OffsetIndices<int> points_by_curve = curves.points_by_curve();
  const VArray<bool> src_cyclic = curves.cyclic();

  Array<bool> points_to_duplicate(curves.points_num());
  mask.to_bools(points_to_duplicate.as_mutable_span());
  const int num_points_to_add = mask.size();

  int curr_dst_point_start = 0;
  Array<int> dst_to_src_point(num_points_to_add);
  Vector<int> dst_curve_counts;
  Vector<int> dst_to_src_curve;
  Vector<bool> dst_cyclic;

  /* Add the duplicated curves and points. */
  for (const int curve_i : curves.curves_range()) {
    const IndexRange points = points_by_curve[curve_i];
    const Span<bool> curve_points_to_duplicate = points_to_duplicate.as_span().slice(points);
    const bool curve_cyclic = src_cyclic[curve_i];

    /* Note, these ranges start at zero and needed to be shifted by `points.first()` */
    const Vector<IndexRange> ranges_to_duplicate = array_utils::find_all_ranges(
        curve_points_to_duplicate, true);

    if (ranges_to_duplicate.size() == 0) {
      continue;
    }

    const bool is_last_segment_selected = curve_cyclic &&
                                          ranges_to_duplicate.first().first() == 0 &&
                                          ranges_to_duplicate.last().last() == points.size() - 1;
    const bool is_curve_self_joined = is_last_segment_selected && ranges_to_duplicate.size() != 1;
    const bool is_cyclic = ranges_to_duplicate.size() == 1 && is_last_segment_selected;

    const IndexRange range_ids = ranges_to_duplicate.index_range();
    /* Skip the first range because it is joined to the end of the last range. */
    for (const int range_i : ranges_to_duplicate.index_range().drop_front(is_curve_self_joined)) {
      const IndexRange range = ranges_to_duplicate[range_i];

      array_utils::fill_index_range<int>(
          dst_to_src_point.as_mutable_span().slice(curr_dst_point_start, range.size()),
          range.start() + points.first());
      curr_dst_point_start += range.size();

      dst_curve_counts.append(range.size());
      dst_to_src_curve.append(curve_i);
      dst_cyclic.append(is_cyclic);
    }

    /* Join the first range to the end of the last range. */
    if (is_curve_self_joined) {
      const IndexRange first_range = ranges_to_duplicate[range_ids.first()];
      array_utils::fill_index_range<int>(
          dst_to_src_point.as_mutable_span().slice(curr_dst_point_start, first_range.size()),
          first_range.start() + points.first());
      curr_dst_point_start += first_range.size();
      dst_curve_counts[dst_curve_counts.size() - 1] += first_range.size();
    }
  }

  const int old_curves_num = curves.curves_num();
  const int old_points_num = curves.points_num();
  const int num_curves_to_add = dst_to_src_curve.size();

  bke::MutableAttributeAccessor attributes = curves.attributes_for_write();

  /* Delete selection attribute so that it will not have to be resized. */
  attributes.remove(".selection");

  curves.resize(old_points_num + num_points_to_add, old_curves_num + num_curves_to_add);

  MutableSpan<int> new_curve_offsets = curves.offsets_for_write();
  array_utils::copy(dst_curve_counts.as_span(),
                    new_curve_offsets.drop_front(old_curves_num).drop_back(1));
  offset_indices::accumulate_counts_to_offsets(new_curve_offsets.drop_front(old_curves_num),
                                               old_points_num);

  /* Transfer curve and point attributes. */
  attributes.for_all([&](const bke::AttributeIDRef &id, const bke::AttributeMetaData meta_data) {
    bke::GSpanAttributeWriter attribute = attributes.lookup_for_write_span(id);
    if (!attribute) {
      return true;
    }

    switch (meta_data.domain) {
      case ATTR_DOMAIN_CURVE: {
        if (id.name() == "cyclic") {
          return true;
        }
        bke::attribute_math::gather(
            attribute.span,
            dst_to_src_curve,
            attribute.span.slice(IndexRange(old_curves_num, num_curves_to_add)));
        break;
      }
      case ATTR_DOMAIN_POINT: {
        bke::attribute_math::gather(
            attribute.span,
            dst_to_src_point,
            attribute.span.slice(IndexRange(old_points_num, num_points_to_add)));
        break;
      }
      default: {
        attribute.finish();
        BLI_assert_unreachable();
        return true;
      }
    }

    attribute.finish();

    return true;
  });
  array_utils::copy(dst_cyclic.as_span(), curves.cyclic_for_write().drop_front(old_curves_num));

  curves.update_curve_types();
  curves.tag_topology_changed();

  /* Deselect the original and select the new curves. */
  bke::GSpanAttributeWriter selection = ed::curves::ensure_selection_attribute(
      curves, ATTR_DOMAIN_CURVE, CD_PROP_BOOL);
  curves::fill_selection_true(selection.span,
                              IndexMask(IndexRange(old_curves_num, num_curves_to_add)));
  curves::fill_selection_false(selection.span, IndexMask(old_curves_num));
  selection.finish();
}

static int grease_pencil_duplicate_exec(bContext *C, wmOperator * /*op*/)
{
  using namespace blender;
  const Scene *scene = CTX_data_scene(C);
  Object *object = CTX_data_active_object(C);
  GreasePencil &grease_pencil = *static_cast<GreasePencil *>(object->data);

  std::atomic<bool> changed = false;
  const Array<MutableDrawingInfo> drawings = retrieve_editable_drawings(*scene, grease_pencil);
  threading::parallel_for_each(drawings, [&](const MutableDrawingInfo &info) {
    IndexMaskMemory memory;
    const IndexMask points = ed::greasepencil::retrieve_editable_and_selected_points(
        *object, info.drawing, memory);
    if (points.is_empty()) {
      return;
    }

    bke::CurvesGeometry &curves = info.drawing.strokes_for_write();
    duplicate_points(curves, points);
    info.drawing.tag_topology_changed();
    changed.store(true, std::memory_order_relaxed);
  });

  if (changed) {
    DEG_id_tag_update(&grease_pencil.id, ID_RECALC_GEOMETRY);
    WM_event_add_notifier(C, NC_GEOM | ND_DATA, &grease_pencil);
  }
  return OPERATOR_FINISHED;
}

static void GREASE_PENCIL_OT_duplicate(wmOperatorType *ot)
{
  /* Identifiers. */
  ot->name = "Duplicate";
  ot->idname = "GREASE_PENCIL_OT_duplicate";
  ot->description = "Duplicate the selected points";

  /* Callbacks. */
  ot->exec = grease_pencil_duplicate_exec;
  ot->poll = editable_grease_pencil_poll;

  ot->flag = OPTYPE_REGISTER | OPTYPE_UNDO;
}

>>>>>>> b8a785b6
/** \} */

}  // namespace blender::ed::greasepencil

void ED_operatortypes_grease_pencil_edit()
{
  using namespace blender::ed::greasepencil;
  WM_operatortype_append(GREASE_PENCIL_OT_stroke_smooth);
  WM_operatortype_append(GREASE_PENCIL_OT_stroke_simplify);
  WM_operatortype_append(GREASE_PENCIL_OT_delete);
  WM_operatortype_append(GREASE_PENCIL_OT_dissolve);
  WM_operatortype_append(GREASE_PENCIL_OT_delete_frame);
  WM_operatortype_append(GREASE_PENCIL_OT_stroke_material_set);
  WM_operatortype_append(GREASE_PENCIL_OT_cyclical_set);
  WM_operatortype_append(GREASE_PENCIL_OT_set_active_material);
  WM_operatortype_append(GREASE_PENCIL_OT_stroke_switch_direction);
  WM_operatortype_append(GREASE_PENCIL_OT_set_uniform_thickness);
  WM_operatortype_append(GREASE_PENCIL_OT_set_uniform_opacity);
  WM_operatortype_append(GREASE_PENCIL_OT_caps_set);
<<<<<<< HEAD
  WM_operatortype_append(GREASE_PENCIL_OT_set_material);
=======
  WM_operatortype_append(GREASE_PENCIL_OT_duplicate);
>>>>>>> b8a785b6
}

void ED_keymap_grease_pencil(wmKeyConfig *keyconf)
{
  using namespace blender::ed::greasepencil;
  keymap_grease_pencil_editing(keyconf);
  keymap_grease_pencil_painting(keyconf);
}<|MERGE_RESOLUTION|>--- conflicted
+++ resolved
@@ -1455,7 +1455,6 @@
 /** \} */
 
 /* -------------------------------------------------------------------- */
-<<<<<<< HEAD
 /** \name Set Active Material Operator
  * \{ */
 /* Retry enum items with object materials. */
@@ -1526,7 +1525,9 @@
   ot->prop = RNA_def_enum(ot->srna, "slot", rna_enum_dummy_DEFAULT_items, 0, "Material Slot", "");
   RNA_def_enum_funcs(ot->prop, material_enum_itemf);
 }
-=======
+/** \} */
+
+/* -------------------------------------------------------------------- */
 /** \name Duplicate Operator
  * \{ */
 
@@ -1702,7 +1703,6 @@
   ot->flag = OPTYPE_REGISTER | OPTYPE_UNDO;
 }
 
->>>>>>> b8a785b6
 /** \} */
 
 }  // namespace blender::ed::greasepencil
@@ -1722,11 +1722,8 @@
   WM_operatortype_append(GREASE_PENCIL_OT_set_uniform_thickness);
   WM_operatortype_append(GREASE_PENCIL_OT_set_uniform_opacity);
   WM_operatortype_append(GREASE_PENCIL_OT_caps_set);
-<<<<<<< HEAD
+  WM_operatortype_append(GREASE_PENCIL_OT_duplicate);
   WM_operatortype_append(GREASE_PENCIL_OT_set_material);
-=======
-  WM_operatortype_append(GREASE_PENCIL_OT_duplicate);
->>>>>>> b8a785b6
 }
 
 void ED_keymap_grease_pencil(wmKeyConfig *keyconf)
