--- conflicted
+++ resolved
@@ -138,7 +138,13 @@
   keymap->poll = grease_pencil_sculpting_poll;
 }
 
-<<<<<<< HEAD
+static void keymap_grease_pencil_weight_paint_mode(wmKeyConfig *keyconf)
+{
+  wmKeyMap *keymap = WM_keymap_ensure(
+      keyconf, "Grease Pencil Weight Paint", SPACE_EMPTY, RGN_TYPE_WINDOW);
+  keymap->poll = grease_pencil_weight_painting_poll;
+}
+
 /* Enabled for all tools except the fill tool. */
 static bool keymap_grease_pencil_brush_stroke_poll(bContext *C)
 {
@@ -179,13 +185,6 @@
   wmKeyMap *keymap = WM_keymap_ensure(
       keyconf, "Grease Pencil Fill Tool", SPACE_EMPTY, RGN_TYPE_WINDOW);
   keymap->poll = keymap_grease_pencil_fill_tool_poll;
-=======
-static void keymap_grease_pencil_weight_paint_mode(wmKeyConfig *keyconf)
-{
-  wmKeyMap *keymap = WM_keymap_ensure(
-      keyconf, "Grease Pencil Weight Paint", SPACE_EMPTY, RGN_TYPE_WINDOW);
-  keymap->poll = grease_pencil_weight_painting_poll;
->>>>>>> 2a65681d
 }
 
 }  // namespace blender::ed::greasepencil
@@ -233,11 +232,8 @@
   keymap_grease_pencil_edit_mode(keyconf);
   keymap_grease_pencil_paint_mode(keyconf);
   keymap_grease_pencil_sculpt_mode(keyconf);
-<<<<<<< HEAD
+  keymap_grease_pencil_weight_paint_mode(keyconf);
   keymap_grease_pencil_brush_stroke(keyconf);
   keymap_grease_pencil_fill_tool(keyconf);
-=======
-  keymap_grease_pencil_weight_paint_mode(keyconf);
->>>>>>> 2a65681d
   ED_primitivetool_modal_keymap(keyconf);
 }