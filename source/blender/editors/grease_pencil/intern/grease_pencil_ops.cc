--- conflicted
+++ resolved
@@ -161,8 +161,6 @@
   keymap->poll = grease_pencil_weight_painting_poll;
 }
 
-<<<<<<< HEAD
-=======
 static void keymap_grease_pencil_vertex_paint_mode(wmKeyConfig *keyconf)
 {
   wmKeyMap *keymap = WM_keymap_ensure(
@@ -170,7 +168,6 @@
   keymap->poll = grease_pencil_vertex_painting_poll;
 }
 
->>>>>>> 65fdb3fa
 /* Enabled for all tools except the fill tool and primitive tools. */
 static bool keymap_grease_pencil_brush_stroke_poll(bContext *C)
 {
