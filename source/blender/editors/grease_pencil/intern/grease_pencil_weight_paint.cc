/* SPDX-FileCopyrightText: 2024 Blender Authors
 *
 * SPDX-License-Identifier: GPL-2.0-or-later */

/** \file
 * \ingroup edgreasepencil
 */

#include "BKE_brush.hh"
#include "BKE_context.hh"
#include "BKE_crazyspace.hh"
#include "BKE_deform.hh"
#include "BKE_grease_pencil.hh"
#include "BKE_modifier.hh"
#include "BKE_paint.hh"
#include "BKE_report.hh"

#include "DNA_meshdata_types.h"

#include "RNA_access.hh"
#include "RNA_define.hh"

#include "ED_curves.hh"
#include "ED_view3d.hh"

#include "DEG_depsgraph_query.hh"

#include "ED_grease_pencil.hh"

namespace blender::ed::greasepencil {

Set<std::string> get_bone_deformed_vertex_group_names(const Object &object)
{
  /* Get all vertex group names in the object. */
  const ListBase *defbase = BKE_object_defgroup_list(&object);
  Set<std::string> defgroups;
  LISTBASE_FOREACH (bDeformGroup *, dg, defbase) {
    defgroups.add(dg->name);
  }

  /* Inspect all armature modifiers in the object. */
  Set<std::string> bone_deformed_vgroups;
  VirtualModifierData virtual_modifier_data;
  ModifierData *md = BKE_modifiers_get_virtual_modifierlist(&object, &virtual_modifier_data);
  for (; md; md = md->next) {
    if (!(md->mode & (eModifierMode_Realtime | eModifierMode_Virtual)) ||
        md->type != eModifierType_Armature)
    {
      continue;
    }
    ArmatureModifierData *amd = reinterpret_cast<ArmatureModifierData *>(md);
    if (!amd->object || !amd->object->pose) {
      continue;
    }

    bPose *pose = amd->object->pose;
    LISTBASE_FOREACH (bPoseChannel *, channel, &pose->chanbase) {
      if (channel->bone->flag & BONE_NO_DEFORM) {
        continue;
      }
      /* When a vertex group name matches the bone name, it is bone-deformed. */
      if (defgroups.contains(channel->name)) {
        bone_deformed_vgroups.add(channel->name);
      }
    }
  }

  return bone_deformed_vgroups;
}

/* Normalize the weights of vertex groups deformed by bones so that the sum is 1.0f.
 * Returns false when the normalization failed due to too many locked vertex groups. In that case a
 * second pass can be done with the active vertex group unlocked.
 */
static bool normalize_vertex_weights_try(MDeformVert &dvert,
                                         const int vertex_groups_num,
                                         const Span<bool> vertex_group_is_bone_deformed,
                                         const FunctionRef<bool(int)> vertex_group_is_locked)
{
  /* Nothing to normalize when there are less than two vertex group weights. */
  if (dvert.totweight <= 1) {
    return true;
  }

  /* Get the sum of weights of bone-deformed vertex groups. */
  float sum_weights_total = 0.0f;
  float sum_weights_locked = 0.0f;
  float sum_weights_unlocked = 0.0f;
  int locked_num = 0;
  int unlocked_num = 0;
  for (const int i : IndexRange(dvert.totweight)) {
    MDeformWeight &dw = dvert.dw[i];

    /* Auto-normalize is only applied on bone-deformed vertex groups that have weight already. */
    if (dw.def_nr >= vertex_groups_num || !vertex_group_is_bone_deformed[dw.def_nr] ||
        dw.weight <= FLT_EPSILON)
    {
      continue;
    }

    sum_weights_total += dw.weight;

    if (vertex_group_is_locked(dw.def_nr)) {
      locked_num++;
      sum_weights_locked += dw.weight;
    }
    else {
      unlocked_num++;
      sum_weights_unlocked += dw.weight;
    }
  }

  /* Already normalized? */
  if (sum_weights_total == 1.0f) {
    return true;
  }

  /* Any unlocked vertex group to normalize? */
  if (unlocked_num == 0) {
    /* We don't need a second pass when there is only one locked group (the active group). */
    return (locked_num == 1);
  }

  /* Locked groups can make it impossible to fully normalize. */
  if (sum_weights_locked >= 1.0f - VERTEX_WEIGHT_LOCK_EPSILON) {
    /* Zero out the weights we are allowed to touch and return false, indicating a second pass is
     * needed. */
    for (const int i : IndexRange(dvert.totweight)) {
      MDeformWeight &dw = dvert.dw[i];
      if (dw.def_nr < vertex_groups_num && vertex_group_is_bone_deformed[dw.def_nr] &&
          !vertex_group_is_locked(dw.def_nr))
      {
        dw.weight = 0.0f;
      }
    }

    return (sum_weights_locked == 1.0f);
  }

  /* When the sum of the unlocked weights isn't zero, we can use a multiplier to normalize them
   * to 1.0f. */
  if (sum_weights_unlocked != 0.0f) {
    const float normalize_factor = (1.0f - sum_weights_locked) / sum_weights_unlocked;

    for (const int i : IndexRange(dvert.totweight)) {
      MDeformWeight &dw = dvert.dw[i];
      if (dw.def_nr < vertex_groups_num && vertex_group_is_bone_deformed[dw.def_nr] &&
          dw.weight > FLT_EPSILON && !vertex_group_is_locked(dw.def_nr))
      {
        dw.weight = math::clamp(dw.weight * normalize_factor, 0.0f, 1.0f);
      }
    }

    return true;
  }

  /* Spread out the remainder of the locked weights over the unlocked weights. */
  const float weight_remainder = math::clamp(
      (1.0f - sum_weights_locked) / unlocked_num, 0.0f, 1.0f);

  for (const int i : IndexRange(dvert.totweight)) {
    MDeformWeight &dw = dvert.dw[i];
    if (dw.def_nr < vertex_groups_num && vertex_group_is_bone_deformed[dw.def_nr] &&
        dw.weight > FLT_EPSILON && !vertex_group_is_locked(dw.def_nr))
    {
      dw.weight = weight_remainder;
    }
  }

  return true;
}

void normalize_vertex_weights(MDeformVert &dvert,
                              const int active_vertex_group,
                              const Span<bool> vertex_group_is_locked,
                              const Span<bool> vertex_group_is_bone_deformed)
{
  /* Try to normalize the weights with both active and explicitly locked vertex groups restricted
   * from change. */
  const auto active_vertex_group_is_locked = [&](const int vertex_group_index) {
    return vertex_group_is_locked[vertex_group_index] || vertex_group_index == active_vertex_group;
  };
  const bool success = normalize_vertex_weights_try(dvert,
                                                    vertex_group_is_locked.size(),
                                                    vertex_group_is_bone_deformed,
                                                    active_vertex_group_is_locked);

  if (success) {
    return;
  }

  /* Do a second pass with the active vertex group unlocked. */
  const auto active_vertex_group_is_unlocked = [&](const int vertex_group_index) {
    return vertex_group_is_locked[vertex_group_index];
  };
  normalize_vertex_weights_try(dvert,
                               vertex_group_is_locked.size(),
                               vertex_group_is_bone_deformed,
                               active_vertex_group_is_unlocked);
}

struct ClosestGreasePencilDrawing {
  const bke::greasepencil::Drawing *drawing = nullptr;
  int active_defgroup_index;
  ed::curves::FindClosestData elem = {};
};

static int weight_sample_invoke(bContext *C, wmOperator * /*op*/, const wmEvent *event)
{
  Depsgraph *depsgraph = CTX_data_ensure_evaluated_depsgraph(C);
  ViewContext vc = ED_view3d_viewcontext_init(C, depsgraph);

  /* Get the active vertex group. */
  const int object_defgroup_nr = BKE_object_defgroup_active_index_get(vc.obact) - 1;
  if (object_defgroup_nr == -1) {
    return OPERATOR_CANCELLED;
  }
  const bDeformGroup *object_defgroup = static_cast<const bDeformGroup *>(
      BLI_findlink(BKE_object_defgroup_list(vc.obact), object_defgroup_nr));

  /* Collect visible drawings. */
  const Object *ob_eval = DEG_get_evaluated_object(vc.depsgraph, const_cast<Object *>(vc.obact));
  GreasePencil &grease_pencil = *static_cast<GreasePencil *>(vc.obact->data);
  const Vector<DrawingInfo> drawings = retrieve_visible_drawings(*vc.scene, grease_pencil, false);

  /* Find stroke points closest to mouse cursor position. */
  const ClosestGreasePencilDrawing closest = threading::parallel_reduce(
      drawings.index_range(),
      1L,
      ClosestGreasePencilDrawing(),
      [&](const IndexRange range, const ClosestGreasePencilDrawing &init) {
        ClosestGreasePencilDrawing new_closest = init;
        for (const int i : range) {
          DrawingInfo info = drawings[i];
          const bke::greasepencil::Layer &layer = *grease_pencil.layer(info.layer_index);

          /* Skip drawing when it doesn't use the active vertex group. */
          const int drawing_defgroup_nr = BLI_findstringindex(
              &info.drawing.strokes().vertex_group_names,
              object_defgroup->name,
              offsetof(bDeformGroup, name));
          if (drawing_defgroup_nr == -1) {
            continue;
          }

          /* Get deformation by modifiers. */
          bke::crazyspace::GeometryDeformation deformation =
              bke::crazyspace::get_evaluated_grease_pencil_drawing_deformation(
                  ob_eval, *vc.obact, info.layer_index, info.frame_number);

          IndexMaskMemory memory;
          const IndexMask points = retrieve_visible_points(*vc.obact, info.drawing, memory);
          if (points.is_empty()) {
            continue;
          }
          const float4x4 layer_to_world = layer.to_world_space(*ob_eval);
          const float4x4 projection = ED_view3d_ob_project_mat_get_from_obmat(vc.rv3d,
                                                                              layer_to_world);
          const bke::CurvesGeometry &curves = info.drawing.strokes();
          std::optional<ed::curves::FindClosestData> new_closest_elem =
              ed::curves::closest_elem_find_screen_space(vc,
                                                         curves.points_by_curve(),
                                                         deformation.positions,
                                                         curves.cyclic(),
                                                         projection,
                                                         points,
                                                         bke::AttrDomain::Point,
                                                         event->mval,
                                                         new_closest.elem);
          if (new_closest_elem) {
            new_closest.elem = *new_closest_elem;
            new_closest.drawing = &info.drawing;
            new_closest.active_defgroup_index = drawing_defgroup_nr;
          }
        }
        return new_closest;
      },
      [](const ClosestGreasePencilDrawing &a, const ClosestGreasePencilDrawing &b) {
        return (a.elem.distance < b.elem.distance) ? a : b;
      });

  if (!closest.drawing) {
    return OPERATOR_CANCELLED;
  }

  /* From the closest point found, get the vertex weight in the active vertex group. */
  const VArray<float> point_weights = bke::varray_for_deform_verts(
      closest.drawing->strokes().deform_verts(), closest.active_defgroup_index);
  const float new_weight = math::clamp(point_weights[closest.elem.index], 0.0f, 1.0f);

  /* Set the new brush weight. */
  const ToolSettings *ts = vc.scene->toolsettings;
  Brush *brush = BKE_paint_brush(&ts->wpaint->paint);
  BKE_brush_weight_set(vc.scene, brush, new_weight);

  /* Update brush settings in UI. */
  WM_main_add_notifier(NC_BRUSH | NA_EDITED, nullptr);

  return OPERATOR_FINISHED;
}

static void GREASE_PENCIL_OT_weight_sample(wmOperatorType *ot)
{
  /* Identifiers. */
  ot->name = "Weight Paint Sample Weight";
  ot->idname = "GREASE_PENCIL_OT_weight_sample";
  ot->description =
      "Set the weight of the Draw tool to the weight of the vertex under the mouse cursor";

  /* Callbacks. */
  ot->poll = grease_pencil_weight_painting_poll;
  ot->invoke = weight_sample_invoke;

  /* Flags. */
  ot->flag = OPTYPE_UNDO | OPTYPE_DEPENDS_ON_CURSOR;
}

static int toggle_weight_tool_direction(bContext *C, wmOperator * /*op*/)
{
  Paint *paint = BKE_paint_get_active_from_context(C);
  Brush *brush = BKE_paint_brush(paint);

  /* Toggle direction flag. */
  brush->flag ^= BRUSH_DIR_IN;

  /* Update brush settings in UI. */
  WM_main_add_notifier(NC_BRUSH | NA_EDITED, nullptr);

  return OPERATOR_FINISHED;
}

static bool toggle_weight_tool_direction_poll(bContext *C)
{
  if (!grease_pencil_weight_painting_poll(C)) {
    return false;
  }

  Paint *paint = BKE_paint_get_active_from_context(C);
  if (paint == nullptr) {
    return false;
  }
  Brush *brush = BKE_paint_brush(paint);
  if (brush == nullptr) {
    return false;
  }
  return brush->gpencil_weight_tool == GPWEIGHT_TOOL_DRAW;
}

static void GREASE_PENCIL_OT_weight_toggle_direction(wmOperatorType *ot)
{
  /* Identifiers. */
  ot->name = "Weight Paint Toggle Direction";
  ot->idname = "GREASE_PENCIL_OT_weight_toggle_direction";
  ot->description = "Toggle Add/Subtract for the weight paint draw tool";

  /* Callbacks. */
  ot->poll = toggle_weight_tool_direction_poll;
  ot->exec = toggle_weight_tool_direction;

  /* Flags. */
  ot->flag = OPTYPE_REGISTER | OPTYPE_UNDO;
}

<<<<<<< HEAD
static int vertex_group_normalize(bContext *C, wmOperator *op)
{
  /* Get the active vertex group in the Grease Pencil object. */
  Object *object = CTX_data_active_object(C);
  const int object_defgroup_nr = BKE_object_defgroup_active_index_get(object) - 1;
  if (object_defgroup_nr == -1) {
    return OPERATOR_CANCELLED;
  }
  const bDeformGroup *object_defgroup = static_cast<const bDeformGroup *>(
      BLI_findlink(BKE_object_defgroup_list(object), object_defgroup_nr));
  if (object_defgroup->flag & DG_LOCK_WEIGHT) {
    BKE_report(op->reports, RPT_WARNING, "Active vertex group is locked");
    return OPERATOR_CANCELLED;
  }

  /* Get all editable drawings, grouped per frame. */
  GreasePencil &grease_pencil = *static_cast<GreasePencil *>(object->data);
  const Scene &scene = *CTX_data_scene(C);
  Array<Vector<MutableDrawingInfo>> drawings_per_frame =
      retrieve_editable_drawings_grouped_per_frame(scene, grease_pencil);

  /* Per frame, normalize the weights in the active vertex group. */
  bool changed = false;
  for (const int frame_i : drawings_per_frame.index_range()) {
    /* Get the maximum weight in the active vertex group for this frame. */
    const Vector<MutableDrawingInfo> drawings = drawings_per_frame[frame_i];
    const float max_weight_in_frame = threading::parallel_reduce(
        drawings.index_range(),
        1,
        0.0f,
        [&](const IndexRange drawing_range, const float &drawing_weight_init) {
          float max_weight_in_drawing = drawing_weight_init;
          for (const int drawing_i : drawing_range) {
            const bke::CurvesGeometry &curves = drawings[drawing_i].drawing.strokes();
            const bke::AttributeAccessor attributes = curves.attributes();

            /* Skip the drawing when it doesn't use the active vertex group. */
            if (!attributes.contains(object_defgroup->name)) {
              continue;
            }

            /* Get the maximum weight in this drawing. */
            const VArray<float> weights = *curves.attributes().lookup_or_default<float>(
                object_defgroup->name, bke::AttrDomain::Point, 0.0f);
            const float max_weight_in_points = threading::parallel_reduce(
                weights.index_range(),
                1024,
                max_weight_in_drawing,
                [&](const IndexRange point_range, const float &init) {
                  float max_weight = init;
                  for (const int point_i : point_range) {
                    max_weight = math::max(max_weight, weights[point_i]);
                  }
                  return max_weight;
                },
                [](const float a, const float b) { return math::max(a, b); });
            max_weight_in_drawing = math::max(max_weight_in_drawing, max_weight_in_points);
          }
          return max_weight_in_drawing;
        },
        [](const float a, const float b) { return math::max(a, b); });

    if (max_weight_in_frame == 0.0f || max_weight_in_frame == 1.0f) {
      continue;
    }

    /* Normalize weights from 0.0 to 1.0, by dividing the weights in the active vertex group by the
     * maximum weight in the frame. */
    changed = true;
    threading::parallel_for(drawings.index_range(), 1, [&](const IndexRange drawing_range) {
      for (const int drawing_i : drawing_range) {
        bke::CurvesGeometry &curves = drawings[drawing_i].drawing.strokes_for_write();
        bke::MutableAttributeAccessor attributes = curves.attributes_for_write();

        /* Skip the drawing when it doesn't use the active vertex group. */
        if (!attributes.contains(object_defgroup->name)) {
          continue;
        }

        bke::SpanAttributeWriter<float> weights = attributes.lookup_for_write_span<float>(
            object_defgroup->name);
        threading::parallel_for(
            weights.span.index_range(), 1024, [&](const IndexRange point_range) {
              for (const int point_i : point_range) {
                weights.span[point_i] /= max_weight_in_frame;
              }
            });
        weights.finish();
      }
    });
  }

  if (changed) {
    DEG_id_tag_update(&grease_pencil.id, ID_RECALC_GEOMETRY);
    WM_event_add_notifier(C, NC_GEOM | ND_DATA, &grease_pencil);
  }

  return OPERATOR_FINISHED;
}

static bool vertex_group_exists_poll(bContext *C)
{
  if (!active_grease_pencil_poll(C)) {
    return false;
  }
  const Object *object = CTX_data_active_object(C);
  if ((object->mode & OB_MODE_WEIGHT_GPENCIL_LEGACY) == 0) {
    return false;
  }
  return !BLI_listbase_is_empty(BKE_object_defgroup_list(object));
}

static void GREASE_PENCIL_OT_vertex_group_normalize(wmOperatorType *ot)
{
  /* Identifiers. */
  ot->name = "Normalize Vertex Group";
  ot->idname = "GREASE_PENCIL_OT_vertex_group_normalize";
  ot->description = "Normalize weights of the active vertex group";

  /* Callbacks. */
  ot->poll = vertex_group_exists_poll;
  ot->exec = vertex_group_normalize;

  /* Flags. */
  ot->flag = OPTYPE_REGISTER | OPTYPE_UNDO;
}

static int vertex_group_normalize_all(bContext *C, wmOperator *op)
{
  /* Get the active vertex group in the Grease Pencil object. */
  Object *object = CTX_data_active_object(C);
  const int object_defgroup_nr = BKE_object_defgroup_active_index_get(object) - 1;
  const bDeformGroup *object_defgroup = static_cast<const bDeformGroup *>(
      BLI_findlink(BKE_object_defgroup_list(object), object_defgroup_nr));

  /* Get the locked vertex groups in the object. */
  Set<std::string> object_locked_defgroups;
  const ListBase *defgroups = BKE_object_defgroup_list(object);
  LISTBASE_FOREACH (bDeformGroup *, dg, defgroups) {
    if ((dg->flag & DG_LOCK_WEIGHT) != 0) {
      object_locked_defgroups.add(dg->name);
    }
  }
  const bool lock_active_group = RNA_boolean_get(op->ptr, "lock_active");

  /* Get all editable drawings. */
  GreasePencil &grease_pencil = *static_cast<GreasePencil *>(object->data);
  const Scene &scene = *CTX_data_scene(C);
  const Vector<MutableDrawingInfo> drawings = retrieve_editable_drawings(scene, grease_pencil);

  /* Normalize weights in all drawings. */
  threading::parallel_for(drawings.index_range(), 1, [&](const IndexRange drawing_range) {
    for (const int drawing_i : drawing_range) {
      bke::CurvesGeometry &curves = drawings[drawing_i].drawing.strokes_for_write();

      /* Get the active vertex group in the drawing when it needs to be locked. */
      int active_vertex_group = -1;
      if (object_defgroup && lock_active_group) {
        active_vertex_group = BLI_findstringindex(
            &curves.vertex_group_names, object_defgroup->name, offsetof(bDeformGroup, name));
      }

      /* Put the lock state of every vertex group in a boolean array. */
      Vector<bool> vertex_group_is_locked;
      Vector<bool> vertex_group_is_included;
      LISTBASE_FOREACH (bDeformGroup *, dg, &curves.vertex_group_names) {
        vertex_group_is_locked.append(object_locked_defgroups.contains(dg->name));
        /* Dummy, needed for the #normalize_vertex_weights() call.*/
        vertex_group_is_included.append(true);
      }

      /* For all points in the drawing, normalize the weights of all vertex groups to the sum
       * of 1.0. */
      MutableSpan<MDeformVert> deform_verts = curves.deform_verts_for_write();
      threading::parallel_for(curves.points_range(), 1024, [&](const IndexRange point_range) {
        for (const int point_i : point_range) {
          normalize_vertex_weights(deform_verts[point_i],
                                   active_vertex_group,
                                   vertex_group_is_locked,
                                   vertex_group_is_included);
        }
      });
    }
  });

  DEG_id_tag_update(&grease_pencil.id, ID_RECALC_GEOMETRY);
  WM_event_add_notifier(C, NC_GEOM | ND_DATA, &grease_pencil);

  return OPERATOR_FINISHED;
}

static void GREASE_PENCIL_OT_vertex_group_normalize_all(wmOperatorType *ot)
{
  /* Identifiers. */
  ot->name = "Normalize All Vertex Groups";
  ot->idname = "GREASE_PENCIL_OT_vertex_group_normalize_all";
  ot->description =
      "Normalize the weights of all vertex groups, so that for each vertex, the sum of all "
      "weights is 1.0";

  /* Callbacks. */
  ot->poll = vertex_group_exists_poll;
  ot->exec = vertex_group_normalize_all;

  /* Flags. */
  ot->flag = OPTYPE_REGISTER | OPTYPE_UNDO;

  /* Operator properties. */
  RNA_def_boolean(ot->srna,
                  "lock_active",
                  true,
                  "Lock Active",
                  "Keep the values of the active group while normalizing others");
}

static int grease_pencil_weight_invert_exec(bContext *C, wmOperator * /*op*/)
=======
static int grease_pencil_weight_invert_exec(bContext *C, wmOperator *op)
>>>>>>> 6e72f00d
{
  const Scene &scene = *CTX_data_scene(C);
  Object *object = CTX_data_active_object(C);
  GreasePencil &grease_pencil = *static_cast<GreasePencil *>(object->data);

  /* Object vgroup index. */
  const int active_index = BKE_object_defgroup_active_index_get(object) - 1;
  if (active_index == -1) {
    return OPERATOR_CANCELLED;
  }

  const bDeformGroup *active_defgroup = static_cast<const bDeformGroup *>(
      BLI_findlink(BKE_object_defgroup_list(object), active_index));

  if (active_defgroup->flag & DG_LOCK_WEIGHT) {
    BKE_report(op->reports, RPT_WARNING, "Active Vertex Group is locked");
    return OPERATOR_CANCELLED;
  }

  Vector<MutableDrawingInfo> drawings = retrieve_editable_drawings(scene, grease_pencil);

  threading::parallel_for_each(drawings, [&](MutableDrawingInfo info) {
    bke::CurvesGeometry &curves = info.drawing.strokes_for_write();
    /* Active vgroup index of drawing. */
    const int drawing_vgroup_index = BLI_findstringindex(
        &curves.vertex_group_names, active_defgroup->name, offsetof(bDeformGroup, name));
    if (drawing_vgroup_index == -1) {
      return;
    }

    VMutableArray<float> weights = bke::varray_for_mutable_deform_verts(
        curves.deform_verts_for_write(), drawing_vgroup_index);
    if (weights.size() == 0) {
      return;
    }

    for (const int i : weights.index_range()) {
      const float invert_weight = 1.0f - weights[i];
      weights.set(i, invert_weight);
    }
  });

  DEG_id_tag_update(&grease_pencil.id, ID_RECALC_GEOMETRY);
  WM_event_add_notifier(C, NC_GEOM | ND_DATA, &grease_pencil);
  return OPERATOR_FINISHED;
}

static bool grease_pencil_vertex_group_weight_poll(bContext *C)
{
  const Object *ob = CTX_data_active_object(C);
  if (ob == nullptr || BLI_listbase_is_empty(BKE_object_defgroup_list(ob))) {
    return false;
  }

  return grease_pencil_weight_painting_poll(C);
}

static void GREASE_PENCIL_OT_weight_invert(wmOperatorType *ot)
{
  /* identifiers */
  ot->name = "Invert Weight";
  ot->idname = "GREASE_PENCIL_OT_weight_invert";
  ot->description = "Invert the weight of active vertex group";

  /* api callbacks */
  ot->exec = grease_pencil_weight_invert_exec;
  ot->poll = grease_pencil_vertex_group_weight_poll;

  /* flags */
  ot->flag = OPTYPE_UNDO | OPTYPE_REGISTER;
}

}  // namespace blender::ed::greasepencil

void ED_operatortypes_grease_pencil_weight_paint()
{
  using namespace blender::ed::greasepencil;
  WM_operatortype_append(GREASE_PENCIL_OT_weight_toggle_direction);
  WM_operatortype_append(GREASE_PENCIL_OT_weight_sample);
  WM_operatortype_append(GREASE_PENCIL_OT_vertex_group_normalize);
  WM_operatortype_append(GREASE_PENCIL_OT_vertex_group_normalize_all);
  WM_operatortype_append(GREASE_PENCIL_OT_weight_invert);
}<|MERGE_RESOLUTION|>--- conflicted
+++ resolved
@@ -361,7 +361,79 @@
   ot->flag = OPTYPE_REGISTER | OPTYPE_UNDO;
 }
 
-<<<<<<< HEAD
+static int grease_pencil_weight_invert_exec(bContext *C, wmOperator *op)
+{
+  const Scene &scene = *CTX_data_scene(C);
+  Object *object = CTX_data_active_object(C);
+  GreasePencil &grease_pencil = *static_cast<GreasePencil *>(object->data);
+
+  /* Object vgroup index. */
+  const int active_index = BKE_object_defgroup_active_index_get(object) - 1;
+  if (active_index == -1) {
+    return OPERATOR_CANCELLED;
+  }
+
+  const bDeformGroup *active_defgroup = static_cast<const bDeformGroup *>(
+      BLI_findlink(BKE_object_defgroup_list(object), active_index));
+
+  if (active_defgroup->flag & DG_LOCK_WEIGHT) {
+    BKE_report(op->reports, RPT_WARNING, "Active Vertex Group is locked");
+    return OPERATOR_CANCELLED;
+  }
+
+  Vector<MutableDrawingInfo> drawings = retrieve_editable_drawings(scene, grease_pencil);
+
+  threading::parallel_for_each(drawings, [&](MutableDrawingInfo info) {
+    bke::CurvesGeometry &curves = info.drawing.strokes_for_write();
+    /* Active vgroup index of drawing. */
+    const int drawing_vgroup_index = BLI_findstringindex(
+        &curves.vertex_group_names, active_defgroup->name, offsetof(bDeformGroup, name));
+    if (drawing_vgroup_index == -1) {
+      return;
+    }
+
+    VMutableArray<float> weights = bke::varray_for_mutable_deform_verts(
+        curves.deform_verts_for_write(), drawing_vgroup_index);
+    if (weights.size() == 0) {
+      return;
+    }
+
+    for (const int i : weights.index_range()) {
+      const float invert_weight = 1.0f - weights[i];
+      weights.set(i, invert_weight);
+    }
+  });
+
+  DEG_id_tag_update(&grease_pencil.id, ID_RECALC_GEOMETRY);
+  WM_event_add_notifier(C, NC_GEOM | ND_DATA, &grease_pencil);
+  return OPERATOR_FINISHED;
+}
+
+static bool grease_pencil_vertex_group_weight_poll(bContext *C)
+{
+  const Object *ob = CTX_data_active_object(C);
+  if (ob == nullptr || BLI_listbase_is_empty(BKE_object_defgroup_list(ob))) {
+    return false;
+  }
+
+  return grease_pencil_weight_painting_poll(C);
+}
+
+static void GREASE_PENCIL_OT_weight_invert(wmOperatorType *ot)
+{
+  /* identifiers */
+  ot->name = "Invert Weight";
+  ot->idname = "GREASE_PENCIL_OT_weight_invert";
+  ot->description = "Invert the weight of active vertex group";
+
+  /* api callbacks */
+  ot->exec = grease_pencil_weight_invert_exec;
+  ot->poll = grease_pencil_vertex_group_weight_poll;
+
+  /* flags */
+  ot->flag = OPTYPE_UNDO | OPTYPE_REGISTER;
+}
+
 static int vertex_group_normalize(bContext *C, wmOperator *op)
 {
   /* Get the active vertex group in the Grease Pencil object. */
@@ -577,82 +649,6 @@
                   "Keep the values of the active group while normalizing others");
 }
 
-static int grease_pencil_weight_invert_exec(bContext *C, wmOperator * /*op*/)
-=======
-static int grease_pencil_weight_invert_exec(bContext *C, wmOperator *op)
->>>>>>> 6e72f00d
-{
-  const Scene &scene = *CTX_data_scene(C);
-  Object *object = CTX_data_active_object(C);
-  GreasePencil &grease_pencil = *static_cast<GreasePencil *>(object->data);
-
-  /* Object vgroup index. */
-  const int active_index = BKE_object_defgroup_active_index_get(object) - 1;
-  if (active_index == -1) {
-    return OPERATOR_CANCELLED;
-  }
-
-  const bDeformGroup *active_defgroup = static_cast<const bDeformGroup *>(
-      BLI_findlink(BKE_object_defgroup_list(object), active_index));
-
-  if (active_defgroup->flag & DG_LOCK_WEIGHT) {
-    BKE_report(op->reports, RPT_WARNING, "Active Vertex Group is locked");
-    return OPERATOR_CANCELLED;
-  }
-
-  Vector<MutableDrawingInfo> drawings = retrieve_editable_drawings(scene, grease_pencil);
-
-  threading::parallel_for_each(drawings, [&](MutableDrawingInfo info) {
-    bke::CurvesGeometry &curves = info.drawing.strokes_for_write();
-    /* Active vgroup index of drawing. */
-    const int drawing_vgroup_index = BLI_findstringindex(
-        &curves.vertex_group_names, active_defgroup->name, offsetof(bDeformGroup, name));
-    if (drawing_vgroup_index == -1) {
-      return;
-    }
-
-    VMutableArray<float> weights = bke::varray_for_mutable_deform_verts(
-        curves.deform_verts_for_write(), drawing_vgroup_index);
-    if (weights.size() == 0) {
-      return;
-    }
-
-    for (const int i : weights.index_range()) {
-      const float invert_weight = 1.0f - weights[i];
-      weights.set(i, invert_weight);
-    }
-  });
-
-  DEG_id_tag_update(&grease_pencil.id, ID_RECALC_GEOMETRY);
-  WM_event_add_notifier(C, NC_GEOM | ND_DATA, &grease_pencil);
-  return OPERATOR_FINISHED;
-}
-
-static bool grease_pencil_vertex_group_weight_poll(bContext *C)
-{
-  const Object *ob = CTX_data_active_object(C);
-  if (ob == nullptr || BLI_listbase_is_empty(BKE_object_defgroup_list(ob))) {
-    return false;
-  }
-
-  return grease_pencil_weight_painting_poll(C);
-}
-
-static void GREASE_PENCIL_OT_weight_invert(wmOperatorType *ot)
-{
-  /* identifiers */
-  ot->name = "Invert Weight";
-  ot->idname = "GREASE_PENCIL_OT_weight_invert";
-  ot->description = "Invert the weight of active vertex group";
-
-  /* api callbacks */
-  ot->exec = grease_pencil_weight_invert_exec;
-  ot->poll = grease_pencil_vertex_group_weight_poll;
-
-  /* flags */
-  ot->flag = OPTYPE_UNDO | OPTYPE_REGISTER;
-}
-
 }  // namespace blender::ed::greasepencil
 
 void ED_operatortypes_grease_pencil_weight_paint()
@@ -660,7 +656,7 @@
   using namespace blender::ed::greasepencil;
   WM_operatortype_append(GREASE_PENCIL_OT_weight_toggle_direction);
   WM_operatortype_append(GREASE_PENCIL_OT_weight_sample);
+  WM_operatortype_append(GREASE_PENCIL_OT_weight_invert);
   WM_operatortype_append(GREASE_PENCIL_OT_vertex_group_normalize);
   WM_operatortype_append(GREASE_PENCIL_OT_vertex_group_normalize_all);
-  WM_operatortype_append(GREASE_PENCIL_OT_weight_invert);
 }