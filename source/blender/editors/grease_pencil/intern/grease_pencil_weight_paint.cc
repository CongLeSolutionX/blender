/* SPDX-FileCopyrightText: 2024 Blender Authors
 *
 * SPDX-License-Identifier: GPL-2.0-or-later */

/** \file
 * \ingroup edgreasepencil
 */

#include "BKE_brush.hh"
#include "BKE_context.hh"
#include "BKE_crazyspace.hh"
#include "BKE_deform.hh"
#include "BKE_grease_pencil.hh"
#include "BKE_modifier.hh"
#include "BKE_paint.hh"
#include "BKE_report.hh"

#include "DNA_meshdata_types.h"

#include "RNA_access.hh"
#include "RNA_define.hh"

#include "ED_curves.hh"
#include "ED_view3d.hh"

#include "DEG_depsgraph_query.hh"

#include "ED_grease_pencil.hh"

namespace blender::ed::greasepencil {

Set<std::string> get_bone_deformed_vertex_group_names(const Object &object)
{
  /* Get all vertex group names in the object. */
  const ListBase *defbase = BKE_object_defgroup_list(&object);
  Set<std::string> defgroups;
  LISTBASE_FOREACH (bDeformGroup *, dg, defbase) {
    defgroups.add(dg->name);
  }

  /* Inspect all armature modifiers in the object. */
  Set<std::string> bone_deformed_vgroups;
  VirtualModifierData virtual_modifier_data;
  ModifierData *md = BKE_modifiers_get_virtual_modifierlist(&object, &virtual_modifier_data);
  for (; md; md = md->next) {
    if (!(md->mode & (eModifierMode_Realtime | eModifierMode_Virtual)) ||
        md->type != eModifierType_Armature)
    {
      continue;
    }
    ArmatureModifierData *amd = reinterpret_cast<ArmatureModifierData *>(md);
    if (!amd->object || !amd->object->pose) {
      continue;
    }

    bPose *pose = amd->object->pose;
    LISTBASE_FOREACH (bPoseChannel *, channel, &pose->chanbase) {
      if (channel->bone->flag & BONE_NO_DEFORM) {
        continue;
      }
      /* When a vertex group name matches the bone name, it is bone-deformed. */
      if (defgroups.contains(channel->name)) {
        bone_deformed_vgroups.add(channel->name);
      }
    }
  }

  return bone_deformed_vgroups;
}

/* Normalize the weights of vertex groups deformed by bones so that the sum is 1.0f.
 * Returns false when the normalization failed due to too many locked vertex groups. In that case a
 * second pass can be done with the active vertex group unlocked.
 */
static bool normalize_vertex_weights_try(MDeformVert &dvert,
                                         const int vertex_groups_num,
                                         const Span<bool> vertex_group_is_bone_deformed,
                                         const FunctionRef<bool(int)> vertex_group_is_locked)
{
  /* Nothing to normalize when there are less than two vertex group weights. */
  if (dvert.totweight <= 1) {
    return true;
  }

  /* Get the sum of weights of bone-deformed vertex groups. */
  float sum_weights_total = 0.0f;
  float sum_weights_locked = 0.0f;
  float sum_weights_unlocked = 0.0f;
  int locked_num = 0;
  int unlocked_num = 0;
  for (const int i : IndexRange(dvert.totweight)) {
    MDeformWeight &dw = dvert.dw[i];

    /* Auto-normalize is only applied on bone-deformed vertex groups that have weight already. */
    if (dw.def_nr >= vertex_groups_num || !vertex_group_is_bone_deformed[dw.def_nr] ||
        dw.weight <= FLT_EPSILON)
    {
      continue;
    }

    sum_weights_total += dw.weight;

    if (vertex_group_is_locked(dw.def_nr)) {
      locked_num++;
      sum_weights_locked += dw.weight;
    }
    else {
      unlocked_num++;
      sum_weights_unlocked += dw.weight;
    }
  }

  /* Already normalized? */
  if (sum_weights_total == 1.0f) {
    return true;
  }

  /* Any unlocked vertex group to normalize? */
  if (unlocked_num == 0) {
    /* We don't need a second pass when there is only one locked group (the active group). */
    return (locked_num == 1);
  }

  /* Locked groups can make it impossible to fully normalize. */
  if (sum_weights_locked >= 1.0f - VERTEX_WEIGHT_LOCK_EPSILON) {
    /* Zero out the weights we are allowed to touch and return false, indicating a second pass is
     * needed. */
    for (const int i : IndexRange(dvert.totweight)) {
      MDeformWeight &dw = dvert.dw[i];
      if (dw.def_nr < vertex_groups_num && vertex_group_is_bone_deformed[dw.def_nr] &&
          !vertex_group_is_locked(dw.def_nr))
      {
        dw.weight = 0.0f;
      }
    }

    return (sum_weights_locked == 1.0f);
  }

  /* When the sum of the unlocked weights isn't zero, we can use a multiplier to normalize them
   * to 1.0f. */
  if (sum_weights_unlocked != 0.0f) {
    const float normalize_factor = (1.0f - sum_weights_locked) / sum_weights_unlocked;

    for (const int i : IndexRange(dvert.totweight)) {
      MDeformWeight &dw = dvert.dw[i];
      if (dw.def_nr < vertex_groups_num && vertex_group_is_bone_deformed[dw.def_nr] &&
          dw.weight > FLT_EPSILON && !vertex_group_is_locked(dw.def_nr))
      {
        dw.weight = math::clamp(dw.weight * normalize_factor, 0.0f, 1.0f);
      }
    }

    return true;
  }

  /* Spread out the remainder of the locked weights over the unlocked weights. */
  const float weight_remainder = math::clamp(
      (1.0f - sum_weights_locked) / unlocked_num, 0.0f, 1.0f);

  for (const int i : IndexRange(dvert.totweight)) {
    MDeformWeight &dw = dvert.dw[i];
    if (dw.def_nr < vertex_groups_num && vertex_group_is_bone_deformed[dw.def_nr] &&
        dw.weight > FLT_EPSILON && !vertex_group_is_locked(dw.def_nr))
    {
      dw.weight = weight_remainder;
    }
  }

  return true;
}

void normalize_vertex_weights(MDeformVert &dvert,
                              const int active_vertex_group,
                              const Span<bool> vertex_group_is_locked,
                              const Span<bool> vertex_group_is_bone_deformed)
{
  /* Try to normalize the weights with both active and explicitly locked vertex groups restricted
   * from change. */
  const auto active_vertex_group_is_locked = [&](const int vertex_group_index) {
    return vertex_group_is_locked[vertex_group_index] || vertex_group_index == active_vertex_group;
  };
  const bool success = normalize_vertex_weights_try(dvert,
                                                    vertex_group_is_locked.size(),
                                                    vertex_group_is_bone_deformed,
                                                    active_vertex_group_is_locked);

  if (success) {
    return;
  }

  /* Do a second pass with the active vertex group unlocked. */
  const auto active_vertex_group_is_unlocked = [&](const int vertex_group_index) {
    return vertex_group_is_locked[vertex_group_index];
  };
  normalize_vertex_weights_try(dvert,
                               vertex_group_is_locked.size(),
                               vertex_group_is_bone_deformed,
                               active_vertex_group_is_unlocked);
}

struct ClosestGreasePencilDrawing {
  const bke::greasepencil::Drawing *drawing = nullptr;
  int active_defgroup_index;
  ed::curves::FindClosestData elem = {};
};

static int weight_sample_invoke(bContext *C, wmOperator * /*op*/, const wmEvent *event)
{
  Depsgraph *depsgraph = CTX_data_ensure_evaluated_depsgraph(C);
  ViewContext vc = ED_view3d_viewcontext_init(C, depsgraph);

  /* Get the active vertex group. */
  const int object_defgroup_nr = BKE_object_defgroup_active_index_get(vc.obact) - 1;
  if (object_defgroup_nr == -1) {
    return OPERATOR_CANCELLED;
  }
  const bDeformGroup *object_defgroup = static_cast<const bDeformGroup *>(
      BLI_findlink(BKE_object_defgroup_list(vc.obact), object_defgroup_nr));

  /* Collect visible drawings. */
  const Object *ob_eval = DEG_get_evaluated_object(vc.depsgraph, const_cast<Object *>(vc.obact));
  GreasePencil &grease_pencil = *static_cast<GreasePencil *>(vc.obact->data);
  const Vector<DrawingInfo> drawings = retrieve_visible_drawings(*vc.scene, grease_pencil, false);

  /* Find stroke points closest to mouse cursor position. */
  const ClosestGreasePencilDrawing closest = threading::parallel_reduce(
      drawings.index_range(),
      1L,
      ClosestGreasePencilDrawing(),
      [&](const IndexRange range, const ClosestGreasePencilDrawing &init) {
        ClosestGreasePencilDrawing new_closest = init;
        for (const int i : range) {
          DrawingInfo info = drawings[i];
          const bke::greasepencil::Layer &layer = *grease_pencil.layer(info.layer_index);

          /* Skip drawing when it doesn't use the active vertex group. */
          const int drawing_defgroup_nr = BLI_findstringindex(
              &info.drawing.strokes().vertex_group_names,
              object_defgroup->name,
              offsetof(bDeformGroup, name));
          if (drawing_defgroup_nr == -1) {
            continue;
          }

          /* Get deformation by modifiers. */
          bke::crazyspace::GeometryDeformation deformation =
              bke::crazyspace::get_evaluated_grease_pencil_drawing_deformation(
                  ob_eval, *vc.obact, info.layer_index, info.frame_number);

          IndexMaskMemory memory;
          const IndexMask points = retrieve_visible_points(*vc.obact, info.drawing, memory);
          if (points.is_empty()) {
            continue;
          }
          const float4x4 layer_to_world = layer.to_world_space(*ob_eval);
          const float4x4 projection = ED_view3d_ob_project_mat_get_from_obmat(vc.rv3d,
                                                                              layer_to_world);
          const bke::CurvesGeometry &curves = info.drawing.strokes();
          std::optional<ed::curves::FindClosestData> new_closest_elem =
              ed::curves::closest_elem_find_screen_space(vc,
                                                         curves.points_by_curve(),
                                                         deformation.positions,
                                                         curves.cyclic(),
                                                         projection,
                                                         points,
                                                         bke::AttrDomain::Point,
                                                         event->mval,
                                                         new_closest.elem);
          if (new_closest_elem) {
            new_closest.elem = *new_closest_elem;
            new_closest.drawing = &info.drawing;
            new_closest.active_defgroup_index = drawing_defgroup_nr;
          }
        }
        return new_closest;
      },
      [](const ClosestGreasePencilDrawing &a, const ClosestGreasePencilDrawing &b) {
        return (a.elem.distance < b.elem.distance) ? a : b;
      });

  if (!closest.drawing) {
    return OPERATOR_CANCELLED;
  }

  /* From the closest point found, get the vertex weight in the active vertex group. */
  const VArray<float> point_weights = bke::varray_for_deform_verts(
      closest.drawing->strokes().deform_verts(), closest.active_defgroup_index);
  const float new_weight = math::clamp(point_weights[closest.elem.index], 0.0f, 1.0f);

  /* Set the new brush weight. */
  const ToolSettings *ts = vc.scene->toolsettings;
  Brush *brush = BKE_paint_brush(&ts->wpaint->paint);
  BKE_brush_weight_set(vc.scene, brush, new_weight);

  /* Update brush settings in UI. */
  WM_main_add_notifier(NC_BRUSH | NA_EDITED, nullptr);

  return OPERATOR_FINISHED;
}

static void GREASE_PENCIL_OT_weight_sample(wmOperatorType *ot)
{
  /* Identifiers. */
  ot->name = "Weight Paint Sample Weight";
  ot->idname = "GREASE_PENCIL_OT_weight_sample";
  ot->description =
      "Set the weight of the Draw tool to the weight of the vertex under the mouse cursor";

  /* Callbacks. */
  ot->poll = grease_pencil_weight_painting_poll;
  ot->invoke = weight_sample_invoke;

  /* Flags. */
  ot->flag = OPTYPE_UNDO | OPTYPE_DEPENDS_ON_CURSOR;
}

static int toggle_weight_tool_direction(bContext *C, wmOperator * /*op*/)
{
  Paint *paint = BKE_paint_get_active_from_context(C);
  Brush *brush = BKE_paint_brush(paint);

  /* Toggle direction flag. */
  brush->flag ^= BRUSH_DIR_IN;

  /* Update brush settings in UI. */
  WM_main_add_notifier(NC_BRUSH | NA_EDITED, nullptr);

  return OPERATOR_FINISHED;
}

static bool toggle_weight_tool_direction_poll(bContext *C)
{
  if (!grease_pencil_weight_painting_poll(C)) {
    return false;
  }

  Paint *paint = BKE_paint_get_active_from_context(C);
  if (paint == nullptr) {
    return false;
  }
  Brush *brush = BKE_paint_brush(paint);
  if (brush == nullptr) {
    return false;
  }
  return brush->gpencil_weight_tool == GPWEIGHT_TOOL_DRAW;
}

static void GREASE_PENCIL_OT_weight_toggle_direction(wmOperatorType *ot)
{
  /* Identifiers. */
  ot->name = "Weight Paint Toggle Direction";
  ot->idname = "GREASE_PENCIL_OT_weight_toggle_direction";
  ot->description = "Toggle Add/Subtract for the weight paint draw tool";

  /* Callbacks. */
  ot->poll = toggle_weight_tool_direction_poll;
  ot->exec = toggle_weight_tool_direction;

  /* Flags. */
  ot->flag = OPTYPE_REGISTER | OPTYPE_UNDO;
}

<<<<<<< HEAD
static int vertex_group_normalize(bContext *C, wmOperator *op)
{
  /* Get the active vertex group in the Grease Pencil object. */
  Object *object = CTX_data_active_object(C);
  const int object_defgroup_nr = BKE_object_defgroup_active_index_get(object) - 1;
  if (object_defgroup_nr == -1) {
    return OPERATOR_CANCELLED;
  }
  const bDeformGroup *object_defgroup = static_cast<const bDeformGroup *>(
      BLI_findlink(BKE_object_defgroup_list(object), object_defgroup_nr));
  if (object_defgroup->flag & DG_LOCK_WEIGHT) {
    BKE_report(op->reports, RPT_WARNING, "Active vertex group is locked");
    return OPERATOR_CANCELLED;
  }

  /* Get all editable drawings, grouped per frame. */
  GreasePencil &grease_pencil = *static_cast<GreasePencil *>(object->data);
  const Scene &scene = *CTX_data_scene(C);
  Array<Vector<MutableDrawingInfo>> drawings_per_frame =
      retrieve_editable_drawings_grouped_per_frame(scene, grease_pencil);

  /* Per frame, normalize the weights in the active vertex group. */
  bool changed = false;
  for (const int frame_i : drawings_per_frame.index_range()) {
    /* Get the maximum weight in the active vertex group for this frame. */
    const Vector<MutableDrawingInfo> drawings = drawings_per_frame[frame_i];
    const float max_weight_in_frame = threading::parallel_reduce(
        drawings.index_range(),
        1,
        0.0f,
        [&](const IndexRange drawing_range, const float &drawing_weight_init) {
          float max_weight_in_drawing = drawing_weight_init;
          for (const int drawing_i : drawing_range) {
            const bke::CurvesGeometry &curves = drawings[drawing_i].drawing.strokes();
            const bke::AttributeAccessor attributes = curves.attributes();

            /* Skip the drawing when it doesn't use the active vertex group. */
            if (!attributes.contains(object_defgroup->name)) {
              continue;
            }

            /* Get the maximum weight in this drawing. */
            const VArray<float> weights = *curves.attributes().lookup_or_default<float>(
                object_defgroup->name, bke::AttrDomain::Point, 0.0f);
            const float max_weight_in_points = threading::parallel_reduce(
                weights.index_range(),
                1024,
                max_weight_in_drawing,
                [&](const IndexRange point_range, const float &init) {
                  float max_weight = init;
                  for (const int point_i : point_range) {
                    max_weight = math::max(max_weight, weights[point_i]);
                  }
                  return max_weight;
                },
                [](const float a, const float b) { return math::max(a, b); });
            max_weight_in_drawing = math::max(max_weight_in_drawing, max_weight_in_points);
          }
          return max_weight_in_drawing;
        },
        [](const float a, const float b) { return math::max(a, b); });

    if (max_weight_in_frame == 0.0f) {
      continue;
    }

    /* Normalize weights from 0.0 to 1.0, by dividing the weights in the active vertex group by the
     * maximum weight in the frame. */
    changed = true;
    threading::parallel_for(drawings.index_range(), 1, [&](const IndexRange drawing_range) {
      for (const int drawing_i : drawing_range) {
        bke::CurvesGeometry &curves = drawings[drawing_i].drawing.strokes_for_write();
        bke::MutableAttributeAccessor attributes = curves.attributes_for_write();

        /* Skip the drawing when it doesn't use the active vertex group. */
        if (!attributes.contains(object_defgroup->name)) {
          continue;
        }

        bke::SpanAttributeWriter<float> weights = attributes.lookup_for_write_span<float>(
            object_defgroup->name);
        threading::parallel_for(
            weights.span.index_range(), 1024, [&](const IndexRange point_range) {
              for (const int point_i : point_range) {
                weights.span[point_i] /= max_weight_in_frame;
              }
            });
        weights.finish();
      }
    });
  }

  if (changed) {
    DEG_id_tag_update(&grease_pencil.id, ID_RECALC_GEOMETRY);
    WM_event_add_notifier(C, NC_GEOM | ND_DATA, &grease_pencil);
  }

  return OPERATOR_FINISHED;
}

static bool vertex_group_exists_poll(bContext *C)
{
  if (!active_grease_pencil_poll(C)) {
    return false;
  }
  const Object *object = CTX_data_active_object(C);
  if ((object->mode & OB_MODE_WEIGHT_GPENCIL_LEGACY) == 0) {
    return false;
  }
  return !BLI_listbase_is_empty(BKE_object_defgroup_list(object));
}

static void GREASE_PENCIL_OT_vertex_group_normalize(wmOperatorType *ot)
{
  /* Identifiers. */
  ot->name = "Normalize Vertex Group";
  ot->idname = "GREASE_PENCIL_OT_vertex_group_normalize";
  ot->description = "Normalize weights of the active vertex group";

  /* Callbacks. */
  ot->poll = vertex_group_exists_poll;
  ot->exec = vertex_group_normalize;

  /* Flags. */
  ot->flag = OPTYPE_REGISTER | OPTYPE_UNDO;
}

static int vertex_group_normalize_all(bContext *C, wmOperator *op)
{
  /* Get the active vertex group in the Grease Pencil object. */
  Object *object = CTX_data_active_object(C);
  const int object_defgroup_nr = BKE_object_defgroup_active_index_get(object) - 1;
  const bDeformGroup *object_defgroup = static_cast<const bDeformGroup *>(
      BLI_findlink(BKE_object_defgroup_list(object), object_defgroup_nr));

  /* Get the locked vertex groups in the object. */
  Set<std::string> object_locked_defgroups;
  const ListBase *defgroups = BKE_object_defgroup_list(object);
  LISTBASE_FOREACH (bDeformGroup *, dg, defgroups) {
    if ((dg->flag & DG_LOCK_WEIGHT) != 0) {
      object_locked_defgroups.add(dg->name);
    }
  }

  /* Get all editable drawings. */
  GreasePencil &grease_pencil = *static_cast<GreasePencil *>(object->data);
  const Scene &scene = *CTX_data_scene(C);
  const Vector<MutableDrawingInfo> drawings = retrieve_editable_drawings(scene, grease_pencil);

  /* Normalize weights in all drawings. */
  threading::parallel_for(drawings.index_range(), 1, [&](const IndexRange drawing_range) {
    for (const int drawing_i : drawing_range) {
      bke::CurvesGeometry &curves = drawings[drawing_i].drawing.strokes_for_write();

      /* Get the active vertex group in the drawing when it needs to be locked. */
      int active_vertex_group = -1;
      if (object_defgroup && RNA_boolean_get(op->ptr, "lock_active")) {
        active_vertex_group = BLI_findstringindex(
            &curves.vertex_group_names, object_defgroup->name, offsetof(bDeformGroup, name));
      }

      /* Put the lock state of every vertex group in a boolean array. */
      Vector<bool> vertex_group_is_locked;
      Vector<bool> vertex_group_is_included;
      LISTBASE_FOREACH (bDeformGroup *, dg, &curves.vertex_group_names) {
        vertex_group_is_locked.append(object_locked_defgroups.contains(dg->name));
        /* Dummy, needed for the #normalize_vertex_weights() call.*/
        vertex_group_is_included.append(true);
      }

      /* For all points in the drawing, normalize the weights of all vertex groups to the sum
       * of 1.0. */
      MutableSpan<MDeformVert> deform_verts = curves.deform_verts_for_write();
      threading::parallel_for(curves.points_range(), 1024, [&](const IndexRange point_range) {
        for (const int point_i : point_range) {
          normalize_vertex_weights(deform_verts[point_i],
                                   active_vertex_group,
                                   vertex_group_is_locked,
                                   vertex_group_is_included);
        }
      });
=======
static int grease_pencil_weight_invert_exec(bContext *C, wmOperator * /*op*/)
{
  const Scene &scene = *CTX_data_scene(C);
  Object *object = CTX_data_active_object(C);
  GreasePencil &grease_pencil = *static_cast<GreasePencil *>(object->data);

  /* Object vgroup index. */
  const int active_index = BKE_object_defgroup_active_index_get(object) - 1;
  if (active_index == -1) {
    return OPERATOR_CANCELLED;
  }

  const bDeformGroup *active_defgroup = static_cast<const bDeformGroup *>(
      BLI_findlink(BKE_object_defgroup_list(object), active_index));

  Vector<MutableDrawingInfo> drawings = retrieve_editable_drawings(scene, grease_pencil);

  threading::parallel_for_each(drawings, [&](MutableDrawingInfo info) {
    bke::CurvesGeometry &curves = info.drawing.strokes_for_write();
    /* Active vgroup index of drawing. */
    const int drawing_vgroup_index = BLI_findstringindex(
        &curves.vertex_group_names, active_defgroup->name, offsetof(bDeformGroup, name));
    BLI_assert(drawing_vgroup_index != -1);

    VMutableArray<float> weights = bke::varray_for_mutable_deform_verts(
        curves.deform_verts_for_write(), drawing_vgroup_index);

    if (weights.size() == 0) {
      return;
    }

    for (const int i : weights.index_range()) {
      const float invert_weight = 1 - weights[i];
      weights.set(i, invert_weight);
>>>>>>> 658b3209
    }
  });

  DEG_id_tag_update(&grease_pencil.id, ID_RECALC_GEOMETRY);
  WM_event_add_notifier(C, NC_GEOM | ND_DATA, &grease_pencil);
<<<<<<< HEAD

  return OPERATOR_FINISHED;
}

static void GREASE_PENCIL_OT_vertex_group_normalize_all(wmOperatorType *ot)
{
  /* Identifiers. */
  ot->name = "Normalize All Vertex Groups";
  ot->idname = "GREASE_PENCIL_OT_vertex_group_normalize_all";
  ot->description =
      "Normalize the weights of all vertex groups, so that for each vertex, the sum of all "
      "weights is 1.0";

  /* Callbacks. */
  ot->poll = vertex_group_exists_poll;
  ot->exec = vertex_group_normalize_all;

  /* Flags. */
  ot->flag = OPTYPE_REGISTER | OPTYPE_UNDO;

  /* Operator properties. */
  RNA_def_boolean(ot->srna,
                  "lock_active",
                  true,
                  "Lock Active",
                  "Keep the values of the active group while normalizing others");
=======
  return OPERATOR_FINISHED;
}

static void GREASE_PENCIL_OT_weight_invert(wmOperatorType *ot)
{
  /* identifiers */
  ot->name = "Invert Weight";
  ot->idname = "GREASE_PENCIL_OT_weight_invert";
  ot->description = "Invert the weight of active vertex group";

  /* api callbacks */
  ot->exec = grease_pencil_weight_invert_exec;
  ot->poll = grease_pencil_weight_painting_poll;

  /* flags */
  ot->flag = OPTYPE_UNDO | OPTYPE_REGISTER;
>>>>>>> 658b3209
}

}  // namespace blender::ed::greasepencil

void ED_operatortypes_grease_pencil_weight_paint()
{
  using namespace blender::ed::greasepencil;
  WM_operatortype_append(GREASE_PENCIL_OT_weight_toggle_direction);
  WM_operatortype_append(GREASE_PENCIL_OT_weight_sample);
<<<<<<< HEAD
  WM_operatortype_append(GREASE_PENCIL_OT_vertex_group_normalize);
  WM_operatortype_append(GREASE_PENCIL_OT_vertex_group_normalize_all);
=======
  WM_operatortype_append(GREASE_PENCIL_OT_weight_invert);
>>>>>>> 658b3209
}<|MERGE_RESOLUTION|>--- conflicted
+++ resolved
@@ -361,7 +361,6 @@
   ot->flag = OPTYPE_REGISTER | OPTYPE_UNDO;
 }
 
-<<<<<<< HEAD
 static int vertex_group_normalize(bContext *C, wmOperator *op)
 {
   /* Get the active vertex group in the Grease Pencil object. */
@@ -543,7 +542,39 @@
                                    vertex_group_is_included);
         }
       });
-=======
+    }
+  });
+
+  DEG_id_tag_update(&grease_pencil.id, ID_RECALC_GEOMETRY);
+  WM_event_add_notifier(C, NC_GEOM | ND_DATA, &grease_pencil);
+
+  return OPERATOR_FINISHED;
+}
+
+static void GREASE_PENCIL_OT_vertex_group_normalize_all(wmOperatorType *ot)
+{
+  /* Identifiers. */
+  ot->name = "Normalize All Vertex Groups";
+  ot->idname = "GREASE_PENCIL_OT_vertex_group_normalize_all";
+  ot->description =
+      "Normalize the weights of all vertex groups, so that for each vertex, the sum of all "
+      "weights is 1.0";
+
+  /* Callbacks. */
+  ot->poll = vertex_group_exists_poll;
+  ot->exec = vertex_group_normalize_all;
+
+  /* Flags. */
+  ot->flag = OPTYPE_REGISTER | OPTYPE_UNDO;
+
+  /* Operator properties. */
+  RNA_def_boolean(ot->srna,
+                  "lock_active",
+                  true,
+                  "Lock Active",
+                  "Keep the values of the active group while normalizing others");
+}
+
 static int grease_pencil_weight_invert_exec(bContext *C, wmOperator * /*op*/)
 {
   const Scene &scene = *CTX_data_scene(C);
@@ -578,40 +609,11 @@
     for (const int i : weights.index_range()) {
       const float invert_weight = 1 - weights[i];
       weights.set(i, invert_weight);
->>>>>>> 658b3209
     }
   });
 
   DEG_id_tag_update(&grease_pencil.id, ID_RECALC_GEOMETRY);
   WM_event_add_notifier(C, NC_GEOM | ND_DATA, &grease_pencil);
-<<<<<<< HEAD
-
-  return OPERATOR_FINISHED;
-}
-
-static void GREASE_PENCIL_OT_vertex_group_normalize_all(wmOperatorType *ot)
-{
-  /* Identifiers. */
-  ot->name = "Normalize All Vertex Groups";
-  ot->idname = "GREASE_PENCIL_OT_vertex_group_normalize_all";
-  ot->description =
-      "Normalize the weights of all vertex groups, so that for each vertex, the sum of all "
-      "weights is 1.0";
-
-  /* Callbacks. */
-  ot->poll = vertex_group_exists_poll;
-  ot->exec = vertex_group_normalize_all;
-
-  /* Flags. */
-  ot->flag = OPTYPE_REGISTER | OPTYPE_UNDO;
-
-  /* Operator properties. */
-  RNA_def_boolean(ot->srna,
-                  "lock_active",
-                  true,
-                  "Lock Active",
-                  "Keep the values of the active group while normalizing others");
-=======
   return OPERATOR_FINISHED;
 }
 
@@ -628,7 +630,6 @@
 
   /* flags */
   ot->flag = OPTYPE_UNDO | OPTYPE_REGISTER;
->>>>>>> 658b3209
 }
 
 }  // namespace blender::ed::greasepencil
@@ -638,10 +639,7 @@
   using namespace blender::ed::greasepencil;
   WM_operatortype_append(GREASE_PENCIL_OT_weight_toggle_direction);
   WM_operatortype_append(GREASE_PENCIL_OT_weight_sample);
-<<<<<<< HEAD
   WM_operatortype_append(GREASE_PENCIL_OT_vertex_group_normalize);
   WM_operatortype_append(GREASE_PENCIL_OT_vertex_group_normalize_all);
-=======
   WM_operatortype_append(GREASE_PENCIL_OT_weight_invert);
->>>>>>> 658b3209
 }