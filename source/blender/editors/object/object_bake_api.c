/* SPDX-License-Identifier: GPL-2.0-or-later
 * Copyright 2004 Blender Foundation. All rights reserved. */

/** \file
 * \ingroup edobj
 */

#include "MEM_guardedalloc.h"

#include "DNA_material_types.h"
#include "DNA_mesh_types.h"
#include "DNA_meshdata_types.h"
#include "DNA_object_types.h"

#include "RNA_access.h"
#include "RNA_define.h"
#include "RNA_enum_types.h"

#include "BLI_fileops.h"
#include "BLI_listbase.h"
#include "BLI_path_util.h"
#include "BLI_string.h"

#include "BKE_attribute.h"
#include "BKE_callbacks.h"
#include "BKE_context.h"
#include "BKE_editmesh.h"
#include "BKE_global.h"
#include "BKE_image.h"
#include "BKE_image_format.h"
#include "BKE_layer.h"
#include "BKE_lib_id.h"
#include "BKE_main.h"
#include "BKE_material.h"
#include "BKE_mesh.h"
#include "BKE_mesh_mapping.h"
#include "BKE_modifier.h"
#include "BKE_node.h"
#include "BKE_object.h"
#include "BKE_report.h"
#include "BKE_scene.h"
#include "BKE_screen.h"

#include "DEG_depsgraph.h"
#include "DEG_depsgraph_build.h"
#include "DEG_depsgraph_query.h"

#include "RE_engine.h"
#include "RE_pipeline.h"

#include "IMB_colormanagement.h"
#include "IMB_imbuf.h"
#include "IMB_imbuf_types.h"

#include "WM_api.h"
#include "WM_types.h"

#include "ED_mesh.h"
#include "ED_object.h"
#include "ED_screen.h"
#include "ED_uvedit.h"

#include "object_intern.h"

/* prototypes */
static void bake_set_props(wmOperator *op, Scene *scene);

typedef struct BakeAPIRender {
  /* Data to work on. */
  Main *main;
  Scene *scene;
  ViewLayer *view_layer;
  Object *ob;
  ListBase selected_objects;

  /* Baking settings. */
  eBakeTarget target;

  eScenePassType pass_type;
  int pass_filter;
  int margin;
  eBakeMarginType margin_type;

  bool is_clear;
  bool is_selected_to_active;
  bool is_cage;

  float cage_extrusion;
  float max_ray_distance;
  int normal_space;
  eBakeNormalSwizzle normal_swizzle[3];

  char uv_layer[MAX_CUSTOMDATA_LAYER_NAME];
  char custom_cage[MAX_NAME];

  /* Settings for external image saving. */
  eBakeSaveMode save_mode;
  char filepath[FILE_MAX];
  bool is_automatic_name;
  bool is_split_materials;
  int width;
  int height;
  const char *identifier;

  /* Baking render session. */
  Render *render;

  /* Progress Callbacks. */
  float *progress;
  bool *do_update;

  /* Operator state. */
  ReportList *reports;
  int result;
  ScrArea *area;
} BakeAPIRender;

/* callbacks */

static void bake_progress_update(void *bjv, float progress)
{
  BakeAPIRender *bj = bjv;

  if (bj->progress && *bj->progress != progress) {
    *bj->progress = progress;

    /* make jobs timer to send notifier */
    *(bj->do_update) = true;
  }
}

/** Catch escape key to cancel. */
static int bake_modal(bContext *C, wmOperator *UNUSED(op), const wmEvent *event)
{
  /* no running blender, remove handler and pass through */
  if (0 == WM_jobs_test(CTX_wm_manager(C), CTX_data_scene(C), WM_JOB_TYPE_OBJECT_BAKE)) {
    return OPERATOR_FINISHED | OPERATOR_PASS_THROUGH;
  }

  /* running render */
  switch (event->type) {
    case EVT_ESCKEY: {
      G.is_break = true;
      return OPERATOR_RUNNING_MODAL;
    }
  }
  return OPERATOR_PASS_THROUGH;
}

/**
 * for exec() when there is no render job
 * NOTE: this won't check for the escape key being pressed, but doing so isn't thread-safe.
 */
static bool bake_break(void *UNUSED(rjv))
{
  if (G.is_break) {
    return true;
  }
  return false;
}

static void bake_update_image(ScrArea *area, Image *image)
{
  if (area && area->spacetype == SPACE_IMAGE) { /* in case the user changed while baking */
    SpaceImage *sima = area->spacedata.first;
    if (sima) {
      sima->image = image;
    }
  }
}

static bool write_internal_bake_pixels(Image *image,
                                       const int image_tile_number,
                                       BakePixel pixel_array[],
                                       float *buffer,
                                       const int width,
                                       const int height,
                                       const int margin,
                                       const char margin_type,
                                       const bool is_clear,
                                       const bool is_noncolor,
                                       Mesh const *mesh_eval,
                                       char const *uv_layer,
                                       const float uv_offset[2])
{
  ImBuf *ibuf;
  void *lock;
  bool is_float;
  char *mask_buffer = NULL;
  const size_t pixels_num = (size_t)width * (size_t)height;

  ImageUser iuser;
  BKE_imageuser_default(&iuser);
  iuser.tile = image_tile_number;
  ibuf = BKE_image_acquire_ibuf(image, &iuser, &lock);

  if (!ibuf) {
    return false;
  }

  if (margin > 0 || !is_clear) {
    mask_buffer = MEM_callocN(sizeof(char) * pixels_num, "Bake Mask");
    RE_bake_mask_fill(pixel_array, pixels_num, mask_buffer);
  }

  is_float = (ibuf->rect_float != NULL);

  /* colormanagement conversions */
  if (!is_noncolor) {
    const char *from_colorspace;
    const char *to_colorspace;

    from_colorspace = IMB_colormanagement_role_colorspace_name_get(COLOR_ROLE_SCENE_LINEAR);

    if (is_float) {
      to_colorspace = IMB_colormanagement_get_float_colorspace(ibuf);
    }
    else {
      to_colorspace = IMB_colormanagement_get_rect_colorspace(ibuf);
    }

    if (from_colorspace != to_colorspace) {
      IMB_colormanagement_transform(
          buffer, ibuf->x, ibuf->y, ibuf->channels, from_colorspace, to_colorspace, false);
    }
  }

  /* populates the ImBuf */
  if (is_clear) {
    if (is_float) {
      IMB_buffer_float_from_float(ibuf->rect_float,
                                  buffer,
                                  ibuf->channels,
                                  IB_PROFILE_LINEAR_RGB,
                                  IB_PROFILE_LINEAR_RGB,
                                  false,
                                  ibuf->x,
                                  ibuf->y,
                                  ibuf->x,
                                  ibuf->x);
    }
    else {
      IMB_buffer_byte_from_float((uchar *)ibuf->rect,
                                 buffer,
                                 ibuf->channels,
                                 ibuf->dither,
                                 IB_PROFILE_SRGB,
                                 IB_PROFILE_SRGB,
                                 false,
                                 ibuf->x,
                                 ibuf->y,
                                 ibuf->x,
                                 ibuf->x);
    }
  }
  else {
    if (is_float) {
      IMB_buffer_float_from_float_mask(ibuf->rect_float,
                                       buffer,
                                       ibuf->channels,
                                       ibuf->x,
                                       ibuf->y,
                                       ibuf->x,
                                       ibuf->x,
                                       mask_buffer);
    }
    else {
      IMB_buffer_byte_from_float_mask((uchar *)ibuf->rect,
                                      buffer,
                                      ibuf->channels,
                                      ibuf->dither,
                                      false,
                                      ibuf->x,
                                      ibuf->y,
                                      ibuf->x,
                                      ibuf->x,
                                      mask_buffer);
    }
  }

  /* margins */
  if (margin > 0) {
    RE_bake_margin(ibuf, mask_buffer, margin, margin_type, mesh_eval, uv_layer, uv_offset);
  }

  ibuf->userflags |= IB_DISPLAY_BUFFER_INVALID;
  BKE_image_mark_dirty(image, ibuf);

  if (ibuf->rect_float) {
    ibuf->userflags |= IB_RECT_INVALID;
  }

  /* force mipmap recalc */
  if (ibuf->mipmap[0]) {
    ibuf->userflags |= IB_MIPMAP_INVALID;
    imb_freemipmapImBuf(ibuf);
  }

  BKE_image_release_ibuf(image, ibuf, NULL);

  if (mask_buffer) {
    MEM_freeN(mask_buffer);
  }

  return true;
}

/* force OpenGL reload */
static void bake_targets_refresh(BakeTargets *targets)
{
  for (int i = 0; i < targets->images_num; i++) {
    Image *ima = targets->images[i].image;

    if (ima) {
      BKE_image_partial_update_mark_full_update(ima);
      BKE_image_free_gputextures(ima);
      DEG_id_tag_update(&ima->id, 0);
    }
  }
}

static bool write_external_bake_pixels(const char *filepath,
                                       BakePixel pixel_array[],
                                       float *buffer,
                                       const int width,
                                       const int height,
                                       const int margin,
                                       const int margin_type,
                                       ImageFormatData const *im_format,
                                       const bool is_noncolor,
                                       Mesh const *mesh_eval,
                                       char const *uv_layer,
                                       const float uv_offset[2])
{
  ImBuf *ibuf = NULL;
  bool ok = false;
  bool is_float;

  is_float = im_format->depth > 8;

  /* create a new ImBuf */
  ibuf = IMB_allocImBuf(width, height, im_format->planes, (is_float ? IB_rectfloat : IB_rect));

  if (!ibuf) {
    return false;
  }

  /* populates the ImBuf */
  if (is_float) {
    IMB_buffer_float_from_float(ibuf->rect_float,
                                buffer,
                                ibuf->channels,
                                IB_PROFILE_LINEAR_RGB,
                                IB_PROFILE_LINEAR_RGB,
                                false,
                                ibuf->x,
                                ibuf->y,
                                ibuf->x,
                                ibuf->x);
  }
  else {
    if (!is_noncolor) {
      const char *from_colorspace = IMB_colormanagement_role_colorspace_name_get(
          COLOR_ROLE_SCENE_LINEAR);
      const char *to_colorspace = IMB_colormanagement_get_rect_colorspace(ibuf);
      IMB_colormanagement_transform(
          buffer, ibuf->x, ibuf->y, ibuf->channels, from_colorspace, to_colorspace, false);
    }

    IMB_buffer_byte_from_float((uchar *)ibuf->rect,
                               buffer,
                               ibuf->channels,
                               ibuf->dither,
                               IB_PROFILE_SRGB,
                               IB_PROFILE_SRGB,
                               false,
                               ibuf->x,
                               ibuf->y,
                               ibuf->x,
                               ibuf->x);
  }

  /* margins */
  if (margin > 0) {
    char *mask_buffer = NULL;
    const size_t pixels_num = (size_t)width * (size_t)height;

    mask_buffer = MEM_callocN(sizeof(char) * pixels_num, "Bake Mask");
    RE_bake_mask_fill(pixel_array, pixels_num, mask_buffer);
    RE_bake_margin(ibuf, mask_buffer, margin, margin_type, mesh_eval, uv_layer, uv_offset);

    if (mask_buffer) {
      MEM_freeN(mask_buffer);
    }
  }

  if ((ok = BKE_imbuf_write(ibuf, filepath, im_format))) {
#ifndef WIN32
    chmod(filepath, S_IRUSR | S_IWUSR);
#endif
    // printf("%s saving bake map: '%s'\n", __func__, filepath);
  }

  /* garbage collection */
  IMB_freeImBuf(ibuf);

  return ok;
}

static bool is_noncolor_pass(eScenePassType pass_type)
{
  return ELEM(pass_type,
              SCE_PASS_Z,
              SCE_PASS_POSITION,
              SCE_PASS_NORMAL,
              SCE_PASS_VECTOR,
              SCE_PASS_INDEXOB,
              SCE_PASS_UV,
              SCE_PASS_INDEXMA);
}

/* if all is good tag image and return true */
static bool bake_object_check(const Scene *scene,
                              ViewLayer *view_layer,
                              Object *ob,
                              const eBakeTarget target,
                              ReportList *reports)
{
  BKE_view_layer_synced_ensure(scene, view_layer);
  Base *base = BKE_view_layer_base_find(view_layer, ob);

  if (base == NULL) {
    BKE_reportf(reports, RPT_ERROR, "Object \"%s\" is not in view layer", ob->id.name + 2);
    return false;
  }

  if (!(base->flag & BASE_ENABLED_RENDER)) {
    BKE_reportf(reports, RPT_ERROR, "Object \"%s\" is not enabled for rendering", ob->id.name + 2);
    return false;
  }

  if (ob->type != OB_MESH) {
    BKE_reportf(reports, RPT_ERROR, "Object \"%s\" is not a mesh", ob->id.name + 2);
    return false;
  }

  Mesh *me = (Mesh *)ob->data;

  if (me->totpoly == 0) {
    BKE_reportf(reports, RPT_ERROR, "No faces found in the object \"%s\"", ob->id.name + 2);
    return false;
  }

  if (target == R_BAKE_TARGET_VERTEX_COLORS) {
    if (!BKE_id_attributes_color_find(&me->id, me->active_color_attribute)) {
      BKE_reportf(reports,
                  RPT_ERROR,
                  "Mesh does not have an active color attribute \"%s\"",
                  me->id.name + 2);
      return false;
    }
  }
  else if (target == R_BAKE_TARGET_IMAGE_TEXTURES) {
    if (CustomData_get_active_layer_index(&me->ldata, CD_MLOOPUV) == -1) {
      BKE_reportf(
          reports, RPT_ERROR, "No active UV layer found in the object \"%s\"", ob->id.name + 2);
      return false;
    }

    for (int i = 0; i < ob->totcol; i++) {
      const bNodeTree *ntree = NULL;
      const bNode *node = NULL;
      const int mat_nr = i + 1;
      Image *image;
      ED_object_get_active_image(ob, mat_nr, &image, NULL, &node, &ntree);

      if (image) {

        if (node) {
          if (BKE_node_is_connected_to_output(ntree, node)) {
            /* we don't return false since this may be a false positive
             * this can't be RPT_ERROR though, otherwise it prevents
             * multiple highpoly objects to be baked at once */
            BKE_reportf(reports,
                        RPT_INFO,
                        "Circular dependency for image \"%s\" from object \"%s\"",
                        image->id.name + 2,
                        ob->id.name + 2);
          }
        }

        LISTBASE_FOREACH (ImageTile *, tile, &image->tiles) {
          ImageUser iuser;
          BKE_imageuser_default(&iuser);
          iuser.tile = tile->tile_number;

          void *lock;
          ImBuf *ibuf = BKE_image_acquire_ibuf(image, &iuser, &lock);

          if (ibuf) {
            BKE_image_release_ibuf(image, ibuf, lock);
          }
          else {
            BKE_reportf(reports,
                        RPT_ERROR,
                        "Uninitialized image \"%s\" from object \"%s\"",
                        image->id.name + 2,
                        ob->id.name + 2);

            BKE_image_release_ibuf(image, ibuf, lock);
            return false;
          }
        }
      }
      else {
        Material *mat = BKE_object_material_get(ob, mat_nr);
        if (mat != NULL) {
          BKE_reportf(reports,
                      RPT_INFO,
                      "No active image found in material \"%s\" (%d) for object \"%s\"",
                      mat->id.name + 2,
                      i,
                      ob->id.name + 2);
        }
        else {
          BKE_reportf(reports,
                      RPT_INFO,
                      "No active image found in material slot (%d) for object \"%s\"",
                      i,
                      ob->id.name + 2);
        }
        continue;
      }

      image->id.tag |= LIB_TAG_DOIT;
    }
  }

  return true;
}

static bool bake_pass_filter_check(eScenePassType pass_type,
                                   const int pass_filter,
                                   ReportList *reports)
{
  switch (pass_type) {
    case SCE_PASS_COMBINED:
      if ((pass_filter & R_BAKE_PASS_FILTER_EMIT) != 0) {
        return true;
      }

      if (((pass_filter & R_BAKE_PASS_FILTER_DIRECT) != 0) ||
          ((pass_filter & R_BAKE_PASS_FILTER_INDIRECT) != 0)) {
        if (((pass_filter & R_BAKE_PASS_FILTER_DIFFUSE) != 0) ||
            ((pass_filter & R_BAKE_PASS_FILTER_GLOSSY) != 0) ||
            ((pass_filter & R_BAKE_PASS_FILTER_TRANSM) != 0) ||
            ((pass_filter & R_BAKE_PASS_FILTER_SUBSURFACE) != 0)) {
          return true;
        }

        BKE_report(reports,
                   RPT_ERROR,
                   "Combined bake pass requires Emit, or a light pass with "
                   "Direct or Indirect contributions enabled");

        return false;
      }
      BKE_report(reports,
                 RPT_ERROR,
                 "Combined bake pass requires Emit, or a light pass with "
                 "Direct or Indirect contributions enabled");
      return false;
    case SCE_PASS_DIFFUSE_COLOR:
    case SCE_PASS_GLOSSY_COLOR:
    case SCE_PASS_TRANSM_COLOR:
    case SCE_PASS_SUBSURFACE_COLOR:
      if (((pass_filter & R_BAKE_PASS_FILTER_COLOR) != 0) ||
          ((pass_filter & R_BAKE_PASS_FILTER_DIRECT) != 0) ||
          ((pass_filter & R_BAKE_PASS_FILTER_INDIRECT) != 0)) {
        return true;
      }
      else {
        BKE_report(reports,
                   RPT_ERROR,
                   "Bake pass requires Direct, Indirect, or Color contributions to be enabled");
        return false;
      }
      break;
    default:
      return true;
      break;
  }
}

/* before even getting in the bake function we check for some basic errors */
static bool bake_objects_check(Main *bmain,
                               const Scene *scene,
                               ViewLayer *view_layer,
                               Object *ob,
                               ListBase *selected_objects,
                               ReportList *reports,
                               const bool is_selected_to_active,
                               const eBakeTarget target)
{
  CollectionPointerLink *link;

  /* error handling and tag (in case multiple materials share the same image) */
  BKE_main_id_tag_idcode(bmain, ID_IM, LIB_TAG_DOIT, false);

  if (is_selected_to_active) {
    int tot_objects = 0;

    if (!bake_object_check(scene, view_layer, ob, target, reports)) {
      return false;
    }

    for (link = selected_objects->first; link; link = link->next) {
      Object *ob_iter = (Object *)link->ptr.data;

      if (ob_iter == ob) {
        continue;
      }

      if (ELEM(ob_iter->type, OB_MESH, OB_FONT, OB_CURVES_LEGACY, OB_SURF, OB_MBALL) == false) {
        BKE_reportf(reports,
                    RPT_ERROR,
                    "Object \"%s\" is not a mesh or can't be converted to a mesh (Curve, Text, "
                    "Surface or Metaball)",
                    ob_iter->id.name + 2);
        return false;
      }
      tot_objects += 1;
    }

    if (tot_objects == 0) {
      BKE_report(reports, RPT_ERROR, "No valid selected objects");
      return false;
    }
  }
  else {
    if (BLI_listbase_is_empty(selected_objects)) {
      BKE_report(reports, RPT_ERROR, "No valid selected objects");
      return false;
    }

    for (link = selected_objects->first; link; link = link->next) {
      if (!bake_object_check(scene, view_layer, link->ptr.data, target, reports)) {
        return false;
      }
    }
  }
  return true;
}

/* it needs to be called after bake_objects_check since the image tagging happens there */
static void bake_targets_clear(Main *bmain, const bool is_tangent)
{
  Image *image;
  for (image = bmain->images.first; image; image = image->id.next) {
    if ((image->id.tag & LIB_TAG_DOIT) != 0) {
      RE_bake_ibuf_clear(image, is_tangent);
    }
  }
}

/* create new mesh with edit mode changes and modifiers applied */
static Mesh *bake_mesh_new_from_object(Depsgraph *depsgraph,
                                       Object *object,
                                       const bool preserve_origindex)
{
  Mesh *me = BKE_mesh_new_from_object(depsgraph, object, false, preserve_origindex);

  if (me->flag & ME_AUTOSMOOTH) {
    ED_mesh_split_faces(me);
    CustomData_free_layers(&me->ldata, CD_NORMAL, me->totloop);
  }

  return me;
}

/* Image Bake Targets */

static bool bake_targets_init_image_textures(const BakeAPIRender *bkr,
                                             BakeTargets *targets,
                                             Object *ob,
                                             ReportList *reports)
{
  int materials_num = ob->totcol;

  if (materials_num == 0) {
    if (bkr->save_mode == R_BAKE_SAVE_INTERNAL) {
      BKE_report(
          reports, RPT_ERROR, "No active image found, add a material or bake to an external file");
      return false;
    }
    if (bkr->is_split_materials) {
      BKE_report(
          reports,
          RPT_ERROR,
          "No active image found, add a material or bake without the Split Materials option");
      return false;
    }
  }

  /* Allocate material mapping. */
  targets->materials_num = materials_num;
  targets->material_to_image = MEM_callocN(sizeof(Image *) * targets->materials_num,
                                           "BakeTargets.material_to_image");

  /* Error handling and tag (in case multiple materials share the same image). */
  BKE_main_id_tag_idcode(bkr->main, ID_IM, LIB_TAG_DOIT, false);

  targets->images = NULL;

  for (int i = 0; i < materials_num; i++) {
    Image *image;
    ED_object_get_active_image(ob, i + 1, &image, NULL, NULL, NULL);

    targets->material_to_image[i] = image;

    /* Some materials have no image, we just ignore those cases.
     * Also setup each image only once. */
    if (image && !(image->id.tag & LIB_TAG_DOIT)) {
      LISTBASE_FOREACH (ImageTile *, tile, &image->tiles) {
        /* Add bake image. */
        targets->images = MEM_recallocN(targets->images,
                                        sizeof(BakeImage) * (targets->images_num + 1));
        targets->images[targets->images_num].image = image;
        targets->images[targets->images_num].tile_number = tile->tile_number;
        targets->images_num++;
      }

      image->id.tag |= LIB_TAG_DOIT;
    }
  }

  return true;
}

static bool bake_targets_init_internal(const BakeAPIRender *bkr,
                                       BakeTargets *targets,
                                       Object *ob,
                                       ReportList *reports)
{
  if (!bake_targets_init_image_textures(bkr, targets, ob, reports)) {
    return false;
  }

  /* Saving to image datablocks. */
  for (int i = 0; i < targets->images_num; i++) {
    BakeImage *bk_image = &targets->images[i];

    ImageUser iuser;
    BKE_imageuser_default(&iuser);
    iuser.tile = bk_image->tile_number;

    void *lock;
    ImBuf *ibuf = BKE_image_acquire_ibuf(bk_image->image, &iuser, &lock);

    if (ibuf) {
      bk_image->width = ibuf->x;
      bk_image->height = ibuf->y;
      bk_image->offset = targets->pixels_num;
      BKE_image_get_tile_uv(bk_image->image, bk_image->tile_number, bk_image->uv_offset);

      targets->pixels_num += (size_t)ibuf->x * (size_t)ibuf->y;
    }
    else {
      BKE_image_release_ibuf(bk_image->image, ibuf, lock);
      BKE_reportf(reports, RPT_ERROR, "Uninitialized image %s", bk_image->image->id.name + 2);
      return false;
    }
    BKE_image_release_ibuf(bk_image->image, ibuf, lock);
  }

  return true;
}

static bool bake_targets_output_internal(const BakeAPIRender *bkr,
                                         BakeTargets *targets,
                                         Object *ob,
                                         BakePixel *pixel_array,
                                         ReportList *reports,
                                         Mesh *mesh_eval)
{
  bool all_ok = true;

  for (int i = 0; i < targets->images_num; i++) {
    BakeImage *bk_image = &targets->images[i];
    const bool ok = write_internal_bake_pixels(bk_image->image,
                                               bk_image->tile_number,
                                               pixel_array + bk_image->offset,
                                               targets->result +
                                                   bk_image->offset * targets->channels_num,
                                               bk_image->width,
                                               bk_image->height,
                                               bkr->margin,
                                               bkr->margin_type,
                                               bkr->is_clear,
                                               targets->is_noncolor,
                                               mesh_eval,
                                               bkr->uv_layer,
                                               bk_image->uv_offset);

    /* might be read by UI to set active image for display */
    bake_update_image(bkr->area, bk_image->image);

    if (!ok) {
      BKE_reportf(reports,
                  RPT_ERROR,
                  "Problem saving the bake map internally for object \"%s\"",
                  ob->id.name + 2);
      all_ok = false;
    }
    else {
      BKE_report(
          reports, RPT_INFO, "Baking map saved to internal image, save it externally or pack it");
    }
  }

  return all_ok;
}

static bool bake_targets_init_external(const BakeAPIRender *bkr,
                                       BakeTargets *targets,
                                       Object *ob,
                                       ReportList *reports)
{
  if (!bake_targets_init_image_textures(bkr, targets, ob, reports)) {
    return false;
  }

  /* Saving to disk. */
  for (int i = 0; i < targets->images_num; i++) {
    BakeImage *bk_image = &targets->images[i];

    bk_image->width = bkr->width;
    bk_image->height = bkr->height;
    bk_image->offset = targets->pixels_num;

    targets->pixels_num += (size_t)bkr->width * (size_t)bkr->height;

    if (!bkr->is_split_materials) {
      break;
    }
  }

  if (!bkr->is_split_materials) {
    /* saving a single image */
    for (int i = 0; i < targets->materials_num; i++) {
      targets->material_to_image[i] = targets->images[0].image;
    }
  }

  return true;
}

static bool bake_targets_output_external(const BakeAPIRender *bkr,
                                         BakeTargets *targets,
                                         Object *ob,
                                         Object *ob_eval,
                                         Mesh *mesh_eval,
                                         BakePixel *pixel_array,
                                         ReportList *reports)
{
  bool all_ok = true;

  for (int i = 0; i < targets->images_num; i++) {
    BakeImage *bk_image = &targets->images[i];

    BakeData *bake = &bkr->scene->r.bake;
    char name[FILE_MAX];

    BKE_image_path_from_imtype(name,
                               bkr->filepath,
                               BKE_main_blendfile_path(bkr->main),
                               0,
                               bake->im_format.imtype,
                               true,
                               false,
                               NULL);

    if (bkr->is_automatic_name) {
      BLI_path_suffix(name, FILE_MAX, ob->id.name + 2, "_");
      BLI_path_suffix(name, FILE_MAX, bkr->identifier, "_");
    }

    if (bkr->is_split_materials) {
      if (ob_eval->mat[i]) {
        BLI_path_suffix(name, FILE_MAX, ob_eval->mat[i]->id.name + 2, "_");
      }
      else if (mesh_eval->mat[i]) {
        BLI_path_suffix(name, FILE_MAX, mesh_eval->mat[i]->id.name + 2, "_");
      }
      else {
        /* if everything else fails, use the material index */
        char tmp[5];
        BLI_snprintf(tmp, sizeof(tmp), "%d", i % 1000);
        BLI_path_suffix(name, FILE_MAX, tmp, "_");
      }
    }

    if (bk_image->tile_number) {
      char tmp[FILE_MAX];
      SNPRINTF(tmp, "%d", bk_image->tile_number);
      BLI_path_suffix(name, FILE_MAX, tmp, "_");
    }

    /* save it externally */
    const bool ok = write_external_bake_pixels(name,
                                               pixel_array + bk_image->offset,
                                               targets->result +
                                                   bk_image->offset * targets->channels_num,
                                               bk_image->width,
                                               bk_image->height,
                                               bkr->margin,
                                               bkr->margin_type,
                                               &bake->im_format,
                                               targets->is_noncolor,
                                               mesh_eval,
                                               bkr->uv_layer,
                                               bk_image->uv_offset);

    if (!ok) {
      BKE_reportf(reports, RPT_ERROR, "Problem saving baked map in \"%s\"", name);
      all_ok = false;
    }
    else {
      BKE_reportf(reports, RPT_INFO, "Baking map written to \"%s\"", name);
    }

    if (!bkr->is_split_materials) {
      break;
    }
  }

  return all_ok;
}

/* Vertex Color Bake Targets */

static bool bake_targets_init_vertex_colors(Main *bmain,
                                            BakeTargets *targets,
                                            Object *ob,
                                            ReportList *reports)
{
  if (ob->type != OB_MESH) {
    BKE_report(reports, RPT_ERROR, "Color attribute baking is only supported for mesh objects");
    return false;
  }

  Mesh *me = ob->data;
  if (!BKE_id_attributes_color_find(&me->id, me->active_color_attribute)) {
    BKE_report(reports, RPT_ERROR, "No active color attribute to bake to");
    return false;
  }

  /* Ensure mesh and editmesh topology are in sync. */
  ED_object_editmode_load(bmain, ob);

  targets->images = MEM_callocN(sizeof(BakeImage), "BakeTargets.images");
  targets->images_num = 1;

  targets->material_to_image = MEM_callocN(sizeof(int) * ob->totcol,
                                           "BakeTargets.material_to_image");
  targets->materials_num = ob->totcol;

  BakeImage *bk_image = &targets->images[0];
  bk_image->width = me->totloop;
  bk_image->height = 1;
  bk_image->offset = 0;
  bk_image->image = NULL;

  targets->pixels_num = bk_image->width * bk_image->height;

  return true;
}

static int find_original_loop(const MPoly *orig_polys,
                              const int *orig_corner_verts,
                              const int *vert_origindex,
                              const int *poly_origindex,
                              const int poly_eval,
                              const int vert_eval)
{
  /* Get original vertex and polygon index. There is currently no loop mapping
   * in modifier stack evaluation. */
  const int vert_orig = vert_origindex[vert_eval];
  const int poly_orig = poly_origindex[poly_eval];

  if (vert_orig == ORIGINDEX_NONE || poly_orig == ORIGINDEX_NONE) {
    return ORIGINDEX_NONE;
  }

  /* Find matching loop with original vertex in original polygon. */
  const MPoly *mpoly_orig = orig_polys + poly_orig;
  const int *poly_verts_orig = orig_corner_verts + mpoly_orig->loopstart;
  for (int j = 0; j < mpoly_orig->totloop; ++j) {
    if (poly_verts_orig[j] == vert_orig) {
      return mpoly_orig->loopstart + j;
    }
  }

  return ORIGINDEX_NONE;
}

static void bake_targets_populate_pixels_color_attributes(BakeTargets *targets,
                                                          Object *ob,
                                                          Mesh *me_eval,
                                                          BakePixel *pixel_array)
{
  Mesh *me = ob->data;
  const int pixels_num = targets->pixels_num;

  /* Initialize blank pixels. */
  for (int i = 0; i < pixels_num; i++) {
    BakePixel *pixel = &pixel_array[i];

    pixel->primitive_id = -1;
    pixel->object_id = 0;
    pixel->seed = 0;
    pixel->du_dx = 0.0f;
    pixel->du_dy = 0.0f;
    pixel->dv_dx = 0.0f;
    pixel->dv_dy = 0.0f;
    pixel->uv[0] = 0.0f;
    pixel->uv[1] = 0.0f;
  }

  /* Populate through adjacent triangles, first triangle wins. */
  const int tottri = poly_to_tri_count(me_eval->totpoly, me_eval->totloop);
  MLoopTri *looptri = MEM_mallocN(sizeof(*looptri) * tottri, __func__);

  const int *corner_verts = BKE_mesh_corner_verts(me_eval);
  BKE_mesh_recalc_looptri(corner_verts,
                          BKE_mesh_polys(me_eval),
<<<<<<< HEAD
                          BKE_mesh_positions(me_eval),
=======
                          BKE_mesh_vert_positions(me_eval),
>>>>>>> a7e1815c
                          me_eval->totloop,
                          me_eval->totpoly,
                          looptri);

  /* For mapping back to original mesh in case there are modifiers. */
  const int *vert_origindex = CustomData_get_layer(&me_eval->vdata, CD_ORIGINDEX);
  const int *poly_origindex = CustomData_get_layer(&me_eval->pdata, CD_ORIGINDEX);
  const MPoly *orig_polys = BKE_mesh_polys(me);
  const int *orig_corner_verts = BKE_mesh_corner_verts(me);

  for (int i = 0; i < tottri; i++) {
    const MLoopTri *lt = &looptri[i];

    for (int j = 0; j < 3; j++) {
      uint l = lt->tri[j];
      const int v = corner_verts[l];

      /* Map back to original loop if there are modifiers. */
      if (vert_origindex != NULL && poly_origindex != NULL) {
        l = find_original_loop(
            orig_polys, orig_corner_verts, vert_origindex, poly_origindex, lt->poly, v);
        if (l == ORIGINDEX_NONE || l >= me->totloop) {
          continue;
        }
      }

      BakePixel *pixel = &pixel_array[l];

      if (pixel->primitive_id != -1) {
        continue;
      }

      pixel->primitive_id = i;

      /* Seed is the vertex, so that sampling noise is coherent for the same
       * vertex, but different corners can still have different normals,
       * materials and UVs. */
      pixel->seed = v;

      /* Barycentric coordinates. */
      if (j == 0) {
        pixel->uv[0] = 1.0f;
        pixel->uv[1] = 0.0f;
      }
      else if (j == 1) {
        pixel->uv[0] = 0.0f;
        pixel->uv[1] = 1.0f;
      }
      else if (j == 2) {
        pixel->uv[0] = 0.0f;
        pixel->uv[1] = 0.0f;
      }
    }
  }

  MEM_freeN(looptri);
}

static void bake_result_add_to_rgba(float rgba[4], const float *result, const int channels_num)
{
  if (channels_num == 4) {
    add_v4_v4(rgba, result);
  }
  else if (channels_num == 3) {
    add_v3_v3(rgba, result);
    rgba[3] += 1.0f;
  }
  else {
    rgba[0] += result[0];
    rgba[1] += result[0];
    rgba[2] += result[0];
    rgba[3] += 1.0f;
  }
}

static void convert_float_color_to_byte_color(const MPropCol *float_colors,
                                              const int num,
                                              const bool is_noncolor,
                                              MLoopCol *byte_colors)
{
  if (is_noncolor) {
    for (int i = 0; i < num; i++) {
      unit_float_to_uchar_clamp_v4(&byte_colors->r, float_colors[i].color);
    }
  }
  else {
    for (int i = 0; i < num; i++) {
      linearrgb_to_srgb_uchar4(&byte_colors[i].r, float_colors[i].color);
    }
  }
}

static bool bake_targets_output_vertex_colors(BakeTargets *targets, Object *ob)
{
  Mesh *me = ob->data;
  BMEditMesh *em = me->edit_mesh;
  CustomDataLayer *active_color_layer = BKE_id_attributes_color_find(&me->id,
                                                                     me->active_color_attribute);
  BLI_assert(active_color_layer != NULL);
  const eAttrDomain domain = BKE_id_attribute_domain(&me->id, active_color_layer);

  const int channels_num = targets->channels_num;
  const bool is_noncolor = targets->is_noncolor;
  const float *result = targets->result;

  if (domain == ATTR_DOMAIN_POINT) {
    const int totvert = me->totvert;
    const int totloop = me->totloop;

    MPropCol *mcol = MEM_malloc_arrayN(totvert, sizeof(MPropCol), __func__);

    /* Accumulate float vertex colors in scene linear color space. */
    int *num_loops_for_vertex = MEM_callocN(sizeof(int) * me->totvert, "num_loops_for_vertex");
    memset(mcol, 0, sizeof(MPropCol) * me->totvert);

    const int *corner_verts = BKE_mesh_corner_verts(me);
    for (int i = 0; i < totloop; i++) {
      const int v = corner_verts[i];
      bake_result_add_to_rgba(mcol[v].color, &result[i * channels_num], channels_num);
      num_loops_for_vertex[v]++;
    }

    /* Normalize for number of loops. */
    for (int i = 0; i < totvert; i++) {
      if (num_loops_for_vertex[i] > 0) {
        mul_v4_fl(mcol[i].color, 1.0f / num_loops_for_vertex[i]);
      }
    }

    if (em) {
      /* Copy to bmesh. */
      const int active_color_offset = CustomData_get_offset_named(
          &em->bm->vdata, active_color_layer->type, active_color_layer->name);
      BMVert *v;
      BMIter viter;
      int i = 0;
      BM_ITER_MESH (v, &viter, em->bm, BM_VERTS_OF_MESH) {
        void *data = BM_ELEM_CD_GET_VOID_P(v, active_color_offset);
        if (active_color_layer->type == CD_PROP_COLOR) {
          memcpy(data, &mcol[i], sizeof(MPropCol));
        }
        else {
          convert_float_color_to_byte_color(&mcol[i], 1, is_noncolor, data);
        }
        i++;
      }
    }
    else {
      /* Copy to mesh. */
      if (active_color_layer->type == CD_PROP_COLOR) {
        memcpy(active_color_layer->data, mcol, sizeof(MPropCol) * me->totvert);
      }
      else {
        convert_float_color_to_byte_color(mcol, totvert, is_noncolor, active_color_layer->data);
      }
    }

    MEM_freeN(mcol);

    MEM_SAFE_FREE(num_loops_for_vertex);
  }
  else if (domain == ATTR_DOMAIN_CORNER) {
    if (em) {
      /* Copy to bmesh. */
      const int active_color_offset = CustomData_get_offset_named(
          &em->bm->ldata, active_color_layer->type, active_color_layer->name);
      BMFace *f;
      BMIter fiter;
      int i = 0;
      BM_ITER_MESH (f, &fiter, em->bm, BM_FACES_OF_MESH) {
        BMLoop *l;
        BMIter liter;
        BM_ITER_ELEM (l, &liter, f, BM_LOOPS_OF_FACE) {
          MPropCol color;
          zero_v4(color.color);
          bake_result_add_to_rgba(color.color, &result[i * channels_num], channels_num);
          i++;

          void *data = BM_ELEM_CD_GET_VOID_P(l, active_color_offset);
          if (active_color_layer->type == CD_PROP_COLOR) {
            memcpy(data, &color, sizeof(MPropCol));
          }
          else {
            convert_float_color_to_byte_color(&color, 1, is_noncolor, data);
          }
        }
      }
    }
    else {
      /* Copy to mesh. */
      if (active_color_layer->type == CD_PROP_COLOR) {
        MPropCol *colors = active_color_layer->data;
        for (int i = 0; i < me->totloop; i++) {
          zero_v4(colors[i].color);
          bake_result_add_to_rgba(colors[i].color, &result[i * channels_num], channels_num);
        }
      }
      else {
        MLoopCol *colors = active_color_layer->data;
        for (int i = 0; i < me->totloop; i++) {
          MPropCol color;
          zero_v4(color.color);
          bake_result_add_to_rgba(color.color, &result[i * channels_num], channels_num);
          convert_float_color_to_byte_color(&color, 1, is_noncolor, &colors[i]);
        }
      }
    }
  }

  DEG_id_tag_update(&me->id, ID_RECALC_GEOMETRY);

  return true;
}

/* Bake Targets */

static bool bake_targets_init(const BakeAPIRender *bkr,
                              BakeTargets *targets,
                              Object *ob,
                              Object *ob_eval,
                              ReportList *reports)
{
  if (bkr->target == R_BAKE_TARGET_IMAGE_TEXTURES) {
    if (bkr->save_mode == R_BAKE_SAVE_INTERNAL) {
      if (!bake_targets_init_internal(bkr, targets, ob_eval, reports)) {
        return false;
      }
    }
    else if (bkr->save_mode == R_BAKE_SAVE_EXTERNAL) {
      if (!bake_targets_init_external(bkr, targets, ob_eval, reports)) {
        return false;
      }
    }
  }
  else if (bkr->target == R_BAKE_TARGET_VERTEX_COLORS) {
    if (!bake_targets_init_vertex_colors(bkr->main, targets, ob, reports)) {
      return false;
    }
  }

  if (targets->pixels_num == 0) {
    return false;
  }

  targets->is_noncolor = is_noncolor_pass(bkr->pass_type);
  targets->channels_num = RE_pass_depth(bkr->pass_type);
  targets->result = MEM_callocN(sizeof(float) * targets->channels_num * targets->pixels_num,
                                "bake return pixels");

  return true;
}

static void bake_targets_populate_pixels(const BakeAPIRender *bkr,
                                         BakeTargets *targets,
                                         Object *ob,
                                         Mesh *me_eval,
                                         BakePixel *pixel_array)
{
  if (bkr->target == R_BAKE_TARGET_VERTEX_COLORS) {
    bake_targets_populate_pixels_color_attributes(targets, ob, me_eval, pixel_array);
  }
  else {
    RE_bake_pixels_populate(me_eval, pixel_array, targets->pixels_num, targets, bkr->uv_layer);
  }
}

static bool bake_targets_output(const BakeAPIRender *bkr,
                                BakeTargets *targets,
                                Object *ob,
                                Object *ob_eval,
                                Mesh *me_eval,
                                BakePixel *pixel_array,
                                ReportList *reports)
{
  if (bkr->target == R_BAKE_TARGET_IMAGE_TEXTURES) {
    if (bkr->save_mode == R_BAKE_SAVE_INTERNAL) {
      return bake_targets_output_internal(bkr, targets, ob, pixel_array, reports, me_eval);
    }
    if (bkr->save_mode == R_BAKE_SAVE_EXTERNAL) {
      return bake_targets_output_external(
          bkr, targets, ob, ob_eval, me_eval, pixel_array, reports);
    }
  }
  else if (bkr->target == R_BAKE_TARGET_VERTEX_COLORS) {
    return bake_targets_output_vertex_colors(targets, ob);
  }

  return false;
}

static void bake_targets_free(BakeTargets *targets)
{
  MEM_SAFE_FREE(targets->images);
  MEM_SAFE_FREE(targets->material_to_image);
  MEM_SAFE_FREE(targets->result);
}

/* Main Bake Logic */

static int bake(const BakeAPIRender *bkr,
                Object *ob_low,
                const ListBase *selected_objects,
                ReportList *reports)
{
  Render *re = bkr->render;
  Main *bmain = bkr->main;
  Scene *scene = bkr->scene;
  ViewLayer *view_layer = bkr->view_layer;

  /* We build a depsgraph for the baking,
   * so we don't need to change the original data to adjust visibility and modifiers. */
  Depsgraph *depsgraph = DEG_graph_new(bmain, scene, view_layer, DAG_EVAL_RENDER);
  DEG_graph_build_from_view_layer(depsgraph);

  int op_result = OPERATOR_CANCELLED;
  bool ok = false;

  Object *ob_cage = NULL;
  Object *ob_cage_eval = NULL;
  Object *ob_low_eval = NULL;

  BakeHighPolyData *highpoly = NULL;
  int tot_highpoly = 0;

  Mesh *me_low_eval = NULL;
  Mesh *me_cage_eval = NULL;

  MultiresModifierData *mmd_low = NULL;
  int mmd_flags_low = 0;

  BakePixel *pixel_array_low = NULL;
  BakePixel *pixel_array_high = NULL;

  BakeTargets targets = {NULL};

  const bool preserve_origindex = (bkr->target == R_BAKE_TARGET_VERTEX_COLORS);

  RE_bake_engine_set_engine_parameters(re, bmain, scene);

  if (!RE_bake_has_engine(re)) {
    BKE_report(reports, RPT_ERROR, "Current render engine does not support baking");
    goto cleanup;
  }

  if (bkr->uv_layer[0] != '\0') {
    Mesh *me = (Mesh *)ob_low->data;
    if (CustomData_get_named_layer(&me->ldata, CD_MLOOPUV, bkr->uv_layer) == -1) {
      BKE_reportf(reports,
                  RPT_ERROR,
                  "No UV layer named \"%s\" found in the object \"%s\"",
                  bkr->uv_layer,
                  ob_low->id.name + 2);
      goto cleanup;
    }
  }

  if (bkr->is_selected_to_active) {
    CollectionPointerLink *link;
    tot_highpoly = 0;

    for (link = selected_objects->first; link; link = link->next) {
      Object *ob_iter = link->ptr.data;

      if (ob_iter == ob_low) {
        continue;
      }

      tot_highpoly++;
    }

    if (bkr->is_cage && bkr->custom_cage[0] != '\0') {
      ob_cage = BLI_findstring(&bmain->objects, bkr->custom_cage, offsetof(ID, name) + 2);

      if (ob_cage == NULL || ob_cage->type != OB_MESH) {
        BKE_report(reports, RPT_ERROR, "No valid cage object");
        goto cleanup;
      }
      else {
        ob_cage_eval = DEG_get_evaluated_object(depsgraph, ob_cage);
        ob_cage_eval->visibility_flag |= OB_HIDE_RENDER;
        ob_cage_eval->base_flag &= ~(BASE_ENABLED_AND_MAYBE_VISIBLE_IN_VIEWPORT |
                                     BASE_ENABLED_RENDER);
      }
    }
  }

  /* for multires bake, use linear UV subdivision to match low res UVs */
  if (bkr->pass_type == SCE_PASS_NORMAL && bkr->normal_space == R_BAKE_SPACE_TANGENT &&
      !bkr->is_selected_to_active) {
    mmd_low = (MultiresModifierData *)BKE_modifiers_findby_type(ob_low, eModifierType_Multires);
    if (mmd_low) {
      mmd_flags_low = mmd_low->flags;
      mmd_low->uv_smooth = SUBSURF_UV_SMOOTH_NONE;
    }
  }

  /* Make sure depsgraph is up to date. */
  BKE_scene_graph_update_tagged(depsgraph, bmain);
  ob_low_eval = DEG_get_evaluated_object(depsgraph, ob_low);

  /* get the mesh as it arrives in the renderer */
  me_low_eval = bake_mesh_new_from_object(depsgraph, ob_low_eval, preserve_origindex);

  /* Initialize bake targets. */
  if (!bake_targets_init(bkr, &targets, ob_low, ob_low_eval, reports)) {
    goto cleanup;
  }

  /* Populate the pixel array with the face data. Except if we use a cage, then
   * it is populated later with the cage mesh (smoothed version of the mesh). */
  pixel_array_low = MEM_mallocN(sizeof(BakePixel) * targets.pixels_num, "bake pixels low poly");
  if ((bkr->is_selected_to_active && (ob_cage == NULL) && bkr->is_cage) == false) {
    bake_targets_populate_pixels(bkr, &targets, ob_low, me_low_eval, pixel_array_low);
  }

  if (bkr->is_selected_to_active) {
    CollectionPointerLink *link;
    int i = 0;

    /* prepare cage mesh */
    if (ob_cage) {
      me_cage_eval = bake_mesh_new_from_object(depsgraph, ob_cage_eval, preserve_origindex);
      if ((me_low_eval->totpoly != me_cage_eval->totpoly) ||
          (me_low_eval->totloop != me_cage_eval->totloop)) {
        BKE_report(reports,
                   RPT_ERROR,
                   "Invalid cage object, the cage mesh must have the same number "
                   "of faces as the active object");
        goto cleanup;
      }
    }
    else if (bkr->is_cage) {
      bool is_changed = false;

      ModifierData *md = ob_low_eval->modifiers.first;
      while (md) {
        ModifierData *md_next = md->next;

        /* Edge Split cannot be applied in the cage,
         * the cage is supposed to have interpolated normals
         * between the faces unless the geometry is physically
         * split. So we create a copy of the low poly mesh without
         * the eventual edge split. */

        if (md->type == eModifierType_EdgeSplit) {
          BLI_remlink(&ob_low_eval->modifiers, md);
          BKE_modifier_free(md);
          is_changed = true;
        }
        md = md_next;
      }

      if (is_changed) {
        /* Make sure object is evaluated with the new modifier settings.
         *
         * NOTE: Since the dependency graph was fully evaluated prior to bake, and we only made
         * single modification to this object all the possible dependencies for evaluation are
         * already up to date. This means we can do a cheap single object update
         * (as an opposite of full depsgraph update). */
        BKE_object_eval_reset(ob_low_eval);
        BKE_object_handle_data_update(depsgraph, scene, ob_low_eval);
      }

      me_cage_eval = BKE_mesh_new_from_object(NULL, ob_low_eval, false, preserve_origindex);
      bake_targets_populate_pixels(bkr, &targets, ob_low, me_cage_eval, pixel_array_low);
    }

    highpoly = MEM_callocN(sizeof(BakeHighPolyData) * tot_highpoly, "bake high poly objects");

    /* populate highpoly array */
    for (link = selected_objects->first; link; link = link->next) {
      Object *ob_iter = link->ptr.data;

      if (ob_iter == ob_low) {
        continue;
      }

      /* initialize highpoly_data */
      highpoly[i].ob = ob_iter;
      highpoly[i].ob_eval = DEG_get_evaluated_object(depsgraph, ob_iter);
      highpoly[i].ob_eval->visibility_flag &= ~OB_HIDE_RENDER;
      highpoly[i].ob_eval->base_flag |= (BASE_ENABLED_AND_MAYBE_VISIBLE_IN_VIEWPORT |
                                         BASE_ENABLED_RENDER);
      highpoly[i].me = BKE_mesh_new_from_object(NULL, highpoly[i].ob_eval, false, false);

      /* Low-poly to high-poly transformation matrix. */
      copy_m4_m4(highpoly[i].obmat, highpoly[i].ob->object_to_world);
      invert_m4_m4(highpoly[i].imat, highpoly[i].obmat);

      highpoly[i].is_flip_object = is_negative_m4(highpoly[i].ob->object_to_world);

      i++;
    }

    BLI_assert(i == tot_highpoly);

    if (ob_cage != NULL) {
      ob_cage_eval->visibility_flag |= OB_HIDE_RENDER;
      ob_cage_eval->base_flag &= ~(BASE_ENABLED_AND_MAYBE_VISIBLE_IN_VIEWPORT |
                                   BASE_ENABLED_RENDER);
    }
    ob_low_eval->visibility_flag |= OB_HIDE_RENDER;
    ob_low_eval->base_flag &= ~(BASE_ENABLED_AND_MAYBE_VISIBLE_IN_VIEWPORT | BASE_ENABLED_RENDER);

    /* populate the pixel arrays with the corresponding face data for each high poly object */
    pixel_array_high = MEM_mallocN(sizeof(BakePixel) * targets.pixels_num,
                                   "bake pixels high poly");

    if (!RE_bake_pixels_populate_from_objects(
            me_low_eval,
            pixel_array_low,
            pixel_array_high,
            highpoly,
            tot_highpoly,
            targets.pixels_num,
            ob_cage != NULL,
            bkr->cage_extrusion,
            bkr->max_ray_distance,
            ob_low_eval->object_to_world,
            (ob_cage ? ob_cage->object_to_world : ob_low_eval->object_to_world),
            me_cage_eval)) {
      BKE_report(reports, RPT_ERROR, "Error handling selected objects");
      goto cleanup;
    }

    /* the baking itself */
    for (i = 0; i < tot_highpoly; i++) {
      ok = RE_bake_engine(re,
                          depsgraph,
                          highpoly[i].ob,
                          i,
                          pixel_array_high,
                          &targets,
                          bkr->pass_type,
                          bkr->pass_filter,
                          targets.result);
      if (!ok) {
        BKE_reportf(
            reports, RPT_ERROR, "Error baking from object \"%s\"", highpoly[i].ob->id.name + 2);
        goto cleanup;
      }
    }
  }
  else {
    /* If low poly is not renderable it should have failed long ago. */
    BLI_assert((ob_low_eval->visibility_flag & OB_HIDE_RENDER) == 0);

    if (RE_bake_has_engine(re)) {
      ok = RE_bake_engine(re,
                          depsgraph,
                          ob_low_eval,
                          0,
                          pixel_array_low,
                          &targets,
                          bkr->pass_type,
                          bkr->pass_filter,
                          targets.result);
    }
    else {
      BKE_report(reports, RPT_ERROR, "Current render engine does not support baking");
      goto cleanup;
    }
  }

  /* normal space conversion
   * the normals are expected to be in world space, +X +Y +Z */
  if (ok && bkr->pass_type == SCE_PASS_NORMAL) {
    switch (bkr->normal_space) {
      case R_BAKE_SPACE_WORLD: {
        /* Cycles internal format */
        if ((bkr->normal_swizzle[0] == R_BAKE_POSX) && (bkr->normal_swizzle[1] == R_BAKE_POSY) &&
            (bkr->normal_swizzle[2] == R_BAKE_POSZ)) {
          break;
        }
        RE_bake_normal_world_to_world(pixel_array_low,
                                      targets.pixels_num,
                                      targets.channels_num,
                                      targets.result,
                                      bkr->normal_swizzle);
        break;
      }
      case R_BAKE_SPACE_OBJECT: {
        RE_bake_normal_world_to_object(pixel_array_low,
                                       targets.pixels_num,
                                       targets.channels_num,
                                       targets.result,
                                       ob_low_eval,
                                       bkr->normal_swizzle);
        break;
      }
      case R_BAKE_SPACE_TANGENT: {
        if (bkr->is_selected_to_active) {
          RE_bake_normal_world_to_tangent(pixel_array_low,
                                          targets.pixels_num,
                                          targets.channels_num,
                                          targets.result,
                                          me_low_eval,
                                          bkr->normal_swizzle,
                                          ob_low_eval->object_to_world);
        }
        else {
          /* From multi-resolution. */
          Mesh *me_nores = NULL;
          ModifierData *md = NULL;
          int mode;

          BKE_object_eval_reset(ob_low_eval);
          md = BKE_modifiers_findby_type(ob_low_eval, eModifierType_Multires);

          if (md) {
            mode = md->mode;
            md->mode &= ~eModifierMode_Render;

            /* Evaluate modifiers again. */
            me_nores = BKE_mesh_new_from_object(NULL, ob_low_eval, false, false);
            bake_targets_populate_pixels(bkr, &targets, ob_low, me_nores, pixel_array_low);
          }

          RE_bake_normal_world_to_tangent(pixel_array_low,
                                          targets.pixels_num,
                                          targets.channels_num,
                                          targets.result,
                                          (me_nores) ? me_nores : me_low_eval,
                                          bkr->normal_swizzle,
                                          ob_low_eval->object_to_world);

          if (md) {
            BKE_id_free(NULL, &me_nores->id);
            md->mode = mode;
          }
        }
        break;
      }
      default:
        break;
    }
  }

  if (!ok) {
    BKE_reportf(reports, RPT_ERROR, "Problem baking object \"%s\"", ob_low->id.name + 2);
    op_result = OPERATOR_CANCELLED;
  }
  else {
    /* save the results */
    if (bake_targets_output(
            bkr, &targets, ob_low, ob_low_eval, me_low_eval, pixel_array_low, reports)) {
      op_result = OPERATOR_FINISHED;
    }
    else {
      op_result = OPERATOR_CANCELLED;
    }
  }

  bake_targets_refresh(&targets);

cleanup:

  if (highpoly) {
    for (int i = 0; i < tot_highpoly; i++) {
      if (highpoly[i].me != NULL) {
        BKE_id_free(NULL, &highpoly[i].me->id);
      }
    }
    MEM_freeN(highpoly);
  }

  if (mmd_low) {
    mmd_low->flags = mmd_flags_low;
  }

  if (pixel_array_low) {
    MEM_freeN(pixel_array_low);
  }

  if (pixel_array_high) {
    MEM_freeN(pixel_array_high);
  }

  bake_targets_free(&targets);

  if (me_low_eval != NULL) {
    BKE_id_free(NULL, &me_low_eval->id);
  }

  if (me_cage_eval != NULL) {
    BKE_id_free(NULL, &me_cage_eval->id);
  }

  DEG_graph_free(depsgraph);

  return op_result;
}

/* Bake Operator */

static void bake_init_api_data(wmOperator *op, bContext *C, BakeAPIRender *bkr)
{
  bScreen *screen = CTX_wm_screen(C);

  bkr->ob = CTX_data_active_object(C);
  bkr->main = CTX_data_main(C);
  bkr->view_layer = CTX_data_view_layer(C);
  bkr->scene = CTX_data_scene(C);
  bkr->area = screen ? BKE_screen_find_big_area(screen, SPACE_IMAGE, 10) : NULL;

  bkr->pass_type = RNA_enum_get(op->ptr, "type");
  bkr->pass_filter = RNA_enum_get(op->ptr, "pass_filter");
  bkr->margin = RNA_int_get(op->ptr, "margin");
  bkr->margin_type = RNA_enum_get(op->ptr, "margin_type");

  bkr->save_mode = (eBakeSaveMode)RNA_enum_get(op->ptr, "save_mode");
  bkr->target = (eBakeTarget)RNA_enum_get(op->ptr, "target");

  bkr->is_clear = RNA_boolean_get(op->ptr, "use_clear");
  bkr->is_split_materials = (bkr->target == R_BAKE_TARGET_IMAGE_TEXTURES &&
                             bkr->save_mode == R_BAKE_SAVE_EXTERNAL) &&
                            RNA_boolean_get(op->ptr, "use_split_materials");
  bkr->is_automatic_name = RNA_boolean_get(op->ptr, "use_automatic_name");
  bkr->is_selected_to_active = RNA_boolean_get(op->ptr, "use_selected_to_active");
  bkr->is_cage = RNA_boolean_get(op->ptr, "use_cage");
  bkr->cage_extrusion = RNA_float_get(op->ptr, "cage_extrusion");
  bkr->max_ray_distance = RNA_float_get(op->ptr, "max_ray_distance");

  bkr->normal_space = RNA_enum_get(op->ptr, "normal_space");
  bkr->normal_swizzle[0] = RNA_enum_get(op->ptr, "normal_r");
  bkr->normal_swizzle[1] = RNA_enum_get(op->ptr, "normal_g");
  bkr->normal_swizzle[2] = RNA_enum_get(op->ptr, "normal_b");

  bkr->width = RNA_int_get(op->ptr, "width");
  bkr->height = RNA_int_get(op->ptr, "height");
  bkr->identifier = "";

  RNA_string_get(op->ptr, "uv_layer", bkr->uv_layer);

  RNA_string_get(op->ptr, "cage_object", bkr->custom_cage);

  if (bkr->save_mode == R_BAKE_SAVE_EXTERNAL && bkr->is_automatic_name) {
    PropertyRNA *prop = RNA_struct_find_property(op->ptr, "type");
    RNA_property_enum_identifier(C, op->ptr, prop, bkr->pass_type, &bkr->identifier);
  }

  CTX_data_selected_objects(C, &bkr->selected_objects);

  bkr->reports = op->reports;

  bkr->result = OPERATOR_CANCELLED;

  bkr->render = RE_NewSceneRender(bkr->scene);

  /* XXX hack to force saving to always be internal. Whether (and how) to support
   * external saving will be addressed later */
  if (bkr->save_mode == R_BAKE_SAVE_EXTERNAL) {
    bkr->save_mode = R_BAKE_SAVE_INTERNAL;
  }

  if (((bkr->pass_type == SCE_PASS_NORMAL) && (bkr->normal_space == R_BAKE_SPACE_TANGENT)) ||
      bkr->pass_type == SCE_PASS_UV) {
    bkr->margin_type = R_BAKE_EXTEND;
  }
}

static int bake_exec(bContext *C, wmOperator *op)
{
  Render *re;
  int result = OPERATOR_CANCELLED;
  BakeAPIRender bkr = {NULL};
  Scene *scene = CTX_data_scene(C);

  G.is_break = false;
  G.is_rendering = true;

  bake_set_props(op, scene);

  bake_init_api_data(op, C, &bkr);
  re = bkr.render;

  /* setup new render */
  RE_test_break_cb(re, NULL, bake_break);

  if (!bake_pass_filter_check(bkr.pass_type, bkr.pass_filter, bkr.reports)) {
    goto finally;
  }

  if (!bake_objects_check(bkr.main,
                          bkr.scene,
                          bkr.view_layer,
                          bkr.ob,
                          &bkr.selected_objects,
                          bkr.reports,
                          bkr.is_selected_to_active,
                          bkr.target)) {
    goto finally;
  }

  if (bkr.is_clear) {
    const bool is_tangent = ((bkr.pass_type == SCE_PASS_NORMAL) &&
                             (bkr.normal_space == R_BAKE_SPACE_TANGENT));
    bake_targets_clear(bkr.main, is_tangent);
  }

  RE_SetReports(re, bkr.reports);

  if (bkr.is_selected_to_active) {
    result = bake(&bkr, bkr.ob, &bkr.selected_objects, bkr.reports);
  }
  else {
    CollectionPointerLink *link;
    bkr.is_clear = bkr.is_clear && BLI_listbase_is_single(&bkr.selected_objects);
    for (link = bkr.selected_objects.first; link; link = link->next) {
      Object *ob_iter = link->ptr.data;
      result = bake(&bkr, ob_iter, NULL, bkr.reports);
    }
  }

  RE_SetReports(re, NULL);

finally:
  G.is_rendering = false;
  BLI_freelistN(&bkr.selected_objects);
  return result;
}

static void bake_startjob(void *bkv, bool *UNUSED(stop), bool *do_update, float *progress)
{
  BakeAPIRender *bkr = (BakeAPIRender *)bkv;

  /* setup new render */
  bkr->do_update = do_update;
  bkr->progress = progress;

  RE_SetReports(bkr->render, bkr->reports);

  if (!bake_pass_filter_check(bkr->pass_type, bkr->pass_filter, bkr->reports)) {
    bkr->result = OPERATOR_CANCELLED;
    return;
  }

  if (!bake_objects_check(bkr->main,
                          bkr->scene,
                          bkr->view_layer,
                          bkr->ob,
                          &bkr->selected_objects,
                          bkr->reports,
                          bkr->is_selected_to_active,
                          bkr->target)) {
    bkr->result = OPERATOR_CANCELLED;
    return;
  }

  if (bkr->is_clear) {
    const bool is_tangent = ((bkr->pass_type == SCE_PASS_NORMAL) &&
                             (bkr->normal_space == R_BAKE_SPACE_TANGENT));
    bake_targets_clear(bkr->main, is_tangent);
  }

  if (bkr->is_selected_to_active) {
    bkr->result = bake(bkr, bkr->ob, &bkr->selected_objects, bkr->reports);
  }
  else {
    CollectionPointerLink *link;
    bkr->is_clear = bkr->is_clear && BLI_listbase_is_single(&bkr->selected_objects);
    for (link = bkr->selected_objects.first; link; link = link->next) {
      Object *ob_iter = link->ptr.data;
      bkr->result = bake(bkr, ob_iter, NULL, bkr->reports);

      if (bkr->result == OPERATOR_CANCELLED) {
        return;
      }
    }
  }

  RE_SetReports(bkr->render, NULL);
}

static void bake_job_complete(void *bkv)
{
  BakeAPIRender *bkr = (BakeAPIRender *)bkv;
  BKE_callback_exec_id(bkr->main, &bkr->ob->id, BKE_CB_EVT_OBJECT_BAKE_COMPLETE);
}
static void bake_job_canceled(void *bkv)
{
  BakeAPIRender *bkr = (BakeAPIRender *)bkv;
  BKE_callback_exec_id(bkr->main, &bkr->ob->id, BKE_CB_EVT_OBJECT_BAKE_CANCEL);
}

static void bake_freejob(void *bkv)
{
  BakeAPIRender *bkr = (BakeAPIRender *)bkv;

  BLI_freelistN(&bkr->selected_objects);
  MEM_freeN(bkr);

  G.is_rendering = false;
}

static void bake_set_props(wmOperator *op, Scene *scene)
{
  PropertyRNA *prop;
  BakeData *bake = &scene->r.bake;

  prop = RNA_struct_find_property(op->ptr, "filepath");
  if (!RNA_property_is_set(op->ptr, prop)) {
    RNA_property_string_set(op->ptr, prop, bake->filepath);
  }

  prop = RNA_struct_find_property(op->ptr, "width");
  if (!RNA_property_is_set(op->ptr, prop)) {
    RNA_property_int_set(op->ptr, prop, bake->width);
  }

  prop = RNA_struct_find_property(op->ptr, "height");
  if (!RNA_property_is_set(op->ptr, prop)) {
    RNA_property_int_set(op->ptr, prop, bake->width);
  }

  prop = RNA_struct_find_property(op->ptr, "margin");
  if (!RNA_property_is_set(op->ptr, prop)) {
    RNA_property_int_set(op->ptr, prop, bake->margin);
  }

  prop = RNA_struct_find_property(op->ptr, "margin_type");
  if (!RNA_property_is_set(op->ptr, prop)) {
    RNA_property_enum_set(op->ptr, prop, bake->margin_type);
  }

  prop = RNA_struct_find_property(op->ptr, "use_selected_to_active");
  if (!RNA_property_is_set(op->ptr, prop)) {
    RNA_property_boolean_set(op->ptr, prop, (bake->flag & R_BAKE_TO_ACTIVE) != 0);
  }

  prop = RNA_struct_find_property(op->ptr, "max_ray_distance");
  if (!RNA_property_is_set(op->ptr, prop)) {
    RNA_property_float_set(op->ptr, prop, bake->max_ray_distance);
  }

  prop = RNA_struct_find_property(op->ptr, "cage_extrusion");
  if (!RNA_property_is_set(op->ptr, prop)) {
    RNA_property_float_set(op->ptr, prop, bake->cage_extrusion);
  }

  prop = RNA_struct_find_property(op->ptr, "cage_object");
  if (!RNA_property_is_set(op->ptr, prop)) {
    RNA_property_string_set(
        op->ptr, prop, (bake->cage_object) ? bake->cage_object->id.name + 2 : "");
  }

  prop = RNA_struct_find_property(op->ptr, "normal_space");
  if (!RNA_property_is_set(op->ptr, prop)) {
    RNA_property_enum_set(op->ptr, prop, bake->normal_space);
  }

  prop = RNA_struct_find_property(op->ptr, "normal_r");
  if (!RNA_property_is_set(op->ptr, prop)) {
    RNA_property_enum_set(op->ptr, prop, bake->normal_swizzle[0]);
  }

  prop = RNA_struct_find_property(op->ptr, "normal_g");
  if (!RNA_property_is_set(op->ptr, prop)) {
    RNA_property_enum_set(op->ptr, prop, bake->normal_swizzle[1]);
  }

  prop = RNA_struct_find_property(op->ptr, "normal_b");
  if (!RNA_property_is_set(op->ptr, prop)) {
    RNA_property_enum_set(op->ptr, prop, bake->normal_swizzle[2]);
  }

  prop = RNA_struct_find_property(op->ptr, "target");
  if (!RNA_property_is_set(op->ptr, prop)) {
    RNA_property_enum_set(op->ptr, prop, bake->target);
  }

  prop = RNA_struct_find_property(op->ptr, "save_mode");
  if (!RNA_property_is_set(op->ptr, prop)) {
    RNA_property_enum_set(op->ptr, prop, bake->save_mode);
  }

  prop = RNA_struct_find_property(op->ptr, "use_clear");
  if (!RNA_property_is_set(op->ptr, prop)) {
    RNA_property_boolean_set(op->ptr, prop, (bake->flag & R_BAKE_CLEAR) != 0);
  }

  prop = RNA_struct_find_property(op->ptr, "use_cage");
  if (!RNA_property_is_set(op->ptr, prop)) {
    RNA_property_boolean_set(op->ptr, prop, (bake->flag & R_BAKE_CAGE) != 0);
  }

  prop = RNA_struct_find_property(op->ptr, "use_split_materials");
  if (!RNA_property_is_set(op->ptr, prop)) {
    RNA_property_boolean_set(op->ptr, prop, (bake->flag & R_BAKE_SPLIT_MAT) != 0);
  }

  prop = RNA_struct_find_property(op->ptr, "use_automatic_name");
  if (!RNA_property_is_set(op->ptr, prop)) {
    RNA_property_boolean_set(op->ptr, prop, (bake->flag & R_BAKE_AUTO_NAME) != 0);
  }

  prop = RNA_struct_find_property(op->ptr, "pass_filter");
  if (!RNA_property_is_set(op->ptr, prop)) {
    RNA_property_enum_set(op->ptr, prop, bake->pass_filter);
  }
}

static int bake_invoke(bContext *C, wmOperator *op, const wmEvent *UNUSED(event))
{
  wmJob *wm_job;
  BakeAPIRender *bkr;
  Render *re;
  Scene *scene = CTX_data_scene(C);

  bake_set_props(op, scene);

  /* only one render job at a time */
  if (WM_jobs_test(CTX_wm_manager(C), scene, WM_JOB_TYPE_OBJECT_BAKE)) {
    return OPERATOR_CANCELLED;
  }

  bkr = MEM_mallocN(sizeof(BakeAPIRender), "render bake");

  /* init bake render */
  bake_init_api_data(op, C, bkr);
  BKE_callback_exec_id(CTX_data_main(C), &bkr->ob->id, BKE_CB_EVT_OBJECT_BAKE_PRE);
  re = bkr->render;

  /* setup new render */
  RE_test_break_cb(re, NULL, bake_break);
  RE_progress_cb(re, bkr, bake_progress_update);

  /* setup job */
  wm_job = WM_jobs_get(CTX_wm_manager(C),
                       CTX_wm_window(C),
                       scene,
                       "Texture Bake",
                       WM_JOB_EXCL_RENDER | WM_JOB_PRIORITY | WM_JOB_PROGRESS,
                       WM_JOB_TYPE_OBJECT_BAKE);
  WM_jobs_customdata_set(wm_job, bkr, bake_freejob);
  /* TODO: only draw bake image, can we enforce this. */
  WM_jobs_timer(
      wm_job, 0.5, (bkr->target == R_BAKE_TARGET_VERTEX_COLORS) ? NC_GEOM | ND_DATA : NC_IMAGE, 0);
  WM_jobs_callbacks_ex(
      wm_job, bake_startjob, NULL, NULL, NULL, bake_job_complete, bake_job_canceled);

  G.is_break = false;
  G.is_rendering = true;

  WM_jobs_start(CTX_wm_manager(C), wm_job);

  WM_cursor_wait(false);

  /* add modal handler for ESC */
  WM_event_add_modal_handler(C, op);

  WM_event_add_notifier(C, NC_SCENE | ND_RENDER_RESULT, scene);
  return OPERATOR_RUNNING_MODAL;
}

void OBJECT_OT_bake(wmOperatorType *ot)
{
  PropertyRNA *prop;

  /* identifiers */
  ot->name = "Bake";
  ot->description = "Bake image textures of selected objects";
  ot->idname = "OBJECT_OT_bake";

  /* api callbacks */
  ot->exec = bake_exec;
  ot->modal = bake_modal;
  ot->invoke = bake_invoke;
  ot->poll = ED_operator_object_active_editable_mesh;

  RNA_def_enum(
      ot->srna,
      "type",
      rna_enum_bake_pass_type_items,
      SCE_PASS_COMBINED,
      "Type",
      "Type of pass to bake, some of them may not be supported by the current render engine");
  prop = RNA_def_enum(ot->srna,
                      "pass_filter",
                      rna_enum_bake_pass_filter_type_items,
                      R_BAKE_PASS_FILTER_NONE,
                      "Pass Filter",
                      "Filter to combined, diffuse, glossy, transmission and subsurface passes");
  RNA_def_property_flag(prop, PROP_ENUM_FLAG);
  RNA_def_string_file_path(ot->srna,
                           "filepath",
                           NULL,
                           FILE_MAX,
                           "File Path",
                           "Image filepath to use when saving externally");
  RNA_def_int(ot->srna,
              "width",
              512,
              1,
              INT_MAX,
              "Width",
              "Horizontal dimension of the baking map (external only)",
              64,
              4096);
  RNA_def_int(ot->srna,
              "height",
              512,
              1,
              INT_MAX,
              "Height",
              "Vertical dimension of the baking map (external only)",
              64,
              4096);
  RNA_def_int(ot->srna,
              "margin",
              16,
              0,
              INT_MAX,
              "Margin",
              "Extends the baked result as a post process filter",
              0,
              64);
  RNA_def_enum(ot->srna,
               "margin_type",
               rna_enum_bake_margin_type_items,
               R_BAKE_EXTEND,
               "Margin Type",
               "Which algorithm to use to generate the margin");
  RNA_def_boolean(ot->srna,
                  "use_selected_to_active",
                  false,
                  "Selected to Active",
                  "Bake shading on the surface of selected objects to the active object");
  RNA_def_float(ot->srna,
                "max_ray_distance",
                0.0f,
                0.0f,
                FLT_MAX,
                "Max Ray Distance",
                "The maximum ray distance for matching points between the active and selected "
                "objects. If zero, there is no limit",
                0.0f,
                1.0f);
  RNA_def_float(ot->srna,
                "cage_extrusion",
                0.0f,
                0.0f,
                FLT_MAX,
                "Cage Extrusion",
                "Inflate the active object by the specified distance for baking. This helps "
                "matching to points nearer to the outside of the selected object meshes",
                0.0f,
                1.0f);
  RNA_def_string(ot->srna,
                 "cage_object",
                 NULL,
                 MAX_NAME,
                 "Cage Object",
                 "Object to use as cage, instead of calculating the cage from the active object "
                 "with cage extrusion");
  RNA_def_enum(ot->srna,
               "normal_space",
               rna_enum_normal_space_items,
               R_BAKE_SPACE_TANGENT,
               "Normal Space",
               "Choose normal space for baking");
  RNA_def_enum(ot->srna,
               "normal_r",
               rna_enum_normal_swizzle_items,
               R_BAKE_POSX,
               "R",
               "Axis to bake in red channel");
  RNA_def_enum(ot->srna,
               "normal_g",
               rna_enum_normal_swizzle_items,
               R_BAKE_POSY,
               "G",
               "Axis to bake in green channel");
  RNA_def_enum(ot->srna,
               "normal_b",
               rna_enum_normal_swizzle_items,
               R_BAKE_POSZ,
               "B",
               "Axis to bake in blue channel");
  RNA_def_enum(ot->srna,
               "target",
               rna_enum_bake_target_items,
               R_BAKE_TARGET_IMAGE_TEXTURES,
               "Target",
               "Where to output the baked map");
  RNA_def_enum(ot->srna,
               "save_mode",
               rna_enum_bake_save_mode_items,
               R_BAKE_SAVE_INTERNAL,
               "Save Mode",
               "Where to save baked image textures");
  RNA_def_boolean(ot->srna,
                  "use_clear",
                  false,
                  "Clear",
                  "Clear images before baking (only for internal saving)");
  RNA_def_boolean(ot->srna, "use_cage", false, "Cage", "Cast rays to active object from a cage");
  RNA_def_boolean(
      ot->srna,
      "use_split_materials",
      false,
      "Split Materials",
      "Split baked maps per material, using material name in output file (external only)");
  RNA_def_boolean(ot->srna,
                  "use_automatic_name",
                  false,
                  "Automatic Name",
                  "Automatically name the output file with the pass type");
  RNA_def_string(ot->srna,
                 "uv_layer",
                 NULL,
                 MAX_CUSTOMDATA_LAYER_NAME,
                 "UV Layer",
                 "UV layer to override active");
}<|MERGE_RESOLUTION|>--- conflicted
+++ resolved
@@ -1034,11 +1034,7 @@
   const int *corner_verts = BKE_mesh_corner_verts(me_eval);
   BKE_mesh_recalc_looptri(corner_verts,
                           BKE_mesh_polys(me_eval),
-<<<<<<< HEAD
-                          BKE_mesh_positions(me_eval),
-=======
                           BKE_mesh_vert_positions(me_eval),
->>>>>>> a7e1815c
                           me_eval->totloop,
                           me_eval->totpoly,
                           looptri);
