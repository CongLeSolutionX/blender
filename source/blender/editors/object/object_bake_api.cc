/* SPDX-License-Identifier: GPL-2.0-or-later
 * Copyright 2004 Blender Foundation. All rights reserved. */

/** \file
 * \ingroup edobj
 */

#include "MEM_guardedalloc.h"

#include "DNA_material_types.h"
#include "DNA_mesh_types.h"
#include "DNA_meshdata_types.h"
#include "DNA_object_types.h"

#include "RNA_access.h"
#include "RNA_define.h"
#include "RNA_enum_types.h"

#include "BLI_fileops.h"
#include "BLI_listbase.h"
#include "BLI_path_util.h"
#include "BLI_string.h"

#include "BKE_attribute.h"
#include "BKE_callbacks.h"
#include "BKE_context.h"
#include "BKE_editmesh.h"
#include "BKE_global.h"
#include "BKE_image.h"
#include "BKE_image_format.h"
#include "BKE_layer.h"
#include "BKE_lib_id.h"
#include "BKE_main.h"
#include "BKE_material.h"
#include "BKE_mesh.h"
#include "BKE_mesh_mapping.h"
#include "BKE_modifier.h"
#include "BKE_node.h"
#include "BKE_object.h"
#include "BKE_report.h"
#include "BKE_scene.h"
#include "BKE_screen.h"

#include "DEG_depsgraph.h"
#include "DEG_depsgraph_build.h"
#include "DEG_depsgraph_query.h"

#include "RE_engine.h"
#include "RE_pipeline.h"

#include "IMB_colormanagement.h"
#include "IMB_imbuf.h"
#include "IMB_imbuf_types.h"

#include "WM_api.h"
#include "WM_types.h"

#include "ED_mesh.h"
#include "ED_object.h"
#include "ED_screen.h"
#include "ED_uvedit.h"

#include "object_intern.h"

/* prototypes */
static void bake_set_props(wmOperator *op, Scene *scene);

struct BakeAPIRender {
  /* Data to work on. */
  Main *main;
  Scene *scene;
  ViewLayer *view_layer;
  Object *ob;
  ListBase selected_objects;

  /* Baking settings. */
  eBakeTarget target;

  eScenePassType pass_type;
  int pass_filter;
  int margin;
  eBakeMarginType margin_type;

  bool is_clear;
  bool is_selected_to_active;
  bool is_cage;

  float cage_extrusion;
  float max_ray_distance;
  int normal_space;
  eBakeNormalSwizzle normal_swizzle[3];

  char uv_layer[MAX_CUSTOMDATA_LAYER_NAME];
  char custom_cage[MAX_NAME];

  /* Settings for external image saving. */
  eBakeSaveMode save_mode;
  char filepath[FILE_MAX];
  bool is_automatic_name;
  bool is_split_materials;
  int width;
  int height;
  const char *identifier;

  /* Baking render session. */
  Render *render;

  /* Progress Callbacks. */
  float *progress;
  bool *do_update;

  /* Operator state. */
  ReportList *reports;
  int result;
  ScrArea *area;
};

/* callbacks */

static void bake_progress_update(void *bjv, float progress)
{
  BakeAPIRender *bj = static_cast<BakeAPIRender *>(bjv);

  if (bj->progress && *bj->progress != progress) {
    *bj->progress = progress;

    /* make jobs timer to send notifier */
    *(bj->do_update) = true;
  }
}

/** Catch escape key to cancel. */
static int bake_modal(bContext *C, wmOperator * /*op*/, const wmEvent *event)
{
  /* no running blender, remove handler and pass through */
  if (0 == WM_jobs_test(CTX_wm_manager(C), CTX_data_scene(C), WM_JOB_TYPE_OBJECT_BAKE)) {
    return OPERATOR_FINISHED | OPERATOR_PASS_THROUGH;
  }

  /* running render */
  switch (event->type) {
    case EVT_ESCKEY: {
      G.is_break = true;
      return OPERATOR_RUNNING_MODAL;
    }
  }
  return OPERATOR_PASS_THROUGH;
}

/**
 * for exec() when there is no render job
 * NOTE: this won't check for the escape key being pressed, but doing so isn't thread-safe.
 */
static bool bake_break(void * /*rjv*/)
{
  if (G.is_break) {
    return true;
  }
  return false;
}

static void bake_update_image(ScrArea *area, Image *image)
{
  if (area && area->spacetype == SPACE_IMAGE) { /* in case the user changed while baking */
    SpaceImage *sima = static_cast<SpaceImage *>(area->spacedata.first);
    if (sima) {
      sima->image = image;
    }
  }
}

static bool write_internal_bake_pixels(Image *image,
                                       const int image_tile_number,
                                       BakePixel pixel_array[],
                                       float *buffer,
                                       const int width,
                                       const int height,
                                       const int margin,
                                       const char margin_type,
                                       const bool is_clear,
                                       const bool is_noncolor,
                                       Mesh const *mesh_eval,
                                       char const *uv_layer,
                                       const float uv_offset[2])
{
  ImBuf *ibuf;
  void *lock;
  bool is_float;
  char *mask_buffer = nullptr;
  const size_t pixels_num = size_t(width) * size_t(height);

  ImageUser iuser;
  BKE_imageuser_default(&iuser);
  iuser.tile = image_tile_number;
  ibuf = BKE_image_acquire_ibuf(image, &iuser, &lock);

  if (!ibuf) {
    return false;
  }

  if (margin > 0 || !is_clear) {
    mask_buffer = static_cast<char *>(MEM_callocN(sizeof(char) * pixels_num, "Bake Mask"));
    RE_bake_mask_fill(pixel_array, pixels_num, mask_buffer);
  }

  is_float = (ibuf->rect_float != nullptr);

  /* colormanagement conversions */
  if (!is_noncolor) {
    const char *from_colorspace;
    const char *to_colorspace;

    from_colorspace = IMB_colormanagement_role_colorspace_name_get(COLOR_ROLE_SCENE_LINEAR);

    if (is_float) {
      to_colorspace = IMB_colormanagement_get_float_colorspace(ibuf);
    }
    else {
      to_colorspace = IMB_colormanagement_get_rect_colorspace(ibuf);
    }

    if (from_colorspace != to_colorspace) {
      IMB_colormanagement_transform(
          buffer, ibuf->x, ibuf->y, ibuf->channels, from_colorspace, to_colorspace, false);
    }
  }

  /* populates the ImBuf */
  if (is_clear) {
    if (is_float) {
      IMB_buffer_float_from_float(ibuf->rect_float,
                                  buffer,
                                  ibuf->channels,
                                  IB_PROFILE_LINEAR_RGB,
                                  IB_PROFILE_LINEAR_RGB,
                                  false,
                                  ibuf->x,
                                  ibuf->y,
                                  ibuf->x,
                                  ibuf->x);
    }
    else {
      IMB_buffer_byte_from_float((uchar *)ibuf->rect,
                                 buffer,
                                 ibuf->channels,
                                 ibuf->dither,
                                 IB_PROFILE_SRGB,
                                 IB_PROFILE_SRGB,
                                 false,
                                 ibuf->x,
                                 ibuf->y,
                                 ibuf->x,
                                 ibuf->x);
    }
  }
  else {
    if (is_float) {
      IMB_buffer_float_from_float_mask(ibuf->rect_float,
                                       buffer,
                                       ibuf->channels,
                                       ibuf->x,
                                       ibuf->y,
                                       ibuf->x,
                                       ibuf->x,
                                       mask_buffer);
    }
    else {
      IMB_buffer_byte_from_float_mask((uchar *)ibuf->rect,
                                      buffer,
                                      ibuf->channels,
                                      ibuf->dither,
                                      false,
                                      ibuf->x,
                                      ibuf->y,
                                      ibuf->x,
                                      ibuf->x,
                                      mask_buffer);
    }
  }

  /* margins */
  if (margin > 0) {
    RE_bake_margin(ibuf, mask_buffer, margin, margin_type, mesh_eval, uv_layer, uv_offset);
  }

  ibuf->userflags |= IB_DISPLAY_BUFFER_INVALID;
  BKE_image_mark_dirty(image, ibuf);

  if (ibuf->rect_float) {
    ibuf->userflags |= IB_RECT_INVALID;
  }

  /* force mipmap recalc */
  if (ibuf->mipmap[0]) {
    ibuf->userflags |= IB_MIPMAP_INVALID;
    imb_freemipmapImBuf(ibuf);
  }

  BKE_image_release_ibuf(image, ibuf, nullptr);

  if (mask_buffer) {
    MEM_freeN(mask_buffer);
  }

  return true;
}

/* force OpenGL reload */
static void bake_targets_refresh(BakeTargets *targets)
{
  for (int i = 0; i < targets->images_num; i++) {
    Image *ima = targets->images[i].image;

    if (ima) {
      BKE_image_partial_update_mark_full_update(ima);
      BKE_image_free_gputextures(ima);
      DEG_id_tag_update(&ima->id, 0);
    }
  }
}

static bool write_external_bake_pixels(const char *filepath,
                                       BakePixel pixel_array[],
                                       float *buffer,
                                       const int width,
                                       const int height,
                                       const int margin,
                                       const int margin_type,
                                       ImageFormatData const *im_format,
                                       const bool is_noncolor,
                                       Mesh const *mesh_eval,
                                       char const *uv_layer,
                                       const float uv_offset[2])
{
  ImBuf *ibuf = nullptr;
  bool ok = false;
  bool is_float;

  is_float = im_format->depth > 8;

  /* create a new ImBuf */
  ibuf = IMB_allocImBuf(width, height, im_format->planes, (is_float ? IB_rectfloat : IB_rect));

  if (!ibuf) {
    return false;
  }

  /* populates the ImBuf */
  if (is_float) {
    IMB_buffer_float_from_float(ibuf->rect_float,
                                buffer,
                                ibuf->channels,
                                IB_PROFILE_LINEAR_RGB,
                                IB_PROFILE_LINEAR_RGB,
                                false,
                                ibuf->x,
                                ibuf->y,
                                ibuf->x,
                                ibuf->x);
  }
  else {
    if (!is_noncolor) {
      const char *from_colorspace = IMB_colormanagement_role_colorspace_name_get(
          COLOR_ROLE_SCENE_LINEAR);
      const char *to_colorspace = IMB_colormanagement_get_rect_colorspace(ibuf);
      IMB_colormanagement_transform(
          buffer, ibuf->x, ibuf->y, ibuf->channels, from_colorspace, to_colorspace, false);
    }

    IMB_buffer_byte_from_float((uchar *)ibuf->rect,
                               buffer,
                               ibuf->channels,
                               ibuf->dither,
                               IB_PROFILE_SRGB,
                               IB_PROFILE_SRGB,
                               false,
                               ibuf->x,
                               ibuf->y,
                               ibuf->x,
                               ibuf->x);
  }

  /* margins */
  if (margin > 0) {
    char *mask_buffer = nullptr;
    const size_t pixels_num = size_t(width) * size_t(height);

    mask_buffer = static_cast<char *>(MEM_callocN(sizeof(char) * pixels_num, "Bake Mask"));
    RE_bake_mask_fill(pixel_array, pixels_num, mask_buffer);
    RE_bake_margin(ibuf, mask_buffer, margin, margin_type, mesh_eval, uv_layer, uv_offset);

    if (mask_buffer) {
      MEM_freeN(mask_buffer);
    }
  }

  if ((ok = BKE_imbuf_write(ibuf, filepath, im_format))) {
#ifndef WIN32
    chmod(filepath, S_IRUSR | S_IWUSR);
#endif
    // printf("%s saving bake map: '%s'\n", __func__, filepath);
  }

  /* garbage collection */
  IMB_freeImBuf(ibuf);

  return ok;
}

static bool is_noncolor_pass(eScenePassType pass_type)
{
  return ELEM(pass_type,
              SCE_PASS_Z,
              SCE_PASS_POSITION,
              SCE_PASS_NORMAL,
              SCE_PASS_VECTOR,
              SCE_PASS_INDEXOB,
              SCE_PASS_UV,
              SCE_PASS_INDEXMA);
}

/* if all is good tag image and return true */
static bool bake_object_check(const Scene *scene,
                              ViewLayer *view_layer,
                              Object *ob,
                              const eBakeTarget target,
                              ReportList *reports)
{
  BKE_view_layer_synced_ensure(scene, view_layer);
  Base *base = BKE_view_layer_base_find(view_layer, ob);

  if (base == nullptr) {
    BKE_reportf(reports, RPT_ERROR, "Object \"%s\" is not in view layer", ob->id.name + 2);
    return false;
  }

  if (!(base->flag & BASE_ENABLED_RENDER)) {
    BKE_reportf(reports, RPT_ERROR, "Object \"%s\" is not enabled for rendering", ob->id.name + 2);
    return false;
  }

  if (ob->type != OB_MESH) {
    BKE_reportf(reports, RPT_ERROR, "Object \"%s\" is not a mesh", ob->id.name + 2);
    return false;
  }

  Mesh *me = (Mesh *)ob->data;

  if (me->totpoly == 0) {
    BKE_reportf(reports, RPT_ERROR, "No faces found in the object \"%s\"", ob->id.name + 2);
    return false;
  }

  if (target == R_BAKE_TARGET_VERTEX_COLORS) {
    if (!BKE_id_attributes_color_find(&me->id, me->active_color_attribute)) {
      BKE_reportf(reports,
                  RPT_ERROR,
                  "Mesh does not have an active color attribute \"%s\"",
                  me->id.name + 2);
      return false;
    }
  }
  else if (target == R_BAKE_TARGET_IMAGE_TEXTURES) {
    if (CustomData_get_active_layer_index(&me->ldata, CD_PROP_FLOAT2) == -1) {
      BKE_reportf(
          reports, RPT_ERROR, "No active UV layer found in the object \"%s\"", ob->id.name + 2);
      return false;
    }

    for (int i = 0; i < ob->totcol; i++) {
      const bNodeTree *ntree = nullptr;
      const bNode *node = nullptr;
      const int mat_nr = i + 1;
      Image *image;
      ED_object_get_active_image(ob, mat_nr, &image, nullptr, &node, &ntree);

      if (image) {

        if (node) {
          if (BKE_node_is_connected_to_output(ntree, node)) {
            /* we don't return false since this may be a false positive
             * this can't be RPT_ERROR though, otherwise it prevents
             * multiple highpoly objects to be baked at once */
            BKE_reportf(reports,
                        RPT_INFO,
                        "Circular dependency for image \"%s\" from object \"%s\"",
                        image->id.name + 2,
                        ob->id.name + 2);
          }
        }

        LISTBASE_FOREACH (ImageTile *, tile, &image->tiles) {
          ImageUser iuser;
          BKE_imageuser_default(&iuser);
          iuser.tile = tile->tile_number;

          void *lock;
          ImBuf *ibuf = BKE_image_acquire_ibuf(image, &iuser, &lock);

          if (ibuf) {
            BKE_image_release_ibuf(image, ibuf, lock);
          }
          else {
            BKE_reportf(reports,
                        RPT_ERROR,
                        "Uninitialized image \"%s\" from object \"%s\"",
                        image->id.name + 2,
                        ob->id.name + 2);

            BKE_image_release_ibuf(image, ibuf, lock);
            return false;
          }
        }
      }
      else {
        Material *mat = BKE_object_material_get(ob, mat_nr);
        if (mat != nullptr) {
          BKE_reportf(reports,
                      RPT_INFO,
                      "No active image found in material \"%s\" (%d) for object \"%s\"",
                      mat->id.name + 2,
                      i,
                      ob->id.name + 2);
        }
        else {
          BKE_reportf(reports,
                      RPT_INFO,
                      "No active image found in material slot (%d) for object \"%s\"",
                      i,
                      ob->id.name + 2);
        }
        continue;
      }

      image->id.tag |= LIB_TAG_DOIT;
    }
  }

  return true;
}

static bool bake_pass_filter_check(eScenePassType pass_type,
                                   const int pass_filter,
                                   ReportList *reports)
{
  switch (pass_type) {
    case SCE_PASS_COMBINED:
      if ((pass_filter & R_BAKE_PASS_FILTER_EMIT) != 0) {
        return true;
      }

      if (((pass_filter & R_BAKE_PASS_FILTER_DIRECT) != 0) ||
          ((pass_filter & R_BAKE_PASS_FILTER_INDIRECT) != 0)) {
        if (((pass_filter & R_BAKE_PASS_FILTER_DIFFUSE) != 0) ||
            ((pass_filter & R_BAKE_PASS_FILTER_GLOSSY) != 0) ||
            ((pass_filter & R_BAKE_PASS_FILTER_TRANSM) != 0) ||
            ((pass_filter & R_BAKE_PASS_FILTER_SUBSURFACE) != 0)) {
          return true;
        }

        BKE_report(reports,
                   RPT_ERROR,
                   "Combined bake pass requires Emit, or a light pass with "
                   "Direct or Indirect contributions enabled");

        return false;
      }
      BKE_report(reports,
                 RPT_ERROR,
                 "Combined bake pass requires Emit, or a light pass with "
                 "Direct or Indirect contributions enabled");
      return false;
    case SCE_PASS_DIFFUSE_COLOR:
    case SCE_PASS_GLOSSY_COLOR:
    case SCE_PASS_TRANSM_COLOR:
    case SCE_PASS_SUBSURFACE_COLOR:
      if (((pass_filter & R_BAKE_PASS_FILTER_COLOR) != 0) ||
          ((pass_filter & R_BAKE_PASS_FILTER_DIRECT) != 0) ||
          ((pass_filter & R_BAKE_PASS_FILTER_INDIRECT) != 0)) {
        return true;
      }
      else {
        BKE_report(reports,
                   RPT_ERROR,
                   "Bake pass requires Direct, Indirect, or Color contributions to be enabled");
        return false;
      }
      break;
    default:
      return true;
      break;
  }
}

/* before even getting in the bake function we check for some basic errors */
static bool bake_objects_check(Main *bmain,
                               const Scene *scene,
                               ViewLayer *view_layer,
                               Object *ob,
                               ListBase *selected_objects,
                               ReportList *reports,
                               const bool is_selected_to_active,
                               const eBakeTarget target)
{
  CollectionPointerLink *link;

  /* error handling and tag (in case multiple materials share the same image) */
  BKE_main_id_tag_idcode(bmain, ID_IM, LIB_TAG_DOIT, false);

  if (is_selected_to_active) {
    int tot_objects = 0;

    if (!bake_object_check(scene, view_layer, ob, target, reports)) {
      return false;
    }

    for (link = static_cast<CollectionPointerLink *>(selected_objects->first); link;
         link = link->next) {
      Object *ob_iter = (Object *)link->ptr.data;

      if (ob_iter == ob) {
        continue;
      }

      if (ELEM(ob_iter->type, OB_MESH, OB_FONT, OB_CURVES_LEGACY, OB_SURF, OB_MBALL) == false) {
        BKE_reportf(reports,
                    RPT_ERROR,
                    "Object \"%s\" is not a mesh or can't be converted to a mesh (Curve, Text, "
                    "Surface or Metaball)",
                    ob_iter->id.name + 2);
        return false;
      }
      tot_objects += 1;
    }

    if (tot_objects == 0) {
      BKE_report(reports, RPT_ERROR, "No valid selected objects");
      return false;
    }
  }
  else {
    if (BLI_listbase_is_empty(selected_objects)) {
      BKE_report(reports, RPT_ERROR, "No valid selected objects");
      return false;
    }

    for (link = static_cast<CollectionPointerLink *>(selected_objects->first); link;
         link = link->next) {
      if (!bake_object_check(
              scene, view_layer, static_cast<Object *>(link->ptr.data), target, reports)) {
        return false;
      }
    }
  }
  return true;
}

/* it needs to be called after bake_objects_check since the image tagging happens there */
static void bake_targets_clear(Main *bmain, const bool is_tangent)
{
  LISTBASE_FOREACH (Image *, image, &bmain->images) {
    if ((image->id.tag & LIB_TAG_DOIT) != 0) {
      RE_bake_ibuf_clear(image, is_tangent);
    }
  }
}

/* create new mesh with edit mode changes and modifiers applied */
static Mesh *bake_mesh_new_from_object(Depsgraph *depsgraph,
                                       Object *object,
                                       const bool preserve_origindex)
{
  Mesh *me = BKE_mesh_new_from_object(depsgraph, object, false, preserve_origindex);

  if (me->flag & ME_AUTOSMOOTH) {
    ED_mesh_split_faces(me);
    CustomData_free_layers(&me->ldata, CD_NORMAL, me->totloop);
  }

  return me;
}

/* Image Bake Targets */

static bool bake_targets_init_image_textures(const BakeAPIRender *bkr,
                                             BakeTargets *targets,
                                             Object *ob,
                                             ReportList *reports)
{
  int materials_num = ob->totcol;

  if (materials_num == 0) {
    if (bkr->save_mode == R_BAKE_SAVE_INTERNAL) {
      BKE_report(
          reports, RPT_ERROR, "No active image found, add a material or bake to an external file");
      return false;
    }
    if (bkr->is_split_materials) {
      BKE_report(
          reports,
          RPT_ERROR,
          "No active image found, add a material or bake without the Split Materials option");
      return false;
    }
  }

  /* Allocate material mapping. */
  targets->materials_num = materials_num;
  targets->material_to_image = static_cast<Image **>(
      MEM_callocN(sizeof(Image *) * targets->materials_num, __func__));

  /* Error handling and tag (in case multiple materials share the same image). */
  BKE_main_id_tag_idcode(bkr->main, ID_IM, LIB_TAG_DOIT, false);

  targets->images = nullptr;

  for (int i = 0; i < materials_num; i++) {
    Image *image;
    ED_object_get_active_image(ob, i + 1, &image, nullptr, nullptr, nullptr);

    targets->material_to_image[i] = image;

    /* Some materials have no image, we just ignore those cases.
     * Also setup each image only once. */
    if (image && !(image->id.tag & LIB_TAG_DOIT)) {
      LISTBASE_FOREACH (ImageTile *, tile, &image->tiles) {
        /* Add bake image. */
        targets->images = static_cast<BakeImage *>(
            MEM_recallocN(targets->images, sizeof(BakeImage) * (targets->images_num + 1)));
        targets->images[targets->images_num].image = image;
        targets->images[targets->images_num].tile_number = tile->tile_number;
        targets->images_num++;
      }

      image->id.tag |= LIB_TAG_DOIT;
    }
  }

  return true;
}

static bool bake_targets_init_internal(const BakeAPIRender *bkr,
                                       BakeTargets *targets,
                                       Object *ob,
                                       ReportList *reports)
{
  if (!bake_targets_init_image_textures(bkr, targets, ob, reports)) {
    return false;
  }

  /* Saving to image datablocks. */
  for (int i = 0; i < targets->images_num; i++) {
    BakeImage *bk_image = &targets->images[i];

    ImageUser iuser;
    BKE_imageuser_default(&iuser);
    iuser.tile = bk_image->tile_number;

    void *lock;
    ImBuf *ibuf = BKE_image_acquire_ibuf(bk_image->image, &iuser, &lock);

    if (ibuf) {
      bk_image->width = ibuf->x;
      bk_image->height = ibuf->y;
      bk_image->offset = targets->pixels_num;
      BKE_image_get_tile_uv(bk_image->image, bk_image->tile_number, bk_image->uv_offset);

      targets->pixels_num += size_t(ibuf->x) * size_t(ibuf->y);
    }
    else {
      BKE_image_release_ibuf(bk_image->image, ibuf, lock);
      BKE_reportf(reports, RPT_ERROR, "Uninitialized image %s", bk_image->image->id.name + 2);
      return false;
    }
    BKE_image_release_ibuf(bk_image->image, ibuf, lock);
  }

  return true;
}

static bool bake_targets_output_internal(const BakeAPIRender *bkr,
                                         BakeTargets *targets,
                                         Object *ob,
                                         BakePixel *pixel_array,
                                         ReportList *reports,
                                         Mesh *mesh_eval)
{
  bool all_ok = true;

  for (int i = 0; i < targets->images_num; i++) {
    BakeImage *bk_image = &targets->images[i];
    const bool ok = write_internal_bake_pixels(bk_image->image,
                                               bk_image->tile_number,
                                               pixel_array + bk_image->offset,
                                               targets->result +
                                                   bk_image->offset * targets->channels_num,
                                               bk_image->width,
                                               bk_image->height,
                                               bkr->margin,
                                               bkr->margin_type,
                                               bkr->is_clear,
                                               targets->is_noncolor,
                                               mesh_eval,
                                               bkr->uv_layer,
                                               bk_image->uv_offset);

    /* might be read by UI to set active image for display */
    bake_update_image(bkr->area, bk_image->image);

    if (!ok) {
      BKE_reportf(reports,
                  RPT_ERROR,
                  "Problem saving the bake map internally for object \"%s\"",
                  ob->id.name + 2);
      all_ok = false;
    }
    else {
      BKE_report(
          reports, RPT_INFO, "Baking map saved to internal image, save it externally or pack it");
    }
  }

  return all_ok;
}

static bool bake_targets_init_external(const BakeAPIRender *bkr,
                                       BakeTargets *targets,
                                       Object *ob,
                                       ReportList *reports)
{
  if (!bake_targets_init_image_textures(bkr, targets, ob, reports)) {
    return false;
  }

  /* Saving to disk. */
  for (int i = 0; i < targets->images_num; i++) {
    BakeImage *bk_image = &targets->images[i];

    bk_image->width = bkr->width;
    bk_image->height = bkr->height;
    bk_image->offset = targets->pixels_num;

    targets->pixels_num += size_t(bkr->width) * size_t(bkr->height);

    if (!bkr->is_split_materials) {
      break;
    }
  }

  if (!bkr->is_split_materials) {
    /* saving a single image */
    for (int i = 0; i < targets->materials_num; i++) {
      targets->material_to_image[i] = targets->images[0].image;
    }
  }

  return true;
}

static bool bake_targets_output_external(const BakeAPIRender *bkr,
                                         BakeTargets *targets,
                                         Object *ob,
                                         Object *ob_eval,
                                         Mesh *mesh_eval,
                                         BakePixel *pixel_array,
                                         ReportList *reports)
{
  bool all_ok = true;

  for (int i = 0; i < targets->images_num; i++) {
    BakeImage *bk_image = &targets->images[i];

    BakeData *bake = &bkr->scene->r.bake;
    char name[FILE_MAX];

    BKE_image_path_from_imtype(name,
                               bkr->filepath,
                               BKE_main_blendfile_path(bkr->main),
                               0,
                               bake->im_format.imtype,
                               true,
                               false,
                               nullptr);

    if (bkr->is_automatic_name) {
      BLI_path_suffix(name, FILE_MAX, ob->id.name + 2, "_");
      BLI_path_suffix(name, FILE_MAX, bkr->identifier, "_");
    }

    if (bkr->is_split_materials) {
      if (ob_eval->mat[i]) {
        BLI_path_suffix(name, FILE_MAX, ob_eval->mat[i]->id.name + 2, "_");
      }
      else if (mesh_eval->mat[i]) {
        BLI_path_suffix(name, FILE_MAX, mesh_eval->mat[i]->id.name + 2, "_");
      }
      else {
        /* if everything else fails, use the material index */
        char tmp[5];
        BLI_snprintf(tmp, sizeof(tmp), "%d", i % 1000);
        BLI_path_suffix(name, FILE_MAX, tmp, "_");
      }
    }

    if (bk_image->tile_number) {
      char tmp[FILE_MAX];
      SNPRINTF(tmp, "%d", bk_image->tile_number);
      BLI_path_suffix(name, FILE_MAX, tmp, "_");
    }

    /* save it externally */
    const bool ok = write_external_bake_pixels(name,
                                               pixel_array + bk_image->offset,
                                               targets->result +
                                                   bk_image->offset * targets->channels_num,
                                               bk_image->width,
                                               bk_image->height,
                                               bkr->margin,
                                               bkr->margin_type,
                                               &bake->im_format,
                                               targets->is_noncolor,
                                               mesh_eval,
                                               bkr->uv_layer,
                                               bk_image->uv_offset);

    if (!ok) {
      BKE_reportf(reports, RPT_ERROR, "Problem saving baked map in \"%s\"", name);
      all_ok = false;
    }
    else {
      BKE_reportf(reports, RPT_INFO, "Baking map written to \"%s\"", name);
    }

    if (!bkr->is_split_materials) {
      break;
    }
  }

  return all_ok;
}

/* Vertex Color Bake Targets */

static bool bake_targets_init_vertex_colors(Main *bmain,
                                            BakeTargets *targets,
                                            Object *ob,
                                            ReportList *reports)
{
  if (ob->type != OB_MESH) {
    BKE_report(reports, RPT_ERROR, "Color attribute baking is only supported for mesh objects");
    return false;
  }

  Mesh *me = static_cast<Mesh *>(ob->data);
  if (!BKE_id_attributes_color_find(&me->id, me->active_color_attribute)) {
    BKE_report(reports, RPT_ERROR, "No active color attribute to bake to");
    return false;
  }

  /* Ensure mesh and editmesh topology are in sync. */
  ED_object_editmode_load(bmain, ob);

  targets->images = MEM_cnew<BakeImage>(__func__);
  targets->images_num = 1;

  targets->material_to_image = static_cast<Image **>(
      MEM_callocN(sizeof(Image *) * ob->totcol, __func__));
  targets->materials_num = ob->totcol;

  BakeImage *bk_image = &targets->images[0];
  bk_image->width = me->totloop;
  bk_image->height = 1;
  bk_image->offset = 0;
  bk_image->image = nullptr;

  targets->pixels_num = bk_image->width * bk_image->height;

  return true;
}

<<<<<<< HEAD
static int find_original_loop(const blender::OffsetIndices<int> orig_polys,
                              const int *orig_corner_verts,
=======
static int find_original_loop(const blender::Span<MPoly> orig_polys,
                              const blender::Span<int> orig_corner_verts,
>>>>>>> 636c98c8
                              const int *vert_origindex,
                              const int *poly_origindex,
                              const int poly_eval,
                              const int vert_eval)
{
  /* Get original vertex and polygon index. There is currently no loop mapping
   * in modifier stack evaluation. */
  const int vert_orig = vert_origindex[vert_eval];
  const int poly_orig_index = poly_origindex[poly_eval];

  if (vert_orig == ORIGINDEX_NONE || poly_orig_index == ORIGINDEX_NONE) {
    return ORIGINDEX_NONE;
  }

  /* Find matching loop with original vertex in original polygon. */
<<<<<<< HEAD
  const blender::IndexRange orig_poly = orig_polys[poly_orig_index];
  const int *poly_verts_orig = orig_corner_verts + orig_poly.start();
  for (int j = 0; j < orig_poly.size(); ++j) {
=======
  const MPoly *mpoly_orig = &orig_polys[poly_orig];
  const int *poly_verts_orig = &orig_corner_verts[mpoly_orig->loopstart];
  for (int j = 0; j < mpoly_orig->totloop; ++j) {
>>>>>>> 636c98c8
    if (poly_verts_orig[j] == vert_orig) {
      return orig_poly.start() + j;
    }
  }

  return ORIGINDEX_NONE;
}

static void bake_targets_populate_pixels_color_attributes(BakeTargets *targets,
                                                          Object *ob,
                                                          Mesh *me_eval,
                                                          BakePixel *pixel_array)
{
  Mesh *me = static_cast<Mesh *>(ob->data);
  const int pixels_num = targets->pixels_num;

  /* Initialize blank pixels. */
  for (int i = 0; i < pixels_num; i++) {
    BakePixel *pixel = &pixel_array[i];

    pixel->primitive_id = -1;
    pixel->object_id = 0;
    pixel->seed = 0;
    pixel->du_dx = 0.0f;
    pixel->du_dy = 0.0f;
    pixel->dv_dx = 0.0f;
    pixel->dv_dy = 0.0f;
    pixel->uv[0] = 0.0f;
    pixel->uv[1] = 0.0f;
  }

  /* Populate through adjacent triangles, first triangle wins. */
  const int tottri = poly_to_tri_count(me_eval->totpoly, me_eval->totloop);
  MLoopTri *looptri = static_cast<MLoopTri *>(MEM_mallocN(sizeof(*looptri) * tottri, __func__));

  const blender::Span<int> corner_verts = me_eval->corner_verts();
  BKE_mesh_recalc_looptri(corner_verts.data(),
<<<<<<< HEAD
                          BKE_mesh_poly_offsets(me_eval),
=======
                          me_eval->polys().data(),
>>>>>>> 636c98c8
                          BKE_mesh_vert_positions(me_eval),
                          me_eval->totloop,
                          me_eval->totpoly,
                          looptri);

  /* For mapping back to original mesh in case there are modifiers. */
  const int *vert_origindex = static_cast<const int *>(
      CustomData_get_layer(&me_eval->vdata, CD_ORIGINDEX));
  const int *poly_origindex = static_cast<const int *>(
      CustomData_get_layer(&me_eval->pdata, CD_ORIGINDEX));
<<<<<<< HEAD
  const blender::OffsetIndices orig_polys = me->polys();
=======
  const blender::Span<MPoly> orig_polys = me->polys();
>>>>>>> 636c98c8
  const blender::Span<int> orig_corner_verts = me->corner_verts();

  for (int i = 0; i < tottri; i++) {
    const MLoopTri *lt = &looptri[i];

    for (int j = 0; j < 3; j++) {
      uint l = lt->tri[j];
      const int v = corner_verts[l];

      /* Map back to original loop if there are modifiers. */
      if (vert_origindex != nullptr && poly_origindex != nullptr) {
        l = find_original_loop(
            orig_polys, orig_corner_verts, vert_origindex, poly_origindex, lt->poly, v);
        if (l == ORIGINDEX_NONE || l >= me->totloop) {
          continue;
        }
      }

      BakePixel *pixel = &pixel_array[l];

      if (pixel->primitive_id != -1) {
        continue;
      }

      pixel->primitive_id = i;

      /* Seed is the vertex, so that sampling noise is coherent for the same
       * vertex, but different corners can still have different normals,
       * materials and UVs. */
      pixel->seed = v;

      /* Barycentric coordinates. */
      if (j == 0) {
        pixel->uv[0] = 1.0f;
        pixel->uv[1] = 0.0f;
      }
      else if (j == 1) {
        pixel->uv[0] = 0.0f;
        pixel->uv[1] = 1.0f;
      }
      else if (j == 2) {
        pixel->uv[0] = 0.0f;
        pixel->uv[1] = 0.0f;
      }
    }
  }

  MEM_freeN(looptri);
}

static void bake_result_add_to_rgba(float rgba[4], const float *result, const int channels_num)
{
  if (channels_num == 4) {
    add_v4_v4(rgba, result);
  }
  else if (channels_num == 3) {
    add_v3_v3(rgba, result);
    rgba[3] += 1.0f;
  }
  else {
    rgba[0] += result[0];
    rgba[1] += result[0];
    rgba[2] += result[0];
    rgba[3] += 1.0f;
  }
}

static void convert_float_color_to_byte_color(const MPropCol *float_colors,
                                              const int num,
                                              const bool is_noncolor,
                                              MLoopCol *byte_colors)
{
  if (is_noncolor) {
    for (int i = 0; i < num; i++) {
      unit_float_to_uchar_clamp_v4(&byte_colors->r, float_colors[i].color);
    }
  }
  else {
    for (int i = 0; i < num; i++) {
      linearrgb_to_srgb_uchar4(&byte_colors[i].r, float_colors[i].color);
    }
  }
}

static bool bake_targets_output_vertex_colors(BakeTargets *targets, Object *ob)
{
  Mesh *me = static_cast<Mesh *>(ob->data);
  BMEditMesh *em = me->edit_mesh;
  CustomDataLayer *active_color_layer = BKE_id_attributes_color_find(&me->id,
                                                                     me->active_color_attribute);
  BLI_assert(active_color_layer != nullptr);
  const eAttrDomain domain = BKE_id_attribute_domain(&me->id, active_color_layer);

  const int channels_num = targets->channels_num;
  const bool is_noncolor = targets->is_noncolor;
  const float *result = targets->result;

  if (domain == ATTR_DOMAIN_POINT) {
    const int totvert = me->totvert;
    const int totloop = me->totloop;

    MPropCol *mcol = static_cast<MPropCol *>(
        MEM_malloc_arrayN(totvert, sizeof(MPropCol), __func__));

    /* Accumulate float vertex colors in scene linear color space. */
    int *num_loops_for_vertex = static_cast<int *>(
        MEM_callocN(sizeof(int) * me->totvert, "num_loops_for_vertex"));
    memset(mcol, 0, sizeof(MPropCol) * me->totvert);

    const blender::Span<int> corner_verts = me->corner_verts();
    for (int i = 0; i < totloop; i++) {
      const int v = corner_verts[i];
      bake_result_add_to_rgba(mcol[v].color, &result[i * channels_num], channels_num);
      num_loops_for_vertex[v]++;
    }

    /* Normalize for number of loops. */
    for (int i = 0; i < totvert; i++) {
      if (num_loops_for_vertex[i] > 0) {
        mul_v4_fl(mcol[i].color, 1.0f / num_loops_for_vertex[i]);
      }
    }

    if (em) {
      /* Copy to bmesh. */
      const int active_color_offset = CustomData_get_offset_named(
          &em->bm->vdata, active_color_layer->type, active_color_layer->name);
      BMVert *v;
      BMIter viter;
      int i = 0;
      BM_ITER_MESH (v, &viter, em->bm, BM_VERTS_OF_MESH) {
        void *data = BM_ELEM_CD_GET_VOID_P(v, active_color_offset);
        if (active_color_layer->type == CD_PROP_COLOR) {
          memcpy(data, &mcol[i], sizeof(MPropCol));
        }
        else {
          convert_float_color_to_byte_color(
              &mcol[i], 1, is_noncolor, static_cast<MLoopCol *>(data));
        }
        i++;
      }
    }
    else {
      /* Copy to mesh. */
      if (active_color_layer->type == CD_PROP_COLOR) {
        memcpy(active_color_layer->data, mcol, sizeof(MPropCol) * me->totvert);
      }
      else {
        convert_float_color_to_byte_color(
            mcol, totvert, is_noncolor, static_cast<MLoopCol *>(active_color_layer->data));
      }
    }

    MEM_freeN(mcol);

    MEM_SAFE_FREE(num_loops_for_vertex);
  }
  else if (domain == ATTR_DOMAIN_CORNER) {
    if (em) {
      /* Copy to bmesh. */
      const int active_color_offset = CustomData_get_offset_named(
          &em->bm->ldata, active_color_layer->type, active_color_layer->name);
      BMFace *f;
      BMIter fiter;
      int i = 0;
      BM_ITER_MESH (f, &fiter, em->bm, BM_FACES_OF_MESH) {
        BMLoop *l;
        BMIter liter;
        BM_ITER_ELEM (l, &liter, f, BM_LOOPS_OF_FACE) {
          MPropCol color;
          zero_v4(color.color);
          bake_result_add_to_rgba(color.color, &result[i * channels_num], channels_num);
          i++;

          void *data = BM_ELEM_CD_GET_VOID_P(l, active_color_offset);
          if (active_color_layer->type == CD_PROP_COLOR) {
            memcpy(data, &color, sizeof(MPropCol));
          }
          else {
            convert_float_color_to_byte_color(
                &color, 1, is_noncolor, static_cast<MLoopCol *>(data));
          }
        }
      }
    }
    else {
      /* Copy to mesh. */
      if (active_color_layer->type == CD_PROP_COLOR) {
        MPropCol *colors = static_cast<MPropCol *>(active_color_layer->data);
        for (int i = 0; i < me->totloop; i++) {
          zero_v4(colors[i].color);
          bake_result_add_to_rgba(colors[i].color, &result[i * channels_num], channels_num);
        }
      }
      else {
        MLoopCol *colors = static_cast<MLoopCol *>(active_color_layer->data);
        for (int i = 0; i < me->totloop; i++) {
          MPropCol color;
          zero_v4(color.color);
          bake_result_add_to_rgba(color.color, &result[i * channels_num], channels_num);
          convert_float_color_to_byte_color(&color, 1, is_noncolor, &colors[i]);
        }
      }
    }
  }

  DEG_id_tag_update(&me->id, ID_RECALC_GEOMETRY);

  return true;
}

/* Bake Targets */

static bool bake_targets_init(const BakeAPIRender *bkr,
                              BakeTargets *targets,
                              Object *ob,
                              Object *ob_eval,
                              ReportList *reports)
{
  if (bkr->target == R_BAKE_TARGET_IMAGE_TEXTURES) {
    if (bkr->save_mode == R_BAKE_SAVE_INTERNAL) {
      if (!bake_targets_init_internal(bkr, targets, ob_eval, reports)) {
        return false;
      }
    }
    else if (bkr->save_mode == R_BAKE_SAVE_EXTERNAL) {
      if (!bake_targets_init_external(bkr, targets, ob_eval, reports)) {
        return false;
      }
    }
  }
  else if (bkr->target == R_BAKE_TARGET_VERTEX_COLORS) {
    if (!bake_targets_init_vertex_colors(bkr->main, targets, ob, reports)) {
      return false;
    }
  }

  if (targets->pixels_num == 0) {
    return false;
  }

  targets->is_noncolor = is_noncolor_pass(bkr->pass_type);
  targets->channels_num = RE_pass_depth(bkr->pass_type);
  targets->result = static_cast<float *>(MEM_callocN(
      sizeof(float) * targets->channels_num * targets->pixels_num, "bake return pixels"));

  return true;
}

static void bake_targets_populate_pixels(const BakeAPIRender *bkr,
                                         BakeTargets *targets,
                                         Object *ob,
                                         Mesh *me_eval,
                                         BakePixel *pixel_array)
{
  if (bkr->target == R_BAKE_TARGET_VERTEX_COLORS) {
    bake_targets_populate_pixels_color_attributes(targets, ob, me_eval, pixel_array);
  }
  else {
    RE_bake_pixels_populate(me_eval, pixel_array, targets->pixels_num, targets, bkr->uv_layer);
  }
}

static bool bake_targets_output(const BakeAPIRender *bkr,
                                BakeTargets *targets,
                                Object *ob,
                                Object *ob_eval,
                                Mesh *me_eval,
                                BakePixel *pixel_array,
                                ReportList *reports)
{
  if (bkr->target == R_BAKE_TARGET_IMAGE_TEXTURES) {
    if (bkr->save_mode == R_BAKE_SAVE_INTERNAL) {
      return bake_targets_output_internal(bkr, targets, ob, pixel_array, reports, me_eval);
    }
    if (bkr->save_mode == R_BAKE_SAVE_EXTERNAL) {
      return bake_targets_output_external(
          bkr, targets, ob, ob_eval, me_eval, pixel_array, reports);
    }
  }
  else if (bkr->target == R_BAKE_TARGET_VERTEX_COLORS) {
    return bake_targets_output_vertex_colors(targets, ob);
  }

  return false;
}

static void bake_targets_free(BakeTargets *targets)
{
  MEM_SAFE_FREE(targets->images);
  MEM_SAFE_FREE(targets->material_to_image);
  MEM_SAFE_FREE(targets->result);
}

/* Main Bake Logic */

static int bake(const BakeAPIRender *bkr,
                Object *ob_low,
                const ListBase *selected_objects,
                ReportList *reports)
{
  Render *re = bkr->render;
  Main *bmain = bkr->main;
  Scene *scene = bkr->scene;
  ViewLayer *view_layer = bkr->view_layer;

  /* We build a depsgraph for the baking,
   * so we don't need to change the original data to adjust visibility and modifiers. */
  Depsgraph *depsgraph = DEG_graph_new(bmain, scene, view_layer, DAG_EVAL_RENDER);
  DEG_graph_build_from_view_layer(depsgraph);

  int op_result = OPERATOR_CANCELLED;
  bool ok = false;

  Object *ob_cage = nullptr;
  Object *ob_cage_eval = nullptr;
  Object *ob_low_eval = nullptr;

  BakeHighPolyData *highpoly = nullptr;
  int tot_highpoly = 0;

  Mesh *me_low_eval = nullptr;
  Mesh *me_cage_eval = nullptr;

  MultiresModifierData *mmd_low = nullptr;
  int mmd_flags_low = 0;

  BakePixel *pixel_array_low = nullptr;
  BakePixel *pixel_array_high = nullptr;

  BakeTargets targets = {nullptr};

  const bool preserve_origindex = (bkr->target == R_BAKE_TARGET_VERTEX_COLORS);

  RE_bake_engine_set_engine_parameters(re, bmain, scene);

  if (!RE_bake_has_engine(re)) {
    BKE_report(reports, RPT_ERROR, "Current render engine does not support baking");
    goto cleanup;
  }

  if (bkr->uv_layer[0] != '\0') {
    Mesh *me = (Mesh *)ob_low->data;
    if (CustomData_get_named_layer(&me->ldata, CD_PROP_FLOAT2, bkr->uv_layer) == -1) {
      BKE_reportf(reports,
                  RPT_ERROR,
                  "No UV layer named \"%s\" found in the object \"%s\"",
                  bkr->uv_layer,
                  ob_low->id.name + 2);
      goto cleanup;
    }
  }

  if (bkr->is_selected_to_active) {
    CollectionPointerLink *link;
    tot_highpoly = 0;

    for (link = static_cast<CollectionPointerLink *>(selected_objects->first); link;
         link = link->next) {
      Object *ob_iter = static_cast<Object *>(link->ptr.data);

      if (ob_iter == ob_low) {
        continue;
      }

      tot_highpoly++;
    }

    if (bkr->is_cage && bkr->custom_cage[0] != '\0') {
      ob_cage = static_cast<Object *>(
          BLI_findstring(&bmain->objects, bkr->custom_cage, offsetof(ID, name) + 2));

      if (ob_cage == nullptr || ob_cage->type != OB_MESH) {
        BKE_report(reports, RPT_ERROR, "No valid cage object");
        goto cleanup;
      }
      else {
        ob_cage_eval = DEG_get_evaluated_object(depsgraph, ob_cage);
        ob_cage_eval->visibility_flag |= OB_HIDE_RENDER;
        ob_cage_eval->base_flag &= ~(BASE_ENABLED_AND_MAYBE_VISIBLE_IN_VIEWPORT |
                                     BASE_ENABLED_RENDER);
      }
    }
  }

  /* for multires bake, use linear UV subdivision to match low res UVs */
  if (bkr->pass_type == SCE_PASS_NORMAL && bkr->normal_space == R_BAKE_SPACE_TANGENT &&
      !bkr->is_selected_to_active) {
    mmd_low = (MultiresModifierData *)BKE_modifiers_findby_type(ob_low, eModifierType_Multires);
    if (mmd_low) {
      mmd_flags_low = mmd_low->flags;
      mmd_low->uv_smooth = SUBSURF_UV_SMOOTH_NONE;
    }
  }

  /* Make sure depsgraph is up to date. */
  BKE_scene_graph_update_tagged(depsgraph, bmain);
  ob_low_eval = DEG_get_evaluated_object(depsgraph, ob_low);

  /* get the mesh as it arrives in the renderer */
  me_low_eval = bake_mesh_new_from_object(depsgraph, ob_low_eval, preserve_origindex);

  /* Initialize bake targets. */
  if (!bake_targets_init(bkr, &targets, ob_low, ob_low_eval, reports)) {
    goto cleanup;
  }

  /* Populate the pixel array with the face data. Except if we use a cage, then
   * it is populated later with the cage mesh (smoothed version of the mesh). */
  pixel_array_low = static_cast<BakePixel *>(
      MEM_mallocN(sizeof(BakePixel) * targets.pixels_num, "bake pixels low poly"));
  if ((bkr->is_selected_to_active && (ob_cage == nullptr) && bkr->is_cage) == false) {
    bake_targets_populate_pixels(bkr, &targets, ob_low, me_low_eval, pixel_array_low);
  }

  if (bkr->is_selected_to_active) {
    CollectionPointerLink *link;
    int i = 0;

    /* prepare cage mesh */
    if (ob_cage) {
      me_cage_eval = bake_mesh_new_from_object(depsgraph, ob_cage_eval, preserve_origindex);
      if ((me_low_eval->totpoly != me_cage_eval->totpoly) ||
          (me_low_eval->totloop != me_cage_eval->totloop)) {
        BKE_report(reports,
                   RPT_ERROR,
                   "Invalid cage object, the cage mesh must have the same number "
                   "of faces as the active object");
        goto cleanup;
      }
    }
    else if (bkr->is_cage) {
      bool is_changed = false;

      ModifierData *md = static_cast<ModifierData *>(ob_low_eval->modifiers.first);
      while (md) {
        ModifierData *md_next = md->next;

        /* Edge Split cannot be applied in the cage,
         * the cage is supposed to have interpolated normals
         * between the faces unless the geometry is physically
         * split. So we create a copy of the low poly mesh without
         * the eventual edge split. */

        if (md->type == eModifierType_EdgeSplit) {
          BLI_remlink(&ob_low_eval->modifiers, md);
          BKE_modifier_free(md);
          is_changed = true;
        }
        md = md_next;
      }

      if (is_changed) {
        /* Make sure object is evaluated with the new modifier settings.
         *
         * NOTE: Since the dependency graph was fully evaluated prior to bake, and we only made
         * single modification to this object all the possible dependencies for evaluation are
         * already up to date. This means we can do a cheap single object update
         * (as an opposite of full depsgraph update). */
        BKE_object_eval_reset(ob_low_eval);
        BKE_object_handle_data_update(depsgraph, scene, ob_low_eval);
      }

      me_cage_eval = BKE_mesh_new_from_object(nullptr, ob_low_eval, false, preserve_origindex);
      bake_targets_populate_pixels(bkr, &targets, ob_low, me_cage_eval, pixel_array_low);
    }

    highpoly = static_cast<BakeHighPolyData *>(
        MEM_callocN(sizeof(BakeHighPolyData) * tot_highpoly, "bake high poly objects"));

    /* populate highpoly array */
    for (link = static_cast<CollectionPointerLink *>(selected_objects->first); link;
         link = link->next) {
      Object *ob_iter = static_cast<Object *>(link->ptr.data);

      if (ob_iter == ob_low) {
        continue;
      }

      /* initialize highpoly_data */
      highpoly[i].ob = ob_iter;
      highpoly[i].ob_eval = DEG_get_evaluated_object(depsgraph, ob_iter);
      highpoly[i].ob_eval->visibility_flag &= ~OB_HIDE_RENDER;
      highpoly[i].ob_eval->base_flag |= (BASE_ENABLED_AND_MAYBE_VISIBLE_IN_VIEWPORT |
                                         BASE_ENABLED_RENDER);
      highpoly[i].me = BKE_mesh_new_from_object(nullptr, highpoly[i].ob_eval, false, false);

      /* Low-poly to high-poly transformation matrix. */
      copy_m4_m4(highpoly[i].obmat, highpoly[i].ob->object_to_world);
      invert_m4_m4(highpoly[i].imat, highpoly[i].obmat);

      highpoly[i].is_flip_object = is_negative_m4(highpoly[i].ob->object_to_world);

      i++;
    }

    BLI_assert(i == tot_highpoly);

    if (ob_cage != nullptr) {
      ob_cage_eval->visibility_flag |= OB_HIDE_RENDER;
      ob_cage_eval->base_flag &= ~(BASE_ENABLED_AND_MAYBE_VISIBLE_IN_VIEWPORT |
                                   BASE_ENABLED_RENDER);
    }
    ob_low_eval->visibility_flag |= OB_HIDE_RENDER;
    ob_low_eval->base_flag &= ~(BASE_ENABLED_AND_MAYBE_VISIBLE_IN_VIEWPORT | BASE_ENABLED_RENDER);

    /* populate the pixel arrays with the corresponding face data for each high poly object */
    pixel_array_high = static_cast<BakePixel *>(
        MEM_mallocN(sizeof(BakePixel) * targets.pixels_num, "bake pixels high poly"));

    if (!RE_bake_pixels_populate_from_objects(
            me_low_eval,
            pixel_array_low,
            pixel_array_high,
            highpoly,
            tot_highpoly,
            targets.pixels_num,
            ob_cage != nullptr,
            bkr->cage_extrusion,
            bkr->max_ray_distance,
            ob_low_eval->object_to_world,
            (ob_cage ? ob_cage->object_to_world : ob_low_eval->object_to_world),
            me_cage_eval)) {
      BKE_report(reports, RPT_ERROR, "Error handling selected objects");
      goto cleanup;
    }

    /* the baking itself */
    for (i = 0; i < tot_highpoly; i++) {
      ok = RE_bake_engine(re,
                          depsgraph,
                          highpoly[i].ob,
                          i,
                          pixel_array_high,
                          &targets,
                          bkr->pass_type,
                          bkr->pass_filter,
                          targets.result);
      if (!ok) {
        BKE_reportf(
            reports, RPT_ERROR, "Error baking from object \"%s\"", highpoly[i].ob->id.name + 2);
        goto cleanup;
      }
    }
  }
  else {
    /* If low poly is not renderable it should have failed long ago. */
    BLI_assert((ob_low_eval->visibility_flag & OB_HIDE_RENDER) == 0);

    if (RE_bake_has_engine(re)) {
      ok = RE_bake_engine(re,
                          depsgraph,
                          ob_low_eval,
                          0,
                          pixel_array_low,
                          &targets,
                          bkr->pass_type,
                          bkr->pass_filter,
                          targets.result);
    }
    else {
      BKE_report(reports, RPT_ERROR, "Current render engine does not support baking");
      goto cleanup;
    }
  }

  /* normal space conversion
   * the normals are expected to be in world space, +X +Y +Z */
  if (ok && bkr->pass_type == SCE_PASS_NORMAL) {
    switch (bkr->normal_space) {
      case R_BAKE_SPACE_WORLD: {
        /* Cycles internal format */
        if ((bkr->normal_swizzle[0] == R_BAKE_POSX) && (bkr->normal_swizzle[1] == R_BAKE_POSY) &&
            (bkr->normal_swizzle[2] == R_BAKE_POSZ)) {
          break;
        }
        RE_bake_normal_world_to_world(pixel_array_low,
                                      targets.pixels_num,
                                      targets.channels_num,
                                      targets.result,
                                      bkr->normal_swizzle);
        break;
      }
      case R_BAKE_SPACE_OBJECT: {
        RE_bake_normal_world_to_object(pixel_array_low,
                                       targets.pixels_num,
                                       targets.channels_num,
                                       targets.result,
                                       ob_low_eval,
                                       bkr->normal_swizzle);
        break;
      }
      case R_BAKE_SPACE_TANGENT: {
        if (bkr->is_selected_to_active) {
          RE_bake_normal_world_to_tangent(pixel_array_low,
                                          targets.pixels_num,
                                          targets.channels_num,
                                          targets.result,
                                          me_low_eval,
                                          bkr->normal_swizzle,
                                          ob_low_eval->object_to_world);
        }
        else {
          /* From multi-resolution. */
          Mesh *me_nores = nullptr;
          ModifierData *md = nullptr;
          int mode;

          BKE_object_eval_reset(ob_low_eval);
          md = BKE_modifiers_findby_type(ob_low_eval, eModifierType_Multires);

          if (md) {
            mode = md->mode;
            md->mode &= ~eModifierMode_Render;

            /* Evaluate modifiers again. */
            me_nores = BKE_mesh_new_from_object(nullptr, ob_low_eval, false, false);
            bake_targets_populate_pixels(bkr, &targets, ob_low, me_nores, pixel_array_low);
          }

          RE_bake_normal_world_to_tangent(pixel_array_low,
                                          targets.pixels_num,
                                          targets.channels_num,
                                          targets.result,
                                          (me_nores) ? me_nores : me_low_eval,
                                          bkr->normal_swizzle,
                                          ob_low_eval->object_to_world);

          if (md) {
            BKE_id_free(nullptr, &me_nores->id);
            md->mode = mode;
          }
        }
        break;
      }
      default:
        break;
    }
  }

  if (!ok) {
    BKE_reportf(reports, RPT_ERROR, "Problem baking object \"%s\"", ob_low->id.name + 2);
    op_result = OPERATOR_CANCELLED;
  }
  else {
    /* save the results */
    if (bake_targets_output(
            bkr, &targets, ob_low, ob_low_eval, me_low_eval, pixel_array_low, reports)) {
      op_result = OPERATOR_FINISHED;
    }
    else {
      op_result = OPERATOR_CANCELLED;
    }
  }

  bake_targets_refresh(&targets);

cleanup:

  if (highpoly) {
    for (int i = 0; i < tot_highpoly; i++) {
      if (highpoly[i].me != nullptr) {
        BKE_id_free(nullptr, &highpoly[i].me->id);
      }
    }
    MEM_freeN(highpoly);
  }

  if (mmd_low) {
    mmd_low->flags = mmd_flags_low;
  }

  if (pixel_array_low) {
    MEM_freeN(pixel_array_low);
  }

  if (pixel_array_high) {
    MEM_freeN(pixel_array_high);
  }

  bake_targets_free(&targets);

  if (me_low_eval != nullptr) {
    BKE_id_free(nullptr, &me_low_eval->id);
  }

  if (me_cage_eval != nullptr) {
    BKE_id_free(nullptr, &me_cage_eval->id);
  }

  DEG_graph_free(depsgraph);

  return op_result;
}

/* Bake Operator */

static void bake_init_api_data(wmOperator *op, bContext *C, BakeAPIRender *bkr)
{
  bScreen *screen = CTX_wm_screen(C);

  bkr->ob = CTX_data_active_object(C);
  bkr->main = CTX_data_main(C);
  bkr->view_layer = CTX_data_view_layer(C);
  bkr->scene = CTX_data_scene(C);
  bkr->area = screen ? BKE_screen_find_big_area(screen, SPACE_IMAGE, 10) : nullptr;

  bkr->pass_type = eScenePassType(RNA_enum_get(op->ptr, "type"));
  bkr->pass_filter = RNA_enum_get(op->ptr, "pass_filter");
  bkr->margin = RNA_int_get(op->ptr, "margin");
  bkr->margin_type = eBakeMarginType(RNA_enum_get(op->ptr, "margin_type"));

  bkr->save_mode = (eBakeSaveMode)RNA_enum_get(op->ptr, "save_mode");
  bkr->target = (eBakeTarget)RNA_enum_get(op->ptr, "target");

  bkr->is_clear = RNA_boolean_get(op->ptr, "use_clear");
  bkr->is_split_materials = (bkr->target == R_BAKE_TARGET_IMAGE_TEXTURES &&
                             bkr->save_mode == R_BAKE_SAVE_EXTERNAL) &&
                            RNA_boolean_get(op->ptr, "use_split_materials");
  bkr->is_automatic_name = RNA_boolean_get(op->ptr, "use_automatic_name");
  bkr->is_selected_to_active = RNA_boolean_get(op->ptr, "use_selected_to_active");
  bkr->is_cage = RNA_boolean_get(op->ptr, "use_cage");
  bkr->cage_extrusion = RNA_float_get(op->ptr, "cage_extrusion");
  bkr->max_ray_distance = RNA_float_get(op->ptr, "max_ray_distance");

  bkr->normal_space = RNA_enum_get(op->ptr, "normal_space");
  bkr->normal_swizzle[0] = eBakeNormalSwizzle(RNA_enum_get(op->ptr, "normal_r"));
  bkr->normal_swizzle[1] = eBakeNormalSwizzle(RNA_enum_get(op->ptr, "normal_g"));
  bkr->normal_swizzle[2] = eBakeNormalSwizzle(RNA_enum_get(op->ptr, "normal_b"));

  bkr->width = RNA_int_get(op->ptr, "width");
  bkr->height = RNA_int_get(op->ptr, "height");
  bkr->identifier = "";

  RNA_string_get(op->ptr, "uv_layer", bkr->uv_layer);

  RNA_string_get(op->ptr, "cage_object", bkr->custom_cage);

  if (bkr->save_mode == R_BAKE_SAVE_EXTERNAL && bkr->is_automatic_name) {
    PropertyRNA *prop = RNA_struct_find_property(op->ptr, "type");
    RNA_property_enum_identifier(C, op->ptr, prop, bkr->pass_type, &bkr->identifier);
  }

  CTX_data_selected_objects(C, &bkr->selected_objects);

  bkr->reports = op->reports;

  bkr->result = OPERATOR_CANCELLED;

  bkr->render = RE_NewSceneRender(bkr->scene);

  /* XXX hack to force saving to always be internal. Whether (and how) to support
   * external saving will be addressed later */
  if (bkr->save_mode == R_BAKE_SAVE_EXTERNAL) {
    bkr->save_mode = R_BAKE_SAVE_INTERNAL;
  }

  if (((bkr->pass_type == SCE_PASS_NORMAL) && (bkr->normal_space == R_BAKE_SPACE_TANGENT)) ||
      bkr->pass_type == SCE_PASS_UV) {
    bkr->margin_type = R_BAKE_EXTEND;
  }
}

static int bake_exec(bContext *C, wmOperator *op)
{
  Render *re;
  int result = OPERATOR_CANCELLED;
  BakeAPIRender bkr = {nullptr};
  Scene *scene = CTX_data_scene(C);

  G.is_break = false;
  G.is_rendering = true;

  bake_set_props(op, scene);

  bake_init_api_data(op, C, &bkr);
  re = bkr.render;

  /* setup new render */
  RE_test_break_cb(re, nullptr, bake_break);

  if (!bake_pass_filter_check(bkr.pass_type, bkr.pass_filter, bkr.reports)) {
    goto finally;
  }

  if (!bake_objects_check(bkr.main,
                          bkr.scene,
                          bkr.view_layer,
                          bkr.ob,
                          &bkr.selected_objects,
                          bkr.reports,
                          bkr.is_selected_to_active,
                          bkr.target)) {
    goto finally;
  }

  if (bkr.is_clear) {
    const bool is_tangent = ((bkr.pass_type == SCE_PASS_NORMAL) &&
                             (bkr.normal_space == R_BAKE_SPACE_TANGENT));
    bake_targets_clear(bkr.main, is_tangent);
  }

  RE_SetReports(re, bkr.reports);

  if (bkr.is_selected_to_active) {
    result = bake(&bkr, bkr.ob, &bkr.selected_objects, bkr.reports);
  }
  else {
    CollectionPointerLink *link;
    bkr.is_clear = bkr.is_clear && BLI_listbase_is_single(&bkr.selected_objects);
    for (link = static_cast<CollectionPointerLink *>(bkr.selected_objects.first); link;
         link = link->next) {
      Object *ob_iter = static_cast<Object *>(link->ptr.data);
      result = bake(&bkr, ob_iter, nullptr, bkr.reports);
    }
  }

  RE_SetReports(re, nullptr);

finally:
  G.is_rendering = false;
  BLI_freelistN(&bkr.selected_objects);
  return result;
}

static void bake_startjob(void *bkv, bool * /*stop*/, bool *do_update, float *progress)
{
  BakeAPIRender *bkr = (BakeAPIRender *)bkv;

  /* setup new render */
  bkr->do_update = do_update;
  bkr->progress = progress;

  RE_SetReports(bkr->render, bkr->reports);

  if (!bake_pass_filter_check(bkr->pass_type, bkr->pass_filter, bkr->reports)) {
    bkr->result = OPERATOR_CANCELLED;
    return;
  }

  if (!bake_objects_check(bkr->main,
                          bkr->scene,
                          bkr->view_layer,
                          bkr->ob,
                          &bkr->selected_objects,
                          bkr->reports,
                          bkr->is_selected_to_active,
                          bkr->target)) {
    bkr->result = OPERATOR_CANCELLED;
    return;
  }

  if (bkr->is_clear) {
    const bool is_tangent = ((bkr->pass_type == SCE_PASS_NORMAL) &&
                             (bkr->normal_space == R_BAKE_SPACE_TANGENT));
    bake_targets_clear(bkr->main, is_tangent);
  }

  if (bkr->is_selected_to_active) {
    bkr->result = bake(bkr, bkr->ob, &bkr->selected_objects, bkr->reports);
  }
  else {
    CollectionPointerLink *link;
    bkr->is_clear = bkr->is_clear && BLI_listbase_is_single(&bkr->selected_objects);
    for (link = static_cast<CollectionPointerLink *>(bkr->selected_objects.first); link;
         link = link->next) {
      Object *ob_iter = static_cast<Object *>(link->ptr.data);
      bkr->result = bake(bkr, ob_iter, nullptr, bkr->reports);

      if (bkr->result == OPERATOR_CANCELLED) {
        return;
      }
    }
  }

  RE_SetReports(bkr->render, nullptr);
}

static void bake_job_complete(void *bkv)
{
  BakeAPIRender *bkr = (BakeAPIRender *)bkv;
  BKE_callback_exec_id(bkr->main, &bkr->ob->id, BKE_CB_EVT_OBJECT_BAKE_COMPLETE);
}
static void bake_job_canceled(void *bkv)
{
  BakeAPIRender *bkr = (BakeAPIRender *)bkv;
  BKE_callback_exec_id(bkr->main, &bkr->ob->id, BKE_CB_EVT_OBJECT_BAKE_CANCEL);
}

static void bake_freejob(void *bkv)
{
  BakeAPIRender *bkr = (BakeAPIRender *)bkv;

  BLI_freelistN(&bkr->selected_objects);
  MEM_freeN(bkr);

  G.is_rendering = false;
}

static void bake_set_props(wmOperator *op, Scene *scene)
{
  PropertyRNA *prop;
  BakeData *bake = &scene->r.bake;

  prop = RNA_struct_find_property(op->ptr, "filepath");
  if (!RNA_property_is_set(op->ptr, prop)) {
    RNA_property_string_set(op->ptr, prop, bake->filepath);
  }

  prop = RNA_struct_find_property(op->ptr, "width");
  if (!RNA_property_is_set(op->ptr, prop)) {
    RNA_property_int_set(op->ptr, prop, bake->width);
  }

  prop = RNA_struct_find_property(op->ptr, "height");
  if (!RNA_property_is_set(op->ptr, prop)) {
    RNA_property_int_set(op->ptr, prop, bake->width);
  }

  prop = RNA_struct_find_property(op->ptr, "margin");
  if (!RNA_property_is_set(op->ptr, prop)) {
    RNA_property_int_set(op->ptr, prop, bake->margin);
  }

  prop = RNA_struct_find_property(op->ptr, "margin_type");
  if (!RNA_property_is_set(op->ptr, prop)) {
    RNA_property_enum_set(op->ptr, prop, bake->margin_type);
  }

  prop = RNA_struct_find_property(op->ptr, "use_selected_to_active");
  if (!RNA_property_is_set(op->ptr, prop)) {
    RNA_property_boolean_set(op->ptr, prop, (bake->flag & R_BAKE_TO_ACTIVE) != 0);
  }

  prop = RNA_struct_find_property(op->ptr, "max_ray_distance");
  if (!RNA_property_is_set(op->ptr, prop)) {
    RNA_property_float_set(op->ptr, prop, bake->max_ray_distance);
  }

  prop = RNA_struct_find_property(op->ptr, "cage_extrusion");
  if (!RNA_property_is_set(op->ptr, prop)) {
    RNA_property_float_set(op->ptr, prop, bake->cage_extrusion);
  }

  prop = RNA_struct_find_property(op->ptr, "cage_object");
  if (!RNA_property_is_set(op->ptr, prop)) {
    RNA_property_string_set(
        op->ptr, prop, (bake->cage_object) ? bake->cage_object->id.name + 2 : "");
  }

  prop = RNA_struct_find_property(op->ptr, "normal_space");
  if (!RNA_property_is_set(op->ptr, prop)) {
    RNA_property_enum_set(op->ptr, prop, bake->normal_space);
  }

  prop = RNA_struct_find_property(op->ptr, "normal_r");
  if (!RNA_property_is_set(op->ptr, prop)) {
    RNA_property_enum_set(op->ptr, prop, bake->normal_swizzle[0]);
  }

  prop = RNA_struct_find_property(op->ptr, "normal_g");
  if (!RNA_property_is_set(op->ptr, prop)) {
    RNA_property_enum_set(op->ptr, prop, bake->normal_swizzle[1]);
  }

  prop = RNA_struct_find_property(op->ptr, "normal_b");
  if (!RNA_property_is_set(op->ptr, prop)) {
    RNA_property_enum_set(op->ptr, prop, bake->normal_swizzle[2]);
  }

  prop = RNA_struct_find_property(op->ptr, "target");
  if (!RNA_property_is_set(op->ptr, prop)) {
    RNA_property_enum_set(op->ptr, prop, bake->target);
  }

  prop = RNA_struct_find_property(op->ptr, "save_mode");
  if (!RNA_property_is_set(op->ptr, prop)) {
    RNA_property_enum_set(op->ptr, prop, bake->save_mode);
  }

  prop = RNA_struct_find_property(op->ptr, "use_clear");
  if (!RNA_property_is_set(op->ptr, prop)) {
    RNA_property_boolean_set(op->ptr, prop, (bake->flag & R_BAKE_CLEAR) != 0);
  }

  prop = RNA_struct_find_property(op->ptr, "use_cage");
  if (!RNA_property_is_set(op->ptr, prop)) {
    RNA_property_boolean_set(op->ptr, prop, (bake->flag & R_BAKE_CAGE) != 0);
  }

  prop = RNA_struct_find_property(op->ptr, "use_split_materials");
  if (!RNA_property_is_set(op->ptr, prop)) {
    RNA_property_boolean_set(op->ptr, prop, (bake->flag & R_BAKE_SPLIT_MAT) != 0);
  }

  prop = RNA_struct_find_property(op->ptr, "use_automatic_name");
  if (!RNA_property_is_set(op->ptr, prop)) {
    RNA_property_boolean_set(op->ptr, prop, (bake->flag & R_BAKE_AUTO_NAME) != 0);
  }

  prop = RNA_struct_find_property(op->ptr, "pass_filter");
  if (!RNA_property_is_set(op->ptr, prop)) {
    RNA_property_enum_set(op->ptr, prop, bake->pass_filter);
  }
}

static int bake_invoke(bContext *C, wmOperator *op, const wmEvent * /*event*/)
{
  wmJob *wm_job;
  Render *re;
  Scene *scene = CTX_data_scene(C);

  bake_set_props(op, scene);

  /* only one render job at a time */
  if (WM_jobs_test(CTX_wm_manager(C), scene, WM_JOB_TYPE_OBJECT_BAKE)) {
    return OPERATOR_CANCELLED;
  }

  BakeAPIRender *bkr = static_cast<BakeAPIRender *>(MEM_mallocN(sizeof(BakeAPIRender), __func__));

  /* init bake render */
  bake_init_api_data(op, C, bkr);
  BKE_callback_exec_id(CTX_data_main(C), &bkr->ob->id, BKE_CB_EVT_OBJECT_BAKE_PRE);
  re = bkr->render;

  /* setup new render */
  RE_test_break_cb(re, nullptr, bake_break);
  RE_progress_cb(re, bkr, bake_progress_update);

  /* setup job */
  wm_job = WM_jobs_get(CTX_wm_manager(C),
                       CTX_wm_window(C),
                       scene,
                       "Texture Bake",
                       WM_JOB_EXCL_RENDER | WM_JOB_PRIORITY | WM_JOB_PROGRESS,
                       WM_JOB_TYPE_OBJECT_BAKE);
  WM_jobs_customdata_set(wm_job, bkr, bake_freejob);
  /* TODO: only draw bake image, can we enforce this. */
  WM_jobs_timer(
      wm_job, 0.5, (bkr->target == R_BAKE_TARGET_VERTEX_COLORS) ? NC_GEOM | ND_DATA : NC_IMAGE, 0);
  WM_jobs_callbacks_ex(
      wm_job, bake_startjob, nullptr, nullptr, nullptr, bake_job_complete, bake_job_canceled);

  G.is_break = false;
  G.is_rendering = true;

  WM_jobs_start(CTX_wm_manager(C), wm_job);

  WM_cursor_wait(false);

  /* add modal handler for ESC */
  WM_event_add_modal_handler(C, op);

  WM_event_add_notifier(C, NC_SCENE | ND_RENDER_RESULT, scene);
  return OPERATOR_RUNNING_MODAL;
}

void OBJECT_OT_bake(wmOperatorType *ot)
{
  PropertyRNA *prop;

  /* identifiers */
  ot->name = "Bake";
  ot->description = "Bake image textures of selected objects";
  ot->idname = "OBJECT_OT_bake";

  /* api callbacks */
  ot->exec = bake_exec;
  ot->modal = bake_modal;
  ot->invoke = bake_invoke;
  ot->poll = ED_operator_object_active_editable_mesh;

  RNA_def_enum(
      ot->srna,
      "type",
      rna_enum_bake_pass_type_items,
      SCE_PASS_COMBINED,
      "Type",
      "Type of pass to bake, some of them may not be supported by the current render engine");
  prop = RNA_def_enum(ot->srna,
                      "pass_filter",
                      rna_enum_bake_pass_filter_type_items,
                      R_BAKE_PASS_FILTER_NONE,
                      "Pass Filter",
                      "Filter to combined, diffuse, glossy, transmission and subsurface passes");
  RNA_def_property_flag(prop, PROP_ENUM_FLAG);
  RNA_def_string_file_path(ot->srna,
                           "filepath",
                           nullptr,
                           FILE_MAX,
                           "File Path",
                           "Image filepath to use when saving externally");
  RNA_def_int(ot->srna,
              "width",
              512,
              1,
              INT_MAX,
              "Width",
              "Horizontal dimension of the baking map (external only)",
              64,
              4096);
  RNA_def_int(ot->srna,
              "height",
              512,
              1,
              INT_MAX,
              "Height",
              "Vertical dimension of the baking map (external only)",
              64,
              4096);
  RNA_def_int(ot->srna,
              "margin",
              16,
              0,
              INT_MAX,
              "Margin",
              "Extends the baked result as a post process filter",
              0,
              64);
  RNA_def_enum(ot->srna,
               "margin_type",
               rna_enum_bake_margin_type_items,
               R_BAKE_EXTEND,
               "Margin Type",
               "Which algorithm to use to generate the margin");
  RNA_def_boolean(ot->srna,
                  "use_selected_to_active",
                  false,
                  "Selected to Active",
                  "Bake shading on the surface of selected objects to the active object");
  RNA_def_float(ot->srna,
                "max_ray_distance",
                0.0f,
                0.0f,
                FLT_MAX,
                "Max Ray Distance",
                "The maximum ray distance for matching points between the active and selected "
                "objects. If zero, there is no limit",
                0.0f,
                1.0f);
  RNA_def_float(ot->srna,
                "cage_extrusion",
                0.0f,
                0.0f,
                FLT_MAX,
                "Cage Extrusion",
                "Inflate the active object by the specified distance for baking. This helps "
                "matching to points nearer to the outside of the selected object meshes",
                0.0f,
                1.0f);
  RNA_def_string(ot->srna,
                 "cage_object",
                 nullptr,
                 MAX_NAME,
                 "Cage Object",
                 "Object to use as cage, instead of calculating the cage from the active object "
                 "with cage extrusion");
  RNA_def_enum(ot->srna,
               "normal_space",
               rna_enum_normal_space_items,
               R_BAKE_SPACE_TANGENT,
               "Normal Space",
               "Choose normal space for baking");
  RNA_def_enum(ot->srna,
               "normal_r",
               rna_enum_normal_swizzle_items,
               R_BAKE_POSX,
               "R",
               "Axis to bake in red channel");
  RNA_def_enum(ot->srna,
               "normal_g",
               rna_enum_normal_swizzle_items,
               R_BAKE_POSY,
               "G",
               "Axis to bake in green channel");
  RNA_def_enum(ot->srna,
               "normal_b",
               rna_enum_normal_swizzle_items,
               R_BAKE_POSZ,
               "B",
               "Axis to bake in blue channel");
  RNA_def_enum(ot->srna,
               "target",
               rna_enum_bake_target_items,
               R_BAKE_TARGET_IMAGE_TEXTURES,
               "Target",
               "Where to output the baked map");
  RNA_def_enum(ot->srna,
               "save_mode",
               rna_enum_bake_save_mode_items,
               R_BAKE_SAVE_INTERNAL,
               "Save Mode",
               "Where to save baked image textures");
  RNA_def_boolean(ot->srna,
                  "use_clear",
                  false,
                  "Clear",
                  "Clear images before baking (only for internal saving)");
  RNA_def_boolean(ot->srna, "use_cage", false, "Cage", "Cast rays to active object from a cage");
  RNA_def_boolean(
      ot->srna,
      "use_split_materials",
      false,
      "Split Materials",
      "Split baked maps per material, using material name in output file (external only)");
  RNA_def_boolean(ot->srna,
                  "use_automatic_name",
                  false,
                  "Automatic Name",
                  "Automatically name the output file with the pass type");
  RNA_def_string(ot->srna,
                 "uv_layer",
                 nullptr,
                 MAX_CUSTOMDATA_LAYER_NAME_NO_PREFIX,
                 "UV Layer",
                 "UV layer to override active");
}<|MERGE_RESOLUTION|>--- conflicted
+++ resolved
@@ -978,13 +978,8 @@
   return true;
 }
 
-<<<<<<< HEAD
 static int find_original_loop(const blender::OffsetIndices<int> orig_polys,
-                              const int *orig_corner_verts,
-=======
-static int find_original_loop(const blender::Span<MPoly> orig_polys,
                               const blender::Span<int> orig_corner_verts,
->>>>>>> 636c98c8
                               const int *vert_origindex,
                               const int *poly_origindex,
                               const int poly_eval,
@@ -1000,15 +995,9 @@
   }
 
   /* Find matching loop with original vertex in original polygon. */
-<<<<<<< HEAD
   const blender::IndexRange orig_poly = orig_polys[poly_orig_index];
-  const int *poly_verts_orig = orig_corner_verts + orig_poly.start();
+  const int *poly_verts_orig = &orig_corner_verts[orig_poly.start()];
   for (int j = 0; j < orig_poly.size(); ++j) {
-=======
-  const MPoly *mpoly_orig = &orig_polys[poly_orig];
-  const int *poly_verts_orig = &orig_corner_verts[mpoly_orig->loopstart];
-  for (int j = 0; j < mpoly_orig->totloop; ++j) {
->>>>>>> 636c98c8
     if (poly_verts_orig[j] == vert_orig) {
       return orig_poly.start() + j;
     }
@@ -1046,11 +1035,7 @@
 
   const blender::Span<int> corner_verts = me_eval->corner_verts();
   BKE_mesh_recalc_looptri(corner_verts.data(),
-<<<<<<< HEAD
-                          BKE_mesh_poly_offsets(me_eval),
-=======
-                          me_eval->polys().data(),
->>>>>>> 636c98c8
+                          me_eval->poly_offsets().data(),
                           BKE_mesh_vert_positions(me_eval),
                           me_eval->totloop,
                           me_eval->totpoly,
@@ -1061,11 +1046,7 @@
       CustomData_get_layer(&me_eval->vdata, CD_ORIGINDEX));
   const int *poly_origindex = static_cast<const int *>(
       CustomData_get_layer(&me_eval->pdata, CD_ORIGINDEX));
-<<<<<<< HEAD
   const blender::OffsetIndices orig_polys = me->polys();
-=======
-  const blender::Span<MPoly> orig_polys = me->polys();
->>>>>>> 636c98c8
   const blender::Span<int> orig_corner_verts = me->corner_verts();
 
   for (int i = 0; i < tottri; i++) {
