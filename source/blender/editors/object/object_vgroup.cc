--- conflicted
+++ resolved
@@ -1061,7 +1061,6 @@
     else {
       const Span<MDeformVert> dverts = me->deform_verts();
       if (!dverts.is_empty()) {
-<<<<<<< HEAD
         bke::MutableAttributeAccessor attributes = bke::mesh_attributes_for_write(*me);
         const VArray<bool> hide_vert = attributes.lookup_or_default<bool>(
             ".hide_vert", ATTR_DOMAIN_POINT, false);
@@ -1071,17 +1070,6 @@
 
         for (const int i : selection_vert.span.index_range()) {
           if (!hide_vert[i]) {
-=======
-        const bool *hide_vert = (const bool *)CustomData_get_layer_named(
-            &me->vdata, CD_PROP_BOOL, ".hide_vert");
-        MVert *mv;
-        int i;
-
-        mv = me->vertices_for_write().data();
-
-        for (i = 0; i < me->totvert; i++, mv++) {
-          if (!(hide_vert != nullptr && hide_vert[i])) {
->>>>>>> 20daaeff
             if (BKE_defvert_find_index(&dverts[i], def_nr)) {
               selection_vert.span[i] = select;
             }
@@ -1981,13 +1969,8 @@
                                    &me->vdata, CD_PROP_BOOL, ".hide_vert") :
                                nullptr;
 
-<<<<<<< HEAD
-#define IS_ME_VERT_READ(v) (use_hide ? (hide_vert && hide_vert[v]) : true)
+#define IS_ME_VERT_READ(v) (use_hide ? !(hide_vert && hide_vert[v]) : true)
 #define IS_ME_VERT_WRITE(v) (use_select ? selection_vert[v] : true)
-=======
-#define IS_ME_VERT_READ(v) (use_hide ? !(hide_vert && hide_vert[v]) : true)
-#define IS_ME_VERT_WRITE(v) (use_select ? (((v)->flag & SELECT) != 0) : true)
->>>>>>> 20daaeff
 
   /* initialize used verts */
   if (bm) {
