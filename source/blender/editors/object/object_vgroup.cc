/* SPDX-License-Identifier: GPL-2.0-or-later
 * Copyright 2001-2002 NaN Holding BV. All rights reserved. */

/** \file
 * \ingroup edobj
 */

#include <cmath>
#include <cstddef>
#include <cstring>

#include "MEM_guardedalloc.h"

#include "DNA_curve_types.h"
#include "DNA_gpencil_types.h"
#include "DNA_lattice_types.h"
#include "DNA_mesh_types.h"
#include "DNA_meshdata_types.h"
#include "DNA_modifier_types.h"
#include "DNA_object_types.h"
#include "DNA_scene_types.h"
#include "DNA_workspace_types.h"

#include "BLI_array.h"
#include "BLI_array.hh"
#include "BLI_bitmap.h"
#include "BLI_blenlib.h"
#include "BLI_listbase.h"
#include "BLI_math.h"
#include "BLI_utildefines.h"
#include "BLI_utildefines_stack.h"
#include "BLI_vector.hh"

#include "BKE_attribute.hh"
#include "BKE_context.h"
#include "BKE_customdata.h"
#include "BKE_deform.h"
#include "BKE_editmesh.h"
#include "BKE_lattice.h"
#include "BKE_layer.h"
#include "BKE_mesh.h"
#include "BKE_mesh_mapping.h"
#include "BKE_mesh_runtime.h"
#include "BKE_modifier.h"
#include "BKE_object.h"
#include "BKE_object_deform.h"
#include "BKE_report.h"

#include "DEG_depsgraph.h"
#include "DEG_depsgraph_build.h"
#include "DEG_depsgraph_query.h"

#include "BLT_translation.h"

#include "DNA_armature_types.h"
#include "RNA_access.h"
#include "RNA_define.h"
#include "RNA_enum_types.h"

#include "WM_api.h"
#include "WM_types.h"

#include "ED_mesh.h"
#include "ED_object.h"
#include "ED_screen.h"

#include "UI_resources.h"

#include "object_intern.h"

using blender::MutableSpan;
using blender::Span;

static bool vertex_group_supported_poll_ex(bContext *C, const Object *ob);

/* -------------------------------------------------------------------- */
/** \name Local Utility Functions
 * \{ */

static bool object_array_for_wpaint_filter(const Object *ob, void *user_data)
{
  bContext *C = static_cast<bContext *>(user_data);
  if (vertex_group_supported_poll_ex(C, ob)) {
    return true;
  }
  return false;
}

static Object **object_array_for_wpaint(bContext *C, uint *r_objects_len)
{
  return ED_object_array_in_mode_or_selected(C, object_array_for_wpaint_filter, C, r_objects_len);
}

static bool vertex_group_use_vert_sel(Object *ob)
{
  if (ob->mode == OB_MODE_EDIT) {
    return true;
  }
  if ((ob->type == OB_MESH) &&
      ((Mesh *)ob->data)->editflag & (ME_EDIT_PAINT_VERT_SEL | ME_EDIT_PAINT_FACE_SEL)) {
    return true;
  }
  return false;
}

static Lattice *vgroup_edit_lattice(Object *ob)
{
  Lattice *lt = static_cast<Lattice *>(ob->data);
  BLI_assert(ob->type == OB_LATTICE);
  return (lt->editlatt) ? lt->editlatt->latt : lt;
}

/** \} */

/* -------------------------------------------------------------------- */
/** \name Public Utility Functions
 * \{ */

bool ED_vgroup_sync_from_pose(Object *ob)
{
  Object *armobj = BKE_object_pose_armature_get(ob);
  if (armobj && (armobj->mode & OB_MODE_POSE)) {
    bArmature *arm = static_cast<bArmature *>(armobj->data);
    if (arm->act_bone) {
      int def_num = BKE_object_defgroup_name_index(ob, arm->act_bone->name);
      if (def_num != -1) {
        BKE_object_defgroup_active_index_set(ob, def_num + 1);
        return true;
      }
    }
  }
  return false;
}

void ED_vgroup_data_clamp_range(ID *id, const int total)
{
  MDeformVert **dvert_arr;
  int dvert_tot;

  if (ED_vgroup_parray_alloc(id, &dvert_arr, &dvert_tot, false)) {
    for (int i = 0; i < dvert_tot; i++) {
      MDeformVert *dv = dvert_arr[i];
      for (int j = 0; j < dv->totweight; j++) {
        if (dv->dw[j].def_nr >= total) {
          BKE_defvert_remove_group(dv, &dv->dw[j]);
          j--;
        }
      }
    }
  }
}

bool ED_vgroup_parray_alloc(ID *id,
                            MDeformVert ***dvert_arr,
                            int *dvert_tot,
                            const bool use_vert_sel)
{
  using namespace blender;
  *dvert_tot = 0;
  *dvert_arr = nullptr;

  if (id) {
    switch (GS(id->name)) {
      case ID_ME: {
        Mesh *me = (Mesh *)id;

        if (me->edit_mesh) {
          BMEditMesh *em = me->edit_mesh;
          BMesh *bm = em->bm;
          const int cd_dvert_offset = CustomData_get_offset(&bm->vdata, CD_MDEFORMVERT);
          BMIter iter;
          BMVert *eve;
          int i;

          if (cd_dvert_offset == -1) {
            return false;
          }

          i = em->bm->totvert;

          *dvert_arr = static_cast<MDeformVert **>(MEM_mallocN(sizeof(void *) * i, __func__));
          *dvert_tot = i;

          i = 0;
          if (use_vert_sel) {
            BM_ITER_MESH (eve, &iter, em->bm, BM_VERTS_OF_MESH) {
              (*dvert_arr)[i] = BM_elem_flag_test(eve, BM_ELEM_SELECT) ?
                                    static_cast<MDeformVert *>(
                                        BM_ELEM_CD_GET_VOID_P(eve, cd_dvert_offset)) :
                                    nullptr;
              i++;
            }
          }
          else {
            BM_ITER_MESH (eve, &iter, em->bm, BM_VERTS_OF_MESH) {
              (*dvert_arr)[i] = static_cast<MDeformVert *>(
                  BM_ELEM_CD_GET_VOID_P(eve, cd_dvert_offset));
              i++;
            }
          }

          return true;
        }
        if (!me->deform_verts().is_empty()) {
<<<<<<< HEAD
=======
          const Span<MVert> verts = me->verts();
>>>>>>> e53405bf
          MutableSpan<MDeformVert> dverts = me->deform_verts_for_write();

          *dvert_tot = me->totvert;
          *dvert_arr = static_cast<MDeformVert **>(
              MEM_mallocN(sizeof(void *) * me->totvert, __func__));

          if (use_vert_sel) {
            const bke::AttributeAccessor attributes = bke::mesh_attributes(*me);
            const VArray<bool> selection_vert = attributes.lookup_or_default<bool>(
                ".selection_vert", ATTR_DOMAIN_POINT, false);

            for (int i = 0; i < me->totvert; i++) {
              (*dvert_arr)[i] = selection_vert[i] ? &dverts[i] : nullptr;
            }
          }
          else {
            for (int i = 0; i < me->totvert; i++) {
              (*dvert_arr)[i] = &dverts[i];
            }
          }

          return true;
        }
        return false;
      }
      case ID_LT: {
        Lattice *lt = (Lattice *)id;
        lt = (lt->editlatt) ? lt->editlatt->latt : lt;

        if (lt->dvert) {
          BPoint *def = lt->def;
          *dvert_tot = lt->pntsu * lt->pntsv * lt->pntsw;
          *dvert_arr = static_cast<MDeformVert **>(
              MEM_mallocN(sizeof(void *) * (*dvert_tot), __func__));

          if (use_vert_sel) {
            for (int i = 0; i < *dvert_tot; i++) {
              (*dvert_arr)[i] = (def->f1 & SELECT) ? &lt->dvert[i] : nullptr;
            }
          }
          else {
            for (int i = 0; i < *dvert_tot; i++) {
              (*dvert_arr)[i] = lt->dvert + i;
            }
          }

          return true;
        }
        return false;
      }

      default:
        break;
    }
  }

  return false;
}

void ED_vgroup_parray_mirror_sync(Object *ob,
                                  MDeformVert **dvert_array,
                                  const int dvert_tot,
                                  const bool *vgroup_validmap,
                                  const int vgroup_tot)
{
  BMEditMesh *em = BKE_editmesh_from_object(ob);
  MDeformVert **dvert_array_all = nullptr;
  int dvert_tot_all;

  /* get an array of all verts, not only selected */
  if (ED_vgroup_parray_alloc(
          static_cast<ID *>(ob->data), &dvert_array_all, &dvert_tot_all, false) == false) {
    BLI_assert(0);
    return;
  }
  if (em) {
    BM_mesh_elem_table_ensure(em->bm, BM_VERT);
  }

  int flip_map_len;
  const int *flip_map = BKE_object_defgroup_flip_map(ob, &flip_map_len, true);

  for (int i_src = 0; i_src < dvert_tot; i_src++) {
    if (dvert_array[i_src] != nullptr) {
      /* its selected, check if its mirror exists */
      int i_dst = ED_mesh_mirror_get_vert(ob, i_src);
      if (i_dst != -1 && dvert_array_all[i_dst] != nullptr) {
        /* we found a match! */
        const MDeformVert *dv_src = dvert_array[i_src];
        MDeformVert *dv_dst = dvert_array_all[i_dst];

        BKE_defvert_mirror_subset(
            dv_dst, dv_src, vgroup_validmap, vgroup_tot, flip_map, flip_map_len);

        dvert_array[i_dst] = dvert_array_all[i_dst];
      }
    }
  }

  MEM_freeN((void *)flip_map);
  MEM_freeN(dvert_array_all);
}

void ED_vgroup_parray_mirror_assign(Object *ob, MDeformVert **dvert_array, const int dvert_tot)
{
  BMEditMesh *em = BKE_editmesh_from_object(ob);
  MDeformVert **dvert_array_all = nullptr;
  int dvert_tot_all;

  /* get an array of all verts, not only selected */
  if (ED_vgroup_parray_alloc(
          static_cast<ID *>(ob->data), &dvert_array_all, &dvert_tot_all, false) == false) {
    BLI_assert(0);
    return;
  }
  BLI_assert(dvert_tot == dvert_tot_all);
  if (em) {
    BM_mesh_elem_table_ensure(em->bm, BM_VERT);
  }

  for (int i = 0; i < dvert_tot; i++) {
    if (dvert_array[i] == nullptr) {
      /* its unselected, check if its mirror is */
      int i_sel = ED_mesh_mirror_get_vert(ob, i);
      if ((i_sel != -1) && (i_sel != i) && (dvert_array[i_sel])) {
        /* we found a match! */
        dvert_array[i] = dvert_array_all[i];
      }
    }
  }

  MEM_freeN(dvert_array_all);
}

void ED_vgroup_parray_remove_zero(MDeformVert **dvert_array,
                                  const int dvert_tot,
                                  const bool *vgroup_validmap,
                                  const int vgroup_tot,
                                  const float epsilon,
                                  const bool keep_single)
{
  MDeformVert *dv;

  for (int i = 0; i < dvert_tot; i++) {
    /* in case its not selected */
    if (!(dv = dvert_array[i])) {
      continue;
    }

    int j = dv->totweight;

    while (j--) {
      MDeformWeight *dw;

      if (keep_single && dv->totweight == 1) {
        break;
      }

      dw = dv->dw + j;
      if ((dw->def_nr < vgroup_tot) && vgroup_validmap[dw->def_nr]) {
        if (dw->weight <= epsilon) {
          BKE_defvert_remove_group(dv, dw);
        }
      }
    }
  }
}

bool ED_vgroup_array_copy(Object *ob, Object *ob_from)
{
  MDeformVert **dvert_array_from = nullptr, **dvf;
  MDeformVert **dvert_array = nullptr, **dv;
  int dvert_tot_from;
  int dvert_tot;
  int i;
  ListBase *defbase_dst = BKE_object_defgroup_list_mutable(ob);
  const ListBase *defbase_src = BKE_object_defgroup_list(ob_from);

  int defbase_tot_from = BLI_listbase_count(defbase_src);
  int defbase_tot = BLI_listbase_count(defbase_dst);
  bool new_vgroup = false;

  BLI_assert(ob != ob_from);

  if (ob->data == ob_from->data) {
    return true;
  }

  /* In case we copy vgroup between two objects using same data,
   * we only have to care about object side of things. */
  if (ob->data != ob_from->data) {
    ED_vgroup_parray_alloc(
        static_cast<ID *>(ob_from->data), &dvert_array_from, &dvert_tot_from, false);
    ED_vgroup_parray_alloc(static_cast<ID *>(ob->data), &dvert_array, &dvert_tot, false);

    if ((dvert_array == nullptr) && (dvert_array_from != nullptr) &&
        BKE_object_defgroup_data_create(static_cast<ID *>(ob->data))) {
      ED_vgroup_parray_alloc(static_cast<ID *>(ob->data), &dvert_array, &dvert_tot, false);
      new_vgroup = true;
    }

    if (dvert_tot == 0 || (dvert_tot != dvert_tot_from) || dvert_array_from == nullptr ||
        dvert_array == nullptr) {
      if (dvert_array) {
        MEM_freeN(dvert_array);
      }
      if (dvert_array_from) {
        MEM_freeN(dvert_array_from);
      }

      if (new_vgroup == true) {
        /* free the newly added vgroup since it wasn't compatible */
        BKE_object_defgroup_remove_all(ob);
      }

      /* if true: both are 0 and nothing needs changing, consider this a success */
      return (dvert_tot == dvert_tot_from);
    }
  }

  /* do the copy */
  BLI_freelistN(defbase_dst);
  BLI_duplicatelist(defbase_dst, defbase_src);
  BKE_object_defgroup_active_index_set(ob, BKE_object_defgroup_active_index_get(ob_from));

  if (defbase_tot_from < defbase_tot) {
    /* correct vgroup indices because the number of vgroups is being reduced. */
    blender::Array<int> remap(defbase_tot + 1);
    for (i = 0; i <= defbase_tot_from; i++) {
      remap[i] = i;
    }
    for (; i <= defbase_tot; i++) {
      remap[i] = 0; /* can't use these, so disable */
    }

    BKE_object_defgroup_remap_update_users(ob, remap.data());
  }

  if (dvert_array_from != nullptr && dvert_array != nullptr) {
    dvf = dvert_array_from;
    dv = dvert_array;

    for (i = 0; i < dvert_tot; i++, dvf++, dv++) {
      MEM_SAFE_FREE((*dv)->dw);
      *(*dv) = *(*dvf);

      if ((*dv)->dw) {
        (*dv)->dw = static_cast<MDeformWeight *>(MEM_dupallocN((*dv)->dw));
      }
    }

    MEM_freeN(dvert_array);
    MEM_freeN(dvert_array_from);
  }

  return true;
}

void ED_vgroup_parray_to_weight_array(const MDeformVert **dvert_array,
                                      const int dvert_tot,
                                      float *dvert_weights,
                                      const int def_nr)
{
  for (int i = 0; i < dvert_tot; i++) {
    const MDeformVert *dv = dvert_array[i];
    dvert_weights[i] = dv ? BKE_defvert_find_weight(dv, def_nr) : 0.0f;
  }
}

void ED_vgroup_parray_from_weight_array(MDeformVert **dvert_array,
                                        const int dvert_tot,
                                        const float *dvert_weights,
                                        const int def_nr,
                                        const bool remove_zero)
{
  int i;

  for (i = 0; i < dvert_tot; i++) {
    MDeformVert *dv = dvert_array[i];
    if (dv) {
      if (dvert_weights[i] > 0.0f) {
        MDeformWeight *dw = BKE_defvert_ensure_index(dv, def_nr);
        BLI_assert(IN_RANGE_INCL(dvert_weights[i], 0.0f, 1.0f));
        dw->weight = dvert_weights[i];
      }
      else {
        MDeformWeight *dw = BKE_defvert_find_index(dv, def_nr);
        if (dw) {
          if (remove_zero) {
            BKE_defvert_remove_group(dv, dw);
          }
          else {
            dw->weight = 0.0f;
          }
        }
      }
    }
  }
}

/* TODO: cache flip data to speedup calls within a loop. */
static void mesh_defvert_mirror_update_internal(Object *ob,
                                                MDeformVert *dvert_dst,
                                                MDeformVert *dvert_src,
                                                const int def_nr)
{
  if (def_nr == -1) {
    /* All vgroups, add groups where needed. */
    int flip_map_len;
    int *flip_map = BKE_object_defgroup_flip_map(ob, &flip_map_len, true);
    BKE_defvert_sync_mapped(dvert_dst, dvert_src, flip_map, flip_map_len, true);
    MEM_freeN(flip_map);
  }
  else {
    /* Single vgroup. */
    MDeformWeight *dw = BKE_defvert_ensure_index(dvert_dst,
                                                 BKE_object_defgroup_flip_index(ob, def_nr, true));
    if (dw) {
      dw->weight = BKE_defvert_find_weight(dvert_src, def_nr);
    }
  }
}

static void ED_mesh_defvert_mirror_update_em(
    Object *ob, BMVert *eve, int def_nr, int vidx, const int cd_dvert_offset)
{
  Mesh *me = static_cast<Mesh *>(ob->data);
  BMEditMesh *em = me->edit_mesh;
  BMVert *eve_mirr;
  bool use_topology = (me->editflag & ME_EDIT_MIRROR_TOPO) != 0;

  eve_mirr = editbmesh_get_x_mirror_vert(ob, em, eve, eve->co, vidx, use_topology);

  if (eve_mirr && eve_mirr != eve) {
    MDeformVert *dvert_src = static_cast<MDeformVert *>(
        BM_ELEM_CD_GET_VOID_P(eve, cd_dvert_offset));
    MDeformVert *dvert_dst = static_cast<MDeformVert *>(
        BM_ELEM_CD_GET_VOID_P(eve_mirr, cd_dvert_offset));
    mesh_defvert_mirror_update_internal(ob, dvert_dst, dvert_src, def_nr);
  }
}

static void ED_mesh_defvert_mirror_update_ob(Object *ob, int def_nr, int vidx)
{
  int vidx_mirr;
  Mesh *me = static_cast<Mesh *>(ob->data);
  bool use_topology = (me->editflag & ME_EDIT_MIRROR_TOPO) != 0;

  if (vidx == -1) {
    return;
  }

  vidx_mirr = mesh_get_x_mirror_vert(ob, nullptr, vidx, use_topology);

  MutableSpan<MDeformVert> dverts = me->deform_verts_for_write();
  if ((vidx_mirr) >= 0 && (vidx_mirr != vidx)) {
    MDeformVert *dvert_src = &dverts[vidx];
    MDeformVert *dvert_dst = &dverts[vidx_mirr];
    mesh_defvert_mirror_update_internal(ob, dvert_dst, dvert_src, def_nr);
  }
}

void ED_vgroup_vert_active_mirror(Object *ob, int def_nr)
{
  Mesh *me = static_cast<Mesh *>(ob->data);
  BMEditMesh *em = me->edit_mesh;
  MDeformVert *dvert_act;

  if (me->symmetry & ME_SYMMETRY_X) {
    if (em) {
      BMVert *eve_act;
      dvert_act = ED_mesh_active_dvert_get_em(ob, &eve_act);
      if (dvert_act) {
        const int cd_dvert_offset = CustomData_get_offset(&em->bm->vdata, CD_MDEFORMVERT);
        ED_mesh_defvert_mirror_update_em(ob, eve_act, def_nr, -1, cd_dvert_offset);
      }
    }
    else {
      int v_act;
      dvert_act = ED_mesh_active_dvert_get_ob(ob, &v_act);
      if (dvert_act) {
        ED_mesh_defvert_mirror_update_ob(ob, def_nr, v_act);
      }
    }
  }
}

static void vgroup_remove_weight(Object *ob, const int def_nr)
{
  MDeformVert *dvert_act;
  MDeformWeight *dw;

  dvert_act = ED_mesh_active_dvert_get_only(ob);

  dw = BKE_defvert_find_index(dvert_act, def_nr);
  BKE_defvert_remove_group(dvert_act, dw);
}

static bool vgroup_normalize_active_vertex(Object *ob, eVGroupSelect subset_type)
{
  Mesh *me = static_cast<Mesh *>(ob->data);
  BMEditMesh *em = me->edit_mesh;
  BMVert *eve_act;
  int v_act;
  MDeformVert *dvert_act;
  int subset_count, vgroup_tot;
  const bool *vgroup_validmap;

  if (em) {
    dvert_act = ED_mesh_active_dvert_get_em(ob, &eve_act);
  }
  else {
    dvert_act = ED_mesh_active_dvert_get_ob(ob, &v_act);
  }

  if (dvert_act == nullptr) {
    return false;
  }

  vgroup_validmap = BKE_object_defgroup_subset_from_select_type(
      ob, subset_type, &vgroup_tot, &subset_count);
  BKE_defvert_normalize_subset(dvert_act, vgroup_validmap, vgroup_tot);
  MEM_freeN((void *)vgroup_validmap);

  if (me->symmetry & ME_SYMMETRY_X) {
    if (em) {
      const int cd_dvert_offset = CustomData_get_offset(&em->bm->vdata, CD_MDEFORMVERT);
      ED_mesh_defvert_mirror_update_em(ob, eve_act, -1, -1, cd_dvert_offset);
    }
    else {
      ED_mesh_defvert_mirror_update_ob(ob, -1, v_act);
    }
  }

  return true;
}

static void vgroup_copy_active_to_sel(Object *ob, eVGroupSelect subset_type)
{
  using namespace blender;
  Mesh *me = static_cast<Mesh *>(ob->data);
  BMEditMesh *em = me->edit_mesh;
  MDeformVert *dvert_act;
  int i, vgroup_tot, subset_count;
  const bool *vgroup_validmap = BKE_object_defgroup_subset_from_select_type(
      ob, subset_type, &vgroup_tot, &subset_count);

  if (em) {
    BMIter iter;
    BMVert *eve, *eve_act;
    const int cd_dvert_offset = CustomData_get_offset(&em->bm->vdata, CD_MDEFORMVERT);

    dvert_act = ED_mesh_active_dvert_get_em(ob, &eve_act);
    if (dvert_act) {
      BM_ITER_MESH_INDEX (eve, &iter, em->bm, BM_VERTS_OF_MESH, i) {
        if (BM_elem_flag_test(eve, BM_ELEM_SELECT) && eve != eve_act) {
          MDeformVert *dv = static_cast<MDeformVert *>(
              BM_ELEM_CD_GET_VOID_P(eve, cd_dvert_offset));
          BKE_defvert_copy_subset(dv, dvert_act, vgroup_validmap, vgroup_tot);
          if (me->symmetry & ME_SYMMETRY_X) {
            ED_mesh_defvert_mirror_update_em(ob, eve, -1, i, cd_dvert_offset);
          }
        }
      }
    }
  }
  else {
<<<<<<< HEAD
    const bke::AttributeAccessor attributes = bke::mesh_attributes(*me);
    const VArray<bool> selection_vert = attributes.lookup_or_default<bool>(
        ".selection_vert", ATTR_DOMAIN_POINT, false);

=======
    const Span<MVert> verts = me->verts();
>>>>>>> e53405bf
    int v_act;

    dvert_act = ED_mesh_active_dvert_get_ob(ob, &v_act);
    if (dvert_act) {
      MutableSpan<MDeformVert> dverts = me->deform_verts_for_write();
      for (i = 0; i < me->totvert; i++) {
        if (selection_vert[i] && &dverts[i] != dvert_act) {
          BKE_defvert_copy_subset(&dverts[i], dvert_act, vgroup_validmap, vgroup_tot);
          if (me->symmetry & ME_SYMMETRY_X) {
            ED_mesh_defvert_mirror_update_ob(ob, -1, i);
          }
        }
      }
    }
  }

  MEM_freeN((void *)vgroup_validmap);
}

/** \} */

/* -------------------------------------------------------------------- */
/** \name Shared Weight Transfer Operator Properties
 * \{ */

static const EnumPropertyItem WT_vertex_group_select_item[] = {
    {WT_VGROUP_ACTIVE, "ACTIVE", 0, "Active Group", "The active Vertex Group"},
    {WT_VGROUP_BONE_SELECT,
     "BONE_SELECT",
     0,
     "Selected Pose Bones",
     "All Vertex Groups assigned to Selection"},
    {WT_VGROUP_BONE_DEFORM,
     "BONE_DEFORM",
     0,
     "Deform Pose Bones",
     "All Vertex Groups assigned to Deform Bones"},
    {WT_VGROUP_ALL, "ALL", 0, "All Groups", "All Vertex Groups"},
    {0, nullptr, 0, nullptr, nullptr},
};

const EnumPropertyItem *ED_object_vgroup_selection_itemf_helper(const bContext *C,
                                                                PointerRNA *UNUSED(ptr),
                                                                PropertyRNA *prop,
                                                                bool *r_free,
                                                                const uint selection_mask)
{
  Object *ob;
  EnumPropertyItem *item = nullptr;
  int totitem = 0;

  if (C == nullptr) {
    /* needed for docs and i18n tools */
    return WT_vertex_group_select_item;
  }

  ob = CTX_data_active_object(C);
  if (selection_mask & (1 << WT_VGROUP_ACTIVE)) {
    RNA_enum_items_add_value(&item, &totitem, WT_vertex_group_select_item, WT_VGROUP_ACTIVE);
  }

  if (ob) {
    if (BKE_object_pose_armature_get(ob)) {
      if (selection_mask & (1 << WT_VGROUP_BONE_SELECT)) {
        RNA_enum_items_add_value(
            &item, &totitem, WT_vertex_group_select_item, WT_VGROUP_BONE_SELECT);
      }
    }

    if (BKE_modifiers_is_deformed_by_armature(ob)) {
      if (selection_mask & (1 << WT_VGROUP_BONE_DEFORM)) {
        RNA_enum_items_add_value(
            &item, &totitem, WT_vertex_group_select_item, WT_VGROUP_BONE_DEFORM);
      }
    }
  }

  if (selection_mask & (1 << WT_VGROUP_ALL)) {
    RNA_enum_items_add_value(&item, &totitem, WT_vertex_group_select_item, WT_VGROUP_ALL);
  }

  /* Set `Deform Bone` as default selection if armature is present. */
  if (ob) {
    RNA_def_property_enum_default(
        prop, BKE_modifiers_is_deformed_by_armature(ob) ? WT_VGROUP_BONE_DEFORM : WT_VGROUP_ALL);
  }

  RNA_enum_item_end(&item, &totitem);
  *r_free = true;

  return item;
}

static const EnumPropertyItem *rna_vertex_group_with_single_itemf(bContext *C,
                                                                  PointerRNA *ptr,
                                                                  PropertyRNA *prop,
                                                                  bool *r_free)
{
  return ED_object_vgroup_selection_itemf_helper(C, ptr, prop, r_free, WT_VGROUP_MASK_ALL);
}

static const EnumPropertyItem *rna_vertex_group_select_itemf(bContext *C,
                                                             PointerRNA *ptr,
                                                             PropertyRNA *prop,
                                                             bool *r_free)
{
  return ED_object_vgroup_selection_itemf_helper(
      C, ptr, prop, r_free, WT_VGROUP_MASK_ALL & ~(1 << WT_VGROUP_ACTIVE));
}

static void vgroup_operator_subset_select_props(wmOperatorType *ot, bool use_active)
{
  PropertyRNA *prop;

  prop = RNA_def_enum(ot->srna,
                      "group_select_mode",
                      DummyRNA_NULL_items,
                      use_active ? WT_VGROUP_ACTIVE : WT_VGROUP_ALL,
                      "Subset",
                      "Define which subset of groups shall be used");

  if (use_active) {
    RNA_def_enum_funcs(prop, rna_vertex_group_with_single_itemf);
  }
  else {
    RNA_def_enum_funcs(prop, rna_vertex_group_select_itemf);
  }
  RNA_def_property_flag(prop, PROP_ENUM_NO_TRANSLATE);
  ot->prop = prop;
}

/** \} */

/* -------------------------------------------------------------------- */
/** \name High Level Vertex Group Add/Remove
 *
 * Wrap lower level `BKE` functions.
 *
 * \note that operations on many vertices should use #ED_vgroup_parray_alloc.
 * \{ */

/* for Mesh in Object mode */
/* allows editmode for Lattice */
static void ED_vgroup_nr_vert_add(
    Object *ob, const int def_nr, const int vertnum, const float weight, const int assignmode)
{
  /* Add the vert to the deform group with the specified number. */
  MDeformVert *dvert = nullptr;
  int tot;

  /* Get the vert. */
  BKE_object_defgroup_array_get(static_cast<ID *>(ob->data), &dvert, &tot);

  if (dvert == nullptr) {
    return;
  }

  /* Check that vertnum is valid before trying to get the relevant dvert. */
  if ((vertnum < 0) || (vertnum >= tot)) {
    return;
  }

  MDeformVert *dv = &dvert[vertnum];
  MDeformWeight *dw;

  /* Lets first check to see if this vert is already in the weight group - if so lets update it. */
  dw = BKE_defvert_find_index(dv, def_nr);

  if (dw) {
    switch (assignmode) {
      case WEIGHT_REPLACE:
        dw->weight = weight;
        break;
      case WEIGHT_ADD:
        dw->weight += weight;
        if (dw->weight >= 1.0f) {
          dw->weight = 1.0f;
        }
        break;
      case WEIGHT_SUBTRACT:
        dw->weight -= weight;
        /* If the weight is zero or less than remove the vert from the deform group. */
        if (dw->weight <= 0.0f) {
          BKE_defvert_remove_group(dv, dw);
        }
        break;
    }
  }
  else {
    /* If the vert wasn't in the deform group then we must take a different form of action. */

    switch (assignmode) {
      case WEIGHT_SUBTRACT:
        /* If we are subtracting then we don't need to do anything. */
        return;

      case WEIGHT_REPLACE:
      case WEIGHT_ADD:
        /* If we are doing an additive assignment, then we need to create the deform weight. */

        /* We checked if the vertex was added before so no need to test again, simply add. */
        BKE_defvert_add_index_notest(dv, def_nr, weight);
        break;
    }
  }
}

void ED_vgroup_vert_add(Object *ob, bDeformGroup *dg, int vertnum, float weight, int assignmode)
{
  /* add the vert to the deform group with the
   * specified assign mode
   */
  const ListBase *defbase = BKE_object_defgroup_list(ob);
  const int def_nr = BLI_findindex(defbase, dg);

  MDeformVert *dv = nullptr;
  int tot;

  /* get the deform group number, exit if
   * it can't be found
   */
  if (def_nr != -1) {

    /* if there's no deform verts then create some,
     */
    if (BKE_object_defgroup_array_get(static_cast<ID *>(ob->data), &dv, &tot) && dv == nullptr) {
      BKE_object_defgroup_data_create(static_cast<ID *>(ob->data));
    }

    /* call another function to do the work
     */
    ED_vgroup_nr_vert_add(ob, def_nr, vertnum, weight, assignmode);
  }
}

void ED_vgroup_vert_remove(Object *ob, bDeformGroup *dg, int vertnum)
{
  /* This routine removes the vertex from the specified
   * deform group.
   */

  /* TODO(@campbellbarton): This is slow in a loop, better pass def_nr directly,
   * but leave for later. */
  const ListBase *defbase = BKE_object_defgroup_list(ob);
  const int def_nr = BLI_findindex(defbase, dg);

  if (def_nr != -1) {
    MDeformVert *dvert = nullptr;
    int tot;

    /* get the deform vertices corresponding to the
     * vertnum
     */
    BKE_object_defgroup_array_get(static_cast<ID *>(ob->data), &dvert, &tot);

    if (dvert) {
      MDeformVert *dv = &dvert[vertnum];
      MDeformWeight *dw;

      dw = BKE_defvert_find_index(dv, def_nr);
      BKE_defvert_remove_group(dv, dw); /* dw can be nullptr */
    }
  }
}

static float get_vert_def_nr(Object *ob, const int def_nr, const int vertnum)
{
  const MDeformVert *dv = nullptr;

  /* get the deform vertices corresponding to the vertnum */
  if (ob->type == OB_MESH) {
    Mesh *me = static_cast<Mesh *>(ob->data);

    if (me->edit_mesh) {
      BMEditMesh *em = me->edit_mesh;
      const int cd_dvert_offset = CustomData_get_offset(&em->bm->vdata, CD_MDEFORMVERT);
      /* warning, this lookup is _not_ fast */

      if (cd_dvert_offset != -1 && vertnum < em->bm->totvert) {
        BMVert *eve;
        BM_mesh_elem_table_ensure(em->bm, BM_VERT);
        eve = BM_vert_at_index(em->bm, vertnum);
        dv = static_cast<const MDeformVert *>(BM_ELEM_CD_GET_VOID_P(eve, cd_dvert_offset));
      }
      else {
        return 0.0f;
      }
    }
    else {
      const Span<MDeformVert> dverts = me->deform_verts();
      if (!dverts.is_empty()) {
        if (vertnum >= me->totvert) {
          return 0.0f;
        }
        dv = &dverts[vertnum];
      }
    }
  }
  else if (ob->type == OB_LATTICE) {
    Lattice *lt = vgroup_edit_lattice(ob);

    if (lt->dvert) {
      if (vertnum >= lt->pntsu * lt->pntsv * lt->pntsw) {
        return 0.0f;
      }
      dv = &lt->dvert[vertnum];
    }
  }

  if (dv) {
    MDeformWeight *dw = BKE_defvert_find_index(dv, def_nr);
    if (dw) {
      return dw->weight;
    }
  }

  return -1;
}

float ED_vgroup_vert_weight(Object *ob, bDeformGroup *dg, int vertnum)
{
  const ListBase *defbase = BKE_object_defgroup_list(ob);
  const int def_nr = BLI_findindex(defbase, dg);

  if (def_nr == -1) {
    return -1;
  }

  return get_vert_def_nr(ob, def_nr, vertnum);
}

void ED_vgroup_select_by_name(Object *ob, const char *name)
{
  /* NOTE: actdef==0 signals on painting to create a new one,
   * if a bone in posemode is selected */
  BKE_object_defgroup_active_index_set(ob, BKE_object_defgroup_name_index(ob, name) + 1);
}

/** \} */

/* -------------------------------------------------------------------- */
/** \name Operator Function Implementations
 * \{ */

/* only in editmode */
static void vgroup_select_verts(Object *ob, int select)
{
  using namespace blender;
  const int def_nr = BKE_object_defgroup_active_index_get(ob) - 1;

  const ListBase *defbase = BKE_object_defgroup_list(ob);
  if (!BLI_findlink(defbase, def_nr)) {
    return;
  }

  if (ob->type == OB_MESH) {
    Mesh *me = static_cast<Mesh *>(ob->data);

    if (me->edit_mesh) {
      BMEditMesh *em = me->edit_mesh;
      const int cd_dvert_offset = CustomData_get_offset(&em->bm->vdata, CD_MDEFORMVERT);

      if (cd_dvert_offset != -1) {
        BMIter iter;
        BMVert *eve;

        BM_ITER_MESH (eve, &iter, em->bm, BM_VERTS_OF_MESH) {
          if (!BM_elem_flag_test(eve, BM_ELEM_HIDDEN)) {
            MDeformVert *dv = static_cast<MDeformVert *>(
                BM_ELEM_CD_GET_VOID_P(eve, cd_dvert_offset));
            if (BKE_defvert_find_index(dv, def_nr)) {
              BM_vert_select_set(em->bm, eve, select);
            }
          }
        }

        /* this has to be called, because this function operates on vertices only */
        if (select) {
          EDBM_select_flush(em); /* vertices to edges/faces */
        }
        else {
          EDBM_deselect_flush(em);
        }
      }
    }
    else {
      const Span<MDeformVert> dverts = me->deform_verts();
      if (!dverts.is_empty()) {
<<<<<<< HEAD
        bke::MutableAttributeAccessor attributes = bke::mesh_attributes_for_write(*me);
        const VArray<bool> hide_vert = attributes.lookup_or_default<bool>(
            ".hide_vert", ATTR_DOMAIN_POINT, false);
        bke::SpanAttributeWriter<bool> selection_vert =
            attributes.lookup_or_add_for_write_only_span<bool>(".selection_vert",
                                                               ATTR_DOMAIN_POINT);

        for (const int i : selection_vert.span.index_range()) {
          if (!hide_vert[i]) {
=======
        const bool *hide_vert = (const bool *)CustomData_get_layer_named(
            &me->vdata, CD_PROP_BOOL, ".hide_vert");
        MVert *mv;
        int i;

        mv = me->verts_for_write().data();

        for (i = 0; i < me->totvert; i++, mv++) {
          if (!(hide_vert != nullptr && hide_vert[i])) {
>>>>>>> e53405bf
            if (BKE_defvert_find_index(&dverts[i], def_nr)) {
              selection_vert.span[i] = select;
            }
          }
        }

        selection_vert.finish();
        paintvert_flush_flags(ob);
      }
    }
  }
  else if (ob->type == OB_LATTICE) {
    Lattice *lt = vgroup_edit_lattice(ob);

    if (lt->dvert) {
      MDeformVert *dv;
      BPoint *bp, *actbp = BKE_lattice_active_point_get(lt);
      int a, tot;

      dv = lt->dvert;

      tot = lt->pntsu * lt->pntsv * lt->pntsw;
      for (a = 0, bp = lt->def; a < tot; a++, bp++, dv++) {
        if (BKE_defvert_find_index(dv, def_nr)) {
          if (select) {
            bp->f1 |= SELECT;
          }
          else {
            bp->f1 &= ~SELECT;
            if (actbp && bp == actbp) {
              lt->actbp = LT_ACTBP_NONE;
            }
          }
        }
      }
    }
  }
}

static void vgroup_duplicate(Object *ob)
{
  bDeformGroup *dg, *cdg;
  char name[sizeof(dg->name)];
  MDeformWeight *dw_org, *dw_cpy;
  MDeformVert **dvert_array = nullptr;
  int i, idg, icdg, dvert_tot = 0;

  ListBase *defbase = BKE_object_defgroup_list_mutable(ob);

  dg = static_cast<bDeformGroup *>(
      BLI_findlink(defbase, BKE_object_defgroup_active_index_get(ob) - 1));
  if (!dg) {
    return;
  }

  if (!strstr(dg->name, "_copy")) {
    BLI_snprintf(name, sizeof(name), "%s_copy", dg->name);
  }
  else {
    BLI_strncpy(name, dg->name, sizeof(name));
  }

  cdg = BKE_defgroup_duplicate(dg);
  BLI_strncpy(cdg->name, name, sizeof(cdg->name));
  BKE_object_defgroup_unique_name(cdg, ob);

  BLI_addtail(defbase, cdg);

  idg = BKE_object_defgroup_active_index_get(ob) - 1;
  BKE_object_defgroup_active_index_set(ob, BLI_listbase_count(defbase));
  icdg = BKE_object_defgroup_active_index_get(ob) - 1;

  /* TODO(@campbellbarton): we might want to allow only copy selected verts here? */
  ED_vgroup_parray_alloc(static_cast<ID *>(ob->data), &dvert_array, &dvert_tot, false);

  if (dvert_array) {
    for (i = 0; i < dvert_tot; i++) {
      MDeformVert *dv = dvert_array[i];
      dw_org = BKE_defvert_find_index(dv, idg);
      if (dw_org) {
        /* BKE_defvert_ensure_index re-allocs org so need to store the weight first */
        const float weight = dw_org->weight;
        dw_cpy = BKE_defvert_ensure_index(dv, icdg);
        dw_cpy->weight = weight;
      }
    }

    MEM_freeN(dvert_array);
  }
}

static bool vgroup_normalize(Object *ob)
{
  MDeformWeight *dw;
  MDeformVert *dv, **dvert_array = nullptr;
  int dvert_tot = 0;
  const int def_nr = BKE_object_defgroup_active_index_get(ob) - 1;

  const bool use_vert_sel = vertex_group_use_vert_sel(ob);

  const ListBase *defbase = BKE_object_defgroup_list(ob);
  if (!BLI_findlink(defbase, def_nr)) {
    return false;
  }

  ED_vgroup_parray_alloc(static_cast<ID *>(ob->data), &dvert_array, &dvert_tot, use_vert_sel);

  if (dvert_array) {
    float weight_max = 0.0f;

    for (int i = 0; i < dvert_tot; i++) {

      /* in case its not selected */
      if (!(dv = dvert_array[i])) {
        continue;
      }

      dw = BKE_defvert_find_index(dv, def_nr);
      if (dw) {
        weight_max = max_ff(dw->weight, weight_max);
      }
    }

    if (weight_max > 0.0f) {
      for (int i = 0; i < dvert_tot; i++) {

        /* in case its not selected */
        if (!(dv = dvert_array[i])) {
          continue;
        }

        dw = BKE_defvert_find_index(dv, def_nr);
        if (dw) {
          dw->weight /= weight_max;

          /* in case of division errors with very low weights */
          CLAMP(dw->weight, 0.0f, 1.0f);
        }
      }
    }

    MEM_freeN(dvert_array);

    return true;
  }

  return false;
}

/* This finds all of the vertices face-connected to vert by an edge and returns a
 * MEM_allocated array of indices of size count.
 * count is an int passed by reference so it can be assigned the value of the length here. */
static blender::Vector<int> getSurroundingVerts(Mesh *me, int vert)
{
  const MPoly *mp = me->polys().data();
  const MLoop *loops = me->loops().data();
  int i = me->totpoly;

  blender::Vector<int> verts;

  while (i--) {
    int j = mp->totloop;
    int first_l = mp->totloop - 1;
    const MLoop *ml = &loops[mp->loopstart];
    while (j--) {
      /* XXX This assume a vert can only be once in a poly, even though
       *     it seems logical to me, not totally sure of that. */
      if (ml->v == vert) {
        int a, b, k;
        if (j == first_l) {
          /* We are on the first corner. */
          a = ml[1].v;
          b = ml[j].v;
        }
        else if (!j) {
          /* We are on the last corner. */
          a = (ml - 1)->v;
          b = loops[mp->loopstart].v;
        }
        else {
          a = (ml - 1)->v;
          b = (ml + 1)->v;
        }

        /* Append a and b verts to array, if not yet present. */
        k = verts.size();
        /* XXX Maybe a == b is enough? */
        while (k-- && !(a == b && a == -1)) {
          if (verts[k] == a) {
            a = -1;
          }
          else if (verts[k] == b) {
            b = -1;
          }
        }
        if (a != -1) {
          verts.append(a);
        }
        if (b != -1) {
          verts.append(b);
        }

        /* Vert found in this poly, we can go to next one! */
        break;
      }
      ml++;
    }
    mp++;
  }

  return verts;
}

/* Get a single point in space by averaging a point cloud (vectors of size 3)
 * coord is the place the average is stored,
 * points is the point cloud, count is the number of points in the cloud.
 */
static void getSingleCoordinate(MVert *points, int count, float coord[3])
{
  int i;
  zero_v3(coord);
  for (i = 0; i < count; i++) {
    add_v3_v3(coord, points[i].co);
  }
  mul_v3_fl(coord, 1.0f / count);
}

/* given a plane and a start and end position,
 * compute the amount of vertical distance relative to the plane and store it in dists,
 * then get the horizontal and vertical change and store them in changes
 */
static void getVerticalAndHorizontalChange(const float norm[3],
                                           float d,
                                           const float coord[3],
                                           const float start[3],
                                           float distToStart,
                                           float *end,
                                           float (*changes)[2],
                                           float *dists,
                                           int index)
{
  /* A = Q - ((Q - P).N)N
   * D = (a * x0 + b * y0 +c * z0 + d) */
  float projA[3], projB[3];
  float plane[4];

  plane_from_point_normal_v3(plane, coord, norm);

  closest_to_plane_normalized_v3(projA, plane, start);
  closest_to_plane_normalized_v3(projB, plane, end);
  /* (vertical and horizontal refer to the plane's y and xz respectively)
   * vertical distance */
  dists[index] = dot_v3v3(norm, end) + d;
  /* vertical change */
  changes[index][0] = dists[index] - distToStart;
  // printf("vc %f %f\n", distance(end, projB, 3) - distance(start, projA, 3), changes[index][0]);
  /* horizontal change */
  changes[index][1] = len_v3v3(projA, projB);
}

/**
 * By changing nonzero weights, try to move a vertex in `me->mverts` with index 'index' to
 * `distToBe` distance away from the provided plane strength can change `distToBe` so that it moves
 * towards `distToBe` by that percentage `cp` changes how much the weights are adjusted
 * to check the distance
 *
 * `index` is the index of the vertex being moved.
 * `norm` and `d` are the plane's properties for the equation: `ax + by + cz + d = 0`.
 * `coord` is a point on the plane.
 */
static void moveCloserToDistanceFromPlane(Depsgraph *depsgraph,
                                          Scene *UNUSED(scene),
                                          Object *ob,
                                          Mesh *me,
                                          int index,
                                          const float norm[3],
                                          const float coord[3],
                                          float d,
                                          float distToBe,
                                          float strength,
                                          float cp)
{
  Scene *scene_eval = DEG_get_evaluated_scene(depsgraph);
  Object *object_eval = DEG_get_evaluated_object(depsgraph, ob);
  Mesh *mesh_eval = (Mesh *)object_eval->data;

  Mesh *me_deform;
  MDeformWeight *dw, *dw_eval;
  MVert m;
  MDeformVert *dvert = me->deform_verts_for_write().data() + index;
  MDeformVert *dvert_eval = mesh_eval->deform_verts_for_write().data() + index;
  int totweight = dvert->totweight;
  float oldw = 0;
  float oldPos[3] = {0};
  float vc, hc, dist = 0.0f;
  int i, k;
  float(*changes)[2] = static_cast<float(*)[2]>(
      MEM_mallocN(sizeof(float[2]) * totweight, "vertHorzChange"));
  float *dists = static_cast<float *>(MEM_mallocN(sizeof(float) * totweight, "distance"));

  /* track if up or down moved it closer for each bone */
  bool *upDown = static_cast<bool *>(MEM_callocN(sizeof(bool) * totweight, "upDownTracker"));

  int *dwIndices = static_cast<int *>(MEM_callocN(sizeof(int) * totweight, "dwIndexTracker"));
  float distToStart;
  int bestIndex = 0;
  bool wasChange;
  bool wasUp;
  int lastIndex = -1;
  float originalDistToBe = distToBe;
  do {
    wasChange = false;
    me_deform = mesh_get_eval_deform(depsgraph, scene_eval, object_eval, &CD_MASK_BAREMESH);
    const Span<MVert> verts = me_deform->verts();
    m = verts[index];
    copy_v3_v3(oldPos, m.co);
    distToStart = dot_v3v3(norm, oldPos) + d;

    if (distToBe == originalDistToBe) {
      distToBe += distToStart - distToStart * strength;
    }
    for (i = 0; i < totweight; i++) {
      dwIndices[i] = i;
      dw = (dvert->dw + i);
      dw_eval = (dvert_eval->dw + i);
      vc = hc = 0;
      if (!dw->weight) {
        changes[i][0] = 0;
        changes[i][1] = 0;
        dists[i] = distToStart;
        continue;
      }
      for (k = 0; k < 2; k++) {
        if (me_deform) {
          /* DO NOT try to do own cleanup here, this is call for dramatic failures and bugs!
           * Better to over-free and recompute a bit. */
          BKE_object_free_derived_caches(object_eval);
        }
        oldw = dw->weight;
        if (k) {
          dw->weight *= 1 + cp;
        }
        else {
          dw->weight /= 1 + cp;
        }
        if (dw->weight == oldw) {
          changes[i][0] = 0;
          changes[i][1] = 0;
          dists[i] = distToStart;
          break;
        }
        if (dw->weight > 1) {
          dw->weight = 1;
        }
        dw_eval->weight = dw->weight;
        me_deform = mesh_get_eval_deform(depsgraph, scene_eval, object_eval, &CD_MASK_BAREMESH);
        m = verts[index];
        getVerticalAndHorizontalChange(
            norm, d, coord, oldPos, distToStart, m.co, changes, dists, i);
        dw->weight = oldw;
        dw_eval->weight = oldw;
        if (!k) {
          vc = changes[i][0];
          hc = changes[i][1];
          dist = dists[i];
        }
        else {
          if (fabsf(dist - distToBe) < fabsf(dists[i] - distToBe)) {
            upDown[i] = false;
            changes[i][0] = vc;
            changes[i][1] = hc;
            dists[i] = dist;
          }
          else {
            upDown[i] = true;
          }
          if (fabsf(dists[i] - distToBe) > fabsf(distToStart - distToBe)) {
            changes[i][0] = 0;
            changes[i][1] = 0;
            dists[i] = distToStart;
          }
        }
      }
    }
    /* sort the changes by the vertical change */
    for (k = 0; k < totweight; k++) {
      bestIndex = k;
      for (i = k + 1; i < totweight; i++) {
        dist = dists[i];

        if (fabsf(dist) > fabsf(dists[i])) {
          bestIndex = i;
        }
      }
      /* switch with k */
      if (bestIndex != k) {
        SWAP(bool, upDown[k], upDown[bestIndex]);
        SWAP(int, dwIndices[k], dwIndices[bestIndex]);
        swap_v2_v2(changes[k], changes[bestIndex]);
        SWAP(float, dists[k], dists[bestIndex]);
      }
    }
    bestIndex = -1;
    /* find the best change with an acceptable horizontal change */
    for (i = 0; i < totweight; i++) {
      if (fabsf(changes[i][0]) > fabsf(changes[i][1] * 2.0f)) {
        bestIndex = i;
        break;
      }
    }
    if (bestIndex != -1) {
      wasChange = true;
      /* it is a good place to stop if it tries to move the opposite direction
       * (relative to the plane) of last time */
      if (lastIndex != -1) {
        if (wasUp != upDown[bestIndex]) {
          wasChange = false;
        }
      }
      lastIndex = bestIndex;
      wasUp = upDown[bestIndex];
      dw = (dvert->dw + dwIndices[bestIndex]);
      oldw = dw->weight;
      if (upDown[bestIndex]) {
        dw->weight *= 1 + cp;
      }
      else {
        dw->weight /= 1 + cp;
      }
      if (dw->weight > 1) {
        dw->weight = 1;
      }
      if (oldw == dw->weight) {
        wasChange = false;
      }
      if (me_deform) {
        /* DO NOT try to do own cleanup here, this is call for dramatic failures and bugs!
         * Better to over-free and recompute a bit. */
        BKE_object_free_derived_caches(object_eval);
      }
    }
  } while (wasChange && ((distToStart - distToBe) / fabsf(distToStart - distToBe) ==
                         (dists[bestIndex] - distToBe) / fabsf(dists[bestIndex] - distToBe)));

  MEM_freeN(upDown);
  MEM_freeN(changes);
  MEM_freeN(dists);
  MEM_freeN(dwIndices);
}

/* this is used to try to smooth a surface by only adjusting the nonzero weights of a vertex
 * but it could be used to raise or lower an existing 'bump.' */
static void vgroup_fix(
    const bContext *C, Scene *UNUSED(scene), Object *ob, float distToBe, float strength, float cp)
{
  using namespace blender;
  Depsgraph *depsgraph = CTX_data_ensure_evaluated_depsgraph(C);
  Scene *scene_eval = DEG_get_evaluated_scene(depsgraph);
  Object *object_eval = DEG_get_evaluated_object(depsgraph, ob);
  int i;

  Mesh *me = static_cast<Mesh *>(ob->data);
  MVert *mvert = me->verts_for_write().data();
  if (!(me->editflag & ME_EDIT_PAINT_VERT_SEL)) {
    return;
  }
  const bke::AttributeAccessor attributes = bke::mesh_attributes(*me);
  const VArray<bool> selection_vert = attributes.lookup_or_default<bool>(
      ".selection_vert", ATTR_DOMAIN_POINT, false);
  for (i = 0; i < me->totvert && mvert; i++, mvert++) {
    if (selection_vert[i]) {
      blender::Vector<int> verts = getSurroundingVerts(me, i);
      const int count = verts.size();
      if (!verts.is_empty()) {
        MVert m;
        MVert *p = static_cast<MVert *>(MEM_callocN(sizeof(MVert) * (count), "deformedPoints"));
        int k;

        Mesh *me_deform = mesh_get_eval_deform(
            depsgraph, scene_eval, object_eval, &CD_MASK_BAREMESH);
        const Span<MVert> verts_deform = me_deform->verts();
        k = count;
        while (k--) {
          p[k] = verts_deform[verts[k]];
        }

        if (count >= 3) {
          float d /*, dist */ /* UNUSED */, mag;
          float coord[3];
          float norm[3];
          getSingleCoordinate(p, count, coord);
          m = verts_deform[i];
          sub_v3_v3v3(norm, m.co, coord);
          mag = normalize_v3(norm);
          if (mag) { /* zeros fix */
            d = -dot_v3v3(norm, coord);
            // dist = (dot_v3v3(norm, m.co) + d); /* UNUSED */
            moveCloserToDistanceFromPlane(
                depsgraph, scene_eval, object_eval, me, i, norm, coord, d, distToBe, strength, cp);
          }
        }

        MEM_freeN(p);
      }
    }
  }
}

static void vgroup_levels_subset(Object *ob,
                                 const bool *vgroup_validmap,
                                 const int vgroup_tot,
                                 const int UNUSED(subset_count),
                                 const float offset,
                                 const float gain)
{
  MDeformWeight *dw;
  MDeformVert *dv, **dvert_array = nullptr;
  int dvert_tot = 0;

  const bool use_vert_sel = vertex_group_use_vert_sel(ob);
  const bool use_mirror = (ob->type == OB_MESH) ?
                              (((Mesh *)ob->data)->symmetry & ME_SYMMETRY_X) != 0 :
                              false;

  ED_vgroup_parray_alloc(static_cast<ID *>(ob->data), &dvert_array, &dvert_tot, use_vert_sel);

  if (dvert_array) {

    for (int i = 0; i < dvert_tot; i++) {
      /* in case its not selected */
      if (!(dv = dvert_array[i])) {
        continue;
      }

      int j = vgroup_tot;
      while (j--) {
        if (vgroup_validmap[j]) {
          dw = BKE_defvert_find_index(dv, j);
          if (dw) {
            dw->weight = gain * (dw->weight + offset);

            CLAMP(dw->weight, 0.0f, 1.0f);
          }
        }
      }
    }

    if (use_mirror && use_vert_sel) {
      ED_vgroup_parray_mirror_sync(ob, dvert_array, dvert_tot, vgroup_validmap, vgroup_tot);
    }

    MEM_freeN(dvert_array);
  }
}

static bool vgroup_normalize_all(Object *ob,
                                 const bool *vgroup_validmap,
                                 const int vgroup_tot,
                                 const int subset_count,
                                 const bool lock_active,
                                 ReportList *reports)
{
  MDeformVert *dv, **dvert_array = nullptr;
  int i, dvert_tot = 0;
  const int def_nr = BKE_object_defgroup_active_index_get(ob) - 1;

  const bool use_vert_sel = vertex_group_use_vert_sel(ob);

  if (subset_count == 0) {
    BKE_report(reports, RPT_ERROR, "No vertex groups to operate on");
    return false;
  }

  ED_vgroup_parray_alloc(static_cast<ID *>(ob->data), &dvert_array, &dvert_tot, use_vert_sel);

  if (dvert_array) {
    const ListBase *defbase = BKE_object_defgroup_list(ob);
    const int defbase_tot = BLI_listbase_count(defbase);
    bool *lock_flags = BKE_object_defgroup_lock_flags_get(ob, defbase_tot);
    bool changed = false;

    if ((lock_active == true) && (lock_flags != nullptr) && (def_nr < defbase_tot)) {
      lock_flags[def_nr] = true;
    }

    if (lock_flags) {
      for (i = 0; i < defbase_tot; i++) {
        if (lock_flags[i] == false) {
          break;
        }
      }

      if (i == defbase_tot) {
        BKE_report(reports, RPT_ERROR, "All groups are locked");
        goto finally;
      }
    }

    for (i = 0; i < dvert_tot; i++) {
      /* in case its not selected */
      if ((dv = dvert_array[i])) {
        if (lock_flags) {
          BKE_defvert_normalize_lock_map(dv, vgroup_validmap, vgroup_tot, lock_flags, defbase_tot);
        }
        else if (lock_active) {
          BKE_defvert_normalize_lock_single(dv, vgroup_validmap, vgroup_tot, def_nr);
        }
        else {
          BKE_defvert_normalize_subset(dv, vgroup_validmap, vgroup_tot);
        }
      }
    }

    changed = true;

  finally:
    if (lock_flags) {
      MEM_freeN(lock_flags);
    }

    MEM_freeN(dvert_array);

    return changed;
  }

  return false;
}

enum {
  VGROUP_TOGGLE,
  VGROUP_LOCK,
  VGROUP_UNLOCK,
  VGROUP_INVERT,
};

static const EnumPropertyItem vgroup_lock_actions[] = {
    {VGROUP_TOGGLE,
     "TOGGLE",
     0,
     "Toggle",
     "Unlock all vertex groups if there is at least one locked group, lock all in other case"},
    {VGROUP_LOCK, "LOCK", 0, "Lock", "Lock all vertex groups"},
    {VGROUP_UNLOCK, "UNLOCK", 0, "Unlock", "Unlock all vertex groups"},
    {VGROUP_INVERT, "INVERT", 0, "Invert", "Invert the lock state of all vertex groups"},
    {0, nullptr, 0, nullptr, nullptr},
};

enum {
  VGROUP_MASK_ALL,
  VGROUP_MASK_SELECTED,
  VGROUP_MASK_UNSELECTED,
  VGROUP_MASK_INVERT_UNSELECTED,
};

static const EnumPropertyItem vgroup_lock_mask[] = {
    {VGROUP_MASK_ALL, "ALL", 0, "All", "Apply action to all vertex groups"},
    {VGROUP_MASK_SELECTED, "SELECTED", 0, "Selected", "Apply to selected vertex groups"},
    {VGROUP_MASK_UNSELECTED, "UNSELECTED", 0, "Unselected", "Apply to unselected vertex groups"},
    {VGROUP_MASK_INVERT_UNSELECTED,
     "INVERT_UNSELECTED",
     0,
     "Invert Unselected",
     "Apply the opposite of Lock/Unlock to unselected vertex groups"},
    {0, nullptr, 0, nullptr, nullptr},
};

static bool *vgroup_selected_get(Object *ob)
{
  int sel_count = 0, defbase_tot = BKE_object_defgroup_count(ob);
  bool *mask;

  if (ob->mode & OB_MODE_WEIGHT_PAINT) {
    mask = BKE_object_defgroup_selected_get(ob, defbase_tot, &sel_count);

    /* Mirror the selection if X Mirror is enabled. */
    Mesh *me = BKE_mesh_from_object(ob);

    if (me && ME_USING_MIRROR_X_VERTEX_GROUPS(me)) {
      BKE_object_defgroup_mirror_selection(ob, defbase_tot, mask, mask, &sel_count);
    }
  }
  else {
    mask = static_cast<bool *>(MEM_callocN(defbase_tot * sizeof(bool), __func__));
  }

  const int actdef = BKE_object_defgroup_active_index_get(ob);
  if (sel_count == 0 && actdef >= 1 && actdef <= defbase_tot) {
    mask[actdef - 1] = true;
  }

  return mask;
}

static void vgroup_lock_all(Object *ob, int action, int mask)
{
  bDeformGroup *dg;
  bool *selected = nullptr;
  int i;

  if (mask != VGROUP_MASK_ALL) {
    selected = vgroup_selected_get(ob);
  }
  const ListBase *defbase = BKE_object_defgroup_list(ob);

  if (action == VGROUP_TOGGLE) {
    action = VGROUP_LOCK;

    for (dg = static_cast<bDeformGroup *>(defbase->first), i = 0; dg; dg = dg->next, i++) {
      switch (mask) {
        case VGROUP_MASK_INVERT_UNSELECTED:
        case VGROUP_MASK_SELECTED:
          if (!selected[i]) {
            continue;
          }
          break;
        case VGROUP_MASK_UNSELECTED:
          if (selected[i]) {
            continue;
          }
          break;
        default:
          break;
      }

      if (dg->flag & DG_LOCK_WEIGHT) {
        action = VGROUP_UNLOCK;
        break;
      }
    }
  }

  for (dg = static_cast<bDeformGroup *>(defbase->first), i = 0; dg; dg = dg->next, i++) {
    switch (mask) {
      case VGROUP_MASK_SELECTED:
        if (!selected[i]) {
          continue;
        }
        break;
      case VGROUP_MASK_UNSELECTED:
        if (selected[i]) {
          continue;
        }
        break;
      default:
        break;
    }

    switch (action) {
      case VGROUP_LOCK:
        dg->flag |= DG_LOCK_WEIGHT;
        break;
      case VGROUP_UNLOCK:
        dg->flag &= ~DG_LOCK_WEIGHT;
        break;
      case VGROUP_INVERT:
        dg->flag ^= DG_LOCK_WEIGHT;
        break;
    }

    if (mask == VGROUP_MASK_INVERT_UNSELECTED && !selected[i]) {
      dg->flag ^= DG_LOCK_WEIGHT;
    }
  }

  if (selected) {
    MEM_freeN(selected);
  }
}

static void vgroup_invert_subset(Object *ob,
                                 const bool *vgroup_validmap,
                                 const int vgroup_tot,
                                 const int UNUSED(subset_count),
                                 const bool auto_assign,
                                 const bool auto_remove)
{
  MDeformWeight *dw;
  MDeformVert *dv, **dvert_array = nullptr;
  int dvert_tot = 0;
  const bool use_vert_sel = vertex_group_use_vert_sel(ob);
  const bool use_mirror = (ob->type == OB_MESH) ?
                              (((Mesh *)ob->data)->symmetry & ME_SYMMETRY_X) != 0 :
                              false;

  ED_vgroup_parray_alloc(static_cast<ID *>(ob->data), &dvert_array, &dvert_tot, use_vert_sel);

  if (dvert_array) {
    for (int i = 0; i < dvert_tot; i++) {
      /* in case its not selected */
      if (!(dv = dvert_array[i])) {
        continue;
      }

      int j = vgroup_tot;
      while (j--) {

        if (vgroup_validmap[j]) {
          if (auto_assign) {
            dw = BKE_defvert_ensure_index(dv, j);
          }
          else {
            dw = BKE_defvert_find_index(dv, j);
          }

          if (dw) {
            dw->weight = 1.0f - dw->weight;
            CLAMP(dw->weight, 0.0f, 1.0f);
          }
        }
      }
    }

    if (use_mirror && use_vert_sel) {
      ED_vgroup_parray_mirror_sync(ob, dvert_array, dvert_tot, vgroup_validmap, vgroup_tot);
    }

    if (auto_remove) {
      ED_vgroup_parray_remove_zero(
          dvert_array, dvert_tot, vgroup_validmap, vgroup_tot, 0.0f, false);
    }

    MEM_freeN(dvert_array);
  }
}

static void vgroup_smooth_subset(Object *ob,
                                 const bool *vgroup_validmap,
                                 const int vgroup_tot,
                                 const int subset_count,
                                 const float fac,
                                 const int repeat,
                                 const float fac_expand)
{
  using namespace blender;
  const float ifac = 1.0f - fac;
  MDeformVert **dvert_array = nullptr;
  int dvert_tot = 0;
  blender::Array<int, 32> vgroup_subset_map(subset_count);
  blender::Array<float, 32> vgroup_subset_weights(subset_count);
  const bool use_mirror = (ob->type == OB_MESH) ?
                              (((Mesh *)ob->data)->symmetry & ME_SYMMETRY_X) != 0 :
                              false;
  const bool use_select = vertex_group_use_vert_sel(ob);
  const bool use_hide = use_select;

  const int expand_sign = signum_i(fac_expand);
  const float expand = fabsf(fac_expand);
  const float iexpand = 1.0f - expand;

  BMEditMesh *em = BKE_editmesh_from_object(ob);
  BMesh *bm = em ? em->bm : nullptr;
  Mesh *me = em ? nullptr : static_cast<Mesh *>(ob->data);

  const bke::AttributeAccessor attributes = bke::mesh_attributes(*me);
  const VArray<bool> selection_vert = attributes.lookup_or_default<bool>(
      ".selection_vert", ATTR_DOMAIN_POINT, false);

  MeshElemMap *emap;
  int *emap_mem;

  float *weight_accum_prev;
  float *weight_accum_curr;

  uint subset_index;

  /* vertex indices that will be smoothed, (only to avoid iterating over verts that do nothing) */
  uint *verts_used;
  STACK_DECLARE(verts_used);

  BKE_object_defgroup_subset_to_index_array(vgroup_validmap, vgroup_tot, vgroup_subset_map.data());
  ED_vgroup_parray_alloc(static_cast<ID *>(ob->data), &dvert_array, &dvert_tot, false);
  vgroup_subset_weights.fill(0.0f);

  if (bm) {
    BM_mesh_elem_table_ensure(bm, BM_VERT);
    BM_mesh_elem_index_ensure(bm, BM_VERT);

    emap = nullptr;
    emap_mem = nullptr;
  }
  else {
    BKE_mesh_vert_edge_map_create(&emap, &emap_mem, me->edges().data(), me->totvert, me->totedge);
  }

  weight_accum_prev = static_cast<float *>(
      MEM_mallocN(sizeof(*weight_accum_prev) * dvert_tot, __func__));
  weight_accum_curr = static_cast<float *>(
      MEM_mallocN(sizeof(*weight_accum_curr) * dvert_tot, __func__));

  verts_used = static_cast<uint *>(MEM_mallocN(sizeof(*verts_used) * dvert_tot, __func__));
  STACK_INIT(verts_used, dvert_tot);

#define IS_BM_VERT_READ(v) (use_hide ? (BM_elem_flag_test(v, BM_ELEM_HIDDEN) == 0) : true)
#define IS_BM_VERT_WRITE(v) (use_select ? (BM_elem_flag_test(v, BM_ELEM_SELECT) != 0) : true)

  const bool *hide_vert = me ? (const bool *)CustomData_get_layer_named(
                                   &me->vdata, CD_PROP_BOOL, ".hide_vert") :
                               nullptr;

#define IS_ME_VERT_READ(v) (use_hide ? !(hide_vert && hide_vert[v]) : true)
#define IS_ME_VERT_WRITE(v) (use_select ? selection_vert[v] : true)

  /* initialize used verts */
  if (bm) {
    for (int i = 0; i < dvert_tot; i++) {
      BMVert *v = BM_vert_at_index(bm, i);
      if (IS_BM_VERT_WRITE(v)) {
        BMIter eiter;
        BMEdge *e;
        BM_ITER_ELEM (e, &eiter, v, BM_EDGES_OF_VERT) {
          BMVert *v_other = BM_edge_other_vert(e, v);
          if (IS_BM_VERT_READ(v_other)) {
            STACK_PUSH(verts_used, i);
            break;
          }
        }
      }
    }
  }
  else {
<<<<<<< HEAD
=======
    const Span<MVert> verts = me->verts();
>>>>>>> e53405bf
    const blender::Span<MEdge> edges = me->edges();
    for (int i = 0; i < dvert_tot; i++) {
      if (IS_ME_VERT_WRITE(i)) {
        for (int j = 0; j < emap[i].count; j++) {
          const MEdge *e = &edges[emap[i].indices[j]];
          const int i_other = (e->v1 == i) ? e->v2 : e->v1;
          if (IS_ME_VERT_READ(i_other)) {
            STACK_PUSH(verts_used, i);
            break;
          }
        }
      }
    }
  }

  for (subset_index = 0; subset_index < subset_count; subset_index++) {
    const int def_nr = vgroup_subset_map[subset_index];
    int iter;

    ED_vgroup_parray_to_weight_array(
        (const MDeformVert **)dvert_array, dvert_tot, weight_accum_prev, def_nr);
    memcpy(weight_accum_curr, weight_accum_prev, sizeof(*weight_accum_curr) * dvert_tot);

    for (iter = 0; iter < repeat; iter++) {
      uint *vi_step, *vi_end = verts_used + STACK_SIZE(verts_used);

      /* avoid looping over all verts */
      // for (i = 0; i < dvert_tot; i++)
      for (vi_step = verts_used; vi_step != vi_end; vi_step++) {
        const uint i = *vi_step;
        float weight_tot = 0.0f;
        float weight = 0.0f;

#define WEIGHT_ACCUMULATE \
  { \
    float weight_other = weight_accum_prev[i_other]; \
    float tot_factor = 1.0f; \
    if (expand_sign == 1) { /* expand */ \
      if (weight_other < weight_accum_prev[i]) { \
        weight_other = (weight_accum_prev[i] * expand) + (weight_other * iexpand); \
        tot_factor = iexpand; \
      } \
    } \
    else if (expand_sign == -1) { /* contract */ \
      if (weight_other > weight_accum_prev[i]) { \
        weight_other = (weight_accum_prev[i] * expand) + (weight_other * iexpand); \
        tot_factor = iexpand; \
      } \
    } \
    weight += tot_factor * weight_other; \
    weight_tot += tot_factor; \
  } \
  ((void)0)

        if (bm) {
          BMVert *v = BM_vert_at_index(bm, i);
          BMIter eiter;
          BMEdge *e;

          /* checked already */
          BLI_assert(IS_BM_VERT_WRITE(v));

          BM_ITER_ELEM (e, &eiter, v, BM_EDGES_OF_VERT) {
            BMVert *v_other = BM_edge_other_vert(e, v);
            if (IS_BM_VERT_READ(v_other)) {
              const int i_other = BM_elem_index_get(v_other);

              WEIGHT_ACCUMULATE;
            }
          }
        }
        else {
          int j;
          const blender::Span<MEdge> edges = me->edges();

          /* checked already */
<<<<<<< HEAD
          BLI_assert(IS_ME_VERT_WRITE(i));
=======
          BLI_assert(IS_ME_VERT_WRITE(&me->verts()[i]));
>>>>>>> e53405bf

          for (j = 0; j < emap[i].count; j++) {
            const MEdge *e = &edges[emap[i].indices[j]];
            const int i_other = (e->v1 == i ? e->v2 : e->v1);
            if (IS_ME_VERT_READ(i_other)) {
              WEIGHT_ACCUMULATE;
            }
          }
        }

#undef WEIGHT_ACCUMULATE

        if (weight_tot != 0.0f) {
          weight /= weight_tot;
          weight = (weight_accum_prev[i] * ifac) + (weight * fac);

          /* should be within range, just clamp because of float precision */
          CLAMP(weight, 0.0f, 1.0f);
          weight_accum_curr[i] = weight;
        }
      }

      SWAP(float *, weight_accum_curr, weight_accum_prev);
    }

    ED_vgroup_parray_from_weight_array(dvert_array, dvert_tot, weight_accum_prev, def_nr, true);
  }

#undef IS_BM_VERT_READ
#undef IS_BM_VERT_WRITE
#undef IS_ME_VERT_READ
#undef IS_ME_VERT_WRITE

  MEM_freeN(weight_accum_curr);
  MEM_freeN(weight_accum_prev);
  MEM_freeN(verts_used);

  if (bm) {
    /* pass */
  }
  else {
    MEM_freeN(emap);
    MEM_freeN(emap_mem);
  }

  if (dvert_array) {
    MEM_freeN(dvert_array);
  }

  /* not so efficient to get 'dvert_array' again just so unselected verts are nullptr'd */
  if (use_mirror) {
    ED_vgroup_parray_alloc(static_cast<ID *>(ob->data), &dvert_array, &dvert_tot, true);
    ED_vgroup_parray_mirror_sync(ob, dvert_array, dvert_tot, vgroup_validmap, vgroup_tot);
    if (dvert_array) {
      MEM_freeN(dvert_array);
    }
  }
}

static int inv_cmp_mdef_vert_weights(const void *a1, const void *a2)
{
  /* qsort sorts in ascending order.  We want descending order to save a memcopy
   * so this compare function is inverted from the standard greater than comparison qsort needs.
   * A normal compare function is called with two pointer arguments and should return an integer
   * less than, equal to, or greater than zero corresponding to whether its first argument is
   * considered less than, equal to, or greater than its second argument.
   * This does the opposite. */
  const MDeformWeight *dw1 = static_cast<const MDeformWeight *>(a1);
  const MDeformWeight *dw2 = static_cast<const MDeformWeight *>(a2);

  if (dw1->weight < dw2->weight) {
    return 1;
  }
  if (dw1->weight > dw2->weight) {
    return -1;
  }
  if (&dw1 < &dw2) {
    return 1; /* compare address for stable sort algorithm */
  }
  return -1;
}

/* Used for limiting the number of influencing bones per vertex when exporting
 * skinned meshes.  if all_deform_weights is True, limit all deform modifiers
 * to max_weights regardless of type, otherwise,
 * only limit the number of influencing bones per vertex. */
static int vgroup_limit_total_subset(Object *ob,
                                     const bool *vgroup_validmap,
                                     const int vgroup_tot,
                                     const int subset_count,
                                     const int max_weights)
{
  MDeformVert *dv, **dvert_array = nullptr;
  int i, dvert_tot = 0;
  const bool use_vert_sel = vertex_group_use_vert_sel(ob);
  int remove_tot = 0;

  ED_vgroup_parray_alloc(static_cast<ID *>(ob->data), &dvert_array, &dvert_tot, use_vert_sel);

  if (dvert_array) {
    int num_to_drop = 0;

    for (i = 0; i < dvert_tot; i++) {

      MDeformWeight *dw_temp;
      int bone_count = 0, non_bone_count = 0;
      int j;

      /* in case its not selected */
      if (!(dv = dvert_array[i])) {
        continue;
      }

      num_to_drop = subset_count - max_weights;

      /* first check if we even need to test further */
      if (num_to_drop > 0) {
        /* re-pack dw array so that non-bone weights are first, bone-weighted verts at end
         * sort the tail, then copy only the truncated array back to dv->dw */
        dw_temp = static_cast<MDeformWeight *>(
            MEM_mallocN(sizeof(MDeformWeight) * dv->totweight, __func__));
        bone_count = 0;
        non_bone_count = 0;
        for (j = 0; j < dv->totweight; j++) {
          if (LIKELY(dv->dw[j].def_nr < vgroup_tot) && vgroup_validmap[dv->dw[j].def_nr]) {
            dw_temp[dv->totweight - 1 - bone_count] = dv->dw[j];
            bone_count += 1;
          }
          else {
            dw_temp[non_bone_count] = dv->dw[j];
            non_bone_count += 1;
          }
        }
        BLI_assert(bone_count + non_bone_count == dv->totweight);
        num_to_drop = bone_count - max_weights;
        if (num_to_drop > 0) {
          qsort(&dw_temp[non_bone_count],
                bone_count,
                sizeof(MDeformWeight),
                inv_cmp_mdef_vert_weights);
          dv->totweight -= num_to_drop;
          /* Do we want to clean/normalize here? */
          MEM_freeN(dv->dw);
          dv->dw = static_cast<MDeformWeight *>(
              MEM_reallocN(dw_temp, sizeof(MDeformWeight) * dv->totweight));
          remove_tot += num_to_drop;
        }
        else {
          MEM_freeN(dw_temp);
        }
      }
    }
    MEM_freeN(dvert_array);
  }

  return remove_tot;
}

static void vgroup_clean_subset(Object *ob,
                                const bool *vgroup_validmap,
                                const int vgroup_tot,
                                const int UNUSED(subset_count),
                                const float epsilon,
                                const bool keep_single)
{
  MDeformVert **dvert_array = nullptr;
  int dvert_tot = 0;
  const bool use_vert_sel = vertex_group_use_vert_sel(ob);
  const bool use_mirror = (ob->type == OB_MESH) ?
                              (((Mesh *)ob->data)->symmetry & ME_SYMMETRY_X) != 0 :
                              false;

  ED_vgroup_parray_alloc(static_cast<ID *>(ob->data), &dvert_array, &dvert_tot, use_vert_sel);

  if (dvert_array) {
    if (use_mirror && use_vert_sel) {
      /* correct behavior in this case isn't well defined
       * for now assume both sides are mirrored correctly,
       * so cleaning one side also cleans the other */
      ED_vgroup_parray_mirror_assign(ob, dvert_array, dvert_tot);
    }

    ED_vgroup_parray_remove_zero(
        dvert_array, dvert_tot, vgroup_validmap, vgroup_tot, epsilon, keep_single);

    MEM_freeN(dvert_array);
  }
}

static void vgroup_quantize_subset(Object *ob,
                                   const bool *vgroup_validmap,
                                   const int vgroup_tot,
                                   const int UNUSED(subset_count),
                                   const int steps)
{
  MDeformVert **dvert_array = nullptr;
  int dvert_tot = 0;
  const bool use_vert_sel = vertex_group_use_vert_sel(ob);
  const bool use_mirror = (ob->type == OB_MESH) ?
                              (((Mesh *)ob->data)->symmetry & ME_SYMMETRY_X) != 0 :
                              false;
  ED_vgroup_parray_alloc(static_cast<ID *>(ob->data), &dvert_array, &dvert_tot, use_vert_sel);

  if (dvert_array) {
    const float steps_fl = steps;
    MDeformVert *dv;

    if (use_mirror && use_vert_sel) {
      ED_vgroup_parray_mirror_assign(ob, dvert_array, dvert_tot);
    }

    for (int i = 0; i < dvert_tot; i++) {
      MDeformWeight *dw;

      /* in case its not selected */
      if (!(dv = dvert_array[i])) {
        continue;
      }

      int j;
      for (j = 0, dw = dv->dw; j < dv->totweight; j++, dw++) {
        if ((dw->def_nr < vgroup_tot) && vgroup_validmap[dw->def_nr]) {
          dw->weight = floorf((dw->weight * steps_fl) + 0.5f) / steps_fl;
          CLAMP(dw->weight, 0.0f, 1.0f);
        }
      }
    }

    MEM_freeN(dvert_array);
  }
}

static void dvert_mirror_op(MDeformVert *dvert,
                            MDeformVert *dvert_mirr,
                            const char sel,
                            const char sel_mirr,
                            const int *flip_map,
                            const int flip_map_len,
                            const bool mirror_weights,
                            const bool flip_vgroups,
                            const bool all_vgroups,
                            const int act_vgroup)
{
  BLI_assert(sel || sel_mirr);

  if (sel_mirr && sel) {
    /* swap */
    if (mirror_weights) {
      if (all_vgroups) {
        SWAP(MDeformVert, *dvert, *dvert_mirr);
      }
      else {
        MDeformWeight *dw = BKE_defvert_find_index(dvert, act_vgroup);
        MDeformWeight *dw_mirr = BKE_defvert_find_index(dvert_mirr, act_vgroup);

        if (dw && dw_mirr) {
          SWAP(float, dw->weight, dw_mirr->weight);
        }
        else if (dw) {
          dw_mirr = BKE_defvert_ensure_index(dvert_mirr, act_vgroup);
          dw_mirr->weight = dw->weight;
          BKE_defvert_remove_group(dvert, dw);
        }
        else if (dw_mirr) {
          dw = BKE_defvert_ensure_index(dvert, act_vgroup);
          dw->weight = dw_mirr->weight;
          BKE_defvert_remove_group(dvert_mirr, dw_mirr);
        }
      }
    }

    if (flip_vgroups) {
      BKE_defvert_flip(dvert, flip_map, flip_map_len);
      BKE_defvert_flip(dvert_mirr, flip_map, flip_map_len);
    }
  }
  else {
    /* dvert should always be the target, only swaps pointer */
    if (sel_mirr) {
      SWAP(MDeformVert *, dvert, dvert_mirr);
    }

    if (mirror_weights) {
      if (all_vgroups) {
        BKE_defvert_copy(dvert, dvert_mirr);
      }
      else {
        BKE_defvert_copy_index(dvert, act_vgroup, dvert_mirr, act_vgroup);
      }
    }

    /* flip map already modified for 'all_vgroups' */
    if (flip_vgroups) {
      BKE_defvert_flip(dvert, flip_map, flip_map_len);
    }
  }
}

void ED_vgroup_mirror(Object *ob,
                      const bool mirror_weights,
                      const bool flip_vgroups,
                      const bool all_vgroups,
                      const bool use_topology,
                      int *r_totmirr,
                      int *r_totfail)
{
  using namespace blender;
  /* TODO: vgroup locking.
   * TODO: face masking. */

#define VGROUP_MIRR_OP \
  dvert_mirror_op(dvert, \
                  dvert_mirr, \
                  sel, \
                  sel_mirr, \
                  flip_map, \
                  flip_map_len, \
                  mirror_weights, \
                  flip_vgroups, \
                  all_vgroups, \
                  def_nr)

  BMVert *eve, *eve_mirr;
  MDeformVert *dvert_mirr;
  char sel, sel_mirr;
  int *flip_map = nullptr, flip_map_len;
  const int def_nr = BKE_object_defgroup_active_index_get(ob) - 1;
  int totmirr = 0, totfail = 0;

  *r_totmirr = *r_totfail = 0;

  const ListBase *defbase = BKE_object_defgroup_list(ob);

  if ((mirror_weights == false && flip_vgroups == false) ||
      (BLI_findlink(defbase, def_nr) == nullptr)) {
    return;
  }

  if (flip_vgroups) {
    flip_map = all_vgroups ? BKE_object_defgroup_flip_map(ob, &flip_map_len, false) :
                             BKE_object_defgroup_flip_map_single(ob, &flip_map_len, false, def_nr);

    BLI_assert(flip_map != nullptr);

    if (flip_map == nullptr) {
      /* something went wrong!, possibly no groups */
      return;
    }
  }
  else {
    flip_map = nullptr;
    flip_map_len = 0;
  }

  /* only the active group */
  if (ob->type == OB_MESH) {
    Mesh *me = static_cast<Mesh *>(ob->data);
    BMEditMesh *em = me->edit_mesh;

    if (em) {
      const int cd_dvert_offset = CustomData_get_offset(&em->bm->vdata, CD_MDEFORMVERT);
      BMIter iter;

      if (cd_dvert_offset == -1) {
        goto cleanup;
      }

      EDBM_verts_mirror_cache_begin(em, 0, true, false, false, use_topology);

      BM_mesh_elem_hflag_disable_all(em->bm, BM_VERT, BM_ELEM_TAG, false);

      /* Go through the list of edit-vertices and assign them. */
      BM_ITER_MESH (eve, &iter, em->bm, BM_VERTS_OF_MESH) {
        if (!BM_elem_flag_test(eve, BM_ELEM_TAG)) {
          if ((eve_mirr = EDBM_verts_mirror_get(em, eve))) {
            if (eve_mirr != eve) {
              if (!BM_elem_flag_test(eve_mirr, BM_ELEM_TAG)) {
                sel = BM_elem_flag_test(eve, BM_ELEM_SELECT);
                sel_mirr = BM_elem_flag_test(eve_mirr, BM_ELEM_SELECT);

                if ((sel || sel_mirr) && (eve != eve_mirr)) {
                  MDeformVert *dvert = static_cast<MDeformVert *>(
                      BM_ELEM_CD_GET_VOID_P(eve, cd_dvert_offset));
                  dvert_mirr = static_cast<MDeformVert *>(
                      BM_ELEM_CD_GET_VOID_P(eve_mirr, cd_dvert_offset));

                  VGROUP_MIRR_OP;
                  totmirr++;
                }

                /* don't use these again */
                BM_elem_flag_enable(eve, BM_ELEM_TAG);
                BM_elem_flag_enable(eve_mirr, BM_ELEM_TAG);
              }
            }
          }
          else {
            totfail++;
          }
        }
      }
      EDBM_verts_mirror_cache_end(em);
    }
    else {
      /* object mode / weight paint */
      int vidx, vidx_mirr;
      const bool use_vert_sel = (me->editflag & ME_EDIT_PAINT_VERT_SEL) != 0;

      if (me->deform_verts().is_empty()) {
        goto cleanup;
      }

      if (!use_vert_sel) {
        sel = sel_mirr = true;
      }

      BLI_bitmap *vert_tag = BLI_BITMAP_NEW(me->totvert, __func__);
<<<<<<< HEAD
=======
      const MVert *verts = me->verts().data();
>>>>>>> e53405bf
      MutableSpan<MDeformVert> dverts = me->deform_verts_for_write();
      const bke::AttributeAccessor attributes = bke::mesh_attributes(*me);
      const VArray<bool> selection_vert = attributes.lookup_or_default<bool>(
          ".selection_vert", ATTR_DOMAIN_POINT, false);

      for (vidx = 0; vidx < me->totvert; vidx++) {
        if (!BLI_BITMAP_TEST(vert_tag, vidx)) {
          if ((vidx_mirr = mesh_get_x_mirror_vert(ob, nullptr, vidx, use_topology)) != -1) {
            if (vidx != vidx_mirr) {
              if (!BLI_BITMAP_TEST(vert_tag, vidx_mirr)) {

                if (use_vert_sel) {
                  sel = selection_vert[vidx];
                  sel_mirr = selection_vert[vidx_mirr];
                }

                if (sel || sel_mirr) {
                  MDeformVert *dvert = &dverts[vidx];
                  dvert_mirr = &dvert[vidx_mirr];

                  VGROUP_MIRR_OP;
                  totmirr++;
                }

                BLI_BITMAP_ENABLE(vert_tag, vidx);
                BLI_BITMAP_ENABLE(vert_tag, vidx_mirr);
              }
            }
          }
          else {
            totfail++;
          }
        }
      }

      MEM_freeN(vert_tag);
    }
  }
  else if (ob->type == OB_LATTICE) {
    Lattice *lt = vgroup_edit_lattice(ob);
    int i1, i2;
    int u, v, w;
    int pntsu_half;
    /* half but found up odd value */

    if (lt->pntsu == 1 || lt->dvert == nullptr) {
      goto cleanup;
    }

    /* unlike editmesh we know that by only looping over the first half of
     * the 'u' indices it will cover all points except the middle which is
     * ok in this case */
    pntsu_half = lt->pntsu / 2;

    for (w = 0; w < lt->pntsw; w++) {
      for (v = 0; v < lt->pntsv; v++) {
        for (u = 0; u < pntsu_half; u++) {
          int u_inv = (lt->pntsu - 1) - u;
          if (u != u_inv) {
            BPoint *bp, *bp_mirr;

            i1 = BKE_lattice_index_from_uvw(lt, u, v, w);
            i2 = BKE_lattice_index_from_uvw(lt, u_inv, v, w);

            bp = &lt->def[i1];
            bp_mirr = &lt->def[i2];

            sel = bp->f1 & SELECT;
            sel_mirr = bp_mirr->f1 & SELECT;

            if (sel || sel_mirr) {
              MDeformVert *dvert = &lt->dvert[i1];
              dvert_mirr = &lt->dvert[i2];

              VGROUP_MIRR_OP;
              totmirr++;
            }
          }
        }
      }
    }
  }

  /* disabled, confusing when you have an active pose bone */
#if 0
  /* flip active group index */
  if (flip_vgroups && flip_map[def_nr] >= 0) {
    ob->actdef = flip_map[def_nr] + 1;
  }
#endif

cleanup:
  *r_totmirr = totmirr;
  *r_totfail = totfail;

  if (flip_map) {
    MEM_freeN(flip_map);
  }

#undef VGROUP_MIRR_OP
}

static void vgroup_delete_active(Object *ob)
{
  const ListBase *defbase = BKE_object_defgroup_list(ob);
  bDeformGroup *dg = static_cast<bDeformGroup *>(
      BLI_findlink(defbase, BKE_object_defgroup_active_index_get(ob) - 1));
  if (!dg) {
    return;
  }

  BKE_object_defgroup_remove(ob, dg);
}

/* only in editmode */
static void vgroup_assign_verts(Object *ob, const float weight)
{
  using namespace blender;
  const int def_nr = BKE_object_defgroup_active_index_get(ob) - 1;

  const ListBase *defbase = BKE_object_defgroup_list(ob);
  if (!BLI_findlink(defbase, def_nr)) {
    return;
  }

  if (ob->type == OB_MESH) {
    Mesh *me = static_cast<Mesh *>(ob->data);

    if (me->edit_mesh) {
      BMEditMesh *em = me->edit_mesh;
      int cd_dvert_offset;

      BMIter iter;
      BMVert *eve;

      if (!CustomData_has_layer(&em->bm->vdata, CD_MDEFORMVERT)) {
        BM_data_layer_add(em->bm, &em->bm->vdata, CD_MDEFORMVERT);
      }

      cd_dvert_offset = CustomData_get_offset(&em->bm->vdata, CD_MDEFORMVERT);

      /* Go through the list of edit-vertices and assign them. */
      BM_ITER_MESH (eve, &iter, em->bm, BM_VERTS_OF_MESH) {
        if (BM_elem_flag_test(eve, BM_ELEM_SELECT)) {
          MDeformVert *dv;
          MDeformWeight *dw;
          dv = static_cast<MDeformVert *>(
              BM_ELEM_CD_GET_VOID_P(eve, cd_dvert_offset)); /* can be nullptr */
          dw = BKE_defvert_ensure_index(dv, def_nr);
          if (dw) {
            dw->weight = weight;
          }
        }
      }
    }
    else {
<<<<<<< HEAD
      const bke::AttributeAccessor attributes = bke::mesh_attributes(*me);
      const VArray<bool> selection_vert = attributes.lookup_or_default<bool>(
          ".selection_vert", ATTR_DOMAIN_POINT, false);

=======
      const Span<MVert> verts = me->verts();
>>>>>>> e53405bf
      MutableSpan<MDeformVert> dverts = me->deform_verts_for_write();

      for (int i = 0; i < me->totvert; i++) {
        if (selection_vert[i]) {
          MDeformWeight *dw;
          dw = BKE_defvert_ensure_index(&dverts[i], def_nr);
          if (dw) {
            dw->weight = weight;
          }
        }
      }
    }
  }
  else if (ob->type == OB_LATTICE) {
    Lattice *lt = vgroup_edit_lattice(ob);
    MDeformVert *dv;
    BPoint *bp;
    int a, tot;

    if (lt->dvert == nullptr) {
      BKE_object_defgroup_data_create(&lt->id);
    }

    dv = lt->dvert;

    tot = lt->pntsu * lt->pntsv * lt->pntsw;
    for (a = 0, bp = lt->def; a < tot; a++, bp++, dv++) {
      if (bp->f1 & SELECT) {
        MDeformWeight *dw;

        dw = BKE_defvert_ensure_index(dv, def_nr);
        if (dw) {
          dw->weight = weight;
        }
      }
    }
  }
}

/** \} */

/* -------------------------------------------------------------------- */
/** \name Shared Operator Poll Functions
 * \{ */

static bool vertex_group_supported_poll_ex(bContext *C, const Object *ob)
{
  if (!ED_operator_object_active_local_editable_ex(C, ob)) {
    CTX_wm_operator_poll_msg_set(C, "No active editable object");
    return false;
  }

  if (!OB_TYPE_SUPPORT_VGROUP(ob->type)) {
    CTX_wm_operator_poll_msg_set(C, "Object type does not support vertex groups");
    return false;
  }

  /* Data checks. */
  const ID *data = static_cast<const ID *>(ob->data);
  if (data == nullptr || ID_IS_LINKED(data) || ID_IS_OVERRIDE_LIBRARY(data)) {
    CTX_wm_operator_poll_msg_set(C, "Object type \"%s\" does not have editable data");
    return false;
  }

  return true;
}

static bool vertex_group_supported_poll(bContext *C)
{
  Object *ob = ED_object_context(C);
  return vertex_group_supported_poll_ex(C, ob);
}

static bool vertex_group_poll_ex(bContext *C, Object *ob)
{
  if (!vertex_group_supported_poll_ex(C, ob)) {
    return false;
  }

  const ListBase *defbase = BKE_object_defgroup_list(ob);
  if (BLI_listbase_is_empty(defbase)) {
    CTX_wm_operator_poll_msg_set(C, "Object has no vertex groups");
    return false;
  }

  return true;
}

static bool vertex_group_poll(bContext *C)
{
  Object *ob = ED_object_context(C);
  return vertex_group_poll_ex(C, ob);
}

static bool vertex_group_mesh_poll_ex(bContext *C, Object *ob)
{
  if (!vertex_group_poll_ex(C, ob)) {
    return false;
  }

  if (ob->type != OB_MESH) {
    CTX_wm_operator_poll_msg_set(C, "Only mesh objects are supported");
    return false;
  }

  return true;
}

static bool vertex_group_mesh_with_dvert_poll(bContext *C)
{
  Object *ob = ED_object_context(C);
  if (!vertex_group_mesh_poll_ex(C, ob)) {
    return false;
  }

  Mesh *me = static_cast<Mesh *>(ob->data);
  if (me->deform_verts().is_empty()) {
    CTX_wm_operator_poll_msg_set(C, "The active mesh object has no vertex group data");
    return false;
  }

  return true;
}

static bool UNUSED_FUNCTION(vertex_group_poll_edit)(bContext *C)
{
  Object *ob = ED_object_context(C);

  if (!vertex_group_supported_poll_ex(C, ob)) {
    return false;
  }

  return BKE_object_is_in_editmode_vgroup(ob);
}

/* editmode _or_ weight paint vertex sel */
static bool vertex_group_vert_poll_ex(bContext *C,
                                      const bool needs_select,
                                      const short ob_type_flag)
{
  Object *ob = ED_object_context(C);

  if (!vertex_group_supported_poll_ex(C, ob)) {
    return false;
  }

  if (ob_type_flag && (((1 << ob->type) & ob_type_flag)) == 0) {
    return false;
  }

  if (BKE_object_is_in_editmode_vgroup(ob)) {
    return true;
  }
  if (ob->mode & OB_MODE_WEIGHT_PAINT) {
    if (needs_select) {
      if (BKE_object_is_in_wpaint_select_vert(ob)) {
        return true;
      }
      CTX_wm_operator_poll_msg_set(C, "Vertex select needs to be enabled in weight paint mode");
      return false;
    }
    return true;
  }
  return false;
}

#if 0
static bool vertex_group_vert_poll(bContext *C)
{
  return vertex_group_vert_poll_ex(C, false, 0);
}
#endif

static bool vertex_group_mesh_vert_poll(bContext *C)
{
  return vertex_group_vert_poll_ex(C, false, (1 << OB_MESH));
}

static bool vertex_group_vert_select_poll(bContext *C)
{
  return vertex_group_vert_poll_ex(C, true, 0);
}

#if 0
static bool vertex_group_mesh_vert_select_poll(bContext *C)
{
  return vertex_group_vert_poll_ex(C, true, (1 << OB_MESH));
}
#endif

/* editmode _or_ weight paint vertex sel and active group unlocked */
static bool vertex_group_vert_select_unlocked_poll(bContext *C)
{
  Object *ob = ED_object_context(C);

  if (!vertex_group_supported_poll_ex(C, ob)) {
    return false;
  }

  if (!(BKE_object_is_in_editmode_vgroup(ob) || BKE_object_is_in_wpaint_select_vert(ob))) {
    return false;
  }

  const int def_nr = BKE_object_defgroup_active_index_get(ob);
  if (def_nr != 0) {
    const ListBase *defbase = BKE_object_defgroup_list(ob);
    const bDeformGroup *dg = static_cast<const bDeformGroup *>(BLI_findlink(defbase, def_nr - 1));
    if (dg) {
      return !(dg->flag & DG_LOCK_WEIGHT);
    }
  }
  return true;
}

static bool vertex_group_vert_select_mesh_poll(bContext *C)
{
  Object *ob = ED_object_context(C);

  if (!vertex_group_supported_poll_ex(C, ob)) {
    return false;
  }

  /* only difference to #vertex_group_vert_select_poll */
  if (ob->type != OB_MESH) {
    return false;
  }

  return (BKE_object_is_in_editmode_vgroup(ob) || BKE_object_is_in_wpaint_select_vert(ob));
}

/** \} */

/* -------------------------------------------------------------------- */
/** \name Vertex Group Add Operator
 * \{ */

static int vertex_group_add_exec(bContext *C, wmOperator *UNUSED(op))
{
  Object *ob = ED_object_context(C);

  BKE_object_defgroup_add(ob);
  DEG_relations_tag_update(CTX_data_main(C));
  DEG_id_tag_update(&ob->id, ID_RECALC_GEOMETRY);
  WM_event_add_notifier(C, NC_GEOM | ND_VERTEX_GROUP, ob->data);
  WM_event_add_notifier(C, NC_OBJECT | ND_DRAW, ob);

  return OPERATOR_FINISHED;
}

void OBJECT_OT_vertex_group_add(wmOperatorType *ot)
{
  /* identifiers */
  ot->name = "Add Vertex Group";
  ot->idname = "OBJECT_OT_vertex_group_add";
  ot->description = "Add a new vertex group to the active object";

  /* api callbacks */
  ot->poll = vertex_group_supported_poll;
  ot->exec = vertex_group_add_exec;

  /* flags */
  ot->flag = OPTYPE_REGISTER | OPTYPE_UNDO;
}

/** \} */

/* -------------------------------------------------------------------- */
/** \name Vertex Group Remove Operator
 * \{ */

static int vertex_group_remove_exec(bContext *C, wmOperator *op)
{
  Object *ob = ED_object_context(C);

  if (RNA_boolean_get(op->ptr, "all")) {
    BKE_object_defgroup_remove_all(ob);
  }
  else if (RNA_boolean_get(op->ptr, "all_unlocked")) {
    BKE_object_defgroup_remove_all_ex(ob, true);
  }
  else {
    vgroup_delete_active(ob);
  }

  DEG_id_tag_update(&ob->id, ID_RECALC_GEOMETRY);
  DEG_relations_tag_update(CTX_data_main(C));
  WM_event_add_notifier(C, NC_GEOM | ND_VERTEX_GROUP, ob->data);
  WM_event_add_notifier(C, NC_OBJECT | ND_DRAW, ob);

  return OPERATOR_FINISHED;
}

void OBJECT_OT_vertex_group_remove(wmOperatorType *ot)
{
  /* identifiers */
  ot->name = "Remove Vertex Group";
  ot->idname = "OBJECT_OT_vertex_group_remove";
  ot->description = "Delete the active or all vertex groups from the active object";

  /* api callbacks */
  ot->poll = vertex_group_poll;
  ot->exec = vertex_group_remove_exec;

  /* flags */
  /* redo operator will fail in this case because vertex groups aren't stored
   * in local edit mode stack and toggling "all" property will lead to
   * all groups deleted without way to restore them (see T29527, sergey) */
  ot->flag = /*OPTYPE_REGISTER|*/ OPTYPE_UNDO;

  /* properties */
  PropertyRNA *prop = RNA_def_boolean(ot->srna, "all", false, "All", "Remove all vertex groups");
  RNA_def_property_flag(prop, PROP_SKIP_SAVE);
  prop = RNA_def_boolean(
      ot->srna, "all_unlocked", false, "All Unlocked", "Remove all unlocked vertex groups");
  RNA_def_property_flag(prop, PROP_SKIP_SAVE);
}

/** \} */

/* -------------------------------------------------------------------- */
/** \name Vertex Group Assign Operator
 * \{ */

static int vertex_group_assign_exec(bContext *C, wmOperator *UNUSED(op))
{
  ToolSettings *ts = CTX_data_tool_settings(C);
  Object *ob = ED_object_context(C);

  vgroup_assign_verts(ob, ts->vgroup_weight);
  DEG_id_tag_update(&ob->id, ID_RECALC_GEOMETRY);
  WM_event_add_notifier(C, NC_GEOM | ND_DATA, ob->data);

  return OPERATOR_FINISHED;
}

void OBJECT_OT_vertex_group_assign(wmOperatorType *ot)
{
  /* identifiers */
  ot->name = "Assign to Vertex Group";
  ot->idname = "OBJECT_OT_vertex_group_assign";
  ot->description = "Assign the selected vertices to the active vertex group";

  /* api callbacks */
  ot->poll = vertex_group_vert_select_unlocked_poll;
  ot->exec = vertex_group_assign_exec;

  /* flags */
  /* redo operator will fail in this case because vertex group assignment
   * isn't stored in local edit mode stack and toggling "new" property will
   * lead to creating plenty of new vertex groups (see T29527, sergey) */
  ot->flag = /*OPTYPE_REGISTER|*/ OPTYPE_UNDO;
}

/** \} */

/* -------------------------------------------------------------------- */
/** \name Vertex Group Assign New Operator
 * \{ */

/* NOTE: just a wrapper around vertex_group_assign_exec(), except we add these to a new group */
static int vertex_group_assign_new_exec(bContext *C, wmOperator *op)
{
  /* create new group... */
  Object *ob = ED_object_context(C);
  BKE_object_defgroup_add(ob);

  /* assign selection to new group */
  return vertex_group_assign_exec(C, op);
}

void OBJECT_OT_vertex_group_assign_new(wmOperatorType *ot)
{
  /* identifiers */
  ot->name = "Assign to New Group";
  ot->idname = "OBJECT_OT_vertex_group_assign_new";
  ot->description = "Assign the selected vertices to a new vertex group";

  /* api callbacks */
  ot->poll = vertex_group_vert_select_poll;
  ot->exec = vertex_group_assign_new_exec;

  /* flags */
  /* redo operator will fail in this case because vertex group assignment
   * isn't stored in local edit mode stack and toggling "new" property will
   * lead to creating plenty of new vertex groups (see T29527, sergey) */
  ot->flag = /*OPTYPE_REGISTER|*/ OPTYPE_UNDO;
}

/** \} */

/* -------------------------------------------------------------------- */
/** \name Vertex Group Remove From Operator
 * \{ */

static int vertex_group_remove_from_exec(bContext *C, wmOperator *op)
{
  const bool use_all_groups = RNA_boolean_get(op->ptr, "use_all_groups");
  const bool use_all_verts = RNA_boolean_get(op->ptr, "use_all_verts");

  Object *ob = ED_object_context(C);

  if (use_all_groups) {
    if (BKE_object_defgroup_clear_all(ob, true) == false) {
      return OPERATOR_CANCELLED;
    }
  }
  else {
    const ListBase *defbase = BKE_object_defgroup_list(ob);
    bDeformGroup *dg = static_cast<bDeformGroup *>(
        BLI_findlink(defbase, BKE_object_defgroup_active_index_get(ob) - 1));
    if ((dg == nullptr) || (BKE_object_defgroup_clear(ob, dg, !use_all_verts) == false)) {
      return OPERATOR_CANCELLED;
    }
  }

  DEG_id_tag_update(&ob->id, ID_RECALC_GEOMETRY);
  WM_event_add_notifier(C, NC_GEOM | ND_DATA, ob->data);

  return OPERATOR_FINISHED;
}

void OBJECT_OT_vertex_group_remove_from(wmOperatorType *ot)
{
  PropertyRNA *prop;
  /* identifiers */
  ot->name = "Remove from Vertex Group";
  ot->idname = "OBJECT_OT_vertex_group_remove_from";
  ot->description = "Remove the selected vertices from active or all vertex group(s)";

  /* api callbacks */
  ot->poll = vertex_group_vert_select_unlocked_poll;
  ot->exec = vertex_group_remove_from_exec;

  /* flags */
  /* redo operator will fail in this case because vertex groups assignment
   * isn't stored in local edit mode stack and toggling "all" property will lead to
   * removing vertices from all groups (see T29527, sergey) */
  ot->flag = /*OPTYPE_REGISTER|*/ OPTYPE_UNDO;

  /* properties */
  prop = RNA_def_boolean(
      ot->srna, "use_all_groups", false, "All Groups", "Remove from all groups");
  RNA_def_property_flag(prop, PROP_SKIP_SAVE);
  prop = RNA_def_boolean(
      ot->srna, "use_all_verts", false, "All Vertices", "Clear the active group");
  RNA_def_property_flag(prop, PROP_SKIP_SAVE);
}

/** \} */

/* -------------------------------------------------------------------- */
/** \name Vertex Group Select Operator
 * \{ */

static int vertex_group_select_exec(bContext *C, wmOperator *UNUSED(op))
{
  Object *ob = ED_object_context(C);

  if (!ob || ID_IS_LINKED(ob) || ID_IS_OVERRIDE_LIBRARY(ob)) {
    return OPERATOR_CANCELLED;
  }

  vgroup_select_verts(ob, 1);
  DEG_id_tag_update(static_cast<ID *>(ob->data), ID_RECALC_COPY_ON_WRITE | ID_RECALC_SELECT);
  WM_event_add_notifier(C, NC_GEOM | ND_SELECT, ob->data);

  return OPERATOR_FINISHED;
}

void OBJECT_OT_vertex_group_select(wmOperatorType *ot)
{
  /* identifiers */
  ot->name = "Select Vertex Group";
  ot->idname = "OBJECT_OT_vertex_group_select";
  ot->description = "Select all the vertices assigned to the active vertex group";

  /* api callbacks */
  ot->poll = vertex_group_vert_select_poll;
  ot->exec = vertex_group_select_exec;

  /* flags */
  ot->flag = OPTYPE_REGISTER | OPTYPE_UNDO;
}

/** \} */

/* -------------------------------------------------------------------- */
/** \name Vertex Group Deselect Operator
 * \{ */

static int vertex_group_deselect_exec(bContext *C, wmOperator *UNUSED(op))
{
  Object *ob = ED_object_context(C);

  vgroup_select_verts(ob, 0);
  DEG_id_tag_update(static_cast<ID *>(ob->data), ID_RECALC_COPY_ON_WRITE | ID_RECALC_SELECT);
  WM_event_add_notifier(C, NC_GEOM | ND_SELECT, ob->data);

  return OPERATOR_FINISHED;
}

void OBJECT_OT_vertex_group_deselect(wmOperatorType *ot)
{
  /* identifiers */
  ot->name = "Deselect Vertex Group";
  ot->idname = "OBJECT_OT_vertex_group_deselect";
  ot->description = "Deselect all selected vertices assigned to the active vertex group";

  /* api callbacks */
  ot->poll = vertex_group_vert_select_poll;
  ot->exec = vertex_group_deselect_exec;

  /* flags */
  ot->flag = OPTYPE_REGISTER | OPTYPE_UNDO;
}

/** \} */

/* -------------------------------------------------------------------- */
/** \name Vertex Group Copy Operator
 * \{ */

static int vertex_group_copy_exec(bContext *C, wmOperator *UNUSED(op))
{
  Object *ob = ED_object_context(C);

  vgroup_duplicate(ob);
  DEG_id_tag_update(&ob->id, ID_RECALC_GEOMETRY);
  DEG_relations_tag_update(CTX_data_main(C));
  WM_event_add_notifier(C, NC_OBJECT | ND_DRAW, ob);
  WM_event_add_notifier(C, NC_GEOM | ND_VERTEX_GROUP, ob->data);

  return OPERATOR_FINISHED;
}

void OBJECT_OT_vertex_group_copy(wmOperatorType *ot)
{
  /* identifiers */
  ot->name = "Copy Vertex Group";
  ot->idname = "OBJECT_OT_vertex_group_copy";
  ot->description = "Make a copy of the active vertex group";

  /* api callbacks */
  ot->poll = vertex_group_poll;
  ot->exec = vertex_group_copy_exec;

  /* flags */
  ot->flag = OPTYPE_REGISTER | OPTYPE_UNDO;
}

/** \} */

/* -------------------------------------------------------------------- */
/** \name Vertex Group Levels Operator
 * \{ */

static int vertex_group_levels_exec(bContext *C, wmOperator *op)
{
  Object *ob = ED_object_context(C);

  float offset = RNA_float_get(op->ptr, "offset");
  float gain = RNA_float_get(op->ptr, "gain");
  eVGroupSelect subset_type = static_cast<eVGroupSelect>(
      RNA_enum_get(op->ptr, "group_select_mode"));

  int subset_count, vgroup_tot;

  const bool *vgroup_validmap = BKE_object_defgroup_subset_from_select_type(
      ob, subset_type, &vgroup_tot, &subset_count);
  vgroup_levels_subset(ob, vgroup_validmap, vgroup_tot, subset_count, offset, gain);
  MEM_freeN((void *)vgroup_validmap);

  DEG_id_tag_update(&ob->id, ID_RECALC_GEOMETRY);
  WM_event_add_notifier(C, NC_OBJECT | ND_DRAW, ob);
  WM_event_add_notifier(C, NC_GEOM | ND_DATA, ob->data);

  return OPERATOR_FINISHED;
}

void OBJECT_OT_vertex_group_levels(wmOperatorType *ot)
{
  /* identifiers */
  ot->name = "Vertex Group Levels";
  ot->idname = "OBJECT_OT_vertex_group_levels";
  ot->description =
      "Add some offset and multiply with some gain the weights of the active vertex group";

  /* api callbacks */
  ot->poll = vertex_group_poll;
  ot->exec = vertex_group_levels_exec;

  /* flags */
  ot->flag = OPTYPE_REGISTER | OPTYPE_UNDO;

  vgroup_operator_subset_select_props(ot, true);
  RNA_def_float(
      ot->srna, "offset", 0.0f, -1.0, 1.0, "Offset", "Value to add to weights", -1.0f, 1.0f);
  RNA_def_float(
      ot->srna, "gain", 1.0f, 0.0f, FLT_MAX, "Gain", "Value to multiply weights by", 0.0f, 10.0f);
}

/** \} */

/* -------------------------------------------------------------------- */
/** \name Vertex Group Normalize Operator
 * \{ */

static int vertex_group_normalize_exec(bContext *C, wmOperator *UNUSED(op))
{
  Object *ob = ED_object_context(C);
  bool changed;

  changed = vgroup_normalize(ob);

  if (changed) {
    DEG_id_tag_update(&ob->id, ID_RECALC_GEOMETRY);
    WM_event_add_notifier(C, NC_OBJECT | ND_DRAW, ob);
    WM_event_add_notifier(C, NC_GEOM | ND_DATA, ob->data);

    return OPERATOR_FINISHED;
  }
  return OPERATOR_CANCELLED;
}

void OBJECT_OT_vertex_group_normalize(wmOperatorType *ot)
{
  /* identifiers */
  ot->name = "Normalize Vertex Group";
  ot->idname = "OBJECT_OT_vertex_group_normalize";
  ot->description =
      "Normalize weights of the active vertex group, so that the highest ones are now 1.0";

  /* api callbacks */
  ot->poll = vertex_group_poll;
  ot->exec = vertex_group_normalize_exec;

  /* flags */
  ot->flag = OPTYPE_REGISTER | OPTYPE_UNDO;
}

/** \} */

/* -------------------------------------------------------------------- */
/** \name Vertex Group Normalize All Operator
 * \{ */

static int vertex_group_normalize_all_exec(bContext *C, wmOperator *op)
{
  Object *ob = ED_object_context(C);
  bool lock_active = RNA_boolean_get(op->ptr, "lock_active");
  eVGroupSelect subset_type = static_cast<eVGroupSelect>(
      RNA_enum_get(op->ptr, "group_select_mode"));
  bool changed;
  int subset_count, vgroup_tot;
  const bool *vgroup_validmap = BKE_object_defgroup_subset_from_select_type(
      ob, subset_type, &vgroup_tot, &subset_count);

  changed = vgroup_normalize_all(
      ob, vgroup_validmap, vgroup_tot, subset_count, lock_active, op->reports);
  MEM_freeN((void *)vgroup_validmap);

  if (changed) {
    DEG_id_tag_update(&ob->id, ID_RECALC_GEOMETRY);
    WM_event_add_notifier(C, NC_OBJECT | ND_DRAW, ob);
    WM_event_add_notifier(C, NC_GEOM | ND_DATA, ob->data);

    return OPERATOR_FINISHED;
  }

  /* allow to adjust settings */
  return OPERATOR_FINISHED;
}

void OBJECT_OT_vertex_group_normalize_all(wmOperatorType *ot)
{
  /* identifiers */
  ot->name = "Normalize All Vertex Groups";
  ot->idname = "OBJECT_OT_vertex_group_normalize_all";
  ot->description =
      "Normalize all weights of all vertex groups, "
      "so that for each vertex, the sum of all weights is 1.0";

  /* api callbacks */
  ot->poll = vertex_group_poll;
  ot->exec = vertex_group_normalize_all_exec;

  /* flags */
  ot->flag = OPTYPE_REGISTER | OPTYPE_UNDO;

  vgroup_operator_subset_select_props(ot, false);
  RNA_def_boolean(ot->srna,
                  "lock_active",
                  true,
                  "Lock Active",
                  "Keep the values of the active group while normalizing others");
}

/** \} */

/* -------------------------------------------------------------------- */
/** \name Vertex Group Fix Position Operator
 * \{ */

static int vertex_group_fix_exec(bContext *C, wmOperator *op)
{
  Object *ob = CTX_data_active_object(C);
  Scene *scene = CTX_data_scene(C);

  float distToBe = RNA_float_get(op->ptr, "dist");
  float strength = RNA_float_get(op->ptr, "strength");
  float cp = RNA_float_get(op->ptr, "accuracy");
  ModifierData *md = static_cast<ModifierData *>(ob->modifiers.first);

  while (md) {
    if (md->type == eModifierType_Mirror && (md->mode & eModifierMode_Realtime)) {
      break;
    }
    md = md->next;
  }

  if (md && md->type == eModifierType_Mirror) {
    BKE_report(op->reports,
               RPT_ERROR_INVALID_CONTEXT,
               "This operator does not support an active mirror modifier");
    return OPERATOR_CANCELLED;
  }
  vgroup_fix(C, scene, ob, distToBe, strength, cp);

  DEG_id_tag_update(&ob->id, ID_RECALC_GEOMETRY);
  WM_event_add_notifier(C, NC_OBJECT | ND_DRAW, ob);
  WM_event_add_notifier(C, NC_GEOM | ND_DATA, ob->data);

  return OPERATOR_FINISHED;
}

void OBJECT_OT_vertex_group_fix(wmOperatorType *ot)
{
  /* identifiers */
  ot->name = "Fix Vertex Group Deform";
  ot->idname = "OBJECT_OT_vertex_group_fix";
  ot->description =
      "Modify the position of selected vertices by changing only their respective "
      "groups' weights (this tool may be slow for many vertices)";

  /* api callbacks */
  ot->poll = vertex_group_mesh_with_dvert_poll;
  ot->exec = vertex_group_fix_exec;

  /* flags */
  ot->flag = OPTYPE_REGISTER | OPTYPE_UNDO;
  RNA_def_float(ot->srna,
                "dist",
                0.0f,
                -FLT_MAX,
                FLT_MAX,
                "Distance",
                "The distance to move to",
                -10.0f,
                10.0f);
  RNA_def_float(ot->srna,
                "strength",
                1.0f,
                -2.0f,
                FLT_MAX,
                "Strength",
                "The distance moved can be changed by this multiplier",
                -2.0f,
                2.0f);
  RNA_def_float(
      ot->srna,
      "accuracy",
      1.0f,
      0.05f,
      FLT_MAX,
      "Change Sensitivity",
      "Change the amount weights are altered with each iteration: lower values are slower",
      0.05f,
      1.0f);
}

/** \} */

/* -------------------------------------------------------------------- */
/** \name Vertex Group Lock Operator
 * \{ */

static int vertex_group_lock_exec(bContext *C, wmOperator *op)
{
  Object *ob = CTX_data_active_object(C);

  int action = RNA_enum_get(op->ptr, "action");
  int mask = RNA_enum_get(op->ptr, "mask");

  vgroup_lock_all(ob, action, mask);

  WM_event_add_notifier(C, NC_OBJECT | ND_DRAW, ob);

  return OPERATOR_FINISHED;
}

static char *vertex_group_lock_description(bContext *UNUSED(C),
                                           wmOperatorType *UNUSED(op),
                                           PointerRNA *params)
{
  int action = RNA_enum_get(params, "action");
  int mask = RNA_enum_get(params, "mask");

  const char *action_str, *target_str;

  switch (action) {
    case VGROUP_LOCK:
      action_str = TIP_("Lock");
      break;
    case VGROUP_UNLOCK:
      action_str = TIP_("Unlock");
      break;
    case VGROUP_TOGGLE:
      action_str = TIP_("Toggle locks of");
      break;
    case VGROUP_INVERT:
      action_str = TIP_("Invert locks of");
      break;
    default:
      return nullptr;
  }

  switch (mask) {
    case VGROUP_MASK_ALL:
      target_str = TIP_("all");
      break;
    case VGROUP_MASK_SELECTED:
      target_str = TIP_("selected");
      break;
    case VGROUP_MASK_UNSELECTED:
      target_str = TIP_("unselected");
      break;
    case VGROUP_MASK_INVERT_UNSELECTED:
      switch (action) {
        case VGROUP_INVERT:
          target_str = TIP_("selected");
          break;
        case VGROUP_LOCK:
          target_str = TIP_("selected and unlock unselected");
          break;
        case VGROUP_UNLOCK:
          target_str = TIP_("selected and lock unselected");
          break;
        default:
          target_str = TIP_("all and invert unselected");
      }
      break;
    default:
      return nullptr;
  }

  return BLI_sprintfN(TIP_("%s %s vertex groups of the active object"), action_str, target_str);
}

void OBJECT_OT_vertex_group_lock(wmOperatorType *ot)
{
  /* identifiers */
  ot->name = "Change the Lock On Vertex Groups";
  ot->idname = "OBJECT_OT_vertex_group_lock";
  ot->description = "Change the lock state of all or some vertex groups of active object";

  /* api callbacks */
  ot->poll = vertex_group_poll;
  ot->exec = vertex_group_lock_exec;
  ot->get_description = vertex_group_lock_description;

  /* flags */
  ot->flag = OPTYPE_REGISTER | OPTYPE_UNDO;

  RNA_def_enum(ot->srna,
               "action",
               vgroup_lock_actions,
               VGROUP_TOGGLE,
               "Action",
               "Lock action to execute on vertex groups");

  RNA_def_enum(ot->srna,
               "mask",
               vgroup_lock_mask,
               VGROUP_MASK_ALL,
               "Mask",
               "Apply the action based on vertex group selection");
}

/** \} */

/* -------------------------------------------------------------------- */
/** \name Vertex Group Invert Operator
 * \{ */

static int vertex_group_invert_exec(bContext *C, wmOperator *op)
{
  Object *ob = ED_object_context(C);
  bool auto_assign = RNA_boolean_get(op->ptr, "auto_assign");
  bool auto_remove = RNA_boolean_get(op->ptr, "auto_remove");

  eVGroupSelect subset_type = static_cast<eVGroupSelect>(
      RNA_enum_get(op->ptr, "group_select_mode"));

  int subset_count, vgroup_tot;

  const bool *vgroup_validmap = BKE_object_defgroup_subset_from_select_type(
      ob, subset_type, &vgroup_tot, &subset_count);
  vgroup_invert_subset(ob, vgroup_validmap, vgroup_tot, subset_count, auto_assign, auto_remove);
  MEM_freeN((void *)vgroup_validmap);

  DEG_id_tag_update(&ob->id, ID_RECALC_GEOMETRY);
  WM_event_add_notifier(C, NC_OBJECT | ND_DRAW, ob);
  WM_event_add_notifier(C, NC_GEOM | ND_DATA, ob->data);

  return OPERATOR_FINISHED;
}

void OBJECT_OT_vertex_group_invert(wmOperatorType *ot)
{
  /* identifiers */
  ot->name = "Invert Vertex Group";
  ot->idname = "OBJECT_OT_vertex_group_invert";
  ot->description = "Invert active vertex group's weights";

  /* api callbacks */
  ot->poll = vertex_group_poll;
  ot->exec = vertex_group_invert_exec;

  /* flags */
  ot->flag = OPTYPE_REGISTER | OPTYPE_UNDO;

  vgroup_operator_subset_select_props(ot, true);
  RNA_def_boolean(ot->srna,
                  "auto_assign",
                  true,
                  "Add Weights",
                  "Add vertices from groups that have zero weight before inverting");
  RNA_def_boolean(ot->srna,
                  "auto_remove",
                  true,
                  "Remove Weights",
                  "Remove vertices from groups that have zero weight after inverting");
}

/** \} */

/* -------------------------------------------------------------------- */
/** \name Vertex Group Invert Operator
 * \{ */

static int vertex_group_smooth_exec(bContext *C, wmOperator *op)
{
  const float fac = RNA_float_get(op->ptr, "factor");
  const int repeat = RNA_int_get(op->ptr, "repeat");
  const eVGroupSelect subset_type = static_cast<eVGroupSelect>(
      RNA_enum_get(op->ptr, "group_select_mode"));
  const float fac_expand = RNA_float_get(op->ptr, "expand");

  uint objects_len;
  Object **objects = object_array_for_wpaint(C, &objects_len);

  for (uint ob_index = 0; ob_index < objects_len; ob_index++) {
    Object *ob = objects[ob_index];

    int subset_count, vgroup_tot;

    const bool *vgroup_validmap = BKE_object_defgroup_subset_from_select_type(
        ob, subset_type, &vgroup_tot, &subset_count);

    vgroup_smooth_subset(ob, vgroup_validmap, vgroup_tot, subset_count, fac, repeat, fac_expand);
    MEM_freeN((void *)vgroup_validmap);

    DEG_id_tag_update(&ob->id, ID_RECALC_GEOMETRY);
    WM_event_add_notifier(C, NC_OBJECT | ND_DRAW, ob);
    WM_event_add_notifier(C, NC_GEOM | ND_DATA, ob->data);
  }
  MEM_freeN(objects);

  return OPERATOR_FINISHED;
}

void OBJECT_OT_vertex_group_smooth(wmOperatorType *ot)
{
  /* identifiers */
  ot->name = "Smooth Vertex Weights";
  ot->idname = "OBJECT_OT_vertex_group_smooth";
  ot->description = "Smooth weights for selected vertices";

  /* api callbacks */
  ot->poll = vertex_group_mesh_vert_poll;
  ot->exec = vertex_group_smooth_exec;

  /* flags */
  ot->flag = OPTYPE_REGISTER | OPTYPE_UNDO;

  vgroup_operator_subset_select_props(ot, true);
  RNA_def_float(ot->srna, "factor", 0.5f, 0.0f, 1.0, "Factor", "", 0.0f, 1.0f);
  RNA_def_int(ot->srna, "repeat", 1, 1, 10000, "Iterations", "", 1, 200);

  RNA_def_float(ot->srna,
                "expand",
                0.0f,
                -1.0f,
                1.0,
                "Expand/Contract",
                "Expand/contract weights",
                -1.0f,
                1.0f);
}

/** \} */

/* -------------------------------------------------------------------- */
/** \name Vertex Group Clean Operator
 * \{ */

static int vertex_group_clean_exec(bContext *C, wmOperator *op)
{
  const float limit = RNA_float_get(op->ptr, "limit");
  const bool keep_single = RNA_boolean_get(op->ptr, "keep_single");
  const eVGroupSelect subset_type = static_cast<eVGroupSelect>(
      RNA_enum_get(op->ptr, "group_select_mode"));

  uint objects_len;
  Object **objects = object_array_for_wpaint(C, &objects_len);

  for (uint ob_index = 0; ob_index < objects_len; ob_index++) {
    Object *ob = objects[ob_index];

    int subset_count, vgroup_tot;

    const bool *vgroup_validmap = BKE_object_defgroup_subset_from_select_type(
        ob, subset_type, &vgroup_tot, &subset_count);

    vgroup_clean_subset(ob, vgroup_validmap, vgroup_tot, subset_count, limit, keep_single);
    MEM_freeN((void *)vgroup_validmap);

    DEG_id_tag_update(&ob->id, ID_RECALC_GEOMETRY);
    WM_event_add_notifier(C, NC_OBJECT | ND_DRAW, ob);
    WM_event_add_notifier(C, NC_GEOM | ND_DATA, ob->data);
  }
  MEM_freeN(objects);

  return OPERATOR_FINISHED;
}

void OBJECT_OT_vertex_group_clean(wmOperatorType *ot)
{
  /* identifiers */
  ot->name = "Clean Vertex Group Weights";
  ot->idname = "OBJECT_OT_vertex_group_clean";
  ot->description = "Remove vertex group assignments which are not required";

  /* api callbacks */
  ot->poll = vertex_group_poll;
  ot->exec = vertex_group_clean_exec;

  /* flags */
  ot->flag = OPTYPE_REGISTER | OPTYPE_UNDO;

  vgroup_operator_subset_select_props(ot, true);
  RNA_def_float(ot->srna,
                "limit",
                0.0f,
                0.0f,
                1.0,
                "Limit",
                "Remove vertices which weight is below or equal to this limit",
                0.0f,
                0.99f);
  RNA_def_boolean(ot->srna,
                  "keep_single",
                  false,
                  "Keep Single",
                  "Keep verts assigned to at least one group when cleaning");
}

/** \} */

/* -------------------------------------------------------------------- */
/** \name Vertex Group Quantize Operator
 * \{ */

static int vertex_group_quantize_exec(bContext *C, wmOperator *op)
{
  Object *ob = ED_object_context(C);

  const int steps = RNA_int_get(op->ptr, "steps");
  eVGroupSelect subset_type = static_cast<eVGroupSelect>(
      RNA_enum_get(op->ptr, "group_select_mode"));

  int subset_count, vgroup_tot;

  const bool *vgroup_validmap = BKE_object_defgroup_subset_from_select_type(
      ob, subset_type, &vgroup_tot, &subset_count);
  vgroup_quantize_subset(ob, vgroup_validmap, vgroup_tot, subset_count, steps);
  MEM_freeN((void *)vgroup_validmap);

  DEG_id_tag_update(&ob->id, ID_RECALC_GEOMETRY);
  WM_event_add_notifier(C, NC_OBJECT | ND_DRAW, ob);
  WM_event_add_notifier(C, NC_GEOM | ND_DATA, ob->data);

  return OPERATOR_FINISHED;
}

void OBJECT_OT_vertex_group_quantize(wmOperatorType *ot)
{
  /* identifiers */
  ot->name = "Quantize Vertex Weights";
  ot->idname = "OBJECT_OT_vertex_group_quantize";
  ot->description = "Set weights to a fixed number of steps";

  /* api callbacks */
  ot->poll = vertex_group_poll;
  ot->exec = vertex_group_quantize_exec;

  /* flags */
  ot->flag = OPTYPE_REGISTER | OPTYPE_UNDO;

  vgroup_operator_subset_select_props(ot, true);
  RNA_def_int(ot->srna, "steps", 4, 1, 1000, "Steps", "Number of steps between 0 and 1", 1, 100);
}

/** \} */

/* -------------------------------------------------------------------- */
/** \name Vertex Group Limit Total Operator
 * \{ */

static int vertex_group_limit_total_exec(bContext *C, wmOperator *op)
{
  const int limit = RNA_int_get(op->ptr, "limit");
  const eVGroupSelect subset_type = static_cast<eVGroupSelect>(
      RNA_enum_get(op->ptr, "group_select_mode"));
  int remove_multi_count = 0;

  uint objects_len;
  Object **objects = object_array_for_wpaint(C, &objects_len);
  for (uint ob_index = 0; ob_index < objects_len; ob_index++) {
    Object *ob = objects[ob_index];

    int subset_count, vgroup_tot;
    const bool *vgroup_validmap = BKE_object_defgroup_subset_from_select_type(
        ob, subset_type, &vgroup_tot, &subset_count);
    const int remove_count = vgroup_limit_total_subset(
        ob, vgroup_validmap, vgroup_tot, subset_count, limit);
    MEM_freeN((void *)vgroup_validmap);

    if (remove_count != 0) {
      DEG_id_tag_update(&ob->id, ID_RECALC_GEOMETRY);
      WM_event_add_notifier(C, NC_OBJECT | ND_DRAW, ob);
      WM_event_add_notifier(C, NC_GEOM | ND_DATA, ob->data);
    }
    remove_multi_count += remove_count;
  }
  MEM_freeN(objects);

  if (remove_multi_count) {
    BKE_reportf(op->reports,
                remove_multi_count ? RPT_INFO : RPT_WARNING,
                "%d vertex weights limited",
                remove_multi_count);

    return OPERATOR_FINISHED;
  }

  /* NOTE: would normally return canceled, except we want the redo
   * UI to show up for users to change */
  return OPERATOR_FINISHED;
}

void OBJECT_OT_vertex_group_limit_total(wmOperatorType *ot)
{
  /* identifiers */
  ot->name = "Limit Number of Weights per Vertex";
  ot->idname = "OBJECT_OT_vertex_group_limit_total";
  ot->description =
      "Limit deform weights associated with a vertex to a specified number by removing lowest "
      "weights";

  /* api callbacks */
  ot->poll = vertex_group_poll;
  ot->exec = vertex_group_limit_total_exec;

  /* flags */
  ot->flag = OPTYPE_REGISTER | OPTYPE_UNDO;

  vgroup_operator_subset_select_props(ot, false);
  RNA_def_int(ot->srna, "limit", 4, 1, 32, "Limit", "Maximum number of deform weights", 1, 32);
}

/** \} */

/* -------------------------------------------------------------------- */
/** \name Vertex Group Mirror Operator
 * \{ */

static int vertex_group_mirror_exec(bContext *C, wmOperator *op)
{
  Object *ob = ED_object_context(C);
  int totmirr = 0, totfail = 0;

  ED_vgroup_mirror(ob,
                   RNA_boolean_get(op->ptr, "mirror_weights"),
                   RNA_boolean_get(op->ptr, "flip_group_names"),
                   RNA_boolean_get(op->ptr, "all_groups"),
                   RNA_boolean_get(op->ptr, "use_topology"),
                   &totmirr,
                   &totfail);

  ED_mesh_report_mirror(op, totmirr, totfail);

  DEG_id_tag_update(&ob->id, ID_RECALC_GEOMETRY);
  DEG_relations_tag_update(CTX_data_main(C));
  WM_event_add_notifier(C, NC_OBJECT | ND_DRAW, ob);
  WM_event_add_notifier(C, NC_GEOM | ND_DATA, ob->data);

  return OPERATOR_FINISHED;
}

void OBJECT_OT_vertex_group_mirror(wmOperatorType *ot)
{
  /* identifiers */
  ot->name = "Mirror Vertex Group";
  ot->idname = "OBJECT_OT_vertex_group_mirror";
  ot->description =
      "Mirror vertex group, flip weights and/or names, editing only selected vertices, "
      "flipping when both sides are selected otherwise copy from unselected";

  /* api callbacks */
  ot->poll = vertex_group_poll;
  ot->exec = vertex_group_mirror_exec;

  /* flags */
  ot->flag = OPTYPE_REGISTER | OPTYPE_UNDO;

  /* properties */
  RNA_def_boolean(ot->srna, "mirror_weights", true, "Mirror Weights", "Mirror weights");
  RNA_def_boolean(
      ot->srna, "flip_group_names", true, "Flip Group Names", "Flip vertex group names");
  RNA_def_boolean(ot->srna, "all_groups", false, "All Groups", "Mirror all vertex groups weights");
  RNA_def_boolean(
      ot->srna,
      "use_topology",
      false,
      "Topology Mirror",
      "Use topology based mirroring (for when both sides of mesh have matching, unique topology)");
}

/** \} */

/* -------------------------------------------------------------------- */
/** \name Vertex Group Copy to Selected Operator
 * \{ */

static int vertex_group_copy_to_selected_exec(bContext *C, wmOperator *op)
{
  Object *obact = ED_object_context(C);
  int changed_tot = 0;
  int fail = 0;

  CTX_DATA_BEGIN (C, Object *, ob, selected_editable_objects) {
    if (obact != ob && BKE_object_supports_vertex_groups(ob)) {
      if (ED_vgroup_array_copy(ob, obact)) {
        DEG_id_tag_update(&ob->id, ID_RECALC_GEOMETRY);
        DEG_relations_tag_update(CTX_data_main(C));
        WM_event_add_notifier(C, NC_GEOM | ND_VERTEX_GROUP, ob);
        changed_tot++;
      }
      else {
        fail++;
      }
    }
  }
  CTX_DATA_END;

  if ((changed_tot == 0 && fail == 0) || fail) {
    BKE_reportf(op->reports,
                RPT_ERROR,
                "Copy vertex groups to selected: %d done, %d failed (object data must support "
                "vertex groups and have matching indices)",
                changed_tot,
                fail);
  }

  return OPERATOR_FINISHED;
}

void OBJECT_OT_vertex_group_copy_to_selected(wmOperatorType *ot)
{
  /* identifiers */
  ot->name = "Copy Vertex Group to Selected";
  ot->idname = "OBJECT_OT_vertex_group_copy_to_selected";
  ot->description = "Replace vertex groups of selected objects by vertex groups of active object";

  /* api callbacks */
  ot->poll = vertex_group_poll;
  ot->exec = vertex_group_copy_to_selected_exec;

  /* flags */
  ot->flag = OPTYPE_REGISTER | OPTYPE_UNDO;
}

/** \} */

/* -------------------------------------------------------------------- */
/** \name Vertex Group Set Active Operator
 * \{ */

static int set_active_group_exec(bContext *C, wmOperator *op)
{
  Object *ob = ED_object_context(C);
  int nr = RNA_enum_get(op->ptr, "group");

  BLI_assert(nr + 1 >= 0);
  BKE_object_defgroup_active_index_set(ob, nr + 1);

  DEG_id_tag_update(&ob->id, ID_RECALC_GEOMETRY);
  WM_event_add_notifier(C, NC_GEOM | ND_VERTEX_GROUP, ob);

  return OPERATOR_FINISHED;
}

static const EnumPropertyItem *vgroup_itemf(bContext *C,
                                            PointerRNA *UNUSED(ptr),
                                            PropertyRNA *UNUSED(prop),
                                            bool *r_free)
{
  if (C == nullptr) {
    return DummyRNA_NULL_items;
  }

  Object *ob = ED_object_context(C);
  EnumPropertyItem tmp = {0, "", 0, "", ""};
  EnumPropertyItem *item = nullptr;
  bDeformGroup *def;
  int a, totitem = 0;

  if (!ob) {
    return DummyRNA_NULL_items;
  }

  const ListBase *defbase = BKE_object_defgroup_list(ob);
  for (a = 0, def = static_cast<bDeformGroup *>(defbase->first); def; def = def->next, a++) {
    tmp.value = a;
    tmp.icon = ICON_GROUP_VERTEX;
    tmp.identifier = def->name;
    tmp.name = def->name;
    RNA_enum_item_add(&item, &totitem, &tmp);
  }

  RNA_enum_item_end(&item, &totitem);
  *r_free = true;

  return item;
}

void OBJECT_OT_vertex_group_set_active(wmOperatorType *ot)
{
  PropertyRNA *prop;

  /* identifiers */
  ot->name = "Set Active Vertex Group";
  ot->idname = "OBJECT_OT_vertex_group_set_active";
  ot->description = "Set the active vertex group";

  /* api callbacks */
  ot->poll = vertex_group_poll;
  ot->exec = set_active_group_exec;
  ot->invoke = WM_menu_invoke;

  /* flags */
  ot->flag = OPTYPE_REGISTER | OPTYPE_UNDO;

  /* properties */
  prop = RNA_def_enum(
      ot->srna, "group", DummyRNA_NULL_items, 0, "Group", "Vertex group to set as active");
  RNA_def_enum_funcs(prop, vgroup_itemf);
  RNA_def_property_flag(prop, PROP_ENUM_NO_TRANSLATE);
  ot->prop = prop;
}

/** \} */

/* -------------------------------------------------------------------- */
/** \name Vertex Group Sort Operator
 * \{ */

/* creates the name_array parameter for vgroup_do_remap, call this before fiddling
 * with the order of vgroups then call vgroup_do_remap after */
static char *vgroup_init_remap(Object *ob)
{
  const ListBase *defbase = BKE_object_defgroup_list(ob);
  int defbase_tot = BLI_listbase_count(defbase);
  char *name_array = static_cast<char *>(
      MEM_mallocN(MAX_VGROUP_NAME * sizeof(char) * defbase_tot, "sort vgroups"));
  char *name;

  name = name_array;
  for (const bDeformGroup *def = static_cast<const bDeformGroup *>(defbase->first); def;
       def = def->next) {
    BLI_strncpy(name, def->name, MAX_VGROUP_NAME);
    name += MAX_VGROUP_NAME;
  }

  return name_array;
}

static int vgroup_do_remap(Object *ob, const char *name_array, wmOperator *op)
{
  MDeformVert *dvert = nullptr;
  const bDeformGroup *def;
  const ListBase *defbase = BKE_object_defgroup_list(ob);
  int defbase_tot = BLI_listbase_count(defbase);

  /* Needs a dummy index at the start. */
  int *sort_map_update = static_cast<int *>(
      MEM_mallocN(sizeof(int) * (defbase_tot + 1), __func__));
  int *sort_map = sort_map_update + 1;

  const char *name;
  int i;

  name = name_array;
  for (def = static_cast<const bDeformGroup *>(defbase->first), i = 0; def; def = def->next, i++) {
    sort_map[i] = BLI_findstringindex(defbase, name, offsetof(bDeformGroup, name));
    name += MAX_VGROUP_NAME;

    BLI_assert(sort_map[i] != -1);
  }

  if (ob->mode == OB_MODE_EDIT) {
    if (ob->type == OB_MESH) {
      BMEditMesh *em = BKE_editmesh_from_object(ob);
      const int cd_dvert_offset = CustomData_get_offset(&em->bm->vdata, CD_MDEFORMVERT);

      if (cd_dvert_offset != -1) {
        BMIter iter;
        BMVert *eve;

        BM_ITER_MESH (eve, &iter, em->bm, BM_VERTS_OF_MESH) {
          dvert = static_cast<MDeformVert *>(BM_ELEM_CD_GET_VOID_P(eve, cd_dvert_offset));
          if (dvert->totweight) {
            BKE_defvert_remap(dvert, sort_map, defbase_tot);
          }
        }
      }
    }
    else {
      BKE_report(op->reports, RPT_ERROR, "Editmode lattice is not supported yet");
      MEM_freeN(sort_map_update);
      return OPERATOR_CANCELLED;
    }
  }
  else {
    int dvert_tot = 0;
    /* Grease pencil stores vertex groups separately for each stroke,
     * so remap each stroke's weights separately. */
    if (ob->type == OB_GPENCIL) {
      bGPdata *gpd = static_cast<bGPdata *>(ob->data);
      LISTBASE_FOREACH (bGPDlayer *, gpl, &gpd->layers) {
        LISTBASE_FOREACH (bGPDframe *, gpf, &gpl->frames) {
          LISTBASE_FOREACH (bGPDstroke *, gps, &gpf->strokes) {
            dvert = gps->dvert;
            dvert_tot = gps->totpoints;
            if (dvert) {
              while (dvert_tot--) {
                if (dvert->totweight) {
                  BKE_defvert_remap(dvert, sort_map, defbase_tot);
                }
                dvert++;
              }
            }
          }
        }
      }
    }
    else {
      BKE_object_defgroup_array_get(static_cast<ID *>(ob->data), &dvert, &dvert_tot);

      /* Create as necessary. */
      if (dvert) {
        while (dvert_tot--) {
          if (dvert->totweight) {
            BKE_defvert_remap(dvert, sort_map, defbase_tot);
          }
          dvert++;
        }
      }
    }
  }

  /* update users */
  for (i = 0; i < defbase_tot; i++) {
    sort_map[i]++;
  }

  sort_map_update[0] = 0;
  BKE_object_defgroup_remap_update_users(ob, sort_map_update);

  BLI_assert(sort_map_update[BKE_object_defgroup_active_index_get(ob)] >= 0);
  BKE_object_defgroup_active_index_set(ob,
                                       sort_map_update[BKE_object_defgroup_active_index_get(ob)]);

  MEM_freeN(sort_map_update);

  return OPERATOR_FINISHED;
}

static int vgroup_sort_name(const void *def_a_ptr, const void *def_b_ptr)
{
  const bDeformGroup *def_a = static_cast<const bDeformGroup *>(def_a_ptr);
  const bDeformGroup *def_b = static_cast<const bDeformGroup *>(def_b_ptr);

  return BLI_strcasecmp_natural(def_a->name, def_b->name);
}

/**
 * Sorts the weight groups according to the bone hierarchy of the
 * associated armature (similar to how bones are ordered in the Outliner)
 */
static void vgroup_sort_bone_hierarchy(Object *ob, ListBase *bonebase)
{
  if (bonebase == nullptr) {
    Object *armobj = BKE_modifiers_is_deformed_by_armature(ob);
    if (armobj != nullptr) {
      bArmature *armature = static_cast<bArmature *>(armobj->data);
      bonebase = &armature->bonebase;
    }
  }
  ListBase *defbase = BKE_object_defgroup_list_mutable(ob);

  if (bonebase != nullptr) {
    Bone *bone;
    for (bone = static_cast<Bone *>(bonebase->last); bone; bone = bone->prev) {
      bDeformGroup *dg = BKE_object_defgroup_find_name(ob, bone->name);
      vgroup_sort_bone_hierarchy(ob, &bone->childbase);

      if (dg != nullptr) {
        BLI_remlink(defbase, dg);
        BLI_addhead(defbase, dg);
      }
    }
  }
}

enum {
  SORT_TYPE_NAME = 0,
  SORT_TYPE_BONEHIERARCHY = 1,
};

static int vertex_group_sort_exec(bContext *C, wmOperator *op)
{
  Object *ob = ED_object_context(C);
  char *name_array;
  int ret;
  int sort_type = RNA_enum_get(op->ptr, "sort_type");

  /* Init remapping. */
  name_array = vgroup_init_remap(ob);

  ListBase *defbase = BKE_object_defgroup_list_mutable(ob);

  /* Sort vgroup names. */
  switch (sort_type) {
    case SORT_TYPE_NAME:
      BLI_listbase_sort(defbase, vgroup_sort_name);
      break;
    case SORT_TYPE_BONEHIERARCHY:
      vgroup_sort_bone_hierarchy(ob, nullptr);
      break;
  }

  /* Remap vgroup data to map to correct names. */
  ret = vgroup_do_remap(ob, name_array, op);

  if (ret != OPERATOR_CANCELLED) {
    DEG_id_tag_update(&ob->id, ID_RECALC_GEOMETRY);
    WM_event_add_notifier(C, NC_GEOM | ND_VERTEX_GROUP, ob);
  }

  if (name_array) {
    MEM_freeN(name_array);
  }

  return ret;
}

void OBJECT_OT_vertex_group_sort(wmOperatorType *ot)
{
  static const EnumPropertyItem vgroup_sort_type[] = {
      {SORT_TYPE_NAME, "NAME", 0, "Name", ""},
      {SORT_TYPE_BONEHIERARCHY, "BONE_HIERARCHY", 0, "Bone Hierarchy", ""},
      {0, nullptr, 0, nullptr, nullptr},
  };

  ot->name = "Sort Vertex Groups";
  ot->idname = "OBJECT_OT_vertex_group_sort";
  ot->description = "Sort vertex groups";

  /* api callbacks */
  ot->poll = vertex_group_poll;
  ot->exec = vertex_group_sort_exec;

  /* flags */
  ot->flag = OPTYPE_REGISTER | OPTYPE_UNDO;

  RNA_def_enum(ot->srna, "sort_type", vgroup_sort_type, SORT_TYPE_NAME, "Sort Type", "Sort type");
}

/** \} */

/* -------------------------------------------------------------------- */
/** \name Vertex Group Move Operator
 * \{ */

static int vgroup_move_exec(bContext *C, wmOperator *op)
{
  Object *ob = ED_object_context(C);
  bDeformGroup *def;
  char *name_array;
  int dir = RNA_enum_get(op->ptr, "direction");
  int ret = OPERATOR_FINISHED;

  ListBase *defbase = BKE_object_defgroup_list_mutable(ob);

  def = static_cast<bDeformGroup *>(
      BLI_findlink(defbase, BKE_object_defgroup_active_index_get(ob) - 1));
  if (!def) {
    return OPERATOR_CANCELLED;
  }

  name_array = vgroup_init_remap(ob);

  if (BLI_listbase_link_move(defbase, def, dir)) {
    ret = vgroup_do_remap(ob, name_array, op);

    if (ret != OPERATOR_CANCELLED) {
      DEG_id_tag_update(&ob->id, ID_RECALC_GEOMETRY);
      WM_event_add_notifier(C, NC_GEOM | ND_VERTEX_GROUP, ob);
    }
  }

  if (name_array) {
    MEM_freeN(name_array);
  }

  return ret;
}

void OBJECT_OT_vertex_group_move(wmOperatorType *ot)
{
  static const EnumPropertyItem vgroup_slot_move[] = {
      {-1, "UP", 0, "Up", ""},
      {1, "DOWN", 0, "Down", ""},
      {0, nullptr, 0, nullptr, nullptr},
  };

  /* identifiers */
  ot->name = "Move Vertex Group";
  ot->idname = "OBJECT_OT_vertex_group_move";
  ot->description = "Move the active vertex group up/down in the list";

  /* api callbacks */
  ot->poll = vertex_group_poll;
  ot->exec = vgroup_move_exec;

  /* flags */
  ot->flag = OPTYPE_REGISTER | OPTYPE_UNDO;

  RNA_def_enum(ot->srna,
               "direction",
               vgroup_slot_move,
               0,
               "Direction",
               "Direction to move the active vertex group towards");
}

/** \} */

/* -------------------------------------------------------------------- */
/** \name Vertex Group Weight Paste Operator
 * \{ */

static void vgroup_copy_active_to_sel_single(Object *ob, const int def_nr)
{
  using namespace blender;
  MDeformVert *dvert_act;

  Mesh *me = static_cast<Mesh *>(ob->data);
  BMEditMesh *em = me->edit_mesh;
  int i;

  if (em) {
    const int cd_dvert_offset = CustomData_get_offset(&em->bm->vdata, CD_MDEFORMVERT);
    BMIter iter;
    BMVert *eve, *eve_act;

    dvert_act = ED_mesh_active_dvert_get_em(ob, &eve_act);
    if (dvert_act == nullptr) {
      return;
    }

    BM_ITER_MESH_INDEX (eve, &iter, em->bm, BM_VERTS_OF_MESH, i) {
      if (BM_elem_flag_test(eve, BM_ELEM_SELECT) && (eve != eve_act)) {
        MDeformVert *dvert_dst = static_cast<MDeformVert *>(
            BM_ELEM_CD_GET_VOID_P(eve, cd_dvert_offset));

        BKE_defvert_copy_index(dvert_dst, def_nr, dvert_act, def_nr);

        if (me->symmetry & ME_SYMMETRY_X) {
          ED_mesh_defvert_mirror_update_em(ob, eve, -1, i, cd_dvert_offset);
        }
      }
    }

    if (me->symmetry & ME_SYMMETRY_X) {
      ED_mesh_defvert_mirror_update_em(ob, eve_act, -1, -1, cd_dvert_offset);
    }
  }
  else {
    int v_act;

    dvert_act = ED_mesh_active_dvert_get_ob(ob, &v_act);
    if (dvert_act == nullptr) {
      return;
    }

<<<<<<< HEAD
=======
    const Span<MVert> verts = me->verts();
>>>>>>> e53405bf
    MutableSpan<MDeformVert> dverts = me->deform_verts_for_write();
    const bke::AttributeAccessor attributes = bke::mesh_attributes(*me);
    const VArray<bool> selection_vert = attributes.lookup_or_default<bool>(
        ".selection_vert", ATTR_DOMAIN_POINT, false);

    for (i = 0; i < me->totvert; i++) {
      if (selection_vert[i] && (&dverts[i] != dvert_act)) {
        BKE_defvert_copy_index(&dverts[i], def_nr, dvert_act, def_nr);

        if (me->symmetry & ME_SYMMETRY_X) {
          ED_mesh_defvert_mirror_update_ob(ob, -1, i);
        }
      }
    }

    if (me->symmetry & ME_SYMMETRY_X) {
      ED_mesh_defvert_mirror_update_ob(ob, -1, v_act);
    }
  }
}

static bool check_vertex_group_accessible(wmOperator *op, Object *ob, int def_nr)
{
  const ListBase *defbase = BKE_object_defgroup_list(ob);
  bDeformGroup *dg = static_cast<bDeformGroup *>(BLI_findlink(defbase, def_nr));

  if (!dg) {
    BKE_report(op->reports, RPT_ERROR, "Invalid vertex group index");
    return false;
  }

  if (dg->flag & DG_LOCK_WEIGHT) {
    BKE_report(op->reports, RPT_ERROR, "Vertex group is locked");
    return false;
  }

  return true;
}

static int vertex_weight_paste_exec(bContext *C, wmOperator *op)
{
  Object *ob = ED_object_context(C);
  const int def_nr = RNA_int_get(op->ptr, "weight_group");

  if (!check_vertex_group_accessible(op, ob, def_nr)) {
    return OPERATOR_CANCELLED;
  }

  vgroup_copy_active_to_sel_single(ob, def_nr);

  DEG_id_tag_update(&ob->id, ID_RECALC_GEOMETRY);
  WM_event_add_notifier(C, NC_OBJECT | ND_DRAW, ob);

  return OPERATOR_FINISHED;
}

void OBJECT_OT_vertex_weight_paste(wmOperatorType *ot)
{
  PropertyRNA *prop;

  ot->name = "Paste Weight to Selected";
  ot->idname = "OBJECT_OT_vertex_weight_paste";
  ot->description =
      "Copy this group's weight to other selected vertices (disabled if vertex group is locked)";

  /* api callbacks */
  ot->poll = vertex_group_vert_select_mesh_poll;
  ot->exec = vertex_weight_paste_exec;

  /* flags */
  ot->flag = OPTYPE_REGISTER | OPTYPE_UNDO;

  prop = RNA_def_int(ot->srna,
                     "weight_group",
                     -1,
                     -1,
                     INT_MAX,
                     "Weight Index",
                     "Index of source weight in active vertex group",
                     -1,
                     INT_MAX);
  RNA_def_property_flag(prop, (PropertyFlag)(PROP_SKIP_SAVE | PROP_HIDDEN));
}

/** \} */

/* -------------------------------------------------------------------- */
/** \name Vertex Group Weight Delete Operator
 * \{ */

static int vertex_weight_delete_exec(bContext *C, wmOperator *op)
{
  Object *ob = ED_object_context(C);
  const int def_nr = RNA_int_get(op->ptr, "weight_group");

  if (!check_vertex_group_accessible(op, ob, def_nr)) {
    return OPERATOR_CANCELLED;
  }

  vgroup_remove_weight(ob, def_nr);

  DEG_id_tag_update(&ob->id, ID_RECALC_GEOMETRY);
  WM_event_add_notifier(C, NC_OBJECT | ND_DRAW, ob);

  return OPERATOR_FINISHED;
}

void OBJECT_OT_vertex_weight_delete(wmOperatorType *ot)
{
  PropertyRNA *prop;

  ot->name = "Delete Weight";
  ot->idname = "OBJECT_OT_vertex_weight_delete";
  ot->description = "Delete this weight from the vertex (disabled if vertex group is locked)";

  /* api callbacks */
  ot->poll = vertex_group_vert_select_mesh_poll;
  ot->exec = vertex_weight_delete_exec;

  /* flags */
  ot->flag = OPTYPE_REGISTER | OPTYPE_UNDO;

  prop = RNA_def_int(ot->srna,
                     "weight_group",
                     -1,
                     -1,
                     INT_MAX,
                     "Weight Index",
                     "Index of source weight in active vertex group",
                     -1,
                     INT_MAX);
  RNA_def_property_flag(prop, (PropertyFlag)(PROP_SKIP_SAVE | PROP_HIDDEN));
}

/** \} */

/* -------------------------------------------------------------------- */
/** \name Vertex Group Set Active by Weight Operator
 * \{ */

static int vertex_weight_set_active_exec(bContext *C, wmOperator *op)
{
  Object *ob = ED_object_context(C);
  const int wg_index = RNA_int_get(op->ptr, "weight_group");

  if (wg_index != -1) {
    BKE_object_defgroup_active_index_set(ob, wg_index + 1);
    DEG_id_tag_update(&ob->id, ID_RECALC_GEOMETRY);
    WM_event_add_notifier(C, NC_OBJECT | ND_DRAW, ob);
  }

  return OPERATOR_FINISHED;
}

void OBJECT_OT_vertex_weight_set_active(wmOperatorType *ot)
{
  PropertyRNA *prop;

  ot->name = "Set Active Group";
  ot->idname = "OBJECT_OT_vertex_weight_set_active";
  ot->description = "Set as active vertex group";

  /* api callbacks */
  ot->poll = vertex_group_vert_select_mesh_poll;
  ot->exec = vertex_weight_set_active_exec;

  /* flags */
  ot->flag = OPTYPE_REGISTER | OPTYPE_UNDO;

  prop = RNA_def_int(ot->srna,
                     "weight_group",
                     -1,
                     -1,
                     INT_MAX,
                     "Weight Index",
                     "Index of source weight in active vertex group",
                     -1,
                     INT_MAX);
  RNA_def_property_flag(prop, (PropertyFlag)(PROP_SKIP_SAVE | PROP_HIDDEN));
}

/** \} */

/* -------------------------------------------------------------------- */
/** \name Vertex Group Normalize Active Vertex Operator
 * \{ */

static int vertex_weight_normalize_active_vertex_exec(bContext *C, wmOperator *UNUSED(op))
{
  Object *ob = ED_object_context(C);
  ToolSettings *ts = CTX_data_tool_settings(C);
  eVGroupSelect subset_type = static_cast<eVGroupSelect>(ts->vgroupsubset);
  bool changed;

  changed = vgroup_normalize_active_vertex(ob, subset_type);

  if (changed) {
    DEG_id_tag_update(&ob->id, ID_RECALC_GEOMETRY);
    WM_event_add_notifier(C, NC_OBJECT | ND_DRAW, ob);

    return OPERATOR_FINISHED;
  }
  return OPERATOR_CANCELLED;
}

void OBJECT_OT_vertex_weight_normalize_active_vertex(wmOperatorType *ot)
{

  ot->name = "Normalize Active";
  ot->idname = "OBJECT_OT_vertex_weight_normalize_active_vertex";
  ot->description = "Normalize active vertex's weights";

  /* api callbacks */
  ot->poll = vertex_group_vert_select_mesh_poll;
  ot->exec = vertex_weight_normalize_active_vertex_exec;

  /* flags */
  ot->flag = OPTYPE_REGISTER | OPTYPE_UNDO;
}

/** \} */

/* -------------------------------------------------------------------- */
/** \name Vertex Group Copy Weights from Active Operator
 * \{ */

static int vertex_weight_copy_exec(bContext *C, wmOperator *UNUSED(op))
{
  Object *ob = ED_object_context(C);
  ToolSettings *ts = CTX_data_tool_settings(C);
  eVGroupSelect subset_type = static_cast<eVGroupSelect>(ts->vgroupsubset);

  vgroup_copy_active_to_sel(ob, subset_type);

  DEG_id_tag_update(&ob->id, ID_RECALC_GEOMETRY);
  WM_event_add_notifier(C, NC_OBJECT | ND_DRAW, ob);

  return OPERATOR_FINISHED;
}

void OBJECT_OT_vertex_weight_copy(wmOperatorType *ot)
{

  ot->name = "Copy Active";
  ot->idname = "OBJECT_OT_vertex_weight_copy";
  ot->description = "Copy weights from active to selected";

  /* api callbacks */
  ot->poll = vertex_group_vert_select_mesh_poll;
  ot->exec = vertex_weight_copy_exec;

  /* flags */
  ot->flag = OPTYPE_REGISTER | OPTYPE_UNDO;
}

/** \} */<|MERGE_RESOLUTION|>--- conflicted
+++ resolved
@@ -202,10 +202,6 @@
           return true;
         }
         if (!me->deform_verts().is_empty()) {
-<<<<<<< HEAD
-=======
-          const Span<MVert> verts = me->verts();
->>>>>>> e53405bf
           MutableSpan<MDeformVert> dverts = me->deform_verts_for_write();
 
           *dvert_tot = me->totvert;
@@ -673,14 +669,10 @@
     }
   }
   else {
-<<<<<<< HEAD
     const bke::AttributeAccessor attributes = bke::mesh_attributes(*me);
     const VArray<bool> selection_vert = attributes.lookup_or_default<bool>(
         ".selection_vert", ATTR_DOMAIN_POINT, false);
 
-=======
-    const Span<MVert> verts = me->verts();
->>>>>>> e53405bf
     int v_act;
 
     dvert_act = ED_mesh_active_dvert_get_ob(ob, &v_act);
@@ -1069,7 +1061,6 @@
     else {
       const Span<MDeformVert> dverts = me->deform_verts();
       if (!dverts.is_empty()) {
-<<<<<<< HEAD
         bke::MutableAttributeAccessor attributes = bke::mesh_attributes_for_write(*me);
         const VArray<bool> hide_vert = attributes.lookup_or_default<bool>(
             ".hide_vert", ATTR_DOMAIN_POINT, false);
@@ -1079,17 +1070,6 @@
 
         for (const int i : selection_vert.span.index_range()) {
           if (!hide_vert[i]) {
-=======
-        const bool *hide_vert = (const bool *)CustomData_get_layer_named(
-            &me->vdata, CD_PROP_BOOL, ".hide_vert");
-        MVert *mv;
-        int i;
-
-        mv = me->verts_for_write().data();
-
-        for (i = 0; i < me->totvert; i++, mv++) {
-          if (!(hide_vert != nullptr && hide_vert[i])) {
->>>>>>> e53405bf
             if (BKE_defvert_find_index(&dverts[i], def_nr)) {
               selection_vert.span[i] = select;
             }
@@ -2010,10 +1990,6 @@
     }
   }
   else {
-<<<<<<< HEAD
-=======
-    const Span<MVert> verts = me->verts();
->>>>>>> e53405bf
     const blender::Span<MEdge> edges = me->edges();
     for (int i = 0; i < dvert_tot; i++) {
       if (IS_ME_VERT_WRITE(i)) {
@@ -2090,11 +2066,7 @@
           const blender::Span<MEdge> edges = me->edges();
 
           /* checked already */
-<<<<<<< HEAD
           BLI_assert(IS_ME_VERT_WRITE(i));
-=======
-          BLI_assert(IS_ME_VERT_WRITE(&me->verts()[i]));
->>>>>>> e53405bf
 
           for (j = 0; j < emap[i].count; j++) {
             const MEdge *e = &edges[emap[i].indices[j]];
@@ -2512,10 +2484,6 @@
       }
 
       BLI_bitmap *vert_tag = BLI_BITMAP_NEW(me->totvert, __func__);
-<<<<<<< HEAD
-=======
-      const MVert *verts = me->verts().data();
->>>>>>> e53405bf
       MutableSpan<MDeformVert> dverts = me->deform_verts_for_write();
       const bke::AttributeAccessor attributes = bke::mesh_attributes(*me);
       const VArray<bool> selection_vert = attributes.lookup_or_default<bool>(
@@ -2672,14 +2640,10 @@
       }
     }
     else {
-<<<<<<< HEAD
       const bke::AttributeAccessor attributes = bke::mesh_attributes(*me);
       const VArray<bool> selection_vert = attributes.lookup_or_default<bool>(
           ".selection_vert", ATTR_DOMAIN_POINT, false);
 
-=======
-      const Span<MVert> verts = me->verts();
->>>>>>> e53405bf
       MutableSpan<MDeformVert> dverts = me->deform_verts_for_write();
 
       for (int i = 0; i < me->totvert; i++) {
@@ -4408,10 +4372,6 @@
       return;
     }
 
-<<<<<<< HEAD
-=======
-    const Span<MVert> verts = me->verts();
->>>>>>> e53405bf
     MutableSpan<MDeformVert> dverts = me->deform_verts_for_write();
     const bke::AttributeAccessor attributes = bke::mesh_attributes(*me);
     const VArray<bool> selection_vert = attributes.lookup_or_default<bool>(
