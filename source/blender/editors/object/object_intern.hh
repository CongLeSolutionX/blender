/* SPDX-FileCopyrightText: 2008 Blender Authors
 *
 * SPDX-License-Identifier: GPL-2.0-or-later */

/** \file
 * \ingroup edobj
 */

#pragma once

struct bContext;
struct ModifierData;
struct Object;
struct StructRNA;
struct wmOperator;
struct wmOperatorType;

namespace blender::ed::object {

/* add hook menu */
enum eObject_Hook_Add_Mode {
  OBJECT_ADDHOOK_NEWOB = 1,
  OBJECT_ADDHOOK_SELOB,
  OBJECT_ADDHOOK_SELOB_BONE,
};

/* internal exports only */

/* object_transform.cc */

void OBJECT_OT_location_clear(wmOperatorType *ot);
void OBJECT_OT_rotation_clear(wmOperatorType *ot);
void OBJECT_OT_scale_clear(wmOperatorType *ot);
void OBJECT_OT_origin_clear(wmOperatorType *ot);
void OBJECT_OT_visual_transform_apply(wmOperatorType *ot);
void OBJECT_OT_transform_apply(wmOperatorType *ot);
void OBJECT_OT_parent_inverse_apply(wmOperatorType *ot);
void OBJECT_OT_transform_axis_target(wmOperatorType *ot);
void OBJECT_OT_origin_set(wmOperatorType *ot);

/* `object_relations.cc` */

void OBJECT_OT_parent_set(wmOperatorType *ot);
void OBJECT_OT_parent_no_inverse_set(wmOperatorType *ot);
void OBJECT_OT_parent_clear(wmOperatorType *ot);
void OBJECT_OT_vertex_parent_set(wmOperatorType *ot);
void OBJECT_OT_track_set(wmOperatorType *ot);
void OBJECT_OT_track_clear(wmOperatorType *ot);
void OBJECT_OT_make_local(wmOperatorType *ot);
void OBJECT_OT_make_single_user(wmOperatorType *ot);
void OBJECT_OT_make_links_scene(wmOperatorType *ot);
void OBJECT_OT_make_links_data(wmOperatorType *ot);

void OBJECT_OT_make_override_library(wmOperatorType *ot);
void OBJECT_OT_reset_override_library(wmOperatorType *ot);
void OBJECT_OT_clear_override_library(wmOperatorType *ot);

/**
 * Used for drop-box.
 * Assigns to object under cursor, only first material slot.
 */
void OBJECT_OT_drop_named_material(wmOperatorType *ot);
/**
 * Used for drop-box.
 * Assigns to object under cursor, creates a new geometry nodes modifier.
 */
void OBJECT_OT_drop_geometry_nodes(wmOperatorType *ot);
/**
 * \note Only for empty-image objects, this operator is needed
 */
void OBJECT_OT_unlink_data(wmOperatorType *ot);

/* object_edit.cc */

void OBJECT_OT_hide_view_set(wmOperatorType *ot);
void OBJECT_OT_hide_view_clear(wmOperatorType *ot);
void OBJECT_OT_hide_collection(wmOperatorType *ot);
void OBJECT_OT_mode_set(wmOperatorType *ot);
void OBJECT_OT_mode_set_with_submode(wmOperatorType *ot);
void OBJECT_OT_editmode_toggle(wmOperatorType *ot);
void OBJECT_OT_posemode_toggle(wmOperatorType *ot);
void OBJECT_OT_shade_smooth(wmOperatorType *ot);
void OBJECT_OT_shade_smooth_by_angle(wmOperatorType *ot);
void OBJECT_OT_shade_flat(wmOperatorType *ot);
void OBJECT_OT_paths_calculate(wmOperatorType *ot);
void OBJECT_OT_paths_update(wmOperatorType *ot);
void OBJECT_OT_paths_clear(wmOperatorType *ot);
void OBJECT_OT_paths_update_visible(wmOperatorType *ot);
void OBJECT_OT_forcefield_toggle(wmOperatorType *ot);

void OBJECT_OT_move_to_collection(wmOperatorType *ot);
void OBJECT_OT_link_to_collection(wmOperatorType *ot);

void OBJECT_OT_transfer_mode(wmOperatorType *ot);

/* `object_select.cc` */

void OBJECT_OT_select_all(wmOperatorType *ot);
void OBJECT_OT_select_random(wmOperatorType *ot);
void OBJECT_OT_select_by_type(wmOperatorType *ot);
void OBJECT_OT_select_linked(wmOperatorType *ot);
void OBJECT_OT_select_grouped(wmOperatorType *ot);
void OBJECT_OT_select_mirror(wmOperatorType *ot);
void OBJECT_OT_select_more(wmOperatorType *ot);
void OBJECT_OT_select_less(wmOperatorType *ot);
void OBJECT_OT_select_same_collection(wmOperatorType *ot);

/* object_add.cc */

void OBJECT_OT_add(wmOperatorType *ot);
void OBJECT_OT_add_named(wmOperatorType *ot);
void OBJECT_OT_transform_to_mouse(wmOperatorType *ot);
void OBJECT_OT_metaball_add(wmOperatorType *ot);
void OBJECT_OT_text_add(wmOperatorType *ot);
void OBJECT_OT_armature_add(wmOperatorType *ot);
void OBJECT_OT_empty_add(wmOperatorType *ot);
void OBJECT_OT_lightprobe_add(wmOperatorType *ot);
void OBJECT_OT_empty_image_add(wmOperatorType *ot);
void OBJECT_OT_gpencil_add(wmOperatorType *ot);
void OBJECT_OT_grease_pencil_add(wmOperatorType *ot);
void OBJECT_OT_light_add(wmOperatorType *ot);
void OBJECT_OT_effector_add(wmOperatorType *ot);
void OBJECT_OT_camera_add(wmOperatorType *ot);
void OBJECT_OT_speaker_add(wmOperatorType *ot);
void OBJECT_OT_curves_random_add(wmOperatorType *ot);
void OBJECT_OT_curves_empty_hair_add(wmOperatorType *ot);
void OBJECT_OT_pointcloud_add(wmOperatorType *ot);
/**
 * Only used as menu.
 */
void OBJECT_OT_collection_instance_add(wmOperatorType *ot);
void OBJECT_OT_collection_external_asset_drop(wmOperatorType *ot);
void OBJECT_OT_data_instance_add(wmOperatorType *ot);

void OBJECT_OT_duplicates_make_real(wmOperatorType *ot);
void OBJECT_OT_duplicate(wmOperatorType *ot);
void OBJECT_OT_delete(wmOperatorType *ot);
void OBJECT_OT_join(wmOperatorType *ot);
void OBJECT_OT_join_shapes(wmOperatorType *ot);
void OBJECT_OT_convert(wmOperatorType *ot);

/* `object_volume.cc` */

void OBJECT_OT_volume_add(wmOperatorType *ot);
/**
 * Called by other space types too.
 */
void OBJECT_OT_volume_import(wmOperatorType *ot);

/* `object_hook.cc` */

void OBJECT_OT_hook_add_selob(wmOperatorType *ot);
void OBJECT_OT_hook_add_newob(wmOperatorType *ot);
void OBJECT_OT_hook_remove(wmOperatorType *ot);
void OBJECT_OT_hook_select(wmOperatorType *ot);
void OBJECT_OT_hook_assign(wmOperatorType *ot);
void OBJECT_OT_hook_reset(wmOperatorType *ot);
void OBJECT_OT_hook_recenter(wmOperatorType *ot);

/* `object_collection.cc` */

void COLLECTION_OT_create(wmOperatorType *ot);
void COLLECTION_OT_objects_remove_all(wmOperatorType *ot);
void COLLECTION_OT_objects_remove(wmOperatorType *ot);
void COLLECTION_OT_objects_add_active(wmOperatorType *ot);
void COLLECTION_OT_objects_remove_active(wmOperatorType *ot);
void COLLECTION_OT_io_handler_add(struct wmOperatorType *ot);

/* object_light_linking_ops.cc */

void OBJECT_OT_light_linking_receiver_collection_new(wmOperatorType *ot);
void OBJECT_OT_light_linking_receivers_select(wmOperatorType *ot);
void OBJECT_OT_light_linking_receivers_link(wmOperatorType *ot);

void OBJECT_OT_light_linking_blocker_collection_new(wmOperatorType *ot);
void OBJECT_OT_light_linking_blockers_select(wmOperatorType *ot);
void OBJECT_OT_light_linking_blockers_link(wmOperatorType *ot);

void OBJECT_OT_light_linking_unlink_from_collection(wmOperatorType *ot);

/* `object_modifier.cc` */

bool edit_modifier_poll_generic(bContext *C,
                                StructRNA *rna_type,
                                int obtype_flag,
                                bool is_editmode_allowed,
                                bool is_liboverride_allowed);
void edit_modifier_properties(wmOperatorType *ot);
bool edit_modifier_invoke_properties(bContext *C, wmOperator *op);

ModifierData *edit_modifier_property_get(wmOperator *op, Object *ob, int type);

void OBJECT_OT_modifier_add(wmOperatorType *ot);
void OBJECT_OT_modifier_remove(wmOperatorType *ot);
void OBJECT_OT_modifier_move_up(wmOperatorType *ot);
void OBJECT_OT_modifier_move_down(wmOperatorType *ot);
void OBJECT_OT_modifier_move_to_index(wmOperatorType *ot);
void OBJECT_OT_modifier_apply(wmOperatorType *ot);
void OBJECT_OT_modifier_apply_as_shapekey(wmOperatorType *ot);
void OBJECT_OT_modifier_convert(wmOperatorType *ot);
void OBJECT_OT_modifier_copy(wmOperatorType *ot);
void OBJECT_OT_modifier_copy_to_selected(wmOperatorType *ot);
void OBJECT_OT_modifier_set_active(wmOperatorType *ot);
void OBJECT_OT_multires_subdivide(wmOperatorType *ot);
void OBJECT_OT_multires_reshape(wmOperatorType *ot);
void OBJECT_OT_multires_higher_levels_delete(wmOperatorType *ot);
void OBJECT_OT_multires_base_apply(wmOperatorType *ot);
void OBJECT_OT_multires_unsubdivide(wmOperatorType *ot);
void OBJECT_OT_multires_rebuild_subdiv(wmOperatorType *ot);
void OBJECT_OT_multires_external_save(wmOperatorType *ot);
void OBJECT_OT_multires_external_pack(wmOperatorType *ot);
void OBJECT_OT_correctivesmooth_bind(wmOperatorType *ot);
void OBJECT_OT_meshdeform_bind(wmOperatorType *ot);
void OBJECT_OT_explode_refresh(wmOperatorType *ot);
void OBJECT_OT_ocean_bake(wmOperatorType *ot);
void OBJECT_OT_skin_root_mark(wmOperatorType *ot);
void OBJECT_OT_skin_loose_mark_clear(wmOperatorType *ot);
void OBJECT_OT_skin_radii_equalize(wmOperatorType *ot);
void OBJECT_OT_skin_armature_create(wmOperatorType *ot);
void OBJECT_OT_laplaciandeform_bind(wmOperatorType *ot);
void OBJECT_OT_surfacedeform_bind(wmOperatorType *ot);
void OBJECT_OT_geometry_nodes_input_attribute_toggle(wmOperatorType *ot);
void OBJECT_OT_geometry_node_tree_copy_assign(wmOperatorType *ot);
void OBJECT_OT_grease_pencil_dash_modifier_segment_add(wmOperatorType *ot);
void OBJECT_OT_grease_pencil_dash_modifier_segment_remove(wmOperatorType *ot);
void OBJECT_OT_grease_pencil_dash_modifier_segment_move(wmOperatorType *ot);
void OBJECT_OT_grease_pencil_time_modifier_segment_add(wmOperatorType *ot);
void OBJECT_OT_grease_pencil_time_modifier_segment_remove(wmOperatorType *ot);
void OBJECT_OT_grease_pencil_time_modifier_segment_move(wmOperatorType *ot);

/* object_gpencil_modifiers.c */

void OBJECT_OT_gpencil_modifier_add(wmOperatorType *ot);
void OBJECT_OT_gpencil_modifier_remove(wmOperatorType *ot);
void OBJECT_OT_gpencil_modifier_move_up(wmOperatorType *ot);
void OBJECT_OT_gpencil_modifier_move_down(wmOperatorType *ot);
void OBJECT_OT_gpencil_modifier_move_to_index(wmOperatorType *ot);
void OBJECT_OT_gpencil_modifier_apply(wmOperatorType *ot);
void OBJECT_OT_gpencil_modifier_copy(wmOperatorType *ot);
void OBJECT_OT_gpencil_modifier_copy_to_selected(wmOperatorType *ot);

void GPENCIL_OT_segment_add(wmOperatorType *ot);
void GPENCIL_OT_segment_remove(wmOperatorType *ot);
void GPENCIL_OT_segment_move(wmOperatorType *ot);

void GPENCIL_OT_time_segment_add(wmOperatorType *ot);
void GPENCIL_OT_time_segment_remove(wmOperatorType *ot);
void GPENCIL_OT_time_segment_move(wmOperatorType *ot);

/* `object_shader_fx.cc` */

void OBJECT_OT_shaderfx_add(wmOperatorType *ot);
void OBJECT_OT_shaderfx_copy(wmOperatorType *ot);
void OBJECT_OT_shaderfx_remove(wmOperatorType *ot);
void OBJECT_OT_shaderfx_move_up(wmOperatorType *ot);
void OBJECT_OT_shaderfx_move_down(wmOperatorType *ot);
void OBJECT_OT_shaderfx_move_to_index(wmOperatorType *ot);

/* `object_constraint.cc` */

void OBJECT_OT_constraint_add(wmOperatorType *ot);
void OBJECT_OT_constraint_add_with_targets(wmOperatorType *ot);
void POSE_OT_constraint_add(wmOperatorType *ot);
void POSE_OT_constraint_add_with_targets(wmOperatorType *ot);

void OBJECT_OT_constraints_copy(wmOperatorType *ot);
void POSE_OT_constraints_copy(wmOperatorType *ot);

void OBJECT_OT_constraints_clear(wmOperatorType *ot);
void POSE_OT_constraints_clear(wmOperatorType *ot);

void POSE_OT_ik_add(wmOperatorType *ot);
void POSE_OT_ik_clear(wmOperatorType *ot);

void CONSTRAINT_OT_delete(wmOperatorType *ot);
void CONSTRAINT_OT_apply(wmOperatorType *ot);
void CONSTRAINT_OT_copy(wmOperatorType *ot);
void CONSTRAINT_OT_copy_to_selected(wmOperatorType *ot);

void CONSTRAINT_OT_move_up(wmOperatorType *ot);
void CONSTRAINT_OT_move_to_index(wmOperatorType *ot);
void CONSTRAINT_OT_move_down(wmOperatorType *ot);

void CONSTRAINT_OT_stretchto_reset(wmOperatorType *ot);
void CONSTRAINT_OT_limitdistance_reset(wmOperatorType *ot);
void CONSTRAINT_OT_childof_set_inverse(wmOperatorType *ot);
void CONSTRAINT_OT_childof_clear_inverse(wmOperatorType *ot);
void CONSTRAINT_OT_objectsolver_set_inverse(wmOperatorType *ot);
void CONSTRAINT_OT_objectsolver_clear_inverse(wmOperatorType *ot);
void CONSTRAINT_OT_followpath_path_animate(wmOperatorType *ot);

/* object_vgroup.cc */

void OBJECT_OT_vertex_group_add(wmOperatorType *ot);
void OBJECT_OT_vertex_group_remove(wmOperatorType *ot);
void OBJECT_OT_vertex_group_assign(wmOperatorType *ot);
void OBJECT_OT_vertex_group_assign_new(wmOperatorType *ot);
void OBJECT_OT_vertex_group_remove_from(wmOperatorType *ot);
void OBJECT_OT_vertex_group_select(wmOperatorType *ot);
void OBJECT_OT_vertex_group_deselect(wmOperatorType *ot);
void OBJECT_OT_vertex_group_copy_to_selected(wmOperatorType *ot);
void OBJECT_OT_vertex_group_copy(wmOperatorType *ot);
void OBJECT_OT_vertex_group_normalize(wmOperatorType *ot);
void OBJECT_OT_vertex_group_normalize_all(wmOperatorType *ot);
void OBJECT_OT_vertex_group_levels(wmOperatorType *ot);
void OBJECT_OT_vertex_group_lock(wmOperatorType *ot);
void OBJECT_OT_vertex_group_invert(wmOperatorType *ot);
void OBJECT_OT_vertex_group_smooth(wmOperatorType *ot);
void OBJECT_OT_vertex_group_clean(wmOperatorType *ot);
void OBJECT_OT_vertex_group_quantize(wmOperatorType *ot);
void OBJECT_OT_vertex_group_limit_total(wmOperatorType *ot);
void OBJECT_OT_vertex_group_mirror(wmOperatorType *ot);
void OBJECT_OT_vertex_group_set_active(wmOperatorType *ot);
void OBJECT_OT_vertex_group_sort(wmOperatorType *ot);
void OBJECT_OT_vertex_group_move(wmOperatorType *ot);
void OBJECT_OT_vertex_weight_paste(wmOperatorType *ot);
void OBJECT_OT_vertex_weight_delete(wmOperatorType *ot);
void OBJECT_OT_vertex_weight_set_active(wmOperatorType *ot);
void OBJECT_OT_vertex_weight_normalize_active_vertex(wmOperatorType *ot);
void OBJECT_OT_vertex_weight_copy(wmOperatorType *ot);

/* `object_warp.cc` */

void TRANSFORM_OT_vertex_warp(wmOperatorType *ot);

/* `object_shapekey.cc` */

void OBJECT_OT_shape_key_add(wmOperatorType *ot);
void OBJECT_OT_shape_key_remove(wmOperatorType *ot);
void OBJECT_OT_shape_key_clear(wmOperatorType *ot);
void OBJECT_OT_shape_key_retime(wmOperatorType *ot);
void OBJECT_OT_shape_key_mirror(wmOperatorType *ot);
void OBJECT_OT_shape_key_move(wmOperatorType *ot);
void OBJECT_OT_shape_key_lock(wmOperatorType *ot);

/* `object_collection.cc` */

void OBJECT_OT_collection_add(wmOperatorType *ot);
void OBJECT_OT_collection_link(wmOperatorType *ot);
void OBJECT_OT_collection_remove(wmOperatorType *ot);
void OBJECT_OT_collection_unlink(wmOperatorType *ot);
void OBJECT_OT_collection_objects_select(wmOperatorType *ot);

/* `object_bake.cc` */

void OBJECT_OT_bake_image(wmOperatorType *ot);
void OBJECT_OT_bake(wmOperatorType *ot);

/* object_bake_simulation.cc */

namespace bake_simulation {

void OBJECT_OT_simulation_nodes_cache_calculate_to_frame(wmOperatorType *ot);
void OBJECT_OT_simulation_nodes_cache_bake(wmOperatorType *ot);
void OBJECT_OT_simulation_nodes_cache_delete(wmOperatorType *ot);
void OBJECT_OT_geometry_node_bake_single(wmOperatorType *ot);
void OBJECT_OT_geometry_node_bake_delete_single(wmOperatorType *ot);

}  // namespace bake_simulation

/* `object_random.cc` */

void TRANSFORM_OT_vertex_random(wmOperatorType *ot);

/* object_remesh.cc */

void OBJECT_OT_voxel_remesh(wmOperatorType *ot);
void OBJECT_OT_voxel_size_edit(wmOperatorType *ot);
void OBJECT_OT_quadriflow_remesh(wmOperatorType *ot);

/* object_transfer_data.c */

/**
 * Transfer mesh data from active to selected objects.
 */
void OBJECT_OT_data_transfer(wmOperatorType *ot);
void OBJECT_OT_datalayout_transfer(wmOperatorType *ot);

void object_modifier_add_asset_register();

<<<<<<< HEAD
void collection_io_handler_register();

=======
>>>>>>> 362d381a
}  // namespace blender::ed::object<|MERGE_RESOLUTION|>--- conflicted
+++ resolved
@@ -378,9 +378,6 @@
 
 void object_modifier_add_asset_register();
 
-<<<<<<< HEAD
 void collection_io_handler_register();
 
-=======
->>>>>>> 362d381a
 }  // namespace blender::ed::object