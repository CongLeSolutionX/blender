--- conflicted
+++ resolved
@@ -600,11 +600,7 @@
   CustomData_add_layer(&me->edata, CD_MEDGE, CD_SET_DEFAULT, nullptr, edges_num);
   CustomData_add_layer(&me->fdata, CD_MFACE, CD_SET_DEFAULT, nullptr, 0);
 
-<<<<<<< HEAD
-  blender::MutableSpan<float3> positions = me->positions_for_write();
-=======
   blender::MutableSpan<float3> positions = me->vert_positions_for_write();
->>>>>>> a7e1815c
   blender::MutableSpan<MEdge> edges = me->edges_for_write();
   MEdge *medge = edges.data();
 
@@ -719,11 +715,7 @@
     if (KeyBlock *kb = static_cast<KeyBlock *>(
             BLI_findlink(&me->key->block, ob_eval->shapenr - 1))) {
       BKE_keyblock_convert_to_mesh(
-<<<<<<< HEAD
-          kb, reinterpret_cast<float(*)[3]>(me->positions_for_write().data()), me->totvert);
-=======
           kb, reinterpret_cast<float(*)[3]>(me->vert_positions_for_write().data()), me->totvert);
->>>>>>> a7e1815c
     }
   }
 
@@ -2884,11 +2876,7 @@
 static Object *modifier_skin_armature_create(Depsgraph *depsgraph, Main *bmain, Object *skin_ob)
 {
   Mesh *me = static_cast<Mesh *>(skin_ob->data);
-<<<<<<< HEAD
-  const Span<float3> me_positions = me->positions();
-=======
   const Span<float3> me_positions = me->vert_positions();
->>>>>>> a7e1815c
   const Span<MEdge> me_edges = me->edges();
 
   Scene *scene_eval = DEG_get_evaluated_scene(depsgraph);
@@ -2896,11 +2884,7 @@
 
   const Mesh *me_eval_deform = mesh_get_eval_deform(
       depsgraph, scene_eval, ob_eval, &CD_MASK_BAREMESH);
-<<<<<<< HEAD
-  const Span<float3> positions_eval = me_eval_deform->positions();
-=======
   const Span<float3> positions_eval = me_eval_deform->vert_positions();
->>>>>>> a7e1815c
 
   /* add vertex weights to original mesh */
   CustomData_add_layer(&me->vdata, CD_MDEFORMVERT, CD_SET_DEFAULT, nullptr, me->totvert);
