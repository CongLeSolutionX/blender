/* SPDX-FileCopyrightText: 2001-2002 NaN Holding BV. All rights reserved.
 *
 * SPDX-License-Identifier: GPL-2.0-or-later */

/** \file
 * \ingroup edobj
 */

#include <cctype>
#include <cstdlib>
#include <cstring>
#include <optional>

#include "MEM_guardedalloc.h"

#include "DNA_anim_types.h"
#include "DNA_camera_types.h"
#include "DNA_collection_types.h"
#include "DNA_curve_types.h"
#include "DNA_gpencil_legacy_types.h"
#include "DNA_gpencil_modifier_types.h"
#include "DNA_key_types.h"
#include "DNA_light_types.h"
#include "DNA_lightprobe_types.h"
#include "DNA_material_types.h"
#include "DNA_mesh_types.h"
#include "DNA_meta_types.h"
#include "DNA_modifier_types.h"
#include "DNA_object_fluidsim_types.h"
#include "DNA_object_force_types.h"
#include "DNA_object_types.h"
#include "DNA_pointcloud_types.h"
#include "DNA_scene_types.h"
#include "DNA_vfont_types.h"

#include "BLI_ghash.h"
#include "BLI_listbase.h"
#include "BLI_math_matrix.h"
#include "BLI_math_rotation.h"
#include "BLI_string.h"
#include "BLI_string_utf8.h"
#include "BLI_utildefines.h"
#include "BLI_vector.hh"

#include "BLT_translation.hh"

#include "BKE_action.h"
#include "BKE_anim_data.h"
#include "BKE_armature.hh"
#include "BKE_camera.h"
#include "BKE_collection.hh"
#include "BKE_constraint.h"
#include "BKE_context.hh"
#include "BKE_curve.hh"
#include "BKE_curve_to_mesh.hh"
#include "BKE_curves.h"
#include "BKE_customdata.hh"
#include "BKE_displist.h"
#include "BKE_duplilist.hh"
#include "BKE_effect.h"
#include "BKE_geometry_set.hh"
#include "BKE_geometry_set_instances.hh"
#include "BKE_gpencil_curve_legacy.h"
#include "BKE_gpencil_geom_legacy.h"
#include "BKE_gpencil_legacy.h"
#include "BKE_gpencil_modifier_legacy.h"
#include "BKE_grease_pencil.hh"
#include "BKE_key.hh"
#include "BKE_lattice.hh"
#include "BKE_layer.hh"
#include "BKE_lib_id.hh"
#include "BKE_lib_override.hh"
#include "BKE_lib_query.hh"
#include "BKE_lib_remap.hh"
#include "BKE_light.h"
#include "BKE_lightprobe.h"
#include "BKE_main.hh"
#include "BKE_material.h"
#include "BKE_mball.hh"
#include "BKE_mesh.hh"
#include "BKE_mesh_runtime.hh"
#include "BKE_nla.h"
#include "BKE_node.hh"
#include "BKE_object.hh"
#include "BKE_object_types.hh"
#include "BKE_particle.h"
#include "BKE_pointcloud.hh"
#include "BKE_report.hh"
#include "BKE_scene.hh"
#include "BKE_speaker.h"
#include "BKE_vfont.hh"
#include "BKE_volume.hh"

#include "DEG_depsgraph.hh"
#include "DEG_depsgraph_build.hh"
#include "DEG_depsgraph_query.hh"

#include "RNA_access.hh"
#include "RNA_define.hh"
#include "RNA_enum_types.hh"

#include "UI_interface.hh"

#include "WM_api.hh"
#include "WM_types.hh"

#include "ED_armature.hh"
#include "ED_curve.hh"
#include "ED_curves.hh"
#include "ED_gpencil_legacy.hh"
#include "ED_grease_pencil.hh"
#include "ED_mball.hh"
#include "ED_mesh.hh"
#include "ED_node.hh"
#include "ED_object.hh"
#include "ED_outliner.hh"
#include "ED_physics.hh"
#include "ED_render.hh"
#include "ED_screen.hh"
#include "ED_select_utils.hh"
#include "ED_transform.hh"
#include "ED_view3d.hh"

#include "ANIM_bone_collections.hh"

#include "UI_resources.hh"

#include "object_intern.h"

using blender::float3;
using blender::float4x4;
using blender::Vector;

/* -------------------------------------------------------------------- */
/** \name Local Enum Declarations
 * \{ */

/* This is an exact copy of the define in `rna_light.cc`
 * kept here because of linking order.
 * Icons are only defined here. */

const EnumPropertyItem rna_enum_light_type_items[] = {
    {LA_LOCAL, "POINT", ICON_LIGHT_POINT, "Point", "Omnidirectional point light source"},
    {LA_SUN, "SUN", ICON_LIGHT_SUN, "Sun", "Constant direction parallel ray light source"},
    {LA_SPOT, "SPOT", ICON_LIGHT_SPOT, "Spot", "Directional cone light source"},
    {LA_AREA, "AREA", ICON_LIGHT_AREA, "Area", "Directional area light source"},
    {0, nullptr, 0, nullptr, nullptr},
};

/* copy from rna_object_force.cc */
static const EnumPropertyItem field_type_items[] = {
    {PFIELD_FORCE, "FORCE", ICON_FORCE_FORCE, "Force", ""},
    {PFIELD_WIND, "WIND", ICON_FORCE_WIND, "Wind", ""},
    {PFIELD_VORTEX, "VORTEX", ICON_FORCE_VORTEX, "Vortex", ""},
    {PFIELD_MAGNET, "MAGNET", ICON_FORCE_MAGNETIC, "Magnetic", ""},
    {PFIELD_HARMONIC, "HARMONIC", ICON_FORCE_HARMONIC, "Harmonic", ""},
    {PFIELD_CHARGE, "CHARGE", ICON_FORCE_CHARGE, "Charge", ""},
    {PFIELD_LENNARDJ, "LENNARDJ", ICON_FORCE_LENNARDJONES, "Lennard-Jones", ""},
    {PFIELD_TEXTURE, "TEXTURE", ICON_FORCE_TEXTURE, "Texture", ""},
    {PFIELD_GUIDE, "GUIDE", ICON_FORCE_CURVE, "Curve Guide", ""},
    {PFIELD_BOID, "BOID", ICON_FORCE_BOID, "Boid", ""},
    {PFIELD_TURBULENCE, "TURBULENCE", ICON_FORCE_TURBULENCE, "Turbulence", ""},
    {PFIELD_DRAG, "DRAG", ICON_FORCE_DRAG, "Drag", ""},
    {PFIELD_FLUIDFLOW, "FLUID", ICON_FORCE_FLUIDFLOW, "Fluid Flow", ""},
    {0, nullptr, 0, nullptr, nullptr},
};

static EnumPropertyItem lightprobe_type_items[] = {
    {LIGHTPROBE_TYPE_SPHERE,
     "SPHERE",
     ICON_LIGHTPROBE_SPHERE,
     "Sphere",
     "Light probe that captures precise lighting from all directions at a single point in space"},
    {LIGHTPROBE_TYPE_PLANE,
     "PLANE",
     ICON_LIGHTPROBE_PLANE,
     "Plane",
     "Light probe that captures incoming light from a single direction on a plane"},
    {LIGHTPROBE_TYPE_VOLUME,
     "VOLUME",
     ICON_LIGHTPROBE_VOLUME,
     "Volume",
     "Light probe that captures low frequency lighting inside a volume"},
    {0, nullptr, 0, nullptr, nullptr},
};

enum {
  ALIGN_WORLD = 0,
  ALIGN_VIEW,
  ALIGN_CURSOR,
};

static const EnumPropertyItem align_options[] = {
    {ALIGN_WORLD, "WORLD", 0, "World", "Align the new object to the world"},
    {ALIGN_VIEW, "VIEW", 0, "View", "Align the new object to the view"},
    {ALIGN_CURSOR, "CURSOR", 0, "3D Cursor", "Use the 3D cursor orientation for the new object"},
    {0, nullptr, 0, nullptr, nullptr},
};

/** \} */

/* -------------------------------------------------------------------- */
/** \name Local Helpers
 * \{ */

/**
 * Operator properties for creating an object under a screen space (2D) coordinate.
 * Used for object dropping like behavior (drag object and drop into 3D View).
 */
static void object_add_drop_xy_props(wmOperatorType *ot)
{
  PropertyRNA *prop;

  prop = RNA_def_int(ot->srna,
                     "drop_x",
                     0,
                     INT_MIN,
                     INT_MAX,
                     "Drop X",
                     "X-coordinate (screen space) to place the new object under",
                     INT_MIN,
                     INT_MAX);
  RNA_def_property_flag(prop, (PropertyFlag)(PROP_HIDDEN | PROP_SKIP_SAVE));
  prop = RNA_def_int(ot->srna,
                     "drop_y",
                     0,
                     INT_MIN,
                     INT_MAX,
                     "Drop Y",
                     "Y-coordinate (screen space) to place the new object under",
                     INT_MIN,
                     INT_MAX);
  RNA_def_property_flag(prop, (PropertyFlag)(PROP_HIDDEN | PROP_SKIP_SAVE));
}

static bool object_add_drop_xy_is_set(const wmOperator *op)
{
  return RNA_struct_property_is_set(op->ptr, "drop_x") &&
         RNA_struct_property_is_set(op->ptr, "drop_y");
}

/**
 * Query the currently set X- and Y-coordinate to position the new object under.
 * \param r_mval: Returned pointer to the coordinate in region-space.
 */
static bool object_add_drop_xy_get(bContext *C, wmOperator *op, int (*r_mval)[2])
{
  if (!object_add_drop_xy_is_set(op)) {
    (*r_mval)[0] = 0.0f;
    (*r_mval)[1] = 0.0f;
    return false;
  }

  const ARegion *region = CTX_wm_region(C);
  (*r_mval)[0] = RNA_int_get(op->ptr, "drop_x") - region->winrct.xmin;
  (*r_mval)[1] = RNA_int_get(op->ptr, "drop_y") - region->winrct.ymin;

  return true;
}

/**
 * Set the drop coordinate to the mouse position (if not already set) and call the operator's
 * `exec()` callback.
 */
static int object_add_drop_xy_generic_invoke(bContext *C, wmOperator *op, const wmEvent *event)
{
  if (!object_add_drop_xy_is_set(op)) {
    RNA_int_set(op->ptr, "drop_x", event->xy[0]);
    RNA_int_set(op->ptr, "drop_y", event->xy[1]);
  }
  return op->type->exec(C, op);
}

/** \} */

/* -------------------------------------------------------------------- */
/** \name Public Add Object API
 * \{ */

void ED_object_location_from_view(bContext *C, float loc[3])
{
  const Scene *scene = CTX_data_scene(C);
  copy_v3_v3(loc, scene->cursor.location);
}

void ED_object_rotation_from_quat(float rot[3], const float viewquat[4], const char align_axis)
{
  BLI_assert(align_axis >= 'X' && align_axis <= 'Z');

  switch (align_axis) {
    case 'X': {
      /* Same as 'rv3d->viewinv[1]' */
      const float axis_y[4] = {0.0f, 1.0f, 0.0f};
      float quat_y[4], quat[4];
      axis_angle_to_quat(quat_y, axis_y, M_PI_2);
      mul_qt_qtqt(quat, viewquat, quat_y);
      quat_to_eul(rot, quat);
      break;
    }
    case 'Y': {
      quat_to_eul(rot, viewquat);
      rot[0] -= float(M_PI_2);
      break;
    }
    case 'Z': {
      quat_to_eul(rot, viewquat);
      break;
    }
  }
}

void ED_object_rotation_from_view(bContext *C, float rot[3], const char align_axis)
{
  RegionView3D *rv3d = CTX_wm_region_view3d(C);
  BLI_assert(align_axis >= 'X' && align_axis <= 'Z');
  if (rv3d) {
    float viewquat[4];
    copy_qt_qt(viewquat, rv3d->viewquat);
    viewquat[0] *= -1.0f;
    ED_object_rotation_from_quat(rot, viewquat, align_axis);
  }
  else {
    zero_v3(rot);
  }
}

void ED_object_base_init_transform_on_add(Object *object, const float loc[3], const float rot[3])
{
  if (loc) {
    copy_v3_v3(object->loc, loc);
  }

  if (rot) {
    copy_v3_v3(object->rot, rot);
  }

  BKE_object_to_mat4(object, object->runtime->object_to_world.ptr());
}

float ED_object_new_primitive_matrix(bContext *C,
                                     Object *obedit,
                                     const float loc[3],
                                     const float rot[3],
                                     const float scale[3],
                                     float r_primmat[4][4])
{
  Scene *scene = CTX_data_scene(C);
  View3D *v3d = CTX_wm_view3d(C);
  float mat[3][3], rmat[3][3], cmat[3][3], imat[3][3];

  unit_m4(r_primmat);

  eul_to_mat3(rmat, rot);
  invert_m3(rmat);

  /* inverse transform for initial rotation and object */
  copy_m3_m4(mat, obedit->object_to_world().ptr());
  mul_m3_m3m3(cmat, rmat, mat);
  invert_m3_m3(imat, cmat);
  copy_m4_m3(r_primmat, imat);

  /* center */
  copy_v3_v3(r_primmat[3], loc);
  sub_v3_v3v3(r_primmat[3], r_primmat[3], obedit->object_to_world().location());
  invert_m3_m3(imat, mat);
  mul_m3_v3(imat, r_primmat[3]);

  if (scale != nullptr) {
    rescale_m4(r_primmat, scale);
  }

  {
    const float dia = v3d ? ED_view3d_grid_scale(scene, v3d, nullptr) :
                            ED_scene_grid_scale(scene, nullptr);
    return dia;
  }

  // return 1.0f;
}

/** \} */

/* -------------------------------------------------------------------- */
/** \name Add Object Operator
 * \{ */

static void view_align_update(Main * /*main*/, Scene * /*scene*/, PointerRNA *ptr)
{
  RNA_struct_idprops_unset(ptr, "rotation");
}

void ED_object_add_unit_props_size(wmOperatorType *ot)
{
  RNA_def_float_distance(
      ot->srna, "size", 2.0f, 0.0, OBJECT_ADD_SIZE_MAXF, "Size", "", 0.001, 100.00);
}

void ED_object_add_unit_props_radius_ex(wmOperatorType *ot, float default_value)
{
  RNA_def_float_distance(
      ot->srna, "radius", default_value, 0.0, OBJECT_ADD_SIZE_MAXF, "Radius", "", 0.001, 100.00);
}

void ED_object_add_unit_props_radius(wmOperatorType *ot)
{
  ED_object_add_unit_props_radius_ex(ot, 1.0f);
}

void ED_object_add_generic_props(wmOperatorType *ot, bool do_editmode)
{
  PropertyRNA *prop;

  if (do_editmode) {
    prop = RNA_def_boolean(ot->srna,
                           "enter_editmode",
                           false,
                           "Enter Edit Mode",
                           "Enter edit mode when adding this object");
    RNA_def_property_flag(prop, (PropertyFlag)(PROP_HIDDEN | PROP_SKIP_SAVE));
  }
  /* NOTE: this property gets hidden for add-camera operator. */
  prop = RNA_def_enum(
      ot->srna, "align", align_options, ALIGN_WORLD, "Align", "The alignment of the new object");
  RNA_def_property_update_runtime(prop, view_align_update);

  prop = RNA_def_float_vector_xyz(ot->srna,
                                  "location",
                                  3,
                                  nullptr,
                                  -OBJECT_ADD_SIZE_MAXF,
                                  OBJECT_ADD_SIZE_MAXF,
                                  "Location",
                                  "Location for the newly added object",
                                  -1000.0f,
                                  1000.0f);
  RNA_def_property_flag(prop, PROP_SKIP_SAVE);
  prop = RNA_def_float_rotation(ot->srna,
                                "rotation",
                                3,
                                nullptr,
                                -OBJECT_ADD_SIZE_MAXF,
                                OBJECT_ADD_SIZE_MAXF,
                                "Rotation",
                                "Rotation for the newly added object",
                                DEG2RADF(-360.0f),
                                DEG2RADF(360.0f));
  RNA_def_property_flag(prop, PROP_SKIP_SAVE);

  prop = RNA_def_float_vector_xyz(ot->srna,
                                  "scale",
                                  3,
                                  nullptr,
                                  -OBJECT_ADD_SIZE_MAXF,
                                  OBJECT_ADD_SIZE_MAXF,
                                  "Scale",
                                  "Scale for the newly added object",
                                  -1000.0f,
                                  1000.0f);
  RNA_def_property_flag(prop, (PropertyFlag)(PROP_HIDDEN | PROP_SKIP_SAVE));
}

void ED_object_add_mesh_props(wmOperatorType *ot)
{
  RNA_def_boolean(ot->srna, "calc_uvs", true, "Generate UVs", "Generate a default UV map");
}

bool ED_object_add_generic_get_opts(bContext *C,
                                    wmOperator *op,
                                    const char view_align_axis,
                                    float r_loc[3],
                                    float r_rot[3],
                                    float r_scale[3],
                                    bool *r_enter_editmode,
                                    ushort *r_local_view_bits,
                                    bool *r_is_view_aligned)
{
  /* Edit Mode! (optional) */
  {
    bool _enter_editmode;
    if (!r_enter_editmode) {
      r_enter_editmode = &_enter_editmode;
    }
    /* Only to ensure the value is _always_ set.
     * Typically the property will exist when the argument is non-nullptr. */
    *r_enter_editmode = false;

    PropertyRNA *prop = RNA_struct_find_property(op->ptr, "enter_editmode");
    if (prop != nullptr) {
      if (RNA_property_is_set(op->ptr, prop) && r_enter_editmode) {
        *r_enter_editmode = RNA_property_boolean_get(op->ptr, prop);
      }
      else {
        *r_enter_editmode = (U.flag & USER_ADD_EDITMODE) != 0;
        RNA_property_boolean_set(op->ptr, prop, *r_enter_editmode);
      }
    }
  }

  if (r_local_view_bits) {
    View3D *v3d = CTX_wm_view3d(C);
    *r_local_view_bits = (v3d && v3d->localvd) ? v3d->local_view_uid : 0;
  }

  /* Location! */
  {
    float _loc[3];
    if (!r_loc) {
      r_loc = _loc;
    }

    if (RNA_struct_property_is_set(op->ptr, "location")) {
      RNA_float_get_array(op->ptr, "location", r_loc);
    }
    else {
      ED_object_location_from_view(C, r_loc);
      RNA_float_set_array(op->ptr, "location", r_loc);
    }
  }

  /* Rotation! */
  {
    bool _is_view_aligned;
    float _rot[3];
    if (!r_is_view_aligned) {
      r_is_view_aligned = &_is_view_aligned;
    }
    if (!r_rot) {
      r_rot = _rot;
    }

    if (RNA_struct_property_is_set(op->ptr, "rotation")) {
      /* If rotation is set, always use it. Alignment (and corresponding user preference)
       * can be ignored since this is in world space anyways.
       * To not confuse (e.g. on redo), don't set it to #ALIGN_WORLD in the op UI though. */
      *r_is_view_aligned = false;
      RNA_float_get_array(op->ptr, "rotation", r_rot);
    }
    else {
      int alignment = ALIGN_WORLD;
      PropertyRNA *prop = RNA_struct_find_property(op->ptr, "align");

      if (RNA_property_is_set(op->ptr, prop)) {
        /* If alignment is set, always use it. */
        *r_is_view_aligned = alignment == ALIGN_VIEW;
        alignment = RNA_property_enum_get(op->ptr, prop);
      }
      else {
        /* If alignment is not set, use User Preferences. */
        *r_is_view_aligned = (U.flag & USER_ADD_VIEWALIGNED) != 0;
        if (*r_is_view_aligned) {
          RNA_property_enum_set(op->ptr, prop, ALIGN_VIEW);
          alignment = ALIGN_VIEW;
        }
        else if ((U.flag & USER_ADD_CURSORALIGNED) != 0) {
          RNA_property_enum_set(op->ptr, prop, ALIGN_CURSOR);
          alignment = ALIGN_CURSOR;
        }
        else {
          RNA_property_enum_set(op->ptr, prop, ALIGN_WORLD);
          alignment = ALIGN_WORLD;
        }
      }
      switch (alignment) {
        case ALIGN_WORLD:
          RNA_float_get_array(op->ptr, "rotation", r_rot);
          break;
        case ALIGN_VIEW:
          ED_object_rotation_from_view(C, r_rot, view_align_axis);
          RNA_float_set_array(op->ptr, "rotation", r_rot);
          break;
        case ALIGN_CURSOR: {
          const Scene *scene = CTX_data_scene(C);
          float tmat[3][3];
          BKE_scene_cursor_rot_to_mat3(&scene->cursor, tmat);
          mat3_normalized_to_eul(r_rot, tmat);
          RNA_float_set_array(op->ptr, "rotation", r_rot);
          break;
        }
      }
    }
  }

  /* Scale! */
  {
    float _scale[3];
    if (!r_scale) {
      r_scale = _scale;
    }

    /* For now this is optional, we can make it always use. */
    copy_v3_fl(r_scale, 1.0f);

    PropertyRNA *prop = RNA_struct_find_property(op->ptr, "scale");
    if (prop != nullptr) {
      if (RNA_property_is_set(op->ptr, prop)) {
        RNA_property_float_get_array(op->ptr, prop, r_scale);
      }
      else {
        copy_v3_fl(r_scale, 1.0f);
        RNA_property_float_set_array(op->ptr, prop, r_scale);
      }
    }
  }

  return true;
}

Object *ED_object_add_type_with_obdata(bContext *C,
                                       const int type,
                                       const char *name,
                                       const float loc[3],
                                       const float rot[3],
                                       const bool enter_editmode,
                                       const ushort local_view_bits,
                                       ID *obdata)
{
  Main *bmain = CTX_data_main(C);
  Scene *scene = CTX_data_scene(C);
  ViewLayer *view_layer = CTX_data_view_layer(C);

  {
    BKE_view_layer_synced_ensure(scene, view_layer);
    Object *obedit = BKE_view_layer_edit_object_get(view_layer);
    if (obedit != nullptr) {
      ED_object_editmode_exit_ex(bmain, scene, obedit, EM_FREEDATA);
    }
  }

  /* deselects all, sets active object */
  Object *ob;
  if (obdata != nullptr) {
    BLI_assert(type == BKE_object_obdata_to_type(obdata));
    ob = BKE_object_add_for_data(bmain, scene, view_layer, type, name, obdata, true);
    const short *materials_len_p = BKE_id_material_len_p(obdata);
    if (materials_len_p && *materials_len_p > 0) {
      BKE_object_materials_test(bmain, ob, static_cast<ID *>(ob->data));
    }
  }
  else {
    ob = BKE_object_add(bmain, scene, view_layer, type, name);
  }

  BKE_view_layer_synced_ensure(scene, view_layer);
  Base *ob_base_act = BKE_view_layer_active_base_get(view_layer);
  /* While not getting a valid base is not a good thing, it can happen in convoluted corner cases,
   * better not crash on it in releases. */
  BLI_assert(ob_base_act != nullptr);
  if (ob_base_act != nullptr) {
    ob_base_act->local_view_bits = local_view_bits;
    /* editor level activate, notifiers */
    ED_object_base_activate(C, ob_base_act);
  }

  /* more editor stuff */
  ED_object_base_init_transform_on_add(ob, loc, rot);

  /* TODO(sergey): This is weird to manually tag objects for update, better to
   * use DEG_id_tag_update here perhaps.
   */
  DEG_id_type_tag(bmain, ID_OB);
  DEG_relations_tag_update(bmain);
  if (ob->data != nullptr) {
    DEG_id_tag_update_ex(bmain, (ID *)ob->data, ID_RECALC_EDITORS);
  }

  if (enter_editmode) {
    ED_object_editmode_enter_ex(bmain, scene, ob, 0);
  }

  WM_event_add_notifier(C, NC_SCENE | ND_LAYER_CONTENT, scene);

  DEG_id_tag_update(&scene->id, ID_RECALC_BASE_FLAGS);

  ED_outliner_select_sync_from_object_tag(C);

  return ob;
}

Object *ED_object_add_type(bContext *C,
                           const int type,
                           const char *name,
                           const float loc[3],
                           const float rot[3],
                           const bool enter_editmode,
                           const ushort local_view_bits)
{
  return ED_object_add_type_with_obdata(
      C, type, name, loc, rot, enter_editmode, local_view_bits, nullptr);
}

/* for object add operator */
static int object_add_exec(bContext *C, wmOperator *op)
{
  ushort local_view_bits;
  bool enter_editmode;
  float loc[3], rot[3], radius;
  WM_operator_view3d_unit_defaults(C, op);
  if (!ED_object_add_generic_get_opts(
          C, op, 'Z', loc, rot, nullptr, &enter_editmode, &local_view_bits, nullptr))
  {
    return OPERATOR_CANCELLED;
  }
  radius = RNA_float_get(op->ptr, "radius");
  Object *ob = ED_object_add_type(
      C, RNA_enum_get(op->ptr, "type"), nullptr, loc, rot, enter_editmode, local_view_bits);

  if (ob->type == OB_LATTICE) {
    /* lattice is a special case!
     * we never want to scale the obdata since that is the rest-state */
    copy_v3_fl(ob->scale, radius);
  }
  else {
    BKE_object_obdata_size_init(ob, radius);
  }

  return OPERATOR_FINISHED;
}

void OBJECT_OT_add(wmOperatorType *ot)
{
  /* identifiers */
  ot->name = "Add Object";
  ot->description = "Add an object to the scene";
  ot->idname = "OBJECT_OT_add";

  /* api callbacks */
  ot->exec = object_add_exec;
  ot->poll = ED_operator_objectmode;

  /* flags */
  ot->flag = OPTYPE_REGISTER | OPTYPE_UNDO;

  /* properties */
  ED_object_add_unit_props_radius(ot);
  PropertyRNA *prop = RNA_def_enum(ot->srna, "type", rna_enum_object_type_items, 0, "Type", "");
  RNA_def_property_translation_context(prop, BLT_I18NCONTEXT_ID_ID);

  ED_object_add_generic_props(ot, true);
}

/** \} */

/* -------------------------------------------------------------------- */
/** \name Add Probe Operator
 * \{ */

/* for object add operator */
static const char *get_lightprobe_defname(int type)
{
  switch (type) {
    case LIGHTPROBE_TYPE_VOLUME:
      return CTX_DATA_(BLT_I18NCONTEXT_ID_LIGHT, "Volume");
    case LIGHTPROBE_TYPE_PLANE:
      return CTX_DATA_(BLT_I18NCONTEXT_ID_LIGHT, "Plane");
    case LIGHTPROBE_TYPE_SPHERE:
      return CTX_DATA_(BLT_I18NCONTEXT_ID_LIGHT, "Sphere");
    default:
      return CTX_DATA_(BLT_I18NCONTEXT_ID_LIGHT, "LightProbe");
  }
}

static int lightprobe_add_exec(bContext *C, wmOperator *op)
{
  bool enter_editmode;
  ushort local_view_bits;
  float loc[3], rot[3];
  WM_operator_view3d_unit_defaults(C, op);
  if (!ED_object_add_generic_get_opts(
          C, op, 'Z', loc, rot, nullptr, &enter_editmode, &local_view_bits, nullptr))
  {
    return OPERATOR_CANCELLED;
  }
  int type = RNA_enum_get(op->ptr, "type");
  float radius = RNA_float_get(op->ptr, "radius");

  Object *ob = ED_object_add_type(
      C, OB_LIGHTPROBE, get_lightprobe_defname(type), loc, rot, false, local_view_bits);
  copy_v3_fl(ob->scale, radius);

  LightProbe *probe = (LightProbe *)ob->data;

  BKE_lightprobe_type_set(probe, type);

  return OPERATOR_FINISHED;
}

void OBJECT_OT_lightprobe_add(wmOperatorType *ot)
{
  /* identifiers */
  ot->name = "Add Light Probe";
  ot->description = "Add a light probe object";
  ot->idname = "OBJECT_OT_lightprobe_add";

  /* api callbacks */
  ot->exec = lightprobe_add_exec;
  ot->poll = ED_operator_objectmode;

  /* flags */
  ot->flag = OPTYPE_REGISTER | OPTYPE_UNDO;

  /* properties */
  ot->prop = RNA_def_enum(ot->srna, "type", lightprobe_type_items, 0, "Type", "");

  ED_object_add_unit_props_radius(ot);
  ED_object_add_generic_props(ot, true);
}

/** \} */

/* -------------------------------------------------------------------- */
/** \name Add Effector Operator
 * \{ */

/* for object add operator */

static const char *get_effector_defname(ePFieldType type)
{
  switch (type) {
    case PFIELD_FORCE:
      return CTX_DATA_(BLT_I18NCONTEXT_ID_OBJECT, "Force");
    case PFIELD_VORTEX:
      return CTX_DATA_(BLT_I18NCONTEXT_ID_OBJECT, "Vortex");
    case PFIELD_MAGNET:
      return CTX_DATA_(BLT_I18NCONTEXT_ID_OBJECT, "Magnet");
    case PFIELD_WIND:
      return CTX_DATA_(BLT_I18NCONTEXT_ID_OBJECT, "Wind");
    case PFIELD_GUIDE:
      return CTX_DATA_(BLT_I18NCONTEXT_ID_OBJECT, "CurveGuide");
    case PFIELD_TEXTURE:
      return CTX_DATA_(BLT_I18NCONTEXT_ID_OBJECT, "TextureField");
    case PFIELD_HARMONIC:
      return CTX_DATA_(BLT_I18NCONTEXT_ID_OBJECT, "Harmonic");
    case PFIELD_CHARGE:
      return CTX_DATA_(BLT_I18NCONTEXT_ID_OBJECT, "Charge");
    case PFIELD_LENNARDJ:
      return CTX_DATA_(BLT_I18NCONTEXT_ID_OBJECT, "Lennard-Jones");
    case PFIELD_BOID:
      return CTX_DATA_(BLT_I18NCONTEXT_ID_OBJECT, "Boid");
    case PFIELD_TURBULENCE:
      return CTX_DATA_(BLT_I18NCONTEXT_ID_OBJECT, "Turbulence");
    case PFIELD_DRAG:
      return CTX_DATA_(BLT_I18NCONTEXT_ID_OBJECT, "Drag");
    case PFIELD_FLUIDFLOW:
      return CTX_DATA_(BLT_I18NCONTEXT_ID_OBJECT, "FluidField");
    case PFIELD_NULL:
      return CTX_DATA_(BLT_I18NCONTEXT_ID_OBJECT, "Field");
    case NUM_PFIELD_TYPES:
      break;
  }

  BLI_assert(false);
  return CTX_DATA_(BLT_I18NCONTEXT_ID_OBJECT, "Field");
}

static int effector_add_exec(bContext *C, wmOperator *op)
{
  bool enter_editmode;
  ushort local_view_bits;
  float loc[3], rot[3];
  WM_operator_view3d_unit_defaults(C, op);
  if (!ED_object_add_generic_get_opts(
          C, op, 'Z', loc, rot, nullptr, &enter_editmode, &local_view_bits, nullptr))
  {
    return OPERATOR_CANCELLED;
  }
  const ePFieldType type = static_cast<ePFieldType>(RNA_enum_get(op->ptr, "type"));
  float dia = RNA_float_get(op->ptr, "radius");

  Object *ob;
  if (type == PFIELD_GUIDE) {
    Main *bmain = CTX_data_main(C);
    Scene *scene = CTX_data_scene(C);
    ob = ED_object_add_type(
        C, OB_CURVES_LEGACY, get_effector_defname(type), loc, rot, false, local_view_bits);

    Curve *cu = static_cast<Curve *>(ob->data);
    cu->flag |= CU_PATH | CU_3D;
    ED_object_editmode_enter_ex(bmain, scene, ob, 0);

    float mat[4][4];
    ED_object_new_primitive_matrix(C, ob, loc, rot, nullptr, mat);
    mul_mat3_m4_fl(mat, dia);
    BLI_addtail(&cu->editnurb->nurbs,
                ED_curve_add_nurbs_primitive(C, ob, mat, CU_NURBS | CU_PRIM_PATH, 1));
    if (!enter_editmode) {
      ED_object_editmode_exit_ex(bmain, scene, ob, EM_FREEDATA);
    }
  }
  else {
    ob = ED_object_add_type(
        C, OB_EMPTY, get_effector_defname(type), loc, rot, false, local_view_bits);
    BKE_object_obdata_size_init(ob, dia);
    if (ELEM(type, PFIELD_WIND, PFIELD_VORTEX)) {
      ob->empty_drawtype = OB_SINGLE_ARROW;
    }
  }

  ob->pd = BKE_partdeflect_new(type);

  return OPERATOR_FINISHED;
}

void OBJECT_OT_effector_add(wmOperatorType *ot)
{
  /* identifiers */
  ot->name = "Add Effector";
  ot->description = "Add an empty object with a physics effector to the scene";
  ot->idname = "OBJECT_OT_effector_add";

  /* api callbacks */
  ot->exec = effector_add_exec;
  ot->poll = ED_operator_objectmode;

  /* flags */
  ot->flag = OPTYPE_REGISTER | OPTYPE_UNDO;

  /* properties */
  ot->prop = RNA_def_enum(ot->srna, "type", field_type_items, 0, "Type", "");

  ED_object_add_unit_props_radius(ot);
  ED_object_add_generic_props(ot, true);
}

/** \} */

/* -------------------------------------------------------------------- */
/** \name Add Camera Operator
 * \{ */

static int object_camera_add_exec(bContext *C, wmOperator *op)
{
  View3D *v3d = CTX_wm_view3d(C);
  Scene *scene = CTX_data_scene(C);

  /* force view align for cameras */
  RNA_enum_set(op->ptr, "align", ALIGN_VIEW);

  ushort local_view_bits;
  bool enter_editmode;
  float loc[3], rot[3];
  if (!ED_object_add_generic_get_opts(
          C, op, 'Z', loc, rot, nullptr, &enter_editmode, &local_view_bits, nullptr))
  {
    return OPERATOR_CANCELLED;
  }
  Object *ob = ED_object_add_type(C, OB_CAMERA, nullptr, loc, rot, false, local_view_bits);

  if (v3d) {
    if (v3d->camera == nullptr) {
      v3d->camera = ob;
    }
    if (v3d->scenelock && scene->camera == nullptr) {
      scene->camera = ob;
    }
  }

  Camera *cam = static_cast<Camera *>(ob->data);
  cam->drawsize = v3d ? ED_view3d_grid_scale(scene, v3d, nullptr) :
                        ED_scene_grid_scale(scene, nullptr);

  return OPERATOR_FINISHED;
}

void OBJECT_OT_camera_add(wmOperatorType *ot)
{
  PropertyRNA *prop;

  /* identifiers */
  ot->name = "Add Camera";
  ot->description = "Add a camera object to the scene";
  ot->idname = "OBJECT_OT_camera_add";

  /* api callbacks */
  ot->exec = object_camera_add_exec;
  ot->poll = ED_operator_objectmode;

  /* flags */
  ot->flag = OPTYPE_REGISTER | OPTYPE_UNDO;

  ED_object_add_generic_props(ot, true);

  /* hide this for cameras, default */
  prop = RNA_struct_type_find_property(ot->srna, "align");
  RNA_def_property_flag(prop, PROP_HIDDEN);
}

/** \} */

/* -------------------------------------------------------------------- */
/** \name Add Metaball Operator
 * \{ */

static int object_metaball_add_exec(bContext *C, wmOperator *op)
{
  Main *bmain = CTX_data_main(C);
  Scene *scene = CTX_data_scene(C);
  ViewLayer *view_layer = CTX_data_view_layer(C);

  ushort local_view_bits;
  bool enter_editmode;
  float loc[3], rot[3];
  WM_operator_view3d_unit_defaults(C, op);
  if (!ED_object_add_generic_get_opts(
          C, op, 'Z', loc, rot, nullptr, &enter_editmode, &local_view_bits, nullptr))
  {
    return OPERATOR_CANCELLED;
  }

  bool newob = false;
  BKE_view_layer_synced_ensure(scene, view_layer);
  Object *obedit = BKE_view_layer_edit_object_get(view_layer);
  if (obedit == nullptr || obedit->type != OB_MBALL) {
    obedit = ED_object_add_type(C, OB_MBALL, nullptr, loc, rot, true, local_view_bits);
    newob = true;
  }
  else {
    DEG_id_tag_update(&obedit->id, ID_RECALC_GEOMETRY);
  }

  float mat[4][4];
  ED_object_new_primitive_matrix(C, obedit, loc, rot, nullptr, mat);
  /* Halving here is done to account for constant values from #BKE_mball_element_add.
   * While the default radius of the resulting meta element is 2,
   * we want to pass in 1 so other values such as resolution are scaled by 1.0. */
  float dia = RNA_float_get(op->ptr, "radius") / 2;

  ED_mball_add_primitive(C, obedit, newob, mat, dia, RNA_enum_get(op->ptr, "type"));

  /* userdef */
  if (newob && !enter_editmode) {
    ED_object_editmode_exit_ex(bmain, scene, obedit, EM_FREEDATA);
  }
  else {
    /* Only needed in edit-mode (#ED_object_add_type normally handles this). */
    WM_event_add_notifier(C, NC_OBJECT | ND_DRAW, obedit);
  }

  return OPERATOR_FINISHED;
}

void OBJECT_OT_metaball_add(wmOperatorType *ot)
{
  /* identifiers */
  ot->name = "Add Metaball";
  ot->description = "Add an metaball object to the scene";
  ot->idname = "OBJECT_OT_metaball_add";

  /* api callbacks */
  ot->invoke = WM_menu_invoke;
  ot->exec = object_metaball_add_exec;
  ot->poll = ED_operator_scene_editable;

  /* flags */
  ot->flag = OPTYPE_REGISTER | OPTYPE_UNDO;

  ot->prop = RNA_def_enum(ot->srna, "type", rna_enum_metaelem_type_items, 0, "Primitive", "");

  ED_object_add_unit_props_radius_ex(ot, 2.0f);
  ED_object_add_generic_props(ot, true);
}

/** \} */

/* -------------------------------------------------------------------- */
/** \name Add Text Operator
 * \{ */

static int object_add_text_exec(bContext *C, wmOperator *op)
{
  Object *obedit = CTX_data_edit_object(C);
  bool enter_editmode;
  ushort local_view_bits;
  float loc[3], rot[3];

  WM_operator_view3d_unit_defaults(C, op);
  if (!ED_object_add_generic_get_opts(
          C, op, 'Z', loc, rot, nullptr, &enter_editmode, &local_view_bits, nullptr))
  {
    return OPERATOR_CANCELLED;
  }
  if (obedit && obedit->type == OB_FONT) {
    return OPERATOR_CANCELLED;
  }

  obedit = ED_object_add_type(C, OB_FONT, nullptr, loc, rot, enter_editmode, local_view_bits);
  BKE_object_obdata_size_init(obedit, RNA_float_get(op->ptr, "radius"));

  return OPERATOR_FINISHED;
}

void OBJECT_OT_text_add(wmOperatorType *ot)
{
  /* identifiers */
  ot->name = "Add Text";
  ot->description = "Add a text object to the scene";
  ot->idname = "OBJECT_OT_text_add";

  /* api callbacks */
  ot->exec = object_add_text_exec;
  ot->poll = ED_operator_objectmode;

  /* flags */
  ot->flag = OPTYPE_REGISTER | OPTYPE_UNDO;

  /* properties */
  ED_object_add_unit_props_radius(ot);
  ED_object_add_generic_props(ot, true);
}

/** \} */

/* -------------------------------------------------------------------- */
/** \name Add Armature Operator
 * \{ */

static int object_armature_add_exec(bContext *C, wmOperator *op)
{
  Main *bmain = CTX_data_main(C);
  Scene *scene = CTX_data_scene(C);
  ViewLayer *view_layer = CTX_data_view_layer(C);
  BKE_view_layer_synced_ensure(scene, view_layer);
  Object *obedit = BKE_view_layer_edit_object_get(view_layer);

  RegionView3D *rv3d = CTX_wm_region_view3d(C);
  bool newob = false;
  bool enter_editmode;
  ushort local_view_bits;
  float loc[3], rot[3], dia;
  bool view_aligned = rv3d && (U.flag & USER_ADD_VIEWALIGNED);

  WM_operator_view3d_unit_defaults(C, op);
  if (!ED_object_add_generic_get_opts(
          C, op, 'Z', loc, rot, nullptr, &enter_editmode, &local_view_bits, nullptr))
  {
    return OPERATOR_CANCELLED;
  }
  if ((obedit == nullptr) || (obedit->type != OB_ARMATURE)) {
    obedit = ED_object_add_type(C, OB_ARMATURE, nullptr, loc, rot, true, local_view_bits);
    ED_object_editmode_enter_ex(bmain, scene, obedit, 0);
    newob = true;
  }
  else {
    DEG_id_tag_update(&obedit->id, ID_RECALC_GEOMETRY);
  }

  if (obedit == nullptr) {
    BKE_report(op->reports, RPT_ERROR, "Cannot create editmode armature");
    return OPERATOR_CANCELLED;
  }

  /* Give the Armature its default bone collection. */
  bArmature *armature = static_cast<bArmature *>(obedit->data);
  BoneCollection *default_bonecoll = ANIM_armature_bonecoll_new(armature, "");
  ANIM_armature_bonecoll_active_set(armature, default_bonecoll);

  dia = RNA_float_get(op->ptr, "radius");
  ED_armature_ebone_add_primitive(obedit, dia, view_aligned);

  /* userdef */
  if (newob && !enter_editmode) {
    ED_object_editmode_exit_ex(bmain, scene, obedit, EM_FREEDATA);
  }

  return OPERATOR_FINISHED;
}

void OBJECT_OT_armature_add(wmOperatorType *ot)
{
  /* identifiers */
  ot->name = "Add Armature";
  ot->description = "Add an armature object to the scene";
  ot->idname = "OBJECT_OT_armature_add";

  /* api callbacks */
  ot->exec = object_armature_add_exec;
  ot->poll = ED_operator_objectmode;

  /* flags */
  ot->flag = OPTYPE_REGISTER | OPTYPE_UNDO;

  /* properties */
  ED_object_add_unit_props_radius(ot);
  ED_object_add_generic_props(ot, true);
}

/** \} */

/* -------------------------------------------------------------------- */
/** \name Add Empty Operator
 * \{ */

static int object_empty_add_exec(bContext *C, wmOperator *op)
{
  Object *ob;
  int type = RNA_enum_get(op->ptr, "type");
  ushort local_view_bits;
  float loc[3], rot[3];

  WM_operator_view3d_unit_defaults(C, op);
  if (!ED_object_add_generic_get_opts(
          C, op, 'Z', loc, rot, nullptr, nullptr, &local_view_bits, nullptr))
  {
    return OPERATOR_CANCELLED;
  }
  ob = ED_object_add_type(C, OB_EMPTY, nullptr, loc, rot, false, local_view_bits);

  BKE_object_empty_draw_type_set(ob, type);
  BKE_object_obdata_size_init(ob, RNA_float_get(op->ptr, "radius"));

  return OPERATOR_FINISHED;
}

void OBJECT_OT_empty_add(wmOperatorType *ot)
{
  /* identifiers */
  ot->name = "Add Empty";
  ot->description = "Add an empty object to the scene";
  ot->idname = "OBJECT_OT_empty_add";

  /* api callbacks */
  ot->invoke = WM_menu_invoke;
  ot->exec = object_empty_add_exec;
  ot->poll = ED_operator_objectmode;

  /* flags */
  ot->flag = OPTYPE_REGISTER | OPTYPE_UNDO;

  /* properties */
  ot->prop = RNA_def_enum(ot->srna, "type", rna_enum_object_empty_drawtype_items, 0, "Type", "");

  ED_object_add_unit_props_radius(ot);
  ED_object_add_generic_props(ot, false);
}

static int empty_drop_named_image_invoke(bContext *C, wmOperator *op, const wmEvent *event)
{
  Scene *scene = CTX_data_scene(C);

  Image *ima = nullptr;

  ima = (Image *)WM_operator_drop_load_path(C, op, ID_IM);
  if (!ima) {
    return OPERATOR_CANCELLED;
  }
  /* handled below */
  id_us_min(&ima->id);

  Object *ob = nullptr;
  Object *ob_cursor = ED_view3d_give_object_under_cursor(C, event->mval);

  /* either change empty under cursor or create a new empty */
  if (ob_cursor && ob_cursor->type == OB_EMPTY) {
    WM_event_add_notifier(C, NC_SCENE | ND_OB_ACTIVE, scene);
    DEG_id_tag_update((ID *)ob_cursor, ID_RECALC_TRANSFORM);
    ob = ob_cursor;
  }
  else {
    /* add new empty */
    ushort local_view_bits;
    float rot[3];

    if (!ED_object_add_generic_get_opts(
            C, op, 'Z', nullptr, rot, nullptr, nullptr, &local_view_bits, nullptr))
    {
      return OPERATOR_CANCELLED;
    }
    ob = ED_object_add_type(C, OB_EMPTY, nullptr, nullptr, rot, false, local_view_bits);

    ED_object_location_from_view(C, ob->loc);
    ED_view3d_cursor3d_position(C, event->mval, false, ob->loc);
    ED_object_rotation_from_view(C, ob->rot, 'Z');
    ob->empty_drawsize = 5.0f;
  }

  BKE_object_empty_draw_type_set(ob, OB_EMPTY_IMAGE);

  id_us_min(static_cast<ID *>(ob->data));
  ob->data = ima;
  id_us_plus(static_cast<ID *>(ob->data));

  return OPERATOR_FINISHED;
}

void OBJECT_OT_drop_named_image(wmOperatorType *ot)
{
  PropertyRNA *prop;

  /* identifiers */
  ot->name = "Add Empty Image/Drop Image to Empty";
  ot->description = "Add an empty image type to scene with data";
  ot->idname = "OBJECT_OT_drop_named_image";

  /* api callbacks */
  ot->invoke = empty_drop_named_image_invoke;
  ot->poll = ED_operator_objectmode;

  /* flags */
  ot->flag = OPTYPE_REGISTER | OPTYPE_UNDO;

  /* properties */
  prop = RNA_def_string(ot->srna, "filepath", nullptr, FILE_MAX, "Filepath", "Path to image file");
  RNA_def_property_flag(prop, (PropertyFlag)(PROP_HIDDEN | PROP_SKIP_SAVE));
  RNA_def_boolean(ot->srna,
                  "relative_path",
                  true,
                  "Relative Path",
                  "Select the file relative to the blend file");
  RNA_def_property_flag(prop, (PropertyFlag)(PROP_HIDDEN | PROP_SKIP_SAVE));

  WM_operator_properties_id_lookup(ot, true);

  ED_object_add_generic_props(ot, false);
}

/** \} */

/* -------------------------------------------------------------------- */
/** \name Add Gpencil (legacy) Operator
 * \{ */

static bool object_gpencil_add_poll(bContext *C)
{
  Scene *scene = CTX_data_scene(C);
  Object *obact = CTX_data_active_object(C);

  if ((scene == nullptr) || ID_IS_LINKED(scene) || ID_IS_OVERRIDE_LIBRARY(scene)) {
    return false;
  }

  if (obact && obact->type == OB_GPENCIL_LEGACY) {
    if (obact->mode != OB_MODE_OBJECT) {
      return false;
    }
  }

  return true;
}

static int object_gpencil_add_exec(bContext *C, wmOperator *op)
{
  Object *ob = CTX_data_active_object(C), *ob_orig = ob;
  bGPdata *gpd = (ob && (ob->type == OB_GPENCIL_LEGACY)) ? static_cast<bGPdata *>(ob->data) :
                                                           nullptr;

  const int type = RNA_enum_get(op->ptr, "type");
  const bool use_in_front = RNA_boolean_get(op->ptr, "use_in_front");
  const bool use_lights = RNA_boolean_get(op->ptr, "use_lights");
  const int stroke_depth_order = RNA_enum_get(op->ptr, "stroke_depth_order");
  const float stroke_depth_offset = RNA_float_get(op->ptr, "stroke_depth_offset");

  ushort local_view_bits;
  float loc[3], rot[3];
  bool newob = false;

  /* NOTE: We use 'Y' here (not 'Z'), as. */
  WM_operator_view3d_unit_defaults(C, op);
  if (!ED_object_add_generic_get_opts(
          C, op, 'Y', loc, rot, nullptr, nullptr, &local_view_bits, nullptr))
  {
    return OPERATOR_CANCELLED;
  }
  /* Add new object if not currently editing a GP object. */
  if ((gpd == nullptr) || (GPENCIL_ANY_MODE(gpd) == false)) {
    const char *ob_name = nullptr;
    switch (type) {
      case GP_EMPTY: {
        ob_name = CTX_DATA_(BLT_I18NCONTEXT_ID_GPENCIL, "GPencil");
        break;
      }
      case GP_MONKEY: {
        ob_name = CTX_DATA_(BLT_I18NCONTEXT_ID_GPENCIL, "Suzanne");
        break;
      }
      case GP_STROKE: {
        ob_name = CTX_DATA_(BLT_I18NCONTEXT_ID_GPENCIL, "Stroke");
        break;
      }
      case GP_LRT_OBJECT:
      case GP_LRT_SCENE:
      case GP_LRT_COLLECTION: {
        ob_name = CTX_DATA_(BLT_I18NCONTEXT_ID_GPENCIL, "LineArt");
        break;
      }
      default: {
        break;
      }
    }

    ob = ED_object_add_type(C, OB_GPENCIL_LEGACY, ob_name, loc, rot, true, local_view_bits);
    gpd = static_cast<bGPdata *>(ob->data);
    newob = true;
  }
  else {
    DEG_id_tag_update(&ob->id, ID_RECALC_GEOMETRY);
    WM_event_add_notifier(C, NC_GPENCIL | ND_DATA | NA_ADDED, nullptr);
  }

  /* create relevant geometry */
  switch (type) {
    case GP_EMPTY: {
      float mat[4][4];

      ED_object_new_primitive_matrix(C, ob, loc, rot, nullptr, mat);
      ED_gpencil_create_blank(C, ob, mat);
      break;
    }
    case GP_STROKE: {
      float radius = RNA_float_get(op->ptr, "radius");
      float scale[3];
      copy_v3_fl(scale, radius);
      float mat[4][4];

      ED_object_new_primitive_matrix(C, ob, loc, rot, scale, mat);

      ED_gpencil_create_stroke(C, ob, mat);
      break;
    }
    case GP_MONKEY: {
      float radius = RNA_float_get(op->ptr, "radius");
      float scale[3];
      copy_v3_fl(scale, radius);
      float mat[4][4];

      ED_object_new_primitive_matrix(C, ob, loc, rot, scale, mat);

      ED_gpencil_create_monkey(C, ob, mat);
      break;
    }
    case GP_LRT_SCENE:
    case GP_LRT_COLLECTION:
    case GP_LRT_OBJECT: {
      float radius = RNA_float_get(op->ptr, "radius");
      float scale[3];
      copy_v3_fl(scale, radius);
      float mat[4][4];

      ED_object_new_primitive_matrix(C, ob, loc, rot, scale, mat);

      ED_gpencil_create_lineart(C, ob);

      gpd = static_cast<bGPdata *>(ob->data);

      /* Add Line Art modifier */
      LineartGpencilModifierData *md = (LineartGpencilModifierData *)BKE_gpencil_modifier_new(
          eGpencilModifierType_Lineart);
      BLI_addtail(&ob->greasepencil_modifiers, md);
      BKE_gpencil_modifier_unique_name(&ob->greasepencil_modifiers, (GpencilModifierData *)md);

      if (type == GP_LRT_COLLECTION) {
        md->source_type = LRT_SOURCE_COLLECTION;
        md->source_collection = CTX_data_collection(C);
      }
      else if (type == GP_LRT_OBJECT) {
        md->source_type = LRT_SOURCE_OBJECT;
        md->source_object = ob_orig;
      }
      else {
        /* Whole scene. */
        md->source_type = LRT_SOURCE_SCENE;
      }
      /* Only created one layer and one material. */
      STRNCPY(md->target_layer, ((bGPDlayer *)gpd->layers.first)->info);
      md->target_material = BKE_gpencil_material(ob, 1);
      if (md->target_material) {
        id_us_plus(&md->target_material->id);
      }

      if (use_lights) {
        ob->dtx |= OB_USE_GPENCIL_LIGHTS;
      }
      else {
        ob->dtx &= ~OB_USE_GPENCIL_LIGHTS;
      }

      /* Stroke object is drawn in front of meshes by default. */
      if (use_in_front) {
        ob->dtx |= OB_DRAW_IN_FRONT;
      }
      else {
        if (stroke_depth_order == GP_DRAWMODE_3D) {
          gpd->draw_mode = GP_DRAWMODE_3D;
        }
        md->stroke_depth_offset = stroke_depth_offset;
      }

      break;
    }
    default:
      BKE_report(op->reports, RPT_WARNING, "Not implemented");
      break;
  }

  /* If this is a new object, initialize default stuff (colors, etc.) */
  if (newob) {
    /* set default viewport color to black */
    copy_v3_fl(ob->color, 0.0f);

    ED_gpencil_add_defaults(C, ob);
  }

  return OPERATOR_FINISHED;
}

static void object_add_ui(bContext * /*C*/, wmOperator *op)
{
  uiLayout *layout = op->layout;

  uiLayoutSetPropSep(layout, true);

  uiItemR(layout, op->ptr, "radius", UI_ITEM_NONE, nullptr, ICON_NONE);
  uiItemR(layout, op->ptr, "align", UI_ITEM_NONE, nullptr, ICON_NONE);
  uiItemR(layout, op->ptr, "location", UI_ITEM_NONE, nullptr, ICON_NONE);
  uiItemR(layout, op->ptr, "rotation", UI_ITEM_NONE, nullptr, ICON_NONE);
  uiItemR(layout, op->ptr, "type", UI_ITEM_NONE, nullptr, ICON_NONE);

  int type = RNA_enum_get(op->ptr, "type");
  if (ELEM(type, GP_LRT_COLLECTION, GP_LRT_OBJECT, GP_LRT_SCENE)) {
    uiItemR(layout, op->ptr, "use_lights", UI_ITEM_NONE, nullptr, ICON_NONE);
    uiItemR(layout, op->ptr, "use_in_front", UI_ITEM_NONE, nullptr, ICON_NONE);
    bool in_front = RNA_boolean_get(op->ptr, "use_in_front");
    uiLayout *col = uiLayoutColumn(layout, false);
    uiLayoutSetActive(col, !in_front);
    uiItemR(col, op->ptr, "stroke_depth_offset", UI_ITEM_NONE, nullptr, ICON_NONE);
    uiItemR(col, op->ptr, "stroke_depth_order", UI_ITEM_NONE, nullptr, ICON_NONE);
  }
}

static EnumPropertyItem rna_enum_gpencil_add_stroke_depth_order_items[] = {
    {GP_DRAWMODE_2D,
     "2D",
     0,
     "2D Layers",
     "Display strokes using grease pencil layers to define order"},
    {GP_DRAWMODE_3D, "3D", 0, "3D Location", "Display strokes using real 3D position in 3D space"},
    {0, nullptr, 0, nullptr, nullptr},
};

void OBJECT_OT_gpencil_add(wmOperatorType *ot)
{
  /* identifiers */
  ot->name = "Add Grease Pencil";
  ot->description = "Add a Grease Pencil object to the scene";
  ot->idname = "OBJECT_OT_gpencil_add";

  /* api callbacks */
  ot->invoke = WM_menu_invoke;
  ot->exec = object_gpencil_add_exec;
  ot->poll = object_gpencil_add_poll;

  /* flags */
  ot->flag = OPTYPE_REGISTER | OPTYPE_UNDO;

  /* ui */
  ot->ui = object_add_ui;

  /* properties */
  ED_object_add_unit_props_radius(ot);
  ED_object_add_generic_props(ot, false);

  ot->prop = RNA_def_enum(ot->srna, "type", rna_enum_object_gpencil_type_items, 0, "Type", "");
  RNA_def_boolean(ot->srna,
                  "use_in_front",
                  true,
                  "Show In Front",
                  "Show line art grease pencil in front of everything");
  RNA_def_float(ot->srna,
                "stroke_depth_offset",
                0.05f,
                0.0f,
                FLT_MAX,
                "Stroke Offset",
                "Stroke offset for the line art modifier",
                0.0f,
                0.5f);
  RNA_def_boolean(
      ot->srna, "use_lights", false, "Use Lights", "Use lights for this grease pencil object");
  RNA_def_enum(
      ot->srna,
      "stroke_depth_order",
      rna_enum_gpencil_add_stroke_depth_order_items,
      GP_DRAWMODE_3D,
      "Stroke Depth Order",
      "Defines how the strokes are ordered in 3D space (for objects not displayed 'In Front')");
}

/** \} */

/* -------------------------------------------------------------------- */
/** \name Add Grease Pencil Operator
 * \{ */

static int object_grease_pencil_add_exec(bContext *C, wmOperator *op)
{
  using namespace blender::ed;
  Main *bmain = CTX_data_main(C);
  Scene *scene = CTX_data_scene(C);
  /* TODO: For now, only support adding the 'Stroke' type. */
  const int type = RNA_enum_get(op->ptr, "type");

  ushort local_view_bits;
  float loc[3], rot[3];

  /* NOTE: We use 'Y' here (not 'Z'), as. */
  WM_operator_view3d_unit_defaults(C, op);
  if (!ED_object_add_generic_get_opts(
          C, op, 'Y', loc, rot, nullptr, nullptr, &local_view_bits, nullptr))
  {
    return OPERATOR_CANCELLED;
  }

  const char *ob_name = nullptr;
  switch (type) {
    case GP_EMPTY: {
      ob_name = CTX_DATA_(BLT_I18NCONTEXT_ID_GPENCIL, "GPencil");
      break;
    }
    case GP_STROKE: {
      ob_name = CTX_DATA_(BLT_I18NCONTEXT_ID_GPENCIL, "Stroke");
      break;
    }
    case GP_MONKEY: {
      ob_name = CTX_DATA_(BLT_I18NCONTEXT_ID_GPENCIL, "Suzanne");
      break;
    }
    case GP_LRT_OBJECT:
    case GP_LRT_SCENE:
    case GP_LRT_COLLECTION: {
      ob_name = CTX_DATA_(BLT_I18NCONTEXT_ID_GPENCIL, "LineArt");
      break;
    }
    default: {
      break;
    }
  }

  Object *object = ED_object_add_type(
      C, OB_GREASE_PENCIL, ob_name, loc, rot, false, local_view_bits);
  GreasePencil &grease_pencil_id = *static_cast<GreasePencil *>(object->data);
  switch (type) {
    case GP_EMPTY: {
      greasepencil::create_blank(*bmain, *object, scene->r.cfra);
      break;
    }
    case GP_STROKE: {
      const float radius = RNA_float_get(op->ptr, "radius");
      const float3 scale(radius);

      float4x4 mat;
      ED_object_new_primitive_matrix(C, object, loc, rot, scale, mat.ptr());

      greasepencil::create_stroke(*bmain, *object, mat, scene->r.cfra);
      break;
    }
    case GP_MONKEY: {
      const float radius = RNA_float_get(op->ptr, "radius");
      const float3 scale(radius);

      float4x4 mat;
      ED_object_new_primitive_matrix(C, object, loc, rot, scale, mat.ptr());

      greasepencil::create_suzanne(*bmain, *object, mat, scene->r.cfra);
      break;
    }
    case GP_LRT_OBJECT:
    case GP_LRT_SCENE:
    case GP_LRT_COLLECTION: {
      /* TODO. */
      break;
    }
  }

  DEG_id_tag_update(&grease_pencil_id.id, ID_RECALC_GEOMETRY);
  WM_main_add_notifier(NC_GEOM | ND_DATA, &grease_pencil_id.id);

  return OPERATOR_FINISHED;
}

void OBJECT_OT_grease_pencil_add(wmOperatorType *ot)
{
  /* identifiers */
  ot->name = "Add Grease Pencil";
  ot->description = "Add a Grease Pencil object to the scene";
  ot->idname = "OBJECT_OT_grease_pencil_add";

  /* api callbacks */
  ot->exec = object_grease_pencil_add_exec;
  ot->poll = ED_operator_objectmode;

  /* flags */
  ot->flag = OPTYPE_REGISTER | OPTYPE_UNDO;

  ot->prop = RNA_def_enum(ot->srna, "type", rna_enum_object_gpencil_type_items, 0, "Type", "");

  ED_object_add_unit_props_radius(ot);
  ED_object_add_generic_props(ot, false);
}

/** \} */

/* -------------------------------------------------------------------- */
/** \name Add Light Operator
 * \{ */

static const char *get_light_defname(int type)
{
  switch (type) {
    case LA_LOCAL:
      return CTX_DATA_(BLT_I18NCONTEXT_ID_LIGHT, "Point");
    case LA_SUN:
      return CTX_DATA_(BLT_I18NCONTEXT_ID_LIGHT, "Sun");
    case LA_SPOT:
      return CTX_DATA_(BLT_I18NCONTEXT_ID_LIGHT, "Spot");
    case LA_AREA:
      return CTX_DATA_(BLT_I18NCONTEXT_ID_LIGHT, "Area");
    default:
      return CTX_DATA_(BLT_I18NCONTEXT_ID_LIGHT, "Light");
  }
}

static int object_light_add_exec(bContext *C, wmOperator *op)
{
  Object *ob;
  Light *la;
  int type = RNA_enum_get(op->ptr, "type");
  ushort local_view_bits;
  float loc[3], rot[3];

  WM_operator_view3d_unit_defaults(C, op);
  if (!ED_object_add_generic_get_opts(
          C, op, 'Z', loc, rot, nullptr, nullptr, &local_view_bits, nullptr))
  {
    return OPERATOR_CANCELLED;
  }
  ob = ED_object_add_type(C, OB_LAMP, get_light_defname(type), loc, rot, false, local_view_bits);

  float size = RNA_float_get(op->ptr, "radius");
  /* Better defaults for light size. */
  switch (type) {
    case LA_LOCAL:
    case LA_SPOT:
      break;
    case LA_AREA:
      size *= 4.0f;
      break;
    default:
      size *= 0.5f;
      break;
  }
  BKE_object_obdata_size_init(ob, size);

  la = (Light *)ob->data;
  la->type = type;

  if (type == LA_SUN) {
    la->energy = 1.0f;
  }

  return OPERATOR_FINISHED;
}

void OBJECT_OT_light_add(wmOperatorType *ot)
{
  /* identifiers */
  ot->name = "Add Light";
  ot->description = "Add a light object to the scene";
  ot->idname = "OBJECT_OT_light_add";

  /* api callbacks */
  ot->invoke = WM_menu_invoke;
  ot->exec = object_light_add_exec;
  ot->poll = ED_operator_objectmode;

  /* flags */
  ot->flag = OPTYPE_REGISTER | OPTYPE_UNDO;

  /* properties */
  ot->prop = RNA_def_enum(ot->srna, "type", rna_enum_light_type_items, 0, "Type", "");
  RNA_def_property_translation_context(ot->prop, BLT_I18NCONTEXT_ID_LIGHT);

  ED_object_add_unit_props_radius(ot);
  ED_object_add_generic_props(ot, false);
}

/** \} */

/* -------------------------------------------------------------------- */
/** \name Add Collection Instance Operator
 * \{ */

struct CollectionAddInfo {
  /* The collection that is supposed to be added, determined through operator properties. */
  Collection *collection;
  /* The local-view bits (if any) the object should have set to become visible in current context.
   */
  ushort local_view_bits;
  /* The transform that should be applied to the collection, determined through operator properties
   * if set (e.g. to place the collection under the cursor), otherwise through context (e.g. 3D
   * cursor location). */
  float loc[3], rot[3];
};

static std::optional<CollectionAddInfo> collection_add_info_get_from_op(bContext *C,
                                                                        wmOperator *op)
{
  CollectionAddInfo add_info{};

  Main *bmain = CTX_data_main(C);

  PropertyRNA *prop_location = RNA_struct_find_property(op->ptr, "location");

  add_info.collection = reinterpret_cast<Collection *>(
      WM_operator_properties_id_lookup_from_name_or_session_uid(bmain, op->ptr, ID_GR));

  bool update_location_if_necessary = false;
  if (add_info.collection) {
    update_location_if_necessary = true;
  }
  else {
    add_info.collection = static_cast<Collection *>(
        BLI_findlink(&bmain->collections, RNA_enum_get(op->ptr, "collection")));
  }

  if (update_location_if_necessary && CTX_wm_region_view3d(C)) {
    int mval[2];
    if (!RNA_property_is_set(op->ptr, prop_location) && object_add_drop_xy_get(C, op, &mval)) {
      ED_object_location_from_view(C, add_info.loc);
      ED_view3d_cursor3d_position(C, mval, false, add_info.loc);
      RNA_property_float_set_array(op->ptr, prop_location, add_info.loc);
    }
  }

  if (add_info.collection == nullptr) {
    return std::nullopt;
  }

  if (!ED_object_add_generic_get_opts(C,
                                      op,
                                      'Z',
                                      add_info.loc,
                                      add_info.rot,
                                      nullptr,
                                      nullptr,
                                      &add_info.local_view_bits,
                                      nullptr))
  {
    return std::nullopt;
  }

  ViewLayer *view_layer = CTX_data_view_layer(C);

  /* Avoid dependency cycles. */
  LayerCollection *active_lc = BKE_layer_collection_get_active(view_layer);
  while (BKE_collection_cycle_find(active_lc->collection, add_info.collection)) {
    active_lc = BKE_layer_collection_activate_parent(view_layer, active_lc);
  }

  return add_info;
}

static int collection_instance_add_exec(bContext *C, wmOperator *op)
{
  std::optional<CollectionAddInfo> add_info = collection_add_info_get_from_op(C, op);
  if (!add_info) {
    return OPERATOR_CANCELLED;
  }

  Object *ob = ED_object_add_type(C,
                                  OB_EMPTY,
                                  add_info->collection->id.name + 2,
                                  add_info->loc,
                                  add_info->rot,
                                  false,
                                  add_info->local_view_bits);
  ob->instance_collection = add_info->collection;
  ob->empty_drawsize = U.collection_instance_empty_size;
  ob->transflag |= OB_DUPLICOLLECTION;
  id_us_plus(&add_info->collection->id);

  return OPERATOR_FINISHED;
}

static int object_instance_add_invoke(bContext *C, wmOperator *op, const wmEvent *event)
{
  if (!object_add_drop_xy_is_set(op)) {
    RNA_int_set(op->ptr, "drop_x", event->xy[0]);
    RNA_int_set(op->ptr, "drop_y", event->xy[1]);
  }

  if (!WM_operator_properties_id_lookup_is_set(op->ptr)) {
    return WM_enum_search_invoke(C, op, event);
  }
  return op->type->exec(C, op);
}

void OBJECT_OT_collection_instance_add(wmOperatorType *ot)
{
  PropertyRNA *prop;

  /* identifiers */
  ot->name = "Add Collection Instance";
  ot->description = "Add a collection instance";
  ot->idname = "OBJECT_OT_collection_instance_add";

  /* api callbacks */
  ot->invoke = object_instance_add_invoke;
  ot->exec = collection_instance_add_exec;
  ot->poll = ED_operator_objectmode;

  /* flags */
  ot->flag = OPTYPE_REGISTER | OPTYPE_UNDO;

  /* properties */
  RNA_def_string(
      ot->srna, "name", "Collection", MAX_ID_NAME - 2, "Name", "Collection name to add");
  prop = RNA_def_enum(ot->srna, "collection", rna_enum_dummy_NULL_items, 0, "Collection", "");
  RNA_def_enum_funcs(prop, RNA_collection_itemf);
  RNA_def_property_flag(prop, PROP_ENUM_NO_TRANSLATE);
  ot->prop = prop;
  ED_object_add_generic_props(ot, false);

  WM_operator_properties_id_lookup(ot, false);

  object_add_drop_xy_props(ot);
}

/** \} */

/* -------------------------------------------------------------------- */
/** \name Collection Drop Operator
 *
 * Internal operator for collection dropping.
 *
 * \warning This is tied closely together to the drop-box callbacks, so it shouldn't be used on its
 *          own.
 *
 * The drop-box callback imports the collection, links it into the view-layer, selects all imported
 * objects (which may include peripheral objects like parents or boolean-objects of an object in
 * the collection) and activates one. Only the callback has enough info to do this reliably. Based
 * on the instancing operator option, this operator then does one of two things:
 * - Instancing enabled: Unlink the collection again, and instead add a collection instance empty
 *   at the drop position.
 * - Instancing disabled: Transform the objects to the drop position, keeping all relative
 *   transforms of the objects to each other as is.
 *
 * \{ */

static int collection_drop_exec(bContext *C, wmOperator *op)
{
  Main *bmain = CTX_data_main(C);
  LayerCollection *active_collection = CTX_data_layer_collection(C);
  std::optional<CollectionAddInfo> add_info = collection_add_info_get_from_op(C, op);
  if (!add_info) {
    return OPERATOR_CANCELLED;
  }

  if (RNA_boolean_get(op->ptr, "use_instance")) {
    BKE_collection_child_remove(bmain, active_collection->collection, add_info->collection);
    DEG_id_tag_update(&active_collection->collection->id, ID_RECALC_COPY_ON_WRITE);
    DEG_relations_tag_update(bmain);

    Object *ob = ED_object_add_type(C,
                                    OB_EMPTY,
                                    add_info->collection->id.name + 2,
                                    add_info->loc,
                                    add_info->rot,
                                    false,
                                    add_info->local_view_bits);
    ob->instance_collection = add_info->collection;
    ob->empty_drawsize = U.collection_instance_empty_size;
    ob->transflag |= OB_DUPLICOLLECTION;
    id_us_plus(&add_info->collection->id);
  }
  else {
    ViewLayer *view_layer = CTX_data_view_layer(C);
    float delta_mat[4][4];
    unit_m4(delta_mat);

    const float scale[3] = {1.0f, 1.0f, 1.0f};
    loc_eul_size_to_mat4(delta_mat, add_info->loc, add_info->rot, scale);

    float offset[3];
    /* Reverse apply the instance offset, so toggling the Instance option doesn't cause the
     * collection to jump. */
    negate_v3_v3(offset, add_info->collection->instance_offset);
    translate_m4(delta_mat, UNPACK3(offset));

    ObjectsInViewLayerParams params = {0};
    blender::Vector<Object *> objects = BKE_view_layer_array_selected_objects_params(
        view_layer, nullptr, &params);
    ED_object_xform_array_m4(objects.data(), objects.size(), delta_mat);
  }

  return OPERATOR_FINISHED;
}

void OBJECT_OT_collection_external_asset_drop(wmOperatorType *ot)
{
  PropertyRNA *prop;

  /* identifiers */
  /* Name should only be displayed in the drag tooltip. */
  ot->name = "Add Collection";
  ot->description = "Add the dragged collection to the scene";
  ot->idname = "OBJECT_OT_collection_external_asset_drop";

  /* api callbacks */
  ot->invoke = object_instance_add_invoke;
  ot->exec = collection_drop_exec;
  ot->poll = ED_operator_objectmode;

  /* flags */
  ot->flag = OPTYPE_REGISTER | OPTYPE_UNDO | OPTYPE_INTERNAL;

  /* properties */
  WM_operator_properties_id_lookup(ot, false);

  ED_object_add_generic_props(ot, false);

  /* IMPORTANT: Instancing option. Intentionally remembered across executions (no #PROP_SKIP_SAVE).
   */
  RNA_def_boolean(ot->srna,
                  "use_instance",
                  true,
                  "Instance",
                  "Add the dropped collection as collection instance");

  object_add_drop_xy_props(ot);

  prop = RNA_def_enum(ot->srna, "collection", rna_enum_dummy_NULL_items, 0, "Collection", "");
  RNA_def_enum_funcs(prop, RNA_collection_itemf);
  RNA_def_property_flag(prop,
                        (PropertyFlag)(PROP_SKIP_SAVE | PROP_HIDDEN | PROP_ENUM_NO_TRANSLATE));
  ot->prop = prop;
}

/** \} */

/* -------------------------------------------------------------------- */
/** \name Add Data Instance Operator
 *
 * Use for dropping ID's from the outliner.
 * \{ */

static int object_data_instance_add_exec(bContext *C, wmOperator *op)
{
  Main *bmain = CTX_data_main(C);
  ID *id = nullptr;
  ushort local_view_bits;
  float loc[3], rot[3];

  PropertyRNA *prop_type = RNA_struct_find_property(op->ptr, "type");
  PropertyRNA *prop_location = RNA_struct_find_property(op->ptr, "location");

  const short id_type = RNA_property_enum_get(op->ptr, prop_type);
  id = WM_operator_properties_id_lookup_from_name_or_session_uid(bmain, op->ptr, (ID_Type)id_type);
  if (id == nullptr) {
    return OPERATOR_CANCELLED;
  }
  const int object_type = BKE_object_obdata_to_type(id);
  if (object_type == -1) {
    return OPERATOR_CANCELLED;
  }

  if (CTX_wm_region_view3d(C)) {
    int mval[2];
    if (!RNA_property_is_set(op->ptr, prop_location) && object_add_drop_xy_get(C, op, &mval)) {
      ED_object_location_from_view(C, loc);
      ED_view3d_cursor3d_position(C, mval, false, loc);
      RNA_property_float_set_array(op->ptr, prop_location, loc);
    }
  }

  if (!ED_object_add_generic_get_opts(
          C, op, 'Z', loc, rot, nullptr, nullptr, &local_view_bits, nullptr))
  {
    return OPERATOR_CANCELLED;
  }

  ED_object_add_type_with_obdata(
      C, object_type, id->name + 2, loc, rot, false, local_view_bits, id);

  return OPERATOR_FINISHED;
}

void OBJECT_OT_data_instance_add(wmOperatorType *ot)
{
  /* identifiers */
  ot->name = "Add Object Data Instance";
  ot->description = "Add an object data instance";
  ot->idname = "OBJECT_OT_data_instance_add";

  /* api callbacks */
  ot->invoke = object_add_drop_xy_generic_invoke;
  ot->exec = object_data_instance_add_exec;
  ot->poll = ED_operator_objectmode;

  /* flags */
  ot->flag = OPTYPE_REGISTER | OPTYPE_UNDO;

  /* properties */
  WM_operator_properties_id_lookup(ot, true);
  PropertyRNA *prop = RNA_def_enum(ot->srna, "type", rna_enum_id_type_items, 0, "Type", "");
  RNA_def_property_translation_context(prop, BLT_I18NCONTEXT_ID_ID);
  ED_object_add_generic_props(ot, false);

  object_add_drop_xy_props(ot);
}

/** \} */

/* -------------------------------------------------------------------- */
/** \name Add Speaker Operator
 * \{ */

static int object_speaker_add_exec(bContext *C, wmOperator *op)
{
  Main *bmain = CTX_data_main(C);
  Scene *scene = CTX_data_scene(C);

  ushort local_view_bits;
  float loc[3], rot[3];
  if (!ED_object_add_generic_get_opts(
          C, op, 'Z', loc, rot, nullptr, nullptr, &local_view_bits, nullptr))
  {
    return OPERATOR_CANCELLED;
  }
  Object *ob = ED_object_add_type(C, OB_SPEAKER, nullptr, loc, rot, false, local_view_bits);
  const bool is_liboverride = ID_IS_OVERRIDE_LIBRARY(ob);

  /* To make it easier to start using this immediately in NLA, a default sound clip is created
   * ready to be moved around to re-time the sound and/or make new sound clips. */
  {
    /* create new data for NLA hierarchy */
    AnimData *adt = BKE_animdata_ensure_id(&ob->id);
    NlaTrack *nlt = BKE_nlatrack_new_tail(&adt->nla_tracks, is_liboverride);
    BKE_nlatrack_set_active(&adt->nla_tracks, nlt);
    NlaStrip *strip = BKE_nla_add_soundstrip(bmain, scene, static_cast<Speaker *>(ob->data));
    strip->start = scene->r.cfra;
    strip->end += strip->start;

    /* hook them up */
    BKE_nlatrack_add_strip(nlt, strip, is_liboverride);

    /* Auto-name the strip, and give the track an interesting name. */
    STRNCPY_UTF8(nlt->name, DATA_("SoundTrack"));
    BKE_nlastrip_validate_name(adt, strip);

    WM_event_add_notifier(C, NC_ANIMATION | ND_NLA | NA_ADDED, nullptr);
  }

  return OPERATOR_FINISHED;
}

void OBJECT_OT_speaker_add(wmOperatorType *ot)
{
  /* identifiers */
  ot->name = "Add Speaker";
  ot->description = "Add a speaker object to the scene";
  ot->idname = "OBJECT_OT_speaker_add";

  /* api callbacks */
  ot->exec = object_speaker_add_exec;
  ot->poll = ED_operator_objectmode;

  /* flags */
  ot->flag = OPTYPE_REGISTER | OPTYPE_UNDO;

  ED_object_add_generic_props(ot, true);
}

/** \} */

/* -------------------------------------------------------------------- */
/** \name Add Curves Operator
 * \{ */

static int object_curves_random_add_exec(bContext *C, wmOperator *op)
{
  using namespace blender;

  ushort local_view_bits;
  float loc[3], rot[3];
  if (!ED_object_add_generic_get_opts(
          C, op, 'Z', loc, rot, nullptr, nullptr, &local_view_bits, nullptr))
  {
    return OPERATOR_CANCELLED;
  }

  Object *object = ED_object_add_type(C, OB_CURVES, nullptr, loc, rot, false, local_view_bits);

  Curves *curves_id = static_cast<Curves *>(object->data);
  curves_id->geometry.wrap() = ed::curves::primitive_random_sphere(500, 8);

  return OPERATOR_FINISHED;
}

void OBJECT_OT_curves_random_add(wmOperatorType *ot)
{
  /* identifiers */
  ot->name = "Add Random Curves";
  ot->description = "Add a curves object with random curves to the scene";
  ot->idname = "OBJECT_OT_curves_random_add";

  /* api callbacks */
  ot->exec = object_curves_random_add_exec;
  ot->poll = ED_operator_objectmode;

  /* flags */
  ot->flag = OPTYPE_REGISTER | OPTYPE_UNDO;

  ED_object_add_generic_props(ot, false);
}

static int object_curves_empty_hair_add_exec(bContext *C, wmOperator *op)
{
  Scene *scene = CTX_data_scene(C);

  ushort local_view_bits;
  if (!ED_object_add_generic_get_opts(
          C, op, 'Z', nullptr, nullptr, nullptr, nullptr, &local_view_bits, nullptr))
  {
    return OPERATOR_CANCELLED;
  }

  Object *surface_ob = CTX_data_active_object(C);
  BLI_assert(surface_ob != nullptr);

  Object *curves_ob = ED_object_add_type(
      C, OB_CURVES, nullptr, nullptr, nullptr, false, local_view_bits);
  BKE_object_apply_mat4(curves_ob, surface_ob->object_to_world().ptr(), false, false);

  /* Set surface object. */
  Curves *curves_id = static_cast<Curves *>(curves_ob->data);
  curves_id->surface = surface_ob;

  /* Parent to surface object. */
  ED_object_parent_set(
      op->reports, C, scene, curves_ob, surface_ob, PAR_OBJECT, false, true, nullptr);

  /* Decide which UV map to use for attachment. */
  Mesh *surface_mesh = static_cast<Mesh *>(surface_ob->data);
  const char *uv_name = CustomData_get_active_layer_name(&surface_mesh->corner_data,
                                                         CD_PROP_FLOAT2);
  if (uv_name != nullptr) {
    curves_id->surface_uv_map = BLI_strdup(uv_name);
  }

  /* Add deformation modifier. */
  blender::ed::curves::ensure_surface_deformation_node_exists(*C, *curves_ob);

  /* Make sure the surface object has a rest position attribute which is necessary for
   * deformations. */
  surface_ob->modifier_flag |= OB_MODIFIER_FLAG_ADD_REST_POSITION;

  return OPERATOR_FINISHED;
}

static bool object_curves_empty_hair_add_poll(bContext *C)
{
  if (!ED_operator_objectmode(C)) {
    return false;
  }
  Object *ob = CTX_data_active_object(C);
  if (ob == nullptr || ob->type != OB_MESH) {
    CTX_wm_operator_poll_msg_set(C, "No active mesh object");
    return false;
  }
  return true;
}

void OBJECT_OT_curves_empty_hair_add(wmOperatorType *ot)
{
  ot->name = "Add Empty Curves";
  ot->description = "Add an empty curve object to the scene with the selected mesh as surface";
  ot->idname = "OBJECT_OT_curves_empty_hair_add";

  ot->exec = object_curves_empty_hair_add_exec;
  ot->poll = object_curves_empty_hair_add_poll;

  ot->flag = OPTYPE_REGISTER | OPTYPE_UNDO;

  ED_object_add_generic_props(ot, false);
}

/** \} */

/* -------------------------------------------------------------------- */
/** \name Add Point Cloud Operator
 * \{ */

static bool object_pointcloud_add_poll(bContext *C)
{
  if (!U.experimental.use_new_point_cloud_type) {
    return false;
  }
  return ED_operator_objectmode(C);
}

static int object_pointcloud_add_exec(bContext *C, wmOperator *op)
{
  ushort local_view_bits;
  float loc[3], rot[3];
  if (!ED_object_add_generic_get_opts(
          C, op, 'Z', loc, rot, nullptr, nullptr, &local_view_bits, nullptr))
  {
    return OPERATOR_CANCELLED;
  }

  Object *object = ED_object_add_type(C, OB_POINTCLOUD, nullptr, loc, rot, false, local_view_bits);
  object->dtx |= OB_DRAWBOUNDOX; /* TODO: remove once there is actual drawing. */

  return OPERATOR_FINISHED;
}

void OBJECT_OT_pointcloud_add(wmOperatorType *ot)
{
  /* identifiers */
  ot->name = "Add Point Cloud";
  ot->description = "Add a point cloud object to the scene";
  ot->idname = "OBJECT_OT_pointcloud_add";

  /* api callbacks */
  ot->exec = object_pointcloud_add_exec;
  ot->poll = object_pointcloud_add_poll;

  /* flags */
  ot->flag = OPTYPE_REGISTER | OPTYPE_UNDO;

  ED_object_add_generic_props(ot, false);
}

/** \} */

/* -------------------------------------------------------------------- */
/** \name Delete Object Operator
 * \{ */

void ED_object_base_free_and_unlink(Main *bmain, Scene *scene, Object *ob)
{
  if (ID_REAL_USERS(ob) <= 1 && ID_EXTRA_USERS(ob) == 0 &&
      BKE_library_ID_is_indirectly_used(bmain, ob))
  {
    /* We cannot delete indirectly used object... */
    printf(
        "WARNING, undeletable object '%s', should have been caught before reaching this "
        "function!",
        ob->id.name + 2);
    return;
  }
  if (!BKE_lib_override_library_id_is_user_deletable(bmain, &ob->id)) {
    /* Do not delete objects used by overrides of collections. */
    return;
  }

  DEG_id_tag_update_ex(bmain, &ob->id, ID_RECALC_BASE_FLAGS);

  BKE_scene_collections_object_remove(bmain, scene, ob, true);
}

void ED_object_base_free_and_unlink_no_indirect_check(Main *bmain, Scene *scene, Object *ob)
{
  BLI_assert(!BKE_library_ID_is_indirectly_used(bmain, ob));
  DEG_id_tag_update_ex(bmain, &ob->id, ID_RECALC_BASE_FLAGS);
  BKE_scene_collections_object_remove(bmain, scene, ob, true);
}

static int object_delete_exec(bContext *C, wmOperator *op)
{
  Main *bmain = CTX_data_main(C);
  Scene *scene = CTX_data_scene(C);
  wmWindowManager *wm = CTX_wm_manager(C);
  const bool use_global = RNA_boolean_get(op->ptr, "use_global");
  const bool confirm = op->flag & OP_IS_INVOKE;
  uint changed_count = 0;
  uint tagged_count = 0;

  if (CTX_data_edit_object(C)) {
    return OPERATOR_CANCELLED;
  }

  BKE_main_id_tag_all(bmain, LIB_TAG_DOIT, false);

  CTX_DATA_BEGIN (C, Object *, ob, selected_objects) {
    if (ob->id.tag & LIB_TAG_INDIRECT) {
      /* Can this case ever happen? */
      BKE_reportf(op->reports,
                  RPT_WARNING,
                  "Cannot delete indirectly linked object '%s'",
                  ob->id.name + 2);
      continue;
    }

    if (!BKE_lib_override_library_id_is_user_deletable(bmain, &ob->id)) {
      BKE_reportf(op->reports,
                  RPT_WARNING,
                  "Cannot delete object '%s' as it is used by override collections",
                  ob->id.name + 2);
      continue;
    }

    if (ID_REAL_USERS(ob) <= 1 && ID_EXTRA_USERS(ob) == 0 &&
        BKE_library_ID_is_indirectly_used(bmain, ob))
    {
      BKE_reportf(op->reports,
                  RPT_WARNING,
                  "Cannot delete object '%s' from scene '%s', indirectly used objects need at "
                  "least one user",
                  ob->id.name + 2,
                  scene->id.name + 2);
      continue;
    }

    /* if grease pencil object, set cache as dirty */
    if (ob->type == OB_GPENCIL_LEGACY) {
      bGPdata *gpd = (bGPdata *)ob->data;
      DEG_id_tag_update(&gpd->id, ID_RECALC_TRANSFORM | ID_RECALC_GEOMETRY);
    }

    /* Use multi tagged delete if `use_global=True`, or the object is used only in one scene. */
    if (use_global || ID_REAL_USERS(ob) <= 1) {
      ob->id.tag |= LIB_TAG_DOIT;
      tagged_count += 1;
    }
    else {
      /* Object is used in multiple scenes. Delete the object from the current scene only. */
      ED_object_base_free_and_unlink_no_indirect_check(bmain, scene, ob);
      changed_count += 1;

      /* FIXME: this will also remove parent from grease pencil from other scenes. */
      /* Remove from Grease Pencil parent */
      LISTBASE_FOREACH (bGPdata *, gpd, &bmain->gpencils) {
        LISTBASE_FOREACH (bGPDlayer *, gpl, &gpd->layers) {
          if (gpl->parent != nullptr) {
            if (gpl->parent == ob) {
              gpl->parent = nullptr;
            }
          }
        }
      }
    }
  }
  CTX_DATA_END;

  if ((changed_count + tagged_count) == 0) {
    return OPERATOR_CANCELLED;
  }

  if (tagged_count > 0) {
    BKE_id_multi_tagged_delete(bmain);
  }

  if (confirm) {
    BKE_reportf(op->reports, RPT_INFO, "Deleted %u object(s)", (changed_count + tagged_count));
  }

  /* delete has to handle all open scenes */
  BKE_main_id_tag_listbase(&bmain->scenes, LIB_TAG_DOIT, true);
  LISTBASE_FOREACH (wmWindow *, win, &wm->windows) {
    scene = WM_window_get_active_scene(win);

    if (scene->id.tag & LIB_TAG_DOIT) {
      scene->id.tag &= ~LIB_TAG_DOIT;

      DEG_relations_tag_update(bmain);

      DEG_id_tag_update(&scene->id, ID_RECALC_SELECT);
      WM_event_add_notifier(C, NC_SCENE | ND_OB_ACTIVE, scene);
      WM_event_add_notifier(C, NC_SCENE | ND_LAYER_CONTENT, scene);
    }
  }

  return OPERATOR_FINISHED;
}

void OBJECT_OT_delete(wmOperatorType *ot)
{
  /* identifiers */
  ot->name = "Delete";
  ot->description = "Delete selected objects";
  ot->idname = "OBJECT_OT_delete";

  /* api callbacks */
  ot->invoke = WM_operator_confirm_or_exec;
  ot->exec = object_delete_exec;
  ot->poll = ED_operator_objectmode;

  /* flags */
  ot->flag = OPTYPE_REGISTER | OPTYPE_UNDO;

  PropertyRNA *prop;
  prop = RNA_def_boolean(
      ot->srna, "use_global", false, "Delete Globally", "Remove object from all scenes");
  RNA_def_property_flag(prop, (PropertyFlag)(PROP_HIDDEN | PROP_SKIP_SAVE));
  WM_operator_properties_confirm_or_exec(ot);
}

/** \} */

/* -------------------------------------------------------------------- */
/** \name Copy Object Utilities
 * \{ */

/* after copying objects, copied data should get new pointers */
static void copy_object_set_idnew(bContext *C)
{
  Main *bmain = CTX_data_main(C);

  CTX_DATA_BEGIN (C, Object *, ob, selected_editable_objects) {
    BKE_libblock_relink_to_newid(bmain, &ob->id, 0);
  }
  CTX_DATA_END;

#ifndef NDEBUG
  /* Call to `BKE_libblock_relink_to_newid` above is supposed to have cleared all those flags. */
  ID *id_iter;
  FOREACH_MAIN_ID_BEGIN (bmain, id_iter) {
    if (GS(id_iter->name) == ID_OB) {
      /* Not all duplicated objects would be used by other newly duplicated data, so their flag
       * will not always be cleared. */
      continue;
    }
    BLI_assert((id_iter->tag & LIB_TAG_NEW) == 0);
  }
  FOREACH_MAIN_ID_END;
#endif

  BKE_main_id_newptr_and_tag_clear(bmain);
}

/** \} */

/* -------------------------------------------------------------------- */
/** \name Make Instanced Objects Real Operator
 * \{ */

/* XXX TODO: That whole hierarchy handling based on persistent_id tricks is
 * very confusing and convoluted, and it will fail in many cases besides basic ones.
 * Think this should be replaced by a proper tree-like representation of the instantiations,
 * should help a lot in both readability, and precise consistent rebuilding of hierarchy.
 */

/**
 * \note regarding hashing dupli-objects which come from OB_DUPLICOLLECTION,
 * skip the first member of #DupliObject.persistent_id
 * since its a unique index and we only want to know if the group objects are from the same
 * dupli-group instance.
 *
 * \note regarding hashing dupli-objects which come from non-OB_DUPLICOLLECTION,
 * include the first member of #DupliObject.persistent_id
 * since its the index of the vertex/face the object is instantiated on and we want to identify
 * objects on the same vertex/face.
 * In other words, we consider each group of objects from a same item as being
 * the 'local group' where to check for parents.
 */
static uint dupliobject_hash(const void *ptr)
{
  const DupliObject *dob = static_cast<const DupliObject *>(ptr);
  uint hash = BLI_ghashutil_ptrhash(dob->ob);

  if (dob->type == OB_DUPLICOLLECTION) {
    for (int i = 1; (i < MAX_DUPLI_RECUR) && dob->persistent_id[i] != INT_MAX; i++) {
      hash ^= (dob->persistent_id[i] ^ i);
    }
  }
  else {
    hash ^= (dob->persistent_id[0] ^ 0);
  }
  return hash;
}

/**
 * \note regarding hashing dupli-objects when using OB_DUPLICOLLECTION,
 * skip the first member of #DupliObject.persistent_id
 * since its a unique index and we only want to know if the group objects are from the same
 * dupli-group instance.
 */
static uint dupliobject_instancer_hash(const void *ptr)
{
  const DupliObject *dob = static_cast<const DupliObject *>(ptr);
  uint hash = BLI_ghashutil_inthash(dob->persistent_id[0]);
  for (int i = 1; (i < MAX_DUPLI_RECUR) && dob->persistent_id[i] != INT_MAX; i++) {
    hash ^= (dob->persistent_id[i] ^ i);
  }
  return hash;
}

/**
 * Compare function that matches #dupliobject_hash.
 */
static bool dupliobject_cmp(const void *a_, const void *b_)
{
  const DupliObject *a = static_cast<const DupliObject *>(a_);
  const DupliObject *b = static_cast<const DupliObject *>(b_);

  if (a->ob != b->ob) {
    return true;
  }

  if (a->type != b->type) {
    return true;
  }

  if (a->type == OB_DUPLICOLLECTION) {
    for (int i = 1; (i < MAX_DUPLI_RECUR); i++) {
      if (a->persistent_id[i] != b->persistent_id[i]) {
        return true;
      }
      if (a->persistent_id[i] == INT_MAX) {
        break;
      }
    }
  }
  else {
    if (a->persistent_id[0] != b->persistent_id[0]) {
      return true;
    }
  }

  /* matching */
  return false;
}

/* Compare function that matches dupliobject_instancer_hash. */
static bool dupliobject_instancer_cmp(const void *a_, const void *b_)
{
  const DupliObject *a = static_cast<const DupliObject *>(a_);
  const DupliObject *b = static_cast<const DupliObject *>(b_);

  for (int i = 0; (i < MAX_DUPLI_RECUR); i++) {
    if (a->persistent_id[i] != b->persistent_id[i]) {
      return true;
    }
    if (a->persistent_id[i] == INT_MAX) {
      break;
    }
  }

  /* matching */
  return false;
}

static void make_object_duplilist_real(bContext *C,
                                       Depsgraph *depsgraph,
                                       Scene *scene,
                                       Base *base,
                                       const bool use_base_parent,
                                       const bool use_hierarchy)
{
  Main *bmain = CTX_data_main(C);
  ViewLayer *view_layer = CTX_data_view_layer(C);
  GHash *parent_gh = nullptr, *instancer_gh = nullptr;

  Object *object_eval = DEG_get_evaluated_object(depsgraph, base->object);

  if (!(base->object->transflag & OB_DUPLI) &&
      !blender::bke::object_has_geometry_set_instances(*object_eval))
  {
    return;
  }

  ListBase *lb_duplis = object_duplilist(depsgraph, scene, object_eval);

  if (BLI_listbase_is_empty(lb_duplis)) {
    free_object_duplilist(lb_duplis);
    return;
  }

  GHash *dupli_gh = BLI_ghash_ptr_new(__func__);
  if (use_hierarchy) {
    parent_gh = BLI_ghash_new(dupliobject_hash, dupliobject_cmp, __func__);

    if (use_base_parent) {
      instancer_gh = BLI_ghash_new(
          dupliobject_instancer_hash, dupliobject_instancer_cmp, __func__);
    }
  }

  LISTBASE_FOREACH (DupliObject *, dob, lb_duplis) {
    Object *ob_src = DEG_get_original_object(dob->ob);
    Object *ob_dst = static_cast<Object *>(ID_NEW_SET(ob_src, BKE_id_copy(bmain, &ob_src->id)));
    id_us_min(&ob_dst->id);

    /* font duplis can have a totcol without material, we get them from parent
     * should be implemented better...
     */
    if (ob_dst->mat == nullptr) {
      ob_dst->totcol = 0;
    }

    BKE_collection_object_add_from(bmain, scene, base->object, ob_dst);
    BKE_view_layer_synced_ensure(scene, view_layer);
    Base *base_dst = BKE_view_layer_base_find(view_layer, ob_dst);
    BLI_assert(base_dst != nullptr);

    ED_object_base_select(base_dst, BA_SELECT);
    DEG_id_tag_update(&ob_dst->id, ID_RECALC_SELECT);

    BKE_scene_object_base_flag_sync_from_base(base_dst);

    /* make sure apply works */
    BKE_animdata_free(&ob_dst->id, true);
    ob_dst->adt = nullptr;

    ob_dst->parent = nullptr;
    BKE_constraints_free(&ob_dst->constraints);
    ob_dst->runtime->curve_cache = nullptr;
    const bool is_dupli_instancer = (ob_dst->transflag & OB_DUPLI) != 0;
    ob_dst->transflag &= ~OB_DUPLI;
    /* Remove instantiated collection, it's annoying to keep it here
     * (and get potentially a lot of usages of it then...). */
    id_us_min((ID *)ob_dst->instance_collection);
    ob_dst->instance_collection = nullptr;

    copy_m4_m4(ob_dst->runtime->object_to_world.ptr(), dob->mat);
    BKE_object_apply_mat4(ob_dst, ob_dst->object_to_world().ptr(), false, false);

    BLI_ghash_insert(dupli_gh, dob, ob_dst);
    if (parent_gh) {
      void **val;
      /* Due to nature of hash/comparison of this ghash, a lot of duplis may be considered as
       * 'the same', this avoids trying to insert same key several time and
       * raise asserts in debug builds... */
      if (!BLI_ghash_ensure_p(parent_gh, dob, &val)) {
        *val = ob_dst;
      }

      if (is_dupli_instancer && instancer_gh) {
        /* Same as above, we may have several 'hits'. */
        if (!BLI_ghash_ensure_p(instancer_gh, dob, &val)) {
          *val = ob_dst;
        }
      }
    }
  }

  LISTBASE_FOREACH (DupliObject *, dob, lb_duplis) {
    Object *ob_src = dob->ob;
    Object *ob_dst = static_cast<Object *>(BLI_ghash_lookup(dupli_gh, dob));

    /* Remap new object to itself, and clear again newid pointer of orig object. */
    BKE_libblock_relink_to_newid(bmain, &ob_dst->id, 0);

    DEG_id_tag_update(&ob_dst->id, ID_RECALC_GEOMETRY);

    if (use_hierarchy) {
      /* original parents */
      Object *ob_src_par = ob_src->parent;
      Object *ob_dst_par = nullptr;

      /* find parent that was also made real */
      if (ob_src_par) {
        /* OK to keep most of the members uninitialized,
         * they won't be read, this is simply for a hash lookup. */
        DupliObject dob_key;
        dob_key.ob = ob_src_par;
        dob_key.type = dob->type;
        if (dob->type == OB_DUPLICOLLECTION) {
          memcpy(&dob_key.persistent_id[1],
                 &dob->persistent_id[1],
                 sizeof(dob->persistent_id[1]) * (MAX_DUPLI_RECUR - 1));
        }
        else {
          dob_key.persistent_id[0] = dob->persistent_id[0];
        }
        ob_dst_par = static_cast<Object *>(BLI_ghash_lookup(parent_gh, &dob_key));
      }

      if (ob_dst_par) {
        /* allow for all possible parent types */
        ob_dst->partype = ob_src->partype;
        STRNCPY(ob_dst->parsubstr, ob_src->parsubstr);
        ob_dst->par1 = ob_src->par1;
        ob_dst->par2 = ob_src->par2;
        ob_dst->par3 = ob_src->par3;

        copy_m4_m4(ob_dst->parentinv, ob_src->parentinv);

        ob_dst->parent = ob_dst_par;
      }
    }
    if (use_base_parent && ob_dst->parent == nullptr) {
      Object *ob_dst_par = nullptr;

      if (instancer_gh != nullptr) {
        /* OK to keep most of the members uninitialized,
         * they won't be read, this is simply for a hash lookup. */
        DupliObject dob_key;
        /* We are looking one step upper in hierarchy, so we need to 'shift' the `persistent_id`,
         * ignoring the first item.
         * We only check on persistent_id here, since we have no idea what object it might be. */
        memcpy(&dob_key.persistent_id[0],
               &dob->persistent_id[1],
               sizeof(dob_key.persistent_id[0]) * (MAX_DUPLI_RECUR - 1));
        ob_dst_par = static_cast<Object *>(BLI_ghash_lookup(instancer_gh, &dob_key));
      }

      if (ob_dst_par == nullptr) {
        /* Default to parenting to root object...
         * Always the case when use_hierarchy is false. */
        ob_dst_par = base->object;
      }

      ob_dst->parent = ob_dst_par;
      ob_dst->partype = PAROBJECT;
    }

    if (ob_dst->parent) {
      /* NOTE: this may be the parent of other objects, but it should
       * still work out ok */
      BKE_object_apply_mat4(ob_dst, dob->mat, false, true);

      /* to set ob_dst->orig and in case there's any other discrepancies */
      DEG_id_tag_update(&ob_dst->id, ID_RECALC_TRANSFORM);
    }
  }

  if (base->object->transflag & OB_DUPLICOLLECTION && base->object->instance_collection) {
    base->object->instance_collection = nullptr;
  }

  ED_object_base_select(base, BA_DESELECT);
  DEG_id_tag_update(&base->object->id, ID_RECALC_SELECT);

  BLI_ghash_free(dupli_gh, nullptr, nullptr);
  if (parent_gh) {
    BLI_ghash_free(parent_gh, nullptr, nullptr);
  }
  if (instancer_gh) {
    BLI_ghash_free(instancer_gh, nullptr, nullptr);
  }

  free_object_duplilist(lb_duplis);

  BKE_main_id_newptr_and_tag_clear(bmain);

  base->object->transflag &= ~OB_DUPLI;
  DEG_id_tag_update(&base->object->id, ID_RECALC_COPY_ON_WRITE);
}

static int object_duplicates_make_real_exec(bContext *C, wmOperator *op)
{
  Main *bmain = CTX_data_main(C);
  Depsgraph *depsgraph = CTX_data_ensure_evaluated_depsgraph(C);
  Scene *scene = CTX_data_scene(C);

  const bool use_base_parent = RNA_boolean_get(op->ptr, "use_base_parent");
  const bool use_hierarchy = RNA_boolean_get(op->ptr, "use_hierarchy");

  BKE_main_id_newptr_and_tag_clear(bmain);

  CTX_DATA_BEGIN (C, Base *, base, selected_editable_bases) {
    make_object_duplilist_real(C, depsgraph, scene, base, use_base_parent, use_hierarchy);

    /* dependencies were changed */
    WM_event_add_notifier(C, NC_OBJECT | ND_PARENT, base->object);
  }
  CTX_DATA_END;

  DEG_relations_tag_update(bmain);
  WM_event_add_notifier(C, NC_SCENE, scene);
  WM_main_add_notifier(NC_OBJECT | ND_DRAW, nullptr);
  ED_outliner_select_sync_from_object_tag(C);

  return OPERATOR_FINISHED;
}

void OBJECT_OT_duplicates_make_real(wmOperatorType *ot)
{
  /* identifiers */
  ot->name = "Make Instances Real";
  ot->description = "Make instanced objects attached to this object real";
  ot->idname = "OBJECT_OT_duplicates_make_real";

  /* api callbacks */
  ot->exec = object_duplicates_make_real_exec;

  ot->poll = ED_operator_objectmode;

  /* flags */
  ot->flag = OPTYPE_REGISTER | OPTYPE_UNDO;

  RNA_def_boolean(ot->srna,
                  "use_base_parent",
                  false,
                  "Parent",
                  "Parent newly created objects to the original instancer");
  RNA_def_boolean(
      ot->srna, "use_hierarchy", false, "Keep Hierarchy", "Maintain parent child relationships");
}

/** \} */

/* -------------------------------------------------------------------- */
/** \name Data Convert Operator
 * \{ */

static const EnumPropertyItem convert_target_items[] = {
    {OB_CURVES_LEGACY,
     "CURVE",
     ICON_OUTLINER_OB_CURVE,
     "Curve",
     "Curve from Mesh or Text objects"},
    {OB_MESH,
     "MESH",
     ICON_OUTLINER_OB_MESH,
     "Mesh",
#ifdef WITH_POINT_CLOUD
     "Mesh from Curve, Surface, Metaball, Text, or Point Cloud objects"},
#else
     "Mesh from Curve, Surface, Metaball, or Text objects"},
#endif
    {OB_GPENCIL_LEGACY,
     "GPENCIL",
     ICON_OUTLINER_OB_GREASEPENCIL,
     "Grease Pencil",
     "Grease Pencil from Curve or Mesh objects"},
#ifdef WITH_POINT_CLOUD
    {OB_POINTCLOUD,
     "POINTCLOUD",
     ICON_OUTLINER_OB_POINTCLOUD,
     "Point Cloud",
     "Point Cloud from Mesh objects"},
#endif
    {OB_CURVES, "CURVES", ICON_OUTLINER_OB_CURVES, "Curves", "Curves from evaluated curve data"},
#ifdef WITH_GREASE_PENCIL_V3
    {OB_GREASE_PENCIL,
     "GREASEPENCIL",
     ICON_OUTLINER_OB_GREASEPENCIL,
     "Grease Pencil v3",
     "Grease Pencil v3 from Grease Pencil"},
#endif
    {0, nullptr, 0, nullptr, nullptr},
};

static void object_data_convert_curve_to_mesh(Main *bmain, Depsgraph *depsgraph, Object *ob)
{
  Object *object_eval = DEG_get_evaluated_object(depsgraph, ob);
  Curve *curve = static_cast<Curve *>(ob->data);

  Mesh *mesh = BKE_mesh_new_from_object_to_bmain(bmain, depsgraph, object_eval, true);
  if (mesh == nullptr) {
    /* Unable to convert the curve to a mesh. */
    return;
  }

  BKE_object_free_modifiers(ob, 0);
  /* Replace curve used by the object itself. */
  ob->data = mesh;
  ob->type = OB_MESH;
  id_us_min(&curve->id);
  id_us_plus(&mesh->id);
  /* Change objects which are using same curve.
   * A bit annoying, but:
   * - It's possible to have multiple curve objects selected which are sharing the same curve
   *   data-block. We don't want mesh to be created for every of those objects.
   * - This is how conversion worked for a long time. */
  LISTBASE_FOREACH (Object *, other_object, &bmain->objects) {
    if (other_object->data == curve) {
      other_object->type = OB_MESH;

      id_us_min((ID *)other_object->data);
      other_object->data = ob->data;
      id_us_plus((ID *)other_object->data);
    }
  }
}

static bool object_convert_poll(bContext *C)
{
  Scene *scene = CTX_data_scene(C);
  Base *base_act = CTX_data_active_base(C);
  Object *obact = base_act ? base_act->object : nullptr;

  if (obact == nullptr || obact->data == nullptr || ID_IS_LINKED(obact) ||
      ID_IS_OVERRIDE_LIBRARY(obact) || ID_IS_OVERRIDE_LIBRARY(obact->data))
  {
    return false;
  }

  return (!ID_IS_LINKED(scene) && (BKE_object_is_in_editmode(obact) == false) &&
          (base_act->flag & BASE_SELECTED));
}

/* Helper for object_convert_exec */
static Base *duplibase_for_convert(
    Main *bmain, Depsgraph *depsgraph, Scene *scene, ViewLayer *view_layer, Base *base, Object *ob)
{
  if (ob == nullptr) {
    ob = base->object;
  }

  Object *obn = (Object *)BKE_id_copy(bmain, &ob->id);
  id_us_min(&obn->id);
  DEG_id_tag_update(&obn->id, ID_RECALC_TRANSFORM | ID_RECALC_GEOMETRY | ID_RECALC_ANIMATION);
  BKE_collection_object_add_from(bmain, scene, ob, obn);

  BKE_view_layer_synced_ensure(scene, view_layer);
  Base *basen = BKE_view_layer_base_find(view_layer, obn);
  ED_object_base_select(basen, BA_SELECT);
  ED_object_base_select(base, BA_DESELECT);

  /* XXX: An ugly hack needed because if we re-run depsgraph with some new meta-ball objects
   * having same 'family name' as orig ones, they will affect end result of meta-ball computation.
   * For until we get rid of that name-based thingy in meta-balls, that should do the trick
   * (this is weak, but other solution (to change name of `obn`) is even worse IMHO).
   * See #65996. */
  const bool is_meta_ball = (obn->type == OB_MBALL);
  void *obdata = obn->data;
  if (is_meta_ball) {
    obn->type = OB_EMPTY;
    obn->data = nullptr;
  }

  /* XXX Doing that here is stupid, it means we update and re-evaluate the whole depsgraph every
   * time we need to duplicate an object to convert it. Even worse, this is not 100% correct, since
   * we do not yet have duplicated obdata.
   * However, that is a safe solution for now. Proper, longer-term solution is to refactor
   * object_convert_exec to:
   *  - duplicate all data it needs to in a first loop.
   *  - do a single update.
   *  - convert data in a second loop. */
  DEG_graph_tag_relations_update(depsgraph);
  CustomData_MeshMasks customdata_mask_prev = scene->customdata_mask;
  CustomData_MeshMasks_update(&scene->customdata_mask, &CD_MASK_MESH);
  BKE_scene_graph_update_tagged(depsgraph, bmain);
  scene->customdata_mask = customdata_mask_prev;

  if (is_meta_ball) {
    obn->type = OB_MBALL;
    obn->data = obdata;
  }

  return basen;
}

static int object_convert_exec(bContext *C, wmOperator *op)
{
  using namespace blender;
  Main *bmain = CTX_data_main(C);
  Depsgraph *depsgraph = CTX_data_ensure_evaluated_depsgraph(C);
  Scene *scene = CTX_data_scene(C);
  ViewLayer *view_layer = CTX_data_view_layer(C);
  View3D *v3d = CTX_wm_view3d(C);
  Base *basen = nullptr, *basact = nullptr;
  Object *ob1, *obact = CTX_data_active_object(C);
  const short target = RNA_enum_get(op->ptr, "target");
  bool keep_original = RNA_boolean_get(op->ptr, "keep_original");
  const bool do_merge_customdata = RNA_boolean_get(op->ptr, "merge_customdata");

  const float angle = RNA_float_get(op->ptr, "angle");
  const int thickness = RNA_int_get(op->ptr, "thickness");
  const bool use_seams = RNA_boolean_get(op->ptr, "seams");
  const bool use_faces = RNA_boolean_get(op->ptr, "faces");
  const float offset = RNA_float_get(op->ptr, "offset");

  int mballConverted = 0;
  bool gpencilConverted = false;
  bool gpencilCurveConverted = false;

  /* don't forget multiple users! */

  {
    FOREACH_SCENE_OBJECT_BEGIN (scene, ob) {
      ob->flag &= ~OB_DONE;

      /* flag data that's not been edited (only needed for !keep_original) */
      if (ob->data) {
        ((ID *)ob->data)->tag |= LIB_TAG_DOIT;
      }

      /* possible metaball basis is not in this scene */
      if (ob->type == OB_MBALL && target == OB_MESH) {
        if (BKE_mball_is_basis(ob) == false) {
          Object *ob_basis;
          ob_basis = BKE_mball_basis_find(scene, ob);
          if (ob_basis) {
            ob_basis->flag &= ~OB_DONE;
          }
        }
      }
    }
    FOREACH_SCENE_OBJECT_END;
  }

  ListBase selected_editable_bases;
  CTX_data_selected_editable_bases(C, &selected_editable_bases);

  /* Ensure we get all meshes calculated with a sufficient data-mask,
   * needed since re-evaluating single modifiers causes bugs if they depend
   * on other objects data masks too, see: #50950. */
  {
    LISTBASE_FOREACH (CollectionPointerLink *, link, &selected_editable_bases) {
      Base *base = static_cast<Base *>(link->ptr.data);
      Object *ob = base->object;

      /* The way object type conversion works currently (enforcing conversion of *all* objects
       * using converted object-data, even some un-selected/hidden/another scene ones,
       * sounds totally bad to me.
       * However, changing this is more design than bug-fix, not to mention convoluted code below,
       * so that will be for later.
       * But at the very least, do not do that with linked IDs! */
      if ((!BKE_id_is_editable(bmain, &ob->id) ||
           (ob->data && !BKE_id_is_editable(bmain, static_cast<ID *>(ob->data)))) &&
          !keep_original)
      {
        keep_original = true;
        BKE_report(op->reports,
                   RPT_INFO,
                   "Converting some non-editable object/object data, enforcing 'Keep Original' "
                   "option to True");
      }

      DEG_id_tag_update(&base->object->id, ID_RECALC_GEOMETRY);
    }

    CustomData_MeshMasks customdata_mask_prev = scene->customdata_mask;
    CustomData_MeshMasks_update(&scene->customdata_mask, &CD_MASK_MESH);
    BKE_scene_graph_update_tagged(depsgraph, bmain);
    scene->customdata_mask = customdata_mask_prev;
  }

  LISTBASE_FOREACH (CollectionPointerLink *, link, &selected_editable_bases) {
    Object *newob = nullptr;
    Base *base = static_cast<Base *>(link->ptr.data);
    Object *ob = base->object;

    if (ob->flag & OB_DONE || !IS_TAGGED(ob->data)) {
      if (ob->type != target) {
        base->flag &= ~SELECT;
        ob->flag &= ~SELECT;
      }

      /* obdata already modified */
      if (!IS_TAGGED(ob->data)) {
        /* When 2 objects with linked data are selected, converting both
         * would keep modifiers on all but the converted object #26003. */
        if (ob->type == OB_MESH) {
          BKE_object_free_modifiers(ob, 0); /* after derivedmesh calls! */
        }
        if (ob->type == OB_GPENCIL_LEGACY) {
          BKE_object_free_modifiers(ob, 0); /* after derivedmesh calls! */
          BKE_object_free_shaderfx(ob, 0);
        }
      }
    }
    else if (ob->type == OB_MESH && target == OB_CURVES_LEGACY) {
      ob->flag |= OB_DONE;

      if (keep_original) {
        basen = duplibase_for_convert(bmain, depsgraph, scene, view_layer, base, nullptr);
        newob = basen->object;

        /* Decrement original mesh's usage count. */
        Mesh *mesh = static_cast<Mesh *>(newob->data);
        id_us_min(&mesh->id);

        /* Make a new copy of the mesh. */
        newob->data = BKE_id_copy(bmain, &mesh->id);
      }
      else {
        newob = ob;
      }

      BKE_mesh_to_curve(bmain, depsgraph, scene, newob);

      if (newob->type == OB_CURVES_LEGACY) {
        BKE_object_free_modifiers(newob, 0); /* after derivedmesh calls! */
        if (newob->rigidbody_object != nullptr) {
          ED_rigidbody_object_remove(bmain, scene, newob);
        }
      }
    }
    else if (ob->type == OB_MESH && target == OB_GPENCIL_LEGACY) {
      ob->flag |= OB_DONE;

      /* Create a new grease pencil object and copy transformations. */
      ushort local_view_bits = (v3d && v3d->localvd) ? v3d->local_view_uid : 0;
      float loc[3], size[3], rot[3][3], eul[3];
      float matrix[4][4];
      mat4_to_loc_rot_size(loc, rot, size, ob->object_to_world().ptr());
      mat3_to_eul(eul, rot);

      Object *ob_gpencil = ED_gpencil_add_object(C, loc, local_view_bits);
      copy_v3_v3(ob_gpencil->loc, loc);
      copy_v3_v3(ob_gpencil->rot, eul);
      copy_v3_v3(ob_gpencil->scale, size);
      unit_m4(matrix);
      /* Set object in 3D mode. */
      bGPdata *gpd = (bGPdata *)ob_gpencil->data;
      gpd->draw_mode = GP_DRAWMODE_3D;

      gpencilConverted |= BKE_gpencil_convert_mesh(bmain,
                                                   depsgraph,
                                                   scene,
                                                   ob_gpencil,
                                                   ob,
                                                   angle,
                                                   thickness,
                                                   offset,
                                                   matrix,
                                                   0,
                                                   use_seams,
                                                   use_faces,
                                                   true);

      /* Remove unused materials. */
      int actcol = ob_gpencil->actcol;
      for (int slot = 1; slot <= ob_gpencil->totcol; slot++) {
        while (slot <= ob_gpencil->totcol && !BKE_object_material_slot_used(ob_gpencil, slot)) {
          ob_gpencil->actcol = slot;
          BKE_object_material_slot_remove(CTX_data_main(C), ob_gpencil);

          if (actcol >= slot) {
            actcol--;
          }
        }
      }
      ob_gpencil->actcol = actcol;
    }
    else if (U.experimental.use_grease_pencil_version3 && ob->type == OB_GPENCIL_LEGACY &&
             target == OB_GREASE_PENCIL)
    {
      ob->flag |= OB_DONE;

      if (keep_original) {
        BLI_assert_unreachable();
      }
      else {
        newob = ob;
      }

<<<<<<< HEAD
      GreasePencil *new_grease_pencil = static_cast<GreasePencil *>(
          BKE_id_new(bmain, ID_GP, gpd->id.name + 2));
      newob->data = new_grease_pencil;
      newob->type = OB_GREASE_PENCIL;

      /* NOTE: Could also use #BKE_id_free_us, to also free the legacy GP if not used anymore? */
      id_us_min(&gpd->id);
      /* No need to increase usercount of `new_grease_pencil`, since ID creation already set it
       * to 1. */

      bke::greasepencil::convert::legacy_gpencil_to_grease_pencil(
          *bmain, *new_grease_pencil, *gpd);
      bke::greasepencil::convert::layer_adjustments_to_modifiers(*bmain, *gpd, *newob);
      /* Thickness factor is applied after all other changes to the radii. */
      bke::greasepencil::convert::thickness_factor_to_modifier(*gpd, *newob);

      BKE_object_free_derived_caches(newob);
=======
      bke::greasepencil::convert::legacy_gpencil_object(*bmain, *newob);
>>>>>>> a5a3125f
    }
    else if (target == OB_CURVES) {
      ob->flag |= OB_DONE;

      Object *ob_eval = DEG_get_evaluated_object(depsgraph, ob);
      bke::GeometrySet geometry;
      if (ob_eval->runtime->geometry_set_eval != nullptr) {
        geometry = *ob_eval->runtime->geometry_set_eval;
      }

      if (geometry.has_curves()) {
        if (keep_original) {
          basen = duplibase_for_convert(bmain, depsgraph, scene, view_layer, base, nullptr);
          newob = basen->object;

          /* Decrement original curve's usage count. */
          Curve *legacy_curve = static_cast<Curve *>(newob->data);
          id_us_min(&legacy_curve->id);

          /* Make a copy of the curve. */
          newob->data = BKE_id_copy(bmain, &legacy_curve->id);
        }
        else {
          newob = ob;
        }

        const Curves *curves_eval = geometry.get_curves();
        Curves *new_curves = static_cast<Curves *>(BKE_id_new(bmain, ID_CV, newob->id.name + 2));

        newob->data = new_curves;
        newob->type = OB_CURVES;

        new_curves->geometry.wrap() = curves_eval->geometry.wrap();
        BKE_object_material_from_eval_data(bmain, newob, &curves_eval->id);

        BKE_object_free_derived_caches(newob);
        BKE_object_free_modifiers(newob, 0);
      }
      else {
        BKE_reportf(
            op->reports, RPT_WARNING, "Object '%s' has no evaluated curves data", ob->id.name + 2);
      }
    }
    else if (ob->type == OB_MESH && target == OB_POINTCLOUD) {
      ob->flag |= OB_DONE;

      if (keep_original) {
        basen = duplibase_for_convert(bmain, depsgraph, scene, view_layer, base, nullptr);
        newob = basen->object;

        /* Decrement original mesh's usage count. */
        Mesh *mesh = static_cast<Mesh *>(newob->data);
        id_us_min(&mesh->id);

        /* Make a new copy of the mesh. */
        newob->data = BKE_id_copy(bmain, &mesh->id);
      }
      else {
        newob = ob;
      }

      BKE_mesh_to_pointcloud(bmain, depsgraph, scene, newob);

      if (newob->type == OB_POINTCLOUD) {
        BKE_object_free_modifiers(newob, 0); /* after derivedmesh calls! */
        ED_rigidbody_object_remove(bmain, scene, newob);
      }
    }
    else if (ob->type == OB_MESH) {
      ob->flag |= OB_DONE;

      if (keep_original) {
        basen = duplibase_for_convert(bmain, depsgraph, scene, view_layer, base, nullptr);
        newob = basen->object;

        /* Decrement original mesh's usage count. */
        Mesh *mesh = static_cast<Mesh *>(newob->data);
        id_us_min(&mesh->id);

        /* Make a new copy of the mesh. */
        newob->data = BKE_id_copy(bmain, &mesh->id);
      }
      else {
        newob = ob;
        DEG_id_tag_update(&ob->id, ID_RECALC_TRANSFORM | ID_RECALC_GEOMETRY | ID_RECALC_ANIMATION);
      }

      /* make new mesh data from the original copy */
      /* NOTE: get the mesh from the original, not from the copy in some
       * cases this doesn't give correct results (when MDEF is used for eg)
       */
      const Object *ob_eval = DEG_get_evaluated_object(depsgraph, ob);
      const Mesh *mesh_eval = BKE_object_get_evaluated_mesh(ob_eval);
      Mesh *new_mesh = mesh_eval ? BKE_mesh_copy_for_eval(mesh_eval) :
                                   BKE_mesh_new_nomain(0, 0, 0, 0);
      BKE_object_material_from_eval_data(bmain, newob, &new_mesh->id);
      /* Anonymous attributes shouldn't be available on the applied geometry. */
      new_mesh->attributes_for_write().remove_anonymous();
      if (do_merge_customdata) {
        BKE_mesh_merge_customdata_for_apply_modifier(new_mesh);
      }

      Mesh *ob_data_mesh = (Mesh *)newob->data;
      BKE_mesh_nomain_to_mesh(new_mesh, ob_data_mesh, newob);

      BKE_object_free_modifiers(newob, 0); /* after derivedmesh calls! */
    }
    else if (ob->type == OB_FONT) {
      ob->flag |= OB_DONE;

      if (keep_original) {
        basen = duplibase_for_convert(bmain, depsgraph, scene, view_layer, base, nullptr);
        newob = basen->object;

        /* Decrement original curve's usage count. */
        id_us_min(&((Curve *)newob->data)->id);

        /* Make a new copy of the curve. */
        newob->data = BKE_id_copy(bmain, static_cast<ID *>(ob->data));
      }
      else {
        newob = ob;
      }

      Curve *cu = static_cast<Curve *>(newob->data);

      Object *ob_eval = DEG_get_evaluated_object(depsgraph, ob);
      BKE_vfont_to_curve_ex(ob_eval,
                            static_cast<Curve *>(ob_eval->data),
                            FO_EDIT,
                            &cu->nurb,
                            nullptr,
                            nullptr,
                            nullptr,
                            nullptr);

      newob->type = OB_CURVES_LEGACY;
      cu->type = OB_CURVES_LEGACY;

      if (cu->vfont) {
        id_us_min(&cu->vfont->id);
        cu->vfont = nullptr;
      }
      if (cu->vfontb) {
        id_us_min(&cu->vfontb->id);
        cu->vfontb = nullptr;
      }
      if (cu->vfonti) {
        id_us_min(&cu->vfonti->id);
        cu->vfonti = nullptr;
      }
      if (cu->vfontbi) {
        id_us_min(&cu->vfontbi->id);
        cu->vfontbi = nullptr;
      }

      if (!keep_original) {
        /* other users */
        if (ID_REAL_USERS(&cu->id) > 1) {
          for (ob1 = static_cast<Object *>(bmain->objects.first); ob1;
               ob1 = static_cast<Object *>(ob1->id.next))
          {
            if (ob1->data == ob->data) {
              ob1->type = OB_CURVES_LEGACY;
              DEG_id_tag_update(&ob1->id,
                                ID_RECALC_TRANSFORM | ID_RECALC_GEOMETRY | ID_RECALC_ANIMATION);
            }
          }
        }
      }

      LISTBASE_FOREACH (Nurb *, nu, &cu->nurb) {
        nu->charidx = 0;
      }

      cu->flag &= ~CU_3D;
      BKE_curve_dimension_update(cu);

      if (target == OB_MESH) {
        /* No assumption should be made that the resulting objects is a mesh, as conversion can
         * fail. */
        object_data_convert_curve_to_mesh(bmain, depsgraph, newob);
        /* Meshes doesn't use the "curve cache". */
        BKE_object_free_curve_cache(newob);
      }
      else if (target == OB_GPENCIL_LEGACY) {
        ushort local_view_bits = (v3d && v3d->localvd) ? v3d->local_view_uid : 0;
        Object *ob_gpencil = ED_gpencil_add_object(C, newob->loc, local_view_bits);
        copy_v3_v3(ob_gpencil->rot, newob->rot);
        copy_v3_v3(ob_gpencil->scale, newob->scale);
        BKE_gpencil_convert_curve(bmain, scene, ob_gpencil, newob, false, 1.0f, 0.0f);
        gpencilConverted = true;
        gpencilCurveConverted = true;
        basen = nullptr;
      }
    }
    else if (ELEM(ob->type, OB_CURVES_LEGACY, OB_SURF)) {
      ob->flag |= OB_DONE;

      if (target == OB_MESH) {
        if (keep_original) {
          basen = duplibase_for_convert(bmain, depsgraph, scene, view_layer, base, nullptr);
          newob = basen->object;

          /* Decrement original curve's usage count. */
          id_us_min(&((Curve *)newob->data)->id);

          /* make a new copy of the curve */
          newob->data = BKE_id_copy(bmain, static_cast<ID *>(ob->data));
        }
        else {
          newob = ob;
        }

        /* No assumption should be made that the resulting objects is a mesh, as conversion can
         * fail. */
        object_data_convert_curve_to_mesh(bmain, depsgraph, newob);
        /* Meshes don't use the "curve cache". */
        BKE_object_free_curve_cache(newob);
      }
      else if (target == OB_GPENCIL_LEGACY) {
        if (ob->type != OB_CURVES_LEGACY) {
          ob->flag &= ~OB_DONE;
          BKE_report(op->reports, RPT_ERROR, "Convert Surfaces to Grease Pencil is not supported");
        }
        else {
          /* Create a new grease pencil object and copy transformations.
           * Nurbs Surface are not supported.
           */
          ushort local_view_bits = (v3d && v3d->localvd) ? v3d->local_view_uid : 0;
          Object *ob_gpencil = ED_gpencil_add_object(C, ob->loc, local_view_bits);
          copy_v3_v3(ob_gpencil->rot, ob->rot);
          copy_v3_v3(ob_gpencil->scale, ob->scale);
          BKE_gpencil_convert_curve(bmain, scene, ob_gpencil, ob, false, 1.0f, 0.0f);
          gpencilConverted = true;
        }
      }
    }
    else if (ob->type == OB_MBALL && target == OB_MESH) {
      Object *baseob;

      base->flag &= ~BASE_SELECTED;
      ob->base_flag &= ~BASE_SELECTED;

      baseob = BKE_mball_basis_find(scene, ob);

      if (ob != baseob) {
        /* If mother-ball is converting it would be marked as done later. */
        ob->flag |= OB_DONE;
      }

      if (!(baseob->flag & OB_DONE)) {
        basen = duplibase_for_convert(bmain, depsgraph, scene, view_layer, base, baseob);
        newob = basen->object;

        MetaBall *mb = static_cast<MetaBall *>(newob->data);
        id_us_min(&mb->id);

        /* Find the evaluated mesh of the basis metaball object. */
        Object *object_eval = DEG_get_evaluated_object(depsgraph, baseob);
        Mesh *mesh = BKE_mesh_new_from_object_to_bmain(bmain, depsgraph, object_eval, true);

        id_us_plus(&mesh->id);
        newob->data = mesh;
        newob->type = OB_MESH;

        if (obact->type == OB_MBALL) {
          basact = basen;
        }

        baseob->flag |= OB_DONE;
        mballConverted = 1;
      }
    }
    else if (ob->type == OB_POINTCLOUD && target == OB_MESH) {
      ob->flag |= OB_DONE;

      if (keep_original) {
        basen = duplibase_for_convert(bmain, depsgraph, scene, view_layer, base, nullptr);
        newob = basen->object;

        /* Decrement original point cloud's usage count. */
        PointCloud *pointcloud = static_cast<PointCloud *>(newob->data);
        id_us_min(&pointcloud->id);

        /* Make a new copy of the point cloud. */
        newob->data = BKE_id_copy(bmain, &pointcloud->id);
      }
      else {
        newob = ob;
      }

      BKE_pointcloud_to_mesh(bmain, depsgraph, scene, newob);

      if (newob->type == OB_MESH) {
        BKE_object_free_modifiers(newob, 0); /* after derivedmesh calls! */
        ED_rigidbody_object_remove(bmain, scene, newob);
      }
    }
    else if (ob->type == OB_CURVES && target == OB_MESH) {
      ob->flag |= OB_DONE;

      Object *ob_eval = DEG_get_evaluated_object(depsgraph, ob);
      bke::GeometrySet geometry;
      if (ob_eval->runtime->geometry_set_eval != nullptr) {
        geometry = *ob_eval->runtime->geometry_set_eval;
      }

      if (keep_original) {
        basen = duplibase_for_convert(bmain, depsgraph, scene, view_layer, base, nullptr);
        newob = basen->object;

        Curves *curves = static_cast<Curves *>(newob->data);
        id_us_min(&curves->id);

        newob->data = BKE_id_copy(bmain, &curves->id);
      }
      else {
        newob = ob;
      }

      Mesh *new_mesh = static_cast<Mesh *>(BKE_id_new(bmain, ID_ME, newob->id.name + 2));
      newob->data = new_mesh;
      newob->type = OB_MESH;

      if (const Mesh *mesh_eval = geometry.get_mesh()) {
        BKE_mesh_nomain_to_mesh(BKE_mesh_copy_for_eval(mesh_eval), new_mesh, newob);
        BKE_object_material_from_eval_data(bmain, newob, &mesh_eval->id);
        new_mesh->attributes_for_write().remove_anonymous();
      }
      else if (const Curves *curves_eval = geometry.get_curves()) {
        bke::AnonymousAttributePropagationInfo propagation_info;
        propagation_info.propagate_all = false;
        Mesh *mesh = bke::curve_to_wire_mesh(curves_eval->geometry.wrap(), propagation_info);
        if (!mesh) {
          mesh = BKE_mesh_new_nomain(0, 0, 0, 0);
        }
        BKE_mesh_nomain_to_mesh(mesh, new_mesh, newob);
        BKE_object_material_from_eval_data(bmain, newob, &curves_eval->id);
      }
      else {
        BKE_reportf(op->reports,
                    RPT_WARNING,
                    "Object '%s' has no evaluated mesh or curves data",
                    ob->id.name + 2);
      }

      BKE_object_free_derived_caches(newob);
      BKE_object_free_modifiers(newob, 0);
    }
    else {
      continue;
    }

    /* Ensure new object has consistent material data with its new obdata. */
    if (newob) {
      BKE_object_materials_test(bmain, newob, static_cast<ID *>(newob->data));
    }

    /* tag obdata if it was been changed */

    /* If the original object is active then make this object active */
    if (basen) {
      if (ob == obact) {
        /* Store new active base to update view layer. */
        basact = basen;
      }

      basen = nullptr;
    }

    if (!keep_original && (ob->flag & OB_DONE)) {
      /* NOTE: Tag transform for update because object parenting to curve with path is handled
       * differently from all other cases. Converting curve to mesh and mesh to curve will likely
       * affect the way children are evaluated.
       * It is not enough to tag only geometry and rely on the curve parenting relations because
       * this relation is lost when curve is converted to mesh. */
      DEG_id_tag_update(&ob->id, ID_RECALC_GEOMETRY | ID_RECALC_TRANSFORM);
      ((ID *)ob->data)->tag &= ~LIB_TAG_DOIT; /* flag not to convert this datablock again */
    }
  }
  BLI_freelistN(&selected_editable_bases);

  if (!keep_original) {
    if (mballConverted) {
      /* We need to remove non-basis MBalls first, otherwise we won't be able to detect them if
       * their basis happens to be removed first. */
      FOREACH_SCENE_OBJECT_BEGIN (scene, ob_mball) {
        if (ob_mball->type == OB_MBALL) {
          Object *ob_basis = nullptr;
          if (!BKE_mball_is_basis(ob_mball) &&
              ((ob_basis = BKE_mball_basis_find(scene, ob_mball)) && (ob_basis->flag & OB_DONE)))
          {
            ED_object_base_free_and_unlink(bmain, scene, ob_mball);
          }
        }
      }
      FOREACH_SCENE_OBJECT_END;
      FOREACH_SCENE_OBJECT_BEGIN (scene, ob_mball) {
        if (ob_mball->type == OB_MBALL) {
          if (ob_mball->flag & OB_DONE) {
            if (BKE_mball_is_basis(ob_mball)) {
              ED_object_base_free_and_unlink(bmain, scene, ob_mball);
            }
          }
        }
      }
      FOREACH_SCENE_OBJECT_END;
    }
    /* Remove curves and meshes converted to Grease Pencil object. */
    if (gpencilConverted) {
      FOREACH_SCENE_OBJECT_BEGIN (scene, ob_delete) {
        if (ELEM(ob_delete->type, OB_CURVES_LEGACY, OB_MESH)) {
          if (ob_delete->flag & OB_DONE) {
            ED_object_base_free_and_unlink(bmain, scene, ob_delete);
          }
        }
      }
      FOREACH_SCENE_OBJECT_END;
    }
  }
  else {
    /* Remove Text curves converted to Grease Pencil object to avoid duplicated curves. */
    if (gpencilCurveConverted) {
      FOREACH_SCENE_OBJECT_BEGIN (scene, ob_delete) {
        if (ELEM(ob_delete->type, OB_CURVES_LEGACY) && (ob_delete->flag & OB_DONE)) {
          ED_object_base_free_and_unlink(bmain, scene, ob_delete);
        }
      }
      FOREACH_SCENE_OBJECT_END;
    }
  }

  // XXX: ED_object_editmode_enter(C, 0);
  // XXX: exit_editmode(C, EM_FREEDATA|); /* free data, but no undo. */

  if (basact) {
    /* active base was changed */
    ED_object_base_activate(C, basact);
    view_layer->basact = basact;
  }
  else {
    BKE_view_layer_synced_ensure(scene, view_layer);
    Object *object = BKE_view_layer_active_object_get(view_layer);
    if (object->flag & OB_DONE) {
      WM_event_add_notifier(C, NC_OBJECT | ND_MODIFIER, object);
      WM_event_add_notifier(C, NC_OBJECT | ND_DATA, object);
    }
  }

  DEG_relations_tag_update(bmain);
  DEG_id_tag_update(&scene->id, ID_RECALC_SELECT);
  WM_event_add_notifier(C, NC_OBJECT | ND_DRAW, scene);
  WM_event_add_notifier(C, NC_SCENE | ND_OB_SELECT, scene);
  WM_event_add_notifier(C, NC_SCENE | ND_LAYER_CONTENT, scene);

  return OPERATOR_FINISHED;
}

static void object_convert_ui(bContext * /*C*/, wmOperator *op)
{
  uiLayout *layout = op->layout;

  uiLayoutSetPropSep(layout, true);

  uiItemR(layout, op->ptr, "target", UI_ITEM_NONE, nullptr, ICON_NONE);
  uiItemR(layout, op->ptr, "keep_original", UI_ITEM_NONE, nullptr, ICON_NONE);

  const int target = RNA_enum_get(op->ptr, "target");
  if (target == OB_MESH) {
    uiItemR(layout, op->ptr, "merge_customdata", UI_ITEM_NONE, nullptr, ICON_NONE);
  }
  else if (target == OB_GPENCIL_LEGACY) {
    uiItemR(layout, op->ptr, "thickness", UI_ITEM_NONE, nullptr, ICON_NONE);
    uiItemR(layout, op->ptr, "angle", UI_ITEM_NONE, nullptr, ICON_NONE);
    uiItemR(layout, op->ptr, "offset", UI_ITEM_NONE, nullptr, ICON_NONE);
    uiItemR(layout, op->ptr, "seams", UI_ITEM_NONE, nullptr, ICON_NONE);
    uiItemR(layout, op->ptr, "faces", UI_ITEM_NONE, nullptr, ICON_NONE);
  }
}

void OBJECT_OT_convert(wmOperatorType *ot)
{
  PropertyRNA *prop;

  /* identifiers */
  ot->name = "Convert To";
  ot->description = "Convert selected objects to another type";
  ot->idname = "OBJECT_OT_convert";

  /* api callbacks */
  ot->invoke = WM_menu_invoke;
  ot->exec = object_convert_exec;
  ot->poll = object_convert_poll;
  ot->ui = object_convert_ui;

  /* flags */
  ot->flag = OPTYPE_REGISTER | OPTYPE_UNDO;

  /* properties */
  ot->prop = RNA_def_enum(
      ot->srna, "target", convert_target_items, OB_MESH, "Target", "Type of object to convert to");
  prop = RNA_def_boolean(ot->srna,
                         "keep_original",
                         false,
                         "Keep Original",
                         "Keep original objects instead of replacing them");
  RNA_def_property_translation_context(prop, BLT_I18NCONTEXT_ID_OBJECT);

  RNA_def_boolean(
      ot->srna,
      "merge_customdata",
      true,
      "Merge UVs",
      "Merge UV coordinates that share a vertex to account for imprecision in some modifiers");

  prop = RNA_def_float_rotation(ot->srna,
                                "angle",
                                0,
                                nullptr,
                                DEG2RADF(0.0f),
                                DEG2RADF(180.0f),
                                "Threshold Angle",
                                "Threshold to determine ends of the strokes",
                                DEG2RADF(0.0f),
                                DEG2RADF(180.0f));
  RNA_def_property_float_default(prop, DEG2RADF(70.0f));

  RNA_def_int(ot->srna, "thickness", 5, 1, 100, "Thickness", "", 1, 100);
  RNA_def_boolean(ot->srna, "seams", false, "Only Seam Edges", "Convert only seam edges");
  RNA_def_boolean(ot->srna, "faces", true, "Export Faces", "Export faces as filled strokes");
  RNA_def_float_distance(ot->srna,
                         "offset",
                         0.01f,
                         0.0,
                         OBJECT_ADD_SIZE_MAXF,
                         "Stroke Offset",
                         "Offset strokes from fill",
                         0.0,
                         100.00);
}

/** \} */

/* -------------------------------------------------------------------- */
/** \name Duplicate Object Operator
 * \{ */

static void object_add_sync_base_collection(
    Main *bmain, Scene *scene, ViewLayer *view_layer, Base *base_src, Object *object_new)
{
  if ((base_src != nullptr) && (base_src->flag & BASE_ENABLED_AND_MAYBE_VISIBLE_IN_VIEWPORT)) {
    BKE_collection_object_add_from(bmain, scene, base_src->object, object_new);
  }
  else {
    LayerCollection *layer_collection = BKE_layer_collection_get_active(view_layer);
    BKE_collection_object_add(bmain, layer_collection->collection, object_new);
  }
}

static void object_add_sync_local_view(Base *base_src, Base *base_new)
{
  base_new->local_view_bits = base_src->local_view_bits;
}

static void object_add_sync_rigid_body(Main *bmain, Object *object_src, Object *object_new)
{
  /* 1) duplis should end up in same collection as the original
   * 2) Rigid Body sim participants MUST always be part of a collection...
   */
  /* XXX: is 2) really a good measure here? */
  if (object_src->rigidbody_object || object_src->rigidbody_constraint) {
    LISTBASE_FOREACH (Collection *, collection, &bmain->collections) {
      if (BKE_collection_has_object(collection, object_src)) {
        BKE_collection_object_add(bmain, collection, object_new);
      }
    }
  }
}

/**
 * - Assumes `id.new` is correct.
 * - Leaves selection of base/object unaltered.
 * - Sets #ID.newid pointers.
 */
static void object_add_duplicate_internal(Main *bmain,
                                          Object *ob,
                                          const eDupli_ID_Flags dupflag,
                                          const eLibIDDuplicateFlags duplicate_options,
                                          Object **r_ob_new)
{
  if (ob->mode & OB_MODE_POSE) {
    return;
  }

  Object *obn = static_cast<Object *>(
      ID_NEW_SET(ob, BKE_object_duplicate(bmain, ob, dupflag, duplicate_options)));
  if (r_ob_new) {
    *r_ob_new = obn;
  }
  DEG_id_tag_update(&obn->id, ID_RECALC_TRANSFORM | ID_RECALC_GEOMETRY);
  return;
}

static Base *object_add_duplicate_internal(Main *bmain,
                                           Scene *scene,
                                           ViewLayer *view_layer,
                                           Object *ob,
                                           const eDupli_ID_Flags dupflag,
                                           const eLibIDDuplicateFlags duplicate_options,
                                           Object **r_ob_new)
{
  Object *object_new = nullptr;
  object_add_duplicate_internal(bmain, ob, dupflag, duplicate_options, &object_new);
  if (r_ob_new) {
    *r_ob_new = object_new;
  }
  if (object_new == nullptr) {
    return nullptr;
  }

  BKE_view_layer_synced_ensure(scene, view_layer);
  Base *base_src = BKE_view_layer_base_find(view_layer, ob);
  object_add_sync_base_collection(bmain, scene, view_layer, base_src, object_new);
  BKE_view_layer_synced_ensure(scene, view_layer);
  Base *base_new = BKE_view_layer_base_find(view_layer, object_new);
  if (base_src && base_new) {
    object_add_sync_local_view(base_src, base_new);
  }
  object_add_sync_rigid_body(bmain, ob, object_new);
  return base_new;
}

Base *ED_object_add_duplicate(
    Main *bmain, Scene *scene, ViewLayer *view_layer, Base *base, const eDupli_ID_Flags dupflag)
{
  Base *basen;
  Object *ob;

  basen = object_add_duplicate_internal(bmain,
                                        scene,
                                        view_layer,
                                        base->object,
                                        dupflag,
                                        LIB_ID_DUPLICATE_IS_SUBPROCESS |
                                            LIB_ID_DUPLICATE_IS_ROOT_ID,
                                        nullptr);
  if (basen == nullptr) {
    return nullptr;
  }

  ob = basen->object;

  /* Link own references to the newly duplicated data #26816.
   * Note that this function can be called from edit-mode code, in which case we may have to
   * enforce remapping obdata (by default this is forbidden in edit mode). */
  const int remap_flag = BKE_object_is_in_editmode(ob) ? ID_REMAP_FORCE_OBDATA_IN_EDITMODE : 0;
  BKE_libblock_relink_to_newid(bmain, &ob->id, remap_flag);

  /* Correct but the caller must do this. */
  // DAG_relations_tag_update(bmain);

  if (ob->data != nullptr) {
    DEG_id_tag_update_ex(bmain, (ID *)ob->data, ID_RECALC_EDITORS);
  }

  BKE_main_id_newptr_and_tag_clear(bmain);

  return basen;
}

/* contextual operator dupli */
static int duplicate_exec(bContext *C, wmOperator *op)
{
  Main *bmain = CTX_data_main(C);
  Scene *scene = CTX_data_scene(C);
  ViewLayer *view_layer = CTX_data_view_layer(C);
  const bool linked = RNA_boolean_get(op->ptr, "linked");
  const eDupli_ID_Flags dupflag = (linked) ? (eDupli_ID_Flags)0 : (eDupli_ID_Flags)U.dupflag;

  /* We need to handle that here ourselves, because we may duplicate several objects, in which case
   * we also want to remap pointers between those... */
  BKE_main_id_newptr_and_tag_clear(bmain);

  /* Duplicate the selected objects, remember data needed to process
   * after the sync. */
  struct DuplicateObjectLink {
    Base *base_src = nullptr;
    Object *object_new = nullptr;

    DuplicateObjectLink(Base *base_src) : base_src(base_src) {}
  };

  blender::Vector<DuplicateObjectLink> object_base_links;
  CTX_DATA_BEGIN (C, Base *, base, selected_bases) {
    object_base_links.append(DuplicateObjectLink(base));
  }
  CTX_DATA_END;

  bool new_objects_created = false;
  for (DuplicateObjectLink &link : object_base_links) {
    object_add_duplicate_internal(bmain,
                                  link.base_src->object,
                                  dupflag,
                                  LIB_ID_DUPLICATE_IS_SUBPROCESS | LIB_ID_DUPLICATE_IS_ROOT_ID,
                                  &link.object_new);
    if (link.object_new) {
      new_objects_created = true;
    }
  }

  if (!new_objects_created) {
    return OPERATOR_CANCELLED;
  }

  /* Sync that could tag the view_layer out of sync. */
  for (DuplicateObjectLink &link : object_base_links) {
    /* note that this is safe to do with this context iterator,
     * the list is made in advance */
    ED_object_base_select(link.base_src, BA_DESELECT);
    if (link.object_new) {
      object_add_sync_base_collection(bmain, scene, view_layer, link.base_src, link.object_new);
      object_add_sync_rigid_body(bmain, link.base_src->object, link.object_new);
    }
  }

  /* Sync the view layer. Everything else should not tag the view_layer out of sync. */
  BKE_view_layer_synced_ensure(scene, view_layer);
  const Base *active_base = BKE_view_layer_active_base_get(view_layer);
  for (DuplicateObjectLink &link : object_base_links) {
    if (!link.object_new) {
      continue;
    }

    Base *base_new = BKE_view_layer_base_find(view_layer, link.object_new);
    BLI_assert(base_new);
    ED_object_base_select(base_new, BA_SELECT);
    if (active_base == link.base_src) {
      ED_object_base_activate(C, base_new);
    }

    if (link.object_new->data) {
      DEG_id_tag_update(static_cast<ID *>(link.object_new->data), 0);
    }

    object_add_sync_local_view(link.base_src, base_new);
  }

  /* Note that this will also clear newid pointers and tags. */
  copy_object_set_idnew(C);

  ED_outliner_select_sync_from_object_tag(C);

  DEG_relations_tag_update(bmain);
  DEG_id_tag_update(&scene->id, ID_RECALC_COPY_ON_WRITE | ID_RECALC_SELECT);

  WM_event_add_notifier(C, NC_SCENE | ND_OB_SELECT, scene);
  WM_event_add_notifier(C, NC_SCENE | ND_LAYER_CONTENT, scene);

  return OPERATOR_FINISHED;
}

void OBJECT_OT_duplicate(wmOperatorType *ot)
{
  PropertyRNA *prop;

  /* identifiers */
  ot->name = "Duplicate Objects";
  ot->description = "Duplicate selected objects";
  ot->idname = "OBJECT_OT_duplicate";

  /* api callbacks */
  ot->exec = duplicate_exec;
  ot->poll = ED_operator_objectmode;

  /* flags */
  ot->flag = OPTYPE_REGISTER | OPTYPE_UNDO;

  /* to give to transform */
  prop = RNA_def_boolean(ot->srna,
                         "linked",
                         false,
                         "Linked",
                         "Duplicate object but not object data, linking to the original data");
  RNA_def_property_flag(prop, PROP_SKIP_SAVE);

  prop = RNA_def_enum(
      ot->srna, "mode", rna_enum_transform_mode_type_items, TFM_TRANSLATION, "Mode", "");
  RNA_def_property_flag(prop, PROP_HIDDEN);
}

/** \} */

/* -------------------------------------------------------------------- */
/** \name Add Named Object Operator
 *
 * Use for drag & drop.
 * \{ */

static int object_add_named_exec(bContext *C, wmOperator *op)
{
  Main *bmain = CTX_data_main(C);
  Scene *scene = CTX_data_scene(C);
  ViewLayer *view_layer = CTX_data_view_layer(C);
  const bool linked = RNA_boolean_get(op->ptr, "linked");
  const eDupli_ID_Flags dupflag = (linked) ? (eDupli_ID_Flags)0 : (eDupli_ID_Flags)U.dupflag;

  /* Find object, create fake base. */

  Object *ob = reinterpret_cast<Object *>(
      WM_operator_properties_id_lookup_from_name_or_session_uid(bmain, op->ptr, ID_OB));

  if (ob == nullptr) {
    BKE_report(op->reports, RPT_ERROR, "Object not found");
    return OPERATOR_CANCELLED;
  }

  /* prepare dupli */
  Base *basen = object_add_duplicate_internal(
      bmain,
      scene,
      view_layer,
      ob,
      dupflag,
      /* Sub-process flag because the new-ID remapping (#BKE_libblock_relink_to_newid()) in this
       * function will only work if the object is already linked in the view layer, which is not
       * the case here. So we have to do the new-ID relinking ourselves
       * (#copy_object_set_idnew()).
       */
      LIB_ID_DUPLICATE_IS_SUBPROCESS | LIB_ID_DUPLICATE_IS_ROOT_ID,
      nullptr);

  if (basen == nullptr) {
    BKE_report(op->reports, RPT_ERROR, "Object could not be duplicated");
    return OPERATOR_CANCELLED;
  }

  basen->object->visibility_flag &= ~OB_HIDE_VIEWPORT;
  /* Do immediately, as #copy_object_set_idnew() below operates on visible objects. */
  BKE_base_eval_flags(basen);

  /* object_add_duplicate_internal() doesn't deselect other objects, unlike object_add_common() or
   * BKE_view_layer_base_deselect_all(). */
  ED_object_base_deselect_all(scene, view_layer, nullptr, SEL_DESELECT);
  ED_object_base_select(basen, BA_SELECT);
  ED_object_base_activate(C, basen);

  copy_object_set_idnew(C);

  /* TODO(sergey): Only update relations for the current scene. */
  DEG_relations_tag_update(bmain);

  DEG_id_tag_update(&scene->id, ID_RECALC_SELECT);
  WM_event_add_notifier(C, NC_SCENE | ND_OB_SELECT, scene);
  WM_event_add_notifier(C, NC_SCENE | ND_OB_ACTIVE, scene);
  WM_event_add_notifier(C, NC_SCENE | ND_LAYER_CONTENT, scene);
  ED_outliner_select_sync_from_object_tag(C);

  PropertyRNA *prop_matrix = RNA_struct_find_property(op->ptr, "matrix");
  if (RNA_property_is_set(op->ptr, prop_matrix)) {
    Object *ob_add = basen->object;
    RNA_property_float_get_array(
        op->ptr, prop_matrix, ob_add->runtime->object_to_world.base_ptr());
    BKE_object_apply_mat4(ob_add, ob_add->object_to_world().ptr(), true, true);

    DEG_id_tag_update(&ob_add->id, ID_RECALC_TRANSFORM);
  }
  else if (CTX_wm_region_view3d(C)) {
    int mval[2];
    if (object_add_drop_xy_get(C, op, &mval)) {
      ED_object_location_from_view(C, basen->object->loc);
      ED_view3d_cursor3d_position(C, mval, false, basen->object->loc);
    }
  }

  return OPERATOR_FINISHED;
}

void OBJECT_OT_add_named(wmOperatorType *ot)
{
  /* identifiers */
  ot->name = "Add Object";
  ot->description = "Add named object";
  ot->idname = "OBJECT_OT_add_named";

  /* api callbacks */
  ot->invoke = object_add_drop_xy_generic_invoke;
  ot->exec = object_add_named_exec;
  ot->poll = ED_operator_objectmode_poll_msg;

  /* flags */
  ot->flag = OPTYPE_REGISTER | OPTYPE_UNDO;

  PropertyRNA *prop;
  RNA_def_boolean(ot->srna,
                  "linked",
                  false,
                  "Linked",
                  "Duplicate object but not object data, linking to the original data");

  WM_operator_properties_id_lookup(ot, true);

  prop = RNA_def_float_matrix(
      ot->srna, "matrix", 4, 4, nullptr, 0.0f, 0.0f, "Matrix", "", 0.0f, 0.0f);
  RNA_def_property_flag(prop, (PropertyFlag)(PROP_HIDDEN | PROP_SKIP_SAVE));

  object_add_drop_xy_props(ot);
}

/** \} */

/* -------------------------------------------------------------------- */
/** \name Transform Object to Mouse Operator
 * \{ */

/**
 * Alternate behavior for dropping an asset that positions the appended object(s).
 */
static int object_transform_to_mouse_exec(bContext *C, wmOperator *op)
{
  Main *bmain = CTX_data_main(C);
  const Scene *scene = CTX_data_scene(C);
  ViewLayer *view_layer = CTX_data_view_layer(C);

  Object *ob = reinterpret_cast<Object *>(
      WM_operator_properties_id_lookup_from_name_or_session_uid(bmain, op->ptr, ID_OB));

  if (!ob) {
    BKE_view_layer_synced_ensure(scene, view_layer);
    ob = BKE_view_layer_active_object_get(view_layer);
  }

  if (ob == nullptr) {
    BKE_report(op->reports, RPT_ERROR, "Object not found");
    return OPERATOR_CANCELLED;
  }

  /* Don't transform a linked object. There's just nothing to do here in this case, so return
   * #OPERATOR_FINISHED. */
  if (!BKE_id_is_editable(bmain, &ob->id)) {
    return OPERATOR_FINISHED;
  }

  /* Ensure the locations are updated so snap reads the evaluated active location. */
  CTX_data_ensure_evaluated_depsgraph(C);

  PropertyRNA *prop_matrix = RNA_struct_find_property(op->ptr, "matrix");
  if (RNA_property_is_set(op->ptr, prop_matrix)) {
    ObjectsInViewLayerParams params = {0};
    blender::Vector<Object *> objects = BKE_view_layer_array_selected_objects_params(
        view_layer, nullptr, &params);

    float matrix[4][4];
    RNA_property_float_get_array(op->ptr, prop_matrix, &matrix[0][0]);

    float mat_src_unit[4][4];
    float mat_dst_unit[4][4];
    float final_delta[4][4];

    normalize_m4_m4(mat_src_unit, ob->object_to_world().ptr());
    normalize_m4_m4(mat_dst_unit, matrix);
    invert_m4(mat_src_unit);
    mul_m4_m4m4(final_delta, mat_dst_unit, mat_src_unit);

    ED_object_xform_array_m4(objects.data(), objects.size(), final_delta);
  }
  else if (CTX_wm_region_view3d(C)) {
    int mval[2];
    if (object_add_drop_xy_get(C, op, &mval)) {
      float cursor[3];
      ED_object_location_from_view(C, cursor);
      ED_view3d_cursor3d_position(C, mval, false, cursor);

      /* Use the active objects location since this is the ID which the user selected to drop.
       *
       * This transforms all selected objects, so that dropping a single object which links in
       * other objects will have their relative transformation preserved.
       * For example a child/parent relationship or other objects used with a boolean modifier.
       *
       * The caller is responsible for ensuring the selection state gives useful results.
       * Link/append does this using #FILE_AUTOSELECT. */
      ED_view3d_snap_selected_to_location(C, op, cursor, V3D_AROUND_ACTIVE);
    }
  }

  return OPERATOR_FINISHED;
}

void OBJECT_OT_transform_to_mouse(wmOperatorType *ot)
{
  /* identifiers */
  ot->name = "Place Object Under Mouse";
  ot->description = "Snap selected item(s) to the mouse location";
  ot->idname = "OBJECT_OT_transform_to_mouse";

  /* api callbacks */
  ot->invoke = object_add_drop_xy_generic_invoke;
  ot->exec = object_transform_to_mouse_exec;
  ot->poll = ED_operator_objectmode_poll_msg;

  /* flags */
  ot->flag = OPTYPE_REGISTER | OPTYPE_UNDO;

  PropertyRNA *prop;
  prop = RNA_def_string(
      ot->srna,
      "name",
      nullptr,
      MAX_ID_NAME - 2,
      "Name",
      "Object name to place (uses the active object when this and 'session_uid' are unset)");
  RNA_def_property_flag(prop, (PropertyFlag)(PROP_SKIP_SAVE | PROP_HIDDEN));
  prop = RNA_def_int(ot->srna,
                     "session_uid",
                     0,
                     INT32_MIN,
                     INT32_MAX,
                     "Session UUID",
                     "Session UUID of the object to place (uses the active object when this and "
                     "'name' are unset)",
                     INT32_MIN,
                     INT32_MAX);
  RNA_def_property_flag(prop, (PropertyFlag)(PROP_SKIP_SAVE | PROP_HIDDEN));

  prop = RNA_def_float_matrix(
      ot->srna, "matrix", 4, 4, nullptr, 0.0f, 0.0f, "Matrix", "", 0.0f, 0.0f);
  RNA_def_property_flag(prop, (PropertyFlag)(PROP_HIDDEN | PROP_SKIP_SAVE));

  object_add_drop_xy_props(ot);
}

/** \} */

/* -------------------------------------------------------------------- */
/** \name Join Object Operator
 * \{ */

static bool object_join_poll(bContext *C)
{
  Object *ob = CTX_data_active_object(C);

  if (ob == nullptr || ob->data == nullptr || ID_IS_LINKED(ob) || ID_IS_OVERRIDE_LIBRARY(ob) ||
      ID_IS_OVERRIDE_LIBRARY(ob->data))
  {
    return false;
  }

  if (ELEM(ob->type, OB_MESH, OB_CURVES_LEGACY, OB_SURF, OB_ARMATURE, OB_GPENCIL_LEGACY)) {
    return true;
  }
  return false;
}

static int object_join_exec(bContext *C, wmOperator *op)
{
  Main *bmain = CTX_data_main(C);
  Object *ob = CTX_data_active_object(C);

  if (ob->mode & OB_MODE_EDIT) {
    BKE_report(op->reports, RPT_ERROR, "This data does not support joining in edit mode");
    return OPERATOR_CANCELLED;
  }
  if (BKE_object_obdata_is_libdata(ob)) {
    BKE_report(op->reports, RPT_ERROR, "Cannot edit external library data");
    return OPERATOR_CANCELLED;
  }
  if (!BKE_lib_override_library_id_is_user_deletable(bmain, &ob->id)) {
    BKE_reportf(op->reports,
                RPT_WARNING,
                "Cannot edit object '%s' as it is used by override collections",
                ob->id.name + 2);
    return OPERATOR_CANCELLED;
  }

  if (ob->type == OB_GPENCIL_LEGACY) {
    bGPdata *gpd = (bGPdata *)ob->data;
    if ((!gpd) || GPENCIL_ANY_MODE(gpd)) {
      BKE_report(op->reports, RPT_ERROR, "This data does not support joining in this mode");
      return OPERATOR_CANCELLED;
    }
  }

  int ret = OPERATOR_CANCELLED;
  if (ob->type == OB_MESH) {
    ret = ED_mesh_join_objects_exec(C, op);
  }
  else if (ELEM(ob->type, OB_CURVES_LEGACY, OB_SURF)) {
    ret = ED_curve_join_objects_exec(C, op);
  }
  else if (ob->type == OB_ARMATURE) {
    ret = ED_armature_join_objects_exec(C, op);
  }
  else if (ob->type == OB_GPENCIL_LEGACY) {
    ret = ED_gpencil_join_objects_exec(C, op);
  }

  if (ret & OPERATOR_FINISHED) {
    /* Even though internally failure to invert is accounted for with a fallback,
     * show a warning since the result may not be what the user expects. See #80077.
     *
     * Failure to invert the matrix is typically caused by zero scaled axes
     * (which can be caused by constraints, even if the input scale isn't zero).
     *
     * Internally the join functions use #invert_m4_m4_safe_ortho which creates
     * an inevitable matrix from one that has one or more degenerate axes.
     *
     * In most cases we don't worry about special handling for non-inevitable matrices however for
     * joining objects there may be flat 2D objects where it's not obvious the scale is zero.
     * In this case, using #invert_m4_m4_safe_ortho works as well as we can expect,
     * joining the contents, flattening on the axis that's zero scaled.
     * If the zero scale is removed, the data on this axis remains un-scaled
     * (something that wouldn't work for #invert_m4_m4_safe). */
    float imat_test[4][4];
    if (!invert_m4_m4(imat_test, ob->object_to_world().ptr())) {
      BKE_report(op->reports,
                 RPT_WARNING,
                 "Active object final transform has one or more zero scaled axes");
    }
  }

  return ret;
}

void OBJECT_OT_join(wmOperatorType *ot)
{
  /* identifiers */
  ot->name = "Join";
  ot->description = "Join selected objects into active object";
  ot->idname = "OBJECT_OT_join";

  /* api callbacks */
  ot->exec = object_join_exec;
  ot->poll = object_join_poll;

  /* flags */
  ot->flag = OPTYPE_REGISTER | OPTYPE_UNDO;
}

/** \} */

/* -------------------------------------------------------------------- */
/** \name Join as Shape Key Operator
 * \{ */

static bool join_shapes_poll(bContext *C)
{
  Object *ob = CTX_data_active_object(C);

  if (ob == nullptr || ob->data == nullptr || ID_IS_LINKED(ob) || ID_IS_OVERRIDE_LIBRARY(ob) ||
      ID_IS_OVERRIDE_LIBRARY(ob->data))
  {
    return false;
  }

  /* only meshes supported at the moment */
  if (ob->type == OB_MESH) {
    return ED_operator_screenactive(C);
  }
  return false;
}

static int join_shapes_exec(bContext *C, wmOperator *op)
{
  Main *bmain = CTX_data_main(C);
  Object *ob = CTX_data_active_object(C);

  if (ob->mode & OB_MODE_EDIT) {
    BKE_report(op->reports, RPT_ERROR, "This data does not support joining in edit mode");
    return OPERATOR_CANCELLED;
  }
  if (BKE_object_obdata_is_libdata(ob)) {
    BKE_report(op->reports, RPT_ERROR, "Cannot edit external library data");
    return OPERATOR_CANCELLED;
  }
  if (!BKE_lib_override_library_id_is_user_deletable(bmain, &ob->id)) {
    BKE_reportf(op->reports,
                RPT_WARNING,
                "Cannot edit object '%s' as it is used by override collections",
                ob->id.name + 2);
    return OPERATOR_CANCELLED;
  }

  if (ob->type == OB_MESH) {
    return ED_mesh_shapes_join_objects_exec(C, op);
  }

  return OPERATOR_CANCELLED;
}

void OBJECT_OT_join_shapes(wmOperatorType *ot)
{
  /* identifiers */
  ot->name = "Join as Shapes";
  ot->description = "Copy the current resulting shape of another selected object to this one";
  ot->idname = "OBJECT_OT_join_shapes";

  /* api callbacks */
  ot->exec = join_shapes_exec;
  ot->poll = join_shapes_poll;

  /* flags */
  ot->flag = OPTYPE_REGISTER | OPTYPE_UNDO;
}

/** \} */<|MERGE_RESOLUTION|>--- conflicted
+++ resolved
@@ -3229,27 +3229,7 @@
         newob = ob;
       }
 
-<<<<<<< HEAD
-      GreasePencil *new_grease_pencil = static_cast<GreasePencil *>(
-          BKE_id_new(bmain, ID_GP, gpd->id.name + 2));
-      newob->data = new_grease_pencil;
-      newob->type = OB_GREASE_PENCIL;
-
-      /* NOTE: Could also use #BKE_id_free_us, to also free the legacy GP if not used anymore? */
-      id_us_min(&gpd->id);
-      /* No need to increase usercount of `new_grease_pencil`, since ID creation already set it
-       * to 1. */
-
-      bke::greasepencil::convert::legacy_gpencil_to_grease_pencil(
-          *bmain, *new_grease_pencil, *gpd);
-      bke::greasepencil::convert::layer_adjustments_to_modifiers(*bmain, *gpd, *newob);
-      /* Thickness factor is applied after all other changes to the radii. */
-      bke::greasepencil::convert::thickness_factor_to_modifier(*gpd, *newob);
-
-      BKE_object_free_derived_caches(newob);
-=======
       bke::greasepencil::convert::legacy_gpencil_object(*bmain, *newob);
->>>>>>> a5a3125f
     }
     else if (target == OB_CURVES) {
       ob->flag |= OB_DONE;
