/* SPDX-FileCopyrightText: 2023 Blender Authors
 *
 * SPDX-License-Identifier: GPL-2.0-or-later */

#include "AS_asset_catalog.hh"
#include "AS_asset_catalog_tree.hh"
#include "AS_asset_library.hh"
#include "AS_asset_representation.hh"

#include "BLI_multi_value_map.hh"
#include "BLI_string.h"

#include "DNA_modifier_types.h"
#include "DNA_screen_types.h"
#include "DNA_space_types.h"

#include "BKE_asset.h"
#include "BKE_context.h"
#include "BKE_idprop.h"
#include "BKE_lib_id.h"
#include "BKE_main.h"
#include "BKE_report.h"
#include "BKE_screen.hh"

#include "BLT_translation.h"

#include "RNA_access.hh"

#include "ED_asset.hh"
#include "ED_asset_menu_utils.hh"
#include "ED_object.hh"
#include "ED_screen.hh"

#include "MOD_nodes.hh"

#include "UI_interface.hh"

#include "WM_api.hh"

#include "object_intern.h"

namespace blender::ed::object {

static bool all_loading_finished()
{
  AssetLibraryReference all_library_ref = asset_system::all_library_reference();
  return ED_assetlist_is_loaded(&all_library_ref);
}

static asset::AssetItemTree build_catalog_tree(const bContext &C)
{
  AssetFilterSettings type_filter{};
  type_filter.id_types = FILTER_ID_NT;
  auto meta_data_filter = [&](const AssetMetaData &meta_data) {
    const IDProperty *tree_type = BKE_asset_metadata_idprop_find(&meta_data, "type");
    if (tree_type == nullptr || IDP_Int(tree_type) != NTREE_GEOMETRY) {
      return false;
    }
    const IDProperty *traits_flag = BKE_asset_metadata_idprop_find(
        &meta_data, "geometry_node_asset_traits_flag");
    if (traits_flag == nullptr || !(IDP_Int(traits_flag) & GEO_NODE_ASSET_MODIFIER)) {
      return false;
    }
    return true;
  };
  const AssetLibraryReference library = asset_system::all_library_reference();
  return asset::build_filtered_all_catalog_tree(library, C, type_filter, meta_data_filter);
}

static asset::AssetItemTree *get_static_item_tree()
{
  static asset::AssetItemTree tree;
  return &tree;
}

static void catalog_assets_draw(const bContext *C, Menu *menu)
{
  bScreen &screen = *CTX_wm_screen(C);
  asset::AssetItemTree &tree = *get_static_item_tree();

  const PointerRNA menu_path_ptr = CTX_data_pointer_get(C, "asset_catalog_path");
  if (RNA_pointer_is_null(&menu_path_ptr)) {
    return;
  }
  const asset_system::AssetCatalogPath &menu_path =
      *static_cast<const asset_system::AssetCatalogPath *>(menu_path_ptr.data);

  const Span<asset_system::AssetRepresentation *> assets = tree.assets_per_path.lookup(menu_path);
  asset_system::AssetCatalogTreeItem *catalog_item = tree.catalogs.find_item(menu_path);
  BLI_assert(catalog_item != nullptr);

  if (assets.is_empty() && !catalog_item->has_children()) {
    return;
  }

  uiLayout *layout = menu->layout;
  uiItemS(layout);

  wmOperatorType *ot = WM_operatortype_find("OBJECT_OT_modifier_add_node_group", true);
  for (const asset_system::AssetRepresentation *asset : assets) {
    PointerRNA props_ptr;
    uiItemFullO_ptr(layout,
                    ot,
                    IFACE_(asset->get_name().c_str()),
                    ICON_NONE,
                    nullptr,
                    WM_OP_INVOKE_DEFAULT,
                    UI_ITEM_NONE,
                    &props_ptr);
    asset::operator_asset_reference_props_set(*asset, props_ptr);
  }

  asset_system::AssetLibrary *all_library = ED_assetlist_library_get_once_available(
      asset_system::all_library_reference());
  if (!all_library) {
    return;
  }

  catalog_item->foreach_child([&](asset_system::AssetCatalogTreeItem &item) {
    asset::draw_menu_for_catalog(
        screen, *all_library, item, "OBJECT_MT_add_modifier_catalog_assets", *layout);
  });
}

static bool unassigned_local_poll(const Main &bmain)
{
  LISTBASE_FOREACH (const bNodeTree *, group, &bmain.nodetrees) {
<<<<<<< HEAD
    // TODO: IS LOCAL CHECK
=======
    /* Assets are displayed in other menus, and non-local data-blocks aren't added to this menu. */
>>>>>>> af3461c3
    if (group->id.library_weak_reference || group->id.asset_data) {
      continue;
    }
    if (!group->geometry_node_asset_traits ||
        !(group->geometry_node_asset_traits->flag & GEO_NODE_ASSET_MODIFIER))
    {
      continue;
    }
    return true;
  }
  return false;
}

static void unassigned_assets_draw(const bContext *C, Menu *menu)
{
  Main &bmain = *CTX_data_main(C);
  asset::AssetItemTree &tree = *get_static_item_tree();
  uiLayout *layout = menu->layout;
  wmOperatorType *ot = WM_operatortype_find("OBJECT_OT_modifier_add_node_group", true);
  for (const asset_system::AssetRepresentation *asset : tree.unassigned_assets) {
    PointerRNA props_ptr;
    uiItemFullO_ptr(layout,
                    ot,
                    IFACE_(asset->get_name().c_str()),
                    ICON_NONE,
                    nullptr,
                    WM_OP_INVOKE_DEFAULT,
                    UI_ITEM_NONE,
                    &props_ptr);
    asset::operator_asset_reference_props_set(*asset, props_ptr);
  }

  bool add_separator = !tree.unassigned_assets.is_empty();

  LISTBASE_FOREACH (const bNodeTree *, group, &bmain.nodetrees) {
<<<<<<< HEAD
    // TODO: IS LOCAL CHECK
=======
    /* Assets are displayed in other menus, and non-local data-blocks aren't added to this menu. */
>>>>>>> af3461c3
    if (group->id.library_weak_reference || group->id.asset_data) {
      continue;
    }
    if (!group->geometry_node_asset_traits ||
        !(group->geometry_node_asset_traits->flag & GEO_NODE_ASSET_MODIFIER))
    {
      continue;
    }

    if (add_separator) {
      uiItemS(layout);
<<<<<<< HEAD
=======
      uiItemL(layout, IFACE_("Non-Assets"), ICON_NONE);
>>>>>>> af3461c3
      add_separator = false;
    }

    PointerRNA props_ptr;
    uiItemFullO_ptr(layout,
                    ot,
                    group->id.name + 2,
                    ICON_NONE,
                    nullptr,
                    WM_OP_INVOKE_DEFAULT,
                    UI_ITEM_NONE,
                    &props_ptr);
    WM_operator_properties_id_lookup_set_from_id(&props_ptr, &group->id);
  }
}

static void root_catalogs_draw(const bContext *C, Menu *menu)
{
  const Object *object = ED_object_active_context(C);
  if (!object) {
    return;
  }
  bScreen &screen = *CTX_wm_screen(C);
  uiLayout *layout = menu->layout;

  const bool loading_finished = all_loading_finished();

  asset::AssetItemTree &tree = *get_static_item_tree();
  tree = build_catalog_tree(*C);
  if (tree.catalogs.is_empty() && loading_finished) {
    return;
  }

  uiItemS(layout);

  if (!loading_finished) {
    uiItemL(layout, IFACE_("Loading Asset Libraries"), ICON_INFO);
  }

  static Set<std::string> all_builtin_menus = [&]() {
    Set<std::string> menus;
    if (ELEM(object->type, OB_MESH, OB_CURVES_LEGACY, OB_FONT, OB_SURF, OB_LATTICE)) {
      menus.add_new("Edit");
    }
    if (ELEM(object->type, OB_MESH, OB_CURVES_LEGACY, OB_FONT, OB_SURF, OB_VOLUME)) {
      menus.add_new("Generate");
    }
    if (ELEM(object->type, OB_MESH, OB_CURVES_LEGACY, OB_FONT, OB_SURF, OB_LATTICE, OB_VOLUME)) {
      menus.add_new("Deform");
    }
    if (ELEM(object->type, OB_MESH, OB_CURVES_LEGACY, OB_FONT, OB_SURF, OB_LATTICE)) {
      menus.add_new("Physics");
    }
    return menus;
  }();

  asset_system::AssetLibrary *all_library = ED_assetlist_library_get_once_available(
      asset_system::all_library_reference());
  if (!all_library) {
    return;
  }

  tree.catalogs.foreach_root_item([&](asset_system::AssetCatalogTreeItem &item) {
    if (!all_builtin_menus.contains(item.get_name())) {
      asset::draw_menu_for_catalog(
          screen, *all_library, item, "OBJECT_MT_add_modifier_catalog_assets", *layout);
    }
  });

  if (!tree.unassigned_assets.is_empty() || unassigned_local_poll(*CTX_data_main(C))) {
    uiItemS(layout);
    uiItemM(layout,
            "OBJECT_MT_add_modifier_unassigned_assets",
            IFACE_("Unassigned"),
            ICON_FILE_HIDDEN);
  }
}

static bNodeTree *get_asset_or_local_node_group(const bContext &C,
                                                PointerRNA &ptr,
                                                ReportList *reports)
{
  Main &bmain = *CTX_data_main(&C);
  if (bNodeTree *group = reinterpret_cast<bNodeTree *>(
          WM_operator_properties_id_lookup_from_name_or_session_uuid(&bmain, &ptr, ID_NT)))
  {
    return group;
  }

  const asset_system::AssetRepresentation *asset =
      asset::operator_asset_reference_props_get_asset_from_all_library(C, ptr, reports);
  if (!asset) {
    return nullptr;
  }
  return reinterpret_cast<bNodeTree *>(asset::asset_local_id_ensure_imported(bmain, *asset));
}

static bNodeTree *get_node_group(const bContext &C, PointerRNA &ptr, ReportList *reports)
{
<<<<<<< HEAD
  bNodeTree *group = get_asset_or_local_node_group(C, ptr, reports);
  if (!group) {
=======
  bNodeTree *node_group = get_asset_or_local_node_group(C, ptr, reports);
  if (!node_group) {
>>>>>>> af3461c3
    return nullptr;
  }
  if (group->type != NTREE_GEOMETRY) {
    if (reports) {
      BKE_report(reports, RPT_ERROR, "Asset is not a geometry node group");
    }
    return nullptr;
  }
  return group;
}

static int modifier_add_asset_exec(bContext *C, wmOperator *op)
{
  Main *bmain = CTX_data_main(C);
  Scene *scene = CTX_data_scene(C);
  Object *object = ED_object_active_context(C);

  NodesModifierData *nmd = reinterpret_cast<NodesModifierData *>(
      ED_object_modifier_add(op->reports, bmain, scene, object, nullptr, eModifierType_Nodes));
  if (!nmd) {
    return OPERATOR_CANCELLED;
  }

  bNodeTree *node_group = get_node_group(*C, *op->ptr, op->reports);
  if (!node_group) {
    return OPERATOR_CANCELLED;
  }

  nmd->node_group = node_group;
  id_us_plus(&node_group->id);
  MOD_nodes_update_interface(object, nmd);

  /* By default, don't show the data-block selector since it's not usually necessary for assets. */
  nmd->flag |= NODES_MODIFIER_HIDE_DATABLOCK_SELECTOR;

  STRNCPY(nmd->modifier.name, DATA_(node_group->id.name + 2));

  WM_event_add_notifier(C, NC_OBJECT | ND_MODIFIER, object);

  return OPERATOR_FINISHED;
}

static std::string modifier_add_asset_get_description(bContext *C,
                                                      wmOperatorType * /*ot*/,
                                                      PointerRNA *ptr)
{
  const asset_system::AssetRepresentation *asset =
      asset::operator_asset_reference_props_get_asset_from_all_library(*C, *ptr, nullptr);
  if (!asset) {
    return "";
  }
  if (!asset->get_metadata().description) {
    return "";
  }
  return TIP_(asset->get_metadata().description);
}

static void OBJECT_OT_modifier_add_node_group(wmOperatorType *ot)
{
  ot->name = "Add Modifier";
  ot->description = "Add a procedural operation/effect to the active object";
  ot->idname = "OBJECT_OT_modifier_add_node_group";

  ot->exec = modifier_add_asset_exec;
  ot->poll = ED_operator_object_active_editable;
  ot->get_description = modifier_add_asset_get_description;

  ot->flag = OPTYPE_REGISTER | OPTYPE_UNDO;

  asset::operator_asset_reference_props_register(*ot->srna);
  WM_operator_properties_id_lookup(ot, false);
}

static MenuType modifier_add_unassigned_assets_menu_type()
{
  MenuType type{};
  STRNCPY(type.idname, "OBJECT_MT_add_modifier_unassigned_assets");
  type.draw = unassigned_assets_draw;
  type.listener = asset::asset_reading_region_listen_fn;
  type.description = N_(
      "Modifier node group assets not assigned to a catalog.\n"
      "Catalogs can be assigned in the Asset Browser");
  return type;
}

static MenuType modifier_add_catalog_assets_menu_type()
{
  MenuType type{};
  STRNCPY(type.idname, "OBJECT_MT_add_modifier_catalog_assets");
  type.draw = catalog_assets_draw;
  type.listener = asset::asset_reading_region_listen_fn;
  type.flag = MenuTypeFlag::ContextDependent;
  return type;
}

static MenuType modifier_add_root_catalogs_menu_type()
{
  MenuType type{};
  STRNCPY(type.idname, "OBJECT_MT_modifier_add_root_catalogs");
  type.draw = root_catalogs_draw;
  type.listener = asset::asset_reading_region_listen_fn;
  type.flag = MenuTypeFlag::ContextDependent;
  return type;
}

void object_modifier_add_asset_register()
{
  WM_menutype_add(MEM_new<MenuType>(__func__, modifier_add_catalog_assets_menu_type()));
  WM_menutype_add(MEM_new<MenuType>(__func__, modifier_add_unassigned_assets_menu_type()));
  WM_menutype_add(MEM_new<MenuType>(__func__, modifier_add_root_catalogs_menu_type()));
  WM_operatortype_append(OBJECT_OT_modifier_add_node_group);
}

void ui_template_modifier_asset_menu_items(uiLayout &layout,
                                           const bContext &C,
                                           const StringRef catalog_path)
{
  using namespace blender;
  using namespace blender::ed;
  using namespace blender::ed::object;
  bScreen &screen = *CTX_wm_screen(&C);
  asset::AssetItemTree &tree = *get_static_item_tree();
  const asset_system::AssetCatalogTreeItem *item = tree.catalogs.find_root_item(catalog_path);
  if (!item) {
    return;
  }
  asset_system::AssetLibrary *all_library = ED_assetlist_library_get_once_available(
      asset_system::all_library_reference());
  if (!all_library) {
    return;
  }
  PointerRNA path_ptr = asset::persistent_catalog_path_rna_pointer(screen, *all_library, *item);
  if (path_ptr.data == nullptr) {
    return;
  }
  uiItemS(&layout);
  uiLayout *col = uiLayoutColumn(&layout, false);
  uiLayoutSetContextPointer(col, "asset_catalog_path", &path_ptr);
  uiItemMContents(col, "OBJECT_MT_add_modifier_catalog_assets");
}

}  // namespace blender::ed::object<|MERGE_RESOLUTION|>--- conflicted
+++ resolved
@@ -125,11 +125,7 @@
 static bool unassigned_local_poll(const Main &bmain)
 {
   LISTBASE_FOREACH (const bNodeTree *, group, &bmain.nodetrees) {
-<<<<<<< HEAD
-    // TODO: IS LOCAL CHECK
-=======
     /* Assets are displayed in other menus, and non-local data-blocks aren't added to this menu. */
->>>>>>> af3461c3
     if (group->id.library_weak_reference || group->id.asset_data) {
       continue;
     }
@@ -165,11 +161,7 @@
   bool add_separator = !tree.unassigned_assets.is_empty();
 
   LISTBASE_FOREACH (const bNodeTree *, group, &bmain.nodetrees) {
-<<<<<<< HEAD
-    // TODO: IS LOCAL CHECK
-=======
     /* Assets are displayed in other menus, and non-local data-blocks aren't added to this menu. */
->>>>>>> af3461c3
     if (group->id.library_weak_reference || group->id.asset_data) {
       continue;
     }
@@ -181,10 +173,7 @@
 
     if (add_separator) {
       uiItemS(layout);
-<<<<<<< HEAD
-=======
       uiItemL(layout, IFACE_("Non-Assets"), ICON_NONE);
->>>>>>> af3461c3
       add_separator = false;
     }
 
@@ -284,22 +273,17 @@
 
 static bNodeTree *get_node_group(const bContext &C, PointerRNA &ptr, ReportList *reports)
 {
-<<<<<<< HEAD
-  bNodeTree *group = get_asset_or_local_node_group(C, ptr, reports);
-  if (!group) {
-=======
   bNodeTree *node_group = get_asset_or_local_node_group(C, ptr, reports);
   if (!node_group) {
->>>>>>> af3461c3
     return nullptr;
   }
-  if (group->type != NTREE_GEOMETRY) {
+  if (node_group->type != NTREE_GEOMETRY) {
     if (reports) {
       BKE_report(reports, RPT_ERROR, "Asset is not a geometry node group");
     }
     return nullptr;
   }
-  return group;
+  return node_group;
 }
 
 static int modifier_add_asset_exec(bContext *C, wmOperator *op)
