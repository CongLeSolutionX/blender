/* SPDX-License-Identifier: GPL-2.0-or-later
 * Copyright 2009 Blender Foundation */

/** \file
 * \ingroup edrend
 */

#include <cstdlib>
#include <cstring>

#include "MEM_guardedalloc.h"

#include "DNA_curve_types.h"
#include "DNA_light_types.h"
#include "DNA_lightprobe_types.h"
#include "DNA_material_types.h"
#include "DNA_node_types.h"
#include "DNA_object_types.h"
#include "DNA_particle_types.h"
#include "DNA_scene_types.h"
#include "DNA_space_types.h"
#include "DNA_world_types.h"

#include "BLI_listbase.h"
#include "BLI_math_vector.h"
#include "BLI_utildefines.h"

#include "BLT_translation.h"

#include "BKE_anim_data.h"
#include "BKE_animsys.h"
#include "BKE_brush.h"
#include "BKE_context.h"
#include "BKE_curve.h"
#include "BKE_editmesh.h"
#include "BKE_global.h"
#include "BKE_image.h"
#include "BKE_layer.h"
#include "BKE_lib_id.h"
#include "BKE_lightprobe.h"
#include "BKE_linestyle.h"
#include "BKE_main.h"
#include "BKE_material.h"
#include "BKE_node.h"
#include "BKE_object.h"
#include "BKE_report.h"
#include "BKE_scene.h"
#include "BKE_texture.h"
#include "BKE_vfont.h"
#include "BKE_workspace.h"
#include "BKE_world.h"

#include "NOD_composite.h"

#include "DEG_depsgraph.h"
#include "DEG_depsgraph_build.h"
#include "DEG_depsgraph_query.h"

#ifdef WITH_FREESTYLE
#  include "BKE_freestyle.h"
#  include "FRS_freestyle.h"
#  include "RNA_enum_types.h"
#endif

#include "RNA_access.h"

#include "WM_api.h"
#include "WM_types.h"

#include "ED_curve.h"
#include "ED_mesh.h"
#include "ED_node.h"
#include "ED_object.h"
#include "ED_paint.h"
#include "ED_render.h"
#include "ED_scene.h"
#include "ED_screen.h"

#include "RNA_define.h"
#include "RNA_prototypes.h"

#include "UI_interface.h"

#include "RE_engine.h"
#include "RE_pipeline.h"

#include "engines/eevee/eevee_lightcache.h"
#include "engines/eevee_next/eevee_lightcache.hh"

#include "render_intern.hh" /* own include */

static bool object_materials_supported_poll_ex(bContext *C, const Object *ob);

/* -------------------------------------------------------------------- */
/** \name Local Utilities
 * \{ */

static bool object_array_for_shading_edit_mode_enabled_filter(const Object *ob, void *user_data)
{
  bContext *C = static_cast<bContext *>(user_data);
  if (object_materials_supported_poll_ex(C, ob)) {
    if (BKE_object_is_in_editmode(ob) == true) {
      return true;
    }
  }
  return false;
}

static Object **object_array_for_shading_edit_mode_enabled(bContext *C, uint *r_objects_len)
{
  return ED_object_array_in_mode_or_selected(
      C, object_array_for_shading_edit_mode_enabled_filter, C, r_objects_len);
}

static bool object_array_for_shading_edit_mode_disabled_filter(const Object *ob, void *user_data)
{
  bContext *C = static_cast<bContext *>(user_data);
  if (object_materials_supported_poll_ex(C, ob)) {
    if (BKE_object_is_in_editmode(ob) == false) {
      return true;
    }
  }
  return false;
}

static Object **object_array_for_shading_edit_mode_disabled(bContext *C, uint *r_objects_len)
{
  return ED_object_array_in_mode_or_selected(
      C, object_array_for_shading_edit_mode_disabled_filter, C, r_objects_len);
}

/** \} */

/* -------------------------------------------------------------------- */
/** \name Shared Operator Poll Functions
 * \{ */

static bool object_materials_supported_poll_ex(bContext *C, const Object *ob)
{
  if (!ED_operator_object_active_local_editable_ex(C, ob)) {
    return false;
  }
  if (!OB_TYPE_SUPPORT_MATERIAL(ob->type)) {
    return false;
  }

  /* Material linked to object. */
  if (ob->matbits && ob->actcol && ob->matbits[ob->actcol - 1]) {
    return true;
  }

  /* Material linked to obdata. */
  const ID *data = static_cast<ID *>(ob->data);
  return (data && !ID_IS_LINKED(data) && !ID_IS_OVERRIDE_LIBRARY(data));
}

static bool object_materials_supported_poll(bContext *C)
{
  Object *ob = ED_object_context(C);
  return object_materials_supported_poll_ex(C, ob);
}

/** \} */

/* -------------------------------------------------------------------- */
/** \name Material Slot Add Operator
 * \{ */

static int material_slot_add_exec(bContext *C, wmOperator * /*op*/)
{
  Main *bmain = CTX_data_main(C);
  Object *ob = ED_object_context(C);

  if (!ob) {
    return OPERATOR_CANCELLED;
  }

  BKE_object_material_slot_add(bmain, ob);

  if (ob->mode & OB_MODE_TEXTURE_PAINT) {
    Scene *scene = CTX_data_scene(C);
    ED_paint_proj_mesh_data_check(scene, ob, nullptr, nullptr, nullptr, nullptr);
    WM_event_add_notifier(C, NC_SCENE | ND_TOOLSETTINGS, nullptr);
  }

  WM_event_add_notifier(C, NC_OBJECT | ND_DRAW, ob);
  WM_event_add_notifier(C, NC_OBJECT | ND_OB_SHADING, ob);
  WM_event_add_notifier(C, NC_MATERIAL | ND_SHADING_PREVIEW, ob);

  return OPERATOR_FINISHED;
}

void OBJECT_OT_material_slot_add(wmOperatorType *ot)
{
  /* identifiers */
  ot->name = "Add Material Slot";
  ot->idname = "OBJECT_OT_material_slot_add";
  ot->description = "Add a new material slot";

  /* api callbacks */
  ot->exec = material_slot_add_exec;
  ot->poll = object_materials_supported_poll;

  /* flags */
  ot->flag = OPTYPE_REGISTER | OPTYPE_UNDO | OPTYPE_INTERNAL;
}

/** \} */

/* -------------------------------------------------------------------- */
/** \name Material Slot Remove Operator
 * \{ */

static int material_slot_remove_exec(bContext *C, wmOperator *op)
{
  Object *ob = ED_object_context(C);

  if (!ob) {
    return OPERATOR_CANCELLED;
  }

  /* Removing material slots in edit mode screws things up, see bug #21822. */
  if (ob == CTX_data_edit_object(C)) {
    BKE_report(op->reports, RPT_ERROR, "Unable to remove material slot in edit mode");
    return OPERATOR_CANCELLED;
  }

  BKE_object_material_slot_remove(CTX_data_main(C), ob);

  if (ob->mode & OB_MODE_TEXTURE_PAINT) {
    Scene *scene = CTX_data_scene(C);
    ED_paint_proj_mesh_data_check(scene, ob, nullptr, nullptr, nullptr, nullptr);
    WM_event_add_notifier(C, NC_SCENE | ND_TOOLSETTINGS, nullptr);
  }

  DEG_id_tag_update(&ob->id, ID_RECALC_GEOMETRY);
  WM_event_add_notifier(C, NC_OBJECT | ND_DRAW, ob);
  WM_event_add_notifier(C, NC_OBJECT | ND_OB_SHADING, ob);
  WM_event_add_notifier(C, NC_MATERIAL | ND_SHADING_PREVIEW, ob);

  return OPERATOR_FINISHED;
}

void OBJECT_OT_material_slot_remove(wmOperatorType *ot)
{
  /* identifiers */
  ot->name = "Remove Material Slot";
  ot->idname = "OBJECT_OT_material_slot_remove";
  ot->description = "Remove the selected material slot";

  /* api callbacks */
  ot->exec = material_slot_remove_exec;
  ot->poll = object_materials_supported_poll;

  /* flags */
  ot->flag = OPTYPE_REGISTER | OPTYPE_UNDO | OPTYPE_INTERNAL;
}

/** \} */

/* -------------------------------------------------------------------- */
/** \name Material Slot Assign Operator
 * \{ */

static int material_slot_assign_exec(bContext *C, wmOperator * /*op*/)
{
  View3D *v3d = CTX_wm_view3d(C);
  bool changed_multi = false;

  Object *obact = CTX_data_active_object(C);
  const Material *mat_active = obact ? BKE_object_material_get(obact, obact->actcol) : nullptr;

  uint objects_len = 0;
  Object **objects = object_array_for_shading_edit_mode_enabled(C, &objects_len);
  for (uint ob_index = 0; ob_index < objects_len; ob_index++) {
    Object *ob = objects[ob_index];
    short mat_nr_active = -1;

    if (ob->totcol == 0) {
      continue;
    }
    if (obact && (mat_active == BKE_object_material_get(ob, obact->actcol))) {
      /* Avoid searching since there may be multiple slots with the same material.
       * For the active object or duplicates: match the material slot index first. */
      mat_nr_active = obact->actcol - 1;
    }
    else {
      /* Find the first matching material.
       * NOTE: there may be multiple but that's not a common use case. */
      for (int i = 0; i < ob->totcol; i++) {
        const Material *mat = BKE_object_material_get(ob, i + 1);
        if (mat_active == mat) {
          mat_nr_active = i;
          break;
        }
      }
      if (mat_nr_active == -1) {
        continue;
      }
    }

    bool changed = false;
    if (ob->type == OB_MESH) {
      BMEditMesh *em = BKE_editmesh_from_object(ob);
      BMFace *efa;
      BMIter iter;

      if (em) {
        BM_ITER_MESH (efa, &iter, em->bm, BM_FACES_OF_MESH) {
          if (BM_elem_flag_test(efa, BM_ELEM_SELECT)) {
            changed = true;
            efa->mat_nr = mat_nr_active;
          }
        }
      }
    }
    else if (ELEM(ob->type, OB_CURVES_LEGACY, OB_SURF)) {
      Nurb *nu;
      ListBase *nurbs = BKE_curve_editNurbs_get((Curve *)ob->data);

      if (nurbs) {
        for (nu = static_cast<Nurb *>(nurbs->first); nu; nu = nu->next) {
          if (ED_curve_nurb_select_check(v3d, nu)) {
            changed = true;
            nu->mat_nr = mat_nr_active;
          }
        }
      }
    }
    else if (ob->type == OB_FONT) {
      EditFont *ef = ((Curve *)ob->data)->editfont;
      int i, selstart, selend;

      if (ef && BKE_vfont_select_get(ob, &selstart, &selend)) {
        for (i = selstart; i <= selend; i++) {
          changed = true;
          ef->textbufinfo[i].mat_nr = mat_nr_active + 1;
        }
      }
    }

    if (changed) {
      changed_multi = true;
      DEG_id_tag_update(&ob->id, ID_RECALC_GEOMETRY);
      WM_event_add_notifier(C, NC_GEOM | ND_DATA, ob->data);
    }
  }
  MEM_freeN(objects);

  return (changed_multi) ? OPERATOR_FINISHED : OPERATOR_CANCELLED;
}

void OBJECT_OT_material_slot_assign(wmOperatorType *ot)
{
  /* identifiers */
  ot->name = "Assign Material Slot";
  ot->idname = "OBJECT_OT_material_slot_assign";
  ot->description = "Assign active material slot to selection";

  /* api callbacks */
  ot->exec = material_slot_assign_exec;
  ot->poll = object_materials_supported_poll;

  /* flags */
  ot->flag = OPTYPE_REGISTER | OPTYPE_UNDO | OPTYPE_INTERNAL;
}

/** \} */

/* -------------------------------------------------------------------- */
/** \name Material Slot (De)Select Operator
 * \{ */

static int material_slot_de_select(bContext *C, bool select)
{
  bool changed_multi = false;
  Object *obact = CTX_data_active_object(C);
  const Material *mat_active = obact ? BKE_object_material_get(obact, obact->actcol) : nullptr;

  uint objects_len = 0;
  Object **objects = object_array_for_shading_edit_mode_enabled(C, &objects_len);
  for (uint ob_index = 0; ob_index < objects_len; ob_index++) {
    Object *ob = objects[ob_index];
    short mat_nr_active = -1;

    if (ob->totcol == 0) {
      continue;
    }
    if (obact && (mat_active == BKE_object_material_get(ob, obact->actcol))) {
      /* Avoid searching since there may be multiple slots with the same material.
       * For the active object or duplicates: match the material slot index first. */
      mat_nr_active = obact->actcol - 1;
    }
    else {
      /* Find the first matching material.
       * NOTE: there may be multiple but that's not a common use case. */
      for (int i = 0; i < ob->totcol; i++) {
        const Material *mat = BKE_object_material_get(ob, i + 1);
        if (mat_active == mat) {
          mat_nr_active = i;
          break;
        }
      }
      if (mat_nr_active == -1) {
        continue;
      }
    }

    bool changed = false;

    if (ob->type == OB_MESH) {
      BMEditMesh *em = BKE_editmesh_from_object(ob);

      if (em) {
        changed = EDBM_deselect_by_material(em, mat_nr_active, select);
      }
    }
    else if (ELEM(ob->type, OB_CURVES_LEGACY, OB_SURF)) {
      ListBase *nurbs = BKE_curve_editNurbs_get((Curve *)ob->data);
      Nurb *nu;
      BPoint *bp;
      BezTriple *bezt;
      int a;

      if (nurbs) {
        for (nu = static_cast<Nurb *>(nurbs->first); nu; nu = nu->next) {
          if (nu->mat_nr == mat_nr_active) {
            if (nu->bezt) {
              a = nu->pntsu;
              bezt = nu->bezt;
              while (a--) {
                if (bezt->hide == 0) {
                  changed = true;
                  if (select) {
                    bezt->f1 |= SELECT;
                    bezt->f2 |= SELECT;
                    bezt->f3 |= SELECT;
                  }
                  else {
                    bezt->f1 &= ~SELECT;
                    bezt->f2 &= ~SELECT;
                    bezt->f3 &= ~SELECT;
                  }
                }
                bezt++;
              }
            }
            else if (nu->bp) {
              a = nu->pntsu * nu->pntsv;
              bp = nu->bp;
              while (a--) {
                if (bp->hide == 0) {
                  changed = true;
                  if (select) {
                    bp->f1 |= SELECT;
                  }
                  else {
                    bp->f1 &= ~SELECT;
                  }
                }
                bp++;
              }
            }
          }
        }
      }
    }

    if (changed) {
      changed_multi = true;
      DEG_id_tag_update(static_cast<ID *>(ob->data), ID_RECALC_SELECT);
      WM_event_add_notifier(C, NC_GEOM | ND_SELECT, ob->data);
    }
  }

  MEM_freeN(objects);

  return (changed_multi) ? OPERATOR_FINISHED : OPERATOR_CANCELLED;
}

static int material_slot_select_exec(bContext *C, wmOperator * /*op*/)
{
  return material_slot_de_select(C, true);
}

void OBJECT_OT_material_slot_select(wmOperatorType *ot)
{
  /* identifiers */
  ot->name = "Select Material Slot";
  ot->idname = "OBJECT_OT_material_slot_select";
  ot->description = "Select by active material slot";

  /* api callbacks */
  ot->exec = material_slot_select_exec;

  /* flags */
  ot->flag = OPTYPE_REGISTER | OPTYPE_UNDO | OPTYPE_INTERNAL;
}

static int material_slot_deselect_exec(bContext *C, wmOperator * /*op*/)
{
  return material_slot_de_select(C, false);
}

void OBJECT_OT_material_slot_deselect(wmOperatorType *ot)
{
  /* identifiers */
  ot->name = "Deselect Material Slot";
  ot->idname = "OBJECT_OT_material_slot_deselect";
  ot->description = "Deselect by active material slot";

  /* api callbacks */
  ot->exec = material_slot_deselect_exec;

  /* flags */
  ot->flag = OPTYPE_REGISTER | OPTYPE_UNDO | OPTYPE_INTERNAL;
}

/** \} */

/* -------------------------------------------------------------------- */
/** \name Material Slot Copy Operator
 * \{ */

static int material_slot_copy_exec(bContext *C, wmOperator * /*op*/)
{
  Main *bmain = CTX_data_main(C);
  Object *ob = ED_object_context(C);
  Material ***matar_obdata;

  if (!ob || !(matar_obdata = BKE_object_material_array_p(ob))) {
    return OPERATOR_CANCELLED;
  }

  BLI_assert(ob->totcol == *BKE_object_material_len_p(ob));

  Material ***matar_object = &ob->mat;

  Material **matar = static_cast<Material **>(
      MEM_callocN(sizeof(*matar) * size_t(ob->totcol), __func__));
  for (int i = ob->totcol; i--;) {
    matar[i] = ob->matbits[i] ? (*matar_object)[i] : (*matar_obdata)[i];
  }

  CTX_DATA_BEGIN (C, Object *, ob_iter, selected_editable_objects) {
    if (ob != ob_iter && BKE_object_material_array_p(ob_iter)) {
      /* If we are using the same obdata, we only assign slots in ob_iter that are using object
       * materials, and not obdata ones. */
      const bool is_same_obdata = ob->data == ob_iter->data;
      BKE_object_material_array_assign(bmain, ob_iter, &matar, ob->totcol, is_same_obdata);

      if (ob_iter->totcol == ob->totcol) {
        ob_iter->actcol = ob->actcol;
        DEG_id_tag_update(&ob_iter->id, ID_RECALC_GEOMETRY);
        WM_event_add_notifier(C, NC_OBJECT | ND_DRAW, ob_iter);
      }
    }
  }
  CTX_DATA_END;

  MEM_freeN(matar);

  return OPERATOR_FINISHED;
}

void OBJECT_OT_material_slot_copy(wmOperatorType *ot)
{
  /* identifiers */
  ot->name = "Copy Material to Selected";
  ot->idname = "OBJECT_OT_material_slot_copy";
  ot->description = "Copy material to selected objects";

  /* api callbacks */
  ot->exec = material_slot_copy_exec;

  /* flags */
  ot->flag = OPTYPE_REGISTER | OPTYPE_UNDO | OPTYPE_INTERNAL;
}

/** \} */

/* -------------------------------------------------------------------- */
/** \name Material Slot Move Operator
 * \{ */

static int material_slot_move_exec(bContext *C, wmOperator *op)
{
  Object *ob = ED_object_context(C);

  uint *slot_remap;
  int index_pair[2];

  int dir = RNA_enum_get(op->ptr, "direction");

  if (!ob || ob->totcol < 2) {
    return OPERATOR_CANCELLED;
  }

  /* up */
  if (dir == 1 && ob->actcol > 1) {
    index_pair[0] = ob->actcol - 2;
    index_pair[1] = ob->actcol - 1;
    ob->actcol--;
  }
  /* down */
  else if (dir == -1 && ob->actcol < ob->totcol) {
    index_pair[0] = ob->actcol - 1;
    index_pair[1] = ob->actcol - 0;
    ob->actcol++;
  }
  else {
    return OPERATOR_CANCELLED;
  }

  slot_remap = static_cast<uint *>(MEM_mallocN(sizeof(uint) * ob->totcol, __func__));

  range_vn_u(slot_remap, ob->totcol, 0);

  slot_remap[index_pair[0]] = index_pair[1];
  slot_remap[index_pair[1]] = index_pair[0];

  BKE_object_material_remap(ob, slot_remap);

  MEM_freeN(slot_remap);

  DEG_id_tag_update(&ob->id, ID_RECALC_GEOMETRY);
  WM_event_add_notifier(C, NC_OBJECT | ND_DRAW, ob);
  WM_event_add_notifier(C, NC_OBJECT | ND_DATA, ob);

  return OPERATOR_FINISHED;
}

void OBJECT_OT_material_slot_move(wmOperatorType *ot)
{
  static const EnumPropertyItem material_slot_move[] = {
      {1, "UP", 0, "Up", ""},
      {-1, "DOWN", 0, "Down", ""},
      {0, nullptr, 0, nullptr, nullptr},
  };

  /* identifiers */
  ot->name = "Move Material";
  ot->idname = "OBJECT_OT_material_slot_move";
  ot->description = "Move the active material up/down in the list";

  /* api callbacks */
  ot->exec = material_slot_move_exec;
  ot->poll = object_materials_supported_poll;

  /* flags */
  ot->flag = OPTYPE_REGISTER | OPTYPE_UNDO;

  RNA_def_enum(ot->srna,
               "direction",
               material_slot_move,
               0,
               "Direction",
               "Direction to move the active material towards");
}

/** \} */

/* -------------------------------------------------------------------- */
/** \name Material Slot Remove Unused Operator
 * \{ */

static int material_slot_remove_unused_exec(bContext *C, wmOperator *op)
{
  /* Removing material slots in edit mode screws things up, see bug #21822. */
  Object *ob_active = CTX_data_active_object(C);
  if (ob_active && BKE_object_is_in_editmode(ob_active)) {
    BKE_report(op->reports, RPT_ERROR, "Unable to remove material slot in edit mode");
    return OPERATOR_CANCELLED;
  }

  Main *bmain = CTX_data_main(C);
  int removed = 0;

  uint objects_len = 0;
  Object **objects = object_array_for_shading_edit_mode_disabled(C, &objects_len);
  for (uint ob_index = 0; ob_index < objects_len; ob_index++) {
    Object *ob = objects[ob_index];
    int actcol = ob->actcol;
    for (int slot = 1; slot <= ob->totcol; slot++) {
      while (slot <= ob->totcol && !BKE_object_material_slot_used(ob, slot)) {
        ob->actcol = slot;
        BKE_object_material_slot_remove(bmain, ob);

        if (actcol >= slot) {
          actcol--;
        }

        removed++;
      }
    }
    ob->actcol = actcol;

    DEG_id_tag_update(&ob->id, ID_RECALC_GEOMETRY);
  }
  MEM_freeN(objects);

  if (!removed) {
    return OPERATOR_CANCELLED;
  }

  BKE_reportf(op->reports, RPT_INFO, "Removed %d slots", removed);

  if (ob_active->mode & OB_MODE_TEXTURE_PAINT) {
    Scene *scene = CTX_data_scene(C);
    ED_paint_proj_mesh_data_check(scene, ob_active, nullptr, nullptr, nullptr, nullptr);
    WM_event_add_notifier(C, NC_SCENE | ND_TOOLSETTINGS, nullptr);
  }

  WM_event_add_notifier(C, NC_OBJECT | ND_DRAW, ob_active);
  WM_event_add_notifier(C, NC_OBJECT | ND_OB_SHADING, ob_active);
  WM_event_add_notifier(C, NC_MATERIAL | ND_SHADING_PREVIEW, ob_active);

  return OPERATOR_FINISHED;
}

void OBJECT_OT_material_slot_remove_unused(wmOperatorType *ot)
{
  /* identifiers */
  ot->name = "Remove Unused Slots";
  ot->idname = "OBJECT_OT_material_slot_remove_unused";
  ot->description = "Remove unused material slots";

  /* api callbacks */
  ot->exec = material_slot_remove_unused_exec;
  ot->poll = object_materials_supported_poll;

  /* flags */
  ot->flag = OPTYPE_REGISTER | OPTYPE_UNDO;
}

/** \} */

/* -------------------------------------------------------------------- */
/** \name New Material Operator
 * \{ */

static int new_material_exec(bContext *C, wmOperator * /*op*/)
{
  Material *ma = static_cast<Material *>(
      CTX_data_pointer_get_type(C, "material", &RNA_Material).data);
  Main *bmain = CTX_data_main(C);
  PointerRNA ptr, idptr;
  PropertyRNA *prop;

  /* hook into UI */
  UI_context_active_but_prop_get_templateID(C, &ptr, &prop);

  Object *ob = static_cast<Object *>((prop && RNA_struct_is_a(ptr.type, &RNA_Object)) ? ptr.data :
                                                                                        nullptr);

  /* add or copy material */
  if (ma) {
    Material *new_ma = (Material *)BKE_id_copy_ex(
        bmain, &ma->id, nullptr, LIB_ID_COPY_DEFAULT | LIB_ID_COPY_ACTIONS);
    ma = new_ma;
  }
  else {
    const char *name = DATA_("Material");
    if (!(ob != nullptr && ob->type == OB_GPENCIL_LEGACY)) {
      ma = BKE_material_add(bmain, name);
    }
    else {
      ma = BKE_gpencil_material_add(bmain, name);
    }
    ED_node_shader_default(C, &ma->id);
    ma->use_nodes = true;
  }

  if (prop) {
    if (ob != nullptr) {
      /* Add slot follows user-preferences for creating new slots,
       * RNA pointer assignment doesn't, see: #60014. */
      if (BKE_object_material_get_p(ob, ob->actcol) == nullptr) {
        BKE_object_material_slot_add(bmain, ob);
      }
    }

    /* when creating new ID blocks, use is already 1, but RNA
     * pointer use also increases user, so this compensates it */
    id_us_min(&ma->id);

    RNA_id_pointer_create(&ma->id, &idptr);
    RNA_property_pointer_set(&ptr, prop, idptr, nullptr);
    RNA_property_update(C, &ptr, prop);
  }

  WM_event_add_notifier(C, NC_MATERIAL | NA_ADDED, ma);

  return OPERATOR_FINISHED;
}

void MATERIAL_OT_new(wmOperatorType *ot)
{
  /* identifiers */
  ot->name = "New Material";
  ot->idname = "MATERIAL_OT_new";
  ot->description = "Add a new material";

  /* api callbacks */
  ot->exec = new_material_exec;
  ot->poll = object_materials_supported_poll;

  /* flags */
  ot->flag = OPTYPE_REGISTER | OPTYPE_UNDO | OPTYPE_INTERNAL;
}

/** \} */

/* -------------------------------------------------------------------- */
/** \name New Texture Operator
 * \{ */

static int new_texture_exec(bContext *C, wmOperator * /*op*/)
{
  Tex *tex = static_cast<Tex *>(CTX_data_pointer_get_type(C, "texture", &RNA_Texture).data);
  Main *bmain = CTX_data_main(C);
  PointerRNA ptr, idptr;
  PropertyRNA *prop;

  /* add or copy texture */
  if (tex) {
    tex = (Tex *)BKE_id_copy(bmain, &tex->id);
  }
  else {
    tex = BKE_texture_add(bmain, DATA_("Texture"));
  }

  /* hook into UI */
  UI_context_active_but_prop_get_templateID(C, &ptr, &prop);

  if (prop) {
    /* when creating new ID blocks, use is already 1, but RNA
     * pointer use also increases user, so this compensates it */
    id_us_min(&tex->id);

    RNA_id_pointer_create(&tex->id, &idptr);
    RNA_property_pointer_set(&ptr, prop, idptr, nullptr);
    RNA_property_update(C, &ptr, prop);
  }

  WM_event_add_notifier(C, NC_TEXTURE | NA_ADDED, tex);

  return OPERATOR_FINISHED;
}

void TEXTURE_OT_new(wmOperatorType *ot)
{
  /* identifiers */
  ot->name = "New Texture";
  ot->idname = "TEXTURE_OT_new";
  ot->description = "Add a new texture";

  /* api callbacks */
  ot->exec = new_texture_exec;

  /* flags */
  ot->flag = OPTYPE_REGISTER | OPTYPE_UNDO | OPTYPE_INTERNAL;
}

/** \} */

/* -------------------------------------------------------------------- */
/** \name new world operator
 * \{ */

static int new_world_exec(bContext *C, wmOperator * /*op*/)
{
  World *wo = static_cast<World *>(CTX_data_pointer_get_type(C, "world", &RNA_World).data);
  Main *bmain = CTX_data_main(C);
  PointerRNA ptr, idptr;
  PropertyRNA *prop;

  /* add or copy world */
  if (wo) {
    World *new_wo = (World *)BKE_id_copy_ex(
        bmain, &wo->id, nullptr, LIB_ID_COPY_DEFAULT | LIB_ID_COPY_ACTIONS);
    wo = new_wo;
  }
  else {
    wo = BKE_world_add(bmain, CTX_DATA_(BLT_I18NCONTEXT_ID_WORLD, "World"));
    ED_node_shader_default(C, &wo->id);
    wo->use_nodes = true;
  }

  /* hook into UI */
  UI_context_active_but_prop_get_templateID(C, &ptr, &prop);

  if (prop) {
    /* when creating new ID blocks, use is already 1, but RNA
     * pointer use also increases user, so this compensates it */
    id_us_min(&wo->id);

    RNA_id_pointer_create(&wo->id, &idptr);
    RNA_property_pointer_set(&ptr, prop, idptr, nullptr);
    RNA_property_update(C, &ptr, prop);
  }

  WM_event_add_notifier(C, NC_WORLD | NA_ADDED, wo);

  return OPERATOR_FINISHED;
}

void WORLD_OT_new(wmOperatorType *ot)
{
  /* identifiers */
  ot->name = "New World";
  ot->idname = "WORLD_OT_new";
  ot->description = "Create a new world Data-Block";

  /* api callbacks */
  ot->exec = new_world_exec;

  /* flags */
  ot->flag = OPTYPE_REGISTER | OPTYPE_UNDO | OPTYPE_INTERNAL;
}

/** \} */

/* -------------------------------------------------------------------- */
/** \name Render Layer Add Operator
 * \{ */

static int view_layer_add_exec(bContext *C, wmOperator *op)
{
  wmWindow *win = CTX_wm_window(C);
  Scene *scene = CTX_data_scene(C);
  ViewLayer *view_layer_current = WM_window_get_active_view_layer(win);
  ViewLayer *view_layer_new = BKE_view_layer_add(
      scene, view_layer_current->name, view_layer_current, RNA_enum_get(op->ptr, "type"));

  if (win) {
    WM_window_set_active_view_layer(win, view_layer_new);
  }

  DEG_id_tag_update(&scene->id, ID_RECALC_BASE_FLAGS);
  DEG_relations_tag_update(CTX_data_main(C));
  WM_event_add_notifier(C, NC_SCENE | ND_LAYER, scene);

  return OPERATOR_FINISHED;
}

void SCENE_OT_view_layer_add(wmOperatorType *ot)
{
  static EnumPropertyItem type_items[] = {
      {VIEWLAYER_ADD_NEW, "NEW", 0, "New", "Add a new view layer"},
      {VIEWLAYER_ADD_COPY, "COPY", 0, "Copy Settings", "Copy settings of current view layer"},
      {VIEWLAYER_ADD_EMPTY,
       "EMPTY",
       0,
       "Blank",
       "Add a new view layer with all collections disabled"},
      {0, nullptr, 0, nullptr, nullptr},
  };

  /* identifiers */
  ot->name = "Add View Layer";
  ot->idname = "SCENE_OT_view_layer_add";
  ot->description = "Add a view layer";

  /* api callbacks */
  ot->exec = view_layer_add_exec;
  ot->invoke = WM_menu_invoke;

  /* flags */
  ot->flag = OPTYPE_REGISTER | OPTYPE_UNDO | OPTYPE_INTERNAL;

  /* properties */
  ot->prop = RNA_def_enum(ot->srna, "type", type_items, 0, "Type", "");
}

/** \} */

/* -------------------------------------------------------------------- */
/** \name Render Layer Remove Operator
 * \{ */

static bool view_layer_remove_poll(bContext *C)
{
  Scene *scene = CTX_data_scene(C);
  return (scene->view_layers.first != scene->view_layers.last);
}

static int view_layer_remove_exec(bContext *C, wmOperator * /*op*/)
{
  Main *bmain = CTX_data_main(C);
  Scene *scene = CTX_data_scene(C);
  ViewLayer *view_layer = CTX_data_view_layer(C);

  if (!ED_scene_view_layer_delete(bmain, scene, view_layer, nullptr)) {
    return OPERATOR_CANCELLED;
  }

  WM_event_add_notifier(C, NC_SCENE | ND_RENDER_OPTIONS, scene);

  return OPERATOR_FINISHED;
}

void SCENE_OT_view_layer_remove(wmOperatorType *ot)
{
  /* identifiers */
  ot->name = "Remove View Layer";
  ot->idname = "SCENE_OT_view_layer_remove";
  ot->description = "Remove the selected view layer";

  /* api callbacks */
  ot->exec = view_layer_remove_exec;
  ot->poll = view_layer_remove_poll;

  /* flags */
  ot->flag = OPTYPE_REGISTER | OPTYPE_UNDO | OPTYPE_INTERNAL;
}

/** \} */

/* -------------------------------------------------------------------- */
/** \name View Layer Add AOV Operator
 * \{ */

static int view_layer_add_aov_exec(bContext *C, wmOperator * /*op*/)
{
  Scene *scene = CTX_data_scene(C);
  ViewLayer *view_layer = CTX_data_view_layer(C);

  BKE_view_layer_add_aov(view_layer);

  RenderEngineType *engine_type = RE_engines_find(scene->r.engine);
  if (engine_type->update_render_passes) {
    RenderEngine *engine = RE_engine_create(engine_type);
    if (engine) {
      BKE_view_layer_verify_aov(engine, scene, view_layer);
    }
    RE_engine_free(engine);
    engine = nullptr;
  }

  if (scene->nodetree) {
    ntreeCompositUpdateRLayers(scene->nodetree);
  }

  DEG_id_tag_update(&scene->id, ID_RECALC_COPY_ON_WRITE);
  DEG_relations_tag_update(CTX_data_main(C));
  WM_event_add_notifier(C, NC_SCENE | ND_LAYER, scene);

  return OPERATOR_FINISHED;
}

void SCENE_OT_view_layer_add_aov(wmOperatorType *ot)
{
  /* identifiers */
  ot->name = "Add AOV";
  ot->idname = "SCENE_OT_view_layer_add_aov";
  ot->description = "Add a Shader AOV";

  /* api callbacks */
  ot->exec = view_layer_add_aov_exec;

  /* flags */
  ot->flag = OPTYPE_REGISTER | OPTYPE_UNDO | OPTYPE_INTERNAL;
}

/** \} */

/* -------------------------------------------------------------------- */
/** \name View Layer Remove AOV Operator
 * \{ */

static int view_layer_remove_aov_exec(bContext *C, wmOperator * /*op*/)
{
  Scene *scene = CTX_data_scene(C);
  ViewLayer *view_layer = CTX_data_view_layer(C);

  if (view_layer->active_aov == nullptr) {
    return OPERATOR_FINISHED;
  }

  BKE_view_layer_remove_aov(view_layer, view_layer->active_aov);

  RenderEngineType *engine_type = RE_engines_find(scene->r.engine);
  if (engine_type->update_render_passes) {
    RenderEngine *engine = RE_engine_create(engine_type);
    if (engine) {
      BKE_view_layer_verify_aov(engine, scene, view_layer);
    }
    RE_engine_free(engine);
    engine = nullptr;
  }

  if (scene->nodetree) {
    ntreeCompositUpdateRLayers(scene->nodetree);
  }

  DEG_id_tag_update(&scene->id, ID_RECALC_COPY_ON_WRITE);
  DEG_relations_tag_update(CTX_data_main(C));
  WM_event_add_notifier(C, NC_SCENE | ND_LAYER, scene);

  return OPERATOR_FINISHED;
}

void SCENE_OT_view_layer_remove_aov(wmOperatorType *ot)
{
  /* identifiers */
  ot->name = "Remove AOV";
  ot->idname = "SCENE_OT_view_layer_remove_aov";
  ot->description = "Remove Active AOV";

  /* api callbacks */
  ot->exec = view_layer_remove_aov_exec;

  /* flags */
  ot->flag = OPTYPE_REGISTER | OPTYPE_UNDO | OPTYPE_INTERNAL;
}

/** \} */

/* -------------------------------------------------------------------- */
/** \name View Layer Add Lightgroup Operator
 * \{ */

static int view_layer_add_lightgroup_exec(bContext *C, wmOperator *op)
{
  Scene *scene = CTX_data_scene(C);
  ViewLayer *view_layer = CTX_data_view_layer(C);

  char name[MAX_NAME];
  name[0] = '\0';
  /* If a name is provided, ensure that it is unique. */
  if (RNA_struct_property_is_set(op->ptr, "name")) {
    RNA_string_get(op->ptr, "name", name);
    /* Ensure that there are no dots in the name. */
    BLI_str_replace_char(name, '.', '_');
    LISTBASE_FOREACH (ViewLayerLightgroup *, lightgroup, &view_layer->lightgroups) {
      if (STREQ(lightgroup->name, name)) {
        return OPERATOR_CANCELLED;
      }
    }
  }

  BKE_view_layer_add_lightgroup(view_layer, name);

  if (scene->nodetree) {
    ntreeCompositUpdateRLayers(scene->nodetree);
  }

  DEG_id_tag_update(&scene->id, ID_RECALC_COPY_ON_WRITE);
  DEG_relations_tag_update(CTX_data_main(C));
  WM_event_add_notifier(C, NC_SCENE | ND_LAYER, scene);

  return OPERATOR_FINISHED;
}

void SCENE_OT_view_layer_add_lightgroup(wmOperatorType *ot)
{
  /* identifiers */
  ot->name = "Add Lightgroup";
  ot->idname = "SCENE_OT_view_layer_add_lightgroup";
  ot->description = "Add a Light Group";

  /* api callbacks */
  ot->exec = view_layer_add_lightgroup_exec;

  /* flags */
  ot->flag = OPTYPE_REGISTER | OPTYPE_UNDO | OPTYPE_INTERNAL;

  /* properties */
  ot->prop = RNA_def_string(ot->srna,
                            "name",
                            nullptr,
                            sizeof(((ViewLayerLightgroup *)nullptr)->name),
                            "Name",
                            "Name of newly created lightgroup");
}

/** \} */

/* -------------------------------------------------------------------- */
/** \name View Layer Remove Lightgroup Operator
 * \{ */

static int view_layer_remove_lightgroup_exec(bContext *C, wmOperator * /*op*/)
{
  Scene *scene = CTX_data_scene(C);
  ViewLayer *view_layer = CTX_data_view_layer(C);

  if (view_layer->active_lightgroup == nullptr) {
    return OPERATOR_FINISHED;
  }

  BKE_view_layer_remove_lightgroup(view_layer, view_layer->active_lightgroup);

  if (scene->nodetree) {
    ntreeCompositUpdateRLayers(scene->nodetree);
  }

  DEG_id_tag_update(&scene->id, ID_RECALC_COPY_ON_WRITE);
  DEG_relations_tag_update(CTX_data_main(C));
  WM_event_add_notifier(C, NC_SCENE | ND_LAYER, scene);

  return OPERATOR_FINISHED;
}

void SCENE_OT_view_layer_remove_lightgroup(wmOperatorType *ot)
{
  /* identifiers */
  ot->name = "Remove Lightgroup";
  ot->idname = "SCENE_OT_view_layer_remove_lightgroup";
  ot->description = "Remove Active Lightgroup";

  /* api callbacks */
  ot->exec = view_layer_remove_lightgroup_exec;

  /* flags */
  ot->flag = OPTYPE_REGISTER | OPTYPE_UNDO | OPTYPE_INTERNAL;
}

/** \} */

/* -------------------------------------------------------------------- */
/** \name View Layer Add Used Lightgroups Operator
 * \{ */

static GSet *get_used_lightgroups(Scene *scene)
{
  GSet *used_lightgroups = BLI_gset_str_new(__func__);

  FOREACH_SCENE_OBJECT_BEGIN (scene, ob) {
    if (ob->lightgroup && ob->lightgroup->name[0]) {
      BLI_gset_add(used_lightgroups, ob->lightgroup->name);
    }
  }
  FOREACH_SCENE_OBJECT_END;

  if (scene->world && scene->world->lightgroup && scene->world->lightgroup->name[0]) {
    BLI_gset_add(used_lightgroups, scene->world->lightgroup->name);
  }

  return used_lightgroups;
}

static int view_layer_add_used_lightgroups_exec(bContext *C, wmOperator * /*op*/)
{
  Scene *scene = CTX_data_scene(C);
  ViewLayer *view_layer = CTX_data_view_layer(C);

  GSet *used_lightgroups = get_used_lightgroups(scene);
  GSET_FOREACH_BEGIN (const char *, used_lightgroup, used_lightgroups) {
    if (!BLI_findstring(
            &view_layer->lightgroups, used_lightgroup, offsetof(ViewLayerLightgroup, name))) {
      BKE_view_layer_add_lightgroup(view_layer, used_lightgroup);
    }
  }
  GSET_FOREACH_END();
  BLI_gset_free(used_lightgroups, nullptr);

  if (scene->nodetree) {
    ntreeCompositUpdateRLayers(scene->nodetree);
  }

  DEG_id_tag_update(&scene->id, ID_RECALC_COPY_ON_WRITE);
  DEG_relations_tag_update(CTX_data_main(C));
  WM_event_add_notifier(C, NC_SCENE | ND_LAYER, scene);

  return OPERATOR_FINISHED;
}

void SCENE_OT_view_layer_add_used_lightgroups(wmOperatorType *ot)
{
  /* identifiers */
  ot->name = "Add Used Lightgroups";
  ot->idname = "SCENE_OT_view_layer_add_used_lightgroups";
  ot->description = "Add all used Light Groups";

  /* api callbacks */
  ot->exec = view_layer_add_used_lightgroups_exec;

  /* flags */
  ot->flag = OPTYPE_REGISTER | OPTYPE_UNDO | OPTYPE_INTERNAL;
}

/** \} */

/* -------------------------------------------------------------------- */
/** \name View Layer Remove Unused Lightgroups Operator
 * \{ */

static int view_layer_remove_unused_lightgroups_exec(bContext *C, wmOperator * /*op*/)
{
  Scene *scene = CTX_data_scene(C);
  ViewLayer *view_layer = CTX_data_view_layer(C);

  GSet *used_lightgroups = get_used_lightgroups(scene);
  LISTBASE_FOREACH_MUTABLE (ViewLayerLightgroup *, lightgroup, &view_layer->lightgroups) {
    if (!BLI_gset_haskey(used_lightgroups, lightgroup->name)) {
      BKE_view_layer_remove_lightgroup(view_layer, lightgroup);
    }
  }
  BLI_gset_free(used_lightgroups, nullptr);

  if (scene->nodetree) {
    ntreeCompositUpdateRLayers(scene->nodetree);
  }

  DEG_id_tag_update(&scene->id, ID_RECALC_COPY_ON_WRITE);
  DEG_relations_tag_update(CTX_data_main(C));
  WM_event_add_notifier(C, NC_SCENE | ND_LAYER, scene);

  return OPERATOR_FINISHED;
}

void SCENE_OT_view_layer_remove_unused_lightgroups(wmOperatorType *ot)
{
  /* identifiers */
  ot->name = "Remove Unused Lightgroups";
  ot->idname = "SCENE_OT_view_layer_remove_unused_lightgroups";
  ot->description = "Remove all unused Light Groups";

  /* api callbacks */
  ot->exec = view_layer_remove_unused_lightgroups_exec;

  /* flags */
  ot->flag = OPTYPE_REGISTER | OPTYPE_UNDO | OPTYPE_INTERNAL;
}

/** \} */

/* -------------------------------------------------------------------- */
/** \name Light Cache Bake Operator
 * \{ */

enum {
  LIGHTCACHE_SUBSET_ALL = 0,
  LIGHTCACHE_SUBSET_DIRTY,
  LIGHTCACHE_SUBSET_CUBE,
  LIGHTCACHE_SUBSET_SELECTED,
  LIGHTCACHE_SUBSET_ACTIVE,
};

static void light_cache_bake_tag_cache(Scene *scene, wmOperator *op)
{
  if (scene->eevee.light_cache_data != nullptr) {
    int subset = RNA_enum_get(op->ptr, "subset");
    switch (subset) {
      case LIGHTCACHE_SUBSET_ALL:
        scene->eevee.light_cache_data->flag |= LIGHTCACHE_UPDATE_GRID | LIGHTCACHE_UPDATE_CUBE;
        break;
      case LIGHTCACHE_SUBSET_CUBE:
        scene->eevee.light_cache_data->flag |= LIGHTCACHE_UPDATE_CUBE;
        break;
      case LIGHTCACHE_SUBSET_DIRTY:
        /* Leave tag untouched. */
        break;
      default:
        BLI_assert_unreachable();
        break;
    }
  }
}

/** Catch escape key to cancel. */
static int light_cache_bake_modal(bContext *C, wmOperator *op, const wmEvent *event)
{
  Scene *scene = (Scene *)op->customdata;

  /* no running blender, remove handler and pass through */
  if (0 == WM_jobs_test(CTX_wm_manager(C), scene, WM_JOB_TYPE_RENDER)) {
    LightCache *lcache = scene->eevee.light_cache_data;
    if (lcache && (lcache->flag & LIGHTCACHE_INVALID)) {
      BKE_report(op->reports, RPT_ERROR, "Lightcache cannot allocate resources");
      return OPERATOR_CANCELLED;
    }
    return OPERATOR_FINISHED | OPERATOR_PASS_THROUGH;
  }

  /* running render */
  switch (event->type) {
    case EVT_ESCKEY:
      return OPERATOR_RUNNING_MODAL;
  }
  return OPERATOR_PASS_THROUGH;
}

static void light_cache_bake_cancel(bContext *C, wmOperator *op)
{
  wmWindowManager *wm = CTX_wm_manager(C);
  Scene *scene = (Scene *)op->customdata;

  /* kill on cancel, because job is using op->reports */
  WM_jobs_kill_type(wm, scene, WM_JOB_TYPE_RENDER);
}

/* executes blocking render */
static int light_cache_bake_exec(bContext *C, wmOperator *op)
{
  ViewLayer *view_layer = CTX_data_view_layer(C);
  Main *bmain = CTX_data_main(C);
  Scene *scene = CTX_data_scene(C);

  G.is_break = false;

  /* TODO: abort if selected engine is not eevee. */
  void *rj = EEVEE_lightbake_job_data_alloc(bmain, view_layer, scene, false, scene->r.cfra);

  light_cache_bake_tag_cache(scene, op);

  bool stop = false, do_update;
  float progress; /* Not actually used. */
  /* Do the job. */
  EEVEE_lightbake_job(rj, &stop, &do_update, &progress);
  /* Free baking data. Result is already stored in the scene data. */
  EEVEE_lightbake_job_data_free(rj);

  /* No redraw needed, we leave state as we entered it. */
  ED_update_for_newframe(bmain, CTX_data_depsgraph_pointer(C));

  WM_event_add_notifier(C, NC_SCENE | NA_EDITED, scene);

  return OPERATOR_FINISHED;
}

static int light_cache_bake_invoke(bContext *C, wmOperator *op, const wmEvent * /*event*/)
{
  wmWindowManager *wm = CTX_wm_manager(C);
  wmWindow *win = CTX_wm_window(C);
  ViewLayer *view_layer = CTX_data_view_layer(C);
  Main *bmain = CTX_data_main(C);
  Scene *scene = CTX_data_scene(C);
  int delay = RNA_int_get(op->ptr, "delay");

  wmJob *wm_job = EEVEE_lightbake_job_create(
      wm, win, bmain, view_layer, scene, delay, scene->r.cfra);

  if (!wm_job) {
    return OPERATOR_CANCELLED;
  }

  /* add modal handler for ESC */
  WM_event_add_modal_handler(C, op);

  light_cache_bake_tag_cache(scene, op);

  /* store actual owner of job, so modal operator could check for it,
   * the reason of this is that active scene could change when rendering
   * several layers from compositor #31800. */
  op->customdata = scene;

  WM_jobs_start(wm, wm_job);

  WM_cursor_wait(false);

  return OPERATOR_RUNNING_MODAL;
}

void SCENE_OT_light_cache_bake(wmOperatorType *ot)
{
  static const EnumPropertyItem light_cache_subset_items[] = {
      {LIGHTCACHE_SUBSET_ALL,
       "ALL",
       0,
       "All Light Probes",
       "Bake both irradiance grids and reflection cubemaps"},
      {LIGHTCACHE_SUBSET_DIRTY,
       "DIRTY",
       0,
       "Dirty Only",
       "Only bake light probes that are marked as dirty"},
      {LIGHTCACHE_SUBSET_CUBE,
       "CUBEMAPS",
       0,
       "Cubemaps Only",
       "Try to only bake reflection cubemaps if irradiance grids are up to date"},
      {0, nullptr, 0, nullptr, nullptr},
  };

  /* identifiers */
  ot->name = "Bake Light Cache";
  ot->idname = "SCENE_OT_light_cache_bake";
  ot->description = "Bake the active view layer lighting";

  /* api callbacks */
  ot->invoke = light_cache_bake_invoke;
  ot->modal = light_cache_bake_modal;
  ot->cancel = light_cache_bake_cancel;
  ot->exec = light_cache_bake_exec;

  ot->prop = RNA_def_int(ot->srna,
                         "delay",
                         0,
                         0,
                         2000,
                         "Delay",
                         "Delay in millisecond before baking starts",
                         0,
                         2000);
  RNA_def_property_flag(ot->prop, PROP_SKIP_SAVE);

  ot->prop = RNA_def_enum(
      ot->srna, "subset", light_cache_subset_items, 0, "Subset", "Subset of probes to update");
  RNA_def_property_flag(ot->prop, PROP_SKIP_SAVE);
}

/* NOTE: New version destined to replace the old lightcache bake operator. */

<<<<<<< HEAD
static blender::Vector<Object *> lightprobe_cache_bake_start(bContext *C, wmOperator *op)
=======
static void lightprobe_cache_bake_start(bContext *C, wmOperator *op)
>>>>>>> 99f5e60b
{
  ViewLayer *view_layer = CTX_data_view_layer(C);
  Scene *scene = CTX_data_scene(C);

  auto is_irradiance_volume = [](Object *ob) -> bool {
    return ob->type == OB_LIGHTPROBE &&
           static_cast<LightProbe *>(ob->data)->type == LIGHTPROBE_TYPE_GRID;
  };

<<<<<<< HEAD
  blender::Vector<Object *> probes;

  auto irradiance_volume_setup = [&](Object *ob) {
    BKE_lightprobe_cache_free(ob);
    BKE_lightprobe_cache_create(ob);
    DEG_id_tag_update(&ob->id, ID_RECALC_COPY_ON_WRITE);
    probes.append(ob);
=======
  auto irradiance_volume_setup = [](Object *ob) {
    BKE_lightprobe_cache_free(ob);
    BKE_lightprobe_cache_create(ob);
    DEG_id_tag_update(&ob->id, ID_RECALC_COPY_ON_WRITE);
>>>>>>> 99f5e60b
  };

  int subset = RNA_enum_get(op->ptr, "subset");
  switch (subset) {
    case LIGHTCACHE_SUBSET_ALL: {
      FOREACH_OBJECT_BEGIN (scene, view_layer, ob) {
        if (is_irradiance_volume(ob)) {
          irradiance_volume_setup(ob);
        }
      }
      FOREACH_OBJECT_END;
      break;
    }
    case LIGHTCACHE_SUBSET_DIRTY: {
      FOREACH_OBJECT_BEGIN (scene, view_layer, ob) {
        if (is_irradiance_volume(ob) && ob->lightprobe_cache && ob->lightprobe_cache->dirty) {
          irradiance_volume_setup(ob);
        }
      }
      FOREACH_OBJECT_END;
      break;
    }
    case LIGHTCACHE_SUBSET_SELECTED: {
      uint objects_len = 0;
      ObjectsInViewLayerParams parameters;
      parameters.filter_fn = nullptr;
      parameters.no_dup_data = true;
      Object **objects = BKE_view_layer_array_selected_objects_params(
          view_layer, nullptr, &objects_len, &parameters);
      for (Object *ob : blender::MutableSpan<Object *>(objects, objects_len)) {
        if (is_irradiance_volume(ob)) {
          irradiance_volume_setup(ob);
        }
      }
      MEM_freeN(objects);
      break;
    }
    case LIGHTCACHE_SUBSET_ACTIVE: {
      Object *active_ob = CTX_data_active_object(C);
      if (is_irradiance_volume(active_ob)) {
        irradiance_volume_setup(active_ob);
      }
      break;
    }
    default:
      BLI_assert_unreachable();
      break;
  }
<<<<<<< HEAD

  return probes;
=======
>>>>>>> 99f5e60b
}

static int lightprobe_cache_bake_invoke(bContext *C, wmOperator *op, const wmEvent * /*event*/)
{
<<<<<<< HEAD
  wmWindowManager *wm = CTX_wm_manager(C);
  wmWindow *win = CTX_wm_window(C);
  ViewLayer *view_layer = CTX_data_view_layer(C);
  Main *bmain = CTX_data_main(C);
  Scene *scene = CTX_data_scene(C);
  int delay = RNA_int_get(op->ptr, "delay");

  blender::Vector<Object *> probes = lightprobe_cache_bake_start(C, op);

  if (probes.is_empty()) {
    return OPERATOR_CANCELLED;
  }

  wmJob *wm_job = EEVEE_NEXT_lightbake_job_create(
      wm, win, bmain, view_layer, scene, probes, scene->r.cfra, delay);

  WM_event_add_modal_handler(C, op);

  /* Store actual owner of job, so modal operator could check for it,
=======
  Scene *scene = CTX_data_scene(C);

  lightprobe_cache_bake_start(C, op);

  WM_event_add_modal_handler(C, op);

  /* store actual owner of job, so modal operator could check for it,
>>>>>>> 99f5e60b
   * the reason of this is that active scene could change when rendering
   * several layers from compositor #31800. */
  op->customdata = scene;

<<<<<<< HEAD
  WM_jobs_start(wm, wm_job);

=======
>>>>>>> 99f5e60b
  WM_cursor_wait(false);

  return OPERATOR_RUNNING_MODAL;
}

static int lightprobe_cache_bake_modal(bContext *C, wmOperator *op, const wmEvent *event)
{
  Scene *scene = (Scene *)op->customdata;

  /* No running bake, remove handler and pass through. */
  if (0 == WM_jobs_test(CTX_wm_manager(C), scene, WM_JOB_TYPE_LIGHT_BAKE)) {
    return OPERATOR_FINISHED | OPERATOR_PASS_THROUGH;
  }

  /* Running bake. */
  switch (event->type) {
    case EVT_ESCKEY:
      return OPERATOR_RUNNING_MODAL;
  }
  return OPERATOR_PASS_THROUGH;
}

static void lightprobe_cache_bake_cancel(bContext *C, wmOperator *op)
{
  wmWindowManager *wm = CTX_wm_manager(C);
  Scene *scene = (Scene *)op->customdata;

  /* Kill on cancel, because job is using op->reports. */
  WM_jobs_kill_type(wm, scene, WM_JOB_TYPE_LIGHT_BAKE);
}

/* Executes blocking bake. */
static int lightprobe_cache_bake_exec(bContext *C, wmOperator *op)
{
<<<<<<< HEAD
  ViewLayer *view_layer = CTX_data_view_layer(C);
  Main *bmain = CTX_data_main(C);
  Scene *scene = CTX_data_scene(C);

  blender::Vector<Object *> probes = lightprobe_cache_bake_start(C, op);

  /* TODO: abort if selected engine is not eevee. */
  void *rj = EEVEE_NEXT_lightbake_job_data_alloc(bmain, view_layer, scene, probes, scene->r.cfra);
  /* Do the job. */
  EEVEE_NEXT_lightbake_job(rj, nullptr, nullptr, nullptr);
  /* Free baking data. Result is already stored in the scene data. */
  EEVEE_NEXT_lightbake_job_data_free(rj);
=======
  lightprobe_cache_bake_start(C, op);
>>>>>>> 99f5e60b

  return OPERATOR_FINISHED;
}

void OBJECT_OT_lightprobe_cache_bake(wmOperatorType *ot)
{
  static const EnumPropertyItem light_cache_subset_items[] = {
      {LIGHTCACHE_SUBSET_ALL, "ALL", 0, "All Light Probes", "Bake all light probes"},
      {LIGHTCACHE_SUBSET_DIRTY,
       "DIRTY",
       0,
       "Dirty Only",
       "Only bake light probes that are marked as dirty"},
      {LIGHTCACHE_SUBSET_SELECTED,
       "SELECTED",
       0,
       "Selected Only",
       "Only bake selected light probes"},
      {LIGHTCACHE_SUBSET_ACTIVE, "ACTIVE", 0, "Active Only", "Only bake the active light probe"},
      {0, nullptr, 0, nullptr, nullptr},
  };

  /* identifiers */
  ot->name = "Bake Light Cache";
  ot->idname = "OBJECT_OT_lightprobe_cache_bake";
  ot->description = "Bake the active view layer lighting";

  /* api callbacks */
  ot->invoke = lightprobe_cache_bake_invoke;
  ot->modal = lightprobe_cache_bake_modal;
  ot->cancel = lightprobe_cache_bake_cancel;
  ot->exec = lightprobe_cache_bake_exec;

  ot->prop = RNA_def_int(ot->srna,
                         "delay",
                         0,
                         0,
                         2000,
                         "Delay",
                         "Delay in millisecond before baking starts",
                         0,
                         2000);
  RNA_def_property_flag(ot->prop, PROP_SKIP_SAVE);

  ot->prop = RNA_def_enum(
      ot->srna, "subset", light_cache_subset_items, 0, "Subset", "Subset of probes to update");
  RNA_def_property_flag(ot->prop, PROP_SKIP_SAVE);
}

/** \} */

/* -------------------------------------------------------------------- */
/** \name Light Cache Free Operator
 * \{ */

static bool light_cache_free_poll(bContext *C)
{
  Scene *scene = CTX_data_scene(C);

  return scene->eevee.light_cache_data;
}

static int light_cache_free_exec(bContext *C, wmOperator * /*op*/)
{
  Scene *scene = CTX_data_scene(C);

  /* kill potential bake job first (see #57011) */
  wmWindowManager *wm = CTX_wm_manager(C);
  WM_jobs_kill_type(wm, scene, WM_JOB_TYPE_LIGHT_BAKE);

  if (!scene->eevee.light_cache_data) {
    return OPERATOR_CANCELLED;
  }

  EEVEE_lightcache_free(scene->eevee.light_cache_data);
  scene->eevee.light_cache_data = nullptr;

  EEVEE_lightcache_info_update(&scene->eevee);

  DEG_id_tag_update(&scene->id, ID_RECALC_COPY_ON_WRITE);

  WM_event_add_notifier(C, NC_SCENE | ND_RENDER_OPTIONS, scene);

  return OPERATOR_FINISHED;
}

void SCENE_OT_light_cache_free(wmOperatorType *ot)
{
  /* identifiers */
  ot->name = "Delete Light Cache";
  ot->idname = "SCENE_OT_light_cache_free";
  ot->description = "Delete cached indirect lighting";

  /* api callbacks */
  ot->exec = light_cache_free_exec;
  ot->poll = light_cache_free_poll;
}

/* NOTE: New version destined to replace the old lightcache bake operator. */

static bool lightprobe_cache_free_poll(bContext *C)
{
  Object *object = CTX_data_active_object(C);

  return object && object->lightprobe_cache != nullptr;
}

static int lightprobe_cache_free_exec(bContext *C, wmOperator * /*op*/)
{
  Scene *scene = CTX_data_scene(C);
  Object *object = CTX_data_active_object(C);

  /* Kill potential bake job first (see #57011). */
  wmWindowManager *wm = CTX_wm_manager(C);
  WM_jobs_kill_type(wm, scene, WM_JOB_TYPE_LIGHT_BAKE);

  if (object->lightprobe_cache == nullptr) {
    return OPERATOR_CANCELLED;
  }

  BKE_lightprobe_cache_free(object);

  DEG_id_tag_update(&object->id, ID_RECALC_COPY_ON_WRITE);

  WM_event_add_notifier(C, NC_OBJECT | ND_OB_SHADING, scene);

  return OPERATOR_FINISHED;
}

void OBJECT_OT_lightprobe_cache_free(wmOperatorType *ot)
{
  /* identifiers */
  ot->name = "Delete Light Cache";
  ot->idname = "OBJECT_OT_lightprobe_cache_free";
  ot->description = "Delete cached indirect lighting";

  /* api callbacks */
  ot->exec = lightprobe_cache_free_exec;
  ot->poll = lightprobe_cache_free_poll;
}

/** \} */

/* -------------------------------------------------------------------- */
/** \name Render View Remove Operator
 * \{ */

static bool render_view_remove_poll(bContext *C)
{
  Scene *scene = CTX_data_scene(C);

  /* don't allow user to remove "left" and "right" views */
  return scene->r.actview > 1;
}

static int render_view_add_exec(bContext *C, wmOperator * /*op*/)
{
  Scene *scene = CTX_data_scene(C);

  BKE_scene_add_render_view(scene, nullptr);
  scene->r.actview = BLI_listbase_count(&scene->r.views) - 1;

  WM_event_add_notifier(C, NC_SCENE | ND_RENDER_OPTIONS, scene);

  return OPERATOR_FINISHED;
}

void SCENE_OT_render_view_add(wmOperatorType *ot)
{
  /* identifiers */
  ot->name = "Add Render View";
  ot->idname = "SCENE_OT_render_view_add";
  ot->description = "Add a render view";

  /* api callbacks */
  ot->exec = render_view_add_exec;

  /* flags */
  ot->flag = OPTYPE_REGISTER | OPTYPE_UNDO;
}

/** \} */

/* -------------------------------------------------------------------- */
/** \name Render View Add Operator
 * \{ */

static int render_view_remove_exec(bContext *C, wmOperator * /*op*/)
{
  Scene *scene = CTX_data_scene(C);
  SceneRenderView *rv = static_cast<SceneRenderView *>(
      BLI_findlink(&scene->r.views, scene->r.actview));

  if (!BKE_scene_remove_render_view(scene, rv)) {
    return OPERATOR_CANCELLED;
  }

  WM_event_add_notifier(C, NC_SCENE | ND_RENDER_OPTIONS, scene);

  return OPERATOR_FINISHED;
}

void SCENE_OT_render_view_remove(wmOperatorType *ot)
{
  /* identifiers */
  ot->name = "Remove Render View";
  ot->idname = "SCENE_OT_render_view_remove";
  ot->description = "Remove the selected render view";

  /* api callbacks */
  ot->exec = render_view_remove_exec;
  ot->poll = render_view_remove_poll;

  /* flags */
  ot->flag = OPTYPE_REGISTER | OPTYPE_UNDO;
}

/** \} */

#ifdef WITH_FREESTYLE

/* -------------------------------------------------------------------- */
/** \name Free Style Module Add Operator
 * \{ */

static bool freestyle_linestyle_check_report(FreestyleLineSet *lineset, ReportList *reports)
{
  if (!lineset) {
    BKE_report(reports,
               RPT_ERROR,
               "No active lineset and associated line style to manipulate the modifier");
    return false;
  }
  if (!lineset->linestyle) {
    BKE_report(reports,
               RPT_ERROR,
               "The active lineset does not have a line style (indicating data corruption)");
    return false;
  }

  return true;
}

static bool freestyle_active_module_poll(bContext *C)
{
  PointerRNA ptr = CTX_data_pointer_get_type(C, "freestyle_module", &RNA_FreestyleModuleSettings);
  FreestyleModuleConfig *module = static_cast<FreestyleModuleConfig *>(ptr.data);

  return module != nullptr;
}

static int freestyle_module_add_exec(bContext *C, wmOperator * /*op*/)
{
  Scene *scene = CTX_data_scene(C);
  ViewLayer *view_layer = CTX_data_view_layer(C);

  BKE_freestyle_module_add(&view_layer->freestyle_config);

  WM_event_add_notifier(C, NC_SCENE | ND_RENDER_OPTIONS, scene);

  return OPERATOR_FINISHED;
}

void SCENE_OT_freestyle_module_add(wmOperatorType *ot)
{
  /* identifiers */
  ot->name = "Add Freestyle Module";
  ot->idname = "SCENE_OT_freestyle_module_add";
  ot->description = "Add a style module into the list of modules";

  /* api callbacks */
  ot->exec = freestyle_module_add_exec;

  /* flags */
  ot->flag = OPTYPE_REGISTER | OPTYPE_UNDO | OPTYPE_INTERNAL;
}

/** \} */

/* -------------------------------------------------------------------- */
/** \name Free Style Module Remove Operator
 * \{ */

static int freestyle_module_remove_exec(bContext *C, wmOperator * /*op*/)
{
  Scene *scene = CTX_data_scene(C);
  ViewLayer *view_layer = CTX_data_view_layer(C);
  PointerRNA ptr = CTX_data_pointer_get_type(C, "freestyle_module", &RNA_FreestyleModuleSettings);
  FreestyleModuleConfig *module = static_cast<FreestyleModuleConfig *>(ptr.data);

  BKE_freestyle_module_delete(&view_layer->freestyle_config, module);

  DEG_id_tag_update(&scene->id, ID_RECALC_COPY_ON_WRITE);
  WM_event_add_notifier(C, NC_SCENE | ND_RENDER_OPTIONS, scene);

  return OPERATOR_FINISHED;
}

void SCENE_OT_freestyle_module_remove(wmOperatorType *ot)
{
  /* identifiers */
  ot->name = "Remove Freestyle Module";
  ot->idname = "SCENE_OT_freestyle_module_remove";
  ot->description = "Remove the style module from the stack";

  /* api callbacks */
  ot->poll = freestyle_active_module_poll;
  ot->exec = freestyle_module_remove_exec;

  /* flags */
  ot->flag = OPTYPE_REGISTER | OPTYPE_UNDO | OPTYPE_INTERNAL;
}

static int freestyle_module_move_exec(bContext *C, wmOperator *op)
{
  Scene *scene = CTX_data_scene(C);
  ViewLayer *view_layer = CTX_data_view_layer(C);
  PointerRNA ptr = CTX_data_pointer_get_type(C, "freestyle_module", &RNA_FreestyleModuleSettings);
  FreestyleModuleConfig *module = static_cast<FreestyleModuleConfig *>(ptr.data);
  int dir = RNA_enum_get(op->ptr, "direction");

  if (BKE_freestyle_module_move(&view_layer->freestyle_config, module, dir)) {
    DEG_id_tag_update(&scene->id, ID_RECALC_COPY_ON_WRITE);
    WM_event_add_notifier(C, NC_SCENE | ND_RENDER_OPTIONS, scene);
  }

  return OPERATOR_FINISHED;
}

/** \} */

/* -------------------------------------------------------------------- */
/** \name Free Style Module Move Operator
 * \{ */

void SCENE_OT_freestyle_module_move(wmOperatorType *ot)
{
  static const EnumPropertyItem direction_items[] = {
      {-1, "UP", 0, "Up", ""},
      {1, "DOWN", 0, "Down", ""},
      {0, nullptr, 0, nullptr, nullptr},
  };

  /* identifiers */
  ot->name = "Move Freestyle Module";
  ot->idname = "SCENE_OT_freestyle_module_move";
  ot->description = "Change the position of the style module within in the list of style modules";

  /* api callbacks */
  ot->poll = freestyle_active_module_poll;
  ot->exec = freestyle_module_move_exec;

  /* flags */
  ot->flag = OPTYPE_REGISTER | OPTYPE_UNDO | OPTYPE_INTERNAL;

  /* props */
  RNA_def_enum(ot->srna,
               "direction",
               direction_items,
               0,
               "Direction",
               "Direction to move the chosen style module towards");
}

/** \} */

/* -------------------------------------------------------------------- */
/** \name Free Style Line Set Add Operator
 * \{ */

static int freestyle_lineset_add_exec(bContext *C, wmOperator * /*op*/)
{
  Main *bmain = CTX_data_main(C);
  Scene *scene = CTX_data_scene(C);
  ViewLayer *view_layer = CTX_data_view_layer(C);

  BKE_freestyle_lineset_add(bmain, &view_layer->freestyle_config, nullptr);

  DEG_id_tag_update(&scene->id, ID_RECALC_COPY_ON_WRITE);
  WM_event_add_notifier(C, NC_SCENE | ND_RENDER_OPTIONS, scene);

  return OPERATOR_FINISHED;
}

void SCENE_OT_freestyle_lineset_add(wmOperatorType *ot)
{
  /* identifiers */
  ot->name = "Add Line Set";
  ot->idname = "SCENE_OT_freestyle_lineset_add";
  ot->description = "Add a line set into the list of line sets";

  /* api callbacks */
  ot->exec = freestyle_lineset_add_exec;

  /* flags */
  ot->flag = OPTYPE_REGISTER | OPTYPE_UNDO | OPTYPE_INTERNAL;
}

/** \} */

/* -------------------------------------------------------------------- */
/** \name Free Style Line Set Copy Operator
 * \{ */

static bool freestyle_active_lineset_poll(bContext *C)
{
  ViewLayer *view_layer = CTX_data_view_layer(C);

  if (!view_layer) {
    return false;
  }

  return BKE_freestyle_lineset_get_active(&view_layer->freestyle_config) != nullptr;
}

static int freestyle_lineset_copy_exec(bContext *C, wmOperator * /*op*/)
{
  ViewLayer *view_layer = CTX_data_view_layer(C);

  FRS_copy_active_lineset(&view_layer->freestyle_config);

  return OPERATOR_FINISHED;
}

void SCENE_OT_freestyle_lineset_copy(wmOperatorType *ot)
{
  /* identifiers */
  ot->name = "Copy Line Set";
  ot->idname = "SCENE_OT_freestyle_lineset_copy";
  ot->description = "Copy the active line set to the internal clipboard";

  /* api callbacks */
  ot->exec = freestyle_lineset_copy_exec;
  ot->poll = freestyle_active_lineset_poll;

  /* flags */
  ot->flag = OPTYPE_REGISTER | OPTYPE_UNDO | OPTYPE_INTERNAL;
}

/** \} */

/* -------------------------------------------------------------------- */
/** \name Free Style Line Set Paste Operator
 * \{ */

static int freestyle_lineset_paste_exec(bContext *C, wmOperator * /*op*/)
{
  Scene *scene = CTX_data_scene(C);
  ViewLayer *view_layer = CTX_data_view_layer(C);

  FRS_paste_active_lineset(&view_layer->freestyle_config);

  DEG_id_tag_update(&scene->id, ID_RECALC_COPY_ON_WRITE);
  WM_event_add_notifier(C, NC_SCENE | ND_RENDER_OPTIONS, scene);

  return OPERATOR_FINISHED;
}

void SCENE_OT_freestyle_lineset_paste(wmOperatorType *ot)
{
  /* identifiers */
  ot->name = "Paste Line Set";
  ot->idname = "SCENE_OT_freestyle_lineset_paste";
  ot->description = "Paste the internal clipboard content to the active line set";

  /* api callbacks */
  ot->exec = freestyle_lineset_paste_exec;
  ot->poll = freestyle_active_lineset_poll;

  /* flags */
  ot->flag = OPTYPE_REGISTER | OPTYPE_UNDO | OPTYPE_INTERNAL;
}

/** \} */

/* -------------------------------------------------------------------- */
/** \name Free Style Line Set Remove Operator
 * \{ */

static int freestyle_lineset_remove_exec(bContext *C, wmOperator * /*op*/)
{
  Scene *scene = CTX_data_scene(C);
  ViewLayer *view_layer = CTX_data_view_layer(C);

  FRS_delete_active_lineset(&view_layer->freestyle_config);

  DEG_id_tag_update(&scene->id, ID_RECALC_COPY_ON_WRITE);
  WM_event_add_notifier(C, NC_SCENE | ND_RENDER_OPTIONS, scene);

  return OPERATOR_FINISHED;
}

void SCENE_OT_freestyle_lineset_remove(wmOperatorType *ot)
{
  /* identifiers */
  ot->name = "Remove Line Set";
  ot->idname = "SCENE_OT_freestyle_lineset_remove";
  ot->description = "Remove the active line set from the list of line sets";

  /* api callbacks */
  ot->exec = freestyle_lineset_remove_exec;
  ot->poll = freestyle_active_lineset_poll;

  /* flags */
  ot->flag = OPTYPE_REGISTER | OPTYPE_UNDO | OPTYPE_INTERNAL;
}

/** \} */

/* -------------------------------------------------------------------- */
/** \name Free Style Line Set Move Operator
 * \{ */

static int freestyle_lineset_move_exec(bContext *C, wmOperator *op)
{
  Scene *scene = CTX_data_scene(C);
  ViewLayer *view_layer = CTX_data_view_layer(C);
  int dir = RNA_enum_get(op->ptr, "direction");

  if (FRS_move_active_lineset(&view_layer->freestyle_config, dir)) {
    DEG_id_tag_update(&scene->id, ID_RECALC_COPY_ON_WRITE);
    WM_event_add_notifier(C, NC_SCENE | ND_RENDER_OPTIONS, scene);
  }

  return OPERATOR_FINISHED;
}

void SCENE_OT_freestyle_lineset_move(wmOperatorType *ot)
{
  static const EnumPropertyItem direction_items[] = {
      {-1, "UP", 0, "Up", ""},
      {1, "DOWN", 0, "Down", ""},
      {0, nullptr, 0, nullptr, nullptr},
  };

  /* identifiers */
  ot->name = "Move Line Set";
  ot->idname = "SCENE_OT_freestyle_lineset_move";
  ot->description = "Change the position of the active line set within the list of line sets";

  /* api callbacks */
  ot->exec = freestyle_lineset_move_exec;
  ot->poll = freestyle_active_lineset_poll;

  /* flags */
  ot->flag = OPTYPE_REGISTER | OPTYPE_UNDO | OPTYPE_INTERNAL;

  /* props */
  RNA_def_enum(ot->srna,
               "direction",
               direction_items,
               0,
               "Direction",
               "Direction to move the active line set towards");
}

/** \} */

/* -------------------------------------------------------------------- */
/** \name Free Style Line Set New Operator
 * \{ */

static int freestyle_linestyle_new_exec(bContext *C, wmOperator *op)
{
  Main *bmain = CTX_data_main(C);
  ViewLayer *view_layer = CTX_data_view_layer(C);
  FreestyleLineSet *lineset = BKE_freestyle_lineset_get_active(&view_layer->freestyle_config);

  if (!lineset) {
    BKE_report(op->reports, RPT_ERROR, "No active lineset to add a new line style to");
    return OPERATOR_CANCELLED;
  }
  if (lineset->linestyle) {
    id_us_min(&lineset->linestyle->id);
    lineset->linestyle = (FreestyleLineStyle *)BKE_id_copy(bmain, &lineset->linestyle->id);
  }
  else {
    lineset->linestyle = BKE_linestyle_new(bmain, "LineStyle");
  }
  DEG_id_tag_update(&lineset->linestyle->id, 0);
  WM_event_add_notifier(C, NC_LINESTYLE, lineset->linestyle);

  return OPERATOR_FINISHED;
}

void SCENE_OT_freestyle_linestyle_new(wmOperatorType *ot)
{
  /* identifiers */
  ot->name = "New Line Style";
  ot->idname = "SCENE_OT_freestyle_linestyle_new";
  ot->description = "Create a new line style, reusable by multiple line sets";

  /* api callbacks */
  ot->exec = freestyle_linestyle_new_exec;
  ot->poll = freestyle_active_lineset_poll;

  /* flags */
  ot->flag = OPTYPE_REGISTER | OPTYPE_UNDO | OPTYPE_INTERNAL;
}

/** \} */

/* -------------------------------------------------------------------- */
/** \name Free Style Modifier Add "Color" Operator
 * \{ */

static int freestyle_color_modifier_add_exec(bContext *C, wmOperator *op)
{
  ViewLayer *view_layer = CTX_data_view_layer(C);
  FreestyleLineSet *lineset = BKE_freestyle_lineset_get_active(&view_layer->freestyle_config);
  int type = RNA_enum_get(op->ptr, "type");

  if (!freestyle_linestyle_check_report(lineset, op->reports)) {
    return OPERATOR_CANCELLED;
  }

  if (BKE_linestyle_color_modifier_add(lineset->linestyle, nullptr, type) == nullptr) {
    BKE_report(op->reports, RPT_ERROR, "Unknown line color modifier type");
    return OPERATOR_CANCELLED;
  }
  DEG_id_tag_update(&lineset->linestyle->id, 0);
  WM_event_add_notifier(C, NC_LINESTYLE, lineset->linestyle);

  return OPERATOR_FINISHED;
}

void SCENE_OT_freestyle_color_modifier_add(wmOperatorType *ot)
{
  /* identifiers */
  ot->name = "Add Line Color Modifier";
  ot->idname = "SCENE_OT_freestyle_color_modifier_add";
  ot->description =
      "Add a line color modifier to the line style associated with the active lineset";

  /* api callbacks */
  ot->invoke = WM_menu_invoke;
  ot->exec = freestyle_color_modifier_add_exec;
  ot->poll = freestyle_active_lineset_poll;

  /* flags */
  ot->flag = OPTYPE_REGISTER | OPTYPE_UNDO | OPTYPE_INTERNAL;

  /* properties */
  ot->prop = RNA_def_enum(
      ot->srna, "type", rna_enum_linestyle_color_modifier_type_items, 0, "Type", "");
}

/** \} */

/* -------------------------------------------------------------------- */
/** \name Free Style Modifier Add "Alpha" Operator
 * \{ */

static int freestyle_alpha_modifier_add_exec(bContext *C, wmOperator *op)
{
  ViewLayer *view_layer = CTX_data_view_layer(C);
  FreestyleLineSet *lineset = BKE_freestyle_lineset_get_active(&view_layer->freestyle_config);
  int type = RNA_enum_get(op->ptr, "type");

  if (!freestyle_linestyle_check_report(lineset, op->reports)) {
    return OPERATOR_CANCELLED;
  }

  if (BKE_linestyle_alpha_modifier_add(lineset->linestyle, nullptr, type) == nullptr) {
    BKE_report(op->reports, RPT_ERROR, "Unknown alpha transparency modifier type");
    return OPERATOR_CANCELLED;
  }
  DEG_id_tag_update(&lineset->linestyle->id, 0);
  WM_event_add_notifier(C, NC_LINESTYLE, lineset->linestyle);

  return OPERATOR_FINISHED;
}

void SCENE_OT_freestyle_alpha_modifier_add(wmOperatorType *ot)
{
  /* identifiers */
  ot->name = "Add Alpha Transparency Modifier";
  ot->idname = "SCENE_OT_freestyle_alpha_modifier_add";
  ot->description =
      "Add an alpha transparency modifier to the line style associated with the active lineset";

  /* api callbacks */
  ot->invoke = WM_menu_invoke;
  ot->exec = freestyle_alpha_modifier_add_exec;
  ot->poll = freestyle_active_lineset_poll;

  /* flags */
  ot->flag = OPTYPE_REGISTER | OPTYPE_UNDO | OPTYPE_INTERNAL;

  /* properties */
  ot->prop = RNA_def_enum(
      ot->srna, "type", rna_enum_linestyle_alpha_modifier_type_items, 0, "Type", "");
}

/** \} */

/* -------------------------------------------------------------------- */
/** \name Free Style Modifier Add "Thickness" Operator
 * \{ */

static int freestyle_thickness_modifier_add_exec(bContext *C, wmOperator *op)
{
  ViewLayer *view_layer = CTX_data_view_layer(C);
  FreestyleLineSet *lineset = BKE_freestyle_lineset_get_active(&view_layer->freestyle_config);
  int type = RNA_enum_get(op->ptr, "type");

  if (!freestyle_linestyle_check_report(lineset, op->reports)) {
    return OPERATOR_CANCELLED;
  }

  if (BKE_linestyle_thickness_modifier_add(lineset->linestyle, nullptr, type) == nullptr) {
    BKE_report(op->reports, RPT_ERROR, "Unknown line thickness modifier type");
    return OPERATOR_CANCELLED;
  }
  DEG_id_tag_update(&lineset->linestyle->id, 0);
  WM_event_add_notifier(C, NC_LINESTYLE, lineset->linestyle);

  return OPERATOR_FINISHED;
}

void SCENE_OT_freestyle_thickness_modifier_add(wmOperatorType *ot)
{
  /* identifiers */
  ot->name = "Add Line Thickness Modifier";
  ot->idname = "SCENE_OT_freestyle_thickness_modifier_add";
  ot->description =
      "Add a line thickness modifier to the line style associated with the active lineset";

  /* api callbacks */
  ot->invoke = WM_menu_invoke;
  ot->exec = freestyle_thickness_modifier_add_exec;
  ot->poll = freestyle_active_lineset_poll;

  /* flags */
  ot->flag = OPTYPE_REGISTER | OPTYPE_UNDO | OPTYPE_INTERNAL;

  /* properties */
  ot->prop = RNA_def_enum(
      ot->srna, "type", rna_enum_linestyle_thickness_modifier_type_items, 0, "Type", "");
}

/** \} */

/* -------------------------------------------------------------------- */
/** \name Free Style Modifier Add "Geometry" Operator
 * \{ */

static int freestyle_geometry_modifier_add_exec(bContext *C, wmOperator *op)
{
  ViewLayer *view_layer = CTX_data_view_layer(C);
  FreestyleLineSet *lineset = BKE_freestyle_lineset_get_active(&view_layer->freestyle_config);
  int type = RNA_enum_get(op->ptr, "type");

  if (!freestyle_linestyle_check_report(lineset, op->reports)) {
    return OPERATOR_CANCELLED;
  }

  if (BKE_linestyle_geometry_modifier_add(lineset->linestyle, nullptr, type) == nullptr) {
    BKE_report(op->reports, RPT_ERROR, "Unknown stroke geometry modifier type");
    return OPERATOR_CANCELLED;
  }
  DEG_id_tag_update(&lineset->linestyle->id, 0);
  WM_event_add_notifier(C, NC_LINESTYLE, lineset->linestyle);

  return OPERATOR_FINISHED;
}

void SCENE_OT_freestyle_geometry_modifier_add(wmOperatorType *ot)
{
  /* identifiers */
  ot->name = "Add Stroke Geometry Modifier";
  ot->idname = "SCENE_OT_freestyle_geometry_modifier_add";
  ot->description =
      "Add a stroke geometry modifier to the line style associated with the active lineset";

  /* api callbacks */
  ot->invoke = WM_menu_invoke;
  ot->exec = freestyle_geometry_modifier_add_exec;
  ot->poll = freestyle_active_lineset_poll;

  /* flags */
  ot->flag = OPTYPE_REGISTER | OPTYPE_UNDO | OPTYPE_INTERNAL;

  /* properties */
  ot->prop = RNA_def_enum(
      ot->srna, "type", rna_enum_linestyle_geometry_modifier_type_items, 0, "Type", "");
}

/** \} */

/* -------------------------------------------------------------------- */
/** \name Free Style Modifier Remove Operator
 * \{ */

static int freestyle_get_modifier_type(PointerRNA *ptr)
{
  if (RNA_struct_is_a(ptr->type, &RNA_LineStyleColorModifier)) {
    return LS_MODIFIER_TYPE_COLOR;
  }
  if (RNA_struct_is_a(ptr->type, &RNA_LineStyleAlphaModifier)) {
    return LS_MODIFIER_TYPE_ALPHA;
  }
  if (RNA_struct_is_a(ptr->type, &RNA_LineStyleThicknessModifier)) {
    return LS_MODIFIER_TYPE_THICKNESS;
  }
  if (RNA_struct_is_a(ptr->type, &RNA_LineStyleGeometryModifier)) {
    return LS_MODIFIER_TYPE_GEOMETRY;
  }
  return -1;
}

static int freestyle_modifier_remove_exec(bContext *C, wmOperator *op)
{
  ViewLayer *view_layer = CTX_data_view_layer(C);
  FreestyleLineSet *lineset = BKE_freestyle_lineset_get_active(&view_layer->freestyle_config);
  PointerRNA ptr = CTX_data_pointer_get_type(C, "modifier", &RNA_LineStyleModifier);
  LineStyleModifier *modifier = static_cast<LineStyleModifier *>(ptr.data);

  if (!freestyle_linestyle_check_report(lineset, op->reports)) {
    return OPERATOR_CANCELLED;
  }

  switch (freestyle_get_modifier_type(&ptr)) {
    case LS_MODIFIER_TYPE_COLOR:
      BKE_linestyle_color_modifier_remove(lineset->linestyle, modifier);
      break;
    case LS_MODIFIER_TYPE_ALPHA:
      BKE_linestyle_alpha_modifier_remove(lineset->linestyle, modifier);
      break;
    case LS_MODIFIER_TYPE_THICKNESS:
      BKE_linestyle_thickness_modifier_remove(lineset->linestyle, modifier);
      break;
    case LS_MODIFIER_TYPE_GEOMETRY:
      BKE_linestyle_geometry_modifier_remove(lineset->linestyle, modifier);
      break;
    default:
      BKE_report(
          op->reports, RPT_ERROR, "The object the data pointer refers to is not a valid modifier");
      return OPERATOR_CANCELLED;
  }
  DEG_id_tag_update(&lineset->linestyle->id, 0);
  WM_event_add_notifier(C, NC_LINESTYLE, lineset->linestyle);

  return OPERATOR_FINISHED;
}

void SCENE_OT_freestyle_modifier_remove(wmOperatorType *ot)
{
  /* identifiers */
  ot->name = "Remove Modifier";
  ot->idname = "SCENE_OT_freestyle_modifier_remove";
  ot->description = "Remove the modifier from the list of modifiers";

  /* api callbacks */
  ot->exec = freestyle_modifier_remove_exec;
  ot->poll = freestyle_active_lineset_poll;

  /* flags */
  ot->flag = OPTYPE_REGISTER | OPTYPE_UNDO | OPTYPE_INTERNAL;
}

/** \} */

/* -------------------------------------------------------------------- */
/** \name Free Style Modifier Copy Operator
 * \{ */

static int freestyle_modifier_copy_exec(bContext *C, wmOperator *op)
{
  ViewLayer *view_layer = CTX_data_view_layer(C);
  FreestyleLineSet *lineset = BKE_freestyle_lineset_get_active(&view_layer->freestyle_config);
  PointerRNA ptr = CTX_data_pointer_get_type(C, "modifier", &RNA_LineStyleModifier);
  LineStyleModifier *modifier = static_cast<LineStyleModifier *>(ptr.data);

  if (!freestyle_linestyle_check_report(lineset, op->reports)) {
    return OPERATOR_CANCELLED;
  }

  switch (freestyle_get_modifier_type(&ptr)) {
    case LS_MODIFIER_TYPE_COLOR:
      BKE_linestyle_color_modifier_copy(lineset->linestyle, modifier, 0);
      break;
    case LS_MODIFIER_TYPE_ALPHA:
      BKE_linestyle_alpha_modifier_copy(lineset->linestyle, modifier, 0);
      break;
    case LS_MODIFIER_TYPE_THICKNESS:
      BKE_linestyle_thickness_modifier_copy(lineset->linestyle, modifier, 0);
      break;
    case LS_MODIFIER_TYPE_GEOMETRY:
      BKE_linestyle_geometry_modifier_copy(lineset->linestyle, modifier, 0);
      break;
    default:
      BKE_report(
          op->reports, RPT_ERROR, "The object the data pointer refers to is not a valid modifier");
      return OPERATOR_CANCELLED;
  }
  DEG_id_tag_update(&lineset->linestyle->id, 0);
  WM_event_add_notifier(C, NC_LINESTYLE, lineset->linestyle);

  return OPERATOR_FINISHED;
}

void SCENE_OT_freestyle_modifier_copy(wmOperatorType *ot)
{
  /* identifiers */
  ot->name = "Copy Modifier";
  ot->idname = "SCENE_OT_freestyle_modifier_copy";
  ot->description = "Duplicate the modifier within the list of modifiers";

  /* api callbacks */
  ot->exec = freestyle_modifier_copy_exec;
  ot->poll = freestyle_active_lineset_poll;

  /* flags */
  ot->flag = OPTYPE_REGISTER | OPTYPE_UNDO | OPTYPE_INTERNAL;
}

/** \} */

/* -------------------------------------------------------------------- */
/** \name Free Style Modifier Move Operator
 * \{ */

static int freestyle_modifier_move_exec(bContext *C, wmOperator *op)
{
  ViewLayer *view_layer = CTX_data_view_layer(C);
  FreestyleLineSet *lineset = BKE_freestyle_lineset_get_active(&view_layer->freestyle_config);
  PointerRNA ptr = CTX_data_pointer_get_type(C, "modifier", &RNA_LineStyleModifier);
  LineStyleModifier *modifier = static_cast<LineStyleModifier *>(ptr.data);
  int dir = RNA_enum_get(op->ptr, "direction");
  bool changed = false;

  if (!freestyle_linestyle_check_report(lineset, op->reports)) {
    return OPERATOR_CANCELLED;
  }

  switch (freestyle_get_modifier_type(&ptr)) {
    case LS_MODIFIER_TYPE_COLOR:
      changed = BKE_linestyle_color_modifier_move(lineset->linestyle, modifier, dir);
      break;
    case LS_MODIFIER_TYPE_ALPHA:
      changed = BKE_linestyle_alpha_modifier_move(lineset->linestyle, modifier, dir);
      break;
    case LS_MODIFIER_TYPE_THICKNESS:
      changed = BKE_linestyle_thickness_modifier_move(lineset->linestyle, modifier, dir);
      break;
    case LS_MODIFIER_TYPE_GEOMETRY:
      changed = BKE_linestyle_geometry_modifier_move(lineset->linestyle, modifier, dir);
      break;
    default:
      BKE_report(
          op->reports, RPT_ERROR, "The object the data pointer refers to is not a valid modifier");
      return OPERATOR_CANCELLED;
  }

  if (changed) {
    DEG_id_tag_update(&lineset->linestyle->id, 0);
    WM_event_add_notifier(C, NC_LINESTYLE, lineset->linestyle);
  }

  return OPERATOR_FINISHED;
}

void SCENE_OT_freestyle_modifier_move(wmOperatorType *ot)
{
  static const EnumPropertyItem direction_items[] = {
      {-1, "UP", 0, "Up", ""},
      {1, "DOWN", 0, "Down", ""},
      {0, nullptr, 0, nullptr, nullptr},
  };

  /* identifiers */
  ot->name = "Move Modifier";
  ot->idname = "SCENE_OT_freestyle_modifier_move";
  ot->description = "Move the modifier within the list of modifiers";

  /* api callbacks */
  ot->exec = freestyle_modifier_move_exec;
  ot->poll = freestyle_active_lineset_poll;

  /* flags */
  ot->flag = OPTYPE_REGISTER | OPTYPE_UNDO | OPTYPE_INTERNAL;

  /* props */
  RNA_def_enum(ot->srna,
               "direction",
               direction_items,
               0,
               "Direction",
               "Direction to move the chosen modifier towards");
}

/** \} */

/* -------------------------------------------------------------------- */
/** \name Free Style Stroke Material Create Operator
 * \{ */

static int freestyle_stroke_material_create_exec(bContext *C, wmOperator *op)
{
  Main *bmain = CTX_data_main(C);
  ViewLayer *view_layer = CTX_data_view_layer(C);
  FreestyleLineStyle *linestyle = BKE_linestyle_active_from_view_layer(view_layer);

  if (!linestyle) {
    BKE_report(op->reports, RPT_ERROR, "No active line style in the current scene");
    return OPERATOR_CANCELLED;
  }

  FRS_create_stroke_material(bmain, linestyle);

  return OPERATOR_FINISHED;
}

void SCENE_OT_freestyle_stroke_material_create(wmOperatorType *ot)
{
  /* identifiers */
  ot->name = "Create Freestyle Stroke Material";
  ot->idname = "SCENE_OT_freestyle_stroke_material_create";
  ot->description = "Create Freestyle stroke material for testing";

  /* api callbacks */
  ot->exec = freestyle_stroke_material_create_exec;

  /* flags */
  ot->flag = OPTYPE_REGISTER | OPTYPE_UNDO;
}

/** \} */

#endif /* WITH_FREESTYLE */

/* -------------------------------------------------------------------- */
/** \name Texture Slot Move Operator
 * \{ */

static int texture_slot_move_exec(bContext *C, wmOperator *op)
{
  ID *id = CTX_data_pointer_get_type(C, "texture_slot", &RNA_TextureSlot).owner_id;

  if (id) {
    MTex **mtex_ar, *mtexswap;
    short act;
    int type = RNA_enum_get(op->ptr, "type");
    struct AnimData *adt = BKE_animdata_from_id(id);

    give_active_mtex(id, &mtex_ar, &act);

    if (type == -1) { /* Up */
      if (act > 0) {
        mtexswap = mtex_ar[act];
        mtex_ar[act] = mtex_ar[act - 1];
        mtex_ar[act - 1] = mtexswap;

        BKE_animdata_fix_paths_rename(
            id, adt, nullptr, "texture_slots", nullptr, nullptr, act - 1, -1, false);
        BKE_animdata_fix_paths_rename(
            id, adt, nullptr, "texture_slots", nullptr, nullptr, act, act - 1, false);
        BKE_animdata_fix_paths_rename(
            id, adt, nullptr, "texture_slots", nullptr, nullptr, -1, act, false);

        set_active_mtex(id, act - 1);
      }
    }
    else { /* Down */
      if (act < MAX_MTEX - 1) {
        mtexswap = mtex_ar[act];
        mtex_ar[act] = mtex_ar[act + 1];
        mtex_ar[act + 1] = mtexswap;

        BKE_animdata_fix_paths_rename(
            id, adt, nullptr, "texture_slots", nullptr, nullptr, act + 1, -1, false);
        BKE_animdata_fix_paths_rename(
            id, adt, nullptr, "texture_slots", nullptr, nullptr, act, act + 1, false);
        BKE_animdata_fix_paths_rename(
            id, adt, nullptr, "texture_slots", nullptr, nullptr, -1, act, false);

        set_active_mtex(id, act + 1);
      }
    }

    DEG_id_tag_update(id, 0);
    WM_event_add_notifier(C, NC_TEXTURE, CTX_data_scene(C));
  }

  return OPERATOR_FINISHED;
}

void TEXTURE_OT_slot_move(wmOperatorType *ot)
{
  static const EnumPropertyItem slot_move[] = {
      {-1, "UP", 0, "Up", ""},
      {1, "DOWN", 0, "Down", ""},
      {0, nullptr, 0, nullptr, nullptr},
  };

  /* identifiers */
  ot->name = "Move Texture Slot";
  ot->idname = "TEXTURE_OT_slot_move";
  ot->description = "Move texture slots up and down";

  /* api callbacks */
  ot->exec = texture_slot_move_exec;

  /* flags */
  ot->flag = OPTYPE_REGISTER | OPTYPE_UNDO | OPTYPE_INTERNAL;

  RNA_def_enum(ot->srna, "type", slot_move, 0, "Type", "");
}

/** \} */

/* -------------------------------------------------------------------- */
/** \name Material Copy Operator
 * \{ */

/* material copy/paste */
static int copy_material_exec(bContext *C, wmOperator * /*op*/)
{
  Material *ma = static_cast<Material *>(
      CTX_data_pointer_get_type(C, "material", &RNA_Material).data);

  if (ma == nullptr) {
    return OPERATOR_CANCELLED;
  }

  BKE_material_copybuf_copy(CTX_data_main(C), ma);

  return OPERATOR_FINISHED;
}

void MATERIAL_OT_copy(wmOperatorType *ot)
{
  /* identifiers */
  ot->name = "Copy Material";
  ot->idname = "MATERIAL_OT_copy";
  ot->description = "Copy the material settings and nodes";

  /* api callbacks */
  ot->exec = copy_material_exec;

  /* flags */
  /* no undo needed since no changes are made to the material */
  ot->flag = OPTYPE_REGISTER | OPTYPE_INTERNAL;
}

/** \} */

/* -------------------------------------------------------------------- */
/** \name Material Paste Operator
 * \{ */

static int paste_material_exec(bContext *C, wmOperator * /*op*/)
{
  Material *ma = static_cast<Material *>(
      CTX_data_pointer_get_type(C, "material", &RNA_Material).data);

  if (ma == nullptr) {
    return OPERATOR_CANCELLED;
  }

  BKE_material_copybuf_paste(CTX_data_main(C), ma);

  DEG_id_tag_update(&ma->id, ID_RECALC_COPY_ON_WRITE);
  WM_event_add_notifier(C, NC_MATERIAL | ND_SHADING_LINKS, ma);

  return OPERATOR_FINISHED;
}

void MATERIAL_OT_paste(wmOperatorType *ot)
{
  /* identifiers */
  ot->name = "Paste Material";
  ot->idname = "MATERIAL_OT_paste";
  ot->description = "Paste the material settings and nodes";

  /* api callbacks */
  ot->exec = paste_material_exec;

  /* flags */
  ot->flag = OPTYPE_REGISTER | OPTYPE_UNDO | OPTYPE_INTERNAL;
}

/** \} */

/* -------------------------------------------------------------------- */
/** \name #MTex Copy/Paste Utilities
 * \{ */

static short mtexcopied = 0; /* must be reset on file load */
static MTex mtexcopybuf;

void ED_render_clear_mtex_copybuf()
{ /* use for file reload */
  mtexcopied = 0;
}

static void copy_mtex_copybuf(ID *id)
{
  MTex **mtex = nullptr;

  switch (GS(id->name)) {
    case ID_PA:
      mtex = &(((ParticleSettings *)id)->mtex[int(((ParticleSettings *)id)->texact)]);
      break;
    case ID_LS:
      mtex = &(((FreestyleLineStyle *)id)->mtex[int(((FreestyleLineStyle *)id)->texact)]);
      break;
    default:
      break;
  }

  if (mtex && *mtex) {
    mtexcopybuf = blender::dna::shallow_copy(**mtex);
    mtexcopied = 1;
  }
  else {
    mtexcopied = 0;
  }
}

static void paste_mtex_copybuf(ID *id)
{
  MTex **mtex = nullptr;

  if (mtexcopied == 0 || mtexcopybuf.tex == nullptr) {
    return;
  }

  switch (GS(id->name)) {
    case ID_PA:
      mtex = &(((ParticleSettings *)id)->mtex[int(((ParticleSettings *)id)->texact)]);
      break;
    case ID_LS:
      mtex = &(((FreestyleLineStyle *)id)->mtex[int(((FreestyleLineStyle *)id)->texact)]);
      break;
    default:
      BLI_assert_msg(0, "invalid id type");
      return;
  }

  if (mtex) {
    if (*mtex == nullptr) {
      *mtex = MEM_new<MTex>("mtex copy");
    }
    else if ((*mtex)->tex) {
      id_us_min(&(*mtex)->tex->id);
    }

    **mtex = blender::dna::shallow_copy(mtexcopybuf);

    id_us_plus((ID *)mtexcopybuf.tex);
  }
}

/** \} */

/* -------------------------------------------------------------------- */
/** \name Texture Slot Copy Operator
 * \{ */

static int copy_mtex_exec(bContext *C, wmOperator * /*op*/)
{
  ID *id = CTX_data_pointer_get_type(C, "texture_slot", &RNA_TextureSlot).owner_id;

  if (id == nullptr) {
    /* copying empty slot */
    ED_render_clear_mtex_copybuf();
    return OPERATOR_CANCELLED;
  }

  copy_mtex_copybuf(id);

  return OPERATOR_FINISHED;
}

static bool copy_mtex_poll(bContext *C)
{
  ID *id = CTX_data_pointer_get_type(C, "texture_slot", &RNA_TextureSlot).owner_id;

  return (id != nullptr);
}

void TEXTURE_OT_slot_copy(wmOperatorType *ot)
{
  /* identifiers */
  ot->name = "Copy Texture Slot Settings";
  ot->idname = "TEXTURE_OT_slot_copy";
  ot->description = "Copy the material texture settings and nodes";

  /* api callbacks */
  ot->exec = copy_mtex_exec;
  ot->poll = copy_mtex_poll;

  /* flags */
  /* no undo needed since no changes are made to the mtex */
  ot->flag = OPTYPE_REGISTER | OPTYPE_INTERNAL;
}

/** \} */

/* -------------------------------------------------------------------- */
/** \name Texture Slot Paste Operator
 * \{ */

static int paste_mtex_exec(bContext *C, wmOperator * /*op*/)
{
  ID *id = CTX_data_pointer_get_type(C, "texture_slot", &RNA_TextureSlot).owner_id;

  if (id == nullptr) {
    Material *ma = static_cast<Material *>(
        CTX_data_pointer_get_type(C, "material", &RNA_Material).data);
    Light *la = static_cast<Light *>(CTX_data_pointer_get_type(C, "light", &RNA_Light).data);
    World *wo = static_cast<World *>(CTX_data_pointer_get_type(C, "world", &RNA_World).data);
    ParticleSystem *psys = static_cast<ParticleSystem *>(
        CTX_data_pointer_get_type(C, "particle_system", &RNA_ParticleSystem).data);
    FreestyleLineStyle *linestyle = static_cast<FreestyleLineStyle *>(
        CTX_data_pointer_get_type(C, "line_style", &RNA_FreestyleLineStyle).data);

    if (ma) {
      id = &ma->id;
    }
    else if (la) {
      id = &la->id;
    }
    else if (wo) {
      id = &wo->id;
    }
    else if (psys) {
      id = &psys->part->id;
    }
    else if (linestyle) {
      id = &linestyle->id;
    }

    if (id == nullptr) {
      return OPERATOR_CANCELLED;
    }
  }

  paste_mtex_copybuf(id);

  WM_event_add_notifier(C, NC_TEXTURE | ND_SHADING_LINKS, nullptr);

  return OPERATOR_FINISHED;
}

void TEXTURE_OT_slot_paste(wmOperatorType *ot)
{
  /* identifiers */
  ot->name = "Paste Texture Slot Settings";
  ot->idname = "TEXTURE_OT_slot_paste";
  ot->description = "Copy the texture settings and nodes";

  /* api callbacks */
  ot->exec = paste_mtex_exec;

  /* flags */
  ot->flag = OPTYPE_REGISTER | OPTYPE_UNDO | OPTYPE_INTERNAL;
}

/** \} */<|MERGE_RESOLUTION|>--- conflicted
+++ resolved
@@ -1504,11 +1504,7 @@
 
 /* NOTE: New version destined to replace the old lightcache bake operator. */
 
-<<<<<<< HEAD
 static blender::Vector<Object *> lightprobe_cache_bake_start(bContext *C, wmOperator *op)
-=======
-static void lightprobe_cache_bake_start(bContext *C, wmOperator *op)
->>>>>>> 99f5e60b
 {
   ViewLayer *view_layer = CTX_data_view_layer(C);
   Scene *scene = CTX_data_scene(C);
@@ -1518,7 +1514,6 @@
            static_cast<LightProbe *>(ob->data)->type == LIGHTPROBE_TYPE_GRID;
   };
 
-<<<<<<< HEAD
   blender::Vector<Object *> probes;
 
   auto irradiance_volume_setup = [&](Object *ob) {
@@ -1526,12 +1521,6 @@
     BKE_lightprobe_cache_create(ob);
     DEG_id_tag_update(&ob->id, ID_RECALC_COPY_ON_WRITE);
     probes.append(ob);
-=======
-  auto irradiance_volume_setup = [](Object *ob) {
-    BKE_lightprobe_cache_free(ob);
-    BKE_lightprobe_cache_create(ob);
-    DEG_id_tag_update(&ob->id, ID_RECALC_COPY_ON_WRITE);
->>>>>>> 99f5e60b
   };
 
   int subset = RNA_enum_get(op->ptr, "subset");
@@ -1580,16 +1569,12 @@
       BLI_assert_unreachable();
       break;
   }
-<<<<<<< HEAD
 
   return probes;
-=======
->>>>>>> 99f5e60b
 }
 
 static int lightprobe_cache_bake_invoke(bContext *C, wmOperator *op, const wmEvent * /*event*/)
 {
-<<<<<<< HEAD
   wmWindowManager *wm = CTX_wm_manager(C);
   wmWindow *win = CTX_wm_window(C);
   ViewLayer *view_layer = CTX_data_view_layer(C);
@@ -1609,24 +1594,12 @@
   WM_event_add_modal_handler(C, op);
 
   /* Store actual owner of job, so modal operator could check for it,
-=======
-  Scene *scene = CTX_data_scene(C);
-
-  lightprobe_cache_bake_start(C, op);
-
-  WM_event_add_modal_handler(C, op);
-
-  /* store actual owner of job, so modal operator could check for it,
->>>>>>> 99f5e60b
    * the reason of this is that active scene could change when rendering
    * several layers from compositor #31800. */
   op->customdata = scene;
 
-<<<<<<< HEAD
   WM_jobs_start(wm, wm_job);
 
-=======
->>>>>>> 99f5e60b
   WM_cursor_wait(false);
 
   return OPERATOR_RUNNING_MODAL;
@@ -1661,7 +1634,6 @@
 /* Executes blocking bake. */
 static int lightprobe_cache_bake_exec(bContext *C, wmOperator *op)
 {
-<<<<<<< HEAD
   ViewLayer *view_layer = CTX_data_view_layer(C);
   Main *bmain = CTX_data_main(C);
   Scene *scene = CTX_data_scene(C);
@@ -1674,9 +1646,6 @@
   EEVEE_NEXT_lightbake_job(rj, nullptr, nullptr, nullptr);
   /* Free baking data. Result is already stored in the scene data. */
   EEVEE_NEXT_lightbake_job_data_free(rj);
-=======
-  lightprobe_cache_bake_start(C, op);
->>>>>>> 99f5e60b
 
   return OPERATOR_FINISHED;
 }
