--- conflicted
+++ resolved
@@ -347,28 +347,6 @@
 /** \name Utilities
  * \{ */
 
-<<<<<<< HEAD
-=======
-/**
- * Ideally we wouldn't need to export global undo internals,
- * there are some cases where it's needed though.
- */
-static MemFile *ed_undosys_step_get_memfile(UndoStep *us_p)
-{
-  MemFileUndoStep *us = (MemFileUndoStep *)us_p;
-  return &us->data->memfile;
-}
-
-MemFile *ED_undosys_stack_memfile_get_active(UndoStack *ustack)
-{
-  UndoStep *us = BKE_undosys_stack_active_with_type(ustack, BKE_UNDOSYS_TYPE_MEMFILE);
-  if (us) {
-    return ed_undosys_step_get_memfile(us);
-  }
-  return nullptr;
-}
-
->>>>>>> b416c3da
 void ED_undosys_stack_memfile_id_changed_tag(UndoStack *ustack, ID *id)
 {
   UndoStep *us = ustack->step_active;
