--- conflicted
+++ resolved
@@ -542,6 +542,14 @@
 static asset::AssetItemTree *get_static_item_tree(const bContext &C)
 {
   return get_static_item_tree(eContextObjectMode(CTX_data_mode_enum(&C)));
+}
+
+void clear_operator_asset_trees()
+{
+  for (const int mode : IndexRange(CTX_MODE_NUM)) {
+    if (asset::AssetItemTree *tree = get_static_item_tree(eContextObjectMode(mode)))
+      *tree = {};
+  }
 }
 
 static asset::AssetItemTree build_catalog_tree(const bContext &C)
@@ -677,14 +685,6 @@
   return type;
 }
 
-<<<<<<< HEAD
-void clear_operator_asset_trees()
-{
-  for (const int mode : IndexRange(CTX_MODE_NUM)) {
-    if (asset::AssetItemTree *tree = get_static_item_tree(eContextObjectMode(mode)))
-      *tree = {};
-  }
-=======
 static void catalog_assets_draw_unassigned(const bContext *C, Menu *menu)
 {
   asset::AssetItemTree *tree = get_static_item_tree(*C);
@@ -718,7 +718,6 @@
       "Tool node group assets not assigned to a catalog.\n"
       "Catalogs can be assigned in the Asset Browser.");
   return type;
->>>>>>> d2d4de8c
 }
 
 void ui_template_node_operator_asset_menu_items(uiLayout &layout,
@@ -760,16 +759,9 @@
   if (!tree) {
     return;
   }
-<<<<<<< HEAD
   if (tree->assets_per_path.size() == 0) {
     *tree = build_catalog_tree(C);
   }
-  if (tree->catalogs.is_empty()) {
-    return;
-  }
-=======
-  *tree = build_catalog_tree(C);
->>>>>>> d2d4de8c
 
   asset_system::AssetLibrary *all_library = ED_assetlist_library_get_once_available(
       asset_system::all_library_reference());
