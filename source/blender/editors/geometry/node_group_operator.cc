--- conflicted
+++ resolved
@@ -394,12 +394,9 @@
   Main *bmain = CTX_data_main(C);
   Scene *scene = CTX_data_scene(C);
   Object *active_object = CTX_data_active_object(C);
-<<<<<<< HEAD
-  /* Note: `region` may be null when called from a script. */
+  /* Note: `region` and `rv3d` may be null when called from a script. */
   const ARegion *region = CTX_wm_region(C);
-=======
   const RegionView3D *rv3d = CTX_wm_region_view3d(C);
->>>>>>> 83ed92d5
   if (!active_object) {
     return OPERATOR_CANCELLED;
   }
@@ -476,12 +473,9 @@
     operator_eval_data.depsgraphs = &depsgraphs;
     operator_eval_data.self_object_orig = object;
     operator_eval_data.scene_orig = scene;
-<<<<<<< HEAD
     RNA_int_get_array(op->ptr, "mouse_position", operator_eval_data.mouse_position);
     operator_eval_data.region_size = region ? int2(region->sizex, region->sizey) : int2(0);
-=======
     operator_eval_data.rv3d = rv3d;
->>>>>>> 83ed92d5
 
     nodes::GeoNodesCallData call_data{};
     call_data.operator_data = &operator_eval_data;
