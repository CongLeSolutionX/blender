/* SPDX-FileCopyrightText: 2023 Blender Foundation
 *
 * SPDX-License-Identifier: GPL-2.0-or-later */

/** \file
 * \ingroup edcurves
 */

#include "ED_curves.hh"
#include "ED_object.h"
#include "ED_screen.h"
#include "ED_select_utils.h"
#include "ED_view3d.h"

#include "WM_api.h"

#include "BKE_asset.h"
#include "BKE_attribute_math.hh"
#include "BKE_compute_contexts.hh"
#include "BKE_context.h"
#include "BKE_curves.hh"
#include "BKE_editmesh.h"
#include "BKE_geometry_set.hh"
#include "BKE_layer.h"
#include "BKE_lib_id.h"
#include "BKE_material.h"
#include "BKE_mesh.hh"
#include "BKE_mesh_wrapper.h"
#include "BKE_node_runtime.hh"
#include "BKE_object.h"
#include "BKE_pointcloud.h"
#include "BKE_report.h"
#include "BKE_screen.h"

#include "DNA_object_types.h"
#include "DNA_scene_types.h"

#include "DEG_depsgraph.h"
#include "DEG_depsgraph_query.h"

#include "RNA_access.h"
#include "RNA_define.h"
<<<<<<< HEAD
=======
#include "RNA_enum_types.h"
>>>>>>> de8ce4e3

#include "UI_interface.h"
#include "UI_resources.h"

#include "ED_asset.h"
#include "ED_geometry.h"
#include "ED_mesh.h"

#include "BLT_translation.h"

#include "FN_lazy_function_execute.hh"

#include "NOD_geometry_nodes_execute.hh"
#include "NOD_geometry_nodes_lazy_function.hh"

#include "AS_asset_catalog.hh"
#include "AS_asset_catalog_path.hh"
#include "AS_asset_catalog_tree.hh"
#include "AS_asset_library.hh"
#include "AS_asset_representation.hh"

#include "geometry_intern.hh"

namespace blender::ed::geometry {

/* -------------------------------------------------------------------- */
/** \name Operator
 * \{ */

<<<<<<< HEAD
static const asset_system::AssetRepresentation *get_asset_at_full_path(
    const bContext &C, const StringRefNull asset_full_path, ReportList *reports)
{
  const AssetLibraryReference library_ref = asset_system::all_library_reference();
  ED_assetlist_storage_fetch(&library_ref, &C);
  ED_assetlist_ensure_previews_job(&library_ref, &C);
  asset_system::AssetLibrary *library = ED_assetlist_library_get_once_available(library_ref);
  if (!library) {
    return nullptr;
  }

  const asset_system::AssetRepresentation *matching_asset = nullptr;
  ED_assetlist_iterate(library_ref, [&](asset_system::AssetRepresentation &asset) {
    if (asset.get_identifier().full_path() == asset_full_path) {
=======
/**
 * #AssetLibrary::resolve_asset_weak_reference_to_full_path() currently does not support local
 * assets.
 */
static const asset_system::AssetRepresentation *get_local_asset_from_relative_identifier(
    const bContext &C, const StringRefNull relative_identifier, ReportList *reports)
{
  AssetLibraryReference library_ref{};
  library_ref.type = ASSET_LIBRARY_LOCAL;
  ED_assetlist_storage_fetch(&library_ref, &C);
  ED_assetlist_ensure_previews_job(&library_ref, &C);

  const asset_system::AssetRepresentation *matching_asset = nullptr;
  ED_assetlist_iterate(library_ref, [&](asset_system::AssetRepresentation &asset) {
    if (asset.get_identifier().library_relative_identifier() == relative_identifier) {
      matching_asset = &asset;
      return false;
    }
    return true;
  });

  if (reports && !matching_asset) {
    if (ED_assetlist_is_loaded(&library_ref)) {
      BKE_reportf(
          reports, RPT_ERROR, "No asset found at path \"%s\"", relative_identifier.c_str());
    }
    else {
      BKE_report(reports, RPT_WARNING, "Asset loading is unfinished");
    }
  }
  return matching_asset;
}

static const asset_system::AssetRepresentation *find_asset_from_weak_ref(
    const bContext &C, const AssetWeakReference &weak_ref, ReportList *reports)
{
  if (weak_ref.asset_library_type == ASSET_LIBRARY_LOCAL) {
    return get_local_asset_from_relative_identifier(
        C, weak_ref.relative_asset_identifier, reports);
  }

  const AssetLibraryReference library_ref = asset_system::all_library_reference();
  ED_assetlist_storage_fetch(&library_ref, &C);
  ED_assetlist_ensure_previews_job(&library_ref, &C);
  asset_system::AssetLibrary *all_library = ED_assetlist_library_get_once_available(
      asset_system::all_library_reference());
  if (!all_library) {
    BKE_report(reports, RPT_WARNING, "Asset loading is unfinished");
  }

  const std::string full_path = all_library->resolve_asset_weak_reference_to_full_path(weak_ref);

  const asset_system::AssetRepresentation *matching_asset = nullptr;
  ED_assetlist_iterate(library_ref, [&](asset_system::AssetRepresentation &asset) {
    if (asset.get_identifier().full_path() == full_path) {
>>>>>>> de8ce4e3
      matching_asset = &asset;
      return false;
    }
    return true;
  });
<<<<<<< HEAD
  if (reports && !matching_asset) {
    BKE_reportf(reports, RPT_ERROR, "No asset found at %s", asset_full_path.c_str());
=======

  if (reports && !matching_asset) {
    if (ED_assetlist_is_loaded(&library_ref)) {
      BKE_reportf(reports, RPT_ERROR, "No asset found at path \"%s\"", full_path.c_str());
    }
>>>>>>> de8ce4e3
  }
  return matching_asset;
}

<<<<<<< HEAD
static std::string rna_get_string(PointerRNA &ptr, const StringRefNull name)
{
  char *value = RNA_string_get_alloc(&ptr, name.c_str(), nullptr, 0, nullptr);
  std::string result = value ? value : "";
  MEM_SAFE_FREE(value);
  return result;
}

=======
>>>>>>> de8ce4e3
/** \note Does not check asset type or meta data. */
static const asset_system::AssetRepresentation *get_asset(const bContext &C,
                                                          PointerRNA &ptr,
                                                          ReportList *reports)
{
<<<<<<< HEAD
  const std::string path = rna_get_string(ptr, "asset_full_path");
  return get_asset_at_full_path(C, path, reports);
=======
  AssetWeakReference weak_ref{};
  weak_ref.asset_library_type = RNA_enum_get(&ptr, "asset_library_type");
  weak_ref.asset_library_identifier = RNA_string_get_alloc(
      &ptr, "asset_library_identifier", nullptr, 0, nullptr);
  weak_ref.relative_asset_identifier = RNA_string_get_alloc(
      &ptr, "relative_asset_identifier", nullptr, 0, nullptr);
  return find_asset_from_weak_ref(C, weak_ref, reports);
>>>>>>> de8ce4e3
}

static const bNodeTree *get_node_group(const bContext &C, PointerRNA &ptr, ReportList *reports)
{
  const asset_system::AssetRepresentation *asset = get_asset(C, ptr, reports);
  if (!asset) {
    return nullptr;
  }
  Main &bmain = *CTX_data_main(&C);
  bNodeTree *node_group = reinterpret_cast<bNodeTree *>(
      asset::asset_local_id_ensure_imported(bmain, *asset));
  if (!node_group) {
    return nullptr;
  }
  if (node_group->type != NTREE_GEOMETRY) {
    if (reports) {
      BKE_report(reports, RPT_ERROR, "Asset is not a geometry node group");
    }
    return nullptr;
  }
  return node_group;
}

class OperatorComputeContext : public ComputeContext {
 private:
  static constexpr const char *s_static_type = "OPERATOR";

  std::string operator_name_;

 public:
  OperatorComputeContext(std::string operator_name)
      : ComputeContext(s_static_type, nullptr), operator_name_(std::move(operator_name))
  {
    hash_.mix_in(s_static_type, strlen(s_static_type));
    hash_.mix_in(operator_name_.data(), operator_name_.size());
  }

 private:
  void print_current_in_line(std::ostream &stream) const override
  {
    stream << "Operator: " << operator_name_;
  }
};

/**
 * Geometry nodes currently requires working on "evaluated" data-blocks (rather than "original"
 * data-blocks that are part of a #Main data-base). This could change in the future, but for now,
 * we need to create evaluated copies of geometry before passing it to geometry nodes. Implicit
 * sharing lets us avoid copying attribute data though.
 */
static bke::GeometrySet get_original_geometry_eval_copy(Object &object)
{
  switch (object.type) {
    case OB_CURVES: {
      Curves *curves = BKE_curves_copy_for_eval(static_cast<const Curves *>(object.data));
      return bke::GeometrySet::create_with_curves(curves);
    }
    case OB_POINTCLOUD: {
      PointCloud *points = BKE_pointcloud_copy_for_eval(
          static_cast<const PointCloud *>(object.data));
      return bke::GeometrySet::create_with_pointcloud(points);
    }
    case OB_MESH: {
      const Mesh *mesh = static_cast<const Mesh *>(object.data);
      if (mesh->edit_mesh) {
        Mesh *mesh_copy = BKE_mesh_wrapper_from_editmesh(mesh->edit_mesh, nullptr, mesh);
        BKE_mesh_wrapper_ensure_mdata(mesh_copy);
        Mesh *final_copy = BKE_mesh_copy_for_eval(mesh_copy);
        BKE_id_free(nullptr, mesh_copy);
        return bke::GeometrySet::create_with_mesh(final_copy);
      }
      return bke::GeometrySet::create_with_mesh(BKE_mesh_copy_for_eval(mesh));
    }
    default:
      return {};
  }
}

static void store_result_geometry(Main &bmain, Object &object, bke::GeometrySet geometry)
{
  switch (object.type) {
    case OB_CURVES: {
      Curves &curves = *static_cast<Curves *>(object.data);
      Curves *new_curves = geometry.get_curves_for_write();
      if (!new_curves) {
        curves.geometry.wrap() = {};
        break;
      }

      /* Anonymous attributes shouldn't be available on the applied geometry. */
      new_curves->geometry.wrap().attributes_for_write().remove_anonymous();

      curves.geometry.wrap() = std::move(new_curves->geometry.wrap());
      BKE_object_material_from_eval_data(&bmain, &object, &new_curves->id);
      break;
    }
    case OB_POINTCLOUD: {
      PointCloud &points = *static_cast<PointCloud *>(object.data);
      PointCloud *new_points =
          geometry.get_component_for_write<bke::PointCloudComponent>().release();
      if (!new_points) {
        CustomData_free(&points.pdata, points.totpoint);
        points.totpoint = 0;
        break;
      }

      /* Anonymous attributes shouldn't be available on the applied geometry. */
      new_points->attributes_for_write().remove_anonymous();

      BKE_object_material_from_eval_data(&bmain, &object, &new_points->id);
      BKE_pointcloud_nomain_to_pointcloud(new_points, &points);
      break;
    }
    case OB_MESH: {
      Mesh &mesh = *static_cast<Mesh *>(object.data);
      Mesh *new_mesh = geometry.get_component_for_write<bke::MeshComponent>().release();
      if (!new_mesh) {
        BKE_mesh_clear_geometry(&mesh);
        if (object.mode == OB_MODE_EDIT) {
          EDBM_mesh_make(&object, SCE_SELECT_VERTEX, true);
        }
        break;
      }

      /* Anonymous attributes shouldn't be available on the applied geometry. */
      new_mesh->attributes_for_write().remove_anonymous();

      BKE_object_material_from_eval_data(&bmain, &object, &new_mesh->id);
      BKE_mesh_nomain_to_mesh(new_mesh, &mesh, &object);
      if (object.mode == OB_MODE_EDIT) {
        EDBM_mesh_make(&object, SCE_SELECT_VERTEX, true);
        BKE_editmesh_looptri_and_normals_calc(mesh.edit_mesh);
      }
      break;
    }
  }
}

static int run_node_group_exec(bContext *C, wmOperator *op)
{
  Main *bmain = CTX_data_main(C);
  Depsgraph *depsgraph = CTX_data_ensure_evaluated_depsgraph(C);
  Scene *scene = CTX_data_scene(C);
  ViewLayer *view_layer = CTX_data_view_layer(C);
  Object *active_object = CTX_data_active_object(C);
  if (!active_object) {
    return OPERATOR_CANCELLED;
  }
  if (active_object->mode == OB_MODE_OBJECT) {
    return OPERATOR_CANCELLED;
  }
  const eObjectMode mode = eObjectMode(active_object->mode);

  const bNodeTree *node_tree = get_node_group(*C, *op->ptr, op->reports);
  if (!node_tree) {
    return OPERATOR_CANCELLED;
  }

  const nodes::GeometryNodesLazyFunctionGraphInfo *lf_graph_info =
      nodes::ensure_geometry_nodes_lazy_function_graph(*node_tree);
  if (lf_graph_info == nullptr) {
    BKE_report(op->reports, RPT_ERROR, "Cannot evaluate node group");
    return OPERATOR_CANCELLED;
  }

  uint objects_len = 0;
  Object **objects = BKE_view_layer_array_from_objects_in_mode_unique_data(
      scene, view_layer, CTX_wm_view3d(C), &objects_len, mode);

  OperatorComputeContext compute_context(op->type->idname);

  for (Object *object : Span(objects, objects_len)) {
    if (!ELEM(object->type, OB_CURVES, OB_POINTCLOUD, OB_MESH)) {
      continue;
    }
    nodes::GeoNodesOperatorData operator_eval_data{};
    operator_eval_data.depsgraph = depsgraph;
    operator_eval_data.self_object = object;

    bke::GeometrySet geometry_orig = get_original_geometry_eval_copy(*object);

    bke::GeometrySet new_geometry = nodes::execute_geometry_nodes_on_geometry(
        *node_tree,
        op->properties,
        compute_context,
        std::move(geometry_orig),
        [&](nodes::GeoNodesLFUserData &user_data) {
          user_data.operator_data = &operator_eval_data;
          user_data.log_socket_values = false;
        });

    store_result_geometry(*bmain, *object, std::move(new_geometry));

    DEG_id_tag_update(static_cast<ID *>(object->data), ID_RECALC_GEOMETRY);
    WM_event_add_notifier(C, NC_GEOM | ND_DATA, object->data);
  }

  MEM_SAFE_FREE(objects);

  return OPERATOR_FINISHED;
}

static int run_node_group_invoke(bContext *C, wmOperator *op, const wmEvent * /*event*/)
{
  const bNodeTree *node_tree = get_node_group(*C, *op->ptr, op->reports);
  if (!node_tree) {
    return OPERATOR_CANCELLED;
  }

  nodes::update_input_properties_from_node_tree(*node_tree, op->properties, true, *op->properties);
  nodes::update_output_properties_from_node_tree(*node_tree, op->properties, *op->properties);

  return run_node_group_exec(C, op);
}

static char *run_node_group_get_description(bContext *C, wmOperatorType * /*ot*/, PointerRNA *ptr)
{
  const asset_system::AssetRepresentation *asset = get_asset(*C, *ptr, nullptr);
  if (!asset) {
    return nullptr;
  }
  const char *description = asset->get_metadata().description;
  if (!description) {
    return nullptr;
  }
  return BLI_strdup(description);
}

<<<<<<< HEAD
static void add_attribute_search_or_value_buttons(uiLayout *layout,
                                                  PointerRNA *md_ptr,
                                                  const bNodeSocket &socket)
{
  char socket_id_esc[sizeof(socket.identifier) * 2];
  BLI_str_escape(socket_id_esc, socket.identifier, sizeof(socket_id_esc));
  const std::string rna_path = "[\"" + std::string(socket_id_esc) + "\"]";
  const std::string rna_path_use_attribute = "[\"" + std::string(socket_id_esc) +
                                             nodes::input_use_attribute_suffix() + "\"]";
  const std::string rna_path_attribute_name = "[\"" + std::string(socket_id_esc) +
                                              nodes::input_attribute_name_suffix() + "\"]";

  /* We're handling this manually in this case. */
  uiLayoutSetPropDecorate(layout, false);

  uiLayout *split = uiLayoutSplit(layout, 0.4f, false);
  uiLayout *name_row = uiLayoutRow(split, false);
  uiLayoutSetAlignment(name_row, UI_LAYOUT_ALIGN_RIGHT);

  const bool use_attribute = RNA_boolean_get(md_ptr, rna_path_use_attribute.c_str());
  if (socket.type == SOCK_BOOLEAN && !use_attribute) {
    uiItemL(name_row, "", ICON_NONE);
  }
  else {
    uiItemL(name_row, socket.name, ICON_NONE);
  }

  uiLayout *prop_row = uiLayoutRow(split, true);
  if (socket.type == SOCK_BOOLEAN) {
    uiLayoutSetPropSep(prop_row, false);
    uiLayoutSetAlignment(prop_row, UI_LAYOUT_ALIGN_EXPAND);
  }

  if (use_attribute) {
    /* TODO: Add attribute search. */
    uiItemR(prop_row, md_ptr, rna_path_attribute_name.c_str(), 0, "", ICON_NONE);
  }
  else {
    const char *name = socket.type == SOCK_BOOLEAN ? socket.name : "";
    uiItemR(prop_row, md_ptr, rna_path.c_str(), 0, name, ICON_NONE);
  }

  uiItemR(
      prop_row, md_ptr, rna_path_use_attribute.c_str(), UI_ITEM_R_ICON_ONLY, "", ICON_SPREADSHEET);
}

static void draw_property_for_socket(const bNodeTree &node_tree,
                                     uiLayout *layout,
                                     IDProperty *op_properties,
                                     PointerRNA *bmain_ptr,
                                     PointerRNA *op_ptr,
                                     const bNodeSocket &socket,
                                     const int socket_index)
{
  /* The property should be created in #MOD_nodes_update_interface with the correct type. */
  IDProperty *property = IDP_GetPropertyFromGroup(op_properties, socket.identifier);

  /* IDProperties can be removed with python, so there could be a situation where
   * there isn't a property for a socket or it doesn't have the correct type. */
  if (property == nullptr || !nodes::id_property_type_matches_socket(socket, *property)) {
    return;
  }

  char socket_id_esc[sizeof(socket.identifier) * 2];
  BLI_str_escape(socket_id_esc, socket.identifier, sizeof(socket_id_esc));

  char rna_path[sizeof(socket_id_esc) + 4];
  SNPRINTF(rna_path, "[\"%s\"]", socket_id_esc);

  uiLayout *row = uiLayoutRow(layout, true);
  uiLayoutSetPropDecorate(row, true);

  /* Use #uiItemPointerR to draw pointer properties because #uiItemR would not have enough
   * information about what type of ID to select for editing the values. This is because
   * pointer IDProperties contain no information about their type. */
  switch (socket.type) {
    case SOCK_OBJECT:
      uiItemPointerR(row, op_ptr, rna_path, bmain_ptr, "objects", socket.name, ICON_OBJECT_DATA);
      break;
    case SOCK_COLLECTION:
      uiItemPointerR(
          row, op_ptr, rna_path, bmain_ptr, "collections", socket.name, ICON_OUTLINER_COLLECTION);
      break;
    case SOCK_MATERIAL:
      uiItemPointerR(row, op_ptr, rna_path, bmain_ptr, "materials", socket.name, ICON_MATERIAL);
      break;
    case SOCK_TEXTURE:
      uiItemPointerR(row, op_ptr, rna_path, bmain_ptr, "textures", socket.name, ICON_TEXTURE);
      break;
    case SOCK_IMAGE:
      uiItemPointerR(row, op_ptr, rna_path, bmain_ptr, "images", socket.name, ICON_IMAGE);
      break;
    default:
      if (nodes::input_has_attribute_toggle(node_tree, socket_index)) {
        add_attribute_search_or_value_buttons(row, op_ptr, socket);
      }
      else {
        uiItemR(row, op_ptr, rna_path, 0, socket.name, ICON_NONE);
      }
  }
  if (!nodes::input_has_attribute_toggle(node_tree, socket_index)) {
    uiItemL(row, "", ICON_BLANK1);
  }
}

static void run_node_group_ui(bContext *C, wmOperator *op)
{
  uiLayout *layout = op->layout;
  uiLayoutSetPropSep(layout, true);
  uiLayoutSetPropDecorate(layout, false);
  Main *bmain = CTX_data_main(C);
  PointerRNA bmain_ptr;
  RNA_main_pointer_create(bmain, &bmain_ptr);

  const bNodeTree *node_tree = get_node_group(*C, *op->ptr, nullptr);
  if (!node_tree) {
    return;
  }

  int input_index;
  LISTBASE_FOREACH_INDEX (bNodeSocket *, io_socket, &node_tree->inputs, input_index) {
    draw_property_for_socket(
        *node_tree, layout, op->properties, &bmain_ptr, op->ptr, *io_socket, input_index);
  }
}

=======
>>>>>>> de8ce4e3
void GEOMETRY_OT_execute_node_group(wmOperatorType *ot)
{
  ot->name = "Run Node Group";
  ot->idname = __func__;
  ot->description = "Execute a node group on geometry";

<<<<<<< HEAD
  /* Poll is not possible, since it doesn't have access to the operator's properties. */
=======
  /* A proper poll is not possible, since it doesn't have access to the operator's properties. */
>>>>>>> de8ce4e3
  ot->invoke = run_node_group_invoke;
  ot->exec = run_node_group_exec;
  ot->get_description = run_node_group_get_description;
  ot->ui = run_node_group_ui;

  ot->flag = OPTYPE_REGISTER | OPTYPE_UNDO;

  PropertyRNA *prop;
<<<<<<< HEAD
  prop = RNA_def_string(ot->srna, "asset_full_path", nullptr, 0, "Asset Path", "");
=======
  prop = RNA_def_enum(ot->srna,
                      "asset_library_type",
                      rna_enum_aset_library_type_items,
                      ASSET_LIBRARY_LOCAL,
                      "Asset Library Type",
                      "");
  RNA_def_property_flag(prop, PROP_HIDDEN | PROP_SKIP_SAVE);
  prop = RNA_def_string(
      ot->srna, "asset_library_identifier", nullptr, 0, "Asset Library Identifier", "");
  RNA_def_property_flag(prop, PROP_HIDDEN | PROP_SKIP_SAVE);
  prop = RNA_def_string(
      ot->srna, "relative_asset_identifier", nullptr, 0, "Relative Asset Identifier", "");
>>>>>>> de8ce4e3
  RNA_def_property_flag(prop, PROP_HIDDEN | PROP_SKIP_SAVE);
}

/** \} */

/* -------------------------------------------------------------------- */
/** \name Menu
 * \{ */

static bool asset_menu_poll(const bContext *C, MenuType * /*mt*/)
{
  return CTX_wm_view3d(C);
}

static asset::AssetItemTree &get_static_item_tree()
{
  static asset::AssetItemTree tree;
  return tree;
}

static asset::AssetItemTree build_catalog_tree(const bContext &C)
{
  AssetFilterSettings type_filter{};
  type_filter.id_types = FILTER_ID_NT;
  AssetTag operator_tag;
  STRNCPY(operator_tag.name, "Operator");
  BLI_addtail(&type_filter.tags, &operator_tag);
  auto meta_data_filter = [&](const AssetMetaData &meta_data) {
    const IDProperty *tree_type = BKE_asset_metadata_idprop_find(&meta_data, "type");
    if (tree_type == nullptr || IDP_Int(tree_type) != NTREE_GEOMETRY) {
      return false;
    }
    return true;
  };
  const AssetLibraryReference library = asset_system::all_library_reference();
  return asset::build_filtered_all_catalog_tree(library, C, type_filter, meta_data_filter);
}

/**
 * Avoid adding a separate root catalog when the assets have already been added to one of the
 * builtin menus. The need to define the builtin menu labels here is non-ideal. We don't have
 * any UI introspection that can do this though.
 */
static Set<std::string> get_builtin_menus(const ObjectType object_type, const eObjectMode mode)
{
  Set<std::string> menus;
  switch (object_type) {
    case OB_CURVES:
      menus.add_new("View");
      menus.add_new("Select");
      menus.add_new("Curves");
      break;
    case OB_MESH:
      switch (mode) {
        case OB_MODE_EDIT:
          menus.add_new("View");
          menus.add_new("Select");
          menus.add_new("Add");
          menus.add_new("Mesh");
          menus.add_new("Vertex");
          menus.add_new("Edge");
          menus.add_new("Face");
          menus.add_new("UV");
          break;
        case OB_MODE_SCULPT:
          menus.add_new("View");
          menus.add_new("Sculpt");
          menus.add_new("Mask");
          menus.add_new("Face Sets");
          break;
        case OB_MODE_VERTEX_PAINT:
          menus.add_new("View");
          menus.add_new("Paint");
          break;
        case OB_MODE_WEIGHT_PAINT:
          menus.add_new("View");
          menus.add_new("Weights");
          break;
        default:
          break;
      }
    default:
      break;
  }
  return menus;
}

static void node_add_catalog_assets_draw(const bContext *C, Menu *menu)
{
  bScreen &screen = *CTX_wm_screen(C);
  asset::AssetItemTree &tree = get_static_item_tree();
  const PointerRNA menu_path_ptr = CTX_data_pointer_get(C, "asset_catalog_path");
  if (RNA_pointer_is_null(&menu_path_ptr)) {
    return;
  }
  const auto &menu_path = *static_cast<const asset_system::AssetCatalogPath *>(menu_path_ptr.data);
  const Span<asset_system::AssetRepresentation *> assets = tree.assets_per_path.lookup(menu_path);
  asset_system::AssetCatalogTreeItem *catalog_item = tree.catalogs.find_item(menu_path);
  BLI_assert(catalog_item != nullptr);

  if (assets.is_empty() && !catalog_item->has_children()) {
    return;
  }

  uiLayout *layout = menu->layout;
  uiItemS(layout);

  for (const asset_system::AssetRepresentation *asset : assets) {
    uiLayout *col = uiLayoutColumn(layout, false);
    wmOperatorType *ot = WM_operatortype_find("GEOMETRY_OT_execute_node_group", true);
<<<<<<< HEAD
=======
    const std::unique_ptr<AssetWeakReference> weak_ref = asset->make_weak_reference();
>>>>>>> de8ce4e3
    PointerRNA props_ptr;
    uiItemFullO_ptr(col,
                    ot,
                    IFACE_(asset->get_name().c_str()),
                    ICON_NONE,
                    nullptr,
                    WM_OP_INVOKE_DEFAULT,
<<<<<<< HEAD
                    0,
                    &props_ptr);
    RNA_string_set(&props_ptr, "asset_full_path", asset->get_identifier().full_path().c_str());
=======
                    eUI_Item_Flag(0),
                    &props_ptr);
    RNA_enum_set(&props_ptr, "asset_library_type", weak_ref->asset_library_type);
    RNA_string_set(&props_ptr, "asset_library_identifier", weak_ref->asset_library_identifier);
    RNA_string_set(&props_ptr, "relative_asset_identifier", weak_ref->relative_asset_identifier);
>>>>>>> de8ce4e3
  }

  asset_system::AssetLibrary *all_library = ED_assetlist_library_get_once_available(
      asset_system::all_library_reference());
  if (!all_library) {
    return;
  }

  catalog_item->foreach_child([&](asset_system::AssetCatalogTreeItem &child_item) {
    PointerRNA path_ptr = asset::persistent_catalog_path_rna_pointer(
        screen, *all_library, child_item);
    if (path_ptr.data == nullptr) {
      return;
    }
    uiLayout *col = uiLayoutColumn(layout, false);
    uiLayoutSetContextPointer(col, "asset_catalog_path", &path_ptr);
    uiItemM(col,
            "GEO_MT_node_operator_catalog_assets",
            IFACE_(child_item.get_name().c_str()),
            ICON_NONE);
  });
}

MenuType node_group_operator_assets_menu()
{
  MenuType type{};
  STRNCPY(type.idname, "GEO_MT_node_operator_catalog_assets");
  type.poll = asset_menu_poll;
  type.draw = node_add_catalog_assets_draw;
  type.listener = asset::asset_reading_region_listen_fn;
  return type;
}

void ui_template_node_operator_asset_menu_items(uiLayout &layout,
                                                bContext &C,
                                                const StringRef catalog_path)
{
  bScreen &screen = *CTX_wm_screen(&C);
  asset::AssetItemTree &tree = get_static_item_tree();
  const asset_system::AssetCatalogTreeItem *item = tree.catalogs.find_root_item(catalog_path);
  if (!item) {
    return;
  }
  asset_system::AssetLibrary *all_library = ED_assetlist_library_get_once_available(
      asset_system::all_library_reference());
  if (!all_library) {
    return;
  }
  PointerRNA path_ptr = asset::persistent_catalog_path_rna_pointer(screen, *all_library, *item);
  if (path_ptr.data == nullptr) {
    return;
  }
  uiItemS(&layout);
  uiLayout *col = uiLayoutColumn(&layout, false);
  uiLayoutSetContextPointer(col, "asset_catalog_path", &path_ptr);
  uiItemMContents(col, "GEO_MT_node_operator_catalog_assets");
}

void ui_template_node_operator_asset_root_items(uiLayout &layout, bContext &C)
{
  bScreen &screen = *CTX_wm_screen(&C);
  const Object *active_object = CTX_data_active_object(&C);
  if (!active_object) {
    return;
  }
  asset::AssetItemTree &tree = get_static_item_tree();
  tree = build_catalog_tree(C);
  if (tree.catalogs.is_empty()) {
    return;
  }

  asset_system::AssetLibrary *all_library = ED_assetlist_library_get_once_available(
      asset_system::all_library_reference());
  if (!all_library) {
    return;
  }

  const Set<std::string> builtin_menus = get_builtin_menus(ObjectType(active_object->type),
                                                           eObjectMode(active_object->mode));

  tree.catalogs.foreach_root_item([&](asset_system::AssetCatalogTreeItem &item) {
    if (builtin_menus.contains(item.get_name())) {
      return;
    }
    PointerRNA path_ptr = asset::persistent_catalog_path_rna_pointer(screen, *all_library, item);
    if (path_ptr.data == nullptr) {
      return;
    }
    uiLayout *col = uiLayoutColumn(&layout, false);
    uiLayoutSetContextPointer(col, "asset_catalog_path", &path_ptr);
    const char *text = IFACE_(item.get_name().c_str());
    uiItemM(col, "GEO_MT_node_operator_catalog_assets", text, ICON_NONE);
  });
}

/** \} */

}  // namespace blender::ed::geometry<|MERGE_RESOLUTION|>--- conflicted
+++ resolved
@@ -40,10 +40,7 @@
 
 #include "RNA_access.h"
 #include "RNA_define.h"
-<<<<<<< HEAD
-=======
 #include "RNA_enum_types.h"
->>>>>>> de8ce4e3
 
 #include "UI_interface.h"
 #include "UI_resources.h"
@@ -73,22 +70,6 @@
 /** \name Operator
  * \{ */
 
-<<<<<<< HEAD
-static const asset_system::AssetRepresentation *get_asset_at_full_path(
-    const bContext &C, const StringRefNull asset_full_path, ReportList *reports)
-{
-  const AssetLibraryReference library_ref = asset_system::all_library_reference();
-  ED_assetlist_storage_fetch(&library_ref, &C);
-  ED_assetlist_ensure_previews_job(&library_ref, &C);
-  asset_system::AssetLibrary *library = ED_assetlist_library_get_once_available(library_ref);
-  if (!library) {
-    return nullptr;
-  }
-
-  const asset_system::AssetRepresentation *matching_asset = nullptr;
-  ED_assetlist_iterate(library_ref, [&](asset_system::AssetRepresentation &asset) {
-    if (asset.get_identifier().full_path() == asset_full_path) {
-=======
 /**
  * #AssetLibrary::resolve_asset_weak_reference_to_full_path() currently does not support local
  * assets.
@@ -144,46 +125,25 @@
   const asset_system::AssetRepresentation *matching_asset = nullptr;
   ED_assetlist_iterate(library_ref, [&](asset_system::AssetRepresentation &asset) {
     if (asset.get_identifier().full_path() == full_path) {
->>>>>>> de8ce4e3
       matching_asset = &asset;
       return false;
     }
     return true;
   });
-<<<<<<< HEAD
-  if (reports && !matching_asset) {
-    BKE_reportf(reports, RPT_ERROR, "No asset found at %s", asset_full_path.c_str());
-=======
 
   if (reports && !matching_asset) {
     if (ED_assetlist_is_loaded(&library_ref)) {
       BKE_reportf(reports, RPT_ERROR, "No asset found at path \"%s\"", full_path.c_str());
     }
->>>>>>> de8ce4e3
   }
   return matching_asset;
 }
 
-<<<<<<< HEAD
-static std::string rna_get_string(PointerRNA &ptr, const StringRefNull name)
-{
-  char *value = RNA_string_get_alloc(&ptr, name.c_str(), nullptr, 0, nullptr);
-  std::string result = value ? value : "";
-  MEM_SAFE_FREE(value);
-  return result;
-}
-
-=======
->>>>>>> de8ce4e3
 /** \note Does not check asset type or meta data. */
 static const asset_system::AssetRepresentation *get_asset(const bContext &C,
                                                           PointerRNA &ptr,
                                                           ReportList *reports)
 {
-<<<<<<< HEAD
-  const std::string path = rna_get_string(ptr, "asset_full_path");
-  return get_asset_at_full_path(C, path, reports);
-=======
   AssetWeakReference weak_ref{};
   weak_ref.asset_library_type = RNA_enum_get(&ptr, "asset_library_type");
   weak_ref.asset_library_identifier = RNA_string_get_alloc(
@@ -191,7 +151,6 @@
   weak_ref.relative_asset_identifier = RNA_string_get_alloc(
       &ptr, "relative_asset_identifier", nullptr, 0, nullptr);
   return find_asset_from_weak_ref(C, weak_ref, reports);
->>>>>>> de8ce4e3
 }
 
 static const bNodeTree *get_node_group(const bContext &C, PointerRNA &ptr, ReportList *reports)
@@ -420,7 +379,6 @@
   return BLI_strdup(description);
 }
 
-<<<<<<< HEAD
 static void add_attribute_search_or_value_buttons(uiLayout *layout,
                                                   PointerRNA *md_ptr,
                                                   const bNodeSocket &socket)
@@ -456,11 +414,11 @@
 
   if (use_attribute) {
     /* TODO: Add attribute search. */
-    uiItemR(prop_row, md_ptr, rna_path_attribute_name.c_str(), 0, "", ICON_NONE);
+    uiItemR(prop_row, md_ptr, rna_path_attribute_name.c_str(), UI_ITEM_NONE, "", ICON_NONE);
   }
   else {
     const char *name = socket.type == SOCK_BOOLEAN ? socket.name : "";
-    uiItemR(prop_row, md_ptr, rna_path.c_str(), 0, name, ICON_NONE);
+    uiItemR(prop_row, md_ptr, rna_path.c_str(), UI_ITEM_NONE, name, ICON_NONE);
   }
 
   uiItemR(
@@ -518,7 +476,7 @@
         add_attribute_search_or_value_buttons(row, op_ptr, socket);
       }
       else {
-        uiItemR(row, op_ptr, rna_path, 0, socket.name, ICON_NONE);
+        uiItemR(row, op_ptr, rna_path, UI_ITEM_NONE, socket.name, ICON_NONE);
       }
   }
   if (!nodes::input_has_attribute_toggle(node_tree, socket_index)) {
@@ -547,19 +505,13 @@
   }
 }
 
-=======
->>>>>>> de8ce4e3
 void GEOMETRY_OT_execute_node_group(wmOperatorType *ot)
 {
   ot->name = "Run Node Group";
   ot->idname = __func__;
   ot->description = "Execute a node group on geometry";
 
-<<<<<<< HEAD
-  /* Poll is not possible, since it doesn't have access to the operator's properties. */
-=======
   /* A proper poll is not possible, since it doesn't have access to the operator's properties. */
->>>>>>> de8ce4e3
   ot->invoke = run_node_group_invoke;
   ot->exec = run_node_group_exec;
   ot->get_description = run_node_group_get_description;
@@ -568,9 +520,6 @@
   ot->flag = OPTYPE_REGISTER | OPTYPE_UNDO;
 
   PropertyRNA *prop;
-<<<<<<< HEAD
-  prop = RNA_def_string(ot->srna, "asset_full_path", nullptr, 0, "Asset Path", "");
-=======
   prop = RNA_def_enum(ot->srna,
                       "asset_library_type",
                       rna_enum_aset_library_type_items,
@@ -583,7 +532,6 @@
   RNA_def_property_flag(prop, PROP_HIDDEN | PROP_SKIP_SAVE);
   prop = RNA_def_string(
       ot->srna, "relative_asset_identifier", nullptr, 0, "Relative Asset Identifier", "");
->>>>>>> de8ce4e3
   RNA_def_property_flag(prop, PROP_HIDDEN | PROP_SKIP_SAVE);
 }
 
@@ -694,10 +642,7 @@
   for (const asset_system::AssetRepresentation *asset : assets) {
     uiLayout *col = uiLayoutColumn(layout, false);
     wmOperatorType *ot = WM_operatortype_find("GEOMETRY_OT_execute_node_group", true);
-<<<<<<< HEAD
-=======
     const std::unique_ptr<AssetWeakReference> weak_ref = asset->make_weak_reference();
->>>>>>> de8ce4e3
     PointerRNA props_ptr;
     uiItemFullO_ptr(col,
                     ot,
@@ -705,17 +650,11 @@
                     ICON_NONE,
                     nullptr,
                     WM_OP_INVOKE_DEFAULT,
-<<<<<<< HEAD
-                    0,
-                    &props_ptr);
-    RNA_string_set(&props_ptr, "asset_full_path", asset->get_identifier().full_path().c_str());
-=======
-                    eUI_Item_Flag(0),
+                    UI_ITEM_NONE,
                     &props_ptr);
     RNA_enum_set(&props_ptr, "asset_library_type", weak_ref->asset_library_type);
     RNA_string_set(&props_ptr, "asset_library_identifier", weak_ref->asset_library_identifier);
     RNA_string_set(&props_ptr, "relative_asset_identifier", weak_ref->relative_asset_identifier);
->>>>>>> de8ce4e3
   }
 
   asset_system::AssetLibrary *all_library = ED_assetlist_library_get_once_available(
