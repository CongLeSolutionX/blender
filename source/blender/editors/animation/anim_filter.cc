--- conflicted
+++ resolved
@@ -1609,20 +1609,9 @@
     return items;
   }
 
-<<<<<<< HEAD
-    /* Add ungrouped channels. */
-    if (!show_active_group_only) {
-      int first_ungrouped_fcurve_index = 0;
-      if (!channel_bag->channel_groups().is_empty()) {
-        const bActionGroup *last_group = channel_bag->channel_groups().last();
-        first_ungrouped_fcurve_index = last_group->fcurve_range_start +
-                                       last_group->fcurve_range_length;
-      }
-=======
   if (!expansion_is_ok) {
     return items;
   }
->>>>>>> e8b81065
 
   /* Add channel groups and their member channels. */
   for (bActionGroup *group : channel_bag->channel_groups()) {
@@ -1631,7 +1620,7 @@
   }
 
   /* Add ungrouped channels. */
-  if (!(filter_mode & ANIMFILTER_ACTGROUPED)) {
+  if (!show_active_group_only) {
     int first_ungrouped_fcurve_index = 0;
     if (!channel_bag->channel_groups().is_empty()) {
       const bActionGroup *last_group = channel_bag->channel_groups().last();
