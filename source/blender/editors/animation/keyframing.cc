--- conflicted
+++ resolved
@@ -325,18 +325,12 @@
   if (insert_channel_flags & USER_ANIM_KEY_CHANNEL_CUSTOM_PROPERTIES) {
     if (properties) {
       LISTBASE_FOREACH (IDProperty *, prop, &properties->data.group) {
-<<<<<<< HEAD
         if (!is_keyable_type(prop)) {
           continue;
         }
-        std::string name = prop->name;
-        std::string rna_path = "[\"" + name + "\"]";
-        paths.append(rna_path);
-=======
         char name_escaped[MAX_IDPROP_NAME * 2];
         BLI_str_escape(name_escaped, prop->name, sizeof(name_escaped));
         paths.append(fmt::format("[\"{}\"]", name_escaped));
->>>>>>> 8a1c2b17
       }
     }
   }
