/* SPDX-FileCopyrightText: 2009 Blender Authors, Joshua Leung. All rights reserved.
 *
 * SPDX-License-Identifier: GPL-2.0-or-later */

/** \file
 * \ingroup edanimation
 */

#include <cfloat>
#include <cmath>
#include <cstddef>
#include <cstdio>
#include <cstring>

#include "MEM_guardedalloc.h"

#include "BLI_blenlib.h"
#include "BLI_utildefines.h"

#include "DNA_anim_types.h"
#include "DNA_object_types.h"
#include "DNA_scene_types.h"

#include "BKE_animsys.h"
#include "BKE_context.hh"
#include "BKE_main.h"
#include "BKE_report.h"

#include "DEG_depsgraph.hh"

#include "ANIM_keyframing.hh"
#include "ED_keyframing.hh"
#include "ED_screen.hh"

#include "UI_interface.hh"
#include "UI_resources.hh"

#include "WM_api.hh"
#include "WM_types.hh"

#include "RNA_access.hh"
#include "RNA_define.hh"
#include "RNA_enum_types.hh"
#include "RNA_path.hh"

#include "anim_intern.h"

/* ************************************************** */
/* KEYING SETS - OPERATORS (for use in UI panels) */
/* These operators are really duplication of existing functionality, but just for completeness,
 * they're here too, and will give the basic data needed...
 */

/* poll callback for adding default KeyingSet */
static bool keyingset_poll_default_add(bContext *C)
{
  /* as long as there's an active Scene, it's fine */
  return (CTX_data_scene(C) != nullptr);
}

/* poll callback for editing active KeyingSet */
static bool keyingset_poll_active_edit(bContext *C)
{
  Scene *scene = CTX_data_scene(C);

  if (scene == nullptr) {
    return false;
  }

  /* there must be an active KeyingSet (and KeyingSets) */
  return ((scene->active_keyingset > 0) && (scene->keyingsets.first));
}

/* poll callback for editing active KeyingSet Path */
static bool keyingset_poll_activePath_edit(bContext *C)
{
  Scene *scene = CTX_data_scene(C);
  KeyingSet *ks;

  if (scene == nullptr) {
    return false;
  }
  if (scene->active_keyingset <= 0) {
    return false;
  }

  ks = static_cast<KeyingSet *>(BLI_findlink(&scene->keyingsets, scene->active_keyingset - 1));

  /* there must be an active KeyingSet and an active path */
  return ((ks) && (ks->paths.first) && (ks->active_path > 0));
}

/* Add a Default (Empty) Keying Set ------------------------- */

static int add_default_keyingset_exec(bContext *C, wmOperator * /*op*/)
{
  Scene *scene = CTX_data_scene(C);
  eKS_Settings flag = eKS_Settings(0);
  eInsertKeyFlags keyingflag = eInsertKeyFlags(0);

  /* validate flags
   * - absolute KeyingSets should be created by default
   */
  flag |= KEYINGSET_ABSOLUTE;

  keyingflag = ANIM_get_keyframing_flags(scene);

  /* call the API func, and set the active keyingset index */
  BKE_keyingset_add(&scene->keyingsets, nullptr, nullptr, flag, keyingflag);

  scene->active_keyingset = BLI_listbase_count(&scene->keyingsets);

  /* send notifiers */
  WM_event_add_notifier(C, NC_SCENE | ND_KEYINGSET, nullptr);

  return OPERATOR_FINISHED;
}

void ANIM_OT_keying_set_add(wmOperatorType *ot)
{
  /* identifiers */
  ot->name = "Add Empty Keying Set";
  ot->idname = "ANIM_OT_keying_set_add";
  ot->description = "Add a new (empty) keying set to the active Scene";

  /* callbacks */
  ot->exec = add_default_keyingset_exec;
  ot->poll = keyingset_poll_default_add;
}

/* Remove 'Active' Keying Set ------------------------- */

static int remove_active_keyingset_exec(bContext *C, wmOperator *op)
{
  Scene *scene = CTX_data_scene(C);
  KeyingSet *ks;

  /* verify the Keying Set to use:
   * - use the active one
   * - return error if it doesn't exist
   */
  if (scene->active_keyingset == 0) {
    BKE_report(op->reports, RPT_ERROR, "No active Keying Set to remove");
    return OPERATOR_CANCELLED;
  }

  if (scene->active_keyingset < 0) {
    BKE_report(op->reports, RPT_ERROR, "Cannot remove built in keying set");
    return OPERATOR_CANCELLED;
  }

  ks = static_cast<KeyingSet *>(BLI_findlink(&scene->keyingsets, scene->active_keyingset - 1));

  /* free KeyingSet's data, then remove it from the scene */
  BKE_keyingset_free_paths(ks);
  BLI_freelinkN(&scene->keyingsets, ks);

  /* the active one should now be the previously second-to-last one */
  scene->active_keyingset--;

  /* send notifiers */
  WM_event_add_notifier(C, NC_SCENE | ND_KEYINGSET, nullptr);

  return OPERATOR_FINISHED;
}

void ANIM_OT_keying_set_remove(wmOperatorType *ot)
{
  /* identifiers */
  ot->name = "Remove Active Keying Set";
  ot->idname = "ANIM_OT_keying_set_remove";
  ot->description = "Remove the active keying set";

  /* callbacks */
  ot->exec = remove_active_keyingset_exec;
  ot->poll = keyingset_poll_active_edit;
}

/* Add Empty Keying Set Path ------------------------- */

static int add_empty_ks_path_exec(bContext *C, wmOperator *op)
{
  Scene *scene = CTX_data_scene(C);
  KeyingSet *ks;
  KS_Path *ksp;

  /* verify the Keying Set to use:
   * - use the active one
   * - return error if it doesn't exist
   */
  if (scene->active_keyingset == 0) {
    BKE_report(op->reports, RPT_ERROR, "No active Keying Set to add empty path to");
    return OPERATOR_CANCELLED;
  }

  ks = static_cast<KeyingSet *>(BLI_findlink(&scene->keyingsets, scene->active_keyingset - 1));

  /* don't use the API method for this, since that checks on values... */
  ksp = static_cast<KS_Path *>(MEM_callocN(sizeof(KS_Path), "KeyingSetPath Empty"));
  BLI_addtail(&ks->paths, ksp);
  ks->active_path = BLI_listbase_count(&ks->paths);

  ksp->groupmode = KSP_GROUP_KSNAME; /* XXX? */
  ksp->idtype = ID_OB;
  ksp->flag = KSP_FLAG_WHOLE_ARRAY;

  return OPERATOR_FINISHED;
}

void ANIM_OT_keying_set_path_add(wmOperatorType *ot)
{
  /* identifiers */
  ot->name = "Add Empty Keying Set Path";
  ot->idname = "ANIM_OT_keying_set_path_add";
  ot->description = "Add empty path to active keying set";

  /* callbacks */
  ot->exec = add_empty_ks_path_exec;
  ot->poll = keyingset_poll_active_edit;
}

/* Remove Active Keying Set Path ------------------------- */

static int remove_active_ks_path_exec(bContext *C, wmOperator *op)
{
  Scene *scene = CTX_data_scene(C);
  KeyingSet *ks = static_cast<KeyingSet *>(
      BLI_findlink(&scene->keyingsets, scene->active_keyingset - 1));

  /* if there is a KeyingSet, find the nominated path to remove */
  if (!ks) {
    BKE_report(op->reports, RPT_ERROR, "No active Keying Set to remove a path from");
    return OPERATOR_CANCELLED;
  }

  KS_Path *ksp = static_cast<KS_Path *>(BLI_findlink(&ks->paths, ks->active_path - 1));
  if (!ksp) {
    BKE_report(op->reports, RPT_ERROR, "No active Keying Set path to remove");
    return OPERATOR_CANCELLED;
  }

  /* remove the active path from the KeyingSet */
  BKE_keyingset_free_path(ks, ksp);

  /* the active path should now be the previously second-to-last active one */
  ks->active_path--;

  return OPERATOR_FINISHED;
}

void ANIM_OT_keying_set_path_remove(wmOperatorType *ot)
{
  /* identifiers */
  ot->name = "Remove Active Keying Set Path";
  ot->idname = "ANIM_OT_keying_set_path_remove";
  ot->description = "Remove active Path from active keying set";

  /* callbacks */
  ot->exec = remove_active_ks_path_exec;
  ot->poll = keyingset_poll_activePath_edit;
}

/* ************************************************** */
/* KEYING SETS - OPERATORS (for use in UI menus) */

/* Add to KeyingSet Button Operator ------------------------ */

static int add_keyingset_button_exec(bContext *C, wmOperator *op)
{
  PropertyRNA *prop = nullptr;
  PointerRNA ptr = {nullptr};
  int index = 0, pflag = 0;

  if (!UI_context_active_but_prop_get(C, &ptr, &prop, &index)) {
    /* pass event on if no active button found */
    return (OPERATOR_CANCELLED | OPERATOR_PASS_THROUGH);
  }

  /* verify the Keying Set to use:
   * - use the active one for now (more control over this can be added later)
   * - add a new one if it doesn't exist
   */
  KeyingSet *ks = nullptr;
  Scene *scene = CTX_data_scene(C);
  if (scene->active_keyingset == 0) {
    eKS_Settings flag = eKS_Settings(0);
    eInsertKeyFlags keyingflag = eInsertKeyFlags(0);

    /* validate flags
     * - absolute KeyingSets should be created by default
     */
    flag |= KEYINGSET_ABSOLUTE;

    keyingflag |= ANIM_get_keyframing_flags(scene);

<<<<<<< HEAD
    if (blender::animrig::is_autokey_flag(scene, KEYING_FLAG_XYZ2RGB)) {
      keyingflag |= INSERTKEY_XYZ2RGB;
    }

=======
>>>>>>> e3b3399b
    /* call the API func, and set the active keyingset index */
    ks = BKE_keyingset_add(
        &scene->keyingsets, "ButtonKeyingSet", "Button Keying Set", flag, keyingflag);

    scene->active_keyingset = BLI_listbase_count(&scene->keyingsets);
  }
  else if (scene->active_keyingset < 0) {
    BKE_report(op->reports, RPT_ERROR, "Cannot add property to built in keying set");
    return OPERATOR_CANCELLED;
  }
  else {
    ks = static_cast<KeyingSet *>(BLI_findlink(&scene->keyingsets, scene->active_keyingset - 1));
  }

  /* check if property is able to be added */
  const bool all = RNA_boolean_get(op->ptr, "all");
  char *path = nullptr;
  bool changed = false;
  if (ptr.owner_id && ptr.data && prop && RNA_property_animateable(&ptr, prop)) {
    path = RNA_path_from_ID_to_property(&ptr, prop);

    if (path) {
      /* set flags */
      if (all) {
        pflag |= KSP_FLAG_WHOLE_ARRAY;

        /* we need to set the index for this to 0, even though it may break in some cases, this is
         * necessary if we want the entire array for most cases to get included without the user
         * having to worry about where they clicked
         */
        index = 0;
      }

      /* add path to this setting */
      BKE_keyingset_add_path(ks, ptr.owner_id, nullptr, path, index, pflag, KSP_GROUP_KSNAME);
      ks->active_path = BLI_listbase_count(&ks->paths);
      changed = true;

      /* free the temp path created */
      MEM_freeN(path);
    }
  }

  if (changed) {
    /* send updates */
    WM_event_add_notifier(C, NC_SCENE | ND_KEYINGSET, nullptr);

    /* show notification/report header, so that users notice that something changed */
    BKE_reportf(op->reports, RPT_INFO, "Property added to Keying Set: '%s'", ks->name);
  }

  return (changed) ? OPERATOR_FINISHED : OPERATOR_CANCELLED;
}

void ANIM_OT_keyingset_button_add(wmOperatorType *ot)
{
  /* identifiers */
  ot->name = "Add to Keying Set";
  ot->idname = "ANIM_OT_keyingset_button_add";
  ot->description = "Add current UI-active property to current keying set";

  /* callbacks */
  ot->exec = add_keyingset_button_exec;
  // op->poll = ???

  /* flags */
  ot->flag = OPTYPE_REGISTER | OPTYPE_UNDO;

  /* properties */
  RNA_def_boolean(ot->srna, "all", true, "All", "Add all elements of the array to a Keying Set");
}

/* Remove from KeyingSet Button Operator ------------------------ */

static int remove_keyingset_button_exec(bContext *C, wmOperator *op)
{
  PropertyRNA *prop = nullptr;
  PointerRNA ptr = {nullptr};
  int index = 0;

  if (!UI_context_active_but_prop_get(C, &ptr, &prop, &index)) {
    /* pass event on if no active button found */
    return (OPERATOR_CANCELLED | OPERATOR_PASS_THROUGH);
  }

  /* verify the Keying Set to use:
   * - use the active one for now (more control over this can be added later)
   * - return error if it doesn't exist
   */
  Scene *scene = CTX_data_scene(C);
  if (scene->active_keyingset == 0) {
    BKE_report(op->reports, RPT_ERROR, "No active Keying Set to remove property from");
    return OPERATOR_CANCELLED;
  }

  if (scene->active_keyingset < 0) {
    BKE_report(op->reports, RPT_ERROR, "Cannot remove property from built in keying set");
    return OPERATOR_CANCELLED;
  }

  KeyingSet *ks = static_cast<KeyingSet *>(
      BLI_findlink(&scene->keyingsets, scene->active_keyingset - 1));

  bool changed = false;
  char *path = nullptr;
  if (ptr.owner_id && ptr.data && prop) {
    path = RNA_path_from_ID_to_property(&ptr, prop);

    if (path) {
      KS_Path *ksp;

      /* try to find a path matching this description */
      ksp = BKE_keyingset_find_path(ks, ptr.owner_id, ks->name, path, index, KSP_GROUP_KSNAME);

      if (ksp) {
        BKE_keyingset_free_path(ks, ksp);
        changed = true;
      }

      /* free temp path used */
      MEM_freeN(path);
    }
  }

  if (changed) {
    /* send updates */
    WM_event_add_notifier(C, NC_SCENE | ND_KEYINGSET, nullptr);

    /* show warning */
    BKE_report(op->reports, RPT_INFO, "Property removed from keying set");
  }

  return (changed) ? OPERATOR_FINISHED : OPERATOR_CANCELLED;
}

void ANIM_OT_keyingset_button_remove(wmOperatorType *ot)
{
  /* identifiers */
  ot->name = "Remove from Keying Set";
  ot->idname = "ANIM_OT_keyingset_button_remove";
  ot->description = "Remove current UI-active property from current keying set";

  /* callbacks */
  ot->exec = remove_keyingset_button_exec;
  // op->poll = ???

  /* flags */
  ot->flag = OPTYPE_REGISTER | OPTYPE_UNDO;
}

/* ******************************************* */

/* Change Active KeyingSet Operator ------------------------ */
/* This operator checks if a menu should be shown
 * for choosing the KeyingSet to make the active one. */

static int keyingset_active_menu_invoke(bContext *C, wmOperator *op, const wmEvent * /*event*/)
{
  uiPopupMenu *pup;
  uiLayout *layout;

  /* call the menu, which will call this operator again, hence the canceled */
  pup = UI_popup_menu_begin(C, op->type->name, ICON_NONE);
  layout = UI_popup_menu_layout(pup);
  uiItemsEnumO(layout, "ANIM_OT_keying_set_active_set", "type");
  UI_popup_menu_end(C, pup);

  return OPERATOR_INTERFACE;
}

static int keyingset_active_menu_exec(bContext *C, wmOperator *op)
{
  Scene *scene = CTX_data_scene(C);
  int type = RNA_enum_get(op->ptr, "type");

  /* If type == 0, it will deselect any active keying set. */
  scene->active_keyingset = type;

  /* send notifiers */
  WM_event_add_notifier(C, NC_SCENE | ND_KEYINGSET, nullptr);

  return OPERATOR_FINISHED;
}

void ANIM_OT_keying_set_active_set(wmOperatorType *ot)
{
  PropertyRNA *prop;

  /* identifiers */
  ot->name = "Set Active Keying Set";
  ot->idname = "ANIM_OT_keying_set_active_set";
  ot->description = "Set a new active keying set";

  /* callbacks */
  ot->invoke = keyingset_active_menu_invoke;
  ot->exec = keyingset_active_menu_exec;
  ot->poll = ED_operator_areaactive;

  /* flags */
  ot->flag = OPTYPE_REGISTER | OPTYPE_UNDO;

  /* keyingset to use (dynamic enum) */
  prop = RNA_def_enum(
      ot->srna, "type", rna_enum_dummy_DEFAULT_items, 0, "Keying Set", "The Keying Set to use");
  RNA_def_enum_funcs(prop, ANIM_keying_sets_enum_itemf);
  // RNA_def_property_flag(prop, PROP_HIDDEN);
}

/* ******************************************* */
/* REGISTERED KEYING SETS */

/* Keying Set Type Info declarations */
static ListBase keyingset_type_infos = {nullptr, nullptr};

ListBase builtin_keyingsets = {nullptr, nullptr};

/* --------------- */

KeyingSetInfo *ANIM_keyingset_info_find_name(const char name[])
{
  /* sanity checks */
  if ((name == nullptr) || (name[0] == 0)) {
    return nullptr;
  }

  /* search by comparing names */
  return static_cast<KeyingSetInfo *>(
      BLI_findstring(&keyingset_type_infos, name, offsetof(KeyingSetInfo, idname)));
}

KeyingSet *ANIM_builtin_keyingset_get_named(const char name[])
{
  /* sanity checks  any name to check? */
  if (name[0] == 0) {
    return nullptr;
  }

  /* loop over KeyingSets checking names */
  LISTBASE_FOREACH (KeyingSet *, ks, &builtin_keyingsets) {
    if (STREQ(name, ks->idname)) {
      return ks;
    }
  }

/* complain about missing keying sets on debug builds */
#ifndef NDEBUG
  printf("%s: '%s' not found\n", __func__, name);
#endif

  /* no matches found */
  return nullptr;
}

/* --------------- */

void ANIM_keyingset_info_register(KeyingSetInfo *ksi)
{
  KeyingSet *ks;

  /* create a new KeyingSet
   * - inherit name and keyframing settings from the typeinfo
   */
  ks = BKE_keyingset_add(&builtin_keyingsets, ksi->idname, ksi->name, 1, ksi->keyingflag);

  /* link this KeyingSet with its typeinfo */
  memcpy(&ks->typeinfo, ksi->idname, sizeof(ks->typeinfo));

  /* Copy description... */
  STRNCPY(ks->description, ksi->description);

  /* add type-info to the list */
  BLI_addtail(&keyingset_type_infos, ksi);
}

void ANIM_keyingset_info_unregister(Main *bmain, KeyingSetInfo *ksi)
{
  KeyingSet *ks, *ksn;

  /* find relevant builtin KeyingSets which use this, and remove them */
  /* TODO: this isn't done now, since unregister is really only used at the moment when we
   * reload the scripts, which kind of defeats the purpose of "builtin"? */
  for (ks = static_cast<KeyingSet *>(builtin_keyingsets.first); ks; ks = ksn) {
    ksn = ks->next;

    /* remove if matching typeinfo name */
    if (!STREQ(ks->typeinfo, ksi->idname)) {
      continue;
    }
    Scene *scene;
    BKE_keyingset_free_paths(ks);
    BLI_remlink(&builtin_keyingsets, ks);

    for (scene = static_cast<Scene *>(bmain->scenes.first); scene;
         scene = static_cast<Scene *>(scene->id.next))
    {
      BLI_remlink_safe(&scene->keyingsets, ks);
    }

    MEM_freeN(ks);
  }

  /* free the type info */
  BLI_freelinkN(&keyingset_type_infos, ksi);
}

void ANIM_keyingset_infos_exit()
{
  KeyingSetInfo *ksi, *next;

  /* free type infos */
  for (ksi = static_cast<KeyingSetInfo *>(keyingset_type_infos.first); ksi; ksi = next) {
    next = ksi->next;

    /* free extra RNA data, and remove from list */
    if (ksi->rna_ext.free) {
      ksi->rna_ext.free(ksi->rna_ext.data);
    }
    BLI_freelinkN(&keyingset_type_infos, ksi);
  }

  /* free builtin sets */
  BKE_keyingsets_free(&builtin_keyingsets);
}

bool ANIM_keyingset_find_id(KeyingSet *ks, ID *id)
{
  /* sanity checks */
  if (ELEM(nullptr, ks, id)) {
    return false;
  }

  return BLI_findptr(&ks->paths, id, offsetof(KS_Path, id)) != nullptr;
}

/* ******************************************* */
/* KEYING SETS API (for UI) */

/* Getters for Active/Indices ----------------------------- */

KeyingSet *ANIM_scene_get_active_keyingset(const Scene *scene)
{
  /* if no scene, we've got no hope of finding the Keying Set */
  if (scene == nullptr) {
    return nullptr;
  }

  /* currently, there are several possibilities here:
   * -   0: no active keying set
   * - > 0: one of the user-defined Keying Sets, but indices start from 0 (hence the -1)
   * - < 0: a builtin keying set
   */
  if (scene->active_keyingset > 0) {
    return static_cast<KeyingSet *>(BLI_findlink(&scene->keyingsets, scene->active_keyingset - 1));
  }
  return static_cast<KeyingSet *>(
      BLI_findlink(&builtin_keyingsets, (-scene->active_keyingset) - 1));
}

int ANIM_scene_get_keyingset_index(Scene *scene, KeyingSet *ks)
{
  int index;

  /* if no KeyingSet provided, have none */
  if (ks == nullptr) {
    return 0;
  }

  /* check if the KeyingSet exists in scene list */
  if (scene) {
    /* get index and if valid, return
     * - (absolute) Scene KeyingSets are from (>= 1)
     */
    index = BLI_findindex(&scene->keyingsets, ks);
    if (index != -1) {
      return (index + 1);
    }
  }

  /* Still here, so try built-ins list too:
   * - Built-ins are from (<= -1).
   * - None/Invalid is (= 0).
   */
  index = BLI_findindex(&builtin_keyingsets, ks);
  if (index != -1) {
    return -(index + 1);
  }
  return 0;
}

KeyingSet *ANIM_get_keyingset_for_autokeying(const Scene *scene, const char *transformKSName)
{
  /* get KeyingSet to use
   * - use the active KeyingSet if defined (and user wants to use it for all autokeying),
   *   or otherwise key transforms only
   */
  if (blender::animrig::is_autokey_flag(scene, AUTOKEY_FLAG_ONLYKEYINGSET) &&
      (scene->active_keyingset))
  {
    return ANIM_scene_get_active_keyingset(scene);
  }

  if (blender::animrig::is_autokey_flag(scene, AUTOKEY_FLAG_INSERTAVAILABLE)) {
    return ANIM_builtin_keyingset_get_named(ANIM_KS_AVAILABLE_ID);
  }

  return ANIM_builtin_keyingset_get_named(transformKSName);
}

static void anim_keyingset_visit_for_search_impl(const bContext *C,
                                                 StringPropertySearchVisitFunc visit_fn,
                                                 void *visit_user_data,
                                                 const bool use_poll)
{
  /* Poll requires context. */
  if (use_poll && (C == nullptr)) {
    return;
  }

  Scene *scene = C ? CTX_data_scene(C) : nullptr;

  /* Active Keying Set. */
  if (!use_poll || (scene && scene->active_keyingset)) {
    StringPropertySearchVisitParams visit_params = {nullptr};
    visit_params.text = "__ACTIVE__";
    visit_params.info = "Active Keying Set";
    visit_fn(visit_user_data, &visit_params);
  }

  /* User-defined Keying Sets. */
  if (scene && scene->keyingsets.first) {
    LISTBASE_FOREACH (KeyingSet *, ks, &scene->keyingsets) {
      if (use_poll && !ANIM_keyingset_context_ok_poll((bContext *)C, ks)) {
        continue;
      }
      StringPropertySearchVisitParams visit_params = {nullptr};
      visit_params.text = ks->idname;
      visit_params.info = ks->name;
      visit_fn(visit_user_data, &visit_params);
    }
  }

  /* Builtin Keying Sets. */
  LISTBASE_FOREACH (KeyingSet *, ks, &builtin_keyingsets) {
    if (use_poll && !ANIM_keyingset_context_ok_poll((bContext *)C, ks)) {
      continue;
    }
    StringPropertySearchVisitParams visit_params = {nullptr};
    visit_params.text = ks->idname;
    visit_params.info = ks->name;
    visit_fn(visit_user_data, &visit_params);
  }
}

void ANIM_keyingset_visit_for_search(const bContext *C,
                                     PointerRNA * /*ptr*/,
                                     PropertyRNA * /*prop*/,
                                     const char * /*edit_text*/,
                                     StringPropertySearchVisitFunc visit_fn,
                                     void *visit_user_data)
{
  anim_keyingset_visit_for_search_impl(C, visit_fn, visit_user_data, false);
}

void ANIM_keyingset_visit_for_search_no_poll(const bContext *C,
                                             PointerRNA * /*ptr*/,
                                             PropertyRNA * /*prop*/,
                                             const char * /*edit_text*/,
                                             StringPropertySearchVisitFunc visit_fn,
                                             void *visit_user_data)
{
  anim_keyingset_visit_for_search_impl(C, visit_fn, visit_user_data, true);
}

/* Menu of All Keying Sets ----------------------------- */

const EnumPropertyItem *ANIM_keying_sets_enum_itemf(bContext *C,
                                                    PointerRNA * /*ptr*/,
                                                    PropertyRNA * /*prop*/,
                                                    bool *r_free)
{
  int enum_index = 0;

  if (C == nullptr) {
    return rna_enum_dummy_DEFAULT_items;
  }

  /* active Keying Set
   * - only include entry if it exists
   */
  Scene *scene = CTX_data_scene(C);
  EnumPropertyItem *item = nullptr, item_tmp = {0};
  int totitem = 0;
  if (scene->active_keyingset) {
    /* active Keying Set */
    item_tmp.identifier = "__ACTIVE__";
    item_tmp.name = "Active Keying Set";
    item_tmp.value = enum_index;
    RNA_enum_item_add(&item, &totitem, &item_tmp);

    /* separator */
    RNA_enum_item_add_separator(&item, &totitem);
  }

  enum_index++;

  /* user-defined Keying Sets
   * - these are listed in the order in which they were defined for the active scene
   */
  KeyingSet *ks;
  if (scene->keyingsets.first) {
    for (ks = static_cast<KeyingSet *>(scene->keyingsets.first); ks; ks = ks->next, enum_index++) {
      if (ANIM_keyingset_context_ok_poll(C, ks)) {
        item_tmp.identifier = ks->idname;
        item_tmp.name = ks->name;
        item_tmp.description = ks->description;
        item_tmp.value = enum_index;
        RNA_enum_item_add(&item, &totitem, &item_tmp);
      }
    }

    /* separator */
    RNA_enum_item_add_separator(&item, &totitem);
  }

  /* builtin Keying Sets */
  enum_index = -1;
  for (ks = static_cast<KeyingSet *>(builtin_keyingsets.first); ks; ks = ks->next, enum_index--) {
    /* only show KeyingSet if context is suitable */
    if (ANIM_keyingset_context_ok_poll(C, ks)) {
      item_tmp.identifier = ks->idname;
      item_tmp.name = ks->name;
      item_tmp.description = ks->description;
      item_tmp.value = enum_index;
      RNA_enum_item_add(&item, &totitem, &item_tmp);
    }
  }

  RNA_enum_item_end(&item, &totitem);
  *r_free = true;

  return item;
}

KeyingSet *ANIM_keyingset_get_from_enum_type(Scene *scene, int type)
{
  KeyingSet *ks = nullptr;

  if (type == 0) {
    type = scene->active_keyingset;
  }

  if (type > 0) {
    ks = static_cast<KeyingSet *>(BLI_findlink(&scene->keyingsets, type - 1));
  }
  else {
    ks = static_cast<KeyingSet *>(BLI_findlink(&builtin_keyingsets, -type - 1));
  }
  return ks;
}

KeyingSet *ANIM_keyingset_get_from_idname(Scene *scene, const char *idname)
{
  KeyingSet *ks = static_cast<KeyingSet *>(
      BLI_findstring(&scene->keyingsets, idname, offsetof(KeyingSet, idname)));
  if (ks == nullptr) {
    ks = static_cast<KeyingSet *>(
        BLI_findstring(&builtin_keyingsets, idname, offsetof(KeyingSet, idname)));
  }
  return ks;
}

/* ******************************************* */
/* KEYFRAME MODIFICATION */

/* Polling API ----------------------------------------------- */

bool ANIM_keyingset_context_ok_poll(bContext *C, KeyingSet *ks)
{
  if (ks->flag & KEYINGSET_ABSOLUTE) {
    return true;
  }

  KeyingSetInfo *ksi = ANIM_keyingset_info_find_name(ks->typeinfo);

  /* get the associated 'type info' for this KeyingSet */
  if (ksi == nullptr) {
    return false;
  }
  /* TODO: check for missing callbacks! */

  /* check if it can be used in the current context */
  return ksi->poll(ksi, C);
}

/* Special 'Overrides' Iterator for Relative KeyingSets ------ */

/* Iterator used for overriding the behavior of iterators defined for
 * relative Keying Sets, with the main usage of this being operators
 * requiring Auto Keyframing. Internal Use Only!
 */
static void RKS_ITER_overrides_list(KeyingSetInfo *ksi,
                                    bContext *C,
                                    KeyingSet *ks,
                                    blender::Vector<PointerRNA> &sources)
{
  for (PointerRNA ptr : sources) {
    /* Run generate callback on this data. */
    ksi->generate(ksi, C, ks, &ptr);
  }
}

void ANIM_relative_keyingset_add_source(blender::Vector<PointerRNA> &sources,
                                        ID *id,
                                        StructRNA *srna,
                                        void *data)
{
  if (ELEM(nullptr, srna, data, id)) {
    return;
  }
  sources.append(RNA_pointer_create(id, srna, data));
}

void ANIM_relative_keyingset_add_source(blender::Vector<PointerRNA> &sources, ID *id)
{
  if (id == nullptr) {
    return;
  }
  sources.append(RNA_id_pointer_create(id));
}

/* KeyingSet Operations (Insert/Delete Keyframes) ------------ */

eModifyKey_Returns ANIM_validate_keyingset(bContext *C,
                                           blender::Vector<PointerRNA> *sources,
                                           KeyingSet *ks)
{
  /* sanity check */
  if (ks == nullptr) {
    return MODIFYKEY_SUCCESS;
  }

  /* if relative Keying Sets, poll and build up the paths */
  if (ks->flag & KEYINGSET_ABSOLUTE) {
    return MODIFYKEY_SUCCESS;
  }

  KeyingSetInfo *ksi = ANIM_keyingset_info_find_name(ks->typeinfo);

  /* clear all existing paths
   * NOTE: BKE_keyingset_free_paths() frees all of the paths for the KeyingSet, but not the set
   * itself
   */
  BKE_keyingset_free_paths(ks);

  /* get the associated 'type info' for this KeyingSet */
  if (ksi == nullptr) {
    return MODIFYKEY_MISSING_TYPEINFO;
  }
  /* TODO: check for missing callbacks! */

  /* check if it can be used in the current context */
  if (!ksi->poll(ksi, C)) {
    /* poll callback tells us that KeyingSet is useless in current context */
    /* FIXME: the poll callback needs to give us more info why */
    return MODIFYKEY_INVALID_CONTEXT;
  }

  /* if a list of data sources are provided, run a special iterator over them,
   * otherwise, just continue per normal
   */
  if (sources != nullptr) {
    RKS_ITER_overrides_list(ksi, C, ks, *sources);
  }
  else {
    ksi->iter(ksi, C, ks);
  }

  /* if we don't have any paths now, then this still qualifies as invalid context */
  /* FIXME: we need some error conditions (to be retrieved from the iterator why this failed!)
   */
  if (BLI_listbase_is_empty(&ks->paths)) {
    return MODIFYKEY_INVALID_CONTEXT;
  }

  /* succeeded; return 0 to tag error free */
  return MODIFYKEY_SUCCESS;
}

/* Determine which keying flags apply based on the override flags */
static eInsertKeyFlags keyingset_apply_keying_flags(const eInsertKeyFlags base_flags,
                                                    const eInsertKeyFlags overrides,
                                                    const eInsertKeyFlags own_flags)
{
  /* Pass through all flags by default (i.e. even not explicitly listed ones). */
  eInsertKeyFlags result = base_flags;

/* The logic for whether a keying flag applies is as follows:
 * - If the flag in question is set in "overrides", that means that the
 *   status of that flag in "own_flags" is used
 * - If however the flag isn't set, then its value in "base_flags" is used
 *   instead (i.e. no override)
 */
#define APPLY_KEYINGFLAG_OVERRIDE(kflag) \
  if (overrides & kflag) { \
    result &= ~kflag; \
    result |= (own_flags & kflag); \
  }

  /* Apply the flags one by one...
   * (See rna_def_common_keying_flags() for the supported flags)
   */
  APPLY_KEYINGFLAG_OVERRIDE(INSERTKEY_NEEDED)
  APPLY_KEYINGFLAG_OVERRIDE(INSERTKEY_MATRIX)

#undef APPLY_KEYINGFLAG_OVERRIDE

  return result;
}

int ANIM_apply_keyingset(
    bContext *C, blender::Vector<PointerRNA> *sources, KeyingSet *ks, short mode, float cfra)
{
  /* sanity checks */
  if (ks == nullptr) {
    return 0;
  }

  /* get flags to use */
  Scene *scene = CTX_data_scene(C);
  const eInsertKeyFlags base_kflags = ANIM_get_keyframing_flags(scene);
  eInsertKeyFlags kflag = INSERTKEY_NOFLAGS;
  if (mode == MODIFYKEY_MODE_INSERT) {
    /* use context settings as base */
    kflag = keyingset_apply_keying_flags(
        base_kflags, eInsertKeyFlags(ks->keyingoverride), eInsertKeyFlags(ks->keyingflag));
  }
  else if (mode == MODIFYKEY_MODE_DELETE) {
    kflag = INSERTKEY_NOFLAGS;
  }

  /* if relative Keying Sets, poll and build up the paths */
  {
    const eModifyKey_Returns error = ANIM_validate_keyingset(C, sources, ks);
    if (error != MODIFYKEY_SUCCESS) {
      BLI_assert(error < 0);
      /* return error code if failed */
      return error;
    }
  }

  Main *bmain = CTX_data_main(C);
  ReportList *reports = CTX_wm_reports(C);
  char keytype = scene->toolsettings->keyframe_type;
  int num_channels = 0;
  const char *groupname = nullptr;

  /* apply the paths as specified in the KeyingSet now */
  LISTBASE_FOREACH (KS_Path *, ksp, &ks->paths) {
    int arraylen, i;
    eInsertKeyFlags kflag2;

    /* skip path if no ID pointer is specified */
    if (ksp->id == nullptr) {
      BKE_reportf(reports,
                  RPT_WARNING,
                  "Skipping path in keying set, as it has no ID (KS = '%s', path = '%s[%d]')",
                  ks->name,
                  ksp->rna_path,
                  ksp->array_index);
      continue;
    }

    /* Since keying settings can be defined on the paths too,
     * apply the settings for this path first. */
    kflag2 = keyingset_apply_keying_flags(
        kflag, eInsertKeyFlags(ksp->keyingoverride), eInsertKeyFlags(ksp->keyingflag));

    /* get pointer to name of group to add channels to */
    if (ksp->groupmode == KSP_GROUP_NONE) {
      groupname = nullptr;
    }
    else if (ksp->groupmode == KSP_GROUP_KSNAME) {
      groupname = ks->name;
    }
    else {
      groupname = ksp->group;
    }

    /* init arraylen and i - arraylen should be greater than i so that
     * normal non-array entries get keyframed correctly
     */
    i = ksp->array_index;
    arraylen = i;

    /* get length of array if whole array option is enabled */
    if (ksp->flag & KSP_FLAG_WHOLE_ARRAY) {
      PointerRNA ptr;
      PropertyRNA *prop;

      PointerRNA id_ptr = RNA_id_pointer_create(ksp->id);
      if (RNA_path_resolve_property(&id_ptr, ksp->rna_path, &ptr, &prop)) {
        arraylen = RNA_property_array_length(&ptr, prop);
        /* start from start of array, instead of the previously specified index - #48020 */
        i = 0;
      }
    }

    /* we should do at least one step */
    if (arraylen == i) {
      arraylen++;
    }

    /* for each possible index, perform operation
     * - assume that arraylen is greater than index
     */
    Depsgraph *depsgraph = CTX_data_depsgraph_pointer(C);
    const AnimationEvalContext anim_eval_context = BKE_animsys_eval_context_construct(depsgraph,
                                                                                      cfra);
    for (; i < arraylen; i++) {
      /* action to take depends on mode */
      if (mode == MODIFYKEY_MODE_INSERT) {
        num_channels += blender::animrig::insert_keyframe(bmain,
                                                          reports,
                                                          ksp->id,
                                                          nullptr,
                                                          groupname,
                                                          ksp->rna_path,
                                                          i,
                                                          &anim_eval_context,
                                                          eBezTriple_KeyframeType(keytype),
                                                          kflag2);
      }
      else if (mode == MODIFYKEY_MODE_DELETE) {
        num_channels += blender::animrig::delete_keyframe(
            bmain, reports, ksp->id, nullptr, ksp->rna_path, i, cfra);
      }
    }

    /* set recalc-flags */
    switch (GS(ksp->id->name)) {
      case ID_OB: /* Object (or Object-Related) Keyframes */
      {
        Object *ob = (Object *)ksp->id;

        /* XXX: only object transforms? */
        DEG_id_tag_update(&ob->id, ID_RECALC_TRANSFORM | ID_RECALC_GEOMETRY);
        break;
      }
      default:
        DEG_id_tag_update(ksp->id, ID_RECALC_ANIMATION_NO_FLUSH);
        break;
    }

    /* send notifiers for updates (this doesn't require context to work!) */
    WM_main_add_notifier(NC_ANIMATION | ND_KEYFRAME | NA_ADDED, nullptr);
  }

  /* return the number of channels successfully affected */
  BLI_assert(num_channels >= 0);
  return num_channels;
}

/* ************************************************** */<|MERGE_RESOLUTION|>--- conflicted
+++ resolved
@@ -293,13 +293,6 @@
 
     keyingflag |= ANIM_get_keyframing_flags(scene);
 
-<<<<<<< HEAD
-    if (blender::animrig::is_autokey_flag(scene, KEYING_FLAG_XYZ2RGB)) {
-      keyingflag |= INSERTKEY_XYZ2RGB;
-    }
-
-=======
->>>>>>> e3b3399b
     /* call the API func, and set the active keyingset index */
     ks = BKE_keyingset_add(
         &scene->keyingsets, "ButtonKeyingSet", "Button Keying Set", flag, keyingflag);
