--- conflicted
+++ resolved
@@ -3651,21 +3651,7 @@
                                          rctf *r_bounds)
 {
   const bool fcu_selection_only = false;
-<<<<<<< HEAD
   BKE_fcurve_calc_bounds(fcu, fcu_selection_only, include_handles, range, r_bounds);
-=======
-  const bool found_bounds = BKE_fcurve_calc_bounds(fcu,
-                                                   &r_bounds->xmin,
-                                                   &r_bounds->xmax,
-                                                   &r_bounds->ymin,
-                                                   &r_bounds->ymax,
-                                                   fcu_selection_only,
-                                                   include_handles,
-                                                   range);
-  if (!found_bounds) {
-    return false;
-  }
->>>>>>> aa82afaa
 
   const short mapping_flag = ANIM_get_normalization_flags(ac);
 
