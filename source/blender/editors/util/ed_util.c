/*
 * ***** BEGIN GPL LICENSE BLOCK *****
 *
 * This program is free software; you can redistribute it and/or
 * modify it under the terms of the GNU General Public License
 * as published by the Free Software Foundation; either version 2
 * of the License, or (at your option) any later version.
 *
 * This program is distributed in the hope that it will be useful,
 * but WITHOUT ANY WARRANTY; without even the implied warranty of
 * MERCHANTABILITY or FITNESS FOR A PARTICULAR PURPOSE.  See the
 * GNU General Public License for more details.
 *
 * You should have received a copy of the GNU General Public License
 * along with this program; if not, write to the Free Software Foundation,
 * Inc., 51 Franklin Street, Fifth Floor, Boston, MA 02110-1301, USA.
 *
 * The Original Code is Copyright (C) 2008 Blender Foundation.
 * All rights reserved.
 *
 *
 * Contributor(s): Blender Foundation
 *
 * ***** END GPL LICENSE BLOCK *****
 */

/** \file blender/editors/util/ed_util.c
 *  \ingroup edutil
 */


#include <stdlib.h>
#include <string.h>
#include <math.h>

#include "MEM_guardedalloc.h"

#include "DNA_armature_types.h"
#include "DNA_mesh_types.h"
#include "DNA_object_types.h"
#include "DNA_screen_types.h"
#include "DNA_space_types.h"
#include "DNA_scene_types.h"
#include "DNA_packedFile_types.h"

#include "BLI_utildefines.h"
#include "BLI_string.h"
#include "BLI_path_util.h"

#include "BIF_gl.h"
#include "BIF_glutil.h"

#include "BLT_translation.h"

#include "BKE_context.h"
#include "BKE_global.h"
#include "BKE_main.h"
#include "BKE_multires.h"
#include "BKE_object.h"
#include "BKE_packedFile.h"
#include "BKE_paint.h"
#include "BKE_screen.h"
#include "BKE_workspace.h"
#include "BKE_layer.h"
#include "BKE_undo_system.h"

#include "ED_armature.h"
#include "ED_buttons.h"
#include "ED_image.h"
#include "ED_mesh.h"
#include "ED_node.h"
#include "ED_object.h"
#include "ED_outliner.h"
#include "ED_paint.h"
#include "ED_space_api.h"
#include "ED_util.h"

#include "GPU_immediate.h"

#include "UI_interface.h"
#include "UI_resources.h"

#include "WM_types.h"
#include "WM_api.h"
#include "RNA_access.h"



/* ********* general editor util funcs, not BKE stuff please! ********* */

void ED_editors_init(bContext *C)
{
	Main *bmain = CTX_data_main(C);
	wmWindowManager *wm = CTX_wm_manager(C);

	if (wm->undo_stack == NULL) {
		wm->undo_stack = BKE_undosys_stack_create();
	}

	/* This is called during initialization, so we don't want to store any reports */
	ReportList *reports = CTX_wm_reports(C);
	int reports_flag_prev = reports->flag & ~RPT_STORE;

	SWAP(int, reports->flag, reports_flag_prev);

	/* toggle on modes for objects that were saved with these enabled. for
	 * e.g. linked objects we have to ensure that they are actually the
	 * active object in this scene. */
	Object *obact = CTX_data_active_object(C);
	if (obact != NULL) {
		for (Object *ob = bmain->object.first; ob; ob = ob->id.next) {
			int mode = ob->mode;

			if (mode == OB_MODE_OBJECT) {
				/* pass */
			}
			else if (!BKE_object_has_mode_data(ob, mode)) {
				/* For multi-edit mode we may already have mode data. */
				ID *data = ob->data;
				ob->mode = OB_MODE_OBJECT;
				if ((ob == obact) && !ID_IS_LINKED(ob) && !(data && ID_IS_LINKED(data))) {
					ED_object_mode_toggle(C, mode);
				}
			}
		}
	}

	/* image editor paint mode */
	{
		Scene *sce = CTX_data_scene(C);
		if (sce) {
			ED_space_image_paint_update(wm, sce);
		}
	}

	SWAP(int, reports->flag, reports_flag_prev);
}

/* frees all editmode stuff */
void ED_editors_exit(bContext *C)
{
	Main *bmain = CTX_data_main(C);

	if (!bmain)
		return;

	/* frees all editmode undos */
	if (G.main->wm.first) {
		wmWindowManager *wm = G.main->wm.first;
		/* normally we don't check for NULL undo stack, do here since it may run in different context. */
		if (wm->undo_stack) {
			BKE_undosys_stack_destroy(wm->undo_stack);
			wm->undo_stack = NULL;
		}
	}

<<<<<<< HEAD
	for (Object *ob = bmain->object.first; ob; ob = ob->id.next) {
		if (ob->type == OB_MESH) {
			Mesh *me = ob->data;
			if (me->edit_btmesh) {
				EDBM_mesh_free(me->edit_btmesh);
				MEM_freeN(me->edit_btmesh);
				me->edit_btmesh = NULL;
			}
		}
		else if (ob->type == OB_ARMATURE) {
			bArmature *arm = ob->data;
			if (arm->edbo) {
				ED_armature_edit_free(ob->data);
=======
	for (sce = bmain->scene.first; sce; sce = sce->id.next) {
		if (sce->obedit) {
			Object *ob = sce->obedit;

			if (ob) {
				if (ob->type == OB_MESH) {
					Mesh *me = ob->data;
					if (me->edit_btmesh) {
						EDBM_mesh_free(me->edit_btmesh);
						MEM_freeN(me->edit_btmesh);
						me->edit_btmesh = NULL;
					}
				}
				else if (ob->type == OB_ARMATURE) {
					ED_armature_edit_free(ob->data);
				}
>>>>>>> 44505b38
			}
		}
	}

	/* global in meshtools... */
	ED_mesh_mirror_spatial_table(NULL, NULL, NULL, NULL, 'e');
	ED_mesh_mirror_topo_table(NULL, NULL, 'e');
}

/* flush any temp data from object editing to DNA before writing files,
 * rendering, copying, etc. */
bool ED_editors_flush_edits(const bContext *C, bool for_render)
{
	bool has_edited = false;
	Object *ob;
	Main *bmain = CTX_data_main(C);

	/* loop through all data to find edit mode or object mode, because during
	 * exiting we might not have a context for edit object and multiple sculpt
	 * objects can exist at the same time */
	for (ob = bmain->object.first; ob; ob = ob->id.next) {
		if (ob->mode & OB_MODE_SCULPT) {
			/* Don't allow flushing while in the middle of a stroke (frees data in use).
			 * Auto-save prevents this from happening but scripts may cause a flush on saving: T53986. */
			if ((ob->sculpt && ob->sculpt->cache) == 0) {
				/* flush multires changes (for sculpt) */
				multires_force_update(ob);
				has_edited = true;

				if (for_render) {
					/* flush changes from dynamic topology sculpt */
					BKE_sculptsession_bm_to_me_for_render(ob);
				}
				else {
					/* Set reorder=false so that saving the file doesn't reorder
					 * the BMesh's elements */
					BKE_sculptsession_bm_to_me(ob, false);
				}
			}
		}
		else if (ob->mode & OB_MODE_EDIT) {
			/* get editmode results */
			has_edited = true;
			ED_object_editmode_load(bmain, ob);
		}
	}

	return has_edited;
}

/* ***** XXX: functions are using old blender names, cleanup later ***** */


/* now only used in 2d spaces, like time, ipo, nla, sima... */
/* XXX shift/ctrl not configurable */
void apply_keyb_grid(int shift, int ctrl, float *val, float fac1, float fac2, float fac3, int invert)
{
	/* fac1 is for 'nothing', fac2 for CTRL, fac3 for SHIFT */
	if (invert)
		ctrl = !ctrl;

	if (ctrl && shift) {
		if (fac3 != 0.0f) *val = fac3 * floorf(*val / fac3 + 0.5f);
	}
	else if (ctrl) {
		if (fac2 != 0.0f) *val = fac2 * floorf(*val / fac2 + 0.5f);
	}
	else {
		if (fac1 != 0.0f) *val = fac1 * floorf(*val / fac1 + 0.5f);
	}
}

void unpack_menu(bContext *C, const char *opname, const char *id_name, const char *abs_name, const char *folder, struct PackedFile *pf)
{
	Main *bmain = CTX_data_main(C);
	PointerRNA props_ptr;
	uiPopupMenu *pup;
	uiLayout *layout;
	char line[FILE_MAX + 100];
	wmOperatorType *ot = WM_operatortype_find(opname, 1);

	pup = UI_popup_menu_begin(C, IFACE_("Unpack File"), ICON_NONE);
	layout = UI_popup_menu_layout(pup);

	uiItemFullO_ptr(
	        layout, ot, IFACE_("Remove Pack"), ICON_NONE,
	        NULL, WM_OP_EXEC_DEFAULT, 0, &props_ptr);
	RNA_enum_set(&props_ptr, "method", PF_REMOVE);
	RNA_string_set(&props_ptr, "id", id_name);

	if (G.relbase_valid) {
		char local_name[FILE_MAXDIR + FILE_MAX], fi[FILE_MAX];

		BLI_split_file_part(abs_name, fi, sizeof(fi));
		BLI_snprintf(local_name, sizeof(local_name), "//%s/%s", folder, fi);
		if (!STREQ(abs_name, local_name)) {
			switch (checkPackedFile(bmain->name, local_name, pf)) {
				case PF_NOFILE:
					BLI_snprintf(line, sizeof(line), IFACE_("Create %s"), local_name);
					uiItemFullO_ptr(layout, ot, line, ICON_NONE, NULL, WM_OP_EXEC_DEFAULT, 0, &props_ptr);
					RNA_enum_set(&props_ptr, "method", PF_WRITE_LOCAL);
					RNA_string_set(&props_ptr, "id", id_name);

					break;
				case PF_EQUAL:
					BLI_snprintf(line, sizeof(line), IFACE_("Use %s (identical)"), local_name);
					//uiItemEnumO_ptr(layout, ot, line, 0, "method", PF_USE_LOCAL);
					uiItemFullO_ptr(layout, ot, line, ICON_NONE, NULL, WM_OP_EXEC_DEFAULT, 0, &props_ptr);
					RNA_enum_set(&props_ptr, "method", PF_USE_LOCAL);
					RNA_string_set(&props_ptr, "id", id_name);

					break;
				case PF_DIFFERS:
					BLI_snprintf(line, sizeof(line), IFACE_("Use %s (differs)"), local_name);
					//uiItemEnumO_ptr(layout, ot, line, 0, "method", PF_USE_LOCAL);
					uiItemFullO_ptr(layout, ot, line, ICON_NONE, NULL, WM_OP_EXEC_DEFAULT, 0, &props_ptr);
					RNA_enum_set(&props_ptr, "method", PF_USE_LOCAL);
					RNA_string_set(&props_ptr, "id", id_name);

					BLI_snprintf(line, sizeof(line), IFACE_("Overwrite %s"), local_name);
					//uiItemEnumO_ptr(layout, ot, line, 0, "method", PF_WRITE_LOCAL);
					uiItemFullO_ptr(layout, ot, line, ICON_NONE, NULL, WM_OP_EXEC_DEFAULT, 0, &props_ptr);
					RNA_enum_set(&props_ptr, "method", PF_WRITE_LOCAL);
					RNA_string_set(&props_ptr, "id", id_name);
					break;
			}
		}
	}

	switch (checkPackedFile(bmain->name, abs_name, pf)) {
		case PF_NOFILE:
			BLI_snprintf(line, sizeof(line), IFACE_("Create %s"), abs_name);
			//uiItemEnumO_ptr(layout, ot, line, 0, "method", PF_WRITE_ORIGINAL);
			uiItemFullO_ptr(layout, ot, line, ICON_NONE, NULL, WM_OP_EXEC_DEFAULT, 0, &props_ptr);
			RNA_enum_set(&props_ptr, "method", PF_WRITE_ORIGINAL);
			RNA_string_set(&props_ptr, "id", id_name);
			break;
		case PF_EQUAL:
			BLI_snprintf(line, sizeof(line), IFACE_("Use %s (identical)"), abs_name);
			//uiItemEnumO_ptr(layout, ot, line, 0, "method", PF_USE_ORIGINAL);
			uiItemFullO_ptr(layout, ot, line, ICON_NONE, NULL, WM_OP_EXEC_DEFAULT, 0, &props_ptr);
			RNA_enum_set(&props_ptr, "method", PF_USE_ORIGINAL);
			RNA_string_set(&props_ptr, "id", id_name);
			break;
		case PF_DIFFERS:
			BLI_snprintf(line, sizeof(line), IFACE_("Use %s (differs)"), abs_name);
			//uiItemEnumO_ptr(layout, ot, line, 0, "method", PF_USE_ORIGINAL);
			uiItemFullO_ptr(layout, ot, line, ICON_NONE, NULL, WM_OP_EXEC_DEFAULT, 0, &props_ptr);
			RNA_enum_set(&props_ptr, "method", PF_USE_ORIGINAL);
			RNA_string_set(&props_ptr, "id", id_name);

			BLI_snprintf(line, sizeof(line), IFACE_("Overwrite %s"), abs_name);
			//uiItemEnumO_ptr(layout, ot, line, 0, "method", PF_WRITE_ORIGINAL);
			uiItemFullO_ptr(layout, ot, line, ICON_NONE, NULL, WM_OP_EXEC_DEFAULT, 0, &props_ptr);
			RNA_enum_set(&props_ptr, "method", PF_WRITE_ORIGINAL);
			RNA_string_set(&props_ptr, "id", id_name);
			break;
	}

	UI_popup_menu_end(C, pup);
}

/* ********************* generic callbacks for drawcall api *********************** */

/**
 * Callback that draws a line between the mouse and a position given as the initial argument.
 */
void ED_region_draw_mouse_line_cb(const bContext *C, ARegion *ar, void *arg_info)
{
	wmWindow *win = CTX_wm_window(C);
	const float *mval_src = (float *)arg_info;
	const float mval_dst[2] = {win->eventstate->x - ar->winrct.xmin,
	                           win->eventstate->y - ar->winrct.ymin};

	const uint shdr_pos = GWN_vertformat_attr_add(immVertexFormat(), "pos", GWN_COMP_F32, 2, GWN_FETCH_FLOAT);

	immBindBuiltinProgram(GPU_SHADER_2D_LINE_DASHED_UNIFORM_COLOR);

	float viewport_size[4];
	glGetFloatv(GL_VIEWPORT, viewport_size);
	immUniform2f("viewport_size", viewport_size[2] / UI_DPI_FAC, viewport_size[3] / UI_DPI_FAC);

	immUniform1i("num_colors", 0);  /* "simple" mode */
	immUniformThemeColor(TH_VIEW_OVERLAY);
	immUniform1f("dash_width", 6.0f);
	immUniform1f("dash_factor", 0.5f);

	immBegin(GWN_PRIM_LINES, 2);
	immVertex2fv(shdr_pos, mval_src);
	immVertex2fv(shdr_pos, mval_dst);
	immEnd();

	immUnbindProgram();
}

/**
 * Use to free ID references within runtime data (stored outside of DNA)
 *
 * \param new_id may be NULL to unlink \a old_id.
 */
void ED_spacedata_id_remap(struct ScrArea *sa, struct SpaceLink *sl, ID *old_id, ID *new_id)
{
	SpaceType *st = BKE_spacetype_from_id(sl->spacetype);

	if (st && st->id_remap) {
		st->id_remap(sa, sl, old_id, new_id);
	}
}

static int ed_flush_edits_exec(bContext *C, wmOperator *UNUSED(op))
{
	ED_editors_flush_edits(C, false);
	return OPERATOR_FINISHED;
}

void ED_OT_flush_edits(wmOperatorType *ot)
{
	/* identifiers */
	ot->name = "Flush Edits";
	ot->description = "Flush edit data from active editing modes";
	ot->idname = "ED_OT_flush_edits";

	/* api callbacks */
	ot->exec = ed_flush_edits_exec;

	/* flags */
	ot->flag = OPTYPE_INTERNAL;
}<|MERGE_RESOLUTION|>--- conflicted
+++ resolved
@@ -154,7 +154,6 @@
 		}
 	}
 
-<<<<<<< HEAD
 	for (Object *ob = bmain->object.first; ob; ob = ob->id.next) {
 		if (ob->type == OB_MESH) {
 			Mesh *me = ob->data;
@@ -168,24 +167,6 @@
 			bArmature *arm = ob->data;
 			if (arm->edbo) {
 				ED_armature_edit_free(ob->data);
-=======
-	for (sce = bmain->scene.first; sce; sce = sce->id.next) {
-		if (sce->obedit) {
-			Object *ob = sce->obedit;
-
-			if (ob) {
-				if (ob->type == OB_MESH) {
-					Mesh *me = ob->data;
-					if (me->edit_btmesh) {
-						EDBM_mesh_free(me->edit_btmesh);
-						MEM_freeN(me->edit_btmesh);
-						me->edit_btmesh = NULL;
-					}
-				}
-				else if (ob->type == OB_ARMATURE) {
-					ED_armature_edit_free(ob->data);
-				}
->>>>>>> 44505b38
 			}
 		}
 	}
