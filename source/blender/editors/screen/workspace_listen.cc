--- conflicted
+++ resolved
@@ -35,13 +35,9 @@
       BKE_viewer_path_clear(&workspace.viewer_path);
       break;
   }
-<<<<<<< HEAD
+
   std::cout << __func__ << std::endl;
-  /* Reset inactive viewer path. */
-  BKE_viewer_path_clear(&workspace.viewer_path);
-=======
 
->>>>>>> 9cbcff97
   WM_event_add_notifier(&C, NC_VIEWER_PATH, nullptr);
 }
 
