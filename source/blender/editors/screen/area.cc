/* SPDX-FileCopyrightText: 2008 Blender Authors
 *
 * SPDX-License-Identifier: GPL-2.0-or-later */

/** \file
 * \ingroup edscr
 */

#include <cstdio>
#include <cstring>

#include "MEM_guardedalloc.h"

#include "DNA_userdef_types.h"

#include "BLI_blenlib.h"
#include "BLI_linklist_stack.h"
#include "BLI_rand.h"
#include "BLI_string_utils.hh"
#include "BLI_utildefines.h"

#include "BKE_context.hh"
#include "BKE_global.hh"
#include "BKE_screen.hh"
#include "BKE_workspace.hh"

#include "RNA_access.hh"

#include "WM_api.hh"
#include "WM_message.hh"
#include "WM_toolsystem.hh"
#include "WM_types.hh"

#include "ED_asset_shelf.hh"
#include "ED_buttons.hh"
#include "ED_screen.hh"
#include "ED_screen_types.hh"
#include "ED_space_api.hh"
#include "ED_time_scrub_ui.hh"

#include "GPU_framebuffer.hh"
#include "GPU_immediate.hh"
#include "GPU_immediate_util.hh"
#include "GPU_matrix.hh"
#include "GPU_state.hh"

#include "BLF_api.hh"

#include "IMB_metadata.hh"

#include "UI_interface.hh"
#include "UI_interface_icons.hh"
#include "UI_resources.hh"
#include "UI_view2d.hh"

#include "screen_intern.hh"

enum RegionEmbossSide {
  REGION_EMBOSS_LEFT = (1 << 0),
  REGION_EMBOSS_TOP = (1 << 1),
  REGION_EMBOSS_BOTTOM = (1 << 2),
  REGION_EMBOSS_RIGHT = (1 << 3),
  REGION_EMBOSS_ALL = REGION_EMBOSS_LEFT | REGION_EMBOSS_TOP | REGION_EMBOSS_RIGHT |
                      REGION_EMBOSS_BOTTOM,
};

/* general area and region code */

static void region_draw_emboss(const ARegion *region, const rcti *scirct, int sides)
{
  /* translate scissor rect to region space */
  rcti rect{};
  rect.xmin = scirct->xmin - region->winrct.xmin;
  rect.xmax = scirct->xmax - region->winrct.xmin;
  rect.ymin = scirct->ymin - region->winrct.ymin;
  rect.ymax = scirct->ymax - region->winrct.ymin;

  /* Set transparent line. */
  GPU_blend(GPU_BLEND_ALPHA);

  float color[4] = {0.0f, 0.0f, 0.0f, 0.25f};
  UI_GetThemeColor3fv(TH_EDITOR_OUTLINE, color);

  GPUVertFormat *format = immVertexFormat();
  uint pos = GPU_vertformat_attr_add(format, "pos", GPU_COMP_F32, 2, GPU_FETCH_FLOAT);
  immBindBuiltinProgram(GPU_SHADER_3D_UNIFORM_COLOR);
  immUniformColor4fv(color);

  immBeginAtMost(GPU_PRIM_LINES, 8);

  /* right */
  if (sides & REGION_EMBOSS_RIGHT) {
    immVertex2f(pos, rect.xmax, rect.ymax);
    immVertex2f(pos, rect.xmax, rect.ymin);
  }

  /* bottom */
  if (sides & REGION_EMBOSS_BOTTOM) {
    immVertex2f(pos, rect.xmax, rect.ymin);
    immVertex2f(pos, rect.xmin, rect.ymin);
  }

  /* left */
  if (sides & REGION_EMBOSS_LEFT) {
    immVertex2f(pos, rect.xmin, rect.ymin);
    immVertex2f(pos, rect.xmin, rect.ymax);
  }

  /* top */
  if (sides & REGION_EMBOSS_TOP) {
    immVertex2f(pos, rect.xmin, rect.ymax);
    immVertex2f(pos, rect.xmax, rect.ymax);
  }

  immEnd();
  immUnbindProgram();

  GPU_blend(GPU_BLEND_NONE);
}

void ED_region_pixelspace(const ARegion *region)
{
  wmOrtho2_region_pixelspace(region);
  GPU_matrix_identity_set();
}

void ED_region_do_listen(wmRegionListenerParams *params)
{
  ARegion *region = params->region;
  const wmNotifier *notifier = params->notifier;

  /* generic notes first */
  switch (notifier->category) {
    case NC_WM:
      if (notifier->data == ND_FILEREAD) {
        ED_region_tag_redraw(region);
      }
      break;
    case NC_WINDOW:
      ED_region_tag_redraw(region);
      break;
  }

  if (region->type && region->type->listener) {
    region->type->listener(params);
  }

  LISTBASE_FOREACH (uiBlock *, block, &region->uiblocks) {
    UI_block_listen(block, params);
  }

  LISTBASE_FOREACH (uiList *, list, &region->ui_lists) {
    if (list->type && list->type->listener) {
      list->type->listener(list, params);
    }
  }
}

void ED_area_do_listen(wmSpaceTypeListenerParams *params)
{
  /* no generic notes? */
  if (params->area->type && params->area->type->listener) {
    params->area->type->listener(params);
  }
}

void ED_area_do_refresh(bContext *C, ScrArea *area)
{
  /* no generic notes? */
  if (area->type && area->type->refresh) {
    area->type->refresh(C, area);
  }
  area->do_refresh = false;
}

/**
 * \brief Corner widget use for quitting full-screen.
 */
static void area_draw_azone_fullscreen(short /*x1*/, short /*y1*/, short x2, short y2, float alpha)
{
  UI_icon_draw_ex(x2 - U.widget_unit,
                  y2 - U.widget_unit,
                  ICON_FULLSCREEN_EXIT,
                  UI_INV_SCALE_FAC,
                  min_ff(alpha, 0.75f),
                  0.0f,
                  nullptr,
                  false,
                  UI_NO_ICON_OVERLAY_TEXT);
}

/**
 * \brief Corner widgets use for dragging and splitting the view.
 */
static void area_draw_azone(short /*x1*/, short /*y1*/, short /*x2*/, short /*y2*/)
{
  /* No drawing needed since all corners are action zone, and visually distinguishable. */
}

/**
 * \brief Edge widgets to show hidden panels such as the toolbar and headers.
 */
static void draw_azone_arrow(float x1, float y1, float x2, float y2, AZEdge edge)
{
  const float size = 0.2f * U.widget_unit;
  const float l = 1.0f;  /* arrow length */
  const float s = 0.25f; /* arrow thickness */
  const float hl = l / 2.0f;
  const float points[6][2] = {
      {0, -hl}, {l, hl}, {l - s, hl + s}, {0, s + s - hl}, {s - l, hl + s}, {-l, hl}};
  const float center[2] = {(x1 + x2) / 2, (y1 + y2) / 2};

  int axis;
  int sign;
  switch (edge) {
    case AE_BOTTOM_TO_TOPLEFT:
      axis = 0;
      sign = 1;
      break;
    case AE_TOP_TO_BOTTOMRIGHT:
      axis = 0;
      sign = -1;
      break;
    case AE_LEFT_TO_TOPRIGHT:
      axis = 1;
      sign = 1;
      break;
    case AE_RIGHT_TO_TOPLEFT:
      axis = 1;
      sign = -1;
      break;
    default:
      BLI_assert(0);
      return;
  }

  GPUVertFormat *format = immVertexFormat();
  uint pos = GPU_vertformat_attr_add(format, "pos", GPU_COMP_F32, 2, GPU_FETCH_FLOAT);

  GPU_blend(GPU_BLEND_ALPHA);
  immBindBuiltinProgram(GPU_SHADER_3D_UNIFORM_COLOR);
  immUniformColor4f(0.8f, 0.8f, 0.8f, 0.4f);

  immBegin(GPU_PRIM_TRI_FAN, 6);
  for (int i = 0; i < 6; i++) {
    if (axis == 0) {
      immVertex2f(pos, center[0] + points[i][0] * size, center[1] + points[i][1] * sign * size);
    }
    else {
      immVertex2f(pos, center[0] + points[i][1] * sign * size, center[1] + points[i][0] * size);
    }
  }
  immEnd();

  immUnbindProgram();
  GPU_blend(GPU_BLEND_NONE);
}

static void region_draw_azone_tab_arrow(ScrArea *area, ARegion *region, AZone *az)
{
  GPU_blend(GPU_BLEND_ALPHA);

  /* add code to draw region hidden as 'too small' */
  switch (az->edge) {
    case AE_TOP_TO_BOTTOMRIGHT:
      UI_draw_roundbox_corner_set(UI_CNR_TOP_LEFT | UI_CNR_TOP_RIGHT);
      break;
    case AE_BOTTOM_TO_TOPLEFT:
      UI_draw_roundbox_corner_set(UI_CNR_BOTTOM_RIGHT | UI_CNR_BOTTOM_LEFT);
      break;
    case AE_LEFT_TO_TOPRIGHT:
      UI_draw_roundbox_corner_set(UI_CNR_TOP_LEFT | UI_CNR_BOTTOM_LEFT);
      break;
    case AE_RIGHT_TO_TOPLEFT:
      UI_draw_roundbox_corner_set(UI_CNR_TOP_RIGHT | UI_CNR_BOTTOM_RIGHT);
      break;
  }

  /* Workaround for different color spaces between normal areas and the ones using GPUViewports. */
  float alpha = WM_region_use_viewport(area, region) ? 0.6f : 0.4f;
  const float color[4] = {0.05f, 0.05f, 0.05f, alpha};
  rctf rect{};
  rect.xmin = float(az->x1);
  rect.xmax = float(az->x2);
  rect.ymin = float(az->y1);
  rect.ymax = float(az->y2);
  UI_draw_roundbox_aa(&rect, true, 4.0f, color);

  draw_azone_arrow(float(az->x1), float(az->y1), float(az->x2), float(az->y2), az->edge);
}

static void area_azone_tag_update(ScrArea *area)
{
  area->flag |= AREA_FLAG_ACTIONZONES_UPDATE;
}

static void region_draw_azones(ScrArea *area, ARegion *region)
{
  if (!area) {
    return;
  }

  GPU_line_width(1.0f);
  GPU_blend(GPU_BLEND_ALPHA);

  GPU_matrix_push();
  GPU_matrix_translate_2f(-region->winrct.xmin, -region->winrct.ymin);

  LISTBASE_FOREACH (AZone *, az, &area->actionzones) {
    /* test if action zone is over this region */
    rcti azrct;
    BLI_rcti_init(&azrct, az->x1, az->x2, az->y1, az->y2);

    if (BLI_rcti_isect(&region->drawrct, &azrct, nullptr)) {
      if (az->type == AZONE_AREA) {
        area_draw_azone(az->x1, az->y1, az->x2, az->y2);
      }
      else if (az->type == AZONE_REGION) {
        if (az->region && !(az->region->flag & RGN_FLAG_POLL_FAILED)) {
          /* only display tab or icons when the region is hidden */
          if (az->region->flag & (RGN_FLAG_HIDDEN | RGN_FLAG_TOO_SMALL)) {
            region_draw_azone_tab_arrow(area, region, az);
          }
        }
      }
      else if (az->type == AZONE_FULLSCREEN) {
        if (az->alpha > 0.0f) {
          area_draw_azone_fullscreen(az->x1, az->y1, az->x2, az->y2, az->alpha);
        }
      }
    }
    if (!IS_EQF(az->alpha, 0.0f) && ELEM(az->type, AZONE_FULLSCREEN, AZONE_REGION_SCROLL)) {
      area_azone_tag_update(area);
    }
  }

  GPU_matrix_pop();

  GPU_blend(GPU_BLEND_NONE);
}

static void region_draw_status_text(ScrArea * /*area*/, ARegion *region)
{
  float header_color[4];
  UI_GetThemeColor4fv(TH_HEADER_ACTIVE, header_color);

  /* Clear the region from the buffer. */
  GPU_clear_color(0.0f, 0.0f, 0.0f, 0.0f);

  /* Fill with header color. */
  if (header_color[3] > 0.0f) {
    const rctf rect = {0.0f, float(region->winx), 0.0f, float(region->winy)};
    UI_draw_roundbox_4fv(&rect, true, 0.0f, header_color);
  }

  const int fontid = BLF_set_default();
  const float x = 12.0f * UI_SCALE_FAC;
  const float y = 0.4f * UI_UNIT_Y;
  GPU_blend(GPU_BLEND_ALPHA);

  if (header_color[3] < 0.3f) {
    /* Draw a background behind the text for extra contrast. */
    const float width = BLF_width(fontid, region->headerstr, BLF_DRAW_STR_DUMMY_MAX);
    const float pad = 5.0f * UI_SCALE_FAC;
    const float x1 = x - pad;
    const float x2 = x + width + pad;
    const float y1 = 3.0f * UI_SCALE_FAC;
    const float y2 = region->winy - (4.0f * UI_SCALE_FAC);
    float color[4] = {0.0f, 0.0f, 0.0f, 0.3f};
    UI_GetThemeColor3fv(TH_BACK, color);
    UI_draw_roundbox_corner_set(UI_CNR_ALL);
    const rctf rect = {x1, x2, y1, y2};
    UI_draw_roundbox_4fv(&rect, true, 4.0f * UI_SCALE_FAC, color);
  }

  UI_FontThemeColor(fontid, TH_TEXT);
  BLF_position(fontid, x, y, 0.0f);
  BLF_draw(fontid, region->headerstr, BLF_DRAW_STR_DUMMY_MAX);
}

void ED_region_do_msg_notify_tag_redraw(
    /* Follow wmMsgNotifyFn spec */
    bContext * /*C*/,
    wmMsgSubscribeKey * /*msg_key*/,
    wmMsgSubscribeValue *msg_val)
{
  ARegion *region = static_cast<ARegion *>(msg_val->owner);
  ED_region_tag_redraw(region);

  /* This avoids _many_ situations where header/properties control display settings.
   * the common case is space properties in the header */
  if (ELEM(region->regiontype, RGN_TYPE_HEADER, RGN_TYPE_TOOL_HEADER, RGN_TYPE_UI)) {
    while (region && region->prev) {
      region = region->prev;
    }
    for (; region; region = region->next) {
      if (ELEM(region->regiontype, RGN_TYPE_WINDOW, RGN_TYPE_CHANNELS)) {
        ED_region_tag_redraw(region);
      }
    }
  }
}

void ED_area_do_msg_notify_tag_refresh(
    /* Follow wmMsgNotifyFn spec */
    bContext * /*C*/,
    wmMsgSubscribeKey * /*msg_key*/,
    wmMsgSubscribeValue *msg_val)
{
  ScrArea *area = static_cast<ScrArea *>(msg_val->user_data);
  ED_area_tag_refresh(area);
}

void ED_area_do_mgs_subscribe_for_tool_header(const wmRegionMessageSubscribeParams *params)
{
  wmMsgBus *mbus = params->message_bus;
  WorkSpace *workspace = params->workspace;
  ARegion *region = params->region;

  BLI_assert(region->regiontype == RGN_TYPE_TOOL_HEADER);
  wmMsgSubscribeValue msg_sub_value_region_tag_redraw{};
  msg_sub_value_region_tag_redraw.owner = region;
  msg_sub_value_region_tag_redraw.user_data = region;
  msg_sub_value_region_tag_redraw.notify = ED_region_do_msg_notify_tag_redraw;
  WM_msg_subscribe_rna_prop(
      mbus, &workspace->id, workspace, WorkSpace, tools, &msg_sub_value_region_tag_redraw);
}

void ED_area_do_mgs_subscribe_for_tool_ui(const wmRegionMessageSubscribeParams *params)
{
  wmMsgBus *mbus = params->message_bus;
  WorkSpace *workspace = params->workspace;
  ARegion *region = params->region;

  BLI_assert(region->regiontype == RGN_TYPE_UI);
  const char *panel_category_tool = "Tool";
  const char *category = UI_panel_category_active_get(region, false);

  bool update_region = false;
  if (category && STREQ(category, panel_category_tool)) {
    update_region = true;
  }
  else {
    /* Check if a tool category panel is pinned and visible in another category. */
    LISTBASE_FOREACH (Panel *, panel, &region->panels) {
      if (UI_panel_is_active(panel) && panel->flag & PNL_PIN &&
          STREQ(panel->type->category, panel_category_tool))
      {
        update_region = true;
        break;
      }
    }
  }

  if (update_region) {
    wmMsgSubscribeValue msg_sub_value_region_tag_redraw{};
    msg_sub_value_region_tag_redraw.owner = region;
    msg_sub_value_region_tag_redraw.user_data = region;
    msg_sub_value_region_tag_redraw.notify = ED_region_do_msg_notify_tag_redraw;
    WM_msg_subscribe_rna_prop(
        mbus, &workspace->id, workspace, WorkSpace, tools, &msg_sub_value_region_tag_redraw);
  }
}

/**
 * Although there's no general support for minimizing areas, the status-bar can
 * be snapped to be only a few pixels high. A few pixels rather than 0 so it
 * can be un-minimized again. We consider it pseudo-minimized and don't draw
 * it then.
 */
static bool area_is_pseudo_minimized(const ScrArea *area)
{
  return (area->winx < 3) || (area->winy < 3);
}

void ED_region_do_layout(bContext *C, ARegion *region)
{
  /* This is optional, only needed for dynamically sized regions. */
  ScrArea *area = CTX_wm_area(C);
  ARegionType *at = region->type;

  if (!at->layout) {
    return;
  }

  if (at->do_lock || (area && area_is_pseudo_minimized(area))) {
    return;
  }

  region->do_draw |= RGN_DRAWING;

  UI_SetTheme(area ? area->spacetype : 0, at->regionid);
  at->layout(C, region);

  /* Clear temporary update flag. */
  region->flag &= ~RGN_FLAG_SEARCH_FILTER_UPDATE;
}

void ED_region_do_draw(bContext *C, ARegion *region)
{
  wmWindow *win = CTX_wm_window(C);
  ScrArea *area = CTX_wm_area(C);
  ARegionType *at = region->type;

  /* see BKE_spacedata_draw_locks() */
  if (at->do_lock) {
    return;
  }

  region->do_draw |= RGN_DRAWING;

  /* Set viewport, scissor, ortho and region->drawrct. */
  wmPartialViewport(&region->drawrct, &region->winrct, &region->drawrct);

  wmOrtho2_region_pixelspace(region);

  UI_SetTheme(area ? area->spacetype : 0, at->regionid);

  if (area && area_is_pseudo_minimized(area)) {
    UI_ThemeClearColor(TH_EDITOR_OUTLINE);
    return;
  }
  /* optional header info instead? */
  if (region->headerstr) {
    region_draw_status_text(area, region);
  }
  else if (at->draw) {
    at->draw(C, region);
  }

  /* XXX test: add convention to end regions always in pixel space,
   * for drawing of borders/gestures etc */
  ED_region_pixelspace(region);

  /* Remove sRGB override by rebinding the framebuffer. */
  GPUFrameBuffer *fb = GPU_framebuffer_active_get();
  GPU_framebuffer_bind(fb);

  ED_region_draw_cb_draw(C, region, REGION_DRAW_POST_PIXEL);

  region_draw_azones(area, region);

  /* for debugging unneeded area redraws and partial redraw */
  if (G.debug_value == 888) {
    GPU_blend(GPU_BLEND_ALPHA);
    GPUVertFormat *format = immVertexFormat();
    uint pos = GPU_vertformat_attr_add(format, "pos", GPU_COMP_F32, 2, GPU_FETCH_FLOAT);
    immBindBuiltinProgram(GPU_SHADER_3D_UNIFORM_COLOR);
    immUniformColor4f(BLI_thread_frand(0), BLI_thread_frand(0), BLI_thread_frand(0), 0.1f);
    immRectf(pos,
             region->drawrct.xmin - region->winrct.xmin,
             region->drawrct.ymin - region->winrct.ymin,
             region->drawrct.xmax - region->winrct.xmin,
             region->drawrct.ymax - region->winrct.ymin);
    immUnbindProgram();
    GPU_blend(GPU_BLEND_NONE);
  }

  memset(&region->drawrct, 0, sizeof(region->drawrct));

  UI_blocklist_free_inactive(C, region);

  if (area) {
    const bScreen *screen = WM_window_get_active_screen(win);

    /* Only region emboss for top-bar */
    if ((screen->state != SCREENFULL) && ED_area_is_global(area)) {
      region_draw_emboss(region, &region->winrct, (REGION_EMBOSS_LEFT | REGION_EMBOSS_RIGHT));
    }
    else if ((region->regiontype == RGN_TYPE_WINDOW) && (region->alignment == RGN_ALIGN_QSPLIT)) {

      /* draw separating lines between the quad views */

      float color[4] = {0.0f, 0.0f, 0.0f, 0.8f};
      UI_GetThemeColor3fv(TH_EDITOR_OUTLINE, color);
      GPUVertFormat *format = immVertexFormat();
      uint pos = GPU_vertformat_attr_add(format, "pos", GPU_COMP_F32, 2, GPU_FETCH_FLOAT);
      immBindBuiltinProgram(GPU_SHADER_3D_UNIFORM_COLOR);
      immUniformColor4fv(color);
      GPU_line_width(1.0f);
      imm_draw_box_wire_2d(pos,
                           0,
                           0,
                           region->winrct.xmax - region->winrct.xmin + 1,
                           region->winrct.ymax - region->winrct.ymin + 1);
      immUnbindProgram();
    }
  }

  /* We may want to detach message-subscriptions from drawing. */
  {
    WorkSpace *workspace = CTX_wm_workspace(C);
    wmWindowManager *wm = CTX_wm_manager(C);
    bScreen *screen = WM_window_get_active_screen(win);
    Scene *scene = CTX_data_scene(C);
    wmMsgBus *mbus = wm->message_bus;
    WM_msgbus_clear_by_owner(mbus, region);

    /* Cheat, always subscribe to this space type properties.
     *
     * This covers most cases and avoids copy-paste similar code for each space type.
     */
    if (ELEM(region->regiontype, RGN_TYPE_WINDOW, RGN_TYPE_CHANNELS, RGN_TYPE_UI, RGN_TYPE_TOOLS))
    {
      SpaceLink *sl = static_cast<SpaceLink *>(area->spacedata.first);

      PointerRNA ptr = RNA_pointer_create(&screen->id, &RNA_Space, sl);

      /* All properties for this space type. */
      wmMsgSubscribeValue msg_sub_value_region_tag_redraw{};
      msg_sub_value_region_tag_redraw.owner = region;
      msg_sub_value_region_tag_redraw.user_data = region;
      msg_sub_value_region_tag_redraw.notify = ED_region_do_msg_notify_tag_redraw;
      WM_msg_subscribe_rna(mbus, &ptr, nullptr, &msg_sub_value_region_tag_redraw, __func__);
    }

    wmRegionMessageSubscribeParams message_subscribe_params{};
    message_subscribe_params.context = C;
    message_subscribe_params.message_bus = mbus;
    message_subscribe_params.workspace = workspace;
    message_subscribe_params.scene = scene;
    message_subscribe_params.screen = screen;
    message_subscribe_params.area = area;
    message_subscribe_params.region = region;
    ED_region_message_subscribe(&message_subscribe_params);
  }
}

/* **********************************
 * maybe silly, but let's try for now
 * to keep these tags protected
 * ********************************** */

void ED_region_tag_redraw(ARegion *region)
{
  /* don't tag redraw while drawing, it shouldn't happen normally
   * but python scripts can cause this to happen indirectly */
  if (region && !(region->do_draw & RGN_DRAWING)) {
    /* zero region means full region redraw */
    region->do_draw &= ~(RGN_DRAW_PARTIAL | RGN_DRAW_NO_REBUILD | RGN_DRAW_EDITOR_OVERLAYS);
    region->do_draw |= RGN_DRAW;
    memset(&region->drawrct, 0, sizeof(region->drawrct));
  }
}

void ED_region_tag_redraw_cursor(ARegion *region)
{
  if (region) {
    region->do_draw_paintcursor = RGN_DRAW;
  }
}

void ED_region_tag_redraw_no_rebuild(ARegion *region)
{
  if (region && !(region->do_draw & (RGN_DRAWING | RGN_DRAW))) {
    region->do_draw &= ~(RGN_DRAW_PARTIAL | RGN_DRAW_EDITOR_OVERLAYS);
    region->do_draw |= RGN_DRAW_NO_REBUILD;
    memset(&region->drawrct, 0, sizeof(region->drawrct));
  }
}

void ED_region_tag_refresh_ui(ARegion *region)
{
  if (region) {
    region->do_draw |= RGN_REFRESH_UI;
  }
}

void ED_region_tag_redraw_editor_overlays(ARegion *region)
{
  if (region && !(region->do_draw & (RGN_DRAWING | RGN_DRAW))) {
    if (region->do_draw & RGN_DRAW_PARTIAL) {
      ED_region_tag_redraw(region);
    }
    else {
      region->do_draw |= RGN_DRAW_EDITOR_OVERLAYS;
    }
  }
}

void ED_region_tag_redraw_partial(ARegion *region, const rcti *rct, bool rebuild)
{
  if (region && !(region->do_draw & RGN_DRAWING)) {
    if (region->do_draw & RGN_DRAW_PARTIAL) {
      /* Partial redraw already set, expand region. */
      BLI_rcti_union(&region->drawrct, rct);
      if (rebuild) {
        region->do_draw &= ~RGN_DRAW_NO_REBUILD;
      }
    }
    else if (region->do_draw & (RGN_DRAW | RGN_DRAW_NO_REBUILD)) {
      /* Full redraw already requested. */
      if (rebuild) {
        region->do_draw &= ~RGN_DRAW_NO_REBUILD;
      }
    }
    else {
      /* No redraw set yet, set partial region. */
      region->drawrct = *rct;
      region->do_draw |= RGN_DRAW_PARTIAL;
      if (!rebuild) {
        region->do_draw |= RGN_DRAW_NO_REBUILD;
      }
    }
  }
}

void ED_area_tag_redraw(ScrArea *area)
{
  if (area) {
    LISTBASE_FOREACH (ARegion *, region, &area->regionbase) {
      ED_region_tag_redraw(region);
    }
  }
}

void ED_area_tag_redraw_no_rebuild(ScrArea *area)
{
  if (area) {
    LISTBASE_FOREACH (ARegion *, region, &area->regionbase) {
      ED_region_tag_redraw_no_rebuild(region);
    }
  }
}

void ED_area_tag_redraw_regiontype(ScrArea *area, int regiontype)
{
  if (area) {
    LISTBASE_FOREACH (ARegion *, region, &area->regionbase) {
      if (region->regiontype == regiontype) {
        ED_region_tag_redraw(region);
      }
    }
  }
}

void ED_area_tag_refresh(ScrArea *area)
{
  if (area) {
    area->do_refresh = true;
  }
}

void ED_area_tag_region_size_update(ScrArea *area, ARegion *changed_region)
{
  if (!area || (area->flag & AREA_FLAG_REGION_SIZE_UPDATE)) {
    return;
  }

  area->flag |= AREA_FLAG_REGION_SIZE_UPDATE;

  /* Floating regions don't affect other regions, so the following can be skipped. */
  if (changed_region->alignment == RGN_ALIGN_FLOAT) {
    return;
  }

  /* Tag the following regions for redraw, since the size change of this region may affect the
   * available space for them. */
  for (ARegion *following_region = changed_region->next; following_region;
       following_region = following_region->next)
  {
    /* Overlapping and non-overlapping regions don't affect each others space. So layout changes
     * of one don't require redrawing the other. */
    if (changed_region->overlap != following_region->overlap) {
      continue;
    }
    /* Floating regions don't affect space of other regions. */
    if (following_region->alignment == RGN_ALIGN_FLOAT) {
      continue;
    }
    ED_region_tag_redraw(following_region);
  }
}

/* *************************************************************** */

const char *ED_area_region_search_filter_get(const ScrArea *area, const ARegion *region)
{
  /* Only the properties editor has a search string for now. */
  if (area->spacetype == SPACE_PROPERTIES) {
    SpaceProperties *sbuts = static_cast<SpaceProperties *>(area->spacedata.first);
    if (region->regiontype == RGN_TYPE_WINDOW) {
      return ED_buttons_search_string_get(sbuts);
    }
  }

  return nullptr;
}

void ED_region_search_filter_update(const ScrArea *area, ARegion *region)
{
  region->flag |= RGN_FLAG_SEARCH_FILTER_UPDATE;

  const char *search_filter = ED_area_region_search_filter_get(area, region);
  SET_FLAG_FROM_TEST(region->flag,
                     region->regiontype == RGN_TYPE_WINDOW && search_filter[0] != '\0',
                     RGN_FLAG_SEARCH_FILTER_ACTIVE);
}

/* *************************************************************** */

void ED_area_status_text(ScrArea *area, const char *str)
{
  /* happens when running transform operators in background mode */
  if (area == nullptr) {
    return;
  }

  ARegion *ar = nullptr;

  LISTBASE_FOREACH (ARegion *, region, &area->regionbase) {
    if (region->regiontype == RGN_TYPE_HEADER && region->visible) {
      ar = region;
    }
    else if (region->regiontype == RGN_TYPE_TOOL_HEADER && region->visible) {
      /* Prefer tool header when we also have a header. */
      ar = region;
      break;
    }
  }

  if (ar) {
    if (str) {
      if (ar->headerstr == nullptr) {
        ar->headerstr = static_cast<char *>(MEM_mallocN(UI_MAX_DRAW_STR, "headerprint"));
      }
      BLI_strncpy(ar->headerstr, str, UI_MAX_DRAW_STR);
      BLI_str_rstrip(ar->headerstr);
    }
    else {
      MEM_SAFE_FREE(ar->headerstr);
    }
    ED_region_tag_redraw(ar);
  }
}

/* *************************************************************** */

static void ed_workspace_status_item(WorkSpace *workspace,
                                     std::string text,
                                     const int icon,
                                     const float space_factor = 0.0f,
                                     const bool inverted = false)
{
  /* Can be nullptr when running operators in background mode. */
  if (workspace == nullptr) {
    return;
  }

  blender::bke::WorkSpaceStatusItem item;
  item.text = std::move(text);
  item.icon = icon;
  item.space_factor = space_factor;
  item.inverted = inverted;
  workspace->runtime->status.append(std::move(item));
}

static void ed_workspace_status_space(WorkSpace *workspace, const float space_factor)
{
  ed_workspace_status_item(workspace, {}, ICON_NONE, space_factor);
}

WorkspaceStatus::WorkspaceStatus(bContext *C)
{
  workspace_ = CTX_wm_workspace(C);
  wm_ = CTX_wm_manager(C);
  if (workspace_) {
    BKE_workspace_status_clear(workspace_);
  }
  ED_area_tag_redraw(WM_window_status_area_find(CTX_wm_window(C), CTX_wm_screen(C)));
}

/* -------------------------------------------------------------------- */
/** \name Private helper functions to help ensure consistent spacing
 * \{ */

static constexpr float STATUS_AFTER_TEXT = 0.7f;
static constexpr float STATUS_BEFORE_TEXT = 0.3f;
static constexpr float STATUS_MOUSE_ICON_PAD = -0.9f;

static void ed_workspace_status_text_item(WorkSpace *workspace, std::string text)
{
  if (!text.empty()) {
    ed_workspace_status_space(workspace, STATUS_BEFORE_TEXT);
    ed_workspace_status_item(workspace, std::move(text), ICON_NONE);
    ed_workspace_status_space(workspace, STATUS_AFTER_TEXT);
  }
}

static void ed_workspace_status_mouse_item(WorkSpace *workspace,
                                           const int icon,
                                           const bool inverted = false)
{
  if (icon) {
<<<<<<< HEAD
    if (!workspace->runtime->status.is_empty() && icon >= ICON_MOUSE_LMB &&
        icon <= ICON_MOUSE_RMB_DRAG)
    {
      /* Negative space before all narrow mice icons. */
      ed_workspace_status_space(workspace, STATUS_MOUSE_ICON_PAD);
    }
=======
>>>>>>> 989fcc2c
    ed_workspace_status_item(workspace, {}, icon, 0.0f, inverted);
    if (icon >= ICON_MOUSE_LMB && icon <= ICON_MOUSE_MMB_SCROLL) {
      /* Negative space after narrow mice icons. */
      ed_workspace_status_space(workspace, STATUS_MOUSE_ICON_PAD);
    }
  }
}

/** \} */

/* -------------------------------------------------------------------- */
/** \name Public Functions
 * \{ */

void WorkspaceStatus::item(std::string text, const int icon1, const int icon2)
{
  ed_workspace_status_mouse_item(workspace_, icon1);
  ed_workspace_status_mouse_item(workspace_, icon2);
  ed_workspace_status_text_item(workspace_, std::move(text));
}

void WorkspaceStatus::range(std::string text, const int icon1, const int icon2)
{
  ed_workspace_status_item(workspace_, {}, icon1);
  ed_workspace_status_item(workspace_, "-", ICON_NONE);
  ed_workspace_status_space(workspace_, -0.5f);
  ed_workspace_status_item(workspace_, {}, icon2);
  ed_workspace_status_text_item(workspace_, std::move(text));
}

void WorkspaceStatus::item_bool(std::string text,
                                const bool inverted,
                                const int icon1,
                                const int icon2)
{
  ed_workspace_status_mouse_item(workspace_, icon1, inverted);
  ed_workspace_status_mouse_item(workspace_, icon2, inverted);
  ed_workspace_status_text_item(workspace_, std::move(text));
}

void WorkspaceStatus::opmodal(std::string text,
                              const wmOperatorType *ot,
                              const int propvalue,
                              const bool inverted)
{
  wmKeyMap *keymap = WM_keymap_active(wm_, ot->modalkeymap);
  if (keymap) {
    const wmKeyMapItem *kmi = WM_modalkeymap_find_propvalue(keymap, propvalue);
    if (kmi) {
#ifdef WITH_HEADLESS
      int icon = 0;
#else
      int icon = UI_icon_from_event_type(kmi->type, kmi->val);
#endif
      if (!ELEM(kmi->shift, KM_NOTHING, KM_ANY)) {
        ed_workspace_status_item(workspace_, {}, ICON_EVENT_SHIFT, 0.0f, inverted);
      }
      if (!ELEM(kmi->ctrl, KM_NOTHING, KM_ANY)) {
        ed_workspace_status_item(workspace_, {}, ICON_EVENT_CTRL, 0.0f, inverted);
      }
      if (!ELEM(kmi->alt, KM_NOTHING, KM_ANY)) {
        ed_workspace_status_item(workspace_, {}, ICON_EVENT_ALT, 0.0f, inverted);
      }
      if (!ELEM(kmi->oskey, KM_NOTHING, KM_ANY)) {
        ed_workspace_status_item(workspace_, {}, ICON_EVENT_OS, 0.0f, inverted);
      }
      ed_workspace_status_mouse_item(workspace_, icon, inverted);
      ed_workspace_status_text_item(workspace_, std::move(text));
    }
  }
}

void ED_workspace_status_text(bContext *C, const char *str)
{
  WorkspaceStatus status(C);
  status.item(str ? str : "", ICON_NONE);
}

/** \} */

/* ************************************************************ */

static void area_azone_init(wmWindow *win, const bScreen *screen, ScrArea *area)
{
  /* reinitialize entirely, regions and full-screen add azones too */
  BLI_freelistN(&area->actionzones);

  if (screen->state != SCREENNORMAL) {
    return;
  }

  if (U.app_flag & USER_APP_LOCK_CORNER_SPLIT) {
    return;
  }

  if (ED_area_is_global(area)) {
    return;
  }

  if (screen->temp) {
    return;
  }

  const float coords[4][4] = {
      /* Bottom-left. */
      {area->totrct.xmin - U.pixelsize,
       area->totrct.ymin - U.pixelsize,
       area->totrct.xmin + AZONESPOTW,
       area->totrct.ymin + AZONESPOTH},
      /* Bottom-right. */
      {area->totrct.xmax - AZONESPOTW,
       area->totrct.ymin - U.pixelsize,
       area->totrct.xmax + U.pixelsize,
       area->totrct.ymin + AZONESPOTH},
      /* Top-left. */
      {area->totrct.xmin - U.pixelsize,
       area->totrct.ymax - AZONESPOTH,
       area->totrct.xmin + AZONESPOTW,
       area->totrct.ymax + U.pixelsize},
      /* Top-right. */
      {area->totrct.xmax - AZONESPOTW,
       area->totrct.ymax - AZONESPOTH,
       area->totrct.xmax + U.pixelsize,
       area->totrct.ymax + U.pixelsize},
  };

  for (int i = 0; i < 4; i++) {
    /* can't click on bottom corners on OS X, already used for resizing */
#ifdef __APPLE__
    if (!WM_window_is_fullscreen(win) &&
        ((coords[i][0] == 0 && coords[i][1] == 0) ||
         (coords[i][0] == WM_window_pixels_x(win) && coords[i][1] == 0)))
    {
      continue;
    }
#else
    (void)win;
#endif

    /* set area action zones */
    AZone *az = (AZone *)MEM_callocN(sizeof(AZone), "actionzone");
    BLI_addtail(&(area->actionzones), az);
    az->type = AZONE_AREA;
    az->x1 = coords[i][0];
    az->y1 = coords[i][1];
    az->x2 = coords[i][2];
    az->y2 = coords[i][3];
    BLI_rcti_init(&az->rect, az->x1, az->x2, az->y1, az->y2);
  }
}

static void fullscreen_azone_init(ScrArea *area, ARegion *region)
{
  if (ED_area_is_global(area) || (region->regiontype != RGN_TYPE_WINDOW)) {
    return;
  }

  AZone *az = (AZone *)MEM_callocN(sizeof(AZone), "fullscreen action zone");
  BLI_addtail(&(area->actionzones), az);
  az->type = AZONE_FULLSCREEN;
  az->region = region;
  az->alpha = 0.0f;

  if (U.uiflag2 & USER_REGION_OVERLAP) {
    const rcti *rect_visible = ED_region_visible_rect(region);
    az->x2 = region->winrct.xmin + rect_visible->xmax;
    az->y2 = region->winrct.ymin + rect_visible->ymax;
  }
  else {
    az->x2 = region->winrct.xmax;
    az->y2 = region->winrct.ymax;
  }
  az->x1 = az->x2 - AZONEFADEOUT;
  az->y1 = az->y2 - AZONEFADEOUT;

  BLI_rcti_init(&az->rect, az->x1, az->x2, az->y1, az->y2);
}

/**
 * Return true if the background color alpha is close to fully transparent. That is, a value of
 * less than 50 on a [0-255] scale (rather arbitrary threshold). Assumes the region uses #TH_BACK
 * for its background.
 */
static bool region_background_is_transparent(const ScrArea *area, const ARegion *region)
{
  /* Ensure the right theme is active, may not be the case on startup, for example. */
  bThemeState theme_state;
  UI_Theme_Store(&theme_state);
  UI_SetTheme(area->spacetype, region->regiontype);

  uchar back[4];
  UI_GetThemeColor4ubv(TH_BACK, back);

  UI_Theme_Restore(&theme_state);

  return back[3] < 50;
}

static void region_azone_edge(const ScrArea *area, AZone *az, const ARegion *region)
{
  const int azonepad_edge = (0.1f * U.widget_unit);

  /* If there is no visible region background, users typically expect the #AZone to be closer to
   * the content, so move it a bit. */
  const int overlap_padding =
      /* Header-like regions are usually thin and there's not much padding around them,
       * applying an offset would make the edge overlap buttons. */
      (!RGN_TYPE_IS_HEADER_ANY(region->regiontype) &&
       /* Is the region background transparent? */
       region->overlap && region_background_is_transparent(area, region)) ?
          /* Note that this is an arbitrary amount that matches nicely with numbers elsewhere. */
          int(0.4f * U.widget_unit) :
          0;

  switch (az->edge) {
    case AE_TOP_TO_BOTTOMRIGHT:
      az->x1 = region->winrct.xmin;
      az->y1 = region->winrct.ymax - azonepad_edge - overlap_padding;
      az->x2 = region->winrct.xmax;
      az->y2 = region->winrct.ymax + azonepad_edge - overlap_padding;
      break;
    case AE_BOTTOM_TO_TOPLEFT:
      az->x1 = region->winrct.xmin;
      az->y1 = region->winrct.ymin + azonepad_edge + overlap_padding;
      az->x2 = region->winrct.xmax;
      az->y2 = region->winrct.ymin - azonepad_edge + overlap_padding;
      break;
    case AE_LEFT_TO_TOPRIGHT:
      az->x1 = region->winrct.xmin - azonepad_edge + overlap_padding;
      az->y1 = region->winrct.ymin;
      az->x2 = region->winrct.xmin + azonepad_edge + overlap_padding;
      az->y2 = region->winrct.ymax;
      break;
    case AE_RIGHT_TO_TOPLEFT:
      az->x1 = region->winrct.xmax + azonepad_edge - overlap_padding;
      az->y1 = region->winrct.ymin;
      az->x2 = region->winrct.xmax - azonepad_edge - overlap_padding;
      az->y2 = region->winrct.ymax;
      break;
  }
  BLI_rcti_init(&az->rect, az->x1, az->x2, az->y1, az->y2);
}

/* region already made zero sized, in shape of edge */
static void region_azone_tab_plus(ScrArea *area, AZone *az, ARegion *region)
{
  float edge_offset = 1.0f;
  const float tab_size_x = 0.7f * U.widget_unit;
  const float tab_size_y = 0.4f * U.widget_unit;

  switch (az->edge) {
    case AE_TOP_TO_BOTTOMRIGHT: {
      int add = (region->winrct.ymax == area->totrct.ymin) ? 1 : 0;
      az->x1 = region->winrct.xmax - ((edge_offset + 1.0f) * tab_size_x);
      az->y1 = region->winrct.ymax - add;
      az->x2 = region->winrct.xmax - (edge_offset * tab_size_x);
      az->y2 = region->winrct.ymax - add + tab_size_y;
      break;
    }
    case AE_BOTTOM_TO_TOPLEFT:
      az->x1 = region->winrct.xmax - ((edge_offset + 1.0f) * tab_size_x);
      az->y1 = region->winrct.ymin - tab_size_y;
      az->x2 = region->winrct.xmax - (edge_offset * tab_size_x);
      az->y2 = region->winrct.ymin;
      break;
    case AE_LEFT_TO_TOPRIGHT:
      az->x1 = region->winrct.xmin - tab_size_y;
      az->y1 = region->winrct.ymax - ((edge_offset + 1.0f) * tab_size_x);
      az->x2 = region->winrct.xmin;
      az->y2 = region->winrct.ymax - (edge_offset * tab_size_x);
      break;
    case AE_RIGHT_TO_TOPLEFT:
      az->x1 = region->winrct.xmax;
      az->y1 = region->winrct.ymax - ((edge_offset + 1.0f) * tab_size_x);
      az->x2 = region->winrct.xmax + tab_size_y;
      az->y2 = region->winrct.ymax - (edge_offset * tab_size_x);
      break;
  }
  /* rect needed for mouse pointer test */
  BLI_rcti_init(&az->rect, az->x1, az->x2, az->y1, az->y2);
}

static bool region_azone_edge_poll(const ARegion *region, const bool is_fullscreen)
{
  if (region->flag & RGN_FLAG_POLL_FAILED) {
    return false;
  }

  /* Don't use edge if the region hides with previous region which is now hidden. See #116196. */
  if ((region->alignment & (RGN_SPLIT_PREV | RGN_ALIGN_HIDE_WITH_PREV) && region->prev) &&
      region->prev->flag & (RGN_FLAG_HIDDEN | RGN_FLAG_TOO_SMALL))
  {
    return false;
  }

  const bool is_hidden = (region->flag & (RGN_FLAG_HIDDEN | RGN_FLAG_TOO_SMALL));

  if (is_hidden && is_fullscreen) {
    return false;
  }
  if (!is_hidden && ELEM(region->regiontype, RGN_TYPE_HEADER, RGN_TYPE_TOOL_HEADER)) {
    return false;
  }

  if (is_hidden && (U.app_flag & USER_APP_HIDE_REGION_TOGGLE)) {
    return false;
  }

  if (!is_hidden && (U.app_flag & USER_APP_LOCK_EDGE_RESIZE)) {
    return false;
  }

  return true;
}

static void region_azone_edge_init(ScrArea *area,
                                   ARegion *region,
                                   AZEdge edge,
                                   const bool is_fullscreen)
{
  const bool is_hidden = (region->flag & (RGN_FLAG_HIDDEN | RGN_FLAG_TOO_SMALL));

  if (!region_azone_edge_poll(region, is_fullscreen)) {
    return;
  }

  AZone *az = (AZone *)MEM_callocN(sizeof(AZone), "actionzone");
  BLI_addtail(&(area->actionzones), az);
  az->type = AZONE_REGION;
  az->region = region;
  az->edge = edge;

  if (is_hidden) {
    region_azone_tab_plus(area, az, region);
  }
  else {
    region_azone_edge(area, az, region);
  }
}

static void region_azone_scrollbar_init(ScrArea *area,
                                        ARegion *region,
                                        AZScrollDirection direction)
{
  AZone *az = static_cast<AZone *>(MEM_callocN(sizeof(*az), __func__));

  BLI_addtail(&area->actionzones, az);
  az->type = AZONE_REGION_SCROLL;
  az->region = region;
  az->direction = direction;

  if (direction == AZ_SCROLL_VERT) {
    az->region->v2d.alpha_vert = 0;
  }
  else if (direction == AZ_SCROLL_HOR) {
    az->region->v2d.alpha_hor = 0;
  }

  /* No need to specify rect for scrollbar az. For intersection we'll test against the area around
   * the region's scroller instead, in `area_actionzone_get_rect`. */
}

static void region_azones_scrollbars_init(ScrArea *area, ARegion *region)
{
  const View2D *v2d = &region->v2d;

  if ((v2d->scroll & V2D_SCROLL_VERTICAL) && ((v2d->scroll & V2D_SCROLL_VERTICAL_HANDLES) == 0)) {
    region_azone_scrollbar_init(area, region, AZ_SCROLL_VERT);
  }
  if ((v2d->scroll & V2D_SCROLL_HORIZONTAL) &&
      ((v2d->scroll & V2D_SCROLL_HORIZONTAL_HANDLES) == 0))
  {
    region_azone_scrollbar_init(area, region, AZ_SCROLL_HOR);
  }
}

/* *************************************************************** */
static void region_azones_add_edge(ScrArea *area,
                                   ARegion *region,
                                   const int alignment,
                                   const bool is_fullscreen)
{

  /* edge code (t b l r) is along which area edge azone will be drawn */
  if (alignment == RGN_ALIGN_TOP) {
    region_azone_edge_init(area, region, AE_BOTTOM_TO_TOPLEFT, is_fullscreen);
  }
  else if (alignment == RGN_ALIGN_BOTTOM) {
    region_azone_edge_init(area, region, AE_TOP_TO_BOTTOMRIGHT, is_fullscreen);
  }
  else if (alignment == RGN_ALIGN_RIGHT) {
    region_azone_edge_init(area, region, AE_LEFT_TO_TOPRIGHT, is_fullscreen);
  }
  else if (alignment == RGN_ALIGN_LEFT) {
    region_azone_edge_init(area, region, AE_RIGHT_TO_TOPLEFT, is_fullscreen);
  }
}

static void region_azones_add(const bScreen *screen, ScrArea *area, ARegion *region)
{
  const bool is_fullscreen = screen->state == SCREENFULL;

  /* Only display tab or icons when the header region is hidden
   * (not the tool header - they overlap). */
  if (region->regiontype == RGN_TYPE_TOOL_HEADER) {
    return;
  }

  region_azones_add_edge(area, region, RGN_ALIGN_ENUM_FROM_MASK(region->alignment), is_fullscreen);

  /* For a split region also continue the azone edge from the next region if this region is aligned
   * with the next */
  if ((region->alignment & RGN_SPLIT_PREV) && region->prev) {
    region_azones_add_edge(
        area, region, RGN_ALIGN_ENUM_FROM_MASK(region->prev->alignment), is_fullscreen);
  }

  if (is_fullscreen) {
    fullscreen_azone_init(area, region);
  }

  region_azones_scrollbars_init(area, region);
}

/* dir is direction to check, not the splitting edge direction! */
static int rct_fits(const rcti *rect, const eScreenAxis dir_axis, int size)
{
  if (dir_axis == SCREEN_AXIS_H) {
    return BLI_rcti_size_x(rect) + 1 - size;
  }
  /* Vertical. */
  return BLI_rcti_size_y(rect) + 1 - size;
}

/* *************************************************************** */

/* region should be overlapping */
/* function checks if some overlapping region was defined before - on same place */
static void region_overlap_fix(ScrArea *area, ARegion *region)
{
  /* find overlapping previous region on same place */
  ARegion *region_iter;
  int align1 = 0;
  const int align = RGN_ALIGN_ENUM_FROM_MASK(region->alignment);
  for (region_iter = region->prev; region_iter; region_iter = region_iter->prev) {
    if (region_iter->flag & (RGN_FLAG_POLL_FAILED | RGN_FLAG_HIDDEN)) {
      continue;
    }
    if (!region_iter->overlap || (region_iter->alignment & RGN_SPLIT_PREV)) {
      continue;
    }

    const int align_iter = RGN_ALIGN_ENUM_FROM_MASK(region_iter->alignment);
    if (ELEM(align_iter, RGN_ALIGN_FLOAT)) {
      continue;
    }

    align1 = align_iter;
    if (BLI_rcti_isect(&region_iter->winrct, &region->winrct, nullptr)) {
      if (align1 != align) {
        /* Left overlapping right or vice-versa, forbid this! */
        region->flag |= RGN_FLAG_TOO_SMALL;
        return;
      }
      /* Else, we have our previous region on same side. */
      break;
    }
  }

  /* Guard against flags slipping through that would have to be masked out in usages below. */
  BLI_assert(align1 == RGN_ALIGN_ENUM_FROM_MASK(align1));

  /* translate or close */
  if (region_iter) {
    if (align1 == RGN_ALIGN_LEFT) {
      if (region->winrct.xmax + region_iter->winx > area->winx - U.widget_unit) {
        region->flag |= RGN_FLAG_TOO_SMALL;
        return;
      }
      BLI_rcti_translate(&region->winrct, region_iter->winx, 0);
    }
    else if (align1 == RGN_ALIGN_RIGHT) {
      if (region->winrct.xmin - region_iter->winx < U.widget_unit) {
        region->flag |= RGN_FLAG_TOO_SMALL;
        return;
      }
      BLI_rcti_translate(&region->winrct, -region_iter->winx, 0);
    }
  }

  /* At this point, 'region' is in its final position and still open.
   * Make a final check it does not overlap any previous 'other side' region. */
  for (region_iter = region->prev; region_iter; region_iter = region_iter->prev) {
    if (region_iter->flag & (RGN_FLAG_POLL_FAILED | RGN_FLAG_HIDDEN)) {
      continue;
    }
    if (!region_iter->overlap || (region_iter->alignment & RGN_SPLIT_PREV)) {
      continue;
    }

    const int align_iter = RGN_ALIGN_ENUM_FROM_MASK(region_iter->alignment);
    if (ELEM(align_iter, RGN_ALIGN_FLOAT)) {
      continue;
    }

    if ((align_iter != align) && BLI_rcti_isect(&region_iter->winrct, &region->winrct, nullptr)) {
      /* Left overlapping right or vice-versa, forbid this! */
      region->flag |= RGN_FLAG_TOO_SMALL;
      return;
    }
  }
}

bool ED_region_is_overlap(int spacetype, int regiontype)
{
  if (regiontype == RGN_TYPE_HUD) {
    return true;
  }
  if (U.uiflag2 & USER_REGION_OVERLAP) {
    if (spacetype == SPACE_NODE) {
      if (regiontype == RGN_TYPE_TOOLS) {
        return true;
      }
    }
    else if (spacetype == SPACE_VIEW3D) {
      if (regiontype == RGN_TYPE_HEADER) {
        /* Do not treat as overlapped if no transparency. */
        bTheme *theme = UI_GetTheme();
        return theme->space_view3d.header[3] != 255;
      }
      if (ELEM(regiontype,
               RGN_TYPE_TOOLS,
               RGN_TYPE_UI,
               RGN_TYPE_TOOL_PROPS,
               RGN_TYPE_FOOTER,
               RGN_TYPE_TOOL_HEADER,
               RGN_TYPE_ASSET_SHELF,
               RGN_TYPE_ASSET_SHELF_HEADER))
      {
        return true;
      }
    }
    else if (spacetype == SPACE_IMAGE) {
      if (ELEM(regiontype,
               RGN_TYPE_TOOLS,
               RGN_TYPE_UI,
               RGN_TYPE_TOOL_PROPS,
               RGN_TYPE_FOOTER,
               RGN_TYPE_TOOL_HEADER,
               RGN_TYPE_ASSET_SHELF,
               RGN_TYPE_ASSET_SHELF_HEADER))
      {
        return true;
      }
    }
  }

  return false;
}

static void region_rect_recursive(
    ScrArea *area, ARegion *region, rcti *remainder, rcti *overlap_remainder, int quad)
{
  using namespace blender::ed;
  rcti *remainder_prev = remainder;

  if (region == nullptr) {
    return;
  }

  int prev_winx = region->winx;
  int prev_winy = region->winy;

  /* no returns in function, winrct gets set in the end again */
  BLI_rcti_init(&region->winrct, 0, 0, 0, 0);

  /* for test; allow split of previously defined region */
  if (region->alignment & RGN_SPLIT_PREV) {
    if (region->prev) {
      remainder = &region->prev->winrct;
    }
  }

  int alignment = RGN_ALIGN_ENUM_FROM_MASK(region->alignment);

  /* set here, assuming userpref switching forces to call this again */
  region->overlap = ED_region_is_overlap(area->spacetype, region->regiontype);

  /* clear state flags first */
  region->flag &= ~(RGN_FLAG_TOO_SMALL | RGN_FLAG_SIZE_CLAMP_X | RGN_FLAG_SIZE_CLAMP_Y);
  /* user errors */
  if ((region->next == nullptr) && !ELEM(alignment, RGN_ALIGN_QSPLIT, RGN_ALIGN_FLOAT)) {
    alignment = RGN_ALIGN_NONE;
  }

  /* If both the #ARegion.sizex/y and the #ARegionType.prefsizex/y are 0, the region is tagged as
   * too small, even before the layout for dynamically sized regions is created.
   * #wm_draw_window_offscreen() allows the layout to be created despite the #RGN_FLAG_TOO_SMALL
   * flag being set. But there may still be regions that don't have a separate #ARegionType.layout
   * callback. For those, set a default #ARegionType.prefsizex/y so they can become visible. */
  if ((region->flag & RGN_FLAG_DYNAMIC_SIZE) && !(region->type->layout)) {
    if ((region->sizex == 0) && (region->type->prefsizex == 0)) {
      region->type->prefsizex = AREAMINX;
    }
    if ((region->sizey == 0) && (region->type->prefsizey == 0)) {
      region->type->prefsizey = HEADERY;
    }
  }

  /* `prefsizex/y`, taking into account DPI. */
  int prefsizex = UI_SCALE_FAC *
                  ((region->sizex > 1) ? region->sizex + 0.5f : region->type->prefsizex);
  int prefsizey;

  if (region->regiontype == RGN_TYPE_HEADER) {
    prefsizey = ED_area_headersize();
  }
  else if (region->regiontype == RGN_TYPE_TOOL_HEADER) {
    prefsizey = ED_area_headersize();
  }
  else if (region->regiontype == RGN_TYPE_FOOTER) {
    prefsizey = ED_area_footersize();
  }
  else if (region->regiontype == RGN_TYPE_ASSET_SHELF) {
    prefsizey = region->sizey > 1 ? (UI_SCALE_FAC * (region->sizey + 0.5f)) :
                                    asset::shelf::region_prefsizey();
  }
  else if (region->regiontype == RGN_TYPE_ASSET_SHELF_HEADER) {
    prefsizey = asset::shelf::header_region_size();
  }
  else if (ED_area_is_global(area)) {
    prefsizey = ED_region_global_size_y();
  }
  else {
    prefsizey = UI_SCALE_FAC *
                (region->sizey > 1 ? region->sizey + 0.5f : region->type->prefsizey);
  }

  if (region->flag & (RGN_FLAG_POLL_FAILED | RGN_FLAG_HIDDEN)) {
    /* hidden is user flag */
  }
  else if (alignment == RGN_ALIGN_FLOAT) {
    /**
     * \note Currently this window type is only used for #RGN_TYPE_HUD,
     * We expect the panel to resize itself to be larger.
     *
     * This aligns to the lower left of the area.
     */
    const int size_min[2] = {UI_UNIT_X, UI_UNIT_Y};
    rcti overlap_remainder_margin = *overlap_remainder;

    BLI_rcti_resize(&overlap_remainder_margin,
                    max_ii(0, BLI_rcti_size_x(overlap_remainder) - UI_UNIT_X / 2),
                    max_ii(0, BLI_rcti_size_y(overlap_remainder) - UI_UNIT_Y / 2));
    region->winrct.xmin = overlap_remainder_margin.xmin + region->runtime.offset_x;
    region->winrct.ymin = overlap_remainder_margin.ymin + region->runtime.offset_y;
    region->winrct.xmax = region->winrct.xmin + prefsizex - 1;
    region->winrct.ymax = region->winrct.ymin + prefsizey - 1;

    BLI_rcti_isect(&region->winrct, &overlap_remainder_margin, &region->winrct);

    if (BLI_rcti_size_x(&region->winrct) != prefsizex - 1) {
      region->flag |= RGN_FLAG_SIZE_CLAMP_X;
    }
    if (BLI_rcti_size_y(&region->winrct) != prefsizey - 1) {
      region->flag |= RGN_FLAG_SIZE_CLAMP_Y;
    }

    /* We need to use a test that won't have been previously clamped. */
    rcti winrct_test{};
    winrct_test.xmin = region->winrct.xmin;
    winrct_test.ymin = region->winrct.ymin;
    winrct_test.xmax = region->winrct.xmin + size_min[0];
    winrct_test.ymax = region->winrct.ymin + size_min[1];

    BLI_rcti_isect(&winrct_test, &overlap_remainder_margin, &winrct_test);
    if (BLI_rcti_size_x(&winrct_test) < size_min[0] || BLI_rcti_size_y(&winrct_test) < size_min[1])
    {
      region->flag |= RGN_FLAG_TOO_SMALL;
    }
  }
  else if (rct_fits(remainder, SCREEN_AXIS_V, 1) < 0 || rct_fits(remainder, SCREEN_AXIS_H, 1) < 0)
  {
    /* remainder is too small for any usage */
    region->flag |= RGN_FLAG_TOO_SMALL;
  }
  else if (alignment == RGN_ALIGN_NONE) {
    /* typically last region */
    region->winrct = *remainder;
    BLI_rcti_init(remainder, 0, 0, 0, 0);
  }
  else if (ELEM(alignment, RGN_ALIGN_TOP, RGN_ALIGN_BOTTOM)) {
    rcti *winrct = (region->overlap) ? overlap_remainder : remainder;

    if ((prefsizey == 0) || (rct_fits(winrct, SCREEN_AXIS_V, prefsizey) < 0)) {
      region->flag |= RGN_FLAG_TOO_SMALL;
    }
    else {
      int fac = rct_fits(winrct, SCREEN_AXIS_V, prefsizey);

      if (fac < 0) {
        prefsizey += fac;
      }

      region->winrct = *winrct;

      if (alignment == RGN_ALIGN_TOP) {
        region->winrct.ymin = region->winrct.ymax - prefsizey + 1;
        winrct->ymax = region->winrct.ymin - 1;
      }
      else {
        region->winrct.ymax = region->winrct.ymin + prefsizey - 1;
        winrct->ymin = region->winrct.ymax + 1;
      }
      BLI_rcti_sanitize(winrct);
    }
  }
  else if (ELEM(alignment, RGN_ALIGN_LEFT, RGN_ALIGN_RIGHT)) {
    rcti *winrct = (region->overlap) ? overlap_remainder : remainder;

    if ((prefsizex == 0) || (rct_fits(winrct, SCREEN_AXIS_H, prefsizex) < 0)) {
      region->flag |= RGN_FLAG_TOO_SMALL;
    }
    else {
      int fac = rct_fits(winrct, SCREEN_AXIS_H, prefsizex);

      if (fac < 0) {
        prefsizex += fac;
      }

      region->winrct = *winrct;

      if (alignment == RGN_ALIGN_RIGHT) {
        region->winrct.xmin = region->winrct.xmax - prefsizex + 1;
        winrct->xmax = region->winrct.xmin - 1;
      }
      else {
        region->winrct.xmax = region->winrct.xmin + prefsizex - 1;
        winrct->xmin = region->winrct.xmax + 1;
      }
      BLI_rcti_sanitize(winrct);
    }
  }
  else if (ELEM(alignment, RGN_ALIGN_VSPLIT, RGN_ALIGN_HSPLIT)) {
    /* Percentage subdiv. */
    region->winrct = *remainder;

    if (alignment == RGN_ALIGN_HSPLIT) {
      if (rct_fits(remainder, SCREEN_AXIS_H, prefsizex) > 4) {
        region->winrct.xmax = BLI_rcti_cent_x(remainder);
        remainder->xmin = region->winrct.xmax + 1;
      }
      else {
        BLI_rcti_init(remainder, 0, 0, 0, 0);
      }
    }
    else {
      if (rct_fits(remainder, SCREEN_AXIS_V, prefsizey) > 4) {
        region->winrct.ymax = BLI_rcti_cent_y(remainder);
        remainder->ymin = region->winrct.ymax + 1;
      }
      else {
        BLI_rcti_init(remainder, 0, 0, 0, 0);
      }
    }
  }
  else if (alignment == RGN_ALIGN_QSPLIT) {
    region->winrct = *remainder;

    /* test if there's still 4 regions left */
    if (quad == 0) {
      ARegion *region_test = region->next;
      int count = 1;

      while (region_test) {
        region_test->alignment = RGN_ALIGN_QSPLIT;
        region_test = region_test->next;
        count++;
      }

      if (count != 4) {
        /* let's stop adding regions */
        BLI_rcti_init(remainder, 0, 0, 0, 0);
        if (G.debug & G_DEBUG) {
          printf("region quadsplit failed\n");
        }
      }
      else {
        quad = 1;
      }
    }
    if (quad) {
      if (quad == 1) { /* left bottom */
        region->winrct.xmax = BLI_rcti_cent_x(remainder);
        region->winrct.ymax = BLI_rcti_cent_y(remainder);
      }
      else if (quad == 2) { /* left top */
        region->winrct.xmax = BLI_rcti_cent_x(remainder);
        region->winrct.ymin = BLI_rcti_cent_y(remainder) + 1;
      }
      else if (quad == 3) { /* right bottom */
        region->winrct.xmin = BLI_rcti_cent_x(remainder) + 1;
        region->winrct.ymax = BLI_rcti_cent_y(remainder);
      }
      else { /* right top */
        region->winrct.xmin = BLI_rcti_cent_x(remainder) + 1;
        region->winrct.ymin = BLI_rcti_cent_y(remainder) + 1;
        BLI_rcti_init(remainder, 0, 0, 0, 0);
      }

      /* Fix any negative dimensions. This can happen when a quad split 3d view gets too small.
       * (see #72200). */
      BLI_rcti_sanitize(&region->winrct);

      quad++;
    }
  }

  /* for speedup */
  region->winx = BLI_rcti_size_x(&region->winrct) + 1;
  region->winy = BLI_rcti_size_y(&region->winrct) + 1;

  /* If region opened normally, we store this for hide/reveal usage. */
  /* Prevent rounding errors for UI_SCALE_FAC multiply and divide. */
  if (region->winx > 1) {
    region->sizex = (region->winx + 0.5f) / UI_SCALE_FAC;
  }
  if (region->winy > 1) {
    region->sizey = (region->winy + 0.5f) / UI_SCALE_FAC;
  }

  /* exception for multiple overlapping regions on same spot */
  if (region->overlap && (alignment != RGN_ALIGN_FLOAT)) {
    region_overlap_fix(area, region);
  }

  /* Set `region->winrct` for action-zones. */
  if (region->flag & (RGN_FLAG_HIDDEN | RGN_FLAG_TOO_SMALL)) {
    region->winrct = (region->overlap) ? *overlap_remainder : *remainder;

    switch (alignment) {
      case RGN_ALIGN_TOP:
        region->winrct.ymin = region->winrct.ymax;
        break;
      case RGN_ALIGN_BOTTOM:
        region->winrct.ymax = region->winrct.ymin;
        break;
      case RGN_ALIGN_RIGHT:
        region->winrct.xmin = region->winrct.xmax;
        break;
      case RGN_ALIGN_LEFT:
        region->winrct.xmax = region->winrct.xmin;
        break;
      default:
        /* prevent winrct to be valid */
        region->winrct.xmax = region->winrct.xmin;
        break;
    }

    /* Size on one axis is now 0, the other axis may still be invalid (negative) though. */
    BLI_rcti_sanitize(&region->winrct);
  }

  /* restore prev-split exception */
  if (region->alignment & RGN_SPLIT_PREV) {
    if (region->prev) {
      remainder = remainder_prev;
      region->prev->winx = BLI_rcti_size_x(&region->prev->winrct) + 1;
      region->prev->winy = BLI_rcti_size_y(&region->prev->winrct) + 1;
    }
  }

  /* After non-overlapping region, all following overlapping regions
   * fit within the remaining space again. */
  if (!region->overlap) {
    *overlap_remainder = *remainder;
  }

  BLI_assert(BLI_rcti_is_valid(&region->winrct));

  region_rect_recursive(area, region->next, remainder, overlap_remainder, quad);

  /* Tag for redraw if size changes. */
  if (region->winx != prev_winx || region->winy != prev_winy) {
    /* 3D View needs a full rebuild in case a progressive render runs. Rest can live with
     * no-rebuild (e.g. Outliner) */
    if (area->spacetype == SPACE_VIEW3D) {
      ED_region_tag_redraw(region);
    }
    else {
      ED_region_tag_redraw_no_rebuild(region);
    }
  }

  /* Clear, initialize on demand. */
  memset(&region->runtime.visible_rect, 0, sizeof(region->runtime.visible_rect));
}

static void area_calc_totrct(ScrArea *area, const rcti *window_rect)
{
  short px = short(U.pixelsize);

  area->totrct.xmin = area->v1->vec.x;
  area->totrct.xmax = area->v4->vec.x;
  area->totrct.ymin = area->v1->vec.y;
  area->totrct.ymax = area->v2->vec.y;

  /* scale down totrct by 1 pixel on all sides not matching window borders */
  if (area->totrct.xmin > window_rect->xmin) {
    area->totrct.xmin += px;
  }
  if (area->totrct.xmax < (window_rect->xmax - 1)) {
    area->totrct.xmax -= px;
  }
  if (area->totrct.ymin > window_rect->ymin) {
    area->totrct.ymin += px;
  }
  if (area->totrct.ymax < (window_rect->ymax - 1)) {
    area->totrct.ymax -= px;
  }
  /* Although the following asserts are correct they lead to a very unstable Blender.
   * And the asserts would fail even in 2.7x
   * (they were added in 2.8x as part of the top-bar commit).
   * For more details see #54864. */
#if 0
  BLI_assert(area->totrct.xmin >= 0);
  BLI_assert(area->totrct.xmax >= 0);
  BLI_assert(area->totrct.ymin >= 0);
  BLI_assert(area->totrct.ymax >= 0);
#endif

  /* for speedup */
  area->winx = BLI_rcti_size_x(&area->totrct) + 1;
  area->winy = BLI_rcti_size_y(&area->totrct) + 1;
}

/**
 * Update the `ARegion::visible` flag.
 */
static void region_evaulate_visibility(ARegion *region)
{
  bool hidden = (region->flag & (RGN_FLAG_POLL_FAILED | RGN_FLAG_HIDDEN | RGN_FLAG_TOO_SMALL)) !=
                0;

  if ((region->alignment & (RGN_SPLIT_PREV | RGN_ALIGN_HIDE_WITH_PREV)) && region->prev) {
    hidden = hidden || (region->prev->flag & (RGN_FLAG_HIDDEN | RGN_FLAG_TOO_SMALL));
  }

  region->visible = !hidden;
}

static bool event_in_markers_region(const ARegion *region, const wmEvent *event)
{
  rcti rect = region->winrct;
  rect.ymax = rect.ymin + UI_MARKER_MARGIN_Y;
  return BLI_rcti_isect_pt_v(&rect, event->xy);
}

/**
 * \param region: Region, may be nullptr when adding handlers for \a area.
 */
static void ed_default_handlers(
    wmWindowManager *wm, ScrArea *area, ARegion *region, ListBase *handlers, int flag)
{
  BLI_assert(region ? (&region->handlers == handlers) : (&area->handlers == handlers));

  /* NOTE: add-handler checks if it already exists. */

  /* XXX: it would be good to have bound-box checks for some of these. */
  if (flag & ED_KEYMAP_UI) {
    wmKeyMap *keymap = WM_keymap_ensure(
        wm->defaultconf, "User Interface", SPACE_EMPTY, RGN_TYPE_WINDOW);
    WM_event_add_keymap_handler(handlers, keymap);

    ListBase *dropboxes = WM_dropboxmap_find("User Interface", SPACE_EMPTY, RGN_TYPE_WINDOW);
    WM_event_add_dropbox_handler(handlers, dropboxes);

    /* user interface widgets */
    UI_region_handlers_add(handlers);
  }
  if (flag & ED_KEYMAP_GIZMO) {
    BLI_assert(region && ELEM(region->type->regionid, RGN_TYPE_WINDOW, RGN_TYPE_PREVIEW));
    if (region) {
      /* Anything else is confusing, only allow this. */
      BLI_assert(&region->handlers == handlers);
      if (region->gizmo_map == nullptr) {
        wmGizmoMapType_Params params{};
        params.spaceid = area->spacetype;
        params.regionid = region->type->regionid;
        region->gizmo_map = WM_gizmomap_new_from_type(&params);
      }
      WM_gizmomap_add_handlers(region, region->gizmo_map);
    }
  }
  if (flag & ED_KEYMAP_VIEW2D) {
    /* 2d-viewport handling+manipulation */
    wmKeyMap *keymap = WM_keymap_ensure(wm->defaultconf, "View2D", SPACE_EMPTY, RGN_TYPE_WINDOW);
    WM_event_add_keymap_handler(handlers, keymap);
  }
  if (flag & ED_KEYMAP_ANIMATION) {
    wmKeyMap *keymap;

    /* time-markers */
    keymap = WM_keymap_ensure(wm->defaultconf, "Markers", SPACE_EMPTY, RGN_TYPE_WINDOW);
    WM_event_add_keymap_handler_poll(handlers, keymap, event_in_markers_region);

    /* time-scrub */
    keymap = WM_keymap_ensure(wm->defaultconf, "Time Scrub", SPACE_EMPTY, RGN_TYPE_WINDOW);
    WM_event_add_keymap_handler_poll(handlers, keymap, ED_time_scrub_event_in_region);

    /* frame changing and timeline operators (for time spaces) */
    keymap = WM_keymap_ensure(wm->defaultconf, "Animation", SPACE_EMPTY, RGN_TYPE_WINDOW);
    WM_event_add_keymap_handler(handlers, keymap);
  }
  if (flag & ED_KEYMAP_TOOL) {
    if (flag & ED_KEYMAP_GIZMO) {
      WM_event_add_keymap_handler_dynamic(
          &region->handlers, WM_event_get_keymap_from_toolsystem_with_gizmos, area);
    }
    else {
      WM_event_add_keymap_handler_dynamic(
          &region->handlers, WM_event_get_keymap_from_toolsystem, area);
    }
  }
  if (flag & ED_KEYMAP_FRAMES) {
    /* frame changing/jumping (for all spaces) */
    wmKeyMap *keymap = WM_keymap_ensure(wm->defaultconf, "Frames", SPACE_EMPTY, RGN_TYPE_WINDOW);
    WM_event_add_keymap_handler(handlers, keymap);
  }
  if (flag & ED_KEYMAP_HEADER) {
    /* standard keymap for headers regions */
    wmKeyMap *keymap = WM_keymap_ensure(
        wm->defaultconf, "Region Context Menu", SPACE_EMPTY, RGN_TYPE_WINDOW);
    WM_event_add_keymap_handler(handlers, keymap);
  }
  if (flag & ED_KEYMAP_FOOTER) {
    /* standard keymap for footer regions */
    wmKeyMap *keymap = WM_keymap_ensure(
        wm->defaultconf, "Region Context Menu", SPACE_EMPTY, RGN_TYPE_WINDOW);
    WM_event_add_keymap_handler(handlers, keymap);
  }
  if (flag & ED_KEYMAP_NAVBAR) {
    /* standard keymap for Navigation bar regions */
    wmKeyMap *keymap = WM_keymap_ensure(
        wm->defaultconf, "Region Context Menu", SPACE_EMPTY, RGN_TYPE_WINDOW);
    WM_event_add_keymap_handler(&region->handlers, keymap);
  }
  if (flag & ED_KEYMAP_ASSET_SHELF) {
    /* standard keymap for asset shelf regions */
    wmKeyMap *keymap = WM_keymap_ensure(
        wm->defaultconf, "Asset Shelf", SPACE_EMPTY, RGN_TYPE_WINDOW);
    WM_event_add_keymap_handler(&region->handlers, keymap);
  }

  /* Keep last because of LMB/RMB handling, see: #57527. */
  if (flag & ED_KEYMAP_GPENCIL) {
    /* grease pencil */
    /* NOTE: This is now 4 keymaps - One for basic functionality,
     *       and others for special stroke modes (edit, paint and sculpt).
     *
     *       For now, it's easier to just include all,
     *       since you hardly want one without the others.
     */
    {
      wmKeyMap *keymap = WM_keymap_ensure(
          wm->defaultconf, "Grease Pencil", SPACE_EMPTY, RGN_TYPE_WINDOW);
      WM_event_add_keymap_handler(handlers, keymap);
    }
    {
      wmKeyMap *keymap = WM_keymap_ensure(
          wm->defaultconf, "Grease Pencil Stroke Curve Edit Mode", SPACE_EMPTY, RGN_TYPE_WINDOW);
      WM_event_add_keymap_handler(handlers, keymap);
    }
    {
      wmKeyMap *keymap = WM_keymap_ensure(
          wm->defaultconf, "Grease Pencil Stroke Edit Mode", SPACE_EMPTY, RGN_TYPE_WINDOW);
      WM_event_add_keymap_handler(handlers, keymap);
    }
    {
      wmKeyMap *keymap = WM_keymap_ensure(
          wm->defaultconf, "Grease Pencil Stroke Paint Mode", SPACE_EMPTY, RGN_TYPE_WINDOW);
      WM_event_add_keymap_handler(handlers, keymap);
    }
    {
      wmKeyMap *keymap = WM_keymap_ensure(wm->defaultconf,
                                          "Grease Pencil Stroke Paint (Draw brush)",
                                          SPACE_EMPTY,
                                          RGN_TYPE_WINDOW);
      WM_event_add_keymap_handler(handlers, keymap);
    }
    {
      wmKeyMap *keymap = WM_keymap_ensure(
          wm->defaultconf, "Grease Pencil Stroke Paint (Erase)", SPACE_EMPTY, RGN_TYPE_WINDOW);
      WM_event_add_keymap_handler(handlers, keymap);
    }
    {
      wmKeyMap *keymap = WM_keymap_ensure(
          wm->defaultconf, "Grease Pencil Stroke Paint (Fill)", SPACE_EMPTY, RGN_TYPE_WINDOW);
      WM_event_add_keymap_handler(handlers, keymap);
    }
    {
      wmKeyMap *keymap = WM_keymap_ensure(
          wm->defaultconf, "Grease Pencil Stroke Paint (Tint)", SPACE_EMPTY, RGN_TYPE_WINDOW);
      WM_event_add_keymap_handler(handlers, keymap);
    }
    {
      wmKeyMap *keymap = WM_keymap_ensure(
          wm->defaultconf, "Grease Pencil Stroke Sculpt Mode", SPACE_EMPTY, RGN_TYPE_WINDOW);
      WM_event_add_keymap_handler(handlers, keymap);
    }
    {
      wmKeyMap *keymap = WM_keymap_ensure(
          wm->defaultconf, "Grease Pencil Stroke Vertex Mode", SPACE_EMPTY, RGN_TYPE_WINDOW);
      WM_event_add_keymap_handler(handlers, keymap);
    }
    {
      wmKeyMap *keymap = WM_keymap_ensure(
          wm->defaultconf, "Grease Pencil Stroke Vertex (Draw)", SPACE_EMPTY, RGN_TYPE_WINDOW);
      WM_event_add_keymap_handler(handlers, keymap);
    }
    {
      wmKeyMap *keymap = WM_keymap_ensure(
          wm->defaultconf, "Grease Pencil Stroke Vertex (Blur)", SPACE_EMPTY, RGN_TYPE_WINDOW);
      WM_event_add_keymap_handler(handlers, keymap);
    }
    {
      wmKeyMap *keymap = WM_keymap_ensure(
          wm->defaultconf, "Grease Pencil Stroke Vertex (Average)", SPACE_EMPTY, RGN_TYPE_WINDOW);
      WM_event_add_keymap_handler(handlers, keymap);
    }
    {
      wmKeyMap *keymap = WM_keymap_ensure(
          wm->defaultconf, "Grease Pencil Stroke Vertex (Smear)", SPACE_EMPTY, RGN_TYPE_WINDOW);
      WM_event_add_keymap_handler(handlers, keymap);
    }
    {
      wmKeyMap *keymap = WM_keymap_ensure(
          wm->defaultconf, "Grease Pencil Stroke Vertex (Replace)", SPACE_EMPTY, RGN_TYPE_WINDOW);
      WM_event_add_keymap_handler(handlers, keymap);
    }
    {
      wmKeyMap *keymap = WM_keymap_ensure(
          wm->defaultconf, "Grease Pencil Stroke Sculpt (Smooth)", SPACE_EMPTY, RGN_TYPE_WINDOW);
      WM_event_add_keymap_handler(handlers, keymap);
    }
    {
      wmKeyMap *keymap = WM_keymap_ensure(wm->defaultconf,
                                          "Grease Pencil Stroke Sculpt (Thickness)",
                                          SPACE_EMPTY,
                                          RGN_TYPE_WINDOW);
      WM_event_add_keymap_handler(handlers, keymap);
    }
    {
      wmKeyMap *keymap = WM_keymap_ensure(
          wm->defaultconf, "Grease Pencil Stroke Sculpt (Strength)", SPACE_EMPTY, RGN_TYPE_WINDOW);
      WM_event_add_keymap_handler(handlers, keymap);
    }
    {
      wmKeyMap *keymap = WM_keymap_ensure(
          wm->defaultconf, "Grease Pencil Stroke Sculpt (Grab)", SPACE_EMPTY, RGN_TYPE_WINDOW);
      WM_event_add_keymap_handler(handlers, keymap);
    }
    {
      wmKeyMap *keymap = WM_keymap_ensure(
          wm->defaultconf, "Grease Pencil Stroke Sculpt (Push)", SPACE_EMPTY, RGN_TYPE_WINDOW);
      WM_event_add_keymap_handler(handlers, keymap);
    }
    {
      wmKeyMap *keymap = WM_keymap_ensure(
          wm->defaultconf, "Grease Pencil Stroke Sculpt (Twist)", SPACE_EMPTY, RGN_TYPE_WINDOW);
      WM_event_add_keymap_handler(handlers, keymap);
    }
    {
      wmKeyMap *keymap = WM_keymap_ensure(
          wm->defaultconf, "Grease Pencil Stroke Sculpt (Pinch)", SPACE_EMPTY, RGN_TYPE_WINDOW);
      WM_event_add_keymap_handler(handlers, keymap);
    }
    {
      wmKeyMap *keymap = WM_keymap_ensure(wm->defaultconf,
                                          "Grease Pencil Stroke Sculpt (Randomize)",
                                          SPACE_EMPTY,
                                          RGN_TYPE_WINDOW);
      WM_event_add_keymap_handler(handlers, keymap);
    }
    {
      wmKeyMap *keymap = WM_keymap_ensure(
          wm->defaultconf, "Grease Pencil Stroke Sculpt (Clone)", SPACE_EMPTY, RGN_TYPE_WINDOW);
      WM_event_add_keymap_handler(handlers, keymap);
    }
    {
      wmKeyMap *keymap = WM_keymap_ensure(
          wm->defaultconf, "Grease Pencil Stroke Weight Mode", SPACE_EMPTY, RGN_TYPE_WINDOW);
      WM_event_add_keymap_handler(handlers, keymap);
    }
    {
      wmKeyMap *keymap = WM_keymap_ensure(
          wm->defaultconf, "Grease Pencil Stroke Weight (Draw)", SPACE_EMPTY, RGN_TYPE_WINDOW);
      WM_event_add_keymap_handler(handlers, keymap);
    }
    {
      wmKeyMap *keymap = WM_keymap_ensure(
          wm->defaultconf, "Grease Pencil Stroke Weight (Blur)", SPACE_EMPTY, RGN_TYPE_WINDOW);
      WM_event_add_keymap_handler(handlers, keymap);
    }
    {
      wmKeyMap *keymap = WM_keymap_ensure(
          wm->defaultconf, "Grease Pencil Stroke Weight (Average)", SPACE_EMPTY, RGN_TYPE_WINDOW);
      WM_event_add_keymap_handler(handlers, keymap);
    }
    {
      wmKeyMap *keymap = WM_keymap_ensure(
          wm->defaultconf, "Grease Pencil Stroke Weight (Smear)", SPACE_EMPTY, RGN_TYPE_WINDOW);
      WM_event_add_keymap_handler(handlers, keymap);
    }
  }
}

void ED_area_update_region_sizes(wmWindowManager *wm, wmWindow *win, ScrArea *area)
{
  if (!(area->flag & AREA_FLAG_REGION_SIZE_UPDATE)) {
    return;
  }
  const bScreen *screen = WM_window_get_active_screen(win);

  rcti window_rect;
  WM_window_rect_calc(win, &window_rect);
  area_calc_totrct(area, &window_rect);

  /* region rect sizes */
  rcti rect = area->totrct;
  rcti overlap_rect = rect;
  region_rect_recursive(
      area, static_cast<ARegion *>(area->regionbase.first), &rect, &overlap_rect, 0);

  /* Dynamically sized regions may have changed region sizes, so we have to force azone update. */
  area_azone_init(win, screen, area);

  LISTBASE_FOREACH (ARegion *, region, &area->regionbase) {
    if (region->flag & RGN_FLAG_POLL_FAILED) {
      continue;
    }
    region_evaulate_visibility(region);

    /* region size may have changed, init does necessary adjustments */
    if (region->type->init) {
      region->type->init(wm, region);
    }

    /* Some AZones use View2D data which is only updated in region init, so call that first! */
    region_azones_add(screen, area, region);
  }
  ED_area_azones_update(area, win->eventstate->xy);

  area->flag &= ~AREA_FLAG_REGION_SIZE_UPDATE;
}

bool ED_area_has_shared_border(ScrArea *a, ScrArea *b)
{
  return area_getorientation(a, b) != -1;
}

/**
 * Setup a known space type in the event a file with an unknown space-type is loaded.
 */
static void area_init_type_fallback(ScrArea *area, eSpace_Type space_type)
{
  BLI_assert(area->type == nullptr);
  area->spacetype = space_type;
  area->type = BKE_spacetype_from_id(area->spacetype);

  SpaceLink *sl = nullptr;
  LISTBASE_FOREACH (SpaceLink *, sl_iter, &area->spacedata) {
    if (sl_iter->spacetype == space_type) {
      sl = sl_iter;
      break;
    }
  }
  if (sl) {
    SpaceLink *sl_old = static_cast<SpaceLink *>(area->spacedata.first);
    if (LIKELY(sl != sl_old)) {
      BLI_remlink(&area->spacedata, sl);
      BLI_addhead(&area->spacedata, sl);

      /* swap regions */
      sl_old->regionbase = area->regionbase;
      area->regionbase = sl->regionbase;
      BLI_listbase_clear(&sl->regionbase);
    }
  }
  else {
    screen_area_spacelink_add(nullptr, area, space_type);
  }
}

void ED_area_init(wmWindowManager *wm, wmWindow *win, ScrArea *area)
{
  WorkSpace *workspace = WM_window_get_active_workspace(win);
  const bScreen *screen = BKE_workspace_active_screen_get(win->workspace_hook);
  const Scene *scene = WM_window_get_active_scene(win);
  ViewLayer *view_layer = WM_window_get_active_view_layer(win);

  if (ED_area_is_global(area) && (area->global->flag & GLOBAL_AREA_IS_HIDDEN)) {
    return;
  }

  rcti window_rect;
  WM_window_rect_calc(win, &window_rect);

  /* Set type-definitions. */
  area->type = BKE_spacetype_from_id(area->spacetype);

  if (area->type == nullptr) {
    area_init_type_fallback(area, SPACE_VIEW3D);
    BLI_assert(area->type != nullptr);
  }

  LISTBASE_FOREACH (ARegion *, region, &area->regionbase) {
    region->type = BKE_regiontype_from_id(area->type, region->regiontype);
    /* Invalid region types may be stored in files (e.g. for new files), but they should be handled
     * on file read already, see #BKE_screen_area_blend_read_lib(). */
    BLI_assert_msg(region->type != nullptr, "Region type not valid for this space type");
  }

  /* area sizes */
  area_calc_totrct(area, &window_rect);

  /* region rect sizes */
  rcti rect = area->totrct;
  rcti overlap_rect = rect;
  region_rect_recursive(
      area, static_cast<ARegion *>(area->regionbase.first), &rect, &overlap_rect, 0);
  area->flag &= ~AREA_FLAG_REGION_SIZE_UPDATE;

  /* default area handlers */
  ed_default_handlers(wm, area, nullptr, &area->handlers, area->type->keymapflag);
  /* checks spacedata, adds own handlers */
  if (area->type->init) {
    area->type->init(wm, area);
  }

  /* clear all azones, add the area triangle widgets */
  area_azone_init(win, screen, area);

  /* region windows, default and own handlers */
  LISTBASE_FOREACH (ARegion *, region, &area->regionbase) {
    region_evaulate_visibility(region);

    if (region->visible) {
      /* default region handlers */
      ed_default_handlers(wm, area, region, &region->handlers, region->type->keymapflag);
      /* own handlers */
      if (region->type->init) {
        region->type->init(wm, region);
      }
    }
    else {
      /* prevent uiblocks to run */
      UI_blocklist_free(nullptr, region);
    }

    /* Some AZones use View2D data which is only updated in region init, so call that first! */
    region_azones_add(screen, area, region);
  }

  /* Avoid re-initializing tools while resizing the window. */
  if ((G.moving & G_TRANSFORM_WM) == 0) {
    if ((1 << area->spacetype) & WM_TOOLSYSTEM_SPACE_MASK) {
      WM_toolsystem_refresh_screen_area(workspace, scene, view_layer, area);
      area->flag |= AREA_FLAG_ACTIVE_TOOL_UPDATE;
    }
    else {
      area->runtime.tool = nullptr;
      area->runtime.is_tool_set = true;
    }
  }
}

static void area_offscreen_init(ScrArea *area)
{
  area->flag |= AREA_FLAG_OFFSCREEN;
  area->type = BKE_spacetype_from_id(area->spacetype);
  /* Off screen areas are only ever created at run-time,
   * so there is no reason for the type to be unknown. */
  BLI_assert(area->type != nullptr);

  LISTBASE_FOREACH (ARegion *, region, &area->regionbase) {
    region->type = BKE_regiontype_from_id(area->type, region->regiontype);
  }
}

ScrArea *ED_area_offscreen_create(wmWindow *win, eSpace_Type space_type)
{
  ScrArea *area = static_cast<ScrArea *>(MEM_callocN(sizeof(ScrArea), __func__));
  area->spacetype = space_type;

  screen_area_spacelink_add(WM_window_get_active_scene(win), area, space_type);
  area_offscreen_init(area);

  return area;
}

static void area_offscreen_exit(wmWindowManager *wm, wmWindow *win, ScrArea *area)
{
  if (area->type && area->type->exit) {
    area->type->exit(wm, area);
  }

  LISTBASE_FOREACH (ARegion *, region, &area->regionbase) {
    if (region->type && region->type->exit) {
      region->type->exit(wm, region);
    }

    WM_event_modal_handler_region_replace(win, region, nullptr);
    WM_draw_region_free(region);
    region->visible = false;

    MEM_SAFE_FREE(region->headerstr);

    if (region->regiontimer) {
      WM_event_timer_remove(wm, win, region->regiontimer);
      region->regiontimer = nullptr;
    }

    if (wm->message_bus) {
      WM_msgbus_clear_by_owner(wm->message_bus, region);
    }
  }

  WM_event_modal_handler_area_replace(win, area, nullptr);
}

void ED_area_offscreen_free(wmWindowManager *wm, wmWindow *win, ScrArea *area)
{
  area_offscreen_exit(wm, win, area);

  BKE_screen_area_free(area);
  MEM_freeN(area);
}

static void region_update_rect(ARegion *region)
{
  region->winx = BLI_rcti_size_x(&region->winrct) + 1;
  region->winy = BLI_rcti_size_y(&region->winrct) + 1;

  /* v2d mask is used to subtract scrollbars from a 2d view. Needs initialize here. */
  BLI_rcti_init(&region->v2d.mask, 0, region->winx - 1, 0, region->winy - 1);
}

void ED_region_update_rect(ARegion *region)
{
  region_update_rect(region);
}

void ED_region_floating_init(ARegion *region)
{
  BLI_assert(region->alignment == RGN_ALIGN_FLOAT);

  /* refresh can be called before window opened */
  region_evaulate_visibility(region);

  region_update_rect(region);
}

void ED_region_cursor_set(wmWindow *win, ScrArea *area, ARegion *region)
{
  if (region != nullptr) {
    if ((region->gizmo_map != nullptr) && WM_gizmomap_cursor_set(region->gizmo_map, win)) {
      return;
    }
    if (area && region->type && region->type->cursor) {
      region->type->cursor(win, area, region);
      return;
    }
  }

  if (WM_cursor_set_from_tool(win, area, region)) {
    return;
  }

  WM_cursor_set(win, WM_CURSOR_DEFAULT);
}

void ED_region_visibility_change_update_ex(
    bContext *C, ScrArea *area, ARegion *region, bool is_hidden, bool do_init)
{
  if (is_hidden) {
    WM_event_remove_handlers(C, &region->handlers);
    /* Needed to close any open pop-overs which would otherwise remain open,
     * crashing on attempting to refresh. See: #93410.
     *
     * When #ED_area_init frees buttons via #UI_blocklist_free a nullptr context
     * is passed, causing the free not to remove menus or their handlers. */
    UI_region_free_active_but_all(C, region);
  }

  if (do_init) {
    ED_area_init(CTX_wm_manager(C), CTX_wm_window(C), area);
    ED_area_tag_redraw(area);
  }
}

void ED_region_visibility_change_update(bContext *C, ScrArea *area, ARegion *region)
{
  const bool is_hidden = region->flag & (RGN_FLAG_HIDDEN | RGN_FLAG_POLL_FAILED);
  const bool do_init = true;
  ED_region_visibility_change_update_ex(C, area, region, is_hidden, do_init);
}

void region_toggle_hidden(bContext *C, ARegion *region, const bool do_fade)
{
  ScrArea *area = CTX_wm_area(C);

  region->flag ^= RGN_FLAG_HIDDEN;

  if (do_fade && region->overlap) {
    /* starts a timer, and in end calls the stuff below itself (region_sblend_invoke()) */
    ED_region_visibility_change_update_animated(C, area, region);
  }
  else {
    ED_region_visibility_change_update(C, area, region);
  }
}

void ED_region_toggle_hidden(bContext *C, ARegion *region)
{
  region_toggle_hidden(C, region, true);
}

void ED_area_data_copy(ScrArea *area_dst, ScrArea *area_src, const bool do_free)
{
  const char spacetype = area_dst->spacetype;
  const short flag_copy = HEADER_NO_PULLDOWN;

  area_dst->spacetype = area_src->spacetype;
  area_dst->type = area_src->type;

  area_dst->flag = (area_dst->flag & ~flag_copy) | (area_src->flag & flag_copy);

  /* area */
  if (do_free) {
    BKE_spacedata_freelist(&area_dst->spacedata);
  }
  BKE_spacedata_copylist(&area_dst->spacedata, &area_src->spacedata);

  /* NOTE: SPACE_EMPTY is possible on new screens. */

  /* regions */
  if (do_free) {
    SpaceType *st = BKE_spacetype_from_id(spacetype);
    LISTBASE_FOREACH (ARegion *, region, &area_dst->regionbase) {
      BKE_area_region_free(st, region);
    }
    BLI_freelistN(&area_dst->regionbase);
  }
  SpaceType *st = BKE_spacetype_from_id(area_src->spacetype);
  LISTBASE_FOREACH (ARegion *, region, &area_src->regionbase) {
    ARegion *newar = BKE_area_region_copy(st, region);
    BLI_addtail(&area_dst->regionbase, newar);
  }
}

void ED_area_data_swap(ScrArea *area_dst, ScrArea *area_src)
{
  std::swap(area_dst->spacetype, area_src->spacetype);
  std::swap(area_dst->type, area_src->type);

  std::swap(area_dst->spacedata, area_src->spacedata);
  std::swap(area_dst->regionbase, area_src->regionbase);
}

/* -------------------------------------------------------------------- */
/** \name Region Alignment Syncing for Space Switching
 * \{ */

/**
 * Store the alignment & other info per region type
 * (use as a region-type aligned array).
 *
 * \note Currently this is only done for headers,
 * we might want to do this with the tool-bar in the future too.
 */
struct RegionTypeAlignInfo {
  struct {
    /**
     * Values match #ARegion.alignment without flags (see #RGN_ALIGN_ENUM_FROM_MASK).
     * store all so we can sync alignment without adding extra checks.
     */
    short alignment;
    /**
     * Needed for detecting which header displays the space-type switcher.
     */
    bool hidden;
  } by_type[RGN_TYPE_NUM];
};

static void region_align_info_from_area(ScrArea *area, RegionTypeAlignInfo *r_align_info)
{
  for (int index = 0; index < RGN_TYPE_NUM; index++) {
    r_align_info->by_type[index].alignment = -1;
    /* Default to true, when it doesn't exist - it's effectively hidden. */
    r_align_info->by_type[index].hidden = true;
  }

  LISTBASE_FOREACH (ARegion *, region, &area->regionbase) {
    if (region->flag & RGN_FLAG_POLL_FAILED) {
      continue;
    }

    const int index = region->regiontype;
    if (uint(index) < RGN_TYPE_NUM) {
      r_align_info->by_type[index].alignment = RGN_ALIGN_ENUM_FROM_MASK(region->alignment);
      r_align_info->by_type[index].hidden = (region->flag & RGN_FLAG_HIDDEN) != 0;
    }
  }
}

/**
 * Keeping alignment between headers keep the space-type selector button in the same place.
 * This is complicated by the editor-type selector being placed on the header
 * closest to the screen edge which changes based on hidden state.
 *
 * The tool-header is used when visible, otherwise the header is used.
 */
static short region_alignment_from_header_and_tool_header_state(
    const RegionTypeAlignInfo *region_align_info, const short fallback)
{
  const short header_alignment = region_align_info->by_type[RGN_TYPE_HEADER].alignment;
  const short tool_header_alignment = region_align_info->by_type[RGN_TYPE_TOOL_HEADER].alignment;

  const bool header_hidden = region_align_info->by_type[RGN_TYPE_HEADER].hidden;
  const bool tool_header_hidden = region_align_info->by_type[RGN_TYPE_TOOL_HEADER].hidden;

  if ((tool_header_alignment != -1) &&
      /* If tool-header is hidden, use header alignment. */
      ((tool_header_hidden == false) ||
       /* Don't prioritize the tool-header if both are hidden (behave as if both are visible).
        * Without this, switching to a space with headers hidden will flip the alignment
        * upon switching to a space with visible headers. */
       (header_hidden && tool_header_hidden)))
  {
    return tool_header_alignment;
  }
  if (header_alignment != -1) {
    return header_alignment;
  }
  return fallback;
}

/**
 * Notes on header alignment syncing.
 *
 * This is as involved as it is because:
 *
 * - There are currently 3 kinds of headers.
 * - All headers can independently visible & flipped to another side
 *   (except for the tool-header that depends on the header visibility).
 * - We don't want the space-switching button to flip when switching spaces.
 *   From the user perspective it feels like a bug to move the button you click on
 *   to the opposite side of the area.
 * - The space-switcher may be on either the header or the tool-header
 *   depending on the tool-header visibility.
 *
 * How this works:
 *
 * - When headers match on both spaces, we copy the alignment
 *   from the previous regions to the next regions when syncing.
 * - Otherwise detect the _primary_ header (the one that shows the space type)
 *   and use this to set alignment for the headers in the destination area.
 * - Header & tool-header/footer may be on opposite sides, this is preserved when syncing.
 */
static void region_align_info_to_area_for_headers(const RegionTypeAlignInfo *region_align_info_src,
                                                  const RegionTypeAlignInfo *region_align_info_dst,
                                                  ARegion *region_by_type[RGN_TYPE_NUM])
{
  /* Abbreviate access. */
  const short header_alignment_src = region_align_info_src->by_type[RGN_TYPE_HEADER].alignment;
  const short tool_header_alignment_src =
      region_align_info_src->by_type[RGN_TYPE_TOOL_HEADER].alignment;

  const bool tool_header_hidden_src = region_align_info_src->by_type[RGN_TYPE_TOOL_HEADER].hidden;

  const short primary_header_alignment_src = region_alignment_from_header_and_tool_header_state(
      region_align_info_src, -1);

  /* Neither alignments are usable, don't sync. */
  if (primary_header_alignment_src == -1) {
    return;
  }

  const short header_alignment_dst = region_align_info_dst->by_type[RGN_TYPE_HEADER].alignment;
  const short tool_header_alignment_dst =
      region_align_info_dst->by_type[RGN_TYPE_TOOL_HEADER].alignment;
  const short footer_alignment_dst = region_align_info_dst->by_type[RGN_TYPE_FOOTER].alignment;

  const bool tool_header_hidden_dst = region_align_info_dst->by_type[RGN_TYPE_TOOL_HEADER].hidden;

  /* New synchronized alignments to set (or ignore when left as -1). */
  short header_alignment_sync = -1;
  short tool_header_alignment_sync = -1;
  short footer_alignment_sync = -1;

  /* Both source/destination areas have same region configurations regarding headers.
   * Simply copy the values. */
  if (((header_alignment_src != -1) == (header_alignment_dst != -1)) &&
      ((tool_header_alignment_src != -1) == (tool_header_alignment_dst != -1)) &&
      (tool_header_hidden_src == tool_header_hidden_dst))
  {
    if (header_alignment_dst != -1) {
      header_alignment_sync = header_alignment_src;
    }
    if (tool_header_alignment_dst != -1) {
      tool_header_alignment_sync = tool_header_alignment_src;
    }
  }
  else {
    /* Not an exact match, check the space selector isn't moving. */
    const short primary_header_alignment_dst = region_alignment_from_header_and_tool_header_state(
        region_align_info_dst, -1);

    if (primary_header_alignment_src != primary_header_alignment_dst) {
      if ((header_alignment_dst != -1) && (tool_header_alignment_dst != -1)) {
        if (header_alignment_dst == tool_header_alignment_dst) {
          /* Apply to both. */
          tool_header_alignment_sync = primary_header_alignment_src;
          header_alignment_sync = primary_header_alignment_src;
        }
        else {
          /* Keep on opposite sides. */
          tool_header_alignment_sync = primary_header_alignment_src;
          header_alignment_sync = (tool_header_alignment_sync == RGN_ALIGN_BOTTOM) ?
                                      RGN_ALIGN_TOP :
                                      RGN_ALIGN_BOTTOM;
        }
      }
      else {
        /* Apply what we can to regions that exist. */
        if (header_alignment_dst != -1) {
          header_alignment_sync = primary_header_alignment_src;
        }
        if (tool_header_alignment_dst != -1) {
          tool_header_alignment_sync = primary_header_alignment_src;
        }
      }
    }
  }

  if (footer_alignment_dst != -1) {
    if ((header_alignment_dst != -1) && (header_alignment_dst == footer_alignment_dst)) {
      /* Apply to both. */
      footer_alignment_sync = primary_header_alignment_src;
    }
    else {
      /* Keep on opposite sides. */
      footer_alignment_sync = (primary_header_alignment_src == RGN_ALIGN_BOTTOM) ?
                                  RGN_ALIGN_TOP :
                                  RGN_ALIGN_BOTTOM;
    }
  }

  /* Finally apply synchronized flags. */
  if (header_alignment_sync != -1) {
    ARegion *region = region_by_type[RGN_TYPE_HEADER];
    if (region != nullptr) {
      region->alignment = RGN_ALIGN_ENUM_FROM_MASK(header_alignment_sync) |
                          RGN_ALIGN_FLAG_FROM_MASK(region->alignment);
    }
  }

  if (tool_header_alignment_sync != -1) {
    ARegion *region = region_by_type[RGN_TYPE_TOOL_HEADER];
    if (region != nullptr) {
      region->alignment = RGN_ALIGN_ENUM_FROM_MASK(tool_header_alignment_sync) |
                          RGN_ALIGN_FLAG_FROM_MASK(region->alignment);
    }
  }

  if (footer_alignment_sync != -1) {
    ARegion *region = region_by_type[RGN_TYPE_FOOTER];
    if (region != nullptr) {
      region->alignment = RGN_ALIGN_ENUM_FROM_MASK(footer_alignment_sync) |
                          RGN_ALIGN_FLAG_FROM_MASK(region->alignment);
    }
  }
}

static void region_align_info_to_area(
    ScrArea *area, const RegionTypeAlignInfo region_align_info_src[RGN_TYPE_NUM])
{
  ARegion *region_by_type[RGN_TYPE_NUM] = {nullptr};
  LISTBASE_FOREACH (ARegion *, region, &area->regionbase) {
    const int index = region->regiontype;
    if (uint(index) < RGN_TYPE_NUM) {
      region_by_type[index] = region;
    }
  }

  RegionTypeAlignInfo region_align_info_dst;
  region_align_info_from_area(area, &region_align_info_dst);

  if ((region_by_type[RGN_TYPE_HEADER] != nullptr) ||
      (region_by_type[RGN_TYPE_TOOL_HEADER] != nullptr))
  {
    region_align_info_to_area_for_headers(
        region_align_info_src, &region_align_info_dst, region_by_type);
  }

  /* Note that we could support other region types. */
}

/** \} */

/* *********** Space switching code *********** */

void ED_area_swapspace(bContext *C, ScrArea *sa1, ScrArea *sa2)
{
  ScrArea *tmp = static_cast<ScrArea *>(MEM_callocN(sizeof(ScrArea), __func__));
  wmWindow *win = CTX_wm_window(C);

  ED_area_exit(C, sa1);
  ED_area_exit(C, sa2);

  ED_area_data_copy(tmp, sa1, false);
  ED_area_data_copy(sa1, sa2, true);
  ED_area_data_copy(sa2, tmp, true);
  ED_area_init(CTX_wm_manager(C), win, sa1);
  ED_area_init(CTX_wm_manager(C), win, sa2);

  BKE_screen_area_free(tmp);
  MEM_delete(tmp);

  /* tell WM to refresh, cursor types etc */
  WM_event_add_mousemove(win);

  ED_area_tag_redraw(sa1);
  ED_area_tag_refresh(sa1);
  ED_area_tag_redraw(sa2);
  ED_area_tag_refresh(sa2);
}

void ED_area_newspace(bContext *C, ScrArea *area, int type, const bool skip_region_exit)
{
  wmWindow *win = CTX_wm_window(C);

  if (area->spacetype != type) {
    SpaceLink *slold = static_cast<SpaceLink *>(area->spacedata.first);
    /* store area->type->exit callback */
    void (*area_exit)(wmWindowManager *, ScrArea *) = area->type ? area->type->exit : nullptr;
    /* When the user switches between space-types from the type-selector,
     * changing the header-type is jarring (especially when using Ctrl-MouseWheel).
     *
     * However, add-on install for example, forces the header to the top which shouldn't
     * be applied back to the previous space type when closing - see: #57724
     *
     * Newly-created windows won't have any space data, use the alignment
     * the space type defaults to in this case instead
     * (needed for preferences to have space-type on bottom).
     */

    bool sync_header_alignment = false;
    RegionTypeAlignInfo region_align_info[RGN_TYPE_NUM];
    if ((slold != nullptr) && (slold->link_flag & SPACE_FLAG_TYPE_TEMPORARY) == 0) {
      region_align_info_from_area(area, region_align_info);
      sync_header_alignment = true;
    }

    /* in some cases (opening temp space) we don't want to
     * call area exit callback, so we temporarily unset it */
    if (skip_region_exit && area->type) {
      area->type->exit = nullptr;
    }

    ED_area_exit(C, area);

    /* restore old area exit callback */
    if (skip_region_exit && area->type) {
      area->type->exit = area_exit;
    }

    SpaceType *st = BKE_spacetype_from_id(type);

    area->spacetype = type;
    area->type = st;

    /* If st->create may be called, don't use context until then. The
     * area->type->context() callback has changed but data may be invalid
     * (e.g. with properties editor) until space-data is properly created */

    /* check previously stored space */
    SpaceLink *sl = nullptr;
    LISTBASE_FOREACH (SpaceLink *, sl_iter, &area->spacedata) {
      if (sl_iter->spacetype == type) {
        sl = sl_iter;
        break;
      }
    }

    /* old spacedata... happened during work on 2.50, remove */
    if (sl && BLI_listbase_is_empty(&sl->regionbase)) {
      st->free(sl);
      BLI_freelinkN(&area->spacedata, sl);
      if (slold == sl) {
        slold = nullptr;
      }
      sl = nullptr;
    }

    if (sl) {
      /* swap regions */
      slold->regionbase = area->regionbase;
      area->regionbase = sl->regionbase;
      BLI_listbase_clear(&sl->regionbase);
      /* SPACE_FLAG_TYPE_WAS_ACTIVE is only used to go back to a previously active space that is
       * overlapped by temporary ones. It's now properly activated, so the flag should be cleared
       * at this point. */
      sl->link_flag &= ~SPACE_FLAG_TYPE_WAS_ACTIVE;

      /* put in front of list */
      BLI_remlink(&area->spacedata, sl);
      BLI_addhead(&area->spacedata, sl);
    }
    else {
      /* new space */
      if (st) {
        /* Don't get scene from context here which may depend on space-data. */
        Scene *scene = WM_window_get_active_scene(win);
        sl = st->create(area, scene);
        BLI_addhead(&area->spacedata, sl);

        /* swap regions */
        if (slold) {
          slold->regionbase = area->regionbase;
        }
        area->regionbase = sl->regionbase;
        BLI_listbase_clear(&sl->regionbase);
      }
    }

    /* Sync header alignment. */
    if (sync_header_alignment) {
      region_align_info_to_area(area, region_align_info);
    }

    ED_area_init(CTX_wm_manager(C), win, area);

    /* tell WM to refresh, cursor types etc */
    WM_event_add_mousemove(win);

    /* send space change notifier */
    WM_event_add_notifier(C, NC_SPACE | ND_SPACE_CHANGED, area);

    ED_area_tag_refresh(area);
  }

  if (BLI_listbase_is_single(&CTX_wm_screen(C)->areabase)) {
    /* If there is only one area update the window title. */
    WM_window_title(CTX_wm_manager(C), CTX_wm_window(C));
  }

  /* also redraw when re-used */
  ED_area_tag_redraw(area);
}

static SpaceLink *area_get_prevspace(ScrArea *area)
{
  SpaceLink *sl = static_cast<SpaceLink *>(area->spacedata.first);

  /* First toggle to the next temporary space in the list. */
  for (SpaceLink *sl_iter = sl->next; sl_iter; sl_iter = sl_iter->next) {
    if (sl_iter->link_flag & SPACE_FLAG_TYPE_TEMPORARY) {
      return sl_iter;
    }
  }

  /* No temporary space, find the item marked as last active. */
  for (SpaceLink *sl_iter = sl->next; sl_iter; sl_iter = sl_iter->next) {
    if (sl_iter->link_flag & SPACE_FLAG_TYPE_WAS_ACTIVE) {
      return sl_iter;
    }
  }

  /* If neither is found, we can just return to the regular previous one. */
  return sl->next;
}

void ED_area_prevspace(bContext *C, ScrArea *area)
{
  SpaceLink *sl = static_cast<SpaceLink *>(area->spacedata.first);
  SpaceLink *prevspace = sl ? area_get_prevspace(area) : nullptr;

  if (prevspace) {
    ED_area_newspace(C, area, prevspace->spacetype, false);
    /* We've exited the space, so it can't be considered temporary anymore. */
    sl->link_flag &= ~SPACE_FLAG_TYPE_TEMPORARY;
  }
  else {
    /* no change */
    return;
  }
  /* If this is a stacked full-screen, changing to previous area exits it (meaning we're still in a
   * full-screen, but not in a stacked one). */
  area->flag &= ~AREA_FLAG_STACKED_FULLSCREEN;

  ED_area_tag_redraw(area);

  /* send space change notifier */
  WM_event_add_notifier(C, NC_SPACE | ND_SPACE_CHANGED, area);
}

int ED_area_header_switchbutton(const bContext *C, uiBlock *block, int yco)
{
  ScrArea *area = CTX_wm_area(C);
  bScreen *screen = CTX_wm_screen(C);
  int xco = 0.4 * U.widget_unit;

  PointerRNA areaptr = RNA_pointer_create(&(screen->id), &RNA_Area, area);

  uiDefButR(block,
            UI_BTYPE_MENU,
            0,
            "",
            xco,
            yco,
            1.6 * U.widget_unit,
            U.widget_unit,
            &areaptr,
            "ui_type",
            0,
            0.0f,
            0.0f,
            "");

  return xco + 1.7 * U.widget_unit;
}

/************************ standard UI regions ************************/

static ThemeColorID region_background_color_id(const bContext *C, const ARegion *region)
{
  ScrArea *area = CTX_wm_area(C);

  switch (region->regiontype) {
    case RGN_TYPE_HEADER:
    case RGN_TYPE_TOOL_HEADER:
      if (ED_screen_area_active(C) && !ED_area_is_global(area)) {
        return TH_HEADER_ACTIVE;
      }
      else {
        return TH_HEADER;
      }
    case RGN_TYPE_PREVIEW:
      return TH_PREVIEW_BACK;
    default:
      return TH_BACK;
  }
}

void ED_region_clear(const bContext *C, const ARegion *region, const int /*ThemeColorID*/ colorid)
{
  if (region->overlap) {
    /* view should be in pixelspace */
    UI_view2d_view_restore(C);

    float back[4];
    UI_GetThemeColor4fv(colorid, back);
    GPU_clear_color(back[3] * back[0], back[3] * back[1], back[3] * back[2], back[3]);
  }
  else {
    UI_ThemeClearColor(colorid);
  }
}

static void region_clear_fully_transparent(const bContext *C)
{
  /* view should be in pixelspace */
  UI_view2d_view_restore(C);

  GPU_clear_color(0, 0, 0, 0);
}

BLI_INLINE bool streq_array_any(const char *s, const char *arr[])
{
  for (uint i = 0; arr[i]; i++) {
    if (STREQ(arr[i], s)) {
      return true;
    }
  }
  return false;
}

/**
 * Builds the panel layout for the input \a panel or type \a pt.
 *
 * \param panel: The panel to draw. Can be null,
 * in which case a panel with the type of \a pt will be created.
 * \param unique_panel_str: A unique identifier for the name of the \a uiBlock associated with the
 * panel. Used when the panel is an instanced panel so a unique identifier is needed to find the
 * correct old \a uiBlock, and nullptr otherwise.
 */
static void ed_panel_draw(const bContext *C,
                          ARegion *region,
                          ListBase *lb,
                          PanelType *pt,
                          Panel *panel,
                          int w,
                          int em,
                          char *unique_panel_str,
                          const char *search_filter,
                          wmOperatorCallContext op_context)
{
  const uiStyle *style = UI_style_get_dpi();

  /* Draw panel. */
  char block_name[BKE_ST_MAXNAME + INSTANCED_PANEL_UNIQUE_STR_SIZE];
  if (unique_panel_str) {
    /* Instanced panels should have already been added at this point. */
    BLI_string_join(block_name, sizeof(block_name), pt->idname, unique_panel_str);
  }
  else {
    STRNCPY(block_name, pt->idname);
  }
  uiBlock *block = UI_block_begin(C, region, block_name, UI_EMBOSS);

  bool open;
  panel = UI_panel_begin(region, lb, block, pt, panel, &open);
  panel->runtime->layout_panels.clear();

  const bool search_filter_active = search_filter != nullptr && search_filter[0] != '\0';

  /* bad fixed values */
  int xco, yco, h = 0;
  int headerend = w - UI_UNIT_X;

  UI_panel_header_buttons_begin(panel);
  if (pt->draw_header_preset && !(pt->flag & PANEL_TYPE_NO_HEADER)) {
    /* for preset menu */
    panel->layout = UI_block_layout(block,
                                    UI_LAYOUT_HORIZONTAL,
                                    UI_LAYOUT_HEADER,
                                    0,
                                    (UI_UNIT_Y * 1.1f) + style->panelspace,
                                    UI_UNIT_Y,
                                    1,
                                    0,
                                    style);

    uiLayoutSetOperatorContext(panel->layout, op_context);

    pt->draw_header_preset(C, panel);

    UI_block_apply_search_filter(block, search_filter);
    UI_block_layout_resolve(block, &xco, &yco);
    UI_block_translate(block, headerend - xco, 0);
    panel->layout = nullptr;
  }

  if (pt->draw_header && !(pt->flag & PANEL_TYPE_NO_HEADER)) {
    int labelx, labely;
    UI_panel_label_offset(block, &labelx, &labely);

    /* Unusual case: Use expanding layout (buttons stretch to available width). */
    if (pt->flag & PANEL_TYPE_HEADER_EXPAND) {
      uiLayout *layout = UI_block_layout(block,
                                         UI_LAYOUT_VERTICAL,
                                         UI_LAYOUT_PANEL,
                                         labelx,
                                         labely,
                                         headerend - 2 * style->panelspace,
                                         1,
                                         0,
                                         style);
      panel->layout = uiLayoutRow(layout, false);
    }
    /* Regular case: Normal panel with fixed size buttons. */
    else {
      panel->layout = UI_block_layout(
          block, UI_LAYOUT_HORIZONTAL, UI_LAYOUT_HEADER, labelx, labely, UI_UNIT_Y, 1, 0, style);
    }

    uiLayoutSetOperatorContext(panel->layout, op_context);

    pt->draw_header(C, panel);

    UI_block_apply_search_filter(block, search_filter);
    UI_block_layout_resolve(block, &xco, &yco);
    panel->labelofs = xco - labelx;
    panel->layout = nullptr;
  }
  else {
    panel->labelofs = 0;
  }
  UI_panel_header_buttons_end(panel);

  if (open || search_filter_active) {
    short panelContext;

    /* panel context can either be toolbar region or normal panels region */
    if (pt->flag & PANEL_TYPE_LAYOUT_VERT_BAR) {
      panelContext = UI_LAYOUT_VERT_BAR;
    }
    else if (region->regiontype == RGN_TYPE_TOOLS) {
      panelContext = UI_LAYOUT_TOOLBAR;
    }
    else {
      panelContext = UI_LAYOUT_PANEL;
    }

    panel->layout = UI_block_layout(
        block,
        UI_LAYOUT_VERTICAL,
        panelContext,
        (pt->flag & PANEL_TYPE_LAYOUT_VERT_BAR) ? 0 : style->panelspace,
        0,
        (pt->flag & PANEL_TYPE_LAYOUT_VERT_BAR) ? 0 : w - 2 * style->panelspace,
        em,
        0,
        style);

    uiLayoutSetOperatorContext(panel->layout, op_context);

    pt->draw(C, panel);

    const bool ends_with_layout_panel_header = uiLayoutEndsWithPanelHeader(*panel->layout);

    UI_block_apply_search_filter(block, search_filter);
    UI_block_layout_resolve(block, &xco, &yco);
    panel->layout = nullptr;

    if (yco != 0) {
      h = -yco;
      h += style->panelspace;
      if (!ends_with_layout_panel_header) {
        /* Last layout panel header ends together with the panel. */
        h += style->panelspace;
      }
    }
  }

  UI_block_end(C, block);

  /* Draw child panels. */
  if (open || search_filter_active) {
    LISTBASE_FOREACH (LinkData *, link, &pt->children) {
      PanelType *child_pt = static_cast<PanelType *>(link->data);
      Panel *child_panel = UI_panel_find_by_type(&panel->children, child_pt);

      if (child_pt->draw && (!child_pt->poll || child_pt->poll(C, child_pt))) {
        ed_panel_draw(C,
                      region,
                      &panel->children,
                      child_pt,
                      child_panel,
                      w,
                      em,
                      unique_panel_str,
                      search_filter,
                      op_context);
      }
    }
  }

  UI_panel_end(panel, w, h);
}

/**
 * Check whether a panel should be added to the region's panel layout.
 */
static bool panel_add_check(const bContext *C,
                            const WorkSpace *workspace,
                            const char *contexts[],
                            const char *category_override,
                            PanelType *panel_type)
{
  /* Only add top level panels. */
  if (panel_type->parent) {
    return false;
  }
  /* Check the category override first. */
  if (category_override) {
    if (!STREQ(panel_type->category, category_override)) {
      return false;
    }
  }

  /* Verify context. */
  if (contexts != nullptr && panel_type->context[0]) {
    if (!streq_array_any(panel_type->context, contexts)) {
      return false;
    }
  }

  /* If we're tagged, only use compatible. */
  if (panel_type->owner_id[0]) {
    if (!BKE_workspace_owner_id_check(workspace, panel_type->owner_id)) {
      return false;
    }
  }

  if (LIKELY(panel_type->draw)) {
    if (panel_type->poll && !panel_type->poll(C, panel_type)) {
      return false;
    }
  }

  return true;
}

static bool region_uses_category_tabs(const ScrArea *area, const ARegion *region)
{
  /* XXX, should use some better check? */
  /* For now also has hardcoded check for clip editor until it supports actual toolbar. */
  return ((1 << region->regiontype) & RGN_TYPE_HAS_CATEGORY_MASK) ||
         (region->regiontype == RGN_TYPE_TOOLS && area->spacetype == SPACE_CLIP);
}

static const char *region_panels_collect_categories(ARegion *region,
                                                    LinkNode *panel_types_stack,
                                                    bool *use_category_tabs)
{
  UI_panel_category_clear_all(region);

  /* gather unique categories */
  for (LinkNode *pt_link = panel_types_stack; pt_link; pt_link = pt_link->next) {
    PanelType *pt = static_cast<PanelType *>(pt_link->link);
    if (pt->category[0]) {
      if (!UI_panel_category_find(region, pt->category)) {
        UI_panel_category_add(region, pt->category);
      }
    }
  }

  if (UI_panel_category_is_visible(region)) {
    return UI_panel_category_active_get(region, true);
  }

  *use_category_tabs = false;
  return nullptr;
}

static int panel_draw_width_from_max_width_get(const ARegion *region,
                                               const PanelType *panel_type,
                                               const int max_width)
{
  /* With a background, we want some extra padding. */
  return UI_panel_should_show_background(region, panel_type) ?
             max_width - UI_PANEL_MARGIN_X * 2.0f :
             max_width;
}

void ED_region_panels_layout_ex(const bContext *C,
                                ARegion *region,
                                ListBase *paneltypes,
                                wmOperatorCallContext op_context,
                                const char *contexts[],
                                const char *category_override)
{
  /* collect panels to draw */
  WorkSpace *workspace = CTX_wm_workspace(C);
  LinkNode *panel_types_stack = nullptr;
  LISTBASE_FOREACH_BACKWARD (PanelType *, pt, paneltypes) {
    if (panel_add_check(C, workspace, contexts, category_override, pt)) {
      BLI_linklist_prepend_alloca(&panel_types_stack, pt);
    }
  }

  region->runtime.category = nullptr;

  ScrArea *area = CTX_wm_area(C);
  View2D *v2d = &region->v2d;

  bool use_category_tabs = (category_override == nullptr) &&
                           region_uses_category_tabs(area, region);
  /* offset panels for small vertical tab area */
  const char *category = nullptr;
  const int category_tabs_width = UI_PANEL_CATEGORY_MARGIN_WIDTH;
  int margin_x = 0;
  const bool region_layout_based = region->flag & RGN_FLAG_DYNAMIC_SIZE;
  bool update_tot_size = true;

  /* only allow scrolling in vertical direction */
  v2d->keepofs |= V2D_LOCKOFS_X | V2D_KEEPOFS_Y;
  v2d->keepofs &= ~(V2D_LOCKOFS_Y | V2D_KEEPOFS_X);
  v2d->scroll &= ~V2D_SCROLL_BOTTOM;
  v2d->scroll |= V2D_SCROLL_RIGHT;

  /* collect categories */
  if (use_category_tabs) {
    category = region_panels_collect_categories(region, panel_types_stack, &use_category_tabs);
  }
  if (use_category_tabs) {
    margin_x = category_tabs_width;
  }

  const int max_panel_width = BLI_rctf_size_x(&v2d->cur) - margin_x;
  /* Works out to 10 * UI_UNIT_X or 20 * UI_UNIT_X. */
  const int em = (region->type->prefsizex) ? 10 : 20;

  /* create panels */
  UI_panels_begin(C, region);

  /* Get search string for property search. */
  const char *search_filter = ED_area_region_search_filter_get(area, region);

  /* set view2d view matrix  - UI_block_begin() stores it */
  UI_view2d_view_ortho(v2d);

  bool has_instanced_panel = false;
  for (LinkNode *pt_link = panel_types_stack; pt_link; pt_link = pt_link->next) {
    PanelType *pt = static_cast<PanelType *>(pt_link->link);

    if (pt->flag & PANEL_TYPE_INSTANCED) {
      has_instanced_panel = true;
      continue;
    }
    Panel *panel = UI_panel_find_by_type(&region->panels, pt);

    if (use_category_tabs && pt->category[0] && !STREQ(category, pt->category)) {
      if ((panel == nullptr) || ((panel->flag & PNL_PIN) == 0)) {
        continue;
      }
    }
    const int width = panel_draw_width_from_max_width_get(region, pt, max_panel_width);

    if (panel && UI_panel_is_dragging(panel)) {
      /* Prevent View2d.tot rectangle size changes while dragging panels. */
      update_tot_size = false;
    }

    ed_panel_draw(
        C, region, &region->panels, pt, panel, width, em, nullptr, search_filter, op_context);
  }

  /* Draw "poly-instantiated" panels that don't have a 1 to 1 correspondence with their types. */
  if (has_instanced_panel) {
    LISTBASE_FOREACH (Panel *, panel, &region->panels) {
      if (panel->type == nullptr) {
        continue; /* Some panels don't have a type. */
      }
      if (!(panel->type->flag & PANEL_TYPE_INSTANCED)) {
        continue;
      }
      if (use_category_tabs && panel->type->category[0] && !STREQ(category, panel->type->category))
      {
        continue;
      }
      const int width = panel_draw_width_from_max_width_get(region, panel->type, max_panel_width);

      if (UI_panel_is_dragging(panel)) {
        /* Prevent View2d.tot rectangle size changes while dragging panels. */
        update_tot_size = false;
      }

      /* Use a unique identifier for instanced panels, otherwise an old block for a different
       * panel of the same type might be found. */
      char unique_panel_str[INSTANCED_PANEL_UNIQUE_STR_SIZE];
      UI_list_panel_unique_str(panel, unique_panel_str);
      ed_panel_draw(C,
                    region,
                    &region->panels,
                    panel->type,
                    panel,
                    width,
                    em,
                    unique_panel_str,
                    search_filter,
                    op_context);
    }
  }

  /* align panels and return size */
  int x, y;
  UI_panels_end(C, region, &x, &y);

  /* before setting the view */
  if (region_layout_based) {
    /* XXX, only single panel support at the moment.
     * Can't use x/y values calculated above because they're not using the real height of panels,
     * instead they calculate offsets for the next panel to start drawing. */
    Panel *panel = static_cast<Panel *>(region->panels.last);
    if (panel != nullptr) {
      const int size_dyn[2] = {
          int(UI_UNIT_X * (UI_panel_is_closed(panel) ? 8 : 14) / UI_SCALE_FAC),
          int(UI_panel_size_y(panel) / UI_SCALE_FAC),
      };
      /* region size is layout based and needs to be updated */
      if ((region->sizex != size_dyn[0]) || (region->sizey != size_dyn[1])) {
        region->sizex = size_dyn[0];
        region->sizey = size_dyn[1];
        ED_area_tag_region_size_update(area, region);
      }
      y = fabsf(region->sizey * UI_SCALE_FAC - 1);
    }
  }
  else {
    /* We always keep the scroll offset -
     * so the total view gets increased with the scrolled away part. */
    if (v2d->cur.ymax < -FLT_EPSILON) {
      /* Clamp to lower view boundary */
      if (v2d->tot.ymin < -v2d->winy) {
        y = min_ii(y, 0);
      }
      else {
        y = min_ii(y, v2d->cur.ymin);
      }
    }

    y = -y;
  }

  UI_blocklist_update_view_for_buttons(C, &region->uiblocks);

  if (update_tot_size) {
    /* this also changes the 'cur' */
    UI_view2d_totRect_set(v2d, x, y);
  }

  if (use_category_tabs) {
    region->runtime.category = category;
  }
}

void ED_region_panels_layout(const bContext *C, ARegion *region)
{
  ED_region_panels_layout_ex(
      C, region, &region->type->paneltypes, WM_OP_INVOKE_REGION_WIN, nullptr, nullptr);
}

void ED_region_panels_draw(const bContext *C, ARegion *region)
{
  View2D *v2d = &region->v2d;

  if (region->alignment != RGN_ALIGN_FLOAT) {
    ED_region_clear(
        C, region, (region->type->regionid == RGN_TYPE_PREVIEW) ? TH_PREVIEW_BACK : TH_BACK);
  }

  /* reset line width for drawing tabs */
  GPU_line_width(1.0f);

  /* set the view */
  UI_view2d_view_ortho(v2d);

  /* View2D matrix might have changed due to dynamic sized regions. */
  UI_blocklist_update_window_matrix(C, &region->uiblocks);

  /* draw panels */
  UI_panels_draw(C, region);

  /* restore view matrix */
  UI_view2d_view_restore(C);

  /* Set in layout. */
  if (region->runtime.category) {
    UI_panel_category_draw_all(region, region->runtime.category);
  }

  /* scrollers */
  bool use_mask = false;
  rcti mask;
  if (region->runtime.category &&
      (RGN_ALIGN_ENUM_FROM_MASK(region->alignment) == RGN_ALIGN_RIGHT) &&
      UI_panel_category_is_visible(region))
  {
    use_mask = true;
    UI_view2d_mask_from_win(v2d, &mask);
    mask.xmax -= round_fl_to_int(UI_view2d_scale_get_x(&region->v2d) *
                                 UI_PANEL_CATEGORY_MARGIN_WIDTH);
  }
  bool use_full_hide = false;
  if (region->overlap) {
    /* Don't always show scrollbars for transparent regions as it's distracting. */
    use_full_hide = true;
  }
  UI_view2d_scrollers_draw_ex(v2d, use_mask ? &mask : nullptr, use_full_hide);
}

void ED_region_panels_ex(const bContext *C,
                         ARegion *region,
                         wmOperatorCallContext op_context,
                         const char *contexts[])
{
  /* TODO: remove? */
  ED_region_panels_layout_ex(C, region, &region->type->paneltypes, op_context, contexts, nullptr);
  ED_region_panels_draw(C, region);
}

void ED_region_panels(const bContext *C, ARegion *region)
{
  /* TODO: remove? */
  ED_region_panels_layout(C, region);
  ED_region_panels_draw(C, region);
}

void ED_region_panels_init(wmWindowManager *wm, ARegion *region)
{
  UI_view2d_region_reinit(&region->v2d, V2D_COMMONVIEW_PANELS_UI, region->winx, region->winy);

  wmKeyMap *keymap = WM_keymap_ensure(
      wm->defaultconf, "View2D Buttons List", SPACE_EMPTY, RGN_TYPE_WINDOW);
  WM_event_add_keymap_handler(&region->handlers, keymap);
}

/**
 * Check whether any of the buttons generated by the \a panel_type's
 * layout callbacks match the \a search_filter.
 *
 * \param panel: If non-null, use this instead of adding a new panel for the \a panel_type.
 */
static bool panel_property_search(const bContext *C,
                                  ARegion *region,
                                  const uiStyle *style,
                                  Panel *panel,
                                  PanelType *panel_type,
                                  const char *search_filter)
{
  uiBlock *block = UI_block_begin(C, region, panel_type->idname, UI_EMBOSS);
  UI_block_set_search_only(block, true);

  /* Skip panels that give meaningless search results. */
  if (panel_type->flag & PANEL_TYPE_NO_SEARCH) {
    return false;
  }

  if (panel == nullptr) {
    bool open; /* Dummy variable. */
    panel = UI_panel_begin(region, &region->panels, block, panel_type, panel, &open);
  }

  /* Build the layouts. Because they are only used for search,
   * they don't need any of the proper style or layout information. */
  if (panel->type->draw_header_preset != nullptr) {
    panel->layout = UI_block_layout(
        block, UI_LAYOUT_HORIZONTAL, UI_LAYOUT_HEADER, 0, 0, 0, 0, 0, style);
    panel_type->draw_header_preset(C, panel);
  }
  if (panel->type->draw_header != nullptr) {
    panel->layout = UI_block_layout(
        block, UI_LAYOUT_HORIZONTAL, UI_LAYOUT_HEADER, 0, 0, 0, 0, 0, style);
    panel_type->draw_header(C, panel);
  }
  if (LIKELY(panel->type->draw != nullptr)) {
    panel->layout = UI_block_layout(
        block, UI_LAYOUT_VERTICAL, UI_LAYOUT_PANEL, 0, 0, 0, 0, 0, style);
    panel_type->draw(C, panel);
  }

  UI_block_layout_free(block);

  /* We could check after each layout to increase the likelihood of returning early,
   * but that probably wouldn't make much of a difference anyway. */
  if (UI_block_apply_search_filter(block, search_filter)) {
    return true;
  }

  LISTBASE_FOREACH (LinkData *, link, &panel_type->children) {
    PanelType *panel_type_child = static_cast<PanelType *>(link->data);
    if (!panel_type_child->poll || panel_type_child->poll(C, panel_type_child)) {
      /* Search for the existing child panel here because it might be an instanced
       * child panel with a custom data field that will be needed to build the layout. */
      Panel *child_panel = UI_panel_find_by_type(&panel->children, panel_type_child);
      if (panel_property_search(C, region, style, child_panel, panel_type_child, search_filter)) {
        return true;
      }
    }
  }

  return false;
}

bool ED_region_property_search(const bContext *C,
                               ARegion *region,
                               ListBase *paneltypes,
                               const char *contexts[],
                               const char *category_override)
{
  ScrArea *area = CTX_wm_area(C);
  WorkSpace *workspace = CTX_wm_workspace(C);
  const uiStyle *style = UI_style_get_dpi();
  const char *search_filter = ED_area_region_search_filter_get(area, region);

  LinkNode *panel_types_stack = nullptr;
  LISTBASE_FOREACH_BACKWARD (PanelType *, pt, paneltypes) {
    if (panel_add_check(C, workspace, contexts, category_override, pt)) {
      BLI_linklist_prepend_alloca(&panel_types_stack, pt);
    }
  }

  const char *category = nullptr;
  bool use_category_tabs = (category_override == nullptr) &&
                           region_uses_category_tabs(area, region);
  if (use_category_tabs) {
    category = region_panels_collect_categories(region, panel_types_stack, &use_category_tabs);
  }

  /* Run property search for each panel, stopping if a result is found. */
  bool has_result = true;
  bool has_instanced_panel = false;
  for (LinkNode *pt_link = panel_types_stack; pt_link; pt_link = pt_link->next) {
    PanelType *panel_type = static_cast<PanelType *>(pt_link->link);
    /* Note that these checks are duplicated from #ED_region_panels_layout_ex. */
    if (panel_type->flag & PANEL_TYPE_INSTANCED) {
      has_instanced_panel = true;
      continue;
    }

    if (use_category_tabs) {
      if (panel_type->category[0] && !STREQ(category, panel_type->category)) {
        continue;
      }
    }

    /* We start property search with an empty panel list, so there's
     * no point in trying to find an existing panel with this type. */
    has_result = panel_property_search(C, region, style, nullptr, panel_type, search_filter);
    if (has_result) {
      break;
    }
  }

  /* Run property search for instanced panels (created in the layout calls of previous panels). */
  if (!has_result && has_instanced_panel) {
    LISTBASE_FOREACH (Panel *, panel, &region->panels) {
      /* Note that these checks are duplicated from #ED_region_panels_layout_ex. */
      if (panel->type == nullptr || !(panel->type->flag & PANEL_TYPE_INSTANCED)) {
        continue;
      }
      if (use_category_tabs) {
        if (panel->type->category[0] && !STREQ(category, panel->type->category)) {
          continue;
        }
      }

      has_result = panel_property_search(C, region, style, panel, panel->type, search_filter);
      if (has_result) {
        break;
      }
    }
  }

  /* Free the panels and blocks, as they are only used for search. */
  UI_blocklist_free(C, region);
  UI_panels_free_instanced(C, region);
  BKE_area_region_panels_free(&region->panels);

  return has_result;
}

/**
 * The drawable part of the region might be slightly smaller because of area edges. This is
 * especially visible for header-like regions, where vertical space around widgets is small, and
 * it's quite visible when widgets aren't centered properly.
 */
static void layout_coordinates_correct_for_drawable_rect(
    const wmWindow *win, const ScrArea *area, const ARegion *region, int * /*r_xco*/, int *r_yco)
{
  /* Don't do corrections at the window borders where the region rectangles are clipped already. */
  {
    rcti win_rect;
    WM_window_rect_calc(win, &win_rect);
    if (region->winrct.ymin == win_rect.ymin) {
      return;
    }
    if (region->winrct.ymax == (win_rect.ymax - 1)) {
      return;
    }
  }

  if (region->winrct.ymax == area->totrct.ymax) {
    *r_yco -= 1;
  }
}

void ED_region_header_layout(const bContext *C, ARegion *region)
{
  const uiStyle *style = UI_style_get_dpi();
  bool region_layout_based = region->flag & RGN_FLAG_DYNAMIC_SIZE;

  /* Height of buttons and scaling needed to achieve it. */
  const int buttony = min_ii(UI_UNIT_Y, region->winy - 2 * UI_SCALE_FAC);
  const float buttony_scale = buttony / float(UI_UNIT_Y);

  /* Vertically center buttons. */
  int xco = UI_HEADER_OFFSET;
  int yco = buttony + (region->winy - buttony) / 2;
  int maxco = xco;

  layout_coordinates_correct_for_drawable_rect(
      CTX_wm_window(C), CTX_wm_area(C), region, &xco, &yco);

  /* set view2d view matrix for scrolling (without scrollers) */
  UI_view2d_view_ortho(&region->v2d);

  /* draw all headers types */
  LISTBASE_FOREACH (HeaderType *, ht, &region->type->headertypes) {
    if (ht->poll && !ht->poll(C, ht)) {
      continue;
    }

    uiBlock *block = UI_block_begin(C, region, ht->idname, UI_EMBOSS);
    uiLayout *layout = UI_block_layout(
        block, UI_LAYOUT_HORIZONTAL, UI_LAYOUT_HEADER, xco, yco, buttony, 1, 0, style);

    if (buttony_scale != 1.0f) {
      uiLayoutSetScaleY(layout, buttony_scale);
    }

    Header header = {nullptr};
    if (ht->draw) {
      header.type = ht;
      header.layout = layout;
      ht->draw(C, &header);
      if (ht->next) {
        uiItemS(layout);
      }

      /* for view2d */
      xco = uiLayoutGetWidth(layout);
      if (xco > maxco) {
        maxco = xco;
      }
    }

    UI_block_layout_resolve(block, &xco, &yco);

    /* for view2d */
    if (xco > maxco) {
      maxco = xco;
    }

    int new_sizex = (maxco + UI_HEADER_OFFSET) / UI_SCALE_FAC;

    if (region_layout_based && (region->sizex != new_sizex)) {
      /* region size is layout based and needs to be updated */
      ScrArea *area = CTX_wm_area(C);

      region->sizex = new_sizex;
      ED_area_tag_region_size_update(area, region);
    }

    UI_block_end(C, block);

    /* In most cases there is only ever one header, it never makes sense to draw more than one
     * header in the same region, this results in overlapping buttons, see: #60195. */
    break;
  }

  if (!region_layout_based) {
    maxco += UI_HEADER_OFFSET;
  }

  /* Always as last. */
  UI_view2d_totRect_set(&region->v2d, maxco, region->winy);

  /* Restore view matrix. */
  UI_view2d_view_restore(C);
}

static void region_draw_blocks_in_view2d(const bContext *C, const ARegion *region)
{
  UI_view2d_view_ortho(&region->v2d);

  /* View2D matrix might have changed due to dynamic sized regions. */
  UI_blocklist_update_window_matrix(C, &region->uiblocks);

  /* draw blocks */
  UI_blocklist_draw(C, &region->uiblocks);

  /* restore view matrix */
  UI_view2d_view_restore(C);
}

void ED_region_header_draw(const bContext *C, ARegion *region)
{
  /* clear */
  ED_region_clear(C, region, region_background_color_id(C, region));
  region_draw_blocks_in_view2d(C, region);
}

void ED_region_header_draw_with_button_sections(const bContext *C,
                                                const ARegion *region,
                                                const uiButtonSectionsAlign align)
{
  const ThemeColorID bgcolorid = region_background_color_id(C, region);

  /* Clear and draw button sections background when using region overlap. Otherwise clear using the
   * background color like normal. */
  if (region->overlap) {
    region_clear_fully_transparent(C);
    UI_region_button_sections_draw(region, bgcolorid, align);
  }
  else {
    ED_region_clear(C, region, bgcolorid);
  }
  region_draw_blocks_in_view2d(C, region);
}

void ED_region_header(const bContext *C, ARegion *region)
{
  /* TODO: remove? */
  ED_region_header_layout(C, region);
  ED_region_header_draw(C, region);
}

void ED_region_header_with_button_sections(const bContext *C,
                                           ARegion *region,
                                           const uiButtonSectionsAlign align)
{
  ED_region_header_layout(C, region);
  ED_region_header_draw_with_button_sections(C, region, align);
}

void ED_region_header_init(ARegion *region)
{
  UI_view2d_region_reinit(&region->v2d, V2D_COMMONVIEW_HEADER, region->winx, region->winy);
}

int ED_area_headersize()
{
  /* Accommodate widget and padding. */
  return U.widget_unit + int(UI_SCALE_FAC * HEADER_PADDING_Y);
}

int ED_area_footersize()
{
  return ED_area_headersize();
}

int ED_area_global_size_y(const ScrArea *area)
{
  BLI_assert(ED_area_is_global(area));
  return round_fl_to_int(area->global->cur_fixed_height * UI_SCALE_FAC);
}
int ED_area_global_min_size_y(const ScrArea *area)
{
  BLI_assert(ED_area_is_global(area));
  return round_fl_to_int(area->global->size_min * UI_SCALE_FAC);
}
int ED_area_global_max_size_y(const ScrArea *area)
{
  BLI_assert(ED_area_is_global(area));
  return round_fl_to_int(area->global->size_max * UI_SCALE_FAC);
}

bool ED_area_is_global(const ScrArea *area)
{
  return area->global != nullptr;
}

ScrArea *ED_area_find_under_cursor(const bContext *C, int spacetype, const int event_xy[2])
{
  bScreen *screen = CTX_wm_screen(C);
  wmWindow *win = CTX_wm_window(C);

  ScrArea *area = nullptr;

  if (win->parent) {
    /* If active window is a child, check itself first. */
    area = BKE_screen_find_area_xy(screen, spacetype, event_xy);
  }

  if (!area) {
    /* Check all windows except the active one. */
    int event_xy_other[2];
    wmWindow *win_other = WM_window_find_under_cursor(win, event_xy, event_xy_other);
    if (win_other && win_other != win) {
      win = win_other;
      screen = WM_window_get_active_screen(win);
      area = BKE_screen_find_area_xy(screen, spacetype, event_xy_other);
    }
  }

  if (!area && !win->parent) {
    /* If active window is a parent window, check itself last. */
    area = BKE_screen_find_area_xy(screen, spacetype, event_xy);
  }

  return area;
}

ScrArea *ED_screen_areas_iter_first(const wmWindow *win, const bScreen *screen)
{
  ScrArea *global_area = static_cast<ScrArea *>(win->global_areas.areabase.first);

  if (!global_area) {
    return static_cast<ScrArea *>(screen->areabase.first);
  }
  if ((global_area->global->flag & GLOBAL_AREA_IS_HIDDEN) == 0) {
    return global_area;
  }
  /* Find next visible area. */
  return ED_screen_areas_iter_next(screen, global_area);
}
ScrArea *ED_screen_areas_iter_next(const bScreen *screen, const ScrArea *area)
{
  if (area->global == nullptr) {
    return area->next;
  }

  for (ScrArea *area_iter = area->next; area_iter; area_iter = area_iter->next) {
    if ((area_iter->global->flag & GLOBAL_AREA_IS_HIDDEN) == 0) {
      return area_iter;
    }
  }
  /* No visible next global area found, start iterating over layout areas. */
  return static_cast<ScrArea *>(screen->areabase.first);
}

int ED_region_global_size_y()
{
  return ED_area_headersize(); /* same size as header */
}

void ED_region_info_draw_multiline(ARegion *region,
                                   const char *text_array[],
                                   float fill_color[4],
                                   const bool full_redraw)
{
  const int header_height = UI_UNIT_Y;
  const uiStyle *style = UI_style_get_dpi();
  int fontid = style->widget.uifont_id;
  int scissor[4];
  int num_lines = 0;

  /* background box */
  rcti rect = *ED_region_visible_rect(region);

  /* Needed in case scripts leave the font size at an unexpected value, see: #102213. */
  BLF_size(fontid, style->widget.points * UI_SCALE_FAC);

  /* Box fill entire width or just around text. */
  if (!full_redraw) {
    const char **text = &text_array[0];
    while (*text) {
      rect.xmax = min_ii(rect.xmax,
                         rect.xmin + BLF_width(fontid, *text, BLF_DRAW_STR_DUMMY_MAX) +
                             1.2f * U.widget_unit);
      text++;
      num_lines++;
    }
  }
  /* Just count the line number. */
  else {
    const char **text = &text_array[0];
    while (*text) {
      text++;
      num_lines++;
    }
  }

  rect.ymin = rect.ymax - header_height * num_lines;

  /* setup scissor */
  GPU_scissor_get(scissor);
  GPU_scissor(rect.xmin, rect.ymin, BLI_rcti_size_x(&rect) + 1, BLI_rcti_size_y(&rect) + 1);

  GPU_blend(GPU_BLEND_ALPHA);
  GPUVertFormat *format = immVertexFormat();
  uint pos = GPU_vertformat_attr_add(format, "pos", GPU_COMP_I32, 2, GPU_FETCH_INT_TO_FLOAT);
  immBindBuiltinProgram(GPU_SHADER_3D_UNIFORM_COLOR);
  immUniformColor4fv(fill_color);
  immRecti(pos, rect.xmin, rect.ymin, rect.xmax + 1, rect.ymax + 1);
  immUnbindProgram();
  GPU_blend(GPU_BLEND_NONE);

  /* text */
  UI_FontThemeColor(fontid, TH_TEXT_HI);
  BLF_clipping(fontid, rect.xmin, rect.ymin, rect.xmax, rect.ymax);
  BLF_enable(fontid, BLF_CLIPPING);
  int offset = num_lines - 1;
  {
    const char **text = &text_array[0];
    while (*text) {
      BLF_position(fontid,
                   rect.xmin + 0.6f * U.widget_unit,
                   rect.ymin + 0.3f * U.widget_unit + offset * header_height,
                   0.0f);
      BLF_draw(fontid, *text, BLF_DRAW_STR_DUMMY_MAX);
      text++;
      offset--;
    }
  }

  BLF_disable(fontid, BLF_CLIPPING);

  /* restore scissor as it was before */
  GPU_scissor(scissor[0], scissor[1], scissor[2], scissor[3]);
}

void ED_region_info_draw(ARegion *region,
                         const char *text,
                         float fill_color[4],
                         const bool full_redraw)
{
  const char *text_array[2] = {text, nullptr};
  ED_region_info_draw_multiline(region, text_array, fill_color, full_redraw);
}

struct MetadataPanelDrawContext {
  uiLayout *layout;
};

static void metadata_panel_draw_field(const char *field, const char *value, void *ctx_v)
{
  MetadataPanelDrawContext *ctx = (MetadataPanelDrawContext *)ctx_v;
  uiLayout *row = uiLayoutRow(ctx->layout, false);
  uiItemL(row, field, ICON_NONE);
  uiItemL(row, value, ICON_NONE);
}

void ED_region_image_metadata_panel_draw(ImBuf *ibuf, uiLayout *layout)
{
  MetadataPanelDrawContext ctx;
  ctx.layout = layout;
  IMB_metadata_foreach(ibuf, metadata_panel_draw_field, &ctx);
}

void ED_region_grid_draw(ARegion *region, float zoomx, float zoomy, float x0, float y0)
{
  /* the image is located inside (x0, y0), (x0+1, y0+1) as set by view2d */
  int x1, y1, x2, y2;
  UI_view2d_view_to_region(&region->v2d, x0, y0, &x1, &y1);
  UI_view2d_view_to_region(&region->v2d, x0 + 1.0f, y0 + 1.0f, &x2, &y2);

  GPUVertFormat *format = immVertexFormat();
  uint pos = GPU_vertformat_attr_add(format, "pos", GPU_COMP_F32, 2, GPU_FETCH_FLOAT);

  float gridcolor[4];
  UI_GetThemeColor4fv(TH_GRID, gridcolor);

  immBindBuiltinProgram(GPU_SHADER_3D_UNIFORM_COLOR);
  /* To fake alpha-blending, color shading is reduced when alpha is nearing 0. */
  immUniformThemeColorBlendShade(TH_BACK, TH_GRID, gridcolor[3], 20 * gridcolor[3]);
  immRectf(pos, x1, y1, x2, y2);
  immUnbindProgram();

  /* gridsize adapted to zoom level */
  float gridsize = 0.5f * (zoomx + zoomy);
  float gridstep = 1.0f / 32.0f;
  if (gridsize <= 0.0f) {
    return;
  }

  if (gridsize < 1.0f) {
    while (gridsize < 1.0f) {
      gridsize *= 4.0f;
      gridstep *= 4.0f;
    }
  }
  else {
    while (gridsize >= 4.0f) {
      gridsize /= 4.0f;
      gridstep /= 4.0f;
    }
  }

  float blendfac = 0.25f * gridsize - floorf(0.25f * gridsize);
  CLAMP(blendfac, 0.0f, 1.0f);

  int count_fine = 1.0f / gridstep;
  int count_large = 1.0f / (4.0f * gridstep);

  if (count_fine > 0) {
    GPU_vertformat_clear(format);
    pos = GPU_vertformat_attr_add(format, "pos", GPU_COMP_F32, 2, GPU_FETCH_FLOAT);
    uint color = GPU_vertformat_attr_add(format, "color", GPU_COMP_F32, 3, GPU_FETCH_FLOAT);

    immBindBuiltinProgram(GPU_SHADER_3D_FLAT_COLOR);
    immBegin(GPU_PRIM_LINES, 4 * count_fine + 4 * count_large);

    float theme_color[3];
    UI_GetThemeColorShade3fv(TH_GRID, int(20.0f * (1.0f - blendfac)), theme_color);
    float fac = 0.0f;

    /* the fine resolution level */
    for (int i = 0; i < count_fine; i++) {
      immAttr3fv(color, theme_color);
      immVertex2f(pos, x1, y1 * (1.0f - fac) + y2 * fac);
      immAttr3fv(color, theme_color);
      immVertex2f(pos, x2, y1 * (1.0f - fac) + y2 * fac);
      immAttr3fv(color, theme_color);
      immVertex2f(pos, x1 * (1.0f - fac) + x2 * fac, y1);
      immAttr3fv(color, theme_color);
      immVertex2f(pos, x1 * (1.0f - fac) + x2 * fac, y2);
      fac += gridstep;
    }

    if (count_large > 0) {
      UI_GetThemeColor3fv(TH_GRID, theme_color);
      fac = 0.0f;

      /* the large resolution level */
      for (int i = 0; i < count_large; i++) {
        immAttr3fv(color, theme_color);
        immVertex2f(pos, x1, y1 * (1.0f - fac) + y2 * fac);
        immAttr3fv(color, theme_color);
        immVertex2f(pos, x2, y1 * (1.0f - fac) + y2 * fac);
        immAttr3fv(color, theme_color);
        immVertex2f(pos, x1 * (1.0f - fac) + x2 * fac, y1);
        immAttr3fv(color, theme_color);
        immVertex2f(pos, x1 * (1.0f - fac) + x2 * fac, y2);
        fac += 4.0f * gridstep;
      }
    }

    immEnd();
    immUnbindProgram();
  }
}

/* If the area has overlapping regions, it returns visible rect for Region *region */
/* rect gets returned in local region coordinates */
static void region_visible_rect_calc(ARegion *region, rcti *rect)
{
  ARegion *region_iter = region;

  /* allow function to be called without area */
  while (region_iter->prev) {
    region_iter = region_iter->prev;
  }

  *rect = region->winrct;

  /* check if a region overlaps with the current one */
  for (; region_iter; region_iter = region_iter->next) {
    if (region != region_iter && region_iter->overlap) {
      if (BLI_rcti_isect(rect, &region_iter->winrct, nullptr)) {
        int alignment = RGN_ALIGN_ENUM_FROM_MASK(region_iter->alignment);

        if (ELEM(alignment, RGN_ALIGN_LEFT, RGN_ALIGN_RIGHT)) {
          /* Overlap left, also check 1 pixel offset (2 regions on one side). */
          if (abs(rect->xmin - region_iter->winrct.xmin) < 2) {
            rect->xmin = region_iter->winrct.xmax;
          }

          /* Overlap right. */
          if (abs(rect->xmax - region_iter->winrct.xmax) < 2) {
            rect->xmax = region_iter->winrct.xmin;
          }
        }
        else if (ELEM(alignment, RGN_ALIGN_TOP, RGN_ALIGN_BOTTOM)) {
          /* Same logic as above for vertical regions. */
          if (abs(rect->ymin - region_iter->winrct.ymin) < 2) {
            rect->ymin = region_iter->winrct.ymax;
          }
          if (abs(rect->ymax - region_iter->winrct.ymax) < 2) {
            rect->ymax = region_iter->winrct.ymin;
          }
        }
        else if (alignment == RGN_ALIGN_FLOAT) {
          /* Skip floating. */
        }
        else {
          BLI_assert_msg(0, "Region overlap with unknown alignment");
        }
      }
    }
  }
  BLI_rcti_translate(rect, -region->winrct.xmin, -region->winrct.ymin);
}

const rcti *ED_region_visible_rect(ARegion *region)
{
  rcti *rect = &region->runtime.visible_rect;
  if (rect->xmin == 0 && rect->ymin == 0 && rect->xmax == 0 && rect->ymax == 0) {
    region_visible_rect_calc(region, rect);
  }
  return rect;
}

/* Cache display helpers */

void ED_region_cache_draw_background(ARegion *region)
{
  /* Local coordinate visible rect inside region, to accommodate overlapping ui. */
  const rcti *rect_visible = ED_region_visible_rect(region);
  const int region_bottom = rect_visible->ymin;

  uint pos = GPU_vertformat_attr_add(
      immVertexFormat(), "pos", GPU_COMP_I32, 2, GPU_FETCH_INT_TO_FLOAT);
  immBindBuiltinProgram(GPU_SHADER_3D_UNIFORM_COLOR);
  immUniformColor4ub(128, 128, 255, 64);
  immRecti(pos, 0, region_bottom, region->winx, region_bottom + 8 * UI_SCALE_FAC);
  immUnbindProgram();
}

void ED_region_cache_draw_curfra_label(const int framenr, const float x, const float y)
{
  const uiStyle *style = UI_style_get();
  int fontid = style->widget.uifont_id;
  char numstr[32];
  float font_dims[2] = {0.0f, 0.0f};

  /* frame number */
  BLF_size(fontid, 11.0f * UI_SCALE_FAC);
  SNPRINTF(numstr, "%d", framenr);

  BLF_width_and_height(fontid, numstr, sizeof(numstr), &font_dims[0], &font_dims[1]);

  uint pos = GPU_vertformat_attr_add(
      immVertexFormat(), "pos", GPU_COMP_I32, 2, GPU_FETCH_INT_TO_FLOAT);
  immBindBuiltinProgram(GPU_SHADER_3D_UNIFORM_COLOR);
  immUniformThemeColor(TH_CFRAME);
  immRecti(pos, x, y, x + font_dims[0] + 6.0f, y + font_dims[1] + 4.0f);
  immUnbindProgram();

  UI_FontThemeColor(fontid, TH_TEXT);
  BLF_position(fontid, x + 2.0f, y + 2.0f, 0.0f);
  BLF_draw(fontid, numstr, sizeof(numstr));
}

void ED_region_cache_draw_cached_segments(
    ARegion *region, const int num_segments, const int *points, const int sfra, const int efra)
{
  if (num_segments) {
    /* Local coordinate visible rect inside region, to accommodate overlapping ui. */
    const rcti *rect_visible = ED_region_visible_rect(region);
    const int region_bottom = rect_visible->ymin;

    uint pos = GPU_vertformat_attr_add(
        immVertexFormat(), "pos", GPU_COMP_I32, 2, GPU_FETCH_INT_TO_FLOAT);
    immBindBuiltinProgram(GPU_SHADER_3D_UNIFORM_COLOR);
    immUniformColor4ub(128, 128, 255, 128);

    for (int a = 0; a < num_segments; a++) {
      float x1 = float(points[a * 2] - sfra) / (efra - sfra + 1) * region->winx;
      float x2 = float(points[a * 2 + 1] - sfra + 1) / (efra - sfra + 1) * region->winx;

      immRecti(pos, x1, region_bottom, x2, region_bottom + 8 * UI_SCALE_FAC);
      /* TODO(merwin): use primitive restart to draw multiple rects more efficiently */
    }

    immUnbindProgram();
  }
}

void ED_region_message_subscribe(wmRegionMessageSubscribeParams *params)
{
  ARegion *region = params->region;
  const bContext *C = params->context;
  wmMsgBus *mbus = params->message_bus;

  if (region->gizmo_map != nullptr) {
    WM_gizmomap_message_subscribe(C, region->gizmo_map, region, mbus);
  }

  if (!BLI_listbase_is_empty(&region->uiblocks)) {
    UI_region_message_subscribe(region, mbus);
  }

  if (region->type->message_subscribe != nullptr) {
    region->type->message_subscribe(params);
  }
}

int ED_region_snap_size_test(const ARegion *region)
{
  /* Use a larger value because toggling scrollbars can jump in size. */
  const int snap_match_threshold = 16;
  if (region->type->snap_size != nullptr) {
    const int snap_size_x = region->type->snap_size(region, region->sizex, 0);
    const int snap_size_y = region->type->snap_size(region, region->sizey, 1);
    return (((abs(region->sizex - snap_size_x) <= snap_match_threshold) << 0) |
            ((abs(region->sizey - snap_size_y) <= snap_match_threshold) << 1));
  }
  return 0;
}

bool ED_region_snap_size_apply(ARegion *region, int snap_flag)
{
  bool changed = false;
  if (region->type->snap_size != nullptr) {
    if (snap_flag & (1 << 0)) {
      short snap_size = region->type->snap_size(region, region->sizex, 0);
      if (snap_size != region->sizex) {
        region->sizex = snap_size;
        changed = true;
      }
    }
    if (snap_flag & (1 << 1)) {
      short snap_size = region->type->snap_size(region, region->sizey, 1);
      if (snap_size != region->sizey) {
        region->sizey = snap_size;
        changed = true;
      }
    }
  }
  return changed;
}<|MERGE_RESOLUTION|>--- conflicted
+++ resolved
@@ -892,15 +892,6 @@
                                            const bool inverted = false)
 {
   if (icon) {
-<<<<<<< HEAD
-    if (!workspace->runtime->status.is_empty() && icon >= ICON_MOUSE_LMB &&
-        icon <= ICON_MOUSE_RMB_DRAG)
-    {
-      /* Negative space before all narrow mice icons. */
-      ed_workspace_status_space(workspace, STATUS_MOUSE_ICON_PAD);
-    }
-=======
->>>>>>> 989fcc2c
     ed_workspace_status_item(workspace, {}, icon, 0.0f, inverted);
     if (icon >= ICON_MOUSE_LMB && icon <= ICON_MOUSE_MMB_SCROLL) {
       /* Negative space after narrow mice icons. */
