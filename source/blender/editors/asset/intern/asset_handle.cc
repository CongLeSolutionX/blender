/* SPDX-FileCopyrightText: 2023 Blender Authors
 *
 * SPDX-License-Identifier: GPL-2.0-or-later */

/** \file
 * \ingroup edasset
 */

#include <string>

<<<<<<< HEAD
#include "AS_asset_representation.hh"

#include "BKE_blendfile.h"
#include "BKE_icons.h"

#include "BLI_string.h"

=======
>>>>>>> ee3291dc
#include "DNA_space_types.h"

#include "DNA_space_types.h"

#include "ED_fileselect.hh"

#include "ED_asset_handle.hh"

namespace blender::ed::asset {

asset_system::AssetRepresentation *handle_get_representation(const AssetHandle *asset)
{
  return asset->file_data->asset;
}

<<<<<<< HEAD
int ED_asset_handle_get_preview_icon_id(const AssetHandle *asset_handle)
=======
int handle_get_preview_icon_id(const AssetHandle *asset)
>>>>>>> ee3291dc
{
  PreviewImage *preview = AS_asset_representation_preview_request(asset_handle->file_data->asset);
  /* Can be null. */
  ID *local_id = AS_asset_representation_local_id_get(asset_handle->file_data->asset);

  return BKE_icon_preview_ensure(local_id, preview);
}

int handle_get_preview_or_type_icon_id(const AssetHandle *asset)
{
  return ED_file_icon(asset->file_data);
}

}  // namespace blender::ed::asset<|MERGE_RESOLUTION|>--- conflicted
+++ resolved
@@ -8,16 +8,8 @@
 
 #include <string>
 
-<<<<<<< HEAD
-#include "AS_asset_representation.hh"
-
-#include "BKE_blendfile.h"
 #include "BKE_icons.h"
 
-#include "BLI_string.h"
-
-=======
->>>>>>> ee3291dc
 #include "DNA_space_types.h"
 
 #include "DNA_space_types.h"
@@ -33,11 +25,7 @@
   return asset->file_data->asset;
 }
 
-<<<<<<< HEAD
 int ED_asset_handle_get_preview_icon_id(const AssetHandle *asset_handle)
-=======
-int handle_get_preview_icon_id(const AssetHandle *asset)
->>>>>>> ee3291dc
 {
   PreviewImage *preview = AS_asset_representation_preview_request(asset_handle->file_data->asset);
   /* Can be null. */
