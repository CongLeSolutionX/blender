--- conflicted
+++ resolved
@@ -106,40 +106,6 @@
     return;
   }
 
-<<<<<<< HEAD
-  list::iterate(library_ref_, [&](AssetHandle asset_handle) {
-    const asset_system::AssetRepresentation *asset = handle_get_representation(&asset_handle);
-
-    if (shelf_.type->asset_poll && !shelf_.type->asset_poll(shelf_.type, asset)) {
-      return true;
-    }
-
-    const AssetMetaData &asset_data = asset->get_metadata();
-
-    if (catalog_filter_ && !catalog_filter_->contains(asset_data.catalog_id)) {
-      /* Skip this asset. */
-      return true;
-    }
-
-    const bool show_names = (shelf_.settings.display_flag & ASSETSHELF_SHOW_NAMES);
-
-    const StringRef identifier = asset->library_relative_identifier();
-    const int preview_id = [&]() -> int {
-      if (list::asset_image_is_loading(&library_ref_, &asset_handle)) {
-        return ICON_TEMP;
-      }
-      return handle_get_preview_or_type_icon_id(&asset_handle);
-    }();
-
-    AssetViewItem &item = this->add_item<AssetViewItem>(
-        asset_handle, identifier, IFACE_(asset->get_name().c_str()), preview_id);
-    if (!show_names) {
-      item.hide_label();
-    }
-    if (shelf_.type->flag & ASSET_SHELF_TYPE_FLAG_NO_ASSET_DRAG) {
-      item.disable_asset_drag();
-    }
-=======
   list::iterate(
       library_ref_,
       [&](AssetHandle asset_handle) {
@@ -150,7 +116,7 @@
         const int preview_id = handle_get_preview_or_type_icon_id(&asset_handle);
 
         AssetViewItem &item = this->add_item<AssetViewItem>(
-            asset_handle, identifier, asset->get_name(), preview_id);
+            asset_handle, identifier, IFACE_(asset->get_name().c_str()), preview_id);
         if (!show_names) {
           item.hide_label();
         }
@@ -160,7 +126,6 @@
 
         return true;
       },
->>>>>>> 4c1cb3be
 
       /* `prefilter_fn=` */
       [&](asset_system::AssetRepresentation &asset) {
