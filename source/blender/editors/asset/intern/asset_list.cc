/* SPDX-License-Identifier: GPL-2.0-or-later */

/** \file
 * \ingroup edasset
 *
 * Abstractions to manage runtime asset lists with a global cache for multiple UI elements to
 * access.
 * Internally this uses the #FileList API and structures from `filelist.c`. This is just because it
 * contains most necessary logic already and there's not much time for a more long-term solution.
 */

#include <optional>
#include <string>

#include "AS_asset_library.hh"

#include "BKE_context.h"

#include "BLI_map.hh"
#include "BLI_utility_mixins.hh"

#include "DNA_space_types.h"

#include "BKE_preferences.h"

#include "WM_api.h"

/* XXX uses private header of file-space. */
#include "../space_file/file_indexer.h"
#include "../space_file/filelist.h"

#include "ED_asset_handle.h"
#include "ED_asset_indexer.h"
#include "ED_asset_list.h"
#include "ED_asset_list.hh"
#include "asset_library_reference.hh"

namespace blender::ed::asset {

/* -------------------------------------------------------------------- */
/** \name Asset list API
 *
 * Internally re-uses #FileList from the File Browser. It does all the heavy lifting already.
 * \{ */

/**
 * RAII wrapper for `FileList`
 */
class FileListWrapper {
  static void filelist_free_fn(FileList *list)
  {
    filelist_free(list);
    MEM_freeN(list);
  }

  std::unique_ptr<FileList, decltype(&filelist_free_fn)> file_list_;

 public:
  explicit FileListWrapper(eFileSelectType filesel_type)
      : file_list_(filelist_new(filesel_type), filelist_free_fn)
  {
  }
  FileListWrapper(FileListWrapper &&other) = default;
  FileListWrapper &operator=(FileListWrapper &&other) = default;
  ~FileListWrapper()
  {
    /* Destructs the owned pointer. */
    file_list_ = nullptr;
  }

  operator FileList *() const
  {
    return file_list_.get();
  }
};

class PreviewTimer {
  /* Non-owning! The Window-Manager registers and owns this. */
  wmTimer *timer_ = nullptr;

 public:
  void ensureRunning(const bContext *C)
  {
    if (!timer_) {
      timer_ = WM_event_add_timer_notifier(
          CTX_wm_manager(C), CTX_wm_window(C), NC_ASSET | ND_ASSET_LIST_PREVIEW, 0.01);
    }
  }

  void stop(const bContext *C)
  {
    if (timer_) {
      WM_event_remove_timer_notifier(CTX_wm_manager(C), CTX_wm_window(C), timer_);
      timer_ = nullptr;
    }
  }
};

class AssetList : NonCopyable {
  FileListWrapper filelist_;
  AssetLibraryReference library_ref_;
  PreviewTimer previews_timer_;

 public:
  AssetList() = delete;
  AssetList(eFileSelectType filesel_type, const AssetLibraryReference &asset_library_ref);
  AssetList(AssetList &&other) = default;
  ~AssetList() = default;

  void setup();
  void fetch(const bContext &C);
  void ensurePreviewsJob(const bContext *C);
  void clear(bContext *C);

  bool needsRefetch() const;
<<<<<<< HEAD
=======
  bool isLoaded() const;
>>>>>>> 8cc55881
  asset_system::AssetLibrary *asset_library() const;
  void iterate(AssetListIterFn fn) const;
  bool listen(const wmNotifier &notifier) const;
  int size() const;
  void tagMainDataDirty() const;
  void remapID(ID *id_old, ID *id_new) const;
};

AssetList::AssetList(eFileSelectType filesel_type, const AssetLibraryReference &asset_library_ref)
    : filelist_(filesel_type), library_ref_(asset_library_ref)
{
}

void AssetList::setup()
{
  FileList *files = filelist_;
  std::string asset_lib_path = AS_asset_library_root_path_from_library_ref(library_ref_);

  /* Relevant bits from file_refresh(). */
  /* TODO pass options properly. */
  filelist_setrecursion(files, FILE_SELECT_MAX_RECURSIONS);
  filelist_setsorting(files, FILE_SORT_ALPHA, false);
  filelist_setlibrary(files, &library_ref_);
  filelist_setfilter_options(
      files,
      false,
      true,
      true, /* Just always hide parent, prefer to not add an extra user option for this. */
      FILE_TYPE_BLENDERLIB,
      FILTER_ID_ALL,
      true,
      "",
      "");

  const bool use_asset_indexer = !USER_EXPERIMENTAL_TEST(&U, no_asset_indexing);
  filelist_setindexer(files, use_asset_indexer ? &file_indexer_asset : &file_indexer_noop);

  char path[FILE_MAXDIR] = "";
  if (!asset_lib_path.empty()) {
    BLI_strncpy(path, asset_lib_path.c_str(), sizeof(path));
  }
  filelist_setdir(files, path);
}

void AssetList::fetch(const bContext &C)
{
  FileList *files = filelist_;

  if (filelist_needs_force_reset(files)) {
    filelist_readjob_stop(files, CTX_wm_manager(&C));
    filelist_clear_from_reset_tag(files);
  }

  if (filelist_needs_reading(files)) {
    if (!filelist_pending(files)) {
      filelist_readjob_start(files, NC_ASSET | ND_ASSET_LIST_READING, &C);
    }
  }
  filelist_sort(files);
  filelist_filter(files);
}

bool AssetList::needsRefetch() const
{
  return filelist_needs_force_reset(filelist_) || filelist_needs_reading(filelist_);
}

<<<<<<< HEAD
=======
bool AssetList::isLoaded() const
{
  return filelist_is_ready(filelist_);
}

>>>>>>> 8cc55881
asset_system::AssetLibrary *AssetList::asset_library() const
{
  return reinterpret_cast<asset_system::AssetLibrary *>(filelist_asset_library(filelist_));
}

void AssetList::iterate(AssetListIterFn fn) const
{
  FileList *files = filelist_;
  int numfiles = filelist_files_ensure(files);

  for (int i = 0; i < numfiles; i++) {
    FileDirEntry *file = filelist_file(files, i);
    if ((file->typeflag & FILE_TYPE_ASSET) == 0) {
      continue;
    }

    AssetHandle asset_handle = {file};
    if (!fn(asset_handle)) {
      /* If the callback returns false, we stop iterating. */
      break;
    }
  }
}

void AssetList::ensurePreviewsJob(const bContext *C)
{
  FileList *files = filelist_;
  int numfiles = filelist_files_ensure(files);

  filelist_cache_previews_set(files, true);
  filelist_file_cache_slidingwindow_set(files, 256);
  /* TODO fetch all previews for now. */
  filelist_file_cache_block(files, numfiles / 2);
  filelist_cache_previews_update(files);

  {
    const bool previews_running = filelist_cache_previews_running(files) &&
                                  !filelist_cache_previews_done(files);
    if (previews_running) {
      previews_timer_.ensureRunning(C);
    }
    else {
      /* Preview is not running, no need to keep generating update events! */
      previews_timer_.stop(C);
    }
  }
}

void AssetList::clear(bContext *C)
{
  /* Based on #ED_fileselect_clear() */

  FileList *files = filelist_;
  filelist_readjob_stop(files, CTX_wm_manager(C));
  filelist_freelib(files);
  filelist_clear(files);

  WM_main_add_notifier(NC_ASSET | ND_ASSET_LIST, nullptr);
}

/**
 * \return True if the asset-list needs a UI redraw.
 */
bool AssetList::listen(const wmNotifier &notifier) const
{
  switch (notifier.category) {
    case NC_ID: {
      if (ELEM(notifier.action, NA_RENAME)) {
        return true;
      }
      break;
    }
    case NC_ASSET:
      if (ELEM(notifier.data, ND_ASSET_LIST, ND_ASSET_LIST_READING, ND_ASSET_LIST_PREVIEW)) {
        return true;
      }
      if (ELEM(notifier.action, NA_ADDED, NA_REMOVED, NA_EDITED)) {
        return true;
      }
      break;
  }

  return false;
}

/**
 * \return The number of assets in the list.
 */
int AssetList::size() const
{
  return filelist_files_ensure(filelist_);
}

void AssetList::tagMainDataDirty() const
{
  if (filelist_needs_reset_on_main_changes(filelist_)) {
    filelist_tag_force_reset_mainfiles(filelist_);
  }
}

void AssetList::remapID(ID * /*id_old*/, ID * /*id_new*/) const
{
  /* Trigger full re-fetch of the file list if main data was changed, don't even attempt remap
   * pointers. We could give file list types a id-remap callback, but it's probably not worth it.
   * Refreshing local file lists is relatively cheap. */
  tagMainDataDirty();
}

/** \} */

/* -------------------------------------------------------------------- */
/** \name Runtime asset list cache
 * \{ */

/**
 * Class managing a global asset list map, each entry being a list for a specific asset library.
 */
class AssetListStorage {
  using AssetListMap = Map<AssetLibraryReferenceWrapper, AssetList>;

 public:
  /* Purely static class, can't instantiate this. */
  AssetListStorage() = delete;

  static void fetch_library(const AssetLibraryReference &library_reference, const bContext &C);
  static void destruct();
  static AssetList *lookup_list(const AssetLibraryReference &library_ref);
  static void tagMainDataDirty();
  static void remapID(ID *id_new, ID *id_old);

 private:
  static std::optional<eFileSelectType> asset_library_reference_to_fileselect_type(
      const AssetLibraryReference &library_reference);

  using is_new_t = bool;
  static std::tuple<AssetList &, is_new_t> ensure_list_storage(
      const AssetLibraryReference &library_reference, eFileSelectType filesel_type);

  static AssetListMap &global_storage();
};

void AssetListStorage::fetch_library(const AssetLibraryReference &library_reference,
                                     const bContext &C)
{
  std::optional filesel_type = asset_library_reference_to_fileselect_type(library_reference);
  if (!filesel_type) {
    return;
  }

  auto [list, is_new] = ensure_list_storage(library_reference, *filesel_type);
  if (is_new || list.needsRefetch()) {
    list.setup();
    list.fetch(C);
  }
}

void AssetListStorage::destruct()
{
  global_storage().clear();
}

AssetList *AssetListStorage::lookup_list(const AssetLibraryReference &library_ref)
{
  return global_storage().lookup_ptr(library_ref);
}

void AssetListStorage::tagMainDataDirty()
{
  for (AssetList &list : global_storage().values()) {
    list.tagMainDataDirty();
  }
}

void AssetListStorage::remapID(ID *id_new, ID *id_old)
{
  for (AssetList &list : global_storage().values()) {
    list.remapID(id_new, id_old);
  }
}

std::optional<eFileSelectType> AssetListStorage::asset_library_reference_to_fileselect_type(
    const AssetLibraryReference &library_reference)
{
  switch (eAssetLibraryType(library_reference.type)) {
    case ASSET_LIBRARY_ALL:
      return FILE_ASSET_LIBRARY_ALL;
    case ASSET_LIBRARY_CUSTOM:
      return FILE_ASSET_LIBRARY;
    case ASSET_LIBRARY_LOCAL:
      return FILE_MAIN_ASSET;
  }

  return std::nullopt;
}

std::tuple<AssetList &, AssetListStorage::is_new_t> AssetListStorage::ensure_list_storage(
    const AssetLibraryReference &library_reference, eFileSelectType filesel_type)
{
  AssetListMap &storage = global_storage();

  if (AssetList *list = storage.lookup_ptr(library_reference)) {
    return {*list, false};
  }
  storage.add(library_reference, AssetList(filesel_type, library_reference));
  return {storage.lookup(library_reference), true};
}

/**
 * Wrapper for Construct on First Use idiom, to avoid the Static Initialization Fiasco.
 */
AssetListStorage::AssetListMap &AssetListStorage::global_storage()
{
  static AssetListMap global_storage_;
  return global_storage_;
}

/** \} */

}  // namespace blender::ed::asset

/* -------------------------------------------------------------------- */
/** \name C-API
 * \{ */

using namespace blender;
using namespace blender::ed::asset;

void ED_assetlist_storage_fetch(const AssetLibraryReference *library_reference, const bContext *C)
{
  AssetListStorage::fetch_library(*library_reference, *C);
}

bool ED_assetlist_is_loaded(const AssetLibraryReference *library_reference)
{
  AssetList *list = AssetListStorage::lookup_list(*library_reference);
  if (!list) {
    return false;
  }
  if (list->needsRefetch()) {
    return false;
  }
  return list->isLoaded();
}

void ED_assetlist_ensure_previews_job(const AssetLibraryReference *library_reference,
                                      const bContext *C)
{

  AssetList *list = AssetListStorage::lookup_list(*library_reference);
  if (list) {
    list->ensurePreviewsJob(C);
  }
}

void ED_assetlist_clear(const AssetLibraryReference *library_reference, bContext *C)
{
  AssetList *list = AssetListStorage::lookup_list(*library_reference);
  if (list) {
    list->clear(C);
  }
}

bool ED_assetlist_storage_has_list_for_library(const AssetLibraryReference *library_reference)
{
  return AssetListStorage::lookup_list(*library_reference) != nullptr;
}

void ED_assetlist_iterate(const AssetLibraryReference &library_reference, AssetListIterFn fn)
{
  AssetList *list = AssetListStorage::lookup_list(library_reference);
  if (list) {
    list->iterate(fn);
  }
}

<<<<<<< HEAD
asset_system::AssetLibrary *ED_assetlist_library_get(
=======
asset_system::AssetLibrary *ED_assetlist_library_get_once_available(
>>>>>>> 8cc55881
    const AssetLibraryReference &library_reference)
{
  const AssetList *list = AssetListStorage::lookup_list(library_reference);
  if (!list) {
    return nullptr;
  }
  return list->asset_library();
}

ImBuf *ED_assetlist_asset_image_get(const AssetHandle *asset_handle)
{
  ImBuf *imbuf = filelist_file_getimage(asset_handle->file_data);
  if (imbuf) {
    return imbuf;
  }

  return filelist_geticon_image_ex(asset_handle->file_data);
}

bool ED_assetlist_listen(const AssetLibraryReference *library_reference,
                         const wmNotifier *notifier)
{
  AssetList *list = AssetListStorage::lookup_list(*library_reference);
  if (list) {
    return list->listen(*notifier);
  }
  return false;
}

int ED_assetlist_size(const AssetLibraryReference *library_reference)
{
  AssetList *list = AssetListStorage::lookup_list(*library_reference);
  if (list) {
    return list->size();
  }
  return -1;
}

void ED_assetlist_storage_tag_main_data_dirty()
{
  AssetListStorage::tagMainDataDirty();
}

void ED_assetlist_storage_id_remap(ID *id_old, ID *id_new)
{
  AssetListStorage::remapID(id_old, id_new);
}

void ED_assetlist_storage_exit()
{
  AssetListStorage::destruct();
}

/** \} */<|MERGE_RESOLUTION|>--- conflicted
+++ resolved
@@ -113,10 +113,7 @@
   void clear(bContext *C);
 
   bool needsRefetch() const;
-<<<<<<< HEAD
-=======
   bool isLoaded() const;
->>>>>>> 8cc55881
   asset_system::AssetLibrary *asset_library() const;
   void iterate(AssetListIterFn fn) const;
   bool listen(const wmNotifier &notifier) const;
@@ -184,14 +181,11 @@
   return filelist_needs_force_reset(filelist_) || filelist_needs_reading(filelist_);
 }
 
-<<<<<<< HEAD
-=======
 bool AssetList::isLoaded() const
 {
   return filelist_is_ready(filelist_);
 }
 
->>>>>>> 8cc55881
 asset_system::AssetLibrary *AssetList::asset_library() const
 {
   return reinterpret_cast<asset_system::AssetLibrary *>(filelist_asset_library(filelist_));
@@ -467,11 +461,7 @@
   }
 }
 
-<<<<<<< HEAD
-asset_system::AssetLibrary *ED_assetlist_library_get(
-=======
 asset_system::AssetLibrary *ED_assetlist_library_get_once_available(
->>>>>>> 8cc55881
     const AssetLibraryReference &library_reference)
 {
   const AssetList *list = AssetListStorage::lookup_list(library_reference);
