--- conflicted
+++ resolved
@@ -21,12 +21,6 @@
 
 /**
  * Get the asset library being read into an asset-list and identified using \a library_reference.
-<<<<<<< HEAD
- * \note The asset library may be loaded asynchronously, so this may return null until it becomes
- *       available.
- */
-blender::asset_system::AssetLibrary *ED_assetlist_library_get(
-=======
  *
  * \note The asset library may be allocated and loaded asynchronously, so it's not available right
  *       after fetching, and this function will return null. The asset list code sends `NC_ASSET |
@@ -34,7 +28,6 @@
  *       call this function to retrieve the asset library once available.
  */
 blender::asset_system::AssetLibrary *ED_assetlist_library_get_once_available(
->>>>>>> 8cc55881
     const AssetLibraryReference &library_reference);
 
 /* Can return false to stop iterating. */
