/* SPDX-License-Identifier: GPL-2.0-or-later */

/** \file
 * \ingroup edarmature
 * Algorithms using the mesh laplacian.
 */

#include "MEM_guardedalloc.h"

#include "DNA_mesh_types.h"
#include "DNA_meshdata_types.h"
#include "DNA_object_types.h"
#include "DNA_scene_types.h"

#include "BLI_alloca.h"
#include "BLI_edgehash.h"
#include "BLI_math.h"
#include "BLI_memarena.h"
#include "BLI_string.h"

#include "BLT_translation.h"

#include "BKE_bvhutils.h"
#include "BKE_mesh.h"
#include "BKE_mesh_runtime.h"
#include "BKE_mesh_wrapper.h"
#include "BKE_modifier.h"

#include "ED_armature.h"
#include "ED_mesh.h"

#include "DEG_depsgraph.h"

#include "eigen_capi.h"

#include "meshlaplacian.h"

/* ************* XXX *************** */
static void waitcursor(int UNUSED(val))
{
}
static void progress_bar(int UNUSED(dummy_val), const char *UNUSED(dummy))
{
}
static void start_progress_bar(void)
{
}
static void end_progress_bar(void)
{
}
static void error(const char *str)
{
  printf("error: %s\n", str);
}
/* ************* XXX *************** */

/************************** Laplacian System *****************************/

struct LaplacianSystem {
  LinearSolver *context; /* linear solver */

  int verts_num, faces_num;

  float **verts;        /* vertex coordinates */
  float *varea;         /* vertex weights for laplacian computation */
  char *vpinned;        /* vertex pinning */
  int (*faces)[3];      /* face vertex indices */
  float (*fweights)[3]; /* cotangent weights per face */

  int areaweights;    /* use area in cotangent weights? */
  int storeweights;   /* store cotangent weights in fweights */
  bool variablesdone; /* variables set in linear system */

  EdgeHash *edgehash; /* edge hash for construction */

  struct HeatWeighting {
    const MLoopTri *mlooptri;
    const int *corner_verts; /* needed to find vertices by index */
    int verts_num;
    int tris_num;
    float (*verts)[3];        /* vertex coordinates */
    float (*vert_normals)[3]; /* vertex normals */

    float (*root)[3]; /* bone root */
    float (*tip)[3];  /* bone tip */
    int numsource;

    float *H;       /* diagonal H matrix */
    float *p;       /* values from all p vectors */
    float *mindist; /* minimum distance to a bone for all vertices */

    BVHTree *bvhtree;        /* ray tracing acceleration structure */
    const MLoopTri **vltree; /* a looptri that the vertex belongs to */
  } heat;
};

/* Laplacian matrix construction */

/* Computation of these weights for the laplacian is based on:
 * "Discrete Differential-Geometry Operators for Triangulated 2-Manifolds",
 * Meyer et al, 2002. Section 3.5, formula (8).
 *
 * We do it a bit different by going over faces instead of going over each
 * vertex and adjacent faces, since we don't store this adjacency. Also, the
 * formulas are tweaked a bit to work for non-manifold meshes. */

static void laplacian_increase_edge_count(EdgeHash *edgehash, int v1, int v2)
{
  void **p;

  if (BLI_edgehash_ensure_p(edgehash, v1, v2, &p)) {
    *p = (void *)((intptr_t)*p + (intptr_t)1);
  }
  else {
    *p = (void *)((intptr_t)1);
  }
}

static int laplacian_edge_count(EdgeHash *edgehash, int v1, int v2)
{
  return (int)(intptr_t)BLI_edgehash_lookup(edgehash, v1, v2);
}

static void laplacian_triangle_area(LaplacianSystem *sys, int i1, int i2, int i3)
{
  float t1, t2, t3, len1, len2, len3, area;
  float *varea = sys->varea, *v1, *v2, *v3;
  int obtuse = 0;

  v1 = sys->verts[i1];
  v2 = sys->verts[i2];
  v3 = sys->verts[i3];

  t1 = cotangent_tri_weight_v3(v1, v2, v3);
  t2 = cotangent_tri_weight_v3(v2, v3, v1);
  t3 = cotangent_tri_weight_v3(v3, v1, v2);

  if (angle_v3v3v3(v2, v1, v3) > DEG2RADF(90.0f)) {
    obtuse = 1;
  }
  else if (angle_v3v3v3(v1, v2, v3) > DEG2RADF(90.0f)) {
    obtuse = 2;
  }
  else if (angle_v3v3v3(v1, v3, v2) > DEG2RADF(90.0f)) {
    obtuse = 3;
  }

  if (obtuse > 0) {
    area = area_tri_v3(v1, v2, v3);

    varea[i1] += (obtuse == 1) ? area : area * 0.5f;
    varea[i2] += (obtuse == 2) ? area : area * 0.5f;
    varea[i3] += (obtuse == 3) ? area : area * 0.5f;
  }
  else {
    len1 = len_v3v3(v2, v3);
    len2 = len_v3v3(v1, v3);
    len3 = len_v3v3(v1, v2);

    t1 *= len1 * len1;
    t2 *= len2 * len2;
    t3 *= len3 * len3;

    varea[i1] += (t2 + t3) * 0.25f;
    varea[i2] += (t1 + t3) * 0.25f;
    varea[i3] += (t1 + t2) * 0.25f;
  }
}

static void laplacian_triangle_weights(LaplacianSystem *sys, int f, int i1, int i2, int i3)
{
  float t1, t2, t3;
  float *varea = sys->varea, *v1, *v2, *v3;

  v1 = sys->verts[i1];
  v2 = sys->verts[i2];
  v3 = sys->verts[i3];

  /* instead of *0.5 we divided by the number of faces of the edge, it still
   * needs to be verified that this is indeed the correct thing to do! */
  t1 = cotangent_tri_weight_v3(v1, v2, v3) / laplacian_edge_count(sys->edgehash, i2, i3);
  t2 = cotangent_tri_weight_v3(v2, v3, v1) / laplacian_edge_count(sys->edgehash, i3, i1);
  t3 = cotangent_tri_weight_v3(v3, v1, v2) / laplacian_edge_count(sys->edgehash, i1, i2);

  EIG_linear_solver_matrix_add(sys->context, i1, i1, (t2 + t3) * varea[i1]);
  EIG_linear_solver_matrix_add(sys->context, i2, i2, (t1 + t3) * varea[i2]);
  EIG_linear_solver_matrix_add(sys->context, i3, i3, (t1 + t2) * varea[i3]);

  EIG_linear_solver_matrix_add(sys->context, i1, i2, -t3 * varea[i1]);
  EIG_linear_solver_matrix_add(sys->context, i2, i1, -t3 * varea[i2]);

  EIG_linear_solver_matrix_add(sys->context, i2, i3, -t1 * varea[i2]);
  EIG_linear_solver_matrix_add(sys->context, i3, i2, -t1 * varea[i3]);

  EIG_linear_solver_matrix_add(sys->context, i3, i1, -t2 * varea[i3]);
  EIG_linear_solver_matrix_add(sys->context, i1, i3, -t2 * varea[i1]);

  if (sys->storeweights) {
    sys->fweights[f][0] = t1 * varea[i1];
    sys->fweights[f][1] = t2 * varea[i2];
    sys->fweights[f][2] = t3 * varea[i3];
  }
}

static LaplacianSystem *laplacian_system_construct_begin(int verts_num, int faces_num, int lsq)
{
  LaplacianSystem *sys;

  sys = MEM_callocN(sizeof(LaplacianSystem), "LaplacianSystem");

  sys->verts = MEM_callocN(sizeof(float *) * verts_num, "LaplacianSystemVerts");
  sys->vpinned = MEM_callocN(sizeof(char) * verts_num, "LaplacianSystemVpinned");
  sys->faces = MEM_callocN(sizeof(int[3]) * faces_num, "LaplacianSystemFaces");

  sys->verts_num = 0;
  sys->faces_num = 0;

  sys->areaweights = 1;
  sys->storeweights = 0;

  /* create linear solver */
  if (lsq) {
    sys->context = EIG_linear_least_squares_solver_new(0, verts_num, 1);
  }
  else {
    sys->context = EIG_linear_solver_new(0, verts_num, 1);
  }

  return sys;
}

void laplacian_add_vertex(LaplacianSystem *sys, float *co, int pinned)
{
  sys->verts[sys->verts_num] = co;
  sys->vpinned[sys->verts_num] = pinned;
  sys->verts_num++;
}

void laplacian_add_triangle(LaplacianSystem *sys, int v1, int v2, int v3)
{
  sys->faces[sys->faces_num][0] = v1;
  sys->faces[sys->faces_num][1] = v2;
  sys->faces[sys->faces_num][2] = v3;
  sys->faces_num++;
}

static void laplacian_system_construct_end(LaplacianSystem *sys)
{
  int(*face)[3];
  int a, verts_num = sys->verts_num, faces_num = sys->faces_num;

  laplacian_begin_solve(sys, 0);

  sys->varea = MEM_callocN(sizeof(float) * verts_num, "LaplacianSystemVarea");

  sys->edgehash = BLI_edgehash_new_ex(__func__,
                                      BLI_EDGEHASH_SIZE_GUESS_FROM_POLYS(sys->faces_num));
  for (a = 0, face = sys->faces; a < sys->faces_num; a++, face++) {
    laplacian_increase_edge_count(sys->edgehash, (*face)[0], (*face)[1]);
    laplacian_increase_edge_count(sys->edgehash, (*face)[1], (*face)[2]);
    laplacian_increase_edge_count(sys->edgehash, (*face)[2], (*face)[0]);
  }

  if (sys->areaweights) {
    for (a = 0, face = sys->faces; a < sys->faces_num; a++, face++) {
      laplacian_triangle_area(sys, (*face)[0], (*face)[1], (*face)[2]);
    }
  }

  for (a = 0; a < verts_num; a++) {
    if (sys->areaweights) {
      if (sys->varea[a] != 0.0f) {
        sys->varea[a] = 0.5f / sys->varea[a];
      }
    }
    else {
      sys->varea[a] = 1.0f;
    }

    /* for heat weighting */
    if (sys->heat.H) {
      EIG_linear_solver_matrix_add(sys->context, a, a, sys->heat.H[a]);
    }
  }

  if (sys->storeweights) {
    sys->fweights = MEM_callocN(sizeof(float[3]) * faces_num, "LaplacianFWeight");
  }

  for (a = 0, face = sys->faces; a < faces_num; a++, face++) {
    laplacian_triangle_weights(sys, a, (*face)[0], (*face)[1], (*face)[2]);
  }

  MEM_freeN(sys->faces);
  sys->faces = NULL;

  MEM_SAFE_FREE(sys->varea);

  BLI_edgehash_free(sys->edgehash, NULL);
  sys->edgehash = NULL;
}

static void laplacian_system_delete(LaplacianSystem *sys)
{
  if (sys->verts) {
    MEM_freeN(sys->verts);
  }
  if (sys->varea) {
    MEM_freeN(sys->varea);
  }
  if (sys->vpinned) {
    MEM_freeN(sys->vpinned);
  }
  if (sys->faces) {
    MEM_freeN(sys->faces);
  }
  if (sys->fweights) {
    MEM_freeN(sys->fweights);
  }

  EIG_linear_solver_delete(sys->context);
  MEM_freeN(sys);
}

void laplacian_begin_solve(LaplacianSystem *sys, int index)
{
  int a;

  if (!sys->variablesdone) {
    if (index >= 0) {
      for (a = 0; a < sys->verts_num; a++) {
        if (sys->vpinned[a]) {
          EIG_linear_solver_variable_set(sys->context, 0, a, sys->verts[a][index]);
          EIG_linear_solver_variable_lock(sys->context, a);
        }
      }
    }

    sys->variablesdone = true;
  }
}

void laplacian_add_right_hand_side(LaplacianSystem *sys, int v, float value)
{
  EIG_linear_solver_right_hand_side_add(sys->context, 0, v, value);
}

int laplacian_system_solve(LaplacianSystem *sys)
{
  sys->variablesdone = false;

  // EIG_linear_solver_print_matrix(sys->context, );

  return EIG_linear_solver_solve(sys->context);
}

float laplacian_system_get_solution(LaplacianSystem *sys, int v)
{
  return EIG_linear_solver_variable_get(sys->context, 0, v);
}

/************************* Heat Bone Weighting ******************************/
/* From "Automatic Rigging and Animation of 3D Characters"
 * Ilya Baran and Jovan Popovic, SIGGRAPH 2007 */

#define C_WEIGHT 1.0f
#define WEIGHT_LIMIT_START 0.05f
#define WEIGHT_LIMIT_END 0.025f
#define DISTANCE_EPSILON 1e-4f

typedef struct BVHCallbackUserData {
  float start[3];
  float vec[3];
  LaplacianSystem *sys;
} BVHCallbackUserData;

static void bvh_callback(void *userdata, int index, const BVHTreeRay *ray, BVHTreeRayHit *hit)
{
  BVHCallbackUserData *data = (struct BVHCallbackUserData *)userdata;
  const MLoopTri *lt = &data->sys->heat.mlooptri[index];
  const int *corner_verts = data->sys->heat.corner_verts;
  float(*verts)[3] = data->sys->heat.verts;
  const float *vtri_co[3];
  float dist_test;

  vtri_co[0] = verts[corner_verts[lt->tri[0]]];
  vtri_co[1] = verts[corner_verts[lt->tri[1]]];
  vtri_co[2] = verts[corner_verts[lt->tri[2]]];

#ifdef USE_KDOPBVH_WATERTIGHT
  if (isect_ray_tri_watertight_v3(
          data->start, ray->isect_precalc, UNPACK3(vtri_co), &dist_test, NULL))
#else
  UNUSED_VARS(ray);
  if (isect_ray_tri_v3(data->start, data->vec, UNPACK3(vtri_co), &dist_test, NULL))
#endif
  {
    if (dist_test < hit->dist) {
      float n[3];
      normal_tri_v3(n, UNPACK3(vtri_co));
      if (dot_v3v3(n, data->vec) < -1e-5f) {
        hit->index = index;
        hit->dist = dist_test;
      }
    }
  }
}

/* Ray-tracing for vertex to bone/vertex visibility. */
static void heat_ray_tree_create(LaplacianSystem *sys)
{
  const MLoopTri *looptri = sys->heat.mlooptri;
  const int *corner_verts = sys->heat.corner_verts;
  float(*verts)[3] = sys->heat.verts;
  int tris_num = sys->heat.tris_num;
  int verts_num = sys->heat.verts_num;
  int a;

  sys->heat.bvhtree = BLI_bvhtree_new(tris_num, 0.0f, 4, 6);
  sys->heat.vltree = MEM_callocN(sizeof(MLoopTri *) * verts_num, "HeatVFaces");

  for (a = 0; a < tris_num; a++) {
    const MLoopTri *lt = &looptri[a];
    float bb[6];
    int vtri[3];

    vtri[0] = corner_verts[lt->tri[0]];
    vtri[1] = corner_verts[lt->tri[1]];
    vtri[2] = corner_verts[lt->tri[2]];

    INIT_MINMAX(bb, bb + 3);
    minmax_v3v3_v3(bb, bb + 3, verts[vtri[0]]);
    minmax_v3v3_v3(bb, bb + 3, verts[vtri[1]]);
    minmax_v3v3_v3(bb, bb + 3, verts[vtri[2]]);

    BLI_bvhtree_insert(sys->heat.bvhtree, a, bb, 2);

    /* Setup inverse pointers to use on isect.orig */
    sys->heat.vltree[vtri[0]] = lt;
    sys->heat.vltree[vtri[1]] = lt;
    sys->heat.vltree[vtri[2]] = lt;
  }

  BLI_bvhtree_balance(sys->heat.bvhtree);
}

static int heat_ray_source_visible(LaplacianSystem *sys, int vertex, int source)
{
  BVHTreeRayHit hit;
  BVHCallbackUserData data;
  const MLoopTri *lt;
  float end[3];
  int visible;

  lt = sys->heat.vltree[vertex];
  if (lt == NULL) {
    return 1;
  }

  data.sys = sys;
  copy_v3_v3(data.start, sys->heat.verts[vertex]);

  closest_to_line_segment_v3(end, data.start, sys->heat.root[source], sys->heat.tip[source]);

  sub_v3_v3v3(data.vec, end, data.start);
  madd_v3_v3v3fl(data.start, data.start, data.vec, 1e-5);
  mul_v3_fl(data.vec, 1.0f - 2e-5f);

  /* pass normalized vec + distance to bvh */
  hit.index = -1;
  hit.dist = normalize_v3(data.vec);

  visible =
      BLI_bvhtree_ray_cast(
          sys->heat.bvhtree, data.start, data.vec, 0.0f, &hit, bvh_callback, (void *)&data) == -1;

  return visible;
}

static float heat_source_distance(LaplacianSystem *sys, int vertex, int source)
{
  float closest[3], d[3], dist, cosine;

  /* compute Euclidean distance */
  closest_to_line_segment_v3(
      closest, sys->heat.verts[vertex], sys->heat.root[source], sys->heat.tip[source]);

  sub_v3_v3v3(d, sys->heat.verts[vertex], closest);
  dist = normalize_v3(d);

  /* if the vertex normal does not point along the bone, increase distance */
  cosine = dot_v3v3(d, sys->heat.vert_normals[vertex]);

  return dist / (0.5f * (cosine + 1.001f));
}

static int heat_source_closest(LaplacianSystem *sys, int vertex, int source)
{
  float dist;

  dist = heat_source_distance(sys, vertex, source);

  if (dist <= sys->heat.mindist[vertex] * (1.0f + DISTANCE_EPSILON)) {
    if (heat_ray_source_visible(sys, vertex, source)) {
      return 1;
    }
  }

  return 0;
}

static void heat_set_H(LaplacianSystem *sys, int vertex)
{
  float dist, mindist, h;
  int j, numclosest = 0;

  mindist = 1e10;

  /* compute minimum distance */
  for (j = 0; j < sys->heat.numsource; j++) {
    dist = heat_source_distance(sys, vertex, j);

    if (dist < mindist) {
      mindist = dist;
    }
  }

  sys->heat.mindist[vertex] = mindist;

  /* count number of sources with approximately this minimum distance */
  for (j = 0; j < sys->heat.numsource; j++) {
    if (heat_source_closest(sys, vertex, j)) {
      numclosest++;
    }
  }

  sys->heat.p[vertex] = (numclosest > 0) ? 1.0f / numclosest : 0.0f;

  /* compute H entry */
  if (numclosest > 0) {
    mindist = max_ff(mindist, 1e-4f);
    h = numclosest * C_WEIGHT / (mindist * mindist);
  }
  else {
    h = 0.0f;
  }

  sys->heat.H[vertex] = h;
}

static void heat_calc_vnormals(LaplacianSystem *sys)
{
  float fnor[3];
  int a, v1, v2, v3, (*face)[3];

  sys->heat.vert_normals = MEM_callocN(sizeof(float[3]) * sys->verts_num, "HeatVNors");

  for (a = 0, face = sys->faces; a < sys->faces_num; a++, face++) {
    v1 = (*face)[0];
    v2 = (*face)[1];
    v3 = (*face)[2];

    normal_tri_v3(fnor, sys->verts[v1], sys->verts[v2], sys->verts[v3]);

    add_v3_v3(sys->heat.vert_normals[v1], fnor);
    add_v3_v3(sys->heat.vert_normals[v2], fnor);
    add_v3_v3(sys->heat.vert_normals[v3], fnor);
  }

  for (a = 0; a < sys->verts_num; a++) {
    normalize_v3(sys->heat.vert_normals[a]);
  }
}

static void heat_laplacian_create(LaplacianSystem *sys)
{
  const MLoopTri *mlooptri = sys->heat.mlooptri, *lt;
  const int *corner_verts = sys->heat.corner_verts;
  int tris_num = sys->heat.tris_num;
  int verts_num = sys->heat.verts_num;
  int a;

  /* heat specific definitions */
  sys->heat.mindist = MEM_callocN(sizeof(float) * verts_num, "HeatMinDist");
  sys->heat.H = MEM_callocN(sizeof(float) * verts_num, "HeatH");
  sys->heat.p = MEM_callocN(sizeof(float) * verts_num, "HeatP");

  /* add verts and faces to laplacian */
  for (a = 0; a < verts_num; a++) {
    laplacian_add_vertex(sys, sys->heat.verts[a], 0);
  }

  for (a = 0, lt = mlooptri; a < tris_num; a++, lt++) {
    int vtri[3];
    vtri[0] = corner_verts[lt->tri[0]];
    vtri[1] = corner_verts[lt->tri[1]];
    vtri[2] = corner_verts[lt->tri[2]];
    laplacian_add_triangle(sys, UNPACK3(vtri));
  }

  /* for distance computation in set_H */
  heat_calc_vnormals(sys);

  for (a = 0; a < verts_num; a++) {
    heat_set_H(sys, a);
  }
}

static void heat_system_free(LaplacianSystem *sys)
{
  BLI_bvhtree_free(sys->heat.bvhtree);
  MEM_freeN((void *)sys->heat.vltree);
  MEM_freeN((void *)sys->heat.mlooptri);

  MEM_freeN(sys->heat.mindist);
  MEM_freeN(sys->heat.H);
  MEM_freeN(sys->heat.p);
  MEM_freeN(sys->heat.vert_normals);
}

static float heat_limit_weight(float weight)
{
  float t;

  if (weight < WEIGHT_LIMIT_END) {
    return 0.0f;
  }
  if (weight < WEIGHT_LIMIT_START) {
    t = (weight - WEIGHT_LIMIT_END) / (WEIGHT_LIMIT_START - WEIGHT_LIMIT_END);
    return t * WEIGHT_LIMIT_START;
  }
  return weight;
}

void heat_bone_weighting(Object *ob,
                         Mesh *me,
                         float (*verts)[3],
                         int numbones,
                         bDeformGroup **dgrouplist,
                         bDeformGroup **dgroupflip,
                         float (*root)[3],
                         float (*tip)[3],
                         const int *selected,
                         const char **error_str)
{
  LaplacianSystem *sys;
  MLoopTri *mlooptri;
  const MPoly *mp;
  float solution, weight;
  int *vertsflipped = NULL, *mask = NULL;
  int a, tris_num, j, bbone, firstsegment, lastsegment;
  bool use_topology = (me->editflag & ME_EDIT_MIRROR_TOPO) != 0;

  const float(*vert_positions)[3] = BKE_mesh_vert_positions(me);
  const MPoly *polys = BKE_mesh_polys(me);
  const int *corner_verts = BKE_mesh_corner_verts(me);
  bool use_vert_sel = (me->editflag & ME_EDIT_PAINT_VERT_SEL) != 0;
  bool use_face_sel = (me->editflag & ME_EDIT_PAINT_FACE_SEL) != 0;

  *error_str = NULL;

  /* bone heat needs triangulated faces */
  tris_num = poly_to_tri_count(me->totpoly, me->totloop);

  /* count triangles and create mask */
  if (ob->mode & OB_MODE_WEIGHT_PAINT && (use_face_sel || use_vert_sel)) {
    mask = MEM_callocN(sizeof(int) * me->totvert, "heat_bone_weighting mask");

    /*  (added selectedVerts content for vertex mask, they used to just equal 1) */
    if (use_vert_sel) {
      const bool *select_vert = (const bool *)CustomData_get_layer_named(
          &me->vdata, CD_PROP_BOOL, ".select_vert");
      if (select_vert) {
        for (a = 0, mp = polys; a < me->totpoly; mp++, a++) {
          for (j = 0; j < mp->totloop; j++) {
            const int vert_i = corner_verts[mp->loopstart + j];
            mask[vert_i] = select_vert[vert_i];
          }
        }
      }
    }
    else if (use_face_sel) {
      const bool *select_poly = (const bool *)CustomData_get_layer_named(
          &me->pdata, CD_PROP_BOOL, ".select_poly");
      if (select_poly) {
        for (a = 0, mp = polys; a < me->totpoly; mp++, a++) {
          if (select_poly[a]) {
            for (j = 0; j < mp->totloop; j++) {
            const int vert_i = corner_verts[mp->loopstart + j];
              mask[vert_i] = 1;
            }
          }
        }
      }
    }
  }

  /* create laplacian */
  sys = laplacian_system_construct_begin(me->totvert, tris_num, 1);

  sys->heat.tris_num = poly_to_tri_count(me->totpoly, me->totloop);
  mlooptri = MEM_mallocN(sizeof(*sys->heat.mlooptri) * sys->heat.tris_num, __func__);

<<<<<<< HEAD
  BKE_mesh_recalc_looptri(corner_verts, polys, mesh_positions, me->totloop, me->totpoly, mlooptri);
=======
  BKE_mesh_recalc_looptri(loops, polys, vert_positions, me->totloop, me->totpoly, mlooptri);
>>>>>>> 95a04165

  sys->heat.mlooptri = mlooptri;
  sys->heat.corner_verts = corner_verts;
  sys->heat.verts_num = me->totvert;
  sys->heat.verts = verts;
  sys->heat.root = root;
  sys->heat.tip = tip;
  sys->heat.numsource = numbones;

  heat_ray_tree_create(sys);
  heat_laplacian_create(sys);

  laplacian_system_construct_end(sys);

  if (dgroupflip) {
    vertsflipped = MEM_callocN(sizeof(int) * me->totvert, "vertsflipped");
    for (a = 0; a < me->totvert; a++) {
      vertsflipped[a] = mesh_get_x_mirror_vert(ob, NULL, a, use_topology);
    }
  }

  /* compute weights per bone */
  for (j = 0; j < numbones; j++) {
    if (!selected[j]) {
      continue;
    }

    firstsegment = (j == 0 || dgrouplist[j - 1] != dgrouplist[j]);
    lastsegment = (j == numbones - 1 || dgrouplist[j] != dgrouplist[j + 1]);
    bbone = !(firstsegment && lastsegment);

    /* clear weights */
    if (bbone && firstsegment) {
      for (a = 0; a < me->totvert; a++) {
        if (mask && !mask[a]) {
          continue;
        }

        ED_vgroup_vert_remove(ob, dgrouplist[j], a);
        if (vertsflipped && dgroupflip[j] && vertsflipped[a] >= 0) {
          ED_vgroup_vert_remove(ob, dgroupflip[j], vertsflipped[a]);
        }
      }
    }

    /* fill right hand side */
    laplacian_begin_solve(sys, -1);

    for (a = 0; a < me->totvert; a++) {
      if (heat_source_closest(sys, a, j)) {
        laplacian_add_right_hand_side(sys, a, sys->heat.H[a] * sys->heat.p[a]);
      }
    }

    /* solve */
    if (laplacian_system_solve(sys)) {
      /* load solution into vertex groups */
      for (a = 0; a < me->totvert; a++) {
        if (mask && !mask[a]) {
          continue;
        }

        solution = laplacian_system_get_solution(sys, a);

        if (bbone) {
          if (solution > 0.0f) {
            ED_vgroup_vert_add(ob, dgrouplist[j], a, solution, WEIGHT_ADD);
          }
        }
        else {
          weight = heat_limit_weight(solution);
          if (weight > 0.0f) {
            ED_vgroup_vert_add(ob, dgrouplist[j], a, weight, WEIGHT_REPLACE);
          }
          else {
            ED_vgroup_vert_remove(ob, dgrouplist[j], a);
          }
        }

        /* do same for mirror */
        if (vertsflipped && dgroupflip[j] && vertsflipped[a] >= 0) {
          if (bbone) {
            if (solution > 0.0f) {
              ED_vgroup_vert_add(ob, dgroupflip[j], vertsflipped[a], solution, WEIGHT_ADD);
            }
          }
          else {
            weight = heat_limit_weight(solution);
            if (weight > 0.0f) {
              ED_vgroup_vert_add(ob, dgroupflip[j], vertsflipped[a], weight, WEIGHT_REPLACE);
            }
            else {
              ED_vgroup_vert_remove(ob, dgroupflip[j], vertsflipped[a]);
            }
          }
        }
      }
    }
    else if (*error_str == NULL) {
      *error_str = N_("Bone Heat Weighting: failed to find solution for one or more bones");
      break;
    }

    /* remove too small vertex weights */
    if (bbone && lastsegment) {
      for (a = 0; a < me->totvert; a++) {
        if (mask && !mask[a]) {
          continue;
        }

        weight = ED_vgroup_vert_weight(ob, dgrouplist[j], a);
        weight = heat_limit_weight(weight);
        if (weight <= 0.0f) {
          ED_vgroup_vert_remove(ob, dgrouplist[j], a);
        }

        if (vertsflipped && dgroupflip[j] && vertsflipped[a] >= 0) {
          weight = ED_vgroup_vert_weight(ob, dgroupflip[j], vertsflipped[a]);
          weight = heat_limit_weight(weight);
          if (weight <= 0.0f) {
            ED_vgroup_vert_remove(ob, dgroupflip[j], vertsflipped[a]);
          }
        }
      }
    }
  }

  /* free */
  if (vertsflipped) {
    MEM_freeN(vertsflipped);
  }
  if (mask) {
    MEM_freeN(mask);
  }

  heat_system_free(sys);

  laplacian_system_delete(sys);
}

/************************** Harmonic Coordinates ****************************/
/* From "Harmonic Coordinates for Character Articulation",
 * Pushkar Joshi, Mark Meyer, Tony DeRose, Brian Green and Tom Sanocki,
 * SIGGRAPH 2007. */

#define EPSILON 0.0001f

#define MESHDEFORM_TAG_UNTYPED 0
#define MESHDEFORM_TAG_BOUNDARY 1
#define MESHDEFORM_TAG_INTERIOR 2
#define MESHDEFORM_TAG_EXTERIOR 3

/** minimum length for #MDefBoundIsect.len */
#define MESHDEFORM_LEN_THRESHOLD 1e-6f

#define MESHDEFORM_MIN_INFLUENCE 0.0005f

static const int MESHDEFORM_OFFSET[7][3] = {
    {0, 0, 0},
    {1, 0, 0},
    {-1, 0, 0},
    {0, 1, 0},
    {0, -1, 0},
    {0, 0, 1},
    {0, 0, -1},
};

typedef struct MDefBoundIsect {
  /* intersection on the cage 'cagecos' */
  float co[3];
  /* non-facing intersections are considered interior */
  bool facing;
  /* ray-cast index aligned with MPoly (ray-hit-triangle isn't needed) */
  int poly_index;
  /* distance from 'co' to the ray-cast start (clamped to avoid zero division) */
  float len;
  /* weights aligned with the MPoly's loop indices */
  float poly_weights[0];
} MDefBoundIsect;

typedef struct MDefBindInfluence {
  struct MDefBindInfluence *next;
  float weight;
  int vertex;
} MDefBindInfluence;

typedef struct MeshDeformBind {
  /* grid dimensions */
  float min[3], max[3];
  float width[3], halfwidth[3];
  int size, size3;

  /* meshes */
  Mesh *cagemesh;
  float (*cagecos)[3];
  float (*vertexcos)[3];
  int verts_num, cage_verts_num;

  /* grids */
  MemArena *memarena;
  MDefBoundIsect *(*boundisect)[6];
  int *semibound;
  int *tag;
  float *phi, *totalphi;

  /* mesh stuff */
  int *inside;
  float *weights;
  MDefBindInfluence **dyngrid;
  float cagemat[4][4];

  /* direct solver */
  int *varidx;

  BVHTree *bvhtree;
  BVHTreeFromMesh bvhdata;

  /* avoid DM function calls during intersections */
  struct {
    const MPoly *mpoly;
    const int *corner_verts;
    const MLoopTri *looptri;
    const float (*poly_nors)[3];
  } cagemesh_cache;
} MeshDeformBind;

typedef struct MeshDeformIsect {
  float start[3];
  float vec[3];
  float vec_length;
  float lambda;

  bool isect;
  float u, v;

} MeshDeformIsect;

/* ray intersection */

struct MeshRayCallbackData {
  MeshDeformBind *mdb;
  MeshDeformIsect *isec;
};

static void harmonic_ray_callback(void *userdata,
                                  int index,
                                  const BVHTreeRay *ray,
                                  BVHTreeRayHit *hit)
{
  struct MeshRayCallbackData *data = userdata;
  MeshDeformBind *mdb = data->mdb;
  const int *corner_verts = mdb->cagemesh_cache.corner_verts;
  const MLoopTri *looptri = mdb->cagemesh_cache.looptri, *lt;
  const float(*poly_nors)[3] = mdb->cagemesh_cache.poly_nors;
  MeshDeformIsect *isec = data->isec;
  float no[3], co[3], dist;
  float *face[3];

  lt = &looptri[index];

  face[0] = mdb->cagecos[corner_verts[lt->tri[0]]];
  face[1] = mdb->cagecos[corner_verts[lt->tri[1]]];
  face[2] = mdb->cagecos[corner_verts[lt->tri[2]]];

  bool isect_ray_tri = isect_ray_tri_watertight_v3(
      ray->origin, ray->isect_precalc, UNPACK3(face), &dist, NULL);

  if (!isect_ray_tri || dist > isec->vec_length) {
    return;
  }

  if (poly_nors) {
    copy_v3_v3(no, poly_nors[lt->poly]);
  }
  else {
    normal_tri_v3(no, UNPACK3(face));
  }

  madd_v3_v3v3fl(co, ray->origin, ray->direction, dist);
  dist /= isec->vec_length;
  if (dist < hit->dist) {
    hit->index = index;
    hit->dist = dist;
    copy_v3_v3(hit->co, co);

    isec->isect = (dot_v3v3(no, ray->direction) <= 0.0f);
    isec->lambda = dist;
  }
}

static MDefBoundIsect *meshdeform_ray_tree_intersect(MeshDeformBind *mdb,
                                                     const float co1[3],
                                                     const float co2[3])
{
  BVHTreeRayHit hit;
  MeshDeformIsect isect_mdef;
  struct MeshRayCallbackData data = {
      mdb,
      &isect_mdef,
  };
  float end[3], vec_normal[3];

  /* happens binding when a cage has no faces */
  if (UNLIKELY(mdb->bvhtree == NULL)) {
    return NULL;
  }

  /* setup isec */
  memset(&isect_mdef, 0, sizeof(isect_mdef));
  isect_mdef.lambda = 1e10f;

  copy_v3_v3(isect_mdef.start, co1);
  copy_v3_v3(end, co2);
  sub_v3_v3v3(isect_mdef.vec, end, isect_mdef.start);
  isect_mdef.vec_length = normalize_v3_v3(vec_normal, isect_mdef.vec);

  hit.index = -1;
  hit.dist = BVH_RAYCAST_DIST_MAX;
  if (BLI_bvhtree_ray_cast_ex(mdb->bvhtree,
                              isect_mdef.start,
                              vec_normal,
                              0.0,
                              &hit,
                              harmonic_ray_callback,
                              &data,
                              BVH_RAYCAST_WATERTIGHT) != -1) {
    const int *corner_verts = mdb->cagemesh_cache.corner_verts;
    const MLoopTri *lt = &mdb->cagemesh_cache.looptri[hit.index];
    const MPoly *mp = &mdb->cagemesh_cache.mpoly[lt->poly];
    const float(*cagecos)[3] = mdb->cagecos;
    const float len = isect_mdef.lambda;
    MDefBoundIsect *isect;

    float(*mp_cagecos)[3] = BLI_array_alloca(mp_cagecos, mp->totloop);

    /* create MDefBoundIsect, and extra for 'poly_weights[]' */
    isect = BLI_memarena_alloc(mdb->memarena, sizeof(*isect) + (sizeof(float) * mp->totloop));

    /* compute intersection coordinate */
    madd_v3_v3v3fl(isect->co, co1, isect_mdef.vec, len);

    isect->facing = isect_mdef.isect;

    isect->poly_index = lt->poly;

    isect->len = max_ff(len_v3v3(co1, isect->co), MESHDEFORM_LEN_THRESHOLD);

    /* compute mean value coordinates for interpolation */
    for (int i = 0; i < mp->totloop; i++) {
      copy_v3_v3(mp_cagecos[i], cagecos[corner_verts[mp->loopstart + i]]);
    }

    interp_weights_poly_v3(isect->poly_weights, mp_cagecos, mp->totloop, isect->co);

    return isect;
  }

  return NULL;
}

static int meshdeform_inside_cage(MeshDeformBind *mdb, float *co)
{
  MDefBoundIsect *isect;
  float outside[3], start[3], dir[3];
  int i;

  for (i = 1; i <= 6; i++) {
    outside[0] = co[0] + (mdb->max[0] - mdb->min[0] + 1.0f) * MESHDEFORM_OFFSET[i][0];
    outside[1] = co[1] + (mdb->max[1] - mdb->min[1] + 1.0f) * MESHDEFORM_OFFSET[i][1];
    outside[2] = co[2] + (mdb->max[2] - mdb->min[2] + 1.0f) * MESHDEFORM_OFFSET[i][2];

    copy_v3_v3(start, co);
    sub_v3_v3v3(dir, outside, start);
    normalize_v3(dir);

    isect = meshdeform_ray_tree_intersect(mdb, start, outside);
    if (isect && !isect->facing) {
      return 1;
    }
  }

  return 0;
}

/* solving */

BLI_INLINE int meshdeform_index(MeshDeformBind *mdb, int x, int y, int z, int n)
{
  int size = mdb->size;

  x += MESHDEFORM_OFFSET[n][0];
  y += MESHDEFORM_OFFSET[n][1];
  z += MESHDEFORM_OFFSET[n][2];

  if (x < 0 || x >= mdb->size) {
    return -1;
  }
  if (y < 0 || y >= mdb->size) {
    return -1;
  }
  if (z < 0 || z >= mdb->size) {
    return -1;
  }

  return x + y * size + z * size * size;
}

BLI_INLINE void meshdeform_cell_center(
    MeshDeformBind *mdb, int x, int y, int z, int n, float *center)
{
  x += MESHDEFORM_OFFSET[n][0];
  y += MESHDEFORM_OFFSET[n][1];
  z += MESHDEFORM_OFFSET[n][2];

  center[0] = mdb->min[0] + x * mdb->width[0] + mdb->halfwidth[0];
  center[1] = mdb->min[1] + y * mdb->width[1] + mdb->halfwidth[1];
  center[2] = mdb->min[2] + z * mdb->width[2] + mdb->halfwidth[2];
}

static void meshdeform_add_intersections(MeshDeformBind *mdb, int x, int y, int z)
{
  MDefBoundIsect *isect;
  float center[3], ncenter[3];
  int i, a;

  a = meshdeform_index(mdb, x, y, z, 0);
  meshdeform_cell_center(mdb, x, y, z, 0, center);

  /* check each outgoing edge for intersection */
  for (i = 1; i <= 6; i++) {
    if (meshdeform_index(mdb, x, y, z, i) == -1) {
      continue;
    }

    meshdeform_cell_center(mdb, x, y, z, i, ncenter);

    isect = meshdeform_ray_tree_intersect(mdb, center, ncenter);
    if (isect) {
      mdb->boundisect[a][i - 1] = isect;
      mdb->tag[a] = MESHDEFORM_TAG_BOUNDARY;
    }
  }
}

static void meshdeform_bind_floodfill(MeshDeformBind *mdb)
{
  int *stack, *tag = mdb->tag;
  int a, b, i, xyz[3], stacksize, size = mdb->size;

  stack = MEM_callocN(sizeof(int) * mdb->size3, "MeshDeformBindStack");

  /* we know lower left corner is EXTERIOR because of padding */
  tag[0] = MESHDEFORM_TAG_EXTERIOR;
  stack[0] = 0;
  stacksize = 1;

  /* floodfill exterior tag */
  while (stacksize > 0) {
    a = stack[--stacksize];

    xyz[2] = a / (size * size);
    xyz[1] = (a - xyz[2] * size * size) / size;
    xyz[0] = a - xyz[1] * size - xyz[2] * size * size;

    for (i = 1; i <= 6; i++) {
      b = meshdeform_index(mdb, xyz[0], xyz[1], xyz[2], i);

      if (b != -1) {
        if (tag[b] == MESHDEFORM_TAG_UNTYPED ||
            (tag[b] == MESHDEFORM_TAG_BOUNDARY && !mdb->boundisect[a][i - 1])) {
          tag[b] = MESHDEFORM_TAG_EXTERIOR;
          stack[stacksize++] = b;
        }
      }
    }
  }

  /* other cells are interior */
  for (a = 0; a < size * size * size; a++) {
    if (tag[a] == MESHDEFORM_TAG_UNTYPED) {
      tag[a] = MESHDEFORM_TAG_INTERIOR;
    }
  }

#if 0
  {
    int tb, ti, te, ts;
    tb = ti = te = ts = 0;
    for (a = 0; a < size * size * size; a++) {
      if (tag[a] == MESHDEFORM_TAG_BOUNDARY) {
        tb++;
      }
      else if (tag[a] == MESHDEFORM_TAG_INTERIOR) {
        ti++;
      }
      else if (tag[a] == MESHDEFORM_TAG_EXTERIOR) {
        te++;

        if (mdb->semibound[a]) {
          ts++;
        }
      }
    }

    printf("interior %d exterior %d boundary %d semi-boundary %d\n", ti, te, tb, ts);
  }
#endif

  MEM_freeN(stack);
}

static float meshdeform_boundary_phi(const MeshDeformBind *mdb,
                                     const MDefBoundIsect *isect,
                                     int cagevert)
{
  const int *corner_verts = mdb->cagemesh_cache.corner_verts;
  const MPoly *mp = &mdb->cagemesh_cache.mpoly[isect->poly_index];

  for (int i = 0; i < mp->totloop; i++) {
    if (corner_verts[mp->loopstart + i] == cagevert) {
      return isect->poly_weights[i];
    }
  }

  return 0.0f;
}

static float meshdeform_interp_w(MeshDeformBind *mdb,
                                 const float *gridvec,
                                 float *UNUSED(vec),
                                 int UNUSED(cagevert))
{
  float dvec[3], ivec[3], result = 0.0f;
  float totweight = 0.0f;

  for (int i = 0; i < 3; i++) {
    ivec[i] = (int)gridvec[i];
    dvec[i] = gridvec[i] - ivec[i];
  }

  for (int i = 0; i < 8; i++) {
    int x, y, z;
    float wx, wy, wz;

    if (i & 1) {
      x = ivec[0] + 1;
      wx = dvec[0];
    }
    else {
      x = ivec[0];
      wx = 1.0f - dvec[0];
    }

    if (i & 2) {
      y = ivec[1] + 1;
      wy = dvec[1];
    }
    else {
      y = ivec[1];
      wy = 1.0f - dvec[1];
    }

    if (i & 4) {
      z = ivec[2] + 1;
      wz = dvec[2];
    }
    else {
      z = ivec[2];
      wz = 1.0f - dvec[2];
    }

    CLAMP(x, 0, mdb->size - 1);
    CLAMP(y, 0, mdb->size - 1);
    CLAMP(z, 0, mdb->size - 1);

    int a = meshdeform_index(mdb, x, y, z, 0);
    float weight = wx * wy * wz;
    result += weight * mdb->phi[a];
    totweight += weight;
  }

  if (totweight > 0.0f) {
    result /= totweight;
  }

  return result;
}

static void meshdeform_check_semibound(MeshDeformBind *mdb, int x, int y, int z)
{
  int i, a;

  a = meshdeform_index(mdb, x, y, z, 0);
  if (mdb->tag[a] != MESHDEFORM_TAG_EXTERIOR) {
    return;
  }

  for (i = 1; i <= 6; i++) {
    if (mdb->boundisect[a][i - 1]) {
      mdb->semibound[a] = 1;
    }
  }
}

static float meshdeform_boundary_total_weight(MeshDeformBind *mdb, int x, int y, int z)
{
  float weight, totweight = 0.0f;
  int i, a;

  a = meshdeform_index(mdb, x, y, z, 0);

  /* count weight for neighbor cells */
  for (i = 1; i <= 6; i++) {
    if (meshdeform_index(mdb, x, y, z, i) == -1) {
      continue;
    }

    if (mdb->boundisect[a][i - 1]) {
      weight = 1.0f / mdb->boundisect[a][i - 1]->len;
    }
    else if (!mdb->semibound[a]) {
      weight = 1.0f / mdb->width[0];
    }
    else {
      weight = 0.0f;
    }

    totweight += weight;
  }

  return totweight;
}

static void meshdeform_matrix_add_cell(
    MeshDeformBind *mdb, LinearSolver *context, int x, int y, int z)
{
  MDefBoundIsect *isect;
  float weight, totweight;
  int i, a, acenter;

  acenter = meshdeform_index(mdb, x, y, z, 0);
  if (mdb->tag[acenter] == MESHDEFORM_TAG_EXTERIOR) {
    return;
  }

  EIG_linear_solver_matrix_add(context, mdb->varidx[acenter], mdb->varidx[acenter], 1.0f);

  totweight = meshdeform_boundary_total_weight(mdb, x, y, z);
  for (i = 1; i <= 6; i++) {
    a = meshdeform_index(mdb, x, y, z, i);
    if (a == -1 || mdb->tag[a] == MESHDEFORM_TAG_EXTERIOR) {
      continue;
    }

    isect = mdb->boundisect[acenter][i - 1];
    if (!isect) {
      weight = (1.0f / mdb->width[0]) / totweight;
      EIG_linear_solver_matrix_add(context, mdb->varidx[acenter], mdb->varidx[a], -weight);
    }
  }
}

static void meshdeform_matrix_add_rhs(
    MeshDeformBind *mdb, LinearSolver *context, int x, int y, int z, int cagevert)
{
  MDefBoundIsect *isect;
  float rhs, weight, totweight;
  int i, a, acenter;

  acenter = meshdeform_index(mdb, x, y, z, 0);
  if (mdb->tag[acenter] == MESHDEFORM_TAG_EXTERIOR) {
    return;
  }

  totweight = meshdeform_boundary_total_weight(mdb, x, y, z);
  for (i = 1; i <= 6; i++) {
    a = meshdeform_index(mdb, x, y, z, i);
    if (a == -1) {
      continue;
    }

    isect = mdb->boundisect[acenter][i - 1];

    if (isect) {
      weight = (1.0f / isect->len) / totweight;
      rhs = weight * meshdeform_boundary_phi(mdb, isect, cagevert);
      EIG_linear_solver_right_hand_side_add(context, 0, mdb->varidx[acenter], rhs);
    }
  }
}

static void meshdeform_matrix_add_semibound_phi(
    MeshDeformBind *mdb, int x, int y, int z, int cagevert)
{
  MDefBoundIsect *isect;
  float rhs, weight, totweight;
  int i, a;

  a = meshdeform_index(mdb, x, y, z, 0);
  if (!mdb->semibound[a]) {
    return;
  }

  mdb->phi[a] = 0.0f;

  totweight = meshdeform_boundary_total_weight(mdb, x, y, z);
  for (i = 1; i <= 6; i++) {
    isect = mdb->boundisect[a][i - 1];

    if (isect) {
      weight = (1.0f / isect->len) / totweight;
      rhs = weight * meshdeform_boundary_phi(mdb, isect, cagevert);
      mdb->phi[a] += rhs;
    }
  }
}

static void meshdeform_matrix_add_exterior_phi(
    MeshDeformBind *mdb, int x, int y, int z, int UNUSED(cagevert))
{
  float phi, totweight;
  int i, a, acenter;

  acenter = meshdeform_index(mdb, x, y, z, 0);
  if (mdb->tag[acenter] != MESHDEFORM_TAG_EXTERIOR || mdb->semibound[acenter]) {
    return;
  }

  phi = 0.0f;
  totweight = 0.0f;
  for (i = 1; i <= 6; i++) {
    a = meshdeform_index(mdb, x, y, z, i);

    if (a != -1 && mdb->semibound[a]) {
      phi += mdb->phi[a];
      totweight += 1.0f;
    }
  }

  if (totweight != 0.0f) {
    mdb->phi[acenter] = phi / totweight;
  }
}

static void meshdeform_matrix_solve(MeshDeformModifierData *mmd, MeshDeformBind *mdb)
{
  LinearSolver *context;
  float vec[3], gridvec[3];
  int a, b, x, y, z, totvar;
  char message[256];

  /* setup variable indices */
  mdb->varidx = MEM_callocN(sizeof(int) * mdb->size3, "MeshDeformDSvaridx");
  for (a = 0, totvar = 0; a < mdb->size3; a++) {
    mdb->varidx[a] = (mdb->tag[a] == MESHDEFORM_TAG_EXTERIOR) ? -1 : totvar++;
  }

  if (totvar == 0) {
    MEM_freeN(mdb->varidx);
    return;
  }

  progress_bar(0, "Starting mesh deform solve");

  /* setup linear solver */
  context = EIG_linear_solver_new(totvar, totvar, 1);

  /* build matrix */
  for (z = 0; z < mdb->size; z++) {
    for (y = 0; y < mdb->size; y++) {
      for (x = 0; x < mdb->size; x++) {
        meshdeform_matrix_add_cell(mdb, context, x, y, z);
      }
    }
  }

  /* solve for each cage vert */
  for (a = 0; a < mdb->cage_verts_num; a++) {
    /* fill in right hand side and solve */
    for (z = 0; z < mdb->size; z++) {
      for (y = 0; y < mdb->size; y++) {
        for (x = 0; x < mdb->size; x++) {
          meshdeform_matrix_add_rhs(mdb, context, x, y, z, a);
        }
      }
    }

    if (EIG_linear_solver_solve(context)) {
      for (z = 0; z < mdb->size; z++) {
        for (y = 0; y < mdb->size; y++) {
          for (x = 0; x < mdb->size; x++) {
            meshdeform_matrix_add_semibound_phi(mdb, x, y, z, a);
          }
        }
      }

      for (z = 0; z < mdb->size; z++) {
        for (y = 0; y < mdb->size; y++) {
          for (x = 0; x < mdb->size; x++) {
            meshdeform_matrix_add_exterior_phi(mdb, x, y, z, a);
          }
        }
      }

      for (b = 0; b < mdb->size3; b++) {
        if (mdb->tag[b] != MESHDEFORM_TAG_EXTERIOR) {
          mdb->phi[b] = EIG_linear_solver_variable_get(context, 0, mdb->varidx[b]);
        }
        mdb->totalphi[b] += mdb->phi[b];
      }

      if (mdb->weights) {
        /* static bind : compute weights for each vertex */
        for (b = 0; b < mdb->verts_num; b++) {
          if (mdb->inside[b]) {
            copy_v3_v3(vec, mdb->vertexcos[b]);
            gridvec[0] = (vec[0] - mdb->min[0] - mdb->halfwidth[0]) / mdb->width[0];
            gridvec[1] = (vec[1] - mdb->min[1] - mdb->halfwidth[1]) / mdb->width[1];
            gridvec[2] = (vec[2] - mdb->min[2] - mdb->halfwidth[2]) / mdb->width[2];

            mdb->weights[b * mdb->cage_verts_num + a] = meshdeform_interp_w(mdb, gridvec, vec, a);
          }
        }
      }
      else {
        MDefBindInfluence *inf;

        /* dynamic bind */
        for (b = 0; b < mdb->size3; b++) {
          if (mdb->phi[b] >= MESHDEFORM_MIN_INFLUENCE) {
            inf = BLI_memarena_alloc(mdb->memarena, sizeof(*inf));
            inf->vertex = a;
            inf->weight = mdb->phi[b];
            inf->next = mdb->dyngrid[b];
            mdb->dyngrid[b] = inf;
          }
        }
      }
    }
    else {
      BKE_modifier_set_error(
          mmd->object, &mmd->modifier, "Failed to find bind solution (increase precision?)");
      error("Mesh Deform: failed to find bind solution.");
      break;
    }

    BLI_snprintf(message,
                 sizeof(message),
                 "Mesh deform solve %d / %d       |||",
                 a + 1,
                 mdb->cage_verts_num);
    progress_bar((float)(a + 1) / (float)(mdb->cage_verts_num), message);
  }

#if 0
  /* sanity check */
  for (b = 0; b < mdb->size3; b++) {
    if (mdb->tag[b] != MESHDEFORM_TAG_EXTERIOR) {
      if (fabsf(mdb->totalphi[b] - 1.0f) > 1e-4f) {
        printf("totalphi deficiency [%s|%d] %d: %.10f\n",
               (mdb->tag[b] == MESHDEFORM_TAG_INTERIOR) ? "interior" : "boundary",
               mdb->semibound[b],
               mdb->varidx[b],
               mdb->totalphi[b]);
      }
    }
  }
#endif

  /* free */
  MEM_freeN(mdb->varidx);

  EIG_linear_solver_delete(context);
}

static void harmonic_coordinates_bind(MeshDeformModifierData *mmd, MeshDeformBind *mdb)
{
  MDefBindInfluence *inf;
  MDefInfluence *mdinf;
  MDefCell *cell;
  float center[3], vec[3], maxwidth, totweight;
  int a, b, x, y, z, totinside, offset;

  /* compute bounding box of the cage mesh */
  INIT_MINMAX(mdb->min, mdb->max);

  for (a = 0; a < mdb->cage_verts_num; a++) {
    minmax_v3v3_v3(mdb->min, mdb->max, mdb->cagecos[a]);
  }

  /* allocate memory */
  mdb->size = (2 << (mmd->gridsize - 1)) + 2;
  mdb->size3 = mdb->size * mdb->size * mdb->size;
  mdb->tag = MEM_callocN(sizeof(int) * mdb->size3, "MeshDeformBindTag");
  mdb->phi = MEM_callocN(sizeof(float) * mdb->size3, "MeshDeformBindPhi");
  mdb->totalphi = MEM_callocN(sizeof(float) * mdb->size3, "MeshDeformBindTotalPhi");
  mdb->boundisect = MEM_callocN(sizeof(*mdb->boundisect) * mdb->size3, "MDefBoundIsect");
  mdb->semibound = MEM_callocN(sizeof(int) * mdb->size3, "MDefSemiBound");
  mdb->bvhtree = BKE_bvhtree_from_mesh_get(&mdb->bvhdata, mdb->cagemesh, BVHTREE_FROM_LOOPTRI, 4);
  mdb->inside = MEM_callocN(sizeof(int) * mdb->verts_num, "MDefInside");

  if (mmd->flag & MOD_MDEF_DYNAMIC_BIND) {
    mdb->dyngrid = MEM_callocN(sizeof(MDefBindInfluence *) * mdb->size3, "MDefDynGrid");
  }
  else {
    mdb->weights = MEM_callocN(sizeof(float) * mdb->verts_num * mdb->cage_verts_num,
                               "MDefWeights");
  }

  mdb->memarena = BLI_memarena_new(BLI_MEMARENA_STD_BUFSIZE, "harmonic coords arena");
  BLI_memarena_use_calloc(mdb->memarena);

  /* initialize data from 'cagedm' for reuse */
  {
    Mesh *me = mdb->cagemesh;
    mdb->cagemesh_cache.mpoly = BKE_mesh_polys(me);
    mdb->cagemesh_cache.corner_verts = BKE_mesh_corner_verts(me);
    mdb->cagemesh_cache.looptri = BKE_mesh_runtime_looptri_ensure(me);
    mdb->cagemesh_cache.poly_nors = BKE_mesh_poly_normals_ensure(me);
  }

  /* make bounding box equal size in all directions, add padding, and compute
   * width of the cells */
  maxwidth = -1.0f;
  for (a = 0; a < 3; a++) {
    if (mdb->max[a] - mdb->min[a] > maxwidth) {
      maxwidth = mdb->max[a] - mdb->min[a];
    }
  }

  for (a = 0; a < 3; a++) {
    center[a] = (mdb->min[a] + mdb->max[a]) * 0.5f;
    mdb->min[a] = center[a] - maxwidth * 0.5f;
    mdb->max[a] = center[a] + maxwidth * 0.5f;

    mdb->width[a] = (mdb->max[a] - mdb->min[a]) / (mdb->size - 4);
    mdb->min[a] -= 2.1f * mdb->width[a];
    mdb->max[a] += 2.1f * mdb->width[a];

    mdb->width[a] = (mdb->max[a] - mdb->min[a]) / mdb->size;
    mdb->halfwidth[a] = mdb->width[a] * 0.5f;
  }

  progress_bar(0, "Setting up mesh deform system");

  totinside = 0;
  for (a = 0; a < mdb->verts_num; a++) {
    copy_v3_v3(vec, mdb->vertexcos[a]);
    mdb->inside[a] = meshdeform_inside_cage(mdb, vec);
    if (mdb->inside[a]) {
      totinside++;
    }
  }

  /* free temporary MDefBoundIsects */
  BLI_memarena_free(mdb->memarena);
  mdb->memarena = BLI_memarena_new(BLI_MEMARENA_STD_BUFSIZE, "harmonic coords arena");

  /* start with all cells untyped */
  for (a = 0; a < mdb->size3; a++) {
    mdb->tag[a] = MESHDEFORM_TAG_UNTYPED;
  }

  /* detect intersections and tag boundary cells */
  for (z = 0; z < mdb->size; z++) {
    for (y = 0; y < mdb->size; y++) {
      for (x = 0; x < mdb->size; x++) {
        meshdeform_add_intersections(mdb, x, y, z);
      }
    }
  }

  /* compute exterior and interior tags */
  meshdeform_bind_floodfill(mdb);

  for (z = 0; z < mdb->size; z++) {
    for (y = 0; y < mdb->size; y++) {
      for (x = 0; x < mdb->size; x++) {
        meshdeform_check_semibound(mdb, x, y, z);
      }
    }
  }

  /* solve */
  meshdeform_matrix_solve(mmd, mdb);

  /* assign results */
  if (mmd->flag & MOD_MDEF_DYNAMIC_BIND) {
    mmd->influences_num = 0;
    for (a = 0; a < mdb->size3; a++) {
      for (inf = mdb->dyngrid[a]; inf; inf = inf->next) {
        mmd->influences_num++;
      }
    }

    /* convert MDefBindInfluences to smaller MDefInfluences */
    mmd->dyngrid = MEM_callocN(sizeof(MDefCell) * mdb->size3, "MDefDynGrid");
    mmd->dyninfluences = MEM_callocN(sizeof(MDefInfluence) * mmd->influences_num, "MDefInfluence");
    offset = 0;
    for (a = 0; a < mdb->size3; a++) {
      cell = &mmd->dyngrid[a];
      cell->offset = offset;

      totweight = 0.0f;
      mdinf = mmd->dyninfluences + cell->offset;
      for (inf = mdb->dyngrid[a]; inf; inf = inf->next, mdinf++) {
        mdinf->weight = inf->weight;
        mdinf->vertex = inf->vertex;
        totweight += mdinf->weight;
        cell->influences_num++;
      }

      if (totweight > 0.0f) {
        mdinf = mmd->dyninfluences + cell->offset;
        for (b = 0; b < cell->influences_num; b++, mdinf++) {
          mdinf->weight /= totweight;
        }
      }

      offset += cell->influences_num;
    }

    mmd->dynverts = mdb->inside;
    mmd->dyngridsize = mdb->size;
    copy_v3_v3(mmd->dyncellmin, mdb->min);
    mmd->dyncellwidth = mdb->width[0];
    MEM_freeN(mdb->dyngrid);
  }
  else {
    mmd->bindweights = mdb->weights;
    MEM_freeN(mdb->inside);
  }

  MEM_freeN(mdb->tag);
  MEM_freeN(mdb->phi);
  MEM_freeN(mdb->totalphi);
  MEM_freeN(mdb->boundisect);
  MEM_freeN(mdb->semibound);
  BLI_memarena_free(mdb->memarena);
  free_bvhtree_from_mesh(&mdb->bvhdata);
}

void ED_mesh_deform_bind_callback(Object *object,
                                  MeshDeformModifierData *mmd,
                                  Mesh *cagemesh,
                                  float *vertexcos,
                                  int verts_num,
                                  float cagemat[4][4])
{
  MeshDeformModifierData *mmd_orig = (MeshDeformModifierData *)BKE_modifier_get_original(
      object, &mmd->modifier);
  MeshDeformBind mdb;
  int a;

  waitcursor(1);
  start_progress_bar();

  memset(&mdb, 0, sizeof(MeshDeformBind));

  /* No need to support other kinds of mesh data as binding is a one-off action. */
  BKE_mesh_wrapper_ensure_mdata(cagemesh);

  /* get mesh and cage mesh */
  mdb.vertexcos = MEM_callocN(sizeof(float[3]) * verts_num, "MeshDeformCos");
  mdb.verts_num = verts_num;

  mdb.cagemesh = cagemesh;
  mdb.cage_verts_num = mdb.cagemesh->totvert;
  mdb.cagecos = MEM_callocN(sizeof(*mdb.cagecos) * mdb.cage_verts_num, "MeshDeformBindCos");
  copy_m4_m4(mdb.cagemat, cagemat);

  const float(*positions)[3] = BKE_mesh_vert_positions(mdb.cagemesh);
  for (a = 0; a < mdb.cage_verts_num; a++) {
    copy_v3_v3(mdb.cagecos[a], positions[a]);
  }
  for (a = 0; a < mdb.verts_num; a++) {
    mul_v3_m4v3(mdb.vertexcos[a], mdb.cagemat, vertexcos + a * 3);
  }

  /* solve */
  harmonic_coordinates_bind(mmd_orig, &mdb);

  /* assign bind variables */
  mmd_orig->bindcagecos = (float *)mdb.cagecos;
  mmd_orig->verts_num = mdb.verts_num;
  mmd_orig->cage_verts_num = mdb.cage_verts_num;
  copy_m4_m4(mmd_orig->bindmat, mmd_orig->object->object_to_world);

  /* transform bindcagecos to world space */
  for (a = 0; a < mdb.cage_verts_num; a++) {
    mul_m4_v3(mmd_orig->object->object_to_world, mmd_orig->bindcagecos + a * 3);
  }

  /* free */
  MEM_freeN(mdb.vertexcos);

  /* compact weights */
  BKE_modifier_mdef_compact_influences((ModifierData *)mmd_orig);

  end_progress_bar();
  waitcursor(0);
}<|MERGE_RESOLUTION|>--- conflicted
+++ resolved
@@ -686,7 +686,7 @@
         for (a = 0, mp = polys; a < me->totpoly; mp++, a++) {
           if (select_poly[a]) {
             for (j = 0; j < mp->totloop; j++) {
-            const int vert_i = corner_verts[mp->loopstart + j];
+              const int vert_i = corner_verts[mp->loopstart + j];
               mask[vert_i] = 1;
             }
           }
@@ -701,11 +701,7 @@
   sys->heat.tris_num = poly_to_tri_count(me->totpoly, me->totloop);
   mlooptri = MEM_mallocN(sizeof(*sys->heat.mlooptri) * sys->heat.tris_num, __func__);
 
-<<<<<<< HEAD
-  BKE_mesh_recalc_looptri(corner_verts, polys, mesh_positions, me->totloop, me->totpoly, mlooptri);
-=======
-  BKE_mesh_recalc_looptri(loops, polys, vert_positions, me->totloop, me->totpoly, mlooptri);
->>>>>>> 95a04165
+  BKE_mesh_recalc_looptri(corner_verts, polys, vert_positions, me->totloop, me->totpoly, mlooptri);
 
   sys->heat.mlooptri = mlooptri;
   sys->heat.corner_verts = corner_verts;
