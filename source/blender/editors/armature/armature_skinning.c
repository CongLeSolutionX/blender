--- conflicted
+++ resolved
@@ -207,14 +207,9 @@
       &mesh->vdata, CD_PROP_BOOL, ".selection_vert");
 
   /* for each vertex in the mesh */
-  const MVert *mesh_verts = BKE_mesh_vertices(mesh);
   for (int i = 0; i < mesh->totvert; i++) {
-<<<<<<< HEAD
 
     if (use_mask && !(selection_vert && selection_vert[i])) {
-=======
-    if (use_mask && !(mesh_verts[i].flag & SELECT)) {
->>>>>>> 258d3858
       continue;
     }
 
