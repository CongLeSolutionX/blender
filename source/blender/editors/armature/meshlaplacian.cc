--- conflicted
+++ resolved
@@ -927,13 +927,8 @@
   /* avoid DM function calls during intersections */
   struct {
     blender::Span<MPoly> polys;
-<<<<<<< HEAD
     blender::Span<int> corner_verts;
-    const MLoopTri *looptri;
-=======
-    blender::Span<MLoop> loops;
     blender::Span<MLoopTri> looptris;
->>>>>>> 4ffae99d
     const float (*poly_nors)[3];
   } cagemesh_cache;
 } MeshDeformBind;
@@ -963,12 +958,7 @@
 {
   MeshRayCallbackData *data = static_cast<MeshRayCallbackData *>(userdata);
   MeshDeformBind *mdb = data->mdb;
-<<<<<<< HEAD
   const blender::Span<int> corner_verts = mdb->cagemesh_cache.corner_verts;
-  const MLoopTri *looptri = mdb->cagemesh_cache.looptri, *lt;
-=======
-  const blender::Span<MLoop> loops = mdb->cagemesh_cache.loops;
->>>>>>> 4ffae99d
   const float(*poly_nors)[3] = mdb->cagemesh_cache.poly_nors;
   MeshDeformIsect *isec = data->isec;
   float no[3], co[3], dist;
@@ -1042,13 +1032,8 @@
                               harmonic_ray_callback,
                               &data,
                               BVH_RAYCAST_WATERTIGHT) != -1) {
-<<<<<<< HEAD
     const blender::Span<int> corner_verts = mdb->cagemesh_cache.corner_verts;
-    const MLoopTri *lt = &mdb->cagemesh_cache.looptri[hit.index];
-=======
-    const blender::Span<MLoop> loops = mdb->cagemesh_cache.loops;
     const MLoopTri *lt = &mdb->cagemesh_cache.looptris[hit.index];
->>>>>>> 4ffae99d
     const MPoly *mp = &mdb->cagemesh_cache.polys[lt->poly];
     const float(*cagecos)[3] = mdb->cagecos;
     const float len = isect_mdef.lambda;
@@ -1645,13 +1630,8 @@
   {
     Mesh *me = mdb->cagemesh;
     mdb->cagemesh_cache.polys = me->polys();
-<<<<<<< HEAD
     mdb->cagemesh_cache.corner_verts = me->corner_verts();
-    mdb->cagemesh_cache.looptri = BKE_mesh_runtime_looptri_ensure(me);
-=======
-    mdb->cagemesh_cache.loops = me->loops();
     mdb->cagemesh_cache.looptris = me->looptris();
->>>>>>> 4ffae99d
     mdb->cagemesh_cache.poly_nors = BKE_mesh_poly_normals_ensure(me);
   }
 
