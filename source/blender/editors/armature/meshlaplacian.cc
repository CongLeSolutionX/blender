--- conflicted
+++ resolved
@@ -1055,13 +1055,8 @@
     isect->len = max_ff(len_v3v3(co1, isect->co), MESHDEFORM_LEN_THRESHOLD);
 
     /* compute mean value coordinates for interpolation */
-<<<<<<< HEAD
-    for (int i = 0; i < poly->totloop; i++) {
-      copy_v3_v3(mp_cagecos[i], cagecos[corner_verts[poly->loopstart + i]]);
-=======
     for (int i = 0; i < poly.totloop; i++) {
-      copy_v3_v3(mp_cagecos[i], cagecos[loops[poly.loopstart + i].v]);
->>>>>>> 915ff8d1
+      copy_v3_v3(mp_cagecos[i], cagecos[corner_verts[poly.loopstart + i]]);
     }
 
     interp_weights_poly_v3(isect->poly_weights,
@@ -1230,19 +1225,11 @@
                                      const MDefBoundIsect *isect,
                                      int cagevert)
 {
-<<<<<<< HEAD
   const blender::Span<int> corner_verts = mdb->cagemesh_cache.corner_verts;
-  const MPoly *poly = &mdb->cagemesh_cache.polys[isect->poly_index];
-
-  for (int i = 0; i < poly->totloop; i++) {
-    if (corner_verts[poly->loopstart + i] == cagevert) {
-=======
-  const blender::Span<MLoop> loops = mdb->cagemesh_cache.loops;
   const MPoly &poly = mdb->cagemesh_cache.polys[isect->poly_index];
 
   for (int i = 0; i < poly.totloop; i++) {
-    if (loops[poly.loopstart + i].v == cagevert) {
->>>>>>> 915ff8d1
+    if (corner_verts[poly.loopstart + i] == cagevert) {
       return isect->poly_weights[i];
     }
   }
