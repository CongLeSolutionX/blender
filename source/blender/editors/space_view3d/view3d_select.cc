/* SPDX-License-Identifier: GPL-2.0-or-later
 * Copyright 2008 Blender Foundation */

/** \file
 * \ingroup spview3d
 */

#include <cfloat>
#include <cmath>
#include <cstdio>
#include <cstring>

#include "DNA_action_types.h"
#include "DNA_armature_types.h"
#include "DNA_curve_types.h"
#include "DNA_gpencil_legacy_types.h"
#include "DNA_mesh_types.h"
#include "DNA_meshdata_types.h"
#include "DNA_meta_types.h"
#include "DNA_object_types.h"
#include "DNA_scene_types.h"
#include "DNA_tracking_types.h"

#include "MEM_guardedalloc.h"

#include "BLI_bitmap.h"
#include "BLI_lasso_2d.h"
#include "BLI_linklist.h"
#include "BLI_listbase.h"
#include "BLI_math.h"
#include "BLI_math_bits.h"
#include "BLI_rect.h"
#include "BLI_string.h"
#include "BLI_task.hh"
#include "BLI_utildefines.h"
#include "BLI_vector.hh"

#ifdef __BIG_ENDIAN__
#  include "BLI_endian_switch.h"
#endif

/* vertex box select */
#include "BKE_global.h"
#include "BKE_main.h"
#include "IMB_imbuf.h"
#include "IMB_imbuf_types.h"

#include "BKE_action.h"
#include "BKE_armature.h"
#include "BKE_attribute.hh"
#include "BKE_context.h"
#include "BKE_curve.h"
#include "BKE_editmesh.h"
#include "BKE_layer.h"
#include "BKE_mball.h"
#include "BKE_mesh.hh"
#include "BKE_object.h"
#include "BKE_paint.h"
#include "BKE_scene.h"
#include "BKE_tracking.h"
#include "BKE_workspace.h"

#include "WM_api.h"
#include "WM_toolsystem.h"
#include "WM_types.h"

#include "RNA_access.h"
#include "RNA_define.h"
#include "RNA_enum_types.h"

#include "ED_armature.h"
#include "ED_curve.h"
#include "ED_curves.h"
#include "ED_gpencil_legacy.h"
#include "ED_lattice.h"
#include "ED_mball.h"
#include "ED_mesh.h"
#include "ED_object.h"
#include "ED_outliner.h"
#include "ED_particle.h"
#include "ED_screen.h"
#include "ED_sculpt.h"
#include "ED_select_utils.h"

#include "UI_interface.h"
#include "UI_resources.h"

#include "GPU_matrix.h"
#include "GPU_select.h"

#include "DEG_depsgraph.h"
#include "DEG_depsgraph_query.h"

#include "DRW_engine.h"
#include "DRW_select_buffer.h"

#include "view3d_intern.h" /* own include */

// #include "PIL_time_utildefines.h"

/* -------------------------------------------------------------------- */
/** \name Public Utilities
 * \{ */

float ED_view3d_select_dist_px(void)
{
  return 75.0f * U.pixelsize;
}

void ED_view3d_viewcontext_init(bContext *C, ViewContext *vc, Depsgraph *depsgraph)
{
  /* TODO: should return whether there is valid context to continue. */

  memset(vc, 0, sizeof(ViewContext));
  vc->C = C;
  vc->region = CTX_wm_region(C);
  vc->bmain = CTX_data_main(C);
  vc->depsgraph = depsgraph;
  vc->scene = CTX_data_scene(C);
  vc->view_layer = CTX_data_view_layer(C);
  vc->v3d = CTX_wm_view3d(C);
  vc->win = CTX_wm_window(C);
  vc->rv3d = CTX_wm_region_view3d(C);
  vc->obact = CTX_data_active_object(C);
  vc->obedit = CTX_data_edit_object(C);
}

void ED_view3d_viewcontext_init_object(ViewContext *vc, Object *obact)
{
  vc->obact = obact;
  /* See public doc-string for rationale on checking the existing values first. */
  if (vc->obedit) {
    BLI_assert(BKE_object_is_in_editmode(obact));
    vc->obedit = obact;
    if (vc->em) {
      vc->em = BKE_editmesh_from_object(vc->obedit);
    }
  }
}

/** \} */

/* -------------------------------------------------------------------- */
/** \name Internal Object Utilities
 * \{ */

static bool object_deselect_all_visible(const Scene *scene, ViewLayer *view_layer, View3D *v3d)
{
  bool changed = false;
  BKE_view_layer_synced_ensure(scene, view_layer);
  LISTBASE_FOREACH (Base *, base, BKE_view_layer_object_bases_get(view_layer)) {
    if (base->flag & BASE_SELECTED) {
      if (BASE_SELECTABLE(v3d, base)) {
        ED_object_base_select(base, BA_DESELECT);
        changed = true;
      }
    }
  }
  return changed;
}

/* deselect all except b */
static bool object_deselect_all_except(const Scene *scene, ViewLayer *view_layer, Base *b)
{
  bool changed = false;
  BKE_view_layer_synced_ensure(scene, view_layer);
  LISTBASE_FOREACH (Base *, base, BKE_view_layer_object_bases_get(view_layer)) {
    if (base->flag & BASE_SELECTED) {
      if (b != base) {
        ED_object_base_select(base, BA_DESELECT);
        changed = true;
      }
    }
  }
  return changed;
}

/** \} */

/* -------------------------------------------------------------------- */
/** \name Internal Edit-Mesh Select Buffer Wrapper
 *
 * Avoid duplicate code when using edit-mode selection,
 * actual logic is handled outside of this function.
 *
 * \note Currently this #EDBMSelectID_Context which is mesh specific
 * however the logic could also be used for non-meshes too.
 *
 * \{ */

struct EditSelectBuf_Cache {
  BLI_bitmap *select_bitmap;
};

static void editselect_buf_cache_init(ViewContext *vc, short select_mode)
{
  if (vc->obedit) {
    uint bases_len = 0;
    Base **bases = BKE_view_layer_array_from_bases_in_edit_mode(
        vc->scene, vc->view_layer, vc->v3d, &bases_len);

    DRW_select_buffer_context_create(bases, bases_len, select_mode);
    MEM_freeN(bases);
  }
  else {
    /* Use for paint modes, currently only a single object at a time. */
    if (vc->obact) {
      BKE_view_layer_synced_ensure(vc->scene, vc->view_layer);
      Base *base = BKE_view_layer_base_find(vc->view_layer, vc->obact);
      DRW_select_buffer_context_create(&base, 1, select_mode);
    }
  }
}

static void editselect_buf_cache_free(EditSelectBuf_Cache *esel)
{
  MEM_SAFE_FREE(esel->select_bitmap);
}

static void editselect_buf_cache_free_voidp(void *esel_voidp)
{
  editselect_buf_cache_free(static_cast<EditSelectBuf_Cache *>(esel_voidp));
  MEM_freeN(esel_voidp);
}

static void editselect_buf_cache_init_with_generic_userdata(wmGenericUserData *wm_userdata,
                                                            ViewContext *vc,
                                                            short select_mode)
{
  EditSelectBuf_Cache *esel = MEM_cnew<EditSelectBuf_Cache>(__func__);
  wm_userdata->data = esel;
  wm_userdata->free_fn = editselect_buf_cache_free_voidp;
  wm_userdata->use_free = true;
  editselect_buf_cache_init(vc, select_mode);
}

/** \} */

/* -------------------------------------------------------------------- */
/** \name Internal Edit-Mesh Utilities
 * \{ */

static bool edbm_backbuf_check_and_select_verts(EditSelectBuf_Cache *esel,
                                                Depsgraph *depsgraph,
                                                Object *ob,
                                                BMEditMesh *em,
                                                const eSelectOp sel_op)
{
  BMVert *eve;
  BMIter iter;
  bool changed = false;

  const BLI_bitmap *select_bitmap = esel->select_bitmap;
  uint index = DRW_select_buffer_context_offset_for_object_elem(depsgraph, ob, SCE_SELECT_VERTEX);
  if (index == 0) {
    return false;
  }

  index -= 1;
  BM_ITER_MESH (eve, &iter, em->bm, BM_VERTS_OF_MESH) {
    if (!BM_elem_flag_test(eve, BM_ELEM_HIDDEN)) {
      const bool is_select = BM_elem_flag_test(eve, BM_ELEM_SELECT);
      const bool is_inside = BLI_BITMAP_TEST_BOOL(select_bitmap, index);
      const int sel_op_result = ED_select_op_action_deselected(sel_op, is_select, is_inside);
      if (sel_op_result != -1) {
        BM_vert_select_set(em->bm, eve, sel_op_result);
        changed = true;
      }
    }
    index++;
  }
  return changed;
}

static bool edbm_backbuf_check_and_select_edges(EditSelectBuf_Cache *esel,
                                                Depsgraph *depsgraph,
                                                Object *ob,
                                                BMEditMesh *em,
                                                const eSelectOp sel_op)
{
  BMEdge *eed;
  BMIter iter;
  bool changed = false;

  const BLI_bitmap *select_bitmap = esel->select_bitmap;
  uint index = DRW_select_buffer_context_offset_for_object_elem(depsgraph, ob, SCE_SELECT_EDGE);
  if (index == 0) {
    return false;
  }

  index -= 1;
  BM_ITER_MESH (eed, &iter, em->bm, BM_EDGES_OF_MESH) {
    if (!BM_elem_flag_test(eed, BM_ELEM_HIDDEN)) {
      const bool is_select = BM_elem_flag_test(eed, BM_ELEM_SELECT);
      const bool is_inside = BLI_BITMAP_TEST_BOOL(select_bitmap, index);
      const int sel_op_result = ED_select_op_action_deselected(sel_op, is_select, is_inside);
      if (sel_op_result != -1) {
        BM_edge_select_set(em->bm, eed, sel_op_result);
        changed = true;
      }
    }
    index++;
  }
  return changed;
}

static bool edbm_backbuf_check_and_select_faces(EditSelectBuf_Cache *esel,
                                                Depsgraph *depsgraph,
                                                Object *ob,
                                                BMEditMesh *em,
                                                const eSelectOp sel_op)
{
  BMFace *efa;
  BMIter iter;
  bool changed = false;

  const BLI_bitmap *select_bitmap = esel->select_bitmap;
  uint index = DRW_select_buffer_context_offset_for_object_elem(depsgraph, ob, SCE_SELECT_FACE);
  if (index == 0) {
    return false;
  }

  index -= 1;
  BM_ITER_MESH (efa, &iter, em->bm, BM_FACES_OF_MESH) {
    if (!BM_elem_flag_test(efa, BM_ELEM_HIDDEN)) {
      const bool is_select = BM_elem_flag_test(efa, BM_ELEM_SELECT);
      const bool is_inside = BLI_BITMAP_TEST_BOOL(select_bitmap, index);
      const int sel_op_result = ED_select_op_action_deselected(sel_op, is_select, is_inside);
      if (sel_op_result != -1) {
        BM_face_select_set(em->bm, efa, sel_op_result);
        changed = true;
      }
    }
    index++;
  }
  return changed;
}

/* object mode, edbm_ prefix is confusing here, rename? */
static bool edbm_backbuf_check_and_select_verts_obmode(Mesh *me,
                                                       EditSelectBuf_Cache *esel,
                                                       const eSelectOp sel_op)
{
  using namespace blender;
  bool changed = false;

  const BLI_bitmap *select_bitmap = esel->select_bitmap;

  bke::MutableAttributeAccessor attributes = me->attributes_for_write();
  bke::SpanAttributeWriter<bool> select_vert = attributes.lookup_or_add_for_write_span<bool>(
      ".select_vert", ATTR_DOMAIN_POINT);
  const VArray<bool> hide_vert = *attributes.lookup_or_default<bool>(
      ".hide_vert", ATTR_DOMAIN_POINT, false);

  for (int index = 0; index < me->totvert; index++) {
    if (!hide_vert[index]) {
      const bool is_select = select_vert.span[index];
      const bool is_inside = BLI_BITMAP_TEST_BOOL(select_bitmap, index);
      const int sel_op_result = ED_select_op_action_deselected(sel_op, is_select, is_inside);
      if (sel_op_result != -1) {
        select_vert.span[index] = sel_op_result == 1;
        changed = true;
      }
    }
  }
  select_vert.finish();
  return changed;
}

/* object mode, edbm_ prefix is confusing here, rename? */
static bool edbm_backbuf_check_and_select_faces_obmode(Mesh *me,
                                                       EditSelectBuf_Cache *esel,
                                                       const eSelectOp sel_op)
{
  using namespace blender;
  bool changed = false;

  const BLI_bitmap *select_bitmap = esel->select_bitmap;

  bke::MutableAttributeAccessor attributes = me->attributes_for_write();
  bke::SpanAttributeWriter<bool> select_poly = attributes.lookup_or_add_for_write_span<bool>(
      ".select_poly", ATTR_DOMAIN_FACE);
  const VArray<bool> hide_poly = *attributes.lookup_or_default<bool>(
      ".hide_poly", ATTR_DOMAIN_FACE, false);

  for (int index = 0; index < me->totpoly; index++) {
    if (!hide_poly[index]) {
      const bool is_select = select_poly.span[index];
      const bool is_inside = BLI_BITMAP_TEST_BOOL(select_bitmap, index);
      const int sel_op_result = ED_select_op_action_deselected(sel_op, is_select, is_inside);
      if (sel_op_result != -1) {
        select_poly.span[index] = sel_op_result == 1;
        changed = true;
      }
    }
  }
  select_poly.finish();
  return changed;
}

/** \} */

/* -------------------------------------------------------------------- */
/** \name Lasso Select
 * \{ */

struct LassoSelectUserData {
  ViewContext *vc;
  const rcti *rect;
  const rctf *rect_fl;
  rctf _rect_fl;
  const int (*mcoords)[2];
  int mcoords_len;
  eSelectOp sel_op;
  eBezTriple_Flag select_flag;

  /* runtime */
  int pass;
  bool is_done;
  bool is_changed;
};

static void view3d_userdata_lassoselect_init(LassoSelectUserData *r_data,
                                             ViewContext *vc,
                                             const rcti *rect,
                                             const int (*mcoords)[2],
                                             const int mcoords_len,
                                             const eSelectOp sel_op)
{
  r_data->vc = vc;

  r_data->rect = rect;
  r_data->rect_fl = &r_data->_rect_fl;
  BLI_rctf_rcti_copy(&r_data->_rect_fl, rect);

  r_data->mcoords = mcoords;
  r_data->mcoords_len = mcoords_len;
  r_data->sel_op = sel_op;
  /* SELECT by default, but can be changed if needed (only few cases use and respect this). */
  r_data->select_flag = (eBezTriple_Flag)SELECT;

  /* runtime */
  r_data->pass = 0;
  r_data->is_done = false;
  r_data->is_changed = false;
}

static bool view3d_selectable_data(bContext *C)
{
  Object *ob = CTX_data_active_object(C);

  if (!ED_operator_region_view3d_active(C)) {
    return false;
  }

  if (ob) {
    if (ob->mode & OB_MODE_EDIT) {
      if (ob->type == OB_FONT) {
        return false;
      }
    }
    else {
      if ((ob->mode & (OB_MODE_VERTEX_PAINT | OB_MODE_WEIGHT_PAINT | OB_MODE_TEXTURE_PAINT)) &&
          !BKE_paint_select_elem_test(ob)) {
        return false;
      }
    }
  }

  return true;
}

/* helper also for box_select */
static bool edge_fully_inside_rect(const rctf *rect, const float v1[2], const float v2[2])
{
  return BLI_rctf_isect_pt_v(rect, v1) && BLI_rctf_isect_pt_v(rect, v2);
}

static bool edge_inside_rect(const rctf *rect, const float v1[2], const float v2[2])
{
  int d1, d2, d3, d4;

  /* check points in rect */
  if (edge_fully_inside_rect(rect, v1, v2)) {
    return true;
  }

  /* check points completely out rect */
  if (v1[0] < rect->xmin && v2[0] < rect->xmin) {
    return false;
  }
  if (v1[0] > rect->xmax && v2[0] > rect->xmax) {
    return false;
  }
  if (v1[1] < rect->ymin && v2[1] < rect->ymin) {
    return false;
  }
  if (v1[1] > rect->ymax && v2[1] > rect->ymax) {
    return false;
  }

  /* simple check lines intersecting. */
  d1 = (v1[1] - v2[1]) * (v1[0] - rect->xmin) + (v2[0] - v1[0]) * (v1[1] - rect->ymin);
  d2 = (v1[1] - v2[1]) * (v1[0] - rect->xmin) + (v2[0] - v1[0]) * (v1[1] - rect->ymax);
  d3 = (v1[1] - v2[1]) * (v1[0] - rect->xmax) + (v2[0] - v1[0]) * (v1[1] - rect->ymax);
  d4 = (v1[1] - v2[1]) * (v1[0] - rect->xmax) + (v2[0] - v1[0]) * (v1[1] - rect->ymin);

  if (d1 < 0 && d2 < 0 && d3 < 0 && d4 < 0) {
    return false;
  }
  if (d1 > 0 && d2 > 0 && d3 > 0 && d4 > 0) {
    return false;
  }

  return true;
}

static void do_lasso_select_pose__do_tag(void *userData,
                                         bPoseChannel *pchan,
                                         const float screen_co_a[2],
                                         const float screen_co_b[2])
{
  LassoSelectUserData *data = static_cast<LassoSelectUserData *>(userData);
  const bArmature *arm = static_cast<bArmature *>(data->vc->obact->data);
  if (!PBONE_SELECTABLE(arm, pchan->bone)) {
    return;
  }

  if (BLI_rctf_isect_segment(data->rect_fl, screen_co_a, screen_co_b) &&
      BLI_lasso_is_edge_inside(
          data->mcoords, data->mcoords_len, UNPACK2(screen_co_a), UNPACK2(screen_co_b), INT_MAX)) {
    pchan->bone->flag |= BONE_DONE;
    data->is_changed = true;
  }
}
static void do_lasso_tag_pose(ViewContext *vc,
                              Object *ob,
                              const int mcoords[][2],
                              const int mcoords_len)
{
  ViewContext vc_tmp;
  LassoSelectUserData data;
  rcti rect;

  if ((ob->type != OB_ARMATURE) || (ob->pose == nullptr)) {
    return;
  }

  vc_tmp = *vc;
  vc_tmp.obact = ob;

  BLI_lasso_boundbox(&rect, mcoords, mcoords_len);

  view3d_userdata_lassoselect_init(
      &data, vc, &rect, mcoords, mcoords_len, static_cast<eSelectOp>(0));

  ED_view3d_init_mats_rv3d(vc_tmp.obact, vc->rv3d);

  /* Treat bones as clipped segments (no joints). */
  pose_foreachScreenBone(&vc_tmp,
                         do_lasso_select_pose__do_tag,
                         &data,
                         V3D_PROJ_TEST_CLIP_DEFAULT | V3D_PROJ_TEST_CLIP_CONTENT_DEFAULT);
}

static bool do_lasso_select_objects(ViewContext *vc,
                                    const int mcoords[][2],
                                    const int mcoords_len,
                                    const eSelectOp sel_op)
{
  View3D *v3d = vc->v3d;

  bool changed = false;
  if (SEL_OP_USE_PRE_DESELECT(sel_op)) {
    changed |= object_deselect_all_visible(vc->scene, vc->view_layer, vc->v3d);
  }
  BKE_view_layer_synced_ensure(vc->scene, vc->view_layer);
  LISTBASE_FOREACH (Base *, base, BKE_view_layer_object_bases_get(vc->view_layer)) {
    if (BASE_SELECTABLE(v3d, base)) { /* Use this to avoid unnecessary lasso look-ups. */
      float region_co[2];
      const bool is_select = base->flag & BASE_SELECTED;
      const bool is_inside = (ED_view3d_project_base(vc->region, base, region_co) ==
                              V3D_PROJ_RET_OK) &&
                             BLI_lasso_is_point_inside(mcoords,
                                                       mcoords_len,
                                                       int(region_co[0]),
                                                       int(region_co[1]),
                                                       /* Dummy value. */
                                                       INT_MAX);
      const int sel_op_result = ED_select_op_action_deselected(sel_op, is_select, is_inside);
      if (sel_op_result != -1) {
        ED_object_base_select(base, sel_op_result ? BA_SELECT : BA_DESELECT);
        changed = true;
      }
    }
  }

  if (changed) {
    DEG_id_tag_update(&vc->scene->id, ID_RECALC_SELECT);
    WM_main_add_notifier(NC_SCENE | ND_OB_SELECT, vc->scene);
  }
  return changed;
}

/**
 * Use for lasso & box select.
 */
static blender::Vector<Base *> do_pose_tag_select_op_prepare(ViewContext *vc)
{
  blender::Vector<Base *> bases;

  FOREACH_BASE_IN_MODE_BEGIN (
      vc->scene, vc->view_layer, vc->v3d, OB_ARMATURE, OB_MODE_POSE, base_iter) {
    Object *ob_iter = base_iter->object;
    bArmature *arm = static_cast<bArmature *>(ob_iter->data);
    LISTBASE_FOREACH (bPoseChannel *, pchan, &ob_iter->pose->chanbase) {
      Bone *bone = pchan->bone;
      bone->flag &= ~BONE_DONE;
    }
    arm->id.tag |= LIB_TAG_DOIT;
    ob_iter->id.tag &= ~LIB_TAG_DOIT;
    bases.append(base_iter);
  }
  FOREACH_BASE_IN_MODE_END;
  return bases;
}

static bool do_pose_tag_select_op_exec(blender::MutableSpan<Base *> bases, const eSelectOp sel_op)
{
  bool changed_multi = false;

  if (SEL_OP_USE_PRE_DESELECT(sel_op)) {
    for (const int i : bases.index_range()) {
      Base *base_iter = bases[i];
      Object *ob_iter = base_iter->object;
      if (ED_pose_deselect_all(ob_iter, SEL_DESELECT, false)) {
        ED_pose_bone_select_tag_update(ob_iter);
        changed_multi = true;
      }
    }
  }

  for (const int i : bases.index_range()) {
    Base *base_iter = bases[i];
    Object *ob_iter = base_iter->object;
    bArmature *arm = static_cast<bArmature *>(ob_iter->data);

    /* Don't handle twice. */
    if (arm->id.tag & LIB_TAG_DOIT) {
      arm->id.tag &= ~LIB_TAG_DOIT;
    }
    else {
      continue;
    }

    bool changed = true;
    LISTBASE_FOREACH (bPoseChannel *, pchan, &ob_iter->pose->chanbase) {
      Bone *bone = pchan->bone;
      if ((bone->flag & BONE_UNSELECTABLE) == 0) {
        const bool is_select = bone->flag & BONE_SELECTED;
        const bool is_inside = bone->flag & BONE_DONE;
        const int sel_op_result = ED_select_op_action_deselected(sel_op, is_select, is_inside);
        if (sel_op_result != -1) {
          SET_FLAG_FROM_TEST(bone->flag, sel_op_result, BONE_SELECTED);
          if (sel_op_result == 0) {
            if (arm->act_bone == bone) {
              arm->act_bone = nullptr;
            }
          }
          changed = true;
        }
      }
    }
    if (changed) {
      ED_pose_bone_select_tag_update(ob_iter);
      changed_multi = true;
    }
  }
  return changed_multi;
}

static bool do_lasso_select_pose(ViewContext *vc,
                                 const int mcoords[][2],
                                 const int mcoords_len,
                                 const eSelectOp sel_op)
{
  blender::Vector<Base *> bases = do_pose_tag_select_op_prepare(vc);

  for (const int i : bases.index_range()) {
    Base *base_iter = bases[i];
    Object *ob_iter = base_iter->object;
    do_lasso_tag_pose(vc, ob_iter, mcoords, mcoords_len);
  }

  const bool changed_multi = do_pose_tag_select_op_exec(bases, sel_op);
  if (changed_multi) {
    DEG_id_tag_update(&vc->scene->id, ID_RECALC_SELECT);
    WM_main_add_notifier(NC_SCENE | ND_OB_SELECT, vc->scene);
  }

  return changed_multi;
}

static void do_lasso_select_mesh__doSelectVert(void *userData,
                                               BMVert *eve,
                                               const float screen_co[2],
                                               int /*index*/)
{
  LassoSelectUserData *data = static_cast<LassoSelectUserData *>(userData);
  const bool is_select = BM_elem_flag_test(eve, BM_ELEM_SELECT);
  const bool is_inside =
      (BLI_rctf_isect_pt_v(data->rect_fl, screen_co) &&
       BLI_lasso_is_point_inside(
           data->mcoords, data->mcoords_len, screen_co[0], screen_co[1], IS_CLIPPED));
  const int sel_op_result = ED_select_op_action_deselected(data->sel_op, is_select, is_inside);
  if (sel_op_result != -1) {
    BM_vert_select_set(data->vc->em->bm, eve, sel_op_result);
    data->is_changed = true;
  }
}
struct LassoSelectUserData_ForMeshEdge {
  LassoSelectUserData *data;
  EditSelectBuf_Cache *esel;
  uint backbuf_offset;
};
static void do_lasso_select_mesh__doSelectEdge_pass0(void *user_data,
                                                     BMEdge *eed,
                                                     const float screen_co_a[2],
                                                     const float screen_co_b[2],
                                                     int index)
{
  LassoSelectUserData_ForMeshEdge *data_for_edge = static_cast<LassoSelectUserData_ForMeshEdge *>(
      user_data);
  LassoSelectUserData *data = data_for_edge->data;
  bool is_visible = true;
  if (data_for_edge->backbuf_offset) {
    uint bitmap_inedx = data_for_edge->backbuf_offset + index - 1;
    is_visible = BLI_BITMAP_TEST_BOOL(data_for_edge->esel->select_bitmap, bitmap_inedx);
  }

  const bool is_select = BM_elem_flag_test(eed, BM_ELEM_SELECT);
  const bool is_inside =
      (is_visible && edge_fully_inside_rect(data->rect_fl, screen_co_a, screen_co_b) &&
       BLI_lasso_is_point_inside(
           data->mcoords, data->mcoords_len, UNPACK2(screen_co_a), IS_CLIPPED) &&
       BLI_lasso_is_point_inside(
           data->mcoords, data->mcoords_len, UNPACK2(screen_co_b), IS_CLIPPED));
  const int sel_op_result = ED_select_op_action_deselected(data->sel_op, is_select, is_inside);
  if (sel_op_result != -1) {
    BM_edge_select_set(data->vc->em->bm, eed, sel_op_result);
    data->is_done = true;
    data->is_changed = true;
  }
}
static void do_lasso_select_mesh__doSelectEdge_pass1(void *user_data,
                                                     BMEdge *eed,
                                                     const float screen_co_a[2],
                                                     const float screen_co_b[2],
                                                     int index)
{
  LassoSelectUserData_ForMeshEdge *data_for_edge = static_cast<LassoSelectUserData_ForMeshEdge *>(
      user_data);
  LassoSelectUserData *data = data_for_edge->data;
  bool is_visible = true;
  if (data_for_edge->backbuf_offset) {
    uint bitmap_inedx = data_for_edge->backbuf_offset + index - 1;
    is_visible = BLI_BITMAP_TEST_BOOL(data_for_edge->esel->select_bitmap, bitmap_inedx);
  }

  const bool is_select = BM_elem_flag_test(eed, BM_ELEM_SELECT);
  const bool is_inside = (is_visible && BLI_lasso_is_edge_inside(data->mcoords,
                                                                 data->mcoords_len,
                                                                 UNPACK2(screen_co_a),
                                                                 UNPACK2(screen_co_b),
                                                                 IS_CLIPPED));
  const int sel_op_result = ED_select_op_action_deselected(data->sel_op, is_select, is_inside);
  if (sel_op_result != -1) {
    BM_edge_select_set(data->vc->em->bm, eed, sel_op_result);
    data->is_changed = true;
  }
}

static void do_lasso_select_mesh__doSelectFace(void *userData,
                                               BMFace *efa,
                                               const float screen_co[2],
                                               int /*index*/)
{
  LassoSelectUserData *data = static_cast<LassoSelectUserData *>(userData);
  const bool is_select = BM_elem_flag_test(efa, BM_ELEM_SELECT);
  const bool is_inside =
      (BLI_rctf_isect_pt_v(data->rect_fl, screen_co) &&
       BLI_lasso_is_point_inside(
           data->mcoords, data->mcoords_len, screen_co[0], screen_co[1], IS_CLIPPED));
  const int sel_op_result = ED_select_op_action_deselected(data->sel_op, is_select, is_inside);
  if (sel_op_result != -1) {
    BM_face_select_set(data->vc->em->bm, efa, sel_op_result);
    data->is_changed = true;
  }
}

static bool do_lasso_select_mesh(ViewContext *vc,
                                 wmGenericUserData *wm_userdata,
                                 const int mcoords[][2],
                                 const int mcoords_len,
                                 const eSelectOp sel_op)
{
  LassoSelectUserData data;
  ToolSettings *ts = vc->scene->toolsettings;
  rcti rect;

  /* set editmesh */
  vc->em = BKE_editmesh_from_object(vc->obedit);

  BLI_lasso_boundbox(&rect, mcoords, mcoords_len);

  view3d_userdata_lassoselect_init(&data, vc, &rect, mcoords, mcoords_len, sel_op);

  if (SEL_OP_USE_PRE_DESELECT(sel_op)) {
    if (vc->em->bm->totvertsel) {
      EDBM_flag_disable_all(vc->em, BM_ELEM_SELECT);
      data.is_changed = true;
    }
  }

  /* for non zbuf projections, don't change the GL state */
  ED_view3d_init_mats_rv3d(vc->obedit, vc->rv3d);

  GPU_matrix_set(vc->rv3d->viewmat);

  const bool use_zbuf = !XRAY_FLAG_ENABLED(vc->v3d);

  EditSelectBuf_Cache *esel = static_cast<EditSelectBuf_Cache *>(wm_userdata->data);
  if (use_zbuf) {
    if (wm_userdata->data == nullptr) {
      editselect_buf_cache_init_with_generic_userdata(wm_userdata, vc, ts->selectmode);
      esel = static_cast<EditSelectBuf_Cache *>(wm_userdata->data);
      esel->select_bitmap = DRW_select_buffer_bitmap_from_poly(
          vc->depsgraph, vc->region, vc->v3d, mcoords, mcoords_len, &rect, nullptr);
    }
  }

  if (ts->selectmode & SCE_SELECT_VERTEX) {
    if (use_zbuf) {
      data.is_changed |= edbm_backbuf_check_and_select_verts(
          esel, vc->depsgraph, vc->obedit, vc->em, sel_op);
    }
    else {
      mesh_foreachScreenVert(
          vc, do_lasso_select_mesh__doSelectVert, &data, V3D_PROJ_TEST_CLIP_DEFAULT);
    }
  }
  if (ts->selectmode & SCE_SELECT_EDGE) {
    /* Does both use_zbuf and non-use_zbuf versions (need screen cos for both) */
    LassoSelectUserData_ForMeshEdge data_for_edge{};
    data_for_edge.data = &data;
    data_for_edge.esel = use_zbuf ? esel : nullptr;
    data_for_edge.backbuf_offset = use_zbuf ? DRW_select_buffer_context_offset_for_object_elem(
                                                  vc->depsgraph, vc->obedit, SCE_SELECT_EDGE) :
                                              0;

    const eV3DProjTest clip_flag = V3D_PROJ_TEST_CLIP_NEAR |
                                   (use_zbuf ? (eV3DProjTest)0 : V3D_PROJ_TEST_CLIP_BB);
    /* Fully inside. */
    mesh_foreachScreenEdge_clip_bb_segment(
        vc, do_lasso_select_mesh__doSelectEdge_pass0, &data_for_edge, clip_flag);
    if (data.is_done == false) {
      /* Fall back to partially inside.
       * Clip content to account for edges partially behind the view. */
      mesh_foreachScreenEdge_clip_bb_segment(vc,
                                             do_lasso_select_mesh__doSelectEdge_pass1,
                                             &data_for_edge,
                                             clip_flag | V3D_PROJ_TEST_CLIP_CONTENT_DEFAULT);
    }
  }

  if (ts->selectmode & SCE_SELECT_FACE) {
    if (use_zbuf) {
      data.is_changed |= edbm_backbuf_check_and_select_faces(
          esel, vc->depsgraph, vc->obedit, vc->em, sel_op);
    }
    else {
      mesh_foreachScreenFace(
          vc, do_lasso_select_mesh__doSelectFace, &data, V3D_PROJ_TEST_CLIP_DEFAULT);
    }
  }

  if (data.is_changed) {
    EDBM_selectmode_flush(vc->em);
  }
  return data.is_changed;
}

static void do_lasso_select_curve__doSelect(void *userData,
                                            Nurb * /*nu*/,
                                            BPoint *bp,
                                            BezTriple *bezt,
                                            int beztindex,
                                            bool handles_visible,
                                            const float screen_co[2])
{
  LassoSelectUserData *data = static_cast<LassoSelectUserData *>(userData);

  const bool is_inside = BLI_lasso_is_point_inside(
      data->mcoords, data->mcoords_len, screen_co[0], screen_co[1], IS_CLIPPED);
  if (bp) {
    const bool is_select = bp->f1 & SELECT;
    const int sel_op_result = ED_select_op_action_deselected(data->sel_op, is_select, is_inside);
    if (sel_op_result != -1) {
      SET_FLAG_FROM_TEST(bp->f1, sel_op_result, data->select_flag);
      data->is_changed = true;
    }
  }
  else {
    if (!handles_visible) {
      /* can only be (beztindex == 1) here since handles are hidden */
      const bool is_select = bezt->f2 & SELECT;
      const int sel_op_result = ED_select_op_action_deselected(data->sel_op, is_select, is_inside);
      if (sel_op_result != -1) {
        SET_FLAG_FROM_TEST(bezt->f2, sel_op_result, data->select_flag);
      }
      bezt->f1 = bezt->f3 = bezt->f2;
      data->is_changed = true;
    }
    else {
      uint8_t *flag_p = (&bezt->f1) + beztindex;
      const bool is_select = *flag_p & SELECT;
      const int sel_op_result = ED_select_op_action_deselected(data->sel_op, is_select, is_inside);
      if (sel_op_result != -1) {
        SET_FLAG_FROM_TEST(*flag_p, sel_op_result, data->select_flag);
        data->is_changed = true;
      }
    }
  }
}

static bool do_lasso_select_curve(ViewContext *vc,
                                  const int mcoords[][2],
                                  const int mcoords_len,
                                  const eSelectOp sel_op)
{
  const bool deselect_all = (sel_op == SEL_OP_SET);
  LassoSelectUserData data;
  rcti rect;

  BLI_lasso_boundbox(&rect, mcoords, mcoords_len);

  view3d_userdata_lassoselect_init(&data, vc, &rect, mcoords, mcoords_len, sel_op);

  Curve *curve = (Curve *)vc->obedit->data;
  ListBase *nurbs = BKE_curve_editNurbs_get(curve);

  /* For deselect all, items to be selected are tagged with temp flag. Clear that first. */
  if (deselect_all) {
    BKE_nurbList_flag_set(nurbs, BEZT_FLAG_TEMP_TAG, false);
    data.select_flag = BEZT_FLAG_TEMP_TAG;
  }

  ED_view3d_init_mats_rv3d(vc->obedit, vc->rv3d); /* for foreach's screen/vert projection */
  nurbs_foreachScreenVert(vc, do_lasso_select_curve__doSelect, &data, V3D_PROJ_TEST_CLIP_DEFAULT);

  /* Deselect items that were not added to selection (indicated by temp flag). */
  if (deselect_all) {
    data.is_changed |= BKE_nurbList_flag_set_from_flag(nurbs, BEZT_FLAG_TEMP_TAG, SELECT);
  }

  if (data.is_changed) {
    BKE_curve_nurb_vert_active_validate(static_cast<Curve *>(vc->obedit->data));
  }
  return data.is_changed;
}

static void do_lasso_select_lattice__doSelect(void *userData, BPoint *bp, const float screen_co[2])
{
  LassoSelectUserData *data = static_cast<LassoSelectUserData *>(userData);
  const bool is_select = bp->f1 & SELECT;
  const bool is_inside =
      (BLI_rctf_isect_pt_v(data->rect_fl, screen_co) &&
       BLI_lasso_is_point_inside(
           data->mcoords, data->mcoords_len, screen_co[0], screen_co[1], IS_CLIPPED));
  const int sel_op_result = ED_select_op_action_deselected(data->sel_op, is_select, is_inside);
  if (sel_op_result != -1) {
    SET_FLAG_FROM_TEST(bp->f1, sel_op_result, SELECT);
    data->is_changed = true;
  }
}
static bool do_lasso_select_lattice(ViewContext *vc,
                                    const int mcoords[][2],
                                    const int mcoords_len,
                                    const eSelectOp sel_op)
{
  LassoSelectUserData data;
  rcti rect;

  BLI_lasso_boundbox(&rect, mcoords, mcoords_len);

  view3d_userdata_lassoselect_init(&data, vc, &rect, mcoords, mcoords_len, sel_op);

  if (SEL_OP_USE_PRE_DESELECT(sel_op)) {
    data.is_changed |= ED_lattice_flags_set(vc->obedit, 0);
  }

  ED_view3d_init_mats_rv3d(vc->obedit, vc->rv3d); /* for foreach's screen/vert projection */
  lattice_foreachScreenVert(
      vc, do_lasso_select_lattice__doSelect, &data, V3D_PROJ_TEST_CLIP_DEFAULT);
  return data.is_changed;
}

static void do_lasso_select_armature__doSelectBone(void *userData,
                                                   EditBone *ebone,
                                                   const float screen_co_a[2],
                                                   const float screen_co_b[2])
{
  LassoSelectUserData *data = static_cast<LassoSelectUserData *>(userData);
  const bArmature *arm = static_cast<const bArmature *>(data->vc->obedit->data);
  if (!EBONE_VISIBLE(arm, ebone)) {
    return;
  }

  int is_ignore_flag = 0;
  int is_inside_flag = 0;

  if (screen_co_a[0] != IS_CLIPPED) {
    if (BLI_rcti_isect_pt(data->rect, UNPACK2(screen_co_a)) &&
        BLI_lasso_is_point_inside(
            data->mcoords, data->mcoords_len, UNPACK2(screen_co_a), INT_MAX)) {
      is_inside_flag |= BONESEL_ROOT;
    }
  }
  else {
    is_ignore_flag |= BONESEL_ROOT;
  }

  if (screen_co_b[0] != IS_CLIPPED) {
    if (BLI_rcti_isect_pt(data->rect, UNPACK2(screen_co_b)) &&
        BLI_lasso_is_point_inside(
            data->mcoords, data->mcoords_len, UNPACK2(screen_co_b), INT_MAX)) {
      is_inside_flag |= BONESEL_TIP;
    }
  }
  else {
    is_ignore_flag |= BONESEL_TIP;
  }

  if (is_ignore_flag == 0) {
    if (is_inside_flag == (BONE_ROOTSEL | BONE_TIPSEL) ||
        BLI_lasso_is_edge_inside(data->mcoords,
                                 data->mcoords_len,
                                 UNPACK2(screen_co_a),
                                 UNPACK2(screen_co_b),
                                 INT_MAX)) {
      is_inside_flag |= BONESEL_BONE;
    }
  }

  ebone->temp.i = is_inside_flag | (is_ignore_flag >> 16);
}
static void do_lasso_select_armature__doSelectBone_clip_content(void *userData,
                                                                EditBone *ebone,
                                                                const float screen_co_a[2],
                                                                const float screen_co_b[2])
{
  LassoSelectUserData *data = static_cast<LassoSelectUserData *>(userData);
  bArmature *arm = static_cast<bArmature *>(data->vc->obedit->data);
  if (!EBONE_VISIBLE(arm, ebone)) {
    return;
  }

  const int is_ignore_flag = ebone->temp.i << 16;
  int is_inside_flag = ebone->temp.i & ~0xFFFF;

  /* - When #BONESEL_BONE is set, there is nothing to do.
   * - When #BONE_ROOTSEL or #BONE_TIPSEL have been set - they take priority over bone selection.
   */
  if (is_inside_flag & (BONESEL_BONE | BONE_ROOTSEL | BONE_TIPSEL)) {
    return;
  }

  if (BLI_lasso_is_edge_inside(
          data->mcoords, data->mcoords_len, UNPACK2(screen_co_a), UNPACK2(screen_co_b), INT_MAX)) {
    is_inside_flag |= BONESEL_BONE;
  }

  ebone->temp.i = is_inside_flag | (is_ignore_flag >> 16);
}

static bool do_lasso_select_armature(ViewContext *vc,
                                     const int mcoords[][2],
                                     const int mcoords_len,
                                     const eSelectOp sel_op)
{
  LassoSelectUserData data;
  rcti rect;

  BLI_lasso_boundbox(&rect, mcoords, mcoords_len);

  view3d_userdata_lassoselect_init(&data, vc, &rect, mcoords, mcoords_len, sel_op);

  if (SEL_OP_USE_PRE_DESELECT(sel_op)) {
    data.is_changed |= ED_armature_edit_deselect_all_visible(vc->obedit);
  }

  bArmature *arm = static_cast<bArmature *>(vc->obedit->data);

  ED_armature_ebone_listbase_temp_clear(arm->edbo);

  ED_view3d_init_mats_rv3d(vc->obedit, vc->rv3d);

  /* Operate on fully visible (non-clipped) points. */
  armature_foreachScreenBone(
      vc, do_lasso_select_armature__doSelectBone, &data, V3D_PROJ_TEST_CLIP_DEFAULT);

  /* Operate on bones as segments clipped to the viewport bounds
   * (needed to handle bones with both points outside the view).
   * A separate pass is needed since clipped coordinates can't be used for selecting joints. */
  armature_foreachScreenBone(vc,
                             do_lasso_select_armature__doSelectBone_clip_content,
                             &data,
                             V3D_PROJ_TEST_CLIP_DEFAULT | V3D_PROJ_TEST_CLIP_CONTENT_DEFAULT);

  data.is_changed |= ED_armature_edit_select_op_from_tagged(arm, sel_op);

  if (data.is_changed) {
    WM_main_add_notifier(NC_OBJECT | ND_BONE_SELECT, vc->obedit);
  }
  return data.is_changed;
}

static void do_lasso_select_mball__doSelectElem(void *userData,
                                                MetaElem *ml,
                                                const float screen_co[2])
{
  LassoSelectUserData *data = static_cast<LassoSelectUserData *>(userData);
  const bool is_select = ml->flag & SELECT;
  const bool is_inside =
      (BLI_rctf_isect_pt_v(data->rect_fl, screen_co) &&
       BLI_lasso_is_point_inside(
           data->mcoords, data->mcoords_len, screen_co[0], screen_co[1], INT_MAX));
  const int sel_op_result = ED_select_op_action_deselected(data->sel_op, is_select, is_inside);
  if (sel_op_result != -1) {
    SET_FLAG_FROM_TEST(ml->flag, sel_op_result, SELECT);
    data->is_changed = true;
  }
}
static bool do_lasso_select_meta(ViewContext *vc,
                                 const int mcoords[][2],
                                 const int mcoords_len,
                                 const eSelectOp sel_op)
{
  LassoSelectUserData data;
  rcti rect;

  MetaBall *mb = (MetaBall *)vc->obedit->data;

  BLI_lasso_boundbox(&rect, mcoords, mcoords_len);

  view3d_userdata_lassoselect_init(&data, vc, &rect, mcoords, mcoords_len, sel_op);

  if (SEL_OP_USE_PRE_DESELECT(sel_op)) {
    data.is_changed |= BKE_mball_deselect_all(mb);
  }

  ED_view3d_init_mats_rv3d(vc->obedit, vc->rv3d);

  mball_foreachScreenElem(
      vc, do_lasso_select_mball__doSelectElem, &data, V3D_PROJ_TEST_CLIP_DEFAULT);

  return data.is_changed;
}

struct LassoSelectUserData_ForMeshVert {
  LassoSelectUserData lasso_data;
  blender::MutableSpan<bool> select_vert;
};
static void do_lasso_select_meshobject__doSelectVert(void *userData,
                                                     const float screen_co[2],
                                                     int index)
{
  using namespace blender;
  LassoSelectUserData_ForMeshVert *mesh_data = static_cast<LassoSelectUserData_ForMeshVert *>(
      userData);
  LassoSelectUserData *data = &mesh_data->lasso_data;
  const bool is_select = mesh_data->select_vert[index];
  const bool is_inside =
      (BLI_rctf_isect_pt_v(data->rect_fl, screen_co) &&
       BLI_lasso_is_point_inside(
           data->mcoords, data->mcoords_len, screen_co[0], screen_co[1], IS_CLIPPED));
  const int sel_op_result = ED_select_op_action_deselected(data->sel_op, is_select, is_inside);
  if (sel_op_result != -1) {
    mesh_data->select_vert[index] = sel_op_result == 1;
    data->is_changed = true;
  }
}
static bool do_lasso_select_paintvert(ViewContext *vc,
                                      wmGenericUserData *wm_userdata,
                                      const int mcoords[][2],
                                      const int mcoords_len,
                                      const eSelectOp sel_op)
{
  using namespace blender;
  const bool use_zbuf = !XRAY_ENABLED(vc->v3d);
  Object *ob = vc->obact;
  Mesh *me = static_cast<Mesh *>(ob->data);
  rcti rect;

  if (me == nullptr || me->totvert == 0) {
    return false;
  }

  bool changed = false;
  if (SEL_OP_USE_PRE_DESELECT(sel_op)) {
    /* flush selection at the end */
    changed |= paintvert_deselect_all_visible(ob, SEL_DESELECT, false);
  }

  BLI_lasso_boundbox(&rect, mcoords, mcoords_len);

  EditSelectBuf_Cache *esel = static_cast<EditSelectBuf_Cache *>(wm_userdata->data);
  if (use_zbuf) {
    if (wm_userdata->data == nullptr) {
      editselect_buf_cache_init_with_generic_userdata(wm_userdata, vc, SCE_SELECT_VERTEX);
      esel = static_cast<EditSelectBuf_Cache *>(wm_userdata->data);
      esel->select_bitmap = DRW_select_buffer_bitmap_from_poly(
          vc->depsgraph, vc->region, vc->v3d, mcoords, mcoords_len, &rect, nullptr);
    }
  }

  if (use_zbuf) {
    if (esel->select_bitmap != nullptr) {
      changed |= edbm_backbuf_check_and_select_verts_obmode(me, esel, sel_op);
    }
  }
  else {
    bke::MutableAttributeAccessor attributes = me->attributes_for_write();
    bke::SpanAttributeWriter<bool> select_vert = attributes.lookup_or_add_for_write_span<bool>(
        ".select_vert", ATTR_DOMAIN_POINT);

    LassoSelectUserData_ForMeshVert data;
    data.select_vert = select_vert.span;

    view3d_userdata_lassoselect_init(&data.lasso_data, vc, &rect, mcoords, mcoords_len, sel_op);

    ED_view3d_init_mats_rv3d(vc->obact, vc->rv3d);

    meshobject_foreachScreenVert(
        vc, do_lasso_select_meshobject__doSelectVert, &data, V3D_PROJ_TEST_CLIP_DEFAULT);

    changed |= data.lasso_data.is_changed;
    select_vert.finish();
  }

  if (changed) {
    if (SEL_OP_CAN_DESELECT(sel_op)) {
      BKE_mesh_mselect_validate(me);
    }
    paintvert_flush_flags(ob);
    paintvert_tag_select_update(vc->C, ob);
  }

  return changed;
}
static bool do_lasso_select_paintface(ViewContext *vc,
                                      wmGenericUserData *wm_userdata,
                                      const int mcoords[][2],
                                      const int mcoords_len,
                                      const eSelectOp sel_op)
{
  Object *ob = vc->obact;
  Mesh *me = static_cast<Mesh *>(ob->data);
  rcti rect;

  if (me == nullptr || me->totpoly == 0) {
    return false;
  }

  bool changed = false;
  if (SEL_OP_USE_PRE_DESELECT(sel_op)) {
    /* flush selection at the end */
    changed |= paintface_deselect_all_visible(vc->C, ob, SEL_DESELECT, false);
  }

  BLI_lasso_boundbox(&rect, mcoords, mcoords_len);

  EditSelectBuf_Cache *esel = static_cast<EditSelectBuf_Cache *>(wm_userdata->data);
  if (esel == nullptr) {
    editselect_buf_cache_init_with_generic_userdata(wm_userdata, vc, SCE_SELECT_FACE);
    esel = static_cast<EditSelectBuf_Cache *>(wm_userdata->data);
    esel->select_bitmap = DRW_select_buffer_bitmap_from_poly(
        vc->depsgraph, vc->region, vc->v3d, mcoords, mcoords_len, &rect, nullptr);
  }

  if (esel->select_bitmap) {
    changed |= edbm_backbuf_check_and_select_faces_obmode(me, esel, sel_op);
  }

  if (changed) {
    paintface_flush_flags(vc->C, ob, true, false);
  }
  return changed;
}

static bool view3d_lasso_select(bContext *C,
                                ViewContext *vc,
                                const int mcoords[][2],
                                const int mcoords_len,
                                const eSelectOp sel_op)
{
  using namespace blender;
  Object *ob = CTX_data_active_object(C);
  bool changed_multi = false;

  wmGenericUserData wm_userdata_buf = {nullptr, nullptr, false};
  wmGenericUserData *wm_userdata = &wm_userdata_buf;

  if (vc->obedit == nullptr) { /* Object Mode */
    if (BKE_paint_select_face_test(ob)) {
      changed_multi |= do_lasso_select_paintface(vc, wm_userdata, mcoords, mcoords_len, sel_op);
    }
    else if (BKE_paint_select_vert_test(ob)) {
      changed_multi |= do_lasso_select_paintvert(vc, wm_userdata, mcoords, mcoords_len, sel_op);
    }
    else if (ob &&
             (ob->mode & (OB_MODE_VERTEX_PAINT | OB_MODE_WEIGHT_PAINT | OB_MODE_TEXTURE_PAINT))) {
      /* pass */
    }
    else if (ob && (ob->mode & OB_MODE_PARTICLE_EDIT)) {
      changed_multi |= PE_lasso_select(C, mcoords, mcoords_len, sel_op) != OPERATOR_CANCELLED;
    }
    else if (ob && (ob->mode & OB_MODE_POSE)) {
      changed_multi |= do_lasso_select_pose(vc, mcoords, mcoords_len, sel_op);
      if (changed_multi) {
        ED_outliner_select_sync_from_pose_bone_tag(C);
      }
    }
    else {
      changed_multi |= do_lasso_select_objects(vc, mcoords, mcoords_len, sel_op);
      if (changed_multi) {
        ED_outliner_select_sync_from_object_tag(C);
      }
    }
  }
  else { /* Edit Mode */
    FOREACH_OBJECT_IN_MODE_BEGIN (
        vc->scene, vc->view_layer, vc->v3d, ob->type, ob->mode, ob_iter) {
      ED_view3d_viewcontext_init_object(vc, ob_iter);
      bool changed = false;

      switch (vc->obedit->type) {
        case OB_MESH:
          changed = do_lasso_select_mesh(vc, wm_userdata, mcoords, mcoords_len, sel_op);
          break;
        case OB_CURVES_LEGACY:
        case OB_SURF:
          changed = do_lasso_select_curve(vc, mcoords, mcoords_len, sel_op);
          break;
        case OB_LATTICE:
          changed = do_lasso_select_lattice(vc, mcoords, mcoords_len, sel_op);
          break;
        case OB_ARMATURE:
          changed = do_lasso_select_armature(vc, mcoords, mcoords_len, sel_op);
          if (changed) {
            ED_outliner_select_sync_from_edit_bone_tag(C);
          }
          break;
        case OB_MBALL:
          changed = do_lasso_select_meta(vc, mcoords, mcoords_len, sel_op);
          break;
        case OB_CURVES: {
          Curves &curves_id = *static_cast<Curves *>(vc->obedit->data);
          bke::CurvesGeometry &curves = curves_id.geometry.wrap();
          changed = ed::curves::select_lasso(
              *vc,
              curves,
              eAttrDomain(curves_id.selection_domain),
              Span<int2>(reinterpret_cast<const int2 *>(mcoords), mcoords_len),
              sel_op);
          if (changed) {
            /* Use #ID_RECALC_GEOMETRY instead of #ID_RECALC_SELECT because it is handled as a
             * generic attribute for now. */
            DEG_id_tag_update(static_cast<ID *>(vc->obedit->data), ID_RECALC_GEOMETRY);
            WM_event_add_notifier(C, NC_GEOM | ND_DATA, vc->obedit->data);
          }
          break;
        }
        default:
          BLI_assert_msg(0, "lasso select on incorrect object type");
          break;
      }

      if (changed) {
        DEG_id_tag_update(static_cast<ID *>(vc->obedit->data), ID_RECALC_SELECT);
        WM_event_add_notifier(C, NC_GEOM | ND_SELECT, vc->obedit->data);
        changed_multi = true;
      }
    }
    FOREACH_OBJECT_IN_MODE_END;
  }

  WM_generic_user_data_free(wm_userdata);

  return changed_multi;
}

/* lasso operator gives properties, but since old code works
 * with short array we convert */
static int view3d_lasso_select_exec(bContext *C, wmOperator *op)
{
  ViewContext vc;
  int mcoords_len;
  const int(*mcoords)[2] = WM_gesture_lasso_path_to_array(C, op, &mcoords_len);

  if (mcoords) {
    Depsgraph *depsgraph = CTX_data_ensure_evaluated_depsgraph(C);
    view3d_operator_needs_opengl(C);
    BKE_object_update_select_id(CTX_data_main(C));

    /* setup view context for argument to callbacks */
    ED_view3d_viewcontext_init(C, &vc, depsgraph);

    eSelectOp sel_op = static_cast<eSelectOp>(RNA_enum_get(op->ptr, "mode"));
    bool changed_multi = view3d_lasso_select(C, &vc, mcoords, mcoords_len, sel_op);

    MEM_freeN((void *)mcoords);

    if (changed_multi) {
      return OPERATOR_FINISHED;
    }
    return OPERATOR_CANCELLED;
  }
  return OPERATOR_PASS_THROUGH;
}

void VIEW3D_OT_select_lasso(wmOperatorType *ot)
{
  ot->name = "Lasso Select";
  ot->description = "Select items using lasso selection";
  ot->idname = "VIEW3D_OT_select_lasso";

  ot->invoke = WM_gesture_lasso_invoke;
  ot->modal = WM_gesture_lasso_modal;
  ot->exec = view3d_lasso_select_exec;
  ot->poll = view3d_selectable_data;
  ot->cancel = WM_gesture_lasso_cancel;

  /* flags */
  ot->flag = OPTYPE_UNDO | OPTYPE_DEPENDS_ON_CURSOR;

  /* properties */
  WM_operator_properties_gesture_lasso(ot);
  WM_operator_properties_select_operation(ot);
}

/** \} */

/* -------------------------------------------------------------------- */
/** \name Cursor Picking
 * \{ */

/* The max number of menu items in an object select menu */
struct SelMenuItemF {
  char idname[MAX_ID_NAME - 2];
  int icon;
  Base *base_ptr;
  void *item_ptr;
};

#define SEL_MENU_SIZE 22
static SelMenuItemF object_mouse_select_menu_data[SEL_MENU_SIZE];

/* special (crappy) operator only for menu select */
static const EnumPropertyItem *object_select_menu_enum_itemf(bContext *C,
                                                             PointerRNA * /*ptr*/,
                                                             PropertyRNA * /*prop*/,
                                                             bool *r_free)
{
  EnumPropertyItem *item = nullptr, item_tmp = {0};
  int totitem = 0;
  int i = 0;

  /* Don't need context but avoid API doc-generation using this. */
  if (C == nullptr || object_mouse_select_menu_data[i].idname[0] == '\0') {
    return DummyRNA_NULL_items;
  }

  for (; i < SEL_MENU_SIZE && object_mouse_select_menu_data[i].idname[0] != '\0'; i++) {
    item_tmp.name = object_mouse_select_menu_data[i].idname;
    item_tmp.identifier = object_mouse_select_menu_data[i].idname;
    item_tmp.value = i;
    item_tmp.icon = object_mouse_select_menu_data[i].icon;
    RNA_enum_item_add(&item, &totitem, &item_tmp);
  }

  RNA_enum_item_end(&item, &totitem);
  *r_free = true;

  return item;
}

static int object_select_menu_exec(bContext *C, wmOperator *op)
{
  const int name_index = RNA_enum_get(op->ptr, "name");
  const bool extend = RNA_boolean_get(op->ptr, "extend");
  const bool deselect = RNA_boolean_get(op->ptr, "deselect");
  const bool toggle = RNA_boolean_get(op->ptr, "toggle");
  bool changed = false;
  const char *name = object_mouse_select_menu_data[name_index].idname;

  View3D *v3d = CTX_wm_view3d(C);
  Scene *scene = CTX_data_scene(C);
  ViewLayer *view_layer = CTX_data_view_layer(C);
  BKE_view_layer_synced_ensure(scene, view_layer);
  const Base *oldbasact = BKE_view_layer_active_base_get(view_layer);

  Base *basact = nullptr;
  CTX_DATA_BEGIN (C, Base *, base, selectable_bases) {
    /* This is a bit dodgy, there should only be ONE object with this name,
     * but library objects can mess this up. */
    if (STREQ(name, base->object->id.name + 2)) {
      basact = base;
      break;
    }
  }
  CTX_DATA_END;

  if (basact == nullptr) {
    return OPERATOR_CANCELLED;
  }
  UNUSED_VARS_NDEBUG(v3d);
  BLI_assert(BASE_SELECTABLE(v3d, basact));

  if (extend) {
    ED_object_base_select(basact, BA_SELECT);
    changed = true;
  }
  else if (deselect) {
    ED_object_base_select(basact, BA_DESELECT);
    changed = true;
  }
  else if (toggle) {
    if (basact->flag & BASE_SELECTED) {
      if (basact == oldbasact) {
        ED_object_base_select(basact, BA_DESELECT);
        changed = true;
      }
    }
    else {
      ED_object_base_select(basact, BA_SELECT);
      changed = true;
    }
  }
  else {
    object_deselect_all_except(scene, view_layer, basact);
    ED_object_base_select(basact, BA_SELECT);
    changed = true;
  }

  if (oldbasact != basact) {
    ED_object_base_activate(C, basact);
  }

  /* weak but ensures we activate menu again before using the enum */
  memset(object_mouse_select_menu_data, 0, sizeof(object_mouse_select_menu_data));

  /* undo? */
  if (changed) {
    Scene *scene = CTX_data_scene(C);
    DEG_id_tag_update(&scene->id, ID_RECALC_SELECT);
    WM_event_add_notifier(C, NC_SCENE | ND_OB_SELECT, scene);

    ED_outliner_select_sync_from_object_tag(C);

    return OPERATOR_FINISHED;
  }
  return OPERATOR_CANCELLED;
}

void VIEW3D_OT_select_menu(wmOperatorType *ot)
{
  PropertyRNA *prop;

  /* identifiers */
  ot->name = "Select Menu";
  ot->description = "Menu object selection";
  ot->idname = "VIEW3D_OT_select_menu";

  /* api callbacks */
  ot->invoke = WM_menu_invoke;
  ot->exec = object_select_menu_exec;

  /* flags */
  ot->flag = OPTYPE_REGISTER | OPTYPE_UNDO;

  /* #Object.id.name to select (dynamic enum). */
  prop = RNA_def_enum(ot->srna, "name", DummyRNA_NULL_items, 0, "Object Name", "");
  RNA_def_enum_funcs(prop, object_select_menu_enum_itemf);
  RNA_def_property_flag(prop, (PropertyFlag)(PROP_HIDDEN | PROP_ENUM_NO_TRANSLATE));
  ot->prop = prop;

  prop = RNA_def_boolean(ot->srna, "extend", false, "Extend", "");
  RNA_def_property_flag(prop, PROP_SKIP_SAVE);
  prop = RNA_def_boolean(ot->srna, "deselect", false, "Deselect", "");
  RNA_def_property_flag(prop, PROP_SKIP_SAVE);
  prop = RNA_def_boolean(ot->srna, "toggle", false, "Toggle", "");
  RNA_def_property_flag(prop, PROP_SKIP_SAVE);
}

/**
 * \return True when a menu was activated.
 */
static bool object_mouse_select_menu(bContext *C,
                                     ViewContext *vc,
                                     const GPUSelectResult *buffer,
                                     const int hits,
                                     const int mval[2],
                                     const SelectPick_Params *params,
                                     Base **r_basact)
{

  const float mval_fl[2] = {float(mval[0]), float(mval[1])};
  /* Distance from object center to use for selection. */
  const float dist_threshold_sq = square_f(15 * U.pixelsize);
  int base_count = 0;

  struct BaseRefWithDepth {
    struct BaseRefWithDepth *next, *prev;
    Base *base;
    /** The scale isn't defined, simply use for sorting. */
    uint depth_id;
  };
  ListBase base_ref_list = {nullptr, nullptr}; /* List of #BaseRefWithDepth. */

  /* handle base->object->select_id */
  CTX_DATA_BEGIN (C, Base *, base, selectable_bases) {
    bool ok = false;
    uint depth_id;

    /* two selection methods, the CTRL select uses max dist of 15 */
    if (buffer) {
      for (int a = 0; a < hits; a++) {
        /* index was converted */
        if (base->object->runtime.select_id == (buffer[a].id & ~0xFFFF0000)) {
          ok = true;
          depth_id = buffer[a].depth;
          break;
        }
      }
    }
    else {
      float region_co[2];
      if (ED_view3d_project_base(vc->region, base, region_co) == V3D_PROJ_RET_OK) {
        const float dist_test_sq = len_squared_v2v2(mval_fl, region_co);
        if (dist_test_sq < dist_threshold_sq) {
          ok = true;
          /* Match GPU depth logic, as the float is always positive, it can be sorted as an int. */
          depth_id = float_as_uint(dist_test_sq);
        }
      }
    }

    if (ok) {
      base_count++;
      BaseRefWithDepth *base_ref = MEM_new<BaseRefWithDepth>(__func__);
      base_ref->base = base;
      base_ref->depth_id = depth_id;
      BLI_addtail(&base_ref_list, (void *)base_ref);
    }
  }
  CTX_DATA_END;

  *r_basact = nullptr;

  if (base_count == 0) {
    return false;
  }
  if (base_count == 1) {
    Base *base = ((BaseRefWithDepth *)base_ref_list.first)->base;
    BLI_freelistN(&base_ref_list);
    *r_basact = base;
    return false;
  }

  /* Sort by depth or distance to cursor. */
  BLI_listbase_sort(&base_ref_list, [](const void *a, const void *b) {
    return int(static_cast<const BaseRefWithDepth *>(a)->depth_id >
               static_cast<const BaseRefWithDepth *>(b)->depth_id);
  });

  while (base_count > SEL_MENU_SIZE) {
    BLI_freelinkN(&base_ref_list, base_ref_list.last);
    base_count -= 1;
  }

  /* UI, full in static array values that we later use in an enum function */

  memset(object_mouse_select_menu_data, 0, sizeof(object_mouse_select_menu_data));

  int i;
  LISTBASE_FOREACH_INDEX (BaseRefWithDepth *, base_ref, &base_ref_list, i) {
    Base *base = base_ref->base;
    Object *ob = base->object;
    const char *name = ob->id.name + 2;

    BLI_strncpy(object_mouse_select_menu_data[i].idname, name, MAX_ID_NAME - 2);
    object_mouse_select_menu_data[i].icon = UI_icon_from_id(&ob->id);
  }

  wmOperatorType *ot = WM_operatortype_find("VIEW3D_OT_select_menu", false);
  PointerRNA ptr;

  WM_operator_properties_create_ptr(&ptr, ot);
  RNA_boolean_set(&ptr, "extend", params->sel_op == SEL_OP_ADD);
  RNA_boolean_set(&ptr, "deselect", params->sel_op == SEL_OP_SUB);
  RNA_boolean_set(&ptr, "toggle", params->sel_op == SEL_OP_XOR);
  WM_operator_name_call_ptr(C, ot, WM_OP_INVOKE_DEFAULT, &ptr, nullptr);
  WM_operator_properties_free(&ptr);

  BLI_freelistN(&base_ref_list);
  return true;
}

static int bone_select_menu_exec(bContext *C, wmOperator *op)
{
  const int name_index = RNA_enum_get(op->ptr, "name");

  SelectPick_Params params{};
  params.sel_op = ED_select_op_from_operator(op->ptr);

  View3D *v3d = CTX_wm_view3d(C);
  Scene *scene = CTX_data_scene(C);
  ViewLayer *view_layer = CTX_data_view_layer(C);
  BKE_view_layer_synced_ensure(scene, view_layer);
  const Base *oldbasact = BKE_view_layer_active_base_get(view_layer);

  Base *basact = object_mouse_select_menu_data[name_index].base_ptr;

  if (basact == nullptr) {
    return OPERATOR_CANCELLED;
  }

  BLI_assert(BASE_SELECTABLE(v3d, basact));

  if (basact->object->mode & OB_MODE_EDIT) {
    EditBone *ebone = (EditBone *)object_mouse_select_menu_data[name_index].item_ptr;
    ED_armature_edit_select_pick_bone(C, basact, ebone, BONE_SELECTED, &params);
  }
  else {
    bPoseChannel *pchan = (bPoseChannel *)object_mouse_select_menu_data[name_index].item_ptr;
    ED_armature_pose_select_pick_bone(
        scene, view_layer, v3d, basact->object, pchan->bone, &params);
  }

  /* Weak but ensures we activate the menu again before using the enum. */
  memset(object_mouse_select_menu_data, 0, sizeof(object_mouse_select_menu_data));

  /* We make the armature selected:
   * Not-selected active object in pose-mode won't work well for tools. */
  ED_object_base_select(basact, BA_SELECT);

  WM_event_add_notifier(C, NC_OBJECT | ND_BONE_SELECT, basact->object);
  WM_event_add_notifier(C, NC_OBJECT | ND_BONE_ACTIVE, basact->object);

  /* In weight-paint, we use selected bone to select vertex-group,
   * so don't switch to new active object. */
  if (oldbasact) {
    if (basact->object->mode & OB_MODE_EDIT) {
      /* Pass. */
    }
    else if (oldbasact->object->mode & OB_MODE_ALL_WEIGHT_PAINT) {
      /* Prevent activating.
       * Selection causes this to be considered the 'active' pose in weight-paint mode.
       * Eventually this limitation may be removed.
       * For now, de-select all other pose objects deforming this mesh. */
      ED_armature_pose_select_in_wpaint_mode(scene, view_layer, basact);
    }
    else {
      if (oldbasact != basact) {
        ED_object_base_activate(C, basact);
      }
    }
  }

  /* Undo? */
  DEG_id_tag_update(&scene->id, ID_RECALC_SELECT);
  DEG_id_tag_update(&scene->id, ID_RECALC_BASE_FLAGS);
  WM_event_add_notifier(C, NC_SCENE | ND_OB_SELECT, scene);

  ED_outliner_select_sync_from_object_tag(C);

  return OPERATOR_FINISHED;
}

void VIEW3D_OT_bone_select_menu(wmOperatorType *ot)
{
  PropertyRNA *prop;

  /* identifiers */
  ot->name = "Select Menu";
  ot->description = "Menu bone selection";
  ot->idname = "VIEW3D_OT_bone_select_menu";

  /* api callbacks */
  ot->invoke = WM_menu_invoke;
  ot->exec = bone_select_menu_exec;

  /* flags */
  ot->flag = OPTYPE_REGISTER | OPTYPE_UNDO;

  /* #Object.id.name to select (dynamic enum). */
  prop = RNA_def_enum(ot->srna, "name", DummyRNA_NULL_items, 0, "Bone Name", "");
  RNA_def_enum_funcs(prop, object_select_menu_enum_itemf);
  RNA_def_property_flag(prop, (PropertyFlag)(PROP_HIDDEN | PROP_ENUM_NO_TRANSLATE));
  ot->prop = prop;

  prop = RNA_def_boolean(ot->srna, "extend", false, "Extend", "");
  RNA_def_property_flag(prop, PROP_SKIP_SAVE);
  prop = RNA_def_boolean(ot->srna, "deselect", false, "Deselect", "");
  RNA_def_property_flag(prop, PROP_SKIP_SAVE);
  prop = RNA_def_boolean(ot->srna, "toggle", false, "Toggle", "");
  RNA_def_property_flag(prop, PROP_SKIP_SAVE);
}

/**
 * \return True when a menu was activated.
 */
static bool bone_mouse_select_menu(bContext *C,
                                   const GPUSelectResult *buffer,
                                   const int hits,
                                   const bool is_editmode,
                                   const SelectPick_Params *params)
{
  BLI_assert(buffer);

  int bone_count = 0;

  struct BoneRefWithDepth {
    struct BoneRefWithDepth *next, *prev;
    Base *base;
    union {
      EditBone *ebone;
      bPoseChannel *pchan;
      void *bone_ptr;
    };
    /** The scale isn't defined, simply use for sorting. */
    uint depth_id;
  };
  ListBase bone_ref_list = {nullptr, nullptr};

  GSet *added_bones = BLI_gset_ptr_new("Bone mouse select menu");

  /* Select logic taken from ed_armature_pick_bone_from_selectbuffer_impl in armature_select.c */
  for (int a = 0; a < hits; a++) {
    void *bone_ptr = nullptr;
    Base *bone_base = nullptr;
    uint hitresult = buffer[a].id;

    if (!(hitresult & BONESEL_ANY)) {
      /* To avoid including objects in selection. */
      continue;
    }

    hitresult &= ~BONESEL_ANY;
    const uint hit_object = hitresult & 0xFFFF;

    /* Find the hit bone base (armature object). */
    CTX_DATA_BEGIN (C, Base *, base, selectable_bases) {
      if (base->object->runtime.select_id == hit_object) {
        bone_base = base;
        break;
      }
    }
    CTX_DATA_END;

    if (!bone_base) {
      continue;
    }

    /* Determine what the current bone is */
    if (is_editmode) {
      const uint hit_bone = (hitresult & ~BONESEL_ANY) >> 16;
      bArmature *arm = static_cast<bArmature *>(bone_base->object->data);
      EditBone *ebone = static_cast<EditBone *>(BLI_findlink(arm->edbo, hit_bone));
      if (ebone && !(ebone->flag & BONE_UNSELECTABLE)) {
        bone_ptr = ebone;
      }
    }
    else {
      const uint hit_bone = (hitresult & ~BONESEL_ANY) >> 16;
      bPoseChannel *pchan = static_cast<bPoseChannel *>(
          BLI_findlink(&bone_base->object->pose->chanbase, hit_bone));
      if (pchan && !(pchan->bone->flag & BONE_UNSELECTABLE)) {
        bone_ptr = pchan;
      }
    }

    if (!bone_ptr) {
      continue;
    }
    /* We can hit a bone multiple times, so make sure we are not adding an already included bone
     * to the list. */
    const bool is_duplicate_bone = BLI_gset_haskey(added_bones, bone_ptr);

    if (!is_duplicate_bone) {
      bone_count++;
      BoneRefWithDepth *bone_ref = MEM_new<BoneRefWithDepth>(__func__);
      bone_ref->base = bone_base;
      bone_ref->bone_ptr = bone_ptr;
      bone_ref->depth_id = buffer[a].depth;
      BLI_addtail(&bone_ref_list, (void *)bone_ref);

      BLI_gset_insert(added_bones, bone_ptr);
    }
  }

  BLI_gset_free(added_bones, nullptr);

  if (bone_count == 0) {
    return false;
  }
  if (bone_count == 1) {
    BLI_freelistN(&bone_ref_list);
    return false;
  }

  /* Sort by depth or distance to cursor. */
  BLI_listbase_sort(&bone_ref_list, [](const void *a, const void *b) {
    return int(static_cast<const BoneRefWithDepth *>(a)->depth_id >
               static_cast<const BoneRefWithDepth *>(b)->depth_id);
  });

  while (bone_count > SEL_MENU_SIZE) {
    BLI_freelinkN(&bone_ref_list, bone_ref_list.last);
    bone_count -= 1;
  }

  /* UI, full in static array values that we later use in an enum function */
  memset(object_mouse_select_menu_data, 0, sizeof(object_mouse_select_menu_data));

  int i;
  LISTBASE_FOREACH_INDEX (BoneRefWithDepth *, bone_ref, &bone_ref_list, i) {
    char *name;

    object_mouse_select_menu_data[i].base_ptr = bone_ref->base;

    if (is_editmode) {
      EditBone *ebone = bone_ref->ebone;
      object_mouse_select_menu_data[i].item_ptr = static_cast<void *>(ebone);
      name = ebone->name;
    }
    else {
      bPoseChannel *pchan = bone_ref->pchan;
      object_mouse_select_menu_data[i].item_ptr = static_cast<void *>(pchan);
      name = pchan->name;
    }

    BLI_strncpy(object_mouse_select_menu_data[i].idname, name, MAX_ID_NAME - 2);
    object_mouse_select_menu_data[i].icon = ICON_BONE_DATA;
  }

  wmOperatorType *ot = WM_operatortype_find("VIEW3D_OT_bone_select_menu", false);
  PointerRNA ptr;

  WM_operator_properties_create_ptr(&ptr, ot);
  RNA_boolean_set(&ptr, "extend", params->sel_op == SEL_OP_ADD);
  RNA_boolean_set(&ptr, "deselect", params->sel_op == SEL_OP_SUB);
  RNA_boolean_set(&ptr, "toggle", params->sel_op == SEL_OP_XOR);
  WM_operator_name_call_ptr(C, ot, WM_OP_INVOKE_DEFAULT, &ptr, nullptr);
  WM_operator_properties_free(&ptr);

  BLI_freelistN(&bone_ref_list);
  return true;
}

static bool selectbuffer_has_bones(const GPUSelectResult *buffer, const uint hits)
{
  for (uint i = 0; i < hits; i++) {
    if (buffer[i].id & 0xFFFF0000) {
      return true;
    }
  }
  return false;
}

/* utility function for mixed_bones_object_selectbuffer */
static int selectbuffer_ret_hits_15(GPUSelectResult * /*buffer*/, const int hits15)
{
  return hits15;
}

static int selectbuffer_ret_hits_9(GPUSelectResult *buffer, const int hits15, const int hits9)
{
  const int ofs = hits15;
  memcpy(buffer, buffer + ofs, hits9 * sizeof(GPUSelectResult));
  return hits9;
}

static int selectbuffer_ret_hits_5(GPUSelectResult *buffer,
                                   const int hits15,
                                   const int hits9,
                                   const int hits5)
{
  const int ofs = hits15 + hits9;
  memcpy(buffer, buffer + ofs, hits5 * sizeof(GPUSelectResult));
  return hits5;
}

/**
 * Populate a select buffer with objects and bones, if there are any.
 * Checks three selection levels and compare.
 *
 * \param do_nearest_xray_if_supported: When set, read in hits that don't stop
 * at the nearest surface. The hits must still be ordered by depth.
 * Needed so we can step to the next, non-active object when it's already selected, see: #76445.
 */
static int mixed_bones_object_selectbuffer(ViewContext *vc,
                                           GPUSelectResult *buffer,
                                           const int buffer_len,
                                           const int mval[2],
                                           eV3DSelectObjectFilter select_filter,
                                           bool do_nearest,
                                           bool do_nearest_xray_if_supported,
                                           const bool do_material_slot_selection)
{
  rcti rect;
  int hits15, hits9 = 0, hits5 = 0;
  bool has_bones15 = false, has_bones9 = false, has_bones5 = false;

  eV3DSelectMode select_mode = (do_nearest ? VIEW3D_SELECT_PICK_NEAREST : VIEW3D_SELECT_PICK_ALL);
  int hits = 0;

  if (do_nearest_xray_if_supported) {
    if ((U.gpu_flag & USER_GPU_FLAG_NO_DEPT_PICK) == 0) {
      select_mode = VIEW3D_SELECT_PICK_ALL;
    }
  }

  /* we _must_ end cache before return, use 'goto finally' */
  view3d_opengl_select_cache_begin();

  BLI_rcti_init_pt_radius(&rect, mval, 14);
  hits15 = view3d_opengl_select_ex(
      vc, buffer, buffer_len, &rect, select_mode, select_filter, do_material_slot_selection);
  if (hits15 == 1) {
    hits = selectbuffer_ret_hits_15(buffer, hits15);
    goto finally;
  }
  else if (hits15 > 0) {
    int ofs;
    has_bones15 = selectbuffer_has_bones(buffer, hits15);

    ofs = hits15;
    BLI_rcti_init_pt_radius(&rect, mval, 9);
    hits9 = view3d_opengl_select(
        vc, buffer + ofs, buffer_len - ofs, &rect, select_mode, select_filter);
    if (hits9 == 1) {
      hits = selectbuffer_ret_hits_9(buffer, hits15, hits9);
      goto finally;
    }
    else if (hits9 > 0) {
      has_bones9 = selectbuffer_has_bones(buffer + ofs, hits9);

      ofs += hits9;
      BLI_rcti_init_pt_radius(&rect, mval, 5);
      hits5 = view3d_opengl_select(
          vc, buffer + ofs, buffer_len - ofs, &rect, select_mode, select_filter);
      if (hits5 == 1) {
        hits = selectbuffer_ret_hits_5(buffer, hits15, hits9, hits5);
        goto finally;
      }
      else if (hits5 > 0) {
        has_bones5 = selectbuffer_has_bones(buffer + ofs, hits5);
      }
    }

    if (has_bones5) {
      hits = selectbuffer_ret_hits_5(buffer, hits15, hits9, hits5);
      goto finally;
    }
    else if (has_bones9) {
      hits = selectbuffer_ret_hits_9(buffer, hits15, hits9);
      goto finally;
    }
    else if (has_bones15) {
      hits = selectbuffer_ret_hits_15(buffer, hits15);
      goto finally;
    }

    if (hits5 > 0) {
      hits = selectbuffer_ret_hits_5(buffer, hits15, hits9, hits5);
      goto finally;
    }
    else if (hits9 > 0) {
      hits = selectbuffer_ret_hits_9(buffer, hits15, hits9);
      goto finally;
    }
    else {
      hits = selectbuffer_ret_hits_15(buffer, hits15);
      goto finally;
    }
  }

finally:
  view3d_opengl_select_cache_end();
  return hits;
}

static int mixed_bones_object_selectbuffer_extended(ViewContext *vc,
                                                    GPUSelectResult *buffer,
                                                    const int buffer_len,
                                                    const int mval[2],
                                                    eV3DSelectObjectFilter select_filter,
                                                    bool use_cycle,
                                                    bool enumerate,
                                                    bool *r_do_nearest)
{
  bool do_nearest = false;
  View3D *v3d = vc->v3d;

  /* define if we use solid nearest select or not */
  if (use_cycle) {
    /* Update the coordinates (even if the return value isn't used). */
    const bool has_motion = WM_cursor_test_motion_and_update(mval);
    if (!XRAY_ACTIVE(v3d)) {
      do_nearest = has_motion;
    }
  }
  else {
    if (!XRAY_ACTIVE(v3d)) {
      do_nearest = true;
    }
  }

  if (r_do_nearest) {
    *r_do_nearest = do_nearest;
  }

  do_nearest = do_nearest && !enumerate;

  int hits = mixed_bones_object_selectbuffer(
      vc, buffer, buffer_len, mval, select_filter, do_nearest, true, false);

  return hits;
}

/**
 * Compare result of 'GPU_select': 'GPUSelectResult',
 * Needed for stable sorting, so cycling through all items near the cursor behaves predictably.
 */
static int gpu_select_buffer_depth_id_cmp(const void *sel_a_p, const void *sel_b_p)
{
  GPUSelectResult *a = (GPUSelectResult *)sel_a_p;
  GPUSelectResult *b = (GPUSelectResult *)sel_b_p;

  if (a->depth < b->depth) {
    return -1;
  }
  if (a->depth > b->depth) {
    return 1;
  }

  /* Depths match, sort by id. */
  uint sel_a = a->id;
  uint sel_b = b->id;

#ifdef __BIG_ENDIAN__
  BLI_endian_switch_uint32(&sel_a);
  BLI_endian_switch_uint32(&sel_b);
#endif

  if (sel_a < sel_b) {
    return -1;
  }
  if (sel_a > sel_b) {
    return 1;
  }
  return 0;
}

/**
 * \param has_bones: When true, skip non-bone hits, also allow bases to be used
 * that are visible but not select-able,
 * since you may be in pose mode with an un-selectable object.
 *
 * \return the active base or nullptr.
 */
static Base *mouse_select_eval_buffer(ViewContext *vc,
                                      const GPUSelectResult *buffer,
                                      int hits,
                                      bool do_nearest,
                                      bool has_bones,
                                      bool do_bones_get_priotity,
                                      int *r_select_id_subelem)
{
  Scene *scene = vc->scene;
  ViewLayer *view_layer = vc->view_layer;
  View3D *v3d = vc->v3d;
  int a;

  bool found = false;
  int select_id = 0;
  int select_id_subelem = 0;

  if (do_nearest) {
    uint min = 0xFFFFFFFF;
    int hit_index = -1;

    if (has_bones && do_bones_get_priotity) {
      /* we skip non-bone hits */
      for (a = 0; a < hits; a++) {
        if (min > buffer[a].depth && (buffer[a].id & 0xFFFF0000)) {
          min = buffer[a].depth;
          hit_index = a;
        }
      }
    }
    else {

      for (a = 0; a < hits; a++) {
        /* Any object. */
        if (min > buffer[a].depth) {
          min = buffer[a].depth;
          hit_index = a;
        }
      }
    }

    if (hit_index != -1) {
      select_id = buffer[hit_index].id & 0xFFFF;
      select_id_subelem = (buffer[hit_index].id & 0xFFFF0000) >> 16;
      found = true;
      /* No need to set `min` to `buffer[hit_index].depth`, it's not used from now on. */
    }
  }
  else {

    {
      GPUSelectResult *buffer_sorted = static_cast<GPUSelectResult *>(
          MEM_mallocN(sizeof(*buffer_sorted) * hits, __func__));
      memcpy(buffer_sorted, buffer, sizeof(*buffer_sorted) * hits);
      /* Remove non-bone objects. */
      if (has_bones && do_bones_get_priotity) {
        /* Loop backwards to reduce re-ordering. */
        for (a = hits - 1; a >= 0; a--) {
          if ((buffer_sorted[a].id & 0xFFFF0000) == 0) {
            buffer_sorted[a] = buffer_sorted[--hits];
          }
        }
      }
      qsort(buffer_sorted, hits, sizeof(GPUSelectResult), gpu_select_buffer_depth_id_cmp);
      buffer = buffer_sorted;
    }

    int hit_index = -1;

    /* It's possible there are no hits (all objects contained bones). */
    if (hits > 0) {
      /* Only exclude active object when it is selected. */
      BKE_view_layer_synced_ensure(scene, view_layer);
      Base *base = BKE_view_layer_active_base_get(view_layer);
      if (base && (base->flag & BASE_SELECTED)) {
        const int select_id_active = base->object->runtime.select_id;
        for (int i_next = 0, i_prev = hits - 1; i_next < hits; i_prev = i_next++) {
          if ((select_id_active == (buffer[i_prev].id & 0xFFFF)) &&
              (select_id_active != (buffer[i_next].id & 0xFFFF))) {
            hit_index = i_next;
            break;
          }
        }
      }

      /* When the active object is unselected or not in `buffer`, use the nearest. */
      if (hit_index == -1) {
        /* Just pick the nearest. */
        hit_index = 0;
      }
    }

    if (hit_index != -1) {
      select_id = buffer[hit_index].id & 0xFFFF;
      select_id_subelem = (buffer[hit_index].id & 0xFFFF0000) >> 16;
      found = true;
    }
    MEM_freeN((void *)buffer);
  }

  Base *basact = nullptr;
  if (found) {
    BKE_view_layer_synced_ensure(scene, view_layer);
    LISTBASE_FOREACH (Base *, base, BKE_view_layer_object_bases_get(view_layer)) {
      if (has_bones ? BASE_VISIBLE(v3d, base) : BASE_SELECTABLE(v3d, base)) {
        if (base->object->runtime.select_id == select_id) {
          basact = base;
          break;
        }
      }
    }

    if (basact && r_select_id_subelem) {
      *r_select_id_subelem = select_id_subelem;
    }
  }

  return basact;
}

static Base *mouse_select_object_center(ViewContext *vc, Base *startbase, const int mval[2])
{
  ARegion *region = vc->region;
  Scene *scene = vc->scene;
  ViewLayer *view_layer = vc->view_layer;
  View3D *v3d = vc->v3d;

  BKE_view_layer_synced_ensure(scene, view_layer);
  Base *oldbasact = BKE_view_layer_active_base_get(view_layer);

  const float mval_fl[2] = {float(mval[0]), float(mval[1])};
  float dist = ED_view3d_select_dist_px() * 1.3333f;
  Base *basact = nullptr;

  /* Put the active object at a disadvantage to cycle through other objects. */
  const float penalty_dist = 10.0f * UI_SCALE_FAC;
  Base *base = startbase;
  while (base) {
    if (BASE_SELECTABLE(v3d, base)) {
      float screen_co[2];
      if (ED_view3d_project_float_global(
              region, base->object->object_to_world[3], screen_co, V3D_PROJ_TEST_CLIP_DEFAULT) ==
          V3D_PROJ_RET_OK) {
        float dist_test = len_manhattan_v2v2(mval_fl, screen_co);
        if (base == oldbasact) {
          dist_test += penalty_dist;
        }
        if (dist_test < dist) {
          dist = dist_test;
          basact = base;
        }
      }
    }
    base = base->next;

    if (base == nullptr) {
      base = static_cast<Base *>(BKE_view_layer_object_bases_get(view_layer)->first);
    }
    if (base == startbase) {
      break;
    }
  }
  return basact;
}

static Base *ed_view3d_give_base_under_cursor_ex(bContext *C,
                                                 const int mval[2],
                                                 int *r_material_slot)
{
  Depsgraph *depsgraph = CTX_data_ensure_evaluated_depsgraph(C);
  ViewContext vc;
  Base *basact = nullptr;
  GPUSelectResult buffer[MAXPICKELEMS];

  /* setup view context for argument to callbacks */
  view3d_operator_needs_opengl(C);
  BKE_object_update_select_id(CTX_data_main(C));

  ED_view3d_viewcontext_init(C, &vc, depsgraph);

  const bool do_nearest = !XRAY_ACTIVE(vc.v3d);
  const bool do_material_slot_selection = r_material_slot != nullptr;
  const int hits = mixed_bones_object_selectbuffer(&vc,
                                                   buffer,
                                                   ARRAY_SIZE(buffer),
                                                   mval,
                                                   VIEW3D_SELECT_FILTER_NOP,
                                                   do_nearest,
                                                   false,
                                                   do_material_slot_selection);

  if (hits > 0) {
    const bool has_bones = (r_material_slot == nullptr) && selectbuffer_has_bones(buffer, hits);
    basact = mouse_select_eval_buffer(
        &vc, buffer, hits, do_nearest, has_bones, true, r_material_slot);
  }

  return basact;
}

Base *ED_view3d_give_base_under_cursor(bContext *C, const int mval[2])
{
  return ed_view3d_give_base_under_cursor_ex(C, mval, nullptr);
}

Object *ED_view3d_give_object_under_cursor(bContext *C, const int mval[2])
{
  Base *base = ED_view3d_give_base_under_cursor(C, mval);
  if (base) {
    return base->object;
  }
  return nullptr;
}

Object *ED_view3d_give_material_slot_under_cursor(bContext *C,
                                                  const int mval[2],
                                                  int *r_material_slot)
{
  Base *base = ed_view3d_give_base_under_cursor_ex(C, mval, r_material_slot);
  if (base) {
    return base->object;
  }
  return nullptr;
}

bool ED_view3d_is_object_under_cursor(bContext *C, const int mval[2])
{
  return ED_view3d_give_object_under_cursor(C, mval) != nullptr;
}

static void deselect_all_tracks(MovieTracking *tracking)
{
  LISTBASE_FOREACH (MovieTrackingObject *, tracking_object, &tracking->objects) {
    LISTBASE_FOREACH (MovieTrackingTrack *, track, &tracking_object->tracks) {
      BKE_tracking_track_deselect(track, TRACK_AREA_ALL);
    }
  }
}

static bool ed_object_select_pick_camera_track(bContext *C,
                                               Scene *scene,
                                               Base *basact,
                                               MovieClip *clip,
                                               const GPUSelectResult *buffer,
                                               const short hits,
                                               const SelectPick_Params *params)
{
  bool changed = false;
  bool found = false;

  MovieTracking *tracking = &clip->tracking;
  ListBase *tracksbase = nullptr;
  MovieTrackingTrack *track = nullptr;

  for (int i = 0; i < hits; i++) {
    const int hitresult = buffer[i].id;

    /* If there's bundles in buffer select bundles first,
     * so non-camera elements should be ignored in buffer. */
    if (basact->object->runtime.select_id != (hitresult & 0xFFFF)) {
      continue;
    }
    /* Index of bundle is 1<<16-based. if there's no "bone" index
     * in height word, this buffer value belongs to camera. not to bundle. */
    if ((hitresult & 0xFFFF0000) == 0) {
      continue;
    }

    track = BKE_tracking_track_get_for_selection_index(
        &clip->tracking, hitresult >> 16, &tracksbase);
    found = true;
    break;
  }

  /* Note `params->deselect_all` is ignored for tracks as in this case
   * all objects will be de-selected (not tracks). */
  if (params->sel_op == SEL_OP_SET) {
    if ((found && params->select_passthrough) && TRACK_SELECTED(track)) {
      found = false;
    }
    else if (found /* `|| params->deselect_all` */) {
      /* Deselect everything. */
      deselect_all_tracks(tracking);
      changed = true;
    }
  }

  if (found) {
    switch (params->sel_op) {
      case SEL_OP_ADD: {
        BKE_tracking_track_select(tracksbase, track, TRACK_AREA_ALL, true);
        break;
      }
      case SEL_OP_SUB: {
        BKE_tracking_track_deselect(track, TRACK_AREA_ALL);
        break;
      }
      case SEL_OP_XOR: {
        if (TRACK_SELECTED(track)) {
          BKE_tracking_track_deselect(track, TRACK_AREA_ALL);
        }
        else {
          BKE_tracking_track_select(tracksbase, track, TRACK_AREA_ALL, true);
        }
        break;
      }
      case SEL_OP_SET: {
        BKE_tracking_track_select(tracksbase, track, TRACK_AREA_ALL, false);
        break;
      }
      case SEL_OP_AND: {
        BLI_assert_unreachable(); /* Doesn't make sense for picking. */
        break;
      }
    }

    DEG_id_tag_update(&scene->id, ID_RECALC_SELECT);
    DEG_id_tag_update(&clip->id, ID_RECALC_SELECT);
    WM_event_add_notifier(C, NC_MOVIECLIP | ND_SELECT, track);
    WM_event_add_notifier(C, NC_SCENE | ND_OB_SELECT, scene);

    changed = true;
  }

  return changed || found;
}

/**
 * Cursor selection picking for object & pose-mode.
 *
 * \param mval: Region relative cursor coordinates.
 * \param params: Selection parameters.
 * \param center: Select by the cursors on-screen distances to the center/origin
 * instead of the geometry any other contents of the item being selected.
 * This could be used to select by bones by their origin too, currently it's only used for objects.
 * \param enumerate: Show a menu for objects at the cursor location.
 * Otherwise fall-through to non-menu selection.
 * \param object_only: Only select objects (not bones / track markers).
 */
static bool ed_object_select_pick(bContext *C,
                                  const int mval[2],
                                  const SelectPick_Params *params,
                                  const bool center,
                                  const bool enumerate,
                                  const bool object_only)
{
  Depsgraph *depsgraph = CTX_data_ensure_evaluated_depsgraph(C);
  ViewContext vc;
  /* Setup view context for argument to callbacks. */
  ED_view3d_viewcontext_init(C, &vc, depsgraph);

  Scene *scene = vc.scene;
  View3D *v3d = vc.v3d;

  /* Menu activation may find a base to make active (if it only finds a single item to select). */
  Base *basact_override = nullptr;

  const bool is_obedit = (vc.obedit != nullptr);
  if (object_only) {
    /* Signal for #view3d_opengl_select to skip edit-mode objects. */
    vc.obedit = nullptr;
  }

  /* Set for GPU depth buffer picking, leave null when selecting by center. */
  struct GPUData {
    GPUSelectResult buffer[MAXPICKELEMS];
    int hits;
    bool do_nearest;
    bool has_bones;
  } *gpu = nullptr;

  /* First handle menu selection, early exit if a menu opens
   * since this takes ownership of the selection action.
   *
   * Even when there is no menu `basact_override` may be set to avoid having to re-find
   * the item under the cursor. */

  if (center == false) {
    gpu = MEM_new<GPUData>(__func__);
    gpu->do_nearest = false;
    gpu->has_bones = false;

    /* If objects have pose-mode set, the bones are in the same selection buffer. */
    const eV3DSelectObjectFilter select_filter = ((object_only == false) ?
                                                      ED_view3d_select_filter_from_mode(scene,
                                                                                        vc.obact) :
                                                      VIEW3D_SELECT_FILTER_NOP);
    gpu->hits = mixed_bones_object_selectbuffer_extended(&vc,
                                                         gpu->buffer,
                                                         ARRAY_SIZE(gpu->buffer),
                                                         mval,
                                                         select_filter,
                                                         true,
                                                         enumerate,
                                                         &gpu->do_nearest);
    gpu->has_bones = (object_only && gpu->hits > 0) ?
                         false :
                         selectbuffer_has_bones(gpu->buffer, gpu->hits);
  }

  /* First handle menu selection, early exit when a menu was opened.
   * Otherwise fall through to regular selection. */
  if (enumerate) {
    bool has_menu = false;
    if (center) {
      if (object_mouse_select_menu(C, &vc, nullptr, 0, mval, params, &basact_override)) {
        has_menu = true;
      }
    }
    else {
      if (gpu->hits != 0) {
        if (gpu->has_bones && bone_mouse_select_menu(C, gpu->buffer, gpu->hits, false, params)) {
          has_menu = true;
        }
        else if (object_mouse_select_menu(
                     C, &vc, gpu->buffer, gpu->hits, mval, params, &basact_override)) {
          has_menu = true;
        }
      }
    }

    /* Let the menu handle any further actions. */
    if (has_menu) {
      if (gpu != nullptr) {
        MEM_freeN(gpu);
      }
      return false;
    }
  }

  /* No menu, continue with selection. */

  ViewLayer *view_layer = vc.view_layer;
  BKE_view_layer_synced_ensure(scene, view_layer);
  /* Don't set when the context has no active object (hidden), see: #60807. */
  const Base *oldbasact = vc.obact ? BKE_view_layer_active_base_get(view_layer) : nullptr;
  /* Always start list from `basact` when cycling the selection. */
  Base *startbase = (oldbasact && oldbasact->next) ?
                        oldbasact->next :
                        static_cast<Base *>(BKE_view_layer_object_bases_get(view_layer)->first);

  /* The next object's base to make active. */
  Base *basact = nullptr;
  const eObjectMode object_mode = oldbasact ? static_cast<eObjectMode>(oldbasact->object->mode) :
                                              OB_MODE_OBJECT;
  /* For the most part this is equivalent to `(object_mode & OB_MODE_POSE) != 0`
   * however this logic should also run with weight-paint + pose selection.
   * Without this, selection in weight-paint mode can de-select armatures which isn't useful,
   * see: #101686. */
  const bool has_pose_old = (oldbasact &&
                             BKE_object_pose_armature_get_with_wpaint_check(oldbasact->object));

  /* When enabled, don't attempt any further selection. */
  bool handled = false;

  /* Split `changed` into data-types so their associated updates can be properly performed.
   * This is also needed as multiple changes may happen at once.
   * Selecting a pose-bone or track can also select the object for e.g. */
  bool changed_object = false;
  bool changed_pose = false;
  bool changed_track = false;

  /* Handle setting the new base active (even when `handled == true`). */
  bool use_activate_selected_base = false;

  if (center) {
    if (basact_override) {
      basact = basact_override;
    }
    else {
      basact = mouse_select_object_center(&vc, startbase, mval);
    }
  }
  else {
    if (basact_override) {
      basact = basact_override;
    }
    else {
      /* Regarding bone priority.
       *
       * - When in pose-bone, it's useful that any selection containing a bone
       *   gets priority over other geometry (background scenery for example).
       *
       * - When in object-mode, don't prioritize bones as it would cause
       *   pose-objects behind other objects to get priority
       *   (mainly noticeable when #SCE_OBJECT_MODE_LOCK is disabled).
       *
       * This way prioritizing based on pose-mode has a bias to stay in pose-mode
       * without having to enforce this through locking the object mode. */
      bool do_bones_get_priotity = has_pose_old;

      basact = (gpu->hits > 0) ? mouse_select_eval_buffer(&vc,
                                                          gpu->buffer,
                                                          gpu->hits,
                                                          gpu->do_nearest,
                                                          gpu->has_bones,
                                                          do_bones_get_priotity,
                                                          nullptr) :
                                 nullptr;
    }

    /* See comment for `has_pose_old`, the same rationale applies here. */
    const bool has_pose_new = (basact &&
                               BKE_object_pose_armature_get_with_wpaint_check(basact->object));

    /* Select pose-bones or camera-tracks. */
    if (((gpu->hits > 0) && gpu->has_bones) ||
        /* Special case, even when there are no hits, pose logic may de-select all bones. */
        ((gpu->hits == 0) && has_pose_old)) {

      if (basact && (gpu->has_bones && (basact->object->type == OB_CAMERA))) {
        MovieClip *clip = BKE_object_movieclip_get(scene, basact->object, false);
        if (clip != nullptr) {
          if (ed_object_select_pick_camera_track(
                  C, scene, basact, clip, gpu->buffer, gpu->hits, params)) {
            ED_object_base_select(basact, BA_SELECT);
            /* Don't set `handled` here as the object activation may be necessary. */
            changed_object = true;

            changed_track = true;
          }
          else {
            /* Fallback to regular object selection if no new bundles were selected,
             * allows to select object parented to reconstruction object. */
            basact = mouse_select_eval_buffer(
                &vc, gpu->buffer, gpu->hits, gpu->do_nearest, false, false, nullptr);
          }
        }
      }
      else if (ED_armature_pose_select_pick_with_buffer(scene,
                                                        view_layer,
                                                        v3d,
                                                        basact ? basact : (Base *)oldbasact,
                                                        gpu->buffer,
                                                        gpu->hits,
                                                        params,
                                                        gpu->do_nearest)) {

        changed_pose = true;

        /* When there is no `baseact` this will have operated on `oldbasact`,
         * allowing #SelectPick_Params.deselect_all work in pose-mode.
         * In this case no object operations are needed. */
        if (basact == nullptr) {
          handled = true;
        }
        else {
          /* By convention the armature-object is selected when in pose-mode.
           * While leaving it unselected will work, leaving pose-mode would leave the object
           * active + unselected which isn't ideal when performing other actions on the object. */
          ED_object_base_select(basact, BA_SELECT);
          changed_object = true;

          WM_event_add_notifier(C, NC_OBJECT | ND_BONE_SELECT, basact->object);
          WM_event_add_notifier(C, NC_OBJECT | ND_BONE_ACTIVE, basact->object);

          /* In weight-paint, we use selected bone to select vertex-group.
           * In this case the active object mustn't change as it would leave weight-paint mode. */
          if (oldbasact) {
            if (oldbasact->object->mode & OB_MODE_ALL_WEIGHT_PAINT) {
              /* Prevent activating.
               * Selection causes this to be considered the 'active' pose in weight-paint mode.
               * Eventually this limitation may be removed.
               * For now, de-select all other pose objects deforming this mesh. */
              ED_armature_pose_select_in_wpaint_mode(scene, view_layer, basact);

              handled = true;
            }
            else if (has_pose_old && has_pose_new) {
              /* Within pose-mode, keep the current selection when switching pose bones,
               * this is noticeable when in pose mode with multiple objects at once.
               * Where selecting the bone of a different object would de-select this one.
               * After that, exiting pose-mode would only have the active armature selected.
               * This matches multi-object edit-mode behavior. */
              handled = true;

              if (oldbasact != basact) {
                use_activate_selected_base = true;
              }
            }
            else {
              /* Don't set `handled` here as the object selection may be necessary
               * when starting out in object-mode and moving into pose-mode,
               * when moving from pose to object-mode using object selection also makes sense. */
            }
          }
        }
      }
      /* Prevent bone/track selecting to pass on to object selecting. */
      if (basact == oldbasact) {
        handled = true;
      }
    }
  }

  if (handled == false) {
    if (scene->toolsettings->object_flag & SCE_OBJECT_MODE_LOCK) {
      /* No special logic in edit-mode. */
      if (is_obedit == false) {
        if (basact && !BKE_object_is_mode_compat(basact->object, object_mode)) {
          if (object_mode == OB_MODE_OBJECT) {
            Main *bmain = vc.bmain;
            ED_object_mode_generic_exit(bmain, vc.depsgraph, scene, basact->object);
          }
          if (!BKE_object_is_mode_compat(basact->object, object_mode)) {
            basact = nullptr;
          }
        }

        /* Disallow switching modes,
         * special exception for edit-mode - vertex-parent operator. */
        if (basact && oldbasact) {
          if ((oldbasact->object->mode != basact->object->mode) &&
              (oldbasact->object->mode & basact->object->mode) == 0) {
            basact = nullptr;
          }
        }
      }
    }
  }

  /* Ensure code above doesn't change the active base. This code is already fairly involved,
   * it's best if changing the active object is localized to a single place. */
  BLI_assert(oldbasact == (vc.obact ? BKE_view_layer_active_base_get(view_layer) : nullptr));

  bool found = (basact != nullptr);
  if ((handled == false) && (vc.obedit == nullptr)) {
    /* Object-mode (pose mode will have been handled already). */
    if (params->sel_op == SEL_OP_SET) {
      if ((found && params->select_passthrough) && (basact->flag & BASE_SELECTED)) {
        found = false;
      }
      else if (found || params->deselect_all) {
        /* Deselect everything. */
        /* `basact` may be nullptr. */
        if (object_deselect_all_except(scene, view_layer, basact)) {
          changed_object = true;
        }
      }
    }
  }

  if ((handled == false) && found) {

    if (vc.obedit) {
      /* Only do the select (use for setting vertex parents & hooks).
       * In edit-mode do not activate. */
      object_deselect_all_except(scene, view_layer, basact);
      ED_object_base_select(basact, BA_SELECT);

      changed_object = true;
    }
    /* Also prevent making it active on mouse selection. */
    else if (BASE_SELECTABLE(v3d, basact)) {
      use_activate_selected_base |= (oldbasact != basact) && (is_obedit == false);

      switch (params->sel_op) {
        case SEL_OP_ADD: {
          ED_object_base_select(basact, BA_SELECT);
          break;
        }
        case SEL_OP_SUB: {
          ED_object_base_select(basact, BA_DESELECT);
          break;
        }
        case SEL_OP_XOR: {
          if (basact->flag & BASE_SELECTED) {
            /* Keep selected if the base is to be activated. */
            if (use_activate_selected_base == false) {
              ED_object_base_select(basact, BA_DESELECT);
            }
          }
          else {
            ED_object_base_select(basact, BA_SELECT);
          }
          break;
        }
        case SEL_OP_SET: {
          object_deselect_all_except(scene, view_layer, basact);
          ED_object_base_select(basact, BA_SELECT);
          break;
        }
        case SEL_OP_AND: {
          BLI_assert_unreachable(); /* Doesn't make sense for picking. */
          break;
        }
      }

      changed_object = true;
    }
  }

  /* Perform the activation even when 'handled', since this is used to ensure
   * the object from the pose-bone selected is also activated. */
  if (use_activate_selected_base && (basact != nullptr)) {
    changed_object = true;
    ED_object_base_activate(C, basact); /* adds notifier */
    if ((scene->toolsettings->object_flag & SCE_OBJECT_MODE_LOCK) == 0) {
      WM_toolsystem_update_from_context_view3d(C);
    }
  }

  if (changed_object) {
    DEG_id_tag_update(&scene->id, ID_RECALC_SELECT);
    WM_event_add_notifier(C, NC_SCENE | ND_OB_SELECT, scene);

    ED_outliner_select_sync_from_object_tag(C);
  }

  if (changed_pose) {
    ED_outliner_select_sync_from_pose_bone_tag(C);
  }

  if (gpu != nullptr) {
    MEM_freeN(gpu);
  }

  return (changed_object || changed_pose || changed_track);
}

/**
 * Mouse selection in weight paint.
 * Called via generic mouse select operator.
 *
 * \return True when pick finds an element or the selection changed.
 */
static bool ed_wpaint_vertex_select_pick(bContext *C,
                                         const int mval[2],
                                         const SelectPick_Params *params,
                                         Object *obact)
{
  using namespace blender;
  View3D *v3d = CTX_wm_view3d(C);
  const bool use_zbuf = !XRAY_ENABLED(v3d);

  Mesh *me = static_cast<Mesh *>(obact->data); /* already checked for nullptr */
  uint index = 0;
  bool changed = false;

  bool found = ED_mesh_pick_vert(C, obact, mval, ED_MESH_PICK_DEFAULT_VERT_DIST, use_zbuf, &index);

  bke::MutableAttributeAccessor attributes = me->attributes_for_write();
  bke::AttributeWriter<bool> select_vert = attributes.lookup_or_add_for_write<bool>(
      ".select_vert", ATTR_DOMAIN_POINT);

  if (params->sel_op == SEL_OP_SET) {
    if ((found && params->select_passthrough) && select_vert.varray[index]) {
      found = false;
    }
    else if (found || params->deselect_all) {
      /* Deselect everything. */
      changed |= paintface_deselect_all_visible(C, obact, SEL_DESELECT, false);
    }
  }

  if (found) {
    switch (params->sel_op) {
      case SEL_OP_ADD: {
        select_vert.varray.set(index, true);
        break;
      }
      case SEL_OP_SUB: {
        select_vert.varray.set(index, false);
        break;
      }
      case SEL_OP_XOR: {
        select_vert.varray.set(index, !select_vert.varray[index]);
        break;
      }
      case SEL_OP_SET: {
        paintvert_deselect_all_visible(obact, SEL_DESELECT, false);
        select_vert.varray.set(index, true);
        break;
      }
      case SEL_OP_AND: {
        BLI_assert_unreachable(); /* Doesn't make sense for picking. */
        break;
      }
    }

    /* update mselect */
    if (select_vert.varray[index]) {
      BKE_mesh_mselect_active_set(me, index, ME_VSEL);
    }
    else {
      BKE_mesh_mselect_validate(me);
    }

    select_vert.finish();

    paintvert_flush_flags(obact);

    changed = true;
  }
  else {
    select_vert.finish();
  }

  if (changed) {
    paintvert_tag_select_update(C, obact);
  }

  return changed || found;
}

struct ClosestCurveDataBlock {
  Curves *curves_id = nullptr;
  blender::ed::curves::FindClosestData elem = {};
};

/**
 * Cursor selection for all Curves objects in edit mode.
 *
 * \returns true if the selection changed.
 */
static bool ed_curves_select_pick(bContext &C, const int mval[2], const SelectPick_Params &params)
{
  using namespace blender;
  Depsgraph *depsgraph = CTX_data_ensure_evaluated_depsgraph(&C);
  ViewContext vc;
  /* Setup view context for argument to callbacks. */
  ED_view3d_viewcontext_init(&C, &vc, depsgraph);

  uint bases_len;
  Base **bases_ptr = BKE_view_layer_array_from_bases_in_edit_mode_unique_data(
      vc.scene, vc.view_layer, vc.v3d, &bases_len);
  Span<Base *> bases(bases_ptr, bases_len);

  Curves &active_curves_id = *static_cast<Curves *>(vc.obedit->data);
  const eAttrDomain selection_domain = eAttrDomain(active_curves_id.selection_domain);

  const ClosestCurveDataBlock closest = threading::parallel_reduce(
      bases.index_range(),
      1L,
      ClosestCurveDataBlock(),
      [&](const IndexRange range, const ClosestCurveDataBlock &init) {
        ClosestCurveDataBlock new_closest = init;
        for (Base *base : bases.slice(range)) {
          Object &curves_ob = *base->object;
          Curves &curves_id = *static_cast<Curves *>(curves_ob.data);
          std::optional<ed::curves::FindClosestData> new_closest_elem =
              ed::curves::closest_elem_find_screen_space(vc,
                                                         curves_ob,
                                                         curves_id.geometry.wrap(),
                                                         selection_domain,
                                                         mval,
                                                         new_closest.elem);
          if (new_closest_elem) {
            new_closest.elem = *new_closest_elem;
            new_closest.curves_id = &curves_id;
          }
        }
        return new_closest;
      },
      [](const ClosestCurveDataBlock &a, const ClosestCurveDataBlock &b) {
        return (a.elem.distance < b.elem.distance) ? a : b;
      });

  std::atomic<bool> deselected = false;
  if (params.deselect_all || params.sel_op == SEL_OP_SET) {
    threading::parallel_for(bases.index_range(), 1L, [&](const IndexRange range) {
      for (Base *base : bases.slice(range)) {
        Curves &curves_id = *static_cast<Curves *>(base->object->data);
        bke::CurvesGeometry &curves = curves_id.geometry.wrap();
        if (ed::curves::has_anything_selected(curves)) {
          bke::GSpanAttributeWriter selection = ed::curves::ensure_selection_attribute(
              curves, selection_domain, CD_PROP_BOOL);
          ed::curves::fill_selection_false(selection.span);
          selection.finish();

          deselected = true;
          /* Use #ID_RECALC_GEOMETRY instead of #ID_RECALC_SELECT because it is handled as a
           * generic attribute for now. */
          DEG_id_tag_update(&curves_id.id, ID_RECALC_GEOMETRY);
          WM_event_add_notifier(&C, NC_GEOM | ND_DATA, &curves_id);
        }
      }
    });
  }

  if (!closest.curves_id) {
    MEM_freeN(bases_ptr);
    return deselected;
  }

  bke::GSpanAttributeWriter selection = ed::curves::ensure_selection_attribute(
      closest.curves_id->geometry.wrap(), selection_domain, CD_PROP_BOOL);
  ed::curves::apply_selection_operation_at_index(
      selection.span, closest.elem.index, params.sel_op);
  selection.finish();

  /* Use #ID_RECALC_GEOMETRY instead of #ID_RECALC_SELECT because it is handled as a
   * generic attribute for now. */
  DEG_id_tag_update(&closest.curves_id->id, ID_RECALC_GEOMETRY);
  WM_event_add_notifier(&C, NC_GEOM | ND_DATA, closest.curves_id);

  MEM_freeN(bases_ptr);

  return true;
}

static int view3d_select_exec(bContext *C, wmOperator *op)
{
  Scene *scene = CTX_data_scene(C);
  Object *obedit = CTX_data_edit_object(C);
  Object *obact = CTX_data_active_object(C);

<<<<<<< HEAD
  if (obact && obact->type == OB_GPENCIL_LEGACY &&
      GPENCIL_NON_WEIGHT_MODE((bGPdata *)obact->data)) {
    /* Prevent acting on Grease Pencil (when not in object mode or weight paint mode),
     * it implements its own selection operator in other modes. We might still fall trough
     * to here (because that operator uses OPERATOR_PASS_THROUGH to make tweak work)
     * but if we don't stop here code below assumes we are in object mode it might falsely
     * toggle object selection. Alternatively, this could be put in the poll function instead. */
=======
  if (obact && obact->type == OB_GPENCIL_LEGACY && GPENCIL_ANY_MODE((bGPdata *)obact->data) &&
      (BKE_object_pose_armature_get_with_wpaint_check(obact) == nullptr)) {
    /* Prevent acting on Grease Pencil (when not in object mode -- or not in weight-paint + pose
     * selection), it implements its own selection operator in other modes. We might still fall
     * trough to here (because that operator uses OPERATOR_PASS_THROUGH to make tweak work) but if
     * we don't stop here code below assumes we are in object mode it might falsely toggle object
     * selection. Alternatively, this could be put in the poll function instead. */
>>>>>>> b647c2b8
    return OPERATOR_PASS_THROUGH | OPERATOR_CANCELLED;
  }

  Depsgraph *depsgraph = CTX_data_ensure_evaluated_depsgraph(C);
  ViewContext vc;
  ED_view3d_viewcontext_init(C, &vc, depsgraph);

  SelectPick_Params params{};
  ED_select_pick_params_from_operator(op->ptr, &params);

  const bool vert_without_handles = RNA_boolean_get(op->ptr, "vert_without_handles");
  bool center = RNA_boolean_get(op->ptr, "center");
  bool enumerate = RNA_boolean_get(op->ptr, "enumerate");
  /* Only force object select for edit-mode to support vertex parenting,
   * or paint-select to allow pose bone select with vert/face select. */
  bool object_only = (RNA_boolean_get(op->ptr, "object") &&
                      (obedit || BKE_paint_select_elem_test(obact) ||
                       /* so its possible to select bones in weight-paint mode (LMB select) */
                       (obact && (obact->mode & OB_MODE_ALL_WEIGHT_PAINT) &&
                        BKE_object_pose_armature_get(obact))));

  /* This could be called "changed_or_found" since this is true when there is an element
   * under the cursor to select, even if it happens that the selection & active state doesn't
   * actually change. This is important so undo pushes are predictable. */
  bool changed = false;
  int mval[2];

  if (object_only) {
    obedit = nullptr;
    obact = nullptr;

    /* ack, this is incorrect but to do this correctly we would need an
     * alternative edit-mode/object-mode keymap, this copies the functionality
     * from 2.4x where Ctrl+Select in edit-mode does object select only. */
    center = false;
  }

  if (obedit && enumerate) {
    /* Enumerate makes no sense in edit-mode unless also explicitly picking objects or bones.
     * Pass the event through so the event may be handled by loop-select for e.g. see: #100204.
     */
    if (obedit->type != OB_ARMATURE) {
      return OPERATOR_PASS_THROUGH | OPERATOR_CANCELLED;
    }
  }

  RNA_int_get_array(op->ptr, "location", mval);

  view3d_operator_needs_opengl(C);
  BKE_object_update_select_id(CTX_data_main(C));

  if (obedit && object_only == false) {
    if (obedit->type == OB_MESH) {
      changed = EDBM_select_pick(C, mval, &params);
    }
    else if (obedit->type == OB_ARMATURE) {
      if (enumerate) {
        GPUSelectResult buffer[MAXPICKELEMS];
        const int hits = mixed_bones_object_selectbuffer(
            &vc, buffer, ARRAY_SIZE(buffer), mval, VIEW3D_SELECT_FILTER_NOP, false, true, false);
        changed = bone_mouse_select_menu(C, buffer, hits, true, &params);
      }
      if (!changed) {
        changed = ED_armature_edit_select_pick(C, mval, &params);
      }
    }
    else if (obedit->type == OB_LATTICE) {
      changed = ED_lattice_select_pick(C, mval, &params);
    }
    else if (ELEM(obedit->type, OB_CURVES_LEGACY, OB_SURF)) {
      changed = ED_curve_editnurb_select_pick(
          C, mval, ED_view3d_select_dist_px(), vert_without_handles, &params);
    }
    else if (obedit->type == OB_MBALL) {
      changed = ED_mball_select_pick(C, mval, &params);
    }
    else if (obedit->type == OB_FONT) {
      changed = ED_curve_editfont_select_pick(C, mval, &params);
    }
    else if (obedit->type == OB_CURVES) {
      changed = ed_curves_select_pick(*C, mval, params);
    }
  }
  else if (obact && obact->mode & OB_MODE_PARTICLE_EDIT) {
    changed = PE_mouse_particles(C, mval, &params);
  }
  else if (obact && BKE_paint_select_face_test(obact)) {
    changed = paintface_mouse_select(C, mval, &params, obact);
  }
  else if (BKE_paint_select_vert_test(obact)) {
    changed = ed_wpaint_vertex_select_pick(C, mval, &params, obact);
  }
  else {
    changed = ed_object_select_pick(C, mval, &params, center, enumerate, object_only);
  }

  /* Pass-through flag may be cleared, see #WM_operator_flag_only_pass_through_on_press. */

  /* Pass-through allows tweaks
   * FINISHED to signal one operator worked */
  if (changed) {
    WM_event_add_notifier(C, NC_SCENE | ND_OB_SELECT, scene);
    return OPERATOR_PASS_THROUGH | OPERATOR_FINISHED;
  }
  /* Nothing selected, just passthrough. */
  return OPERATOR_PASS_THROUGH | OPERATOR_CANCELLED;
}

static int view3d_select_invoke(bContext *C, wmOperator *op, const wmEvent *event)
{
  RNA_int_set_array(op->ptr, "location", event->mval);

  const int retval = view3d_select_exec(C, op);

  return WM_operator_flag_only_pass_through_on_press(retval, event);
}

void VIEW3D_OT_select(wmOperatorType *ot)
{
  PropertyRNA *prop;

  /* identifiers */
  ot->name = "Select";
  ot->description = "Select and activate item(s)";
  ot->idname = "VIEW3D_OT_select";

  /* api callbacks */
  ot->invoke = view3d_select_invoke;
  ot->exec = view3d_select_exec;
  ot->poll = ED_operator_view3d_active;
  ot->get_name = ED_select_pick_get_name;

  /* flags */
  ot->flag = OPTYPE_UNDO;

  /* properties */
  WM_operator_properties_mouse_select(ot);

  prop = RNA_def_boolean(
      ot->srna,
      "center",
      false,
      "Center",
      "Use the object center when selecting, in edit mode used to extend object selection");
  RNA_def_property_flag(prop, PROP_SKIP_SAVE);
  prop = RNA_def_boolean(ot->srna,
                         "enumerate",
                         false,
                         "Enumerate",
                         "List objects under the mouse (object mode only)");
  RNA_def_property_flag(prop, PROP_SKIP_SAVE);
  prop = RNA_def_boolean(
      ot->srna, "object", false, "Object", "Use object selection (edit mode only)");
  RNA_def_property_flag(prop, PROP_SKIP_SAVE);

  /* Needed for select-through to usefully drag handles, see: #98254.
   * NOTE: this option may be removed and become default behavior, see design task: #98552. */
  prop = RNA_def_boolean(ot->srna,
                         "vert_without_handles",
                         false,
                         "Control Point Without Handles",
                         "Only select the curve control point, not its handles");
  RNA_def_property_flag(prop, PROP_SKIP_SAVE);

  prop = RNA_def_int_vector(ot->srna,
                            "location",
                            2,
                            nullptr,
                            INT_MIN,
                            INT_MAX,
                            "Location",
                            "Mouse location",
                            INT_MIN,
                            INT_MAX);
  RNA_def_property_flag(prop, PROP_HIDDEN);
}

/** \} */

/* -------------------------------------------------------------------- */
/** \name Box Select
 * \{ */

struct BoxSelectUserData {
  ViewContext *vc;
  const rcti *rect;
  const rctf *rect_fl;
  rctf _rect_fl;
  eSelectOp sel_op;
  eBezTriple_Flag select_flag;

  /* runtime */
  bool is_done;
  bool is_changed;
};

static void view3d_userdata_boxselect_init(BoxSelectUserData *r_data,
                                           ViewContext *vc,
                                           const rcti *rect,
                                           const eSelectOp sel_op)
{
  r_data->vc = vc;

  r_data->rect = rect;
  r_data->rect_fl = &r_data->_rect_fl;
  BLI_rctf_rcti_copy(&r_data->_rect_fl, rect);

  r_data->sel_op = sel_op;
  /* SELECT by default, but can be changed if needed (only few cases use and respect this). */
  r_data->select_flag = (eBezTriple_Flag)SELECT;

  /* runtime */
  r_data->is_done = false;
  r_data->is_changed = false;
}

bool edge_inside_circle(const float cent[2],
                        float radius,
                        const float screen_co_a[2],
                        const float screen_co_b[2])
{
  const float radius_squared = radius * radius;
  return (dist_squared_to_line_segment_v2(cent, screen_co_a, screen_co_b) < radius_squared);
}

struct BoxSelectUserData_ForMeshVert {
  BoxSelectUserData box_data;
  blender::MutableSpan<bool> select_vert;
};
static void do_paintvert_box_select__doSelectVert(void *userData,
                                                  const float screen_co[2],
                                                  int index)
{
  BoxSelectUserData_ForMeshVert *mesh_data = static_cast<BoxSelectUserData_ForMeshVert *>(
      userData);
  BoxSelectUserData *data = &mesh_data->box_data;
  const bool is_select = mesh_data->select_vert[index];
  const bool is_inside = BLI_rctf_isect_pt_v(data->rect_fl, screen_co);
  const int sel_op_result = ED_select_op_action_deselected(data->sel_op, is_select, is_inside);
  if (sel_op_result != -1) {
    mesh_data->select_vert[index] = sel_op_result == 1;
    data->is_changed = true;
  }
}
static bool do_paintvert_box_select(ViewContext *vc,
                                    wmGenericUserData *wm_userdata,
                                    const rcti *rect,
                                    const eSelectOp sel_op)
{
  using namespace blender;
  const bool use_zbuf = !XRAY_ENABLED(vc->v3d);

  Mesh *me = static_cast<Mesh *>(vc->obact->data);
  if ((me == nullptr) || (me->totvert == 0)) {
    return false;
  }

  bool changed = false;
  if (SEL_OP_USE_PRE_DESELECT(sel_op)) {
    changed |= paintvert_deselect_all_visible(vc->obact, SEL_DESELECT, false);
  }

  if (BLI_rcti_is_empty(rect)) {
    /* pass */
  }
  else if (use_zbuf) {
    EditSelectBuf_Cache *esel = static_cast<EditSelectBuf_Cache *>(wm_userdata->data);
    if (wm_userdata->data == nullptr) {
      editselect_buf_cache_init_with_generic_userdata(wm_userdata, vc, SCE_SELECT_VERTEX);
      esel = static_cast<EditSelectBuf_Cache *>(wm_userdata->data);
      esel->select_bitmap = DRW_select_buffer_bitmap_from_rect(
          vc->depsgraph, vc->region, vc->v3d, rect, nullptr);
    }
    if (esel->select_bitmap != nullptr) {
      changed |= edbm_backbuf_check_and_select_verts_obmode(me, esel, sel_op);
    }
  }
  else {
    bke::MutableAttributeAccessor attributes = me->attributes_for_write();
    bke::SpanAttributeWriter<bool> select_vert = attributes.lookup_or_add_for_write_span<bool>(
        ".select_vert", ATTR_DOMAIN_POINT);

    BoxSelectUserData_ForMeshVert data;
    data.select_vert = select_vert.span;

    view3d_userdata_boxselect_init(&data.box_data, vc, rect, sel_op);

    ED_view3d_init_mats_rv3d(vc->obact, vc->rv3d);

    meshobject_foreachScreenVert(
        vc, do_paintvert_box_select__doSelectVert, &data, V3D_PROJ_TEST_CLIP_DEFAULT);
    changed |= data.box_data.is_changed;
    select_vert.finish();
  }

  if (changed) {
    if (SEL_OP_CAN_DESELECT(sel_op)) {
      BKE_mesh_mselect_validate(me);
    }
    paintvert_flush_flags(vc->obact);
    paintvert_tag_select_update(vc->C, vc->obact);
  }
  return changed;
}

static bool do_paintface_box_select(ViewContext *vc,
                                    wmGenericUserData *wm_userdata,
                                    const rcti *rect,
                                    eSelectOp sel_op)
{
  Object *ob = vc->obact;
  Mesh *me;

  me = BKE_mesh_from_object(ob);
  if ((me == nullptr) || (me->totpoly == 0)) {
    return false;
  }

  bool changed = false;
  if (SEL_OP_USE_PRE_DESELECT(sel_op)) {
    changed |= paintface_deselect_all_visible(vc->C, vc->obact, SEL_DESELECT, false);
  }

  if (BLI_rcti_is_empty(rect)) {
    /* pass */
  }
  else {
    EditSelectBuf_Cache *esel = static_cast<EditSelectBuf_Cache *>(wm_userdata->data);
    if (wm_userdata->data == nullptr) {
      editselect_buf_cache_init_with_generic_userdata(wm_userdata, vc, SCE_SELECT_FACE);
      esel = static_cast<EditSelectBuf_Cache *>(wm_userdata->data);
      esel->select_bitmap = DRW_select_buffer_bitmap_from_rect(
          vc->depsgraph, vc->region, vc->v3d, rect, nullptr);
    }
    if (esel->select_bitmap != nullptr) {
      changed |= edbm_backbuf_check_and_select_faces_obmode(me, esel, sel_op);
    }
  }

  if (changed) {
    paintface_flush_flags(vc->C, vc->obact, true, false);
  }
  return changed;
}

static void do_nurbs_box_select__doSelect(void *userData,
                                          Nurb * /*nu*/,
                                          BPoint *bp,
                                          BezTriple *bezt,
                                          int beztindex,
                                          bool handles_visible,
                                          const float screen_co[2])
{
  BoxSelectUserData *data = static_cast<BoxSelectUserData *>(userData);

  const bool is_inside = BLI_rctf_isect_pt_v(data->rect_fl, screen_co);
  if (bp) {
    const bool is_select = bp->f1 & SELECT;
    const int sel_op_result = ED_select_op_action_deselected(data->sel_op, is_select, is_inside);
    if (sel_op_result != -1) {
      SET_FLAG_FROM_TEST(bp->f1, sel_op_result, data->select_flag);
      data->is_changed = true;
    }
  }
  else {
    if (!handles_visible) {
      /* can only be (beztindex == 1) here since handles are hidden */
      const bool is_select = bezt->f2 & SELECT;
      const int sel_op_result = ED_select_op_action_deselected(data->sel_op, is_select, is_inside);
      if (sel_op_result != -1) {
        SET_FLAG_FROM_TEST(bezt->f2, sel_op_result, data->select_flag);
        data->is_changed = true;
      }
      bezt->f1 = bezt->f3 = bezt->f2;
    }
    else {
      uint8_t *flag_p = (&bezt->f1) + beztindex;
      const bool is_select = *flag_p & SELECT;
      const int sel_op_result = ED_select_op_action_deselected(data->sel_op, is_select, is_inside);
      if (sel_op_result != -1) {
        SET_FLAG_FROM_TEST(*flag_p, sel_op_result, data->select_flag);
        data->is_changed = true;
      }
    }
  }
}
static bool do_nurbs_box_select(ViewContext *vc, const rcti *rect, const eSelectOp sel_op)
{
  const bool deselect_all = (sel_op == SEL_OP_SET);
  BoxSelectUserData data;

  view3d_userdata_boxselect_init(&data, vc, rect, sel_op);

  Curve *curve = (Curve *)vc->obedit->data;
  ListBase *nurbs = BKE_curve_editNurbs_get(curve);

  /* For deselect all, items to be selected are tagged with temp flag. Clear that first. */
  if (deselect_all) {
    BKE_nurbList_flag_set(nurbs, BEZT_FLAG_TEMP_TAG, false);
    data.select_flag = BEZT_FLAG_TEMP_TAG;
  }

  ED_view3d_init_mats_rv3d(vc->obedit, vc->rv3d); /* for foreach's screen/vert projection */
  nurbs_foreachScreenVert(vc, do_nurbs_box_select__doSelect, &data, V3D_PROJ_TEST_CLIP_DEFAULT);

  /* Deselect items that were not added to selection (indicated by temp flag). */
  if (deselect_all) {
    data.is_changed |= BKE_nurbList_flag_set_from_flag(nurbs, BEZT_FLAG_TEMP_TAG, SELECT);
  }

  BKE_curve_nurb_vert_active_validate(curve);

  return data.is_changed;
}

static void do_lattice_box_select__doSelect(void *userData, BPoint *bp, const float screen_co[2])
{
  BoxSelectUserData *data = static_cast<BoxSelectUserData *>(userData);
  const bool is_select = bp->f1 & SELECT;
  const bool is_inside = BLI_rctf_isect_pt_v(data->rect_fl, screen_co);
  const int sel_op_result = ED_select_op_action_deselected(data->sel_op, is_select, is_inside);
  if (sel_op_result != -1) {
    SET_FLAG_FROM_TEST(bp->f1, sel_op_result, SELECT);
    data->is_changed = true;
  }
}
static bool do_lattice_box_select(ViewContext *vc, const rcti *rect, const eSelectOp sel_op)
{
  BoxSelectUserData data;

  view3d_userdata_boxselect_init(&data, vc, rect, sel_op);

  if (SEL_OP_USE_PRE_DESELECT(sel_op)) {
    data.is_changed |= ED_lattice_flags_set(vc->obedit, 0);
  }

  ED_view3d_init_mats_rv3d(vc->obedit, vc->rv3d); /* for foreach's screen/vert projection */
  lattice_foreachScreenVert(
      vc, do_lattice_box_select__doSelect, &data, V3D_PROJ_TEST_CLIP_DEFAULT);

  return data.is_changed;
}

static void do_mesh_box_select__doSelectVert(void *userData,
                                             BMVert *eve,
                                             const float screen_co[2],
                                             int /*index*/)
{
  BoxSelectUserData *data = static_cast<BoxSelectUserData *>(userData);
  const bool is_select = BM_elem_flag_test(eve, BM_ELEM_SELECT);
  const bool is_inside = BLI_rctf_isect_pt_v(data->rect_fl, screen_co);
  const int sel_op_result = ED_select_op_action_deselected(data->sel_op, is_select, is_inside);
  if (sel_op_result != -1) {
    BM_vert_select_set(data->vc->em->bm, eve, sel_op_result);
    data->is_changed = true;
  }
}
struct BoxSelectUserData_ForMeshEdge {
  BoxSelectUserData *data;
  EditSelectBuf_Cache *esel;
  uint backbuf_offset;
};
/**
 * Pass 0 operates on edges when fully inside.
 */
static void do_mesh_box_select__doSelectEdge_pass0(
    void *userData, BMEdge *eed, const float screen_co_a[2], const float screen_co_b[2], int index)
{
  BoxSelectUserData_ForMeshEdge *data_for_edge = static_cast<BoxSelectUserData_ForMeshEdge *>(
      userData);
  BoxSelectUserData *data = data_for_edge->data;
  bool is_visible = true;
  if (data_for_edge->backbuf_offset) {
    uint bitmap_inedx = data_for_edge->backbuf_offset + index - 1;
    is_visible = BLI_BITMAP_TEST_BOOL(data_for_edge->esel->select_bitmap, bitmap_inedx);
  }

  const bool is_select = BM_elem_flag_test(eed, BM_ELEM_SELECT);
  const bool is_inside = (is_visible &&
                          edge_fully_inside_rect(data->rect_fl, screen_co_a, screen_co_b));
  const int sel_op_result = ED_select_op_action_deselected(data->sel_op, is_select, is_inside);
  if (sel_op_result != -1) {
    BM_edge_select_set(data->vc->em->bm, eed, sel_op_result);
    data->is_done = true;
    data->is_changed = true;
  }
}
/**
 * Pass 1 operates on edges when partially inside.
 */
static void do_mesh_box_select__doSelectEdge_pass1(
    void *userData, BMEdge *eed, const float screen_co_a[2], const float screen_co_b[2], int index)
{
  BoxSelectUserData_ForMeshEdge *data_for_edge = static_cast<BoxSelectUserData_ForMeshEdge *>(
      userData);
  BoxSelectUserData *data = data_for_edge->data;
  bool is_visible = true;
  if (data_for_edge->backbuf_offset) {
    uint bitmap_inedx = data_for_edge->backbuf_offset + index - 1;
    is_visible = BLI_BITMAP_TEST_BOOL(data_for_edge->esel->select_bitmap, bitmap_inedx);
  }

  const bool is_select = BM_elem_flag_test(eed, BM_ELEM_SELECT);
  const bool is_inside = (is_visible && edge_inside_rect(data->rect_fl, screen_co_a, screen_co_b));
  const int sel_op_result = ED_select_op_action_deselected(data->sel_op, is_select, is_inside);
  if (sel_op_result != -1) {
    BM_edge_select_set(data->vc->em->bm, eed, sel_op_result);
    data->is_changed = true;
  }
}
static void do_mesh_box_select__doSelectFace(void *userData,
                                             BMFace *efa,
                                             const float screen_co[2],
                                             int /*index*/)
{
  BoxSelectUserData *data = static_cast<BoxSelectUserData *>(userData);
  const bool is_select = BM_elem_flag_test(efa, BM_ELEM_SELECT);
  const bool is_inside = BLI_rctf_isect_pt_v(data->rect_fl, screen_co);
  const int sel_op_result = ED_select_op_action_deselected(data->sel_op, is_select, is_inside);
  if (sel_op_result != -1) {
    BM_face_select_set(data->vc->em->bm, efa, sel_op_result);
    data->is_changed = true;
  }
}
static bool do_mesh_box_select(ViewContext *vc,
                               wmGenericUserData *wm_userdata,
                               const rcti *rect,
                               const eSelectOp sel_op)
{
  BoxSelectUserData data;
  ToolSettings *ts = vc->scene->toolsettings;

  view3d_userdata_boxselect_init(&data, vc, rect, sel_op);

  if (SEL_OP_USE_PRE_DESELECT(sel_op)) {
    if (vc->em->bm->totvertsel) {
      EDBM_flag_disable_all(vc->em, BM_ELEM_SELECT);
      data.is_changed = true;
    }
  }

  /* for non zbuf projections, don't change the GL state */
  ED_view3d_init_mats_rv3d(vc->obedit, vc->rv3d);

  GPU_matrix_set(vc->rv3d->viewmat);

  const bool use_zbuf = !XRAY_FLAG_ENABLED(vc->v3d);

  EditSelectBuf_Cache *esel = static_cast<EditSelectBuf_Cache *>(wm_userdata->data);
  if (use_zbuf) {
    if (wm_userdata->data == nullptr) {
      editselect_buf_cache_init_with_generic_userdata(wm_userdata, vc, ts->selectmode);
      esel = static_cast<EditSelectBuf_Cache *>(wm_userdata->data);
      esel->select_bitmap = DRW_select_buffer_bitmap_from_rect(
          vc->depsgraph, vc->region, vc->v3d, rect, nullptr);
    }
  }

  if (ts->selectmode & SCE_SELECT_VERTEX) {
    if (use_zbuf) {
      data.is_changed |= edbm_backbuf_check_and_select_verts(
          esel, vc->depsgraph, vc->obedit, vc->em, sel_op);
    }
    else {
      mesh_foreachScreenVert(
          vc, do_mesh_box_select__doSelectVert, &data, V3D_PROJ_TEST_CLIP_DEFAULT);
    }
  }
  if (ts->selectmode & SCE_SELECT_EDGE) {
    /* Does both use_zbuf and non-use_zbuf versions (need screen cos for both) */
    struct BoxSelectUserData_ForMeshEdge cb_data {};
    cb_data.data = &data;
    cb_data.esel = use_zbuf ? esel : nullptr;
    cb_data.backbuf_offset = use_zbuf ? DRW_select_buffer_context_offset_for_object_elem(
                                            vc->depsgraph, vc->obedit, SCE_SELECT_EDGE) :
                                        0;

    const eV3DProjTest clip_flag = V3D_PROJ_TEST_CLIP_NEAR |
                                   (use_zbuf ? (eV3DProjTest)0 : V3D_PROJ_TEST_CLIP_BB);
    /* Fully inside. */
    mesh_foreachScreenEdge_clip_bb_segment(
        vc, do_mesh_box_select__doSelectEdge_pass0, &cb_data, clip_flag);
    if (data.is_done == false) {
      /* Fall back to partially inside.
       * Clip content to account for edges partially behind the view. */
      mesh_foreachScreenEdge_clip_bb_segment(vc,
                                             do_mesh_box_select__doSelectEdge_pass1,
                                             &cb_data,
                                             clip_flag | V3D_PROJ_TEST_CLIP_CONTENT_DEFAULT);
    }
  }

  if (ts->selectmode & SCE_SELECT_FACE) {
    if (use_zbuf) {
      data.is_changed |= edbm_backbuf_check_and_select_faces(
          esel, vc->depsgraph, vc->obedit, vc->em, sel_op);
    }
    else {
      mesh_foreachScreenFace(
          vc, do_mesh_box_select__doSelectFace, &data, V3D_PROJ_TEST_CLIP_DEFAULT);
    }
  }

  if (data.is_changed) {
    EDBM_selectmode_flush(vc->em);
  }
  return data.is_changed;
}

static bool do_meta_box_select(ViewContext *vc, const rcti *rect, const eSelectOp sel_op)
{
  Object *ob = vc->obedit;
  MetaBall *mb = (MetaBall *)ob->data;
  MetaElem *ml;
  int a;
  bool changed = false;

  GPUSelectResult buffer[MAXPICKELEMS];
  int hits;

  hits = view3d_opengl_select(
      vc, buffer, MAXPICKELEMS, rect, VIEW3D_SELECT_ALL, VIEW3D_SELECT_FILTER_NOP);

  if (SEL_OP_USE_PRE_DESELECT(sel_op)) {
    changed |= BKE_mball_deselect_all(mb);
  }

  int metaelem_id = 0;
  for (ml = static_cast<MetaElem *>(mb->editelems->first); ml;
       ml = ml->next, metaelem_id += 0x10000) {
    bool is_inside_radius = false;
    bool is_inside_stiff = false;

    for (a = 0; a < hits; a++) {
      const int hitresult = buffer[a].id;

      if (hitresult == -1) {
        continue;
      }

      const uint hit_object = hitresult & 0xFFFF;
      if (vc->obedit->runtime.select_id != hit_object) {
        continue;
      }

      if (metaelem_id != (hitresult & 0xFFFF0000 & ~MBALLSEL_ANY)) {
        continue;
      }

      if (hitresult & MBALLSEL_RADIUS) {
        is_inside_radius = true;
        break;
      }

      if (hitresult & MBALLSEL_STIFF) {
        is_inside_stiff = true;
        break;
      }
    }
    const int flag_prev = ml->flag;
    if (is_inside_radius) {
      ml->flag |= MB_SCALE_RAD;
    }
    if (is_inside_stiff) {
      ml->flag &= ~MB_SCALE_RAD;
    }

    const bool is_select = (ml->flag & SELECT);
    const bool is_inside = is_inside_radius || is_inside_stiff;

    const int sel_op_result = ED_select_op_action_deselected(sel_op, is_select, is_inside);
    if (sel_op_result != -1) {
      SET_FLAG_FROM_TEST(ml->flag, sel_op_result, SELECT);
    }
    changed |= (flag_prev != ml->flag);
  }

  return changed;
}

static bool do_armature_box_select(ViewContext *vc, const rcti *rect, const eSelectOp sel_op)
{
  bool changed = false;
  int a;

  GPUSelectResult buffer[MAXPICKELEMS];
  int hits;

  hits = view3d_opengl_select(
      vc, buffer, MAXPICKELEMS, rect, VIEW3D_SELECT_ALL, VIEW3D_SELECT_FILTER_NOP);

  uint bases_len = 0;
  Base **bases = BKE_view_layer_array_from_bases_in_edit_mode_unique_data(
      vc->scene, vc->view_layer, vc->v3d, &bases_len);

  if (SEL_OP_USE_PRE_DESELECT(sel_op)) {
    changed |= ED_armature_edit_deselect_all_visible_multi_ex(bases, bases_len);
  }

  for (uint base_index = 0; base_index < bases_len; base_index++) {
    Object *obedit = bases[base_index]->object;
    obedit->id.tag &= ~LIB_TAG_DOIT;

    bArmature *arm = static_cast<bArmature *>(obedit->data);
    ED_armature_ebone_listbase_temp_clear(arm->edbo);
  }

  /* first we only check points inside the border */
  for (a = 0; a < hits; a++) {
    const int select_id = buffer[a].id;
    if (select_id != -1) {
      if ((select_id & 0xFFFF0000) == 0) {
        continue;
      }

      EditBone *ebone;
      Base *base_edit = ED_armature_base_and_ebone_from_select_buffer(
          bases, bases_len, select_id, &ebone);
      ebone->temp.i |= select_id & BONESEL_ANY;
      base_edit->object->id.tag |= LIB_TAG_DOIT;
    }
  }

  for (uint base_index = 0; base_index < bases_len; base_index++) {
    Object *obedit = bases[base_index]->object;
    if (obedit->id.tag & LIB_TAG_DOIT) {
      obedit->id.tag &= ~LIB_TAG_DOIT;
      changed |= ED_armature_edit_select_op_from_tagged(static_cast<bArmature *>(obedit->data),
                                                        sel_op);
    }
  }

  MEM_freeN(bases);

  return changed;
}

/**
 * Compare result of 'GPU_select': 'GPUSelectResult',
 * needed for when we need to align with object draw-order.
 */
static int opengl_bone_select_buffer_cmp(const void *sel_a_p, const void *sel_b_p)
{
  uint sel_a = ((GPUSelectResult *)sel_a_p)->id;
  uint sel_b = ((GPUSelectResult *)sel_b_p)->id;

#ifdef __BIG_ENDIAN__
  BLI_endian_switch_uint32(&sel_a);
  BLI_endian_switch_uint32(&sel_b);
#endif

  if (sel_a < sel_b) {
    return -1;
  }
  if (sel_a > sel_b) {
    return 1;
  }
  return 0;
}

static bool do_object_box_select(bContext *C,
                                 ViewContext *vc,
                                 const rcti *rect,
                                 const eSelectOp sel_op)
{
  View3D *v3d = vc->v3d;
  int totobj = MAXPICKELEMS; /* XXX solve later */

  /* Selection buffer has bones potentially too, so we add #MAXPICKELEMS. */
  GPUSelectResult *buffer = static_cast<GPUSelectResult *>(
      MEM_mallocN((totobj + MAXPICKELEMS) * sizeof(GPUSelectResult), __func__));
  const eV3DSelectObjectFilter select_filter = ED_view3d_select_filter_from_mode(vc->scene,
                                                                                 vc->obact);
  const int hits = view3d_opengl_select(
      vc, buffer, (totobj + MAXPICKELEMS), rect, VIEW3D_SELECT_ALL, select_filter);
  BKE_view_layer_synced_ensure(vc->scene, vc->view_layer);
  LISTBASE_FOREACH (Base *, base, BKE_view_layer_object_bases_get(vc->view_layer)) {
    base->object->id.tag &= ~LIB_TAG_DOIT;
  }

  blender::Vector<Base *> bases;

  bool changed = false;
  if (SEL_OP_USE_PRE_DESELECT(sel_op)) {
    changed |= object_deselect_all_visible(vc->scene, vc->view_layer, vc->v3d);
  }

  ListBase *object_bases = BKE_view_layer_object_bases_get(vc->view_layer);
  if ((hits == -1) && !SEL_OP_USE_OUTSIDE(sel_op)) {
    goto finally;
  }

  LISTBASE_FOREACH (Base *, base, object_bases) {
    if (BASE_SELECTABLE(v3d, base)) {
      if ((base->object->runtime.select_id & 0x0000FFFF) != 0) {
        bases.append(base);
      }
    }
  }

  /* The draw order doesn't always match the order we populate the engine, see: #51695. */
  qsort(buffer, hits, sizeof(GPUSelectResult), opengl_bone_select_buffer_cmp);

  for (const GPUSelectResult *buf_iter = buffer, *buf_end = buf_iter + hits; buf_iter < buf_end;
       buf_iter++) {
    bPoseChannel *pchan_dummy;
    Base *base = ED_armature_base_and_pchan_from_select_buffer(
        bases.data(), bases.size(), buf_iter->id, &pchan_dummy);
    if (base != nullptr) {
      base->object->id.tag |= LIB_TAG_DOIT;
    }
  }

  for (Base *base = static_cast<Base *>(object_bases->first); base && hits; base = base->next) {
    if (BASE_SELECTABLE(v3d, base)) {
      const bool is_select = base->flag & BASE_SELECTED;
      const bool is_inside = base->object->id.tag & LIB_TAG_DOIT;
      const int sel_op_result = ED_select_op_action_deselected(sel_op, is_select, is_inside);
      if (sel_op_result != -1) {
        ED_object_base_select(base, sel_op_result ? BA_SELECT : BA_DESELECT);
        changed = true;
      }
    }
  }

finally:

  MEM_freeN(buffer);

  if (changed) {
    DEG_id_tag_update(&vc->scene->id, ID_RECALC_SELECT);
    WM_event_add_notifier(C, NC_SCENE | ND_OB_SELECT, vc->scene);
  }
  return changed;
}

static bool do_pose_box_select(bContext *C,
                               ViewContext *vc,
                               const rcti *rect,
                               const eSelectOp sel_op)
{
  blender::Vector<Base *> bases = do_pose_tag_select_op_prepare(vc);

  int totobj = MAXPICKELEMS; /* XXX solve later */

  /* Selection buffer has bones potentially too, so add #MAXPICKELEMS. */
  GPUSelectResult *buffer = static_cast<GPUSelectResult *>(
      MEM_mallocN((totobj + MAXPICKELEMS) * sizeof(GPUSelectResult), __func__));
  const eV3DSelectObjectFilter select_filter = ED_view3d_select_filter_from_mode(vc->scene,
                                                                                 vc->obact);
  const int hits = view3d_opengl_select(
      vc, buffer, (totobj + MAXPICKELEMS), rect, VIEW3D_SELECT_ALL, select_filter);
  /*
   * NOTE(@theeth): Regarding the logic use here.
   * The buffer and #ListBase have the same relative order, which makes the selection
   * very simple. Loop through both data sets at the same time, if the color
   * is the same as the object, we have a hit and can move to the next color
   * and object pair, if not, just move to the next object,
   * keeping the same color until we have a hit. */

  if (hits > 0) {
    /* no need to loop if there's no hit */

    /* The draw order doesn't always match the order we populate the engine, see: #51695. */
    qsort(buffer, hits, sizeof(GPUSelectResult), opengl_bone_select_buffer_cmp);

    for (const GPUSelectResult *buf_iter = buffer, *buf_end = buf_iter + hits; buf_iter < buf_end;
         buf_iter++) {
      Bone *bone;
      Base *base = ED_armature_base_and_bone_from_select_buffer(
          bases.data(), bases.size(), buf_iter->id, &bone);

      if (base == nullptr) {
        continue;
      }

      /* Loop over contiguous bone hits for 'base'. */
      for (; buf_iter != buf_end; buf_iter++) {
        /* should never fail */
        if (bone != nullptr) {
          base->object->id.tag |= LIB_TAG_DOIT;
          bone->flag |= BONE_DONE;
        }

        /* Select the next bone if we're not switching bases. */
        if (buf_iter + 1 != buf_end) {
          const GPUSelectResult *col_next = buf_iter + 1;
          if ((base->object->runtime.select_id & 0x0000FFFF) != (col_next->id & 0x0000FFFF)) {
            break;
          }
          if (base->object->pose != nullptr) {
            const uint hit_bone = (col_next->id & ~BONESEL_ANY) >> 16;
            bPoseChannel *pchan = static_cast<bPoseChannel *>(
                BLI_findlink(&base->object->pose->chanbase, hit_bone));
            bone = pchan ? pchan->bone : nullptr;
          }
          else {
            bone = nullptr;
          }
        }
      }
    }
  }

  const bool changed_multi = do_pose_tag_select_op_exec(bases, sel_op);
  if (changed_multi) {
    DEG_id_tag_update(&vc->scene->id, ID_RECALC_SELECT);
    WM_event_add_notifier(C, NC_SCENE | ND_OB_SELECT, vc->scene);
  }

  MEM_freeN(buffer);

  return changed_multi;
}

static int view3d_box_select_exec(bContext *C, wmOperator *op)
{
  using namespace blender;
  Depsgraph *depsgraph = CTX_data_ensure_evaluated_depsgraph(C);
  ViewContext vc;
  rcti rect;
  bool changed_multi = false;

  wmGenericUserData wm_userdata_buf = {nullptr, nullptr, false};
  wmGenericUserData *wm_userdata = &wm_userdata_buf;

  view3d_operator_needs_opengl(C);
  BKE_object_update_select_id(CTX_data_main(C));

  /* setup view context for argument to callbacks */
  ED_view3d_viewcontext_init(C, &vc, depsgraph);

  eSelectOp sel_op = static_cast<eSelectOp>(RNA_enum_get(op->ptr, "mode"));
  WM_operator_properties_border_to_rcti(op, &rect);

  if (vc.obedit) {
    FOREACH_OBJECT_IN_MODE_BEGIN (
        vc.scene, vc.view_layer, vc.v3d, vc.obedit->type, vc.obedit->mode, ob_iter) {
      ED_view3d_viewcontext_init_object(&vc, ob_iter);
      bool changed = false;

      switch (vc.obedit->type) {
        case OB_MESH:
          vc.em = BKE_editmesh_from_object(vc.obedit);
          changed = do_mesh_box_select(&vc, wm_userdata, &rect, sel_op);
          if (changed) {
            DEG_id_tag_update(static_cast<ID *>(vc.obedit->data), ID_RECALC_SELECT);
            WM_event_add_notifier(C, NC_GEOM | ND_SELECT, vc.obedit->data);
          }
          break;
        case OB_CURVES_LEGACY:
        case OB_SURF:
          changed = do_nurbs_box_select(&vc, &rect, sel_op);
          if (changed) {
            DEG_id_tag_update(static_cast<ID *>(vc.obedit->data), ID_RECALC_SELECT);
            WM_event_add_notifier(C, NC_GEOM | ND_SELECT, vc.obedit->data);
          }
          break;
        case OB_MBALL:
          changed = do_meta_box_select(&vc, &rect, sel_op);
          if (changed) {
            DEG_id_tag_update(static_cast<ID *>(vc.obedit->data), ID_RECALC_SELECT);
            WM_event_add_notifier(C, NC_GEOM | ND_SELECT, vc.obedit->data);
          }
          break;
        case OB_ARMATURE:
          changed = do_armature_box_select(&vc, &rect, sel_op);
          if (changed) {
            DEG_id_tag_update(&vc.obedit->id, ID_RECALC_SELECT);
            WM_event_add_notifier(C, NC_OBJECT | ND_BONE_SELECT, vc.obedit);
            ED_outliner_select_sync_from_edit_bone_tag(C);
          }
          break;
        case OB_LATTICE:
          changed = do_lattice_box_select(&vc, &rect, sel_op);
          if (changed) {
            DEG_id_tag_update(static_cast<ID *>(vc.obedit->data), ID_RECALC_SELECT);
            WM_event_add_notifier(C, NC_GEOM | ND_SELECT, vc.obedit->data);
          }
          break;
        case OB_CURVES: {
          Curves &curves_id = *static_cast<Curves *>(vc.obedit->data);
          bke::CurvesGeometry &curves = curves_id.geometry.wrap();
          changed = ed::curves::select_box(
              vc, curves, eAttrDomain(curves_id.selection_domain), rect, sel_op);
          if (changed) {
            /* Use #ID_RECALC_GEOMETRY instead of #ID_RECALC_SELECT because it is handled as a
             * generic attribute for now. */
            DEG_id_tag_update(static_cast<ID *>(vc.obedit->data), ID_RECALC_GEOMETRY);
            WM_event_add_notifier(C, NC_GEOM | ND_DATA, vc.obedit->data);
          }
          break;
        }
        default:
          BLI_assert_msg(0, "box select on incorrect object type");
          break;
      }
      changed_multi |= changed;
    }
    FOREACH_OBJECT_IN_MODE_END;
  }
  else { /* No edit-mode, unified for bones and objects. */
    if (vc.obact && BKE_paint_select_face_test(vc.obact)) {
      changed_multi = do_paintface_box_select(&vc, wm_userdata, &rect, sel_op);
    }
    else if (vc.obact && BKE_paint_select_vert_test(vc.obact)) {
      changed_multi = do_paintvert_box_select(&vc, wm_userdata, &rect, sel_op);
    }
    else if (vc.obact && vc.obact->mode & OB_MODE_PARTICLE_EDIT) {
      changed_multi = PE_box_select(C, &rect, sel_op);
    }
    else if (vc.obact && vc.obact->mode & OB_MODE_POSE) {
      changed_multi = do_pose_box_select(C, &vc, &rect, sel_op);
      if (changed_multi) {
        ED_outliner_select_sync_from_pose_bone_tag(C);
      }
    }
    else { /* object mode with none active */
      changed_multi = do_object_box_select(C, &vc, &rect, sel_op);
      if (changed_multi) {
        ED_outliner_select_sync_from_object_tag(C);
      }
    }
  }

  WM_generic_user_data_free(wm_userdata);

  if (changed_multi) {
    return OPERATOR_FINISHED;
  }
  return OPERATOR_CANCELLED;
}

void VIEW3D_OT_select_box(wmOperatorType *ot)
{
  /* identifiers */
  ot->name = "Box Select";
  ot->description = "Select items using box selection";
  ot->idname = "VIEW3D_OT_select_box";

  /* api callbacks */
  ot->invoke = WM_gesture_box_invoke;
  ot->exec = view3d_box_select_exec;
  ot->modal = WM_gesture_box_modal;
  ot->poll = view3d_selectable_data;
  ot->cancel = WM_gesture_box_cancel;

  /* flags */
  ot->flag = OPTYPE_UNDO;

  /* rna */
  WM_operator_properties_gesture_box(ot);
  WM_operator_properties_select_operation(ot);
}

/** \} */

/* -------------------------------------------------------------------- */
/** \name Circle Select
 * \{ */

struct CircleSelectUserData {
  ViewContext *vc;
  bool select;
  int mval[2];
  float mval_fl[2];
  float radius;
  float radius_squared;
  eBezTriple_Flag select_flag;

  /* runtime */
  bool is_changed;
};

static void view3d_userdata_circleselect_init(CircleSelectUserData *r_data,
                                              ViewContext *vc,
                                              const bool select,
                                              const int mval[2],
                                              const float rad)
{
  r_data->vc = vc;
  r_data->select = select;
  copy_v2_v2_int(r_data->mval, mval);
  r_data->mval_fl[0] = mval[0];
  r_data->mval_fl[1] = mval[1];

  r_data->radius = rad;
  r_data->radius_squared = rad * rad;

  /* SELECT by default, but can be changed if needed (only few cases use and respect this). */
  r_data->select_flag = (eBezTriple_Flag)SELECT;

  /* runtime */
  r_data->is_changed = false;
}

static void mesh_circle_doSelectVert(void *userData,
                                     BMVert *eve,
                                     const float screen_co[2],
                                     int /*index*/)
{
  CircleSelectUserData *data = static_cast<CircleSelectUserData *>(userData);

  if (len_squared_v2v2(data->mval_fl, screen_co) <= data->radius_squared) {
    BM_vert_select_set(data->vc->em->bm, eve, data->select);
    data->is_changed = true;
  }
}
static void mesh_circle_doSelectEdge(void *userData,
                                     BMEdge *eed,
                                     const float screen_co_a[2],
                                     const float screen_co_b[2],
                                     int /*index*/)
{
  CircleSelectUserData *data = static_cast<CircleSelectUserData *>(userData);

  if (edge_inside_circle(data->mval_fl, data->radius, screen_co_a, screen_co_b)) {
    BM_edge_select_set(data->vc->em->bm, eed, data->select);
    data->is_changed = true;
  }
}
static void mesh_circle_doSelectFace(void *userData,
                                     BMFace *efa,
                                     const float screen_co[2],
                                     int /*index*/)
{
  CircleSelectUserData *data = static_cast<CircleSelectUserData *>(userData);

  if (len_squared_v2v2(data->mval_fl, screen_co) <= data->radius_squared) {
    BM_face_select_set(data->vc->em->bm, efa, data->select);
    data->is_changed = true;
  }
}

static bool mesh_circle_select(ViewContext *vc,
                               wmGenericUserData *wm_userdata,
                               eSelectOp sel_op,
                               const int mval[2],
                               float rad)
{
  ToolSettings *ts = vc->scene->toolsettings;
  CircleSelectUserData data;
  vc->em = BKE_editmesh_from_object(vc->obedit);

  bool changed = false;
  if (SEL_OP_USE_PRE_DESELECT(sel_op)) {
    if (vc->em->bm->totvertsel) {
      EDBM_flag_disable_all(vc->em, BM_ELEM_SELECT);
      vc->em->bm->totvertsel = 0;
      vc->em->bm->totedgesel = 0;
      vc->em->bm->totfacesel = 0;
      changed = true;
    }
  }
  const bool select = (sel_op != SEL_OP_SUB);

  ED_view3d_init_mats_rv3d(vc->obedit, vc->rv3d); /* for foreach's screen/vert projection */

  view3d_userdata_circleselect_init(&data, vc, select, mval, rad);

  const bool use_zbuf = !XRAY_FLAG_ENABLED(vc->v3d);

  if (use_zbuf) {
    if (wm_userdata->data == nullptr) {
      editselect_buf_cache_init_with_generic_userdata(wm_userdata, vc, ts->selectmode);
    }
  }
  EditSelectBuf_Cache *esel = static_cast<EditSelectBuf_Cache *>(wm_userdata->data);

  if (use_zbuf) {
    if (esel->select_bitmap == nullptr) {
      esel->select_bitmap = DRW_select_buffer_bitmap_from_circle(
          vc->depsgraph, vc->region, vc->v3d, mval, int(rad + 1.0f), nullptr);
    }
  }

  if (ts->selectmode & SCE_SELECT_VERTEX) {
    if (use_zbuf) {
      if (esel->select_bitmap != nullptr) {
        changed |= edbm_backbuf_check_and_select_verts(
            esel, vc->depsgraph, vc->obedit, vc->em, select ? SEL_OP_ADD : SEL_OP_SUB);
      }
    }
    else {
      mesh_foreachScreenVert(vc, mesh_circle_doSelectVert, &data, V3D_PROJ_TEST_CLIP_DEFAULT);
    }
  }

  if (ts->selectmode & SCE_SELECT_EDGE) {
    if (use_zbuf) {
      if (esel->select_bitmap != nullptr) {
        changed |= edbm_backbuf_check_and_select_edges(
            esel, vc->depsgraph, vc->obedit, vc->em, select ? SEL_OP_ADD : SEL_OP_SUB);
      }
    }
    else {
      mesh_foreachScreenEdge_clip_bb_segment(
          vc,
          mesh_circle_doSelectEdge,
          &data,
          (V3D_PROJ_TEST_CLIP_NEAR | V3D_PROJ_TEST_CLIP_BB | V3D_PROJ_TEST_CLIP_CONTENT_DEFAULT));
    }
  }

  if (ts->selectmode & SCE_SELECT_FACE) {
    if (use_zbuf) {
      if (esel->select_bitmap != nullptr) {
        changed |= edbm_backbuf_check_and_select_faces(
            esel, vc->depsgraph, vc->obedit, vc->em, select ? SEL_OP_ADD : SEL_OP_SUB);
      }
    }
    else {
      mesh_foreachScreenFace(vc, mesh_circle_doSelectFace, &data, V3D_PROJ_TEST_CLIP_DEFAULT);
    }
  }

  changed |= data.is_changed;

  if (changed) {
    BM_mesh_select_mode_flush_ex(
        vc->em->bm, vc->em->selectmode, BM_SELECT_LEN_FLUSH_RECALC_NOTHING);
  }
  return changed;
}

static bool paint_facesel_circle_select(ViewContext *vc,
                                        wmGenericUserData *wm_userdata,
                                        const eSelectOp sel_op,
                                        const int mval[2],
                                        float rad)
{
  BLI_assert(ELEM(sel_op, SEL_OP_SET, SEL_OP_ADD, SEL_OP_SUB));
  Object *ob = vc->obact;
  Mesh *me = static_cast<Mesh *>(ob->data);

  bool changed = false;
  if (SEL_OP_USE_PRE_DESELECT(sel_op)) {
    /* flush selection at the end */
    changed |= paintface_deselect_all_visible(vc->C, ob, SEL_DESELECT, false);
  }

  if (wm_userdata->data == nullptr) {
    editselect_buf_cache_init_with_generic_userdata(wm_userdata, vc, SCE_SELECT_FACE);
  }

  {
    EditSelectBuf_Cache *esel = static_cast<EditSelectBuf_Cache *>(wm_userdata->data);
    esel->select_bitmap = DRW_select_buffer_bitmap_from_circle(
        vc->depsgraph, vc->region, vc->v3d, mval, int(rad + 1.0f), nullptr);
    if (esel->select_bitmap != nullptr) {
      changed |= edbm_backbuf_check_and_select_faces_obmode(me, esel, sel_op);
      MEM_freeN(esel->select_bitmap);
      esel->select_bitmap = nullptr;
    }
  }

  if (changed) {
    paintface_flush_flags(vc->C, ob, true, false);
  }
  return changed;
}

struct CircleSelectUserData_ForMeshVert {
  CircleSelectUserData circle_data;
  blender::MutableSpan<bool> select_vert;
};
static void paint_vertsel_circle_select_doSelectVert(void *userData,
                                                     const float screen_co[2],
                                                     int index)
{
  CircleSelectUserData_ForMeshVert *mesh_data = static_cast<CircleSelectUserData_ForMeshVert *>(
      userData);
  CircleSelectUserData *data = &mesh_data->circle_data;

  if (len_squared_v2v2(data->mval_fl, screen_co) <= data->radius_squared) {
    mesh_data->select_vert[index] = data->select;
    data->is_changed = true;
  }
}
static bool paint_vertsel_circle_select(ViewContext *vc,
                                        wmGenericUserData *wm_userdata,
                                        const eSelectOp sel_op,
                                        const int mval[2],
                                        float rad)
{
  using namespace blender;
  BLI_assert(ELEM(sel_op, SEL_OP_SET, SEL_OP_ADD, SEL_OP_SUB));
  const bool use_zbuf = !XRAY_ENABLED(vc->v3d);
  Object *ob = vc->obact;
  Mesh *me = static_cast<Mesh *>(ob->data);
  /* CircleSelectUserData data = {nullptr}; */ /* UNUSED */

  bool changed = false;
  if (SEL_OP_USE_PRE_DESELECT(sel_op)) {
    /* Flush selection at the end. */
    changed |= paintvert_deselect_all_visible(ob, SEL_DESELECT, false);
  }

  const bool select = (sel_op != SEL_OP_SUB);

  if (use_zbuf) {
    if (wm_userdata->data == nullptr) {
      editselect_buf_cache_init_with_generic_userdata(wm_userdata, vc, SCE_SELECT_VERTEX);
    }
  }

  if (use_zbuf) {
    EditSelectBuf_Cache *esel = static_cast<EditSelectBuf_Cache *>(wm_userdata->data);
    esel->select_bitmap = DRW_select_buffer_bitmap_from_circle(
        vc->depsgraph, vc->region, vc->v3d, mval, int(rad + 1.0f), nullptr);
    if (esel->select_bitmap != nullptr) {
      changed |= edbm_backbuf_check_and_select_verts_obmode(me, esel, sel_op);
      MEM_freeN(esel->select_bitmap);
      esel->select_bitmap = nullptr;
    }
  }
  else {
    bke::MutableAttributeAccessor attributes = me->attributes_for_write();
    bke::SpanAttributeWriter<bool> select_vert = attributes.lookup_or_add_for_write_span<bool>(
        ".select_vert", ATTR_DOMAIN_POINT);

    CircleSelectUserData_ForMeshVert data;
    data.select_vert = select_vert.span;

    ED_view3d_init_mats_rv3d(vc->obact, vc->rv3d); /* for foreach's screen/vert projection */

    view3d_userdata_circleselect_init(&data.circle_data, vc, select, mval, rad);
    meshobject_foreachScreenVert(
        vc, paint_vertsel_circle_select_doSelectVert, &data, V3D_PROJ_TEST_CLIP_DEFAULT);
    changed |= data.circle_data.is_changed;
    select_vert.finish();
  }

  if (changed) {
    if (sel_op == SEL_OP_SUB) {
      BKE_mesh_mselect_validate(me);
    }
    paintvert_flush_flags(ob);
    paintvert_tag_select_update(vc->C, ob);
  }
  return changed;
}

static void nurbscurve_circle_doSelect(void *userData,
                                       Nurb * /*nu*/,
                                       BPoint *bp,
                                       BezTriple *bezt,
                                       int beztindex,
                                       bool /*handles_visible*/,
                                       const float screen_co[2])
{
  CircleSelectUserData *data = static_cast<CircleSelectUserData *>(userData);

  if (len_squared_v2v2(data->mval_fl, screen_co) <= data->radius_squared) {
    if (bp) {
      SET_FLAG_FROM_TEST(bp->f1, data->select, data->select_flag);
    }
    else {
      if (beztindex == 0) {
        SET_FLAG_FROM_TEST(bezt->f1, data->select, data->select_flag);
      }
      else if (beztindex == 1) {
        SET_FLAG_FROM_TEST(bezt->f2, data->select, data->select_flag);
      }
      else {
        SET_FLAG_FROM_TEST(bezt->f3, data->select, data->select_flag);
      }
    }
    data->is_changed = true;
  }
}
static bool nurbscurve_circle_select(ViewContext *vc,
                                     const eSelectOp sel_op,
                                     const int mval[2],
                                     float rad)
{
  const bool select = (sel_op != SEL_OP_SUB);
  const bool deselect_all = (sel_op == SEL_OP_SET);
  CircleSelectUserData data;

  view3d_userdata_circleselect_init(&data, vc, select, mval, rad);

  Curve *curve = (Curve *)vc->obedit->data;
  ListBase *nurbs = BKE_curve_editNurbs_get(curve);

  /* For deselect all, items to be selected are tagged with temp flag. Clear that first. */
  if (deselect_all) {
    BKE_nurbList_flag_set(nurbs, BEZT_FLAG_TEMP_TAG, false);
    data.select_flag = BEZT_FLAG_TEMP_TAG;
  }

  ED_view3d_init_mats_rv3d(vc->obedit, vc->rv3d); /* for foreach's screen/vert projection */
  nurbs_foreachScreenVert(vc, nurbscurve_circle_doSelect, &data, V3D_PROJ_TEST_CLIP_DEFAULT);

  /* Deselect items that were not added to selection (indicated by temp flag). */
  if (deselect_all) {
    data.is_changed |= BKE_nurbList_flag_set_from_flag(nurbs, BEZT_FLAG_TEMP_TAG, SELECT);
  }

  BKE_curve_nurb_vert_active_validate(static_cast<Curve *>(vc->obedit->data));

  return data.is_changed;
}

static void latticecurve_circle_doSelect(void *userData, BPoint *bp, const float screen_co[2])
{
  CircleSelectUserData *data = static_cast<CircleSelectUserData *>(userData);

  if (len_squared_v2v2(data->mval_fl, screen_co) <= data->radius_squared) {
    bp->f1 = data->select ? (bp->f1 | SELECT) : (bp->f1 & ~SELECT);
    data->is_changed = true;
  }
}
static bool lattice_circle_select(ViewContext *vc,
                                  const eSelectOp sel_op,
                                  const int mval[2],
                                  float rad)
{
  CircleSelectUserData data;
  const bool select = (sel_op != SEL_OP_SUB);

  view3d_userdata_circleselect_init(&data, vc, select, mval, rad);

  if (SEL_OP_USE_PRE_DESELECT(sel_op)) {
    data.is_changed |= ED_lattice_flags_set(vc->obedit, 0);
  }
  ED_view3d_init_mats_rv3d(vc->obedit, vc->rv3d); /* for foreach's screen/vert projection */

  lattice_foreachScreenVert(vc, latticecurve_circle_doSelect, &data, V3D_PROJ_TEST_CLIP_DEFAULT);

  return data.is_changed;
}

/**
 * \note logic is shared with the edit-bone case, see #armature_circle_doSelectJoint.
 */
static bool pchan_circle_doSelectJoint(void *userData,
                                       bPoseChannel *pchan,
                                       const float screen_co[2])
{
  CircleSelectUserData *data = static_cast<CircleSelectUserData *>(userData);

  if (len_squared_v2v2(data->mval_fl, screen_co) <= data->radius_squared) {
    if (data->select) {
      pchan->bone->flag |= BONE_SELECTED;
    }
    else {
      pchan->bone->flag &= ~BONE_SELECTED;
    }
    return true;
  }
  return false;
}
static void do_circle_select_pose__doSelectBone(void *userData,
                                                bPoseChannel *pchan,
                                                const float screen_co_a[2],
                                                const float screen_co_b[2])
{
  CircleSelectUserData *data = static_cast<CircleSelectUserData *>(userData);
  bArmature *arm = static_cast<bArmature *>(data->vc->obact->data);
  if (!PBONE_SELECTABLE(arm, pchan->bone)) {
    return;
  }

  bool is_point_done = false;
  int points_proj_tot = 0;

  /* Project head location to screen-space. */
  if (screen_co_a[0] != IS_CLIPPED) {
    points_proj_tot++;
    if (pchan_circle_doSelectJoint(data, pchan, screen_co_a)) {
      is_point_done = true;
    }
  }

  /* Project tail location to screen-space. */
  if (screen_co_b[0] != IS_CLIPPED) {
    points_proj_tot++;
    if (pchan_circle_doSelectJoint(data, pchan, screen_co_b)) {
      is_point_done = true;
    }
  }

  /* check if the head and/or tail is in the circle
   * - the call to check also does the selection already
   */

  /* only if the endpoints didn't get selected, deal with the middle of the bone too
   * It works nicer to only do this if the head or tail are not in the circle,
   * otherwise there is no way to circle select joints alone */
  if ((is_point_done == false) && (points_proj_tot == 2) &&
      edge_inside_circle(data->mval_fl, data->radius, screen_co_a, screen_co_b)) {
    if (data->select) {
      pchan->bone->flag |= BONE_SELECTED;
    }
    else {
      pchan->bone->flag &= ~BONE_SELECTED;
    }
    data->is_changed = true;
  }

  data->is_changed |= is_point_done;
}
static bool pose_circle_select(ViewContext *vc,
                               const eSelectOp sel_op,
                               const int mval[2],
                               float rad)
{
  BLI_assert(ELEM(sel_op, SEL_OP_SET, SEL_OP_ADD, SEL_OP_SUB));
  CircleSelectUserData data;
  const bool select = (sel_op != SEL_OP_SUB);

  view3d_userdata_circleselect_init(&data, vc, select, mval, rad);

  if (SEL_OP_USE_PRE_DESELECT(sel_op)) {
    data.is_changed |= ED_pose_deselect_all(vc->obact, SEL_DESELECT, false);
  }

  ED_view3d_init_mats_rv3d(vc->obact, vc->rv3d); /* for foreach's screen/vert projection */

  /* Treat bones as clipped segments (no joints). */
  pose_foreachScreenBone(vc,
                         do_circle_select_pose__doSelectBone,
                         &data,
                         V3D_PROJ_TEST_CLIP_DEFAULT | V3D_PROJ_TEST_CLIP_CONTENT_DEFAULT);

  if (data.is_changed) {
    ED_pose_bone_select_tag_update(vc->obact);
  }
  return data.is_changed;
}

/**
 * \note logic is shared with the pose-bone case, see #pchan_circle_doSelectJoint.
 */
static bool armature_circle_doSelectJoint(void *userData,
                                          EditBone *ebone,
                                          const float screen_co[2],
                                          bool head)
{
  CircleSelectUserData *data = static_cast<CircleSelectUserData *>(userData);

  if (len_squared_v2v2(data->mval_fl, screen_co) <= data->radius_squared) {
    if (head) {
      if (data->select) {
        ebone->flag |= BONE_ROOTSEL;
      }
      else {
        ebone->flag &= ~BONE_ROOTSEL;
      }
    }
    else {
      if (data->select) {
        ebone->flag |= BONE_TIPSEL;
      }
      else {
        ebone->flag &= ~BONE_TIPSEL;
      }
    }
    return true;
  }
  return false;
}
static void do_circle_select_armature__doSelectBone(void *userData,
                                                    EditBone *ebone,
                                                    const float screen_co_a[2],
                                                    const float screen_co_b[2])
{
  CircleSelectUserData *data = static_cast<CircleSelectUserData *>(userData);
  const bArmature *arm = static_cast<const bArmature *>(data->vc->obedit->data);
  if (!(data->select ? EBONE_SELECTABLE(arm, ebone) : EBONE_VISIBLE(arm, ebone))) {
    return;
  }

  /* When true, ignore in the next pass. */
  ebone->temp.i = false;

  bool is_point_done = false;
  bool is_edge_done = false;
  int points_proj_tot = 0;

  /* Project head location to screen-space. */
  if (screen_co_a[0] != IS_CLIPPED) {
    points_proj_tot++;
    if (armature_circle_doSelectJoint(data, ebone, screen_co_a, true)) {
      is_point_done = true;
    }
  }

  /* Project tail location to screen-space. */
  if (screen_co_b[0] != IS_CLIPPED) {
    points_proj_tot++;
    if (armature_circle_doSelectJoint(data, ebone, screen_co_b, false)) {
      is_point_done = true;
    }
  }

  /* check if the head and/or tail is in the circle
   * - the call to check also does the selection already
   */

  /* only if the endpoints didn't get selected, deal with the middle of the bone too
   * It works nicer to only do this if the head or tail are not in the circle,
   * otherwise there is no way to circle select joints alone */
  if ((is_point_done == false) && (points_proj_tot == 2) &&
      edge_inside_circle(data->mval_fl, data->radius, screen_co_a, screen_co_b)) {
    SET_FLAG_FROM_TEST(ebone->flag, data->select, BONE_SELECTED | BONE_TIPSEL | BONE_ROOTSEL);
    is_edge_done = true;
    data->is_changed = true;
  }

  if (is_point_done || is_edge_done) {
    ebone->temp.i = true;
  }

  data->is_changed |= is_point_done;
}
static void do_circle_select_armature__doSelectBone_clip_content(void *userData,
                                                                 EditBone *ebone,
                                                                 const float screen_co_a[2],
                                                                 const float screen_co_b[2])
{
  CircleSelectUserData *data = static_cast<CircleSelectUserData *>(userData);
  bArmature *arm = static_cast<bArmature *>(data->vc->obedit->data);

  if (!(data->select ? EBONE_SELECTABLE(arm, ebone) : EBONE_VISIBLE(arm, ebone))) {
    return;
  }

  /* Set in the first pass, needed so circle select prioritizes joints. */
  if (ebone->temp.i != 0) {
    return;
  }

  if (edge_inside_circle(data->mval_fl, data->radius, screen_co_a, screen_co_b)) {
    SET_FLAG_FROM_TEST(ebone->flag, data->select, BONE_SELECTED | BONE_TIPSEL | BONE_ROOTSEL);
    data->is_changed = true;
  }
}
static bool armature_circle_select(ViewContext *vc,
                                   const eSelectOp sel_op,
                                   const int mval[2],
                                   float rad)
{
  CircleSelectUserData data;
  bArmature *arm = static_cast<bArmature *>(vc->obedit->data);

  const bool select = (sel_op != SEL_OP_SUB);

  view3d_userdata_circleselect_init(&data, vc, select, mval, rad);

  if (SEL_OP_USE_PRE_DESELECT(sel_op)) {
    data.is_changed |= ED_armature_edit_deselect_all_visible(vc->obedit);
  }

  ED_view3d_init_mats_rv3d(vc->obedit, vc->rv3d);

  /* Operate on fully visible (non-clipped) points. */
  armature_foreachScreenBone(
      vc, do_circle_select_armature__doSelectBone, &data, V3D_PROJ_TEST_CLIP_DEFAULT);

  /* Operate on bones as segments clipped to the viewport bounds
   * (needed to handle bones with both points outside the view).
   * A separate pass is needed since clipped coordinates can't be used for selecting joints. */
  armature_foreachScreenBone(vc,
                             do_circle_select_armature__doSelectBone_clip_content,
                             &data,
                             V3D_PROJ_TEST_CLIP_DEFAULT | V3D_PROJ_TEST_CLIP_CONTENT_DEFAULT);

  if (data.is_changed) {
    ED_armature_edit_sync_selection(arm->edbo);
    ED_armature_edit_validate_active(arm);
    WM_main_add_notifier(NC_OBJECT | ND_BONE_SELECT, vc->obedit);
  }
  return data.is_changed;
}

static void do_circle_select_mball__doSelectElem(void *userData,
                                                 MetaElem *ml,
                                                 const float screen_co[2])
{
  CircleSelectUserData *data = static_cast<CircleSelectUserData *>(userData);

  if (len_squared_v2v2(data->mval_fl, screen_co) <= data->radius_squared) {
    if (data->select) {
      ml->flag |= SELECT;
    }
    else {
      ml->flag &= ~SELECT;
    }
    data->is_changed = true;
  }
}
static bool mball_circle_select(ViewContext *vc,
                                const eSelectOp sel_op,
                                const int mval[2],
                                float rad)
{
  CircleSelectUserData data;

  const bool select = (sel_op != SEL_OP_SUB);

  view3d_userdata_circleselect_init(&data, vc, select, mval, rad);

  if (SEL_OP_USE_PRE_DESELECT(sel_op)) {
    data.is_changed |= BKE_mball_deselect_all(static_cast<MetaBall *>(vc->obedit->data));
  }

  ED_view3d_init_mats_rv3d(vc->obedit, vc->rv3d);

  mball_foreachScreenElem(
      vc, do_circle_select_mball__doSelectElem, &data, V3D_PROJ_TEST_CLIP_DEFAULT);
  return data.is_changed;
}

/**
 * Callbacks for circle selection in Editmode
 */
static bool obedit_circle_select(bContext *C,
                                 ViewContext *vc,
                                 wmGenericUserData *wm_userdata,
                                 const eSelectOp sel_op,
                                 const int mval[2],
                                 float rad)
{
  using namespace blender;
  bool changed = false;
  BLI_assert(ELEM(sel_op, SEL_OP_SET, SEL_OP_ADD, SEL_OP_SUB));
  switch (vc->obedit->type) {
    case OB_MESH:
      changed = mesh_circle_select(vc, wm_userdata, sel_op, mval, rad);
      break;
    case OB_CURVES_LEGACY:
    case OB_SURF:
      changed = nurbscurve_circle_select(vc, sel_op, mval, rad);
      break;
    case OB_LATTICE:
      changed = lattice_circle_select(vc, sel_op, mval, rad);
      break;
    case OB_ARMATURE:
      changed = armature_circle_select(vc, sel_op, mval, rad);
      if (changed) {
        ED_outliner_select_sync_from_edit_bone_tag(C);
      }
      break;
    case OB_MBALL:
      changed = mball_circle_select(vc, sel_op, mval, rad);
      break;
    case OB_CURVES: {
      Curves &curves_id = *static_cast<Curves *>(vc->obedit->data);
      bke::CurvesGeometry &curves = curves_id.geometry.wrap();
      changed = ed::curves::select_circle(
          *vc, curves, eAttrDomain(curves_id.selection_domain), mval, rad, sel_op);
      if (changed) {
        /* Use #ID_RECALC_GEOMETRY instead of #ID_RECALC_SELECT because it is handled as a
         * generic attribute for now. */
        DEG_id_tag_update(static_cast<ID *>(vc->obedit->data), ID_RECALC_GEOMETRY);
        WM_event_add_notifier(C, NC_GEOM | ND_DATA, vc->obedit->data);
      }
      break;
    }

    default:
      BLI_assert(0);
      break;
  }

  if (changed) {
    DEG_id_tag_update(static_cast<ID *>(vc->obact->data), ID_RECALC_SELECT);
    WM_main_add_notifier(NC_GEOM | ND_SELECT, vc->obact->data);
  }
  return changed;
}

static bool object_circle_select(ViewContext *vc,
                                 const eSelectOp sel_op,
                                 const int mval[2],
                                 float rad)
{
  BLI_assert(ELEM(sel_op, SEL_OP_SET, SEL_OP_ADD, SEL_OP_SUB));
  Scene *scene = vc->scene;
  ViewLayer *view_layer = vc->view_layer;
  View3D *v3d = vc->v3d;

  const float radius_squared = rad * rad;
  const float mval_fl[2] = {float(mval[0]), float(mval[1])};

  bool changed = false;
  if (SEL_OP_USE_PRE_DESELECT(sel_op)) {
    changed |= object_deselect_all_visible(vc->scene, vc->view_layer, vc->v3d);
  }
  const bool select = (sel_op != SEL_OP_SUB);
  const int select_flag = select ? BASE_SELECTED : 0;
  BKE_view_layer_synced_ensure(scene, view_layer);
  LISTBASE_FOREACH (Base *, base, BKE_view_layer_object_bases_get(view_layer)) {
    if (BASE_SELECTABLE(v3d, base) && ((base->flag & BASE_SELECTED) != select_flag)) {
      float screen_co[2];
      if (ED_view3d_project_float_global(vc->region,
                                         base->object->object_to_world[3],
                                         screen_co,
                                         V3D_PROJ_TEST_CLIP_DEFAULT) == V3D_PROJ_RET_OK) {
        if (len_squared_v2v2(mval_fl, screen_co) <= radius_squared) {
          ED_object_base_select(base, select ? BA_SELECT : BA_DESELECT);
          changed = true;
        }
      }
    }
  }

  return changed;
}

/* not a real operator, only for circle test */
static void view3d_circle_select_recalc(void *user_data)
{
  bContext *C = static_cast<bContext *>(user_data);
  Object *obedit_active = CTX_data_edit_object(C);

  if (obedit_active) {
    switch (obedit_active->type) {
      case OB_MESH: {
        ViewContext vc;
        em_setup_viewcontext(C, &vc);
        FOREACH_OBJECT_IN_MODE_BEGIN (
            vc.scene, vc.view_layer, vc.v3d, vc.obact->type, vc.obact->mode, ob_iter) {
          ED_view3d_viewcontext_init_object(&vc, ob_iter);
          BM_mesh_select_mode_flush_ex(
              vc.em->bm, vc.em->selectmode, BM_SELECT_LEN_FLUSH_RECALC_ALL);
        }
        FOREACH_OBJECT_IN_MODE_END;
        break;
      }

      default: {
        /* TODO: investigate if this is needed for other object types. */
        CTX_data_ensure_evaluated_depsgraph(C);
        break;
      }
    }
  }
}

static int view3d_circle_select_modal(bContext *C, wmOperator *op, const wmEvent *event)
{
  int result = WM_gesture_circle_modal(C, op, event);
  if (result & OPERATOR_FINISHED) {
    view3d_circle_select_recalc(C);
  }
  return result;
}

static void view3d_circle_select_cancel(bContext *C, wmOperator *op)
{
  WM_gesture_circle_cancel(C, op);
  view3d_circle_select_recalc(C);
}

static int view3d_circle_select_exec(bContext *C, wmOperator *op)
{
  Depsgraph *depsgraph = CTX_data_ensure_evaluated_depsgraph(C);
  ViewContext vc;
  const int radius = RNA_int_get(op->ptr, "radius");
  const int mval[2] = {RNA_int_get(op->ptr, "x"), RNA_int_get(op->ptr, "y")};

  /* Allow each selection type to allocate their own data that's used between executions. */
  wmGesture *gesture = static_cast<wmGesture *>(op->customdata); /* nullptr when non-modal. */
  wmGenericUserData wm_userdata_buf = {nullptr, nullptr, false};
  wmGenericUserData *wm_userdata = gesture ? &gesture->user_data : &wm_userdata_buf;

  const eSelectOp sel_op = ED_select_op_modal(
      static_cast<eSelectOp>(RNA_enum_get(op->ptr, "mode")), WM_gesture_is_modal_first(gesture));

  ED_view3d_viewcontext_init(C, &vc, depsgraph);

  Object *obact = vc.obact;
  Object *obedit = vc.obedit;

  if (obedit || BKE_paint_select_elem_test(obact) || (obact && (obact->mode & OB_MODE_POSE))) {
    view3d_operator_needs_opengl(C);
    if (obedit == nullptr) {
      BKE_object_update_select_id(CTX_data_main(C));
    }

    FOREACH_OBJECT_IN_MODE_BEGIN (
        vc.scene, vc.view_layer, vc.v3d, obact->type, obact->mode, ob_iter) {
      ED_view3d_viewcontext_init_object(&vc, ob_iter);

      obact = vc.obact;
      obedit = vc.obedit;

      if (obedit) {
        obedit_circle_select(C, &vc, wm_userdata, sel_op, mval, float(radius));
      }
      else if (BKE_paint_select_face_test(obact)) {
        paint_facesel_circle_select(&vc, wm_userdata, sel_op, mval, float(radius));
      }
      else if (BKE_paint_select_vert_test(obact)) {
        paint_vertsel_circle_select(&vc, wm_userdata, sel_op, mval, float(radius));
      }
      else if (obact->mode & OB_MODE_POSE) {
        pose_circle_select(&vc, sel_op, mval, float(radius));
        ED_outliner_select_sync_from_pose_bone_tag(C);
      }
      else {
        BLI_assert(0);
      }
    }
    FOREACH_OBJECT_IN_MODE_END;
  }
  else if (obact && (obact->mode & OB_MODE_PARTICLE_EDIT)) {
    if (PE_circle_select(C, wm_userdata, sel_op, mval, float(radius))) {
      return OPERATOR_FINISHED;
    }
    return OPERATOR_CANCELLED;
  }
  else if (obact && obact->mode & OB_MODE_SCULPT) {
    return OPERATOR_CANCELLED;
  }
  else {
    if (object_circle_select(&vc, sel_op, mval, float(radius))) {
      DEG_id_tag_update(&vc.scene->id, ID_RECALC_SELECT);
      WM_event_add_notifier(C, NC_SCENE | ND_OB_SELECT, vc.scene);

      ED_outliner_select_sync_from_object_tag(C);
    }
  }

  /* Otherwise this is freed by the gesture. */
  if (wm_userdata == &wm_userdata_buf) {
    WM_generic_user_data_free(wm_userdata);
  }
  else {
    EditSelectBuf_Cache *esel = static_cast<EditSelectBuf_Cache *>(wm_userdata->data);
    if (esel && esel->select_bitmap) {
      MEM_freeN(esel->select_bitmap);
      esel->select_bitmap = nullptr;
    }
  }

  return OPERATOR_FINISHED;
}

void VIEW3D_OT_select_circle(wmOperatorType *ot)
{
  ot->name = "Circle Select";
  ot->description = "Select items using circle selection";
  ot->idname = "VIEW3D_OT_select_circle";

  ot->invoke = WM_gesture_circle_invoke;
  ot->modal = view3d_circle_select_modal;
  ot->exec = view3d_circle_select_exec;
  ot->poll = view3d_selectable_data;
  ot->cancel = view3d_circle_select_cancel;
  ot->get_name = ED_select_circle_get_name;

  /* flags */
  ot->flag = OPTYPE_UNDO;

  /* properties */
  WM_operator_properties_gesture_circle(ot);
  WM_operator_properties_select_operation_simple(ot);
}

/** \} */<|MERGE_RESOLUTION|>--- conflicted
+++ resolved
@@ -3088,15 +3088,6 @@
   Object *obedit = CTX_data_edit_object(C);
   Object *obact = CTX_data_active_object(C);
 
-<<<<<<< HEAD
-  if (obact && obact->type == OB_GPENCIL_LEGACY &&
-      GPENCIL_NON_WEIGHT_MODE((bGPdata *)obact->data)) {
-    /* Prevent acting on Grease Pencil (when not in object mode or weight paint mode),
-     * it implements its own selection operator in other modes. We might still fall trough
-     * to here (because that operator uses OPERATOR_PASS_THROUGH to make tweak work)
-     * but if we don't stop here code below assumes we are in object mode it might falsely
-     * toggle object selection. Alternatively, this could be put in the poll function instead. */
-=======
   if (obact && obact->type == OB_GPENCIL_LEGACY && GPENCIL_ANY_MODE((bGPdata *)obact->data) &&
       (BKE_object_pose_armature_get_with_wpaint_check(obact) == nullptr)) {
     /* Prevent acting on Grease Pencil (when not in object mode -- or not in weight-paint + pose
@@ -3104,7 +3095,6 @@
      * trough to here (because that operator uses OPERATOR_PASS_THROUGH to make tweak work) but if
      * we don't stop here code below assumes we are in object mode it might falsely toggle object
      * selection. Alternatively, this could be put in the poll function instead. */
->>>>>>> b647c2b8
     return OPERATOR_PASS_THROUGH | OPERATOR_CANCELLED;
   }
 
