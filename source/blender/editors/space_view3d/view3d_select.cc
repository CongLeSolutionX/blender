--- conflicted
+++ resolved
@@ -1188,8 +1188,8 @@
   GreasePencil &grease_pencil = *static_cast<GreasePencil *>(vc->obedit->data);
 
   /* Get selection domain from tool settings. */
-<<<<<<< HEAD
-  const eAttrDomain selection_domain = ED_grease_pencil_selection_domain_get(vc->C);
+  const eAttrDomain selection_domain = ED_grease_pencil_selection_domain_get(
+      vc->scene->toolsettings);
   const bool segment_mode = ED_grease_pencil_segment_selection_mode(vc->C);
 
   /* In segment mode, we expand the point selection to segments after the selection has changed.
@@ -1199,10 +1199,6 @@
   if (segment_mode) {
     curves_2d = ed::greasepencil::editable_strokes_in_2d_space_get(vc, &grease_pencil);
   }
-=======
-  const eAttrDomain selection_domain = ED_grease_pencil_selection_domain_get(
-      vc->scene->toolsettings);
->>>>>>> 57fddca9
 
   bool changed = false;
   grease_pencil.foreach_editable_drawing(
@@ -3206,13 +3202,9 @@
       });
 
   /* Get selection domain from tool settings. */
-<<<<<<< HEAD
-  const eAttrDomain selection_domain = ED_grease_pencil_selection_domain_get(C);
-  const bool segment_mode = ED_grease_pencil_segment_selection_mode(C);
-=======
   const eAttrDomain selection_domain = ED_grease_pencil_selection_domain_get(
       vc.scene->toolsettings);
->>>>>>> 57fddca9
+  const bool segment_mode = ED_grease_pencil_segment_selection_mode(C);
 
   const ClosestGreasePencilDrawing closest = threading::parallel_reduce(
       drawings.index_range(),
@@ -3249,20 +3241,9 @@
   if (params.deselect_all || params.sel_op == SEL_OP_SET) {
     threading::parallel_for(drawings.index_range(), 1L, [&](const IndexRange range) {
       for (const int i : range) {
-<<<<<<< HEAD
-        bke::CurvesGeometry &curves = drawings[i]->strokes_for_write();
-        if (ed::curves::has_anything_selected(curves)) {
-          bke::GSpanAttributeWriter selection = ed::curves::ensure_selection_attribute(
-              curves, selection_domain, CD_PROP_BOOL);
-          ed::curves::fill_selection_false(selection.span);
-          selection.finish();
-
-          deselected = true;
-=======
         bke::CurvesGeometry &curves = drawings[i]->geometry.wrap();
         if (!ed::curves::has_anything_selected(curves)) {
           continue;
->>>>>>> 57fddca9
         }
         bke::GSpanAttributeWriter selection = ed::curves::ensure_selection_attribute(
             curves, selection_domain, CD_PROP_BOOL);
@@ -3328,9 +3309,9 @@
   {
     /* Prevent acting on Grease Pencil (when not in object mode -- or not in weight-paint + pose
      * selection), it implements its own selection operator in other modes. We might still fall
-     * trough to here (because that operator uses OPERATOR_PASS_THROUGH to make tweak work) but
-     * if we don't stop here code below assumes we are in object mode it might falsely toggle
-     * object selection. Alternatively, this could be put in the poll function instead. */
+     * trough to here (because that operator uses OPERATOR_PASS_THROUGH to make tweak work) but if
+     * we don't stop here code below assumes we are in object mode it might falsely toggle object
+     * selection. Alternatively, this could be put in the poll function instead. */
     return OPERATOR_PASS_THROUGH | OPERATOR_CANCELLED;
   }
 
@@ -4254,8 +4235,7 @@
   GreasePencil &grease_pencil = *static_cast<GreasePencil *>(vc->obedit->data);
 
   /* Get selection domain from tool settings. */
-<<<<<<< HEAD
-  const eAttrDomain selection_domain = ED_grease_pencil_selection_domain_get(vc->C);
+  const eAttrDomain selection_domain = ED_grease_pencil_selection_domain_get(scene->toolsettings);
   const bool segment_mode = ED_grease_pencil_segment_selection_mode(vc->C);
 
   /* In segment mode, we expand the point selection to segments after the selection has changed.
@@ -4265,17 +4245,13 @@
   if (segment_mode) {
     curves_2d = ed::greasepencil::editable_strokes_in_2d_space_get(vc, &grease_pencil);
   }
-=======
-  const eAttrDomain selection_domain = ED_grease_pencil_selection_domain_get(scene->toolsettings);
->>>>>>> 57fddca9
 
   bool changed = false;
   grease_pencil.foreach_editable_drawing(
       scene->r.cfra, [&](const int layer_index, blender::bke::greasepencil::Drawing &drawing) {
         bke::crazyspace::GeometryDeformation deformation =
             bke::crazyspace::get_evaluated_grease_pencil_drawing_deformation(
-<<<<<<< HEAD
-                ob_eval, *vc->obedit, drawing_index);
+                ob_eval, *vc->obedit, layer_index);
 
         /* In segment mode, store the pre-change point selection. */
         Array<bool> selection_before;
@@ -4300,15 +4276,6 @@
               selection_before, curves, drawing_index_2d, &curves_2d);
         }
         drawing_index_2d++;
-=======
-                ob_eval, *vc->obedit, layer_index);
-        changed |= ed::curves::select_box(*vc,
-                                          drawing.strokes_for_write(),
-                                          deformation.positions,
-                                          selection_domain,
-                                          *rect,
-                                          sel_op);
->>>>>>> 57fddca9
       });
 
   if (changed) {
@@ -5142,8 +5109,8 @@
   GreasePencil &grease_pencil = *static_cast<GreasePencil *>(vc->obedit->data);
 
   /* Get selection domain from tool settings. */
-<<<<<<< HEAD
-  const eAttrDomain selection_domain = ED_grease_pencil_selection_domain_get(vc->C);
+  const eAttrDomain selection_domain = ED_grease_pencil_selection_domain_get(
+      vc->scene->toolsettings);
   const bool segment_mode = ED_grease_pencil_segment_selection_mode(vc->C);
 
   /* In segment mode, we expand the point selection to segments after the selection has changed.
@@ -5153,10 +5120,6 @@
   if (segment_mode) {
     curves_2d = ed::greasepencil::editable_strokes_in_2d_space_get(vc, &grease_pencil);
   }
-=======
-  const eAttrDomain selection_domain = ED_grease_pencil_selection_domain_get(
-      vc->scene->toolsettings);
->>>>>>> 57fddca9
 
   bool changed = false;
   grease_pencil.foreach_editable_drawing(
@@ -5174,12 +5137,12 @@
         bke::CurvesGeometry &curves = drawing.strokes_for_write();
 
         const bool selection_changed = ed::curves::select_circle(*vc,
-                                                                 drawing.strokes_for_write(),
-                                                                 deformation.positions,
-                                                                 selection_domain,
-                                                                 int2(mval),
-                                                                 rad,
-                                                                 sel_op);
+                                                                curves,
+                                                                deformation.positions,
+                                                                selection_domain,
+                                                                int2(mval),
+                                                                rad,
+                                                                sel_op);
         changed |= selection_changed;
 
         /* In segment mode, expand the changed point selection to segments. */
