--- conflicted
+++ resolved
@@ -138,12 +138,8 @@
   vctrl->ctx_v3d = v3d;
   vctrl->ctx_rv3d = rv3d;
 
-<<<<<<< HEAD
-  vctrl->use_parent_root = v3d->camera->transflag & OB_TRANSFORM_ADJUST_ROOT_PARENT_FOR_VIEW_LOCK;
-=======
   vctrl->use_parent_root = v3d->camera != NULL &&
                            v3d->camera->transflag & OB_TRANSFORM_ADJUST_ROOT_PARENT_FOR_VIEW_LOCK;
->>>>>>> 29fb12da
 
   vctrl->persp_backup = rv3d->persp;
   vctrl->dist_backup = rv3d->dist;
