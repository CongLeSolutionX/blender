--- conflicted
+++ resolved
@@ -8433,13 +8433,8 @@
 					/* uses darker active color for non-active + selected */
 					theme_id = TH_GROUP_ACTIVE;
 
-<<<<<<< HEAD
 					if (sl->basact != base) {
-						theme_shade = -16;
-=======
-					if (scene->basact != base) {
 						theme_shade = -32;
->>>>>>> 4d124418
 					}
 				}
 				else {
