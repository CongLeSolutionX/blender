--- conflicted
+++ resolved
@@ -148,17 +148,14 @@
       return std::make_unique<TreeElementParticleSystem>(
           legacy_te, *psys_data->object, *psys_data->psys);
     }
-<<<<<<< HEAD
     case TSE_CONSTRAINT_BASE:
       return std::make_unique<TreeElementConstraintBase>(legacy_te, *static_cast<Object *>(idv));
     case TSE_CONSTRAINT: {
       ConstraintElementCreateData *con_data = static_cast<ConstraintElementCreateData *>(idv);
       return std::make_unique<TreeElementConstraint>(legacy_te, *con_data->object, *con_data->con);
     }
-=======
     case TSE_POSE_BASE:
       return std::make_unique<TreeElementPoseBase>(legacy_te, *static_cast<Object *>(idv));
->>>>>>> 485c98cc
     case TSE_POSEGRP_BASE:
       return std::make_unique<TreeElementPoseGroupBase>(legacy_te, *static_cast<Object *>(idv));
     case TSE_POSEGRP: {
