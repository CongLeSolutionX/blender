--- conflicted
+++ resolved
@@ -147,20 +147,18 @@
       return std::make_unique<TreeElementParticleSystem>(
           legacy_te, *psys_data->object, *psys_data->psys);
     }
-<<<<<<< HEAD
     case TSE_CONSTRAINT_BASE:
       return std::make_unique<TreeElementConstraintBase>(legacy_te, *static_cast<Object *>(idv));
     case TSE_CONSTRAINT: {
       ConstraintElementCreateData *con_data = static_cast<ConstraintElementCreateData *>(idv);
       return std::make_unique<TreeElementConstraint>(legacy_te, *con_data->object, *con_data->con);
-=======
+    }
     case TSE_POSEGRP_BASE:
       return std::make_unique<TreeElementPoseGroupBase>(legacy_te, *static_cast<Object *>(idv));
     case TSE_POSEGRP: {
       PoseGroupElementCreateData *posegrp_data = static_cast<PoseGroupElementCreateData *>(idv);
       return std::make_unique<TreeElementPoseGroup>(
           legacy_te, *posegrp_data->object, *posegrp_data->agrp);
->>>>>>> deb4aa88
     }
     default:
       break;
