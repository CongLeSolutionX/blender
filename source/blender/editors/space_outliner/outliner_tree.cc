/* SPDX-FileCopyrightText: 2004 Blender Foundation
 *
 * SPDX-License-Identifier: GPL-2.0-or-later */

/** \file
 * \ingroup spoutliner
 */

#include <cmath>
#include <cstring>

#include "MEM_guardedalloc.h"

#include "DNA_collection_types.h"

#include "BLI_blenlib.h"
#include "BLI_fnmatch.h"
#include "BLI_listbase.h"
#include "BLI_mempool.h"
#include "BLI_utildefines.h"

#include "BKE_layer.h"
#include "BKE_main.h"
#include "BKE_modifier.h"
#include "BKE_outliner_treehash.hh"

#include "ED_screen.hh"

#include "UI_interface.hh"

#include "outliner_intern.hh"
#include "tree/common.hh"
#include "tree/tree_display.hh"
#include "tree/tree_element.hh"
#include "tree/tree_element_overrides.hh"

#ifdef WIN32
#  include "BLI_math_base.h" /* M_PI */
#endif

namespace blender::ed::outliner {

/* prototypes */
static int outliner_exclude_filter_get(const SpaceOutliner *space_outliner);

/* -------------------------------------------------------------------- */
/** \name Persistent Data
 * \{ */

static void outliner_storage_cleanup(SpaceOutliner *space_outliner)
{
  BLI_mempool *ts = space_outliner->treestore;

  if (ts) {
    TreeStoreElem *tselem;
    int unused = 0;

    /* each element used once, for ID blocks with more users to have each a treestore */
    BLI_mempool_iter iter;

    BLI_mempool_iternew(ts, &iter);
    while ((tselem = static_cast<TreeStoreElem *>(BLI_mempool_iterstep(&iter)))) {
      tselem->used = 0;
    }

    /* cleanup only after reading file or undo step, and always for
     * RNA data-blocks view in order to save memory */
    if (space_outliner->storeflag & SO_TREESTORE_CLEANUP) {
      space_outliner->storeflag &= ~SO_TREESTORE_CLEANUP;

      BLI_mempool_iternew(ts, &iter);
      while ((tselem = static_cast<TreeStoreElem *>(BLI_mempool_iterstep(&iter)))) {
        if (tselem->id == nullptr) {
          unused++;
        }
      }

      if (unused) {
        if (BLI_mempool_len(ts) == unused) {
          BLI_mempool_destroy(ts);
          space_outliner->treestore = nullptr;
          space_outliner->runtime->tree_hash = nullptr;
        }
        else {
          TreeStoreElem *tsenew;
          BLI_mempool *new_ts = BLI_mempool_create(
              sizeof(TreeStoreElem), BLI_mempool_len(ts) - unused, 512, BLI_MEMPOOL_ALLOW_ITER);
          BLI_mempool_iternew(ts, &iter);
          while ((tselem = static_cast<TreeStoreElem *>(BLI_mempool_iterstep(&iter)))) {
            if (tselem->id) {
              tsenew = static_cast<TreeStoreElem *>(BLI_mempool_alloc(new_ts));
              *tsenew = *tselem;
            }
          }
          BLI_mempool_destroy(ts);
          space_outliner->treestore = new_ts;
          if (space_outliner->runtime->tree_hash) {
            /* update hash table to fix broken pointers */
            space_outliner->runtime->tree_hash->rebuild_from_treestore(*space_outliner->treestore);
          }
        }
      }
    }
    else if (space_outliner->runtime->tree_hash) {
      space_outliner->runtime->tree_hash->clear_used();
    }
  }
}

static void check_persistent(
    SpaceOutliner *space_outliner, TreeElement *te, ID *id, short type, short nr)
{
  if (space_outliner->treestore == nullptr) {
    /* If treestore was not created in `readfile.cc`, create it here. */
    space_outliner->treestore = BLI_mempool_create(
        sizeof(TreeStoreElem), 1, 512, BLI_MEMPOOL_ALLOW_ITER);
  }
  if (space_outliner->runtime->tree_hash == nullptr) {
    space_outliner->runtime->tree_hash = treehash::TreeHash::create_from_treestore(
        *space_outliner->treestore);
  }

  /* find any unused tree element in treestore and mark it as used
   * (note that there may be multiple unused elements in case of linked objects) */
  TreeStoreElem *tselem = space_outliner->runtime->tree_hash->lookup_unused(type, nr, id);
  if (tselem) {
    te->store_elem = tselem;
    tselem->used = 1;
    return;
  }

  /* add 1 element to treestore */
  tselem = static_cast<TreeStoreElem *>(BLI_mempool_alloc(space_outliner->treestore));
  tselem->type = type;
  tselem->nr = type ? nr : 0;
  tselem->id = id;
  tselem->used = 0;
  tselem->flag = TSE_CLOSED;
  te->store_elem = tselem;
  space_outliner->runtime->tree_hash->add_element(*tselem);
}

/** \} */

/* -------------------------------------------------------------------- */
/** \name Tree Management
 * \{ */

void outliner_free_tree(ListBase *tree)
{
  LISTBASE_FOREACH_MUTABLE (TreeElement *, element, tree) {
    outliner_free_tree_element(element, tree);
  }
}

void outliner_cleanup_tree(SpaceOutliner *space_outliner)
{
  outliner_free_tree(&space_outliner->tree);
  outliner_storage_cleanup(space_outliner);
}

void outliner_free_tree_element(TreeElement *element, ListBase *parent_subtree)
{
  BLI_assert(BLI_findindex(parent_subtree, element) > -1);
  BLI_remlink(parent_subtree, element);

  outliner_free_tree(&element->subtree);

  if (element->flag & TE_FREE_NAME) {
    MEM_freeN((void *)element->name);
  }
  element->abstract_element = nullptr;
  MEM_delete(element);
}

/* ********************************************************* */

/* -------------------------------------------------------- */

bool outliner_requires_rebuild_on_select_or_active_change(const SpaceOutliner *space_outliner)
{
  int exclude_flags = outliner_exclude_filter_get(space_outliner);
  /* Need to rebuild tree to re-apply filter if select/active changed while filtering based on
   * select/active. */
  return exclude_flags & (SO_FILTER_OB_STATE_SELECTED | SO_FILTER_OB_STATE_ACTIVE);
}

#ifdef WITH_FREESTYLE
static void outliner_add_line_styles(SpaceOutliner *space_outliner,
                                     ListBase *lb,
                                     Scene *sce,
                                     TreeElement *te)
{
  ViewLayer *view_layer;
  FreestyleLineSet *lineset;

  for (view_layer = sce->view_layers.first; view_layer; view_layer = view_layer->next) {
    for (lineset = view_layer->freestyle_config.linesets.first; lineset; lineset = lineset->next) {
      FreestyleLineStyle *linestyle = lineset->linestyle;
      if (linestyle) {
        linestyle->id.tag |= LIB_TAG_DOIT;
      }
    }
  }
  for (view_layer = sce->view_layers.first; view_layer; view_layer = view_layer->next) {
    for (lineset = view_layer->freestyle_config.linesets.first; lineset; lineset = lineset->next) {
      FreestyleLineStyle *linestyle = lineset->linestyle;
      if (linestyle) {
        if (!(linestyle->id.tag & LIB_TAG_DOIT)) {
          continue;
        }
        linestyle->id.tag &= ~LIB_TAG_DOIT;
        outliner_add_element(space_outliner, lb, linestyle, te, TSE_SOME_ID, 0);
      }
    }
  }
}
#endif

TreeElement *outliner_add_element(SpaceOutliner *space_outliner,
                                  ListBase *lb,
                                  void *idv,
                                  TreeElement *parent,
                                  short type,
                                  short index,
                                  const bool expand)
{
  ID *id = static_cast<ID *>(idv);

  if (ELEM(type, TSE_RNA_STRUCT, TSE_RNA_PROPERTY, TSE_RNA_ARRAY_ELEM)) {
    id = ((PointerRNA *)idv)->owner_id;
    if (!id) {
      id = static_cast<ID *>(((PointerRNA *)idv)->data);
    }
  }
  else if (type == TSE_GP_LAYER) {
    /* idv is the layer itself */
    id = TREESTORE(parent)->id;
  }
  else if (ELEM(type, TSE_GENERIC_LABEL)) {
    id = nullptr;
  }
  else if (ELEM(type, TSE_LIBRARY_OVERRIDE, TSE_LIBRARY_OVERRIDE_OPERATION)) {
    id = &static_cast<TreeElementOverridesData *>(idv)->id;
  }
  else if (type == TSE_BONE) {
    id = static_cast<BoneElementCreateData *>(idv)->armature_id;
  }
  else if (type == TSE_EBONE) {
    id = static_cast<EditBoneElementCreateData *>(idv)->armature_id;
  }
  else if (type == TSE_GPENCIL_EFFECT) {
    id = &static_cast<GPencilEffectElementCreateData *>(idv)->object->id;
  }
  else if (type == TSE_DEFGROUP) {
    id = &static_cast<DeformGroupElementCreateData *>(idv)->object->id;
  }
  else if (type == TSE_LINKED_PSYS) {
    id = &static_cast<ParticleSystemElementCreateData *>(idv)->object->id;
  }
  else if (type == TSE_POSEGRP) {
    id = &static_cast<PoseGroupElementCreateData *>(idv)->object->id;
  }
  else if (type == TSE_R_LAYER) {
    id = &static_cast<ViewLayerElementCreateData *>(idv)->scene->id;
  }

  /* exceptions */
  if (ELEM(type, TSE_ID_BASE, TSE_GENERIC_LABEL)) {
    /* pass */
  }
  else if (id == nullptr) {
    return nullptr;
  }

  if (type == TSE_SOME_ID) {
    /* Real ID, ensure we do not get non-outliner ID types here... */
    BLI_assert(TREESTORE_ID_TYPE(id));
  }

  TreeElement *te = MEM_new<TreeElement>(__func__);
  /* add to the visual tree */
  BLI_addtail(lb, te);
  /* add to the storage */
  check_persistent(space_outliner, te, id, type, index);
  TreeStoreElem *tselem = TREESTORE(te);

  /* if we are searching for something expand to see child elements */
  if (SEARCHING_OUTLINER(space_outliner)) {
    tselem->flag |= TSE_CHILDSEARCH;
  }

  te->parent = parent;
  te->index = index; /* For data arrays. */

  /* New inheritance based element representation. Not all element types support this yet,
   * eventually it should replace #TreeElement entirely. */
  te->abstract_element = AbstractTreeElement::createFromType(type, *te, idv);
  if (te->abstract_element) {
    /* Element types ported to the new design are expected to have their name set at this point! */
    BLI_assert(te->name != nullptr);
  }

  if (ELEM(type, TSE_SEQUENCE, TSE_SEQ_STRIP, TSE_SEQUENCE_DUP)) {
    /* pass */
  }
  else if (ELEM(type, TSE_RNA_STRUCT, TSE_RNA_PROPERTY, TSE_RNA_ARRAY_ELEM)) {
    /* pass */
  }
  else if (ELEM(type, TSE_ANIM_DATA, TSE_NLA, TSE_NLA_TRACK, TSE_DRIVER_BASE)) {
    /* pass */
  }
  else if (type == TSE_GP_LAYER) {
    /* pass */
  }
  else if (ELEM(type, TSE_LAYER_COLLECTION, TSE_SCENE_COLLECTION_BASE, TSE_VIEW_COLLECTION_BASE)) {
    /* pass */
  }
  else if (ELEM(type, TSE_ID_BASE, TSE_GENERIC_LABEL)) {
    /* pass */
  }
  else if (ELEM(type, TSE_BONE, TSE_EBONE)) {
    /* pass */
  }
  else if (ELEM(type, TSE_GPENCIL_EFFECT_BASE, TSE_GPENCIL_EFFECT)) {
    /* pass */
  }
  else if (ELEM(type, TSE_DEFGROUP, TSE_DEFGROUP_BASE)) {
    /* pass */
  }
  else if (type == TSE_LINKED_PSYS) {
    /* pass */
  }
<<<<<<< HEAD
  else if (type == TSE_POSE_BASE) {
=======
  else if (ELEM(type, TSE_POSEGRP, TSE_POSEGRP_BASE)) {
>>>>>>> cf566634
    /* pass */
  }
  else if (ELEM(type, TSE_R_LAYER, TSE_R_LAYER_BASE)) {
    /* pass */
  }
  else if (type == TSE_SOME_ID) {
    if (!te->abstract_element) {
      BLI_assert_msg(0, "Expected this ID type to be ported to new Outliner tree-element design");
    }
  }
  else if (ELEM(type,
                TSE_LIBRARY_OVERRIDE_BASE,
                TSE_LIBRARY_OVERRIDE,
                TSE_LIBRARY_OVERRIDE_OPERATION))
  {
    if (!te->abstract_element) {
      BLI_assert_msg(0,
                     "Expected override types to be ported to new Outliner tree-element design");
    }
  }
  else {
    /* Other cases must be caught above. */
    BLI_assert(TSE_IS_REAL_ID(tselem));

    /* The new type design sets the name already, don't override that here. We need to figure out
     * how to deal with the idcode for non-TSE_SOME_ID types still. Some rely on it... */
    if (!te->abstract_element) {
      te->name = id->name + 2; /* Default, can be overridden by Library or non-ID data. */
    }
    te->idcode = GS(id->name);
  }

  if (!expand) {
    /* Pass */
  }
  else if (te->abstract_element) {
    tree_element_expand(*te->abstract_element, *space_outliner);
  }
  else if (ELEM(type,
                TSE_ANIM_DATA,
                TSE_BONE,
                TSE_DRIVER_BASE,
                TSE_EBONE,
                TSE_LINKED_PSYS,
                TSE_NLA,
                TSE_NLA_ACTION,
                TSE_NLA_TRACK,
                TSE_GP_LAYER,
                TSE_RNA_STRUCT,
                TSE_RNA_PROPERTY,
                TSE_RNA_ARRAY_ELEM,
                TSE_SEQUENCE,
                TSE_SEQ_STRIP,
                TSE_SEQUENCE_DUP,
                TSE_GENERIC_LABEL) ||
           ELEM(type,
                TSE_DEFGROUP,
                TSE_DEFGROUP_BASE,
                TSE_GPENCIL_EFFECT,
                TSE_GPENCIL_EFFECT_BASE,
<<<<<<< HEAD
                TSE_POSE_BASE,
=======
                TSE_POSEGRP,
                TSE_POSEGRP_BASE,
>>>>>>> cf566634
                TSE_R_LAYER,
                TSE_R_LAYER_BASE))
  {
    BLI_assert_msg(false, "Element type should already use new AbstractTreeElement design");
  }

  return te;
}

/* ======================================================= */

BLI_INLINE void outliner_add_collection_init(TreeElement *te, Collection *collection)
{
  te->name = BKE_collection_ui_name_get(collection);
  te->directdata = collection;
}

BLI_INLINE void outliner_add_collection_objects(SpaceOutliner *space_outliner,
                                                ListBase *tree,
                                                Collection *collection,
                                                TreeElement *parent)
{
  LISTBASE_FOREACH (CollectionObject *, cob, &collection->gobject) {
    outliner_add_element(space_outliner, tree, cob->ob, parent, TSE_SOME_ID, 0);
  }
}

TreeElement *outliner_add_collection_recursive(SpaceOutliner *space_outliner,
                                               Collection *collection,
                                               TreeElement *ten)
{
  outliner_add_collection_init(ten, collection);

  LISTBASE_FOREACH (CollectionChild *, child, &collection->children) {
    outliner_add_element(
        space_outliner, &ten->subtree, &child->collection->id, ten, TSE_SOME_ID, 0);
  }

  if (space_outliner->outlinevis != SO_SCENES) {
    outliner_add_collection_objects(space_outliner, &ten->subtree, collection, ten);
  }

  return ten;
}

/** \} */

/* ======================================================= */
/* Generic Tree Building helpers - order these are called is top to bottom */

/* -------------------------------------------------------------------- */
/** \name Tree Sorting Helper
 * \{ */

struct tTreeSort {
  TreeElement *te;
  ID *id;
  const char *name;
  short idcode;
};

/* alphabetical comparator, trying to put objects first */
static int treesort_alpha_ob(const void *v1, const void *v2)
{
  const tTreeSort *x1 = static_cast<const tTreeSort *>(v1);
  const tTreeSort *x2 = static_cast<const tTreeSort *>(v2);

  /* first put objects last (hierarchy) */
  int comp = (x1->idcode == ID_OB);
  if (x2->idcode == ID_OB) {
    comp += 2;
  }

  if (comp == 1) {
    return 1;
  }
  if (comp == 2) {
    return -1;
  }
  if (comp == 3) {
    /* Among objects first come the ones in the collection, followed by the ones not on it.
     * This way we can have the dashed lines in a separate style connecting the former. */
    if ((x1->te->flag & TE_CHILD_NOT_IN_COLLECTION) != (x2->te->flag & TE_CHILD_NOT_IN_COLLECTION))
    {
      return (x1->te->flag & TE_CHILD_NOT_IN_COLLECTION) ? 1 : -1;
    }

    comp = BLI_strcasecmp_natural(x1->name, x2->name);

    if (comp > 0) {
      return 1;
    }
    if (comp < 0) {
      return -1;
    }
    return 0;
  }
  return 0;
}

/* Move children that are not in the collection to the end of the list. */
static int treesort_child_not_in_collection(const void *v1, const void *v2)
{
  const tTreeSort *x1 = static_cast<const tTreeSort *>(v1);
  const tTreeSort *x2 = static_cast<const tTreeSort *>(v2);

  /* Among objects first come the ones in the collection, followed by the ones not on it.
   * This way we can have the dashed lines in a separate style connecting the former. */
  if ((x1->te->flag & TE_CHILD_NOT_IN_COLLECTION) != (x2->te->flag & TE_CHILD_NOT_IN_COLLECTION)) {
    return (x1->te->flag & TE_CHILD_NOT_IN_COLLECTION) ? 1 : -1;
  }
  return 0;
}

/* alphabetical comparator */
static int treesort_alpha(const void *v1, const void *v2)
{
  const tTreeSort *x1 = static_cast<const tTreeSort *>(v1);
  const tTreeSort *x2 = static_cast<const tTreeSort *>(v2);

  int comp = BLI_strcasecmp_natural(x1->name, x2->name);

  if (comp > 0) {
    return 1;
  }
  if (comp < 0) {
    return -1;
  }
  return 0;
}

/* this is nice option for later? doesn't look too useful... */
#if 0
static int treesort_obtype_alpha(const void *v1, const void *v2)
{
  const tTreeSort *x1 = v1, *x2 = v2;

  /* first put objects last (hierarchy) */
  if (x1->idcode == ID_OB && x2->idcode != ID_OB) {
    return 1;
  }
  else if (x2->idcode == ID_OB && x1->idcode != ID_OB) {
    return -1;
  }
  else {
    /* 2nd we check ob type */
    if (x1->idcode == ID_OB && x2->idcode == ID_OB) {
      if (((Object *)x1->id)->type > ((Object *)x2->id)->type) {
        return 1;
      }
      else if (((Object *)x1->id)->type > ((Object *)x2->id)->type) {
        return -1;
      }
      else {
        return 0;
      }
    }
    else {
      int comp = BLI_strcasecmp_natural(x1->name, x2->name);

      if (comp > 0) {
        return 1;
      }
      else if (comp < 0) {
        return -1;
      }
      return 0;
    }
  }
}
#endif

/* sort happens on each subtree individual */
static void outliner_sort(ListBase *lb)
{
  TreeElement *last_te = static_cast<TreeElement *>(lb->last);
  if (last_te == nullptr) {
    return;
  }
  TreeStoreElem *last_tselem = TREESTORE(last_te);

  /* Sorting rules; only object lists, ID lists, or deform-groups. */
  if (ELEM(last_tselem->type, TSE_DEFGROUP, TSE_ID_BASE) ||
      ((last_tselem->type == TSE_SOME_ID) && (last_te->idcode == ID_OB)))
  {
    int totelem = BLI_listbase_count(lb);

    if (totelem > 1) {
      tTreeSort *tear = static_cast<tTreeSort *>(
          MEM_mallocN(totelem * sizeof(tTreeSort), "tree sort array"));
      tTreeSort *tp = tear;
      int skip = 0;

      LISTBASE_FOREACH (TreeElement *, te, lb) {
        TreeStoreElem *tselem = TREESTORE(te);
        tp->te = te;
        tp->name = te->name;
        tp->idcode = te->idcode;

        if (!ELEM(tselem->type, TSE_SOME_ID, TSE_DEFGROUP)) {
          tp->idcode = 0; /* Don't sort this. */
        }
        if (tselem->type == TSE_ID_BASE) {
          tp->idcode = 1; /* Do sort this. */
        }

        tp->id = tselem->id;
        tp++;
      }

      /* just sort alphabetically */
      if (tear->idcode == 1) {
        qsort(tear, totelem, sizeof(tTreeSort), treesort_alpha);
      }
      else {
        /* keep beginning of list */
        for (tp = tear, skip = 0; skip < totelem; skip++, tp++) {
          if (tp->idcode) {
            break;
          }
        }

        if (skip < totelem) {
          qsort(tear + skip, totelem - skip, sizeof(tTreeSort), treesort_alpha_ob);
        }
      }

      BLI_listbase_clear(lb);
      tp = tear;
      while (totelem--) {
        BLI_addtail(lb, tp->te);
        tp++;
      }
      MEM_freeN(tear);
    }
  }

  LISTBASE_FOREACH (TreeElement *, te_iter, lb) {
    outliner_sort(&te_iter->subtree);
  }
}

static void outliner_collections_children_sort(ListBase *lb)
{
  TreeElement *last_te = static_cast<TreeElement *>(lb->last);
  if (last_te == nullptr) {
    return;
  }
  TreeStoreElem *last_tselem = TREESTORE(last_te);

  /* Sorting rules: only object lists. */
  if ((last_tselem->type == TSE_SOME_ID) && (last_te->idcode == ID_OB)) {
    int totelem = BLI_listbase_count(lb);

    if (totelem > 1) {
      tTreeSort *tear = static_cast<tTreeSort *>(
          MEM_mallocN(totelem * sizeof(tTreeSort), "tree sort array"));
      tTreeSort *tp = tear;

      LISTBASE_FOREACH (TreeElement *, te, lb) {
        TreeStoreElem *tselem = TREESTORE(te);
        tp->te = te;
        tp->name = te->name;
        tp->idcode = te->idcode;
        tp->id = tselem->id;
        tp++;
      }

      qsort(tear, totelem, sizeof(tTreeSort), treesort_child_not_in_collection);

      BLI_listbase_clear(lb);
      tp = tear;
      while (totelem--) {
        BLI_addtail(lb, tp->te);
        tp++;
      }
      MEM_freeN(tear);
    }
  }

  LISTBASE_FOREACH (TreeElement *, te_iter, lb) {
    outliner_collections_children_sort(&te_iter->subtree);
  }
}

/** \} */

/* -------------------------------------------------------------------- */
/** \name Tree Filtering Helper
 * \{ */

struct OutlinerTreeElementFocus {
  TreeStoreElem *tselem;
  int ys;
};

/**
 * Bring the outliner scrolling back to where it was in relation to the original focus element
 * Caller is expected to handle redrawing of ARegion.
 */
static void outliner_restore_scrolling_position(SpaceOutliner *space_outliner,
                                                ARegion *region,
                                                OutlinerTreeElementFocus *focus)
{
  View2D *v2d = &region->v2d;

  if (focus->tselem != nullptr) {
    outliner_set_coordinates(region, space_outliner);

    TreeElement *te_new = outliner_find_tree_element(&space_outliner->tree, focus->tselem);

    if (te_new != nullptr) {
      int ys_new = te_new->ys;
      int ys_old = focus->ys;

      float y_move = MIN2(ys_new - ys_old, -v2d->cur.ymax);
      BLI_rctf_translate(&v2d->cur, 0, y_move);
    }
    else {
      return;
    }
  }
}

static bool test_collection_callback(TreeElement *te)
{
  return outliner_is_collection_tree_element(te);
}

static bool test_object_callback(TreeElement *te)
{
  TreeStoreElem *tselem = TREESTORE(te);
  return ((tselem->type == TSE_SOME_ID) && (te->idcode == ID_OB));
}

/**
 * See if TreeElement or any of its children pass the callback_test.
 */
static TreeElement *outliner_find_first_desired_element_at_y_recursive(
    const SpaceOutliner *space_outliner,
    TreeElement *te,
    const float limit,
    bool (*callback_test)(TreeElement *))
{
  if (callback_test(te)) {
    return te;
  }

  if (TSELEM_OPEN(te->store_elem, space_outliner)) {
    LISTBASE_FOREACH (TreeElement *, te_iter, &te->subtree) {
      TreeElement *te_sub = outliner_find_first_desired_element_at_y_recursive(
          space_outliner, te_iter, limit, callback_test);
      if (te_sub != nullptr) {
        return te_sub;
      }
    }
  }

  return nullptr;
}

/**
 * Find the first element that passes a test starting from a reference vertical coordinate
 *
 * If the element that is in the position is not what we are looking for, keep looking for its
 * children, siblings, and eventually, aunts, cousins, distant families, ... etc.
 *
 * Basically we keep going up and down the outliner tree from that point forward, until we find
 * what we are looking for. If we are past the visible range and we can't find a valid element
 * we return nullptr.
 */
static TreeElement *outliner_find_first_desired_element_at_y(const SpaceOutliner *space_outliner,
                                                             const float view_co,
                                                             const float view_co_limit)
{
  TreeElement *te = outliner_find_item_at_y(space_outliner, &space_outliner->tree, view_co);

  bool (*callback_test)(TreeElement *);
  if ((space_outliner->outlinevis == SO_VIEW_LAYER) &&
      (space_outliner->filter & SO_FILTER_NO_COLLECTION))
  {
    callback_test = test_object_callback;
  }
  else {
    callback_test = test_collection_callback;
  }

  while (te != nullptr) {
    TreeElement *te_sub = outliner_find_first_desired_element_at_y_recursive(
        space_outliner, te, view_co_limit, callback_test);
    if (te_sub != nullptr) {
      /* Skip the element if it was not visible to start with. */
      if (te->ys + UI_UNIT_Y > view_co_limit) {
        return te_sub;
      }
      return nullptr;
    }

    if (te->next) {
      te = te->next;
      continue;
    }

    if (te->parent == nullptr) {
      break;
    }

    while (te->parent) {
      if (te->parent->next) {
        te = te->parent->next;
        break;
      }
      te = te->parent;
    }
  }

  return nullptr;
}

/**
 * Store information of current outliner scrolling status to be restored later.
 *
 * Finds the top-most collection visible in the outliner and populates the
 * #OutlinerTreeElementFocus struct to retrieve this element later to make sure it is in the same
 * original position as before filtering.
 */
static void outliner_store_scrolling_position(SpaceOutliner *space_outliner,
                                              ARegion *region,
                                              OutlinerTreeElementFocus *focus)
{
  float limit = region->v2d.cur.ymin;

  outliner_set_coordinates(region, space_outliner);

  TreeElement *te = outliner_find_first_desired_element_at_y(
      space_outliner, region->v2d.cur.ymax, limit);

  if (te != nullptr) {
    focus->tselem = TREESTORE(te);
    focus->ys = te->ys;
  }
  else {
    focus->tselem = nullptr;
  }
}

static int outliner_exclude_filter_get(const SpaceOutliner *space_outliner)
{
  int exclude_filter = space_outliner->filter & ~SO_FILTER_OB_STATE;

  if (space_outliner->search_string[0] != 0) {
    exclude_filter |= SO_FILTER_SEARCH;
  }
  else {
    exclude_filter &= ~SO_FILTER_SEARCH;
  }

  /* Let's have this for the collection options at first. */
  if (!SUPPORT_FILTER_OUTLINER(space_outliner)) {
    return (exclude_filter & SO_FILTER_SEARCH);
  }

  if (space_outliner->filter & SO_FILTER_NO_OBJECT) {
    exclude_filter |= SO_FILTER_OB_TYPE;
  }

  switch (space_outliner->filter_state) {
    case SO_FILTER_OB_VISIBLE:
      exclude_filter |= SO_FILTER_OB_STATE_VISIBLE;
      break;
    case SO_FILTER_OB_SELECTED:
      exclude_filter |= SO_FILTER_OB_STATE_SELECTED;
      break;
    case SO_FILTER_OB_ACTIVE:
      exclude_filter |= SO_FILTER_OB_STATE_ACTIVE;
      break;
    case SO_FILTER_OB_SELECTABLE:
      exclude_filter |= SO_FILTER_OB_STATE_SELECTABLE;
      break;
  }

  return exclude_filter;
}

static bool outliner_element_visible_get(const Scene *scene,
                                         ViewLayer *view_layer,
                                         TreeElement *te,
                                         const int exclude_filter)
{
  if ((exclude_filter & SO_FILTER_ANY) == 0) {
    return true;
  }

  TreeStoreElem *tselem = TREESTORE(te);
  if ((tselem->type == TSE_SOME_ID) && (te->idcode == ID_OB)) {
    if ((exclude_filter & SO_FILTER_OB_TYPE) == SO_FILTER_OB_TYPE) {
      return false;
    }

    Object *ob = (Object *)tselem->id;
    Base *base = (Base *)te->directdata;
    BLI_assert((base == nullptr) || (base->object == ob));

    if (exclude_filter & SO_FILTER_OB_TYPE) {
      switch (ob->type) {
        case OB_MESH:
          if (exclude_filter & SO_FILTER_NO_OB_MESH) {
            return false;
          }
          break;
        case OB_ARMATURE:
          if (exclude_filter & SO_FILTER_NO_OB_ARMATURE) {
            return false;
          }
          break;
        case OB_EMPTY:
          if (exclude_filter & SO_FILTER_NO_OB_EMPTY) {
            return false;
          }
          break;
        case OB_LAMP:
          if (exclude_filter & SO_FILTER_NO_OB_LAMP) {
            return false;
          }
          break;
        case OB_CAMERA:
          if (exclude_filter & SO_FILTER_NO_OB_CAMERA) {
            return false;
          }
          break;
        case OB_GPENCIL_LEGACY:
          if (exclude_filter & SO_FILTER_NO_OB_GPENCIL_LEGACY) {
            return false;
          }
          break;
        default:
          if (exclude_filter & SO_FILTER_NO_OB_OTHERS) {
            return false;
          }
          break;
      }
    }

    if (exclude_filter & SO_FILTER_OB_STATE) {
      if (base == nullptr) {
        BKE_view_layer_synced_ensure(scene, view_layer);
        base = BKE_view_layer_base_find(view_layer, ob);

        if (base == nullptr) {
          return false;
        }
      }

      bool is_visible = true;
      if (exclude_filter & SO_FILTER_OB_STATE_VISIBLE) {
        if ((base->flag & BASE_ENABLED_AND_VISIBLE_IN_DEFAULT_VIEWPORT) == 0) {
          is_visible = false;
        }
      }
      else if (exclude_filter & SO_FILTER_OB_STATE_SELECTED) {
        if ((base->flag & BASE_SELECTED) == 0) {
          is_visible = false;
        }
      }
      else if (exclude_filter & SO_FILTER_OB_STATE_SELECTABLE) {
        if ((base->flag & BASE_SELECTABLE) == 0) {
          is_visible = false;
        }
      }
      else {
        BLI_assert(exclude_filter & SO_FILTER_OB_STATE_ACTIVE);
        BKE_view_layer_synced_ensure(scene, view_layer);
        if (base != BKE_view_layer_active_base_get(view_layer)) {
          is_visible = false;
        }
      }

      if (exclude_filter & SO_FILTER_OB_STATE_INVERSE) {
        is_visible = !is_visible;
      }

      return is_visible;
    }

    if ((te->parent != nullptr) && (TREESTORE(te->parent)->type == TSE_SOME_ID) &&
        (te->parent->idcode == ID_OB))
    {
      if (exclude_filter & SO_FILTER_NO_CHILDREN) {
        return false;
      }
    }
  }
  else if ((te->parent != nullptr) && (TREESTORE(te->parent)->type == TSE_SOME_ID) &&
           (te->parent->idcode == ID_OB))
  {
    if (exclude_filter & SO_FILTER_NO_OB_CONTENT) {
      return false;
    }
  }

  return true;
}

static bool outliner_filter_has_name(TreeElement *te, const char *name, int flags)
{
  int fn_flag = 0;

  if ((flags & SO_FIND_CASE_SENSITIVE) == 0) {
    fn_flag |= FNM_CASEFOLD;
  }

  return fnmatch(name, te->name, fn_flag) == 0;
}

static bool outliner_element_is_collection_or_object(TreeElement *te)
{
  TreeStoreElem *tselem = TREESTORE(te);

  if ((tselem->type == TSE_SOME_ID) && (te->idcode == ID_OB)) {
    return true;
  }

  /* Collection instance datablocks should not be extracted. */
  if (outliner_is_collection_tree_element(te) && !(te->parent && te->parent->idcode == ID_OB)) {
    return true;
  }

  return false;
}

static TreeElement *outliner_extract_children_from_subtree(TreeElement *element,
                                                           ListBase *parent_subtree)
{
  TreeElement *te_next = element->next;

  if (outliner_element_is_collection_or_object(element)) {
    TreeElement *te_prev = nullptr;
    for (TreeElement *te = static_cast<TreeElement *>(element->subtree.last); te; te = te_prev) {
      te_prev = te->prev;

      if (!outliner_element_is_collection_or_object(te)) {
        continue;
      }

      te_next = te;
      BLI_remlink(&element->subtree, te);
      BLI_insertlinkafter(parent_subtree, element->prev, te);
      te->parent = element->parent;
    }
  }

  outliner_free_tree_element(element, parent_subtree);
  return te_next;
}

static int outliner_filter_subtree(SpaceOutliner *space_outliner,
                                   const Scene *scene,
                                   ViewLayer *view_layer,
                                   ListBase *lb,
                                   const char *search_string,
                                   const int exclude_filter)
{
  TreeElement *te, *te_next;
  TreeStoreElem *tselem;

  for (te = static_cast<TreeElement *>(lb->first); te; te = te_next) {
    te_next = te->next;
    if (outliner_element_visible_get(scene, view_layer, te, exclude_filter) == false) {
      /* Don't free the tree, but extract the children from the parent and add to this tree. */
      /* This also needs filtering the subtree prior (see #69246). */
      outliner_filter_subtree(
          space_outliner, scene, view_layer, &te->subtree, search_string, exclude_filter);
      te_next = outliner_extract_children_from_subtree(te, lb);
      continue;
    }
    if ((exclude_filter & SO_FILTER_SEARCH) == 0) {
      /* Filter subtree too. */
      outliner_filter_subtree(
          space_outliner, scene, view_layer, &te->subtree, search_string, exclude_filter);
      continue;
    }

    if (!outliner_filter_has_name(te, search_string, space_outliner->search_flags)) {
      /* item isn't something we're looking for, but...
       * - if the subtree is expanded, check if there are any matches that can be easily found
       *     so that searching for "cu" in the default scene will still match the Cube
       * - otherwise, we can't see within the subtree and the item doesn't match,
       *     so these can be safely ignored (i.e. the subtree can get freed)
       */
      tselem = TREESTORE(te);

      /* flag as not a found item */
      tselem->flag &= ~TSE_SEARCHMATCH;

      if (!TSELEM_OPEN(tselem, space_outliner) ||
          outliner_filter_subtree(
              space_outliner, scene, view_layer, &te->subtree, search_string, exclude_filter) == 0)
      {
        outliner_free_tree_element(te, lb);
      }
    }
    else {
      tselem = TREESTORE(te);

      /* flag as a found item - we can then highlight it */
      tselem->flag |= TSE_SEARCHMATCH;

      /* filter subtree too */
      outliner_filter_subtree(
          space_outliner, scene, view_layer, &te->subtree, search_string, exclude_filter);
    }
  }

  /* if there are still items in the list, that means that there were still some matches */
  return (BLI_listbase_is_empty(lb) == false);
}

static void outliner_filter_tree(SpaceOutliner *space_outliner,
                                 const Scene *scene,
                                 ViewLayer *view_layer)
{
  char search_buff[sizeof(SpaceOutliner::search_string) + 2];
  char *search_string;

  const int exclude_filter = outliner_exclude_filter_get(space_outliner);

  if (exclude_filter == 0) {
    return;
  }

  if (space_outliner->search_flags & SO_FIND_COMPLETE) {
    search_string = space_outliner->search_string;
  }
  else {
    /* Implicitly add heading/trailing wildcards if needed. */
    BLI_strncpy_ensure_pad(search_buff, space_outliner->search_string, '*', sizeof(search_buff));
    search_string = search_buff;
  }

  outliner_filter_subtree(
      space_outliner, scene, view_layer, &space_outliner->tree, search_string, exclude_filter);
}

static void outliner_clear_newid_from_main(Main *bmain)
{
  ID *id_iter;
  FOREACH_MAIN_ID_BEGIN (bmain, id_iter) {
    id_iter->newid = nullptr;
  }
  FOREACH_MAIN_ID_END;
}

/** \} */

/* -------------------------------------------------------------------- */
/** \name Main Tree Building API
 * \{ */

void outliner_build_tree(Main *mainvar,
                         Scene *scene,
                         ViewLayer *view_layer,
                         SpaceOutliner *space_outliner,
                         ARegion *region)
{
  /* Are we looking for something - we want to tag parents to filter child matches
   * - NOT in data-blocks view - searching all data-blocks takes way too long to be useful
   * - this variable is only set once per tree build */
  if (space_outliner->search_string[0] != 0 && space_outliner->outlinevis != SO_DATA_API) {
    space_outliner->search_flags |= SO_SEARCH_RECURSIVE;
  }
  else {
    space_outliner->search_flags &= ~SO_SEARCH_RECURSIVE;
  }

  if (space_outliner->runtime->tree_hash && (space_outliner->storeflag & SO_TREESTORE_REBUILD) &&
      space_outliner->treestore)
  {
    space_outliner->runtime->tree_hash->rebuild_from_treestore(*space_outliner->treestore);
  }
  space_outliner->storeflag &= ~SO_TREESTORE_REBUILD;

  if (region->do_draw & RGN_DRAW_NO_REBUILD) {
    BLI_assert_msg(space_outliner->runtime->tree_display != nullptr,
                   "Skipping rebuild before tree was built properly, a full redraw should be "
                   "triggered instead");
    return;
  }

  /* Enable for benchmarking. Starts a timer, results will be printed on function exit. */
  // SCOPED_TIMER("Outliner Rebuild");
  // SCOPED_TIMER_AVERAGED("Outliner Rebuild");

  OutlinerTreeElementFocus focus;
  outliner_store_scrolling_position(space_outliner, region, &focus);

  outliner_free_tree(&space_outliner->tree);
  outliner_storage_cleanup(space_outliner);

  space_outliner->runtime->tree_display = AbstractTreeDisplay::createFromDisplayMode(
      space_outliner->outlinevis, *space_outliner);

  /* All tree displays should be created as sub-classes of AbstractTreeDisplay. */
  BLI_assert(space_outliner->runtime->tree_display != nullptr);

  TreeSourceData source_data{*mainvar, *scene, *view_layer};
  space_outliner->tree = space_outliner->runtime->tree_display->buildTree(source_data);

  if ((space_outliner->flag & SO_SKIP_SORT_ALPHA) == 0) {
    outliner_sort(&space_outliner->tree);
  }
  else if ((space_outliner->filter & SO_FILTER_NO_CHILDREN) == 0) {
    /* We group the children that are in the collection before the ones that are not.
     * This way we can try to draw them in a different style altogether.
     * We also have to respect the original order of the elements in case alphabetical
     * sorting is not enabled. This keep object data and modifiers before its children. */
    outliner_collections_children_sort(&space_outliner->tree);
  }

  outliner_filter_tree(space_outliner, scene, view_layer);
  outliner_restore_scrolling_position(space_outliner, region, &focus);

  /* `ID.newid` pointer is abused when building tree, DO NOT call #BKE_main_id_newptr_and_tag_clear
   * as this expects valid IDs in this pointer, not random unknown data. */
  outliner_clear_newid_from_main(mainvar);
}

/** \} */

}  // namespace blender::ed::outliner<|MERGE_RESOLUTION|>--- conflicted
+++ resolved
@@ -331,11 +331,10 @@
   else if (type == TSE_LINKED_PSYS) {
     /* pass */
   }
-<<<<<<< HEAD
   else if (type == TSE_POSE_BASE) {
-=======
+    /* pass */
+  }
   else if (ELEM(type, TSE_POSEGRP, TSE_POSEGRP_BASE)) {
->>>>>>> cf566634
     /* pass */
   }
   else if (ELEM(type, TSE_R_LAYER, TSE_R_LAYER_BASE)) {
@@ -396,12 +395,9 @@
                 TSE_DEFGROUP_BASE,
                 TSE_GPENCIL_EFFECT,
                 TSE_GPENCIL_EFFECT_BASE,
-<<<<<<< HEAD
                 TSE_POSE_BASE,
-=======
                 TSE_POSEGRP,
                 TSE_POSEGRP_BASE,
->>>>>>> cf566634
                 TSE_R_LAYER,
                 TSE_R_LAYER_BASE))
   {
