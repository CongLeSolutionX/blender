/* SPDX-FileCopyrightText: 2004 Blender Foundation
 *
 * SPDX-License-Identifier: GPL-2.0-or-later */

/** \file
 * \ingroup spoutliner
 */

#include <cmath>
#include <cstring>

#include "MEM_guardedalloc.h"

#include "DNA_collection_types.h"

#include "BLI_blenlib.h"
#include "BLI_fnmatch.h"
#include "BLI_listbase.h"
#include "BLI_mempool.h"
#include "BLI_utildefines.h"

#include "BKE_layer.h"
#include "BKE_main.h"
#include "BKE_modifier.h"
#include "BKE_outliner_treehash.hh"

#include "ED_screen.hh"

#include "UI_interface.hh"

#include "outliner_intern.hh"
#include "tree/common.hh"
#include "tree/tree_display.hh"
#include "tree/tree_element.hh"
#include "tree/tree_element_overrides.hh"

#ifdef WIN32
#  include "BLI_math_base.h" /* M_PI */
#endif

namespace blender::ed::outliner {

/* prototypes */
static int outliner_exclude_filter_get(const SpaceOutliner *space_outliner);

/* -------------------------------------------------------------------- */
/** \name Persistent Data
 * \{ */

static void outliner_storage_cleanup(SpaceOutliner *space_outliner)
{
  BLI_mempool *ts = space_outliner->treestore;

  if (ts) {
    TreeStoreElem *tselem;
    int unused = 0;

    /* each element used once, for ID blocks with more users to have each a treestore */
    BLI_mempool_iter iter;

    BLI_mempool_iternew(ts, &iter);
    while ((tselem = static_cast<TreeStoreElem *>(BLI_mempool_iterstep(&iter)))) {
      tselem->used = 0;
    }

    /* cleanup only after reading file or undo step, and always for
     * RNA data-blocks view in order to save memory */
    if (space_outliner->storeflag & SO_TREESTORE_CLEANUP) {
      space_outliner->storeflag &= ~SO_TREESTORE_CLEANUP;

      BLI_mempool_iternew(ts, &iter);
      while ((tselem = static_cast<TreeStoreElem *>(BLI_mempool_iterstep(&iter)))) {
        if (tselem->id == nullptr) {
          unused++;
        }
      }

      if (unused) {
        if (BLI_mempool_len(ts) == unused) {
          BLI_mempool_destroy(ts);
          space_outliner->treestore = nullptr;
          space_outliner->runtime->tree_hash = nullptr;
        }
        else {
          TreeStoreElem *tsenew;
          BLI_mempool *new_ts = BLI_mempool_create(
              sizeof(TreeStoreElem), BLI_mempool_len(ts) - unused, 512, BLI_MEMPOOL_ALLOW_ITER);
          BLI_mempool_iternew(ts, &iter);
          while ((tselem = static_cast<TreeStoreElem *>(BLI_mempool_iterstep(&iter)))) {
            if (tselem->id) {
              tsenew = static_cast<TreeStoreElem *>(BLI_mempool_alloc(new_ts));
              *tsenew = *tselem;
            }
          }
          BLI_mempool_destroy(ts);
          space_outliner->treestore = new_ts;
          if (space_outliner->runtime->tree_hash) {
            /* update hash table to fix broken pointers */
            space_outliner->runtime->tree_hash->rebuild_from_treestore(*space_outliner->treestore);
          }
        }
      }
    }
    else if (space_outliner->runtime->tree_hash) {
      space_outliner->runtime->tree_hash->clear_used();
    }
  }
}

static void check_persistent(
    SpaceOutliner *space_outliner, TreeElement *te, ID *id, short type, short nr)
{
  if (space_outliner->treestore == nullptr) {
    /* If treestore was not created in `readfile.cc`, create it here. */
    space_outliner->treestore = BLI_mempool_create(
        sizeof(TreeStoreElem), 1, 512, BLI_MEMPOOL_ALLOW_ITER);
  }
  if (space_outliner->runtime->tree_hash == nullptr) {
    space_outliner->runtime->tree_hash = treehash::TreeHash::create_from_treestore(
        *space_outliner->treestore);
  }

  /* find any unused tree element in treestore and mark it as used
   * (note that there may be multiple unused elements in case of linked objects) */
  TreeStoreElem *tselem = space_outliner->runtime->tree_hash->lookup_unused(type, nr, id);
  if (tselem) {
    te->store_elem = tselem;
    tselem->used = 1;
    return;
  }

  /* add 1 element to treestore */
  tselem = static_cast<TreeStoreElem *>(BLI_mempool_alloc(space_outliner->treestore));
  tselem->type = type;
  tselem->nr = type ? nr : 0;
  tselem->id = id;
  tselem->used = 0;
  tselem->flag = TSE_CLOSED;
  te->store_elem = tselem;
  space_outliner->runtime->tree_hash->add_element(*tselem);
}

/** \} */

/* -------------------------------------------------------------------- */
/** \name Tree Management
 * \{ */

void outliner_free_tree(ListBase *tree)
{
  LISTBASE_FOREACH_MUTABLE (TreeElement *, element, tree) {
    outliner_free_tree_element(element, tree);
  }
}

void outliner_cleanup_tree(SpaceOutliner *space_outliner)
{
  outliner_free_tree(&space_outliner->tree);
  outliner_storage_cleanup(space_outliner);
}

void outliner_free_tree_element(TreeElement *element, ListBase *parent_subtree)
{
  BLI_assert(BLI_findindex(parent_subtree, element) > -1);
  BLI_remlink(parent_subtree, element);

  outliner_free_tree(&element->subtree);

  if (element->flag & TE_FREE_NAME) {
    MEM_freeN((void *)element->name);
  }
  element->abstract_element = nullptr;
  MEM_delete(element);
}

/* ********************************************************* */

/* -------------------------------------------------------- */

bool outliner_requires_rebuild_on_select_or_active_change(const SpaceOutliner *space_outliner)
{
  int exclude_flags = outliner_exclude_filter_get(space_outliner);
  /* Need to rebuild tree to re-apply filter if select/active changed while filtering based on
   * select/active. */
  return exclude_flags & (SO_FILTER_OB_STATE_SELECTED | SO_FILTER_OB_STATE_ACTIVE);
}

#ifdef WITH_FREESTYLE
static void outliner_add_line_styles(SpaceOutliner *space_outliner,
                                     ListBase *lb,
                                     Scene *sce,
                                     TreeElement *te)
{
  ViewLayer *view_layer;
  FreestyleLineSet *lineset;

  for (view_layer = sce->view_layers.first; view_layer; view_layer = view_layer->next) {
    for (lineset = view_layer->freestyle_config.linesets.first; lineset; lineset = lineset->next) {
      FreestyleLineStyle *linestyle = lineset->linestyle;
      if (linestyle) {
        linestyle->id.tag |= LIB_TAG_DOIT;
      }
    }
  }
  for (view_layer = sce->view_layers.first; view_layer; view_layer = view_layer->next) {
    for (lineset = view_layer->freestyle_config.linesets.first; lineset; lineset = lineset->next) {
      FreestyleLineStyle *linestyle = lineset->linestyle;
      if (linestyle) {
        if (!(linestyle->id.tag & LIB_TAG_DOIT)) {
          continue;
        }
        linestyle->id.tag &= ~LIB_TAG_DOIT;
        outliner_add_element(space_outliner, lb, linestyle, te, TSE_SOME_ID, 0);
      }
    }
  }
}
#endif

TreeElement *outliner_add_element(SpaceOutliner *space_outliner,
                                  ListBase *lb,
                                  void *idv,
                                  TreeElement *parent,
                                  short type,
                                  short index,
                                  const bool expand)
{
  ID *id = static_cast<ID *>(idv);

  if (ELEM(type, TSE_RNA_STRUCT, TSE_RNA_PROPERTY, TSE_RNA_ARRAY_ELEM)) {
    id = ((PointerRNA *)idv)->owner_id;
    if (!id) {
      id = static_cast<ID *>(((PointerRNA *)idv)->data);
    }
  }
  else if (type == TSE_GP_LAYER) {
    /* idv is the layer itself */
    id = TREESTORE(parent)->id;
  }
  else if (ELEM(type, TSE_GENERIC_LABEL)) {
    id = nullptr;
  }
  else if (ELEM(type, TSE_LIBRARY_OVERRIDE, TSE_LIBRARY_OVERRIDE_OPERATION)) {
    id = &static_cast<TreeElementOverridesData *>(idv)->id;
  }
  else if (type == TSE_BONE) {
    id = static_cast<BoneElementCreateData *>(idv)->armature_id;
  }
  else if (type == TSE_EBONE) {
    id = static_cast<EditBoneElementCreateData *>(idv)->armature_id;
  }
  else if (type == TSE_GPENCIL_EFFECT) {
    id = &static_cast<GPencilEffectElementCreateData *>(idv)->object->id;
  }
  else if (type == TSE_DEFGROUP) {
    id = &static_cast<DeformGroupElementCreateData *>(idv)->object->id;
  }
  else if (type == TSE_LINKED_PSYS) {
    id = &static_cast<ParticleSystemElementCreateData *>(idv)->object->id;
  }
<<<<<<< HEAD
  else if (type == TSE_CONSTRAINT) {
    id = &static_cast<ConstraintElementCreateData *>(idv)->object->id;
=======
  else if (type == TSE_POSEGRP) {
    id = &static_cast<PoseGroupElementCreateData *>(idv)->object->id;
  }
  else if (type == TSE_R_LAYER) {
    id = &static_cast<ViewLayerElementCreateData *>(idv)->scene->id;
>>>>>>> deb4aa88
  }

  /* exceptions */
  if (ELEM(type, TSE_ID_BASE, TSE_GENERIC_LABEL)) {
    /* pass */
  }
  else if (id == nullptr) {
    return nullptr;
  }

  if (type == TSE_SOME_ID) {
    /* Real ID, ensure we do not get non-outliner ID types here... */
    BLI_assert(TREESTORE_ID_TYPE(id));
  }

  TreeElement *te = MEM_new<TreeElement>(__func__);
  /* add to the visual tree */
  BLI_addtail(lb, te);
  /* add to the storage */
  check_persistent(space_outliner, te, id, type, index);
  TreeStoreElem *tselem = TREESTORE(te);

  /* if we are searching for something expand to see child elements */
  if (SEARCHING_OUTLINER(space_outliner)) {
    tselem->flag |= TSE_CHILDSEARCH;
  }

  te->parent = parent;
  te->index = index; /* For data arrays. */

  /* New inheritance based element representation. Not all element types support this yet,
   * eventually it should replace #TreeElement entirely. */
  te->abstract_element = AbstractTreeElement::createFromType(type, *te, idv);
  if (te->abstract_element) {
    /* Element types ported to the new design are expected to have their name set at this point! */
    BLI_assert(te->name != nullptr);
  }

  if (ELEM(type, TSE_SEQUENCE, TSE_SEQ_STRIP, TSE_SEQUENCE_DUP)) {
    /* pass */
  }
  else if (ELEM(type, TSE_RNA_STRUCT, TSE_RNA_PROPERTY, TSE_RNA_ARRAY_ELEM)) {
    /* pass */
  }
  else if (ELEM(type, TSE_ANIM_DATA, TSE_NLA, TSE_NLA_TRACK, TSE_DRIVER_BASE)) {
    /* pass */
  }
  else if (type == TSE_GP_LAYER) {
    /* pass */
  }
  else if (ELEM(type, TSE_LAYER_COLLECTION, TSE_SCENE_COLLECTION_BASE, TSE_VIEW_COLLECTION_BASE)) {
    /* pass */
  }
  else if (ELEM(type, TSE_ID_BASE, TSE_GENERIC_LABEL)) {
    /* pass */
  }
  else if (ELEM(type, TSE_BONE, TSE_EBONE)) {
    /* pass */
  }
  else if (ELEM(type, TSE_GPENCIL_EFFECT_BASE, TSE_GPENCIL_EFFECT)) {
    /* pass */
  }
  else if (ELEM(type, TSE_DEFGROUP, TSE_DEFGROUP_BASE)) {
    /* pass */
  }
  else if (type == TSE_LINKED_PSYS) {
    /* pass */
  }
<<<<<<< HEAD
  else if (ELEM(type, TSE_CONSTRAINT, TSE_CONSTRAINT_BASE)) {
=======
  else if (ELEM(type, TSE_POSEGRP, TSE_POSEGRP_BASE)) {
    /* pass */
  }
  else if (ELEM(type, TSE_R_LAYER, TSE_R_LAYER_BASE)) {
>>>>>>> deb4aa88
    /* pass */
  }
  else if (type == TSE_SOME_ID) {
    if (!te->abstract_element) {
      BLI_assert_msg(0, "Expected this ID type to be ported to new Outliner tree-element design");
    }
  }
  else if (ELEM(type,
                TSE_LIBRARY_OVERRIDE_BASE,
                TSE_LIBRARY_OVERRIDE,
                TSE_LIBRARY_OVERRIDE_OPERATION))
  {
    if (!te->abstract_element) {
      BLI_assert_msg(0,
                     "Expected override types to be ported to new Outliner tree-element design");
    }
  }
  else {
    /* Other cases must be caught above. */
    BLI_assert(TSE_IS_REAL_ID(tselem));

    /* The new type design sets the name already, don't override that here. We need to figure out
     * how to deal with the idcode for non-TSE_SOME_ID types still. Some rely on it... */
    if (!te->abstract_element) {
      te->name = id->name + 2; /* Default, can be overridden by Library or non-ID data. */
    }
    te->idcode = GS(id->name);
  }

  if (!expand) {
    /* Pass */
  }
  else if (te->abstract_element) {
    tree_element_expand(*te->abstract_element, *space_outliner);
  }
  else if (ELEM(type,
                TSE_ANIM_DATA,
                TSE_BONE,
                TSE_DRIVER_BASE,
                TSE_EBONE,
                TSE_LINKED_PSYS,
                TSE_NLA,
                TSE_NLA_ACTION,
                TSE_NLA_TRACK,
                TSE_GP_LAYER,
                TSE_RNA_STRUCT,
                TSE_RNA_PROPERTY,
                TSE_RNA_ARRAY_ELEM,
                TSE_SEQUENCE,
                TSE_SEQ_STRIP,
                TSE_SEQUENCE_DUP,
                TSE_GENERIC_LABEL) ||
           ELEM(type,
                TSE_DEFGROUP,
                TSE_DEFGROUP_BASE,
                TSE_GPENCIL_EFFECT,
                TSE_GPENCIL_EFFECT_BASE,
<<<<<<< HEAD
                TSE_CONSTRAINT,
                TSE_CONSTRAINT_BASE))
=======
                TSE_POSEGRP,
                TSE_POSEGRP_BASE,
                TSE_R_LAYER,
                TSE_R_LAYER_BASE))
>>>>>>> deb4aa88
  {
    BLI_assert_msg(false, "Element type should already use new AbstractTreeElement design");
  }

  return te;
}

/* ======================================================= */

BLI_INLINE void outliner_add_collection_init(TreeElement *te, Collection *collection)
{
  te->name = BKE_collection_ui_name_get(collection);
  te->directdata = collection;
}

BLI_INLINE void outliner_add_collection_objects(SpaceOutliner *space_outliner,
                                                ListBase *tree,
                                                Collection *collection,
                                                TreeElement *parent)
{
  LISTBASE_FOREACH (CollectionObject *, cob, &collection->gobject) {
    outliner_add_element(space_outliner, tree, cob->ob, parent, TSE_SOME_ID, 0);
  }
}

TreeElement *outliner_add_collection_recursive(SpaceOutliner *space_outliner,
                                               Collection *collection,
                                               TreeElement *ten)
{
  outliner_add_collection_init(ten, collection);

  LISTBASE_FOREACH (CollectionChild *, child, &collection->children) {
    outliner_add_element(
        space_outliner, &ten->subtree, &child->collection->id, ten, TSE_SOME_ID, 0);
  }

  if (space_outliner->outlinevis != SO_SCENES) {
    outliner_add_collection_objects(space_outliner, &ten->subtree, collection, ten);
  }

  return ten;
}

/** \} */

/* ======================================================= */
/* Generic Tree Building helpers - order these are called is top to bottom */

/* -------------------------------------------------------------------- */
/** \name Tree Sorting Helper
 * \{ */

struct tTreeSort {
  TreeElement *te;
  ID *id;
  const char *name;
  short idcode;
};

/* alphabetical comparator, trying to put objects first */
static int treesort_alpha_ob(const void *v1, const void *v2)
{
  const tTreeSort *x1 = static_cast<const tTreeSort *>(v1);
  const tTreeSort *x2 = static_cast<const tTreeSort *>(v2);

  /* first put objects last (hierarchy) */
  int comp = (x1->idcode == ID_OB);
  if (x2->idcode == ID_OB) {
    comp += 2;
  }

  if (comp == 1) {
    return 1;
  }
  if (comp == 2) {
    return -1;
  }
  if (comp == 3) {
    /* Among objects first come the ones in the collection, followed by the ones not on it.
     * This way we can have the dashed lines in a separate style connecting the former. */
    if ((x1->te->flag & TE_CHILD_NOT_IN_COLLECTION) != (x2->te->flag & TE_CHILD_NOT_IN_COLLECTION))
    {
      return (x1->te->flag & TE_CHILD_NOT_IN_COLLECTION) ? 1 : -1;
    }

    comp = BLI_strcasecmp_natural(x1->name, x2->name);

    if (comp > 0) {
      return 1;
    }
    if (comp < 0) {
      return -1;
    }
    return 0;
  }
  return 0;
}

/* Move children that are not in the collection to the end of the list. */
static int treesort_child_not_in_collection(const void *v1, const void *v2)
{
  const tTreeSort *x1 = static_cast<const tTreeSort *>(v1);
  const tTreeSort *x2 = static_cast<const tTreeSort *>(v2);

  /* Among objects first come the ones in the collection, followed by the ones not on it.
   * This way we can have the dashed lines in a separate style connecting the former. */
  if ((x1->te->flag & TE_CHILD_NOT_IN_COLLECTION) != (x2->te->flag & TE_CHILD_NOT_IN_COLLECTION)) {
    return (x1->te->flag & TE_CHILD_NOT_IN_COLLECTION) ? 1 : -1;
  }
  return 0;
}

/* alphabetical comparator */
static int treesort_alpha(const void *v1, const void *v2)
{
  const tTreeSort *x1 = static_cast<const tTreeSort *>(v1);
  const tTreeSort *x2 = static_cast<const tTreeSort *>(v2);

  int comp = BLI_strcasecmp_natural(x1->name, x2->name);

  if (comp > 0) {
    return 1;
  }
  if (comp < 0) {
    return -1;
  }
  return 0;
}

/* this is nice option for later? doesn't look too useful... */
#if 0
static int treesort_obtype_alpha(const void *v1, const void *v2)
{
  const tTreeSort *x1 = v1, *x2 = v2;

  /* first put objects last (hierarchy) */
  if (x1->idcode == ID_OB && x2->idcode != ID_OB) {
    return 1;
  }
  else if (x2->idcode == ID_OB && x1->idcode != ID_OB) {
    return -1;
  }
  else {
    /* 2nd we check ob type */
    if (x1->idcode == ID_OB && x2->idcode == ID_OB) {
      if (((Object *)x1->id)->type > ((Object *)x2->id)->type) {
        return 1;
      }
      else if (((Object *)x1->id)->type > ((Object *)x2->id)->type) {
        return -1;
      }
      else {
        return 0;
      }
    }
    else {
      int comp = BLI_strcasecmp_natural(x1->name, x2->name);

      if (comp > 0) {
        return 1;
      }
      else if (comp < 0) {
        return -1;
      }
      return 0;
    }
  }
}
#endif

/* sort happens on each subtree individual */
static void outliner_sort(ListBase *lb)
{
  TreeElement *last_te = static_cast<TreeElement *>(lb->last);
  if (last_te == nullptr) {
    return;
  }
  TreeStoreElem *last_tselem = TREESTORE(last_te);

  /* Sorting rules; only object lists, ID lists, or deform-groups. */
  if (ELEM(last_tselem->type, TSE_DEFGROUP, TSE_ID_BASE) ||
      ((last_tselem->type == TSE_SOME_ID) && (last_te->idcode == ID_OB)))
  {
    int totelem = BLI_listbase_count(lb);

    if (totelem > 1) {
      tTreeSort *tear = static_cast<tTreeSort *>(
          MEM_mallocN(totelem * sizeof(tTreeSort), "tree sort array"));
      tTreeSort *tp = tear;
      int skip = 0;

      LISTBASE_FOREACH (TreeElement *, te, lb) {
        TreeStoreElem *tselem = TREESTORE(te);
        tp->te = te;
        tp->name = te->name;
        tp->idcode = te->idcode;

        if (!ELEM(tselem->type, TSE_SOME_ID, TSE_DEFGROUP)) {
          tp->idcode = 0; /* Don't sort this. */
        }
        if (tselem->type == TSE_ID_BASE) {
          tp->idcode = 1; /* Do sort this. */
        }

        tp->id = tselem->id;
        tp++;
      }

      /* just sort alphabetically */
      if (tear->idcode == 1) {
        qsort(tear, totelem, sizeof(tTreeSort), treesort_alpha);
      }
      else {
        /* keep beginning of list */
        for (tp = tear, skip = 0; skip < totelem; skip++, tp++) {
          if (tp->idcode) {
            break;
          }
        }

        if (skip < totelem) {
          qsort(tear + skip, totelem - skip, sizeof(tTreeSort), treesort_alpha_ob);
        }
      }

      BLI_listbase_clear(lb);
      tp = tear;
      while (totelem--) {
        BLI_addtail(lb, tp->te);
        tp++;
      }
      MEM_freeN(tear);
    }
  }

  LISTBASE_FOREACH (TreeElement *, te_iter, lb) {
    outliner_sort(&te_iter->subtree);
  }
}

static void outliner_collections_children_sort(ListBase *lb)
{
  TreeElement *last_te = static_cast<TreeElement *>(lb->last);
  if (last_te == nullptr) {
    return;
  }
  TreeStoreElem *last_tselem = TREESTORE(last_te);

  /* Sorting rules: only object lists. */
  if ((last_tselem->type == TSE_SOME_ID) && (last_te->idcode == ID_OB)) {
    int totelem = BLI_listbase_count(lb);

    if (totelem > 1) {
      tTreeSort *tear = static_cast<tTreeSort *>(
          MEM_mallocN(totelem * sizeof(tTreeSort), "tree sort array"));
      tTreeSort *tp = tear;

      LISTBASE_FOREACH (TreeElement *, te, lb) {
        TreeStoreElem *tselem = TREESTORE(te);
        tp->te = te;
        tp->name = te->name;
        tp->idcode = te->idcode;
        tp->id = tselem->id;
        tp++;
      }

      qsort(tear, totelem, sizeof(tTreeSort), treesort_child_not_in_collection);

      BLI_listbase_clear(lb);
      tp = tear;
      while (totelem--) {
        BLI_addtail(lb, tp->te);
        tp++;
      }
      MEM_freeN(tear);
    }
  }

  LISTBASE_FOREACH (TreeElement *, te_iter, lb) {
    outliner_collections_children_sort(&te_iter->subtree);
  }
}

/** \} */

/* -------------------------------------------------------------------- */
/** \name Tree Filtering Helper
 * \{ */

struct OutlinerTreeElementFocus {
  TreeStoreElem *tselem;
  int ys;
};

/**
 * Bring the outliner scrolling back to where it was in relation to the original focus element
 * Caller is expected to handle redrawing of ARegion.
 */
static void outliner_restore_scrolling_position(SpaceOutliner *space_outliner,
                                                ARegion *region,
                                                OutlinerTreeElementFocus *focus)
{
  View2D *v2d = &region->v2d;

  if (focus->tselem != nullptr) {
    outliner_set_coordinates(region, space_outliner);

    TreeElement *te_new = outliner_find_tree_element(&space_outliner->tree, focus->tselem);

    if (te_new != nullptr) {
      int ys_new = te_new->ys;
      int ys_old = focus->ys;

      float y_move = MIN2(ys_new - ys_old, -v2d->cur.ymax);
      BLI_rctf_translate(&v2d->cur, 0, y_move);
    }
    else {
      return;
    }
  }
}

static bool test_collection_callback(TreeElement *te)
{
  return outliner_is_collection_tree_element(te);
}

static bool test_object_callback(TreeElement *te)
{
  TreeStoreElem *tselem = TREESTORE(te);
  return ((tselem->type == TSE_SOME_ID) && (te->idcode == ID_OB));
}

/**
 * See if TreeElement or any of its children pass the callback_test.
 */
static TreeElement *outliner_find_first_desired_element_at_y_recursive(
    const SpaceOutliner *space_outliner,
    TreeElement *te,
    const float limit,
    bool (*callback_test)(TreeElement *))
{
  if (callback_test(te)) {
    return te;
  }

  if (TSELEM_OPEN(te->store_elem, space_outliner)) {
    LISTBASE_FOREACH (TreeElement *, te_iter, &te->subtree) {
      TreeElement *te_sub = outliner_find_first_desired_element_at_y_recursive(
          space_outliner, te_iter, limit, callback_test);
      if (te_sub != nullptr) {
        return te_sub;
      }
    }
  }

  return nullptr;
}

/**
 * Find the first element that passes a test starting from a reference vertical coordinate
 *
 * If the element that is in the position is not what we are looking for, keep looking for its
 * children, siblings, and eventually, aunts, cousins, distant families, ... etc.
 *
 * Basically we keep going up and down the outliner tree from that point forward, until we find
 * what we are looking for. If we are past the visible range and we can't find a valid element
 * we return nullptr.
 */
static TreeElement *outliner_find_first_desired_element_at_y(const SpaceOutliner *space_outliner,
                                                             const float view_co,
                                                             const float view_co_limit)
{
  TreeElement *te = outliner_find_item_at_y(space_outliner, &space_outliner->tree, view_co);

  bool (*callback_test)(TreeElement *);
  if ((space_outliner->outlinevis == SO_VIEW_LAYER) &&
      (space_outliner->filter & SO_FILTER_NO_COLLECTION))
  {
    callback_test = test_object_callback;
  }
  else {
    callback_test = test_collection_callback;
  }

  while (te != nullptr) {
    TreeElement *te_sub = outliner_find_first_desired_element_at_y_recursive(
        space_outliner, te, view_co_limit, callback_test);
    if (te_sub != nullptr) {
      /* Skip the element if it was not visible to start with. */
      if (te->ys + UI_UNIT_Y > view_co_limit) {
        return te_sub;
      }
      return nullptr;
    }

    if (te->next) {
      te = te->next;
      continue;
    }

    if (te->parent == nullptr) {
      break;
    }

    while (te->parent) {
      if (te->parent->next) {
        te = te->parent->next;
        break;
      }
      te = te->parent;
    }
  }

  return nullptr;
}

/**
 * Store information of current outliner scrolling status to be restored later.
 *
 * Finds the top-most collection visible in the outliner and populates the
 * #OutlinerTreeElementFocus struct to retrieve this element later to make sure it is in the same
 * original position as before filtering.
 */
static void outliner_store_scrolling_position(SpaceOutliner *space_outliner,
                                              ARegion *region,
                                              OutlinerTreeElementFocus *focus)
{
  float limit = region->v2d.cur.ymin;

  outliner_set_coordinates(region, space_outliner);

  TreeElement *te = outliner_find_first_desired_element_at_y(
      space_outliner, region->v2d.cur.ymax, limit);

  if (te != nullptr) {
    focus->tselem = TREESTORE(te);
    focus->ys = te->ys;
  }
  else {
    focus->tselem = nullptr;
  }
}

static int outliner_exclude_filter_get(const SpaceOutliner *space_outliner)
{
  int exclude_filter = space_outliner->filter & ~SO_FILTER_OB_STATE;

  if (space_outliner->search_string[0] != 0) {
    exclude_filter |= SO_FILTER_SEARCH;
  }
  else {
    exclude_filter &= ~SO_FILTER_SEARCH;
  }

  /* Let's have this for the collection options at first. */
  if (!SUPPORT_FILTER_OUTLINER(space_outliner)) {
    return (exclude_filter & SO_FILTER_SEARCH);
  }

  if (space_outliner->filter & SO_FILTER_NO_OBJECT) {
    exclude_filter |= SO_FILTER_OB_TYPE;
  }

  switch (space_outliner->filter_state) {
    case SO_FILTER_OB_VISIBLE:
      exclude_filter |= SO_FILTER_OB_STATE_VISIBLE;
      break;
    case SO_FILTER_OB_SELECTED:
      exclude_filter |= SO_FILTER_OB_STATE_SELECTED;
      break;
    case SO_FILTER_OB_ACTIVE:
      exclude_filter |= SO_FILTER_OB_STATE_ACTIVE;
      break;
    case SO_FILTER_OB_SELECTABLE:
      exclude_filter |= SO_FILTER_OB_STATE_SELECTABLE;
      break;
  }

  return exclude_filter;
}

static bool outliner_element_visible_get(const Scene *scene,
                                         ViewLayer *view_layer,
                                         TreeElement *te,
                                         const int exclude_filter)
{
  if ((exclude_filter & SO_FILTER_ANY) == 0) {
    return true;
  }

  TreeStoreElem *tselem = TREESTORE(te);
  if ((tselem->type == TSE_SOME_ID) && (te->idcode == ID_OB)) {
    if ((exclude_filter & SO_FILTER_OB_TYPE) == SO_FILTER_OB_TYPE) {
      return false;
    }

    Object *ob = (Object *)tselem->id;
    Base *base = (Base *)te->directdata;
    BLI_assert((base == nullptr) || (base->object == ob));

    if (exclude_filter & SO_FILTER_OB_TYPE) {
      switch (ob->type) {
        case OB_MESH:
          if (exclude_filter & SO_FILTER_NO_OB_MESH) {
            return false;
          }
          break;
        case OB_ARMATURE:
          if (exclude_filter & SO_FILTER_NO_OB_ARMATURE) {
            return false;
          }
          break;
        case OB_EMPTY:
          if (exclude_filter & SO_FILTER_NO_OB_EMPTY) {
            return false;
          }
          break;
        case OB_LAMP:
          if (exclude_filter & SO_FILTER_NO_OB_LAMP) {
            return false;
          }
          break;
        case OB_CAMERA:
          if (exclude_filter & SO_FILTER_NO_OB_CAMERA) {
            return false;
          }
          break;
        case OB_GPENCIL_LEGACY:
          if (exclude_filter & SO_FILTER_NO_OB_GPENCIL_LEGACY) {
            return false;
          }
          break;
        default:
          if (exclude_filter & SO_FILTER_NO_OB_OTHERS) {
            return false;
          }
          break;
      }
    }

    if (exclude_filter & SO_FILTER_OB_STATE) {
      if (base == nullptr) {
        BKE_view_layer_synced_ensure(scene, view_layer);
        base = BKE_view_layer_base_find(view_layer, ob);

        if (base == nullptr) {
          return false;
        }
      }

      bool is_visible = true;
      if (exclude_filter & SO_FILTER_OB_STATE_VISIBLE) {
        if ((base->flag & BASE_ENABLED_AND_VISIBLE_IN_DEFAULT_VIEWPORT) == 0) {
          is_visible = false;
        }
      }
      else if (exclude_filter & SO_FILTER_OB_STATE_SELECTED) {
        if ((base->flag & BASE_SELECTED) == 0) {
          is_visible = false;
        }
      }
      else if (exclude_filter & SO_FILTER_OB_STATE_SELECTABLE) {
        if ((base->flag & BASE_SELECTABLE) == 0) {
          is_visible = false;
        }
      }
      else {
        BLI_assert(exclude_filter & SO_FILTER_OB_STATE_ACTIVE);
        BKE_view_layer_synced_ensure(scene, view_layer);
        if (base != BKE_view_layer_active_base_get(view_layer)) {
          is_visible = false;
        }
      }

      if (exclude_filter & SO_FILTER_OB_STATE_INVERSE) {
        is_visible = !is_visible;
      }

      return is_visible;
    }

    if ((te->parent != nullptr) && (TREESTORE(te->parent)->type == TSE_SOME_ID) &&
        (te->parent->idcode == ID_OB))
    {
      if (exclude_filter & SO_FILTER_NO_CHILDREN) {
        return false;
      }
    }
  }
  else if ((te->parent != nullptr) && (TREESTORE(te->parent)->type == TSE_SOME_ID) &&
           (te->parent->idcode == ID_OB))
  {
    if (exclude_filter & SO_FILTER_NO_OB_CONTENT) {
      return false;
    }
  }

  return true;
}

static bool outliner_filter_has_name(TreeElement *te, const char *name, int flags)
{
  int fn_flag = 0;

  if ((flags & SO_FIND_CASE_SENSITIVE) == 0) {
    fn_flag |= FNM_CASEFOLD;
  }

  return fnmatch(name, te->name, fn_flag) == 0;
}

static bool outliner_element_is_collection_or_object(TreeElement *te)
{
  TreeStoreElem *tselem = TREESTORE(te);

  if ((tselem->type == TSE_SOME_ID) && (te->idcode == ID_OB)) {
    return true;
  }

  /* Collection instance datablocks should not be extracted. */
  if (outliner_is_collection_tree_element(te) && !(te->parent && te->parent->idcode == ID_OB)) {
    return true;
  }

  return false;
}

static TreeElement *outliner_extract_children_from_subtree(TreeElement *element,
                                                           ListBase *parent_subtree)
{
  TreeElement *te_next = element->next;

  if (outliner_element_is_collection_or_object(element)) {
    TreeElement *te_prev = nullptr;
    for (TreeElement *te = static_cast<TreeElement *>(element->subtree.last); te; te = te_prev) {
      te_prev = te->prev;

      if (!outliner_element_is_collection_or_object(te)) {
        continue;
      }

      te_next = te;
      BLI_remlink(&element->subtree, te);
      BLI_insertlinkafter(parent_subtree, element->prev, te);
      te->parent = element->parent;
    }
  }

  outliner_free_tree_element(element, parent_subtree);
  return te_next;
}

static int outliner_filter_subtree(SpaceOutliner *space_outliner,
                                   const Scene *scene,
                                   ViewLayer *view_layer,
                                   ListBase *lb,
                                   const char *search_string,
                                   const int exclude_filter)
{
  TreeElement *te, *te_next;
  TreeStoreElem *tselem;

  for (te = static_cast<TreeElement *>(lb->first); te; te = te_next) {
    te_next = te->next;
    if (outliner_element_visible_get(scene, view_layer, te, exclude_filter) == false) {
      /* Don't free the tree, but extract the children from the parent and add to this tree. */
      /* This also needs filtering the subtree prior (see #69246). */
      outliner_filter_subtree(
          space_outliner, scene, view_layer, &te->subtree, search_string, exclude_filter);
      te_next = outliner_extract_children_from_subtree(te, lb);
      continue;
    }
    if ((exclude_filter & SO_FILTER_SEARCH) == 0) {
      /* Filter subtree too. */
      outliner_filter_subtree(
          space_outliner, scene, view_layer, &te->subtree, search_string, exclude_filter);
      continue;
    }

    if (!outliner_filter_has_name(te, search_string, space_outliner->search_flags)) {
      /* item isn't something we're looking for, but...
       * - if the subtree is expanded, check if there are any matches that can be easily found
       *     so that searching for "cu" in the default scene will still match the Cube
       * - otherwise, we can't see within the subtree and the item doesn't match,
       *     so these can be safely ignored (i.e. the subtree can get freed)
       */
      tselem = TREESTORE(te);

      /* flag as not a found item */
      tselem->flag &= ~TSE_SEARCHMATCH;

      if (!TSELEM_OPEN(tselem, space_outliner) ||
          outliner_filter_subtree(
              space_outliner, scene, view_layer, &te->subtree, search_string, exclude_filter) == 0)
      {
        outliner_free_tree_element(te, lb);
      }
    }
    else {
      tselem = TREESTORE(te);

      /* flag as a found item - we can then highlight it */
      tselem->flag |= TSE_SEARCHMATCH;

      /* filter subtree too */
      outliner_filter_subtree(
          space_outliner, scene, view_layer, &te->subtree, search_string, exclude_filter);
    }
  }

  /* if there are still items in the list, that means that there were still some matches */
  return (BLI_listbase_is_empty(lb) == false);
}

static void outliner_filter_tree(SpaceOutliner *space_outliner,
                                 const Scene *scene,
                                 ViewLayer *view_layer)
{
  char search_buff[sizeof(SpaceOutliner::search_string) + 2];
  char *search_string;

  const int exclude_filter = outliner_exclude_filter_get(space_outliner);

  if (exclude_filter == 0) {
    return;
  }

  if (space_outliner->search_flags & SO_FIND_COMPLETE) {
    search_string = space_outliner->search_string;
  }
  else {
    /* Implicitly add heading/trailing wildcards if needed. */
    BLI_strncpy_ensure_pad(search_buff, space_outliner->search_string, '*', sizeof(search_buff));
    search_string = search_buff;
  }

  outliner_filter_subtree(
      space_outliner, scene, view_layer, &space_outliner->tree, search_string, exclude_filter);
}

static void outliner_clear_newid_from_main(Main *bmain)
{
  ID *id_iter;
  FOREACH_MAIN_ID_BEGIN (bmain, id_iter) {
    id_iter->newid = nullptr;
  }
  FOREACH_MAIN_ID_END;
}

/** \} */

/* -------------------------------------------------------------------- */
/** \name Main Tree Building API
 * \{ */

void outliner_build_tree(Main *mainvar,
                         Scene *scene,
                         ViewLayer *view_layer,
                         SpaceOutliner *space_outliner,
                         ARegion *region)
{
  /* Are we looking for something - we want to tag parents to filter child matches
   * - NOT in data-blocks view - searching all data-blocks takes way too long to be useful
   * - this variable is only set once per tree build */
  if (space_outliner->search_string[0] != 0 && space_outliner->outlinevis != SO_DATA_API) {
    space_outliner->search_flags |= SO_SEARCH_RECURSIVE;
  }
  else {
    space_outliner->search_flags &= ~SO_SEARCH_RECURSIVE;
  }

  if (space_outliner->runtime->tree_hash && (space_outliner->storeflag & SO_TREESTORE_REBUILD) &&
      space_outliner->treestore)
  {
    space_outliner->runtime->tree_hash->rebuild_from_treestore(*space_outliner->treestore);
  }
  space_outliner->storeflag &= ~SO_TREESTORE_REBUILD;

  if (region->do_draw & RGN_DRAW_NO_REBUILD) {
    BLI_assert_msg(space_outliner->runtime->tree_display != nullptr,
                   "Skipping rebuild before tree was built properly, a full redraw should be "
                   "triggered instead");
    return;
  }

  /* Enable for benchmarking. Starts a timer, results will be printed on function exit. */
  // SCOPED_TIMER("Outliner Rebuild");
  // SCOPED_TIMER_AVERAGED("Outliner Rebuild");

  OutlinerTreeElementFocus focus;
  outliner_store_scrolling_position(space_outliner, region, &focus);

  outliner_free_tree(&space_outliner->tree);
  outliner_storage_cleanup(space_outliner);

  space_outliner->runtime->tree_display = AbstractTreeDisplay::createFromDisplayMode(
      space_outliner->outlinevis, *space_outliner);

  /* All tree displays should be created as sub-classes of AbstractTreeDisplay. */
  BLI_assert(space_outliner->runtime->tree_display != nullptr);

  TreeSourceData source_data{*mainvar, *scene, *view_layer};
  space_outliner->tree = space_outliner->runtime->tree_display->buildTree(source_data);

  if ((space_outliner->flag & SO_SKIP_SORT_ALPHA) == 0) {
    outliner_sort(&space_outliner->tree);
  }
  else if ((space_outliner->filter & SO_FILTER_NO_CHILDREN) == 0) {
    /* We group the children that are in the collection before the ones that are not.
     * This way we can try to draw them in a different style altogether.
     * We also have to respect the original order of the elements in case alphabetical
     * sorting is not enabled. This keep object data and modifiers before its children. */
    outliner_collections_children_sort(&space_outliner->tree);
  }

  outliner_filter_tree(space_outliner, scene, view_layer);
  outliner_restore_scrolling_position(space_outliner, region, &focus);

  /* `ID.newid` pointer is abused when building tree, DO NOT call #BKE_main_id_newptr_and_tag_clear
   * as this expects valid IDs in this pointer, not random unknown data. */
  outliner_clear_newid_from_main(mainvar);
}

/** \} */

}  // namespace blender::ed::outliner<|MERGE_RESOLUTION|>--- conflicted
+++ resolved
@@ -258,16 +258,14 @@
   else if (type == TSE_LINKED_PSYS) {
     id = &static_cast<ParticleSystemElementCreateData *>(idv)->object->id;
   }
-<<<<<<< HEAD
   else if (type == TSE_CONSTRAINT) {
     id = &static_cast<ConstraintElementCreateData *>(idv)->object->id;
-=======
+  }
   else if (type == TSE_POSEGRP) {
     id = &static_cast<PoseGroupElementCreateData *>(idv)->object->id;
   }
   else if (type == TSE_R_LAYER) {
     id = &static_cast<ViewLayerElementCreateData *>(idv)->scene->id;
->>>>>>> deb4aa88
   }
 
   /* exceptions */
@@ -336,14 +334,13 @@
   else if (type == TSE_LINKED_PSYS) {
     /* pass */
   }
-<<<<<<< HEAD
   else if (ELEM(type, TSE_CONSTRAINT, TSE_CONSTRAINT_BASE)) {
-=======
+    /* pass */
+  }
   else if (ELEM(type, TSE_POSEGRP, TSE_POSEGRP_BASE)) {
     /* pass */
   }
   else if (ELEM(type, TSE_R_LAYER, TSE_R_LAYER_BASE)) {
->>>>>>> deb4aa88
     /* pass */
   }
   else if (type == TSE_SOME_ID) {
@@ -401,15 +398,12 @@
                 TSE_DEFGROUP_BASE,
                 TSE_GPENCIL_EFFECT,
                 TSE_GPENCIL_EFFECT_BASE,
-<<<<<<< HEAD
                 TSE_CONSTRAINT,
-                TSE_CONSTRAINT_BASE))
-=======
+                TSE_CONSTRAINT_BASE,
                 TSE_POSEGRP,
                 TSE_POSEGRP_BASE,
                 TSE_R_LAYER,
                 TSE_R_LAYER_BASE))
->>>>>>> deb4aa88
   {
     BLI_assert_msg(false, "Element type should already use new AbstractTreeElement design");
   }
