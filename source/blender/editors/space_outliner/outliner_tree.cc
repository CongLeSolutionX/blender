--- conflicted
+++ resolved
@@ -271,13 +271,11 @@
   else if (type == TSE_R_LAYER) {
     id = &static_cast<ViewLayerElementCreateData *>(idv)->scene->id;
   }
-<<<<<<< HEAD
   else if (type == TSE_LAYER_COLLECTION) {
     id = &static_cast<LayerCollection *>(idv)->collection->id;
-=======
+  }
   else if (type == TSE_MODIFIER) {
     id = &static_cast<ModifierCreateElementData *>(idv)->object->id;
->>>>>>> 0fb4c107
   }
 
   /* exceptions */
